ALTER TABLE "public"."devtron_resource_object"
    ADD COLUMN IF NOT EXISTS identifier text;

ALTER TABLE devtron_resource_object_audit
    ADD COLUMN IF NOT EXISTS audit_operation_path text[];


ALTER TABLE devtron_resource_schema ALTER COLUMN version TYPE varchar(10);

INSERT INTO devtron_resource(kind, display_name, icon,is_exposed, parent_kind_id, deleted, created_on, created_by, updated_on,
                             updated_by)
VALUES ('release-track', 'Release track', '',false, 0, false, now(), 1, now(), 1),
       ('release', 'Release', '',true, 0, false, now(), 1, now(), 1);

INSERT INTO devtron_resource_schema(devtron_resource_id, version, schema, sample_schema, latest, created_on, created_by, updated_on,
                                    updated_by)
VALUES ((select id from devtron_resource where kind = 'release-track'), 'alpha1',
        '{
            "$schema": "https://json-schema.org/draft/2020-12/schema",
            "title": "Release track Schema",
            "type": "object",
            "properties":
            {
                "kind":
                {
                    "const": "release-track"
                },
                "version":
                {
                    "type": "string",
                    "enum": ["alpha1"]
                },
                "overview":
                {
                    "type": "object",
                    "properties":
                    {
                        "id":
                        {
                            "type": "number"
                        },
                        "idType":{
                            "type": "string",
                            "description": "for existing resources in the system we keep original ids of their tables in id field. Like id of apps table is kept for devtron applications. But in release track we keep data as devtron resource only. To differ between nature of these two types of id values.",
                            "enum": ["resourceObjectId", "oldObjectId"]
                        },
                        "name":
                        {
                            "type": "string"
                        },
                        "icon":
                        {
                            "type": "string",
                            "contentEncoding": "base64"
                        },
                        "description":
                        {
                            "type": "string"
                        },
                        "createdOn":
                        {
                            "type": "string"
                        },
                        "createdBy":
                        {
                            "type": "object",
                            "refType": "#/references/users"
                        },
                        "tags":
                        {
                            "additionalProperties":
                            {
                                "type": "string"
                            }
                        }
                    },
                    "required":
                    [
                        "id",
                        "idType"
                    ]
                },
                "dependencies":
                {
                    "type": "array"
                }
            },
            "required":
            [
                "version",
                "kind",
                "overview"
            ]
        }','{
    "$schema": "https://json-schema.org/draft/2020-12/schema",
    "title": "Release track Schema",
    "type": "object",
    "properties":
    {
        "kind":
        {
            "const": "release-track"
        },
        "version":
        {
            "type": "string",
            "enum": ["alpha1"]
        },
        "overview":
        {
            "type": "object",
            "properties":
            {
                "id":
                {
                    "type": "number"
                },
                "idType":{
                    "type": "string",
                    "description": "for existing resources in the system we keep original ids of their tables in id field. Like id of apps table is kept for devtron applications. But in release track we keep data as devtron resource only. To differ between nature of these two types of id values.",
                    "enum": ["resourceObjectId", "oldObjectId"]
                },
                "name":
                {
                    "type": "string"
                },
                "icon":
                {
                    "type": "string",
                    "contentEncoding": "base64"
                },
                "description":
                {
                    "type": "string"
                },
                "createdOn":
                {
                    "type": "string"
                },
                "createdBy":
                {
                    "type": "object",
                    "refType": "#/references/users"
                },
                "tags":
                {
                    "additionalProperties":
                    {
                        "type": "string"
                    }
                }
            },
            "required":
            [
                "id",
                "idType"
            ]
        },
        "dependencies":
        {
            "type": "array"
        }
    },
    "required":
    [
        "version",
        "kind",
        "overview"
    ]
}',
        true, now(), 1, now(), 1),
       ((select id from devtron_resource where kind = 'release'), 'alpha1',
        '{
    "$schema": "https://json-schema.org/draft/2020-12/schema",
    "title": "Release Schema",
    "type": "object",
    "properties":
    {
        "kind":
        {
            "const": "release"
        },
        "version":
        {
            "type": "string",
            "enum":
            [
                "alpha1"
            ]
        },
        "overview":
        {
            "type": "object",
            "properties":
            {
                "id":
                {
                    "type": "number"
                },
                "idType":
                {
                    "type": "string",
                    "description": "for existing resources in the system we keep original ids of their tables in id field. Like id of apps table is kept for devtron applications. But in release we keep data as devtron resource only. To differ between nature of these two types of id values.",
                    "enum":
                    [
                        "resourceObjectId",
                        "oldObjectId"
                    ]
                },
                "firstReleasedOn":
                {
                    "type": "string",
                    "format": "date"
                },
                "releaseVersion":
                {
                    "type": "string"
                },
                "name":
                {
                    "type": "string"
                },
                "icon":
                {
                    "type": "string",
                    "contentEncoding": "base64"
                },
                "note":
                {
                    "type": "string"
                },
                "description":
                {
                    "type": "string"
                },
                "createdOn":
                {
                    "type": "string"
                },
                "createdBy":
                {
                    "type": "object",
                    "refType": "#/references/users"
                },
                "tags":
                {
                    "additionalProperties":
                    {
                        "type": "string"
                    }
                },
                "metadata":
                {
                    "type": "object",
                    "properties":
                    {
                        "Type of release":
                        {
                            "type": "string",
                            "enum":
                            [
                                "Major",
                                "Minor",
                                "Patch"
                            ]
                        },
                        "Release Managers":
                        {
                            "type": "array",
                            "uniqueItems": true,
                            "items":
                            {
                                "type": "object",
                                "refType": "#/references/users"
                            }
                        },
                        "On-Duty":
                        {
                            "type": "array",
                            "uniqueItems": true,
                            "items":
                            {
                                "type": "object",
                                "refType": "#/references/users"
                            }
                        },
                        "Milestones":
                        {
                            "type": "object",
                            "properties":
                            {
                                "Release planned start date":
                                {
                                    "type": "string",
                                    "format": "date"
                                },
                                "30% milestone date":
                                {
                                    "type": "string",
                                    "format": "date"
                                },
                                "70% milestone date":
                                {
                                    "type": "string",
                                    "format": "date"
                                },
                                "Release end date":
                                {
                                    "type": "string",
                                    "format": "date"
                                }
                            }
                        },
                        "Target customers":
                        {
                            "type": "array",
                            "uniqueItems": true,
                            "items":
                            {
                                "type": "string"
                            }
                        },
                        "Released customers":
                        {
                            "type": "array",
                            "uniqueItems": true,
                            "items":
                            {
                                "type": "string"
                            }
                        }
                    },
                    "required":
                    [
                        "Type of release",
                        "Release Managers",
                        "On-Duty"
                    ]
                }
            },
            "required":
            [
                "id",
                "releaseVersion"
            ]
        },
        "status":
        {
            "type": "object",
            "properties":
            {
                "config":
                {
                    "type": "object",
                    "properties":
                    {
                        "status":
                        {
                            "type": "string",
                            "enum":
                            [
                                "draft",
                                "readyForRelease",
                                "hold"
                            ]
                        },
                        "lock":
                        {
                            "type": "boolean"
                        }
                    },
                    "required":
                    [
                        "status"
                    ]
                }
            },
            "required":
            [
                "config"
            ]
        },
        "taskMapping":
        {
            "type": "array"
        },
        "dependencies":
        {
            "type": "array"
        }
    },
    "required":
    [
        "version",
        "kind",
        "overview",
        "status"
    ]
}', '{
    "$schema": "https://json-schema.org/draft/2020-12/schema",
    "title": "Release Schema",
    "type": "object",
    "properties":
    {
        "kind":
        {
            "const": "release"
        },
        "version":
        {
            "type": "string",
            "enum":
            [
                "alpha1"
            ]
        },
        "overview":
        {
            "type": "object",
            "properties":
            {
                "id":
                {
                    "type": "number"
                },
                "idType":
                {
                    "type": "string",
                    "description": "for existing resources in the system we keep original ids of their tables in id field. Like id of apps table is kept for devtron applications. But in release we keep data as devtron resource only. To differ between nature of these two types of id values.",
                    "enum":
                    [
                        "resourceObjectId",
                        "oldObjectId"
                    ]
                },
                "firstReleasedOn":
                {
                    "type": "string",
                    "format": "date"
                },
                "releaseVersion":
                {
                    "type": "string"
                },
                "name":
                {
                    "type": "string"
                },
                "icon":
                {
                    "type": "string",
                    "contentEncoding": "base64"
                },
                "note":
                {
                    "type": "string"
                },
                "description":
                {
                    "type": "string"
                },
                "createdOn":
                {
                    "type": "string"
                },
                "createdBy":
                {
                    "type": "object",
                    "refType": "#/references/users"
                },
                "tags":
                {
                    "additionalProperties":
                    {
                        "type": "string"
                    }
                },
                "metadata":
                {
                    "type": "object",
                    "properties":
                    {
                        "Type of release":
                        {
                            "type": "string",
                            "enum":
                            [
                                "Major",
                                "Minor",
                                "Patch"
                            ]
                        },
                        "Release Managers":
                        {
                            "type": "array",
                            "uniqueItems": true,
                            "items":
                            {
                                "type": "object",
                                "refType": "#/references/users"
                            }
                        },
                        "On-Duty":
                        {
                            "type": "array",
                            "uniqueItems": true,
                            "items":
                            {
                                "type": "object",
                                "refType": "#/references/users"
                            }
                        },
                        "Milestones":
                        {
                            "type": "object",
                            "properties":
                            {
                                "Release planned start date":
                                {
                                    "type": "string",
                                    "format": "date"
                                },
                                "30% milestone date":
                                {
                                    "type": "string",
                                    "format": "date"
                                },
                                "70% milestone date":
                                {
                                    "type": "string",
                                    "format": "date"
                                },
                                "Release end date":
                                {
                                    "type": "string",
                                    "format": "date"
                                }
                            }
                        },
                        "Target customers":
                        {
                            "type": "array",
                            "uniqueItems": true,
                            "items":
                            {
                                "type": "string"
                            }
                        },
                        "Released customers":
                        {
                            "type": "array",
                            "uniqueItems": true,
                            "items":
                            {
                                "type": "string"
                            }
                        }
                    },
                    "required":
                    [
                        "Type of release",
                        "Release Managers",
                        "On-Duty"
                    ]
                }
            },
            "required":
            [
                "id",
                "releaseVersion"
            ]
        },
        "status":
        {
            "type": "object",
            "properties":
            {
                "config":
                {
                    "type": "object",
                    "properties":
                    {
                        "status":
                        {
                            "type": "string",
                            "enum":
                            [
                                "draft",
                                "readyForRelease",
                                "hold"
                            ]
                        },
                        "lock":
                        {
                            "type": "boolean"
                        }
                    },
                    "required":
                    [
                        "status"
                    ]
                }
            },
            "required":
            [
                "config"
            ]
        },
        "taskMapping":
        {
            "type": "array"
        },
        "dependencies":
        {
            "type": "array"
        }
    },
    "required":
    [
        "version",
        "kind",
        "overview",
        "status"
    ]
}',  true, now(), 1, now(), 1);


update devtron_resource_schema
set schema='{
    "$schema": "https://json-schema.org/draft/2020-12/schema",
    "title": "Cluster Schema",
    "type": "object",
    "properties":
    {
        "kind":
        {
            "const": "cluster"
        },
        "version":
        {
            "type": "string",
            "enum": ["v1"]
        },
        "overview":
        {
            "type": "object",
            "properties":
            {
                "id":
                {
                    "type": "number"
                },
                "idType":{
                    "type": "string",
                    "description": "for existing resources in the system we keep original ids of their tables in id field. Like id of apps table is kept for devtron applications. But in release track we keep data as devtron resource only. To differ between nature of these two types of id values.",
                    "enum": ["resourceObjectId", "oldObjectId"]
                },
                "name":
                {
                    "type": "string"
                },
                "icon":
                {
                    "type": "string",
                    "contentEncoding": "base64"
                },
                "description":
                {
                    "type": "string"
                },
                "createdOn":
                {
                    "type": "string"
                },
                "createdBy":
                {
                    "type": "object",
                    "refType": "#/references/users"
                },
                "tags":
                {
                    "additionalProperties":
                    {
                        "type": "string"
                    }
                },
                "metadata":
                {
                    "type": "object",
                    "properties":
                    {
                        "Contacts":
                        {
                            "type": "object",
                            "properties":
                            {
                                "Owner":
                                {
                                    "type": "object",
                                    "refType": "#/references/users"
                                },
                                "On pager duty":
                                {
                                    "type": "array",
                                    "uniqueItems": true,
                                    "items":
                                    {
                                        "type": "object",
                                        "refType": "#/references/users"
                                    }
                                },
                                "Team":
                                {
                                    "type": "string",
                                    "enum":
                                    [
                                        "Growth team",
                                        "Support team",
                                        "Platform team",
                                        "Operations team"
                                    ]
                                },
                                "3rd party contacts":
                                {
                                    "type": "array",
                                    "uniqueItems": true,
                                    "items":
                                    {
                                        "type": "string"
                                    }
                                }
                            },
                            "required":
                            [
                                "Owner"
                            ]
                        },
                        "Networking & Others":
                        {
                            "type": "object",
                            "properties":
                            {
                                "Cluster type":
                                {
                                    "type": "string",
                                    "enum":
                                    [
                                        "Production",
                                        "Non production"
                                    ]
                                },
                                "Exposed to":
                                {
                                    "type": "string",
                                    "enum":
                                    [
                                        "Public",
                                        "Private"
                                    ]
                                },
                                "VPC peered":
                                {
                                    "type": "array",
                                    "items":
                                    {
                                        "type": "string"
                                    }
                                },
                                "Documentation":
                                {
                                    "type": "string",
                                    "format": "uri"
                                }
                            }
                        },
                        "Backup":
                        {
                            "type": "object",
                            "properties":
                            {
                                "Backup strategy":
                                {
                                    "type": "string",
                                    "enum":
                                    [
                                        "Full backup",
                                        "Incremental",
                                        "Snapshot"
                                    ]
                                },
                                "Backup retention policy (days)":
                                {
                                    "type": "integer"
                                }
                            }
                        }
                    },
                    "required":
                    [
                        "Contacts"
                    ]
                }
            },
            "required":
            [
                "id",
                "metadata"
            ]
        },
        "actions":
        {
            "type": "array"
        },
        "dependencies":
        {
            "type": "array"
        }
    },
    "required":
    [
        "version",
        "kind",
        "overview"
    ]
}'
where devtron_resource_id = (select id from devtron_resource where kind = 'cluster')
  and version = 'v1';

update devtron_resource_schema
set schema='{
    "$schema": "https://json-schema.org/draft/2020-12/schema",
    "title": "Job Schema",
    "type": "object",
    "properties":
    {
        "kind":
        {
            "const": "job"
        },
        "version":
        {
            "type": "string",
            "enum": ["v1"]
        },
        "overview":
        {
            "type": "object",
            "properties":
            {
                "id":
                {
                    "type": "number"
                },
                "idType":{
                    "type": "string",
                    "description": "for existing resources in the system we keep original ids of their tables in id field. Like id of apps table is kept for devtron applications. But in release track we keep data as devtron resource only. To differ between nature of these two types of id values.",
                    "enum": ["resourceObjectId", "oldObjectId"]
                },
                "name":
                {
                    "type": "string"
                },
                "icon":
                {
                    "type": "string",
                    "contentEncoding": "base64"
                },
                "description":
                {
                    "type": "string"
                },
                "createdOn":
                {
                    "type": "string"
                },
                "createdBy":
                {
                    "type": "object",
                    "refType": "#/references/users"
                },
                "tags":
                {
                    "additionalProperties":
                    {
                        "type": "string"
                    }
                },
                "metadata":
                {
                    "type": "object",
                    "properties":
                    {
                        "Contacts":
                        {
                            "type": "object",
                            "properties":
                            {
                                "Owner":
                                {
                                    "type": "object",
                                    "refType": "#/references/users"
                                },
                                "POCs":
                                {
                                    "type": "array",
                                    "uniqueItems": true,
                                    "items":
                                    {
                                        "type": "object",
                                        "refType": "#/references/users"
                                    }
                                },
                                "Team":
                                {
                                    "type": "string",
                                    "enum":
                                    [
                                        "Growth team",
                                        "Support team",
                                        "Platform team",
                                        "Operations team"
                                    ]
                                },
                                "Access manager":
                                {
                                    "type": "array",
                                    "uniqueItems": true,
                                    "items":
                                    {
                                        "type": "object",
                                        "refType": "#/references/users"
                                    }
                                }
                            },
                            "required":
                            [
                                "Owner"
                            ]
                        },
                        "About job":
                        {
                            "type": "object",
                            "properties":
                            {
                                "Type of job":
                                {
                                    "type": "string",
                                    "enum":
                                    [
                                        "Deployment",
                                        "Migration",
                                        "Backup",
                                        "Others"
                                    ]
                                },
                                "For environment":
                                {
                                    "type": "string",
                                    "enum":
                                    [
                                        "Production",
                                        "Dev",
                                        "Staging",
                                        "QA",
                                        "UAT"
                                    ]
                                },
                                "Documentation":
                                {
                                    "type": "string",
                                    "format": "uri"
                                }
                            }
                        },
                        "Operational schedule":
                        {
                            "type": "object",
                            "properties":
                            {
                                "Preferred run":
                                {
                                    "type": "string"
                                },
                                "Maintenance time":
                                {
                                    "type": "string"
                                }
                            }
                        }
                    },
                    "required":
                    [
                        "Contacts"
                    ]
                }
            },
            "required":
            [
                "id",
                "metadata"
            ]
        },
        "actions":
        {
            "type": "array"
        },
        "dependencies":
        {
            "type": "array"
        }
    },
    "required":
    [
        "version",
        "kind",
        "overview"
    ]
}'
where devtron_resource_id = (select id from devtron_resource where kind = 'job')
  and version = 'v1';

update devtron_resource_schema
set schema='{
    "$schema": "https://json-schema.org/draft/2020-12/schema",
    "title": "Devtron Application Schema",
    "type": "object",
    "properties":
    {
        "kind":
        {
            "const": "application/devtron-application"
        },
        "version":
        {
            "type": "string",
            "enum": ["v1"]
        },
        "overview":
        {
            "type": "object",
            "properties":
            {
                "id":
                {
                    "type": "number"
                },
                "idType":{
                    "type": "string",
                    "description": "for existing resources in the system we keep original ids of their tables in id field. Like id of apps table is kept for devtron applications. But in release track we keep data as devtron resource only. To differ between nature of these two types of id values.",
                    "enum": ["resourceObjectId", "oldObjectId"]
                },
                "name":
                {
                    "type": "string"
                },
                "icon":
                {
                    "type": "string",
                    "contentEncoding": "base64"
                },
                "description":
                {
                    "type": "string"
                },
                "createdOn":
                {
                    "type": "string"
                },
                "createdBy":
                {
                    "type": "object",
                    "refType": "#/references/users"
                },
                "tags":
                {
                    "additionalProperties":
                    {
                        "type": "string"
                    }
                },
                "metadata":
                {
                    "type": "object",
                    "properties":
                    {
                        "Owners & Pager Duty":
                        {
                            "type": "object",
                            "properties":
                            {
                                "Code owners":
                                {
                                    "type": "array",
                                    "uniqueItems": true,
                                    "minItems": 1,
                                    "items":
                                    {
                                        "type": "object",
                                        "refType": "#/references/users"
                                    }
                                },
                                "On pager duty":
                                {
                                    "type": "object",
                                    "refType": "#/references/users"
                                }
                            },
                            "required":
                            [
                                "Code owners"
                            ]
                        },
                        "Service details":
                        {
                            "type": "object",
                            "properties":
                            {
                                "Framework":
                                {
                                    "type": "array",
                                    "uniqueItems": true,
                                    "items":
                                    {
                                        "type": "string",
                                        "enum":
                                        [
                                            "Django",
                                            "Ruby on Rails",
                                            "Laravel",
                                            "Angular",
                                            "React",
                                            "jQuery",
                                            "ASP.NET Core",
                                            "Bootstrap"
                                        ]
                                    }
                                },
                                "Language":
                                {
                                    "type": "array",
                                    "uniqueItems": true,
                                    "items":
                                    {
                                        "type": "string",
                                        "enum":
                                        [
                                            "Java",
                                            "Python",
                                            "PHP",
                                            "Go",
                                            "Ruby",
                                            "Node"
                                        ]
                                    }
                                },
                                "Communication method":
                                {
                                    "type": "string",
                                    "enum":
                                    [
                                        "GraphQL",
                                        "gRPC",
                                        "Message Queue",
                                        "NATS",
                                        "REST API",
                                        "WebSocket"
                                    ]
                                },
                                "Internet facing":
                                {
                                    "type": "boolean"
                                }
                            }
                        },
                        "Documentation":
                        {
                            "type": "object",
                            "properties":
                            {
                                "Service Documentation":
                                {
                                    "type": "string",
                                    "format": "uri"
                                },
                                "API Contract":
                                {
                                    "type": "string",
                                    "format": "uri"
                                },
                                "Runbook":
                                {
                                    "type": "string",
                                    "format": "uri"
                                }
                            }
                        }
                    },
                    "required":
                    [
                        "Owners & Pager Duty"
                    ]
                }
            },
            "required":
            [
                "id",
                "metadata"
            ]
        },
        "actions":
        {
            "type": "array"
        },
        "dependencies":
        {
            "type": "array"
        }
    },
    "required":
    [
        "version",
        "kind",
        "overview"
    ]
}'
where devtron_resource_id = (select id from devtron_resource where kind = 'devtron-application')
  and version = 'v1';

update devtron_resource_schema
set schema='{
    "$schema": "https://json-schema.org/draft/2020-12/schema",
    "title": "Helm Application Schema",
    "type": "object",
    "properties":
    {
        "kind":
        {
            "const": "application/helm-application"
        },
        "version":
        {
            "type": "string",
            "enum": ["v1"]
        },
        "overview":
        {
            "type": "object",
            "properties":
            {
                "id":
                {
                    "type": "number"
                },
                "idType":{
                    "type": "string",
                    "description": "for existing resources in the system we keep original ids of their tables in id field. Like id of apps table is kept for devtron applications. But in release track we keep data as devtron resource only. To differ between nature of these two types of id values.",
                    "enum": ["resourceObjectId", "oldObjectId"]
                },
                "name":
                {
                    "type": "string"
                },
                "icon":
                {
                    "type": "string",
                    "contentEncoding": "base64"
                },
                "description":
                {
                    "type": "string"
                },
                "createdOn":
                {
                    "type": "string"
                },
                "createdBy":
                {
                    "type": "object",
                    "refType": "#/references/users"
                },
                "tags":
                {
                    "additionalProperties":
                    {
                        "type": "string"
                    }
                },
                "metadata":
                {
                    "type": "object",
                    "properties":
                    {
                        "Owners & Pager Duty":
                        {
                            "type": "object",
                            "properties":
                            {
                                "Code owners":
                                {
                                    "type": "array",
                                    "uniqueItems": true,
                                    "minItems": 1,
                                    "items":
                                    {
                                        "type": "object",
                                        "refType": "#/references/users"
                                    }
                                },
                                "On pager duty":
                                {
                                    "type": "object",
                                    "refType": "#/references/users"
                                }
                            },
                            "required":
                            [
                                "Code owners"
                            ]
                        },
                        "Service details":
                        {
                            "type": "object",
                            "properties":
                            {
                                "Framework":
                                {
                                    "type": "array",
                                    "uniqueItems": true,
                                    "items":
                                    {
                                        "type": "string",
                                        "enum":
                                        [
                                            "Django",
                                            "Ruby on Rails",
                                            "Laravel",
                                            "Angular",
                                            "React",
                                            "jQuery",
                                            "ASP.NET Core",
                                            "Bootstrap"
                                        ]
                                    }
                                },
                                "Language":
                                {
                                    "type": "array",
                                    "uniqueItems": true,
                                    "items":
                                    {
                                        "type": "string",
                                        "enum":
                                        [
                                            "Java",
                                            "Python",
                                            "PHP",
                                            "Go",
                                            "Ruby",
                                            "Node"
                                        ]
                                    }
                                },
                                "Communication method":
                                {
                                    "type": "string",
                                    "enum":
                                    [
                                        "GraphQL",
                                        "gRPC",
                                        "Message Queue",
                                        "NATS",
                                        "REST API",
                                        "WebSocket"
                                    ]
                                },
                                "Internet facing":
                                {
                                    "type": "boolean"
                                }
                            }
                        },
                        "Documentation":
                        {
                            "type": "object",
                            "properties":
                            {
                                "Service Documentation":
                                {
                                    "type": "string",
                                    "format": "uri"
                                },
                                "API Contract":
                                {
                                    "type": "string",
                                    "format": "uri"
                                },
                                "Runbook":
                                {
                                    "type": "string",
                                    "format": "uri"
                                }
                            }
                        }
                    },
                    "required":
                    [
                        "Owners & Pager Duty"
                    ]
                }
            },
            "required":
            [
                "id",
                "metadata"
            ]
        },
        "actions":
        {
            "type": "array"
        },
        "dependencies":
        {
            "type": "array"
        }
    },
    "required":
    [
        "version",
        "kind",
        "overview"
    ]
}'
where devtron_resource_id = (select id from devtron_resource where kind = 'helm-application')
  and version = 'v1';

-- create devtron resource task run table
CREATE SEQUENCE IF NOT EXISTS id_devtron_resource_task_run;
CREATE TABLE IF NOT EXISTS public.devtron_resource_task_run
(
    "created_by"                         int4                    NOT NULL,
    "updated_by"                         int4                    NOT NULL,
    "created_on"                         timestamptz             NOT NULL,
    "updated_on"                         timestamptz             NOT NULL,
    "id"                                 int                     NOT NULL DEFAULT nextval('id_devtron_resource_task_run'::regclass),
    "task_json"                          jsonb                   NOT NULL ,
    "run_source_identifier"              varchar(500)            NOT NULL,
    "run_source_dependency_identifier"   varchar(500)            NOT NULL,
    "task_type"                          varchar(100)            NOT NULL,
    "task_type_identifier"               int                     NOT NULL,
    PRIMARY KEY ("id")
<<<<<<< HEAD
    );
=======
);
>>>>>>> 8662f8c3

-- unique index on combinaton of task type and task_type_identifier
CREATE UNIQUE INDEX "idx_unique_task_type_and_identifier_id"
    ON devtron_resource_task_run(task_type,task_type_identifier);

-- index on run_source_identifier
CREATE INDEX "idx_run_source_identifier" ON devtron_resource_task_run USING BTREE ("run_source_identifier");

-- index on run_source_dependency_identifier
CREATE INDEX "idx_run_source_dependency_identifier" ON devtron_resource_task_run USING BTREE ("run_source_dependency_identifier");



INSERT INTO global_policy(name, policy_of, version, description, policy_json, enabled, deleted, created_by, created_on, updated_by, updated_on)
VALUES('ReleaseStatusPolicy', 'RELEASE_STATUS', 'V1', 'Policy used for validation release status changes.',
       '{
           "definitions":
           [
               {
                   "stateTo":
                   {
                       "configStatus": "draft",
                       "dependencyArtifactStatus": "noImageSelected",
                       "rolloutStatus": "notDeployed",
                       "lockStatus": "unLocked"
                   },
                   "possibleFromStates":
                   [
                       {
                           "configStatus": "draft",
                           "dependencyArtifactStatus": "noImageSelected",
                           "rolloutStatus": "notDeployed",
                           "lockStatus": "locked"
                       }
                   ]
               },
               {
                   "stateTo":
                   {
                       "configStatus": "draft",
                       "dependencyArtifactStatus": "noImageSelected",
                       "rolloutStatus": "notDeployed",
                       "lockStatus": "locked"
                   },
                   "possibleFromStates":
                   [
                       {
                           "configStatus": "draft",
                           "dependencyArtifactStatus": "noImageSelected",
                           "rolloutStatus": "notDeployed",
                           "lockStatus": "unLocked"
                       }
                   ]
               },
               {
                   "stateTo":
                   {
                       "configStatus": "draft",
                       "dependencyArtifactStatus": "partialImagesSelected",
                       "rolloutStatus": "notDeployed",
                       "lockStatus": "unLocked"
                   },
                   "possibleFromStates":
                   [
                       {
                           "configStatus": "draft",
                           "dependencyArtifactStatus": "partialImagesSelected",
                           "rolloutStatus": "notDeployed",
                           "lockStatus": "locked"
                       }
                   ]
               },
               {
                   "stateTo":
                   {
                       "configStatus": "draft",
                       "dependencyArtifactStatus": "partialImagesSelected",
                       "rolloutStatus": "notDeployed",
                       "lockStatus": "locked"
                   },
                   "possibleFromStates":
                   [
                       {
                           "configStatus": "draft",
                           "dependencyArtifactStatus": "partialImagesSelected",
                           "rolloutStatus": "notDeployed",
                           "lockStatus": "unLocked"
                       }
                   ]
               },
               {
                   "stateTo":
                   {
                       "configStatus": "draft",
                       "dependencyArtifactStatus": "allImagesSelected",
                       "rolloutStatus": "notDeployed",
                       "lockStatus": "locked"
                   },
                   "possibleFromStates":
                   [
                       {
                           "configStatus": "draft",
                           "dependencyArtifactStatus": "allImagesSelected",
                           "rolloutStatus": "notDeployed",
                           "lockStatus": "unLocked"
                       },
                       {
                           "configStatus": "readyForRelease",
                           "rolloutStatus": "notDeployed",
                           "dependencyArtifactStatus": "allImagesSelected",
                           "lockStatus": "locked"
                       }
                   ]
               },
               {
                   "stateTo":
                   {
                       "configStatus": "draft",
                       "dependencyArtifactStatus": "allImagesSelected",
                       "rolloutStatus": "notDeployed",
                       "lockStatus": "unLocked"
                   },
                   "possibleFromStates":
                   [
                       {
                           "configStatus": "draft",
                           "dependencyArtifactStatus": "allImagesSelected",
                           "rolloutStatus": "notDeployed",
                           "lockStatus": "locked"
                       },
                       {
                           "configStatus": "draft",
                           "dependencyArtifactStatus": "noImageSelected",
                           "rolloutStatus": "notDeployed",
                           "lockStatus": "unLocked"
                       },
                       {
                           "configStatus": "draft",
                           "dependencyArtifactStatus": "partialImagesSelected",
                           "rolloutStatus": "notDeployed",
                           "lockStatus": "unLocked"
                       }
                   ]
               },
               {
                   "stateTo":
                   {
                       "configStatus": "readyForRelease",
                       "rolloutStatus": "notDeployed",
                       "dependencyArtifactStatus": "allImagesSelected",
                       "lockStatus": "*"
                   },
                   "possibleFromStates":
                   [
                       {
                           "configStatus": "draft",
                           "dependencyArtifactStatus": "allImagesSelected",
                           "rolloutStatus": "notDeployed",
                           "lockStatus": "unLocked"
                       },
                       {
                           "configStatus": "draft",
                           "dependencyArtifactStatus": "allImagesSelected",
                           "rolloutStatus": "notDeployed",
                           "lockStatus": "locked"
                       }
                   ],
                   "autoAction":
                   {
                       "configStatus": "readyForRelease",
                       "lockStatus": "locked"
                   }
               },
               {
                   "stateTo":
                   {
                       "configStatus": "readyForRelease",
                       "rolloutStatus": "notDeployed",
                       "dependencyArtifactStatus": "allImagesSelected",
                       "lockStatus": "unLocked"
                   },
                   "possibleFromStates":
                   [
                       {
                           "configStatus": "readyForRelease",
                           "rolloutStatus": "notDeployed",
                           "dependencyArtifactStatus": "allImagesSelected",
                           "lockStatus": "locked"
                       }
                   ],
                   "autoAction":
                   {
                       "configStatus": "draft",
                       "lockStatus": "unLocked"
                   }
               },
               {
                   "stateTo":
                   {
                       "configStatus": "readyForRelease",
                       "rolloutStatus": "partiallyDeployed",
                       "dependencyArtifactStatus": "allImagesSelected",
                       "lockStatus": "locked"
                   },
                   "possibleFromStates":
                   [
                       {
                           "configStatus": "readyForRelease",
                           "rolloutStatus": "notDeployed",
                           "dependencyArtifactStatus": "allImagesSelected",
                           "lockStatus": "locked"
                       }
                   ]
               },
               {
                   "stateTo":
                   {
                       "configStatus": "readyForRelease",
                       "rolloutStatus": "partiallyDeployed",
                       "dependencyArtifactStatus": "allImagesSelected",
                       "lockStatus": "unLocked"
                   },
                   "possibleFromStates":
                   [
                       {
                           "configStatus": "readyForRelease",
                           "rolloutStatus": "partiallyDeployed",
                           "dependencyArtifactStatus": "allImagesSelected",
                           "lockStatus": "locked"
                       }
                   ],
                   "autoAction":
                   {
                       "configStatus": "hold",
                       "lockStatus": "unLocked"
                   }
               },
               {
                   "stateTo":
                   {
                       "configStatus": "readyForRelease",
                       "rolloutStatus": "partiallyDeployed",
                       "dependencyArtifactStatus": "allImagesSelected",
                       "lockStatus": "*"
                   },
                   "possibleFromStates":
                   [
                       {
                           "configStatus": "hold",
                           "rolloutStatus": "partiallyDeployed",
                           "dependencyArtifactStatus": "allImagesSelected",
                           "lockStatus": "unLocked"
                       },
                       {
                           "configStatus": "hold",
                           "rolloutStatus": "partiallyDeployed",
                           "dependencyArtifactStatus": "allImagesSelected",
                           "lockStatus": "locked"
                       }
                   ],
                   "autoAction":
                   {
                       "configStatus": "readyForRelease",
                       "lockStatus": "locked"
                   }
               },
               {
                   "stateTo":
                   {
                       "configStatus": "readyForRelease",
                       "rolloutStatus": "completelyDeployed",
                       "dependencyArtifactStatus": "allImagesSelected",
                       "lockStatus": "locked"
                   },
                   "possibleFromStates":
                   [
                       {
                           "configStatus": "readyForRelease",
                           "rolloutStatus": "partiallyDeployed",
                           "dependencyArtifactStatus": "allImagesSelected",
                           "lockStatus": "locked"
                       }
                   ]
               },
               {
                   "stateTo":
                   {
                       "configStatus": "readyForRelease",
                       "rolloutStatus": "completelyDeployed",
                       "dependencyArtifactStatus": "allImagesSelected",
                       "lockStatus": "unLocked"
                   },
                   "possibleFromStates":
                   [
                       {
                           "configStatus": "readyForRelease",
                           "rolloutStatus": "completelyDeployed",
                           "dependencyArtifactStatus": "allImagesSelected",
                           "lockStatus": "locked"
                       }
                   ],
                   "autoAction":
                   {
                       "configStatus": "hold",
                       "lockStatus": "unLocked"
                   }
               },
               {
                   "stateTo":
                   {
                       "configStatus": "readyForRelease",
                       "rolloutStatus": "completelyDeployed",
                       "dependencyArtifactStatus": "allImagesSelected",
                       "lockStatus": "*"
                   },
                   "possibleFromStates":
                   [
                       {
                           "configStatus": "hold",
                           "rolloutStatus": "completelyDeployed",
                           "dependencyArtifactStatus": "allImagesSelected",
                           "lockStatus": "unLocked"
                       },
                       {
                           "configStatus": "hold",
                           "rolloutStatus": "completelyDeployed",
                           "dependencyArtifactStatus": "allImagesSelected",
                           "lockStatus": "locked"
                       }
                   ],
                   "autoAction":
                   {
                       "configStatus": "readyForRelease",
                       "lockStatus": "locked"
                   }
               },
               {
                   "stateTo":
                   {
                       "configStatus": "hold",
                       "rolloutStatus": "partiallyDeployed",
                       "dependencyArtifactStatus": "allImagesSelected",
                       "lockStatus": "locked"
                   },
                   "possibleFromStates":
                   [
                       {
                           "configStatus": "readyForRelease",
                           "rolloutStatus": "partiallyDeployed",
                           "dependencyArtifactStatus": "allImagesSelected",
                           "lockStatus": "locked"
                       },
                       {
                           "configStatus": "hold",
                           "rolloutStatus": "partiallyDeployed",
                           "dependencyArtifactStatus": "allImagesSelected",
                           "lockStatus": "unLocked"
                       }
                   ]
               },
               {
                   "stateTo":
                   {
                       "configStatus": "hold",
                       "rolloutStatus": "partiallyDeployed",
                       "dependencyArtifactStatus": "allImagesSelected",
                       "lockStatus": "unLocked"
                   },
                   "possibleFromStates":
                   [
                       {
                           "configStatus": "hold",
                           "rolloutStatus": "partiallyDeployed",
                           "dependencyArtifactStatus": "allImagesSelected",
                           "lockStatus": "locked"
                       }
                   ]
               },
               {
                   "stateTo":
                   {
                       "configStatus": "hold",
                       "rolloutStatus": "completelyDeployed",
                       "dependencyArtifactStatus": "allImagesSelected",
                       "lockStatus": "locked"
                   },
                   "possibleFromStates":
                   [
                       {
                           "configStatus": "readyForRelease",
                           "rolloutStatus": "completelyDeployed",
                           "dependencyArtifactStatus": "allImagesSelected",
                           "lockStatus": "locked"
                       },
                       {
                           "configStatus": "hold",
                           "rolloutStatus": "completelyDeployed",
                           "dependencyArtifactStatus": "allImagesSelected",
                           "lockStatus": "unLocked"
                       }
                   ]
               },
               {
                   "stateTo":
                   {
                       "configStatus": "hold",
                       "rolloutStatus": "completelyDeployed",
                       "dependencyArtifactStatus": "allImagesSelected",
                       "lockStatus": "unLocked"
                   },
                   "possibleFromStates":
                   [
                       {
                           "configStatus": "hold",
                           "rolloutStatus": "completelyDeployed",
                           "dependencyArtifactStatus": "allImagesSelected",
                           "lockStatus": "locked"
                       }
                   ]
               },
               {
                   "stateTo":
                   {
                       "configStatus": "rescind",
                       "rolloutStatus": "completelyDeployed",
                       "dependencyArtifactStatus": "allImagesSelected",
                       "lockStatus": "*"
                   },
                   "possibleFromStates":
                   [
                       {
                           "configStatus": "readyForRelease",
                           "rolloutStatus": "completelyDeployed",
                           "dependencyArtifactStatus": "allImagesSelected",
                           "lockStatus": "locked"
                       },
                       {
                           "configStatus": "hold",
                           "rolloutStatus": "completelyDeployed",
                           "dependencyArtifactStatus": "allImagesSelected",
                           "lockStatus": "locked"
                       }
                   ]
               },
               {
                   "stateTo":
                   {
                       "configStatus": "rescind",
                       "rolloutStatus": "partiallyDeployed",
                       "dependencyArtifactStatus": "allImagesSelected",
                       "lockStatus": "*"
                   },
                   "possibleFromStates":
                   [
                       {
                           "configStatus": "readyForRelease",
                           "rolloutStatus": "partiallyDeployed",
                           "dependencyArtifactStatus": "allImagesSelected",
                           "lockStatus": "locked"
                       },
                       {
                           "configStatus": "hold",
                           "rolloutStatus": "partiallyDeployed",
                           "dependencyArtifactStatus": "allImagesSelected",
                           "lockStatus": "locked"
                       }
                   ]
               }
           ],
           "consequence": "BLOCK"
       }', true, false, 1, now(),1,now()),
      ('ReleaseActionCheckPolicy', 'RELEASE_ACTION_CHECK', 'V1', 'Policy used for validating different actions requested on release.',
       '{
    "definitions":
    [
        {
            "operationType": "patch",
            "operationPaths":
            [
                "overview.description",
                "overview.releaseNote",
                "overview.tags",
                "overview.name",
                "overview.metadata",
                "status.config.lock",
                "status.config",
                "dependency.applications.instruction"
            ],
            "possibleFromStates":
            [
                {
                    "configStatus": "draft",
                    "dependencyArtifactStatus": "*",
                    "rolloutStatus": "*",
                    "lockStatus": "*"
                },
                {
                    "configStatus": "readyForRelease",
                    "dependencyArtifactStatus": "*",
                    "rolloutStatus": "*",
                    "lockStatus": "*"
                },
                {
                    "configStatus": "hold",
                    "dependencyArtifactStatus": "*",
                    "rolloutStatus": "*",
                    "lockStatus": "*"
                }
            ]
        },
        {
            "operationType": "patch",
            "operationPaths":
            [
                "dependency.applications",
                "dependency.applications.image"
            ],
            "possibleFromStates":
            [
                {
                    "configStatus": "draft",
                    "dependencyArtifactStatus": "*",
                    "rolloutStatus": "notDeployed",
                    "lockStatus": "unLocked"
                }
            ]
        },
        {
            "operationType": "deploymentTrigger",
            "possibleFromStates":
            [
                {
                    "configStatus": "readyForRelease",
                    "dependencyArtifactStatus": "*",
                    "rolloutStatus": "*",
                    "lockStatus": "locked"
                }
            ]
        },
        {
            "operationType": "delete",
            "possibleFromStates":
            [
                {
                    "configStatus": "draft",
                    "dependencyArtifactStatus": "*",
                    "rolloutStatus": "notDeployed",
                    "lockStatus": "*"
                },
                {
                    "configStatus": "readyForRelease",
                    "dependencyArtifactStatus": "*",
                    "rolloutStatus": "notDeployed",
                    "lockStatus": "*"
                },
                {
                    "configStatus": "hold",
                    "dependencyArtifactStatus": "*",
                    "rolloutStatus": "notDeployed",
                    "lockStatus": "*"
                },
                {
                    "configStatus": "rescind",
                    "dependencyArtifactStatus": "*",
                    "rolloutStatus": "*",
                    "lockStatus": "*"
                },
                {
                    "configStatus": "corrupted",
                    "dependencyArtifactStatus": "*",
                    "rolloutStatus": "*",
                    "lockStatus": "*"
                }
            ]
        }
    ],
    "consequence": "BLOCK"
}', true, false, 1, now(),1,now());<|MERGE_RESOLUTION|>--- conflicted
+++ resolved
@@ -1448,11 +1448,7 @@
     "task_type"                          varchar(100)            NOT NULL,
     "task_type_identifier"               int                     NOT NULL,
     PRIMARY KEY ("id")
-<<<<<<< HEAD
-    );
-=======
 );
->>>>>>> 8662f8c3
 
 -- unique index on combinaton of task type and task_type_identifier
 CREATE UNIQUE INDEX "idx_unique_task_type_and_identifier_id"
