--- conflicted
+++ resolved
@@ -86,11 +86,7 @@
 	// GetArgoAppByName fetches an argoCd app by its name
 	GetArgoAppByName(ctx context.Context, appName string) (*v1alpha1.Application, error)
 
-<<<<<<< HEAD
-	GetArgoAppByNameWithK8sClient(ctx context.Context, clusterId int, namespace, appName string) (map[string]interface{}, error)
-=======
 	GetArgoAppByNameWithK8sClient(ctx context.Context, clusterId int, namespace, appName string) (*v1alpha1.Application, error)
->>>>>>> 5538bf74
 
 	DeleteArgoAppWithK8sClient(ctx context.Context, clusterId int, namespace, appName string, cascadeDelete bool) error
 
@@ -411,11 +407,7 @@
 	return argoApplication, nil
 }
 
-<<<<<<< HEAD
-func (impl *ArgoClientWrapperServiceImpl) GetArgoAppByNameWithK8sClient(ctx context.Context, clusterId int, namespace, appName string) (map[string]interface{}, error) {
-=======
 func (impl *ArgoClientWrapperServiceImpl) GetArgoAppByNameWithK8sClient(ctx context.Context, clusterId int, namespace, appName string) (*v1alpha1.Application, error) {
->>>>>>> 5538bf74
 	k8sConfig, err := impl.acdConfigGetter.GetK8sConfigWithClusterIdAndNamespace(clusterId, namespace)
 	if err != nil {
 		impl.logger.Errorw("error in getting k8s config", "err", err)
@@ -426,16 +418,12 @@
 		impl.logger.Errorw("err in getting argo app by name", "app", appName)
 		return nil, err
 	}
-<<<<<<< HEAD
-	return argoApplication, nil
-=======
 	application, err := GetAppObject(argoApplication)
 	if err != nil {
 		impl.logger.Errorw("error in getting app object", "deploymentAppName", appName, "err", err)
 		return nil, err
 	}
 	return application, nil
->>>>>>> 5538bf74
 }
 
 func (impl *ArgoClientWrapperServiceImpl) DeleteArgoAppWithK8sClient(ctx context.Context, clusterId int, namespace, appName string, cascadeDelete bool) error {
@@ -453,15 +441,12 @@
 }
 
 func (impl *ArgoClientWrapperServiceImpl) IsArgoAppPatchRequired(argoAppSpec *v1alpha1.ApplicationSource, currentGitRepoUrl, currentTargetRevision, currentChartPath string) bool {
-<<<<<<< HEAD
-=======
 	if argoAppSpec == nil {
 		// if argo app spec is nil, then no need to patch
 		// this means the argo app object is in corrupted state
 		impl.logger.Warnw("received argo app spec is nil, skipping for patch request...")
 		return false
 	}
->>>>>>> 5538bf74
 	return (len(currentGitRepoUrl) != 0 && argoAppSpec.RepoURL != currentGitRepoUrl) ||
 		argoAppSpec.Path != currentChartPath ||
 		argoAppSpec.TargetRevision != currentTargetRevision
