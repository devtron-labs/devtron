--- conflicted
+++ resolved
@@ -3,10 +3,7 @@
 import (
 	"context"
 	"encoding/json"
-<<<<<<< HEAD
-=======
 	"fmt"
->>>>>>> 36398dbb
 	application2 "github.com/argoproj/argo-cd/v2/pkg/apiclient/application"
 	repository2 "github.com/argoproj/argo-cd/v2/pkg/apiclient/repository"
 	"github.com/argoproj/argo-cd/v2/pkg/apis/application/v1alpha1"
@@ -48,25 +45,17 @@
 	// UpdateArgoCDSyncModeIfNeeded - if ARGO_AUTO_SYNC_ENABLED=true and app is in manual sync mode or vice versa update app
 	UpdateArgoCDSyncModeIfNeeded(ctx context.Context, argoApplication *v1alpha1.Application) (err error)
 
-<<<<<<< HEAD
-	// RegisterGitOpsRepoInArgo - register a repository in argo-cd
-	RegisterGitOpsRepoInArgo(ctx context.Context, repoUrl string) (err error)
-=======
 	// RegisterGitOpsRepoInArgoWithRetry - register a repository in argo-cd with retry mechanism
 	RegisterGitOpsRepoInArgoWithRetry(ctx context.Context, gitOpsRepoUrl string, userId int32) error
->>>>>>> 36398dbb
 
 	// GetArgoAppByName fetches an argoCd app by its name
 	GetArgoAppByName(ctx context.Context, appName string) (*v1alpha1.Application, error)
 
 	// PatchArgoCdApp performs a patch operation on an argoCd app
 	PatchArgoCdApp(ctx context.Context, dto *bean.ArgoCdAppPatchReqDto) error
-<<<<<<< HEAD
-=======
 
 	// GetGitOpsRepoName returns the GitOps repository name, configured for the argoCd app
 	GetGitOpsRepoName(ctx context.Context, appName string) (gitOpsRepoName string, err error)
->>>>>>> 36398dbb
 }
 
 type ArgoClientWrapperServiceImpl struct {
@@ -259,36 +248,6 @@
 			return err
 		}
 	}
-<<<<<<< HEAD
-	impl.logger.Infow("gitOps repo registered in argo", "name", repoUrl)
-	return err
-}
-
-func (impl *ArgoClientWrapperServiceImpl) GetArgoAppByName(ctx context.Context, appName string) (*v1alpha1.Application, error) {
-	argoApplication, err := impl.acdClient.Get(ctx, &application2.ApplicationQuery{Name: &appName})
-	if err != nil {
-		impl.logger.Errorw("err in getting argo app by name", "app", appName)
-		return nil, err
-	}
-	return argoApplication, nil
-}
-
-func (impl *ArgoClientWrapperServiceImpl) PatchArgoCdApp(ctx context.Context, dto *bean.ArgoCdAppPatchReqDto) error {
-	patchReq := adapter.GetArgoCdPatchReqFromDto(dto)
-	reqbyte, err := json.Marshal(patchReq)
-	if err != nil {
-		impl.logger.Errorw("error in creating patch", "err", err)
-		return err
-	}
-	reqString := string(reqbyte)
-	_, err = impl.acdClient.Patch(ctx, &application2.ApplicationPatchRequest{Patch: &reqString, Name: &dto.ArgoAppName, PatchType: &dto.PatchType})
-	if err != nil {
-		impl.logger.Errorw("error in patching argo pipeline ", "name", dto.ArgoAppName, "patch", reqString, "err", err)
-		return err
-	}
-	return nil
-=======
 	// try to register with after creating readme file
 	return impl.createRepoInArgoCd(ctx, gitOpsRepoUrl)
->>>>>>> 36398dbb
 }