package bean

<<<<<<< HEAD
const (
	RefreshTypeNormal    = "normal"
	TargetRevisionMaster = "master"
	PatchTypeMerge       = "merge"
)

type ArgoCdAppPatchReqDto struct {
	ArgoAppName    string
	ChartLocation  string
	GitRepoUrl     string
	TargetRevision string
	PatchType      string
=======
import (
	"github.com/argoproj/argo-cd/v2/pkg/apiclient/application"
	"github.com/argoproj/argo-cd/v2/pkg/apis/application/v1alpha1"
	"github.com/devtron-labs/common-lib/utils/k8sObjectsUtil"
	"time"
)

const RefreshTypeNormal = "normal"

const (
	Degraded    = "Degraded"
	Healthy     = "Healthy"
	Progressing = "Progressing"
	Suspended   = "Suspended"
	TimeoutFast = 10 * time.Second
	TimeoutSlow = 30 * time.Second
	TimeoutLazy = 60 * time.Second
	HIBERNATING = "HIBERNATING"
	SUCCEEDED   = "Succeeded"
)

type Result struct {
	Response *application.ApplicationResourceResponse
	Error    error
	Request  *application.ApplicationResourceRequest
}

type ResourceTreeResponse struct {
	*v1alpha1.ApplicationTree
	NewGenerationReplicaSets []string                        `json:"newGenerationReplicaSets"`
	Status                   string                          `json:"status"`
	RevisionHash             string                          `json:"revisionHash"`
	PodMetadata              []*PodMetadata                  `json:"podMetadata"`
	Conditions               []v1alpha1.ApplicationCondition `json:"conditions"`
}

type PodMetadata struct {
	Name           string    `json:"name"`
	UID            string    `json:"uid"`
	Containers     []*string `json:"containers"`
	InitContainers []*string `json:"initContainers"`
	IsNew          bool      `json:"isNew"`
	// EphemeralContainers are set for Pod kind manifest response only
	// will always contain running ephemeral containers
	// +optional
	EphemeralContainers []*k8sObjectsUtil.EphemeralContainerData `json:"ephemeralContainers"`
}

type ErrUnauthorized struct {
	message string
}

func NewErrUnauthorized(message string) *ErrUnauthorized {
	return &ErrUnauthorized{
		message: message,
	}
}

func (e *ErrUnauthorized) Error() string {
	return e.message
>>>>>>> cb60db06
}<|MERGE_RESOLUTION|>--- conflicted
+++ resolved
@@ -1,6 +1,12 @@
 package bean
 
-<<<<<<< HEAD
+import (
+	"github.com/argoproj/argo-cd/v2/pkg/apiclient/application"
+	"github.com/argoproj/argo-cd/v2/pkg/apis/application/v1alpha1"
+	"github.com/devtron-labs/common-lib/utils/k8sObjectsUtil"
+	"time"
+)
+
 const (
 	RefreshTypeNormal    = "normal"
 	TargetRevisionMaster = "master"
@@ -13,15 +19,7 @@
 	GitRepoUrl     string
 	TargetRevision string
 	PatchType      string
-=======
-import (
-	"github.com/argoproj/argo-cd/v2/pkg/apiclient/application"
-	"github.com/argoproj/argo-cd/v2/pkg/apis/application/v1alpha1"
-	"github.com/devtron-labs/common-lib/utils/k8sObjectsUtil"
-	"time"
-)
-
-const RefreshTypeNormal = "normal"
+}
 
 const (
 	Degraded    = "Degraded"
@@ -74,5 +72,4 @@
 
 func (e *ErrUnauthorized) Error() string {
 	return e.message
->>>>>>> cb60db06
 }