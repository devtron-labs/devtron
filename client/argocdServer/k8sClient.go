--- conflicted
+++ resolved
@@ -26,12 +26,6 @@
 	ValuesFile      string
 	RepoPath        string
 	RepoUrl         string
-<<<<<<< HEAD
-	TargetName      string
-	RepoUsername    string
-	RepoPassword    string
-=======
->>>>>>> a6ba6d9c
 }
 
 const TimeoutSlow = 30 * time.Second
@@ -65,7 +59,6 @@
 }
 
 func (impl ArgoK8sClientImpl) CreateAcdApp(appRequest *AppTemplate, cluster *repository.Cluster) (string, error) {
-
 	chartYamlContent, err := ioutil.ReadFile(filepath.Clean("./scripts/argo-assets/APPLICATION_TEMPLATE.JSON"))
 	if err != nil {
 		impl.logger.Errorw("err in reading template", "err", err)
