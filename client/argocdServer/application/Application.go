--- conflicted
+++ resolved
@@ -418,19 +418,24 @@
 	jobsManifest := make(map[string]interface{})
 	var parentWorkflow []string
 	for _, response := range responses {
-<<<<<<< HEAD
 		if response != nil && response.Response != nil {
 			kind := *response.Request.Kind
 			manifestFromResponse := *response.Response.Manifest
 			if kind == "Rollout" {
-				err := json.Unmarshal([]byte(manifestFromResponse), &rolloutManifest)
+				manifest := make(map[string]interface{})
+				err := json.Unmarshal([]byte(manifestFromResponse), &manifest)
 				if err != nil {
 					c.logger.Error(err)
+				}else{
+					rolloutManifests = append(rolloutManifests, manifest)
 				}
 			} else if kind == "Deployment" {
-				err := json.Unmarshal([]byte(manifestFromResponse), &deploymentManifest)
+				manifest := make(map[string]interface{})
+				err := json.Unmarshal([]byte(manifestFromResponse), &manifest)
 				if err != nil {
 					c.logger.Error(err)
+				}else{
+					deploymentManifests = append(deploymentManifests, manifest)
 				}
 			} else if kind == "StatefulSet" {
 				err := json.Unmarshal([]byte(manifestFromResponse), &statefulSetManifest)
@@ -468,59 +473,6 @@
 				if err != nil {
 					c.logger.Error(err)
 				}
-=======
-		if response != nil && response.Response != nil && response.Request.Kind == "Rollout" {
-			manifest := make(map[string]interface{})
-			err := json.Unmarshal([]byte(response.Response.Manifest), &manifest)
-			if err != nil {
-				c.logger.Error(err)
-			}else{
-				rolloutManifests = append(rolloutManifests, manifest)
-			}
-		} else if response != nil && response.Response != nil && response.Request.Kind == "Deployment" {
-			manifest := make(map[string]interface{})
-			err := json.Unmarshal([]byte(response.Response.Manifest), &manifest)
-			if err != nil {
-				c.logger.Error(err)
-			}else{
-				deploymentManifests = append(deploymentManifests, manifest)
-			}
-		} else if response != nil && response.Response != nil && response.Request.Kind == "StatefulSet" {
-			err := json.Unmarshal([]byte(response.Response.Manifest), &statefulSetManifest)
-			if err != nil {
-				c.logger.Error(err)
-			}
-		} else if response != nil && response.Response != nil && response.Request.Kind == "DaemonSet" {
-			err := json.Unmarshal([]byte(response.Response.Manifest), &daemonSetManifest)
-			if err != nil {
-				c.logger.Error(err)
-			}
-		} else if response != nil && response.Response != nil && response.Request.Kind == "ReplicaSet" {
-			manifest := make(map[string]interface{})
-			err := json.Unmarshal([]byte(response.Response.Manifest), &manifest)
-			if err != nil {
-				c.logger.Error(err)
-			}
-			replicaSetManifests = append(replicaSetManifests, manifest)
-		} else if response != nil && response.Response != nil && response.Request.Kind == "Pod" {
-			manifest := make(map[string]interface{})
-			err := json.Unmarshal([]byte(response.Response.Manifest), &manifest)
-			if err != nil {
-				c.logger.Error(err)
-			}
-			podManifests = append(podManifests, manifest)
-		} else if response != nil && response.Response != nil && response.Request.Kind == "ControllerRevision" {
-			manifest := make(map[string]interface{})
-			err := json.Unmarshal([]byte(response.Response.Manifest), &manifest)
-			if err != nil {
-				c.logger.Error(err)
-			}
-			controllerRevisionManifests = append(controllerRevisionManifests, manifest)
-		} else if response != nil && response.Response != nil && response.Request.Kind == "Job" {
-			err := json.Unmarshal([]byte(response.Response.Manifest), &jobsManifest)
-			if err != nil {
-				c.logger.Error(err)
->>>>>>> a99c738b
 			}
 		}
 	}
