/*
 * Copyright (c) 2020-2024. Devtron Inc.
 *
 * Licensed under the Apache License, Version 2.0 (the "License");
 * you may not use this file except in compliance with the License.
 * You may obtain a copy of the License at
 *
 *     http://www.apache.org/licenses/LICENSE-2.0
 *
 * Unless required by applicable law or agreed to in writing, software
 * distributed under the License is distributed on an "AS IS" BASIS,
 * WITHOUT WARRANTIES OR CONDITIONS OF ANY KIND, either express or implied.
 * See the License for the specific language governing permissions and
 * limitations under the License.
 */

package connection

import (
	"context"
	"fmt"
	"github.com/argoproj/argo-cd/v2/pkg/apiclient/account"
	"github.com/argoproj/argo-cd/v2/util/settings"
	"github.com/devtron-labs/common-lib/utils/k8s"
	"github.com/devtron-labs/devtron/client/argocdServer/bean"
	config2 "github.com/devtron-labs/devtron/client/argocdServer/config"
	"github.com/devtron-labs/devtron/client/argocdServer/session"
	"github.com/devtron-labs/devtron/client/argocdServer/version"
	bean2 "github.com/devtron-labs/devtron/pkg/cluster/bean"
	"github.com/devtron-labs/devtron/pkg/deployment/gitOps/config"
	k8s2 "github.com/devtron-labs/devtron/pkg/k8s"
	moduleRepo "github.com/devtron-labs/devtron/pkg/module/repo"
	util2 "github.com/devtron-labs/devtron/util"
	"github.com/go-pg/pg"
	grpc_prometheus "github.com/grpc-ecosystem/go-grpc-prometheus"
	"go.opentelemetry.io/contrib/instrumentation/google.golang.org/grpc/otelgrpc"
	"go.uber.org/zap"
	"golang.org/x/crypto/bcrypt"
	"google.golang.org/grpc"
	apiv1 "k8s.io/api/core/v1"
	metav1 "k8s.io/apimachinery/pkg/apis/meta/v1"
	"k8s.io/client-go/kubernetes"
	v1 "k8s.io/client-go/kubernetes/typed/core/v1"
	"k8s.io/client-go/tools/clientcmd"
	"math/rand"
	"strconv"
	"strings"
)

func init() {
	grpc_prometheus.EnableClientHandlingTimeHistogram()
}

const (
	DEVTRON_USER                     = "devtron"
	DEVTRONCD_NAMESPACE              = "devtroncd"
	ARGOCD_CM                        = "argocd-cm"
	ARGOCD_SECRET                    = "argocd-secret"
	ARGO_USER_APIKEY_CAPABILITY      = "apiKey"
	ARGO_USER_LOGIN_CAPABILITY       = "login"
	DEVTRON_ARGOCD_USERNAME_KEY      = "DEVTRON_ACD_USER_NAME"
	DEVTRON_ARGOCD_USER_PASSWORD_KEY = "DEVTRON_ACD_USER_PASSWORD"
	DEVTRON_ARGOCD_TOKEN_KEY         = "DEVTRON_ACD_TOKEN"
)

type ArgoCDConnectionManager interface {
	GetGrpcClientConnection(grpcConfig *bean.ArgoGRPCConfig) *grpc.ClientConn
	GetOrUpdateArgoCdUserDetail(grpcConfig *bean.ArgoGRPCConfig) string
}
type ArgoCDConnectionManagerImpl struct {
	logger                  *zap.SugaredLogger
	settingsManager         *settings.SettingsManager
	moduleRepository        moduleRepo.ModuleRepository
	argoCDSettings          *settings.ArgoCDSettings
	devtronSecretConfig     *util2.DevtronSecretConfig
	k8sUtil                 *k8s.K8sServiceImpl
	k8sCommonService        k8s2.K8sCommonService
	versionService          version.VersionService
	gitOpsConfigReadService config.GitOpsConfigReadService
	runTimeConfig           *k8s.RuntimeConfig
	argoCDConfigGetter      config2.ArgoCDConfigGetter
}

func NewArgoCDConnectionManagerImpl(Logger *zap.SugaredLogger,
	settingsManager *settings.SettingsManager,
	moduleRepository moduleRepo.ModuleRepository,
	environmentVariables *util2.EnvironmentVariables,
	k8sUtil *k8s.K8sServiceImpl,
	k8sCommonService k8s2.K8sCommonService,
	versionService version.VersionService,
	gitOpsConfigReadService config.GitOpsConfigReadService,
	runTimeConfig *k8s.RuntimeConfig,
	argoCDConfigGetter config2.ArgoCDConfigGetter) (*ArgoCDConnectionManagerImpl, error) {
	argoUserServiceImpl := &ArgoCDConnectionManagerImpl{
		logger:                  Logger,
		settingsManager:         settingsManager,
		moduleRepository:        moduleRepository,
		argoCDSettings:          nil,
		devtronSecretConfig:     environmentVariables.DevtronSecretConfig,
		k8sUtil:                 k8sUtil,
		k8sCommonService:        k8sCommonService,
		versionService:          versionService,
		gitOpsConfigReadService: gitOpsConfigReadService,
		runTimeConfig:           runTimeConfig,
		argoCDConfigGetter:      argoCDConfigGetter,
	}
	if !runTimeConfig.LocalDevMode {
		grpcConfig, err := argoCDConfigGetter.GetGRPCConfig()
		if err != nil {
			Logger.Errorw("error in GetAllGRPCConfigs", "error", err)
		}
		go argoUserServiceImpl.ValidateGitOpsAndGetOrUpdateArgoCdUserDetail(grpcConfig)
	}
	return argoUserServiceImpl, nil
}

const (
	ModuleNameArgoCd      string = "argo-cd"
	ModuleStatusInstalled string = "installed"
)

func (impl *ArgoCDConnectionManagerImpl) ValidateGitOpsAndGetOrUpdateArgoCdUserDetail(grpcConfig *bean.ArgoGRPCConfig) string {
	gitOpsConfigurationStatus, err := impl.gitOpsConfigReadService.IsGitOpsConfigured()
	if err != nil || !gitOpsConfigurationStatus.IsGitOpsConfigured {
		return ""
	}
	_ = impl.GetOrUpdateArgoCdUserDetail(grpcConfig)
	return ""
}

// GetConnection - this function will call only for acd connection
func (impl *ArgoCDConnectionManagerImpl) GetGrpcClientConnection(grpcConfig *bean.ArgoGRPCConfig) *grpc.ClientConn {
	//TODO: acdAuthConfig should be passed as arg in function
	token, err := impl.getLatestDevtronArgoCdUserToken(grpcConfig)
	if err != nil {
		impl.logger.Errorw("error in getting latest devtron argocd user token", "err", err)
	}
	return impl.getConnectionWithToken(grpcConfig.ConnectionConfig, token)
}

func (impl *ArgoCDConnectionManagerImpl) getConnectionWithToken(connectionConfig *bean.Config, token string) *grpc.ClientConn {
	//TODO: config should be passed to this function as argument
	settings := impl.getArgoCdSettings()
	var option []grpc.DialOption
	option = append(option, grpc.WithTransportCredentials(GetTLS(settings.Certificate)))
	if len(token) > 0 {
		option = append(option, grpc.WithPerRPCCredentials(TokenAuth{token: token}))
	}
	option = append(option, grpc.WithChainUnaryInterceptor(grpc_prometheus.UnaryClientInterceptor, otelgrpc.UnaryClientInterceptor()), grpc.WithChainStreamInterceptor(grpc_prometheus.StreamClientInterceptor, otelgrpc.StreamClientInterceptor()))
	conn, err := grpc.Dial(fmt.Sprintf("%s:%s", connectionConfig.Host, connectionConfig.Port), option...)
	if err != nil {
		return nil
	}
	return conn
}

<<<<<<< HEAD
func (impl *ArgoCDConnectionManagerImpl) getLatestDevtronArgoCdUserToken(grpcConfig *bean.ArgoGRPCConfig) (string, error) {
	gitOpsConfigurationStatus, err := impl.gitOpsConfigReadService.IsGitOpsConfigured()
	if err != nil {
		impl.logger.Errorw("error while checking if gitOps is configured", "err", err)
		return "", err
	}
	if !gitOpsConfigurationStatus.IsGitOpsConfigured {
		//here acd token only required in context for argo cd calls
		return "", nil
	}
	authConfig := grpcConfig.AuthConfig
	var k8sClient *v1.CoreV1Client
=======
func (impl *ArgoCDConnectionManagerImpl) GetLatestDevtronArgoCdUserToken(authConfig *bean.AcdAuthConfig) (string, error) {

	var (
		k8sClient *v1.CoreV1Client
		err       error
	)
>>>>>>> e070ba23
	if authConfig.ClusterId == bean2.DefaultClusterId {
		k8sClient, err = impl.k8sUtil.GetCoreV1ClientInCluster()
		if err != nil {
			impl.logger.Errorw("error in getting k8s client for default cluster", "err", err)
			return "", err
		}
	} else {
		_, k8sClient, err = impl.k8sCommonService.GetCoreClientByClusterId(authConfig.ClusterId)
		if err != nil {
			impl.logger.Errorw("error in getting k8s client for default cluster", "err", err)
		}
	}
	devtronSecret, err := getSecret(impl.devtronSecretConfig.DevtronDexSecretNamespace, impl.devtronSecretConfig.DevtronSecretName, k8sClient)
	if err != nil {
		impl.logger.Errorw("error in getting devtron secret", "err", err)
		return "", err
	}
	secretData := devtronSecret.Data
	username := secretData[DEVTRON_ARGOCD_USERNAME_KEY]
	password := secretData[DEVTRON_ARGOCD_USER_PASSWORD_KEY]
	latestTokenNo := 1
	var token string
	for key, value := range secretData {
		if strings.HasPrefix(key, DEVTRON_ARGOCD_TOKEN_KEY) {
			keySplits := strings.Split(key, "_")
			keyLen := len(keySplits)
			tokenNo, err := strconv.Atoi(keySplits[keyLen-1])
			if err != nil {
				impl.logger.Errorw("error in converting token no string to integer", "err", err, "tokenNoString", keySplits[keyLen-1])
				return "", err
			}
			if tokenNo > latestTokenNo {
				latestTokenNo = tokenNo
				token = string(value)
			}
		}
	}

	if len(token) == 0 {
		newTokenNo := latestTokenNo + 1
		token, err = impl.createNewArgoCdTokenForDevtron(grpcConfig.ConnectionConfig, string(username), string(password), newTokenNo, k8sClient)
		if err != nil {
			impl.logger.Errorw("error in creating new argo cd token for devtron", "err", err)
			return "", err
		}
	}
	return token, nil
}

func (impl *ArgoCDConnectionManagerImpl) GetOrUpdateArgoCdUserDetail(grpcConfig *bean.ArgoGRPCConfig) string {

	token := ""
	var (
		k8sClient *v1.CoreV1Client
		err       error
	)

	authConfig := grpcConfig.AuthConfig
	if authConfig.ClusterId == bean2.DefaultClusterId {
		k8sClient, err = impl.k8sUtil.GetCoreV1ClientInCluster()
		if err != nil {
			impl.logger.Errorw("error in getting k8s client for default cluster", "err", err)
			return ""
		}
	} else {
		_, k8sClient, err = impl.k8sCommonService.GetCoreClientByClusterId(authConfig.ClusterId)
		if err != nil {
			impl.logger.Errorw("error in getting k8s client for default cluster", "err", err)
			return ""
		}
	}
	devtronSecret, err := getSecret(authConfig.DevtronDexSecretNamespace, authConfig.DevtronSecretName, k8sClient)
	if err != nil {
		impl.logger.Errorw("error in getting devtron secret", "err", err)
	}
	secretData := devtronSecret.Data
	username, usernameOk := secretData[DEVTRON_ARGOCD_USERNAME_KEY]
	password, passwordOk := secretData[DEVTRON_ARGOCD_USER_PASSWORD_KEY]
	userNameStr := string(username)
	PasswordStr := string(password)
	if !usernameOk || !passwordOk {
		username, password, err := impl.createNewArgoCdUserForDevtron(k8sClient)
		if err != nil {
			impl.logger.Errorw("error in creating new argo cd user for devtron", "err", err)
		}
		userNameStr = username
		PasswordStr = password
	}
	isTokenAvailable := false
	for key, val := range secretData {
		if strings.HasPrefix(key, DEVTRON_ARGOCD_TOKEN_KEY) {
			isTokenAvailable = true
			token = string(val)
		}
	}
	if !isTokenAvailable {
		token, err = impl.createNewArgoCdTokenForDevtron(grpcConfig.ConnectionConfig, userNameStr, PasswordStr, 1, k8sClient)
		if err != nil {
			impl.logger.Errorw("error in creating new argo cd token for devtron", "err", err)
		}
	}
	return token
}

func (impl *ArgoCDConnectionManagerImpl) createNewArgoCdUserForDevtron(k8sClient *v1.CoreV1Client) (string, string, error) {
	username := DEVTRON_USER
	password := getNewPassword()
	userCapabilities := []string{ARGO_USER_APIKEY_CAPABILITY, ARGO_USER_LOGIN_CAPABILITY}
	//create new user at argo cd side
	err := impl.createNewArgoCdUser(username, password, userCapabilities, k8sClient)
	if err != nil {
		impl.logger.Errorw("error in creating new argocd user", "err", err)
		return "", "", err
	}
	//updating username and password in devtron-secret
	userCredentialMap := make(map[string]string)
	userCredentialMap[DEVTRON_ARGOCD_USERNAME_KEY] = username
	userCredentialMap[DEVTRON_ARGOCD_USER_PASSWORD_KEY] = password
	//updating username and password at devtron side
	err = impl.updateArgoCdUserInfoInDevtronSecret(userCredentialMap, k8sClient)
	if err != nil {
		impl.logger.Errorw("error in updating devtron-secret with argo-cd credentials", "err", err)
		return "", "", err
	}
	return username, password, nil
}

func (impl *ArgoCDConnectionManagerImpl) createNewArgoCdTokenForDevtron(connectionConfig *bean.Config, username, password string, tokenNo int, k8sClient *v1.CoreV1Client) (string, error) {
	//create new user at argo cd side
	token, err := impl.createTokenForArgoCdUser(connectionConfig, username, password)
	if err != nil {
		impl.logger.Errorw("error in creating new argocd user", "err", err)
		return "", err
	}
	//updating username and password in devtron-secret
	tokenMap := make(map[string]string)
	updatedTokenKey := fmt.Sprintf("%s_%d", DEVTRON_ARGOCD_TOKEN_KEY, tokenNo)
	tokenMap[updatedTokenKey] = token
	//updating username and password at devtron side
	err = impl.updateArgoCdUserInfoInDevtronSecret(tokenMap, k8sClient)
	if err != nil {
		impl.logger.Errorw("error in updating devtron-secret with argo-cd token", "err", err)
		return "", err
	}
	return token, nil
}

func (impl *ArgoCDConnectionManagerImpl) updateArgoCdUserInfoInDevtronSecret(userinfo map[string]string, k8sClient *v1.CoreV1Client) error {
	devtronSecret, err := getSecret(impl.devtronSecretConfig.DevtronDexSecretNamespace, impl.devtronSecretConfig.DevtronSecretName, k8sClient)
	if err != nil {
		impl.logger.Errorw("error in getting devtron secret", "err", err)
		return err
	}
	secretData := devtronSecret.Data
	if secretData == nil {
		secretData = make(map[string][]byte)
	}
	for key, value := range userinfo {
		secretData[key] = []byte(value)
	}
	devtronSecret.Data = secretData
	_, err = updateSecret(impl.devtronSecretConfig.DevtronDexSecretNamespace, devtronSecret, k8sClient)
	if err != nil {
		impl.logger.Errorw("error in updating devtron secret", "err", err)
		return err
	}
	return nil
}

func (impl *ArgoCDConnectionManagerImpl) createNewArgoCdUser(username, password string, capabilities []string, k8sClient *v1.CoreV1Client) error {
	//getting bcrypt hash of this password
	passwordHash, err := bcrypt.GenerateFromPassword([]byte(password), bcrypt.DefaultCost)
	if err != nil {
		impl.logger.Errorw("error in getting bcrypt hash for password", "err", err)
		return err
	}
	//adding account name in configmap
	acdConfigmap, err := getConfigMap(DEVTRONCD_NAMESPACE, ARGOCD_CM, k8sClient)
	if err != nil {
		impl.logger.Errorw("error in getting argo cd configmap", "err", err)
		return err
	}
	cmData := acdConfigmap.Data
	if cmData == nil {
		cmData = make(map[string]string)
	}
	//updating data
	capabilitiesString := ""
	for i, capability := range capabilities {
		if i == 0 {
			capabilitiesString += capability
		} else {
			capabilitiesString += fmt.Sprintf(", %s", capability)
		}
	}
	newUserCmKey := fmt.Sprintf("accounts.%s", username)
	newUserCmValue := capabilitiesString
	cmData[newUserCmKey] = newUserCmValue
	acdConfigmap.Data = cmData
	_, err = updateConfigMap(DEVTRONCD_NAMESPACE, acdConfigmap, k8sClient)
	if err != nil {
		impl.logger.Errorw("error in updating argo cd configmap", "err", err)
		return err
	}
	acdSecret, err := getSecret(DEVTRONCD_NAMESPACE, ARGOCD_SECRET, k8sClient)
	if err != nil {
		impl.logger.Errorw("error in getting argo cd secret", "err", err)
		return err
	}
	secretData := acdSecret.Data
	if secretData == nil {
		secretData = make(map[string][]byte)
	}
	newUserSecretKey := fmt.Sprintf("accounts.%s.password", username)
	newUserSecretValue := passwordHash
	secretData[newUserSecretKey] = newUserSecretValue
	acdSecret.Data = secretData
	_, err = updateSecret(DEVTRONCD_NAMESPACE, acdSecret, k8sClient)
	if err != nil {
		impl.logger.Errorw("error in updating argo cd secret", "err", err)
		return err
	}
	return nil
}

func (impl *ArgoCDConnectionManagerImpl) createTokenForArgoCdUser(connectionConfig *bean.Config, username, password string) (string, error) {
	token, err := impl.passwordLogin(connectionConfig, username, password)
	if err != nil {
		impl.logger.Errorw("error in getting jwt token with username & password", "err", err)
		return "", err
	}
	ctx := context.Background()
	ctx = context.WithValue(ctx, "token", token)
	clientConn := impl.getConnectionWithToken(connectionConfig, token)
	accountServiceClient := account.NewAccountServiceClient(clientConn)
	acdToken, err := accountServiceClient.CreateToken(ctx, &account.CreateTokenRequest{
		Name: username,
	})
	if err != nil {
		impl.logger.Errorw("error in creating acdToken in ArgoCd", "err", err)
		return "", err
	}

	// just checking and logging the ArgoCd version
	err = impl.versionService.CheckVersion(clientConn)
	if err != nil {
		impl.logger.Errorw("error found while checking ArgoCd Version", "err", err)
		return "", err
	}
	return acdToken.Token, nil
}

func (impl *ArgoCDConnectionManagerImpl) passwordLogin(connectionConfig *bean.Config, username, password string) (string, error) {
	conn := impl.getConnectionWithToken(connectionConfig, "")
	serviceClient := session.NewSessionServiceClient(conn)
	jwtToken, err := serviceClient.Create(context.Background(), username, password)
	return jwtToken, err
}

func getNewPassword() string {
	var letters = []rune("abcdefghijklmnopqrstuvwxyzABCDEFGHIJKLMNOPQRSTUVWXYZ0123456789")

	s := make([]rune, 16)
	for i := range s {
		s[i] = letters[rand.Intn(len(letters))]
	}
	return string(s)
}

func getSecret(namespace string, name string, client *v1.CoreV1Client) (*apiv1.Secret, error) {
	secret, err := client.Secrets(namespace).Get(context.Background(), name, metav1.GetOptions{})
	if err != nil {
		return nil, err
	} else {
		return secret, nil
	}
}

func updateSecret(namespace string, secret *apiv1.Secret, client *v1.CoreV1Client) (*apiv1.Secret, error) {
	secret, err := client.Secrets(namespace).Update(context.Background(), secret, metav1.UpdateOptions{})
	if err != nil {
		return nil, err
	} else {
		return secret, nil
	}
}

func getConfigMap(namespace string, name string, client *v1.CoreV1Client) (*apiv1.ConfigMap, error) {
	cm, err := client.ConfigMaps(namespace).Get(context.Background(), name, metav1.GetOptions{})
	if err != nil {
		return nil, err
	} else {
		return cm, nil
	}
}

func updateConfigMap(namespace string, cm *apiv1.ConfigMap, client *v1.CoreV1Client) (*apiv1.ConfigMap, error) {
	cm, err := client.ConfigMaps(namespace).Update(context.Background(), cm, metav1.UpdateOptions{})
	if err != nil {
		return nil, err
	} else {
		return cm, nil
	}
}

func SettingsManager(cfg *bean.Config) (*settings.SettingsManager, error) {
	clientSet, kubeConfig := getK8sClient()
	namespace, _, err := kubeConfig.Namespace()
	if err != nil {
		return nil, err
	}
	//TODO: remove this hardcoding
	if len(cfg.Namespace) >= 0 {
		namespace = cfg.Namespace
	}
	return settings.NewSettingsManager(context.Background(), clientSet, namespace), nil
}

func getK8sClient() (k8sClient *kubernetes.Clientset, k8sConfig clientcmd.ClientConfig) {
	kubeConfig := clientcmd.NewNonInteractiveDeferredLoadingClientConfig(
		clientcmd.NewDefaultClientConfigLoadingRules(),
		&clientcmd.ConfigOverrides{},
	)
	config, err := kubeConfig.ClientConfig()
	if err != nil {
		panic(err)
	}
	clientSet := kubernetes.NewForConfigOrDie(config)
	return clientSet, kubeConfig
}

func (impl *ArgoCDConnectionManagerImpl) getArgoCdSettings() *settings.ArgoCDSettings {
	settings := impl.argoCDSettings
	if settings == nil {
		module, err := impl.moduleRepository.FindOne(ModuleNameArgoCd)
		if err != nil && err != pg.ErrNoRows {
			impl.logger.Errorw("error on get acd connection", "err", err)
			return nil
		}
		if module == nil || module.Status != ModuleStatusInstalled {
			impl.logger.Errorw("error on get acd connection", "err", err)
			return nil
		}
		settings, err = impl.settingsManager.GetSettings()
		if err != nil {
			impl.logger.Errorw("error on get acd connection", "err", err)
			return nil
		}
		impl.argoCDSettings = settings
	}
	return impl.argoCDSettings
}<|MERGE_RESOLUTION|>--- conflicted
+++ resolved
@@ -154,27 +154,12 @@
 	return conn
 }
 
-<<<<<<< HEAD
 func (impl *ArgoCDConnectionManagerImpl) getLatestDevtronArgoCdUserToken(grpcConfig *bean.ArgoGRPCConfig) (string, error) {
-	gitOpsConfigurationStatus, err := impl.gitOpsConfigReadService.IsGitOpsConfigured()
-	if err != nil {
-		impl.logger.Errorw("error while checking if gitOps is configured", "err", err)
-		return "", err
-	}
-	if !gitOpsConfigurationStatus.IsGitOpsConfigured {
-		//here acd token only required in context for argo cd calls
-		return "", nil
-	}
-	authConfig := grpcConfig.AuthConfig
-	var k8sClient *v1.CoreV1Client
-=======
-func (impl *ArgoCDConnectionManagerImpl) GetLatestDevtronArgoCdUserToken(authConfig *bean.AcdAuthConfig) (string, error) {
-
 	var (
 		k8sClient *v1.CoreV1Client
 		err       error
 	)
->>>>>>> e070ba23
+	authConfig := grpcConfig.AuthConfig
 	if authConfig.ClusterId == bean2.DefaultClusterId {
 		k8sClient, err = impl.k8sUtil.GetCoreV1ClientInCluster()
 		if err != nil {
