--- conflicted
+++ resolved
@@ -127,11 +127,7 @@
 	return nil, nil
 }
 
-<<<<<<< HEAD
-func (impl *ArgoClientWrapperServiceEAImpl) GetArgoAppByNameWithK8sClient(ctx context.Context, clusterId int, namespace, appName string) (map[string]interface{}, error) {
-=======
 func (impl *ArgoClientWrapperServiceEAImpl) GetArgoAppByNameWithK8sClient(ctx context.Context, clusterId int, namespace, appName string) (*v1alpha1.Application, error) {
->>>>>>> 5538bf74
 	impl.logger.Info("not implemented for EA mode")
 	return nil, nil
 }
