--- conflicted
+++ resolved
@@ -243,11 +243,7 @@
 	var err error
 
 	if envId == 0 {
-<<<<<<< HEAD
-		installedApp, err = impl.installedAppVersionRepository.GetACDInstalledAppByAppId(appId)
-=======
 		installedApp, err = impl.installedAppVersionRepository.GetAcdInstalledAppByAppId(appId)
->>>>>>> 1f6e884f
 		if err != nil {
 			impl.logger.Errorw("error in getting installed app by appId", "err", err, "appid", appId)
 			return nil
