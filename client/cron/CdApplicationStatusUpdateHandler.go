--- conflicted
+++ resolved
@@ -25,11 +25,7 @@
 	ArgoPipelineTimelineUpdate()
 	Subscribe() error
 	SyncPipelineStatusForResourceTreeCall(acdAppName string, appId, envId int) error
-<<<<<<< HEAD
-	ManualSyncPipelineStatus(appId, envId int) error
-=======
 	ManualSyncPipelineStatus(appId, envId int, userId int32) error
->>>>>>> ce93a7a1
 }
 
 type CdApplicationStatusUpdateHandlerImpl struct {
@@ -126,12 +122,8 @@
 			impl.logger.Errorw("error in converting string to int", "err", err)
 			return
 		}
-<<<<<<< HEAD
-		err = impl.CdHandler.UpdatePipelineTimelineAndStatusByLiveResourceTreeFetch(statusUpdateEvent.ArgoAppName, statusUpdateEvent.AppId, statusUpdateEvent.EnvId, statusUpdateEvent.IgnoreFailedWorkflowStatus, timeoutDuration)
-=======
 		err = impl.CdHandler.UpdatePipelineTimelineAndStatusByLiveResourceTreeFetch(statusUpdateEvent.ArgoAppName, statusUpdateEvent.AppId, statusUpdateEvent.EnvId,
 			statusUpdateEvent.IgnoreFailedWorkflowStatus, timeoutDuration, statusUpdateEvent.UserId)
->>>>>>> ce93a7a1
 		if err != nil {
 			impl.logger.Errorw("error on argo pipeline status update", "err", err, "msg", string(msg.Data))
 			return
@@ -224,11 +216,7 @@
 	return false
 }
 
-<<<<<<< HEAD
-func (impl *CdApplicationStatusUpdateHandlerImpl) ManualSyncPipelineStatus(appId, envId int) error {
-=======
 func (impl *CdApplicationStatusUpdateHandlerImpl) ManualSyncPipelineStatus(appId, envId int, userId int32) error {
->>>>>>> ce93a7a1
 	deploymentStatus, err := impl.appListingRepository.FindLastDeployedStatusForAcdPipelineByAppIdAndEnvId(appId, envId)
 	if err != nil && err != pg.ErrNoRows {
 		impl.logger.Errorw("error in fetching deployment status", "err", err, "appId", appId, "envId", envId)
@@ -236,19 +224,12 @@
 	}
 	if !util.IsTerminalStatus(deploymentStatus.Status) {
 		//create new nats event
-<<<<<<< HEAD
-		statusUpdateEvent := pipeline.ArgoPipelineStatusEvent{
-=======
 		statusUpdateEvent := pipeline.ArgoPipelineStatusSyncEvent{
->>>>>>> ce93a7a1
 			ArgoAppName:                deploymentStatus.AppName,
 			AppId:                      appId,
 			EnvId:                      envId,
 			IgnoreFailedWorkflowStatus: true,
-<<<<<<< HEAD
-=======
 			UserId:                     userId,
->>>>>>> ce93a7a1
 		}
 		//write event
 		err := impl.eventClient.WriteNatsEvent(util.ARGO_PIPELINE_STATUS_UPDATE_TOPIC, statusUpdateEvent)
