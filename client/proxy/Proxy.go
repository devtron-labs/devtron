package proxy

import (
	"fmt"
	"github.com/devtron-labs/devtron/api/restHandler/common"
	"github.com/devtron-labs/devtron/pkg/auth/authorisation/casbin"
	"log"
	"net"
	"net/http"
	"net/http/httputil"
	"net/url"
	"strings"
	"time"
)

const Dashboard = "dashboard"
const Proxy = "proxy"

func NewDashboardHTTPReverseProxy(serverAddr string, transport http.RoundTripper) func(writer http.ResponseWriter, request *http.Request) {
	proxy := GetProxyServer(serverAddr, transport, Dashboard, "", NewNoopActivityLogger())
	return func(w http.ResponseWriter, r *http.Request) {
		proxy.ServeHTTP(w, r)
	}
}

func GetProxyServer(serverAddr string, transport http.RoundTripper, pathToExclude string, basePathToInclude string, activityLogger RequestActivityLogger) *httputil.ReverseProxy {
<<<<<<< HEAD
=======
	proxy := GetProxyServerWithPathTrimFunc(serverAddr, transport, pathToExclude, basePathToInclude, activityLogger, nil)
	return proxy
}

func GetProxyServerWithPathTrimFunc(serverAddr string, transport http.RoundTripper, pathToExclude string, basePathToInclude string, activityLogger RequestActivityLogger, pathTrimFunc func(string) string) *httputil.ReverseProxy {
>>>>>>> 0323f71c
	target, err := url.Parse(serverAddr)
	if err != nil {
		log.Fatal(err)
	}
	proxy := httputil.NewSingleHostReverseProxy(target)
	proxy.Transport = transport
	proxy.Director = func(request *http.Request) {
		path := request.URL.Path
		request.URL.Host = target.Host
		request.URL.Scheme = target.Scheme
<<<<<<< HEAD
		request.URL.Path = rewriteRequestUrl(basePathToInclude, path, pathToExclude)
=======
		if pathTrimFunc == nil {
			request.URL.Path = rewriteRequestUrl(basePathToInclude, path, pathToExclude)
		} else {
			request.URL.Path = pathTrimFunc(request.URL.Path)
		}
>>>>>>> 0323f71c
		fmt.Printf("%s\n", request.URL.Path)
		activityLogger.LogActivity()
	}
	return proxy
}

type RequestActivityLogger interface {
	LogActivity()
}

func NewNoopActivityLogger() RequestActivityLogger { return NoopActivityLogger{} }

type NoopActivityLogger struct{}

func (logger NoopActivityLogger) LogActivity() {}

func rewriteRequestUrl(basePathToInclude string, path string, pathToExclude string) string {
	parts := strings.Split(path, "/")
	var finalParts []string
	if len(basePathToInclude) > 0 {
		finalParts = append(finalParts, basePathToInclude)
	}
	for _, part := range parts {
		if part == pathToExclude {
			continue
		}
		finalParts = append(finalParts, part)
	}
	return strings.Join(finalParts, "/")
}

func NewProxyTransport() *http.Transport {
	return &http.Transport{
		Proxy: http.ProxyFromEnvironment,
		Dial: (&net.Dialer{
			Timeout:   120 * time.Second,
			KeepAlive: 120 * time.Second,
		}).Dial,
		TLSHandshakeTimeout:   10 * time.Second,
		ExpectContinueTimeout: 1 * time.Second,
	}
}

func NewHTTPReverseProxy(connection ProxyConnection, transport http.RoundTripper, enforcer casbin.Enforcer) func(writer http.ResponseWriter, request *http.Request) {
	serverAddr := fmt.Sprintf("http://%s:%s", connection.Host, connection.Port)
	proxy := GetProxyServer(serverAddr, transport, Proxy, "", NewNoopActivityLogger())
	return func(w http.ResponseWriter, r *http.Request) {

		if len(connection.PassKey) > 0 {
			r.Header.Add("X-PASS-KEY", connection.PassKey)
		}
		token := r.Header.Get("token")
		if ok := enforcer.Enforce(token, casbin.ResourceGlobal, casbin.ActionGet, "*"); !ok {
			common.WriteJsonResp(w, nil, "Unauthorized User", http.StatusForbidden)
			return
		}
		proxy.ServeHTTP(w, r)
	}
}<|MERGE_RESOLUTION|>--- conflicted
+++ resolved
@@ -24,14 +24,11 @@
 }
 
 func GetProxyServer(serverAddr string, transport http.RoundTripper, pathToExclude string, basePathToInclude string, activityLogger RequestActivityLogger) *httputil.ReverseProxy {
-<<<<<<< HEAD
-=======
 	proxy := GetProxyServerWithPathTrimFunc(serverAddr, transport, pathToExclude, basePathToInclude, activityLogger, nil)
 	return proxy
 }
 
 func GetProxyServerWithPathTrimFunc(serverAddr string, transport http.RoundTripper, pathToExclude string, basePathToInclude string, activityLogger RequestActivityLogger, pathTrimFunc func(string) string) *httputil.ReverseProxy {
->>>>>>> 0323f71c
 	target, err := url.Parse(serverAddr)
 	if err != nil {
 		log.Fatal(err)
@@ -42,15 +39,11 @@
 		path := request.URL.Path
 		request.URL.Host = target.Host
 		request.URL.Scheme = target.Scheme
-<<<<<<< HEAD
-		request.URL.Path = rewriteRequestUrl(basePathToInclude, path, pathToExclude)
-=======
 		if pathTrimFunc == nil {
 			request.URL.Path = rewriteRequestUrl(basePathToInclude, path, pathToExclude)
 		} else {
 			request.URL.Path = pathTrimFunc(request.URL.Path)
 		}
->>>>>>> 0323f71c
 		fmt.Printf("%s\n", request.URL.Path)
 		activityLogger.LogActivity()
 	}
