package telemetry

import (
	"encoding/json"
	cloudProviderIdentifier "github.com/devtron-labs/common-lib/cloud-provider-identifier"
	"net/http"
	"time"

	util2 "github.com/devtron-labs/common-lib-private/utils/k8s"
	client "github.com/devtron-labs/devtron/api/helm-app"
	"github.com/devtron-labs/devtron/internal/sql/repository"
	"github.com/devtron-labs/devtron/internal/sql/repository/app"
	dockerRegistryRepository "github.com/devtron-labs/devtron/internal/sql/repository/dockerRegistry"
	"github.com/devtron-labs/devtron/internal/sql/repository/pipelineConfig"
	repository2 "github.com/devtron-labs/devtron/pkg/appStore/deployment/repository"
	"github.com/devtron-labs/devtron/pkg/auth/sso"
	"github.com/devtron-labs/devtron/pkg/auth/user"
	chartRepoRepository "github.com/devtron-labs/devtron/pkg/chartRepo/repository"
	"github.com/devtron-labs/devtron/pkg/cluster"
	"github.com/devtron-labs/devtron/pkg/devtronResource"
	moduleRepo "github.com/devtron-labs/devtron/pkg/module/repo"
	"github.com/devtron-labs/devtron/pkg/pipeline"
	"github.com/devtron-labs/devtron/pkg/pipeline/bean"
	serverDataStore "github.com/devtron-labs/devtron/pkg/server/store"
	util3 "github.com/devtron-labs/devtron/pkg/util"
	"github.com/devtron-labs/devtron/util"
	"github.com/go-pg/pg"
	"github.com/robfig/cron/v3"
	"go.uber.org/zap"
)

const AppsCount int = 50

type TelemetryEventClientImplExtended struct {
	environmentService            cluster.EnvironmentService
	appListingRepository          repository.AppListingRepository
	ciPipelineRepository          pipelineConfig.CiPipelineRepository
	pipelineRepository            pipelineConfig.PipelineRepository
	gitOpsConfigRepository        repository.GitOpsConfigRepository
	gitProviderRepository         repository.GitProviderRepository
	dockerArtifactStoreRepository dockerRegistryRepository.DockerArtifactStoreRepository
	appRepository                 app.AppRepository
	ciWorkflowRepository          pipelineConfig.CiWorkflowRepository
	cdWorkflowRepository          pipelineConfig.CdWorkflowRepository
	materialRepository            pipelineConfig.MaterialRepository
	ciTemplateRepository          pipelineConfig.CiTemplateRepository
	chartRepository               chartRepoRepository.ChartRepository
	ciBuildConfigService          pipeline.CiBuildConfigService
	devtronResourceService        devtronResource.DevtronResourceService
	*TelemetryEventClientImpl
}

func NewTelemetryEventClientImplExtended(logger *zap.SugaredLogger, client *http.Client, clusterService cluster.ClusterService,
	K8sUtil *util2.K8sUtilExtended, aCDAuthConfig *util3.ACDAuthConfig,
	environmentService cluster.EnvironmentService, userService user.UserService,
	appListingRepository repository.AppListingRepository, PosthogClient *PosthogClient,
	ciPipelineRepository pipelineConfig.CiPipelineRepository, pipelineRepository pipelineConfig.PipelineRepository,
	gitOpsConfigRepository repository.GitOpsConfigRepository, gitProviderRepository repository.GitProviderRepository,
	attributeRepo repository.AttributesRepository, ssoLoginService sso.SSOLoginService, appRepository app.AppRepository,
	ciWorkflowRepository pipelineConfig.CiWorkflowRepository, cdWorkflowRepository pipelineConfig.CdWorkflowRepository,
	dockerArtifactStoreRepository dockerRegistryRepository.DockerArtifactStoreRepository,
	materialRepository pipelineConfig.MaterialRepository, ciTemplateRepository pipelineConfig.CiTemplateRepository,
	chartRepository chartRepoRepository.ChartRepository, userAuditService user.UserAuditService,
	ciBuildConfigService pipeline.CiBuildConfigService, moduleRepository moduleRepo.ModuleRepository, serverDataStore *serverDataStore.ServerDataStore,
	helmAppClient client.HelmAppClient, InstalledAppRepository repository2.InstalledAppRepository, userAttributesRepository repository.UserAttributesRepository,
<<<<<<< HEAD
	devtronResourceService devtronResource.DevtronResourceService) (*TelemetryEventClientImplExtended, error) {
=======
	devtronResourceService devtronResource.DevtronResourceService,
	cloudProviderIdentifierService cloudProviderIdentifier.ProviderIdentifierService) (*TelemetryEventClientImplExtended, error) {
>>>>>>> da4e6028

	cron := cron.New(
		cron.WithChain())
	cron.Start()
	watcher := &TelemetryEventClientImplExtended{
		environmentService:            environmentService,
		appListingRepository:          appListingRepository,
		ciPipelineRepository:          ciPipelineRepository,
		pipelineRepository:            pipelineRepository,
		gitOpsConfigRepository:        gitOpsConfigRepository,
		gitProviderRepository:         gitProviderRepository,
		dockerArtifactStoreRepository: dockerArtifactStoreRepository,
		appRepository:                 appRepository,
		cdWorkflowRepository:          cdWorkflowRepository,
		ciWorkflowRepository:          ciWorkflowRepository,
		materialRepository:            materialRepository,
		ciTemplateRepository:          ciTemplateRepository,
		chartRepository:               chartRepository,
		ciBuildConfigService:          ciBuildConfigService,
		devtronResourceService:        devtronResourceService,

		TelemetryEventClientImpl: &TelemetryEventClientImpl{
			cron:                           cron,
			logger:                         logger,
			client:                         client,
			clusterService:                 clusterService,
			K8sUtil:                        K8sUtil,
			aCDAuthConfig:                  aCDAuthConfig,
			userService:                    userService,
			attributeRepo:                  attributeRepo,
			ssoLoginService:                ssoLoginService,
			PosthogClient:                  PosthogClient,
			moduleRepository:               moduleRepository,
			serverDataStore:                serverDataStore,
			userAuditService:               userAuditService,
			helmAppClient:                  helmAppClient,
			InstalledAppRepository:         InstalledAppRepository,
			userAttributesRepository:       userAttributesRepository,
			cloudProviderIdentifierService: cloudProviderIdentifierService,
		},
	}

	watcher.HeartbeatEventForTelemetry()
	_, err := cron.AddFunc(SummaryCronExpr, watcher.SummaryEventForTelemetry)
	if err != nil {
		logger.Errorw("error in starting summery event", "err", err)
		return nil, err
	}

	_, err = cron.AddFunc(HeartbeatCronExpr, watcher.HeartbeatEventForTelemetry)
	if err != nil {
		logger.Errorw("error in starting heartbeat event", "err", err)
		return nil, err
	}
	return watcher, err
}

type TelemetryEventDto struct {
	UCID                                      string             `json:"ucid"` //unique client id
	Timestamp                                 time.Time          `json:"timestamp"`
	EventMessage                              string             `json:"eventMessage,omitempty"`
	EventType                                 TelemetryEventType `json:"eventType"`
	ProdAppCount                              int                `json:"prodAppCount,omitempty"`
	NonProdAppCount                           int                `json:"nonProdAppCount,omitempty"`
	UserCount                                 int                `json:"userCount,omitempty"`
	EnvironmentCount                          int                `json:"environmentCount,omitempty"`
	ClusterCount                              int                `json:"clusterCount,omitempty"`
	CiCountPerDay                             int                `json:"ciCountPerDay,omitempty"`
	CdCountPerDay                             int                `json:"cdCountPerDay,omitempty"`
	HelmChartCount                            int                `json:"helmChartCount,omitempty"`
	SecurityScanCountPerDay                   int                `json:"securityScanCountPerDay,omitempty"`
	GitAccountsCount                          int                `json:"gitAccountsCount,omitempty"`
	GitOpsCount                               int                `json:"gitOpsCount,omitempty"`
	RegistryCount                             int                `json:"registryCount,omitempty"`
	HostURL                                   bool               `json:"hostURL,omitempty"`
	SSOLogin                                  bool               `json:"ssoLogin,omitempty"`
	AppCount                                  int                `json:"appCount,omitempty"`
	AppsWithGitRepoConfigured                 int                `json:"appsWithGitRepoConfigured,omitempty"`
	AppsWithDockerConfigured                  int                `json:"appsWithDockerConfigured,omitempty"`
	AppsWithDeploymentTemplateConfigured      int                `json:"appsWithDeploymentTemplateConfigured,omitempty"`
	AppsWithCiPipelineConfigured              int                `json:"appsWithCiPipelineConfigured,omitempty"`
	AppsWithCdPipelineConfigured              int                `json:"appsWithCdPipelineConfigured,omitempty"`
	Build                                     bool               `json:"build,omitempty"`
	Deployment                                bool               `json:"deployment,omitempty"`
	ServerVersion                             string             `json:"serverVersion,omitempty"`
	DevtronGitVersion                         string             `json:"devtronGitVersion,omitempty"`
	DevtronVersion                            string             `json:"devtronVersion,omitempty"`
	DevtronMode                               string             `json:"devtronMode,omitempty"`
	InstalledIntegrations                     []string           `json:"installedIntegrations,omitempty"`
	InstallFailedIntegrations                 []string           `json:"installFailedIntegrations,omitempty"`
	InstallTimedOutIntegrations               []string           `json:"installTimedOutIntegrations,omitempty"`
	InstallingIntegrations                    []string           `json:"installingIntegrations,omitempty"`
	DevtronReleaseVersion                     string             `json:"devtronReleaseVersion,omitempty"`
	LastLoginTime                             time.Time          `json:"LastLoginTime,omitempty"`
	SelfDockerfileCount                       int                `json:"selfDockerfileCount"`
	ManagedDockerfileCount                    int                `json:"managedDockerfileCount"`
	BuildPackCount                            int                `json:"buildPackCount"`
	SelfDockerfileSuccessCount                int                `json:"selfDockerfileSuccessCount"`
	SelfDockerfileFailureCount                int                `json:"selfDockerfileFailureCount"`
	ManagedDockerfileSuccessCount             int                `json:"managedDockerfileSuccessCount"`
	ManagedDockerfileFailureCount             int                `json:"managedDockerfileFailureCount"`
	BuildPackSuccessCount                     int                `json:"buildPackSuccessCount"`
	BuildPackFailureCount                     int                `json:"buildPackFailureCount"`
	HelmAppAccessCounter                      string             `json:"HelmAppAccessCounter,omitempty"`
	ChartStoreVisitCount                      string             `json:"ChartStoreVisitCount,omitempty"`
	SkippedOnboarding                         bool               `json:"SkippedOnboarding"`
	HelmAppUpdateCounter                      string             `json:"HelmAppUpdateCounter,omitempty"`
	HelmChartSuccessfulDeploymentCount        int                `json:"helmChartSuccessfulDeploymentCount,omitempty"`
	ExternalHelmAppClusterCount               map[int32]int      `json:"ExternalHelmAppClusterCount"`
	CountOfApplicationsWithDependenciesMapped int                `json:"countOfApplicationsWithDependenciesMapped,omitempty"`
<<<<<<< HEAD
=======
	ClusterProvider                           string             `json:"clusterProvider,omitempty"`
>>>>>>> da4e6028
}

func (impl *TelemetryEventClientImplExtended) SummaryEventForTelemetry() {
	err := impl.SendSummaryEvent(string(Summary))
	if err != nil {
		impl.logger.Errorw("error occurred in SummaryEventForTelemetry", "err", err)
	}
}

func (impl *TelemetryEventClientImplExtended) SendSummaryEvent(eventType string) error {
	impl.logger.Infow("sending summary event", "eventType", eventType)
	ucid, err := impl.getUCID()
	if err != nil {
		impl.logger.Errorw("exception caught inside telemetry summary event", "err", err)
		return err
	}

	if IsOptOut {
		impl.logger.Warnw("client is opt-out for telemetry, there will be no events capture", "ucid", ucid)
		return err
	}

	clusters, users, k8sServerVersion, hostURL, ssoSetup, HelmAppAccessCount, ChartStoreVisitCount, SkippedOnboarding, HelmAppUpdateCounter, HelmChartSuccessfulDeploymentCount, ExternalHelmAppClusterCount := impl.SummaryDetailsForTelemetry()
	payload := &TelemetryEventDto{UCID: ucid, Timestamp: time.Now(), EventType: TelemetryEventType(eventType), DevtronVersion: "v1"}
	payload.ServerVersion = k8sServerVersion.String()

	environments, err := impl.environmentService.GetAllActive()
	if err != nil && err != pg.ErrNoRows {
		impl.logger.Errorw("exception caught inside telemetry summary event", "err", err)
		return err
	}

	prodApps, err := impl.appListingRepository.FindAppCount(true)
	if err != nil && err != pg.ErrNoRows {
		impl.logger.Errorw("exception caught inside telemetry summary event", "err", err)
		return err
	}

	nonProdApps, err := impl.appListingRepository.FindAppCount(false)
	if err != nil && err != pg.ErrNoRows {
		impl.logger.Errorw("exception caught inside telemetry summary event", "err", err)
		return err
	}

	ciPipeline, err := impl.ciPipelineRepository.FindAllPipelineInLast24Hour()
	if err != nil && err != pg.ErrNoRows {
		impl.logger.Errorw("exception caught inside telemetry summary event", "err", err)
		return err
	}

	cdPipeline, err := impl.pipelineRepository.FindAllPipelineInLast24Hour()
	if err != nil && err != pg.ErrNoRows {
		impl.logger.Errorw("exception caught inside telemetry summary event", "err", err)
		return err
	}

	gitAccounts, err := impl.gitProviderRepository.FindAll()
	if err != nil && err != pg.ErrNoRows {
		impl.logger.Errorw("exception caught inside telemetry summary event", "err", err)
		return err
	}

	gitOps, err := impl.gitOpsConfigRepository.GetAllGitOpsConfig()
	if err != nil && err != pg.ErrNoRows {
		impl.logger.Errorw("exception caught inside telemetry summary event", "err", err)
		return err
	}

	containerRegistry, err := impl.dockerArtifactStoreRepository.FindAll()
	if err != nil && err != pg.ErrNoRows {
		impl.logger.Errorw("exception caught inside telemetry summary event", "err", err)
		return err
	}

	//appSetup := false
	apps, err := impl.appRepository.FindAll()
	if err != nil {
		impl.logger.Errorw("exception caught inside telemetry summary event", "err", err)
		return err
	}

	countOfApplicationsWithDependenciesMapped, err := impl.devtronResourceService.FindNumberOfApplicationsWithDependenciesMapped()
	if err != nil {
		impl.logger.Errorw("exception caught inside telemetry summary event", "err", err)
		return err
	}
	payload.CountOfApplicationsWithDependenciesMapped = countOfApplicationsWithDependenciesMapped

	var appIds []int
	for _, appInfo := range apps {
		appIds = append(appIds, appInfo.Id)
	}

	payload.AppCount = len(appIds)
	if len(appIds) < AppsCount {
		payload.AppsWithGitRepoConfigured, err = impl.materialRepository.FindNumberOfAppsWithGitRepo(appIds)
		if err != nil {
			impl.logger.Errorw("exception caught inside telemetry summary event", "err", err)
		}
		payload.AppsWithDockerConfigured, err = impl.ciTemplateRepository.FindNumberOfAppsWithDockerConfigured(appIds)
		if err != nil {
			impl.logger.Errorw("exception caught inside telemetry summary event", "err", err)
		}
		payload.AppsWithDeploymentTemplateConfigured, err = impl.chartRepository.FindNumberOfAppsWithDeploymentTemplate(appIds)
		if err != nil {
			impl.logger.Errorw("exception caught inside telemetry summary event", "err", err)
		}
		payload.AppsWithCiPipelineConfigured, err = impl.ciPipelineRepository.FindNumberOfAppsWithCiPipeline(appIds)
		if err != nil {
			impl.logger.Errorw("exception caught inside telemetry summary event", "err", err)
		}

		payload.AppsWithCdPipelineConfigured, err = impl.pipelineRepository.FindNumberOfAppsWithCdPipeline(appIds)
		if err != nil {
			impl.logger.Errorw("exception caught inside telemetry summary event", "err", err)
		}
	}

	build, err := impl.ciWorkflowRepository.ExistsByStatus("Succeeded")

	deployment, err := impl.cdWorkflowRepository.ExistsByStatus("Healthy")

	// build integrations data
	installedIntegrations, installFailedIntegrations, installTimedOutIntegrations, installingIntegrations, err := impl.buildIntegrationsList()
	if err != nil {
		return err
	}

	selfDockerfileCount, managedDockerfileCount, buildpackCount := impl.getCiBuildTypeData()

	successCount, failureCount := impl.getCiBuildTypeVsStatusVsCount()

	devtronVersion := util.GetDevtronVersion()
	payload.ProdAppCount = prodApps
	payload.NonProdAppCount = nonProdApps
	payload.RegistryCount = len(containerRegistry)
	payload.SSOLogin = ssoSetup
	payload.UserCount = len(users)
	payload.EnvironmentCount = len(environments)
	payload.ClusterCount = len(clusters)
	payload.CiCountPerDay = len(ciPipeline)

	payload.CdCountPerDay = len(cdPipeline)
	payload.GitAccountsCount = len(gitAccounts)
	payload.GitOpsCount = len(gitOps)
	payload.HostURL = hostURL
	payload.DevtronGitVersion = devtronVersion.GitCommit
	payload.Build = build
	payload.Deployment = deployment
	payload.DevtronMode = devtronVersion.ServerMode
	payload.InstalledIntegrations = installedIntegrations
	payload.InstallFailedIntegrations = installFailedIntegrations
	payload.InstallTimedOutIntegrations = installTimedOutIntegrations
	payload.InstallingIntegrations = installingIntegrations
	payload.DevtronReleaseVersion = impl.serverDataStore.CurrentVersion
	payload.HelmAppAccessCounter = HelmAppAccessCount
	payload.ChartStoreVisitCount = ChartStoreVisitCount
	payload.SkippedOnboarding = SkippedOnboarding
	payload.HelmAppUpdateCounter = HelmAppUpdateCounter
	payload.HelmChartSuccessfulDeploymentCount = HelmChartSuccessfulDeploymentCount
	payload.ExternalHelmAppClusterCount = ExternalHelmAppClusterCount

	provider, err := impl.cloudProviderIdentifierService.IdentifyProvider()
	if err != nil {
		impl.logger.Errorw("exception while getting cluster provider", "error", err)
		return err
	}
	payload.ClusterProvider = provider

	latestUser, err := impl.userAuditService.GetLatestUser()
	if err == nil {
		loginTime := latestUser.UpdatedOn
		if loginTime.IsZero() {
			loginTime = latestUser.CreatedOn
		}
		payload.LastLoginTime = loginTime
	}

	payload.SelfDockerfileCount = selfDockerfileCount
	payload.SelfDockerfileSuccessCount = successCount[bean.SELF_DOCKERFILE_BUILD_TYPE]
	payload.SelfDockerfileFailureCount = failureCount[bean.SELF_DOCKERFILE_BUILD_TYPE]

	payload.ManagedDockerfileCount = managedDockerfileCount
	payload.ManagedDockerfileSuccessCount = successCount[bean.MANAGED_DOCKERFILE_BUILD_TYPE]
	payload.ManagedDockerfileFailureCount = failureCount[bean.MANAGED_DOCKERFILE_BUILD_TYPE]

	payload.BuildPackCount = buildpackCount
	payload.BuildPackSuccessCount = successCount[bean.BUILDPACK_BUILD_TYPE]
	payload.BuildPackFailureCount = failureCount[bean.BUILDPACK_BUILD_TYPE]

	reqBody, err := json.Marshal(payload)
	if err != nil {
		impl.logger.Errorw("SummaryEventForTelemetry, payload marshal error", "error", err)
		return err
	}
	prop := make(map[string]interface{})
	err = json.Unmarshal(reqBody, &prop)
	if err != nil {
		impl.logger.Errorw("SummaryEventForTelemetry, payload unmarshal error", "error", err)
		return err
	}

	err = impl.EnqueuePostHog(ucid, TelemetryEventType(eventType), prop)
	if err != nil {
		impl.logger.Errorw("SummaryEventForTelemetry, failed to push event", "ucid", ucid, "error", err)
		return err
	}
	return nil
}

func (impl *TelemetryEventClientImplExtended) getCiBuildTypeData() (int, int, int) {
	countByBuildType := impl.ciBuildConfigService.GetCountByBuildType()
	return countByBuildType[bean.SELF_DOCKERFILE_BUILD_TYPE], countByBuildType[bean.MANAGED_DOCKERFILE_BUILD_TYPE], countByBuildType[bean.BUILDPACK_BUILD_TYPE]
}

func (impl *TelemetryEventClientImplExtended) getCiBuildTypeVsStatusVsCount() (successCount map[bean.CiBuildType]int, failureCount map[bean.CiBuildType]int) {
	successCount = make(map[bean.CiBuildType]int)
	failureCount = make(map[bean.CiBuildType]int)
	buildTypeAndStatusVsCount := impl.ciWorkflowRepository.FindBuildTypeAndStatusDataOfLast1Day()
	for _, buildTypeCount := range buildTypeAndStatusVsCount {
		if buildTypeCount == nil {
			continue
		}
		if buildTypeCount.Type == "" {
			buildTypeCount.Type = string(bean.SELF_DOCKERFILE_BUILD_TYPE)
		}
		if buildTypeCount.Status == "Succeeded" {
			successCount[bean.CiBuildType(buildTypeCount.Type)] = buildTypeCount.Count
		} else {
			failureCount[bean.CiBuildType(buildTypeCount.Type)] = buildTypeCount.Count
		}
	}
	return successCount, failureCount
}<|MERGE_RESOLUTION|>--- conflicted
+++ resolved
@@ -63,12 +63,8 @@
 	chartRepository chartRepoRepository.ChartRepository, userAuditService user.UserAuditService,
 	ciBuildConfigService pipeline.CiBuildConfigService, moduleRepository moduleRepo.ModuleRepository, serverDataStore *serverDataStore.ServerDataStore,
 	helmAppClient client.HelmAppClient, InstalledAppRepository repository2.InstalledAppRepository, userAttributesRepository repository.UserAttributesRepository,
-<<<<<<< HEAD
-	devtronResourceService devtronResource.DevtronResourceService) (*TelemetryEventClientImplExtended, error) {
-=======
 	devtronResourceService devtronResource.DevtronResourceService,
 	cloudProviderIdentifierService cloudProviderIdentifier.ProviderIdentifierService) (*TelemetryEventClientImplExtended, error) {
->>>>>>> da4e6028
 
 	cron := cron.New(
 		cron.WithChain())
@@ -179,10 +175,7 @@
 	HelmChartSuccessfulDeploymentCount        int                `json:"helmChartSuccessfulDeploymentCount,omitempty"`
 	ExternalHelmAppClusterCount               map[int32]int      `json:"ExternalHelmAppClusterCount"`
 	CountOfApplicationsWithDependenciesMapped int                `json:"countOfApplicationsWithDependenciesMapped,omitempty"`
-<<<<<<< HEAD
-=======
 	ClusterProvider                           string             `json:"clusterProvider,omitempty"`
->>>>>>> da4e6028
 }
 
 func (impl *TelemetryEventClientImplExtended) SummaryEventForTelemetry() {
