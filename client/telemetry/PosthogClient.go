--- conflicted
+++ resolved
@@ -38,13 +38,8 @@
 type PosthogConfig struct {
 	PosthogApiKey           string `env:"POSTHOG_API_KEY" envDefault:""`
 	PosthogEndpoint         string `env:"POSTHOG_ENDPOINT" envDefault:"https://app.posthog.com"`
-<<<<<<< HEAD
-	SummaryCronExpr         string `env:"SUMMARY_CRON_EXPR" envDefault:"0 0 * * *"` // Run once a day, midnight
-	HeartbeatCronExpr       string `env:"HEARTBEAT_CRON_EXPR" envDefault:"0/5 * * * *"`
-=======
 	SummaryCronExpr         string `env:"SUMMARY_CRON_EXPR" envDefault:"0 0 * * *"`     // Run once a day, midnight
 	HeartbeatCronExpr       string `env:"HEARTBEAT_CRON_EXPR" envDefault:"0/5 * * * *"` // Run every 5 min
->>>>>>> 7bc6cbb8
 	CacheExpiry             int    `env:"CACHE_EXPIRY" envDefault:"120"`
 	TelemetryApiKeyEndpoint string `env:"TELEMETRY_API_KEY_ENDPOINT" envDefault:"aHR0cHM6Ly90ZWxlbWV0cnkuZGV2dHJvbi5haS9kZXZ0cm9uL3RlbGVtZXRyeS9hcGlrZXk="`
 	PosthogEncodedApiKey    string
