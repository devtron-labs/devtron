package telemetry

import (
	"context"
	"encoding/base64"
	"encoding/json"
	"fmt"
	cloudProviderIdentifier "github.com/devtron-labs/common-lib/cloud-provider-identifier"
	"net/http"
	"time"

	"github.com/caarlos0/env"
	"github.com/devtron-labs/common-lib-private/utils/k8s"
	k8s2 "github.com/devtron-labs/common-lib/utils/k8s"
	"github.com/devtron-labs/devtron/api/bean"
	client "github.com/devtron-labs/devtron/api/helm-app"
	"github.com/devtron-labs/devtron/internal/sql/repository"
	repository2 "github.com/devtron-labs/devtron/pkg/appStore/deployment/repository"
	"github.com/devtron-labs/devtron/pkg/attributes"
	"github.com/devtron-labs/devtron/pkg/auth/sso"
	"github.com/devtron-labs/devtron/pkg/auth/user"
	"github.com/devtron-labs/devtron/pkg/cluster"
	"github.com/devtron-labs/devtron/pkg/commonService"
	module2 "github.com/devtron-labs/devtron/pkg/module"
	moduleRepo "github.com/devtron-labs/devtron/pkg/module/repo"
	serverDataStore "github.com/devtron-labs/devtron/pkg/server/store"
	util3 "github.com/devtron-labs/devtron/pkg/util"
	"github.com/devtron-labs/devtron/util"
	"github.com/go-pg/pg"
	"github.com/patrickmn/go-cache"
	"github.com/posthog/posthog-go"
	"github.com/robfig/cron/v3"
	"github.com/tidwall/gjson"
	"go.uber.org/zap"
	"google.golang.org/grpc/codes"
	"google.golang.org/grpc/status"
	"k8s.io/api/core/v1"
	v12 "k8s.io/apimachinery/pkg/apis/meta/v1"
	"k8s.io/apimachinery/pkg/version"
)

const LOGIN_COUNT_CONST = "login-count"
const SKIPPED_ONBOARDING_CONST = "SkippedOnboarding"
const ADMIN_EMAIL_ID_CONST = "admin"

type TelemetryEventClientImpl struct {
<<<<<<< HEAD
	cron                     *cron.Cron
	logger                   *zap.SugaredLogger
	client                   *http.Client
	clusterService           cluster.ClusterService
	K8sUtil                  *k8s.K8sUtilExtended
	aCDAuthConfig            *util3.ACDAuthConfig
	userService              user.UserService
	attributeRepo            repository.AttributesRepository
	ssoLoginService          sso.SSOLoginService
	PosthogClient            *PosthogClient
	moduleRepository         moduleRepo.ModuleRepository
	serverDataStore          *serverDataStore.ServerDataStore
	userAuditService         user.UserAuditService
	helmAppClient            client.HelmAppClient
	InstalledAppRepository   repository2.InstalledAppRepository
	userAttributesRepository repository.UserAttributesRepository
=======
	cron                           *cron.Cron
	logger                         *zap.SugaredLogger
	client                         *http.Client
	clusterService                 cluster.ClusterService
	K8sUtil                        *k8s.K8sServiceImpl
	aCDAuthConfig                  *util3.ACDAuthConfig
	userService                    user2.UserService
	attributeRepo                  repository.AttributesRepository
	ssoLoginService                sso.SSOLoginService
	PosthogClient                  *PosthogClient
	moduleRepository               moduleRepo.ModuleRepository
	serverDataStore                *serverDataStore.ServerDataStore
	userAuditService               user2.UserAuditService
	helmAppClient                  client.HelmAppClient
	InstalledAppRepository         repository2.InstalledAppRepository
	userAttributesRepository       repository.UserAttributesRepository
	cloudProviderIdentifierService cloudProviderIdentifier.ProviderIdentifierService
>>>>>>> c3987b80
}

type TelemetryEventClient interface {
	GetTelemetryMetaInfo() (*TelemetryMetaInfo, error)
	SendTelemetryInstallEventEA() (*TelemetryEventType, error)
	SendTelemetryDashboardAccessEvent() error
	SendTelemetryDashboardLoggedInEvent() error
	SendGenericTelemetryEvent(eventType string, prop map[string]interface{}) error
	SendSummaryEvent(eventType string) error
}

func NewTelemetryEventClientImpl(logger *zap.SugaredLogger, client *http.Client, clusterService cluster.ClusterService,
	K8sUtil *k8s.K8sUtilExtended, aCDAuthConfig *util3.ACDAuthConfig, userService user.UserService,
	attributeRepo repository.AttributesRepository, ssoLoginService sso.SSOLoginService,
<<<<<<< HEAD
	PosthogClient *PosthogClient, moduleRepository moduleRepo.ModuleRepository, serverDataStore *serverDataStore.ServerDataStore, userAuditService user.UserAuditService, helmAppClient client.HelmAppClient, InstalledAppRepository repository2.InstalledAppRepository) (*TelemetryEventClientImpl, error) {
=======
	PosthogClient *PosthogClient, moduleRepository moduleRepo.ModuleRepository, serverDataStore *serverDataStore.ServerDataStore, userAuditService user2.UserAuditService, helmAppClient client.HelmAppClient, InstalledAppRepository repository2.InstalledAppRepository,
	cloudProviderIdentifierService cloudProviderIdentifier.ProviderIdentifierService) (*TelemetryEventClientImpl, error) {
>>>>>>> c3987b80
	cron := cron.New(
		cron.WithChain())
	cron.Start()
	watcher := &TelemetryEventClientImpl{
		cron:   cron,
		logger: logger,
		client: client, clusterService: clusterService,
		K8sUtil: K8sUtil, aCDAuthConfig: aCDAuthConfig,
		userService: userService, attributeRepo: attributeRepo,
		ssoLoginService:                ssoLoginService,
		PosthogClient:                  PosthogClient,
		moduleRepository:               moduleRepository,
		serverDataStore:                serverDataStore,
		userAuditService:               userAuditService,
		helmAppClient:                  helmAppClient,
		InstalledAppRepository:         InstalledAppRepository,
		cloudProviderIdentifierService: cloudProviderIdentifierService,
	}

	watcher.HeartbeatEventForTelemetry()
	_, err := cron.AddFunc(SummaryCronExpr, watcher.SummaryEventForTelemetryEA)
	if err != nil {
		logger.Errorw("error in starting summery event", "err", err)
		return nil, err
	}

	_, err = cron.AddFunc(HeartbeatCronExpr, watcher.HeartbeatEventForTelemetry)
	if err != nil {
		logger.Errorw("error in starting heartbeat event", "err", err)
		return nil, err
	}
	return watcher, err
}

func (impl *TelemetryEventClientImpl) StopCron() {
	impl.cron.Stop()
}

type TelemetryEventEA struct {
	UCID                               string             `json:"ucid"` //unique client id
	Timestamp                          time.Time          `json:"timestamp"`
	EventMessage                       string             `json:"eventMessage,omitempty"`
	EventType                          TelemetryEventType `json:"eventType"`
	ServerVersion                      string             `json:"serverVersion,omitempty"`
	UserCount                          int                `json:"userCount,omitempty"`
	ClusterCount                       int                `json:"clusterCount,omitempty"`
	HostURL                            bool               `json:"hostURL,omitempty"`
	SSOLogin                           bool               `json:"ssoLogin,omitempty"`
	DevtronVersion                     string             `json:"devtronVersion,omitempty"`
	DevtronMode                        string             `json:"devtronMode,omitempty"`
	InstalledIntegrations              []string           `json:"installedIntegrations,omitempty"`
	InstallFailedIntegrations          []string           `json:"installFailedIntegrations,omitempty"`
	InstallTimedOutIntegrations        []string           `json:"installTimedOutIntegrations,omitempty"`
	LastLoginTime                      time.Time          `json:"LastLoginTime,omitempty"`
	InstallingIntegrations             []string           `json:"installingIntegrations,omitempty"`
	DevtronReleaseVersion              string             `json:"devtronReleaseVersion,omitempty"`
	HelmAppAccessCounter               string             `json:"HelmAppAccessCounter,omitempty"`
	HelmAppUpdateCounter               string             `json:"HelmAppUpdateCounter,omitempty"`
	ChartStoreVisitCount               string             `json:"ChartStoreVisitCount,omitempty"`
	SkippedOnboarding                  bool               `json:"SkippedOnboarding"`
	HelmChartSuccessfulDeploymentCount int                `json:"helmChartSuccessfulDeploymentCount,omitempty"`
	ExternalHelmAppClusterCount        map[int32]int      `json:"ExternalHelmAppClusterCount,omitempty"`
	ClusterProvider                    string             `json:"clusterProvider,omitempty"`
}

const DevtronUniqueClientIdConfigMap = "devtron-ucid"
const DevtronUniqueClientIdConfigMapKey = "UCID"
const InstallEventKey = "installEvent"
const UIEventKey = "uiEventKey"

type TelemetryEventType string

const (
	Heartbeat                    TelemetryEventType = "Heartbeat"
	InstallationStart            TelemetryEventType = "InstallationStart"
	InstallationInProgress       TelemetryEventType = "InstallationInProgress"
	InstallationInterrupt        TelemetryEventType = "InstallationInterrupt"
	InstallationSuccess          TelemetryEventType = "InstallationSuccess"
	InstallationFailure          TelemetryEventType = "InstallationFailure"
	UpgradeStart                 TelemetryEventType = "UpgradeStart"
	UpgradeInProgress            TelemetryEventType = "UpgradeInProgress"
	UpgradeInterrupt             TelemetryEventType = "UpgradeInterrupt"
	UpgradeSuccess               TelemetryEventType = "UpgradeSuccess"
	UpgradeFailure               TelemetryEventType = "UpgradeFailure"
	Summary                      TelemetryEventType = "Summary"
	InstallationApplicationError TelemetryEventType = "InstallationApplicationError"
	DashboardAccessed            TelemetryEventType = "DashboardAccessed"
	DashboardLoggedIn            TelemetryEventType = "DashboardLoggedIn"
	SIG_TERM                     TelemetryEventType = "SIG_TERM"
)

func (impl *TelemetryEventClientImpl) SummaryDetailsForTelemetry() (cluster []cluster.ClusterBean, user []bean.UserInfo,
	k8sServerVersion *version.Info, hostURL bool, ssoSetup bool, HelmAppAccessCount string, ChartStoreVisitCount string,
	SkippedOnboarding bool, HelmAppUpdateCounter string, helmChartSuccessfulDeploymentCount int, ExternalHelmAppClusterCount map[int32]int) {

	discoveryClient, err := impl.K8sUtil.GetK8sDiscoveryClientInCluster()
	if err != nil {
		impl.logger.Errorw("exception caught inside telemetry summary event", "err", err)
		return
	}
	k8sServerVersion, err = discoveryClient.ServerVersion()
	if err != nil {
		impl.logger.Errorw("exception caught inside telemetry summary event", "err", err)
		return
	}

	users, err := impl.userService.GetAll()
	if err != nil && err != pg.ErrNoRows {
		impl.logger.Errorw("exception caught inside telemetry summery event", "err", err)
		return
	}

	clusters, err := impl.clusterService.FindAllActive()

	if err != nil && err != pg.ErrNoRows {
		impl.logger.Errorw("exception caught inside telemetry summary event", "err", err)
		return
	}

	hostURL = false

	attribute, err := impl.attributeRepo.FindByKey(attributes.HostUrlKey)
	if err == nil && attribute.Id > 0 {
		hostURL = true
	}

	attribute, err = impl.attributeRepo.FindByKey("HelmAppAccessCounter")

	if err == nil {
		HelmAppAccessCount = attribute.Value
	}

	attribute, err = impl.attributeRepo.FindByKey("ChartStoreVisitCount")

	if err == nil {
		ChartStoreVisitCount = attribute.Value
	}

	attribute, err = impl.attributeRepo.FindByKey("HelmAppUpdateCounter")

	if err == nil {
		HelmAppUpdateCounter = attribute.Value
	}

	helmChartSuccessfulDeploymentCount, err = impl.InstalledAppRepository.GetDeploymentSuccessfulStatusCountForTelemetry()

	//externalHelmCount := make(map[int32]int)
	ExternalHelmAppClusterCount = make(map[int32]int)

	for _, clusterDetail := range clusters {
		req := &client.AppListRequest{}
		config := &client.ClusterConfig{
			ApiServerUrl:           clusterDetail.ServerUrl,
			Token:                  clusterDetail.Config[k8s2.BearerToken],
			ClusterId:              int32(clusterDetail.Id),
			ClusterName:            clusterDetail.ClusterName,
			InsecureSkipTLSVerify:  clusterDetail.InsecureSkipTLSVerify,
			ProxyUrl:               clusterDetail.ProxyUrl,
			ToConnectWithSSHTunnel: clusterDetail.ToConnectWithSSHTunnel,
		}
		if clusterDetail.SSHTunnelConfig != nil {
			config.SshTunnelAuthKey = clusterDetail.SSHTunnelConfig.AuthKey
			config.SshTunnelUser = clusterDetail.SSHTunnelConfig.User
			config.SshTunnelPassword = clusterDetail.SSHTunnelConfig.Password
			config.SshTunnelServerAddress = clusterDetail.SSHTunnelConfig.SSHServerAddress
		}
		if clusterDetail.InsecureSkipTLSVerify == false {
			config.KeyData = clusterDetail.Config[k8s2.TlsKey]
			config.CertData = clusterDetail.Config[k8s2.CertData]
			config.CaData = clusterDetail.Config[k8s2.CertificateAuthorityData]
		}
		req.Clusters = append(req.Clusters, config)
		applicationStream, err := impl.helmAppClient.ListApplication(context.Background(), req)
		if err == nil {
			clusterList, err1 := applicationStream.Recv()
			if err1 != nil {
				impl.logger.Errorw("error in list helm applications streams recv", "err", err)
			}
			if err1 != nil && clusterList != nil && !clusterList.Errored {
				ExternalHelmAppClusterCount[clusterList.ClusterId] = len(clusterList.DeployedAppDetail)
			}
		} else {
			impl.logger.Errorw("error while fetching list application from kubelink", "err", err)
		}
	}

	//getting userData from emailId
	userData, err := impl.userAttributesRepository.GetUserDataByEmailId(ADMIN_EMAIL_ID_CONST)

	SkippedOnboardingValue := gjson.Get(userData, SKIPPED_ONBOARDING_CONST).Str

	if SkippedOnboardingValue == "true" {
		SkippedOnboarding = true
	} else {
		SkippedOnboarding = false
	}

	ssoSetup = false

	ssoConfig, err := impl.ssoLoginService.GetAll()
	if err == nil && len(ssoConfig) > 0 {
		ssoSetup = true
	}

	return clusters, users, k8sServerVersion, hostURL, ssoSetup, HelmAppAccessCount, ChartStoreVisitCount, SkippedOnboarding, HelmAppUpdateCounter, helmChartSuccessfulDeploymentCount, ExternalHelmAppClusterCount
}

func (impl *TelemetryEventClientImpl) SummaryEventForTelemetryEA() {
	err := impl.SendSummaryEvent(string(Summary))
	if err != nil {
		impl.logger.Errorw("error occurred in SummaryEventForTelemetryEA", "err", err)
	}
}

func (impl *TelemetryEventClientImpl) SendSummaryEvent(eventType string) error {
	impl.logger.Infow("sending summary event", "eventType", eventType)
	ucid, err := impl.getUCID()
	if err != nil {
		impl.logger.Errorw("exception caught inside telemetry summary event", "err", err)
		return err
	}

	if IsOptOut {
		impl.logger.Warnw("client is opt-out for telemetry, there will be no events capture", "ucid", ucid)
		return err
	}

	// build integrations data
	installedIntegrations, installFailedIntegrations, installTimedOutIntegrations, installingIntegrations, err := impl.buildIntegrationsList()
	if err != nil {
		return err
	}

	clusters, users, k8sServerVersion, hostURL, ssoSetup, HelmAppAccessCount, ChartStoreVisitCount, SkippedOnboarding, HelmAppUpdateCounter, helmChartSuccessfulDeploymentCount, ExternalHelmAppClusterCount := impl.SummaryDetailsForTelemetry()

	payload := &TelemetryEventEA{UCID: ucid, Timestamp: time.Now(), EventType: TelemetryEventType(eventType), DevtronVersion: "v1"}
	payload.ServerVersion = k8sServerVersion.String()
	payload.DevtronMode = util.GetDevtronVersion().ServerMode
	payload.HostURL = hostURL
	payload.SSOLogin = ssoSetup
	payload.UserCount = len(users)
	payload.ClusterCount = len(clusters)
	payload.InstalledIntegrations = installedIntegrations
	payload.InstallFailedIntegrations = installFailedIntegrations
	payload.InstallTimedOutIntegrations = installTimedOutIntegrations
	payload.InstallingIntegrations = installingIntegrations
	payload.DevtronReleaseVersion = impl.serverDataStore.CurrentVersion
	payload.HelmAppAccessCounter = HelmAppAccessCount
	payload.ChartStoreVisitCount = ChartStoreVisitCount
	payload.SkippedOnboarding = SkippedOnboarding
	payload.HelmAppUpdateCounter = HelmAppUpdateCounter
	payload.HelmChartSuccessfulDeploymentCount = helmChartSuccessfulDeploymentCount
	payload.ExternalHelmAppClusterCount = ExternalHelmAppClusterCount

	provider, err := impl.cloudProviderIdentifierService.IdentifyProvider()
	if err != nil {
		impl.logger.Errorw("exception while getting cluster provider", "error", err)
		return err
	}
	payload.ClusterProvider = provider

	latestUser, err := impl.userAuditService.GetLatestUser()
	if err == nil {
		loginTime := latestUser.UpdatedOn
		if loginTime.IsZero() {
			loginTime = latestUser.CreatedOn
		}
		payload.LastLoginTime = loginTime
	}

	reqBody, err := json.Marshal(payload)
	if err != nil {
		impl.logger.Errorw("SummaryEventForTelemetry, payload marshal error", "error", err)
		return err
	}
	prop := make(map[string]interface{})
	err = json.Unmarshal(reqBody, &prop)
	if err != nil {
		impl.logger.Errorw("SummaryEventForTelemetry, payload unmarshal error", "error", err)
		return err
	}

	err = impl.EnqueuePostHog(ucid, TelemetryEventType(eventType), prop)
	if err != nil {
		impl.logger.Errorw("SummaryEventForTelemetry, failed to push event", "ucid", ucid, "error", err)
		return err
	}
	return nil
}

func (impl *TelemetryEventClientImpl) EnqueuePostHog(ucid string, eventType TelemetryEventType, prop map[string]interface{}) error {
	return impl.EnqueueGenericPostHogEvent(ucid, string(eventType), prop)
}

func (impl *TelemetryEventClientImpl) SendGenericTelemetryEvent(eventType string, prop map[string]interface{}) error {
	ucid, err := impl.getUCID()
	if err != nil {
		impl.logger.Errorw("exception caught inside telemetry generic event", "err", err)
		return nil
	}

	if IsOptOut {
		impl.logger.Warnw("client is opt-out for telemetry, there will be no events capture", "ucid", ucid)
		return nil
	}

	return impl.EnqueueGenericPostHogEvent(ucid, eventType, prop)
}

func (impl *TelemetryEventClientImpl) EnqueueGenericPostHogEvent(ucid string, eventType string, prop map[string]interface{}) error {
	if impl.PosthogClient.Client == nil {
		impl.logger.Warn("no posthog client found, creating new")
		client, err := impl.retryPosthogClient(PosthogApiKey, PosthogEndpoint)
		if err == nil {
			impl.PosthogClient.Client = client
		}
	}
	var environmentData commonService.EnvironmentVariableList
	err := env.Parse(&environmentData)
	if err != nil {
		impl.logger.Errorw("Error in parsing environment data")
	}
	if impl.PosthogClient.Client != nil && !environmentData.IsAirGapEnvironment {
		err := impl.PosthogClient.Client.Enqueue(posthog.Capture{
			DistinctId: ucid,
			Event:      eventType,
			Properties: prop,
		})
		if err != nil {
			impl.logger.Errorw("EnqueueGenericPostHogEvent, failed to push event", "error", err)
			return err
		}
	}
	return nil
}

func (impl *TelemetryEventClientImpl) HeartbeatEventForTelemetry() {
	ucid, err := impl.getUCID()
	if err != nil {
		impl.logger.Errorw("exception caught inside telemetry heartbeat event", "err", err)
		return
	}
	if IsOptOut {
		impl.logger.Warnw("client is opt-out for telemetry, there will be no events capture", "ucid", ucid)
		return
	}

	discoveryClient, err := impl.K8sUtil.GetK8sDiscoveryClientInCluster()
	if err != nil {
		impl.logger.Errorw("exception caught inside telemetry heartbeat event", "err", err)
		return
	}

	k8sServerVersion, err := discoveryClient.ServerVersion()
	if err != nil {
		impl.logger.Errorw("exception caught inside telemetry heartbeat event", "err", err)
		return
	}
	payload := &TelemetryEventEA{UCID: ucid, Timestamp: time.Now(), EventType: Heartbeat, DevtronVersion: "v1"}
	payload.ServerVersion = k8sServerVersion.String()
	payload.DevtronMode = util.GetDevtronVersion().ServerMode

	reqBody, err := json.Marshal(payload)
	if err != nil {
		impl.logger.Errorw("HeartbeatEventForTelemetry, payload marshal error", "error", err)
		return
	}
	prop := make(map[string]interface{})
	err = json.Unmarshal(reqBody, &prop)
	if err != nil {
		impl.logger.Errorw("HeartbeatEventForTelemetry, payload unmarshal error", "error", err)
		return
	}

	err = impl.EnqueuePostHog(ucid, Heartbeat, prop)
	if err != nil {
		impl.logger.Warnw("HeartbeatEventForTelemetry, failed to push event", "error", err)
		return
	}
	impl.logger.Debugw("HeartbeatEventForTelemetry success")
	return
}

func (impl *TelemetryEventClientImpl) GetTelemetryMetaInfo() (*TelemetryMetaInfo, error) {
	ucid, err := impl.getUCID()
	if err != nil {
		impl.logger.Errorw("exception while getting unique client id", "error", err)
		return nil, err
	}
	data := &TelemetryMetaInfo{
		Url:    PosthogEndpoint,
		UCID:   ucid,
		ApiKey: PosthogEncodedApiKey,
	}
	return data, err
}

func (impl *TelemetryEventClientImpl) SendTelemetryInstallEventEA() (*TelemetryEventType, error) {
	ucid, err := impl.getUCID()
	if err != nil {
		impl.logger.Errorw("exception while getting unique client id", "error", err)
		return nil, err
	}

	client, err := impl.K8sUtil.GetClientForInCluster()
	if err != nil {
		impl.logger.Errorw("exception while getting unique client id", "error", err)
		return nil, err
	}

	discoveryClient, err := impl.K8sUtil.GetK8sDiscoveryClientInCluster()
	if err != nil {
		impl.logger.Errorw("exception caught inside telemetry summary event", "err", err)
		return nil, err
	}
	k8sServerVersion, err := discoveryClient.ServerVersion()
	if err != nil {
		impl.logger.Errorw("exception caught inside telemetry summary event", "err", err)
		return nil, err
	}

	payload := &TelemetryEventEA{UCID: ucid, Timestamp: time.Now(), EventType: InstallationSuccess, DevtronVersion: "v1"}
	payload.DevtronMode = util.GetDevtronVersion().ServerMode
	payload.ServerVersion = k8sServerVersion.String()

	provider, err := impl.cloudProviderIdentifierService.IdentifyProvider()
	if err != nil {
		impl.logger.Errorw("exception while getting cluster provider", "error", err)
		return nil, err
	}
	payload.ClusterProvider = provider

	reqBody, err := json.Marshal(payload)
	if err != nil {
		impl.logger.Errorw("Installation EventForTelemetry EA Mode, payload marshal error", "error", err)
		return nil, nil
	}
	prop := make(map[string]interface{})
	err = json.Unmarshal(reqBody, &prop)
	if err != nil {
		impl.logger.Errorw("Installation EventForTelemetry EA Mode, payload unmarshal error", "error", err)
		return nil, nil
	}
	cm, err := impl.K8sUtil.GetConfigMap(impl.aCDAuthConfig.ACDConfigMapNamespace, DevtronUniqueClientIdConfigMap, client)
	datamap := cm.Data

	installEventValue, installEventKeyExists := datamap[InstallEventKey]

	if installEventKeyExists == false || installEventValue == "1" {
		err = impl.EnqueuePostHog(ucid, InstallationSuccess, prop)
		if err == nil {
			datamap[InstallEventKey] = "2"
			cm.Data = datamap
			_, err = impl.K8sUtil.UpdateConfigMap(impl.aCDAuthConfig.ACDConfigMapNamespace, cm, client)
			if err != nil {
				impl.logger.Warnw("config map update failed for install event", "err", err)
			} else {
				impl.logger.Debugw("config map apply succeeded for install event")
			}
		}
	}
	return nil, nil
}

func (impl *TelemetryEventClientImpl) SendTelemetryDashboardAccessEvent() error {
	ucid, err := impl.getUCID()
	if err != nil {
		impl.logger.Errorw("exception while getting unique client id", "error", err)
		return err
	}

	client, err := impl.K8sUtil.GetClientForInCluster()
	if err != nil {
		impl.logger.Errorw("exception while getting unique client id", "error", err)
		return err
	}

	discoveryClient, err := impl.K8sUtil.GetK8sDiscoveryClientInCluster()
	if err != nil {
		impl.logger.Errorw("exception caught inside telemetry summary event", "err", err)
		return err
	}
	k8sServerVersion, err := discoveryClient.ServerVersion()
	if err != nil {
		impl.logger.Errorw("exception caught inside telemetry summary event", "err", err)
		return err
	}

	payload := &TelemetryEventEA{UCID: ucid, Timestamp: time.Now(), EventType: DashboardAccessed, DevtronVersion: "v1"}
	payload.DevtronMode = util.GetDevtronVersion().ServerMode
	payload.ServerVersion = k8sServerVersion.String()

	provider, err := impl.cloudProviderIdentifierService.IdentifyProvider()
	if err != nil {
		impl.logger.Errorw("exception while getting cluster provider", "error", err)
		return err
	}
	payload.ClusterProvider = provider

	reqBody, err := json.Marshal(payload)
	if err != nil {
		impl.logger.Errorw("DashboardAccessed EventForTelemetry, payload marshal error", "error", err)
		return err
	}
	prop := make(map[string]interface{})
	err = json.Unmarshal(reqBody, &prop)
	if err != nil {
		impl.logger.Errorw("DashboardAccessed EventForTelemetry, payload unmarshal error", "error", err)
		return err
	}
	cm, err := impl.K8sUtil.GetConfigMap(impl.aCDAuthConfig.ACDConfigMapNamespace, DevtronUniqueClientIdConfigMap, client)
	datamap := cm.Data

	accessEventValue, installEventKeyExists := datamap[UIEventKey]

	if installEventKeyExists == false || accessEventValue <= "1" {
		err = impl.EnqueuePostHog(ucid, DashboardAccessed, prop)
		if err == nil {
			datamap[UIEventKey] = "2"
			cm.Data = datamap
			_, err = impl.K8sUtil.UpdateConfigMap(impl.aCDAuthConfig.ACDConfigMapNamespace, cm, client)
			if err != nil {
				impl.logger.Warnw("config map update failed for install event", "err", err)
			} else {
				impl.logger.Debugw("config map apply succeeded for install event")
			}
		}
	}
	return nil
}

func (impl *TelemetryEventClientImpl) SendTelemetryDashboardLoggedInEvent() error {
	ucid, err := impl.getUCID()
	if err != nil {
		impl.logger.Errorw("exception while getting unique client id", "error", err)
		return err
	}

	client, err := impl.K8sUtil.GetClientForInCluster()
	if err != nil {
		impl.logger.Errorw("exception while getting unique client id", "error", err)
		return err
	}

	discoveryClient, err := impl.K8sUtil.GetK8sDiscoveryClientInCluster()
	if err != nil {
		impl.logger.Errorw("exception caught inside telemetry summary event", "err", err)
		return err
	}
	k8sServerVersion, err := discoveryClient.ServerVersion()
	if err != nil {
		impl.logger.Errorw("exception caught inside telemetry summary event", "err", err)
		return err
	}

	payload := &TelemetryEventEA{UCID: ucid, Timestamp: time.Now(), EventType: DashboardLoggedIn, DevtronVersion: "v1"}
	payload.DevtronMode = util.GetDevtronVersion().ServerMode
	payload.ServerVersion = k8sServerVersion.String()

	provider, err := impl.cloudProviderIdentifierService.IdentifyProvider()
	if err != nil {
		impl.logger.Errorw("exception while getting cluster provider", "error", err)
		return err
	}
	payload.ClusterProvider = provider

	reqBody, err := json.Marshal(payload)
	if err != nil {
		impl.logger.Errorw("DashboardLoggedIn EventForTelemetry, payload marshal error", "error", err)
		return err
	}
	prop := make(map[string]interface{})
	err = json.Unmarshal(reqBody, &prop)
	if err != nil {
		impl.logger.Errorw("DashboardLoggedIn EventForTelemetry, payload unmarshal error", "error", err)
		return err
	}
	cm, err := impl.K8sUtil.GetConfigMap(impl.aCDAuthConfig.ACDConfigMapNamespace, DevtronUniqueClientIdConfigMap, client)
	datamap := cm.Data

	accessEventValue, installEventKeyExists := datamap[UIEventKey]

	if installEventKeyExists == false || accessEventValue != "3" {
		err = impl.EnqueuePostHog(ucid, DashboardLoggedIn, prop)
		if err == nil {
			datamap[UIEventKey] = "3"
			cm.Data = datamap
			_, err = impl.K8sUtil.UpdateConfigMap(impl.aCDAuthConfig.ACDConfigMapNamespace, cm, client)
			if err != nil {
				impl.logger.Warnw("config map update failed for install event", "err", err)
			} else {
				impl.logger.Debugw("config map apply succeeded for install event")
			}
		}
	}
	return nil
}

type TelemetryMetaInfo struct {
	Url    string `json:"url,omitempty"`
	UCID   string `json:"ucid,omitempty"`
	ApiKey string `json:"apiKey,omitempty"`
}

func (impl *TelemetryEventClientImpl) getUCID() (string, error) {
	ucid, found := impl.PosthogClient.cache.Get(DevtronUniqueClientIdConfigMapKey)
	if found {
		return ucid.(string), nil
	} else {
		client, err := impl.K8sUtil.GetClientForInCluster()
		if err != nil {
			impl.logger.Errorw("exception while getting unique client id", "error", err)
			return "", err
		}

		cm, err := impl.K8sUtil.GetConfigMap(impl.aCDAuthConfig.ACDConfigMapNamespace, DevtronUniqueClientIdConfigMap, client)
		if errStatus, ok := status.FromError(err); !ok || errStatus.Code() == codes.NotFound || errStatus.Code() == codes.Unknown {
			// if not found, create new cm
			cm = &v1.ConfigMap{ObjectMeta: v12.ObjectMeta{Name: DevtronUniqueClientIdConfigMap}}
			data := map[string]string{}
			data[DevtronUniqueClientIdConfigMapKey] = util.Generate(16) // generate unique random number
			data[InstallEventKey] = "1"                                 // used in operator to detect event is install or upgrade
			data[UIEventKey] = "1"
			cm.Data = data
			_, err = impl.K8sUtil.CreateConfigMap(impl.aCDAuthConfig.ACDConfigMapNamespace, cm, client)
			if err != nil {
				impl.logger.Errorw("exception while getting unique client id", "error", err)
				return "", err
			}
		}
		dataMap := cm.Data
		ucid = dataMap[DevtronUniqueClientIdConfigMapKey]
		impl.PosthogClient.cache.Set(DevtronUniqueClientIdConfigMapKey, ucid, cache.DefaultExpiration)
		if cm == nil {
			impl.logger.Errorw("configmap not found while getting unique client id", "cm", cm)
			return ucid.(string), err
		}
		flag, err := impl.checkForOptOut(ucid.(string))
		if err != nil {
			impl.logger.Errorw("error sending event to posthog, failed check for opt-out", "err", err)
			return "", err
		}
		IsOptOut = flag
	}
	return ucid.(string), nil
}

func (impl *TelemetryEventClientImpl) checkForOptOut(UCID string) (bool, error) {
	decodedUrl, err := base64.StdEncoding.DecodeString(TelemetryOptOutApiBaseUrl)
	if err != nil {
		impl.logger.Errorw("check opt-out list failed, decode error", "err", err)
		return false, err
	}
	encodedUrl := string(decodedUrl)
	url := fmt.Sprintf("%s/%s", encodedUrl, UCID)

	response, err := util.HttpRequest(url)
	if err != nil {
		impl.logger.Errorw("check opt-out list failed, rest api error", "err", err)
		return false, err
	}
	flag := response["result"].(bool)
	return flag, err
}

func (impl *TelemetryEventClientImpl) retryPosthogClient(PosthogApiKey string, PosthogEndpoint string) (posthog.Client, error) {
	client, err := posthog.NewWithConfig(PosthogApiKey, posthog.Config{Endpoint: PosthogEndpoint})
	//defer client.Close()
	if err != nil {
		impl.logger.Errorw("exception caught while creating posthog client", "err", err)
	}
	return client, err
}

// returns installedIntegrations, installFailedIntegrations, installTimedOutIntegrations, installingIntegrations
func (impl *TelemetryEventClientImpl) buildIntegrationsList() ([]string, []string, []string, []string, error) {
	impl.logger.Info("building integrations list for telemetry")

	modules, err := impl.moduleRepository.FindAll()
	if err != nil && err != pg.ErrNoRows {
		impl.logger.Errorw("error while getting integrations list", "err", err)
		return nil, nil, nil, nil, err
	}

	var installedIntegrations []string
	var installFailedIntegrations []string
	var installTimedOutIntegrations []string
	var installingIntegrations []string

	for _, module := range modules {
		integrationName := module.Name
		switch module.Status {
		case module2.ModuleStatusInstalled:
			installedIntegrations = append(installedIntegrations, integrationName)
		case module2.ModuleStatusInstallFailed:
			installFailedIntegrations = append(installFailedIntegrations, integrationName)
		case module2.ModuleStatusTimeout:
			installTimedOutIntegrations = append(installTimedOutIntegrations, integrationName)
		case module2.ModuleStatusInstalling:
			installingIntegrations = append(installingIntegrations, integrationName)
		}
	}

	return installedIntegrations, installFailedIntegrations, installTimedOutIntegrations, installingIntegrations, nil

}<|MERGE_RESOLUTION|>--- conflicted
+++ resolved
@@ -44,42 +44,23 @@
 const ADMIN_EMAIL_ID_CONST = "admin"
 
 type TelemetryEventClientImpl struct {
-<<<<<<< HEAD
-	cron                     *cron.Cron
-	logger                   *zap.SugaredLogger
-	client                   *http.Client
-	clusterService           cluster.ClusterService
-	K8sUtil                  *k8s.K8sUtilExtended
-	aCDAuthConfig            *util3.ACDAuthConfig
-	userService              user.UserService
-	attributeRepo            repository.AttributesRepository
-	ssoLoginService          sso.SSOLoginService
-	PosthogClient            *PosthogClient
-	moduleRepository         moduleRepo.ModuleRepository
-	serverDataStore          *serverDataStore.ServerDataStore
-	userAuditService         user.UserAuditService
-	helmAppClient            client.HelmAppClient
-	InstalledAppRepository   repository2.InstalledAppRepository
-	userAttributesRepository repository.UserAttributesRepository
-=======
 	cron                           *cron.Cron
 	logger                         *zap.SugaredLogger
 	client                         *http.Client
 	clusterService                 cluster.ClusterService
-	K8sUtil                        *k8s.K8sServiceImpl
+	K8sUtil                        *k8s.K8sUtilExtended
 	aCDAuthConfig                  *util3.ACDAuthConfig
-	userService                    user2.UserService
+	userService                    user.UserService
 	attributeRepo                  repository.AttributesRepository
 	ssoLoginService                sso.SSOLoginService
 	PosthogClient                  *PosthogClient
 	moduleRepository               moduleRepo.ModuleRepository
 	serverDataStore                *serverDataStore.ServerDataStore
-	userAuditService               user2.UserAuditService
+	userAuditService               user.UserAuditService
 	helmAppClient                  client.HelmAppClient
 	InstalledAppRepository         repository2.InstalledAppRepository
 	userAttributesRepository       repository.UserAttributesRepository
 	cloudProviderIdentifierService cloudProviderIdentifier.ProviderIdentifierService
->>>>>>> c3987b80
 }
 
 type TelemetryEventClient interface {
@@ -94,12 +75,8 @@
 func NewTelemetryEventClientImpl(logger *zap.SugaredLogger, client *http.Client, clusterService cluster.ClusterService,
 	K8sUtil *k8s.K8sUtilExtended, aCDAuthConfig *util3.ACDAuthConfig, userService user.UserService,
 	attributeRepo repository.AttributesRepository, ssoLoginService sso.SSOLoginService,
-<<<<<<< HEAD
-	PosthogClient *PosthogClient, moduleRepository moduleRepo.ModuleRepository, serverDataStore *serverDataStore.ServerDataStore, userAuditService user.UserAuditService, helmAppClient client.HelmAppClient, InstalledAppRepository repository2.InstalledAppRepository) (*TelemetryEventClientImpl, error) {
-=======
-	PosthogClient *PosthogClient, moduleRepository moduleRepo.ModuleRepository, serverDataStore *serverDataStore.ServerDataStore, userAuditService user2.UserAuditService, helmAppClient client.HelmAppClient, InstalledAppRepository repository2.InstalledAppRepository,
+	PosthogClient *PosthogClient, moduleRepository moduleRepo.ModuleRepository, serverDataStore *serverDataStore.ServerDataStore, userAuditService user.UserAuditService, helmAppClient client.HelmAppClient, InstalledAppRepository repository2.InstalledAppRepository,
 	cloudProviderIdentifierService cloudProviderIdentifier.ProviderIdentifierService) (*TelemetryEventClientImpl, error) {
->>>>>>> c3987b80
 	cron := cron.New(
 		cron.WithChain())
 	cron.Start()
