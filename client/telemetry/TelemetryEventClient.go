--- conflicted
+++ resolved
@@ -26,6 +26,8 @@
 	bean2 "github.com/devtron-labs/devtron/pkg/attributes/bean"
 	cron3 "github.com/devtron-labs/devtron/util/cron"
 	"net/http"
+	"os"
+	"path"
 	"time"
 
 	"github.com/devtron-labs/common-lib/utils/k8s"
@@ -52,13 +54,6 @@
 	v1 "k8s.io/api/core/v1"
 	v12 "k8s.io/apimachinery/pkg/apis/meta/v1"
 	"k8s.io/apimachinery/pkg/version"
-<<<<<<< HEAD
-	"net/http"
-	"os"
-	"path"
-	"time"
-=======
->>>>>>> 30207441
 )
 
 const LOGIN_COUNT_CONST = "login-count"
@@ -180,11 +175,8 @@
 	SkippedOnboarding                  bool               `json:"SkippedOnboarding"`
 	HelmChartSuccessfulDeploymentCount int                `json:"helmChartSuccessfulDeploymentCount,omitempty"`
 	ExternalHelmAppClusterCount        map[int32]int      `json:"ExternalHelmAppClusterCount,omitempty"`
-<<<<<<< HEAD
+	ClusterProvider                    string             `json:"clusterProvider,omitempty"`
 	IsDesktopApp                       bool               `json:"IsDesktopApp"`
-=======
-	ClusterProvider                    string             `json:"clusterProvider,omitempty"`
->>>>>>> 30207441
 }
 
 const DevtronUniqueClientIdConfigMap = "devtron-ucid"
