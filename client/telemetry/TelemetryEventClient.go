package telemetry

import (
	"context"
	"encoding/base64"
	"encoding/json"
	"fmt"
	cloudProviderIdentifier "github.com/devtron-labs/common-lib/cloud-provider-identifier"
	"net/http"
	"time"

	"github.com/caarlos0/env"
	"github.com/devtron-labs/common-lib-private/utils/k8s"
	k8s2 "github.com/devtron-labs/common-lib/utils/k8s"
	"github.com/devtron-labs/devtron/api/bean"
	client "github.com/devtron-labs/devtron/api/helm-app"
	"github.com/devtron-labs/devtron/internal/sql/repository"
	repository2 "github.com/devtron-labs/devtron/pkg/appStore/deployment/repository"
	"github.com/devtron-labs/devtron/pkg/attributes"
	"github.com/devtron-labs/devtron/pkg/auth/sso"
	"github.com/devtron-labs/devtron/pkg/auth/user"
	"github.com/devtron-labs/devtron/pkg/cluster"
	"github.com/devtron-labs/devtron/pkg/commonService"
	module2 "github.com/devtron-labs/devtron/pkg/module"
	moduleRepo "github.com/devtron-labs/devtron/pkg/module/repo"
	serverDataStore "github.com/devtron-labs/devtron/pkg/server/store"
	util3 "github.com/devtron-labs/devtron/pkg/util"
	"github.com/devtron-labs/devtron/util"
	"github.com/go-pg/pg"
	"github.com/patrickmn/go-cache"
	"github.com/posthog/posthog-go"
	"github.com/robfig/cron/v3"
	"github.com/tidwall/gjson"
	"go.uber.org/zap"
	"google.golang.org/grpc/codes"
	"google.golang.org/grpc/status"
	"k8s.io/api/core/v1"
	v12 "k8s.io/apimachinery/pkg/apis/meta/v1"
	"k8s.io/apimachinery/pkg/version"
)

const LOGIN_COUNT_CONST = "login-count"
const SKIPPED_ONBOARDING_CONST = "SkippedOnboarding"
const ADMIN_EMAIL_ID_CONST = "admin"

type TelemetryEventClientImpl struct {
<<<<<<< HEAD
	cron                     *cron.Cron
	logger                   *zap.SugaredLogger
	client                   *http.Client
	clusterService           cluster.ClusterService
	K8sUtil                  *k8s.K8sUtilExtended
	aCDAuthConfig            *util3.ACDAuthConfig
	userService              user.UserService
	attributeRepo            repository.AttributesRepository
	ssoLoginService          sso.SSOLoginService
	PosthogClient            *PosthogClient
	moduleRepository         moduleRepo.ModuleRepository
	serverDataStore          *serverDataStore.ServerDataStore
	userAuditService         user.UserAuditService
	helmAppClient            client.HelmAppClient
	InstalledAppRepository   repository2.InstalledAppRepository
	userAttributesRepository repository.UserAttributesRepository
=======
	cron                           *cron.Cron
	logger                         *zap.SugaredLogger
	client                         *http.Client
	clusterService                 cluster.ClusterService
	K8sUtil                        *k8s.K8sUtilExtended
	aCDAuthConfig                  *util3.ACDAuthConfig
	userService                    user.UserService
	attributeRepo                  repository.AttributesRepository
	ssoLoginService                sso.SSOLoginService
	PosthogClient                  *PosthogClient
	moduleRepository               moduleRepo.ModuleRepository
	serverDataStore                *serverDataStore.ServerDataStore
	userAuditService               user.UserAuditService
	helmAppClient                  client.HelmAppClient
	InstalledAppRepository         repository2.InstalledAppRepository
	userAttributesRepository       repository.UserAttributesRepository
	cloudProviderIdentifierService cloudProviderIdentifier.ProviderIdentifierService
>>>>>>> da4e6028
}

type TelemetryEventClient interface {
	GetTelemetryMetaInfo() (*TelemetryMetaInfo, error)
	SendTelemetryInstallEventEA() (*TelemetryEventType, error)
	SendTelemetryDashboardAccessEvent() error
	SendTelemetryDashboardLoggedInEvent() error
	SendGenericTelemetryEvent(eventType string, prop map[string]interface{}) error
	SendSummaryEvent(eventType string) error
}

func NewTelemetryEventClientImpl(logger *zap.SugaredLogger, client *http.Client, clusterService cluster.ClusterService,
	K8sUtil *k8s.K8sUtilExtended, aCDAuthConfig *util3.ACDAuthConfig, userService user.UserService,
	attributeRepo repository.AttributesRepository, ssoLoginService sso.SSOLoginService,
<<<<<<< HEAD
	PosthogClient *PosthogClient, moduleRepository moduleRepo.ModuleRepository, serverDataStore *serverDataStore.ServerDataStore, userAuditService user.UserAuditService, helmAppClient client.HelmAppClient, InstalledAppRepository repository2.InstalledAppRepository) (*TelemetryEventClientImpl, error) {
=======
	PosthogClient *PosthogClient, moduleRepository moduleRepo.ModuleRepository, serverDataStore *serverDataStore.ServerDataStore, userAuditService user.UserAuditService, helmAppClient client.HelmAppClient, InstalledAppRepository repository2.InstalledAppRepository,
	cloudProviderIdentifierService cloudProviderIdentifier.ProviderIdentifierService) (*TelemetryEventClientImpl, error) {
>>>>>>> da4e6028
	cron := cron.New(
		cron.WithChain())
	cron.Start()
	watcher := &TelemetryEventClientImpl{
		cron:   cron,
		logger: logger,
		client: client, clusterService: clusterService,
		K8sUtil: K8sUtil, aCDAuthConfig: aCDAuthConfig,
		userService: userService, attributeRepo: attributeRepo,
		ssoLoginService:                ssoLoginService,
		PosthogClient:                  PosthogClient,
		moduleRepository:               moduleRepository,
		serverDataStore:                serverDataStore,
		userAuditService:               userAuditService,
		helmAppClient:                  helmAppClient,
		InstalledAppRepository:         InstalledAppRepository,
		cloudProviderIdentifierService: cloudProviderIdentifierService,
	}

	watcher.HeartbeatEventForTelemetry()
	_, err := cron.AddFunc(SummaryCronExpr, watcher.SummaryEventForTelemetryEA)
	if err != nil {
		logger.Errorw("error in starting summery event", "err", err)
		return nil, err
	}

	_, err = cron.AddFunc(HeartbeatCronExpr, watcher.HeartbeatEventForTelemetry)
	if err != nil {
		logger.Errorw("error in starting heartbeat event", "err", err)
		return nil, err
	}
	return watcher, err
}

func (impl *TelemetryEventClientImpl) StopCron() {
	impl.cron.Stop()
}

type TelemetryEventEA struct {
	UCID                               string             `json:"ucid"` //unique client id
	Timestamp                          time.Time          `json:"timestamp"`
	EventMessage                       string             `json:"eventMessage,omitempty"`
	EventType                          TelemetryEventType `json:"eventType"`
	ServerVersion                      string             `json:"serverVersion,omitempty"`
	UserCount                          int                `json:"userCount,omitempty"`
	ClusterCount                       int                `json:"clusterCount,omitempty"`
	HostURL                            bool               `json:"hostURL,omitempty"`
	SSOLogin                           bool               `json:"ssoLogin,omitempty"`
	DevtronVersion                     string             `json:"devtronVersion,omitempty"`
	DevtronMode                        string             `json:"devtronMode,omitempty"`
	InstalledIntegrations              []string           `json:"installedIntegrations,omitempty"`
	InstallFailedIntegrations          []string           `json:"installFailedIntegrations,omitempty"`
	InstallTimedOutIntegrations        []string           `json:"installTimedOutIntegrations,omitempty"`
	LastLoginTime                      time.Time          `json:"LastLoginTime,omitempty"`
	InstallingIntegrations             []string           `json:"installingIntegrations,omitempty"`
	DevtronReleaseVersion              string             `json:"devtronReleaseVersion,omitempty"`
	HelmAppAccessCounter               string             `json:"HelmAppAccessCounter,omitempty"`
	HelmAppUpdateCounter               string             `json:"HelmAppUpdateCounter,omitempty"`
	ChartStoreVisitCount               string             `json:"ChartStoreVisitCount,omitempty"`
	SkippedOnboarding                  bool               `json:"SkippedOnboarding"`
	HelmChartSuccessfulDeploymentCount int                `json:"helmChartSuccessfulDeploymentCount,omitempty"`
	ExternalHelmAppClusterCount        map[int32]int      `json:"ExternalHelmAppClusterCount,omitempty"`
	ClusterProvider                    string             `json:"clusterProvider,omitempty"`
}

const DevtronUniqueClientIdConfigMap = "devtron-ucid"
const DevtronUniqueClientIdConfigMapKey = "UCID"
const InstallEventKey = "installEvent"
const UIEventKey = "uiEventKey"

type TelemetryEventType string

const (
	Heartbeat                    TelemetryEventType = "Heartbeat"
	InstallationStart            TelemetryEventType = "InstallationStart"
	InstallationInProgress       TelemetryEventType = "InstallationInProgress"
	InstallationInterrupt        TelemetryEventType = "InstallationInterrupt"
	InstallationSuccess          TelemetryEventType = "InstallationSuccess"
	InstallationFailure          TelemetryEventType = "InstallationFailure"
	UpgradeStart                 TelemetryEventType = "UpgradeStart"
	UpgradeInProgress            TelemetryEventType = "UpgradeInProgress"
	UpgradeInterrupt             TelemetryEventType = "UpgradeInterrupt"
	UpgradeSuccess               TelemetryEventType = "UpgradeSuccess"
	UpgradeFailure               TelemetryEventType = "UpgradeFailure"
	Summary                      TelemetryEventType = "Summary"
	InstallationApplicationError TelemetryEventType = "InstallationApplicationError"
	DashboardAccessed            TelemetryEventType = "DashboardAccessed"
	DashboardLoggedIn            TelemetryEventType = "DashboardLoggedIn"
	SIG_TERM                     TelemetryEventType = "SIG_TERM"
)

func (impl *TelemetryEventClientImpl) SummaryDetailsForTelemetry() (cluster []cluster.ClusterBean, user []bean.UserInfo,
	k8sServerVersion *version.Info, hostURL bool, ssoSetup bool, HelmAppAccessCount string, ChartStoreVisitCount string,
	SkippedOnboarding bool, HelmAppUpdateCounter string, helmChartSuccessfulDeploymentCount int, ExternalHelmAppClusterCount map[int32]int) {

	discoveryClient, err := impl.K8sUtil.GetK8sDiscoveryClientInCluster()
	if err != nil {
		impl.logger.Errorw("exception caught inside telemetry summary event", "err", err)
		return
	}
	k8sServerVersion, err = discoveryClient.ServerVersion()
	if err != nil {
		impl.logger.Errorw("exception caught inside telemetry summary event", "err", err)
		return
	}

	users, err := impl.userService.GetAll()
	if err != nil && err != pg.ErrNoRows {
		impl.logger.Errorw("exception caught inside telemetry summery event", "err", err)
		return
	}

	clusters, err := impl.clusterService.FindAllActive()

	if err != nil && err != pg.ErrNoRows {
		impl.logger.Errorw("exception caught inside telemetry summary event", "err", err)
		return
	}

	hostURL = false

	attribute, err := impl.attributeRepo.FindByKey(attributes.HostUrlKey)
	if err == nil && attribute.Id > 0 {
		hostURL = true
	}

	attribute, err = impl.attributeRepo.FindByKey("HelmAppAccessCounter")

	if err == nil {
		HelmAppAccessCount = attribute.Value
	}

	attribute, err = impl.attributeRepo.FindByKey("ChartStoreVisitCount")

	if err == nil {
		ChartStoreVisitCount = attribute.Value
	}

	attribute, err = impl.attributeRepo.FindByKey("HelmAppUpdateCounter")

	if err == nil {
		HelmAppUpdateCounter = attribute.Value
	}

	helmChartSuccessfulDeploymentCount, err = impl.InstalledAppRepository.GetDeploymentSuccessfulStatusCountForTelemetry()

	//externalHelmCount := make(map[int32]int)
	ExternalHelmAppClusterCount = make(map[int32]int)

	for _, clusterDetail := range clusters {
		req := &client.AppListRequest{}
		config := &client.ClusterConfig{
			ApiServerUrl:           clusterDetail.ServerUrl,
			Token:                  clusterDetail.Config[k8s2.BearerToken],
			ClusterId:              int32(clusterDetail.Id),
			ClusterName:            clusterDetail.ClusterName,
			InsecureSkipTLSVerify:  clusterDetail.InsecureSkipTLSVerify,
			ProxyUrl:               clusterDetail.ProxyUrl,
			ToConnectWithSSHTunnel: clusterDetail.ToConnectWithSSHTunnel,
		}
		if clusterDetail.SSHTunnelConfig != nil {
			config.SshTunnelAuthKey = clusterDetail.SSHTunnelConfig.AuthKey
			config.SshTunnelUser = clusterDetail.SSHTunnelConfig.User
			config.SshTunnelPassword = clusterDetail.SSHTunnelConfig.Password
			config.SshTunnelServerAddress = clusterDetail.SSHTunnelConfig.SSHServerAddress
		}
		if clusterDetail.InsecureSkipTLSVerify == false {
			config.KeyData = clusterDetail.Config[k8s2.TlsKey]
			config.CertData = clusterDetail.Config[k8s2.CertData]
			config.CaData = clusterDetail.Config[k8s2.CertificateAuthorityData]
		}
		req.Clusters = append(req.Clusters, config)
		applicationStream, err := impl.helmAppClient.ListApplication(context.Background(), req)
		if err == nil {
			clusterList, err1 := applicationStream.Recv()
			if err1 != nil {
				impl.logger.Errorw("error in list helm applications streams recv", "err", err)
			}
			if err1 != nil && clusterList != nil && !clusterList.Errored {
				ExternalHelmAppClusterCount[clusterList.ClusterId] = len(clusterList.DeployedAppDetail)
			}
		} else {
			impl.logger.Errorw("error while fetching list application from kubelink", "err", err)
		}
	}

	//getting userData from emailId
	userData, err := impl.userAttributesRepository.GetUserDataByEmailId(ADMIN_EMAIL_ID_CONST)

	SkippedOnboardingValue := gjson.Get(userData, SKIPPED_ONBOARDING_CONST).Str

	if SkippedOnboardingValue == "true" {
		SkippedOnboarding = true
	} else {
		SkippedOnboarding = false
	}

	ssoSetup = false

	ssoConfig, err := impl.ssoLoginService.GetAll()
	if err == nil && len(ssoConfig) > 0 {
		ssoSetup = true
	}

	return clusters, users, k8sServerVersion, hostURL, ssoSetup, HelmAppAccessCount, ChartStoreVisitCount, SkippedOnboarding, HelmAppUpdateCounter, helmChartSuccessfulDeploymentCount, ExternalHelmAppClusterCount
}

func (impl *TelemetryEventClientImpl) SummaryEventForTelemetryEA() {
	err := impl.SendSummaryEvent(string(Summary))
	if err != nil {
		impl.logger.Errorw("error occurred in SummaryEventForTelemetryEA", "err", err)
	}
}

func (impl *TelemetryEventClientImpl) SendSummaryEvent(eventType string) error {
	impl.logger.Infow("sending summary event", "eventType", eventType)
	ucid, err := impl.getUCID()
	if err != nil {
		impl.logger.Errorw("exception caught inside telemetry summary event", "err", err)
		return err
	}

	if IsOptOut {
		impl.logger.Warnw("client is opt-out for telemetry, there will be no events capture", "ucid", ucid)
		return err
	}

	// build integrations data
	installedIntegrations, installFailedIntegrations, installTimedOutIntegrations, installingIntegrations, err := impl.buildIntegrationsList()
	if err != nil {
		return err
	}

	clusters, users, k8sServerVersion, hostURL, ssoSetup, HelmAppAccessCount, ChartStoreVisitCount, SkippedOnboarding, HelmAppUpdateCounter, helmChartSuccessfulDeploymentCount, ExternalHelmAppClusterCount := impl.SummaryDetailsForTelemetry()

	payload := &TelemetryEventEA{UCID: ucid, Timestamp: time.Now(), EventType: TelemetryEventType(eventType), DevtronVersion: "v1"}
	payload.ServerVersion = k8sServerVersion.String()
	payload.DevtronMode = util.GetDevtronVersion().ServerMode
	payload.HostURL = hostURL
	payload.SSOLogin = ssoSetup
	payload.UserCount = len(users)
	payload.ClusterCount = len(clusters)
	payload.InstalledIntegrations = installedIntegrations
	payload.InstallFailedIntegrations = installFailedIntegrations
	payload.InstallTimedOutIntegrations = installTimedOutIntegrations
	payload.InstallingIntegrations = installingIntegrations
	payload.DevtronReleaseVersion = impl.serverDataStore.CurrentVersion
	payload.HelmAppAccessCounter = HelmAppAccessCount
	payload.ChartStoreVisitCount = ChartStoreVisitCount
	payload.SkippedOnboarding = SkippedOnboarding
	payload.HelmAppUpdateCounter = HelmAppUpdateCounter
	payload.HelmChartSuccessfulDeploymentCount = helmChartSuccessfulDeploymentCount
	payload.ExternalHelmAppClusterCount = ExternalHelmAppClusterCount

	provider, err := impl.cloudProviderIdentifierService.IdentifyProvider()
	if err != nil {
		impl.logger.Errorw("exception while getting cluster provider", "error", err)
		return err
	}
	payload.ClusterProvider = provider

	latestUser, err := impl.userAuditService.GetLatestUser()
	if err == nil {
		loginTime := latestUser.UpdatedOn
		if loginTime.IsZero() {
			loginTime = latestUser.CreatedOn
		}
		payload.LastLoginTime = loginTime
	}

	reqBody, err := json.Marshal(payload)
	if err != nil {
		impl.logger.Errorw("SummaryEventForTelemetry, payload marshal error", "error", err)
		return err
	}
	prop := make(map[string]interface{})
	err = json.Unmarshal(reqBody, &prop)
	if err != nil {
		impl.logger.Errorw("SummaryEventForTelemetry, payload unmarshal error", "error", err)
		return err
	}

	err = impl.EnqueuePostHog(ucid, TelemetryEventType(eventType), prop)
	if err != nil {
		impl.logger.Errorw("SummaryEventForTelemetry, failed to push event", "ucid", ucid, "error", err)
		return err
	}
	return nil
}

func (impl *TelemetryEventClientImpl) EnqueuePostHog(ucid string, eventType TelemetryEventType, prop map[string]interface{}) error {
	return impl.EnqueueGenericPostHogEvent(ucid, string(eventType), prop)
}

func (impl *TelemetryEventClientImpl) SendGenericTelemetryEvent(eventType string, prop map[string]interface{}) error {
	ucid, err := impl.getUCID()
	if err != nil {
		impl.logger.Errorw("exception caught inside telemetry generic event", "err", err)
		return nil
	}

	if IsOptOut {
		impl.logger.Warnw("client is opt-out for telemetry, there will be no events capture", "ucid", ucid)
		return nil
	}

	return impl.EnqueueGenericPostHogEvent(ucid, eventType, prop)
}

func (impl *TelemetryEventClientImpl) EnqueueGenericPostHogEvent(ucid string, eventType string, prop map[string]interface{}) error {
	if impl.PosthogClient.Client == nil {
		impl.logger.Warn("no posthog client found, creating new")
		client, err := impl.retryPosthogClient(PosthogApiKey, PosthogEndpoint)
		if err == nil {
			impl.PosthogClient.Client = client
		}
	}
	var environmentData commonService.EnvironmentVariableList
	err := env.Parse(&environmentData)
	if err != nil {
		impl.logger.Errorw("Error in parsing environment data")
	}
	if impl.PosthogClient.Client != nil && !environmentData.IsAirGapEnvironment {
		err := impl.PosthogClient.Client.Enqueue(posthog.Capture{
			DistinctId: ucid,
			Event:      eventType,
			Properties: prop,
		})
		if err != nil {
			impl.logger.Errorw("EnqueueGenericPostHogEvent, failed to push event", "error", err)
			return err
		}
	}
	return nil
}

func (impl *TelemetryEventClientImpl) HeartbeatEventForTelemetry() {
	ucid, err := impl.getUCID()
	if err != nil {
		impl.logger.Errorw("exception caught inside telemetry heartbeat event", "err", err)
		return
	}
	if IsOptOut {
		impl.logger.Warnw("client is opt-out for telemetry, there will be no events capture", "ucid", ucid)
		return
	}

	discoveryClient, err := impl.K8sUtil.GetK8sDiscoveryClientInCluster()
	if err != nil {
		impl.logger.Errorw("exception caught inside telemetry heartbeat event", "err", err)
		return
	}

	k8sServerVersion, err := discoveryClient.ServerVersion()
	if err != nil {
		impl.logger.Errorw("exception caught inside telemetry heartbeat event", "err", err)
		return
	}
	payload := &TelemetryEventEA{UCID: ucid, Timestamp: time.Now(), EventType: Heartbeat, DevtronVersion: "v1"}
	payload.ServerVersion = k8sServerVersion.String()
	payload.DevtronMode = util.GetDevtronVersion().ServerMode

	reqBody, err := json.Marshal(payload)
	if err != nil {
		impl.logger.Errorw("HeartbeatEventForTelemetry, payload marshal error", "error", err)
		return
	}
	prop := make(map[string]interface{})
	err = json.Unmarshal(reqBody, &prop)
	if err != nil {
		impl.logger.Errorw("HeartbeatEventForTelemetry, payload unmarshal error", "error", err)
		return
	}

	err = impl.EnqueuePostHog(ucid, Heartbeat, prop)
	if err != nil {
		impl.logger.Warnw("HeartbeatEventForTelemetry, failed to push event", "error", err)
		return
	}
	impl.logger.Debugw("HeartbeatEventForTelemetry success")
	return
}

func (impl *TelemetryEventClientImpl) GetTelemetryMetaInfo() (*TelemetryMetaInfo, error) {
	ucid, err := impl.getUCID()
	if err != nil {
		impl.logger.Errorw("exception while getting unique client id", "error", err)
		return nil, err
	}
	data := &TelemetryMetaInfo{
		Url:    PosthogEndpoint,
		UCID:   ucid,
		ApiKey: PosthogEncodedApiKey,
	}
	return data, err
}

func (impl *TelemetryEventClientImpl) SendTelemetryInstallEventEA() (*TelemetryEventType, error) {
	ucid, err := impl.getUCID()
	if err != nil {
		impl.logger.Errorw("exception while getting unique client id", "error", err)
		return nil, err
	}

	client, err := impl.K8sUtil.GetClientForInCluster()
	if err != nil {
		impl.logger.Errorw("exception while getting unique client id", "error", err)
		return nil, err
	}

	discoveryClient, err := impl.K8sUtil.GetK8sDiscoveryClientInCluster()
	if err != nil {
		impl.logger.Errorw("exception caught inside telemetry summary event", "err", err)
		return nil, err
	}
	k8sServerVersion, err := discoveryClient.ServerVersion()
	if err != nil {
		impl.logger.Errorw("exception caught inside telemetry summary event", "err", err)
		return nil, err
	}

	payload := &TelemetryEventEA{UCID: ucid, Timestamp: time.Now(), EventType: InstallationSuccess, DevtronVersion: "v1"}
	payload.DevtronMode = util.GetDevtronVersion().ServerMode
	payload.ServerVersion = k8sServerVersion.String()

	provider, err := impl.cloudProviderIdentifierService.IdentifyProvider()
	if err != nil {
		impl.logger.Errorw("exception while getting cluster provider", "error", err)
		return nil, err
	}
	payload.ClusterProvider = provider

	reqBody, err := json.Marshal(payload)
	if err != nil {
		impl.logger.Errorw("Installation EventForTelemetry EA Mode, payload marshal error", "error", err)
		return nil, nil
	}
	prop := make(map[string]interface{})
	err = json.Unmarshal(reqBody, &prop)
	if err != nil {
		impl.logger.Errorw("Installation EventForTelemetry EA Mode, payload unmarshal error", "error", err)
		return nil, nil
	}
	cm, err := impl.K8sUtil.GetConfigMap(impl.aCDAuthConfig.ACDConfigMapNamespace, DevtronUniqueClientIdConfigMap, client)
	datamap := cm.Data

	installEventValue, installEventKeyExists := datamap[InstallEventKey]

	if installEventKeyExists == false || installEventValue == "1" {
		err = impl.EnqueuePostHog(ucid, InstallationSuccess, prop)
		if err == nil {
			datamap[InstallEventKey] = "2"
			cm.Data = datamap
			_, err = impl.K8sUtil.UpdateConfigMap(impl.aCDAuthConfig.ACDConfigMapNamespace, cm, client)
			if err != nil {
				impl.logger.Warnw("config map update failed for install event", "err", err)
			} else {
				impl.logger.Debugw("config map apply succeeded for install event")
			}
		}
	}
	return nil, nil
}

func (impl *TelemetryEventClientImpl) SendTelemetryDashboardAccessEvent() error {
	ucid, err := impl.getUCID()
	if err != nil {
		impl.logger.Errorw("exception while getting unique client id", "error", err)
		return err
	}

	client, err := impl.K8sUtil.GetClientForInCluster()
	if err != nil {
		impl.logger.Errorw("exception while getting unique client id", "error", err)
		return err
	}

	discoveryClient, err := impl.K8sUtil.GetK8sDiscoveryClientInCluster()
	if err != nil {
		impl.logger.Errorw("exception caught inside telemetry summary event", "err", err)
		return err
	}
	k8sServerVersion, err := discoveryClient.ServerVersion()
	if err != nil {
		impl.logger.Errorw("exception caught inside telemetry summary event", "err", err)
		return err
	}

	payload := &TelemetryEventEA{UCID: ucid, Timestamp: time.Now(), EventType: DashboardAccessed, DevtronVersion: "v1"}
	payload.DevtronMode = util.GetDevtronVersion().ServerMode
	payload.ServerVersion = k8sServerVersion.String()

	provider, err := impl.cloudProviderIdentifierService.IdentifyProvider()
	if err != nil {
		impl.logger.Errorw("exception while getting cluster provider", "error", err)
		return err
	}
	payload.ClusterProvider = provider

	reqBody, err := json.Marshal(payload)
	if err != nil {
		impl.logger.Errorw("DashboardAccessed EventForTelemetry, payload marshal error", "error", err)
		return err
	}
	prop := make(map[string]interface{})
	err = json.Unmarshal(reqBody, &prop)
	if err != nil {
		impl.logger.Errorw("DashboardAccessed EventForTelemetry, payload unmarshal error", "error", err)
		return err
	}
	cm, err := impl.K8sUtil.GetConfigMap(impl.aCDAuthConfig.ACDConfigMapNamespace, DevtronUniqueClientIdConfigMap, client)
	datamap := cm.Data

	accessEventValue, installEventKeyExists := datamap[UIEventKey]

	if installEventKeyExists == false || accessEventValue <= "1" {
		err = impl.EnqueuePostHog(ucid, DashboardAccessed, prop)
		if err == nil {
			datamap[UIEventKey] = "2"
			cm.Data = datamap
			_, err = impl.K8sUtil.UpdateConfigMap(impl.aCDAuthConfig.ACDConfigMapNamespace, cm, client)
			if err != nil {
				impl.logger.Warnw("config map update failed for install event", "err", err)
			} else {
				impl.logger.Debugw("config map apply succeeded for install event")
			}
		}
	}
	return nil
}

func (impl *TelemetryEventClientImpl) SendTelemetryDashboardLoggedInEvent() error {
	ucid, err := impl.getUCID()
	if err != nil {
		impl.logger.Errorw("exception while getting unique client id", "error", err)
		return err
	}

	client, err := impl.K8sUtil.GetClientForInCluster()
	if err != nil {
		impl.logger.Errorw("exception while getting unique client id", "error", err)
		return err
	}

	discoveryClient, err := impl.K8sUtil.GetK8sDiscoveryClientInCluster()
	if err != nil {
		impl.logger.Errorw("exception caught inside telemetry summary event", "err", err)
		return err
	}
	k8sServerVersion, err := discoveryClient.ServerVersion()
	if err != nil {
		impl.logger.Errorw("exception caught inside telemetry summary event", "err", err)
		return err
	}

	payload := &TelemetryEventEA{UCID: ucid, Timestamp: time.Now(), EventType: DashboardLoggedIn, DevtronVersion: "v1"}
	payload.DevtronMode = util.GetDevtronVersion().ServerMode
	payload.ServerVersion = k8sServerVersion.String()

	provider, err := impl.cloudProviderIdentifierService.IdentifyProvider()
	if err != nil {
		impl.logger.Errorw("exception while getting cluster provider", "error", err)
		return err
	}
	payload.ClusterProvider = provider

	reqBody, err := json.Marshal(payload)
	if err != nil {
		impl.logger.Errorw("DashboardLoggedIn EventForTelemetry, payload marshal error", "error", err)
		return err
	}
	prop := make(map[string]interface{})
	err = json.Unmarshal(reqBody, &prop)
	if err != nil {
		impl.logger.Errorw("DashboardLoggedIn EventForTelemetry, payload unmarshal error", "error", err)
		return err
	}
	cm, err := impl.K8sUtil.GetConfigMap(impl.aCDAuthConfig.ACDConfigMapNamespace, DevtronUniqueClientIdConfigMap, client)
	datamap := cm.Data

	accessEventValue, installEventKeyExists := datamap[UIEventKey]

	if installEventKeyExists == false || accessEventValue != "3" {
		err = impl.EnqueuePostHog(ucid, DashboardLoggedIn, prop)
		if err == nil {
			datamap[UIEventKey] = "3"
			cm.Data = datamap
			_, err = impl.K8sUtil.UpdateConfigMap(impl.aCDAuthConfig.ACDConfigMapNamespace, cm, client)
			if err != nil {
				impl.logger.Warnw("config map update failed for install event", "err", err)
			} else {
				impl.logger.Debugw("config map apply succeeded for install event")
			}
		}
	}
	return nil
}

type TelemetryMetaInfo struct {
	Url    string `json:"url,omitempty"`
	UCID   string `json:"ucid,omitempty"`
	ApiKey string `json:"apiKey,omitempty"`
}

func (impl *TelemetryEventClientImpl) getUCID() (string, error) {
	ucid, found := impl.PosthogClient.cache.Get(DevtronUniqueClientIdConfigMapKey)
	if found {
		return ucid.(string), nil
	} else {
		client, err := impl.K8sUtil.GetClientForInCluster()
		if err != nil {
			impl.logger.Errorw("exception while getting unique client id", "error", err)
			return "", err
		}

		cm, err := impl.K8sUtil.GetConfigMap(impl.aCDAuthConfig.ACDConfigMapNamespace, DevtronUniqueClientIdConfigMap, client)
		if errStatus, ok := status.FromError(err); !ok || errStatus.Code() == codes.NotFound || errStatus.Code() == codes.Unknown {
			// if not found, create new cm
			cm = &v1.ConfigMap{ObjectMeta: v12.ObjectMeta{Name: DevtronUniqueClientIdConfigMap}}
			data := map[string]string{}
			data[DevtronUniqueClientIdConfigMapKey] = util.Generate(16) // generate unique random number
			data[InstallEventKey] = "1"                                 // used in operator to detect event is install or upgrade
			data[UIEventKey] = "1"
			cm.Data = data
			_, err = impl.K8sUtil.CreateConfigMap(impl.aCDAuthConfig.ACDConfigMapNamespace, cm, client)
			if err != nil {
				impl.logger.Errorw("exception while getting unique client id", "error", err)
				return "", err
			}
		}
		dataMap := cm.Data
		ucid = dataMap[DevtronUniqueClientIdConfigMapKey]
		impl.PosthogClient.cache.Set(DevtronUniqueClientIdConfigMapKey, ucid, cache.DefaultExpiration)
		if cm == nil {
			impl.logger.Errorw("configmap not found while getting unique client id", "cm", cm)
			return ucid.(string), err
		}
		flag, err := impl.checkForOptOut(ucid.(string))
		if err != nil {
			impl.logger.Errorw("error sending event to posthog, failed check for opt-out", "err", err)
			return "", err
		}
		IsOptOut = flag
	}
	return ucid.(string), nil
}

func (impl *TelemetryEventClientImpl) checkForOptOut(UCID string) (bool, error) {
	decodedUrl, err := base64.StdEncoding.DecodeString(TelemetryOptOutApiBaseUrl)
	if err != nil {
		impl.logger.Errorw("check opt-out list failed, decode error", "err", err)
		return false, err
	}
	encodedUrl := string(decodedUrl)
	url := fmt.Sprintf("%s/%s", encodedUrl, UCID)

	response, err := util.HttpRequest(url)
	if err != nil {
		impl.logger.Errorw("check opt-out list failed, rest api error", "err", err)
		return false, err
	}
	flag := response["result"].(bool)
	return flag, err
}

func (impl *TelemetryEventClientImpl) retryPosthogClient(PosthogApiKey string, PosthogEndpoint string) (posthog.Client, error) {
	client, err := posthog.NewWithConfig(PosthogApiKey, posthog.Config{Endpoint: PosthogEndpoint})
	//defer client.Close()
	if err != nil {
		impl.logger.Errorw("exception caught while creating posthog client", "err", err)
	}
	return client, err
}

// returns installedIntegrations, installFailedIntegrations, installTimedOutIntegrations, installingIntegrations
func (impl *TelemetryEventClientImpl) buildIntegrationsList() ([]string, []string, []string, []string, error) {
	impl.logger.Info("building integrations list for telemetry")

	modules, err := impl.moduleRepository.FindAll()
	if err != nil && err != pg.ErrNoRows {
		impl.logger.Errorw("error while getting integrations list", "err", err)
		return nil, nil, nil, nil, err
	}

	var installedIntegrations []string
	var installFailedIntegrations []string
	var installTimedOutIntegrations []string
	var installingIntegrations []string

	for _, module := range modules {
		integrationName := module.Name
		switch module.Status {
		case module2.ModuleStatusInstalled:
			installedIntegrations = append(installedIntegrations, integrationName)
		case module2.ModuleStatusInstallFailed:
			installFailedIntegrations = append(installFailedIntegrations, integrationName)
		case module2.ModuleStatusTimeout:
			installTimedOutIntegrations = append(installTimedOutIntegrations, integrationName)
		case module2.ModuleStatusInstalling:
			installingIntegrations = append(installingIntegrations, integrationName)
		}
	}

	return installedIntegrations, installFailedIntegrations, installTimedOutIntegrations, installingIntegrations, nil

}<|MERGE_RESOLUTION|>--- conflicted
+++ resolved
@@ -44,24 +44,6 @@
 const ADMIN_EMAIL_ID_CONST = "admin"
 
 type TelemetryEventClientImpl struct {
-<<<<<<< HEAD
-	cron                     *cron.Cron
-	logger                   *zap.SugaredLogger
-	client                   *http.Client
-	clusterService           cluster.ClusterService
-	K8sUtil                  *k8s.K8sUtilExtended
-	aCDAuthConfig            *util3.ACDAuthConfig
-	userService              user.UserService
-	attributeRepo            repository.AttributesRepository
-	ssoLoginService          sso.SSOLoginService
-	PosthogClient            *PosthogClient
-	moduleRepository         moduleRepo.ModuleRepository
-	serverDataStore          *serverDataStore.ServerDataStore
-	userAuditService         user.UserAuditService
-	helmAppClient            client.HelmAppClient
-	InstalledAppRepository   repository2.InstalledAppRepository
-	userAttributesRepository repository.UserAttributesRepository
-=======
 	cron                           *cron.Cron
 	logger                         *zap.SugaredLogger
 	client                         *http.Client
@@ -79,7 +61,6 @@
 	InstalledAppRepository         repository2.InstalledAppRepository
 	userAttributesRepository       repository.UserAttributesRepository
 	cloudProviderIdentifierService cloudProviderIdentifier.ProviderIdentifierService
->>>>>>> da4e6028
 }
 
 type TelemetryEventClient interface {
@@ -94,12 +75,8 @@
 func NewTelemetryEventClientImpl(logger *zap.SugaredLogger, client *http.Client, clusterService cluster.ClusterService,
 	K8sUtil *k8s.K8sUtilExtended, aCDAuthConfig *util3.ACDAuthConfig, userService user.UserService,
 	attributeRepo repository.AttributesRepository, ssoLoginService sso.SSOLoginService,
-<<<<<<< HEAD
-	PosthogClient *PosthogClient, moduleRepository moduleRepo.ModuleRepository, serverDataStore *serverDataStore.ServerDataStore, userAuditService user.UserAuditService, helmAppClient client.HelmAppClient, InstalledAppRepository repository2.InstalledAppRepository) (*TelemetryEventClientImpl, error) {
-=======
 	PosthogClient *PosthogClient, moduleRepository moduleRepo.ModuleRepository, serverDataStore *serverDataStore.ServerDataStore, userAuditService user.UserAuditService, helmAppClient client.HelmAppClient, InstalledAppRepository repository2.InstalledAppRepository,
 	cloudProviderIdentifierService cloudProviderIdentifier.ProviderIdentifierService) (*TelemetryEventClientImpl, error) {
->>>>>>> da4e6028
 	cron := cron.New(
 		cron.WithChain())
 	cron.Start()
