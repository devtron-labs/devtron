/*
 * Copyright (c) 2020 Devtron Labs
 *
 * Licensed under the Apache License, Version 2.0 (the "License");
 * you may not use this file except in compliance with the License.
 * You may obtain a copy of the License at
 *
 *    http://www.apache.org/licenses/LICENSE-2.0
 *
 * Unless required by applicable law or agreed to in writing, software
 * distributed under the License is distributed on an "AS IS" BASIS,
 * WITHOUT WARRANTIES OR CONDITIONS OF ANY KIND, either express or implied.
 * See the License for the specific language governing permissions and
 * limitations under the License.
 *
 */

package client

import (
	"bytes"
	"encoding/json"
	"errors"
	"fmt"
	bean2 "github.com/devtron-labs/devtron/pkg/attributes/bean"
	"github.com/devtron-labs/devtron/pkg/module"
	"net/http"
	"time"

	"github.com/caarlos0/env"
	pubsub "github.com/devtron-labs/common-lib/pubsub-lib"
	"github.com/devtron-labs/devtron/api/bean"
	"github.com/devtron-labs/devtron/client/gitSensor"
	"github.com/devtron-labs/devtron/internal/sql/repository"
	"github.com/devtron-labs/devtron/internal/sql/repository/pipelineConfig"
	util "github.com/devtron-labs/devtron/util/event"
	"go.uber.org/zap"
)

type EventClientConfig struct {
	DestinationURL string `env:"EVENT_URL" envDefault:"http://localhost:3000/notify"`
}

func GetEventClientConfig() (*EventClientConfig, error) {
	cfg := &EventClientConfig{}
	err := env.Parse(cfg)
	if err != nil {
		return nil, errors.New("could not get event service url")
	}
	return cfg, err
}

type EventClient interface {
	WriteNotificationEvent(event Event) (bool, error)
	WriteNatsEvent(channel string, payload interface{}) error
}

type Event struct {
	EventTypeId        int               `json:"eventTypeId"`
	EventName          string            `json:"eventName"`
	PipelineId         int               `json:"pipelineId"`
	PipelineType       string            `json:"pipelineType"`
	CorrelationId      string            `json:"correlationId"`
	Payload            *Payload          `json:"payload"`
	EventTime          string            `json:"eventTime"`
	TeamId             int               `json:"teamId"`
	AppId              int               `json:"appId"`
	EnvId              int               `json:"envId"`
	CdWorkflowType     bean.WorkflowType `json:"cdWorkflowType,omitempty"`
	CdWorkflowRunnerId int               `json:"cdWorkflowRunnerId"`
	CiWorkflowRunnerId int               `json:"ciWorkflowRunnerId"`
	CiArtifactId       int               `json:"ciArtifactId"`
	BaseUrl            string            `json:"baseUrl"`
	UserId             int               `json:"-"`
}

type Payload struct {
<<<<<<< HEAD
	AppName                string               `json:"appName"`
	EnvName                string               `json:"envName"`
	PipelineName           string               `json:"pipelineName"`
	Source                 string               `json:"source"`
	DockerImageUrl         string               `json:"dockerImageUrl"`
	TriggeredBy            string               `json:"triggeredBy"`
	Stage                  string               `json:"stage"`
	DeploymentHistoryLink  string               `json:"deploymentHistoryLink"`
	AppDetailLink          string               `json:"appDetailLink"`
	DownloadLink           string               `json:"downloadLink"`
	BuildHistoryLink       string               `json:"buildHistoryLink"`
	MaterialTriggerInfo    *MaterialTriggerInfo `json:"material"`
	ApprovedByEmail        []string             `json:"approvedByEmail"`
	FailureReason          string               `json:"failureReason"`
	Providers              []*Provider          `json:"providers"`
	ImageTagNames          []string             `json:"imageTagNames"`
	ImageComment           string               `json:"imageComment"`
	ImageApprovalLink      string               `json:"imageApprovalLink"`
	ProtectConfigFileType  string               `json:"protectConfigFileType"`
	ProtectConfigFileName  string               `json:"protectConfigFileName"`
	ProtectConfigComment   string               `json:"protectConfigComment"`
	ProtectConfigLink      string               `json:"protectConfigLink"`
	ApprovalLink           string               `json:"approvalLink"`
	TimeWindowComment      string               `json:"timeWindowComment"`
	ImageScanExecutionInfo json.RawMessage      `json:"imageScanExecutionInfo"`
=======
	AppName                          string               `json:"appName"`
	EnvName                          string               `json:"envName"`
	PipelineName                     string               `json:"pipelineName"`
	Source                           string               `json:"source"`
	DockerImageUrl                   string               `json:"dockerImageUrl"`
	TriggeredBy                      string               `json:"triggeredBy"`
	Stage                            string               `json:"stage"`
	DeploymentHistoryLink            string               `json:"deploymentHistoryLink"`
	AppDetailLink                    string               `json:"appDetailLink"`
	DownloadLink                     string               `json:"downloadLink"`
	BuildHistoryLink                 string               `json:"buildHistoryLink"`
	MaterialTriggerInfo              *MaterialTriggerInfo `json:"material"`
	ApprovedByEmail                  []string             `json:"approvedByEmail"`
	FailureReason                    string               `json:"failureReason"`
	Providers                        []*Provider          `json:"providers"`
	ImageTagNames                    []string             `json:"imageTagNames"`
	ImageComment                     string               `json:"imageComment"`
	ImageApprovalLink                string               `json:"imageApprovalLink"`
	ProtectConfigFileType            string               `json:"protectConfigFileType"`
	ProtectConfigFileName            string               `json:"protectConfigFileName"`
	ProtectConfigComment             string               `json:"protectConfigComment"`
	ProtectConfigLink                string               `json:"protectConfigLink"`
	ApprovalLink                     string               `json:"approvalLink"`
	TimeWindowComment                string               `json:"timeWindowComment"`
	ImageScanExecutionInfo           json.RawMessage      `json:"imageScanExecutionInfo"`
	ArtifactPromotionRequestViewLink string               `json:"artifactPromotionRequestViewLink"`
	ArtifactPromotionApprovalLink    string               `json:"artifactPromotionApprovalLink"`
	PromotionArtifactSource          string               `json:"promotionArtifactSource"`
>>>>>>> 6054d2a7
}

type CiPipelineMaterialResponse struct {
	Id              int                    `json:"id"`
	GitMaterialId   int                    `json:"gitMaterialId"`
	GitMaterialUrl  string                 `json:"gitMaterialUrl"`
	GitMaterialName string                 `json:"gitMaterialName"`
	Type            string                 `json:"type"`
	Value           string                 `json:"value"`
	Active          bool                   `json:"active"`
	History         []*gitSensor.GitCommit `json:"history,omitempty"`
	LastFetchTime   time.Time              `json:"lastFetchTime"`
	IsRepoError     bool                   `json:"isRepoError"`
	RepoErrorMsg    string                 `json:"repoErrorMsg"`
	IsBranchError   bool                   `json:"isBranchError"`
	BranchErrorMsg  string                 `json:"branchErrorMsg"`
	Url             string                 `json:"url"`
}

type MaterialTriggerInfo struct {
	GitTriggers map[int]pipelineConfig.GitCommit `json:"gitTriggers"`
	CiMaterials []CiPipelineMaterialResponse     `json:"ciMaterials"`
}

type EventRESTClientImpl struct {
	logger               *zap.SugaredLogger
	client               *http.Client
	config               *EventClientConfig
	pubsubClient         *pubsub.PubSubClientServiceImpl
	ciPipelineRepository pipelineConfig.CiPipelineRepository
	pipelineRepository   pipelineConfig.PipelineRepository
	attributesRepository repository.AttributesRepository
	moduleService        module.ModuleService
}

func NewEventRESTClientImpl(logger *zap.SugaredLogger, client *http.Client, config *EventClientConfig, pubsubClient *pubsub.PubSubClientServiceImpl,
	ciPipelineRepository pipelineConfig.CiPipelineRepository, pipelineRepository pipelineConfig.PipelineRepository,
	attributesRepository repository.AttributesRepository, moduleService module.ModuleService) *EventRESTClientImpl {
	return &EventRESTClientImpl{logger: logger, client: client, config: config, pubsubClient: pubsubClient,
		ciPipelineRepository: ciPipelineRepository, pipelineRepository: pipelineRepository,
		attributesRepository: attributesRepository, moduleService: moduleService}
}

func (impl *EventRESTClientImpl) buildFinalPayload(event Event, cdPipeline *pipelineConfig.Pipeline, ciPipeline *pipelineConfig.CiPipeline) *Payload {
	payload := event.Payload
	if payload == nil {
		payload = &Payload{}
	}
	if event.PipelineType == string(util.CD) {
		if cdPipeline != nil {
			payload.AppName = cdPipeline.App.AppName
			payload.EnvName = cdPipeline.Environment.Name
			payload.PipelineName = cdPipeline.Name
		}
		payload.Stage = string(event.CdWorkflowType)
		payload.DeploymentHistoryLink = fmt.Sprintf("/dashboard/app/%d/cd-details/%d/%d/%d/source-code", event.AppId, event.EnvId, event.PipelineId, event.CdWorkflowRunnerId)
		payload.AppDetailLink = fmt.Sprintf("/dashboard/app/%d/details/%d/pod", event.AppId, event.EnvId)
		if event.CdWorkflowType != bean.CD_WORKFLOW_TYPE_DEPLOY {
			payload.DownloadLink = fmt.Sprintf("/orchestrator/app/cd-pipeline/workflow/download/%d/%d/%d/%d", event.AppId, event.EnvId, event.PipelineId, event.CdWorkflowRunnerId)
		}
	} else if event.PipelineType == string(util.CI) {
		if ciPipeline != nil {
			payload.AppName = ciPipeline.App.AppName
			payload.PipelineName = ciPipeline.Name
		}
		payload.BuildHistoryLink = fmt.Sprintf("/dashboard/app/%d/ci-details/%d/%d/artifacts", event.AppId, event.PipelineId, event.CiWorkflowRunnerId)
	}
	return payload
}

func (impl *EventRESTClientImpl) WriteNotificationEvent(event Event) (bool, error) {
	// if notification integration is not installed then do not send the notification
	moduleInfo, err := impl.moduleService.GetModuleInfo(module.ModuleNameNotification)
	if err != nil {
		impl.logger.Errorw("error while getting notification module status", "err", err)
		return false, err
	}
	if moduleInfo.Status != module.ModuleStatusInstalled {
		impl.logger.Warnw("Notification module is not installed, hence skipping sending notification", "currentModuleStatus", moduleInfo.Status)
		return false, nil
	}

	var cdPipeline *pipelineConfig.Pipeline
	var ciPipeline *pipelineConfig.CiPipeline
	if event.PipelineId > 0 {
		if event.PipelineType == string(util.CD) {
			cdPipeline, err = impl.pipelineRepository.FindById(event.PipelineId)
			if err != nil {
				impl.logger.Errorw("error while fetching pipeline", "err", err)
				return false, err
			}
			if cdPipeline != nil {
				event.TeamId = cdPipeline.App.TeamId
			}
		} else if event.PipelineType == string(util.CI) {
			ciPipeline, err = impl.ciPipelineRepository.FindById(event.PipelineId)
			if err != nil {
				impl.logger.Errorw("error while fetching pipeline", "err", err)
				return false, err
			}
			if ciPipeline != nil {
				event.TeamId = ciPipeline.App.TeamId
			}
		}
	}

	payload := impl.buildFinalPayload(event, cdPipeline, ciPipeline)
	event.Payload = payload

	isPreStageExist := false
	isPostStageExist := false
	if cdPipeline != nil && len(cdPipeline.PreStageConfig) > 0 {
		isPreStageExist = true
	}
	if cdPipeline != nil && len(cdPipeline.PostStageConfig) > 0 {
		isPostStageExist = true
	}

	attribute, err := impl.attributesRepository.FindByKey(bean2.HostUrlKey)
	if err != nil {
		impl.logger.Errorw("there is host url configured", "ci pipeline", ciPipeline)
		return false, err
	}
	if attribute != nil {
		event.BaseUrl = attribute.Value
	}
	if event.CdWorkflowType == "" {
		_, err = impl.sendEvent(event)
	} else if event.CdWorkflowType == bean.CD_WORKFLOW_TYPE_PRE {
		if event.EventTypeId == int(util.Success) {
			impl.logger.Debug("skip - will send from deployment or post stage")
		} else {
			_, err = impl.sendEvent(event)
		}
	} else if event.CdWorkflowType == bean.CD_WORKFLOW_TYPE_DEPLOY {
		if isPreStageExist && event.EventTypeId == int(util.Trigger) {
			impl.logger.Debug("skip - already sent from pre stage")
		} else if isPostStageExist && event.EventTypeId == int(util.Success) {
			impl.logger.Debug("skip - will send from post stage")
		} else {
			_, err = impl.sendEvent(event)
		}
	} else if event.CdWorkflowType == bean.CD_WORKFLOW_TYPE_POST {
		if event.EventTypeId == int(util.Trigger) {
			impl.logger.Debug("skip - already sent from pre or deployment stage")
		} else {
			_, err = impl.sendEvent(event)
		}
	}
	return true, err
}

// do not call this method if notification module is not installed
func (impl *EventRESTClientImpl) sendEvent(event Event) (bool, error) {
	impl.logger.Debugw("event before send", "event", event)
	body, err := json.Marshal(event)
	if err != nil {
		impl.logger.Errorw("error while marshaling event request ", "err", err)
		return false, err
	}
	var reqBody = []byte(body)
	req, err := http.NewRequest(http.MethodPost, impl.config.DestinationURL, bytes.NewBuffer(reqBody))
	if err != nil {
		impl.logger.Errorw("error while writing event", "err", err)
		return false, err
	}
	req.Header.Set("Content-Type", "application/json")
	resp, err := impl.client.Do(req)
	if err != nil {
		impl.logger.Errorw("error while UpdateJiraTransition request ", "err", err)
		return false, err
	}
	defer resp.Body.Close()
	impl.logger.Debugw("event completed", "event resp", resp)
	return true, err
}

func (impl *EventRESTClientImpl) WriteNatsEvent(topic string, payload interface{}) error {
	body, err := json.Marshal(payload)
	if err != nil {
		return err
	}
	err = impl.pubsubClient.Publish(topic, string(body))
	return err
}<|MERGE_RESOLUTION|>--- conflicted
+++ resolved
@@ -75,33 +75,6 @@
 }
 
 type Payload struct {
-<<<<<<< HEAD
-	AppName                string               `json:"appName"`
-	EnvName                string               `json:"envName"`
-	PipelineName           string               `json:"pipelineName"`
-	Source                 string               `json:"source"`
-	DockerImageUrl         string               `json:"dockerImageUrl"`
-	TriggeredBy            string               `json:"triggeredBy"`
-	Stage                  string               `json:"stage"`
-	DeploymentHistoryLink  string               `json:"deploymentHistoryLink"`
-	AppDetailLink          string               `json:"appDetailLink"`
-	DownloadLink           string               `json:"downloadLink"`
-	BuildHistoryLink       string               `json:"buildHistoryLink"`
-	MaterialTriggerInfo    *MaterialTriggerInfo `json:"material"`
-	ApprovedByEmail        []string             `json:"approvedByEmail"`
-	FailureReason          string               `json:"failureReason"`
-	Providers              []*Provider          `json:"providers"`
-	ImageTagNames          []string             `json:"imageTagNames"`
-	ImageComment           string               `json:"imageComment"`
-	ImageApprovalLink      string               `json:"imageApprovalLink"`
-	ProtectConfigFileType  string               `json:"protectConfigFileType"`
-	ProtectConfigFileName  string               `json:"protectConfigFileName"`
-	ProtectConfigComment   string               `json:"protectConfigComment"`
-	ProtectConfigLink      string               `json:"protectConfigLink"`
-	ApprovalLink           string               `json:"approvalLink"`
-	TimeWindowComment      string               `json:"timeWindowComment"`
-	ImageScanExecutionInfo json.RawMessage      `json:"imageScanExecutionInfo"`
-=======
 	AppName                          string               `json:"appName"`
 	EnvName                          string               `json:"envName"`
 	PipelineName                     string               `json:"pipelineName"`
@@ -130,7 +103,6 @@
 	ArtifactPromotionRequestViewLink string               `json:"artifactPromotionRequestViewLink"`
 	ArtifactPromotionApprovalLink    string               `json:"artifactPromotionApprovalLink"`
 	PromotionArtifactSource          string               `json:"promotionArtifactSource"`
->>>>>>> 6054d2a7
 }
 
 type CiPipelineMaterialResponse struct {
