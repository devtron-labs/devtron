/*
 * Copyright (c) 2020 Devtron Labs
 *
 * Licensed under the Apache License, Version 2.0 (the "License");
 * you may not use this file except in compliance with the License.
 * You may obtain a copy of the License at
 *
 *    http://www.apache.org/licenses/LICENSE-2.0
 *
 * Unless required by applicable law or agreed to in writing, software
 * distributed under the License is distributed on an "AS IS" BASIS,
 * WITHOUT WARRANTIES OR CONDITIONS OF ANY KIND, either express or implied.
 * See the License for the specific language governing permissions and
 * limitations under the License.
 *
 */

package client

import (
	"context"
	"fmt"
	"github.com/devtron-labs/devtron/enterprise/pkg/deploymentWindow"
	"github.com/devtron-labs/devtron/enterprise/pkg/resourceFilter"
	"strings"
	"time"

	bean2 "github.com/devtron-labs/devtron/api/bean"
	repository2 "github.com/devtron-labs/devtron/internal/sql/repository"
	appRepository "github.com/devtron-labs/devtron/internal/sql/repository/app"
	"github.com/devtron-labs/devtron/internal/sql/repository/chartConfig"
	"github.com/devtron-labs/devtron/internal/sql/repository/pipelineConfig"
	"github.com/devtron-labs/devtron/pkg/apiToken"
	"github.com/devtron-labs/devtron/pkg/auth/user/repository"
	"github.com/devtron-labs/devtron/pkg/bean"
	repository4 "github.com/devtron-labs/devtron/pkg/cluster/repository"
	"github.com/devtron-labs/devtron/util/event"
	"github.com/go-pg/pg"
	"github.com/satori/go.uuid"
	"go.uber.org/zap"
)

type EventFactory interface {
	Build(eventType util.EventType, sourceId *int, appId int, envId *int, pipelineType util.PipelineType) Event
	BuildExtraCDData(event Event, wfr *pipelineConfig.CdWorkflowRunner, pipelineOverrideId int, stage bean2.WorkflowType) Event
	BuildExtraApprovalData(event Event, approvalActionRequest bean.UserApprovalActionRequest, pipeline *pipelineConfig.Pipeline, userId int32, imageTagNames []string, imageComment string) []Event
	BuildExtraProtectConfigData(event Event, draftNotificationRequest ConfigDataForNotification, draftId int, DraftVersionId int) []Event
	BuildExtraCIData(event Event, material *MaterialTriggerInfo, dockerImage string) Event
	//BuildFinalData(event Event) *Payload
	BuildExtraBlockedTriggerData(event Event, stage bean2.WorkflowType, timeWindowComment string, artifact *repository2.CiArtifact) Event
<<<<<<< HEAD
=======
	SetAdditionalImageScanData(event *Event, ciPipelineId int, artifactId int)
>>>>>>> 5aaad3ba
}

type EventSimpleFactoryImpl struct {
	logger                       *zap.SugaredLogger
	cdWorkflowRepository         pipelineConfig.CdWorkflowRepository
	pipelineOverrideRepository   chartConfig.PipelineOverrideRepository
	ciWorkflowRepository         pipelineConfig.CiWorkflowRepository
	ciPipelineMaterialRepository pipelineConfig.CiPipelineMaterialRepository
	ciPipelineRepository         pipelineConfig.CiPipelineRepository
	pipelineRepository           pipelineConfig.PipelineRepository
	userRepository               repository.UserRepository
	ciArtifactRepository         repository2.CiArtifactRepository
	DeploymentApprovalRepository pipelineConfig.DeploymentApprovalRepository
	sesNotificationRepository    repository2.SESNotificationRepository
	smtpNotificationRepository   repository2.SMTPNotificationRepository
	appRepo                      appRepository.AppRepository
	envRepository                repository4.EnvironmentRepository
	apiTokenServiceImpl          *apiToken.ApiTokenServiceImpl
	resourceFilterAuditService   resourceFilter.FilterEvaluationAuditService
}

func NewEventSimpleFactoryImpl(logger *zap.SugaredLogger, cdWorkflowRepository pipelineConfig.CdWorkflowRepository,
	pipelineOverrideRepository chartConfig.PipelineOverrideRepository, ciWorkflowRepository pipelineConfig.CiWorkflowRepository,
	ciPipelineMaterialRepository pipelineConfig.CiPipelineMaterialRepository,
	ciPipelineRepository pipelineConfig.CiPipelineRepository, pipelineRepository pipelineConfig.PipelineRepository,
	userRepository repository.UserRepository, ciArtifactRepository repository2.CiArtifactRepository, DeploymentApprovalRepository pipelineConfig.DeploymentApprovalRepository,
	sesNotificationRepository repository2.SESNotificationRepository, smtpNotificationRepository repository2.SMTPNotificationRepository,
	appRepo appRepository.AppRepository, envRepository repository4.EnvironmentRepository, apiTokenServiceImpl *apiToken.ApiTokenServiceImpl,
	resourceFilterAuditService resourceFilter.FilterEvaluationAuditService,
) *EventSimpleFactoryImpl {
	return &EventSimpleFactoryImpl{
		logger:                       logger,
		cdWorkflowRepository:         cdWorkflowRepository,
		pipelineOverrideRepository:   pipelineOverrideRepository,
		ciWorkflowRepository:         ciWorkflowRepository,
		ciPipelineMaterialRepository: ciPipelineMaterialRepository,
		ciPipelineRepository:         ciPipelineRepository,
		pipelineRepository:           pipelineRepository,
		userRepository:               userRepository,
		ciArtifactRepository:         ciArtifactRepository,
		DeploymentApprovalRepository: DeploymentApprovalRepository,
		sesNotificationRepository:    sesNotificationRepository,
		smtpNotificationRepository:   smtpNotificationRepository,
		appRepo:                      appRepo,
		envRepository:                envRepository,
		apiTokenServiceImpl:          apiTokenServiceImpl,
		resourceFilterAuditService:   resourceFilterAuditService,
	}

}

type ResourceType string

const (
	CM                 ResourceType = "ConfigMap"
	CS                 ResourceType = "Secret"
	DeploymentTemplate ResourceType = "Deployment Template"
)
const (
	AppLevelBaseUrl        = "/dashboard/app/%d/edit/"
	EnvLevelBaseUrl        = "/dashboard/app/%d/edit/env-override/%d/"
	ImageApprovalLink      = "/dashboard/app/%d/trigger?approval-node=%d&search=%s&approval-state=pending"
	DeploymentApprovalLink = "/dashboard/deployment/approve?token=%s"
	DraftApprovalLink      = "/dashboard/config/approve?token=%s"
)

type ConfigDataForNotification struct {
	AppId        int
	EnvId        int
	Resource     ResourceType
	ResourceName string
	UserComment  string
	UserId       int32
	EmailIds     []string
}
type Provider struct {
	Destination util.Channel `json:"dest"`
	Rule        string       `json:"rule"`
	ConfigId    int          `json:"configId"`
	Recipient   string       `json:"recipient"`
}

const (
	SES_CONFIG_TYPE  = "ses"
	SMTP_CONFIG_TYPE = "smtp"
)

func (impl *EventSimpleFactoryImpl) Build(eventType util.EventType, sourceId *int, appId int, envId *int, pipelineType util.PipelineType) Event {
	correlationId := uuid.NewV4()
	event := Event{}
	event.EventTypeId = int(eventType)
	if sourceId != nil {
		event.PipelineId = *sourceId
	}
	event.AppId = appId
	if envId != nil {
		event.EnvId = *envId
	}
	event.PipelineType = string(pipelineType)
	event.CorrelationId = fmt.Sprintf("%s", correlationId)
	event.EventTime = time.Now().Format(bean.LayoutRFC3339)
	return event
}

func (impl *EventSimpleFactoryImpl) SetAdditionalImageScanData(event *Event, ciPipelineId int, artifactId int) {
	material, err := impl.getCiMaterialInfo(ciPipelineId, artifactId)
	if err != nil {
		impl.logger.Errorw("error in getting material", "ciPipelineId", ciPipelineId, "artifactId", artifactId, "err", err)
	}
	event.Payload.MaterialTriggerInfo = material
}

func (impl *EventSimpleFactoryImpl) BuildExtraCDData(event Event, wfr *pipelineConfig.CdWorkflowRunner, pipelineOverrideId int, stage bean2.WorkflowType) Event {
	//event.CdWorkflowRunnerId =
	event.CdWorkflowType = stage
	payload := event.Payload
	if payload == nil {
		payload = &Payload{}
		payload.Stage = string(stage)
		event.Payload = payload
	}
	var emailIDs []string

	if wfr != nil && wfr.DeploymentApprovalRequestId >= 0 {
		deploymentUserData, err := impl.DeploymentApprovalRepository.FetchApprovedDataByApprovalId(wfr.DeploymentApprovalRequestId)
		if err != nil {
			impl.logger.Errorw("error in getting deploymentUserData", "err", err, "deploymentApprovalRequestId", wfr.DeploymentApprovalRequestId)
		}
		if deploymentUserData != nil {
			userIDs := []int32{}
			for _, userData := range deploymentUserData {
				userIDs = append(userIDs, userData.UserId)
			}
			users, err := impl.userRepository.GetByIds(userIDs)
			if err != nil {
				impl.logger.Errorw("UserModel not found for users", err)
			}
			emailIDs = []string{}
			for _, user := range users {
				emailIDs = append(emailIDs, user.EmailId)
			}

		}
	}
	payload.TimeWindowComment = wfr.TriggerMetadata
	if wfr != nil && wfr.CdWorkflow != nil && wfr.TriggerMetadata == "" {
		payload.TimeWindowComment, _ = impl.getDeploymentWindowAuditMessage(wfr.CdWorkflow.CiArtifactId, wfr.Id)
	}
	payload.ApprovedByEmail = emailIDs
	if wfr != nil && wfr.WorkflowType != bean2.CD_WORKFLOW_TYPE_DEPLOY {
		material, err := impl.getCiMaterialInfo(wfr.CdWorkflow.Pipeline.CiPipelineId, wfr.CdWorkflow.CiArtifactId)
		if err != nil {
			impl.logger.Errorw("found error on payload build for cd stages, skipping this error ", "event", event, "stage", stage, "workflow runner", wfr, "pipelineOverrideId", pipelineOverrideId)
		}
		payload.MaterialTriggerInfo = material
		payload.DockerImageUrl = wfr.CdWorkflow.CiArtifact.Image
		event.UserId = int(wfr.TriggeredBy)
		event.Payload = payload
		event.CdWorkflowRunnerId = wfr.Id
		event.CiArtifactId = wfr.CdWorkflow.CiArtifactId
	} else if pipelineOverrideId > 0 {
		pipelineOverride, err := impl.pipelineOverrideRepository.FindById(pipelineOverrideId)
		if err != nil {
			impl.logger.Errorw("found error on payload build for cd stages, skipping this error ", "event", event, "stage", stage, "workflow runner", wfr, "pipelineOverrideId", pipelineOverrideId)
		}
		if pipelineOverride != nil && pipelineOverride.Id > 0 {
			cdWorkflow, err := impl.cdWorkflowRepository.FindById(pipelineOverride.CdWorkflowId)
			if err != nil {
				impl.logger.Errorw("found error on payload build for cd stages, skipping this error ", "cdWorkflow", cdWorkflow, "event", event, "stage", stage, "workflow runner", wfr, "pipelineOverrideId", pipelineOverrideId)
			}
			wfr, err := impl.cdWorkflowRepository.FindByWorkflowIdAndRunnerType(context.Background(), cdWorkflow.Id, stage)
			if err != nil {
				impl.logger.Errorw("found error on payload build for cd stages, skipping this error ", "wfr", wfr, "event", event, "stage", stage, "workflow runner", wfr, "pipelineOverrideId", pipelineOverrideId)
			}
			if wfr.Id > 0 {
				event.CdWorkflowRunnerId = wfr.Id
				event.CiArtifactId = pipelineOverride.CiArtifactId

				material, err := impl.getCiMaterialInfo(pipelineOverride.CiArtifact.PipelineId, pipelineOverride.CiArtifactId)
				if err != nil {
					impl.logger.Errorw("found error on payload build for cd stages, skipping this error ", "material", material)
				}
				payload.MaterialTriggerInfo = material
				payload.DockerImageUrl = wfr.CdWorkflow.CiArtifact.Image
				event.UserId = int(wfr.TriggeredBy)
			}
		}
		event.Payload = payload
	} else if event.PipelineId > 0 {
		impl.setMaterialForPayload(event, payload, 0)
		event.Payload = payload
	}

	if event.UserId > 0 {
		user, err := impl.userRepository.GetById(int32(event.UserId))

		if err != nil {
			impl.logger.Errorw("found error on payload build for cd stages, skipping this error ", "user", user)
		}
		payload = event.Payload
		payload.TriggeredBy = user.EmailId
		event.Payload = payload
	}
	return event
}
<<<<<<< HEAD

func (impl *EventSimpleFactoryImpl) setMaterialForPayload(event Event, payload *Payload, artifactId int) {
	pipeline, err := impl.pipelineRepository.FindById(event.PipelineId)
	if err != nil {
		impl.logger.Errorw("found error on payload build for cd stages, skipping this error ", "pipeline", pipeline)
	}
	if pipeline != nil {
		material, err := impl.getCiMaterialInfo(pipeline.CiPipelineId, artifactId)
		if err != nil {
			impl.logger.Errorw("found error on payload build for cd stages, skipping this error ", "material", material)
		}
		payload.MaterialTriggerInfo = material
	}
}

=======

func (impl *EventSimpleFactoryImpl) setMaterialForPayload(event Event, payload *Payload, artifactId int) {
	pipeline, err := impl.pipelineRepository.FindById(event.PipelineId)
	if err != nil {
		impl.logger.Errorw("found error on payload build for cd stages, skipping this error ", "pipeline", pipeline)
	}
	if pipeline != nil {
		material, err := impl.getCiMaterialInfo(pipeline.CiPipelineId, artifactId)
		if err != nil {
			impl.logger.Errorw("found error on payload build for cd stages, skipping this error ", "material", material)
		}
		payload.MaterialTriggerInfo = material
	}
}

>>>>>>> 5aaad3ba
func (impl *EventSimpleFactoryImpl) BuildExtraBlockedTriggerData(event Event, stage bean2.WorkflowType, timeWindowComment string, artifact *repository2.CiArtifact) Event {
	event.CdWorkflowType = stage
	payload := &Payload{}
	event.Payload = payload
	payload.Stage = string(stage)
	payload.TimeWindowComment = timeWindowComment
	if event.PipelineId > 0 {
		impl.setMaterialForPayload(event, payload, artifact.Id)
	}
	if artifact != nil {
		payload.DockerImageUrl = artifact.Image
	}
	if event.UserId > 0 {
		user, err := impl.userRepository.GetById(int32(event.UserId))
		if err != nil {
			impl.logger.Errorw("found error on payload build for cd stages, skipping this error ", "user", user)
		}
		payload.TriggeredBy = user.EmailId
		event.Payload = payload
	}
	return event
}

func (impl *EventSimpleFactoryImpl) BuildExtraCIData(event Event, material *MaterialTriggerInfo, dockerImage string) Event {
	if material == nil {
		materialInfo, err := impl.getCiMaterialInfo(event.PipelineId, event.CiArtifactId)
		if err != nil {
			impl.logger.Errorw("found error on payload build for ci, skipping this error ", "materialInfo", materialInfo)
		}
		material = materialInfo
	} else if material.CiMaterials == nil {
		materialInfo, err := impl.getCiMaterialInfo(event.PipelineId, 0)
		if err != nil {
			impl.logger.Errorw("found error on payload build for ci, skipping this error ", "materialInfo", materialInfo)
		}
		materialInfo.GitTriggers = material.GitTriggers
		material = materialInfo
	}
	payload := event.Payload
	if payload == nil {
		payload = &Payload{}
		event.Payload = payload
	}
	event.Payload.MaterialTriggerInfo = material

	if event.UserId > 0 {
		user, err := impl.userRepository.GetById(int32(event.UserId))
		if err != nil {
			impl.logger.Errorw("found error on payload build for cd stages, skipping this error ", "user", user)
		}
		payload = event.Payload
		payload.TriggeredBy = user.EmailId
		event.Payload = payload
	}
	return event
}

func (impl *EventSimpleFactoryImpl) getCiMaterialInfo(ciPipelineId int, ciArtifactId int) (*MaterialTriggerInfo, error) {
	materialTriggerInfo := &MaterialTriggerInfo{}
	if ciPipelineId > 0 {
		ciMaterials, err := impl.ciPipelineMaterialRepository.GetByPipelineId(ciPipelineId)
		if err != nil {
			impl.logger.Errorw("error on fetching materials for", "ciPipelineId", ciPipelineId, "err", err)
			return nil, err
		}

		var ciMaterialsArr []CiPipelineMaterialResponse
		for _, m := range ciMaterials {
			if m.GitMaterial == nil {
				impl.logger.Warnw("git material are empty", "material", m)
				continue
			}
			res := CiPipelineMaterialResponse{
				Id:              m.Id,
				GitMaterialId:   m.GitMaterialId,
				GitMaterialName: m.GitMaterial.Name[strings.Index(m.GitMaterial.Name, "-")+1:],
				Type:            string(m.Type),
				Value:           m.Value,
				Active:          m.Active,
				Url:             m.GitMaterial.Url,
			}
			ciMaterialsArr = append(ciMaterialsArr, res)
		}
		materialTriggerInfo.CiMaterials = ciMaterialsArr
	}
	if ciArtifactId > 0 {
		ciArtifact, err := impl.ciArtifactRepository.Get(ciArtifactId)
		if err != nil {
			impl.logger.Errorw("error fetching artifact data", "err", err)
			return nil, err
		}

		// handling linked ci pipeline
		if ciArtifact.ParentCiArtifact > 0 && ciArtifact.WorkflowId == nil {
			ciArtifactId = ciArtifact.ParentCiArtifact
		}
		ciWf, err := impl.ciWorkflowRepository.FindLastTriggeredWorkflowByArtifactId(ciArtifactId)
		if err != nil && err != pg.ErrNoRows {
			impl.logger.Errorw("error fetching ci workflow data by artifact", "err", err)
			return nil, err
		}
		if ciWf != nil {
			materialTriggerInfo.GitTriggers = ciWf.GitTriggers
		}
	}
	return materialTriggerInfo, nil
}
<<<<<<< HEAD
=======

>>>>>>> 5aaad3ba
func (impl *EventSimpleFactoryImpl) BuildExtraApprovalData(event Event, approvalActionRequest bean.UserApprovalActionRequest, cdPipeline *pipelineConfig.Pipeline, userId int32, imageTagNames []string, imageComment string) []Event {
	defaultSesConfig, defaultSmtpConfig, err := impl.getDefaultSESOrSMTPConfig()
	if err != nil {
		impl.logger.Errorw("found error in getting defaultSesConfig or  defaultSmtpConfig data", "err", err)
	}
	var events []Event
	if userId == 0 {
		return events
	}
	user, err := impl.userRepository.GetById(userId)
	if err != nil {
		impl.logger.Errorw("found error on getting user data ", "userId", userId)
	}
	payload, err := impl.setApprovalEventPayload(event, approvalActionRequest, cdPipeline, imageTagNames, imageComment)
	if err != nil {
		impl.logger.Errorw("error in setting payload", "error", err)
		return events
	}
	EmailIds := approvalActionRequest.ApprovalNotificationConfig.EmailIds
	for _, emailId := range EmailIds {
		newPayload := *payload
		setProviderForNotification(emailId, defaultSesConfig, defaultSmtpConfig, &newPayload)
		reqData := &ConfigDataForNotification{
			AppId: cdPipeline.AppId,
			EnvId: cdPipeline.EnvironmentId,
		}
		deploymentApprovalRequest := setDeploymentApprovalRequest(reqData, &approvalActionRequest, emailId)
		err = impl.createAndSetToken(nil, deploymentApprovalRequest, &newPayload)
		newPayload.TriggeredBy = user.EmailId
		event.Payload = &newPayload
		events = append(events, event)
	}

	return events
}
func (impl *EventSimpleFactoryImpl) setApprovalEventPayload(event Event, approvalActionRequest bean.UserApprovalActionRequest, cdPipeline *pipelineConfig.Pipeline, imageTagNames []string, imageComment string) (*Payload, error) {
	payload := &Payload{}
	payload.ImageComment = imageComment
	payload.ImageTagNames = imageTagNames
	ciArtifact, err := impl.ciArtifactRepository.Get(approvalActionRequest.ArtifactId)
	if err != nil {
		impl.logger.Errorw("error fetching ciArtifact", "ciArtifact", ciArtifact, "err", err)
		return payload, err
	}
	payload.AppName = cdPipeline.App.AppName
	payload.EnvName = cdPipeline.Environment.Name
	payload.PipelineName = cdPipeline.Name
	payload.DockerImageUrl = ciArtifact.Image
	dockerImageTag := ""
	split := strings.Split(ciArtifact.Image, ":")
	if len(split) > 1 {
		dockerImageTag = split[len(split)-1]
	}
	payload.ImageApprovalLink = fmt.Sprintf(ImageApprovalLink, event.AppId, cdPipeline.Id, dockerImageTag)
	return payload, err
}

func (impl *EventSimpleFactoryImpl) BuildExtraProtectConfigData(event Event, request ConfigDataForNotification, draftId int, DraftVersionId int) []Event {
	defaultSesConfig, defaultSmtpConfig, err := impl.getDefaultSESOrSMTPConfig()
	if err != nil {
		impl.logger.Errorw("found error in getting defaultSesConfig or  defaultSmtpConfig data", "err", err)
	}
	var events []Event
	if request.UserId == 0 {
		return events
	}
	user, err := impl.userRepository.GetById(request.UserId)
	if err != nil {
		impl.logger.Errorw("found error on getting user data ", "userId", request.UserId)
	}
	payload, err := impl.setEventPayload(request)
	if err != nil {
		impl.logger.Errorw("error in setting payload", "error", err)
		return events
	}
	for _, email := range request.EmailIds {
		newPayload := *payload
		setProviderForNotification(email, defaultSesConfig, defaultSmtpConfig, &newPayload)
		draftRequest := setDraftApprovalRequest(&request, draftId, DraftVersionId, email)
		err = impl.createAndSetToken(draftRequest, nil, &newPayload)
		if err != nil {
			impl.logger.Errorw("error in generating token for draft approval request", "err", err)

			return events
		}
		newPayload.TriggeredBy = user.EmailId
		event.Payload = &newPayload
		events = append(events, event)

	}

	return events
}

func (impl *EventSimpleFactoryImpl) createAndSetToken(draftRequest *apiToken.DraftApprovalRequest, deploymentApprovalRequest *apiToken.DeploymentApprovalRequest, payload *Payload) error {
	var emailId string
	if deploymentApprovalRequest != nil {
		emailId = deploymentApprovalRequest.EmailId
	} else {
		emailId = draftRequest.EmailId
	}
	user, err := impl.userRepository.FetchActiveUserByEmail(emailId)
	if err != nil {
		impl.logger.Errorw("error in fetching user", "emailId", emailId)
		return err
	}
	if deploymentApprovalRequest != nil {
		deploymentApprovalRequest.UserId = user.Id
		token, err := impl.apiTokenServiceImpl.CreateApiJwtTokenForNotification(deploymentApprovalRequest.GetClaimsForDeploymentApprovalRequest(), impl.apiTokenServiceImpl.TokenVariableConfig.GetExpiryTimeInMs())
		if err != nil {
			impl.logger.Errorw("error in generating token for deployment approval request", "err", err)
			return err
		}
		payload.ApprovalLink = fmt.Sprintf(DeploymentApprovalLink, token)

	} else {
		draftRequest.UserId = user.Id
		token, err := impl.apiTokenServiceImpl.CreateApiJwtTokenForNotification(draftRequest.GetClaimsForDraftApprovalRequest(), impl.apiTokenServiceImpl.TokenVariableConfig.GetExpiryTimeInMs())
		if err != nil {
			impl.logger.Errorw("error in generating token for draft approval request", "err", err)
			return err
		}
		payload.ApprovalLink = fmt.Sprintf(DraftApprovalLink, token)

	}
	return err
}
func setDraftApprovalRequest(request *ConfigDataForNotification, draftId int, DraftVersionId int, emailId string) *apiToken.DraftApprovalRequest {
	draftRequest := &apiToken.DraftApprovalRequest{
		DraftId:        draftId,
		DraftVersionId: DraftVersionId,
		NotificationApprovalRequest: apiToken.NotificationApprovalRequest{
			AppId:   request.AppId,
			EnvId:   request.EnvId,
			EmailId: emailId,
		},
	}
	return draftRequest
}

func setDeploymentApprovalRequest(request *ConfigDataForNotification, approvalActionRequest *bean.UserApprovalActionRequest, emailId string) *apiToken.DeploymentApprovalRequest {
	deploymentApprovalRequest := &apiToken.DeploymentApprovalRequest{
		ApprovalRequestId: approvalActionRequest.ApprovalRequestId,
		ArtifactId:        approvalActionRequest.ArtifactId,
		PipelineId:        approvalActionRequest.PipelineId,
		NotificationApprovalRequest: apiToken.NotificationApprovalRequest{
			AppId:   request.AppId,
			EnvId:   request.EnvId,
			EmailId: emailId,
		},
	}
	return deploymentApprovalRequest
}
func setProviderForNotification(emailId string, defaultSesConfig *repository2.SESConfig, defaultSmtpConfig *repository2.SMTPConfig, payload *Payload) {
	provider := &Provider{
		ConfigId:  0,
		Recipient: emailId,
	}
	if defaultSesConfig != nil && defaultSesConfig.Id != 0 {
		provider.Destination = SES_CONFIG_TYPE
	} else if defaultSmtpConfig != nil && defaultSmtpConfig.Id != 0 {
		provider.Destination = SMTP_CONFIG_TYPE
	}
	payload.Providers = append(payload.Providers, provider)

}

func (impl *EventSimpleFactoryImpl) setEventPayload(request ConfigDataForNotification) (*Payload, error) {
	payload := &Payload{}
	protectConfigLink := setProtectConfigLink(request)
	payload.ProtectConfigLink = protectConfigLink
	application, err := impl.appRepo.FindById(request.AppId)
	if err != nil {
		impl.logger.Errorw("error occurred while fetching application", "err", err)
		return payload, err
	}
	environment := &repository4.Environment{}
	if request.EnvId != -1 {
		environment, err = impl.envRepository.FindById(request.EnvId)
		if err != nil {
			impl.logger.Errorw("error occurred while fetching environment", "err", err)
			return payload, err
		}
	}
	payload.AppName = application.AppName
	payload.EnvName = environment.Name
	payload.ProtectConfigComment = request.UserComment
	payload.ProtectConfigFileType = string(request.Resource)
	if request.Resource == DeploymentTemplate {
		payload.ProtectConfigFileName = string(DeploymentTemplate)
	} else {
		payload.ProtectConfigFileName = request.ResourceName
	}

	return payload, err
}
func setProtectConfigLink(request ConfigDataForNotification) string {
	var ProtectConfigLink string
	var isAppLevel bool
	if request.EnvId == -1 {
		isAppLevel = true
	}
	if isAppLevel {
		ProtectConfigLink = getAppLevelUrl(request)
	} else {
		ProtectConfigLink = getEnvLevelUrl(request)
	}
	return ProtectConfigLink
}

func getEnvLevelUrl(request ConfigDataForNotification) (ProtectConfigLink string) {
	switch request.Resource {
	case CM:
		ProtectConfigLink = fmt.Sprintf(EnvLevelBaseUrl+"configmap/%s", request.AppId, request.EnvId, request.ResourceName)
	case CS:
		ProtectConfigLink = fmt.Sprintf(EnvLevelBaseUrl+"secrets/%s", request.AppId, request.EnvId, request.ResourceName)
	case DeploymentTemplate:
		ProtectConfigLink = fmt.Sprintf(EnvLevelBaseUrl+"deployment-template", request.AppId, request.EnvId)

	}
	return ProtectConfigLink
}

func getAppLevelUrl(request ConfigDataForNotification) (ProtectConfigLink string) {
	switch request.Resource {
	case CM:
		ProtectConfigLink = fmt.Sprintf(AppLevelBaseUrl+"configmap/%s", request.AppId, request.ResourceName)
	case CS:
		ProtectConfigLink = fmt.Sprintf(AppLevelBaseUrl+"secrets/%s", request.AppId, request.ResourceName)
	case DeploymentTemplate:
		ProtectConfigLink = fmt.Sprintf(AppLevelBaseUrl+"deployment-template", request.AppId)
	}
	return ProtectConfigLink
}

func (impl *EventSimpleFactoryImpl) getDefaultSESOrSMTPConfig() (*repository2.SESConfig, *repository2.SMTPConfig, error) {
	defaultSesConfig, err := impl.sesNotificationRepository.FindDefault()
	if err != nil && err != pg.ErrNoRows {
		impl.logger.Errorw("error fetching defaultSesConfig", "defaultSesConfig", defaultSesConfig, "err", err)
		return defaultSesConfig, nil, nil

	}
	defaultSmtpConfig := &repository2.SMTPConfig{}
	if err == pg.ErrNoRows {
		defaultSmtpConfig, err = impl.smtpNotificationRepository.FindDefault()
		if err != nil {
			impl.logger.Errorw("error fetching defaultSmtpConfig", "defaultSmtpConfig", defaultSmtpConfig, "err", err)
			return defaultSesConfig, defaultSmtpConfig, nil
		}
	}
	return defaultSesConfig, defaultSmtpConfig, nil
}

func (impl *EventSimpleFactoryImpl) getDeploymentWindowAuditMessage(artifactId int, wfrId int) (string, error) {

	filters, err := impl.resourceFilterAuditService.GetLatestByRefAndMultiSubjectAndFilterType(resourceFilter.CdWorkflowRunner, wfrId, resourceFilter.Artifact, []int{artifactId}, resourceFilter.DEPLOYMENT_WINDOW)
	if err != nil {
		return "", err
	}
	if len(filters) != 1 {
		return "", nil
	}
	filter := filters[0]

	if filter == nil || len(filter.FilterHistoryObjects) == 0 {
		return "", nil
	}
	auditData := deploymentWindow.GetAuditDataFromSerializedValue(filter.FilterHistoryObjects)
	return auditData.TriggerMessage, nil
}<|MERGE_RESOLUTION|>--- conflicted
+++ resolved
@@ -48,10 +48,7 @@
 	BuildExtraCIData(event Event, material *MaterialTriggerInfo, dockerImage string) Event
 	//BuildFinalData(event Event) *Payload
 	BuildExtraBlockedTriggerData(event Event, stage bean2.WorkflowType, timeWindowComment string, artifact *repository2.CiArtifact) Event
-<<<<<<< HEAD
-=======
 	SetAdditionalImageScanData(event *Event, ciPipelineId int, artifactId int)
->>>>>>> 5aaad3ba
 }
 
 type EventSimpleFactoryImpl struct {
@@ -257,7 +254,6 @@
 	}
 	return event
 }
-<<<<<<< HEAD
 
 func (impl *EventSimpleFactoryImpl) setMaterialForPayload(event Event, payload *Payload, artifactId int) {
 	pipeline, err := impl.pipelineRepository.FindById(event.PipelineId)
@@ -273,23 +269,6 @@
 	}
 }
 
-=======
-
-func (impl *EventSimpleFactoryImpl) setMaterialForPayload(event Event, payload *Payload, artifactId int) {
-	pipeline, err := impl.pipelineRepository.FindById(event.PipelineId)
-	if err != nil {
-		impl.logger.Errorw("found error on payload build for cd stages, skipping this error ", "pipeline", pipeline)
-	}
-	if pipeline != nil {
-		material, err := impl.getCiMaterialInfo(pipeline.CiPipelineId, artifactId)
-		if err != nil {
-			impl.logger.Errorw("found error on payload build for cd stages, skipping this error ", "material", material)
-		}
-		payload.MaterialTriggerInfo = material
-	}
-}
-
->>>>>>> 5aaad3ba
 func (impl *EventSimpleFactoryImpl) BuildExtraBlockedTriggerData(event Event, stage bean2.WorkflowType, timeWindowComment string, artifact *repository2.CiArtifact) Event {
 	event.CdWorkflowType = stage
 	payload := &Payload{}
@@ -397,10 +376,7 @@
 	}
 	return materialTriggerInfo, nil
 }
-<<<<<<< HEAD
-=======
-
->>>>>>> 5aaad3ba
+
 func (impl *EventSimpleFactoryImpl) BuildExtraApprovalData(event Event, approvalActionRequest bean.UserApprovalActionRequest, cdPipeline *pipelineConfig.Pipeline, userId int32, imageTagNames []string, imageComment string) []Event {
 	defaultSesConfig, defaultSmtpConfig, err := impl.getDefaultSESOrSMTPConfig()
 	if err != nil {
