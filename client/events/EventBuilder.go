--- conflicted
+++ resolved
@@ -27,16 +27,11 @@
 	repository2 "github.com/devtron-labs/devtron/internal/sql/repository"
 	appRepository "github.com/devtron-labs/devtron/internal/sql/repository/app"
 	"github.com/devtron-labs/devtron/internal/sql/repository/chartConfig"
-	repository3 "github.com/devtron-labs/devtron/internal/sql/repository/imageTagging"
 	"github.com/devtron-labs/devtron/internal/sql/repository/pipelineConfig"
 	"github.com/devtron-labs/devtron/pkg/apiToken"
 	"github.com/devtron-labs/devtron/pkg/auth/user/repository"
 	"github.com/devtron-labs/devtron/pkg/bean"
 	repository4 "github.com/devtron-labs/devtron/pkg/cluster/repository"
-<<<<<<< HEAD
-	"github.com/devtron-labs/devtron/pkg/notifier"
-=======
->>>>>>> da4e6028
 	"github.com/devtron-labs/devtron/util/event"
 	"github.com/go-pg/pg"
 	"github.com/satori/go.uuid"
@@ -46,13 +41,8 @@
 type EventFactory interface {
 	Build(eventType util.EventType, sourceId *int, appId int, envId *int, pipelineType util.PipelineType) Event
 	BuildExtraCDData(event Event, wfr *pipelineConfig.CdWorkflowRunner, pipelineOverrideId int, stage bean2.WorkflowType) Event
-<<<<<<< HEAD
-	BuildExtraApprovalData(event Event, approvalActionRequest bean.UserApprovalActionRequest, pipeline *pipelineConfig.Pipeline, userId int32) Event
-	BuildExtraProtectConfigData(event Event, draftNotificationRequest ConfigDataForNotification) Event
-=======
 	BuildExtraApprovalData(event Event, approvalActionRequest bean.UserApprovalActionRequest, pipeline *pipelineConfig.Pipeline, userId int32, imageTagNames []string, imageComment string) []Event
 	BuildExtraProtectConfigData(event Event, draftNotificationRequest ConfigDataForNotification, draftId int, DraftVersionId int) []Event
->>>>>>> da4e6028
 	BuildExtraCIData(event Event, material *MaterialTriggerInfo, dockerImage string) Event
 	//BuildFinalData(event Event) *Payload
 }
@@ -70,15 +60,9 @@
 	DeploymentApprovalRepository pipelineConfig.DeploymentApprovalRepository
 	sesNotificationRepository    repository2.SESNotificationRepository
 	smtpNotificationRepository   repository2.SMTPNotificationRepository
-<<<<<<< HEAD
-	imageTaggingRepository       repository3.ImageTaggingRepository
-	appRepo                      appRepository.AppRepository
-	envRepository                repository4.EnvironmentRepository
-=======
 	appRepo                      appRepository.AppRepository
 	envRepository                repository4.EnvironmentRepository
 	apiTokenServiceImpl          *apiToken.ApiTokenServiceImpl
->>>>>>> da4e6028
 }
 
 func NewEventSimpleFactoryImpl(logger *zap.SugaredLogger, cdWorkflowRepository pipelineConfig.CdWorkflowRepository,
@@ -86,14 +70,9 @@
 	ciPipelineMaterialRepository pipelineConfig.CiPipelineMaterialRepository,
 	ciPipelineRepository pipelineConfig.CiPipelineRepository, pipelineRepository pipelineConfig.PipelineRepository,
 	userRepository repository.UserRepository, ciArtifactRepository repository2.CiArtifactRepository, DeploymentApprovalRepository pipelineConfig.DeploymentApprovalRepository,
-<<<<<<< HEAD
-	sesNotificationRepository repository2.SESNotificationRepository, smtpNotificationRepository repository2.SMTPNotificationRepository, imageTaggingRepository repository3.ImageTaggingRepository,
-	appRepo appRepository.AppRepository, envRepository repository4.EnvironmentRepository) *EventSimpleFactoryImpl {
-=======
 	sesNotificationRepository repository2.SESNotificationRepository, smtpNotificationRepository repository2.SMTPNotificationRepository,
 	appRepo appRepository.AppRepository, envRepository repository4.EnvironmentRepository, apiTokenServiceImpl *apiToken.ApiTokenServiceImpl,
 ) *EventSimpleFactoryImpl {
->>>>>>> da4e6028
 	return &EventSimpleFactoryImpl{
 		logger:                       logger,
 		cdWorkflowRepository:         cdWorkflowRepository,
@@ -107,15 +86,9 @@
 		DeploymentApprovalRepository: DeploymentApprovalRepository,
 		sesNotificationRepository:    sesNotificationRepository,
 		smtpNotificationRepository:   smtpNotificationRepository,
-<<<<<<< HEAD
-		imageTaggingRepository:       imageTaggingRepository,
-		appRepo:                      appRepo,
-		envRepository:                envRepository,
-=======
 		appRepo:                      appRepo,
 		envRepository:                envRepository,
 		apiTokenServiceImpl:          apiTokenServiceImpl,
->>>>>>> da4e6028
 	}
 
 }
@@ -151,32 +124,10 @@
 	Recipient   string       `json:"recipient"`
 }
 
-<<<<<<< HEAD
-type ResourceType string
-
-const (
-	CM                 ResourceType = "ConfigMap"
-	CS                 ResourceType = "Secret"
-	DeploymentTemplate ResourceType = "Deployment Template"
-)
-const AppLevelBaseUrl = "/dashboard/app/%d/edit/"
-const EnvLevelBaseUrl = "/dashboard/app/%d/edit/env-override/%d/"
-
-type ConfigDataForNotification struct {
-	AppId        int
-	EnvId        int
-	Resource     ResourceType
-	ResourceName string
-	UserComment  string
-	UserId       int32
-	EmailIds     []string
-}
-=======
 const (
 	SES_CONFIG_TYPE  = "ses"
 	SMTP_CONFIG_TYPE = "smtp"
 )
->>>>>>> da4e6028
 
 func (impl *EventSimpleFactoryImpl) Build(eventType util.EventType, sourceId *int, appId int, envId *int, pipelineType util.PipelineType) Event {
 	correlationId := uuid.NewV4()
@@ -380,44 +331,11 @@
 	}
 	return materialTriggerInfo, nil
 }
-<<<<<<< HEAD
-func (impl *EventSimpleFactoryImpl) BuildExtraApprovalData(event Event, approvalActionRequest bean.UserApprovalActionRequest, cdPipeline *pipelineConfig.Pipeline, userId int32) Event {
-=======
 func (impl *EventSimpleFactoryImpl) BuildExtraApprovalData(event Event, approvalActionRequest bean.UserApprovalActionRequest, cdPipeline *pipelineConfig.Pipeline, userId int32, imageTagNames []string, imageComment string) []Event {
->>>>>>> da4e6028
 	defaultSesConfig, defaultSmtpConfig, err := impl.getDefaultSESOrSMTPConfig()
 	if err != nil {
 		impl.logger.Errorw("found error in getting defaultSesConfig or  defaultSmtpConfig data", "err", err)
 	}
-<<<<<<< HEAD
-	payload := event.Payload
-	if payload == nil {
-		payload = &Payload{}
-		event.Payload = payload
-	}
-	imageComment, err := impl.imageTaggingRepository.GetImageComment(approvalActionRequest.ArtifactId)
-	if err != nil && err != pg.ErrNoRows {
-		impl.logger.Errorw("error fetching imageComment", "imageComment", imageComment, "err", err)
-		return event
-	}
-	payload.ImageComment = imageComment.Comment
-	imageTags, err := impl.imageTaggingRepository.GetTagsByArtifactId(approvalActionRequest.ArtifactId)
-	if err != nil && err != pg.ErrNoRows {
-		impl.logger.Errorw("error fetching imageTags", "imageTags", imageTags, "err", err)
-		return event
-	}
-	var imageTagNames []string
-	if imageTags != nil && len(imageTags) != 0 {
-		for _, tag := range imageTags {
-			imageTagNames = append(imageTagNames, tag.TagName)
-		}
-	}
-	payload.ImageTagNames = imageTagNames
-	ciArtifact, err := impl.ciArtifactRepository.Get(approvalActionRequest.ArtifactId)
-	if err != nil {
-		impl.logger.Errorw("error fetching defaultSesConfig", "ciArtifact", ciArtifact, "err", err)
-		return event
-=======
 	var events []Event
 	if userId == 0 {
 		return events
@@ -456,44 +374,11 @@
 	if err != nil {
 		impl.logger.Errorw("error fetching ciArtifact", "ciArtifact", ciArtifact, "err", err)
 		return payload, err
->>>>>>> da4e6028
 	}
 	payload.AppName = cdPipeline.App.AppName
 	payload.EnvName = cdPipeline.Environment.Name
 	payload.PipelineName = cdPipeline.Name
 	payload.DockerImageUrl = ciArtifact.Image
-<<<<<<< HEAD
-	lastColonIndex := strings.LastIndex(payload.DockerImageUrl, ":")
-	dockerImageTag := ""
-	if lastColonIndex != -1 && lastColonIndex < len(payload.DockerImageUrl)-1 {
-		dockerImageTag = payload.DockerImageUrl[lastColonIndex+1:]
-	}
-	payload.ImageApprovalLink = fmt.Sprintf("/dashboard/app/%d/trigger?approval-node=%d&imageTag=%s", event.AppId, cdPipeline.Id, dockerImageTag)
-	for _, emailId := range approvalActionRequest.ApprovalNotificationConfig.EmailIds {
-		provider := &notifier.Provider{
-			//Rule:      "",
-			ConfigId:  0,
-			Recipient: emailId,
-		}
-		if defaultSesConfig.Id != 0 {
-			provider.Destination = "ses"
-		} else if defaultSmtpConfig.Id != 0 {
-			provider.Destination = "smtp"
-		}
-		event.Payload.Providers = append(event.Payload.Providers, provider)
-	}
-	if userId > 0 {
-		user, err := impl.userRepository.GetById(userId)
-		if err != nil {
-			impl.logger.Errorw("found error on getting user data ", "user", user)
-		}
-		event.Payload.TriggeredBy = user.EmailId
-	}
-
-	return event
-}
-func (impl *EventSimpleFactoryImpl) BuildExtraProtectConfigData(event Event, request ConfigDataForNotification) Event {
-=======
 	dockerImageTag := ""
 	split := strings.Split(ciArtifact.Image, ":")
 	if len(split) > 1 {
@@ -504,48 +389,10 @@
 }
 
 func (impl *EventSimpleFactoryImpl) BuildExtraProtectConfigData(event Event, request ConfigDataForNotification, draftId int, DraftVersionId int) []Event {
->>>>>>> da4e6028
 	defaultSesConfig, defaultSmtpConfig, err := impl.getDefaultSESOrSMTPConfig()
 	if err != nil {
 		impl.logger.Errorw("found error in getting defaultSesConfig or  defaultSmtpConfig data", "err", err)
 	}
-<<<<<<< HEAD
-	payload := &Payload{}
-	setProviderForNotification(request.EmailIds, defaultSesConfig, defaultSmtpConfig, payload)
-	err = impl.setEventPayload(request, payload)
-	if err != nil {
-		impl.logger.Errorw("error in setting payload", "error", err)
-		return event
-	}
-	if request.UserId == 0 {
-		return event
-	}
-	user, err := impl.userRepository.GetById(request.UserId)
-	if err != nil {
-		impl.logger.Errorw("found error on getting user data ", "user", user)
-	}
-	payload.TriggeredBy = user.EmailId
-	event.Payload = payload
-	return event
-}
-func setProviderForNotification(emailIds []string, defaultSesConfig *repository2.SESConfig, defaultSmtpConfig *repository2.SMTPConfig, payload *Payload) {
-	for _, emailId := range emailIds {
-		provider := &notifier.Provider{
-			ConfigId:  0,
-			Recipient: emailId,
-		}
-		if defaultSesConfig != nil && defaultSesConfig.Id != 0 {
-			provider.Destination = notifier.SES_CONFIG_TYPE
-		} else if defaultSmtpConfig != nil && defaultSmtpConfig.Id != 0 {
-			provider.Destination = notifier.SMTP_CONFIG_TYPE
-		}
-		payload.Providers = append(payload.Providers, provider)
-	}
-}
-
-func (impl *EventSimpleFactoryImpl) setEventPayload(request ConfigDataForNotification, payload *Payload) error {
-
-=======
 	var events []Event
 	if request.UserId == 0 {
 		return events
@@ -653,28 +500,19 @@
 
 func (impl *EventSimpleFactoryImpl) setEventPayload(request ConfigDataForNotification) (*Payload, error) {
 	payload := &Payload{}
->>>>>>> da4e6028
 	protectConfigLink := setProtectConfigLink(request)
 	payload.ProtectConfigLink = protectConfigLink
 	application, err := impl.appRepo.FindById(request.AppId)
 	if err != nil {
 		impl.logger.Errorw("error occurred while fetching application", "err", err)
-<<<<<<< HEAD
-		return err
-=======
 		return payload, err
->>>>>>> da4e6028
 	}
 	environment := &repository4.Environment{}
 	if request.EnvId != -1 {
 		environment, err = impl.envRepository.FindById(request.EnvId)
 		if err != nil {
 			impl.logger.Errorw("error occurred while fetching environment", "err", err)
-<<<<<<< HEAD
-			return err
-=======
 			return payload, err
->>>>>>> da4e6028
 		}
 	}
 	payload.AppName = application.AppName
@@ -686,12 +524,8 @@
 	} else {
 		payload.ProtectConfigFileName = request.ResourceName
 	}
-<<<<<<< HEAD
-	return nil
-=======
 
 	return payload, err
->>>>>>> da4e6028
 }
 func setProtectConfigLink(request ConfigDataForNotification) string {
 	var ProtectConfigLink string
