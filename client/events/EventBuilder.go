--- conflicted
+++ resolved
@@ -23,12 +23,9 @@
 	"github.com/devtron-labs/devtron/enterprise/pkg/deploymentWindow"
 	"github.com/devtron-labs/devtron/enterprise/pkg/resourceFilter"
 	"github.com/devtron-labs/devtron/internal/sql/models"
-<<<<<<< HEAD
-=======
 	util2 "github.com/devtron-labs/devtron/internal/util"
 	"github.com/pkg/errors"
 	"net/http"
->>>>>>> 5786d904
 	"strings"
 	"time"
 
@@ -53,19 +50,11 @@
 	BuildExtraApprovalData(event Event, approvalActionRequest bean.UserApprovalActionRequest, pipeline *pipelineConfig.Pipeline, userId int32, imageTagNames []string, imageComment string) []Event
 	BuildExtraProtectConfigData(event Event, draftNotificationRequest ConfigDataForNotification, draftId int, DraftVersionId int) []Event
 	BuildExtraCIData(event Event, material *MaterialTriggerInfo, dockerImage string) Event
-<<<<<<< HEAD
-	//BuildFinalData(event Event) *Payload
-	BuildExtraBlockedTriggerData(event Event, stage bean2.WorkflowType, timeWindowComment string, artifact *repository2.CiArtifact) Event
-	SetAdditionalImageScanData(event *Event, ciPipelineId int, artifactId int)
-	BuildExtraArtifactPromotionData(event Event, request ArtifactPromotionNotificationRequest) []Event
-	BuildScoopNotificationEventProviders(emailIds []string) []*Provider
-=======
 	// BuildFinalData(event Event) *Payload
 	BuildExtraBlockedTriggerData(event Event, stage bean2.WorkflowType, timeWindowComment string, artifact *repository2.CiArtifact) Event
 	SetAdditionalImageScanData(event *Event, ciPipelineId int, artifactId int)
 	BuildExtraArtifactPromotionData(event Event, request ArtifactPromotionNotificationRequest) []Event
 	BuildScoopNotificationEventProviders(configType util.Channel, configName string, emailIds []string, data InterceptEventNotificationData) (*Payload, error)
->>>>>>> 5786d904
 }
 
 type EventSimpleFactoryImpl struct {
@@ -85,11 +74,8 @@
 	envRepository                repository4.EnvironmentRepository
 	apiTokenServiceImpl          *apiToken.ApiTokenServiceImpl
 	resourceFilterAuditService   resourceFilter.FilterEvaluationAuditService
-<<<<<<< HEAD
-=======
 	webhookConfigRepo            repository2.WebhookNotificationRepository
 	slackConfigRepo              repository2.SlackNotificationRepository
->>>>>>> 5786d904
 }
 
 func NewEventSimpleFactoryImpl(logger *zap.SugaredLogger, cdWorkflowRepository pipelineConfig.CdWorkflowRepository,
@@ -100,11 +86,8 @@
 	sesNotificationRepository repository2.SESNotificationRepository, smtpNotificationRepository repository2.SMTPNotificationRepository,
 	appRepo appRepository.AppRepository, envRepository repository4.EnvironmentRepository, apiTokenServiceImpl *apiToken.ApiTokenServiceImpl,
 	resourceFilterAuditService resourceFilter.FilterEvaluationAuditService,
-<<<<<<< HEAD
-=======
 	webhookConfigRepo repository2.WebhookNotificationRepository,
 	slackConfigRepo repository2.SlackNotificationRepository,
->>>>>>> 5786d904
 ) *EventSimpleFactoryImpl {
 	return &EventSimpleFactoryImpl{
 		logger:                       logger,
@@ -123,11 +106,8 @@
 		envRepository:                envRepository,
 		apiTokenServiceImpl:          apiTokenServiceImpl,
 		resourceFilterAuditService:   resourceFilterAuditService,
-<<<<<<< HEAD
-=======
 		webhookConfigRepo:            webhookConfigRepo,
 		slackConfigRepo:              slackConfigRepo,
->>>>>>> 5786d904
 	}
 
 }
@@ -305,7 +285,6 @@
 	}
 	return event
 }
-<<<<<<< HEAD
 
 func (impl *EventSimpleFactoryImpl) setMaterialForPayload(event Event, payload *Payload, artifactId int) {
 	pipeline, err := impl.pipelineRepository.FindById(event.PipelineId)
@@ -321,23 +300,6 @@
 	}
 }
 
-=======
-
-func (impl *EventSimpleFactoryImpl) setMaterialForPayload(event Event, payload *Payload, artifactId int) {
-	pipeline, err := impl.pipelineRepository.FindById(event.PipelineId)
-	if err != nil {
-		impl.logger.Errorw("found error on payload build for cd stages, skipping this error ", "pipeline", pipeline)
-	}
-	if pipeline != nil {
-		material, err := impl.getCiMaterialInfo(pipeline.CiPipelineId, artifactId)
-		if err != nil {
-			impl.logger.Errorw("found error on payload build for cd stages, skipping this error ", "material", material)
-		}
-		payload.MaterialTriggerInfo = material
-	}
-}
-
->>>>>>> 5786d904
 func (impl *EventSimpleFactoryImpl) BuildExtraBlockedTriggerData(event Event, stage bean2.WorkflowType, timeWindowComment string, artifact *repository2.CiArtifact) Event {
 	event.CdWorkflowType = stage
 	payload := &Payload{}
@@ -783,28 +745,6 @@
 	return auditData.TriggerMessage, nil
 }
 
-<<<<<<< HEAD
-func (impl *EventSimpleFactoryImpl) BuildScoopNotificationEventProviders(emailIds []string) []*Provider {
-	defaultSesConfig, defaultSmtpConfig, err := impl.getDefaultSESOrSMTPConfig()
-	if err != nil {
-		impl.logger.Errorw("found error in getting defaultSesConfig or  defaultSmtpConfig data", "err", err)
-	}
-
-	providers := make([]*Provider, 0, len(emailIds))
-	for _, emailId := range emailIds {
-		provider := &Provider{
-			ConfigId:  0,
-			Recipient: emailId,
-		}
-		if defaultSesConfig != nil && defaultSesConfig.Id != 0 {
-			provider.Destination = SES_CONFIG_TYPE
-		} else if defaultSmtpConfig != nil && defaultSmtpConfig.Id != 0 {
-			provider.Destination = SMTP_CONFIG_TYPE
-		}
-		providers = append(providers, provider)
-	}
-	return providers
-=======
 func (impl *EventSimpleFactoryImpl) BuildScoopNotificationEventProviders(configType util.Channel, configName string, emailIds []string, data InterceptEventNotificationData) (*Payload, error) {
 
 	if configType == util.SES || configType == util.SMTP {
@@ -886,5 +826,4 @@
 		ScoopNotificationConfig: scoopNotifyConfig,
 	}, nil
 
->>>>>>> 5786d904
 }