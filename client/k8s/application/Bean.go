--- conflicted
+++ resolved
@@ -18,8 +18,7 @@
 	Kind     string `json:"kind"`
 	Name     string `json:"name"`
 	Error    string `json:"error"`
-<<<<<<< HEAD
-	isUpdate bool   `json:"isUpdate"`
+	IsUpdate bool   `json:"isUpdate"`
 }
 
 type ClusterResourceListResponse struct {
@@ -42,8 +41,4 @@
 const K8sClusterResourceRestartsKey = "restarts"
 const K8sClusterResourceContainersKey = "containers"
 const K8sClusterResourceMetadataKey = "metadata"
-const K8sClusterResourceCreationTimestampKey = "creationTimestamp"
-=======
-	IsUpdate bool   `json:"isUpdate"`
-}
->>>>>>> 5b96ba31
+const K8sClusterResourceCreationTimestampKey = "creationTimestamp"