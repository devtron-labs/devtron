/*
 * Copyright (c) 2020 Devtron Labs
 *
 * Licensed under the Apache License, Version 2.0 (the "License");
 * you may not use this file except in compliance with the License.
 * You may obtain a copy of the License at
 *
 *    http://www.apache.org/licenses/LICENSE-2.0
 *
 * Unless required by applicable law or agreed to in writing, software
 * distributed under the License is distributed on an "AS IS" BASIS,
 * WITHOUT WARRANTIES OR CONDITIONS OF ANY KIND, either express or implied.
 * See the License for the specific language governing permissions and
 * limitations under the License.
 *
 */

package main

import (
	"context"
	"crypto/tls"
	"fmt"
	"github.com/devtron-labs/common-lib/middlewares"
	"github.com/devtron-labs/devtron/pkg/eventProcessor"
	"log"
	"net/http"
	"os"
	"time"

	"github.com/arl/statsviz"
	"github.com/casbin/casbin"
	casbinv2 "github.com/casbin/casbin/v2"
	"github.com/devtron-labs/devtron/api/util"
	"github.com/devtron-labs/devtron/client/telemetry"
	"github.com/devtron-labs/devtron/otel"
	"github.com/devtron-labs/devtron/pkg/auth/user"

	authMiddleware "github.com/devtron-labs/authenticator/middleware"
	pubsub "github.com/devtron-labs/common-lib/pubsub-lib"
	"github.com/devtron-labs/devtron/api/router"
	"github.com/devtron-labs/devtron/api/sse"
	"github.com/devtron-labs/devtron/internal/middleware"
	"github.com/go-pg/pg"
	_ "github.com/lib/pq"
	"go.opentelemetry.io/contrib/instrumentation/github.com/gorilla/mux/otelmux"
	"go.uber.org/zap"
)

type App struct {
<<<<<<< HEAD
	MuxRouter     *router.MuxRouter
	Logger        *zap.SugaredLogger
	SSE           *sse.SSE
	Enforcer      *casbin.SyncedEnforcer
	EnforcerV2    *casbinv2.SyncedEnforcer
	server        *http.Server
	db            *pg.DB
	pubsubClient  *pubsub.PubSubClientServiceImpl
	posthogClient *telemetry.PosthogClient
=======
	MuxRouter             *router.MuxRouter
	Logger                *zap.SugaredLogger
	SSE                   *sse.SSE
	Enforcer              *casbin.SyncedEnforcer
	server                *http.Server
	db                    *pg.DB
	pubsubClient          *pubsub.PubSubClientServiceImpl
	posthogClient         *telemetry.PosthogClient
	centralEventProcessor *eventProcessor.CentralEventProcessor
>>>>>>> b708286d
	// used for local dev only
	serveTls           bool
	sessionManager2    *authMiddleware.SessionManager
	OtelTracingService *otel.OtelTracingServiceImpl
	loggingMiddleware  util.LoggingMiddleware
}

func NewApp(router *router.MuxRouter,
	Logger *zap.SugaredLogger,
	sse *sse.SSE,
	enforcer *casbin.SyncedEnforcer,
	enforcerV2 *casbinv2.SyncedEnforcer,
	db *pg.DB,
	pubsubClient *pubsub.PubSubClientServiceImpl,
	sessionManager2 *authMiddleware.SessionManager,
	posthogClient *telemetry.PosthogClient,
	loggingMiddleware util.LoggingMiddleware,
	centralEventProcessor *eventProcessor.CentralEventProcessor,
) *App {
	//check argo connection
	//todo - check argo-cd version on acd integration installation
	app := &App{
<<<<<<< HEAD
		MuxRouter:          router,
		Logger:             Logger,
		SSE:                sse,
		Enforcer:           enforcer,
		EnforcerV2:         enforcerV2,
		db:                 db,
		pubsubClient:       pubsubClient,
		serveTls:           false,
		sessionManager2:    sessionManager2,
		posthogClient:      posthogClient,
		OtelTracingService: otel.NewOtelTracingServiceImpl(Logger),
		loggingMiddleware:  loggingMiddleware,
=======
		MuxRouter:             router,
		Logger:                Logger,
		SSE:                   sse,
		Enforcer:              enforcer,
		db:                    db,
		pubsubClient:          pubsubClient,
		serveTls:              false,
		sessionManager2:       sessionManager2,
		posthogClient:         posthogClient,
		OtelTracingService:    otel.NewOtelTracingServiceImpl(Logger),
		loggingMiddleware:     loggingMiddleware,
		centralEventProcessor: centralEventProcessor,
>>>>>>> b708286d
	}
	return app
}

func (app *App) Start() {

	app.checkAndSetupStatsviz()

	port := 8080 //TODO: extract from environment variable
	app.Logger.Debugw("starting server")
	app.Logger.Infow("starting server on ", "port", port)

	// setup tracer
	tracerProvider := app.OtelTracingService.Init(otel.OTEL_ORCHESTRASTOR_SERVICE_NAME)

	app.MuxRouter.Init()
	//authEnforcer := casbin2.Create()

	server := &http.Server{Addr: fmt.Sprintf(":%d", port), Handler: authMiddleware.Authorizer(app.sessionManager2, user.WhitelistChecker)(app.MuxRouter.Router)}
	app.MuxRouter.Router.Use(app.loggingMiddleware.LoggingMiddleware)
	app.MuxRouter.Router.Use(middleware.PrometheusMiddleware)
	app.MuxRouter.Router.Use(middlewares.Recovery)

	if tracerProvider != nil {
		app.MuxRouter.Router.Use(otelmux.Middleware(otel.OTEL_ORCHESTRASTOR_SERVICE_NAME))
	}
	app.server = server
	var err error
	if app.serveTls {
		cert, err := tls.LoadX509KeyPair(
			"localhost.crt",
			"localhost.key",
		)
		if err != nil {
			log.Fatal(err)
		}
		server.TLSConfig = &tls.Config{
			Certificates: []tls.Certificate{cert},
		}
		err = server.ListenAndServeTLS("", "")
	} else {
		err = server.ListenAndServe()
	}
	//err := http.ListenAndServe(fmt.Sprintf(":%d", port), auth.Authorizer(app.Enforcer, app.sessionManager)(app.MuxRouter.Router))
	if err != nil {
		app.Logger.Errorw("error in startup", "err", err)
		os.Exit(2)
	}
}

func (app *App) checkAndSetupStatsviz() {
	statsvizPort, present := os.LookupEnv("STATSVIZ_PORT")
	if present && len(statsvizPort) > 0 {
		mux := http.NewServeMux()
		statsviz.Register(mux)
		go func() {
			app.Logger.Infow("statsviz server starting", "port", statsvizPort)
			err := http.ListenAndServe(fmt.Sprintf(":%s", statsvizPort), mux)
			if err != nil {
				app.Logger.Errorw("error occurred while starting statsviz server", "err", err)
			}

		}()
	}
}

func (app *App) Stop() {
	app.Logger.Info("orchestrator shutdown initiating")
	posthogCl := app.posthogClient.Client
	if posthogCl != nil {
		app.Logger.Info("flushing messages of posthog")
		posthogCl.Close()
	}
	timeoutContext, _ := context.WithTimeout(context.Background(), 5*time.Second)
	app.Logger.Infow("closing router")
	err := app.server.Shutdown(timeoutContext)
	if err != nil {
		app.Logger.Errorw("error in mux router shutdown", "err", err)
	}

	app.OtelTracingService.Shutdown()

	app.Logger.Infow("closing db connection")
	err = app.db.Close()
	if err != nil {
		app.Logger.Errorw("error in closing db connection", "err", err)
	}
	//Close not needed if you Drain.

	if err != nil {
		app.Logger.Errorw("Error in draining nats connection", "error", err)
	}

	app.Logger.Infow("housekeeping done. exiting now")
}<|MERGE_RESOLUTION|>--- conflicted
+++ resolved
@@ -48,7 +48,6 @@
 )
 
 type App struct {
-<<<<<<< HEAD
 	MuxRouter     *router.MuxRouter
 	Logger        *zap.SugaredLogger
 	SSE           *sse.SSE
@@ -58,17 +57,7 @@
 	db            *pg.DB
 	pubsubClient  *pubsub.PubSubClientServiceImpl
 	posthogClient *telemetry.PosthogClient
-=======
-	MuxRouter             *router.MuxRouter
-	Logger                *zap.SugaredLogger
-	SSE                   *sse.SSE
-	Enforcer              *casbin.SyncedEnforcer
-	server                *http.Server
-	db                    *pg.DB
-	pubsubClient          *pubsub.PubSubClientServiceImpl
-	posthogClient         *telemetry.PosthogClient
 	centralEventProcessor *eventProcessor.CentralEventProcessor
->>>>>>> b708286d
 	// used for local dev only
 	serveTls           bool
 	sessionManager2    *authMiddleware.SessionManager
@@ -91,7 +80,6 @@
 	//check argo connection
 	//todo - check argo-cd version on acd integration installation
 	app := &App{
-<<<<<<< HEAD
 		MuxRouter:          router,
 		Logger:             Logger,
 		SSE:                sse,
@@ -104,20 +92,7 @@
 		posthogClient:      posthogClient,
 		OtelTracingService: otel.NewOtelTracingServiceImpl(Logger),
 		loggingMiddleware:  loggingMiddleware,
-=======
-		MuxRouter:             router,
-		Logger:                Logger,
-		SSE:                   sse,
-		Enforcer:              enforcer,
-		db:                    db,
-		pubsubClient:          pubsubClient,
-		serveTls:              false,
-		sessionManager2:       sessionManager2,
-		posthogClient:         posthogClient,
-		OtelTracingService:    otel.NewOtelTracingServiceImpl(Logger),
-		loggingMiddleware:     loggingMiddleware,
 		centralEventProcessor: centralEventProcessor,
->>>>>>> b708286d
 	}
 	return app
 }
