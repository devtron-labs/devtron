--- conflicted
+++ resolved
@@ -51,10 +51,6 @@
 	Enforcer              *casbin.SyncedEnforcer
 	server                *http.Server
 	db                    *pg.DB
-<<<<<<< HEAD
-=======
-	pubsubClient          *pubsub.PubSubClientServiceImpl
->>>>>>> 36398dbb
 	posthogClient         *telemetry.PosthogClient
 	centralEventProcessor *eventProcessor.CentralEventProcessor
 	// used for local dev only
@@ -82,10 +78,6 @@
 		SSE:                   sse,
 		Enforcer:              enforcer,
 		db:                    db,
-<<<<<<< HEAD
-=======
-		pubsubClient:          pubsubClient,
->>>>>>> 36398dbb
 		serveTls:              false,
 		sessionManager2:       sessionManager2,
 		posthogClient:         posthogClient,
