--- conflicted
+++ resolved
@@ -48,7 +48,6 @@
 )
 
 type App struct {
-<<<<<<< HEAD
 	MuxRouter     *router.MuxRouter
 	Logger        *zap.SugaredLogger
 	SSE           *sse.SSE
@@ -57,17 +56,6 @@
 	server        *http.Server
 	db            *pg.DB
 	posthogClient *telemetry.PosthogClient
-=======
-	MuxRouter             *router.MuxRouter
-	Logger                *zap.SugaredLogger
-	SSE                   *sse.SSE
-	Enforcer              *casbin.SyncedEnforcer
-	EnforcerV2            *casbinv2.SyncedEnforcer
-	server                *http.Server
-	db                    *pg.DB
-	pubsubClient          *pubsub.PubSubClientServiceImpl
-	posthogClient         *telemetry.PosthogClient
->>>>>>> d04bbb92
 	centralEventProcessor *eventProcessor.CentralEventProcessor
 	// used for local dev only
 	serveTls           bool
@@ -92,7 +80,6 @@
 	//check argo connection
 	//todo - check argo-cd version on acd integration installation
 	app := &App{
-<<<<<<< HEAD
 		MuxRouter:          router,
 		Logger:             Logger,
 		SSE:                sse,
@@ -105,21 +92,6 @@
 		OtelTracingService: otel.NewOtelTracingServiceImpl(Logger),
 		loggingMiddleware:  loggingMiddleware,
 		userService:        userService,
-=======
-		MuxRouter:             router,
-		Logger:                Logger,
-		SSE:                   sse,
-		Enforcer:              enforcer,
-		EnforcerV2:            enforcerV2,
-		db:                    db,
-		pubsubClient:          pubsubClient,
-		serveTls:              false,
-		sessionManager2:       sessionManager2,
-		posthogClient:         posthogClient,
-		OtelTracingService:    otel.NewOtelTracingServiceImpl(Logger),
-		loggingMiddleware:     loggingMiddleware,
-		userService:           userService,
->>>>>>> d04bbb92
 		centralEventProcessor: centralEventProcessor,
 	}
 	return app
