//go:build wireinject
// +build wireinject

package main

import (
	"github.com/devtron-labs/authenticator/middleware"
	util4 "github.com/devtron-labs/common-lib-private/utils/k8s"
	cloudProviderIdentifier "github.com/devtron-labs/common-lib/cloud-provider-identifier"
	"github.com/devtron-labs/devtron/api/apiToken"
	chartProvider "github.com/devtron-labs/devtron/api/appStore/chartProvider"
	appStoreDeployment "github.com/devtron-labs/devtron/api/appStore/deployment"
	appStoreDiscover "github.com/devtron-labs/devtron/api/appStore/discover"
	appStoreValues "github.com/devtron-labs/devtron/api/appStore/values"
	"github.com/devtron-labs/devtron/api/auth/authorisation/globalConfig"
	"github.com/devtron-labs/devtron/api/auth/sso"
	"github.com/devtron-labs/devtron/api/auth/user"
	chartRepo "github.com/devtron-labs/devtron/api/chartRepo"
	"github.com/devtron-labs/devtron/api/cluster"
	"github.com/devtron-labs/devtron/api/connector"
	"github.com/devtron-labs/devtron/api/dashboardEvent"
	"github.com/devtron-labs/devtron/api/devtronResource"
	"github.com/devtron-labs/devtron/api/externalLink"
	client "github.com/devtron-labs/devtron/api/helm-app"
	"github.com/devtron-labs/devtron/api/k8s"
	"github.com/devtron-labs/devtron/api/module"
	"github.com/devtron-labs/devtron/api/restHandler"
	"github.com/devtron-labs/devtron/api/restHandler/app/appInfo"
	appList2 "github.com/devtron-labs/devtron/api/restHandler/app/appList"
	"github.com/devtron-labs/devtron/api/router"
	app3 "github.com/devtron-labs/devtron/api/router/app"
	appInfo2 "github.com/devtron-labs/devtron/api/router/app/appInfo"
	"github.com/devtron-labs/devtron/api/router/app/appList"
	"github.com/devtron-labs/devtron/api/server"
	"github.com/devtron-labs/devtron/api/team"
	"github.com/devtron-labs/devtron/api/terminal"
	webhookHelm "github.com/devtron-labs/devtron/api/webhook/helm"
	"github.com/devtron-labs/devtron/client/argocdServer/session"
	"github.com/devtron-labs/devtron/client/dashboard"
	"github.com/devtron-labs/devtron/client/telemetry"
	"github.com/devtron-labs/devtron/internal/sql/repository"
	app2 "github.com/devtron-labs/devtron/internal/sql/repository/app"
	"github.com/devtron-labs/devtron/internal/sql/repository/appStatus"
	dockerRegistryRepository "github.com/devtron-labs/devtron/internal/sql/repository/dockerRegistry"
	"github.com/devtron-labs/devtron/internal/sql/repository/helper"
	"github.com/devtron-labs/devtron/internal/sql/repository/pipelineConfig"
	security2 "github.com/devtron-labs/devtron/internal/sql/repository/security"
	"github.com/devtron-labs/devtron/internal/util"
	"github.com/devtron-labs/devtron/pkg/app"
	repository4 "github.com/devtron-labs/devtron/pkg/appStore/chartGroup/repository"
	"github.com/devtron-labs/devtron/pkg/appStore/installedApp/service/EAMode"
	"github.com/devtron-labs/devtron/pkg/appStore/installedApp/service/FullMode/deployment"
	"github.com/devtron-labs/devtron/pkg/attributes"
	client2 "github.com/devtron-labs/devtron/pkg/auth/authorisation/casbin"
	delete2 "github.com/devtron-labs/devtron/pkg/delete"
	"github.com/devtron-labs/devtron/pkg/deployment/gitOps"
	"github.com/devtron-labs/devtron/pkg/kubernetesResourceAuditLogs"
	repository2 "github.com/devtron-labs/devtron/pkg/kubernetesResourceAuditLogs/repository"
	"github.com/devtron-labs/devtron/pkg/pipeline"
	"github.com/devtron-labs/devtron/pkg/sql"
	util2 "github.com/devtron-labs/devtron/pkg/util"
	util3 "github.com/devtron-labs/devtron/util"
	"github.com/devtron-labs/devtron/util/argo"
	"github.com/devtron-labs/devtron/util/cron"
	"github.com/devtron-labs/devtron/util/rbac"
	"github.com/google/wire"
)

func InitializeApp() (*App, error) {
	wire.Build(
		user.SelfRegistrationWireSet,

		sql.PgSqlWireSet,
		user.UserWireSet,
		sso.SsoConfigWireSet,
		AuthWireSet,
		util4.NewK8sUtilExtended,
		externalLink.ExternalLinkWireSet,
		team.TeamsWireSet,
		cluster.ClusterWireSetEa,
		dashboard.DashboardWireSet,
		client.HelmAppWireSet,
		k8s.K8sApplicationWireSet,
		chartRepo.ChartRepositoryWireSet,
		appStoreDiscover.AppStoreDiscoverWireSet,
		chartProvider.AppStoreChartProviderWireSet,
		appStoreValues.AppStoreValuesWireSet,
		appStoreDeployment.AppStoreDeploymentWireSet,
		server.ServerWireSet,
		module.ModuleWireSet,
		apiToken.ApiTokenWireSet,
		webhookHelm.WebhookHelmWireSet,
		terminal.TerminalWireSet,
		client2.CasbinWireSet,
		globalConfig.GlobalConfigWireSet,
<<<<<<< HEAD
		gitOps.GitOpsWireSet,
=======
		gitOps.GitOpsEAWireSet,
>>>>>>> c738416d
		NewApp,
		NewMuxRouter,
		util3.GetGlobalEnvVariables,
		util.NewHttpClient,
		util.NewSugardLogger,
		util.IntValidator,
		util2.GetACDAuthConfig,
		telemetry.NewPosthogClient,
		delete2.NewDeleteServiceImpl,
		devtronResource.DevtronResourceWireSetEA,
		helper.NewAppListingRepositoryQueryBuilder,
		repository.NewAppListingRepositoryImpl,
		wire.Bind(new(repository.AppListingRepository), new(*repository.AppListingRepositoryImpl)),
		pipelineConfig.NewMaterialRepositoryImpl,
		wire.Bind(new(pipelineConfig.MaterialRepository), new(*pipelineConfig.MaterialRepositoryImpl)),
		//appStatus
		appStatus.NewAppStatusRepositoryImpl,
		wire.Bind(new(appStatus.AppStatusRepository), new(*appStatus.AppStatusRepositoryImpl)),
		//appStatus ends
		rbac.NewEnforcerUtilImpl,
		wire.Bind(new(rbac.EnforcerUtil), new(*rbac.EnforcerUtilImpl)),

		appInfo2.NewAppInfoRouterImpl,
		wire.Bind(new(appInfo2.AppInfoRouter), new(*appInfo2.AppInfoRouterImpl)),
		appInfo.NewAppInfoRestHandlerImpl,
		wire.Bind(new(appInfo.AppInfoRestHandler), new(*appInfo.AppInfoRestHandlerImpl)),

		appList.NewAppFilteringRouterImpl,
		wire.Bind(new(appList.AppFilteringRouter), new(*appList.AppFilteringRouterImpl)),
		appList2.NewAppFilteringRestHandlerImpl,
		wire.Bind(new(appList2.AppFilteringRestHandler), new(*appList2.AppFilteringRestHandlerImpl)),

		app3.NewAppRouterEAModeImpl,
		wire.Bind(new(app3.AppRouterEAMode), new(*app3.AppRouterEAModeImpl)),

		app.NewAppCrudOperationServiceImpl,
		wire.Bind(new(app.AppCrudOperationService), new(*app.AppCrudOperationServiceImpl)),
		pipelineConfig.NewAppLabelRepositoryImpl,
		wire.Bind(new(pipelineConfig.AppLabelRepository), new(*pipelineConfig.AppLabelRepositoryImpl)),
		//acd session client bind with authenticator login
		wire.Bind(new(session.ServiceClient), new(*middleware.LoginService)),
		connector.NewPumpImpl,
		wire.Bind(new(connector.Pump), new(*connector.PumpImpl)),
		cloudProviderIdentifier.NewProviderIdentifierServiceImpl,
		wire.Bind(new(cloudProviderIdentifier.ProviderIdentifierService), new(*cloudProviderIdentifier.ProviderIdentifierServiceImpl)),

		telemetry.NewTelemetryEventClientImpl,
		wire.Bind(new(telemetry.TelemetryEventClient), new(*telemetry.TelemetryEventClientImpl)),

		wire.Bind(new(delete2.DeleteService), new(*delete2.DeleteServiceImpl)),

		// needed for enforcer util
		pipelineConfig.NewPipelineRepositoryImpl,
		wire.Bind(new(pipelineConfig.PipelineRepository), new(*pipelineConfig.PipelineRepositoryImpl)),
		app2.NewAppRepositoryImpl,
		wire.Bind(new(app2.AppRepository), new(*app2.AppRepositoryImpl)),
		router.NewAttributesRouterImpl,
		wire.Bind(new(router.AttributesRouter), new(*router.AttributesRouterImpl)),
		restHandler.NewAttributesRestHandlerImpl,
		wire.Bind(new(restHandler.AttributesRestHandler), new(*restHandler.AttributesRestHandlerImpl)),
		attributes.NewAttributesServiceImpl,
		wire.Bind(new(attributes.AttributesService), new(*attributes.AttributesServiceImpl)),
		repository.NewAttributesRepositoryImpl,
		wire.Bind(new(repository.AttributesRepository), new(*repository.AttributesRepositoryImpl)),
		pipelineConfig.NewCiPipelineRepositoryImpl,
		wire.Bind(new(pipelineConfig.CiPipelineRepository), new(*pipelineConfig.CiPipelineRepositoryImpl)),
		// // needed for enforcer util ends

		// binding gitops to helm (for hyperion)
		wire.Bind(new(deployment.FullModeDeploymentService), new(*EAMode.EAModeDeploymentServiceImpl)),

		router.NewTelemetryRouterImpl,
		wire.Bind(new(router.TelemetryRouter), new(*router.TelemetryRouterImpl)),
		restHandler.NewTelemetryRestHandlerImpl,
		wire.Bind(new(restHandler.TelemetryRestHandler), new(*restHandler.TelemetryRestHandlerImpl)),

		//needed for sending events
		dashboardEvent.NewDashboardTelemetryRestHandlerImpl,
		wire.Bind(new(dashboardEvent.DashboardTelemetryRestHandler), new(*dashboardEvent.DashboardTelemetryRestHandlerImpl)),
		dashboardEvent.NewDashboardTelemetryRouterImpl,
		wire.Bind(new(dashboardEvent.DashboardTelemetryRouter),
			new(*dashboardEvent.DashboardTelemetryRouterImpl)),

		//binding argoUserService to helm via dummy implementation(HelmUserServiceImpl)
		argo.NewHelmUserServiceImpl,
		wire.Bind(new(argo.ArgoUserService), new(*argo.HelmUserServiceImpl)),

		router.NewUserAttributesRouterImpl,
		wire.Bind(new(router.UserAttributesRouter), new(*router.UserAttributesRouterImpl)),
		restHandler.NewUserAttributesRestHandlerImpl,
		wire.Bind(new(restHandler.UserAttributesRestHandler), new(*restHandler.UserAttributesRestHandlerImpl)),
		attributes.NewUserAttributesServiceImpl,
		wire.Bind(new(attributes.UserAttributesService), new(*attributes.UserAttributesServiceImpl)),
		repository.NewUserAttributesRepositoryImpl,
		wire.Bind(new(repository.UserAttributesRepository), new(*repository.UserAttributesRepositoryImpl)),
		util3.GetDevtronSecretName,

		repository2.NewK8sResourceHistoryRepositoryImpl,
		wire.Bind(new(repository2.K8sResourceHistoryRepository), new(*repository2.K8sResourceHistoryRepositoryImpl)),

		kubernetesResourceAuditLogs.Newk8sResourceHistoryServiceImpl,
		wire.Bind(new(kubernetesResourceAuditLogs.K8sResourceHistoryService), new(*kubernetesResourceAuditLogs.K8sResourceHistoryServiceImpl)),

		util.NewChartTemplateServiceImpl,
		wire.Bind(new(util.ChartTemplateService), new(*util.ChartTemplateServiceImpl)),

		security2.NewScanToolMetadataRepositoryImpl,
		wire.Bind(new(security2.ScanToolMetadataRepository), new(*security2.ScanToolMetadataRepositoryImpl)),
		//pubsub_lib.NewPubSubClientServiceImpl,

		// start: docker registry wire set injection
		router.NewDockerRegRouterImpl,
		wire.Bind(new(router.DockerRegRouter), new(*router.DockerRegRouterImpl)),
		restHandler.NewDockerRegRestHandlerImpl,
		wire.Bind(new(restHandler.DockerRegRestHandler), new(*restHandler.DockerRegRestHandlerImpl)),
		pipeline.NewDockerRegistryConfigImpl,
		wire.Bind(new(pipeline.DockerRegistryConfig), new(*pipeline.DockerRegistryConfigImpl)),
		dockerRegistryRepository.NewDockerArtifactStoreRepositoryImpl,
		wire.Bind(new(dockerRegistryRepository.DockerArtifactStoreRepository), new(*dockerRegistryRepository.DockerArtifactStoreRepositoryImpl)),
		dockerRegistryRepository.NewDockerRegistryIpsConfigRepositoryImpl,
		wire.Bind(new(dockerRegistryRepository.DockerRegistryIpsConfigRepository), new(*dockerRegistryRepository.DockerRegistryIpsConfigRepositoryImpl)),
		dockerRegistryRepository.NewOCIRegistryConfigRepositoryImpl,
		wire.Bind(new(dockerRegistryRepository.OCIRegistryConfigRepository), new(*dockerRegistryRepository.OCIRegistryConfigRepositoryImpl)),

		// chart group repository layer wire injection started
		repository4.NewChartGroupDeploymentRepositoryImpl,
		wire.Bind(new(repository4.ChartGroupDeploymentRepository), new(*repository4.ChartGroupDeploymentRepositoryImpl)),
		// chart group repository layer wire injection ended

		// end: docker registry wire set injection
		util4.NewSSHTunnelWrapperServiceImpl,
		wire.Bind(new(util4.SSHTunnelWrapperService), new(*util4.SSHTunnelWrapperServiceImpl)),
		cron.NewCronLoggerImpl,
	)
	return &App{}, nil
}<|MERGE_RESOLUTION|>--- conflicted
+++ resolved
@@ -93,11 +93,7 @@
 		terminal.TerminalWireSet,
 		client2.CasbinWireSet,
 		globalConfig.GlobalConfigWireSet,
-<<<<<<< HEAD
-		gitOps.GitOpsWireSet,
-=======
 		gitOps.GitOpsEAWireSet,
->>>>>>> c738416d
 		NewApp,
 		NewMuxRouter,
 		util3.GetGlobalEnvVariables,
