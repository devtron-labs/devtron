//go:build wireinject
// +build wireinject

package main

import (
	"github.com/devtron-labs/authenticator/middleware"
	util4 "github.com/devtron-labs/common-lib-private/utils/k8s"
	cloudProviderIdentifier "github.com/devtron-labs/common-lib/cloud-provider-identifier"
	"github.com/devtron-labs/devtron/api/apiToken"
	chartProvider "github.com/devtron-labs/devtron/api/appStore/chartProvider"
	appStoreDeployment "github.com/devtron-labs/devtron/api/appStore/deployment"
	appStoreDiscover "github.com/devtron-labs/devtron/api/appStore/discover"
	appStoreValues "github.com/devtron-labs/devtron/api/appStore/values"
	"github.com/devtron-labs/devtron/api/auth/authorisation/globalConfig"
	"github.com/devtron-labs/devtron/api/argoApplication"
	"github.com/devtron-labs/devtron/api/auth/sso"
	"github.com/devtron-labs/devtron/api/auth/user"
	chartRepo "github.com/devtron-labs/devtron/api/chartRepo"
	"github.com/devtron-labs/devtron/api/cluster"
	"github.com/devtron-labs/devtron/api/connector"
	"github.com/devtron-labs/devtron/api/dashboardEvent"
	"github.com/devtron-labs/devtron/api/devtronResource"
	"github.com/devtron-labs/devtron/api/externalLink"
	client "github.com/devtron-labs/devtron/api/helm-app"
	"github.com/devtron-labs/devtron/api/k8s"
	"github.com/devtron-labs/devtron/api/module"
	"github.com/devtron-labs/devtron/api/restHandler"
	"github.com/devtron-labs/devtron/api/restHandler/app/appInfo"
	appList2 "github.com/devtron-labs/devtron/api/restHandler/app/appList"
	"github.com/devtron-labs/devtron/api/router"
	app3 "github.com/devtron-labs/devtron/api/router/app"
	appInfo2 "github.com/devtron-labs/devtron/api/router/app/appInfo"
	"github.com/devtron-labs/devtron/api/router/app/appList"
	"github.com/devtron-labs/devtron/api/server"
	"github.com/devtron-labs/devtron/api/team"
	"github.com/devtron-labs/devtron/api/terminal"
	webhookHelm "github.com/devtron-labs/devtron/api/webhook/helm"
	"github.com/devtron-labs/devtron/client/argocdServer/session"
	"github.com/devtron-labs/devtron/client/dashboard"
	"github.com/devtron-labs/devtron/client/telemetry"
	"github.com/devtron-labs/devtron/internal/sql/repository"
	app2 "github.com/devtron-labs/devtron/internal/sql/repository/app"
	"github.com/devtron-labs/devtron/internal/sql/repository/appStatus"
	dockerRegistryRepository "github.com/devtron-labs/devtron/internal/sql/repository/dockerRegistry"
	"github.com/devtron-labs/devtron/internal/sql/repository/helper"
	"github.com/devtron-labs/devtron/internal/sql/repository/pipelineConfig"
	security2 "github.com/devtron-labs/devtron/internal/sql/repository/security"
	"github.com/devtron-labs/devtron/internal/util"
	"github.com/devtron-labs/devtron/pkg/app"
	repository4 "github.com/devtron-labs/devtron/pkg/appStore/chartGroup/repository"
	"github.com/devtron-labs/devtron/pkg/appStore/installedApp/service/EAMode"
	"github.com/devtron-labs/devtron/pkg/appStore/installedApp/service/FullMode/deployment"
	"github.com/devtron-labs/devtron/pkg/attributes"
	client2 "github.com/devtron-labs/devtron/pkg/auth/authorisation/casbin"
	delete2 "github.com/devtron-labs/devtron/pkg/delete"
	"github.com/devtron-labs/devtron/pkg/deployment/gitOps"
	"github.com/devtron-labs/devtron/pkg/kubernetesResourceAuditLogs"
	repository2 "github.com/devtron-labs/devtron/pkg/kubernetesResourceAuditLogs/repository"
	"github.com/devtron-labs/devtron/pkg/pipeline"
	"github.com/devtron-labs/devtron/pkg/sql"
	util2 "github.com/devtron-labs/devtron/pkg/util"
	util3 "github.com/devtron-labs/devtron/util"
	"github.com/devtron-labs/devtron/util/argo"
	"github.com/devtron-labs/devtron/util/cron"
	"github.com/devtron-labs/devtron/util/rbac"
	"github.com/google/wire"
)

func InitializeApp() (*App, error) {
	wire.Build(
		user.SelfRegistrationWireSet,

		sql.PgSqlWireSet,
		user.UserWireSet,
		sso.SsoConfigWireSet,
		AuthWireSet,
		util4.NewK8sUtilExtended,
		externalLink.ExternalLinkWireSet,
		team.TeamsWireSet,
		cluster.ClusterWireSetEa,
		dashboard.DashboardWireSet,
		client.HelmAppWireSet,
		k8s.K8sApplicationWireSet,
		chartRepo.ChartRepositoryWireSet,
		appStoreDiscover.AppStoreDiscoverWireSet,
		chartProvider.AppStoreChartProviderWireSet,
		appStoreValues.AppStoreValuesWireSet,
		appStoreDeployment.AppStoreDeploymentWireSet,
		server.ServerWireSet,
		module.ModuleWireSet,
		apiToken.ApiTokenWireSet,
		webhookHelm.WebhookHelmWireSet,
		terminal.TerminalWireSet,
		client2.CasbinWireSet,
		globalConfig.GlobalConfigWireSet,
<<<<<<< HEAD
		gitOps.GitOpsWireSet,
		argoApplication.ArgoApplicationWireSet,
=======
		gitOps.GitOpsEAWireSet,
>>>>>>> 681b3637
		NewApp,
		NewMuxRouter,
		util3.GetGlobalEnvVariables,
		util.NewHttpClient,
		util.NewSugardLogger,
		util.IntValidator,
		util2.GetACDAuthConfig,
		telemetry.NewPosthogClient,
		delete2.NewDeleteServiceImpl,
		devtronResource.DevtronResourceWireSetEA,
		helper.NewAppListingRepositoryQueryBuilder,
		repository.NewAppListingRepositoryImpl,
		wire.Bind(new(repository.AppListingRepository), new(*repository.AppListingRepositoryImpl)),
		pipelineConfig.NewMaterialRepositoryImpl,
		wire.Bind(new(pipelineConfig.MaterialRepository), new(*pipelineConfig.MaterialRepositoryImpl)),
		//appStatus
		appStatus.NewAppStatusRepositoryImpl,
		wire.Bind(new(appStatus.AppStatusRepository), new(*appStatus.AppStatusRepositoryImpl)),
		//appStatus ends
		rbac.NewEnforcerUtilImpl,
		wire.Bind(new(rbac.EnforcerUtil), new(*rbac.EnforcerUtilImpl)),

		appInfo2.NewAppInfoRouterImpl,
		wire.Bind(new(appInfo2.AppInfoRouter), new(*appInfo2.AppInfoRouterImpl)),
		appInfo.NewAppInfoRestHandlerImpl,
		wire.Bind(new(appInfo.AppInfoRestHandler), new(*appInfo.AppInfoRestHandlerImpl)),

		appList.NewAppFilteringRouterImpl,
		wire.Bind(new(appList.AppFilteringRouter), new(*appList.AppFilteringRouterImpl)),
		appList2.NewAppFilteringRestHandlerImpl,
		wire.Bind(new(appList2.AppFilteringRestHandler), new(*appList2.AppFilteringRestHandlerImpl)),

		app3.NewAppRouterEAModeImpl,
		wire.Bind(new(app3.AppRouterEAMode), new(*app3.AppRouterEAModeImpl)),

		app.NewAppCrudOperationServiceImpl,
		wire.Bind(new(app.AppCrudOperationService), new(*app.AppCrudOperationServiceImpl)),
		pipelineConfig.NewAppLabelRepositoryImpl,
		wire.Bind(new(pipelineConfig.AppLabelRepository), new(*pipelineConfig.AppLabelRepositoryImpl)),
		//acd session client bind with authenticator login
		wire.Bind(new(session.ServiceClient), new(*middleware.LoginService)),
		connector.NewPumpImpl,
		wire.Bind(new(connector.Pump), new(*connector.PumpImpl)),
		cloudProviderIdentifier.NewProviderIdentifierServiceImpl,
		wire.Bind(new(cloudProviderIdentifier.ProviderIdentifierService), new(*cloudProviderIdentifier.ProviderIdentifierServiceImpl)),

		telemetry.NewTelemetryEventClientImpl,
		wire.Bind(new(telemetry.TelemetryEventClient), new(*telemetry.TelemetryEventClientImpl)),

		wire.Bind(new(delete2.DeleteService), new(*delete2.DeleteServiceImpl)),

		// needed for enforcer util
		pipelineConfig.NewPipelineRepositoryImpl,
		wire.Bind(new(pipelineConfig.PipelineRepository), new(*pipelineConfig.PipelineRepositoryImpl)),
		app2.NewAppRepositoryImpl,
		wire.Bind(new(app2.AppRepository), new(*app2.AppRepositoryImpl)),
		router.NewAttributesRouterImpl,
		wire.Bind(new(router.AttributesRouter), new(*router.AttributesRouterImpl)),
		restHandler.NewAttributesRestHandlerImpl,
		wire.Bind(new(restHandler.AttributesRestHandler), new(*restHandler.AttributesRestHandlerImpl)),
		attributes.NewAttributesServiceImpl,
		wire.Bind(new(attributes.AttributesService), new(*attributes.AttributesServiceImpl)),
		repository.NewAttributesRepositoryImpl,
		wire.Bind(new(repository.AttributesRepository), new(*repository.AttributesRepositoryImpl)),
		pipelineConfig.NewCiPipelineRepositoryImpl,
		wire.Bind(new(pipelineConfig.CiPipelineRepository), new(*pipelineConfig.CiPipelineRepositoryImpl)),
		// // needed for enforcer util ends

		// binding gitops to helm (for hyperion)
		wire.Bind(new(deployment.FullModeDeploymentService), new(*EAMode.EAModeDeploymentServiceImpl)),

		router.NewTelemetryRouterImpl,
		wire.Bind(new(router.TelemetryRouter), new(*router.TelemetryRouterImpl)),
		restHandler.NewTelemetryRestHandlerImpl,
		wire.Bind(new(restHandler.TelemetryRestHandler), new(*restHandler.TelemetryRestHandlerImpl)),

		//needed for sending events
		dashboardEvent.NewDashboardTelemetryRestHandlerImpl,
		wire.Bind(new(dashboardEvent.DashboardTelemetryRestHandler), new(*dashboardEvent.DashboardTelemetryRestHandlerImpl)),
		dashboardEvent.NewDashboardTelemetryRouterImpl,
		wire.Bind(new(dashboardEvent.DashboardTelemetryRouter),
			new(*dashboardEvent.DashboardTelemetryRouterImpl)),

		//binding argoUserService to helm via dummy implementation(HelmUserServiceImpl)
		argo.NewHelmUserServiceImpl,
		wire.Bind(new(argo.ArgoUserService), new(*argo.HelmUserServiceImpl)),

		router.NewUserAttributesRouterImpl,
		wire.Bind(new(router.UserAttributesRouter), new(*router.UserAttributesRouterImpl)),
		restHandler.NewUserAttributesRestHandlerImpl,
		wire.Bind(new(restHandler.UserAttributesRestHandler), new(*restHandler.UserAttributesRestHandlerImpl)),
		attributes.NewUserAttributesServiceImpl,
		wire.Bind(new(attributes.UserAttributesService), new(*attributes.UserAttributesServiceImpl)),
		repository.NewUserAttributesRepositoryImpl,
		wire.Bind(new(repository.UserAttributesRepository), new(*repository.UserAttributesRepositoryImpl)),
		util3.GetDevtronSecretName,

		repository2.NewK8sResourceHistoryRepositoryImpl,
		wire.Bind(new(repository2.K8sResourceHistoryRepository), new(*repository2.K8sResourceHistoryRepositoryImpl)),

		kubernetesResourceAuditLogs.Newk8sResourceHistoryServiceImpl,
		wire.Bind(new(kubernetesResourceAuditLogs.K8sResourceHistoryService), new(*kubernetesResourceAuditLogs.K8sResourceHistoryServiceImpl)),

		util.NewChartTemplateServiceImpl,
		wire.Bind(new(util.ChartTemplateService), new(*util.ChartTemplateServiceImpl)),

		security2.NewScanToolMetadataRepositoryImpl,
		wire.Bind(new(security2.ScanToolMetadataRepository), new(*security2.ScanToolMetadataRepositoryImpl)),
		//pubsub_lib.NewPubSubClientServiceImpl,

		// start: docker registry wire set injection
		router.NewDockerRegRouterImpl,
		wire.Bind(new(router.DockerRegRouter), new(*router.DockerRegRouterImpl)),
		restHandler.NewDockerRegRestHandlerImpl,
		wire.Bind(new(restHandler.DockerRegRestHandler), new(*restHandler.DockerRegRestHandlerImpl)),
		pipeline.NewDockerRegistryConfigImpl,
		wire.Bind(new(pipeline.DockerRegistryConfig), new(*pipeline.DockerRegistryConfigImpl)),
		dockerRegistryRepository.NewDockerArtifactStoreRepositoryImpl,
		wire.Bind(new(dockerRegistryRepository.DockerArtifactStoreRepository), new(*dockerRegistryRepository.DockerArtifactStoreRepositoryImpl)),
		dockerRegistryRepository.NewDockerRegistryIpsConfigRepositoryImpl,
		wire.Bind(new(dockerRegistryRepository.DockerRegistryIpsConfigRepository), new(*dockerRegistryRepository.DockerRegistryIpsConfigRepositoryImpl)),
		dockerRegistryRepository.NewOCIRegistryConfigRepositoryImpl,
		wire.Bind(new(dockerRegistryRepository.OCIRegistryConfigRepository), new(*dockerRegistryRepository.OCIRegistryConfigRepositoryImpl)),

		// chart group repository layer wire injection started
		repository4.NewChartGroupDeploymentRepositoryImpl,
		wire.Bind(new(repository4.ChartGroupDeploymentRepository), new(*repository4.ChartGroupDeploymentRepositoryImpl)),
		// chart group repository layer wire injection ended

		// end: docker registry wire set injection
		util4.NewSSHTunnelWrapperServiceImpl,
		wire.Bind(new(util4.SSHTunnelWrapperService), new(*util4.SSHTunnelWrapperServiceImpl)),
		cron.NewCronLoggerImpl,
	)
	return &App{}, nil
}<|MERGE_RESOLUTION|>--- conflicted
+++ resolved
@@ -94,12 +94,8 @@
 		terminal.TerminalWireSet,
 		client2.CasbinWireSet,
 		globalConfig.GlobalConfigWireSet,
-<<<<<<< HEAD
-		gitOps.GitOpsWireSet,
+		gitOps.GitOpsEAWireSet,
 		argoApplication.ArgoApplicationWireSet,
-=======
-		gitOps.GitOpsEAWireSet,
->>>>>>> 681b3637
 		NewApp,
 		NewMuxRouter,
 		util3.GetGlobalEnvVariables,
