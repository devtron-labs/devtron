--- conflicted
+++ resolved
@@ -91,11 +91,8 @@
 		webhookHelm.WebhookHelmWireSet,
 		terminal.TerminalWireSet,
 		gitOps.GitOpsEAWireSet,
-<<<<<<< HEAD
 		providerConfig.DeploymentProviderConfigWireSet,
-=======
 		argoApplication.ArgoApplicationWireSet,
->>>>>>> 95c4a342
 		NewApp,
 		NewMuxRouter,
 		util.NewHttpClient,
