--- conflicted
+++ resolved
@@ -33,7 +33,6 @@
 		dashboard.DashboardWireSet,
 		client.HelmAppWireSet,
 		k8s.K8sApplicationWireSet,
-		//telemetry.NewTelemetryEventClientWireSet,
 
 		NewApp,
 		NewMuxRouter,
@@ -47,16 +46,14 @@
 		connector.NewPumpImpl,
 		wire.Bind(new(connector.Pump), new(*connector.PumpImpl)),
 
-<<<<<<< HEAD
+
 		util.NewHttpClient,
 		util2.GetACDAuthConfig,
 		telemetry.NewPosthogClient,
 		telemetry.NewTelemetryEventClientImpl,
-		//wire.Bind(new(telemetry.TelemetryEventClient), new(*telemetry.TelemetryEventClientImpl)),
-=======
 		delete2.NewDeleteServiceImpl,
 		wire.Bind(new(delete2.DeleteService), new(*delete2.DeleteServiceImpl)),
->>>>>>> b1b93570
+
 	)
 	return &App{}, nil
 }