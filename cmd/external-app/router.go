--- conflicted
+++ resolved
@@ -56,11 +56,8 @@
 	telemetryRouter          router.TelemetryRouter
 	userTerminalAccessRouter terminal.UserTerminalAccessRouter
 	attributesRouter         router.AttributesRouter
-<<<<<<< HEAD
 	appRouter                router.AppRouter
-=======
 	chartGroupRouter         router.ChartGroupRouter
->>>>>>> e26097b6
 }
 
 func NewMuxRouter(
@@ -89,11 +86,8 @@
 	telemetryRouter router.TelemetryRouter,
 	userTerminalAccessRouter terminal.UserTerminalAccessRouter,
 	attributesRouter router.AttributesRouter,
-<<<<<<< HEAD
 	appRouter router.AppRouter,
-=======
 	chartGroupRouter router.ChartGroupRouter,
->>>>>>> e26097b6
 ) *MuxRouter {
 	r := &MuxRouter{
 		Router:                   mux.NewRouter(),
@@ -123,11 +117,8 @@
 		telemetryRouter:          telemetryRouter,
 		userTerminalAccessRouter: userTerminalAccessRouter,
 		attributesRouter:         attributesRouter,
-<<<<<<< HEAD
 		appRouter:                appRouter,
-=======
 		chartGroupRouter:         chartGroupRouter,
->>>>>>> e26097b6
 	}
 	return r
 }
