package main

import (
	"encoding/json"
	"github.com/devtron-labs/devtron/api/apiToken"
	appStoreDeployment "github.com/devtron-labs/devtron/api/appStore/deployment"
	appStoreDiscover "github.com/devtron-labs/devtron/api/appStore/discover"
	appStoreValues "github.com/devtron-labs/devtron/api/appStore/values"
	"github.com/devtron-labs/devtron/api/chartRepo"
	"github.com/devtron-labs/devtron/api/cluster"
	"github.com/devtron-labs/devtron/api/dashboardEvent"
	"github.com/devtron-labs/devtron/api/externalLink"
	client "github.com/devtron-labs/devtron/api/helm-app"
	"github.com/devtron-labs/devtron/api/module"
	"github.com/devtron-labs/devtron/api/restHandler/common"
	"github.com/devtron-labs/devtron/api/server"
	"github.com/devtron-labs/devtron/api/sso"
	"github.com/devtron-labs/devtron/api/team"
	"github.com/devtron-labs/devtron/api/user"
	webhookHelm "github.com/devtron-labs/devtron/api/webhook/helm"
	"github.com/devtron-labs/devtron/client/dashboard"
	"github.com/devtron-labs/devtron/util"
	"github.com/devtron-labs/devtron/util/k8s"
	"github.com/gorilla/mux"
	"go.uber.org/zap"
	"net/http"
)

type MuxRouter struct {
	Router                   *mux.Router
	logger                   *zap.SugaredLogger
	ssoLoginRouter           sso.SsoLoginRouter
	teamRouter               team.TeamRouter
	UserAuthRouter           user.UserAuthRouter
	userRouter               user.UserRouter
	clusterRouter            cluster.ClusterRouter
	dashboardRouter          dashboard.DashboardRouter
	helmAppRouter            client.HelmAppRouter
	environmentRouter        cluster.EnvironmentRouter
	k8sApplicationRouter     k8s.K8sApplicationRouter
	chartRepositoryRouter    chartRepo.ChartRepositoryRouter
	appStoreDiscoverRouter   appStoreDiscover.AppStoreDiscoverRouter
	appStoreValuesRouter     appStoreValues.AppStoreValuesRouter
	appStoreDeploymentRouter appStoreDeployment.AppStoreDeploymentRouter
	dashboardTelemetryRouter dashboardEvent.DashboardTelemetryRouter
	commonDeploymentRouter   appStoreDeployment.CommonDeploymentRouter
	externalLinksRouter      externalLink.ExternalLinkRouter
	moduleRouter             module.ModuleRouter
	serverRouter             server.ServerRouter
	apiTokenRouter           apiToken.ApiTokenRouter
<<<<<<< HEAD
	webhookHelmRouter        webhookHelm.WebhookHelmRouter
=======
	k8sCapacityRouter        k8s.K8sCapacityRouter
>>>>>>> ca3c2b3e
}

func NewMuxRouter(
	logger *zap.SugaredLogger,
	ssoLoginRouter sso.SsoLoginRouter,
	teamRouter team.TeamRouter,
	UserAuthRouter user.UserAuthRouter,
	userRouter user.UserRouter,
	clusterRouter cluster.ClusterRouter,
	dashboardRouter dashboard.DashboardRouter,
	helmAppRouter client.HelmAppRouter,
	environmentRouter cluster.EnvironmentRouter,
	k8sApplicationRouter k8s.K8sApplicationRouter,
	chartRepositoryRouter chartRepo.ChartRepositoryRouter,
	appStoreDiscoverRouter appStoreDiscover.AppStoreDiscoverRouter,
	appStoreValuesRouter appStoreValues.AppStoreValuesRouter,
	appStoreDeploymentRouter appStoreDeployment.AppStoreDeploymentRouter,
	dashboardTelemetryRouter dashboardEvent.DashboardTelemetryRouter,
	commonDeploymentRouter appStoreDeployment.CommonDeploymentRouter,
	externalLinkRouter externalLink.ExternalLinkRouter,
	moduleRouter module.ModuleRouter,
	serverRouter server.ServerRouter, apiTokenRouter apiToken.ApiTokenRouter,
<<<<<<< HEAD
	webhookHelmRouter webhookHelm.WebhookHelmRouter,
=======
	k8sCapacityRouter k8s.K8sCapacityRouter,
>>>>>>> ca3c2b3e
) *MuxRouter {
	r := &MuxRouter{
		Router:                   mux.NewRouter(),
		logger:                   logger,
		ssoLoginRouter:           ssoLoginRouter,
		teamRouter:               teamRouter,
		UserAuthRouter:           UserAuthRouter,
		userRouter:               userRouter,
		clusterRouter:            clusterRouter,
		dashboardRouter:          dashboardRouter,
		helmAppRouter:            helmAppRouter,
		environmentRouter:        environmentRouter,
		k8sApplicationRouter:     k8sApplicationRouter,
		chartRepositoryRouter:    chartRepositoryRouter,
		appStoreDiscoverRouter:   appStoreDiscoverRouter,
		appStoreValuesRouter:     appStoreValuesRouter,
		appStoreDeploymentRouter: appStoreDeploymentRouter,
		dashboardTelemetryRouter: dashboardTelemetryRouter,
		commonDeploymentRouter:   commonDeploymentRouter,
		externalLinksRouter:      externalLinkRouter,
		moduleRouter:             moduleRouter,
		serverRouter:             serverRouter,
		apiTokenRouter:           apiTokenRouter,
<<<<<<< HEAD
		webhookHelmRouter:        webhookHelmRouter,
=======
		k8sCapacityRouter:        k8sCapacityRouter,
>>>>>>> ca3c2b3e
	}
	return r
}
func (r *MuxRouter) Init() {
	r.Router.StrictSlash(true)
	r.Router.Path("/health").HandlerFunc(func(writer http.ResponseWriter, request *http.Request) {
		writer.Header().Set("Content-Type", "application/json")
		writer.WriteHeader(200)
		response := common.Response{}
		response.Code = 200
		response.Result = "OK"
		b, err := json.Marshal(response)
		if err != nil {
			b = []byte("OK")
			r.logger.Errorw("Unexpected error in apiError", "err", err)
		}
		_, _ = writer.Write(b)
	})
	baseRouter := r.Router.PathPrefix("/orchestrator/").Subrouter()
	baseRouter.Path("/version").HandlerFunc(func(writer http.ResponseWriter, request *http.Request) {
		writer.Header().Set("Content-Type", "application/json")
		writer.WriteHeader(200)
		response := common.Response{}
		response.Code = 200
		response.Result = util.GetDevtronVersion()
		b, err := json.Marshal(response)
		if err != nil {
			b = []byte("OK")
			r.logger.Errorw("Unexpected error in apiError", "err", err)
		}
		_, _ = writer.Write(b)
	})

	ssoLoginRouter := baseRouter.PathPrefix("/sso").Subrouter()
	r.ssoLoginRouter.InitSsoLoginRouter(ssoLoginRouter)
	teamRouter := baseRouter.PathPrefix("/team").Subrouter()
	r.teamRouter.InitTeamRouter(teamRouter)
	rootRouter := baseRouter.PathPrefix("/").Subrouter()
	r.UserAuthRouter.InitUserAuthRouter(rootRouter)
	userRouter := baseRouter.PathPrefix("/user").Subrouter()
	r.userRouter.InitUserRouter(userRouter)

	clusterRouter := baseRouter.PathPrefix("/cluster").Subrouter()
	r.clusterRouter.InitClusterRouter(clusterRouter)

	environmentClusterMappingsRouter := r.Router.PathPrefix("/orchestrator/env").Subrouter()
	r.environmentRouter.InitEnvironmentClusterMappingsRouter(environmentClusterMappingsRouter)

	r.Router.Path("/").HandlerFunc(func(writer http.ResponseWriter, request *http.Request) {
		http.Redirect(writer, request, "/dashboard", 301)
	})
	dashboardRouter := r.Router.PathPrefix("/dashboard").Subrouter()
	r.dashboardRouter.InitDashboardRouter(dashboardRouter)

	applicationSubRouter := r.Router.PathPrefix("/orchestrator/application").Subrouter()
	r.helmAppRouter.InitAppListRouter(applicationSubRouter)
	r.commonDeploymentRouter.Init(applicationSubRouter)

	k8sApp := r.Router.PathPrefix("/orchestrator/k8s").Subrouter()
	r.k8sApplicationRouter.InitK8sApplicationRouter(k8sApp)

	k8sCapacityApp := r.Router.PathPrefix("/orchestrator/k8s/capacity").Subrouter()
	r.k8sCapacityRouter.InitK8sCapacityRouter(k8sCapacityApp)

	// chart-repo router starts
	chartRepoRouter := r.Router.PathPrefix("/orchestrator/chart-repo").Subrouter()
	r.chartRepositoryRouter.Init(chartRepoRouter)
	// chart-repo router ends

	// app-store discover router starts
	appStoreDiscoverSubRouter := r.Router.PathPrefix("/orchestrator/app-store/discover").Subrouter()
	r.appStoreDiscoverRouter.Init(appStoreDiscoverSubRouter)
	// app-store discover router ends

	//  app-store values starts
	appStoreValuesSubRouter := r.Router.PathPrefix("/orchestrator/app-store/values").Subrouter()
	r.appStoreValuesRouter.Init(appStoreValuesSubRouter)
	// app-store values router ends

	//  app-store deployment router starts
	appStoreDeploymentSubRouter := r.Router.PathPrefix("/orchestrator/app-store/deployment").Subrouter()
	r.appStoreDeploymentRouter.Init(appStoreDeploymentSubRouter)
	// app-store deployment router ends

	//  dashboard event router starts
	dashboardTelemetryRouter := r.Router.PathPrefix("/orchestrator/dashboard-event").Subrouter()
	r.dashboardTelemetryRouter.Init(dashboardTelemetryRouter)
	// dashboard event router ends

	externalLinkRouter := r.Router.PathPrefix("/orchestrator/external-links").Subrouter()
	r.externalLinksRouter.InitExternalLinkRouter(externalLinkRouter)

	// module router
	moduleRouter := r.Router.PathPrefix("/orchestrator/module").Subrouter()
	r.moduleRouter.Init(moduleRouter)

	// server router
	serverRouter := r.Router.PathPrefix("/orchestrator/server").Subrouter()
	r.serverRouter.Init(serverRouter)

	// api-token router
	apiTokenRouter := r.Router.PathPrefix("/orchestrator/api-token").Subrouter()
	r.apiTokenRouter.InitApiTokenRouter(apiTokenRouter)

	// webhook helm app router
	webhookHelmRouter := r.Router.PathPrefix("/orchestrator/webhook/helm").Subrouter()
	r.webhookHelmRouter.InitWebhookHelmRouter(webhookHelmRouter)
}<|MERGE_RESOLUTION|>--- conflicted
+++ resolved
@@ -48,11 +48,8 @@
 	moduleRouter             module.ModuleRouter
 	serverRouter             server.ServerRouter
 	apiTokenRouter           apiToken.ApiTokenRouter
-<<<<<<< HEAD
+	k8sCapacityRouter        k8s.K8sCapacityRouter
 	webhookHelmRouter        webhookHelm.WebhookHelmRouter
-=======
-	k8sCapacityRouter        k8s.K8sCapacityRouter
->>>>>>> ca3c2b3e
 }
 
 func NewMuxRouter(
@@ -75,11 +72,8 @@
 	externalLinkRouter externalLink.ExternalLinkRouter,
 	moduleRouter module.ModuleRouter,
 	serverRouter server.ServerRouter, apiTokenRouter apiToken.ApiTokenRouter,
-<<<<<<< HEAD
+	k8sCapacityRouter k8s.K8sCapacityRouter,
 	webhookHelmRouter webhookHelm.WebhookHelmRouter,
-=======
-	k8sCapacityRouter k8s.K8sCapacityRouter,
->>>>>>> ca3c2b3e
 ) *MuxRouter {
 	r := &MuxRouter{
 		Router:                   mux.NewRouter(),
@@ -103,11 +97,8 @@
 		moduleRouter:             moduleRouter,
 		serverRouter:             serverRouter,
 		apiTokenRouter:           apiTokenRouter,
-<<<<<<< HEAD
+		k8sCapacityRouter:        k8sCapacityRouter,
 		webhookHelmRouter:        webhookHelmRouter,
-=======
-		k8sCapacityRouter:        k8sCapacityRouter,
->>>>>>> ca3c2b3e
 	}
 	return r
 }
