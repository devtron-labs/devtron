module github.com/devtron-labs/devtron

go 1.20

require (
	github.com/Knetic/govaluate v3.0.1-0.20171022003610-9aa49832a739+incompatible
	github.com/Pallinder/go-randomdata v1.2.0
	github.com/argoproj/argo-cd/v2 v2.5.2
	github.com/argoproj/argo-workflows/v3 v3.4.3
	github.com/argoproj/gitops-engine v0.7.1-0.20221004132320-98ccd3d43fd9
	github.com/aws/aws-sdk-go v1.44.105
	github.com/caarlos0/env v3.5.0+incompatible
	github.com/caarlos0/env/v6 v6.7.2
	github.com/casbin/casbin v1.9.1
	github.com/casbin/xorm-adapter v1.0.1-0.20190716004226-a317737a1007
	github.com/coreos/go-oidc v2.2.1+incompatible
	github.com/davecgh/go-spew v1.1.1
	github.com/deckarep/golang-set v1.8.0
	github.com/devtron-labs/authenticator v0.4.31-0.20221213131053-6e4668309f53
	github.com/devtron-labs/common-lib v0.0.0-20230407072229-d4f665f5ca12
	github.com/devtron-labs/protos v0.0.0-20230503113602-282404f70fd2
	github.com/evanphx/json-patch v5.6.0+incompatible
	github.com/go-pg/pg v6.15.1+incompatible
	github.com/go-resty/resty/v2 v2.7.0
	github.com/gogo/protobuf v1.3.2
	github.com/golang-jwt/jwt/v4 v4.4.2
	github.com/golang/mock v1.6.0
	github.com/golang/protobuf v1.5.2
	github.com/google/go-cmp v0.5.9
	github.com/google/go-github v17.0.0+incompatible
	github.com/google/uuid v1.3.0
	github.com/google/wire v0.5.0
	github.com/gorilla/mux v1.8.0
	github.com/gorilla/schema v1.1.0
	github.com/gorilla/sessions v1.2.1
	github.com/grpc-ecosystem/go-grpc-prometheus v1.2.0
	github.com/grpc-ecosystem/grpc-gateway v1.16.0
	github.com/hashicorp/go-multierror v1.1.1
	github.com/hashicorp/hcl2 v0.0.0-20191002203319-fb75b3253c80
	github.com/invopop/jsonschema v0.7.0
	github.com/juju/errors v0.0.0-20200330140219-3fe23663418f
	github.com/ktrysmt/go-bitbucket v0.9.40
	github.com/lib/pq v1.10.4
	github.com/microsoft/azure-devops-go-api/azuredevops v1.0.0-b5
	github.com/otiai10/copy v1.0.2
	github.com/patrickmn/go-cache v2.1.0+incompatible
	github.com/pkg/errors v0.9.1
	github.com/posthog/posthog-go v0.0.0-20210610161230-cd4408afb35a
	github.com/prometheus/client_golang v1.13.0
	github.com/robfig/cron/v3 v3.0.1
	github.com/satori/go.uuid v1.2.0
	github.com/stretchr/testify v1.8.1
	github.com/tidwall/gjson v1.14.3
	github.com/tidwall/sjson v1.2.4
	github.com/xanzy/go-gitlab v0.60.0
	github.com/xeipuuv/gojsonschema v1.2.0
	github.com/yannh/kubeconform v0.5.0
	github.com/zclconf/go-cty v1.13.2
	go.opentelemetry.io/contrib/instrumentation/github.com/gorilla/mux/otelmux v0.37.0
	go.opentelemetry.io/contrib/instrumentation/google.golang.org/grpc/otelgrpc v0.31.0
	go.opentelemetry.io/contrib/instrumentation/net/http/otelhttp v0.37.0
	go.opentelemetry.io/otel v1.11.2
	go.opentelemetry.io/otel/exporters/otlp/otlptrace v1.11.2
	go.opentelemetry.io/otel/exporters/otlp/otlptrace/otlptracegrpc v1.11.2
	go.opentelemetry.io/otel/sdk v1.11.2
	go.opentelemetry.io/otel/trace v1.11.2
	go.uber.org/zap v1.21.0
	golang.org/x/crypto v0.0.0-20220722155217-630584e8d5aa
	golang.org/x/exp v0.0.0-20230817173708-d852ddb80c63
	golang.org/x/oauth2 v0.0.0-20221006150949-b44042a4b9c1
	google.golang.org/grpc v1.51.0
	google.golang.org/protobuf v1.28.1
	gopkg.in/go-playground/validator.v9 v9.30.0
	gopkg.in/igm/sockjs-go.v3 v3.0.0
	gopkg.in/src-d/go-git.v4 v4.13.1
	gopkg.in/yaml.v2 v2.4.0
	k8s.io/api v0.24.3
	k8s.io/apimachinery v0.24.3
	k8s.io/client-go v11.0.1-0.20190820062731-7e43eff7c80a+incompatible
	k8s.io/helm v2.12.3+incompatible
	k8s.io/kubectl v0.24.2
	k8s.io/kubernetes v1.24.2
	k8s.io/metrics v0.24.2
	k8s.io/utils v0.0.0-20220210201930-3a6ce19ff2f9
	sigs.k8s.io/yaml v1.3.0
)

require (
	cloud.google.com/go v0.104.0 // indirect
	cloud.google.com/go/compute v1.10.0 // indirect
	cloud.google.com/go/iam v0.3.0 // indirect
	cloud.google.com/go/storage v1.27.0 // indirect
	github.com/Azure/azure-pipeline-go v0.2.3 // indirect
	github.com/Azure/azure-storage-blob-go v0.12.0 // indirect
	github.com/Azure/go-ansiterm v0.0.0-20210617225240-d185dfc1b5a1 // indirect
	github.com/Azure/go-autorest v14.2.0+incompatible // indirect
	github.com/Azure/go-autorest/autorest v0.11.28 // indirect
	github.com/Azure/go-autorest/autorest/adal v0.9.18 // indirect
	github.com/Azure/go-autorest/autorest/date v0.3.0 // indirect
	github.com/Azure/go-autorest/logger v0.2.1 // indirect
	github.com/Azure/go-autorest/tracing v0.6.0 // indirect
	github.com/BurntSushi/toml v0.3.1 // indirect
	github.com/MakeNowJust/heredoc v0.0.0-20170808103936-bb23615498cd // indirect
	github.com/Masterminds/goutils v1.1.1 // indirect
	github.com/Masterminds/semver v1.5.0 // indirect
	github.com/Masterminds/semver/v3 v3.1.1 // indirect
	github.com/Masterminds/sprig/v3 v3.2.2 // indirect
	github.com/Microsoft/go-winio v0.5.2 // indirect
	github.com/ProtonMail/go-crypto v0.0.0-20210428141323-04723f9f07d7 // indirect
	github.com/acomagu/bufpipe v1.0.3 // indirect
	github.com/agext/levenshtein v1.2.1 // indirect
	github.com/antonmedv/expr v1.9.0 // indirect
	github.com/apparentlymart/go-textseg v1.0.0 // indirect
	github.com/apparentlymart/go-textseg/v13 v13.0.0 // indirect
	github.com/argoproj/pkg v0.13.6 // indirect
	github.com/beorn7/perks v1.0.1 // indirect
	github.com/bombsimon/logrusr/v2 v2.0.1 // indirect
	github.com/bradleyfalzon/ghinstallation/v2 v2.0.4 // indirect
	github.com/cenkalti/backoff/v4 v4.2.0 // indirect
	github.com/cespare/xxhash/v2 v2.1.2 // indirect
	github.com/chai2010/gettext-go v0.0.0-20170215093142-bf70f2a70fb1 // indirect
	github.com/colinmarc/hdfs v1.1.4-0.20180805212432-9746310a4d31 // indirect
	github.com/cyphar/filepath-securejoin v0.2.3 // indirect
	github.com/dgryski/go-rendezvous v0.0.0-20200823014737-9f7001d12a5f // indirect
	github.com/docker/distribution v2.8.2+incompatible // indirect
	github.com/doublerebel/bellows v0.0.0-20160303004610-f177d92a03d3 // indirect
	github.com/elazarl/goproxy v0.0.0-20210110162100-a92cc753f88e // indirect
	github.com/emicklei/go-restful/v3 v3.8.0 // indirect
	github.com/emirpasic/gods v1.12.0 // indirect
	github.com/exponent-io/jsonpath v0.0.0-20151013193312-d6023ce2651d // indirect
	github.com/fatih/camelcase v1.0.0 // indirect
	github.com/felixge/httpsnoop v1.0.3 // indirect
	github.com/fvbommel/sortorder v1.0.1 // indirect
	github.com/ghodss/yaml v1.0.1-0.20190212211648-25d852aebe32 // indirect
	github.com/go-errors/errors v1.0.1 // indirect
	github.com/go-git/gcfg v1.5.0 // indirect
	github.com/go-git/go-billy/v5 v5.3.1 // indirect
	github.com/go-git/go-git/v5 v5.4.2 // indirect
	github.com/go-logr/logr v1.2.3 // indirect
	github.com/go-logr/stdr v1.2.2 // indirect
	github.com/go-openapi/jsonpointer v0.19.5 // indirect
	github.com/go-openapi/jsonreference v0.20.0 // indirect
	github.com/go-openapi/swag v0.19.15 // indirect
	github.com/go-playground/locales v0.14.0 // indirect
	github.com/go-playground/universal-translator v0.18.0 // indirect
	github.com/go-redis/cache/v8 v8.4.2 // indirect
	github.com/go-redis/redis/v8 v8.11.3 // indirect
	github.com/go-sql-driver/mysql v1.6.0 // indirect
	github.com/go-xorm/xorm v0.7.9 // indirect
	github.com/gobwas/glob v0.2.3 // indirect
	github.com/golang/groupcache v0.0.0-20210331224755-41bb18bfe9da // indirect
	github.com/google/btree v1.0.1 // indirect
	github.com/google/gnostic v0.5.7-v3refs // indirect
	github.com/google/go-github/v41 v41.0.0 // indirect
	github.com/google/go-querystring v1.1.0 // indirect
	github.com/google/gofuzz v1.2.0 // indirect
	github.com/google/shlex v0.0.0-20191202100458-e7afc7fbc510 // indirect
	github.com/googleapis/enterprise-certificate-proxy v0.2.0 // indirect
	github.com/googleapis/gax-go/v2 v2.6.0 // indirect
	github.com/gorilla/securecookie v1.1.1 // indirect
	github.com/gorilla/websocket v1.5.0 // indirect
	github.com/gregjones/httpcache v0.0.0-20190611155906-901d90724c79 // indirect
	github.com/grpc-ecosystem/go-grpc-middleware v1.3.0 // indirect
	github.com/grpc-ecosystem/grpc-gateway/v2 v2.7.0 // indirect
	github.com/hashicorp/errwrap v1.0.0 // indirect
	github.com/hashicorp/go-cleanhttp v0.5.2 // indirect
	github.com/hashicorp/go-retryablehttp v0.7.0 // indirect
	github.com/hashicorp/go-uuid v1.0.2 // indirect
	github.com/huandu/xstrings v1.3.2 // indirect
	github.com/iancoleman/orderedmap v0.0.0-20190318233801-ac98e3ecb4b0 // indirect
	github.com/igm/sockjs-go v3.0.0+incompatible // indirect
	github.com/imdario/mergo v0.3.13 // indirect
	github.com/inconshreveable/mousetrap v1.0.0 // indirect
	github.com/jbenet/go-context v0.0.0-20150711004518-d14ea06fba99 // indirect
	github.com/jcmturner/gofork v1.0.0 // indirect
	github.com/jinzhu/inflection v1.0.0 // indirect
	github.com/jmespath/go-jmespath v0.4.0 // indirect
	github.com/jonboulle/clockwork v0.2.2 // indirect
	github.com/josharian/intern v1.0.0 // indirect
	github.com/json-iterator/go v1.1.12 // indirect
	github.com/juju/testing v0.0.0-20210324180055-18c50b0c2098 // indirect
	github.com/kballard/go-shellquote v0.0.0-20180428030007-95032a82bc51 // indirect
	github.com/kevinburke/ssh_config v1.2.0 // indirect
	github.com/klauspost/compress v1.15.9 // indirect
	github.com/klauspost/pgzip v1.2.5 // indirect
	github.com/leodido/go-urn v1.2.0 // indirect
	github.com/liggitt/tabwriter v0.0.0-20181228230101-89fcab3d43de // indirect
	github.com/mailru/easyjson v0.7.7 // indirect
	github.com/mattn/go-ieproxy v0.0.1 // indirect
	github.com/matttproud/golang_protobuf_extensions v1.0.2-0.20181231171920-c182affec369 // indirect
	github.com/minio/highwayhash v1.0.2 // indirect
	github.com/mitchellh/copystructure v1.2.0 // indirect
	github.com/mitchellh/go-homedir v1.1.0 // indirect
	github.com/mitchellh/go-wordwrap v1.0.0 // indirect
	github.com/mitchellh/mapstructure v1.5.0 // indirect
	github.com/mitchellh/reflectwalk v1.0.2 // indirect
	github.com/moby/spdystream v0.2.0 // indirect
	github.com/moby/term v0.0.0-20210619224110-3f7ff695adc6 // indirect
	github.com/modern-go/concurrent v0.0.0-20180306012644-bacd9c7ef1dd // indirect
	github.com/modern-go/reflect2 v1.0.2 // indirect
	github.com/monochromegane/go-gitignore v0.0.0-20200626010858-205db1a8cc00 // indirect
	github.com/munnerz/goautoneg v0.0.0-20191010083416-a7dc8b61c822 // indirect
	github.com/nats-io/jwt/v2 v2.2.1-0.20220330180145-442af02fd36a // indirect
	github.com/nats-io/nats.go v1.19.0 // indirect
	github.com/nats-io/nkeys v0.3.0 // indirect
	github.com/nats-io/nuid v1.0.1 // indirect
	github.com/oliveagle/jsonpath v0.0.0-20180606110733-2e52cf6e6852 // indirect
	github.com/opencontainers/go-digest v1.0.0 // indirect
	github.com/peterbourgon/diskv v2.0.1+incompatible // indirect
	github.com/pmezard/go-difflib v1.0.0 // indirect
	github.com/pquerna/cachecontrol v0.1.0 // indirect
	github.com/prometheus/client_model v0.3.0 // indirect
	github.com/prometheus/common v0.37.0 // indirect
	github.com/prometheus/procfs v0.8.0 // indirect
	github.com/robfig/cron v1.2.0 // indirect
	github.com/russross/blackfriday v1.5.2 // indirect
	github.com/sergi/go-diff v1.1.0 // indirect
	github.com/shopspring/decimal v1.2.0 // indirect
	github.com/sirupsen/logrus v1.9.0 // indirect
	github.com/spf13/cast v1.5.0 // indirect
	github.com/spf13/cobra v1.5.0 // indirect
	github.com/spf13/pflag v1.0.5 // indirect
	github.com/src-d/gcfg v1.4.0 // indirect
	github.com/stretchr/objx v0.5.0 // indirect
	github.com/tidwall/match v1.1.1 // indirect
	github.com/tidwall/pretty v1.2.0 // indirect
	github.com/valyala/bytebufferpool v1.0.0 // indirect
	github.com/valyala/fasttemplate v1.2.2 // indirect
	github.com/vmihailenco/go-tinylfu v0.2.1 // indirect
	github.com/vmihailenco/msgpack/v5 v5.3.5 // indirect
	github.com/vmihailenco/tagparser/v2 v2.0.0 // indirect
	github.com/xanzy/ssh-agent v0.3.1 // indirect
	github.com/xeipuuv/gojsonpointer v0.0.0-20190905194746-02993c407bfb // indirect
	github.com/xeipuuv/gojsonreference v0.0.0-20180127040603-bd5ef7bd5415 // indirect
	github.com/xlab/treeprint v0.0.0-20181112141820-a009c3971eca // indirect
	github.com/xtgo/uuid v0.0.0-20140804021211-a0b114877d4c // indirect
	go.opencensus.io v0.23.0 // indirect
	go.opentelemetry.io/otel/exporters/otlp/internal/retry v1.11.2 // indirect
	go.opentelemetry.io/otel/metric v0.34.0 // indirect
	go.opentelemetry.io/proto/otlp v0.19.0 // indirect
	go.starlark.net v0.0.0-20200306205701-8dd3e2ee1dd5 // indirect
	go.uber.org/atomic v1.7.0 // indirect
	go.uber.org/multierr v1.6.0 // indirect
<<<<<<< HEAD
=======
	golang.org/x/exp v0.0.0-20220602145555-4a0574d9293f // indirect
>>>>>>> e76d0418
	golang.org/x/net v0.7.0 // indirect
	golang.org/x/sync v0.1.0 // indirect
	golang.org/x/sys v0.11.0 // indirect
	golang.org/x/term v0.5.0 // indirect
	golang.org/x/text v0.7.0 // indirect
	golang.org/x/time v0.0.0-20220922220347-f3bd1da661af // indirect
	golang.org/x/xerrors v0.0.0-20220907171357-04be3eba64a2 // indirect
	google.golang.org/api v0.101.0 // indirect
	google.golang.org/appengine v1.6.7 // indirect
	google.golang.org/genproto v0.0.0-20221018160656-63c7b68cfc55 // indirect
	gopkg.in/go-playground/assert.v1 v1.2.1 // indirect
	gopkg.in/inf.v0 v0.9.1 // indirect
	gopkg.in/jcmturner/aescts.v1 v1.0.1 // indirect
	gopkg.in/jcmturner/dnsutils.v1 v1.0.1 // indirect
	gopkg.in/jcmturner/goidentity.v2 v2.0.0 // indirect
	gopkg.in/jcmturner/gokrb5.v5 v5.3.0 // indirect
	gopkg.in/jcmturner/rpc.v0 v0.0.2 // indirect
	gopkg.in/square/go-jose.v2 v2.6.0 // indirect
	gopkg.in/src-d/go-billy.v4 v4.3.2 // indirect
	gopkg.in/warnings.v0 v0.1.2 // indirect
	gopkg.in/yaml.v3 v3.0.1 // indirect
	k8s.io/apiextensions-apiserver v0.24.2 // indirect
	k8s.io/apiserver v0.24.2 // indirect
	k8s.io/cli-runtime v0.24.2 // indirect
	k8s.io/component-base v0.24.2 // indirect
	k8s.io/component-helpers v0.24.2 // indirect
	k8s.io/klog/v2 v2.70.1 // indirect
	k8s.io/kube-aggregator v0.24.2 // indirect
	k8s.io/kube-openapi v0.0.0-20220627174259-011e075b9cb8 // indirect
	mellium.im/sasl v0.3.1 // indirect
	sigs.k8s.io/json v0.0.0-20211208200746-9f7c6b3444d2 // indirect
	sigs.k8s.io/kustomize/api v0.11.4 // indirect
	sigs.k8s.io/kustomize/kyaml v0.13.6 // indirect
	sigs.k8s.io/structured-merge-diff/v4 v4.2.1 // indirect
	upper.io/db.v3 v3.8.0+incompatible // indirect
	xorm.io/builder v0.3.6 // indirect
	xorm.io/core v0.7.2 // indirect
)

replace (
	github.com/go-check/check => github.com/go-check/check v0.0.0-20180628173108-788fd7840127
	k8s.io/api => k8s.io/api v0.24.2
	k8s.io/apiextensions-apiserver => k8s.io/apiextensions-apiserver v0.24.2
	k8s.io/apimachinery => k8s.io/apimachinery v0.24.2
	k8s.io/apiserver => k8s.io/apiserver v0.24.2
	k8s.io/cli-runtime => k8s.io/cli-runtime v0.24.2
	k8s.io/client-go => k8s.io/client-go v0.24.2
	k8s.io/cloud-provider => k8s.io/cloud-provider v0.24.2
	k8s.io/cluster-bootstrap => k8s.io/cluster-bootstrap v0.24.2
	k8s.io/code-generator => k8s.io/code-generator v0.24.2
	k8s.io/component-base => k8s.io/component-base v0.24.2
	k8s.io/component-helpers => k8s.io/component-helpers v0.24.2
	k8s.io/controller-manager => k8s.io/controller-manager v0.24.2
	k8s.io/cri-api => k8s.io/cri-api v0.24.2
	k8s.io/csi-translation-lib => k8s.io/csi-translation-lib v0.24.2
	k8s.io/kube-aggregator => k8s.io/kube-aggregator v0.24.2
	k8s.io/kube-controller-manager => k8s.io/kube-controller-manager v0.24.2
	k8s.io/kube-proxy => k8s.io/kube-proxy v0.24.2
	k8s.io/kube-scheduler => k8s.io/kube-scheduler v0.24.2
	k8s.io/kubectl => k8s.io/kubectl v0.24.2
	k8s.io/kubelet => k8s.io/kubelet v0.24.2
	k8s.io/legacy-cloud-providers => k8s.io/legacy-cloud-providers v0.24.2
	k8s.io/metrics => k8s.io/metrics v0.24.2
	k8s.io/mount-utils => k8s.io/mount-utils v0.24.2
	k8s.io/pod-security-admission => k8s.io/pod-security-admission v0.24.2
	k8s.io/sample-apiserver => k8s.io/sample-apiserver v0.24.2
)<|MERGE_RESOLUTION|>--- conflicted
+++ resolved
@@ -149,6 +149,7 @@
 	github.com/go-xorm/xorm v0.7.9 // indirect
 	github.com/gobwas/glob v0.2.3 // indirect
 	github.com/golang/groupcache v0.0.0-20210331224755-41bb18bfe9da // indirect
+	github.com/golang/mock v1.6.0 // indirect
 	github.com/google/btree v1.0.1 // indirect
 	github.com/google/gnostic v0.5.7-v3refs // indirect
 	github.com/google/go-github/v41 v41.0.0 // indirect
@@ -241,10 +242,7 @@
 	go.starlark.net v0.0.0-20200306205701-8dd3e2ee1dd5 // indirect
 	go.uber.org/atomic v1.7.0 // indirect
 	go.uber.org/multierr v1.6.0 // indirect
-<<<<<<< HEAD
-=======
 	golang.org/x/exp v0.0.0-20220602145555-4a0574d9293f // indirect
->>>>>>> e76d0418
 	golang.org/x/net v0.7.0 // indirect
 	golang.org/x/sync v0.1.0 // indirect
 	golang.org/x/sys v0.11.0 // indirect
