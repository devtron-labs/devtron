--- conflicted
+++ resolved
@@ -96,10 +96,7 @@
 		common.WriteJsonResp(w, err, nil, http.StatusBadRequest)
 		return
 	}
-<<<<<<< HEAD
-=======
 	promotionRequest.UserId = userId
->>>>>>> 51b5f78a
 
 	authorizedEnvironments := make(map[string]bool)
 
@@ -108,26 +105,9 @@
 
 		authorizedEnvironments = handler.promoteActionRbac(token, promotionRequest.AppName, promotionRequest.EnvironmentNames)
 
-<<<<<<< HEAD
-	case constants.ACTION_APPROVE:
-		appName := promotionRequest.AppName
-		environmentNames := promotionRequest.EnvironmentNames
-		teamEnvRbacObjectMap := handler.enforcerUtil.GetTeamEnvRbacObjByAppAndEnvNames(appName, environmentNames)
-		teamEnvObjectArr := make([]string, 0)
-		for _, obj := range teamEnvRbacObjectMap {
-			teamEnvObjectArr = append(teamEnvObjectArr, obj)
-		}
-		results := handler.enforcer.EnforceInBatch(token, casbin.ResourceApprovalPolicy, casbin.ActionArtifactPromote, teamEnvObjectArr)
-		for _, env := range environmentNames {
-			rbacObject := teamEnvRbacObjectMap[env]
-			isAuthorised = results[rbacObject]
-			authorizedEnvironments[env] = isAuthorised
-		}
-=======
 	case bean.ACTION_APPROVE:
 
 		authorizedEnvironments = handler.approveActionRbac(token, promotionRequest.AppName, promotionRequest.EnvironmentNames)
->>>>>>> 51b5f78a
 
 	case constants.ACTION_CANCEL:
 		// get this info from service layer
@@ -157,68 +137,7 @@
 	common.WriteJsonResp(w, nil, resp, http.StatusOK)
 }
 
-<<<<<<< HEAD
-func (handler RestHandlerImpl) getAppAndEnvObjectByCdPipelineId(cdPipelineId int) (string, string) {
-=======
-func (handler *RestHandlerImpl) GetByPromotionRequestId(w http.ResponseWriter, r *http.Request) {
-	userId, err := handler.userService.GetLoggedInUser(r)
-	if err != nil || userId == 0 {
-		common.WriteJsonResp(w, err, "Unauthorized User", http.StatusUnauthorized)
-		return
-	}
-	token := r.Header.Get("token")
-	isAuthorised, err := handler.userService.IsUserAdminOrManagerForAnyApp(userId, token)
-	if err != nil {
-		common.WriteJsonResp(w, err, nil, http.StatusInternalServerError)
-		return
-	}
-	if !isAuthorised {
-		common.WriteJsonResp(w, errors.New("unauthorized"), nil, http.StatusForbidden)
-		return
-	}
-
-	vars := mux.Vars(r)
-	promotionRequestId, err := strconv.Atoi(vars["promotionRequestId"])
-	if err != nil {
-		handler.logger.Errorw("error in parsing promotionRequestId from string to int", "promotionRequestId", vars["promotionRequestId"])
-		common.WriteJsonResp(w, err, nil, http.StatusBadRequest)
-		return
-	}
-
-	artifactPromotionDao, err := handler.artifactPromotionApprovalRequestRepository.FindById(promotionRequestId)
-	if err == pg.ErrNoRows {
-		handler.logger.Errorw("promotion request for given id does not exist", "promotionRequestId", promotionRequestId, "err", err)
-		common.WriteJsonResp(w, errors.New("promotion request for given id does not exist"), nil, http.StatusNotFound)
-		return
-	}
-	if err != nil {
-		handler.logger.Errorw("error in fetching artifact promotion request by id", "artifactPromotionRequestId", promotionRequestId, "err", err)
-		return
-	}
-
-	// rbac block starts from here
-	appRbacObj, envRbacObj := handler.getAppAndEnvObjectByCdPipelineId(artifactPromotionDao.DestinationPipelineId)
-	if ok := handler.enforcer.Enforce(token, casbin.ResourceApplications, casbin.ActionGet, appRbacObj); !ok {
-		common.WriteJsonResp(w, fmt.Errorf("unauthorized user"), "Unauthorized User", http.StatusForbidden)
-		return
-	}
-	if ok := handler.enforcer.Enforce(token, casbin.ResourceEnvironment, casbin.ActionGet, envRbacObj); !ok {
-		common.WriteJsonResp(w, err, "Unauthorized User", http.StatusForbidden)
-		return
-	}
-
-	resp, err := handler.promotionApprovalRequestService.GetByPromotionRequestId(artifactPromotionDao)
-	if err != nil {
-		handler.logger.Errorw("error in getting data for promotion request id", "promotionRequestId", promotionRequestId, "err", err)
-		common.WriteJsonResp(w, err, nil, http.StatusInternalServerError)
-		return
-	}
-
-	common.WriteJsonResp(w, nil, resp, http.StatusOK)
-}
-
 func (handler *RestHandlerImpl) getAppAndEnvObjectByCdPipelineId(cdPipelineId int) (string, string) {
->>>>>>> 51b5f78a
 	object := handler.enforcerUtil.GetAppAndEnvObjectByPipelineIds([]int{cdPipelineId})
 	rbacObjects := object[cdPipelineId]
 	return rbacObjects[0], rbacObjects[1]
