package scanningResultsParser

import (
	"fmt"
	"github.com/devtron-labs/devtron/api/bean"
	"github.com/devtron-labs/devtron/internal/sql/repository"
	"github.com/devtron-labs/devtron/internal/sql/repository/pipelineConfig"
	"github.com/devtron-labs/devtron/internal/sql/repository/security"
	"io/ioutil"
)

type Service interface {
	GetScanResults(appId, envId int) error
}

type ServiceImpl struct {
	// FindLatestCdWorkflowRunnerByEnvironmentIdAndRunnerType
	cdWorkflowRepo               pipelineConfig.CdWorkflowRepository
	artifactRepo                 repository.CiArtifactRepository
	imageScanningDeployInfoRepo  security.ImageScanDeployInfoRepository
	imageScanHistoryRepository   security.ImageScanHistoryRepository
	resourceScanResultRepository security.ResourceScanResultRepository
}

func NewServiceImpl(cdWorkflowRepo pipelineConfig.CdWorkflowRepository,
	artifactRepo repository.CiArtifactRepository,
	imageScanningDeployInfoRepo security.ImageScanDeployInfoRepository,
	imageScanHistoryRepository security.ImageScanHistoryRepository,
	resourceScanResultRepository security.ResourceScanResultRepository,
) *ServiceImpl {
	return &ServiceImpl{
		cdWorkflowRepo:               cdWorkflowRepo,
		artifactRepo:                 artifactRepo,
		imageScanningDeployInfoRepo:  imageScanningDeployInfoRepo,
		imageScanHistoryRepository:   imageScanHistoryRepository,
		resourceScanResultRepository: resourceScanResultRepository,
	}
}

func (impl ServiceImpl) GetScanResults(appId, envId int) error {
	cdWfRunner, err := impl.cdWorkflowRepo.FindLatestCdWorkflowRunnerByEnvironmentIdAndRunnerType(appId, envId, bean.CD_WORKFLOW_TYPE_DEPLOY)
	if err != nil {
		return err
	}

	ciArtifact, err := impl.artifactRepo.Get(cdWfRunner.CdWorkflow.CiArtifactId)
	if err != nil {
		return err
	}

	//  for image(image built by us(devtron)) and code scan result fetching
	ciWorkflowId := ciArtifact.WorkflowId
	imageScanDeployInfo, err := impl.imageScanningDeployInfoRepo.FindByTypeMetaAndTypeId(*ciWorkflowId, security.ScanObjectType_CI_Workflow)
	if err != nil {
		return err
	}
	imageScanHistoryIds := imageScanDeployInfo.ImageScanExecutionHistoryId
	cdWorkflowId := cdWfRunner.Id
	imageScanInfo, err := impl.imageScanningDeployInfoRepo.FindByTypeMetaAndTypeId(cdWorkflowId, security.ScanObjectType_CD_Workflow)
	if err != nil {
		return err
	}
	imageScanHistoryIds = append(imageScanHistoryIds, imageScanInfo.ImageScanExecutionHistoryId...)
	// todo: for image(images present in manifests and not built by us) and k8s manifest scan results

	// get the scan results for all the history ids
	scanHistories, err := impl.resourceScanResultRepository.FetchWithHistoryIds(imageScanHistoryIds)
	if err != nil {
		return err
	}
	var scanInfoImages []security.ResourceScanResult
	var scanInfoCode security.ResourceScanResult
	var scanInfoManifest []security.ResourceScanResult
	for _, scanHistory := range *scanHistories {
		if (scanHistory.ImageScanExecutionHistory.SourceType == 1 && scanHistory.ImageScanExecutionHistory.SourceSubType == 1) && (scanHistory.ImageScanExecutionHistory.SourceType == 1 && scanHistory.ImageScanExecutionHistory.SourceSubType == 2) {
			scanInfoImages = append(scanInfoImages, scanHistory)
		} else if scanHistory.ImageScanExecutionHistory.SourceType == 2 && scanHistory.ImageScanExecutionHistory.SourceSubType == 1 {
			scanInfoCode = scanHistory
		} else {
			scanInfoManifest = append(scanInfoManifest, scanHistory)
		}
	}
	var parseImage []ImageScanResult
	for _, scanInfo := range scanInfoImages {
		if ParseImageScanResult(scanInfo.ScanDataJson) != nil {
			parseImage = append(parseImage, *ParseImageScanResult(scanInfo.ScanDataJson))
		}
	}
	var parseCode CodeScanResult
	if ParseCodeScanResult(scanInfoCode.ScanDataJson) != nil {
		parseCode = *ParseCodeScanResult(scanInfoCode.ScanDataJson)
	}
	var parseManifest []K8sManifestScanResult
	for _, scanInfo := range scanInfoManifest {
		if ParseK8sConfigScanResult(scanInfo.ScanDataJson) != nil {
			parseManifest = append(parseManifest, *ParseK8sConfigScanResult(scanInfo.ScanDataJson))
		}
	}

	fmt.Println(scanHistories)
<<<<<<< HEAD
	return nil
=======

}

func (impl ServiceImpl) GetTestData(appId, envId int) Response {
	response := Response{}
	if imageData := getImageScanData(); imageData != nil {

	}
	if codeScanData := getCodeScanData(); codeScanData != nil {
		response.CodeScan = *codeScanData
	}
	if manifestData := getK8sManifestScanData(); manifestData != nil {
		response.KubernetesManifest = *manifestData
	}

	return response
}

func loadData(fileName string) string {

	jsonBytes, _ := ioutil.ReadFile(fileName)
	return string(jsonBytes)

}

func getImageScanData() *ImageScanResult {
	jsonStr := loadData("image_scan.json")
	data := ParseImageScanResult(jsonStr)
	return data
}

func getK8sManifestScanData() *K8sManifestScanResponse {
	jsonStr := loadData("code_scan.json")
	data := ParseK8sConfigScanResult(jsonStr)
	return data
}

func getCodeScanData() *CodeScanResponse {
	jsonStr := loadData("code_scan.json")
	data := ParseCodeScanResult(jsonStr)
	return data
>>>>>>> 1cf81cac
}<|MERGE_RESOLUTION|>--- conflicted
+++ resolved
@@ -98,10 +98,7 @@
 	}
 
 	fmt.Println(scanHistories)
-<<<<<<< HEAD
 	return nil
-=======
-
 }
 
 func (impl ServiceImpl) GetTestData(appId, envId int) Response {
@@ -142,5 +139,4 @@
 	jsonStr := loadData("code_scan.json")
 	data := ParseCodeScanResult(jsonStr)
 	return data
->>>>>>> 1cf81cac
 }