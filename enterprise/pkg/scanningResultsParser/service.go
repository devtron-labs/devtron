--- conflicted
+++ resolved
@@ -9,11 +9,7 @@
 )
 
 type Service interface {
-<<<<<<< HEAD
 	GetScanResults(appId, envId int) (Response, error)
-=======
-	GetScanResults(appId, envId int) (resp Response, err error)
->>>>>>> cae4037f
 }
 
 type ServiceImpl struct {
