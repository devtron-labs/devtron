--- conflicted
+++ resolved
@@ -51,13 +51,6 @@
 		impl.logger.Errorw("error in fetching ci artifact", "err", err, "appId", appId, "envId", envId)
 		return resp, err
 	}
-<<<<<<< HEAD
-	//  for image(image built by us(devtron)) and code scan result fetching
-	imageScanDeployInfo, err := impl.imageScanningDeployInfoRepo.FindByTypeMetaAndTypeId(*ciArtifact.WorkflowId, security.ScanObjectType_CI_Workflow)
-	if err != nil {
-		impl.logger.Errorw("error in fetching image scan deploy info for ci workflow", "err", err, "appId", appId, "envId", envId)
-		return resp, err
-=======
 
 	imageScanHistoryIds := make([]int, 0)
 	ciWorkflowId := ciArtifact.WorkflowId
@@ -65,10 +58,10 @@
 		//  for image(image built by us(devtron)) and code scan result fetching
 		imageScanDeployInfo, err := impl.imageScanningDeployInfoRepo.FindByTypeMetaAndTypeId(*ciWorkflowId, security.ScanObjectType_CI_Workflow)
 		if err != nil {
+			impl.logger.Errorw("error in fetching image scan deploy info for ci workflow", "err", err, "appId", appId, "envId", envId)
 			return resp, err
 		}
 		imageScanHistoryIds = imageScanDeployInfo.ImageScanExecutionHistoryId
->>>>>>> 440120df
 	}
 
 	// for image(images present in manifests and not built by us) and k8s manifest scan results
