package deploymentWindow

import (
	"encoding/json"
<<<<<<< HEAD
	scheduler "github.com/devtron-labs/common-lib/timeRangeLib"
=======
>>>>>>> d81b4c4c
	"github.com/devtron-labs/devtron/pkg/globalPolicy/bean"
	"github.com/devtron-labs/devtron/pkg/timeoutWindow"
)

type DeploymentWindowProfilePolicy struct {
	TimeZone             string               `json:"timeZone"`
	DisplayMessage       string               `json:"displayMessage"`
	ExcludedUsersList    []int32              `json:"excludedUsersList"`
	IsSuperAdminExcluded bool                 `json:"isSuperAdminExcluded"`
	IsUserExcluded       bool                 `json:"isUserExcluded"`
	Type                 DeploymentWindowType `json:"type" isSearchField:"true"`
}

func (profile DeploymentWindowProfile) toPolicy() DeploymentWindowProfilePolicy {
	return DeploymentWindowProfilePolicy{
		TimeZone:             profile.TimeZone,
		DisplayMessage:       profile.DisplayMessage,
		ExcludedUsersList:    profile.ExcludedUsersList,
		IsSuperAdminExcluded: profile.IsSuperAdminExcluded,
		IsUserExcluded:       profile.IsUserExcluded,
		Type:                 profile.Type,
	}
}

func (profile DeploymentWindowProfile) convertToPolicyDataModel(userId int32) (*bean.GlobalPolicyDataModel, error) {

	policyBytes, err := json.Marshal(profile.toPolicy())
	if err != nil {
		return nil, err
	}
	return &bean.GlobalPolicyDataModel{
		GlobalPolicyBaseModel: bean.GlobalPolicyBaseModel{
			Id:            profile.Id,
			Name:          profile.Name,
			Description:   profile.Description,
			Enabled:       profile.Enabled,
			PolicyOf:      bean.GLOBAL_POLICY_TYPE_DEPLOYMENT_WINDOW,
			PolicyVersion: bean.GLOBAL_POLICY_VERSION_V1,
			JsonData:      string(policyBytes),
			Active:        true,
			UserId:        userId,
		},
		SearchableFields: GetSearchableFields(profile),
	}, nil
}

func (profilePolicy DeploymentWindowProfilePolicy) toDeploymentWindowProfile(policyModel *bean.GlobalPolicyBaseModel, windows []*timeoutWindow.TimeWindow) *DeploymentWindowProfile {
	return &DeploymentWindowProfile{
		DeploymentWindowList: windows,
		Enabled:              policyModel.Enabled,
		TimeZone:             profilePolicy.TimeZone,
		DisplayMessage:       profilePolicy.DisplayMessage,
		ExcludedUsersList:    profilePolicy.ExcludedUsersList,
		IsSuperAdminExcluded: profilePolicy.IsSuperAdminExcluded,
		IsUserExcluded:       profilePolicy.IsUserExcluded,
		DeploymentWindowProfileMetadata: DeploymentWindowProfileMetadata{
			Description: policyModel.Description,
			Id:          policyModel.Id,
			Name:        policyModel.Name,
			Type:        profilePolicy.Type,
		},
	}
}

<<<<<<< HEAD
func (timeWindow *TimeWindow) toTimeRange() scheduler.TimeRange {
	return scheduler.TimeRange{
		TimeFrom:       timeWindow.TimeFrom,
		TimeTo:         timeWindow.TimeTo,
		HourMinuteFrom: timeWindow.HourMinuteFrom,
		HourMinuteTo:   timeWindow.HourMinuteTo,
		DayFrom:        timeWindow.DayFrom,
		DayTo:          timeWindow.DayTo,
		WeekdayFrom:    timeWindow.WeekdayFrom.toWeekday(),
		WeekdayTo:      timeWindow.WeekdayTo.toWeekday(),
		Weekdays:       lo.Map(timeWindow.Weekdays, func(item DayOfWeek, index int) time.Weekday { return item.toWeekday() }),
		Frequency:      timeWindow.Frequency.toTimeRangeFrequency(),
	}
}

func (f Frequency) toTimeRangeFrequency() scheduler.Frequency {
	switch f {
	case Fixed:
		return scheduler.Fixed
	case Daily:
		return scheduler.Daily
	case Weekly:
		return scheduler.Weekly
	case WeeklyRange:
		return scheduler.WeeklyRange
	case Monthly:
		return scheduler.Monthly
	}
	return ""
=======
type ProfileMapping struct {
	ProfileId int
	AppId     int
	EnvId     int
>>>>>>> d81b4c4c
}<|MERGE_RESOLUTION|>--- conflicted
+++ resolved
@@ -2,10 +2,6 @@
 
 import (
 	"encoding/json"
-<<<<<<< HEAD
-	scheduler "github.com/devtron-labs/common-lib/timeRangeLib"
-=======
->>>>>>> d81b4c4c
 	"github.com/devtron-labs/devtron/pkg/globalPolicy/bean"
 	"github.com/devtron-labs/devtron/pkg/timeoutWindow"
 )
@@ -70,40 +66,8 @@
 	}
 }
 
-<<<<<<< HEAD
-func (timeWindow *TimeWindow) toTimeRange() scheduler.TimeRange {
-	return scheduler.TimeRange{
-		TimeFrom:       timeWindow.TimeFrom,
-		TimeTo:         timeWindow.TimeTo,
-		HourMinuteFrom: timeWindow.HourMinuteFrom,
-		HourMinuteTo:   timeWindow.HourMinuteTo,
-		DayFrom:        timeWindow.DayFrom,
-		DayTo:          timeWindow.DayTo,
-		WeekdayFrom:    timeWindow.WeekdayFrom.toWeekday(),
-		WeekdayTo:      timeWindow.WeekdayTo.toWeekday(),
-		Weekdays:       lo.Map(timeWindow.Weekdays, func(item DayOfWeek, index int) time.Weekday { return item.toWeekday() }),
-		Frequency:      timeWindow.Frequency.toTimeRangeFrequency(),
-	}
-}
-
-func (f Frequency) toTimeRangeFrequency() scheduler.Frequency {
-	switch f {
-	case Fixed:
-		return scheduler.Fixed
-	case Daily:
-		return scheduler.Daily
-	case Weekly:
-		return scheduler.Weekly
-	case WeeklyRange:
-		return scheduler.WeeklyRange
-	case Monthly:
-		return scheduler.Monthly
-	}
-	return ""
-=======
 type ProfileMapping struct {
 	ProfileId int
 	AppId     int
 	EnvId     int
->>>>>>> d81b4c4c
 }