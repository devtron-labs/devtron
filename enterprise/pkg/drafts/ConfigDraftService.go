package drafts

import (
	"context"
	"encoding/json"
	"errors"
	bean2 "github.com/devtron-labs/devtron/api/bean"
	client "github.com/devtron-labs/devtron/client/events"
	"github.com/devtron-labs/devtron/enterprise/pkg/lockConfiguration"
	bean3 "github.com/devtron-labs/devtron/enterprise/pkg/lockConfiguration/bean"
	"github.com/devtron-labs/devtron/enterprise/pkg/protect"
	"github.com/devtron-labs/devtron/internal/sql/repository/app"
	"github.com/devtron-labs/devtron/internal/sql/repository/chartConfig"
	"github.com/devtron-labs/devtron/internal/util"
	"github.com/devtron-labs/devtron/pkg/chart"
	chartRepoRepository "github.com/devtron-labs/devtron/pkg/chartRepo/repository"
	repository2 "github.com/devtron-labs/devtron/pkg/cluster/repository"
	"github.com/devtron-labs/devtron/pkg/pipeline"
	"github.com/devtron-labs/devtron/pkg/pipeline/bean"
	"github.com/devtron-labs/devtron/pkg/resourceQualifiers"
	"github.com/devtron-labs/devtron/pkg/user"
	util2 "github.com/devtron-labs/devtron/util/event"
	"github.com/go-pg/pg"
	errors1 "github.com/juju/errors"
	"go.uber.org/zap"
	"k8s.io/utils/pointer"
	"time"
)

type ConfigDraftService interface {
	protect.ResourceProtectionUpdateListener
	CreateDraft(request ConfigDraftRequest) (*ConfigDraftResponse, error)
	AddDraftVersion(request ConfigDraftVersionRequest) (*ConfigDraftResponse, error)
	UpdateDraftState(draftId int, draftVersionId int, toUpdateDraftState DraftState, userId int32) (*DraftVersion, error)
	GetDraftVersionMetadata(draftId int) (*DraftVersionMetadataResponse, error) // would return version timestamp and user email id
	GetDraftComments(draftId int) (*DraftVersionCommentResponse, error)
	GetDrafts(appId int, envId int, resourceType DraftResourceType, userId int32) ([]AppConfigDraft, error)
	GetDraftById(draftId int, userId int32) (*ConfigDraftResponse, error) //  need to send ** in case of view only user for Secret data
	GetDraftByName(appId, envId int, resourceName string, resourceType DraftResourceType, userId int32) (*ConfigDraftResponse, error)
	ApproveDraft(draftId int, draftVersionId int, userId int32) (*DraftVersionResponse, error)
	DeleteComment(draftId int, draftCommentId int, userId int32) error
	GetDraftsCount(appId int, envIds []int) ([]*DraftCountResponse, error)
	EncryptCSData(draftCsData string) string
	ValidateLockDraft(request ConfigDraftRequest) (*bean3.LockValidateErrorResponse, error)
}

type ConfigDraftServiceImpl struct {
	logger                    *zap.SugaredLogger
	configDraftRepository     ConfigDraftRepository
	configMapService          pipeline.ConfigMapService
	chartService              chart.ChartService
	propertiesConfigService   pipeline.PropertiesConfigService
	resourceProtectionService protect.ResourceProtectionService
	userService               user.UserService
	appRepo                   app.AppRepository
	envRepository             repository2.EnvironmentRepository
	chartRepository           chartRepoRepository.ChartRepository
	lockedConfigService       lockConfiguration.LockConfigurationService
	envConfigRepo             chartConfig.EnvConfigOverrideRepository
	mergeUtil                 util.MergeUtil
	eventFactory              client.EventFactory
	eventClient               client.EventClient
}

func NewConfigDraftServiceImpl(logger *zap.SugaredLogger, configDraftRepository ConfigDraftRepository, configMapService pipeline.ConfigMapService, chartService chart.ChartService,
	propertiesConfigService pipeline.PropertiesConfigService, resourceProtectionService protect.ResourceProtectionService,
	userService user.UserService, appRepo app.AppRepository, envRepository repository2.EnvironmentRepository,
	chartRepository chartRepoRepository.ChartRepository,
	lockedConfigService lockConfiguration.LockConfigurationService,
	envConfigRepo chartConfig.EnvConfigOverrideRepository,
	mergeUtil util.MergeUtil,
	eventFactory client.EventFactory, eventClient client.EventClient) *ConfigDraftServiceImpl {
	draftServiceImpl := &ConfigDraftServiceImpl{
		logger:                    logger,
		configDraftRepository:     configDraftRepository,
		configMapService:          configMapService,
		chartService:              chartService,
		propertiesConfigService:   propertiesConfigService,
		resourceProtectionService: resourceProtectionService,
		userService:               userService,
		appRepo:                   appRepo,
		envRepository:             envRepository,
		eventFactory:              eventFactory,
		eventClient:               eventClient,
		chartRepository:           chartRepository,
		lockedConfigService:       lockedConfigService,
		envConfigRepo:             envConfigRepo,
		mergeUtil:                 mergeUtil,
	}
	resourceProtectionService.RegisterListener(draftServiceImpl)
	return draftServiceImpl
}

func (impl *ConfigDraftServiceImpl) OnStateChange(appId int, envId int, state protect.ProtectionState, userId int32) {
	impl.logger.Debugw("resource protection state change event received", "appId", appId, "envId", envId, "state", state)
	if state == protect.DisabledProtectionState {
		_ = impl.configDraftRepository.DiscardDrafts(appId, envId, userId)
	}
}

func (impl *ConfigDraftServiceImpl) CreateDraft(request ConfigDraftRequest) (*ConfigDraftResponse, error) {
	resourceType := request.Resource
	resourceAction := request.Action
	envId := request.EnvId
	appId := request.AppId
	protectionEnabled := impl.resourceProtectionService.ResourceProtectionEnabled(appId, envId)
	if !protectionEnabled {
		return nil, errors.New(ConfigProtectionDisabled)
	}
	validateResp, draftData, err := impl.validateDraftData(request.AppId, envId, resourceType, resourceAction, request.Data, request.UserId)
	if err != nil {
		return nil, err
	}
	if validateResp != nil {
		return &ConfigDraftResponse{LockValidateErrorResponse: validateResp}, nil
	}
	//assign latest data
	request.Data = draftData
	draft, err := impl.configDraftRepository.CreateConfigDraft(request)
	if err != nil {
		return nil, err
	}
	go impl.performNotificationConfigAction(request)
	return draft, err

}

func (impl *ConfigDraftServiceImpl) performNotificationConfigAction(request ConfigDraftRequest) {
	if len(request.ProtectNotificationConfig.EmailIds) == 0 {
		return
	}
	eventType := util2.ConfigApproval
	event := impl.eventFactory.Build(eventType, nil, request.AppId, &request.EnvId, "")
	draftRequest := request.TransformDraftRequestForNotification()
	event = impl.eventFactory.BuildExtraProtectConfigData(event, draftRequest)
	_, evtErr := impl.eventClient.WriteNotificationEvent(event)
	if evtErr != nil {
		impl.logger.Errorw("unable to send notification for protect config approval", "error", evtErr)
	}
}
func (impl *ConfigDraftServiceImpl) AddDraftVersion(request ConfigDraftVersionRequest) (*ConfigDraftResponse, error) {
	draftId := request.DraftId
	latestDraftVersion, err := impl.configDraftRepository.GetLatestDraftVersion(draftId)
	if err != nil {
		return nil, err
	}
	draftDto := latestDraftVersion.Draft
	protectionEnabled := impl.resourceProtectionService.ResourceProtectionEnabled(draftDto.AppId, draftDto.EnvId)
	if !protectionEnabled {
		return nil, errors.New(ConfigProtectionDisabled)
	}
	lastDraftVersionId := request.LastDraftVersionId
	if latestDraftVersion.Id > lastDraftVersionId {
		return nil, errors.New(LastVersionOutdated)
	}

	currentTime := time.Now()
	if len(request.Data) > 0 {

		lockConfig, draftData, err := impl.validateDraftData(draftDto.AppId, draftDto.EnvId, draftDto.Resource, request.Action, request.Data, request.UserId)
		if err != nil {
			return nil, err
<<<<<<< HEAD
		}
		if lockConfig != nil {
			return &ConfigDraftResponse{DraftVersionId: lastDraftVersionId, LockValidateErrorResponse: lockConfig}, nil
		}
=======
		}
		if lockConfig != nil {
			return &ConfigDraftResponse{DraftVersionId: lastDraftVersionId, LockValidateErrorResponse: lockConfig}, nil
		}
>>>>>>> b6fb2439
		//assign latest draftData
		request.Data = draftData
		draftVersionDto := request.GetDraftVersionDto(currentTime)
		draftVersionId, err := impl.configDraftRepository.SaveDraftVersion(draftVersionDto)
		if err != nil {
			return nil, err
		}
		lastDraftVersionId = draftVersionId
	}

	if len(request.UserComment) > 0 {
		draftVersionCommentDto := request.GetDraftVersionComment(lastDraftVersionId, currentTime)
		err = impl.configDraftRepository.SaveDraftVersionComment(draftVersionCommentDto)
		if err != nil {
			return nil, err
		}
	}
	if proposed := request.ChangeProposed; proposed {
		err = impl.configDraftRepository.UpdateDraftState(draftId, AwaitApprovalDraftState, request.UserId)
		if err != nil {
			return nil, err
		}
	}
	impl.performNotificationConfigActionForVersion(request, draftId)
	return &ConfigDraftResponse{DraftVersionId: lastDraftVersionId}, nil
}

func (impl *ConfigDraftServiceImpl) performNotificationConfigActionForVersion(request ConfigDraftVersionRequest, draftId int) {
	draftData, err := impl.configDraftRepository.GetDraftMetadataById(draftId)
	if err != nil {
		impl.logger.Errorw("error in performing notification event for config draft version ", "err", err)
		return
	}
	config := ConfigDraftRequest{
		AppId:                     draftData.AppId,
		EnvId:                     draftData.EnvId,
		Resource:                  draftData.Resource,
		ResourceName:              draftData.ResourceName,
		UserComment:               request.UserComment,
		UserId:                    request.UserId,
		ProtectNotificationConfig: request.ProtectNotificationConfig,
	}
	go impl.performNotificationConfigAction(config)

}

func (impl *ConfigDraftServiceImpl) UpdateDraftState(draftId int, draftVersionId int, toUpdateDraftState DraftState, userId int32) (*DraftVersion, error) {
	impl.logger.Infow("updating draft state", "draftId", draftId, "toUpdateDraftState", toUpdateDraftState, "userId", userId)
	// check app config draft is enabled or not ??
	latestDraftVersion, err := impl.validateDraftAction(draftId, draftVersionId, toUpdateDraftState, userId)
	if err != nil {
		return nil, err
	}
	err = impl.configDraftRepository.UpdateDraftState(draftId, toUpdateDraftState, userId)
	return latestDraftVersion, err
}

func (impl *ConfigDraftServiceImpl) validateDraftAction(draftId int, draftVersionId int, toUpdateDraftState DraftState, userId int32) (*DraftVersion, error) {
	latestDraftVersion, err := impl.configDraftRepository.GetLatestConfigDraft(draftId)
	if err != nil {
		return nil, err
	}
	if latestDraftVersion.Id != draftVersionId { // needed for current scope
		return nil, errors.New(LastVersionOutdated)
	}
	draftMetadataDto, err := impl.configDraftRepository.GetDraftMetadataById(draftId)
	if err != nil {
		return nil, err
	}
	draftCurrentState := draftMetadataDto.DraftState
	if draftCurrentState.IsTerminal() {
		impl.logger.Errorw("draft is already in terminal state", "draftId", draftId, "draftCurrentState", draftCurrentState)
		return nil, errors.New(DraftAlreadyInTerminalState)
	}
	if toUpdateDraftState == PublishedDraftState {
		if draftCurrentState != AwaitApprovalDraftState {
			impl.logger.Errorw("draft is not in await Approval state", "draftId", draftId, "draftCurrentState", draftCurrentState)
			return nil, errors.New(ApprovalRequestNotRaised)
		} else {
			contributedToDraft, err := impl.checkUserContributedToDraft(draftId, userId)
			if err != nil {
				return nil, err
			}
			if contributedToDraft {
				impl.logger.Errorw("user contributed to this draft", "draftId", draftId, "userId", userId)
				return nil, errors.New(UserContributedToDraft)
			}
		}
	}
	return latestDraftVersion, nil
}

func (impl *ConfigDraftServiceImpl) GetDraftVersionMetadata(draftId int) (*DraftVersionMetadataResponse, error) {
	draftVersionDtos, err := impl.configDraftRepository.GetDraftVersionsMetadata(draftId)
	if err != nil {
		return nil, err
	}
	var draftVersions []*DraftVersionMetadata
	for _, draftVersionDto := range draftVersionDtos {
		versionMetadata := draftVersionDto.ConvertToDraftVersionMetadata()
		draftVersions = append(draftVersions, versionMetadata)
	}
	err = impl.updateWithUserMetadata(draftVersions)
	if err != nil {
		return nil, errors.New("failed to fetch")
	}
	response := &DraftVersionMetadataResponse{}
	response.DraftId = draftId
	response.DraftVersions = draftVersions
	return response, nil
}

func (impl *ConfigDraftServiceImpl) GetDraftComments(draftId int) (*DraftVersionCommentResponse, error) {
	draftComments, err := impl.configDraftRepository.GetDraftVersionComments(draftId)
	if err != nil {
		return nil, err
	}
	var userIds []int32
	for _, draftComment := range draftComments {
		userIds = append(userIds, draftComment.CreatedBy)
	}
	userMetadataMap, err := impl.getUserMetadata(userIds)
	if err != nil {
		return nil, err
	}
	draftVersionVsComments := make(map[int][]UserCommentMetadata)
	for _, draftComment := range draftComments {
		draftVersionId := draftComment.DraftVersionId
		userComment := draftComment.ConvertToDraftVersionComment()
		if userInfo, found := userMetadataMap[userComment.UserId]; found {
			userComment.UserEmail = userInfo.EmailId
		}
		commentMetadataArray := draftVersionVsComments[draftVersionId]
		commentMetadataArray = append(commentMetadataArray, userComment)
		draftVersionVsComments[draftVersionId] = commentMetadataArray
	}
	var draftVersionComments []DraftVersionCommentBean
	for draftVersionId, userComments := range draftVersionVsComments {
		versionComment := DraftVersionCommentBean{
			DraftVersionId: draftVersionId,
			UserComments:   userComments,
		}
		draftVersionComments = append(draftVersionComments, versionComment)
	}
	response := &DraftVersionCommentResponse{
		DraftId:              draftId,
		DraftVersionComments: draftVersionComments,
	}
	return response, nil
}

func (impl *ConfigDraftServiceImpl) GetDrafts(appId int, envId int, resourceType DraftResourceType, userId int32) ([]AppConfigDraft, error) {
	draftMetadataDtos, err := impl.configDraftRepository.GetDraftMetadata(appId, envId, resourceType)
	if err != nil {
		return nil, err
	}
	var appConfigDrafts []AppConfigDraft
	for _, draftMetadataDto := range draftMetadataDtos {
		appConfigDraft := draftMetadataDto.ConvertToAppConfigDraft()
		appConfigDrafts = append(appConfigDrafts, appConfigDraft)
	}
	return appConfigDrafts, nil
}

func (impl *ConfigDraftServiceImpl) GetDraftByName(appId, envId int, resourceName string, resourceType DraftResourceType, userId int32) (*ConfigDraftResponse, error) {
	draftVersion, err := impl.configDraftRepository.GetLatestConfigDraftByName(appId, envId, resourceName, resourceType)
	if err != nil && err != pg.ErrNoRows {
		return nil, err
	}
	draftResponse := &ConfigDraftResponse{}
	if draftVersion == nil {
		draftResponse.Approvers = impl.getApproversData(appId, envId)
		return draftResponse, nil
	}
	draftResponse = draftVersion.ConvertToConfigDraft()
	err = impl.updateDraftResponse(draftResponse.DraftId, userId, draftResponse)
	if err != nil {
		return nil, err
	}
	return draftResponse, nil
}

func (impl *ConfigDraftServiceImpl) GetDraftById(draftId int, userId int32) (*ConfigDraftResponse, error) {
	configDraft, err := impl.configDraftRepository.GetLatestConfigDraft(draftId)
	if err != nil {
		return nil, err
	}
	draftResponse := configDraft.ConvertToConfigDraft()
	err = impl.updateDraftResponse(draftId, userId, draftResponse)
	if err != nil {
		return nil, err
	}
	return draftResponse, nil
}

func (impl *ConfigDraftServiceImpl) updateDraftResponse(draftId int, userId int32, draftResponse *ConfigDraftResponse) error {
	draftResponse.Approvers = impl.getApproversData(draftResponse.AppId, draftResponse.EnvId)
	userContributedToDraft, err := impl.checkUserContributedToDraft(draftId, userId)
	if err != nil {
		return err
	}
	draftResponse.CanApprove = pointer.BoolPtr(!userContributedToDraft)
	commentsCount, err := impl.configDraftRepository.GetDraftVersionCommentsCount(draftId)
	if err != nil {
		return err
	}
	draftResponse.CommentsCount = commentsCount
	return nil
}

func (impl ConfigDraftServiceImpl) DeleteComment(draftId int, draftCommentId int, userId int32) error {
	deletedCount, err := impl.configDraftRepository.DeleteComment(draftId, draftCommentId, userId)
	if err != nil {
		return err
	}
	if deletedCount == 0 {
		return errors.New(FailedToDeleteComment)
	}
	return nil
}

func (impl *ConfigDraftServiceImpl) ApproveDraft(draftId int, draftVersionId int, userId int32) (*DraftVersionResponse, error) {
	impl.logger.Infow("approving draft", "draftId", draftId, "draftVersionId", draftVersionId, "userId", userId)
	toUpdateDraftState := PublishedDraftState
	draftVersion, err := impl.validateDraftAction(draftId, draftVersionId, toUpdateDraftState, userId)
	if err != nil {
		return nil, err
	}
	draftData := draftVersion.Data
	draftsDto := draftVersion.Draft
	draftResourceType := draftsDto.Resource
	draftVersionResponse := &DraftVersionResponse{}
	if draftResourceType == CMDraftResource || draftResourceType == CSDraftResource {
		err = impl.handleCmCsData(draftResourceType, draftsDto, draftData, draftVersion.UserId, draftVersion.Action)
	} else {
		lockValidateResponse, err := impl.handleDeploymentTemplate(draftsDto.AppId, draftsDto.EnvId, draftData, draftVersion.UserId, draftVersion.Action)
		if err != nil {
			return nil, err
		}
		if lockValidateResponse != nil {
			draftVersionResponse.LockValidateErrorResponse = lockValidateResponse
		}
	}
	draftVersionResponse.DraftVersionId = draftVersionId
	if err != nil {
		return nil, err
	}
	err = impl.configDraftRepository.UpdateDraftState(draftId, toUpdateDraftState, userId)
	return draftVersionResponse, err
}

func (impl *ConfigDraftServiceImpl) handleCmCsData(draftResource DraftResourceType, draftDto *DraftDto, draftData string, userId int32, action ResourceAction) error {
	// if envId is -1 then it is base Configuration else Env level config
	appId := draftDto.AppId
	envId := draftDto.EnvId
	configDataRequest := &bean.ConfigDataRequest{}
	err := json.Unmarshal([]byte(draftData), configDataRequest)
	if err != nil {
		impl.logger.Errorw("error occurred while unmarshalling draftData of CM/CS", "appId", appId, "envId", envId, "err", err)
		return err
	}
	configDataRequest.UserId = userId // setting draftVersion userId
	isCm := draftResource == CMDraftResource
	if isCm {
		if envId == protect.BASE_CONFIG_ENV_ID {
			if action == DeleteResourceAction {
				_, err = impl.configMapService.CMGlobalDelete(draftDto.ResourceName, configDataRequest.Id, userId)
			} else {
				_, err = impl.configMapService.CMGlobalAddUpdate(configDataRequest)
			}
		} else {
			if action == DeleteResourceAction {
				_, err = impl.configMapService.CMEnvironmentDelete(draftDto.ResourceName, configDataRequest.Id, userId)
			} else {
				_, err = impl.configMapService.CMEnvironmentAddUpdate(configDataRequest)
			}
		}
	} else {
		if envId == protect.BASE_CONFIG_ENV_ID {
			if action == DeleteResourceAction {
				_, err = impl.configMapService.CSGlobalDelete(draftDto.ResourceName, configDataRequest.Id, userId)
			} else {
				_, err = impl.configMapService.CSGlobalAddUpdate(configDataRequest)
			}
		} else {
			if action == DeleteResourceAction {
				_, err = impl.configMapService.CSEnvironmentDelete(draftDto.ResourceName, configDataRequest.Id, userId)
			} else {
				_, err = impl.configMapService.CSEnvironmentAddUpdate(configDataRequest)
			}
		}
	}
	if err != nil {
		impl.logger.Errorw("error occurred while adding/updating/deleting config", "isCm", isCm, "action", action, "appId", appId, "envId", envId, "err", err)
	}
	return err
}

func (impl *ConfigDraftServiceImpl) EncryptCSData(draftCsData string) string {
	configDataRequest := &bean.ConfigDataRequest{}
	err := json.Unmarshal([]byte(draftCsData), configDataRequest)
	if err != nil {
		impl.logger.Errorw("error occurred while unmarshalling draftData of CS", "err", err)
		return draftCsData
	}
	configData := configDataRequest.ConfigData
	var configDataResponse []*bean.ConfigData
	for _, data := range configData {
		_ = impl.configMapService.EncryptCSData(data)
		configDataResponse = append(configDataResponse, data)
	}
	configDataRequest.ConfigData = configDataResponse
	encryptedCSData, err := json.Marshal(configDataRequest)
	if err != nil {
		impl.logger.Errorw("error occurred while marshalling config data request, so returning original data", "err", err)
		return draftCsData
	}
	return string(encryptedCSData)
}

func (impl *ConfigDraftServiceImpl) handleDeploymentTemplate(appId int, envId int, draftData string, userId int32, action ResourceAction) (*bean3.LockValidateErrorResponse, error) {

	ctx := context.Background()
	var err error
	var lockValidateResp *bean3.LockValidateErrorResponse
	if envId == protect.BASE_CONFIG_ENV_ID {
		lockValidateResp, err = impl.handleBaseDeploymentTemplate(appId, envId, draftData, userId, action, ctx)
		if err != nil {
			return nil, err
		}
	} else {
		lockValidateResp, err = impl.handleEnvLevelTemplate(appId, envId, draftData, userId, action, ctx)
		if err != nil {
			return nil, err
		}
	}
	return lockValidateResp, nil
}

func (impl *ConfigDraftServiceImpl) handleBaseDeploymentTemplate(appId int, envId int, draftData string, userId int32, action ResourceAction, ctx context.Context) (*bean3.LockValidateErrorResponse, error) {
	templateRequest := chart.TemplateRequest{}
	var templateValidated bool
	err := json.Unmarshal([]byte(draftData), &templateRequest)
	if err != nil {
		impl.logger.Errorw("error occurred while unmarshalling draftData of deployment template", "appId", appId, "envId", envId, "err", err)
		return nil, err
	}

	env, _ := impl.envRepository.FindById(envId)
	//VARIABLE_RESOLVE
	scope := resourceQualifiers.Scope{
		AppId:     appId,
		EnvId:     envId,
		ClusterId: env.ClusterId,
	}

	if !templateRequest.SaveEligibleChanges {
		templateValidated, err = impl.chartService.DeploymentTemplateValidate(ctx, templateRequest.ValuesOverride, templateRequest.ChartRefId, scope)
		if err != nil {
			return nil, err
		}
		if !templateValidated {
			return nil, errors.New(TemplateOutdated)
		}
	}
	templateRequest.UserId = userId
	var createResp *chart.TemplateResponse
	var lockValidateResp *bean3.LockValidateErrorResponse
	if action == AddResourceAction {
		createResp, err = impl.chartService.Create(templateRequest, ctx)
	} else {
		createResp, err = impl.chartService.UpdateAppOverride(ctx, &templateRequest)
	}
	if createResp != nil {
		lockValidateResp = createResp.LockValidateErrorResponse
	}
	return lockValidateResp, err
}

func (impl *ConfigDraftServiceImpl) handleEnvLevelTemplate(appId int, envId int, draftData string, userId int32, action ResourceAction, ctx context.Context) (*bean3.LockValidateErrorResponse, error) {
	envConfigProperties := &bean.EnvironmentProperties{}
	err := json.Unmarshal([]byte(draftData), envConfigProperties)
	if err != nil {
		impl.logger.Errorw("error occurred while unmarshalling draftData of env deployment template", "appId", appId, "envId", envId, "err", err)
		return nil, err
	}
	var updateResp *bean.EnvironmentUpdateResponse
	var lockValidateResp *bean3.LockValidateErrorResponse
	if action == AddResourceAction || action == UpdateResourceAction {
		var templateValidated bool
		envConfigProperties.UserId = userId
		envConfigProperties.EnvironmentId = envId
		chartRefId := envConfigProperties.ChartRefId

		//VARIABLE_RESOLVE
		env, _ := impl.envRepository.FindById(envId)
		scope := resourceQualifiers.Scope{
			AppId:     appId,
			EnvId:     envId,
			ClusterId: env.ClusterId,
		}
		if !envConfigProperties.SaveEligibleChanges {
			templateValidated, err = impl.chartService.DeploymentTemplateValidate(ctx, envConfigProperties.EnvOverrideValues, chartRefId, scope)
			if err != nil {
				return nil, err
			}
			if !templateValidated {
				return nil, errors.New(TemplateOutdated)
			}
		}
		if action == AddResourceAction {
			//TODO code duplicated, needs refactoring
			updateResp, err = impl.createEnvLevelDeploymentTemplate(ctx, appId, envId, envConfigProperties, userId)
		} else {
<<<<<<< HEAD
			updateResp, err = impl.propertiesConfigService.UpdateEnvironmentProperties(appId, envConfigProperties, userId)
=======
			updateResp, err = impl.propertiesConfigService.UpdateEnvironmentProperties(appId, envId, envConfigProperties, userId)
>>>>>>> b6fb2439
		}
		if err != nil {
			impl.logger.Errorw("service err, EnvConfigOverrideUpdate", "appId", appId, "envId", envId, "err", err, "payload", envConfigProperties)
		}
		if updateResp != nil {
			lockValidateResp = updateResp.LockValidateErrorResponse
		}
	} else {
		id := envConfigProperties.Id
		_, err = impl.propertiesConfigService.ResetEnvironmentProperties(id)
		if err != nil {
			impl.logger.Errorw("error occurred while deleting env level Deployment template", "id", id, "err", err)
		}
	}
	return lockValidateResp, err
}

func (impl *ConfigDraftServiceImpl) createEnvLevelDeploymentTemplate(ctx context.Context, appId int, envId int, envConfigProperties *bean.EnvironmentProperties, userId int32) (*bean.EnvironmentUpdateResponse, error) {
	createResp, err := impl.propertiesConfigService.CreateEnvironmentProperties(appId, envConfigProperties)
	if err != nil {
		if err.Error() == bean2.NOCHARTEXIST {
			err = impl.createMissingChart(ctx, appId, envId, envConfigProperties, userId)
			if err == nil {
				createResp, err = impl.propertiesConfigService.CreateEnvironmentProperties(appId, envConfigProperties)
			}
		}
	}
	return createResp, err
}

func (impl *ConfigDraftServiceImpl) createMissingChart(ctx context.Context, appId int, envId int, envConfigProperties *bean.EnvironmentProperties, userId int32) error {
	appMetrics := false
	if envConfigProperties.AppMetrics != nil {
		appMetrics = *envConfigProperties.AppMetrics
	}
	templateRequest := chart.TemplateRequest{
		AppId:               appId,
		ChartRefId:          envConfigProperties.ChartRefId,
		ValuesOverride:      []byte("{}"),
		UserId:              userId,
		IsAppMetricsEnabled: appMetrics,
	}
	_, err := impl.chartService.CreateChartFromEnvOverride(templateRequest, ctx)
	if err != nil {
		impl.logger.Errorw("service err, EnvConfigOverrideCreate from draft", "appId", appId, "envId", envId, "err", err, "payload", envConfigProperties)
	}
	return err
}

func (impl *ConfigDraftServiceImpl) updateWithUserMetadata(versions []*DraftVersionMetadata) error {
	var userIds []int32
	for _, versionMetadata := range versions {
		userIds = append(userIds, versionMetadata.UserId)
	}
	userIdVsUserInfoMap, err := impl.getUserMetadata(userIds)
	if err != nil {
		return err
	}
	for _, versionMetadata := range versions {
		if userInfo, found := userIdVsUserInfoMap[versionMetadata.UserId]; found {
			versionMetadata.UserEmail = userInfo.EmailId
		}
	}
	return nil
}

func (impl *ConfigDraftServiceImpl) getUserMetadata(userIds []int32) (map[int32]bean2.UserInfo, error) {
	userInfos, err := impl.userService.GetByIds(userIds)
	if err != nil {
		return nil, err
	}
	userIdVsUserInfoMap := make(map[int32]bean2.UserInfo, len(userIds))
	for _, userInfo := range userInfos {
		userIdVsUserInfoMap[userInfo.Id] = userInfo
	}
	return userIdVsUserInfoMap, nil
}

func (impl *ConfigDraftServiceImpl) getApproversData(appId int, envId int) []string {
	var approvers []string
	application, err := impl.appRepo.FindAppAndTeamByAppId(appId)
	if err != nil {
		return approvers
	}
	var appName = application.AppName
	var env *repository2.Environment
	envIdentifier := ""
	if envId > 0 {
		env, err = impl.envRepository.FindById(envId)
		if err != nil {
			return approvers
		}
		envIdentifier = env.EnvironmentIdentifier
	}
	approvers, err = impl.userService.GetConfigApprovalUsersByEnv(appName, envIdentifier, application.Team.Name)
	if err != nil {
		impl.logger.Errorw("error occurred while fetching config approval emails, so sending empty approvers list", "err", err)
	}
	return approvers
}

func (impl *ConfigDraftServiceImpl) checkUserContributedToDraft(draftId int, userId int32) (bool, error) {
	versionsMetadata, err := impl.configDraftRepository.GetDraftVersionsMetadata(draftId)
	if err != nil {
		return false, err
	}
	for _, versionMetadata := range versionsMetadata {
		if versionMetadata.UserId == userId {
			return true, nil
		}
	}
	return false, nil
}

func (impl *ConfigDraftServiceImpl) GetDraftsCount(appId int, envIds []int) ([]*DraftCountResponse, error) {
	var draftCountResponse []*DraftCountResponse
	draftDtos, err := impl.configDraftRepository.GetDraftMetadataForAppAndEnv(appId, envIds)
	if err != nil {
		return draftCountResponse, err
	}
	draftCountMap := make(map[int]int, len(draftDtos))
	for _, draftDto := range draftDtos {
		envId := draftDto.EnvId
		count := draftCountMap[envId]
		count++
		draftCountMap[envId] = count
	}
	for envId, count := range draftCountMap {
		draftCountResponse = append(draftCountResponse, &DraftCountResponse{AppId: appId, EnvId: envId, DraftsCount: count})
	}
	return draftCountResponse, nil
}

func (impl *ConfigDraftServiceImpl) validateDraftData(appId int, envId int, resourceType DraftResourceType, action ResourceAction, draftData string, userId int32) (*bean3.LockValidateErrorResponse, string, error) {
	if resourceType == CMDraftResource || resourceType == CSDraftResource {
		return nil, draftData, impl.validateCmCs(action, draftData)
	}
	return impl.validateDeploymentTemplate(appId, envId, action, draftData, userId)
}

func (impl *ConfigDraftServiceImpl) validateCmCs(resourceAction ResourceAction, draftData string) error {
	configDataRequest := &bean.ConfigDataRequest{}
	err := json.Unmarshal([]byte(draftData), configDataRequest)
	if err != nil {
		impl.logger.Errorw("error occurred while unmarshalling draftData of CM/CS", "err", err)
		return err
	}
	if resourceAction == AddResourceAction || resourceAction == UpdateResourceAction {
		configData := configDataRequest.ConfigData[0]
		_, err = impl.configMapService.ValidateConfigData(configData)
	} else {
		configId := configDataRequest.Id
		if configId == 0 {
			impl.logger.Errorw("error occurred while validating CM/CS ", "id", configId)
			err = errors.New("invalid config id")
		}
	}
	return err
}

func (impl *ConfigDraftServiceImpl) validateDeploymentTemplate(appId int, envId int, resourceAction ResourceAction, draftData string, userId int32) (*bean3.LockValidateErrorResponse, string, error) {
	if envId == protect.BASE_CONFIG_ENV_ID {
		templateRequest := chart.TemplateRequest{}
		var templateValidated bool
		err := json.Unmarshal([]byte(draftData), &templateRequest)
		if err != nil {
			impl.logger.Errorw("error occurred while unmarshalling draftData of deployment template", "envId", envId, "err", err)
			return nil, draftData, err
		}
		// TODO add a cache to check lock
		savedLatestChart, err := impl.chartRepository.FindLatestChartForAppByAppId(templateRequest.AppId)
		if err != nil {
			return nil, draftData, err
		}

		if templateRequest.SaveEligibleChanges {
			eligible, err := impl.mergeUtil.JsonPatch([]byte(savedLatestChart.GlobalOverride), templateRequest.ValuesOverride)
			if err != nil {
				return nil, draftData, err
			}
<<<<<<< HEAD
=======
			// Validate deployment template
>>>>>>> b6fb2439
			templateRequest.ValuesOverride = eligible
			templateByte, err := json.Marshal(templateRequest)
			if err != nil {
				return nil, draftData, err
			}
			draftData = string(templateByte)
<<<<<<< HEAD
=======

>>>>>>> b6fb2439
		}

		lockConfigErrorResponse, err := impl.lockedConfigService.HandleLockConfiguration(string(templateRequest.ValuesOverride), savedLatestChart.GlobalOverride, int(userId))
		if err != nil {
			return nil, draftData, err
		}
		if lockConfigErrorResponse != nil {
			return lockConfigErrorResponse, draftData, nil
		}
		//VARIABLE_RESOLVE
		env, _ := impl.envRepository.FindById(envId)
		scope := resourceQualifiers.Scope{
			AppId:     templateRequest.AppId,
			EnvId:     envId,
			ClusterId: env.ClusterId,
		}
<<<<<<< HEAD
		if !templateRequest.SaveEligibleChanges {
			templateValidated, err = impl.chartService.DeploymentTemplateValidate(context.Background(), templateRequest.ValuesOverride, templateRequest.ChartRefId, scope)
			if err != nil {
				return nil, draftData, err
			}
			if !templateValidated {
				return nil, draftData, errors.New(TemplateOutdated)
			}
=======
		templateValidated, err = impl.chartService.DeploymentTemplateValidate(context.Background(), templateRequest.ValuesOverride, templateRequest.ChartRefId, scope)
		if err != nil {
			return nil, draftData, err
		}
		if !templateValidated {
			return nil, draftData, errors.New(TemplateOutdated)
>>>>>>> b6fb2439
		}

	} else {
		envConfigProperties := &bean.EnvironmentProperties{}
		err := json.Unmarshal([]byte(draftData), envConfigProperties)
		if err != nil {
			impl.logger.Errorw("error occurred while unmarshalling draftData of env deployment template", "envId", envId, "err", err)
			return nil, draftData, err
		}
		if resourceAction == AddResourceAction || resourceAction == UpdateResourceAction {
			var currentEnvOverrideValues json.RawMessage
			currentLatestChart, err := impl.envConfigRepo.FindLatestChartForAppByAppIdAndEnvId(appId, envId)

			if err != nil && !errors1.IsNotFound(err) {
				return nil, draftData, err
			}

			if errors1.IsNotFound(err) {
				chart, err := impl.chartRepository.FindLatestChartForAppByAppId(appId)
				if err != nil {
					return nil, draftData, err
				}
				currentEnvOverrideValues = []byte(chart.GlobalOverride)
			} else {
				currentEnvOverrideValues = []byte(currentLatestChart.EnvOverrideValues)
			}

			if envConfigProperties.SaveEligibleChanges {
				eligible, err := impl.mergeUtil.JsonPatch(currentEnvOverrideValues, envConfigProperties.EnvOverrideValues)
				if err != nil {
					return nil, draftData, err
				}
				envConfigProperties.EnvOverrideValues = eligible
				envConfigByte, err := json.Marshal(envConfigProperties)
				if err != nil {
					return nil, draftData, err
				}
				draftData = string(envConfigByte)
			}
			lockConfigErrorResponse, err := impl.lockedConfigService.HandleLockConfiguration(string(envConfigProperties.EnvOverrideValues), string(currentEnvOverrideValues), int(userId))
			if err != nil {
				return nil, draftData, err
			}
			if lockConfigErrorResponse != nil {
				return lockConfigErrorResponse, draftData, nil
			}
			//VARIABLE_RESOLVE
			env, _ := impl.envRepository.FindById(envId)
			scope := resourceQualifiers.Scope{
				AppId:     appId,
				EnvId:     envId,
				ClusterId: env.ClusterId,
			}

			chartRefId := envConfigProperties.ChartRefId
<<<<<<< HEAD
			if !envConfigProperties.SaveEligibleChanges {
				templateValidated, err := impl.chartService.DeploymentTemplateValidate(context.Background(), envConfigProperties.EnvOverrideValues, chartRefId, scope)
				if err != nil {
					return nil, draftData, err
				}
				if !templateValidated {
					return nil, draftData, errors.New(TemplateOutdated)
				}
=======
			templateValidated, err := impl.chartService.DeploymentTemplateValidate(context.Background(), envConfigProperties.EnvOverrideValues, chartRefId, scope)
			if err != nil {
				return nil, draftData, err
			}
			if !templateValidated {
				return nil, draftData, errors.New(TemplateOutdated)
>>>>>>> b6fb2439
			}

		} else {
			id := envConfigProperties.Id
			if id == 0 {
				impl.logger.Errorw("error occurred while validating CM/CS ", "id", id)
				err = errors.New("invalid template ref id")
			}
		}
	}
	return nil, draftData, nil
}

func (impl *ConfigDraftServiceImpl) checkLockConfiguration(appId int, envId int, resourceAction ResourceAction, draftData string, userId int32) (*bean3.LockValidateErrorResponse, error) {
	if envId == protect.BASE_CONFIG_ENV_ID {
		templateRequest := chart.TemplateRequest{}
		err := json.Unmarshal([]byte(draftData), &templateRequest)
		if err != nil {
			impl.logger.Errorw("error occurred while unmarshalling draftData of deployment template", "envId", envId, "err", err)
			return nil, err
		}
		// TODO add a cache to check lock
		savedLatestChart, err := impl.chartRepository.FindLatestChartForAppByAppId(templateRequest.AppId)
		if err != nil {
			return nil, err
		}

		lockConfigErrorResponse, err := impl.lockedConfigService.HandleLockConfiguration(string(templateRequest.ValuesOverride), savedLatestChart.GlobalOverride, int(userId))
		if err != nil {
			return nil, err
		}
		if lockConfigErrorResponse != nil {
			return lockConfigErrorResponse, nil
		}
	} else {
		envConfigProperties := &bean.EnvironmentProperties{}
		err := json.Unmarshal([]byte(draftData), envConfigProperties)
		if err != nil {
			impl.logger.Errorw("error occurred while unmarshalling draftData of env deployment template", "envId", envId, "err", err)
			return nil, err
		}
		if resourceAction == AddResourceAction || resourceAction == UpdateResourceAction {
			var currentEnvOverrideValues json.RawMessage
			currentLatestChart, err := impl.envConfigRepo.FindLatestChartForAppByAppIdAndEnvId(appId, envId)
			if err != nil && !errors1.IsNotFound(err) {
				return nil, err
			}
			if errors1.IsNotFound(err) {
				chart, err := impl.chartRepository.FindLatestChartForAppByAppId(appId)
				if err != nil {
					return nil, err
				}
				currentEnvOverrideValues = []byte(chart.GlobalOverride)
			} else {
				currentEnvOverrideValues = []byte(currentLatestChart.EnvOverrideValues)
			}
			lockConfigErrorResponse, err := impl.lockedConfigService.HandleLockConfiguration(string(envConfigProperties.EnvOverrideValues), string(currentEnvOverrideValues), int(userId))
			if err != nil {
				return nil, err
			}
			if lockConfigErrorResponse != nil {
				return lockConfigErrorResponse, nil
			}
		}

	}
	return &bean3.LockValidateErrorResponse{
		IsLockConfigError: false,
	}, nil
}

func (impl *ConfigDraftServiceImpl) ValidateLockDraft(request ConfigDraftRequest) (*bean3.LockValidateErrorResponse, error) {
	resourceAction := request.Action
	envId := request.EnvId
	appId := request.AppId
	protectionEnabled := impl.resourceProtectionService.ResourceProtectionEnabled(appId, envId)
	if !protectionEnabled {
		return nil, errors.New(ConfigProtectionDisabled)
	}
	return impl.checkLockConfiguration(request.AppId, envId, resourceAction, request.Data, request.UserId)
}<|MERGE_RESOLUTION|>--- conflicted
+++ resolved
@@ -160,17 +160,10 @@
 		lockConfig, draftData, err := impl.validateDraftData(draftDto.AppId, draftDto.EnvId, draftDto.Resource, request.Action, request.Data, request.UserId)
 		if err != nil {
 			return nil, err
-<<<<<<< HEAD
 		}
 		if lockConfig != nil {
 			return &ConfigDraftResponse{DraftVersionId: lastDraftVersionId, LockValidateErrorResponse: lockConfig}, nil
 		}
-=======
-		}
-		if lockConfig != nil {
-			return &ConfigDraftResponse{DraftVersionId: lastDraftVersionId, LockValidateErrorResponse: lockConfig}, nil
-		}
->>>>>>> b6fb2439
 		//assign latest draftData
 		request.Data = draftData
 		draftVersionDto := request.GetDraftVersionDto(currentTime)
@@ -585,11 +578,7 @@
 			//TODO code duplicated, needs refactoring
 			updateResp, err = impl.createEnvLevelDeploymentTemplate(ctx, appId, envId, envConfigProperties, userId)
 		} else {
-<<<<<<< HEAD
-			updateResp, err = impl.propertiesConfigService.UpdateEnvironmentProperties(appId, envConfigProperties, userId)
-=======
 			updateResp, err = impl.propertiesConfigService.UpdateEnvironmentProperties(appId, envId, envConfigProperties, userId)
->>>>>>> b6fb2439
 		}
 		if err != nil {
 			impl.logger.Errorw("service err, EnvConfigOverrideUpdate", "appId", appId, "envId", envId, "err", err, "payload", envConfigProperties)
@@ -770,20 +759,14 @@
 			if err != nil {
 				return nil, draftData, err
 			}
-<<<<<<< HEAD
-=======
 			// Validate deployment template
->>>>>>> b6fb2439
 			templateRequest.ValuesOverride = eligible
 			templateByte, err := json.Marshal(templateRequest)
 			if err != nil {
 				return nil, draftData, err
 			}
 			draftData = string(templateByte)
-<<<<<<< HEAD
-=======
-
->>>>>>> b6fb2439
+
 		}
 
 		lockConfigErrorResponse, err := impl.lockedConfigService.HandleLockConfiguration(string(templateRequest.ValuesOverride), savedLatestChart.GlobalOverride, int(userId))
@@ -800,23 +783,12 @@
 			EnvId:     envId,
 			ClusterId: env.ClusterId,
 		}
-<<<<<<< HEAD
-		if !templateRequest.SaveEligibleChanges {
-			templateValidated, err = impl.chartService.DeploymentTemplateValidate(context.Background(), templateRequest.ValuesOverride, templateRequest.ChartRefId, scope)
-			if err != nil {
-				return nil, draftData, err
-			}
-			if !templateValidated {
-				return nil, draftData, errors.New(TemplateOutdated)
-			}
-=======
 		templateValidated, err = impl.chartService.DeploymentTemplateValidate(context.Background(), templateRequest.ValuesOverride, templateRequest.ChartRefId, scope)
 		if err != nil {
 			return nil, draftData, err
 		}
 		if !templateValidated {
 			return nil, draftData, errors.New(TemplateOutdated)
->>>>>>> b6fb2439
 		}
 
 	} else {
@@ -872,25 +844,13 @@
 			}
 
 			chartRefId := envConfigProperties.ChartRefId
-<<<<<<< HEAD
-			if !envConfigProperties.SaveEligibleChanges {
-				templateValidated, err := impl.chartService.DeploymentTemplateValidate(context.Background(), envConfigProperties.EnvOverrideValues, chartRefId, scope)
-				if err != nil {
-					return nil, draftData, err
-				}
-				if !templateValidated {
-					return nil, draftData, errors.New(TemplateOutdated)
-				}
-=======
 			templateValidated, err := impl.chartService.DeploymentTemplateValidate(context.Background(), envConfigProperties.EnvOverrideValues, chartRefId, scope)
 			if err != nil {
 				return nil, draftData, err
 			}
 			if !templateValidated {
 				return nil, draftData, errors.New(TemplateOutdated)
->>>>>>> b6fb2439
-			}
-
+			}
 		} else {
 			id := envConfigProperties.Id
 			if id == 0 {
