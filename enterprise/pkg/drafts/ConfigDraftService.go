--- conflicted
+++ resolved
@@ -5,11 +5,8 @@
 	"encoding/json"
 	"errors"
 	bean2 "github.com/devtron-labs/devtron/api/bean"
-<<<<<<< HEAD
+	client "github.com/devtron-labs/devtron/client/events"
 	"github.com/devtron-labs/devtron/enterprise/pkg/lockConfiguration"
-=======
-	client "github.com/devtron-labs/devtron/client/events"
->>>>>>> b7ea9180
 	"github.com/devtron-labs/devtron/enterprise/pkg/protect"
 	"github.com/devtron-labs/devtron/internal/sql/repository/app"
 	"github.com/devtron-labs/devtron/internal/sql/repository/chartConfig"
@@ -54,28 +51,22 @@
 	userService               user.UserService
 	appRepo                   app.AppRepository
 	envRepository             repository2.EnvironmentRepository
-<<<<<<< HEAD
 	chartRepository           chartRepoRepository.ChartRepository
 	lockedConfigService       lockConfiguration.LockConfigurationService
 	envConfigRepo             chartConfig.EnvConfigOverrideRepository
 	mergeUtil                 util.MergeUtil
-=======
 	eventFactory              client.EventFactory
 	eventClient               client.EventClient
->>>>>>> b7ea9180
 }
 
 func NewConfigDraftServiceImpl(logger *zap.SugaredLogger, configDraftRepository ConfigDraftRepository, configMapService pipeline.ConfigMapService, chartService chart.ChartService,
 	propertiesConfigService pipeline.PropertiesConfigService, resourceProtectionService protect.ResourceProtectionService,
 	userService user.UserService, appRepo app.AppRepository, envRepository repository2.EnvironmentRepository,
-<<<<<<< HEAD
 	chartRepository chartRepoRepository.ChartRepository,
 	lockedConfigService lockConfiguration.LockConfigurationService,
 	envConfigRepo chartConfig.EnvConfigOverrideRepository,
-	mergeUtil util.MergeUtil) *ConfigDraftServiceImpl {
-=======
+	mergeUtil util.MergeUtil,
 	eventFactory client.EventFactory, eventClient client.EventClient) *ConfigDraftServiceImpl {
->>>>>>> b7ea9180
 	draftServiceImpl := &ConfigDraftServiceImpl{
 		logger:                    logger,
 		configDraftRepository:     configDraftRepository,
@@ -86,15 +77,12 @@
 		userService:               userService,
 		appRepo:                   appRepo,
 		envRepository:             envRepository,
-<<<<<<< HEAD
+		eventFactory:              eventFactory,
+		eventClient:               eventClient,
 		chartRepository:           chartRepository,
 		lockedConfigService:       lockedConfigService,
 		envConfigRepo:             envConfigRepo,
 		mergeUtil:                 mergeUtil,
-=======
-		eventFactory:              eventFactory,
-		eventClient:               eventClient,
->>>>>>> b7ea9180
 	}
 	resourceProtectionService.RegisterListener(draftServiceImpl)
 	return draftServiceImpl
@@ -120,18 +108,11 @@
 	if err != nil {
 		return nil, err
 	}
-<<<<<<< HEAD
 	if validateResp != nil {
 		return &ConfigDraftResponse{LockValidateResponse: validateResp}, nil
 	}
 	//assign latest data
 	request.Data = draftData
-	return impl.configDraftRepository.CreateConfigDraft(request)
-}
-
-func (impl *ConfigDraftServiceImpl) AddDraftVersion(request ConfigDraftVersionRequest) (*ConfigDraftResponse, error) {
-=======
-
 	draft, err := impl.configDraftRepository.CreateConfigDraft(request)
 	if err != nil {
 		return nil, err
@@ -154,8 +135,7 @@
 		impl.logger.Errorw("unable to send notification for protect config approval", "error", evtErr)
 	}
 }
-func (impl *ConfigDraftServiceImpl) AddDraftVersion(request ConfigDraftVersionRequest) (int, error) {
->>>>>>> b7ea9180
+func (impl *ConfigDraftServiceImpl) AddDraftVersion(request ConfigDraftVersionRequest) (*ConfigDraftResponse, error) {
 	draftId := request.DraftId
 	latestDraftVersion, err := impl.configDraftRepository.GetLatestDraftVersion(draftId)
 	if err != nil {
@@ -204,12 +184,8 @@
 			return nil, err
 		}
 	}
-<<<<<<< HEAD
+	impl.performNotificationConfigActionForVersion(request, draftId)
 	return &ConfigDraftResponse{DraftVersionId: lastDraftVersionId}, nil
-=======
-	impl.performNotificationConfigActionForVersion(request, draftId)
-	return lastDraftVersionId, nil
->>>>>>> b7ea9180
 }
 
 func (impl *ConfigDraftServiceImpl) performNotificationConfigActionForVersion(request ConfigDraftVersionRequest, draftId int) {
