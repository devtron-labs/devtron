package drafts

import (
<<<<<<< HEAD
	"encoding/json"
=======
	client "github.com/devtron-labs/devtron/client/events"
>>>>>>> b7ea9180
	"time"
)

const (
	LastVersionOutdated         = "last-version-outdated"
	DraftAlreadyInTerminalState = "already-in-terminal-state"
	ApprovalRequestNotRaised    = "approval-request-not-raised"
	UserContributedToDraft      = "user-committed-to-draft"
	TemplateOutdated            = "template-outdated"
	FailedToDeleteComment       = "failed to delete comment"
	ConfigProtectionDisabled    = "config-protection-disabled"
)

type DraftResourceType uint8

const (
	CMDraftResource            DraftResourceType = 1
	CSDraftResource            DraftResourceType = 2
	DeploymentTemplateResource DraftResourceType = 3
)

func (draftType DraftResourceType) GetDraftResourceType() client.ResourceType {
	switch draftType {
	case CMDraftResource:
		return client.CM
	case CSDraftResource:
		return client.CS
	case DeploymentTemplateResource:
		return client.DeploymentTemplate
	}
	return ""
}

type ResourceAction uint8

const (
	AddResourceAction    ResourceAction = 1
	UpdateResourceAction ResourceAction = 2
	DeleteResourceAction ResourceAction = 3
)

type DraftState uint8

const (
	InitDraftState          DraftState = 1
	DiscardedDraftState     DraftState = 2
	PublishedDraftState     DraftState = 3
	AwaitApprovalDraftState DraftState = 4
)

func (state DraftState) IsTerminal() bool {
	return state == DiscardedDraftState || state == PublishedDraftState
}

func GetNonTerminalDraftStates() []int {
	return []int{int(InitDraftState), int(AwaitApprovalDraftState)}
}

type ConfigDraftRequest struct {
	AppId                     int                       `json:"appId" validate:"number,required"`
	EnvId                     int                       `json:"envId"`
	Resource                  DraftResourceType         `json:"resource"`
	ResourceName              string                    `json:"resourceName"`
	Action                    ResourceAction            `json:"action"`
	Data                      string                    `json:"data" validate:"min=1"`
	UserComment               string                    `json:"userComment"`
	ChangeProposed            bool                      `json:"changeProposed"`
	UserId                    int32                     `json:"-"`
	ProtectNotificationConfig ProtectNotificationConfig `json:"protectNotificationConfig"`
}
type ProtectNotificationConfig struct {
	EmailIds []string `json:"emailIds"`
}

func (request ConfigDraftRequest) TransformDraftRequestForNotification() client.ConfigDataForNotification {
	return client.ConfigDataForNotification{
		AppId:        request.AppId,
		EnvId:        request.EnvId,
		Resource:     request.Resource.GetDraftResourceType(),
		ResourceName: request.ResourceName,
		UserComment:  request.UserComment,
		UserId:       request.UserId,
		EmailIds:     request.ProtectNotificationConfig.GetEmailIdsForProtectConfig(),
	}
}

func (protectNotificationConfig ProtectNotificationConfig) GetEmailIdsForProtectConfig() []string {
	return protectNotificationConfig.EmailIds
}
func (request ConfigDraftRequest) GetDraftDto() *DraftDto {
	draftState := InitDraftState
	if proposed := request.ChangeProposed; proposed {
		draftState = AwaitApprovalDraftState
	}
	metadataDto := &DraftDto{
		AppId:        request.AppId,
		EnvId:        request.EnvId,
		Resource:     request.Resource,
		ResourceName: request.ResourceName,
		DraftState:   draftState,
	}
	currentTime := time.Now()
	metadataDto.CreatedOn = currentTime
	metadataDto.UpdatedOn = currentTime
	metadataDto.CreatedBy = request.UserId
	metadataDto.UpdatedBy = request.UserId
	return metadataDto
}

func (request ConfigDraftRequest) GetDraftVersionDto(draftMetadataId int, timestamp time.Time) *DraftVersion {
	draftVersionDto := &DraftVersion{
		DraftsId:  draftMetadataId,
		Action:    request.Action,
		Data:      request.Data,
		UserId:    request.UserId,
		CreatedOn: timestamp,
	}
	return draftVersionDto
}

func (request ConfigDraftRequest) GetDraftVersionComment(draftMetadataId, draftVersionId int, timestamp time.Time) *DraftVersionComment {
	draftVersionCommentDto := &DraftVersionComment{}
	draftVersionCommentDto.DraftId = draftMetadataId
	draftVersionCommentDto.DraftVersionId = draftVersionId
	draftVersionCommentDto.Comment = request.UserComment
	draftVersionCommentDto.Active = true
	draftVersionCommentDto.CreatedBy = request.UserId
	draftVersionCommentDto.UpdatedBy = request.UserId
	draftVersionCommentDto.CreatedOn = timestamp
	draftVersionCommentDto.UpdatedOn = timestamp
	return draftVersionCommentDto
}

type ConfigDraftResponse struct {
	ConfigDraftRequest
	*LockValidateResponse
	DraftId        int        `json:"draftId"`
	DraftVersionId int        `json:"draftVersionId"`
	DraftState     DraftState `json:"draftState"`
	Approvers      []string   `json:"approvers"`
	CanApprove     *bool      `json:"canApprove,omitempty"`
	CommentsCount  int        `json:"commentsCount"`
	DataEncrypted  bool       `json:"dataEncrypted"`
	IsAppAdmin     bool       `json:"isAppAdmin"`
}

type LockValidateResponse struct {
	AllowedOverride   json.RawMessage `json:"allowedOverride"`
	LockedOverride    json.RawMessage `json:"lockedOverride"`
	IsLockConfigError bool            `json:"isLockConfigError"`
}

type DraftCountResponse struct {
	AppId       int `json:"appId"`
	EnvId       int `json:"envId"`
	DraftsCount int `json:"draftsCount"`
}

type ConfigDraftVersionRequest struct {
	DraftId                   int                       `json:"draftId" validate:"number,required"`
	LastDraftVersionId        int                       `json:"lastDraftVersionId" validate:"number,required"`
	Action                    ResourceAction            `json:"action"`
	Data                      string                    `json:"data"`
	UserComment               string                    `json:"userComment"`
	ChangeProposed            bool                      `json:"changeProposed"`
	UserId                    int32                     `json:"-"`
	ProtectNotificationConfig ProtectNotificationConfig `json:"protectNotificationConfig"`
}

func (request ConfigDraftVersionRequest) GetDraftVersionDto(currentTime time.Time) *DraftVersion {
	draftVersionDto := &DraftVersion{}
	draftVersionDto.DraftsId = request.DraftId
	draftVersionDto.Data = request.Data
	draftVersionDto.Action = request.Action
	draftVersionDto.UserId = request.UserId
	draftVersionDto.CreatedOn = currentTime
	return draftVersionDto
}

func (request ConfigDraftVersionRequest) GetDraftVersionComment(lastDraftVersionId int, currentTime time.Time) *DraftVersionComment {
	draftVersionCommentDto := &DraftVersionComment{}
	draftVersionCommentDto.DraftId = request.DraftId
	draftVersionCommentDto.DraftVersionId = lastDraftVersionId
	draftVersionCommentDto.Comment = request.UserComment
	draftVersionCommentDto.Active = true
	draftVersionCommentDto.CreatedBy = request.UserId
	draftVersionCommentDto.UpdatedBy = request.UserId
	draftVersionCommentDto.CreatedOn = currentTime
	draftVersionCommentDto.UpdatedOn = currentTime
	return draftVersionCommentDto
}

type DraftVersionMetadataResponse struct {
	DraftId       int                     `json:"draftId"`
	DraftVersions []*DraftVersionMetadata `json:"versionMetadata"`
}

type DraftVersionMetadata struct {
	DraftVersionId int       `json:"draftVersionId"`
	UserId         int32     `json:"userId"`
	UserEmail      string    `json:"userEmail"`
	ActivityTime   time.Time `json:"activityTime"`
}

type DraftVersionCommentResponse struct {
	DraftId              int                       `json:"draftId"`
	DraftVersionComments []DraftVersionCommentBean `json:"versionComments"`
}

type DraftVersionCommentBean struct {
	DraftVersionId int                   `json:"draftVersionId"`
	UserComments   []UserCommentMetadata `json:"userComments"`
}

type UserCommentMetadata struct {
	CommentId   int       `json:"commentId"`
	UserId      int32     `json:"userId"`
	UserEmail   string    `json:"userEmail"`
	CommentedAt time.Time `json:"commentedAt"`
	Comment     string    `json:"comment"`
}

type AppConfigDraft struct {
	DraftId      int               `json:"draftId"`
	Resource     DraftResourceType `json:"resourceType"`
	ResourceName string            `json:"resourceName"`
	DraftState   DraftState        `json:"draftState"`
}

type DraftVersionResponse struct {
	DraftVersionId    int             `json:"draftVersionId"`
	AllowedOverride   json.RawMessage `json:"allowedOverride"`   // json of allowed keys
	LockedOverride    json.RawMessage `json:"lockedOverride"`    // json of locked keys
	IsLockConfigError bool            `json:"isLockConfigError"` // check if got error of lock config
}<|MERGE_RESOLUTION|>--- conflicted
+++ resolved
@@ -1,11 +1,8 @@
 package drafts
 
 import (
-<<<<<<< HEAD
 	"encoding/json"
-=======
 	client "github.com/devtron-labs/devtron/client/events"
->>>>>>> b7ea9180
 	"time"
 )
 
