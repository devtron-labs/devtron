--- conflicted
+++ resolved
@@ -30,29 +30,16 @@
 const PreDeploy ReferenceType = 6
 const PostDeploy ReferenceType = 7
 
-type ResourceFilterType int
-
-const FILTER_CONDITION ResourceFilterType = 1
-const ARTIFACT_PROMOTION_POLICY ResourceFilterType = 2
-
 type ResourceFilterEvaluationAudit struct {
 	tableName            struct{}           `sql:"resource_filter_evaluation_audit" pg:",discard_unknown_columns"`
 	Id                   int                `sql:"id"`
 	ReferenceType        *ReferenceType     `sql:"reference_type"`
 	ReferenceId          int                `sql:"reference_id"`
-<<<<<<< HEAD
-	FilterHistoryObjects string             `sql:"filter_history_objects"` //json of array of
-	SubjectType          *SubjectType       `sql:"subject_type"`
-	SubjectId            int                `sql:"subject_id"` //comma seperated subject ids
-	FilterType           ResourceFilterType `sql:"filter_type"`
-	//add metadata column in future to store multi-git case for SubjectType CiPipelineMaterials
-=======
 	FilterHistoryObjects string             `sql:"filter_history_objects"` // json of array of
 	SubjectType          *SubjectType       `sql:"subject_type"`
 	SubjectId            int                `sql:"subject_id"` // comma seperated subject ids
 	FilterType           ResourceFilterType `sql:"filter_type"`
 	// add metadata column in future to store multi-git case for SubjectType CiPipelineMaterials
->>>>>>> 4f870957
 	sql.AuditLog
 }
 
