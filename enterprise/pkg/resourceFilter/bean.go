package resourceFilter

import (
	"encoding/json"
	"errors"
	"github.com/devtron-labs/devtron/internal/sql/repository"
	"github.com/devtron-labs/devtron/pkg/devtronResource/bean"
	"github.com/devtron-labs/devtron/pkg/resourceQualifiers"
	"github.com/devtron-labs/devtron/pkg/sql"
	util2 "github.com/devtron-labs/devtron/util"
	"strings"
	"time"
)

type IdentifierType int

const (
	GIT     = "git"
	NewLine = "\n"
)

const (
	ProjectIdentifier     IdentifierType = 0
	AppIdentifier         IdentifierType = 1
	ClusterIdentifier     IdentifierType = 2
	EnvironmentIdentifier IdentifierType = 3
)

type FilterMetaDataBean struct {
	Id           int                       `json:"id"`
	TargetObject *FilterTargetObject       `json:"targetObject" validate:"required,min=0,max=1"`
	Description  string                    `json:"description" `
	Name         string                    `json:"name" validate:"required,max=300"`
	Conditions   []util2.ResourceCondition `json:"conditions" validate:"required,dive"`
}

type FilterRequestResponseBean struct {
	*FilterMetaDataBean
	QualifierSelector QualifierSelector `json:"qualifierSelector" validate:"dive"`
}

type ApplicationSelector struct {
	ProjectName  string   `json:"projectName" validate:"required,min=1"`
	Applications []string `json:"applications"`
}

type EnvironmentSelector struct {
	ClusterName  string   `json:"clusterName" validate:"min=1"`
	Environments []string `json:"environments"`
}

type QualifierSelector struct {
	ApplicationSelectors []ApplicationSelector `json:"applicationSelectors" validate:"dive"`
	EnvironmentSelectors []EnvironmentSelector `json:"environmentSelectors" validate:"dive"`
}

func (o QualifierSelector) BuildQualifierMappings(resourceFilterId int, projectNameToIdMap, appNameToIdMap, clusterNameToIdMap, envNameToIdMap map[string]int, searchableKeyNameIdMap map[bean.DevtronResourceSearchableKeyName]int, userId int32) ([]*resourceQualifiers.QualifierMapping, error) {
	currentTime := time.Now()
	auditLog := sql.AuditLog{
		CreatedOn: currentTime,
		UpdatedOn: currentTime,
		CreatedBy: userId,
		UpdatedBy: userId,
	}
	appQualifierMappings := o.buildApplicationQualifierMappings(resourceFilterId, projectNameToIdMap, appNameToIdMap, searchableKeyNameIdMap, auditLog)
	envQualifierMappings, err := o.buildEnvironmentQualifierMappings(resourceFilterId, clusterNameToIdMap, envNameToIdMap, searchableKeyNameIdMap, auditLog)
	if err != nil {
		return nil, err
	}
	qualifierMappings := append(appQualifierMappings, envQualifierMappings...)
	return qualifierMappings, nil
}

func (o QualifierSelector) buildApplicationQualifierMappings(resourceFilterId int, projectNameToIdMap, appNameToIdMap map[string]int, searchableKeyNameIdMap map[bean.DevtronResourceSearchableKeyName]int, auditLog sql.AuditLog) []*resourceQualifiers.QualifierMapping {
	qualifierMappings := make([]*resourceQualifiers.QualifierMapping, 0)
	applicationSelectors := o.ApplicationSelectors
	// case-1) all existing and future applications -> will get empty ApplicationSelector , db entry (proj,0,"0")
	if len(applicationSelectors) == 1 && applicationSelectors[0].ProjectName == resourceQualifiers.AllProjectsValue {
		allExistingAndFutureAppsQualifierMapping := &resourceQualifiers.QualifierMapping{
			ResourceId:            resourceFilterId,
			ResourceType:          resourceQualifiers.Filter,
			QualifierId:           int(resourceQualifiers.APP_AND_ENV_QUALIFIER),
			IdentifierKey:         GetIdentifierKey(ProjectIdentifier, searchableKeyNameIdMap),
			Active:                true,
			IdentifierValueInt:    resourceQualifiers.AllProjectsInt,
			IdentifierValueString: resourceQualifiers.AllProjectsValue,
			AuditLog:              auditLog,
		}
		qualifierMappings = append(qualifierMappings, allExistingAndFutureAppsQualifierMapping)
	} else {

		for _, appSelector := range applicationSelectors {
			// case-2) all existing and future apps in a project ->  will get projectName and empty applications array
			if len(appSelector.Applications) == 0 {
				allExistingAppsQualifierMapping := &resourceQualifiers.QualifierMapping{
					ResourceId:            resourceFilterId,
					QualifierId:           int(resourceQualifiers.APP_AND_ENV_QUALIFIER),
					ResourceType:          resourceQualifiers.Filter,
					IdentifierKey:         GetIdentifierKey(ProjectIdentifier, searchableKeyNameIdMap),
					Active:                true,
					IdentifierValueInt:    projectNameToIdMap[appSelector.ProjectName],
					IdentifierValueString: appSelector.ProjectName,
					AuditLog:              auditLog,
				}
				qualifierMappings = append(qualifierMappings, allExistingAppsQualifierMapping)
			}
			// case-3) all existing applications -> will get all apps in payload
			// case-4) particular apps -> will get ApplicationSelectors array
			// case-5) all existing apps in a project -> will get projectName and all applications array
			for _, appName := range appSelector.Applications {
				appQualifierMapping := &resourceQualifiers.QualifierMapping{
					ResourceId:            resourceFilterId,
					QualifierId:           int(resourceQualifiers.APP_AND_ENV_QUALIFIER),
					ResourceType:          resourceQualifiers.Filter,
					IdentifierKey:         GetIdentifierKey(AppIdentifier, searchableKeyNameIdMap),
					Active:                true,
					IdentifierValueInt:    appNameToIdMap[appName],
					IdentifierValueString: appName,
					AuditLog:              auditLog,
				}
				qualifierMappings = append(qualifierMappings, appQualifierMapping)
			}
		}
	}
	return qualifierMappings
}

func (o QualifierSelector) buildEnvironmentQualifierMappings(resourceFilterId int, clusterNameToIdMap, envNameToIdMap map[string]int, searchableKeyNameIdMap map[bean.DevtronResourceSearchableKeyName]int, auditLog sql.AuditLog) ([]*resourceQualifiers.QualifierMapping, error) {
	qualifierMappings := make([]*resourceQualifiers.QualifierMapping, 0)
	allClusterEnvSelectors, otherEnvSelectors, err := o.validateAndSplitEnvSelectors()
	if err != nil {
		return qualifierMappings, err
	}

	// 1) all existing and future prod envs -> get single EnvironmentSelector with clusterName as "0"(prod) (cluster,0,"0")
	// 2) all existing and future non-prod envs -> get single EnvironmentSelector with clusterName as "-1"(non-prod) (cluster,-1,"-1")
	for _, envSelector := range allClusterEnvSelectors {
		allExistingAndFutureEnvQualifierMapping := &resourceQualifiers.QualifierMapping{
			ResourceId:    resourceFilterId,
			QualifierId:   int(resourceQualifiers.APP_AND_ENV_QUALIFIER),
			ResourceType:  resourceQualifiers.Filter,
			IdentifierKey: GetIdentifierKey(ClusterIdentifier, searchableKeyNameIdMap),
			Active:        true,
			AuditLog:      auditLog,
		}
		if envSelector.ClusterName == resourceQualifiers.AllExistingAndFutureProdEnvsValue {
			allExistingAndFutureEnvQualifierMapping.IdentifierValueInt = resourceQualifiers.AllExistingAndFutureProdEnvsInt
			allExistingAndFutureEnvQualifierMapping.IdentifierValueString = resourceQualifiers.AllExistingAndFutureProdEnvsValue
		} else {
			allExistingAndFutureEnvQualifierMapping.IdentifierValueInt = resourceQualifiers.AllExistingAndFutureNonProdEnvsInt
			allExistingAndFutureEnvQualifierMapping.IdentifierValueString = resourceQualifiers.AllExistingAndFutureNonProdEnvsValue
		}
		qualifierMappings = append(qualifierMappings, allExistingAndFutureEnvQualifierMapping)
	}

	for _, envSelector := range otherEnvSelectors {
		// 3) all existing and future envs of a cluster ->  get clusterName and empty environments list (cluster,clusterId,clusterName)
		if len(envSelector.Environments) == 0 {
			allCurrentAndFutureEnvsInClusterQualifierMapping := &resourceQualifiers.QualifierMapping{
				ResourceId:            resourceFilterId,
				QualifierId:           int(resourceQualifiers.APP_AND_ENV_QUALIFIER),
				ResourceType:          resourceQualifiers.Filter,
				IdentifierKey:         GetIdentifierKey(ClusterIdentifier, searchableKeyNameIdMap),
				IdentifierValueInt:    clusterNameToIdMap[envSelector.ClusterName],
				IdentifierValueString: envSelector.ClusterName,
				Active:                true,
				AuditLog:              auditLog,
			}
			qualifierMappings = append(qualifierMappings, allCurrentAndFutureEnvsInClusterQualifierMapping)
		}
		// 4) all existing envs of a cluster -> get clusterName and all the envs list
		// 5) particular envs , will get EnvironmentSelector array
		for _, env := range envSelector.Environments {
			envQualifierMapping := &resourceQualifiers.QualifierMapping{
				ResourceId:            resourceFilterId,
				QualifierId:           int(resourceQualifiers.APP_AND_ENV_QUALIFIER),
				ResourceType:          resourceQualifiers.Filter,
				IdentifierKey:         GetIdentifierKey(EnvironmentIdentifier, searchableKeyNameIdMap),
				IdentifierValueInt:    envNameToIdMap[env],
				IdentifierValueString: env,
				Active:                true,
				AuditLog:              auditLog,
			}
			qualifierMappings = append(qualifierMappings, envQualifierMapping)
		}
	}
	return qualifierMappings, nil
}

func (o QualifierSelector) validateAndSplitEnvSelectors() ([]EnvironmentSelector, []EnvironmentSelector, error) {
	// type1: allExistingFutureProdEnvs
	// type2: allExistingFutureNonProdEnvs
	// type3: allExistingFutureEnvsOfACluster
	// type4: remaining types
	envSelectors := o.EnvironmentSelectors
	allExistingFutureProdEnvSelectors := make([]EnvironmentSelector, 0)
	allExistingFutureNonProdEnvSelectors := make([]EnvironmentSelector, 0)
	allExistingFutureEnvsOfACluster := make([]EnvironmentSelector, 0)
	otherEnvSelectors := make([]EnvironmentSelector, 0)

	// ValidCases:
	//   case1 : type1 + type4(nonProdEnvs),
	//   case2 : type2 + type4(prodEnvs),
	//   case3 : type1 + type2
	//   case4 : (type1 or type2) + type3

	for _, envSelector := range envSelectors {
		// order of these cases are **IMPORTANT**
		if envSelector.ClusterName == resourceQualifiers.AllExistingAndFutureProdEnvsValue {
			allExistingFutureProdEnvSelectors = append(allExistingFutureProdEnvSelectors, envSelector)
		} else if envSelector.ClusterName == resourceQualifiers.AllExistingAndFutureNonProdEnvsValue {
			allExistingFutureNonProdEnvSelectors = append(allExistingFutureNonProdEnvSelectors, envSelector)
		} else if len(envSelector.Environments) == 0 {
			allExistingFutureEnvsOfACluster = append(allExistingFutureEnvsOfACluster, envSelector)
		} else {
			otherEnvSelectors = append(otherEnvSelectors, envSelector)
		}
	}

	// InValidCases:
	//   case1: multiple type1 or multiple type2
	if len(allExistingFutureProdEnvSelectors) > 1 || len(allExistingFutureNonProdEnvSelectors) > 1 {
		return nil, nil, errors.New("multiple selectors of type allExistingFutureProdEnvSelector or allExistingFutureNonProdEnvSelector found, invalid selectors request")
	}

	//   case2: type1 + type2 + (type4 or type3)
	if len(allExistingFutureProdEnvSelectors) != 0 && len(allExistingFutureNonProdEnvSelectors) != 0 && (len(otherEnvSelectors) != 0 || len(allExistingFutureEnvsOfACluster) != 0) {
		return nil, nil, errors.New("some other selectors found along with allExistingFutureProdEnvSelector and allExistingFutureNonProdEnvSelector found, invalid selectors request")
	}

	// TODO: handle(requires db call and then validate)
	//   case3: type1 + type4(prodEnvs)
	//   case4: type2 + type4(nonProdEnvs)

	allClusterEnvSelectors := append(allExistingFutureProdEnvSelectors, allExistingFutureNonProdEnvSelectors...)
	otherEnvSelectors = append(otherEnvSelectors, allExistingFutureEnvsOfACluster...)
	return allClusterEnvSelectors, otherEnvSelectors, nil
}

type CommitDetails struct {
	Repo          string `json:"repo"`
	CommitMessage string `json:"commitMessage"`
	Branch        string `json:"branch"`
}

func (cd *CommitDetails) ConvertToMap() (mp map[string]string, err error) {
	bytes, err := json.Marshal(cd)
	if err != nil {
		return nil, err
	}

	err = json.Unmarshal(bytes, &mp)
	return mp, err
}

type ParamValuesType string

const (
<<<<<<< HEAD
	ParamTypeString           ParamValuesType = "string"
	ParamTypeObject           ParamValuesType = "object"
	ParamTypeInteger          ParamValuesType = "integer"
	ParamTypeList             ParamValuesType = "list"
	ParamTypeCommitDetails    ParamValuesType = "CommitDetails"
	ParamTypeCommitDetailsMap ParamValuesType = "commitDetailsMap"
=======
	ParamTypeString  ParamValuesType = "string"
	ParamTypeObject  ParamValuesType = "object"
	ParamTypeInteger ParamValuesType = "integer"
	ParamTypeBool    ParamValuesType = "bool"
	ParamTypeList    ParamValuesType = "list"
>>>>>>> 6ab57e3a
)

type ParamName string

const ContainerRepo ParamName = "containerRepository"
const ContainerImage ParamName = "containerImage"
const ContainerImageTag ParamName = "containerImageTag"
const ImageLabels ParamName = "imageLabels"
const GitCommitDetails ParamName = "gitCommitDetails"

type ExpressionParam struct {
	ParamName ParamName       `json:"paramName"`
	Value     interface{}     `json:"value"`
	Type      ParamValuesType `json:"type"`
}

func GetCommitDetailsFromMaterialInfo(ciMaterials []repository.CiMaterialInfo) []*CommitDetails {
	commitDetailsList := make([]*CommitDetails, 0, len(ciMaterials))
	for _, ciMaterial := range ciMaterials {
		repoUrl := ciMaterial.Material.ScmConfiguration.URL
		commitMessage := ""
		branch := ""
		if ciMaterial.Material.Type == GIT {
			repoUrl = ciMaterial.Material.GitConfiguration.URL
		}
		if ciMaterial.Modifications != nil && len(ciMaterial.Modifications) > 0 {
			modification := ciMaterial.Modifications[0]
			commitMessage, _ = strings.CutSuffix(modification.Message, NewLine)
			branch = modification.Branch
		}
		commitDetailsList = append(commitDetailsList, &CommitDetails{
			Repo:          repoUrl,
			CommitMessage: commitMessage,
			Branch:        branch,
		})
	}
	return commitDetailsList
}

func GetParamsFromArtifact(artifact string, imageLabels []string, materialInfos []repository.CiMaterialInfo) ([]ExpressionParam, error) {

	commitDetails := GetCommitDetailsFromMaterialInfo(materialInfos)
	lastColonIndex := strings.LastIndex(artifact, ":")

	commitDetailsMap := make(map[string]map[string]string)
	for _, commitDetail := range commitDetails {
		mp, err := commitDetail.ConvertToMap()
		if err != nil {
			return nil, err
		}
		commitDetailsMap[commitDetail.Repo] = mp
	}
	containerRepository := artifact[:lastColonIndex]
	containerImageTag := artifact[lastColonIndex+1:]
	containerImage := artifact
	params := []ExpressionParam{
		{
			ParamName: ContainerRepo,
			Value:     containerRepository,
			Type:      ParamTypeString,
		},
		{
			ParamName: ContainerImage,
			Value:     containerImage,
			Type:      ParamTypeString,
		},
		{
			ParamName: ContainerImageTag,
			Value:     containerImageTag,
			Type:      ParamTypeString,
		},
		{
			ParamName: ImageLabels,
			Value:     imageLabels,
			Type:      ParamTypeList,
		},
		{
			ParamName: GitCommitDetails,
			Value:     commitDetailsMap,
			Type:      ParamTypeCommitDetailsMap,
		},
	}

	return params, nil
}

type ExpressionMetadata struct {
	Params []ExpressionParam
}

type expressionResponse struct {
	allowConditionAvail bool
	allowResponse       bool
	blockConditionAvail bool
	blockResponse       bool
}

func (response expressionResponse) getFinalResponse() bool {
	if response.blockConditionAvail && response.blockResponse {
		return false
	}

	if response.allowConditionAvail && !response.allowResponse {
		return false
	}
	return true
}

type FilterCriteria struct {
	Type    string `json:"type"`
	Label   string `json:"label"`
	Tooltip string `json:"tooltip"`
}

var FILTER_CRITERIA = []FilterCriteria{
	{
		Label:   string(ContainerImage),
		Type:    "String",
		Tooltip: "Example:\n containerImage.contains(\"docker.io\")",
	},
	{
		Label:   string(ContainerRepo),
		Type:    "String",
		Tooltip: "Example:\n containerRepository == \"devregistry\"",
	},
	{
		Label:   string(ContainerImageTag),
		Type:    "String",
		Tooltip: "Example:\n containerImageTag.startsWith(\"Prod-\")",
	},
	{
		Label:   string(ImageLabels),
		Type:    "String[]",
		Tooltip: "External Labels/tags defined for an image. \n Example:\n \"prod\" in imageLabels",
	},
	{
		Label:   string(GitCommitDetails),
		Type:    "map",
		Tooltip: "Commit details used to build the image. \n gitCommitDetails = {\n  'repo_url':{\n     'commitMessage': string \n     'branch':string\n  }\n} \nExample:\n gitCommitDetails['github.com/repo'].branch=='main'",
	},
}<|MERGE_RESOLUTION|>--- conflicted
+++ resolved
@@ -256,20 +256,13 @@
 type ParamValuesType string
 
 const (
-<<<<<<< HEAD
 	ParamTypeString           ParamValuesType = "string"
 	ParamTypeObject           ParamValuesType = "object"
 	ParamTypeInteger          ParamValuesType = "integer"
 	ParamTypeList             ParamValuesType = "list"
+	ParamTypeBool             ParamValuesType = "bool"
 	ParamTypeCommitDetails    ParamValuesType = "CommitDetails"
 	ParamTypeCommitDetailsMap ParamValuesType = "commitDetailsMap"
-=======
-	ParamTypeString  ParamValuesType = "string"
-	ParamTypeObject  ParamValuesType = "object"
-	ParamTypeInteger ParamValuesType = "integer"
-	ParamTypeBool    ParamValuesType = "bool"
-	ParamTypeList    ParamValuesType = "list"
->>>>>>> 6ab57e3a
 )
 
 type ParamName string
@@ -279,6 +272,8 @@
 const ContainerImageTag ParamName = "containerImageTag"
 const ImageLabels ParamName = "imageLabels"
 const GitCommitDetails ParamName = "gitCommitDetails"
+const Severity ParamName = "severity"
+const PolicyPermission ParamName = "policyPermission"
 
 type ExpressionParam struct {
 	ParamName ParamName       `json:"paramName"`
