package deployment

import (
	"encoding/json"
	"fmt"
	"github.com/devtron-labs/devtron/pkg/deployment/manifest/deploymentTemplate/chartRef"
	"github.com/devtron-labs/devtron/pkg/deployment/manifest/deploymentTemplate/chartRef/bean"
	"io/ioutil"
	"net/http"
	"os"
	"path/filepath"
	"strconv"
	"strings"
	"time"

	"github.com/devtron-labs/devtron/api/restHandler/common"
	"github.com/devtron-labs/devtron/pkg/auth/authorisation/casbin"
	"github.com/devtron-labs/devtron/pkg/auth/user"
	"github.com/devtron-labs/devtron/pkg/chart"
	"github.com/devtron-labs/devtron/pkg/sql"
	"github.com/gorilla/mux"
	"github.com/juju/errors"
	"go.uber.org/zap"
)

type DeploymentConfigRestHandler interface {
	CreateChartFromFile(w http.ResponseWriter, r *http.Request)
	SaveChart(w http.ResponseWriter, r *http.Request)
	DownloadChart(w http.ResponseWriter, r *http.Request)
	GetUploadedCharts(w http.ResponseWriter, r *http.Request)
}

type DeploymentConfigRestHandlerImpl struct {
	Logger          *zap.SugaredLogger
	userAuthService user.UserService
	enforcer        casbin.Enforcer
	chartService    chart.ChartService
	chartRefService chartRef.ChartRefService
}

type DeploymentChartInfo struct {
	ChartName    string `json:"chartName"`
	ChartVersion string `json:"chartVersion"`
	Description  string `json:"description"`
	FileId       string `json:"fileId"`
	Action       string `json:"action"`
	Message      string `json:"message"`
}

func NewDeploymentConfigRestHandlerImpl(Logger *zap.SugaredLogger, userAuthService user.UserService, enforcer casbin.Enforcer,
	chartService chart.ChartService, chartRefService chartRef.ChartRefService) *DeploymentConfigRestHandlerImpl {
	return &DeploymentConfigRestHandlerImpl{
		Logger:          Logger,
		userAuthService: userAuthService,
		enforcer:        enforcer,
		chartService:    chartService,
		chartRefService: chartRefService,
	}
}

func (handler *DeploymentConfigRestHandlerImpl) CreateChartFromFile(w http.ResponseWriter, r *http.Request) {
	userId, err := handler.userAuthService.GetLoggedInUser(r)
	if userId == 0 || err != nil {
		common.WriteJsonResp(w, err, nil, http.StatusUnauthorized)
		return
	}

	token := r.Header.Get("token")
	if ok := handler.enforcer.Enforce(token, casbin.ResourceGlobal, casbin.ActionUpdate, "*"); !ok {
		common.WriteJsonResp(w, errors.New("unauthorized"), nil, http.StatusForbidden)
		return
	}

	file, fileHeader, err := r.FormFile("BinaryFile")
	if err != nil {
		handler.Logger.Errorw("request err, File parsing error", "err", err, "payload", file)
		common.WriteJsonResp(w, err, nil, http.StatusBadRequest)
		return
	}

	if err := r.ParseForm(); err != nil {
		handler.Logger.Errorw("request err, Corrupted form data", "err", err, "payload", file)
		common.WriteJsonResp(w, err, nil, http.StatusBadRequest)
		return
	}

	err = handler.chartRefService.ValidateCustomChartUploadedFileFormat(fileHeader.Filename)
	if err != nil {
		handler.Logger.Errorw("request err, Unsupported format", "err", err, "payload", file)
		common.WriteJsonResp(w, errors.New("Unsupported format file is uploaded, please upload file with .tgz extension"), nil, http.StatusBadRequest)
		return
	}

	fileBytes, err := ioutil.ReadAll(file)
	if err != nil {
		handler.Logger.Errorw("request err, File parsing error", "err", err, "payload", file)
		common.WriteJsonResp(w, err, nil, http.StatusBadRequest)
		return
	}

<<<<<<< HEAD
	chartInfo, err := handler.chartRefService.ExtractChartIfMissing(fileBytes, chartRepoRepository.RefChartDirPath, "")
=======
	chartInfo, err := handler.chartRefService.ExtractChartIfMissing(fileBytes, bean.RefChartDirPath, "")
>>>>>>> c905e786

	if err != nil {
		if chartInfo != nil && chartInfo.TemporaryFolder != "" {
			err1 := os.RemoveAll(chartInfo.TemporaryFolder)
			if err1 != nil {
				handler.Logger.Errorw("error in deleting temp dir ", "err", err1)
			}
		}
<<<<<<< HEAD
		if err.Error() == bean.CHART_ALREADY_EXISTS_INTERNAL_ERROR || err.Error() == bean.CHART_NAME_RESERVED_INTERNAL_ERROR {
=======
		if err.Error() == bean.ChartAlreadyExistsInternalError || err.Error() == bean.ChartNameReservedInternalError {
>>>>>>> c905e786
			common.WriteJsonResp(w, err, nil, http.StatusBadRequest)
			return
		}
		common.WriteJsonResp(w, fmt.Errorf(err.Error()), nil, http.StatusBadRequest)
		return
	}

	chartRefs := &bean.CustomChartRefDto{
		Name:             chartInfo.ChartName,
		Version:          chartInfo.ChartVersion,
		Location:         chartInfo.ChartLocation,
		Active:           true,
		Default:          false,
		ChartData:        fileBytes,
		ChartDescription: chartInfo.Description,
		UserUploaded:     true,
		AuditLog: sql.AuditLog{
			CreatedBy: userId,
			CreatedOn: time.Now(),
			UpdatedOn: time.Now(),
			UpdatedBy: userId,
		},
	}

	chartsJson, _ := json.Marshal(chartRefs)
	err = ioutil.WriteFile(filepath.Join(chartInfo.TemporaryFolder, "output.json"), chartsJson, 0644)
	if err != nil {
		common.WriteJsonResp(w, fmt.Errorf(err.Error()), nil, http.StatusInternalServerError)
		return
	}

	pathList := strings.Split(chartInfo.TemporaryFolder, "/")
	chartData := &DeploymentChartInfo{
		ChartName:    chartInfo.ChartName,
		ChartVersion: chartInfo.ChartVersion,
		Description:  chartInfo.Description,
		FileId:       pathList[len(pathList)-1],
		Message:      chartInfo.Message,
	}

	common.WriteJsonResp(w, err, chartData, http.StatusOK)
	return
}

func (handler *DeploymentConfigRestHandlerImpl) SaveChart(w http.ResponseWriter, r *http.Request) {
	decoder := json.NewDecoder(r.Body)
	userId, err := handler.userAuthService.GetLoggedInUser(r)
	if userId == 0 || err != nil {
		common.WriteJsonResp(w, err, nil, http.StatusUnauthorized)
		return
	}

	token := r.Header.Get("token")
	if ok := handler.enforcer.Enforce(token, casbin.ResourceGlobal, casbin.ActionDelete, "*"); !ok {
		common.WriteJsonResp(w, errors.New("unauthorized"), nil, http.StatusForbidden)
		return
	}

	var request DeploymentChartInfo
	err = decoder.Decode(&request)
	if err != nil {
		handler.Logger.Errorw("decode err", "err", err)
		common.WriteJsonResp(w, err, nil, http.StatusBadRequest)
		return
	}

<<<<<<< HEAD
	location := filepath.Join(chartRepoRepository.RefChartDirPath, request.FileId)
=======
	location := filepath.Join(bean.RefChartDirPath, request.FileId)
>>>>>>> c905e786
	if request.Action == "Save" {
		file, err := ioutil.ReadFile(filepath.Join(location, "output.json"))
		if err != nil {
			handler.Logger.Errorw("Error reading output.json", "err", err)
			common.WriteJsonResp(w, err, nil, http.StatusBadRequest)
			return
		}
		customChartRefDto := &bean.CustomChartRefDto{}
		err = json.Unmarshal(file, &customChartRefDto)
		if err != nil {
			handler.Logger.Errorw("unmarshall err", "err", err)
			common.WriteJsonResp(w, err, nil, http.StatusBadRequest)
			return
		}
		customChartRefDto.ChartDescription = request.Description
		err = handler.chartRefService.SaveCustomChart(customChartRefDto)
		if err != nil {
			handler.Logger.Errorw("error in saving Chart", "err", err, "request", customChartRefDto)
			common.WriteJsonResp(w, err, "Chart couldn't be saved", http.StatusInternalServerError)
			return
		}
	}

	if location != "" {
		err = os.RemoveAll(location)
		if err != nil {
			handler.Logger.Errorw("error in deleting temp dir ", "err", err)
		}
	}

	common.WriteJsonResp(w, err, "Processed successfully", http.StatusOK)
	return

}

func (handler *DeploymentConfigRestHandlerImpl) DownloadChart(w http.ResponseWriter, r *http.Request) {
	userId, err := handler.userAuthService.GetLoggedInUser(r)
	if userId == 0 || err != nil {
		common.WriteJsonResp(w, err, nil, http.StatusUnauthorized)
		return
	}

	token := r.Header.Get("token")
	if ok := handler.enforcer.Enforce(token, casbin.ResourceGlobal, casbin.ActionUpdate, "*"); !ok {
		common.WriteJsonResp(w, errors.New("unauthorized"), nil, http.StatusForbidden)
		return
	}

	vars := mux.Vars(r)
	chartRefId, err := strconv.Atoi(vars["chartRefId"])
	if err != nil {
		handler.Logger.Errorw("error in parsing chartRefId", "chartRefId", chartRefId, "err", err)
		common.WriteJsonResp(w, fmt.Errorf("error in parsing chartRefId : %s must be integer", chartRefId), nil, http.StatusBadRequest)
		return
	}
<<<<<<< HEAD
	manifestByteArr, err := handler.chartRefService.GetCustomChartInBytes(chartRefId)
=======
	manifestByteArr, err := handler.chartRefService.GetChartInBytes(chartRefId)
>>>>>>> c905e786
	if err != nil {
		handler.Logger.Errorw("error in converting chart to bytes", "err", err)
		common.WriteJsonResp(w, err, nil, http.StatusInternalServerError)
		return
	}
	common.WriteOctetStreamResp(w, r, manifestByteArr, "")
	return
}

func (handler *DeploymentConfigRestHandlerImpl) GetUploadedCharts(w http.ResponseWriter, r *http.Request) {

	userId, err := handler.userAuthService.GetLoggedInUser(r)
	if userId == 0 || err != nil {
		common.WriteJsonResp(w, err, nil, http.StatusUnauthorized)
		return
	}

	token := r.Header.Get("token")
	if ok := handler.enforcer.Enforce(token, casbin.ResourceGlobal, casbin.ActionDelete, "*"); !ok {
		common.WriteJsonResp(w, errors.New("unauthorized"), nil, http.StatusForbidden)
		return
	}

	charts, err := handler.chartRefService.FetchCustomChartsInfo()
	if err != nil {
		common.WriteJsonResp(w, err, nil, http.StatusInternalServerError)
		return
	}

	common.WriteJsonResp(w, nil, charts, http.StatusOK)
	return
}<|MERGE_RESOLUTION|>--- conflicted
+++ resolved
@@ -98,11 +98,7 @@
 		return
 	}
 
-<<<<<<< HEAD
-	chartInfo, err := handler.chartRefService.ExtractChartIfMissing(fileBytes, chartRepoRepository.RefChartDirPath, "")
-=======
 	chartInfo, err := handler.chartRefService.ExtractChartIfMissing(fileBytes, bean.RefChartDirPath, "")
->>>>>>> c905e786
 
 	if err != nil {
 		if chartInfo != nil && chartInfo.TemporaryFolder != "" {
@@ -111,11 +107,7 @@
 				handler.Logger.Errorw("error in deleting temp dir ", "err", err1)
 			}
 		}
-<<<<<<< HEAD
-		if err.Error() == bean.CHART_ALREADY_EXISTS_INTERNAL_ERROR || err.Error() == bean.CHART_NAME_RESERVED_INTERNAL_ERROR {
-=======
 		if err.Error() == bean.ChartAlreadyExistsInternalError || err.Error() == bean.ChartNameReservedInternalError {
->>>>>>> c905e786
 			common.WriteJsonResp(w, err, nil, http.StatusBadRequest)
 			return
 		}
@@ -182,11 +174,7 @@
 		return
 	}
 
-<<<<<<< HEAD
-	location := filepath.Join(chartRepoRepository.RefChartDirPath, request.FileId)
-=======
 	location := filepath.Join(bean.RefChartDirPath, request.FileId)
->>>>>>> c905e786
 	if request.Action == "Save" {
 		file, err := ioutil.ReadFile(filepath.Join(location, "output.json"))
 		if err != nil {
@@ -242,11 +230,7 @@
 		common.WriteJsonResp(w, fmt.Errorf("error in parsing chartRefId : %s must be integer", chartRefId), nil, http.StatusBadRequest)
 		return
 	}
-<<<<<<< HEAD
-	manifestByteArr, err := handler.chartRefService.GetCustomChartInBytes(chartRefId)
-=======
 	manifestByteArr, err := handler.chartRefService.GetChartInBytes(chartRefId)
->>>>>>> c905e786
 	if err != nil {
 		handler.Logger.Errorw("error in converting chart to bytes", "err", err)
 		common.WriteJsonResp(w, err, nil, http.StatusInternalServerError)
