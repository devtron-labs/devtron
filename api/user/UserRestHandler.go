/*
 * Copyright (c) 2020 Devtron Labs
 *
 * Licensed under the Apache License, Version 2.0 (the "License");
 * you may not use this file except in compliance with the License.
 * You may obtain a copy of the License at
 *
 *    http://www.apache.org/licenses/LICENSE-2.0
 *
 * Unless required by applicable law or agreed to in writing, software
 * distributed under the License is distributed on an "AS IS" BASIS,
 * WITHOUT WARRANTIES OR CONDITIONS OF ANY KIND, either express or implied.
 * See the License for the specific language governing permissions and
 * limitations under the License.
 *
 */

package user

import (
	"encoding/json"
	"errors"
	"fmt"
	"github.com/devtron-labs/devtron/api/restHandler/common"
	bean2 "github.com/devtron-labs/devtron/pkg/user/bean"
	"github.com/devtron-labs/devtron/pkg/user/casbin"
	"net/http"
	"strconv"
	"strings"

	"github.com/devtron-labs/devtron/api/bean"
	"github.com/devtron-labs/devtron/internal/util"
	"github.com/devtron-labs/devtron/pkg/user"
	"github.com/devtron-labs/devtron/util/response"
	"github.com/go-pg/pg"
	"github.com/gorilla/mux"
	"go.uber.org/zap"
	"gopkg.in/go-playground/validator.v9"
)

type UserRestHandler interface {
	CreateUser(w http.ResponseWriter, r *http.Request)
	UpdateUser(w http.ResponseWriter, r *http.Request)
	GetById(w http.ResponseWriter, r *http.Request)
	GetAll(w http.ResponseWriter, r *http.Request)
	DeleteUser(w http.ResponseWriter, r *http.Request)
	GetAllDetailedUsers(w http.ResponseWriter, r *http.Request)
	FetchRoleGroupById(w http.ResponseWriter, r *http.Request)
	CreateRoleGroup(w http.ResponseWriter, r *http.Request)
	UpdateRoleGroup(w http.ResponseWriter, r *http.Request)
	FetchRoleGroups(w http.ResponseWriter, r *http.Request)
	FetchDetailedRoleGroups(w http.ResponseWriter, r *http.Request)
	FetchRoleGroupsByName(w http.ResponseWriter, r *http.Request)
	DeleteRoleGroup(w http.ResponseWriter, r *http.Request)
	CheckUserRoles(w http.ResponseWriter, r *http.Request)
	SyncOrchestratorToCasbin(w http.ResponseWriter, r *http.Request)
	UpdateTriggerPolicyForTerminalAccess(w http.ResponseWriter, r *http.Request)
	GetRoleCacheDump(w http.ResponseWriter, r *http.Request)
	InvalidateRoleCache(w http.ResponseWriter, r *http.Request)
}

type userNamePassword struct {
	Username string `json:"username" validate:"required"`
	Password string `json:"password" validate:"required,min=6"`
}

type UserRestHandlerImpl struct {
	userService       user.UserService
	validator         *validator.Validate
	logger            *zap.SugaredLogger
	enforcer          casbin.Enforcer
	roleGroupService  user.RoleGroupService
	userCommonService user.UserCommonService
}

func NewUserRestHandlerImpl(userService user.UserService, validator *validator.Validate,
	logger *zap.SugaredLogger, enforcer casbin.Enforcer, roleGroupService user.RoleGroupService,
	userCommonService user.UserCommonService) *UserRestHandlerImpl {
	userAuthHandler := &UserRestHandlerImpl{
		userService:       userService,
		validator:         validator,
		logger:            logger,
		enforcer:          enforcer,
		roleGroupService:  roleGroupService,
		userCommonService: userCommonService,
	}
	return userAuthHandler
}

func (handler UserRestHandlerImpl) CreateUser(w http.ResponseWriter, r *http.Request) {
	decoder := json.NewDecoder(r.Body)
	userId, err := handler.userService.GetLoggedInUser(r)
	if userId == 0 || err != nil {
		common.WriteJsonResp(w, err, "Unauthorized User", http.StatusUnauthorized)
		return
	}
	var userInfo bean.UserInfo
	err = decoder.Decode(&userInfo)
	if err != nil {
		handler.logger.Errorw("request err, CreateUser", "err", err, "payload", userInfo)
		common.WriteJsonResp(w, err, nil, http.StatusBadRequest)
		return
	}
	userInfo.UserId = userId
	handler.logger.Infow("request payload, CreateUser", "payload", userInfo)

	// RBAC enforcer applying
	token := r.Header.Get("token")
	isActionUserSuperAdmin := false
	if ok := handler.enforcer.Enforce(token, casbin.ResourceGlobal, casbin.ActionGet, "*"); ok {
		isActionUserSuperAdmin = true
	}
	if userInfo.RoleFilters != nil && len(userInfo.RoleFilters) > 0 {
		for _, filter := range userInfo.RoleFilters {
			if filter.AccessType == bean.APP_ACCESS_TYPE_HELM && !isActionUserSuperAdmin {
				response.WriteResponse(http.StatusForbidden, "FORBIDDEN", w, errors.New("unauthorized"))
				return
			}
			if len(filter.Team) > 0 {
				if ok := handler.enforcer.Enforce(token, casbin.ResourceUser, casbin.ActionCreate, strings.ToLower(filter.Team)); !ok {
					response.WriteResponse(http.StatusForbidden, "FORBIDDEN", w, errors.New("unauthorized"))
					return
				}
			}
			if filter.Entity == bean.CLUSTER_ENTITIY {
				if ok := handler.userCommonService.CheckRbacForClusterEntity(filter.Cluster, filter.Namespace, filter.Group, filter.Kind, filter.Resource, token, handler.CheckManagerAuth); !ok {
					response.WriteResponse(http.StatusForbidden, "FORBIDDEN", w, errors.New("unauthorized"))
					return
				}
			}
		}
	} else {
		if ok := handler.enforcer.Enforce(token, casbin.ResourceUser, casbin.ActionCreate, "*"); !ok {
			response.WriteResponse(http.StatusForbidden, "FORBIDDEN", w, errors.New("unauthorized"))
			return
		}
	}

	// auth check inside groups
	if len(userInfo.Groups) > 0 {
		groupRoles, err := handler.roleGroupService.FetchRolesForGroups(userInfo.Groups)
		if err != nil && err != pg.ErrNoRows {
			handler.logger.Errorw("service err, UpdateUser", "err", err, "payload", userInfo)
			common.WriteJsonResp(w, err, "", http.StatusInternalServerError)
			return
		}

		if len(groupRoles) > 0 {
			for _, groupRole := range groupRoles {
				if groupRole.AccessType == bean.APP_ACCESS_TYPE_HELM && !isActionUserSuperAdmin {
					response.WriteResponse(http.StatusForbidden, "FORBIDDEN", w, errors.New("unauthorized"))
					return
				}
				if len(groupRole.Team) > 0 {
					if ok := handler.enforcer.Enforce(token, casbin.ResourceUser, casbin.ActionCreate, strings.ToLower(groupRole.Team)); !ok {
						response.WriteResponse(http.StatusForbidden, "FORBIDDEN", w, errors.New("unauthorized"))
						return
					}
				}
			}
		} else {
			if ok := handler.enforcer.Enforce(token, casbin.ResourceUser, casbin.ActionCreate, "*"); !ok {
				response.WriteResponse(http.StatusForbidden, "FORBIDDEN", w, errors.New("unauthorized"))
				return
			}
		}
	}
	//RBAC enforcer Ends

	handler.logger.Infow("request payload, CreateUser ", "payload", userInfo)
	err = handler.validator.Struct(userInfo)
	if err != nil {
		handler.logger.Errorw("validation err, CreateUser", "err", err, "payload", userInfo)
		common.WriteJsonResp(w, err, nil, http.StatusBadRequest)
		return
	}

	res, err := handler.userService.CreateUser(&userInfo, token, handler.CheckManagerAuth)
	if err != nil {
		handler.logger.Errorw("service err, CreateUser", "err", err, "payload", userInfo)
		if _, ok := err.(*util.ApiError); ok {
			common.WriteJsonResp(w, err, "User Creation Failed", http.StatusOK)
		} else {
			handler.logger.Errorw("error on creating new user", "err", err)
			common.WriteJsonResp(w, err, "", http.StatusInternalServerError)
		}
		return
	}

	common.WriteJsonResp(w, err, res, http.StatusOK)
}

func (handler UserRestHandlerImpl) UpdateUser(w http.ResponseWriter, r *http.Request) {
	decoder := json.NewDecoder(r.Body)
	userId, err := handler.userService.GetLoggedInUser(r)
	if userId == 0 || err != nil {
		common.WriteJsonResp(w, err, "Unauthorized User", http.StatusUnauthorized)
		return
	}
	var userInfo bean.UserInfo
	err = decoder.Decode(&userInfo)
	if err != nil {
		handler.logger.Errorw("request err, UpdateUser", "err", err, "payload", userInfo)
		common.WriteJsonResp(w, err, nil, http.StatusBadRequest)
		return
	}
	userInfo.UserId = userId
	handler.logger.Infow("request payload, UpdateUser", "payload", userInfo)

	// RBAC enforcer applying
	token := r.Header.Get("token")

	if userInfo.EmailId == "admin" {
		userInfo.EmailId = "admin@github.com/devtron-labs"
	}
	err = handler.validator.Struct(userInfo)
	if err != nil {
		handler.logger.Errorw("validation err, UpdateUser", "err", err, "payload", userInfo)
		common.WriteJsonResp(w, err, nil, http.StatusBadRequest)
		return
	}

	if userInfo.EmailId == "admin@github.com/devtron-labs" {
		userInfo.EmailId = "admin"
	}

	res, rolesChanged, groupsModified, restrictedGroups, err := handler.userService.UpdateUser(&userInfo, token, handler.CheckManagerAuth)

	if err != nil {
		handler.logger.Errorw("service err, UpdateUser", "err", err, "payload", userInfo)
		common.WriteJsonResp(w, err, "", http.StatusInternalServerError)
		return
	}

	if len(restrictedGroups) == 0 {
		common.WriteJsonResp(w, err, res, http.StatusOK)
	} else {
		groups := strings.Join(restrictedGroups, ", ")

		if rolesChanged || groupsModified {
			// warning
			message := fmt.Errorf("User permissions updated partially. Group(s): " + groups + " could not be added/removed. You do not have manager permission for some or all projects in these groups.")
			common.WriteJsonResp(w, message, nil, http.StatusExpectationFailed)

		} else {
			//error
			message := fmt.Errorf("Permission could not be added/removed: You do not have manager permission for some or all projects in group(s): " + groups + ".")
			common.WriteJsonResp(w, message, nil, http.StatusBadRequest)
		}
	}

}

func (handler UserRestHandlerImpl) GetById(w http.ResponseWriter, r *http.Request) {
	userId, err := handler.userService.GetLoggedInUser(r)
	if userId == 0 || err != nil {
		common.WriteJsonResp(w, err, "Unauthorized User", http.StatusUnauthorized)
		return
	}
	vars := mux.Vars(r)
	/* #nosec */
	id, err := strconv.Atoi(vars["id"])
	if err != nil {
		handler.logger.Errorw("request err, GetById", "err", err, "id", id)
		common.WriteJsonResp(w, err, nil, http.StatusBadRequest)
		return
	}
	res, err := handler.userService.GetById(int32(id))
	if err != nil {
		handler.logger.Errorw("service err, GetById", "err", err, "id", id)
		common.WriteJsonResp(w, err, "Failed to get by id", http.StatusInternalServerError)
		return
	}

	token := r.Header.Get("token")
	// NOTE: if no role assigned, user will be visible to all manager.
	// RBAC enforcer applying
	filteredRoleFilter := make([]bean.RoleFilter, 0)
	if res.RoleFilters != nil && len(res.RoleFilters) > 0 {
		for _, filter := range res.RoleFilters {
			authPass := true
			if len(filter.Team) > 0 {
				if ok := handler.enforcer.Enforce(token, casbin.ResourceUser, casbin.ActionGet, strings.ToLower(filter.Team)); !ok {
					authPass = false
				}
			}
			if filter.Entity == bean.CLUSTER_ENTITIY {
				if ok := handler.userCommonService.CheckRbacForClusterEntity(filter.Cluster, filter.Namespace, filter.Group, filter.Kind, filter.Resource, token, handler.CheckManagerAuth); !ok {
					authPass = false
				}
			}
			if authPass {
				filteredRoleFilter = append(filteredRoleFilter, filter)
			}
		}
	}
	for index, roleFilter := range filteredRoleFilter {
		if roleFilter.Entity == "" {
			filteredRoleFilter[index].Entity = bean2.ENTITY_APPS
		}
		if roleFilter.Entity == bean2.ENTITY_APPS && roleFilter.AccessType == "" {
			filteredRoleFilter[index].AccessType = bean2.DEVTRON_APP
		}
	}
	res.RoleFilters = filteredRoleFilter
	//RBAC enforcer Ends

	common.WriteJsonResp(w, err, res, http.StatusOK)
}

func (handler UserRestHandlerImpl) GetAll(w http.ResponseWriter, r *http.Request) {
	userId, err := handler.userService.GetLoggedInUser(r)
	if userId == 0 || err != nil {
		common.WriteJsonResp(w, err, "Unauthorized User", http.StatusUnauthorized)
		return
	}

	// RBAC enforcer applying
	token := r.Header.Get("token")
	isAuthorised := false
	//checking superAdmin access
	isAuthorised, err = handler.userService.IsSuperAdmin(int(userId))
	if err != nil {
		handler.logger.Errorw("error in checking superAdmin access of user", "err", err)
		common.WriteJsonResp(w, err, "", http.StatusInternalServerError)
		return
	}
	if !isAuthorised {
		user, err := handler.userService.GetById(userId)
		if err != nil {
			handler.logger.Errorw("error in getting user by id", "err", err)
			common.WriteJsonResp(w, err, "", http.StatusInternalServerError)
			return
		}
		var roleFilters []bean.RoleFilter
		if len(user.Groups) > 0 {
			groupRoleFilters, err := handler.userService.GetRoleFiltersByGroupNames(user.Groups)
			if err != nil {
				handler.logger.Errorw("Error in getting role filters by group names", "err", err, "groupNames", user.Groups)
				common.WriteJsonResp(w, err, "", http.StatusInternalServerError)
				return
			}
			if len(groupRoleFilters) > 0 {
				roleFilters = append(roleFilters, groupRoleFilters...)
			}
		}
		if user.RoleFilters != nil && len(user.RoleFilters) > 0 {
			roleFilters = append(roleFilters, user.RoleFilters...)
		}
		if len(roleFilters) > 0 {
			for _, filter := range roleFilters {
				if len(filter.Team) > 0 {
					if ok := handler.enforcer.Enforce(token, casbin.ResourceUser, casbin.ActionGet, strings.ToLower(filter.Team)); ok {
						isAuthorised = true
						break
					}
				}
				if filter.Entity == bean.CLUSTER_ENTITIY {
					if ok := handler.userCommonService.CheckRbacForClusterEntity(filter.Cluster, filter.Namespace, filter.Group, filter.Kind, filter.Resource, token, handler.CheckManagerAuth); ok {
						isAuthorised = true
						break
					}
				}
			}
		}
	}
	if !isAuthorised {
		common.WriteJsonResp(w, errors.New("unauthorized"), nil, http.StatusForbidden)
		return
	}
	res, err := handler.userService.GetAll()
	if err != nil {
		handler.logger.Errorw("service err, GetAll", "err", err)
		common.WriteJsonResp(w, err, "Failed to Get", http.StatusInternalServerError)
		return
	}

	common.WriteJsonResp(w, err, res, http.StatusOK)
}

func (handler UserRestHandlerImpl) GetAllDetailedUsers(w http.ResponseWriter, r *http.Request) {
	userId, err := handler.userService.GetLoggedInUser(r)
	if userId == 0 || err != nil {
		common.WriteJsonResp(w, err, "Unauthorized User", http.StatusUnauthorized)
		return
	}

	token := r.Header.Get("token")
	isActionUserSuperAdmin := false
	if ok := handler.enforcer.Enforce(token, casbin.ResourceGlobal, casbin.ActionGet, "*"); ok {
		isActionUserSuperAdmin = true
	}
	if !isActionUserSuperAdmin {
		common.WriteJsonResp(w, errors.New("unauthorized"), nil, http.StatusForbidden)
		return
	}
	res, err := handler.userService.GetAllDetailedUsers()
	if err != nil {
		handler.logger.Errorw("service err, GetAllDetailedUsers", "err", err)
		common.WriteJsonResp(w, err, "Failed to Get", http.StatusInternalServerError)
		return
	}

	common.WriteJsonResp(w, err, res, http.StatusOK)
}

func (handler UserRestHandlerImpl) DeleteUser(w http.ResponseWriter, r *http.Request) {
	userId, err := handler.userService.GetLoggedInUser(r)
	if userId == 0 || err != nil {
		common.WriteJsonResp(w, err, "Unauthorized User", http.StatusUnauthorized)
		return
	}
	vars := mux.Vars(r)
	/* #nosec */
	id, err := strconv.Atoi(vars["id"])
	if err != nil {
		handler.logger.Errorw("request err, DeleteUser", "err", err, "id", id)
		common.WriteJsonResp(w, err, nil, http.StatusBadRequest)
		return
	}
	handler.logger.Infow("request payload, DeleteUser", "err", err, "id", id)
	user, err := handler.userService.GetById(int32(id))
	if err != nil {
		common.WriteJsonResp(w, err, "", http.StatusInternalServerError)
		return
	}

	// RBAC enforcer applying
	token := r.Header.Get("token")
	isActionUserSuperAdmin := false
	if ok := handler.enforcer.Enforce(token, casbin.ResourceGlobal, casbin.ActionGet, "*"); ok {
		isActionUserSuperAdmin = true
	}
	if user.RoleFilters != nil && len(user.RoleFilters) > 0 {
		for _, filter := range user.RoleFilters {
			if filter.AccessType == bean.APP_ACCESS_TYPE_HELM && !isActionUserSuperAdmin {
				common.WriteJsonResp(w, errors.New("unauthorized"), nil, http.StatusForbidden)
				return
			}
			if len(filter.Team) > 0 {
				if ok := handler.enforcer.Enforce(token, casbin.ResourceUser, casbin.ActionDelete, strings.ToLower(filter.Team)); !ok {
					common.WriteJsonResp(w, errors.New("unauthorized"), nil, http.StatusForbidden)
					return
				}
			}
			if filter.Entity == bean.CLUSTER_ENTITIY {
				if ok := handler.userCommonService.CheckRbacForClusterEntity(filter.Cluster, filter.Namespace, filter.Group, filter.Kind, filter.Resource, token, handler.CheckManagerAuth); !ok {
					common.WriteJsonResp(w, errors.New("unauthorized"), nil, http.StatusForbidden)
					return
				}
			}
		}
	} else {
		if ok := handler.enforcer.Enforce(token, casbin.ResourceUser, casbin.ActionDelete, ""); !ok {
			common.WriteJsonResp(w, errors.New("unauthorized"), nil, http.StatusForbidden)
			return
		}
	}
	//RBAC enforcer Ends

	res, err := handler.userService.DeleteUser(user)
	if err != nil {
		handler.logger.Errorw("service err, DeleteUser", "err", err, "id", id)
		common.WriteJsonResp(w, err, "", http.StatusInternalServerError)
		return
	}

	common.WriteJsonResp(w, err, res, http.StatusOK)
}

func (handler UserRestHandlerImpl) FetchRoleGroupById(w http.ResponseWriter, r *http.Request) {
	vars := mux.Vars(r)
	/* #nosec */
	id, err := strconv.Atoi(vars["id"])
	if err != nil {
		handler.logger.Errorw("request err, FetchRoleGroupById", "err", err, "id", id)
		common.WriteJsonResp(w, err, nil, http.StatusBadRequest)
		return
	}
	res, err := handler.roleGroupService.FetchRoleGroupsById(int32(id))
	if err != nil {
		handler.logger.Errorw("service err, FetchRoleGroupById", "err", err, "id", id)
		common.WriteJsonResp(w, err, "Failed to get by id", http.StatusInternalServerError)
		return
	}

	// NOTE: if no role assigned, user will be visible to all manager.
	// RBAC enforcer applying
	token := r.Header.Get("token")
	filteredRoleFilter := make([]bean.RoleFilter, 0)
	if res.RoleFilters != nil && len(res.RoleFilters) > 0 {
		for _, filter := range res.RoleFilters {
			authPass := true
			if len(filter.Team) > 0 {
				if ok := handler.enforcer.Enforce(token, casbin.ResourceUser, casbin.ActionGet, strings.ToLower(filter.Team)); !ok {
					authPass = false
				}
			}
			if filter.Entity == bean.CLUSTER_ENTITIY {
				if isValidAuth := handler.userCommonService.CheckRbacForClusterEntity(filter.Cluster, filter.Namespace, filter.Group, filter.Kind, filter.Resource, token, handler.CheckManagerAuth); !isValidAuth {
					authPass = false
				}
			}
			if authPass {
				filteredRoleFilter = append(filteredRoleFilter, filter)
			}
		}
	}
<<<<<<< HEAD
	for _, roleFilter := range filteredRoleFilter {
		if roleFilter.Entity == "" {
			roleFilter.Entity = "apps"
		}
		if roleFilter.Entity == "apps" && roleFilter.AccessType == "" {
			roleFilter.AccessType = "devtron-app"
=======
	for index, roleFilter := range filteredRoleFilter {
		if roleFilter.Entity == "" {
			filteredRoleFilter[index].Entity = bean2.ENTITY_APPS
		}
		if roleFilter.Entity == bean2.ENTITY_APPS && roleFilter.AccessType == "" {
			filteredRoleFilter[index].AccessType = bean2.DEVTRON_APP
>>>>>>> 21b6ef94
		}
	}

	res.RoleFilters = filteredRoleFilter
	//RBAC enforcer Ends

	common.WriteJsonResp(w, err, res, http.StatusOK)
}

func (handler UserRestHandlerImpl) CreateRoleGroup(w http.ResponseWriter, r *http.Request) {
	decoder := json.NewDecoder(r.Body)
	userId, err := handler.userService.GetLoggedInUser(r)
	if userId == 0 || err != nil {
		common.WriteJsonResp(w, err, "Unauthorized User", http.StatusUnauthorized)
		return
	}
	var request bean.RoleGroup
	err = decoder.Decode(&request)
	if err != nil {
		handler.logger.Errorw("request err, CreateRoleGroup", "err", err, "payload", request)
		common.WriteJsonResp(w, err, nil, http.StatusBadRequest)
		return
	}
	request.UserId = userId
	handler.logger.Infow("request payload, CreateRoleGroup", "err", err, "payload", request)

	// RBAC enforcer applying
	token := r.Header.Get("token")
	isActionUserSuperAdmin := false
	if ok := handler.enforcer.Enforce(token, casbin.ResourceGlobal, casbin.ActionGet, "*"); ok {
		isActionUserSuperAdmin = true
	}
	if request.RoleFilters != nil && len(request.RoleFilters) > 0 {
		for _, filter := range request.RoleFilters {
			if filter.AccessType == bean.APP_ACCESS_TYPE_HELM && !isActionUserSuperAdmin {
				common.WriteJsonResp(w, errors.New("unauthorized"), nil, http.StatusForbidden)
				return
			}
			if len(filter.Team) > 0 {
				if ok := handler.enforcer.Enforce(token, casbin.ResourceUser, casbin.ActionCreate, strings.ToLower(filter.Team)); !ok {
					common.WriteJsonResp(w, errors.New("unauthorized"), nil, http.StatusForbidden)
					return
				}
			}
			if filter.Entity == bean.CLUSTER_ENTITIY && !isActionUserSuperAdmin {
				if isValidAuth := handler.userCommonService.CheckRbacForClusterEntity(filter.Cluster, filter.Namespace, filter.Group, filter.Kind, filter.Resource, token, handler.CheckManagerAuth); !isValidAuth {
					common.WriteJsonResp(w, errors.New("unauthorized"), nil, http.StatusForbidden)
					return
				}
			}
		}
	} else {
		if ok := handler.enforcer.Enforce(token, casbin.ResourceUser, casbin.ActionCreate, "*"); !ok {
			common.WriteJsonResp(w, errors.New("unauthorized"), nil, http.StatusForbidden)
			return
		}
	}
	//RBAC enforcer Ends
	err = handler.validator.Struct(request)
	if err != nil {
		handler.logger.Errorw("validation err, CreateRoleGroup", "err", err, "payload", request)
		common.WriteJsonResp(w, err, nil, http.StatusBadRequest)
		return
	}

	res, err := handler.roleGroupService.CreateRoleGroup(&request)
	if err != nil {
		handler.logger.Errorw("service err, CreateRoleGroup", "err", err, "payload", request)
		if _, ok := err.(*util.ApiError); ok {
			common.WriteJsonResp(w, err, nil, http.StatusOK)
		} else {
			common.WriteJsonResp(w, err, nil, http.StatusInternalServerError)
		}
		return
	}

	common.WriteJsonResp(w, err, res, http.StatusOK)
}

func (handler UserRestHandlerImpl) UpdateRoleGroup(w http.ResponseWriter, r *http.Request) {
	decoder := json.NewDecoder(r.Body)
	userId, err := handler.userService.GetLoggedInUser(r)
	if userId == 0 || err != nil {
		common.WriteJsonResp(w, err, "Unauthorized User", http.StatusUnauthorized)
		return
	}
	var request bean.RoleGroup
	err = decoder.Decode(&request)
	if err != nil {
		handler.logger.Errorw("request err, UpdateRoleGroup", "err", err, "payload", request)
		common.WriteJsonResp(w, err, nil, http.StatusBadRequest)
		return
	}
	request.UserId = userId
	handler.logger.Infow("request payload, UpdateRoleGroup", "err", err, "payload", request)
	// RBAC enforcer applying
	token := r.Header.Get("token")
	err = handler.validator.Struct(request)
	if err != nil {
		handler.logger.Errorw("validation err, UpdateRoleGroup", "err", err, "payload", request)
		common.WriteJsonResp(w, err, nil, http.StatusBadRequest)
		return
	}
	res, err := handler.roleGroupService.UpdateRoleGroup(&request, token, handler.CheckManagerAuth)
	if err != nil {
		handler.logger.Errorw("service err, UpdateRoleGroup", "err", err, "payload", request)
		common.WriteJsonResp(w, err, "", http.StatusInternalServerError)
		return
	}

	common.WriteJsonResp(w, err, res, http.StatusOK)
}

func (handler UserRestHandlerImpl) FetchRoleGroups(w http.ResponseWriter, r *http.Request) {
	userId, err := handler.userService.GetLoggedInUser(r)
	if userId == 0 || err != nil {
		common.WriteJsonResp(w, err, "Unauthorized User", http.StatusUnauthorized)
		return
	}
	// RBAC enforcer applying
	token := r.Header.Get("token")
	isAuthorised := false
	//checking superAdmin access
	isAuthorised, err = handler.userService.IsSuperAdmin(int(userId))
	if err != nil {
		handler.logger.Errorw("error in checking superAdmin access of user", "err", err)
		common.WriteJsonResp(w, err, "", http.StatusInternalServerError)
		return
	}
	if !isAuthorised {
		user, err := handler.userService.GetById(userId)
		if err != nil {
			handler.logger.Errorw("error in getting user by id", "err", err)
			common.WriteJsonResp(w, err, "", http.StatusInternalServerError)
			return
		}
		var roleFilters []bean.RoleFilter
		if len(user.Groups) > 0 {
			groupRoleFilters, err := handler.userService.GetRoleFiltersByGroupNames(user.Groups)
			if err != nil {
				handler.logger.Errorw("Error in getting role filters by group names", "err", err, "groupNames", user.Groups)
				common.WriteJsonResp(w, err, "", http.StatusInternalServerError)
				return
			}
			if len(groupRoleFilters) > 0 {
				roleFilters = append(roleFilters, groupRoleFilters...)
			}
		}
		if user.RoleFilters != nil && len(user.RoleFilters) > 0 {
			roleFilters = append(roleFilters, user.RoleFilters...)
		}
		if len(roleFilters) > 0 {
			for _, filter := range roleFilters {
				if len(filter.Team) > 0 {
					if ok := handler.enforcer.Enforce(token, casbin.ResourceUser, casbin.ActionGet, strings.ToLower(filter.Team)); ok {
						isAuthorised = true
						break
					}
				}
				if filter.Entity == bean.CLUSTER_ENTITIY {
					if isValidAuth := handler.userCommonService.CheckRbacForClusterEntity(filter.Cluster, filter.Namespace, filter.Group, filter.Kind, filter.Resource, token, handler.CheckManagerAuth); isValidAuth {
						isAuthorised = true
						break
					}
				}

			}
		}
	}
	if !isAuthorised {
		common.WriteJsonResp(w, errors.New("unauthorized"), nil, http.StatusForbidden)
		return
	}
	res, err := handler.roleGroupService.FetchRoleGroups()
	if err != nil {
		handler.logger.Errorw("service err, FetchRoleGroups", "err", err)
		common.WriteJsonResp(w, err, "", http.StatusInternalServerError)
		return
	}
	common.WriteJsonResp(w, err, res, http.StatusOK)
}

func (handler UserRestHandlerImpl) FetchDetailedRoleGroups(w http.ResponseWriter, r *http.Request) {
	userId, err := handler.userService.GetLoggedInUser(r)
	if userId == 0 || err != nil {
		common.WriteJsonResp(w, err, "Unauthorized User", http.StatusUnauthorized)
		return
	}
	token := r.Header.Get("token")
	isActionUserSuperAdmin := false
	if ok := handler.enforcer.Enforce(token, casbin.ResourceGlobal, casbin.ActionGet, "*"); ok {
		isActionUserSuperAdmin = true
	}
	if !isActionUserSuperAdmin {
		common.WriteJsonResp(w, errors.New("unauthorized"), nil, http.StatusForbidden)
		return
	}

	res, err := handler.roleGroupService.FetchDetailedRoleGroups()
	if err != nil {
		handler.logger.Errorw("service err, FetchRoleGroups", "err", err)
		common.WriteJsonResp(w, err, "", http.StatusInternalServerError)
		return
	}
	common.WriteJsonResp(w, err, res, http.StatusOK)
}

func (handler UserRestHandlerImpl) FetchRoleGroupsByName(w http.ResponseWriter, r *http.Request) {
	userId, err := handler.userService.GetLoggedInUser(r)
	if userId == 0 || err != nil {
		common.WriteJsonResp(w, err, "Unauthorized User", http.StatusUnauthorized)
		return
	}
	vars := mux.Vars(r)
	userGroupName := vars["name"]
	res, err := handler.roleGroupService.FetchRoleGroupsByName(userGroupName)
	if err != nil {
		handler.logger.Errorw("service err, FetchRoleGroupsByName", "err", err, "userGroupName", userGroupName)
		common.WriteJsonResp(w, err, "", http.StatusInternalServerError)
		return
	}

	common.WriteJsonResp(w, err, res, http.StatusOK)
}

func (handler UserRestHandlerImpl) DeleteRoleGroup(w http.ResponseWriter, r *http.Request) {
	userId, err := handler.userService.GetLoggedInUser(r)
	if userId == 0 || err != nil {
		common.WriteJsonResp(w, err, "Unauthorized User", http.StatusUnauthorized)
		return
	}
	vars := mux.Vars(r)
	/* #nosec */
	id, err := strconv.Atoi(vars["id"])
	if err != nil {
		handler.logger.Errorw("request err, DeleteRoleGroup", "err", err, "id", id)
		common.WriteJsonResp(w, err, nil, http.StatusBadRequest)
		return
	}
	handler.logger.Infow("request payload, DeleteRoleGroup", "id", id)
	userGroup, err := handler.roleGroupService.FetchRoleGroupsById(int32(id))
	if err != nil {
		handler.logger.Errorw("service err, DeleteRoleGroup", "err", err, "id", id)
		common.WriteJsonResp(w, err, "", http.StatusInternalServerError)
		return
	}

	token := r.Header.Get("token")
	isActionUserSuperAdmin := false
	if ok := handler.enforcer.Enforce(token, casbin.ResourceGlobal, casbin.ActionGet, "*"); ok {
		isActionUserSuperAdmin = true
	}
	if userGroup.RoleFilters != nil && len(userGroup.RoleFilters) > 0 {
		for _, filter := range userGroup.RoleFilters {
			if filter.AccessType == bean.APP_ACCESS_TYPE_HELM && !isActionUserSuperAdmin {
				common.WriteJsonResp(w, errors.New("unauthorized"), nil, http.StatusForbidden)
				return
			}
			if len(filter.Team) > 0 {
				if ok := handler.enforcer.Enforce(token, casbin.ResourceUser, casbin.ActionDelete, strings.ToLower(filter.Team)); !ok {
					common.WriteJsonResp(w, errors.New("unauthorized"), nil, http.StatusForbidden)
					return
				}
			}
			if filter.Entity == bean.CLUSTER_ENTITIY {
				if isValidAuth := handler.userCommonService.CheckRbacForClusterEntity(filter.Cluster, filter.Namespace, filter.Group, filter.Kind, filter.Resource, token, handler.CheckManagerAuth); !isValidAuth {
					common.WriteJsonResp(w, errors.New("unauthorized"), nil, http.StatusForbidden)
					return
				}
			}
		}
	}
	//RBAC enforcer Ends

	res, err := handler.roleGroupService.DeleteRoleGroup(userGroup)
	if err != nil {
		handler.logger.Errorw("service err, DeleteRoleGroup", "err", err, "id", id)
		common.WriteJsonResp(w, err, "", http.StatusInternalServerError)
		return
	}

	common.WriteJsonResp(w, err, res, http.StatusOK)
}

func (handler UserRestHandlerImpl) CheckUserRoles(w http.ResponseWriter, r *http.Request) {
	userId, err := handler.userService.GetLoggedInUser(r)
	if userId == 0 || err != nil {
		common.WriteJsonResp(w, err, "Unauthorized User", http.StatusUnauthorized)
		return
	}
	roles, err := handler.userService.CheckUserRoles(userId)
	if err != nil {
		handler.logger.Errorw("service err, CheckUserRoles", "err", err, "userId", userId)
		common.WriteJsonResp(w, err, nil, http.StatusInternalServerError)
		return
	}

	v := r.URL.Query()

	if v.Has("appName") {
		appName := v.Get("appName")
		result := make(map[string]interface{})
		var isSuperAdmin, isAdmin, isManager, isTrigger bool
		for _, role := range roles {
			if role == bean.SUPERADMIN {
				isSuperAdmin = true
				break
			}
			frags := strings.Split(role, "_")
			n := len(frags)
			if n >= 2 && (frags[n-1] == appName || frags[n-1] == "") {
				isManager = strings.Contains(frags[0], "manager")
				isAdmin = strings.Contains(frags[0], "admin")
				isTrigger = strings.Contains(frags[0], "trigger")
			}
		}
		if isSuperAdmin {
			result["role"] = "SuperAdmin"
		} else if isManager {
			result["role"] = "Manager"
		} else if isAdmin {
			result["role"] = "Admin"
		} else if isTrigger {
			result["role"] = "Trigger"
		} else {
			result["role"] = "View"
		}
		result["roles"] = roles

		common.WriteJsonResp(w, err, result, http.StatusOK)
		return
	}
	result := make(map[string]interface{})
	result["roles"] = roles
	result["superAdmin"] = false
	for _, item := range roles {
		if item == bean.SUPERADMIN {
			result["superAdmin"] = true
		}
	}
	common.WriteJsonResp(w, err, result, http.StatusOK)
}

func (handler UserRestHandlerImpl) SyncOrchestratorToCasbin(w http.ResponseWriter, r *http.Request) {
	userId, err := handler.userService.GetLoggedInUser(r)
	if userId == 0 || err != nil {
		common.WriteJsonResp(w, err, "Unauthorized User", http.StatusUnauthorized)
		return
	}
	user, err := handler.userService.GetById(userId)
	if err != nil {
		handler.logger.Errorw("service err, SyncOrchestratorToCasbin", "err", err, "userId", userId)
		common.WriteJsonResp(w, err, nil, http.StatusInternalServerError)
		return
	}
	if user.EmailId != "admin" {
		common.WriteJsonResp(w, err, nil, http.StatusUnauthorized)
		return
	}
	flag, err := handler.userService.SyncOrchestratorToCasbin()
	if err != nil {
		handler.logger.Errorw("service err, SyncOrchestratorToCasbin", "err", err)
		common.WriteJsonResp(w, err, nil, http.StatusInternalServerError)
		return
	}
	common.WriteJsonResp(w, err, flag, http.StatusOK)
}

func (handler UserRestHandlerImpl) UpdateTriggerPolicyForTerminalAccess(w http.ResponseWriter, r *http.Request) {
	userId, err := handler.userService.GetLoggedInUser(r)
	if userId == 0 || err != nil {
		handler.logger.Errorw("unauthorized user, UpdateTriggerPolicyForTerminalAccess", "userId", userId)
		common.WriteJsonResp(w, err, "Unauthorized User", http.StatusUnauthorized)
		return
	}

	// RBAC enforcer applying
	token := r.Header.Get("token")
	if ok := handler.enforcer.Enforce(token, casbin.ResourceGlobal, casbin.ActionUpdate, "*"); !ok {
		handler.logger.Errorw("unauthorized user, UpdateTriggerPolicyForTerminalAccess", "userId", userId)
		common.WriteJsonResp(w, errors.New("unauthorized"), nil, http.StatusForbidden)
		return
	}
	//RBAC enforcer Ends

	err = handler.userService.UpdateTriggerPolicyForTerminalAccess()
	if err != nil {
		handler.logger.Errorw("error in updating trigger policy for terminal access", "err", err)
		common.WriteJsonResp(w, err, "", http.StatusInternalServerError)
		return
	}
	common.WriteJsonResp(w, nil, "Trigger policy updated successfully.", http.StatusOK)
}

func (handler UserRestHandlerImpl) GetRoleCacheDump(w http.ResponseWriter, r *http.Request) {

	userId, err := handler.userService.GetLoggedInUser(r)
	if userId == 0 || err != nil {
		handler.logger.Errorw("unauthorized user, GetRoleCacheDump", "userId", userId)
		common.WriteJsonResp(w, err, "Unauthorized User", http.StatusUnauthorized)
		return
	}
	isSuperAdmin, err := handler.userService.IsSuperAdmin(int(userId))
	if err != nil {
		common.WriteJsonResp(w, err, "Failed to check is super admin", http.StatusInternalServerError)
		return
	}
	if !isSuperAdmin {
		common.WriteJsonResp(w, fmt.Errorf("unauthorized user"), "Unauthorized User", http.StatusForbidden)
	} else {
		cacheDump := handler.enforcer.GetCacheDump()
		common.WriteJsonResp(w, nil, cacheDump, http.StatusOK)
	}
}

func (handler UserRestHandlerImpl) InvalidateRoleCache(w http.ResponseWriter, r *http.Request) {

	userId, err := handler.userService.GetLoggedInUser(r)
	if userId == 0 || err != nil {
		handler.logger.Errorw("unauthorized user, InvalidateRoleCache", "userId", userId)
		common.WriteJsonResp(w, err, "Unauthorized User", http.StatusUnauthorized)
		return
	}
	isSuperAdmin, err := handler.userService.IsSuperAdmin(int(userId))
	if err != nil {
		common.WriteJsonResp(w, err, "Failed to check is super admin", http.StatusInternalServerError)
		return
	}
	if !isSuperAdmin {
		common.WriteJsonResp(w, fmt.Errorf("unauthorized user"), "Unauthorized User", http.StatusForbidden)
	} else {
		handler.enforcer.InvalidateCompleteCache()
		common.WriteJsonResp(w, nil, "Cache Cleaned Successfully", http.StatusOK)
	}

}

func (handler UserRestHandlerImpl) CheckManagerAuth(resource, token string, object string) bool {
	if ok := handler.enforcer.Enforce(token, resource, casbin.ActionUpdate, strings.ToLower(object)); !ok {
		return false
	}
	return true

}<|MERGE_RESOLUTION|>--- conflicted
+++ resolved
@@ -506,21 +506,12 @@
 			}
 		}
 	}
-<<<<<<< HEAD
-	for _, roleFilter := range filteredRoleFilter {
-		if roleFilter.Entity == "" {
-			roleFilter.Entity = "apps"
-		}
-		if roleFilter.Entity == "apps" && roleFilter.AccessType == "" {
-			roleFilter.AccessType = "devtron-app"
-=======
 	for index, roleFilter := range filteredRoleFilter {
 		if roleFilter.Entity == "" {
 			filteredRoleFilter[index].Entity = bean2.ENTITY_APPS
 		}
 		if roleFilter.Entity == bean2.ENTITY_APPS && roleFilter.AccessType == "" {
 			filteredRoleFilter[index].AccessType = bean2.DEVTRON_APP
->>>>>>> 21b6ef94
 		}
 	}
 
