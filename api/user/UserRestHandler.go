--- conflicted
+++ resolved
@@ -284,20 +284,6 @@
 	if ok := handler.enforcer.Enforce(token, casbin.ResourceGlobal, casbin.ActionGet, "*"); ok {
 		isAuthorised = true
 	}
-	//getting all projects
-	teams, err := handler.teamRepository.FindAllActive()
-	if err != nil {
-		handler.logger.Errorw("error in getting all active teams", "err", err)
-		common.WriteJsonResp(w, err, "", http.StatusInternalServerError)
-		return
-	}
-<<<<<<< HEAD
-	for _, team := range teams {
-		//checking if user has manager access to atleast one team, if yes then the user is authorised
-		if ok := handler.enforcer.Enforce(token, casbin.ResourceUser, casbin.ActionDelete, strings.ToLower(team.Name)); ok {
-			isAuthorised = true
-			break
-=======
 	if !isAuthorised {
 		user, err := handler.userService.GetById(userId)
 		if err != nil {
@@ -327,7 +313,6 @@
 					}
 				}
 			}
->>>>>>> 78507061
 		}
 	}
 	if !isAuthorised {
