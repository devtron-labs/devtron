package application

import (
	"bufio"
	"bytes"
	"context"
	"encoding/json"
	"errors"
	"fmt"
	"github.com/devtron-labs/common-lib-private/utils"
	client "github.com/devtron-labs/devtron/api/helm-app/service"
	"net/http"
	"strconv"
	"strings"

	util4 "github.com/devtron-labs/common-lib/utils/k8s"
	k8sCommonBean "github.com/devtron-labs/common-lib/utils/k8s/commonBean"
	"github.com/devtron-labs/common-lib/utils/k8sObjectsUtil"
	"github.com/devtron-labs/devtron/api/bean"
	"github.com/devtron-labs/devtron/api/connector"
	"github.com/devtron-labs/devtron/api/restHandler/common"
	util2 "github.com/devtron-labs/devtron/internal/util"
	"github.com/devtron-labs/devtron/pkg/auth/authorisation/casbin"
	"github.com/devtron-labs/devtron/pkg/auth/user"
	"github.com/devtron-labs/devtron/pkg/cluster"
	"github.com/devtron-labs/devtron/pkg/k8s"
	application2 "github.com/devtron-labs/devtron/pkg/k8s/application"
	bean2 "github.com/devtron-labs/devtron/pkg/k8s/application/bean"
	"github.com/devtron-labs/devtron/pkg/terminal"
	"github.com/devtron-labs/devtron/util"
	"github.com/devtron-labs/devtron/util/rbac"
	"github.com/google/uuid"
	"github.com/gorilla/mux"
	errors2 "github.com/juju/errors"
	"go.uber.org/zap"
	"gopkg.in/go-playground/validator.v9"
	"io"
	errors3 "k8s.io/apimachinery/pkg/api/errors"
	v1 "k8s.io/apimachinery/pkg/apis/meta/v1"
	"regexp"
	"time"
)

type K8sApplicationRestHandler interface {
	GetResource(w http.ResponseWriter, r *http.Request)
	CreateResource(w http.ResponseWriter, r *http.Request)
	UpdateResource(w http.ResponseWriter, r *http.Request)
	DeleteResource(w http.ResponseWriter, r *http.Request)
	ListEvents(w http.ResponseWriter, r *http.Request)
	GetPodLogs(w http.ResponseWriter, r *http.Request)
	DownloadPodLogs(w http.ResponseWriter, r *http.Request)
	GetTerminalSession(w http.ResponseWriter, r *http.Request)
	GetResourceInfo(w http.ResponseWriter, r *http.Request)
	GetHostUrlsByBatch(w http.ResponseWriter, r *http.Request)
	GetAllApiResources(w http.ResponseWriter, r *http.Request)
	GetResourceList(w http.ResponseWriter, r *http.Request)
	ApplyResources(w http.ResponseWriter, r *http.Request)
	RotatePod(w http.ResponseWriter, r *http.Request)
	CreateEphemeralContainer(w http.ResponseWriter, r *http.Request)
	DeleteEphemeralContainer(w http.ResponseWriter, r *http.Request)
	GetAllApiResourceGVKWithoutAuthorization(w http.ResponseWriter, r *http.Request)
}

type K8sApplicationRestHandlerImpl struct {
	logger                 *zap.SugaredLogger
	k8sApplicationService  application2.K8sApplicationService
	pump                   connector.Pump
	terminalSessionHandler terminal.TerminalSessionHandler
	enforcer               casbin.Enforcer
	validator              *validator.Validate
	enforcerUtil           rbac.EnforcerUtil
	enforcerUtilHelm       rbac.EnforcerUtilHelm
	helmAppService         client.HelmAppService
	userService            user.UserService
	k8sCommonService       k8s.K8sCommonService
}

func NewK8sApplicationRestHandlerImpl(logger *zap.SugaredLogger, k8sApplicationService application2.K8sApplicationService, pump connector.Pump, terminalSessionHandler terminal.TerminalSessionHandler, enforcer casbin.Enforcer, enforcerUtilHelm rbac.EnforcerUtilHelm, enforcerUtil rbac.EnforcerUtil, helmAppService client.HelmAppService, userService user.UserService, k8sCommonService k8s.K8sCommonService, validator *validator.Validate) *K8sApplicationRestHandlerImpl {
	return &K8sApplicationRestHandlerImpl{
		logger:                 logger,
		k8sApplicationService:  k8sApplicationService,
		pump:                   pump,
		terminalSessionHandler: terminalSessionHandler,
		enforcer:               enforcer,
		validator:              validator,
		enforcerUtilHelm:       enforcerUtilHelm,
		enforcerUtil:           enforcerUtil,
		helmAppService:         helmAppService,
		userService:            userService,
		k8sCommonService:       k8sCommonService,
	}
}

func (handler *K8sApplicationRestHandlerImpl) RotatePod(w http.ResponseWriter, r *http.Request) {
	vars := mux.Vars(r)
	appIdString := vars["appId"]
	if appIdString == "" {
		common.WriteJsonResp(w, fmt.Errorf("empty appid in request"), nil, http.StatusBadRequest)
		return
	}
	decoder := json.NewDecoder(r.Body)
	podRotateRequest := &k8s.RotatePodRequest{}
	err := decoder.Decode(podRotateRequest)
	if err != nil {
		common.WriteJsonResp(w, err, nil, http.StatusBadRequest)
		return
	}
	appIdentifier, err := handler.helmAppService.DecodeAppId(appIdString)
	if err != nil {
		common.WriteJsonResp(w, err, nil, http.StatusBadRequest)
		return
	}

	// RBAC enforcer applying
	rbacObject, rbacObject2 := handler.enforcerUtilHelm.GetHelmObjectByClusterIdNamespaceAndAppName(appIdentifier.ClusterId, appIdentifier.Namespace, appIdentifier.ReleaseName)
	token := r.Header.Get("token")
	ok := handler.enforcer.Enforce(token, casbin.ResourceHelmApp, casbin.ActionUpdate, rbacObject) || handler.enforcer.Enforce(token, casbin.ResourceHelmApp, casbin.ActionUpdate, rbacObject2)
	if !ok {
		common.WriteJsonResp(w, errors.New("unauthorized"), nil, http.StatusForbidden)
		return
	}
	//RBAC enforcer Ends
	handler.logger.Infow("rotate pod request", "payload", podRotateRequest)
	rotatePodRequest := &k8s.RotatePodRequest{
		ClusterId: appIdentifier.ClusterId,
		Resources: podRotateRequest.Resources,
	}
	response, err := handler.k8sCommonService.RotatePods(r.Context(), rotatePodRequest)
	if err != nil {
		common.WriteJsonResp(w, err, nil, http.StatusInternalServerError)
		return
	}
	common.WriteJsonResp(w, nil, response, http.StatusOK)
}

func (handler *K8sApplicationRestHandlerImpl) GetResource(w http.ResponseWriter, r *http.Request) {
	decoder := json.NewDecoder(r.Body)
	var request k8s.ResourceRequestBean
	err := decoder.Decode(&request)
	if err != nil {
		handler.logger.Errorw("error in decoding request body", "err", err)
		common.WriteJsonResp(w, err, nil, http.StatusBadRequest)
		return
	}
	vars := r.URL.Query()
	request.ExternalArgoApplicationName = vars.Get("externalArgoApplicationName")
	rbacObject := ""
	rbacObject2 := ""
	envObject := ""
	token := r.Header.Get("token")
	if request.AppId != "" && request.AppType == bean2.HelmAppType {
		appIdentifier, err := handler.helmAppService.DecodeAppId(request.AppId)
		if err != nil {
			handler.logger.Errorw("error in decoding appId", "err", err, "appId", request.AppId)
			common.WriteJsonResp(w, err, nil, http.StatusBadRequest)
			return
		}
		//setting appIdentifier value in request
		request.AppIdentifier = appIdentifier
		request.ClusterId = request.AppIdentifier.ClusterId
		if request.DeploymentType == bean2.HelmInstalledType {
			valid, err := handler.k8sApplicationService.ValidateResourceRequest(r.Context(), request.AppIdentifier, request.K8sRequest)
			if err != nil || !valid {
				handler.logger.Errorw("error in validating resource request", "err", err)
				common.WriteJsonResp(w, err, nil, http.StatusBadRequest)
				return
			}
		} else if request.DeploymentType == bean2.ArgoInstalledType {
			//TODO Implement ResourceRequest Validation for ArgoCD Installed APPs From ResourceTree
		}
		// RBAC enforcer applying for Helm App
		rbacObject, rbacObject2 = handler.enforcerUtilHelm.GetHelmObjectByClusterIdNamespaceAndAppName(request.AppIdentifier.ClusterId, request.AppIdentifier.Namespace, request.AppIdentifier.ReleaseName)
		ok := handler.enforcer.Enforce(token, casbin.ResourceHelmApp, casbin.ActionGet, rbacObject) || handler.enforcer.Enforce(token, casbin.ResourceHelmApp, casbin.ActionGet, rbacObject2)
		if !ok {
			common.WriteJsonResp(w, errors2.New("unauthorized"), nil, http.StatusForbidden)
			return
		}
		// RBAC enforcer Ends
	} else if request.AppId != "" && request.AppType == bean2.DevtronAppType {
		devtronAppIdentifier, err := handler.k8sApplicationService.DecodeDevtronAppId(request.AppId)
		if err != nil {
			handler.logger.Errorw("error in decoding appId", "err", err, "appId", request.AppId)
			common.WriteJsonResp(w, err, nil, http.StatusBadRequest)
			return
		}
		//setting devtronAppIdentifier value in request
		request.DevtronAppIdentifier = devtronAppIdentifier
		request.ClusterId = request.DevtronAppIdentifier.ClusterId
		if request.DeploymentType == bean2.HelmInstalledType {
			//TODO Implement ResourceRequest Validation for Helm Installed Devtron APPs
		} else if request.DeploymentType == bean2.ArgoInstalledType {
			//TODO Implement ResourceRequest Validation for ArgoCD Installed APPs From ResourceTree
		}
		// RBAC enforcer applying for Devtron App
		envObject = handler.enforcerUtil.GetEnvRBACNameByAppId(request.DevtronAppIdentifier.AppId, request.DevtronAppIdentifier.EnvId)
		hasReadAccessForEnv := handler.enforcer.Enforce(token, casbin.ResourceEnvironment, casbin.ActionGet, envObject)
		if !hasReadAccessForEnv {
			common.WriteJsonResp(w, errors2.New("unauthorized"), nil, http.StatusForbidden)
			return
		}
		// RBAC enforcer Ends
	}
	// Invalid cluster id
	if request.ClusterId <= 0 {
		common.WriteJsonResp(w, errors.New("can not resource manifest as target cluster is not provided"), nil, http.StatusBadRequest)
		return
	}
	// Fetching requested resource
	resource, err := handler.k8sCommonService.GetResource(r.Context(), &request)
	if err != nil {
		handler.logger.Errorw("error in getting resource", "err", err)
		common.WriteJsonResp(w, err, resource, http.StatusInternalServerError)
		return
	}
	if resource != nil && resource.ManifestResponse != nil {
		err = resource.ManifestResponse.SetRunningEphemeralContainers()
		if err != nil {
			handler.logger.Errorw("error in setting running ephemeral containers and setting them in resource response", "err", err)
			common.WriteJsonResp(w, err, resource, http.StatusInternalServerError)
			return
		}
	}

	canUpdate := false
	// Obfuscate secret if user does not have edit access
	if request.AppIdentifier == nil && request.DevtronAppIdentifier == nil && request.AppType != bean2.ArgoAppType && request.ClusterId > 0 { // if the appType is not argoAppType,then verify logic w.r.t resource browser, when rbac for argoApp is introduced, handle rbac accordingly
		// Verify update access for Resource Browser
		canUpdate = handler.k8sApplicationService.ValidateClusterResourceBean(r.Context(), request.ClusterId, resource.ManifestResponse.Manifest, request.K8sRequest.ResourceIdentifier.GroupVersionKind, handler.getRbacCallbackForResource(token, casbin.ActionUpdate))
		if !canUpdate {
			// Verify read access for Resource Browser
			readAllowed := handler.k8sApplicationService.ValidateClusterResourceBean(r.Context(), request.ClusterId, resource.ManifestResponse.Manifest, request.K8sRequest.ResourceIdentifier.GroupVersionKind, handler.getRbacCallbackForResource(token, casbin.ActionGet))
			if !readAllowed {
				common.WriteJsonResp(w, errors2.New("unauthorized"), nil, http.StatusForbidden)
				return
			}
		}
	}
	if !canUpdate && resource != nil {
		// Hide secret for read only access
		modifiedManifest, err := k8sObjectsUtil.HideValuesIfSecret(&resource.ManifestResponse.Manifest)
		if err != nil {
			handler.logger.Errorw("error in hiding secret values", "err", err)
			common.WriteJsonResp(w, err, nil, http.StatusInternalServerError)
			return
		}
		resource.ManifestResponse.Manifest = *modifiedManifest
	}
	// setting flag for secret view access only for resource browser
	resource.SecretViewAccess = canUpdate

	common.WriteJsonResp(w, nil, resource, http.StatusOK)
}

func (handler *K8sApplicationRestHandlerImpl) GetHostUrlsByBatch(w http.ResponseWriter, r *http.Request) {
	vars := mux.Vars(r)
	clusterIdString := vars["appId"]
	if clusterIdString == "" {
		common.WriteJsonResp(w, fmt.Errorf("empty appid in request"), nil, http.StatusBadRequest)
		return
	}
	appIdentifier, err := handler.helmAppService.DecodeAppId(clusterIdString)
	if err != nil {
		common.WriteJsonResp(w, err, nil, http.StatusBadRequest)
		return
	}
	// RBAC enforcer applying
	rbacObject, rbacObject2 := handler.enforcerUtilHelm.GetHelmObjectByClusterIdNamespaceAndAppName(appIdentifier.ClusterId, appIdentifier.Namespace, appIdentifier.ReleaseName)
	token := r.Header.Get("token")

	ok := handler.enforcer.Enforce(token, casbin.ResourceHelmApp, casbin.ActionGet, rbacObject) || handler.enforcer.Enforce(token, casbin.ResourceHelmApp, casbin.ActionGet, rbacObject2)

	if !ok {
		common.WriteJsonResp(w, fmt.Errorf("unauthorized"), nil, http.StatusForbidden)
		return
	}
	//RBAC enforcer Ends
	appDetail, err := handler.helmAppService.GetApplicationDetail(r.Context(), appIdentifier)
	if err != nil {
		common.WriteJsonResp(w, err, nil, http.StatusInternalServerError)
		return
	}
	k8sAppDetail := bean.AppDetailContainer{
		DeploymentDetailContainer: bean.DeploymentDetailContainer{
			ClusterId: appIdentifier.ClusterId,
			Namespace: appIdentifier.Namespace,
		},
	}
	var resourceTreeInf map[string]interface{}
	bytes, _ := json.Marshal(appDetail.ResourceTreeResponse)
	err = json.Unmarshal(bytes, &resourceTreeInf)
	if err != nil {
		common.WriteJsonResp(w, fmt.Errorf("unmarshal error of resource tree response"), nil, http.StatusInternalServerError)
		return
	}
	validRequests := handler.k8sCommonService.FilterK8sResources(r.Context(), resourceTreeInf, k8sAppDetail, clusterIdString, []string{k8sCommonBean.ServiceKind, k8sCommonBean.IngressKind})
	if len(validRequests) == 0 {
		handler.logger.Error("neither service nor ingress found for this app", "appId", clusterIdString)
		common.WriteJsonResp(w, err, nil, http.StatusNoContent)
		return
	}

	resp, err := handler.k8sCommonService.GetManifestsByBatch(r.Context(), validRequests)
	if err != nil {
		handler.logger.Errorw("error in getting manifests in batch", "err", err, "clusterId", appIdentifier.ClusterId)
		common.WriteJsonResp(w, err, nil, http.StatusInternalServerError)
		return
	}
	result := handler.k8sApplicationService.GetUrlsByBatchForIngress(r.Context(), resp)
	common.WriteJsonResp(w, nil, result, http.StatusOK)
}

func (handler *K8sApplicationRestHandlerImpl) CreateResource(w http.ResponseWriter, r *http.Request) {
	decoder := json.NewDecoder(r.Body)
	var request k8s.ResourceRequestBean
	err := decoder.Decode(&request)
	if err != nil {
		handler.logger.Errorw("error in decoding request body", "err", err)
		common.WriteJsonResp(w, err, nil, http.StatusBadRequest)
		return
	}
	appIdentifier, err := handler.helmAppService.DecodeAppId(request.AppId)
	if err != nil {
		handler.logger.Errorw("error in decoding appId", "err", err, "appId", request.AppId)
		common.WriteJsonResp(w, err, nil, http.StatusBadRequest)
		return
	}
	//setting appIdentifier value in request
	request.AppIdentifier = appIdentifier
	// RBAC enforcer applying
	rbacObject, rbacObject2 := handler.enforcerUtilHelm.GetHelmObjectByClusterIdNamespaceAndAppName(request.AppIdentifier.ClusterId, request.AppIdentifier.Namespace, request.AppIdentifier.ReleaseName)
	token := r.Header.Get("token")
	ok := handler.enforcer.Enforce(token, casbin.ResourceHelmApp, casbin.ActionUpdate, rbacObject) || handler.enforcer.Enforce(token, casbin.ResourceHelmApp, casbin.ActionUpdate, rbacObject2)
	if !ok {
		common.WriteJsonResp(w, errors2.New("unauthorized"), nil, http.StatusForbidden)
		return
	}
	//RBAC enforcer Ends
	resource, err := handler.k8sApplicationService.RecreateResource(r.Context(), &request)
	if err != nil {
		handler.logger.Errorw("error in creating resource", "err", err)
		common.WriteJsonResp(w, err, resource, http.StatusInternalServerError)
		return
	}
	common.WriteJsonResp(w, nil, resource, http.StatusOK)
}

func (handler *K8sApplicationRestHandlerImpl) UpdateResource(w http.ResponseWriter, r *http.Request) {
	decoder := json.NewDecoder(r.Body)
	token := r.Header.Get("token")
	var request k8s.ResourceRequestBean
	err := decoder.Decode(&request)
	if err != nil {
		handler.logger.Errorw("error in decoding request body", "err", err)
		common.WriteJsonResp(w, err, nil, http.StatusBadRequest)
		return
	}
	if request.AppId != "" && request.AppType == bean2.HelmAppType {
		// For helm app resources
		appIdentifier, err := handler.helmAppService.DecodeAppId(request.AppId)
		if err != nil {
			handler.logger.Errorw("error in decoding appId", "err", err, "appId", request.AppId)
			common.WriteJsonResp(w, err, nil, http.StatusBadRequest)
			return
		}
		//setting appIdentifier value in request
		request.AppIdentifier = appIdentifier
		request.ClusterId = appIdentifier.ClusterId
		if request.DeploymentType == bean2.HelmAppType {
			valid, err := handler.k8sApplicationService.ValidateResourceRequest(r.Context(), request.AppIdentifier, request.K8sRequest)
			if err != nil || !valid {
				handler.logger.Errorw("error in validating resource request", "err", err)
				common.WriteJsonResp(w, err, nil, http.StatusBadRequest)
				return
			}
		} else if request.DeploymentType == bean2.ArgoInstalledType {
			//TODO Implement ResourceRequest Validation for ArgoCD Installed APPs From ResourceTree
		}
		// RBAC enforcer applying
		rbacObject, rbacObject2 := handler.enforcerUtilHelm.GetHelmObjectByClusterIdNamespaceAndAppName(request.AppIdentifier.ClusterId, request.AppIdentifier.Namespace, request.AppIdentifier.ReleaseName)
		token := r.Header.Get("token")
		ok := handler.enforcer.Enforce(token, casbin.ResourceHelmApp, casbin.ActionUpdate, rbacObject) || handler.enforcer.Enforce(token, casbin.ResourceHelmApp, casbin.ActionUpdate, rbacObject2)
		if !ok {
			common.WriteJsonResp(w, errors2.New("unauthorized"), nil, http.StatusForbidden)
			return
		}
		//RBAC enforcer Ends
	} else if request.AppId != "" && request.AppType == bean2.DevtronAppType {
		// For Devtron App resources
		devtronAppIdentifier, err := handler.k8sApplicationService.DecodeDevtronAppId(request.AppId)
		if err != nil {
			handler.logger.Errorw("error in decoding appId", "err", err, "appId", request.AppId)
			common.WriteJsonResp(w, err, nil, http.StatusBadRequest)
			return
		}
		//setting devtronAppIdentifier value in request
		request.DevtronAppIdentifier = devtronAppIdentifier
		request.ClusterId = request.DevtronAppIdentifier.ClusterId
		if request.DeploymentType == bean2.HelmInstalledType {
			//TODO Implement ResourceRequest Validation for Helm Installed Devtron APPs
		} else if request.DeploymentType == bean2.ArgoInstalledType {
			//TODO Implement ResourceRequest Validation for ArgoCD Installed APPs From ResourceTree
		}
		// RBAC enforcer applying for Devtron App
		envObject := handler.enforcerUtil.GetEnvRBACNameByAppId(request.DevtronAppIdentifier.AppId, request.DevtronAppIdentifier.EnvId)
		hasAccessForEnv := handler.enforcer.Enforce(token, casbin.ResourceEnvironment, casbin.ActionUpdate, envObject)
		if !hasAccessForEnv {
			common.WriteJsonResp(w, errors2.New("unauthorized"), nil, http.StatusForbidden)
			return
		}
		// RBAC enforcer Ends
	} else if request.ClusterId > 0 {
		// RBAC enforcer applying for Resource Browser
		if ok := handler.handleRbac(r, w, request, token, casbin.ActionUpdate); !ok {
			return
		}
		// RBAC enforcer Ends
	} else {
		common.WriteJsonResp(w, errors.New("can not update resource as target cluster is not provided"), nil, http.StatusBadRequest)
		return
	}

	resource, err := handler.k8sCommonService.UpdateResource(r.Context(), &request)
	if err != nil {
		handler.logger.Errorw("error in updating resource", "err", err)
		common.WriteJsonResp(w, err, resource, http.StatusInternalServerError)
		return
	}
	common.WriteJsonResp(w, nil, resource, http.StatusOK)
}

func (handler *K8sApplicationRestHandlerImpl) handleRbac(r *http.Request, w http.ResponseWriter, request k8s.ResourceRequestBean, token string, casbinAction string) bool {
	// assume direct update in cluster
	allowed, err := handler.k8sApplicationService.ValidateClusterResourceRequest(r.Context(), &request, handler.getRbacCallbackForResource(token, casbinAction))
	if err != nil {
		common.WriteJsonResp(w, errors.New("invalid request"), nil, http.StatusBadRequest)
		return false
	}
	if !allowed {
		common.WriteJsonResp(w, errors2.New("unauthorized"), nil, http.StatusForbidden)
	}
	return allowed
}

func (handler *K8sApplicationRestHandlerImpl) DeleteResource(w http.ResponseWriter, r *http.Request) {
	userId, err := handler.userService.GetLoggedInUser(r)
	if userId == 0 || err != nil {
		common.WriteJsonResp(w, err, "Unauthorized User", http.StatusUnauthorized)
		return
	}
	var request k8s.ResourceRequestBean
	err = json.NewDecoder(r.Body).Decode(&request)
	if err != nil {
		handler.logger.Errorw("error in decoding request body", "err", err)
		common.WriteJsonResp(w, err, nil, http.StatusBadRequest)
		return
	}
	token := r.Header.Get("token")

	if request.AppId != "" && request.AppType == bean2.HelmAppType {
		// For Helm app resource
		appIdentifier, err := handler.helmAppService.DecodeAppId(request.AppId)
		if err != nil {
			handler.logger.Errorw("error in decoding appId", "err", err, "appId", request.AppId)
			common.WriteJsonResp(w, err, nil, http.StatusBadRequest)
			return
		}
		//setting appIdentifier value in request
		request.AppIdentifier = appIdentifier
		request.ClusterId = appIdentifier.ClusterId
		if request.DeploymentType == bean2.HelmInstalledType {
			valid, err := handler.k8sApplicationService.ValidateResourceRequest(r.Context(), request.AppIdentifier, request.K8sRequest)
			if err != nil || !valid {
				handler.logger.Errorw("error in validating resource request", "err", err)
				common.WriteJsonResp(w, err, nil, http.StatusBadRequest)
				return
			}
		} else if request.DeploymentType == bean2.ArgoInstalledType {
			//TODO Implement ResourceRequest Validation for ArgoCD Installed APPs From ResourceTree
		}
		// RBAC enforcer applying for Helm App
		rbacObject, rbacObject2 := handler.enforcerUtilHelm.GetHelmObjectByClusterIdNamespaceAndAppName(request.AppIdentifier.ClusterId, request.AppIdentifier.Namespace, request.AppIdentifier.ReleaseName)

		ok := handler.enforcer.Enforce(token, casbin.ResourceHelmApp, casbin.ActionDelete, rbacObject) || handler.enforcer.Enforce(token, casbin.ResourceHelmApp, casbin.ActionDelete, rbacObject2)

		if !ok {
			common.WriteJsonResp(w, errors2.New("unauthorized"), nil, http.StatusForbidden)
			return
		}
		//RBAC enforcer Ends
	} else if request.AppId != "" && request.AppType == bean2.DevtronAppType {
		// For Devtron App resources
		devtronAppIdentifier, err := handler.k8sApplicationService.DecodeDevtronAppId(request.AppId)
		if err != nil {
			handler.logger.Errorw("error in decoding appId", "err", err, "appId", request.AppId)
			common.WriteJsonResp(w, err, nil, http.StatusBadRequest)
			return
		}
		//setting devtronAppIdentifier value in request
		request.DevtronAppIdentifier = devtronAppIdentifier
		request.ClusterId = request.DevtronAppIdentifier.ClusterId
		if request.DeploymentType == bean2.HelmInstalledType {
			//TODO Implement ResourceRequest Validation for Helm Installed Devtron APPs
		} else if request.DeploymentType == bean2.ArgoInstalledType {
			//TODO Implement ResourceRequest Validation for ArgoCD Installed APPs From ResourceTree
		}
		// RBAC enforcer applying for Devtron App
		envObject := handler.enforcerUtil.GetEnvRBACNameByAppId(request.DevtronAppIdentifier.AppId, request.DevtronAppIdentifier.EnvId)
		hasAccessForEnv := handler.enforcer.Enforce(token, casbin.ResourceEnvironment, casbin.ActionDelete, envObject)
		if !hasAccessForEnv {
			common.WriteJsonResp(w, errors2.New("unauthorized"), nil, http.StatusForbidden)
			return
		}
		// RBAC enforcer Ends
	} else if request.ClusterId > 0 {
		// RBAC enforcer applying for resource Browser
		if ok := handler.handleRbac(r, w, request, token, casbin.ActionDelete); !ok {
			return
		}
		// RBAC enforcer Ends
	} else {
		common.WriteJsonResp(w, errors.New("can not delete resource as target cluster is not provided"), nil, http.StatusBadRequest)
		return
	}

	resource, err := handler.k8sApplicationService.DeleteResourceWithAudit(r.Context(), &request, userId)
	if err != nil {
		errCode := http.StatusInternalServerError
		if apiErr, ok := err.(*utils.ApiError); ok {
			errCode = apiErr.HttpStatusCode
			switch errCode {
			case http.StatusNotFound:
				errorMessage := "resource not found"
				err = fmt.Errorf("%s: %w", errorMessage, err)
			}
		}
		handler.logger.Errorw("error in deleting resource", "err", err)
		common.WriteJsonResp(w, err, resource, errCode)
		return
	}
	common.WriteJsonResp(w, nil, resource, http.StatusOK)
}

func (handler *K8sApplicationRestHandlerImpl) ListEvents(w http.ResponseWriter, r *http.Request) {
	decoder := json.NewDecoder(r.Body)
	token := r.Header.Get("token")
	var request k8s.ResourceRequestBean
	err := decoder.Decode(&request)
	if err != nil {
		handler.logger.Errorw("error in decoding request body", "err", err)
		common.WriteJsonResp(w, err, nil, http.StatusBadRequest)
		return
	}
	vars := r.URL.Query()
	request.ExternalArgoApplicationName = vars.Get("externalArgoApplicationName")
	if request.AppId != "" && request.AppType == bean2.HelmAppType {
		// For Helm app resource
		appIdentifier, err := handler.helmAppService.DecodeAppId(request.AppId)
		if err != nil {
			handler.logger.Errorw("error in decoding appId", "err", err, "appId", request.AppId)
			common.WriteJsonResp(w, err, nil, http.StatusBadRequest)
			return
		}
		//setting appIdentifier value in request
		request.AppIdentifier = appIdentifier
		request.ClusterId = appIdentifier.ClusterId
		if request.DeploymentType == bean2.HelmInstalledType {
			valid, err := handler.k8sApplicationService.ValidateResourceRequest(r.Context(), request.AppIdentifier, request.K8sRequest)
			if err != nil || !valid {
				handler.logger.Errorw("error in validating resource request", "err", err)
				common.WriteJsonResp(w, err, nil, http.StatusBadRequest)
				return
			}
		} else if request.DeploymentType == bean2.ArgoInstalledType {
			//TODO Implement ResourceRequest Validation for ArgoCD Installed APPs From ResourceTree
		}
		// RBAC enforcer applying for Helm App
		rbacObject, rbacObject2 := handler.enforcerUtilHelm.GetHelmObjectByClusterIdNamespaceAndAppName(request.AppIdentifier.ClusterId, request.AppIdentifier.Namespace, request.AppIdentifier.ReleaseName)
		ok := handler.enforcer.Enforce(token, casbin.ResourceHelmApp, casbin.ActionGet, rbacObject) || handler.enforcer.Enforce(token, casbin.ResourceHelmApp, casbin.ActionGet, rbacObject2)
		if !ok {
			common.WriteJsonResp(w, errors2.New("unauthorized"), nil, http.StatusForbidden)
			return
		}
		//RBAC enforcer Ends
	} else if request.AppId != "" && request.AppType == bean2.DevtronAppType {
		// For Devtron App resources
		devtronAppIdentifier, err := handler.k8sApplicationService.DecodeDevtronAppId(request.AppId)
		if err != nil {
			handler.logger.Errorw("error in decoding appId", "err", err, "appId", request.AppId)
			common.WriteJsonResp(w, err, nil, http.StatusBadRequest)
			return
		}
		//setting devtronAppIdentifier value in request
		request.DevtronAppIdentifier = devtronAppIdentifier
		request.ClusterId = request.DevtronAppIdentifier.ClusterId
		if request.DeploymentType == bean2.HelmInstalledType {
			//TODO Implement ResourceRequest Validation for Helm Installed Devtron APPs
		} else if request.DeploymentType == bean2.ArgoInstalledType {
			//TODO Implement ResourceRequest Validation for ArgoCD Installed APPs From ResourceTree
		}
		//RBAC enforcer applying for Devtron App
		envObject := handler.enforcerUtil.GetEnvRBACNameByAppId(request.DevtronAppIdentifier.AppId, request.DevtronAppIdentifier.EnvId)
		hasAccessForEnv := handler.enforcer.Enforce(token, casbin.ResourceEnvironment, casbin.ActionGet, envObject)
		if !hasAccessForEnv {
			common.WriteJsonResp(w, errors2.New("unauthorized"), nil, http.StatusForbidden)
			return
		}
		//RBAC enforcer Ends
	} else if request.ClusterId > 0 && request.AppType != bean2.ArgoAppType {
		// RBAC enforcer applying for resource Browser
		if ok := handler.handleRbac(r, w, request, token, casbin.ActionGet); !ok {
			return
		}
		// RBAC enforcer Ends
	} else if request.ClusterId <= 0 {
		common.WriteJsonResp(w, errors.New("can not get resource as target cluster is not provided"), nil, http.StatusBadRequest)
		return
	}
	events, err := handler.k8sCommonService.ListEvents(r.Context(), &request)
	if err != nil {
		handler.logger.Errorw("error in getting events list", "err", err)
		common.WriteJsonResp(w, err, events, http.StatusInternalServerError)
		return
	}
	common.WriteJsonResp(w, nil, events, http.StatusOK)
}

func (handler *K8sApplicationRestHandlerImpl) GetPodLogs(w http.ResponseWriter, r *http.Request) {
	token := r.Header.Get("token")
	request, err := handler.k8sApplicationService.ValidatePodLogsRequestQuery(r)
	if err != nil {
		common.WriteJsonResp(w, err, nil, http.StatusBadRequest)
		return
	}
	vars := r.URL.Query()
	request.ExternalArgoApplicationName = vars.Get("externalArgoApplicationName")
	appTypeStr := vars.Get("appType")
	var appType int
	if len(appTypeStr) > 0 { //appType var is needed in case of Argo Apps and since this var is not expected for devtron apps/helm apps/resource browser only parsing if present
		appType, err = strconv.Atoi(appTypeStr)
		if err != nil {
			handler.logger.Errorw("error in parsing appType param", "err", err)
			common.WriteJsonResp(w, errors.New("invalid param: appType"), nil, http.StatusBadRequest)
		}
	}
	handler.requestValidationAndRBAC(w, r, token, request, appType)
	lastEventId := r.Header.Get(bean2.LastEventID)
	isReconnect := false
	if len(lastEventId) > 0 {
		lastSeenMsgId, err := strconv.ParseInt(lastEventId, bean2.IntegerBase, bean2.IntegerBitSize)
		if err != nil {
			common.WriteJsonResp(w, err, nil, http.StatusBadRequest)
			return
		}
		lastSeenMsgId = lastSeenMsgId + bean2.TimestampOffsetToAvoidDuplicateLogs //increased by one ns to avoid duplicate
		t := v1.Unix(0, lastSeenMsgId)
		request.K8sRequest.PodLogsRequest.SinceTime = &t
		isReconnect = true
	}
	stream, err := handler.k8sApplicationService.GetPodLogs(r.Context(), request)
	//err is handled inside StartK8sStreamWithHeartBeat method
	ctx, cancel := context.WithCancel(r.Context())
	if cn, ok := w.(http.CloseNotifier); ok {
		go func(done <-chan struct{}, closed <-chan bool) {
			select {
			case <-done:
			case <-closed:
				cancel()
			}
		}(ctx.Done(), cn.CloseNotify())
	}
	defer cancel()
	defer util.Close(stream, handler.logger)
	handler.pump.StartK8sStreamWithHeartBeat(w, isReconnect, stream, err)
}

func (handler *K8sApplicationRestHandlerImpl) DownloadPodLogs(w http.ResponseWriter, r *http.Request) {
	token := r.Header.Get("token")
	request, err := handler.k8sApplicationService.ValidatePodLogsRequestQuery(r)
	if err != nil {
		common.WriteJsonResp(w, err, nil, http.StatusBadRequest)
		return
	}
	vars := r.URL.Query()
	appTypeStr := vars.Get("appType")
	var appType int
	if len(appTypeStr) > 0 { //appType var is needed in case of Argo Apps and since this var is not expected for devtron apps/helm apps/resource browser only parsing if present
		appType, err = strconv.Atoi(appTypeStr)
		if err != nil {
			handler.logger.Errorw("error in parsing appType param", "err", err)
			common.WriteJsonResp(w, errors.New("invalid param: appType"), nil, http.StatusBadRequest)
		}
	}
	handler.requestValidationAndRBAC(w, r, token, request, appType)

	// just to make sure follow flag is set to false when downloading logs
	request.K8sRequest.PodLogsRequest.Follow = false

	stream, err := handler.k8sApplicationService.GetPodLogs(r.Context(), request)
	if err != nil {
		common.WriteJsonResp(w, err, nil, http.StatusInternalServerError)
		return
	}
	ctx, cancel := context.WithCancel(r.Context())
	if cn, ok := w.(http.CloseNotifier); ok {
		go func(done <-chan struct{}, closed <-chan bool) {
			select {
			case <-done:
			case <-closed:
				cancel()
			}
		}(ctx.Done(), cn.CloseNotify())
	}
	defer cancel()
	defer util.Close(stream, handler.logger)

	var dataBuffer bytes.Buffer
	bufReader := bufio.NewReader(stream)
	eof := false
	for !eof {
		log, err := bufReader.ReadString('\n')
		log = strings.TrimSpace(log) // Remove trailing line ending
		a := regexp.MustCompile(" ")
		var res []byte
		splitLog := a.Split(log, 2)
		if len(splitLog[0]) > 0 {
			parsedTime, err := time.Parse(time.RFC3339, splitLog[0])
			if err != nil {
				common.WriteJsonResp(w, err, nil, http.StatusInternalServerError)
				return
			}
			gmtTimeLoc := time.FixedZone(bean2.LocalTimezoneInGMT, bean2.LocalTimeOffset)
			humanReadableTime := parsedTime.In(gmtTimeLoc).Format(time.RFC1123)
			res = append(res, humanReadableTime...)
		}

		if len(splitLog) == 2 {
			res = append(res, " "...)
			res = append(res, splitLog[1]...)
		}
		res = append(res, "\n"...)
		if err == io.EOF {
			eof = true
			// stop if we reached end of stream and the next line is empty
			if log == "" {
				break
			}
		} else if err != nil && err != io.EOF {
			common.WriteJsonResp(w, err, nil, http.StatusInternalServerError)
			return
		}
		_, err = dataBuffer.Write(res)
		if err != nil {
			common.WriteJsonResp(w, err, nil, http.StatusInternalServerError)
			return
		}
	}
	if len(dataBuffer.Bytes()) == 0 {
		common.WriteJsonResp(w, nil, nil, http.StatusNoContent)
		return
	}
	podLogsFilename := generatePodLogsFilename(request.K8sRequest.ResourceIdentifier.Name)
	common.WriteOctetStreamResp(w, r, dataBuffer.Bytes(), podLogsFilename)
	return
}

func generatePodLogsFilename(filename string) string {
	return fmt.Sprintf("podlogs-%s-%s.log", filename, uuid.New().String())
}

func (handler *K8sApplicationRestHandlerImpl) requestValidationAndRBAC(w http.ResponseWriter, r *http.Request, token string,
	request *k8s.ResourceRequestBean, appType int) {
	if request.AppIdentifier != nil {
		if request.DeploymentType == bean2.HelmInstalledType {
			valid, err := handler.k8sApplicationService.ValidateResourceRequest(r.Context(), request.AppIdentifier, request.K8sRequest)
			if err != nil || !valid {
				handler.logger.Errorw("error in validating resource request", "err", err, "request.AppIdentifier", request.AppIdentifier, "request.K8sRequest", request.K8sRequest)
				apiError := util2.ApiError{
					InternalMessage: "failed to validate the resource with error " + err.Error(),
					UserMessage:     "Failed to validate resource",
				}
				if !valid {
					apiError.InternalMessage = "failed to validate the resource"
					apiError.UserMessage = "requested Pod or Container doesn't exist"
				}
				common.WriteJsonResp(w, &apiError, nil, http.StatusBadRequest)
				return
			}
		} else if request.DeploymentType == bean2.ArgoInstalledType {
			//TODO Implement ResourceRequest Validation for ArgoCD Installed APPs From ResourceTree
		}
		// RBAC enforcer applying for Helm App
		rbacObject, rbacObject2 := handler.enforcerUtilHelm.GetHelmObjectByClusterIdNamespaceAndAppName(request.AppIdentifier.ClusterId, request.AppIdentifier.Namespace, request.AppIdentifier.ReleaseName)
		ok := handler.enforcer.Enforce(token, casbin.ResourceHelmApp, casbin.ActionGet, rbacObject) || handler.enforcer.Enforce(token, casbin.ResourceHelmApp, casbin.ActionGet, rbacObject2)

		if !ok {
			common.WriteJsonResp(w, errors2.New("unauthorized"), nil, http.StatusForbidden)
			return
		}
		//RBAC enforcer Ends
	} else if request.DevtronAppIdentifier != nil {
		if request.DeploymentType == bean2.HelmInstalledType {
			//TODO Implement ResourceRequest Validation for Helm Installed Devtron APPs
		} else if request.DeploymentType == bean2.ArgoInstalledType {
			//TODO Implement ResourceRequest Validation for ArgoCD Installed APPs From ResourceTree
		}
		// RBAC enforcer applying For Devtron App
		envObject := handler.enforcerUtil.GetEnvRBACNameByAppId(request.DevtronAppIdentifier.AppId, request.DevtronAppIdentifier.EnvId)
		if !handler.enforcer.Enforce(token, casbin.ResourceEnvironment, casbin.ActionGet, envObject) {
			common.WriteJsonResp(w, errors2.New("unauthorized"), nil, http.StatusForbidden)
			return
		}
		//RBAC enforcer Ends
<<<<<<< HEAD
	} else if request.AppIdentifier == nil && request.DevtronAppIdentifier == nil && request.ClusterId > 0 && appType != bean2.ArgoAppType {
=======
	} else if request.AppIdentifier == nil && request.DevtronAppIdentifier == nil && request.ClusterId > 0 && request.AppType != bean2.ArgoAppType {
>>>>>>> 3b57347e
		//RBAC enforcer applying For Resource Browser
		if !handler.handleRbac(r, w, *request, token, casbin.ActionGet) {
			return
		}
		//RBAC enforcer Ends
	} else if request.ClusterId <= 0 {
		common.WriteJsonResp(w, errors.New("can not get pod logs as target cluster is not provided"), nil, http.StatusBadRequest)
		return
	}
}

func (handler *K8sApplicationRestHandlerImpl) GetTerminalSession(w http.ResponseWriter, r *http.Request) {
	token := r.Header.Get("token")
	userId, err := handler.userService.GetLoggedInUser(r)
	if userId == 0 || err != nil {
		common.WriteJsonResp(w, err, "Unauthorized User", http.StatusUnauthorized)
		return
	}
	vars := r.URL.Query()
	appTypeStr := vars.Get("appType")
	appType, _ := strconv.Atoi(appTypeStr) //ignore error as this var is not expected for devtron apps/helm apps/resource bowser. appType var is needed in case of Argo Apps
	request, resourceRequestBean, err := handler.k8sApplicationService.ValidateTerminalRequestQuery(r)
	if err != nil {
		common.WriteJsonResp(w, err, nil, http.StatusBadRequest)
		return
	}
	request.ExternalArgoApplicationName = vars.Get("externalArgoApplicationName")
	if resourceRequestBean.AppIdentifier != nil {
		// RBAC enforcer applying For Helm App
		rbacObject, rbacObject2 := handler.enforcerUtilHelm.GetHelmObjectByClusterIdNamespaceAndAppName(resourceRequestBean.AppIdentifier.ClusterId, resourceRequestBean.AppIdentifier.Namespace, resourceRequestBean.AppIdentifier.ReleaseName)
		// Validating for custom exec role in build and deploy
		isAuthorised := false
		if ok := handler.enforcer.Enforce(token, casbin.ResourceTerminal, casbin.ActionExec, rbacObject) || handler.enforcer.Enforce(token, casbin.ResourceTerminal, casbin.ActionExec, rbacObject2); ok {
			isAuthorised = true
		} else {
			isAuthorised = handler.enforcer.Enforce(token, casbin.ResourceHelmApp, "*", rbacObject) || handler.enforcer.Enforce(token, casbin.ResourceHelmApp, "*", rbacObject2)
		}
		if !isAuthorised {
			common.WriteJsonResp(w, errors2.New("unauthorized"), nil, http.StatusForbidden)
			return
		}
		//RBAC enforcer Ends
	} else if resourceRequestBean.DevtronAppIdentifier != nil {
		// RBAC enforcer applying For Devtron App
		teamEnvRbacObject := handler.enforcerUtil.GetTeamEnvRBACNameByAppId(resourceRequestBean.DevtronAppIdentifier.AppId, resourceRequestBean.DevtronAppIdentifier.EnvId)
		envObject := handler.enforcerUtil.GetEnvRBACNameByAppId(resourceRequestBean.DevtronAppIdentifier.AppId, resourceRequestBean.DevtronAppIdentifier.EnvId)
		if teamEnvRbacObject == "" && envObject == "" {
			common.WriteJsonResp(w, fmt.Errorf("unauthorized user"), "Unauthorized User", http.StatusForbidden)
			return
		}
		// Validating for custom exec role in build and deploy OR edit access
		if !(handler.enforcer.Enforce(token, casbin.ResourceTerminal, casbin.ActionExec, teamEnvRbacObject) || handler.enforcer.Enforce(token, casbin.ResourceEnvironment, casbin.ActionUpdate, envObject)) {
			common.WriteJsonResp(w, errors2.New("unauthorized"), nil, http.StatusForbidden)
			return
		}
		//RBAC enforcer Ends
	} else if resourceRequestBean.AppIdentifier == nil && resourceRequestBean.DevtronAppIdentifier == nil && resourceRequestBean.ClusterId > 0 && appType != bean2.ArgoAppType {
		//RBAC enforcer applying for Resource Browser
		if !handler.handleRbac(r, w, *resourceRequestBean, token, casbin.ActionUpdate) {
			return
		}
		//RBAC enforcer Ends
	} else if resourceRequestBean.ClusterId <= 0 {
		common.WriteJsonResp(w, errors.New("can not get terminal session as target cluster is not provided"), nil, http.StatusBadRequest)
		return
	}
	request.UserId = userId
	status, message, err := handler.terminalSessionHandler.GetTerminalSession(request)
	common.WriteJsonResp(w, err, message, status)
}

func (handler *K8sApplicationRestHandlerImpl) GetResourceInfo(w http.ResponseWriter, r *http.Request) {
	userId, err := handler.userService.GetLoggedInUser(r)
	if userId == 0 || err != nil {
		common.WriteJsonResp(w, err, "Unauthorized User", http.StatusUnauthorized)
		return
	}

	// this is auth free api
	response, err := handler.k8sApplicationService.GetResourceInfo(r.Context())
	if err != nil {
		handler.logger.Errorw("error on resource info", "err", err)
		common.WriteJsonResp(w, err, nil, http.StatusInternalServerError)
		return
	}
	common.WriteJsonResp(w, nil, response, http.StatusOK)
	return
}

// GetAllApiResourceGVKWithoutAuthorization  This function will the all the available api resource GVK list for specific cluster
func (handler *K8sApplicationRestHandlerImpl) GetAllApiResourceGVKWithoutAuthorization(w http.ResponseWriter, r *http.Request) {
	userId, err := handler.userService.GetLoggedInUser(r)
	if userId == 0 || err != nil {
		common.WriteJsonResp(w, err, "Unauthorized User", http.StatusUnauthorized)
		return
	}

	// get clusterId from request
	vars := mux.Vars(r)
	clusterId, err := strconv.Atoi(vars["clusterId"])
	if err != nil {
		handler.logger.Errorw("request err in getting clusterId in GetAllApiResources", "err", err)
		common.WriteJsonResp(w, err, nil, http.StatusBadRequest)
		return
	}

	// get data from service
	response, err := handler.k8sApplicationService.GetAllApiResourceGVKWithoutAuthorization(r.Context(), clusterId)
	if err != nil {
		handler.logger.Errorw("error in getting api-resources", "clusterId", clusterId, "err", err)
		common.WriteJsonResp(w, err, nil, http.StatusInternalServerError)
		return
	}

	common.WriteJsonResp(w, nil, response, http.StatusOK)
}

func (handler *K8sApplicationRestHandlerImpl) GetAllApiResources(w http.ResponseWriter, r *http.Request) {
	userId, err := handler.userService.GetLoggedInUser(r)
	if userId == 0 || err != nil {
		common.WriteJsonResp(w, err, "Unauthorized User", http.StatusUnauthorized)
		return
	}

	// get clusterId from request
	vars := mux.Vars(r)
	clusterId, err := strconv.Atoi(vars["clusterId"])
	if err != nil {
		handler.logger.Errorw("request err in getting clusterId in GetAllApiResources", "err", err)
		common.WriteJsonResp(w, err, nil, http.StatusBadRequest)
		return
	}

	isSuperAdmin := false
	token := r.Header.Get("token")
	if ok := handler.enforcer.Enforce(token, casbin.ResourceGlobal, casbin.ActionGet, "*"); ok {
		isSuperAdmin = true
	}

	// get data from service
	response, err := handler.k8sApplicationService.GetAllApiResources(r.Context(), clusterId, isSuperAdmin, userId, token)
	if err != nil {
		handler.logger.Errorw("error in getting api-resources", "clusterId", clusterId, "err", err)
		common.WriteJsonResp(w, err, nil, http.StatusInternalServerError)
		return
	}

	// send unauthorised if response is empty
	if !isSuperAdmin && (response == nil || len(response.ApiResources) == 0) {
		common.WriteJsonResp(w, errors.New("unauthorized"), nil, http.StatusForbidden)
		return
	}

	common.WriteJsonResp(w, nil, response, http.StatusOK)
}

func (handler *K8sApplicationRestHandlerImpl) GetResourceList(w http.ResponseWriter, r *http.Request) {
	decoder := json.NewDecoder(r.Body)
	token := r.Header.Get("token")
	var request k8s.ResourceRequestBean
	err := decoder.Decode(&request)
	if err != nil {
		handler.logger.Errorw("error in decoding request body", "err", err)
		common.WriteJsonResp(w, err, nil, http.StatusBadRequest)
		return
	}
	response, err := handler.k8sApplicationService.GetResourceList(r.Context(), token, &request, handler.verifyRbacForCluster)
	if err != nil {
		handler.logger.Errorw("error in getting resource list", "err", err)
		if statusErr, ok := err.(*errors3.StatusError); ok && statusErr.Status().Code == 404 {
			err = &util2.ApiError{Code: "404", HttpStatusCode: 404, UserMessage: "no resource found", InternalMessage: err.Error()}
		}
		common.WriteJsonResp(w, err, response, http.StatusInternalServerError)
		return
	}
	common.WriteJsonResp(w, nil, response, http.StatusOK)
}

func (handler *K8sApplicationRestHandlerImpl) ApplyResources(w http.ResponseWriter, r *http.Request) {
	decoder := json.NewDecoder(r.Body)
	var request util4.ApplyResourcesRequest
	token := r.Header.Get("token")
	err := decoder.Decode(&request)
	if err != nil {
		handler.logger.Errorw("error in decoding request body", "err", err)
		common.WriteJsonResp(w, err, nil, http.StatusBadRequest)
		return
	}

	response, err := handler.k8sApplicationService.ApplyResources(r.Context(), token, &request, handler.verifyRbacForCluster)
	if err != nil {
		handler.logger.Errorw("error in applying resource", "err", err)
		common.WriteJsonResp(w, err, nil, http.StatusInternalServerError)
		return
	}
	common.WriteJsonResp(w, nil, response, http.StatusOK)
}

func (handler *K8sApplicationRestHandlerImpl) getRbacCallbackForResource(token string, casbinAction string) func(clusterName string, resourceIdentifier util4.ResourceIdentifier) bool {
	return func(clusterName string, resourceIdentifier util4.ResourceIdentifier) bool {
		return handler.verifyRbacForResource(token, clusterName, resourceIdentifier, casbinAction)
	}
}

func (handler *K8sApplicationRestHandlerImpl) verifyRbacForResource(token string, clusterName string, resourceIdentifier util4.ResourceIdentifier, casbinAction string) bool {
	resourceName, objectName := handler.enforcerUtil.GetRBACNameForClusterEntity(clusterName, resourceIdentifier)
	return handler.enforcer.Enforce(token, strings.ToLower(resourceName), casbinAction, objectName)
}

func (handler *K8sApplicationRestHandlerImpl) verifyRbacForCluster(token string, clusterName string, request k8s.ResourceRequestBean, casbinAction string) bool {
	k8sRequest := request.K8sRequest
	return handler.verifyRbacForResource(token, clusterName, k8sRequest.ResourceIdentifier, casbinAction)
}

func (handler *K8sApplicationRestHandlerImpl) CreateEphemeralContainer(w http.ResponseWriter, r *http.Request) {
	userId, err := handler.userService.GetLoggedInUser(r)
	if userId == 0 || err != nil {
		common.WriteJsonResp(w, err, "Unauthorized User", http.StatusUnauthorized)
		return
	}
	decoder := json.NewDecoder(r.Body)
	var request cluster.EphemeralContainerRequest
	err = decoder.Decode(&request)
	if err != nil {
		handler.logger.Errorw("error in decoding request body", "err", err)
		common.WriteJsonResp(w, err, nil, http.StatusBadRequest)
		return
	}
	if err = handler.validator.Struct(request); err != nil || (request.BasicData == nil && request.AdvancedData == nil) {
		if err != nil {
			err = errors.New("invalid request payload")
		}
		handler.logger.Errorw("invalid request payload", "err", err, "payload", request)
		common.WriteJsonResp(w, err, nil, http.StatusBadRequest)
		return
	}
	//rbac applied in below function
	resourceRequestBean := handler.handleEphemeralRBAC(request.PodName, request.Namespace, w, r)
	if resourceRequestBean == nil {
		return
	}
	if resourceRequestBean.ClusterId != request.ClusterId {
		common.WriteJsonResp(w, errors.New("clusterId mismatch in param and request body"), nil, http.StatusBadRequest)
		return
	}
	request.UserId = userId
	vars := r.URL.Query()
	request.ExternalArgoApplicationName = vars.Get("externalArgoApplicationName")
	err = handler.k8sApplicationService.CreatePodEphemeralContainers(&request)
	if err != nil {
		handler.logger.Errorw("error occurred in creating ephemeral container", "err", err, "requestPayload", request)
		common.WriteJsonResp(w, err, nil, http.StatusInternalServerError)
		return
	}

	common.WriteJsonResp(w, err, request.BasicData.ContainerName, http.StatusOK)
}

func (handler *K8sApplicationRestHandlerImpl) DeleteEphemeralContainer(w http.ResponseWriter, r *http.Request) {
	userId, err := handler.userService.GetLoggedInUser(r)
	if userId == 0 || err != nil {
		common.WriteJsonResp(w, err, "Unauthorized User", http.StatusUnauthorized)
		return
	}
	decoder := json.NewDecoder(r.Body)
	var request cluster.EphemeralContainerRequest
	err = decoder.Decode(&request)
	if err != nil {
		handler.logger.Errorw("error in decoding request body", "err", err)
		common.WriteJsonResp(w, err, nil, http.StatusBadRequest)
		return
	}
	if err = handler.validator.Struct(request); err != nil || request.BasicData == nil {
		if err != nil {
			err = errors.New("invalid request payload")
		}
		handler.logger.Errorw("invalid request payload", "err", err, "payload", request)
		common.WriteJsonResp(w, err, nil, http.StatusBadRequest)
		return
	}
	//rbac applied in below function
	resourceRequestBean := handler.handleEphemeralRBAC(request.PodName, request.Namespace, w, r)
	if resourceRequestBean == nil {
		return
	}
	if resourceRequestBean.ClusterId != request.ClusterId {
		common.WriteJsonResp(w, errors.New("clusterId mismatch in param and request body"), nil, http.StatusBadRequest)
		return
	}
	request.UserId = userId
	vars := r.URL.Query()
	request.ExternalArgoApplicationName = vars.Get("externalArgoApplicationName")
	_, err = handler.k8sApplicationService.TerminatePodEphemeralContainer(request)
	if err != nil {
		handler.logger.Errorw("error occurred in terminating ephemeral container", "err", err, "requestPayload", request)
		common.WriteJsonResp(w, err, nil, http.StatusInternalServerError)
		return
	}

	common.WriteJsonResp(w, err, request.BasicData.ContainerName, http.StatusOK)

}

func (handler *K8sApplicationRestHandlerImpl) handleEphemeralRBAC(podName, namespace string, w http.ResponseWriter, r *http.Request) *k8s.ResourceRequestBean {
	token := r.Header.Get("token")
	_, resourceRequestBean, err := handler.k8sApplicationService.ValidateTerminalRequestQuery(r)
	if err != nil {
		common.WriteJsonResp(w, err, nil, http.StatusBadRequest)
		return resourceRequestBean
	}
	vars := r.URL.Query()
	appTypeStr := vars.Get("appType")
	resourceRequestBean.ExternalArgoApplicationName = vars.Get("externalArgoApplicationName")
	appType, _ := strconv.Atoi(appTypeStr) //ignore error as this var is not expected for devtron apps/helm apps/resource bowser. appType var is needed in case of Argo Apps
	if resourceRequestBean.AppIdentifier != nil {
		// RBAC enforcer applying For Helm App
		rbacObject, rbacObject2 := handler.enforcerUtilHelm.GetHelmObjectByClusterIdNamespaceAndAppName(resourceRequestBean.AppIdentifier.ClusterId, resourceRequestBean.AppIdentifier.Namespace, resourceRequestBean.AppIdentifier.ReleaseName)
		ok := handler.enforcer.Enforce(token, casbin.ResourceHelmApp, casbin.ActionUpdate, rbacObject) || handler.enforcer.Enforce(token, casbin.ResourceHelmApp, casbin.ActionUpdate, rbacObject2)

		if !ok {
			common.WriteJsonResp(w, errors2.New("unauthorized"), nil, http.StatusForbidden)
			return resourceRequestBean
		}
		//RBAC enforcer Ends
	} else if resourceRequestBean.DevtronAppIdentifier != nil {
		// RBAC enforcer applying For Devtron App
		envObject := handler.enforcerUtil.GetEnvRBACNameByAppId(resourceRequestBean.DevtronAppIdentifier.AppId, resourceRequestBean.DevtronAppIdentifier.EnvId)
		if !handler.enforcer.Enforce(token, casbin.ResourceEnvironment, casbin.ActionUpdate, envObject) {
			common.WriteJsonResp(w, errors2.New("unauthorized"), nil, http.StatusForbidden)
			return resourceRequestBean
		}
		//RBAC enforcer Ends
	} else if resourceRequestBean.AppIdentifier == nil && resourceRequestBean.DevtronAppIdentifier == nil && resourceRequestBean.ClusterId > 0 && appType != bean2.ArgoAppType {
		//RBAC enforcer applying for Resource Browser
		resourceRequestBean.K8sRequest.ResourceIdentifier.Name = podName
		resourceRequestBean.K8sRequest.ResourceIdentifier.Namespace = namespace
		if !handler.handleRbac(r, w, *resourceRequestBean, token, casbin.ActionUpdate) {
			return resourceRequestBean
		}
		//RBAC enforcer Ends
	} else if resourceRequestBean.ClusterId <= 0 {
		common.WriteJsonResp(w, errors.New("can not create/terminate ephemeral containers as target cluster is not provided"), nil, http.StatusBadRequest)
		return resourceRequestBean
	}
	return resourceRequestBean
}<|MERGE_RESOLUTION|>--- conflicted
+++ resolved
@@ -631,18 +631,7 @@
 		common.WriteJsonResp(w, err, nil, http.StatusBadRequest)
 		return
 	}
-	vars := r.URL.Query()
-	request.ExternalArgoApplicationName = vars.Get("externalArgoApplicationName")
-	appTypeStr := vars.Get("appType")
-	var appType int
-	if len(appTypeStr) > 0 { //appType var is needed in case of Argo Apps and since this var is not expected for devtron apps/helm apps/resource browser only parsing if present
-		appType, err = strconv.Atoi(appTypeStr)
-		if err != nil {
-			handler.logger.Errorw("error in parsing appType param", "err", err)
-			common.WriteJsonResp(w, errors.New("invalid param: appType"), nil, http.StatusBadRequest)
-		}
-	}
-	handler.requestValidationAndRBAC(w, r, token, request, appType)
+	handler.requestValidationAndRBAC(w, r, token, request)
 	lastEventId := r.Header.Get(bean2.LastEventID)
 	isReconnect := false
 	if len(lastEventId) > 0 {
@@ -680,17 +669,7 @@
 		common.WriteJsonResp(w, err, nil, http.StatusBadRequest)
 		return
 	}
-	vars := r.URL.Query()
-	appTypeStr := vars.Get("appType")
-	var appType int
-	if len(appTypeStr) > 0 { //appType var is needed in case of Argo Apps and since this var is not expected for devtron apps/helm apps/resource browser only parsing if present
-		appType, err = strconv.Atoi(appTypeStr)
-		if err != nil {
-			handler.logger.Errorw("error in parsing appType param", "err", err)
-			common.WriteJsonResp(w, errors.New("invalid param: appType"), nil, http.StatusBadRequest)
-		}
-	}
-	handler.requestValidationAndRBAC(w, r, token, request, appType)
+	handler.requestValidationAndRBAC(w, r, token, request)
 
 	// just to make sure follow flag is set to false when downloading logs
 	request.K8sRequest.PodLogsRequest.Follow = false
@@ -767,8 +746,7 @@
 	return fmt.Sprintf("podlogs-%s-%s.log", filename, uuid.New().String())
 }
 
-func (handler *K8sApplicationRestHandlerImpl) requestValidationAndRBAC(w http.ResponseWriter, r *http.Request, token string,
-	request *k8s.ResourceRequestBean, appType int) {
+func (handler *K8sApplicationRestHandlerImpl) requestValidationAndRBAC(w http.ResponseWriter, r *http.Request, token string, request *k8s.ResourceRequestBean) {
 	if request.AppIdentifier != nil {
 		if request.DeploymentType == bean2.HelmInstalledType {
 			valid, err := handler.k8sApplicationService.ValidateResourceRequest(r.Context(), request.AppIdentifier, request.K8sRequest)
@@ -810,11 +788,7 @@
 			return
 		}
 		//RBAC enforcer Ends
-<<<<<<< HEAD
-	} else if request.AppIdentifier == nil && request.DevtronAppIdentifier == nil && request.ClusterId > 0 && appType != bean2.ArgoAppType {
-=======
 	} else if request.AppIdentifier == nil && request.DevtronAppIdentifier == nil && request.ClusterId > 0 && request.AppType != bean2.ArgoAppType {
->>>>>>> 3b57347e
 		//RBAC enforcer applying For Resource Browser
 		if !handler.handleRbac(r, w, *request, token, casbin.ActionGet) {
 			return
