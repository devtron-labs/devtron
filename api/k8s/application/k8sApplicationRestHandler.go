--- conflicted
+++ resolved
@@ -181,18 +181,7 @@
 		//setting appIdentifier value in request
 		request.AppIdentifier = appIdentifier
 		request.ClusterId = request.AppIdentifier.ClusterId
-<<<<<<< HEAD
-
-=======
-		if request.DeploymentType == bean2.HelmInstalledType {
-			if err := handler.k8sApplicationService.ValidateResourceRequest(r.Context(), request.AppIdentifier, request.K8sRequest); err != nil {
-				common.WriteJsonResp(w, err, nil, http.StatusBadRequest)
-				return
-			}
-		} else if request.DeploymentType == bean2.ArgoInstalledType {
-			//TODO Implement ResourceRequest Validation for ArgoCD Installed APPs From ResourceTree
-		}
->>>>>>> 52d7c72e
+
 		// RBAC enforcer applying for Helm App
 		rbacObject, rbacObject2 = handler.enforcerUtilHelm.GetHelmObjectByClusterIdNamespaceAndAppName(request.AppIdentifier.ClusterId, request.AppIdentifier.Namespace, request.AppIdentifier.ReleaseName)
 		ok := handler.enforcer.Enforce(token, casbin.ResourceHelmApp, casbin.ActionGet, rbacObject) || handler.enforcer.Enforce(token, casbin.ResourceHelmApp, casbin.ActionGet, rbacObject2)
@@ -203,12 +192,7 @@
 		// RBAC enforcer Ends
 
 		if request.DeploymentType == bean2.HelmInstalledType {
-			valid, err := handler.k8sApplicationService.ValidateResourceRequestForHelmApp(r.Context(), request.AppIdentifier, request.K8sRequest)
-			if !valid {
-				err = util2.NewApiError().WithInternalMessage(resourceNotFoundErrMsg).WithUserMessage("invalid request")
-			}
-			if err != nil {
-				handler.logger.Errorw("error in validating resource request", "err", err)
+			if err := handler.k8sApplicationService.ValidateResourceRequestForHelmApp(r.Context(), request.AppIdentifier, request.K8sRequest); err != nil {
 				common.WriteJsonResp(w, err, nil, http.StatusBadRequest)
 				return
 			}
@@ -267,10 +251,7 @@
 				Namespace:   cdPipeline.Environment.Namespace,
 				ReleaseName: cdPipeline.DeploymentAppName,
 			}
-			valid, err := handler.k8sApplicationService.ValidateResourceRequestForHelmApp(r.Context(), request.AppIdentifier, request.K8sRequest)
-			if !valid {
-				err = util2.NewApiError().WithInternalMessage(resourceNotFoundErrMsg).WithUserMessage("invalid request")
-			}
+			err := handler.k8sApplicationService.ValidateResourceRequestForHelmApp(r.Context(), request.AppIdentifier, request.K8sRequest)
 			if err != nil {
 				handler.logger.Errorw("error in validating resource request", "err", err)
 				common.WriteJsonResp(w, err, nil, http.StatusBadRequest)
@@ -460,18 +441,7 @@
 		//setting appIdentifier value in request
 		request.AppIdentifier = appIdentifier
 		request.ClusterId = appIdentifier.ClusterId
-<<<<<<< HEAD
-
-=======
-		if request.DeploymentType == bean2.HelmAppType {
-			if err := handler.k8sApplicationService.ValidateResourceRequest(r.Context(), request.AppIdentifier, request.K8sRequest); err != nil {
-				common.WriteJsonResp(w, err, nil, http.StatusBadRequest)
-				return
-			}
-		} else if request.DeploymentType == bean2.ArgoInstalledType {
-			//TODO Implement ResourceRequest Validation for ArgoCD Installed APPs From ResourceTree
-		}
->>>>>>> 52d7c72e
+
 		// RBAC enforcer applying
 		rbacObject, rbacObject2 := handler.enforcerUtilHelm.GetHelmObjectByClusterIdNamespaceAndAppName(request.AppIdentifier.ClusterId, request.AppIdentifier.Namespace, request.AppIdentifier.ReleaseName)
 		token := r.Header.Get("token")
@@ -483,10 +453,7 @@
 		//RBAC enforcer Ends
 
 		if request.DeploymentType == bean2.HelmInstalledType {
-			valid, err := handler.k8sApplicationService.ValidateResourceRequestForHelmApp(r.Context(), request.AppIdentifier, request.K8sRequest)
-			if !valid {
-				err = util2.NewApiError().WithInternalMessage(resourceNotFoundErrMsg).WithUserMessage("invalid request")
-			}
+			err := handler.k8sApplicationService.ValidateResourceRequestForHelmApp(r.Context(), request.AppIdentifier, request.K8sRequest)
 			if err != nil {
 				handler.logger.Errorw("error in validating resource request", "err", err)
 				common.WriteJsonResp(w, err, nil, http.StatusBadRequest)
@@ -548,10 +515,7 @@
 				Namespace:   cdPipeline.Environment.Namespace,
 				ReleaseName: cdPipeline.DeploymentAppName,
 			}
-			valid, err := handler.k8sApplicationService.ValidateResourceRequestForHelmApp(r.Context(), request.AppIdentifier, request.K8sRequest)
-			if !valid {
-				err = util2.NewApiError().WithInternalMessage(resourceNotFoundErrMsg).WithUserMessage("invalid request")
-			}
+			err := handler.k8sApplicationService.ValidateResourceRequestForHelmApp(r.Context(), request.AppIdentifier, request.K8sRequest)
 			if err != nil {
 				handler.logger.Errorw("error in validating resource request", "err", err)
 				common.WriteJsonResp(w, err, nil, http.StatusBadRequest)
@@ -631,16 +595,7 @@
 		request.AppIdentifier = appIdentifier
 		request.ClusterId = appIdentifier.ClusterId
 		if request.DeploymentType == bean2.HelmInstalledType {
-<<<<<<< HEAD
-			valid, err := handler.k8sApplicationService.ValidateResourceRequestForHelmApp(r.Context(), request.AppIdentifier, request.K8sRequest)
-			if !valid {
-				err = util2.NewApiError().WithInternalMessage(resourceNotFoundErrMsg).WithUserMessage("invalid request")
-			}
-			if err != nil {
-				handler.logger.Errorw("error in validating resource request", "err", err)
-=======
-			if err := handler.k8sApplicationService.ValidateResourceRequest(r.Context(), request.AppIdentifier, request.K8sRequest); err != nil {
->>>>>>> 52d7c72e
+			if err := handler.k8sApplicationService.ValidateResourceRequestForHelmApp(r.Context(), request.AppIdentifier, request.K8sRequest); err != nil {
 				common.WriteJsonResp(w, err, nil, http.StatusBadRequest)
 				return
 			}
@@ -701,10 +656,7 @@
 				Namespace:   cdPipeline.Environment.Namespace,
 				ReleaseName: cdPipeline.DeploymentAppName,
 			}
-			valid, err := handler.k8sApplicationService.ValidateResourceRequestForHelmApp(r.Context(), request.AppIdentifier, request.K8sRequest)
-			if !valid {
-				err = util2.NewApiError().WithInternalMessage(resourceNotFoundErrMsg).WithUserMessage("invalid request")
-			}
+			err := handler.k8sApplicationService.ValidateResourceRequestForHelmApp(r.Context(), request.AppIdentifier, request.K8sRequest)
 			if err != nil {
 				handler.logger.Errorw("error in validating resource request", "err", err)
 				common.WriteJsonResp(w, err, nil, http.StatusBadRequest)
@@ -785,18 +737,7 @@
 		//setting appIdentifier value in request
 		request.AppIdentifier = appIdentifier
 		request.ClusterId = appIdentifier.ClusterId
-<<<<<<< HEAD
-
-=======
-		if request.DeploymentType == bean2.HelmInstalledType {
-			if err := handler.k8sApplicationService.ValidateResourceRequest(r.Context(), request.AppIdentifier, request.K8sRequest); err != nil {
-				common.WriteJsonResp(w, err, nil, http.StatusBadRequest)
-				return
-			}
-		} else if request.DeploymentType == bean2.ArgoInstalledType {
-			//TODO Implement ResourceRequest Validation for ArgoCD Installed APPs From ResourceTree
-		}
->>>>>>> 52d7c72e
+
 		// RBAC enforcer applying for Helm App
 		rbacObject, rbacObject2 := handler.enforcerUtilHelm.GetHelmObjectByClusterIdNamespaceAndAppName(request.AppIdentifier.ClusterId, request.AppIdentifier.Namespace, request.AppIdentifier.ReleaseName)
 		ok := handler.enforcer.Enforce(token, casbin.ResourceHelmApp, casbin.ActionGet, rbacObject) || handler.enforcer.Enforce(token, casbin.ResourceHelmApp, casbin.ActionGet, rbacObject2)
@@ -807,12 +748,7 @@
 		//RBAC enforcer Ends
 
 		if request.DeploymentType == bean2.HelmInstalledType {
-			valid, err := handler.k8sApplicationService.ValidateResourceRequestForHelmApp(r.Context(), request.AppIdentifier, request.K8sRequest)
-			if !valid {
-				err = util2.NewApiError().WithInternalMessage(resourceNotFoundErrMsg).WithUserMessage("invalid request")
-			}
-			if err != nil {
-				handler.logger.Errorw("error in validating resource request", "err", err)
+			if err := handler.k8sApplicationService.ValidateResourceRequestForHelmApp(r.Context(), request.AppIdentifier, request.K8sRequest); err != nil {
 				common.WriteJsonResp(w, err, nil, http.StatusBadRequest)
 				return
 			}
@@ -872,10 +808,7 @@
 				Namespace:   cdPipeline.Environment.Namespace,
 				ReleaseName: cdPipeline.DeploymentAppName,
 			}
-			valid, err := handler.k8sApplicationService.ValidateResourceRequestForHelmApp(r.Context(), request.AppIdentifier, request.K8sRequest)
-			if !valid {
-				err = util2.NewApiError().WithInternalMessage(resourceNotFoundErrMsg).WithUserMessage("invalid request")
-			}
+			err := handler.k8sApplicationService.ValidateResourceRequestForHelmApp(r.Context(), request.AppIdentifier, request.K8sRequest)
 			if err != nil {
 				handler.logger.Errorw("error in validating resource request", "err", err)
 				common.WriteJsonResp(w, err, nil, http.StatusBadRequest)
@@ -1043,18 +976,7 @@
 func (handler *K8sApplicationRestHandlerImpl) requestValidationAndRBAC(w http.ResponseWriter, r *http.Request, token string, request *k8s.ResourceRequestBean) bool {
 	resourceNotFoundErrMsg := fmt.Sprintf("resource %s: \"%s\" doesn't exist", request.K8sRequest.ResourceIdentifier.GroupVersionKind.Kind, request.K8sRequest.ResourceIdentifier.Name)
 	if request.AppIdentifier != nil {
-<<<<<<< HEAD
-
-=======
-		if request.DeploymentType == bean2.HelmInstalledType {
-			if err := handler.k8sApplicationService.ValidateResourceRequest(r.Context(), request.AppIdentifier, request.K8sRequest); err != nil {
-				common.WriteJsonResp(w, err, nil, http.StatusBadRequest)
-				return
-			}
-		} else if request.DeploymentType == bean2.ArgoInstalledType {
-			//TODO Implement ResourceRequest Validation for ArgoCD Installed APPs From ResourceTree
-		}
->>>>>>> 52d7c72e
+
 		// RBAC enforcer applying for Helm App
 		rbacObject, rbacObject2 := handler.enforcerUtilHelm.GetHelmObjectByClusterIdNamespaceAndAppName(request.AppIdentifier.ClusterId, request.AppIdentifier.Namespace, request.AppIdentifier.ReleaseName)
 		ok := handler.enforcer.Enforce(token, casbin.ResourceHelmApp, casbin.ActionGet, rbacObject) || handler.enforcer.Enforce(token, casbin.ResourceHelmApp, casbin.ActionGet, rbacObject2)
@@ -1066,10 +988,7 @@
 		//RBAC enforcer Ends
 
 		if request.DeploymentType == bean2.HelmInstalledType {
-			valid, err := handler.k8sApplicationService.ValidateResourceRequestForHelmApp(r.Context(), request.AppIdentifier, request.K8sRequest)
-			if !valid {
-				err = util2.NewApiError().WithInternalMessage(resourceNotFoundErrMsg).WithUserMessage("invalid request")
-			}
+			err := handler.k8sApplicationService.ValidateResourceRequestForHelmApp(r.Context(), request.AppIdentifier, request.K8sRequest)
 			if err != nil {
 				handler.logger.Errorw("error in validating resource request", "err", err)
 				common.WriteJsonResp(w, err, nil, http.StatusBadRequest)
@@ -1121,10 +1040,7 @@
 				Namespace:   cdPipeline.Environment.Namespace,
 				ReleaseName: cdPipeline.DeploymentAppName,
 			}
-			valid, err := handler.k8sApplicationService.ValidateResourceRequestForHelmApp(r.Context(), request.AppIdentifier, request.K8sRequest)
-			if !valid {
-				err = util2.NewApiError().WithInternalMessage(resourceNotFoundErrMsg).WithUserMessage("invalid request")
-			}
+			err := handler.k8sApplicationService.ValidateResourceRequestForHelmApp(r.Context(), request.AppIdentifier, request.K8sRequest)
 			if err != nil {
 				handler.logger.Errorw("error in validating resource request", "err", err)
 				common.WriteJsonResp(w, err, nil, http.StatusBadRequest)
