package client

import (
	"context"
	"encoding/json"
	"errors"
	openapi "github.com/devtron-labs/devtron/api/helm-app/openapiClient"
	openapi2 "github.com/devtron-labs/devtron/api/openapi/openapiClient"
	"github.com/devtron-labs/devtron/api/restHandler/common"
	appStoreBean "github.com/devtron-labs/devtron/pkg/appStore/bean"
	appStoreDeploymentCommon "github.com/devtron-labs/devtron/pkg/appStore/deployment/common"
	"github.com/devtron-labs/devtron/pkg/cluster"
	"github.com/devtron-labs/devtron/pkg/user"
	"github.com/devtron-labs/devtron/pkg/user/casbin"
	"github.com/devtron-labs/devtron/util/k8sObjectsUtil"
	"github.com/devtron-labs/devtron/util/rbac"
	"github.com/gorilla/mux"
	"go.uber.org/zap"
	"net/http"
	"strconv"
	"strings"
	"time"
)

type HelmAppRestHandler interface {
	ListApplications(w http.ResponseWriter, r *http.Request)
	GetApplicationDetail(w http.ResponseWriter, r *http.Request)
	Hibernate(w http.ResponseWriter, r *http.Request)
	UnHibernate(w http.ResponseWriter, r *http.Request)
	GetReleaseInfo(w http.ResponseWriter, r *http.Request)
	GetDesiredManifest(w http.ResponseWriter, r *http.Request)
	DeleteApplication(w http.ResponseWriter, r *http.Request)
	UpdateApplication(w http.ResponseWriter, r *http.Request)
	TemplateChart(w http.ResponseWriter, r *http.Request)
}

type HelmAppRestHandlerImpl struct {
	logger                          *zap.SugaredLogger
	helmAppService                  HelmAppService
	enforcer                        casbin.Enforcer
	clusterService                  cluster.ClusterService
	enforcerUtil                    rbac.EnforcerUtilHelm
	appStoreDeploymentCommonService appStoreDeploymentCommon.AppStoreDeploymentCommonService
	userAuthService                 user.UserService
}

func NewHelmAppRestHandlerImpl(logger *zap.SugaredLogger,
	helmAppService HelmAppService, enforcer casbin.Enforcer,
	clusterService cluster.ClusterService, enforcerUtil rbac.EnforcerUtilHelm, appStoreDeploymentCommonService appStoreDeploymentCommon.AppStoreDeploymentCommonService,
	userAuthService user.UserService) *HelmAppRestHandlerImpl {
	return &HelmAppRestHandlerImpl{
		logger:                          logger,
		helmAppService:                  helmAppService,
		enforcer:                        enforcer,
		clusterService:                  clusterService,
		enforcerUtil:                    enforcerUtil,
		appStoreDeploymentCommonService: appStoreDeploymentCommonService,
		userAuthService:                 userAuthService,
	}
}

func (handler *HelmAppRestHandlerImpl) ListApplications(w http.ResponseWriter, r *http.Request) {
	vars := mux.Vars(r)
	clusterIdString := vars["clusterIds"]
	clusterIdSlices := strings.Split(clusterIdString, ",")
	var clusterIds []int
	for _, is := range clusterIdSlices {
		if len(is) == 0 {
			continue
		}
		j, err := strconv.Atoi(is)
		if err != nil {
			handler.logger.Errorw("request err, CreateUser", "err", err, "payload", clusterIds)
			common.WriteJsonResp(w, err, nil, http.StatusBadRequest)
			return
		}
		clusterIds = append(clusterIds, j)
	}
	token := r.Header.Get("token")
	handler.helmAppService.ListHelmApplications(clusterIds, w, token, handler.checkHelmAuth)
}

func (handler *HelmAppRestHandlerImpl) GetApplicationDetail(w http.ResponseWriter, r *http.Request) {
	vars := mux.Vars(r)
	clusterIdString := vars["appId"]

	appIdentifier, err := handler.helmAppService.DecodeAppId(clusterIdString)
	if err != nil {
		common.WriteJsonResp(w, err, nil, http.StatusBadRequest)
		return
	}
	// RBAC enforcer applying
	rbacObject := handler.enforcerUtil.GetHelmObjectByClusterId(appIdentifier.ClusterId, appIdentifier.Namespace, appIdentifier.ReleaseName)
	token := r.Header.Get("token")
	if ok := handler.enforcer.Enforce(token, casbin.ResourceHelmApp, casbin.ActionGet, rbacObject); !ok {
		common.WriteJsonResp(w, errors.New("unauthorized"), nil, http.StatusForbidden)
		return
	}
	//RBAC enforcer Ends
	appdetail, err := handler.helmAppService.GetApplicationDetail(context.Background(), appIdentifier)
	if err != nil {
		common.WriteJsonResp(w, err, nil, http.StatusInternalServerError)
		return
	}

	installedApp, err := handler.appStoreDeploymentCommonService.GetInstalledAppByClusterNamespaceAndName(appIdentifier.ClusterId, appIdentifier.Namespace, appIdentifier.ReleaseName)
	if err != nil {
		common.WriteJsonResp(w, err, nil, http.StatusInternalServerError)
		return
	}

	res := &AppDetailAndInstalledAppInfo{
		AppDetail:        appdetail,
		InstalledAppInfo: convertToInstalledAppInfo(installedApp),
	}

	common.WriteJsonResp(w, err, res, http.StatusOK)
}

func (handler *HelmAppRestHandlerImpl) Hibernate(w http.ResponseWriter, r *http.Request) {
	hibernateRequest := &openapi.HibernateRequest{}
	decoder := json.NewDecoder(r.Body)
	err := decoder.Decode(hibernateRequest)
	if err != nil {
		common.WriteJsonResp(w, err, nil, http.StatusBadRequest)
		return
	}
	appIdentifier, err := handler.helmAppService.DecodeAppId(*hibernateRequest.AppId)
	if err != nil {
		common.WriteJsonResp(w, err, nil, http.StatusBadRequest)
		return
	}

	// RBAC enforcer applying
	rbacObject := handler.enforcerUtil.GetHelmObjectByClusterId(appIdentifier.ClusterId, appIdentifier.Namespace, appIdentifier.ReleaseName)
	token := r.Header.Get("token")
	if ok := handler.enforcer.Enforce(token, casbin.ResourceHelmApp, casbin.ActionUpdate, rbacObject); !ok {
		common.WriteJsonResp(w, errors.New("unauthorized"), nil, http.StatusForbidden)
		return
	}
	//RBAC enforcer Ends
	res, err := handler.helmAppService.HibernateApplication(context.Background(), appIdentifier, hibernateRequest)
	if err != nil {
		common.WriteJsonResp(w, err, nil, http.StatusInternalServerError)
		return
	}
	common.WriteJsonResp(w, err, res, http.StatusOK)
}

func (handler *HelmAppRestHandlerImpl) UnHibernate(w http.ResponseWriter, r *http.Request) {
	hibernateRequest := &openapi.HibernateRequest{}
	decoder := json.NewDecoder(r.Body)
	err := decoder.Decode(hibernateRequest)
	if err != nil {
		common.WriteJsonResp(w, err, nil, http.StatusBadRequest)
		return
	}
	appIdentifier, err := handler.helmAppService.DecodeAppId(*hibernateRequest.AppId)
	if err != nil {
		common.WriteJsonResp(w, err, nil, http.StatusBadRequest)
		return
	}
	// RBAC enforcer applying
	rbacObject := handler.enforcerUtil.GetHelmObjectByClusterId(appIdentifier.ClusterId, appIdentifier.Namespace, appIdentifier.ReleaseName)
	token := r.Header.Get("token")
	if ok := handler.enforcer.Enforce(token, casbin.ResourceHelmApp, casbin.ActionUpdate, rbacObject); !ok {
		common.WriteJsonResp(w, errors.New("unauthorized"), nil, http.StatusForbidden)
		return
	}
	//RBAC enforcer Ends
	res, err := handler.helmAppService.UnHibernateApplication(context.Background(), appIdentifier, hibernateRequest)
	if err != nil {
		common.WriteJsonResp(w, err, nil, http.StatusInternalServerError)
		return
	}
	common.WriteJsonResp(w, err, res, http.StatusOK)
}

func (handler *HelmAppRestHandlerImpl) GetReleaseInfo(w http.ResponseWriter, r *http.Request) {
	vars := mux.Vars(r)
	appId := vars["appId"]
	appIdentifier, err := handler.helmAppService.DecodeAppId(appId)
	if err != nil {
		common.WriteJsonResp(w, err, nil, http.StatusBadRequest)
		return
	}
	// RBAC enforcer applying
	rbacObject := handler.enforcerUtil.GetHelmObjectByClusterId(appIdentifier.ClusterId, appIdentifier.Namespace, appIdentifier.ReleaseName)
	token := r.Header.Get("token")
	if ok := handler.enforcer.Enforce(token, casbin.ResourceHelmApp, casbin.ActionGet, rbacObject); !ok {
		common.WriteJsonResp(w, errors.New("unauthorized"), nil, http.StatusForbidden)
		return
	}
	//RBAC enforcer Ends
	releaseInfo, err := handler.helmAppService.GetValuesYaml(context.Background(), appIdentifier)
	if err != nil {
		common.WriteJsonResp(w, err, nil, http.StatusInternalServerError)
		return
	}

	installedApp, err := handler.appStoreDeploymentCommonService.GetInstalledAppByClusterNamespaceAndName(appIdentifier.ClusterId, appIdentifier.Namespace, appIdentifier.ReleaseName)
	if err != nil {
		common.WriteJsonResp(w, err, nil, http.StatusInternalServerError)
		return
	}
	res := &ReleaseAndInstalledAppInfo{
		ReleaseInfo:      releaseInfo,
		InstalledAppInfo: convertToInstalledAppInfo(installedApp),
	}

	common.WriteJsonResp(w, err, res, http.StatusOK)
}

func (handler *HelmAppRestHandlerImpl) GetDesiredManifest(w http.ResponseWriter, r *http.Request) {
	desiredManifestRequest := &openapi.DesiredManifestRequest{}
	decoder := json.NewDecoder(r.Body)
	err := decoder.Decode(desiredManifestRequest)
	if err != nil {
		common.WriteJsonResp(w, err, nil, http.StatusBadRequest)
		return
	}
	appIdentifier, err := handler.helmAppService.DecodeAppId(*desiredManifestRequest.AppId)
	if err != nil {
		common.WriteJsonResp(w, err, nil, http.StatusBadRequest)
		return
	}
	// RBAC enforcer applying
	rbacObject := handler.enforcerUtil.GetHelmObjectByClusterId(appIdentifier.ClusterId, appIdentifier.Namespace, appIdentifier.ReleaseName)
	token := r.Header.Get("token")
	if ok := handler.enforcer.Enforce(token, casbin.ResourceHelmApp, casbin.ActionGet, rbacObject); !ok {
		common.WriteJsonResp(w, errors.New("unauthorized"), nil, http.StatusForbidden)
		return
	}
	//RBAC enforcer Ends
	res, err := handler.helmAppService.GetDesiredManifest(context.Background(), appIdentifier, desiredManifestRequest.Resource)
	if err != nil {
		common.WriteJsonResp(w, err, nil, http.StatusInternalServerError)
		return
	}

	// Obfuscate secret if user does not have edit access
	canUpdate := handler.enforcer.Enforce(token, casbin.ResourceHelmApp, casbin.ActionUpdate, rbacObject)
	if !canUpdate && res != nil && res.Manifest != nil {
		modifiedManifest, err := k8sObjectsUtil.HideValuesIfSecretForManifestStringInput(*res.Manifest, *desiredManifestRequest.Resource.Kind, *desiredManifestRequest.Resource.Group)
		if err != nil {
			handler.logger.Errorw("error in hiding secret values", "err", err)
			common.WriteJsonResp(w, err, nil, http.StatusInternalServerError)
			return
		}
		res.Manifest = &modifiedManifest
	}

	common.WriteJsonResp(w, err, res, http.StatusOK)
}

func (handler *HelmAppRestHandlerImpl) DeleteApplication(w http.ResponseWriter, r *http.Request) {
	vars := mux.Vars(r)
	appId := vars["appId"]
	appIdentifier, err := handler.helmAppService.DecodeAppId(appId)
	if err != nil {
		common.WriteJsonResp(w, err, nil, http.StatusBadRequest)
		return
	}
	// RBAC enforcer applying
	rbacObject := handler.enforcerUtil.GetHelmObjectByClusterId(appIdentifier.ClusterId, appIdentifier.Namespace, appIdentifier.ReleaseName)
	token := r.Header.Get("token")
	if ok := handler.enforcer.Enforce(token, casbin.ResourceHelmApp, casbin.ActionDelete, rbacObject); !ok {
		common.WriteJsonResp(w, errors.New("unauthorized"), nil, http.StatusForbidden)
		return
	}
	//RBAC enforcer Ends
	res, err := handler.helmAppService.DeleteApplication(context.Background(), appIdentifier)
	if err != nil {
		common.WriteJsonResp(w, err, nil, http.StatusInternalServerError)
		return
	}
	common.WriteJsonResp(w, err, res, http.StatusOK)
}

func (handler *HelmAppRestHandlerImpl) UpdateApplication(w http.ResponseWriter, r *http.Request) {
	request := &openapi.UpdateReleaseRequest{}
	decoder := json.NewDecoder(r.Body)
	err := decoder.Decode(request)
	if err != nil {
		common.WriteJsonResp(w, err, nil, http.StatusBadRequest)
		return
	}
	appIdentifier, err := handler.helmAppService.DecodeAppId(*request.AppId)
	if err != nil {
		common.WriteJsonResp(w, err, nil, http.StatusBadRequest)
		return
	}
	// RBAC enforcer applying
	rbacObject := handler.enforcerUtil.GetHelmObjectByClusterId(appIdentifier.ClusterId, appIdentifier.Namespace, appIdentifier.ReleaseName)
	token := r.Header.Get("token")
	if ok := handler.enforcer.Enforce(token, casbin.ResourceHelmApp, casbin.ActionUpdate, rbacObject); !ok {
		common.WriteJsonResp(w, errors.New("unauthorized"), nil, http.StatusForbidden)
		return
	}
	//RBAC enforcer Ends

	// update application externally
	res, err := handler.helmAppService.UpdateApplication(context.Background(), appIdentifier, request)
	if err != nil {
		common.WriteJsonResp(w, err, nil, http.StatusInternalServerError)
		return
	}
	common.WriteJsonResp(w, err, res, http.StatusOK)
}

<<<<<<< HEAD
=======
func (handler *HelmAppRestHandlerImpl) TemplateChart(w http.ResponseWriter, r *http.Request) {
	userId, err := handler.userAuthService.GetLoggedInUser(r)
	if userId == 0 || err != nil {
		common.WriteJsonResp(w, err, "Unauthorized User", http.StatusUnauthorized)
		return
	}
	request := &openapi2.TemplateChartRequest{}
	decoder := json.NewDecoder(r.Body)
	err = decoder.Decode(request)
	if err != nil {
		common.WriteJsonResp(w, err, nil, http.StatusBadRequest)
		return
	}

	//making this api rbac free

	// template chart starts
	ctx, cancel := context.WithTimeout(context.Background(), 60*time.Second)
	defer cancel()
	response, err := handler.helmAppService.TemplateChart(ctx, request)
	if err != nil {
		handler.logger.Errorw("Error in helm-template", "err", err, "payload", request)
		common.WriteJsonResp(w, err, nil, http.StatusInternalServerError)
		return
	}
	common.WriteJsonResp(w, err, response, http.StatusOK)
}

>>>>>>> 8f33e3d5
func (handler *HelmAppRestHandlerImpl) checkHelmAuth(token string, object string) bool {
	if ok := handler.enforcer.Enforce(token, casbin.ResourceHelmApp, casbin.ActionGet, strings.ToLower(object)); !ok {
		return false
	}
	return true
}

func convertToInstalledAppInfo(installedApp *appStoreBean.InstallAppVersionDTO) *InstalledAppInfo {
	if installedApp == nil {
		return nil
	}

	return &InstalledAppInfo{
		AppId:                 installedApp.AppId,
		EnvironmentName:       installedApp.EnvironmentName,
		AppOfferingMode:       installedApp.AppOfferingMode,
		InstalledAppId:        installedApp.InstalledAppId,
		InstalledAppVersionId: installedApp.InstalledAppVersionId,
		AppStoreChartId:       installedApp.InstallAppVersionChartDTO.AppStoreChartId,
		ClusterId:             installedApp.ClusterId,
		EnvironmentId:         installedApp.EnvironmentId,
	}
}

type AppDetailAndInstalledAppInfo struct {
	InstalledAppInfo *InstalledAppInfo `json:"installedAppInfo"`
	AppDetail        *AppDetail        `json:"appDetail"`
}

type ReleaseAndInstalledAppInfo struct {
	InstalledAppInfo *InstalledAppInfo `json:"installedAppInfo"`
	ReleaseInfo      *ReleaseInfo      `json:"releaseInfo"`
}

type DeploymentHistoryAndInstalledAppInfo struct {
	InstalledAppInfo  *InstalledAppInfo          `json:"installedAppInfo"`
	DeploymentHistory []*HelmAppDeploymentDetail `json:"deploymentHistory"`
}

type InstalledAppInfo struct {
	AppId                 int    `json:"appId"`
	InstalledAppId        int    `json:"installedAppId"`
	InstalledAppVersionId int    `json:"installedAppVersionId"`
	AppStoreChartId       int    `json:"appStoreChartId"`
	EnvironmentName       string `json:"environmentName"`
	AppOfferingMode       string `json:"appOfferingMode"`
	ClusterId             int    `json:"clusterId"`
	EnvironmentId         int    `json:"environmentId"`
}<|MERGE_RESOLUTION|>--- conflicted
+++ resolved
@@ -308,8 +308,7 @@
 	common.WriteJsonResp(w, err, res, http.StatusOK)
 }
 
-<<<<<<< HEAD
-=======
+
 func (handler *HelmAppRestHandlerImpl) TemplateChart(w http.ResponseWriter, r *http.Request) {
 	userId, err := handler.userAuthService.GetLoggedInUser(r)
 	if userId == 0 || err != nil {
@@ -338,7 +337,6 @@
 	common.WriteJsonResp(w, err, response, http.StatusOK)
 }
 
->>>>>>> 8f33e3d5
 func (handler *HelmAppRestHandlerImpl) checkHelmAuth(token string, object string) bool {
 	if ok := handler.enforcer.Enforce(token, casbin.ResourceHelmApp, casbin.ActionGet, strings.ToLower(object)); !ok {
 		return false
