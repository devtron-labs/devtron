--- conflicted
+++ resolved
@@ -3,10 +3,7 @@
 import (
 	"context"
 	"encoding/json"
-<<<<<<< HEAD
-=======
 	openapi "github.com/devtron-labs/devtron/api/helm-app/openapiClient"
->>>>>>> 0a7d50be
 	"github.com/devtron-labs/devtron/api/restHandler/common"
 	"github.com/devtron-labs/devtron/client/k8s/application"
 	"github.com/gorilla/mux"
@@ -19,15 +16,12 @@
 type HelmAppRestHandler interface {
 	ListApplications(w http.ResponseWriter, r *http.Request)
 	GetApplicationDetail(w http.ResponseWriter, r *http.Request)
-<<<<<<< HEAD
+	Hibernate(w http.ResponseWriter, r *http.Request)
+	UnHibernate(w http.ResponseWriter, r *http.Request)
 	GetResource(w http.ResponseWriter, r *http.Request)
 	UpdateResource(w http.ResponseWriter, r *http.Request)
 	DeleteResource(w http.ResponseWriter, r *http.Request)
 	ListEvents(w http.ResponseWriter, r *http.Request)
-=======
-	Hibernate(w http.ResponseWriter, r *http.Request)
-	UnHibernate(w http.ResponseWriter, r *http.Request)
->>>>>>> 0a7d50be
 }
 type HelmAppRestHandlerImpl struct {
 	logger         *zap.SugaredLogger
@@ -79,7 +73,50 @@
 	common.WriteJsonResp(w, err, appdetail, http.StatusOK)
 }
 
-<<<<<<< HEAD
+func (handler *HelmAppRestHandlerImpl) Hibernate(w http.ResponseWriter, r *http.Request) {
+	var hibernateRequest *openapi.HibernateRequest
+	decoder := json.NewDecoder(r.Body)
+	err := decoder.Decode(hibernateRequest)
+	if err != nil {
+		common.WriteJsonResp(w, err, nil, http.StatusBadRequest)
+		return
+	}
+	appIdentifier, err := DecodeAppId(*hibernateRequest.AppId)
+	if err != nil {
+		common.WriteJsonResp(w, err, nil, http.StatusBadRequest)
+		return
+	}
+	//TODO: apply app filter
+	res, err := handler.helmAppService.HibernateApplication(context.Background(), appIdentifier, hibernateRequest)
+	if err != nil {
+		common.WriteJsonResp(w, err, nil, http.StatusInternalServerError)
+		return
+	}
+	common.WriteJsonResp(w, err, res, http.StatusOK)
+}
+
+func (handler *HelmAppRestHandlerImpl) UnHibernate(w http.ResponseWriter, r *http.Request) {
+	var hibernateRequest *openapi.HibernateRequest
+	decoder := json.NewDecoder(r.Body)
+	err := decoder.Decode(hibernateRequest)
+	if err != nil {
+		common.WriteJsonResp(w, err, nil, http.StatusBadRequest)
+		return
+	}
+	appIdentifier, err := DecodeAppId(*hibernateRequest.AppId)
+	if err != nil {
+		common.WriteJsonResp(w, err, nil, http.StatusBadRequest)
+		return
+	}
+	//TODO: apply app filter
+	res, err := handler.helmAppService.UnHibernateApplication(context.Background(), appIdentifier, hibernateRequest)
+	if err != nil {
+		common.WriteJsonResp(w, err, nil, http.StatusInternalServerError)
+		return
+	}
+	common.WriteJsonResp(w, err, res, http.StatusOK)
+}
+
 func (handler *HelmAppRestHandlerImpl) GetResource(w http.ResponseWriter, r *http.Request) {
 	vars := mux.Vars(r)
 	clusterIdString := vars["appId"]
@@ -113,17 +150,10 @@
 	clusterIdString := vars["appId"]
 
 	appIdentifier, err := DecodeAppId(clusterIdString)
-=======
-func (handler *HelmAppRestHandlerImpl) Hibernate(w http.ResponseWriter, r *http.Request) {
-	var hibernateRequest *openapi.HibernateRequest
-	decoder := json.NewDecoder(r.Body)
-	err := decoder.Decode(hibernateRequest)
->>>>>>> 0a7d50be
-	if err != nil {
-		common.WriteJsonResp(w, err, nil, http.StatusBadRequest)
-		return
-	}
-<<<<<<< HEAD
+	if err != nil {
+		common.WriteJsonResp(w, err, nil, http.StatusBadRequest)
+		return
+	}
 
 	decoder := json.NewDecoder(r.Body)
 	var request application.K8sRequestBean
@@ -176,31 +206,10 @@
 	clusterIdString := vars["appId"]
 
 	appIdentifier, err := DecodeAppId(clusterIdString)
-=======
-	appIdentifier, err := DecodeAppId(*hibernateRequest.AppId)
-	if err != nil {
-		common.WriteJsonResp(w, err, nil, http.StatusBadRequest)
-		return
-	}
-	//TODO: apply app filter
-	res, err := handler.helmAppService.HibernateApplication(context.Background(), appIdentifier, hibernateRequest)
-	if err != nil {
-		common.WriteJsonResp(w, err, nil, http.StatusInternalServerError)
-		return
-	}
-	common.WriteJsonResp(w, err, res, http.StatusOK)
-}
-
-func (handler *HelmAppRestHandlerImpl) UnHibernate(w http.ResponseWriter, r *http.Request) {
-	var hibernateRequest *openapi.HibernateRequest
-	decoder := json.NewDecoder(r.Body)
-	err := decoder.Decode(hibernateRequest)
->>>>>>> 0a7d50be
-	if err != nil {
-		common.WriteJsonResp(w, err, nil, http.StatusBadRequest)
-		return
-	}
-<<<<<<< HEAD
+	if err != nil {
+		common.WriteJsonResp(w, err, nil, http.StatusBadRequest)
+		return
+	}
 
 	decoder := json.NewDecoder(r.Body)
 	var request application.K8sRequestBean
@@ -218,18 +227,4 @@
 		return
 	}
 	common.WriteJsonResp(w, nil, events, http.StatusOK)
-=======
-	appIdentifier, err := DecodeAppId(*hibernateRequest.AppId)
-	if err != nil {
-		common.WriteJsonResp(w, err, nil, http.StatusBadRequest)
-		return
-	}
-	//TODO: apply app filter
-	res, err := handler.helmAppService.UnHibernateApplication(context.Background(), appIdentifier, hibernateRequest)
-	if err != nil {
-		common.WriteJsonResp(w, err, nil, http.StatusInternalServerError)
-		return
-	}
-	common.WriteJsonResp(w, err, res, http.StatusOK)
->>>>>>> 0a7d50be
 }