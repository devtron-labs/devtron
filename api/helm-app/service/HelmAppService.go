--- conflicted
+++ resolved
@@ -1032,12 +1032,9 @@
 }
 
 func (r *AppIdentifier) GetUniqueAppNameIdentifier() string {
-<<<<<<< HEAD
-=======
 	//we store all helm releases in kubelink cache with key as what is returned from this func, this is
 	//the case where an app across diff namespace or cluster can have same name, so to identify then uniquely
 	//below implementation would serve as good unique identifier for a external app.
->>>>>>> 33bf9eeb
 	return r.ReleaseName + "-" + r.Namespace + "-" + strconv.Itoa(r.ClusterId)
 }
 
