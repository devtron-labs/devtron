--- conflicted
+++ resolved
@@ -532,10 +532,6 @@
 	}
 	// Rollback tx on error.
 	defer tx.Rollback()
-<<<<<<< HEAD
-	appModel := &app.App{}
-=======
->>>>>>> bbd9fdee
 	var isAppLinkedToChartStore bool // if true, entry present in both app and installed_app table
 
 	installedAppModel, err := impl.getInstalledAppForAppIdentifier(appIdentifier)
@@ -545,16 +541,6 @@
 	}
 	if installedAppModel.Id > 0 {
 		isAppLinkedToChartStore = true
-	}
-<<<<<<< HEAD
-	if !isAppLinkedToChartStore {
-		//this means app not found in installed_apps, but a scenario where an external app is only
-		//assigned project and not linked to devtron, in that case only entry in app will be found.
-		appModel, err = impl.getAppForAppIdentifier(appIdentifier)
-		if err != nil {
-			impl.logger.Errorw("DeleteDBLinkedHelmApplication, error in fetching app from appIdentifier", "appIdentifier", appIdentifier, "err", err)
-			return nil, err
-		}
 	}
 
 	if isAppLinkedToChartStore {
@@ -609,60 +595,6 @@
 		}
 		// InstalledAppVersions Delete --> End
 	} else {
-=======
-
-	if isAppLinkedToChartStore {
-		// If there are two releases with same name but in different namespace (eg: test -n demo-1 {Hyperion App}, test -n demo-2 {Externally Installed});
-		// And if the request is received for the externally installed app, the below condition will handle
-		if installedAppModel.Environment.Namespace != appIdentifier.Namespace {
-			return nil, pg.ErrNoRows
-		}
-
-		// App Delete --> Start
-		//soft delete app
-		appModel := &installedAppModel.App
-		appModel.Active = false
-		appModel.UpdatedBy = userId
-		appModel.UpdatedOn = time.Now()
-		err = impl.appRepository.UpdateWithTxn(appModel, tx)
-		if err != nil {
-			impl.logger.Errorw("error in deleting appModel", "app", appModel)
-			return nil, err
-		}
-		// App Delete --> End
-
-		// InstalledApp Delete --> Start
-		// soft delete install app
-		installedAppModel.Active = false
-		installedAppModel.UpdatedBy = userId
-		installedAppModel.UpdatedOn = time.Now()
-		_, err = impl.installedAppRepository.UpdateInstalledApp(installedAppModel, tx)
-		if err != nil {
-			impl.logger.Errorw("error while deleting install app", "error", err)
-			return nil, err
-		}
-		// InstalledApp Delete --> End
-
-		// InstalledAppVersions Delete --> Start
-		models, err := impl.installedAppRepository.GetInstalledAppVersionByInstalledAppId(installedAppModel.Id)
-		if err != nil {
-			impl.logger.Errorw("error while fetching install app versions", "error", err)
-			return nil, err
-		}
-
-		// soft delete install app versions
-		for _, item := range models {
-			item.Active = false
-			item.UpdatedBy = userId
-			item.UpdatedOn = time.Now()
-			_, err = impl.installedAppRepository.UpdateInstalledAppVersion(item, tx)
-			if err != nil {
-				impl.logger.Errorw("error while fetching from db", "error", err)
-				return nil, err
-			}
-		}
-		// InstalledAppVersions Delete --> End
-	} else {
 		//this means app not found in installed_apps, but a scenario where an external app is only
 		//assigned project and not linked to devtron, in that case only entry in app will be found.
 		appModel, err := impl.getAppForAppIdentifier(appIdentifier)
@@ -670,7 +602,6 @@
 			impl.logger.Errorw("DeleteDBLinkedHelmApplication, error in fetching app from appIdentifier", "appIdentifier", appIdentifier, "err", err)
 			return nil, err
 		}
->>>>>>> bbd9fdee
 		if appModel != nil && appModel.Id > 0 {
 			// App Delete --> Start
 			//soft delete app
@@ -1180,15 +1111,11 @@
 // as what is returned from this func, this is the case where an app across diff namespace or cluster can have same name,
 // so to identify then uniquely below implementation would serve as good unique identifier for an external app.
 func (r *AppIdentifier) GetUniqueAppNameIdentifier() string {
-<<<<<<< HEAD
-	return r.ReleaseName + "-" + r.Namespace + "-" + strconv.Itoa(r.ClusterId)
-=======
 	return fmt.Sprintf("%s-%s-%s", r.ReleaseName, r.Namespace, strconv.Itoa(r.ClusterId))
 }
 
 func (r *AppIdentifier) GetUniqueAppIdentifierForGivenNamespaceAndCluster(namespace, clusterId string) string {
 	return fmt.Sprintf("%s-%s-%s", r.ReleaseName, namespace, clusterId)
->>>>>>> bbd9fdee
 }
 
 func (impl *HelmAppServiceImpl) DecodeAppId(appId string) (*AppIdentifier, error) {
