package service

import (
	"context"
	"errors"
	"fmt"
	"github.com/devtron-labs/common-lib-private/utils/k8s"
	k8s2 "github.com/devtron-labs/common-lib/utils/k8s"
	"github.com/devtron-labs/devtron/api/helm-app/bean"
	"github.com/devtron-labs/devtron/api/helm-app/gRPC"
	"github.com/devtron-labs/devtron/api/helm-app/models"
	"github.com/devtron-labs/devtron/internal/constants"
	repository2 "github.com/devtron-labs/devtron/internal/sql/repository/dockerRegistry"
	"github.com/go-pg/pg"
	"net/http"
	"reflect"
	"strconv"
	"strings"
	"time"

	"github.com/caarlos0/env/v6"
	"github.com/devtron-labs/devtron/api/connector"
	openapi "github.com/devtron-labs/devtron/api/helm-app/openapiClient"
	openapi2 "github.com/devtron-labs/devtron/api/openapi/openapiClient"
	"github.com/devtron-labs/devtron/internal/middleware"
	"github.com/devtron-labs/devtron/internal/sql/repository/app"
	"github.com/devtron-labs/devtron/internal/sql/repository/pipelineConfig"
	"github.com/devtron-labs/devtron/internal/util"
	appStoreDiscoverRepository "github.com/devtron-labs/devtron/pkg/appStore/discover/repository"
	"github.com/devtron-labs/devtron/pkg/appStore/installedApp/repository"
	"github.com/devtron-labs/devtron/pkg/cluster"
	clusterRepository "github.com/devtron-labs/devtron/pkg/cluster/repository"
	serverBean "github.com/devtron-labs/devtron/pkg/server/bean"
	serverEnvConfig "github.com/devtron-labs/devtron/pkg/server/config"
	serverDataStore "github.com/devtron-labs/devtron/pkg/server/store"
	util2 "github.com/devtron-labs/devtron/util"
	"github.com/devtron-labs/devtron/util/rbac"
	jsonpatch "github.com/evanphx/json-patch"
	"github.com/gogo/protobuf/proto"
	"github.com/tidwall/gjson"
	"github.com/tidwall/sjson"
	"go.opentelemetry.io/otel"
	"go.uber.org/zap"
	"sigs.k8s.io/yaml"
)

type HelmAppService interface {
	ListHelmApplications(ctx context.Context, clusterIds []int, w http.ResponseWriter, token string, helmAuth func(token string, object string) bool)
	GetApplicationDetail(ctx context.Context, app *AppIdentifier) (*gRPC.AppDetail, error)
	GetApplicationAndReleaseStatus(ctx context.Context, app *AppIdentifier) (*gRPC.AppStatus, error)
	GetApplicationDetailWithFilter(ctx context.Context, app *AppIdentifier, resourceTreeFilter *gRPC.ResourceTreeFilter) (*gRPC.AppDetail, error)
	HibernateApplication(ctx context.Context, app *AppIdentifier, hibernateRequest *openapi.HibernateRequest) ([]*openapi.HibernateStatus, error)
	UnHibernateApplication(ctx context.Context, app *AppIdentifier, hibernateRequest *openapi.HibernateRequest) ([]*openapi.HibernateStatus, error)
	DecodeAppId(appId string) (*AppIdentifier, error)
	EncodeAppId(appIdentifier *AppIdentifier) string
	GetDeploymentHistory(ctx context.Context, app *AppIdentifier) (*gRPC.HelmAppDeploymentHistory, error)
	GetValuesYaml(ctx context.Context, app *AppIdentifier) (*gRPC.ReleaseInfo, error)
	GetDesiredManifest(ctx context.Context, app *AppIdentifier, resource *openapi.ResourceIdentifier) (*openapi.DesiredManifestResponse, error)
	DeleteApplication(ctx context.Context, app *AppIdentifier) (*openapi.UninstallReleaseResponse, error)
	DeleteDBLinkedHelmApplication(ctx context.Context, app *AppIdentifier, useId int32) (*openapi.UninstallReleaseResponse, error)
	// UpdateApplication is a wrapper over helmAppClient.UpdateApplication, sends update request to kubelink for external chart store apps
	UpdateApplication(ctx context.Context, app *AppIdentifier, request *bean.UpdateApplicationRequestDto) (*openapi.UpdateReleaseResponse, error)
	GetDeploymentDetail(ctx context.Context, app *AppIdentifier, version int32) (*openapi.HelmAppDeploymentManifestDetail, error)
	InstallRelease(ctx context.Context, clusterId int, installReleaseRequest *gRPC.InstallReleaseRequest) (*gRPC.InstallReleaseResponse, error)
	// UpdateApplicationWithChartInfo is a wrapper over helmAppClient.UpdateApplicationWithChartInfo sends update request to kubelink for helm chart store apps
	UpdateApplicationWithChartInfo(ctx context.Context, clusterId int, request *bean.UpdateApplicationWithChartInfoRequestDto) (*openapi.UpdateReleaseResponse, error)
	IsReleaseInstalled(ctx context.Context, app *AppIdentifier) (bool, error)
	RollbackRelease(ctx context.Context, app *AppIdentifier, version int32) (bool, error)
	GetClusterConf(clusterId int) (*gRPC.ClusterConfig, error)
	GetDevtronHelmAppIdentifier() *AppIdentifier
	UpdateApplicationWithChartInfoWithExtraValues(ctx context.Context, appIdentifier *AppIdentifier, chartRepository *gRPC.ChartRepository, extraValues map[string]interface{}, extraValuesYamlUrl string, useLatestChartVersion bool) (*openapi.UpdateReleaseResponse, error)
	TemplateChart(ctx context.Context, templateChartRequest *openapi2.TemplateChartRequest) (*openapi2.TemplateChartResponse, error)
	GetNotes(ctx context.Context, request *gRPC.InstallReleaseRequest) (string, error)
	ValidateOCIRegistry(ctx context.Context, OCIRegistryRequest *gRPC.RegistryCredential) bool
	GetRevisionHistoryMaxValue(appType bean.SourceAppType) int32
	GetResourceTreeForExternalResources(ctx context.Context, clusterId int, clusterConfig *gRPC.ClusterConfig, resources []*gRPC.ExternalResourceDetail) (*gRPC.ResourceTreeResponse, error)
	CheckIfNsExistsForClusterIds(clusterIdToNsMap map[int]string, clusterIds []int) error
}

type HelmAppServiceImpl struct {
	logger                               *zap.SugaredLogger
	clusterService                       cluster.ClusterService
	helmAppClient                        gRPC.HelmAppClient
	pump                                 connector.Pump
	enforcerUtil                         rbac.EnforcerUtilHelm
	serverDataStore                      *serverDataStore.ServerDataStore
	serverEnvConfig                      *serverEnvConfig.ServerEnvConfig
	appStoreApplicationVersionRepository appStoreDiscoverRepository.AppStoreApplicationVersionRepository
	environmentService                   cluster.EnvironmentService
	pipelineRepository                   pipelineConfig.PipelineRepository
	installedAppRepository               repository.InstalledAppRepository
	appRepository                        app.AppRepository
	clusterRepository                    clusterRepository.ClusterRepository
	K8sUtil                              *k8s.K8sUtilExtended
	helmReleaseConfig                    *HelmReleaseConfig
}

func NewHelmAppServiceImpl(Logger *zap.SugaredLogger, clusterService cluster.ClusterService,
	helmAppClient gRPC.HelmAppClient, pump connector.Pump, enforcerUtil rbac.EnforcerUtilHelm,
	serverDataStore *serverDataStore.ServerDataStore, serverEnvConfig *serverEnvConfig.ServerEnvConfig,
	appStoreApplicationVersionRepository appStoreDiscoverRepository.AppStoreApplicationVersionRepository,
	environmentService cluster.EnvironmentService, pipelineRepository pipelineConfig.PipelineRepository,
	installedAppRepository repository.InstalledAppRepository, appRepository app.AppRepository,
	clusterRepository clusterRepository.ClusterRepository, K8sUtil *k8s.K8sUtilExtended,
	helmReleaseConfig *HelmReleaseConfig) *HelmAppServiceImpl {
	return &HelmAppServiceImpl{
		logger:                               Logger,
		clusterService:                       clusterService,
		helmAppClient:                        helmAppClient,
		pump:                                 pump,
		enforcerUtil:                         enforcerUtil,
		serverDataStore:                      serverDataStore,
		serverEnvConfig:                      serverEnvConfig,
		appStoreApplicationVersionRepository: appStoreApplicationVersionRepository,
		environmentService:                   environmentService,
		pipelineRepository:                   pipelineRepository,
		installedAppRepository:               installedAppRepository,
		appRepository:                        appRepository,
		clusterRepository:                    clusterRepository,
		K8sUtil:                              K8sUtil,
		helmReleaseConfig:                    helmReleaseConfig,
	}
}

type HelmReleaseConfig struct {
	RevisionHistoryLimitDevtronApp      int `env:"REVISION_HISTORY_LIMIT_DEVTRON_APP" envDefault:"1"`
	RevisionHistoryLimitHelmApp         int `env:"REVISION_HISTORY_LIMIT_HELM_APP" envDefault:"1"`
	RevisionHistoryLimitExternalHelmApp int `env:"REVISION_HISTORY_LIMIT_EXTERNAL_HELM_APP" envDefault:"0"`
}

func GetHelmReleaseConfig() (*HelmReleaseConfig, error) {
	cfg := &HelmReleaseConfig{}
	err := env.Parse(cfg)
	return cfg, err
}

func (impl *HelmAppServiceImpl) listApplications(ctx context.Context, clusterIds []int) (gRPC.ApplicationService_ListApplicationsClient, error) {
	if len(clusterIds) == 0 {
		return nil, nil
	}
	_, span := otel.Tracer("clusterService").Start(ctx, "FindByIds")
	clusters, err := impl.clusterService.FindByIds(clusterIds)
	span.End()
	if err != nil {
		impl.logger.Errorw("error in fetching cluster detail", "err", err)
		return nil, err
	}
	req := &gRPC.AppListRequest{}
	for _, clusterDetail := range clusters {
		config := &gRPC.ClusterConfig{
			ApiServerUrl:           clusterDetail.ServerUrl,
			Token:                  clusterDetail.Config[k8s2.BearerToken],
			ClusterId:              int32(clusterDetail.Id),
			ClusterName:            clusterDetail.ClusterName,
			InsecureSkipTLSVerify:  clusterDetail.InsecureSkipTLSVerify,
			ProxyUrl:               clusterDetail.ProxyUrl,
			ToConnectWithSSHTunnel: clusterDetail.ToConnectWithSSHTunnel,
		}
		if clusterDetail.SSHTunnelConfig != nil {
			config.SshTunnelAuthKey = clusterDetail.SSHTunnelConfig.AuthKey
			config.SshTunnelUser = clusterDetail.SSHTunnelConfig.User
			config.SshTunnelPassword = clusterDetail.SSHTunnelConfig.Password
			config.SshTunnelServerAddress = clusterDetail.SSHTunnelConfig.SSHServerAddress
		}
		if clusterDetail.InsecureSkipTLSVerify == false {
			config.KeyData = clusterDetail.Config[k8s2.TlsKey]
			config.CertData = clusterDetail.Config[k8s2.CertData]
			config.CaData = clusterDetail.Config[k8s2.CertificateAuthorityData]
		}
		req.Clusters = append(req.Clusters, config)
	}
	applicatonStream, err := impl.helmAppClient.ListApplication(ctx, req)
	if err != nil {
		return nil, err
	}

	return applicatonStream, err
}

func (impl *HelmAppServiceImpl) ListHelmApplications(ctx context.Context, clusterIds []int, w http.ResponseWriter, token string, helmAuth func(token string, object string) bool) {
	var helmCdPipelines []*pipelineConfig.Pipeline
	var installedHelmApps []*repository.InstalledApps
	start := time.Now()
	appStream, err := impl.listApplications(ctx, clusterIds)
	middleware.AppListingDuration.WithLabelValues("listApplications", "helm").Observe(time.Since(start).Seconds())
	if err != nil {
		impl.logger.Errorw("error in fetching app list", "clusters", clusterIds, "err", err)
	}
	if err == nil && len(clusterIds) > 0 {
		// get helm apps which are created using cd_pipelines
		newCtx, span := otel.Tracer("pipelineRepository").Start(ctx, "GetAppAndEnvDetailsForDeploymentAppTypePipeline")
		start = time.Now()
		helmCdPipelines, err = impl.pipelineRepository.GetAppAndEnvDetailsForDeploymentAppTypePipeline(util.PIPELINE_DEPLOYMENT_TYPE_HELM, clusterIds)
		middleware.AppListingDuration.WithLabelValues("getAppAndEnvDetailsForDeploymentAppTypePipeline", "helm").Observe(time.Since(start).Seconds())
		span.End()
		if err != nil {
			impl.logger.Errorw("error in fetching helm app list from DB created using cd_pipelines", "clusters", clusterIds, "err", err)
		}

		// if not hyperion mode, then fetch from installed_apps whose deployment_app_type is helm (as in hyperion mode, these apps should be treated as external-apps)
		if !util2.IsBaseStack() {
			newCtx, span = otel.Tracer("pipelineRepository").Start(newCtx, "GetAppAndEnvDetailsForDeploymentAppTypePipeline")
			start = time.Now()
			installedHelmApps, err = impl.installedAppRepository.GetAppAndEnvDetailsForDeploymentAppTypeInstalledApps(util.PIPELINE_DEPLOYMENT_TYPE_HELM, clusterIds)
			middleware.AppListingDuration.WithLabelValues("getAppAndEnvDetailsForDeploymentAppTypeInstalledApps", "helm").Observe(time.Since(start).Seconds())
			span.End()
			if err != nil {
				impl.logger.Errorw("error in fetching helm app list from DB created from app store", "clusters", clusterIds, "err", err)
			}
		}
	}
	impl.pump.StartStreamWithTransformer(w, func() (proto.Message, error) {
		return appStream.Recv()
	}, err,
		func(message interface{}) interface{} {
			return impl.appListRespProtoTransformer(message.(*gRPC.DeployedAppList), token, helmAuth, helmCdPipelines, installedHelmApps)
		})
}

func (impl *HelmAppServiceImpl) hibernateReqAdaptor(hibernateRequest *openapi.HibernateRequest) *gRPC.HibernateRequest {
	req := &gRPC.HibernateRequest{}
	for _, reqObject := range hibernateRequest.GetResources() {
		obj := &gRPC.ObjectIdentifier{
			Group:     *reqObject.Group,
			Kind:      *reqObject.Kind,
			Version:   *reqObject.Version,
			Name:      *reqObject.Name,
			Namespace: *reqObject.Namespace,
		}
		req.ObjectIdentifier = append(req.ObjectIdentifier, obj)
	}
	return req
}
func (impl *HelmAppServiceImpl) hibernateResponseAdaptor(in []*gRPC.HibernateStatus) []*openapi.HibernateStatus {
	var resStatus []*openapi.HibernateStatus
	for _, status := range in {
		resObj := &openapi.HibernateStatus{
			Success:      &status.Success,
			ErrorMessage: &status.ErrorMsg,
			TargetObject: &openapi.HibernateTargetObject{
				Group:     &status.TargetObject.Group,
				Kind:      &status.TargetObject.Kind,
				Version:   &status.TargetObject.Version,
				Name:      &status.TargetObject.Name,
				Namespace: &status.TargetObject.Namespace,
			},
		}
		resStatus = append(resStatus, resObj)
	}
	return resStatus
}
func (impl *HelmAppServiceImpl) HibernateApplication(ctx context.Context, app *AppIdentifier, hibernateRequest *openapi.HibernateRequest) ([]*openapi.HibernateStatus, error) {
	conf, err := impl.GetClusterConf(app.ClusterId)
	if err != nil {
		return nil, err
	}
	req := impl.hibernateReqAdaptor(hibernateRequest)
	req.ClusterConfig = conf
	res, err := impl.helmAppClient.Hibernate(ctx, req)
	if err != nil {
		return nil, err
	}
	response := impl.hibernateResponseAdaptor(res.Status)
	return response, nil
}

func (impl *HelmAppServiceImpl) UnHibernateApplication(ctx context.Context, app *AppIdentifier, hibernateRequest *openapi.HibernateRequest) ([]*openapi.HibernateStatus, error) {

	conf, err := impl.GetClusterConf(app.ClusterId)
	if err != nil {
		return nil, err
	}
	req := impl.hibernateReqAdaptor(hibernateRequest)
	req.ClusterConfig = conf
	res, err := impl.helmAppClient.UnHibernate(ctx, req)
	if err != nil {
		return nil, err
	}
	response := impl.hibernateResponseAdaptor(res.Status)
	return response, nil
}

func (impl *HelmAppServiceImpl) GetClusterConf(clusterId int) (*gRPC.ClusterConfig, error) {
	clusterObj, err := impl.clusterService.FindById(clusterId)
	if err != nil {
		impl.logger.Errorw("error in fetching cluster detail", "err", err)
		return nil, err
	}

	var config gRPC.ClusterConfig
	// if virtual cluster run helm template command in default cluster as no real cluster is available in this case
	if clusterObj.IsVirtualCluster {
		config = gRPC.ClusterConfig{
			ClusterName: cluster.DEFAULT_CLUSTER,
			Token:       "",
		}
	} else {
		config = gRPC.ClusterConfig{
			ApiServerUrl:           clusterObj.ServerUrl,
			Token:                  clusterObj.Config[k8s2.BearerToken],
			ClusterId:              int32(clusterObj.Id),
			ClusterName:            clusterObj.ClusterName,
			ProxyUrl:               clusterObj.ProxyUrl,
			ToConnectWithSSHTunnel: clusterObj.ToConnectWithSSHTunnel,
			InsecureSkipTLSVerify:  clusterObj.InsecureSkipTLSVerify,
		}
		if clusterObj.SSHTunnelConfig != nil {
			config.SshTunnelAuthKey = clusterObj.SSHTunnelConfig.AuthKey
			config.SshTunnelUser = clusterObj.SSHTunnelConfig.User
			config.SshTunnelPassword = clusterObj.SSHTunnelConfig.Password
			config.SshTunnelServerAddress = clusterObj.SSHTunnelConfig.SSHServerAddress
		}
		if clusterObj.InsecureSkipTLSVerify == false {
			config.KeyData = clusterObj.Config[k8s2.TlsKey]
			config.CertData = clusterObj.Config[k8s2.CertData]
			config.CaData = clusterObj.Config[k8s2.CertificateAuthorityData]
		}
	}

	return &config, nil
}

func (impl *HelmAppServiceImpl) GetApplicationDetail(ctx context.Context, app *AppIdentifier) (*gRPC.AppDetail, error) {
	return impl.getApplicationDetail(ctx, app, nil)
}

func (impl *HelmAppServiceImpl) GetApplicationAndReleaseStatus(ctx context.Context, app *AppIdentifier) (*gRPC.AppStatus, error) {
	return impl.getApplicationAndReleaseStatus(ctx, app)
}

func (impl *HelmAppServiceImpl) GetApplicationDetailWithFilter(ctx context.Context, app *AppIdentifier, resourceTreeFilter *gRPC.ResourceTreeFilter) (*gRPC.AppDetail, error) {
	return impl.getApplicationDetail(ctx, app, resourceTreeFilter)
}

func (impl *HelmAppServiceImpl) getApplicationDetail(ctx context.Context, app *AppIdentifier, resourceTreeFilter *gRPC.ResourceTreeFilter) (*gRPC.AppDetail, error) {
	config, err := impl.GetClusterConf(app.ClusterId)
	if err != nil {
		impl.logger.Errorw("error in fetching cluster detail", "err", err)
		return nil, err
	}
	req := &gRPC.AppDetailRequest{
		ClusterConfig:      config,
		Namespace:          app.Namespace,
		ReleaseName:        app.ReleaseName,
		ResourceTreeFilter: resourceTreeFilter,
	}
	appdetail, err := impl.helmAppClient.GetAppDetail(ctx, req)
	if err != nil {
		impl.logger.Errorw("error in fetching app detail", "err", err)
		return nil, err
	}

	// if application is devtron app helm release,
	// then for FULL (installer object exists), then status is combination of helm app status and installer object status -
	// if installer status is not applied then check for timeout and progressing
	devtronHelmAppIdentifier := impl.GetDevtronHelmAppIdentifier()
	if app.ClusterId == devtronHelmAppIdentifier.ClusterId && app.Namespace == devtronHelmAppIdentifier.Namespace && app.ReleaseName == devtronHelmAppIdentifier.ReleaseName &&
		impl.serverDataStore.InstallerCrdObjectExists {
		if impl.serverDataStore.InstallerCrdObjectStatus != serverBean.InstallerCrdObjectStatusApplied {
			// if timeout
			if time.Now().After(appdetail.GetLastDeployed().AsTime().Add(1 * time.Hour)) {
				appdetail.ApplicationStatus = serverBean.AppHealthStatusDegraded
			} else {
				appdetail.ApplicationStatus = serverBean.AppHealthStatusProgressing
			}
		}
	}
	return appdetail, err
}

func (impl *HelmAppServiceImpl) GetResourceTreeForExternalResources(ctx context.Context, clusterId int,
	clusterConfig *gRPC.ClusterConfig, resources []*gRPC.ExternalResourceDetail) (*gRPC.ResourceTreeResponse, error) {
	var config *gRPC.ClusterConfig
	var err error
	if clusterId > 0 {
		config, err = impl.GetClusterConf(clusterId)
		if err != nil {
			impl.logger.Errorw("error in fetching cluster detail", "err", err)
			return nil, err
		}
	} else {
		config = clusterConfig
	}
	req := &gRPC.ExternalResourceTreeRequest{
		ClusterConfig:          config,
		ExternalResourceDetail: resources,
	}
	return impl.helmAppClient.GetResourceTreeForExternalResources(ctx, req)
}

func (impl *HelmAppServiceImpl) getApplicationAndReleaseStatus(ctx context.Context, app *AppIdentifier) (*gRPC.AppStatus, error) {
	config, err := impl.GetClusterConf(app.ClusterId)
	if err != nil {
		impl.logger.Errorw("error in fetching cluster detail", "err", err)
		return nil, err
	}
	req := &gRPC.AppDetailRequest{
		ClusterConfig: config,
		Namespace:     app.Namespace,
		ReleaseName:   app.ReleaseName,
	}
	appStatus, err := impl.helmAppClient.GetAppStatus(ctx, req)
	if err != nil {
		impl.logger.Errorw("error in fetching app status", "err", err)
		return nil, err
	}
	return appStatus, err
}

func (impl *HelmAppServiceImpl) GetDeploymentHistory(ctx context.Context, app *AppIdentifier) (*gRPC.HelmAppDeploymentHistory, error) {
	config, err := impl.GetClusterConf(app.ClusterId)
	if err != nil {
		impl.logger.Errorw("error in fetching cluster detail", "err", err)
		return nil, err
	}
	req := &gRPC.AppDetailRequest{
		ClusterConfig: config,
		Namespace:     app.Namespace,
		ReleaseName:   app.ReleaseName,
	}
	history, err := impl.helmAppClient.GetDeploymentHistory(ctx, req)
	if util.GetClientErrorDetailedMessage(err) == bean.ErrReleaseNotFound {
		err = &util.ApiError{
			Code:            constants.HelmReleaseNotFound,
			InternalMessage: bean.ErrReleaseNotFound,
			UserMessage:     fmt.Sprintf("no release found with release name '%s'", req.ReleaseName),
		}
	}
	return history, err
}

func (impl *HelmAppServiceImpl) GetValuesYaml(ctx context.Context, app *AppIdentifier) (*gRPC.ReleaseInfo, error) {
	config, err := impl.GetClusterConf(app.ClusterId)
	if err != nil {
		impl.logger.Errorw("error in fetching cluster detail", "err", err)
		return nil, err
	}
	req := &gRPC.AppDetailRequest{
		ClusterConfig: config,
		Namespace:     app.Namespace,
		ReleaseName:   app.ReleaseName,
	}
	history, err := impl.helmAppClient.GetValuesYaml(ctx, req)
	return history, err
}

func (impl *HelmAppServiceImpl) GetDesiredManifest(ctx context.Context, app *AppIdentifier, resource *openapi.ResourceIdentifier) (*openapi.DesiredManifestResponse, error) {
	config, err := impl.GetClusterConf(app.ClusterId)
	if err != nil {
		impl.logger.Errorw("error in fetching cluster detail", "clusterId", app.ClusterId, "err", err)
		return nil, err
	}

	req := &gRPC.ObjectRequest{
		ClusterConfig:    config,
		ReleaseName:      app.ReleaseName,
		ReleaseNamespace: app.Namespace,
		ObjectIdentifier: &gRPC.ObjectIdentifier{
			Group:     resource.GetGroup(),
			Kind:      resource.GetKind(),
			Version:   resource.GetVersion(),
			Name:      resource.GetName(),
			Namespace: resource.GetNamespace(),
		},
	}

	desiredManifestResponse, err := impl.helmAppClient.GetDesiredManifest(ctx, req)
	if err != nil {
		impl.logger.Errorw("error in fetching desired manifest", "err", err)
		return nil, err
	}

	response := &openapi.DesiredManifestResponse{
		Manifest: &desiredManifestResponse.Manifest,
	}
	return response, nil
}

func (impl *HelmAppServiceImpl) DeleteDBLinkedHelmApplication(ctx context.Context, app *AppIdentifier, userId int32) (*openapi.UninstallReleaseResponse, error) {
	dbConnection := impl.appRepository.GetConnection()
	tx, err := dbConnection.Begin()
	if err != nil {
		impl.logger.Errorw("error in beginning transaction", "err", err)
		return nil, err
	}
	// Rollback tx on error.
	defer tx.Rollback()

	// For Helm deployments ReleaseName is App.Name
	model, err := impl.installedAppRepository.GetInstalledAppByAppName(app.ReleaseName)
	if err != nil {
		impl.logger.Errorw("error in fetching installed app", "appName", app.ReleaseName, "err", err)
		return nil, err
	}

	// If there are two releases with same name but in different namespace (eg: test -n demo-1 {Hyperion App}, test -n demo-2 {Externally Installed});
	// And if the request is received for the externally installed app, the below condition will handle
	if model.Environment.Namespace != app.Namespace {
		return nil, pg.ErrNoRows
	}

	// App Delete --> Start
	// soft delete app
	appModel := &model.App
	appModel.Active = false
	appModel.UpdatedBy = userId
	appModel.UpdatedOn = time.Now()
	err = impl.appRepository.UpdateWithTxn(appModel, tx)
	if err != nil {
		impl.logger.Errorw("error in deleting appModel", "app", appModel)
		return nil, err
	}
	// App Delete --> End

	// InstalledApp Delete --> Start
	// soft delete install app
	model.Active = false
	model.UpdatedBy = userId
	model.UpdatedOn = time.Now()
	_, err = impl.installedAppRepository.UpdateInstalledApp(model, tx)
	if err != nil {
		impl.logger.Errorw("error while deleting install app", "error", err)
		return nil, err
	}
	// InstalledApp Delete --> End

	// InstalledAppVersions Delete --> Start
	models, err := impl.installedAppRepository.GetInstalledAppVersionByInstalledAppId(model.Id)
	if err != nil {
		impl.logger.Errorw("error while fetching install app versions", "error", err)
		return nil, err
	}

	// soft delete install app versions
	for _, item := range models {
		item.Active = false
		item.UpdatedBy = userId
		item.UpdatedOn = time.Now()
		_, err = impl.installedAppRepository.UpdateInstalledAppVersion(item, tx)
		if err != nil {
			impl.logger.Errorw("error while fetching from db", "error", err)
			return nil, err
		}
	}
	// InstalledAppVersions Delete --> End
	res, err := impl.DeleteApplication(ctx, app)
	if err != nil {
		impl.logger.Errorw("error in deleting helm application", "error", err, "appIdentifier", app)
		return nil, err
	}

	err = tx.Commit()
	if err != nil {
		impl.logger.Errorw("error in committing data in db", "err", err)
	}
	return res, nil
}

func (impl *HelmAppServiceImpl) DeleteApplication(ctx context.Context, app *AppIdentifier) (*openapi.UninstallReleaseResponse, error) {
	config, err := impl.GetClusterConf(app.ClusterId)
	if err != nil {
		impl.logger.Errorw("error in fetching cluster detail", "clusterId", app.ClusterId, "err", err)
		return nil, err
	}
<<<<<<< HEAD
	//handles the case when a user deletes namespace using kubectl but created it using devtron dashboard in
	//that case DeleteApplication returned with grpc error and the user was not able to delete the
	//cd-pipeline after helm app is created in that namespace.
	clusterIdToNsMap := map[int]string{
		app.ClusterId: app.Namespace,
	}
	clusterId := make([]int, 0)
	clusterId = append(clusterId, app.ClusterId)
	err = impl.CheckIfNsExistsForClusterIds(clusterIdToNsMap, clusterId)
=======
	// handles the case when a user deletes namespace using kubectl but created it using devtron dashboard in
	// that case DeleteApplication returned with grpc error and the user was not able to delete the
	// cd-pipeline after helm app is created in that namespace.
	exists, err := impl.checkIfNsExists(app)
>>>>>>> 0323f71c
	if err != nil {
		return nil, err
	}

	req := &gRPC.ReleaseIdentifier{
		ClusterConfig:    config,
		ReleaseName:      app.ReleaseName,
		ReleaseNamespace: app.Namespace,
	}

	deleteApplicationResponse, err := impl.helmAppClient.DeleteApplication(ctx, req)
	if err != nil {
		code, message := util.GetClientDetailedError(err)
		if code.IsNotFoundCode() {
			return nil, &util.ApiError{
				Code:           strconv.Itoa(http.StatusNotFound),
				HttpStatusCode: 200, // need to revisit the status code
				UserMessage:    message,
			}
		}
		impl.logger.Errorw("error in deleting helm application", "err", err)
		return nil, errors.New(util.GetClientErrorDetailedMessage(err))
	}

	response := &openapi.UninstallReleaseResponse{
		Success: &deleteApplicationResponse.Success,
	}
	return response, nil
}

func (impl *HelmAppServiceImpl) checkIfNsExists(namespace string, clusterBean *cluster.ClusterBean) (bool, error) {
	config := clusterBean.GetClusterConfig()
	v12Client, err := impl.K8sUtil.GetCoreV1Client(config)
	if err != nil {
		impl.logger.Errorw("error in getting k8s client", "err", err, "clusterHost", config.Host)
		return false, err
	}
	exists, err := impl.K8sUtil.CheckIfNsExists(namespace, v12Client)
	if err != nil {
		if IsClusterUnReachableError(err) {
			impl.logger.Errorw("k8s cluster unreachable", "err", err)
			return false, &util.ApiError{HttpStatusCode: http.StatusUnprocessableEntity, UserMessage: err.Error()}
		}
		impl.logger.Errorw("error in checking if namespace exists or not", "error", err, "clusterConfig", config)
		return false, err
	}

	return exists, nil
}

func (impl *HelmAppServiceImpl) UpdateApplication(ctx context.Context, app *AppIdentifier, request *bean.UpdateApplicationRequestDto) (*openapi.UpdateReleaseResponse, error) {
	config, err := impl.GetClusterConf(app.ClusterId)
	if err != nil {
		impl.logger.Errorw("error in fetching cluster detail", "clusterId", app.ClusterId, "err", err)
		return nil, err
	}

	req := &gRPC.UpgradeReleaseRequest{
		ReleaseIdentifier: &gRPC.ReleaseIdentifier{
			ClusterConfig:    config,
			ReleaseName:      app.ReleaseName,
			ReleaseNamespace: app.Namespace,
		},
		ValuesYaml: request.GetValuesYaml(),
		HistoryMax: impl.GetRevisionHistoryMaxValue(request.SourceAppType),
	}

	updateApplicationResponse, err := impl.helmAppClient.UpdateApplication(ctx, req)
	if err != nil {
		impl.logger.Errorw("error in updating helm application", "err", err)
		return nil, err
	}

	response := &openapi.UpdateReleaseResponse{
		Success: &updateApplicationResponse.Success,
	}
	return response, nil
}

func (impl *HelmAppServiceImpl) GetDeploymentDetail(ctx context.Context, app *AppIdentifier, version int32) (*openapi.HelmAppDeploymentManifestDetail, error) {
	config, err := impl.GetClusterConf(app.ClusterId)
	if err != nil {
		impl.logger.Errorw("error in fetching cluster detail", "clusterId", app.ClusterId, "err", err)
		return nil, err
	}

	req := &gRPC.DeploymentDetailRequest{
		ReleaseIdentifier: &gRPC.ReleaseIdentifier{
			ClusterConfig:    config,
			ReleaseName:      app.ReleaseName,
			ReleaseNamespace: app.Namespace,
		},
		DeploymentVersion: version,
	}

	deploymentDetail, err := impl.helmAppClient.GetDeploymentDetail(ctx, req)
	if err != nil {
		impl.logger.Errorw("error in getting deployment detail", "err", err)
		return nil, err
	}

	response := &openapi.HelmAppDeploymentManifestDetail{
		Manifest:   &deploymentDetail.Manifest,
		ValuesYaml: &deploymentDetail.ValuesYaml,
	}

	return response, nil
}

func (impl *HelmAppServiceImpl) InstallRelease(ctx context.Context, clusterId int, installReleaseRequest *gRPC.InstallReleaseRequest) (*gRPC.InstallReleaseResponse, error) {
	config, err := impl.GetClusterConf(clusterId)
	if err != nil {
		impl.logger.Errorw("error in fetching cluster detail", "clusterId", clusterId, "err", err)
		return nil, err
	}

	installReleaseRequest.ReleaseIdentifier.ClusterConfig = config
	impl.logger.Debugw("helm install final request", "request", installReleaseRequest)
	installReleaseResponse, err := impl.helmAppClient.InstallRelease(ctx, installReleaseRequest)
	if err != nil {
		impl.logger.Errorw("error in installing release", "err", err)
		return nil, err
	}

	return installReleaseResponse, nil
}

func (impl *HelmAppServiceImpl) UpdateApplicationWithChartInfo(ctx context.Context, clusterId int,
	request *bean.UpdateApplicationWithChartInfoRequestDto) (*openapi.UpdateReleaseResponse, error) {
	config, err := impl.GetClusterConf(clusterId)
	if err != nil {
		impl.logger.Errorw("error in fetching cluster detail", "clusterId", clusterId, "err", err)
		return nil, err
	}
	request.HistoryMax = impl.GetRevisionHistoryMaxValue(request.SourceAppType)
	request.ReleaseIdentifier.ClusterConfig = config

	updateReleaseResponse, err := impl.helmAppClient.UpdateApplicationWithChartInfo(ctx, request.InstallReleaseRequest)
	if err != nil {
		impl.logger.Errorw("error in installing release", "err", err)
		return nil, err
	}

	response := &openapi.UpdateReleaseResponse{
		Success: &updateReleaseResponse.Success,
	}

	return response, nil
}

func (impl *HelmAppServiceImpl) IsReleaseInstalled(ctx context.Context, app *AppIdentifier) (bool, error) {
	config, err := impl.GetClusterConf(app.ClusterId)
	if err != nil {
		impl.logger.Errorw("error in fetching cluster detail", "clusterId", app.ClusterId, "err", err)
		return false, err
	}

	req := &gRPC.ReleaseIdentifier{
		ClusterConfig:    config,
		ReleaseName:      app.ReleaseName,
		ReleaseNamespace: app.Namespace,
	}

	apiResponse, err := impl.helmAppClient.IsReleaseInstalled(ctx, req)
	if err != nil {
		impl.logger.Errorw("error in checking if helm release is installed", "err", err)
		return false, err
	}

	return apiResponse.Result, nil
}

func (impl *HelmAppServiceImpl) RollbackRelease(ctx context.Context, app *AppIdentifier, version int32) (bool, error) {
	config, err := impl.GetClusterConf(app.ClusterId)
	if err != nil {
		impl.logger.Errorw("error in fetching cluster detail", "clusterId", app.ClusterId, "err", err)
		return false, err
	}

	req := &gRPC.RollbackReleaseRequest{
		ReleaseIdentifier: &gRPC.ReleaseIdentifier{
			ClusterConfig:    config,
			ReleaseName:      app.ReleaseName,
			ReleaseNamespace: app.Namespace,
		},
		Version: version,
	}

	apiResponse, err := impl.helmAppClient.RollbackRelease(ctx, req)
	if err != nil {
		impl.logger.Errorw("error in rollback release", "err", err)
		return false, err
	}

	return apiResponse.Result, nil
}

func (impl *HelmAppServiceImpl) GetDevtronHelmAppIdentifier() *AppIdentifier {
	return &AppIdentifier{
		ClusterId:   1,
		Namespace:   impl.serverEnvConfig.DevtronHelmReleaseNamespace,
		ReleaseName: impl.serverEnvConfig.DevtronHelmReleaseName,
	}
}

func (impl *HelmAppServiceImpl) UpdateApplicationWithChartInfoWithExtraValues(ctx context.Context, appIdentifier *AppIdentifier,
	chartRepository *gRPC.ChartRepository, extraValues map[string]interface{}, extraValuesYamlUrl string, useLatestChartVersion bool) (*openapi.UpdateReleaseResponse, error) {

	// get release info
	releaseInfo, err := impl.GetValuesYaml(context.Background(), appIdentifier)
	if err != nil {
		impl.logger.Errorw("error in fetching helm release info", "err", err)
		return nil, err
	}

	// initialise object with original values
	jsonString := releaseInfo.MergedValues

	// handle extra values
	// special handling for array
	if len(extraValues) > 0 {
		for k, v := range extraValues {
			var valueI interface{}
			if reflect.TypeOf(v).Kind() == reflect.Slice {
				currentValue := gjson.Get(jsonString, k).Value()
				value := make([]interface{}, 0)
				if currentValue != nil {
					value = currentValue.([]interface{})
				}
				for _, singleNewVal := range v.([]interface{}) {
					value = append(value, singleNewVal)
				}
				valueI = value
			} else {
				valueI = v
			}
			jsonString, err = sjson.Set(jsonString, k, valueI)
			if err != nil {
				impl.logger.Errorw("error in handing extra values", "err", err)
				return nil, err
			}
		}
	}

	// convert to byte array
	mergedValuesJsonByteArr := []byte(jsonString)

	// handle extra values from url
	if len(extraValuesYamlUrl) > 0 {
		extraValuesUrlYamlByteArr, err := util2.ReadFromUrlWithRetry(extraValuesYamlUrl)
		if err != nil {
			impl.logger.Errorw("error in reading content", "extraValuesYamlUrl", extraValuesYamlUrl, "err", err)
			return nil, err
		} else if extraValuesUrlYamlByteArr == nil {
			impl.logger.Errorw("response is empty from url", "extraValuesYamlUrl", extraValuesYamlUrl)
			return nil, errors.New("response is empty from values url")
		}

		extraValuesUrlJsonByteArr, err := yaml.YAMLToJSON(extraValuesUrlYamlByteArr)
		if err != nil {
			impl.logger.Errorw("error in converting json to yaml", "err", err)
			return nil, err
		}

		mergedValuesJsonByteArr, err = jsonpatch.MergePatch(mergedValuesJsonByteArr, extraValuesUrlJsonByteArr)
		if err != nil {
			impl.logger.Errorw("error in json patch of extra values from url", "err", err)
			return nil, err
		}
	}

	// convert JSON to yaml byte array
	mergedValuesYamlByteArr, err := yaml.JSONToYAML(mergedValuesJsonByteArr)
	if err != nil {
		impl.logger.Errorw("error in converting json to yaml", "err", err)
		return nil, err
	}

	// update in helm

	updateReleaseRequest := &bean.UpdateApplicationWithChartInfoRequestDto{
		InstallReleaseRequest: &gRPC.InstallReleaseRequest{
			ReleaseIdentifier: &gRPC.ReleaseIdentifier{
				ReleaseName:      appIdentifier.ReleaseName,
				ReleaseNamespace: appIdentifier.Namespace,
			},
			ChartName:       releaseInfo.DeployedAppDetail.ChartName,
			ValuesYaml:      string(mergedValuesYamlByteArr),
			ChartRepository: chartRepository,
		},
		SourceAppType: bean.SOURCE_UNKNOWN,
	}
	if !useLatestChartVersion {
		updateReleaseRequest.ChartVersion = releaseInfo.DeployedAppDetail.ChartVersion
	}

	updateResponse, err := impl.UpdateApplicationWithChartInfo(ctx, appIdentifier.ClusterId, updateReleaseRequest)
	if err != nil {
		impl.logger.Errorw("error in upgrading release", "err", err)
		return nil, err
	}
	// update in helm ends

	response := &openapi.UpdateReleaseResponse{
		Success: updateResponse.Success,
	}

	return response, nil
}

func (impl *HelmAppServiceImpl) TemplateChart(ctx context.Context, templateChartRequest *openapi2.TemplateChartRequest) (*openapi2.TemplateChartResponse, error) {
	appStoreApplicationVersionId := int(*templateChartRequest.AppStoreApplicationVersionId)
	environmentId := int(*templateChartRequest.EnvironmentId)
	appStoreAppVersion, err := impl.appStoreApplicationVersionRepository.FindById(appStoreApplicationVersionId)
	if err != nil {
		impl.logger.Errorw("Error in fetching app-store application version", "appStoreApplicationVersionId", appStoreApplicationVersionId, "err", err)
		return nil, err
	}

	if environmentId > 0 {
		environment, err := impl.environmentService.FindById(environmentId)
		if err != nil {
			impl.logger.Errorw("Error in fetching environment", "environmentId", environmentId, "err", err)
			return nil, err
		}
		templateChartRequest.Namespace = &environment.Namespace
		clusterIdI32 := int32(environment.ClusterId)
		templateChartRequest.ClusterId = &clusterIdI32
	}

	clusterId := int(*templateChartRequest.ClusterId)

	clusterDetail, _ := impl.clusterRepository.FindById(clusterId)

	if !clusterDetail.IsVirtualCluster && (len(clusterDetail.ErrorInConnecting) > 0 || clusterDetail.Active == false) {
		clusterNotFoundErr := &util.ApiError{
			HttpStatusCode:    http.StatusInternalServerError,
			Code:              "",
			UserMessage:       fmt.Sprintf("Could not generate manifest output as the Kubernetes cluster %s is unreachable.", clusterDetail.ClusterName),
			UserDetailMessage: "",
		}
		return nil, clusterNotFoundErr
	}
	k8sServerVersion, err := impl.K8sUtil.GetKubeVersion()
	if err != nil {
		impl.logger.Errorw("exception caught in getting k8sServerVersion", "err", err)
		return nil, err
	}
	var IsOCIRepo bool
	var registryCredential *gRPC.RegistryCredential
	var chartRepository *gRPC.ChartRepository
	dockerRegistryId := appStoreAppVersion.AppStore.DockerArtifactStoreId
	if dockerRegistryId != "" {
		ociRegistryConfigs := appStoreAppVersion.AppStore.DockerArtifactStore.OCIRegistryConfig
		if err != nil {
			impl.logger.Errorw("error in fetching oci registry config", "err", err)
			return nil, err
		}
		var ociRegistryConfig *repository2.OCIRegistryConfig
		for _, config := range ociRegistryConfigs {
			if config.RepositoryAction == repository2.STORAGE_ACTION_TYPE_PULL || config.RepositoryAction == repository2.STORAGE_ACTION_TYPE_PULL_AND_PUSH {
				ociRegistryConfig = config
				break
			}
		}
		IsOCIRepo = true
		registryCredential = &gRPC.RegistryCredential{
			RegistryUrl:  appStoreAppVersion.AppStore.DockerArtifactStore.RegistryURL,
			Username:     appStoreAppVersion.AppStore.DockerArtifactStore.Username,
			Password:     appStoreAppVersion.AppStore.DockerArtifactStore.Password,
			AwsRegion:    appStoreAppVersion.AppStore.DockerArtifactStore.AWSRegion,
			AccessKey:    appStoreAppVersion.AppStore.DockerArtifactStore.AWSAccessKeyId,
			SecretKey:    appStoreAppVersion.AppStore.DockerArtifactStore.AWSSecretAccessKey,
			RegistryType: string(appStoreAppVersion.AppStore.DockerArtifactStore.RegistryType),
			RepoName:     appStoreAppVersion.AppStore.Name,
			IsPublic:     ociRegistryConfig.IsPublic,
		}
	} else {
		chartRepository = &gRPC.ChartRepository{
			Name:     appStoreAppVersion.AppStore.ChartRepo.Name,
			Url:      appStoreAppVersion.AppStore.ChartRepo.Url,
			Username: appStoreAppVersion.AppStore.ChartRepo.UserName,
			Password: appStoreAppVersion.AppStore.ChartRepo.Password,
		}
	}

	installReleaseRequest := &gRPC.InstallReleaseRequest{
		ChartName:       appStoreAppVersion.Name,
		ChartVersion:    appStoreAppVersion.Version,
		ValuesYaml:      *templateChartRequest.ValuesYaml,
		K8SVersion:      k8sServerVersion.String(),
		ChartRepository: chartRepository,
		ReleaseIdentifier: &gRPC.ReleaseIdentifier{
			ReleaseNamespace: *templateChartRequest.Namespace,
			ReleaseName:      *templateChartRequest.ReleaseName,
		},
		IsOCIRepo:          IsOCIRepo,
		RegistryCredential: registryCredential,
	}

	config, err := impl.GetClusterConf(clusterId)
	if err != nil {
		impl.logger.Errorw("error in fetching cluster detail", "clusterId", clusterId, "err", err)
		return nil, err
	}

	installReleaseRequest.ReleaseIdentifier.ClusterConfig = config

	var templateChartResponse *gRPC.TemplateChartResponse
	var templateChartResponseWithChart *gRPC.TemplateChartResponseWithChart
	var chart []byte
	if templateChartRequest.ReturnChartBytes {
		templateChartResponseWithChart, err = impl.helmAppClient.TemplateChartAndRetrieveChart(ctx, installReleaseRequest)
		if err == nil {
			templateChartResponse = templateChartResponseWithChart.GetTemplateChartResponse()
			chart = templateChartResponseWithChart.ChartBytes.Content
		}
	} else {
		templateChartResponse, err = impl.helmAppClient.TemplateChart(ctx, installReleaseRequest)
	}

	if err != nil {
		impl.logger.Errorw("error in templating chart", "err", err)
		clientErrCode, errMsg := util.GetClientDetailedError(err)
		if clientErrCode.IsFailedPreconditionCode() {
			return nil, &util.ApiError{HttpStatusCode: http.StatusUnprocessableEntity, Code: strconv.Itoa(http.StatusUnprocessableEntity), InternalMessage: errMsg, UserMessage: errMsg}
		} else if clientErrCode.IsInvalidArgumentCode() {
			return nil, &util.ApiError{HttpStatusCode: http.StatusConflict, Code: strconv.Itoa(http.StatusConflict), InternalMessage: errMsg, UserMessage: errMsg}
		}
		return nil, err
	}

	response := &openapi2.TemplateChartResponse{
		Manifest:   &templateChartResponse.GeneratedManifest,
		ChartBytes: chart,
	}

	return response, nil
}
func (impl *HelmAppServiceImpl) GetNotes(ctx context.Context, request *gRPC.InstallReleaseRequest) (string, error) {
	var notesTxt string
	response, err := impl.helmAppClient.GetNotes(ctx, request)
	if err != nil {
		impl.logger.Errorw("error in fetching chart", "err", err)
		clientErrCode, errMsg := util.GetClientDetailedError(err)
		if clientErrCode.IsFailedPreconditionCode() {
			return notesTxt, &util.ApiError{HttpStatusCode: http.StatusUnprocessableEntity, Code: strconv.Itoa(http.StatusUnprocessableEntity), InternalMessage: errMsg, UserMessage: errMsg}
		} else if clientErrCode.IsInvalidArgumentCode() {
			return notesTxt, &util.ApiError{HttpStatusCode: http.StatusConflict, Code: strconv.Itoa(http.StatusConflict), InternalMessage: errMsg, UserMessage: errMsg}
		}
		return notesTxt, err
	}
	notesTxt = response.Notes
	return notesTxt, err
}

func (impl *HelmAppServiceImpl) ValidateOCIRegistry(ctx context.Context, OCIRegistryRequest *gRPC.RegistryCredential) bool {
	response, err := impl.helmAppClient.ValidateOCIRegistry(ctx, OCIRegistryRequest)
	if err != nil {
		impl.logger.Errorw("error in fetching chart", "err", err)
		return false
	}
	return response.IsLoggedIn
}

type AppIdentifier struct {
	ClusterId   int    `json:"clusterId"`
	Namespace   string `json:"namespace"`
	ReleaseName string `json:"releaseName"`
}

func (impl *HelmAppServiceImpl) DecodeAppId(appId string) (*AppIdentifier, error) {
	component := strings.Split(appId, "|")
	if len(component) != 3 {
		return nil, fmt.Errorf("malformed app id %s", appId)
	}
	clusterId, err := strconv.Atoi(component[0])
	if err != nil {
		return nil, err
	}
	if clusterId <= 0 {
		return nil, fmt.Errorf("target cluster is not provided")
	}
	return &AppIdentifier{
		ClusterId:   clusterId,
		Namespace:   component[1],
		ReleaseName: component[2],
	}, nil
}

func (impl *HelmAppServiceImpl) EncodeAppId(appIdentifier *AppIdentifier) string {
	return fmt.Sprintf("%d|%s|%s", appIdentifier.ClusterId, appIdentifier.Namespace, appIdentifier.ReleaseName)
}

func (impl *HelmAppServiceImpl) appListRespProtoTransformer(deployedApps *gRPC.DeployedAppList, token string, helmAuth func(token string, object string) bool, helmCdPipelines []*pipelineConfig.Pipeline, installedHelmApps []*repository.InstalledApps) openapi.AppList {
	applicationType := "HELM-APP"
	appList := openapi.AppList{ClusterIds: &[]int32{deployedApps.ClusterId}, ApplicationType: &applicationType}
	if deployedApps.Errored {
		appList.Errored = &deployedApps.Errored
		appList.ErrorMsg = &deployedApps.ErrorMsg
	} else {
		var HelmApps []openapi.HelmApp
		// projectId := int32(0) //TODO pick from db
		for _, deployedapp := range deployedApps.DeployedAppDetail {

			// do not add app in the list which are created using cd_pipelines (check combination of clusterId, namespace, releaseName)
			var toExcludeFromList bool
			for _, helmCdPipeline := range helmCdPipelines {
				helmAppReleaseName := util2.BuildDeployedAppName(helmCdPipeline.App.AppName, helmCdPipeline.Environment.Name)
				if deployedapp.AppName == helmAppReleaseName && int(deployedapp.EnvironmentDetail.ClusterId) == helmCdPipeline.Environment.ClusterId && deployedapp.EnvironmentDetail.Namespace == helmCdPipeline.Environment.Namespace {
					toExcludeFromList = true
					break
				}
			}
			if toExcludeFromList {
				continue
			}
			// end

			// do not add helm apps in the list which are created using app_store
			for _, installedHelmApp := range installedHelmApps {
				if deployedapp.AppName == installedHelmApp.App.AppName && int(deployedapp.EnvironmentDetail.ClusterId) == installedHelmApp.Environment.ClusterId && deployedapp.EnvironmentDetail.Namespace == installedHelmApp.Environment.Namespace {
					toExcludeFromList = true
					break
				}
			}
			if toExcludeFromList {
				continue
			}
			// end
			lastDeployed := deployedapp.LastDeployed.AsTime()
			appDetails, appFetchErr := impl.appRepository.FindActiveByName(deployedapp.AppName)
			projectId := int32(0)
			if appFetchErr == nil {
				projectId = int32(appDetails.TeamId)
			} else {
				impl.logger.Debugw("error in fetching Project Id from app repo", "err", appFetchErr)
			}
			helmApp := openapi.HelmApp{
				AppName:        &deployedapp.AppName,
				AppId:          &deployedapp.AppId,
				ChartName:      &deployedapp.ChartName,
				ChartAvatar:    &deployedapp.ChartAvatar,
				LastDeployedAt: &lastDeployed,
				ProjectId:      &projectId,
				EnvironmentDetail: &openapi.AppEnvironmentDetail{
					Namespace:   &deployedapp.EnvironmentDetail.Namespace,
					ClusterName: &deployedapp.EnvironmentDetail.ClusterName,
					ClusterId:   &deployedapp.EnvironmentDetail.ClusterId,
				},
			}
			rbacObject, rbacObject2 := impl.enforcerUtil.GetHelmObjectByClusterIdNamespaceAndAppName(int(deployedapp.EnvironmentDetail.ClusterId), deployedapp.EnvironmentDetail.Namespace, deployedapp.AppName)
			isValidAuth := helmAuth(token, rbacObject) || helmAuth(token, rbacObject2)
			if isValidAuth {
				HelmApps = append(HelmApps, helmApp)
			}
		}
		appList.HelmApps = &HelmApps

	}
	return appList
}

func (impl *HelmAppServiceImpl) GetRevisionHistoryMaxValue(appType bean.SourceAppType) int32 {
	switch appType {
	case bean.SOURCE_DEVTRON_APP:
		return int32(impl.helmReleaseConfig.RevisionHistoryLimitDevtronApp)
	case bean.SOURCE_HELM_APP:
		return int32(impl.helmReleaseConfig.RevisionHistoryLimitHelmApp)
	case bean.SOURCE_EXTERNAL_HELM_APP:
		return int32(impl.helmReleaseConfig.RevisionHistoryLimitExternalHelmApp)
	default:
		return 0
	}
}
func (impl *HelmAppServiceImpl) CheckIfNsExistsForClusterIds(clusterIdToNsMap map[int]string, clusterIds []int) error {

	clusterBeans, err := impl.clusterService.FindByIds(clusterIds)
	if err != nil {
		impl.logger.Errorw("error in getting cluster bean", "error", err, "clusterIds", clusterIds)
		return err
	}
	for _, clusterBean := range clusterBeans {
		if namespace, ok := clusterIdToNsMap[clusterBean.Id]; ok {
			exists, err := impl.checkIfNsExists(namespace, &clusterBean)
			if err != nil {
				impl.logger.Errorw("error in checking if namespace exists or not", "err", err, "clusterId", clusterBean.Id)
				return err
			}
			if !exists {
				return &util.ApiError{InternalMessage: models.NamespaceNotExistError{Err: fmt.Errorf("namespace %s does not exist", namespace)}.Error(), Code: strconv.Itoa(http.StatusNotFound), HttpStatusCode: http.StatusNotFound, UserMessage: fmt.Sprintf("Namespace %s does not exist.", namespace)}
			}
		}
	}
	return nil
}<|MERGE_RESOLUTION|>--- conflicted
+++ resolved
@@ -562,7 +562,10 @@
 		impl.logger.Errorw("error in fetching cluster detail", "clusterId", app.ClusterId, "err", err)
 		return nil, err
 	}
-<<<<<<< HEAD
+	// handles the case when a user deletes namespace using kubectl but created it using devtron dashboard in
+	// that case DeleteApplication returned with grpc error and the user was not able to delete the
+	// cd-pipeline after helm app is created in that namespace.
+	exists, err := impl.checkIfNsExists(app)
 	//handles the case when a user deletes namespace using kubectl but created it using devtron dashboard in
 	//that case DeleteApplication returned with grpc error and the user was not able to delete the
 	//cd-pipeline after helm app is created in that namespace.
@@ -572,12 +575,6 @@
 	clusterId := make([]int, 0)
 	clusterId = append(clusterId, app.ClusterId)
 	err = impl.CheckIfNsExistsForClusterIds(clusterIdToNsMap, clusterId)
-=======
-	// handles the case when a user deletes namespace using kubectl but created it using devtron dashboard in
-	// that case DeleteApplication returned with grpc error and the user was not able to delete the
-	// cd-pipeline after helm app is created in that namespace.
-	exists, err := impl.checkIfNsExists(app)
->>>>>>> 0323f71c
 	if err != nil {
 		return nil, err
 	}
