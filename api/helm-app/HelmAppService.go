--- conflicted
+++ resolved
@@ -272,7 +272,6 @@
 		impl.logger.Errorw("error in fetching cluster detail", "err", err)
 		return nil, err
 	}
-<<<<<<< HEAD
 
 	var config ClusterConfig
 	// if virtual cluster run helm template command in default cluster as no real cluster is available in this case
@@ -284,17 +283,10 @@
 	} else {
 		config = ClusterConfig{
 			ApiServerUrl: cluster.ServerUrl,
-			Token:        cluster.Config["bearer_token"],
+			Token:        cluster.Config[util.BearerToken],
 			ClusterId:    int32(cluster.Id),
 			ClusterName:  cluster.ClusterName,
 		}
-=======
-	config := &ClusterConfig{
-		ApiServerUrl: cluster.ServerUrl,
-		Token:        cluster.Config[util.BearerToken],
-		ClusterId:    int32(cluster.Id),
-		ClusterName:  cluster.ClusterName,
->>>>>>> 2e364344
 	}
 
 	return &config, nil
