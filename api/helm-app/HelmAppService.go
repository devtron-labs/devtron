package client

import (
	"context"
	"errors"
	"fmt"
	"github.com/devtron-labs/devtron/util/k8s"
	"net/http"
	"reflect"
	"strconv"
	"strings"
	"time"

	"github.com/caarlos0/env/v6"
	"github.com/devtron-labs/devtron/api/connector"
	openapi "github.com/devtron-labs/devtron/api/helm-app/openapiClient"
	openapi2 "github.com/devtron-labs/devtron/api/openapi/openapiClient"
	"github.com/devtron-labs/devtron/internal/middleware"
	"github.com/devtron-labs/devtron/internal/sql/repository/app"
	"github.com/devtron-labs/devtron/internal/sql/repository/pipelineConfig"
	"github.com/devtron-labs/devtron/internal/util"
	"github.com/devtron-labs/devtron/pkg/appStore/deployment/repository"
	appStoreDiscoverRepository "github.com/devtron-labs/devtron/pkg/appStore/discover/repository"
	"github.com/devtron-labs/devtron/pkg/cluster"
	clusterRepository "github.com/devtron-labs/devtron/pkg/cluster/repository"
	serverBean "github.com/devtron-labs/devtron/pkg/server/bean"
	serverEnvConfig "github.com/devtron-labs/devtron/pkg/server/config"
	serverDataStore "github.com/devtron-labs/devtron/pkg/server/store"
	util2 "github.com/devtron-labs/devtron/util"
	"github.com/devtron-labs/devtron/util/rbac"
	jsonpatch "github.com/evanphx/json-patch"
	"github.com/gogo/protobuf/proto"
	"github.com/tidwall/gjson"
	"github.com/tidwall/sjson"
	"go.opentelemetry.io/otel"
	"go.uber.org/zap"
	"sigs.k8s.io/yaml"
)

const (
	API_CALLER_DEVTRON_APP       ApiCallerAppType = "devtron-app"
	API_CALLER_HELM_APP          ApiCallerAppType = "helm-app"
	API_CALLER_EXTERNAL_HELM_APP ApiCallerAppType = "external-helm-app"
	API_CALLER_UNKNOWN           ApiCallerAppType = "unknown"
)

type ApiCallerAppType string

type HelmAppService interface {
	ListHelmApplications(ctx context.Context, clusterIds []int, w http.ResponseWriter, token string, helmAuth func(token string, object string) bool)
	GetApplicationDetail(ctx context.Context, app *AppIdentifier) (*AppDetail, error)
	GetApplicationStatus(ctx context.Context, app *AppIdentifier) (string, error)
	GetApplicationDetailWithFilter(ctx context.Context, app *AppIdentifier, resourceTreeFilter *ResourceTreeFilter) (*AppDetail, error)
	HibernateApplication(ctx context.Context, app *AppIdentifier, hibernateRequest *openapi.HibernateRequest) ([]*openapi.HibernateStatus, error)
	UnHibernateApplication(ctx context.Context, app *AppIdentifier, hibernateRequest *openapi.HibernateRequest) ([]*openapi.HibernateStatus, error)
	DecodeAppId(appId string) (*AppIdentifier, error)
	EncodeAppId(appIdentifier *AppIdentifier) string
	GetDeploymentHistory(ctx context.Context, app *AppIdentifier) (*HelmAppDeploymentHistory, error)
	GetValuesYaml(ctx context.Context, app *AppIdentifier) (*ReleaseInfo, error)
	GetDesiredManifest(ctx context.Context, app *AppIdentifier, resource *openapi.ResourceIdentifier) (*openapi.DesiredManifestResponse, error)
	DeleteApplication(ctx context.Context, app *AppIdentifier) (*openapi.UninstallReleaseResponse, error)
	UpdateApplication(ctx context.Context, app *AppIdentifier, request *UpdateApplicationRequestDto) (*openapi.UpdateReleaseResponse, error)
	GetDeploymentDetail(ctx context.Context, app *AppIdentifier, version int32) (*openapi.HelmAppDeploymentManifestDetail, error)
	InstallRelease(ctx context.Context, clusterId int, installReleaseRequest *InstallReleaseRequest) (*InstallReleaseResponse, error)
	UpdateApplicationWithChartInfo(ctx context.Context, clusterId int, request *UpdateApplicationWithChartInfoRequestDto) (*openapi.UpdateReleaseResponse, error)
	IsReleaseInstalled(ctx context.Context, app *AppIdentifier) (bool, error)
	RollbackRelease(ctx context.Context, app *AppIdentifier, version int32) (bool, error)
	GetClusterConf(clusterId int) (*ClusterConfig, error)
	GetDevtronHelmAppIdentifier() *AppIdentifier
	UpdateApplicationWithChartInfoWithExtraValues(ctx context.Context, appIdentifier *AppIdentifier, chartRepository *ChartRepository, extraValues map[string]interface{}, extraValuesYamlUrl string, useLatestChartVersion bool) (*openapi.UpdateReleaseResponse, error)
	TemplateChart(ctx context.Context, templateChartRequest *openapi2.TemplateChartRequest) (*openapi2.TemplateChartResponse, error)
	GetNotes(ctx context.Context, request *InstallReleaseRequest) (string, error)
	GetRevisionHistoryMaxValue(appType SourceAppType) int32
}

type HelmAppServiceImpl struct {
	logger                               *zap.SugaredLogger
	clusterService                       cluster.ClusterService
	helmAppClient                        HelmAppClient
	pump                                 connector.Pump
	enforcerUtil                         rbac.EnforcerUtilHelm
	serverDataStore                      *serverDataStore.ServerDataStore
	serverEnvConfig                      *serverEnvConfig.ServerEnvConfig
	appStoreApplicationVersionRepository appStoreDiscoverRepository.AppStoreApplicationVersionRepository
	environmentService                   cluster.EnvironmentService
	pipelineRepository                   pipelineConfig.PipelineRepository
	installedAppRepository               repository.InstalledAppRepository
	appRepository                        app.AppRepository
	clusterRepository                    clusterRepository.ClusterRepository
	K8sUtil                              *k8s.K8sUtil
	helmReleaseConfig                    *HelmReleaseConfig
}

func NewHelmAppServiceImpl(Logger *zap.SugaredLogger, clusterService cluster.ClusterService,
	helmAppClient HelmAppClient, pump connector.Pump, enforcerUtil rbac.EnforcerUtilHelm,
	serverDataStore *serverDataStore.ServerDataStore, serverEnvConfig *serverEnvConfig.ServerEnvConfig,
	appStoreApplicationVersionRepository appStoreDiscoverRepository.AppStoreApplicationVersionRepository,
	environmentService cluster.EnvironmentService, pipelineRepository pipelineConfig.PipelineRepository,
	installedAppRepository repository.InstalledAppRepository, appRepository app.AppRepository,
	clusterRepository clusterRepository.ClusterRepository, K8sUtil *k8s.K8sUtil,
	helmReleaseConfig *HelmReleaseConfig) *HelmAppServiceImpl {
	return &HelmAppServiceImpl{
		logger:                               Logger,
		clusterService:                       clusterService,
		helmAppClient:                        helmAppClient,
		pump:                                 pump,
		enforcerUtil:                         enforcerUtil,
		serverDataStore:                      serverDataStore,
		serverEnvConfig:                      serverEnvConfig,
		appStoreApplicationVersionRepository: appStoreApplicationVersionRepository,
		environmentService:                   environmentService,
		pipelineRepository:                   pipelineRepository,
		installedAppRepository:               installedAppRepository,
		appRepository:                        appRepository,
		clusterRepository:                    clusterRepository,
		K8sUtil:                              K8sUtil,
		helmReleaseConfig:                    helmReleaseConfig,
	}
}

type HelmReleaseConfig struct {
	RevisionHistoryLimitDevtronApp      int `env:"REVISION_HISTORY_LIMIT_DEVTRON_APP" envDefault:"0"`
	RevisionHistoryLimitHelmApp         int `env:"REVISION_HISTORY_LIMIT_HELM_APP" envDefault:"0"`
	RevisionHistoryLimitExternalHelmApp int `env:"REVISION_HISTORY_LIMIT_EXTERNAL_HELM_APP" envDefault:"0"`
}

func GetHelmReleaseConfig() (*HelmReleaseConfig, error) {
	cfg := &HelmReleaseConfig{}
	err := env.Parse(cfg)
	return cfg, err
}

func (impl *HelmAppServiceImpl) listApplications(ctx context.Context, clusterIds []int) (ApplicationService_ListApplicationsClient, error) {
	if len(clusterIds) == 0 {
		return nil, nil
	}
	_, span := otel.Tracer("clusterService").Start(ctx, "FindByIds")
	clusters, err := impl.clusterService.FindByIds(clusterIds)
	span.End()
	if err != nil {
		impl.logger.Errorw("error in fetching cluster detail", "err", err)
		return nil, err
	}
	req := &AppListRequest{}
	for _, clusterDetail := range clusters {
		config := &ClusterConfig{
			ApiServerUrl: clusterDetail.ServerUrl,
			Token:        clusterDetail.Config[k8s.BearerToken],
			ClusterId:    int32(clusterDetail.Id),
			ClusterName:  clusterDetail.ClusterName,
			ProxyUrl:     clusterDetail.ProxyUrl,
		}
		req.Clusters = append(req.Clusters, config)
	}
	applicatonStream, err := impl.helmAppClient.ListApplication(ctx, req)
	if err != nil {
		return nil, err
	}

	return applicatonStream, err
}

func (impl *HelmAppServiceImpl) ListHelmApplications(ctx context.Context, clusterIds []int, w http.ResponseWriter, token string, helmAuth func(token string, object string) bool) {
	var helmCdPipelines []*pipelineConfig.Pipeline
	var installedHelmApps []*repository.InstalledApps
	start := time.Now()
	appStream, err := impl.listApplications(ctx, clusterIds)
	middleware.AppListingDuration.WithLabelValues("listApplications", "helm").Observe(time.Since(start).Seconds())
	if err != nil {
		impl.logger.Errorw("error in fetching app list", "clusters", clusterIds, "err", err)
	}
	if err == nil && len(clusterIds) > 0 {
		// get helm apps which are created using cd_pipelines
		newCtx, span := otel.Tracer("pipelineRepository").Start(ctx, "GetAppAndEnvDetailsForDeploymentAppTypePipeline")
		start = time.Now()
		helmCdPipelines, err = impl.pipelineRepository.GetAppAndEnvDetailsForDeploymentAppTypePipeline(util.PIPELINE_DEPLOYMENT_TYPE_HELM, clusterIds)
		middleware.AppListingDuration.WithLabelValues("getAppAndEnvDetailsForDeploymentAppTypePipeline", "helm").Observe(time.Since(start).Seconds())
		span.End()
		if err != nil {
			impl.logger.Errorw("error in fetching helm app list from DB created using cd_pipelines", "clusters", clusterIds, "err", err)
		}

		// if not hyperion mode, then fetch from installed_apps whose deployment_app_type is helm (as in hyperion mode, these apps should be treated as external-apps)
		if !util2.IsBaseStack() {
			newCtx, span = otel.Tracer("pipelineRepository").Start(newCtx, "GetAppAndEnvDetailsForDeploymentAppTypePipeline")
			start = time.Now()
			installedHelmApps, err = impl.installedAppRepository.GetAppAndEnvDetailsForDeploymentAppTypeInstalledApps(util.PIPELINE_DEPLOYMENT_TYPE_HELM, clusterIds)
			middleware.AppListingDuration.WithLabelValues("getAppAndEnvDetailsForDeploymentAppTypeInstalledApps", "helm").Observe(time.Since(start).Seconds())
			span.End()
			if err != nil {
				impl.logger.Errorw("error in fetching helm app list from DB created from app store", "clusters", clusterIds, "err", err)
			}
		}
	}
	impl.pump.StartStreamWithTransformer(w, func() (proto.Message, error) {
		return appStream.Recv()
	}, err,
		func(message interface{}) interface{} {
			return impl.appListRespProtoTransformer(message.(*DeployedAppList), token, helmAuth, helmCdPipelines, installedHelmApps)
		})
}

func (impl *HelmAppServiceImpl) hibernateReqAdaptor(hibernateRequest *openapi.HibernateRequest) *HibernateRequest {
	req := &HibernateRequest{}
	for _, reqObject := range hibernateRequest.GetResources() {
		obj := &ObjectIdentifier{
			Group:     *reqObject.Group,
			Kind:      *reqObject.Kind,
			Version:   *reqObject.Version,
			Name:      *reqObject.Name,
			Namespace: *reqObject.Namespace,
		}
		req.ObjectIdentifier = append(req.ObjectIdentifier, obj)
	}
	return req
}
func (impl *HelmAppServiceImpl) hibernateResponseAdaptor(in []*HibernateStatus) []*openapi.HibernateStatus {
	var resStatus []*openapi.HibernateStatus
	for _, status := range in {
		resObj := &openapi.HibernateStatus{
			Success:      &status.Success,
			ErrorMessage: &status.ErrorMsg,
			TargetObject: &openapi.HibernateTargetObject{
				Group:     &status.TargetObject.Group,
				Kind:      &status.TargetObject.Kind,
				Version:   &status.TargetObject.Version,
				Name:      &status.TargetObject.Name,
				Namespace: &status.TargetObject.Namespace,
			},
		}
		resStatus = append(resStatus, resObj)
	}
	return resStatus
}
func (impl *HelmAppServiceImpl) HibernateApplication(ctx context.Context, app *AppIdentifier, hibernateRequest *openapi.HibernateRequest) ([]*openapi.HibernateStatus, error) {
	conf, err := impl.GetClusterConf(app.ClusterId)
	if err != nil {
		return nil, err
	}
	req := impl.hibernateReqAdaptor(hibernateRequest)
	req.ClusterConfig = conf
	res, err := impl.helmAppClient.Hibernate(ctx, req)
	if err != nil {
		return nil, err
	}
	response := impl.hibernateResponseAdaptor(res.Status)
	return response, nil
}

func (impl *HelmAppServiceImpl) UnHibernateApplication(ctx context.Context, app *AppIdentifier, hibernateRequest *openapi.HibernateRequest) ([]*openapi.HibernateStatus, error) {

	conf, err := impl.GetClusterConf(app.ClusterId)
	if err != nil {
		return nil, err
	}
	req := impl.hibernateReqAdaptor(hibernateRequest)
	req.ClusterConfig = conf
	res, err := impl.helmAppClient.UnHibernate(ctx, req)
	if err != nil {
		return nil, err
	}
	response := impl.hibernateResponseAdaptor(res.Status)
	return response, nil
}

func (impl *HelmAppServiceImpl) GetClusterConf(clusterId int) (*ClusterConfig, error) {
	clusterObj, err := impl.clusterService.FindById(clusterId)
	if err != nil {
		impl.logger.Errorw("error in fetching cluster detail", "err", err)
		return nil, err
	}

	var config ClusterConfig
	// if virtual cluster run helm template command in default cluster as no real cluster is available in this case
	if clusterObj.IsVirtualCluster {
		config = ClusterConfig{
			ClusterName: cluster.DEFAULT_CLUSTER,
			Token:       "",
		}
	} else {
		config = ClusterConfig{
			ApiServerUrl: clusterObj.ServerUrl,
			Token:        clusterObj.Config[k8s.BearerToken],
			ClusterId:    int32(clusterObj.Id),
			ClusterName:  clusterObj.ClusterName,
<<<<<<< HEAD
=======
			ProxyUrl:     clusterObj.ProxyUrl,
>>>>>>> 482cdbb4
		}
	}

	return &config, nil
}

func (impl *HelmAppServiceImpl) GetApplicationDetail(ctx context.Context, app *AppIdentifier) (*AppDetail, error) {
	return impl.getApplicationDetail(ctx, app, nil)
}

func (impl *HelmAppServiceImpl) GetApplicationStatus(ctx context.Context, app *AppIdentifier) (string, error) {
	return impl.getApplicationStatus(ctx, app)
}

func (impl *HelmAppServiceImpl) GetApplicationDetailWithFilter(ctx context.Context, app *AppIdentifier, resourceTreeFilter *ResourceTreeFilter) (*AppDetail, error) {
	return impl.getApplicationDetail(ctx, app, resourceTreeFilter)
}

func (impl *HelmAppServiceImpl) getApplicationDetail(ctx context.Context, app *AppIdentifier, resourceTreeFilter *ResourceTreeFilter) (*AppDetail, error) {
	config, err := impl.GetClusterConf(app.ClusterId)
	if err != nil {
		impl.logger.Errorw("error in fetching cluster detail", "err", err)
		return nil, err
	}
	req := &AppDetailRequest{
		ClusterConfig:      config,
		Namespace:          app.Namespace,
		ReleaseName:        app.ReleaseName,
		ResourceTreeFilter: resourceTreeFilter,
	}
	appdetail, err := impl.helmAppClient.GetAppDetail(ctx, req)
	if err != nil {
		impl.logger.Errorw("error in fetching app detail", "err", err)
		return nil, err
	}

	// if application is devtron app helm release,
	// then for FULL (installer object exists), then status is combination of helm app status and installer object status -
	// if installer status is not applied then check for timeout and progressing
	devtronHelmAppIdentifier := impl.GetDevtronHelmAppIdentifier()
	if app.ClusterId == devtronHelmAppIdentifier.ClusterId && app.Namespace == devtronHelmAppIdentifier.Namespace && app.ReleaseName == devtronHelmAppIdentifier.ReleaseName &&
		impl.serverDataStore.InstallerCrdObjectExists {
		if impl.serverDataStore.InstallerCrdObjectStatus != serverBean.InstallerCrdObjectStatusApplied {
			// if timeout
			if time.Now().After(appdetail.GetLastDeployed().AsTime().Add(1 * time.Hour)) {
				appdetail.ApplicationStatus = serverBean.AppHealthStatusDegraded
			} else {
				appdetail.ApplicationStatus = serverBean.AppHealthStatusProgressing
			}
		}
	}
	return appdetail, err
}

func (impl *HelmAppServiceImpl) getApplicationStatus(ctx context.Context, app *AppIdentifier) (string, error) {
	applicationStatus := ""
	config, err := impl.GetClusterConf(app.ClusterId)
	if err != nil {
		impl.logger.Errorw("error in fetching cluster detail", "err", err)
		return applicationStatus, err
	}
	req := &AppDetailRequest{
		ClusterConfig: config,
		Namespace:     app.Namespace,
		ReleaseName:   app.ReleaseName,
	}
	appStatus, err := impl.helmAppClient.GetAppStatus(ctx, req)
	if err != nil {
		impl.logger.Errorw("error in fetching app status", "err", err)
		return applicationStatus, err
	}
	applicationStatus = appStatus.ApplicationStatus
	return applicationStatus, err
}

func (impl *HelmAppServiceImpl) GetDeploymentHistory(ctx context.Context, app *AppIdentifier) (*HelmAppDeploymentHistory, error) {
	config, err := impl.GetClusterConf(app.ClusterId)
	if err != nil {
		impl.logger.Errorw("error in fetching cluster detail", "err", err)
		return nil, err
	}
	req := &AppDetailRequest{
		ClusterConfig: config,
		Namespace:     app.Namespace,
		ReleaseName:   app.ReleaseName,
	}
	history, err := impl.helmAppClient.GetDeploymentHistory(ctx, req)
	return history, err
}

func (impl *HelmAppServiceImpl) GetValuesYaml(ctx context.Context, app *AppIdentifier) (*ReleaseInfo, error) {
	config, err := impl.GetClusterConf(app.ClusterId)
	if err != nil {
		impl.logger.Errorw("error in fetching cluster detail", "err", err)
		return nil, err
	}
	req := &AppDetailRequest{
		ClusterConfig: config,
		Namespace:     app.Namespace,
		ReleaseName:   app.ReleaseName,
	}
	history, err := impl.helmAppClient.GetValuesYaml(ctx, req)
	return history, err
}

func (impl *HelmAppServiceImpl) GetDesiredManifest(ctx context.Context, app *AppIdentifier, resource *openapi.ResourceIdentifier) (*openapi.DesiredManifestResponse, error) {
	config, err := impl.GetClusterConf(app.ClusterId)
	if err != nil {
		impl.logger.Errorw("error in fetching cluster detail", "clusterId", app.ClusterId, "err", err)
		return nil, err
	}

	req := &ObjectRequest{
		ClusterConfig:    config,
		ReleaseName:      app.ReleaseName,
		ReleaseNamespace: app.Namespace,
		ObjectIdentifier: &ObjectIdentifier{
			Group:     resource.GetGroup(),
			Kind:      resource.GetKind(),
			Version:   resource.GetVersion(),
			Name:      resource.GetName(),
			Namespace: resource.GetNamespace(),
		},
	}

	desiredManifestResponse, err := impl.helmAppClient.GetDesiredManifest(ctx, req)
	if err != nil {
		impl.logger.Errorw("error in fetching desired manifest", "err", err)
		return nil, err
	}

	response := &openapi.DesiredManifestResponse{
		Manifest: &desiredManifestResponse.Manifest,
	}
	return response, nil
}

func (impl *HelmAppServiceImpl) DeleteApplication(ctx context.Context, app *AppIdentifier) (*openapi.UninstallReleaseResponse, error) {
	config, err := impl.GetClusterConf(app.ClusterId)
	if err != nil {
		impl.logger.Errorw("error in fetching cluster detail", "clusterId", app.ClusterId, "err", err)
		return nil, err
	}

	req := &ReleaseIdentifier{
		ClusterConfig:    config,
		ReleaseName:      app.ReleaseName,
		ReleaseNamespace: app.Namespace,
	}

	deleteApplicationResponse, err := impl.helmAppClient.DeleteApplication(ctx, req)
	if err != nil {
		impl.logger.Errorw("error in deleting helm application", "err", err)
		return nil, err
	}

	response := &openapi.UninstallReleaseResponse{
		Success: &deleteApplicationResponse.Success,
	}
	return response, nil
}

func (impl *HelmAppServiceImpl) UpdateApplication(ctx context.Context, app *AppIdentifier, request *UpdateApplicationRequestDto) (*openapi.UpdateReleaseResponse, error) {
	config, err := impl.GetClusterConf(app.ClusterId)
	if err != nil {
		impl.logger.Errorw("error in fetching cluster detail", "clusterId", app.ClusterId, "err", err)
		return nil, err
	}

	req := &UpgradeReleaseRequest{
		ReleaseIdentifier: &ReleaseIdentifier{
			ClusterConfig:    config,
			ReleaseName:      app.ReleaseName,
			ReleaseNamespace: app.Namespace,
		},
		ValuesYaml: request.GetValuesYaml(),
		HistoryMax: impl.GetRevisionHistoryMaxValue(request.SourceAppType),
	}

	updateApplicationResponse, err := impl.helmAppClient.UpdateApplication(ctx, req)
	if err != nil {
		impl.logger.Errorw("error in updating helm application", "err", err)
		return nil, err
	}

	response := &openapi.UpdateReleaseResponse{
		Success: &updateApplicationResponse.Success,
	}
	return response, nil
}

func (impl *HelmAppServiceImpl) GetDeploymentDetail(ctx context.Context, app *AppIdentifier, version int32) (*openapi.HelmAppDeploymentManifestDetail, error) {
	config, err := impl.GetClusterConf(app.ClusterId)
	if err != nil {
		impl.logger.Errorw("error in fetching cluster detail", "clusterId", app.ClusterId, "err", err)
		return nil, err
	}

	req := &DeploymentDetailRequest{
		ReleaseIdentifier: &ReleaseIdentifier{
			ClusterConfig:    config,
			ReleaseName:      app.ReleaseName,
			ReleaseNamespace: app.Namespace,
		},
		DeploymentVersion: version,
	}

	deploymentDetail, err := impl.helmAppClient.GetDeploymentDetail(ctx, req)
	if err != nil {
		impl.logger.Errorw("error in getting deployment detail", "err", err)
		return nil, err
	}

	response := &openapi.HelmAppDeploymentManifestDetail{
		Manifest:   &deploymentDetail.Manifest,
		ValuesYaml: &deploymentDetail.ValuesYaml,
	}

	return response, nil
}

func (impl *HelmAppServiceImpl) InstallRelease(ctx context.Context, clusterId int, installReleaseRequest *InstallReleaseRequest) (*InstallReleaseResponse, error) {
	config, err := impl.GetClusterConf(clusterId)
	if err != nil {
		impl.logger.Errorw("error in fetching cluster detail", "clusterId", clusterId, "err", err)
		return nil, err
	}

	installReleaseRequest.ReleaseIdentifier.ClusterConfig = config
	impl.logger.Debugw("helm install final request", "request", installReleaseRequest)
	installReleaseResponse, err := impl.helmAppClient.InstallRelease(ctx, installReleaseRequest)
	if err != nil {
		impl.logger.Errorw("error in installing release", "err", err)
		return nil, err
	}

	return installReleaseResponse, nil
}

func (impl *HelmAppServiceImpl) UpdateApplicationWithChartInfo(ctx context.Context, clusterId int,
	request *UpdateApplicationWithChartInfoRequestDto) (*openapi.UpdateReleaseResponse, error) {
	config, err := impl.GetClusterConf(clusterId)
	if err != nil {
		impl.logger.Errorw("error in fetching cluster detail", "clusterId", clusterId, "err", err)
		return nil, err
	}
	request.HistoryMax = impl.GetRevisionHistoryMaxValue(request.SourceAppType)
	request.ReleaseIdentifier.ClusterConfig = config

	updateReleaseResponse, err := impl.helmAppClient.UpdateApplicationWithChartInfo(ctx, request.InstallReleaseRequest)
	if err != nil {
		impl.logger.Errorw("error in installing release", "err", err)
		return nil, err
	}

	response := &openapi.UpdateReleaseResponse{
		Success: &updateReleaseResponse.Success,
	}

	return response, nil
}

func (impl *HelmAppServiceImpl) IsReleaseInstalled(ctx context.Context, app *AppIdentifier) (bool, error) {
	config, err := impl.GetClusterConf(app.ClusterId)
	if err != nil {
		impl.logger.Errorw("error in fetching cluster detail", "clusterId", app.ClusterId, "err", err)
		return false, err
	}

	req := &ReleaseIdentifier{
		ClusterConfig:    config,
		ReleaseName:      app.ReleaseName,
		ReleaseNamespace: app.Namespace,
	}

	apiResponse, err := impl.helmAppClient.IsReleaseInstalled(ctx, req)
	if err != nil {
		impl.logger.Errorw("error in checking if helm release is installed", "err", err)
		return false, err
	}

	return apiResponse.Result, nil
}

func (impl *HelmAppServiceImpl) RollbackRelease(ctx context.Context, app *AppIdentifier, version int32) (bool, error) {
	config, err := impl.GetClusterConf(app.ClusterId)
	if err != nil {
		impl.logger.Errorw("error in fetching cluster detail", "clusterId", app.ClusterId, "err", err)
		return false, err
	}

	req := &RollbackReleaseRequest{
		ReleaseIdentifier: &ReleaseIdentifier{
			ClusterConfig:    config,
			ReleaseName:      app.ReleaseName,
			ReleaseNamespace: app.Namespace,
		},
		Version: version,
	}

	apiResponse, err := impl.helmAppClient.RollbackRelease(ctx, req)
	if err != nil {
		impl.logger.Errorw("error in rollback release", "err", err)
		return false, err
	}

	return apiResponse.Result, nil
}

func (impl *HelmAppServiceImpl) GetDevtronHelmAppIdentifier() *AppIdentifier {
	return &AppIdentifier{
		ClusterId:   1,
		Namespace:   impl.serverEnvConfig.DevtronHelmReleaseNamespace,
		ReleaseName: impl.serverEnvConfig.DevtronHelmReleaseName,
	}
}

func (impl *HelmAppServiceImpl) UpdateApplicationWithChartInfoWithExtraValues(ctx context.Context, appIdentifier *AppIdentifier,
	chartRepository *ChartRepository, extraValues map[string]interface{}, extraValuesYamlUrl string, useLatestChartVersion bool) (*openapi.UpdateReleaseResponse, error) {

	// get release info
	releaseInfo, err := impl.GetValuesYaml(context.Background(), appIdentifier)
	if err != nil {
		impl.logger.Errorw("error in fetching helm release info", "err", err)
		return nil, err
	}

	// initialise object with original values
	jsonString := releaseInfo.MergedValues

	// handle extra values
	// special handling for array
	if len(extraValues) > 0 {
		for k, v := range extraValues {
			var valueI interface{}
			if reflect.TypeOf(v).Kind() == reflect.Slice {
				currentValue := gjson.Get(jsonString, k).Value()
				value := make([]interface{}, 0)
				if currentValue != nil {
					value = currentValue.([]interface{})
				}
				for _, singleNewVal := range v.([]interface{}) {
					value = append(value, singleNewVal)
				}
				valueI = value
			} else {
				valueI = v
			}
			jsonString, err = sjson.Set(jsonString, k, valueI)
			if err != nil {
				impl.logger.Errorw("error in handing extra values", "err", err)
				return nil, err
			}
		}
	}

	// convert to byte array
	mergedValuesJsonByteArr := []byte(jsonString)

	// handle extra values from url
	if len(extraValuesYamlUrl) > 0 {
		extraValuesUrlYamlByteArr, err := util2.ReadFromUrlWithRetry(extraValuesYamlUrl)
		if err != nil {
			impl.logger.Errorw("error in reading content", "extraValuesYamlUrl", extraValuesYamlUrl, "err", err)
			return nil, err
		} else if extraValuesUrlYamlByteArr == nil {
			impl.logger.Errorw("response is empty from url", "extraValuesYamlUrl", extraValuesYamlUrl)
			return nil, errors.New("response is empty from values url")
		}

		extraValuesUrlJsonByteArr, err := yaml.YAMLToJSON(extraValuesUrlYamlByteArr)
		if err != nil {
			impl.logger.Errorw("error in converting json to yaml", "err", err)
			return nil, err
		}

		mergedValuesJsonByteArr, err = jsonpatch.MergePatch(mergedValuesJsonByteArr, extraValuesUrlJsonByteArr)
		if err != nil {
			impl.logger.Errorw("error in json patch of extra values from url", "err", err)
			return nil, err
		}
	}

	// convert JSON to yaml byte array
	mergedValuesYamlByteArr, err := yaml.JSONToYAML(mergedValuesJsonByteArr)
	if err != nil {
		impl.logger.Errorw("error in converting json to yaml", "err", err)
		return nil, err
	}

	// update in helm

	updateReleaseRequest := &UpdateApplicationWithChartInfoRequestDto{
		InstallReleaseRequest: &InstallReleaseRequest{
			ReleaseIdentifier: &ReleaseIdentifier{
				ReleaseName:      appIdentifier.ReleaseName,
				ReleaseNamespace: appIdentifier.Namespace,
			},
			ChartName:       releaseInfo.DeployedAppDetail.ChartName,
			ValuesYaml:      string(mergedValuesYamlByteArr),
			ChartRepository: chartRepository,
		},
		SourceAppType: SOURCE_UNKNOWN,
	}
	if !useLatestChartVersion {
		updateReleaseRequest.ChartVersion = releaseInfo.DeployedAppDetail.ChartVersion
	}

	updateResponse, err := impl.UpdateApplicationWithChartInfo(ctx, appIdentifier.ClusterId, updateReleaseRequest)
	if err != nil {
		impl.logger.Errorw("error in upgrading release", "err", err)
		return nil, err
	}
	// update in helm ends

	response := &openapi.UpdateReleaseResponse{
		Success: updateResponse.Success,
	}

	return response, nil
}

func (impl *HelmAppServiceImpl) TemplateChart(ctx context.Context, templateChartRequest *openapi2.TemplateChartRequest) (*openapi2.TemplateChartResponse, error) {
	appStoreApplicationVersionId := int(*templateChartRequest.AppStoreApplicationVersionId)
	environmentId := int(*templateChartRequest.EnvironmentId)
	appStoreAppVersion, err := impl.appStoreApplicationVersionRepository.FindById(appStoreApplicationVersionId)
	if err != nil {
		impl.logger.Errorw("Error in fetching app-store application version", "appStoreApplicationVersionId", appStoreApplicationVersionId, "err", err)
		return nil, err
	}

	if environmentId > 0 {
		environment, err := impl.environmentService.FindById(environmentId)
		if err != nil {
			impl.logger.Errorw("Error in fetching environment", "environmentId", environmentId, "err", err)
			return nil, err
		}
		templateChartRequest.Namespace = &environment.Namespace
		clusterIdI32 := int32(environment.ClusterId)
		templateChartRequest.ClusterId = &clusterIdI32
	}

	clusterId := int(*templateChartRequest.ClusterId)

	clusterDetail, _ := impl.clusterRepository.FindById(clusterId)

	if !clusterDetail.IsVirtualCluster && (len(clusterDetail.ErrorInConnecting) > 0 || clusterDetail.Active == false) {
		clusterNotFoundErr := &util.ApiError{
			HttpStatusCode:    http.StatusInternalServerError,
			Code:              "",
			UserMessage:       fmt.Sprintf("Could not generate manifest output as the Kubernetes cluster %s is unreachable.", clusterDetail.ClusterName),
			UserDetailMessage: "",
		}
		return nil, clusterNotFoundErr
	}
	k8sServerVersion, err := impl.K8sUtil.GetKubeVersion()
	if err != nil {
		impl.logger.Errorw("exception caught in getting k8sServerVersion", "err", err)
		return nil, err
	}
	installReleaseRequest := &InstallReleaseRequest{
		ChartName:    appStoreAppVersion.Name,
		ChartVersion: appStoreAppVersion.Version,
		ValuesYaml:   *templateChartRequest.ValuesYaml,
		K8SVersion:   k8sServerVersion.String(),
		ChartRepository: &ChartRepository{
			Name:     appStoreAppVersion.AppStore.ChartRepo.Name,
			Url:      appStoreAppVersion.AppStore.ChartRepo.Url,
			Username: appStoreAppVersion.AppStore.ChartRepo.UserName,
			Password: appStoreAppVersion.AppStore.ChartRepo.Password,
		},
		ReleaseIdentifier: &ReleaseIdentifier{
			ReleaseNamespace: *templateChartRequest.Namespace,
			ReleaseName:      *templateChartRequest.ReleaseName,
		},
	}

	config, err := impl.GetClusterConf(clusterId)
	if err != nil {
		impl.logger.Errorw("error in fetching cluster detail", "clusterId", clusterId, "err", err)
		return nil, err
	}

	installReleaseRequest.ReleaseIdentifier.ClusterConfig = config

	templateChartResponse, err := impl.helmAppClient.TemplateChart(ctx, installReleaseRequest)
	if err != nil {
		impl.logger.Errorw("error in templating chart", "err", err)
		return nil, err
	}

	response := &openapi2.TemplateChartResponse{
		Manifest: &templateChartResponse.GeneratedManifest,
	}

	return response, nil
}
func (impl *HelmAppServiceImpl) GetNotes(ctx context.Context, request *InstallReleaseRequest) (string, error) {
	clusterId := int(request.ReleaseIdentifier.ClusterConfig.ClusterId)
	config, err := impl.GetClusterConf(clusterId)
	var notesTxt string
	if err != nil {
		impl.logger.Errorw("error in fetching cluster detail", "clusterId", clusterId, "err", err)
		return notesTxt, err
	}

	request.ReleaseIdentifier.ClusterConfig = config

	response, err := impl.helmAppClient.GetNotes(ctx, request)
	if err != nil {
		impl.logger.Errorw("error in fetching chart", "err", err)
		return notesTxt, err
	}
	notesTxt = response.Notes
	return notesTxt, err
}

type AppIdentifier struct {
	ClusterId   int    `json:"clusterId"`
	Namespace   string `json:"namespace"`
	ReleaseName string `json:"releaseName"`
}

func (impl *HelmAppServiceImpl) DecodeAppId(appId string) (*AppIdentifier, error) {
	component := strings.Split(appId, "|")
	if len(component) != 3 {
		return nil, fmt.Errorf("malformed app id %s", appId)
	}
	clusterId, err := strconv.Atoi(component[0])
	if err != nil {
		return nil, err
	}
	if clusterId <= 0 {
		return nil, fmt.Errorf("target cluster is not provided")
	}
	return &AppIdentifier{
		ClusterId:   clusterId,
		Namespace:   component[1],
		ReleaseName: component[2],
	}, nil
}

func (impl *HelmAppServiceImpl) EncodeAppId(appIdentifier *AppIdentifier) string {
	return fmt.Sprintf("%d|%s|%s", appIdentifier.ClusterId, appIdentifier.Namespace, appIdentifier.ReleaseName)
}

func (impl *HelmAppServiceImpl) appListRespProtoTransformer(deployedApps *DeployedAppList, token string, helmAuth func(token string, object string) bool, helmCdPipelines []*pipelineConfig.Pipeline, installedHelmApps []*repository.InstalledApps) openapi.AppList {
	applicationType := "HELM-APP"
	appList := openapi.AppList{ClusterIds: &[]int32{deployedApps.ClusterId}, ApplicationType: &applicationType}
	if deployedApps.Errored {
		appList.Errored = &deployedApps.Errored
		appList.ErrorMsg = &deployedApps.ErrorMsg
	} else {
		var HelmApps []openapi.HelmApp
		//projectId := int32(0) //TODO pick from db
		for _, deployedapp := range deployedApps.DeployedAppDetail {

			// do not add app in the list which are created using cd_pipelines (check combination of clusterId, namespace, releaseName)
			var toExcludeFromList bool
			for _, helmCdPipeline := range helmCdPipelines {
				helmAppReleaseName := util2.BuildDeployedAppName(helmCdPipeline.App.AppName, helmCdPipeline.Environment.Name)
				if deployedapp.AppName == helmAppReleaseName && int(deployedapp.EnvironmentDetail.ClusterId) == helmCdPipeline.Environment.ClusterId && deployedapp.EnvironmentDetail.Namespace == helmCdPipeline.Environment.Namespace {
					toExcludeFromList = true
					break
				}
			}
			if toExcludeFromList {
				continue
			}
			// end

			// do not add helm apps in the list which are created using app_store
			for _, installedHelmApp := range installedHelmApps {
				if deployedapp.AppName == installedHelmApp.App.AppName && int(deployedapp.EnvironmentDetail.ClusterId) == installedHelmApp.Environment.ClusterId && deployedapp.EnvironmentDetail.Namespace == installedHelmApp.Environment.Namespace {
					toExcludeFromList = true
					break
				}
			}
			if toExcludeFromList {
				continue
			}
			// end
			lastDeployed := deployedapp.LastDeployed.AsTime()
			appDetails, appFetchErr := impl.appRepository.FindActiveByName(deployedapp.AppName)
			projectId := int32(0)
			if appFetchErr == nil {
				projectId = int32(appDetails.TeamId)
			} else {
				impl.logger.Debugw("error in fetching Project Id from app repo", "err", appFetchErr)
			}
			helmApp := openapi.HelmApp{
				AppName:        &deployedapp.AppName,
				AppId:          &deployedapp.AppId,
				ChartName:      &deployedapp.ChartName,
				ChartAvatar:    &deployedapp.ChartAvatar,
				LastDeployedAt: &lastDeployed,
				ProjectId:      &projectId,
				EnvironmentDetail: &openapi.AppEnvironmentDetail{
					Namespace:   &deployedapp.EnvironmentDetail.Namespace,
					ClusterName: &deployedapp.EnvironmentDetail.ClusterName,
					ClusterId:   &deployedapp.EnvironmentDetail.ClusterId,
				},
			}
			rbacObject, rbacObject2 := impl.enforcerUtil.GetHelmObjectByClusterIdNamespaceAndAppName(int(deployedapp.EnvironmentDetail.ClusterId), deployedapp.EnvironmentDetail.Namespace, deployedapp.AppName)
			isValidAuth := helmAuth(token, rbacObject) || helmAuth(token, rbacObject2)
			if isValidAuth {
				HelmApps = append(HelmApps, helmApp)
			}
		}
		appList.HelmApps = &HelmApps

	}
	return appList
}

func (impl *HelmAppServiceImpl) GetRevisionHistoryMaxValue(appType SourceAppType) int32 {
	switch appType {
	case SOURCE_DEVTRON_APP:
		return int32(impl.helmReleaseConfig.RevisionHistoryLimitDevtronApp)
	case SOURCE_HELM_APP:
		return int32(impl.helmReleaseConfig.RevisionHistoryLimitHelmApp)
	case SOURCE_EXTERNAL_HELM_APP:
		return int32(impl.helmReleaseConfig.RevisionHistoryLimitExternalHelmApp)
	default:
		return 0
	}
}<|MERGE_RESOLUTION|>--- conflicted
+++ resolved
@@ -283,10 +283,7 @@
 			Token:        clusterObj.Config[k8s.BearerToken],
 			ClusterId:    int32(clusterObj.Id),
 			ClusterName:  clusterObj.ClusterName,
-<<<<<<< HEAD
-=======
 			ProxyUrl:     clusterObj.ProxyUrl,
->>>>>>> 482cdbb4
 		}
 	}
 
