package client

import (
	"context"
	"errors"
	"fmt"
	"github.com/devtron-labs/devtron/api/connector"
	openapi "github.com/devtron-labs/devtron/api/helm-app/openapiClient"
	openapi2 "github.com/devtron-labs/devtron/api/openapi/openapiClient"
	"github.com/devtron-labs/devtron/client/k8s/application"
	"github.com/devtron-labs/devtron/internal/sql/repository/app"
	"github.com/devtron-labs/devtron/internal/sql/repository/pipelineConfig"
	"github.com/devtron-labs/devtron/internal/util"
	"github.com/devtron-labs/devtron/pkg/appStore/deployment/repository"
	appStoreDiscoverRepository "github.com/devtron-labs/devtron/pkg/appStore/discover/repository"
	"github.com/devtron-labs/devtron/pkg/cluster"
	clusterRepository "github.com/devtron-labs/devtron/pkg/cluster/repository"
	serverBean "github.com/devtron-labs/devtron/pkg/server/bean"
	serverEnvConfig "github.com/devtron-labs/devtron/pkg/server/config"
	serverDataStore "github.com/devtron-labs/devtron/pkg/server/store"
	util2 "github.com/devtron-labs/devtron/util"
	"github.com/devtron-labs/devtron/util/rbac"
	jsonpatch "github.com/evanphx/json-patch"
	"github.com/ghodss/yaml"
	"github.com/gogo/protobuf/proto"
	"github.com/tidwall/gjson"
	"github.com/tidwall/sjson"
	"go.opentelemetry.io/otel"
	"go.uber.org/zap"
	"net/http"
	"reflect"
	"strconv"
	"strings"
	"time"
)

const DEFAULT_CLUSTER = "default_cluster"
const DEFAULT_CLUSTER_ID = 1

type HelmAppService interface {
	ListHelmApplications(ctx context.Context, clusterIds []int, w http.ResponseWriter, token string, helmAuth func(token string, object string) bool)
	GetApplicationDetail(ctx context.Context, app *AppIdentifier) (*AppDetail, error)
	GetApplicationDetailWithFilter(ctx context.Context, app *AppIdentifier, resourceTreeFilter *ResourceTreeFilter) (*AppDetail, error)
	HibernateApplication(ctx context.Context, app *AppIdentifier, hibernateRequest *openapi.HibernateRequest) ([]*openapi.HibernateStatus, error)
	UnHibernateApplication(ctx context.Context, app *AppIdentifier, hibernateRequest *openapi.HibernateRequest) ([]*openapi.HibernateStatus, error)
	DecodeAppId(appId string) (*AppIdentifier, error)
	EncodeAppId(appIdentifier *AppIdentifier) string
	GetDeploymentHistory(ctx context.Context, app *AppIdentifier) (*HelmAppDeploymentHistory, error)
	GetValuesYaml(ctx context.Context, app *AppIdentifier) (*ReleaseInfo, error)
	GetDesiredManifest(ctx context.Context, app *AppIdentifier, resource *openapi.ResourceIdentifier) (*openapi.DesiredManifestResponse, error)
	DeleteApplication(ctx context.Context, app *AppIdentifier) (*openapi.UninstallReleaseResponse, error)
	UpdateApplication(ctx context.Context, app *AppIdentifier, request *openapi.UpdateReleaseRequest) (*openapi.UpdateReleaseResponse, error)
	GetDeploymentDetail(ctx context.Context, app *AppIdentifier, version int32) (*openapi.HelmAppDeploymentManifestDetail, error)
	InstallRelease(ctx context.Context, clusterId int, installReleaseRequest *InstallReleaseRequest) (*InstallReleaseResponse, error)
	UpdateApplicationWithChartInfo(ctx context.Context, clusterId int, updateReleaseRequest *InstallReleaseRequest) (*openapi.UpdateReleaseResponse, error)
	IsReleaseInstalled(ctx context.Context, app *AppIdentifier) (bool, error)
	RollbackRelease(ctx context.Context, app *AppIdentifier, version int32) (bool, error)
	GetClusterConf(clusterId int) (*ClusterConfig, error)
	GetDevtronHelmAppIdentifier() *AppIdentifier
	UpdateApplicationWithChartInfoWithExtraValues(ctx context.Context, appIdentifier *AppIdentifier, chartRepository *ChartRepository, extraValues map[string]interface{}, extraValuesYamlUrl string, useLatestChartVersion bool) (*openapi.UpdateReleaseResponse, error)
	TemplateChart(ctx context.Context, templateChartRequest *openapi2.TemplateChartRequest) (*openapi2.TemplateChartResponse, error)
}

type HelmAppServiceImpl struct {
	logger                               *zap.SugaredLogger
	clusterService                       cluster.ClusterService
	helmAppClient                        HelmAppClient
	pump                                 connector.Pump
	enforcerUtil                         rbac.EnforcerUtilHelm
	serverDataStore                      *serverDataStore.ServerDataStore
	serverEnvConfig                      *serverEnvConfig.ServerEnvConfig
	appStoreApplicationVersionRepository appStoreDiscoverRepository.AppStoreApplicationVersionRepository
	environmentService                   cluster.EnvironmentService
	pipelineRepository                   pipelineConfig.PipelineRepository
	installedAppRepository               repository.InstalledAppRepository
<<<<<<< HEAD
	clusterRepository                    clusterRepository.ClusterRepository
=======
	appRepository                        app.AppRepository
>>>>>>> 5e4459e9
}

func NewHelmAppServiceImpl(Logger *zap.SugaredLogger,
	clusterService cluster.ClusterService,
	helmAppClient HelmAppClient,
	pump connector.Pump, enforcerUtil rbac.EnforcerUtilHelm, serverDataStore *serverDataStore.ServerDataStore,
	serverEnvConfig *serverEnvConfig.ServerEnvConfig, appStoreApplicationVersionRepository appStoreDiscoverRepository.AppStoreApplicationVersionRepository,
<<<<<<< HEAD
	environmentService cluster.EnvironmentService, pipelineRepository pipelineConfig.PipelineRepository, installedAppRepository repository.InstalledAppRepository, clusterRepository clusterRepository.ClusterRepository) *HelmAppServiceImpl {
=======
	environmentService cluster.EnvironmentService, pipelineRepository pipelineConfig.PipelineRepository, installedAppRepository repository.InstalledAppRepository, appRepository app.AppRepository) *HelmAppServiceImpl {
>>>>>>> 5e4459e9
	return &HelmAppServiceImpl{
		logger:                               Logger,
		clusterService:                       clusterService,
		helmAppClient:                        helmAppClient,
		pump:                                 pump,
		enforcerUtil:                         enforcerUtil,
		serverDataStore:                      serverDataStore,
		serverEnvConfig:                      serverEnvConfig,
		appStoreApplicationVersionRepository: appStoreApplicationVersionRepository,
		environmentService:                   environmentService,
		pipelineRepository:                   pipelineRepository,
		installedAppRepository:               installedAppRepository,
<<<<<<< HEAD
		clusterRepository:                    clusterRepository,
=======
		appRepository:                        appRepository,
>>>>>>> 5e4459e9
	}
}

type ResourceRequestBean struct {
	AppId      string                     `json:"appId"`
	K8sRequest application.K8sRequestBean `json:"k8sRequest"`
}

func (impl *HelmAppServiceImpl) listApplications(ctx context.Context, clusterIds []int) (ApplicationService_ListApplicationsClient, error) {
	if len(clusterIds) == 0 {
		return nil, nil
	}
	_, span := otel.Tracer("clusterService").Start(ctx, "FindByIds")
	clusters, err := impl.clusterService.FindByIds(clusterIds)
	span.End()
	if err != nil {
		impl.logger.Errorw("error in fetching cluster detail", "err", err)
		return nil, err
	}
	req := &AppListRequest{}
	for _, clusterDetail := range clusters {
		config := &ClusterConfig{
			ApiServerUrl: clusterDetail.ServerUrl,
			Token:        clusterDetail.Config["bearer_token"],
			ClusterId:    int32(clusterDetail.Id),
			ClusterName:  clusterDetail.ClusterName,
		}
		req.Clusters = append(req.Clusters, config)
	}
	applicatonStream, err := impl.helmAppClient.ListApplication(ctx, req)
	if err != nil {
		return nil, err
	}

	return applicatonStream, err
}

func (impl *HelmAppServiceImpl) ListHelmApplications(ctx context.Context, clusterIds []int, w http.ResponseWriter, token string, helmAuth func(token string, object string) bool) {
	var helmCdPipelines []*pipelineConfig.Pipeline
	var installedHelmApps []*repository.InstalledApps
	appStream, err := impl.listApplications(ctx, clusterIds)
	if err != nil {
		impl.logger.Errorw("error in fetching app list", "clusters", clusterIds, "err", err)
	}
	if err == nil && len(clusterIds) > 0 {
		// get helm apps which are created using cd_pipelines
		newCtx, span := otel.Tracer("pipelineRepository").Start(ctx, "GetAppAndEnvDetailsForDeploymentAppTypePipeline")
		helmCdPipelines, err = impl.pipelineRepository.GetAppAndEnvDetailsForDeploymentAppTypePipeline(util.PIPELINE_DEPLOYMENT_TYPE_HELM, clusterIds)
		span.End()
		if err != nil {
			impl.logger.Errorw("error in fetching helm app list from DB created using cd_pipelines", "clusters", clusterIds, "err", err)
		}

		// if not hyperion mode, then fetch from installed_apps whose deployment_app_type is helm (as in hyperion mode, these apps should be treated as external-apps)
		if !util2.IsBaseStack() {
			newCtx, span = otel.Tracer("pipelineRepository").Start(newCtx, "GetAppAndEnvDetailsForDeploymentAppTypePipeline")
			installedHelmApps, err = impl.installedAppRepository.GetAppAndEnvDetailsForDeploymentAppTypeInstalledApps(util.PIPELINE_DEPLOYMENT_TYPE_HELM, clusterIds)
			span.End()
			if err != nil {
				impl.logger.Errorw("error in fetching helm app list from DB created from app store", "clusters", clusterIds, "err", err)
			}
		}
	}
	impl.pump.StartStreamWithTransformer(w, func() (proto.Message, error) {
		return appStream.Recv()
	}, err,
		func(message interface{}) interface{} {
			return impl.appListRespProtoTransformer(message.(*DeployedAppList), token, helmAuth, helmCdPipelines, installedHelmApps)
		})
}

func (impl *HelmAppServiceImpl) hibernateReqAdaptor(hibernateRequest *openapi.HibernateRequest) *HibernateRequest {
	req := &HibernateRequest{}
	for _, reqObject := range hibernateRequest.GetResources() {
		obj := &ObjectIdentifier{
			Group:     *reqObject.Group,
			Kind:      *reqObject.Kind,
			Version:   *reqObject.Version,
			Name:      *reqObject.Name,
			Namespace: *reqObject.Namespace,
		}
		req.ObjectIdentifier = append(req.ObjectIdentifier, obj)
	}
	return req
}
func (impl *HelmAppServiceImpl) hibernateResponseAdaptor(in []*HibernateStatus) []*openapi.HibernateStatus {
	var resStatus []*openapi.HibernateStatus
	for _, status := range in {
		resObj := &openapi.HibernateStatus{
			Success:      &status.Success,
			ErrorMessage: &status.ErrorMsg,
			TargetObject: &openapi.HibernateTargetObject{
				Group:     &status.TargetObject.Group,
				Kind:      &status.TargetObject.Kind,
				Version:   &status.TargetObject.Version,
				Name:      &status.TargetObject.Name,
				Namespace: &status.TargetObject.Namespace,
			},
		}
		resStatus = append(resStatus, resObj)
	}
	return resStatus
}
func (impl *HelmAppServiceImpl) HibernateApplication(ctx context.Context, app *AppIdentifier, hibernateRequest *openapi.HibernateRequest) ([]*openapi.HibernateStatus, error) {
	conf, err := impl.GetClusterConf(app.ClusterId)
	if err != nil {
		return nil, err
	}
	req := impl.hibernateReqAdaptor(hibernateRequest)
	req.ClusterConfig = conf
	res, err := impl.helmAppClient.Hibernate(ctx, req)
	if err != nil {
		return nil, err
	}
	response := impl.hibernateResponseAdaptor(res.Status)
	return response, nil
}

func (impl *HelmAppServiceImpl) UnHibernateApplication(ctx context.Context, app *AppIdentifier, hibernateRequest *openapi.HibernateRequest) ([]*openapi.HibernateStatus, error) {

	conf, err := impl.GetClusterConf(app.ClusterId)
	if err != nil {
		return nil, err
	}
	req := impl.hibernateReqAdaptor(hibernateRequest)
	req.ClusterConfig = conf
	res, err := impl.helmAppClient.UnHibernate(ctx, req)
	if err != nil {
		return nil, err
	}
	response := impl.hibernateResponseAdaptor(res.Status)
	return response, nil
}

func (impl *HelmAppServiceImpl) GetClusterConf(clusterId int) (*ClusterConfig, error) {
	cluster, err := impl.clusterService.FindById(clusterId)
	if err != nil {
		impl.logger.Errorw("error in fetching cluster detail", "err", err)
		return nil, err
	}
	config := &ClusterConfig{
		ApiServerUrl: cluster.ServerUrl,
		Token:        cluster.Config["bearer_token"],
		ClusterId:    int32(cluster.Id),
		ClusterName:  cluster.ClusterName,
	}
	return config, nil
}

func (impl *HelmAppServiceImpl) GetApplicationDetail(ctx context.Context, app *AppIdentifier) (*AppDetail, error) {
	return impl.getApplicationDetail(ctx, app, nil)
}

func (impl *HelmAppServiceImpl) GetApplicationDetailWithFilter(ctx context.Context, app *AppIdentifier, resourceTreeFilter *ResourceTreeFilter) (*AppDetail, error) {
	return impl.getApplicationDetail(ctx, app, resourceTreeFilter)
}

func (impl *HelmAppServiceImpl) getApplicationDetail(ctx context.Context, app *AppIdentifier, resourceTreeFilter *ResourceTreeFilter) (*AppDetail, error) {
	config, err := impl.GetClusterConf(app.ClusterId)
	if err != nil {
		impl.logger.Errorw("error in fetching cluster detail", "err", err)
		return nil, err
	}
	req := &AppDetailRequest{
		ClusterConfig:      config,
		Namespace:          app.Namespace,
		ReleaseName:        app.ReleaseName,
		ResourceTreeFilter: resourceTreeFilter,
	}
	appdetail, err := impl.helmAppClient.GetAppDetail(ctx, req)
	if err != nil {
		impl.logger.Errorw("error in fetching app detail", "err", err)
		return nil, err
	}

	// if application is devtron app helm release,
	// then for FULL (installer object exists), then status is combination of helm app status and installer object status -
	// if installer status is not applied then check for timeout and progressing
	devtronHelmAppIdentifier := impl.GetDevtronHelmAppIdentifier()
	if app.ClusterId == devtronHelmAppIdentifier.ClusterId && app.Namespace == devtronHelmAppIdentifier.Namespace && app.ReleaseName == devtronHelmAppIdentifier.ReleaseName &&
		impl.serverDataStore.InstallerCrdObjectExists {
		if impl.serverDataStore.InstallerCrdObjectStatus != serverBean.InstallerCrdObjectStatusApplied {
			// if timeout
			if time.Now().After(appdetail.GetLastDeployed().AsTime().Add(1 * time.Hour)) {
				appdetail.ApplicationStatus = serverBean.AppHealthStatusDegraded
			} else {
				appdetail.ApplicationStatus = serverBean.AppHealthStatusProgressing
			}
		}
	}
	return appdetail, err
}

func (impl *HelmAppServiceImpl) GetDeploymentHistory(ctx context.Context, app *AppIdentifier) (*HelmAppDeploymentHistory, error) {
	config, err := impl.GetClusterConf(app.ClusterId)
	if err != nil {
		impl.logger.Errorw("error in fetching cluster detail", "err", err)
		return nil, err
	}
	req := &AppDetailRequest{
		ClusterConfig: config,
		Namespace:     app.Namespace,
		ReleaseName:   app.ReleaseName,
	}
	history, err := impl.helmAppClient.GetDeploymentHistory(ctx, req)
	return history, err
}

func (impl *HelmAppServiceImpl) GetValuesYaml(ctx context.Context, app *AppIdentifier) (*ReleaseInfo, error) {
	config, err := impl.GetClusterConf(app.ClusterId)
	if err != nil {
		impl.logger.Errorw("error in fetching cluster detail", "err", err)
		return nil, err
	}
	req := &AppDetailRequest{
		ClusterConfig: config,
		Namespace:     app.Namespace,
		ReleaseName:   app.ReleaseName,
	}
	history, err := impl.helmAppClient.GetValuesYaml(ctx, req)
	return history, err
}

func (impl *HelmAppServiceImpl) GetDesiredManifest(ctx context.Context, app *AppIdentifier, resource *openapi.ResourceIdentifier) (*openapi.DesiredManifestResponse, error) {
	config, err := impl.GetClusterConf(app.ClusterId)
	if err != nil {
		impl.logger.Errorw("error in fetching cluster detail", "clusterId", app.ClusterId, "err", err)
		return nil, err
	}

	req := &ObjectRequest{
		ClusterConfig:    config,
		ReleaseName:      app.ReleaseName,
		ReleaseNamespace: app.Namespace,
		ObjectIdentifier: &ObjectIdentifier{
			Group:     resource.GetGroup(),
			Kind:      resource.GetKind(),
			Version:   resource.GetVersion(),
			Name:      resource.GetName(),
			Namespace: resource.GetNamespace(),
		},
	}

	desiredManifestResponse, err := impl.helmAppClient.GetDesiredManifest(ctx, req)
	if err != nil {
		impl.logger.Errorw("error in fetching desired manifest", "err", err)
		return nil, err
	}

	response := &openapi.DesiredManifestResponse{
		Manifest: &desiredManifestResponse.Manifest,
	}
	return response, nil
}

func (impl *HelmAppServiceImpl) DeleteApplication(ctx context.Context, app *AppIdentifier) (*openapi.UninstallReleaseResponse, error) {
	config, err := impl.GetClusterConf(app.ClusterId)
	if err != nil {
		impl.logger.Errorw("error in fetching cluster detail", "clusterId", app.ClusterId, "err", err)
		return nil, err
	}

	req := &ReleaseIdentifier{
		ClusterConfig:    config,
		ReleaseName:      app.ReleaseName,
		ReleaseNamespace: app.Namespace,
	}

	deleteApplicationResponse, err := impl.helmAppClient.DeleteApplication(ctx, req)
	if err != nil {
		impl.logger.Errorw("error in deleting helm application", "err", err)
		return nil, err
	}

	response := &openapi.UninstallReleaseResponse{
		Success: &deleteApplicationResponse.Success,
	}
	return response, nil
}

func (impl *HelmAppServiceImpl) UpdateApplication(ctx context.Context, app *AppIdentifier, request *openapi.UpdateReleaseRequest) (*openapi.UpdateReleaseResponse, error) {
	config, err := impl.GetClusterConf(app.ClusterId)
	if err != nil {
		impl.logger.Errorw("error in fetching cluster detail", "clusterId", app.ClusterId, "err", err)
		return nil, err
	}

	req := &UpgradeReleaseRequest{
		ReleaseIdentifier: &ReleaseIdentifier{
			ClusterConfig:    config,
			ReleaseName:      app.ReleaseName,
			ReleaseNamespace: app.Namespace,
		},
		ValuesYaml: request.GetValuesYaml(),
	}

	updateApplicationResponse, err := impl.helmAppClient.UpdateApplication(ctx, req)
	if err != nil {
		impl.logger.Errorw("error in updating helm application", "err", err)
		return nil, err
	}

	response := &openapi.UpdateReleaseResponse{
		Success: &updateApplicationResponse.Success,
	}
	return response, nil
}

func (impl *HelmAppServiceImpl) GetDeploymentDetail(ctx context.Context, app *AppIdentifier, version int32) (*openapi.HelmAppDeploymentManifestDetail, error) {
	config, err := impl.GetClusterConf(app.ClusterId)
	if err != nil {
		impl.logger.Errorw("error in fetching cluster detail", "clusterId", app.ClusterId, "err", err)
		return nil, err
	}

	req := &DeploymentDetailRequest{
		ReleaseIdentifier: &ReleaseIdentifier{
			ClusterConfig:    config,
			ReleaseName:      app.ReleaseName,
			ReleaseNamespace: app.Namespace,
		},
		DeploymentVersion: version,
	}

	deploymentDetail, err := impl.helmAppClient.GetDeploymentDetail(ctx, req)
	if err != nil {
		impl.logger.Errorw("error in getting deployment detail", "err", err)
		return nil, err
	}

	response := &openapi.HelmAppDeploymentManifestDetail{
		Manifest:   &deploymentDetail.Manifest,
		ValuesYaml: &deploymentDetail.ValuesYaml,
	}

	return response, nil
}

func (impl *HelmAppServiceImpl) InstallRelease(ctx context.Context, clusterId int, installReleaseRequest *InstallReleaseRequest) (*InstallReleaseResponse, error) {
	config, err := impl.GetClusterConf(clusterId)
	if err != nil {
		impl.logger.Errorw("error in fetching cluster detail", "clusterId", clusterId, "err", err)
		return nil, err
	}

	installReleaseRequest.ReleaseIdentifier.ClusterConfig = config
	impl.logger.Debugw("helm install final request", "request", installReleaseRequest)
	installReleaseResponse, err := impl.helmAppClient.InstallRelease(ctx, installReleaseRequest)
	if err != nil {
		impl.logger.Errorw("error in installing release", "err", err)
		return nil, err
	}

	return installReleaseResponse, nil
}

func (impl *HelmAppServiceImpl) UpdateApplicationWithChartInfo(ctx context.Context, clusterId int, updateReleaseRequest *InstallReleaseRequest) (*openapi.UpdateReleaseResponse, error) {
	config, err := impl.GetClusterConf(clusterId)
	if err != nil {
		impl.logger.Errorw("error in fetching cluster detail", "clusterId", clusterId, "err", err)
		return nil, err
	}

	updateReleaseRequest.ReleaseIdentifier.ClusterConfig = config

	updateReleaseResponse, err := impl.helmAppClient.UpdateApplicationWithChartInfo(ctx, updateReleaseRequest)
	if err != nil {
		impl.logger.Errorw("error in installing release", "err", err)
		return nil, err
	}

	response := &openapi.UpdateReleaseResponse{
		Success: &updateReleaseResponse.Success,
	}

	return response, nil
}

func (impl *HelmAppServiceImpl) IsReleaseInstalled(ctx context.Context, app *AppIdentifier) (bool, error) {
	config, err := impl.GetClusterConf(app.ClusterId)
	if err != nil {
		impl.logger.Errorw("error in fetching cluster detail", "clusterId", app.ClusterId, "err", err)
		return false, err
	}

	req := &ReleaseIdentifier{
		ClusterConfig:    config,
		ReleaseName:      app.ReleaseName,
		ReleaseNamespace: app.Namespace,
	}

	apiResponse, err := impl.helmAppClient.IsReleaseInstalled(ctx, req)
	if err != nil {
		impl.logger.Errorw("error in checking if helm release is installed", "err", err)
		return false, err
	}

	return apiResponse.Result, nil
}

func (impl *HelmAppServiceImpl) RollbackRelease(ctx context.Context, app *AppIdentifier, version int32) (bool, error) {
	config, err := impl.GetClusterConf(app.ClusterId)
	if err != nil {
		impl.logger.Errorw("error in fetching cluster detail", "clusterId", app.ClusterId, "err", err)
		return false, err
	}

	req := &RollbackReleaseRequest{
		ReleaseIdentifier: &ReleaseIdentifier{
			ClusterConfig:    config,
			ReleaseName:      app.ReleaseName,
			ReleaseNamespace: app.Namespace,
		},
		Version: version,
	}

	apiResponse, err := impl.helmAppClient.RollbackRelease(ctx, req)
	if err != nil {
		impl.logger.Errorw("error in rollback release", "err", err)
		return false, err
	}

	return apiResponse.Result, nil
}

func (impl *HelmAppServiceImpl) GetDevtronHelmAppIdentifier() *AppIdentifier {
	return &AppIdentifier{
		ClusterId:   1,
		Namespace:   impl.serverEnvConfig.DevtronHelmReleaseNamespace,
		ReleaseName: impl.serverEnvConfig.DevtronHelmReleaseName,
	}
}

func (impl *HelmAppServiceImpl) UpdateApplicationWithChartInfoWithExtraValues(ctx context.Context, appIdentifier *AppIdentifier,
	chartRepository *ChartRepository, extraValues map[string]interface{}, extraValuesYamlUrl string, useLatestChartVersion bool) (*openapi.UpdateReleaseResponse, error) {

	// get release info
	releaseInfo, err := impl.GetValuesYaml(context.Background(), appIdentifier)
	if err != nil {
		impl.logger.Errorw("error in fetching helm release info", "err", err)
		return nil, err
	}

	// initialise object with original values
	jsonString := releaseInfo.MergedValues

	// handle extra values
	// special handling for array
	if len(extraValues) > 0 {
		for k, v := range extraValues {
			var valueI interface{}
			if reflect.TypeOf(v).Kind() == reflect.Slice {
				currentValue := gjson.Get(jsonString, k).Value()
				value := make([]interface{}, 0)
				if currentValue != nil {
					value = currentValue.([]interface{})
				}
				for _, singleNewVal := range v.([]interface{}) {
					value = append(value, singleNewVal)
				}
				valueI = value
			} else {
				valueI = v
			}
			jsonString, err = sjson.Set(jsonString, k, valueI)
			if err != nil {
				impl.logger.Errorw("error in handing extra values", "err", err)
				return nil, err
			}
		}
	}

	// convert to byte array
	mergedValuesJsonByteArr := []byte(jsonString)

	// handle extra values from url
	if len(extraValuesYamlUrl) > 0 {
		extraValuesUrlYamlByteArr, err := util2.ReadFromUrlWithRetry(extraValuesYamlUrl)
		if err != nil {
			impl.logger.Errorw("error in reading content", "extraValuesYamlUrl", extraValuesYamlUrl, "err", err)
			return nil, err
		} else if extraValuesUrlYamlByteArr == nil {
			impl.logger.Errorw("response is empty from url", "extraValuesYamlUrl", extraValuesYamlUrl)
			return nil, errors.New("response is empty from values url")
		}

		extraValuesUrlJsonByteArr, err := yaml.YAMLToJSON(extraValuesUrlYamlByteArr)
		if err != nil {
			impl.logger.Errorw("error in converting json to yaml", "err", err)
			return nil, err
		}

		mergedValuesJsonByteArr, err = jsonpatch.MergePatch(mergedValuesJsonByteArr, extraValuesUrlJsonByteArr)
		if err != nil {
			impl.logger.Errorw("error in json patch of extra values from url", "err", err)
			return nil, err
		}
	}

	// convert JSON to yaml byte array
	mergedValuesYamlByteArr, err := yaml.JSONToYAML(mergedValuesJsonByteArr)
	if err != nil {
		impl.logger.Errorw("error in converting json to yaml", "err", err)
		return nil, err
	}

	// update in helm
	updateReleaseRequest := &InstallReleaseRequest{
		ReleaseIdentifier: &ReleaseIdentifier{
			ReleaseName:      appIdentifier.ReleaseName,
			ReleaseNamespace: appIdentifier.Namespace,
		},
		ChartName:       releaseInfo.DeployedAppDetail.ChartName,
		ValuesYaml:      string(mergedValuesYamlByteArr),
		ChartRepository: chartRepository,
	}
	if !useLatestChartVersion {
		updateReleaseRequest.ChartVersion = releaseInfo.DeployedAppDetail.ChartVersion
	}

	updateResponse, err := impl.UpdateApplicationWithChartInfo(ctx, appIdentifier.ClusterId, updateReleaseRequest)
	if err != nil {
		impl.logger.Errorw("error in upgrading release", "err", err)
		return nil, err
	}
	// update in helm ends

	response := &openapi.UpdateReleaseResponse{
		Success: updateResponse.Success,
	}

	return response, nil
}

func (impl *HelmAppServiceImpl) TemplateChart(ctx context.Context, templateChartRequest *openapi2.TemplateChartRequest) (*openapi2.TemplateChartResponse, error) {
	appStoreApplicationVersionId := int(*templateChartRequest.AppStoreApplicationVersionId)
	environmentId := int(*templateChartRequest.EnvironmentId)
	appStoreAppVersion, err := impl.appStoreApplicationVersionRepository.FindById(appStoreApplicationVersionId)
	if err != nil {
		impl.logger.Errorw("Error in fetching app-store application version", "appStoreApplicationVersionId", appStoreApplicationVersionId, "err", err)
		return nil, err
	}

	if environmentId > 0 {
		environment, err := impl.environmentService.FindById(environmentId)
		if err != nil {
			impl.logger.Errorw("Error in fetching environment", "environmentId", environmentId, "err", err)
			return nil, err
		}
		templateChartRequest.Namespace = &environment.Namespace
		clusterIdI32 := int32(environment.ClusterId)
		templateChartRequest.ClusterId = &clusterIdI32
	}

	clusterId := int(*templateChartRequest.ClusterId)

	clusterDetail, _ := impl.clusterRepository.FindById(clusterId)

	if len(clusterDetail.ErrorInConnecting) > 0 || clusterDetail.Active == false {
		clusterNotFoundErr := &util.ApiError{
			HttpStatusCode:    http.StatusInternalServerError,
			Code:              "",
			UserMessage:       fmt.Sprintf("Could not generate manifest output as the Kubernetes cluster %s is unreachable.", clusterDetail.ClusterName),
			UserDetailMessage: "",
		}
		return nil, clusterNotFoundErr
	}

	installReleaseRequest := &InstallReleaseRequest{
		ChartName:    appStoreAppVersion.Name,
		ChartVersion: appStoreAppVersion.Version,
		ValuesYaml:   *templateChartRequest.ValuesYaml,
		ChartRepository: &ChartRepository{
			Name:     appStoreAppVersion.AppStore.ChartRepo.Name,
			Url:      appStoreAppVersion.AppStore.ChartRepo.Url,
			Username: appStoreAppVersion.AppStore.ChartRepo.UserName,
			Password: appStoreAppVersion.AppStore.ChartRepo.Password,
		},
		ReleaseIdentifier: &ReleaseIdentifier{
			ReleaseNamespace: *templateChartRequest.Namespace,
			ReleaseName:      *templateChartRequest.ReleaseName,
		},
	}

	config, err := impl.GetClusterConf(clusterId)
	if err != nil {
		impl.logger.Errorw("error in fetching cluster detail", "clusterId", clusterId, "err", err)
		return nil, err
	}

	installReleaseRequest.ReleaseIdentifier.ClusterConfig = config

	templateChartResponse, err := impl.helmAppClient.TemplateChart(ctx, installReleaseRequest)
	if err != nil {
		impl.logger.Errorw("error in templating chart", "err", err)
		return nil, err
	}

	response := &openapi2.TemplateChartResponse{
		Manifest: &templateChartResponse.GeneratedManifest,
	}

	return response, nil
}

type AppIdentifier struct {
	ClusterId   int    `json:"clusterId"`
	Namespace   string `json:"namespace"`
	ReleaseName string `json:"releaseName"`
}

func (impl *HelmAppServiceImpl) DecodeAppId(appId string) (*AppIdentifier, error) {
	component := strings.Split(appId, "|")
	if len(component) != 3 {
		return nil, fmt.Errorf("malformed app id %s", appId)
	}
	clustewrId, err := strconv.Atoi(component[0])
	if err != nil {
		return nil, err
	}
	return &AppIdentifier{
		ClusterId:   clustewrId,
		Namespace:   component[1],
		ReleaseName: component[2],
	}, nil
}

func (impl *HelmAppServiceImpl) EncodeAppId(appIdentifier *AppIdentifier) string {
	return fmt.Sprintf("%d|%s|%s", appIdentifier.ClusterId, appIdentifier.Namespace, appIdentifier.ReleaseName)
}

func (impl *HelmAppServiceImpl) appListRespProtoTransformer(deployedApps *DeployedAppList, token string, helmAuth func(token string, object string) bool, helmCdPipelines []*pipelineConfig.Pipeline, installedHelmApps []*repository.InstalledApps) openapi.AppList {
	applicationType := "HELM-APP"
	appList := openapi.AppList{ClusterIds: &[]int32{deployedApps.ClusterId}, ApplicationType: &applicationType}
	if deployedApps.Errored {
		appList.Errored = &deployedApps.Errored
		appList.ErrorMsg = &deployedApps.ErrorMsg
	} else {
		var HelmApps []openapi.HelmApp
		//projectId := int32(0) //TODO pick from db
		for _, deployedapp := range deployedApps.DeployedAppDetail {

			// do not add app in the list which are created using cd_pipelines (check combination of clusterId, namespace, releaseName)
			var toExcludeFromList bool
			for _, helmCdPipeline := range helmCdPipelines {
				helmAppReleaseName := util2.BuildDeployedAppName(helmCdPipeline.App.AppName, helmCdPipeline.Environment.Name)
				if deployedapp.AppName == helmAppReleaseName && int(deployedapp.EnvironmentDetail.ClusterId) == helmCdPipeline.Environment.ClusterId && deployedapp.EnvironmentDetail.Namespace == helmCdPipeline.Environment.Namespace {
					toExcludeFromList = true
					break
				}
			}
			if toExcludeFromList {
				continue
			}
			// end

			// do not add helm apps in the list which are created using app_store
			for _, installedHelmApp := range installedHelmApps {
				if deployedapp.AppName == installedHelmApp.App.AppName && int(deployedapp.EnvironmentDetail.ClusterId) == installedHelmApp.Environment.ClusterId && deployedapp.EnvironmentDetail.Namespace == installedHelmApp.Environment.Namespace {
					toExcludeFromList = true
					break
				}
			}
			if toExcludeFromList {
				continue
			}
			// end
			lastDeployed := deployedapp.LastDeployed.AsTime()
			appDetails, appFetchErr := impl.appRepository.FindActiveByName(deployedapp.AppName)
			projectId := int32(0)
			if appFetchErr == nil {
				projectId = int32(appDetails.TeamId)
			} else {
				impl.logger.Debugw("error in fetching Project Id from app repo", "err", appFetchErr)
			}
			helmApp := openapi.HelmApp{
				AppName:        &deployedapp.AppName,
				AppId:          &deployedapp.AppId,
				ChartName:      &deployedapp.ChartName,
				ChartAvatar:    &deployedapp.ChartAvatar,
				LastDeployedAt: &lastDeployed,
				ProjectId:      &projectId,
				EnvironmentDetail: &openapi.AppEnvironmentDetail{
					Namespace:   &deployedapp.EnvironmentDetail.Namespace,
					ClusterName: &deployedapp.EnvironmentDetail.ClusterName,
					ClusterId:   &deployedapp.EnvironmentDetail.ClusterId,
				},
			}
			rbacObject, rbacObject2 := impl.enforcerUtil.GetHelmObjectByClusterIdNamespaceAndAppName(int(deployedapp.EnvironmentDetail.ClusterId), deployedapp.EnvironmentDetail.Namespace, deployedapp.AppName)
			isValidAuth := helmAuth(token, rbacObject) || helmAuth(token, rbacObject2)
			if isValidAuth {
				HelmApps = append(HelmApps, helmApp)
			}
		}
		appList.HelmApps = &HelmApps

	}
	return appList
}<|MERGE_RESOLUTION|>--- conflicted
+++ resolved
@@ -73,11 +73,8 @@
 	environmentService                   cluster.EnvironmentService
 	pipelineRepository                   pipelineConfig.PipelineRepository
 	installedAppRepository               repository.InstalledAppRepository
-<<<<<<< HEAD
+	appRepository                        app.AppRepository
 	clusterRepository                    clusterRepository.ClusterRepository
-=======
-	appRepository                        app.AppRepository
->>>>>>> 5e4459e9
 }
 
 func NewHelmAppServiceImpl(Logger *zap.SugaredLogger,
@@ -85,11 +82,7 @@
 	helmAppClient HelmAppClient,
 	pump connector.Pump, enforcerUtil rbac.EnforcerUtilHelm, serverDataStore *serverDataStore.ServerDataStore,
 	serverEnvConfig *serverEnvConfig.ServerEnvConfig, appStoreApplicationVersionRepository appStoreDiscoverRepository.AppStoreApplicationVersionRepository,
-<<<<<<< HEAD
-	environmentService cluster.EnvironmentService, pipelineRepository pipelineConfig.PipelineRepository, installedAppRepository repository.InstalledAppRepository, clusterRepository clusterRepository.ClusterRepository) *HelmAppServiceImpl {
-=======
-	environmentService cluster.EnvironmentService, pipelineRepository pipelineConfig.PipelineRepository, installedAppRepository repository.InstalledAppRepository, appRepository app.AppRepository) *HelmAppServiceImpl {
->>>>>>> 5e4459e9
+	environmentService cluster.EnvironmentService, pipelineRepository pipelineConfig.PipelineRepository, installedAppRepository repository.InstalledAppRepository, appRepository app.AppRepository, clusterRepository clusterRepository.ClusterRepository) *HelmAppServiceImpl {
 	return &HelmAppServiceImpl{
 		logger:                               Logger,
 		clusterService:                       clusterService,
@@ -102,11 +95,8 @@
 		environmentService:                   environmentService,
 		pipelineRepository:                   pipelineRepository,
 		installedAppRepository:               installedAppRepository,
-<<<<<<< HEAD
+		appRepository:                        appRepository,
 		clusterRepository:                    clusterRepository,
-=======
-		appRepository:                        appRepository,
->>>>>>> 5e4459e9
 	}
 }
 
