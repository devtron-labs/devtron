package client

import (
	"context"
	"fmt"
	"github.com/caarlos0/env"
	"go.opentelemetry.io/contrib/instrumentation/google.golang.org/grpc/otelgrpc"
	"go.uber.org/zap"
	"google.golang.org/grpc"
	"time"
)

type HelmAppClient interface {
	ListApplication(ctx context.Context, req *AppListRequest) (ApplicationService_ListApplicationsClient, error)
	GetAppDetail(ctx context.Context, in *AppDetailRequest) (*AppDetail, error)
	GetAppStatus(ctx context.Context, in *AppDetailRequest) (*AppStatus, error)
	Hibernate(ctx context.Context, in *HibernateRequest) (*HibernateResponse, error)
	UnHibernate(ctx context.Context, in *HibernateRequest) (*HibernateResponse, error)
	GetDeploymentHistory(ctx context.Context, in *AppDetailRequest) (*HelmAppDeploymentHistory, error)
	GetValuesYaml(ctx context.Context, in *AppDetailRequest) (*ReleaseInfo, error)
	GetDesiredManifest(ctx context.Context, in *ObjectRequest) (*DesiredManifestResponse, error)
	DeleteApplication(ctx context.Context, in *ReleaseIdentifier) (*UninstallReleaseResponse, error)
	UpdateApplication(ctx context.Context, in *UpgradeReleaseRequest) (*UpgradeReleaseResponse, error)
	GetDeploymentDetail(ctx context.Context, in *DeploymentDetailRequest) (*DeploymentDetailResponse, error)
	InstallRelease(ctx context.Context, in *InstallReleaseRequest) (*InstallReleaseResponse, error)
	UpdateApplicationWithChartInfo(ctx context.Context, in *InstallReleaseRequest) (*UpgradeReleaseResponse, error)
	IsReleaseInstalled(ctx context.Context, in *ReleaseIdentifier) (*BooleanResponse, error)
	RollbackRelease(ctx context.Context, in *RollbackReleaseRequest) (*BooleanResponse, error)
	TemplateChart(ctx context.Context, in *InstallReleaseRequest) (*TemplateChartResponse, error)
	InstallReleaseWithCustomChart(ctx context.Context, in *HelmInstallCustomRequest) (*HelmInstallCustomResponse, error)
	GetNotes(ctx context.Context, request *InstallReleaseRequest) (*ChartNotesResponse, error)
	PushHelmChartToOCIRegistry(ctx context.Context, in *OCIRegistryRequest) (*OCIRegistryResponse, error)
<<<<<<< HEAD
=======
	ValidateOCIRegistry(ctx context.Context, OCIRegistryRequest *RegistryCredential) (*OCIRegistryResponse, error)
>>>>>>> d3a53509
}

type HelmAppClientImpl struct {
	logger                   *zap.SugaredLogger
	helmClientConfig         *HelmClientConfig
	applicationServiceClient ApplicationServiceClient
}

func NewHelmAppClientImpl(logger *zap.SugaredLogger, helmClientConfig *HelmClientConfig) *HelmAppClientImpl {
	return &HelmAppClientImpl{
		logger:           logger,
		helmClientConfig: helmClientConfig,
	}
}

type HelmClientConfig struct {
	Url string `env:"HELM_CLIENT_URL" envDefault:"127.0.0.1:50051"`
}

func GetConfig() (*HelmClientConfig, error) {
	cfg := &HelmClientConfig{}
	err := env.Parse(cfg)
	return cfg, err
}

func (impl *HelmAppClientImpl) getApplicationClient() (ApplicationServiceClient, error) {
	if impl.applicationServiceClient == nil {
		connection, err := impl.getConnection()
		if err != nil {
			return nil, err
		}
		impl.applicationServiceClient = NewApplicationServiceClient(connection)
	}
	return impl.applicationServiceClient, nil
}

func (impl *HelmAppClientImpl) getConnection() (*grpc.ClientConn, error) {
	var opts []grpc.DialOption
	ctx, _ := context.WithTimeout(context.Background(), 10*time.Second)
	opts = append(opts,
		grpc.WithUnaryInterceptor(otelgrpc.UnaryClientInterceptor()),
		grpc.WithStreamInterceptor(otelgrpc.StreamClientInterceptor()),
		grpc.WithBlock(),
		grpc.WithInsecure(),
		grpc.WithDefaultCallOptions(
			grpc.MaxCallRecvMsgSize(20*1024*1024),
		),
		grpc.WithDefaultServiceConfig(`{"loadBalancingPolicy":"round_robin"}`),
	)
	endpoint := fmt.Sprintf("dns:///%s", impl.helmClientConfig.Url)
	conn, err := grpc.DialContext(ctx, endpoint, opts...)
	if err != nil {
		return nil, err
	}
	return conn, err
}

func (impl *HelmAppClientImpl) ListApplication(ctx context.Context, req *AppListRequest) (ApplicationService_ListApplicationsClient, error) {
	applicationClient, err := impl.getApplicationClient()
	if err != nil {
		return nil, err
	}
	stream, err := applicationClient.ListApplications(ctx, req)
	if err != nil {
		return nil, err
	}
	return stream, nil
}

///	GetAppDetail(ctx context.Context, in *AppDetailRequest, opts ...grpc.CallOption) (*AppDetail, error)

func (impl *HelmAppClientImpl) GetAppDetail(ctx context.Context, in *AppDetailRequest) (*AppDetail, error) {
	applicationClient, err := impl.getApplicationClient()
	if err != nil {
		return nil, err
	}
	detail, err := applicationClient.GetAppDetail(ctx, in)
	if err != nil {
		return nil, err
	}
	return detail, nil
}

func (impl *HelmAppClientImpl) GetAppStatus(ctx context.Context, in *AppDetailRequest) (*AppStatus, error) {
	applicationClient, err := impl.getApplicationClient()
	if err != nil {
		return nil, err
	}
	appStatus, err := applicationClient.GetAppStatus(ctx, in)
	if err != nil {
		return nil, err
	}
	return appStatus, nil
}

func (impl *HelmAppClientImpl) Hibernate(ctx context.Context, in *HibernateRequest) (*HibernateResponse, error) {
	applicationClient, err := impl.getApplicationClient()
	if err != nil {
		return nil, err
	}
	detail, err := applicationClient.Hibernate(ctx, in)
	if err != nil {
		return nil, err
	}
	return detail, nil
}

func (impl *HelmAppClientImpl) UnHibernate(ctx context.Context, in *HibernateRequest) (*HibernateResponse, error) {
	applicationClient, err := impl.getApplicationClient()
	if err != nil {
		return nil, err
	}
	detail, err := applicationClient.UnHibernate(ctx, in)
	if err != nil {
		return nil, err
	}
	return detail, nil
}

func (impl *HelmAppClientImpl) GetDeploymentHistory(ctx context.Context, in *AppDetailRequest) (*HelmAppDeploymentHistory, error) {
	applicationClient, err := impl.getApplicationClient()
	if err != nil {
		return nil, err
	}
	history, err := applicationClient.GetDeploymentHistory(ctx, in)
	if err != nil {
		return nil, err
	}
	return history, nil
}

func (impl *HelmAppClientImpl) GetValuesYaml(ctx context.Context, in *AppDetailRequest) (*ReleaseInfo, error) {
	applicationClient, err := impl.getApplicationClient()
	if err != nil {
		return nil, err
	}
	values, err := applicationClient.GetValuesYaml(ctx, in)
	if err != nil {
		return nil, err
	}
	return values, nil
}

func (impl *HelmAppClientImpl) GetDesiredManifest(ctx context.Context, in *ObjectRequest) (*DesiredManifestResponse, error) {
	applicationClient, err := impl.getApplicationClient()
	if err != nil {
		return nil, err
	}
	manifest, err := applicationClient.GetDesiredManifest(ctx, in)
	if err != nil {
		return nil, err
	}
	return manifest, nil
}

func (impl *HelmAppClientImpl) DeleteApplication(ctx context.Context, in *ReleaseIdentifier) (*UninstallReleaseResponse, error) {
	applicationClient, err := impl.getApplicationClient()
	if err != nil {
		return nil, err
	}
	manifest, err := applicationClient.UninstallRelease(ctx, in)
	if err != nil {
		return nil, err
	}
	return manifest, nil
}

func (impl *HelmAppClientImpl) UpdateApplication(ctx context.Context, in *UpgradeReleaseRequest) (*UpgradeReleaseResponse, error) {
	applicationClient, err := impl.getApplicationClient()
	if err != nil {
		return nil, err
	}
	manifest, err := applicationClient.UpgradeRelease(ctx, in)
	if err != nil {
		return nil, err
	}
	return manifest, nil
}

func (impl *HelmAppClientImpl) GetDeploymentDetail(ctx context.Context, in *DeploymentDetailRequest) (*DeploymentDetailResponse, error) {
	applicationClient, err := impl.getApplicationClient()
	if err != nil {
		return nil, err
	}
	deploymentDetail, err := applicationClient.GetDeploymentDetail(ctx, in)
	if err != nil {
		return nil, err
	}
	return deploymentDetail, nil
}

func (impl *HelmAppClientImpl) InstallRelease(ctx context.Context, in *InstallReleaseRequest) (*InstallReleaseResponse, error) {
	applicationClient, err := impl.getApplicationClient()
	if err != nil {
		return nil, err
	}
	installReleaseResponse, err := applicationClient.InstallRelease(ctx, in)
	if err != nil {
		return nil, err
	}
	return installReleaseResponse, nil
}

func (impl *HelmAppClientImpl) UpdateApplicationWithChartInfo(ctx context.Context, in *InstallReleaseRequest) (*UpgradeReleaseResponse, error) {
	applicationClient, err := impl.getApplicationClient()
	if err != nil {
		return nil, err
	}
	updateReleaseResponse, err := applicationClient.UpgradeReleaseWithChartInfo(ctx, in)
	if err != nil {
		return nil, err
	}
	return updateReleaseResponse, nil
}

func (impl *HelmAppClientImpl) IsReleaseInstalled(ctx context.Context, in *ReleaseIdentifier) (*BooleanResponse, error) {
	applicationClient, err := impl.getApplicationClient()
	if err != nil {
		return nil, err
	}
	response, err := applicationClient.IsReleaseInstalled(ctx, in)
	if err != nil {
		return nil, err
	}
	return response, nil
}

func (impl *HelmAppClientImpl) RollbackRelease(ctx context.Context, in *RollbackReleaseRequest) (*BooleanResponse, error) {
	applicationClient, err := impl.getApplicationClient()
	if err != nil {
		return nil, err
	}
	response, err := applicationClient.RollbackRelease(ctx, in)
	if err != nil {
		return nil, err
	}
	return response, nil
}

func (impl *HelmAppClientImpl) TemplateChart(ctx context.Context, in *InstallReleaseRequest) (*TemplateChartResponse, error) {
	applicationClient, err := impl.getApplicationClient()
	if err != nil {
		return nil, err
	}
	response, err := applicationClient.TemplateChart(ctx, in)
	if err != nil {
		return nil, err
	}
	return response, nil
}

func (impl *HelmAppClientImpl) InstallReleaseWithCustomChart(ctx context.Context, in *HelmInstallCustomRequest) (*HelmInstallCustomResponse, error) {
	applicationClient, err := impl.getApplicationClient()
	if err != nil {
		return nil, err
	}
	response, err := applicationClient.InstallReleaseWithCustomChart(ctx, in)
	if err != nil {
		return nil, err
	}
	return response, nil
}

func (impl *HelmAppClientImpl) GetNotes(ctx context.Context, in *InstallReleaseRequest) (*ChartNotesResponse, error) {
	applicationClient, err := impl.getApplicationClient()
	if err != nil {
		return nil, err
	}
	response, err := applicationClient.GetNotes(ctx, in)

	if err != nil {
		return nil, err
	}
	return response, nil

}

func (impl *HelmAppClientImpl) PushHelmChartToOCIRegistry(ctx context.Context, in *OCIRegistryRequest) (*OCIRegistryResponse, error) {
	applicationClient, err := impl.getApplicationClient()
	if err != nil {
		return nil, err
	}
	response, err := applicationClient.PushHelmChartToOCIRegistry(ctx, in)
	if err != nil {
		return nil, err
	}
	return response, nil
<<<<<<< HEAD
=======
}

func (impl *HelmAppClientImpl) ValidateOCIRegistry(ctx context.Context, in *RegistryCredential) (*OCIRegistryResponse, error) {
	applicationClient, err := impl.getApplicationClient()
	if err != nil {
		return nil, err
	}
	response, err := applicationClient.ValidateOCIRegistry(ctx, in)
	if err != nil {
		return nil, err
	}
	return response, nil
>>>>>>> d3a53509
}<|MERGE_RESOLUTION|>--- conflicted
+++ resolved
@@ -30,10 +30,7 @@
 	InstallReleaseWithCustomChart(ctx context.Context, in *HelmInstallCustomRequest) (*HelmInstallCustomResponse, error)
 	GetNotes(ctx context.Context, request *InstallReleaseRequest) (*ChartNotesResponse, error)
 	PushHelmChartToOCIRegistry(ctx context.Context, in *OCIRegistryRequest) (*OCIRegistryResponse, error)
-<<<<<<< HEAD
-=======
 	ValidateOCIRegistry(ctx context.Context, OCIRegistryRequest *RegistryCredential) (*OCIRegistryResponse, error)
->>>>>>> d3a53509
 }
 
 type HelmAppClientImpl struct {
@@ -321,8 +318,6 @@
 		return nil, err
 	}
 	return response, nil
-<<<<<<< HEAD
-=======
 }
 
 func (impl *HelmAppClientImpl) ValidateOCIRegistry(ctx context.Context, in *RegistryCredential) (*OCIRegistryResponse, error) {
@@ -335,5 +330,4 @@
 		return nil, err
 	}
 	return response, nil
->>>>>>> d3a53509
 }