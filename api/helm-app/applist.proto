--- conflicted
+++ resolved
@@ -331,10 +331,7 @@
   string RepoName = 8;
   bool IsPublic = 9;
 }
-<<<<<<< HEAD
-=======
-
->>>>>>> 845d28b9
+
 message OCIRegistryResponse {
   bool IsLoggedIn = 1;
 }