/*
 * Copyright (c) 2020 Devtron Labs
 *
 * Licensed under the Apache License, Version 2.0 (the "License");
 * you may not use this file except in compliance with the License.
 * You may obtain a copy of the License at
 *
 *    http://www.apache.org/licenses/LICENSE-2.0
 *
 * Unless required by applicable law or agreed to in writing, software
 * distributed under the License is distributed on an "AS IS" BASIS,
 * WITHOUT WARRANTIES OR CONDITIONS OF ANY KIND, either express or implied.
 * See the License for the specific language governing permissions and
 * limitations under the License.
 *
 */

package bean

import (
	"encoding/json"
	"github.com/devtron-labs/devtron/internal/sql/models"
	"github.com/devtron-labs/devtron/pkg/pipeline/repository"
	"time"
)

type WorkflowType string
type DeploymentConfigurationType string

const (
	CD_WORKFLOW_TYPE_PRE              WorkflowType                = "PRE"
	CD_WORKFLOW_TYPE_POST             WorkflowType                = "POST"
	CD_WORKFLOW_TYPE_DEPLOY           WorkflowType                = "DEPLOY"
	CI_WORKFLOW_TYPE                  WorkflowType                = "CI"
	WEBHOOK_WORKFLOW_TYPE             WorkflowType                = "WEBHOOK"
	DEPLOYMENT_CONFIG_TYPE_LAST_SAVED DeploymentConfigurationType = "LAST_SAVED_CONFIG"
	//latest trigger is not being used because this is being handled at FE and we anyhow identify latest trigger as
	//last deployed wfr which is also a specific trigger
	DEPLOYMENT_CONFIG_TYPE_LATEST_TRIGGER   DeploymentConfigurationType = "LATEST_TRIGGER_CONFIG"
	DEPLOYMENT_CONFIG_TYPE_SPECIFIC_TRIGGER DeploymentConfigurationType = "SPECIFIC_TRIGGER_CONFIG"
)

func (workflowType WorkflowType) WorkflowTypeToStageType() repository.PipelineStageType {
	switch workflowType {
	case CD_WORKFLOW_TYPE_PRE:
		return repository.PIPELINE_STAGE_TYPE_PRE_CD
	case CD_WORKFLOW_TYPE_POST:
		return repository.PIPELINE_STAGE_TYPE_POST_CD
	default:
		return ""
	}
}

type ValuesOverrideRequest struct {
	PipelineId                            int                         `json:"pipelineId" validate:"required"`
	AppId                                 int                         `json:"appId" validate:"required"`
	CiArtifactId                          int                         `json:"ciArtifactId" validate:"required"`
	AdditionalOverride                    json.RawMessage             `json:"additionalOverride,omitempty"`
	TargetDbVersion                       int                         `json:"targetDbVersion"`
	ForceTrigger                          bool                        `json:"forceTrigger,notnull"`
	DeploymentTemplate                    string                      `json:"strategy,omitempty"` // validate:"oneof=BLUE-GREEN ROLLING"`
	DeploymentWithConfig                  DeploymentConfigurationType `json:"deploymentWithConfig"`
	WfrIdForDeploymentWithSpecificTrigger int                         `json:"wfrIdForDeploymentWithSpecificTrigger"`
	CdWorkflowType                        WorkflowType                `json:"cdWorkflowType,notnull"`
	WfrId                                 int                         `json:"wfrId,notnull"`
	CdWorkflowId                          int                         `json:"cdWorkflowId"`
	UserId                                int32                       `json:"-"`
	DeploymentType                        models.DeploymentType       `json:"-"`
	EnvId                                 int                         `json:"-"`
	EnvName                               string                      `json:"-"`
	ClusterId                             int                         `json:"-"`
	AppName                               string                      `json:"-"`
	PipelineName                          string                      `json:"-"`
	DeploymentAppType                     string                      `json:"-"`
<<<<<<< HEAD
	ProjectId                             int                         `json:"-"`
	IsProdEnv                             bool                        `json:"-"`
=======
	ImageTag                              string                      `json:"-"`
>>>>>>> 27dafc8e
}

type BulkCdDeployEvent struct {
	ValuesOverrideRequest *ValuesOverrideRequest `json:"valuesOverrideRequest"`
	UserId                int32                  `json:"userId"`
}

type ReleaseStatusUpdateRequest struct {
	RequestId string             `json:"requestId"`
	NewStatus models.ChartStatus `json:"newStatus"`
}

type TriggerEvent struct {
	PerformChartPush           bool
	PerformDeploymentOnCluster bool
	GetManifestInResponse      bool
	DeploymentAppType          string
	ManifestStorageType        string
	TriggeredBy                int32
	TriggerdAt                 time.Time
}<|MERGE_RESOLUTION|>--- conflicted
+++ resolved
@@ -72,12 +72,9 @@
 	AppName                               string                      `json:"-"`
 	PipelineName                          string                      `json:"-"`
 	DeploymentAppType                     string                      `json:"-"`
-<<<<<<< HEAD
 	ProjectId                             int                         `json:"-"`
 	IsProdEnv                             bool                        `json:"-"`
-=======
 	ImageTag                              string                      `json:"-"`
->>>>>>> 27dafc8e
 }
 
 type BulkCdDeployEvent struct {
