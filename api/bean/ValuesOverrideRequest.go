--- conflicted
+++ resolved
@@ -26,21 +26,11 @@
 type DeploymentConfigurationType string
 
 const (
-<<<<<<< HEAD
-	CD_WORKFLOW_TYPE_PRE              WorkflowType                = "PRE"
-	CD_WORKFLOW_TYPE_POST             WorkflowType                = "POST"
-	CD_WORKFLOW_TYPE_DEPLOY           WorkflowType                = "DEPLOY"
-	CI_WORKFLOW_TYPE                  WorkflowType                = "CI"
-	DEPLOYMENT_CONFIG_TYPE_LAST_SAVED DeploymentConfigurationType = "LAST_SAVED_CONFIG"
-	//latest trigger is not being used because this is being handled at FE and we anyhow identify latest trigger as
-	//last deployed wfr which is also a specific trigger
-=======
 	CD_WORKFLOW_TYPE_PRE                    WorkflowType                = "PRE"
 	CD_WORKFLOW_TYPE_POST                   WorkflowType                = "POST"
 	CD_WORKFLOW_TYPE_DEPLOY                 WorkflowType                = "DEPLOY"
 	CI_WORKFLOW_TYPE                        WorkflowType                = "CI"
 	DEPLOYMENT_CONFIG_TYPE_LAST_SAVED       DeploymentConfigurationType = "LAST_SAVED_CONFIG"
->>>>>>> b98312c6
 	DEPLOYMENT_CONFIG_TYPE_LATEST_TRIGGER   DeploymentConfigurationType = "LATEST_TRIGGER_CONFIG"
 	DEPLOYMENT_CONFIG_TYPE_SPECIFIC_TRIGGER DeploymentConfigurationType = "SPECIFIC_TRIGGER_CONFIG"
 )
