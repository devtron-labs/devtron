--- conflicted
+++ resolved
@@ -153,11 +153,8 @@
 	IpsAccessProvided             bool            `json:"ipsAccessProvided"`
 	DeploymentAppDeleteRequest    bool            `json:"deploymentAppDeleteRequest"`
 	Description                   string          `json:"description" validate:"max=40"`
-<<<<<<< HEAD
 	UserApprovalConfig            string          `json:"userApprovalConfig"`
-=======
 	IsVirtualEnvironment          bool            `sql:"is_virtual_environment"`
->>>>>>> 243eaf83
 }
 
 type AppDetailContainer struct {
