--- conflicted
+++ resolved
@@ -153,12 +153,8 @@
 	IpsAccessProvided             bool            `json:"ipsAccessProvided"`
 	DeploymentAppDeleteRequest    bool            `json:"deploymentAppDeleteRequest"`
 	Description                   string          `json:"description" validate:"max=40"`
-<<<<<<< HEAD
 	UserApprovalConfig            string          `json:"userApprovalConfig"`
-	IsVirtualEnvironment          bool            `sql:"is_virtual_environment"`
-=======
 	IsVirtualEnvironment          bool            `json:"isVirtualEnvironment"`
->>>>>>> f3107afe
 }
 
 type AppDetailContainer struct {
