--- conflicted
+++ resolved
@@ -1,10 +1,6 @@
 package router
 
 import (
-<<<<<<< HEAD
-	"github.com/devtron-labs/devtron/api/logger"
-=======
->>>>>>> 5086f59d
 	"github.com/devtron-labs/devtron/api/restHandler"
 	"github.com/gorilla/mux"
 	"go.uber.org/zap"
@@ -20,7 +16,7 @@
 }
 
 func NewPProfRouter(logger *zap.SugaredLogger,
-	pprofRestHandler restHandler.PProfRestHandler, userAuth logger.UserAuth) *PProfRouterImpl {
+	pprofRestHandler restHandler.PProfRestHandler) *PProfRouterImpl {
 	return &PProfRouterImpl{
 		logger:           logger,
 		pprofRestHandler: pprofRestHandler,
