/*
 * Copyright (c) 2020 Devtron Labs
 *
 * Licensed under the Apache License, Version 2.0 (the "License");
 * you may not use this file except in compliance with the License.
 * You may obtain a copy of the License at
 *
 *    http://www.apache.org/licenses/LICENSE-2.0
 *
 * Unless required by applicable law or agreed to in writing, software
 * distributed under the License is distributed on an "AS IS" BASIS,
 * WITHOUT WARRANTIES OR CONDITIONS OF ANY KIND, either express or implied.
 * See the License for the specific language governing permissions and
 * limitations under the License.
 *
 */

package router

import (
	"encoding/json"
	"github.com/devtron-labs/devtron/api/apiToken"
	"github.com/devtron-labs/devtron/api/appStore"
	"github.com/devtron-labs/devtron/api/appStore/chartGroup"
	appStoreDeployment "github.com/devtron-labs/devtron/api/appStore/deployment"
	"github.com/devtron-labs/devtron/api/argoApplication"
	"github.com/devtron-labs/devtron/api/auth/authorisation/globalConfig"
	"github.com/devtron-labs/devtron/api/auth/sso"
	"github.com/devtron-labs/devtron/api/auth/user"
	"github.com/devtron-labs/devtron/api/chartRepo"
	"github.com/devtron-labs/devtron/api/cluster"
	"github.com/devtron-labs/devtron/api/dashboardEvent"
	"github.com/devtron-labs/devtron/api/deployment"
	"github.com/devtron-labs/devtron/api/devtronResource"
	"github.com/devtron-labs/devtron/api/externalLink"
	"github.com/devtron-labs/devtron/api/globalPolicy"
	client "github.com/devtron-labs/devtron/api/helm-app"
	"github.com/devtron-labs/devtron/api/infraConfig"
	"github.com/devtron-labs/devtron/api/k8s/application"
	"github.com/devtron-labs/devtron/api/k8s/capacity"
	"github.com/devtron-labs/devtron/api/module"
	"github.com/devtron-labs/devtron/api/restHandler/common"
	"github.com/devtron-labs/devtron/api/router/app"
	"github.com/devtron-labs/devtron/api/server"
	"github.com/devtron-labs/devtron/api/team"
	terminal2 "github.com/devtron-labs/devtron/api/terminal"
	webhookHelm "github.com/devtron-labs/devtron/api/webhook/helm"
	"github.com/devtron-labs/devtron/client/cron"
	"github.com/devtron-labs/devtron/client/dashboard"
	"github.com/devtron-labs/devtron/client/proxy"
	"github.com/devtron-labs/devtron/client/telemetry"
<<<<<<< HEAD
	"github.com/devtron-labs/devtron/enterprise/api/artifactPromotionPolicy"
	"github.com/devtron-labs/devtron/enterprise/api/commonPolicyActions"
=======
	"github.com/devtron-labs/devtron/enterprise/api/commonPolicyActions"
	"github.com/devtron-labs/devtron/enterprise/api/deploymentWindow"
>>>>>>> 6ab57e3a
	"github.com/devtron-labs/devtron/enterprise/api/drafts"
	"github.com/devtron-labs/devtron/enterprise/api/globalTag"
	"github.com/devtron-labs/devtron/enterprise/api/lockConfiguation"
	"github.com/devtron-labs/devtron/enterprise/api/protect"
	"github.com/devtron-labs/devtron/pkg/terminal"
	"github.com/devtron-labs/devtron/util"
	"github.com/gorilla/mux"
	"github.com/prometheus/client_golang/prometheus/promhttp"
	"go.uber.org/zap"
	"net/http"
)

type MuxRouter struct {
	logger                             *zap.SugaredLogger
	Router                             *mux.Router
	JobRouter                          JobRouter
	EnvironmentClusterMappingsRouter   cluster.EnvironmentRouter
	ClusterRouter                      cluster.ClusterRouter
	WebHookRouter                      WebhookRouter
	UserAuthRouter                     user.UserAuthRouter
	GitProviderRouter                  GitProviderRouter
	GitHostRouter                      GitHostRouter
	DockerRegRouter                    DockerRegRouter
	NotificationRouter                 NotificationRouter
	TeamRouter                         team.TeamRouter
	UserRouter                         user.UserRouter
	ChartRefRouter                     ChartRefRouter
	ConfigMapRouter                    ConfigMapRouter
	AppStoreRouter                     appStore.AppStoreRouter
	AppStoreRouterEnterprise           appStore.AppStoreRouterEnterprise
	ChartRepositoryRouter              chartRepo.ChartRepositoryRouter
	ReleaseMetricsRouter               ReleaseMetricsRouter
	deploymentGroupRouter              DeploymentGroupRouter
	chartGroupRouter                   chartGroup.ChartGroupRouter
	batchOperationRouter               BatchOperationRouter
	imageScanRouter                    ImageScanRouter
	policyRouter                       PolicyRouter
	gitOpsConfigRouter                 GitOpsConfigRouter
	dashboardRouter                    dashboard.DashboardRouter
	proxyRouter                        proxy.ProxyRouter
	attributesRouter                   AttributesRouter
	userAttributesRouter               UserAttributesRouter
	commonRouter                       CommonRouter
	grafanaRouter                      GrafanaRouter
	ssoLoginRouter                     sso.SsoLoginRouter
	telemetryRouter                    TelemetryRouter
	telemetryWatcher                   telemetry.TelemetryEventClient
	bulkUpdateRouter                   BulkUpdateRouter
	WebhookListenerRouter              WebhookListenerRouter
	appRouter                          app.AppRouter
	coreAppRouter                      CoreAppRouter
	helmAppRouter                      client.HelmAppRouter
	k8sApplicationRouter               application.K8sApplicationRouter
	pProfRouter                        PProfRouter
	deploymentConfigRouter             deployment.DeploymentConfigRouter
	dashboardTelemetryRouter           dashboardEvent.DashboardTelemetryRouter
	commonDeploymentRouter             appStoreDeployment.CommonDeploymentRouter
	globalPluginRouter                 GlobalPluginRouter
	externalLinkRouter                 externalLink.ExternalLinkRouter
	moduleRouter                       module.ModuleRouter
	serverRouter                       server.ServerRouter
	apiTokenRouter                     apiToken.ApiTokenRouter
	helmApplicationStatusUpdateHandler cron.CdApplicationStatusUpdateHandler
	k8sCapacityRouter                  capacity.K8sCapacityRouter
	webhookHelmRouter                  webhookHelm.WebhookHelmRouter
	globalCMCSRouter                   GlobalCMCSRouter
	userTerminalAccessRouter           terminal2.UserTerminalAccessRouter
	ciStatusUpdateCron                 cron.CiStatusUpdateCron
	resourceGroupingRouter             ResourceGroupingRouter
	globalTagRouter                    globalTag.GlobalTagRouter
	rbacRoleRouter                     user.RbacRoleRouter
	globalPolicyRouter                 globalPolicy.GlobalPolicyRouter
	configDraftRouter                  drafts.ConfigDraftRouter
	resourceProtectionRouter           protect.ResourceProtectionRouter
	scopedVariableRouter               ScopedVariableRouter
	ciTriggerCron                      cron.CiTriggerCron
	resourceFilterRouter               ResourceFilterRouter
	devtronResourceRouter              devtronResource.DevtronResourceRouter
	globalAuthorisationConfigRouter    globalConfig.AuthorisationConfigRouter
	lockConfigurationRouter            lockConfiguation.LockConfigurationRouter
	imageDigestPolicyRouter            ImageDigestPolicyRouter
	infraConfigRouter                  infraConfig.InfraConfigRouter
	argoApplicationRouter              argoApplication.ArgoApplicationRouter
	commonPolicyRouter                 commonPolicyActions.CommonPolicyRouter
<<<<<<< HEAD
	artifactPromotionPolicy            artifactPromotionPolicy.Router
=======
	deploymentWindowRouter             deploymentWindow.DeploymentWindowRouter
>>>>>>> 6ab57e3a
}

func NewMuxRouter(logger *zap.SugaredLogger,
	EnvironmentClusterMappingsRouter cluster.EnvironmentRouter, ClusterRouter cluster.ClusterRouter,
	WebHookRouter WebhookRouter, UserAuthRouter user.UserAuthRouter,
	GitProviderRouter GitProviderRouter, GitHostRouter GitHostRouter,
	DockerRegRouter DockerRegRouter,
	NotificationRouter NotificationRouter,
	TeamRouter team.TeamRouter,
	UserRouter user.UserRouter,
	ChartRefRouter ChartRefRouter, ConfigMapRouter ConfigMapRouter, AppStoreRouter appStore.AppStoreRouter, AppStoreRouterEnterprise appStore.AppStoreRouterEnterprise, chartRepositoryRouter chartRepo.ChartRepositoryRouter,
	ReleaseMetricsRouter ReleaseMetricsRouter, deploymentGroupRouter DeploymentGroupRouter, batchOperationRouter BatchOperationRouter,
	chartGroupRouter chartGroup.ChartGroupRouter, imageScanRouter ImageScanRouter,
	policyRouter PolicyRouter, gitOpsConfigRouter GitOpsConfigRouter, dashboardRouter dashboard.DashboardRouter, attributesRouter AttributesRouter, userAttributesRouter UserAttributesRouter,
	commonRouter CommonRouter, grafanaRouter GrafanaRouter, ssoLoginRouter sso.SsoLoginRouter, telemetryRouter TelemetryRouter, telemetryWatcher telemetry.TelemetryEventClient, bulkUpdateRouter BulkUpdateRouter, webhookListenerRouter WebhookListenerRouter, appRouter app.AppRouter,
	coreAppRouter CoreAppRouter, helmAppRouter client.HelmAppRouter, k8sApplicationRouter application.K8sApplicationRouter,
	pProfRouter PProfRouter, deploymentConfigRouter deployment.DeploymentConfigRouter, dashboardTelemetryRouter dashboardEvent.DashboardTelemetryRouter,
	commonDeploymentRouter appStoreDeployment.CommonDeploymentRouter, externalLinkRouter externalLink.ExternalLinkRouter,
	globalPluginRouter GlobalPluginRouter, moduleRouter module.ModuleRouter,
	serverRouter server.ServerRouter, apiTokenRouter apiToken.ApiTokenRouter,
	helmApplicationStatusUpdateHandler cron.CdApplicationStatusUpdateHandler, k8sCapacityRouter capacity.K8sCapacityRouter,
	webhookHelmRouter webhookHelm.WebhookHelmRouter, globalCMCSRouter GlobalCMCSRouter,
	userTerminalAccessRouter terminal2.UserTerminalAccessRouter,
	jobRouter JobRouter, ciStatusUpdateCron cron.CiStatusUpdateCron, resourceGroupingRouter ResourceGroupingRouter,
	globalTagRouter globalTag.GlobalTagRouter, rbacRoleRouter user.RbacRoleRouter,
	globalPolicyRouter globalPolicy.GlobalPolicyRouter, configDraftRouter drafts.ConfigDraftRouter, resourceProtectionRouter protect.ResourceProtectionRouter,
	scopedVariableRouter ScopedVariableRouter, ciTriggerCron cron.CiTriggerCron,
	resourceFilterRouter ResourceFilterRouter,
	devtronResourceRouter devtronResource.DevtronResourceRouter,
	globalAuthorisationConfigRouter globalConfig.AuthorisationConfigRouter,
	lockConfigurationRouter lockConfiguation.LockConfigurationRouter,
	proxyRouter proxy.ProxyRouter,
	imageDigestPolicyRouter ImageDigestPolicyRouter,
	infraConfigRouter infraConfig.InfraConfigRouter,
	argoApplicationRouter argoApplication.ArgoApplicationRouter,
<<<<<<< HEAD
	commonPolicyRouter commonPolicyActions.CommonPolicyRouter,
	artifactPromotionPolicy artifactPromotionPolicy.Router) *MuxRouter {
=======
	deploymentWindowRouter deploymentWindow.DeploymentWindowRouter,
	commonPolicyRouter commonPolicyActions.CommonPolicyRouter,
) *MuxRouter {
>>>>>>> 6ab57e3a

	r := &MuxRouter{
		Router:                             mux.NewRouter(),
		EnvironmentClusterMappingsRouter:   EnvironmentClusterMappingsRouter,
		ClusterRouter:                      ClusterRouter,
		WebHookRouter:                      WebHookRouter,
		UserAuthRouter:                     UserAuthRouter,
		DockerRegRouter:                    DockerRegRouter,
		GitProviderRouter:                  GitProviderRouter,
		GitHostRouter:                      GitHostRouter,
		NotificationRouter:                 NotificationRouter,
		TeamRouter:                         TeamRouter,
		logger:                             logger,
		UserRouter:                         UserRouter,
		ChartRefRouter:                     ChartRefRouter,
		ConfigMapRouter:                    ConfigMapRouter,
		AppStoreRouter:                     AppStoreRouter,
		AppStoreRouterEnterprise:           AppStoreRouterEnterprise,
		ChartRepositoryRouter:              chartRepositoryRouter,
		ReleaseMetricsRouter:               ReleaseMetricsRouter,
		deploymentGroupRouter:              deploymentGroupRouter,
		batchOperationRouter:               batchOperationRouter,
		chartGroupRouter:                   chartGroupRouter,
		imageScanRouter:                    imageScanRouter,
		policyRouter:                       policyRouter,
		gitOpsConfigRouter:                 gitOpsConfigRouter,
		attributesRouter:                   attributesRouter,
		userAttributesRouter:               userAttributesRouter,
		dashboardRouter:                    dashboardRouter,
		proxyRouter:                        proxyRouter,
		commonRouter:                       commonRouter,
		grafanaRouter:                      grafanaRouter,
		ssoLoginRouter:                     ssoLoginRouter,
		telemetryRouter:                    telemetryRouter,
		telemetryWatcher:                   telemetryWatcher,
		bulkUpdateRouter:                   bulkUpdateRouter,
		WebhookListenerRouter:              webhookListenerRouter,
		appRouter:                          appRouter,
		coreAppRouter:                      coreAppRouter,
		helmAppRouter:                      helmAppRouter,
		k8sApplicationRouter:               k8sApplicationRouter,
		pProfRouter:                        pProfRouter,
		deploymentConfigRouter:             deploymentConfigRouter,
		dashboardTelemetryRouter:           dashboardTelemetryRouter,
		commonDeploymentRouter:             commonDeploymentRouter,
		externalLinkRouter:                 externalLinkRouter,
		globalPluginRouter:                 globalPluginRouter,
		moduleRouter:                       moduleRouter,
		serverRouter:                       serverRouter,
		apiTokenRouter:                     apiTokenRouter,
		helmApplicationStatusUpdateHandler: helmApplicationStatusUpdateHandler,
		k8sCapacityRouter:                  k8sCapacityRouter,
		webhookHelmRouter:                  webhookHelmRouter,
		globalCMCSRouter:                   globalCMCSRouter,
		userTerminalAccessRouter:           userTerminalAccessRouter,
		ciStatusUpdateCron:                 ciStatusUpdateCron,
		JobRouter:                          jobRouter,
		resourceGroupingRouter:             resourceGroupingRouter,
		globalTagRouter:                    globalTagRouter,
		rbacRoleRouter:                     rbacRoleRouter,
		globalPolicyRouter:                 globalPolicyRouter,
		scopedVariableRouter:               scopedVariableRouter,
		ciTriggerCron:                      ciTriggerCron,
		configDraftRouter:                  configDraftRouter,
		resourceProtectionRouter:           resourceProtectionRouter,
		resourceFilterRouter:               resourceFilterRouter,
		devtronResourceRouter:              devtronResourceRouter,
		globalAuthorisationConfigRouter:    globalAuthorisationConfigRouter,
		lockConfigurationRouter:            lockConfigurationRouter,
		imageDigestPolicyRouter:            imageDigestPolicyRouter,
		infraConfigRouter:                  infraConfigRouter,
		argoApplicationRouter:              argoApplicationRouter,
<<<<<<< HEAD
		commonPolicyRouter:                 commonPolicyRouter,
		artifactPromotionPolicy:            artifactPromotionPolicy,
=======
		deploymentWindowRouter:             deploymentWindowRouter,
		commonPolicyRouter:                 commonPolicyRouter,
>>>>>>> 6ab57e3a
	}
	return r
}

func (r MuxRouter) Init() {
	r.Router.PathPrefix("/orchestrator/api/vi/pod/exec/ws").Handler(terminal.CreateAttachHandler("/orchestrator/api/vi/pod/exec/ws"))

	r.Router.StrictSlash(true)
	r.Router.Handle("/metrics", promhttp.Handler())
	// prometheus.MustRegister(pipeline.CiTriggerCounter)
	// prometheus.MustRegister(app.CdTriggerCounter)
	r.Router.Path("/health").HandlerFunc(func(writer http.ResponseWriter, request *http.Request) {
		writer.Header().Set("Content-Type", "application/json")
		writer.WriteHeader(200)
		response := common.Response{}
		response.Code = 200
		response.Result = "OK"
		b, err := json.Marshal(response)
		if err != nil {
			b = []byte("OK")
			r.logger.Errorw("Unexpected error in apiError", "err", err)
		}
		_, _ = writer.Write(b)
	})

	r.Router.Path("/orchestrator/version").HandlerFunc(func(writer http.ResponseWriter, request *http.Request) {
		writer.Header().Set("Content-Type", "application/json")
		writer.WriteHeader(200)
		response := common.Response{}
		response.Code = 200
		response.Result = util.GetDevtronVersion()
		b, err := json.Marshal(response)
		if err != nil {
			b = []byte("OK")
			r.logger.Errorw("Unexpected error in apiError", "err", err)
		}
		_, _ = writer.Write(b)
	})
	coreAppRouter := r.Router.PathPrefix("/orchestrator/core").Subrouter()
	r.coreAppRouter.initCoreAppRouter(coreAppRouter)

	appSubRouter := r.Router.PathPrefix("/orchestrator/app").Subrouter()
	r.appRouter.InitAppRouter(appSubRouter)

	jobConfigRouter := r.Router.PathPrefix("/orchestrator/job").Subrouter()
	r.JobRouter.InitJobRouter(jobConfigRouter)

	environmentClusterMappingsRouter := r.Router.PathPrefix("/orchestrator/env").Subrouter()
	r.EnvironmentClusterMappingsRouter.InitEnvironmentClusterMappingsRouter(environmentClusterMappingsRouter)
	r.resourceGroupingRouter.InitResourceGroupingRouter(environmentClusterMappingsRouter)

	clusterRouter := r.Router.PathPrefix("/orchestrator/cluster").Subrouter()
	r.ClusterRouter.InitClusterRouter(clusterRouter)

	webHookRouter := r.Router.PathPrefix("/orchestrator/webhook").Subrouter()
	r.WebHookRouter.intWebhookRouter(webHookRouter)

	rootRouter := r.Router.PathPrefix("/orchestrator").Subrouter()
	r.UserAuthRouter.InitUserAuthRouter(rootRouter)

	resourceFilterRouter := r.Router.PathPrefix("/orchestrator/filters").Subrouter()
	r.resourceFilterRouter.InitResourceFilterRouter(resourceFilterRouter)

	imageDigestPolicyRouter := r.Router.PathPrefix("/orchestrator/digest-policy").Subrouter()
	r.imageDigestPolicyRouter.initImageDigestPolicyRouter(imageDigestPolicyRouter)

	gitRouter := r.Router.PathPrefix("/orchestrator/git").Subrouter()
	r.GitProviderRouter.InitGitProviderRouter(gitRouter)
	r.GitHostRouter.InitGitHostRouter(gitRouter)

	dockerRouter := r.Router.PathPrefix("/orchestrator/docker").Subrouter()
	r.DockerRegRouter.InitDockerRegRouter(dockerRouter)

	notificationRouter := r.Router.PathPrefix("/orchestrator/notification").Subrouter()
	r.NotificationRouter.InitNotificationRegRouter(notificationRouter)

	teamRouter := r.Router.PathPrefix("/orchestrator/team").Subrouter()
	r.TeamRouter.InitTeamRouter(teamRouter)

	userRouter := r.Router.PathPrefix("/orchestrator/user").Subrouter()
	r.UserRouter.InitUserRouter(userRouter)

	chartRefRouter := r.Router.PathPrefix("/orchestrator/chartref").Subrouter()
	r.ChartRefRouter.initChartRefRouter(chartRefRouter)

	configMapRouter := r.Router.PathPrefix("/orchestrator/config").Subrouter()
	r.ConfigMapRouter.initConfigMapRouter(configMapRouter)

	appStoreRouter := r.Router.PathPrefix("/orchestrator/app-store").Subrouter()
	r.AppStoreRouter.Init(appStoreRouter)
	r.AppStoreRouterEnterprise.Init(appStoreRouter)

	chartRepoRouter := r.Router.PathPrefix("/orchestrator/chart-repo").Subrouter()
	r.ChartRepositoryRouter.Init(chartRepoRouter)

	deploymentMetricsRouter := r.Router.PathPrefix("/orchestrator/deployment-metrics").Subrouter()
	r.ReleaseMetricsRouter.initReleaseMetricsRouter(deploymentMetricsRouter)

	deploymentGroupRouter := r.Router.PathPrefix("/orchestrator/deployment-group").Subrouter()
	r.deploymentGroupRouter.initDeploymentGroupRouter(deploymentGroupRouter)

	r.batchOperationRouter.initBatchOperationRouter(rootRouter)

	chartGroupRouter := r.Router.PathPrefix("/orchestrator/chart-group").Subrouter()
	r.chartGroupRouter.InitChartGroupRouter(chartGroupRouter)

	imageScanRouter := r.Router.PathPrefix("/orchestrator/security/scan").Subrouter()
	r.imageScanRouter.InitImageScanRouter(imageScanRouter)

	policyRouter := r.Router.PathPrefix("/orchestrator/security/policy").Subrouter()
	r.policyRouter.InitPolicyRouter(policyRouter)

	gitOpsRouter := r.Router.PathPrefix("/orchestrator/gitops").Subrouter()
	r.gitOpsConfigRouter.InitGitOpsConfigRouter(gitOpsRouter)

	attributeRouter := r.Router.PathPrefix("/orchestrator/attributes").Subrouter()
	r.attributesRouter.InitAttributesRouter(attributeRouter)

	userAttributeRouter := r.Router.PathPrefix("/orchestrator/attributes/user").Subrouter()
	r.userAttributesRouter.InitUserAttributesRouter(userAttributeRouter)

	dashboardRouter := r.Router.PathPrefix("/dashboard").Subrouter()
	r.dashboardRouter.InitDashboardRouter(dashboardRouter)

	proxyRouter := r.Router.PathPrefix("/proxy").Subrouter()
	r.proxyRouter.InitProxyRouter(proxyRouter)

	grafanaRouter := r.Router.PathPrefix("/grafana").Subrouter()
	r.grafanaRouter.initGrafanaRouter(grafanaRouter)

	r.Router.Path("/").HandlerFunc(func(writer http.ResponseWriter, request *http.Request) {
		http.Redirect(writer, request, "/dashboard", 301)
	})

	commonRouter := r.Router.PathPrefix("/orchestrator/global").Subrouter()
	r.commonRouter.InitCommonRouter(commonRouter)
	r.scopedVariableRouter.InitScopedVariableRouter(commonRouter)

	ssoLoginRouter := r.Router.PathPrefix("/orchestrator/sso").Subrouter()
	r.ssoLoginRouter.InitSsoLoginRouter(ssoLoginRouter)

	telemetryRouter := r.Router.PathPrefix("/orchestrator/telemetry").Subrouter()
	r.telemetryRouter.InitTelemetryRouter(telemetryRouter)

	bulkUpdateRouter := r.Router.PathPrefix("/orchestrator/batch").Subrouter()
	r.bulkUpdateRouter.initBulkUpdateRouter(bulkUpdateRouter)

	webhookListenerRouter := r.Router.PathPrefix("/orchestrator/webhook/git").Subrouter()
	r.WebhookListenerRouter.InitWebhookListenerRouter(webhookListenerRouter)

	k8sApp := r.Router.PathPrefix("/orchestrator/k8s").Subrouter()
	r.k8sApplicationRouter.InitK8sApplicationRouter(k8sApp)

	pProfListenerRouter := r.Router.PathPrefix("/orchestrator/debug/pprof").Subrouter()
	r.pProfRouter.initPProfRouter(pProfListenerRouter)

	globalPluginRouter := r.Router.PathPrefix("/orchestrator/plugin/global").Subrouter()
	r.globalPluginRouter.initGlobalPluginRouter(globalPluginRouter)

	//  deployment router starts
	deploymentConfigSubRouter := r.Router.PathPrefix("/orchestrator/deployment/template").Subrouter()
	r.deploymentConfigRouter.Init(deploymentConfigSubRouter)
	// deployment router ends

	//  dashboard event router starts
	dashboardTelemetryRouter := r.Router.PathPrefix("/orchestrator/dashboard-event").Subrouter()
	r.dashboardTelemetryRouter.Init(dashboardTelemetryRouter)
	// dashboard event router ends

	// GitOps,Acd + HelmCLi both apps deployment related api's
	applicationSubRouter := r.Router.PathPrefix("/orchestrator/application").Subrouter()
	r.commonDeploymentRouter.Init(applicationSubRouter)
	// this router must placed after commonDeploymentRouter
	r.helmAppRouter.InitAppListRouter(applicationSubRouter)

	externalLinkRouter := r.Router.PathPrefix("/orchestrator/external-links").Subrouter()
	r.externalLinkRouter.InitExternalLinkRouter(externalLinkRouter)

	// module router
	moduleRouter := r.Router.PathPrefix("/orchestrator/module").Subrouter()
	r.moduleRouter.Init(moduleRouter)

	// server router
	serverRouter := r.Router.PathPrefix("/orchestrator/server").Subrouter()
	r.serverRouter.Init(serverRouter)

	// api-token router
	apiTokenRouter := r.Router.PathPrefix("/orchestrator/api-token").Subrouter()
	r.apiTokenRouter.InitApiTokenRouter(apiTokenRouter)

	k8sCapacityApp := r.Router.PathPrefix("/orchestrator/k8s/capacity").Subrouter()
	r.k8sCapacityRouter.InitK8sCapacityRouter(k8sCapacityApp)

	// webhook helm app router
	webhookHelmRouter := r.Router.PathPrefix("/orchestrator/webhook/helm").Subrouter()
	r.webhookHelmRouter.InitWebhookHelmRouter(webhookHelmRouter)

	globalCMCSRouter := r.Router.PathPrefix("/orchestrator/global/cm-cs").Subrouter()
	r.globalCMCSRouter.initGlobalCMCSRouter(globalCMCSRouter)

	userTerminalAccessRouter := r.Router.PathPrefix("/orchestrator/user/terminal").Subrouter()
	r.userTerminalAccessRouter.InitTerminalAccessRouter(userTerminalAccessRouter)

	// global-tags router
	globalTagSubRouter := r.Router.PathPrefix("/orchestrator/global-tag").Subrouter()
	r.globalTagRouter.InitGlobalTagRouter(globalTagSubRouter)

	// lock configuration
	lockConfigurationRouter := r.Router.PathPrefix("/orchestrator/config/lock").Subrouter()
	r.lockConfigurationRouter.InitLockConfigurationRouter(lockConfigurationRouter)

	rbacRoleRouter := r.Router.PathPrefix("/orchestrator/rbac/role").Subrouter()
	r.rbacRoleRouter.InitRbacRoleRouter(rbacRoleRouter)

	globalPolicyRouter := r.Router.PathPrefix("/orchestrator/policy").Subrouter()
	r.globalPolicyRouter.InitGlobalPolicyRouter(globalPolicyRouter)

	draftRouter := r.Router.PathPrefix("/orchestrator/draft").Subrouter()
	r.configDraftRouter.InitConfigDraftRouter(draftRouter)

	protectRouter := r.Router.PathPrefix("/orchestrator/protect").Subrouter()
	r.resourceProtectionRouter.InitResourceProtectionRouter(protectRouter)

	devtronResourceRouter := r.Router.PathPrefix("/orchestrator/resource").Subrouter()
	r.devtronResourceRouter.InitDevtronResourceRouter(devtronResourceRouter)

	globalAuthorisationConfigRouter := r.Router.PathPrefix("/orchestrator/authorisation").Subrouter()
	r.globalAuthorisationConfigRouter.InitAuthorisationConfigRouter(globalAuthorisationConfigRouter)

	infraConfigRouter := r.Router.PathPrefix("/orchestrator/infra-config").Subrouter()
	r.infraConfigRouter.InitInfraConfigRouter(infraConfigRouter)

	argoApplicationRouter := r.Router.PathPrefix("/orchestrator/argo-application").Subrouter()
	r.argoApplicationRouter.InitArgoApplicationRouter(argoApplicationRouter)

	commonPolicyRouter := r.Router.PathPrefix("/orchestrator/global/policy").Subrouter()
	r.commonPolicyRouter.InitCommonPolicyRouter(commonPolicyRouter)

<<<<<<< HEAD
	artifactPromotionPolicyRouter := r.Router.PathPrefix("/orchestrator/artifact-promotion/policy").Subrouter()
	r.artifactPromotionPolicy.InitRouter(artifactPromotionPolicyRouter)
=======

	deploymentWindowRouter := r.Router.PathPrefix("/orchestrator/deployment-window").Subrouter()
	r.deploymentWindowRouter.InitDeploymentWindowRouter(deploymentWindowRouter)
>>>>>>> 6ab57e3a
}<|MERGE_RESOLUTION|>--- conflicted
+++ resolved
@@ -49,13 +49,9 @@
 	"github.com/devtron-labs/devtron/client/dashboard"
 	"github.com/devtron-labs/devtron/client/proxy"
 	"github.com/devtron-labs/devtron/client/telemetry"
-<<<<<<< HEAD
 	"github.com/devtron-labs/devtron/enterprise/api/artifactPromotionPolicy"
 	"github.com/devtron-labs/devtron/enterprise/api/commonPolicyActions"
-=======
-	"github.com/devtron-labs/devtron/enterprise/api/commonPolicyActions"
 	"github.com/devtron-labs/devtron/enterprise/api/deploymentWindow"
->>>>>>> 6ab57e3a
 	"github.com/devtron-labs/devtron/enterprise/api/drafts"
 	"github.com/devtron-labs/devtron/enterprise/api/globalTag"
 	"github.com/devtron-labs/devtron/enterprise/api/lockConfiguation"
@@ -140,11 +136,8 @@
 	infraConfigRouter                  infraConfig.InfraConfigRouter
 	argoApplicationRouter              argoApplication.ArgoApplicationRouter
 	commonPolicyRouter                 commonPolicyActions.CommonPolicyRouter
-<<<<<<< HEAD
+	deploymentWindowRouter             deploymentWindow.DeploymentWindowRouter
 	artifactPromotionPolicy            artifactPromotionPolicy.Router
-=======
-	deploymentWindowRouter             deploymentWindow.DeploymentWindowRouter
->>>>>>> 6ab57e3a
 }
 
 func NewMuxRouter(logger *zap.SugaredLogger,
@@ -180,14 +173,9 @@
 	imageDigestPolicyRouter ImageDigestPolicyRouter,
 	infraConfigRouter infraConfig.InfraConfigRouter,
 	argoApplicationRouter argoApplication.ArgoApplicationRouter,
-<<<<<<< HEAD
+	deploymentWindowRouter deploymentWindow.DeploymentWindowRouter,
 	commonPolicyRouter commonPolicyActions.CommonPolicyRouter,
 	artifactPromotionPolicy artifactPromotionPolicy.Router) *MuxRouter {
-=======
-	deploymentWindowRouter deploymentWindow.DeploymentWindowRouter,
-	commonPolicyRouter commonPolicyActions.CommonPolicyRouter,
-) *MuxRouter {
->>>>>>> 6ab57e3a
 
 	r := &MuxRouter{
 		Router:                             mux.NewRouter(),
@@ -260,13 +248,9 @@
 		imageDigestPolicyRouter:            imageDigestPolicyRouter,
 		infraConfigRouter:                  infraConfigRouter,
 		argoApplicationRouter:              argoApplicationRouter,
-<<<<<<< HEAD
+		deploymentWindowRouter:             deploymentWindowRouter,
 		commonPolicyRouter:                 commonPolicyRouter,
 		artifactPromotionPolicy:            artifactPromotionPolicy,
-=======
-		deploymentWindowRouter:             deploymentWindowRouter,
-		commonPolicyRouter:                 commonPolicyRouter,
->>>>>>> 6ab57e3a
 	}
 	return r
 }
@@ -505,12 +489,9 @@
 	commonPolicyRouter := r.Router.PathPrefix("/orchestrator/global/policy").Subrouter()
 	r.commonPolicyRouter.InitCommonPolicyRouter(commonPolicyRouter)
 
-<<<<<<< HEAD
+	deploymentWindowRouter := r.Router.PathPrefix("/orchestrator/deployment-window").Subrouter()
+	r.deploymentWindowRouter.InitDeploymentWindowRouter(deploymentWindowRouter)
+
 	artifactPromotionPolicyRouter := r.Router.PathPrefix("/orchestrator/artifact-promotion/policy").Subrouter()
 	r.artifactPromotionPolicy.InitRouter(artifactPromotionPolicyRouter)
-=======
-
-	deploymentWindowRouter := r.Router.PathPrefix("/orchestrator/deployment-window").Subrouter()
-	r.deploymentWindowRouter.InitDeploymentWindowRouter(deploymentWindowRouter)
->>>>>>> 6ab57e3a
 }