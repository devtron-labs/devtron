--- conflicted
+++ resolved
@@ -140,11 +140,8 @@
 	commonPolicyRouter                 commonPolicyActions.CommonPolicyRouter
 	deploymentWindowRouter             deploymentWindow.DeploymentWindowRouter
 	artifactPromotionPolicy            artifactPromotionPolicy.Router
-<<<<<<< HEAD
+	scanningResultRouter               scanningResultsParser.ScanningResultRouter
 	scoopRouter                        scoop.Router
-=======
-	scanningResultRouter               scanningResultsParser.ScanningResultRouter
->>>>>>> d36f9c8a
 }
 
 func NewMuxRouter(logger *zap.SugaredLogger,
@@ -183,12 +180,9 @@
 	deploymentWindowRouter deploymentWindow.DeploymentWindowRouter,
 	commonPolicyRouter commonPolicyActions.CommonPolicyRouter,
 	artifactPromotionPolicy artifactPromotionPolicy.Router,
-<<<<<<< HEAD
-	scoopRouter scoop.Router) *MuxRouter {
-=======
 	scanningResultRouter scanningResultsParser.ScanningResultRouter,
+	scoopRouter scoop.Router,
 	) *MuxRouter {
->>>>>>> d36f9c8a
 
 	r := &MuxRouter{
 		Router:                             mux.NewRouter(),
@@ -264,11 +258,8 @@
 		deploymentWindowRouter:             deploymentWindowRouter,
 		commonPolicyRouter:                 commonPolicyRouter,
 		artifactPromotionPolicy:            artifactPromotionPolicy,
-<<<<<<< HEAD
+		scanningResultRouter:               scanningResultRouter,
 		scoopRouter:                        scoopRouter,
-=======
-		scanningResultRouter:               scanningResultRouter,
->>>>>>> d36f9c8a
 	}
 	return r
 }
@@ -513,11 +504,9 @@
 	artifactPromotionPolicyRouter := r.Router.PathPrefix("/orchestrator/artifact-promotion/policy").Subrouter()
 	r.artifactPromotionPolicy.InitRouter(artifactPromotionPolicyRouter)
 
-<<<<<<< HEAD
+	scanResultRouter := r.Router.PathPrefix("/orchestrator/scan-result").Subrouter()
+	r.scanningResultRouter.InitScanningResultRouter(scanResultRouter)
+
 	scoopRouter := r.Router.PathPrefix("/orchestrator/scoop").Subrouter()
 	r.scoopRouter.InitScoopRouter(scoopRouter)
-=======
-	scanResultRouter := r.Router.PathPrefix("/orchestrator/scan-result").Subrouter()
-	r.scanningResultRouter.InitScanningResultRouter(scanResultRouter)
->>>>>>> d36f9c8a
 }