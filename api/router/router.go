--- conflicted
+++ resolved
@@ -138,11 +138,8 @@
 	devtronResourceRouter              devtronResource.DevtronResourceRouter
 	globalAuthorisationConfigRouter    globalConfig.AuthorisationConfigRouter
 	lockConfigurationRouter            lockConfiguation.LockConfigurationRouter
-<<<<<<< HEAD
+	imageDigestPolicyRouter            ImageDigestPolicyRouter
 	infraConfigRouter                  infraConfig.InfraConfigRouter
-=======
-	imageDigestPolicyRouter            ImageDigestPolicyRouter
->>>>>>> 1399c6c4
 }
 
 func NewMuxRouter(logger *zap.SugaredLogger, HelmRouter PipelineTriggerRouter, PipelineConfigRouter PipelineConfigRouter,
@@ -180,11 +177,8 @@
 	globalAuthorisationConfigRouter globalConfig.AuthorisationConfigRouter,
 	lockConfigurationRouter lockConfiguation.LockConfigurationRouter,
 	proxyRouter proxy.ProxyRouter,
-<<<<<<< HEAD
+	imageDigestPolicyRouter ImageDigestPolicyRouter,
 	infraConfigRouter infraConfig.InfraConfigRouter) *MuxRouter {
-=======
-	imageDigestPolicyRouter ImageDigestPolicyRouter) *MuxRouter {
->>>>>>> 1399c6c4
 	r := &MuxRouter{
 		Router:                             mux.NewRouter(),
 		HelmRouter:                         HelmRouter,
@@ -262,11 +256,8 @@
 		devtronResourceRouter:              devtronResourceRouter,
 		globalAuthorisationConfigRouter:    globalAuthorisationConfigRouter,
 		lockConfigurationRouter:            lockConfigurationRouter,
-<<<<<<< HEAD
+		imageDigestPolicyRouter:            imageDigestPolicyRouter,
 		infraConfigRouter:                  infraConfigRouter,
-=======
-		imageDigestPolicyRouter:            imageDigestPolicyRouter,
->>>>>>> 1399c6c4
 	}
 	return r
 }
