--- conflicted
+++ resolved
@@ -122,12 +122,8 @@
 	globalCMCSRouter                   GlobalCMCSRouter
 	userTerminalAccessRouter           terminal2.UserTerminalAccessRouter
 	ciStatusUpdateCron                 cron.CiStatusUpdateCron
-<<<<<<< HEAD
-	appGroupingRouter                  AppGroupingRouter
+	resourceGroupingRouter             ResourceGroupingRouter
 	globalTagRouter                    globalTag.GlobalTagRouter
-=======
-	resourceGroupingRouter             ResourceGroupingRouter
->>>>>>> b32607e7
 	rbacRoleRouter                     user.RbacRoleRouter
 	globalPolicyRouter                 globalPolicy.GlobalPolicyRouter
 	configDraftRouter                  drafts.ConfigDraftRouter
@@ -163,18 +159,11 @@
 	helmApplicationStatusUpdateHandler cron.CdApplicationStatusUpdateHandler, k8sCapacityRouter capacity.K8sCapacityRouter,
 	webhookHelmRouter webhookHelm.WebhookHelmRouter, globalCMCSRouter GlobalCMCSRouter,
 	userTerminalAccessRouter terminal2.UserTerminalAccessRouter,
-<<<<<<< HEAD
-	jobRouter JobRouter, ciStatusUpdateCron cron.CiStatusUpdateCron, appGroupingRouter AppGroupingRouter,
+	jobRouter JobRouter, ciStatusUpdateCron cron.CiStatusUpdateCron, resourceGroupingRouter ResourceGroupingRouter,
 	globalTagRouter globalTag.GlobalTagRouter, rbacRoleRouter user.RbacRoleRouter,
 	globalPolicyRouter globalPolicy.GlobalPolicyRouter, configDraftRouter drafts.ConfigDraftRouter, resourceProtectionRouter protect.ResourceProtectionRouter,
 	scopedVariableRouter ScopedVariableRouter, ciTriggerCron cron.CiTriggerCron,
 	resourceFilterRouter ResourceFilterRouter) *MuxRouter {
-=======
-	jobRouter JobRouter, ciStatusUpdateCron cron.CiStatusUpdateCron, resourceGroupingRouter ResourceGroupingRouter,
-	rbacRoleRouter user.RbacRoleRouter,
-	scopedVariableRouter ScopedVariableRouter,
-	ciTriggerCron cron.CiTriggerCron) *MuxRouter {
->>>>>>> b32607e7
 	r := &MuxRouter{
 		Router:                             mux.NewRouter(),
 		HelmRouter:                         HelmRouter,
@@ -242,12 +231,8 @@
 		userTerminalAccessRouter:           userTerminalAccessRouter,
 		ciStatusUpdateCron:                 ciStatusUpdateCron,
 		JobRouter:                          jobRouter,
-<<<<<<< HEAD
-		appGroupingRouter:                  appGroupingRouter,
+		resourceGroupingRouter:             resourceGroupingRouter,
 		globalTagRouter:                    globalTagRouter,
-=======
-		resourceGroupingRouter:             resourceGroupingRouter,
->>>>>>> b32607e7
 		rbacRoleRouter:                     rbacRoleRouter,
 		globalPolicyRouter:                 globalPolicyRouter,
 		scopedVariableRouter:               scopedVariableRouter,
