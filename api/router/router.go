/*
 * Copyright (c) 2020 Devtron Labs
 *
 * Licensed under the Apache License, Version 2.0 (the "License");
 * you may not use this file except in compliance with the License.
 * You may obtain a copy of the License at
 *
 *    http://www.apache.org/licenses/LICENSE-2.0
 *
 * Unless required by applicable law or agreed to in writing, software
 * distributed under the License is distributed on an "AS IS" BASIS,
 * WITHOUT WARRANTIES OR CONDITIONS OF ANY KIND, either express or implied.
 * See the License for the specific language governing permissions and
 * limitations under the License.
 *
 */

package router

import (
	"encoding/json"
	"github.com/devtron-labs/devtron/api/restHandler"
	"github.com/devtron-labs/devtron/api/router/pubsub"
	pubsub2 "github.com/devtron-labs/devtron/client/pubsub"
	"github.com/devtron-labs/devtron/pkg/telemetry"
	"github.com/devtron-labs/devtron/pkg/terminal"
	"github.com/gorilla/mux"
	"github.com/prometheus/client_golang/prometheus/promhttp"
	"go.uber.org/zap"
	"net/http"
)

type MuxRouter struct {
	logger                           *zap.SugaredLogger
	Router                           *mux.Router
	HelmRouter                       HelmRouter
	PipelineConfigRouter             PipelineConfigRouter
	ClusterAccountsRouter            ClusterAccountsRouter
	MigrateDbRouter                  MigrateDbRouter
	EnvironmentClusterMappingsRouter EnvironmentRouter
	AppListingRouter                 AppListingRouter
	ClusterRouter                    ClusterRouter
	ClusterHelmConfigRouter          ClusterHelmConfigRouter
	WebHookRouter                    WebhookRouter
	UserAuthRouter                   UserAuthRouter
	ApplicationRouter                ApplicationRouter
	CDRouter                         CDRouter
	ProjectManagementRouter          ProjectManagementRouter
	GitProviderRouter                GitProviderRouter
	DockerRegRouter                  DockerRegRouter
	NotificationRouter               NotificationRouter
	TeamRouter                       TeamRouter
	pubsubClient                     *pubsub2.PubSubClient
	UserRouter                       UserRouter
	gitWebhookHandler                pubsub.GitWebhookHandler
	workflowUpdateHandler            pubsub.WorkflowStatusUpdateHandler
	appUpdateHandler                 pubsub.ApplicationStatusUpdateHandler
	ciEventHandler                   pubsub.CiEventHandler
	cronBasedEventReceiver           pubsub.CronBasedEventReceiver
	ChartRefRouter                   ChartRefRouter
	ConfigMapRouter                  ConfigMapRouter
	AppStoreRouter                   AppStoreRouter
	ReleaseMetricsRouter             ReleaseMetricsRouter
	deploymentGroupRouter            DeploymentGroupRouter
	chartGroupRouter                 ChartGroupRouter
	batchOperationRouter             BatchOperationRouter
	testSuitRouter                   TestSuitRouter
	imageScanRouter                  ImageScanRouter
	policyRouter                     PolicyRouter
	gitOpsConfigRouter               GitOpsConfigRouter
	dashboardRouter                  DashboardRouter
	attributesRouter                 AttributesRouter
	commonRouter                     CommonRouter
	grafanaRouter                    GrafanaRouter
<<<<<<< HEAD
	telemetryEventClient             telemetry.TelemetryEventClient
=======
	ssoLoginRouter                   SsoLoginRouter
>>>>>>> 51de3c07
}

func NewMuxRouter(logger *zap.SugaredLogger, HelmRouter HelmRouter, PipelineConfigRouter PipelineConfigRouter,
	MigrateDbRouter MigrateDbRouter, ClusterAccountsRouter ClusterAccountsRouter, AppListingRouter AppListingRouter,
	EnvironmentClusterMappingsRouter EnvironmentRouter, ClusterRouter ClusterRouter, ClusterHelmConfigRouter ClusterHelmConfigRouter,
	WebHookRouter WebhookRouter, UserAuthRouter UserAuthRouter, ApplicationRouter ApplicationRouter,
	CDRouter CDRouter, ProjectManagementRouter ProjectManagementRouter,
	GitProviderRouter GitProviderRouter, DockerRegRouter DockerRegRouter,
	NotificationRouter NotificationRouter,
	TeamRouter TeamRouter,
	gitWebhookHandler pubsub.GitWebhookHandler,
	workflowUpdateHandler pubsub.WorkflowStatusUpdateHandler,
	appUpdateHandler pubsub.ApplicationStatusUpdateHandler,
	ciEventHandler pubsub.CiEventHandler, pubsubClient *pubsub2.PubSubClient, UserRouter UserRouter, cronBasedEventReceiver pubsub.CronBasedEventReceiver,
	ChartRefRouter ChartRefRouter, ConfigMapRouter ConfigMapRouter, AppStoreRouter AppStoreRouter,
	ReleaseMetricsRouter ReleaseMetricsRouter, deploymentGroupRouter DeploymentGroupRouter, batchOperationRouter BatchOperationRouter,
	chartGroupRouter ChartGroupRouter, testSuitRouter TestSuitRouter, imageScanRouter ImageScanRouter,
	policyRouter PolicyRouter, gitOpsConfigRouter GitOpsConfigRouter, dashboardRouter DashboardRouter, attributesRouter AttributesRouter,
<<<<<<< HEAD
	commonRouter CommonRouter, grafanaRouter GrafanaRouter, telemetryEventClient telemetry.TelemetryEventClient) *MuxRouter {
=======
	commonRouter CommonRouter, grafanaRouter GrafanaRouter, ssoLoginRouter SsoLoginRouter) *MuxRouter {
>>>>>>> 51de3c07
	r := &MuxRouter{
		Router:                           mux.NewRouter(),
		HelmRouter:                       HelmRouter,
		PipelineConfigRouter:             PipelineConfigRouter,
		ClusterAccountsRouter:            ClusterAccountsRouter,
		MigrateDbRouter:                  MigrateDbRouter,
		EnvironmentClusterMappingsRouter: EnvironmentClusterMappingsRouter,
		AppListingRouter:                 AppListingRouter,
		ClusterRouter:                    ClusterRouter,
		ClusterHelmConfigRouter:          ClusterHelmConfigRouter,
		WebHookRouter:                    WebHookRouter,
		UserAuthRouter:                   UserAuthRouter,
		ApplicationRouter:                ApplicationRouter,
		CDRouter:                         CDRouter,
		ProjectManagementRouter:          ProjectManagementRouter,
		DockerRegRouter:                  DockerRegRouter,
		GitProviderRouter:                GitProviderRouter,
		NotificationRouter:               NotificationRouter,
		TeamRouter:                       TeamRouter,
		logger:                           logger,
		gitWebhookHandler:                gitWebhookHandler,
		workflowUpdateHandler:            workflowUpdateHandler,
		appUpdateHandler:                 appUpdateHandler,
		ciEventHandler:                   ciEventHandler,
		pubsubClient:                     pubsubClient,
		UserRouter:                       UserRouter,
		cronBasedEventReceiver:           cronBasedEventReceiver,
		ChartRefRouter:                   ChartRefRouter,
		ConfigMapRouter:                  ConfigMapRouter,
		AppStoreRouter:                   AppStoreRouter,
		ReleaseMetricsRouter:             ReleaseMetricsRouter,
		deploymentGroupRouter:            deploymentGroupRouter,
		batchOperationRouter:             batchOperationRouter,
		chartGroupRouter:                 chartGroupRouter,
		testSuitRouter:                   testSuitRouter,
		imageScanRouter:                  imageScanRouter,
		policyRouter:                     policyRouter,
		gitOpsConfigRouter:               gitOpsConfigRouter,
		attributesRouter:                 attributesRouter,
		dashboardRouter:                  dashboardRouter,
		commonRouter:                     commonRouter,
		grafanaRouter:                    grafanaRouter,
<<<<<<< HEAD
		telemetryEventClient:             telemetryEventClient,
=======
		ssoLoginRouter:                   ssoLoginRouter,
>>>>>>> 51de3c07
	}
	return r
}

func (r MuxRouter) Init() {

	r.Router.PathPrefix("/orchestrator/api/vi/pod/exec/ws").Handler(terminal.CreateAttachHandler("/orchestrator/api/vi/pod/exec/ws"))

	r.Router.StrictSlash(true)
	r.Router.Handle("/metrics", promhttp.Handler())
	//prometheus.MustRegister(pipeline.CiTriggerCounter)
	//prometheus.MustRegister(app.CdTriggerCounter)
	r.Router.Path("/health").HandlerFunc(func(writer http.ResponseWriter, request *http.Request) {
		writer.Header().Set("Content-Type", "application/json")
		writer.WriteHeader(200)
		response := restHandler.Response{}
		response.Code = 200
		response.Result = "OK"
		b, err := json.Marshal(response)
		if err != nil {
			b = []byte("OK")
			r.logger.Errorw("Unexpected error in apiError", "err", err)
		}
		_, _ = writer.Write(b)
	})

	pipelineConfigRouter := r.Router.PathPrefix("/orchestrator/app").Subrouter()
	r.PipelineConfigRouter.initPipelineConfigRouter(pipelineConfigRouter)
	r.AppListingRouter.initAppListingRouter(pipelineConfigRouter)
	r.HelmRouter.initHelmRouter(pipelineConfigRouter)

	migrateRouter := r.Router.PathPrefix("/orchestrator/migrate").Subrouter()
	r.MigrateDbRouter.InitMigrateDbRouter(migrateRouter)

	accountRouter := r.Router.PathPrefix("/orchestrator/account").Subrouter()
	r.ClusterAccountsRouter.InitClusterAccountsRouter(accountRouter)

	environmentClusterMappingsRouter := r.Router.PathPrefix("/orchestrator/env").Subrouter()
	r.EnvironmentClusterMappingsRouter.InitEnvironmentClusterMappingsRouter(environmentClusterMappingsRouter)

	clusterRouter := r.Router.PathPrefix("/orchestrator/cluster").Subrouter()
	r.ClusterRouter.InitClusterRouter(clusterRouter)

	clusterHelmConfigRouter := r.Router.PathPrefix("/orchestrator/helm").Subrouter()
	r.ClusterHelmConfigRouter.InitClusterHelmConfigRouter(clusterHelmConfigRouter)

	webHookRouter := r.Router.PathPrefix("/orchestrator/webhook").Subrouter()
	r.WebHookRouter.intWebhookRouter(webHookRouter)

	applicationRouter := r.Router.PathPrefix("/orchestrator/api/v1/applications").Subrouter()
	r.ApplicationRouter.initApplicationRouter(applicationRouter)

	rootRouter := r.Router.PathPrefix("/orchestrator").Subrouter()
	r.UserAuthRouter.initUserAuthRouter(rootRouter)

	projectManagementRouter := r.Router.PathPrefix("/orchestrator/project-management").Subrouter()
	r.ProjectManagementRouter.InitProjectManagementRouter(projectManagementRouter)

	gitRouter := r.Router.PathPrefix("/orchestrator/git").Subrouter()
	r.GitProviderRouter.InitGitProviderRouter(gitRouter)

	dockerRouter := r.Router.PathPrefix("/orchestrator/docker").Subrouter()
	r.DockerRegRouter.InitDockerRegRouter(dockerRouter)

	notificationRouter := r.Router.PathPrefix("/orchestrator/notification").Subrouter()
	r.NotificationRouter.InitNotificationRegRouter(notificationRouter)

	teamRouter := r.Router.PathPrefix("/orchestrator/team").Subrouter()
	r.TeamRouter.InitTeamRouter(teamRouter)

	userRouter := r.Router.PathPrefix("/orchestrator/user").Subrouter()
	r.UserRouter.initUserRouter(userRouter)

	chartRefRouter := r.Router.PathPrefix("/orchestrator/chartref").Subrouter()
	r.ChartRefRouter.initChartRefRouter(chartRefRouter)

	configMapRouter := r.Router.PathPrefix("/orchestrator/config").Subrouter()
	r.ConfigMapRouter.initConfigMapRouter(configMapRouter)

	appStoreRouter := r.Router.PathPrefix("/orchestrator/app-store").Subrouter()
	r.AppStoreRouter.initAppStoreRouter(appStoreRouter)
	deploymentMetricsRouter := r.Router.PathPrefix("/orchestrator/deployment-metrics").Subrouter()
	r.ReleaseMetricsRouter.initReleaseMetricsRouter(deploymentMetricsRouter)

	deploymentGroupRouter := r.Router.PathPrefix("/orchestrator/deployment-group").Subrouter()
	r.deploymentGroupRouter.initDeploymentGroupRouter(deploymentGroupRouter)

	r.batchOperationRouter.initBatchOperationRouter(rootRouter)

	chartGroupRouter := r.Router.PathPrefix("/orchestrator/chart-group").Subrouter()
	r.chartGroupRouter.initChartGroupRouter(chartGroupRouter)

	testSuitRouter := r.Router.PathPrefix("/orchestrator/test-report").Subrouter()
	r.testSuitRouter.InitTestSuitRouter(testSuitRouter)

	imageScanRouter := r.Router.PathPrefix("/orchestrator/security/scan").Subrouter()
	r.imageScanRouter.InitImageScanRouter(imageScanRouter)

	policyRouter := r.Router.PathPrefix("/orchestrator/security/policy").Subrouter()
	r.policyRouter.InitPolicyRouter(policyRouter)

	gitOpsRouter := r.Router.PathPrefix("/orchestrator/gitops").Subrouter()
	r.gitOpsConfigRouter.InitGitOpsConfigRouter(gitOpsRouter)

	attributeRouter := r.Router.PathPrefix("/orchestrator/attributes").Subrouter()
	r.attributesRouter.initAttributesRouter(attributeRouter)

	dashboardRouter := r.Router.PathPrefix("/dashboard").Subrouter()
	r.dashboardRouter.initDashboardRouter(dashboardRouter)

	grafanaRouter := r.Router.PathPrefix("/grafana").Subrouter()
	r.grafanaRouter.initGrafanaRouter(grafanaRouter)

	r.Router.Path("/").HandlerFunc(func(writer http.ResponseWriter, request *http.Request) {
		http.Redirect(writer, request, "/dashboard", 301)
	})

	commonRouter := r.Router.PathPrefix("/orchestrator/global").Subrouter()
	r.commonRouter.InitCommonRouter(commonRouter)

	ssoLoginRouter := r.Router.PathPrefix("/orchestrator/sso").Subrouter()
	r.ssoLoginRouter.initSsoLoginRouter(ssoLoginRouter)
}<|MERGE_RESOLUTION|>--- conflicted
+++ resolved
@@ -72,11 +72,8 @@
 	attributesRouter                 AttributesRouter
 	commonRouter                     CommonRouter
 	grafanaRouter                    GrafanaRouter
-<<<<<<< HEAD
 	telemetryEventClient             telemetry.TelemetryEventClient
-=======
 	ssoLoginRouter                   SsoLoginRouter
->>>>>>> 51de3c07
 }
 
 func NewMuxRouter(logger *zap.SugaredLogger, HelmRouter HelmRouter, PipelineConfigRouter PipelineConfigRouter,
@@ -95,11 +92,7 @@
 	ReleaseMetricsRouter ReleaseMetricsRouter, deploymentGroupRouter DeploymentGroupRouter, batchOperationRouter BatchOperationRouter,
 	chartGroupRouter ChartGroupRouter, testSuitRouter TestSuitRouter, imageScanRouter ImageScanRouter,
 	policyRouter PolicyRouter, gitOpsConfigRouter GitOpsConfigRouter, dashboardRouter DashboardRouter, attributesRouter AttributesRouter,
-<<<<<<< HEAD
-	commonRouter CommonRouter, grafanaRouter GrafanaRouter, telemetryEventClient telemetry.TelemetryEventClient) *MuxRouter {
-=======
-	commonRouter CommonRouter, grafanaRouter GrafanaRouter, ssoLoginRouter SsoLoginRouter) *MuxRouter {
->>>>>>> 51de3c07
+	commonRouter CommonRouter, grafanaRouter GrafanaRouter, telemetryEventClient telemetry.TelemetryEventClient,ssoLoginRouter SsoLoginRouter) *MuxRouter {
 	r := &MuxRouter{
 		Router:                           mux.NewRouter(),
 		HelmRouter:                       HelmRouter,
@@ -142,11 +135,8 @@
 		dashboardRouter:                  dashboardRouter,
 		commonRouter:                     commonRouter,
 		grafanaRouter:                    grafanaRouter,
-<<<<<<< HEAD
 		telemetryEventClient:             telemetryEventClient,
-=======
 		ssoLoginRouter:                   ssoLoginRouter,
->>>>>>> 51de3c07
 	}
 	return r
 }
