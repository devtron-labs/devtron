--- conflicted
+++ resolved
@@ -139,10 +139,6 @@
 	devtronResourceRouter              devtronResource.DevtronResourceRouter
 	globalAuthorisationConfigRouter    globalConfig.AuthorisationConfigRouter
 	lockConfigurationRouter            lockConfiguation.LockConfigurationRouter
-<<<<<<< HEAD
-	imageDigestPolicyRouter            ImageDigestPolicyRouter
-=======
->>>>>>> da4e6028
 }
 
 func NewMuxRouter(logger *zap.SugaredLogger, HelmRouter PipelineTriggerRouter, PipelineConfigRouter PipelineConfigRouter,
@@ -179,12 +175,7 @@
 	devtronResourceRouter devtronResource.DevtronResourceRouter,
 	globalAuthorisationConfigRouter globalConfig.AuthorisationConfigRouter,
 	lockConfigurationRouter lockConfiguation.LockConfigurationRouter,
-<<<<<<< HEAD
-	proxyRouter proxy.ProxyRouter,
-	imageDigestPolicyRouter ImageDigestPolicyRouter) *MuxRouter {
-=======
 	proxyRouter proxy.ProxyRouter) *MuxRouter {
->>>>>>> da4e6028
 	r := &MuxRouter{
 		Router:                             mux.NewRouter(),
 		HelmRouter:                         HelmRouter,
@@ -265,10 +256,6 @@
 		devtronResourceRouter:              devtronResourceRouter,
 		globalAuthorisationConfigRouter:    globalAuthorisationConfigRouter,
 		lockConfigurationRouter:            lockConfigurationRouter,
-<<<<<<< HEAD
-		imageDigestPolicyRouter:            imageDigestPolicyRouter,
-=======
->>>>>>> da4e6028
 	}
 	return r
 }
@@ -341,12 +328,6 @@
 	resourceFilterRouter := r.Router.PathPrefix("/orchestrator/filters").Subrouter()
 	r.resourceFilterRouter.InitResourceFilterRouter(resourceFilterRouter)
 
-<<<<<<< HEAD
-	imageDigestPolicyRouter := r.Router.PathPrefix("/orchestrator/digest-policy").Subrouter()
-	r.imageDigestPolicyRouter.initImageDigestPolicyRouter(imageDigestPolicyRouter)
-
-=======
->>>>>>> da4e6028
 	projectManagementRouter := r.Router.PathPrefix("/orchestrator/project-management").Subrouter()
 	r.ProjectManagementRouter.InitProjectManagementRouter(projectManagementRouter)
 
