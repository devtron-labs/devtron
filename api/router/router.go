--- conflicted
+++ resolved
@@ -73,11 +73,8 @@
 	commonRouter                     CommonRouter
 	grafanaRouter                    GrafanaRouter
 	ssoLoginRouter                   SsoLoginRouter
-<<<<<<< HEAD
 	telemetryRouter                  TelemetryRouter
-=======
 	telemetryWatcher                 telemetry.TelemetryEventClient
->>>>>>> a0022aaa
 }
 
 func NewMuxRouter(logger *zap.SugaredLogger, HelmRouter HelmRouter, PipelineConfigRouter PipelineConfigRouter,
@@ -96,11 +93,7 @@
 	ReleaseMetricsRouter ReleaseMetricsRouter, deploymentGroupRouter DeploymentGroupRouter, batchOperationRouter BatchOperationRouter,
 	chartGroupRouter ChartGroupRouter, testSuitRouter TestSuitRouter, imageScanRouter ImageScanRouter,
 	policyRouter PolicyRouter, gitOpsConfigRouter GitOpsConfigRouter, dashboardRouter DashboardRouter, attributesRouter AttributesRouter,
-<<<<<<< HEAD
-	commonRouter CommonRouter, grafanaRouter GrafanaRouter, ssoLoginRouter SsoLoginRouter, telemetryRouter TelemetryRouter) *MuxRouter {
-=======
-	commonRouter CommonRouter, grafanaRouter GrafanaRouter, ssoLoginRouter SsoLoginRouter, telemetryWatcher telemetry.TelemetryEventClient) *MuxRouter {
->>>>>>> a0022aaa
+	commonRouter CommonRouter, grafanaRouter GrafanaRouter, ssoLoginRouter SsoLoginRouter, telemetryRouter TelemetryRouter, telemetryWatcher telemetry.TelemetryEventClient) *MuxRouter {
 	r := &MuxRouter{
 		Router:                           mux.NewRouter(),
 		HelmRouter:                       HelmRouter,
@@ -144,11 +137,8 @@
 		commonRouter:                     commonRouter,
 		grafanaRouter:                    grafanaRouter,
 		ssoLoginRouter:                   ssoLoginRouter,
-<<<<<<< HEAD
 		telemetryRouter:                  telemetryRouter,
-=======
 		telemetryWatcher:                 telemetryWatcher,
->>>>>>> a0022aaa
 	}
 	return r
 }
