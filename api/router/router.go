/*
 * Copyright (c) 2020 Devtron Labs
 *
 * Licensed under the Apache License, Version 2.0 (the "License");
 * you may not use this file except in compliance with the License.
 * You may obtain a copy of the License at
 *
 *    http://www.apache.org/licenses/LICENSE-2.0
 *
 * Unless required by applicable law or agreed to in writing, software
 * distributed under the License is distributed on an "AS IS" BASIS,
 * WITHOUT WARRANTIES OR CONDITIONS OF ANY KIND, either express or implied.
 * See the License for the specific language governing permissions and
 * limitations under the License.
 *
 */

package router

import (
	"encoding/json"
	pubsub2 "github.com/devtron-labs/common-lib/pubsub-lib"
	"github.com/devtron-labs/devtron/api/apiToken"
	"github.com/devtron-labs/devtron/api/appStore"
	appStoreDeployment "github.com/devtron-labs/devtron/api/appStore/deployment"
	"github.com/devtron-labs/devtron/api/chartRepo"
	"github.com/devtron-labs/devtron/api/cluster"
	"github.com/devtron-labs/devtron/api/dashboardEvent"
	"github.com/devtron-labs/devtron/api/deployment"
	"github.com/devtron-labs/devtron/api/externalLink"
	client "github.com/devtron-labs/devtron/api/helm-app"
	"github.com/devtron-labs/devtron/api/module"
	"github.com/devtron-labs/devtron/api/restHandler/common"
	"github.com/devtron-labs/devtron/api/router/pubsub"
	"github.com/devtron-labs/devtron/api/server"
	"github.com/devtron-labs/devtron/api/sso"
	"github.com/devtron-labs/devtron/api/team"
	terminal2 "github.com/devtron-labs/devtron/api/terminal"
	"github.com/devtron-labs/devtron/api/user"
	webhookHelm "github.com/devtron-labs/devtron/api/webhook/helm"
	"github.com/devtron-labs/devtron/client/cron"
	"github.com/devtron-labs/devtron/client/dashboard"
	"github.com/devtron-labs/devtron/client/telemetry"
	"github.com/devtron-labs/devtron/pkg/terminal"
	"github.com/devtron-labs/devtron/util"
	"github.com/devtron-labs/devtron/util/k8s"
	"github.com/gorilla/mux"
	"github.com/prometheus/client_golang/prometheus/promhttp"
	"go.uber.org/zap"
	"net/http"
)

type MuxRouter struct {
	logger                             *zap.SugaredLogger
	Router                             *mux.Router
	HelmRouter                         PipelineTriggerRouter
	PipelineConfigRouter               PipelineConfigRouter
	JobRouter                          JobRouter
	MigrateDbRouter                    MigrateDbRouter
	EnvironmentClusterMappingsRouter   cluster.EnvironmentRouter
	AppListingRouter                   AppListingRouter
	ClusterRouter                      cluster.ClusterRouter
	WebHookRouter                      WebhookRouter
	UserAuthRouter                     user.UserAuthRouter
	ApplicationRouter                  ApplicationRouter
	CDRouter                           CDRouter
	ProjectManagementRouter            ProjectManagementRouter
	GitProviderRouter                  GitProviderRouter
	GitHostRouter                      GitHostRouter
	DockerRegRouter                    DockerRegRouter
	NotificationRouter                 NotificationRouter
	TeamRouter                         team.TeamRouter
	pubsubClient                       *pubsub2.PubSubClientServiceImpl
	UserRouter                         user.UserRouter
	gitWebhookHandler                  pubsub.GitWebhookHandler
	workflowUpdateHandler              pubsub.WorkflowStatusUpdateHandler
	appUpdateHandler                   pubsub.ApplicationStatusHandler
	ciEventHandler                     pubsub.CiEventHandler
	ChartRefRouter                     ChartRefRouter
	ConfigMapRouter                    ConfigMapRouter
	AppStoreRouter                     appStore.AppStoreRouter
	ChartRepositoryRouter              chartRepo.ChartRepositoryRouter
	ReleaseMetricsRouter               ReleaseMetricsRouter
	deploymentGroupRouter              DeploymentGroupRouter
	chartGroupRouter                   ChartGroupRouter
	batchOperationRouter               BatchOperationRouter
	testSuitRouter                     TestSuitRouter
	imageScanRouter                    ImageScanRouter
	policyRouter                       PolicyRouter
	gitOpsConfigRouter                 GitOpsConfigRouter
	dashboardRouter                    dashboard.DashboardRouter
	attributesRouter                   AttributesRouter
	userAttributesRouter               UserAttributesRouter
	commonRouter                       CommonRouter
	grafanaRouter                      GrafanaRouter
	ssoLoginRouter                     sso.SsoLoginRouter
	telemetryRouter                    TelemetryRouter
	telemetryWatcher                   telemetry.TelemetryEventClient
	bulkUpdateRouter                   BulkUpdateRouter
	WebhookListenerRouter              WebhookListenerRouter
	appRouter                          AppRouter
	coreAppRouter                      CoreAppRouter
	helmAppRouter                      client.HelmAppRouter
	k8sApplicationRouter               k8s.K8sApplicationRouter
	pProfRouter                        PProfRouter
	deploymentConfigRouter             deployment.DeploymentConfigRouter
	dashboardTelemetryRouter           dashboardEvent.DashboardTelemetryRouter
	commonDeploymentRouter             appStoreDeployment.CommonDeploymentRouter
	globalPluginRouter                 GlobalPluginRouter
	externalLinkRouter                 externalLink.ExternalLinkRouter
	moduleRouter                       module.ModuleRouter
	serverRouter                       server.ServerRouter
	apiTokenRouter                     apiToken.ApiTokenRouter
	helmApplicationStatusUpdateHandler cron.CdApplicationStatusUpdateHandler
	k8sCapacityRouter                  k8s.K8sCapacityRouter
	webhookHelmRouter                  webhookHelm.WebhookHelmRouter
	globalCMCSRouter                   GlobalCMCSRouter
	userTerminalAccessRouter           terminal2.UserTerminalAccessRouter
	ciStatusUpdateCron                 cron.CiStatusUpdateCron
	appGroupingRouter                  AppGroupingRouter
}

func NewMuxRouter(logger *zap.SugaredLogger, HelmRouter PipelineTriggerRouter, PipelineConfigRouter PipelineConfigRouter,
	MigrateDbRouter MigrateDbRouter, AppListingRouter AppListingRouter,
	EnvironmentClusterMappingsRouter cluster.EnvironmentRouter, ClusterRouter cluster.ClusterRouter,
	WebHookRouter WebhookRouter, UserAuthRouter user.UserAuthRouter, ApplicationRouter ApplicationRouter,
	CDRouter CDRouter, ProjectManagementRouter ProjectManagementRouter,
	GitProviderRouter GitProviderRouter, GitHostRouter GitHostRouter,
	DockerRegRouter DockerRegRouter,
	NotificationRouter NotificationRouter,
	TeamRouter team.TeamRouter,
	gitWebhookHandler pubsub.GitWebhookHandler,
	workflowUpdateHandler pubsub.WorkflowStatusUpdateHandler,
	appUpdateHandler pubsub.ApplicationStatusHandler,
	ciEventHandler pubsub.CiEventHandler, pubsubClient *pubsub2.PubSubClientServiceImpl, UserRouter user.UserRouter,
	ChartRefRouter ChartRefRouter, ConfigMapRouter ConfigMapRouter, AppStoreRouter appStore.AppStoreRouter, chartRepositoryRouter chartRepo.ChartRepositoryRouter,
	ReleaseMetricsRouter ReleaseMetricsRouter, deploymentGroupRouter DeploymentGroupRouter, batchOperationRouter BatchOperationRouter,
	chartGroupRouter ChartGroupRouter, testSuitRouter TestSuitRouter, imageScanRouter ImageScanRouter,
	policyRouter PolicyRouter, gitOpsConfigRouter GitOpsConfigRouter, dashboardRouter dashboard.DashboardRouter, attributesRouter AttributesRouter, userAttributesRouter UserAttributesRouter,
	commonRouter CommonRouter, grafanaRouter GrafanaRouter, ssoLoginRouter sso.SsoLoginRouter, telemetryRouter TelemetryRouter, telemetryWatcher telemetry.TelemetryEventClient, bulkUpdateRouter BulkUpdateRouter, webhookListenerRouter WebhookListenerRouter, appRouter AppRouter,
	coreAppRouter CoreAppRouter, helmAppRouter client.HelmAppRouter, k8sApplicationRouter k8s.K8sApplicationRouter,
	pProfRouter PProfRouter, deploymentConfigRouter deployment.DeploymentConfigRouter, dashboardTelemetryRouter dashboardEvent.DashboardTelemetryRouter,
	commonDeploymentRouter appStoreDeployment.CommonDeploymentRouter, externalLinkRouter externalLink.ExternalLinkRouter,
	globalPluginRouter GlobalPluginRouter, moduleRouter module.ModuleRouter,
	serverRouter server.ServerRouter, apiTokenRouter apiToken.ApiTokenRouter,
	helmApplicationStatusUpdateHandler cron.CdApplicationStatusUpdateHandler, k8sCapacityRouter k8s.K8sCapacityRouter,
	webhookHelmRouter webhookHelm.WebhookHelmRouter, globalCMCSRouter GlobalCMCSRouter,
<<<<<<< HEAD
	userTerminalAccessRouter terminal2.UserTerminalAccessRouter,
	jobRouter JobRouter, ciStatusUpdateCron cron.CiStatusUpdateCron) *MuxRouter {
=======
	userTerminalAccessRouter terminal2.UserTerminalAccessRouter, ciStatusUpdateCron cron.CiStatusUpdateCron,
	appGroupingRouter AppGroupingRouter) *MuxRouter {
>>>>>>> ba8735e0
	r := &MuxRouter{
		Router:                             mux.NewRouter(),
		HelmRouter:                         HelmRouter,
		PipelineConfigRouter:               PipelineConfigRouter,
		MigrateDbRouter:                    MigrateDbRouter,
		EnvironmentClusterMappingsRouter:   EnvironmentClusterMappingsRouter,
		AppListingRouter:                   AppListingRouter,
		ClusterRouter:                      ClusterRouter,
		WebHookRouter:                      WebHookRouter,
		UserAuthRouter:                     UserAuthRouter,
		ApplicationRouter:                  ApplicationRouter,
		CDRouter:                           CDRouter,
		ProjectManagementRouter:            ProjectManagementRouter,
		DockerRegRouter:                    DockerRegRouter,
		GitProviderRouter:                  GitProviderRouter,
		GitHostRouter:                      GitHostRouter,
		NotificationRouter:                 NotificationRouter,
		TeamRouter:                         TeamRouter,
		logger:                             logger,
		gitWebhookHandler:                  gitWebhookHandler,
		workflowUpdateHandler:              workflowUpdateHandler,
		appUpdateHandler:                   appUpdateHandler,
		ciEventHandler:                     ciEventHandler,
		pubsubClient:                       pubsubClient,
		UserRouter:                         UserRouter,
		ChartRefRouter:                     ChartRefRouter,
		ConfigMapRouter:                    ConfigMapRouter,
		AppStoreRouter:                     AppStoreRouter,
		ChartRepositoryRouter:              chartRepositoryRouter,
		ReleaseMetricsRouter:               ReleaseMetricsRouter,
		deploymentGroupRouter:              deploymentGroupRouter,
		batchOperationRouter:               batchOperationRouter,
		chartGroupRouter:                   chartGroupRouter,
		testSuitRouter:                     testSuitRouter,
		imageScanRouter:                    imageScanRouter,
		policyRouter:                       policyRouter,
		gitOpsConfigRouter:                 gitOpsConfigRouter,
		attributesRouter:                   attributesRouter,
		userAttributesRouter:               userAttributesRouter,
		dashboardRouter:                    dashboardRouter,
		commonRouter:                       commonRouter,
		grafanaRouter:                      grafanaRouter,
		ssoLoginRouter:                     ssoLoginRouter,
		telemetryRouter:                    telemetryRouter,
		telemetryWatcher:                   telemetryWatcher,
		bulkUpdateRouter:                   bulkUpdateRouter,
		WebhookListenerRouter:              webhookListenerRouter,
		appRouter:                          appRouter,
		coreAppRouter:                      coreAppRouter,
		helmAppRouter:                      helmAppRouter,
		k8sApplicationRouter:               k8sApplicationRouter,
		pProfRouter:                        pProfRouter,
		deploymentConfigRouter:             deploymentConfigRouter,
		dashboardTelemetryRouter:           dashboardTelemetryRouter,
		commonDeploymentRouter:             commonDeploymentRouter,
		externalLinkRouter:                 externalLinkRouter,
		globalPluginRouter:                 globalPluginRouter,
		moduleRouter:                       moduleRouter,
		serverRouter:                       serverRouter,
		apiTokenRouter:                     apiTokenRouter,
		helmApplicationStatusUpdateHandler: helmApplicationStatusUpdateHandler,
		k8sCapacityRouter:                  k8sCapacityRouter,
		webhookHelmRouter:                  webhookHelmRouter,
		globalCMCSRouter:                   globalCMCSRouter,
		userTerminalAccessRouter:           userTerminalAccessRouter,
		ciStatusUpdateCron:                 ciStatusUpdateCron,
<<<<<<< HEAD
		JobRouter:                          jobRouter,
=======
		appGroupingRouter:                  appGroupingRouter,
>>>>>>> ba8735e0
	}
	return r
}

func (r MuxRouter) Init() {

	r.Router.PathPrefix("/orchestrator/api/vi/pod/exec/ws").Handler(terminal.CreateAttachHandler("/orchestrator/api/vi/pod/exec/ws"))

	r.Router.StrictSlash(true)
	r.Router.Handle("/metrics", promhttp.Handler())
	//prometheus.MustRegister(pipeline.CiTriggerCounter)
	//prometheus.MustRegister(app.CdTriggerCounter)
	r.Router.Path("/health").HandlerFunc(func(writer http.ResponseWriter, request *http.Request) {
		writer.Header().Set("Content-Type", "application/json")
		writer.WriteHeader(200)
		response := common.Response{}
		response.Code = 200
		response.Result = "OK"
		b, err := json.Marshal(response)
		if err != nil {
			b = []byte("OK")
			r.logger.Errorw("Unexpected error in apiError", "err", err)
		}
		_, _ = writer.Write(b)
	})

	r.Router.Path("/orchestrator/version").HandlerFunc(func(writer http.ResponseWriter, request *http.Request) {
		writer.Header().Set("Content-Type", "application/json")
		writer.WriteHeader(200)
		response := common.Response{}
		response.Code = 200
		response.Result = util.GetDevtronVersion()
		b, err := json.Marshal(response)
		if err != nil {
			b = []byte("OK")
			r.logger.Errorw("Unexpected error in apiError", "err", err)
		}
		_, _ = writer.Write(b)
	})
	coreAppRouter := r.Router.PathPrefix("/orchestrator/core").Subrouter()
	r.coreAppRouter.initCoreAppRouter(coreAppRouter)

	pipelineConfigRouter := r.Router.PathPrefix("/orchestrator/app").Subrouter()
	r.PipelineConfigRouter.initPipelineConfigRouter(pipelineConfigRouter)
	r.AppListingRouter.initAppListingRouter(pipelineConfigRouter)
	r.HelmRouter.initPipelineTriggerRouter(pipelineConfigRouter)
	r.appRouter.InitAppRouter(pipelineConfigRouter)

	jobConfigRouter := r.Router.PathPrefix("/orchestrator/job").Subrouter()
	r.JobRouter.InitJobRouter(jobConfigRouter)

	migrateRouter := r.Router.PathPrefix("/orchestrator/migrate").Subrouter()
	r.MigrateDbRouter.InitMigrateDbRouter(migrateRouter)

	environmentClusterMappingsRouter := r.Router.PathPrefix("/orchestrator/env").Subrouter()
	r.EnvironmentClusterMappingsRouter.InitEnvironmentClusterMappingsRouter(environmentClusterMappingsRouter)
	r.appGroupingRouter.InitAppGroupingRouter(environmentClusterMappingsRouter)

	clusterRouter := r.Router.PathPrefix("/orchestrator/cluster").Subrouter()
	r.ClusterRouter.InitClusterRouter(clusterRouter)

	webHookRouter := r.Router.PathPrefix("/orchestrator/webhook").Subrouter()
	r.WebHookRouter.intWebhookRouter(webHookRouter)

	applicationRouter := r.Router.PathPrefix("/orchestrator/api/v1/applications").Subrouter()
	r.ApplicationRouter.initApplicationRouter(applicationRouter)

	rootRouter := r.Router.PathPrefix("/orchestrator").Subrouter()
	r.UserAuthRouter.InitUserAuthRouter(rootRouter)

	projectManagementRouter := r.Router.PathPrefix("/orchestrator/project-management").Subrouter()
	r.ProjectManagementRouter.InitProjectManagementRouter(projectManagementRouter)

	gitRouter := r.Router.PathPrefix("/orchestrator/git").Subrouter()
	r.GitProviderRouter.InitGitProviderRouter(gitRouter)
	r.GitHostRouter.InitGitHostRouter(gitRouter)

	dockerRouter := r.Router.PathPrefix("/orchestrator/docker").Subrouter()
	r.DockerRegRouter.InitDockerRegRouter(dockerRouter)

	notificationRouter := r.Router.PathPrefix("/orchestrator/notification").Subrouter()
	r.NotificationRouter.InitNotificationRegRouter(notificationRouter)

	teamRouter := r.Router.PathPrefix("/orchestrator/team").Subrouter()
	r.TeamRouter.InitTeamRouter(teamRouter)

	userRouter := r.Router.PathPrefix("/orchestrator/user").Subrouter()
	r.UserRouter.InitUserRouter(userRouter)

	chartRefRouter := r.Router.PathPrefix("/orchestrator/chartref").Subrouter()
	r.ChartRefRouter.initChartRefRouter(chartRefRouter)

	configMapRouter := r.Router.PathPrefix("/orchestrator/config").Subrouter()
	r.ConfigMapRouter.initConfigMapRouter(configMapRouter)

	appStoreRouter := r.Router.PathPrefix("/orchestrator/app-store").Subrouter()
	r.AppStoreRouter.Init(appStoreRouter)

	chartRepoRouter := r.Router.PathPrefix("/orchestrator/chart-repo").Subrouter()
	r.ChartRepositoryRouter.Init(chartRepoRouter)

	deploymentMetricsRouter := r.Router.PathPrefix("/orchestrator/deployment-metrics").Subrouter()
	r.ReleaseMetricsRouter.initReleaseMetricsRouter(deploymentMetricsRouter)

	deploymentGroupRouter := r.Router.PathPrefix("/orchestrator/deployment-group").Subrouter()
	r.deploymentGroupRouter.initDeploymentGroupRouter(deploymentGroupRouter)

	r.batchOperationRouter.initBatchOperationRouter(rootRouter)

	chartGroupRouter := r.Router.PathPrefix("/orchestrator/chart-group").Subrouter()
	r.chartGroupRouter.initChartGroupRouter(chartGroupRouter)

	testSuitRouter := r.Router.PathPrefix("/orchestrator/test-report").Subrouter()
	r.testSuitRouter.InitTestSuitRouter(testSuitRouter)

	imageScanRouter := r.Router.PathPrefix("/orchestrator/security/scan").Subrouter()
	r.imageScanRouter.InitImageScanRouter(imageScanRouter)

	policyRouter := r.Router.PathPrefix("/orchestrator/security/policy").Subrouter()
	r.policyRouter.InitPolicyRouter(policyRouter)

	gitOpsRouter := r.Router.PathPrefix("/orchestrator/gitops").Subrouter()
	r.gitOpsConfigRouter.InitGitOpsConfigRouter(gitOpsRouter)

	attributeRouter := r.Router.PathPrefix("/orchestrator/attributes").Subrouter()
	r.attributesRouter.InitAttributesRouter(attributeRouter)

	userAttributeRouter := r.Router.PathPrefix("/orchestrator/attributes/user").Subrouter()
	r.userAttributesRouter.InitUserAttributesRouter(userAttributeRouter)

	dashboardRouter := r.Router.PathPrefix("/dashboard").Subrouter()
	r.dashboardRouter.InitDashboardRouter(dashboardRouter)

	grafanaRouter := r.Router.PathPrefix("/grafana").Subrouter()
	r.grafanaRouter.initGrafanaRouter(grafanaRouter)

	r.Router.Path("/").HandlerFunc(func(writer http.ResponseWriter, request *http.Request) {
		http.Redirect(writer, request, "/dashboard", 301)
	})

	commonRouter := r.Router.PathPrefix("/orchestrator/global").Subrouter()
	r.commonRouter.InitCommonRouter(commonRouter)

	ssoLoginRouter := r.Router.PathPrefix("/orchestrator/sso").Subrouter()
	r.ssoLoginRouter.InitSsoLoginRouter(ssoLoginRouter)

	telemetryRouter := r.Router.PathPrefix("/orchestrator/telemetry").Subrouter()
	r.telemetryRouter.InitTelemetryRouter(telemetryRouter)

	bulkUpdateRouter := r.Router.PathPrefix("/orchestrator/batch").Subrouter()
	r.bulkUpdateRouter.initBulkUpdateRouter(bulkUpdateRouter)

	webhookListenerRouter := r.Router.PathPrefix("/orchestrator/webhook/git").Subrouter()
	r.WebhookListenerRouter.InitWebhookListenerRouter(webhookListenerRouter)

	k8sApp := r.Router.PathPrefix("/orchestrator/k8s").Subrouter()
	r.k8sApplicationRouter.InitK8sApplicationRouter(k8sApp)

	pProfListenerRouter := r.Router.PathPrefix("/orchestrator/debug/pprof").Subrouter()
	r.pProfRouter.initPProfRouter(pProfListenerRouter)

	globalPluginRouter := r.Router.PathPrefix("/orchestrator/plugin").Subrouter()
	r.globalPluginRouter.initGlobalPluginRouter(globalPluginRouter)

	//  deployment router starts
	deploymentConfigSubRouter := r.Router.PathPrefix("/orchestrator/deployment/template").Subrouter()
	r.deploymentConfigRouter.Init(deploymentConfigSubRouter)
	// deployment router ends

	//  dashboard event router starts
	dashboardTelemetryRouter := r.Router.PathPrefix("/orchestrator/dashboard-event").Subrouter()
	r.dashboardTelemetryRouter.Init(dashboardTelemetryRouter)
	// dashboard event router ends

	//GitOps,Acd + HelmCLi both apps deployment related api's
	applicationSubRouter := r.Router.PathPrefix("/orchestrator/application").Subrouter()
	r.commonDeploymentRouter.Init(applicationSubRouter)
	//this router must placed after commonDeploymentRouter
	r.helmAppRouter.InitAppListRouter(applicationSubRouter)

	externalLinkRouter := r.Router.PathPrefix("/orchestrator/external-links").Subrouter()
	r.externalLinkRouter.InitExternalLinkRouter(externalLinkRouter)

	// module router
	moduleRouter := r.Router.PathPrefix("/orchestrator/module").Subrouter()
	r.moduleRouter.Init(moduleRouter)

	// server router
	serverRouter := r.Router.PathPrefix("/orchestrator/server").Subrouter()
	r.serverRouter.Init(serverRouter)

	// api-token router
	apiTokenRouter := r.Router.PathPrefix("/orchestrator/api-token").Subrouter()
	r.apiTokenRouter.InitApiTokenRouter(apiTokenRouter)

	k8sCapacityApp := r.Router.PathPrefix("/orchestrator/k8s/capacity").Subrouter()
	r.k8sCapacityRouter.InitK8sCapacityRouter(k8sCapacityApp)

	// webhook helm app router
	webhookHelmRouter := r.Router.PathPrefix("/orchestrator/webhook/helm").Subrouter()
	r.webhookHelmRouter.InitWebhookHelmRouter(webhookHelmRouter)

	globalCMCSRouter := r.Router.PathPrefix("/orchestrator/global/cm-cs").Subrouter()
	r.globalCMCSRouter.initGlobalCMCSRouter(globalCMCSRouter)

	userTerminalAccessRouter := r.Router.PathPrefix("/orchestrator/user/terminal").Subrouter()
	r.userTerminalAccessRouter.InitTerminalAccessRouter(userTerminalAccessRouter)
}<|MERGE_RESOLUTION|>--- conflicted
+++ resolved
@@ -145,13 +145,8 @@
 	serverRouter server.ServerRouter, apiTokenRouter apiToken.ApiTokenRouter,
 	helmApplicationStatusUpdateHandler cron.CdApplicationStatusUpdateHandler, k8sCapacityRouter k8s.K8sCapacityRouter,
 	webhookHelmRouter webhookHelm.WebhookHelmRouter, globalCMCSRouter GlobalCMCSRouter,
-<<<<<<< HEAD
 	userTerminalAccessRouter terminal2.UserTerminalAccessRouter,
-	jobRouter JobRouter, ciStatusUpdateCron cron.CiStatusUpdateCron) *MuxRouter {
-=======
-	userTerminalAccessRouter terminal2.UserTerminalAccessRouter, ciStatusUpdateCron cron.CiStatusUpdateCron,
-	appGroupingRouter AppGroupingRouter) *MuxRouter {
->>>>>>> ba8735e0
+	jobRouter JobRouter, ciStatusUpdateCron cron.CiStatusUpdateCron, appGroupingRouter AppGroupingRouter) *MuxRouter {
 	r := &MuxRouter{
 		Router:                             mux.NewRouter(),
 		HelmRouter:                         HelmRouter,
@@ -218,11 +213,8 @@
 		globalCMCSRouter:                   globalCMCSRouter,
 		userTerminalAccessRouter:           userTerminalAccessRouter,
 		ciStatusUpdateCron:                 ciStatusUpdateCron,
-<<<<<<< HEAD
 		JobRouter:                          jobRouter,
-=======
 		appGroupingRouter:                  appGroupingRouter,
->>>>>>> ba8735e0
 	}
 	return r
 }
