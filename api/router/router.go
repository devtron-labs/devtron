/*
 * Copyright (c) 2020-2024. Devtron Inc.
 *
 * Licensed under the Apache License, Version 2.0 (the "License");
 * you may not use this file except in compliance with the License.
 * You may obtain a copy of the License at
 *
 *     http://www.apache.org/licenses/LICENSE-2.0
 *
 * Unless required by applicable law or agreed to in writing, software
 * distributed under the License is distributed on an "AS IS" BASIS,
 * WITHOUT WARRANTIES OR CONDITIONS OF ANY KIND, either express or implied.
 * See the License for the specific language governing permissions and
 * limitations under the License.
 */

package router

import (
	"encoding/json"
	"github.com/devtron-labs/devtron/api/apiToken"
	"github.com/devtron-labs/devtron/api/appStore"
	"github.com/devtron-labs/devtron/api/appStore/chartGroup"
	appStoreDeployment "github.com/devtron-labs/devtron/api/appStore/deployment"
	"github.com/devtron-labs/devtron/api/argoApplication"
	"github.com/devtron-labs/devtron/api/auth/sso"
	"github.com/devtron-labs/devtron/api/auth/user"
	"github.com/devtron-labs/devtron/api/chartRepo"
	"github.com/devtron-labs/devtron/api/cluster"
	"github.com/devtron-labs/devtron/api/dashboardEvent"
	"github.com/devtron-labs/devtron/api/deployment"
	"github.com/devtron-labs/devtron/api/devtronResource"
	"github.com/devtron-labs/devtron/api/externalLink"
	client "github.com/devtron-labs/devtron/api/helm-app"
	"github.com/devtron-labs/devtron/api/infraConfig"
	"github.com/devtron-labs/devtron/api/k8s/application"
	"github.com/devtron-labs/devtron/api/k8s/capacity"
	"github.com/devtron-labs/devtron/api/module"
	"github.com/devtron-labs/devtron/api/restHandler/common"
	"github.com/devtron-labs/devtron/api/router/app"
	"github.com/devtron-labs/devtron/api/server"
	"github.com/devtron-labs/devtron/api/team"
	terminal2 "github.com/devtron-labs/devtron/api/terminal"
	webhookHelm "github.com/devtron-labs/devtron/api/webhook/helm"
	"github.com/devtron-labs/devtron/client/cron"
	"github.com/devtron-labs/devtron/client/dashboard"
	"github.com/devtron-labs/devtron/client/proxy"
	"github.com/devtron-labs/devtron/client/telemetry"
	"github.com/devtron-labs/devtron/pkg/terminal"
	"github.com/devtron-labs/devtron/util"
	"github.com/gorilla/mux"
	"github.com/prometheus/client_golang/prometheus/promhttp"
	"go.uber.org/zap"
	"net/http"
)

type MuxRouter struct {
	logger                             *zap.SugaredLogger
	Router                             *mux.Router
	JobRouter                          JobRouter
	EnvironmentClusterMappingsRouter   cluster.EnvironmentRouter
	ClusterRouter                      cluster.ClusterRouter
	WebHookRouter                      WebhookRouter
	UserAuthRouter                     user.UserAuthRouter
	GitProviderRouter                  GitProviderRouter
	GitHostRouter                      GitHostRouter
	DockerRegRouter                    DockerRegRouter
	NotificationRouter                 NotificationRouter
	TeamRouter                         team.TeamRouter
	UserRouter                         user.UserRouter
	ChartRefRouter                     ChartRefRouter
	ConfigMapRouter                    ConfigMapRouter
	AppStoreRouter                     appStore.AppStoreRouter
	ChartRepositoryRouter              chartRepo.ChartRepositoryRouter
	ReleaseMetricsRouter               ReleaseMetricsRouter
	deploymentGroupRouter              DeploymentGroupRouter
	chartGroupRouter                   chartGroup.ChartGroupRouter
	batchOperationRouter               BatchOperationRouter
	imageScanRouter                    ImageScanRouter
	policyRouter                       PolicyRouter
	gitOpsConfigRouter                 GitOpsConfigRouter
	dashboardRouter                    dashboard.DashboardRouter
	proxyRouter                        proxy.ProxyRouter
	attributesRouter                   AttributesRouter
	userAttributesRouter               UserAttributesRouter
	commonRouter                       CommonRouter
	grafanaRouter                      GrafanaRouter
	ssoLoginRouter                     sso.SsoLoginRouter
	telemetryRouter                    TelemetryRouter
	telemetryWatcher                   telemetry.TelemetryEventClient
	bulkUpdateRouter                   BulkUpdateRouter
	WebhookListenerRouter              WebhookListenerRouter
	appRouter                          app.AppRouter
	coreAppRouter                      CoreAppRouter
	helmAppRouter                      client.HelmAppRouter
	k8sApplicationRouter               application.K8sApplicationRouter
	pProfRouter                        PProfRouter
	deploymentConfigRouter             deployment.DeploymentConfigRouter
	dashboardTelemetryRouter           dashboardEvent.DashboardTelemetryRouter
	commonDeploymentRouter             appStoreDeployment.CommonDeploymentRouter
	globalPluginRouter                 GlobalPluginRouter
	externalLinkRouter                 externalLink.ExternalLinkRouter
	moduleRouter                       module.ModuleRouter
	serverRouter                       server.ServerRouter
	apiTokenRouter                     apiToken.ApiTokenRouter
	helmApplicationStatusUpdateHandler cron.CdApplicationStatusUpdateHandler
	k8sCapacityRouter                  capacity.K8sCapacityRouter
	webhookHelmRouter                  webhookHelm.WebhookHelmRouter
	globalCMCSRouter                   GlobalCMCSRouter
	userTerminalAccessRouter           terminal2.UserTerminalAccessRouter
	ciStatusUpdateCron                 cron.CiStatusUpdateCron
	resourceGroupingRouter             ResourceGroupingRouter
	rbacRoleRouter                     user.RbacRoleRouter
	scopedVariableRouter               ScopedVariableRouter
	ciTriggerCron                      cron.CiTriggerCron
	deploymentConfigurationRouter      DeploymentConfigurationRouter
	infraConfigRouter                  infraConfig.InfraConfigRouter
	argoApplicationRouter              argoApplication.ArgoApplicationRouter
	devtronResourceRouter              devtronResource.DevtronResourceRouter
}

func NewMuxRouter(logger *zap.SugaredLogger,
	EnvironmentClusterMappingsRouter cluster.EnvironmentRouter, ClusterRouter cluster.ClusterRouter,
	WebHookRouter WebhookRouter, UserAuthRouter user.UserAuthRouter,
	GitProviderRouter GitProviderRouter, GitHostRouter GitHostRouter,
	DockerRegRouter DockerRegRouter,
	NotificationRouter NotificationRouter,
	TeamRouter team.TeamRouter,
	UserRouter user.UserRouter,
	ChartRefRouter ChartRefRouter, ConfigMapRouter ConfigMapRouter, AppStoreRouter appStore.AppStoreRouter, chartRepositoryRouter chartRepo.ChartRepositoryRouter,
	ReleaseMetricsRouter ReleaseMetricsRouter, deploymentGroupRouter DeploymentGroupRouter, batchOperationRouter BatchOperationRouter,
	chartGroupRouter chartGroup.ChartGroupRouter, imageScanRouter ImageScanRouter,
	policyRouter PolicyRouter, gitOpsConfigRouter GitOpsConfigRouter, dashboardRouter dashboard.DashboardRouter, attributesRouter AttributesRouter, userAttributesRouter UserAttributesRouter,
	commonRouter CommonRouter, grafanaRouter GrafanaRouter, ssoLoginRouter sso.SsoLoginRouter, telemetryRouter TelemetryRouter, telemetryWatcher telemetry.TelemetryEventClient, bulkUpdateRouter BulkUpdateRouter, webhookListenerRouter WebhookListenerRouter, appRouter app.AppRouter,
	coreAppRouter CoreAppRouter, helmAppRouter client.HelmAppRouter, k8sApplicationRouter application.K8sApplicationRouter,
	pProfRouter PProfRouter, deploymentConfigRouter deployment.DeploymentConfigRouter, dashboardTelemetryRouter dashboardEvent.DashboardTelemetryRouter,
	commonDeploymentRouter appStoreDeployment.CommonDeploymentRouter, externalLinkRouter externalLink.ExternalLinkRouter,
	globalPluginRouter GlobalPluginRouter, moduleRouter module.ModuleRouter,
	serverRouter server.ServerRouter, apiTokenRouter apiToken.ApiTokenRouter,
	helmApplicationStatusUpdateHandler cron.CdApplicationStatusUpdateHandler, k8sCapacityRouter capacity.K8sCapacityRouter,
	webhookHelmRouter webhookHelm.WebhookHelmRouter, globalCMCSRouter GlobalCMCSRouter,
	userTerminalAccessRouter terminal2.UserTerminalAccessRouter,
	jobRouter JobRouter, ciStatusUpdateCron cron.CiStatusUpdateCron, resourceGroupingRouter ResourceGroupingRouter,
	rbacRoleRouter user.RbacRoleRouter,
	scopedVariableRouter ScopedVariableRouter,
	ciTriggerCron cron.CiTriggerCron,
	proxyRouter proxy.ProxyRouter,
	deploymentConfigurationRouter DeploymentConfigurationRouter,
	infraConfigRouter infraConfig.InfraConfigRouter,
	argoApplicationRouter argoApplication.ArgoApplicationRouter,
<<<<<<< HEAD
) *MuxRouter {
=======
	devtronResourceRouter devtronResource.DevtronResourceRouter) *MuxRouter {
>>>>>>> 050e4b40
	r := &MuxRouter{
		Router:                             mux.NewRouter(),
		EnvironmentClusterMappingsRouter:   EnvironmentClusterMappingsRouter,
		ClusterRouter:                      ClusterRouter,
		WebHookRouter:                      WebHookRouter,
		UserAuthRouter:                     UserAuthRouter,
		DockerRegRouter:                    DockerRegRouter,
		GitProviderRouter:                  GitProviderRouter,
		GitHostRouter:                      GitHostRouter,
		NotificationRouter:                 NotificationRouter,
		TeamRouter:                         TeamRouter,
		logger:                             logger,
		UserRouter:                         UserRouter,
		ChartRefRouter:                     ChartRefRouter,
		ConfigMapRouter:                    ConfigMapRouter,
		AppStoreRouter:                     AppStoreRouter,
		ChartRepositoryRouter:              chartRepositoryRouter,
		ReleaseMetricsRouter:               ReleaseMetricsRouter,
		deploymentGroupRouter:              deploymentGroupRouter,
		batchOperationRouter:               batchOperationRouter,
		chartGroupRouter:                   chartGroupRouter,
		imageScanRouter:                    imageScanRouter,
		policyRouter:                       policyRouter,
		gitOpsConfigRouter:                 gitOpsConfigRouter,
		attributesRouter:                   attributesRouter,
		userAttributesRouter:               userAttributesRouter,
		dashboardRouter:                    dashboardRouter,
		proxyRouter:                        proxyRouter,
		commonRouter:                       commonRouter,
		grafanaRouter:                      grafanaRouter,
		ssoLoginRouter:                     ssoLoginRouter,
		telemetryRouter:                    telemetryRouter,
		telemetryWatcher:                   telemetryWatcher,
		bulkUpdateRouter:                   bulkUpdateRouter,
		WebhookListenerRouter:              webhookListenerRouter,
		appRouter:                          appRouter,
		coreAppRouter:                      coreAppRouter,
		helmAppRouter:                      helmAppRouter,
		k8sApplicationRouter:               k8sApplicationRouter,
		pProfRouter:                        pProfRouter,
		deploymentConfigRouter:             deploymentConfigRouter,
		dashboardTelemetryRouter:           dashboardTelemetryRouter,
		commonDeploymentRouter:             commonDeploymentRouter,
		externalLinkRouter:                 externalLinkRouter,
		globalPluginRouter:                 globalPluginRouter,
		moduleRouter:                       moduleRouter,
		serverRouter:                       serverRouter,
		apiTokenRouter:                     apiTokenRouter,
		helmApplicationStatusUpdateHandler: helmApplicationStatusUpdateHandler,
		k8sCapacityRouter:                  k8sCapacityRouter,
		webhookHelmRouter:                  webhookHelmRouter,
		globalCMCSRouter:                   globalCMCSRouter,
		userTerminalAccessRouter:           userTerminalAccessRouter,
		ciStatusUpdateCron:                 ciStatusUpdateCron,
		JobRouter:                          jobRouter,
		resourceGroupingRouter:             resourceGroupingRouter,
		rbacRoleRouter:                     rbacRoleRouter,
		scopedVariableRouter:               scopedVariableRouter,
		ciTriggerCron:                      ciTriggerCron,
		deploymentConfigurationRouter:      deploymentConfigurationRouter,
		infraConfigRouter:                  infraConfigRouter,
		argoApplicationRouter:              argoApplicationRouter,
		devtronResourceRouter:              devtronResourceRouter,
	}
	return r
}

func (r MuxRouter) Init() {
	r.Router.PathPrefix("/orchestrator/api/vi/pod/exec/ws").Handler(terminal.CreateAttachHandler("/orchestrator/api/vi/pod/exec/ws"))

	r.Router.StrictSlash(true)
	r.Router.Handle("/metrics", promhttp.Handler())
	// prometheus.MustRegister(pipeline.CiTriggerCounter)
	// prometheus.MustRegister(app.CdTriggerCounter)
	r.Router.Path("/health").HandlerFunc(func(writer http.ResponseWriter, request *http.Request) {
		writer.Header().Set("Content-Type", "application/json")
		writer.WriteHeader(200)
		response := common.Response{}
		response.Code = 200
		response.Result = "OK"
		b, err := json.Marshal(response)
		if err != nil {
			b = []byte("OK")
			r.logger.Errorw("Unexpected error in apiError", "err", err)
		}
		_, _ = writer.Write(b)
	})

	r.Router.Path("/orchestrator/version").HandlerFunc(func(writer http.ResponseWriter, request *http.Request) {
		writer.Header().Set("Content-Type", "application/json")
		writer.WriteHeader(200)
		response := common.Response{}
		response.Code = 200
		response.Result = util.GetDevtronVersion()
		b, err := json.Marshal(response)
		if err != nil {
			b = []byte("OK")
			r.logger.Errorw("Unexpected error in apiError", "err", err)
		}
		_, _ = writer.Write(b)
	})
	coreAppRouter := r.Router.PathPrefix("/orchestrator/core").Subrouter()
	r.coreAppRouter.initCoreAppRouter(coreAppRouter)

	appSubRouter := r.Router.PathPrefix("/orchestrator/app").Subrouter()
	r.appRouter.InitAppRouter(appSubRouter)

	jobConfigRouter := r.Router.PathPrefix("/orchestrator/job").Subrouter()
	r.JobRouter.InitJobRouter(jobConfigRouter)

	environmentClusterMappingsRouter := r.Router.PathPrefix("/orchestrator/env").Subrouter()
	r.EnvironmentClusterMappingsRouter.InitEnvironmentClusterMappingsRouter(environmentClusterMappingsRouter)
	r.resourceGroupingRouter.InitResourceGroupingRouter(environmentClusterMappingsRouter)

	clusterRouter := r.Router.PathPrefix("/orchestrator/cluster").Subrouter()
	r.ClusterRouter.InitClusterRouter(clusterRouter)

	webHookRouter := r.Router.PathPrefix("/orchestrator/webhook").Subrouter()
	r.WebHookRouter.intWebhookRouter(webHookRouter)

	rootRouter := r.Router.PathPrefix("/orchestrator").Subrouter()
	r.UserAuthRouter.InitUserAuthRouter(rootRouter)

	gitRouter := r.Router.PathPrefix("/orchestrator/git").Subrouter()
	r.GitProviderRouter.InitGitProviderRouter(gitRouter)
	r.GitHostRouter.InitGitHostRouter(gitRouter)

	dockerRouter := r.Router.PathPrefix("/orchestrator/docker").Subrouter()
	r.DockerRegRouter.InitDockerRegRouter(dockerRouter)

	notificationRouter := r.Router.PathPrefix("/orchestrator/notification").Subrouter()
	r.NotificationRouter.InitNotificationRegRouter(notificationRouter)

	teamRouter := r.Router.PathPrefix("/orchestrator/team").Subrouter()
	r.TeamRouter.InitTeamRouter(teamRouter)

	userRouter := r.Router.PathPrefix("/orchestrator/user").Subrouter()
	r.UserRouter.InitUserRouter(userRouter)

	chartRefRouter := r.Router.PathPrefix("/orchestrator/chartref").Subrouter()
	r.ChartRefRouter.initChartRefRouter(chartRefRouter)

	configRouter := r.Router.PathPrefix("/orchestrator/config").Subrouter()
	r.ConfigMapRouter.initConfigMapRouter(configRouter)
	r.deploymentConfigurationRouter.initDeploymentConfigurationRouter(configRouter)

	appStoreRouter := r.Router.PathPrefix("/orchestrator/app-store").Subrouter()
	r.AppStoreRouter.Init(appStoreRouter)

	chartRepoRouter := r.Router.PathPrefix("/orchestrator/chart-repo").Subrouter()
	r.ChartRepositoryRouter.Init(chartRepoRouter)

	deploymentMetricsRouter := r.Router.PathPrefix("/orchestrator/deployment-metrics").Subrouter()
	r.ReleaseMetricsRouter.initReleaseMetricsRouter(deploymentMetricsRouter)

	deploymentGroupRouter := r.Router.PathPrefix("/orchestrator/deployment-group").Subrouter()
	r.deploymentGroupRouter.initDeploymentGroupRouter(deploymentGroupRouter)

	r.batchOperationRouter.initBatchOperationRouter(rootRouter)

	chartGroupRouter := r.Router.PathPrefix("/orchestrator/chart-group").Subrouter()
	r.chartGroupRouter.InitChartGroupRouter(chartGroupRouter)

	imageScanRouter := r.Router.PathPrefix("/orchestrator/security/scan").Subrouter()
	r.imageScanRouter.InitImageScanRouter(imageScanRouter)

	policyRouter := r.Router.PathPrefix("/orchestrator/security/policy").Subrouter()
	r.policyRouter.InitPolicyRouter(policyRouter)

	gitOpsRouter := r.Router.PathPrefix("/orchestrator/gitops").Subrouter()
	r.gitOpsConfigRouter.InitGitOpsConfigRouter(gitOpsRouter)

	attributeRouter := r.Router.PathPrefix("/orchestrator/attributes").Subrouter()
	r.attributesRouter.InitAttributesRouter(attributeRouter)

	userAttributeRouter := r.Router.PathPrefix("/orchestrator/attributes/user").Subrouter()
	r.userAttributesRouter.InitUserAttributesRouter(userAttributeRouter)

	dashboardRouter := r.Router.PathPrefix("/dashboard").Subrouter()
	r.dashboardRouter.InitDashboardRouter(dashboardRouter)

	proxyRouter := r.Router.PathPrefix("/proxy").Subrouter()
	r.proxyRouter.InitProxyRouter(proxyRouter)

	grafanaRouter := r.Router.PathPrefix("/grafana").Subrouter()
	r.grafanaRouter.initGrafanaRouter(grafanaRouter)

	r.Router.Path("/").HandlerFunc(func(writer http.ResponseWriter, request *http.Request) {
		http.Redirect(writer, request, "/dashboard", 301)
	})

	commonRouter := r.Router.PathPrefix("/orchestrator/global").Subrouter()
	r.commonRouter.InitCommonRouter(commonRouter)
	r.scopedVariableRouter.InitScopedVariableRouter(commonRouter)

	ssoLoginRouter := r.Router.PathPrefix("/orchestrator/sso").Subrouter()
	r.ssoLoginRouter.InitSsoLoginRouter(ssoLoginRouter)

	telemetryRouter := r.Router.PathPrefix("/orchestrator/telemetry").Subrouter()
	r.telemetryRouter.InitTelemetryRouter(telemetryRouter)

	bulkUpdateRouter := r.Router.PathPrefix("/orchestrator/batch").Subrouter()
	r.bulkUpdateRouter.initBulkUpdateRouter(bulkUpdateRouter)

	webhookListenerRouter := r.Router.PathPrefix("/orchestrator/webhook/git").Subrouter()
	r.WebhookListenerRouter.InitWebhookListenerRouter(webhookListenerRouter)

	k8sApp := r.Router.PathPrefix("/orchestrator/k8s").Subrouter()
	r.k8sApplicationRouter.InitK8sApplicationRouter(k8sApp)

	pProfListenerRouter := r.Router.PathPrefix("/orchestrator/debug/pprof").Subrouter()
	r.pProfRouter.initPProfRouter(pProfListenerRouter)

	globalPluginRouter := r.Router.PathPrefix("/orchestrator/plugin/global").Subrouter()
	r.globalPluginRouter.initGlobalPluginRouter(globalPluginRouter)

	//  deployment router starts
	deploymentConfigSubRouter := r.Router.PathPrefix("/orchestrator/deployment/template").Subrouter()
	r.deploymentConfigRouter.Init(deploymentConfigSubRouter)
	// deployment router ends

	//  dashboard event router starts
	dashboardTelemetryRouter := r.Router.PathPrefix("/orchestrator/dashboard-event").Subrouter()
	r.dashboardTelemetryRouter.Init(dashboardTelemetryRouter)
	// dashboard event router ends

	// GitOps,Acd + HelmCLi both apps deployment related api's
	applicationSubRouter := r.Router.PathPrefix("/orchestrator/application").Subrouter()
	r.commonDeploymentRouter.Init(applicationSubRouter)
	// this router must placed after commonDeploymentRouter
	r.helmAppRouter.InitAppListRouter(applicationSubRouter)

	externalLinkRouter := r.Router.PathPrefix("/orchestrator/external-links").Subrouter()
	r.externalLinkRouter.InitExternalLinkRouter(externalLinkRouter)

	// module router
	moduleRouter := r.Router.PathPrefix("/orchestrator/module").Subrouter()
	r.moduleRouter.Init(moduleRouter)

	// server router
	serverRouter := r.Router.PathPrefix("/orchestrator/server").Subrouter()
	r.serverRouter.Init(serverRouter)

	// api-token router
	apiTokenRouter := r.Router.PathPrefix("/orchestrator/api-token").Subrouter()
	r.apiTokenRouter.InitApiTokenRouter(apiTokenRouter)

	k8sCapacityApp := r.Router.PathPrefix("/orchestrator/k8s/capacity").Subrouter()
	r.k8sCapacityRouter.InitK8sCapacityRouter(k8sCapacityApp)

	// webhook helm app router
	webhookHelmRouter := r.Router.PathPrefix("/orchestrator/webhook/helm").Subrouter()
	r.webhookHelmRouter.InitWebhookHelmRouter(webhookHelmRouter)

	globalCMCSRouter := r.Router.PathPrefix("/orchestrator/global/cm-cs").Subrouter()
	r.globalCMCSRouter.initGlobalCMCSRouter(globalCMCSRouter)

	userTerminalAccessRouter := r.Router.PathPrefix("/orchestrator/user/terminal").Subrouter()
	r.userTerminalAccessRouter.InitTerminalAccessRouter(userTerminalAccessRouter)

	rbacRoleRouter := r.Router.PathPrefix("/orchestrator/rbac/role").Subrouter()
	r.rbacRoleRouter.InitRbacRoleRouter(rbacRoleRouter)

	devtronResourceRouter := r.Router.PathPrefix("/orchestrator/resource").Subrouter()
	r.devtronResourceRouter.InitDevtronResourceRouter(devtronResourceRouter)

	infraConfigRouter := r.Router.PathPrefix("/orchestrator/infra-config").Subrouter()
	r.infraConfigRouter.InitInfraConfigRouter(infraConfigRouter)

	argoApplicationRouter := r.Router.PathPrefix("/orchestrator/argo-application").Subrouter()
	r.argoApplicationRouter.InitArgoApplicationRouter(argoApplicationRouter)
}<|MERGE_RESOLUTION|>--- conflicted
+++ resolved
@@ -148,11 +148,7 @@
 	deploymentConfigurationRouter DeploymentConfigurationRouter,
 	infraConfigRouter infraConfig.InfraConfigRouter,
 	argoApplicationRouter argoApplication.ArgoApplicationRouter,
-<<<<<<< HEAD
-) *MuxRouter {
-=======
 	devtronResourceRouter devtronResource.DevtronResourceRouter) *MuxRouter {
->>>>>>> 050e4b40
 	r := &MuxRouter{
 		Router:                             mux.NewRouter(),
 		EnvironmentClusterMappingsRouter:   EnvironmentClusterMappingsRouter,
