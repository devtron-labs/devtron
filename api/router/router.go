--- conflicted
+++ resolved
@@ -176,11 +176,8 @@
 	devtronResourceRouter devtronResource.DevtronResourceRouter,
 	globalAuthorisationConfigRouter globalConfig.AuthorisationConfigRouter,
 	lockConfigurationRouter lockConfiguation.LockConfigurationRouter,
-<<<<<<< HEAD
+	proxyRouter proxy.ProxyRouter,
 	imageDigestPolicyRouter ImageDigestPolicyRouter) *MuxRouter {
-=======
-	proxyRouter proxy.ProxyRouter) *MuxRouter {
->>>>>>> b6cebed6
 	r := &MuxRouter{
 		Router:                             mux.NewRouter(),
 		HelmRouter:                         HelmRouter,
