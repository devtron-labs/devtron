--- conflicted
+++ resolved
@@ -77,11 +77,8 @@
 	telemetryRouter                  TelemetryRouter
 	telemetryWatcher                 telemetry.TelemetryEventClient
 	bulkUpdateRouter                 BulkUpdateRouter
-<<<<<<< HEAD
+	WebhookListenerRouter		     WebhookListenerRouter
 	appLabelsRouter    AppLabelRouter
-=======
-	WebhookListenerRouter		     WebhookListenerRouter
->>>>>>> 579f9195
 }
 
 func NewMuxRouter(logger *zap.SugaredLogger, HelmRouter HelmRouter, PipelineConfigRouter PipelineConfigRouter,
@@ -101,12 +98,7 @@
 	ReleaseMetricsRouter ReleaseMetricsRouter, deploymentGroupRouter DeploymentGroupRouter, batchOperationRouter BatchOperationRouter,
 	chartGroupRouter ChartGroupRouter, testSuitRouter TestSuitRouter, imageScanRouter ImageScanRouter,
 	policyRouter PolicyRouter, gitOpsConfigRouter GitOpsConfigRouter, dashboardRouter DashboardRouter, attributesRouter AttributesRouter,
-<<<<<<< HEAD
-	commonRouter CommonRouter, grafanaRouter GrafanaRouter, ssoLoginRouter SsoLoginRouter, telemetryRouter TelemetryRouter, telemetryWatcher telemetry.TelemetryEventClient, bulkUpdateRouter BulkUpdateRouter,
-	appLabelsRouter AppLabelRouter) *MuxRouter {
-=======
-	commonRouter CommonRouter, grafanaRouter GrafanaRouter, ssoLoginRouter SsoLoginRouter, telemetryRouter TelemetryRouter, telemetryWatcher telemetry.TelemetryEventClient, bulkUpdateRouter BulkUpdateRouter, webhookListenerRouter WebhookListenerRouter) *MuxRouter {
->>>>>>> 579f9195
+	commonRouter CommonRouter, grafanaRouter GrafanaRouter, ssoLoginRouter SsoLoginRouter, telemetryRouter TelemetryRouter, telemetryWatcher telemetry.TelemetryEventClient, bulkUpdateRouter BulkUpdateRouter, webhookListenerRouter WebhookListenerRouter,appLabelsRouter AppLabelRouter) *MuxRouter {
 	r := &MuxRouter{
 		Router:                           mux.NewRouter(),
 		HelmRouter:                       HelmRouter,
@@ -154,11 +146,8 @@
 		telemetryRouter:                  telemetryRouter,
 		telemetryWatcher:                 telemetryWatcher,
 		bulkUpdateRouter:                 bulkUpdateRouter,
-<<<<<<< HEAD
+		WebhookListenerRouter:            webhookListenerRouter,
 		appLabelsRouter:                  appLabelsRouter,
-=======
-		WebhookListenerRouter:            webhookListenerRouter,
->>>>>>> 579f9195
 	}
 	return r
 }
