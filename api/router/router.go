--- conflicted
+++ resolved
@@ -24,11 +24,8 @@
 	"github.com/devtron-labs/devtron/api/appStore"
 	"github.com/devtron-labs/devtron/api/appStore/chartGroup"
 	appStoreDeployment "github.com/devtron-labs/devtron/api/appStore/deployment"
-<<<<<<< HEAD
 	"github.com/devtron-labs/devtron/api/auth/authorisation/globalConfig"
-=======
 	"github.com/devtron-labs/devtron/api/argoApplication"
->>>>>>> 7cc24c9e
 	"github.com/devtron-labs/devtron/api/auth/sso"
 	"github.com/devtron-labs/devtron/api/auth/user"
 	"github.com/devtron-labs/devtron/api/chartRepo"
@@ -137,15 +134,12 @@
 	resourceProtectionRouter           protect.ResourceProtectionRouter
 	scopedVariableRouter               ScopedVariableRouter
 	ciTriggerCron                      cron.CiTriggerCron
-<<<<<<< HEAD
 	resourceFilterRouter               ResourceFilterRouter
 	devtronResourceRouter              devtronResource.DevtronResourceRouter
 	globalAuthorisationConfigRouter    globalConfig.AuthorisationConfigRouter
 	lockConfigurationRouter            lockConfiguation.LockConfigurationRouter
 	imageDigestPolicyRouter            ImageDigestPolicyRouter
-=======
 	argoApplicationRouter              argoApplication.ArgoApplicationRouter
->>>>>>> 7cc24c9e
 }
 
 func NewMuxRouter(logger *zap.SugaredLogger, HelmRouter PipelineTriggerRouter, PipelineConfigRouter PipelineConfigRouter,
@@ -175,7 +169,6 @@
 	webhookHelmRouter webhookHelm.WebhookHelmRouter, globalCMCSRouter GlobalCMCSRouter,
 	userTerminalAccessRouter terminal2.UserTerminalAccessRouter,
 	jobRouter JobRouter, ciStatusUpdateCron cron.CiStatusUpdateCron, resourceGroupingRouter ResourceGroupingRouter,
-<<<<<<< HEAD
 	globalTagRouter globalTag.GlobalTagRouter, rbacRoleRouter user.RbacRoleRouter,
 	globalPolicyRouter globalPolicy.GlobalPolicyRouter, configDraftRouter drafts.ConfigDraftRouter, resourceProtectionRouter protect.ResourceProtectionRouter,
 	scopedVariableRouter ScopedVariableRouter, ciTriggerCron cron.CiTriggerCron,
@@ -184,14 +177,8 @@
 	globalAuthorisationConfigRouter globalConfig.AuthorisationConfigRouter,
 	lockConfigurationRouter lockConfiguation.LockConfigurationRouter,
 	proxyRouter proxy.ProxyRouter,
-	imageDigestPolicyRouter ImageDigestPolicyRouter) *MuxRouter {
-=======
-	rbacRoleRouter user.RbacRoleRouter,
-	scopedVariableRouter ScopedVariableRouter,
-	ciTriggerCron cron.CiTriggerCron,
-	proxyRouter proxy.ProxyRouter,
+	imageDigestPolicyRouter ImageDigestPolicyRouter,
 	argoApplicationRouter argoApplication.ArgoApplicationRouter) *MuxRouter {
->>>>>>> 7cc24c9e
 	r := &MuxRouter{
 		Router:                             mux.NewRouter(),
 		HelmRouter:                         HelmRouter,
@@ -263,7 +250,6 @@
 		globalPolicyRouter:                 globalPolicyRouter,
 		scopedVariableRouter:               scopedVariableRouter,
 		ciTriggerCron:                      ciTriggerCron,
-<<<<<<< HEAD
 		configDraftRouter:                  configDraftRouter,
 		resourceProtectionRouter:           resourceProtectionRouter,
 		resourceFilterRouter:               resourceFilterRouter,
@@ -271,9 +257,7 @@
 		globalAuthorisationConfigRouter:    globalAuthorisationConfigRouter,
 		lockConfigurationRouter:            lockConfigurationRouter,
 		imageDigestPolicyRouter:            imageDigestPolicyRouter,
-=======
 		argoApplicationRouter:              argoApplicationRouter,
->>>>>>> 7cc24c9e
 	}
 	return r
 }
@@ -493,7 +477,6 @@
 	rbacRoleRouter := r.Router.PathPrefix("/orchestrator/rbac/role").Subrouter()
 	r.rbacRoleRouter.InitRbacRoleRouter(rbacRoleRouter)
 
-<<<<<<< HEAD
 	globalPolicyRouter := r.Router.PathPrefix("/orchestrator/policy").Subrouter()
 	r.globalPolicyRouter.InitGlobalPolicyRouter(globalPolicyRouter)
 
@@ -508,8 +491,7 @@
 
 	globalAuthorisationConfigRouter := r.Router.PathPrefix("/orchestrator/authorisation").Subrouter()
 	r.globalAuthorisationConfigRouter.InitAuthorisationConfigRouter(globalAuthorisationConfigRouter)
-=======
+
 	argoApplicationRouter := r.Router.PathPrefix("/orchestrator/argo-application").Subrouter()
 	r.argoApplicationRouter.InitArgoApplicationRouter(argoApplicationRouter)
->>>>>>> 7cc24c9e
 }