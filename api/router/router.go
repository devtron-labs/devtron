--- conflicted
+++ resolved
@@ -129,11 +129,8 @@
 	configDraftRouter                  drafts.ConfigDraftRouter
 	resourceProtectionRouter           protect.ResourceProtectionRouter
 	scopedVariableRouter               ScopedVariableRouter
-<<<<<<< HEAD
+	ciTriggerCron                      cron.CiTriggerCron
 	resourceFilterRouter               ResourceFilterRouter
-=======
-	ciTriggerCron                      cron.CiTriggerCron
->>>>>>> fc15cdc2
 }
 
 func NewMuxRouter(logger *zap.SugaredLogger, HelmRouter PipelineTriggerRouter, PipelineConfigRouter PipelineConfigRouter,
@@ -165,12 +162,8 @@
 	jobRouter JobRouter, ciStatusUpdateCron cron.CiStatusUpdateCron, appGroupingRouter AppGroupingRouter,
 	globalTagRouter globalTag.GlobalTagRouter, rbacRoleRouter user.RbacRoleRouter,
 	globalPolicyRouter globalPolicy.GlobalPolicyRouter, configDraftRouter drafts.ConfigDraftRouter, resourceProtectionRouter protect.ResourceProtectionRouter,
-<<<<<<< HEAD
-	scopedVariableRouter ScopedVariableRouter,
+	scopedVariableRouter ScopedVariableRouter, ciTriggerCron cron.CiTriggerCron,
 	resourceFilterRouter ResourceFilterRouter) *MuxRouter {
-=======
-    scopedVariableRouter ScopedVariableRouter,ciTriggerCron cron.CiTriggerCron) *MuxRouter {
->>>>>>> fc15cdc2
 	r := &MuxRouter{
 		Router:                             mux.NewRouter(),
 		HelmRouter:                         HelmRouter,
