--- conflicted
+++ resolved
@@ -181,12 +181,8 @@
 	commonPolicyRouter commonPolicyActions.CommonPolicyRouter,
 	artifactPromotionPolicy artifactPromotionPolicy.Router,
 	scanningResultRouter scanningResultsParser.ScanningResultRouter,
-<<<<<<< HEAD
-	scoopRouter scoop.Router) *MuxRouter {
-=======
 	scoopRouter scoop.Router,
 	) *MuxRouter {
->>>>>>> 5786d904
 
 	r := &MuxRouter{
 		Router:                             mux.NewRouter(),
