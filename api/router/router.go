--- conflicted
+++ resolved
@@ -136,14 +136,11 @@
 	resourceProtectionRouter           protect.ResourceProtectionRouter
 	scopedVariableRouter               ScopedVariableRouter
 	ciTriggerCron                      cron.CiTriggerCron
-<<<<<<< HEAD
 	resourceFilterRouter               ResourceFilterRouter
 	devtronResourceRouter              devtronResource.DevtronResourceRouter
 	globalAuthorisationConfigRouter    globalConfig.AuthorisationConfigRouter
 	lockConfigurationRouter            lockConfiguation.LockConfigurationRouter
-=======
 	infraConfigRouter                  infraConfig.InfraConfigRouter
->>>>>>> d50d3724
 }
 
 func NewMuxRouter(logger *zap.SugaredLogger, HelmRouter PipelineTriggerRouter, PipelineConfigRouter PipelineConfigRouter,
@@ -173,7 +170,6 @@
 	webhookHelmRouter webhookHelm.WebhookHelmRouter, globalCMCSRouter GlobalCMCSRouter,
 	userTerminalAccessRouter terminal2.UserTerminalAccessRouter,
 	jobRouter JobRouter, ciStatusUpdateCron cron.CiStatusUpdateCron, resourceGroupingRouter ResourceGroupingRouter,
-<<<<<<< HEAD
 	globalTagRouter globalTag.GlobalTagRouter, rbacRoleRouter user.RbacRoleRouter,
 	globalPolicyRouter globalPolicy.GlobalPolicyRouter, configDraftRouter drafts.ConfigDraftRouter, resourceProtectionRouter protect.ResourceProtectionRouter,
 	scopedVariableRouter ScopedVariableRouter, ciTriggerCron cron.CiTriggerCron,
@@ -181,14 +177,8 @@
 	devtronResourceRouter devtronResource.DevtronResourceRouter,
 	globalAuthorisationConfigRouter globalConfig.AuthorisationConfigRouter,
 	lockConfigurationRouter lockConfiguation.LockConfigurationRouter,
-	proxyRouter proxy.ProxyRouter) *MuxRouter {
-=======
-	rbacRoleRouter user.RbacRoleRouter,
-	scopedVariableRouter ScopedVariableRouter,
-	ciTriggerCron cron.CiTriggerCron,
 	proxyRouter proxy.ProxyRouter,
 	infraConfigRouter infraConfig.InfraConfigRouter) *MuxRouter {
->>>>>>> d50d3724
 	r := &MuxRouter{
 		Router:                             mux.NewRouter(),
 		HelmRouter:                         HelmRouter,
@@ -263,16 +253,13 @@
 		globalPolicyRouter:                 globalPolicyRouter,
 		scopedVariableRouter:               scopedVariableRouter,
 		ciTriggerCron:                      ciTriggerCron,
-<<<<<<< HEAD
 		configDraftRouter:                  configDraftRouter,
 		resourceProtectionRouter:           resourceProtectionRouter,
 		resourceFilterRouter:               resourceFilterRouter,
 		devtronResourceRouter:              devtronResourceRouter,
 		globalAuthorisationConfigRouter:    globalAuthorisationConfigRouter,
 		lockConfigurationRouter:            lockConfigurationRouter,
-=======
 		infraConfigRouter:                  infraConfigRouter,
->>>>>>> d50d3724
 	}
 	return r
 }
@@ -498,7 +485,6 @@
 	rbacRoleRouter := r.Router.PathPrefix("/orchestrator/rbac/role").Subrouter()
 	r.rbacRoleRouter.InitRbacRoleRouter(rbacRoleRouter)
 
-<<<<<<< HEAD
 	globalPolicyRouter := r.Router.PathPrefix("/orchestrator/policy").Subrouter()
 	r.globalPolicyRouter.InitGlobalPolicyRouter(globalPolicyRouter)
 
@@ -513,8 +499,7 @@
 
 	globalAuthorisationConfigRouter := r.Router.PathPrefix("/orchestrator/authorisation").Subrouter()
 	r.globalAuthorisationConfigRouter.InitAuthorisationConfigRouter(globalAuthorisationConfigRouter)
-=======
+
 	infraConfigRouter := r.Router.PathPrefix("/orchestrator/infra-config").Subrouter()
 	r.infraConfigRouter.InitInfraConfigRouter(infraConfigRouter)
->>>>>>> d50d3724
 }