--- conflicted
+++ resolved
@@ -120,11 +120,8 @@
 	rbacRoleRouter                     user.RbacRoleRouter
 	scopedVariableRouter               ScopedVariableRouter
 	ciTriggerCron                      cron.CiTriggerCron
-<<<<<<< HEAD
+	infraConfigRouter                  infraConfig.InfraConfigRouter
 	argoApplicationRouter              argoApplication.ArgoApplicationRouter
-=======
-	infraConfigRouter                  infraConfig.InfraConfigRouter
->>>>>>> 52c3e35d
 }
 
 func NewMuxRouter(logger *zap.SugaredLogger,
@@ -156,11 +153,8 @@
 	scopedVariableRouter ScopedVariableRouter,
 	ciTriggerCron cron.CiTriggerCron,
 	proxyRouter proxy.ProxyRouter,
-<<<<<<< HEAD
+	infraConfigRouter infraConfig.InfraConfigRouter,
 	argoApplicationRouter argoApplication.ArgoApplicationRouter) *MuxRouter {
-=======
-	infraConfigRouter infraConfig.InfraConfigRouter) *MuxRouter {
->>>>>>> 52c3e35d
 	r := &MuxRouter{
 		Router:                             mux.NewRouter(),
 		EnvironmentClusterMappingsRouter:   EnvironmentClusterMappingsRouter,
@@ -225,11 +219,8 @@
 		rbacRoleRouter:                     rbacRoleRouter,
 		scopedVariableRouter:               scopedVariableRouter,
 		ciTriggerCron:                      ciTriggerCron,
-<<<<<<< HEAD
+		infraConfigRouter:                  infraConfigRouter,
 		argoApplicationRouter:              argoApplicationRouter,
-=======
-		infraConfigRouter:                  infraConfigRouter,
->>>>>>> 52c3e35d
 	}
 	return r
 }
@@ -429,11 +420,9 @@
 	rbacRoleRouter := r.Router.PathPrefix("/orchestrator/rbac/role").Subrouter()
 	r.rbacRoleRouter.InitRbacRoleRouter(rbacRoleRouter)
 
-<<<<<<< HEAD
+	infraConfigRouter := r.Router.PathPrefix("/orchestrator/infra-config").Subrouter()
+	r.infraConfigRouter.InitInfraConfigRouter(infraConfigRouter)
+
 	argoApplicationRouter := r.Router.PathPrefix("/orchestrator/argo-application").Subrouter()
 	r.argoApplicationRouter.InitArgoApplicationRouter(argoApplicationRouter)
-=======
-	infraConfigRouter := r.Router.PathPrefix("/orchestrator/infra-config").Subrouter()
-	r.infraConfigRouter.InitInfraConfigRouter(infraConfigRouter)
->>>>>>> 52c3e35d
 }