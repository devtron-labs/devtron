/*
 * Copyright (c) 2020 Devtron Labs
 *
 * Licensed under the Apache License, Version 2.0 (the "License");
 * you may not use this file except in compliance with the License.
 * You may obtain a copy of the License at
 *
 *    http://www.apache.org/licenses/LICENSE-2.0
 *
 * Unless required by applicable law or agreed to in writing, software
 * distributed under the License is distributed on an "AS IS" BASIS,
 * WITHOUT WARRANTIES OR CONDITIONS OF ANY KIND, either express or implied.
 * See the License for the specific language governing permissions and
 * limitations under the License.
 *
 */

package router

import (
	"encoding/json"
	"github.com/devtron-labs/devtron/api/apiToken"
	"github.com/devtron-labs/devtron/api/appStore"
	appStoreDeployment "github.com/devtron-labs/devtron/api/appStore/deployment"
	"github.com/devtron-labs/devtron/api/chartRepo"
	"github.com/devtron-labs/devtron/api/cluster"
	"github.com/devtron-labs/devtron/api/dashboardEvent"
	"github.com/devtron-labs/devtron/api/deployment"
	"github.com/devtron-labs/devtron/api/externalLink"
	client "github.com/devtron-labs/devtron/api/helm-app"
	"github.com/devtron-labs/devtron/api/module"
	"github.com/devtron-labs/devtron/api/restHandler/common"
	"github.com/devtron-labs/devtron/api/router/pubsub"
	"github.com/devtron-labs/devtron/api/server"
	"github.com/devtron-labs/devtron/api/sso"
	"github.com/devtron-labs/devtron/api/team"
	terminal2 "github.com/devtron-labs/devtron/api/terminal"
	"github.com/devtron-labs/devtron/api/user"
	webhookHelm "github.com/devtron-labs/devtron/api/webhook/helm"
	"github.com/devtron-labs/devtron/client/cron"
	"github.com/devtron-labs/devtron/client/dashboard"
	pubsub2 "github.com/devtron-labs/devtron/client/pubsub"
	"github.com/devtron-labs/devtron/client/telemetry"
	"github.com/devtron-labs/devtron/pkg/terminal"
	"github.com/devtron-labs/devtron/util"
	"github.com/devtron-labs/devtron/util/k8s"
	"github.com/gorilla/mux"
	"github.com/prometheus/client_golang/prometheus/promhttp"
	"go.uber.org/zap"
	"net/http"
)

type MuxRouter struct {
	logger                             *zap.SugaredLogger
	Router                             *mux.Router
	HelmRouter                         PipelineTriggerRouter
	PipelineConfigRouter               PipelineConfigRouter
	MigrateDbRouter                    MigrateDbRouter
	EnvironmentClusterMappingsRouter   cluster.EnvironmentRouter
	AppListingRouter                   AppListingRouter
	ClusterRouter                      cluster.ClusterRouter
	WebHookRouter                      WebhookRouter
	UserAuthRouter                     user.UserAuthRouter
	ApplicationRouter                  ApplicationRouter
	CDRouter                           CDRouter
	ProjectManagementRouter            ProjectManagementRouter
	GitProviderRouter                  GitProviderRouter
	GitHostRouter                      GitHostRouter
	DockerRegRouter                    DockerRegRouter
	NotificationRouter                 NotificationRouter
	TeamRouter                         team.TeamRouter
	pubsubClient                       *pubsub2.PubSubClient
	UserRouter                         user.UserRouter
	gitWebhookHandler                  pubsub.GitWebhookHandler
	workflowUpdateHandler              pubsub.WorkflowStatusUpdateHandler
	appUpdateHandler                   pubsub.ApplicationStatusUpdateHandler
	ciEventHandler                     pubsub.CiEventHandler
	ChartRefRouter                     ChartRefRouter
	ConfigMapRouter                    ConfigMapRouter
	AppStoreRouter                     appStore.AppStoreRouter
	ChartRepositoryRouter              chartRepo.ChartRepositoryRouter
	ReleaseMetricsRouter               ReleaseMetricsRouter
	deploymentGroupRouter              DeploymentGroupRouter
	chartGroupRouter                   ChartGroupRouter
	batchOperationRouter               BatchOperationRouter
	testSuitRouter                     TestSuitRouter
	imageScanRouter                    ImageScanRouter
	policyRouter                       PolicyRouter
	gitOpsConfigRouter                 GitOpsConfigRouter
	dashboardRouter                    dashboard.DashboardRouter
	attributesRouter                   AttributesRouter
	userAttributesRouter               UserAttributesRouter
	commonRouter                       CommonRouter
	grafanaRouter                      GrafanaRouter
	ssoLoginRouter                     sso.SsoLoginRouter
	telemetryRouter                    TelemetryRouter
	telemetryWatcher                   telemetry.TelemetryEventClient
	bulkUpdateRouter                   BulkUpdateRouter
	WebhookListenerRouter              WebhookListenerRouter
	appRouter                          AppRouter
	coreAppRouter                      CoreAppRouter
	helmAppRouter                      client.HelmAppRouter
	k8sApplicationRouter               k8s.K8sApplicationRouter
	pProfRouter                        PProfRouter
	deploymentConfigRouter             deployment.DeploymentConfigRouter
	dashboardTelemetryRouter           dashboardEvent.DashboardTelemetryRouter
	commonDeploymentRouter             appStoreDeployment.CommonDeploymentRouter
	globalPluginRouter                 GlobalPluginRouter
	externalLinkRouter                 externalLink.ExternalLinkRouter
	moduleRouter                       module.ModuleRouter
	serverRouter                       server.ServerRouter
	apiTokenRouter                     apiToken.ApiTokenRouter
	helmApplicationStatusUpdateHandler cron.CdApplicationStatusUpdateHandler
	k8sCapacityRouter                  k8s.K8sCapacityRouter
	webhookHelmRouter                  webhookHelm.WebhookHelmRouter
	globalCMCSRouter                   GlobalCMCSRouter
<<<<<<< HEAD
	autoCdTriggerEventHandler          cron.AutoCdTriggerEventHandler
=======
	userTerminalAccessRouter           terminal2.UserTerminalAccessRouter
	ciStatusUpdateCron                 cron.CiStatusUpdateCron
>>>>>>> 0d582b92
}

func NewMuxRouter(logger *zap.SugaredLogger, HelmRouter PipelineTriggerRouter, PipelineConfigRouter PipelineConfigRouter,
	MigrateDbRouter MigrateDbRouter, AppListingRouter AppListingRouter,
	EnvironmentClusterMappingsRouter cluster.EnvironmentRouter, ClusterRouter cluster.ClusterRouter,
	WebHookRouter WebhookRouter, UserAuthRouter user.UserAuthRouter, ApplicationRouter ApplicationRouter,
	CDRouter CDRouter, ProjectManagementRouter ProjectManagementRouter,
	GitProviderRouter GitProviderRouter, GitHostRouter GitHostRouter,
	DockerRegRouter DockerRegRouter,
	NotificationRouter NotificationRouter,
	TeamRouter team.TeamRouter,
	gitWebhookHandler pubsub.GitWebhookHandler,
	workflowUpdateHandler pubsub.WorkflowStatusUpdateHandler,
	appUpdateHandler pubsub.ApplicationStatusUpdateHandler,
	ciEventHandler pubsub.CiEventHandler, pubsubClient *pubsub2.PubSubClient, UserRouter user.UserRouter,
	ChartRefRouter ChartRefRouter, ConfigMapRouter ConfigMapRouter, AppStoreRouter appStore.AppStoreRouter, chartRepositoryRouter chartRepo.ChartRepositoryRouter,
	ReleaseMetricsRouter ReleaseMetricsRouter, deploymentGroupRouter DeploymentGroupRouter, batchOperationRouter BatchOperationRouter,
	chartGroupRouter ChartGroupRouter, testSuitRouter TestSuitRouter, imageScanRouter ImageScanRouter,
	policyRouter PolicyRouter, gitOpsConfigRouter GitOpsConfigRouter, dashboardRouter dashboard.DashboardRouter, attributesRouter AttributesRouter, userAttributesRouter UserAttributesRouter,
	commonRouter CommonRouter, grafanaRouter GrafanaRouter, ssoLoginRouter sso.SsoLoginRouter, telemetryRouter TelemetryRouter, telemetryWatcher telemetry.TelemetryEventClient, bulkUpdateRouter BulkUpdateRouter, webhookListenerRouter WebhookListenerRouter, appRouter AppRouter,
	coreAppRouter CoreAppRouter, helmAppRouter client.HelmAppRouter, k8sApplicationRouter k8s.K8sApplicationRouter,
	pProfRouter PProfRouter, deploymentConfigRouter deployment.DeploymentConfigRouter, dashboardTelemetryRouter dashboardEvent.DashboardTelemetryRouter,
	commonDeploymentRouter appStoreDeployment.CommonDeploymentRouter, externalLinkRouter externalLink.ExternalLinkRouter,
	globalPluginRouter GlobalPluginRouter, moduleRouter module.ModuleRouter,
	serverRouter server.ServerRouter, apiTokenRouter apiToken.ApiTokenRouter,
	helmApplicationStatusUpdateHandler cron.CdApplicationStatusUpdateHandler, k8sCapacityRouter k8s.K8sCapacityRouter,
<<<<<<< HEAD
	webhookHelmRouter webhookHelm.WebhookHelmRouter, globalCMCSRouter GlobalCMCSRouter, autoCdTriggerEventHandler cron.AutoCdTriggerEventHandler) *MuxRouter {
=======
	webhookHelmRouter webhookHelm.WebhookHelmRouter, globalCMCSRouter GlobalCMCSRouter,
	userTerminalAccessRouter terminal2.UserTerminalAccessRouter, ciStatusUpdateCron cron.CiStatusUpdateCron) *MuxRouter {
>>>>>>> 0d582b92
	r := &MuxRouter{
		Router:                             mux.NewRouter(),
		HelmRouter:                         HelmRouter,
		PipelineConfigRouter:               PipelineConfigRouter,
		MigrateDbRouter:                    MigrateDbRouter,
		EnvironmentClusterMappingsRouter:   EnvironmentClusterMappingsRouter,
		AppListingRouter:                   AppListingRouter,
		ClusterRouter:                      ClusterRouter,
		WebHookRouter:                      WebHookRouter,
		UserAuthRouter:                     UserAuthRouter,
		ApplicationRouter:                  ApplicationRouter,
		CDRouter:                           CDRouter,
		ProjectManagementRouter:            ProjectManagementRouter,
		DockerRegRouter:                    DockerRegRouter,
		GitProviderRouter:                  GitProviderRouter,
		GitHostRouter:                      GitHostRouter,
		NotificationRouter:                 NotificationRouter,
		TeamRouter:                         TeamRouter,
		logger:                             logger,
		gitWebhookHandler:                  gitWebhookHandler,
		workflowUpdateHandler:              workflowUpdateHandler,
		appUpdateHandler:                   appUpdateHandler,
		ciEventHandler:                     ciEventHandler,
		pubsubClient:                       pubsubClient,
		UserRouter:                         UserRouter,
		ChartRefRouter:                     ChartRefRouter,
		ConfigMapRouter:                    ConfigMapRouter,
		AppStoreRouter:                     AppStoreRouter,
		ChartRepositoryRouter:              chartRepositoryRouter,
		ReleaseMetricsRouter:               ReleaseMetricsRouter,
		deploymentGroupRouter:              deploymentGroupRouter,
		batchOperationRouter:               batchOperationRouter,
		chartGroupRouter:                   chartGroupRouter,
		testSuitRouter:                     testSuitRouter,
		imageScanRouter:                    imageScanRouter,
		policyRouter:                       policyRouter,
		gitOpsConfigRouter:                 gitOpsConfigRouter,
		attributesRouter:                   attributesRouter,
		userAttributesRouter:               userAttributesRouter,
		dashboardRouter:                    dashboardRouter,
		commonRouter:                       commonRouter,
		grafanaRouter:                      grafanaRouter,
		ssoLoginRouter:                     ssoLoginRouter,
		telemetryRouter:                    telemetryRouter,
		telemetryWatcher:                   telemetryWatcher,
		bulkUpdateRouter:                   bulkUpdateRouter,
		WebhookListenerRouter:              webhookListenerRouter,
		appRouter:                          appRouter,
		coreAppRouter:                      coreAppRouter,
		helmAppRouter:                      helmAppRouter,
		k8sApplicationRouter:               k8sApplicationRouter,
		pProfRouter:                        pProfRouter,
		deploymentConfigRouter:             deploymentConfigRouter,
		dashboardTelemetryRouter:           dashboardTelemetryRouter,
		commonDeploymentRouter:             commonDeploymentRouter,
		externalLinkRouter:                 externalLinkRouter,
		globalPluginRouter:                 globalPluginRouter,
		moduleRouter:                       moduleRouter,
		serverRouter:                       serverRouter,
		apiTokenRouter:                     apiTokenRouter,
		helmApplicationStatusUpdateHandler: helmApplicationStatusUpdateHandler,
		k8sCapacityRouter:                  k8sCapacityRouter,
		webhookHelmRouter:                  webhookHelmRouter,
		globalCMCSRouter:                   globalCMCSRouter,
<<<<<<< HEAD
		// no need to inject autoCdTriggerEventHandler, but not generating in wire_gen if not injecting. hence injecting
		autoCdTriggerEventHandler: autoCdTriggerEventHandler,
=======
		userTerminalAccessRouter:           userTerminalAccessRouter,
		ciStatusUpdateCron:                 ciStatusUpdateCron,
>>>>>>> 0d582b92
	}
	return r
}

func (r MuxRouter) Init() {

	r.Router.PathPrefix("/orchestrator/api/vi/pod/exec/ws").Handler(terminal.CreateAttachHandler("/orchestrator/api/vi/pod/exec/ws"))

	r.Router.StrictSlash(true)
	r.Router.Handle("/metrics", promhttp.Handler())
	//prometheus.MustRegister(pipeline.CiTriggerCounter)
	//prometheus.MustRegister(app.CdTriggerCounter)
	r.Router.Path("/health").HandlerFunc(func(writer http.ResponseWriter, request *http.Request) {
		writer.Header().Set("Content-Type", "application/json")
		writer.WriteHeader(200)
		response := common.Response{}
		response.Code = 200
		response.Result = "OK"
		b, err := json.Marshal(response)
		if err != nil {
			b = []byte("OK")
			r.logger.Errorw("Unexpected error in apiError", "err", err)
		}
		_, _ = writer.Write(b)
	})

	r.Router.Path("/orchestrator/version").HandlerFunc(func(writer http.ResponseWriter, request *http.Request) {
		writer.Header().Set("Content-Type", "application/json")
		writer.WriteHeader(200)
		response := common.Response{}
		response.Code = 200
		response.Result = util.GetDevtronVersion()
		b, err := json.Marshal(response)
		if err != nil {
			b = []byte("OK")
			r.logger.Errorw("Unexpected error in apiError", "err", err)
		}
		_, _ = writer.Write(b)
	})
	coreAppRouter := r.Router.PathPrefix("/orchestrator/core").Subrouter()
	r.coreAppRouter.initCoreAppRouter(coreAppRouter)

	pipelineConfigRouter := r.Router.PathPrefix("/orchestrator/app").Subrouter()
	r.PipelineConfigRouter.initPipelineConfigRouter(pipelineConfigRouter)
	r.AppListingRouter.initAppListingRouter(pipelineConfigRouter)
	r.HelmRouter.initPipelineTriggerRouter(pipelineConfigRouter)
	r.appRouter.InitAppRouter(pipelineConfigRouter)

	migrateRouter := r.Router.PathPrefix("/orchestrator/migrate").Subrouter()
	r.MigrateDbRouter.InitMigrateDbRouter(migrateRouter)

	environmentClusterMappingsRouter := r.Router.PathPrefix("/orchestrator/env").Subrouter()
	r.EnvironmentClusterMappingsRouter.InitEnvironmentClusterMappingsRouter(environmentClusterMappingsRouter)

	clusterRouter := r.Router.PathPrefix("/orchestrator/cluster").Subrouter()
	r.ClusterRouter.InitClusterRouter(clusterRouter)

	webHookRouter := r.Router.PathPrefix("/orchestrator/webhook").Subrouter()
	r.WebHookRouter.intWebhookRouter(webHookRouter)

	applicationRouter := r.Router.PathPrefix("/orchestrator/api/v1/applications").Subrouter()
	r.ApplicationRouter.initApplicationRouter(applicationRouter)

	rootRouter := r.Router.PathPrefix("/orchestrator").Subrouter()
	r.UserAuthRouter.InitUserAuthRouter(rootRouter)

	projectManagementRouter := r.Router.PathPrefix("/orchestrator/project-management").Subrouter()
	r.ProjectManagementRouter.InitProjectManagementRouter(projectManagementRouter)

	gitRouter := r.Router.PathPrefix("/orchestrator/git").Subrouter()
	r.GitProviderRouter.InitGitProviderRouter(gitRouter)
	r.GitHostRouter.InitGitHostRouter(gitRouter)

	dockerRouter := r.Router.PathPrefix("/orchestrator/docker").Subrouter()
	r.DockerRegRouter.InitDockerRegRouter(dockerRouter)

	notificationRouter := r.Router.PathPrefix("/orchestrator/notification").Subrouter()
	r.NotificationRouter.InitNotificationRegRouter(notificationRouter)

	teamRouter := r.Router.PathPrefix("/orchestrator/team").Subrouter()
	r.TeamRouter.InitTeamRouter(teamRouter)

	userRouter := r.Router.PathPrefix("/orchestrator/user").Subrouter()
	r.UserRouter.InitUserRouter(userRouter)

	chartRefRouter := r.Router.PathPrefix("/orchestrator/chartref").Subrouter()
	r.ChartRefRouter.initChartRefRouter(chartRefRouter)

	configMapRouter := r.Router.PathPrefix("/orchestrator/config").Subrouter()
	r.ConfigMapRouter.initConfigMapRouter(configMapRouter)

	appStoreRouter := r.Router.PathPrefix("/orchestrator/app-store").Subrouter()
	r.AppStoreRouter.Init(appStoreRouter)

	chartRepoRouter := r.Router.PathPrefix("/orchestrator/chart-repo").Subrouter()
	r.ChartRepositoryRouter.Init(chartRepoRouter)

	deploymentMetricsRouter := r.Router.PathPrefix("/orchestrator/deployment-metrics").Subrouter()
	r.ReleaseMetricsRouter.initReleaseMetricsRouter(deploymentMetricsRouter)

	deploymentGroupRouter := r.Router.PathPrefix("/orchestrator/deployment-group").Subrouter()
	r.deploymentGroupRouter.initDeploymentGroupRouter(deploymentGroupRouter)

	r.batchOperationRouter.initBatchOperationRouter(rootRouter)

	chartGroupRouter := r.Router.PathPrefix("/orchestrator/chart-group").Subrouter()
	r.chartGroupRouter.initChartGroupRouter(chartGroupRouter)

	testSuitRouter := r.Router.PathPrefix("/orchestrator/test-report").Subrouter()
	r.testSuitRouter.InitTestSuitRouter(testSuitRouter)

	imageScanRouter := r.Router.PathPrefix("/orchestrator/security/scan").Subrouter()
	r.imageScanRouter.InitImageScanRouter(imageScanRouter)

	policyRouter := r.Router.PathPrefix("/orchestrator/security/policy").Subrouter()
	r.policyRouter.InitPolicyRouter(policyRouter)

	gitOpsRouter := r.Router.PathPrefix("/orchestrator/gitops").Subrouter()
	r.gitOpsConfigRouter.InitGitOpsConfigRouter(gitOpsRouter)

	attributeRouter := r.Router.PathPrefix("/orchestrator/attributes").Subrouter()
	r.attributesRouter.InitAttributesRouter(attributeRouter)

	userAttributeRouter := r.Router.PathPrefix("/orchestrator/attributes/user").Subrouter()
	r.userAttributesRouter.InitUserAttributesRouter(userAttributeRouter)

	dashboardRouter := r.Router.PathPrefix("/dashboard").Subrouter()
	r.dashboardRouter.InitDashboardRouter(dashboardRouter)

	grafanaRouter := r.Router.PathPrefix("/grafana").Subrouter()
	r.grafanaRouter.initGrafanaRouter(grafanaRouter)

	r.Router.Path("/").HandlerFunc(func(writer http.ResponseWriter, request *http.Request) {
		http.Redirect(writer, request, "/dashboard", 301)
	})

	commonRouter := r.Router.PathPrefix("/orchestrator/global").Subrouter()
	r.commonRouter.InitCommonRouter(commonRouter)

	ssoLoginRouter := r.Router.PathPrefix("/orchestrator/sso").Subrouter()
	r.ssoLoginRouter.InitSsoLoginRouter(ssoLoginRouter)

	telemetryRouter := r.Router.PathPrefix("/orchestrator/telemetry").Subrouter()
	r.telemetryRouter.InitTelemetryRouter(telemetryRouter)

	bulkUpdateRouter := r.Router.PathPrefix("/orchestrator/batch").Subrouter()
	r.bulkUpdateRouter.initBulkUpdateRouter(bulkUpdateRouter)

	webhookListenerRouter := r.Router.PathPrefix("/orchestrator/webhook/git").Subrouter()
	r.WebhookListenerRouter.InitWebhookListenerRouter(webhookListenerRouter)

	k8sApp := r.Router.PathPrefix("/orchestrator/k8s").Subrouter()
	r.k8sApplicationRouter.InitK8sApplicationRouter(k8sApp)

	pProfListenerRouter := r.Router.PathPrefix("/orchestrator/debug/pprof").Subrouter()
	r.pProfRouter.initPProfRouter(pProfListenerRouter)

	globalPluginRouter := r.Router.PathPrefix("/orchestrator/plugin").Subrouter()
	r.globalPluginRouter.initGlobalPluginRouter(globalPluginRouter)

	//  deployment router starts
	deploymentConfigSubRouter := r.Router.PathPrefix("/orchestrator/deployment/template").Subrouter()
	r.deploymentConfigRouter.Init(deploymentConfigSubRouter)
	// deployment router ends

	//  dashboard event router starts
	dashboardTelemetryRouter := r.Router.PathPrefix("/orchestrator/dashboard-event").Subrouter()
	r.dashboardTelemetryRouter.Init(dashboardTelemetryRouter)
	// dashboard event router ends

	//GitOps,Acd + HelmCLi both apps deployment related api's
	applicationSubRouter := r.Router.PathPrefix("/orchestrator/application").Subrouter()
	r.commonDeploymentRouter.Init(applicationSubRouter)
	//this router must placed after commonDeploymentRouter
	r.helmAppRouter.InitAppListRouter(applicationSubRouter)

	externalLinkRouter := r.Router.PathPrefix("/orchestrator/external-links").Subrouter()
	r.externalLinkRouter.InitExternalLinkRouter(externalLinkRouter)

	// module router
	moduleRouter := r.Router.PathPrefix("/orchestrator/module").Subrouter()
	r.moduleRouter.Init(moduleRouter)

	// server router
	serverRouter := r.Router.PathPrefix("/orchestrator/server").Subrouter()
	r.serverRouter.Init(serverRouter)

	// api-token router
	apiTokenRouter := r.Router.PathPrefix("/orchestrator/api-token").Subrouter()
	r.apiTokenRouter.InitApiTokenRouter(apiTokenRouter)

	k8sCapacityApp := r.Router.PathPrefix("/orchestrator/k8s/capacity").Subrouter()
	r.k8sCapacityRouter.InitK8sCapacityRouter(k8sCapacityApp)

	// webhook helm app router
	webhookHelmRouter := r.Router.PathPrefix("/orchestrator/webhook/helm").Subrouter()
	r.webhookHelmRouter.InitWebhookHelmRouter(webhookHelmRouter)

	globalCMCSRouter := r.Router.PathPrefix("/orchestrator/global/cm-cs").Subrouter()
	r.globalCMCSRouter.initGlobalCMCSRouter(globalCMCSRouter)

	userTerminalAccessRouter := r.Router.PathPrefix("/orchestrator/user/terminal").Subrouter()
	r.userTerminalAccessRouter.InitTerminalAccessRouter(userTerminalAccessRouter)
}<|MERGE_RESOLUTION|>--- conflicted
+++ resolved
@@ -114,12 +114,9 @@
 	k8sCapacityRouter                  k8s.K8sCapacityRouter
 	webhookHelmRouter                  webhookHelm.WebhookHelmRouter
 	globalCMCSRouter                   GlobalCMCSRouter
-<<<<<<< HEAD
 	autoCdTriggerEventHandler          cron.AutoCdTriggerEventHandler
-=======
 	userTerminalAccessRouter           terminal2.UserTerminalAccessRouter
 	ciStatusUpdateCron                 cron.CiStatusUpdateCron
->>>>>>> 0d582b92
 }
 
 func NewMuxRouter(logger *zap.SugaredLogger, HelmRouter PipelineTriggerRouter, PipelineConfigRouter PipelineConfigRouter,
@@ -146,12 +143,8 @@
 	globalPluginRouter GlobalPluginRouter, moduleRouter module.ModuleRouter,
 	serverRouter server.ServerRouter, apiTokenRouter apiToken.ApiTokenRouter,
 	helmApplicationStatusUpdateHandler cron.CdApplicationStatusUpdateHandler, k8sCapacityRouter k8s.K8sCapacityRouter,
-<<<<<<< HEAD
-	webhookHelmRouter webhookHelm.WebhookHelmRouter, globalCMCSRouter GlobalCMCSRouter, autoCdTriggerEventHandler cron.AutoCdTriggerEventHandler) *MuxRouter {
-=======
-	webhookHelmRouter webhookHelm.WebhookHelmRouter, globalCMCSRouter GlobalCMCSRouter,
+	webhookHelmRouter webhookHelm.WebhookHelmRouter, globalCMCSRouter GlobalCMCSRouter, autoCdTriggerEventHandler cron.AutoCdTriggerEventHandler,
 	userTerminalAccessRouter terminal2.UserTerminalAccessRouter, ciStatusUpdateCron cron.CiStatusUpdateCron) *MuxRouter {
->>>>>>> 0d582b92
 	r := &MuxRouter{
 		Router:                             mux.NewRouter(),
 		HelmRouter:                         HelmRouter,
@@ -216,13 +209,10 @@
 		k8sCapacityRouter:                  k8sCapacityRouter,
 		webhookHelmRouter:                  webhookHelmRouter,
 		globalCMCSRouter:                   globalCMCSRouter,
-<<<<<<< HEAD
 		// no need to inject autoCdTriggerEventHandler, but not generating in wire_gen if not injecting. hence injecting
 		autoCdTriggerEventHandler: autoCdTriggerEventHandler,
-=======
-		userTerminalAccessRouter:           userTerminalAccessRouter,
-		ciStatusUpdateCron:                 ciStatusUpdateCron,
->>>>>>> 0d582b92
+		userTerminalAccessRouter:  userTerminalAccessRouter,
+		ciStatusUpdateCron:        ciStatusUpdateCron,
 	}
 	return r
 }
