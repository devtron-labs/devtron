/*
 * Copyright (c) 2020 Devtron Labs
 *
 * Licensed under the Apache License, Version 2.0 (the "License");
 * you may not use this file except in compliance with the License.
 * You may obtain a copy of the License at
 *
 *    http://www.apache.org/licenses/LICENSE-2.0
 *
 * Unless required by applicable law or agreed to in writing, software
 * distributed under the License is distributed on an "AS IS" BASIS,
 * WITHOUT WARRANTIES OR CONDITIONS OF ANY KIND, either express or implied.
 * See the License for the specific language governing permissions and
 * limitations under the License.
 *
 */

package router

import (
	"encoding/json"
	pubsub2 "github.com/devtron-labs/common-lib/pubsub-lib"
	"github.com/devtron-labs/devtron/api/apiToken"
	"github.com/devtron-labs/devtron/api/appStore"
	appStoreDeployment "github.com/devtron-labs/devtron/api/appStore/deployment"
	"github.com/devtron-labs/devtron/api/argoApplication"
	"github.com/devtron-labs/devtron/api/chartRepo"
	"github.com/devtron-labs/devtron/api/cluster"
	"github.com/devtron-labs/devtron/api/dashboardEvent"
	"github.com/devtron-labs/devtron/api/deployment"
	"github.com/devtron-labs/devtron/api/externalLink"
	client "github.com/devtron-labs/devtron/api/helm-app"
	"github.com/devtron-labs/devtron/api/k8s/application"
	"github.com/devtron-labs/devtron/api/k8s/capacity"
	"github.com/devtron-labs/devtron/api/module"
	"github.com/devtron-labs/devtron/api/restHandler/common"
	"github.com/devtron-labs/devtron/api/router/pubsub"
	"github.com/devtron-labs/devtron/api/server"
	"github.com/devtron-labs/devtron/api/sso"
	"github.com/devtron-labs/devtron/api/team"
	terminal2 "github.com/devtron-labs/devtron/api/terminal"
	"github.com/devtron-labs/devtron/api/user"
	webhookHelm "github.com/devtron-labs/devtron/api/webhook/helm"
	"github.com/devtron-labs/devtron/client/cron"
	"github.com/devtron-labs/devtron/client/dashboard"
	"github.com/devtron-labs/devtron/client/telemetry"
	"github.com/devtron-labs/devtron/pkg/terminal"
	"github.com/devtron-labs/devtron/util"
	"github.com/gorilla/mux"
	"github.com/prometheus/client_golang/prometheus/promhttp"
	"go.uber.org/zap"
	"net/http"
)

type MuxRouter struct {
	logger                             *zap.SugaredLogger
	Router                             *mux.Router
	HelmRouter                         PipelineTriggerRouter
	PipelineConfigRouter               PipelineConfigRouter
	JobRouter                          JobRouter
	MigrateDbRouter                    MigrateDbRouter
	EnvironmentClusterMappingsRouter   cluster.EnvironmentRouter
	AppListingRouter                   AppListingRouter
	ClusterRouter                      cluster.ClusterRouter
	WebHookRouter                      WebhookRouter
	UserAuthRouter                     user.UserAuthRouter
	ApplicationRouter                  ApplicationRouter
	CDRouter                           CDRouter
	ProjectManagementRouter            ProjectManagementRouter
	GitProviderRouter                  GitProviderRouter
	GitHostRouter                      GitHostRouter
	DockerRegRouter                    DockerRegRouter
	NotificationRouter                 NotificationRouter
	TeamRouter                         team.TeamRouter
	pubsubClient                       *pubsub2.PubSubClientServiceImpl
	UserRouter                         user.UserRouter
	gitWebhookHandler                  pubsub.GitWebhookHandler
	workflowUpdateHandler              pubsub.WorkflowStatusUpdateHandler
	appUpdateHandler                   pubsub.ApplicationStatusHandler
	ciEventHandler                     pubsub.CiEventHandler
	ChartRefRouter                     ChartRefRouter
	ConfigMapRouter                    ConfigMapRouter
	AppStoreRouter                     appStore.AppStoreRouter
	ChartRepositoryRouter              chartRepo.ChartRepositoryRouter
	ReleaseMetricsRouter               ReleaseMetricsRouter
	deploymentGroupRouter              DeploymentGroupRouter
	chartGroupRouter                   ChartGroupRouter
	batchOperationRouter               BatchOperationRouter
	testSuitRouter                     TestSuitRouter
	imageScanRouter                    ImageScanRouter
	policyRouter                       PolicyRouter
	gitOpsConfigRouter                 GitOpsConfigRouter
	dashboardRouter                    dashboard.DashboardRouter
	attributesRouter                   AttributesRouter
	userAttributesRouter               UserAttributesRouter
	commonRouter                       CommonRouter
	grafanaRouter                      GrafanaRouter
	ssoLoginRouter                     sso.SsoLoginRouter
	telemetryRouter                    TelemetryRouter
	telemetryWatcher                   telemetry.TelemetryEventClient
	bulkUpdateRouter                   BulkUpdateRouter
	WebhookListenerRouter              WebhookListenerRouter
	appRouter                          AppRouter
	coreAppRouter                      CoreAppRouter
	helmAppRouter                      client.HelmAppRouter
	k8sApplicationRouter               application.K8sApplicationRouter
	pProfRouter                        PProfRouter
	deploymentConfigRouter             deployment.DeploymentConfigRouter
	dashboardTelemetryRouter           dashboardEvent.DashboardTelemetryRouter
	commonDeploymentRouter             appStoreDeployment.CommonDeploymentRouter
	globalPluginRouter                 GlobalPluginRouter
	externalLinkRouter                 externalLink.ExternalLinkRouter
	moduleRouter                       module.ModuleRouter
	serverRouter                       server.ServerRouter
	apiTokenRouter                     apiToken.ApiTokenRouter
	helmApplicationStatusUpdateHandler cron.CdApplicationStatusUpdateHandler
	k8sCapacityRouter                  capacity.K8sCapacityRouter
	webhookHelmRouter                  webhookHelm.WebhookHelmRouter
	globalCMCSRouter                   GlobalCMCSRouter
	userTerminalAccessRouter           terminal2.UserTerminalAccessRouter
	ciStatusUpdateCron                 cron.CiStatusUpdateCron
	resourceGroupingRouter             ResourceGroupingRouter
	rbacRoleRouter                     user.RbacRoleRouter
<<<<<<< HEAD
	argoApplicationRouter              argoApplication.ArgoApplicationRouter
=======
	scopedVariableRouter               ScopedVariableRouter
	ciTriggerCron                      cron.CiTriggerCron
>>>>>>> d82cdcb8
}

func NewMuxRouter(logger *zap.SugaredLogger, HelmRouter PipelineTriggerRouter, PipelineConfigRouter PipelineConfigRouter,
	MigrateDbRouter MigrateDbRouter, AppListingRouter AppListingRouter,
	EnvironmentClusterMappingsRouter cluster.EnvironmentRouter, ClusterRouter cluster.ClusterRouter,
	WebHookRouter WebhookRouter, UserAuthRouter user.UserAuthRouter, ApplicationRouter ApplicationRouter,
	CDRouter CDRouter, ProjectManagementRouter ProjectManagementRouter,
	GitProviderRouter GitProviderRouter, GitHostRouter GitHostRouter,
	DockerRegRouter DockerRegRouter,
	NotificationRouter NotificationRouter,
	TeamRouter team.TeamRouter,
	gitWebhookHandler pubsub.GitWebhookHandler,
	workflowUpdateHandler pubsub.WorkflowStatusUpdateHandler,
	appUpdateHandler pubsub.ApplicationStatusHandler,
	ciEventHandler pubsub.CiEventHandler, pubsubClient *pubsub2.PubSubClientServiceImpl, UserRouter user.UserRouter,
	ChartRefRouter ChartRefRouter, ConfigMapRouter ConfigMapRouter, AppStoreRouter appStore.AppStoreRouter, chartRepositoryRouter chartRepo.ChartRepositoryRouter,
	ReleaseMetricsRouter ReleaseMetricsRouter, deploymentGroupRouter DeploymentGroupRouter, batchOperationRouter BatchOperationRouter,
	chartGroupRouter ChartGroupRouter, testSuitRouter TestSuitRouter, imageScanRouter ImageScanRouter,
	policyRouter PolicyRouter, gitOpsConfigRouter GitOpsConfigRouter, dashboardRouter dashboard.DashboardRouter, attributesRouter AttributesRouter, userAttributesRouter UserAttributesRouter,
	commonRouter CommonRouter, grafanaRouter GrafanaRouter, ssoLoginRouter sso.SsoLoginRouter, telemetryRouter TelemetryRouter, telemetryWatcher telemetry.TelemetryEventClient, bulkUpdateRouter BulkUpdateRouter, webhookListenerRouter WebhookListenerRouter, appRouter AppRouter,
	coreAppRouter CoreAppRouter, helmAppRouter client.HelmAppRouter, k8sApplicationRouter application.K8sApplicationRouter,
	pProfRouter PProfRouter, deploymentConfigRouter deployment.DeploymentConfigRouter, dashboardTelemetryRouter dashboardEvent.DashboardTelemetryRouter,
	commonDeploymentRouter appStoreDeployment.CommonDeploymentRouter, externalLinkRouter externalLink.ExternalLinkRouter,
	globalPluginRouter GlobalPluginRouter, moduleRouter module.ModuleRouter,
	serverRouter server.ServerRouter, apiTokenRouter apiToken.ApiTokenRouter,
	helmApplicationStatusUpdateHandler cron.CdApplicationStatusUpdateHandler, k8sCapacityRouter capacity.K8sCapacityRouter,
	webhookHelmRouter webhookHelm.WebhookHelmRouter, globalCMCSRouter GlobalCMCSRouter,
	userTerminalAccessRouter terminal2.UserTerminalAccessRouter,
<<<<<<< HEAD
	jobRouter JobRouter, ciStatusUpdateCron cron.CiStatusUpdateCron, appGroupingRouter AppGroupingRouter,
	rbacRoleRouter user.RbacRoleRouter,
	argoApplicationRouter argoApplication.ArgoApplicationRouter) *MuxRouter {
=======
	jobRouter JobRouter, ciStatusUpdateCron cron.CiStatusUpdateCron, resourceGroupingRouter ResourceGroupingRouter,
	rbacRoleRouter user.RbacRoleRouter,
	scopedVariableRouter ScopedVariableRouter,
	ciTriggerCron cron.CiTriggerCron) *MuxRouter {
>>>>>>> d82cdcb8
	r := &MuxRouter{
		Router:                             mux.NewRouter(),
		HelmRouter:                         HelmRouter,
		PipelineConfigRouter:               PipelineConfigRouter,
		MigrateDbRouter:                    MigrateDbRouter,
		EnvironmentClusterMappingsRouter:   EnvironmentClusterMappingsRouter,
		AppListingRouter:                   AppListingRouter,
		ClusterRouter:                      ClusterRouter,
		WebHookRouter:                      WebHookRouter,
		UserAuthRouter:                     UserAuthRouter,
		ApplicationRouter:                  ApplicationRouter,
		CDRouter:                           CDRouter,
		ProjectManagementRouter:            ProjectManagementRouter,
		DockerRegRouter:                    DockerRegRouter,
		GitProviderRouter:                  GitProviderRouter,
		GitHostRouter:                      GitHostRouter,
		NotificationRouter:                 NotificationRouter,
		TeamRouter:                         TeamRouter,
		logger:                             logger,
		gitWebhookHandler:                  gitWebhookHandler,
		workflowUpdateHandler:              workflowUpdateHandler,
		appUpdateHandler:                   appUpdateHandler,
		ciEventHandler:                     ciEventHandler,
		pubsubClient:                       pubsubClient,
		UserRouter:                         UserRouter,
		ChartRefRouter:                     ChartRefRouter,
		ConfigMapRouter:                    ConfigMapRouter,
		AppStoreRouter:                     AppStoreRouter,
		ChartRepositoryRouter:              chartRepositoryRouter,
		ReleaseMetricsRouter:               ReleaseMetricsRouter,
		deploymentGroupRouter:              deploymentGroupRouter,
		batchOperationRouter:               batchOperationRouter,
		chartGroupRouter:                   chartGroupRouter,
		testSuitRouter:                     testSuitRouter,
		imageScanRouter:                    imageScanRouter,
		policyRouter:                       policyRouter,
		gitOpsConfigRouter:                 gitOpsConfigRouter,
		attributesRouter:                   attributesRouter,
		userAttributesRouter:               userAttributesRouter,
		dashboardRouter:                    dashboardRouter,
		commonRouter:                       commonRouter,
		grafanaRouter:                      grafanaRouter,
		ssoLoginRouter:                     ssoLoginRouter,
		telemetryRouter:                    telemetryRouter,
		telemetryWatcher:                   telemetryWatcher,
		bulkUpdateRouter:                   bulkUpdateRouter,
		WebhookListenerRouter:              webhookListenerRouter,
		appRouter:                          appRouter,
		coreAppRouter:                      coreAppRouter,
		helmAppRouter:                      helmAppRouter,
		k8sApplicationRouter:               k8sApplicationRouter,
		pProfRouter:                        pProfRouter,
		deploymentConfigRouter:             deploymentConfigRouter,
		dashboardTelemetryRouter:           dashboardTelemetryRouter,
		commonDeploymentRouter:             commonDeploymentRouter,
		externalLinkRouter:                 externalLinkRouter,
		globalPluginRouter:                 globalPluginRouter,
		moduleRouter:                       moduleRouter,
		serverRouter:                       serverRouter,
		apiTokenRouter:                     apiTokenRouter,
		helmApplicationStatusUpdateHandler: helmApplicationStatusUpdateHandler,
		k8sCapacityRouter:                  k8sCapacityRouter,
		webhookHelmRouter:                  webhookHelmRouter,
		globalCMCSRouter:                   globalCMCSRouter,
		userTerminalAccessRouter:           userTerminalAccessRouter,
		ciStatusUpdateCron:                 ciStatusUpdateCron,
		JobRouter:                          jobRouter,
		resourceGroupingRouter:             resourceGroupingRouter,
		rbacRoleRouter:                     rbacRoleRouter,
<<<<<<< HEAD
		argoApplicationRouter:              argoApplicationRouter,
=======
		scopedVariableRouter:               scopedVariableRouter,
		ciTriggerCron:                      ciTriggerCron,
>>>>>>> d82cdcb8
	}
	return r
}

func (r MuxRouter) Init() {
	r.Router.PathPrefix("/orchestrator/api/vi/pod/exec/ws").Handler(terminal.CreateAttachHandler("/orchestrator/api/vi/pod/exec/ws"))

	r.Router.StrictSlash(true)
	r.Router.Handle("/metrics", promhttp.Handler())
	//prometheus.MustRegister(pipeline.CiTriggerCounter)
	//prometheus.MustRegister(app.CdTriggerCounter)
	r.Router.Path("/health").HandlerFunc(func(writer http.ResponseWriter, request *http.Request) {
		writer.Header().Set("Content-Type", "application/json")
		writer.WriteHeader(200)
		response := common.Response{}
		response.Code = 200
		response.Result = "OK"
		b, err := json.Marshal(response)
		if err != nil {
			b = []byte("OK")
			r.logger.Errorw("Unexpected error in apiError", "err", err)
		}
		_, _ = writer.Write(b)
	})

	r.Router.Path("/orchestrator/version").HandlerFunc(func(writer http.ResponseWriter, request *http.Request) {
		writer.Header().Set("Content-Type", "application/json")
		writer.WriteHeader(200)
		response := common.Response{}
		response.Code = 200
		response.Result = util.GetDevtronVersion()
		b, err := json.Marshal(response)
		if err != nil {
			b = []byte("OK")
			r.logger.Errorw("Unexpected error in apiError", "err", err)
		}
		_, _ = writer.Write(b)
	})
	coreAppRouter := r.Router.PathPrefix("/orchestrator/core").Subrouter()
	r.coreAppRouter.initCoreAppRouter(coreAppRouter)

	pipelineConfigRouter := r.Router.PathPrefix("/orchestrator/app").Subrouter()
	r.PipelineConfigRouter.initPipelineConfigRouter(pipelineConfigRouter)
	r.AppListingRouter.initAppListingRouter(pipelineConfigRouter)
	r.HelmRouter.initPipelineTriggerRouter(pipelineConfigRouter)
	r.appRouter.InitAppRouter(pipelineConfigRouter)

	jobConfigRouter := r.Router.PathPrefix("/orchestrator/job").Subrouter()
	r.JobRouter.InitJobRouter(jobConfigRouter)

	migrateRouter := r.Router.PathPrefix("/orchestrator/migrate").Subrouter()
	r.MigrateDbRouter.InitMigrateDbRouter(migrateRouter)

	environmentClusterMappingsRouter := r.Router.PathPrefix("/orchestrator/env").Subrouter()
	r.EnvironmentClusterMappingsRouter.InitEnvironmentClusterMappingsRouter(environmentClusterMappingsRouter)
	r.resourceGroupingRouter.InitResourceGroupingRouter(environmentClusterMappingsRouter)

	clusterRouter := r.Router.PathPrefix("/orchestrator/cluster").Subrouter()
	r.ClusterRouter.InitClusterRouter(clusterRouter)

	webHookRouter := r.Router.PathPrefix("/orchestrator/webhook").Subrouter()
	r.WebHookRouter.intWebhookRouter(webHookRouter)

	applicationRouter := r.Router.PathPrefix("/orchestrator/api/v1/applications").Subrouter()
	r.ApplicationRouter.initApplicationRouter(applicationRouter)

	rootRouter := r.Router.PathPrefix("/orchestrator").Subrouter()
	r.UserAuthRouter.InitUserAuthRouter(rootRouter)

	projectManagementRouter := r.Router.PathPrefix("/orchestrator/project-management").Subrouter()
	r.ProjectManagementRouter.InitProjectManagementRouter(projectManagementRouter)

	gitRouter := r.Router.PathPrefix("/orchestrator/git").Subrouter()
	r.GitProviderRouter.InitGitProviderRouter(gitRouter)
	r.GitHostRouter.InitGitHostRouter(gitRouter)

	dockerRouter := r.Router.PathPrefix("/orchestrator/docker").Subrouter()
	r.DockerRegRouter.InitDockerRegRouter(dockerRouter)

	notificationRouter := r.Router.PathPrefix("/orchestrator/notification").Subrouter()
	r.NotificationRouter.InitNotificationRegRouter(notificationRouter)

	teamRouter := r.Router.PathPrefix("/orchestrator/team").Subrouter()
	r.TeamRouter.InitTeamRouter(teamRouter)

	userRouter := r.Router.PathPrefix("/orchestrator/user").Subrouter()
	r.UserRouter.InitUserRouter(userRouter)

	chartRefRouter := r.Router.PathPrefix("/orchestrator/chartref").Subrouter()
	r.ChartRefRouter.initChartRefRouter(chartRefRouter)

	configMapRouter := r.Router.PathPrefix("/orchestrator/config").Subrouter()
	r.ConfigMapRouter.initConfigMapRouter(configMapRouter)

	appStoreRouter := r.Router.PathPrefix("/orchestrator/app-store").Subrouter()
	r.AppStoreRouter.Init(appStoreRouter)

	chartRepoRouter := r.Router.PathPrefix("/orchestrator/chart-repo").Subrouter()
	r.ChartRepositoryRouter.Init(chartRepoRouter)

	deploymentMetricsRouter := r.Router.PathPrefix("/orchestrator/deployment-metrics").Subrouter()
	r.ReleaseMetricsRouter.initReleaseMetricsRouter(deploymentMetricsRouter)

	deploymentGroupRouter := r.Router.PathPrefix("/orchestrator/deployment-group").Subrouter()
	r.deploymentGroupRouter.initDeploymentGroupRouter(deploymentGroupRouter)

	r.batchOperationRouter.initBatchOperationRouter(rootRouter)

	chartGroupRouter := r.Router.PathPrefix("/orchestrator/chart-group").Subrouter()
	r.chartGroupRouter.initChartGroupRouter(chartGroupRouter)

	testSuitRouter := r.Router.PathPrefix("/orchestrator/test-report").Subrouter()
	r.testSuitRouter.InitTestSuitRouter(testSuitRouter)

	imageScanRouter := r.Router.PathPrefix("/orchestrator/security/scan").Subrouter()
	r.imageScanRouter.InitImageScanRouter(imageScanRouter)

	policyRouter := r.Router.PathPrefix("/orchestrator/security/policy").Subrouter()
	r.policyRouter.InitPolicyRouter(policyRouter)

	gitOpsRouter := r.Router.PathPrefix("/orchestrator/gitops").Subrouter()
	r.gitOpsConfigRouter.InitGitOpsConfigRouter(gitOpsRouter)

	attributeRouter := r.Router.PathPrefix("/orchestrator/attributes").Subrouter()
	r.attributesRouter.InitAttributesRouter(attributeRouter)

	userAttributeRouter := r.Router.PathPrefix("/orchestrator/attributes/user").Subrouter()
	r.userAttributesRouter.InitUserAttributesRouter(userAttributeRouter)

	dashboardRouter := r.Router.PathPrefix("/dashboard").Subrouter()
	r.dashboardRouter.InitDashboardRouter(dashboardRouter)

	grafanaRouter := r.Router.PathPrefix("/grafana").Subrouter()
	r.grafanaRouter.initGrafanaRouter(grafanaRouter)

	r.Router.Path("/").HandlerFunc(func(writer http.ResponseWriter, request *http.Request) {
		http.Redirect(writer, request, "/dashboard", 301)
	})

	commonRouter := r.Router.PathPrefix("/orchestrator/global").Subrouter()
	r.commonRouter.InitCommonRouter(commonRouter)
	r.scopedVariableRouter.InitScopedVariableRouter(commonRouter)

	ssoLoginRouter := r.Router.PathPrefix("/orchestrator/sso").Subrouter()
	r.ssoLoginRouter.InitSsoLoginRouter(ssoLoginRouter)

	telemetryRouter := r.Router.PathPrefix("/orchestrator/telemetry").Subrouter()
	r.telemetryRouter.InitTelemetryRouter(telemetryRouter)

	bulkUpdateRouter := r.Router.PathPrefix("/orchestrator/batch").Subrouter()
	r.bulkUpdateRouter.initBulkUpdateRouter(bulkUpdateRouter)

	webhookListenerRouter := r.Router.PathPrefix("/orchestrator/webhook/git").Subrouter()
	r.WebhookListenerRouter.InitWebhookListenerRouter(webhookListenerRouter)

	k8sApp := r.Router.PathPrefix("/orchestrator/k8s").Subrouter()
	r.k8sApplicationRouter.InitK8sApplicationRouter(k8sApp)

	pProfListenerRouter := r.Router.PathPrefix("/orchestrator/debug/pprof").Subrouter()
	r.pProfRouter.initPProfRouter(pProfListenerRouter)

	globalPluginRouter := r.Router.PathPrefix("/orchestrator/plugin").Subrouter()
	r.globalPluginRouter.initGlobalPluginRouter(globalPluginRouter)

	//  deployment router starts
	deploymentConfigSubRouter := r.Router.PathPrefix("/orchestrator/deployment/template").Subrouter()
	r.deploymentConfigRouter.Init(deploymentConfigSubRouter)
	// deployment router ends

	//  dashboard event router starts
	dashboardTelemetryRouter := r.Router.PathPrefix("/orchestrator/dashboard-event").Subrouter()
	r.dashboardTelemetryRouter.Init(dashboardTelemetryRouter)
	// dashboard event router ends

	//GitOps,Acd + HelmCLi both apps deployment related api's
	applicationSubRouter := r.Router.PathPrefix("/orchestrator/application").Subrouter()
	r.commonDeploymentRouter.Init(applicationSubRouter)
	//this router must placed after commonDeploymentRouter
	r.helmAppRouter.InitAppListRouter(applicationSubRouter)

	externalLinkRouter := r.Router.PathPrefix("/orchestrator/external-links").Subrouter()
	r.externalLinkRouter.InitExternalLinkRouter(externalLinkRouter)

	// module router
	moduleRouter := r.Router.PathPrefix("/orchestrator/module").Subrouter()
	r.moduleRouter.Init(moduleRouter)

	// server router
	serverRouter := r.Router.PathPrefix("/orchestrator/server").Subrouter()
	r.serverRouter.Init(serverRouter)

	// api-token router
	apiTokenRouter := r.Router.PathPrefix("/orchestrator/api-token").Subrouter()
	r.apiTokenRouter.InitApiTokenRouter(apiTokenRouter)

	k8sCapacityApp := r.Router.PathPrefix("/orchestrator/k8s/capacity").Subrouter()
	r.k8sCapacityRouter.InitK8sCapacityRouter(k8sCapacityApp)

	// webhook helm app router
	webhookHelmRouter := r.Router.PathPrefix("/orchestrator/webhook/helm").Subrouter()
	r.webhookHelmRouter.InitWebhookHelmRouter(webhookHelmRouter)

	globalCMCSRouter := r.Router.PathPrefix("/orchestrator/global/cm-cs").Subrouter()
	r.globalCMCSRouter.initGlobalCMCSRouter(globalCMCSRouter)

	userTerminalAccessRouter := r.Router.PathPrefix("/orchestrator/user/terminal").Subrouter()
	r.userTerminalAccessRouter.InitTerminalAccessRouter(userTerminalAccessRouter)

	rbacRoleRouter := r.Router.PathPrefix("/orchestrator/rbac/role").Subrouter()
	r.rbacRoleRouter.InitRbacRoleRouter(rbacRoleRouter)

	argoApplicationRouter := r.Router.PathPrefix("/orchestrator/argo-application").Subrouter()
	r.argoApplicationRouter.InitArgoApplicationRouter(argoApplicationRouter)
}<|MERGE_RESOLUTION|>--- conflicted
+++ resolved
@@ -121,12 +121,9 @@
 	ciStatusUpdateCron                 cron.CiStatusUpdateCron
 	resourceGroupingRouter             ResourceGroupingRouter
 	rbacRoleRouter                     user.RbacRoleRouter
-<<<<<<< HEAD
-	argoApplicationRouter              argoApplication.ArgoApplicationRouter
-=======
 	scopedVariableRouter               ScopedVariableRouter
 	ciTriggerCron                      cron.CiTriggerCron
->>>>>>> d82cdcb8
+	argoApplicationRouter              argoApplication.ArgoApplicationRouter
 }
 
 func NewMuxRouter(logger *zap.SugaredLogger, HelmRouter PipelineTriggerRouter, PipelineConfigRouter PipelineConfigRouter,
@@ -155,16 +152,11 @@
 	helmApplicationStatusUpdateHandler cron.CdApplicationStatusUpdateHandler, k8sCapacityRouter capacity.K8sCapacityRouter,
 	webhookHelmRouter webhookHelm.WebhookHelmRouter, globalCMCSRouter GlobalCMCSRouter,
 	userTerminalAccessRouter terminal2.UserTerminalAccessRouter,
-<<<<<<< HEAD
-	jobRouter JobRouter, ciStatusUpdateCron cron.CiStatusUpdateCron, appGroupingRouter AppGroupingRouter,
-	rbacRoleRouter user.RbacRoleRouter,
-	argoApplicationRouter argoApplication.ArgoApplicationRouter) *MuxRouter {
-=======
 	jobRouter JobRouter, ciStatusUpdateCron cron.CiStatusUpdateCron, resourceGroupingRouter ResourceGroupingRouter,
 	rbacRoleRouter user.RbacRoleRouter,
 	scopedVariableRouter ScopedVariableRouter,
-	ciTriggerCron cron.CiTriggerCron) *MuxRouter {
->>>>>>> d82cdcb8
+	ciTriggerCron cron.CiTriggerCron,
+	argoApplicationRouter argoApplication.ArgoApplicationRouter) *MuxRouter {
 	r := &MuxRouter{
 		Router:                             mux.NewRouter(),
 		HelmRouter:                         HelmRouter,
@@ -234,12 +226,9 @@
 		JobRouter:                          jobRouter,
 		resourceGroupingRouter:             resourceGroupingRouter,
 		rbacRoleRouter:                     rbacRoleRouter,
-<<<<<<< HEAD
-		argoApplicationRouter:              argoApplicationRouter,
-=======
 		scopedVariableRouter:               scopedVariableRouter,
 		ciTriggerCron:                      ciTriggerCron,
->>>>>>> d82cdcb8
+		argoApplicationRouter:              argoApplicationRouter,
 	}
 	return r
 }
