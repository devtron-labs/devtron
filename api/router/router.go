--- conflicted
+++ resolved
@@ -107,11 +107,8 @@
 	selfRegistrationRolesRouter      user.SelfRegistrationRolesRouter
 	moduleRouter                     module.ModuleRouter
 	serverRouter                     server.ServerRouter
-<<<<<<< HEAD
+	apiTokenRouter                   apiToken.ApiTokenRouter
 	k8sCapacityRouter                k8s.K8sCapacityRouter
-=======
-	apiTokenRouter                   apiToken.ApiTokenRouter
->>>>>>> 76714714
 }
 
 func NewMuxRouter(logger *zap.SugaredLogger, HelmRouter HelmRouter, PipelineConfigRouter PipelineConfigRouter,
@@ -136,11 +133,7 @@
 	pProfRouter PProfRouter, deploymentConfigRouter deployment.DeploymentConfigRouter, dashboardTelemetryRouter dashboardEvent.DashboardTelemetryRouter,
 	commonDeploymentRouter appStoreDeployment.CommonDeploymentRouter, externalLinkRouter externalLink.ExternalLinkRouter,
 	globalPluginRouter GlobalPluginRouter, selfRegistrationRolesRouter user.SelfRegistrationRolesRouter, moduleRouter module.ModuleRouter,
-<<<<<<< HEAD
-	serverRouter server.ServerRouter, k8sCapacityRouter k8s.K8sCapacityRouter) *MuxRouter {
-=======
-	serverRouter server.ServerRouter, apiTokenRouter apiToken.ApiTokenRouter) *MuxRouter {
->>>>>>> 76714714
+	serverRouter server.ServerRouter, apiTokenRouter apiToken.ApiTokenRouter, k8sCapacityRouter k8s.K8sCapacityRouter) *MuxRouter {
 	r := &MuxRouter{
 		Router:                           mux.NewRouter(),
 		HelmRouter:                       HelmRouter,
@@ -201,11 +194,8 @@
 		selfRegistrationRolesRouter:      selfRegistrationRolesRouter,
 		moduleRouter:                     moduleRouter,
 		serverRouter:                     serverRouter,
-<<<<<<< HEAD
+		apiTokenRouter:                   apiTokenRouter,
 		k8sCapacityRouter:                k8sCapacityRouter,
-=======
-		apiTokenRouter:                   apiTokenRouter,
->>>>>>> 76714714
 	}
 	return r
 }
@@ -393,12 +383,10 @@
 	serverRouter := r.Router.PathPrefix("/orchestrator/server").Subrouter()
 	r.serverRouter.Init(serverRouter)
 
-<<<<<<< HEAD
-	k8sCapacityApp := r.Router.PathPrefix("/orchestrator/k8s/capacity").Subrouter()
-	r.k8sCapacityRouter.InitK8sCapacityRouter(k8sCapacityApp)
-=======
 	// api-token router
 	apiTokenRouter := r.Router.PathPrefix("/orchestrator/api-token").Subrouter()
 	r.apiTokenRouter.InitApiTokenRouter(apiTokenRouter)
->>>>>>> 76714714
+
+	k8sCapacityApp := r.Router.PathPrefix("/orchestrator/k8s/capacity").Subrouter()
+	r.k8sCapacityRouter.InitK8sCapacityRouter(k8sCapacityApp)
 }