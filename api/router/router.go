--- conflicted
+++ resolved
@@ -102,12 +102,9 @@
 	dashboardTelemetryRouter         dashboardEvent.DashboardTelemetryRouter
 	commonDeploymentRouter           appStoreDeployment.CommonDeploymentRouter
 	externalLinkRouter               externalLink.ExternalLinkRouter
-<<<<<<< HEAD
 	selfRegistrationRolesRouter      user.SelfRegistrationRolesRouter
-=======
 	moduleRouter                     module.ModuleRouter
 	serverRouter                     server.ServerRouter
->>>>>>> 46d58109
 }
 
 func NewMuxRouter(logger *zap.SugaredLogger, HelmRouter HelmRouter, PipelineConfigRouter PipelineConfigRouter,
@@ -130,12 +127,8 @@
 	commonRouter CommonRouter, grafanaRouter GrafanaRouter, ssoLoginRouter sso.SsoLoginRouter, telemetryRouter TelemetryRouter, telemetryWatcher telemetry.TelemetryEventClient, bulkUpdateRouter BulkUpdateRouter, webhookListenerRouter WebhookListenerRouter, appLabelsRouter AppLabelRouter,
 	coreAppRouter CoreAppRouter, helmAppRouter client.HelmAppRouter, k8sApplicationRouter k8s.K8sApplicationRouter,
 	pProfRouter PProfRouter, deploymentConfigRouter deployment.DeploymentConfigRouter, dashboardTelemetryRouter dashboardEvent.DashboardTelemetryRouter,
-<<<<<<< HEAD
-	commonDeploymentRouter appStoreDeployment.CommonDeploymentRouter, externalLinkRouter externalLink.ExternalLinkRouter, selfRegistrationRolesRouter user.SelfRegistrationRolesRouter) *MuxRouter {
-=======
-	commonDeploymentRouter appStoreDeployment.CommonDeploymentRouter, externalLinkRouter externalLink.ExternalLinkRouter, moduleRouter module.ModuleRouter,
+	commonDeploymentRouter appStoreDeployment.CommonDeploymentRouter, externalLinkRouter externalLink.ExternalLinkRouter, moduleRouter module.ModuleRouter, selfRegistrationRolesRouter user.SelfRegistrationRolesRouter,
 	serverRouter server.ServerRouter) *MuxRouter {
->>>>>>> 46d58109
 	r := &MuxRouter{
 		Router:                           mux.NewRouter(),
 		HelmRouter:                       HelmRouter,
@@ -192,12 +185,9 @@
 		dashboardTelemetryRouter:         dashboardTelemetryRouter,
 		commonDeploymentRouter:           commonDeploymentRouter,
 		externalLinkRouter:               externalLinkRouter,
-<<<<<<< HEAD
 		selfRegistrationRolesRouter:      selfRegistrationRolesRouter,
-=======
 		moduleRouter:                     moduleRouter,
 		serverRouter:                     serverRouter,
->>>>>>> 46d58109
 	}
 	return r
 }
@@ -371,11 +361,9 @@
 	externalLinkRouter := r.Router.PathPrefix("/orchestrator/external-links").Subrouter()
 	r.externalLinkRouter.InitExternalLinkRouter(externalLinkRouter)
 
-<<<<<<< HEAD
 	selfRegistrationRolesRouter := r.Router.PathPrefix("/orchestrator/self-register").Subrouter()
 	r.selfRegistrationRolesRouter.InitSelfRegistrationRolesRouter(selfRegistrationRolesRouter)
 
-=======
 	// module router
 	moduleRouter := r.Router.PathPrefix("/orchestrator/module").Subrouter()
 	r.moduleRouter.Init(moduleRouter)
@@ -383,5 +371,4 @@
 	// server router
 	serverRouter := r.Router.PathPrefix("/orchestrator/server").Subrouter()
 	r.serverRouter.Init(serverRouter)
->>>>>>> 46d58109
 }