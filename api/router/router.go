--- conflicted
+++ resolved
@@ -49,20 +49,14 @@
 	"github.com/devtron-labs/devtron/client/dashboard"
 	"github.com/devtron-labs/devtron/client/proxy"
 	"github.com/devtron-labs/devtron/client/telemetry"
-<<<<<<< HEAD
-=======
 	"github.com/devtron-labs/devtron/enterprise/api/artifactPromotionPolicy"
->>>>>>> 6054d2a7
 	"github.com/devtron-labs/devtron/enterprise/api/commonPolicyActions"
 	"github.com/devtron-labs/devtron/enterprise/api/deploymentWindow"
 	"github.com/devtron-labs/devtron/enterprise/api/drafts"
 	"github.com/devtron-labs/devtron/enterprise/api/globalTag"
 	"github.com/devtron-labs/devtron/enterprise/api/lockConfiguation"
 	"github.com/devtron-labs/devtron/enterprise/api/protect"
-<<<<<<< HEAD
 	"github.com/devtron-labs/devtron/enterprise/api/scanningResultsParser"
-=======
->>>>>>> 6054d2a7
 	"github.com/devtron-labs/devtron/pkg/terminal"
 	"github.com/devtron-labs/devtron/util"
 	"github.com/gorilla/mux"
@@ -144,11 +138,8 @@
 	argoApplicationRouter              argoApplication.ArgoApplicationRouter
 	commonPolicyRouter                 commonPolicyActions.CommonPolicyRouter
 	deploymentWindowRouter             deploymentWindow.DeploymentWindowRouter
-<<<<<<< HEAD
+	artifactPromotionPolicy            artifactPromotionPolicy.Router
 	scanningResultRouter               scanningResultsParser.ScanningResultRouter
-=======
-	artifactPromotionPolicy            artifactPromotionPolicy.Router
->>>>>>> 6054d2a7
 }
 
 func NewMuxRouter(logger *zap.SugaredLogger,
@@ -186,12 +177,9 @@
 	argoApplicationRouter argoApplication.ArgoApplicationRouter,
 	deploymentWindowRouter deploymentWindow.DeploymentWindowRouter,
 	commonPolicyRouter commonPolicyActions.CommonPolicyRouter,
-<<<<<<< HEAD
+	artifactPromotionPolicy artifactPromotionPolicy.Router,
 	scanningResultRouter scanningResultsParser.ScanningResultRouter,
-) *MuxRouter {
-=======
-	artifactPromotionPolicy artifactPromotionPolicy.Router) *MuxRouter {
->>>>>>> 6054d2a7
+	) *MuxRouter {
 
 	r := &MuxRouter{
 		Router:                             mux.NewRouter(),
@@ -266,11 +254,8 @@
 		argoApplicationRouter:              argoApplicationRouter,
 		deploymentWindowRouter:             deploymentWindowRouter,
 		commonPolicyRouter:                 commonPolicyRouter,
-<<<<<<< HEAD
+		artifactPromotionPolicy:            artifactPromotionPolicy,
 		scanningResultRouter:               scanningResultRouter,
-=======
-		artifactPromotionPolicy:            artifactPromotionPolicy,
->>>>>>> 6054d2a7
 	}
 	return r
 }
@@ -512,11 +497,9 @@
 	deploymentWindowRouter := r.Router.PathPrefix("/orchestrator/deployment-window").Subrouter()
 	r.deploymentWindowRouter.InitDeploymentWindowRouter(deploymentWindowRouter)
 
-<<<<<<< HEAD
+	artifactPromotionPolicyRouter := r.Router.PathPrefix("/orchestrator/artifact-promotion/policy").Subrouter()
+	r.artifactPromotionPolicy.InitRouter(artifactPromotionPolicyRouter)
+
 	scanResultRouter := r.Router.PathPrefix("/orchestrator/scan-result").Subrouter()
 	r.scanningResultRouter.InitScanningResultRouter(scanResultRouter)
-=======
-	artifactPromotionPolicyRouter := r.Router.PathPrefix("/orchestrator/artifact-promotion/policy").Subrouter()
-	r.artifactPromotionPolicy.InitRouter(artifactPromotionPolicyRouter)
->>>>>>> 6054d2a7
 }