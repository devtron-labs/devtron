/*
 * Copyright (c) 2020 Devtron Labs
 *
 * Licensed under the Apache License, Version 2.0 (the "License");
 * you may not use this file except in compliance with the License.
 * You may obtain a copy of the License at
 *
 *    http://www.apache.org/licenses/LICENSE-2.0
 *
 * Unless required by applicable law or agreed to in writing, software
 * distributed under the License is distributed on an "AS IS" BASIS,
 * WITHOUT WARRANTIES OR CONDITIONS OF ANY KIND, either express or implied.
 * See the License for the specific language governing permissions and
 * limitations under the License.
 *
 */

package router

import (
	"encoding/json"
	appStore "github.com/devtron-labs/devtron/api/appStore"
	appStoreDeployment "github.com/devtron-labs/devtron/api/appStore/deployment"
	chartRepo "github.com/devtron-labs/devtron/api/chartRepo"
	"github.com/devtron-labs/devtron/api/cluster"
	"github.com/devtron-labs/devtron/api/dashboardEvent"
	"github.com/devtron-labs/devtron/api/deployment"
	client "github.com/devtron-labs/devtron/api/helm-app"
	"github.com/devtron-labs/devtron/api/restHandler/common"
	"github.com/devtron-labs/devtron/api/router/pubsub"
	"github.com/devtron-labs/devtron/api/sso"
	"github.com/devtron-labs/devtron/api/team"
	"github.com/devtron-labs/devtron/api/user"
	"github.com/devtron-labs/devtron/client/dashboard"
	pubsub2 "github.com/devtron-labs/devtron/client/pubsub"
	"github.com/devtron-labs/devtron/client/telemetry"
	"github.com/devtron-labs/devtron/pkg/terminal"
	"github.com/devtron-labs/devtron/util"
	"github.com/devtron-labs/devtron/util/k8s"
	"github.com/gorilla/mux"
	"github.com/prometheus/client_golang/prometheus/promhttp"
	"go.uber.org/zap"
	"net/http"
)

type MuxRouter struct {
	logger                           *zap.SugaredLogger
	Router                           *mux.Router
	HelmRouter                       HelmRouter
	PipelineConfigRouter             PipelineConfigRouter
	MigrateDbRouter                  MigrateDbRouter
	EnvironmentClusterMappingsRouter cluster.EnvironmentRouter
	AppListingRouter                 AppListingRouter
	ClusterRouter                    cluster.ClusterRouter
	WebHookRouter                    WebhookRouter
	UserAuthRouter                   user.UserAuthRouter
	ApplicationRouter                ApplicationRouter
	CDRouter                         CDRouter
	ProjectManagementRouter          ProjectManagementRouter
	GitProviderRouter                GitProviderRouter
	GitHostRouter                    GitHostRouter
	DockerRegRouter                  DockerRegRouter
	NotificationRouter               NotificationRouter
	TeamRouter                       team.TeamRouter
	pubsubClient                     *pubsub2.PubSubClient
	UserRouter                       user.UserRouter
	gitWebhookHandler                pubsub.GitWebhookHandler
	workflowUpdateHandler            pubsub.WorkflowStatusUpdateHandler
	appUpdateHandler                 pubsub.ApplicationStatusUpdateHandler
	ciEventHandler                   pubsub.CiEventHandler
	cronBasedEventReceiver           pubsub.CronBasedEventReceiver
	ChartRefRouter                   ChartRefRouter
	ConfigMapRouter                  ConfigMapRouter
	AppStoreRouter                   appStore.AppStoreRouter
	ChartRepositoryRouter            chartRepo.ChartRepositoryRouter
	ReleaseMetricsRouter             ReleaseMetricsRouter
	deploymentGroupRouter            DeploymentGroupRouter
	chartGroupRouter                 ChartGroupRouter
	batchOperationRouter             BatchOperationRouter
	testSuitRouter                   TestSuitRouter
	imageScanRouter                  ImageScanRouter
	policyRouter                     PolicyRouter
	gitOpsConfigRouter               GitOpsConfigRouter
	dashboardRouter                  dashboard.DashboardRouter
	attributesRouter                 AttributesRouter
	commonRouter                     CommonRouter
	grafanaRouter                    GrafanaRouter
	ssoLoginRouter                   sso.SsoLoginRouter
	telemetryRouter                  TelemetryRouter
	telemetryWatcher                 telemetry.TelemetryEventClient
	bulkUpdateRouter                 BulkUpdateRouter
	WebhookListenerRouter            WebhookListenerRouter
	appLabelsRouter                  AppLabelRouter
	coreAppRouter                    CoreAppRouter
	helmAppRouter                    client.HelmAppRouter
	k8sApplicationRouter             k8s.K8sApplicationRouter
	pProfRouter                      PProfRouter
	deploymentConfigRouter           deployment.DeploymentConfigRouter
<<<<<<< HEAD
	globalPluginRouter               GlobalPluginRouter
=======
	dashboardTelemetryRouter         dashboardEvent.DashboardTelemetryRouter
	commonDeploymentRouter           appStoreDeployment.CommonDeploymentRouter
>>>>>>> 62a26f9a
}

func NewMuxRouter(logger *zap.SugaredLogger, HelmRouter HelmRouter, PipelineConfigRouter PipelineConfigRouter,
	MigrateDbRouter MigrateDbRouter, AppListingRouter AppListingRouter,
	EnvironmentClusterMappingsRouter cluster.EnvironmentRouter, ClusterRouter cluster.ClusterRouter,
	WebHookRouter WebhookRouter, UserAuthRouter user.UserAuthRouter, ApplicationRouter ApplicationRouter,
	CDRouter CDRouter, ProjectManagementRouter ProjectManagementRouter,
	GitProviderRouter GitProviderRouter, GitHostRouter GitHostRouter,
	DockerRegRouter DockerRegRouter,
	NotificationRouter NotificationRouter,
	TeamRouter team.TeamRouter,
	gitWebhookHandler pubsub.GitWebhookHandler,
	workflowUpdateHandler pubsub.WorkflowStatusUpdateHandler,
	appUpdateHandler pubsub.ApplicationStatusUpdateHandler,
	ciEventHandler pubsub.CiEventHandler, pubsubClient *pubsub2.PubSubClient, UserRouter user.UserRouter, cronBasedEventReceiver pubsub.CronBasedEventReceiver,
	ChartRefRouter ChartRefRouter, ConfigMapRouter ConfigMapRouter, AppStoreRouter appStore.AppStoreRouter, chartRepositoryRouter chartRepo.ChartRepositoryRouter,
	ReleaseMetricsRouter ReleaseMetricsRouter, deploymentGroupRouter DeploymentGroupRouter, batchOperationRouter BatchOperationRouter,
	chartGroupRouter ChartGroupRouter, testSuitRouter TestSuitRouter, imageScanRouter ImageScanRouter,
	policyRouter PolicyRouter, gitOpsConfigRouter GitOpsConfigRouter, dashboardRouter dashboard.DashboardRouter, attributesRouter AttributesRouter,
	commonRouter CommonRouter, grafanaRouter GrafanaRouter, ssoLoginRouter sso.SsoLoginRouter, telemetryRouter TelemetryRouter, telemetryWatcher telemetry.TelemetryEventClient, bulkUpdateRouter BulkUpdateRouter, webhookListenerRouter WebhookListenerRouter, appLabelsRouter AppLabelRouter,
	coreAppRouter CoreAppRouter, helmAppRouter client.HelmAppRouter, k8sApplicationRouter k8s.K8sApplicationRouter,
<<<<<<< HEAD
	pProfRouter PProfRouter, deploymentConfigRouter deployment.DeploymentConfigRouter,
	globalPluginRouter GlobalPluginRouter) *MuxRouter {
=======
	pProfRouter PProfRouter, deploymentConfigRouter deployment.DeploymentConfigRouter, dashboardTelemetryRouter dashboardEvent.DashboardTelemetryRouter,
	commonDeploymentRouter appStoreDeployment.CommonDeploymentRouter) *MuxRouter {
>>>>>>> 62a26f9a
	r := &MuxRouter{
		Router:                           mux.NewRouter(),
		HelmRouter:                       HelmRouter,
		PipelineConfigRouter:             PipelineConfigRouter,
		MigrateDbRouter:                  MigrateDbRouter,
		EnvironmentClusterMappingsRouter: EnvironmentClusterMappingsRouter,
		AppListingRouter:                 AppListingRouter,
		ClusterRouter:                    ClusterRouter,
		WebHookRouter:                    WebHookRouter,
		UserAuthRouter:                   UserAuthRouter,
		ApplicationRouter:                ApplicationRouter,
		CDRouter:                         CDRouter,
		ProjectManagementRouter:          ProjectManagementRouter,
		DockerRegRouter:                  DockerRegRouter,
		GitProviderRouter:                GitProviderRouter,
		GitHostRouter:                    GitHostRouter,
		NotificationRouter:               NotificationRouter,
		TeamRouter:                       TeamRouter,
		logger:                           logger,
		gitWebhookHandler:                gitWebhookHandler,
		workflowUpdateHandler:            workflowUpdateHandler,
		appUpdateHandler:                 appUpdateHandler,
		ciEventHandler:                   ciEventHandler,
		pubsubClient:                     pubsubClient,
		UserRouter:                       UserRouter,
		cronBasedEventReceiver:           cronBasedEventReceiver,
		ChartRefRouter:                   ChartRefRouter,
		ConfigMapRouter:                  ConfigMapRouter,
		AppStoreRouter:                   AppStoreRouter,
		ChartRepositoryRouter:            chartRepositoryRouter,
		ReleaseMetricsRouter:             ReleaseMetricsRouter,
		deploymentGroupRouter:            deploymentGroupRouter,
		batchOperationRouter:             batchOperationRouter,
		chartGroupRouter:                 chartGroupRouter,
		testSuitRouter:                   testSuitRouter,
		imageScanRouter:                  imageScanRouter,
		policyRouter:                     policyRouter,
		gitOpsConfigRouter:               gitOpsConfigRouter,
		attributesRouter:                 attributesRouter,
		dashboardRouter:                  dashboardRouter,
		commonRouter:                     commonRouter,
		grafanaRouter:                    grafanaRouter,
		ssoLoginRouter:                   ssoLoginRouter,
		telemetryRouter:                  telemetryRouter,
		telemetryWatcher:                 telemetryWatcher,
		bulkUpdateRouter:                 bulkUpdateRouter,
		WebhookListenerRouter:            webhookListenerRouter,
		appLabelsRouter:                  appLabelsRouter,
		coreAppRouter:                    coreAppRouter,
		helmAppRouter:                    helmAppRouter,
		k8sApplicationRouter:             k8sApplicationRouter,
		pProfRouter:                      pProfRouter,
		deploymentConfigRouter:           deploymentConfigRouter,
<<<<<<< HEAD
		globalPluginRouter:               globalPluginRouter,
=======
		dashboardTelemetryRouter:         dashboardTelemetryRouter,
		commonDeploymentRouter:           commonDeploymentRouter,
>>>>>>> 62a26f9a
	}
	return r
}

func (r MuxRouter) Init() {

	r.Router.PathPrefix("/orchestrator/api/vi/pod/exec/ws").Handler(terminal.CreateAttachHandler("/orchestrator/api/vi/pod/exec/ws"))

	r.Router.StrictSlash(true)
	r.Router.Handle("/metrics", promhttp.Handler())
	//prometheus.MustRegister(pipeline.CiTriggerCounter)
	//prometheus.MustRegister(app.CdTriggerCounter)
	r.Router.Path("/health").HandlerFunc(func(writer http.ResponseWriter, request *http.Request) {
		writer.Header().Set("Content-Type", "application/json")
		writer.WriteHeader(200)
		response := common.Response{}
		response.Code = 200
		response.Result = "OK"
		b, err := json.Marshal(response)
		if err != nil {
			b = []byte("OK")
			r.logger.Errorw("Unexpected error in apiError", "err", err)
		}
		_, _ = writer.Write(b)
	})

	r.Router.Path("/orchestrator/version").HandlerFunc(func(writer http.ResponseWriter, request *http.Request) {
		writer.Header().Set("Content-Type", "application/json")
		writer.WriteHeader(200)
		response := common.Response{}
		response.Code = 200
		response.Result = util.GetDevtronVersion()
		b, err := json.Marshal(response)
		if err != nil {
			b = []byte("OK")
			r.logger.Errorw("Unexpected error in apiError", "err", err)
		}
		_, _ = writer.Write(b)
	})
	coreAppRouter := r.Router.PathPrefix("/orchestrator/core").Subrouter()
	r.coreAppRouter.initCoreAppRouter(coreAppRouter)

	pipelineConfigRouter := r.Router.PathPrefix("/orchestrator/app").Subrouter()
	r.PipelineConfigRouter.initPipelineConfigRouter(pipelineConfigRouter)
	r.AppListingRouter.initAppListingRouter(pipelineConfigRouter)
	r.HelmRouter.initHelmRouter(pipelineConfigRouter)
	r.appLabelsRouter.initLabelRouter(pipelineConfigRouter)

	migrateRouter := r.Router.PathPrefix("/orchestrator/migrate").Subrouter()
	r.MigrateDbRouter.InitMigrateDbRouter(migrateRouter)

	environmentClusterMappingsRouter := r.Router.PathPrefix("/orchestrator/env").Subrouter()
	r.EnvironmentClusterMappingsRouter.InitEnvironmentClusterMappingsRouter(environmentClusterMappingsRouter)

	clusterRouter := r.Router.PathPrefix("/orchestrator/cluster").Subrouter()
	r.ClusterRouter.InitClusterRouter(clusterRouter)

	webHookRouter := r.Router.PathPrefix("/orchestrator/webhook").Subrouter()
	r.WebHookRouter.intWebhookRouter(webHookRouter)

	applicationRouter := r.Router.PathPrefix("/orchestrator/api/v1/applications").Subrouter()
	r.ApplicationRouter.initApplicationRouter(applicationRouter)

	rootRouter := r.Router.PathPrefix("/orchestrator").Subrouter()
	r.UserAuthRouter.InitUserAuthRouter(rootRouter)

	projectManagementRouter := r.Router.PathPrefix("/orchestrator/project-management").Subrouter()
	r.ProjectManagementRouter.InitProjectManagementRouter(projectManagementRouter)

	gitRouter := r.Router.PathPrefix("/orchestrator/git").Subrouter()
	r.GitProviderRouter.InitGitProviderRouter(gitRouter)
	r.GitHostRouter.InitGitHostRouter(gitRouter)

	dockerRouter := r.Router.PathPrefix("/orchestrator/docker").Subrouter()
	r.DockerRegRouter.InitDockerRegRouter(dockerRouter)

	notificationRouter := r.Router.PathPrefix("/orchestrator/notification").Subrouter()
	r.NotificationRouter.InitNotificationRegRouter(notificationRouter)

	teamRouter := r.Router.PathPrefix("/orchestrator/team").Subrouter()
	r.TeamRouter.InitTeamRouter(teamRouter)

	userRouter := r.Router.PathPrefix("/orchestrator/user").Subrouter()
	r.UserRouter.InitUserRouter(userRouter)

	chartRefRouter := r.Router.PathPrefix("/orchestrator/chartref").Subrouter()
	r.ChartRefRouter.initChartRefRouter(chartRefRouter)

	configMapRouter := r.Router.PathPrefix("/orchestrator/config").Subrouter()
	r.ConfigMapRouter.initConfigMapRouter(configMapRouter)

	appStoreRouter := r.Router.PathPrefix("/orchestrator/app-store").Subrouter()
	r.AppStoreRouter.Init(appStoreRouter)

	chartRepoRouter := r.Router.PathPrefix("/orchestrator/chart-repo").Subrouter()
	r.ChartRepositoryRouter.Init(chartRepoRouter)

	deploymentMetricsRouter := r.Router.PathPrefix("/orchestrator/deployment-metrics").Subrouter()
	r.ReleaseMetricsRouter.initReleaseMetricsRouter(deploymentMetricsRouter)

	deploymentGroupRouter := r.Router.PathPrefix("/orchestrator/deployment-group").Subrouter()
	r.deploymentGroupRouter.initDeploymentGroupRouter(deploymentGroupRouter)

	r.batchOperationRouter.initBatchOperationRouter(rootRouter)

	chartGroupRouter := r.Router.PathPrefix("/orchestrator/chart-group").Subrouter()
	r.chartGroupRouter.initChartGroupRouter(chartGroupRouter)

	testSuitRouter := r.Router.PathPrefix("/orchestrator/test-report").Subrouter()
	r.testSuitRouter.InitTestSuitRouter(testSuitRouter)

	imageScanRouter := r.Router.PathPrefix("/orchestrator/security/scan").Subrouter()
	r.imageScanRouter.InitImageScanRouter(imageScanRouter)

	policyRouter := r.Router.PathPrefix("/orchestrator/security/policy").Subrouter()
	r.policyRouter.InitPolicyRouter(policyRouter)

	gitOpsRouter := r.Router.PathPrefix("/orchestrator/gitops").Subrouter()
	r.gitOpsConfigRouter.InitGitOpsConfigRouter(gitOpsRouter)

	attributeRouter := r.Router.PathPrefix("/orchestrator/attributes").Subrouter()
	r.attributesRouter.initAttributesRouter(attributeRouter)

	dashboardRouter := r.Router.PathPrefix("/dashboard").Subrouter()
	r.dashboardRouter.InitDashboardRouter(dashboardRouter)

	grafanaRouter := r.Router.PathPrefix("/grafana").Subrouter()
	r.grafanaRouter.initGrafanaRouter(grafanaRouter)

	r.Router.Path("/").HandlerFunc(func(writer http.ResponseWriter, request *http.Request) {
		http.Redirect(writer, request, "/dashboard", 301)
	})

	commonRouter := r.Router.PathPrefix("/orchestrator/global").Subrouter()
	r.commonRouter.InitCommonRouter(commonRouter)

	ssoLoginRouter := r.Router.PathPrefix("/orchestrator/sso").Subrouter()
	r.ssoLoginRouter.InitSsoLoginRouter(ssoLoginRouter)

	telemetryRouter := r.Router.PathPrefix("/orchestrator/telemetry").Subrouter()
	r.telemetryRouter.initTelemetryRouter(telemetryRouter)

	bulkUpdateRouter := r.Router.PathPrefix("/orchestrator/batch").Subrouter()
	r.bulkUpdateRouter.initBulkUpdateRouter(bulkUpdateRouter)

	webhookListenerRouter := r.Router.PathPrefix("/orchestrator/webhook/git").Subrouter()
	r.WebhookListenerRouter.InitWebhookListenerRouter(webhookListenerRouter)

	k8sApp := r.Router.PathPrefix("/orchestrator/k8s").Subrouter()
	r.k8sApplicationRouter.InitK8sApplicationRouter(k8sApp)

	pProfListenerRouter := r.Router.PathPrefix("/orchestrator/debug/pprof").Subrouter()
	r.pProfRouter.initPProfRouter(pProfListenerRouter)

	globalPluginRouter := r.Router.PathPrefix("/orchestrator/plugin").Subrouter()
	r.globalPluginRouter.initGlobalPluginRouter(globalPluginRouter)

	//  deployment router starts
	deploymentConfigSubRouter := r.Router.PathPrefix("/orchestrator/deployment/template").Subrouter()
	r.deploymentConfigRouter.Init(deploymentConfigSubRouter)
	// deployment router ends

	//  dashboard event router starts
	dashboardTelemetryRouter := r.Router.PathPrefix("/orchestrator/dashboard-event").Subrouter()
	r.dashboardTelemetryRouter.Init(dashboardTelemetryRouter)
	// dashboard event router ends

	//GitOps,Acd + HelmCLi both apps deployment related api's
	applicationSubRouter := r.Router.PathPrefix("/orchestrator/application").Subrouter()
	r.commonDeploymentRouter.Init(applicationSubRouter)
	//this router must placed after commonDeploymentRouter
	r.helmAppRouter.InitAppListRouter(applicationSubRouter)
}<|MERGE_RESOLUTION|>--- conflicted
+++ resolved
@@ -96,12 +96,9 @@
 	k8sApplicationRouter             k8s.K8sApplicationRouter
 	pProfRouter                      PProfRouter
 	deploymentConfigRouter           deployment.DeploymentConfigRouter
-<<<<<<< HEAD
-	globalPluginRouter               GlobalPluginRouter
-=======
 	dashboardTelemetryRouter         dashboardEvent.DashboardTelemetryRouter
 	commonDeploymentRouter           appStoreDeployment.CommonDeploymentRouter
->>>>>>> 62a26f9a
+	globalPluginRouter               GlobalPluginRouter
 }
 
 func NewMuxRouter(logger *zap.SugaredLogger, HelmRouter HelmRouter, PipelineConfigRouter PipelineConfigRouter,
@@ -123,13 +120,9 @@
 	policyRouter PolicyRouter, gitOpsConfigRouter GitOpsConfigRouter, dashboardRouter dashboard.DashboardRouter, attributesRouter AttributesRouter,
 	commonRouter CommonRouter, grafanaRouter GrafanaRouter, ssoLoginRouter sso.SsoLoginRouter, telemetryRouter TelemetryRouter, telemetryWatcher telemetry.TelemetryEventClient, bulkUpdateRouter BulkUpdateRouter, webhookListenerRouter WebhookListenerRouter, appLabelsRouter AppLabelRouter,
 	coreAppRouter CoreAppRouter, helmAppRouter client.HelmAppRouter, k8sApplicationRouter k8s.K8sApplicationRouter,
-<<<<<<< HEAD
-	pProfRouter PProfRouter, deploymentConfigRouter deployment.DeploymentConfigRouter,
+	pProfRouter PProfRouter, deploymentConfigRouter deployment.DeploymentConfigRouter, dashboardTelemetryRouter dashboardEvent.DashboardTelemetryRouter,
+	commonDeploymentRouter appStoreDeployment.CommonDeploymentRouter,
 	globalPluginRouter GlobalPluginRouter) *MuxRouter {
-=======
-	pProfRouter PProfRouter, deploymentConfigRouter deployment.DeploymentConfigRouter, dashboardTelemetryRouter dashboardEvent.DashboardTelemetryRouter,
-	commonDeploymentRouter appStoreDeployment.CommonDeploymentRouter) *MuxRouter {
->>>>>>> 62a26f9a
 	r := &MuxRouter{
 		Router:                           mux.NewRouter(),
 		HelmRouter:                       HelmRouter,
@@ -183,12 +176,9 @@
 		k8sApplicationRouter:             k8sApplicationRouter,
 		pProfRouter:                      pProfRouter,
 		deploymentConfigRouter:           deploymentConfigRouter,
-<<<<<<< HEAD
-		globalPluginRouter:               globalPluginRouter,
-=======
 		dashboardTelemetryRouter:         dashboardTelemetryRouter,
 		commonDeploymentRouter:           commonDeploymentRouter,
->>>>>>> 62a26f9a
+		globalPluginRouter:               globalPluginRouter,
 	}
 	return r
 }
