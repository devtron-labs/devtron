--- conflicted
+++ resolved
@@ -101,13 +101,9 @@
 	deploymentConfigRouter           deployment.DeploymentConfigRouter
 	dashboardTelemetryRouter         dashboardEvent.DashboardTelemetryRouter
 	commonDeploymentRouter           appStoreDeployment.CommonDeploymentRouter
+	externalLinkRouter               externalLink.ExternalLinkRouter
 	globalPluginRouter               GlobalPluginRouter
-<<<<<<< HEAD
-	externalLinkRouter       externalLink.ExternalLinkRouter
-=======
-	externalLinkRouter               externalLink.ExternalLinkRouter
 	selfRegistrationRolesRouter      user.SelfRegistrationRolesRouter
->>>>>>> bfb0f567
 	moduleRouter                     module.ModuleRouter
 	serverRouter                     server.ServerRouter
 }
@@ -132,12 +128,8 @@
 	commonRouter CommonRouter, grafanaRouter GrafanaRouter, ssoLoginRouter sso.SsoLoginRouter, telemetryRouter TelemetryRouter, telemetryWatcher telemetry.TelemetryEventClient, bulkUpdateRouter BulkUpdateRouter, webhookListenerRouter WebhookListenerRouter, appLabelsRouter AppLabelRouter,
 	coreAppRouter CoreAppRouter, helmAppRouter client.HelmAppRouter, k8sApplicationRouter k8s.K8sApplicationRouter,
 	pProfRouter PProfRouter, deploymentConfigRouter deployment.DeploymentConfigRouter, dashboardTelemetryRouter dashboardEvent.DashboardTelemetryRouter,
-	commonDeploymentRouter appStoreDeployment.CommonDeploymentRouter, externalLinkRouter externalLink.ExternalLinkRouter,
-<<<<<<< HEAD
-	globalPluginRouter GlobalPluginRouter, moduleRouter module.ModuleRouter,
-=======
-	globalPluginRouter GlobalPluginRouter, selfRegistrationRolesRouter user.SelfRegistrationRolesRouter,moduleRouter module.ModuleRouter,
->>>>>>> bfb0f567
+	commonDeploymentRouter appStoreDeployment.CommonDeploymentRouter, externalLinkRouter externalLink.ExternalLinkRouter, moduleRouter module.ModuleRouter,
+	globalPluginRouter GlobalPluginRouter, selfRegistrationRolesRouter user.SelfRegistrationRolesRouter,
 	serverRouter server.ServerRouter) *MuxRouter {
 	r := &MuxRouter{
 		Router:                           mux.NewRouter(),
@@ -196,10 +188,7 @@
 		commonDeploymentRouter:           commonDeploymentRouter,
 		externalLinkRouter:               externalLinkRouter,
 		globalPluginRouter:               globalPluginRouter,
-<<<<<<< HEAD
-=======
 		selfRegistrationRolesRouter:      selfRegistrationRolesRouter,
->>>>>>> bfb0f567
 		moduleRouter:                     moduleRouter,
 		serverRouter:                     serverRouter,
 	}
