/*
 * Copyright (c) 2020 Devtron Labs
 *
 * Licensed under the Apache License, Version 2.0 (the "License");
 * you may not use this file except in compliance with the License.
 * You may obtain a copy of the License at
 *
 *    http://www.apache.org/licenses/LICENSE-2.0
 *
 * Unless required by applicable law or agreed to in writing, software
 * distributed under the License is distributed on an "AS IS" BASIS,
 * WITHOUT WARRANTIES OR CONDITIONS OF ANY KIND, either express or implied.
 * See the License for the specific language governing permissions and
 * limitations under the License.
 *
 */

package router

import (
	"encoding/json"
	appStore "github.com/devtron-labs/devtron/api/appStore"
	appStoreDeployment "github.com/devtron-labs/devtron/api/appStore/deployment"
	chartRepo "github.com/devtron-labs/devtron/api/chartRepo"
	"github.com/devtron-labs/devtron/api/cluster"
	"github.com/devtron-labs/devtron/api/dashboardEvent"
	"github.com/devtron-labs/devtron/api/deployment"
	"github.com/devtron-labs/devtron/api/externalLink"
	client "github.com/devtron-labs/devtron/api/helm-app"
	"github.com/devtron-labs/devtron/api/restHandler/common"
	"github.com/devtron-labs/devtron/api/router/pubsub"
	"github.com/devtron-labs/devtron/api/sso"
	"github.com/devtron-labs/devtron/api/team"
	"github.com/devtron-labs/devtron/api/user"
	"github.com/devtron-labs/devtron/client/dashboard"
	pubsub2 "github.com/devtron-labs/devtron/client/pubsub"
	"github.com/devtron-labs/devtron/client/telemetry"
	"github.com/devtron-labs/devtron/pkg/terminal"
	"github.com/devtron-labs/devtron/util"
	"github.com/devtron-labs/devtron/util/k8s"
	"github.com/gorilla/mux"
	"github.com/prometheus/client_golang/prometheus/promhttp"
	"go.uber.org/zap"
	"net/http"
)

type MuxRouter struct {
	logger                           *zap.SugaredLogger
	Router                           *mux.Router
	HelmRouter                       HelmRouter
	PipelineConfigRouter             PipelineConfigRouter
	MigrateDbRouter                  MigrateDbRouter
	EnvironmentClusterMappingsRouter cluster.EnvironmentRouter
	AppListingRouter                 AppListingRouter
	ClusterRouter                    cluster.ClusterRouter
	WebHookRouter                    WebhookRouter
	UserAuthRouter                   user.UserAuthRouter
	ApplicationRouter                ApplicationRouter
	CDRouter                         CDRouter
	ProjectManagementRouter          ProjectManagementRouter
	GitProviderRouter                GitProviderRouter
	GitHostRouter                    GitHostRouter
	DockerRegRouter                  DockerRegRouter
	NotificationRouter               NotificationRouter
	TeamRouter                       team.TeamRouter
	pubsubClient                     *pubsub2.PubSubClient
	UserRouter                       user.UserRouter
	gitWebhookHandler                pubsub.GitWebhookHandler
	workflowUpdateHandler            pubsub.WorkflowStatusUpdateHandler
	appUpdateHandler                 pubsub.ApplicationStatusUpdateHandler
	ciEventHandler                   pubsub.CiEventHandler
	cronBasedEventReceiver           pubsub.CronBasedEventReceiver
	ChartRefRouter                   ChartRefRouter
	ConfigMapRouter                  ConfigMapRouter
	AppStoreRouter                   appStore.AppStoreRouter
	ChartRepositoryRouter            chartRepo.ChartRepositoryRouter
	ReleaseMetricsRouter             ReleaseMetricsRouter
	deploymentGroupRouter            DeploymentGroupRouter
	chartGroupRouter                 ChartGroupRouter
	batchOperationRouter             BatchOperationRouter
	testSuitRouter                   TestSuitRouter
	imageScanRouter                  ImageScanRouter
	policyRouter                     PolicyRouter
	gitOpsConfigRouter               GitOpsConfigRouter
	dashboardRouter                  dashboard.DashboardRouter
	attributesRouter                 AttributesRouter
	commonRouter                     CommonRouter
	grafanaRouter                    GrafanaRouter
	ssoLoginRouter                   sso.SsoLoginRouter
	telemetryRouter                  TelemetryRouter
	telemetryWatcher                 telemetry.TelemetryEventClient
<<<<<<< HEAD
	bulkUpdateRouter                 BulkUpdateRouter
	WebhookListenerRouter            WebhookListenerRouter
	appLabelsRouter                  AppLabelRouter
	coreAppRouter                    CoreAppRouter
	helmAppRouter                    client.HelmAppRouter
	k8sApplicationRouter             k8s.K8sApplicationRouter
	pProfRouter                      PProfRouter
	deploymentConfigRouter           deployment.DeploymentConfigRouter
	dashboardTelemetryRouter         dashboardEvent.DashboardTelemetryRouter
=======
	bulkUpdateRouter         BulkUpdateRouter
	WebhookListenerRouter    WebhookListenerRouter
	appLabelsRouter          AppLabelRouter
	coreAppRouter            CoreAppRouter
	helmAppRouter            client.HelmAppRouter
	k8sApplicationRouter     k8s.K8sApplicationRouter
	pProfRouter              PProfRouter
	deploymentConfigRouter   deployment.DeploymentConfigRouter
	dashboardTelemetryRouter dashboardEvent.DashboardTelemetryRouter
	commonDeploymentRouter   appStoreDeployment.CommonDeploymentRouter
	externalLinkRouter       externalLink.ExternalLinkRouter
>>>>>>> ea623187
}

func NewMuxRouter(logger *zap.SugaredLogger, HelmRouter HelmRouter, PipelineConfigRouter PipelineConfigRouter,
	MigrateDbRouter MigrateDbRouter, AppListingRouter AppListingRouter,
	EnvironmentClusterMappingsRouter cluster.EnvironmentRouter, ClusterRouter cluster.ClusterRouter,
	WebHookRouter WebhookRouter, UserAuthRouter user.UserAuthRouter, ApplicationRouter ApplicationRouter,
	CDRouter CDRouter, ProjectManagementRouter ProjectManagementRouter,
	GitProviderRouter GitProviderRouter, GitHostRouter GitHostRouter,
	DockerRegRouter DockerRegRouter,
	NotificationRouter NotificationRouter,
	TeamRouter team.TeamRouter,
	gitWebhookHandler pubsub.GitWebhookHandler,
	workflowUpdateHandler pubsub.WorkflowStatusUpdateHandler,
	appUpdateHandler pubsub.ApplicationStatusUpdateHandler,
	ciEventHandler pubsub.CiEventHandler, pubsubClient *pubsub2.PubSubClient, UserRouter user.UserRouter, cronBasedEventReceiver pubsub.CronBasedEventReceiver,
	ChartRefRouter ChartRefRouter, ConfigMapRouter ConfigMapRouter, AppStoreRouter appStore.AppStoreRouter, chartRepositoryRouter chartRepo.ChartRepositoryRouter,
	ReleaseMetricsRouter ReleaseMetricsRouter, deploymentGroupRouter DeploymentGroupRouter, batchOperationRouter BatchOperationRouter,
	chartGroupRouter ChartGroupRouter, testSuitRouter TestSuitRouter, imageScanRouter ImageScanRouter,
	policyRouter PolicyRouter, gitOpsConfigRouter GitOpsConfigRouter, dashboardRouter dashboard.DashboardRouter, attributesRouter AttributesRouter,
	commonRouter CommonRouter, grafanaRouter GrafanaRouter, ssoLoginRouter sso.SsoLoginRouter, telemetryRouter TelemetryRouter, telemetryWatcher telemetry.TelemetryEventClient, bulkUpdateRouter BulkUpdateRouter, webhookListenerRouter WebhookListenerRouter, appLabelsRouter AppLabelRouter,
	coreAppRouter CoreAppRouter, helmAppRouter client.HelmAppRouter, k8sApplicationRouter k8s.K8sApplicationRouter,
<<<<<<< HEAD
	pProfRouter PProfRouter, deploymentConfigRouter deployment.DeploymentConfigRouter, dashboardTelemetryRouter dashboardEvent.DashboardTelemetryRouter) *MuxRouter {
=======
	pProfRouter PProfRouter, deploymentConfigRouter deployment.DeploymentConfigRouter, dashboardTelemetryRouter dashboardEvent.DashboardTelemetryRouter,
	commonDeploymentRouter appStoreDeployment.CommonDeploymentRouter, externalLinkRouter externalLink.ExternalLinkRouter) *MuxRouter {
>>>>>>> ea623187
	r := &MuxRouter{
		Router:                           mux.NewRouter(),
		HelmRouter:                       HelmRouter,
		PipelineConfigRouter:             PipelineConfigRouter,
		MigrateDbRouter:                  MigrateDbRouter,
		EnvironmentClusterMappingsRouter: EnvironmentClusterMappingsRouter,
		AppListingRouter:                 AppListingRouter,
		ClusterRouter:                    ClusterRouter,
		WebHookRouter:                    WebHookRouter,
		UserAuthRouter:                   UserAuthRouter,
		ApplicationRouter:                ApplicationRouter,
		CDRouter:                         CDRouter,
		ProjectManagementRouter:          ProjectManagementRouter,
		DockerRegRouter:                  DockerRegRouter,
		GitProviderRouter:                GitProviderRouter,
		GitHostRouter:                    GitHostRouter,
		NotificationRouter:               NotificationRouter,
		TeamRouter:                       TeamRouter,
		logger:                           logger,
		gitWebhookHandler:                gitWebhookHandler,
		workflowUpdateHandler:            workflowUpdateHandler,
		appUpdateHandler:                 appUpdateHandler,
		ciEventHandler:                   ciEventHandler,
		pubsubClient:                     pubsubClient,
		UserRouter:                       UserRouter,
		cronBasedEventReceiver:           cronBasedEventReceiver,
		ChartRefRouter:                   ChartRefRouter,
		ConfigMapRouter:                  ConfigMapRouter,
		AppStoreRouter:                   AppStoreRouter,
		ChartRepositoryRouter:            chartRepositoryRouter,
		ReleaseMetricsRouter:             ReleaseMetricsRouter,
		deploymentGroupRouter:            deploymentGroupRouter,
		batchOperationRouter:             batchOperationRouter,
		chartGroupRouter:                 chartGroupRouter,
		testSuitRouter:                   testSuitRouter,
		imageScanRouter:                  imageScanRouter,
		policyRouter:                     policyRouter,
		gitOpsConfigRouter:               gitOpsConfigRouter,
		attributesRouter:                 attributesRouter,
		dashboardRouter:                  dashboardRouter,
		commonRouter:                     commonRouter,
		grafanaRouter:                    grafanaRouter,
		ssoLoginRouter:                   ssoLoginRouter,
		telemetryRouter:                  telemetryRouter,
		telemetryWatcher:                 telemetryWatcher,
		bulkUpdateRouter:                 bulkUpdateRouter,
		WebhookListenerRouter:            webhookListenerRouter,
		appLabelsRouter:                  appLabelsRouter,
		coreAppRouter:                    coreAppRouter,
		helmAppRouter:                    helmAppRouter,
		k8sApplicationRouter:             k8sApplicationRouter,
		pProfRouter:                      pProfRouter,
		deploymentConfigRouter:           deploymentConfigRouter,
		dashboardTelemetryRouter:         dashboardTelemetryRouter,
<<<<<<< HEAD
=======
		commonDeploymentRouter:           commonDeploymentRouter,
		externalLinkRouter:               externalLinkRouter,
>>>>>>> ea623187
	}
	return r
}

func (r MuxRouter) Init() {

	r.Router.PathPrefix("/orchestrator/api/vi/pod/exec/ws").Handler(terminal.CreateAttachHandler("/orchestrator/api/vi/pod/exec/ws"))

	r.Router.StrictSlash(true)
	r.Router.Handle("/metrics", promhttp.Handler())
	//prometheus.MustRegister(pipeline.CiTriggerCounter)
	//prometheus.MustRegister(app.CdTriggerCounter)
	r.Router.Path("/health").HandlerFunc(func(writer http.ResponseWriter, request *http.Request) {
		writer.Header().Set("Content-Type", "application/json")
		writer.WriteHeader(200)
		response := common.Response{}
		response.Code = 200
		response.Result = "OK"
		b, err := json.Marshal(response)
		if err != nil {
			b = []byte("OK")
			r.logger.Errorw("Unexpected error in apiError", "err", err)
		}
		_, _ = writer.Write(b)
	})

	r.Router.Path("/orchestrator/version").HandlerFunc(func(writer http.ResponseWriter, request *http.Request) {
		writer.Header().Set("Content-Type", "application/json")
		writer.WriteHeader(200)
		response := common.Response{}
		response.Code = 200
		response.Result = util.GetDevtronVersion()
		b, err := json.Marshal(response)
		if err != nil {
			b = []byte("OK")
			r.logger.Errorw("Unexpected error in apiError", "err", err)
		}
		_, _ = writer.Write(b)
	})
	coreAppRouter := r.Router.PathPrefix("/orchestrator/core").Subrouter()
	r.coreAppRouter.initCoreAppRouter(coreAppRouter)

	pipelineConfigRouter := r.Router.PathPrefix("/orchestrator/app").Subrouter()
	r.PipelineConfigRouter.initPipelineConfigRouter(pipelineConfigRouter)
	r.AppListingRouter.initAppListingRouter(pipelineConfigRouter)
	r.HelmRouter.initHelmRouter(pipelineConfigRouter)
	r.appLabelsRouter.initLabelRouter(pipelineConfigRouter)

	migrateRouter := r.Router.PathPrefix("/orchestrator/migrate").Subrouter()
	r.MigrateDbRouter.InitMigrateDbRouter(migrateRouter)

	environmentClusterMappingsRouter := r.Router.PathPrefix("/orchestrator/env").Subrouter()
	r.EnvironmentClusterMappingsRouter.InitEnvironmentClusterMappingsRouter(environmentClusterMappingsRouter)

	clusterRouter := r.Router.PathPrefix("/orchestrator/cluster").Subrouter()
	r.ClusterRouter.InitClusterRouter(clusterRouter)

	webHookRouter := r.Router.PathPrefix("/orchestrator/webhook").Subrouter()
	r.WebHookRouter.intWebhookRouter(webHookRouter)

	applicationRouter := r.Router.PathPrefix("/orchestrator/api/v1/applications").Subrouter()
	r.ApplicationRouter.initApplicationRouter(applicationRouter)

	rootRouter := r.Router.PathPrefix("/orchestrator").Subrouter()
	r.UserAuthRouter.InitUserAuthRouter(rootRouter)

	projectManagementRouter := r.Router.PathPrefix("/orchestrator/project-management").Subrouter()
	r.ProjectManagementRouter.InitProjectManagementRouter(projectManagementRouter)

	gitRouter := r.Router.PathPrefix("/orchestrator/git").Subrouter()
	r.GitProviderRouter.InitGitProviderRouter(gitRouter)
	r.GitHostRouter.InitGitHostRouter(gitRouter)

	dockerRouter := r.Router.PathPrefix("/orchestrator/docker").Subrouter()
	r.DockerRegRouter.InitDockerRegRouter(dockerRouter)

	notificationRouter := r.Router.PathPrefix("/orchestrator/notification").Subrouter()
	r.NotificationRouter.InitNotificationRegRouter(notificationRouter)

	teamRouter := r.Router.PathPrefix("/orchestrator/team").Subrouter()
	r.TeamRouter.InitTeamRouter(teamRouter)

	userRouter := r.Router.PathPrefix("/orchestrator/user").Subrouter()
	r.UserRouter.InitUserRouter(userRouter)

	chartRefRouter := r.Router.PathPrefix("/orchestrator/chartref").Subrouter()
	r.ChartRefRouter.initChartRefRouter(chartRefRouter)

	configMapRouter := r.Router.PathPrefix("/orchestrator/config").Subrouter()
	r.ConfigMapRouter.initConfigMapRouter(configMapRouter)

	appStoreRouter := r.Router.PathPrefix("/orchestrator/app-store").Subrouter()
	r.AppStoreRouter.Init(appStoreRouter)

	chartRepoRouter := r.Router.PathPrefix("/orchestrator/chart-repo").Subrouter()
	r.ChartRepositoryRouter.Init(chartRepoRouter)

	deploymentMetricsRouter := r.Router.PathPrefix("/orchestrator/deployment-metrics").Subrouter()
	r.ReleaseMetricsRouter.initReleaseMetricsRouter(deploymentMetricsRouter)

	deploymentGroupRouter := r.Router.PathPrefix("/orchestrator/deployment-group").Subrouter()
	r.deploymentGroupRouter.initDeploymentGroupRouter(deploymentGroupRouter)

	r.batchOperationRouter.initBatchOperationRouter(rootRouter)

	chartGroupRouter := r.Router.PathPrefix("/orchestrator/chart-group").Subrouter()
	r.chartGroupRouter.initChartGroupRouter(chartGroupRouter)

	testSuitRouter := r.Router.PathPrefix("/orchestrator/test-report").Subrouter()
	r.testSuitRouter.InitTestSuitRouter(testSuitRouter)

	imageScanRouter := r.Router.PathPrefix("/orchestrator/security/scan").Subrouter()
	r.imageScanRouter.InitImageScanRouter(imageScanRouter)

	policyRouter := r.Router.PathPrefix("/orchestrator/security/policy").Subrouter()
	r.policyRouter.InitPolicyRouter(policyRouter)

	gitOpsRouter := r.Router.PathPrefix("/orchestrator/gitops").Subrouter()
	r.gitOpsConfigRouter.InitGitOpsConfigRouter(gitOpsRouter)

	attributeRouter := r.Router.PathPrefix("/orchestrator/attributes").Subrouter()
	r.attributesRouter.initAttributesRouter(attributeRouter)

	dashboardRouter := r.Router.PathPrefix("/dashboard").Subrouter()
	r.dashboardRouter.InitDashboardRouter(dashboardRouter)

	grafanaRouter := r.Router.PathPrefix("/grafana").Subrouter()
	r.grafanaRouter.initGrafanaRouter(grafanaRouter)

	r.Router.Path("/").HandlerFunc(func(writer http.ResponseWriter, request *http.Request) {
		http.Redirect(writer, request, "/dashboard", 301)
	})

	commonRouter := r.Router.PathPrefix("/orchestrator/global").Subrouter()
	r.commonRouter.InitCommonRouter(commonRouter)

	ssoLoginRouter := r.Router.PathPrefix("/orchestrator/sso").Subrouter()
	r.ssoLoginRouter.InitSsoLoginRouter(ssoLoginRouter)

	telemetryRouter := r.Router.PathPrefix("/orchestrator/telemetry").Subrouter()
	r.telemetryRouter.initTelemetryRouter(telemetryRouter)

	bulkUpdateRouter := r.Router.PathPrefix("/orchestrator/batch").Subrouter()
	r.bulkUpdateRouter.initBulkUpdateRouter(bulkUpdateRouter)

	webhookListenerRouter := r.Router.PathPrefix("/orchestrator/webhook/git").Subrouter()
	r.WebhookListenerRouter.InitWebhookListenerRouter(webhookListenerRouter)

	k8sApp := r.Router.PathPrefix("/orchestrator/k8s").Subrouter()
	r.k8sApplicationRouter.InitK8sApplicationRouter(k8sApp)

	pProfListenerRouter := r.Router.PathPrefix("/orchestrator/debug/pprof").Subrouter()
	r.pProfRouter.initPProfRouter(pProfListenerRouter)

	//  deployment router starts
	deploymentConfigSubRouter := r.Router.PathPrefix("/orchestrator/deployment/template").Subrouter()
	r.deploymentConfigRouter.Init(deploymentConfigSubRouter)
	// deployment router ends

	//  dashboard event router starts
	dashboardTelemetryRouter := r.Router.PathPrefix("/orchestrator/dashboard-event").Subrouter()
	r.dashboardTelemetryRouter.Init(dashboardTelemetryRouter)
	// dashboard event router ends
<<<<<<< HEAD
=======

	//GitOps,Acd + HelmCLi both apps deployment related api's
	applicationSubRouter := r.Router.PathPrefix("/orchestrator/application").Subrouter()
	r.commonDeploymentRouter.Init(applicationSubRouter)
	//this router must placed after commonDeploymentRouter
	r.helmAppRouter.InitAppListRouter(applicationSubRouter)

	externalLinkRouter := r.Router.PathPrefix("/orchestrator/external-links").Subrouter()
	r.externalLinkRouter.InitExternalLinkRouter(externalLinkRouter)
>>>>>>> ea623187
}<|MERGE_RESOLUTION|>--- conflicted
+++ resolved
@@ -89,17 +89,6 @@
 	ssoLoginRouter                   sso.SsoLoginRouter
 	telemetryRouter                  TelemetryRouter
 	telemetryWatcher                 telemetry.TelemetryEventClient
-<<<<<<< HEAD
-	bulkUpdateRouter                 BulkUpdateRouter
-	WebhookListenerRouter            WebhookListenerRouter
-	appLabelsRouter                  AppLabelRouter
-	coreAppRouter                    CoreAppRouter
-	helmAppRouter                    client.HelmAppRouter
-	k8sApplicationRouter             k8s.K8sApplicationRouter
-	pProfRouter                      PProfRouter
-	deploymentConfigRouter           deployment.DeploymentConfigRouter
-	dashboardTelemetryRouter         dashboardEvent.DashboardTelemetryRouter
-=======
 	bulkUpdateRouter         BulkUpdateRouter
 	WebhookListenerRouter    WebhookListenerRouter
 	appLabelsRouter          AppLabelRouter
@@ -111,7 +100,6 @@
 	dashboardTelemetryRouter dashboardEvent.DashboardTelemetryRouter
 	commonDeploymentRouter   appStoreDeployment.CommonDeploymentRouter
 	externalLinkRouter       externalLink.ExternalLinkRouter
->>>>>>> ea623187
 }
 
 func NewMuxRouter(logger *zap.SugaredLogger, HelmRouter HelmRouter, PipelineConfigRouter PipelineConfigRouter,
@@ -133,12 +121,8 @@
 	policyRouter PolicyRouter, gitOpsConfigRouter GitOpsConfigRouter, dashboardRouter dashboard.DashboardRouter, attributesRouter AttributesRouter,
 	commonRouter CommonRouter, grafanaRouter GrafanaRouter, ssoLoginRouter sso.SsoLoginRouter, telemetryRouter TelemetryRouter, telemetryWatcher telemetry.TelemetryEventClient, bulkUpdateRouter BulkUpdateRouter, webhookListenerRouter WebhookListenerRouter, appLabelsRouter AppLabelRouter,
 	coreAppRouter CoreAppRouter, helmAppRouter client.HelmAppRouter, k8sApplicationRouter k8s.K8sApplicationRouter,
-<<<<<<< HEAD
-	pProfRouter PProfRouter, deploymentConfigRouter deployment.DeploymentConfigRouter, dashboardTelemetryRouter dashboardEvent.DashboardTelemetryRouter) *MuxRouter {
-=======
 	pProfRouter PProfRouter, deploymentConfigRouter deployment.DeploymentConfigRouter, dashboardTelemetryRouter dashboardEvent.DashboardTelemetryRouter,
 	commonDeploymentRouter appStoreDeployment.CommonDeploymentRouter, externalLinkRouter externalLink.ExternalLinkRouter) *MuxRouter {
->>>>>>> ea623187
 	r := &MuxRouter{
 		Router:                           mux.NewRouter(),
 		HelmRouter:                       HelmRouter,
@@ -193,11 +177,8 @@
 		pProfRouter:                      pProfRouter,
 		deploymentConfigRouter:           deploymentConfigRouter,
 		dashboardTelemetryRouter:         dashboardTelemetryRouter,
-<<<<<<< HEAD
-=======
 		commonDeploymentRouter:           commonDeploymentRouter,
 		externalLinkRouter:               externalLinkRouter,
->>>>>>> ea623187
 	}
 	return r
 }
@@ -361,8 +342,6 @@
 	dashboardTelemetryRouter := r.Router.PathPrefix("/orchestrator/dashboard-event").Subrouter()
 	r.dashboardTelemetryRouter.Init(dashboardTelemetryRouter)
 	// dashboard event router ends
-<<<<<<< HEAD
-=======
 
 	//GitOps,Acd + HelmCLi both apps deployment related api's
 	applicationSubRouter := r.Router.PathPrefix("/orchestrator/application").Subrouter()
@@ -372,5 +351,4 @@
 
 	externalLinkRouter := r.Router.PathPrefix("/orchestrator/external-links").Subrouter()
 	r.externalLinkRouter.InitExternalLinkRouter(externalLinkRouter)
->>>>>>> ea623187
 }