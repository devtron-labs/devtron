/*
 * Copyright (c) 2020 Devtron Labs
 *
 * Licensed under the Apache License, Version 2.0 (the "License");
 * you may not use this file except in compliance with the License.
 * You may obtain a copy of the License at
 *
 *    http://www.apache.org/licenses/LICENSE-2.0
 *
 * Unless required by applicable law or agreed to in writing, software
 * distributed under the License is distributed on an "AS IS" BASIS,
 * WITHOUT WARRANTIES OR CONDITIONS OF ANY KIND, either express or implied.
 * See the License for the specific language governing permissions and
 * limitations under the License.
 *
 */

package router

import (
	"encoding/json"
	"github.com/devtron-labs/devtron/api/appStore"
	appStoreDeployment "github.com/devtron-labs/devtron/api/appStore/deployment"
	"github.com/devtron-labs/devtron/api/chartRepo"
	"github.com/devtron-labs/devtron/api/cluster"
	"github.com/devtron-labs/devtron/api/dashboardEvent"
	"github.com/devtron-labs/devtron/api/deployment"
	"github.com/devtron-labs/devtron/api/externalLink"
	client "github.com/devtron-labs/devtron/api/helm-app"
	"github.com/devtron-labs/devtron/api/module"
	"github.com/devtron-labs/devtron/api/restHandler/common"
	"github.com/devtron-labs/devtron/api/router/pubsub"
	"github.com/devtron-labs/devtron/api/server"
	"github.com/devtron-labs/devtron/api/sso"
	"github.com/devtron-labs/devtron/api/team"
	"github.com/devtron-labs/devtron/api/user"
	"github.com/devtron-labs/devtron/client/dashboard"
	pubsub2 "github.com/devtron-labs/devtron/client/pubsub"
	"github.com/devtron-labs/devtron/client/telemetry"
	"github.com/devtron-labs/devtron/pkg/terminal"
	"github.com/devtron-labs/devtron/util"
	"github.com/devtron-labs/devtron/util/k8s"
	"github.com/gorilla/mux"
	"github.com/prometheus/client_golang/prometheus/promhttp"
	"go.uber.org/zap"
	"net/http"
)

type MuxRouter struct {
	logger                           *zap.SugaredLogger
	Router                           *mux.Router
	HelmRouter                       HelmRouter
	PipelineConfigRouter             PipelineConfigRouter
	MigrateDbRouter                  MigrateDbRouter
	EnvironmentClusterMappingsRouter cluster.EnvironmentRouter
	AppListingRouter                 AppListingRouter
	ClusterRouter                    cluster.ClusterRouter
	WebHookRouter                    WebhookRouter
	UserAuthRouter                   user.UserAuthRouter
	ApplicationRouter                ApplicationRouter
	CDRouter                         CDRouter
	ProjectManagementRouter          ProjectManagementRouter
	GitProviderRouter                GitProviderRouter
	GitHostRouter                    GitHostRouter
	DockerRegRouter                  DockerRegRouter
	NotificationRouter               NotificationRouter
	TeamRouter                       team.TeamRouter
	pubsubClient                     *pubsub2.PubSubClient
	UserRouter                       user.UserRouter
	gitWebhookHandler                pubsub.GitWebhookHandler
	workflowUpdateHandler            pubsub.WorkflowStatusUpdateHandler
	appUpdateHandler                 pubsub.ApplicationStatusUpdateHandler
	ciEventHandler                   pubsub.CiEventHandler
	cronBasedEventReceiver           pubsub.CronBasedEventReceiver
	ChartRefRouter                   ChartRefRouter
	ConfigMapRouter                  ConfigMapRouter
	AppStoreRouter                   appStore.AppStoreRouter
	ChartRepositoryRouter            chartRepo.ChartRepositoryRouter
	ReleaseMetricsRouter             ReleaseMetricsRouter
	deploymentGroupRouter            DeploymentGroupRouter
	chartGroupRouter                 ChartGroupRouter
	batchOperationRouter             BatchOperationRouter
	testSuitRouter                   TestSuitRouter
	imageScanRouter                  ImageScanRouter
	policyRouter                     PolicyRouter
	gitOpsConfigRouter               GitOpsConfigRouter
	dashboardRouter                  dashboard.DashboardRouter
	attributesRouter                 AttributesRouter
	commonRouter                     CommonRouter
	grafanaRouter                    GrafanaRouter
	ssoLoginRouter                   sso.SsoLoginRouter
	telemetryRouter                  TelemetryRouter
	telemetryWatcher                 telemetry.TelemetryEventClient
	bulkUpdateRouter                 BulkUpdateRouter
	WebhookListenerRouter            WebhookListenerRouter
	appLabelsRouter                  AppLabelRouter
	coreAppRouter                    CoreAppRouter
	helmAppRouter                    client.HelmAppRouter
	k8sApplicationRouter             k8s.K8sApplicationRouter
	pProfRouter                      PProfRouter
	deploymentConfigRouter           deployment.DeploymentConfigRouter
	dashboardTelemetryRouter         dashboardEvent.DashboardTelemetryRouter
	commonDeploymentRouter           appStoreDeployment.CommonDeploymentRouter
<<<<<<< HEAD
	globalPluginRouter               GlobalPluginRouter
	externalLinkRouter       externalLink.ExternalLinkRouter
=======
	externalLinkRouter               externalLink.ExternalLinkRouter
	selfRegistrationRolesRouter      user.SelfRegistrationRolesRouter
>>>>>>> 83ad62bb
	moduleRouter                     module.ModuleRouter
	serverRouter                     server.ServerRouter
}

func NewMuxRouter(logger *zap.SugaredLogger, HelmRouter HelmRouter, PipelineConfigRouter PipelineConfigRouter,
	MigrateDbRouter MigrateDbRouter, AppListingRouter AppListingRouter,
	EnvironmentClusterMappingsRouter cluster.EnvironmentRouter, ClusterRouter cluster.ClusterRouter,
	WebHookRouter WebhookRouter, UserAuthRouter user.UserAuthRouter, ApplicationRouter ApplicationRouter,
	CDRouter CDRouter, ProjectManagementRouter ProjectManagementRouter,
	GitProviderRouter GitProviderRouter, GitHostRouter GitHostRouter,
	DockerRegRouter DockerRegRouter,
	NotificationRouter NotificationRouter,
	TeamRouter team.TeamRouter,
	gitWebhookHandler pubsub.GitWebhookHandler,
	workflowUpdateHandler pubsub.WorkflowStatusUpdateHandler,
	appUpdateHandler pubsub.ApplicationStatusUpdateHandler,
	ciEventHandler pubsub.CiEventHandler, pubsubClient *pubsub2.PubSubClient, UserRouter user.UserRouter, cronBasedEventReceiver pubsub.CronBasedEventReceiver,
	ChartRefRouter ChartRefRouter, ConfigMapRouter ConfigMapRouter, AppStoreRouter appStore.AppStoreRouter, chartRepositoryRouter chartRepo.ChartRepositoryRouter,
	ReleaseMetricsRouter ReleaseMetricsRouter, deploymentGroupRouter DeploymentGroupRouter, batchOperationRouter BatchOperationRouter,
	chartGroupRouter ChartGroupRouter, testSuitRouter TestSuitRouter, imageScanRouter ImageScanRouter,
	policyRouter PolicyRouter, gitOpsConfigRouter GitOpsConfigRouter, dashboardRouter dashboard.DashboardRouter, attributesRouter AttributesRouter,
	commonRouter CommonRouter, grafanaRouter GrafanaRouter, ssoLoginRouter sso.SsoLoginRouter, telemetryRouter TelemetryRouter, telemetryWatcher telemetry.TelemetryEventClient, bulkUpdateRouter BulkUpdateRouter, webhookListenerRouter WebhookListenerRouter, appLabelsRouter AppLabelRouter,
	coreAppRouter CoreAppRouter, helmAppRouter client.HelmAppRouter, k8sApplicationRouter k8s.K8sApplicationRouter,
	pProfRouter PProfRouter, deploymentConfigRouter deployment.DeploymentConfigRouter, dashboardTelemetryRouter dashboardEvent.DashboardTelemetryRouter,
<<<<<<< HEAD
	commonDeploymentRouter appStoreDeployment.CommonDeploymentRouter, externalLinkRouter externalLink.ExternalLinkRouter,
	globalPluginRouter GlobalPluginRouter, moduleRouter module.ModuleRouter,
=======
	commonDeploymentRouter appStoreDeployment.CommonDeploymentRouter, externalLinkRouter externalLink.ExternalLinkRouter, moduleRouter module.ModuleRouter, selfRegistrationRolesRouter user.SelfRegistrationRolesRouter,
>>>>>>> 83ad62bb
	serverRouter server.ServerRouter) *MuxRouter {
	r := &MuxRouter{
		Router:                           mux.NewRouter(),
		HelmRouter:                       HelmRouter,
		PipelineConfigRouter:             PipelineConfigRouter,
		MigrateDbRouter:                  MigrateDbRouter,
		EnvironmentClusterMappingsRouter: EnvironmentClusterMappingsRouter,
		AppListingRouter:                 AppListingRouter,
		ClusterRouter:                    ClusterRouter,
		WebHookRouter:                    WebHookRouter,
		UserAuthRouter:                   UserAuthRouter,
		ApplicationRouter:                ApplicationRouter,
		CDRouter:                         CDRouter,
		ProjectManagementRouter:          ProjectManagementRouter,
		DockerRegRouter:                  DockerRegRouter,
		GitProviderRouter:                GitProviderRouter,
		GitHostRouter:                    GitHostRouter,
		NotificationRouter:               NotificationRouter,
		TeamRouter:                       TeamRouter,
		logger:                           logger,
		gitWebhookHandler:                gitWebhookHandler,
		workflowUpdateHandler:            workflowUpdateHandler,
		appUpdateHandler:                 appUpdateHandler,
		ciEventHandler:                   ciEventHandler,
		pubsubClient:                     pubsubClient,
		UserRouter:                       UserRouter,
		cronBasedEventReceiver:           cronBasedEventReceiver,
		ChartRefRouter:                   ChartRefRouter,
		ConfigMapRouter:                  ConfigMapRouter,
		AppStoreRouter:                   AppStoreRouter,
		ChartRepositoryRouter:            chartRepositoryRouter,
		ReleaseMetricsRouter:             ReleaseMetricsRouter,
		deploymentGroupRouter:            deploymentGroupRouter,
		batchOperationRouter:             batchOperationRouter,
		chartGroupRouter:                 chartGroupRouter,
		testSuitRouter:                   testSuitRouter,
		imageScanRouter:                  imageScanRouter,
		policyRouter:                     policyRouter,
		gitOpsConfigRouter:               gitOpsConfigRouter,
		attributesRouter:                 attributesRouter,
		dashboardRouter:                  dashboardRouter,
		commonRouter:                     commonRouter,
		grafanaRouter:                    grafanaRouter,
		ssoLoginRouter:                   ssoLoginRouter,
		telemetryRouter:                  telemetryRouter,
		telemetryWatcher:                 telemetryWatcher,
		bulkUpdateRouter:                 bulkUpdateRouter,
		WebhookListenerRouter:            webhookListenerRouter,
		appLabelsRouter:                  appLabelsRouter,
		coreAppRouter:                    coreAppRouter,
		helmAppRouter:                    helmAppRouter,
		k8sApplicationRouter:             k8sApplicationRouter,
		pProfRouter:                      pProfRouter,
		deploymentConfigRouter:           deploymentConfigRouter,
		dashboardTelemetryRouter:         dashboardTelemetryRouter,
		commonDeploymentRouter:           commonDeploymentRouter,
		externalLinkRouter:               externalLinkRouter,
<<<<<<< HEAD
		globalPluginRouter:               globalPluginRouter,
=======
		selfRegistrationRolesRouter:      selfRegistrationRolesRouter,
>>>>>>> 83ad62bb
		moduleRouter:                     moduleRouter,
		serverRouter:                     serverRouter,
	}
	return r
}

func (r MuxRouter) Init() {

	r.Router.PathPrefix("/orchestrator/api/vi/pod/exec/ws").Handler(terminal.CreateAttachHandler("/orchestrator/api/vi/pod/exec/ws"))

	r.Router.StrictSlash(true)
	r.Router.Handle("/metrics", promhttp.Handler())
	//prometheus.MustRegister(pipeline.CiTriggerCounter)
	//prometheus.MustRegister(app.CdTriggerCounter)
	r.Router.Path("/health").HandlerFunc(func(writer http.ResponseWriter, request *http.Request) {
		writer.Header().Set("Content-Type", "application/json")
		writer.WriteHeader(200)
		response := common.Response{}
		response.Code = 200
		response.Result = "OK"
		b, err := json.Marshal(response)
		if err != nil {
			b = []byte("OK")
			r.logger.Errorw("Unexpected error in apiError", "err", err)
		}
		_, _ = writer.Write(b)
	})

	r.Router.Path("/orchestrator/version").HandlerFunc(func(writer http.ResponseWriter, request *http.Request) {
		writer.Header().Set("Content-Type", "application/json")
		writer.WriteHeader(200)
		response := common.Response{}
		response.Code = 200
		response.Result = util.GetDevtronVersion()
		b, err := json.Marshal(response)
		if err != nil {
			b = []byte("OK")
			r.logger.Errorw("Unexpected error in apiError", "err", err)
		}
		_, _ = writer.Write(b)
	})
	coreAppRouter := r.Router.PathPrefix("/orchestrator/core").Subrouter()
	r.coreAppRouter.initCoreAppRouter(coreAppRouter)

	pipelineConfigRouter := r.Router.PathPrefix("/orchestrator/app").Subrouter()
	r.PipelineConfigRouter.initPipelineConfigRouter(pipelineConfigRouter)
	r.AppListingRouter.initAppListingRouter(pipelineConfigRouter)
	r.HelmRouter.initHelmRouter(pipelineConfigRouter)
	r.appLabelsRouter.initLabelRouter(pipelineConfigRouter)

	migrateRouter := r.Router.PathPrefix("/orchestrator/migrate").Subrouter()
	r.MigrateDbRouter.InitMigrateDbRouter(migrateRouter)

	environmentClusterMappingsRouter := r.Router.PathPrefix("/orchestrator/env").Subrouter()
	r.EnvironmentClusterMappingsRouter.InitEnvironmentClusterMappingsRouter(environmentClusterMappingsRouter)

	clusterRouter := r.Router.PathPrefix("/orchestrator/cluster").Subrouter()
	r.ClusterRouter.InitClusterRouter(clusterRouter)

	webHookRouter := r.Router.PathPrefix("/orchestrator/webhook").Subrouter()
	r.WebHookRouter.intWebhookRouter(webHookRouter)

	applicationRouter := r.Router.PathPrefix("/orchestrator/api/v1/applications").Subrouter()
	r.ApplicationRouter.initApplicationRouter(applicationRouter)

	rootRouter := r.Router.PathPrefix("/orchestrator").Subrouter()
	r.UserAuthRouter.InitUserAuthRouter(rootRouter)

	projectManagementRouter := r.Router.PathPrefix("/orchestrator/project-management").Subrouter()
	r.ProjectManagementRouter.InitProjectManagementRouter(projectManagementRouter)

	gitRouter := r.Router.PathPrefix("/orchestrator/git").Subrouter()
	r.GitProviderRouter.InitGitProviderRouter(gitRouter)
	r.GitHostRouter.InitGitHostRouter(gitRouter)

	dockerRouter := r.Router.PathPrefix("/orchestrator/docker").Subrouter()
	r.DockerRegRouter.InitDockerRegRouter(dockerRouter)

	notificationRouter := r.Router.PathPrefix("/orchestrator/notification").Subrouter()
	r.NotificationRouter.InitNotificationRegRouter(notificationRouter)

	teamRouter := r.Router.PathPrefix("/orchestrator/team").Subrouter()
	r.TeamRouter.InitTeamRouter(teamRouter)

	userRouter := r.Router.PathPrefix("/orchestrator/user").Subrouter()
	r.UserRouter.InitUserRouter(userRouter)

	chartRefRouter := r.Router.PathPrefix("/orchestrator/chartref").Subrouter()
	r.ChartRefRouter.initChartRefRouter(chartRefRouter)

	configMapRouter := r.Router.PathPrefix("/orchestrator/config").Subrouter()
	r.ConfigMapRouter.initConfigMapRouter(configMapRouter)

	appStoreRouter := r.Router.PathPrefix("/orchestrator/app-store").Subrouter()
	r.AppStoreRouter.Init(appStoreRouter)

	chartRepoRouter := r.Router.PathPrefix("/orchestrator/chart-repo").Subrouter()
	r.ChartRepositoryRouter.Init(chartRepoRouter)

	deploymentMetricsRouter := r.Router.PathPrefix("/orchestrator/deployment-metrics").Subrouter()
	r.ReleaseMetricsRouter.initReleaseMetricsRouter(deploymentMetricsRouter)

	deploymentGroupRouter := r.Router.PathPrefix("/orchestrator/deployment-group").Subrouter()
	r.deploymentGroupRouter.initDeploymentGroupRouter(deploymentGroupRouter)

	r.batchOperationRouter.initBatchOperationRouter(rootRouter)

	chartGroupRouter := r.Router.PathPrefix("/orchestrator/chart-group").Subrouter()
	r.chartGroupRouter.initChartGroupRouter(chartGroupRouter)

	testSuitRouter := r.Router.PathPrefix("/orchestrator/test-report").Subrouter()
	r.testSuitRouter.InitTestSuitRouter(testSuitRouter)

	imageScanRouter := r.Router.PathPrefix("/orchestrator/security/scan").Subrouter()
	r.imageScanRouter.InitImageScanRouter(imageScanRouter)

	policyRouter := r.Router.PathPrefix("/orchestrator/security/policy").Subrouter()
	r.policyRouter.InitPolicyRouter(policyRouter)

	gitOpsRouter := r.Router.PathPrefix("/orchestrator/gitops").Subrouter()
	r.gitOpsConfigRouter.InitGitOpsConfigRouter(gitOpsRouter)

	attributeRouter := r.Router.PathPrefix("/orchestrator/attributes").Subrouter()
	r.attributesRouter.initAttributesRouter(attributeRouter)

	dashboardRouter := r.Router.PathPrefix("/dashboard").Subrouter()
	r.dashboardRouter.InitDashboardRouter(dashboardRouter)

	grafanaRouter := r.Router.PathPrefix("/grafana").Subrouter()
	r.grafanaRouter.initGrafanaRouter(grafanaRouter)

	r.Router.Path("/").HandlerFunc(func(writer http.ResponseWriter, request *http.Request) {
		http.Redirect(writer, request, "/dashboard", 301)
	})

	commonRouter := r.Router.PathPrefix("/orchestrator/global").Subrouter()
	r.commonRouter.InitCommonRouter(commonRouter)

	ssoLoginRouter := r.Router.PathPrefix("/orchestrator/sso").Subrouter()
	r.ssoLoginRouter.InitSsoLoginRouter(ssoLoginRouter)

	telemetryRouter := r.Router.PathPrefix("/orchestrator/telemetry").Subrouter()
	r.telemetryRouter.initTelemetryRouter(telemetryRouter)

	bulkUpdateRouter := r.Router.PathPrefix("/orchestrator/batch").Subrouter()
	r.bulkUpdateRouter.initBulkUpdateRouter(bulkUpdateRouter)

	webhookListenerRouter := r.Router.PathPrefix("/orchestrator/webhook/git").Subrouter()
	r.WebhookListenerRouter.InitWebhookListenerRouter(webhookListenerRouter)

	k8sApp := r.Router.PathPrefix("/orchestrator/k8s").Subrouter()
	r.k8sApplicationRouter.InitK8sApplicationRouter(k8sApp)

	pProfListenerRouter := r.Router.PathPrefix("/orchestrator/debug/pprof").Subrouter()
	r.pProfRouter.initPProfRouter(pProfListenerRouter)

	globalPluginRouter := r.Router.PathPrefix("/orchestrator/plugin").Subrouter()
	r.globalPluginRouter.initGlobalPluginRouter(globalPluginRouter)

	//  deployment router starts
	deploymentConfigSubRouter := r.Router.PathPrefix("/orchestrator/deployment/template").Subrouter()
	r.deploymentConfigRouter.Init(deploymentConfigSubRouter)
	// deployment router ends

	//  dashboard event router starts
	dashboardTelemetryRouter := r.Router.PathPrefix("/orchestrator/dashboard-event").Subrouter()
	r.dashboardTelemetryRouter.Init(dashboardTelemetryRouter)
	// dashboard event router ends

	//GitOps,Acd + HelmCLi both apps deployment related api's
	applicationSubRouter := r.Router.PathPrefix("/orchestrator/application").Subrouter()
	r.commonDeploymentRouter.Init(applicationSubRouter)
	//this router must placed after commonDeploymentRouter
	r.helmAppRouter.InitAppListRouter(applicationSubRouter)

	externalLinkRouter := r.Router.PathPrefix("/orchestrator/external-links").Subrouter()
	r.externalLinkRouter.InitExternalLinkRouter(externalLinkRouter)

	selfRegistrationRolesRouter := r.Router.PathPrefix("/orchestrator/self-register").Subrouter()
	r.selfRegistrationRolesRouter.InitSelfRegistrationRolesRouter(selfRegistrationRolesRouter)

	// module router
	moduleRouter := r.Router.PathPrefix("/orchestrator/module").Subrouter()
	r.moduleRouter.Init(moduleRouter)

	// server router
	serverRouter := r.Router.PathPrefix("/orchestrator/server").Subrouter()
	r.serverRouter.Init(serverRouter)
}<|MERGE_RESOLUTION|>--- conflicted
+++ resolved
@@ -101,13 +101,9 @@
 	deploymentConfigRouter           deployment.DeploymentConfigRouter
 	dashboardTelemetryRouter         dashboardEvent.DashboardTelemetryRouter
 	commonDeploymentRouter           appStoreDeployment.CommonDeploymentRouter
-<<<<<<< HEAD
 	globalPluginRouter               GlobalPluginRouter
-	externalLinkRouter       externalLink.ExternalLinkRouter
-=======
 	externalLinkRouter               externalLink.ExternalLinkRouter
 	selfRegistrationRolesRouter      user.SelfRegistrationRolesRouter
->>>>>>> 83ad62bb
 	moduleRouter                     module.ModuleRouter
 	serverRouter                     server.ServerRouter
 }
@@ -132,12 +128,8 @@
 	commonRouter CommonRouter, grafanaRouter GrafanaRouter, ssoLoginRouter sso.SsoLoginRouter, telemetryRouter TelemetryRouter, telemetryWatcher telemetry.TelemetryEventClient, bulkUpdateRouter BulkUpdateRouter, webhookListenerRouter WebhookListenerRouter, appLabelsRouter AppLabelRouter,
 	coreAppRouter CoreAppRouter, helmAppRouter client.HelmAppRouter, k8sApplicationRouter k8s.K8sApplicationRouter,
 	pProfRouter PProfRouter, deploymentConfigRouter deployment.DeploymentConfigRouter, dashboardTelemetryRouter dashboardEvent.DashboardTelemetryRouter,
-<<<<<<< HEAD
 	commonDeploymentRouter appStoreDeployment.CommonDeploymentRouter, externalLinkRouter externalLink.ExternalLinkRouter,
-	globalPluginRouter GlobalPluginRouter, moduleRouter module.ModuleRouter,
-=======
-	commonDeploymentRouter appStoreDeployment.CommonDeploymentRouter, externalLinkRouter externalLink.ExternalLinkRouter, moduleRouter module.ModuleRouter, selfRegistrationRolesRouter user.SelfRegistrationRolesRouter,
->>>>>>> 83ad62bb
+	globalPluginRouter GlobalPluginRouter, selfRegistrationRolesRouter user.SelfRegistrationRolesRouter,moduleRouter module.ModuleRouter,
 	serverRouter server.ServerRouter) *MuxRouter {
 	r := &MuxRouter{
 		Router:                           mux.NewRouter(),
@@ -195,11 +187,8 @@
 		dashboardTelemetryRouter:         dashboardTelemetryRouter,
 		commonDeploymentRouter:           commonDeploymentRouter,
 		externalLinkRouter:               externalLinkRouter,
-<<<<<<< HEAD
 		globalPluginRouter:               globalPluginRouter,
-=======
 		selfRegistrationRolesRouter:      selfRegistrationRolesRouter,
->>>>>>> 83ad62bb
 		moduleRouter:                     moduleRouter,
 		serverRouter:                     serverRouter,
 	}
