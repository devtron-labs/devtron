--- conflicted
+++ resolved
@@ -158,11 +158,8 @@
 	rbacRoleRouter user.RbacRoleRouter,
 	scopedVariableRouter ScopedVariableRouter,
 	ciTriggerCron cron.CiTriggerCron,
-<<<<<<< HEAD
+	proxyRouter proxy.ProxyRouter,
 	infraConfigRouter infraConfig.InfraConfigRouter) *MuxRouter {
-=======
-	proxyRouter proxy.ProxyRouter) *MuxRouter {
->>>>>>> 38f42b24
 	r := &MuxRouter{
 		Router:                             mux.NewRouter(),
 		HelmRouter:                         HelmRouter,
