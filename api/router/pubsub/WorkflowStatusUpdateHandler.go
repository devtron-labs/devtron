--- conflicted
+++ resolved
@@ -30,12 +30,9 @@
 	util "github.com/devtron-labs/devtron/util/event"
 	"github.com/nats-io/nats.go"
 	"go.uber.org/zap"
-<<<<<<< HEAD
 	"strconv"
 	"strings"
 	"time"
-=======
->>>>>>> ea623187
 )
 
 type WorkflowStatusUpdateHandler interface {
