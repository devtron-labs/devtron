--- conflicted
+++ resolved
@@ -243,16 +243,12 @@
 		}
 	} else {
 		// devtron app
-<<<<<<< HEAD
 		cdPipeline, err := impl.pipelineBuilder.GetCdPipelineById(pipeline.Id)
 		if err != nil {
 			impl.logger.Errorw("error in getting cdPipeline by id", "err", err, "id", pipeline.Id)
 			return err
 		}
-		err = impl.pipelineBuilder.DeleteCdPipeline(&pipeline, context.Background(), true, false, 1, cdPipeline)
-=======
-		_, err = impl.pipelineBuilder.DeleteCdPipeline(&pipeline, context.Background(), bean.FORCE_DELETE, false, 1)
->>>>>>> b23e86de
+		_, err = impl.pipelineBuilder.DeleteCdPipeline(&pipeline, context.Background(), bean.FORCE_DELETE, false, 1, cdPipeline)
 		if err != nil {
 			impl.logger.Errorw("error in deleting cd pipeline", "err", err)
 			return err
