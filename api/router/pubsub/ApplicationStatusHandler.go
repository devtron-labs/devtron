/*
 * Copyright (c) 2020 Devtron Labs
 *
 * Licensed under the Apache License, Version 2.0 (the "License");
 * you may not use this file except in compliance with the License.
 * You may obtain a copy of the License at
 *
 *    http://www.apache.org/licenses/LICENSE-2.0
 *
 * Unless required by applicable law or agreed to in writing, software
 * distributed under the License is distributed on an "AS IS" BASIS,
 * WITHOUT WARRANTIES OR CONDITIONS OF ANY KIND, either express or implied.
 * See the License for the specific language governing permissions and
 * limitations under the License.
 *
 */

package pubsub

import (
	"context"
	"encoding/json"
	"errors"
	"fmt"
	"github.com/devtron-labs/common-lib/pubsub-lib/model"
	"github.com/devtron-labs/devtron/pkg/app"
<<<<<<< HEAD
	"github.com/devtron-labs/devtron/pkg/deployment/gitOps/config"
	bean2 "github.com/devtron-labs/devtron/pkg/deployment/trigger/devtronApps/bean"
	"github.com/devtron-labs/devtron/pkg/workflow/cd"
	"github.com/devtron-labs/devtron/pkg/workflow/dag"
=======
	"github.com/devtron-labs/devtron/pkg/appStore/installedApp/service/FullMode"
>>>>>>> cb60db06
	"k8s.io/utils/pointer"
	"time"

	"github.com/devtron-labs/devtron/internal/sql/repository/pipelineConfig"
	appStoreBean "github.com/devtron-labs/devtron/pkg/appStore/bean"
	repository4 "github.com/devtron-labs/devtron/pkg/appStore/installedApp/repository"
	"github.com/devtron-labs/devtron/pkg/bean"
	"k8s.io/utils/strings/slices"

	v1alpha12 "github.com/argoproj/argo-cd/v2/pkg/apis/application/v1alpha1"
	pubsub "github.com/devtron-labs/common-lib/pubsub-lib"
	"github.com/devtron-labs/devtron/pkg/appStore/installedApp/service"
	"github.com/devtron-labs/devtron/pkg/pipeline"
	"github.com/go-pg/pg"
	"go.uber.org/zap"
)

type ApplicationStatusHandler interface {
	Subscribe() error
	SubscribeDeleteStatus() error
}

type ApplicationStatusHandlerImpl struct {
	logger                    *zap.SugaredLogger
	pubsubClient              *pubsub.PubSubClientServiceImpl
	appService                app.AppService
<<<<<<< HEAD
	workflowDagExecutor       dag.WorkflowDagExecutor
	installedAppService       service.InstalledAppService
=======
	workflowDagExecutor       pipeline.WorkflowDagExecutor
	installedAppService       FullMode.InstalledAppDBExtendedService
>>>>>>> cb60db06
	appStoreDeploymentService service.AppStoreDeploymentService
	pipelineBuilder           pipeline.PipelineBuilder
	pipelineRepository        pipelineConfig.PipelineRepository
	installedAppRepository    repository4.InstalledAppRepository
	gitOpsConfigReadService   config.GitOpsConfigReadService
	cdWorkflowCommonService   cd.CdWorkflowCommonService
}

func NewApplicationStatusHandlerImpl(logger *zap.SugaredLogger, pubsubClient *pubsub.PubSubClientServiceImpl, appService app.AppService,
<<<<<<< HEAD
	workflowDagExecutor dag.WorkflowDagExecutor, installedAppService service.InstalledAppService,
=======
	workflowDagExecutor pipeline.WorkflowDagExecutor, installedAppService FullMode.InstalledAppDBExtendedService,
>>>>>>> cb60db06
	appStoreDeploymentService service.AppStoreDeploymentService, pipelineBuilder pipeline.PipelineBuilder,
	pipelineRepository pipelineConfig.PipelineRepository, installedAppRepository repository4.InstalledAppRepository,
	gitOpsConfigReadService config.GitOpsConfigReadService,
	cdWorkflowCommonService cd.CdWorkflowCommonService) *ApplicationStatusHandlerImpl {
	appStatusUpdateHandlerImpl := &ApplicationStatusHandlerImpl{
		logger:                    logger,
		pubsubClient:              pubsubClient,
		appService:                appService,
		workflowDagExecutor:       workflowDagExecutor,
		installedAppService:       installedAppService,
		appStoreDeploymentService: appStoreDeploymentService,
		pipelineBuilder:           pipelineBuilder,
		pipelineRepository:        pipelineRepository,
		installedAppRepository:    installedAppRepository,
		gitOpsConfigReadService:   gitOpsConfigReadService,
		cdWorkflowCommonService:   cdWorkflowCommonService,
	}
	err := appStatusUpdateHandlerImpl.Subscribe()
	if err != nil {
		// logger.Error("err", err)
		return nil
	}
	err = appStatusUpdateHandlerImpl.SubscribeDeleteStatus()
	if err != nil {
		return nil
	}
	return appStatusUpdateHandlerImpl
}

type ApplicationDetail struct {
	Application *v1alpha12.Application `json:"application"`
	StatusTime  time.Time              `json:"statusTime"`
}

func (impl *ApplicationStatusHandlerImpl) Subscribe() error {
	callback := func(msg *model.PubSubMsg) {
		applicationDetail := ApplicationDetail{}
		err := json.Unmarshal([]byte(msg.Data), &applicationDetail)
		if err != nil {
			impl.logger.Errorw("unmarshal error on app update status", "err", err)
			return
		}
		app := applicationDetail.Application
		if app == nil {
			return
		}
		if applicationDetail.StatusTime.IsZero() {
			applicationDetail.StatusTime = time.Now()
		}
		isAppStoreApplication := false
		_, err = impl.pipelineRepository.GetArgoPipelineByArgoAppName(app.ObjectMeta.Name)
		if err != nil && err == pg.ErrNoRows {
			impl.logger.Infow("this app not found in pipeline table looking in installed_apps table", "appName", app.ObjectMeta.Name)
			// if not found in pipeline table then search in installed_apps table
			gitOpsDeployedAppNames, err := impl.installedAppRepository.GetAllGitOpsDeploymentAppName()
			if err != nil && err == pg.ErrNoRows {
				// no installed_apps found
				impl.logger.Errorw("no installed apps found", "err", err)
				return
			} else if err != nil {
				impl.logger.Errorw("error in getting all gitops deployment app names from installed_apps ", "err", err)
				return
			}
			devtronGitOpsAppName := impl.gitOpsConfigReadService.GetGitOpsRepoName(app.ObjectMeta.Name)
			if slices.Contains(gitOpsDeployedAppNames, devtronGitOpsAppName) {
				// app found in installed_apps table hence setting flag to true
				isAppStoreApplication = true
			} else {
				// app neither found in installed_apps nor in pipeline table hence returning
				return
			}
		}
		isSucceeded, pipelineOverride, err := impl.appService.UpdateDeploymentStatusAndCheckIsSucceeded(app, applicationDetail.StatusTime, isAppStoreApplication)
		if err != nil {
			impl.logger.Errorw("error on application status update", "err", err, "msg", string(msg.Data))
			// TODO - check update for charts - fix this call
			if err == pg.ErrNoRows {
				// if not found in charts (which is for devtron apps) try to find in installed app (which is for devtron charts)
				_, err := impl.installedAppService.UpdateInstalledAppVersionStatus(app)
				if err != nil {
					impl.logger.Errorw("error on application status update", "err", err, "msg", string(msg.Data))
					return
				}
			}
			// return anyway whether updates or failure, no further processing for charts status update
			return
		}

		// invoke DagExecutor, for cd success which will trigger post stage if exist.
		if isSucceeded {
			impl.logger.Debugw("git hash history", "list", app.Status.History)
			triggerContext := bean2.TriggerContext{
				ReferenceId: pointer.String(msg.MsgId),
			}
			err = impl.workflowDagExecutor.HandleDeploymentSuccessEvent(triggerContext, pipelineOverride)
			if err != nil {
				impl.logger.Errorw("deployment success event error", "pipelineOverride", pipelineOverride, "err", err)
				return
			}
		}
		impl.logger.Debugw("application status update completed", "app", app.Name)
	}

	// add required logging here
	var loggerFunc pubsub.LoggerFunc = func(msg model.PubSubMsg) (string, []interface{}) {
		return "", nil
	}

	validations := impl.cdWorkflowCommonService.GetTriggerValidateFuncs()
	err := impl.pubsubClient.Subscribe(pubsub.APPLICATION_STATUS_UPDATE_TOPIC, callback, loggerFunc, validations...)
	if err != nil {
		impl.logger.Error(err)
		return err
	}
	return nil
}

func (impl *ApplicationStatusHandlerImpl) SubscribeDeleteStatus() error {
	callback := func(msg *model.PubSubMsg) {

		applicationDetail := ApplicationDetail{}
		err := json.Unmarshal([]byte(msg.Data), &applicationDetail)
		if err != nil {
			impl.logger.Errorw("unmarshal error on app delete status", "err", err)
			return
		}
		app := applicationDetail.Application
		if app == nil {
			return
		}
		impl.logger.Infow("argo delete event received", "appName", app.Name, "namespace", app.Namespace, "deleteTimestamp", app.DeletionTimestamp)

		err = impl.updateArgoAppDeleteStatus(app)
		if err != nil {
			impl.logger.Errorw("error in updating pipeline delete status", "err", err, "appName", app.Name)
		}
	}

	// add required logging here
	var loggerFunc pubsub.LoggerFunc = func(msg model.PubSubMsg) (string, []interface{}) {
		applicationDetail := ApplicationDetail{}
		err := json.Unmarshal([]byte(msg.Data), &applicationDetail)
		if err != nil {
			return "unmarshal error on app delete status", []interface{}{"err", err}
		}
		return "got message for application status delete", []interface{}{"appName", applicationDetail.Application.Name, "namespace", applicationDetail.Application.Namespace, "deleteTimestamp", applicationDetail.Application.DeletionTimestamp}
	}

	err := impl.pubsubClient.Subscribe(pubsub.APPLICATION_STATUS_DELETE_TOPIC, callback, loggerFunc)
	if err != nil {
		impl.logger.Errorw("error in subscribing to argo application status delete topic", "err", err)
		return err
	}
	return nil
}

func (impl *ApplicationStatusHandlerImpl) updateArgoAppDeleteStatus(app *v1alpha12.Application) error {
	pipeline, err := impl.pipelineRepository.GetArgoPipelineByArgoAppName(app.ObjectMeta.Name)
	if err != nil && err != pg.ErrNoRows {
		impl.logger.Errorw("error in fetching pipeline from Pipeline Repository", "err", err)
		return err
	}
	if pipeline.Deleted == true {
		impl.logger.Errorw("invalid nats message, pipeline already deleted")
		return errors.New("invalid nats message, pipeline already deleted")
	}
	if err == pg.ErrNoRows {
		// Helm app deployed using argocd
		var gitHash string
		if app.Operation != nil && app.Operation.Sync != nil {
			gitHash = app.Operation.Sync.Revision
		} else if app.Status.OperationState != nil && app.Status.OperationState.Operation.Sync != nil {
			gitHash = app.Status.OperationState.Operation.Sync.Revision
		}
		model, err := impl.installedAppRepository.GetInstalledAppByGitHash(gitHash)
		if err != nil {
			impl.logger.Errorw("error in fetching installed app by git hash from installed app repository", "err", err)
			return err
		}

		// Check to ensure that delete request for app was received
		installedApp, err := impl.installedAppService.CheckAppExistsByInstalledAppId(model.InstalledAppId)
		if err == pg.ErrNoRows {
			impl.logger.Errorw("App not found in database", "installedAppId", model.InstalledAppId, "err", err)
			return fmt.Errorf("app not found in database %s", err)
		} else if installedApp.DeploymentAppDeleteRequest == false {
			// TODO 4465 remove app from log after final RCA
			impl.logger.Infow("Deployment delete not requested for app, not deleting app from DB", "appName", app.Name, "app", app)
			return nil
		}

		deleteRequest := &appStoreBean.InstallAppVersionDTO{}
		deleteRequest.ForceDelete = false
		deleteRequest.NonCascadeDelete = false
		deleteRequest.AcdPartialDelete = false
		deleteRequest.InstalledAppId = model.InstalledAppId
		deleteRequest.AppId = model.AppId
		deleteRequest.AppName = model.AppName
		deleteRequest.Namespace = model.Namespace
		deleteRequest.ClusterId = model.ClusterId
		deleteRequest.EnvironmentId = model.EnvironmentId
		deleteRequest.AppOfferingMode = model.AppOfferingMode
		deleteRequest.UserId = 1
		_, err = impl.appStoreDeploymentService.DeleteInstalledApp(context.Background(), deleteRequest)
		if err != nil {
			impl.logger.Errorw("error in deleting installed app", "err", err)
			return err
		}
	} else {
		// devtron app
		_, err = impl.pipelineBuilder.DeleteCdPipeline(&pipeline, context.Background(), bean.FORCE_DELETE, false, 1)
		if err != nil {
			impl.logger.Errorw("error in deleting cd pipeline", "err", err)
			return err
		}
	}
	return nil
}<|MERGE_RESOLUTION|>--- conflicted
+++ resolved
@@ -24,14 +24,11 @@
 	"fmt"
 	"github.com/devtron-labs/common-lib/pubsub-lib/model"
 	"github.com/devtron-labs/devtron/pkg/app"
-<<<<<<< HEAD
 	"github.com/devtron-labs/devtron/pkg/deployment/gitOps/config"
 	bean2 "github.com/devtron-labs/devtron/pkg/deployment/trigger/devtronApps/bean"
 	"github.com/devtron-labs/devtron/pkg/workflow/cd"
 	"github.com/devtron-labs/devtron/pkg/workflow/dag"
-=======
 	"github.com/devtron-labs/devtron/pkg/appStore/installedApp/service/FullMode"
->>>>>>> cb60db06
 	"k8s.io/utils/pointer"
 	"time"
 
@@ -58,13 +55,8 @@
 	logger                    *zap.SugaredLogger
 	pubsubClient              *pubsub.PubSubClientServiceImpl
 	appService                app.AppService
-<<<<<<< HEAD
 	workflowDagExecutor       dag.WorkflowDagExecutor
-	installedAppService       service.InstalledAppService
-=======
-	workflowDagExecutor       pipeline.WorkflowDagExecutor
 	installedAppService       FullMode.InstalledAppDBExtendedService
->>>>>>> cb60db06
 	appStoreDeploymentService service.AppStoreDeploymentService
 	pipelineBuilder           pipeline.PipelineBuilder
 	pipelineRepository        pipelineConfig.PipelineRepository
@@ -74,11 +66,7 @@
 }
 
 func NewApplicationStatusHandlerImpl(logger *zap.SugaredLogger, pubsubClient *pubsub.PubSubClientServiceImpl, appService app.AppService,
-<<<<<<< HEAD
-	workflowDagExecutor dag.WorkflowDagExecutor, installedAppService service.InstalledAppService,
-=======
-	workflowDagExecutor pipeline.WorkflowDagExecutor, installedAppService FullMode.InstalledAppDBExtendedService,
->>>>>>> cb60db06
+	workflowDagExecutor dag.WorkflowDagExecutor, installedAppService FullMode.InstalledAppDBExtendedService,
 	appStoreDeploymentService service.AppStoreDeploymentService, pipelineBuilder pipeline.PipelineBuilder,
 	pipelineRepository pipelineConfig.PipelineRepository, installedAppRepository repository4.InstalledAppRepository,
 	gitOpsConfigReadService config.GitOpsConfigReadService,
