/*
 * Copyright (c) 2020 Devtron Labs
 *
 * Licensed under the Apache License, Version 2.0 (the "License");
 * you may not use this file except in compliance with the License.
 * You may obtain a copy of the License at
 *
 *    http://www.apache.org/licenses/LICENSE-2.0
 *
 * Unless required by applicable law or agreed to in writing, software
 * distributed under the License is distributed on an "AS IS" BASIS,
 * WITHOUT WARRANTIES OR CONDITIONS OF ANY KIND, either express or implied.
 * See the License for the specific language governing permissions and
 * limitations under the License.
 *
 */

package pubsub

import (
	"context"
	"encoding/json"
	"errors"
	"fmt"
	"time"

	"github.com/devtron-labs/devtron/internal/sql/repository/pipelineConfig"
	appStoreBean "github.com/devtron-labs/devtron/pkg/appStore/bean"
	repository4 "github.com/devtron-labs/devtron/pkg/appStore/deployment/repository"
	"github.com/devtron-labs/devtron/pkg/bean"
	"k8s.io/utils/strings/slices"

	v1alpha12 "github.com/argoproj/argo-cd/v2/pkg/apis/application/v1alpha1"
	pubsub "github.com/devtron-labs/common-lib/pubsub-lib"
	"github.com/devtron-labs/devtron/pkg/app"
	"github.com/devtron-labs/devtron/pkg/appStore/deployment/service"
	"github.com/devtron-labs/devtron/pkg/pipeline"
	"github.com/go-pg/pg"
	"go.uber.org/zap"
)

type ApplicationStatusHandler interface {
	Subscribe() error
	SubscribeDeleteStatus() error
}

type ApplicationStatusHandlerImpl struct {
	logger                    *zap.SugaredLogger
	pubsubClient              *pubsub.PubSubClientServiceImpl
	appService                app.AppService
	workflowDagExecutor       pipeline.WorkflowDagExecutor
	installedAppService       service.InstalledAppService
	appStoreDeploymentService service.AppStoreDeploymentService
	pipelineBuilder           pipeline.PipelineBuilder
	pipelineRepository        pipelineConfig.PipelineRepository
	installedAppRepository    repository4.InstalledAppRepository
}

func NewApplicationStatusHandlerImpl(logger *zap.SugaredLogger, pubsubClient *pubsub.PubSubClientServiceImpl, appService app.AppService,
	workflowDagExecutor pipeline.WorkflowDagExecutor, installedAppService service.InstalledAppService,
	appStoreDeploymentService service.AppStoreDeploymentService, pipelineBuilder pipeline.PipelineBuilder,
	pipelineRepository pipelineConfig.PipelineRepository, installedAppRepository repository4.InstalledAppRepository) *ApplicationStatusHandlerImpl {
	appStatusUpdateHandlerImpl := &ApplicationStatusHandlerImpl{
		logger:                    logger,
		pubsubClient:              pubsubClient,
		appService:                appService,
		workflowDagExecutor:       workflowDagExecutor,
		installedAppService:       installedAppService,
		appStoreDeploymentService: appStoreDeploymentService,
		pipelineBuilder:           pipelineBuilder,
		pipelineRepository:        pipelineRepository,
		installedAppRepository:    installedAppRepository,
	}
	err := appStatusUpdateHandlerImpl.Subscribe()
	if err != nil {
		//logger.Error("err", err)
		return nil
	}
	err = appStatusUpdateHandlerImpl.SubscribeDeleteStatus()
	if err != nil {
		return nil
	}
	return appStatusUpdateHandlerImpl
}

type ApplicationDetail struct {
	Application *v1alpha12.Application `json:"application"`
	StatusTime  time.Time              `json:"statusTime"`
}

func (impl *ApplicationStatusHandlerImpl) Subscribe() error {
	callback := func(msg *pubsub.PubSubMsg) {
		impl.logger.Debugw("APP_STATUS_UPDATE_REQ", "stage", "raw", "data", msg.Data)
		applicationDetail := ApplicationDetail{}
		err := json.Unmarshal([]byte(msg.Data), &applicationDetail)
		if err != nil {
			impl.logger.Errorw("unmarshal error on app update status", "err", err)
			return
		}
		app := applicationDetail.Application
		if app == nil {
			return
		}
		if applicationDetail.StatusTime.IsZero() {
			applicationDetail.StatusTime = time.Now()
		}
		isAppStoreApplication := false
		_, err = impl.pipelineRepository.GetArgoPipelineByArgoAppName(app.ObjectMeta.Name)
		if err != nil && err == pg.ErrNoRows {
			impl.logger.Infow("this app not found in pipeline table looking in installed_apps table", "appName", app.ObjectMeta.Name)
			//if not found in pipeline table then search in installed_apps table
			gitOpsDeployedAppNames, err := impl.installedAppRepository.GetAllGitOpsDeploymentAppName()
			if err != nil && err == pg.ErrNoRows {
				//no installed_apps found
				impl.logger.Errorw("no installed apps found", "err", err)
				return
			} else if err != nil {
				impl.logger.Errorw("error in getting all gitops deployment app names from installed_apps ", "err", err)
				return
			}
			var devtronGitOpsAppName string
			gitOpsRepoPrefix := impl.appService.GetGitOpsRepoPrefix()
			if len(gitOpsRepoPrefix) > 0 {
				devtronGitOpsAppName = fmt.Sprintf("%s-%s", gitOpsRepoPrefix, app.ObjectMeta.Name)
			} else {
				devtronGitOpsAppName = app.ObjectMeta.Name
			}
			if slices.Contains(gitOpsDeployedAppNames, devtronGitOpsAppName) {
				//app found in installed_apps table hence setting flag to true
				isAppStoreApplication = true
			} else {
				//app neither found in installed_apps nor in pipeline table hence returning
				return
			}
		}
		isSucceeded, err := impl.appService.UpdateDeploymentStatusAndCheckIsSucceeded(app, applicationDetail.StatusTime, isAppStoreApplication)
		if err != nil {
			impl.logger.Errorw("error on application status update", "err", err, "msg", string(msg.Data))
			//TODO - check update for charts - fix this call
			if err == pg.ErrNoRows {
				// if not found in charts (which is for devtron apps) try to find in installed app (which is for devtron charts)
				_, err := impl.installedAppService.UpdateInstalledAppVersionStatus(app)
				if err != nil {
					impl.logger.Errorw("error on application status update", "err", err, "msg", string(msg.Data))
					return
				}
			}
			// return anyway whether updates or failure, no further processing for charts status update
			return
		}

		// invoke DagExecutor, for cd success which will trigger post stage if exist.
		if isSucceeded {
			impl.logger.Debugw("git hash history", "list", app.Status.History)
			gitHash := ""
			if app != nil {
				gitHash = app.Status.Sync.Revision
			}
			err = impl.workflowDagExecutor.HandleDeploymentSuccessEvent(gitHash, 0)
			if err != nil {
				impl.logger.Errorw("deployment success event error", "gitHash", gitHash, "err", err)
				return
			}
		}
		impl.logger.Debugw("application status update completed", "app", app.Name)
	}

	err := impl.pubsubClient.Subscribe(pubsub.APPLICATION_STATUS_UPDATE_TOPIC, callback)
	if err != nil {
		impl.logger.Error(err)
		return err
	}
	return nil
}

func (impl *ApplicationStatusHandlerImpl) SubscribeDeleteStatus() error {
	callback := func(msg *pubsub.PubSubMsg) {
		impl.logger.Debug("received app delete event")

		impl.logger.Debugw("APP_STATUS_DELETE_REQ", "stage", "raw", "data", msg.Data)
		applicationDetail := ApplicationDetail{}
		err := json.Unmarshal([]byte(msg.Data), &applicationDetail)
		if err != nil {
			impl.logger.Errorw("unmarshal error on app delete status", "err", err)
			return
		}
		app := applicationDetail.Application
		if app == nil {
			return
		}
		err = impl.updateArgoAppDeleteStatus(app)
		if err != nil {
			impl.logger.Errorw("error in updating pipeline delete status", "err", err)
		}
	}
	err := impl.pubsubClient.Subscribe(pubsub.APPLICATION_STATUS_DELETE_TOPIC, callback)
	if err != nil {
		impl.logger.Errorw("error in subscribing to argo application status delete topic", "err", err)
		return err
	}
	return nil
}

func (impl *ApplicationStatusHandlerImpl) updateArgoAppDeleteStatus(app *v1alpha12.Application) error {
	pipeline, err := impl.pipelineRepository.GetArgoPipelineByArgoAppName(app.ObjectMeta.Name)
	if err != nil && err != pg.ErrNoRows {
		impl.logger.Errorw("error in fetching pipeline from Pipeline Repository", "err", err)
		return err
	}
	if pipeline.Deleted == true {
		impl.logger.Errorw("invalid nats message, pipeline already deleted")
		return errors.New("invalid nats message, pipeline already deleted")
	}
	if err == pg.ErrNoRows {
		//Helm app deployed using argocd
		var gitHash string
		if app.Operation != nil && app.Operation.Sync != nil {
			gitHash = app.Operation.Sync.Revision
		} else if app.Status.OperationState != nil && app.Status.OperationState.Operation.Sync != nil {
			gitHash = app.Status.OperationState.Operation.Sync.Revision
		}
		model, err := impl.installedAppRepository.GetInstalledAppByGitHash(gitHash)
		if err != nil {
			impl.logger.Errorw("error in fetching installed app by git hash from installed app repository", "err", err)
			return err
		}
		deleteRequest := &appStoreBean.InstallAppVersionDTO{}
		deleteRequest.ForceDelete = false
		deleteRequest.NonCascadeDelete = false
		deleteRequest.AcdPartialDelete = false
		deleteRequest.InstalledAppId = model.InstalledAppId
		deleteRequest.AppId = model.AppId
		deleteRequest.AppName = model.AppName
		deleteRequest.Namespace = model.Namespace
		deleteRequest.ClusterId = model.ClusterId
		deleteRequest.EnvironmentId = model.EnvironmentId
		deleteRequest.AppOfferingMode = model.AppOfferingMode
		deleteRequest.UserId = 1
		_, err = impl.appStoreDeploymentService.DeleteInstalledApp(context.Background(), deleteRequest)
		if err != nil {
			impl.logger.Errorw("error in deleting installed app", "err", err)
			return err
		}
	} else {
		// devtron app
<<<<<<< HEAD
		_, err = impl.pipelineBuilder.DeleteCdPipeline(&pipeline, context.Background(), bean.FORCE_DELETE, false, 0)
=======
		err = impl.pipelineBuilder.DeleteCdPipeline(&pipeline, context.Background(), true, false, 1)
>>>>>>> fa18fd09
		if err != nil {
			impl.logger.Errorw("error in deleting cd pipeline", "err", err)
			return err
		}
	}
	return nil
}<|MERGE_RESOLUTION|>--- conflicted
+++ resolved
@@ -243,11 +243,7 @@
 		}
 	} else {
 		// devtron app
-<<<<<<< HEAD
-		_, err = impl.pipelineBuilder.DeleteCdPipeline(&pipeline, context.Background(), bean.FORCE_DELETE, false, 0)
-=======
-		err = impl.pipelineBuilder.DeleteCdPipeline(&pipeline, context.Background(), true, false, 1)
->>>>>>> fa18fd09
+		_, err = impl.pipelineBuilder.DeleteCdPipeline(&pipeline, context.Background(), bean.FORCE_DELETE, false, 1)
 		if err != nil {
 			impl.logger.Errorw("error in deleting cd pipeline", "err", err)
 			return err
