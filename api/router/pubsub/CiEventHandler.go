--- conflicted
+++ resolved
@@ -27,7 +27,6 @@
 	"github.com/devtron-labs/devtron/pkg/pipeline"
 	"github.com/devtron-labs/devtron/util"
 	"go.uber.org/zap"
-	"log"
 )
 
 type CiEventConfig struct {
@@ -98,11 +97,7 @@
 		if err != nil {
 			return
 		}
-<<<<<<< HEAD
-		log.Printf("rishab-debugger inside orchestrator cieventhandler:", ciCompleteEvent.DockerImage)
-=======
-
->>>>>>> f46936c3
+
 		resp, err := impl.webhookService.HandleCiSuccessEvent(ciCompleteEvent.PipelineId, req)
 		if err != nil {
 			impl.logger.Error(err)
