/*
 * Copyright (c) 2020 Devtron Labs
 *
 * Licensed under the Apache License, Version 2.0 (the "License");
 * you may not use this file except in compliance with the License.
 * You may obtain a copy of the License at
 *
 *    http://www.apache.org/licenses/LICENSE-2.0
 *
 * Unless required by applicable law or agreed to in writing, software
 * distributed under the License is distributed on an "AS IS" BASIS,
 * WITHOUT WARRANTIES OR CONDITIONS OF ANY KIND, either express or implied.
 * See the License for the specific language governing permissions and
 * limitations under the License.
 *
 */

package pubsub

import (
	"encoding/json"
	"fmt"
	"github.com/aws/aws-sdk-go-v2/service/ecr/types"
	"github.com/caarlos0/env/v6"
	pubsub "github.com/devtron-labs/common-lib/pubsub-lib"
	"github.com/devtron-labs/common-lib/pubsub-lib/model"
	"github.com/devtron-labs/devtron/internal/sql/repository"
	"github.com/devtron-labs/devtron/internal/sql/repository/pipelineConfig"
	"github.com/devtron-labs/devtron/pkg/pipeline"
	bean2 "github.com/devtron-labs/devtron/pkg/pipeline/bean"
	"github.com/devtron-labs/devtron/util"
	"go.uber.org/zap"
<<<<<<< HEAD
	"k8s.io/utils/pointer"
=======
	"gopkg.in/go-playground/validator.v9"
>>>>>>> 1f339d86
	"time"
)

type CiEventConfig struct {
	ExposeCiMetrics bool `env:"EXPOSE_CI_METRICS" envDefault:"false"`
}

func GetCiEventConfig() (*CiEventConfig, error) {
	cfg := &CiEventConfig{}
	err := env.Parse(cfg)
	return cfg, err
}

type CiEventHandler interface {
	Subscribe() error
	BuildCiArtifactRequest(event CiCompleteEvent) (*pipeline.CiArtifactWebhookRequest, error)
	BuildCiArtifactRequestForWebhook(event CiCompleteEvent) (*pipeline.CiArtifactWebhookRequest, error)
}

type CiEventHandlerImpl struct {
	logger         *zap.SugaredLogger
	pubsubClient   *pubsub.PubSubClientServiceImpl
	webhookService pipeline.WebhookService
	validator      *validator.Validate
	ciEventConfig  *CiEventConfig
}

type ImageDetailsFromCR struct {
	ImageDetails []types.ImageDetail `json:"imageDetails"`
	Region       string              `json:"region"`
}

type CiCompleteEvent struct {
	CiProjectDetails              []bean2.CiProjectDetails `json:"ciProjectDetails"`
	DockerImage                   string                   `json:"dockerImage" validate:"required,image-validator"`
	Digest                        string                   `json:"digest"`
	PipelineId                    int                      `json:"pipelineId"`
	WorkflowId                    *int                     `json:"workflowId"`
	TriggeredBy                   int32                    `json:"triggeredBy"`
	PipelineName                  string                   `json:"pipelineName"`
	DataSource                    string                   `json:"dataSource"`
	MaterialType                  string                   `json:"materialType"`
	Metrics                       util.CIMetrics           `json:"metrics"`
	AppName                       string                   `json:"appName"`
	IsArtifactUploaded            bool                     `json:"isArtifactUploaded"`
	FailureReason                 string                   `json:"failureReason"`
	ImageDetailsFromCR            *ImageDetailsFromCR      `json:"imageDetailsFromCR"`
	PluginRegistryArtifactDetails map[string][]string      `json:"PluginRegistryArtifactDetails"`
	PluginArtifactStage           string                   `json:"pluginArtifactStage"`
}

func NewCiEventHandlerImpl(logger *zap.SugaredLogger, pubsubClient *pubsub.PubSubClientServiceImpl, webhookService pipeline.WebhookService, validator *validator.Validate, ciEventConfig *CiEventConfig) *CiEventHandlerImpl {
	ciEventHandlerImpl := &CiEventHandlerImpl{
		logger:         logger,
		pubsubClient:   pubsubClient,
		webhookService: webhookService,
		validator:      validator,
		ciEventConfig:  ciEventConfig,
	}
	err := ciEventHandlerImpl.Subscribe()
	if err != nil {
		logger.Error(err)
		return nil
	}
	return ciEventHandlerImpl
}

func (impl *CiEventHandlerImpl) Subscribe() error {
	callback := func(msg *model.PubSubMsg) {
		ciCompleteEvent := CiCompleteEvent{}
		err := json.Unmarshal([]byte(string(msg.Data)), &ciCompleteEvent)
		if err != nil {
			impl.logger.Error("error while unmarshalling json data", "error", err)
			return
		}
		impl.logger.Debugw("ci complete event for ci", "ciPipelineId", ciCompleteEvent.PipelineId)
		req, err := impl.BuildCiArtifactRequest(ciCompleteEvent)
		if err != nil {
			return
		}

		triggerContext := pipeline.TriggerContext{
			ReferenceId: pointer.String(msg.MsgId),
		}

		if ciCompleteEvent.FailureReason != "" {
			req.FailureReason = ciCompleteEvent.FailureReason
			err := impl.webhookService.HandleCiStepFailedEvent(ciCompleteEvent.PipelineId, req)
			if err != nil {
				impl.logger.Error("Error while sending event for CI failure for pipelineID: ",
					ciCompleteEvent.PipelineId, "request: ", req, "error: ", err)
				return
			}
		} else if ciCompleteEvent.ImageDetailsFromCR != nil {
			if len(ciCompleteEvent.ImageDetailsFromCR.ImageDetails) > 0 {
				imageDetails := util.GetReverseSortedImageDetails(ciCompleteEvent.ImageDetailsFromCR.ImageDetails)
				digestWorkflowMap, err := impl.webhookService.HandleMultipleImagesFromEvent(imageDetails, *ciCompleteEvent.WorkflowId)
				if err != nil {
					impl.logger.Errorw("error in getting digest workflow map", "err", err, "workflowId", ciCompleteEvent.WorkflowId)
					return
				}
				for _, detail := range imageDetails {
					request, err := impl.BuildCIArtifactRequestForImageFromCR(detail, ciCompleteEvent.ImageDetailsFromCR.Region, ciCompleteEvent, digestWorkflowMap[*detail.ImageDigest].Id)
					if err != nil {
						impl.logger.Error("Error while creating request for pipelineID", "pipelineId", ciCompleteEvent.PipelineId, "err", err)
						return
					}
<<<<<<< HEAD
					resp, err := impl.webhookService.HandleCiSuccessEvent(triggerContext, ciCompleteEvent.PipelineId, request, detail.ImagePushedAt)
=======
					resp, err := impl.ValidateAndHandleCiSuccessEvent(ciCompleteEvent.PipelineId, request, detail.ImagePushedAt)
>>>>>>> 1f339d86
					if err != nil {
						return
					}
					impl.logger.Debug("response of handle ci success event for multiple images from plugin", "resp", resp)
				}
			}

		} else {
			util.TriggerCIMetrics(ciCompleteEvent.Metrics, impl.ciEventConfig.ExposeCiMetrics, ciCompleteEvent.PipelineName, ciCompleteEvent.AppName)
<<<<<<< HEAD
			resp, err := impl.webhookService.HandleCiSuccessEvent(triggerContext, ciCompleteEvent.PipelineId, req, &time.Time{})
=======
			resp, err := impl.ValidateAndHandleCiSuccessEvent(ciCompleteEvent.PipelineId, req, &time.Time{})
>>>>>>> 1f339d86
			if err != nil {
				return
			}
			impl.logger.Debug(resp)
		}
	}

	// add required logging here
	var loggerFunc pubsub.LoggerFunc = func(msg model.PubSubMsg) (string, []interface{}) {
		ciCompleteEvent := CiCompleteEvent{}
		err := json.Unmarshal([]byte(string(msg.Data)), &ciCompleteEvent)
		if err != nil {
			return "error while unmarshalling json data", []interface{}{"error", err}
		}
		return "got message for ci-completion", []interface{}{"ciPipelineId", ciCompleteEvent.PipelineId, "workflowId", ciCompleteEvent.WorkflowId}
	}

	validations := impl.webhookService.GetTriggerValidateFuncs()
	err := impl.pubsubClient.Subscribe(pubsub.CI_COMPLETE_TOPIC, callback, loggerFunc, validations...)
	if err != nil {
		impl.logger.Error(err)
		return err
	}
	return nil
}

func (impl *CiEventHandlerImpl) ValidateAndHandleCiSuccessEvent(ciPipelineId int, request *pipeline.CiArtifactWebhookRequest, imagePushedAt *time.Time) (int, error) {
	validationErr := impl.validator.Struct(request)
	if validationErr != nil {
		impl.logger.Errorw("validation err, HandleCiSuccessEvent", "err", validationErr, "payload", request)
		return 0, validationErr
	}
	buildArtifactId, err := impl.webhookService.HandleCiSuccessEvent(ciPipelineId, request, imagePushedAt)
	if err != nil {
		impl.logger.Error("Error while sending event for CI success for pipelineID",
			ciPipelineId, "request", request, "error", err)
		return 0, err
	}
	return buildArtifactId, nil
}

func (impl *CiEventHandlerImpl) BuildCiArtifactRequest(event CiCompleteEvent) (*pipeline.CiArtifactWebhookRequest, error) {
	var ciMaterialInfos []repository.CiMaterialInfo
	for _, p := range event.CiProjectDetails {
		var modifications []repository.Modification

		var branch string
		var tag string
		var webhookData repository.WebhookData
		if p.SourceType == pipelineConfig.SOURCE_TYPE_BRANCH_FIXED {
			branch = p.SourceValue
		} else if p.SourceType == pipelineConfig.SOURCE_TYPE_WEBHOOK {
			webhookData = repository.WebhookData{
				Id:              p.WebhookData.Id,
				EventActionType: p.WebhookData.EventActionType,
				Data:            p.WebhookData.Data,
			}
		}

		modification := repository.Modification{
			Revision:     p.CommitHash,
			ModifiedTime: p.CommitTime,
			Author:       p.Author,
			Branch:       branch,
			Tag:          tag,
			WebhookData:  webhookData,
			Message:      p.Message,
		}

		modifications = append(modifications, modification)
		ciMaterialInfo := repository.CiMaterialInfo{
			Material: repository.Material{
				GitConfiguration: repository.GitConfiguration{
					URL: p.GitRepository,
				},
				Type: event.MaterialType,
			},
			Changed:       true,
			Modifications: modifications,
		}
		ciMaterialInfos = append(ciMaterialInfos, ciMaterialInfo)
	}

	materialBytes, err := json.Marshal(ciMaterialInfos)
	if err != nil {
		impl.logger.Errorw("cannot build ci artifact req", "err", err)
		return nil, err
	}
	rawMaterialInfo := json.RawMessage(materialBytes)
	fmt.Printf("Raw Message : %s\n", rawMaterialInfo)

	if event.TriggeredBy == 0 {
		event.TriggeredBy = 1 // system triggered event
	}

	request := &pipeline.CiArtifactWebhookRequest{
		Image:                         event.DockerImage,
		ImageDigest:                   event.Digest,
		DataSource:                    event.DataSource,
		PipelineName:                  event.PipelineName,
		MaterialInfo:                  rawMaterialInfo,
		UserId:                        event.TriggeredBy,
		WorkflowId:                    event.WorkflowId,
		IsArtifactUploaded:            event.IsArtifactUploaded,
		PluginRegistryArtifactDetails: event.PluginRegistryArtifactDetails,
		PluginArtifactStage:           event.PluginArtifactStage,
	}
	// if DataSource is empty, repository.WEBHOOK is considered as default
	if request.DataSource == "" {
		request.DataSource = repository.WEBHOOK
	}
	return request, nil
}

func (impl *CiEventHandlerImpl) BuildCIArtifactRequestForImageFromCR(imageDetails types.ImageDetail, region string, event CiCompleteEvent, workflowId int) (*pipeline.CiArtifactWebhookRequest, error) {
	if event.TriggeredBy == 0 {
		event.TriggeredBy = 1 // system triggered event
	}
	request := &pipeline.CiArtifactWebhookRequest{
		Image:              util.ExtractEcrImage(*imageDetails.RegistryId, region, *imageDetails.RepositoryName, imageDetails.ImageTags[0]),
		ImageDigest:        *imageDetails.ImageDigest,
		DataSource:         event.DataSource,
		PipelineName:       event.PipelineName,
		UserId:             event.TriggeredBy,
		WorkflowId:         &workflowId,
		IsArtifactUploaded: event.IsArtifactUploaded,
	}
	if request.DataSource == "" {
		request.DataSource = repository.WEBHOOK
	}
	return request, nil
}

func (impl *CiEventHandlerImpl) BuildCiArtifactRequestForWebhook(event CiCompleteEvent) (*pipeline.CiArtifactWebhookRequest, error) {
	ciMaterialInfos := make([]repository.CiMaterialInfo, 0)
	if event.MaterialType == "" {
		event.MaterialType = "git"
	}
	for _, p := range event.CiProjectDetails {
		var modifications []repository.Modification

		var branch string
		var tag string
		var webhookData repository.WebhookData
		if p.SourceType == pipelineConfig.SOURCE_TYPE_BRANCH_FIXED {
			branch = p.SourceValue
		} else if p.SourceType == pipelineConfig.SOURCE_TYPE_WEBHOOK {
			webhookData = repository.WebhookData{
				Id:              p.WebhookData.Id,
				EventActionType: p.WebhookData.EventActionType,
				Data:            p.WebhookData.Data,
			}
		}

		modification := repository.Modification{
			Revision:     p.CommitHash,
			ModifiedTime: p.CommitTime,
			Author:       p.Author,
			Branch:       branch,
			Tag:          tag,
			WebhookData:  webhookData,
			Message:      p.Message,
		}

		modifications = append(modifications, modification)
		ciMaterialInfo := repository.CiMaterialInfo{
			Material: repository.Material{
				GitConfiguration: repository.GitConfiguration{
					URL: p.GitRepository,
				},
				Type: event.MaterialType,
			},
			Changed:       true,
			Modifications: modifications,
		}
		ciMaterialInfos = append(ciMaterialInfos, ciMaterialInfo)
	}

	materialBytes, err := json.Marshal(ciMaterialInfos)
	if err != nil {
		impl.logger.Errorw("cannot build ci artifact req", "err", err)
		return nil, err
	}
	rawMaterialInfo := json.RawMessage(materialBytes)
	fmt.Printf("Raw Message : %s\n", rawMaterialInfo)

	if event.TriggeredBy == 0 {
		event.TriggeredBy = 1 // system triggered event
	}

	request := &pipeline.CiArtifactWebhookRequest{
		Image:              event.DockerImage,
		ImageDigest:        event.Digest,
		DataSource:         event.DataSource,
		PipelineName:       event.PipelineName,
		MaterialInfo:       rawMaterialInfo,
		UserId:             event.TriggeredBy,
		WorkflowId:         event.WorkflowId,
		IsArtifactUploaded: event.IsArtifactUploaded,
	}
	// if DataSource is empty, repository.WEBHOOK is considered as default
	if request.DataSource == "" {
		request.DataSource = repository.WEBHOOK
	}
	return request, nil
}<|MERGE_RESOLUTION|>--- conflicted
+++ resolved
@@ -30,11 +30,8 @@
 	bean2 "github.com/devtron-labs/devtron/pkg/pipeline/bean"
 	"github.com/devtron-labs/devtron/util"
 	"go.uber.org/zap"
-<<<<<<< HEAD
+	"gopkg.in/go-playground/validator.v9"
 	"k8s.io/utils/pointer"
-=======
-	"gopkg.in/go-playground/validator.v9"
->>>>>>> 1f339d86
 	"time"
 )
 
@@ -142,11 +139,7 @@
 						impl.logger.Error("Error while creating request for pipelineID", "pipelineId", ciCompleteEvent.PipelineId, "err", err)
 						return
 					}
-<<<<<<< HEAD
-					resp, err := impl.webhookService.HandleCiSuccessEvent(triggerContext, ciCompleteEvent.PipelineId, request, detail.ImagePushedAt)
-=======
-					resp, err := impl.ValidateAndHandleCiSuccessEvent(ciCompleteEvent.PipelineId, request, detail.ImagePushedAt)
->>>>>>> 1f339d86
+					resp, err := impl.ValidateAndHandleCiSuccessEvent(triggerContext, ciCompleteEvent.PipelineId, request, detail.ImagePushedAt)
 					if err != nil {
 						return
 					}
@@ -156,11 +149,7 @@
 
 		} else {
 			util.TriggerCIMetrics(ciCompleteEvent.Metrics, impl.ciEventConfig.ExposeCiMetrics, ciCompleteEvent.PipelineName, ciCompleteEvent.AppName)
-<<<<<<< HEAD
-			resp, err := impl.webhookService.HandleCiSuccessEvent(triggerContext, ciCompleteEvent.PipelineId, req, &time.Time{})
-=======
-			resp, err := impl.ValidateAndHandleCiSuccessEvent(ciCompleteEvent.PipelineId, req, &time.Time{})
->>>>>>> 1f339d86
+			resp, err := impl.ValidateAndHandleCiSuccessEvent(triggerContext, ciCompleteEvent.PipelineId, req, &time.Time{})
 			if err != nil {
 				return
 			}
@@ -187,13 +176,13 @@
 	return nil
 }
 
-func (impl *CiEventHandlerImpl) ValidateAndHandleCiSuccessEvent(ciPipelineId int, request *pipeline.CiArtifactWebhookRequest, imagePushedAt *time.Time) (int, error) {
+func (impl *CiEventHandlerImpl) ValidateAndHandleCiSuccessEvent(triggerContext pipeline.TriggerContext, ciPipelineId int, request *pipeline.CiArtifactWebhookRequest, imagePushedAt *time.Time) (int, error) {
 	validationErr := impl.validator.Struct(request)
 	if validationErr != nil {
 		impl.logger.Errorw("validation err, HandleCiSuccessEvent", "err", validationErr, "payload", request)
 		return 0, validationErr
 	}
-	buildArtifactId, err := impl.webhookService.HandleCiSuccessEvent(ciPipelineId, request, imagePushedAt)
+	buildArtifactId, err := impl.webhookService.HandleCiSuccessEvent(triggerContext, ciPipelineId, request, imagePushedAt)
 	if err != nil {
 		impl.logger.Error("Error while sending event for CI success for pipelineID",
 			ciPipelineId, "request", request, "error", err)
