/*
 * Copyright (c) 2020 Devtron Labs
 *
 * Licensed under the Apache License, Version 2.0 (the "License");
 * you may not use this file except in compliance with the License.
 * You may obtain a copy of the License at
 *
 *    http://www.apache.org/licenses/LICENSE-2.0
 *
 * Unless required by applicable law or agreed to in writing, software
 * distributed under the License is distributed on an "AS IS" BASIS,
 * WITHOUT WARRANTIES OR CONDITIONS OF ANY KIND, either express or implied.
 * See the License for the specific language governing permissions and
 * limitations under the License.
 *
 */

package pubsub

import (
	"encoding/json"
	pubsub_lib "github.com/devtron-labs/common-lib/pubsub-lib"

	v1alpha12 "github.com/argoproj/argo-cd/v2/pkg/apis/application/v1alpha1"
	"github.com/devtron-labs/devtron/pkg/app"
	"github.com/devtron-labs/devtron/pkg/appStore/deployment/service"
	"github.com/devtron-labs/devtron/pkg/pipeline"
	"github.com/go-pg/pg"
	"go.uber.org/zap"
)

type ApplicationStatusUpdateHandler interface {
	Subscribe() error
}

type ApplicationStatusUpdateHandlerImpl struct {
	logger              *zap.SugaredLogger
	pubSubClient        *pubsub_lib.PubSubClientServiceImpl
	appService          app.AppService
	workflowDagExecutor pipeline.WorkflowDagExecutor
	installedAppService service.InstalledAppService
}

func NewApplicationStatusUpdateHandlerImpl(logger *zap.SugaredLogger, pubSubClient *pubsub_lib.PubSubClientServiceImpl, appService app.AppService,
	workflowDagExecutor pipeline.WorkflowDagExecutor, installedAppService service.InstalledAppService) *ApplicationStatusUpdateHandlerImpl {
	appStatusUpdateHandlerImpl := &ApplicationStatusUpdateHandlerImpl{
		logger:              logger,
		pubSubClient:        pubSubClient,
		appService:          appService,
		workflowDagExecutor: workflowDagExecutor,
		installedAppService: installedAppService,
	}
	err := appStatusUpdateHandlerImpl.Subscribe()
	if err != nil {
		//logger.Error("err", err)
		return nil
	}
	return appStatusUpdateHandlerImpl
}

type ApplicationDetail struct {
	Application    *v1alpha12.Application `json:"application"`
	OldApplication *v1alpha12.Application `json:"oldApplication"`
}

func (impl *ApplicationStatusUpdateHandlerImpl) Subscribe() error {
	err := impl.pubSubClient.Subscribe(pubsub_lib.APPLICATION_STATUS_UPDATE_TOPIC, func(msg *pubsub_lib.PubSubMsg) {
		impl.logger.Debug("received app update request")
<<<<<<< HEAD
=======
		defer msg.Ack()
		impl.logger.Infow("APP_STATUS_UPDATE_REQ", "stage", "raw", "data", msg.Data)
>>>>>>> a52356fb
		applicationDetail := ApplicationDetail{}
		err := json.Unmarshal([]byte(msg.Data), &applicationDetail)
		if err != nil {
			impl.logger.Errorw("unmarshal error on app update status", "err", err)
			return
		}
		newApp := applicationDetail.Application
		oldApp := applicationDetail.OldApplication
		if newApp == nil {
			return
		}
		//impl.logger.Infow("app update request", "application", newApp)

		isHealthy, err := impl.appService.UpdateApplicationStatusAndCheckIsHealthy(newApp, oldApp)
		if err != nil {
			impl.logger.Errorw("error on application status update", "err", err, "msg", string(msg.Data))

			//TODO - check update for charts - fix this call
			if err == pg.ErrNoRows {
				// if not found in charts (which is for devtron apps) try to find in installed app (which is for devtron charts)
				_, err := impl.installedAppService.UpdateInstalledAppVersionStatus(newApp)
				if err != nil {
					impl.logger.Errorw("error on application status update", "err", err, "msg", string(msg.Data))
					return
				}
			}
			// return anyways weather updates or failure, no further processing for charts status update
			return
		}

		// invoke DagExecutor, for cd success which will trigger post stage if exist.
		if isHealthy {
			impl.logger.Debugw("git hash history", "list", newApp.Status.History)
			var gitHash string
			if newApp.Operation != nil && newApp.Operation.Sync != nil {
				gitHash = newApp.Operation.Sync.Revision
			} else if newApp.Status.OperationState != nil && newApp.Status.OperationState.Operation.Sync != nil {
				gitHash = newApp.Status.OperationState.Operation.Sync.Revision
			}
			err = impl.workflowDagExecutor.HandleDeploymentSuccessEvent(gitHash, 0)
			if err != nil {
				impl.logger.Errorw("deployment success event error", "gitHash", gitHash, "err", err)
				return
			}
		}
		impl.logger.Debugw("application status update completed", "app", newApp.Name)
	})

	if err != nil {
		impl.logger.Error(err)
		return err
	}
	return nil
}<|MERGE_RESOLUTION|>--- conflicted
+++ resolved
@@ -66,11 +66,8 @@
 func (impl *ApplicationStatusUpdateHandlerImpl) Subscribe() error {
 	err := impl.pubSubClient.Subscribe(pubsub_lib.APPLICATION_STATUS_UPDATE_TOPIC, func(msg *pubsub_lib.PubSubMsg) {
 		impl.logger.Debug("received app update request")
-<<<<<<< HEAD
-=======
 		defer msg.Ack()
 		impl.logger.Infow("APP_STATUS_UPDATE_REQ", "stage", "raw", "data", msg.Data)
->>>>>>> a52356fb
 		applicationDetail := ApplicationDetail{}
 		err := json.Unmarshal([]byte(msg.Data), &applicationDetail)
 		if err != nil {
