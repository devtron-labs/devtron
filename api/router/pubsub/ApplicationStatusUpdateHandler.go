--- conflicted
+++ resolved
@@ -19,17 +19,16 @@
 
 import (
 	"encoding/json"
-<<<<<<< HEAD
-=======
 	"time"
 
->>>>>>> d7ff7fb4
 	v1alpha12 "github.com/argoproj/argo-cd/v2/pkg/apis/application/v1alpha1"
-	pubSubLib "github.com/devtron-labs/common-lib/pubsub-lib"
+	"github.com/devtron-labs/devtron/client/pubsub"
 	"github.com/devtron-labs/devtron/pkg/app"
 	"github.com/devtron-labs/devtron/pkg/appStore/deployment/service"
 	"github.com/devtron-labs/devtron/pkg/pipeline"
+	"github.com/devtron-labs/devtron/util"
 	"github.com/go-pg/pg"
+	"github.com/nats-io/nats.go"
 	"go.uber.org/zap"
 )
 
@@ -39,22 +38,27 @@
 
 type ApplicationStatusUpdateHandlerImpl struct {
 	logger              *zap.SugaredLogger
-	pubSubClient        *pubSubLib.PubSubClientServiceImpl
+	pubsubClient        *pubsub.PubSubClient
 	appService          app.AppService
 	workflowDagExecutor pipeline.WorkflowDagExecutor
 	installedAppService service.InstalledAppService
 }
 
-func NewApplicationStatusUpdateHandlerImpl(logger *zap.SugaredLogger, pubSubClient *pubSubLib.PubSubClientServiceImpl, appService app.AppService,
+func NewApplicationStatusUpdateHandlerImpl(logger *zap.SugaredLogger, pubsubClient *pubsub.PubSubClient, appService app.AppService,
 	workflowDagExecutor pipeline.WorkflowDagExecutor, installedAppService service.InstalledAppService) *ApplicationStatusUpdateHandlerImpl {
 	appStatusUpdateHandlerImpl := &ApplicationStatusUpdateHandlerImpl{
 		logger:              logger,
-		pubSubClient:        pubSubClient,
+		pubsubClient:        pubsubClient,
 		appService:          appService,
 		workflowDagExecutor: workflowDagExecutor,
 		installedAppService: installedAppService,
 	}
-	err := appStatusUpdateHandlerImpl.Subscribe()
+	err := util.AddStream(appStatusUpdateHandlerImpl.pubsubClient.JetStrCtxt, util.KUBEWATCH_STREAM)
+	if err != nil {
+		//logger.Error("err", err)
+		return nil
+	}
+	err = appStatusUpdateHandlerImpl.Subscribe()
 	if err != nil {
 		//logger.Error("err", err)
 		return nil
@@ -69,11 +73,12 @@
 }
 
 func (impl *ApplicationStatusUpdateHandlerImpl) Subscribe() error {
-	err := impl.pubSubClient.Subscribe(pubSubLib.APPLICATION_STATUS_UPDATE_TOPIC, func(msg *pubSubLib.PubSubMsg) {
+	_, err := impl.pubsubClient.JetStrCtxt.QueueSubscribe(util.APPLICATION_STATUS_UPDATE_TOPIC, util.APPLICATION_STATUS_UPDATE_GROUP, func(msg *nats.Msg) {
 		impl.logger.Debug("received app update request")
+		defer msg.Ack()
 		impl.logger.Infow("APP_STATUS_UPDATE_REQ", "stage", "raw", "data", msg.Data)
 		applicationDetail := ApplicationDetail{}
-		err := json.Unmarshal([]byte(msg.Data), &applicationDetail)
+		err := json.Unmarshal([]byte(string(msg.Data)), &applicationDetail)
 		if err != nil {
 			impl.logger.Errorw("unmarshal error on app update status", "err", err)
 			return
@@ -120,7 +125,7 @@
 			}
 		}
 		impl.logger.Debugw("application status update completed", "app", newApp.Name)
-	})
+	}, nats.Durable(util.APPLICATION_STATUS_UPDATE_DURABLE), nats.DeliverLast(), nats.ManualAck(), nats.BindStream(util.KUBEWATCH_STREAM))
 
 	if err != nil {
 		impl.logger.Error(err)
