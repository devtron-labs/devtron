/*
 * Copyright (c) 2020 Devtron Labs
 *
 * Licensed under the Apache License, Version 2.0 (the "License");
 * you may not use this file except in compliance with the License.
 * You may obtain a copy of the License at
 *
 *    http://www.apache.org/licenses/LICENSE-2.0
 *
 * Unless required by applicable law or agreed to in writing, software
 * distributed under the License is distributed on an "AS IS" BASIS,
 * WITHOUT WARRANTIES OR CONDITIONS OF ANY KIND, either express or implied.
 * See the License for the specific language governing permissions and
 * limitations under the License.
 *
 */

package pubsub

import (
	"encoding/json"
	"time"

	v1alpha12 "github.com/argoproj/argo-cd/v2/pkg/apis/application/v1alpha1"
	pubsub "github.com/devtron-labs/common-lib/pubsub-lib"
	"github.com/devtron-labs/devtron/pkg/app"
	"github.com/devtron-labs/devtron/pkg/appStore/deployment/service"
	"github.com/devtron-labs/devtron/pkg/pipeline"
	"github.com/go-pg/pg"
	"go.uber.org/zap"
)

type ApplicationStatusUpdateHandler interface {
	Subscribe() error
}

type ApplicationStatusUpdateHandlerImpl struct {
	logger              *zap.SugaredLogger
	pubsubClient        *pubsub.PubSubClientServiceImpl
	appService          app.AppService
	workflowDagExecutor pipeline.WorkflowDagExecutor
	installedAppService service.InstalledAppService
}

func NewApplicationStatusUpdateHandlerImpl(logger *zap.SugaredLogger, pubsubClient *pubsub.PubSubClientServiceImpl, appService app.AppService,
	workflowDagExecutor pipeline.WorkflowDagExecutor, installedAppService service.InstalledAppService) *ApplicationStatusUpdateHandlerImpl {
	appStatusUpdateHandlerImpl := &ApplicationStatusUpdateHandlerImpl{
		logger:              logger,
		pubsubClient:        pubsubClient,
		appService:          appService,
		workflowDagExecutor: workflowDagExecutor,
		installedAppService: installedAppService,
	}
	err := appStatusUpdateHandlerImpl.Subscribe()
	if err != nil {
		//logger.Error("err", err)
		return nil
	}
	return appStatusUpdateHandlerImpl
}

type ApplicationDetail struct {
	Application *v1alpha12.Application `json:"application"`
	StatusTime  time.Time              `json:"statusTime"`
}

func (impl *ApplicationStatusUpdateHandlerImpl) Subscribe() error {
	callback := func(msg *pubsub.PubSubMsg) {
		impl.logger.Debug("received app update request")
<<<<<<< HEAD
		//defer msg.Ack()
		impl.logger.Infow("APP_STATUS_UPDATE_REQ", "stage", "raw", "data", msg.Data)
=======
		defer msg.Ack()
		impl.logger.Debugw("APP_STATUS_UPDATE_REQ", "stage", "raw", "data", msg.Data)
>>>>>>> e76c6539
		applicationDetail := ApplicationDetail{}
		err := json.Unmarshal([]byte(msg.Data), &applicationDetail)
		if err != nil {
			impl.logger.Errorw("unmarshal error on app update status", "err", err)
			return
		}
		app := applicationDetail.Application
		if app == nil {
			return
		}
		if applicationDetail.StatusTime.IsZero() {
			applicationDetail.StatusTime = time.Now()
		}
		isSucceeded, err := impl.appService.UpdateDeploymentStatusAndCheckIsSucceeded(app, applicationDetail.StatusTime)
		if err != nil {
			impl.logger.Errorw("error on application status update", "err", err, "msg", string(msg.Data))
			//TODO - check update for charts - fix this call
			if err == pg.ErrNoRows {
				// if not found in charts (which is for devtron apps) try to find in installed app (which is for devtron charts)
				_, err := impl.installedAppService.UpdateInstalledAppVersionStatus(app)
				if err != nil {
					impl.logger.Errorw("error on application status update", "err", err, "msg", string(msg.Data))
					return
				}
			}
			// return anyway whether updates or failure, no further processing for charts status update
			return
		}

		// invoke DagExecutor, for cd success which will trigger post stage if exist.
		if isSucceeded {
			impl.logger.Debugw("git hash history", "list", app.Status.History)
			gitHash := ""
			if app != nil {
				gitHash = app.Status.Sync.Revision
			}
			err = impl.workflowDagExecutor.HandleDeploymentSuccessEvent(gitHash, 0)
			if err != nil {
				impl.logger.Errorw("deployment success event error", "gitHash", gitHash, "err", err)
				return
			}
		}
<<<<<<< HEAD
		impl.logger.Debugw("application status update completed", "app", newApp.Name)
	}
=======
		impl.logger.Debugw("application status update completed", "app", app.Name)
	}, nats.Durable(util.APPLICATION_STATUS_UPDATE_DURABLE), nats.DeliverLast(), nats.ManualAck(), nats.BindStream(util.KUBEWATCH_STREAM))
>>>>>>> e76c6539

	err := impl.pubsubClient.Subscribe(pubsub.APPLICATION_STATUS_UPDATE_TOPIC, callback)
	if err != nil {
		impl.logger.Error(err)
		return err
	}
	return nil
}<|MERGE_RESOLUTION|>--- conflicted
+++ resolved
@@ -67,13 +67,8 @@
 func (impl *ApplicationStatusUpdateHandlerImpl) Subscribe() error {
 	callback := func(msg *pubsub.PubSubMsg) {
 		impl.logger.Debug("received app update request")
-<<<<<<< HEAD
 		//defer msg.Ack()
-		impl.logger.Infow("APP_STATUS_UPDATE_REQ", "stage", "raw", "data", msg.Data)
-=======
-		defer msg.Ack()
 		impl.logger.Debugw("APP_STATUS_UPDATE_REQ", "stage", "raw", "data", msg.Data)
->>>>>>> e76c6539
 		applicationDetail := ApplicationDetail{}
 		err := json.Unmarshal([]byte(msg.Data), &applicationDetail)
 		if err != nil {
@@ -116,13 +111,8 @@
 				return
 			}
 		}
-<<<<<<< HEAD
-		impl.logger.Debugw("application status update completed", "app", newApp.Name)
+		impl.logger.Debugw("application status update completed", "app", app.Name)
 	}
-=======
-		impl.logger.Debugw("application status update completed", "app", app.Name)
-	}, nats.Durable(util.APPLICATION_STATUS_UPDATE_DURABLE), nats.DeliverLast(), nats.ManualAck(), nats.BindStream(util.KUBEWATCH_STREAM))
->>>>>>> e76c6539
 
 	err := impl.pubsubClient.Subscribe(pubsub.APPLICATION_STATUS_UPDATE_TOPIC, callback)
 	if err != nil {
