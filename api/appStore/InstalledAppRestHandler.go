/*
 * Copyright (c) 2020 Devtron Labs
 *
 * Licensed under the Apache License, Version 2.0 (the "License");
 * you may not use this file except in compliance with the License.
 * You may obtain a copy of the License at
 *
 *    http://www.apache.org/licenses/LICENSE-2.0
 *
 * Unless required by applicable law or agreed to in writing, software
 * distributed under the License is distributed on an "AS IS" BASIS,
 * WITHOUT WARRANTIES OR CONDITIONS OF ANY KIND, either express or implied.
 * See the License for the specific language governing permissions and
 * limitations under the License.
 *
 */

package appStore

import (
	"context"
	"encoding/json"
	"errors"
	"fmt"
	bean2 "github.com/devtron-labs/devtron/api/bean"
	client "github.com/devtron-labs/devtron/api/helm-app"
	openapi "github.com/devtron-labs/devtron/api/helm-app/openapiClient"
	"github.com/devtron-labs/devtron/api/restHandler/common"
	"github.com/devtron-labs/devtron/client/argocdServer/application"
	"github.com/devtron-labs/devtron/client/cron"
	"github.com/devtron-labs/devtron/internal/constants"
	"github.com/devtron-labs/devtron/internal/middleware"
	util2 "github.com/devtron-labs/devtron/internal/util"
	appStoreBean "github.com/devtron-labs/devtron/pkg/appStore/bean"
	"github.com/devtron-labs/devtron/pkg/appStore/deployment/repository"
	"github.com/devtron-labs/devtron/pkg/appStore/deployment/service"
	"github.com/devtron-labs/devtron/pkg/cluster"
	"github.com/devtron-labs/devtron/pkg/user"
	"github.com/devtron-labs/devtron/pkg/user/casbin"
	"github.com/devtron-labs/devtron/util"
	"github.com/devtron-labs/devtron/util/argo"
	"github.com/devtron-labs/devtron/util/rbac"
	"github.com/devtron-labs/devtron/util/response"
	"github.com/go-pg/pg"
	"github.com/gorilla/mux"
	"go.uber.org/zap"
	"gopkg.in/go-playground/validator.v9"
	"net/http"
	"strconv"
	"strings"
	"time"
)

type InstalledAppRestHandler interface {
	GetAllInstalledApp(w http.ResponseWriter, r *http.Request)
	DeployBulk(w http.ResponseWriter, r *http.Request)
	CheckAppExists(w http.ResponseWriter, r *http.Request)
	DefaultComponentInstallation(w http.ResponseWriter, r *http.Request)
	FetchAppDetailsForInstalledApp(w http.ResponseWriter, r *http.Request)
	DeleteArgoInstalledAppWithNonCascade(w http.ResponseWriter, r *http.Request)
	FetchAppDetailsForInstalledAppV2(w http.ResponseWriter, r *http.Request)
	FetchResourceTree(w http.ResponseWriter, r *http.Request)
	FetchResourceTreeForACDApp(w http.ResponseWriter, r *http.Request)
	FetchNotesForArgoInstalledApp(w http.ResponseWriter, r *http.Request)
}

type InstalledAppRestHandlerImpl struct {
<<<<<<< HEAD
	Logger                    *zap.SugaredLogger
	userAuthService           user.UserService
	enforcer                  casbin.Enforcer
	enforcerUtil              rbac.EnforcerUtil
	enforcerUtilHelm          rbac.EnforcerUtilHelm
	installedAppService       service.InstalledAppService
	validator                 *validator.Validate
	clusterService            cluster.ClusterService
	acdServiceClient          application.ServiceClient
	appStoreDeploymentService service.AppStoreDeploymentService
	helmAppClient             client.HelmAppClient
	helmAppService            client.HelmAppService
	argoUserService           argo.ArgoUserService
=======
	Logger                           *zap.SugaredLogger
	userAuthService                  user.UserService
	enforcer                         casbin.Enforcer
	enforcerUtil                     rbac.EnforcerUtil
	installedAppService              service.InstalledAppService
	validator                        *validator.Validate
	clusterService                   cluster.ClusterService
	acdServiceClient                 application.ServiceClient
	appStoreDeploymentService        service.AppStoreDeploymentService
	helmAppClient                    client.HelmAppClient
	helmAppService                   client.HelmAppService
	argoUserService                  argo.ArgoUserService
	cdApplicationStatusUpdateHandler cron.CdApplicationStatusUpdateHandler
	installedAppRepository           repository.InstalledAppRepository
>>>>>>> 3812ea26
}

func NewInstalledAppRestHandlerImpl(Logger *zap.SugaredLogger, userAuthService user.UserService,
	enforcer casbin.Enforcer, enforcerUtil rbac.EnforcerUtil, enforcerUtilHelm rbac.EnforcerUtilHelm, installedAppService service.InstalledAppService,
	validator *validator.Validate, clusterService cluster.ClusterService, acdServiceClient application.ServiceClient,
	appStoreDeploymentService service.AppStoreDeploymentService, helmAppClient client.HelmAppClient, helmAppService client.HelmAppService,
	argoUserService argo.ArgoUserService,
	cdApplicationStatusUpdateHandler cron.CdApplicationStatusUpdateHandler,
	installedAppRepository repository.InstalledAppRepository,
) *InstalledAppRestHandlerImpl {
	return &InstalledAppRestHandlerImpl{
<<<<<<< HEAD
		Logger:                    Logger,
		userAuthService:           userAuthService,
		enforcer:                  enforcer,
		enforcerUtil:              enforcerUtil,
		enforcerUtilHelm:          enforcerUtilHelm,
		installedAppService:       installedAppService,
		validator:                 validator,
		clusterService:            clusterService,
		acdServiceClient:          acdServiceClient,
		appStoreDeploymentService: appStoreDeploymentService,
		helmAppService:            helmAppService,
		helmAppClient:             helmAppClient,
		argoUserService:           argoUserService,
=======
		Logger:                           Logger,
		userAuthService:                  userAuthService,
		enforcer:                         enforcer,
		enforcerUtil:                     enforcerUtil,
		installedAppService:              installedAppService,
		validator:                        validator,
		clusterService:                   clusterService,
		acdServiceClient:                 acdServiceClient,
		appStoreDeploymentService:        appStoreDeploymentService,
		helmAppService:                   helmAppService,
		helmAppClient:                    helmAppClient,
		argoUserService:                  argoUserService,
		cdApplicationStatusUpdateHandler: cdApplicationStatusUpdateHandler,
		installedAppRepository:           installedAppRepository,
>>>>>>> 3812ea26
	}
}

func (handler InstalledAppRestHandlerImpl) GetAllInstalledApp(w http.ResponseWriter, r *http.Request) {
	userId, err := handler.userAuthService.GetLoggedInUser(r)
	if userId == 0 || err != nil {
		common.WriteJsonResp(w, err, "Unauthorized User", http.StatusUnauthorized)
		return
	}
	v := r.URL.Query()
	token := r.Header.Get("token")
	userEmailId, err := handler.userAuthService.GetEmailFromToken(token)
	if err != nil {
		handler.Logger.Errorw("error in getting user emailId from token", "userId", userId, "err", err)
		common.WriteJsonResp(w, err, "Unauthorized User", http.StatusUnauthorized)
		return
	}
	var envIds []int
	envsQueryParam := v.Get("envIds")
	if envsQueryParam != "" {
		envsStr := strings.Split(envsQueryParam, ",")
		for _, t := range envsStr {
			envId, err := strconv.Atoi(t)
			if err != nil {
				handler.Logger.Errorw("request err, GetAllInstalledApp", "err", err, "envsQueryParam", envsQueryParam)
				response.WriteResponse(http.StatusBadRequest, "please send valid envs", w, errors.New("env id invalid"))
				return
			}
			envIds = append(envIds, envId)
		}
	}
	clusterIdString := v.Get("clusterIds")
	var clusterIds []int
	if clusterIdString != "" {
		clusterIdSlices := strings.Split(clusterIdString, ",")
		for _, clusterId := range clusterIdSlices {
			id, err := strconv.Atoi(clusterId)
			if err != nil {
				handler.Logger.Errorw("request err, GetAllInstalledApp", "err", err, "clusterIdString", clusterIdString)
				common.WriteJsonResp(w, err, "please send valid cluster Ids", http.StatusBadRequest)
				return
			}
			clusterIds = append(clusterIds, id)
		}
	}
	onlyDeprecated := false
	deprecatedStr := v.Get("onlyDeprecated")
	if len(deprecatedStr) > 0 {
		onlyDeprecated, err = strconv.ParseBool(deprecatedStr)
		if err != nil {
			onlyDeprecated = false
		}
	}

	var chartRepoIds []int
	chartRepoIdsStr := v.Get("chartRepoIds")
	if len(chartRepoIdsStr) > 0 {
		chartRepoIdStrArr := strings.Split(chartRepoIdsStr, ",")
		for _, chartRepoIdStr := range chartRepoIdStrArr {
			chartRepoId, err := strconv.Atoi(chartRepoIdStr)
			if err == nil {
				chartRepoIds = append(chartRepoIds, chartRepoId)
			}
		}
	}

	var appStatuses []string
	appStatusesStr := v.Get("appStatuses")
	if len(appStatusesStr) > 0 {
		appStatuses = strings.Split(appStatusesStr, ",")
	}
	appStoreName := v.Get("appStoreName")
	appName := v.Get("appName")
	offset := 0
	offsetStr := v.Get("offset")
	if len(offsetStr) > 0 {
		offset, _ = strconv.Atoi(offsetStr)
	}
	size := 0
	sizeStr := v.Get("size")
	if len(sizeStr) > 0 {
		size, _ = strconv.Atoi(sizeStr)
	}
	filter := &appStoreBean.AppStoreFilter{
		OnlyDeprecated: onlyDeprecated,
		ChartRepoId:    chartRepoIds,
		AppStoreName:   appStoreName,
		EnvIds:         envIds,
		AppName:        appName,
		ClusterIds:     clusterIds,
		AppStatuses:    appStatuses,
	}
	if size > 0 {
		filter.Size = size
		filter.Offset = offset
	}
	handler.Logger.Infow("request payload, GetAllInstalledApp", "envsQueryParam", envsQueryParam)
	res, err := handler.installedAppService.GetAll(filter)
	if err != nil {
		handler.Logger.Errorw("service err, GetAllInstalledApp", "err", err, "envsQueryParam", envsQueryParam)
		common.WriteJsonResp(w, err, nil, http.StatusInternalServerError)
		return
	}
	isActionUserSuperAdmin := handler.enforcer.Enforce(token, casbin.ResourceHelmApp, casbin.ActionGet, "*")
	if isActionUserSuperAdmin {
		common.WriteJsonResp(w, err, res, http.StatusOK)
		return
	}

	appIdToAppMap := make(map[string]openapi.HelmApp)

	//the value of this map is array of strings because the GetHelmObjectByAppNameAndEnvId method may return "//" for error cases
	//so different apps may contain same object, to handle that we are using (map[string] []string)
	rbacObjectToAppIdMap1 := make(map[string][]string)
	rbacObjectToAppIdMap2 := make(map[string][]string)

	objectArray1 := make([]string, 0)
	objectArray2 := make([]string, 0)

	for _, app := range *res.HelmApps {

		appIdToAppMap[*app.AppId] = app
		appName := *app.AppName
		envId := (*app.EnvironmentDetail).EnvironmentId
		object1, object2 := handler.enforcerUtil.GetHelmObjectByAppNameAndEnvId(appName, int(*envId))
		objectArray1 = append(objectArray1, object1)
		_, ok := rbacObjectToAppIdMap1[object1]
		if !ok {
			rbacObjectToAppIdMap1[object1] = make([]string, 0)
		}
		rbacObjectToAppIdMap1[object1] = append(rbacObjectToAppIdMap1[object1], *app.AppId)
		if object2 != "" {
			_, ok := rbacObjectToAppIdMap2[object2]
			if !ok {
				rbacObjectToAppIdMap2[object2] = make([]string, 0)
			}
			rbacObjectToAppIdMap2[object2] = append(rbacObjectToAppIdMap2[object2], *app.AppId)
			objectArray2 = append(objectArray2, object2)
		}

	}
	start := time.Now()
	resultObjectMap1 := handler.enforcer.EnforceByEmailInBatch(userEmailId, casbin.ResourceHelmApp, casbin.ActionGet, objectArray1)
	resultObjectMap2 := handler.enforcer.EnforceByEmailInBatch(userEmailId, casbin.ResourceHelmApp, casbin.ActionGet, objectArray2)
	middleware.AppListingDuration.WithLabelValues("enforceByEmailInBatch", "helm").Observe(time.Since(start).Seconds())
	authorizedAppIdSet := make(map[string]bool)
	//O(n) time loop , at max we will only iterate through all the apps
	for obj, ok := range resultObjectMap1 {
		if ok {
			appIds := rbacObjectToAppIdMap1[obj]
			for _, appId := range appIds {
				authorizedAppIdSet[appId] = true
			}

		}
	}
	for obj, ok := range resultObjectMap2 {
		if ok {
			appIds := rbacObjectToAppIdMap2[obj]
			for _, appId := range appIds {
				authorizedAppIdSet[appId] = true
			}
		}
	}

	authorizedApps := make([]openapi.HelmApp, 0)
	for appId, _ := range authorizedAppIdSet {
		authorizedApp := appIdToAppMap[appId]
		authorizedApps = append(authorizedApps, authorizedApp)
	}

	res.HelmApps = &authorizedApps
	common.WriteJsonResp(w, err, res, http.StatusOK)
}

func (handler *InstalledAppRestHandlerImpl) DeployBulk(w http.ResponseWriter, r *http.Request) {
	userId, err := handler.userAuthService.GetLoggedInUser(r)
	if userId == 0 || err != nil {
		common.WriteJsonResp(w, err, "Unauthorized User", http.StatusUnauthorized)
		return
	}
	decoder := json.NewDecoder(r.Body)
	var request appStoreBean.ChartGroupInstallRequest
	err = decoder.Decode(&request)
	if err != nil {
		handler.Logger.Errorw("request err, DeployBulk", "err", err, "payload", request)
		common.WriteJsonResp(w, err, nil, http.StatusBadRequest)
		return
	}
	err = handler.validator.Struct(request)
	if err != nil {
		handler.Logger.Errorw("validation err, DeployBulk", "err", err, "payload", request)
		common.WriteJsonResp(w, err, nil, http.StatusBadRequest)
		return
	}
	request.UserId = userId
	handler.Logger.Infow("request payload, DeployBulk", "payload", request)
	//RBAC block starts from here
	token := r.Header.Get("token")
	rbacObject := ""
	if ok := handler.enforcer.Enforce(token, casbin.ResourceChartGroup, casbin.ActionUpdate, rbacObject); !ok {
		common.WriteJsonResp(w, fmt.Errorf("unauthorized user"), nil, http.StatusForbidden)
		return
	}
	//RBAC block ends here

	visited := make(map[string]bool)

	for _, item := range request.ChartGroupInstallChartRequest {
		if visited[item.AppName] {
			handler.Logger.Errorw("service err, CreateInstalledApp", "err", err, "payload", request)
			common.WriteJsonResp(w, errors.New("duplicate appName found"), nil, http.StatusBadRequest)
			return
		} else {
			visited[item.AppName] = true
		}
		isChartRepoActive, err := handler.appStoreDeploymentService.IsChartRepoActive(item.AppStoreVersion)
		if err != nil {
			handler.Logger.Errorw("service err, CreateInstalledApp", "err", err, "payload", request)
			common.WriteJsonResp(w, err, nil, http.StatusInternalServerError)
			return
		}
		if !isChartRepoActive {
			common.WriteJsonResp(w, fmt.Errorf("chart repo is disabled"), nil, http.StatusNotAcceptable)
			return
		}
	}
	res, err := handler.installedAppService.DeployBulk(&request)
	if err != nil {
		handler.Logger.Errorw("service err, DeployBulk", "err", err, "payload", request)
		common.WriteJsonResp(w, err, nil, http.StatusInternalServerError)
		return
	}
	common.WriteJsonResp(w, err, res, http.StatusOK)
}

func (handler *InstalledAppRestHandlerImpl) CheckAppExists(w http.ResponseWriter, r *http.Request) {
	userId, err := handler.userAuthService.GetLoggedInUser(r)
	if userId == 0 || err != nil {
		common.WriteJsonResp(w, err, "Unauthorized User", http.StatusUnauthorized)
		return
	}
	decoder := json.NewDecoder(r.Body)
	var request []*appStoreBean.AppNames
	err = decoder.Decode(&request)
	if err != nil {
		handler.Logger.Errorw("request err, CheckAppExists", "err", err, "payload", request)
		common.WriteJsonResp(w, err, nil, http.StatusBadRequest)
		return
	}
	handler.Logger.Infow("request payload, CheckAppExists", "payload", request)
	res, err := handler.installedAppService.CheckAppExists(request)
	if err != nil {
		handler.Logger.Errorw("service err, CheckAppExists", "err", err, "payload", request)
		common.WriteJsonResp(w, err, nil, http.StatusInternalServerError)
		return
	}
	common.WriteJsonResp(w, err, res, http.StatusOK)
}

func (impl *InstalledAppRestHandlerImpl) DefaultComponentInstallation(w http.ResponseWriter, r *http.Request) {
	token := r.Header.Get("token")
	userId, err := impl.userAuthService.GetLoggedInUser(r)
	if userId == 0 || err != nil {
		impl.Logger.Errorw("service err, DefaultComponentInstallation", "error", err, "userId", userId)
		common.WriteJsonResp(w, err, "Unauthorized User", http.StatusUnauthorized)
		return
	}
	vars := mux.Vars(r)
	clusterId, err := strconv.Atoi(vars["clusterId"])
	if err != nil {
		impl.Logger.Errorw("request err, DefaultComponentInstallation", "error", err, "clusterId", clusterId)
		common.WriteJsonResp(w, err, nil, http.StatusBadRequest)
		return
	}
	impl.Logger.Errorw("request payload, DefaultComponentInstallation", "clusterId", clusterId)
	cluster, err := impl.clusterService.FindById(clusterId)
	if err != nil {
		impl.Logger.Errorw("service err, DefaultComponentInstallation", "error", err, "clusterId", clusterId)
		common.WriteJsonResp(w, err, nil, http.StatusInternalServerError)
		return
	}

	// RBAC enforcer applying
	if ok := impl.enforcer.Enforce(token, casbin.ResourceCluster, casbin.ActionUpdate, strings.ToLower(cluster.ClusterName)); !ok {
		common.WriteJsonResp(w, errors.New("unauthorized"), nil, http.StatusForbidden)
		return
	}
	// RBAC enforcer ends
	isTriggered, err := impl.installedAppService.DeployDefaultChartOnCluster(cluster, userId)
	if err != nil {
		impl.Logger.Errorw("service err, DefaultComponentInstallation", "error", err, "cluster", cluster)
		common.WriteJsonResp(w, err, nil, http.StatusInternalServerError)
		return
	}
	common.WriteJsonResp(w, err, isTriggered, http.StatusOK)
}
func (handler *InstalledAppRestHandlerImpl) FetchNotesForArgoInstalledApp(w http.ResponseWriter, r *http.Request) {
	userId, err := handler.userAuthService.GetLoggedInUser(r)
	if userId == 0 || err != nil {
		common.WriteJsonResp(w, err, nil, http.StatusUnauthorized)
		return
	}
	vars := mux.Vars(r)
	installedAppId, err := strconv.Atoi(vars["installed-app-id"])
	if err != nil {
		handler.Logger.Errorw("request err, FetchNotesForArgoInstalledApp", "err", err, "installedAppId", installedAppId)
		common.WriteJsonResp(w, err, nil, http.StatusBadRequest)
		return
	}
	token := r.Header.Get("token")
	envId, err := strconv.Atoi(vars["env-id"])
	if err != nil {
		handler.Logger.Errorw("request err, FetchNotesForArgoInstalledApp", "err", err, "installedAppId", installedAppId, "envId", envId)
		common.WriteJsonResp(w, err, nil, http.StatusBadRequest)
		return
	}
	handler.Logger.Infow("request payload, FetchNotesForArgoInstalledApp, app store", "installedAppId", installedAppId, "envId", envId)
	notes, err := handler.installedAppService.FetchChartNotes(installedAppId, envId, token, handler.checkNotesAuth)
	if err != nil {
		handler.Logger.Errorw("service err, FetchNotesFromdb, app store", "err", err, "installedAppId", installedAppId, "envId", envId)
		common.WriteJsonResp(w, err, nil, http.StatusInternalServerError)
		return
	}

	common.WriteJsonResp(w, err, &bean2.Notes{Notes: notes}, http.StatusOK)

}

func (handler *InstalledAppRestHandlerImpl) DeleteArgoInstalledAppWithNonCascade(w http.ResponseWriter, r *http.Request) {
	token := r.Header.Get("token")
	userId, err := handler.userAuthService.GetLoggedInUser(r)
	if userId == 0 || err != nil {
		common.WriteJsonResp(w, err, nil, http.StatusUnauthorized)
		return
	}
	vars := mux.Vars(r)
	installedAppId, err := strconv.Atoi(vars["installedAppId"])
	if err != nil {
		handler.Logger.Errorw("request err, DeleteArgoInstalledAppWithNonCascade", "err", err, "installedAppId", installedAppId)
		common.WriteJsonResp(w, err, nil, http.StatusBadRequest)
		return
	}
	handler.Logger.Infow("request payload, delete app", "appId", installedAppId)
	v := r.URL.Query()
	forceDelete := false
	force := v.Get("force")
	if len(force) > 0 {
		forceDelete, err = strconv.ParseBool(force)
		if err != nil {
			handler.Logger.Errorw("request err, NonCascadeDeleteCdPipeline", "err", err)
			common.WriteJsonResp(w, err, nil, http.StatusBadRequest)
			return
		}
	}
	installedApp, err := handler.appStoreDeploymentService.GetInstalledApp(installedAppId)
	if err != nil {
		handler.Logger.Error(err)
		common.WriteJsonResp(w, err, nil, http.StatusInternalServerError)
		return
	}
	if util.IsBaseStack() || util.IsHelmApp(installedApp.AppOfferingMode) || util2.IsHelmApp(installedApp.DeploymentAppType) {
		handler.Logger.Errorw("request err, NonCascadeDeleteCdPipeline", "err", fmt.Errorf("nocascade delete is not supported for %s", installedApp.AppName))
		common.WriteJsonResp(w, err, nil, http.StatusBadRequest)
		return
	}
	//rbac block starts from here
	rbacObject, rbacObject2 := handler.enforcerUtil.GetHelmObjectByAppNameAndEnvId(installedApp.AppName, installedApp.EnvironmentId)
	ok := handler.enforcer.Enforce(token, casbin.ResourceHelmApp, casbin.ActionDelete, rbacObject) || handler.enforcer.Enforce(token, casbin.ResourceHelmApp, casbin.ActionDelete, rbacObject2)
	if !ok {
		common.WriteJsonResp(w, fmt.Errorf("unauthorized user"), nil, http.StatusForbidden)
		return
	}
	//rback block ends here
	acdToken, err := handler.argoUserService.GetLatestDevtronArgoCdUserToken()
	if err != nil {
		handler.Logger.Errorw("error in getting acd token", "err", err)
		common.WriteJsonResp(w, err, nil, http.StatusInternalServerError)
		return
	}
	ctx := context.WithValue(r.Context(), "token", acdToken)
	request := &appStoreBean.InstallAppVersionDTO{}
	request.InstalledAppId = installedAppId
	request.AppName = installedApp.AppName
	request.AppId = installedApp.AppId
	request.EnvironmentId = installedApp.EnvironmentId
	request.UserId = userId
	request.ForceDelete = forceDelete
	request.NonCascadeDelete = true
	request.AppOfferingMode = installedApp.AppOfferingMode
	request.ClusterId = installedApp.ClusterId
	request.Namespace = installedApp.Namespace
	request.AcdPartialDelete = true

	_, err = handler.appStoreDeploymentService.DeleteInstalledApp(ctx, request)
	if err != nil {
		handler.Logger.Errorw("service err, DeleteInstalledApp", "err", err, "installAppId", installedAppId)
		common.WriteJsonResp(w, err, nil, http.StatusInternalServerError)
		return
	}
	common.WriteJsonResp(w, nil, nil, http.StatusOK)

}

func (handler *InstalledAppRestHandlerImpl) checkNotesAuth(token string, appName string, envId int) bool {

	object, object2 := handler.enforcerUtil.GetHelmObjectByAppNameAndEnvId(appName, envId)
	var ok bool
	if object2 == "" {
		ok = handler.enforcer.Enforce(token, casbin.ResourceHelmApp, casbin.ActionGet, object)
	} else {
		ok = handler.enforcer.Enforce(token, casbin.ResourceHelmApp, casbin.ActionGet, object) || handler.enforcer.Enforce(token, casbin.ResourceHelmApp, casbin.ActionGet, object2)
	}
	return ok
}

func (handler *InstalledAppRestHandlerImpl) FetchAppDetailsForInstalledApp(w http.ResponseWriter, r *http.Request) {
	userId, err := handler.userAuthService.GetLoggedInUser(r)
	if userId == 0 || err != nil {
		common.WriteJsonResp(w, err, nil, http.StatusUnauthorized)
		return
	}

	vars := mux.Vars(r)
	installedAppId, err := strconv.Atoi(vars["installed-app-id"])
	if err != nil {
		handler.Logger.Errorw("request err, FetchAppDetailsForInstalledApp", "err", err, "installedAppId", installedAppId)
		common.WriteJsonResp(w, err, nil, http.StatusBadRequest)
		return
	}
	token := r.Header.Get("token")
	envId, err := strconv.Atoi(vars["env-id"])
	if err != nil {
		handler.Logger.Errorw("request err, FetchAppDetailsForInstalledApp", "err", err, "installedAppId", installedAppId, "envId", envId)
		common.WriteJsonResp(w, err, nil, http.StatusBadRequest)
		return
	}
	handler.Logger.Infow("request payload, FetchAppDetailsForInstalledApp, app store", "installedAppId", installedAppId, "envId", envId)

	installedApp, err := handler.installedAppService.CheckAppExistsByInstalledAppId(installedAppId)
	if err == pg.ErrNoRows {
		common.WriteJsonResp(w, err, "App not found in database", http.StatusBadRequest)
		return
	}

	appDetail, err := handler.installedAppService.FindAppDetailsForAppstoreApplication(installedAppId, envId)
	if err != nil {
		handler.Logger.Errorw("service err, FetchAppDetailsForInstalledApp, app store", "err", err, "installedAppId", installedAppId, "envId", envId)
		common.WriteJsonResp(w, err, nil, http.StatusInternalServerError)
		return
	}

	//rbac block starts from here
	object, object2 := handler.enforcerUtil.GetHelmObjectByAppNameAndEnvId(appDetail.AppName, appDetail.EnvironmentId)

	var ok bool

	if object2 == "" {
		ok = handler.enforcer.Enforce(token, casbin.ResourceHelmApp, casbin.ActionGet, object)
	} else {
		ok = handler.enforcer.Enforce(token, casbin.ResourceHelmApp, casbin.ActionGet, object) || handler.enforcer.Enforce(token, casbin.ResourceHelmApp, casbin.ActionGet, object2)
	}

	if !ok {
		common.WriteJsonResp(w, fmt.Errorf("unauthorized user"), nil, http.StatusForbidden)
		return
	}
	//rback block ends here
	resourceTreeAndNotesContainer := bean2.ResourceTreeAndNotesContainer{}
	resourceTreeAndNotesContainer.ResourceTree = map[string]interface{}{}

	if len(installedApp.App.AppName) > 0 && len(installedApp.Environment.Name) > 0 {
		err = handler.fetchResourceTree(w, r, &resourceTreeAndNotesContainer, *installedApp)
		if installedApp.DeploymentAppType == util2.PIPELINE_DEPLOYMENT_TYPE_ACD {
			apiError, ok := err.(*util2.ApiError)
			if ok && apiError != nil {
				if apiError.Code == constants.AppDetailResourceTreeNotFound && installedApp.DeploymentAppDeleteRequest == true {
					err = handler.installedAppService.MarkGitOpsInstalledAppsDeletedIfArgoAppIsDeleted(installedAppId, envId)
					appDeleteErr, appDeleteErrOk := err.(*util2.ApiError)
					if appDeleteErrOk && appDeleteErr != nil {
						handler.Logger.Errorw(appDeleteErr.InternalMessage)
						return
					}
				}
			}
		} else if err != nil {
			common.WriteJsonResp(w, fmt.Errorf("error in fetching resource tree"), nil, http.StatusInternalServerError)
			return
		}
	}
	appDetail.ResourceTree = resourceTreeAndNotesContainer.ResourceTree
	appDetail.Notes = resourceTreeAndNotesContainer.Notes
	common.WriteJsonResp(w, nil, appDetail, http.StatusOK)
}

func (handler *InstalledAppRestHandlerImpl) FetchAppDetailsForInstalledAppV2(w http.ResponseWriter, r *http.Request) {
	userId, err := handler.userAuthService.GetLoggedInUser(r)
	if userId == 0 || err != nil {
		common.WriteJsonResp(w, err, nil, http.StatusUnauthorized)
		return
	}
	vars := mux.Vars(r)
	installedAppId, err := strconv.Atoi(vars["installed-app-id"])
	if err != nil {
		handler.Logger.Errorw("request err, FetchAppDetailsForInstalledAppV2", "err", err, "installedAppId", installedAppId)
		common.WriteJsonResp(w, err, nil, http.StatusBadRequest)
		return
	}
	token := r.Header.Get("token")
	envId, err := strconv.Atoi(vars["env-id"])
	if err != nil {
		handler.Logger.Errorw("request err, FetchAppDetailsForInstalledAppV2", "err", err, "installedAppId", installedAppId, "envId", envId)
		common.WriteJsonResp(w, err, nil, http.StatusBadRequest)
		return
	}
	handler.Logger.Infow("request payload, FetchAppDetailsForInstalledAppV2, app store", "installedAppId", installedAppId, "envId", envId)
	appDetail, err := handler.installedAppService.FindAppDetailsForAppstoreApplication(installedAppId, envId)
	if err != nil {
		handler.Logger.Errorw("service err, FetchAppDetailsForInstalledAppV2, app store", "err", err, "installedAppId", installedAppId, "envId", envId)
		common.WriteJsonResp(w, err, nil, http.StatusInternalServerError)
		return
	}

	//rbac block starts from here
	object, object2 := handler.enforcerUtil.GetHelmObjectByAppNameAndEnvId(appDetail.AppName, appDetail.EnvironmentId)
	var ok bool
	if object2 == "" {
		ok = handler.enforcer.Enforce(token, casbin.ResourceHelmApp, casbin.ActionGet, object)
	} else {
		ok = handler.enforcer.Enforce(token, casbin.ResourceHelmApp, casbin.ActionGet, object) || handler.enforcer.Enforce(token, casbin.ResourceHelmApp, casbin.ActionGet, object2)
	}
	if !ok {
		common.WriteJsonResp(w, fmt.Errorf("unauthorized user"), nil, http.StatusForbidden)
		return
	}
	common.WriteJsonResp(w, nil, appDetail, http.StatusOK)
}

func (handler *InstalledAppRestHandlerImpl) FetchResourceTree(w http.ResponseWriter, r *http.Request) {
	userId, err := handler.userAuthService.GetLoggedInUser(r)
	if userId == 0 || err != nil {
		common.WriteJsonResp(w, err, nil, http.StatusUnauthorized)
		return
	}

	vars := mux.Vars(r)
	installedAppId, err := strconv.Atoi(vars["installed-app-id"])
	if err != nil {
		handler.Logger.Errorw("request err, FetchAppDetailsForInstalledAppV2", "err", err, "installedAppId", installedAppId)
		common.WriteJsonResp(w, err, nil, http.StatusBadRequest)
		return
	}
	envId, err := strconv.Atoi(vars["env-id"])
	if err != nil {
		handler.Logger.Errorw("request err, FetchAppDetailsForInstalledAppV2", "err", err, "installedAppId", installedAppId, "envId", envId)
		common.WriteJsonResp(w, err, nil, http.StatusBadRequest)
		return
	}
	handler.Logger.Infow("request payload, FetchAppDetailsForInstalledAppV2, app store", "installedAppId", installedAppId, "envId", envId)
	installedApp, err := handler.installedAppService.CheckAppExistsByInstalledAppId(installedAppId)
	if err == pg.ErrNoRows {
		common.WriteJsonResp(w, err, "App not found in database", http.StatusBadRequest)
		return
	}
	token := r.Header.Get("token")
	object, object2 := handler.enforcerUtil.GetHelmObjectByAppNameAndEnvId(installedApp.App.AppName, installedApp.EnvironmentId)
	var ok bool
	if object2 == "" {
		ok = handler.enforcer.Enforce(token, casbin.ResourceHelmApp, casbin.ActionGet, object)
	} else {
		ok = handler.enforcer.Enforce(token, casbin.ResourceHelmApp, casbin.ActionGet, object) || handler.enforcer.Enforce(token, casbin.ResourceHelmApp, casbin.ActionGet, object2)
	}
	if !ok {
		common.WriteJsonResp(w, fmt.Errorf("unauthorized user"), nil, http.StatusForbidden)
		return
	}
	appDetail, err := handler.installedAppService.FindAppDetailsForAppstoreApplication(installedAppId, envId)
	if err != nil {
		handler.Logger.Errorw("service err, FetchAppDetailsForInstalledApp, app store", "err", err, "installedAppId", installedAppId, "envId", envId)
		common.WriteJsonResp(w, err, nil, http.StatusInternalServerError)
		return
	}

	resourceTreeAndNotesContainer := bean2.ResourceTreeAndNotesContainer{}
	resourceTreeAndNotesContainer.ResourceTree = map[string]interface{}{}

	if len(installedApp.App.AppName) > 0 && len(installedApp.Environment.Name) > 0 {
		err = handler.fetchResourceTree(w, r, &resourceTreeAndNotesContainer, *installedApp)
		if installedApp.DeploymentAppType == util2.PIPELINE_DEPLOYMENT_TYPE_ACD {
			//resource tree has been fetched now prepare to sync application deployment status with this resource tree call
			handler.syncDeploymentStatusWithResourceTreeCall(appDetail)
			apiError, ok := err.(*util2.ApiError)
			if ok && apiError != nil {
				if apiError.Code == constants.AppDetailResourceTreeNotFound && installedApp.DeploymentAppDeleteRequest == true {
					err = handler.installedAppService.MarkGitOpsInstalledAppsDeletedIfArgoAppIsDeleted(installedAppId, envId)
					appDeleteErr, appDeleteErrOk := err.(*util2.ApiError)
					if appDeleteErrOk && appDeleteErr != nil {
						handler.Logger.Errorw(appDeleteErr.InternalMessage)
						return
					}
				}
			}
		} else if err != nil {
			common.WriteJsonResp(w, fmt.Errorf("error in fetching resource tree"), nil, http.StatusInternalServerError)
			return
		}
	}
	common.WriteJsonResp(w, nil, resourceTreeAndNotesContainer, http.StatusOK)
}

func (handler *InstalledAppRestHandlerImpl) syncDeploymentStatusWithResourceTreeCall(appDetail bean2.AppDetailContainer) {
	go func() {
		installedAppVersion, err := handler.installedAppRepository.GetInstalledAppVersion(appDetail.AppStoreInstalledAppVersionId)
		if err != nil {
			handler.Logger.Errorw("error in getting installed_app_version in FetchAppDetailsForInstalledApp", "err", err)
		}
		err = handler.cdApplicationStatusUpdateHandler.SyncPipelineStatusForAppStoreForResourceTreeCall(installedAppVersion)
		if err != nil {
			handler.Logger.Errorw("error in syncing deployment status for installed_app ", "err", err, "installedAppVersion", installedAppVersion)
		}
	}()
}

func (handler *InstalledAppRestHandlerImpl) FetchResourceTreeForACDApp(w http.ResponseWriter, r *http.Request) {
	userId, err := handler.userAuthService.GetLoggedInUser(r)
	if userId == 0 || err != nil {
		common.WriteJsonResp(w, err, nil, http.StatusUnauthorized)
		return
	}

	vars := mux.Vars(r)
	installedAppId, err := strconv.Atoi(vars["installed-app-id"])
	if err != nil {
		handler.Logger.Errorw("request err, FetchAppDetailsForInstalledAppV2", "err", err, "installedAppId", installedAppId)
		common.WriteJsonResp(w, err, nil, http.StatusBadRequest)
		return
	}
	token := r.Header.Get("token")
	envId, err := strconv.Atoi(vars["env-id"])
	if err != nil {
		handler.Logger.Errorw("request err, FetchAppDetailsForInstalledAppV2", "err", err, "installedAppId", installedAppId, "envId", envId)
		common.WriteJsonResp(w, err, nil, http.StatusBadRequest)
		return
	}
	handler.Logger.Infow("request payload, FetchAppDetailsForInstalledAppV2, app store", "installedAppId", installedAppId, "envId", envId)

	appDetail, err := handler.installedAppService.FindAppDetailsForAppstoreApplication(installedAppId, envId)
	if err != nil {
		handler.Logger.Errorw("service err, FetchAppDetailsForInstalledAppV2, app store", "err", err, "installedAppId", installedAppId, "envId", envId)
		common.WriteJsonResp(w, err, nil, http.StatusInternalServerError)
		return
	}

	//rbac block starts from here
	object, object2 := handler.enforcerUtil.GetHelmObjectByAppNameAndEnvId(appDetail.AppName, appDetail.EnvironmentId)

	var ok bool

	if object2 == "" {
		ok = handler.enforcer.Enforce(token, casbin.ResourceHelmApp, casbin.ActionGet, object)
	} else {
		ok = handler.enforcer.Enforce(token, casbin.ResourceHelmApp, casbin.ActionGet, object) || handler.enforcer.Enforce(token, casbin.ResourceHelmApp, casbin.ActionGet, object2)
	}

	if !ok {
		common.WriteJsonResp(w, fmt.Errorf("unauthorized user"), nil, http.StatusForbidden)
		return
	}
	//rback block ends here
	if len(appDetail.AppName) > 0 && len(appDetail.EnvironmentName) > 0 {
		handler.fetchResourceTreeWithHibernateForACD(w, r, &appDetail)
	} else {
		appDetail.ResourceTree = map[string]interface{}{}
		handler.Logger.Warnw("appName and envName not found - avoiding resource tree call", "app", appDetail.AppName, "env", appDetail.EnvironmentName)
	}
	common.WriteJsonResp(w, err, appDetail, http.StatusOK)
}

func (handler *InstalledAppRestHandlerImpl) fetchResourceTree(w http.ResponseWriter, r *http.Request, resourceTreeAndNotesContainer *bean2.ResourceTreeAndNotesContainer, installedApp repository.InstalledApps) error {
	ctx := r.Context()
	cn, _ := w.(http.CloseNotifier)
	err := handler.installedAppService.FetchResourceTree(ctx, cn, resourceTreeAndNotesContainer, installedApp)
	return err
}

func (handler *InstalledAppRestHandlerImpl) fetchResourceTreeWithHibernateForACD(w http.ResponseWriter, r *http.Request, appDetail *bean2.AppDetailContainer) {
	ctx := r.Context()
	cn, _ := w.(http.CloseNotifier)
	handler.installedAppService.FetchResourceTreeWithHibernateForACD(ctx, cn, appDetail)
}<|MERGE_RESOLUTION|>--- conflicted
+++ resolved
@@ -65,25 +65,11 @@
 }
 
 type InstalledAppRestHandlerImpl struct {
-<<<<<<< HEAD
-	Logger                    *zap.SugaredLogger
-	userAuthService           user.UserService
-	enforcer                  casbin.Enforcer
-	enforcerUtil              rbac.EnforcerUtil
-	enforcerUtilHelm          rbac.EnforcerUtilHelm
-	installedAppService       service.InstalledAppService
-	validator                 *validator.Validate
-	clusterService            cluster.ClusterService
-	acdServiceClient          application.ServiceClient
-	appStoreDeploymentService service.AppStoreDeploymentService
-	helmAppClient             client.HelmAppClient
-	helmAppService            client.HelmAppService
-	argoUserService           argo.ArgoUserService
-=======
 	Logger                           *zap.SugaredLogger
 	userAuthService                  user.UserService
 	enforcer                         casbin.Enforcer
 	enforcerUtil                     rbac.EnforcerUtil
+	enforcerUtilHelm          rbac.EnforcerUtilHelm
 	installedAppService              service.InstalledAppService
 	validator                        *validator.Validate
 	clusterService                   cluster.ClusterService
@@ -94,7 +80,6 @@
 	argoUserService                  argo.ArgoUserService
 	cdApplicationStatusUpdateHandler cron.CdApplicationStatusUpdateHandler
 	installedAppRepository           repository.InstalledAppRepository
->>>>>>> 3812ea26
 }
 
 func NewInstalledAppRestHandlerImpl(Logger *zap.SugaredLogger, userAuthService user.UserService,
@@ -106,25 +91,11 @@
 	installedAppRepository repository.InstalledAppRepository,
 ) *InstalledAppRestHandlerImpl {
 	return &InstalledAppRestHandlerImpl{
-<<<<<<< HEAD
-		Logger:                    Logger,
-		userAuthService:           userAuthService,
-		enforcer:                  enforcer,
-		enforcerUtil:              enforcerUtil,
-		enforcerUtilHelm:          enforcerUtilHelm,
-		installedAppService:       installedAppService,
-		validator:                 validator,
-		clusterService:            clusterService,
-		acdServiceClient:          acdServiceClient,
-		appStoreDeploymentService: appStoreDeploymentService,
-		helmAppService:            helmAppService,
-		helmAppClient:             helmAppClient,
-		argoUserService:           argoUserService,
-=======
 		Logger:                           Logger,
 		userAuthService:                  userAuthService,
 		enforcer:                         enforcer,
 		enforcerUtil:                     enforcerUtil,
+		enforcerUtilHelm:          enforcerUtilHelm,
 		installedAppService:              installedAppService,
 		validator:                        validator,
 		clusterService:                   clusterService,
@@ -135,7 +106,6 @@
 		argoUserService:                  argoUserService,
 		cdApplicationStatusUpdateHandler: cdApplicationStatusUpdateHandler,
 		installedAppRepository:           installedAppRepository,
->>>>>>> 3812ea26
 	}
 }
 
