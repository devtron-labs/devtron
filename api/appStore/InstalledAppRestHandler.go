--- conflicted
+++ resolved
@@ -87,11 +87,8 @@
 	cdApplicationStatusUpdateHandler cron.CdApplicationStatusUpdateHandler
 	installedAppRepository           repository.InstalledAppRepository
 	K8sApplicationService            application2.K8sApplicationService
-<<<<<<< HEAD
+	appCrudOperationService          app2.AppCrudOperationService
 	gitOpsService                    gitops.GitOpsConfigService
-=======
-	appCrudOperationService          app2.AppCrudOperationService
->>>>>>> 4edd46ae
 }
 
 func NewInstalledAppRestHandlerImpl(Logger *zap.SugaredLogger, userAuthService user.UserService,
@@ -101,12 +98,9 @@
 	argoUserService argo.ArgoUserService,
 	cdApplicationStatusUpdateHandler cron.CdApplicationStatusUpdateHandler,
 	installedAppRepository repository.InstalledAppRepository,
-<<<<<<< HEAD
+	appCrudOperationService app2.AppCrudOperationService,
 	gitOpsService gitops.GitOpsConfigService,
 ) *InstalledAppRestHandlerImpl {
-=======
-	appCrudOperationService app2.AppCrudOperationService) *InstalledAppRestHandlerImpl {
->>>>>>> 4edd46ae
 	return &InstalledAppRestHandlerImpl{
 		Logger:                           Logger,
 		userAuthService:                  userAuthService,
@@ -123,11 +117,8 @@
 		argoUserService:                  argoUserService,
 		cdApplicationStatusUpdateHandler: cdApplicationStatusUpdateHandler,
 		installedAppRepository:           installedAppRepository,
-<<<<<<< HEAD
+		appCrudOperationService:          appCrudOperationService,
 		gitOpsService:                    gitOpsService,
-=======
-		appCrudOperationService:          appCrudOperationService,
->>>>>>> 4edd46ae
 	}
 }
 func (handler *InstalledAppRestHandlerImpl) FetchAppOverview(w http.ResponseWriter, r *http.Request) {
