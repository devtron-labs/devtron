--- conflicted
+++ resolved
@@ -22,13 +22,9 @@
 	"encoding/json"
 	"errors"
 	"fmt"
-<<<<<<< HEAD
 	application2 "github.com/argoproj/argo-cd/v2/pkg/apiclient/application"
-=======
-	application2 "github.com/argoproj/argo-cd/pkg/apiclient/application"
 	bean2 "github.com/devtron-labs/devtron/api/bean"
 	client "github.com/devtron-labs/devtron/api/helm-app"
->>>>>>> ebca468e
 	openapi "github.com/devtron-labs/devtron/api/helm-app/openapiClient"
 	"github.com/devtron-labs/devtron/api/restHandler/common"
 	"github.com/devtron-labs/devtron/client/argocdServer/application"
@@ -70,22 +66,16 @@
 	clusterService            cluster.ClusterService
 	acdServiceClient          application.ServiceClient
 	appStoreDeploymentService service.AppStoreDeploymentService
-<<<<<<< HEAD
-	argoUserService           argo.ArgoUserService
-=======
 	helmAppClient             client.HelmAppClient
 	helmAppService            client.HelmAppService
->>>>>>> ebca468e
+	argoUserService           argo.ArgoUserService
 }
 
 func NewInstalledAppRestHandlerImpl(Logger *zap.SugaredLogger, userAuthService user.UserService,
 	enforcer casbin.Enforcer, enforcerUtil rbac.EnforcerUtil, installedAppService service.InstalledAppService,
 	validator *validator.Validate, clusterService cluster.ClusterService, acdServiceClient application.ServiceClient,
-<<<<<<< HEAD
-	appStoreDeploymentService service.AppStoreDeploymentService, argoUserService argo.ArgoUserService,
-=======
 	appStoreDeploymentService service.AppStoreDeploymentService, helmAppClient client.HelmAppClient, helmAppService client.HelmAppService,
->>>>>>> ebca468e
+	argoUserService argo.ArgoUserService,
 ) *InstalledAppRestHandlerImpl {
 	return &InstalledAppRestHandlerImpl{
 		Logger:                    Logger,
@@ -97,12 +87,9 @@
 		clusterService:            clusterService,
 		acdServiceClient:          acdServiceClient,
 		appStoreDeploymentService: appStoreDeploymentService,
-<<<<<<< HEAD
-		argoUserService:           argoUserService,
-=======
 		helmAppService:            helmAppService,
 		helmAppClient:             helmAppClient,
->>>>>>> ebca468e
+		argoUserService:           argoUserService,
 	}
 }
 
