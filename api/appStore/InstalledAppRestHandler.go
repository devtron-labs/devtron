--- conflicted
+++ resolved
@@ -26,7 +26,9 @@
 	openapi "github.com/devtron-labs/devtron/api/helm-app/openapiClient"
 	"github.com/devtron-labs/devtron/api/restHandler/common"
 	"github.com/devtron-labs/devtron/client/argocdServer/application"
+	"github.com/devtron-labs/devtron/internal/constants"
 	"github.com/devtron-labs/devtron/internal/middleware"
+	util2 "github.com/devtron-labs/devtron/internal/util"
 	appStoreBean "github.com/devtron-labs/devtron/pkg/appStore/bean"
 	"github.com/devtron-labs/devtron/pkg/appStore/deployment/repository"
 	"github.com/devtron-labs/devtron/pkg/appStore/deployment/service"
@@ -36,6 +38,7 @@
 	"github.com/devtron-labs/devtron/util/argo"
 	"github.com/devtron-labs/devtron/util/rbac"
 	"github.com/devtron-labs/devtron/util/response"
+	"github.com/go-pg/pg"
 	"github.com/gorilla/mux"
 	"go.uber.org/zap"
 	"gopkg.in/go-playground/validator.v9"
@@ -456,9 +459,6 @@
 		return
 	}
 	handler.Logger.Infow("request payload, FetchAppDetailsForInstalledApp, app store", "installedAppId", installedAppId, "envId", envId)
-<<<<<<< HEAD
-	appDetail, err := handler.installedAppService.FindAppDetailsForAppstoreApplication(installedAppId, envId)
-=======
 	//err = handler.installedAppService.CheckAppExistsByInstalledAppId(installedAppId)
 	//if err == pg.ErrNoRows {
 	//	common.WriteJsonResp(w, err, "App not found in database", http.StatusBadRequest)
@@ -469,7 +469,6 @@
 		common.WriteJsonResp(w, err, "App not found in database", http.StatusBadRequest)
 		return
 	}
->>>>>>> 390c708f
 	if err != nil {
 		handler.Logger.Errorw("service err, FetchAppDetailsForInstalledApp, app store", "err", err, "installedAppId", installedAppId, "envId", envId)
 		common.WriteJsonResp(w, err, nil, http.StatusInternalServerError)
@@ -488,33 +487,6 @@
 		common.WriteJsonResp(w, fmt.Errorf("unauthorized user"), nil, http.StatusForbidden)
 		return
 	}
-<<<<<<< HEAD
-	common.WriteJsonResp(w, nil, appDetail, http.StatusOK)
-=======
-	//rback block ends here
-	//if len(appDetail.AppName) > 0 && len(appDetail.EnvironmentName) > 0 {
-	//	err = handler.fetchResourceTree(w, r, &appDetail)
-	//	if appDetail.DeploymentAppType == util2.PIPELINE_DEPLOYMENT_TYPE_ACD {
-	//		apiError, ok := err.(*util2.ApiError)
-	//		if ok && apiError != nil {
-	//			if apiError.Code == constants.AppDetailResourceTreeNotFound && appDetail.DeploymentAppDeleteRequest == true {
-	//				err = handler.installedAppService.MarkGitOpsInstalledAppsDeletedIfArgoAppIsDeleted(installedAppId, envId)
-	//				appDeleteErr, appDeleteErrOk := err.(*util2.ApiError)
-	//				if appDeleteErrOk && appDeleteErr != nil {
-	//					common.WriteJsonResp(w, fmt.Errorf(appDeleteErr.InternalMessage), nil, appDeleteErr.HttpStatusCode)
-	//					return
-	//				}
-	//			}
-	//		}
-	//	} else if err != nil {
-	//		common.WriteJsonResp(w, fmt.Errorf("error in fetching resource tree"), nil, http.StatusInternalServerError)
-	//		return
-	//	}
-	//
-	//} else {
-	//	appDetail.ResourceTree = map[string]interface{}{}
-	//	handler.Logger.Warnw("appName and envName not found - avoiding resource tree call", "app", appDetail.AppName, "env", appDetail.EnvironmentName)
-	//}
 	common.WriteJsonResp(w, nil, appDetail, http.StatusOK)
 }
 
@@ -582,7 +554,6 @@
 		}
 	}
 	common.WriteJsonResp(w, nil, resourceTreeAndNotesContainer, http.StatusOK)
->>>>>>> 390c708f
 }
 
 func (handler *InstalledAppRestHandlerImpl) FetchResourceTreeForACDApp(w http.ResponseWriter, r *http.Request) {
