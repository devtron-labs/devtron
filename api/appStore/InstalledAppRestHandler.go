/*
 * Copyright (c) 2020 Devtron Labs
 *
 * Licensed under the Apache License, Version 2.0 (the "License");
 * you may not use this file except in compliance with the License.
 * You may obtain a copy of the License at
 *
 *    http://www.apache.org/licenses/LICENSE-2.0
 *
 * Unless required by applicable law or agreed to in writing, software
 * distributed under the License is distributed on an "AS IS" BASIS,
 * WITHOUT WARRANTIES OR CONDITIONS OF ANY KIND, either express or implied.
 * See the License for the specific language governing permissions and
 * limitations under the License.
 *
 */

package appStore

import (
	"encoding/json"
	"errors"
	"fmt"
	bean2 "github.com/devtron-labs/devtron/api/bean"
	client "github.com/devtron-labs/devtron/api/helm-app"
	openapi "github.com/devtron-labs/devtron/api/helm-app/openapiClient"
	"github.com/devtron-labs/devtron/api/restHandler/common"
	"github.com/devtron-labs/devtron/client/argocdServer/application"
	appStoreBean "github.com/devtron-labs/devtron/pkg/appStore/bean"
	"github.com/devtron-labs/devtron/pkg/appStore/deployment/service"
	"github.com/devtron-labs/devtron/pkg/cluster"
	"github.com/devtron-labs/devtron/pkg/user"
	"github.com/devtron-labs/devtron/pkg/user/casbin"
	"github.com/devtron-labs/devtron/util/argo"
	"github.com/devtron-labs/devtron/util/rbac"
	"github.com/devtron-labs/devtron/util/response"
	"github.com/gorilla/mux"
	"go.uber.org/zap"
	"gopkg.in/go-playground/validator.v9"
	"net/http"
	"strconv"
	"strings"
)

type InstalledAppRestHandler interface {
	GetAllInstalledApp(w http.ResponseWriter, r *http.Request)
	DeployBulk(w http.ResponseWriter, r *http.Request)
	CheckAppExists(w http.ResponseWriter, r *http.Request)
	DefaultComponentInstallation(w http.ResponseWriter, r *http.Request)
	FetchAppDetailsForInstalledApp(w http.ResponseWriter, r *http.Request)
}

type InstalledAppRestHandlerImpl struct {
	Logger                    *zap.SugaredLogger
	userAuthService           user.UserService
	enforcer                  casbin.Enforcer
	enforcerUtil              rbac.EnforcerUtil
	installedAppService       service.InstalledAppService
	validator                 *validator.Validate
	clusterService            cluster.ClusterService
	acdServiceClient          application.ServiceClient
	appStoreDeploymentService service.AppStoreDeploymentService
	helmAppClient             client.HelmAppClient
	helmAppService            client.HelmAppService
	argoUserService           argo.ArgoUserService
}

func NewInstalledAppRestHandlerImpl(Logger *zap.SugaredLogger, userAuthService user.UserService,
	enforcer casbin.Enforcer, enforcerUtil rbac.EnforcerUtil, installedAppService service.InstalledAppService,
	validator *validator.Validate, clusterService cluster.ClusterService, acdServiceClient application.ServiceClient,
	appStoreDeploymentService service.AppStoreDeploymentService, helmAppClient client.HelmAppClient, helmAppService client.HelmAppService,
	argoUserService argo.ArgoUserService,
) *InstalledAppRestHandlerImpl {
	return &InstalledAppRestHandlerImpl{
		Logger:                    Logger,
		userAuthService:           userAuthService,
		enforcer:                  enforcer,
		enforcerUtil:              enforcerUtil,
		installedAppService:       installedAppService,
		validator:                 validator,
		clusterService:            clusterService,
		acdServiceClient:          acdServiceClient,
		appStoreDeploymentService: appStoreDeploymentService,
		helmAppService:            helmAppService,
		helmAppClient:             helmAppClient,
		argoUserService:           argoUserService,
	}
}

func (handler InstalledAppRestHandlerImpl) GetAllInstalledApp(w http.ResponseWriter, r *http.Request) {
	userId, err := handler.userAuthService.GetLoggedInUser(r)
	if userId == 0 || err != nil {
		common.WriteJsonResp(w, err, "Unauthorized User", http.StatusUnauthorized)
		return
	}
	v := r.URL.Query()
	token := r.Header.Get("token")
	var envIds []int
	envsQueryParam := v.Get("envIds")
	if envsQueryParam != "" {
		envsStr := strings.Split(envsQueryParam, ",")
		for _, t := range envsStr {
			envId, err := strconv.Atoi(t)
			if err != nil {
				handler.Logger.Errorw("request err, GetAllInstalledApp", "err", err, "envsQueryParam", envsQueryParam)
				response.WriteResponse(http.StatusBadRequest, "please send valid envs", w, errors.New("env id invalid"))
				return
			}
			envIds = append(envIds, envId)
		}
	}
	clusterIdString := v.Get("clusterIds")
	var clusterIds []int
	if clusterIdString != "" {
		clusterIdSlices := strings.Split(clusterIdString, ",")
		for _, clusterId := range clusterIdSlices {
			id, err := strconv.Atoi(clusterId)
			if err != nil {
				handler.Logger.Errorw("request err, GetAllInstalledApp", "err", err, "clusterIdString", clusterIdString)
				common.WriteJsonResp(w, err, "please send valid cluster Ids", http.StatusBadRequest)
				return
			}
			clusterIds = append(clusterIds, id)
		}
	}
	onlyDeprecated := false
	deprecatedStr := v.Get("onlyDeprecated")
	if len(deprecatedStr) > 0 {
		onlyDeprecated, err = strconv.ParseBool(deprecatedStr)
		if err != nil {
			onlyDeprecated = false
		}
	}

	var chartRepoIds []int
	chartRepoIdsStr := v.Get("chartRepoIds")
	if len(chartRepoIdsStr) > 0 {
		chartRepoIdStrArr := strings.Split(chartRepoIdsStr, ",")
		for _, chartRepoIdStr := range chartRepoIdStrArr {
			chartRepoId, err := strconv.Atoi(chartRepoIdStr)
			if err == nil {
				chartRepoIds = append(chartRepoIds, chartRepoId)
			}
		}
	}
	appStoreName := v.Get("appStoreName")
	appName := v.Get("appName")
	offset := 0
	offsetStr := v.Get("offset")
	if len(offsetStr) > 0 {
		offset, _ = strconv.Atoi(offsetStr)
	}
	size := 0
	sizeStr := v.Get("size")
	if len(sizeStr) > 0 {
		size, _ = strconv.Atoi(sizeStr)
	}
	filter := &appStoreBean.AppStoreFilter{OnlyDeprecated: onlyDeprecated, ChartRepoId: chartRepoIds, AppStoreName: appStoreName, EnvIds: envIds, AppName: appName, ClusterIds: clusterIds}
	if size > 0 {
		filter.Size = size
		filter.Offset = offset
	}
	handler.Logger.Infow("request payload, GetAllInstalledApp", "envsQueryParam", envsQueryParam)
	res, err := handler.installedAppService.GetAll(filter)
	if err != nil {
		handler.Logger.Errorw("service err, GetAllInstalledApp", "err", err, "envsQueryParam", envsQueryParam)
		common.WriteJsonResp(w, err, nil, http.StatusInternalServerError)
		return
	}

	authorizedApp := make([]openapi.HelmApp, 0)
	for _, app := range *res.HelmApps {
		appName := *app.AppName
		envId := (*app.EnvironmentDetail).EnvironmentId
		//rbac block starts from here
		object, object2 := handler.enforcerUtil.GetHelmObjectByAppNameAndEnvId(appName, int(*envId))

		var ok bool

		if object2 == "" {
			ok = handler.enforcer.Enforce(token, casbin.ResourceHelmApp, casbin.ActionGet, object)
		} else {
			// futuristic case
			ok = handler.enforcer.Enforce(token, casbin.ResourceHelmApp, casbin.ActionGet, object) || handler.enforcer.Enforce(token, casbin.ResourceHelmApp, casbin.ActionGet, object2)
		}

		if !ok {
			continue
		}

		authorizedApp = append(authorizedApp, app)
		//rback block ends here
	}
	res.HelmApps = &authorizedApp

	common.WriteJsonResp(w, err, res, http.StatusOK)
}

func (handler *InstalledAppRestHandlerImpl) DeployBulk(w http.ResponseWriter, r *http.Request) {
	userId, err := handler.userAuthService.GetLoggedInUser(r)
	if userId == 0 || err != nil {
		common.WriteJsonResp(w, err, "Unauthorized User", http.StatusUnauthorized)
		return
	}
	decoder := json.NewDecoder(r.Body)
	var request appStoreBean.ChartGroupInstallRequest
	err = decoder.Decode(&request)
	if err != nil {
		handler.Logger.Errorw("request err, DeployBulk", "err", err, "payload", request)
		common.WriteJsonResp(w, err, nil, http.StatusBadRequest)
		return
	}
	err = handler.validator.Struct(request)
	if err != nil {
		handler.Logger.Errorw("validation err, DeployBulk", "err", err, "payload", request)
		common.WriteJsonResp(w, err, nil, http.StatusBadRequest)
		return
	}
	request.UserId = userId
	handler.Logger.Infow("request payload, DeployBulk", "payload", request)
	//RBAC block starts from here
	token := r.Header.Get("token")
	rbacObject := ""
	if ok := handler.enforcer.Enforce(token, casbin.ResourceChartGroup, casbin.ActionUpdate, rbacObject); !ok {
		common.WriteJsonResp(w, fmt.Errorf("unauthorized user"), nil, http.StatusForbidden)
		return
	}
	//RBAC block ends here

	for _, item := range request.ChartGroupInstallChartRequest {
		isChartRepoActive, err := handler.appStoreDeploymentService.IsChartRepoActive(item.AppStoreVersion)
		if err != nil {
			handler.Logger.Errorw("service err, CreateInstalledApp", "err", err, "payload", request)
			common.WriteJsonResp(w, err, nil, http.StatusInternalServerError)
			return
		}
		if !isChartRepoActive {
			common.WriteJsonResp(w, fmt.Errorf("chart repo is disabled"), nil, http.StatusNotAcceptable)
			return
		}
	}
	res, err := handler.installedAppService.DeployBulk(&request)
	if err != nil {
		handler.Logger.Errorw("service err, DeployBulk", "err", err, "payload", request)
		common.WriteJsonResp(w, err, nil, http.StatusInternalServerError)
		return
	}
	common.WriteJsonResp(w, err, res, http.StatusOK)
}

func (handler *InstalledAppRestHandlerImpl) CheckAppExists(w http.ResponseWriter, r *http.Request) {
	userId, err := handler.userAuthService.GetLoggedInUser(r)
	if userId == 0 || err != nil {
		common.WriteJsonResp(w, err, "Unauthorized User", http.StatusUnauthorized)
		return
	}
	decoder := json.NewDecoder(r.Body)
	var request []*appStoreBean.AppNames
	err = decoder.Decode(&request)
	if err != nil {
		handler.Logger.Errorw("request err, CheckAppExists", "err", err, "payload", request)
		common.WriteJsonResp(w, err, nil, http.StatusBadRequest)
		return
	}
	handler.Logger.Infow("request payload, CheckAppExists", "payload", request)
	res, err := handler.installedAppService.CheckAppExists(request)
	if err != nil {
		handler.Logger.Errorw("service err, CheckAppExists", "err", err, "payload", request)
		common.WriteJsonResp(w, err, nil, http.StatusInternalServerError)
		return
	}
	common.WriteJsonResp(w, err, res, http.StatusOK)
}

func (impl *InstalledAppRestHandlerImpl) DefaultComponentInstallation(w http.ResponseWriter, r *http.Request) {
	token := r.Header.Get("token")
	userId, err := impl.userAuthService.GetLoggedInUser(r)
	if userId == 0 || err != nil {
		impl.Logger.Errorw("service err, DefaultComponentInstallation", "error", err, "userId", userId)
		common.WriteJsonResp(w, err, "Unauthorized User", http.StatusUnauthorized)
		return
	}
	vars := mux.Vars(r)
	clusterId, err := strconv.Atoi(vars["clusterId"])
	if err != nil {
		impl.Logger.Errorw("request err, DefaultComponentInstallation", "error", err, "clusterId", clusterId)
		common.WriteJsonResp(w, err, nil, http.StatusBadRequest)
		return
	}
	impl.Logger.Errorw("request payload, DefaultComponentInstallation", "clusterId", clusterId)
	cluster, err := impl.clusterService.FindById(clusterId)
	if err != nil {
		impl.Logger.Errorw("service err, DefaultComponentInstallation", "error", err, "clusterId", clusterId)
		common.WriteJsonResp(w, err, nil, http.StatusInternalServerError)
		return
	}

	// RBAC enforcer applying
	if ok := impl.enforcer.Enforce(token, casbin.ResourceCluster, casbin.ActionUpdate, strings.ToLower(cluster.ClusterName)); !ok {
		common.WriteJsonResp(w, errors.New("unauthorized"), nil, http.StatusForbidden)
		return
	}
	// RBAC enforcer ends
	isTriggered, err := impl.installedAppService.DeployDefaultChartOnCluster(cluster, userId)
	if err != nil {
		impl.Logger.Errorw("service err, DefaultComponentInstallation", "error", err, "cluster", cluster)
		common.WriteJsonResp(w, err, nil, http.StatusInternalServerError)
		return
	}
	common.WriteJsonResp(w, err, isTriggered, http.StatusOK)
}

func (handler *InstalledAppRestHandlerImpl) FetchAppDetailsForInstalledApp(w http.ResponseWriter, r *http.Request) {
	userId, err := handler.userAuthService.GetLoggedInUser(r)
	if userId == 0 || err != nil {
		common.WriteJsonResp(w, err, nil, http.StatusUnauthorized)
		return
	}

	vars := mux.Vars(r)
	installedAppId, err := strconv.Atoi(vars["installed-app-id"])
	if err != nil {
		handler.Logger.Errorw("request err, FetchAppDetailsForInstalledApp", "err", err, "installedAppId", installedAppId)
		common.WriteJsonResp(w, err, nil, http.StatusBadRequest)
		return
	}
	token := r.Header.Get("token")
	envId, err := strconv.Atoi(vars["env-id"])
	if err != nil {
		handler.Logger.Errorw("request err, FetchAppDetailsForInstalledApp", "err", err, "installedAppId", installedAppId, "envId", envId)
		common.WriteJsonResp(w, err, nil, http.StatusBadRequest)
		return
	}
	handler.Logger.Infow("request payload, FetchAppDetailsForInstalledApp, app store", "installedAppId", installedAppId, "envId", envId)

	appDetail, err := handler.installedAppService.FindAppDetailsForAppstoreApplication(installedAppId, envId)
	if err != nil {
		handler.Logger.Errorw("service err, FetchAppDetailsForInstalledApp, app store", "err", err, "installedAppId", installedAppId, "envId", envId)
		common.WriteJsonResp(w, err, nil, http.StatusInternalServerError)
		return
	}

	//rbac block starts from here
	object, object2 := handler.enforcerUtil.GetHelmObjectByAppNameAndEnvId(appDetail.AppName, appDetail.EnvironmentId)

	var ok bool

	if object2 == "" {
		ok = handler.enforcer.Enforce(token, casbin.ResourceHelmApp, casbin.ActionGet, object)
	} else {
		ok = handler.enforcer.Enforce(token, casbin.ResourceHelmApp, casbin.ActionGet, object) || handler.enforcer.Enforce(token, casbin.ResourceHelmApp, casbin.ActionGet, object2)
	}

	if !ok {
		common.WriteJsonResp(w, fmt.Errorf("unauthorized user"), nil, http.StatusForbidden)
		return
	}
	//rback block ends here
<<<<<<< HEAD

	// saving no of time app is saved

	if err != nil {
		handler.Logger.Errorw("error in saving telemetry logs for HelmAppAccessCounter")
	}

=======
>>>>>>> cf7b6142
	if len(appDetail.AppName) > 0 && len(appDetail.EnvironmentName) > 0 {
		handler.fetchResourceTree(w, r, &appDetail)
	} else {
		appDetail.ResourceTree = map[string]interface{}{}
		handler.Logger.Warnw("appName and envName not found - avoiding resource tree call", "app", appDetail.AppName, "env", appDetail.EnvironmentName)
	}
	common.WriteJsonResp(w, err, appDetail, http.StatusOK)
}

func (handler *InstalledAppRestHandlerImpl) fetchResourceTree(w http.ResponseWriter, r *http.Request, appDetail *bean2.AppDetailContainer) {
	ctx := r.Context()
	cn, _ := w.(http.CloseNotifier)
	handler.installedAppService.FetchResourceTree(ctx, cn, appDetail)
}<|MERGE_RESOLUTION|>--- conflicted
+++ resolved
@@ -356,16 +356,6 @@
 		return
 	}
 	//rback block ends here
-<<<<<<< HEAD
-
-	// saving no of time app is saved
-
-	if err != nil {
-		handler.Logger.Errorw("error in saving telemetry logs for HelmAppAccessCounter")
-	}
-
-=======
->>>>>>> cf7b6142
 	if len(appDetail.AppName) > 0 && len(appDetail.EnvironmentName) > 0 {
 		handler.fetchResourceTree(w, r, &appDetail)
 	} else {
