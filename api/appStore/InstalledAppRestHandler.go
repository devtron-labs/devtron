/*
 * Copyright (c) 2020 Devtron Labs
 *
 * Licensed under the Apache License, Version 2.0 (the "License");
 * you may not use this file except in compliance with the License.
 * You may obtain a copy of the License at
 *
 *    http://www.apache.org/licenses/LICENSE-2.0
 *
 * Unless required by applicable law or agreed to in writing, software
 * distributed under the License is distributed on an "AS IS" BASIS,
 * WITHOUT WARRANTIES OR CONDITIONS OF ANY KIND, either express or implied.
 * See the License for the specific language governing permissions and
 * limitations under the License.
 *
 */

package appStore

import (
	"context"
	"encoding/json"
	"errors"
	"fmt"
	client "github.com/devtron-labs/devtron/api/helm-app/gRPC"
	"github.com/devtron-labs/devtron/pkg/appStore/installedApp/service/FullMode"
	"github.com/devtron-labs/devtron/pkg/appStore/installedApp/service/FullMode/resource"
	"github.com/devtron-labs/devtron/pkg/bean"
	"net/http"
	"strconv"
	"strings"
	"time"

	bean2 "github.com/devtron-labs/devtron/api/bean"
	openapi "github.com/devtron-labs/devtron/api/helm-app/openapiClient"
	"github.com/devtron-labs/devtron/api/restHandler/common"
	"github.com/devtron-labs/devtron/client/argocdServer/application"
	"github.com/devtron-labs/devtron/client/cron"
	"github.com/devtron-labs/devtron/internal/constants"
	"github.com/devtron-labs/devtron/internal/middleware"
	util2 "github.com/devtron-labs/devtron/internal/util"
	app2 "github.com/devtron-labs/devtron/pkg/app"
	appStoreBean "github.com/devtron-labs/devtron/pkg/appStore/bean"
	"github.com/devtron-labs/devtron/pkg/appStore/chartGroup"
	"github.com/devtron-labs/devtron/pkg/appStore/installedApp/repository"
	"github.com/devtron-labs/devtron/pkg/appStore/installedApp/service"
	"github.com/devtron-labs/devtron/pkg/auth/authorisation/casbin"
	"github.com/devtron-labs/devtron/pkg/auth/user"
	"github.com/devtron-labs/devtron/pkg/cluster"
	application2 "github.com/devtron-labs/devtron/pkg/k8s/application"
	"github.com/devtron-labs/devtron/util"
	"github.com/devtron-labs/devtron/util/argo"
	"github.com/devtron-labs/devtron/util/rbac"
	"github.com/devtron-labs/devtron/util/response"
	"github.com/go-pg/pg"
	"github.com/gorilla/mux"
	"go.uber.org/zap"
	"gopkg.in/go-playground/validator.v9"
)

type InstalledAppRestHandler interface {
	FetchAppOverview(w http.ResponseWriter, r *http.Request)
	GetAllInstalledApp(w http.ResponseWriter, r *http.Request)
	DeployBulk(w http.ResponseWriter, r *http.Request)
	CheckAppExists(w http.ResponseWriter, r *http.Request)
	DefaultComponentInstallation(w http.ResponseWriter, r *http.Request)
	FetchAppDetailsForInstalledApp(w http.ResponseWriter, r *http.Request)
	DeleteArgoInstalledAppWithNonCascade(w http.ResponseWriter, r *http.Request)
	FetchAppDetailsForInstalledAppV2(w http.ResponseWriter, r *http.Request)
	FetchResourceTree(w http.ResponseWriter, r *http.Request)
	FetchResourceTreeForACDApp(w http.ResponseWriter, r *http.Request)
	FetchNotesForArgoInstalledApp(w http.ResponseWriter, r *http.Request)
	MigrateDeploymentTypeForChartStore(w http.ResponseWriter, r *http.Request)
	TriggerChartStoreAppAfterMigration(w http.ResponseWriter, r *http.Request)
}

type InstalledAppRestHandlerImpl struct {
<<<<<<< HEAD
	Logger                           *zap.SugaredLogger
	userAuthService                  user.UserService
	enforcer                         casbin.Enforcer
	enforcerUtil                     rbac.EnforcerUtil
	enforcerUtilHelm                 rbac.EnforcerUtilHelm
	installedAppService              FullMode.InstalledAppDBExtendedService
	installedAppResourceService      resource.InstalledAppResourceService
	chartGroupService                chartGroup.ChartGroupService
	validator                        *validator.Validate
	clusterService                   cluster.ClusterService
	acdServiceClient                 application.ServiceClient
	appStoreDeploymentService        service.AppStoreDeploymentService
	appStoreDeploymentDBService      service.AppStoreDeploymentDBService
	helmAppClient                    client.HelmAppClient
	argoUserService                  argo.ArgoUserService
	cdApplicationStatusUpdateHandler cron.CdApplicationStatusUpdateHandler
	installedAppRepository           repository.InstalledAppRepository
	K8sApplicationService            application2.K8sApplicationService
	appCrudOperationService          app2.AppCrudOperationService
=======
	Logger                                  *zap.SugaredLogger
	userAuthService                         user.UserService
	enforcer                                casbin.Enforcer
	enforcerUtil                            rbac.EnforcerUtil
	enforcerUtilHelm                        rbac.EnforcerUtilHelm
	installedAppService                     FullMode.InstalledAppDBExtendedService
	installedAppResourceService             resource.InstalledAppResourceService
	chartGroupService                       chartGroup.ChartGroupService
	validator                               *validator.Validate
	clusterService                          cluster.ClusterService
	acdServiceClient                        application.ServiceClient
	appStoreDeploymentService               service.AppStoreDeploymentService
	helmAppClient                           client.HelmAppClient
	argoUserService                         argo.ArgoUserService
	cdApplicationStatusUpdateHandler        cron.CdApplicationStatusUpdateHandler
	installedAppRepository                  repository.InstalledAppRepository
	K8sApplicationService                   application2.K8sApplicationService
	appCrudOperationService                 app2.AppCrudOperationService
	installedAppDeploymentTypeChangeService FullMode.InstalledAppDeploymentTypeChangeService
>>>>>>> 95c4a342
}

func NewInstalledAppRestHandlerImpl(Logger *zap.SugaredLogger, userAuthService user.UserService,
	enforcer casbin.Enforcer, enforcerUtil rbac.EnforcerUtil, enforcerUtilHelm rbac.EnforcerUtilHelm,
	installedAppService FullMode.InstalledAppDBExtendedService, installedAppResourceService resource.InstalledAppResourceService,
	chartGroupService chartGroup.ChartGroupService, validator *validator.Validate, clusterService cluster.ClusterService,
	acdServiceClient application.ServiceClient, appStoreDeploymentService service.AppStoreDeploymentService,
	helmAppClient client.HelmAppClient, argoUserService argo.ArgoUserService,
	cdApplicationStatusUpdateHandler cron.CdApplicationStatusUpdateHandler,
	installedAppRepository repository.InstalledAppRepository,
	appCrudOperationService app2.AppCrudOperationService,
	installedAppDeploymentTypeChangeService FullMode.InstalledAppDeploymentTypeChangeService) *InstalledAppRestHandlerImpl {
	return &InstalledAppRestHandlerImpl{
		Logger:                                  Logger,
		userAuthService:                         userAuthService,
		enforcer:                                enforcer,
		enforcerUtil:                            enforcerUtil,
		enforcerUtilHelm:                        enforcerUtilHelm,
		installedAppService:                     installedAppService,
		installedAppResourceService:             installedAppResourceService,
		chartGroupService:                       chartGroupService,
		validator:                               validator,
		clusterService:                          clusterService,
		acdServiceClient:                        acdServiceClient,
		appStoreDeploymentService:               appStoreDeploymentService,
		helmAppClient:                           helmAppClient,
		argoUserService:                         argoUserService,
		cdApplicationStatusUpdateHandler:        cdApplicationStatusUpdateHandler,
		installedAppRepository:                  installedAppRepository,
		appCrudOperationService:                 appCrudOperationService,
		installedAppDeploymentTypeChangeService: installedAppDeploymentTypeChangeService,
	}
}
func (handler *InstalledAppRestHandlerImpl) FetchAppOverview(w http.ResponseWriter, r *http.Request) {
	userId, err := handler.userAuthService.GetLoggedInUser(r)
	if userId == 0 || err != nil {
		common.WriteJsonResp(w, err, nil, http.StatusUnauthorized)
		return
	}

	vars := mux.Vars(r)
	installedAppId, err := strconv.Atoi(vars["installedAppId"])
	if err != nil {
		handler.Logger.Errorw("request err, FetchAppOverview", "err", err, "installedAppId", installedAppId)
		common.WriteJsonResp(w, err, nil, http.StatusBadRequest)
		return
	}
	token := r.Header.Get("token")
	handler.Logger.Infow("request payload, FindAppOverview", "installedAppId", installedAppId)
	installedApp, err := handler.installedAppService.GetInstalledAppById(installedAppId)
	appOverview, err := handler.appCrudOperationService.GetAppMetaInfo(installedApp.AppId, installedAppId, installedApp.EnvironmentId)
	if err != nil {
		handler.Logger.Errorw("service err, FetchAppOverview", "err", err, "appId", installedApp.AppId, "installedAppId", installedAppId)
		common.WriteJsonResp(w, err, nil, http.StatusInternalServerError)
		return
	}

	//rbac block starts from here
	object, object2 := handler.enforcerUtil.GetHelmObject(appOverview.AppId, installedApp.EnvironmentId)
	var ok bool
	if object2 == "" {
		ok = handler.enforcer.Enforce(token, casbin.ResourceHelmApp, casbin.ActionGet, object)
	} else {
		ok = handler.enforcer.Enforce(token, casbin.ResourceHelmApp, casbin.ActionGet, object) || handler.enforcer.Enforce(token, casbin.ResourceHelmApp, casbin.ActionGet, object2)
	}
	if !ok {
		common.WriteJsonResp(w, fmt.Errorf("unauthorized user"), nil, http.StatusForbidden)
		return
	}
	common.WriteJsonResp(w, nil, appOverview, http.StatusOK)
}

func (handler InstalledAppRestHandlerImpl) GetAllInstalledApp(w http.ResponseWriter, r *http.Request) {
	userId, err := handler.userAuthService.GetLoggedInUser(r)
	if userId == 0 || err != nil {
		common.WriteJsonResp(w, err, "Unauthorized User", http.StatusUnauthorized)
		return
	}
	v := r.URL.Query()
	token := r.Header.Get("token")
	var envIds []int
	envsQueryParam := v.Get("envIds")
	if envsQueryParam != "" {
		envsStr := strings.Split(envsQueryParam, ",")
		for _, t := range envsStr {
			envId, err := strconv.Atoi(t)
			if err != nil {
				handler.Logger.Errorw("request err, GetAllInstalledApp", "err", err, "envsQueryParam", envsQueryParam)
				response.WriteResponse(http.StatusBadRequest, "please send valid envs", w, errors.New("env id invalid"))
				return
			}
			envIds = append(envIds, envId)
		}
	}
	clusterIdString := v.Get("clusterIds")
	var clusterIds []int
	if clusterIdString != "" {
		clusterIdSlices := strings.Split(clusterIdString, ",")
		for _, clusterId := range clusterIdSlices {
			id, err := strconv.Atoi(clusterId)
			if err != nil {
				handler.Logger.Errorw("request err, GetAllInstalledApp", "err", err, "clusterIdString", clusterIdString)
				common.WriteJsonResp(w, err, "please send valid cluster Ids", http.StatusBadRequest)
				return
			}
			clusterIds = append(clusterIds, id)
		}
	}
	onlyDeprecated := false
	deprecatedStr := v.Get("onlyDeprecated")
	if len(deprecatedStr) > 0 {
		onlyDeprecated, err = strconv.ParseBool(deprecatedStr)
		if err != nil {
			onlyDeprecated = false
		}
	}

	var chartRepoIds []int
	chartRepoIdsStr := v.Get("chartRepoIds")
	if len(chartRepoIdsStr) > 0 {
		chartRepoIdStrArr := strings.Split(chartRepoIdsStr, ",")
		for _, chartRepoIdStr := range chartRepoIdStrArr {
			chartRepoId, err := strconv.Atoi(chartRepoIdStr)
			if err == nil {
				chartRepoIds = append(chartRepoIds, chartRepoId)
			}
		}
	}

	var appStatuses []string
	appStatusesStr := v.Get("appStatuses")
	if len(appStatusesStr) > 0 {
		appStatuses = strings.Split(appStatusesStr, ",")
	}
	appStoreName := v.Get("appStoreName")
	appName := v.Get("appName")
	offset := 0
	offsetStr := v.Get("offset")
	if len(offsetStr) > 0 {
		offset, _ = strconv.Atoi(offsetStr)
	}
	size := 0
	sizeStr := v.Get("size")
	if len(sizeStr) > 0 {
		size, _ = strconv.Atoi(sizeStr)
	}
	filter := &appStoreBean.AppStoreFilter{
		OnlyDeprecated: onlyDeprecated,
		ChartRepoId:    chartRepoIds,
		AppStoreName:   appStoreName,
		EnvIds:         envIds,
		AppName:        appName,
		ClusterIds:     clusterIds,
		AppStatuses:    appStatuses,
	}
	if size > 0 {
		filter.Size = size
		filter.Offset = offset
	}
	handler.Logger.Infow("request payload, GetAllInstalledApp", "envsQueryParam", envsQueryParam)
	res, err := handler.installedAppService.GetAll(filter)
	if err != nil {
		handler.Logger.Errorw("service err, GetAllInstalledApp", "err", err, "envsQueryParam", envsQueryParam)
		common.WriteJsonResp(w, err, nil, http.StatusInternalServerError)
		return
	}
	isActionUserSuperAdmin := handler.enforcer.Enforce(token, casbin.ResourceHelmApp, casbin.ActionGet, "*")
	if isActionUserSuperAdmin {
		common.WriteJsonResp(w, err, res, http.StatusOK)
		return
	}

	appIdToAppMap := make(map[string]openapi.HelmApp)

	//the value of this map is array of strings because the GetHelmObjectByAppNameAndEnvId method may return "//" for error cases
	//so different apps may contain same object, to handle that we are using (map[string] []string)
	rbacObjectToAppIdMap1 := make(map[string][]string)
	rbacObjectToAppIdMap2 := make(map[string][]string)

	objectArray1 := make([]string, 0)
	objectArray2 := make([]string, 0)

	for _, app := range *res.HelmApps {

		appIdToAppMap[*app.AppId] = app
		appName := *app.AppName
		envId := (*app.EnvironmentDetail).EnvironmentId
		object1, object2 := handler.enforcerUtil.GetHelmObjectByAppNameAndEnvId(appName, int(*envId))
		objectArray1 = append(objectArray1, object1)
		_, ok := rbacObjectToAppIdMap1[object1]
		if !ok {
			rbacObjectToAppIdMap1[object1] = make([]string, 0)
		}
		rbacObjectToAppIdMap1[object1] = append(rbacObjectToAppIdMap1[object1], *app.AppId)
		if object2 != "" {
			_, ok := rbacObjectToAppIdMap2[object2]
			if !ok {
				rbacObjectToAppIdMap2[object2] = make([]string, 0)
			}
			rbacObjectToAppIdMap2[object2] = append(rbacObjectToAppIdMap2[object2], *app.AppId)
			objectArray2 = append(objectArray2, object2)
		}

	}
	start := time.Now()
	resultObjectMap1 := handler.enforcer.EnforceInBatch(token, casbin.ResourceHelmApp, casbin.ActionGet, objectArray1)
	resultObjectMap2 := handler.enforcer.EnforceInBatch(token, casbin.ResourceHelmApp, casbin.ActionGet, objectArray2)
	middleware.AppListingDuration.WithLabelValues("enforceByEmailInBatch", "helm").Observe(time.Since(start).Seconds())
	authorizedAppIdSet := make(map[string]bool)
	//O(n) time loop , at max we will only iterate through all the apps
	for obj, ok := range resultObjectMap1 {
		if ok {
			appIds := rbacObjectToAppIdMap1[obj]
			for _, appId := range appIds {
				authorizedAppIdSet[appId] = true
			}

		}
	}
	for obj, ok := range resultObjectMap2 {
		if ok {
			appIds := rbacObjectToAppIdMap2[obj]
			for _, appId := range appIds {
				authorizedAppIdSet[appId] = true
			}
		}
	}

	authorizedApps := make([]openapi.HelmApp, 0)
	for appId, _ := range authorizedAppIdSet {
		authorizedApp := appIdToAppMap[appId]
		authorizedApps = append(authorizedApps, authorizedApp)
	}

	res.HelmApps = &authorizedApps
	common.WriteJsonResp(w, err, res, http.StatusOK)
}

func (handler *InstalledAppRestHandlerImpl) DeployBulk(w http.ResponseWriter, r *http.Request) {
	userId, err := handler.userAuthService.GetLoggedInUser(r)
	if userId == 0 || err != nil {
		common.WriteJsonResp(w, err, "Unauthorized User", http.StatusUnauthorized)
		return
	}
	decoder := json.NewDecoder(r.Body)
	var request chartGroup.ChartGroupInstallRequest
	err = decoder.Decode(&request)
	if err != nil {
		handler.Logger.Errorw("request err, DeployBulk", "err", err, "payload", request)
		common.WriteJsonResp(w, err, nil, http.StatusBadRequest)
		return
	}
	err = handler.validator.Struct(request)
	if err != nil {
		handler.Logger.Errorw("validation err, DeployBulk", "err", err, "payload", request)
		common.WriteJsonResp(w, err, nil, http.StatusBadRequest)
		return
	}
	request.UserId = userId
	handler.Logger.Infow("request payload, DeployBulk", "payload", request)
	//RBAC block starts from here
	token := r.Header.Get("token")
	rbacObject := ""
	if ok := handler.enforcer.Enforce(token, casbin.ResourceChartGroup, casbin.ActionUpdate, rbacObject); !ok {
		common.WriteJsonResp(w, fmt.Errorf("unauthorized user"), nil, http.StatusForbidden)
		return
	}
	//RBAC block ends here

	visited := make(map[string]bool)

	for _, item := range request.ChartGroupInstallChartRequest {
		if visited[item.AppName] {
			handler.Logger.Errorw("service err, CreateInstalledApp", "err", err, "payload", request)
			common.WriteJsonResp(w, errors.New("duplicate appName found"), nil, http.StatusBadRequest)
			return
		} else {
			visited[item.AppName] = true
		}
		isChartRepoActive, err := handler.appStoreDeploymentDBService.IsChartProviderActive(item.AppStoreVersion)
		if err != nil {
			handler.Logger.Errorw("service err, CreateInstalledApp", "err", err, "payload", request)
			common.WriteJsonResp(w, err, nil, http.StatusInternalServerError)
			return
		}
		if !isChartRepoActive {
			common.WriteJsonResp(w, fmt.Errorf("chart repo is disabled"), nil, http.StatusNotAcceptable)
			return
		}
	}
	res, err := handler.chartGroupService.DeployBulk(&request)
	if err != nil {
		handler.Logger.Errorw("service err, DeployBulk", "err", err, "payload", request)
		common.WriteJsonResp(w, err, nil, http.StatusInternalServerError)
		return
	}
	common.WriteJsonResp(w, err, res, http.StatusOK)
}

func (handler *InstalledAppRestHandlerImpl) CheckAppExists(w http.ResponseWriter, r *http.Request) {
	userId, err := handler.userAuthService.GetLoggedInUser(r)
	if userId == 0 || err != nil {
		common.WriteJsonResp(w, err, "Unauthorized User", http.StatusUnauthorized)
		return
	}
	decoder := json.NewDecoder(r.Body)
	var request []*appStoreBean.AppNames
	err = decoder.Decode(&request)
	if err != nil {
		handler.Logger.Errorw("request err, CheckAppExists", "err", err, "payload", request)
		common.WriteJsonResp(w, err, nil, http.StatusBadRequest)
		return
	}
	handler.Logger.Infow("request payload, CheckAppExists", "payload", request)
	res, err := handler.installedAppService.CheckAppExists(request)
	if err != nil {
		handler.Logger.Errorw("service err, CheckAppExists", "err", err, "payload", request)
		common.WriteJsonResp(w, err, nil, http.StatusInternalServerError)
		return
	}
	common.WriteJsonResp(w, err, res, http.StatusOK)
}

func (impl *InstalledAppRestHandlerImpl) DefaultComponentInstallation(w http.ResponseWriter, r *http.Request) {
	token := r.Header.Get("token")
	userId, err := impl.userAuthService.GetLoggedInUser(r)
	if userId == 0 || err != nil {
		impl.Logger.Errorw("service err, DefaultComponentInstallation", "error", err, "userId", userId)
		common.WriteJsonResp(w, err, "Unauthorized User", http.StatusUnauthorized)
		return
	}
	vars := mux.Vars(r)
	clusterId, err := strconv.Atoi(vars["clusterId"])
	if err != nil {
		impl.Logger.Errorw("request err, DefaultComponentInstallation", "error", err, "clusterId", clusterId)
		common.WriteJsonResp(w, err, nil, http.StatusBadRequest)
		return
	}
	impl.Logger.Errorw("request payload, DefaultComponentInstallation", "clusterId", clusterId)
	cluster, err := impl.clusterService.FindById(clusterId)
	if err != nil {
		impl.Logger.Errorw("service err, DefaultComponentInstallation", "error", err, "clusterId", clusterId)
		common.WriteJsonResp(w, err, nil, http.StatusInternalServerError)
		return
	}

	// RBAC enforcer applying
	if ok := impl.enforcer.Enforce(token, casbin.ResourceCluster, casbin.ActionUpdate, cluster.ClusterName); !ok {
		common.WriteJsonResp(w, errors.New("unauthorized"), nil, http.StatusForbidden)
		return
	}
	// RBAC enforcer ends
	isTriggered, err := impl.chartGroupService.DeployDefaultChartOnCluster(cluster, userId)
	if err != nil {
		impl.Logger.Errorw("service err, DefaultComponentInstallation", "error", err, "cluster", cluster)
		common.WriteJsonResp(w, err, nil, http.StatusInternalServerError)
		return
	}
	common.WriteJsonResp(w, err, isTriggered, http.StatusOK)
}
func (handler *InstalledAppRestHandlerImpl) FetchNotesForArgoInstalledApp(w http.ResponseWriter, r *http.Request) {
	userId, err := handler.userAuthService.GetLoggedInUser(r)
	if userId == 0 || err != nil {
		common.WriteJsonResp(w, err, nil, http.StatusUnauthorized)
		return
	}
	vars := mux.Vars(r)
	installedAppId, err := strconv.Atoi(vars["installed-app-id"])
	if err != nil {
		handler.Logger.Errorw("request err, FetchNotesForArgoInstalledApp", "err", err, "installedAppId", installedAppId)
		common.WriteJsonResp(w, err, nil, http.StatusBadRequest)
		return
	}
	token := r.Header.Get("token")
	envId, err := strconv.Atoi(vars["env-id"])
	if err != nil {
		handler.Logger.Errorw("request err, FetchNotesForArgoInstalledApp", "err", err, "installedAppId", installedAppId, "envId", envId)
		common.WriteJsonResp(w, err, nil, http.StatusBadRequest)
		return
	}
	handler.Logger.Infow("request payload, FetchNotesForArgoInstalledApp, app store", "installedAppId", installedAppId, "envId", envId)
	notes, err := handler.installedAppResourceService.FetchChartNotes(installedAppId, envId, token, handler.checkNotesAuth)
	if err != nil {
		handler.Logger.Errorw("service err, FetchNotesFromdb, app store", "err", err, "installedAppId", installedAppId, "envId", envId)
		common.WriteJsonResp(w, err, nil, http.StatusInternalServerError)
		return
	}

	common.WriteJsonResp(w, err, &bean2.Notes{Notes: notes}, http.StatusOK)

}

func (handler *InstalledAppRestHandlerImpl) DeleteArgoInstalledAppWithNonCascade(w http.ResponseWriter, r *http.Request) {
	token := r.Header.Get("token")
	userId, err := handler.userAuthService.GetLoggedInUser(r)
	if userId == 0 || err != nil {
		common.WriteJsonResp(w, err, nil, http.StatusUnauthorized)
		return
	}
	vars := mux.Vars(r)
	installedAppId, err := strconv.Atoi(vars["installedAppId"])
	if err != nil {
		handler.Logger.Errorw("request err, DeleteArgoInstalledAppWithNonCascade", "err", err, "installedAppId", installedAppId)
		common.WriteJsonResp(w, err, nil, http.StatusBadRequest)
		return
	}
	handler.Logger.Infow("request payload, delete app", "appId", installedAppId)
	v := r.URL.Query()
	forceDelete := false
	force := v.Get("force")
	if len(force) > 0 {
		forceDelete, err = strconv.ParseBool(force)
		if err != nil {
			handler.Logger.Errorw("request err, NonCascadeDeleteCdPipeline", "err", err)
			common.WriteJsonResp(w, err, nil, http.StatusBadRequest)
			return
		}
	}
	installedApp, err := handler.appStoreDeploymentDBService.GetInstalledApp(installedAppId)
	if err != nil {
		handler.Logger.Error("request err, NonCascadeDeleteCdPipeline", "err", err)
		common.WriteJsonResp(w, err, nil, http.StatusInternalServerError)
		return
	}
	if util.IsBaseStack() || util.IsHelmApp(installedApp.AppOfferingMode) || util2.IsHelmApp(installedApp.DeploymentAppType) {
		handler.Logger.Errorw("request err, NonCascadeDeleteCdPipeline", "err", fmt.Errorf("nocascade delete is not supported for %s", installedApp.AppName))
		common.WriteJsonResp(w, err, nil, http.StatusBadRequest)
		return
	}
	//rbac block starts from here
	rbacObject, rbacObject2 := handler.enforcerUtil.GetHelmObjectByAppNameAndEnvId(installedApp.AppName, installedApp.EnvironmentId)
	ok := handler.enforcer.Enforce(token, casbin.ResourceHelmApp, casbin.ActionDelete, rbacObject) || handler.enforcer.Enforce(token, casbin.ResourceHelmApp, casbin.ActionDelete, rbacObject2)
	if !ok {
		common.WriteJsonResp(w, fmt.Errorf("unauthorized user"), nil, http.StatusForbidden)
		return
	}
	//rback block ends here
	acdToken, err := handler.argoUserService.GetLatestDevtronArgoCdUserToken()
	if err != nil {
		handler.Logger.Errorw("error in getting acd token", "err", err)
		common.WriteJsonResp(w, err, nil, http.StatusInternalServerError)
		return
	}
	ctx := context.WithValue(r.Context(), "token", acdToken)
	request := &appStoreBean.InstallAppVersionDTO{}
	request.InstalledAppId = installedAppId
	request.AppName = installedApp.AppName
	request.AppId = installedApp.AppId
	request.EnvironmentId = installedApp.EnvironmentId
	request.UserId = userId
	request.ForceDelete = forceDelete
	request.NonCascadeDelete = true
	request.AppOfferingMode = installedApp.AppOfferingMode
	request.ClusterId = installedApp.ClusterId
	request.Namespace = installedApp.Namespace
	request.AcdPartialDelete = true

	request, err = handler.appStoreDeploymentService.DeleteInstalledApp(ctx, request)
	if err != nil {
		handler.Logger.Errorw("service err, DeleteInstalledApp", "err", err, "installAppId", installedAppId)
		common.WriteJsonResp(w, err, nil, http.StatusInternalServerError)
		return
	}
	common.WriteJsonResp(w, nil, nil, http.StatusOK)

}

func (handler *InstalledAppRestHandlerImpl) checkNotesAuth(token string, appName string, envId int) bool {

	object, object2 := handler.enforcerUtil.GetHelmObjectByAppNameAndEnvId(appName, envId)
	var ok bool
	if object2 == "" {
		ok = handler.enforcer.Enforce(token, casbin.ResourceHelmApp, casbin.ActionGet, object)
	} else {
		ok = handler.enforcer.Enforce(token, casbin.ResourceHelmApp, casbin.ActionGet, object) || handler.enforcer.Enforce(token, casbin.ResourceHelmApp, casbin.ActionGet, object2)
	}
	return ok
}

func (handler *InstalledAppRestHandlerImpl) FetchAppDetailsForInstalledApp(w http.ResponseWriter, r *http.Request) {
	userId, err := handler.userAuthService.GetLoggedInUser(r)
	if userId == 0 || err != nil {
		common.WriteJsonResp(w, err, nil, http.StatusUnauthorized)
		return
	}

	vars := mux.Vars(r)
	installedAppId, err := strconv.Atoi(vars["installed-app-id"])
	if err != nil {
		handler.Logger.Errorw("request err, FetchAppDetailsForInstalledApp", "err", err, "installedAppId", installedAppId)
		common.WriteJsonResp(w, err, nil, http.StatusBadRequest)
		return
	}
	token := r.Header.Get("token")
	envId, err := strconv.Atoi(vars["env-id"])
	if err != nil {
		handler.Logger.Errorw("request err, FetchAppDetailsForInstalledApp", "err", err, "installedAppId", installedAppId, "envId", envId)
		common.WriteJsonResp(w, err, nil, http.StatusBadRequest)
		return
	}
	handler.Logger.Infow("request payload, FetchAppDetailsForInstalledApp, app store", "installedAppId", installedAppId, "envId", envId)

	installedApp, err := handler.installedAppService.GetInstalledAppById(installedAppId)
	if err == pg.ErrNoRows {
		common.WriteJsonResp(w, err, "App not found in database", http.StatusBadRequest)
		return
	}

	appDetail, err := handler.installedAppService.FindAppDetailsForAppstoreApplication(installedAppId, envId)
	if err != nil {
		handler.Logger.Errorw("service err, FetchAppDetailsForInstalledApp, app store", "err", err, "installedAppId", installedAppId, "envId", envId)
		common.WriteJsonResp(w, err, nil, http.StatusInternalServerError)
		return
	}

	//rbac block starts from here
	object, object2 := handler.enforcerUtil.GetHelmObjectByAppNameAndEnvId(appDetail.AppName, appDetail.EnvironmentId)

	var ok bool

	if object2 == "" {
		ok = handler.enforcer.Enforce(token, casbin.ResourceHelmApp, casbin.ActionGet, object)
	} else {
		ok = handler.enforcer.Enforce(token, casbin.ResourceHelmApp, casbin.ActionGet, object) || handler.enforcer.Enforce(token, casbin.ResourceHelmApp, casbin.ActionGet, object2)
	}

	if !ok {
		common.WriteJsonResp(w, fmt.Errorf("unauthorized user"), nil, http.StatusForbidden)
		return
	}
	//rback block ends here
	resourceTreeAndNotesContainer := bean2.AppDetailsContainer{}
	resourceTreeAndNotesContainer.ResourceTree = map[string]interface{}{}

	if len(installedApp.App.AppName) > 0 && len(installedApp.Environment.Name) > 0 {
		err = handler.fetchResourceTree(w, r, &resourceTreeAndNotesContainer, *installedApp, "", "")
		if installedApp.DeploymentAppType == util2.PIPELINE_DEPLOYMENT_TYPE_ACD {
			apiError, ok := err.(*util2.ApiError)
			if ok && apiError != nil {
				if apiError.Code == constants.AppDetailResourceTreeNotFound && installedApp.DeploymentAppDeleteRequest == true {
					// TODO refactoring: should be performed through nats
					err = handler.appStoreDeploymentService.MarkGitOpsInstalledAppsDeletedIfArgoAppIsDeleted(installedAppId, envId)
					appDeleteErr, appDeleteErrOk := err.(*util2.ApiError)
					if appDeleteErrOk && appDeleteErr != nil {
						handler.Logger.Errorw(appDeleteErr.InternalMessage)
						return
					}
				}
			}
		} else if err != nil {
			common.WriteJsonResp(w, fmt.Errorf("error in fetching resource tree"), nil, http.StatusInternalServerError)
			return
		}
	}
	appDetail.ResourceTree = resourceTreeAndNotesContainer.ResourceTree
	appDetail.Notes = resourceTreeAndNotesContainer.Notes
	common.WriteJsonResp(w, nil, appDetail, http.StatusOK)
}

func (handler *InstalledAppRestHandlerImpl) FetchAppDetailsForInstalledAppV2(w http.ResponseWriter, r *http.Request) {
	userId, err := handler.userAuthService.GetLoggedInUser(r)
	if userId == 0 || err != nil {
		common.WriteJsonResp(w, err, nil, http.StatusUnauthorized)
		return
	}
	vars := mux.Vars(r)
	installedAppId, err := strconv.Atoi(vars["installed-app-id"])
	if err != nil {
		handler.Logger.Errorw("request err, FetchAppDetailsForInstalledAppV2", "err", err, "installedAppId", installedAppId)
		common.WriteJsonResp(w, err, nil, http.StatusBadRequest)
		return
	}
	token := r.Header.Get("token")
	envId, err := strconv.Atoi(vars["env-id"])
	if err != nil {
		handler.Logger.Errorw("request err, FetchAppDetailsForInstalledAppV2", "err", err, "installedAppId", installedAppId, "envId", envId)
		common.WriteJsonResp(w, err, nil, http.StatusBadRequest)
		return
	}
	handler.Logger.Infow("request payload, FetchAppDetailsForInstalledAppV2, app store", "installedAppId", installedAppId, "envId", envId)
	appDetail, err := handler.installedAppService.FindAppDetailsForAppstoreApplication(installedAppId, envId)
	if err != nil {
		handler.Logger.Errorw("service err, FetchAppDetailsForInstalledAppV2, app store", "err", err, "installedAppId", installedAppId, "envId", envId)
		common.WriteJsonResp(w, err, nil, http.StatusInternalServerError)
		return
	}

	//rbac block starts from here
	object, object2 := handler.enforcerUtil.GetHelmObjectByAppNameAndEnvId(appDetail.AppName, appDetail.EnvironmentId)
	var ok bool
	if object2 == "" {
		ok = handler.enforcer.Enforce(token, casbin.ResourceHelmApp, casbin.ActionGet, object)
	} else {
		ok = handler.enforcer.Enforce(token, casbin.ResourceHelmApp, casbin.ActionGet, object) || handler.enforcer.Enforce(token, casbin.ResourceHelmApp, casbin.ActionGet, object2)
	}
	if !ok {
		common.WriteJsonResp(w, fmt.Errorf("unauthorized user"), nil, http.StatusForbidden)
		return
	}
	common.WriteJsonResp(w, nil, appDetail, http.StatusOK)
}

func (handler *InstalledAppRestHandlerImpl) FetchResourceTree(w http.ResponseWriter, r *http.Request) {
	userId, err := handler.userAuthService.GetLoggedInUser(r)
	if userId == 0 || err != nil {
		common.WriteJsonResp(w, err, nil, http.StatusUnauthorized)
		return
	}

	vars := mux.Vars(r)
	installedAppId, err := strconv.Atoi(vars["installed-app-id"])
	if err != nil {
		handler.Logger.Errorw("request err, FetchAppDetailsForInstalledAppV2", "err", err, "installedAppId", installedAppId)
		common.WriteJsonResp(w, err, nil, http.StatusBadRequest)
		return
	}
	envId, err := strconv.Atoi(vars["env-id"])
	if err != nil {
		handler.Logger.Errorw("request err, FetchAppDetailsForInstalledAppV2", "err", err, "installedAppId", installedAppId, "envId", envId)
		common.WriteJsonResp(w, err, nil, http.StatusBadRequest)
		return
	}
	handler.Logger.Infow("request payload, FetchAppDetailsForInstalledAppV2, app store", "installedAppId", installedAppId, "envId", envId)
	installedApp, err := handler.installedAppService.GetInstalledAppById(installedAppId)
	if err == pg.ErrNoRows {
		common.WriteJsonResp(w, err, "App not found in database", http.StatusBadRequest)
		return
	}
	token := r.Header.Get("token")
	object, object2 := handler.enforcerUtil.GetHelmObjectByAppNameAndEnvId(installedApp.App.AppName, installedApp.EnvironmentId)
	var ok bool
	if object2 == "" {
		ok = handler.enforcer.Enforce(token, casbin.ResourceHelmApp, casbin.ActionGet, object)
	} else {
		ok = handler.enforcer.Enforce(token, casbin.ResourceHelmApp, casbin.ActionGet, object) || handler.enforcer.Enforce(token, casbin.ResourceHelmApp, casbin.ActionGet, object2)
	}
	if !ok {
		common.WriteJsonResp(w, fmt.Errorf("unauthorized user"), nil, http.StatusForbidden)
		return
	}
	appDetail, err := handler.installedAppService.FindAppDetailsForAppstoreApplication(installedAppId, envId)
	if err != nil {
		handler.Logger.Errorw("service err, FetchAppDetailsForInstalledApp, app store", "err", err, "installedAppId", installedAppId, "envId", envId)
		common.WriteJsonResp(w, err, nil, http.StatusInternalServerError)
		return
	}

	resourceTreeAndNotesContainer := bean2.AppDetailsContainer{}
	resourceTreeAndNotesContainer.ResourceTree = map[string]interface{}{}

	if len(installedApp.App.AppName) > 0 && len(installedApp.Environment.Name) > 0 {
		err = handler.fetchResourceTree(w, r, &resourceTreeAndNotesContainer, *installedApp, appDetail.HelmReleaseInstallStatus, appDetail.Status)
		if installedApp.DeploymentAppType == util2.PIPELINE_DEPLOYMENT_TYPE_ACD {
			//resource tree has been fetched now prepare to sync application deployment status with this resource tree call
			handler.syncDeploymentStatusWithResourceTreeCall(appDetail)
			apiError, ok := err.(*util2.ApiError)
			if ok && apiError != nil {
				if apiError.Code == constants.AppDetailResourceTreeNotFound && installedApp.DeploymentAppDeleteRequest == true {
					// TODO refactoring: should be performed in go routine
					err = handler.appStoreDeploymentService.MarkGitOpsInstalledAppsDeletedIfArgoAppIsDeleted(installedAppId, envId)
					appDeleteErr, appDeleteErrOk := err.(*util2.ApiError)
					if appDeleteErrOk && appDeleteErr != nil {
						handler.Logger.Errorw(appDeleteErr.InternalMessage)
						return
					}
				}
			}
		} else if err != nil {
			common.WriteJsonResp(w, fmt.Errorf("error in fetching resource tree"), nil, http.StatusInternalServerError)
			return
		}
	}
	common.WriteJsonResp(w, nil, resourceTreeAndNotesContainer, http.StatusOK)
}

func (handler *InstalledAppRestHandlerImpl) syncDeploymentStatusWithResourceTreeCall(appDetail bean2.AppDetailContainer) {
	go func() {
		installedAppVersion, err := handler.installedAppRepository.GetInstalledAppVersion(appDetail.AppStoreInstalledAppVersionId)
		if err != nil {
			handler.Logger.Errorw("error in getting installed_app_version in FetchAppDetailsForInstalledApp", "err", err)
		}
		err = handler.cdApplicationStatusUpdateHandler.SyncPipelineStatusForAppStoreForResourceTreeCall(installedAppVersion)
		if err != nil {
			handler.Logger.Errorw("error in syncing deployment status for installed_app ", "err", err, "installedAppVersion", installedAppVersion)
		}
	}()
}

func (handler *InstalledAppRestHandlerImpl) FetchResourceTreeForACDApp(w http.ResponseWriter, r *http.Request) {
	userId, err := handler.userAuthService.GetLoggedInUser(r)
	if userId == 0 || err != nil {
		common.WriteJsonResp(w, err, nil, http.StatusUnauthorized)
		return
	}

	vars := mux.Vars(r)
	installedAppId, err := strconv.Atoi(vars["installed-app-id"])
	if err != nil {
		handler.Logger.Errorw("request err, FetchAppDetailsForInstalledAppV2", "err", err, "installedAppId", installedAppId)
		common.WriteJsonResp(w, err, nil, http.StatusBadRequest)
		return
	}
	token := r.Header.Get("token")
	envId, err := strconv.Atoi(vars["env-id"])
	if err != nil {
		handler.Logger.Errorw("request err, FetchAppDetailsForInstalledAppV2", "err", err, "installedAppId", installedAppId, "envId", envId)
		common.WriteJsonResp(w, err, nil, http.StatusBadRequest)
		return
	}
	handler.Logger.Infow("request payload, FetchAppDetailsForInstalledAppV2, app store", "installedAppId", installedAppId, "envId", envId)

	appDetail, err := handler.installedAppService.FindAppDetailsForAppstoreApplication(installedAppId, envId)
	if err != nil {
		handler.Logger.Errorw("service err, FetchAppDetailsForInstalledAppV2, app store", "err", err, "installedAppId", installedAppId, "envId", envId)
		common.WriteJsonResp(w, err, nil, http.StatusInternalServerError)
		return
	}

	//rbac block starts from here
	object, object2 := handler.enforcerUtil.GetHelmObjectByAppNameAndEnvId(appDetail.AppName, appDetail.EnvironmentId)

	var ok bool

	if object2 == "" {
		ok = handler.enforcer.Enforce(token, casbin.ResourceHelmApp, casbin.ActionGet, object)
	} else {
		ok = handler.enforcer.Enforce(token, casbin.ResourceHelmApp, casbin.ActionGet, object) || handler.enforcer.Enforce(token, casbin.ResourceHelmApp, casbin.ActionGet, object2)
	}

	if !ok {
		common.WriteJsonResp(w, fmt.Errorf("unauthorized user"), nil, http.StatusForbidden)
		return
	}
	//rback block ends here
	if len(appDetail.AppName) > 0 && len(appDetail.EnvironmentName) > 0 {
		handler.fetchResourceTreeWithHibernateForACD(w, r, &appDetail)
	} else {
		appDetail.ResourceTree = map[string]interface{}{}
		handler.Logger.Warnw("appName and envName not found - avoiding resource tree call", "app", appDetail.AppName, "env", appDetail.EnvironmentName)
	}
	common.WriteJsonResp(w, err, appDetail, http.StatusOK)
}

func (handler *InstalledAppRestHandlerImpl) fetchResourceTree(w http.ResponseWriter, r *http.Request, resourceTreeAndNotesContainer *bean2.AppDetailsContainer, installedApp repository.InstalledApps, helmReleaseInstallStatus string, status string) error {
	ctx := r.Context()
	cn, _ := w.(http.CloseNotifier)
	err := handler.installedAppResourceService.FetchResourceTree(ctx, cn, resourceTreeAndNotesContainer, installedApp, helmReleaseInstallStatus, status)
	return err
}

func (handler *InstalledAppRestHandlerImpl) fetchResourceTreeWithHibernateForACD(w http.ResponseWriter, r *http.Request, appDetail *bean2.AppDetailContainer) {
	ctx := r.Context()
	cn, _ := w.(http.CloseNotifier)
	handler.installedAppResourceService.FetchResourceTreeWithHibernateForACD(ctx, cn, appDetail)
}

func (handler *InstalledAppRestHandlerImpl) MigrateDeploymentTypeForChartStore(w http.ResponseWriter, r *http.Request) {
	userId, err := handler.userAuthService.GetLoggedInUser(r)
	if userId == 0 || err != nil {
		common.WriteJsonResp(w, err, "Unauthorized User", http.StatusUnauthorized)
		return
	}

	decoder := json.NewDecoder(r.Body)
	var migrateAndTriggerReq *bean.DeploymentAppTypeChangeRequest
	err = decoder.Decode(&migrateAndTriggerReq)
	if err != nil {
		handler.Logger.Errorw("request err, MigrateDeploymentTypeForChartStore", "payload", migrateAndTriggerReq, "err", err)
		common.WriteJsonResp(w, err, nil, http.StatusBadRequest)
		return
	}
	migrateAndTriggerReq.UserId = userId

	err = handler.validator.Struct(migrateAndTriggerReq)
	if err != nil {
		handler.Logger.Errorw("validation err, MigrateDeploymentTypeForChartStore", "payload", migrateAndTriggerReq, "err", err)
		common.WriteJsonResp(w, err, nil, http.StatusBadRequest)
		return
	}

	token := r.Header.Get("token")

	if ok := handler.enforcer.Enforce(token, casbin.ResourceHelmApp, casbin.ActionDelete, "*"); !ok {
		common.WriteJsonResp(w, errors.New("unauthorized"), nil, http.StatusForbidden)
		return
	}

	resp, err := handler.installedAppDeploymentTypeChangeService.MigrateDeploymentType(r.Context(), migrateAndTriggerReq)
	if err != nil {
		handler.Logger.Errorw(err.Error(),
			"payload", migrateAndTriggerReq,
			"err", err)

		common.WriteJsonResp(w, err, nil, http.StatusInternalServerError)
		return
	}
	common.WriteJsonResp(w, nil, resp, http.StatusOK)
	return
}

func (handler *InstalledAppRestHandlerImpl) TriggerChartStoreAppAfterMigration(w http.ResponseWriter, r *http.Request) {
	userId, err := handler.userAuthService.GetLoggedInUser(r)
	if userId == 0 || err != nil {
		common.WriteJsonResp(w, err, "Unauthorized User", http.StatusUnauthorized)
		return
	}

	decoder := json.NewDecoder(r.Body)
	var deploymentAppTriggerRequest *bean.DeploymentAppTypeChangeRequest
	err = decoder.Decode(&deploymentAppTriggerRequest)
	if err != nil {
		handler.Logger.Errorw("request err, TriggerChartStoreAppAfterMigration", "payload", deploymentAppTriggerRequest, "err", err)

		common.WriteJsonResp(w, err, nil, http.StatusBadRequest)
		return
	}
	deploymentAppTriggerRequest.UserId = userId

	err = handler.validator.Struct(deploymentAppTriggerRequest)
	if err != nil {
		handler.Logger.Errorw("validation err, TriggerChartStoreAppAfterMigration", "payload", deploymentAppTriggerRequest, "err", err)

		common.WriteJsonResp(w, err, nil, http.StatusBadRequest)
		return
	}

	token := r.Header.Get("token")

	if ok := handler.enforcer.Enforce(token, casbin.ResourceHelmApp, casbin.ActionCreate, "*"); !ok {
		common.WriteJsonResp(w, errors.New("unauthorized"), nil, http.StatusForbidden)
		return
	}

	resp, err := handler.installedAppDeploymentTypeChangeService.TriggerAfterMigration(r.Context(), deploymentAppTriggerRequest)
	if err != nil {
		handler.Logger.Errorw(err.Error(),
			"payload", deploymentAppTriggerRequest,
			"err", err)

		common.WriteJsonResp(w, err, nil, http.StatusInternalServerError)
		return
	}
	common.WriteJsonResp(w, nil, resp, http.StatusOK)
	return
}<|MERGE_RESOLUTION|>--- conflicted
+++ resolved
@@ -24,6 +24,7 @@
 	"fmt"
 	client "github.com/devtron-labs/devtron/api/helm-app/gRPC"
 	"github.com/devtron-labs/devtron/pkg/appStore/installedApp/service/FullMode"
+	"github.com/devtron-labs/devtron/pkg/appStore/installedApp/service/FullMode/deploymentTypeChange"
 	"github.com/devtron-labs/devtron/pkg/appStore/installedApp/service/FullMode/resource"
 	"github.com/devtron-labs/devtron/pkg/bean"
 	"net/http"
@@ -75,27 +76,6 @@
 }
 
 type InstalledAppRestHandlerImpl struct {
-<<<<<<< HEAD
-	Logger                           *zap.SugaredLogger
-	userAuthService                  user.UserService
-	enforcer                         casbin.Enforcer
-	enforcerUtil                     rbac.EnforcerUtil
-	enforcerUtilHelm                 rbac.EnforcerUtilHelm
-	installedAppService              FullMode.InstalledAppDBExtendedService
-	installedAppResourceService      resource.InstalledAppResourceService
-	chartGroupService                chartGroup.ChartGroupService
-	validator                        *validator.Validate
-	clusterService                   cluster.ClusterService
-	acdServiceClient                 application.ServiceClient
-	appStoreDeploymentService        service.AppStoreDeploymentService
-	appStoreDeploymentDBService      service.AppStoreDeploymentDBService
-	helmAppClient                    client.HelmAppClient
-	argoUserService                  argo.ArgoUserService
-	cdApplicationStatusUpdateHandler cron.CdApplicationStatusUpdateHandler
-	installedAppRepository           repository.InstalledAppRepository
-	K8sApplicationService            application2.K8sApplicationService
-	appCrudOperationService          app2.AppCrudOperationService
-=======
 	Logger                                  *zap.SugaredLogger
 	userAuthService                         user.UserService
 	enforcer                                casbin.Enforcer
@@ -108,14 +88,14 @@
 	clusterService                          cluster.ClusterService
 	acdServiceClient                        application.ServiceClient
 	appStoreDeploymentService               service.AppStoreDeploymentService
+	appStoreDeploymentDBService             service.AppStoreDeploymentDBService
 	helmAppClient                           client.HelmAppClient
 	argoUserService                         argo.ArgoUserService
 	cdApplicationStatusUpdateHandler        cron.CdApplicationStatusUpdateHandler
 	installedAppRepository                  repository.InstalledAppRepository
 	K8sApplicationService                   application2.K8sApplicationService
 	appCrudOperationService                 app2.AppCrudOperationService
-	installedAppDeploymentTypeChangeService FullMode.InstalledAppDeploymentTypeChangeService
->>>>>>> 95c4a342
+	installedAppDeploymentTypeChangeService deploymentTypeChange.InstalledAppDeploymentTypeChangeService
 }
 
 func NewInstalledAppRestHandlerImpl(Logger *zap.SugaredLogger, userAuthService user.UserService,
@@ -123,11 +103,12 @@
 	installedAppService FullMode.InstalledAppDBExtendedService, installedAppResourceService resource.InstalledAppResourceService,
 	chartGroupService chartGroup.ChartGroupService, validator *validator.Validate, clusterService cluster.ClusterService,
 	acdServiceClient application.ServiceClient, appStoreDeploymentService service.AppStoreDeploymentService,
+	appStoreDeploymentDBService service.AppStoreDeploymentDBService,
 	helmAppClient client.HelmAppClient, argoUserService argo.ArgoUserService,
 	cdApplicationStatusUpdateHandler cron.CdApplicationStatusUpdateHandler,
 	installedAppRepository repository.InstalledAppRepository,
 	appCrudOperationService app2.AppCrudOperationService,
-	installedAppDeploymentTypeChangeService FullMode.InstalledAppDeploymentTypeChangeService) *InstalledAppRestHandlerImpl {
+	installedAppDeploymentTypeChangeService deploymentTypeChange.InstalledAppDeploymentTypeChangeService) *InstalledAppRestHandlerImpl {
 	return &InstalledAppRestHandlerImpl{
 		Logger:                                  Logger,
 		userAuthService:                         userAuthService,
@@ -141,6 +122,7 @@
 		clusterService:                          clusterService,
 		acdServiceClient:                        acdServiceClient,
 		appStoreDeploymentService:               appStoreDeploymentService,
+		appStoreDeploymentDBService:             appStoreDeploymentDBService,
 		helmAppClient:                           helmAppClient,
 		argoUserService:                         argoUserService,
 		cdApplicationStatusUpdateHandler:        cdApplicationStatusUpdateHandler,
