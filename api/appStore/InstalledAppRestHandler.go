--- conflicted
+++ resolved
@@ -493,10 +493,12 @@
 		return
 	}
 	//rback block ends here
-<<<<<<< HEAD
-	if len(appDetail.AppName) > 0 && len(appDetail.EnvironmentName) > 0 {
-		err = handler.fetchResourceTree(w, r, &appDetail)
-		if appDetail.DeploymentAppType == util2.PIPELINE_DEPLOYMENT_TYPE_ACD {
+	resourceTreeAndNotesContainer := bean2.ResourceTreeAndNotesContainer{}
+	resourceTreeAndNotesContainer.ResourceTree = map[string]interface{}{}
+
+	if len(installedApp.App.AppName) > 0 && len(installedApp.Environment.Name) > 0 {
+		err = handler.fetchResourceTree(w, r, &resourceTreeAndNotesContainer, *installedApp)
+		if installedApp.DeploymentAppType == util2.PIPELINE_DEPLOYMENT_TYPE_ACD {
 			//resource tree has been fetched now prepare to sync application deployment status with this resource tree call
 			installedAppVersion, err := handler.installedAppRepository.GetInstalledAppVersion(appDetail.AppStoreInstalledAppVersionId)
 			if err != nil {
@@ -506,14 +508,6 @@
 			if err != nil {
 				handler.Logger.Errorw("error in syncing deployment status for installed_app ", "err", err, "installedAppVersion", installedAppVersion)
 			}
-=======
-	resourceTreeAndNotesContainer := bean2.ResourceTreeAndNotesContainer{}
-	resourceTreeAndNotesContainer.ResourceTree = map[string]interface{}{}
-
-	if len(installedApp.App.AppName) > 0 && len(installedApp.Environment.Name) > 0 {
-		err = handler.fetchResourceTree(w, r, &resourceTreeAndNotesContainer, *installedApp)
-		if installedApp.DeploymentAppType == util2.PIPELINE_DEPLOYMENT_TYPE_ACD {
->>>>>>> 20fac2dd
 			apiError, ok := err.(*util2.ApiError)
 			if ok && apiError != nil {
 				if apiError.Code == constants.AppDetailResourceTreeNotFound && installedApp.DeploymentAppDeleteRequest == true {
