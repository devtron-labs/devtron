--- conflicted
+++ resolved
@@ -46,11 +46,8 @@
 	GetById(w http.ResponseWriter, r *http.Request)
 	GetAll(w http.ResponseWriter, r *http.Request)
 	DeleteUser(w http.ResponseWriter, r *http.Request)
-<<<<<<< HEAD
 	BulkUpdateStatus(w http.ResponseWriter, r *http.Request)
-=======
 	BulkDeleteUsers(w http.ResponseWriter, r *http.Request)
->>>>>>> 9e26f825
 	FetchRoleGroupById(w http.ResponseWriter, r *http.Request)
 	CreateRoleGroup(w http.ResponseWriter, r *http.Request)
 	UpdateRoleGroup(w http.ResponseWriter, r *http.Request)
@@ -441,7 +438,6 @@
 	common.WriteJsonResp(w, err, res, http.StatusOK)
 }
 
-<<<<<<< HEAD
 func checkValidationForSystemOrAdminUser(userId int32) error {
 	if userId == bean2.SystemUserId || userId == bean2.AdminUserId {
 		return &util.ApiError{Code: "400", HttpStatusCode: 400, UserMessage: "cannot delete system or admin user"}
@@ -450,9 +446,6 @@
 }
 
 func (handler UserRestHandlerImpl) BulkUpdateStatus(w http.ResponseWriter, r *http.Request) {
-=======
-func (handler UserRestHandlerImpl) BulkDeleteUsers(w http.ResponseWriter, r *http.Request) {
->>>>>>> 9e26f825
 	userId, err := handler.userService.GetLoggedInUser(r)
 	if userId == 0 || err != nil {
 		common.WriteJsonResp(w, err, "Unauthorized User", http.StatusUnauthorized)
@@ -460,7 +453,6 @@
 	}
 	decoder := json.NewDecoder(r.Body)
 	// request decoding
-<<<<<<< HEAD
 	var request bean.BulkStatusUpdateRequest
 	err = decoder.Decode(&request)
 	if err != nil {
@@ -469,7 +461,46 @@
 		return
 	}
 	handler.logger.Infow("request payload, BulkUpdateStatus", "payload", request)
-=======
+
+	// RBAC enforcer applying
+	token := r.Header.Get("token")
+	if ok := handler.enforcer.Enforce(token, casbin.ResourceGlobal, casbin.ActionGet, "*"); !ok {
+		common.WriteJsonResp(w, errors.New("unauthorized"), nil, http.StatusForbidden)
+		return
+	}
+	// struct validation
+	err = handler.validator.Struct(request)
+	if err != nil {
+		handler.logger.Errorw("validation err, BulkUpdateStatus", "payload", request, "err", err)
+		common.WriteJsonResp(w, err, nil, http.StatusBadRequest)
+		return
+	}
+	err = helper.CheckValidationForAdminAndSystemUserId(request.UserIds)
+	if err != nil {
+		handler.logger.Errorw("request err, BulkUpdateStatus, validation failed", "payload", request, "err", err)
+		common.WriteJsonResp(w, err, nil, http.StatusBadRequest)
+		return
+	}
+	// service call
+	res, err := handler.userService.BulkUpdateStatusForUsers(&request, userId)
+	if err != nil {
+		handler.logger.Errorw("service err, BulkUpdateStatus", "payload", request, "err", err)
+		common.WriteJsonResp(w, err, nil, http.StatusInternalServerError)
+		return
+	}
+
+	common.WriteJsonResp(w, nil, res, http.StatusOK)
+
+}
+
+func (handler UserRestHandlerImpl) BulkDeleteUsers(w http.ResponseWriter, r *http.Request) {
+	userId, err := handler.userService.GetLoggedInUser(r)
+	if userId == 0 || err != nil {
+		common.WriteJsonResp(w, err, "Unauthorized User", http.StatusUnauthorized)
+		return
+	}
+	decoder := json.NewDecoder(r.Body)
+	// request decoding
 	var request *bean.BulkDeleteRequest
 	err = decoder.Decode(&request)
 	if err != nil {
@@ -480,7 +511,6 @@
 	handler.logger.Debugw("request payload, BulkDeleteUsers", "payload", request)
 	// setting logged in user Id for audit logs
 	request.LoggedInUserId = userId
->>>>>>> 9e26f825
 
 	// RBAC enforcer applying
 	token := r.Header.Get("token")
@@ -491,15 +521,6 @@
 	// struct validation
 	err = handler.validator.Struct(request)
 	if err != nil {
-<<<<<<< HEAD
-		handler.logger.Errorw("validation err, BulkUpdateStatus", "payload", request, "err", err)
-		common.WriteJsonResp(w, err, nil, http.StatusBadRequest)
-		return
-	}
-	err = helper.CheckValidationForAdminAndSystemUserId(request.UserIds)
-	if err != nil {
-		handler.logger.Errorw("request err, BulkUpdateStatus, validation failed", "payload", request, "err", err)
-=======
 		handler.logger.Errorw("validation err, BulkDeleteUsers", "payload", request, "err", err)
 		common.WriteJsonResp(w, err, nil, http.StatusBadRequest)
 		return
@@ -508,22 +529,10 @@
 	err = helper.CheckValidationForAdminAndSystemUserId(request.Ids)
 	if err != nil {
 		handler.logger.Errorw("request err, BulkDeleteUsers, validation failed", "payload", request, "err", err)
->>>>>>> 9e26f825
 		common.WriteJsonResp(w, err, nil, http.StatusBadRequest)
 		return
 	}
 	// service call
-<<<<<<< HEAD
-	res, err := handler.userService.BulkUpdateStatusForUsers(&request, userId)
-	if err != nil {
-		handler.logger.Errorw("service err, BulkUpdateStatus", "payload", request, "err", err)
-		common.WriteJsonResp(w, err, nil, http.StatusInternalServerError)
-		return
-	}
-
-	common.WriteJsonResp(w, nil, res, http.StatusOK)
-
-=======
 	res, err := handler.userService.BulkDeleteUsers(request)
 	if err != nil {
 		handler.logger.Errorw("service err, BulkDeleteUsers", "payload", request, "err", err)
@@ -531,7 +540,6 @@
 		return
 	}
 	common.WriteJsonResp(w, nil, res, http.StatusOK)
->>>>>>> 9e26f825
 }
 
 func (handler UserRestHandlerImpl) FetchRoleGroupById(w http.ResponseWriter, r *http.Request) {
