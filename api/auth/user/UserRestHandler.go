--- conflicted
+++ resolved
@@ -134,69 +134,11 @@
 		common.WriteJsonResp(w, err, "", http.StatusInternalServerError)
 		return
 	}
-<<<<<<< HEAD
-	if userInfo.RoleFilters != nil && len(userInfo.RoleFilters) > 0 {
-		for _, filter := range userInfo.RoleFilters {
-			if filter.AccessType == bean2.APP_ACCESS_TYPE_HELM && !isActionUserSuperAdmin {
-				response.WriteResponse(http.StatusForbidden, "FORBIDDEN", w, errors.New("unauthorized"))
-				return
-			}
-			if len(filter.Team) > 0 {
-				if ok := handler.enforcer.Enforce(token, casbin.ResourceUser, casbin.ActionCreate, filter.Team); !ok {
-					response.WriteResponse(http.StatusForbidden, "FORBIDDEN", w, errors.New("unauthorized"))
-					return
-				}
-			}
-			if filter.Entity == bean2.CLUSTER_ENTITIY {
-				if ok := handler.userCommonService.CheckRbacForClusterEntity(filter.Cluster, filter.Namespace, filter.Group, filter.Kind, filter.Resource, token, handler.CheckManagerAuth); !ok {
-					response.WriteResponse(http.StatusForbidden, "FORBIDDEN", w, errors.New("unauthorized"))
-					return
-				}
-			}
-		}
-	} else {
-		if ok := handler.enforcer.Enforce(token, casbin.ResourceUser, casbin.ActionCreate, "*"); !ok {
-			response.WriteResponse(http.StatusForbidden, "FORBIDDEN", w, errors.New("unauthorized"))
-			return
-		}
-	}
-
-	// auth check inside groups
-	if len(userInfo.UserRoleGroup) > 0 {
-		groupRoles, err := handler.roleGroupService.FetchRolesForUserRoleGroups(userInfo.UserRoleGroup)
-		if err != nil && err != pg.ErrNoRows {
-			handler.logger.Errorw("service err, UpdateUser", "err", err, "payload", userInfo)
-			common.WriteJsonResp(w, err, "", http.StatusInternalServerError)
-			return
-		}
-
-		if len(groupRoles) > 0 {
-			for _, groupRole := range groupRoles {
-				if groupRole.AccessType == bean2.APP_ACCESS_TYPE_HELM && !isActionUserSuperAdmin {
-					response.WriteResponse(http.StatusForbidden, "FORBIDDEN", w, errors.New("unauthorized"))
-					return
-				}
-				if len(groupRole.Team) > 0 {
-					if ok := handler.enforcer.Enforce(token, casbin.ResourceUser, casbin.ActionCreate, groupRole.Team); !ok {
-						response.WriteResponse(http.StatusForbidden, "FORBIDDEN", w, errors.New("unauthorized"))
-						return
-					}
-				}
-			}
-		} else {
-			if ok := handler.enforcer.Enforce(token, casbin.ResourceUser, casbin.ActionCreate, "*"); !ok {
-				response.WriteResponse(http.StatusForbidden, "FORBIDDEN", w, errors.New("unauthorized"))
-				return
-			}
-		}
-	}
-=======
 	if !isAuthorised {
 		response.WriteResponse(http.StatusForbidden, "FORBIDDEN", w, errors.New("unauthorized"))
 		return
 	}
 
->>>>>>> 18431d04
 	//RBAC enforcer Ends
 	//In create req, we also check if any email exists already. If yes, then in that case we go on and merge existing roles and groups with the ones in request
 	//but rbac is only checked on create request roles and groups as existing roles and groups are assumed to be checked when created/updated before
@@ -697,34 +639,6 @@
 		return
 	}
 
-<<<<<<< HEAD
-	if request.RoleFilters != nil && len(request.RoleFilters) > 0 {
-		for _, filter := range request.RoleFilters {
-			if filter.AccessType == bean2.APP_ACCESS_TYPE_HELM && !isActionUserSuperAdmin {
-				common.WriteJsonResp(w, errors.New("unauthorized"), nil, http.StatusForbidden)
-				return
-			}
-			if len(filter.Team) > 0 {
-				if ok := handler.enforcer.Enforce(token, casbin.ResourceUser, casbin.ActionCreate, filter.Team); !ok {
-					common.WriteJsonResp(w, errors.New("unauthorized"), nil, http.StatusForbidden)
-					return
-				}
-			}
-			if filter.Entity == bean2.CLUSTER_ENTITIY && !isActionUserSuperAdmin {
-				if isValidAuth := handler.userCommonService.CheckRbacForClusterEntity(filter.Cluster, filter.Namespace, filter.Group, filter.Kind, filter.Resource, token, handler.CheckManagerAuth); !isValidAuth {
-					common.WriteJsonResp(w, errors.New("unauthorized"), nil, http.StatusForbidden)
-					return
-				}
-			}
-		}
-	} else {
-		if ok := handler.enforcer.Enforce(token, casbin.ResourceUser, casbin.ActionCreate, "*"); !ok {
-			common.WriteJsonResp(w, errors.New("unauthorized"), nil, http.StatusForbidden)
-			return
-		}
-	}
-=======
->>>>>>> 18431d04
 	//RBAC enforcer Ends
 	err = handler.validator.Struct(request)
 	if err != nil {
@@ -999,31 +913,9 @@
 		common.WriteJsonResp(w, err, "", http.StatusInternalServerError)
 		return
 	}
-<<<<<<< HEAD
-	if userGroup.RoleFilters != nil && len(userGroup.RoleFilters) > 0 {
-		for _, filter := range userGroup.RoleFilters {
-			if filter.AccessType == bean2.APP_ACCESS_TYPE_HELM && !isActionUserSuperAdmin {
-				common.WriteJsonResp(w, errors.New("unauthorized"), nil, http.StatusForbidden)
-				return
-			}
-			if len(filter.Team) > 0 {
-				if ok := handler.enforcer.Enforce(token, casbin.ResourceUser, casbin.ActionDelete, filter.Team); !ok {
-					common.WriteJsonResp(w, errors.New("unauthorized"), nil, http.StatusForbidden)
-					return
-				}
-			}
-			if filter.Entity == bean2.CLUSTER_ENTITIY {
-				if isValidAuth := handler.userCommonService.CheckRbacForClusterEntity(filter.Cluster, filter.Namespace, filter.Group, filter.Kind, filter.Resource, token, handler.CheckManagerAuth); !isValidAuth {
-					common.WriteJsonResp(w, errors.New("unauthorized"), nil, http.StatusForbidden)
-					return
-				}
-			}
-		}
-=======
 	if !isAuthorised {
 		response.WriteResponse(http.StatusForbidden, "FORBIDDEN", w, errors.New("unauthorized"))
 		return
->>>>>>> 18431d04
 	}
 	//RBAC enforcer Ends
 
