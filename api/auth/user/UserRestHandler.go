/*
 * Copyright (c) 2020 Devtron Labs
 *
 * Licensed under the Apache License, Version 2.0 (the "License");
 * you may not use this file except in compliance with the License.
 * You may obtain a copy of the License at
 *
 *    http://www.apache.org/licenses/LICENSE-2.0
 *
 * Unless required by applicable law or agreed to in writing, software
 * distributed under the License is distributed on an "AS IS" BASIS,
 * WITHOUT WARRANTIES OR CONDITIONS OF ANY KIND, either express or implied.
 * See the License for the specific language governing permissions and
 * limitations under the License.
 *
 */

package user

import (
	"encoding/json"
	"errors"
	"fmt"
	"github.com/gorilla/schema"
	"net/http"
	"strconv"
	"strings"

	"github.com/devtron-labs/devtron/api/bean"
	"github.com/devtron-labs/devtron/api/restHandler/common"
	"github.com/devtron-labs/devtron/internal/util"
	"github.com/devtron-labs/devtron/pkg/auth/authorisation/casbin"
	"github.com/devtron-labs/devtron/pkg/auth/user"
	bean2 "github.com/devtron-labs/devtron/pkg/auth/user/bean"
	"github.com/devtron-labs/devtron/util/response"
	"github.com/go-pg/pg"
	"github.com/gorilla/mux"
	"go.uber.org/zap"
	"gopkg.in/go-playground/validator.v9"
)

type UserRestHandler interface {
	CreateUser(w http.ResponseWriter, r *http.Request)
	UpdateUser(w http.ResponseWriter, r *http.Request)
	GetById(w http.ResponseWriter, r *http.Request)
	GetAll(w http.ResponseWriter, r *http.Request)
	DeleteUser(w http.ResponseWriter, r *http.Request)
	GetAllDetailedUsers(w http.ResponseWriter, r *http.Request)
	BulkUpdateStatus(w http.ResponseWriter, r *http.Request)
	FetchRoleGroupById(w http.ResponseWriter, r *http.Request)
	CreateRoleGroup(w http.ResponseWriter, r *http.Request)
	UpdateRoleGroup(w http.ResponseWriter, r *http.Request)
	FetchRoleGroups(w http.ResponseWriter, r *http.Request)
	FetchDetailedRoleGroups(w http.ResponseWriter, r *http.Request)
	FetchRoleGroupsByName(w http.ResponseWriter, r *http.Request)
	DeleteRoleGroup(w http.ResponseWriter, r *http.Request)
	CheckUserRoles(w http.ResponseWriter, r *http.Request)
	SyncOrchestratorToCasbin(w http.ResponseWriter, r *http.Request)
	GetRoleCacheDump(w http.ResponseWriter, r *http.Request)
	InvalidateRoleCache(w http.ResponseWriter, r *http.Request)
	CleanUpPolicies(w http.ResponseWriter, r *http.Request)
}

type userNamePassword struct {
	Username string `json:"username" validate:"required"`
	Password string `json:"password" validate:"required,min=6"`
}

type UserRestHandlerImpl struct {
	userService            user.UserService
	validator              *validator.Validate
	logger                 *zap.SugaredLogger
	enforcer               casbin.Enforcer
	roleGroupService       user.RoleGroupService
	userCommonService      user.UserCommonService
	cleanUpPoliciesService user.CleanUpPoliciesService
}

func NewUserRestHandlerImpl(userService user.UserService, validator *validator.Validate,
	logger *zap.SugaredLogger, enforcer casbin.Enforcer, roleGroupService user.RoleGroupService,
	userCommonService user.UserCommonService, cleanUpPoliciesService user.CleanUpPoliciesService) *UserRestHandlerImpl {
	userAuthHandler := &UserRestHandlerImpl{
		userService:            userService,
		validator:              validator,
		logger:                 logger,
		enforcer:               enforcer,
		roleGroupService:       roleGroupService,
		userCommonService:      userCommonService,
		cleanUpPoliciesService: cleanUpPoliciesService,
	}
	return userAuthHandler
}

func (handler UserRestHandlerImpl) CreateUser(w http.ResponseWriter, r *http.Request) {
	decoder := json.NewDecoder(r.Body)
	userId, err := handler.userService.GetLoggedInUser(r)
	if userId == 0 || err != nil {
		common.WriteJsonResp(w, err, "Unauthorized User", http.StatusUnauthorized)
		return
	}
	var userInfo bean.UserInfo
	err = decoder.Decode(&userInfo)
	if err != nil {
		handler.logger.Errorw("request err, CreateUser", "err", err, "payload", userInfo)
		common.WriteJsonResp(w, err, nil, http.StatusBadRequest)
		return
	}
	userInfo.UserId = userId
	handler.logger.Infow("request payload, CreateUser", "payload", userInfo)

	// RBAC enforcer applying
	token := r.Header.Get("token")
	isActionUserSuperAdmin := false
	if ok := handler.enforcer.Enforce(token, casbin.ResourceGlobal, casbin.ActionGet, "*"); ok {
		isActionUserSuperAdmin = true
	}
	if userInfo.RoleFilters != nil && len(userInfo.RoleFilters) > 0 {
		for _, filter := range userInfo.RoleFilters {
			if filter.AccessType == bean.APP_ACCESS_TYPE_HELM && !isActionUserSuperAdmin {
				response.WriteResponse(http.StatusForbidden, "FORBIDDEN", w, errors.New("unauthorized"))
				return
			}
			if len(filter.Team) > 0 {
				if ok := handler.enforcer.Enforce(token, casbin.ResourceUser, casbin.ActionCreate, filter.Team); !ok {
					response.WriteResponse(http.StatusForbidden, "FORBIDDEN", w, errors.New("unauthorized"))
					return
				}
			}
			if filter.Entity == bean.CLUSTER_ENTITIY {
				if ok := handler.userCommonService.CheckRbacForClusterEntity(filter.Cluster, filter.Namespace, filter.Group, filter.Kind, filter.Resource, token, handler.CheckManagerAuth); !ok {
					response.WriteResponse(http.StatusForbidden, "FORBIDDEN", w, errors.New("unauthorized"))
					return
				}
			}
		}
	} else {
		if ok := handler.enforcer.Enforce(token, casbin.ResourceUser, casbin.ActionCreate, "*"); !ok {
			response.WriteResponse(http.StatusForbidden, "FORBIDDEN", w, errors.New("unauthorized"))
			return
		}
	}

	// auth check inside groups
	if len(userInfo.Groups) > 0 {
		groupRoles, _, err := handler.roleGroupService.FetchRoleGroupsWithRolesByGroupNames(userInfo.Groups)
		if err != nil && err != pg.ErrNoRows {
			handler.logger.Errorw("service err, UpdateUser", "err", err, "payload", userInfo)
			common.WriteJsonResp(w, err, "", http.StatusInternalServerError)
			return
		}

		if len(groupRoles) > 0 {
			for _, groupRole := range groupRoles {
				if groupRole.AccessType == bean.APP_ACCESS_TYPE_HELM && !isActionUserSuperAdmin {
					response.WriteResponse(http.StatusForbidden, "FORBIDDEN", w, errors.New("unauthorized"))
					return
				}
				if len(groupRole.Team) > 0 {
					if ok := handler.enforcer.Enforce(token, casbin.ResourceUser, casbin.ActionCreate, groupRole.Team); !ok {
						response.WriteResponse(http.StatusForbidden, "FORBIDDEN", w, errors.New("unauthorized"))
						return
					}
				}
			}
		} else {
			if ok := handler.enforcer.Enforce(token, casbin.ResourceUser, casbin.ActionCreate, "*"); !ok {
				response.WriteResponse(http.StatusForbidden, "FORBIDDEN", w, errors.New("unauthorized"))
				return
			}
		}
	}
	//RBAC enforcer Ends

	handler.logger.Infow("request payload, CreateUser ", "payload", userInfo)
	err = handler.validator.Struct(userInfo)
	if err != nil {
		handler.logger.Errorw("validation err, CreateUser", "err", err, "payload", userInfo)
		common.WriteJsonResp(w, err, nil, http.StatusBadRequest)
		return
	}

	res, err := handler.userService.CreateUser(&userInfo, token, handler.CheckManagerAuth)
	if err != nil {
		handler.logger.Errorw("service err, CreateUser", "err", err, "payload", userInfo)
		if _, ok := err.(*util.ApiError); ok {
			common.WriteJsonResp(w, err, "User Creation Failed", http.StatusOK)
		} else {
			handler.logger.Errorw("error on creating new user", "err", err)
			common.WriteJsonResp(w, err, "", http.StatusInternalServerError)
		}
		return
	}

	common.WriteJsonResp(w, err, res, http.StatusOK)
}

func (handler UserRestHandlerImpl) UpdateUser(w http.ResponseWriter, r *http.Request) {
	decoder := json.NewDecoder(r.Body)
	userId, err := handler.userService.GetLoggedInUser(r)
	if userId == 0 || err != nil {
		common.WriteJsonResp(w, err, "Unauthorized User", http.StatusUnauthorized)
		return
	}
	var userInfo bean.UserInfo
	err = decoder.Decode(&userInfo)
	if err != nil {
		handler.logger.Errorw("request err, UpdateUser", "err", err, "payload", userInfo)
		common.WriteJsonResp(w, err, nil, http.StatusBadRequest)
		return
	}
	userInfo.UserId = userId
	handler.logger.Infow("request payload, UpdateUser", "payload", userInfo)

	// RBAC enforcer applying
	token := r.Header.Get("token")
	err = handler.validator.Struct(userInfo)
	if err != nil {
		handler.logger.Errorw("validation err, UpdateUser", "err", err, "payload", userInfo)
		common.WriteJsonResp(w, err, nil, http.StatusBadRequest)
		return
	}

	res, rolesChanged, groupsModified, restrictedGroups, err := handler.userService.UpdateUser(&userInfo, token, handler.CheckManagerAuth)

	if err != nil {
		handler.logger.Errorw("service err, UpdateUser", "err", err, "payload", userInfo)
		common.WriteJsonResp(w, err, "", http.StatusInternalServerError)
		return
	}

	if len(restrictedGroups) == 0 {
		common.WriteJsonResp(w, err, res, http.StatusOK)
	} else {
		groups := strings.Join(restrictedGroups, ", ")

		if rolesChanged || groupsModified {
			// warning
			message := fmt.Errorf("User permissions updated partially. Group(s): " + groups + " could not be added/removed. You do not have manager permission for some or all projects in these groups.")
			common.WriteJsonResp(w, message, nil, http.StatusExpectationFailed)

		} else {
			//error
			message := fmt.Errorf("Permission could not be added/removed: You do not have manager permission for some or all projects in group(s): " + groups + ".")
			common.WriteJsonResp(w, message, nil, http.StatusBadRequest)
		}
	}

}

func (handler UserRestHandlerImpl) GetById(w http.ResponseWriter, r *http.Request) {
	userId, err := handler.userService.GetLoggedInUser(r)
	if userId == 0 || err != nil {
		common.WriteJsonResp(w, err, "Unauthorized User", http.StatusUnauthorized)
		return
	}
	vars := mux.Vars(r)
	/* #nosec */
	id, err := strconv.Atoi(vars["id"])
	if err != nil {
		handler.logger.Errorw("request err, GetById", "err", err, "id", id)
		common.WriteJsonResp(w, err, nil, http.StatusBadRequest)
		return
	}
	token := r.Header.Get("token")
	res, err := handler.userService.GetByIdForGroupClaims(int32(id))
	if err != nil {
		handler.logger.Errorw("service err, GetById", "err", err, "id", id)
		common.WriteJsonResp(w, err, "Failed to get by id", http.StatusInternalServerError)
		return
	}
	// NOTE: if no role assigned, user will be visible to all manager.
	// RBAC enforcer applying
	// TODO: revise rbac for group claims type auth if needed
	filteredRoleFilter := make([]bean.RoleFilter, 0)
	if res.RoleFilters != nil && len(res.RoleFilters) > 0 {
		for _, filter := range res.RoleFilters {
			authPass := true
			if len(filter.Team) > 0 {
				if ok := handler.enforcer.Enforce(token, casbin.ResourceUser, casbin.ActionGet, filter.Team); !ok {
					authPass = false
				}
			}
			if filter.Entity == bean.CLUSTER_ENTITIY {
				if ok := handler.userCommonService.CheckRbacForClusterEntity(filter.Cluster, filter.Namespace, filter.Group, filter.Kind, filter.Resource, token, handler.CheckManagerAuth); !ok {
					authPass = false
				}
			}
			if authPass {
				filteredRoleFilter = append(filteredRoleFilter, filter)
			}
		}
	}
	for index, roleFilter := range filteredRoleFilter {
		if roleFilter.Entity == "" {
			filteredRoleFilter[index].Entity = bean2.ENTITY_APPS
			if roleFilter.AccessType == "" {
				filteredRoleFilter[index].AccessType = bean2.DEVTRON_APP
			}
		}
	}
	res.RoleFilters = filteredRoleFilter
	//RBAC enforcer Ends

	common.WriteJsonResp(w, err, res, http.StatusOK)
}

func (handler UserRestHandlerImpl) GetAll(w http.ResponseWriter, r *http.Request) {
	var decoder = schema.NewDecoder()
	userId, err := handler.userService.GetLoggedInUser(r)
	if userId == 0 || err != nil {
		common.WriteJsonResp(w, err, "Unauthorized User", http.StatusUnauthorized)
		return
	}

	// RBAC enforcer applying
	token := r.Header.Get("token")
	//checking superAdmin access
	isAuthorised := handler.enforcer.Enforce(token, casbin.ResourceGlobal, casbin.ActionGet, "*")
	if !isAuthorised {
		user, err := handler.userService.GetRoleFiltersForAUserById(userId)
		if err != nil {
			handler.logger.Errorw("error in getting user by id", "err", err)
			common.WriteJsonResp(w, err, "", http.StatusInternalServerError)
			return
		}
		var roleFilters []bean.RoleFilter
		if user.RoleFilters != nil && len(user.RoleFilters) > 0 {
			roleFilters = append(roleFilters, user.RoleFilters...)
		}
		if len(roleFilters) > 0 {
			for _, filter := range roleFilters {
				if len(filter.Team) > 0 {
					if ok := handler.enforcer.Enforce(token, casbin.ResourceUser, casbin.ActionGet, filter.Team); ok {
						isAuthorised = true
						break
					}
				}
				if filter.Entity == bean.CLUSTER_ENTITIY {
					if ok := handler.userCommonService.CheckRbacForClusterEntity(filter.Cluster, filter.Namespace, filter.Group, filter.Kind, filter.Resource, token, handler.CheckManagerAuth); ok {
						isAuthorised = true
						break
					}
				}
			}
		}
	}
	if !isAuthorised {
		common.WriteJsonResp(w, errors.New("unauthorized"), nil, http.StatusForbidden)
		return
	}
	req := &bean.FetchListingRequest{}
	err = decoder.Decode(req, r.URL.Query())
	if err != nil {
		handler.logger.Errorw("request err, GetAll", "err", err, "payload", req)
		common.WriteJsonResp(w, err, nil, http.StatusBadRequest)
		return
	}
	res, err := handler.userService.GetAllWithFilters(req)
	if err != nil {
		handler.logger.Errorw("service err, GetAll", "err", err)
		common.WriteJsonResp(w, err, "Failed to Get", http.StatusInternalServerError)
		return
	}

<<<<<<< HEAD
	common.WriteJsonResp(w, nil, res, http.StatusOK)
=======
	common.WriteJsonResp(w, err, res, http.StatusOK)
>>>>>>> befeca7d
}

func (handler UserRestHandlerImpl) DeleteUser(w http.ResponseWriter, r *http.Request) {
	userId, err := handler.userService.GetLoggedInUser(r)
	if userId == 0 || err != nil {
		common.WriteJsonResp(w, err, "Unauthorized User", http.StatusUnauthorized)
		return
	}
	vars := mux.Vars(r)
	/* #nosec */
	id, err := strconv.Atoi(vars["id"])
	if err != nil {
		handler.logger.Errorw("request err, DeleteUser", "err", err, "id", id)
		common.WriteJsonResp(w, err, nil, http.StatusBadRequest)
		return
	}
	handler.logger.Infow("request payload, DeleteUser", "err", err, "id", id)
	user, err := handler.userService.GetRoleFiltersForAUserById(int32(id))
	if err != nil {
		common.WriteJsonResp(w, err, "", http.StatusInternalServerError)
		return
	}

	// RBAC enforcer applying
	token := r.Header.Get("token")
	isActionUserSuperAdmin := false
	if ok := handler.enforcer.Enforce(token, casbin.ResourceGlobal, casbin.ActionGet, "*"); ok {
		isActionUserSuperAdmin = true
	}
	if user.RoleFilters != nil && len(user.RoleFilters) > 0 {
		for _, filter := range user.RoleFilters {
			if filter.AccessType == bean.APP_ACCESS_TYPE_HELM && !isActionUserSuperAdmin {
				common.WriteJsonResp(w, errors.New("unauthorized"), nil, http.StatusForbidden)
				return
			}
			if len(filter.Team) > 0 {
				if ok := handler.enforcer.Enforce(token, casbin.ResourceUser, casbin.ActionDelete, filter.Team); !ok {
					common.WriteJsonResp(w, errors.New("unauthorized"), nil, http.StatusForbidden)
					return
				}
			}
			if filter.Entity == bean.CLUSTER_ENTITIY {
				if ok := handler.userCommonService.CheckRbacForClusterEntity(filter.Cluster, filter.Namespace, filter.Group, filter.Kind, filter.Resource, token, handler.CheckManagerAuth); !ok {
					common.WriteJsonResp(w, errors.New("unauthorized"), nil, http.StatusForbidden)
					return
				}
			}
		}
	} else {
		if ok := handler.enforcer.Enforce(token, casbin.ResourceUser, casbin.ActionDelete, ""); !ok {
			common.WriteJsonResp(w, errors.New("unauthorized"), nil, http.StatusForbidden)
			return
		}
	}
	//RBAC enforcer Ends

	res, err := handler.userService.DeleteUser(user)
	if err != nil {
		handler.logger.Errorw("service err, DeleteUser", "err", err, "id", id)
		common.WriteJsonResp(w, err, "", http.StatusInternalServerError)
		return
	}

	common.WriteJsonResp(w, err, res, http.StatusOK)
}

func (handler UserRestHandlerImpl) BulkUpdateStatus(w http.ResponseWriter, r *http.Request) {
	userId, err := handler.userService.GetLoggedInUser(r)
	if userId == 0 || err != nil {
		common.WriteJsonResp(w, err, "Unauthorized User", http.StatusUnauthorized)
		return
	}
	decoder := json.NewDecoder(r.Body)
	// request decoding
	var request bean.BulkStatusUpdateRequest
	err = decoder.Decode(&request)
	if err != nil {
		handler.logger.Errorw("request err, BulkUpdateStatus", "payload", request, "err", err)
		common.WriteJsonResp(w, err, nil, http.StatusBadRequest)
		return
	}
	handler.logger.Infow("request payload, BulkUpdateStatus", "payload", request)

	// RBAC enforcer applying
	token := r.Header.Get("token")
	if ok := handler.enforcer.Enforce(token, casbin.ResourceGlobal, casbin.ActionGet, "*"); !ok {
		common.WriteJsonResp(w, errors.New("unauthorized"), nil, http.StatusForbidden)
		return
	}
	// struct validation
	err = handler.validator.Struct(request)
	if err != nil {
		handler.logger.Errorw("validation err, BulkUpdateStatus", "payload", request, "err", err)
		common.WriteJsonResp(w, err, nil, http.StatusBadRequest)
		return
	}
	if len(request.UserIds) == 0 {
		err = errors.New("no user ids provided")
		handler.logger.Errorw("request err, BulkUpdateStatus", "payload", request, "err", err)
		common.WriteJsonResp(w, err, nil, http.StatusBadRequest)
		return
	}
	// service call
	res, err := handler.userService.BulkUpdateStatusForUsers(&request, userId)
	if err != nil {
		handler.logger.Errorw("service err, BulkUpdateStatus", "payload", request, "err", err)
		if err.Error() == bean2.NoUserIdsProvidedError {
			common.WriteJsonResp(w, err, nil, http.StatusBadRequest)
			return
		}
		common.WriteJsonResp(w, err, nil, http.StatusInternalServerError)
		return
	}

	common.WriteJsonResp(w, nil, res, http.StatusOK)

}

func (handler UserRestHandlerImpl) FetchRoleGroupById(w http.ResponseWriter, r *http.Request) {
	vars := mux.Vars(r)
	/* #nosec */
	id, err := strconv.Atoi(vars["id"])
	if err != nil {
		handler.logger.Errorw("request err, FetchRoleGroupById", "err", err, "id", id)
		common.WriteJsonResp(w, err, nil, http.StatusBadRequest)
		return
	}
	res, err := handler.roleGroupService.FetchRoleGroupsById(int32(id))
	if err != nil {
		handler.logger.Errorw("service err, FetchRoleGroupById", "err", err, "id", id)
		common.WriteJsonResp(w, err, "Failed to get by id", http.StatusInternalServerError)
		return
	}

	// NOTE: if no role assigned, user will be visible to all manager.
	// RBAC enforcer applying
	token := r.Header.Get("token")
	filteredRoleFilter := make([]bean.RoleFilter, 0)
	if res.RoleFilters != nil && len(res.RoleFilters) > 0 {
		for _, filter := range res.RoleFilters {
			authPass := true
			if len(filter.Team) > 0 {
				if ok := handler.enforcer.Enforce(token, casbin.ResourceUser, casbin.ActionGet, filter.Team); !ok {
					authPass = false
				}
			}
			if filter.Entity == bean.CLUSTER_ENTITIY {
				if isValidAuth := handler.userCommonService.CheckRbacForClusterEntity(filter.Cluster, filter.Namespace, filter.Group, filter.Kind, filter.Resource, token, handler.CheckManagerAuth); !isValidAuth {
					authPass = false
				}
			}
			if authPass {
				filteredRoleFilter = append(filteredRoleFilter, filter)
			}
		}
	}
	for index, roleFilter := range filteredRoleFilter {
		if roleFilter.Entity == "" {
			filteredRoleFilter[index].Entity = bean2.ENTITY_APPS
		}
		if roleFilter.Entity == bean2.ENTITY_APPS && roleFilter.AccessType == "" {
			filteredRoleFilter[index].AccessType = bean2.DEVTRON_APP
		}
	}

	res.RoleFilters = filteredRoleFilter
	//RBAC enforcer Ends

	common.WriteJsonResp(w, err, res, http.StatusOK)
}

func (handler UserRestHandlerImpl) CreateRoleGroup(w http.ResponseWriter, r *http.Request) {
	decoder := json.NewDecoder(r.Body)
	userId, err := handler.userService.GetLoggedInUser(r)
	if userId == 0 || err != nil {
		common.WriteJsonResp(w, err, "Unauthorized User", http.StatusUnauthorized)
		return
	}
	var request bean.RoleGroup
	err = decoder.Decode(&request)
	if err != nil {
		handler.logger.Errorw("request err, CreateRoleGroup", "err", err, "payload", request)
		common.WriteJsonResp(w, err, nil, http.StatusBadRequest)
		return
	}
	request.UserId = userId
	handler.logger.Infow("request payload, CreateRoleGroup", "err", err, "payload", request)

	// RBAC enforcer applying
	token := r.Header.Get("token")
	isActionUserSuperAdmin := false
	if ok := handler.enforcer.Enforce(token, casbin.ResourceGlobal, casbin.ActionGet, "*"); ok {
		isActionUserSuperAdmin = true
	}

	if request.SuperAdmin && !isActionUserSuperAdmin {
		common.WriteJsonResp(w, errors.New("unauthorized"), nil, http.StatusForbidden)
		return
	}
	if request.RoleFilters != nil && len(request.RoleFilters) > 0 {
		for _, filter := range request.RoleFilters {
			if filter.AccessType == bean.APP_ACCESS_TYPE_HELM && !isActionUserSuperAdmin {
				common.WriteJsonResp(w, errors.New("unauthorized"), nil, http.StatusForbidden)
				return
			}
			if len(filter.Team) > 0 {
				if ok := handler.enforcer.Enforce(token, casbin.ResourceUser, casbin.ActionCreate, filter.Team); !ok {
					common.WriteJsonResp(w, errors.New("unauthorized"), nil, http.StatusForbidden)
					return
				}
			}
			if filter.Entity == bean.CLUSTER_ENTITIY && !isActionUserSuperAdmin {
				if isValidAuth := handler.userCommonService.CheckRbacForClusterEntity(filter.Cluster, filter.Namespace, filter.Group, filter.Kind, filter.Resource, token, handler.CheckManagerAuth); !isValidAuth {
					common.WriteJsonResp(w, errors.New("unauthorized"), nil, http.StatusForbidden)
					return
				}
			}
		}
	} else {
		if ok := handler.enforcer.Enforce(token, casbin.ResourceUser, casbin.ActionCreate, "*"); !ok {
			common.WriteJsonResp(w, errors.New("unauthorized"), nil, http.StatusForbidden)
			return
		}
	}
	//RBAC enforcer Ends
	err = handler.validator.Struct(request)
	if err != nil {
		handler.logger.Errorw("validation err, CreateRoleGroup", "err", err, "payload", request)
		common.WriteJsonResp(w, err, nil, http.StatusBadRequest)
		return
	}

	res, err := handler.roleGroupService.CreateRoleGroup(&request)
	if err != nil {
		handler.logger.Errorw("service err, CreateRoleGroup", "err", err, "payload", request)
		if _, ok := err.(*util.ApiError); ok {
			common.WriteJsonResp(w, err, nil, http.StatusOK)
		} else if err.Error() == bean2.VALIDATION_FAILED_ERROR_MSG {
			common.WriteJsonResp(w, err, nil, http.StatusBadRequest)
		} else {
			common.WriteJsonResp(w, err, nil, http.StatusInternalServerError)
		}
		return
	}

	common.WriteJsonResp(w, err, res, http.StatusOK)
}

func (handler UserRestHandlerImpl) UpdateRoleGroup(w http.ResponseWriter, r *http.Request) {
	decoder := json.NewDecoder(r.Body)
	userId, err := handler.userService.GetLoggedInUser(r)
	if userId == 0 || err != nil {
		common.WriteJsonResp(w, err, "Unauthorized User", http.StatusUnauthorized)
		return
	}
	var request bean.RoleGroup
	err = decoder.Decode(&request)
	if err != nil {
		handler.logger.Errorw("request err, UpdateRoleGroup", "err", err, "payload", request)
		common.WriteJsonResp(w, err, nil, http.StatusBadRequest)
		return
	}
	request.UserId = userId
	handler.logger.Infow("request payload, UpdateRoleGroup", "err", err, "payload", request)
	// RBAC enforcer applying
	token := r.Header.Get("token")
	err = handler.validator.Struct(request)
	if err != nil {
		handler.logger.Errorw("validation err, UpdateRoleGroup", "err", err, "payload", request)
		common.WriteJsonResp(w, err, nil, http.StatusBadRequest)
		return
	}

	isActionUserSuperAdmin := false
	if ok := handler.enforcer.Enforce(token, casbin.ResourceGlobal, casbin.ActionGet, "*"); ok {
		isActionUserSuperAdmin = true
	}
	//Check if user is not superAdmin and updating to userAdmin
	if request.SuperAdmin && !isActionUserSuperAdmin {
		common.WriteJsonResp(w, errors.New("unauthorized"), nil, http.StatusForbidden)
		return
	}
	res, err := handler.roleGroupService.UpdateRoleGroup(&request, token, handler.CheckManagerAuth)
	if err != nil {
		handler.logger.Errorw("service err, UpdateRoleGroup", "err", err, "payload", request)
		common.WriteJsonResp(w, err, "", http.StatusInternalServerError)
		return
	}

	common.WriteJsonResp(w, err, res, http.StatusOK)
}

func (handler UserRestHandlerImpl) FetchRoleGroups(w http.ResponseWriter, r *http.Request) {
	var decoder = schema.NewDecoder()
	userId, err := handler.userService.GetLoggedInUser(r)
	if userId == 0 || err != nil {
		common.WriteJsonResp(w, err, "Unauthorized User", http.StatusUnauthorized)
		return
	}
	// RBAC enforcer applying
	token := r.Header.Get("token")
	//checking superAdmin access
	isAuthorised := handler.enforcer.Enforce(token, casbin.ResourceGlobal, casbin.ActionGet, "*")
	if !isAuthorised {
		user, err := handler.userService.GetRoleFiltersForAUserById(userId)
		if err != nil {
			handler.logger.Errorw("error in getting user by id", "err", err)
			common.WriteJsonResp(w, err, "", http.StatusInternalServerError)
			return
		}
		var roleFilters []bean.RoleFilter
		if user.RoleFilters != nil && len(user.RoleFilters) > 0 {
			roleFilters = append(roleFilters, user.RoleFilters...)
		}
		if len(roleFilters) > 0 {
			for _, filter := range roleFilters {
				if len(filter.Team) > 0 {
					if ok := handler.enforcer.Enforce(token, casbin.ResourceUser, casbin.ActionGet, filter.Team); ok {
						isAuthorised = true
						break
					}
				}
				if filter.Entity == bean.CLUSTER_ENTITIY {
					if isValidAuth := handler.userCommonService.CheckRbacForClusterEntity(filter.Cluster, filter.Namespace, filter.Group, filter.Kind, filter.Resource, token, handler.CheckManagerAuth); isValidAuth {
						isAuthorised = true
						break
					}
				}

			}
		}
	}
	if !isAuthorised {
		common.WriteJsonResp(w, errors.New("unauthorized"), nil, http.StatusForbidden)
		return
	}

	req := &bean.FetchListingRequest{}
	err = decoder.Decode(req, r.URL.Query())
	if err != nil {
		handler.logger.Errorw("request err, FetchRoleGroups", "err", err, "payload", req)
		common.WriteJsonResp(w, err, nil, http.StatusBadRequest)
		return
	}
	res, err := handler.roleGroupService.FetchRoleGroupsWithFilters(req)
	if err != nil {
		handler.logger.Errorw("service err, FetchRoleGroups", "err", err)
		common.WriteJsonResp(w, err, "", http.StatusInternalServerError)
		return
	}
	common.WriteJsonResp(w, err, res, http.StatusOK)
}

func (handler UserRestHandlerImpl) FetchRoleGroupsByName(w http.ResponseWriter, r *http.Request) {
	userId, err := handler.userService.GetLoggedInUser(r)
	if userId == 0 || err != nil {
		common.WriteJsonResp(w, err, "Unauthorized User", http.StatusUnauthorized)
		return
	}
	vars := mux.Vars(r)
	userGroupName := vars["name"]
	res, err := handler.roleGroupService.FetchRoleGroupsByName(userGroupName)
	if err != nil {
		handler.logger.Errorw("service err, FetchRoleGroupsByName", "err", err, "userGroupName", userGroupName)
		common.WriteJsonResp(w, err, "", http.StatusInternalServerError)
		return
	}

	common.WriteJsonResp(w, err, res, http.StatusOK)
}

func (handler UserRestHandlerImpl) DeleteRoleGroup(w http.ResponseWriter, r *http.Request) {
	userId, err := handler.userService.GetLoggedInUser(r)
	if userId == 0 || err != nil {
		common.WriteJsonResp(w, err, "Unauthorized User", http.StatusUnauthorized)
		return
	}
	vars := mux.Vars(r)
	/* #nosec */
	id, err := strconv.Atoi(vars["id"])
	if err != nil {
		handler.logger.Errorw("request err, DeleteRoleGroup", "err", err, "id", id)
		common.WriteJsonResp(w, err, nil, http.StatusBadRequest)
		return
	}
	handler.logger.Infow("request payload, DeleteRoleGroup", "id", id)
	userGroup, err := handler.roleGroupService.FetchRoleGroupsById(int32(id))
	if err != nil {
		handler.logger.Errorw("service err, DeleteRoleGroup", "err", err, "id", id)
		common.WriteJsonResp(w, err, "", http.StatusInternalServerError)
		return
	}

	token := r.Header.Get("token")
	isActionUserSuperAdmin := false
	if ok := handler.enforcer.Enforce(token, casbin.ResourceGlobal, casbin.ActionGet, "*"); ok {
		isActionUserSuperAdmin = true
	}
	if userGroup.RoleFilters != nil && len(userGroup.RoleFilters) > 0 {
		for _, filter := range userGroup.RoleFilters {
			if filter.AccessType == bean.APP_ACCESS_TYPE_HELM && !isActionUserSuperAdmin {
				common.WriteJsonResp(w, errors.New("unauthorized"), nil, http.StatusForbidden)
				return
			}
			if len(filter.Team) > 0 {
				if ok := handler.enforcer.Enforce(token, casbin.ResourceUser, casbin.ActionDelete, filter.Team); !ok {
					common.WriteJsonResp(w, errors.New("unauthorized"), nil, http.StatusForbidden)
					return
				}
			}
			if filter.Entity == bean.CLUSTER_ENTITIY {
				if isValidAuth := handler.userCommonService.CheckRbacForClusterEntity(filter.Cluster, filter.Namespace, filter.Group, filter.Kind, filter.Resource, token, handler.CheckManagerAuth); !isValidAuth {
					common.WriteJsonResp(w, errors.New("unauthorized"), nil, http.StatusForbidden)
					return
				}
			}
		}
	}
	//RBAC enforcer Ends

	res, err := handler.roleGroupService.DeleteRoleGroup(userGroup)
	if err != nil {
		handler.logger.Errorw("service err, DeleteRoleGroup", "err", err, "id", id)
		common.WriteJsonResp(w, err, "", http.StatusInternalServerError)
		return
	}

	common.WriteJsonResp(w, err, res, http.StatusOK)
}

func (handler UserRestHandlerImpl) CheckUserRoles(w http.ResponseWriter, r *http.Request) {
	userId, err := handler.userService.GetLoggedInUser(r)
	if userId == 0 || err != nil {
		common.WriteJsonResp(w, err, "Unauthorized User", http.StatusUnauthorized)
		return
	}
	token := r.Header.Get("token")
	roles, err := handler.userService.CheckUserRoles(userId, token)
	if err != nil {
		handler.logger.Errorw("service err, CheckUserRoles", "err", err, "userId", userId)
		common.WriteJsonResp(w, err, nil, http.StatusInternalServerError)
		return
	}

	v := r.URL.Query()

	if v.Has("appName") {
		appName := v.Get("appName")
		result := make(map[string]interface{})
		var isSuperAdmin, isAdmin, isManager, isTrigger bool
		for _, role := range roles {
			if role == bean.SUPERADMIN {
				isSuperAdmin = true
				break
			}
			frags := strings.Split(role, "_")
			n := len(frags)
			if n >= 2 && (frags[n-1] == appName || frags[n-1] == "") {
				isManager = strings.Contains(frags[0], "manager")
				isAdmin = strings.Contains(frags[0], "admin")
				isTrigger = strings.Contains(frags[0], "trigger")
			}
		}
		if isSuperAdmin {
			result["role"] = "SuperAdmin"
		} else if isManager {
			result["role"] = "Manager"
		} else if isAdmin {
			result["role"] = "Admin"
		} else if isTrigger {
			result["role"] = "Trigger"
		} else {
			result["role"] = "View"
		}
		result["roles"] = roles

		common.WriteJsonResp(w, err, result, http.StatusOK)
		return
	}
	result := make(map[string]interface{})
	result["roles"] = roles
	result["superAdmin"] = false
	for _, item := range roles {
		if item == bean.SUPERADMIN {
			result["superAdmin"] = true
		}
	}
	common.WriteJsonResp(w, err, result, http.StatusOK)
}
func (handler UserRestHandlerImpl) CleanUpPolicies(w http.ResponseWriter, r *http.Request) {

	userId, err := handler.userService.GetLoggedInUser(r)
	if userId == 0 || err != nil {
		common.WriteJsonResp(w, err, "Unauthorized User", http.StatusUnauthorized)
		return
	}

	// RBAC enforcer applying
	token := r.Header.Get("token")

	if ok := handler.enforcer.Enforce(token, casbin.ResourceUser, casbin.ActionDelete, "*"); !ok {
		common.WriteJsonResp(w, errors.New("unauthorized"), nil, http.StatusForbidden)
		return
	}

	//RBAC enforcer Ends

	res, err := handler.cleanUpPoliciesService.CleanUpPolicies()
	if err != nil || !res {
		handler.logger.Errorw("service err, Clean Up Policies", "err", err)
		common.WriteJsonResp(w, err, "", http.StatusInternalServerError)
		return
	}

	common.WriteJsonResp(w, err, res, http.StatusOK)

}
func (handler UserRestHandlerImpl) SyncOrchestratorToCasbin(w http.ResponseWriter, r *http.Request) {
	userId, err := handler.userService.GetLoggedInUser(r)
	if userId == 0 || err != nil {
		common.WriteJsonResp(w, err, "Unauthorized User", http.StatusUnauthorized)
		return
	}
	userEmailId, err := handler.userService.GetEmailById(userId)
	if err != nil {
		handler.logger.Errorw("service err, SyncOrchestratorToCasbin", "err", err, "userId", userId)
		common.WriteJsonResp(w, err, nil, http.StatusInternalServerError)
		return
	}
	if userEmailId != "admin" {
		common.WriteJsonResp(w, err, nil, http.StatusUnauthorized)
		return
	}
	flag, err := handler.userService.SyncOrchestratorToCasbin()
	if err != nil {
		handler.logger.Errorw("service err, SyncOrchestratorToCasbin", "err", err)
		common.WriteJsonResp(w, err, nil, http.StatusInternalServerError)
		return
	}
	common.WriteJsonResp(w, err, flag, http.StatusOK)
}

func (handler UserRestHandlerImpl) GetRoleCacheDump(w http.ResponseWriter, r *http.Request) {
	token := r.Header.Get("token")
	if isSuperAdmin := handler.enforcer.Enforce(token, casbin.ResourceGlobal, casbin.ActionCreate, "*"); !isSuperAdmin {
		common.WriteJsonResp(w, errors.New("unauthorized"), nil, http.StatusForbidden)
		return
	} else {
		cacheDump := handler.enforcer.GetCacheDump()
		common.WriteJsonResp(w, nil, cacheDump, http.StatusOK)
	}
}

func (handler UserRestHandlerImpl) InvalidateRoleCache(w http.ResponseWriter, r *http.Request) {
	token := r.Header.Get("token")
	if isSuperAdmin := handler.enforcer.Enforce(token, casbin.ResourceGlobal, casbin.ActionCreate, "*"); !isSuperAdmin {
		common.WriteJsonResp(w, errors.New("unauthorized"), nil, http.StatusForbidden)
		return
	} else {
		handler.enforcer.InvalidateCompleteCache()
		common.WriteJsonResp(w, nil, "Cache Cleaned Successfully", http.StatusOK)
	}
}

func (handler UserRestHandlerImpl) CheckManagerAuth(resource, token string, object string) bool {
	if ok := handler.enforcer.Enforce(token, resource, casbin.ActionUpdate, object); !ok {
		return false
	}
	return true

}<|MERGE_RESOLUTION|>--- conflicted
+++ resolved
@@ -362,11 +362,7 @@
 		return
 	}
 
-<<<<<<< HEAD
 	common.WriteJsonResp(w, nil, res, http.StatusOK)
-=======
-	common.WriteJsonResp(w, err, res, http.StatusOK)
->>>>>>> befeca7d
 }
 
 func (handler UserRestHandlerImpl) DeleteUser(w http.ResponseWriter, r *http.Request) {
