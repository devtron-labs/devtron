--- conflicted
+++ resolved
@@ -436,7 +436,13 @@
 	common.WriteJsonResp(w, err, res, http.StatusOK)
 }
 
-<<<<<<< HEAD
+func checkValidationForSystemOrAdminUser(userId int32) error {
+	if userId == constants.SystemUserId || userId == constants.AdminUserId {
+		return &util.ApiError{Code: "400", HttpStatusCode: 400, UserMessage: "cannot delete system or admin user"}
+	}
+	return nil
+}
+
 func (handler UserRestHandlerImpl) BulkUpdateStatus(w http.ResponseWriter, r *http.Request) {
 	userId, err := handler.userService.GetLoggedInUser(r)
 	if userId == 0 || err != nil {
@@ -496,11 +502,6 @@
 	if slices.Contains(userIds, constants.AdminUserId) || slices.Contains(userIds, constants.SystemUserId) {
 		err := &util.ApiError{Code: "400", HttpStatusCode: 400, UserMessage: "cannot update status for system or admin user"}
 		return err
-=======
-func checkValidationForSystemOrAdminUser(userId int32) error {
-	if userId == constants.SystemUserId || userId == constants.AdminUserId {
-		return &util.ApiError{Code: "400", HttpStatusCode: 400, UserMessage: "cannot delete system or admin user"}
->>>>>>> 5920a870
 	}
 	return nil
 }
