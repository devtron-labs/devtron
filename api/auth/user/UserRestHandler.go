/*
 * Copyright (c) 2020 Devtron Labs
 *
 * Licensed under the Apache License, Version 2.0 (the "License");
 * you may not use this file except in compliance with the License.
 * You may obtain a copy of the License at
 *
 *    http://www.apache.org/licenses/LICENSE-2.0
 *
 * Unless required by applicable law or agreed to in writing, software
 * distributed under the License is distributed on an "AS IS" BASIS,
 * WITHOUT WARRANTIES OR CONDITIONS OF ANY KIND, either express or implied.
 * See the License for the specific language governing permissions and
 * limitations under the License.
 *
 */

package user

import (
	"encoding/json"
	"errors"
	"fmt"
	"github.com/devtron-labs/devtron/pkg/auth/user/helper"
	"github.com/gorilla/schema"
	"net/http"
	"strconv"
	"strings"

	"github.com/devtron-labs/devtron/api/bean"
	"github.com/devtron-labs/devtron/api/restHandler/common"
	"github.com/devtron-labs/devtron/internal/util"
	"github.com/devtron-labs/devtron/pkg/auth/authorisation/casbin"
	"github.com/devtron-labs/devtron/pkg/auth/user"
	bean2 "github.com/devtron-labs/devtron/pkg/auth/user/bean"
	"github.com/devtron-labs/devtron/util/response"
	"github.com/go-pg/pg"
	"github.com/gorilla/mux"
	"go.uber.org/zap"
	"gopkg.in/go-playground/validator.v9"
)

type UserRestHandler interface {
	CreateUser(w http.ResponseWriter, r *http.Request)
	UpdateUser(w http.ResponseWriter, r *http.Request)
	GetById(w http.ResponseWriter, r *http.Request)
	GetAll(w http.ResponseWriter, r *http.Request)
	GetAllV2(w http.ResponseWriter, r *http.Request)
	DeleteUser(w http.ResponseWriter, r *http.Request)
<<<<<<< HEAD
	BulkUpdateStatus(w http.ResponseWriter, r *http.Request)
=======
	GetAllDetailedUsers(w http.ResponseWriter, r *http.Request)
>>>>>>> 351506ba
	FetchRoleGroupById(w http.ResponseWriter, r *http.Request)
	CreateRoleGroup(w http.ResponseWriter, r *http.Request)
	UpdateRoleGroup(w http.ResponseWriter, r *http.Request)
	FetchRoleGroups(w http.ResponseWriter, r *http.Request)
	FetchRoleGroupsV2(w http.ResponseWriter, r *http.Request)
	FetchDetailedRoleGroups(w http.ResponseWriter, r *http.Request)
	FetchRoleGroupsByName(w http.ResponseWriter, r *http.Request)
	DeleteRoleGroup(w http.ResponseWriter, r *http.Request)
	CheckUserRoles(w http.ResponseWriter, r *http.Request)
	SyncOrchestratorToCasbin(w http.ResponseWriter, r *http.Request)
	GetRoleCacheDump(w http.ResponseWriter, r *http.Request)
	InvalidateRoleCache(w http.ResponseWriter, r *http.Request)
	CleanUpPolicies(w http.ResponseWriter, r *http.Request)
}

type userNamePassword struct {
	Username string `json:"username" validate:"required"`
	Password string `json:"password" validate:"required,min=6"`
}

type UserRestHandlerImpl struct {
	userService            user.UserService
	validator              *validator.Validate
	logger                 *zap.SugaredLogger
	enforcer               casbin.Enforcer
	roleGroupService       user.RoleGroupService
	userCommonService      user.UserCommonService
	cleanUpPoliciesService user.CleanUpPoliciesService
}

func NewUserRestHandlerImpl(userService user.UserService, validator *validator.Validate,
	logger *zap.SugaredLogger, enforcer casbin.Enforcer, roleGroupService user.RoleGroupService,
	userCommonService user.UserCommonService, cleanUpPoliciesService user.CleanUpPoliciesService) *UserRestHandlerImpl {
	userAuthHandler := &UserRestHandlerImpl{
		userService:            userService,
		validator:              validator,
		logger:                 logger,
		enforcer:               enforcer,
		roleGroupService:       roleGroupService,
		userCommonService:      userCommonService,
		cleanUpPoliciesService: cleanUpPoliciesService,
	}
	return userAuthHandler
}

func (handler UserRestHandlerImpl) CreateUser(w http.ResponseWriter, r *http.Request) {
	decoder := json.NewDecoder(r.Body)
	userId, err := handler.userService.GetLoggedInUser(r)
	if userId == 0 || err != nil {
		common.WriteJsonResp(w, err, "Unauthorized User", http.StatusUnauthorized)
		return
	}
	var userInfo bean.UserInfo
	err = decoder.Decode(&userInfo)
	if err != nil {
		handler.logger.Errorw("request err, CreateUser", "err", err, "payload", userInfo)
		common.WriteJsonResp(w, err, nil, http.StatusBadRequest)
		return
	}
	userInfo.UserId = userId
	handler.logger.Infow("request payload, CreateUser", "payload", userInfo)

	// RBAC enforcer applying
	token := r.Header.Get("token")
	isActionUserSuperAdmin := false
	if ok := handler.enforcer.Enforce(token, casbin.ResourceGlobal, casbin.ActionGet, "*"); ok {
		isActionUserSuperAdmin = true
	}
	if userInfo.RoleFilters != nil && len(userInfo.RoleFilters) > 0 {
		for _, filter := range userInfo.RoleFilters {
			if filter.AccessType == bean.APP_ACCESS_TYPE_HELM && !isActionUserSuperAdmin {
				response.WriteResponse(http.StatusForbidden, "FORBIDDEN", w, errors.New("unauthorized"))
				return
			}
			if len(filter.Team) > 0 {
				if ok := handler.enforcer.Enforce(token, casbin.ResourceUser, casbin.ActionCreate, filter.Team); !ok {
					response.WriteResponse(http.StatusForbidden, "FORBIDDEN", w, errors.New("unauthorized"))
					return
				}
			}
			if filter.Entity == bean.CLUSTER_ENTITIY {
				if ok := handler.userCommonService.CheckRbacForClusterEntity(filter.Cluster, filter.Namespace, filter.Group, filter.Kind, filter.Resource, token, handler.CheckManagerAuth); !ok {
					response.WriteResponse(http.StatusForbidden, "FORBIDDEN", w, errors.New("unauthorized"))
					return
				}
			}
		}
	} else {
		if ok := handler.enforcer.Enforce(token, casbin.ResourceUser, casbin.ActionCreate, "*"); !ok {
			response.WriteResponse(http.StatusForbidden, "FORBIDDEN", w, errors.New("unauthorized"))
			return
		}
	}

	// auth check inside groups
	if len(userInfo.Groups) > 0 {
		groupRoles, _, err := handler.roleGroupService.FetchRoleGroupsWithRolesByGroupNames(userInfo.Groups)
		if err != nil && err != pg.ErrNoRows {
			handler.logger.Errorw("service err, UpdateUser", "err", err, "payload", userInfo)
			common.WriteJsonResp(w, err, "", http.StatusInternalServerError)
			return
		}

		if len(groupRoles) > 0 {
			for _, groupRole := range groupRoles {
				if groupRole.AccessType == bean.APP_ACCESS_TYPE_HELM && !isActionUserSuperAdmin {
					response.WriteResponse(http.StatusForbidden, "FORBIDDEN", w, errors.New("unauthorized"))
					return
				}
				if len(groupRole.Team) > 0 {
					if ok := handler.enforcer.Enforce(token, casbin.ResourceUser, casbin.ActionCreate, groupRole.Team); !ok {
						response.WriteResponse(http.StatusForbidden, "FORBIDDEN", w, errors.New("unauthorized"))
						return
					}
				}
			}
		} else {
			if ok := handler.enforcer.Enforce(token, casbin.ResourceUser, casbin.ActionCreate, "*"); !ok {
				response.WriteResponse(http.StatusForbidden, "FORBIDDEN", w, errors.New("unauthorized"))
				return
			}
		}
	}
	//RBAC enforcer Ends

	handler.logger.Infow("request payload, CreateUser ", "payload", userInfo)
	err = handler.validator.Struct(userInfo)
	if err != nil {
		handler.logger.Errorw("validation err, CreateUser", "err", err, "payload", userInfo)
		common.WriteJsonResp(w, err, nil, http.StatusBadRequest)
		return
	}

	res, err := handler.userService.CreateUser(&userInfo, token, handler.CheckManagerAuth)
	if err != nil {
		handler.logger.Errorw("service err, CreateUser", "err", err, "payload", userInfo)
		if _, ok := err.(*util.ApiError); ok {
			common.WriteJsonResp(w, err, "User Creation Failed", http.StatusOK)
		} else {
			handler.logger.Errorw("error on creating new user", "err", err)
			common.WriteJsonResp(w, err, "", http.StatusInternalServerError)
		}
		return
	}

	common.WriteJsonResp(w, err, res, http.StatusOK)
}

func (handler UserRestHandlerImpl) UpdateUser(w http.ResponseWriter, r *http.Request) {
	decoder := json.NewDecoder(r.Body)
	userId, err := handler.userService.GetLoggedInUser(r)
	if userId == 0 || err != nil {
		common.WriteJsonResp(w, err, "Unauthorized User", http.StatusUnauthorized)
		return
	}
	var userInfo bean.UserInfo
	err = decoder.Decode(&userInfo)
	if err != nil {
		handler.logger.Errorw("request err, UpdateUser", "err", err, "payload", userInfo)
		common.WriteJsonResp(w, err, nil, http.StatusBadRequest)
		return
	}
	userInfo.UserId = userId
	handler.logger.Infow("request payload, UpdateUser", "payload", userInfo)

	// RBAC enforcer applying
	token := r.Header.Get("token")
	err = handler.validator.Struct(userInfo)
	if err != nil {
		handler.logger.Errorw("validation err, UpdateUser", "err", err, "payload", userInfo)
		common.WriteJsonResp(w, err, nil, http.StatusBadRequest)
		return
	}

	res, rolesChanged, groupsModified, restrictedGroups, err := handler.userService.UpdateUser(&userInfo, token, handler.CheckManagerAuth)

	if err != nil {
		handler.logger.Errorw("service err, UpdateUser", "err", err, "payload", userInfo)
		common.WriteJsonResp(w, err, "", http.StatusInternalServerError)
		return
	}

	if len(restrictedGroups) == 0 {
		common.WriteJsonResp(w, err, res, http.StatusOK)
	} else {
		groups := strings.Join(restrictedGroups, ", ")

		if rolesChanged || groupsModified {
			// warning
			message := fmt.Errorf("User permissions updated partially. Group(s): " + groups + " could not be added/removed. You do not have manager permission for some or all projects in these groups.")
			common.WriteJsonResp(w, message, nil, http.StatusExpectationFailed)

		} else {
			//error
			message := fmt.Errorf("Permission could not be added/removed: You do not have manager permission for some or all projects in group(s): " + groups + ".")
			common.WriteJsonResp(w, message, nil, http.StatusBadRequest)
		}
	}

}

func (handler UserRestHandlerImpl) GetById(w http.ResponseWriter, r *http.Request) {
	userId, err := handler.userService.GetLoggedInUser(r)
	if userId == 0 || err != nil {
		common.WriteJsonResp(w, err, "Unauthorized User", http.StatusUnauthorized)
		return
	}
	vars := mux.Vars(r)
	/* #nosec */
	id, err := strconv.Atoi(vars["id"])
	if err != nil {
		handler.logger.Errorw("request err, GetById", "err", err, "id", id)
		common.WriteJsonResp(w, err, nil, http.StatusBadRequest)
		return
	}
	token := r.Header.Get("token")
	res, err := handler.userService.GetByIdForGroupClaims(int32(id))
	if err != nil {
		handler.logger.Errorw("service err, GetById", "err", err, "id", id)
		common.WriteJsonResp(w, err, "Failed to get by id", http.StatusInternalServerError)
		return
	}
	// NOTE: if no role assigned, user will be visible to all manager.
	// RBAC enforcer applying
	// TODO: revise rbac for group claims type auth if needed
	filteredRoleFilter := make([]bean.RoleFilter, 0)
	if res.RoleFilters != nil && len(res.RoleFilters) > 0 {
		for _, filter := range res.RoleFilters {
			authPass := true
			if len(filter.Team) > 0 {
				if ok := handler.enforcer.Enforce(token, casbin.ResourceUser, casbin.ActionGet, filter.Team); !ok {
					authPass = false
				}
			}
			if filter.Entity == bean.CLUSTER_ENTITIY {
				if ok := handler.userCommonService.CheckRbacForClusterEntity(filter.Cluster, filter.Namespace, filter.Group, filter.Kind, filter.Resource, token, handler.CheckManagerAuth); !ok {
					authPass = false
				}
			}
			if authPass {
				filteredRoleFilter = append(filteredRoleFilter, filter)
			}
		}
	}
	for index, roleFilter := range filteredRoleFilter {
		if roleFilter.Entity == "" {
			filteredRoleFilter[index].Entity = bean2.ENTITY_APPS
			if roleFilter.AccessType == "" {
				filteredRoleFilter[index].AccessType = bean2.DEVTRON_APP
			}
		}
	}
	res.RoleFilters = filteredRoleFilter
	//RBAC enforcer Ends

	common.WriteJsonResp(w, err, res, http.StatusOK)
}

func (handler UserRestHandlerImpl) GetAllV2(w http.ResponseWriter, r *http.Request) {
	var decoder = schema.NewDecoder()
	userId, err := handler.userService.GetLoggedInUser(r)
	if userId == 0 || err != nil {
		common.WriteJsonResp(w, err, "Unauthorized User", http.StatusUnauthorized)
		return
	}

	// RBAC enforcer applying
	token := r.Header.Get("token")
	//checking superAdmin access
	isAuthorised := handler.enforcer.Enforce(token, casbin.ResourceGlobal, casbin.ActionGet, "*")
	if !isAuthorised {
		user, err := handler.userService.GetRoleFiltersForAUserById(userId)
		if err != nil {
			handler.logger.Errorw("error in getting user by id", "err", err)
			common.WriteJsonResp(w, err, "", http.StatusInternalServerError)
			return
		}
		var roleFilters []bean.RoleFilter
		if user.RoleFilters != nil && len(user.RoleFilters) > 0 {
			roleFilters = append(roleFilters, user.RoleFilters...)
		}
		if len(roleFilters) > 0 {
			for _, filter := range roleFilters {
				if len(filter.Team) > 0 {
					if ok := handler.enforcer.Enforce(token, casbin.ResourceUser, casbin.ActionGet, filter.Team); ok {
						isAuthorised = true
						break
					}
				}
				if filter.Entity == bean.CLUSTER_ENTITIY {
					if ok := handler.userCommonService.CheckRbacForClusterEntity(filter.Cluster, filter.Namespace, filter.Group, filter.Kind, filter.Resource, token, handler.CheckManagerAuth); ok {
						isAuthorised = true
						break
					}
				}
			}
		}
	}
	if !isAuthorised {
		common.WriteJsonResp(w, errors.New("unauthorized"), nil, http.StatusForbidden)
		return
	}
	req := &bean.FetchListingRequest{}
	err = decoder.Decode(req, r.URL.Query())
	if err != nil {
		handler.logger.Errorw("request err, GetAll", "err", err, "payload", req)
		common.WriteJsonResp(w, err, nil, http.StatusBadRequest)
		return
	}
	res, err := handler.userService.GetAllWithFilters(req)
	if err != nil {
		handler.logger.Errorw("service err, GetAll", "err", err)
		common.WriteJsonResp(w, err, "Failed to Get", http.StatusInternalServerError)
		return
	}

	common.WriteJsonResp(w, nil, res, http.StatusOK)
}
func (handler UserRestHandlerImpl) GetAll(w http.ResponseWriter, r *http.Request) {
	userId, err := handler.userService.GetLoggedInUser(r)
	if userId == 0 || err != nil {
		common.WriteJsonResp(w, err, "Unauthorized User", http.StatusUnauthorized)
		return
	}

	// RBAC enforcer applying
	token := r.Header.Get("token")
	//checking superAdmin access
	isAuthorised := handler.enforcer.Enforce(token, casbin.ResourceGlobal, casbin.ActionGet, "*")
	if !isAuthorised {
		user, err := handler.userService.GetById(userId)
		if err != nil {
			handler.logger.Errorw("error in getting user by id", "err", err)
			common.WriteJsonResp(w, err, "", http.StatusInternalServerError)
			return
		}
		var roleFilters []bean.RoleFilter
		if len(user.Groups) > 0 {
			groupRoleFilters, err := handler.userService.GetRoleFiltersByGroupNames(user.Groups)
			if err != nil {
				handler.logger.Errorw("Error in getting role filters by group names", "err", err, "groupNames", user.Groups)
				common.WriteJsonResp(w, err, "", http.StatusInternalServerError)
				return
			}
			if len(groupRoleFilters) > 0 {
				roleFilters = append(roleFilters, groupRoleFilters...)
			}
		}
		if user.RoleFilters != nil && len(user.RoleFilters) > 0 {
			roleFilters = append(roleFilters, user.RoleFilters...)
		}
		if len(roleFilters) > 0 {
			for _, filter := range roleFilters {
				if len(filter.Team) > 0 {
					if ok := handler.enforcer.Enforce(token, casbin.ResourceUser, casbin.ActionGet, filter.Team); ok {
						isAuthorised = true
						break
					}
				}
				if filter.Entity == bean.CLUSTER_ENTITIY {
					if ok := handler.userCommonService.CheckRbacForClusterEntity(filter.Cluster, filter.Namespace, filter.Group, filter.Kind, filter.Resource, token, handler.CheckManagerAuth); ok {
						isAuthorised = true
						break
					}
				}
			}
		}
	}
	if !isAuthorised {
		common.WriteJsonResp(w, errors.New("unauthorized"), nil, http.StatusForbidden)
		return
	}
	res, err := handler.userService.GetAll()
	if err != nil {
		handler.logger.Errorw("service err, GetAll", "err", err)
		common.WriteJsonResp(w, err, "Failed to Get", http.StatusInternalServerError)
		return
	}

	common.WriteJsonResp(w, err, res, http.StatusOK)
}

func (handler UserRestHandlerImpl) GetAllDetailedUsers(w http.ResponseWriter, r *http.Request) {
	userId, err := handler.userService.GetLoggedInUser(r)
	if userId == 0 || err != nil {
		common.WriteJsonResp(w, err, "Unauthorized User", http.StatusUnauthorized)
		return
	}

	token := r.Header.Get("token")
	isActionUserSuperAdmin := false
	if ok := handler.enforcer.Enforce(token, casbin.ResourceGlobal, casbin.ActionGet, "*"); ok {
		isActionUserSuperAdmin = true
	}
	if !isActionUserSuperAdmin {
		common.WriteJsonResp(w, errors.New("unauthorized"), nil, http.StatusForbidden)
		return
	}
	res, err := handler.userService.GetAllDetailedUsers()
	if err != nil {
		handler.logger.Errorw("service err, GetAllDetailedUsers", "err", err)
		common.WriteJsonResp(w, err, "Failed to Get", http.StatusInternalServerError)
		return
	}

	common.WriteJsonResp(w, err, res, http.StatusOK)
}
func (handler UserRestHandlerImpl) DeleteUser(w http.ResponseWriter, r *http.Request) {
	userId, err := handler.userService.GetLoggedInUser(r)
	if userId == 0 || err != nil {
		common.WriteJsonResp(w, err, "Unauthorized User", http.StatusUnauthorized)
		return
	}
	vars := mux.Vars(r)
	/* #nosec */
	id, err := strconv.Atoi(vars["id"])
	if err != nil {
		handler.logger.Errorw("request err, DeleteUser", "err", err, "id", id)
		common.WriteJsonResp(w, err, nil, http.StatusBadRequest)
		return
	}
	handler.logger.Infow("request payload, DeleteUser", "err", err, "id", id)
	user, err := handler.userService.GetRoleFiltersForAUserById(int32(id))
	if err != nil {
		common.WriteJsonResp(w, err, "", http.StatusInternalServerError)
		return
	}

	// RBAC enforcer applying
	token := r.Header.Get("token")
	isActionUserSuperAdmin := false
	if ok := handler.enforcer.Enforce(token, casbin.ResourceGlobal, casbin.ActionGet, "*"); ok {
		isActionUserSuperAdmin = true
	}
	if user.RoleFilters != nil && len(user.RoleFilters) > 0 {
		for _, filter := range user.RoleFilters {
			if filter.AccessType == bean.APP_ACCESS_TYPE_HELM && !isActionUserSuperAdmin {
				common.WriteJsonResp(w, errors.New("unauthorized"), nil, http.StatusForbidden)
				return
			}
			if len(filter.Team) > 0 {
				if ok := handler.enforcer.Enforce(token, casbin.ResourceUser, casbin.ActionDelete, filter.Team); !ok {
					common.WriteJsonResp(w, errors.New("unauthorized"), nil, http.StatusForbidden)
					return
				}
			}
			if filter.Entity == bean.CLUSTER_ENTITIY {
				if ok := handler.userCommonService.CheckRbacForClusterEntity(filter.Cluster, filter.Namespace, filter.Group, filter.Kind, filter.Resource, token, handler.CheckManagerAuth); !ok {
					common.WriteJsonResp(w, errors.New("unauthorized"), nil, http.StatusForbidden)
					return
				}
			}
		}
	} else {
		if ok := handler.enforcer.Enforce(token, casbin.ResourceUser, casbin.ActionDelete, ""); !ok {
			common.WriteJsonResp(w, errors.New("unauthorized"), nil, http.StatusForbidden)
			return
		}
	}
	//RBAC enforcer Ends
	//validation
	validated := helper.CheckIfUserDevtronManaged(int32(id))
	if !validated {
		err = &util.ApiError{Code: "400", HttpStatusCode: 400, UserMessage: "cannot delete system or admin user"}
		handler.logger.Errorw("request err, DeleteUser, validation failed", "id", id, "err", err)
		common.WriteJsonResp(w, err, nil, http.StatusBadRequest)
		return
	}
	//service call
	res, err := handler.userService.DeleteUser(user)
	if err != nil {
		handler.logger.Errorw("service err, DeleteUser", "err", err, "id", id)
		common.WriteJsonResp(w, err, "", http.StatusInternalServerError)
		return
	}

	common.WriteJsonResp(w, err, res, http.StatusOK)
}

func checkValidationForSystemOrAdminUser(userId int32) error {
	if userId == bean2.SystemUserId || userId == bean2.AdminUserId {
		return &util.ApiError{Code: "400", HttpStatusCode: 400, UserMessage: "cannot delete system or admin user"}
	}
	return nil
}

func (handler UserRestHandlerImpl) BulkUpdateStatus(w http.ResponseWriter, r *http.Request) {
	userId, err := handler.userService.GetLoggedInUser(r)
	if userId == 0 || err != nil {
		common.WriteJsonResp(w, err, "Unauthorized User", http.StatusUnauthorized)
		return
	}
	decoder := json.NewDecoder(r.Body)
	// request decoding
	var request bean.BulkStatusUpdateRequest
	err = decoder.Decode(&request)
	if err != nil {
		handler.logger.Errorw("request err, BulkUpdateStatus", "payload", request, "err", err)
		common.WriteJsonResp(w, err, nil, http.StatusBadRequest)
		return
	}
	handler.logger.Infow("request payload, BulkUpdateStatus", "payload", request)

	// RBAC enforcer applying
	token := r.Header.Get("token")
	if ok := handler.enforcer.Enforce(token, casbin.ResourceGlobal, casbin.ActionGet, "*"); !ok {
		common.WriteJsonResp(w, errors.New("unauthorized"), nil, http.StatusForbidden)
		return
	}
	// struct validation
	err = handler.validator.Struct(request)
	if err != nil {
		handler.logger.Errorw("validation err, BulkUpdateStatus", "payload", request, "err", err)
		common.WriteJsonResp(w, err, nil, http.StatusBadRequest)
		return
	}
	err = helper.CheckValidationForAdminAndSystemUserId(request.UserIds)
	if err != nil {
		handler.logger.Errorw("request err, BulkUpdateStatus, validation failed", "payload", request, "err", err)
		common.WriteJsonResp(w, err, nil, http.StatusBadRequest)
		return
	}
	// service call
	res, err := handler.userService.BulkUpdateStatusForUsers(&request, userId)
	if err != nil {
		handler.logger.Errorw("service err, BulkUpdateStatus", "payload", request, "err", err)
		common.WriteJsonResp(w, err, nil, http.StatusInternalServerError)
		return
	}

	common.WriteJsonResp(w, nil, res, http.StatusOK)

}

func (handler UserRestHandlerImpl) FetchRoleGroupById(w http.ResponseWriter, r *http.Request) {
	vars := mux.Vars(r)
	/* #nosec */
	id, err := strconv.Atoi(vars["id"])
	if err != nil {
		handler.logger.Errorw("request err, FetchRoleGroupById", "err", err, "id", id)
		common.WriteJsonResp(w, err, nil, http.StatusBadRequest)
		return
	}
	res, err := handler.roleGroupService.FetchRoleGroupsById(int32(id))
	if err != nil {
		handler.logger.Errorw("service err, FetchRoleGroupById", "err", err, "id", id)
		common.WriteJsonResp(w, err, "Failed to get by id", http.StatusInternalServerError)
		return
	}

	// NOTE: if no role assigned, user will be visible to all manager.
	// RBAC enforcer applying
	token := r.Header.Get("token")
	filteredRoleFilter := make([]bean.RoleFilter, 0)
	if res.RoleFilters != nil && len(res.RoleFilters) > 0 {
		for _, filter := range res.RoleFilters {
			authPass := true
			if len(filter.Team) > 0 {
				if ok := handler.enforcer.Enforce(token, casbin.ResourceUser, casbin.ActionGet, filter.Team); !ok {
					authPass = false
				}
			}
			if filter.Entity == bean.CLUSTER_ENTITIY {
				if isValidAuth := handler.userCommonService.CheckRbacForClusterEntity(filter.Cluster, filter.Namespace, filter.Group, filter.Kind, filter.Resource, token, handler.CheckManagerAuth); !isValidAuth {
					authPass = false
				}
			}
			if authPass {
				filteredRoleFilter = append(filteredRoleFilter, filter)
			}
		}
	}
	for index, roleFilter := range filteredRoleFilter {
		if roleFilter.Entity == "" {
			filteredRoleFilter[index].Entity = bean2.ENTITY_APPS
		}
		if roleFilter.Entity == bean2.ENTITY_APPS && roleFilter.AccessType == "" {
			filteredRoleFilter[index].AccessType = bean2.DEVTRON_APP
		}
	}

	res.RoleFilters = filteredRoleFilter
	//RBAC enforcer Ends

	common.WriteJsonResp(w, err, res, http.StatusOK)
}

func (handler UserRestHandlerImpl) CreateRoleGroup(w http.ResponseWriter, r *http.Request) {
	decoder := json.NewDecoder(r.Body)
	userId, err := handler.userService.GetLoggedInUser(r)
	if userId == 0 || err != nil {
		common.WriteJsonResp(w, err, "Unauthorized User", http.StatusUnauthorized)
		return
	}
	var request bean.RoleGroup
	err = decoder.Decode(&request)
	if err != nil {
		handler.logger.Errorw("request err, CreateRoleGroup", "err", err, "payload", request)
		common.WriteJsonResp(w, err, nil, http.StatusBadRequest)
		return
	}
	request.UserId = userId
	handler.logger.Infow("request payload, CreateRoleGroup", "err", err, "payload", request)

	// RBAC enforcer applying
	token := r.Header.Get("token")
	isActionUserSuperAdmin := false
	if ok := handler.enforcer.Enforce(token, casbin.ResourceGlobal, casbin.ActionGet, "*"); ok {
		isActionUserSuperAdmin = true
	}

	if request.SuperAdmin && !isActionUserSuperAdmin {
		common.WriteJsonResp(w, errors.New("unauthorized"), nil, http.StatusForbidden)
		return
	}
	if request.RoleFilters != nil && len(request.RoleFilters) > 0 {
		for _, filter := range request.RoleFilters {
			if filter.AccessType == bean.APP_ACCESS_TYPE_HELM && !isActionUserSuperAdmin {
				common.WriteJsonResp(w, errors.New("unauthorized"), nil, http.StatusForbidden)
				return
			}
			if len(filter.Team) > 0 {
				if ok := handler.enforcer.Enforce(token, casbin.ResourceUser, casbin.ActionCreate, filter.Team); !ok {
					common.WriteJsonResp(w, errors.New("unauthorized"), nil, http.StatusForbidden)
					return
				}
			}
			if filter.Entity == bean.CLUSTER_ENTITIY && !isActionUserSuperAdmin {
				if isValidAuth := handler.userCommonService.CheckRbacForClusterEntity(filter.Cluster, filter.Namespace, filter.Group, filter.Kind, filter.Resource, token, handler.CheckManagerAuth); !isValidAuth {
					common.WriteJsonResp(w, errors.New("unauthorized"), nil, http.StatusForbidden)
					return
				}
			}
		}
	} else {
		if ok := handler.enforcer.Enforce(token, casbin.ResourceUser, casbin.ActionCreate, "*"); !ok {
			common.WriteJsonResp(w, errors.New("unauthorized"), nil, http.StatusForbidden)
			return
		}
	}
	//RBAC enforcer Ends
	err = handler.validator.Struct(request)
	if err != nil {
		handler.logger.Errorw("validation err, CreateRoleGroup", "err", err, "payload", request)
		common.WriteJsonResp(w, err, nil, http.StatusBadRequest)
		return
	}

	res, err := handler.roleGroupService.CreateRoleGroup(&request)
	if err != nil {
		handler.logger.Errorw("service err, CreateRoleGroup", "err", err, "payload", request)
		if _, ok := err.(*util.ApiError); ok {
			common.WriteJsonResp(w, err, nil, http.StatusOK)
		} else if err.Error() == bean2.VALIDATION_FAILED_ERROR_MSG {
			common.WriteJsonResp(w, err, nil, http.StatusBadRequest)
		} else {
			common.WriteJsonResp(w, err, nil, http.StatusInternalServerError)
		}
		return
	}

	common.WriteJsonResp(w, err, res, http.StatusOK)
}

func (handler UserRestHandlerImpl) UpdateRoleGroup(w http.ResponseWriter, r *http.Request) {
	decoder := json.NewDecoder(r.Body)
	userId, err := handler.userService.GetLoggedInUser(r)
	if userId == 0 || err != nil {
		common.WriteJsonResp(w, err, "Unauthorized User", http.StatusUnauthorized)
		return
	}
	var request bean.RoleGroup
	err = decoder.Decode(&request)
	if err != nil {
		handler.logger.Errorw("request err, UpdateRoleGroup", "err", err, "payload", request)
		common.WriteJsonResp(w, err, nil, http.StatusBadRequest)
		return
	}
	request.UserId = userId
	handler.logger.Infow("request payload, UpdateRoleGroup", "err", err, "payload", request)
	// RBAC enforcer applying
	token := r.Header.Get("token")
	err = handler.validator.Struct(request)
	if err != nil {
		handler.logger.Errorw("validation err, UpdateRoleGroup", "err", err, "payload", request)
		common.WriteJsonResp(w, err, nil, http.StatusBadRequest)
		return
	}

	isActionUserSuperAdmin := false
	if ok := handler.enforcer.Enforce(token, casbin.ResourceGlobal, casbin.ActionGet, "*"); ok {
		isActionUserSuperAdmin = true
	}
	//Check if user is not superAdmin and updating to userAdmin
	if request.SuperAdmin && !isActionUserSuperAdmin {
		common.WriteJsonResp(w, errors.New("unauthorized"), nil, http.StatusForbidden)
		return
	}
	res, err := handler.roleGroupService.UpdateRoleGroup(&request, token, handler.CheckManagerAuth)
	if err != nil {
		handler.logger.Errorw("service err, UpdateRoleGroup", "err", err, "payload", request)
		common.WriteJsonResp(w, err, "", http.StatusInternalServerError)
		return
	}

	common.WriteJsonResp(w, err, res, http.StatusOK)
}

func (handler UserRestHandlerImpl) FetchRoleGroupsV2(w http.ResponseWriter, r *http.Request) {
	var decoder = schema.NewDecoder()
	userId, err := handler.userService.GetLoggedInUser(r)
	if userId == 0 || err != nil {
		common.WriteJsonResp(w, err, "Unauthorized User", http.StatusUnauthorized)
		return
	}
	// RBAC enforcer applying
	token := r.Header.Get("token")
	//checking superAdmin access
	isAuthorised := handler.enforcer.Enforce(token, casbin.ResourceGlobal, casbin.ActionGet, "*")
	if !isAuthorised {
		user, err := handler.userService.GetRoleFiltersForAUserById(userId)
		if err != nil {
			handler.logger.Errorw("error in getting user by id", "err", err)
			common.WriteJsonResp(w, err, "", http.StatusInternalServerError)
			return
		}
		var roleFilters []bean.RoleFilter
		if user.RoleFilters != nil && len(user.RoleFilters) > 0 {
			roleFilters = append(roleFilters, user.RoleFilters...)
		}
		if len(roleFilters) > 0 {
			for _, filter := range roleFilters {
				if len(filter.Team) > 0 {
					if ok := handler.enforcer.Enforce(token, casbin.ResourceUser, casbin.ActionGet, filter.Team); ok {
						isAuthorised = true
						break
					}
				}
				if filter.Entity == bean.CLUSTER_ENTITIY {
					if isValidAuth := handler.userCommonService.CheckRbacForClusterEntity(filter.Cluster, filter.Namespace, filter.Group, filter.Kind, filter.Resource, token, handler.CheckManagerAuth); isValidAuth {
						isAuthorised = true
						break
					}
				}

			}
		}
	}
	if !isAuthorised {
		common.WriteJsonResp(w, errors.New("unauthorized"), nil, http.StatusForbidden)
		return
	}

	req := &bean.FetchListingRequest{}
	err = decoder.Decode(req, r.URL.Query())
	if err != nil {
		handler.logger.Errorw("request err, FetchRoleGroups", "err", err, "payload", req)
		common.WriteJsonResp(w, err, nil, http.StatusBadRequest)
		return
	}
	res, err := handler.roleGroupService.FetchRoleGroupsWithFilters(req)
	if err != nil {
		handler.logger.Errorw("service err, FetchRoleGroups", "err", err)
		common.WriteJsonResp(w, err, "", http.StatusInternalServerError)
		return
	}
	common.WriteJsonResp(w, err, res, http.StatusOK)
}

func (handler UserRestHandlerImpl) FetchRoleGroups(w http.ResponseWriter, r *http.Request) {
	userId, err := handler.userService.GetLoggedInUser(r)
	if userId == 0 || err != nil {
		common.WriteJsonResp(w, err, "Unauthorized User", http.StatusUnauthorized)
		return
	}
	// RBAC enforcer applying
	token := r.Header.Get("token")
	//checking superAdmin access
	isAuthorised := handler.enforcer.Enforce(token, casbin.ResourceGlobal, casbin.ActionGet, "*")
	if !isAuthorised {
		user, err := handler.userService.GetById(userId)
		if err != nil {
			handler.logger.Errorw("error in getting user by id", "err", err)
			common.WriteJsonResp(w, err, "", http.StatusInternalServerError)
			return
		}
		var roleFilters []bean.RoleFilter
		if len(user.Groups) > 0 {
			groupRoleFilters, err := handler.userService.GetRoleFiltersByGroupNames(user.Groups)
			if err != nil {
				handler.logger.Errorw("Error in getting role filters by group names", "err", err, "groupNames", user.Groups)
				common.WriteJsonResp(w, err, "", http.StatusInternalServerError)
				return
			}
			if len(groupRoleFilters) > 0 {
				roleFilters = append(roleFilters, groupRoleFilters...)
			}
		}
		if user.RoleFilters != nil && len(user.RoleFilters) > 0 {
			roleFilters = append(roleFilters, user.RoleFilters...)
		}
		if len(roleFilters) > 0 {
			for _, filter := range roleFilters {
				if len(filter.Team) > 0 {
					if ok := handler.enforcer.Enforce(token, casbin.ResourceUser, casbin.ActionGet, filter.Team); ok {
						isAuthorised = true
						break
					}
				}
				if filter.Entity == bean.CLUSTER_ENTITIY {
					if isValidAuth := handler.userCommonService.CheckRbacForClusterEntity(filter.Cluster, filter.Namespace, filter.Group, filter.Kind, filter.Resource, token, handler.CheckManagerAuth); isValidAuth {
						isAuthorised = true
						break
					}
				}

			}
		}
	}
	if !isAuthorised {
		common.WriteJsonResp(w, errors.New("unauthorized"), nil, http.StatusForbidden)
		return
	}
	res, err := handler.roleGroupService.FetchRoleGroups()
	if err != nil {
		handler.logger.Errorw("service err, FetchRoleGroups", "err", err)
		common.WriteJsonResp(w, err, "", http.StatusInternalServerError)
		return
	}
	common.WriteJsonResp(w, err, res, http.StatusOK)
}

func (handler UserRestHandlerImpl) FetchDetailedRoleGroups(w http.ResponseWriter, r *http.Request) {
	userId, err := handler.userService.GetLoggedInUser(r)
	if userId == 0 || err != nil {
		common.WriteJsonResp(w, err, "Unauthorized User", http.StatusUnauthorized)
		return
	}
	token := r.Header.Get("token")
	isActionUserSuperAdmin := false
	if ok := handler.enforcer.Enforce(token, casbin.ResourceGlobal, casbin.ActionGet, "*"); ok {
		isActionUserSuperAdmin = true
	}
	if !isActionUserSuperAdmin {
		common.WriteJsonResp(w, errors.New("unauthorized"), nil, http.StatusForbidden)
		return
	}

	res, err := handler.roleGroupService.FetchDetailedRoleGroups()
	if err != nil {
		handler.logger.Errorw("service err, FetchRoleGroups", "err", err)
		common.WriteJsonResp(w, err, "", http.StatusInternalServerError)
		return
	}
	common.WriteJsonResp(w, err, res, http.StatusOK)
}

func (handler UserRestHandlerImpl) FetchRoleGroupsByName(w http.ResponseWriter, r *http.Request) {
	userId, err := handler.userService.GetLoggedInUser(r)
	if userId == 0 || err != nil {
		common.WriteJsonResp(w, err, "Unauthorized User", http.StatusUnauthorized)
		return
	}
	vars := mux.Vars(r)
	userGroupName := vars["name"]
	res, err := handler.roleGroupService.FetchRoleGroupsByName(userGroupName)
	if err != nil {
		handler.logger.Errorw("service err, FetchRoleGroupsByName", "err", err, "userGroupName", userGroupName)
		common.WriteJsonResp(w, err, "", http.StatusInternalServerError)
		return
	}

	common.WriteJsonResp(w, err, res, http.StatusOK)
}

func (handler UserRestHandlerImpl) DeleteRoleGroup(w http.ResponseWriter, r *http.Request) {
	userId, err := handler.userService.GetLoggedInUser(r)
	if userId == 0 || err != nil {
		common.WriteJsonResp(w, err, "Unauthorized User", http.StatusUnauthorized)
		return
	}
	vars := mux.Vars(r)
	/* #nosec */
	id, err := strconv.Atoi(vars["id"])
	if err != nil {
		handler.logger.Errorw("request err, DeleteRoleGroup", "err", err, "id", id)
		common.WriteJsonResp(w, err, nil, http.StatusBadRequest)
		return
	}
	handler.logger.Infow("request payload, DeleteRoleGroup", "id", id)
	userGroup, err := handler.roleGroupService.FetchRoleGroupsById(int32(id))
	if err != nil {
		handler.logger.Errorw("service err, DeleteRoleGroup", "err", err, "id", id)
		common.WriteJsonResp(w, err, "", http.StatusInternalServerError)
		return
	}

	token := r.Header.Get("token")
	isActionUserSuperAdmin := false
	if ok := handler.enforcer.Enforce(token, casbin.ResourceGlobal, casbin.ActionGet, "*"); ok {
		isActionUserSuperAdmin = true
	}
	if userGroup.RoleFilters != nil && len(userGroup.RoleFilters) > 0 {
		for _, filter := range userGroup.RoleFilters {
			if filter.AccessType == bean.APP_ACCESS_TYPE_HELM && !isActionUserSuperAdmin {
				common.WriteJsonResp(w, errors.New("unauthorized"), nil, http.StatusForbidden)
				return
			}
			if len(filter.Team) > 0 {
				if ok := handler.enforcer.Enforce(token, casbin.ResourceUser, casbin.ActionDelete, filter.Team); !ok {
					common.WriteJsonResp(w, errors.New("unauthorized"), nil, http.StatusForbidden)
					return
				}
			}
			if filter.Entity == bean.CLUSTER_ENTITIY {
				if isValidAuth := handler.userCommonService.CheckRbacForClusterEntity(filter.Cluster, filter.Namespace, filter.Group, filter.Kind, filter.Resource, token, handler.CheckManagerAuth); !isValidAuth {
					common.WriteJsonResp(w, errors.New("unauthorized"), nil, http.StatusForbidden)
					return
				}
			}
		}
	}
	//RBAC enforcer Ends

	res, err := handler.roleGroupService.DeleteRoleGroup(userGroup)
	if err != nil {
		handler.logger.Errorw("service err, DeleteRoleGroup", "err", err, "id", id)
		common.WriteJsonResp(w, err, "", http.StatusInternalServerError)
		return
	}

	common.WriteJsonResp(w, err, res, http.StatusOK)
}

func (handler UserRestHandlerImpl) CheckUserRoles(w http.ResponseWriter, r *http.Request) {
	userId, err := handler.userService.GetLoggedInUser(r)
	if userId == 0 || err != nil {
		common.WriteJsonResp(w, err, "Unauthorized User", http.StatusUnauthorized)
		return
	}
	token := r.Header.Get("token")
	roles, err := handler.userService.CheckUserRoles(userId, token)
	if err != nil {
		handler.logger.Errorw("service err, CheckUserRoles", "err", err, "userId", userId)
		common.WriteJsonResp(w, err, nil, http.StatusInternalServerError)
		return
	}

	v := r.URL.Query()

	if v.Has("appName") {
		appName := v.Get("appName")
		result := make(map[string]interface{})
		var isSuperAdmin, isAdmin, isManager, isTrigger bool
		for _, role := range roles {
			if role == bean.SUPERADMIN {
				isSuperAdmin = true
				break
			}
			frags := strings.Split(role, "_")
			n := len(frags)
			if n >= 2 && (frags[n-1] == appName || frags[n-1] == "") {
				isManager = strings.Contains(frags[0], "manager")
				isAdmin = strings.Contains(frags[0], "admin")
				isTrigger = strings.Contains(frags[0], "trigger")
			}
		}
		if isSuperAdmin {
			result["role"] = "SuperAdmin"
		} else if isManager {
			result["role"] = "Manager"
		} else if isAdmin {
			result["role"] = "Admin"
		} else if isTrigger {
			result["role"] = "Trigger"
		} else {
			result["role"] = "View"
		}
		result["roles"] = roles

		common.WriteJsonResp(w, err, result, http.StatusOK)
		return
	}
	result := make(map[string]interface{})
	result["roles"] = roles
	result["superAdmin"] = false
	for _, item := range roles {
		if item == bean.SUPERADMIN {
			result["superAdmin"] = true
		}
	}
	common.WriteJsonResp(w, err, result, http.StatusOK)
}
func (handler UserRestHandlerImpl) CleanUpPolicies(w http.ResponseWriter, r *http.Request) {

	userId, err := handler.userService.GetLoggedInUser(r)
	if userId == 0 || err != nil {
		common.WriteJsonResp(w, err, "Unauthorized User", http.StatusUnauthorized)
		return
	}

	// RBAC enforcer applying
	token := r.Header.Get("token")

	if ok := handler.enforcer.Enforce(token, casbin.ResourceUser, casbin.ActionDelete, "*"); !ok {
		common.WriteJsonResp(w, errors.New("unauthorized"), nil, http.StatusForbidden)
		return
	}

	//RBAC enforcer Ends

	res, err := handler.cleanUpPoliciesService.CleanUpPolicies()
	if err != nil || !res {
		handler.logger.Errorw("service err, Clean Up Policies", "err", err)
		common.WriteJsonResp(w, err, "", http.StatusInternalServerError)
		return
	}

	common.WriteJsonResp(w, err, res, http.StatusOK)

}
func (handler UserRestHandlerImpl) SyncOrchestratorToCasbin(w http.ResponseWriter, r *http.Request) {
	userId, err := handler.userService.GetLoggedInUser(r)
	if userId == 0 || err != nil {
		common.WriteJsonResp(w, err, "Unauthorized User", http.StatusUnauthorized)
		return
	}
	userEmailId, err := handler.userService.GetEmailById(userId)
	if err != nil {
		handler.logger.Errorw("service err, SyncOrchestratorToCasbin", "err", err, "userId", userId)
		common.WriteJsonResp(w, err, nil, http.StatusInternalServerError)
		return
	}
	if userEmailId != "admin" {
		common.WriteJsonResp(w, err, nil, http.StatusUnauthorized)
		return
	}
	flag, err := handler.userService.SyncOrchestratorToCasbin()
	if err != nil {
		handler.logger.Errorw("service err, SyncOrchestratorToCasbin", "err", err)
		common.WriteJsonResp(w, err, nil, http.StatusInternalServerError)
		return
	}
	common.WriteJsonResp(w, err, flag, http.StatusOK)
}

func (handler UserRestHandlerImpl) GetRoleCacheDump(w http.ResponseWriter, r *http.Request) {
	token := r.Header.Get("token")
	if isSuperAdmin := handler.enforcer.Enforce(token, casbin.ResourceGlobal, casbin.ActionCreate, "*"); !isSuperAdmin {
		common.WriteJsonResp(w, errors.New("unauthorized"), nil, http.StatusForbidden)
		return
	} else {
		cacheDump := handler.enforcer.GetCacheDump()
		common.WriteJsonResp(w, nil, cacheDump, http.StatusOK)
	}
}

func (handler UserRestHandlerImpl) InvalidateRoleCache(w http.ResponseWriter, r *http.Request) {
	token := r.Header.Get("token")
	if isSuperAdmin := handler.enforcer.Enforce(token, casbin.ResourceGlobal, casbin.ActionCreate, "*"); !isSuperAdmin {
		common.WriteJsonResp(w, errors.New("unauthorized"), nil, http.StatusForbidden)
		return
	} else {
		handler.enforcer.InvalidateCompleteCache()
		common.WriteJsonResp(w, nil, "Cache Cleaned Successfully", http.StatusOK)
	}
}

func (handler UserRestHandlerImpl) CheckManagerAuth(resource, token string, object string) bool {
	if ok := handler.enforcer.Enforce(token, resource, casbin.ActionUpdate, object); !ok {
		return false
	}
	return true

}<|MERGE_RESOLUTION|>--- conflicted
+++ resolved
@@ -47,11 +47,8 @@
 	GetAll(w http.ResponseWriter, r *http.Request)
 	GetAllV2(w http.ResponseWriter, r *http.Request)
 	DeleteUser(w http.ResponseWriter, r *http.Request)
-<<<<<<< HEAD
 	BulkUpdateStatus(w http.ResponseWriter, r *http.Request)
-=======
 	GetAllDetailedUsers(w http.ResponseWriter, r *http.Request)
->>>>>>> 351506ba
 	FetchRoleGroupById(w http.ResponseWriter, r *http.Request)
 	CreateRoleGroup(w http.ResponseWriter, r *http.Request)
 	UpdateRoleGroup(w http.ResponseWriter, r *http.Request)
@@ -382,24 +379,13 @@
 	//checking superAdmin access
 	isAuthorised := handler.enforcer.Enforce(token, casbin.ResourceGlobal, casbin.ActionGet, "*")
 	if !isAuthorised {
-		user, err := handler.userService.GetById(userId)
+		user, err := handler.userService.GetRoleFiltersForAUserById(userId)
 		if err != nil {
 			handler.logger.Errorw("error in getting user by id", "err", err)
 			common.WriteJsonResp(w, err, "", http.StatusInternalServerError)
 			return
 		}
 		var roleFilters []bean.RoleFilter
-		if len(user.Groups) > 0 {
-			groupRoleFilters, err := handler.userService.GetRoleFiltersByGroupNames(user.Groups)
-			if err != nil {
-				handler.logger.Errorw("Error in getting role filters by group names", "err", err, "groupNames", user.Groups)
-				common.WriteJsonResp(w, err, "", http.StatusInternalServerError)
-				return
-			}
-			if len(groupRoleFilters) > 0 {
-				roleFilters = append(roleFilters, groupRoleFilters...)
-			}
-		}
 		if user.RoleFilters != nil && len(user.RoleFilters) > 0 {
 			roleFilters = append(roleFilters, user.RoleFilters...)
 		}
@@ -459,6 +445,7 @@
 
 	common.WriteJsonResp(w, err, res, http.StatusOK)
 }
+
 func (handler UserRestHandlerImpl) DeleteUser(w http.ResponseWriter, r *http.Request) {
 	userId, err := handler.userService.GetLoggedInUser(r)
 	if userId == 0 || err != nil {
@@ -832,24 +819,13 @@
 	//checking superAdmin access
 	isAuthorised := handler.enforcer.Enforce(token, casbin.ResourceGlobal, casbin.ActionGet, "*")
 	if !isAuthorised {
-		user, err := handler.userService.GetById(userId)
+		user, err := handler.userService.GetRoleFiltersForAUserById(userId)
 		if err != nil {
 			handler.logger.Errorw("error in getting user by id", "err", err)
 			common.WriteJsonResp(w, err, "", http.StatusInternalServerError)
 			return
 		}
 		var roleFilters []bean.RoleFilter
-		if len(user.Groups) > 0 {
-			groupRoleFilters, err := handler.userService.GetRoleFiltersByGroupNames(user.Groups)
-			if err != nil {
-				handler.logger.Errorw("Error in getting role filters by group names", "err", err, "groupNames", user.Groups)
-				common.WriteJsonResp(w, err, "", http.StatusInternalServerError)
-				return
-			}
-			if len(groupRoleFilters) > 0 {
-				roleFilters = append(roleFilters, groupRoleFilters...)
-			}
-		}
 		if user.RoleFilters != nil && len(user.RoleFilters) > 0 {
 			roleFilters = append(roleFilters, user.RoleFilters...)
 		}
