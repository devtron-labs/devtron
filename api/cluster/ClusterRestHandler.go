/*
 * Copyright (c) 2020 Devtron Labs
 *
 * Licensed under the Apache License, Version 2.0 (the "License");
 * you may not use this file except in compliance with the License.
 * You may obtain a copy of the License at
 *
 *    http://www.apache.org/licenses/LICENSE-2.0
 *
 * Unless required by applicable law or agreed to in writing, software
 * distributed under the License is distributed on an "AS IS" BASIS,
 * WITHOUT WARRANTIES OR CONDITIONS OF ANY KIND, either express or implied.
 * See the License for the specific language governing permissions and
 * limitations under the License.
 *
 */

package cluster

import (
	"context"
	"encoding/json"
	"errors"
	"github.com/devtron-labs/devtron/pkg/genericNotes"
	"github.com/devtron-labs/devtron/pkg/genericNotes/repository"
	"net/http"
	"strconv"
	"strings"
	"time"

	"github.com/devtron-labs/devtron/api/restHandler/common"
	"github.com/devtron-labs/devtron/pkg/cluster"
	delete2 "github.com/devtron-labs/devtron/pkg/delete"
	"github.com/devtron-labs/devtron/pkg/user"
	"github.com/devtron-labs/devtron/pkg/user/casbin"
	util2 "github.com/devtron-labs/devtron/util"
	"github.com/devtron-labs/devtron/util/argo"
	"github.com/go-pg/pg"
	"github.com/gorilla/mux"
	"go.uber.org/zap"
	"gopkg.in/go-playground/validator.v9"
)

const CLUSTER_DELETE_SUCCESS_RESP = "Cluster deleted successfully."

type ClusterRestHandler interface {
	Save(w http.ResponseWriter, r *http.Request)
	SaveClusters(w http.ResponseWriter, r *http.Request)
	ValidateKubeconfig(w http.ResponseWriter, r *http.Request)
	SaveVirtualCluster(w http.ResponseWriter, r *http.Request)
	FindAll(w http.ResponseWriter, r *http.Request)
	FindById(w http.ResponseWriter, r *http.Request)
	FindNoteByClusterId(w http.ResponseWriter, r *http.Request)
	Update(w http.ResponseWriter, r *http.Request)
	UpdateVirtualCluster(w http.ResponseWriter, r *http.Request)
	UpdateClusterNote(w http.ResponseWriter, r *http.Request)
	FindAllForAutoComplete(w http.ResponseWriter, r *http.Request)
	DeleteCluster(w http.ResponseWriter, r *http.Request)
	DeleteVirtualCluster(w http.ResponseWriter, r *http.Request)
	GetClusterNamespaces(w http.ResponseWriter, r *http.Request)
	GetAllClusterNamespaces(w http.ResponseWriter, r *http.Request)
	FindAllForClusterPermission(w http.ResponseWriter, r *http.Request)
}

type ClusterRestHandlerImpl struct {
	clusterService            cluster.ClusterService
	clusterNoteService        genericNotes.GenericNoteService
	clusterDescriptionService cluster.ClusterDescriptionService
	logger                    *zap.SugaredLogger
	userService               user.UserService
	validator                 *validator.Validate
	enforcer                  casbin.Enforcer
	deleteService             delete2.DeleteService
	argoUserService           argo.ArgoUserService
	environmentService        cluster.EnvironmentService
	clusterRbacService        cluster.ClusterRbacService
}

func NewClusterRestHandlerImpl(clusterService cluster.ClusterService,
	clusterNoteService genericNotes.GenericNoteService,
	clusterDescriptionService cluster.ClusterDescriptionService,
	logger *zap.SugaredLogger,
	userService user.UserService,
	validator *validator.Validate,
	enforcer casbin.Enforcer,
	deleteService delete2.DeleteService,
	argoUserService argo.ArgoUserService,
	environmentService cluster.EnvironmentService,
	clusterRbacService cluster.ClusterRbacService) *ClusterRestHandlerImpl {
	return &ClusterRestHandlerImpl{
		clusterService:            clusterService,
		clusterNoteService:        clusterNoteService,
		clusterDescriptionService: clusterDescriptionService,
		logger:                    logger,
		userService:               userService,
		validator:                 validator,
		enforcer:                  enforcer,
		deleteService:             deleteService,
		argoUserService:           argoUserService,
		environmentService:        environmentService,
		clusterRbacService:        clusterRbacService,
	}
}

func (impl ClusterRestHandlerImpl) SaveClusters(w http.ResponseWriter, r *http.Request) {
	token := r.Header.Get("token")
	decoder := json.NewDecoder(r.Body)
	userId, err := impl.userService.GetLoggedInUser(r)
	if userId == 0 || err != nil {
		common.WriteJsonResp(w, err, "Unauthorized User", http.StatusUnauthorized)
		return
	}
	beans := []*cluster.ClusterBean{}
	err = decoder.Decode(&beans)
	if err != nil {
		impl.logger.Errorw("request err, Save", "error", err, "payload", beans)
		common.WriteJsonResp(w, err, nil, http.StatusBadRequest)
		return
	}
	// not logging bean object as it contains sensitive data
	impl.logger.Infow("request payload received for save clusters")

	// RBAC enforcer applying
	isSuperAdmin, err := impl.userService.IsSuperAdmin(int(userId))
	if !isSuperAdmin || err != nil {
		if err != nil {
			impl.logger.Errorw("request err, CheckSuperAdmin", "err", err, "isSuperAdmin", isSuperAdmin)
		}
		common.WriteJsonResp(w, err, "Unauthorized User", http.StatusForbidden)
		return
	}
	//RBAC enforcer Ends
	ctx, cancel := context.WithCancel(r.Context())
	if cn, ok := w.(http.CloseNotifier); ok {
		go func(done <-chan struct{}, closed <-chan bool) {
			select {
			case <-done:
			case <-closed:
				cancel()
			}
		}(ctx.Done(), cn.CloseNotify())
	}
	if util2.IsBaseStack() {
		ctx = context.WithValue(ctx, "token", token)
	} else {
		acdToken, err := impl.argoUserService.GetLatestDevtronArgoCdUserToken()
		if err != nil {
			impl.logger.Errorw("error in getting acd token", "err", err)
			common.WriteJsonResp(w, err, nil, http.StatusInternalServerError)
			return
		}
		ctx = context.WithValue(ctx, "token", acdToken)
	}

	for _, bean := range beans {
		l := len(bean.ServerUrl)
		if l > 1 && bean.ServerUrl[l-1:] == "/" {
			bean.ServerUrl = bean.ServerUrl[0 : l-1]
		}
		if bean.Id != 0 {
			_, err1 := impl.clusterService.Update(ctx, bean, userId)
			if err1 != nil {
				bean.ErrorInConnecting = err1.Error()
			} else {
				bean.ClusterUpdated = true
			}
		} else {
			_, err1 := impl.clusterService.Save(ctx, bean, userId)
			if err1 != nil {
				bean.ErrorInConnecting = err1.Error()
			}
		}
	}

	res := beans

	common.WriteJsonResp(w, err, res, http.StatusOK)
}

func (impl ClusterRestHandlerImpl) Save(w http.ResponseWriter, r *http.Request) {
	token := r.Header.Get("token")
	decoder := json.NewDecoder(r.Body)
	userId, err := impl.userService.GetLoggedInUser(r)
	if userId == 0 || err != nil {
		common.WriteJsonResp(w, err, "Unauthorized User", http.StatusUnauthorized)
		return
	}
	bean := new(cluster.ClusterBean)
	err = decoder.Decode(bean)
	if err != nil {
		impl.logger.Errorw("request err, Save", "error", err, "payload", bean)
		common.WriteJsonResp(w, err, nil, http.StatusBadRequest)
		return
	}
	impl.logger.Infow("request payload, Save", "payload", bean)
	err = impl.validator.Struct(bean)
	if err != nil {
		impl.logger.Errorw("validation err, Save", "err", err, "payload", bean)
		common.WriteJsonResp(w, err, nil, http.StatusBadRequest)
		return
	}

	// RBAC enforcer applying
	if ok := impl.enforcer.Enforce(token, casbin.ResourceCluster, casbin.ActionCreate, "*"); !ok {
		common.WriteJsonResp(w, errors.New("unauthorized"), nil, http.StatusForbidden)
		return
	}
	//RBAC enforcer Ends
	ctx, cancel := context.WithCancel(r.Context())
	if cn, ok := w.(http.CloseNotifier); ok {
		go func(done <-chan struct{}, closed <-chan bool) {
			select {
			case <-done:
			case <-closed:
				cancel()
			}
		}(ctx.Done(), cn.CloseNotify())
	}
	if util2.IsBaseStack() {
		ctx = context.WithValue(ctx, "token", token)
	} else {
		acdToken, err := impl.argoUserService.GetLatestDevtronArgoCdUserToken()
		if err != nil {
			impl.logger.Errorw("error in getting acd token", "err", err)
			common.WriteJsonResp(w, err, nil, http.StatusInternalServerError)
			return
		}
		ctx = context.WithValue(ctx, "token", acdToken)
	}
	bean, err = impl.clusterService.Save(ctx, bean, userId)
	if err != nil {
		impl.logger.Errorw("service err, Save", "err", err, "payload", bean)
		common.WriteJsonResp(w, err, nil, http.StatusInternalServerError)
		return
	}

	/*	isTriggered, err := impl.installedAppService.DeployDefaultChartOnCluster(bean, userId)
		if err != nil {
			impl.logger.Errorw("service err, Save, on DeployDefaultChartOnCluster", "err", err, "payload", bean)
		}
		if isTriggered {
			bean.AgentInstallationStage = 1
		} else {
			bean.AgentInstallationStage = 0
		}*/
	common.WriteJsonResp(w, err, bean, http.StatusOK)
}

func (impl ClusterRestHandlerImpl) SaveVirtualCluster(w http.ResponseWriter, r *http.Request) {
	token := r.Header.Get("token")
	decoder := json.NewDecoder(r.Body)
	userId, err := impl.userService.GetLoggedInUser(r)
	if userId == 0 || err != nil {
		common.WriteJsonResp(w, err, "Unauthorized User", http.StatusUnauthorized)
		return
	}
	bean := new(cluster.VirtualClusterBean)
	err = decoder.Decode(bean)
	if err != nil {
		impl.logger.Errorw("request err, Save", "error", err, "payload", bean)
		common.WriteJsonResp(w, err, nil, http.StatusBadRequest)
		return
	}
	impl.logger.Infow("request payload, Save", "payload", bean)
	err = impl.validator.Struct(bean)
	if err != nil {
		impl.logger.Errorw("validation err, Save", "err", err, "payload", bean)
		common.WriteJsonResp(w, err, nil, http.StatusBadRequest)
		return
	}

	// RBAC enforcer applying
	if ok := impl.enforcer.Enforce(token, casbin.ResourceCluster, casbin.ActionCreate, "*"); !ok {
		common.WriteJsonResp(w, errors.New("unauthorized"), nil, http.StatusForbidden)
		return
	}
	clusterBean, err := impl.clusterService.SaveVirtualCluster(bean, userId)
	if err != nil {
		impl.logger.Errorw("error in saving cluster", "err", err)
		common.WriteJsonResp(w, err, nil, http.StatusInternalServerError)
		return
	}
	common.WriteJsonResp(w, nil, clusterBean, http.StatusOK)
}

func (impl ClusterRestHandlerImpl) ValidateKubeconfig(w http.ResponseWriter, r *http.Request) {
	token := r.Header.Get("token")
	decoder := json.NewDecoder(r.Body)
	userId, err := impl.userService.GetLoggedInUser(r)
	if userId == 0 || err != nil {
		common.WriteJsonResp(w, err, "Unauthorized User", http.StatusUnauthorized)
		return
	}
	bean := &cluster.Kubeconfig{}
	err = decoder.Decode(bean)
	if err != nil {
		impl.logger.Errorw("request err, Validate", "error", err, "payload", bean)
		common.WriteJsonResp(w, err, nil, http.StatusBadRequest)
		return
	}

	err = impl.validator.Struct(bean)
	if err != nil {
		impl.logger.Errorw("validation err, Validate", "err", err, "payload", bean)
		common.WriteJsonResp(w, err, nil, http.StatusBadRequest)
		return
	}

	// RBAC enforcer applying
	if ok := impl.enforcer.Enforce(token, casbin.ResourceCluster, casbin.ActionCreate, "*"); !ok {
		common.WriteJsonResp(w, errors.New("unauthorized"), nil, http.StatusForbidden)
		return
	}
	//RBAC enforcer Ends
	ctx, cancel := context.WithCancel(r.Context())
	if cn, ok := w.(http.CloseNotifier); ok {
		go func(done <-chan struct{}, closed <-chan bool) {
			select {
			case <-done:
			case <-closed:
				cancel()
			}
		}(ctx.Done(), cn.CloseNotify())
	}
	if util2.IsBaseStack() {
		ctx = context.WithValue(ctx, "token", token)
	} else {
		acdToken, err := impl.argoUserService.GetLatestDevtronArgoCdUserToken()
		if err != nil {
			impl.logger.Errorw("error in getting acd token", "err", err)
			common.WriteJsonResp(w, err, nil, http.StatusInternalServerError)
			return
		}
		ctx = context.WithValue(ctx, "token", acdToken)
	}
	res, err := impl.clusterService.ValidateKubeconfig(bean.Config)
	if err != nil {
		impl.logger.Errorw("error in validating kubeconfig")
		common.WriteJsonResp(w, err, nil, http.StatusInternalServerError)
		return
	}

	common.WriteJsonResp(w, err, res, http.StatusOK)
}

func (impl ClusterRestHandlerImpl) FindAll(w http.ResponseWriter, r *http.Request) {
	token := r.Header.Get("token")
	clusterList, err := impl.clusterService.FindAllWithoutConfig()
	if err != nil {
		impl.logger.Errorw("service err, FindAll", "err", err)
		common.WriteJsonResp(w, err, nil, http.StatusInternalServerError)
		return
	}

	// RBAC enforcer applying
	var result []*cluster.ClusterBean
	for _, item := range clusterList {
		if ok := impl.enforcer.Enforce(token, casbin.ResourceCluster, casbin.ActionGet, strings.ToLower(item.ClusterName)); ok {
			result = append(result, item)
		}
	}
	//RBAC enforcer Ends

	common.WriteJsonResp(w, err, result, http.StatusOK)
}

func (impl ClusterRestHandlerImpl) FindById(w http.ResponseWriter, r *http.Request) {
	vars := mux.Vars(r)
	id := vars["id"]
	i, err := strconv.Atoi(id)
	if err != nil {
		impl.logger.Errorw("request err, FindById", "error", err, "clusterId", id)
		common.WriteJsonResp(w, err, nil, http.StatusBadRequest)
		return
	}
	bean, err := impl.clusterService.FindByIdWithoutConfig(i)
	if err != nil {
		impl.logger.Errorw("service err, FindById", "err", err, "clusterId", id)
		common.WriteJsonResp(w, err, nil, http.StatusInternalServerError)
		return
	}

	// RBAC enforcer applying
	token := r.Header.Get("token")
	if ok := impl.enforcer.Enforce(token, casbin.ResourceCluster, casbin.ActionGet, strings.ToLower(bean.ClusterName)); !ok {
		common.WriteJsonResp(w, errors.New("unauthorized"), nil, http.StatusForbidden)
		return
	}
	//RBAC enforcer Ends

	common.WriteJsonResp(w, err, bean, http.StatusOK)
}

func (impl ClusterRestHandlerImpl) FindNoteByClusterId(w http.ResponseWriter, r *http.Request) {
	userId, err := impl.userService.GetLoggedInUser(r)
	if userId == 0 || err != nil {
		common.WriteJsonResp(w, err, "Unauthorized User", http.StatusUnauthorized)
		return
	}
	vars := mux.Vars(r)
	id := vars["id"]
	clusterId, err := strconv.Atoi(id)
	if err != nil {
		impl.logger.Errorw("request err, FindById", "error", err, "clusterId", id)
		common.WriteJsonResp(w, err, nil, http.StatusBadRequest)
		return
	}
	bean, err := impl.clusterDescriptionService.FindByClusterIdWithClusterDetails(clusterId)
	if err != nil {
		if err == pg.ErrNoRows {
			impl.logger.Errorw("cluster not found, FindById", "err", err, "clusterId", id)
			common.WriteJsonResp(w, errors.New("invalid cluster id"), nil, http.StatusNotFound)
			return
		}
		impl.logger.Errorw("service err, FindById", "err", err, "clusterId", id)
		common.WriteJsonResp(w, err, nil, http.StatusInternalServerError)
		return
	}
	// RBAC enforcer applying
	token := r.Header.Get("token")
	authenticated, err := impl.clusterRbacService.CheckAuthorization(bean.ClusterName, bean.ClusterId, token, userId, false)
	if err != nil {
		impl.logger.Errorw("error in checking rbac for cluster", "err", err, "clusterId", bean.ClusterId)
		common.WriteJsonResp(w, err, nil, http.StatusInternalServerError)
		return
	}
	if !authenticated {
		common.WriteJsonResp(w, errors.New("unauthorized"), nil, http.StatusForbidden)
		return
	}
	//RBAC enforcer Ends
	common.WriteJsonResp(w, err, bean, http.StatusOK)
}

func (impl ClusterRestHandlerImpl) Update(w http.ResponseWriter, r *http.Request) {
	token := r.Header.Get("token")
	decoder := json.NewDecoder(r.Body)
	userId, err := impl.userService.GetLoggedInUser(r)
	if userId == 0 || err != nil {
		impl.logger.Errorw("service err, Update", "error", err, "userId", userId)
		common.WriteJsonResp(w, err, "Unauthorized User", http.StatusUnauthorized)
		return
	}
	var bean cluster.ClusterBean
	err = decoder.Decode(&bean)
	if err != nil {
		impl.logger.Errorw("request err, Update", "error", err, "payload", bean)
		common.WriteJsonResp(w, err, nil, http.StatusBadRequest)
		return
	}
	impl.logger.Infow("request payload, Update", "payload", bean)
	err = impl.validator.Struct(bean)
	if err != nil {
		impl.logger.Errorw("validate err, Update", "error", err, "payload", bean)
		common.WriteJsonResp(w, err, nil, http.StatusBadRequest)
		return
	}

	// RBAC enforcer applying
	if ok := impl.enforcer.Enforce(token, casbin.ResourceCluster, casbin.ActionUpdate, strings.ToLower(bean.ClusterName)); !ok {
		common.WriteJsonResp(w, errors.New("unauthorized"), nil, http.StatusForbidden)
		return
	}
	// RBAC enforcer ends
	ctx, cancel := context.WithCancel(r.Context())
	if cn, ok := w.(http.CloseNotifier); ok {
		go func(done <-chan struct{}, closed <-chan bool) {
			select {
			case <-done:
			case <-closed:
				cancel()
			}
		}(ctx.Done(), cn.CloseNotify())
	}
	if util2.IsBaseStack() {
		ctx = context.WithValue(ctx, "token", token)
	} else {
		acdToken, err := impl.argoUserService.GetLatestDevtronArgoCdUserToken()
		if err != nil {
			impl.logger.Errorw("error in getting acd token", "err", err)
			common.WriteJsonResp(w, err, nil, http.StatusInternalServerError)
			return
		}
		ctx = context.WithValue(ctx, "token", acdToken)
	}
	_, err = impl.clusterService.Update(ctx, &bean, userId)
	if err != nil {
		impl.logger.Errorw("service err, Update", "error", err, "payload", bean)
		common.WriteJsonResp(w, err, nil, http.StatusInternalServerError)
		return
	}

	common.WriteJsonResp(w, err, bean, http.StatusOK)
}

func (impl ClusterRestHandlerImpl) UpdateVirtualCluster(w http.ResponseWriter, r *http.Request) {
	token := r.Header.Get("token")
	decoder := json.NewDecoder(r.Body)
	userId, err := impl.userService.GetLoggedInUser(r)
	if userId == 0 || err != nil {
		common.WriteJsonResp(w, err, "Unauthorized User", http.StatusUnauthorized)
		return
	}
	bean := new(cluster.VirtualClusterBean)
	err = decoder.Decode(bean)
	if err != nil {
		impl.logger.Errorw("request err, Save", "error", err, "payload", bean)
		common.WriteJsonResp(w, err, nil, http.StatusBadRequest)
		return
	}
	impl.logger.Infow("request payload, Save", "payload", bean)
	err = impl.validator.Struct(bean)
	if err != nil {
		impl.logger.Errorw("validation err, Save", "err", err, "payload", bean)
		common.WriteJsonResp(w, err, nil, http.StatusBadRequest)
		return
	}

	// RBAC enforcer applying
	if ok := impl.enforcer.Enforce(token, casbin.ResourceCluster, casbin.ActionUpdate, "*"); !ok {
		common.WriteJsonResp(w, errors.New("unauthorized"), nil, http.StatusForbidden)
		return
	}

	bean, err = impl.clusterService.UpdateVirtualCluster(bean, userId)
	if err != nil {
		impl.logger.Errorw("service err, Update", "error", err, "payload", bean)
		common.WriteJsonResp(w, err, nil, http.StatusInternalServerError)
		return
	}

	common.WriteJsonResp(w, err, bean, http.StatusOK)

}

func (impl ClusterRestHandlerImpl) UpdateClusterNote(w http.ResponseWriter, r *http.Request) {
	token := r.Header.Get("token")
	decoder := json.NewDecoder(r.Body)
	userId, err := impl.userService.GetLoggedInUser(r)
	if userId == 0 || err != nil {
		impl.logger.Errorw("service err, Update", "error", err, "userId", userId)
		common.WriteJsonResp(w, err, "Unauthorized User", http.StatusUnauthorized)
		return
	}
	var bean repository.GenericNote
	err = decoder.Decode(&bean)
	if err != nil {
		impl.logger.Errorw("request err, Update", "error", err, "payload", bean)
		common.WriteJsonResp(w, err, nil, http.StatusBadRequest)
		return
	}
	impl.logger.Infow("request payload, Update", "payload", bean)
	err = impl.validator.Struct(bean)
	if err != nil {
		impl.logger.Errorw("validate err, Update", "error", err, "payload", bean)
		common.WriteJsonResp(w, err, nil, http.StatusBadRequest)
		return
	}
	clusterDescription, err := impl.clusterDescriptionService.FindByClusterIdWithClusterDetails(bean.Identifier)
	if err != nil {
		impl.logger.Errorw("service err, FindById", "err", err, "clusterId", bean.Identifier)
		common.WriteJsonResp(w, err, nil, http.StatusInternalServerError)
		return
	}
	// RBAC enforcer applying
	if ok := impl.enforcer.Enforce(token, casbin.ResourceCluster, casbin.ActionUpdate, strings.ToLower(clusterDescription.ClusterName)); !ok {
		common.WriteJsonResp(w, errors.New("unauthorized"), nil, http.StatusForbidden)
		return
	}
	// RBAC enforcer ends

	bean.IdentifierType = repository.ClusterType
	clusterNoteResponseBean, err := impl.clusterNoteService.Update(&bean, userId)

	if err != nil {
		impl.logger.Errorw("cluster note service err, Update", "error", err, "payload", bean)
		common.WriteJsonResp(w, err, nil, http.StatusInternalServerError)
		return
	}
	common.WriteJsonResp(w, err, clusterNoteResponseBean, http.StatusOK)
}

func (impl ClusterRestHandlerImpl) FindAllForAutoComplete(w http.ResponseWriter, r *http.Request) {
	start := time.Now()
	clusterList, err := impl.clusterService.FindAllForAutoComplete()
	dbOperationTime := time.Since(start)
	if err != nil {
		impl.logger.Errorw("service err, FindAllForAutoComplete", "error", err)
		common.WriteJsonResp(w, err, nil, http.StatusInternalServerError)
		return
	}
	var result []cluster.ClusterBean
	v := r.URL.Query()
	authEnabled := true
	auth := v.Get("auth")
	if len(auth) > 0 {
		authEnabled, err = strconv.ParseBool(auth)
		if err != nil {
			authEnabled = true
			err = nil
			//ignore error, apply rbac by default
		}
	}
	// RBAC enforcer applying
	token := r.Header.Get("token")
	start = time.Now()
	for _, item := range clusterList {
		if authEnabled == true {
			if ok := impl.enforcer.Enforce(token, casbin.ResourceCluster, casbin.ActionGet, item.ClusterName); ok {
				result = append(result, item)
			}
		} else {
			result = append(result, item)
		}

	}
	impl.logger.Infow("Cluster elapsed Time for enforcer", "dbElapsedTime", dbOperationTime, "enforcerTime", time.Since(start), "envSize", len(result))
	//RBAC enforcer Ends

	if len(result) == 0 {
		result = make([]cluster.ClusterBean, 0)
	}
	common.WriteJsonResp(w, err, result, http.StatusOK)
}

func (impl ClusterRestHandlerImpl) DeleteCluster(w http.ResponseWriter, r *http.Request) {
	decoder := json.NewDecoder(r.Body)
	userId, err := impl.userService.GetLoggedInUser(r)
	if userId == 0 || err != nil {
		impl.logger.Errorw("service err, Delete", "error", err, "userId", userId)
		common.WriteJsonResp(w, err, "Unauthorized User", http.StatusUnauthorized)
		return
	}
	var bean cluster.ClusterBean
	err = decoder.Decode(&bean)
	if err != nil {
		impl.logger.Errorw("request err, Delete", "error", err, "payload", bean)
		common.WriteJsonResp(w, err, nil, http.StatusBadRequest)
		return
	}
	impl.logger.Debugw("request payload, Delete", "payload", bean)
	err = impl.validator.Struct(bean)
	if err != nil {
		impl.logger.Errorw("validate err, Delete", "error", err, "payload", bean)
		common.WriteJsonResp(w, err, nil, http.StatusBadRequest)
		return
	}

	// RBAC enforcer applying
	token := r.Header.Get("token")
	if ok := impl.enforcer.Enforce(token, casbin.ResourceCluster, casbin.ActionCreate, "*"); !ok {
		common.WriteJsonResp(w, errors.New("unauthorized"), nil, http.StatusForbidden)
		return
	}
	//RBAC enforcer Ends
	err = impl.deleteService.DeleteCluster(&bean, userId)
	if err != nil {
		impl.logger.Errorw("error in deleting cluster", "err", err, "id", bean.Id, "name", bean.ClusterName)
		common.WriteJsonResp(w, err, nil, http.StatusInternalServerError)
		return
	}
	common.WriteJsonResp(w, err, CLUSTER_DELETE_SUCCESS_RESP, http.StatusOK)
}

func (impl ClusterRestHandlerImpl) GetAllClusterNamespaces(w http.ResponseWriter, r *http.Request) {
	token := r.Header.Get("token")
	clusterNamespaces := impl.clusterService.GetAllClusterNamespaces()

	// RBAC enforcer applying
	for clusterName, _ := range clusterNamespaces {
		if ok := impl.enforcer.Enforce(token, casbin.ResourceCluster, casbin.ActionGet, strings.ToLower(clusterName)); !ok {
			delete(clusterNamespaces, clusterName)
		}
	}
	//RBAC enforcer Ends

	common.WriteJsonResp(w, nil, clusterNamespaces, http.StatusOK)
}

func (impl ClusterRestHandlerImpl) GetClusterNamespaces(w http.ResponseWriter, r *http.Request) {
	//token := r.Header.Get("token")
	vars := mux.Vars(r)
	clusterIdString := vars["clusterId"]

	userId, err := impl.userService.GetLoggedInUser(r)
	if userId == 0 || err != nil {
		impl.logger.Errorw("user not authorized", "error", err, "userId", userId)
		common.WriteJsonResp(w, err, "Unauthorized User", http.StatusUnauthorized)
		return
	}
	token := r.Header.Get("token")
	isActionUserSuperAdmin := false
	if ok := impl.enforcer.Enforce(token, casbin.ResourceGlobal, casbin.ActionGet, "*"); ok {
		isActionUserSuperAdmin = true
	}
	clusterId, err := strconv.Atoi(clusterIdString)
	if err != nil {
		impl.logger.Errorw("failed to extract clusterId from param", "error", err, "clusterId", clusterIdString)
		common.WriteJsonResp(w, err, nil, http.StatusBadRequest)
		return
	}

	allClusterNamespaces, err := impl.clusterService.FindAllNamespacesByUserIdAndClusterId(userId, clusterId, isActionUserSuperAdmin)
	if err != nil {
		common.WriteJsonResp(w, err, nil, http.StatusInternalServerError)
		return
	}
	common.WriteJsonResp(w, nil, allClusterNamespaces, http.StatusOK)
}

func (impl ClusterRestHandlerImpl) FindAllForClusterPermission(w http.ResponseWriter, r *http.Request) {
	userId, err := impl.userService.GetLoggedInUser(r)
	if userId == 0 || err != nil {
		impl.logger.Errorw("user not authorized", "error", err, "userId", userId)
		common.WriteJsonResp(w, err, "Unauthorized User", http.StatusUnauthorized)
		return
	}
	token := r.Header.Get("token")
	isActionUserSuperAdmin := false
	if ok := impl.enforcer.Enforce(token, casbin.ResourceGlobal, casbin.ActionGet, "*"); ok {
		isActionUserSuperAdmin = true
	}
	clusterList, err := impl.clusterService.FindAllForClusterByUserId(userId, isActionUserSuperAdmin)
	if err != nil {
		impl.logger.Errorw("error in deleting cluster", "err", err)
		common.WriteJsonResp(w, err, nil, http.StatusInternalServerError)
		return
	}
	// RBAC enforcer applying
	// Already applied at service layer
	//RBAC enforcer Ends

	if len(clusterList) == 0 {
		// assumption is that if list is empty, then it can happen only in case of Unauthorized (but not sending Unauthorized for super-admin user)
		if isActionUserSuperAdmin {
			clusterList = make([]cluster.ClusterBean, 0)
		} else {
			common.WriteJsonResp(w, errors.New("unauthorized"), nil, http.StatusForbidden)
			return
		}
	}
	common.WriteJsonResp(w, err, clusterList, http.StatusOK)
}

func (impl *ClusterRestHandlerImpl) DeleteVirtualCluster(w http.ResponseWriter, r *http.Request) {
	decoder := json.NewDecoder(r.Body)
	userId, err := impl.userService.GetLoggedInUser(r)
	if userId == 0 || err != nil {
		impl.logger.Errorw("service err, Delete", "error", err, "userId", userId)
		common.WriteJsonResp(w, err, "Unauthorized User", http.StatusUnauthorized)
		return
	}
	var bean cluster.VirtualClusterBean
	err = decoder.Decode(&bean)
	if err != nil {
		impl.logger.Errorw("request err, Delete", "error", err, "payload", bean)
		common.WriteJsonResp(w, err, nil, http.StatusBadRequest)
		return
	}
	impl.logger.Debugw("request payload, Delete", "payload", bean)
	err = impl.validator.Struct(bean)
	if err != nil {
		impl.logger.Errorw("validate err, Delete", "error", err, "payload", bean)
		common.WriteJsonResp(w, err, nil, http.StatusBadRequest)
		return
	}

	// RBAC enforcer applying
	token := r.Header.Get("token")
	if ok := impl.enforcer.Enforce(token, casbin.ResourceCluster, casbin.ActionDelete, "*"); !ok {
		common.WriteJsonResp(w, errors.New("unauthorized"), nil, http.StatusForbidden)
		return
	}
<<<<<<< HEAD
	return false, nil
}

func (impl *ClusterRestHandlerImpl) DeleteVirtualCluster(w http.ResponseWriter, r *http.Request) {
	decoder := json.NewDecoder(r.Body)
	userId, err := impl.userService.GetLoggedInUser(r)
	if userId == 0 || err != nil {
		impl.logger.Errorw("service err, Delete", "error", err, "userId", userId)
		common.WriteJsonResp(w, err, "Unauthorized User", http.StatusUnauthorized)
		return
	}
	var bean cluster.VirtualClusterBean
	err = decoder.Decode(&bean)
	if err != nil {
		impl.logger.Errorw("request err, Delete", "error", err, "payload", bean)
		common.WriteJsonResp(w, err, nil, http.StatusBadRequest)
		return
	}
	impl.logger.Debugw("request payload, Delete", "payload", bean)
	err = impl.validator.Struct(bean)
	if err != nil {
		impl.logger.Errorw("validate err, Delete", "error", err, "payload", bean)
		common.WriteJsonResp(w, err, nil, http.StatusBadRequest)
		return
	}

	// RBAC enforcer applying
	token := r.Header.Get("token")
	if ok := impl.enforcer.Enforce(token, casbin.ResourceCluster, casbin.ActionDelete, "*"); !ok {
		common.WriteJsonResp(w, errors.New("unauthorized"), nil, http.StatusForbidden)
		return
	}
=======
>>>>>>> 3c1999c6
	//RBAC enforcer Ends
	err = impl.deleteService.DeleteVirtualCluster(&bean, userId)
	if err != nil {
		impl.logger.Errorw("error in deleting cluster", "err", err, "id", bean.Id, "name", bean.ClusterName)
		common.WriteJsonResp(w, err, nil, http.StatusInternalServerError)
		return
	}
	common.WriteJsonResp(w, err, CLUSTER_DELETE_SUCCESS_RESP, http.StatusOK)
}<|MERGE_RESOLUTION|>--- conflicted
+++ resolved
@@ -771,41 +771,6 @@
 		common.WriteJsonResp(w, errors.New("unauthorized"), nil, http.StatusForbidden)
 		return
 	}
-<<<<<<< HEAD
-	return false, nil
-}
-
-func (impl *ClusterRestHandlerImpl) DeleteVirtualCluster(w http.ResponseWriter, r *http.Request) {
-	decoder := json.NewDecoder(r.Body)
-	userId, err := impl.userService.GetLoggedInUser(r)
-	if userId == 0 || err != nil {
-		impl.logger.Errorw("service err, Delete", "error", err, "userId", userId)
-		common.WriteJsonResp(w, err, "Unauthorized User", http.StatusUnauthorized)
-		return
-	}
-	var bean cluster.VirtualClusterBean
-	err = decoder.Decode(&bean)
-	if err != nil {
-		impl.logger.Errorw("request err, Delete", "error", err, "payload", bean)
-		common.WriteJsonResp(w, err, nil, http.StatusBadRequest)
-		return
-	}
-	impl.logger.Debugw("request payload, Delete", "payload", bean)
-	err = impl.validator.Struct(bean)
-	if err != nil {
-		impl.logger.Errorw("validate err, Delete", "error", err, "payload", bean)
-		common.WriteJsonResp(w, err, nil, http.StatusBadRequest)
-		return
-	}
-
-	// RBAC enforcer applying
-	token := r.Header.Get("token")
-	if ok := impl.enforcer.Enforce(token, casbin.ResourceCluster, casbin.ActionDelete, "*"); !ok {
-		common.WriteJsonResp(w, errors.New("unauthorized"), nil, http.StatusForbidden)
-		return
-	}
-=======
->>>>>>> 3c1999c6
 	//RBAC enforcer Ends
 	err = impl.deleteService.DeleteVirtualCluster(&bean, userId)
 	if err != nil {
