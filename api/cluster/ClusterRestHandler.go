/*
 * Copyright (c) 2020 Devtron Labs
 *
 * Licensed under the Apache License, Version 2.0 (the "License");
 * you may not use this file except in compliance with the License.
 * You may obtain a copy of the License at
 *
 *    http://www.apache.org/licenses/LICENSE-2.0
 *
 * Unless required by applicable law or agreed to in writing, software
 * distributed under the License is distributed on an "AS IS" BASIS,
 * WITHOUT WARRANTIES OR CONDITIONS OF ANY KIND, either express or implied.
 * See the License for the specific language governing permissions and
 * limitations under the License.
 *
 */

package cluster

import (
	"context"
	"encoding/json"
	"errors"
	"github.com/devtron-labs/devtron/pkg/genericNotes"
	"github.com/devtron-labs/devtron/pkg/genericNotes/repository"
	"net/http"
	"strconv"
	"strings"
	"time"

	"github.com/devtron-labs/devtron/api/restHandler/common"
	"github.com/devtron-labs/devtron/pkg/cluster"
	delete2 "github.com/devtron-labs/devtron/pkg/delete"
	"github.com/devtron-labs/devtron/pkg/user"
	"github.com/devtron-labs/devtron/pkg/user/casbin"
	util2 "github.com/devtron-labs/devtron/util"
	"github.com/devtron-labs/devtron/util/argo"
	"github.com/go-pg/pg"
	"github.com/gorilla/mux"
	"go.uber.org/zap"
	"gopkg.in/go-playground/validator.v9"
)

const CLUSTER_DELETE_SUCCESS_RESP = "Cluster deleted successfully."

type ClusterRestHandler interface {
	Save(w http.ResponseWriter, r *http.Request)
	SaveClusters(w http.ResponseWriter, r *http.Request)
	ValidateKubeconfig(w http.ResponseWriter, r *http.Request)
	SaveVirtualCluster(w http.ResponseWriter, r *http.Request)
	FindAll(w http.ResponseWriter, r *http.Request)
	FindById(w http.ResponseWriter, r *http.Request)
	FindNoteByClusterId(w http.ResponseWriter, r *http.Request)
	Update(w http.ResponseWriter, r *http.Request)
	UpdateVirtualCluster(w http.ResponseWriter, r *http.Request)
	UpdateClusterNote(w http.ResponseWriter, r *http.Request)
	FindAllForAutoComplete(w http.ResponseWriter, r *http.Request)
	DeleteCluster(w http.ResponseWriter, r *http.Request)
	DeleteVirtualCluster(w http.ResponseWriter, r *http.Request)
	GetClusterNamespaces(w http.ResponseWriter, r *http.Request)
	GetAllClusterNamespaces(w http.ResponseWriter, r *http.Request)
	FindAllForClusterPermission(w http.ResponseWriter, r *http.Request)
}

type ClusterRestHandlerImpl struct {
	clusterService            cluster.ClusterService
	clusterNoteService        genericNotes.GenericNoteService
	clusterDescriptionService cluster.ClusterDescriptionService
	logger                    *zap.SugaredLogger
	userService               user.UserService
	validator                 *validator.Validate
	enforcer                  casbin.Enforcer
	deleteService             delete2.DeleteService
	argoUserService           argo.ArgoUserService
	environmentService        cluster.EnvironmentService
	clusterRbacService        cluster.ClusterRbacService
}

func NewClusterRestHandlerImpl(clusterService cluster.ClusterService,
	clusterNoteService genericNotes.GenericNoteService,
	clusterDescriptionService cluster.ClusterDescriptionService,
	logger *zap.SugaredLogger,
	userService user.UserService,
	validator *validator.Validate,
	enforcer casbin.Enforcer,
	deleteService delete2.DeleteService,
	argoUserService argo.ArgoUserService,
	environmentService cluster.EnvironmentService,
	clusterRbacService cluster.ClusterRbacService) *ClusterRestHandlerImpl {
	return &ClusterRestHandlerImpl{
		clusterService:            clusterService,
		clusterNoteService:        clusterNoteService,
		clusterDescriptionService: clusterDescriptionService,
		logger:                    logger,
		userService:               userService,
		validator:                 validator,
		enforcer:                  enforcer,
		deleteService:             deleteService,
		argoUserService:           argoUserService,
		environmentService:        environmentService,
		clusterRbacService:        clusterRbacService,
	}
}

func (impl ClusterRestHandlerImpl) SaveClusters(w http.ResponseWriter, r *http.Request) {
	token := r.Header.Get("token")
	decoder := json.NewDecoder(r.Body)
	userId, err := impl.userService.GetLoggedInUser(r)
	if userId == 0 || err != nil {
		common.WriteJsonResp(w, err, "Unauthorized User", http.StatusUnauthorized)
		return
	}
	beans := []*cluster.ClusterBean{}
	err = decoder.Decode(&beans)
	if err != nil {
		impl.logger.Errorw("request err, Save", "error", err, "payload", beans)
		common.WriteJsonResp(w, err, nil, http.StatusBadRequest)
		return
	}
	// not logging bean object as it contains sensitive data
	impl.logger.Infow("request payload received for save clusters")

	// RBAC enforcer applying
	isSuperAdmin, err := impl.userService.IsSuperAdmin(int(userId))
	if !isSuperAdmin || err != nil {
		if err != nil {
			impl.logger.Errorw("request err, CheckSuperAdmin", "err", err, "isSuperAdmin", isSuperAdmin)
		}
		common.WriteJsonResp(w, err, "Unauthorized User", http.StatusForbidden)
		return
	}
	//RBAC enforcer Ends
	ctx, cancel := context.WithCancel(r.Context())
	if cn, ok := w.(http.CloseNotifier); ok {
		go func(done <-chan struct{}, closed <-chan bool) {
			select {
			case <-done:
			case <-closed:
				cancel()
			}
		}(ctx.Done(), cn.CloseNotify())
	}
	if util2.IsBaseStack() {
		ctx = context.WithValue(ctx, "token", token)
	} else {
		acdToken, err := impl.argoUserService.GetLatestDevtronArgoCdUserToken()
		if err != nil {
			impl.logger.Errorw("error in getting acd token", "err", err)
			common.WriteJsonResp(w, err, nil, http.StatusInternalServerError)
			return
		}
		ctx = context.WithValue(ctx, "token", acdToken)
	}

	for _, bean := range beans {
		l := len(bean.ServerUrl)
		if l > 1 && bean.ServerUrl[l-1:] == "/" {
			bean.ServerUrl = bean.ServerUrl[0 : l-1]
		}
		if bean.Id != 0 {
			_, err1 := impl.clusterService.Update(ctx, bean, userId)
			if err1 != nil {
				bean.ErrorInConnecting = err1.Error()
			} else {
				bean.ClusterUpdated = true
			}
		} else {
			_, err1 := impl.clusterService.Save(ctx, bean, userId)
			if err1 != nil {
				bean.ErrorInConnecting = err1.Error()
			}
		}
	}

	res := beans

	common.WriteJsonResp(w, err, res, http.StatusOK)
}

func (impl ClusterRestHandlerImpl) Save(w http.ResponseWriter, r *http.Request) {
	token := r.Header.Get("token")
	decoder := json.NewDecoder(r.Body)
	userId, err := impl.userService.GetLoggedInUser(r)
	if userId == 0 || err != nil {
		common.WriteJsonResp(w, err, "Unauthorized User", http.StatusUnauthorized)
		return
	}
	bean := new(cluster.ClusterBean)
	err = decoder.Decode(bean)
	if err != nil {
		impl.logger.Errorw("request err, Save", "error", err, "payload", bean)
		common.WriteJsonResp(w, err, nil, http.StatusBadRequest)
		return
	}
	impl.logger.Infow("request payload, Save", "payload", bean)
	err = impl.validator.Struct(bean)
	if err != nil {
		impl.logger.Errorw("validation err, Save", "err", err, "payload", bean)
		common.WriteJsonResp(w, err, nil, http.StatusBadRequest)
		return
	}

	// RBAC enforcer applying
	if ok := impl.enforcer.Enforce(token, casbin.ResourceCluster, casbin.ActionCreate, "*"); !ok {
		common.WriteJsonResp(w, errors.New("unauthorized"), nil, http.StatusForbidden)
		return
	}
	//RBAC enforcer Ends
	ctx, cancel := context.WithCancel(r.Context())
	if cn, ok := w.(http.CloseNotifier); ok {
		go func(done <-chan struct{}, closed <-chan bool) {
			select {
			case <-done:
			case <-closed:
				cancel()
			}
		}(ctx.Done(), cn.CloseNotify())
	}
	if util2.IsBaseStack() {
		ctx = context.WithValue(ctx, "token", token)
	} else {
		acdToken, err := impl.argoUserService.GetLatestDevtronArgoCdUserToken()
		if err != nil {
			impl.logger.Errorw("error in getting acd token", "err", err)
			common.WriteJsonResp(w, err, nil, http.StatusInternalServerError)
			return
		}
		ctx = context.WithValue(ctx, "token", acdToken)
	}
	bean, err = impl.clusterService.Save(ctx, bean, userId)
	if err != nil {
		impl.logger.Errorw("service err, Save", "err", err, "payload", bean)
		common.WriteJsonResp(w, err, nil, http.StatusInternalServerError)
		return
	}

	/*	isTriggered, err := impl.installedAppService.DeployDefaultChartOnCluster(bean, userId)
		if err != nil {
			impl.logger.Errorw("service err, Save, on DeployDefaultChartOnCluster", "err", err, "payload", bean)
		}
		if isTriggered {
			bean.AgentInstallationStage = 1
		} else {
			bean.AgentInstallationStage = 0
		}*/
	common.WriteJsonResp(w, err, bean, http.StatusOK)
}

func (impl ClusterRestHandlerImpl) SaveVirtualCluster(w http.ResponseWriter, r *http.Request) {
	token := r.Header.Get("token")
	decoder := json.NewDecoder(r.Body)
	userId, err := impl.userService.GetLoggedInUser(r)
	if userId == 0 || err != nil {
		common.WriteJsonResp(w, err, "Unauthorized User", http.StatusUnauthorized)
		return
	}
	bean := new(cluster.VirtualClusterBean)
	err = decoder.Decode(bean)
	if err != nil {
		impl.logger.Errorw("request err, Save", "error", err, "payload", bean)
		common.WriteJsonResp(w, err, nil, http.StatusBadRequest)
		return
	}
	impl.logger.Infow("request payload, Save", "payload", bean)
	err = impl.validator.Struct(bean)
	if err != nil {
		impl.logger.Errorw("validation err, Save", "err", err, "payload", bean)
		common.WriteJsonResp(w, err, nil, http.StatusBadRequest)
		return
	}

	// RBAC enforcer applying
	if ok := impl.enforcer.Enforce(token, casbin.ResourceCluster, casbin.ActionCreate, "*"); !ok {
		common.WriteJsonResp(w, errors.New("unauthorized"), nil, http.StatusForbidden)
		return
	}
	clusterBean, err := impl.clusterService.SaveVirtualCluster(bean, userId)
	if err != nil {
		impl.logger.Errorw("error in saving cluster", "err", err)
		common.WriteJsonResp(w, err, nil, http.StatusInternalServerError)
		return
	}
	common.WriteJsonResp(w, nil, clusterBean, http.StatusOK)
}

func (impl ClusterRestHandlerImpl) ValidateKubeconfig(w http.ResponseWriter, r *http.Request) {
	token := r.Header.Get("token")
	decoder := json.NewDecoder(r.Body)
	userId, err := impl.userService.GetLoggedInUser(r)
	if userId == 0 || err != nil {
		common.WriteJsonResp(w, err, "Unauthorized User", http.StatusUnauthorized)
		return
	}
	bean := &cluster.Kubeconfig{}
	err = decoder.Decode(bean)
	if err != nil {
		impl.logger.Errorw("request err, Validate", "error", err, "payload", bean)
		common.WriteJsonResp(w, err, nil, http.StatusBadRequest)
		return
	}

	err = impl.validator.Struct(bean)
	if err != nil {
		impl.logger.Errorw("validation err, Validate", "err", err, "payload", bean)
		common.WriteJsonResp(w, err, nil, http.StatusBadRequest)
		return
	}

	// RBAC enforcer applying
	if ok := impl.enforcer.Enforce(token, casbin.ResourceCluster, casbin.ActionCreate, "*"); !ok {
		common.WriteJsonResp(w, errors.New("unauthorized"), nil, http.StatusForbidden)
		return
	}
	//RBAC enforcer Ends
	ctx, cancel := context.WithCancel(r.Context())
	if cn, ok := w.(http.CloseNotifier); ok {
		go func(done <-chan struct{}, closed <-chan bool) {
			select {
			case <-done:
			case <-closed:
				cancel()
			}
		}(ctx.Done(), cn.CloseNotify())
	}
	if util2.IsBaseStack() {
		ctx = context.WithValue(ctx, "token", token)
	} else {
		acdToken, err := impl.argoUserService.GetLatestDevtronArgoCdUserToken()
		if err != nil {
			impl.logger.Errorw("error in getting acd token", "err", err)
			common.WriteJsonResp(w, err, nil, http.StatusInternalServerError)
			return
		}
		ctx = context.WithValue(ctx, "token", acdToken)
	}
	res, err := impl.clusterService.ValidateKubeconfig(bean.Config)
	if err != nil {
		impl.logger.Errorw("error in validating kubeconfig")
		common.WriteJsonResp(w, err, nil, http.StatusInternalServerError)
		return
	}

	common.WriteJsonResp(w, err, res, http.StatusOK)
}

func (impl ClusterRestHandlerImpl) FindAll(w http.ResponseWriter, r *http.Request) {
	token := r.Header.Get("token")
	clusterList, err := impl.clusterService.FindAllWithoutConfig()
	if err != nil {
		impl.logger.Errorw("service err, FindAll", "err", err)
		common.WriteJsonResp(w, err, nil, http.StatusInternalServerError)
		return
	}

	// RBAC enforcer applying
	var result []*cluster.ClusterBean
	for _, item := range clusterList {
		if ok := impl.enforcer.Enforce(token, casbin.ResourceCluster, casbin.ActionGet, strings.ToLower(item.ClusterName)); ok {
			result = append(result, item)
		}
	}
	//RBAC enforcer Ends

	common.WriteJsonResp(w, err, result, http.StatusOK)
}

func (impl ClusterRestHandlerImpl) FindById(w http.ResponseWriter, r *http.Request) {
	vars := mux.Vars(r)
	id := vars["id"]
	i, err := strconv.Atoi(id)
	if err != nil {
		impl.logger.Errorw("request err, FindById", "error", err, "clusterId", id)
		common.WriteJsonResp(w, err, nil, http.StatusBadRequest)
		return
	}
	bean, err := impl.clusterService.FindByIdWithoutConfig(i)
	if err != nil {
		impl.logger.Errorw("service err, FindById", "err", err, "clusterId", id)
		common.WriteJsonResp(w, err, nil, http.StatusInternalServerError)
		return
	}

	// RBAC enforcer applying
	token := r.Header.Get("token")
	if ok := impl.enforcer.Enforce(token, casbin.ResourceCluster, casbin.ActionGet, strings.ToLower(bean.ClusterName)); !ok {
		common.WriteJsonResp(w, errors.New("unauthorized"), nil, http.StatusForbidden)
		return
	}
	//RBAC enforcer Ends

	common.WriteJsonResp(w, err, bean, http.StatusOK)
}

func (impl ClusterRestHandlerImpl) FindNoteByClusterId(w http.ResponseWriter, r *http.Request) {
	userId, err := impl.userService.GetLoggedInUser(r)
	if userId == 0 || err != nil {
		common.WriteJsonResp(w, err, "Unauthorized User", http.StatusUnauthorized)
		return
	}
	vars := mux.Vars(r)
	id := vars["id"]
	clusterId, err := strconv.Atoi(id)
	if err != nil {
		impl.logger.Errorw("request err, FindById", "error", err, "clusterId", id)
		common.WriteJsonResp(w, err, nil, http.StatusBadRequest)
		return
	}
	bean, err := impl.clusterDescriptionService.FindByClusterIdWithClusterDetails(clusterId)
	if err != nil {
		if err == pg.ErrNoRows {
			impl.logger.Errorw("cluster not found, FindById", "err", err, "clusterId", id)
			common.WriteJsonResp(w, errors.New("invalid cluster id"), nil, http.StatusNotFound)
			return
		}
		impl.logger.Errorw("service err, FindById", "err", err, "clusterId", id)
		common.WriteJsonResp(w, err, nil, http.StatusInternalServerError)
		return
	}
	// RBAC enforcer applying
	token := r.Header.Get("token")
	authenticated, err := impl.clusterRbacService.CheckAuthorization(bean.ClusterName, bean.ClusterId, token, userId, false)
	if err != nil {
		impl.logger.Errorw("error in checking rbac for cluster", "err", err, "clusterId", bean.ClusterId)
		common.WriteJsonResp(w, err, nil, http.StatusInternalServerError)
		return
	}
	if !authenticated {
		common.WriteJsonResp(w, errors.New("unauthorized"), nil, http.StatusForbidden)
		return
	}
	//RBAC enforcer Ends
	common.WriteJsonResp(w, err, bean, http.StatusOK)
}

func (impl ClusterRestHandlerImpl) Update(w http.ResponseWriter, r *http.Request) {
	token := r.Header.Get("token")
	decoder := json.NewDecoder(r.Body)
	userId, err := impl.userService.GetLoggedInUser(r)
	if userId == 0 || err != nil {
		impl.logger.Errorw("service err, Update", "error", err, "userId", userId)
		common.WriteJsonResp(w, err, "Unauthorized User", http.StatusUnauthorized)
		return
	}
	var bean cluster.ClusterBean
	err = decoder.Decode(&bean)
	if err != nil {
		impl.logger.Errorw("request err, Update", "error", err, "payload", bean)
		common.WriteJsonResp(w, err, nil, http.StatusBadRequest)
		return
	}
	impl.logger.Infow("request payload, Update", "payload", bean)
	err = impl.validator.Struct(bean)
	if err != nil {
		impl.logger.Errorw("validate err, Update", "error", err, "payload", bean)
		common.WriteJsonResp(w, err, nil, http.StatusBadRequest)
		return
	}

	// RBAC enforcer applying
	if ok := impl.enforcer.Enforce(token, casbin.ResourceCluster, casbin.ActionUpdate, strings.ToLower(bean.ClusterName)); !ok {
		common.WriteJsonResp(w, errors.New("unauthorized"), nil, http.StatusForbidden)
		return
	}
	// RBAC enforcer ends
	ctx, cancel := context.WithCancel(r.Context())
	if cn, ok := w.(http.CloseNotifier); ok {
		go func(done <-chan struct{}, closed <-chan bool) {
			select {
			case <-done:
			case <-closed:
				cancel()
			}
		}(ctx.Done(), cn.CloseNotify())
	}
	if util2.IsBaseStack() {
		ctx = context.WithValue(ctx, "token", token)
	} else {
		acdToken, err := impl.argoUserService.GetLatestDevtronArgoCdUserToken()
		if err != nil {
			impl.logger.Errorw("error in getting acd token", "err", err)
			common.WriteJsonResp(w, err, nil, http.StatusInternalServerError)
			return
		}
		ctx = context.WithValue(ctx, "token", acdToken)
	}
	_, err = impl.clusterService.Update(ctx, &bean, userId)
	if err != nil {
		impl.logger.Errorw("service err, Update", "error", err, "payload", bean)
		common.WriteJsonResp(w, err, nil, http.StatusInternalServerError)
		return
	}

	common.WriteJsonResp(w, err, bean, http.StatusOK)
}

func (impl ClusterRestHandlerImpl) UpdateVirtualCluster(w http.ResponseWriter, r *http.Request) {
	token := r.Header.Get("token")
	decoder := json.NewDecoder(r.Body)
	userId, err := impl.userService.GetLoggedInUser(r)
	if userId == 0 || err != nil {
		common.WriteJsonResp(w, err, "Unauthorized User", http.StatusUnauthorized)
		return
	}
	bean := new(cluster.VirtualClusterBean)
	err = decoder.Decode(bean)
	if err != nil {
		impl.logger.Errorw("request err, Save", "error", err, "payload", bean)
		common.WriteJsonResp(w, err, nil, http.StatusBadRequest)
		return
	}
	impl.logger.Infow("request payload, Save", "payload", bean)
	err = impl.validator.Struct(bean)
	if err != nil {
		impl.logger.Errorw("validation err, Save", "err", err, "payload", bean)
		common.WriteJsonResp(w, err, nil, http.StatusBadRequest)
		return
	}

	// RBAC enforcer applying
	if ok := impl.enforcer.Enforce(token, casbin.ResourceCluster, casbin.ActionUpdate, "*"); !ok {
		common.WriteJsonResp(w, errors.New("unauthorized"), nil, http.StatusForbidden)
		return
	}

	bean, err = impl.clusterService.UpdateVirtualCluster(bean, userId)
	if err != nil {
		impl.logger.Errorw("service err, Update", "error", err, "payload", bean)
		common.WriteJsonResp(w, err, nil, http.StatusInternalServerError)
		return
	}

	common.WriteJsonResp(w, err, bean, http.StatusOK)

}

func (impl ClusterRestHandlerImpl) UpdateClusterNote(w http.ResponseWriter, r *http.Request) {
	token := r.Header.Get("token")
	decoder := json.NewDecoder(r.Body)
	userId, err := impl.userService.GetLoggedInUser(r)
	if userId == 0 || err != nil {
		impl.logger.Errorw("service err, Update", "error", err, "userId", userId)
		common.WriteJsonResp(w, err, "Unauthorized User", http.StatusUnauthorized)
		return
	}
	var bean repository.GenericNote
	err = decoder.Decode(&bean)
	if err != nil {
		impl.logger.Errorw("request err, Update", "error", err, "payload", bean)
		common.WriteJsonResp(w, err, nil, http.StatusBadRequest)
		return
	}
	impl.logger.Infow("request payload, Update", "payload", bean)
	err = impl.validator.Struct(bean)
	if err != nil {
		impl.logger.Errorw("validate err, Update", "error", err, "payload", bean)
		common.WriteJsonResp(w, err, nil, http.StatusBadRequest)
		return
	}
	clusterDescription, err := impl.clusterDescriptionService.FindByClusterIdWithClusterDetails(bean.Identifier)
	if err != nil {
		impl.logger.Errorw("service err, FindById", "err", err, "clusterId", bean.Identifier)
		common.WriteJsonResp(w, err, nil, http.StatusInternalServerError)
		return
	}
	// RBAC enforcer applying
	if ok := impl.enforcer.Enforce(token, casbin.ResourceCluster, casbin.ActionUpdate, strings.ToLower(clusterDescription.ClusterName)); !ok {
		common.WriteJsonResp(w, errors.New("unauthorized"), nil, http.StatusForbidden)
		return
	}
	// RBAC enforcer ends

	bean.IdentifierType = repository.ClusterType
	clusterNoteResponseBean, err := impl.clusterNoteService.Update(&bean, userId)

	if err != nil {
		impl.logger.Errorw("cluster note service err, Update", "error", err, "payload", bean)
		common.WriteJsonResp(w, err, nil, http.StatusInternalServerError)
		return
	}
	common.WriteJsonResp(w, err, clusterNoteResponseBean, http.StatusOK)
}

func (impl ClusterRestHandlerImpl) FindAllForAutoComplete(w http.ResponseWriter, r *http.Request) {
	start := time.Now()
	clusterList, err := impl.clusterService.FindAllForAutoComplete()
	dbOperationTime := time.Since(start)
	if err != nil {
		impl.logger.Errorw("service err, FindAllForAutoComplete", "error", err)
		common.WriteJsonResp(w, err, nil, http.StatusInternalServerError)
		return
	}
	var result []cluster.ClusterBean
	v := r.URL.Query()
	authEnabled := true
	auth := v.Get("auth")
	if len(auth) > 0 {
		authEnabled, err = strconv.ParseBool(auth)
		if err != nil {
			authEnabled = true
			err = nil
			//ignore error, apply rbac by default
		}
	}
	// RBAC enforcer applying
	token := r.Header.Get("token")
	start = time.Now()
	for _, item := range clusterList {
		if authEnabled == true {
			if ok := impl.enforcer.Enforce(token, casbin.ResourceCluster, casbin.ActionGet, item.ClusterName); ok {
				result = append(result, item)
			}
		} else {
			result = append(result, item)
		}

	}
	impl.logger.Infow("Cluster elapsed Time for enforcer", "dbElapsedTime", dbOperationTime, "enforcerTime", time.Since(start), "envSize", len(result))
	//RBAC enforcer Ends

	if len(result) == 0 {
		result = make([]cluster.ClusterBean, 0)
	}
	common.WriteJsonResp(w, err, result, http.StatusOK)
}

func (impl ClusterRestHandlerImpl) DeleteCluster(w http.ResponseWriter, r *http.Request) {
	decoder := json.NewDecoder(r.Body)
	userId, err := impl.userService.GetLoggedInUser(r)
	if userId == 0 || err != nil {
		impl.logger.Errorw("service err, Delete", "error", err, "userId", userId)
		common.WriteJsonResp(w, err, "Unauthorized User", http.StatusUnauthorized)
		return
	}
	var bean cluster.ClusterBean
	err = decoder.Decode(&bean)
	if err != nil {
		impl.logger.Errorw("request err, Delete", "error", err, "payload", bean)
		common.WriteJsonResp(w, err, nil, http.StatusBadRequest)
		return
	}
	impl.logger.Debugw("request payload, Delete", "payload", bean)
	err = impl.validator.Struct(bean)
	if err != nil {
		impl.logger.Errorw("validate err, Delete", "error", err, "payload", bean)
		common.WriteJsonResp(w, err, nil, http.StatusBadRequest)
		return
	}

	// RBAC enforcer applying
	token := r.Header.Get("token")
	if ok := impl.enforcer.Enforce(token, casbin.ResourceCluster, casbin.ActionCreate, "*"); !ok {
		common.WriteJsonResp(w, errors.New("unauthorized"), nil, http.StatusForbidden)
		return
	}
	//RBAC enforcer Ends
	err = impl.deleteService.DeleteCluster(&bean, userId)
	if err != nil {
		impl.logger.Errorw("error in deleting cluster", "err", err, "id", bean.Id, "name", bean.ClusterName)
		common.WriteJsonResp(w, err, nil, http.StatusInternalServerError)
		return
	}
	common.WriteJsonResp(w, err, CLUSTER_DELETE_SUCCESS_RESP, http.StatusOK)
}

func (impl ClusterRestHandlerImpl) GetAllClusterNamespaces(w http.ResponseWriter, r *http.Request) {
	token := r.Header.Get("token")
	clusterNamespaces := impl.clusterService.GetAllClusterNamespaces()

	// RBAC enforcer applying
	for clusterName, _ := range clusterNamespaces {
		if ok := impl.enforcer.Enforce(token, casbin.ResourceCluster, casbin.ActionGet, strings.ToLower(clusterName)); !ok {
			delete(clusterNamespaces, clusterName)
		}
	}
	//RBAC enforcer Ends

	common.WriteJsonResp(w, nil, clusterNamespaces, http.StatusOK)
}

func (impl ClusterRestHandlerImpl) GetClusterNamespaces(w http.ResponseWriter, r *http.Request) {
	//token := r.Header.Get("token")
	vars := mux.Vars(r)
	clusterIdString := vars["clusterId"]

	userId, err := impl.userService.GetLoggedInUser(r)
	if userId == 0 || err != nil {
		impl.logger.Errorw("user not authorized", "error", err, "userId", userId)
		common.WriteJsonResp(w, err, "Unauthorized User", http.StatusUnauthorized)
		return
	}
	token := r.Header.Get("token")
	isActionUserSuperAdmin := false
	if ok := impl.enforcer.Enforce(token, casbin.ResourceGlobal, casbin.ActionGet, "*"); ok {
		isActionUserSuperAdmin = true
	}
	clusterId, err := strconv.Atoi(clusterIdString)
	if err != nil {
		impl.logger.Errorw("failed to extract clusterId from param", "error", err, "clusterId", clusterIdString)
		common.WriteJsonResp(w, err, nil, http.StatusBadRequest)
		return
	}

	allClusterNamespaces, err := impl.clusterService.FindAllNamespacesByUserIdAndClusterId(userId, clusterId, isActionUserSuperAdmin)
	if err != nil {
		common.WriteJsonResp(w, err, nil, http.StatusInternalServerError)
		return
	}
	common.WriteJsonResp(w, nil, allClusterNamespaces, http.StatusOK)
}

func (impl ClusterRestHandlerImpl) FindAllForClusterPermission(w http.ResponseWriter, r *http.Request) {
	userId, err := impl.userService.GetLoggedInUser(r)
	if userId == 0 || err != nil {
		impl.logger.Errorw("user not authorized", "error", err, "userId", userId)
		common.WriteJsonResp(w, err, "Unauthorized User", http.StatusUnauthorized)
		return
	}
	token := r.Header.Get("token")
	isActionUserSuperAdmin := false
	if ok := impl.enforcer.Enforce(token, casbin.ResourceGlobal, casbin.ActionGet, "*"); ok {
		isActionUserSuperAdmin = true
	}
	clusterList, err := impl.clusterService.FindAllForClusterByUserId(userId, isActionUserSuperAdmin)
	if err != nil {
		impl.logger.Errorw("error in deleting cluster", "err", err)
		common.WriteJsonResp(w, err, nil, http.StatusInternalServerError)
		return
	}
	// RBAC enforcer applying
	// Already applied at service layer
	//RBAC enforcer Ends

	if len(clusterList) == 0 {
		// assumption is that if list is empty, then it can happen only in case of Unauthorized (but not sending Unauthorized for super-admin user)
		if isActionUserSuperAdmin {
			clusterList = make([]cluster.ClusterBean, 0)
		} else {
			common.WriteJsonResp(w, errors.New("unauthorized"), nil, http.StatusForbidden)
			return
		}
	}
	common.WriteJsonResp(w, err, clusterList, http.StatusOK)
<<<<<<< HEAD
}

func (impl *ClusterRestHandlerImpl) CheckRbacForClusterDetails(clusterId int, token string) (authenticated bool, err error) {
	//getting all environments for this cluster
	envs, err := impl.environmentService.GetByClusterId(clusterId)
	if err != nil {
		impl.logger.Errorw("error in getting environments by clusterId", "err", err, "clusterId", clusterId)
		return false, err
	}
	if len(envs) == 0 {
		if ok := impl.enforcer.Enforce(token, casbin.ResourceGlobal, casbin.ActionGet, "*"); !ok {
			return false, nil
		}
		return true, nil
	}
	emailId, err := impl.userService.GetEmailFromToken(token)
	if err != nil {
		impl.logger.Errorw("error in getting emailId from token", "err", err)
		return false, err
	}

	var envIdentifierList []string
	envIdentifierMap := make(map[string]bool)
	for _, env := range envs {
		envIdentifier := strings.ToLower(env.EnvironmentIdentifier)
		envIdentifierList = append(envIdentifierList, envIdentifier)
		envIdentifierMap[envIdentifier] = true
	}
	if len(envIdentifierList) == 0 {
		return false, errors.New("environment identifier list for rbac batch enforcing contains zero environments")
	}
	// RBAC enforcer applying
	rbacResultMap := impl.enforcer.EnforceByEmailInBatch(emailId, casbin.ResourceGlobalEnvironment, casbin.ActionGet, envIdentifierList)
	for envIdentifier, _ := range envIdentifierMap {
		if rbacResultMap[envIdentifier] {
			//if user has view permission to even one environment of this cluster, authorise the request
			return true, nil
		}
	}
	return false, nil
}

func (impl *ClusterRestHandlerImpl) DeleteVirtualCluster(w http.ResponseWriter, r *http.Request) {
	decoder := json.NewDecoder(r.Body)
	userId, err := impl.userService.GetLoggedInUser(r)
	if userId == 0 || err != nil {
		impl.logger.Errorw("service err, Delete", "error", err, "userId", userId)
		common.WriteJsonResp(w, err, "Unauthorized User", http.StatusUnauthorized)
		return
	}
	var bean cluster.VirtualClusterBean
	err = decoder.Decode(&bean)
	if err != nil {
		impl.logger.Errorw("request err, Delete", "error", err, "payload", bean)
		common.WriteJsonResp(w, err, nil, http.StatusBadRequest)
		return
	}
	impl.logger.Debugw("request payload, Delete", "payload", bean)
	err = impl.validator.Struct(bean)
	if err != nil {
		impl.logger.Errorw("validate err, Delete", "error", err, "payload", bean)
		common.WriteJsonResp(w, err, nil, http.StatusBadRequest)
		return
	}

	// RBAC enforcer applying
	token := r.Header.Get("token")
	if ok := impl.enforcer.Enforce(token, casbin.ResourceCluster, casbin.ActionDelete, "*"); !ok {
		common.WriteJsonResp(w, errors.New("unauthorized"), nil, http.StatusForbidden)
		return
	}
	//RBAC enforcer Ends
	err = impl.deleteService.DeleteVirtualCluster(&bean, userId)
	if err != nil {
		impl.logger.Errorw("error in deleting cluster", "err", err, "id", bean.Id, "name", bean.ClusterName)
		common.WriteJsonResp(w, err, nil, http.StatusInternalServerError)
		return
	}
	common.WriteJsonResp(w, err, CLUSTER_DELETE_SUCCESS_RESP, http.StatusOK)
=======
>>>>>>> 1b26c287
}<|MERGE_RESOLUTION|>--- conflicted
+++ resolved
@@ -740,47 +740,6 @@
 		}
 	}
 	common.WriteJsonResp(w, err, clusterList, http.StatusOK)
-<<<<<<< HEAD
-}
-
-func (impl *ClusterRestHandlerImpl) CheckRbacForClusterDetails(clusterId int, token string) (authenticated bool, err error) {
-	//getting all environments for this cluster
-	envs, err := impl.environmentService.GetByClusterId(clusterId)
-	if err != nil {
-		impl.logger.Errorw("error in getting environments by clusterId", "err", err, "clusterId", clusterId)
-		return false, err
-	}
-	if len(envs) == 0 {
-		if ok := impl.enforcer.Enforce(token, casbin.ResourceGlobal, casbin.ActionGet, "*"); !ok {
-			return false, nil
-		}
-		return true, nil
-	}
-	emailId, err := impl.userService.GetEmailFromToken(token)
-	if err != nil {
-		impl.logger.Errorw("error in getting emailId from token", "err", err)
-		return false, err
-	}
-
-	var envIdentifierList []string
-	envIdentifierMap := make(map[string]bool)
-	for _, env := range envs {
-		envIdentifier := strings.ToLower(env.EnvironmentIdentifier)
-		envIdentifierList = append(envIdentifierList, envIdentifier)
-		envIdentifierMap[envIdentifier] = true
-	}
-	if len(envIdentifierList) == 0 {
-		return false, errors.New("environment identifier list for rbac batch enforcing contains zero environments")
-	}
-	// RBAC enforcer applying
-	rbacResultMap := impl.enforcer.EnforceByEmailInBatch(emailId, casbin.ResourceGlobalEnvironment, casbin.ActionGet, envIdentifierList)
-	for envIdentifier, _ := range envIdentifierMap {
-		if rbacResultMap[envIdentifier] {
-			//if user has view permission to even one environment of this cluster, authorise the request
-			return true, nil
-		}
-	}
-	return false, nil
 }
 
 func (impl *ClusterRestHandlerImpl) DeleteVirtualCluster(w http.ResponseWriter, r *http.Request) {
@@ -820,6 +779,4 @@
 		return
 	}
 	common.WriteJsonResp(w, err, CLUSTER_DELETE_SUCCESS_RESP, http.StatusOK)
-=======
->>>>>>> 1b26c287
 }