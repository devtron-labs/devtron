--- conflicted
+++ resolved
@@ -43,12 +43,9 @@
 
 type ClusterRestHandler interface {
 	Save(w http.ResponseWriter, r *http.Request)
-<<<<<<< HEAD
-	SaveVirtualCluster(w http.ResponseWriter, r *http.Request)
-=======
 	SaveClusters(w http.ResponseWriter, r *http.Request)
 	ValidateKubeconfig(w http.ResponseWriter, r *http.Request)
->>>>>>> 2e364344
+	SaveVirtualCluster(w http.ResponseWriter, r *http.Request)
 	FindAll(w http.ResponseWriter, r *http.Request)
 	FindById(w http.ResponseWriter, r *http.Request)
 	FindNoteByClusterId(w http.ResponseWriter, r *http.Request)
@@ -244,11 +241,7 @@
 	common.WriteJsonResp(w, err, bean, http.StatusOK)
 }
 
-<<<<<<< HEAD
 func (impl ClusterRestHandlerImpl) SaveVirtualCluster(w http.ResponseWriter, r *http.Request) {
-=======
-func (impl ClusterRestHandlerImpl) ValidateKubeconfig(w http.ResponseWriter, r *http.Request) {
->>>>>>> 2e364344
 	token := r.Header.Get("token")
 	decoder := json.NewDecoder(r.Body)
 	userId, err := impl.userService.GetLoggedInUser(r)
@@ -256,7 +249,6 @@
 		common.WriteJsonResp(w, err, "Unauthorized User", http.StatusUnauthorized)
 		return
 	}
-<<<<<<< HEAD
 	bean := new(cluster.VirtualClusterBean)
 	err = decoder.Decode(bean)
 	if err != nil {
@@ -268,7 +260,32 @@
 	err = impl.validator.Struct(bean)
 	if err != nil {
 		impl.logger.Errorw("validation err, Save", "err", err, "payload", bean)
-=======
+		common.WriteJsonResp(w, err, nil, http.StatusBadRequest)
+		return
+	}
+
+	// RBAC enforcer applying
+	if ok := impl.enforcer.Enforce(token, casbin.ResourceCluster, casbin.ActionCreate, "*"); !ok {
+		common.WriteJsonResp(w, errors.New("unauthorized"), nil, http.StatusForbidden)
+		return
+	}
+	clusterBean, err := impl.clusterService.SaveVirtualCluster(bean, userId)
+	if err != nil {
+		impl.logger.Errorw("error in saving cluster", "err", err)
+		common.WriteJsonResp(w, err, nil, http.StatusInternalServerError)
+		return
+	}
+	common.WriteJsonResp(w, nil, clusterBean, http.StatusOK)
+}
+
+func (impl ClusterRestHandlerImpl) ValidateKubeconfig(w http.ResponseWriter, r *http.Request) {
+	token := r.Header.Get("token")
+	decoder := json.NewDecoder(r.Body)
+	userId, err := impl.userService.GetLoggedInUser(r)
+	if userId == 0 || err != nil {
+		common.WriteJsonResp(w, err, "Unauthorized User", http.StatusUnauthorized)
+		return
+	}
 	bean := &cluster.Kubeconfig{}
 	err = decoder.Decode(bean)
 	if err != nil {
@@ -280,7 +297,6 @@
 	err = impl.validator.Struct(bean)
 	if err != nil {
 		impl.logger.Errorw("validation err, Validate", "err", err, "payload", bean)
->>>>>>> 2e364344
 		common.WriteJsonResp(w, err, nil, http.StatusBadRequest)
 		return
 	}
@@ -290,15 +306,6 @@
 		common.WriteJsonResp(w, errors.New("unauthorized"), nil, http.StatusForbidden)
 		return
 	}
-<<<<<<< HEAD
-	clusterBean, err := impl.clusterService.SaveVirtualCluster(bean, userId)
-	if err != nil {
-		impl.logger.Errorw("error in saving cluster", "err", err)
-		common.WriteJsonResp(w, err, nil, http.StatusInternalServerError)
-		return
-	}
-	common.WriteJsonResp(w, nil, clusterBean, http.StatusOK)
-=======
 	//RBAC enforcer Ends
 	ctx, cancel := context.WithCancel(r.Context())
 	if cn, ok := w.(http.CloseNotifier); ok {
@@ -329,7 +336,6 @@
 	}
 
 	common.WriteJsonResp(w, err, res, http.StatusOK)
->>>>>>> 2e364344
 }
 
 func (impl ClusterRestHandlerImpl) FindAll(w http.ResponseWriter, r *http.Request) {
