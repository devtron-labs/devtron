--- conflicted
+++ resolved
@@ -146,11 +146,7 @@
 		common.WriteJsonResp(w, err, "Unauthorized User", http.StatusUnauthorized)
 		return
 	}
-<<<<<<< HEAD
-	var bean request.VirtualEnvironmentBean
-=======
 	var bean bean2.VirtualEnvironmentBean
->>>>>>> 5aaad3ba
 	err = decoder.Decode(&bean)
 	if err != nil {
 		impl.logger.Errorw("request err, Create", "err", err, "payload", bean)
@@ -319,11 +315,7 @@
 		return
 	}
 
-<<<<<<< HEAD
-	var bean request.VirtualEnvironmentBean
-=======
 	var bean bean2.VirtualEnvironmentBean
->>>>>>> 5aaad3ba
 	err = decoder.Decode(&bean)
 	if err != nil {
 		impl.logger.Errorw("service err, Update", "err", err, "payload", bean)
