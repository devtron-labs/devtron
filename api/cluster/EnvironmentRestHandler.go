--- conflicted
+++ resolved
@@ -45,11 +45,8 @@
 	FindById(w http.ResponseWriter, r *http.Request)
 	GetEnvironmentListForAutocomplete(w http.ResponseWriter, r *http.Request)
 	GetCombinedEnvironmentListForDropDown(w http.ResponseWriter, r *http.Request)
-<<<<<<< HEAD
 	DeleteEnvironment(w http.ResponseWriter, r *http.Request)
-=======
 	GetCombinedEnvironmentListForDropDownByClusterIds(w http.ResponseWriter, r *http.Request)
->>>>>>> fea1202f
 }
 
 type EnvironmentRestHandlerImpl struct {
@@ -334,18 +331,13 @@
 	return true
 }
 
-<<<<<<< HEAD
 func (impl EnvironmentRestHandlerImpl) DeleteEnvironment(w http.ResponseWriter, r *http.Request) {
 	decoder := json.NewDecoder(r.Body)
-=======
-func (impl EnvironmentRestHandlerImpl) GetCombinedEnvironmentListForDropDownByClusterIds(w http.ResponseWriter, r *http.Request) {
->>>>>>> fea1202f
-	userId, err := impl.userService.GetLoggedInUser(r)
-	if userId == 0 || err != nil {
-		common.WriteJsonResp(w, err, "Unauthorized User", http.StatusUnauthorized)
-		return
-	}
-<<<<<<< HEAD
+	userId, err := impl.userService.GetLoggedInUser(r)
+	if userId == 0 || err != nil {
+		common.WriteJsonResp(w, err, "Unauthorized User", http.StatusUnauthorized)
+		return
+	}
 	var bean request.EnvironmentBean
 	err = decoder.Decode(&bean)
 	if err != nil {
@@ -376,7 +368,14 @@
 		return
 	}
 	common.WriteJsonResp(w, err, ENV_DELETE_SUCCESS_RESP, http.StatusOK)
-=======
+}
+
+func (impl EnvironmentRestHandlerImpl) GetCombinedEnvironmentListForDropDownByClusterIds(w http.ResponseWriter, r *http.Request) {
+	userId, err := impl.userService.GetLoggedInUser(r)
+	if userId == 0 || err != nil {
+		common.WriteJsonResp(w, err, "Unauthorized User", http.StatusUnauthorized)
+		return
+	}
 	v := r.URL.Query()
 	clusterIdString := v.Get("ids")
 	var clusterIds []int
@@ -404,5 +403,4 @@
 		clusters = make([]*request.ClusterEnvDto, 0)
 	}
 	common.WriteJsonResp(w, err, clusters, http.StatusOK)
->>>>>>> fea1202f
 }