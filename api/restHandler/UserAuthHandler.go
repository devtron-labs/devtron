/*
 * Copyright (c) 2020 Devtron Labs
 *
 * Licensed under the Apache License, Version 2.0 (the "License");
 * you may not use this file except in compliance with the License.
 * You may obtain a copy of the License at
 *
 *    http://www.apache.org/licenses/LICENSE-2.0
 *
 * Unless required by applicable law or agreed to in writing, software
 * distributed under the License is distributed on an "AS IS" BASIS,
 * WITHOUT WARRANTIES OR CONDITIONS OF ANY KIND, either express or implied.
 * See the License for the specific language governing permissions and
 * limitations under the License.
 *
 */

package restHandler

import (
	"encoding/json"
	"errors"
	"fmt"
	"github.com/devtron-labs/devtron/api/bean"
	"github.com/devtron-labs/devtron/client/pubsub"
	"github.com/devtron-labs/devtron/internal/casbin"
<<<<<<< HEAD
=======
	"github.com/devtron-labs/devtron/internal/util"
>>>>>>> 094a7b19
	"github.com/devtron-labs/devtron/pkg/sso"
	"github.com/devtron-labs/devtron/pkg/user"
	"github.com/devtron-labs/devtron/util/rbac"
	"github.com/devtron-labs/devtron/util/response"
	"github.com/gorilla/mux"
	"github.com/nats-io/stan"
	"go.uber.org/zap"
	"gopkg.in/go-playground/validator.v9"
	"net/http"
	"strconv"
	"strings"
)

type UserAuthHandler interface {
	LoginHandler(w http.ResponseWriter, r *http.Request)
	CallbackHandler(w http.ResponseWriter, r *http.Request)
	AddPolicy(w http.ResponseWriter, r *http.Request)
	RemovePolicy(w http.ResponseWriter, r *http.Request)
	RefreshTokenHandler(w http.ResponseWriter, r *http.Request)
	//SessionOptions(w http.ResponseWriter, r *http.Request)

	GetAllSubjectsFromCasbin(w http.ResponseWriter, r *http.Request)
	GetRolesForUserFromCasbin(w http.ResponseWriter, r *http.Request)
	GetUserByRoleFromCasbin(w http.ResponseWriter, r *http.Request)
	DeleteRoleForUserFromCasbin(w http.ResponseWriter, r *http.Request)

	CreateRoleFromOrchestrator(w http.ResponseWriter, r *http.Request)
	UpdateRoleFromOrchestrator(w http.ResponseWriter, r *http.Request)

	GetRolesByUserIdFromOrchestrator(w http.ResponseWriter, r *http.Request)
	GetAllRoleFromOrchestrator(w http.ResponseWriter, r *http.Request)
	GetRoleByFilterFromOrchestrator(w http.ResponseWriter, r *http.Request)
	DeleteRoleFromOrchestrator(w http.ResponseWriter, r *http.Request)

	AddDefaultPolicyAndRoles(w http.ResponseWriter, r *http.Request)
	Subscribe() error
	AuthVerification(w http.ResponseWriter, r *http.Request)
	CreateSSOLoginConfig(w http.ResponseWriter, r *http.Request)
	UpdateSSOLoginConfig(w http.ResponseWriter, r *http.Request)
	GetAllSSOLoginConfig(w http.ResponseWriter, r *http.Request)
	GetSSOLoginConfig(w http.ResponseWriter, r *http.Request)
	GetSSOLoginConfigByName(w http.ResponseWriter, r *http.Request)
}

type UserAuthHandlerImpl struct {
	userAuthService user.UserAuthService
	validator       *validator.Validate
	logger          *zap.SugaredLogger
	enforcer        rbac.Enforcer
	natsClient      *pubsub.PubSubClient
	userService     user.UserService
	ssoLoginService sso.SSOLoginService
}

const POLICY_UPDATE_TOPIC = "Policy.Update"

func NewUserAuthHandlerImpl(userAuthService user.UserAuthService, validator *validator.Validate,
	logger *zap.SugaredLogger, enforcer rbac.Enforcer, natsClient *pubsub.PubSubClient, userService user.UserService,
	ssoLoginService sso.SSOLoginService) *UserAuthHandlerImpl {
	userAuthHandler := &UserAuthHandlerImpl{userAuthService: userAuthService, validator: validator, logger: logger,
		enforcer: enforcer, natsClient: natsClient, userService: userService, ssoLoginService: ssoLoginService}

	err := userAuthHandler.Subscribe()
	if err != nil {
		logger.Errorw("subscribe err, POLICY_UPDATE_TOPIC", "err", err)
		return nil
	}
	return userAuthHandler
}

func (handler UserAuthHandlerImpl) LoginHandler(w http.ResponseWriter, r *http.Request) {
	up := &userNamePassword{}
	decoder := json.NewDecoder(r.Body)
	err := decoder.Decode(up)
	if err != nil {
		handler.logger.Errorw("request err, LoginHandler", "err", err, "payload", up)
		writeJsonResp(w, err, nil, http.StatusBadRequest)
	}

	err = handler.validator.Struct(up)
	if err != nil {
		handler.logger.Errorw("validation err, LoginHandler", "err", err, "payload", up)
		writeJsonResp(w, err, nil, http.StatusBadRequest)
		return
	}

	token, err := handler.userAuthService.HandleLogin(up.Username, up.Password)
	if err != nil {
		writeJsonResp(w, fmt.Errorf("invalid username or password"), nil, http.StatusForbidden)
		return
	}
	response := make(map[string]interface{})
	response["token"] = token
	http.SetCookie(w, &http.Cookie{Name: "argocd.token", Value: token, Path: "/"})
	writeJsonResp(w, nil, response, http.StatusOK)
}

func (handler UserAuthHandlerImpl) CallbackHandler(w http.ResponseWriter, r *http.Request) {
	handler.userAuthService.HandleDexCallback(w, r)
}

func (handler UserAuthHandlerImpl) RefreshTokenHandler(w http.ResponseWriter, r *http.Request) {
	handler.userAuthService.HandleRefresh(w, r)
}

func (handler UserAuthHandlerImpl) AddPolicy(w http.ResponseWriter, r *http.Request) {
	decoder := json.NewDecoder(r.Body)
	userId, err := handler.userService.GetLoggedInUser(r)
	if userId == 0 || err != nil {
		writeJsonResp(w, err, "Unauthorized User", http.StatusUnauthorized)
		return
	}
	var policies bean.PolicyRequest
	err = decoder.Decode(&policies)
	if err != nil {
		handler.logger.Errorw("request err, AddPolicy", "err", err, "payload", policies)
		writeJsonResp(w, err, nil, http.StatusBadRequest)
		return
	}
	handler.logger.Infow("request payload, AddPolicy", "payload", policies)

	// RBAC enforcer applying
	token := r.Header.Get("token")
	if ok := handler.enforcer.Enforce(token, rbac.ResourceAdmin, rbac.ActionCreate, string(userId)); !ok {
		response.WriteResponse(http.StatusForbidden, "FORBIDDEN", w, errors.New("unauthorized"))
		return
	}
	//RBAC enforcer Ends

	failedPolicies := casbin.AddPolicy(policies.Data)
	//UPDATE CASBIN SUBJECT TABLE IN ORCHESTRATOR
	if len(policies.Data) != len(failedPolicies) {
		//e.LoadPolicy()
		err := handler.natsClient.Conn.Publish(POLICY_UPDATE_TOPIC, []byte("{}"))
		if err != nil {
			handler.logger.Error("err", err)
			return
		}
	}
	if len(failedPolicies) > 0 {
		writeJsonResp(w, err, "Few Polices Failed To Add", http.StatusPartialContent)
	} else {
		writeJsonResp(w, err, "Policies Successfully Added", http.StatusOK)
	}
	return
}
func (handler UserAuthHandlerImpl) RemovePolicy(w http.ResponseWriter, r *http.Request) {
	decoder := json.NewDecoder(r.Body)
	userId, err := handler.userService.GetLoggedInUser(r)
	if userId == 0 || err != nil {
		writeJsonResp(w, err, "Unauthorized User", http.StatusUnauthorized)
		return
	}
	var policies bean.PolicyRequest
	err = decoder.Decode(&policies)
	if err != nil {
		handler.logger.Errorw("request err, RemovePolicy", "err", err, "payload", policies)
		writeJsonResp(w, err, nil, http.StatusBadRequest)
		return
	}
	handler.logger.Infow("request payload, RemovePolicy", "payload", policies)
	// RBAC enforcer applying
	token := r.Header.Get("token")
	if ok := handler.enforcer.Enforce(token, rbac.ResourceAdmin, rbac.ActionDelete, userId); !ok {
		response.WriteResponse(http.StatusForbidden, "FORBIDDEN", w, errors.New("unauthorized"))
		return
	}
	//RBAC enforcer Ends
	mergeResp := casbin.RemovePolicy(policies.Data)
	if len(mergeResp) == 0 {
		writeJsonResp(w, err, []byte{}, http.StatusOK)
	}
	resJson, err := json.Marshal(mergeResp)
	if err != nil {
		handler.logger.Errorw("marshal err, RemovePolicy", "err", err, "payload", mergeResp)
		writeJsonResp(w, err, nil, http.StatusInternalServerError)
		return
	}
	writeJsonResp(w, err, resJson, http.StatusOK)
}

func (handler UserAuthHandlerImpl) Subscribe() error {
	_, err := handler.natsClient.Conn.Subscribe(POLICY_UPDATE_TOPIC, func(msg *stan.Msg) {
		handler.logger.Debugw("msg received by subscriber for - Policy Load", "msg", msg)
		casbin.LoadPolicy()
	})
	if err != nil {
		handler.logger.Errorw("subscribe err, POLICY_UPDATE_TOPIC", "err", err)
		return err
	}
	return nil
}

func (handler UserAuthHandlerImpl) GetAllSubjectsFromCasbin(w http.ResponseWriter, r *http.Request) {
	pRes := casbin.GetAllSubjects()
	writeJsonResp(w, nil, pRes, http.StatusOK)
}
func (handler UserAuthHandlerImpl) DeleteRoleForUserFromCasbin(w http.ResponseWriter, r *http.Request) {
	vars := mux.Vars(r)
	user := vars["user"]
	role := vars["role"]
	pRes := casbin.DeleteRoleForUser(user, role)
	writeJsonResp(w, nil, pRes, http.StatusOK)
}
func (handler UserAuthHandlerImpl) GetRolesForUserFromCasbin(w http.ResponseWriter, r *http.Request) {
	vars := mux.Vars(r)
	user := vars["user"]
	pRes, err := casbin.GetRolesForUser(user)
	if err != nil {
		handler.logger.Errorw("service err, GetRolesForUserFromCasbin", "err", err, "user", user)
		writeJsonResp(w, err, pRes, http.StatusInternalServerError)
		return
	}
	writeJsonResp(w, nil, pRes, http.StatusOK)
}
func (handler UserAuthHandlerImpl) GetUserByRoleFromCasbin(w http.ResponseWriter, r *http.Request) {
	vars := mux.Vars(r)
	role := vars["role"]
	pRes, err := casbin.GetUserByRole(role)
	if err != nil {
		handler.logger.Errorw("service err, GetUserByRoleFromCasbin", "err", err, "role", role)
		writeJsonResp(w, err, pRes, http.StatusInternalServerError)
		return
	}
	writeJsonResp(w, nil, pRes, http.StatusOK)
}

func (handler UserAuthHandlerImpl) CreateRoleFromOrchestrator(w http.ResponseWriter, r *http.Request) {
	decoder := json.NewDecoder(r.Body)
	var roleData bean.RoleData
	err := decoder.Decode(&roleData)
	if err != nil {
		handler.logger.Errorw("request err, CreateRoleFromOrchestrator", "err", err, "payload", roleData)
		writeJsonResp(w, err, nil, http.StatusBadRequest)
		return
	}
	handler.logger.Infow("request payload, CreateRoleFromOrchestrator", "payload", roleData)
	_, err = handler.userAuthService.CreateRole(&roleData)
	if err != nil {
		handler.logger.Errorw("service err, CreateRoleFromOrchestrator", "err", err, "payload", roleData)
		writeJsonResp(w, err, nil, http.StatusInternalServerError)
		return
	}
	writeJsonResp(w, nil, nil, http.StatusOK)
}
func (handler UserAuthHandlerImpl) UpdateRoleFromOrchestrator(w http.ResponseWriter, r *http.Request) {
	decoder := json.NewDecoder(r.Body)
	var roleData bean.RoleData
	err := decoder.Decode(&roleData)
	if err != nil {
		handler.logger.Errorw("request err, UpdateRoleFromOrchestrator", "err", err, "payload", roleData)
		writeJsonResp(w, err, nil, http.StatusBadRequest)
		return
	}
	handler.logger.Infow("request payload, UpdateRoleFromOrchestrator", "payload", roleData)
	_, err = handler.userAuthService.UpdateRole(&roleData)
	if err != nil {
		handler.logger.Errorw("service err, UpdateRoleFromOrchestrator", "err", err, "payload", roleData)
		writeJsonResp(w, err, nil, http.StatusInternalServerError)
		return
	}
	writeJsonResp(w, nil, nil, http.StatusOK)
}
func (handler UserAuthHandlerImpl) GetRolesByUserIdFromOrchestrator(w http.ResponseWriter, r *http.Request) {
	vars := mux.Vars(r)
	/* #nosec */
	userId, err := strconv.Atoi(vars["userId"])
	if err != nil {
		handler.logger.Errorw("request err, GetRolesByUserIdFromOrchestrator", "err", err, "userId", userId)
		writeJsonResp(w, err, nil, http.StatusBadRequest)
		return
	}
	res, err := handler.userAuthService.GetRolesByUserId(int32(userId))
	if err != nil {
		handler.logger.Errorw("service err, GetRolesByUserIdFromOrchestrator", "err", err, "userId", userId)
		writeJsonResp(w, err, nil, http.StatusInternalServerError)
		return
	}
	writeJsonResp(w, nil, res, http.StatusOK)
}
func (handler UserAuthHandlerImpl) GetAllRoleFromOrchestrator(w http.ResponseWriter, r *http.Request) {
	res, err := handler.userAuthService.GetAllRole()
	if err != nil {
		handler.logger.Errorw("service err, GetAllRoleFromOrchestrator", "err", err)
		writeJsonResp(w, err, nil, http.StatusInternalServerError)
		return
	}
	writeJsonResp(w, nil, res, http.StatusOK)
}
func (handler UserAuthHandlerImpl) GetRoleByFilterFromOrchestrator(w http.ResponseWriter, r *http.Request) {
	vars := mux.Vars(r)
	entity := vars["entity"]
	team := vars["team"]
	app := vars["app"]
	env := vars["env"]
	act := vars["act"]
	res, err := handler.userAuthService.GetRoleByFilter(entity, team, app, env, act)
	if err != nil {
		handler.logger.Errorw("service err, GetRoleByFilterFromOrchestrator", "err", err, "team", team, "app", app, "env", env, "act", act)
		writeJsonResp(w, err, nil, http.StatusInternalServerError)
		return
	}
	writeJsonResp(w, nil, res, http.StatusOK)
}
func (handler UserAuthHandlerImpl) DeleteRoleFromOrchestrator(w http.ResponseWriter, r *http.Request) {
	vars := mux.Vars(r)
	role := vars["role"]
	flag, err := handler.userAuthService.DeleteRole(role)
	if err != nil {
		handler.logger.Errorw("service err, DeleteRoleFromOrchestrator", "err", err, "role", role)
		writeJsonResp(w, err, false, http.StatusInternalServerError)
		return
	}
	writeJsonResp(w, nil, flag, http.StatusOK)
}

func (handler UserAuthHandlerImpl) AddDefaultPolicyAndRoles(w http.ResponseWriter, r *http.Request) {
	vars := mux.Vars(r)
	team := vars["team"]
	app := vars["app"]
	env := vars["env"]
	handler.logger.Infow("request payload, AddDefaultPolicyAndRoles", "team", team, "app", app, "env", env)
	adminPolicies := "{\n    \"data\": [\n        {\n            \"type\": \"p\",\n            \"sub\": \"role:admin_<TEAM>_<ENV>_<APP>\",\n            \"res\": \"applications\",\n            \"act\": \"*\",\n            \"obj\": \"<TEAM_OBJ>/<APP_OBJ>\"\n        },\n        {\n            \"type\": \"p\",\n            \"sub\": \"role:admin_<TEAM>_<ENV>_<APP>\",\n            \"res\": \"environment\",\n            \"act\": \"trigger\",\n            \"obj\": \"<ENV_OBJ>/<APP_OBJ>\"\n        },\n        {\n            \"type\": \"p\",\n            \"sub\": \"role:admin_<TEAM>_<ENV>_<APP>\",\n            \"res\": \"team\",\n            \"act\": \"get\",\n            \"obj\": \"<TEAM_OBJ>\"\n        }\n    ]\n}"
	triggerPolicies := "{\n    \"data\": [\n        {\n            \"type\": \"p\",\n            \"sub\": \"role:trigger_<TEAM>_<ENV>_<APP>\",\n            \"res\": \"applications\",\n            \"act\": \"get\",\n            \"obj\": \"<TEAM_OBJ>/<APP_OBJ>\"\n        },\n        {\n            \"type\": \"p\",\n            \"sub\": \"role:trigger_<TEAM>_<ENV>_<APP>\",\n            \"res\": \"applications\",\n            \"act\": \"trigger\",\n            \"obj\": \"<TEAM_OBJ>/<APP_OBJ>\"\n        },\n        {\n            \"type\": \"p\",\n            \"sub\": \"role:trigger_<TEAM>_<ENV>_<APP>\",\n            \"res\": \"environment\",\n            \"act\": \"trigger\",\n            \"obj\": \"<ENV_OBJ>/<APP_OBJ>\"\n        }\n    ]\n}"
	viewPolicies := "{\n    \"data\": [\n        {\n            \"type\": \"p\",\n            \"sub\": \"role:view_<TEAM>_<ENV>_<APP>\",\n            \"res\": \"applications\",\n            \"act\": \"get\",\n            \"obj\": \"<TEAM_OBJ>/<APP_OBJ>\"\n        }\n    ]\n}"

	adminPolicies = strings.ReplaceAll(adminPolicies, "<TEAM>", team)
	adminPolicies = strings.ReplaceAll(adminPolicies, "<ENV>", env)
	adminPolicies = strings.ReplaceAll(adminPolicies, "<APP>", app)

	triggerPolicies = strings.ReplaceAll(triggerPolicies, "<TEAM>", team)
	triggerPolicies = strings.ReplaceAll(triggerPolicies, "<ENV>", env)
	triggerPolicies = strings.ReplaceAll(triggerPolicies, "<APP>", app)

	viewPolicies = strings.ReplaceAll(viewPolicies, "<TEAM>", team)
	viewPolicies = strings.ReplaceAll(viewPolicies, "<ENV>", env)
	viewPolicies = strings.ReplaceAll(viewPolicies, "<APP>", app)

	//for START in Casbin Object
	teamObj := team
	envObj := env
	appObj := app
	if len(teamObj) == 0 {
		teamObj = "*"
	}
	if len(envObj) == 0 {
		envObj = "*"
	}
	if len(appObj) == 0 {
		appObj = "*"
	}
	adminPolicies = strings.ReplaceAll(adminPolicies, "<TEAM_OBJ>", teamObj)
	adminPolicies = strings.ReplaceAll(adminPolicies, "<ENV_OBJ>", envObj)
	adminPolicies = strings.ReplaceAll(adminPolicies, "<APP_OBJ>", appObj)

	triggerPolicies = strings.ReplaceAll(triggerPolicies, "<TEAM_OBJ>", teamObj)
	triggerPolicies = strings.ReplaceAll(triggerPolicies, "<ENV_OBJ>", envObj)
	triggerPolicies = strings.ReplaceAll(triggerPolicies, "<APP_OBJ>", appObj)

	viewPolicies = strings.ReplaceAll(viewPolicies, "<TEAM_OBJ>", teamObj)
	viewPolicies = strings.ReplaceAll(viewPolicies, "<ENV_OBJ>", envObj)
	viewPolicies = strings.ReplaceAll(viewPolicies, "<APP_OBJ>", appObj)
	//for START in Casbin Object Ends Here

	var policiesAdmin bean.PolicyRequest
	err := json.Unmarshal([]byte(adminPolicies), &policiesAdmin)
	if err != nil {
		handler.logger.Errorw("request err, AddDefaultPolicyAndRoles", "err", err, "payload", policiesAdmin)
		writeJsonResp(w, err, nil, http.StatusBadRequest)
		return
	}
	handler.logger.Debugw("request payload, AddDefaultPolicyAndRoles", "policiesAdmin", policiesAdmin)
	casbin.AddPolicy(policiesAdmin.Data)

	var policiesTrigger bean.PolicyRequest
	err = json.Unmarshal([]byte(triggerPolicies), &policiesTrigger)
	if err != nil {
		handler.logger.Errorw("request err, AddDefaultPolicyAndRoles", "err", err, "payload", policiesTrigger)
		writeJsonResp(w, err, nil, http.StatusBadRequest)
		return
	}
	handler.logger.Debugw("request payload, AddDefaultPolicyAndRoles", "policiesTrigger", policiesTrigger)
	casbin.AddPolicy(policiesTrigger.Data)

	var policiesView bean.PolicyRequest
	err = json.Unmarshal([]byte(viewPolicies), &policiesView)
	if err != nil {
		handler.logger.Errorw("request err, AddDefaultPolicyAndRoles", "err", err, "payload", policiesView)
		writeJsonResp(w, err, nil, http.StatusBadRequest)
		return
	}
	handler.logger.Debugw("request payload, AddDefaultPolicyAndRoles", "policiesView", policiesView)
	casbin.AddPolicy(policiesView.Data)

	//Creating ROLES
	roleAdmin := "{\n    \"role\": \"role:admin_<TEAM>_<ENV>_<APP>\",\n    \"casbinSubjects\": [\n        \"role:admin_<TEAM>_<ENV>_<APP>\"\n    ],\n    \"team\": \"<TEAM>\",\n    \"application\": \"<APP>\",\n    \"environment\": \"<ENV>\",\n    \"action\": \"*\"\n}"
	roleTrigger := "{\n    \"role\": \"role:trigger_<TEAM>_<ENV>_<APP>\",\n    \"casbinSubjects\": [\n        \"role:trigger_<TEAM>_<ENV>_<APP>\"\n    ],\n    \"team\": \"<TEAM>\",\n    \"application\": \"<APP>\",\n    \"environment\": \"<ENV>\",\n    \"action\": \"trigger\"\n}"
	roleView := "{\n    \"role\": \"role:view_<TEAM>_<ENV>_<APP>\",\n    \"casbinSubjects\": [\n        \"role:view_<TEAM>_<ENV>_<APP>\"\n    ],\n    \"team\": \"<TEAM>\",\n    \"application\": \"<APP>\",\n    \"environment\": \"<ENV>\",\n    \"action\": \"view\"\n}"
	roleAdmin = strings.ReplaceAll(roleAdmin, "<TEAM>", team)
	roleAdmin = strings.ReplaceAll(roleAdmin, "<ENV>", env)
	roleAdmin = strings.ReplaceAll(roleAdmin, "<APP>", app)

	roleTrigger = strings.ReplaceAll(roleTrigger, "<TEAM>", team)
	roleTrigger = strings.ReplaceAll(roleTrigger, "<ENV>", env)
	roleTrigger = strings.ReplaceAll(roleTrigger, "<APP>", app)

	roleView = strings.ReplaceAll(roleView, "<TEAM>", team)
	roleView = strings.ReplaceAll(roleView, "<ENV>", env)
	roleView = strings.ReplaceAll(roleView, "<APP>", app)

	var roleAdminData bean.RoleData
	err = json.Unmarshal([]byte(roleAdmin), &roleAdminData)
	if err != nil {
		handler.logger.Errorw("request err, AddDefaultPolicyAndRoles", "err", err, "payload", roleAdminData)
		writeJsonResp(w, err, nil, http.StatusBadRequest)
		return
	}
	_, err = handler.userAuthService.CreateRole(&roleAdminData)
	if err != nil {
		handler.logger.Errorw("service err, AddDefaultPolicyAndRoles", "err", err, "payload", roleAdminData)
		writeJsonResp(w, err, "Role Creation Failed", http.StatusInternalServerError)
		return
	}

	var roleTriggerData bean.RoleData
	err = json.Unmarshal([]byte(roleTrigger), &roleTriggerData)
	if err != nil {
		handler.logger.Errorw("request err, AddDefaultPolicyAndRoles", "err", err, "payload", roleTriggerData)
		writeJsonResp(w, err, nil, http.StatusBadRequest)
		return
	}
	_, err = handler.userAuthService.CreateRole(&roleTriggerData)
	if err != nil {
		handler.logger.Errorw("service err, AddDefaultPolicyAndRoles", "err", err, "payload", roleTriggerData)
		writeJsonResp(w, err, "Role Creation Failed", http.StatusInternalServerError)
		return
	}

	var roleViewData bean.RoleData
	err = json.Unmarshal([]byte(roleView), &roleViewData)
	if err != nil {
		handler.logger.Errorw("request err, AddDefaultPolicyAndRoles", "err", err, "payload", roleViewData)
		writeJsonResp(w, err, nil, http.StatusBadRequest)
		return
	}
	_, err = handler.userAuthService.CreateRole(&roleViewData)
	if err != nil {
		handler.logger.Errorw("service err, AddDefaultPolicyAndRoles", "err", err, "payload", roleTriggerData)
		writeJsonResp(w, err, "Role Creation Failed", http.StatusInternalServerError)
		return
	}

	return
}

func (handler UserAuthHandlerImpl) AuthVerification(w http.ResponseWriter, r *http.Request) {
	res, err := handler.userAuthService.AuthVerification(r)
	if err != nil {
		handler.logger.Errorw("service err, AuthVerification", "err", err)
		writeJsonResp(w, err, nil, http.StatusInternalServerError)
		return
	}
	writeJsonResp(w, nil, res, http.StatusOK)
}

func (handler UserAuthHandlerImpl) CreateSSOLoginConfig(w http.ResponseWriter, r *http.Request) {
<<<<<<< HEAD
	decoder := json.NewDecoder(r.Body)
	var dto bean.SSOLoginDto
	err := decoder.Decode(&dto)
=======
	userId, err := handler.userService.GetLoggedInUser(r)
	if userId == 0 || err != nil {
		writeJsonResp(w, err, "Unauthorized User", http.StatusUnauthorized)
		return
	}
	decoder := json.NewDecoder(r.Body)
	var dto bean.SSOLoginDto
	err = decoder.Decode(&dto)
>>>>>>> 094a7b19
	if err != nil {
		handler.logger.Errorw("request err, CreateSSOLoginConfig", "err", err, "payload", dto)
		writeJsonResp(w, err, nil, http.StatusBadRequest)
		return
	}
<<<<<<< HEAD
=======

	isActionUserSuperAdmin, err := handler.userService.IsSuperAdmin(int(userId))
	if err != nil {
		handler.logger.Errorw("request err, CreateSSOLoginConfig", "err", err, "userId", userId)
		writeJsonResp(w, err, "Failed to check is super admin", http.StatusInternalServerError)
		return
	}

	if !isActionUserSuperAdmin {
		if !isActionUserSuperAdmin {
			err = &util.ApiError{HttpStatusCode: http.StatusForbidden, UserMessage: "Invalid request, not allow to perform operation"}
			writeJsonResp(w, err, "", http.StatusForbidden)
			return
		}
	}

>>>>>>> 094a7b19
	handler.logger.Infow("request payload, CreateSSOLoginConfig", "payload", dto)
	resp, err := handler.ssoLoginService.CreateSSOLogin(&dto)
	if err != nil {
		handler.logger.Errorw("service err, CreateSSOLoginConfig", "err", err, "payload", dto)
		writeJsonResp(w, err, nil, http.StatusInternalServerError)
		return
	}
	writeJsonResp(w, nil, resp, http.StatusOK)
}
func (handler UserAuthHandlerImpl) UpdateSSOLoginConfig(w http.ResponseWriter, r *http.Request) {
<<<<<<< HEAD
	decoder := json.NewDecoder(r.Body)
	var dto bean.SSOLoginDto
	err := decoder.Decode(&dto)
=======
	userId, err := handler.userService.GetLoggedInUser(r)
	if userId == 0 || err != nil {
		writeJsonResp(w, err, "Unauthorized User", http.StatusUnauthorized)
		return
	}

	decoder := json.NewDecoder(r.Body)
	var dto bean.SSOLoginDto
	err = decoder.Decode(&dto)
>>>>>>> 094a7b19
	if err != nil {
		handler.logger.Errorw("request err, UpdateSSOLoginConfig", "err", err, "payload", dto)
		writeJsonResp(w, err, nil, http.StatusBadRequest)
		return
	}
<<<<<<< HEAD
=======

	isActionUserSuperAdmin, err := handler.userService.IsSuperAdmin(int(userId))
	if err != nil {
		handler.logger.Errorw("request err, UpdateSSOLoginConfig", "err", err, "userId", userId)
		writeJsonResp(w, err, "Failed to check is super admin", http.StatusInternalServerError)
		return
	}

	if !isActionUserSuperAdmin {
		if !isActionUserSuperAdmin {
			err = &util.ApiError{HttpStatusCode: http.StatusForbidden, UserMessage: "Invalid request, not allow to perform operation"}
			writeJsonResp(w, err, "", http.StatusForbidden)
			return
		}
	}

>>>>>>> 094a7b19
	handler.logger.Infow("request payload, UpdateSSOLoginConfig", "payload", dto)
	resp, err := handler.ssoLoginService.UpdateSSOLogin(&dto)
	if err != nil {
		handler.logger.Errorw("service err, UpdateSSOLoginConfig", "err", err, "payload", dto)
		writeJsonResp(w, err, nil, http.StatusInternalServerError)
		return
	}
	writeJsonResp(w, nil, resp, http.StatusOK)
}

func (handler UserAuthHandlerImpl) GetAllSSOLoginConfig(w http.ResponseWriter, r *http.Request) {
	res, err := handler.ssoLoginService.GetAll()
	if err != nil {
		handler.logger.Errorw("service err, GetAllSSOLoginConfig", "err", err)
		writeJsonResp(w, err, nil, http.StatusInternalServerError)
		return
	}
	writeJsonResp(w, nil, res, http.StatusOK)
}

func (handler UserAuthHandlerImpl) GetSSOLoginConfig(w http.ResponseWriter, r *http.Request) {
	userId, err := handler.userService.GetLoggedInUser(r)
	if userId == 0 || err != nil {
		writeJsonResp(w, err, "Unauthorized User", http.StatusUnauthorized)
		return
	}
	vars := mux.Vars(r)
	/* #nosec */
	id, err := strconv.Atoi(vars["id"])
	if err != nil {
<<<<<<< HEAD
		handler.logger.Errorw("request err, GetById", "err", err, "id", id)
=======
		handler.logger.Errorw("request err, GetSSOLoginConfig", "err", err, "id", id)
>>>>>>> 094a7b19
		writeJsonResp(w, err, nil, http.StatusBadRequest)
		return
	}

<<<<<<< HEAD
=======
	isActionUserSuperAdmin, err := handler.userService.IsSuperAdmin(int(userId))
	if err != nil {
		handler.logger.Errorw("request err, GetSSOLoginConfig", "err", err, "userId", userId)
		writeJsonResp(w, err, "Failed to check is super admin", http.StatusInternalServerError)
		return
	}

	if !isActionUserSuperAdmin {
		if !isActionUserSuperAdmin {
			err = &util.ApiError{HttpStatusCode: http.StatusForbidden, UserMessage: "Invalid request, not allow to perform operation"}
			writeJsonResp(w, err, "", http.StatusForbidden)
			return
		}
	}

>>>>>>> 094a7b19
	res, err := handler.ssoLoginService.GetById(int32(id))
	if err != nil {
		handler.logger.Errorw("service err, GetSSOLoginConfig", "err", err)
		writeJsonResp(w, err, nil, http.StatusInternalServerError)
		return
	}
	writeJsonResp(w, nil, res, http.StatusOK)
}

func (handler UserAuthHandlerImpl) GetSSOLoginConfigByName(w http.ResponseWriter, r *http.Request) {
	userId, err := handler.userService.GetLoggedInUser(r)
	if userId == 0 || err != nil {
		writeJsonResp(w, err, "Unauthorized User", http.StatusUnauthorized)
		return
	}
	vars := mux.Vars(r)
	name := vars["name"]
	res, err := handler.ssoLoginService.GetByName(name)
	if err != nil {
		handler.logger.Errorw("service err, GetSSOLoginConfigByName", "err", err)
		writeJsonResp(w, err, nil, http.StatusInternalServerError)
		return
	}
	writeJsonResp(w, nil, res, http.StatusOK)
}<|MERGE_RESOLUTION|>--- conflicted
+++ resolved
@@ -24,10 +24,7 @@
 	"github.com/devtron-labs/devtron/api/bean"
 	"github.com/devtron-labs/devtron/client/pubsub"
 	"github.com/devtron-labs/devtron/internal/casbin"
-<<<<<<< HEAD
-=======
 	"github.com/devtron-labs/devtron/internal/util"
->>>>>>> 094a7b19
 	"github.com/devtron-labs/devtron/pkg/sso"
 	"github.com/devtron-labs/devtron/pkg/user"
 	"github.com/devtron-labs/devtron/util/rbac"
@@ -494,11 +491,6 @@
 }
 
 func (handler UserAuthHandlerImpl) CreateSSOLoginConfig(w http.ResponseWriter, r *http.Request) {
-<<<<<<< HEAD
-	decoder := json.NewDecoder(r.Body)
-	var dto bean.SSOLoginDto
-	err := decoder.Decode(&dto)
-=======
 	userId, err := handler.userService.GetLoggedInUser(r)
 	if userId == 0 || err != nil {
 		writeJsonResp(w, err, "Unauthorized User", http.StatusUnauthorized)
@@ -507,14 +499,11 @@
 	decoder := json.NewDecoder(r.Body)
 	var dto bean.SSOLoginDto
 	err = decoder.Decode(&dto)
->>>>>>> 094a7b19
 	if err != nil {
 		handler.logger.Errorw("request err, CreateSSOLoginConfig", "err", err, "payload", dto)
 		writeJsonResp(w, err, nil, http.StatusBadRequest)
 		return
 	}
-<<<<<<< HEAD
-=======
 
 	isActionUserSuperAdmin, err := handler.userService.IsSuperAdmin(int(userId))
 	if err != nil {
@@ -531,7 +520,6 @@
 		}
 	}
 
->>>>>>> 094a7b19
 	handler.logger.Infow("request payload, CreateSSOLoginConfig", "payload", dto)
 	resp, err := handler.ssoLoginService.CreateSSOLogin(&dto)
 	if err != nil {
@@ -542,11 +530,6 @@
 	writeJsonResp(w, nil, resp, http.StatusOK)
 }
 func (handler UserAuthHandlerImpl) UpdateSSOLoginConfig(w http.ResponseWriter, r *http.Request) {
-<<<<<<< HEAD
-	decoder := json.NewDecoder(r.Body)
-	var dto bean.SSOLoginDto
-	err := decoder.Decode(&dto)
-=======
 	userId, err := handler.userService.GetLoggedInUser(r)
 	if userId == 0 || err != nil {
 		writeJsonResp(w, err, "Unauthorized User", http.StatusUnauthorized)
@@ -556,14 +539,11 @@
 	decoder := json.NewDecoder(r.Body)
 	var dto bean.SSOLoginDto
 	err = decoder.Decode(&dto)
->>>>>>> 094a7b19
 	if err != nil {
 		handler.logger.Errorw("request err, UpdateSSOLoginConfig", "err", err, "payload", dto)
 		writeJsonResp(w, err, nil, http.StatusBadRequest)
 		return
 	}
-<<<<<<< HEAD
-=======
 
 	isActionUserSuperAdmin, err := handler.userService.IsSuperAdmin(int(userId))
 	if err != nil {
@@ -580,7 +560,6 @@
 		}
 	}
 
->>>>>>> 094a7b19
 	handler.logger.Infow("request payload, UpdateSSOLoginConfig", "payload", dto)
 	resp, err := handler.ssoLoginService.UpdateSSOLogin(&dto)
 	if err != nil {
@@ -611,17 +590,11 @@
 	/* #nosec */
 	id, err := strconv.Atoi(vars["id"])
 	if err != nil {
-<<<<<<< HEAD
-		handler.logger.Errorw("request err, GetById", "err", err, "id", id)
-=======
 		handler.logger.Errorw("request err, GetSSOLoginConfig", "err", err, "id", id)
->>>>>>> 094a7b19
-		writeJsonResp(w, err, nil, http.StatusBadRequest)
-		return
-	}
-
-<<<<<<< HEAD
-=======
+		writeJsonResp(w, err, nil, http.StatusBadRequest)
+		return
+	}
+
 	isActionUserSuperAdmin, err := handler.userService.IsSuperAdmin(int(userId))
 	if err != nil {
 		handler.logger.Errorw("request err, GetSSOLoginConfig", "err", err, "userId", userId)
@@ -637,7 +610,6 @@
 		}
 	}
 
->>>>>>> 094a7b19
 	res, err := handler.ssoLoginService.GetById(int32(id))
 	if err != nil {
 		handler.logger.Errorw("service err, GetSSOLoginConfig", "err", err)
