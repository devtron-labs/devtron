/*
 * Copyright (c) 2020 Devtron Labs
 *
 * Licensed under the Apache License, Version 2.0 (the "License");
 * you may not use this file except in compliance with the License.
 * You may obtain a copy of the License at
 *
 *    http://www.apache.org/licenses/LICENSE-2.0
 *
 * Unless required by applicable law or agreed to in writing, software
 * distributed under the License is distributed on an "AS IS" BASIS,
 * WITHOUT WARRANTIES OR CONDITIONS OF ANY KIND, either express or implied.
 * See the License for the specific language governing permissions and
 * limitations under the License.
 *
 */

package restHandler

import (
	"encoding/json"
	client "github.com/devtron-labs/devtron/api/helm-app"
	"github.com/devtron-labs/devtron/api/restHandler/common"
	"github.com/devtron-labs/devtron/pkg/app"
	"github.com/devtron-labs/devtron/pkg/bean"
	"github.com/devtron-labs/devtron/pkg/genericNotes"
	"github.com/devtron-labs/devtron/pkg/genericNotes/repository"
	"github.com/devtron-labs/devtron/pkg/user"
	"github.com/devtron-labs/devtron/pkg/user/casbin"
	"github.com/devtron-labs/devtron/util/rbac"
	"github.com/gorilla/mux"
	"go.uber.org/zap"
	"gopkg.in/go-playground/validator.v9"
	"net/http"
	"strconv"
	"strings"
)

type AppRestHandler interface {
	GetAllLabels(w http.ResponseWriter, r *http.Request)
	GetAppMetaInfo(w http.ResponseWriter, r *http.Request)
	GetHelmAppMetaInfo(w http.ResponseWriter, r *http.Request)
	UpdateApp(w http.ResponseWriter, r *http.Request)
	UpdateProjectForApps(w http.ResponseWriter, r *http.Request)
	GetAppListByTeamIds(w http.ResponseWriter, r *http.Request)
	UpdateAppDescription(w http.ResponseWriter, r *http.Request)
}

type AppRestHandlerImpl struct {
	logger             *zap.SugaredLogger
	appService         app.AppCrudOperationService
	userAuthService    user.UserService
	validator          *validator.Validate
	enforcerUtil       rbac.EnforcerUtil
	enforcer           casbin.Enforcer
	helmAppService     client.HelmAppService
	enforcerUtilHelm   rbac.EnforcerUtilHelm
	genericNoteService genericNotes.GenericNoteService
}

func NewAppRestHandlerImpl(logger *zap.SugaredLogger, appService app.AppCrudOperationService,
	userAuthService user.UserService, validator *validator.Validate, enforcerUtil rbac.EnforcerUtil,
	enforcer casbin.Enforcer, helmAppService client.HelmAppService, enforcerUtilHelm rbac.EnforcerUtilHelm,
	genericNoteService genericNotes.GenericNoteService) *AppRestHandlerImpl {
	handler := &AppRestHandlerImpl{
		logger:             logger,
		appService:         appService,
		userAuthService:    userAuthService,
		validator:          validator,
		enforcerUtil:       enforcerUtil,
		enforcer:           enforcer,
		helmAppService:     helmAppService,
		enforcerUtilHelm:   enforcerUtilHelm,
		genericNoteService: genericNoteService,
	}
	return handler
}

func (handler AppRestHandlerImpl) GetAllLabels(w http.ResponseWriter, r *http.Request) {
	userId, err := handler.userAuthService.GetLoggedInUser(r)
	if userId == 0 || err != nil {
		common.WriteJsonResp(w, err, "Unauthorized User", http.StatusUnauthorized)
		return
	}
	token := r.Header.Get("token")
	results := make([]*bean.AppLabelDto, 0)
	labels, err := handler.appService.FindAll()
	if err != nil {
		handler.logger.Errorw("service err, GetAllLabels", "err", err)
		common.WriteJsonResp(w, err, nil, http.StatusInternalServerError)
		return
	}
	objects := handler.enforcerUtil.GetRbacObjectsForAllApps()
	for _, label := range labels {
		object := objects[label.AppId]
		if ok := handler.enforcer.Enforce(token, casbin.ResourceApplications, casbin.ActionGet, object); ok {
			results = append(results, label)
		}
	}
	common.WriteJsonResp(w, nil, results, http.StatusOK)
}

func (handler AppRestHandlerImpl) GetAppMetaInfo(w http.ResponseWriter, r *http.Request) {
	userId, err := handler.userAuthService.GetLoggedInUser(r)
	if userId == 0 || err != nil {
		common.WriteJsonResp(w, err, "Unauthorized User", http.StatusUnauthorized)
		return
	}
	vars := mux.Vars(r)
	appId, err := strconv.Atoi(vars["appId"])
	if err != nil {
		handler.logger.Errorw("request err, GetAppMetaInfo", "err", err, "appId", appId)
		common.WriteJsonResp(w, err, nil, http.StatusBadRequest)
		return
	}

	//rback implementation starts here
	token := r.Header.Get("token")
	object := handler.enforcerUtil.GetAppRBACNameByAppId(appId)
	if ok := handler.enforcer.Enforce(token, casbin.ResourceApplications, casbin.ActionGet, object); !ok {
		common.WriteJsonResp(w, err, "Unauthorized User", http.StatusForbidden)
		return
	}
	//rback implementation ends here

	res, err := handler.appService.GetAppMetaInfo(appId)
	if err != nil {
		handler.logger.Errorw("service err, GetAppMetaInfo", "err", err)
		common.WriteJsonResp(w, err, nil, http.StatusInternalServerError)
		return
	}
	common.WriteJsonResp(w, nil, res, http.StatusOK)
}

func (handler AppRestHandlerImpl) GetHelmAppMetaInfo(w http.ResponseWriter, r *http.Request) {
	userId, err := handler.userAuthService.GetLoggedInUser(r)
	if userId == 0 || err != nil {
		common.WriteJsonResp(w, err, "Unauthorized User", http.StatusUnauthorized)
		return
	}
	vars := mux.Vars(r)
	//appId, err := strconv.Atoi(vars["appId"])

	token := r.Header.Get("token")
	appIdReq := vars["appId"]
	appIdSplit := strings.Split(appIdReq, "|")

	handler.logger.Infow("request payload, GetHelmAppMetaInfo", appIdReq)
	if len(appIdSplit) > 1 {

		appIdDecoded, err := handler.helmAppService.DecodeAppId(appIdReq)
		if err != nil {
			common.WriteJsonResp(w, err, "request err, not able to decode app id", http.StatusForbidden)
			return
		}
		object, object2 := handler.enforcerUtilHelm.GetHelmObjectByClusterIdNamespaceAndAppName(appIdDecoded.ClusterId, appIdDecoded.Namespace, appIdDecoded.ReleaseName)

		ok := handler.enforcer.Enforce(token, casbin.ResourceHelmApp, casbin.ActionGet, object) || handler.enforcer.Enforce(token, casbin.ResourceHelmApp, casbin.ActionGet, object2)
		if !ok {
			common.WriteJsonResp(w, err, "Unauthorized User", http.StatusForbidden)
			return
		}

	} else {

		appId, err := strconv.Atoi(appIdReq)
		var ok bool
		object, object2 := handler.enforcerUtilHelm.GetAppRBACNameByInstalledAppId(appId)
		if object2 == "" {
			ok = handler.enforcer.Enforce(token, casbin.ResourceHelmApp, casbin.ActionGet, object)
		} else {
			ok = handler.enforcer.Enforce(token, casbin.ResourceHelmApp, casbin.ActionGet, object) || handler.enforcer.Enforce(token, casbin.ResourceHelmApp, casbin.ActionGet, object2)
		}
		if !ok {
			common.WriteJsonResp(w, err, "Unauthorized User", http.StatusForbidden)
			return
		}
	}
	res, err := handler.appService.GetHelmAppMetaInfo(appIdReq)
	if err != nil {
		handler.logger.Errorw("service err, GetAppMetaInfo", "err", err)
		common.WriteJsonResp(w, err, nil, http.StatusInternalServerError)
		return
	}
	common.WriteJsonResp(w, nil, res, http.StatusOK)
}

func (handler AppRestHandlerImpl) UpdateApp(w http.ResponseWriter, r *http.Request) {
	userId, err := handler.userAuthService.GetLoggedInUser(r)
	if userId == 0 || err != nil {
		common.WriteJsonResp(w, err, "Unauthorized User", http.StatusUnauthorized)
		return
	}
	decoder := json.NewDecoder(r.Body)
	var request bean.CreateAppDTO
	err = decoder.Decode(&request)
	request.UserId = userId
	if err != nil {
		handler.logger.Errorw("request err, UpdateApp", "err", err, "request", request)
		common.WriteJsonResp(w, err, nil, http.StatusBadRequest)
		return
	}
	handler.logger.Infow("request payload, UpdateApp", "request", request)

	//rbac implementation starts here
	token := r.Header.Get("token")

	// check for existing project/app permission
	object := handler.enforcerUtil.GetAppRBACNameByAppId(request.Id)
	if ok := handler.enforcer.Enforce(token, casbin.ResourceApplications, casbin.ActionUpdate, object); !ok {
		common.WriteJsonResp(w, err, "Unauthorized User", http.StatusForbidden)
		return
	}

	// check for request project/app permission
	object = handler.enforcerUtil.GetAppRBACNameByTeamIdAndAppId(request.TeamId, request.Id)
	if ok := handler.enforcer.Enforce(token, casbin.ResourceApplications, casbin.ActionUpdate, object); !ok {
		common.WriteJsonResp(w, err, "Unauthorized User", http.StatusForbidden)
		return
	}

	objects := handler.enforcerUtil.GetEnvRBACArrayByAppId(request.Id)
	for _, object := range objects {
		if ok := handler.enforcer.Enforce(token, casbin.ResourceEnvironment, casbin.ActionUpdate, object); !ok {
			common.WriteJsonResp(w, err, "Unauthorized User", http.StatusForbidden)
			return
		}
	}
	//rbac implementation ends here

	res, err := handler.appService.UpdateApp(&request)
	if err != nil {
		handler.logger.Errorw("service err, UpdateApp", "err", err)
		common.WriteJsonResp(w, err, nil, http.StatusInternalServerError)
		return
	}
	common.WriteJsonResp(w, nil, res, http.StatusOK)
}

func (handler AppRestHandlerImpl) UpdateProjectForApps(w http.ResponseWriter, r *http.Request) {
	userId, err := handler.userAuthService.GetLoggedInUser(r)
	if userId == 0 || err != nil {
		common.WriteJsonResp(w, err, "Unauthorized User", http.StatusUnauthorized)
		return
	}
	decoder := json.NewDecoder(r.Body)
	var request bean.UpdateProjectBulkAppsRequest
	err = decoder.Decode(&request)
	request.UserId = userId
	if err != nil {
		handler.logger.Errorw("request err, ProjectChange", "err", err, "request", request)
		common.WriteJsonResp(w, err, nil, http.StatusBadRequest)
		return
	}
	handler.logger.Infow("request payload, ProjectChange", "request", request)

	//rbac implementation ends here
	token := r.Header.Get("token")
	for _, appId := range request.AppIds {
		object := handler.enforcerUtil.GetAppRBACNameByAppId(appId)
		if ok := handler.enforcer.Enforce(token, casbin.ResourceApplications, casbin.ActionUpdate, object); !ok {
			common.WriteJsonResp(w, err, "Unauthorized User", http.StatusForbidden)
			return
		}
		objects := handler.enforcerUtil.GetEnvRBACArrayByAppId(appId)
		for _, object := range objects {
			if ok := handler.enforcer.Enforce(token, casbin.ResourceEnvironment, casbin.ActionUpdate, object); !ok {
				common.WriteJsonResp(w, err, "Unauthorized User", http.StatusForbidden)
				return
			}
		}
	}
	//rbac implementation ends here

	res, err := handler.appService.UpdateProjectForApps(&request)
	if err != nil {
		handler.logger.Errorw("service err, ProjectChange", "err", err)
		common.WriteJsonResp(w, err, nil, http.StatusInternalServerError)
		return
	}
	common.WriteJsonResp(w, nil, res, http.StatusOK)
}

func (handler AppRestHandlerImpl) GetAppListByTeamIds(w http.ResponseWriter, r *http.Request) {
	userId, err := handler.userAuthService.GetLoggedInUser(r)
	if userId == 0 || err != nil {
		common.WriteJsonResp(w, err, "Unauthorized User", http.StatusUnauthorized)
		return
	}
	//vars := mux.Vars(r)
	v := r.URL.Query()
	params := v.Get("teamIds")
	teamIds, err := getTeamIdsForAppListApi(params)
	if err != nil {
		common.WriteJsonResp(w, err, nil, http.StatusBadRequest)
		return
	}

	isActionUserSuperAdmin, err := handler.userAuthService.IsSuperAdmin(int(userId))
	if err != nil {
		common.WriteJsonResp(w, err, "Failed to check admin check", http.StatusInternalServerError)
		return
	}

	appType := v.Get("appType")
	handler.logger.Infow("request payload, GetAppListByTeamIds", "payload", params)

	projectWiseApps, err := handler.appService.GetAppListByTeamIds(teamIds, appType)
	if err != nil {
		handler.logger.Errorw("service err, GetAppListByTeamIds", "err", err, "payload", params)
		common.WriteJsonResp(w, err, nil, http.StatusInternalServerError)
		return
	}

	token := r.Header.Get("token")
	// RBAC
	for _, project := range projectWiseApps {
		var accessedApps []*app.AppBean
		for _, app := range project.AppList {
			if isActionUserSuperAdmin {
				accessedApps = append(accessedApps, app)
				continue
			}
<<<<<<< HEAD
			object := fmt.Sprintf("%s/%s", strings.ToLower(project.ProjectName), strings.ToLower(app.Name))
=======
			object := handler.enforcerUtil.GetAppRBACNameByAppAndProjectName(project.ProjectName, app.Name)
>>>>>>> 1183fcfc
			if ok := handler.enforcer.Enforce(token, casbin.ResourceApplications, casbin.ActionGet, object); ok {
				accessedApps = append(accessedApps, app)
			}
		}
		if len(accessedApps) == 0 {
			accessedApps = make([]*app.AppBean, 0)
		}
		project.AppList = accessedApps
	}
	// RBAC
	common.WriteJsonResp(w, err, projectWiseApps, http.StatusOK)
}

func getTeamIdsForAppListApi(teamIdsStr string) ([]int, error) {
	if len(teamIdsStr) != 0 {
		teamIdList := strings.Split(teamIdsStr, ",")
		teamIds := make([]int, 0, len(teamIdList))
		for _, item := range teamIdList {
			teamId, err := strconv.Atoi(item)
			if err != nil {
				return nil, err
			}
			teamIds = append(teamIds, teamId)
		}
		return teamIds, nil
	} else {
		//no teamIds found, will send for all active teams(handled in service)
	}
	return nil, nil

}

func (handler AppRestHandlerImpl) UpdateAppDescription(w http.ResponseWriter, r *http.Request) {
	token := r.Header.Get("token")
	decoder := json.NewDecoder(r.Body)
	userId, err := handler.userAuthService.GetLoggedInUser(r)
	if userId == 0 || err != nil {
		handler.logger.Errorw("service err, Update", "error", err, "userId", userId)
		common.WriteJsonResp(w, err, "Unauthorized User", http.StatusUnauthorized)
		return
	}
	var bean repository.GenericNote
	err = decoder.Decode(&bean)
	if err != nil {
		handler.logger.Errorw("request err, Update", "error", err, "payload", bean)
		common.WriteJsonResp(w, err, nil, http.StatusBadRequest)
		return
	}
	handler.logger.Debugw("request payload, Update", "payload", bean)
	err = handler.validator.Struct(bean)
	if err != nil {
		handler.logger.Errorw("validate err, Update", "error", err, "payload", bean)
		common.WriteJsonResp(w, err, nil, http.StatusBadRequest)
		return
	}
	bean.IdentifierType = repository.AppType

	//rbac implementation starts here

	// check for existing project/app permission
	object := handler.enforcerUtil.GetAppRBACNameByAppId(bean.Identifier)
	if ok := handler.enforcer.Enforce(token, casbin.ResourceApplications, casbin.ActionUpdate, object); !ok {
		common.WriteJsonResp(w, err, "Unauthorized User", http.StatusForbidden)
		return
	}

	// RBAC enforcer ends

	genericNoteResponseBean, err := handler.genericNoteService.Update(&bean, userId)
	if err != nil {
		handler.logger.Errorw("cluster note service err, Update", "error", err, "payload", bean)
		common.WriteJsonResp(w, err, nil, http.StatusInternalServerError)
		return
	}
	common.WriteJsonResp(w, err, genericNoteResponseBean, http.StatusOK)
}<|MERGE_RESOLUTION|>--- conflicted
+++ resolved
@@ -321,11 +321,7 @@
 				accessedApps = append(accessedApps, app)
 				continue
 			}
-<<<<<<< HEAD
-			object := fmt.Sprintf("%s/%s", strings.ToLower(project.ProjectName), strings.ToLower(app.Name))
-=======
 			object := handler.enforcerUtil.GetAppRBACNameByAppAndProjectName(project.ProjectName, app.Name)
->>>>>>> 1183fcfc
 			if ok := handler.enforcer.Enforce(token, casbin.ResourceApplications, casbin.ActionGet, object); ok {
 				accessedApps = append(accessedApps, app)
 			}
