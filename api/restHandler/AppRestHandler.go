--- conflicted
+++ resolved
@@ -296,15 +296,6 @@
 	v := r.URL.Query()
 	params := v.Get("teamIds")
 	teamIds, err := getTeamIdsForAppListApi(params)
-<<<<<<< HEAD
-	if err != nil {
-		common.WriteJsonResp(w, err, nil, http.StatusBadRequest)
-		return
-	}
-
-	isActionUserSuperAdmin, err := handler.userAuthService.IsSuperAdmin(int(userId))
-=======
->>>>>>> a9e5f9a3
 	if err != nil {
 		common.WriteJsonResp(w, err, nil, http.StatusBadRequest)
 		return
