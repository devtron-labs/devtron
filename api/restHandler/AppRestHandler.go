/*
 * Copyright (c) 2020 Devtron Labs
 *
 * Licensed under the Apache License, Version 2.0 (the "License");
 * you may not use this file except in compliance with the License.
 * You may obtain a copy of the License at
 *
 *    http://www.apache.org/licenses/LICENSE-2.0
 *
 * Unless required by applicable law or agreed to in writing, software
 * distributed under the License is distributed on an "AS IS" BASIS,
 * WITHOUT WARRANTIES OR CONDITIONS OF ANY KIND, either express or implied.
 * See the License for the specific language governing permissions and
 * limitations under the License.
 *
 */

package restHandler

import (
	"encoding/json"
	client "github.com/devtron-labs/devtron/api/helm-app"
	"github.com/devtron-labs/devtron/api/restHandler/common"
	"github.com/devtron-labs/devtron/pkg/app"
	"github.com/devtron-labs/devtron/pkg/bean"
	"github.com/devtron-labs/devtron/pkg/genericNotes"
	"github.com/devtron-labs/devtron/pkg/genericNotes/repository"
	"github.com/devtron-labs/devtron/pkg/user"
	"github.com/devtron-labs/devtron/pkg/user/casbin"
	"github.com/devtron-labs/devtron/util/rbac"
	"github.com/gorilla/mux"
	"go.uber.org/zap"
	"gopkg.in/go-playground/validator.v9"
	"net/http"
	"strconv"
	"strings"
)

type AppRestHandler interface {
	GetAllLabels(w http.ResponseWriter, r *http.Request)
	GetAppMetaInfo(w http.ResponseWriter, r *http.Request)
	GetHelmAppMetaInfo(w http.ResponseWriter, r *http.Request)
	UpdateApp(w http.ResponseWriter, r *http.Request)
	UpdateProjectForApps(w http.ResponseWriter, r *http.Request)
	GetAppListByTeamIds(w http.ResponseWriter, r *http.Request)
	UpdateAppNote(w http.ResponseWriter, r *http.Request)
}

type AppRestHandlerImpl struct {
	logger             *zap.SugaredLogger
	appService         app.AppCrudOperationService
	userAuthService    user.UserService
	validator          *validator.Validate
	enforcerUtil       rbac.EnforcerUtil
	enforcer           casbin.Enforcer
	helmAppService     client.HelmAppService
	enforcerUtilHelm   rbac.EnforcerUtilHelm
	genericNoteService genericNotes.GenericNoteService
}

func NewAppRestHandlerImpl(logger *zap.SugaredLogger, appService app.AppCrudOperationService,
	userAuthService user.UserService, validator *validator.Validate, enforcerUtil rbac.EnforcerUtil,
	enforcer casbin.Enforcer, helmAppService client.HelmAppService, enforcerUtilHelm rbac.EnforcerUtilHelm,
	genericNoteService genericNotes.GenericNoteService) *AppRestHandlerImpl {
	handler := &AppRestHandlerImpl{
		logger:             logger,
		appService:         appService,
		userAuthService:    userAuthService,
		validator:          validator,
		enforcerUtil:       enforcerUtil,
		enforcer:           enforcer,
		helmAppService:     helmAppService,
		enforcerUtilHelm:   enforcerUtilHelm,
		genericNoteService: genericNoteService,
	}
	return handler
}

func (handler AppRestHandlerImpl) GetAllLabels(w http.ResponseWriter, r *http.Request) {
	userId, err := handler.userAuthService.GetLoggedInUser(r)
	if userId == 0 || err != nil {
		common.WriteJsonResp(w, err, "Unauthorized User", http.StatusUnauthorized)
		return
	}
	token := r.Header.Get("token")
	results := make([]*bean.AppLabelDto, 0)
	labels, err := handler.appService.FindAll()
	if err != nil {
		handler.logger.Errorw("service err, GetAllLabels", "err", err)
		common.WriteJsonResp(w, err, nil, http.StatusInternalServerError)
		return
	}
	objects := handler.enforcerUtil.GetRbacObjectsForAllApps()
	for _, label := range labels {
		object := objects[label.AppId]
		if ok := handler.enforcer.Enforce(token, casbin.ResourceApplications, casbin.ActionGet, object); ok {
			results = append(results, label)
		}
	}
	common.WriteJsonResp(w, nil, results, http.StatusOK)
}

func (handler AppRestHandlerImpl) GetAppMetaInfo(w http.ResponseWriter, r *http.Request) {
	userId, err := handler.userAuthService.GetLoggedInUser(r)
	if userId == 0 || err != nil {
		common.WriteJsonResp(w, err, "Unauthorized User", http.StatusUnauthorized)
		return
	}
	vars := mux.Vars(r)
	appId, err := strconv.Atoi(vars["appId"])
	if err != nil {
		handler.logger.Errorw("request err, GetAppMetaInfo", "err", err, "appId", appId)
		common.WriteJsonResp(w, err, nil, http.StatusBadRequest)
		return
	}

	//rback implementation starts here
	token := r.Header.Get("token")
	object := handler.enforcerUtil.GetAppRBACNameByAppId(appId)
	if ok := handler.enforcer.Enforce(token, casbin.ResourceApplications, casbin.ActionGet, object); !ok {
		common.WriteJsonResp(w, err, "Unauthorized User", http.StatusForbidden)
		return
	}
	//rback implementation ends here

	res, err := handler.appService.GetAppMetaInfo(appId, app.ZERO_INSTALLED_APP_ID, app.ZERO_ENVIRONMENT_ID)
	if err != nil {
		handler.logger.Errorw("service err, GetAppMetaInfo", "err", err)
		common.WriteJsonResp(w, err, nil, http.StatusInternalServerError)
		return
	}
	common.WriteJsonResp(w, nil, res, http.StatusOK)
}

func (handler AppRestHandlerImpl) GetHelmAppMetaInfo(w http.ResponseWriter, r *http.Request) {
	userId, err := handler.userAuthService.GetLoggedInUser(r)
	if userId == 0 || err != nil {
		common.WriteJsonResp(w, err, "Unauthorized User", http.StatusUnauthorized)
		return
	}
	vars := mux.Vars(r)
	//appId, err := strconv.Atoi(vars["appId"])

	token := r.Header.Get("token")
	appIdReq := vars["appId"]
	appIdSplit := strings.Split(appIdReq, "|")

	handler.logger.Infow("request payload, GetHelmAppMetaInfo", appIdReq)
	if len(appIdSplit) > 1 {

		appIdDecoded, err := handler.helmAppService.DecodeAppId(appIdReq)
		if err != nil {
			common.WriteJsonResp(w, err, "request err, not able to decode app id", http.StatusForbidden)
			return
		}
		object, object2 := handler.enforcerUtilHelm.GetHelmObjectByClusterIdNamespaceAndAppName(appIdDecoded.ClusterId, appIdDecoded.Namespace, appIdDecoded.ReleaseName)

		ok := handler.enforcer.Enforce(token, casbin.ResourceHelmApp, casbin.ActionGet, object) || handler.enforcer.Enforce(token, casbin.ResourceHelmApp, casbin.ActionGet, object2)
		if !ok {
			common.WriteJsonResp(w, err, "Unauthorized User", http.StatusForbidden)
			return
		}

	} else {

		appId, err := strconv.Atoi(appIdReq)
		var ok bool
		object, object2 := handler.enforcerUtilHelm.GetAppRBACNameByInstalledAppId(appId)
		if object2 == "" {
			ok = handler.enforcer.Enforce(token, casbin.ResourceHelmApp, casbin.ActionGet, object)
		} else {
			ok = handler.enforcer.Enforce(token, casbin.ResourceHelmApp, casbin.ActionGet, object) || handler.enforcer.Enforce(token, casbin.ResourceHelmApp, casbin.ActionGet, object2)
		}
		if !ok {
			common.WriteJsonResp(w, err, "Unauthorized User", http.StatusForbidden)
			return
		}
	}
	res, err := handler.appService.GetHelmAppMetaInfo(appIdReq)
	if err != nil {
		handler.logger.Errorw("service err, GetAppMetaInfo", "err", err)
		common.WriteJsonResp(w, err, nil, http.StatusInternalServerError)
		return
	}
	common.WriteJsonResp(w, nil, res, http.StatusOK)
}

func (handler AppRestHandlerImpl) UpdateApp(w http.ResponseWriter, r *http.Request) {
	userId, err := handler.userAuthService.GetLoggedInUser(r)
	if userId == 0 || err != nil {
		common.WriteJsonResp(w, err, "Unauthorized User", http.StatusUnauthorized)
		return
	}
	decoder := json.NewDecoder(r.Body)
	var request bean.CreateAppDTO
	err = decoder.Decode(&request)
	request.UserId = userId
	if err != nil {
		handler.logger.Errorw("request err, UpdateApp", "err", err, "request", request)
		common.WriteJsonResp(w, err, nil, http.StatusBadRequest)
		return
	}
	handler.logger.Infow("request payload, UpdateApp", "request", request)

	//rbac implementation starts here
	token := r.Header.Get("token")

	// check for existing project/app permission
	object := handler.enforcerUtil.GetAppRBACNameByAppId(request.Id)
	if ok := handler.enforcer.Enforce(token, casbin.ResourceApplications, casbin.ActionUpdate, object); !ok {
		common.WriteJsonResp(w, err, "Unauthorized User", http.StatusForbidden)
		return
	}

	// check for request project/app permission
	object = handler.enforcerUtil.GetAppRBACNameByTeamIdAndAppId(request.TeamId, request.Id)
	if ok := handler.enforcer.Enforce(token, casbin.ResourceApplications, casbin.ActionUpdate, object); !ok {
		common.WriteJsonResp(w, err, "Unauthorized User", http.StatusForbidden)
		return
	}

	objects := handler.enforcerUtil.GetEnvRBACArrayByAppId(request.Id)
	for _, object := range objects {
		if ok := handler.enforcer.Enforce(token, casbin.ResourceEnvironment, casbin.ActionUpdate, object); !ok {
			common.WriteJsonResp(w, err, "Unauthorized User", http.StatusForbidden)
			return
		}
	}
	//rbac implementation ends here

	res, err := handler.appService.UpdateApp(&request)
	if err != nil {
		handler.logger.Errorw("service err, UpdateApp", "err", err)
		common.WriteJsonResp(w, err, nil, http.StatusInternalServerError)
		return
	}
	common.WriteJsonResp(w, nil, res, http.StatusOK)
}

func (handler AppRestHandlerImpl) UpdateProjectForApps(w http.ResponseWriter, r *http.Request) {
	userId, err := handler.userAuthService.GetLoggedInUser(r)
	if userId == 0 || err != nil {
		common.WriteJsonResp(w, err, "Unauthorized User", http.StatusUnauthorized)
		return
	}
	decoder := json.NewDecoder(r.Body)
	var request bean.UpdateProjectBulkAppsRequest
	err = decoder.Decode(&request)
	request.UserId = userId
	if err != nil {
		handler.logger.Errorw("request err, ProjectChange", "err", err, "request", request)
		common.WriteJsonResp(w, err, nil, http.StatusBadRequest)
		return
	}
	handler.logger.Infow("request payload, ProjectChange", "request", request)

	//rbac implementation ends here
	token := r.Header.Get("token")
	for _, appId := range request.AppIds {
		object := handler.enforcerUtil.GetAppRBACNameByAppId(appId)
		if ok := handler.enforcer.Enforce(token, casbin.ResourceApplications, casbin.ActionUpdate, object); !ok {
			common.WriteJsonResp(w, err, "Unauthorized User", http.StatusForbidden)
			return
		}
		objects := handler.enforcerUtil.GetEnvRBACArrayByAppId(appId)
		for _, object := range objects {
			if ok := handler.enforcer.Enforce(token, casbin.ResourceEnvironment, casbin.ActionUpdate, object); !ok {
				common.WriteJsonResp(w, err, "Unauthorized User", http.StatusForbidden)
				return
			}
		}
	}
	//rbac implementation ends here

	res, err := handler.appService.UpdateProjectForApps(&request)
	if err != nil {
		handler.logger.Errorw("service err, ProjectChange", "err", err)
		common.WriteJsonResp(w, err, nil, http.StatusInternalServerError)
		return
	}
	common.WriteJsonResp(w, nil, res, http.StatusOK)
}

func (handler AppRestHandlerImpl) GetAppListByTeamIds(w http.ResponseWriter, r *http.Request) {
	userId, err := handler.userAuthService.GetLoggedInUser(r)
	if userId == 0 || err != nil {
		common.WriteJsonResp(w, err, "Unauthorized User", http.StatusUnauthorized)
		return
	}
	//vars := mux.Vars(r)
	v := r.URL.Query()
	params := v.Get("teamIds")
	teamIds, err := getTeamIdsForAppListApi(params)
	if err != nil {
		common.WriteJsonResp(w, err, nil, http.StatusBadRequest)
		return
	}

	isActionUserSuperAdmin, err := handler.userAuthService.IsSuperAdmin(int(userId))
	if err != nil {
		common.WriteJsonResp(w, err, "Failed to check admin check", http.StatusInternalServerError)
		return
	}

	appType := v.Get("appType")
	handler.logger.Infow("request payload, GetAppListByTeamIds", "payload", params)

	projectWiseApps, err := handler.appService.GetAppListByTeamIds(teamIds, appType)
	if err != nil {
		handler.logger.Errorw("service err, GetAppListByTeamIds", "err", err, "payload", params)
		common.WriteJsonResp(w, err, nil, http.StatusInternalServerError)
		return
	}

	token := r.Header.Get("token")
	// RBAC
	for _, project := range projectWiseApps {
		var accessedApps []*app.AppBean
		for _, app := range project.AppList {
			if isActionUserSuperAdmin {
				accessedApps = append(accessedApps, app)
				continue
			}
			object := handler.enforcerUtil.GetAppRBACNameByAppAndProjectName(project.ProjectName, app.Name)
			if ok := handler.enforcer.Enforce(token, casbin.ResourceApplications, casbin.ActionGet, object); ok {
				accessedApps = append(accessedApps, app)
			}
		}
		if len(accessedApps) == 0 {
			accessedApps = make([]*app.AppBean, 0)
		}
		project.AppList = accessedApps
	}
	// RBAC
	common.WriteJsonResp(w, err, projectWiseApps, http.StatusOK)
}

func getTeamIdsForAppListApi(teamIdsStr string) ([]int, error) {
	if len(teamIdsStr) != 0 {
		teamIdList := strings.Split(teamIdsStr, ",")
		teamIds := make([]int, 0, len(teamIdList))
		for _, item := range teamIdList {
			teamId, err := strconv.Atoi(item)
			if err != nil {
				return nil, err
			}
			teamIds = append(teamIds, teamId)
		}
		return teamIds, nil
	} else {
		//no teamIds found, will send for all active teams(handled in service)
	}
	return nil, nil

}

<<<<<<< HEAD
func (handler AppRestHandlerImpl) UpdateAppDescription(w http.ResponseWriter, r *http.Request) {
=======
func (handler AppRestHandlerImpl) UpdateAppNote(w http.ResponseWriter, r *http.Request) {
>>>>>>> 91bf0cd7
	token := r.Header.Get("token")
	decoder := json.NewDecoder(r.Body)
	userId, err := handler.userAuthService.GetLoggedInUser(r)
	if userId == 0 || err != nil {
		handler.logger.Errorw("service err, Update", "error", err, "userId", userId)
		common.WriteJsonResp(w, err, "Unauthorized User", http.StatusUnauthorized)
		return
	}
	var bean repository.GenericNote
	err = decoder.Decode(&bean)
	if err != nil {
		handler.logger.Errorw("request err, Update", "error", err, "payload", bean)
		common.WriteJsonResp(w, err, nil, http.StatusBadRequest)
		return
	}
	handler.logger.Debugw("request payload, Update", "payload", bean)
	err = handler.validator.Struct(bean)
	if err != nil {
		handler.logger.Errorw("validate err, Update", "error", err, "payload", bean)
		common.WriteJsonResp(w, err, nil, http.StatusBadRequest)
		return
	}
	bean.IdentifierType = repository.AppType

	//rbac implementation starts here

	// check for existing project/app permission
	object := handler.enforcerUtil.GetAppRBACNameByAppId(bean.Identifier)
	if ok := handler.enforcer.Enforce(token, casbin.ResourceApplications, casbin.ActionUpdate, object); !ok {
		common.WriteJsonResp(w, err, "Unauthorized User", http.StatusForbidden)
		return
	}

	// RBAC enforcer ends

	genericNoteResponseBean, err := handler.genericNoteService.Update(&bean, userId)
	if err != nil {
		handler.logger.Errorw("cluster note service err, Update", "error", err, "payload", bean)
		common.WriteJsonResp(w, err, nil, http.StatusInternalServerError)
		return
	}
	common.WriteJsonResp(w, err, genericNoteResponseBean, http.StatusOK)
}<|MERGE_RESOLUTION|>--- conflicted
+++ resolved
@@ -354,11 +354,7 @@
 
 }
 
-<<<<<<< HEAD
-func (handler AppRestHandlerImpl) UpdateAppDescription(w http.ResponseWriter, r *http.Request) {
-=======
 func (handler AppRestHandlerImpl) UpdateAppNote(w http.ResponseWriter, r *http.Request) {
->>>>>>> 91bf0cd7
 	token := r.Header.Get("token")
 	decoder := json.NewDecoder(r.Body)
 	userId, err := handler.userAuthService.GetLoggedInUser(r)
