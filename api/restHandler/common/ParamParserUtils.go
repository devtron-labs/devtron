/*
 * Copyright (c) 2024. Devtron Inc.
 *
 * Licensed under the Apache License, Version 2.0 (the "License");
 * you may not use this file except in compliance with the License.
 * You may obtain a copy of the License at
 *
 *     http://www.apache.org/licenses/LICENSE-2.0
 *
 * Unless required by applicable law or agreed to in writing, software
 * distributed under the License is distributed on an "AS IS" BASIS,
 * WITHOUT WARRANTIES OR CONDITIONS OF ANY KIND, either express or implied.
 * See the License for the specific language governing permissions and
 * limitations under the License.
 */

package common

import (
	"github.com/gorilla/mux"
	"net/http"
	"strconv"
	"strings"
)

const TokenHeaderKey = "token"

func ExtractIntPathParam(w http.ResponseWriter, r *http.Request, paramName string) (int, error) {
	vars := mux.Vars(r)
	paramValue := vars[paramName]
	paramIntValue, err := convertToInt(w, paramValue)
	if err != nil {
		return 0, err
	}
	return paramIntValue, nil
}

func convertToInt(w http.ResponseWriter, paramValue string) (int, error) {
	paramIntValue, err := strconv.Atoi(paramValue)
	if err != nil {
		WriteJsonResp(w, err, nil, http.StatusBadRequest)
		return 0, err
	}
	return paramIntValue, nil
}

func convertToIntArray(paramValue string) ([]int, error) {
	var paramValues []int
	splittedParamValues := strings.Split(paramValue, ",")
	for _, splittedParamValue := range splittedParamValues {
		paramIntValue, err := strconv.Atoi(splittedParamValue)
		if err != nil {
			return paramValues, err
		}
		paramValues = append(paramValues, paramIntValue)
	}
	return paramValues, nil
}

<<<<<<< HEAD
func ExtractIntQueryParam(w http.ResponseWriter, r *http.Request, paramName string, defaultVal int) (int, error) {
	queryParams := r.URL.Query()
	paramValue := queryParams.Get(paramName)
	if len(paramValue) == 0 {
		return defaultVal, nil
	}
	paramIntValue, err := convertToInt(w, paramValue)
	if err != nil {
		return defaultVal, err
=======
func ExtractIntQueryParam(w http.ResponseWriter, r *http.Request, paramName string, defaultValue int) (int, error) {
	queryParams := r.URL.Query()
	paramValue := queryParams.Get(paramName)
	if len(paramValue) == 0 {
		return defaultValue, nil
	}
	paramIntValue, err := convertToInt(w, paramValue)
	if err != nil {
		return defaultValue, err
>>>>>>> 98939987
	}
	return paramIntValue, nil
}

// ExtractIntArrayQueryParam don't use this func, doesn't handle all cases to capture query params
// use ExtractIntArrayFromQueryParam over this func to capture int array from query param.
func ExtractIntArrayQueryParam(w http.ResponseWriter, r *http.Request, paramName string) ([]int, error) {
	queryParams := r.URL.Query()
	paramValue := queryParams.Get(paramName)
	paramIntValues, err := convertToIntArray(paramValue)
	return paramIntValues, err
}

func ExtractBoolQueryParam(r *http.Request, paramName string) (bool, error) {
	queryParams := r.URL.Query()
	paramValue := queryParams.Get(paramName)
	var boolValue bool
	var err error
	if len(paramValue) > 0 {
		boolValue, err = strconv.ParseBool(paramValue)
		if err != nil {
			return boolValue, err
		}
	}

	return boolValue, nil
}

// ExtractIntArrayFromQueryParam returns list of all ids in []int extracted from query param
// use this method over ExtractIntArrayQueryParam if there is list of query params
func ExtractIntArrayFromQueryParam(r *http.Request, paramName string) ([]int, error) {
	queryParams := r.URL.Query()
	paramValue := queryParams[paramName]
	paramIntValues := make([]int, 0)
	var err error
	if paramValue != nil && len(paramValue) > 0 {
		if strings.Contains(paramValue[0], ",") {
			paramIntValues, err = convertToIntArray(paramValue[0])
		} else {
			paramIntValues, err = convertStringArrayToIntArray(paramValue)
		}
	}

	return paramIntValues, err
}

func convertStringArrayToIntArray(strArr []string) ([]int, error) {
	var paramValues []int
	for _, item := range strArr {
		paramIntValue, err := strconv.Atoi(item)
		if err != nil {
			return paramValues, err
		}
		paramValues = append(paramValues, paramIntValue)
	}
	return paramValues, nil
}<|MERGE_RESOLUTION|>--- conflicted
+++ resolved
@@ -57,17 +57,6 @@
 	return paramValues, nil
 }
 
-<<<<<<< HEAD
-func ExtractIntQueryParam(w http.ResponseWriter, r *http.Request, paramName string, defaultVal int) (int, error) {
-	queryParams := r.URL.Query()
-	paramValue := queryParams.Get(paramName)
-	if len(paramValue) == 0 {
-		return defaultVal, nil
-	}
-	paramIntValue, err := convertToInt(w, paramValue)
-	if err != nil {
-		return defaultVal, err
-=======
 func ExtractIntQueryParam(w http.ResponseWriter, r *http.Request, paramName string, defaultValue int) (int, error) {
 	queryParams := r.URL.Query()
 	paramValue := queryParams.Get(paramName)
@@ -77,7 +66,6 @@
 	paramIntValue, err := convertToInt(w, paramValue)
 	if err != nil {
 		return defaultValue, err
->>>>>>> 98939987
 	}
 	return paramIntValue, nil
 }
