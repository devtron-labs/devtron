--- conflicted
+++ resolved
@@ -76,10 +76,7 @@
 	GetOptionsForNotificationSettings(w http.ResponseWriter, r *http.Request)
 	ApproveConfigDraftForNotification(w http.ResponseWriter, r *http.Request)
 	ApproveDeploymentConfigForNotification(w http.ResponseWriter, r *http.Request)
-<<<<<<< HEAD
-=======
 	ApproveArtifactPromotion(w http.ResponseWriter, r *http.Request)
->>>>>>> 6054d2a7
 }
 type NotificationRestHandlerImpl struct {
 	dockerRegistryConfig       pipeline.DockerRegistryConfig
@@ -98,10 +95,7 @@
 	pipelineBuilder            pipeline.PipelineBuilder
 	enforcerUtil               rbac.EnforcerUtil
 	configDraftRestHandlerImpl *drafts.ConfigDraftRestHandlerImpl
-<<<<<<< HEAD
-=======
 	approvalRequestService     artifactPromotion.ApprovalRequestService
->>>>>>> 6054d2a7
 }
 
 type ChannelDto struct {
@@ -116,10 +110,7 @@
 	enforcer casbin.Enforcer, teamService team.TeamService, environmentService cluster.EnvironmentService, pipelineBuilder pipeline.PipelineBuilder,
 	enforcerUtil rbac.EnforcerUtil,
 	configDraftRestHandlerImpl *drafts.ConfigDraftRestHandlerImpl,
-<<<<<<< HEAD
-=======
 	approvalRequestService artifactPromotion.ApprovalRequestService,
->>>>>>> 6054d2a7
 ) *NotificationRestHandlerImpl {
 	return &NotificationRestHandlerImpl{
 		dockerRegistryConfig:       dockerRegistryConfig,
@@ -138,10 +129,7 @@
 		pipelineBuilder:            pipelineBuilder,
 		enforcerUtil:               enforcerUtil,
 		configDraftRestHandlerImpl: configDraftRestHandlerImpl,
-<<<<<<< HEAD
-=======
 		approvalRequestService:     approvalRequestService,
->>>>>>> 6054d2a7
 	}
 }
 
@@ -1240,8 +1228,6 @@
 		return
 	}
 	common.WriteJsonResp(w, nil, resp, http.StatusOK)
-<<<<<<< HEAD
-=======
 }
 
 func (impl NotificationRestHandlerImpl) ApproveArtifactPromotion(w http.ResponseWriter, r *http.Request) {
@@ -1276,5 +1262,4 @@
 	}
 	common.WriteJsonResp(w, nil, res, http.StatusOK)
 	return
->>>>>>> 6054d2a7
 }