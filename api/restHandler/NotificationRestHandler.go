/*
 * Copyright (c) 2020 Devtron Labs
 *
 * Licensed under the Apache License, Version 2.0 (the "License");
 * you may not use this file except in compliance with the License.
 * You may obtain a copy of the License at
 *
 *    http://www.apache.org/licenses/LICENSE-2.0
 *
 * Unless required by applicable law or agreed to in writing, software
 * distributed under the License is distributed on an "AS IS" BASIS,
 * WITHOUT WARRANTIES OR CONDITIONS OF ANY KIND, either express or implied.
 * See the License for the specific language governing permissions and
 * limitations under the License.
 *
 */

package restHandler

import (
	"bytes"
	"encoding/json"
	"errors"
	"fmt"
	"github.com/devtron-labs/devtron/api/restHandler/common"
	"github.com/devtron-labs/devtron/pkg/user/casbin"
	"io/ioutil"
	"net/http"
	"strconv"
	"strings"

	"github.com/devtron-labs/devtron/internal/sql/repository"
	"github.com/devtron-labs/devtron/pkg/cluster"
	"github.com/devtron-labs/devtron/pkg/notifier"
	"github.com/devtron-labs/devtron/pkg/pipeline"
	"github.com/devtron-labs/devtron/pkg/team"
	"github.com/devtron-labs/devtron/pkg/user"
	util "github.com/devtron-labs/devtron/util/event"
	"github.com/devtron-labs/devtron/util/rbac"
	"github.com/devtron-labs/devtron/util/response"
	"github.com/go-pg/pg"
	"github.com/gorilla/mux"
	"go.uber.org/zap"
	"gopkg.in/go-playground/validator.v9"
)

type NotificationRestHandler interface {
	SaveNotificationSettings(w http.ResponseWriter, r *http.Request)
	UpdateNotificationSettings(w http.ResponseWriter, r *http.Request)

	SaveNotificationChannelConfig(w http.ResponseWriter, r *http.Request)
	FindSESConfig(w http.ResponseWriter, r *http.Request)
	FindSlackConfig(w http.ResponseWriter, r *http.Request)
	FindAllNotificationConfig(w http.ResponseWriter, r *http.Request)
	GetAllNotificationSettings(w http.ResponseWriter, r *http.Request)
	DeleteNotificationSettings(w http.ResponseWriter, r *http.Request)

	RecipientListingSuggestion(w http.ResponseWriter, r *http.Request)
	FindAllNotificationConfigAutocomplete(w http.ResponseWriter, r *http.Request)
	GetOptionsForNotificationSettings(w http.ResponseWriter, r *http.Request)
}
type NotificationRestHandlerImpl struct {
	dockerRegistryConfig pipeline.DockerRegistryConfig
	logger               *zap.SugaredLogger
	gitRegistryConfig    pipeline.GitRegistryConfig
	dbConfigService      pipeline.DbConfigService
	userAuthService      user.UserService
	validator            *validator.Validate
	notificationService  notifier.NotificationConfigService
	slackService         notifier.SlackNotificationService
<<<<<<< HEAD
	sesService  notifier.SESNotificationService
	enforcer    casbin.Enforcer
	teamService team.TeamService
=======
	sesService           notifier.SESNotificationService
	enforcer             casbin.Enforcer
	teamService          team.TeamService
>>>>>>> e7512d45
	environmentService   cluster.EnvironmentService
	pipelineBuilder      pipeline.PipelineBuilder
	enforcerUtil         rbac.EnforcerUtil
}

type ChannelDto struct {
	Channel util.Channel `json:"channel" validate:"required"`
}

func NewNotificationRestHandlerImpl(dockerRegistryConfig pipeline.DockerRegistryConfig,
	logger *zap.SugaredLogger, gitRegistryConfig pipeline.GitRegistryConfig,
	dbConfigService pipeline.DbConfigService, userAuthService user.UserService,
	validator *validator.Validate, notificationService notifier.NotificationConfigService,
	slackService notifier.SlackNotificationService, sesService notifier.SESNotificationService, enforcer casbin.Enforcer,
	teamService team.TeamService, environmentService cluster.EnvironmentService, pipelineBuilder pipeline.PipelineBuilder,
	enforcerUtil rbac.EnforcerUtil) *NotificationRestHandlerImpl {
	return &NotificationRestHandlerImpl{
		dockerRegistryConfig: dockerRegistryConfig,
		logger:               logger,
		gitRegistryConfig:    gitRegistryConfig,
		dbConfigService:      dbConfigService,
		userAuthService:      userAuthService,
		validator:            validator,
		notificationService:  notificationService,
		slackService:         slackService,
		sesService:           sesService,
		enforcer:             enforcer,
		teamService:          teamService,
		environmentService:   environmentService,
		pipelineBuilder:      pipelineBuilder,
		enforcerUtil:         enforcerUtil,
	}
}

func (impl NotificationRestHandlerImpl) SaveNotificationSettings(w http.ResponseWriter, r *http.Request) {
	userId, err := impl.userAuthService.GetLoggedInUser(r)
	if userId == 0 || err != nil {
		common.WriteJsonResp(w, err, "Unauthorized User", http.StatusUnauthorized)
		return
	}
	var notificationSetting notifier.NotificationRequest
	err = json.NewDecoder(r.Body).Decode(&notificationSetting)
	if err != nil {
		impl.logger.Errorw("request err, SaveNotificationSettings", "err", err, "payload", notificationSetting)
		common.WriteJsonResp(w, err, nil, http.StatusBadRequest)
		return
	}
	impl.logger.Infow("request payload, SaveNotificationSettings", "err", err, "payload", notificationSetting)
	err = impl.validator.Struct(notificationSetting)
	if err != nil {
		impl.logger.Errorw("validation err, SaveNotificationSettings", "err", err, "payload", notificationSetting)
		common.WriteJsonResp(w, err, nil, http.StatusBadRequest)
		return
	}

	//RBAC
	token := r.Header.Get("token")
	for _, item := range notificationSetting.NotificationConfigRequest {
		teamRbac, envRbac := impl.buildRbacObjectsForNotificationSettings(item.TeamId, item.EnvId, item.AppId, item.PipelineId, item.PipelineType)
		for _, object := range teamRbac {
			if ok := impl.enforcer.Enforce(token, casbin.ResourceApplications, casbin.ActionCreate, object); !ok {
				common.WriteJsonResp(w, fmt.Errorf("unauthorized user"), "Unauthorized User", http.StatusForbidden)
				return
			}
		}
		for _, object := range envRbac {
			if ok := impl.enforcer.Enforce(token, casbin.ResourceEnvironment, casbin.ActionCreate, object); !ok {
				common.WriteJsonResp(w, fmt.Errorf("unauthorized user"), "Unauthorized User", http.StatusForbidden)
				return
			}
		}
	}
	//RBAC

	res, err := impl.notificationService.CreateOrUpdateNotificationSettings(&notificationSetting, userId)
	if err != nil {
		impl.logger.Errorw("service err, SaveNotificationSettings", "err", err, "payload", notificationSetting)
		common.WriteJsonResp(w, err, nil, http.StatusInternalServerError)
		return
	}
	w.Header().Set("Content-Type", "application/json")
	common.WriteJsonResp(w, nil, res, http.StatusOK)
}

func (impl NotificationRestHandlerImpl) buildRbacObjectsForNotificationSettings(teamIds []*int, envIds []*int, appIds []*int, pipelineId *int, pipelineType util.PipelineType) ([]string, []string) {
	if teamIds == nil {
		teamIds = make([]*int, 0)
	}
	if envIds == nil {
		envIds = make([]*int, 0)
	}
	if appIds == nil {
		appIds = make([]*int, 0)
	}
	pid := 0
	if pipelineId == nil {
		pipelineId = &pid
	}
	var teamRbac []string
	var envRbac []string
	teamsMap := make(map[int]string)
	appsMap := make(map[int]string)
	if len(teamIds) > 0 && len(appIds) > 0 {
		teams, err := impl.teamService.FindByIds(teamIds)
		if err != nil {
		}
		apps, err := impl.pipelineBuilder.FindByIds(appIds)
		if err != nil {
		}
		for _, t := range teams {
			for _, a := range apps {
				teamRbac = append(teamRbac, fmt.Sprintf("%s/%s", strings.ToLower(t.Name), strings.ToLower(a.Name)))
				appsMap[a.Id] = a.Name
			}
		}

	} else if len(teamIds) == 0 && len(appIds) > 0 {
		apps, err := impl.pipelineBuilder.FindByIds(appIds)
		if err != nil {
		}
		for _, a := range apps {
			teamIds = append(teamIds, &a.TeamId)
			appsMap[a.Id] = a.Name
		}
		teams, err := impl.teamService.FindByIds(teamIds)
		if err != nil {
			impl.logger.Errorw("error", "error", err)
		}
		for _, t := range teams {
			for _, a := range apps {
				if t.Id == a.TeamId {
					teamRbac = append(teamRbac, fmt.Sprintf("%s/%s", strings.ToLower(t.Name), strings.ToLower(a.Name)))
				}
			}
		}
	} else if len(teamIds) > 0 && len(appIds) == 0 {
		teams, err := impl.teamService.FindByIds(teamIds)
		if err != nil {
		}
		for _, t := range teams {
			teamsMap[t.Id] = t.Name
			teamRbac = append(teamRbac, fmt.Sprintf("%s/*", strings.ToLower(t.Name)))
		}
	}
	if len(envIds) > 0 && len(appIds) == 0 {
		envs, err := impl.environmentService.FindByIds(envIds)
		if err != nil {
		}
		for _, e := range envs {
			envRbac = append(envRbac, fmt.Sprintf("%s/*", strings.ToLower(e.Environment)))
		}
	} else if len(envIds) > 0 && len(appIds) > 0 {
		envs, err := impl.environmentService.FindByIds(envIds)
		if err != nil {
		}
		for _, e := range envs {
			for _, aId := range appIds {
				envRbac = append(envRbac, fmt.Sprintf("%s/%s", strings.ToLower(e.Environment), appsMap[*aId]))
			}
		}
	}

	if *pipelineId > 0 {
		if pipelineType == util.CI {
			trbac := impl.enforcerUtil.GetTeamRbacObjectByCiPipelineId(*pipelineId)
			teamRbac = append(teamRbac, trbac)
		} else if pipelineType == util.CD {
			trbac, erbac := impl.enforcerUtil.GetTeamAndEnvironmentRbacObjectByCDPipelineId(*pipelineId)
			teamRbac = append(teamRbac, trbac)
			envRbac = append(envRbac, erbac)
		}
	}

	return teamRbac, envRbac
}

func (impl NotificationRestHandlerImpl) UpdateNotificationSettings(w http.ResponseWriter, r *http.Request) {
	userId, err := impl.userAuthService.GetLoggedInUser(r)
	if userId == 0 || err != nil {
		common.WriteJsonResp(w, err, "Unauthorized User", http.StatusUnauthorized)
		return
	}
	var notificationSetting notifier.NotificationUpdateRequest
	err = json.NewDecoder(r.Body).Decode(&notificationSetting)
	if err != nil {
		impl.logger.Errorw("request err, UpdateNotificationSettings", "err", err, "payload", notificationSetting)
		common.WriteJsonResp(w, err, nil, http.StatusBadRequest)
		return
	}
	impl.logger.Infow("request payload, UpdateNotificationSettings", "err", err, "payload", notificationSetting)
	err = impl.validator.Struct(notificationSetting)
	if err != nil {
		impl.logger.Errorw("validation err, UpdateNotificationSettings", "err", err, "payload", notificationSetting)
		common.WriteJsonResp(w, err, nil, http.StatusBadRequest)
		return
	}

	//RBAC
	token := r.Header.Get("token")
	var ids []*int
	for _, request := range notificationSetting.NotificationConfigRequest {
		ids = append(ids, &request.Id)
	}
	nsViews, err := impl.notificationService.FetchNSViewByIds(ids)
	if err != nil {
		impl.logger.Errorw("service err, UpdateNotificationSettings", "err", err, "payload", notificationSetting)
		common.WriteJsonResp(w, err, nil, http.StatusInternalServerError)
		return
	}
	for _, item := range nsViews {
		teamRbac, envRbac := impl.buildRbacObjectsForNotificationSettings(item.TeamId, item.EnvId, item.AppId, item.PipelineId, item.PipelineType)
		for _, object := range teamRbac {
			if ok := impl.enforcer.Enforce(token, casbin.ResourceApplications, casbin.ActionUpdate, object); !ok {
				common.WriteJsonResp(w, fmt.Errorf("unauthorized user"), "Unauthorized User", http.StatusForbidden)
				return
			}
		}
		for _, object := range envRbac {
			if ok := impl.enforcer.Enforce(token, casbin.ResourceEnvironment, casbin.ActionUpdate, object); !ok {
				common.WriteJsonResp(w, fmt.Errorf("unauthorized user"), "Unauthorized User", http.StatusForbidden)
				return
			}
		}
	}
	//RBAC

	res, err := impl.notificationService.UpdateNotificationSettings(&notificationSetting, userId)
	if err != nil {
		impl.logger.Errorw("service err, UpdateNotificationSettings", "err", err, "payload", notificationSetting)
		common.WriteJsonResp(w, err, nil, http.StatusInternalServerError)
		return
	}
	w.Header().Set("Content-Type", "application/json")
	common.WriteJsonResp(w, nil, res, http.StatusOK)
}

func (impl NotificationRestHandlerImpl) DeleteNotificationSettings(w http.ResponseWriter, r *http.Request) {
	var request notifier.NSDeleteRequest
	err := json.NewDecoder(r.Body).Decode(&request)
	if err != nil {
		impl.logger.Errorw("request err, DeleteNotificationSettings", "err", err, "payload", request)
		common.WriteJsonResp(w, err, nil, http.StatusBadRequest)
		return
	}
	impl.logger.Infow("request payload, DeleteNotificationSettings", "err", err, "payload", request)
	token := r.Header.Get("token")
	//RBAC
	nsViews, err := impl.notificationService.FetchNSViewByIds(request.Id)
	if err != nil {
		impl.logger.Errorw("service err, DeleteNotificationSettings", "err", err, "payload", request)
		common.WriteJsonResp(w, err, nil, http.StatusInternalServerError)
		return
	}
	for _, item := range nsViews {
		teamRbac, envRbac := impl.buildRbacObjectsForNotificationSettings(item.TeamId, item.EnvId, item.AppId, item.PipelineId, item.PipelineType)
		for _, object := range teamRbac {
			if ok := impl.enforcer.Enforce(token, casbin.ResourceApplications, casbin.ActionDelete, object); !ok {
				common.WriteJsonResp(w, fmt.Errorf("unauthorized user"), "Unauthorized User", http.StatusForbidden)
				return
			}
		}
		for _, object := range envRbac {
			if ok := impl.enforcer.Enforce(token, casbin.ResourceEnvironment, casbin.ActionDelete, object); !ok {
				common.WriteJsonResp(w, fmt.Errorf("unauthorized user"), "Unauthorized User", http.StatusForbidden)
				return
			}
		}
	}
	//RBAC
	err = impl.notificationService.DeleteNotificationSettings(request)
	if err != nil {
		impl.logger.Errorw("service err, DeleteNotificationSettings", "err", err, "payload", request)
	}
	common.WriteJsonResp(w, err, nil, http.StatusOK)
}

func (impl NotificationRestHandlerImpl) GetAllNotificationSettings(w http.ResponseWriter, r *http.Request) {
	vars := mux.Vars(r)
	size, err := strconv.Atoi(vars["size"])
	if err != nil {
		impl.logger.Errorw("request err, GetAllNotificationSettings", "err", err, "payload", size)
		common.WriteJsonResp(w, err, nil, http.StatusBadRequest)
		return
	}
	offset, err := strconv.Atoi(vars["offset"])
	if err != nil {
		impl.logger.Errorw("request err, GetAllNotificationSettings", "err", err, "payload", offset)
		common.WriteJsonResp(w, err, nil, http.StatusBadRequest)
		return
	}

	token := r.Header.Get("token")
	notificationSettingsViews, totalCount, err := impl.notificationService.FindAll(offset, size)
	if err != nil && err != pg.ErrNoRows {
		impl.logger.Errorw("service err, GetAllNotificationSettings", "err", err)
		common.WriteJsonResp(w, err, nil, http.StatusInternalServerError)
		return
	}
	var filteredSettingViews []*repository.NotificationSettingsViewWithAppEnv
	for _, ns := range notificationSettingsViews {
		nsConfig := &notifier.NSConfig{}
		err = json.Unmarshal([]byte(ns.Config), nsConfig)
		if err != nil {
			impl.logger.Errorw("service err, GetAllNotificationSettings", "err", err)
			common.WriteJsonResp(w, err, nil, http.StatusInternalServerError)
			return
		}
		teamRbac, envRbac := impl.buildRbacObjectsForNotificationSettings(nsConfig.TeamId, nsConfig.EnvId, nsConfig.AppId, nsConfig.PipelineId, nsConfig.PipelineType)
		pass := true
		for _, object := range teamRbac {
			if ok := impl.enforcer.Enforce(token, casbin.ResourceApplications, casbin.ActionGet, object); !ok {
				pass = false
				break
			}
		}
		if pass == false {
			continue
		}
		for _, object := range envRbac {
			if ok := impl.enforcer.Enforce(token, casbin.ResourceEnvironment, casbin.ActionGet, object); !ok {
				pass = false
				break
			}
		}
		if pass {
			filteredSettingViews = append(filteredSettingViews, ns)
		}
	}

	results, deletedItemCount, err := impl.notificationService.BuildNotificationSettingsResponse(filteredSettingViews)
	if err != nil {
		impl.logger.Errorw("service err, GetAllNotificationSettings", "err", err)
		common.WriteJsonResp(w, err, nil, http.StatusInternalServerError)
		return
	}
	totalCount = totalCount - deletedItemCount
	if results == nil {
		results = make([]*notifier.NotificationSettingsResponse, 0)
	}
	nsvResponse := notifier.NSViewResponse{
		Total:                        totalCount,
		NotificationSettingsResponse: results,
	}

	common.WriteJsonResp(w, err, nsvResponse, http.StatusOK)
}

func (impl NotificationRestHandlerImpl) SaveNotificationChannelConfig(w http.ResponseWriter, r *http.Request) {
	userId, err := impl.userAuthService.GetLoggedInUser(r)
	if userId == 0 || err != nil {
		common.WriteJsonResp(w, err, "Unauthorized User", http.StatusUnauthorized)
		return
	}

	data, err := ioutil.ReadAll(r.Body)
	var channelReq ChannelDto
	err = json.NewDecoder(ioutil.NopCloser(bytes.NewBuffer(data))).Decode(&channelReq)
	if err != nil {
		impl.logger.Errorw("request err, SaveNotificationChannelConfig", "err", err, "payload", channelReq)
		common.WriteJsonResp(w, err, nil, http.StatusBadRequest)
		return
	}
	impl.logger.Infow("request payload, SaveNotificationChannelConfig", "err", err, "payload", channelReq)
	token := r.Header.Get("token")
	if util.Slack == channelReq.Channel {
		var slackReq *notifier.SlackChannelConfig
		err = json.NewDecoder(ioutil.NopCloser(bytes.NewBuffer(data))).Decode(&slackReq)
		if err != nil {
			impl.logger.Errorw("request err, SaveNotificationChannelConfig", "err", err, "slackReq", slackReq)
			common.WriteJsonResp(w, err, nil, http.StatusBadRequest)
			return
		}

		err = impl.validator.Struct(slackReq)
		if err != nil {
			impl.logger.Errorw("validation err, SaveNotificationChannelConfig", "err", err, "slackReq", slackReq)
			common.WriteJsonResp(w, err, nil, http.StatusBadRequest)
			return
		}

		//RBAC
		var teamIds []*int
		for _, item := range slackReq.SlackConfigDtos {
			teamIds = append(teamIds, &item.TeamId)
		}
		teams, err := impl.teamService.FindByIds(teamIds)
		if err != nil {
			common.WriteJsonResp(w, err, nil, http.StatusBadRequest)
			return
		}
		for _, item := range teams {
			if ok := impl.enforcer.Enforce(token, casbin.ResourceApplications, casbin.ActionCreate, fmt.Sprintf("%s/*", strings.ToLower(item.Name))); !ok {
				common.WriteJsonResp(w, err, "Unauthorized User", http.StatusForbidden)
				return
			}
		}
		//RBAC

		res, cErr := impl.slackService.SaveOrEditNotificationConfig(slackReq.SlackConfigDtos, userId)
		if cErr != nil {
			impl.logger.Errorw("service err, SaveNotificationChannelConfig", "err", err, "slackReq", slackReq)
			common.WriteJsonResp(w, cErr, nil, http.StatusInternalServerError)
			return
		}
		w.Header().Set("Content-Type", "application/json")
		common.WriteJsonResp(w, nil, res, http.StatusOK)
	} else if util.SES == channelReq.Channel {
		var sesReq *notifier.SESChannelConfig
		err = json.NewDecoder(ioutil.NopCloser(bytes.NewBuffer(data))).Decode(&sesReq)
		if err != nil {
			impl.logger.Errorw("request err, SaveNotificationChannelConfig", "err", err, "sesReq", sesReq)
			common.WriteJsonResp(w, err, nil, http.StatusBadRequest)
			return
		}

		err = impl.validator.Struct(sesReq)
		if err != nil {
			impl.logger.Errorw("validation err, SaveNotificationChannelConfig", "err", err, "sesReq", sesReq)
			common.WriteJsonResp(w, err, nil, http.StatusBadRequest)
			return
		}

		// RBAC enforcer applying
		token := r.Header.Get("token")
		if ok := impl.enforcer.Enforce(token, casbin.ResourceNotification, casbin.ActionCreate, "*"); !ok {
			response.WriteResponse(http.StatusForbidden, "FORBIDDEN", w, errors.New("unauthorized"))
			return
		}
		//RBAC enforcer Ends

		res, cErr := impl.sesService.SaveOrEditNotificationConfig(sesReq.SESConfigDtos, userId)
		if cErr != nil {
			impl.logger.Errorw("service err, SaveNotificationChannelConfig", "err", err, "sesReq", sesReq)
			common.WriteJsonResp(w, cErr, nil, http.StatusInternalServerError)
			return
		}
		w.Header().Set("Content-Type", "application/json")
		common.WriteJsonResp(w, nil, res, http.StatusOK)
	}
}

type ChannelResponseDTO struct {
	SlackConfigs []*notifier.SlackConfigDto `json:"slackConfigs"`
	SESConfigs   []*notifier.SESConfigDto   `json:"sesConfigs"`
}

func (impl NotificationRestHandlerImpl) FindAllNotificationConfig(w http.ResponseWriter, r *http.Request) {
	userId, err := impl.userAuthService.GetLoggedInUser(r)
	if userId == 0 || err != nil {
		common.WriteJsonResp(w, err, "Unauthorized User", http.StatusUnauthorized)
		return
	}

	token := r.Header.Get("token")
	channelsResponse := &ChannelResponseDTO{}
	slackConfigs, fErr := impl.slackService.FetchAllSlackNotificationConfig()
	if fErr != nil && fErr != pg.ErrNoRows {
		impl.logger.Errorw("service err, FindAllNotificationConfig", "err", err)
		common.WriteJsonResp(w, fErr, nil, http.StatusInternalServerError)
		return
	}

	//RBAC
	pass := true
	if len(slackConfigs) > 0 {
		var teamIds []*int
		for _, item := range slackConfigs {
			teamIds = append(teamIds, &item.TeamId)
		}
		teams, err := impl.teamService.FindByIds(teamIds)
		if err != nil {
			common.WriteJsonResp(w, err, nil, http.StatusBadRequest)
			return
		}
		for _, item := range teams {
			if ok := impl.enforcer.Enforce(token, casbin.ResourceApplications, casbin.ActionGet, fmt.Sprintf("%s/*", strings.ToLower(item.Name))); !ok {
				pass = false
				break
			}
		}
	}
	//RBAC
	if slackConfigs == nil {
		slackConfigs = make([]*notifier.SlackConfigDto, 0)
	}
	if pass {
		channelsResponse.SlackConfigs = slackConfigs
	}

	if ok := impl.enforcer.Enforce(token, casbin.ResourceNotification, casbin.ActionGet, "*"); !ok {
		pass = false
	}
	sesConfigs, fErr := impl.sesService.FetchAllSESNotificationConfig()
	if fErr != nil && fErr != pg.ErrNoRows {
		impl.logger.Errorw("service err, FindAllNotificationConfig", "err", err)
		common.WriteJsonResp(w, fErr, nil, http.StatusInternalServerError)
		return
	}
	if sesConfigs == nil {
		sesConfigs = make([]*notifier.SESConfigDto, 0)
	}
	if pass {
		channelsResponse.SESConfigs = sesConfigs
	}
	w.Header().Set("Content-Type", "application/json")
	common.WriteJsonResp(w, fErr, channelsResponse, http.StatusOK)
}

func (impl NotificationRestHandlerImpl) FindSESConfig(w http.ResponseWriter, r *http.Request) {
	userId, err := impl.userAuthService.GetLoggedInUser(r)
	if userId == 0 || err != nil {
		common.WriteJsonResp(w, err, "Unauthorized User", http.StatusUnauthorized)
		return
	}
	vars := mux.Vars(r)
	id, err := strconv.Atoi(vars["id"])
	if err != nil {
		impl.logger.Errorw("request err, FindSESConfig", "err", err)
		common.WriteJsonResp(w, err, nil, http.StatusBadRequest)
		return
	}
	token := r.Header.Get("token")
	if ok := impl.enforcer.Enforce(token, casbin.ResourceNotification, casbin.ActionGet, "*"); !ok {
		response.WriteResponse(http.StatusForbidden, "FORBIDDEN", w, errors.New("unauthorized"))
	}

	sesConfig, fErr := impl.sesService.FetchSESNotificationConfigById(id)
	if fErr != nil && fErr != pg.ErrNoRows {
		impl.logger.Errorw("service err, FindSESConfig", "err", err)
		common.WriteJsonResp(w, fErr, nil, http.StatusInternalServerError)
		return
	}

	w.Header().Set("Content-Type", "application/json")
	common.WriteJsonResp(w, fErr, sesConfig, http.StatusOK)
}

func (impl NotificationRestHandlerImpl) FindSlackConfig(w http.ResponseWriter, r *http.Request) {
	userId, err := impl.userAuthService.GetLoggedInUser(r)
	if userId == 0 || err != nil {
		common.WriteJsonResp(w, err, "Unauthorized User", http.StatusUnauthorized)
		return
	}
	vars := mux.Vars(r)
	id, err := strconv.Atoi(vars["id"])
	if err != nil {
		impl.logger.Errorw("request err, FindSlackConfig", "err", err, "id", id)
		common.WriteJsonResp(w, err, nil, http.StatusBadRequest)
		return
	}

	sesConfig, fErr := impl.slackService.FetchSlackNotificationConfigById(id)
	if fErr != nil && fErr != pg.ErrNoRows {
		impl.logger.Errorw("service err, FindSlackConfig, cannot find slack config", "err", fErr, "id", id)
		common.WriteJsonResp(w, fErr, nil, http.StatusInternalServerError)
		return
	}

	w.Header().Set("Content-Type", "application/json")
	common.WriteJsonResp(w, fErr, sesConfig, http.StatusOK)
}

func (impl NotificationRestHandlerImpl) RecipientListingSuggestion(w http.ResponseWriter, r *http.Request) {
	userId, err := impl.userAuthService.GetLoggedInUser(r)
	if userId == 0 || err != nil {
		common.WriteJsonResp(w, err, "Unauthorized User", http.StatusUnauthorized)
		return
	}
	vars := mux.Vars(r)
	value := vars["value"]
	//var teams []int
	var channelsResponse []*notifier.NotificationRecipientListingResponse
	channelsResponse, err = impl.slackService.RecipientListingSuggestion(value)
	if err != nil {
		impl.logger.Errorw("service err, RecipientListingSuggestion", "err", err, "value", value)
		common.WriteJsonResp(w, err, nil, http.StatusInternalServerError)
		return
	}

	if channelsResponse == nil {
		channelsResponse = make([]*notifier.NotificationRecipientListingResponse, 0)
	}

	w.Header().Set("Content-Type", "application/json")
	common.WriteJsonResp(w, nil, channelsResponse, http.StatusOK)
}

func (impl NotificationRestHandlerImpl) FindAllNotificationConfigAutocomplete(w http.ResponseWriter, r *http.Request) {
	userId, err := impl.userAuthService.GetLoggedInUser(r)
	if userId == 0 || err != nil {
		common.WriteJsonResp(w, err, "Unauthorized User", http.StatusUnauthorized)
		return
	}

	// RBAC enforcer applying
	token := r.Header.Get("token")
	if ok := impl.enforcer.Enforce(token, casbin.ResourceNotification, casbin.ActionGet, "*"); !ok {
		response.WriteResponse(http.StatusForbidden, "FORBIDDEN", w, errors.New("unauthorized"))
		return
	}
	//RBAC enforcer Ends
	vars := mux.Vars(r)
	cType := vars["type"]
	var channelsResponse []*notifier.NotificationChannelAutoResponse
	if cType == string(util.Slack) {
		channelsResponseAll, err := impl.slackService.FetchAllSlackNotificationConfigAutocomplete()
		if err != nil && err != pg.ErrNoRows {
			impl.logger.Errorw("service err, FindAllNotificationConfigAutocomplete", "err", err)
			common.WriteJsonResp(w, err, nil, http.StatusInternalServerError)
			return
		}
		for _, item := range channelsResponseAll {
			team, err := impl.teamService.FetchOne(item.TeamId)
			if err != nil {
				common.WriteJsonResp(w, err, nil, http.StatusBadRequest)
				return
			}
			if ok := impl.enforcer.Enforce(token, casbin.ResourceApplications, casbin.ActionGet, fmt.Sprintf("%s/*", strings.ToLower(team.Name))); ok {
				channelsResponse = append(channelsResponse, item)
			}
		}

	} else if cType == string(util.SES) {
		if ok := impl.enforcer.Enforce(token, casbin.ResourceNotification, casbin.ActionGet, "*"); !ok {
			response.WriteResponse(http.StatusForbidden, "FORBIDDEN", w, errors.New("unauthorized"))
			return
		}
		channelsResponse, err = impl.sesService.FetchAllSESNotificationConfigAutocomplete()
		if err != nil && err != pg.ErrNoRows {
			impl.logger.Errorw("service err, FindAllNotificationConfigAutocomplete", "err", err)
			common.WriteJsonResp(w, err, nil, http.StatusInternalServerError)
			return
		}
	}
	if channelsResponse == nil {
		channelsResponse = make([]*notifier.NotificationChannelAutoResponse, 0)
	}

	w.Header().Set("Content-Type", "application/json")
	common.WriteJsonResp(w, nil, channelsResponse, http.StatusOK)
}

func (impl NotificationRestHandlerImpl) GetOptionsForNotificationSettings(w http.ResponseWriter, r *http.Request) {
	decoder := json.NewDecoder(r.Body)
	userId, err := impl.userAuthService.GetLoggedInUser(r)
	if userId == 0 || err != nil {
		common.WriteJsonResp(w, err, "Unauthorized User", http.StatusUnauthorized)
		return
	}
	var request repository.SearchRequest
	err = decoder.Decode(&request)
	if err != nil {
		impl.logger.Errorw("request err, GetOptionsForNotificationSettings", "err", err, "request", request)
		common.WriteJsonResp(w, err, nil, http.StatusBadRequest)
		return
	}
	request.UserId = userId

	notificationSettingsOptions, err := impl.notificationService.FindNotificationSettingOptions(&request)
	if err != nil && err != pg.ErrNoRows {
		impl.logger.Errorw("service err, GetOptionsForNotificationSettings", "err", err)
		common.WriteJsonResp(w, err, nil, http.StatusInternalServerError)
		return
	}

	// RBAC enforcer applying
	token := r.Header.Get("token")
	var filteredSettingViews []*notifier.SearchFilterResponse
	for _, ns := range notificationSettingsOptions {
		teamIds := make([]*int, 0)
		envIds := make([]*int, 0)
		appIds := make([]*int, 0)
		for _, item := range ns.TeamResponse {
			teamIds = append(teamIds, item.Id)
		}
		for _, item := range ns.EnvResponse {
			envIds = append(envIds, item.Id)
		}
		for _, item := range ns.AppResponse {
			appIds = append(appIds, item.Id)
		}
		pId := 0
		if ns.PipelineResponse != nil && *ns.PipelineResponse.Id > 0 {
			pId = *ns.PipelineResponse.Id
		}
		teamRbac, envRbac := impl.buildRbacObjectsForNotificationSettings(teamIds, envIds, appIds, &pId, util.PipelineType(ns.PipelineType))
		pass := false

		for _, object := range teamRbac {
			if ok := impl.enforcer.Enforce(token, casbin.ResourceApplications, casbin.ActionCreate, object); ok {
				pass = true
			}
		}
		for _, object := range envRbac {
			if ok := impl.enforcer.Enforce(token, casbin.ResourceEnvironment, casbin.ActionCreate, object); ok {
				pass = true
			}
		}
		if pass {
			filteredSettingViews = append(filteredSettingViews, ns)
		}
	}
	//RBAC

	if filteredSettingViews == nil {
		filteredSettingViews = make([]*notifier.SearchFilterResponse, 0)
	}
	common.WriteJsonResp(w, err, filteredSettingViews, http.StatusOK)
}<|MERGE_RESOLUTION|>--- conflicted
+++ resolved
@@ -68,15 +68,9 @@
 	validator            *validator.Validate
 	notificationService  notifier.NotificationConfigService
 	slackService         notifier.SlackNotificationService
-<<<<<<< HEAD
-	sesService  notifier.SESNotificationService
-	enforcer    casbin.Enforcer
-	teamService team.TeamService
-=======
 	sesService           notifier.SESNotificationService
 	enforcer             casbin.Enforcer
 	teamService          team.TeamService
->>>>>>> e7512d45
 	environmentService   cluster.EnvironmentService
 	pipelineBuilder      pipeline.PipelineBuilder
 	enforcerUtil         rbac.EnforcerUtil
