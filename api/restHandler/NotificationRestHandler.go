--- conflicted
+++ resolved
@@ -73,14 +73,8 @@
 	dockerRegistryConfig pipeline.DockerRegistryConfig
 	logger               *zap.SugaredLogger
 	gitRegistryConfig    pipeline.GitRegistryConfig
-<<<<<<< HEAD
 	userAuthService      user.UserService
 	validator            *validator.Validate
-=======
-	dbConfigService pipeline.DbConfigService
-	userAuthService user.UserService
-	validator       *validator.Validate
->>>>>>> 35b084ba
 	notificationService  notifier.NotificationConfigService
 	slackService         notifier.SlackNotificationService
 	webhookService       notifier.WebhookNotificationService
