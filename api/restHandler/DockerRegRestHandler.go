/*
 * Copyright (c) 2020 Devtron Labs
 *
 * Licensed under the Apache License, Version 2.0 (the "License");
 * you may not use this file except in compliance with the License.
 * You may obtain a copy of the License at
 *
 *    http://www.apache.org/licenses/LICENSE-2.0
 *
 * Unless required by applicable law or agreed to in writing, software
 * distributed under the License is distributed on an "AS IS" BASIS,
 * WITHOUT WARRANTIES OR CONDITIONS OF ANY KIND, either express or implied.
 * See the License for the specific language governing permissions and
 * limitations under the License.
 *
 */

package restHandler

import (
	"encoding/json"
	"fmt"
	"github.com/devtron-labs/devtron/api/restHandler/common"
	repository "github.com/devtron-labs/devtron/internal/sql/repository/dockerRegistry"
	"github.com/devtron-labs/devtron/internal/util"
	chartProviderService "github.com/devtron-labs/devtron/pkg/appStore/chartProvider"
<<<<<<< HEAD
	delete2 "github.com/devtron-labs/devtron/pkg/delete"
=======
	deleteService "github.com/devtron-labs/devtron/pkg/delete"
>>>>>>> 845d28b9
	"github.com/devtron-labs/devtron/pkg/user/casbin"
	"k8s.io/utils/strings/slices"
	"net/http"
	"strings"

	"github.com/devtron-labs/devtron/pkg/pipeline"
	"github.com/devtron-labs/devtron/pkg/team"
	"github.com/devtron-labs/devtron/pkg/user"
	"github.com/go-pg/pg"
	"github.com/gorilla/mux"
	"go.uber.org/zap"
	"gopkg.in/go-playground/validator.v9"
)

const (
	REG_DELETE_SUCCESS_RESP = "Container Registry deleted successfully."
	OCIScheme               = "oci://"
	secureWithCert          = "secure-with-cert"
)

type DockerRegRestHandler interface {
	SaveDockerRegistryConfig(w http.ResponseWriter, r *http.Request)
	ValidateDockerRegistryConfig(w http.ResponseWriter, r *http.Request)
	GetDockerArtifactStore(w http.ResponseWriter, r *http.Request)
	FetchAllDockerAccounts(w http.ResponseWriter, r *http.Request)
	FetchOneDockerAccounts(w http.ResponseWriter, r *http.Request)
	UpdateDockerRegistryConfig(w http.ResponseWriter, r *http.Request)
	FetchAllDockerRegistryForAutocomplete(w http.ResponseWriter, r *http.Request)
	IsDockerRegConfigured(w http.ResponseWriter, r *http.Request)
	DeleteDockerRegistryConfig(w http.ResponseWriter, r *http.Request)
}

type DockerRegRestHandlerExtendedImpl struct {
	deleteServiceFullMode deleteService.DeleteServiceFullMode
	*DockerRegRestHandlerImpl
}

type DockerRegRestHandlerImpl struct {
<<<<<<< HEAD
	dockerRegistryConfig  pipeline.DockerRegistryConfig
	logger                *zap.SugaredLogger
	chartProviderService  chartProviderService.ChartProviderService
	gitRegistryConfig     pipeline.GitRegistryConfig
	dbConfigService       pipeline.DbConfigService
	userAuthService       user.UserService
	validator             *validator.Validate
	enforcer              casbin.Enforcer
	teamService           team.TeamService
	deleteServiceFullMode delete2.DeleteServiceFullMode
=======
	dockerRegistryConfig pipeline.DockerRegistryConfig
	logger               *zap.SugaredLogger
	chartProviderService chartProviderService.ChartProviderService
	userAuthService      user.UserService
	validator            *validator.Validate
	enforcer             casbin.Enforcer
	teamService          team.TeamService
	deleteService        deleteService.DeleteService
>>>>>>> 845d28b9
}

func NewDockerRegRestHandlerExtendedImpl(
	dockerRegistryConfig pipeline.DockerRegistryConfig,
	logger *zap.SugaredLogger,
	chartProviderService chartProviderService.ChartProviderService,
	userAuthService user.UserService,
	validator *validator.Validate, enforcer casbin.Enforcer, teamService team.TeamService,
	deleteService deleteService.DeleteService,
	deleteServiceFullMode deleteService.DeleteServiceFullMode) *DockerRegRestHandlerExtendedImpl {
	return &DockerRegRestHandlerExtendedImpl{
		deleteServiceFullMode: deleteServiceFullMode,
		DockerRegRestHandlerImpl: &DockerRegRestHandlerImpl{
			dockerRegistryConfig: dockerRegistryConfig,
			logger:               logger,
			chartProviderService: chartProviderService,
			userAuthService:      userAuthService,
			validator:            validator,
			enforcer:             enforcer,
			teamService:          teamService,
			deleteService:        deleteService,
		},
	}
}

func NewDockerRegRestHandlerImpl(
	dockerRegistryConfig pipeline.DockerRegistryConfig,
	logger *zap.SugaredLogger,
	chartProviderService chartProviderService.ChartProviderService,
<<<<<<< HEAD
	gitRegistryConfig pipeline.GitRegistryConfig,
	dbConfigService pipeline.DbConfigService, userAuthService user.UserService,
=======
	userAuthService user.UserService,
>>>>>>> 845d28b9
	validator *validator.Validate, enforcer casbin.Enforcer, teamService team.TeamService,
	deleteService deleteService.DeleteService) *DockerRegRestHandlerImpl {
	return &DockerRegRestHandlerImpl{
<<<<<<< HEAD
		dockerRegistryConfig:  dockerRegistryConfig,
		logger:                logger,
		chartProviderService:  chartProviderService,
		gitRegistryConfig:     gitRegistryConfig,
		dbConfigService:       dbConfigService,
		userAuthService:       userAuthService,
		validator:             validator,
		enforcer:              enforcer,
		teamService:           teamService,
		deleteServiceFullMode: deleteServiceFullMode,
=======
		dockerRegistryConfig: dockerRegistryConfig,
		logger:               logger,
		chartProviderService: chartProviderService,
		userAuthService:      userAuthService,
		validator:            validator,
		enforcer:             enforcer,
		teamService:          teamService,
		deleteService:        deleteService,
>>>>>>> 845d28b9
	}
}

func ValidateDockerArtifactStoreRequestBean(bean pipeline.DockerArtifactStoreBean) bool {
	// validating secure connection configs
	if (bean.Connection == secureWithCert && bean.Cert == "") ||
		(bean.Connection != secureWithCert && bean.Cert != "") {
		return false
	}
	// validating OCI Registry configs
	if bean.IsOCICompliantRegistry {
		if bean.OCIRegistryConfig == nil {
			return false
		}
		// For Containers, storage action should be "PULL/PUSH"
		containerStorageActionType, containerStorageActionExists := bean.OCIRegistryConfig[repository.OCI_REGISRTY_REPO_TYPE_CONTAINER]
		if containerStorageActionExists && containerStorageActionType != repository.STORAGE_ACTION_TYPE_PULL_AND_PUSH && bean.DockerRegistryIpsConfig == nil {
			return false
		}
		chartStorageActionType, chartStorageActionExists := bean.OCIRegistryConfig[repository.OCI_REGISRTY_REPO_TYPE_CHART]
		// For Charts with storage action type "PULL", default will always be false
		if chartStorageActionExists && chartStorageActionType == repository.STORAGE_ACTION_TYPE_PULL {
			bean.IsDefault = false
		}

		// For Charts with storage action type "PULL/PUSH" or "PULL", RepositoryList cannot be nil
		if chartStorageActionExists && (chartStorageActionType == repository.STORAGE_ACTION_TYPE_PULL_AND_PUSH || chartStorageActionType == repository.STORAGE_ACTION_TYPE_PULL) {
			if bean.RepositoryList == nil || len(bean.RepositoryList) == 0 || slices.Contains(bean.RepositoryList, "") {
				return false
			}
		}
		// For public registry, URL prefix "oci://" should be trimmed, DockerRegistryIpsConfig should be nil and default should be false
		if bean.IsPublic {
			bean.IsDefault = false
			bean.DockerRegistryIpsConfig = nil
			bean.RegistryURL = strings.TrimPrefix(bean.RegistryURL, OCIScheme)
		} else if containerStorageActionExists && bean.DockerRegistryIpsConfig == nil {
			return false
		}
<<<<<<< HEAD
		// For Charts with storage action type "PULL/PUSH" or "PULL", RepositoryList cannot be nil
		chartStorageActionType, chartStorageActionExists := bean.OCIRegistryConfig[repository.OCI_REGISRTY_REPO_TYPE_CHART]
		if chartStorageActionExists && (chartStorageActionType == repository.STORAGE_ACTION_TYPE_PULL_AND_PUSH || chartStorageActionType == repository.STORAGE_ACTION_TYPE_PULL) {
			if bean.RepositoryList == nil || len(bean.RepositoryList) == 0 || slices.Contains(bean.RepositoryList, "") {
				return false
			}
		}
	} else if bean.OCIRegistryConfig != nil || bean.IsPublic {
=======
	} else if bean.OCIRegistryConfig != nil || bean.IsPublic || bean.DockerRegistryIpsConfig == nil {
>>>>>>> 845d28b9
		return false
	}
	return true
}

func (impl DockerRegRestHandlerImpl) SaveDockerRegistryConfig(w http.ResponseWriter, r *http.Request) {
	decoder := json.NewDecoder(r.Body)
	userId, err := impl.userAuthService.GetLoggedInUser(r)
	if userId == 0 || err != nil {
		common.WriteJsonResp(w, err, "Unauthorized User", http.StatusUnauthorized)
		return
	}
	var bean pipeline.DockerArtifactStoreBean
	err = decoder.Decode(&bean)
	if err != nil {
		impl.logger.Errorw("request err, SaveDockerRegistryConfig", "err", err, "payload", bean)
		common.WriteJsonResp(w, err, nil, http.StatusBadRequest)
		return
	}
	bean.User = userId
	if !ValidateDockerArtifactStoreRequestBean(bean) {
		err = fmt.Errorf("invalid payload, missing or incorrect values for required fields")
		impl.logger.Errorw("validation err, SaveDockerRegistryConfig", "err", err, "payload", bean)
		common.WriteJsonResp(w, err, nil, http.StatusBadRequest)
		return
	}

	impl.logger.Infow("request payload, SaveDockerRegistryConfig", "payload", bean)
	err = impl.validator.Struct(bean)
	if err != nil {
		impl.logger.Errorw("validation err, SaveDockerRegistryConfig", "err", err, "payload", bean)
		common.WriteJsonResp(w, err, nil, http.StatusBadRequest)
		return
	}

	// RBAC enforcer applying
	token := r.Header.Get("token")
	if ok := impl.enforcer.Enforce(token, casbin.ResourceDocker, casbin.ActionCreate, "*"); !ok {
		common.WriteJsonResp(w, err, "Unauthorized User", http.StatusForbidden)
		return
	}
	//RBAC enforcer Ends

	// valid registry credentials from kubelink
	if isValid := impl.dockerRegistryConfig.ValidateRegistryCredentials(&bean); !isValid {
		impl.logger.Errorw("registry credentials validation err, SaveDockerRegistryConfig", "err", err, "payload", bean)
		err = &util.ApiError{
			HttpStatusCode:  http.StatusBadRequest,
			InternalMessage: "Invalid authentication credentials. Please verify.",
			UserMessage:     "Invalid authentication credentials. Please verify.",
		}
<<<<<<< HEAD
		//RBAC enforcer Ends
		if isValid := impl.dockerRegistryConfig.ValidateRegistryCredentials(&bean); !isValid {
			impl.logger.Errorw("registry credentials validation err, SaveDockerRegistryConfig", "err", err, "payload", bean)
			err = &util.ApiError{
				HttpStatusCode:  http.StatusBadRequest,
				InternalMessage: "Invalid authentication credentials. Please verify.",
				UserMessage:     "Invalid authentication credentials. Please verify.",
			}
			common.WriteJsonResp(w, err, nil, http.StatusBadRequest)
			return
		}
		exist, err := impl.dockerRegistryConfig.CheckInActiveDockerAccount(bean.Id)
=======
		common.WriteJsonResp(w, err, nil, http.StatusBadRequest)
		return
	}
>>>>>>> 845d28b9

	exist, err := impl.dockerRegistryConfig.CheckInActiveDockerAccount(bean.Id)
	if err != nil {
		impl.logger.Errorw("service err, SaveDockerRegistryConfig", "err", err, "payload", bean)
		common.WriteJsonResp(w, err, nil, http.StatusInternalServerError)
		return
	}
	if exist {
		res, err := impl.dockerRegistryConfig.UpdateInactive(&bean)
		if err != nil {
			impl.logger.Errorw("service err, UpdateDockerRegistryConfig", "err", err, "payload", bean)
			common.WriteJsonResp(w, err, nil, http.StatusInternalServerError)
			return
		}
		common.WriteJsonResp(w, err, res, http.StatusOK)
		return
	}

	res, err := impl.dockerRegistryConfig.Create(&bean)
	if err != nil {
		impl.logger.Errorw("service err, SaveDockerRegistryConfig", "err", err, "payload", bean)
		common.WriteJsonResp(w, err, nil, http.StatusInternalServerError)
		return
	}
	// trigger a chart sync job
	if bean.IsOCICompliantRegistry && len(bean.RepositoryList) != 0 {
		request := &chartProviderService.ChartProviderRequestDto{
			Id:            bean.Id,
			IsOCIRegistry: bean.IsOCICompliantRegistry,
		}
<<<<<<< HEAD
		// valid registry credentials from kubelink
		if bean.IsOCICompliantRegistry && len(bean.RepositoryList) != 0 {
			request := &chartProviderService.ChartProviderRequestDto{
				Id:            bean.Id,
				IsOCIRegistry: bean.IsOCICompliantRegistry,
			}
			err = impl.chartProviderService.SyncChartProvider(request)
			if err != nil {
				impl.logger.Errorw("service err, SaveDockerRegistryConfig", "err", err, "userId", userId)
				common.WriteJsonResp(w, err, nil, http.StatusInternalServerError)
				return
			}
		}

		res, err := impl.dockerRegistryConfig.Create(&bean)
=======
		err = impl.chartProviderService.SyncChartProvider(request)
>>>>>>> 845d28b9
		if err != nil {
			impl.logger.Errorw("service err, SaveDockerRegistryConfig", "err", err, "userId", userId)
			common.WriteJsonResp(w, err, nil, http.StatusInternalServerError)
			return
		}
<<<<<<< HEAD
		common.WriteJsonResp(w, err, res, http.StatusOK)
=======
	}
	common.WriteJsonResp(w, err, res, http.StatusOK)
}

func (impl DockerRegRestHandlerImpl) ValidateDockerRegistryConfig(w http.ResponseWriter, r *http.Request) {
	decoder := json.NewDecoder(r.Body)
	userId, err := impl.userAuthService.GetLoggedInUser(r)
	if userId == 0 || err != nil {
		common.WriteJsonResp(w, err, "Unauthorized User", http.StatusUnauthorized)
		return
	}
	var bean pipeline.DockerArtifactStoreBean
	err = decoder.Decode(&bean)
	if err != nil {
		impl.logger.Errorw("request err, ValidateDockerRegistryConfig", "err", err, "payload", bean)
		common.WriteJsonResp(w, err, nil, http.StatusBadRequest)
		return
>>>>>>> 845d28b9
	}
	bean.User = userId

	impl.logger.Infow("request payload, ValidateDockerRegistryConfig", "payload", bean)
	err = impl.validator.Struct(bean)
	if err != nil {
		impl.logger.Errorw("validation err, ValidateDockerRegistryConfig", "err", err, "payload", bean)
		common.WriteJsonResp(w, err, nil, http.StatusBadRequest)
		return
	}

	// RBAC enforcer applying
	token := r.Header.Get("token")
	if ok := impl.enforcer.Enforce(token, casbin.ResourceDocker, casbin.ActionCreate, "*"); !ok {
		common.WriteJsonResp(w, err, "Unauthorized User", http.StatusForbidden)
		return
	}
	//RBAC enforcer Ends
	existingStore, err := impl.dockerRegistryConfig.FetchOneDockerAccount(bean.Id)
	if err != nil {
		impl.logger.Errorw("no matching entry found of update ..", "err", err)
		return
	}
	if bean.Password == "" {
		bean.Password = existingStore.Password
	}

	if bean.AWSSecretAccessKey == "" {
		bean.AWSSecretAccessKey = existingStore.AWSSecretAccessKey
	}

	if bean.Cert == "" {
		bean.Cert = existingStore.Cert
	}

	if bean.Cert == "" {
		bean.Cert = existingStore.Cert
	}
	// valid registry credentials from kubelink
	if isValid := impl.dockerRegistryConfig.ValidateRegistryCredentials(&bean); !isValid {
		impl.logger.Errorw("registry credentials validation err, SaveDockerRegistryConfig", "err", err, "payload", bean)
		err = &util.ApiError{
			HttpStatusCode:  http.StatusBadRequest,
			InternalMessage: "Invalid authentication credentials. Please verify.",
			UserMessage:     "Invalid authentication credentials. Please verify.",
		}
		common.WriteJsonResp(w, err, nil, http.StatusBadRequest)
		return
	}
	common.WriteJsonResp(w, nil, nil, http.StatusOK)
}

func (impl DockerRegRestHandlerImpl) GetDockerArtifactStore(w http.ResponseWriter, r *http.Request) {
	res, err := impl.dockerRegistryConfig.ListAllActive()
	if err != nil {
		impl.logger.Errorw("service err, GetDockerArtifactStore", "err", err)
		common.WriteJsonResp(w, err, nil, http.StatusInternalServerError)
		return
	}

	// RBAC enforcer applying
	token := r.Header.Get("token")
	var result []pipeline.DockerArtifactStoreBean
	for _, item := range res {
		if ok := impl.enforcer.Enforce(token, casbin.ResourceDocker, casbin.ActionGet, strings.ToLower(item.Id)); ok {
			result = append(result, item)
		}
	}
	//RBAC enforcer Ends

	common.WriteJsonResp(w, err, result, http.StatusOK)
}

func (impl DockerRegRestHandlerImpl) FetchAllDockerAccounts(w http.ResponseWriter, r *http.Request) {
	res, err := impl.dockerRegistryConfig.FetchAllDockerAccounts()
	if err != nil {
		impl.logger.Errorw("service err, FetchAllDockerAccounts", "err", err)
		common.WriteJsonResp(w, err, nil, http.StatusInternalServerError)
		return
	}

	// RBAC enforcer applying
	token := r.Header.Get("token")
	var result []pipeline.DockerArtifactStoreBean
	for _, item := range res {
		if ok := impl.enforcer.Enforce(token, casbin.ResourceDocker, casbin.ActionGet, strings.ToLower(item.Id)); ok {
			item.DisabledFields = make([]pipeline.DisabledFields, 0)
			if !item.IsPublic {
				if isEditable := impl.deleteService.CanDeleteChartRegistryPullConfig(item.Id); !(isEditable || item.IsPublic) {
					item.DisabledFields = append(item.DisabledFields, pipeline.DISABLED_CHART_PULL)
				}
			}
			result = append(result, item)
		}
	}
	//RBAC enforcer Ends
	common.WriteJsonResp(w, err, result, http.StatusOK)
}

func (impl DockerRegRestHandlerExtendedImpl) FetchAllDockerAccounts(w http.ResponseWriter, r *http.Request) {
	res, err := impl.dockerRegistryConfig.FetchAllDockerAccounts()
	if err != nil {
		impl.logger.Errorw("service err, FetchAllDockerAccounts", "err", err)
		common.WriteJsonResp(w, err, nil, http.StatusInternalServerError)
		return
	}

	// RBAC enforcer applying
	token := r.Header.Get("token")
	var result []pipeline.DockerArtifactStoreBean
	for _, item := range res {
		if ok := impl.enforcer.Enforce(token, casbin.ResourceDocker, casbin.ActionGet, strings.ToLower(item.Id)); ok {
			item.DisabledFields = make([]pipeline.DisabledFields, 0)
			if !item.IsPublic {
				if isContainerEditable := impl.deleteServiceFullMode.CanDeleteContainerRegistryConfig(item.Id); !(isContainerEditable || item.IsPublic) {
					item.DisabledFields = append(item.DisabledFields, pipeline.DISABLED_CONTAINER)
				}
				if isChartEditable := impl.DockerRegRestHandlerImpl.deleteService.CanDeleteChartRegistryPullConfig(item.Id); !(isChartEditable || item.IsPublic) {
					item.DisabledFields = append(item.DisabledFields, pipeline.DISABLED_CHART_PULL)
				}
			}
			result = append(result, item)
		}
	}
	//RBAC enforcer Ends
	common.WriteJsonResp(w, err, result, http.StatusOK)
}

func (impl DockerRegRestHandlerImpl) FetchOneDockerAccounts(w http.ResponseWriter, r *http.Request) {
	params := mux.Vars(r)
	id := params["id"]
	res, err := impl.dockerRegistryConfig.FetchOneDockerAccount(id)
	if err != nil {
		impl.logger.Errorw("service err, FetchOneDockerAccounts", "err", err, "id", id)
		common.WriteJsonResp(w, err, nil, http.StatusInternalServerError)
		return
	}
	res.DisabledFields = make([]pipeline.DisabledFields, 0)
	if !res.IsPublic {
		if isChartEditable := impl.deleteService.CanDeleteChartRegistryPullConfig(res.Id); !(isChartEditable || res.IsPublic) {
			res.DisabledFields = append(res.DisabledFields, pipeline.DISABLED_CONTAINER)
		}
	}

	// RBAC enforcer applying
	token := r.Header.Get("token")
	if ok := impl.enforcer.Enforce(token, casbin.ResourceDocker, casbin.ActionGet, strings.ToLower(res.Id)); !ok {
		common.WriteJsonResp(w, err, "Unauthorized User", http.StatusForbidden)
		return
	}
	//RBAC enforcer Ends

	common.WriteJsonResp(w, err, res, http.StatusOK)
}

func (impl DockerRegRestHandlerExtendedImpl) FetchOneDockerAccounts(w http.ResponseWriter, r *http.Request) {
	params := mux.Vars(r)
	id := params["id"]
	res, err := impl.dockerRegistryConfig.FetchOneDockerAccount(id)
	if err != nil {
		impl.logger.Errorw("service err, FetchOneDockerAccounts", "err", err, "id", id)
		common.WriteJsonResp(w, err, nil, http.StatusInternalServerError)
		return
	}
	res.DisabledFields = make([]pipeline.DisabledFields, 0)
	if !res.IsPublic {
		if isContainerEditable := impl.deleteServiceFullMode.CanDeleteContainerRegistryConfig(res.Id); !(isContainerEditable || res.IsPublic) {
			res.DisabledFields = append(res.DisabledFields, pipeline.DISABLED_CONTAINER)
		}
		if isChartEditable := impl.DockerRegRestHandlerImpl.deleteService.CanDeleteChartRegistryPullConfig(res.Id); !(isChartEditable || res.IsPublic) {
			res.DisabledFields = append(res.DisabledFields, pipeline.DISABLED_CHART_PULL)
		}
	}

	// RBAC enforcer applying
	token := r.Header.Get("token")
	if ok := impl.enforcer.Enforce(token, casbin.ResourceDocker, casbin.ActionGet, strings.ToLower(res.Id)); !ok {
		common.WriteJsonResp(w, err, "Unauthorized User", http.StatusForbidden)
		return
	}
	//RBAC enforcer Ends

	common.WriteJsonResp(w, err, res, http.StatusOK)
}

func (impl DockerRegRestHandlerImpl) UpdateDockerRegistryConfig(w http.ResponseWriter, r *http.Request) {
	decoder := json.NewDecoder(r.Body)
	userId, err := impl.userAuthService.GetLoggedInUser(r)
	if userId == 0 || err != nil {
		common.WriteJsonResp(w, err, "Unauthorized User", http.StatusUnauthorized)
		return
	}
	var bean pipeline.DockerArtifactStoreBean
	err = decoder.Decode(&bean)
	if err != nil {
		impl.logger.Errorw("request err, UpdateDockerRegistryConfig", "err", err, "payload", bean)
		common.WriteJsonResp(w, err, nil, http.StatusBadRequest)
		return
	}
	bean.User = userId
	if !ValidateDockerArtifactStoreRequestBean(bean) {
		err = fmt.Errorf("invalid payload, missing or incorrect values for required fields")
		impl.logger.Errorw("validation err, SaveDockerRegistryConfig", "err", err, "payload", bean)
		common.WriteJsonResp(w, err, nil, http.StatusBadRequest)
		return
	}
<<<<<<< HEAD
	impl.logger.Infow("request payload, UpdateDockerRegistryConfig", "err", err, "payload", bean)

=======

	impl.logger.Infow("request payload, UpdateDockerRegistryConfig", "err", err, "payload", bean)
>>>>>>> 845d28b9
	err = impl.validator.Struct(bean)
	if err != nil {
		impl.logger.Errorw("validation err, UpdateDockerRegistryConfig", "err", err, "payload", bean)
		common.WriteJsonResp(w, err, nil, http.StatusBadRequest)
		return
	}

	// RBAC enforcer applying
	token := r.Header.Get("token")
	if ok := impl.enforcer.Enforce(token, casbin.ResourceDocker, casbin.ActionUpdate, strings.ToLower(bean.Id)); !ok {
		common.WriteJsonResp(w, err, "Unauthorized User", http.StatusForbidden)
		return
	}
	//RBAC enforcer Ends
<<<<<<< HEAD
=======

>>>>>>> 845d28b9
	res, err := impl.dockerRegistryConfig.Update(&bean)
	if err != nil {
		impl.logger.Errorw("service err, UpdateDockerRegistryConfig", "err", err, "payload", bean)
		common.WriteJsonResp(w, err, nil, http.StatusInternalServerError)
		return
	}
<<<<<<< HEAD
=======

	// trigger a chart sync job
>>>>>>> 845d28b9
	if res.IsOCICompliantRegistry && len(res.RepositoryList) != 0 {
		request := &chartProviderService.ChartProviderRequestDto{
			Id:            res.Id,
			IsOCIRegistry: res.IsOCICompliantRegistry,
		}
		err = impl.chartProviderService.SyncChartProvider(request)
		if err != nil {
			impl.logger.Errorw("service err, SaveDockerRegistryConfig", "err", err, "userId", userId)
			common.WriteJsonResp(w, err, nil, http.StatusInternalServerError)
			return
		}
	}
	common.WriteJsonResp(w, err, res, http.StatusOK)
}

func (impl DockerRegRestHandlerImpl) FetchAllDockerRegistryForAutocomplete(w http.ResponseWriter, r *http.Request) {
	res, err := impl.dockerRegistryConfig.ListAllActive()
	if err != nil {
		impl.logger.Errorw("service err, FetchAllDockerRegistryForAutocomplete", "err", err)
		common.WriteJsonResp(w, err, nil, http.StatusInternalServerError)
		return
	}

	common.WriteJsonResp(w, err, res, http.StatusOK)
}

func (impl DockerRegRestHandlerImpl) IsDockerRegConfigured(w http.ResponseWriter, r *http.Request) {
	v := r.URL.Query()
	storageType := v.Get("storageType")
	if storageType == "" {
		storageType = repository.OCI_REGISRTY_REPO_TYPE_CONTAINER
	}
	if !slices.Contains(repository.OCI_REGISRTY_REPO_TYPE_LIST, storageType) {
		common.WriteJsonResp(w, fmt.Errorf("invalid query parameters"), nil, http.StatusBadRequest)
		return
	}
	storageAction := v.Get("storageAction")
	if storageAction == "" {
		storageAction = repository.STORAGE_ACTION_TYPE_PUSH
	}
	if !(storageAction == repository.STORAGE_ACTION_TYPE_PULL || storageAction == repository.STORAGE_ACTION_TYPE_PUSH) {
		common.WriteJsonResp(w, fmt.Errorf("invalid query parameters"), nil, http.StatusBadRequest)
		return
	}
	isConfigured := false
	registryConfigs, err := impl.dockerRegistryConfig.ListAllActive()
	if err != nil && err != pg.ErrNoRows {
		impl.logger.Errorw("service err, IsDockerRegConfigured", "err", err)
		common.WriteJsonResp(w, err, nil, http.StatusInternalServerError)
		return
	}
	if len(registryConfigs) > 0 {
		// Filter out all registries with CONTAINER push or pull/push access
		res := impl.dockerRegistryConfig.FilterRegistryBeanListBasedOnStorageTypeAndAction(registryConfigs, storageType, storageAction, repository.STORAGE_ACTION_TYPE_PULL_AND_PUSH)
		if len(res) > 0 {
			isConfigured = true
		}
	}

	common.WriteJsonResp(w, err, isConfigured, http.StatusOK)
}

func (impl DockerRegRestHandlerImpl) DeleteDockerRegistryConfig(w http.ResponseWriter, r *http.Request) {
	decoder := json.NewDecoder(r.Body)
	userId, err := impl.userAuthService.GetLoggedInUser(r)
	if userId == 0 || err != nil {
		common.WriteJsonResp(w, err, "Unauthorized User", http.StatusUnauthorized)
		return
	}
	var bean pipeline.DockerArtifactStoreBean
	err = decoder.Decode(&bean)
	if err != nil {
		impl.logger.Errorw("request err, DeleteDockerRegistryConfig", "err", err, "payload", bean)
		common.WriteJsonResp(w, err, nil, http.StatusBadRequest)
		return
	}
	bean.User = userId
	impl.logger.Infow("request payload, DeleteDockerRegistryConfig", "payload", bean)
	err = impl.validator.Struct(bean)
	if err != nil {
		impl.logger.Errorw("validation err, DeleteDockerRegistryConfig", "err", err, "payload", bean)
		common.WriteJsonResp(w, err, nil, http.StatusBadRequest)
		return
	}

	// RBAC enforcer applying
	token := r.Header.Get("token")
	if ok := impl.enforcer.Enforce(token, casbin.ResourceDocker, casbin.ActionCreate, strings.ToLower(bean.Id)); !ok {
		common.WriteJsonResp(w, err, "Unauthorized User", http.StatusForbidden)
		return
	}
	//RBAC enforcer Ends
	err = impl.deleteService.DeleteDockerRegistryConfig(&bean)
	if err != nil {
		impl.logger.Errorw("service err, DeleteDockerRegistryConfig", "err", err, "payload", bean)
		common.WriteJsonResp(w, err, nil, http.StatusInternalServerError)
		return
	}
	common.WriteJsonResp(w, err, REG_DELETE_SUCCESS_RESP, http.StatusOK)
}

func (impl DockerRegRestHandlerExtendedImpl) DeleteDockerRegistryConfig(w http.ResponseWriter, r *http.Request) {
	decoder := json.NewDecoder(r.Body)
	userId, err := impl.userAuthService.GetLoggedInUser(r)
	if userId == 0 || err != nil {
		common.WriteJsonResp(w, err, "Unauthorized User", http.StatusUnauthorized)
		return
	}
	var bean pipeline.DockerArtifactStoreBean
	err = decoder.Decode(&bean)
	if err != nil {
		impl.logger.Errorw("request err, DeleteDockerRegistryConfig", "err", err, "payload", bean)
		common.WriteJsonResp(w, err, nil, http.StatusBadRequest)
		return
	}
	bean.User = userId
	impl.logger.Infow("request payload, DeleteDockerRegistryConfig", "payload", bean)
	err = impl.validator.Struct(bean)
	if err != nil {
		impl.logger.Errorw("validation err, DeleteDockerRegistryConfig", "err", err, "payload", bean)
		common.WriteJsonResp(w, err, nil, http.StatusBadRequest)
		return
	}

	// RBAC enforcer applying
	token := r.Header.Get("token")
	if ok := impl.enforcer.Enforce(token, casbin.ResourceDocker, casbin.ActionCreate, strings.ToLower(bean.Id)); !ok {
		common.WriteJsonResp(w, err, "Unauthorized User", http.StatusForbidden)
		return
	}
	//RBAC enforcer Ends
	err = impl.deleteServiceFullMode.DeleteDockerRegistryConfig(&bean)
	if err != nil {
		impl.logger.Errorw("service err, DeleteDockerRegistryConfig", "err", err, "payload", bean)
		common.WriteJsonResp(w, err, nil, http.StatusInternalServerError)
		return
	}
	common.WriteJsonResp(w, err, REG_DELETE_SUCCESS_RESP, http.StatusOK)
}<|MERGE_RESOLUTION|>--- conflicted
+++ resolved
@@ -24,11 +24,7 @@
 	repository "github.com/devtron-labs/devtron/internal/sql/repository/dockerRegistry"
 	"github.com/devtron-labs/devtron/internal/util"
 	chartProviderService "github.com/devtron-labs/devtron/pkg/appStore/chartProvider"
-<<<<<<< HEAD
-	delete2 "github.com/devtron-labs/devtron/pkg/delete"
-=======
 	deleteService "github.com/devtron-labs/devtron/pkg/delete"
->>>>>>> 845d28b9
 	"github.com/devtron-labs/devtron/pkg/user/casbin"
 	"k8s.io/utils/strings/slices"
 	"net/http"
@@ -67,18 +63,6 @@
 }
 
 type DockerRegRestHandlerImpl struct {
-<<<<<<< HEAD
-	dockerRegistryConfig  pipeline.DockerRegistryConfig
-	logger                *zap.SugaredLogger
-	chartProviderService  chartProviderService.ChartProviderService
-	gitRegistryConfig     pipeline.GitRegistryConfig
-	dbConfigService       pipeline.DbConfigService
-	userAuthService       user.UserService
-	validator             *validator.Validate
-	enforcer              casbin.Enforcer
-	teamService           team.TeamService
-	deleteServiceFullMode delete2.DeleteServiceFullMode
-=======
 	dockerRegistryConfig pipeline.DockerRegistryConfig
 	logger               *zap.SugaredLogger
 	chartProviderService chartProviderService.ChartProviderService
@@ -87,7 +71,6 @@
 	enforcer             casbin.Enforcer
 	teamService          team.TeamService
 	deleteService        deleteService.DeleteService
->>>>>>> 845d28b9
 }
 
 func NewDockerRegRestHandlerExtendedImpl(
@@ -117,27 +100,10 @@
 	dockerRegistryConfig pipeline.DockerRegistryConfig,
 	logger *zap.SugaredLogger,
 	chartProviderService chartProviderService.ChartProviderService,
-<<<<<<< HEAD
-	gitRegistryConfig pipeline.GitRegistryConfig,
-	dbConfigService pipeline.DbConfigService, userAuthService user.UserService,
-=======
 	userAuthService user.UserService,
->>>>>>> 845d28b9
 	validator *validator.Validate, enforcer casbin.Enforcer, teamService team.TeamService,
 	deleteService deleteService.DeleteService) *DockerRegRestHandlerImpl {
 	return &DockerRegRestHandlerImpl{
-<<<<<<< HEAD
-		dockerRegistryConfig:  dockerRegistryConfig,
-		logger:                logger,
-		chartProviderService:  chartProviderService,
-		gitRegistryConfig:     gitRegistryConfig,
-		dbConfigService:       dbConfigService,
-		userAuthService:       userAuthService,
-		validator:             validator,
-		enforcer:              enforcer,
-		teamService:           teamService,
-		deleteServiceFullMode: deleteServiceFullMode,
-=======
 		dockerRegistryConfig: dockerRegistryConfig,
 		logger:               logger,
 		chartProviderService: chartProviderService,
@@ -146,7 +112,6 @@
 		enforcer:             enforcer,
 		teamService:          teamService,
 		deleteService:        deleteService,
->>>>>>> 845d28b9
 	}
 }
 
@@ -186,18 +151,7 @@
 		} else if containerStorageActionExists && bean.DockerRegistryIpsConfig == nil {
 			return false
 		}
-<<<<<<< HEAD
-		// For Charts with storage action type "PULL/PUSH" or "PULL", RepositoryList cannot be nil
-		chartStorageActionType, chartStorageActionExists := bean.OCIRegistryConfig[repository.OCI_REGISRTY_REPO_TYPE_CHART]
-		if chartStorageActionExists && (chartStorageActionType == repository.STORAGE_ACTION_TYPE_PULL_AND_PUSH || chartStorageActionType == repository.STORAGE_ACTION_TYPE_PULL) {
-			if bean.RepositoryList == nil || len(bean.RepositoryList) == 0 || slices.Contains(bean.RepositoryList, "") {
-				return false
-			}
-		}
-	} else if bean.OCIRegistryConfig != nil || bean.IsPublic {
-=======
 	} else if bean.OCIRegistryConfig != nil || bean.IsPublic || bean.DockerRegistryIpsConfig == nil {
->>>>>>> 845d28b9
 		return false
 	}
 	return true
@@ -249,24 +203,9 @@
 			InternalMessage: "Invalid authentication credentials. Please verify.",
 			UserMessage:     "Invalid authentication credentials. Please verify.",
 		}
-<<<<<<< HEAD
-		//RBAC enforcer Ends
-		if isValid := impl.dockerRegistryConfig.ValidateRegistryCredentials(&bean); !isValid {
-			impl.logger.Errorw("registry credentials validation err, SaveDockerRegistryConfig", "err", err, "payload", bean)
-			err = &util.ApiError{
-				HttpStatusCode:  http.StatusBadRequest,
-				InternalMessage: "Invalid authentication credentials. Please verify.",
-				UserMessage:     "Invalid authentication credentials. Please verify.",
-			}
-			common.WriteJsonResp(w, err, nil, http.StatusBadRequest)
-			return
-		}
-		exist, err := impl.dockerRegistryConfig.CheckInActiveDockerAccount(bean.Id)
-=======
-		common.WriteJsonResp(w, err, nil, http.StatusBadRequest)
-		return
-	}
->>>>>>> 845d28b9
+		common.WriteJsonResp(w, err, nil, http.StatusBadRequest)
+		return
+	}
 
 	exist, err := impl.dockerRegistryConfig.CheckInActiveDockerAccount(bean.Id)
 	if err != nil {
@@ -297,33 +236,12 @@
 			Id:            bean.Id,
 			IsOCIRegistry: bean.IsOCICompliantRegistry,
 		}
-<<<<<<< HEAD
-		// valid registry credentials from kubelink
-		if bean.IsOCICompliantRegistry && len(bean.RepositoryList) != 0 {
-			request := &chartProviderService.ChartProviderRequestDto{
-				Id:            bean.Id,
-				IsOCIRegistry: bean.IsOCICompliantRegistry,
-			}
-			err = impl.chartProviderService.SyncChartProvider(request)
-			if err != nil {
-				impl.logger.Errorw("service err, SaveDockerRegistryConfig", "err", err, "userId", userId)
-				common.WriteJsonResp(w, err, nil, http.StatusInternalServerError)
-				return
-			}
-		}
-
-		res, err := impl.dockerRegistryConfig.Create(&bean)
-=======
 		err = impl.chartProviderService.SyncChartProvider(request)
->>>>>>> 845d28b9
 		if err != nil {
 			impl.logger.Errorw("service err, SaveDockerRegistryConfig", "err", err, "userId", userId)
 			common.WriteJsonResp(w, err, nil, http.StatusInternalServerError)
 			return
 		}
-<<<<<<< HEAD
-		common.WriteJsonResp(w, err, res, http.StatusOK)
-=======
 	}
 	common.WriteJsonResp(w, err, res, http.StatusOK)
 }
@@ -341,7 +259,6 @@
 		impl.logger.Errorw("request err, ValidateDockerRegistryConfig", "err", err, "payload", bean)
 		common.WriteJsonResp(w, err, nil, http.StatusBadRequest)
 		return
->>>>>>> 845d28b9
 	}
 	bean.User = userId
 
@@ -548,13 +465,8 @@
 		common.WriteJsonResp(w, err, nil, http.StatusBadRequest)
 		return
 	}
-<<<<<<< HEAD
+
 	impl.logger.Infow("request payload, UpdateDockerRegistryConfig", "err", err, "payload", bean)
-
-=======
-
-	impl.logger.Infow("request payload, UpdateDockerRegistryConfig", "err", err, "payload", bean)
->>>>>>> 845d28b9
 	err = impl.validator.Struct(bean)
 	if err != nil {
 		impl.logger.Errorw("validation err, UpdateDockerRegistryConfig", "err", err, "payload", bean)
@@ -569,21 +481,15 @@
 		return
 	}
 	//RBAC enforcer Ends
-<<<<<<< HEAD
-=======
-
->>>>>>> 845d28b9
+
 	res, err := impl.dockerRegistryConfig.Update(&bean)
 	if err != nil {
 		impl.logger.Errorw("service err, UpdateDockerRegistryConfig", "err", err, "payload", bean)
 		common.WriteJsonResp(w, err, nil, http.StatusInternalServerError)
 		return
 	}
-<<<<<<< HEAD
-=======
 
 	// trigger a chart sync job
->>>>>>> 845d28b9
 	if res.IsOCICompliantRegistry && len(res.RepositoryList) != 0 {
 		request := &chartProviderService.ChartProviderRequestDto{
 			Id:            res.Id,
