package restHandler

import (
	"encoding/json"
	"fmt"
	"github.com/devtron-labs/devtron/api/restHandler/common"
	"github.com/devtron-labs/devtron/pkg/pipeline"
	"github.com/devtron-labs/devtron/pkg/plugin"
<<<<<<< HEAD
	"github.com/devtron-labs/devtron/pkg/plugin/repository"
=======
>>>>>>> 606a16c0
	"github.com/devtron-labs/devtron/pkg/user"
	"github.com/devtron-labs/devtron/pkg/user/casbin"
	"github.com/devtron-labs/devtron/util/rbac"
	"github.com/gorilla/mux"
	"go.uber.org/zap"
	"net/http"
	"strconv"
)

type GlobalPluginRestHandler interface {
	PatchPlugin(w http.ResponseWriter, r *http.Request)

	GetAllGlobalVariables(w http.ResponseWriter, r *http.Request)
	ListAllPlugins(w http.ResponseWriter, r *http.Request)
	GetPluginDetailById(w http.ResponseWriter, r *http.Request)
	GetDetailedPluginInfoByPluginId(w http.ResponseWriter, r *http.Request)
	GetAllDetailedPluginInfo(w http.ResponseWriter, r *http.Request)
}

func NewGlobalPluginRestHandler(logger *zap.SugaredLogger, globalPluginService plugin.GlobalPluginService,
	enforcerUtil rbac.EnforcerUtil, enforcer casbin.Enforcer, pipelineBuilder pipeline.PipelineBuilder,
	userService user.UserService) *GlobalPluginRestHandlerImpl {
	return &GlobalPluginRestHandlerImpl{
		logger:              logger,
		globalPluginService: globalPluginService,
		enforcerUtil:        enforcerUtil,
		enforcer:            enforcer,
		pipelineBuilder:     pipelineBuilder,
		userService:         userService,
	}
}

type GlobalPluginRestHandlerImpl struct {
	logger              *zap.SugaredLogger
	globalPluginService plugin.GlobalPluginService
	enforcerUtil        rbac.EnforcerUtil
	enforcer            casbin.Enforcer
	pipelineBuilder     pipeline.PipelineBuilder
	userService         user.UserService
<<<<<<< HEAD
=======
}

func (handler *GlobalPluginRestHandlerImpl) PatchPlugin(w http.ResponseWriter, r *http.Request) {
	decoder := json.NewDecoder(r.Body)
	userId, err := handler.userService.GetLoggedInUser(r)
	if userId == 0 || err != nil {
		common.WriteJsonResp(w, err, "Unauthorized User", http.StatusUnauthorized)
		return
	}
	var pluginDataDto plugin.PluginMetadataDto
	err = decoder.Decode(&pluginDataDto)
	if err != nil {
		handler.logger.Errorw("request err, PatchPlugin", "error", err, "payload", pluginDataDto)
		common.WriteJsonResp(w, err, nil, http.StatusBadRequest)
		return
	}
	handler.logger.Infow("request payload received for patching plugins", pluginDataDto, "userId", userId)
	// RBAC enforcer applying
	isSuperAdmin, err := handler.userService.IsSuperAdmin(int(userId))
	if !isSuperAdmin || err != nil {
		if err != nil {
			handler.logger.Errorw("request err, CheckSuperAdmin", "err", err, "isSuperAdmin", isSuperAdmin)
		}
		common.WriteJsonResp(w, err, "Unauthorized User", http.StatusForbidden)
		return
	}
	//RBAC enforcer Ends
	pluginData, err := handler.globalPluginService.PatchPlugin(&pluginDataDto, userId)
	if err != nil {
		handler.logger.Errorw("error in patching plugin data", "action", pluginDataDto.Action, "pluginMetadataPayloadDto", pluginDataDto, "err", err)
		common.WriteJsonResp(w, err, nil, http.StatusInternalServerError)
		return
	}
	common.WriteJsonResp(w, nil, pluginData, http.StatusOK)

}
func (handler *GlobalPluginRestHandlerImpl) GetDetailedPluginInfoByPluginId(w http.ResponseWriter, r *http.Request) {
	userId, err := handler.userService.GetLoggedInUser(r)
	if userId == 0 || err != nil {
		common.WriteJsonResp(w, err, "Unauthorized User", http.StatusUnauthorized)
		return
	}
	vars := mux.Vars(r)
	pluginId, err := strconv.Atoi(vars["pluginId"])
	if err != nil {
		handler.logger.Errorw("error in converting from string to integer", "pluginId", vars["pluginId"], "userId", userId, "err", err)
		common.WriteJsonResp(w, err, nil, http.StatusBadRequest)
		return
	}
	// RBAC enforcer applying
	isSuperAdmin, err := handler.userService.IsSuperAdmin(int(userId))
	if !isSuperAdmin || err != nil {
		if err != nil {
			handler.logger.Errorw("request err, CheckSuperAdmin", "err", err, "isSuperAdmin", isSuperAdmin)
		}
		common.WriteJsonResp(w, err, "Unauthorized User", http.StatusForbidden)
		return
	}
	//RBAC enforcer Ends
	pluginMetaData, err := handler.globalPluginService.GetDetailedPluginInfoByPluginId(pluginId)
	if err != nil {
		handler.logger.Errorw("error in getting plugin metadata", "pluginId", pluginId, "err", err)
		common.WriteJsonResp(w, err, nil, http.StatusInternalServerError)
		return
	}
	common.WriteJsonResp(w, nil, pluginMetaData, http.StatusOK)
}
func (handler *GlobalPluginRestHandlerImpl) GetAllDetailedPluginInfo(w http.ResponseWriter, r *http.Request) {
	userId, err := handler.userService.GetLoggedInUser(r)
	if userId == 0 || err != nil {
		common.WriteJsonResp(w, err, "Unauthorized User", http.StatusUnauthorized)
		return
	}
	// RBAC enforcer applying
	isSuperAdmin, err := handler.userService.IsSuperAdmin(int(userId))
	if !isSuperAdmin || err != nil {
		if err != nil {
			handler.logger.Errorw("request err, CheckSuperAdmin", "err", err, "isSuperAdmin", isSuperAdmin)
		}
		common.WriteJsonResp(w, err, "Unauthorized User", http.StatusForbidden)
		return
	}
	//RBAC enforcer Ends
	pluginMetaData, err := handler.globalPluginService.GetAllDetailedPluginInfo()
	if err != nil {
		handler.logger.Errorw("error in getting all plugins metadata", "err", err)
		common.WriteJsonResp(w, err, nil, http.StatusInternalServerError)
		return
	}
	common.WriteJsonResp(w, nil, pluginMetaData, http.StatusOK)
>>>>>>> 606a16c0
}

func (handler *GlobalPluginRestHandlerImpl) GetAllGlobalVariables(w http.ResponseWriter, r *http.Request) {
	token := r.Header.Get("token")
	appIdQueryParam := r.URL.Query().Get("appId")
	appId, err := strconv.Atoi(appIdQueryParam)
	if appIdQueryParam == "" || err != nil {
		common.WriteJsonResp(w, err, "invalid appId", http.StatusBadRequest)
		return
	}
	app, err := handler.pipelineBuilder.GetApp(appId)
	if err != nil {
		handler.logger.Infow("service error, GetAllGlobalVariables", "err", err, "appId", appId)
		common.WriteJsonResp(w, err, nil, http.StatusBadRequest)
		return
	}
	//iteration 1 -
	//using appId for rbac in plugin(global resource), because this data must be visible to person having create permission
	//on atleast one app & we can't check this without iterating through every app
	//TODO: update plugin as a resource in casbin and make rbac independent of appId
	//iteration 2 -
	//adding rbac for branch change resource too, to be removed with implementation on above TODO comment
	resourceName := handler.enforcerUtil.GetAppRBACName(app.AppName)
	ok1 := handler.enforcer.Enforce(token, casbin.ResourceApplications, casbin.ActionCreate, resourceName)
	noEnvObject := handler.enforcerUtil.GetTeamNoEnvRBACNameByAppName(app.AppName)
	ok2 := handler.enforcer.Enforce(token, casbin.ResourceCiPipelineSourceValue, casbin.ActionUpdate, noEnvObject)
	if !ok1 && !ok2 {
		common.WriteJsonResp(w, fmt.Errorf("unauthorized user"), "Unauthorized User", http.StatusForbidden)
		return
	}
	globalVariables, err := handler.globalPluginService.GetAllGlobalVariables()
	if err != nil {
		handler.logger.Errorw("error in getting global variable list", "err", err)
		common.WriteJsonResp(w, err, nil, http.StatusInternalServerError)
		return
	}
	common.WriteJsonResp(w, nil, globalVariables, http.StatusOK)
}

func (handler *GlobalPluginRestHandlerImpl) ListAllPlugins(w http.ResponseWriter, r *http.Request) {
	token := r.Header.Get("token")
	appIdQueryParam := r.URL.Query().Get("appId")
	appId := 0
	var err error
	if appIdQueryParam != "" {
		appId, err = strconv.Atoi(appIdQueryParam)
		if err != nil {
			common.WriteJsonResp(w, err, "invalid appId", http.StatusBadRequest)
			return
		}
	}
	stageType := r.URL.Query().Get("stage")
	if appId > 0 { //check rbac for app, being used for ci pipeline
		app, err := handler.pipelineBuilder.GetApp(appId)
		if err != nil {
			handler.logger.Infow("service error, ListAllPlugins", "err", err, "appId", appId)
			common.WriteJsonResp(w, err, nil, http.StatusBadRequest)
			return
		}
		//using appId for rbac in plugin(global resource), because this data must be visible to person having create permission
		//on atleast one app & we can't check this without iterating through every app
		//TODO: update plugin as a resource in casbin and make rbac independent of appId
		//iteration 2 -
		//adding rbac for branch change resource too, to be removed with implementation on above TODO comment
		resourceName := handler.enforcerUtil.GetAppRBACName(app.AppName)
		ok1 := handler.enforcer.Enforce(token, casbin.ResourceApplications, casbin.ActionCreate, resourceName)
		noEnvObject := handler.enforcerUtil.GetTeamNoEnvRBACNameByAppName(app.AppName)
		ok2 := handler.enforcer.Enforce(token, casbin.ResourceCiPipelineSourceValue, casbin.ActionUpdate, noEnvObject)
		if !ok1 && !ok2 {
			common.WriteJsonResp(w, fmt.Errorf("unauthorized user"), "Unauthorized User", http.StatusForbidden)
			return
		}
	} else { //check for super-admin, to be used in global policy
		userId, err := handler.userService.GetLoggedInUser(r)
		if userId == 0 || err != nil {
			handler.logger.Errorw("request err, userId", "err", err, "payload", userId)
			common.WriteJsonResp(w, err, "Unauthorized User", http.StatusUnauthorized)
			return
		}
		isSuperAdmin, err := handler.userService.IsSuperAdmin(int(userId))
		if !isSuperAdmin || err != nil {
			if err != nil {
				handler.logger.Errorw("request err, CheckSuperAdmin", "err", isSuperAdmin, "isSuperAdmin", isSuperAdmin)
			}
			common.WriteJsonResp(w, err, "Unauthorized User", http.StatusForbidden)
			return
		}
	}
	var plugins []*plugin.PluginListComponentDto
	plugins, err = handler.globalPluginService.ListAllPlugins(stageType)
	if err != nil {
		handler.logger.Errorw("error in getting cd plugin list", "err", err)
		common.WriteJsonResp(w, err, nil, http.StatusInternalServerError)
		return
	}
	common.WriteJsonResp(w, nil, plugins, http.StatusOK)
}

func (handler *GlobalPluginRestHandlerImpl) GetPluginDetailById(w http.ResponseWriter, r *http.Request) {
	token := r.Header.Get("token")
	appIdQueryParam := r.URL.Query().Get("appId")
	appId, err := strconv.Atoi(appIdQueryParam)
	if appIdQueryParam == "" || err != nil {
		common.WriteJsonResp(w, err, "invalid appId", http.StatusBadRequest)
		return
	}
	app, err := handler.pipelineBuilder.GetApp(appId)
	if err != nil {
		handler.logger.Infow("service error, GetPluginDetailById", "err", err, "appId", appId)
		common.WriteJsonResp(w, err, nil, http.StatusBadRequest)
		return
	}
	//using appId for rbac in plugin(global resource), because this data must be visible to person having create permission
	//on atleast one app & we can't check this without iterating through every app
	//TODO: update plugin as a resource in casbin and make rbac independent of appId
	//iteration 2 -
	//adding rbac for branch change resource too, to be removed with implementation on above TODO comment
	resourceName := handler.enforcerUtil.GetAppRBACName(app.AppName)
	ok1 := handler.enforcer.Enforce(token, casbin.ResourceApplications, casbin.ActionCreate, resourceName)
	noEnvObject := handler.enforcerUtil.GetTeamNoEnvRBACNameByAppName(app.AppName)
	ok2 := handler.enforcer.Enforce(token, casbin.ResourceCiPipelineSourceValue, casbin.ActionUpdate, noEnvObject)
	if !ok1 && !ok2 {
		common.WriteJsonResp(w, fmt.Errorf("unauthorized user"), "Unauthorized User", http.StatusForbidden)
		return
	}
	vars := mux.Vars(r)
	pluginId, err := strconv.Atoi(vars["pluginId"])
	if err != nil {
		handler.logger.Errorw("received invalid pluginId, GetPluginDetailById", "err", err, "pluginId", pluginId)
		common.WriteJsonResp(w, err, nil, http.StatusBadRequest)
		return
	}
	pluginDetail, err := handler.globalPluginService.GetPluginDetailById(pluginId)
	if err != nil {
		handler.logger.Errorw("error in getting plugin detail by id", "err", err, "pluginId", pluginId)
		common.WriteJsonResp(w, err, nil, http.StatusInternalServerError)
		return
	}
	common.WriteJsonResp(w, err, pluginDetail, http.StatusOK)
}<|MERGE_RESOLUTION|>--- conflicted
+++ resolved
@@ -6,10 +6,6 @@
 	"github.com/devtron-labs/devtron/api/restHandler/common"
 	"github.com/devtron-labs/devtron/pkg/pipeline"
 	"github.com/devtron-labs/devtron/pkg/plugin"
-<<<<<<< HEAD
-	"github.com/devtron-labs/devtron/pkg/plugin/repository"
-=======
->>>>>>> 606a16c0
 	"github.com/devtron-labs/devtron/pkg/user"
 	"github.com/devtron-labs/devtron/pkg/user/casbin"
 	"github.com/devtron-labs/devtron/util/rbac"
@@ -49,8 +45,6 @@
 	enforcer            casbin.Enforcer
 	pipelineBuilder     pipeline.PipelineBuilder
 	userService         user.UserService
-<<<<<<< HEAD
-=======
 }
 
 func (handler *GlobalPluginRestHandlerImpl) PatchPlugin(w http.ResponseWriter, r *http.Request) {
@@ -141,7 +135,6 @@
 		return
 	}
 	common.WriteJsonResp(w, nil, pluginMetaData, http.StatusOK)
->>>>>>> 606a16c0
 }
 
 func (handler *GlobalPluginRestHandlerImpl) GetAllGlobalVariables(w http.ResponseWriter, r *http.Request) {
