--- conflicted
+++ resolved
@@ -64,20 +64,15 @@
 	//iteration 2 -
 	//adding rbac for branch change resource too, to be removed with implementation on above TODO comment
 	resourceName := handler.enforcerUtil.GetAppRBACName(app.AppName)
-<<<<<<< HEAD
 	ok1 := handler.enforcer.Enforce(token, casbin.ResourceApplications, casbin.ActionCreate, resourceName)
 	noEnvObject := handler.enforcerUtil.GetTeamNoEnvRBACNameByAppName(app.AppName)
 	ok2 := handler.enforcer.Enforce(token, casbin.ResourceCiPipelineSourceValue, casbin.ActionUpdate, noEnvObject)
+	ok3 := handler.enforcer.Enforce(token, casbin.ResourceJobs, casbin.ActionCreate, resourceName)
 	if !ok1 && !ok2 {
-=======
-	ok := handler.enforcer.Enforce(token, casbin.ResourceApplications, casbin.ActionCreate, resourceName)
-	if !ok {
-		ok = handler.enforcer.Enforce(token, casbin.ResourceJobs, casbin.ActionCreate, resourceName)
-	}
-	if !ok {
->>>>>>> c0880326
-		common.WriteJsonResp(w, fmt.Errorf("unauthorized user"), "Unauthorized User", http.StatusForbidden)
-		return
+		if !ok3 {
+			common.WriteJsonResp(w, fmt.Errorf("unauthorized user"), "Unauthorized User", http.StatusForbidden)
+			return
+		}
 	}
 	globalVariables, err := handler.globalPluginService.GetAllGlobalVariables()
 	if err != nil {
@@ -101,7 +96,6 @@
 		}
 	}
 	stageType := r.URL.Query().Get("stage")
-<<<<<<< HEAD
 	if appId > 0 { //check rbac for app, being used for ci pipeline
 		app, err := handler.pipelineBuilder.GetApp(appId)
 		if err != nil {
@@ -118,9 +112,12 @@
 		ok1 := handler.enforcer.Enforce(token, casbin.ResourceApplications, casbin.ActionCreate, resourceName)
 		noEnvObject := handler.enforcerUtil.GetTeamNoEnvRBACNameByAppName(app.AppName)
 		ok2 := handler.enforcer.Enforce(token, casbin.ResourceCiPipelineSourceValue, casbin.ActionUpdate, noEnvObject)
+		ok3 := handler.enforcer.Enforce(token, casbin.ResourceJobs, casbin.ActionCreate, resourceName)
 		if !ok1 && !ok2 {
-			common.WriteJsonResp(w, fmt.Errorf("unauthorized user"), "Unauthorized User", http.StatusForbidden)
-			return
+			if !ok3 {
+				common.WriteJsonResp(w, fmt.Errorf("unauthorized user"), "Unauthorized User", http.StatusForbidden)
+				return
+			}
 		}
 	} else { //check for super-admin, to be used in global policy
 		userId, err := handler.userService.GetLoggedInUser(r)
@@ -137,25 +134,6 @@
 			common.WriteJsonResp(w, err, "Unauthorized User", http.StatusForbidden)
 			return
 		}
-=======
-	app, err := handler.pipelineBuilder.GetApp(appId)
-	if err != nil {
-		handler.logger.Infow("service error, ListAllPlugins", "err", err, "appId", appId)
-		common.WriteJsonResp(w, err, nil, http.StatusBadRequest)
-		return
-	}
-	//using appId for rbac in plugin(global resource), because this data must be visible to person having create permission
-	//on atleast one app & we can't check this without iterating through every app
-	//TODO: update plugin as a resource in casbin and make rbac independent of appId
-	resourceName := handler.enforcerUtil.GetAppRBACName(app.AppName)
-	ok := handler.enforcer.Enforce(token, casbin.ResourceApplications, casbin.ActionCreate, resourceName)
-	if !ok {
-		ok = handler.enforcer.Enforce(token, casbin.ResourceJobs, casbin.ActionCreate, resourceName)
-	}
-	if !ok {
-		common.WriteJsonResp(w, fmt.Errorf("unauthorized user"), "Unauthorized User", http.StatusForbidden)
-		return
->>>>>>> c0880326
 	}
 	var plugins []*plugin.PluginListComponentDto
 	if stageType == repository.CD_STAGE_TYPE {
@@ -196,20 +174,15 @@
 	//iteration 2 -
 	//adding rbac for branch change resource too, to be removed with implementation on above TODO comment
 	resourceName := handler.enforcerUtil.GetAppRBACName(app.AppName)
-<<<<<<< HEAD
 	ok1 := handler.enforcer.Enforce(token, casbin.ResourceApplications, casbin.ActionCreate, resourceName)
 	noEnvObject := handler.enforcerUtil.GetTeamNoEnvRBACNameByAppName(app.AppName)
 	ok2 := handler.enforcer.Enforce(token, casbin.ResourceCiPipelineSourceValue, casbin.ActionUpdate, noEnvObject)
+	ok3 := handler.enforcer.Enforce(token, casbin.ResourceJobs, casbin.ActionCreate, resourceName)
 	if !ok1 && !ok2 {
-=======
-	ok := handler.enforcer.Enforce(token, casbin.ResourceApplications, casbin.ActionCreate, resourceName)
-	if !ok {
-		ok = handler.enforcer.Enforce(token, casbin.ResourceJobs, casbin.ActionCreate, resourceName)
-	}
-	if !ok {
->>>>>>> c0880326
-		common.WriteJsonResp(w, fmt.Errorf("unauthorized user"), "Unauthorized User", http.StatusForbidden)
-		return
+		if !ok3 {
+			common.WriteJsonResp(w, fmt.Errorf("unauthorized user"), "Unauthorized User", http.StatusForbidden)
+			return
+		}
 	}
 	vars := mux.Vars(r)
 	pluginId, err := strconv.Atoi(vars["pluginId"])
