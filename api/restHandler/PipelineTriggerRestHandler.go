--- conflicted
+++ resolved
@@ -45,15 +45,9 @@
 type PipelineTriggerRestHandlerImpl struct {
 	appService             app.AppService
 	userAuthService        user.UserService
-<<<<<<< HEAD
-	validator   *validator.Validate
-	enforcer    casbin.Enforcer
-	teamService team.TeamService
-=======
 	validator              *validator.Validate
 	enforcer               casbin.Enforcer
 	teamService            team.TeamService
->>>>>>> e7512d45
 	logger                 *zap.SugaredLogger
 	workflowDagExecutor    pipeline.WorkflowDagExecutor
 	enforcerUtil           rbac.EnforcerUtil
