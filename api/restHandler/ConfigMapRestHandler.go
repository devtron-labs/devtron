--- conflicted
+++ resolved
@@ -755,13 +755,10 @@
 	token := r.Header.Get("token")
 	object := handler.enforcerUtil.GetAppRBACNameByAppId(appId)
 	ok := handler.enforcer.Enforce(token, casbin.ResourceApplications, casbin.ActionUpdate, object)
-<<<<<<< HEAD
 	if !ok{
 		object2 := handler.enforcerUtil.GetTeamNoEnvRBACNameByAppId(appId)
 		ok = handler.enforcer.Enforce(token, casbin.ResourceConfig, casbin.ActionApprove, object2)
 	}
-=======
->>>>>>> c0880326
 	if !ok {
 		ok = handler.enforcer.Enforce(token, casbin.ResourceJobs, casbin.ActionUpdate, object)
 	}
