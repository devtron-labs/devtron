--- conflicted
+++ resolved
@@ -748,7 +748,6 @@
 	//RBAC START
 	token := r.Header.Get("token")
 	object := handler.enforcerUtil.GetAppRBACNameByAppId(appId)
-<<<<<<< HEAD
 	ok := handler.enforcer.Enforce(token, casbin.ResourceApplications, casbin.ActionUpdate, object)
 	if !ok{
 		object2 := handler.enforcerUtil.GetTeamNoEnvRBACNameByAppId(appId)
@@ -757,9 +756,6 @@
 	if !ok {
 		ok = handler.enforcer.Enforce(token, casbin.ResourceJobs, casbin.ActionUpdate, object)
 	}
-=======
-	ok := handler.enforcerUtil.CheckAppRbacForAppOrJob(token, object, casbin.ActionUpdate)
->>>>>>> c66557dc
 	if !ok {
 		common.WriteJsonResp(w, fmt.Errorf("unauthorized user"), nil, http.StatusForbidden)
 		return
@@ -805,33 +801,22 @@
 
 	//RBAC START
 	token := r.Header.Get("token")
-<<<<<<< HEAD
 	object := handler.enforcerUtil.GetTeamEnvRBACNameByAppId(appId, envId)
 	configApprover := handler.enforcer.Enforce(token, casbin.ResourceConfig, casbin.ActionApprove, object)
 
 	object = handler.enforcerUtil.GetAppRBACNameByAppId(appId)
 	if ok := handler.enforcer.Enforce(token, casbin.ResourceApplications, casbin.ActionUpdate, object); !ok && !configApprover {
-=======
-	object := handler.enforcerUtil.GetAppRBACNameByAppId(appId)
-	ok := handler.enforcerUtil.CheckAppRbacForAppOrJob(token, object, casbin.ActionUpdate)
-	if !ok {
->>>>>>> c66557dc
+		if ok2 := handler.enforcer.Enforce(token, casbin.ResourceJobs, casbin.ActionUpdate, object); !ok2{
 		common.WriteJsonResp(w, fmt.Errorf("unauthorized user"), nil, http.StatusForbidden)
 		return
-	}
+	}}
 	object = handler.enforcerUtil.GetEnvRBACNameByAppId(appId, envId)
-<<<<<<< HEAD
+	object2 := handler.enforcerUtil.GetTeamEnvAppRbacObjectByAppIdEnvIdOrName(appId, envId, "")
 	if ok := handler.enforcer.Enforce(token, casbin.ResourceEnvironment, casbin.ActionUpdate, object); !ok && !configApprover {
-		common.WriteJsonResp(w, fmt.Errorf("unauthorized user"), nil, http.StatusForbidden)
-		return
-=======
-	object2 := handler.enforcerUtil.GetTeamEnvAppRbacObjectByAppIdEnvIdOrName(appId, envId, "")
-	if ok := handler.enforcer.Enforce(token, casbin.ResourceEnvironment, casbin.ActionUpdate, object); !ok {
 		if ok2 := handler.enforcer.Enforce(token, casbin.ResourceJobsEnv, casbin.ActionUpdate, object2); !ok2 {
 			common.WriteJsonResp(w, fmt.Errorf("unauthorized user"), nil, http.StatusForbidden)
 			return
 		}
->>>>>>> c66557dc
 	}
 	//RBAC END
 
