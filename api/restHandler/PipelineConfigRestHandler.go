/*
 * Copyright (c) 2020 Devtron Labs
 *
 * Licensed under the Apache License, Version 2.0 (the "License");
 * you may not use this file except in compliance with the License.
 * You may obtain a copy of the License at
 *
 *    http://www.apache.org/licenses/LICENSE-2.0
 *
 * Unless required by applicable law or agreed to in writing, software
 * distributed under the License is distributed on an "AS IS" BASIS,
 * WITHOUT WARRANTIES OR CONDITIONS OF ANY KIND, either express or implied.
 * See the License for the specific language governing permissions and
 * limitations under the License.
 *
 */

package restHandler

import (
	"bufio"
	"context"
	"encoding/json"
	"errors"
	"fmt"
	"io"
	"net/http"
<<<<<<< HEAD
	"os"
=======
>>>>>>> 8b984133
	"strconv"
	"strings"

	"github.com/argoproj/argo/pkg/apis/workflow/v1alpha1"
	bean2 "github.com/devtron-labs/devtron/api/bean"
	"github.com/devtron-labs/devtron/client/argocdServer/application"
	"github.com/devtron-labs/devtron/client/gitSensor"
	"github.com/devtron-labs/devtron/internal/sql/repository"
	"github.com/devtron-labs/devtron/internal/sql/repository/pipelineConfig"
	"github.com/devtron-labs/devtron/internal/sql/repository/security"
	"github.com/devtron-labs/devtron/internal/util"
	validator2 "github.com/devtron-labs/devtron/internal/validator"
	"github.com/devtron-labs/devtron/pkg/appClone"
	"github.com/devtron-labs/devtron/pkg/appWorkflow"
	"github.com/devtron-labs/devtron/pkg/bean"
	request "github.com/devtron-labs/devtron/pkg/cluster"
	"github.com/devtron-labs/devtron/pkg/pipeline"
	security2 "github.com/devtron-labs/devtron/pkg/security"
	"github.com/devtron-labs/devtron/pkg/team"
	"github.com/devtron-labs/devtron/pkg/user"
	util2 "github.com/devtron-labs/devtron/util"
	"github.com/devtron-labs/devtron/util/rbac"
	"github.com/go-pg/pg"
	"github.com/gorilla/mux"
	"github.com/grpc-ecosystem/grpc-gateway/runtime"
	"go.uber.org/zap"
	"google.golang.org/grpc/codes"
	"google.golang.org/grpc/status"
	"gopkg.in/go-playground/validator.v9"
)

type PipelineConfigRestHandler interface {
	CreateCiConfig(w http.ResponseWriter, r *http.Request)
	ConfigureDeploymentTemplateForApp(w http.ResponseWriter, r *http.Request)
	CreateApp(w http.ResponseWriter, r *http.Request)
	DeleteApp(w http.ResponseWriter, r *http.Request)
	CreateMaterial(w http.ResponseWriter, r *http.Request)
	UpdateMaterial(w http.ResponseWriter, r *http.Request)
	CreateCdPipeline(w http.ResponseWriter, r *http.Request)
	EnvConfigOverrideCreate(w http.ResponseWriter, r *http.Request)
	EnvConfigOverrideUpdate(w http.ResponseWriter, r *http.Request)
	GetEnvConfOverride(w http.ResponseWriter, r *http.Request)
	GetCiPipeline(w http.ResponseWriter, r *http.Request)
	UpdateCiTemplate(w http.ResponseWriter, r *http.Request)
	PatchCiPipelines(w http.ResponseWriter, r *http.Request)
	GetDeploymentTemplate(w http.ResponseWriter, r *http.Request)
	GetApp(w http.ResponseWriter, r *http.Request)
	PatchCdPipeline(w http.ResponseWriter, r *http.Request)
	GetCdPipelines(w http.ResponseWriter, r *http.Request)
	GetCdPipelinesForAppAndEnv(w http.ResponseWriter, r *http.Request)
	GetArtifactsByCDPipeline(w http.ResponseWriter, r *http.Request)
	FetchArtifactForRollback(w http.ResponseWriter, r *http.Request)
	GetAppOverrideForDefaultTemplate(w http.ResponseWriter, r *http.Request)
	UpdateAppOverride(w http.ResponseWriter, r *http.Request)

	GetMigrationConfig(w http.ResponseWriter, r *http.Request)
	CreateMigrationConfig(w http.ResponseWriter, r *http.Request)
	UpdateMigrationConfig(w http.ResponseWriter, r *http.Request)

	FindAppsByTeamId(w http.ResponseWriter, r *http.Request)
	FindAppsByTeamName(w http.ResponseWriter, r *http.Request)

	TriggerCiPipeline(w http.ResponseWriter, r *http.Request)
	FetchMaterials(w http.ResponseWriter, r *http.Request)
	FetchWorkflowDetails(w http.ResponseWriter, r *http.Request)
	GetCiPipelineMin(w http.ResponseWriter, r *http.Request)

	FetchChanges(w http.ResponseWriter, r *http.Request)
	GetHistoricBuildLogs(w http.ResponseWriter, r *http.Request)
	GetBuildLogs(w http.ResponseWriter, r *http.Request)
	GetBuildHistory(w http.ResponseWriter, r *http.Request)
	HandleWorkflowWebhook(w http.ResponseWriter, r *http.Request)
	CancelWorkflow(w http.ResponseWriter, r *http.Request)
	CancelStage(w http.ResponseWriter, r *http.Request)
	DownloadCiWorkflowArtifacts(w http.ResponseWriter, r *http.Request)

	GetAppListForAutocomplete(w http.ResponseWriter, r *http.Request)
	GetAppListByTeamIds(w http.ResponseWriter, r *http.Request)
	EnvironmentListAutocomplete(w http.ResponseWriter, r *http.Request)
	GitListAutocomplete(w http.ResponseWriter, r *http.Request)
	DockerListAutocomplete(w http.ResponseWriter, r *http.Request)
	TeamListAutocomplete(w http.ResponseWriter, r *http.Request)

	IsReadyToTrigger(w http.ResponseWriter, r *http.Request)
	FetchCDPipelineStrategy(w http.ResponseWriter, r *http.Request)

	UpgradeForAllApps(w http.ResponseWriter, r *http.Request)
	EnvConfigOverrideReset(w http.ResponseWriter, r *http.Request)
	EnvConfigOverrideCreateNamespace(w http.ResponseWriter, r *http.Request)

	AppMetricsEnableDisable(w http.ResponseWriter, r *http.Request)
	EnvMetricsEnableDisable(w http.ResponseWriter, r *http.Request)

	GetCdBuildHistory(w http.ResponseWriter, r *http.Request)
	GetCdBuildLogs(w http.ResponseWriter, r *http.Request)
	FetchCdWorkflowDetails(w http.ResponseWriter, r *http.Request)
	DownloadCdWorkflowArtifacts(w http.ResponseWriter, r *http.Request)
	FetchCdPrePostStageStatus(w http.ResponseWriter, r *http.Request)

	GetCdPipelineById(w http.ResponseWriter, r *http.Request)
	FetchConfigmapSecretsForCdStages(w http.ResponseWriter, r *http.Request)

	FetchAppWorkflowStatusForTriggerView(w http.ResponseWriter, r *http.Request)

	RefreshMaterials(w http.ResponseWriter, r *http.Request)
	FetchMaterialInfo(w http.ResponseWriter, r *http.Request)
	GetCIPipelineById(w http.ResponseWriter, r *http.Request)
	PipelineNameSuggestion(w http.ResponseWriter, r *http.Request)
}

type PipelineConfigRestHandlerImpl struct {
	pipelineBuilder         pipeline.PipelineBuilder
	ciPipelineRepository    pipelineConfig.CiPipelineRepository
	ciHandler               pipeline.CiHandler
	Logger                  *zap.SugaredLogger
	chartService            pipeline.ChartService
	propertiesConfigService pipeline.PropertiesConfigService
	dbMigrationService      pipeline.DbMigrationService
	application             application.ServiceClient
	userAuthService         user.UserService
	validator               *validator.Validate
	teamService             team.TeamService
	enforcer                rbac.Enforcer
	gitSensorClient         gitSensor.GitSensorClient
	pipelineRepository      pipelineConfig.PipelineRepository
	appWorkflowService      appWorkflow.AppWorkflowService
	enforcerUtil            rbac.EnforcerUtil
	envService              request.EnvironmentService
	gitRegistryConfig       pipeline.GitRegistryConfig
	dockerRegistryConfig    pipeline.DockerRegistryConfig
	cdHandelr               pipeline.CdHandler
	appCloneService         appClone.AppCloneService
	materialRepository      pipelineConfig.MaterialRepository
	policyService           security2.PolicyService
	scanResultRepository    security.ImageScanResultRepository
	gitProviderRepo         repository.GitProviderRepository
}

func NewPipelineRestHandlerImpl(pipelineBuilder pipeline.PipelineBuilder, Logger *zap.SugaredLogger,
	chartService pipeline.ChartService,
	propertiesConfigService pipeline.PropertiesConfigService,
	dbMigrationService pipeline.DbMigrationService,
	application application.ServiceClient,
	userAuthService user.UserService,
	teamService team.TeamService,
	enforcer rbac.Enforcer,
	ciHandler pipeline.CiHandler,
	validator *validator.Validate,
	gitSensorClient gitSensor.GitSensorClient,
	ciPipelineRepository pipelineConfig.CiPipelineRepository, pipelineRepository pipelineConfig.PipelineRepository,
	enforcerUtil rbac.EnforcerUtil, envService request.EnvironmentService,
	gitRegistryConfig pipeline.GitRegistryConfig, dockerRegistryConfig pipeline.DockerRegistryConfig,
	cdHandelr pipeline.CdHandler,
	appCloneService appClone.AppCloneService,
	appWorkflowService appWorkflow.AppWorkflowService,
	materialRepository pipelineConfig.MaterialRepository, policyService security2.PolicyService,
	scanResultRepository security.ImageScanResultRepository, gitProviderRepo repository.GitProviderRepository) *PipelineConfigRestHandlerImpl {
	return &PipelineConfigRestHandlerImpl{
		pipelineBuilder:         pipelineBuilder,
		Logger:                  Logger,
		chartService:            chartService,
		propertiesConfigService: propertiesConfigService,
		dbMigrationService:      dbMigrationService,
		application:             application,
		userAuthService:         userAuthService,
		validator:               validator,
		teamService:             teamService,
		enforcer:                enforcer,
		ciHandler:               ciHandler,
		gitSensorClient:         gitSensorClient,
		ciPipelineRepository:    ciPipelineRepository,
		pipelineRepository:      pipelineRepository,
		enforcerUtil:            enforcerUtil,
		envService:              envService,
		gitRegistryConfig:       gitRegistryConfig,
		dockerRegistryConfig:    dockerRegistryConfig,
		cdHandelr:               cdHandelr,
		appCloneService:         appCloneService,
		appWorkflowService:      appWorkflowService,
		materialRepository:      materialRepository,
		policyService:           policyService,
		scanResultRepository:    scanResultRepository,
		gitProviderRepo:         gitProviderRepo,
	}
}

const (
	devtron = "DEVTRON"
	SSH_URL_PREFIX = "git@"
	HTTPS_URL_PREFIX = "https://"
)

func (handler PipelineConfigRestHandlerImpl) DeleteApp(w http.ResponseWriter, r *http.Request) {
	token := r.Header.Get("token")
	userId, err := handler.userAuthService.GetLoggedInUser(r)
	if userId == 0 || err != nil {
		writeJsonResp(w, err, "Unauthorized User", http.StatusUnauthorized)
		return
	}
	vars := mux.Vars(r)
	appId, err := strconv.Atoi(vars["appId"])
	if err != nil {
		handler.Logger.Errorw("request err, delete app", "err", err, "appId", appId)
		writeJsonResp(w, err, nil, http.StatusBadRequest)
		return
	}
	handler.Logger.Infow("request payload, delete app", "appId", appId)
	wfs, err := handler.appWorkflowService.FindAppWorkflows(appId)
	if err != nil {
		handler.Logger.Errorw("could not fetch wfs", "err", err, "appId", appId)
		writeJsonResp(w, err, nil, http.StatusInternalServerError)
		return
	}
	if len(wfs) != 0 {
		handler.Logger.Info("cannot delete app with workflow's")
		err = &util.ApiError{Code: "400", HttpStatusCode: 400, UserMessage: "cannot delete app having workflow's"}
		writeJsonResp(w, err, nil, http.StatusBadRequest)
		return
	}

	resourceObject := handler.enforcerUtil.GetAppRBACNameByAppId(appId)
	if ok := handler.enforcer.Enforce(token, rbac.ResourceApplications, rbac.ActionDelete, resourceObject); !ok {
		writeJsonResp(w, err, "Unauthorized User", http.StatusForbidden)
		return
	}

	err = handler.pipelineBuilder.DeleteApp(appId, userId)
	if err != nil {
		handler.Logger.Errorw("service error, delete app", "err", err, "appId", appId)
		writeJsonResp(w, err, nil, http.StatusInternalServerError)
		return
	}
	writeJsonResp(w, err, nil, http.StatusOK)
}

func (handler PipelineConfigRestHandlerImpl) CreateApp(w http.ResponseWriter, r *http.Request) {
	token := r.Header.Get("token")
	decoder := json.NewDecoder(r.Body)
	userId, err := handler.userAuthService.GetLoggedInUser(r)
	if userId == 0 || err != nil {
		writeJsonResp(w, err, "Unauthorized User", http.StatusUnauthorized)
		return
	}
	var createRequest bean.CreateAppDTO
	err = decoder.Decode(&createRequest)
	createRequest.UserId = userId
	if err != nil {
		handler.Logger.Errorw("request err, CreateApp", "err", err, "CreateApp", createRequest)
		writeJsonResp(w, err, nil, http.StatusBadRequest)
		return
	}

	handler.Logger.Infow("request payload, CreateApp", "CreateApp", createRequest)
	err = handler.validator.Struct(createRequest)
	if err != nil {
		handler.Logger.Errorw("validation err, CreateApp", "err", err, "CreateApp", createRequest)
		writeJsonResp(w, err, nil, http.StatusBadRequest)
		return
	}

	team, err := handler.teamService.FetchOne(createRequest.TeamId)
	if err != nil {
		writeJsonResp(w, err, nil, http.StatusBadRequest)
		return
	}
	// with admin roles, you have to access for all the apps of the project to create new app. (admin or manager with specific app permission can't create app.)
	if ok := handler.enforcer.Enforce(token, rbac.ResourceApplications, rbac.ActionCreate, fmt.Sprintf("%s/%s", strings.ToLower(team.Name), "*")); !ok {
		writeJsonResp(w, err, "Unauthorized User", http.StatusForbidden)
		return
	}
	var createResp *bean.CreateAppDTO
	err = nil
	if createRequest.TemplateId == 0 {
		createResp, err = handler.pipelineBuilder.CreateApp(&createRequest)
	} else {
		ctx, cancel := context.WithCancel(r.Context())
		if cn, ok := w.(http.CloseNotifier); ok {
			go func(done <-chan struct{}, closed <-chan bool) {
				select {
				case <-done:
				case <-closed:
					cancel()
				}
			}(ctx.Done(), cn.CloseNotify())
		}
		ctx = context.WithValue(r.Context(), "token", token)
		createResp, err = handler.appCloneService.CloneApp(&createRequest, ctx)
	}
	if err != nil {
		handler.Logger.Errorw("service err, CreateApp", "err", err, "CreateApp", createRequest)
		writeJsonResp(w, err, nil, http.StatusInternalServerError)
		return
	}
	writeJsonResp(w, err, createResp, http.StatusOK)
}

func (handler PipelineConfigRestHandlerImpl) ValidateGitMaterialUrl(gitProviderId int, url string) (bool,error ){
	gitProvider,err := handler.gitProviderRepo.FindOne(strconv.Itoa(gitProviderId))
	if err !=nil{
		return false, err
	}
	if gitProvider.AuthMode == repository.AUTH_MODE_SSH{
		hasPrefixResult := strings.HasPrefix(url,SSH_URL_PREFIX)
		return hasPrefixResult, nil
	}
	 hasPrefixResult := strings.HasPrefix(url,HTTPS_URL_PREFIX)
	 return hasPrefixResult, nil
}

func (handler PipelineConfigRestHandlerImpl) CreateMaterial(w http.ResponseWriter, r *http.Request) {
	token := r.Header.Get("token")
	decoder := json.NewDecoder(r.Body)
	userId, err := handler.userAuthService.GetLoggedInUser(r)
	if userId == 0 || err != nil {
		writeJsonResp(w, err, "Unauthorized User", http.StatusUnauthorized)
		return
	}
	var createMaterialDto bean.CreateMaterialDTO
	err = decoder.Decode(&createMaterialDto)
	createMaterialDto.UserId = userId
	if err != nil {
		handler.Logger.Errorw("request err, CreateMaterial", "err", err, "CreateMaterial", createMaterialDto)
		writeJsonResp(w, err, nil, http.StatusBadRequest)
		return
	}
	handler.Logger.Infow("request payload, CreateMaterial", "CreateMaterial", createMaterialDto)
	err = handler.validator.Struct(createMaterialDto)
	if err != nil {
		handler.Logger.Errorw("validation err, CreateMaterial", "err", err, "CreateMaterial", createMaterialDto)
		writeJsonResp(w, err, nil, http.StatusBadRequest)
		return
	}
	for _, gitMaterial := range createMaterialDto.Material {
		validationResult, err := handler.ValidateGitMaterialUrl(gitMaterial.GitProviderId, gitMaterial.Url)
		if err != nil {
			handler.Logger.Errorw("service err, CreateMaterial", "err", err, "CreateMaterial", createMaterialDto)
			writeJsonResp(w, err, nil, http.StatusInternalServerError)
			return
		} else {
			if !validationResult {
				handler.Logger.Errorw("validation err, CreateMaterial : invalid git material url", "err", err, "gitMaterialUrl", gitMaterial.Url, "CreateMaterial", createMaterialDto)
				writeJsonResp(w, fmt.Errorf("validation for url failed"), nil, http.StatusBadRequest)
				return
			}
		}
	}
	resourceObject := handler.enforcerUtil.GetAppRBACNameByAppId(createMaterialDto.AppId)
	if ok := handler.enforcer.Enforce(token, rbac.ResourceApplications, rbac.ActionCreate, resourceObject); !ok {
		writeJsonResp(w, err, "Unauthorized User", http.StatusForbidden)
		return
	}

	createResp, err := handler.pipelineBuilder.CreateMaterialsForApp(&createMaterialDto)
	if err != nil {
		handler.Logger.Errorw("service err, CreateMaterial", "err", err, "CreateMaterial", createMaterialDto)
		writeJsonResp(w, err, nil, http.StatusInternalServerError)
		return
	}
	writeJsonResp(w, err, createResp, http.StatusOK)
}

func (handler PipelineConfigRestHandlerImpl) UpdateMaterial(w http.ResponseWriter, r *http.Request) {
	token := r.Header.Get("token")
	decoder := json.NewDecoder(r.Body)
	userId, err := handler.userAuthService.GetLoggedInUser(r)
	if userId == 0 || err != nil {
		writeJsonResp(w, err, "Unauthorized User", http.StatusUnauthorized)
		return
	}
	var updateMaterialDto bean.UpdateMaterialDTO
	err = decoder.Decode(&updateMaterialDto)
	updateMaterialDto.UserId = userId
	if err != nil {
		handler.Logger.Errorw("request err, UpdateMaterial", "err", err, "UpdateMaterial", updateMaterialDto)
		writeJsonResp(w, err, nil, http.StatusBadRequest)
		return
	}
	handler.Logger.Infow("request payload, UpdateMaterial", "UpdateMaterial", updateMaterialDto)
	err = handler.validator.Struct(updateMaterialDto)
	if err != nil {
		handler.Logger.Errorw("validation err, UpdateMaterial", "err", err, "UpdateMaterial", updateMaterialDto)
		writeJsonResp(w, err, nil, http.StatusBadRequest)
		return
	}
	validationResult, err := handler.ValidateGitMaterialUrl(updateMaterialDto.Material.GitProviderId, updateMaterialDto.Material.Url)
	if err != nil {
		handler.Logger.Errorw("service err, UpdateMaterial", "err", err, "UpdateMaterial", updateMaterialDto)
		writeJsonResp(w, err, nil, http.StatusInternalServerError)
		return
	} else {
		if !validationResult {
			handler.Logger.Errorw("validation err, UpdateMaterial : invalid git material url", "err", err, "gitMaterialUrl", updateMaterialDto.Material.Url, "UpdateMaterial", updateMaterialDto)
			writeJsonResp(w, err, nil, http.StatusBadRequest)
			return
		}
	}
	resourceObject := handler.enforcerUtil.GetAppRBACNameByAppId(updateMaterialDto.AppId)
	if ok := handler.enforcer.Enforce(token, rbac.ResourceApplications, rbac.ActionCreate, resourceObject); !ok {
		writeJsonResp(w, err, "Unauthorized User", http.StatusForbidden)
		return
	}

	createResp, err := handler.pipelineBuilder.UpdateMaterialsForApp(&updateMaterialDto)
	if err != nil {
		handler.Logger.Errorw("service err, UpdateMaterial", "err", err, "UpdateMaterial", updateMaterialDto)
		writeJsonResp(w, err, nil, http.StatusInternalServerError)
		return
	}
	writeJsonResp(w, err, createResp, http.StatusOK)
}

func (handler PipelineConfigRestHandlerImpl) GetApp(w http.ResponseWriter, r *http.Request) {
	token := r.Header.Get("token")
	vars := mux.Vars(r)
	appId, err := strconv.Atoi(vars["appId"])
	if err != nil {
		handler.Logger.Errorw("request err, get app", "err", err, "appId", appId)
		writeJsonResp(w, err, nil, http.StatusBadRequest)
		return
	}
	handler.Logger.Infow("request payload, get app", "appId", appId)
	ciConf, err := handler.pipelineBuilder.GetApp(appId)
	if err != nil {
		handler.Logger.Errorw("service err, get app", "err", err, "appId", appId)
		writeJsonResp(w, err, nil, http.StatusInternalServerError)
		return
	}

	//rback implementation starts here
	object := handler.enforcerUtil.GetAppRBACNameByAppId(appId)
	if ok := handler.enforcer.Enforce(token, rbac.ResourceApplications, rbac.ActionGet, object); !ok {
		writeJsonResp(w, err, "Unauthorized User", http.StatusForbidden)
		return
	}
	//rback implementation ends here

	writeJsonResp(w, err, ciConf, http.StatusOK)
}

func (handler PipelineConfigRestHandlerImpl) CreateCiConfig(w http.ResponseWriter, r *http.Request) {
	decoder := json.NewDecoder(r.Body)
	userId, err := handler.userAuthService.GetLoggedInUser(r)
	if userId == 0 || err != nil {
		writeJsonResp(w, err, "Unauthorized User", http.StatusUnauthorized)
		return
	}
	var createRequest bean.CiConfigRequest
	err = decoder.Decode(&createRequest)
	createRequest.UserId = userId
	if err != nil {
		handler.Logger.Errorw("request err, create ci config", "err", err, "create request", createRequest)
		writeJsonResp(w, err, nil, http.StatusBadRequest)
		return
	}
	handler.Logger.Infow("request payload, create ci config", "create request", createRequest)
	err = handler.validator.Struct(createRequest)
	if err != nil {
		handler.Logger.Errorw("validation err, create ci config", "err", err, "create request", createRequest)
		writeJsonResp(w, err, nil, http.StatusBadRequest)
		return
	}
	token := r.Header.Get("token")
	app, err := handler.pipelineBuilder.GetApp(createRequest.AppId)
	if err != nil {
		writeJsonResp(w, err, nil, http.StatusBadRequest)
		return
	}
	resourceName := handler.enforcerUtil.GetAppRBACName(app.AppName)
	if ok := handler.enforcer.Enforce(token, rbac.ResourceApplications, rbac.ActionCreate, resourceName); !ok {
		writeJsonResp(w, fmt.Errorf("unauthorized user"), "Unauthorized User", http.StatusForbidden)
		return
	}
	createResp, err := handler.pipelineBuilder.CreateCiPipeline(&createRequest)
	if err != nil {
		handler.Logger.Errorw("service err, create", "err", err, "create request", createRequest)
		writeJsonResp(w, err, nil, http.StatusInternalServerError)
		return
	}
	writeJsonResp(w, err, createResp, http.StatusOK)
}

func (handler PipelineConfigRestHandlerImpl) UpdateCiTemplate(w http.ResponseWriter, r *http.Request) {
	decoder := json.NewDecoder(r.Body)
	userId, err := handler.userAuthService.GetLoggedInUser(r)
	if userId == 0 || err != nil {
		writeJsonResp(w, err, "Unauthorized User", http.StatusUnauthorized)
		return
	}
	var configRequest bean.CiConfigRequest
	err = decoder.Decode(&configRequest)
	configRequest.UserId = userId
	if err != nil {
		handler.Logger.Errorw("request err, UpdateCiTemplate", "err", err, "UpdateCiTemplate", configRequest)
		writeJsonResp(w, err, nil, http.StatusBadRequest)
		return
	}
	handler.Logger.Infow("request payload, update ci template", "UpdateCiTemplate", configRequest)
	err = handler.validator.Struct(configRequest)
	if err != nil {
		handler.Logger.Errorw("validation err, UpdateCiTemplate", "err", err, "UpdateCiTemplate", configRequest)
		writeJsonResp(w, err, nil, http.StatusBadRequest)
		return
	}
	token := r.Header.Get("token")
	app, err := handler.pipelineBuilder.GetApp(configRequest.AppId)
	if err != nil {
		writeJsonResp(w, err, nil, http.StatusBadRequest)
		return
	}
	resourceName := handler.enforcerUtil.GetAppRBACName(app.AppName)
	if ok := handler.enforcer.Enforce(token, rbac.ResourceApplications, rbac.ActionCreate, resourceName); !ok {
		writeJsonResp(w, fmt.Errorf("unauthorized user"), "Unauthorized User", http.StatusForbidden)
		return
	}
	createResp, err := handler.pipelineBuilder.UpdateCiTemplate(&configRequest)
	if err != nil {
		handler.Logger.Errorw("service err, UpdateCiTemplate", "err", err, "UpdateCiTemplate", configRequest)
		writeJsonResp(w, err, nil, http.StatusInternalServerError)
		return
	}
	writeJsonResp(w, err, createResp, http.StatusOK)
}

func (handler PipelineConfigRestHandlerImpl) PatchCiPipelines(w http.ResponseWriter, r *http.Request) {
	decoder := json.NewDecoder(r.Body)
	userId, err := handler.userAuthService.GetLoggedInUser(r)
	if userId == 0 || err != nil {
		writeJsonResp(w, err, "Unauthorized User", http.StatusUnauthorized)
		return
	}
	var patchRequest bean.CiPatchRequest
	err = decoder.Decode(&patchRequest)
	patchRequest.UserId = userId
	if err != nil {
		handler.Logger.Errorw("request err, PatchCiPipelines", "err", err, "PatchCiPipelines", patchRequest)
		writeJsonResp(w, err, nil, http.StatusBadRequest)
		return
	}
	handler.Logger.Infow("request payload, PatchCiPipelines", "PatchCiPipelines", patchRequest)
	err = handler.validator.Struct(patchRequest)
	if err != nil {
		handler.Logger.Errorw("validation err", "err", err)
		writeJsonResp(w, err, nil, http.StatusBadRequest)
		return
	}
	handler.Logger.Debugw("update request ", "req", patchRequest)
	token := r.Header.Get("token")
	app, err := handler.pipelineBuilder.GetApp(patchRequest.AppId)
	if err != nil {
		writeJsonResp(w, err, nil, http.StatusBadRequest)
		return
	}
	resourceName := handler.enforcerUtil.GetAppRBACName(app.AppName)
	if ok := handler.enforcer.Enforce(token, rbac.ResourceApplications, rbac.ActionCreate, resourceName); !ok {
		writeJsonResp(w, fmt.Errorf("unauthorized user"), "Unauthorized User", http.StatusForbidden)
		return
	}
	createResp, err := handler.pipelineBuilder.PatchCiPipeline(&patchRequest)
	if err != nil {
		handler.Logger.Errorw("service err, PatchCiPipelines", "err", err, "PatchCiPipelines", patchRequest)
		writeJsonResp(w, err, nil, http.StatusInternalServerError)
		return
	}
	writeJsonResp(w, err, createResp, http.StatusOK)
}

func (handler PipelineConfigRestHandlerImpl) ConfigureDeploymentTemplateForApp(w http.ResponseWriter, r *http.Request) {
	decoder := json.NewDecoder(r.Body)
	userId, err := handler.userAuthService.GetLoggedInUser(r)
	if userId == 0 || err != nil {
		writeJsonResp(w, err, "Unauthorized User", http.StatusUnauthorized)
		return
	}
	var templateRequest pipeline.TemplateRequest
	err = decoder.Decode(&templateRequest)
	templateRequest.UserId = userId
	if err != nil {
		handler.Logger.Errorw("request err, ConfigureDeploymentTemplateForApp", "err", err, "payload", templateRequest)
		writeJsonResp(w, err, nil, http.StatusBadRequest)
		return
	}
	handler.Logger.Infow("request payload, ConfigureDeploymentTemplateForApp", "payload", templateRequest)
	err = handler.validator.Struct(templateRequest)
	if err != nil {
		handler.Logger.Errorw("validation err, ConfigureDeploymentTemplateForApp", "err", err, "payload", templateRequest)
		writeJsonResp(w, err, nil, http.StatusBadRequest)
		return
	}
	token := r.Header.Get("token")
	app, err := handler.pipelineBuilder.GetApp(templateRequest.AppId)
	if err != nil {
		writeJsonResp(w, err, nil, http.StatusBadRequest)
		return
	}
	resourceName := handler.enforcerUtil.GetAppRBACName(app.AppName)
	if ok := handler.enforcer.Enforce(token, rbac.ResourceApplications, rbac.ActionCreate, resourceName); !ok {
		writeJsonResp(w, fmt.Errorf("unauthorized user"), "Unauthorized User", http.StatusForbidden)
		return
	}
	ctx, cancel := context.WithCancel(r.Context())
	if cn, ok := w.(http.CloseNotifier); ok {
		go func(done <-chan struct{}, closed <-chan bool) {
			select {
			case <-done:
			case <-closed:
				cancel()
			}
		}(ctx.Done(), cn.CloseNotify())
	}
	ctx = context.WithValue(r.Context(), "token", token)
	createResp, err := handler.chartService.Create(templateRequest, ctx)
	if err != nil {
		handler.Logger.Errorw("service err, ConfigureDeploymentTemplateForApp", "err", err, "payload", templateRequest)
		writeJsonResp(w, err, nil, http.StatusInternalServerError)
		return
	}
	writeJsonResp(w, err, createResp, http.StatusOK)
}

func (handler PipelineConfigRestHandlerImpl) CreateCdPipeline(w http.ResponseWriter, r *http.Request) {
	decoder := json.NewDecoder(r.Body)
	userId, err := handler.userAuthService.GetLoggedInUser(r)
	if userId == 0 || err != nil {
		writeJsonResp(w, err, "Unauthorized User", http.StatusUnauthorized)
		return
	}
	var cdPipeline bean.CdPipelines
	err = decoder.Decode(&cdPipeline)
	cdPipeline.UserId = userId
	if err != nil {
		handler.Logger.Errorw("request err, CreateCdPipeline", "err", err, "payload", cdPipeline)
		writeJsonResp(w, err, nil, http.StatusBadRequest)
		return
	}
	handler.Logger.Infow("request payload, CreateCdPipeline", "payload", cdPipeline)
	err = handler.validator.Struct(cdPipeline)
	if err != nil {
		handler.Logger.Errorw("validation err, CreateCdPipeline", "err", err, "payload", cdPipeline)
		writeJsonResp(w, err, nil, http.StatusBadRequest)
		return
	}
	handler.Logger.Debugw("pipeline create request ", "req", cdPipeline)
	token := r.Header.Get("token")
	app, err := handler.pipelineBuilder.GetApp(cdPipeline.AppId)
	if err != nil {
		writeJsonResp(w, err, nil, http.StatusBadRequest)
		return
	}

	//RBAC
	resourceName := handler.enforcerUtil.GetAppRBACName(app.AppName)
	if ok := handler.enforcer.Enforce(token, rbac.ResourceApplications, rbac.ActionCreate, resourceName); !ok {
		writeJsonResp(w, fmt.Errorf("unauthorized user"), "Unauthorized User", http.StatusForbidden)
		return
	}
	for _, pline := range cdPipeline.Pipelines {
		object := handler.enforcerUtil.GetAppRBACByAppNameAndEnvId(app.AppName, pline.EnvironmentId)
		handler.Logger.Debugw("Triggered Request By:", "object", object)
		if ok := handler.enforcer.Enforce(token, rbac.ResourceEnvironment, rbac.ActionCreate, object); !ok {
			writeJsonResp(w, fmt.Errorf("unauthorized user"), "Unauthorized User", http.StatusForbidden)
			return
		}
	}
	//RBAC

	ctx := context.WithValue(r.Context(), "token", token)
	createResp, err := handler.pipelineBuilder.CreateCdPipelines(&cdPipeline, ctx)
	if err != nil {
		handler.Logger.Errorw("service err, CreateCdPipeline", "err", err, "payload", cdPipeline)
		writeJsonResp(w, err, nil, http.StatusInternalServerError)
		return
	}
	writeJsonResp(w, err, createResp, http.StatusOK)
}

func (handler PipelineConfigRestHandlerImpl) PatchCdPipeline(w http.ResponseWriter, r *http.Request) {
	decoder := json.NewDecoder(r.Body)
	userId, err := handler.userAuthService.GetLoggedInUser(r)
	if userId == 0 || err != nil {
		writeJsonResp(w, err, "Unauthorized User", http.StatusUnauthorized)
		return
	}
	var cdPipeline bean.CDPatchRequest
	err = decoder.Decode(&cdPipeline)
	cdPipeline.UserId = userId
	if err != nil {
		handler.Logger.Errorw("request err, PatchCdPipeline", "err", err, "payload", cdPipeline)
		writeJsonResp(w, err, nil, http.StatusBadRequest)
		return
	}

	v := r.URL.Query()
	forceDelete := false
	force := v.Get("force")
	if len(force) > 0 {
		forceDelete, err = strconv.ParseBool(force)
		if err != nil {
			handler.Logger.Errorw("request err, PatchCdPipeline", "err", err, "payload", cdPipeline)
			writeJsonResp(w, err, nil, http.StatusBadRequest)
			return
		}
	}
	cdPipeline.ForceDelete = forceDelete
	handler.Logger.Infow("request payload, PatchCdPipeline", "payload", cdPipeline)
	err = handler.validator.StructPartial(cdPipeline, "AppId", "Action")
	if err == nil {
		if cdPipeline.Action == bean.CdPatchAction(bean.CD_CREATE) {
			err = handler.validator.Struct(cdPipeline.Pipeline)
		} else if cdPipeline.Action == bean.CdPatchAction(bean.CD_DELETE) {
			err = handler.validator.Var(cdPipeline.Pipeline.Id, "gt=0")
		}
	}
	if err != nil {
		handler.Logger.Errorw("validation err, PatchCdPipeline", "err", err, "payload", cdPipeline)
		writeJsonResp(w, err, nil, http.StatusBadRequest)
		return
	}
	token := r.Header.Get("token")
	app, err := handler.pipelineBuilder.GetApp(cdPipeline.AppId)
	if err != nil {
		writeJsonResp(w, err, nil, http.StatusBadRequest)
		return
	}
	resourceName := handler.enforcerUtil.GetAppRBACName(app.AppName)
	if ok := handler.enforcer.Enforce(token, rbac.ResourceApplications, rbac.ActionUpdate, resourceName); !ok {
		writeJsonResp(w, fmt.Errorf("unauthorized user"), "Unauthorized User", http.StatusForbidden)
		return
	}

	object := handler.enforcerUtil.GetAppRBACByAppIdAndPipelineId(cdPipeline.AppId, cdPipeline.Pipeline.Id)
	if ok := handler.enforcer.Enforce(token, rbac.ResourceEnvironment, rbac.ActionUpdate, object); !ok {
		writeJsonResp(w, fmt.Errorf("unauthorized user"), "Unauthorized User", http.StatusForbidden)
		return
	}

	ctx := context.WithValue(r.Context(), "token", token)
	createResp, err := handler.pipelineBuilder.PatchCdPipelines(&cdPipeline, ctx)
	if err != nil {
		handler.Logger.Errorw("service err, PatchCdPipeline", "err", err, "payload", cdPipeline)
		writeJsonResp(w, err, nil, http.StatusInternalServerError)
		return
	}
	writeJsonResp(w, err, createResp, http.StatusOK)
}

func (handler PipelineConfigRestHandlerImpl) EnvConfigOverrideCreate(w http.ResponseWriter, r *http.Request) {
	userId, err := handler.userAuthService.GetLoggedInUser(r)
	if userId == 0 || err != nil {
		writeJsonResp(w, err, "Unauthorized User", http.StatusUnauthorized)
		return
	}
	decoder := json.NewDecoder(r.Body)
	var envConfigProperties pipeline.EnvironmentProperties
	err = decoder.Decode(&envConfigProperties)
	if err != nil {
		handler.Logger.Errorw("request err, EnvConfigOverrideCreate", "err", err, "payload", envConfigProperties)
		writeJsonResp(w, err, nil, http.StatusBadRequest)
		return
	}
	token := r.Header.Get("token")
	vars := mux.Vars(r)
	appId, err := strconv.Atoi(vars["appId"])
	if err != nil {
		writeJsonResp(w, err, nil, http.StatusBadRequest)
		return
	}
	environmentId, err := strconv.Atoi(vars["environmentId"])
	if err != nil {
		writeJsonResp(w, err, nil, http.StatusBadRequest)
		return
	}
	envConfigProperties.UserId = userId
	envConfigProperties.EnvironmentId = environmentId
	handler.Logger.Infow("request payload, EnvConfigOverrideCreate", "payload", envConfigProperties)

	resourceName := handler.enforcerUtil.GetAppRBACNameByAppId(appId)
	if ok := handler.enforcer.Enforce(token, rbac.ResourceApplications, rbac.ActionCreate, resourceName); !ok {
		writeJsonResp(w, fmt.Errorf("unauthorized user"), "Unauthorized User", http.StatusForbidden)
		return
	}
	object := handler.enforcerUtil.GetEnvRBACNameByAppId(appId, environmentId)
	if ok := handler.enforcer.Enforce(token, rbac.ResourceEnvironment, rbac.ActionUpdate, object); !ok {
		writeJsonResp(w, fmt.Errorf("unauthorized user"), "Unauthorized User", http.StatusForbidden)
		return
	}
	createResp, err := handler.propertiesConfigService.CreateEnvironmentProperties(appId, &envConfigProperties)
	if err != nil {
		if err.Error() == bean2.NOCHARTEXIST {
			ctx, cancel := context.WithCancel(r.Context())
			if cn, ok := w.(http.CloseNotifier); ok {
				go func(done <-chan struct{}, closed <-chan bool) {
					select {
					case <-done:
					case <-closed:
						cancel()
					}
				}(ctx.Done(), cn.CloseNotify())
			}
			ctx = context.WithValue(r.Context(), "token", token)
			templateRequest := pipeline.TemplateRequest{
				AppId:          appId,
				ChartRefId:     envConfigProperties.ChartRefId,
				ValuesOverride: []byte("{}"),
				UserId:         userId,
			}

			_, err = handler.chartService.CreateChartFromEnvOverride(templateRequest, ctx)
			if err != nil {
				handler.Logger.Errorw("service err, EnvConfigOverrideCreate", "err", err, "payload", envConfigProperties)
				writeJsonResp(w, err, nil, http.StatusInternalServerError)
				return
			}
			createResp, err = handler.propertiesConfigService.CreateEnvironmentProperties(appId, &envConfigProperties)
			if err != nil {
				handler.Logger.Errorw("service err, EnvConfigOverrideCreate", "err", err, "payload", envConfigProperties)
				writeJsonResp(w, err, nil, http.StatusInternalServerError)
				return
			}
		} else {
			handler.Logger.Errorw("service err, EnvConfigOverrideCreate", "err", err, "payload", envConfigProperties)
			writeJsonResp(w, err, nil, http.StatusInternalServerError)
			return
		}
	}
	writeJsonResp(w, err, createResp, http.StatusOK)
}

func (handler PipelineConfigRestHandlerImpl) EnvConfigOverrideUpdate(w http.ResponseWriter, r *http.Request) {
	decoder := json.NewDecoder(r.Body)
	//userId := getLoggedInUser(r)
	userId, err := handler.userAuthService.GetLoggedInUser(r)
	if userId == 0 || err != nil {
		writeJsonResp(w, err, "Unauthorized User", http.StatusUnauthorized)
		return
	}
	var envConfigProperties pipeline.EnvironmentProperties
	err = decoder.Decode(&envConfigProperties)
	envConfigProperties.UserId = userId
	if err != nil {
		handler.Logger.Errorw("request err, EnvConfigOverrideUpdate", "err", err, "payload", envConfigProperties)
		writeJsonResp(w, err, nil, http.StatusBadRequest)
		return
	}
	handler.Logger.Infow("request payload, EnvConfigOverrideUpdate", "payload", envConfigProperties)
	err = handler.validator.Struct(envConfigProperties)
	if err != nil {
		handler.Logger.Errorw("validation err, EnvConfigOverrideUpdate", "err", err, "payload", envConfigProperties)
		writeJsonResp(w, err, nil, http.StatusBadRequest)
		return
	}
	token := r.Header.Get("token")
	envConfigOverride, err := handler.propertiesConfigService.GetAppIdByChartEnvId(envConfigProperties.Id)
	if err != nil {
		handler.Logger.Errorw("service err, EnvConfigOverrideUpdate", "err", err, "payload", envConfigProperties)
		writeJsonResp(w, err, nil, http.StatusInternalServerError)
		return
	}
	appId := envConfigOverride.Chart.AppId
	envId := envConfigOverride.TargetEnvironment
	resourceName := handler.enforcerUtil.GetAppRBACNameByAppId(appId)
	if ok := handler.enforcer.Enforce(token, rbac.ResourceApplications, rbac.ActionUpdate, resourceName); !ok {
		writeJsonResp(w, fmt.Errorf("unauthorized user"), "Unauthorized User", http.StatusForbidden)
		return
	}
	object := handler.enforcerUtil.GetEnvRBACNameByAppId(appId, envId)
	if ok := handler.enforcer.Enforce(token, rbac.ResourceEnvironment, rbac.ActionUpdate, object); !ok {
		writeJsonResp(w, fmt.Errorf("unauthorized user"), "Unauthorized User", http.StatusForbidden)
		return
	}
	createResp, err := handler.propertiesConfigService.UpdateEnvironmentProperties(appId, &envConfigProperties, userId)
	if err != nil {
		handler.Logger.Errorw("service err, EnvConfigOverrideUpdate", "err", err, "payload", envConfigProperties)
		writeJsonResp(w, err, nil, http.StatusInternalServerError)
		return
	}
	writeJsonResp(w, err, createResp, http.StatusOK)
}

func (handler PipelineConfigRestHandlerImpl) GetEnvConfOverride(w http.ResponseWriter, r *http.Request) {
	vars := mux.Vars(r)
	environmentId, err := strconv.Atoi(vars["environmentId"])
	if err != nil {
		writeJsonResp(w, err, nil, http.StatusBadRequest)
		return
	}
	appId, err := strconv.Atoi(vars["appId"])
	if err != nil {
		writeJsonResp(w, err, nil, http.StatusBadRequest)
		return
	}
	chartRefId, err := strconv.Atoi(vars["chartRefId"])
	if err != nil {
		writeJsonResp(w, err, nil, http.StatusBadRequest)
		return
	}
	token := r.Header.Get("token")
	app, err := handler.pipelineBuilder.GetApp(appId)
	if err != nil {
		handler.Logger.Errorw("service err, GetEnvConfOverride", "err", err, "payload", appId, environmentId, chartRefId)
		writeJsonResp(w, err, nil, http.StatusBadRequest)
		return
	}
	handler.Logger.Infow("request payload, GetEnvConfOverride", "payload", appId, environmentId, chartRefId)
	resourceName := handler.enforcerUtil.GetAppRBACName(app.AppName)
	if ok := handler.enforcer.Enforce(token, rbac.ResourceApplications, rbac.ActionGet, resourceName); !ok {
		writeJsonResp(w, fmt.Errorf("unauthorized user"), "Unauthorized User", http.StatusForbidden)
		return
	}
	env, err := handler.propertiesConfigService.GetEnvironmentProperties(appId, environmentId, chartRefId)
	if err != nil {
		handler.Logger.Errorw("service err, GetEnvConfOverride", "err", err, "payload", appId, environmentId, chartRefId)
		writeJsonResp(w, err, nil, http.StatusInternalServerError)
		return
	}
	writeJsonResp(w, err, env, http.StatusOK)
}

func (handler PipelineConfigRestHandlerImpl) GetCiPipeline(w http.ResponseWriter, r *http.Request) {
	vars := mux.Vars(r)
	appId, err := strconv.Atoi(vars["appId"])
	if err != nil {
		writeJsonResp(w, err, nil, http.StatusBadRequest)
		return
	}
	token := r.Header.Get("token")
	app, err := handler.pipelineBuilder.GetApp(appId)
	if err != nil {
		handler.Logger.Errorw("service err, GetCiPipeline", "err", err, "appId", appId)
		writeJsonResp(w, err, nil, http.StatusInternalServerError)
		return
	}
	resourceName := handler.enforcerUtil.GetAppRBACName(app.AppName)
	if ok := handler.enforcer.Enforce(token, rbac.ResourceApplications, rbac.ActionGet, resourceName); !ok {
		writeJsonResp(w, fmt.Errorf("unauthorized user"), "Unauthorized User", http.StatusForbidden)
		return
	}
	ciConf, err := handler.pipelineBuilder.GetCiPipeline(appId)
	if err != nil {
		handler.Logger.Errorw("service err, GetCiPipeline", "err", err, "appId", appId)
		writeJsonResp(w, err, nil, http.StatusInternalServerError)
		return
	}
	if ciConf == nil || ciConf.Id == 0 {
		err = &util.ApiError{Code: "404", HttpStatusCode: 200, UserMessage: "no data found"}
	}
	writeJsonResp(w, err, ciConf, http.StatusOK)
}

func (handler PipelineConfigRestHandlerImpl) GetDeploymentTemplate(w http.ResponseWriter, r *http.Request) {
	vars := mux.Vars(r)
	appId, err := strconv.Atoi(vars["appId"])
	if err != nil {
		handler.Logger.Error(err)
		writeJsonResp(w, err, nil, http.StatusBadRequest)
		return
	}
	chartRefId, err := strconv.Atoi(vars["chartRefId"])
	if err != nil {
		handler.Logger.Error(err)
		writeJsonResp(w, err, nil, http.StatusBadRequest)
		return
	}
	handler.Logger.Infow("request payload, GetDeploymentTemplate", "appId", appId, "chartRefId", chartRefId)
	token := r.Header.Get("token")
	app, err := handler.pipelineBuilder.GetApp(appId)
	if err != nil {
		writeJsonResp(w, err, nil, http.StatusBadRequest)
		return
	}
	resourceName := handler.enforcerUtil.GetAppRBACName(app.AppName)
	if ok := handler.enforcer.Enforce(token, rbac.ResourceApplications, rbac.ActionGet, resourceName); !ok {
		writeJsonResp(w, fmt.Errorf("unauthorized user"), "Unauthorized User", http.StatusForbidden)
		return
	}

	appConfigResponse := map[string]json.RawMessage{}
	appConfigResponse["globalConfig"] = nil

	template, err := handler.chartService.FindLatestChartForAppByAppId(appId)
	if err != nil && pg.ErrNoRows != err {
		handler.Logger.Errorw("service err, GetDeploymentTemplate", "err", err, "appId", appId, "chartRefId", chartRefId)
		writeJsonResp(w, err, nil, http.StatusInternalServerError)
		return
	}
	if pg.ErrNoRows == err {
		appOverride, err := handler.chartService.GetAppOverrideForDefaultTemplate(chartRefId)
		if err != nil {
			handler.Logger.Errorw("service err, GetDeploymentTemplate", "err", err, "appId", appId, "chartRefId", chartRefId)
			writeJsonResp(w, err, nil, http.StatusInternalServerError)
			return
		}
		mapB, _ := json.Marshal(appOverride)
		if err != nil {
			handler.Logger.Errorw("marshal err, GetDeploymentTemplate", "err", err, "appId", appId, "chartRefId", chartRefId)
			return
		}
		appConfigResponse["globalConfig"] = mapB
	} else {
		if template.ChartRefId != chartRefId {
			templateRequested, err := handler.chartService.GetByAppIdAndChartRefId(appId, chartRefId)
			if err != nil && err != pg.ErrNoRows {
				handler.Logger.Errorw("service err, GetDeploymentTemplate", "err", err, "appId", appId, "chartRefId", chartRefId)
				writeJsonResp(w, err, nil, http.StatusInternalServerError)
				return
			}

			if pg.ErrNoRows == err {
				template.ChartRefId = chartRefId
				template.Id = 0
				template.Latest = false
			} else {
				template.ChartRefId = templateRequested.ChartRefId
				template.Id = templateRequested.Id
				template.ChartRepositoryId = templateRequested.ChartRepositoryId
				template.RefChartTemplate = templateRequested.RefChartTemplate
				template.RefChartTemplateVersion = templateRequested.RefChartTemplateVersion
				template.Latest = templateRequested.Latest
			}
		}

		bytes, err := json.Marshal(template)
		if err != nil {
			handler.Logger.Errorw("marshal err, GetDeploymentTemplate", "err", err, "appId", appId, "chartRefId", chartRefId)
			return
		}
		appOverride := json.RawMessage(bytes)
		appConfigResponse["globalConfig"] = appOverride
	}

	writeJsonResp(w, nil, appConfigResponse, http.StatusOK)
}

func (handler PipelineConfigRestHandlerImpl) GetCdPipelines(w http.ResponseWriter, r *http.Request) {
	vars := mux.Vars(r)
	appId, err := strconv.Atoi(vars["appId"])
	if err != nil {
		handler.Logger.Errorw("request err, GetCdPipelines", "err", err, "appId", appId)
		writeJsonResp(w, err, nil, http.StatusBadRequest)
		return
	}
	handler.Logger.Infow("request payload, GetCdPipelines", "appId", appId)
	token := r.Header.Get("token")
	app, err := handler.pipelineBuilder.GetApp(appId)
	if err != nil {
		handler.Logger.Errorw("service err, GetCdPipelines", "err", err, "appId", appId)
		writeJsonResp(w, err, nil, http.StatusBadRequest)
		return
	}
	resourceName := handler.enforcerUtil.GetAppRBACName(app.AppName)
	if ok := handler.enforcer.Enforce(token, rbac.ResourceApplications, rbac.ActionGet, resourceName); !ok {
		writeJsonResp(w, fmt.Errorf("unauthorized user"), "Unauthorized User", http.StatusForbidden)
		return
	}

	ciConf, err := handler.pipelineBuilder.GetCdPipelinesForApp(appId)
	if err != nil {
		handler.Logger.Errorw("service err, GetCdPipelines", "err", err, "appId", appId)
		writeJsonResp(w, err, nil, http.StatusInternalServerError)
		return
	}

	writeJsonResp(w, err, ciConf, http.StatusOK)
}

func (handler PipelineConfigRestHandlerImpl) GetCdPipelinesForAppAndEnv(w http.ResponseWriter, r *http.Request) {
	vars := mux.Vars(r)
	appId, err := strconv.Atoi(vars["appId"])
	if err != nil {
		handler.Logger.Errorw("request err, GetCdPipelinesForAppAndEnv", "err", err, "appId", appId)
		writeJsonResp(w, err, nil, http.StatusBadRequest)
		return
	}

	envId, err := strconv.Atoi(vars["envId"])
	if err != nil {
		handler.Logger.Errorw("request err, GetCdPipelinesForAppAndEnv", "err", err, "envId", envId)
		writeJsonResp(w, err, nil, http.StatusBadRequest)
		return
	}
	handler.Logger.Infow("request payload, GetCdPipelinesForAppAndEnv", "appId", appId, "envId", envId)
	token := r.Header.Get("token")
	app, err := handler.pipelineBuilder.GetApp(appId)
	if err != nil {
		handler.Logger.Errorw("service err, GetCdPipelinesForAppAndEnv", "err", err, "appId", appId, "envId", envId)
		writeJsonResp(w, err, nil, http.StatusBadRequest)
		return
	}
	//rbac
	resourceName := handler.enforcerUtil.GetAppRBACName(app.AppName)
	if ok := handler.enforcer.Enforce(token, rbac.ResourceApplications, rbac.ActionGet, resourceName); !ok {
		writeJsonResp(w, fmt.Errorf("unauthorized user"), "Unauthorized User", http.StatusForbidden)
		return
	}
	object := handler.enforcerUtil.GetEnvRBACNameByAppId(appId, envId)
	if ok := handler.enforcer.Enforce(token, rbac.ResourceEnvironment, rbac.ActionGet, object); !ok {
		writeJsonResp(w, fmt.Errorf("unauthorized user"), "Unauthorized User", http.StatusForbidden)
		return
	}
	//rbac

	cdPipelines, err := handler.pipelineBuilder.GetCdPipelinesForAppAndEnv(appId, envId)
	if err != nil {
		handler.Logger.Errorw("service err, GetCdPipelinesForAppAndEnv", "err", err, "appId", appId, "envId", envId)
		writeJsonResp(w, err, nil, http.StatusInternalServerError)
		return
	}
	writeJsonResp(w, err, cdPipelines, http.StatusOK)
}

func (handler PipelineConfigRestHandlerImpl) GetArtifactsByCDPipeline(w http.ResponseWriter, r *http.Request) {
	token := r.Header.Get("token")
	vars := mux.Vars(r)
	cdPipelineId, err := strconv.Atoi(vars["cd_pipeline_id"])
	if err != nil {
		handler.Logger.Errorw("request err, GetArtifactsByCDPipeline", "err", err, "cdPipelineId", cdPipelineId)
		writeJsonResp(w, err, nil, http.StatusBadRequest)
		return
	}
	stage := r.URL.Query().Get("stage")
	if len(stage) == 0 {
		stage = "PRE"
	}
	handler.Logger.Infow("request payload, GetArtifactsByCDPipeline", "cdPipelineId", cdPipelineId, "stage", stage)
	pipeline, err := handler.pipelineBuilder.FindPipelineById(cdPipelineId)
	if err != nil {
		writeJsonResp(w, err, nil, http.StatusBadRequest)
		return
	}
	app, err := handler.pipelineBuilder.GetApp(pipeline.AppId)
	if err != nil {
		handler.Logger.Errorw("service err, GetArtifactsByCDPipeline", "err", err, "cdPipelineId", cdPipelineId, "stage", stage)
		writeJsonResp(w, err, nil, http.StatusBadRequest)
		return
	}

	//rbac block starts from here
	object := handler.enforcerUtil.GetAppRBACName(app.AppName)
	if ok := handler.enforcer.Enforce(token, rbac.ResourceApplications, rbac.ActionGet, object); !ok {
		writeJsonResp(w, fmt.Errorf("unauthorized user"), "Unauthorized User", http.StatusForbidden)
		return
	}

	object = handler.enforcerUtil.GetAppRBACByAppNameAndEnvId(app.AppName, pipeline.EnvironmentId)
	if ok := handler.enforcer.Enforce(token, rbac.ResourceEnvironment, rbac.ActionGet, object); !ok {
		writeJsonResp(w, err, "Unauthorized User", http.StatusForbidden)
		return
	}
	//rback block ends here

	ciArtifactResponse, err := handler.pipelineBuilder.GetArtifactsByCDPipeline(cdPipelineId, bean2.CdWorkflowType(stage))
	if err != nil {
		handler.Logger.Errorw("service err, GetArtifactsByCDPipeline", "err", err, "cdPipelineId", cdPipelineId, "stage", stage)
		writeJsonResp(w, err, nil, http.StatusInternalServerError)
		return
	}

	var digests []string
	for _, item := range ciArtifactResponse.CiArtifacts {
		digests = append(digests, item.ImageDigest)
	}

	pipelineModel, err := handler.pipelineRepository.FindById(cdPipelineId)
	if err != nil {
		handler.Logger.Errorw("service err, GetArtifactsByCDPipeline", "err", err, "cdPipelineId", cdPipelineId, "stage", stage)
		writeJsonResp(w, err, nil, http.StatusInternalServerError)
	}
	if len(digests) > 0 {
		vulnerableMap := make(map[string]bool)
		for _, digest := range digests {
			if len(digest) > 0 {
				var cveStores []*security.CveStore
				imageScanResult, err := handler.scanResultRepository.FindByImageDigest(digest)
				if err != nil && err != pg.ErrNoRows {
					handler.Logger.Errorw("service err, GetArtifactsByCDPipeline", "err", err, "cdPipelineId", cdPipelineId, "stage", stage)
					continue //skip for other artifact to complete
				}
				for _, item := range imageScanResult {
					cveStores = append(cveStores, &item.CveStore)
				}
				blockCveList, err := handler.policyService.GetBlockedCVEList(cveStores, pipelineModel.Environment.ClusterId, pipelineModel.EnvironmentId, pipelineModel.AppId, pipelineModel.App.AppStore)
				if err != nil {
					handler.Logger.Errorw("service err, GetArtifactsByCDPipeline", "err", err, "cdPipelineId", cdPipelineId, "stage", stage)
				}
				if blockCveList != nil && len(blockCveList) > 0 {
					vulnerableMap[digest] = true
				}
			}
		}
		var ciArtifactsFinal []bean.CiArtifactBean
		for _, item := range ciArtifactResponse.CiArtifacts {
			if item.ScanEnabled { // skip setting for artifacts which have marked scan disabled, but here deal with same digest
				if _, ok := vulnerableMap[item.ImageDigest]; ok {
					item.IsVulnerable = true
				}
			}
			ciArtifactsFinal = append(ciArtifactsFinal, item)
		}
		ciArtifactResponse.CiArtifacts = ciArtifactsFinal
	}

	writeJsonResp(w, err, ciArtifactResponse, http.StatusOK)
}

func (handler PipelineConfigRestHandlerImpl) GetAppOverrideForDefaultTemplate(w http.ResponseWriter, r *http.Request) {
	token := r.Header.Get("token")
	vars := mux.Vars(r)
	appId, err := strconv.Atoi(vars["appId"])
	if err != nil {
		handler.Logger.Errorw("request err, GetAppOverrideForDefaultTemplate", "err", err, "appId", appId)
		writeJsonResp(w, err, nil, http.StatusBadRequest)
		return
	}
	chartRefId, err := strconv.Atoi(vars["chartRefId"])
	if err != nil {
		handler.Logger.Errorw("request err, GetAppOverrideForDefaultTemplate", "err", err, "chartRefId", chartRefId)
		writeJsonResp(w, err, nil, http.StatusBadRequest)
		return
	}

	//RBAC
	object := handler.enforcerUtil.GetAppRBACNameByAppId(appId)
	if ok := handler.enforcer.Enforce(token, rbac.ResourceApplications, rbac.ActionGet, object); !ok {
		writeJsonResp(w, err, "Unauthorized User", http.StatusForbidden)
		return
	}
	//RBAC

	appOverride, err := handler.chartService.GetAppOverrideForDefaultTemplate(chartRefId)
	if err != nil {
		handler.Logger.Errorw("service err, UpdateCiTemplate", "err", err, "appId", appId, "chartRefId", chartRefId)
		writeJsonResp(w, err, nil, http.StatusInternalServerError)
		return
	}
	writeJsonResp(w, err, appOverride, http.StatusOK)
}

func (handler PipelineConfigRestHandlerImpl) UpdateAppOverride(w http.ResponseWriter, r *http.Request) {
	decoder := json.NewDecoder(r.Body)
	userId, err := handler.userAuthService.GetLoggedInUser(r)
	if userId == 0 || err != nil {
		writeJsonResp(w, err, "Unauthorized User", http.StatusUnauthorized)
		return
	}

	var templateRequest pipeline.TemplateRequest
	err = decoder.Decode(&templateRequest)
	templateRequest.UserId = userId
	if err != nil {
		handler.Logger.Errorw("request err, UpdateAppOverride", "err", err, "payload", templateRequest)
		writeJsonResp(w, err, nil, http.StatusBadRequest)
		return
	}
	buff, merr := json.Marshal(templateRequest)
	if merr != nil {
		handler.Logger.Errorw("marshal err, UpdateAppOverride", "err", merr, "payload", templateRequest)
		writeJsonResp(w, err, nil, http.StatusBadRequest)
	}

	var dat pipeline.TemplateRequest

	if err := json.Unmarshal(buff, &dat); err != nil {
		handler.Logger.Errorw("unmarshal err, UpdateAppOverride", "err", err, "payload", templateRequest)
		writeJsonResp(w, err, nil, http.StatusBadRequest)
	}
	ChartVersion := dat.RefChartTemplate
<<<<<<< HEAD
	if _, err := os.Stat(fmt.Sprintf("schema/%s.json",ChartVersion)); err == nil {
		validate, error := validator2.DeploymentTemplateValidate(dat.ValuesOverride, ChartVersion)
		if !validate {
			fmt.Println("Values are incorrect", error)
			writeJsonResp(w, error, nil, http.StatusBadRequest)
			return
		}


	}
		err = handler.validator.Struct(templateRequest)
		if err != nil {
			handler.Logger.Errorw("validation err, UpdateAppOverride", "err", err, "payload", templateRequest)
			writeJsonResp(w, err, nil, http.StatusBadRequest)
			return
		}
		handler.Logger.Infow("request payload, UpdateAppOverride", "payload", templateRequest)

		token := r.Header.Get("token")
		app, err := handler.pipelineBuilder.GetApp(templateRequest.AppId)
		if err != nil {
			writeJsonResp(w, err, nil, http.StatusBadRequest)
			return
		}

		resourceName := handler.enforcerUtil.GetAppRBACName(app.AppName)
		if ok := handler.enforcer.Enforce(token, rbac.ResourceApplications, rbac.ActionCreate, resourceName); !ok {
			writeJsonResp(w, fmt.Errorf("unauthorized user"), "Unauthorized User", http.StatusForbidden)
			return
		}

		createResp, err := handler.chartService.UpdateAppOverride(&templateRequest)
		if err != nil {
			handler.Logger.Errorw("service err, UpdateAppOverride", "err", err, "payload", templateRequest)
			writeJsonResp(w, err, nil, http.StatusInternalServerError)
			return
		}
		writeJsonResp(w, err, createResp, http.StatusOK)


=======
	validate, error := validator2.DeploymentTemplateValidate(dat.ValuesOverride, ChartVersion)
	if validate {
		err = handler.validator.Struct(templateRequest)
		if err != nil {
			handler.Logger.Errorw("validation err, UpdateAppOverride", "err", err, "payload", templateRequest)
			writeJsonResp(w, err, nil, http.StatusBadRequest)
			return
		}
		handler.Logger.Infow("request payload, UpdateAppOverride", "payload", templateRequest)

		token := r.Header.Get("token")
		app, err := handler.pipelineBuilder.GetApp(templateRequest.AppId)
		if err != nil {
			writeJsonResp(w, err, nil, http.StatusBadRequest)
			return
		}

		resourceName := handler.enforcerUtil.GetAppRBACName(app.AppName)
		if ok := handler.enforcer.Enforce(token, rbac.ResourceApplications, rbac.ActionCreate, resourceName); !ok {
			writeJsonResp(w, fmt.Errorf("unauthorized user"), "Unauthorized User", http.StatusForbidden)
			return
		}

		createResp, err := handler.chartService.UpdateAppOverride(&templateRequest)
		if err != nil {
			handler.Logger.Errorw("service err, UpdateAppOverride", "err", err, "payload", templateRequest)
			writeJsonResp(w, err, nil, http.StatusInternalServerError)
			return
		}
		writeJsonResp(w, err, createResp, http.StatusOK)
	} else {
		fmt.Println("Values are incorrect", error)
		writeJsonResp(w, error, nil, http.StatusBadRequest)
		return
	}
>>>>>>> 8b984133

}
func (handler PipelineConfigRestHandlerImpl) FetchArtifactForRollback(w http.ResponseWriter, r *http.Request) {
	vars := mux.Vars(r)
	cdPipelineId, err := strconv.Atoi(vars["cd_pipeline_id"])
	if err != nil {
		handler.Logger.Errorw("request err, FetchArtifactForRollback", "err", err, "cdPipelineId", cdPipelineId)
		writeJsonResp(w, err, "invalid request", http.StatusBadRequest)
		return
	}
	handler.Logger.Infow("request payload, FetchArtifactForRollback", "cdPipelineId", cdPipelineId)
	token := r.Header.Get("token")
	pipeline, err := handler.pipelineBuilder.FindPipelineById(cdPipelineId)
	if err != nil {
		handler.Logger.Errorw("service err, FetchArtifactForRollback", "err", err, "cdPipelineId", cdPipelineId)
		writeJsonResp(w, err, nil, http.StatusBadRequest)
		return
	}
	app, err := handler.pipelineBuilder.GetApp(pipeline.AppId)
	if err != nil {
		handler.Logger.Errorw("service err, FetchArtifactForRollback", "err", err, "cdPipelineId", cdPipelineId)
		writeJsonResp(w, err, nil, http.StatusBadRequest)
		return
	}

	//rbac block starts from here
	object := handler.enforcerUtil.GetAppRBACName(app.AppName)
	if ok := handler.enforcer.Enforce(token, rbac.ResourceApplications, rbac.ActionGet, object); !ok {
		writeJsonResp(w, fmt.Errorf("unauthorized user"), "Unauthorized User", http.StatusForbidden)
		return
	}
	object = handler.enforcerUtil.GetAppRBACByAppNameAndEnvId(app.AppName, pipeline.EnvironmentId)
	if ok := handler.enforcer.Enforce(token, rbac.ResourceEnvironment, rbac.ActionGet, object); !ok {
		writeJsonResp(w, err, "Unauthorized User", http.StatusForbidden)
		return
	}
	//rback block ends here

	ciArtifactResponse, err := handler.pipelineBuilder.FetchArtifactForRollback(cdPipelineId)
	if err != nil {
		handler.Logger.Errorw("service err, FetchArtifactForRollback", "err", err, "cdPipelineId", cdPipelineId)
		writeJsonResp(w, err, "unable to fetch artifacts", http.StatusInternalServerError)
		return
	}
	writeJsonResp(w, err, ciArtifactResponse, http.StatusOK)
}

func (handler PipelineConfigRestHandlerImpl) GetMigrationConfig(w http.ResponseWriter, r *http.Request) {
	vars := mux.Vars(r)
	pipelineId, err := strconv.Atoi(vars["pipelineId"])
	if err != nil {
		handler.Logger.Errorw("request err, GetMigrationConfig", "err", err, "pipelineId", pipelineId)
		writeJsonResp(w, err, nil, http.StatusBadRequest)
		return
	}
	handler.Logger.Infow("request payload, GetMigrationConfig", "pipelineId", pipelineId)
	token := r.Header.Get("token")
	pipeline, err := handler.pipelineBuilder.FindPipelineById(pipelineId)
	if err != nil {
		writeJsonResp(w, err, nil, http.StatusBadRequest)
		return
	}
	app, err := handler.pipelineBuilder.GetApp(pipeline.AppId)
	if err != nil {
		writeJsonResp(w, err, nil, http.StatusBadRequest)
		return
	}
	resourceName := handler.enforcerUtil.GetAppRBACName(app.AppName)
	if ok := handler.enforcer.Enforce(token, rbac.ResourceApplications, rbac.ActionGet, resourceName); !ok {
		writeJsonResp(w, fmt.Errorf("unauthorized user"), "Unauthorized User", http.StatusForbidden)
		return
	}
	ciConf, err := handler.dbMigrationService.GetByPipelineId(pipelineId)
	if err != nil {
		handler.Logger.Errorw("service err, GetMigrationConfig", "err", err, "pipelineId", pipelineId)
		writeJsonResp(w, err, nil, http.StatusInternalServerError)
		return
	}
	writeJsonResp(w, err, ciConf, http.StatusOK)
}

func (handler PipelineConfigRestHandlerImpl) CreateMigrationConfig(w http.ResponseWriter, r *http.Request) {
	decoder := json.NewDecoder(r.Body)
	userId, err := handler.userAuthService.GetLoggedInUser(r)
	if userId == 0 || err != nil {
		writeJsonResp(w, err, "Unauthorized User", http.StatusUnauthorized)
		return
	}
	var dbMigrationConfigBean pipeline.DbMigrationConfigBean
	err = decoder.Decode(&dbMigrationConfigBean)

	dbMigrationConfigBean.UserId = userId
	if err != nil {
		handler.Logger.Errorw("request err, CreateMigrationConfig", "err", err, "payload", dbMigrationConfigBean)
		writeJsonResp(w, err, nil, http.StatusBadRequest)
		return
	}
	err = handler.validator.Struct(dbMigrationConfigBean)
	if err != nil {
		handler.Logger.Errorw("validation err, CreateMigrationConfig", "err", err, "payload", dbMigrationConfigBean)
		writeJsonResp(w, err, nil, http.StatusBadRequest)
		return
	}
	handler.Logger.Infow("request payload, CreateMigrationConfig", "payload", dbMigrationConfigBean)
	token := r.Header.Get("token")
	pipeline, err := handler.pipelineBuilder.FindPipelineById(dbMigrationConfigBean.PipelineId)
	if err != nil {
		writeJsonResp(w, err, nil, http.StatusBadRequest)
		return
	}
	app, err := handler.pipelineBuilder.GetApp(pipeline.AppId)
	if err != nil {
		writeJsonResp(w, err, nil, http.StatusBadRequest)
	}
	resourceName := handler.enforcerUtil.GetAppRBACName(app.AppName)
	if ok := handler.enforcer.Enforce(token, rbac.ResourceApplications, rbac.ActionCreate, resourceName); !ok {
		writeJsonResp(w, fmt.Errorf("unauthorized user"), "Unauthorized User", http.StatusForbidden)
		return
	}
	createResp, err := handler.dbMigrationService.Save(&dbMigrationConfigBean)
	if err != nil {
		handler.Logger.Errorw("service err, CreateMigrationConfig", "err", err, "payload", dbMigrationConfigBean)
		writeJsonResp(w, err, nil, http.StatusInternalServerError)
		return
	}
	writeJsonResp(w, err, createResp, http.StatusOK)
}
func (handler PipelineConfigRestHandlerImpl) UpdateMigrationConfig(w http.ResponseWriter, r *http.Request) {
	decoder := json.NewDecoder(r.Body)
	userId, err := handler.userAuthService.GetLoggedInUser(r)
	if userId == 0 || err != nil {
		writeJsonResp(w, err, "Unauthorized User", http.StatusUnauthorized)
		return
	}
	var dbMigrationConfigBean pipeline.DbMigrationConfigBean
	err = decoder.Decode(&dbMigrationConfigBean)
	dbMigrationConfigBean.UserId = userId
	if err != nil {
		handler.Logger.Errorw("request err, UpdateMigrationConfig", "err", err, "payload", dbMigrationConfigBean)
		writeJsonResp(w, err, nil, http.StatusBadRequest)
		return
	}
	err = handler.validator.Struct(dbMigrationConfigBean)
	if err != nil {
		handler.Logger.Errorw("validation err, UpdateMigrationConfig", "err", err, "payload", dbMigrationConfigBean)
		writeJsonResp(w, err, nil, http.StatusBadRequest)
		return
	}
	handler.Logger.Infow("request payload, UpdateMigrationConfig", "payload", dbMigrationConfigBean)
	token := r.Header.Get("token")
	pipeline, err := handler.pipelineBuilder.FindPipelineById(dbMigrationConfigBean.PipelineId)
	if err != nil {
		writeJsonResp(w, err, nil, http.StatusBadRequest)
		return
	}
	app, err := handler.pipelineBuilder.GetApp(pipeline.AppId)
	if err != nil {
		writeJsonResp(w, err, nil, http.StatusBadRequest)
		return
	}
	resourceName := handler.enforcerUtil.GetAppRBACName(app.AppName)
	if ok := handler.enforcer.Enforce(token, rbac.ResourceApplications, rbac.ActionCreate, resourceName); !ok {
		writeJsonResp(w, fmt.Errorf("unauthorized user"), "Unauthorized User", http.StatusForbidden)
		return
	}
	createResp, err := handler.dbMigrationService.Update(&dbMigrationConfigBean)
	if err != nil {
		handler.Logger.Errorw("service err, UpdateMigrationConfig", "err", err, "payload", dbMigrationConfigBean)
		writeJsonResp(w, err, nil, http.StatusInternalServerError)
		return
	}
	writeJsonResp(w, err, createResp, http.StatusOK)
}

func (handler PipelineConfigRestHandlerImpl) FindAppsByTeamId(w http.ResponseWriter, r *http.Request) {
	vars := mux.Vars(r)
	teamId, err := strconv.Atoi(vars["teamId"])
	if err != nil {
		handler.Logger.Errorw("request err, FindAppsByTeamId", "err", err, "teamId", teamId)
		writeJsonResp(w, err, nil, http.StatusBadRequest)
		return
	}
	handler.Logger.Infow("request payload, FindAppsByTeamId", "teamId", teamId)
	team, err := handler.pipelineBuilder.FindAppsByTeamId(teamId)
	if err != nil {
		handler.Logger.Errorw("service err, FindAppsByTeamId", "err", err, "teamId", teamId)
		writeJsonResp(w, err, nil, http.StatusInternalServerError)
		return
	}
	writeJsonResp(w, err, team, http.StatusOK)
}

func (handler PipelineConfigRestHandlerImpl) FindAppsByTeamName(w http.ResponseWriter, r *http.Request) {
	vars := mux.Vars(r)
	teamName := vars["teamName"]
	handler.Logger.Infow("request payload, FindAppsByTeamName", "teamName", teamName)
	team, err := handler.pipelineBuilder.FindAppsByTeamName(teamName)
	if err != nil {
		handler.Logger.Errorw("service err, FindAppsByTeamName", "err", err, "teamName", teamName)
		writeJsonResp(w, err, nil, http.StatusInternalServerError)
		return
	}
	writeJsonResp(w, err, team, http.StatusOK)
}

func (handler PipelineConfigRestHandlerImpl) TriggerCiPipeline(w http.ResponseWriter, r *http.Request) {
	userId, err := handler.userAuthService.GetLoggedInUser(r)
	if userId == 0 || err != nil {
		writeJsonResp(w, err, "Unauthorized User", http.StatusUnauthorized)
		return
	}
	decoder := json.NewDecoder(r.Body)
	var ciTriggerRequest bean.CiTriggerRequest
	err = decoder.Decode(&ciTriggerRequest)
	if err != nil {
		handler.Logger.Errorw("request err, TriggerCiPipeline", "err", err, "payload", ciTriggerRequest)
		writeJsonResp(w, err, nil, http.StatusBadRequest)
		return
	}
	if !handler.validForMultiMaterial(ciTriggerRequest) {
		handler.Logger.Errorw("invalid req, commit hash not present for multi-git", "payload", ciTriggerRequest)
		writeJsonResp(w, errors.New("invalid req, commit hash not present for multi-git"),
			nil, http.StatusBadRequest)
	}
	ciTriggerRequest.TriggeredBy = userId
	handler.Logger.Infow("request payload, TriggerCiPipeline", "payload", ciTriggerRequest)

	//RBAC CHECK CD PIPELINE - FOR USER
	pipelines, err := handler.pipelineRepository.FindAutomaticByCiPipelineId(ciTriggerRequest.PipelineId)
	var authorizedPipelines []pipelineConfig.Pipeline
	var unauthorizedPipelines []pipelineConfig.Pipeline
	//fetching user only for getting token
	user, err := handler.userAuthService.GetById(ciTriggerRequest.TriggeredBy)
	if err != nil {
		handler.Logger.Errorw("service err, TriggerCiPipeline", "err", err, "payload", ciTriggerRequest)
		writeJsonResp(w, err, nil, http.StatusBadRequest)
		return
	}
	token := user.AccessToken
	for _, p := range pipelines {
		pass := 0
		object := handler.enforcerUtil.GetAppRBACNameByAppId(p.AppId)
		if ok := handler.enforcer.Enforce(token, rbac.ResourceApplications, rbac.ActionTrigger, object); !ok {
			handler.Logger.Debug(fmt.Errorf("unauthorized user"), "Unauthorized User", http.StatusForbidden)
		} else {
			pass = 1
		}
		object = handler.enforcerUtil.GetAppRBACByAppIdAndPipelineId(p.AppId, p.Id)
		if ok := handler.enforcer.Enforce(token, rbac.ResourceEnvironment, rbac.ActionTrigger, object); !ok {
			handler.Logger.Debug(fmt.Errorf("unauthorized user"), "Unauthorized User", http.StatusForbidden)
		} else {
			pass = 2
		}
		if pass == 2 {
			authorizedPipelines = append(authorizedPipelines, *p)
		} else {
			unauthorizedPipelines = append(unauthorizedPipelines, *p)
		}
	}
	resMessage := "allowed for all pipelines"
	response := make(map[string]string)
	if len(unauthorizedPipelines) > 0 {
		resMessage = "not authorized for few pipelines, will not effected"
	}
	//RBAC CHECK CD PIPELINE - FOR USER

	resp, err := handler.ciHandler.HandleCIManual(ciTriggerRequest)
	if err != nil {
		handler.Logger.Errorw("service err, TriggerCiPipeline", "err", err, "payload", ciTriggerRequest)
		writeJsonResp(w, err, response, http.StatusInternalServerError)
	}
	response["apiResponse"] = strconv.Itoa(resp)
	response["authStatus"] = resMessage

	writeJsonResp(w, err, response, http.StatusOK)
}

func (handler PipelineConfigRestHandlerImpl) FetchMaterials(w http.ResponseWriter, r *http.Request) {
	userId, err := handler.userAuthService.GetLoggedInUser(r)
	if userId == 0 || err != nil {
		writeJsonResp(w, err, "Unauthorized User", http.StatusUnauthorized)
		return
	}
	vars := mux.Vars(r)
	pipelineId, err := strconv.Atoi(vars["pipelineId"])
	if err != nil {
		writeJsonResp(w, err, nil, http.StatusBadRequest)
		return
	}
	handler.Logger.Infow("request payload, FetchMaterials", "pipelineId", pipelineId)
	ciPipeline, err := handler.ciPipelineRepository.FindById(pipelineId)
	if err != nil {
		handler.Logger.Errorw("service err, UpdateCiTemplate", "err", err, "pipelineId", pipelineId)
		writeJsonResp(w, err, nil, http.StatusInternalServerError)
		return
	}
	//RBAC
	token := r.Header.Get("token")
	object := handler.enforcerUtil.GetAppRBACNameByAppId(ciPipeline.AppId)
	if ok := handler.enforcer.Enforce(token, rbac.ResourceApplications, rbac.ActionGet, object); !ok {
		writeJsonResp(w, err, "Unauthorized User", http.StatusForbidden)
		return
	}
	//RBAC
	resp, err := handler.ciHandler.FetchMaterialsByPipelineId(pipelineId)
	if err != nil {
		handler.Logger.Errorw("service err, FetchMaterials", "err", err, "pipelineId", pipelineId)
		writeJsonResp(w, err, resp, http.StatusInternalServerError)
		return
	}
	writeJsonResp(w, err, resp, http.StatusOK)
}

func (handler PipelineConfigRestHandlerImpl) RefreshMaterials(w http.ResponseWriter, r *http.Request) {
	userId, err := handler.userAuthService.GetLoggedInUser(r)
	if userId == 0 || err != nil {
		writeJsonResp(w, err, "Unauthorized User", http.StatusUnauthorized)
		return
	}
	vars := mux.Vars(r)
	gitMaterialId, err := strconv.Atoi(vars["gitMaterialId"])
	if err != nil {
		handler.Logger.Error(err)
		writeJsonResp(w, err, nil, http.StatusBadRequest)
		return
	}
	handler.Logger.Infow("request payload, RefreshMaterials", "gitMaterialId", gitMaterialId)
	material, err := handler.materialRepository.FindById(gitMaterialId)
	if err != nil {
		handler.Logger.Errorw("service err, RefreshMaterials", "err", err, "gitMaterialId", gitMaterialId)
		writeJsonResp(w, err, nil, http.StatusInternalServerError)
		return
	}
	//RBAC
	token := r.Header.Get("token")
	object := handler.enforcerUtil.GetAppRBACNameByAppId(material.AppId)
	if ok := handler.enforcer.Enforce(token, rbac.ResourceApplications, rbac.ActionGet, object); !ok {
		writeJsonResp(w, err, "Unauthorized User", http.StatusForbidden)
		return
	}
	//RBAC

	resp, err := handler.ciHandler.RefreshMaterialByCiPipelineMaterialId(material.Id)
	if err != nil {
		handler.Logger.Errorw("service err, RefreshMaterials", "err", err, "gitMaterialId", gitMaterialId)
		writeJsonResp(w, err, resp, http.StatusInternalServerError)
		return
	}
	writeJsonResp(w, err, resp, http.StatusOK)
}

func (handler PipelineConfigRestHandlerImpl) GetCiPipelineMin(w http.ResponseWriter, r *http.Request) {
	userId, err := handler.userAuthService.GetLoggedInUser(r)
	if userId == 0 || err != nil {
		writeJsonResp(w, err, "Unauthorized User", http.StatusUnauthorized)
		return
	}
	vars := mux.Vars(r)
	appId, err := strconv.Atoi(vars["appId"])
	if err != nil {
		writeJsonResp(w, err, nil, http.StatusBadRequest)
		return
	}
	//RBAC
	handler.Logger.Infow("request payload, GetCiPipelineMin", "appId", appId)
	token := r.Header.Get("token")
	object := handler.enforcerUtil.GetAppRBACNameByAppId(appId)
	if ok := handler.enforcer.Enforce(token, rbac.ResourceApplications, rbac.ActionGet, object); !ok {
		writeJsonResp(w, err, "Unauthorized User", http.StatusForbidden)
		return
	}
	//RBAC
	ciPipelines, err := handler.pipelineBuilder.GetCiPipelineMin(appId)
	if err != nil {
		handler.Logger.Errorw("service err, GetCiPipelineMin", "err", err, "appId", appId)
		if util.IsErrNoRows(err) {
			err = &util.ApiError{Code: "404", HttpStatusCode: http.StatusNotFound, UserMessage: "no data found"}
			writeJsonResp(w, err, nil, http.StatusOK)
		} else {
			writeJsonResp(w, err, nil, http.StatusInternalServerError)
		}
		return
	}
	writeJsonResp(w, err, ciPipelines, http.StatusOK)
}

func (handler PipelineConfigRestHandlerImpl) FetchWorkflowDetails(w http.ResponseWriter, r *http.Request) {
	userId, err := handler.userAuthService.GetLoggedInUser(r)
	if userId == 0 || err != nil {
		writeJsonResp(w, err, "Unauthorized User", http.StatusUnauthorized)
		return
	}
	vars := mux.Vars(r)
	appId, err := strconv.Atoi(vars["appId"])
	if err != nil {
		writeJsonResp(w, err, nil, http.StatusBadRequest)
		return
	}
	pipelineId, err := strconv.Atoi(vars["pipelineId"])
	if err != nil {
		writeJsonResp(w, err, nil, http.StatusBadRequest)
		return
	}
	buildId, err := strconv.Atoi(vars["workflowId"])
	if err != nil || buildId == 0 {
		writeJsonResp(w, err, nil, http.StatusBadRequest)
		return
	}
	handler.Logger.Infow("request payload, FetchWorkflowDetails", "appId", appId, "pipelineId", pipelineId, "buildId", buildId, "buildId", buildId)
	ciPipeline, err := handler.ciPipelineRepository.FindById(pipelineId)
	if err != nil {
		writeJsonResp(w, err, nil, http.StatusInternalServerError)
		return
	}
	//RBAC
	token := r.Header.Get("token")
	object := handler.enforcerUtil.GetAppRBACNameByAppId(ciPipeline.AppId)
	if ok := handler.enforcer.Enforce(token, rbac.ResourceApplications, rbac.ActionGet, object); !ok {
		writeJsonResp(w, err, "Unauthorized User", http.StatusForbidden)
		return
	}
	//RBAC
	resp, err := handler.ciHandler.FetchWorkflowDetails(appId, pipelineId, buildId)
	if err != nil {
		handler.Logger.Errorw("service err, FetchWorkflowDetails", "err", err, "appId", appId, "pipelineId", pipelineId, "buildId", buildId, "buildId", buildId)
		if util.IsErrNoRows(err) {
			err = &util.ApiError{Code: "404", HttpStatusCode: http.StatusNotFound, UserMessage: "no workflow found"}
			writeJsonResp(w, err, nil, http.StatusOK)
		} else {
			writeJsonResp(w, err, nil, http.StatusInternalServerError)
		}
		return
	}
	writeJsonResp(w, err, resp, http.StatusOK)
}

func (handler PipelineConfigRestHandlerImpl) DownloadCiWorkflowArtifacts(w http.ResponseWriter, r *http.Request) {
	userId, err := handler.userAuthService.GetLoggedInUser(r)
	if userId == 0 || err != nil {
		writeJsonResp(w, err, "Unauthorized User", http.StatusUnauthorized)
		return
	}
	vars := mux.Vars(r)
	pipelineId, err := strconv.Atoi(vars["pipelineId"])
	if err != nil {
		writeJsonResp(w, err, nil, http.StatusBadRequest)
		return
	}
	buildId, err := strconv.Atoi(vars["workflowId"])
	if err != nil {
		writeJsonResp(w, err, nil, http.StatusBadRequest)
		return
	}
	handler.Logger.Infow("request payload, DownloadCiWorkflowArtifacts", "pipelineId", pipelineId, "buildId", buildId)
	ciPipeline, err := handler.ciPipelineRepository.FindById(pipelineId)
	if err != nil {
		handler.Logger.Error(err)
		writeJsonResp(w, err, nil, http.StatusInternalServerError)
		return
	}
	//RBAC
	token := r.Header.Get("token")
	object := handler.enforcerUtil.GetAppRBACNameByAppId(ciPipeline.AppId)
	if ok := handler.enforcer.Enforce(token, rbac.ResourceApplications, rbac.ActionGet, object); !ok {
		writeJsonResp(w, err, "Unauthorized User", http.StatusForbidden)
		return
	}
	//RBAC

	file, err := handler.ciHandler.DownloadCiWorkflowArtifacts(pipelineId, buildId)
	defer file.Close()
	if err != nil {
		handler.Logger.Errorw("service err, DownloadCiWorkflowArtifacts", "err", err, "pipelineId", pipelineId, "buildId", buildId)
		if util.IsErrNoRows(err) {
			err = &util.ApiError{Code: "404", HttpStatusCode: 200, UserMessage: "no workflow found"}
			writeJsonResp(w, err, nil, http.StatusOK)
		} else {
			writeJsonResp(w, err, nil, http.StatusInternalServerError)
		}
		return
	}
	w.Header().Set("Content-Disposition", "attachment; filename="+strconv.Itoa(buildId)+".zip")
	w.Header().Set("Content-Type", "application/octet-stream")
	w.Header().Set("Content-Length", r.Header.Get("Content-Length"))
	_, err = io.Copy(w, file)
	if err != nil {
		handler.Logger.Errorw("service err, DownloadCiWorkflowArtifacts", "err", err, "pipelineId", pipelineId, "buildId", buildId)
	}
}

func (handler PipelineConfigRestHandlerImpl) CancelStage(w http.ResponseWriter, r *http.Request) {
	userId, err := handler.userAuthService.GetLoggedInUser(r)
	if userId == 0 || err != nil {
		writeJsonResp(w, err, "Unauthorized User", http.StatusUnauthorized)
		return
	}
	vars := mux.Vars(r)
	pipelineId, err := strconv.Atoi(vars["pipelineId"])
	if err != nil {
		writeJsonResp(w, err, nil, http.StatusBadRequest)
		return
	}
	workflowRunnerId, err := strconv.Atoi(vars["workflowRunnerId"])
	if err != nil {
		writeJsonResp(w, err, nil, http.StatusBadRequest)
		return
	}
	cdPipeline, err := handler.pipelineRepository.FindById(pipelineId)
	if err != nil {
		writeJsonResp(w, err, nil, http.StatusInternalServerError)
		return
	}
	handler.Logger.Infow("request payload, CancelStage", "pipelineId", pipelineId, "workflowRunnerId", workflowRunnerId)

	//RBAC
	token := r.Header.Get("token")
	object := handler.enforcerUtil.GetAppRBACNameByAppId(cdPipeline.AppId)
	if ok := handler.enforcer.Enforce(token, rbac.ResourceApplications, rbac.ActionTrigger, object); !ok {
		writeJsonResp(w, err, "Unauthorized User", http.StatusForbidden)
		return
	}
	//RBAC

	resp, err := handler.cdHandelr.CancelStage(workflowRunnerId)
	if err != nil {
		handler.Logger.Errorw("service err, CancelStage", "err", err, "pipelineId", pipelineId, "workflowRunnerId", workflowRunnerId)
		if util.IsErrNoRows(err) {
			writeJsonResp(w, err, nil, http.StatusNotFound)
		} else {
			writeJsonResp(w, err, nil, http.StatusInternalServerError)
		}
		return
	}
	writeJsonResp(w, err, resp, http.StatusOK)
}

func (handler PipelineConfigRestHandlerImpl) CancelWorkflow(w http.ResponseWriter, r *http.Request) {
	userId, err := handler.userAuthService.GetLoggedInUser(r)
	if userId == 0 || err != nil {
		writeJsonResp(w, err, "Unauthorized User", http.StatusUnauthorized)
		return
	}
	vars := mux.Vars(r)
	workflowId, err := strconv.Atoi(vars["workflowId"])
	if err != nil {
		handler.Logger.Errorw("request err, CancelWorkflow", "err", err, "workflowId", workflowId)
		writeJsonResp(w, err, nil, http.StatusBadRequest)
		return
	}
	pipelineId, err := strconv.Atoi(vars["pipelineId"])
	if err != nil {
		handler.Logger.Errorw("request err, CancelWorkflow", "err", err, "pipelineId", pipelineId)
		writeJsonResp(w, err, nil, http.StatusBadRequest)
		return
	}
	handler.Logger.Infow("request payload, CancelWorkflow", "workflowId", workflowId, "pipelineId", pipelineId)

	ciPipeline, err := handler.ciPipelineRepository.FindById(pipelineId)
	if err != nil {
		handler.Logger.Errorw("service err, CancelWorkflow", "err", err, "workflowId", workflowId, "pipelineId", pipelineId)
		writeJsonResp(w, err, nil, http.StatusInternalServerError)
		return
	}
	//RBAC
	token := r.Header.Get("token")
	object := handler.enforcerUtil.GetAppRBACNameByAppId(ciPipeline.AppId)
	if ok := handler.enforcer.Enforce(token, rbac.ResourceApplications, rbac.ActionTrigger, object); !ok {
		writeJsonResp(w, err, "Unauthorized User", http.StatusForbidden)
		return
	}
	//RBAC

	resp, err := handler.ciHandler.CancelBuild(workflowId)
	if err != nil {
		handler.Logger.Errorw("service err, CancelWorkflow", "err", err, "workflowId", workflowId, "pipelineId", pipelineId)
		if util.IsErrNoRows(err) {
			writeJsonResp(w, err, nil, http.StatusNotFound)
		} else {
			writeJsonResp(w, err, nil, http.StatusInternalServerError)
		}
		return
	}
	writeJsonResp(w, err, resp, http.StatusOK)
}

//FIXME check if deprecated
func (handler PipelineConfigRestHandlerImpl) FetchChanges(w http.ResponseWriter, r *http.Request) {
	userId, err := handler.userAuthService.GetLoggedInUser(r)
	if userId == 0 || err != nil {
		writeJsonResp(w, err, "Unauthorized User", http.StatusUnauthorized)
		return
	}
	vars := mux.Vars(r)
	ciMaterialId, err := strconv.Atoi(vars["ciMaterialId"])
	if err != nil {
		writeJsonResp(w, err, nil, http.StatusBadRequest)
		return
	}

	pipelineId, err := strconv.Atoi(vars["pipelineId"])
	if err != nil {
		writeJsonResp(w, err, nil, http.StatusBadRequest)
		return
	}
	handler.Logger.Infow("request payload, FetchChanges", "ciMaterialId", ciMaterialId, "pipelineId", pipelineId)
	ciPipeline, err := handler.ciPipelineRepository.FindById(pipelineId)
	if err != nil {
		handler.Logger.Errorw("request err, FetchChanges", "err", err, "ciMaterialId", ciMaterialId, "pipelineId", pipelineId)
		writeJsonResp(w, err, nil, http.StatusInternalServerError)
		return
	}
	//RBAC
	token := r.Header.Get("token")
	object := handler.enforcerUtil.GetAppRBACNameByAppId(ciPipeline.AppId)
	if ok := handler.enforcer.Enforce(token, rbac.ResourceApplications, rbac.ActionGet, object); !ok {
		writeJsonResp(w, err, "Unauthorized User", http.StatusForbidden)
		return
	}
	//RBAC

	changeRequest := &gitSensor.FetchScmChangesRequest{
		PipelineMaterialId: ciMaterialId,
	}
	changes, err := handler.gitSensorClient.FetchChanges(changeRequest)
	if err != nil {
		handler.Logger.Errorw("service err, FetchChanges", "err", err, "ciMaterialId", ciMaterialId, "pipelineId", pipelineId)
		writeJsonResp(w, err, nil, http.StatusInternalServerError)
		return
	}
	writeJsonResp(w, err, changes.Commits, http.StatusCreated)
}

func (handler PipelineConfigRestHandlerImpl) GetHistoricBuildLogs(w http.ResponseWriter, r *http.Request) {
	userId, err := handler.userAuthService.GetLoggedInUser(r)
	if userId == 0 || err != nil {
		writeJsonResp(w, err, "Unauthorized User", http.StatusUnauthorized)
		return
	}
	vars := mux.Vars(r)
	pipelineId, err := strconv.Atoi(vars["pipelineId"])
	if err != nil {
		handler.Logger.Error(err)
		writeJsonResp(w, err, nil, http.StatusBadRequest)
		return
	}
	workflowId, err := strconv.Atoi(vars["workflowId"])
	if err != nil {
		handler.Logger.Error(err)
		writeJsonResp(w, err, nil, http.StatusBadRequest)
		return
	}
	handler.Logger.Infow("request payload, GetHistoricBuildLogs", "pipelineId", pipelineId, "workflowId", workflowId)
	ciPipeline, err := handler.ciPipelineRepository.FindById(pipelineId)
	if err != nil {
		handler.Logger.Errorw("service err, GetHistoricBuildLogs", "err", err, "pipelineId", pipelineId, "workflowId", workflowId)
		writeJsonResp(w, err, nil, http.StatusInternalServerError)
		return
	}
	//RBAC
	token := r.Header.Get("token")
	object := handler.enforcerUtil.GetAppRBACNameByAppId(ciPipeline.AppId)
	if ok := handler.enforcer.Enforce(token, rbac.ResourceApplications, rbac.ActionGet, object); !ok {
		writeJsonResp(w, err, "Unauthorized User", http.StatusForbidden)
		return
	}
	//RBAC
	resp, err := handler.ciHandler.GetHistoricBuildLogs(pipelineId, workflowId, nil)
	if err != nil {
		handler.Logger.Errorw("service err, GetHistoricBuildLogs", "err", err, "pipelineId", pipelineId, "workflowId", workflowId)
		writeJsonResp(w, err, resp, http.StatusInternalServerError)
		return
	}
	writeJsonResp(w, err, resp, http.StatusOK)
}

func (handler *PipelineConfigRestHandlerImpl) GetBuildHistory(w http.ResponseWriter, r *http.Request) {
	userId, err := handler.userAuthService.GetLoggedInUser(r)
	if userId == 0 || err != nil {
		writeJsonResp(w, err, "Unauthorized User", http.StatusUnauthorized)
		return
	}
	vars := mux.Vars(r)
	pipelineId, err := strconv.Atoi(vars["pipelineId"])
	if err != nil {
		writeJsonResp(w, err, nil, http.StatusBadRequest)
		return
	}
	offsetQueryParam := r.URL.Query().Get("offset")
	offset, err := strconv.Atoi(offsetQueryParam)
	if offsetQueryParam == "" || err != nil {
		writeJsonResp(w, err, "invalid offset", http.StatusBadRequest)
		return
	}
	sizeQueryParam := r.URL.Query().Get("size")
	limit, err := strconv.Atoi(sizeQueryParam)
	if sizeQueryParam == "" || err != nil {
		writeJsonResp(w, err, "invalid size", http.StatusBadRequest)
		return
	}
	handler.Logger.Infow("request payload, GetBuildHistory", "pipelineId", pipelineId, "offset", offset)
	ciPipeline, err := handler.ciPipelineRepository.FindById(pipelineId)
	if err != nil {
		handler.Logger.Errorw("service err, GetBuildHistory", "err", err, "pipelineId", pipelineId, "offset", offset)
		writeJsonResp(w, err, nil, http.StatusInternalServerError)
		return
	}
	//RBAC
	token := r.Header.Get("token")
	object := handler.enforcerUtil.GetAppRBACNameByAppId(ciPipeline.AppId)
	if ok := handler.enforcer.Enforce(token, rbac.ResourceApplications, rbac.ActionGet, object); !ok {
		writeJsonResp(w, err, "Unauthorized User", http.StatusForbidden)
		return
	}
	//RBAC

	resp, err := handler.ciHandler.GetBuildHistory(pipelineId, offset, limit)
	if err != nil {
		handler.Logger.Errorw("service err, GetBuildHistory", "err", err, "pipelineId", pipelineId, "offset", offset)
		writeJsonResp(w, err, resp, http.StatusInternalServerError)
		return
	}
	writeJsonResp(w, err, resp, http.StatusOK)
}

func (handler PipelineConfigRestHandlerImpl) HandleWorkflowWebhook(w http.ResponseWriter, r *http.Request) {
	decoder := json.NewDecoder(r.Body)
	var wfUpdateReq v1alpha1.WorkflowStatus
	err := decoder.Decode(&wfUpdateReq)
	if err != nil {
		handler.Logger.Errorw("request err, HandleWorkflowWebhook", "err", err, "payload", wfUpdateReq)
		writeJsonResp(w, err, nil, http.StatusBadRequest)
		return
	}
	handler.Logger.Infow("request payload, HandleWorkflowWebhook", "payload", wfUpdateReq)
	resp, err := handler.ciHandler.UpdateWorkflow(wfUpdateReq)
	if err != nil {
		handler.Logger.Errorw("service err, HandleWorkflowWebhook", "err", err, "payload", wfUpdateReq)
		writeJsonResp(w, err, resp, http.StatusInternalServerError)
		return
	}
	writeJsonResp(w, err, resp, http.StatusOK)
}

func (handler *PipelineConfigRestHandlerImpl) GetBuildLogs(w http.ResponseWriter, r *http.Request) {
	userId, err := handler.userAuthService.GetLoggedInUser(r)
	if userId == 0 || err != nil {
		writeJsonResp(w, err, "Unauthorized User", http.StatusUnauthorized)
		return
	}
	vars := mux.Vars(r)
	pipelineId, err := strconv.Atoi(vars["pipelineId"])
	if err != nil {
		writeJsonResp(w, err, nil, http.StatusBadRequest)
		return
	}

	workflowId, err := strconv.Atoi(vars["workflowId"])
	if err != nil {
		writeJsonResp(w, err, nil, http.StatusBadRequest)
		return
	}
	handler.Logger.Infow("request payload, GetBuildLogs", "pipelineId", pipelineId, "workflowId", workflowId)
	ciPipeline, err := handler.ciPipelineRepository.FindById(pipelineId)
	if err != nil {
		writeJsonResp(w, err, nil, http.StatusInternalServerError)
		return
	}
	//RBAC
	token := r.Header.Get("token")
	object := handler.enforcerUtil.GetAppRBACNameByAppId(ciPipeline.AppId)
	if ok := handler.enforcer.Enforce(token, rbac.ResourceApplications, rbac.ActionGet, object); !ok {
		writeJsonResp(w, err, "Unauthorized User", http.StatusForbidden)
		return
	}
	//RBAC
	lastSeenMsgId := -1
	lastEventId := r.Header.Get("Last-Event-ID")
	if len(lastEventId) > 0 {
		lastSeenMsgId, err = strconv.Atoi(lastEventId)
		if err != nil {
			handler.Logger.Errorw("request err, GetBuildLogs", "err", err, "pipelineId", pipelineId, "workflowId", workflowId, "lastEventId", lastEventId)
			writeJsonResp(w, err, nil, http.StatusBadRequest)
			return
		}
	}
	logsReader, cleanUp, err := handler.ciHandler.GetRunningWorkflowLogs(pipelineId, workflowId)
	if err != nil {
		handler.Logger.Errorw("service err, GetBuildLogs", "err", err, "pipelineId", pipelineId, "workflowId", workflowId, "lastEventId", lastEventId)
		writeJsonResp(w, err, nil, http.StatusInternalServerError)
		return
	}

	ctx, cancel := context.WithCancel(r.Context())
	if cn, ok := w.(http.CloseNotifier); ok {
		go func(done <-chan struct{}, closed <-chan bool) {
			select {
			case <-done:
			case <-closed:
				cancel()
			}
		}(ctx.Done(), cn.CloseNotify())
	}
	defer cancel()
	defer cleanUp()
	handler.streamOutput(w, logsReader, lastSeenMsgId)
}

func (handler *PipelineConfigRestHandlerImpl) streamOutput(w http.ResponseWriter, reader *bufio.Reader, lastSeenMsgId int) {
	f, ok := w.(http.Flusher)
	if !ok {
		http.Error(w, "unexpected server doesnt support streaming", http.StatusInternalServerError)
	}

	// Important to make it work in browsers
	w.Header().Set("Connection", "keep-alive")
	w.Header().Set("Cache-Control", "no-cache")
	w.Header().Set("Transfer-Encoding", "chunked")
	w.Header().Set("Content-Type", "text/event-stream")
	w.Header().Set("X-Accel-Buffering", "no")
	w.Header().Set("X-Content-Type-Options", "nosniff")

	//var wroteHeader bool
	startOfStream := []byte("START_OF_STREAM")
	endOfStreamEvent := []byte("END_OF_STREAM")
	reconnectEvent := []byte("RECONNECT_STREAM")
	unexpectedEndOfStreamEvent := []byte("UNEXPECTED_END_OF_STREAM")
	streamStarted := false
	msgCounter := 0
	if lastSeenMsgId == -1 {
		handler.sendData(startOfStream, w, msgCounter)
		handler.sendEvent(startOfStream, w)
		f.Flush()
	} else {
		handler.sendEvent(reconnectEvent, w)
		f.Flush()
	}

	for {
		data, err := reader.ReadBytes('\n')
		if err == io.EOF {
			if streamStarted {
				handler.sendData(endOfStreamEvent, w, msgCounter)
				handler.sendEvent(endOfStreamEvent, w)
				f.Flush()
				return
			}
			return
		}
		if err != nil {
			//TODO handle error
			handler.sendData(unexpectedEndOfStreamEvent, w, msgCounter)
			handler.sendEvent(unexpectedEndOfStreamEvent, w)
			f.Flush()
			return
		}
		msgCounter = msgCounter + 1
		//skip for seen msg
		if msgCounter <= lastSeenMsgId {
			continue
		}
		if strings.Contains(string(data), devtron) {
			continue
		}

		var res []byte
		res = append(res, "id:"...)
		res = append(res, fmt.Sprintf("%d\n", msgCounter)...)
		res = append(res, "data:"...)
		res = append(res, data...)
		res = append(res, '\n')

		if _, err = w.Write(res); err != nil {
			//TODO handle error
			handler.Logger.Errorw("Failed to send response chunk, streamOutput", "err", err)
			handler.sendData(unexpectedEndOfStreamEvent, w, msgCounter)
			handler.sendEvent(unexpectedEndOfStreamEvent, w)
			f.Flush()
			return
		}
		streamStarted = true
		f.Flush()
	}
}

func (handler *PipelineConfigRestHandlerImpl) sendEvent(event []byte, w http.ResponseWriter) {
	var res []byte
	res = append(res, "event:"...)
	res = append(res, event...)
	res = append(res, '\n')
	res = append(res, "data:"...)
	res = append(res, '\n', '\n')

	if _, err := w.Write(res); err != nil {
		handler.Logger.Debugf("Failed to send response chunk: %v", err)
		return
	}

}
func (handler *PipelineConfigRestHandlerImpl) sendData(event []byte, w http.ResponseWriter, msgId int) {
	var res []byte
	res = append(res, "id:"...)
	res = append(res, fmt.Sprintf("%d\n", msgId)...)
	res = append(res, "data:"...)
	res = append(res, event...)
	res = append(res, '\n', '\n')
	if _, err := w.Write(res); err != nil {
		handler.Logger.Errorw("Failed to send response chunk, sendData", "err", err)
		return
	}
}

func (handler *PipelineConfigRestHandlerImpl) handleForwardResponseStreamError(wroteHeader bool, w http.ResponseWriter, err error) {
	code := "000"
	if !wroteHeader {
		s, ok := status.FromError(err)
		if !ok {
			s = status.New(codes.Unknown, err.Error())
		}
		w.WriteHeader(runtime.HTTPStatusFromCode(s.Code()))
		code = fmt.Sprint(s.Code())
	}
	response := bean2.Response{}
	apiErr := bean2.ApiError{}
	apiErr.Code = code // 000=unknown
	apiErr.InternalMessage = err.Error()
	response.Errors = []bean2.ApiError{apiErr}
	buf, merr := json.Marshal(response)
	if merr != nil {
		handler.Logger.Errorw("marshal err, handleForwardResponseStreamError", "err", merr, "response", response)
	}
	if _, werr := w.Write(buf); werr != nil {
		handler.Logger.Errorw("Failed to notify error to client, handleForwardResponseStreamError", "err", werr, "response", response)
		return
	}
}

func (handler PipelineConfigRestHandlerImpl) GetAppListForAutocomplete(w http.ResponseWriter, r *http.Request) {
	userId, err := handler.userAuthService.GetLoggedInUser(r)
	if userId == 0 || err != nil {
		writeJsonResp(w, err, "Unauthorized User", http.StatusUnauthorized)
		return
	}
	v := r.URL.Query()
	teamId := v.Get("teamId")
	handler.Logger.Infow("request payload, GetAppListForAutocomplete", "teamId", teamId)
	var apps []pipeline.AppBean
	if len(teamId) == 0 {
		apps, err = handler.pipelineBuilder.GetAppList()
		if err != nil {
			handler.Logger.Errorw("service err, GetAppListForAutocomplete", "err", err, "teamId", teamId)
			writeJsonResp(w, err, nil, http.StatusInternalServerError)
			return
		}
	} else {
		teamId, err := strconv.Atoi(teamId)
		if err != nil {
			writeJsonResp(w, err, nil, http.StatusBadRequest)
			return
		} else {
			apps, err = handler.pipelineBuilder.FindAppsByTeamId(teamId)
			if err != nil {
				handler.Logger.Errorw("service err, GetAppListForAutocomplete", "err", err, "teamId", teamId)
				writeJsonResp(w, err, nil, http.StatusInternalServerError)
				return
			}
		}
	}

	token := r.Header.Get("token")
	var accessedApps []pipeline.AppBean
	// RBAC
	objects := handler.enforcerUtil.GetRbacObjectsForAllApps()
	for _, app := range apps {
		object := objects[app.Id]
		if ok := handler.enforcer.Enforce(token, rbac.ResourceApplications, rbac.ActionGet, object); ok {
			accessedApps = append(accessedApps, app)
		}
	}
	// RBAC
	if len(accessedApps) == 0 {
		accessedApps = make([]pipeline.AppBean, 0)
	}
	writeJsonResp(w, err, accessedApps, http.StatusOK)
}

func (handler PipelineConfigRestHandlerImpl) GetAppListByTeamIds(w http.ResponseWriter, r *http.Request) {
	userId, err := handler.userAuthService.GetLoggedInUser(r)
	if userId == 0 || err != nil {
		writeJsonResp(w, err, "Unauthorized User", http.StatusUnauthorized)
		return
	}
	//vars := mux.Vars(r)
	v := r.URL.Query()
	params := v.Get("teamIds")
	if len(params) == 0 {
		writeJsonResp(w, err, "StatusBadRequest", http.StatusBadRequest)
		return
	}
	handler.Logger.Infow("request payload, GetAppListByTeamIds", "payload", params)
	var teamIds []int
	teamIdList := strings.Split(params, ",")
	for _, item := range teamIdList {
		teamId, err := strconv.Atoi(item)
		if err != nil {
			writeJsonResp(w, err, nil, http.StatusBadRequest)
			return
		}
		teamIds = append(teamIds, teamId)
	}
	projectWiseApps, err := handler.pipelineBuilder.GetAppListByTeamIds(teamIds)
	if err != nil {
		handler.Logger.Errorw("service err, GetAppListByTeamIds", "err", err, "payload", params)
		writeJsonResp(w, err, nil, http.StatusInternalServerError)
		return
	}

	token := r.Header.Get("token")
	// RBAC
	for _, project := range projectWiseApps {
		var accessedApps []*pipeline.AppBean
		for _, app := range project.AppList {
			object := fmt.Sprintf("%s/%s", project.ProjectName, app.Name)
			if ok := handler.enforcer.Enforce(token, rbac.ResourceApplications, rbac.ActionGet, object); ok {
				accessedApps = append(accessedApps, app)
			}
		}
		if len(accessedApps) == 0 {
			accessedApps = make([]*pipeline.AppBean, 0)
		}
		project.AppList = accessedApps
	}
	// RBAC
	writeJsonResp(w, err, projectWiseApps, http.StatusOK)
}

func (handler PipelineConfigRestHandlerImpl) validForMultiMaterial(ciTriggerRequest bean.CiTriggerRequest) bool {
	if len(ciTriggerRequest.CiPipelineMaterial) > 1 {
		for _, m := range ciTriggerRequest.CiPipelineMaterial {
			if m.GitCommit.Commit == "" {
				return false
			}
		}
	}
	return true
}

func (handler PipelineConfigRestHandlerImpl) EnvironmentListAutocomplete(w http.ResponseWriter, r *http.Request) {
	token := r.Header.Get("token")
	vars := mux.Vars(r)
	appId, err := strconv.Atoi(vars["appId"])
	if err != nil {
		writeJsonResp(w, err, nil, http.StatusBadRequest)
		return
	}
	handler.Logger.Infow("request payload, EnvironmentListAutocomplete", "appId", appId)
	//RBAC
	object := handler.enforcerUtil.GetAppRBACNameByAppId(appId)
	if ok := handler.enforcer.Enforce(token, rbac.ResourceApplications, rbac.ActionGet, object); !ok {
		writeJsonResp(w, err, "Unauthorized User", http.StatusForbidden)
		return
	}
	//RBAC
	result, err := handler.envService.GetEnvironmentListForAutocomplete()
	if err != nil {
		handler.Logger.Errorw("service err, EnvironmentListAutocomplete", "err", err, "appId", appId)
		writeJsonResp(w, err, nil, http.StatusInternalServerError)
		return
	}
	writeJsonResp(w, err, result, http.StatusOK)
}

func (handler PipelineConfigRestHandlerImpl) GitListAutocomplete(w http.ResponseWriter, r *http.Request) {
	token := r.Header.Get("token")
	vars := mux.Vars(r)
	appId, err := strconv.Atoi(vars["appId"])
	if err != nil {
		writeJsonResp(w, err, nil, http.StatusBadRequest)
		return
	}
	handler.Logger.Infow("request payload, GitListAutocomplete", "appId", appId)
	//RBAC
	object := handler.enforcerUtil.GetAppRBACNameByAppId(appId)
	if ok := handler.enforcer.Enforce(token, rbac.ResourceApplications, rbac.ActionGet, object); !ok {
		writeJsonResp(w, err, "Unauthorized User", http.StatusForbidden)
		return
	}
	//RBAC
	res, err := handler.gitRegistryConfig.GetAll()
	if err != nil {
		handler.Logger.Errorw("service err, GitListAutocomplete", "err", err, "appId", appId)
		writeJsonResp(w, err, nil, http.StatusInternalServerError)
		return
	}

	writeJsonResp(w, err, res, http.StatusOK)
}

func (handler PipelineConfigRestHandlerImpl) DockerListAutocomplete(w http.ResponseWriter, r *http.Request) {
	token := r.Header.Get("token")
	vars := mux.Vars(r)
	appId, err := strconv.Atoi(vars["appId"])
	if err != nil {
		writeJsonResp(w, err, nil, http.StatusBadRequest)
		return
	}
	handler.Logger.Infow("request payload, DockerListAutocomplete", "appId", appId)
	//RBAC
	object := handler.enforcerUtil.GetAppRBACNameByAppId(appId)
	if ok := handler.enforcer.Enforce(token, rbac.ResourceApplications, rbac.ActionGet, object); !ok {
		writeJsonResp(w, err, "Unauthorized User", http.StatusForbidden)
		return
	}
	//RBAC
	res, err := handler.dockerRegistryConfig.ListAllActive()
	if err != nil {
		handler.Logger.Errorw("service err, DockerListAutocomplete", "err", err, "appId", appId)
		writeJsonResp(w, err, nil, http.StatusInternalServerError)
		return
	}

	writeJsonResp(w, err, res, http.StatusOK)
}

func (handler PipelineConfigRestHandlerImpl) TeamListAutocomplete(w http.ResponseWriter, r *http.Request) {
	token := r.Header.Get("token")
	vars := mux.Vars(r)
	appId, err := strconv.Atoi(vars["appId"])
	if err != nil {
		writeJsonResp(w, err, nil, http.StatusBadRequest)
		return
	}
	handler.Logger.Infow("request payload, TeamListAutocomplete", "appId", appId)
	//RBAC
	object := handler.enforcerUtil.GetAppRBACNameByAppId(appId)
	if ok := handler.enforcer.Enforce(token, rbac.ResourceApplications, rbac.ActionGet, object); !ok {
		writeJsonResp(w, err, "Unauthorized User", http.StatusForbidden)
		return
	}
	//RBAC
	result, err := handler.teamService.FetchForAutocomplete()
	if err != nil {
		handler.Logger.Errorw("service err, TeamListAutocomplete", "err", err, "appId", appId)
		writeJsonResp(w, err, nil, http.StatusInternalServerError)
		return
	}

	writeJsonResp(w, err, result, http.StatusOK)
}

func (handler PipelineConfigRestHandlerImpl) IsReadyToTrigger(w http.ResponseWriter, r *http.Request) {
	token := r.Header.Get("token")
	vars := mux.Vars(r)
	appId, err := strconv.Atoi(vars["appId"])
	if err != nil {
		writeJsonResp(w, err, nil, http.StatusBadRequest)
		return
	}
	envId, err := strconv.Atoi(vars["envId"])
	if err != nil {
		writeJsonResp(w, err, nil, http.StatusBadRequest)
		return
	}
	pipelineId, err := strconv.Atoi(vars["pipelineId"])
	if err != nil {
		writeJsonResp(w, err, nil, http.StatusBadRequest)
		return
	}
	handler.Logger.Infow("request payload, IsReadyToTrigger", "appId", appId, "envId", envId, "pipelineId", pipelineId)
	//RBAC
	object := handler.enforcerUtil.GetAppRBACNameByAppId(appId)
	if ok := handler.enforcer.Enforce(token, rbac.ResourceApplications, rbac.ActionGet, object); !ok {
		writeJsonResp(w, err, "Unauthorized User", http.StatusForbidden)
		return
	}
	object = handler.enforcerUtil.GetEnvRBACNameByAppId(appId, envId)
	if ok := handler.enforcer.Enforce(token, rbac.ResourceEnvironment, rbac.ActionGet, strings.ToLower(object)); !ok {
		writeJsonResp(w, err, "Unauthorized User", http.StatusForbidden)
		return
	}
	//RBAC

	result, err := handler.chartService.IsReadyToTrigger(appId, envId, pipelineId)
	if err != nil {
		handler.Logger.Errorw("service err, IsReadyToTrigger", "err", err, "appId", appId, "envId", envId, "pipelineId", pipelineId)
		writeJsonResp(w, err, nil, http.StatusInternalServerError)
		return
	}
	writeJsonResp(w, err, result, http.StatusOK)
}

func (handler PipelineConfigRestHandlerImpl) FetchCDPipelineStrategy(w http.ResponseWriter, r *http.Request) {
	token := r.Header.Get("token")
	vars := mux.Vars(r)
	appId, err := strconv.Atoi(vars["appId"])
	if err != nil {
		writeJsonResp(w, err, nil, http.StatusBadRequest)
		return
	}
	handler.Logger.Infow("request payload, FetchCDPipelineStrategy", "appId", appId)
	//RBAC
	object := handler.enforcerUtil.GetAppRBACNameByAppId(appId)
	if ok := handler.enforcer.Enforce(token, rbac.ResourceApplications, rbac.ActionGet, object); !ok {
		writeJsonResp(w, err, "Unauthorized User", http.StatusForbidden)
		return
	}
	//RBAC

	result, err := handler.pipelineBuilder.FetchCDPipelineStrategy(appId)
	if err != nil {
		handler.Logger.Errorw("service err, FetchCDPipelineStrategy", "err", err, "appId", appId)
		writeJsonResp(w, err, nil, http.StatusInternalServerError)
		return
	}

	writeJsonResp(w, err, result, http.StatusOK)
}

func (handler PipelineConfigRestHandlerImpl) UpgradeForAllApps(w http.ResponseWriter, r *http.Request) {
	userId, err := handler.userAuthService.GetLoggedInUser(r)
	if userId == 0 || err != nil {
		writeJsonResp(w, err, "Unauthorized User", http.StatusUnauthorized)
		return
	}
	vars := mux.Vars(r)
	chartRefId, err := strconv.Atoi(vars["chartRefId"])
	if err != nil {
		writeJsonResp(w, err, nil, http.StatusBadRequest)
		return
	}

	decoder := json.NewDecoder(r.Body)
	var chartUpgradeRequest pipeline.ChartUpgradeRequest
	err = decoder.Decode(&chartUpgradeRequest)
	if err != nil {
		handler.Logger.Errorw("request err, UpgradeForAllApps", "err", err, "payload", chartUpgradeRequest)
		writeJsonResp(w, err, nil, http.StatusBadRequest)
		return
	}
	chartUpgradeRequest.ChartRefId = chartRefId
	chartUpgradeRequest.UserId = userId
	handler.Logger.Infow("request payload, UpgradeForAllApps", "payload", chartUpgradeRequest)
	token := r.Header.Get("token")
	if ok := handler.enforcer.Enforce(token, rbac.ResourceApplications, rbac.ActionCreate, "*/*"); !ok {
		writeJsonResp(w, fmt.Errorf("unauthorized user"), "Unauthorized User", http.StatusForbidden)
		return
	}
	if ok := handler.enforcer.Enforce(token, rbac.ResourceEnvironment, rbac.ActionCreate, "*/*"); !ok {
		writeJsonResp(w, fmt.Errorf("unauthorized user"), "Unauthorized User", http.StatusForbidden)
		return
	}

	newAppOverride, err := handler.chartService.GetAppOverrideForDefaultTemplate(chartUpgradeRequest.ChartRefId)
	if err != nil {
		handler.Logger.Errorw("service err, UpgradeForAllApps", "err", err, "payload", chartUpgradeRequest)
		writeJsonResp(w, err, nil, http.StatusInternalServerError)
		return
	}

	ctx, cancel := context.WithCancel(r.Context())
	if cn, ok := w.(http.CloseNotifier); ok {
		go func(done <-chan struct{}, closed <-chan bool) {
			select {
			case <-done:
			case <-closed:
				cancel()
			}
		}(ctx.Done(), cn.CloseNotify())
	}
	ctx = context.WithValue(r.Context(), "token", token)

	var appIds []int
	if chartUpgradeRequest.All || len(chartUpgradeRequest.AppIds) == 0 {
		apps, err := handler.pipelineBuilder.GetAppList()
		if err != nil {
			handler.Logger.Errorw("service err, UpgradeForAllApps", "err", err, "payload", chartUpgradeRequest)
			writeJsonResp(w, err, nil, http.StatusInternalServerError)
			return
		}
		for _, app := range apps {
			appIds = append(appIds, app.Id)
		}
	} else {
		appIds = chartUpgradeRequest.AppIds
	}
	response := make(map[string][]map[string]string)
	var failedIds []map[string]string
	for _, appId := range appIds {
		appResponse := make(map[string]string)
		template, err := handler.chartService.GetByAppIdAndChartRefId(appId, chartRefId)
		if err != nil && pg.ErrNoRows != err {
			handler.Logger.Errorw("err in checking weather exist or not, skip for upgrade", "err", err, "payload", chartUpgradeRequest)
			appResponse["appId"] = strconv.Itoa(appId)
			appResponse["message"] = "err in checking weather exist or not, skip for upgrade"
			failedIds = append(failedIds, appResponse)
			continue
		}
		if template != nil && template.Id > 0 {
			handler.Logger.Warnw("this ref chart already configured for this app, skip for upgrade", "payload", chartUpgradeRequest)
			appResponse["appId"] = strconv.Itoa(appId)
			appResponse["message"] = "this ref chart already configured for this app, skip for upgrade"
			failedIds = append(failedIds, appResponse)
			continue
		}
		flag, err := handler.chartService.UpgradeForApp(appId, chartRefId, newAppOverride, userId, ctx)
		if err != nil {
			handler.Logger.Errorw("service err, UpdateCiTemplate", "err", err, "payload", chartUpgradeRequest)
			appResponse["appId"] = strconv.Itoa(appId)
			appResponse["message"] = err.Error()
			failedIds = append(failedIds, appResponse)
		} else if flag == false {
			handler.Logger.Debugw("unable to upgrade for app", "appId", appId, "payload", chartUpgradeRequest)
			appResponse["appId"] = strconv.Itoa(appId)
			appResponse["message"] = "no error found, but failed to upgrade"
			failedIds = append(failedIds, appResponse)
		}

	}
	response["failed"] = failedIds
	writeJsonResp(w, err, response, http.StatusOK)
}

func (handler PipelineConfigRestHandlerImpl) EnvConfigOverrideReset(w http.ResponseWriter, r *http.Request) {
	userId, err := handler.userAuthService.GetLoggedInUser(r)
	if userId == 0 || err != nil {
		writeJsonResp(w, err, "Unauthorized User", http.StatusUnauthorized)
		return
	}
	token := r.Header.Get("token")
	vars := mux.Vars(r)
	appId, err := strconv.Atoi(vars["appId"])
	if err != nil {
		writeJsonResp(w, err, nil, http.StatusBadRequest)
		return
	}
	environmentId, err := strconv.Atoi(vars["environmentId"])
	if err != nil {
		writeJsonResp(w, err, nil, http.StatusBadRequest)
		return
	}

	id, err := strconv.Atoi(vars["id"])
	if err != nil {
		writeJsonResp(w, err, nil, http.StatusBadRequest)
		return
	}
	handler.Logger.Infow("request payload, EnvConfigOverrideReset", "appId", appId, "environmentId", environmentId)
	app, err := handler.pipelineBuilder.GetApp(appId)
	if err != nil {
		handler.Logger.Errorw("service err, EnvConfigOverrideReset", "err", err, "appId", appId, "environmentId", environmentId)
		writeJsonResp(w, err, nil, http.StatusBadRequest)
		return
	}
	resourceName := handler.enforcerUtil.GetAppRBACNameByAppId(appId)
	if ok := handler.enforcer.Enforce(token, rbac.ResourceApplications, rbac.ActionDelete, resourceName); !ok {
		writeJsonResp(w, fmt.Errorf("unauthorized user"), "Unauthorized User", http.StatusForbidden)
		return
	}
	object := handler.enforcerUtil.GetAppRBACByAppNameAndEnvId(app.AppName, environmentId)
	if ok := handler.enforcer.Enforce(token, rbac.ResourceEnvironment, rbac.ActionDelete, object); !ok {
		writeJsonResp(w, fmt.Errorf("unauthorized user"), "Unauthorized User", http.StatusForbidden)
		return
	}
	isSuccess, err := handler.propertiesConfigService.ResetEnvironmentProperties(id)
	if err != nil {
		handler.Logger.Errorw("service err, EnvConfigOverrideReset", "err", err, "appId", appId, "environmentId", environmentId)
		writeJsonResp(w, err, nil, http.StatusInternalServerError)
		return
	}
	writeJsonResp(w, err, isSuccess, http.StatusOK)
}

func (handler PipelineConfigRestHandlerImpl) EnvConfigOverrideCreateNamespace(w http.ResponseWriter, r *http.Request) {
	userId, err := handler.userAuthService.GetLoggedInUser(r)
	if userId == 0 || err != nil {
		writeJsonResp(w, err, "Unauthorized User", http.StatusUnauthorized)
		return
	}
	token := r.Header.Get("token")
	vars := mux.Vars(r)
	appId, err := strconv.Atoi(vars["appId"])
	if err != nil {
		writeJsonResp(w, err, nil, http.StatusBadRequest)
		return
	}
	environmentId, err := strconv.Atoi(vars["environmentId"])
	if err != nil {
		writeJsonResp(w, err, nil, http.StatusBadRequest)
		return
	}
	decoder := json.NewDecoder(r.Body)
	var envConfigProperties pipeline.EnvironmentProperties
	err = decoder.Decode(&envConfigProperties)
	envConfigProperties.UserId = userId
	envConfigProperties.EnvironmentId = environmentId
	if err != nil {
		writeJsonResp(w, err, nil, http.StatusBadRequest)
		return
	}
	handler.Logger.Infow("request payload, EnvConfigOverrideCreateNamespace", "appId", appId, "environmentId", environmentId, "payload", envConfigProperties)
	app, err := handler.pipelineBuilder.GetApp(appId)
	if err != nil {
		writeJsonResp(w, err, nil, http.StatusBadRequest)
		return
	}
	resourceName := handler.enforcerUtil.GetAppRBACNameByAppId(appId)
	if ok := handler.enforcer.Enforce(token, rbac.ResourceApplications, rbac.ActionCreate, resourceName); !ok {
		writeJsonResp(w, fmt.Errorf("unauthorized user"), "Unauthorized User", http.StatusForbidden)
		return
	}
	object := handler.enforcerUtil.GetAppRBACByAppNameAndEnvId(app.AppName, environmentId)
	if ok := handler.enforcer.Enforce(token, rbac.ResourceEnvironment, rbac.ActionCreate, object); !ok {
		writeJsonResp(w, fmt.Errorf("unauthorized user"), "Unauthorized User", http.StatusForbidden)
		return
	}
	createResp, err := handler.propertiesConfigService.CreateEnvironmentPropertiesWithNamespace(appId, &envConfigProperties)
	if err != nil {
		handler.Logger.Errorw("service err, EnvConfigOverrideCreateNamespace", "err", err, "appId", appId, "environmentId", environmentId, "payload", envConfigProperties)
		writeJsonResp(w, err, nil, http.StatusInternalServerError)
		return
	}
	writeJsonResp(w, err, createResp, http.StatusOK)
}

func (handler PipelineConfigRestHandlerImpl) AppMetricsEnableDisable(w http.ResponseWriter, r *http.Request) {
	decoder := json.NewDecoder(r.Body)
	userId, err := handler.userAuthService.GetLoggedInUser(r)
	if userId == 0 || err != nil {
		writeJsonResp(w, err, "Unauthorized User", http.StatusUnauthorized)
		return
	}
	token := r.Header.Get("token")
	vars := mux.Vars(r)
	appId, err := strconv.Atoi(vars["appId"])
	if err != nil {
		writeJsonResp(w, err, nil, http.StatusBadRequest)
		return
	}
	var request pipeline.AppMetricEnableDisableRequest
	err = decoder.Decode(&request)
	request.AppId = appId
	request.UserId = userId
	if err != nil {
		handler.Logger.Errorw("request err, AppMetricsEnableDisable", "err", err, "appId", appId, "payload", request)
		writeJsonResp(w, err, nil, http.StatusBadRequest)
		return
	}
	handler.Logger.Infow("request payload, AppMetricsEnableDisable", "err", err, "appId", appId, "payload", request)
	app, err := handler.pipelineBuilder.GetApp(appId)
	if err != nil {
		writeJsonResp(w, err, nil, http.StatusBadRequest)
		return
	}
	resourceName := handler.enforcerUtil.GetAppRBACName(app.AppName)
	if ok := handler.enforcer.Enforce(token, rbac.ResourceApplications, rbac.ActionCreate, resourceName); !ok {
		writeJsonResp(w, fmt.Errorf("unauthorized user"), "Unauthorized User", http.StatusForbidden)
		return
	}
	ctx, cancel := context.WithCancel(r.Context())
	if cn, ok := w.(http.CloseNotifier); ok {
		go func(done <-chan struct{}, closed <-chan bool) {
			select {
			case <-done:
			case <-closed:
				cancel()
			}
		}(ctx.Done(), cn.CloseNotify())
	}
	ctx = context.WithValue(r.Context(), "token", token)
	createResp, err := handler.chartService.AppMetricsEnableDisable(request)
	if err != nil {
		handler.Logger.Errorw("service err, AppMetricsEnableDisable", "err", err, "appId", appId, "payload", request)
		writeJsonResp(w, err, nil, http.StatusInternalServerError)
		return
	}
	writeJsonResp(w, err, createResp, http.StatusOK)
}

func (handler PipelineConfigRestHandlerImpl) EnvMetricsEnableDisable(w http.ResponseWriter, r *http.Request) {
	userId, err := handler.userAuthService.GetLoggedInUser(r)
	if userId == 0 || err != nil {
		writeJsonResp(w, err, "Unauthorized User", http.StatusUnauthorized)
		return
	}
	token := r.Header.Get("token")
	vars := mux.Vars(r)
	appId, err := strconv.Atoi(vars["appId"])
	if err != nil {
		writeJsonResp(w, err, nil, http.StatusBadRequest)
		return
	}
	environmentId, err := strconv.Atoi(vars["environmentId"])
	if err != nil {
		writeJsonResp(w, err, nil, http.StatusBadRequest)
		return
	}
	decoder := json.NewDecoder(r.Body)
	var request pipeline.AppMetricEnableDisableRequest
	err = decoder.Decode(&request)
	request.UserId = userId
	request.AppId = appId
	request.EnvironmentId = environmentId
	if err != nil {
		handler.Logger.Errorw("request err, EnvMetricsEnableDisable", "err", err, "appId", appId, "environmentId", environmentId, "payload", request)
		writeJsonResp(w, err, nil, http.StatusBadRequest)
		return
	}
	handler.Logger.Infow("request payload, EnvMetricsEnableDisable", "err", err, "appId", appId, "environmentId", environmentId, "payload", request)
	app, err := handler.pipelineBuilder.GetApp(appId)
	if err != nil {
		writeJsonResp(w, err, nil, http.StatusBadRequest)
		return
	}
	resourceName := handler.enforcerUtil.GetAppRBACNameByAppId(appId)
	if ok := handler.enforcer.Enforce(token, rbac.ResourceApplications, rbac.ActionCreate, resourceName); !ok {
		writeJsonResp(w, fmt.Errorf("unauthorized user"), "Unauthorized User", http.StatusForbidden)
		return
	}
	object := handler.enforcerUtil.GetAppRBACByAppNameAndEnvId(app.AppName, request.EnvironmentId)
	if ok := handler.enforcer.Enforce(token, rbac.ResourceEnvironment, rbac.ActionCreate, object); !ok {
		writeJsonResp(w, fmt.Errorf("unauthorized user"), "Unauthorized User", http.StatusForbidden)
		return
	}
	createResp, err := handler.propertiesConfigService.EnvMetricsEnableDisable(&request)
	if err != nil {
		handler.Logger.Errorw("service err, EnvMetricsEnableDisable", "err", err, "appId", appId, "environmentId", environmentId, "payload", request)
		writeJsonResp(w, err, nil, http.StatusInternalServerError)
		return
	}
	writeJsonResp(w, err, createResp, http.StatusOK)
}

func (handler *PipelineConfigRestHandlerImpl) GetCdBuildHistory(w http.ResponseWriter, r *http.Request) {
	userId, err := handler.userAuthService.GetLoggedInUser(r)
	if userId == 0 || err != nil {
		writeJsonResp(w, err, "Unauthorized User", http.StatusUnauthorized)
		return
	}
	token := r.Header.Get("token")
	vars := mux.Vars(r)
	appId, err := strconv.Atoi(vars["appId"])
	if err != nil {
		writeJsonResp(w, err, nil, http.StatusBadRequest)
		return
	}
	pipelineId, err := strconv.Atoi(vars["pipelineId"])
	if err != nil {
		writeJsonResp(w, err, nil, http.StatusBadRequest)
		return
	}

	environmentId, err := strconv.Atoi(vars["environmentId"])
	if err != nil {
		writeJsonResp(w, err, nil, http.StatusBadRequest)
		return
	}

	offsetQueryParam := r.URL.Query().Get("offset")
	offset, err := strconv.Atoi(offsetQueryParam)
	if offsetQueryParam == "" || err != nil {
		handler.Logger.Errorw("request err, GetCdBuildHistory", "err", err, "appId", appId, "environmentId", environmentId, "pipelineId", pipelineId, "offset", offset)
		writeJsonResp(w, err, "invalid offset", http.StatusBadRequest)
		return
	}
	sizeQueryParam := r.URL.Query().Get("size")
	limit, err := strconv.Atoi(sizeQueryParam)
	if sizeQueryParam == "" || err != nil {
		handler.Logger.Errorw("request err, GetCdBuildHistory", "err", err, "appId", appId, "environmentId", environmentId, "pipelineId", pipelineId, "sizeQueryParam", sizeQueryParam)
		writeJsonResp(w, err, "invalid size", http.StatusBadRequest)
		return
	}
	handler.Logger.Infow("request payload, GetCdBuildHistory", "err", err, "appId", appId, "environmentId", environmentId, "pipelineId", pipelineId, "offset", offset)
	//RBAC CHECK
	resourceName := handler.enforcerUtil.GetAppRBACNameByAppId(appId)
	if ok := handler.enforcer.Enforce(token, rbac.ResourceApplications, rbac.ActionGet, resourceName); !ok {
		writeJsonResp(w, fmt.Errorf("unauthorized user"), "Unauthorized User", http.StatusForbidden)
		return
	}
	//RBAC CHECK

	resp, err := handler.cdHandelr.GetCdBuildHistory(appId, environmentId, pipelineId, offset, limit)
	if err != nil {
		handler.Logger.Errorw("service err, GetCdBuildHistory", "err", err, "appId", appId, "environmentId", environmentId, "pipelineId", pipelineId, "offset", offset)
		writeJsonResp(w, err, resp, http.StatusInternalServerError)
		return
	}

	writeJsonResp(w, err, resp, http.StatusOK)
}

func (handler *PipelineConfigRestHandlerImpl) GetCdBuildLogs(w http.ResponseWriter, r *http.Request) {
	userId, err := handler.userAuthService.GetLoggedInUser(r)
	if userId == 0 || err != nil {
		writeJsonResp(w, err, "Unauthorized User", http.StatusUnauthorized)
		return
	}
	token := r.Header.Get("token")
	vars := mux.Vars(r)
	appId, err := strconv.Atoi(vars["appId"])
	if err != nil {
		writeJsonResp(w, err, nil, http.StatusBadRequest)
		return
	}
	environmentId, err := strconv.Atoi(vars["environmentId"])
	if err != nil {
		writeJsonResp(w, err, nil, http.StatusBadRequest)
		return
	}
	pipelineId, err := strconv.Atoi(vars["pipelineId"])
	if err != nil {
		writeJsonResp(w, err, nil, http.StatusBadRequest)
		return
	}

	workflowId, err := strconv.Atoi(vars["workflowId"])
	if err != nil {
		writeJsonResp(w, err, nil, http.StatusBadRequest)
		return
	}
	handler.Logger.Infow("request payload, GetCdBuildLogs", "err", err, "appId", appId, "environmentId", environmentId, "pipelineId", pipelineId, "workflowId", workflowId)

	//RBAC CHECK
	resourceName := handler.enforcerUtil.GetAppRBACNameByAppId(appId)
	if ok := handler.enforcer.Enforce(token, rbac.ResourceApplications, rbac.ActionGet, resourceName); !ok {
		writeJsonResp(w, fmt.Errorf("unauthorized user"), "Unauthorized User", http.StatusForbidden)
		return
	}
	//RBAC CHECK

	logsReader, cleanUp, err := handler.cdHandelr.GetRunningWorkflowLogs(environmentId, pipelineId, workflowId)
	if err != nil {
		handler.Logger.Errorw("service err, GetCdBuildLogs", "err", err, "appId", appId, "environmentId", environmentId, "pipelineId", pipelineId, "workflowId", workflowId)
		writeJsonResp(w, err, nil, http.StatusInternalServerError)
		return
	}
	lastSeenMsgId := -1
	lastEventId := r.Header.Get("Last-Event-ID")
	if len(lastEventId) > 0 {
		lastSeenMsgId, err = strconv.Atoi(lastEventId)
		if err != nil {
			handler.Logger.Errorw("request err, GetCdBuildLogs", "err", err, "appId", appId, "environmentId", environmentId, "pipelineId", pipelineId, "workflowId", workflowId, "lastEventId", lastEventId)
			writeJsonResp(w, err, nil, http.StatusBadRequest)
			return
		}
	}
	ctx, cancel := context.WithCancel(r.Context())
	if cn, ok := w.(http.CloseNotifier); ok {
		go func(done <-chan struct{}, closed <-chan bool) {
			select {
			case <-done:
			case <-closed:
				cancel()
			}
		}(ctx.Done(), cn.CloseNotify())
	}
	defer cancel()
	defer cleanUp()
	handler.streamOutput(w, logsReader, lastSeenMsgId)
}

func (handler PipelineConfigRestHandlerImpl) FetchCdWorkflowDetails(w http.ResponseWriter, r *http.Request) {
	userId, err := handler.userAuthService.GetLoggedInUser(r)
	if userId == 0 || err != nil {
		writeJsonResp(w, err, "Unauthorized User", http.StatusUnauthorized)
		return
	}
	token := r.Header.Get("token")
	vars := mux.Vars(r)
	appId, err := strconv.Atoi(vars["appId"])
	if err != nil {
		writeJsonResp(w, err, nil, http.StatusBadRequest)
		return
	}
	environmentId, err := strconv.Atoi(vars["environmentId"])
	if err != nil {
		writeJsonResp(w, err, nil, http.StatusBadRequest)
		return
	}
	pipelineId, err := strconv.Atoi(vars["pipelineId"])
	if err != nil {
		writeJsonResp(w, err, nil, http.StatusBadRequest)
		return
	}
	buildId, err := strconv.Atoi(vars["workflowRunnerId"])
	if err != nil || buildId == 0 {
		writeJsonResp(w, err, nil, http.StatusBadRequest)
		return
	}
	handler.Logger.Infow("request payload, FetchCdWorkflowDetails", "err", err, "appId", appId, "environmentId", environmentId, "pipelineId", pipelineId, "buildId", buildId)

	//RBAC CHECK
	resourceName := handler.enforcerUtil.GetAppRBACNameByAppId(appId)
	if ok := handler.enforcer.Enforce(token, rbac.ResourceApplications, rbac.ActionGet, resourceName); !ok {
		writeJsonResp(w, fmt.Errorf("unauthorized user"), "Unauthorized User", http.StatusForbidden)
		return
	}
	//RBAC CHECK

	resp, err := handler.cdHandelr.FetchCdWorkflowDetails(appId, environmentId, pipelineId, buildId)
	if err != nil {
		handler.Logger.Errorw("service err, FetchCdWorkflowDetails", "err", err, "appId", appId, "environmentId", environmentId, "pipelineId", pipelineId, "buildId", buildId)
		if util.IsErrNoRows(err) {
			err = &util.ApiError{Code: "404", HttpStatusCode: http.StatusNotFound, UserMessage: "no workflow found"}
			writeJsonResp(w, err, nil, http.StatusOK)
		} else {
			writeJsonResp(w, err, nil, http.StatusInternalServerError)
		}
		return
	}
	writeJsonResp(w, err, resp, http.StatusOK)
}

func (handler PipelineConfigRestHandlerImpl) DownloadCdWorkflowArtifacts(w http.ResponseWriter, r *http.Request) {
	userId, err := handler.userAuthService.GetLoggedInUser(r)
	if userId == 0 || err != nil {
		writeJsonResp(w, err, "Unauthorized User", http.StatusUnauthorized)
		return
	}
	token := r.Header.Get("token")
	vars := mux.Vars(r)
	appId, err := strconv.Atoi(vars["appId"])
	if err != nil {
		writeJsonResp(w, err, nil, http.StatusBadRequest)
		return
	}
	pipelineId, err := strconv.Atoi(vars["pipelineId"])
	if err != nil {
		writeJsonResp(w, err, nil, http.StatusBadRequest)
		return
	}
	buildId, err := strconv.Atoi(vars["workflowRunnerId"])
	if err != nil {
		writeJsonResp(w, err, nil, http.StatusBadRequest)
		return
	}
	handler.Logger.Infow("request payload, DownloadCdWorkflowArtifacts", "err", err, "appId", appId, "pipelineId", pipelineId, "buildId", buildId)

	//RBAC CHECK
	resourceName := handler.enforcerUtil.GetAppRBACNameByAppId(appId)
	if ok := handler.enforcer.Enforce(token, rbac.ResourceApplications, rbac.ActionGet, resourceName); !ok {
		writeJsonResp(w, fmt.Errorf("unauthorized user"), "Unauthorized User", http.StatusForbidden)
		return
	}
	object := handler.enforcerUtil.GetAppRBACByAppIdAndPipelineId(appId, pipelineId)
	if ok := handler.enforcer.Enforce(token, rbac.ResourceEnvironment, rbac.ActionGet, object); !ok {
		writeJsonResp(w, fmt.Errorf("unauthorized user"), "Unauthorized User", http.StatusForbidden)
		return
	}
	//RBAC CHECK

	file, err := handler.cdHandelr.DownloadCdWorkflowArtifacts(pipelineId, buildId)
	defer file.Close()

	if err != nil {
		handler.Logger.Errorw("service err, DownloadCdWorkflowArtifacts", "err", err, "appId", appId, "pipelineId", pipelineId, "buildId", buildId)
		if util.IsErrNoRows(err) {
			err = &util.ApiError{Code: "404", HttpStatusCode: 200, UserMessage: "no workflow found"}
			writeJsonResp(w, err, nil, http.StatusOK)
		} else {
			writeJsonResp(w, err, nil, http.StatusInternalServerError)
		}
		return
	}
	w.Header().Set("Content-Disposition", "attachment; filename="+strconv.Itoa(buildId)+".zip")
	w.Header().Set("Content-Type", "application/octet-stream")
	w.Header().Set("Content-Length", r.Header.Get("Content-Length"))
	_, err = io.Copy(w, file)
	if err != nil {
		handler.Logger.Errorw("service err, DownloadCdWorkflowArtifacts", "err", err, "appId", appId, "pipelineId", pipelineId, "buildId", buildId)
	}
}

func (handler PipelineConfigRestHandlerImpl) FetchCdPrePostStageStatus(w http.ResponseWriter, r *http.Request) {
	userId, err := handler.userAuthService.GetLoggedInUser(r)
	if userId == 0 || err != nil {
		writeJsonResp(w, err, "Unauthorized User", http.StatusUnauthorized)
		return
	}
	token := r.Header.Get("token")
	vars := mux.Vars(r)
	appId, err := strconv.Atoi(vars["appId"])
	if err != nil {
		writeJsonResp(w, err, nil, http.StatusBadRequest)
		return
	}
	pipelineId, err := strconv.Atoi(vars["pipelineId"])
	if err != nil {
		writeJsonResp(w, err, nil, http.StatusBadRequest)
		return
	}
	handler.Logger.Infow("request payload, FetchCdPrePostStageStatus", "err", err, "appId", appId, "pipelineId", pipelineId)

	//RBAC CHECK
	resourceName := handler.enforcerUtil.GetAppRBACNameByAppId(appId)
	if ok := handler.enforcer.Enforce(token, rbac.ResourceApplications, rbac.ActionGet, resourceName); !ok {
		writeJsonResp(w, fmt.Errorf("unauthorized user"), "Unauthorized User", http.StatusForbidden)
		return
	}
	object := handler.enforcerUtil.GetAppRBACByAppIdAndPipelineId(appId, pipelineId)
	if ok := handler.enforcer.Enforce(token, rbac.ResourceEnvironment, rbac.ActionGet, object); !ok {
		writeJsonResp(w, fmt.Errorf("unauthorized user"), "Unauthorized User", http.StatusForbidden)
		return
	}
	//RBAC CHECK

	resp, err := handler.cdHandelr.FetchCdPrePostStageStatus(pipelineId)
	if err != nil {
		handler.Logger.Errorw("service err, FetchCdPrePostStageStatus", "err", err, "appId", appId, "pipelineId", pipelineId)
		if util.IsErrNoRows(err) {
			err = &util.ApiError{Code: "404", HttpStatusCode: 200, UserMessage: "no status found"}
			writeJsonResp(w, err, nil, http.StatusOK)
		} else {
			writeJsonResp(w, err, nil, http.StatusInternalServerError)
		}
		return
	}
	writeJsonResp(w, err, resp, http.StatusOK)
}

func (handler PipelineConfigRestHandlerImpl) FetchConfigmapSecretsForCdStages(w http.ResponseWriter, r *http.Request) {
	userId, err := handler.userAuthService.GetLoggedInUser(r)
	if userId == 0 || err != nil {
		writeJsonResp(w, err, "Unauthorized User", http.StatusUnauthorized)
		return
	}
	vars := mux.Vars(r)
	pipelineId, err := strconv.Atoi(vars["pipelineId"])
	if err != nil {
		writeJsonResp(w, err, nil, http.StatusBadRequest)
		return
	}
	handler.Logger.Infow("request payload, FetchConfigmapSecretsForCdStages", "err", err, "pipelineId", pipelineId)
	pipeline, err := handler.pipelineBuilder.FindPipelineById(pipelineId)
	if err != nil {
		writeJsonResp(w, err, nil, http.StatusBadRequest)
		return
	}

	resp, err := handler.pipelineBuilder.FetchConfigmapSecretsForCdStages(pipeline.AppId, pipeline.EnvironmentId, pipelineId)
	if err != nil {
		handler.Logger.Errorw("service err, FetchConfigmapSecretsForCdStages", "err", err, "pipelineId", pipelineId)
		writeJsonResp(w, err, nil, http.StatusInternalServerError)
		return
	}
	writeJsonResp(w, err, resp, http.StatusOK)
}

func (handler PipelineConfigRestHandlerImpl) GetCdPipelineById(w http.ResponseWriter, r *http.Request) {
	token := r.Header.Get("token")
	vars := mux.Vars(r)
	appId, err := strconv.Atoi(vars["appId"])
	if err != nil {
		writeJsonResp(w, err, nil, http.StatusBadRequest)
		return
	}
	pipelineId, err := strconv.Atoi(vars["pipelineId"])
	if err != nil {
		writeJsonResp(w, err, nil, http.StatusBadRequest)
		return
	}
	handler.Logger.Infow("request payload, GetCdPipelineById", "err", err, "appId", appId, "pipelineId", pipelineId)
	app, err := handler.pipelineBuilder.GetApp(appId)
	if err != nil {
		writeJsonResp(w, err, nil, http.StatusBadRequest)
		return
	}
	resourceName := handler.enforcerUtil.GetAppRBACName(app.AppName)
	if ok := handler.enforcer.Enforce(token, rbac.ResourceApplications, rbac.ActionGet, resourceName); !ok {
		writeJsonResp(w, fmt.Errorf("unauthorized user"), "Unauthorized User", http.StatusForbidden)
		return
	}
	ciConf, err := handler.pipelineBuilder.GetCdPipelineById(pipelineId)
	if err != nil {
		handler.Logger.Errorw("service err, GetCdPipelineById", "err", err, "appId", appId, "pipelineId", pipelineId)
		writeJsonResp(w, err, nil, http.StatusInternalServerError)
		return
	}
	writeJsonResp(w, err, ciConf, http.StatusOK)
}

func (handler PipelineConfigRestHandlerImpl) FetchAppWorkflowStatusForTriggerView(w http.ResponseWriter, r *http.Request) {
	userId, err := handler.userAuthService.GetLoggedInUser(r)
	if userId == 0 || err != nil {
		writeJsonResp(w, err, "Unauthorized User", http.StatusUnauthorized)
		return
	}
	token := r.Header.Get("token")
	vars := mux.Vars(r)
	appId, err := strconv.Atoi(vars["appId"])
	if err != nil {
		writeJsonResp(w, err, nil, http.StatusBadRequest)
		return
	}
	handler.Logger.Infow("request payload, FetchAppWorkflowStatusForTriggerView", "err", err, "appId", appId)
	//RBAC CHECK
	resourceName := handler.enforcerUtil.GetAppRBACNameByAppId(appId)
	if ok := handler.enforcer.Enforce(token, rbac.ResourceApplications, rbac.ActionGet, resourceName); !ok {
		writeJsonResp(w, fmt.Errorf("unauthorized user"), "Unauthorized User", http.StatusForbidden)
		return
	}
	//RBAC CHECK

	triggerWorkflowStatus := pipelineConfig.TriggerWorkflowStatus{}
	ciWorkflowStatus, err := handler.ciHandler.FetchCiStatusForTriggerView(appId)
	if err != nil {
		handler.Logger.Errorw("service err, FetchAppWorkflowStatusForTriggerView", "err", err, "appId", appId)
		if util.IsErrNoRows(err) {
			err = &util.ApiError{Code: "404", HttpStatusCode: 200, UserMessage: "no workflow found"}
			writeJsonResp(w, err, nil, http.StatusOK)
		} else {
			writeJsonResp(w, err, nil, http.StatusInternalServerError)
		}
		return
	}

	cdWorkflowStatus, err := handler.cdHandelr.FetchAppWorkflowStatusForTriggerView(appId)
	if err != nil {
		handler.Logger.Errorw("service err, FetchAppWorkflowStatusForTriggerView", "err", err, "appId", appId)
		if util.IsErrNoRows(err) {
			err = &util.ApiError{Code: "404", HttpStatusCode: 200, UserMessage: "no status found"}
			writeJsonResp(w, err, nil, http.StatusOK)
		} else {
			writeJsonResp(w, err, nil, http.StatusInternalServerError)
		}
		return
	}
	triggerWorkflowStatus.CiWorkflowStatus = ciWorkflowStatus
	triggerWorkflowStatus.CdWorkflowStatus = cdWorkflowStatus
	writeJsonResp(w, err, triggerWorkflowStatus, http.StatusOK)
}

func (handler PipelineConfigRestHandlerImpl) FetchMaterialInfo(w http.ResponseWriter, r *http.Request) {
	userId, err := handler.userAuthService.GetLoggedInUser(r)
	if userId == 0 || err != nil {
		writeJsonResp(w, err, "Unauthorized User", http.StatusUnauthorized)
		return
	}
	vars := mux.Vars(r)
	ciArtifactId, err := strconv.Atoi(vars["ciArtifactId"])
	if err != nil {
		writeJsonResp(w, err, nil, http.StatusBadRequest)
		return
	}
	handler.Logger.Infow("request payload, FetchMaterialInfo", "err", err, "ciArtifactId", ciArtifactId)
	resp, err := handler.ciHandler.FetchMaterialInfoByArtifactId(ciArtifactId)
	if err != nil {
		handler.Logger.Errorw("service err, FetchMaterialInfo", "err", err, "ciArtifactId", ciArtifactId)
		if util.IsErrNoRows(err) {
			err = &util.ApiError{Code: "404", HttpStatusCode: http.StatusNotFound, UserMessage: "no material info found"}
			writeJsonResp(w, err, nil, http.StatusOK)
		} else {
			writeJsonResp(w, err, nil, http.StatusInternalServerError)
		}
		return
	}
	//RBAC
	token := r.Header.Get("token")
	object := handler.enforcerUtil.GetAppRBACNameByAppId(resp.AppId)
	if ok := handler.enforcer.Enforce(token, rbac.ResourceApplications, rbac.ActionGet, object); !ok {
		writeJsonResp(w, err, "Unauthorized User", http.StatusForbidden)
		return
	}
	//RBAC

	writeJsonResp(w, err, resp, http.StatusOK)
}

func (handler PipelineConfigRestHandlerImpl) GetCIPipelineById(w http.ResponseWriter, r *http.Request) {
	token := r.Header.Get("token")
	vars := mux.Vars(r)
	appId, err := strconv.Atoi(vars["appId"])
	if err != nil {
		writeJsonResp(w, err, nil, http.StatusBadRequest)
		return
	}
	pipelineId, err := strconv.Atoi(vars["pipelineId"])
	if err != nil {
		writeJsonResp(w, err, nil, http.StatusBadRequest)
		return
	}
	handler.Logger.Infow("request payload, GetCIPipelineById", "err", err, "appId", appId, "pipelineId", pipelineId)
	app, err := handler.pipelineBuilder.GetApp(appId)
	if err != nil {
		handler.Logger.Infow("service error, GetCIPipelineById", "err", err, "appId", appId, "pipelineId", pipelineId)
		writeJsonResp(w, err, nil, http.StatusBadRequest)
		return
	}
	resourceName := handler.enforcerUtil.GetAppRBACName(app.AppName)
	if ok := handler.enforcer.Enforce(token, rbac.ResourceApplications, rbac.ActionGet, resourceName); !ok {
		writeJsonResp(w, fmt.Errorf("unauthorized user"), "Unauthorized User", http.StatusForbidden)
		return
	}
	ciPipeline, err := handler.pipelineBuilder.GetCiPipelineById(pipelineId)
	if err != nil {
		handler.Logger.Infow("service error, GetCIPipelineById", "err", err, "appId", appId, "pipelineId", pipelineId)
		writeJsonResp(w, err, nil, http.StatusInternalServerError)
		return
	}
	writeJsonResp(w, err, ciPipeline, http.StatusOK)
}

func (handler PipelineConfigRestHandlerImpl) PipelineNameSuggestion(w http.ResponseWriter, r *http.Request) {
	token := r.Header.Get("token")
	vars := mux.Vars(r)
	appId, err := strconv.Atoi(vars["appId"])
	if err != nil {
		writeJsonResp(w, err, nil, http.StatusBadRequest)
		return
	}
	pType := vars["type"]
	handler.Logger.Infow("request payload, PipelineNameSuggestion", "err", err, "appId", appId)
	app, err := handler.pipelineBuilder.GetApp(appId)
	if err != nil {
		handler.Logger.Infow("service error, GetCIPipelineById", "err", err, "appId", appId)
		writeJsonResp(w, err, nil, http.StatusBadRequest)
		return
	}
	suggestedName := fmt.Sprintf("%s-%d-%s", pType, appId, util2.Generate(4))
	resourceName := handler.enforcerUtil.GetAppRBACName(app.AppName)
	if ok := handler.enforcer.Enforce(token, rbac.ResourceApplications, rbac.ActionGet, resourceName); !ok {
		writeJsonResp(w, fmt.Errorf("unauthorized user"), "Unauthorized User", http.StatusForbidden)
		return
	}
	writeJsonResp(w, err, suggestedName, http.StatusOK)
}<|MERGE_RESOLUTION|>--- conflicted
+++ resolved
@@ -25,10 +25,8 @@
 	"fmt"
 	"io"
 	"net/http"
-<<<<<<< HEAD
 	"os"
-=======
->>>>>>> 8b984133
+
 	"strconv"
 	"strings"
 
@@ -1294,7 +1292,7 @@
 		writeJsonResp(w, err, nil, http.StatusBadRequest)
 	}
 	ChartVersion := dat.RefChartTemplate
-<<<<<<< HEAD
+
 	if _, err := os.Stat(fmt.Sprintf("schema/%s.json",ChartVersion)); err == nil {
 		validate, error := validator2.DeploymentTemplateValidate(dat.ValuesOverride, ChartVersion)
 		if !validate {
@@ -1335,43 +1333,7 @@
 		writeJsonResp(w, err, createResp, http.StatusOK)
 
 
-=======
-	validate, error := validator2.DeploymentTemplateValidate(dat.ValuesOverride, ChartVersion)
-	if validate {
-		err = handler.validator.Struct(templateRequest)
-		if err != nil {
-			handler.Logger.Errorw("validation err, UpdateAppOverride", "err", err, "payload", templateRequest)
-			writeJsonResp(w, err, nil, http.StatusBadRequest)
-			return
-		}
-		handler.Logger.Infow("request payload, UpdateAppOverride", "payload", templateRequest)
-
-		token := r.Header.Get("token")
-		app, err := handler.pipelineBuilder.GetApp(templateRequest.AppId)
-		if err != nil {
-			writeJsonResp(w, err, nil, http.StatusBadRequest)
-			return
-		}
-
-		resourceName := handler.enforcerUtil.GetAppRBACName(app.AppName)
-		if ok := handler.enforcer.Enforce(token, rbac.ResourceApplications, rbac.ActionCreate, resourceName); !ok {
-			writeJsonResp(w, fmt.Errorf("unauthorized user"), "Unauthorized User", http.StatusForbidden)
-			return
-		}
-
-		createResp, err := handler.chartService.UpdateAppOverride(&templateRequest)
-		if err != nil {
-			handler.Logger.Errorw("service err, UpdateAppOverride", "err", err, "payload", templateRequest)
-			writeJsonResp(w, err, nil, http.StatusInternalServerError)
-			return
-		}
-		writeJsonResp(w, err, createResp, http.StatusOK)
-	} else {
-		fmt.Println("Values are incorrect", error)
-		writeJsonResp(w, error, nil, http.StatusBadRequest)
-		return
-	}
->>>>>>> 8b984133
+
 
 }
 func (handler PipelineConfigRestHandlerImpl) FetchArtifactForRollback(w http.ResponseWriter, r *http.Request) {
