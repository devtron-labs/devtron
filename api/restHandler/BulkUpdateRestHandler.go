--- conflicted
+++ resolved
@@ -20,12 +20,9 @@
 	"context"
 	"encoding/json"
 	"fmt"
-<<<<<<< HEAD
-	request "github.com/devtron-labs/devtron/pkg/environment"
-=======
 	"github.com/devtron-labs/devtron/pkg/build/git/gitMaterial/repository"
 	"github.com/devtron-labs/devtron/pkg/build/git/gitProvider"
->>>>>>> 1a119046
+	"github.com/devtron-labs/devtron/pkg/cluster/environment"
 	"net/http"
 	"strconv"
 	"strings"
@@ -81,7 +78,7 @@
 	pipelineRepository      pipelineConfig.PipelineRepository
 	appWorkflowService      appWorkflow.AppWorkflowService
 	enforcerUtil            rbac.EnforcerUtil
-	envService              request.EnvironmentService
+	envService              environment.EnvironmentService
 	gitRegistryConfig       gitProvider.GitRegistryConfig
 	dockerRegistryConfig    pipeline.DockerRegistryConfig
 	cdHandelr               pipeline.CdHandler
@@ -104,7 +101,7 @@
 	validator *validator.Validate,
 	gitSensorClient gitSensor.Client,
 	ciPipelineRepository pipelineConfig.CiPipelineRepository, pipelineRepository pipelineConfig.PipelineRepository,
-	enforcerUtil rbac.EnforcerUtil, envService request.EnvironmentService,
+	enforcerUtil rbac.EnforcerUtil, envService environment.EnvironmentService,
 	gitRegistryConfig gitProvider.GitRegistryConfig, dockerRegistryConfig pipeline.DockerRegistryConfig,
 	cdHandelr pipeline.CdHandler,
 	appCloneService appClone.AppCloneService,
