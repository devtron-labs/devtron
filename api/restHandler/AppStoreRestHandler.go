/*
 * Copyright (c) 2020 Devtron Labs
 *
 * Licensed under the Apache License, Version 2.0 (the "License");
 * you may not use this file except in compliance with the License.
 * You may obtain a copy of the License at
 *
 *    http://www.apache.org/licenses/LICENSE-2.0
 *
 * Unless required by applicable law or agreed to in writing, software
 * distributed under the License is distributed on an "AS IS" BASIS,
 * WITHOUT WARRANTIES OR CONDITIONS OF ANY KIND, either express or implied.
 * See the License for the specific language governing permissions and
 * limitations under the License.
 *
 */

package restHandler

import (
	"context"
	"encoding/json"
	"errors"
	"fmt"
	application2 "github.com/argoproj/argo-cd/pkg/apiclient/application"
	"github.com/devtron-labs/devtron/api/restHandler/common"
	"github.com/devtron-labs/devtron/client/argocdServer/application"
	"github.com/devtron-labs/devtron/internal/constants"
	appstore2 "github.com/devtron-labs/devtron/internal/sql/repository/appstore"
	"github.com/devtron-labs/devtron/internal/util"
	"github.com/devtron-labs/devtron/pkg/appstore"
	"github.com/devtron-labs/devtron/pkg/team"
	"github.com/devtron-labs/devtron/pkg/user"
	"github.com/devtron-labs/devtron/util/rbac"
	"github.com/gorilla/mux"
	"go.uber.org/zap"
	"gopkg.in/go-playground/validator.v9"
	"net/http"
	"strconv"
	"strings"
	"time"
)

type AppStoreRestHandler interface {
	FindAllApps(w http.ResponseWriter, r *http.Request)
	GetChartDetailsForVersion(w http.ResponseWriter, r *http.Request)
	GetChartVersions(w http.ResponseWriter, r *http.Request)
	FetchAppDetailsForInstalledApp(w http.ResponseWriter, r *http.Request)
	GetReadme(w http.ResponseWriter, r *http.Request)
	SearchAppStoreChartByName(w http.ResponseWriter, r *http.Request)
	GetChartRepoById(w http.ResponseWriter, r *http.Request)
	GetChartRepoList(w http.ResponseWriter, r *http.Request)
	CreateChartRepo(w http.ResponseWriter, r *http.Request)
	UpdateChartRepo(w http.ResponseWriter, r *http.Request)
	ValidateChartRepo(w http.ResponseWriter, r *http.Request)
	TriggerChartSyncManual(w http.ResponseWriter, r *http.Request)
}

type AppStoreRestHandlerImpl struct {
	Logger           *zap.SugaredLogger
	appStoreService  appstore.AppStoreService
	userAuthService  user.UserService
	teamService      team.TeamService
	enforcer         rbac.Enforcer
	acdServiceClient application.ServiceClient
	enforcerUtil     rbac.EnforcerUtil
	validator        *validator.Validate
	client           *http.Client
}

func NewAppStoreRestHandlerImpl(Logger *zap.SugaredLogger, userAuthService user.UserService, appStoreService appstore.AppStoreService,
	acdServiceClient application.ServiceClient, teamService team.TeamService,
	enforcer rbac.Enforcer, enforcerUtil rbac.EnforcerUtil,
	validator *validator.Validate, client *http.Client) *AppStoreRestHandlerImpl {
	return &AppStoreRestHandlerImpl{
		Logger:           Logger,
		appStoreService:  appStoreService,
		userAuthService:  userAuthService,
		teamService:      teamService,
		acdServiceClient: acdServiceClient,
		enforcer:         enforcer,
		enforcerUtil:     enforcerUtil,
		validator:        validator,
		client:           client,
	}
}

func (handler *AppStoreRestHandlerImpl) FindAllApps(w http.ResponseWriter, r *http.Request) {
	userId, err := handler.userAuthService.GetLoggedInUser(r)
	if userId == 0 || err != nil {
		common.WriteJsonResp(w, err, nil, http.StatusUnauthorized)
		return
	}

	v := r.URL.Query()
	deprecated := false
	deprecatedStr := v.Get("includeDeprecated")
	if len(deprecatedStr) > 0 {
		deprecated, err = strconv.ParseBool(deprecatedStr)
		if err != nil {
			deprecated = false
		}
	}

	var chartRepoIds []int
	chartRepoIdsStr := v.Get("chartRepoId")
	if len(chartRepoIdsStr) > 0 {
		chartRepoIdStrArr := strings.Split(chartRepoIdsStr, ",")
		for _, chartRepoIdStr := range chartRepoIdStrArr {
			chartRepoId, err := strconv.Atoi(chartRepoIdStr)
			if err == nil {
				chartRepoIds = append(chartRepoIds, chartRepoId)
			}
		}
	}
	appStoreName := v.Get("appStoreName")

	offset := 0
	offsetStr := v.Get("offset")
	if len(offsetStr) > 0 {
		offset, _ = strconv.Atoi(offsetStr)
	}
	size := 0
	sizeStr := v.Get("size")
	if len(sizeStr) > 0 {
		size, _ = strconv.Atoi(sizeStr)
	}
	filter := &appstore2.AppStoreFilter{IncludeDeprecated: deprecated, ChartRepoId: chartRepoIds, AppStoreName: appStoreName}
	if size > 0 {
		filter.Size = size
		filter.Offset = offset
	}
	handler.Logger.Infow("request payload, FindAllApps, app store", "userId", userId)
	res, err := handler.appStoreService.FindAllApps(filter)
	if err != nil {
		handler.Logger.Errorw("service err, FindAllApps, app store", "err", err, "userId", userId)
		common.WriteJsonResp(w, err, nil, http.StatusInternalServerError)
		return
	}
	common.WriteJsonResp(w, err, res, http.StatusOK)
}

func (handler *AppStoreRestHandlerImpl) GetChartDetailsForVersion(w http.ResponseWriter, r *http.Request) {
	userId, err := handler.userAuthService.GetLoggedInUser(r)
	if userId == 0 || err != nil {
		common.WriteJsonResp(w, err, nil, http.StatusUnauthorized)
		return
	}
	vars := mux.Vars(r)
	id, err := strconv.Atoi(vars["id"])
	if err != nil {
		handler.Logger.Errorw("request err, GetChartDetailsForVersion", "err", err, "appStoreApplicationVersionId", id)
		common.WriteJsonResp(w, err, nil, http.StatusBadRequest)
		return
	}
	handler.Logger.Infow("request payload, GetChartDetailsForVersion, app store", "appStoreApplicationVersionId", id)
	res, err := handler.appStoreService.FindChartDetailsById(id)
	if err != nil {
		handler.Logger.Errorw("service err, GetChartDetailsForVersion, app store", "err", err, "appStoreApplicationVersionId", id)
		common.WriteJsonResp(w, err, nil, http.StatusInternalServerError)
		return
	}
	common.WriteJsonResp(w, err, res, http.StatusOK)
}

func (handler *AppStoreRestHandlerImpl) GetChartVersions(w http.ResponseWriter, r *http.Request) {
	userId, err := handler.userAuthService.GetLoggedInUser(r)
	if userId == 0 || err != nil {
		common.WriteJsonResp(w, err, nil, http.StatusUnauthorized)
		return
	}

	vars := mux.Vars(r)
	id, err := strconv.Atoi(vars["appStoreId"])
	if err != nil {
		handler.Logger.Errorw("request err, GetChartVersions", "err", err, "appStoreId", id)
		common.WriteJsonResp(w, err, nil, http.StatusBadRequest)
		return
	}
	handler.Logger.Infow("request payload, GetChartVersions, app store", "appStoreId", id)
	res, err := handler.appStoreService.FindChartVersionsByAppStoreId(id)
	if err != nil {
		handler.Logger.Errorw("service err, GetChartVersions, app store", "err", err, "appStoreId", id)
		common.WriteJsonResp(w, err, nil, http.StatusInternalServerError)
		return
	}
	common.WriteJsonResp(w, err, res, http.StatusOK)
}

func (handler *AppStoreRestHandlerImpl) FetchAppDetailsForInstalledApp(w http.ResponseWriter, r *http.Request) {
	userId, err := handler.userAuthService.GetLoggedInUser(r)
	if userId == 0 || err != nil {
		common.WriteJsonResp(w, err, nil, http.StatusUnauthorized)
		return
	}

	vars := mux.Vars(r)
	installedAppId, err := strconv.Atoi(vars["installed-app-id"])
	if err != nil {
		handler.Logger.Errorw("request err, FetchAppDetailsForInstalledApp", "err", err, "installedAppId", installedAppId)
		common.WriteJsonResp(w, err, nil, http.StatusBadRequest)
		return
	}
	token := r.Header.Get("token")
	envId, err := strconv.Atoi(vars["env-id"])
	if err != nil {
		handler.Logger.Errorw("request err, FetchAppDetailsForInstalledApp", "err", err, "installedAppId", installedAppId, "envId", envId)
		common.WriteJsonResp(w, err, nil, http.StatusBadRequest)
		return
	}
	handler.Logger.Infow("request payload, FetchAppDetailsForInstalledApp, app store", "installedAppId", installedAppId, "envId", envId)

	appDetail, err := handler.appStoreService.FindAppDetailsForAppstoreApplication(installedAppId, envId)
	if err != nil {
		handler.Logger.Errorw("service err, FetchAppDetailsForInstalledApp, app store", "err", err, "installedAppId", installedAppId, "envId", envId)
		common.WriteJsonResp(w, err, nil, http.StatusInternalServerError)
		return
	}

	//rbac block starts from here
	object := handler.enforcerUtil.GetAppRBACName(appDetail.AppName)
	if ok := handler.enforcer.Enforce(token, rbac.ResourceApplications, rbac.ActionGet, object); !ok {
		common.WriteJsonResp(w, fmt.Errorf("unauthorized user"), nil, http.StatusForbidden)
		return
	}
	object = handler.enforcerUtil.GetAppRBACByAppNameAndEnvId(appDetail.AppName, appDetail.EnvironmentId)
	if ok := handler.enforcer.Enforce(token, rbac.ResourceEnvironment, rbac.ActionGet, object); !ok {
		common.WriteJsonResp(w, fmt.Errorf("unauthorized user"), nil, http.StatusForbidden)
		return
	}
	//rback block ends here

	if len(appDetail.AppName) > 0 && len(appDetail.EnvironmentName) > 0 {
		acdAppName := appDetail.AppName + "-" + appDetail.EnvironmentName
		query := &application2.ResourcesQuery{
			ApplicationName: &acdAppName,
		}
		ctx, cancel := context.WithCancel(r.Context())
		if cn, ok := w.(http.CloseNotifier); ok {
			go func(done <-chan struct{}, closed <-chan bool) {
				select {
				case <-done:
				case <-closed:
					cancel()
				}
			}(ctx.Done(), cn.CloseNotify())
		}
		ctx = context.WithValue(ctx, "token", token)
		defer cancel()
		start := time.Now()
		resp, err := handler.acdServiceClient.ResourceTree(ctx, query)
		elapsed := time.Since(start)
		handler.Logger.Debugf("Time elapsed %s in fetching app-store installed application %s for environment %s", elapsed, installedAppId, envId)
		if err != nil {
			handler.Logger.Errorw("service err, FetchAppDetailsForInstalledApp, fetching resource tree", "err", err, "installedAppId", installedAppId, "envId", envId)
			err = &util.ApiError{
				Code:            constants.AppDetailResourceTreeNotFound,
				InternalMessage: "app detail fetched, failed to get resource tree from acd",
				UserMessage:     "app detail fetched, failed to get resource tree from acd",
			}
			appDetail.ResourceTree = &application.ResourceTreeResponse{}
			common.WriteJsonResp(w, nil, appDetail, http.StatusOK)
			return
		}
		appDetail.ResourceTree = resp
		handler.Logger.Debugf("application %s in environment %s had status %+v\n", installedAppId, envId, resp)
	} else {
		handler.Logger.Infow("appName and envName not found - avoiding resource tree call", "app", appDetail.AppName, "env", appDetail.EnvironmentName)
	}
	common.WriteJsonResp(w, err, appDetail, http.StatusOK)
}

func (handler *AppStoreRestHandlerImpl) GetReadme(w http.ResponseWriter, r *http.Request) {
	userId, err := handler.userAuthService.GetLoggedInUser(r)
	if userId == 0 || err != nil {
		common.WriteJsonResp(w, err, nil, http.StatusUnauthorized)
		return
	}

	vars := mux.Vars(r)
	id, err := strconv.Atoi(vars["appStoreApplicationVersionId"])
	if err != nil {
		handler.Logger.Errorw("request err, GetReadme", "err", err, "appStoreApplicationVersionId", id)
		common.WriteJsonResp(w, err, nil, http.StatusBadRequest)
		return
	}
	handler.Logger.Infow("request payload, GetReadme, app store", "appStoreApplicationVersionId", id)
	res, err := handler.appStoreService.GetReadMeByAppStoreApplicationVersionId(id)
	if err != nil {
		handler.Logger.Errorw("service err, GetReadme, fetching resource tree", "err", err, "appStoreApplicationVersionId", id)
		common.WriteJsonResp(w, err, nil, http.StatusInternalServerError)
		return
	}
	common.WriteJsonResp(w, err, res, http.StatusOK)
}

func (handler *AppStoreRestHandlerImpl) SearchAppStoreChartByName(w http.ResponseWriter, r *http.Request) {
	userId, err := handler.userAuthService.GetLoggedInUser(r)
	if userId == 0 || err != nil {
		common.WriteJsonResp(w, err, nil, http.StatusUnauthorized)
		return
	}
	vars := mux.Vars(r)
	chartName := vars["chartName"]
	handler.Logger.Infow("request payload, SearchAppStoreChartByName, app store", "chartName", chartName)
	res, err := handler.appStoreService.SearchAppStoreChartByName(chartName)
	if err != nil {
		handler.Logger.Errorw("service err, SearchAppStoreChartByName, app store", "err", err, "userId", userId)
		common.WriteJsonResp(w, err, nil, http.StatusInternalServerError)
		return
	}
	common.WriteJsonResp(w, err, res, http.StatusOK)
}

func (handler *AppStoreRestHandlerImpl) GetChartRepoById(w http.ResponseWriter, r *http.Request) {
	userId, err := handler.userAuthService.GetLoggedInUser(r)
	if userId == 0 || err != nil {
		common.WriteJsonResp(w, err, nil, http.StatusUnauthorized)
		return
	}
	vars := mux.Vars(r)
	id, err := strconv.Atoi(vars["id"])
	if err != nil {
		handler.Logger.Errorw("request err, GetChartRepoById", "err", err, "chart repo id", id)
		common.WriteJsonResp(w, err, nil, http.StatusBadRequest)
		return
	}
	handler.Logger.Infow("request payload, GetChartRepoById, app store", "chart repo id", id)
	res, err := handler.appStoreService.GetChartRepoById(id)
	if err != nil {
		handler.Logger.Errorw("service err, GetChartRepoById, app store", "err", err, "userId", userId)
		common.WriteJsonResp(w, err, nil, http.StatusInternalServerError)
		return
	}
	common.WriteJsonResp(w, err, res, http.StatusOK)
}

func (handler *AppStoreRestHandlerImpl) GetChartRepoList(w http.ResponseWriter, r *http.Request) {
	userId, err := handler.userAuthService.GetLoggedInUser(r)
	if userId == 0 || err != nil {
		common.WriteJsonResp(w, err, nil, http.StatusUnauthorized)
		return
	}
	handler.Logger.Infow("request payload, GetChartRepoList, app store")
	res, err := handler.appStoreService.GetChartRepoList()
	if err != nil {
		handler.Logger.Errorw("service err, GetChartRepoList, app store", "err", err, "userId", userId)
		common.WriteJsonResp(w, err, nil, http.StatusInternalServerError)
		return
	}
	common.WriteJsonResp(w, err, res, http.StatusOK)
}

func (handler *AppStoreRestHandlerImpl) CreateChartRepo(w http.ResponseWriter, r *http.Request) {
	decoder := json.NewDecoder(r.Body)
	userId, err := handler.userAuthService.GetLoggedInUser(r)
	if userId == 0 || err != nil {
		common.WriteJsonResp(w, err, "Unauthorized User", http.StatusUnauthorized)
		return
	}
	var request *appstore.ChartRepoDto
	err = decoder.Decode(&request)
	if err != nil {
		handler.Logger.Errorw("request err, CreateChartRepo", "err", err, "payload", request)
		common.WriteJsonResp(w, err, nil, http.StatusBadRequest)
		return
	}
	err = handler.validator.Struct(request)
	if err != nil {
		handler.Logger.Errorw("validation err, CreateChartRepo", "err", err, "payload", request)
		err = &util.ApiError{Code: "400", HttpStatusCode: 400, UserMessage: "data validation error", InternalMessage: err.Error()}
		common.WriteJsonResp(w, err, nil, http.StatusBadRequest)
		return
	}

	token := r.Header.Get("token")
	if ok := handler.enforcer.Enforce(token, rbac.ResourceGlobal, rbac.ActionCreate, "*"); !ok {
		common.WriteJsonResp(w, errors.New("unauthorized"), nil, http.StatusForbidden)
		return
	}

	//rback block ends here
	request.UserId = userId
	handler.Logger.Infow("request payload, CreateChartRepo", "payload", request)
	res, err, validationResult := handler.appStoreService.ValidateAndCreateChartRepo(request)
	if validationResult.CustomErrMsg != appstore.ValidationSuccessMsg {
		common.WriteJsonResp(w, nil, validationResult, http.StatusOK)
		return
	}
	if err != nil {
		handler.Logger.Errorw("service err, CreateChartRepo", "err", err, "payload", request)
		common.WriteJsonResp(w, err, nil, http.StatusInternalServerError)
		return
	}
	common.WriteJsonResp(w, err, res, http.StatusOK)
}

func (handler *AppStoreRestHandlerImpl) UpdateChartRepo(w http.ResponseWriter, r *http.Request) {
	decoder := json.NewDecoder(r.Body)
	userId, err := handler.userAuthService.GetLoggedInUser(r)
	if userId == 0 || err != nil {
		common.WriteJsonResp(w, err, "Unauthorized User", http.StatusUnauthorized)
		return
	}
	var request *appstore.ChartRepoDto
	err = decoder.Decode(&request)
	if err != nil {
		handler.Logger.Errorw("request err, UpdateChartRepo", "err", err, "payload", request)
		common.WriteJsonResp(w, err, nil, http.StatusBadRequest)
		return
	}
	err = handler.validator.Struct(request)
	if err != nil {
		handler.Logger.Errorw("validation err, UpdateChartRepo", "err", err, "payload", request)
		err = &util.ApiError{Code: "400", HttpStatusCode: 400, UserMessage: "data validation error", InternalMessage: err.Error()}
		common.WriteJsonResp(w, err, nil, http.StatusBadRequest)
		return
	}

	token := r.Header.Get("token")
	if ok := handler.enforcer.Enforce(token, rbac.ResourceGlobal, rbac.ActionUpdate, "*"); !ok {
		common.WriteJsonResp(w, errors.New("unauthorized"), nil, http.StatusForbidden)
		return
	}

	//rback block ends here
	request.UserId = userId
	handler.Logger.Infow("request payload, UpdateChartRepo", "payload", request)
	res, err, validationResult := handler.appStoreService.ValidateAndUpdateChartRepo(request)
	if validationResult.CustomErrMsg != appstore.ValidationSuccessMsg {
		common.WriteJsonResp(w, nil, validationResult, http.StatusOK)
		return
	}
	if err != nil {
		handler.Logger.Errorw("service err, UpdateChartRepo", "err", err, "payload", request)
		common.WriteJsonResp(w, err, nil, http.StatusInternalServerError)
		return
	}
	common.WriteJsonResp(w, err, res, http.StatusOK)
}

func (handler *AppStoreRestHandlerImpl) ValidateChartRepo(w http.ResponseWriter, r *http.Request) {
	decoder := json.NewDecoder(r.Body)
	userId, err := handler.userAuthService.GetLoggedInUser(r)
	if userId == 0 || err != nil {
		common.WriteJsonResp(w, err, "Unauthorized User", http.StatusUnauthorized)
		return
	}
	var request *appstore.ChartRepoDto
	err = decoder.Decode(&request)
	if err != nil {
		handler.Logger.Errorw("request err, ValidateChartRepo", "err", err, "payload", request)
		common.WriteJsonResp(w, err, nil, http.StatusBadRequest)
		return
	}
	err = handler.validator.Struct(request)
	if err != nil {
		handler.Logger.Errorw("validation err, ValidateChartRepo", "err", err, "payload", request)
		err = &util.ApiError{Code: "400", HttpStatusCode: 400, UserMessage: "data validation error", InternalMessage: err.Error()}
		common.WriteJsonResp(w, err, nil, http.StatusBadRequest)
		return
	}
	token := r.Header.Get("token")
	if ok := handler.enforcer.Enforce(token, rbac.ResourceGlobal, rbac.ActionUpdate, "*"); !ok {
		common.WriteJsonResp(w, errors.New("unauthorized"), nil, http.StatusForbidden)
		return
	}
	request.UserId = userId
	handler.Logger.Infow("request payload, ValidateChartRepo", "payload", request)
	validationResult := handler.appStoreService.ValidateChartRepo(request)
	common.WriteJsonResp(w, nil, validationResult, http.StatusOK)
}

func (handler *AppStoreRestHandlerImpl) TriggerChartSyncManual(w http.ResponseWriter, r *http.Request) {
	userId, err := handler.userAuthService.GetLoggedInUser(r)
	if userId == 0 || err != nil {
		common.WriteJsonResp(w, err, nil, http.StatusUnauthorized)
		return
	}
<<<<<<< HEAD
	// RBAC enforcer applying
	token := r.Header.Get("token")
	if ok := handler.enforcer.Enforce(token, rbac.ResourceGlobal, rbac.ActionCreate, "*"); !ok {
		common.WriteJsonResp(w, errors.New("unauthorized"), nil, http.StatusForbidden)
		return
	}
	err2 := handler.appStoreService.TriggerChartSyncManual()
	if err2 != nil {
		common.WriteJsonResp(w, err2, nil, http.StatusInternalServerError)
	} else {
		common.WriteJsonResp(w, nil, map[string]string{"status": "ok"}, http.StatusOK)
	}
=======

	//Chart repo sync error handling
	TriggerResult := handler.appStoreService.TriggerChartSyncManual()
	common.WriteJsonResp(w, nil, TriggerResult, http.StatusOK)
>>>>>>> c1da2a16
}<|MERGE_RESOLUTION|>--- conflicted
+++ resolved
@@ -477,7 +477,7 @@
 		common.WriteJsonResp(w, err, nil, http.StatusUnauthorized)
 		return
 	}
-<<<<<<< HEAD
+
 	// RBAC enforcer applying
 	token := r.Header.Get("token")
 	if ok := handler.enforcer.Enforce(token, rbac.ResourceGlobal, rbac.ActionCreate, "*"); !ok {
@@ -490,10 +490,4 @@
 	} else {
 		common.WriteJsonResp(w, nil, map[string]string{"status": "ok"}, http.StatusOK)
 	}
-=======
-
-	//Chart repo sync error handling
-	TriggerResult := handler.appStoreService.TriggerChartSyncManual()
-	common.WriteJsonResp(w, nil, TriggerResult, http.StatusOK)
->>>>>>> c1da2a16
 }