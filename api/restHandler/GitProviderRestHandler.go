--- conflicted
+++ resolved
@@ -48,10 +48,6 @@
 	dockerRegistryConfig  pipeline.DockerRegistryConfig
 	logger                *zap.SugaredLogger
 	gitRegistryConfig     pipeline.GitRegistryConfig
-<<<<<<< HEAD
-	dbConfigService       pipeline.DbConfigService
-=======
->>>>>>> 6964081e
 	userAuthService       user.UserService
 	validator             *validator.Validate
 	enforcer              casbin.Enforcer
