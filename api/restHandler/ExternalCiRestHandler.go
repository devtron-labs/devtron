/*
 * Copyright (c) 2020 Devtron Labs
 *
 * Licensed under the Apache License, Version 2.0 (the "License");
 * you may not use this file except in compliance with the License.
 * You may obtain a copy of the License at
 *
 *    http://www.apache.org/licenses/LICENSE-2.0
 *
 * Unless required by applicable law or agreed to in writing, software
 * distributed under the License is distributed on an "AS IS" BASIS,
 * WITHOUT WARRANTIES OR CONDITIONS OF ANY KIND, either express or implied.
 * See the License for the specific language governing permissions and
 * limitations under the License.
 *
 */

package restHandler

import (
	"encoding/json"
	"net/http"
	"strconv"

	"github.com/devtron-labs/devtron/api/restHandler/common"
	"github.com/devtron-labs/devtron/api/router/pubsub"
	"github.com/devtron-labs/devtron/pkg/auth/authorisation/casbin"
	"github.com/devtron-labs/devtron/pkg/auth/user"
	"github.com/devtron-labs/devtron/pkg/pipeline"
	"github.com/devtron-labs/devtron/util/rbac"
	"github.com/gorilla/mux"
	"go.uber.org/zap"
	"gopkg.in/go-playground/validator.v9"
)

type ExternalCiRestHandler interface {
	HandleExternalCiWebhook(w http.ResponseWriter, r *http.Request)
}

type ExternalCiRestHandlerImpl struct {
	logger         *zap.SugaredLogger
	webhookService pipeline.WebhookService
	ciEventHandler pubsub.CiEventHandler
	validator      *validator.Validate
	userService    user.UserService
	enforcer       casbin.Enforcer
	enforcerUtil   rbac.EnforcerUtil
}

func NewExternalCiRestHandlerImpl(logger *zap.SugaredLogger, webhookService pipeline.WebhookService,
	ciEventHandler pubsub.CiEventHandler, validator *validator.Validate, userService user.UserService,
	enforcer casbin.Enforcer,
	enforcerUtil rbac.EnforcerUtil) *ExternalCiRestHandlerImpl {
	return &ExternalCiRestHandlerImpl{
		webhookService: webhookService,
		logger:         logger,
		ciEventHandler: ciEventHandler,
		validator:      validator,
		userService:    userService,
		enforcer:       enforcer,
		enforcerUtil:   enforcerUtil,
	}
}

func (impl ExternalCiRestHandlerImpl) HandleExternalCiWebhook(w http.ResponseWriter, r *http.Request) {
	setupResponse(&w, r)
	vars := mux.Vars(r)
	token := r.Header.Get("api-token")
	userId, err := impl.userService.GetLoggedInUser(r)
	if userId == 0 || err != nil {
		common.WriteJsonResp(w, err, "Unauthorized", http.StatusUnauthorized)
		return
	}
	externalCiId, err := strconv.Atoi(vars["externalCiId"])
	if err != nil {
		common.WriteJsonResp(w, err, nil, http.StatusBadRequest)
		return
	}
	decoder := json.NewDecoder(r.Body)
	var req pubsub.CiCompleteEvent
	err = decoder.Decode(&req)
	if err != nil {
		impl.logger.Errorw("request err, HandleExternalCiWebhook", "err", err, "payload", req)
		common.WriteJsonResp(w, err, nil, http.StatusBadRequest)
		return
	}
	req.TriggeredBy = userId
	impl.logger.Infow("request payload, HandleExternalCiWebhook", "payload", req)

	err = impl.validator.Struct(req)
	if err != nil {
		impl.logger.Errorw("validation err, HandleExternalCiWebhook", "err", err, "payload", req)
		common.WriteJsonResp(w, err, nil, http.StatusBadRequest)
		return
	}
	//fetching request
	ciArtifactReq, err := impl.ciEventHandler.BuildCiArtifactRequestForWebhook(req)
	if err != nil {
		impl.logger.Errorw("service err, HandleExternalCiWebhook", "err", err, "payload", req)
		common.WriteJsonResp(w, err, nil, http.StatusInternalServerError)
		return
	}
<<<<<<< HEAD

	err = impl.validator.Struct(ciArtifactReq)
	if err != nil {
		impl.logger.Errorw("validation err, HandleExternalCiWebhook", "err", err, "payload", ciArtifactReq)
		common.WriteJsonResp(w, err, nil, http.StatusBadRequest)
		return
	}
	_, err = impl.webhookService.HandleExternalCiWebhook(externalCiId, ciArtifactReq, impl.checkExternalCiDeploymentAuth)
=======
	_, err = impl.webhookService.HandleExternalCiWebhook(externalCiId, ciArtifactReq, impl.checkExternalCiDeploymentAuth, token)
>>>>>>> 35b084ba
	if err != nil {
		impl.logger.Errorw("service err, HandleExternalCiWebhook", "err", err, "payload", req)
		common.WriteJsonResp(w, err, nil, http.StatusInternalServerError)
		return
	}

	common.WriteJsonResp(w, err, nil, http.StatusOK)
}

func (impl ExternalCiRestHandlerImpl) checkExternalCiDeploymentAuth(token string, projectObject string, envObject string) bool {
	if ok := impl.enforcer.Enforce(token, casbin.ResourceApplications, casbin.ActionTrigger, projectObject); !ok {
		return false
	}
	if ok := impl.enforcer.Enforce(token, casbin.ResourceEnvironment, casbin.ActionTrigger, envObject); !ok {
		return false
	}
	return true
}<|MERGE_RESOLUTION|>--- conflicted
+++ resolved
@@ -100,7 +100,6 @@
 		common.WriteJsonResp(w, err, nil, http.StatusInternalServerError)
 		return
 	}
-<<<<<<< HEAD
 
 	err = impl.validator.Struct(ciArtifactReq)
 	if err != nil {
@@ -108,10 +107,7 @@
 		common.WriteJsonResp(w, err, nil, http.StatusBadRequest)
 		return
 	}
-	_, err = impl.webhookService.HandleExternalCiWebhook(externalCiId, ciArtifactReq, impl.checkExternalCiDeploymentAuth)
-=======
 	_, err = impl.webhookService.HandleExternalCiWebhook(externalCiId, ciArtifactReq, impl.checkExternalCiDeploymentAuth, token)
->>>>>>> 35b084ba
 	if err != nil {
 		impl.logger.Errorw("service err, HandleExternalCiWebhook", "err", err, "payload", req)
 		common.WriteJsonResp(w, err, nil, http.StatusInternalServerError)
