--- conflicted
+++ resolved
@@ -305,18 +305,8 @@
 		appName := *app.AppName
 		envId := (*app.EnvironmentDetail).EnvironmentId
 		//rbac block starts from here
-<<<<<<< HEAD
-		object := handler.enforcerUtil.GetAppRBACName(appName)
-		if ok := handler.enforcer.Enforce(token, casbin.ResourceApplications, casbin.ActionGet, object); !ok {
-			continue
-		}
-
-		object = handler.enforcerUtil.GetAppRBACByAppNameAndEnvId(appName, int(*envId))
-		if ok := handler.enforcer.Enforce(token, casbin.ResourceEnvironment, casbin.ActionGet, object); !ok {
-=======
 		object := handler.enforcerUtil.GetHelmObjectByAppNameAndEnvId(appName, int(*envId))
 		if ok := handler.enforcer.Enforce(token, casbin.ResourceHelmAppWF, casbin.ActionGet, object); !ok {
->>>>>>> fd03a7eb
 			continue
 		}
 		//rback block ends here
