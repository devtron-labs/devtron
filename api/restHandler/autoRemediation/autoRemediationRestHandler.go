--- conflicted
+++ resolved
@@ -119,11 +119,7 @@
 	token := r.Header.Get("token")
 	isSuperAdmin := impl.enforcer.Enforce(token, casbin.ResourceGlobal, casbin.ActionCreate, "*")
 	if !isSuperAdmin {
-<<<<<<< HEAD
-		common.WriteJsonResp(w, err, "Unauthorized User", http.StatusForbidden)
-=======
-		common.WriteJsonResp(w, err, "Unauthorized User", http.StatusUnauthorized)
->>>>>>> 71762507
+		common.WriteJsonResp(w, err, "Unauthorized User", http.StatusForbidden)
 		return
 	}
 	// RBAC
@@ -154,11 +150,7 @@
 	token := r.Header.Get("token")
 	isSuperAdmin := impl.enforcer.Enforce(token, casbin.ResourceGlobal, casbin.ActionGet, "*")
 	if !isSuperAdmin {
-<<<<<<< HEAD
-		common.WriteJsonResp(w, err, "Unauthorized User", http.StatusForbidden)
-=======
-		common.WriteJsonResp(w, err, "Unauthorized User", http.StatusUnauthorized)
->>>>>>> 71762507
+		common.WriteJsonResp(w, err, "Unauthorized User", http.StatusForbidden)
 		return
 	}
 	// RBAC enforcer Ends
@@ -179,43 +171,28 @@
 	}
 	vars := mux.Vars(r)
 	interceptedEventId, err := strconv.Atoi(vars["identifier"])
-<<<<<<< HEAD
-
-=======
 	if err != nil {
 		impl.logger.Errorw("request err, GetInterceptedEventByID", "err", err, "interceptedEventId", interceptedEventId)
 		common.WriteJsonResp(w, err, nil, http.StatusBadRequest)
 		return
 	}
+
+	res, err := impl.watcherService.GetInterceptedEventById(interceptedEventId)
+	if err != nil {
+		impl.logger.Errorw("service err, GetInterceptedEventById", "err", err, "interceptedEventId", interceptedEventId)
+		common.WriteJsonResp(w, err, nil, http.StatusInternalServerError)
+		return
+	}
+
 	// RBAC enforcer applying
 	token := r.Header.Get("token")
-	isSuperAdmin := impl.enforcer.Enforce(token, casbin.ResourceGlobal, casbin.ActionGet, "*")
-	if !isSuperAdmin {
-		common.WriteJsonResp(w, err, "Unauthorized User", http.StatusUnauthorized)
+	isSuperAdmin := impl.enforcer.Enforce(token, casbin.ResourceCluster, casbin.ActionGet, res.ClusterName)
+	if !isSuperAdmin {
+		common.WriteJsonResp(w, err, "Unauthorized User", http.StatusForbidden)
 		return
 	}
 	// RBAC enforcer Ends
->>>>>>> 71762507
-	res, err := impl.watcherService.GetInterceptedEventById(interceptedEventId)
-	if err != nil {
-		impl.logger.Errorw("service err, GetInterceptedEventById", "err", err, "interceptedEventId", interceptedEventId)
-		common.WriteJsonResp(w, err, nil, http.StatusInternalServerError)
-		return
-	}
-<<<<<<< HEAD
-
-	// RBAC enforcer applying
-	token := r.Header.Get("token")
-	isSuperAdmin := impl.enforcer.Enforce(token, casbin.ResourceCluster, casbin.ActionGet, res.ClusterName)
-	if !isSuperAdmin {
-		common.WriteJsonResp(w, err, "Unauthorized User", http.StatusForbidden)
-		return
-	}
-	// RBAC enforcer Ends
-
-	w.Header().Set("Content-Type", "application/json")
-=======
->>>>>>> 71762507
+
 	common.WriteJsonResp(w, nil, res, http.StatusOK)
 }
 
@@ -236,11 +213,7 @@
 	token := r.Header.Get("token")
 	isSuperAdmin := impl.enforcer.Enforce(token, casbin.ResourceGlobal, casbin.ActionDelete, "*")
 	if !isSuperAdmin {
-<<<<<<< HEAD
-		common.WriteJsonResp(w, err, "Unauthorized User", http.StatusForbidden)
-=======
-		common.WriteJsonResp(w, err, "Unauthorized User", http.StatusUnauthorized)
->>>>>>> 71762507
+		common.WriteJsonResp(w, err, "Unauthorized User", http.StatusForbidden)
 		return
 	}
 	// RBAC enforcer Ends
@@ -295,11 +268,7 @@
 	token := r.Header.Get("token")
 	isSuperAdmin := impl.enforcer.Enforce(token, casbin.ResourceGlobal, casbin.ActionUpdate, "*")
 	if !isSuperAdmin {
-<<<<<<< HEAD
-		common.WriteJsonResp(w, err, "Unauthorized User", http.StatusForbidden)
-=======
-		common.WriteJsonResp(w, err, "Unauthorized User", http.StatusUnauthorized)
->>>>>>> 71762507
+		common.WriteJsonResp(w, err, "Unauthorized User", http.StatusForbidden)
 		return
 	}
 	// RBAC enforcer Ends
@@ -323,11 +292,7 @@
 	token := r.Header.Get("token")
 	isSuperAdmin := impl.enforcer.Enforce(token, casbin.ResourceGlobal, casbin.ActionGet, "*")
 	if !isSuperAdmin {
-<<<<<<< HEAD
-		common.WriteJsonResp(w, err, "Unauthorized User", http.StatusForbidden)
-=======
-		common.WriteJsonResp(w, err, "Unauthorized User", http.StatusUnauthorized)
->>>>>>> 71762507
+		common.WriteJsonResp(w, err, "Unauthorized User", http.StatusForbidden)
 		return
 	}
 	// RBAC enforcer Ends
@@ -416,11 +381,7 @@
 	token := r.Header.Get("token")
 	isSuperAdmin := impl.enforcer.Enforce(token, casbin.ResourceGlobal, casbin.ActionGet, "*")
 	if !isSuperAdmin {
-<<<<<<< HEAD
-		common.WriteJsonResp(w, err, "Unauthorized User", http.StatusForbidden)
-=======
-		common.WriteJsonResp(w, err, "Unauthorized User", http.StatusUnauthorized)
->>>>>>> 71762507
+		common.WriteJsonResp(w, err, "Unauthorized User", http.StatusForbidden)
 		return
 	}
 	// RBAC enforcer Ends
