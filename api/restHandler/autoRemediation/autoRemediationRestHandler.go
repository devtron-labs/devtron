package autoRemediation

import (
	"encoding/json"
	"github.com/devtron-labs/devtron/api/restHandler/common"
	"github.com/devtron-labs/devtron/pkg/auth/authorisation/casbin"
	"github.com/devtron-labs/devtron/pkg/auth/user"
	"github.com/devtron-labs/devtron/pkg/autoRemediation"
	"github.com/devtron-labs/devtron/util/rbac"
	"github.com/devtron-labs/devtron/util/response"
	"github.com/go-pg/pg"
	"github.com/gorilla/mux"
	"github.com/pkg/errors"
	"go.uber.org/zap"
	"gopkg.in/go-playground/validator.v9"
	"net/http"
	"strconv"
)

type WatcherRestHandler interface {
	SaveWatcher(w http.ResponseWriter, r *http.Request)
	GetWatcherById(w http.ResponseWriter, r *http.Request)
	DeleteWatcherById(w http.ResponseWriter, r *http.Request)
	UpdateWatcherById(w http.ResponseWriter, r *http.Request)
	RetrieveWatchers(w http.ResponseWriter, r *http.Request)
}
type WatcherRestHandlerImpl struct {
	watcherService  autoRemediation.WatcherService
	userAuthService user.UserService
	validator       *validator.Validate
	enforcerUtil    rbac.EnforcerUtil
	enforcer        casbin.Enforcer
	logger          *zap.SugaredLogger
}

func NewWatcherRestHandlerImpl(watcherService autoRemediation.WatcherService, userAuthService user.UserService, validator *validator.Validate,
	enforcerUtil rbac.EnforcerUtil, enforcer casbin.Enforcer, logger *zap.SugaredLogger) *WatcherRestHandlerImpl {
	return &WatcherRestHandlerImpl{
		watcherService:  watcherService,
		userAuthService: userAuthService,
		validator:       validator,
		enforcerUtil:    enforcerUtil,
		enforcer:        enforcer,
		logger:          logger,
	}
}

func (impl WatcherRestHandlerImpl) SaveWatcher(w http.ResponseWriter, r *http.Request) {
	userId, err := impl.userAuthService.GetLoggedInUser(r)
	if userId == 0 || err != nil {
		common.WriteJsonResp(w, err, "Unauthorized User", http.StatusUnauthorized)
		return
	}
	var watcherRequest autoRemediation.WatcherDto
	err = json.NewDecoder(r.Body).Decode(&watcherRequest)
	if err != nil {
		impl.logger.Errorw("request err, SaveWatcher", "err", err, "payload", watcherRequest)
		common.WriteJsonResp(w, err, nil, http.StatusBadRequest)
		return
	}
	impl.logger.Infow("request payload, SaveWatcher", "err", err, "payload", watcherRequest)
	err = impl.validator.Struct(watcherRequest)
	if err != nil {
		impl.logger.Errorw("validation err, SaveWatcher", "err", err, "payload", watcherRequest)
		common.WriteJsonResp(w, err, nil, http.StatusBadRequest)
		return
	}
	// RBAC
	token := r.Header.Get("token")
	for _, item := range watcherRequest.Triggers {
		resourceName := impl.enforcerUtil.GetAppRBACByAppIdAndPipelineId(item.Data.JobId, item.Data.PipelineId)
		if ok := impl.enforcer.Enforce(token, casbin.ResourceApplications, casbin.ActionCreate, resourceName); !ok {
			common.WriteJsonResp(w, err, "Unauthorized User", http.StatusForbidden)
			return
		}
		resourceName = impl.enforcerUtil.GetEnvRBACNameByAppId(item.Data.JobId, item.Data.ExecutionEnvironmentId)
		if ok := impl.enforcer.Enforce(token, casbin.ResourceApplications, casbin.ActionCreate, resourceName); !ok {
			common.WriteJsonResp(w, err, "Unauthorized User", http.StatusForbidden)
			return
		}
	}
	// RBAC
	res, err := impl.watcherService.CreateWatcher(watcherRequest)
	if err != nil {
		impl.logger.Errorw("service err, SaveWatcher", "err", err, "payload", watcherRequest)
		common.WriteJsonResp(w, err, nil, http.StatusInternalServerError)
		return
	}
	w.Header().Set("Content-Type", "application/json")
	common.WriteJsonResp(w, nil, res, http.StatusOK)
}

func (impl WatcherRestHandlerImpl) GetWatcherById(w http.ResponseWriter, r *http.Request) {
	userId, err := impl.userAuthService.GetLoggedInUser(r)
	if userId == 0 || err != nil {
		common.WriteJsonResp(w, err, "Unauthorized User", http.StatusUnauthorized)
		return
	}
	vars := mux.Vars(r)
	watcherId, err := strconv.Atoi(vars["identifier"])
<<<<<<< HEAD
	// RBAC
	// token := r.Header.Get("token")

	// RBAC
=======
	// RBAC enforcer applying
	token := r.Header.Get("token")
	if ok := impl.enforcer.Enforce(token, casbin.ResourceJobs, casbin.ActionGet, "*"); !ok {
		response.WriteResponse(http.StatusForbidden, "FORBIDDEN", w, errors.New("unauthorized"))
		return
	}
	//RBAC enforcer Ends
>>>>>>> e0027c2e
	res, err := impl.watcherService.GetWatcherById(watcherId)
	if err != nil {
		impl.logger.Errorw("service err, GetWatcherById", "err", err, "watcher id", watcherId)
		common.WriteJsonResp(w, err, nil, http.StatusInternalServerError)
		return
	}
	w.Header().Set("Content-Type", "application/json")
	common.WriteJsonResp(w, nil, res, http.StatusOK)
}

func (impl WatcherRestHandlerImpl) DeleteWatcherById(w http.ResponseWriter, r *http.Request) {
	userId, err := impl.userAuthService.GetLoggedInUser(r)
	if userId == 0 || err != nil {
		common.WriteJsonResp(w, err, "Unauthorized User", http.StatusUnauthorized)
		return
	}
	vars := mux.Vars(r)
	watcherId, err := strconv.Atoi(vars["identifier"])
<<<<<<< HEAD
	// RBAC
	// token := r.Header.Get("token")

	// RBAC
=======
	// RBAC enforcer applying
	token := r.Header.Get("token")
	if ok := impl.enforcer.Enforce(token, casbin.ResourceJobs, casbin.ActionDelete, "*"); !ok {
		response.WriteResponse(http.StatusForbidden, "FORBIDDEN", w, errors.New("unauthorized"))
		return
	}
	//RBAC enforcer Ends
>>>>>>> e0027c2e
	err = impl.watcherService.DeleteWatcherById(watcherId)
	if err != nil {
		impl.logger.Errorw("service err, DeleteWatcherById", "err", err, "watcher id", watcherId)
		common.WriteJsonResp(w, err, nil, http.StatusInternalServerError)
		return
	}
	w.Header().Set("Content-Type", "application/json")
	common.WriteJsonResp(w, nil, watcherId, http.StatusOK)
}

func (impl WatcherRestHandlerImpl) UpdateWatcherById(w http.ResponseWriter, r *http.Request) {
	userId, err := impl.userAuthService.GetLoggedInUser(r)
	if userId == 0 || err != nil {
		common.WriteJsonResp(w, err, "Unauthorized User", http.StatusUnauthorized)
		return
	}
	vars := mux.Vars(r)
	watcherId, err := strconv.Atoi(vars["identifier"])
	var watcherRequest autoRemediation.WatcherDto
	err = json.NewDecoder(r.Body).Decode(&watcherRequest)
	if err != nil {
		impl.logger.Errorw("request err, SaveWatcher", "err", err, "payload", watcherRequest)
		common.WriteJsonResp(w, err, nil, http.StatusBadRequest)
		return
	}
	impl.logger.Infow("request payload, SaveWatcher", "err", err, "payload", watcherRequest)
	err = impl.validator.Struct(watcherRequest)
	if err != nil {
		impl.logger.Errorw("validation err, SaveWatcher", "err", err, "payload", watcherRequest)
		common.WriteJsonResp(w, err, nil, http.StatusBadRequest)
		return
	}
<<<<<<< HEAD
	// RBAC
	// token := r.Header.Get("token")

	// RBAC
=======
	// RBAC enforcer applying
	token := r.Header.Get("token")
	if ok := impl.enforcer.Enforce(token, casbin.ResourceJobs, casbin.ActionUpdate, "*"); !ok {
		response.WriteResponse(http.StatusForbidden, "FORBIDDEN", w, errors.New("unauthorized"))
		return
	}
	//RBAC enforcer Ends
>>>>>>> e0027c2e
	err = impl.watcherService.UpdateWatcherById(watcherId, watcherRequest)
	if err != nil {
		impl.logger.Errorw("service err, updateWatcherById", "err", err, "watcher id", watcherId)
		common.WriteJsonResp(w, err, nil, http.StatusInternalServerError)
		return
	}
	w.Header().Set("Content-Type", "application/json")
	common.WriteJsonResp(w, nil, nil, http.StatusOK)
}

func (impl WatcherRestHandlerImpl) RetrieveWatchers(w http.ResponseWriter, r *http.Request) {
	userId, err := impl.userAuthService.GetLoggedInUser(r)
	if userId == 0 || err != nil {
		common.WriteJsonResp(w, err, "Unauthorized User", http.StatusUnauthorized)
		return
	}
	queryParams := r.URL.Query()
	sortOrder := queryParams.Get("order")
	if sortOrder == "" {
		sortOrder = "DESC"
	}
	if !(sortOrder == "ASC" || sortOrder == "DESC") {
		common.WriteJsonResp(w, errors.New("sort order can only be ASC or DESC"), nil, http.StatusBadRequest)
		return
	}
	sortOrderBy := queryParams.Get("orderBy")
	if sortOrderBy == "" {
		sortOrder = "name"
	}
	if !(sortOrderBy == "name" || sortOrderBy == "triggerTime") {
		common.WriteJsonResp(w, errors.New("sort order can only be by name or triggerType"), nil, http.StatusBadRequest)
		return
	}
	sizeStr := queryParams.Get("size")
	size := 20
	if sizeStr != "" {
		size, err = strconv.Atoi(sizeStr)
		if err != nil || size < 0 {
			common.WriteJsonResp(w, errors.New("invalid size"), nil, http.StatusBadRequest)
			return
		}
	}
	offsetStr := queryParams.Get("offset")
	offset := 0
	if offsetStr != "" {
		offset, err = strconv.Atoi(offsetStr)
		if err != nil || offset < 0 {
			common.WriteJsonResp(w, errors.New("invalid offset"), nil, http.StatusBadRequest)
			return
		}
	}
	search := queryParams.Get("search")
	// RBAC enforcer applying
	token := r.Header.Get("token")
	if ok := impl.enforcer.Enforce(token, casbin.ResourceJobs, casbin.ActionGet, "*"); !ok {
		response.WriteResponse(http.StatusForbidden, "FORBIDDEN", w, errors.New("unauthorized"))
		return
	}
<<<<<<< HEAD
	// RBAC
	// token := r.Header.Get("token")

	// RBAC
	watchersResponse, err := impl.watcherService.FindAllWatchers(WatcherQuery)
=======
	//RBAC enforcer Ends
	watchersResponse, err := impl.watcherService.FindAllWatchers(offset, search, size, sortOrder, sortOrderBy)
>>>>>>> e0027c2e
	if err != nil && err != pg.ErrNoRows {
		impl.logger.Errorw("service err, find all ", "err", err)
		common.WriteJsonResp(w, err, nil, http.StatusInternalServerError)
		return
	}
	w.Header().Set("Content-Type", "application/json")
	common.WriteJsonResp(w, nil, watchersResponse, http.StatusOK)
}<|MERGE_RESOLUTION|>--- conflicted
+++ resolved
@@ -98,12 +98,6 @@
 	}
 	vars := mux.Vars(r)
 	watcherId, err := strconv.Atoi(vars["identifier"])
-<<<<<<< HEAD
-	// RBAC
-	// token := r.Header.Get("token")
-
-	// RBAC
-=======
 	// RBAC enforcer applying
 	token := r.Header.Get("token")
 	if ok := impl.enforcer.Enforce(token, casbin.ResourceJobs, casbin.ActionGet, "*"); !ok {
@@ -111,7 +105,6 @@
 		return
 	}
 	//RBAC enforcer Ends
->>>>>>> e0027c2e
 	res, err := impl.watcherService.GetWatcherById(watcherId)
 	if err != nil {
 		impl.logger.Errorw("service err, GetWatcherById", "err", err, "watcher id", watcherId)
@@ -130,12 +123,6 @@
 	}
 	vars := mux.Vars(r)
 	watcherId, err := strconv.Atoi(vars["identifier"])
-<<<<<<< HEAD
-	// RBAC
-	// token := r.Header.Get("token")
-
-	// RBAC
-=======
 	// RBAC enforcer applying
 	token := r.Header.Get("token")
 	if ok := impl.enforcer.Enforce(token, casbin.ResourceJobs, casbin.ActionDelete, "*"); !ok {
@@ -143,7 +130,6 @@
 		return
 	}
 	//RBAC enforcer Ends
->>>>>>> e0027c2e
 	err = impl.watcherService.DeleteWatcherById(watcherId)
 	if err != nil {
 		impl.logger.Errorw("service err, DeleteWatcherById", "err", err, "watcher id", watcherId)
@@ -176,12 +162,6 @@
 		common.WriteJsonResp(w, err, nil, http.StatusBadRequest)
 		return
 	}
-<<<<<<< HEAD
-	// RBAC
-	// token := r.Header.Get("token")
-
-	// RBAC
-=======
 	// RBAC enforcer applying
 	token := r.Header.Get("token")
 	if ok := impl.enforcer.Enforce(token, casbin.ResourceJobs, casbin.ActionUpdate, "*"); !ok {
@@ -189,7 +169,6 @@
 		return
 	}
 	//RBAC enforcer Ends
->>>>>>> e0027c2e
 	err = impl.watcherService.UpdateWatcherById(watcherId, watcherRequest)
 	if err != nil {
 		impl.logger.Errorw("service err, updateWatcherById", "err", err, "watcher id", watcherId)
@@ -248,16 +227,8 @@
 		response.WriteResponse(http.StatusForbidden, "FORBIDDEN", w, errors.New("unauthorized"))
 		return
 	}
-<<<<<<< HEAD
-	// RBAC
-	// token := r.Header.Get("token")
-
-	// RBAC
-	watchersResponse, err := impl.watcherService.FindAllWatchers(WatcherQuery)
-=======
 	//RBAC enforcer Ends
 	watchersResponse, err := impl.watcherService.FindAllWatchers(offset, search, size, sortOrder, sortOrderBy)
->>>>>>> e0027c2e
 	if err != nil && err != pg.ErrNoRows {
 		impl.logger.Errorw("service err, find all ", "err", err)
 		common.WriteJsonResp(w, err, nil, http.StatusInternalServerError)
