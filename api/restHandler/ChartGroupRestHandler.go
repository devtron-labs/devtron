/*
 * Copyright (c) 2020 Devtron Labs
 *
 * Licensed under the Apache License, Version 2.0 (the "License");
 * you may not use this file except in compliance with the License.
 * You may obtain a copy of the License at
 *
 *    http://www.apache.org/licenses/LICENSE-2.0
 *
 * Unless required by applicable law or agreed to in writing, software
 * distributed under the License is distributed on an "AS IS" BASIS,
 * WITHOUT WARRANTIES OR CONDITIONS OF ANY KIND, either express or implied.
 * See the License for the specific language governing permissions and
 * limitations under the License.
 *
 */

package restHandler

import (
	"encoding/json"
	"fmt"
	"net/http"
	"strconv"

	"github.com/devtron-labs/devtron/api/restHandler/common"
<<<<<<< HEAD
	"github.com/devtron-labs/devtron/pkg/appStore/chartGroup"
	"github.com/devtron-labs/devtron/pkg/user"
	"github.com/devtron-labs/devtron/pkg/user/casbin"
=======
	"github.com/devtron-labs/devtron/pkg/appStore/deployment/service"
	"github.com/devtron-labs/devtron/pkg/auth/authorisation/casbin"
	"github.com/devtron-labs/devtron/pkg/auth/user"
>>>>>>> 33430e1d
	"github.com/gorilla/mux"
	"go.uber.org/zap"
	"gopkg.in/go-playground/validator.v9"
)

const CHART_GROUP_DELETE_SUCCESS_RESP = "Chart group deleted successfully."

type ChartGroupRestHandlerImpl struct {
<<<<<<< HEAD
	ChartGroupService chartGroup.ChartGroupService
	Logger            *zap.SugaredLogger
	userAuthService   user.UserService
	enforcer          casbin.Enforcer
=======
	ChartGroupService service.ChartGroupService
	Logger          *zap.SugaredLogger
	userAuthService user.UserService
	enforcer        casbin.Enforcer
>>>>>>> 33430e1d
	validator         *validator.Validate
}

func NewChartGroupRestHandlerImpl(ChartGroupService chartGroup.ChartGroupService,
	Logger *zap.SugaredLogger, userAuthService user.UserService,
	enforcer casbin.Enforcer, validator *validator.Validate) *ChartGroupRestHandlerImpl {
	return &ChartGroupRestHandlerImpl{
		ChartGroupService: ChartGroupService,
		Logger:            Logger,
		userAuthService:   userAuthService,
		validator:         validator,
		enforcer:          enforcer,
	}
}

type ChartGroupRestHandler interface {
	CreateChartGroup(w http.ResponseWriter, r *http.Request)
	UpdateChartGroup(w http.ResponseWriter, r *http.Request)
	SaveChartGroupEntries(w http.ResponseWriter, r *http.Request)
	GetChartGroupWithChartMetaData(w http.ResponseWriter, r *http.Request)
	GetChartGroupList(w http.ResponseWriter, r *http.Request)
	GetChartGroupInstallationDetail(w http.ResponseWriter, r *http.Request)
	GetChartGroupListMin(w http.ResponseWriter, r *http.Request)
	DeleteChartGroup(w http.ResponseWriter, r *http.Request)
}

func (impl *ChartGroupRestHandlerImpl) CreateChartGroup(w http.ResponseWriter, r *http.Request) {
	userId, err := impl.userAuthService.GetLoggedInUser(r)
	if userId == 0 || err != nil {
		common.WriteJsonResp(w, err, "Unauthorized User", http.StatusUnauthorized)
		return
	}
	decoder := json.NewDecoder(r.Body)
	var request chartGroup.ChartGroupBean
	err = decoder.Decode(&request)
	if err != nil {
		impl.Logger.Errorw("request err, CreateChartGroup", "err", err, "payload", request)
		common.WriteJsonResp(w, err, nil, http.StatusBadRequest)
		return
	}
	err = impl.validator.Struct(request)
	if err != nil {
		impl.Logger.Errorw("validate err, CreateChartGroup", "err", err, "payload", request)
		common.WriteJsonResp(w, err, nil, http.StatusBadRequest)
		return
	}
	request.UserId = userId
	impl.Logger.Infow("request payload, CreateChartGroup", "payload", request)

	//RBAC block starts from here
	token := r.Header.Get("token")
	rbacObject := request.Name
	if ok := impl.enforcer.Enforce(token, casbin.ResourceChartGroup, casbin.ActionCreate, rbacObject); !ok {
		common.WriteJsonResp(w, fmt.Errorf("unauthorized user"), "Unauthorized User", http.StatusForbidden)
		return
	}
	//RBAC block ends here

	res, err := impl.ChartGroupService.CreateChartGroup(&request)
	if err != nil {
		impl.Logger.Errorw("service err, CreateChartGroup", "err", err, "payload", request)
		statusCode := http.StatusInternalServerError
		if chartGroup.AppNameAlreadyExistsError == err.Error() {
			statusCode = http.StatusBadRequest
		}
		common.WriteJsonResp(w, err, nil, statusCode)
		return
	}
	common.WriteJsonResp(w, err, res, http.StatusOK)
}

func (impl *ChartGroupRestHandlerImpl) UpdateChartGroup(w http.ResponseWriter, r *http.Request) {
	userId, err := impl.userAuthService.GetLoggedInUser(r)
	if userId == 0 || err != nil {
		common.WriteJsonResp(w, err, "Unauthorized User", http.StatusUnauthorized)
		return
	}
	decoder := json.NewDecoder(r.Body)
	var request chartGroup.ChartGroupBean
	err = decoder.Decode(&request)
	if err != nil {
		impl.Logger.Errorw("request err, UpdateChartGroup", "err", err, "payload", request)
		common.WriteJsonResp(w, err, nil, http.StatusBadRequest)
		return
	}
	err = impl.validator.Struct(request)
	if err != nil {
		impl.Logger.Errorw("validate err, UpdateChartGroup", "err", err, "payload", request)
		common.WriteJsonResp(w, err, nil, http.StatusBadRequest)
		return
	}
	request.UserId = userId
	impl.Logger.Infow("request payload, UpdateChartGroup", "payload", request)

	//RBAC block starts from here
	token := r.Header.Get("token")
	rbacObject := request.Name
	if ok := impl.enforcer.Enforce(token, casbin.ResourceChartGroup, casbin.ActionUpdate, rbacObject); !ok {
		common.WriteJsonResp(w, fmt.Errorf("unauthorized user"), "Unauthorized User", http.StatusForbidden)
		return
	}
	//RBAC block ends here

	res, err := impl.ChartGroupService.UpdateChartGroup(&request)
	if err != nil {
		impl.Logger.Errorw("service err, UpdateChartGroup", "err", err, "payload", request)
		common.WriteJsonResp(w, err, nil, http.StatusInternalServerError)
		return
	}
	common.WriteJsonResp(w, err, res, http.StatusOK)
}

func (impl *ChartGroupRestHandlerImpl) SaveChartGroupEntries(w http.ResponseWriter, r *http.Request) {
	userId, err := impl.userAuthService.GetLoggedInUser(r)
	if userId == 0 || err != nil {
		common.WriteJsonResp(w, err, "Unauthorized User", http.StatusUnauthorized)
		return
	}
	decoder := json.NewDecoder(r.Body)
	var request chartGroup.ChartGroupBean
	err = decoder.Decode(&request)
	if err != nil {
		impl.Logger.Errorw("request err, SaveChartGroupEntries", "err", err, "payload", request)
		common.WriteJsonResp(w, err, nil, http.StatusBadRequest)
		return
	}
	request.UserId = userId
	//RBAC block starts from here
	token := r.Header.Get("token")
	rbacObject := request.Name
	if ok := impl.enforcer.Enforce(token, casbin.ResourceChartGroup, casbin.ActionCreate, rbacObject); !ok {
		if ok1 := impl.enforcer.Enforce(token, casbin.ResourceChartGroup, casbin.ActionUpdate, rbacObject); !ok1 {
			common.WriteJsonResp(w, fmt.Errorf("unauthorized user"), "Unauthorized User", http.StatusForbidden)
			return
		}
	}
	//RBAC block ends here
	res, err := impl.ChartGroupService.SaveChartGroupEntries(&request)
	if err != nil {
		impl.Logger.Errorw("service err, SaveChartGroupEntries", "err", err, "payload", request)
		common.WriteJsonResp(w, err, nil, http.StatusInternalServerError)
		return
	}
	common.WriteJsonResp(w, err, res, http.StatusOK)
}

func (impl *ChartGroupRestHandlerImpl) GetChartGroupWithChartMetaData(w http.ResponseWriter, r *http.Request) {
	userId, err := impl.userAuthService.GetLoggedInUser(r)
	if userId == 0 || err != nil {
		common.WriteJsonResp(w, err, "Unauthorized User", http.StatusUnauthorized)
		return
	}
	vars := mux.Vars(r)
	chartGroupId, err := strconv.Atoi(vars["chartGroupId"])
	if err != nil {
		impl.Logger.Errorw("request err, GetChartGroupWithChartMetaData", "err", err, "chartGroupId", chartGroupId)
		common.WriteJsonResp(w, err, nil, http.StatusBadRequest)
		return
	}

	//RBAC block starts from here
	token := r.Header.Get("token")
	rbacObject := ""
	if ok := impl.enforcer.Enforce(token, casbin.ResourceChartGroup, casbin.ActionGet, rbacObject); !ok {
		common.WriteJsonResp(w, fmt.Errorf("unauthorized user"), "Unauthorized User", http.StatusForbidden)
		return
	}
	//RBAC block ends here

	res, err := impl.ChartGroupService.GetChartGroupWithChartMetaData(chartGroupId)
	if err != nil {
		impl.Logger.Errorw("service err, GetChartGroupWithChartMetaData", "err", err, "chartGroupId", chartGroupId)
		common.WriteJsonResp(w, err, nil, http.StatusInternalServerError)
		return
	}
	common.WriteJsonResp(w, err, res, http.StatusOK)
}

func (impl *ChartGroupRestHandlerImpl) GetChartGroupInstallationDetail(w http.ResponseWriter, r *http.Request) {
	userId, err := impl.userAuthService.GetLoggedInUser(r)
	if userId == 0 || err != nil {
		common.WriteJsonResp(w, err, "Unauthorized User", http.StatusUnauthorized)
		return
	}
	vars := mux.Vars(r)
	chartGroupId, err := strconv.Atoi(vars["chartGroupId"])
	if err != nil {
		impl.Logger.Errorw("request err, GetChartGroupInstallationDetail", "err", err, "chartGroupId", chartGroupId)
		common.WriteJsonResp(w, err, nil, http.StatusBadRequest)
		return
	}

	//RBAC block starts from here
	token := r.Header.Get("token")
	rbacObject := ""
	if ok := impl.enforcer.Enforce(token, casbin.ResourceChartGroup, casbin.ActionGet, rbacObject); !ok {
		common.WriteJsonResp(w, fmt.Errorf("unauthorized user"), "Unauthorized User", http.StatusForbidden)
		return
	}
	//RBAC block ends here

	res, err := impl.ChartGroupService.GetChartGroupWithInstallationDetail(chartGroupId)
	if err != nil {
		impl.Logger.Errorw("service err, GetChartGroupInstallationDetail", "err", err, "chartGroupId", chartGroupId)
		common.WriteJsonResp(w, err, nil, http.StatusInternalServerError)
		return
	}
	common.WriteJsonResp(w, err, res, http.StatusOK)
}

func (impl *ChartGroupRestHandlerImpl) GetChartGroupList(w http.ResponseWriter, r *http.Request) {
	userId, err := impl.userAuthService.GetLoggedInUser(r)
	if userId == 0 || err != nil {
		common.WriteJsonResp(w, err, "Unauthorized User", http.StatusUnauthorized)
		return
	}

	//RBAC block starts from here
	token := r.Header.Get("token")
	rbacObject := ""
	if ok := impl.enforcer.Enforce(token, casbin.ResourceChartGroup, casbin.ActionGet, rbacObject); !ok {
		common.WriteJsonResp(w, fmt.Errorf("unauthorized user"), "Unauthorized User", http.StatusForbidden)
		return
	}
	//RBAC block ends here

	max := r.FormValue("max")
	maxCount := 0
	if len(max) > 0 {
		maxCount, err = strconv.Atoi(max)
		if err != nil {
			impl.Logger.Errorw("request err, GetChartGroupList", "err", err, "max", max)
			common.WriteJsonResp(w, err, nil, http.StatusBadRequest)
			return
		}
	}
	res, err := impl.ChartGroupService.ChartGroupList(maxCount)
	if err != nil {
		impl.Logger.Errorw("service err, GetChartGroupList", "err", err, "max", max)
		common.WriteJsonResp(w, err, nil, http.StatusInternalServerError)
		return
	}
	common.WriteJsonResp(w, err, res, http.StatusOK)
}

func (impl *ChartGroupRestHandlerImpl) GetChartGroupListMin(w http.ResponseWriter, r *http.Request) {
	userId, err := impl.userAuthService.GetLoggedInUser(r)
	if userId == 0 || err != nil {
		common.WriteJsonResp(w, err, "Unauthorized User", http.StatusUnauthorized)
		return
	}

	//RBAC block starts from here
	token := r.Header.Get("token")
	rbacObject := ""
	if ok := impl.enforcer.Enforce(token, casbin.ResourceChartGroup, casbin.ActionGet, rbacObject); !ok {
		common.WriteJsonResp(w, fmt.Errorf("unauthorized user"), "Unauthorized User", http.StatusForbidden)
		return
	}
	//RBAC block ends here

	max := r.FormValue("max")
	maxCount := 0
	if len(max) > 0 {
		maxCount, err = strconv.Atoi(max)
		if err != nil {
			impl.Logger.Errorw("request err, GetChartGroupListMin", "err", err, "max", max)
			common.WriteJsonResp(w, err, nil, http.StatusBadRequest)
			return
		}
	}
	res, err := impl.ChartGroupService.ChartGroupListMin(maxCount)
	if err != nil {
		impl.Logger.Errorw("service err, GetChartGroupListMin", "err", err, "max", max)
		common.WriteJsonResp(w, err, nil, http.StatusInternalServerError)
		return
	}
	common.WriteJsonResp(w, err, res, http.StatusOK)
}

func (impl *ChartGroupRestHandlerImpl) DeleteChartGroup(w http.ResponseWriter, r *http.Request) {
	userId, err := impl.userAuthService.GetLoggedInUser(r)
	if userId == 0 || err != nil {
		common.WriteJsonResp(w, err, "Unauthorized User", http.StatusUnauthorized)
		return
	}
	decoder := json.NewDecoder(r.Body)
	var request chartGroup.ChartGroupBean
	err = decoder.Decode(&request)
	if err != nil {
		impl.Logger.Errorw("request err, DeleteChartGroup", "err", err, "payload", request)
		common.WriteJsonResp(w, err, nil, http.StatusBadRequest)
		return
	}
	err = impl.validator.Struct(request)
	if err != nil {
		impl.Logger.Errorw("validate err, DeleteChartGroup", "err", err, "payload", request)
		common.WriteJsonResp(w, err, nil, http.StatusBadRequest)
		return
	}
	request.UserId = userId
	impl.Logger.Infow("request payload, DeleteChartGroup", "payload", request)

	//RBAC block starts from here
	token := r.Header.Get("token")
	rbacObject := request.Name
	if ok := impl.enforcer.Enforce(token, casbin.ResourceChartGroup, casbin.ActionCreate, rbacObject); !ok {
		common.WriteJsonResp(w, fmt.Errorf("unauthorized user"), "Unauthorized User", http.StatusForbidden)
		return
	}
	//RBAC block ends here
	err = impl.ChartGroupService.DeleteChartGroup(&request)
	if err != nil {
		impl.Logger.Errorw("service err, DeleteChartGroup", "err", err, "payload", request)
		common.WriteJsonResp(w, err, nil, http.StatusInternalServerError)
		return
	}
	common.WriteJsonResp(w, err, CHART_GROUP_DELETE_SUCCESS_RESP, http.StatusOK)
}<|MERGE_RESOLUTION|>--- conflicted
+++ resolved
@@ -24,15 +24,9 @@
 	"strconv"
 
 	"github.com/devtron-labs/devtron/api/restHandler/common"
-<<<<<<< HEAD
 	"github.com/devtron-labs/devtron/pkg/appStore/chartGroup"
-	"github.com/devtron-labs/devtron/pkg/user"
-	"github.com/devtron-labs/devtron/pkg/user/casbin"
-=======
-	"github.com/devtron-labs/devtron/pkg/appStore/deployment/service"
 	"github.com/devtron-labs/devtron/pkg/auth/authorisation/casbin"
 	"github.com/devtron-labs/devtron/pkg/auth/user"
->>>>>>> 33430e1d
 	"github.com/gorilla/mux"
 	"go.uber.org/zap"
 	"gopkg.in/go-playground/validator.v9"
@@ -41,17 +35,10 @@
 const CHART_GROUP_DELETE_SUCCESS_RESP = "Chart group deleted successfully."
 
 type ChartGroupRestHandlerImpl struct {
-<<<<<<< HEAD
 	ChartGroupService chartGroup.ChartGroupService
 	Logger            *zap.SugaredLogger
 	userAuthService   user.UserService
 	enforcer          casbin.Enforcer
-=======
-	ChartGroupService service.ChartGroupService
-	Logger          *zap.SugaredLogger
-	userAuthService user.UserService
-	enforcer        casbin.Enforcer
->>>>>>> 33430e1d
 	validator         *validator.Validate
 }
 
