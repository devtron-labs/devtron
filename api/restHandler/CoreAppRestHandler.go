--- conflicted
+++ resolved
@@ -67,15 +67,9 @@
 	logger                  *zap.SugaredLogger
 	userAuthService         user.UserService
 	validator               *validator.Validate
-<<<<<<< HEAD
 	enforcerUtil    rbac.EnforcerUtil
 	enforcer        casbin.Enforcer
 	appLabelService app.AppLabelService
-=======
-	enforcerUtil            rbac.EnforcerUtil
-	enforcer                casbin.Enforcer
-	appLabelService         app.AppLabelService
->>>>>>> e7512d45
 	pipelineBuilder         pipeline.PipelineBuilder
 	gitRegistryService      pipeline.GitRegistryConfig
 	chartService            pipeline.ChartService
@@ -85,15 +79,9 @@
 	appWorkflowService      appWorkflow.AppWorkflowService
 	materialRepository      pipelineConfig.MaterialRepository
 	gitProviderRepo         repository.GitProviderRepository
-<<<<<<< HEAD
 	appWorkflowRepository appWorkflow2.AppWorkflowRepository
 	environmentRepository repository2.EnvironmentRepository
 	configMapRepository   chartConfig.ConfigMapRepository
-=======
-	appWorkflowRepository   appWorkflow2.AppWorkflowRepository
-	environmentRepository   repository2.EnvironmentRepository
-	configMapRepository     chartConfig.ConfigMapRepository
->>>>>>> e7512d45
 	envConfigRepo           chartConfig.EnvConfigOverrideRepository
 	chartRepo               chartConfig.ChartRepository
 	teamService             team.TeamService
