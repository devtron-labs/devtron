--- conflicted
+++ resolved
@@ -722,11 +722,8 @@
 		ParentCiPipeline:         ciPipeline.ParentCiPipeline,
 		ParentAppId:              ciPipeline.ParentAppId,
 		LinkedCount:              ciPipeline.LinkedCount,
-<<<<<<< HEAD
+		PipelineType:             string(ciPipeline.PipelineType),
 		DockerConfigOverride:     ciPipeline.DockerConfigOverride,
-=======
-		PipelineType:             string(ciPipeline.PipelineType),
->>>>>>> 7a03cbc5
 	}
 
 	//build ciPipelineMaterial resp
