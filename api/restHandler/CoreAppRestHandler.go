--- conflicted
+++ resolved
@@ -23,12 +23,9 @@
 	"errors"
 	"fmt"
 	app2 "github.com/devtron-labs/devtron/api/restHandler/app/pipeline/configure"
-<<<<<<< HEAD
 	bean3 "github.com/devtron-labs/devtron/pkg/appWorkflow/bean"
 	"github.com/devtron-labs/devtron/pkg/pipeline/constants"
-=======
 	"github.com/devtron-labs/devtron/pkg/pipeline/bean/CiPipeline"
->>>>>>> bf20b6fe
 	"net/http"
 	"strconv"
 	"strings"
@@ -1679,11 +1676,7 @@
 			ParentCiPipeline:         ciPipelineData.ParentCiPipeline,
 			ParentAppId:              ciPipelineData.ParentAppId,
 			LinkedCount:              ciPipelineData.LinkedCount,
-<<<<<<< HEAD
 			PipelineType:             constants.PipelineType(ciPipelineData.PipelineType),
-=======
-			PipelineType:             CiPipeline.PipelineType(ciPipelineData.PipelineType),
->>>>>>> bf20b6fe
 		},
 	}
 
