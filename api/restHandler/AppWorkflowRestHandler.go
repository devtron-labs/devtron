/*
 * Copyright (c) 2020 Devtron Labs
 *
 * Licensed under the Apache License, Version 2.0 (the "License");
 * you may not use this file except in compliance with the License.
 * You may obtain a copy of the License at
 *
 *    http://www.apache.org/licenses/LICENSE-2.0
 *
 * Unless required by applicable law or agreed to in writing, software
 * distributed under the License is distributed on an "AS IS" BASIS,
 * WITHOUT WARRANTIES OR CONDITIONS OF ANY KIND, either express or implied.
 * See the License for the specific language governing permissions and
 * limitations under the License.
 *
 */

package restHandler

import (
	"encoding/json"
	bean2 "github.com/devtron-labs/devtron/api/restHandler/bean"
	"github.com/devtron-labs/devtron/api/restHandler/common"
	"github.com/devtron-labs/devtron/internal/sql/repository/app"
	appWorkflow2 "github.com/devtron-labs/devtron/internal/sql/repository/appWorkflow"
	"github.com/devtron-labs/devtron/internal/sql/repository/helper"
	"github.com/devtron-labs/devtron/internal/util"
	bean3 "github.com/devtron-labs/devtron/pkg/app/bean"
	"github.com/devtron-labs/devtron/pkg/appWorkflow"
	"github.com/devtron-labs/devtron/pkg/bean"
	"github.com/devtron-labs/devtron/pkg/pipeline"
	resourceGroup2 "github.com/devtron-labs/devtron/pkg/resourceGroup"
	"github.com/devtron-labs/devtron/pkg/team"
	"github.com/devtron-labs/devtron/pkg/user"
	"github.com/devtron-labs/devtron/pkg/user/casbin"
	util2 "github.com/devtron-labs/devtron/util"
	"github.com/devtron-labs/devtron/util/rbac"
	"github.com/gorilla/mux"
	"go.opentelemetry.io/otel"
	"go.uber.org/zap"
	"net/http"
	"strconv"
	"strings"
)

type AppWorkflowRestHandler interface {
	CreateAppWorkflow(w http.ResponseWriter, r *http.Request)
	FindAppWorkflow(w http.ResponseWriter, r *http.Request)
	DeleteAppWorkflow(w http.ResponseWriter, r *http.Request)
	FindAllWorkflows(w http.ResponseWriter, r *http.Request)
	FindAppWorkflowByEnvironment(w http.ResponseWriter, r *http.Request)
	GetWorkflowsViewData(w http.ResponseWriter, r *http.Request)
	FindAllWorkflowsForApps(w http.ResponseWriter, r *http.Request)
}

type AppWorkflowRestHandlerImpl struct {
	Logger             *zap.SugaredLogger
	appWorkflowService appWorkflow.AppWorkflowService
	userAuthService    user.UserService
	teamService        team.TeamService
	enforcer           casbin.Enforcer
	pipelineBuilder    pipeline.PipelineBuilder
	appRepository      app.AppRepository
	enforcerUtil       rbac.EnforcerUtil
}

func NewAppWorkflowRestHandlerImpl(Logger *zap.SugaredLogger, userAuthService user.UserService, appWorkflowService appWorkflow.AppWorkflowService,
	teamService team.TeamService, enforcer casbin.Enforcer, pipelineBuilder pipeline.PipelineBuilder,
	appRepository app.AppRepository, enforcerUtil rbac.EnforcerUtil) *AppWorkflowRestHandlerImpl {
	return &AppWorkflowRestHandlerImpl{
		Logger:             Logger,
		appWorkflowService: appWorkflowService,
		userAuthService:    userAuthService,
		teamService:        teamService,
		enforcer:           enforcer,
		pipelineBuilder:    pipelineBuilder,
		appRepository:      appRepository,
		enforcerUtil:       enforcerUtil,
	}
}

func (handler AppWorkflowRestHandlerImpl) CreateAppWorkflow(w http.ResponseWriter, r *http.Request) {
	decoder := json.NewDecoder(r.Body)
	userId, err := handler.userAuthService.GetLoggedInUser(r)
	handler.Logger.Debugw("request by user", "userId", userId)
	if userId == 0 || err != nil {
		return
	}
	var request appWorkflow.AppWorkflowDto

	err = decoder.Decode(&request)
	if err != nil {
		handler.Logger.Errorw("decode err", "err", err)
		common.WriteJsonResp(w, err, nil, http.StatusBadRequest)
		return
	}

	token := r.Header.Get("token")
	//rbac block starts from here
	resourceName := handler.enforcerUtil.GetAppRBACNameByAppId(request.AppId)
	ok := handler.enforcerUtil.CheckAppRbacForAppOrJob(token, resourceName, casbin.ActionCreate)
	if !ok {
		common.WriteJsonResp(w, err, "Unauthorized User", http.StatusForbidden)
		return
	}
	//rback block ends here
	request.UserId = userId

	res, err := handler.appWorkflowService.CreateAppWorkflow(request)
	if err != nil {
		if err.Error() == bean3.WORKFLOW_EXIST_ERROR {
			common.WriteJsonResp(w, err, bean3.WORKFLOW_EXIST_ERROR, http.StatusBadRequest)
			return
		}
		handler.Logger.Errorw("error on creating", "err", err)
		common.WriteJsonResp(w, err, []byte("Creation Failed"), http.StatusInternalServerError)
		return
	}
	common.WriteJsonResp(w, err, res, http.StatusOK)
}

func (handler AppWorkflowRestHandlerImpl) DeleteAppWorkflow(w http.ResponseWriter, r *http.Request) {
	userId, err := handler.userAuthService.GetLoggedInUser(r)
	handler.Logger.Debugw("request by user", "userId", userId)
	if userId == 0 || err != nil {
		return
	}
	vars := mux.Vars(r)
	appId, err := strconv.Atoi(vars["app-id"])
	if err != nil {
		handler.Logger.Errorw("bad request", "err", err)
		common.WriteJsonResp(w, err, nil, http.StatusBadRequest)
		return
	}

	appWorkflowId, err := strconv.Atoi(vars["app-wf-id"])
	if err != nil {
		handler.Logger.Errorw("bad request", "err", err)
		common.WriteJsonResp(w, err, nil, http.StatusBadRequest)
		return
	}
	appWorkflow, err := handler.appWorkflowService.FindAppWorkflowById(appWorkflowId, appId)
	if err != nil {
		handler.Logger.Errorw("error in finding appWorkflow by appWorkflowId and appId", "err", err, "appWorkflowId", appWorkflowId, "appid", appId)
		common.WriteJsonResp(w, err, nil, http.StatusInternalServerError)
		return
	}

	token := r.Header.Get("token")
	//rbac block starts from here
	resourceName := handler.enforcerUtil.GetAppRBACNameByAppId(appId)
	workflowResourceName := handler.enforcerUtil.GetRbacObjectNameByAppIdAndWorkflow(appId, appWorkflow.Name)
	ok := handler.enforcer.Enforce(token, casbin.ResourceApplications, casbin.ActionDelete, resourceName)
	if !ok {
		ok = handler.enforcer.Enforce(token, casbin.ResourceJobs, casbin.ActionDelete, resourceName) && handler.enforcer.Enforce(token, casbin.ResourceWorkflow, casbin.ActionDelete, workflowResourceName)
	}
	if !ok {
		common.WriteJsonResp(w, err, "Unauthorized User", http.StatusForbidden)
		return
	}
	//rback block ends here

	err = handler.appWorkflowService.DeleteAppWorkflow(appWorkflowId, userId)
	if err != nil {
		if _, ok := err.(*util.ApiError); ok {
			handler.Logger.Warnw("error on deleting", "err", err)
		} else {
			handler.Logger.Errorw("error on deleting", "err", err)
		}
		common.WriteJsonResp(w, err, []byte("Creation Failed"), http.StatusInternalServerError)
		return
	}
	common.WriteJsonResp(w, err, nil, http.StatusOK)
}

func (impl AppWorkflowRestHandlerImpl) FindAppWorkflow(w http.ResponseWriter, r *http.Request) {
	vars := mux.Vars(r)
	appId, err := strconv.Atoi(vars["app-id"])
	if err != nil {
		impl.Logger.Errorw("bad request", "err", err)
		common.WriteJsonResp(w, err, nil, http.StatusBadRequest)
		return
	}
	token := r.Header.Get("token")
	app, err := impl.pipelineBuilder.GetApp(appId)
	if err != nil {
		impl.Logger.Errorw("bad request", "err", err)
		common.WriteJsonResp(w, err, nil, http.StatusBadRequest)
		return
	}

	v := r.URL.Query()
	envIdsString := v.Get("envIds")
	envIds := make([]int, 0)
	if len(envIdsString) > 0 {
		envIds, err = util2.SplitCommaSeparatedIntValues(envIdsString)
		if err != nil {
			common.WriteJsonResp(w, err, "please provide valid envIds", http.StatusBadRequest)
			return
		}
	}

	// RBAC enforcer applying
	object := impl.enforcerUtil.GetAppRBACName(app.AppName)
	impl.Logger.Debugw("rbac object for other environment list", "object", object)
	ok := impl.enforcerUtil.CheckAppRbacForAppOrJob(token, object, casbin.ActionGet)
	if !ok {
		common.WriteJsonResp(w, err, "unauthorized user", http.StatusForbidden)
		return
	}
	//RBAC enforcer Ends
	workflows := make(map[string]interface{})
	workflowsList, err := impl.appWorkflowService.FindAppWorkflows(appId)
	if err != nil {
		impl.Logger.Errorw("error in fetching workflows for app", "err", err)
		common.WriteJsonResp(w, err, nil, http.StatusInternalServerError)
		return
	}

	if len(envIds) > 0 {
		cdPipelineWfData, err := impl.appWorkflowService.FindCdPipelinesByAppId(appId)
		if err != nil {
			impl.Logger.Errorw("error in fetching cdPipelines for app", "appId", appId, "err", err)
			common.WriteJsonResp(w, err, nil, http.StatusInternalServerError)
			return
		}
		triggerViewPayload := &appWorkflow.TriggerViewWorkflowConfig{
			Workflows:   workflowsList,
			CdPipelines: cdPipelineWfData,
		}
		//filter based on envIds
		response, err := impl.appWorkflowService.FilterWorkflows(triggerViewPayload, envIds)
		if err != nil {
			impl.Logger.Errorw("service err, FindAppWorkflow", "appId", appId, "envIds", envIds, "err", err)
			common.WriteJsonResp(w, err, nil, http.StatusInternalServerError)
			return
		}
		workflowsList = response.Workflows
	}

	workflows["appId"] = app.Id
	workflows["appName"] = app.AppName
	if len(workflowsList) > 0 && app.AppType == helper.Job {
		// RBAC
		userEmailId, err := impl.userAuthService.GetEmailFromToken(token)
		if err != nil {
			impl.Logger.Errorw("error in getting user emailId from token", "err", err)
			common.WriteJsonResp(w, err, "Unauthorized User", http.StatusUnauthorized)
			return
		}

		var workflowNames []string
		var workflowIds []int
		var updatedWorkflowList []appWorkflow.AppWorkflowDto
		var rbacObjects []string
		workNameObjectMap := make(map[string]appWorkflow.AppWorkflowDto)

		for _, workflow := range workflowsList {
			workflowNames = append(workflowNames, workflow.Name)
			workflowIds = append(workflowIds, workflow.Id)
		}
		workflowIdToObjectMap := impl.enforcerUtil.GetAllWorkflowRBACObjectsByAppId(appId, workflowNames, workflowIds)
		itr := 0
		for _, val := range workflowIdToObjectMap {
			rbacObjects = append(rbacObjects, val)
			workNameObjectMap[val] = workflowsList[itr]
			itr++
		}

		enforcedMap := impl.enforcer.EnforceByEmailInBatch(userEmailId, casbin.ResourceWorkflow, casbin.ActionGet, rbacObjects)
		for obj, passed := range enforcedMap {
			if passed {
				updatedWorkflowList = append(updatedWorkflowList, workNameObjectMap[obj])
			}
		}
		if len(updatedWorkflowList) == 0 {
			updatedWorkflowList = []appWorkflow.AppWorkflowDto{}
		}
		workflows[bean2.Workflows] = updatedWorkflowList
	} else if len(workflowsList) > 0 {
		workflows[bean2.Workflows] = workflowsList
	} else {
		workflows[bean2.Workflows] = []appWorkflow.AppWorkflowDto{}
	}
	common.WriteJsonResp(w, err, workflows, http.StatusOK)
}

func (impl AppWorkflowRestHandlerImpl) FindAllWorkflows(w http.ResponseWriter, r *http.Request) {
	vars := mux.Vars(r)
	appId, err := strconv.Atoi(vars["appId"])
	if err != nil {
		impl.Logger.Errorw("Bad request", "err", err)
		common.WriteJsonResp(w, err, nil, http.StatusBadRequest)
		return
	}
	token := r.Header.Get("token")
	app, err := impl.pipelineBuilder.GetApp(appId)
	if err != nil {
		impl.Logger.Errorw("Bad request, invalid appId", "err", err)
		common.WriteJsonResp(w, err, nil, http.StatusBadRequest)
		return
	}
	// RBAC enforcer applying
	object := impl.enforcerUtil.GetAppRBACName(app.AppName)
	if ok := impl.enforcer.Enforce(token, casbin.ResourceApplications, casbin.ActionGet, object); !ok {
		common.WriteJsonResp(w, err, "Unauthorized user", http.StatusForbidden)
		return
	}
	//RBAC enforcer Ends
	resp, err := impl.appWorkflowService.FindAllWorkflowsComponentDetails(appId)
	if err != nil {
		impl.Logger.Errorw("error in getting all wf component details by appId", "err", err, "appId", appId)
		common.WriteJsonResp(w, err, nil, http.StatusInternalServerError)
		return
	}
	common.WriteJsonResp(w, nil, resp, http.StatusOK)
}

func (impl AppWorkflowRestHandlerImpl) FindAllWorkflowsForApps(w http.ResponseWriter, r *http.Request) {
	decoder := json.NewDecoder(r.Body)
	userId, err := impl.userAuthService.GetLoggedInUser(r)
	if userId == 0 || err != nil {
		common.WriteJsonResp(w, err, "Unauthorized User", http.StatusUnauthorized)
		return
	}
<<<<<<< HEAD
	// RBAC enforcer applying
	isSuperAdmin, err := impl.userAuthService.IsSuperAdmin(int(userId))
	if !isSuperAdmin || err != nil {
		if err != nil {
			impl.Logger.Errorw("request err, CheckSuperAdmin", "err", isSuperAdmin, "isSuperAdmin", isSuperAdmin)
		}
		common.WriteJsonResp(w, err, "Unauthorized User", http.StatusForbidden)
=======
	token := r.Header.Get("token")
	if ok := impl.enforcer.Enforce(token, casbin.ResourceGlobal, casbin.ActionGet, "*"); !ok {
		common.WriteJsonResp(w, err, "Unauthorized user", http.StatusForbidden)
>>>>>>> c88f18bf
		return
	}
	//RBAC enforcer Ends
	var request appWorkflow.WorkflowNamesRequest
	err = decoder.Decode(&request)
	if err != nil {
		impl.Logger.Errorw("decode err", "err", err)
		common.WriteJsonResp(w, err, nil, http.StatusBadRequest)
		return
	}

	resp, err := impl.appWorkflowService.FindAllWorkflowsForApps(request)
	if err != nil {
		impl.Logger.Errorw("error in getting all wf component details by appId", "err", err, "request", request)
		common.WriteJsonResp(w, err, nil, http.StatusInternalServerError)
		return
	}
	common.WriteJsonResp(w, nil, resp, http.StatusOK)
}

func (impl AppWorkflowRestHandlerImpl) FindAppWorkflowByEnvironment(w http.ResponseWriter, r *http.Request) {
	vars := mux.Vars(r)
	userId, err := impl.userAuthService.GetLoggedInUser(r)
	if userId == 0 || err != nil {
		common.WriteJsonResp(w, err, "Unauthorized User", http.StatusUnauthorized)
		return
	}
	user, err := impl.userAuthService.GetById(userId)
	if userId == 0 || err != nil {
		common.WriteJsonResp(w, err, "Unauthorized User", http.StatusUnauthorized)
		return
	}
	userEmailId := strings.ToLower(user.EmailId)
	envId, err := strconv.Atoi(vars["envId"])
	if err != nil {
		impl.Logger.Errorw("bad request", "err", err)
		common.WriteJsonResp(w, err, nil, http.StatusBadRequest)
		return
	}

	v := r.URL.Query()
	appIdsString := v.Get("appIds")
	var appIds []int
	if len(appIdsString) > 0 {
		appIdsSlices := strings.Split(appIdsString, ",")
		for _, appId := range appIdsSlices {
			id, err := strconv.Atoi(appId)
			if err != nil {
				common.WriteJsonResp(w, err, "please provide valid appIds", http.StatusBadRequest)
				return
			}
			appIds = append(appIds, id)
		}
	}
	var appGroupId int
	appGroupIdStr := v.Get("appGroupId")
	if len(appGroupIdStr) > 0 {
		appGroupId, err = strconv.Atoi(appGroupIdStr)
		if err != nil {
			common.WriteJsonResp(w, err, "please provide valid appGroupId", http.StatusBadRequest)
			return
		}
	}

	request := resourceGroup2.ResourceGroupingRequest{
		ParentResourceId:  envId,
		ResourceGroupId:   appGroupId,
		ResourceGroupType: resourceGroup2.APP_GROUP,
		ResourceIds:       appIds,
		EmailId:           userEmailId,
		CheckAuthBatch:    impl.checkAuthBatch,
		UserId:            userId,
		Ctx:               r.Context(),
	}
	workflows := make(map[string]interface{})
	_, span := otel.Tracer("orchestrator").Start(r.Context(), "ciHandler.FetchAppWorkflowsInAppGrouping")
	workflowsList, err := impl.appWorkflowService.FindAppWorkflowsByEnvironmentId(request)
	span.End()
	if err != nil {
		impl.Logger.Errorw("error in fetching workflows for app", "err", err)
		common.WriteJsonResp(w, err, nil, http.StatusInternalServerError)
		return
	}
	workflows["envId"] = envId
	if len(workflowsList) > 0 {
		workflows["workflows"] = workflowsList
	} else {
		workflows["workflows"] = []appWorkflow.AppWorkflowDto{}
	}
	common.WriteJsonResp(w, err, workflows, http.StatusOK)
}

func (handler *AppWorkflowRestHandlerImpl) GetWorkflowsViewData(w http.ResponseWriter, r *http.Request) {
	vars := mux.Vars(r)
	appId, err := strconv.Atoi(vars["app-id"])
	if err != nil {
		handler.Logger.Errorw("error in parsing app-id", "appId", appId, "err", err)
		common.WriteJsonResp(w, err, nil, http.StatusBadRequest)
		return
	}
	token := r.Header.Get("token")
	app, err := handler.pipelineBuilder.GetApp(appId)
	if err != nil {
		handler.Logger.Errorw("error in getting app details", "appId", appId, "err", err)
		common.WriteJsonResp(w, err, nil, http.StatusBadRequest)
		return
	}
	v := r.URL.Query()
	envIdsString := v.Get("envIds")
	envIds := make([]int, 0)
	if len(envIdsString) > 0 {
		envIds, err = util2.SplitCommaSeparatedIntValues(envIdsString)
		if err != nil {
			common.WriteJsonResp(w, err, "please provide valid envIds", http.StatusBadRequest)
			return
		}
	}

	// RBAC enforcer applying
	object := handler.enforcerUtil.GetAppRBACName(app.AppName)
	handler.Logger.Debugw("rbac object for workflows view data", "object", object)
	ok := handler.enforcerUtil.CheckAppRbacForAppOrJob(token, object, casbin.ActionGet)
	if !ok {
		common.WriteJsonResp(w, err, "unauthorized user", http.StatusForbidden)
		return
	}
	//RBAC enforcer Ends

	appWorkflows, err := handler.appWorkflowService.FindAppWorkflows(appId)
	if err != nil {
		handler.Logger.Errorw("error in fetching workflows for app", "appId", appId, "err", err)
		common.WriteJsonResp(w, err, nil, http.StatusInternalServerError)
		return
	}

	ciPipelineViewData, err := handler.pipelineBuilder.GetTriggerViewCiPipeline(appId)
	if err != nil {
		if _, ok := err.(*util.ApiError); !ok {
			handler.Logger.Errorw("error in fetching trigger view ci pipeline data for app", "appId", appId, "err", err)
			common.WriteJsonResp(w, err, nil, http.StatusInternalServerError)
			return
		} else {
			err = nil
		}
	}

	cdPipelinesForApp, err := handler.pipelineBuilder.GetTriggerViewCdPipelinesForApp(appId)
	if err != nil {
		if _, ok := err.(*util.ApiError); !ok {
			handler.Logger.Errorw("error in fetching trigger view cd pipeline data for app", "appId", appId, "err", err)
			common.WriteJsonResp(w, err, nil, http.StatusInternalServerError)
			return
		} else {
			err = nil
		}
	}

	containsExternalCi := handler.containsExternalCi(appWorkflows)
	var externalCiData []*bean.ExternalCiConfig
	if containsExternalCi {
		externalCiData, err = handler.pipelineBuilder.GetExternalCi(appId)
		if err != nil {
			handler.Logger.Errorw("service err, GetExternalCi", "appId", appId, "err", err)
			common.WriteJsonResp(w, err, nil, http.StatusInternalServerError)
			return
		}
	}

	response := &appWorkflow.TriggerViewWorkflowConfig{
		Workflows:        appWorkflows,
		CiConfig:         ciPipelineViewData,
		CdPipelines:      cdPipelinesForApp,
		ExternalCiConfig: externalCiData,
	}

	if len(envIds) > 0 {
		//filter based on envIds
		response, err = handler.appWorkflowService.FilterWorkflows(response, envIds)
		if err != nil {
			handler.Logger.Errorw("service err, FilterResponseOnEnvIds", "appId", appId, "envIds", envIds, "err", err)
			common.WriteJsonResp(w, err, nil, http.StatusInternalServerError)
			return
		}
	}

	common.WriteJsonResp(w, err, response, http.StatusOK)
}

func (handler *AppWorkflowRestHandlerImpl) checkAuthBatch(emailId string, appObject []string, envObject []string) (map[string]bool, map[string]bool) {
	var appResult map[string]bool
	var envResult map[string]bool
	if len(appObject) > 0 {
		appResult = handler.enforcer.EnforceByEmailInBatch(emailId, casbin.ResourceApplications, casbin.ActionGet, appObject)
	}
	if len(envObject) > 0 {
		envResult = handler.enforcer.EnforceByEmailInBatch(emailId, casbin.ResourceEnvironment, casbin.ActionGet, envObject)
	}
	return appResult, envResult
}

func (handler AppWorkflowRestHandlerImpl) containsExternalCi(appWorkflows []appWorkflow.AppWorkflowDto) bool {
	for _, appWorkflowDto := range appWorkflows {
		for _, workflowMappingDto := range appWorkflowDto.AppWorkflowMappingDto {
			if workflowMappingDto.Type == appWorkflow2.WEBHOOK {
				return true
			}
		}
	}
	return false
}<|MERGE_RESOLUTION|>--- conflicted
+++ resolved
@@ -323,19 +323,9 @@
 		common.WriteJsonResp(w, err, "Unauthorized User", http.StatusUnauthorized)
 		return
 	}
-<<<<<<< HEAD
-	// RBAC enforcer applying
-	isSuperAdmin, err := impl.userAuthService.IsSuperAdmin(int(userId))
-	if !isSuperAdmin || err != nil {
-		if err != nil {
-			impl.Logger.Errorw("request err, CheckSuperAdmin", "err", isSuperAdmin, "isSuperAdmin", isSuperAdmin)
-		}
-		common.WriteJsonResp(w, err, "Unauthorized User", http.StatusForbidden)
-=======
 	token := r.Header.Get("token")
 	if ok := impl.enforcer.Enforce(token, casbin.ResourceGlobal, casbin.ActionGet, "*"); !ok {
 		common.WriteJsonResp(w, err, "Unauthorized user", http.StatusForbidden)
->>>>>>> c88f18bf
 		return
 	}
 	//RBAC enforcer Ends
