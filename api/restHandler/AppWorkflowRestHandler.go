/*
 * Copyright (c) 2020 Devtron Labs
 *
 * Licensed under the Apache License, Version 2.0 (the "License");
 * you may not use this file except in compliance with the License.
 * You may obtain a copy of the License at
 *
 *    http://www.apache.org/licenses/LICENSE-2.0
 *
 * Unless required by applicable law or agreed to in writing, software
 * distributed under the License is distributed on an "AS IS" BASIS,
 * WITHOUT WARRANTIES OR CONDITIONS OF ANY KIND, either express or implied.
 * See the License for the specific language governing permissions and
 * limitations under the License.
 *
 */

package restHandler

import (
	"encoding/json"
	bean2 "github.com/devtron-labs/devtron/api/restHandler/bean"
	"github.com/devtron-labs/devtron/api/restHandler/common"
	"github.com/devtron-labs/devtron/internal/sql/repository/app"
	appWorkflow2 "github.com/devtron-labs/devtron/internal/sql/repository/appWorkflow"
	"github.com/devtron-labs/devtron/internal/sql/repository/helper"
	"github.com/devtron-labs/devtron/internal/util"
	"github.com/devtron-labs/devtron/pkg/appWorkflow"
	"github.com/devtron-labs/devtron/pkg/bean"
	"github.com/devtron-labs/devtron/pkg/pipeline"
	resourceGroup2 "github.com/devtron-labs/devtron/pkg/resourceGroup"
	"github.com/devtron-labs/devtron/pkg/team"
	"github.com/devtron-labs/devtron/pkg/user"
	"github.com/devtron-labs/devtron/pkg/user/casbin"
	util2 "github.com/devtron-labs/devtron/util"
	"github.com/devtron-labs/devtron/util/rbac"
	"github.com/gorilla/mux"
	"go.opentelemetry.io/otel"
	"go.uber.org/zap"
	"net/http"
	"strconv"
	"strings"
)

type AppWorkflowRestHandler interface {
	CreateAppWorkflow(w http.ResponseWriter, r *http.Request)
	FindAppWorkflow(w http.ResponseWriter, r *http.Request)
	DeleteAppWorkflow(w http.ResponseWriter, r *http.Request)
	FindAllWorkflows(w http.ResponseWriter, r *http.Request)
	FindAppWorkflowByEnvironment(w http.ResponseWriter, r *http.Request)
	GetWorkflowsViewData(w http.ResponseWriter, r *http.Request)
	FindAllWorkflowsForApps(w http.ResponseWriter, r *http.Request)
}

type AppWorkflowRestHandlerImpl struct {
	Logger             *zap.SugaredLogger
	appWorkflowService appWorkflow.AppWorkflowService
	userAuthService    user.UserService
	teamService        team.TeamService
	enforcer           casbin.Enforcer
	pipelineBuilder    pipeline.PipelineBuilder
	appRepository      app.AppRepository
	enforcerUtil       rbac.EnforcerUtil
}

func NewAppWorkflowRestHandlerImpl(Logger *zap.SugaredLogger, userAuthService user.UserService, appWorkflowService appWorkflow.AppWorkflowService,
	teamService team.TeamService, enforcer casbin.Enforcer, pipelineBuilder pipeline.PipelineBuilder,
	appRepository app.AppRepository, enforcerUtil rbac.EnforcerUtil) *AppWorkflowRestHandlerImpl {
	return &AppWorkflowRestHandlerImpl{
		Logger:             Logger,
		appWorkflowService: appWorkflowService,
		userAuthService:    userAuthService,
		teamService:        teamService,
		enforcer:           enforcer,
		pipelineBuilder:    pipelineBuilder,
		appRepository:      appRepository,
		enforcerUtil:       enforcerUtil,
	}
}

func (handler AppWorkflowRestHandlerImpl) CreateAppWorkflow(w http.ResponseWriter, r *http.Request) {
	decoder := json.NewDecoder(r.Body)
	userId, err := handler.userAuthService.GetLoggedInUser(r)
	handler.Logger.Debugw("request by user", "userId", userId)
	if userId == 0 || err != nil {
		return
	}
	var request appWorkflow.AppWorkflowDto

	err = decoder.Decode(&request)
	if err != nil {
		handler.Logger.Errorw("decode err", "err", err)
		common.WriteJsonResp(w, err, nil, http.StatusBadRequest)
		return
	}

	token := r.Header.Get("token")
	//rbac block starts from here
	resourceName := handler.enforcerUtil.GetAppRBACNameByAppId(request.AppId)
	ok := handler.enforcerUtil.CheckAppRbacForAppOrJob(token, resourceName, casbin.ActionCreate)
	if !ok {
		common.WriteJsonResp(w, err, "Unauthorized User", http.StatusForbidden)
		return
	}
	//rback block ends here
	request.UserId = userId

	res, err := handler.appWorkflowService.CreateAppWorkflow(request)
	if err != nil {
		handler.Logger.Errorw("error on creating", "err", err)
		common.WriteJsonResp(w, err, []byte("Creation Failed"), http.StatusInternalServerError)
		return
	}
	common.WriteJsonResp(w, err, res, http.StatusOK)
}

func (handler AppWorkflowRestHandlerImpl) DeleteAppWorkflow(w http.ResponseWriter, r *http.Request) {
	userId, err := handler.userAuthService.GetLoggedInUser(r)
	handler.Logger.Debugw("request by user", "userId", userId)
	if userId == 0 || err != nil {
		return
	}
	vars := mux.Vars(r)
	appId, err := strconv.Atoi(vars["app-id"])
	if err != nil {
		handler.Logger.Errorw("bad request", "err", err)
		common.WriteJsonResp(w, err, nil, http.StatusBadRequest)
		return
	}

	appWorkflowId, err := strconv.Atoi(vars["app-wf-id"])
	if err != nil {
		handler.Logger.Errorw("bad request", "err", err)
		common.WriteJsonResp(w, err, nil, http.StatusBadRequest)
		return
	}
	appWorkflow, err := handler.appWorkflowService.FindAppWorkflowById(appWorkflowId, appId)
	if err != nil {
		handler.Logger.Errorw("error in finding appWorkflow by appWorkflowId and appId", "err", err, "appWorkflowId", appWorkflowId, "appid", appId)
		common.WriteJsonResp(w, err, nil, http.StatusInternalServerError)
		return
	}

	token := r.Header.Get("token")
	//rbac block starts from here
	resourceName := handler.enforcerUtil.GetAppRBACNameByAppId(appId)
	workflowResourceName := handler.enforcerUtil.GetRbacObjectNameByAppIdAndWorkflow(appId, appWorkflow.Name)
	ok := handler.enforcer.Enforce(token, casbin.ResourceApplications, casbin.ActionDelete, resourceName)
	if !ok {
		ok = handler.enforcer.Enforce(token, casbin.ResourceJobs, casbin.ActionDelete, resourceName) && handler.enforcer.Enforce(token, casbin.ResourceWorkflow, casbin.ActionDelete, workflowResourceName)
	}
	if !ok {
		common.WriteJsonResp(w, err, "Unauthorized User", http.StatusForbidden)
		return
	}
	//rback block ends here

	err = handler.appWorkflowService.DeleteAppWorkflow(appWorkflowId, userId)
	if err != nil {
		if _, ok := err.(*util.ApiError); ok {
			handler.Logger.Warnw("error on deleting", "err", err)
		} else {
			handler.Logger.Errorw("error on deleting", "err", err)
		}
		common.WriteJsonResp(w, err, []byte("Creation Failed"), http.StatusInternalServerError)
		return
	}
	common.WriteJsonResp(w, err, nil, http.StatusOK)
}

func (impl AppWorkflowRestHandlerImpl) FindAppWorkflow(w http.ResponseWriter, r *http.Request) {
	vars := mux.Vars(r)
	appId, err := strconv.Atoi(vars["app-id"])
	if err != nil {
		impl.Logger.Errorw("bad request", "err", err)
		common.WriteJsonResp(w, err, nil, http.StatusBadRequest)
		return
	}
	token := r.Header.Get("token")
	app, err := impl.pipelineBuilder.GetApp(appId)
	if err != nil {
		impl.Logger.Errorw("bad request", "err", err)
		common.WriteJsonResp(w, err, nil, http.StatusBadRequest)
		return
	}

	v := r.URL.Query()
	envIdsString := v.Get("envIds")
	envIds := make([]int, 0)
	if len(envIdsString) > 0 {
		envIds, err = util2.SplitCommaSeparatedIntValues(envIdsString)
		if err != nil {
			common.WriteJsonResp(w, err, "please provide valid envIds", http.StatusBadRequest)
			return
		}
	}

	// RBAC enforcer applying
	object := impl.enforcerUtil.GetAppRBACName(app.AppName)
	impl.Logger.Debugw("rbac object for other environment list", "object", object)
	ok := impl.enforcerUtil.CheckAppRbacForAppOrJob(token, object, casbin.ActionGet)
	if !ok {
		common.WriteJsonResp(w, err, "unauthorized user", http.StatusForbidden)
		return
	}
	//RBAC enforcer Ends
	workflows := make(map[string]interface{})
	workflowsList, err := impl.appWorkflowService.FindAppWorkflows(appId)
	if err != nil {
		impl.Logger.Errorw("error in fetching workflows for app", "err", err)
		common.WriteJsonResp(w, err, nil, http.StatusInternalServerError)
		return
	}

	if len(envIds) > 0 {
		cdPipelineWfData, err := impl.appWorkflowService.FindCdPipelinesByAppId(appId)
		if err != nil {
			impl.Logger.Errorw("error in fetching cdPipelines for app", "appId", appId, "err", err)
			common.WriteJsonResp(w, err, nil, http.StatusInternalServerError)
			return
		}
		triggerViewPayload := &appWorkflow.TriggerViewWorkflowConfig{
			Workflows:   workflowsList,
			CdPipelines: cdPipelineWfData,
		}
		//filter based on envIds
		response, err := impl.appWorkflowService.FilterWorkflows(triggerViewPayload, envIds)
		if err != nil {
			impl.Logger.Errorw("service err, FindAppWorkflow", "appId", appId, "envIds", envIds, "err", err)
			common.WriteJsonResp(w, err, nil, http.StatusInternalServerError)
			return
		}
		workflowsList = response.Workflows
	}

	workflows["appId"] = app.Id
	workflows["appName"] = app.AppName
	if len(workflowsList) > 0 && app.AppType == helper.Job {
		// RBAC
		userEmailId, err := impl.userAuthService.GetEmailFromToken(token)
		if err != nil {
			impl.Logger.Errorw("error in getting user emailId from token", "err", err)
			common.WriteJsonResp(w, err, "Unauthorized User", http.StatusUnauthorized)
			return
		}

		var workflowNames []string
		var workflowIds []int
		var updatedWorkflowList []appWorkflow.AppWorkflowDto
		var rbacObjects []string
		workNameObjectMap := make(map[string]appWorkflow.AppWorkflowDto)

		for _, workflow := range workflowsList {
			workflowNames = append(workflowNames, workflow.Name)
			workflowIds = append(workflowIds, workflow.Id)
		}
		workflowIdToObjectMap := impl.enforcerUtil.GetAllWorkflowRBACObjectsByAppId(appId, workflowNames, workflowIds)
		itr := 0
		for _, val := range workflowIdToObjectMap {
			rbacObjects = append(rbacObjects, val)
			workNameObjectMap[val] = workflowsList[itr]
			itr++
		}

		enforcedMap := impl.enforcer.EnforceByEmailInBatch(userEmailId, casbin.ResourceWorkflow, casbin.ActionGet, rbacObjects)
		for obj, passed := range enforcedMap {
			if passed {
				updatedWorkflowList = append(updatedWorkflowList, workNameObjectMap[obj])
			}
		}
<<<<<<< HEAD

=======
		if len(updatedWorkflowList) == 0 {
			updatedWorkflowList = []appWorkflow.AppWorkflowDto{}
		}
>>>>>>> 3292ef0e
		workflows[bean2.Workflows] = updatedWorkflowList
	} else if len(workflowsList) > 0 {
		workflows[bean2.Workflows] = workflowsList
	} else {
		workflows[bean2.Workflows] = []appWorkflow.AppWorkflowDto{}
	}
	common.WriteJsonResp(w, err, workflows, http.StatusOK)
}

func (impl AppWorkflowRestHandlerImpl) FindAllWorkflows(w http.ResponseWriter, r *http.Request) {
	vars := mux.Vars(r)
	appId, err := strconv.Atoi(vars["appId"])
	if err != nil {
		impl.Logger.Errorw("Bad request", "err", err)
		common.WriteJsonResp(w, err, nil, http.StatusBadRequest)
		return
	}
	token := r.Header.Get("token")
	app, err := impl.pipelineBuilder.GetApp(appId)
	if err != nil {
		impl.Logger.Errorw("Bad request, invalid appId", "err", err)
		common.WriteJsonResp(w, err, nil, http.StatusBadRequest)
		return
	}
	// RBAC enforcer applying
	object := impl.enforcerUtil.GetAppRBACName(app.AppName)
	if ok := impl.enforcer.Enforce(token, casbin.ResourceApplications, casbin.ActionGet, object); !ok {
		common.WriteJsonResp(w, err, "Unauthorized user", http.StatusForbidden)
		return
	}
	//RBAC enforcer Ends
	resp, err := impl.appWorkflowService.FindAllWorkflowsComponentDetails(appId)
	if err != nil {
		impl.Logger.Errorw("error in getting all wf component details by appId", "err", err, "appId", appId)
		common.WriteJsonResp(w, err, nil, http.StatusInternalServerError)
		return
	}
	common.WriteJsonResp(w, nil, resp, http.StatusOK)
}

func (impl AppWorkflowRestHandlerImpl) FindAllWorkflowsForApps(w http.ResponseWriter, r *http.Request) {
	decoder := json.NewDecoder(r.Body)
	userId, err := impl.userAuthService.GetLoggedInUser(r)
	if userId == 0 || err != nil {
		common.WriteJsonResp(w, err, "Unauthorized User", http.StatusUnauthorized)
		return
	}
	// RBAC enforcer applying
	isSuperAdmin, err := impl.userAuthService.IsSuperAdmin(int(userId))
	if !isSuperAdmin || err != nil {
		if err != nil {
			impl.Logger.Errorw("request err, CheckSuperAdmin", "err", isSuperAdmin, "isSuperAdmin", isSuperAdmin)
		}
		common.WriteJsonResp(w, err, "Unauthorized User", http.StatusForbidden)
		return
	}
	//RBAC enforcer Ends
	var request appWorkflow.WorkflowNamesRequest
	err = decoder.Decode(&request)
	if err != nil {
		impl.Logger.Errorw("decode err", "err", err)
		common.WriteJsonResp(w, err, nil, http.StatusBadRequest)
		return
	}

	resp, err := impl.appWorkflowService.FindAllWorkflowsForApps(request)
	if err != nil {
		impl.Logger.Errorw("error in getting all wf component details by appId", "err", err, "request", request)
		common.WriteJsonResp(w, err, nil, http.StatusInternalServerError)
		return
	}
	common.WriteJsonResp(w, nil, resp, http.StatusOK)
}

func (impl AppWorkflowRestHandlerImpl) FindAppWorkflowByEnvironment(w http.ResponseWriter, r *http.Request) {
	vars := mux.Vars(r)
	userId, err := impl.userAuthService.GetLoggedInUser(r)
	if userId == 0 || err != nil {
		common.WriteJsonResp(w, err, "Unauthorized User", http.StatusUnauthorized)
		return
	}
	user, err := impl.userAuthService.GetById(userId)
	if userId == 0 || err != nil {
		common.WriteJsonResp(w, err, "Unauthorized User", http.StatusUnauthorized)
		return
	}
	userEmailId := strings.ToLower(user.EmailId)
	envId, err := strconv.Atoi(vars["envId"])
	if err != nil {
		impl.Logger.Errorw("bad request", "err", err)
		common.WriteJsonResp(w, err, nil, http.StatusBadRequest)
		return
	}

	v := r.URL.Query()
	appIdsString := v.Get("appIds")
	var appIds []int
	if len(appIdsString) > 0 {
		appIdsSlices := strings.Split(appIdsString, ",")
		for _, appId := range appIdsSlices {
			id, err := strconv.Atoi(appId)
			if err != nil {
				common.WriteJsonResp(w, err, "please provide valid appIds", http.StatusBadRequest)
				return
			}
			appIds = append(appIds, id)
		}
	}
	var appGroupId int
	appGroupIdStr := v.Get("appGroupId")
	if len(appGroupIdStr) > 0 {
		appGroupId, err = strconv.Atoi(appGroupIdStr)
		if err != nil {
			common.WriteJsonResp(w, err, "please provide valid appGroupId", http.StatusBadRequest)
			return
		}
	}

	request := resourceGroup2.ResourceGroupingRequest{
		ParentResourceId:  envId,
		ResourceGroupId:   appGroupId,
		ResourceGroupType: resourceGroup2.APP_GROUP,
		ResourceIds:       appIds,
		EmailId:           userEmailId,
		CheckAuthBatch:    impl.checkAuthBatch,
		UserId:            userId,
		Ctx:               r.Context(),
	}
	workflows := make(map[string]interface{})
	_, span := otel.Tracer("orchestrator").Start(r.Context(), "ciHandler.FetchAppWorkflowsInAppGrouping")
	workflowsList, err := impl.appWorkflowService.FindAppWorkflowsByEnvironmentId(request)
	span.End()
	if err != nil {
		impl.Logger.Errorw("error in fetching workflows for app", "err", err)
		common.WriteJsonResp(w, err, nil, http.StatusInternalServerError)
		return
	}
	workflows["envId"] = envId
	if len(workflowsList) > 0 {
		workflows["workflows"] = workflowsList
	} else {
		workflows["workflows"] = []appWorkflow.AppWorkflowDto{}
	}
	common.WriteJsonResp(w, err, workflows, http.StatusOK)
}

func (handler *AppWorkflowRestHandlerImpl) GetWorkflowsViewData(w http.ResponseWriter, r *http.Request) {
	vars := mux.Vars(r)
	appId, err := strconv.Atoi(vars["app-id"])
	if err != nil {
		handler.Logger.Errorw("error in parsing app-id", "appId", appId, "err", err)
		common.WriteJsonResp(w, err, nil, http.StatusBadRequest)
		return
	}
	token := r.Header.Get("token")
	app, err := handler.pipelineBuilder.GetApp(appId)
	if err != nil {
		handler.Logger.Errorw("error in getting app details", "appId", appId, "err", err)
		common.WriteJsonResp(w, err, nil, http.StatusBadRequest)
		return
	}
	v := r.URL.Query()
	envIdsString := v.Get("envIds")
	envIds := make([]int, 0)
	if len(envIdsString) > 0 {
		envIds, err = util2.SplitCommaSeparatedIntValues(envIdsString)
		if err != nil {
			common.WriteJsonResp(w, err, "please provide valid envIds", http.StatusBadRequest)
			return
		}
	}

	// RBAC enforcer applying
	object := handler.enforcerUtil.GetAppRBACName(app.AppName)
	handler.Logger.Debugw("rbac object for workflows view data", "object", object)
	if ok := handler.enforcer.Enforce(token, casbin.ResourceApplications, casbin.ActionGet, object); !ok {
		common.WriteJsonResp(w, err, "unauthorized user", http.StatusForbidden)
		return
	}
	//RBAC enforcer Ends

	appWorkflows, err := handler.appWorkflowService.FindAppWorkflows(appId)
	if err != nil {
		handler.Logger.Errorw("error in fetching workflows for app", "appId", appId, "err", err)
		common.WriteJsonResp(w, err, nil, http.StatusInternalServerError)
		return
	}

	ciPipelineViewData, err := handler.pipelineBuilder.GetTriggerViewCiPipeline(appId)
	if err != nil {
		if _, ok := err.(*util.ApiError); !ok {
			handler.Logger.Errorw("error in fetching trigger view ci pipeline data for app", "appId", appId, "err", err)
			common.WriteJsonResp(w, err, nil, http.StatusInternalServerError)
			return
		} else {
			err = nil
		}
	}

	cdPipelinesForApp, err := handler.pipelineBuilder.GetTriggerViewCdPipelinesForApp(appId)
	if err != nil {
		if _, ok := err.(*util.ApiError); !ok {
			handler.Logger.Errorw("error in fetching trigger view cd pipeline data for app", "appId", appId, "err", err)
			common.WriteJsonResp(w, err, nil, http.StatusInternalServerError)
			return
		} else {
			err = nil
		}
	}

	containsExternalCi := handler.containsExternalCi(appWorkflows)
	var externalCiData []*bean.ExternalCiConfig
	if containsExternalCi {
		externalCiData, err = handler.pipelineBuilder.GetExternalCi(appId)
		if err != nil {
			handler.Logger.Errorw("service err, GetExternalCi", "appId", appId, "err", err)
			common.WriteJsonResp(w, err, nil, http.StatusInternalServerError)
			return
		}
	}

	response := &appWorkflow.TriggerViewWorkflowConfig{
		Workflows:        appWorkflows,
		CiConfig:         ciPipelineViewData,
		CdPipelines:      cdPipelinesForApp,
		ExternalCiConfig: externalCiData,
	}

	if len(envIds) > 0 {
		//filter based on envIds
		response, err = handler.appWorkflowService.FilterWorkflows(response, envIds)
		if err != nil {
			handler.Logger.Errorw("service err, FilterResponseOnEnvIds", "appId", appId, "envIds", envIds, "err", err)
			common.WriteJsonResp(w, err, nil, http.StatusInternalServerError)
			return
		}
	}

	common.WriteJsonResp(w, err, response, http.StatusOK)
}

func (handler *AppWorkflowRestHandlerImpl) checkAuthBatch(emailId string, appObject []string, envObject []string) (map[string]bool, map[string]bool) {
	var appResult map[string]bool
	var envResult map[string]bool
	if len(appObject) > 0 {
		appResult = handler.enforcer.EnforceByEmailInBatch(emailId, casbin.ResourceApplications, casbin.ActionGet, appObject)
	}
	if len(envObject) > 0 {
		envResult = handler.enforcer.EnforceByEmailInBatch(emailId, casbin.ResourceEnvironment, casbin.ActionGet, envObject)
	}
	return appResult, envResult
}

func (handler AppWorkflowRestHandlerImpl) containsExternalCi(appWorkflows []appWorkflow.AppWorkflowDto) bool {
	for _, appWorkflowDto := range appWorkflows {
		for _, workflowMappingDto := range appWorkflowDto.AppWorkflowMappingDto {
			if workflowMappingDto.Type == appWorkflow2.WEBHOOK {
				return true
			}
		}
	}
	return false
}<|MERGE_RESOLUTION|>--- conflicted
+++ resolved
@@ -268,13 +268,9 @@
 				updatedWorkflowList = append(updatedWorkflowList, workNameObjectMap[obj])
 			}
 		}
-<<<<<<< HEAD
-
-=======
 		if len(updatedWorkflowList) == 0 {
 			updatedWorkflowList = []appWorkflow.AppWorkflowDto{}
 		}
->>>>>>> 3292ef0e
 		workflows[bean2.Workflows] = updatedWorkflowList
 	} else if len(workflowsList) > 0 {
 		workflows[bean2.Workflows] = workflowsList
