--- conflicted
+++ resolved
@@ -51,10 +51,7 @@
 	GetCdPipelinesByEnvironment(w http.ResponseWriter, r *http.Request)
 	GetCdPipelinesByEnvironmentMin(w http.ResponseWriter, r *http.Request)
 	PerformDeploymentApprovalAction(w http.ResponseWriter, r *http.Request)
-<<<<<<< HEAD
-=======
 	ChangeChartRef(w http.ResponseWriter, r *http.Request)
->>>>>>> 8eb1f742
 }
 
 type DevtronAppDeploymentConfigRestHandler interface {
@@ -1134,14 +1131,11 @@
 	if len(stage) == 0 {
 		stage = pipeline.WorklowTypePre
 	}
-<<<<<<< HEAD
-=======
 	searchString := ""
 	search := r.URL.Query().Get("search")
 	if len(search) != 0 {
 		searchString = search
 	}
->>>>>>> 8eb1f742
 
 	isApprovalNode := false
 
@@ -1180,11 +1174,7 @@
 	}
 	//rbac block ends here
 
-<<<<<<< HEAD
-	ciArtifactResponse, err := handler.pipelineBuilder.RetrieveArtifactsByCDPipeline(pipeline, bean2.WorkflowType(stage), isApprovalNode)
-=======
 	ciArtifactResponse, err := handler.pipelineBuilder.RetrieveArtifactsByCDPipeline(pipeline, bean2.WorkflowType(stage), searchString, isApprovalNode)
->>>>>>> 8eb1f742
 	if err != nil {
 		handler.Logger.Errorw("service err, GetArtifactsByCDPipeline", "err", err, "cdPipelineId", cdPipelineId, "stage", stage)
 		common.WriteJsonResp(w, err, nil, http.StatusInternalServerError)
