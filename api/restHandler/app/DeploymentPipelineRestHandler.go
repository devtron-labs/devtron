package app

import (
	"context"
	"encoding/json"
	"errors"
	"fmt"
	bean2 "github.com/devtron-labs/devtron/api/bean"
	"github.com/devtron-labs/devtron/api/restHandler/common"
	"github.com/devtron-labs/devtron/internal/sql/repository/helper"
	"github.com/devtron-labs/devtron/internal/sql/repository/pipelineConfig"
	"github.com/devtron-labs/devtron/internal/sql/repository/security"
	"github.com/devtron-labs/devtron/internal/util"
	appGroup2 "github.com/devtron-labs/devtron/pkg/appGroup"
	"github.com/devtron-labs/devtron/pkg/bean"
	"github.com/devtron-labs/devtron/pkg/chart"
	"github.com/devtron-labs/devtron/pkg/pipeline"
	bean3 "github.com/devtron-labs/devtron/pkg/pipeline/bean"
	"github.com/devtron-labs/devtron/pkg/user/casbin"
	"github.com/devtron-labs/devtron/pkg/variables/models"
	"github.com/go-pg/pg"
	"github.com/gorilla/mux"
	"go.opentelemetry.io/otel"
	"io"
	"net/http"
	"strconv"
	"strings"
)

type DeploymentHistoryResp struct {
	CdWorkflows                []pipelineConfig.CdWorkflowWithArtifact `json:"cdWorkflows"`
	TagsEdiatable              bool                                    `json:"tagsEditable"`
	AppReleaseTagNames         []string                                `json:"appReleaseTagNames"` //unique list of tags exists in the app
	HideImageTaggingHardDelete bool                                    `json:"hideImageTaggingHardDelete"`
}
type DevtronAppDeploymentRestHandler interface {
	CreateCdPipeline(w http.ResponseWriter, r *http.Request)
	GetCdPipelineById(w http.ResponseWriter, r *http.Request)
	PatchCdPipeline(w http.ResponseWriter, r *http.Request)
	HandleChangeDeploymentRequest(w http.ResponseWriter, r *http.Request)
	HandleChangeDeploymentTypeRequest(w http.ResponseWriter, r *http.Request)
	HandleTriggerDeploymentAfterTypeChange(w http.ResponseWriter, r *http.Request)
	GetCdPipelines(w http.ResponseWriter, r *http.Request)
	GetCdPipelinesForAppAndEnv(w http.ResponseWriter, r *http.Request)

	GetArtifactsByCDPipeline(w http.ResponseWriter, r *http.Request)
	GetArtifactsForRollback(w http.ResponseWriter, r *http.Request)

	UpgradeForAllApps(w http.ResponseWriter, r *http.Request)

	IsReadyToTrigger(w http.ResponseWriter, r *http.Request)
	FetchCdWorkflowDetails(w http.ResponseWriter, r *http.Request)
	GetCdPipelinesByEnvironment(w http.ResponseWriter, r *http.Request)
	GetCdPipelinesByEnvironmentMin(w http.ResponseWriter, r *http.Request)
	PerformDeploymentApprovalAction(w http.ResponseWriter, r *http.Request)
	ChangeChartRef(w http.ResponseWriter, r *http.Request)
}

type DevtronAppDeploymentConfigRestHandler interface {
	ConfigureDeploymentTemplateForApp(w http.ResponseWriter, r *http.Request)
	GetDeploymentTemplate(w http.ResponseWriter, r *http.Request)
	GetDefaultDeploymentTemplate(w http.ResponseWriter, r *http.Request)
	GetAppOverrideForDefaultTemplate(w http.ResponseWriter, r *http.Request)

	EnvConfigOverrideCreate(w http.ResponseWriter, r *http.Request)
	EnvConfigOverrideUpdate(w http.ResponseWriter, r *http.Request)
	GetEnvConfigOverride(w http.ResponseWriter, r *http.Request)
	EnvConfigOverrideReset(w http.ResponseWriter, r *http.Request)

	UpdateAppOverride(w http.ResponseWriter, r *http.Request)
	GetConfigmapSecretsForDeploymentStages(w http.ResponseWriter, r *http.Request)
	GetDeploymentPipelineStrategy(w http.ResponseWriter, r *http.Request)
	GetDefaultDeploymentPipelineStrategy(w http.ResponseWriter, r *http.Request)

	AppMetricsEnableDisable(w http.ResponseWriter, r *http.Request)
	EnvMetricsEnableDisable(w http.ResponseWriter, r *http.Request)

	EnvConfigOverrideCreateNamespace(w http.ResponseWriter, r *http.Request)
}

type DevtronAppPrePostDeploymentRestHandler interface {
	GetMigrationConfig(w http.ResponseWriter, r *http.Request)
	CreateMigrationConfig(w http.ResponseWriter, r *http.Request)
	UpdateMigrationConfig(w http.ResponseWriter, r *http.Request)
	GetStageStatus(w http.ResponseWriter, r *http.Request)
	GetPrePostDeploymentLogs(w http.ResponseWriter, r *http.Request)
	// CancelStage Cancel Pre/Post ArgoWorkflow execution
	CancelStage(w http.ResponseWriter, r *http.Request)
}

type DevtronAppDeploymentHistoryRestHandler interface {
	ListDeploymentHistory(w http.ResponseWriter, r *http.Request)
	DownloadArtifacts(w http.ResponseWriter, r *http.Request)
}

func (handler PipelineConfigRestHandlerImpl) ConfigureDeploymentTemplateForApp(w http.ResponseWriter, r *http.Request) {
	decoder := json.NewDecoder(r.Body)
	userId, err := handler.userAuthService.GetLoggedInUser(r)
	if userId == 0 || err != nil {
		common.WriteJsonResp(w, err, "Unauthorized User", http.StatusUnauthorized)
		return
	}
	var templateRequest chart.TemplateRequest
	err = decoder.Decode(&templateRequest)
	templateRequest.UserId = userId
	if err != nil {
		handler.Logger.Errorw("request err, ConfigureDeploymentTemplateForApp", "err", err, "payload", templateRequest)
		common.WriteJsonResp(w, err, nil, http.StatusBadRequest)
		return
	}
	chartRefId := templateRequest.ChartRefId
	//VARIABLE_RESOLVE
	scope := models.Scope{
		AppId: templateRequest.AppId,
	}
	validate, err2 := handler.chartService.DeploymentTemplateValidate(r.Context(), templateRequest.ValuesOverride, chartRefId, scope)
	if !validate {
		common.WriteJsonResp(w, err2, nil, http.StatusBadRequest)
		return
	}

	handler.Logger.Infow("request payload, ConfigureDeploymentTemplateForApp", "payload", templateRequest)
	err = handler.validator.Struct(templateRequest)
	if err != nil {
		handler.Logger.Errorw("validation err, ConfigureDeploymentTemplateForApp", "err", err, "payload", templateRequest)
		common.WriteJsonResp(w, err, nil, http.StatusBadRequest)
		return
	}
	token := r.Header.Get("token")
	app, err := handler.pipelineBuilder.GetApp(templateRequest.AppId)
	if err != nil {
		common.WriteJsonResp(w, err, nil, http.StatusBadRequest)
		return
	}
	resourceName := handler.enforcerUtil.GetAppRBACName(app.AppName)
	if ok := handler.enforcer.Enforce(token, casbin.ResourceApplications, casbin.ActionCreate, resourceName); !ok {
		common.WriteJsonResp(w, fmt.Errorf("unauthorized user"), "Unauthorized User", http.StatusForbidden)
		return
	}

	ctx, cancel := context.WithCancel(r.Context())
	if cn, ok := w.(http.CloseNotifier); ok {
		go func(done <-chan struct{}, closed <-chan bool) {
			select {
			case <-done:
			case <-closed:
				cancel()
			}
		}(ctx.Done(), cn.CloseNotify())
	}
	acdToken, err := handler.argoUserService.GetLatestDevtronArgoCdUserToken()
	if err != nil {
		handler.Logger.Errorw("error in getting acd token", "err", err)
		common.WriteJsonResp(w, err, nil, http.StatusInternalServerError)
		return
	}
	ctx = context.WithValue(r.Context(), "token", acdToken)
	createResp, err := handler.chartService.Create(templateRequest, ctx)
	if err != nil {
		handler.Logger.Errorw("service err, ConfigureDeploymentTemplateForApp", "err", err, "payload", templateRequest)
		common.WriteJsonResp(w, err, nil, http.StatusInternalServerError)
		return
	}
	common.WriteJsonResp(w, err, createResp, http.StatusOK)
}

func (handler PipelineConfigRestHandlerImpl) CreateCdPipeline(w http.ResponseWriter, r *http.Request) {
	decoder := json.NewDecoder(r.Body)
	userId, err := handler.userAuthService.GetLoggedInUser(r)
	if userId == 0 || err != nil {
		common.WriteJsonResp(w, err, "Unauthorized User", http.StatusUnauthorized)
		return
	}
	var cdPipeline bean.CdPipelines
	err = decoder.Decode(&cdPipeline)
	cdPipeline.UserId = userId
	if err != nil {
		handler.Logger.Errorw("request err, CreateCdPipeline", "err", err, "payload", cdPipeline)
		common.WriteJsonResp(w, err, nil, http.StatusBadRequest)
		return
	}
	handler.Logger.Infow("request payload, CreateCdPipeline", "payload", cdPipeline)
	userUploaded, err := handler.chartService.CheckCustomChartByAppId(cdPipeline.AppId)
	if !userUploaded {
		err = handler.validator.Struct(cdPipeline)
		if err != nil {
			handler.Logger.Errorw("validation err, CreateCdPipeline", "err", err, "payload", cdPipeline)
			common.WriteJsonResp(w, err, nil, http.StatusBadRequest)
			return
		}
	}

	handler.Logger.Debugw("pipeline create request ", "req", cdPipeline)
	token := r.Header.Get("token")
	app, err := handler.pipelineBuilder.GetApp(cdPipeline.AppId)
	if err != nil {
		common.WriteJsonResp(w, err, nil, http.StatusBadRequest)
		return
	}
	if app.AppType == helper.Job {
		common.WriteJsonResp(w, fmt.Errorf("cannot create cd-pipeline for job"), "cannot create cd-pipeline for job", http.StatusBadRequest)
		return
	}
	//RBAC
	resourceName := handler.enforcerUtil.GetAppRBACName(app.AppName)
	if ok := handler.enforcer.Enforce(token, casbin.ResourceApplications, casbin.ActionCreate, resourceName); !ok {
		common.WriteJsonResp(w, fmt.Errorf("unauthorized user"), "Unauthorized User", http.StatusForbidden)
		return
	}
	for _, deploymentPipeline := range cdPipeline.Pipelines {
		object := handler.enforcerUtil.GetAppRBACByAppNameAndEnvId(app.AppName, deploymentPipeline.EnvironmentId)
		handler.Logger.Debugw("Triggered Request By:", "object", object)
		if ok := handler.enforcer.Enforce(token, casbin.ResourceEnvironment, casbin.ActionCreate, object); !ok {
			common.WriteJsonResp(w, fmt.Errorf("unauthorized user"), "Unauthorized User", http.StatusForbidden)
			return
		}
	}
	//RBAC
	acdToken, err := handler.argoUserService.GetLatestDevtronArgoCdUserToken()
	if err != nil {
		handler.Logger.Errorw("error in getting acd token", "err", err)
		common.WriteJsonResp(w, err, nil, http.StatusInternalServerError)
		return
	}
	ctx := context.WithValue(r.Context(), "token", acdToken)
	createResp, err := handler.pipelineBuilder.CreateCdPipelines(&cdPipeline, ctx)

	if err != nil {
		handler.Logger.Errorw("service err, CreateCdPipeline", "err", err, "payload", cdPipeline)
		common.WriteJsonResp(w, err, nil, http.StatusInternalServerError)
		return
	}
	common.WriteJsonResp(w, err, createResp, http.StatusOK)
}

func (handler PipelineConfigRestHandlerImpl) PatchCdPipeline(w http.ResponseWriter, r *http.Request) {
	decoder := json.NewDecoder(r.Body)
	userId, err := handler.userAuthService.GetLoggedInUser(r)
	if userId == 0 || err != nil {
		common.WriteJsonResp(w, err, "Unauthorized User", http.StatusUnauthorized)
		return
	}
	var cdPipeline bean.CDPatchRequest
	err = decoder.Decode(&cdPipeline)
	cdPipeline.UserId = userId
	if err != nil {
		handler.Logger.Errorw("request err, PatchCdPipeline", "err", err, "payload", cdPipeline)
		common.WriteJsonResp(w, err, nil, http.StatusBadRequest)
		return
	}

	v := r.URL.Query()
	forceDelete := false
	cascadeDelete := true
	force := v.Get("force")
	cascade := v.Get("cascade")
	if len(force) > 0 && len(cascade) > 0 {
		handler.Logger.Errorw("request err, PatchCdPipeline", "err", fmt.Errorf("cannot perform both cascade and force delete"), "payload", cdPipeline)
		common.WriteJsonResp(w, err, nil, http.StatusBadRequest)
		return
	}
	if len(force) > 0 {
		forceDelete, err = strconv.ParseBool(force)
		if err != nil {
			handler.Logger.Errorw("request err, PatchCdPipeline", "err", err, "payload", cdPipeline)
			common.WriteJsonResp(w, err, nil, http.StatusBadRequest)
			return
		}
	} else if len(cascade) > 0 {
		cascadeDelete, err = strconv.ParseBool(cascade)
		if err != nil {
			handler.Logger.Errorw("request err, PatchCdPipeline", "err", err, "payload", cdPipeline)
			common.WriteJsonResp(w, err, nil, http.StatusBadRequest)
			return
		}
	}
	cdPipeline.ForceDelete = forceDelete
	cdPipeline.NonCascadeDelete = !cascadeDelete
	handler.Logger.Infow("request payload, PatchCdPipeline", "payload", cdPipeline)
	err = handler.validator.StructPartial(cdPipeline, "AppId", "Action")
	if err == nil {
		if cdPipeline.Action == bean.CD_CREATE {
			err = handler.validator.Struct(cdPipeline.Pipeline)
		} else if cdPipeline.Action == bean.CD_DELETE {
			err = handler.validator.Var(cdPipeline.Pipeline.Id, "gt=0")
		} else if cdPipeline.Action == bean.CD_DELETE_PARTIAL {
			err = handler.validator.Var(cdPipeline.Pipeline.Id, "gt=0")
		}
	}
	if err != nil {
		handler.Logger.Errorw("validation err, PatchCdPipeline", "err", err, "payload", cdPipeline)
		common.WriteJsonResp(w, err, nil, http.StatusBadRequest)
		return
	}
	token := r.Header.Get("token")
	app, err := handler.pipelineBuilder.GetApp(cdPipeline.AppId)
	if err != nil {
		common.WriteJsonResp(w, err, nil, http.StatusBadRequest)
		return
	}
	resourceName := handler.enforcerUtil.GetAppRBACName(app.AppName)
	if ok := handler.enforcer.Enforce(token, casbin.ResourceApplications, casbin.ActionUpdate, resourceName); !ok {
		common.WriteJsonResp(w, fmt.Errorf("unauthorized user"), "Unauthorized User", http.StatusForbidden)
		return
	}

	object := handler.enforcerUtil.GetAppRBACByAppIdAndPipelineId(cdPipeline.AppId, cdPipeline.Pipeline.Id)
	if ok := handler.enforcer.Enforce(token, casbin.ResourceEnvironment, casbin.ActionUpdate, object); !ok {
		common.WriteJsonResp(w, fmt.Errorf("unauthorized user"), "Unauthorized User", http.StatusForbidden)
		return
	}
	acdToken, err := handler.argoUserService.GetLatestDevtronArgoCdUserToken()
	if err != nil {
		handler.Logger.Errorw("error in getting acd token", "err", err)
		common.WriteJsonResp(w, err, nil, http.StatusInternalServerError)
		return
	}
	ctx := context.WithValue(r.Context(), "token", acdToken)
	createResp, err := handler.pipelineBuilder.PatchCdPipelines(&cdPipeline, ctx)
	if err != nil {
		handler.Logger.Errorw("service err, PatchCdPipeline", "err", err, "payload", cdPipeline)
		common.WriteJsonResp(w, err, nil, http.StatusInternalServerError)
		return
	}
	common.WriteJsonResp(w, err, createResp, http.StatusOK)
}

// HandleChangeDeploymentRequest changes the deployment app type for all pipelines in all apps for a given environment.
func (handler PipelineConfigRestHandlerImpl) HandleChangeDeploymentRequest(w http.ResponseWriter, r *http.Request) {

	// Auth check
	userId, err := handler.userAuthService.GetLoggedInUser(r)
	if userId == 0 || err != nil {
		common.WriteJsonResp(w, err, "Unauthorized User", http.StatusUnauthorized)
		return
	}

	// Retrieving and parsing request body
	decoder := json.NewDecoder(r.Body)
	var deploymentAppTypeChangeRequest *bean.DeploymentAppTypeChangeRequest
	err = decoder.Decode(&deploymentAppTypeChangeRequest)
	if err != nil {
		handler.Logger.Errorw("request err, HandleChangeDeploymentRequest", "err", err, "payload",
			deploymentAppTypeChangeRequest)

		common.WriteJsonResp(w, err, nil, http.StatusBadRequest)
		return
	}
	deploymentAppTypeChangeRequest.UserId = userId

	// Validate incoming request
	err = handler.validator.Struct(deploymentAppTypeChangeRequest)
	if err != nil {
		handler.Logger.Errorw("validation err, HandleChangeDeploymentRequest", "err", err, "payload",
			deploymentAppTypeChangeRequest)

		common.WriteJsonResp(w, err, nil, http.StatusBadRequest)
		return
	}

	// Only super-admin access
	token := r.Header.Get("token")
	if ok := handler.enforcer.Enforce(token, casbin.ResourceGlobal, casbin.ActionDelete, "*"); !ok {
		common.WriteJsonResp(w, errors.New("unauthorized"), nil, http.StatusForbidden)
		return
	}

	// Retrieve argocd token
	acdToken, err := handler.argoUserService.GetLatestDevtronArgoCdUserToken()
	if err != nil {
		handler.Logger.Errorw("error in getting acd token", "err", err)
		common.WriteJsonResp(w, err, nil, http.StatusInternalServerError)
		return
	}
	ctx := context.WithValue(r.Context(), "token", acdToken)

	resp, err := handler.pipelineBuilder.ChangeDeploymentType(ctx, deploymentAppTypeChangeRequest)

	if err != nil {
		nErr := errors.New("failed to change deployment type with error msg: " + err.Error())
		handler.Logger.Errorw(err.Error(),
			"payload", deploymentAppTypeChangeRequest,
			"err", err)

		common.WriteJsonResp(w, nErr, nil, http.StatusInternalServerError)
		return
	}
	common.WriteJsonResp(w, nil, resp, http.StatusOK)
	return
}

func (handler PipelineConfigRestHandlerImpl) HandleChangeDeploymentTypeRequest(w http.ResponseWriter, r *http.Request) {

	userId, err := handler.userAuthService.GetLoggedInUser(r)
	if userId == 0 || err != nil {
		common.WriteJsonResp(w, err, "Unauthorized User", http.StatusUnauthorized)
		return
	}

	decoder := json.NewDecoder(r.Body)
	var deploymentTypeChangeRequest *bean.DeploymentAppTypeChangeRequest
	err = decoder.Decode(&deploymentTypeChangeRequest)
	if err != nil {
		handler.Logger.Errorw("request err, HandleChangeDeploymentTypeRequest", "err", err, "payload",
			deploymentTypeChangeRequest)

		common.WriteJsonResp(w, err, nil, http.StatusBadRequest)
		return
	}
	deploymentTypeChangeRequest.UserId = userId

	err = handler.validator.Struct(deploymentTypeChangeRequest)
	if err != nil {
		handler.Logger.Errorw("validation err, HandleChangeDeploymentTypeRequest", "err", err, "payload",
			deploymentTypeChangeRequest)

		common.WriteJsonResp(w, err, nil, http.StatusBadRequest)
		return
	}

	token := r.Header.Get("token")
	if ok := handler.enforcer.Enforce(token, casbin.ResourceGlobal, casbin.ActionDelete, "*"); !ok {
		common.WriteJsonResp(w, errors.New("unauthorized"), nil, http.StatusForbidden)
		return
	}

	acdToken, err := handler.argoUserService.GetLatestDevtronArgoCdUserToken()
	if err != nil {
		handler.Logger.Errorw("error in getting acd token", "err", err)
		common.WriteJsonResp(w, err, nil, http.StatusInternalServerError)
		return
	}
	ctx := context.WithValue(r.Context(), "token", acdToken)

	resp, err := handler.pipelineBuilder.ChangePipelineDeploymentType(ctx, deploymentTypeChangeRequest)

	if err != nil {
		handler.Logger.Errorw(err.Error(), "payload", deploymentTypeChangeRequest, "err", err)

		common.WriteJsonResp(w, err, nil, http.StatusInternalServerError)
		return
	}
	common.WriteJsonResp(w, nil, resp, http.StatusOK)
	return
}

func (handler PipelineConfigRestHandlerImpl) HandleTriggerDeploymentAfterTypeChange(w http.ResponseWriter, r *http.Request) {

	userId, err := handler.userAuthService.GetLoggedInUser(r)
	if userId == 0 || err != nil {
		common.WriteJsonResp(w, err, "Unauthorized User", http.StatusUnauthorized)
		return
	}

	decoder := json.NewDecoder(r.Body)
	var deploymentAppTriggerRequest *bean.DeploymentAppTypeChangeRequest
	err = decoder.Decode(&deploymentAppTriggerRequest)
	if err != nil {
		handler.Logger.Errorw("request err, HandleChangeDeploymentTypeRequest", "err", err, "payload",
			deploymentAppTriggerRequest)

		common.WriteJsonResp(w, err, nil, http.StatusBadRequest)
		return
	}
	deploymentAppTriggerRequest.UserId = userId

	err = handler.validator.Struct(deploymentAppTriggerRequest)
	if err != nil {
		handler.Logger.Errorw("validation err, HandleChangeDeploymentTypeRequest", "err", err, "payload",
			deploymentAppTriggerRequest)

		common.WriteJsonResp(w, err, nil, http.StatusBadRequest)
		return
	}

	token := r.Header.Get("token")

	if ok := handler.enforcer.Enforce(token, casbin.ResourceGlobal, casbin.ActionDelete, "*"); !ok {
		common.WriteJsonResp(w, errors.New("unauthorized"), nil, http.StatusForbidden)
		return
	}

	acdToken, err := handler.argoUserService.GetLatestDevtronArgoCdUserToken()

	if err != nil {
		handler.Logger.Errorw("error in getting acd token", "err", err)
		common.WriteJsonResp(w, err, nil, http.StatusInternalServerError)
		return
	}

	ctx := context.WithValue(r.Context(), "token", acdToken)

	resp, err := handler.pipelineBuilder.TriggerDeploymentAfterTypeChange(ctx, deploymentAppTriggerRequest)

	if err != nil {
		handler.Logger.Errorw(err.Error(),
			"payload", deploymentAppTriggerRequest,
			"err", err)

		common.WriteJsonResp(w, err, nil, http.StatusInternalServerError)
		return
	}
	common.WriteJsonResp(w, nil, resp, http.StatusOK)
	return
}

func (handler PipelineConfigRestHandlerImpl) ChangeChartRef(w http.ResponseWriter, r *http.Request) {
	userId, err := handler.userAuthService.GetLoggedInUser(r)
	if userId == 0 || err != nil {
		common.WriteJsonResp(w, err, "Unauthorized User", http.StatusUnauthorized)
		return
	}
	decoder := json.NewDecoder(r.Body)
	var request chart.ChartRefChangeRequest
	err = decoder.Decode(&request)
	if err != nil || request.EnvId == 0 || request.TargetChartRefId == 0 || request.AppId == 0 {
		handler.Logger.Errorw("request err, ChangeChartRef", "err", err, "payload", request)
		common.WriteJsonResp(w, err, request, http.StatusBadRequest)
		return
	}
	envConfigProperties, err := handler.propertiesConfigService.GetLatestEnvironmentProperties(request.AppId, request.EnvId)
	if err != nil || envConfigProperties == nil {
		handler.Logger.Errorw("env properties not found, ChangeChartRef", "err", err, "payload", request)
		common.WriteJsonResp(w, err, "env properties not found", http.StatusNotFound)
		return
	}
	if !envConfigProperties.IsOverride {
		handler.Logger.Errorw("isOverride is not true, ChangeChartRef", "err", err, "payload", request)
		common.WriteJsonResp(w, err, "specific environment is not overriden", http.StatusUnprocessableEntity)
		return
	}
	compatible, oldChartType, newChartType := handler.chartService.ChartRefIdsCompatible(envConfigProperties.ChartRefId, request.TargetChartRefId)
	if !compatible {
		common.WriteJsonResp(w, fmt.Errorf("charts not compatible"), "chart not compatible", http.StatusUnprocessableEntity)
		return
	}

	envConfigProperties.EnvOverrideValues, err = handler.chartService.PatchEnvOverrides(envConfigProperties.EnvOverrideValues, oldChartType, newChartType)
	if err != nil {
		common.WriteJsonResp(w, err, "error in patching env override", http.StatusInternalServerError)
		return
	}

	if newChartType == chart.RolloutChartType {
		enabled, err := handler.chartService.FlaggerCanaryEnabled(envConfigProperties.EnvOverrideValues)
		if err != nil || enabled {
			handler.Logger.Errorw("rollout charts do not support flaggerCanary, ChangeChartRef", "err", err, "payload", request)
			common.WriteJsonResp(w, err, "rollout charts do not support flaggerCanary, ChangeChartRef", http.StatusBadRequest)
			return
		}
	}

	envMetrics, err := handler.propertiesConfigService.FindEnvLevelAppMetricsByAppIdAndEnvId(request.AppId, request.EnvId)
	if err != nil {
		handler.Logger.Errorw("could not find envMetrics for, ChangeChartRef", "err", err, "payload", request)
		common.WriteJsonResp(w, err, "env metric could not be fetched", http.StatusBadRequest)
		return
	}
	envConfigProperties.ChartRefId = request.TargetChartRefId
	envConfigProperties.UserId = userId
	envConfigProperties.EnvironmentId = request.EnvId
	envConfigProperties.AppMetrics = envMetrics.AppMetrics

	token := r.Header.Get("token")
	handler.Logger.Infow("request payload, EnvConfigOverrideCreate", "payload", request)
	resourceName := handler.enforcerUtil.GetAppRBACNameByAppId(request.AppId)
	if ok := handler.enforcer.Enforce(token, casbin.ResourceApplications, casbin.ActionCreate, resourceName); !ok {
		common.WriteJsonResp(w, fmt.Errorf("unauthorized user"), "Unauthorized User", http.StatusForbidden)
		return
	}
	object := handler.enforcerUtil.GetEnvRBACNameByAppId(request.AppId, request.EnvId)
	if ok := handler.enforcer.Enforce(token, casbin.ResourceEnvironment, casbin.ActionUpdate, object); !ok {
		common.WriteJsonResp(w, fmt.Errorf("unauthorized user"), "Unauthorized User", http.StatusForbidden)
		return
	}

	//VARIABLE_RESOLVE
	scope := models.Scope{
		AppId:     request.AppId,
		EnvId:     request.EnvId,
		ClusterId: envConfigProperties.ClusterId,
	}
	validate, err2 := handler.chartService.DeploymentTemplateValidate(r.Context(), envConfigProperties.EnvOverrideValues, envConfigProperties.ChartRefId, scope)
	if !validate {
		handler.Logger.Errorw("validation err, UpdateAppOverride", "err", err2, "payload", request)
		common.WriteJsonResp(w, err2, "validation err, UpdateAppOverrid", http.StatusBadRequest)
		return
	}
	envConfigPropertiesOld, err := handler.propertiesConfigService.FetchEnvProperties(request.AppId, request.EnvId, request.TargetChartRefId)
	if err == nil {
		envConfigProperties.Id = envConfigPropertiesOld.Id
		createResp, err := handler.propertiesConfigService.UpdateEnvironmentProperties(request.AppId, envConfigProperties, userId)
		if err != nil {
			handler.Logger.Errorw("service err, EnvConfigOverrideUpdate", "err", err, "payload", envConfigProperties)
			common.WriteJsonResp(w, err, createResp, http.StatusInternalServerError)
			return
		}
		common.WriteJsonResp(w, err, createResp, http.StatusOK)
		return
	}
	createResp, err := handler.propertiesConfigService.CreateEnvironmentProperties(request.AppId, envConfigProperties)

	if err != nil {
		if err.Error() == bean2.NOCHARTEXIST {
			ctx, cancel := context.WithCancel(r.Context())
			if cn, ok := w.(http.CloseNotifier); ok {
				go func(done <-chan struct{}, closed <-chan bool) {
					select {
					case <-done:
					case <-closed:
						cancel()
					}
				}(ctx.Done(), cn.CloseNotify())
			}
			acdToken, err := handler.argoUserService.GetLatestDevtronArgoCdUserToken()
			if err != nil {
				handler.Logger.Errorw("error in getting acd token", "err", err)
				common.WriteJsonResp(w, err, "error in getting acd token", http.StatusInternalServerError)
				return
			}
			ctx = context.WithValue(r.Context(), "token", acdToken)
			appMetrics := false
			if envConfigProperties.AppMetrics != nil {
				appMetrics = *envMetrics.AppMetrics
			}
			templateRequest := chart.TemplateRequest{
				AppId:               request.AppId,
				ChartRefId:          request.TargetChartRefId,
				ValuesOverride:      []byte("{}"),
				UserId:              userId,
				IsAppMetricsEnabled: appMetrics,
			}

			_, err = handler.chartService.CreateChartFromEnvOverride(templateRequest, ctx)
			if err != nil {
				handler.Logger.Errorw("service err, CreateChartFromEnvOverride", "err", err, "payload", request)
				common.WriteJsonResp(w, err, "could not create chart from env override", http.StatusInternalServerError)
				return
			}
			createResp, err = handler.propertiesConfigService.CreateEnvironmentProperties(request.AppId, envConfigProperties)
			if err != nil {
				handler.Logger.Errorw("service err, CreateEnvironmentProperties", "err", err, "payload", request)
				common.WriteJsonResp(w, err, "could not create env properties", http.StatusInternalServerError)
				return
			}
			common.WriteJsonResp(w, err, createResp, http.StatusOK)
			return
		} else {
			handler.Logger.Errorw("service err, EnvConfigOverrideCreate", "err", err, "payload", request)
			common.WriteJsonResp(w, err, "service err, EnvConfigOverrideCreate", http.StatusInternalServerError)
			return
		}
	}
	common.WriteJsonResp(w, err, createResp, http.StatusOK)
}

func (handler PipelineConfigRestHandlerImpl) EnvConfigOverrideCreate(w http.ResponseWriter, r *http.Request) {
	userId, err := handler.userAuthService.GetLoggedInUser(r)
	if userId == 0 || err != nil {
		common.WriteJsonResp(w, err, "Unauthorized User", http.StatusUnauthorized)
		return
	}
	decoder := json.NewDecoder(r.Body)
	var envConfigProperties bean3.EnvironmentProperties
	err = decoder.Decode(&envConfigProperties)
	if err != nil {
		handler.Logger.Errorw("request err, EnvConfigOverrideCreate", "err", err, "payload", envConfigProperties)
		common.WriteJsonResp(w, err, nil, http.StatusBadRequest)
		return
	}
	token := r.Header.Get("token")
	vars := mux.Vars(r)
	appId, err := strconv.Atoi(vars["appId"])
	if err != nil {
		common.WriteJsonResp(w, err, nil, http.StatusBadRequest)
		return
	}
	environmentId, err := strconv.Atoi(vars["environmentId"])
	if err != nil {
		common.WriteJsonResp(w, err, nil, http.StatusBadRequest)
		return
	}
	envConfigProperties.UserId = userId
	envConfigProperties.EnvironmentId = environmentId
	handler.Logger.Infow("request payload, EnvConfigOverrideCreate", "payload", envConfigProperties)

	resourceName := handler.enforcerUtil.GetAppRBACNameByAppId(appId)
	if ok := handler.enforcer.Enforce(token, casbin.ResourceApplications, casbin.ActionCreate, resourceName); !ok {
		common.WriteJsonResp(w, fmt.Errorf("unauthorized user"), "Unauthorized User", http.StatusForbidden)
		return
	}
	object := handler.enforcerUtil.GetEnvRBACNameByAppId(appId, environmentId)
	if ok := handler.enforcer.Enforce(token, casbin.ResourceEnvironment, casbin.ActionUpdate, object); !ok {
		common.WriteJsonResp(w, fmt.Errorf("unauthorized user"), "Unauthorized User", http.StatusForbidden)
		return
	}

	protectionEnabled := handler.resourceProtectionService.ResourceProtectionEnabled(appId, environmentId)
	if protectionEnabled {
		handler.Logger.Errorw("resource protection enabled", "appId", appId, "envId", environmentId)
		common.WriteJsonResp(w, fmt.Errorf("resource protection enabled"), "resource protection enabled", http.StatusLocked)
		return
	}

	chartRefId := envConfigProperties.ChartRefId
	//VARIABLE_RESOLVE
	scope := models.Scope{
		AppId:     appId,
		EnvId:     environmentId,
		ClusterId: envConfigProperties.ClusterId,
	}
	validate, err2 := handler.chartService.DeploymentTemplateValidate(r.Context(), envConfigProperties.EnvOverrideValues, chartRefId, scope)
	if !validate {
		handler.Logger.Errorw("validation err, UpdateAppOverride", "err", err2, "payload", envConfigProperties)
		common.WriteJsonResp(w, err2, nil, http.StatusBadRequest)
		return
	}

	createResp, err := handler.propertiesConfigService.CreateEnvironmentProperties(appId, &envConfigProperties)
	if err != nil {
		if err.Error() == bean2.NOCHARTEXIST {
			ctx, cancel := context.WithCancel(r.Context())
			if cn, ok := w.(http.CloseNotifier); ok {
				go func(done <-chan struct{}, closed <-chan bool) {
					select {
					case <-done:
					case <-closed:
						cancel()
					}
				}(ctx.Done(), cn.CloseNotify())
			}
			acdToken, err := handler.argoUserService.GetLatestDevtronArgoCdUserToken()
			if err != nil {
				handler.Logger.Errorw("error in getting acd token", "err", err)
				common.WriteJsonResp(w, err, nil, http.StatusInternalServerError)
				return
			}
			ctx = context.WithValue(r.Context(), "token", acdToken)
			appMetrics := false
			if envConfigProperties.AppMetrics != nil {
				appMetrics = *envConfigProperties.AppMetrics
			}
			templateRequest := chart.TemplateRequest{
				AppId:               appId,
				ChartRefId:          envConfigProperties.ChartRefId,
				ValuesOverride:      []byte("{}"),
				UserId:              userId,
				IsAppMetricsEnabled: appMetrics,
			}

			_, err = handler.chartService.CreateChartFromEnvOverride(templateRequest, ctx)
			if err != nil {
				handler.Logger.Errorw("service err, EnvConfigOverrideCreate", "err", err, "payload", envConfigProperties)
				common.WriteJsonResp(w, err, nil, http.StatusInternalServerError)
				return
			}
			createResp, err = handler.propertiesConfigService.CreateEnvironmentProperties(appId, &envConfigProperties)
			if err != nil {
				handler.Logger.Errorw("service err, EnvConfigOverrideCreate", "err", err, "payload", envConfigProperties)
				common.WriteJsonResp(w, err, nil, http.StatusInternalServerError)
				return
			}
		} else {
			handler.Logger.Errorw("service err, EnvConfigOverrideCreate", "err", err, "payload", envConfigProperties)
			common.WriteJsonResp(w, err, nil, http.StatusInternalServerError)
			return
		}
	}
	common.WriteJsonResp(w, err, createResp, http.StatusOK)
}

func (handler PipelineConfigRestHandlerImpl) EnvConfigOverrideUpdate(w http.ResponseWriter, r *http.Request) {
	decoder := json.NewDecoder(r.Body)
	//userId := getLoggedInUser(r)
	userId, err := handler.userAuthService.GetLoggedInUser(r)
	if userId == 0 || err != nil {
		common.WriteJsonResp(w, err, "Unauthorized User", http.StatusUnauthorized)
		return
	}
	var envConfigProperties bean3.EnvironmentProperties
	err = decoder.Decode(&envConfigProperties)
	envConfigProperties.UserId = userId
	if err != nil {
		handler.Logger.Errorw("request err, EnvConfigOverrideUpdate", "err", err, "payload", envConfigProperties)
		common.WriteJsonResp(w, err, nil, http.StatusBadRequest)
		return
	}
	handler.Logger.Infow("request payload, EnvConfigOverrideUpdate", "payload", envConfigProperties)
	err = handler.validator.Struct(envConfigProperties)
	if err != nil {
		handler.Logger.Errorw("validation err, EnvConfigOverrideUpdate", "err", err, "payload", envConfigProperties)
		common.WriteJsonResp(w, err, nil, http.StatusBadRequest)
		return
	}
	token := r.Header.Get("token")
	envConfigOverride, err := handler.propertiesConfigService.GetAppIdByChartEnvId(envConfigProperties.Id)
	if err != nil {
		handler.Logger.Errorw("service err, EnvConfigOverrideUpdate", "err", err, "payload", envConfigProperties)
		common.WriteJsonResp(w, err, nil, http.StatusInternalServerError)
		return
	}
	appId := envConfigOverride.Chart.AppId
	envId := envConfigOverride.TargetEnvironment
	resourceName := handler.enforcerUtil.GetAppRBACNameByAppId(appId)
	if ok := handler.enforcer.Enforce(token, casbin.ResourceApplications, casbin.ActionUpdate, resourceName); !ok {
		common.WriteJsonResp(w, fmt.Errorf("unauthorized user"), "Unauthorized User", http.StatusForbidden)
		return
	}
	object := handler.enforcerUtil.GetEnvRBACNameByAppId(appId, envId)
	if ok := handler.enforcer.Enforce(token, casbin.ResourceEnvironment, casbin.ActionUpdate, object); !ok {
		common.WriteJsonResp(w, fmt.Errorf("unauthorized user"), "Unauthorized User", http.StatusForbidden)
		return
	}
	protectionEnabled := handler.resourceProtectionService.ResourceProtectionEnabled(appId, envId)
	if protectionEnabled {
		handler.Logger.Errorw("resource protection enabled", "appId", appId, "envId", envId)
		common.WriteJsonResp(w, fmt.Errorf("resource protection enabled"), "resource protection enabled", http.StatusLocked)
		return
	}
	chartRefId := envConfigProperties.ChartRefId
	//VARIABLE_RESOLVE
	scope := models.Scope{
		AppId:     appId,
		EnvId:     envId,
		ClusterId: envConfigProperties.ClusterId,
	}
	validate, err2 := handler.chartService.DeploymentTemplateValidate(r.Context(), envConfigProperties.EnvOverrideValues, chartRefId, scope)
	if !validate {
		handler.Logger.Errorw("validation err, UpdateAppOverride", "err", err2, "payload", envConfigProperties)
		common.WriteJsonResp(w, err2, nil, http.StatusBadRequest)
		return
	}

	createResp, err := handler.propertiesConfigService.UpdateEnvironmentProperties(appId, &envConfigProperties, userId)
	if err != nil {
		handler.Logger.Errorw("service err, EnvConfigOverrideUpdate", "err", err, "payload", envConfigProperties)
		common.WriteJsonResp(w, err, nil, http.StatusInternalServerError)
		return
	}
	common.WriteJsonResp(w, err, createResp, http.StatusOK)
}

func (handler PipelineConfigRestHandlerImpl) GetEnvConfigOverride(w http.ResponseWriter, r *http.Request) {
	vars := mux.Vars(r)
	environmentId, err := strconv.Atoi(vars["environmentId"])
	if err != nil {
		common.WriteJsonResp(w, err, nil, http.StatusBadRequest)
		return
	}
	appId, err := strconv.Atoi(vars["appId"])
	if err != nil {
		common.WriteJsonResp(w, err, nil, http.StatusBadRequest)
		return
	}
	chartRefId, err := strconv.Atoi(vars["chartRefId"])
	if err != nil {
		common.WriteJsonResp(w, err, nil, http.StatusBadRequest)
		return
	}
	token := r.Header.Get("token")
	app, err := handler.pipelineBuilder.GetApp(appId)
	if err != nil {
		handler.Logger.Errorw("service err, GetEnvConfigOverride", "err", err, "payload", appId, environmentId, chartRefId)
		common.WriteJsonResp(w, err, nil, http.StatusBadRequest)
		return
	}
	handler.Logger.Infow("request payload, GetEnvConfigOverride", "payload", appId, environmentId, chartRefId)
	resourceName := handler.enforcerUtil.GetAppRBACName(app.AppName)
	if ok := handler.enforcer.Enforce(token, casbin.ResourceApplications, casbin.ActionGet, resourceName); !ok {
		common.WriteJsonResp(w, fmt.Errorf("unauthorized user"), "Unauthorized User", http.StatusForbidden)
		return
	}

	env, err := handler.propertiesConfigService.GetEnvironmentProperties(appId, environmentId, chartRefId)
	if err != nil {
		handler.Logger.Errorw("service err, GetEnvConfigOverride", "err", err, "payload", appId, environmentId, chartRefId)
		common.WriteJsonResp(w, err, nil, http.StatusInternalServerError)
		return
	}

	schema, readme, err := handler.chartService.GetSchemaAndReadmeForTemplateByChartRefId(chartRefId)
	if err != nil {
		handler.Logger.Errorw("err in getting schema and readme, GetEnvConfigOverride", "err", err, "appId", appId, "chartRefId", chartRefId)
	}
	env.Schema = schema
	env.Readme = string(readme)
	common.WriteJsonResp(w, err, env, http.StatusOK)
}

func (handler PipelineConfigRestHandlerImpl) GetDeploymentTemplate(w http.ResponseWriter, r *http.Request) {
	vars := mux.Vars(r)
	appId, err := strconv.Atoi(vars["appId"])
	if err != nil {
		handler.Logger.Error(err)
		common.WriteJsonResp(w, err, nil, http.StatusBadRequest)
		return
	}
	chartRefId, err := strconv.Atoi(vars["chartRefId"])
	if err != nil {
		handler.Logger.Error(err)
		common.WriteJsonResp(w, err, nil, http.StatusBadRequest)
		return
	}
	handler.Logger.Infow("request payload, GetDeploymentTemplate", "appId", appId, "chartRefId", chartRefId)
	token := r.Header.Get("token")
	app, err := handler.pipelineBuilder.GetApp(appId)
	if err != nil {
		common.WriteJsonResp(w, err, nil, http.StatusBadRequest)
		return
	}
	resourceName := handler.enforcerUtil.GetAppRBACName(app.AppName)
	if ok := handler.enforcer.Enforce(token, casbin.ResourceApplications, casbin.ActionGet, resourceName); !ok {
		common.WriteJsonResp(w, fmt.Errorf("unauthorized user"), "Unauthorized User", http.StatusForbidden)
		return
	}

	appConfigResponse := make(map[string]interface{})
	appConfigResponse["globalConfig"] = nil

	err = handler.chartService.CheckChartExists(chartRefId)
	if err != nil {
		handler.Logger.Errorw("refChartDir Not Found err, JsonSchemaExtractFromFile", err)
		common.WriteJsonResp(w, err, nil, http.StatusForbidden)
		return
	}

	schema, readme, err := handler.chartService.GetSchemaAndReadmeForTemplateByChartRefId(chartRefId)
	if err != nil {
		handler.Logger.Errorw("err in getting schema and readme, GetDeploymentTemplate", "err", err, "appId", appId, "chartRefId", chartRefId)
	}

	template, err := handler.chartService.FindLatestChartForAppByAppId(appId)
	if err != nil && pg.ErrNoRows != err {
		handler.Logger.Errorw("service err, GetDeploymentTemplate", "err", err, "appId", appId, "chartRefId", chartRefId)
		common.WriteJsonResp(w, err, nil, http.StatusInternalServerError)
		return
	}

	if pg.ErrNoRows == err {
		appOverride, err := handler.chartService.GetAppOverrideForDefaultTemplate(chartRefId)
		if err != nil {
			handler.Logger.Errorw("service err, GetDeploymentTemplate", "err", err, "appId", appId, "chartRefId", chartRefId)
			common.WriteJsonResp(w, err, nil, http.StatusInternalServerError)
			return
		}
		appOverride["schema"] = json.RawMessage(schema)
		appOverride["readme"] = string(readme)
		mapB, err := json.Marshal(appOverride)
		if err != nil {
			handler.Logger.Errorw("marshal err, GetDeploymentTemplate", "err", err, "appId", appId, "chartRefId", chartRefId)
			return
		}
		appConfigResponse["globalConfig"] = json.RawMessage(mapB)
	} else {
		if template.ChartRefId != chartRefId {
			templateRequested, err := handler.chartService.GetByAppIdAndChartRefId(appId, chartRefId)
			if err != nil && err != pg.ErrNoRows {
				handler.Logger.Errorw("service err, GetDeploymentTemplate", "err", err, "appId", appId, "chartRefId", chartRefId)
				common.WriteJsonResp(w, err, nil, http.StatusInternalServerError)
				return
			}

			if pg.ErrNoRows == err {
				template.ChartRefId = chartRefId
				template.Id = 0
				template.Latest = false
			} else {
				template.ChartRefId = templateRequested.ChartRefId
				template.Id = templateRequested.Id
				template.ChartRepositoryId = templateRequested.ChartRepositoryId
				template.RefChartTemplate = templateRequested.RefChartTemplate
				template.RefChartTemplateVersion = templateRequested.RefChartTemplateVersion
				template.Latest = templateRequested.Latest
			}
		}
		template.Schema = schema
		template.Readme = string(readme)
		bytes, err := json.Marshal(template)
		if err != nil {
			handler.Logger.Errorw("marshal err, GetDeploymentTemplate", "err", err, "appId", appId, "chartRefId", chartRefId)
			return
		}
		appOverride := json.RawMessage(bytes)
		appConfigResponse["globalConfig"] = appOverride
	}

	common.WriteJsonResp(w, nil, appConfigResponse, http.StatusOK)
}

func (handler *PipelineConfigRestHandlerImpl) GetDefaultDeploymentTemplate(w http.ResponseWriter, r *http.Request) {
	vars := mux.Vars(r)
	appId, err := strconv.Atoi(vars["appId"])
	if err != nil {
		handler.Logger.Error("error in getting appId path param, GetDefaultDeploymentTemplate", "err", err)
		common.WriteJsonResp(w, err, nil, http.StatusBadRequest)
		return
	}
	chartRefId, err := strconv.Atoi(vars["chartRefId"])
	if err != nil {
		handler.Logger.Error("error in getting chartRefId path param, GetDefaultDeploymentTemplate", "err", err)
		common.WriteJsonResp(w, err, nil, http.StatusBadRequest)
		return
	}
	token := r.Header.Get("token")
	app, err := handler.pipelineBuilder.GetApp(appId)
	if err != nil {
		common.WriteJsonResp(w, err, nil, http.StatusBadRequest)
		return
	}
	obj := handler.enforcerUtil.GetAppRBACName(app.AppName)
	if ok := handler.enforcer.Enforce(token, casbin.ResourceApplications, casbin.ActionGet, obj); !ok {
		common.WriteJsonResp(w, fmt.Errorf("unauthorized user"), "unauthorized user", http.StatusForbidden)
		return
	}
	defaultTemplate, err := handler.chartService.GetAppOverrideForDefaultTemplate(chartRefId)
	if err != nil {
		handler.Logger.Errorw("error in getting default deployment template, GetDefaultDeploymentTemplate", "err", err, "appId", appId, "chartRefId", chartRefId)
		common.WriteJsonResp(w, err, nil, http.StatusInternalServerError)
		return
	}
	common.WriteJsonResp(w, nil, defaultTemplate, http.StatusOK)
}

func (handler PipelineConfigRestHandlerImpl) GetCdPipelines(w http.ResponseWriter, r *http.Request) {
	vars := mux.Vars(r)
	appId, err := strconv.Atoi(vars["appId"])
	if err != nil {
		handler.Logger.Errorw("request err, GetCdPipelines", "err", err, "appId", appId)
		common.WriteJsonResp(w, err, nil, http.StatusBadRequest)
		return
	}
	handler.Logger.Infow("request payload, GetCdPipelines", "appId", appId)
	token := r.Header.Get("token")
	app, err := handler.pipelineBuilder.GetApp(appId)
	if err != nil {
		handler.Logger.Errorw("service err, GetCdPipelines", "err", err, "appId", appId)
		common.WriteJsonResp(w, err, nil, http.StatusBadRequest)
		return
	}
	resourceName := handler.enforcerUtil.GetAppRBACName(app.AppName)
	if ok := handler.enforcer.Enforce(token, casbin.ResourceApplications, casbin.ActionGet, resourceName); !ok {
		common.WriteJsonResp(w, fmt.Errorf("unauthorized user"), "Unauthorized User", http.StatusForbidden)
		return
	}

	ciConf, err := handler.pipelineBuilder.GetCdPipelinesForApp(appId)
	if err != nil {
		handler.Logger.Errorw("service err, GetCdPipelines", "err", err, "appId", appId)
		common.WriteJsonResp(w, err, nil, http.StatusInternalServerError)
		return
	}

	common.WriteJsonResp(w, err, ciConf, http.StatusOK)
}

func (handler PipelineConfigRestHandlerImpl) GetCdPipelinesForAppAndEnv(w http.ResponseWriter, r *http.Request) {
	vars := mux.Vars(r)
	appId, err := strconv.Atoi(vars["appId"])
	if err != nil {
		handler.Logger.Errorw("request err, GetCdPipelinesForAppAndEnv", "err", err, "appId", appId)
		common.WriteJsonResp(w, err, nil, http.StatusBadRequest)
		return
	}

	envId, err := strconv.Atoi(vars["envId"])
	if err != nil {
		handler.Logger.Errorw("request err, GetCdPipelinesForAppAndEnv", "err", err, "envId", envId)
		common.WriteJsonResp(w, err, nil, http.StatusBadRequest)
		return
	}
	handler.Logger.Infow("request payload, GetCdPipelinesForAppAndEnv", "appId", appId, "envId", envId)
	token := r.Header.Get("token")
	app, err := handler.pipelineBuilder.GetApp(appId)
	if err != nil {
		handler.Logger.Errorw("service err, GetCdPipelinesForAppAndEnv", "err", err, "appId", appId, "envId", envId)
		common.WriteJsonResp(w, err, nil, http.StatusBadRequest)
		return
	}
	//rbac
	resourceName := handler.enforcerUtil.GetAppRBACName(app.AppName)
	if ok := handler.enforcer.Enforce(token, casbin.ResourceApplications, casbin.ActionGet, resourceName); !ok {
		common.WriteJsonResp(w, fmt.Errorf("unauthorized user"), "Unauthorized User", http.StatusForbidden)
		return
	}
	object := handler.enforcerUtil.GetEnvRBACNameByAppId(appId, envId)
	if ok := handler.enforcer.Enforce(token, casbin.ResourceEnvironment, casbin.ActionGet, object); !ok {
		common.WriteJsonResp(w, fmt.Errorf("unauthorized user"), "Unauthorized User", http.StatusForbidden)
		return
	}
	//rbac

	cdPipelines, err := handler.pipelineBuilder.GetCdPipelinesForAppAndEnv(appId, envId)
	if err != nil {
		handler.Logger.Errorw("service err, GetCdPipelinesForAppAndEnv", "err", err, "appId", appId, "envId", envId)
		common.WriteJsonResp(w, err, nil, http.StatusInternalServerError)
		return
	}
	common.WriteJsonResp(w, err, cdPipelines, http.StatusOK)
}

func (handler PipelineConfigRestHandlerImpl) PerformDeploymentApprovalAction(w http.ResponseWriter, r *http.Request) {
	decoder := json.NewDecoder(r.Body)
	userId, err := handler.userAuthService.GetLoggedInUser(r)
	if userId == 0 || err != nil {
		common.WriteJsonResp(w, err, "Unauthorized User", http.StatusUnauthorized)
		return
	}
	var approvalActionRequest bean.UserApprovalActionRequest
	err = decoder.Decode(&approvalActionRequest)

	appId := approvalActionRequest.AppId
	pipelineId := approvalActionRequest.PipelineId

	approvalActionType := approvalActionRequest.ActionType

	if approvalActionType == bean.APPROVAL_APPROVE_ACTION {
		pipelineInfo, err := handler.pipelineBuilder.FindPipelineById(pipelineId)
		if err != nil {
			handler.Logger.Errorw("error occurred while fetching pipeline details", "pipelineId", pipelineId, "err", err)
			common.WriteJsonResp(w, err, nil, http.StatusInternalServerError)
			return
		}
		allowed := handler.userAuthService.CheckForApproverAccess(pipelineInfo.App.AppName, pipelineInfo.Environment.EnvironmentIdentifier, userId)
		if !allowed {
			common.WriteJsonResp(w, fmt.Errorf("unauthorized user"), "Unauthorized User", http.StatusForbidden)
			return
		}
	} else {
		//rbac block starts from here
		token := r.Header.Get("token")
		object := handler.enforcerUtil.GetAppRBACNameByAppId(appId)
		if ok := handler.enforcer.Enforce(token, casbin.ResourceApplications, casbin.ActionTrigger, object); !ok {
			common.WriteJsonResp(w, fmt.Errorf("unauthorized user"), "Unauthorized User", http.StatusForbidden)
			return
		}
		object = handler.enforcerUtil.GetAppRBACByAppIdAndPipelineId(appId, pipelineId)
		if ok := handler.enforcer.Enforce(token, casbin.ResourceEnvironment, casbin.ActionTrigger, object); !ok {
			common.WriteJsonResp(w, fmt.Errorf("unauthorized user"), "Unauthorized User", http.StatusForbidden)
			return
		}
		//rback block ends here
	}

	err = handler.cdHandler.PerformDeploymentApprovalAction(userId, approvalActionRequest)
	if err != nil {
		common.WriteJsonResp(w, err, nil, http.StatusInternalServerError)
		return
	}
	common.WriteJsonResp(w, nil, nil, http.StatusOK)

}

func (handler PipelineConfigRestHandlerImpl) GetArtifactsByCDPipeline(w http.ResponseWriter, r *http.Request) {
	token := r.Header.Get("token")
	userId, err := handler.userAuthService.GetLoggedInUser(r)
	if userId == 0 || err != nil {
		common.WriteJsonResp(w, err, "Unauthorized User", http.StatusUnauthorized)
		return
	}
	vars := mux.Vars(r)
	cdPipelineId, err := strconv.Atoi(vars["cd_pipeline_id"])
	if err != nil {
		handler.Logger.Errorw("request err, GetArtifactsByCDPipeline", "err", err, "cdPipelineId", cdPipelineId)
		common.WriteJsonResp(w, err, nil, http.StatusBadRequest)
		return
	}
	stage := r.URL.Query().Get("stage")
	if len(stage) == 0 {
		stage = pipeline.WorklowTypePre
	}
	searchString := ""
	search := r.URL.Query().Get("search")
	if len(search) != 0 {
		searchString = search
	}

	isApprovalNode := false

	if stage == pipeline.WorkflowApprovalNode {
		isApprovalNode = true
		stage = pipeline.WorklowTypeDeploy
	}

	handler.Logger.Infow("request payload, GetArtifactsByCDPipeline", "cdPipelineId", cdPipelineId, "stage", stage)

	pipeline, err := handler.pipelineBuilder.FindPipelineById(cdPipelineId)
	if err != nil {
		common.WriteJsonResp(w, err, nil, http.StatusBadRequest)
		return
	}

	if err != nil {
		handler.Logger.Errorw("service err, GetArtifactsByCDPipeline", "err", err, "cdPipelineId", cdPipelineId, "stage", stage)
		common.WriteJsonResp(w, err, nil, http.StatusBadRequest)
		return
	}

	//rbac block starts from here
	object := handler.enforcerUtil.GetAppRBACName(pipeline.App.AppName)
	if ok := handler.enforcer.Enforce(token, casbin.ResourceApplications, casbin.ActionGet, object); !ok {
		common.WriteJsonResp(w, fmt.Errorf("unauthorized user"), "Unauthorized User", http.StatusForbidden)
		return
	}
	//rbac for edit tags access
	triggerAccess := handler.enforcer.Enforce(token, casbin.ResourceApplications, casbin.ActionTrigger, object)
	//rbac
	object = handler.enforcerUtil.GetAppRBACByAppNameAndEnvId(pipeline.App.AppName, pipeline.EnvironmentId)
	if ok := handler.enforcer.Enforce(token, casbin.ResourceEnvironment, casbin.ActionGet, object); !ok {
		common.WriteJsonResp(w, err, "Unauthorized User", http.StatusForbidden)
		return
	}
	//rbac block ends here

	ciArtifactResponse, err := handler.pipelineBuilder.RetrieveArtifactsByCDPipeline(pipeline, bean2.WorkflowType(stage), searchString, isApprovalNode)
	if err != nil {
		handler.Logger.Errorw("service err, GetArtifactsByCDPipeline", "err", err, "cdPipelineId", cdPipelineId, "stage", stage)
		common.WriteJsonResp(w, err, nil, http.StatusInternalServerError)
		return
	}

	if isApprovalNode {
		// fetch users with approval access to this app and Env
		approvalUsersByEnv, err := handler.userAuthService.GetApprovalUsersByEnv(pipeline.App.AppName, pipeline.Environment.EnvironmentIdentifier)
		if err != nil {
			handler.Logger.Errorw("service err, GetArtifactsByCDPipeline", "err", err, "cdPipelineId", cdPipelineId, "stage", stage)
			common.WriteJsonResp(w, err, nil, http.StatusInternalServerError)
			return
		}
		ciArtifactResponse.ApprovalUsers = approvalUsersByEnv
	}

	appTags, err := handler.imageTaggingService.GetUniqueTagsByAppId(pipeline.AppId)
	if err != nil {
		handler.Logger.Errorw("service err, GetTagsByAppId", "err", err, "appId", pipeline.AppId)
		common.WriteJsonResp(w, err, ciArtifactResponse, http.StatusInternalServerError)
		return
	}

	ciArtifactResponse.AppReleaseTagNames = appTags

	prodEnvExists, err := handler.imageTaggingService.GetProdEnvByCdPipelineId(pipeline.Id)
	ciArtifactResponse.TagsEditable = prodEnvExists && triggerAccess
	ciArtifactResponse.HideImageTaggingHardDelete = handler.imageTaggingService.GetImageTaggingServiceConfig().HideImageTaggingHardDelete
	if err != nil {
		handler.Logger.Errorw("service err, GetProdEnvByCdPipelineId", "err", err, "cdPipelineId", pipeline.Id)
		common.WriteJsonResp(w, err, ciArtifactResponse, http.StatusInternalServerError)
		return
	}

	var digests []string
	for _, item := range ciArtifactResponse.CiArtifacts {
		if len(item.ImageDigest) > 0 {
			digests = append(digests, item.ImageDigest)
		}
	}

	ciArtifactResponse.RequestedUserId = userId
	ciArtifactResponse.IsVirtualCluster = pipeline.Environment.IsVirtualEnvironment

	if len(digests) > 0 {
		//vulnerableMap := make(map[string]bool)
		cvePolicy, severityPolicy, err := handler.policyService.GetApplicablePolicy(pipeline.Environment.ClusterId,
			pipeline.EnvironmentId,
			pipeline.AppId,
			pipeline.App.AppType == helper.ChartStoreApp)

		if err != nil {
			handler.Logger.Errorw("service err, GetArtifactsByCDPipeline", "err", err, "cdPipelineId", cdPipelineId, "stage", stage)
		}

		// get image scan results from DB for given digests
		imageScanResults, err := handler.scanResultRepository.FindByImageDigests(digests)
		// ignore error
		if err != nil && err != pg.ErrNoRows {
			handler.Logger.Errorw("service err, FindByImageDigests", "err", err, "cdPipelineId", cdPipelineId, "stage", stage, "digests", digests)
		}

		// build digest vs cve-stores
		digestVsCveStores := make(map[string][]*security.CveStore)
		for _, result := range imageScanResults {
			imageHash := result.ImageScanExecutionHistory.ImageHash

			// For an imageHash, append all cveStores
			if val, ok := digestVsCveStores[imageHash]; !ok {

				// configuring size as len of ImageScanExecutionResult assuming all the
				//scan results could belong to a single hash
				cveStores := make([]*security.CveStore, 0, len(imageScanResults))
				cveStores = append(cveStores, &result.CveStore)
				digestVsCveStores[imageHash] = cveStores

			} else {
				// append to existing one
				digestVsCveStores[imageHash] = append(val, &result.CveStore)
			}
		}

		var ciArtifactsFinal []bean.CiArtifactBean
		for _, item := range ciArtifactResponse.CiArtifacts {

			// ignore cve check if scan is not enabled
			if !item.ScanEnabled {
				ciArtifactsFinal = append(ciArtifactsFinal, item)
				continue
			}

			cveStores, _ := digestVsCveStores[item.ImageDigest]
			item.IsVulnerable = handler.policyService.HasBlockedCVE(cveStores, cvePolicy, severityPolicy)
			ciArtifactsFinal = append(ciArtifactsFinal, item)
		}
		ciArtifactResponse.CiArtifacts = ciArtifactsFinal
	}

	common.WriteJsonResp(w, err, ciArtifactResponse, http.StatusOK)
}

func (handler PipelineConfigRestHandlerImpl) GetAppOverrideForDefaultTemplate(w http.ResponseWriter, r *http.Request) {
	token := r.Header.Get("token")
	vars := mux.Vars(r)
	appId, err := strconv.Atoi(vars["appId"])
	if err != nil {
		handler.Logger.Errorw("request err, GetAppOverrideForDefaultTemplate", "err", err, "appId", appId)
		common.WriteJsonResp(w, err, nil, http.StatusBadRequest)
		return
	}
	chartRefId, err := strconv.Atoi(vars["chartRefId"])
	if err != nil {
		handler.Logger.Errorw("request err, GetAppOverrideForDefaultTemplate", "err", err, "chartRefId", chartRefId)
		common.WriteJsonResp(w, err, nil, http.StatusBadRequest)
		return
	}

	//RBAC
	object := handler.enforcerUtil.GetAppRBACNameByAppId(appId)
	if ok := handler.enforcer.Enforce(token, casbin.ResourceApplications, casbin.ActionGet, object); !ok {
		common.WriteJsonResp(w, err, "Unauthorized User", http.StatusForbidden)
		return
	}
	//RBAC

	appOverride, err := handler.chartService.GetAppOverrideForDefaultTemplate(chartRefId)
	if err != nil {
		handler.Logger.Errorw("service err, UpdateCiTemplate", "err", err, "appId", appId, "chartRefId", chartRefId)
		common.WriteJsonResp(w, err, nil, http.StatusInternalServerError)
		return
	}
	common.WriteJsonResp(w, err, appOverride, http.StatusOK)
}

func (handler PipelineConfigRestHandlerImpl) UpdateAppOverride(w http.ResponseWriter, r *http.Request) {
	decoder := json.NewDecoder(r.Body)
	userId, err := handler.userAuthService.GetLoggedInUser(r)
	if userId == 0 || err != nil {
		common.WriteJsonResp(w, err, "Unauthorized User", http.StatusUnauthorized)
		return
	}

	var templateRequest chart.TemplateRequest
	err = decoder.Decode(&templateRequest)
	templateRequest.UserId = userId
	if err != nil {
		handler.Logger.Errorw("request err, UpdateAppOverride", "err", err, "payload", templateRequest)
		common.WriteJsonResp(w, err, nil, http.StatusBadRequest)
		return
	}

	err = handler.validator.Struct(templateRequest)
	if err != nil {
		handler.Logger.Errorw("validation err, UpdateAppOverride", "err", err, "payload", templateRequest)
		common.WriteJsonResp(w, err, nil, http.StatusBadRequest)
		return
	}
	handler.Logger.Infow("request payload, UpdateAppOverride", "payload", templateRequest)

	token := r.Header.Get("token")
	ctx := r.Context()
	_, span := otel.Tracer("orchestrator").Start(ctx, "pipelineBuilder.GetApp")
	app, err := handler.pipelineBuilder.GetApp(templateRequest.AppId)
	span.End()
	if err != nil {
		common.WriteJsonResp(w, err, nil, http.StatusBadRequest)
		return
	}

	resourceName := handler.enforcerUtil.GetAppRBACName(app.AppName)
	if ok := handler.enforcer.Enforce(token, casbin.ResourceApplications, casbin.ActionCreate, resourceName); !ok {
		common.WriteJsonResp(w, fmt.Errorf("unauthorized user"), "Unauthorized User", http.StatusForbidden)
		return
	}
	chartRefId := templateRequest.ChartRefId
	//VARIABLE_RESOLVE
	scope := models.Scope{
		AppId: templateRequest.AppId,
	}
	_, span = otel.Tracer("orchestrator").Start(ctx, "chartService.DeploymentTemplateValidate")
	validate, err2 := handler.chartService.DeploymentTemplateValidate(ctx, templateRequest.ValuesOverride, chartRefId, scope)
	span.End()
	if !validate {
		handler.Logger.Errorw("validation err, UpdateAppOverride", "err", err2, "payload", templateRequest)
		common.WriteJsonResp(w, err2, nil, http.StatusBadRequest)
		return
	}

	protectionEnabled := handler.resourceProtectionService.ResourceProtectionEnabled(templateRequest.AppId, -1)
	if protectionEnabled {
		handler.Logger.Errorw("resource protection enabled", "appId", templateRequest.AppId, "envId", -1)
		common.WriteJsonResp(w, fmt.Errorf("resource protection enabled"), "resource protection enabled", http.StatusLocked)
		return
	}

	_, span = otel.Tracer("orchestrator").Start(ctx, "chartService.UpdateAppOverride")
	createResp, err := handler.chartService.UpdateAppOverride(ctx, &templateRequest)
	span.End()
	if err != nil {
		handler.Logger.Errorw("service err, UpdateAppOverride", "err", err, "payload", templateRequest)
		common.WriteJsonResp(w, err, nil, http.StatusInternalServerError)
		return
	}
	common.WriteJsonResp(w, err, createResp, http.StatusOK)

}
func (handler PipelineConfigRestHandlerImpl) GetArtifactsForRollback(w http.ResponseWriter, r *http.Request) {
	userId, err := handler.userAuthService.GetLoggedInUser(r)
	if userId == 0 || err != nil {
		common.WriteJsonResp(w, err, "Unauthorized User", http.StatusUnauthorized)
		return
	}
	vars := mux.Vars(r)
	cdPipelineId, err := strconv.Atoi(vars["cd_pipeline_id"])
	if err != nil {
		handler.Logger.Errorw("request err, GetArtifactsForRollback", "err", err, "cdPipelineId", cdPipelineId)
		common.WriteJsonResp(w, err, "invalid request", http.StatusBadRequest)
		return
	}
	handler.Logger.Infow("request payload, GetArtifactsForRollback", "cdPipelineId", cdPipelineId)
	token := r.Header.Get("token")
	deploymentPipeline, err := handler.pipelineBuilder.FindPipelineById(cdPipelineId)
	if err != nil {
		handler.Logger.Errorw("service err, GetArtifactsForRollback", "err", err, "cdPipelineId", cdPipelineId)
		common.WriteJsonResp(w, err, nil, http.StatusBadRequest)
		return
	}
	app, err := handler.pipelineBuilder.GetApp(deploymentPipeline.AppId)
	if err != nil {
		handler.Logger.Errorw("service err, GetArtifactsForRollback", "err", err, "cdPipelineId", cdPipelineId)
		common.WriteJsonResp(w, err, nil, http.StatusBadRequest)
		return
	}
	offsetQueryParam := r.URL.Query().Get("offset")
	offset, err := strconv.Atoi(offsetQueryParam)
	if offsetQueryParam == "" || err != nil {
		handler.Logger.Errorw("request err, GetArtifactsForRollback", "err", err, "offsetQueryParam", offsetQueryParam)
		common.WriteJsonResp(w, err, "invalid offset", http.StatusBadRequest)
		return
	}
	sizeQueryParam := r.URL.Query().Get("size")
	limit, err := strconv.Atoi(sizeQueryParam)
	if sizeQueryParam == "" || err != nil {
		handler.Logger.Errorw("request err, GetArtifactsForRollback", "err", err, "sizeQueryParam", sizeQueryParam)
		common.WriteJsonResp(w, err, "invalid size", http.StatusBadRequest)
		return
	}
	//rbac block starts from here
	object := handler.enforcerUtil.GetAppRBACName(app.AppName)
	if ok := handler.enforcer.Enforce(token, casbin.ResourceApplications, casbin.ActionGet, object); !ok {
		common.WriteJsonResp(w, fmt.Errorf("unauthorized user"), "Unauthorized User", http.StatusForbidden)
		return
	}
	object = handler.enforcerUtil.GetAppRBACByAppNameAndEnvId(app.AppName, deploymentPipeline.EnvironmentId)
	if ok := handler.enforcer.Enforce(token, casbin.ResourceEnvironment, casbin.ActionGet, object); !ok {
		common.WriteJsonResp(w, err, "Unauthorized User", http.StatusForbidden)
		return
	}
	//rbac block ends here
	//rbac for edit tags access
	triggerAccess := handler.enforcer.Enforce(token, casbin.ResourceApplications, casbin.ActionTrigger, object)

	ciArtifactResponse, err := handler.pipelineBuilder.FetchArtifactForRollback(cdPipelineId, app.Id, offset, limit)
	if err != nil {
		handler.Logger.Errorw("service err, GetArtifactsForRollback", "err", err, "cdPipelineId", cdPipelineId)
		common.WriteJsonResp(w, err, "unable to fetch artifacts", http.StatusInternalServerError)
		return
	}
<<<<<<< HEAD
	ciArtifactResponse.RequestedUserId = userId
=======
	appTags, err := handler.imageTaggingService.GetUniqueTagsByAppId(app.Id)
	if err != nil {
		handler.Logger.Errorw("service err, GetTagsByAppId", "err", err, "appId", app.Id)
		common.WriteJsonResp(w, err, ciArtifactResponse, http.StatusInternalServerError)
		return
	}

	ciArtifactResponse.AppReleaseTagNames = appTags

	prodEnvExists, err := handler.imageTaggingService.GetProdEnvByCdPipelineId(cdPipelineId)
	ciArtifactResponse.TagsEditable = prodEnvExists && triggerAccess
	ciArtifactResponse.HideImageTaggingHardDelete = handler.imageTaggingService.GetImageTaggingServiceConfig().HideImageTaggingHardDelete
	if err != nil {
		handler.Logger.Errorw("service err, GetProdEnvByCdPipelineId", "err", err, "cdPipelineId", app.Id)
		common.WriteJsonResp(w, err, ciArtifactResponse, http.StatusInternalServerError)
		return
	}
>>>>>>> 5b7ccc1c
	common.WriteJsonResp(w, err, ciArtifactResponse, http.StatusOK)
}

func (handler PipelineConfigRestHandlerImpl) GetMigrationConfig(w http.ResponseWriter, r *http.Request) {
	vars := mux.Vars(r)
	pipelineId, err := strconv.Atoi(vars["pipelineId"])
	if err != nil {
		handler.Logger.Errorw("request err, GetMigrationConfig", "err", err, "pipelineId", pipelineId)
		common.WriteJsonResp(w, err, nil, http.StatusBadRequest)
		return
	}
	handler.Logger.Infow("request payload, GetMigrationConfig", "pipelineId", pipelineId)
	token := r.Header.Get("token")
	deploymentPipeline, err := handler.pipelineBuilder.FindPipelineById(pipelineId)
	if err != nil {
		common.WriteJsonResp(w, err, nil, http.StatusBadRequest)
		return
	}
	app, err := handler.pipelineBuilder.GetApp(deploymentPipeline.AppId)
	if err != nil {
		common.WriteJsonResp(w, err, nil, http.StatusBadRequest)
		return
	}
	resourceName := handler.enforcerUtil.GetAppRBACName(app.AppName)
	if ok := handler.enforcer.Enforce(token, casbin.ResourceApplications, casbin.ActionGet, resourceName); !ok {
		common.WriteJsonResp(w, fmt.Errorf("unauthorized user"), "Unauthorized User", http.StatusForbidden)
		return
	}
	ciConf, err := handler.dbMigrationService.GetByPipelineId(pipelineId)
	if err != nil {
		handler.Logger.Errorw("service err, GetMigrationConfig", "err", err, "pipelineId", pipelineId)
		common.WriteJsonResp(w, err, nil, http.StatusInternalServerError)
		return
	}
	common.WriteJsonResp(w, err, ciConf, http.StatusOK)
}

func (handler PipelineConfigRestHandlerImpl) CreateMigrationConfig(w http.ResponseWriter, r *http.Request) {
	decoder := json.NewDecoder(r.Body)
	userId, err := handler.userAuthService.GetLoggedInUser(r)
	if userId == 0 || err != nil {
		common.WriteJsonResp(w, err, "Unauthorized User", http.StatusUnauthorized)
		return
	}
	var dbMigrationConfigBean pipeline.DbMigrationConfigBean
	err = decoder.Decode(&dbMigrationConfigBean)

	dbMigrationConfigBean.UserId = userId
	if err != nil {
		handler.Logger.Errorw("request err, CreateMigrationConfig", "err", err, "payload", dbMigrationConfigBean)
		common.WriteJsonResp(w, err, nil, http.StatusBadRequest)
		return
	}
	err = handler.validator.Struct(dbMigrationConfigBean)
	if err != nil {
		handler.Logger.Errorw("validation err, CreateMigrationConfig", "err", err, "payload", dbMigrationConfigBean)
		common.WriteJsonResp(w, err, nil, http.StatusBadRequest)
		return
	}
	handler.Logger.Infow("request payload, CreateMigrationConfig", "payload", dbMigrationConfigBean)
	token := r.Header.Get("token")
	deploymentPipeline, err := handler.pipelineBuilder.FindPipelineById(dbMigrationConfigBean.PipelineId)
	if err != nil {
		common.WriteJsonResp(w, err, nil, http.StatusBadRequest)
		return
	}
	app, err := handler.pipelineBuilder.GetApp(deploymentPipeline.AppId)
	if err != nil {
		common.WriteJsonResp(w, err, nil, http.StatusBadRequest)
	}
	resourceName := handler.enforcerUtil.GetAppRBACName(app.AppName)
	if ok := handler.enforcer.Enforce(token, casbin.ResourceApplications, casbin.ActionCreate, resourceName); !ok {
		common.WriteJsonResp(w, fmt.Errorf("unauthorized user"), "Unauthorized User", http.StatusForbidden)
		return
	}
	createResp, err := handler.dbMigrationService.Save(&dbMigrationConfigBean)
	if err != nil {
		handler.Logger.Errorw("service err, CreateMigrationConfig", "err", err, "payload", dbMigrationConfigBean)
		common.WriteJsonResp(w, err, nil, http.StatusInternalServerError)
		return
	}
	common.WriteJsonResp(w, err, createResp, http.StatusOK)
}
func (handler PipelineConfigRestHandlerImpl) UpdateMigrationConfig(w http.ResponseWriter, r *http.Request) {
	decoder := json.NewDecoder(r.Body)
	userId, err := handler.userAuthService.GetLoggedInUser(r)
	if userId == 0 || err != nil {
		common.WriteJsonResp(w, err, "Unauthorized User", http.StatusUnauthorized)
		return
	}
	var dbMigrationConfigBean pipeline.DbMigrationConfigBean
	err = decoder.Decode(&dbMigrationConfigBean)
	dbMigrationConfigBean.UserId = userId
	if err != nil {
		handler.Logger.Errorw("request err, UpdateMigrationConfig", "err", err, "payload", dbMigrationConfigBean)
		common.WriteJsonResp(w, err, nil, http.StatusBadRequest)
		return
	}
	err = handler.validator.Struct(dbMigrationConfigBean)
	if err != nil {
		handler.Logger.Errorw("validation err, UpdateMigrationConfig", "err", err, "payload", dbMigrationConfigBean)
		common.WriteJsonResp(w, err, nil, http.StatusBadRequest)
		return
	}
	handler.Logger.Infow("request payload, UpdateMigrationConfig", "payload", dbMigrationConfigBean)
	token := r.Header.Get("token")
	deploymentPipeline, err := handler.pipelineBuilder.FindPipelineById(dbMigrationConfigBean.PipelineId)
	if err != nil {
		common.WriteJsonResp(w, err, nil, http.StatusBadRequest)
		return
	}
	app, err := handler.pipelineBuilder.GetApp(deploymentPipeline.AppId)
	if err != nil {
		common.WriteJsonResp(w, err, nil, http.StatusBadRequest)
		return
	}
	resourceName := handler.enforcerUtil.GetAppRBACName(app.AppName)
	if ok := handler.enforcer.Enforce(token, casbin.ResourceApplications, casbin.ActionCreate, resourceName); !ok {
		common.WriteJsonResp(w, fmt.Errorf("unauthorized user"), "Unauthorized User", http.StatusForbidden)
		return
	}
	createResp, err := handler.dbMigrationService.Update(&dbMigrationConfigBean)
	if err != nil {
		handler.Logger.Errorw("service err, UpdateMigrationConfig", "err", err, "payload", dbMigrationConfigBean)
		common.WriteJsonResp(w, err, nil, http.StatusInternalServerError)
		return
	}
	common.WriteJsonResp(w, err, createResp, http.StatusOK)
}

func (handler PipelineConfigRestHandlerImpl) EnvConfigOverrideReset(w http.ResponseWriter, r *http.Request) {
	userId, err := handler.userAuthService.GetLoggedInUser(r)
	if userId == 0 || err != nil {
		common.WriteJsonResp(w, err, "Unauthorized User", http.StatusUnauthorized)
		return
	}
	token := r.Header.Get("token")
	vars := mux.Vars(r)
	appId, err := strconv.Atoi(vars["appId"])
	if err != nil {
		common.WriteJsonResp(w, err, nil, http.StatusBadRequest)
		return
	}
	environmentId, err := strconv.Atoi(vars["environmentId"])
	if err != nil {
		common.WriteJsonResp(w, err, nil, http.StatusBadRequest)
		return
	}

	id, err := strconv.Atoi(vars["id"])
	if err != nil {
		common.WriteJsonResp(w, err, nil, http.StatusBadRequest)
		return
	}
	handler.Logger.Infow("request payload, EnvConfigOverrideReset", "appId", appId, "environmentId", environmentId)
	app, err := handler.pipelineBuilder.GetApp(appId)
	if err != nil {
		handler.Logger.Errorw("service err, EnvConfigOverrideReset", "err", err, "appId", appId, "environmentId", environmentId)
		common.WriteJsonResp(w, err, nil, http.StatusBadRequest)
		return
	}
	resourceName := handler.enforcerUtil.GetAppRBACNameByAppId(appId)
	if ok := handler.enforcer.Enforce(token, casbin.ResourceApplications, casbin.ActionDelete, resourceName); !ok {
		common.WriteJsonResp(w, fmt.Errorf("unauthorized user"), "Unauthorized User", http.StatusForbidden)
		return
	}
	object := handler.enforcerUtil.GetAppRBACByAppNameAndEnvId(app.AppName, environmentId)
	if ok := handler.enforcer.Enforce(token, casbin.ResourceEnvironment, casbin.ActionDelete, object); !ok {
		common.WriteJsonResp(w, fmt.Errorf("unauthorized user"), "Unauthorized User", http.StatusForbidden)
		return
	}
	protectionEnabled := handler.resourceProtectionService.ResourceProtectionEnabled(appId, environmentId)
	if protectionEnabled {
		handler.Logger.Errorw("resource protection enabled", "appId", appId, "envId", environmentId)
		common.WriteJsonResp(w, fmt.Errorf("resource protection enabled"), "resource protection enabled", http.StatusLocked)
		return
	}
	isSuccess, err := handler.propertiesConfigService.ResetEnvironmentProperties(id)
	if err != nil {
		handler.Logger.Errorw("service err, EnvConfigOverrideReset", "err", err, "appId", appId, "environmentId", environmentId)
		common.WriteJsonResp(w, err, nil, http.StatusInternalServerError)
		return
	}
	common.WriteJsonResp(w, err, isSuccess, http.StatusOK)
}

func (handler PipelineConfigRestHandlerImpl) AppMetricsEnableDisable(w http.ResponseWriter, r *http.Request) {
	decoder := json.NewDecoder(r.Body)
	userId, err := handler.userAuthService.GetLoggedInUser(r)
	if userId == 0 || err != nil {
		common.WriteJsonResp(w, err, "Unauthorized User", http.StatusUnauthorized)
		return
	}
	token := r.Header.Get("token")
	vars := mux.Vars(r)
	appId, err := strconv.Atoi(vars["appId"])
	if err != nil {
		common.WriteJsonResp(w, err, nil, http.StatusBadRequest)
		return
	}
	var appMetricEnableDisableRequest chart.AppMetricEnableDisableRequest
	err = decoder.Decode(&appMetricEnableDisableRequest)
	appMetricEnableDisableRequest.AppId = appId
	appMetricEnableDisableRequest.UserId = userId
	if err != nil {
		handler.Logger.Errorw("request err, AppMetricsEnableDisable", "err", err, "appId", appId, "payload", appMetricEnableDisableRequest)
		common.WriteJsonResp(w, err, nil, http.StatusBadRequest)
		return
	}
	handler.Logger.Infow("request payload, AppMetricsEnableDisable", "err", err, "appId", appId, "payload", appMetricEnableDisableRequest)
	app, err := handler.pipelineBuilder.GetApp(appId)
	if err != nil {
		common.WriteJsonResp(w, err, nil, http.StatusBadRequest)
		return
	}
	resourceName := handler.enforcerUtil.GetAppRBACName(app.AppName)
	if ok := handler.enforcer.Enforce(token, casbin.ResourceApplications, casbin.ActionCreate, resourceName); !ok {
		common.WriteJsonResp(w, fmt.Errorf("unauthorized user"), "Unauthorized User", http.StatusForbidden)
		return
	}
	createResp, err := handler.chartService.AppMetricsEnableDisable(appMetricEnableDisableRequest)
	if err != nil {
		handler.Logger.Errorw("service err, AppMetricsEnableDisable", "err", err, "appId", appId, "payload", appMetricEnableDisableRequest)
		common.WriteJsonResp(w, err, nil, http.StatusInternalServerError)
		return
	}
	common.WriteJsonResp(w, err, createResp, http.StatusOK)
}

func (handler PipelineConfigRestHandlerImpl) EnvMetricsEnableDisable(w http.ResponseWriter, r *http.Request) {
	userId, err := handler.userAuthService.GetLoggedInUser(r)
	if userId == 0 || err != nil {
		common.WriteJsonResp(w, err, "Unauthorized User", http.StatusUnauthorized)
		return
	}
	token := r.Header.Get("token")
	vars := mux.Vars(r)
	appId, err := strconv.Atoi(vars["appId"])
	if err != nil {
		common.WriteJsonResp(w, err, nil, http.StatusBadRequest)
		return
	}
	environmentId, err := strconv.Atoi(vars["environmentId"])
	if err != nil {
		common.WriteJsonResp(w, err, nil, http.StatusBadRequest)
		return
	}
	decoder := json.NewDecoder(r.Body)
	var appMetricEnableDisableRequest chart.AppMetricEnableDisableRequest
	err = decoder.Decode(&appMetricEnableDisableRequest)
	appMetricEnableDisableRequest.UserId = userId
	appMetricEnableDisableRequest.AppId = appId
	appMetricEnableDisableRequest.EnvironmentId = environmentId
	if err != nil {
		handler.Logger.Errorw("request err, EnvMetricsEnableDisable", "err", err, "appId", appId, "environmentId", environmentId, "payload", appMetricEnableDisableRequest)
		common.WriteJsonResp(w, err, nil, http.StatusBadRequest)
		return
	}
	handler.Logger.Infow("request payload, EnvMetricsEnableDisable", "err", err, "appId", appId, "environmentId", environmentId, "payload", appMetricEnableDisableRequest)
	app, err := handler.pipelineBuilder.GetApp(appId)
	if err != nil {
		common.WriteJsonResp(w, err, nil, http.StatusBadRequest)
		return
	}
	resourceName := handler.enforcerUtil.GetAppRBACNameByAppId(appId)
	if ok := handler.enforcer.Enforce(token, casbin.ResourceApplications, casbin.ActionCreate, resourceName); !ok {
		common.WriteJsonResp(w, fmt.Errorf("unauthorized user"), "Unauthorized User", http.StatusForbidden)
		return
	}
	object := handler.enforcerUtil.GetAppRBACByAppNameAndEnvId(app.AppName, appMetricEnableDisableRequest.EnvironmentId)
	if ok := handler.enforcer.Enforce(token, casbin.ResourceEnvironment, casbin.ActionCreate, object); !ok {
		common.WriteJsonResp(w, fmt.Errorf("unauthorized user"), "Unauthorized User", http.StatusForbidden)
		return
	}
	createResp, err := handler.propertiesConfigService.EnvMetricsEnableDisable(&appMetricEnableDisableRequest)
	if err != nil {
		handler.Logger.Errorw("service err, EnvMetricsEnableDisable", "err", err, "appId", appId, "environmentId", environmentId, "payload", appMetricEnableDisableRequest)
		common.WriteJsonResp(w, err, nil, http.StatusInternalServerError)
		return
	}
	common.WriteJsonResp(w, err, createResp, http.StatusOK)
}

func (handler *PipelineConfigRestHandlerImpl) ListDeploymentHistory(w http.ResponseWriter, r *http.Request) {
	userId, err := handler.userAuthService.GetLoggedInUser(r)
	if userId == 0 || err != nil {
		common.WriteJsonResp(w, err, "Unauthorized User", http.StatusUnauthorized)
		return
	}
	token := r.Header.Get("token")
	vars := mux.Vars(r)
	appId, err := strconv.Atoi(vars["appId"])
	if err != nil {
		common.WriteJsonResp(w, err, nil, http.StatusBadRequest)
		return
	}
	pipelineId, err := strconv.Atoi(vars["pipelineId"])
	if err != nil {
		common.WriteJsonResp(w, err, nil, http.StatusBadRequest)
		return
	}

	environmentId, err := strconv.Atoi(vars["environmentId"])
	if err != nil {
		common.WriteJsonResp(w, err, nil, http.StatusBadRequest)
		return
	}

	offsetQueryParam := r.URL.Query().Get("offset")
	offset, err := strconv.Atoi(offsetQueryParam)
	if offsetQueryParam == "" || err != nil {
		handler.Logger.Errorw("request err, ListDeploymentHistory", "err", err, "appId", appId, "environmentId", environmentId, "pipelineId", pipelineId, "offset", offset)
		common.WriteJsonResp(w, err, "invalid offset", http.StatusBadRequest)
		return
	}
	sizeQueryParam := r.URL.Query().Get("size")
	limit, err := strconv.Atoi(sizeQueryParam)
	if sizeQueryParam == "" || err != nil {
		handler.Logger.Errorw("request err, ListDeploymentHistory", "err", err, "appId", appId, "environmentId", environmentId, "pipelineId", pipelineId, "sizeQueryParam", sizeQueryParam)
		common.WriteJsonResp(w, err, "invalid size", http.StatusBadRequest)
		return
	}
	handler.Logger.Infow("request payload, ListDeploymentHistory", "err", err, "appId", appId, "environmentId", environmentId, "pipelineId", pipelineId, "offset", offset)
	//RBAC CHECK
	resourceName := handler.enforcerUtil.GetAppRBACNameByAppId(appId)
	if ok := handler.enforcer.Enforce(token, casbin.ResourceApplications, casbin.ActionGet, resourceName); !ok {
		common.WriteJsonResp(w, fmt.Errorf("unauthorized user"), "Unauthorized User", http.StatusForbidden)
		return
	}
	//RBAC CHECK
	resp := DeploymentHistoryResp{}
	wfs, err := handler.cdHandler.GetCdBuildHistory(appId, environmentId, pipelineId, offset, limit)
	resp.CdWorkflows = wfs
	if err != nil {
		handler.Logger.Errorw("service err, List", "err", err, "appId", appId, "environmentId", environmentId, "pipelineId", pipelineId, "offset", offset)
		common.WriteJsonResp(w, err, resp, http.StatusInternalServerError)
		return
	}

	appTags, err := handler.imageTaggingService.GetUniqueTagsByAppId(appId)
	if err != nil {
		handler.Logger.Errorw("service err, GetTagsByAppId", "err", err, "appId", appId)
		common.WriteJsonResp(w, err, resp, http.StatusInternalServerError)
		return
	}
	resp.AppReleaseTagNames = appTags

	prodEnvExists, err := handler.imageTaggingService.GetProdEnvByCdPipelineId(pipelineId)
	resp.TagsEdiatable = prodEnvExists
	resp.HideImageTaggingHardDelete = handler.imageTaggingService.GetImageTaggingServiceConfig().HideImageTaggingHardDelete
	if err != nil {
		handler.Logger.Errorw("service err, GetProdEnvFromParentAndLinkedWorkflow", "err", err, "cdPipelineId", pipelineId)
		common.WriteJsonResp(w, err, resp, http.StatusInternalServerError)
		return
	}
	common.WriteJsonResp(w, err, resp, http.StatusOK)
}

func (handler *PipelineConfigRestHandlerImpl) GetPrePostDeploymentLogs(w http.ResponseWriter, r *http.Request) {
	userId, err := handler.userAuthService.GetLoggedInUser(r)
	if userId == 0 || err != nil {
		common.WriteJsonResp(w, err, "Unauthorized User", http.StatusUnauthorized)
		return
	}
	token := r.Header.Get("token")
	vars := mux.Vars(r)
	appId, err := strconv.Atoi(vars["appId"])
	if err != nil {
		common.WriteJsonResp(w, err, nil, http.StatusBadRequest)
		return
	}
	environmentId, err := strconv.Atoi(vars["environmentId"])
	if err != nil {
		common.WriteJsonResp(w, err, nil, http.StatusBadRequest)
		return
	}
	pipelineId, err := strconv.Atoi(vars["pipelineId"])
	if err != nil {
		common.WriteJsonResp(w, err, nil, http.StatusBadRequest)
		return
	}

	workflowId, err := strconv.Atoi(vars["workflowId"])
	if err != nil {
		common.WriteJsonResp(w, err, nil, http.StatusBadRequest)
		return
	}
	handler.Logger.Infow("request payload, GetPrePostDeploymentLogs", "err", err, "appId", appId, "environmentId", environmentId, "pipelineId", pipelineId, "workflowId", workflowId)

	//RBAC CHECK
	resourceName := handler.enforcerUtil.GetAppRBACNameByAppId(appId)
	if ok := handler.enforcer.Enforce(token, casbin.ResourceApplications, casbin.ActionGet, resourceName); !ok {
		common.WriteJsonResp(w, fmt.Errorf("unauthorized user"), "Unauthorized User", http.StatusForbidden)
		return
	}
	//RBAC CHECK

	logsReader, cleanUp, err := handler.cdHandler.GetRunningWorkflowLogs(environmentId, pipelineId, workflowId)
	if err != nil {
		handler.Logger.Errorw("service err, GetPrePostDeploymentLogs", "err", err, "appId", appId, "environmentId", environmentId, "pipelineId", pipelineId, "workflowId", workflowId)
		common.WriteJsonResp(w, err, nil, http.StatusInternalServerError)
		return
	}
	lastSeenMsgId := -1
	lastEventId := r.Header.Get("Last-Event-ID")
	if len(lastEventId) > 0 {
		lastSeenMsgId, err = strconv.Atoi(lastEventId)
		if err != nil {
			handler.Logger.Errorw("request err, GetPrePostDeploymentLogs", "err", err, "appId", appId, "environmentId", environmentId, "pipelineId", pipelineId, "workflowId", workflowId, "lastEventId", lastEventId)
			common.WriteJsonResp(w, err, nil, http.StatusBadRequest)
			return
		}
	}
	ctx, cancel := context.WithCancel(r.Context())
	if cn, ok := w.(http.CloseNotifier); ok {
		go func(done <-chan struct{}, closed <-chan bool) {
			select {
			case <-done:
			case <-closed:
				cancel()
			}
		}(ctx.Done(), cn.CloseNotify())
	}
	defer cancel()
	defer cleanUp()
	handler.streamOutput(w, logsReader, lastSeenMsgId)
}

func (handler PipelineConfigRestHandlerImpl) FetchCdWorkflowDetails(w http.ResponseWriter, r *http.Request) {
	userId, err := handler.userAuthService.GetLoggedInUser(r)
	if userId == 0 || err != nil {
		common.WriteJsonResp(w, err, "Unauthorized User", http.StatusUnauthorized)
		return
	}
	token := r.Header.Get("token")
	vars := mux.Vars(r)
	appId, err := strconv.Atoi(vars["appId"])
	if err != nil {
		common.WriteJsonResp(w, err, nil, http.StatusBadRequest)
		return
	}
	environmentId, err := strconv.Atoi(vars["environmentId"])
	if err != nil {
		common.WriteJsonResp(w, err, nil, http.StatusBadRequest)
		return
	}
	pipelineId, err := strconv.Atoi(vars["pipelineId"])
	if err != nil {
		common.WriteJsonResp(w, err, nil, http.StatusBadRequest)
		return
	}
	buildId, err := strconv.Atoi(vars["workflowRunnerId"])
	if err != nil || buildId == 0 {
		common.WriteJsonResp(w, err, nil, http.StatusBadRequest)
		return
	}
	handler.Logger.Infow("request payload, FetchCdWorkflowDetails", "err", err, "appId", appId, "environmentId", environmentId, "pipelineId", pipelineId, "buildId", buildId)

	//RBAC CHECK
	resourceName := handler.enforcerUtil.GetAppRBACNameByAppId(appId)
	if ok := handler.enforcer.Enforce(token, casbin.ResourceApplications, casbin.ActionGet, resourceName); !ok {
		common.WriteJsonResp(w, fmt.Errorf("unauthorized user"), "Unauthorized User", http.StatusForbidden)
		return
	}
	//RBAC CHECK

	resp, err := handler.cdHandler.FetchCdWorkflowDetails(appId, environmentId, pipelineId, buildId)
	if err != nil {
		handler.Logger.Errorw("service err, FetchCdWorkflowDetails", "err", err, "appId", appId, "environmentId", environmentId, "pipelineId", pipelineId, "buildId", buildId)
		if util.IsErrNoRows(err) {
			err = &util.ApiError{Code: "404", HttpStatusCode: http.StatusNotFound, UserMessage: "no workflow found"}
			common.WriteJsonResp(w, err, nil, http.StatusOK)
		} else {
			common.WriteJsonResp(w, err, nil, http.StatusInternalServerError)
		}
		return
	}
	common.WriteJsonResp(w, err, resp, http.StatusOK)
}

func (handler PipelineConfigRestHandlerImpl) DownloadArtifacts(w http.ResponseWriter, r *http.Request) {
	userId, err := handler.userAuthService.GetLoggedInUser(r)
	if userId == 0 || err != nil {
		common.WriteJsonResp(w, err, "Unauthorized User", http.StatusUnauthorized)
		return
	}
	token := r.Header.Get("token")
	vars := mux.Vars(r)
	appId, err := strconv.Atoi(vars["appId"])
	if err != nil {
		common.WriteJsonResp(w, err, nil, http.StatusBadRequest)
		return
	}
	pipelineId, err := strconv.Atoi(vars["pipelineId"])
	if err != nil {
		common.WriteJsonResp(w, err, nil, http.StatusBadRequest)
		return
	}
	buildId, err := strconv.Atoi(vars["workflowRunnerId"])
	if err != nil {
		common.WriteJsonResp(w, err, nil, http.StatusBadRequest)
		return
	}
	handler.Logger.Infow("request payload, DownloadArtifacts", "err", err, "appId", appId, "pipelineId", pipelineId, "buildId", buildId)

	//RBAC CHECK
	resourceName := handler.enforcerUtil.GetAppRBACNameByAppId(appId)
	if ok := handler.enforcer.Enforce(token, casbin.ResourceApplications, casbin.ActionGet, resourceName); !ok {
		common.WriteJsonResp(w, fmt.Errorf("unauthorized user"), "Unauthorized User", http.StatusForbidden)
		return
	}
	object := handler.enforcerUtil.GetAppRBACByAppIdAndPipelineId(appId, pipelineId)
	if ok := handler.enforcer.Enforce(token, casbin.ResourceEnvironment, casbin.ActionGet, object); !ok {
		common.WriteJsonResp(w, fmt.Errorf("unauthorized user"), "Unauthorized User", http.StatusForbidden)
		return
	}
	//RBAC CHECK

	file, err := handler.cdHandler.DownloadCdWorkflowArtifacts(pipelineId, buildId)
	defer file.Close()

	if err != nil {
		handler.Logger.Errorw("service err, DownloadArtifacts", "err", err, "appId", appId, "pipelineId", pipelineId, "buildId", buildId)
		if util.IsErrNoRows(err) {
			err = &util.ApiError{Code: "404", HttpStatusCode: 200, UserMessage: "no workflow found"}
			common.WriteJsonResp(w, err, nil, http.StatusOK)
		} else {
			common.WriteJsonResp(w, err, nil, http.StatusInternalServerError)
		}
		return
	}
	w.Header().Set("Content-Disposition", "attachment; filename="+strconv.Itoa(buildId)+".zip")
	w.Header().Set("Content-Type", "application/octet-stream")
	w.Header().Set("Content-Length", r.Header.Get("Content-Length"))
	_, err = io.Copy(w, file)
	if err != nil {
		handler.Logger.Errorw("service err, DownloadArtifacts", "err", err, "appId", appId, "pipelineId", pipelineId, "buildId", buildId)
	}
}

func (handler PipelineConfigRestHandlerImpl) GetStageStatus(w http.ResponseWriter, r *http.Request) {
	userId, err := handler.userAuthService.GetLoggedInUser(r)
	if userId == 0 || err != nil {
		common.WriteJsonResp(w, err, "Unauthorized User", http.StatusUnauthorized)
		return
	}
	token := r.Header.Get("token")
	vars := mux.Vars(r)
	appId, err := strconv.Atoi(vars["appId"])
	if err != nil {
		common.WriteJsonResp(w, err, nil, http.StatusBadRequest)
		return
	}
	pipelineId, err := strconv.Atoi(vars["pipelineId"])
	if err != nil {
		common.WriteJsonResp(w, err, nil, http.StatusBadRequest)
		return
	}
	handler.Logger.Infow("request payload, GetStageStatus", "err", err, "appId", appId, "pipelineId", pipelineId)

	//RBAC CHECK
	resourceName := handler.enforcerUtil.GetAppRBACNameByAppId(appId)
	if ok := handler.enforcer.Enforce(token, casbin.ResourceApplications, casbin.ActionGet, resourceName); !ok {
		common.WriteJsonResp(w, fmt.Errorf("unauthorized user"), "Unauthorized User", http.StatusForbidden)
		return
	}
	object := handler.enforcerUtil.GetAppRBACByAppIdAndPipelineId(appId, pipelineId)
	if ok := handler.enforcer.Enforce(token, casbin.ResourceEnvironment, casbin.ActionGet, object); !ok {
		common.WriteJsonResp(w, fmt.Errorf("unauthorized user"), "Unauthorized User", http.StatusForbidden)
		return
	}
	//RBAC CHECK

	resp, err := handler.cdHandler.FetchCdPrePostStageStatus(pipelineId)
	if err != nil {
		handler.Logger.Errorw("service err, GetStageStatus", "err", err, "appId", appId, "pipelineId", pipelineId)
		if util.IsErrNoRows(err) {
			err = &util.ApiError{Code: "404", HttpStatusCode: 200, UserMessage: "no status found"}
			common.WriteJsonResp(w, err, nil, http.StatusOK)
		} else {
			common.WriteJsonResp(w, err, nil, http.StatusInternalServerError)
		}
		return
	}
	common.WriteJsonResp(w, err, resp, http.StatusOK)
}

func (handler PipelineConfigRestHandlerImpl) GetConfigmapSecretsForDeploymentStages(w http.ResponseWriter, r *http.Request) {
	userId, err := handler.userAuthService.GetLoggedInUser(r)
	if userId == 0 || err != nil {
		common.WriteJsonResp(w, err, "Unauthorized User", http.StatusUnauthorized)
		return
	}
	vars := mux.Vars(r)
	pipelineId, err := strconv.Atoi(vars["pipelineId"])
	if err != nil {
		common.WriteJsonResp(w, err, nil, http.StatusBadRequest)
		return
	}
	handler.Logger.Infow("request payload, GetConfigmapSecretsForDeploymentStages", "err", err, "pipelineId", pipelineId)
	deploymentPipeline, err := handler.pipelineBuilder.FindPipelineById(pipelineId)
	if err != nil {
		common.WriteJsonResp(w, err, nil, http.StatusBadRequest)
		return
	}
	//FIXME: add RBAC
	resp, err := handler.pipelineBuilder.FetchConfigmapSecretsForCdStages(deploymentPipeline.AppId, deploymentPipeline.EnvironmentId, pipelineId)
	if err != nil {
		handler.Logger.Errorw("service err, GetConfigmapSecretsForDeploymentStages", "err", err, "pipelineId", pipelineId)
		common.WriteJsonResp(w, err, nil, http.StatusInternalServerError)
		return
	}
	common.WriteJsonResp(w, err, resp, http.StatusOK)
}

func (handler PipelineConfigRestHandlerImpl) GetCdPipelineById(w http.ResponseWriter, r *http.Request) {
	token := r.Header.Get("token")
	vars := mux.Vars(r)
	appId, err := strconv.Atoi(vars["appId"])
	if err != nil {
		common.WriteJsonResp(w, err, nil, http.StatusBadRequest)
		return
	}
	pipelineId, err := strconv.Atoi(vars["pipelineId"])
	if err != nil {
		common.WriteJsonResp(w, err, nil, http.StatusBadRequest)
		return
	}
	version := "v1"
	if strings.Contains(r.URL.Path, "v2") {
		version = "v2"
	}
	handler.Logger.Infow("request payload, GetCdPipelineById", "err", err, "appId", appId, "pipelineId", pipelineId)
	app, err := handler.pipelineBuilder.GetApp(appId)
	if err != nil {
		common.WriteJsonResp(w, err, nil, http.StatusBadRequest)
		return
	}
	resourceName := handler.enforcerUtil.GetAppRBACName(app.AppName)
	if ok := handler.enforcer.Enforce(token, casbin.ResourceApplications, casbin.ActionGet, resourceName); !ok {
		common.WriteJsonResp(w, fmt.Errorf("unauthorized user"), "Unauthorized User", http.StatusForbidden)
		return
	}

	envObject := handler.enforcerUtil.GetEnvRBACNameByCdPipelineIdAndEnvId(pipelineId)
	if ok := handler.enforcer.Enforce(token, casbin.ResourceEnvironment, casbin.ActionUpdate, envObject); !ok {
		common.WriteJsonResp(w, fmt.Errorf("unauthorized user"), "Unauthorized User", http.StatusForbidden)
		return
	}

	ciConf, err := handler.pipelineBuilder.GetCdPipelineById(pipelineId)
	if err != nil {
		handler.Logger.Errorw("service err, GetCdPipelineById", "err", err, "appId", appId, "pipelineId", pipelineId)
		common.WriteJsonResp(w, err, nil, http.StatusInternalServerError)
		return
	}
	cdResp, err := pipeline.CreatePreAndPostStageResponse(ciConf, version)
	if err != nil {
		handler.Logger.Errorw("service err, CheckForVersionAndCreatePreAndPostStagePayload", "err", err, "appId", appId, "pipelineId", pipelineId)
		common.WriteJsonResp(w, err, nil, http.StatusInternalServerError)
		return
	}
	common.WriteJsonResp(w, err, cdResp, http.StatusOK)
}

func (handler PipelineConfigRestHandlerImpl) CancelStage(w http.ResponseWriter, r *http.Request) {
	userId, err := handler.userAuthService.GetLoggedInUser(r)
	if userId == 0 || err != nil {
		common.WriteJsonResp(w, err, "Unauthorized User", http.StatusUnauthorized)
		return
	}
	vars := mux.Vars(r)
	pipelineId, err := strconv.Atoi(vars["pipelineId"])
	if err != nil {
		common.WriteJsonResp(w, err, nil, http.StatusBadRequest)
		return
	}
	workflowRunnerId, err := strconv.Atoi(vars["workflowRunnerId"])
	if err != nil {
		common.WriteJsonResp(w, err, nil, http.StatusBadRequest)
		return
	}
	cdPipeline, err := handler.pipelineRepository.FindById(pipelineId)
	if err != nil {
		common.WriteJsonResp(w, err, nil, http.StatusInternalServerError)
		return
	}
	handler.Logger.Infow("request payload, CancelStage", "pipelineId", pipelineId, "workflowRunnerId", workflowRunnerId)

	//RBAC
	token := r.Header.Get("token")
	object := handler.enforcerUtil.GetAppRBACNameByAppId(cdPipeline.AppId)
	if ok := handler.enforcer.Enforce(token, casbin.ResourceApplications, casbin.ActionTrigger, object); !ok {
		common.WriteJsonResp(w, err, "Unauthorized User", http.StatusForbidden)
		return
	}
	//RBAC

	resp, err := handler.cdHandler.CancelStage(workflowRunnerId, userId)
	if err != nil {
		handler.Logger.Errorw("service err, CancelStage", "err", err, "pipelineId", pipelineId, "workflowRunnerId", workflowRunnerId)
		if util.IsErrNoRows(err) {
			common.WriteJsonResp(w, err, nil, http.StatusNotFound)
		} else {
			common.WriteJsonResp(w, err, nil, http.StatusInternalServerError)
		}
		return
	}
	common.WriteJsonResp(w, err, resp, http.StatusOK)
}

func (handler PipelineConfigRestHandlerImpl) GetDeploymentPipelineStrategy(w http.ResponseWriter, r *http.Request) {
	token := r.Header.Get("token")
	vars := mux.Vars(r)
	appId, err := strconv.Atoi(vars["appId"])
	if err != nil {
		common.WriteJsonResp(w, err, nil, http.StatusBadRequest)
		return
	}
	handler.Logger.Infow("request payload, GetDeploymentPipelineStrategy", "appId", appId)
	//RBAC
	object := handler.enforcerUtil.GetAppRBACNameByAppId(appId)
	if ok := handler.enforcer.Enforce(token, casbin.ResourceApplications, casbin.ActionGet, object); !ok {
		common.WriteJsonResp(w, err, "Unauthorized User", http.StatusForbidden)
		return
	}
	//RBAC

	result, err := handler.pipelineBuilder.FetchCDPipelineStrategy(appId)
	if err != nil {
		handler.Logger.Errorw("service err, GetDeploymentPipelineStrategy", "err", err, "appId", appId)
		common.WriteJsonResp(w, err, nil, http.StatusInternalServerError)
		return
	}

	common.WriteJsonResp(w, err, result, http.StatusOK)
}
func (handler PipelineConfigRestHandlerImpl) GetDefaultDeploymentPipelineStrategy(w http.ResponseWriter, r *http.Request) {
	token := r.Header.Get("token")
	vars := mux.Vars(r)
	appId, err := strconv.Atoi(vars["appId"])
	if err != nil {
		common.WriteJsonResp(w, err, nil, http.StatusBadRequest)
		return
	}
	envId, err := strconv.Atoi(vars["envId"])
	if err != nil {
		common.WriteJsonResp(w, err, nil, http.StatusBadRequest)
		return
	}
	handler.Logger.Infow("request payload, GetDefaultDeploymentPipelineStrategy", "appId", appId, "envId", envId)
	//RBAC
	object := handler.enforcerUtil.GetAppRBACNameByAppId(appId)
	if ok := handler.enforcer.Enforce(token, casbin.ResourceApplications, casbin.ActionGet, object); !ok {
		common.WriteJsonResp(w, err, "Unauthorized User", http.StatusForbidden)
		return
	}
	//RBAC

	result, err := handler.pipelineBuilder.FetchDefaultCDPipelineStrategy(appId, envId)
	if err != nil {
		handler.Logger.Errorw("service err, GetDefaultDeploymentPipelineStrategy", "err", err, "appId", appId)
		common.WriteJsonResp(w, err, nil, http.StatusInternalServerError)
		return
	}

	common.WriteJsonResp(w, err, result, http.StatusOK)
}

func (handler PipelineConfigRestHandlerImpl) EnvConfigOverrideCreateNamespace(w http.ResponseWriter, r *http.Request) {
	userId, err := handler.userAuthService.GetLoggedInUser(r)
	if userId == 0 || err != nil {
		common.WriteJsonResp(w, err, "Unauthorized User", http.StatusUnauthorized)
		return
	}
	token := r.Header.Get("token")
	vars := mux.Vars(r)
	appId, err := strconv.Atoi(vars["appId"])
	if err != nil {
		common.WriteJsonResp(w, err, nil, http.StatusBadRequest)
		return
	}
	environmentId, err := strconv.Atoi(vars["environmentId"])
	if err != nil {
		common.WriteJsonResp(w, err, nil, http.StatusBadRequest)
		return
	}
	decoder := json.NewDecoder(r.Body)
	var envConfigProperties bean3.EnvironmentProperties
	err = decoder.Decode(&envConfigProperties)
	envConfigProperties.UserId = userId
	envConfigProperties.EnvironmentId = environmentId
	if err != nil {
		common.WriteJsonResp(w, err, nil, http.StatusBadRequest)
		return
	}
	handler.Logger.Infow("request payload, EnvConfigOverrideCreateNamespace", "appId", appId, "environmentId", environmentId, "payload", envConfigProperties)
	app, err := handler.pipelineBuilder.GetApp(appId)
	if err != nil {
		common.WriteJsonResp(w, err, nil, http.StatusBadRequest)
		return
	}
	resourceName := handler.enforcerUtil.GetAppRBACNameByAppId(appId)
	if ok := handler.enforcer.Enforce(token, casbin.ResourceApplications, casbin.ActionCreate, resourceName); !ok {
		common.WriteJsonResp(w, fmt.Errorf("unauthorized user"), "Unauthorized User", http.StatusForbidden)
		return
	}
	object := handler.enforcerUtil.GetAppRBACByAppNameAndEnvId(app.AppName, environmentId)
	if ok := handler.enforcer.Enforce(token, casbin.ResourceEnvironment, casbin.ActionCreate, object); !ok {
		common.WriteJsonResp(w, fmt.Errorf("unauthorized user"), "Unauthorized User", http.StatusForbidden)
		return
	}
	createResp, err := handler.propertiesConfigService.CreateEnvironmentPropertiesWithNamespace(appId, &envConfigProperties)
	if err != nil {
		handler.Logger.Errorw("service err, EnvConfigOverrideCreateNamespace", "err", err, "appId", appId, "environmentId", environmentId, "payload", envConfigProperties)
		common.WriteJsonResp(w, err, nil, http.StatusInternalServerError)
		return
	}
	common.WriteJsonResp(w, err, createResp, http.StatusOK)
}

func (handler PipelineConfigRestHandlerImpl) IsReadyToTrigger(w http.ResponseWriter, r *http.Request) {
	token := r.Header.Get("token")
	vars := mux.Vars(r)
	appId, err := strconv.Atoi(vars["appId"])
	if err != nil {
		common.WriteJsonResp(w, err, nil, http.StatusBadRequest)
		return
	}
	envId, err := strconv.Atoi(vars["envId"])
	if err != nil {
		common.WriteJsonResp(w, err, nil, http.StatusBadRequest)
		return
	}
	pipelineId, err := strconv.Atoi(vars["pipelineId"])
	if err != nil {
		common.WriteJsonResp(w, err, nil, http.StatusBadRequest)
		return
	}
	handler.Logger.Infow("request payload, IsReadyToTrigger", "appId", appId, "envId", envId, "pipelineId", pipelineId)
	//RBAC
	object := handler.enforcerUtil.GetAppRBACNameByAppId(appId)
	if ok := handler.enforcer.Enforce(token, casbin.ResourceApplications, casbin.ActionGet, object); !ok {
		common.WriteJsonResp(w, err, "Unauthorized User", http.StatusForbidden)
		return
	}
	object = handler.enforcerUtil.GetEnvRBACNameByAppId(appId, envId)
	if ok := handler.enforcer.Enforce(token, casbin.ResourceEnvironment, casbin.ActionGet, strings.ToLower(object)); !ok {
		common.WriteJsonResp(w, err, "Unauthorized User", http.StatusForbidden)
		return
	}
	//RBAC

	result, err := handler.chartService.IsReadyToTrigger(appId, envId, pipelineId)
	if err != nil {
		handler.Logger.Errorw("service err, IsReadyToTrigger", "err", err, "appId", appId, "envId", envId, "pipelineId", pipelineId)
		common.WriteJsonResp(w, err, nil, http.StatusInternalServerError)
		return
	}
	common.WriteJsonResp(w, err, result, http.StatusOK)
}

func (handler PipelineConfigRestHandlerImpl) UpgradeForAllApps(w http.ResponseWriter, r *http.Request) {
	userId, err := handler.userAuthService.GetLoggedInUser(r)
	if userId == 0 || err != nil {
		common.WriteJsonResp(w, err, "Unauthorized User", http.StatusUnauthorized)
		return
	}
	vars := mux.Vars(r)
	chartRefId, err := strconv.Atoi(vars["chartRefId"])
	if err != nil {
		common.WriteJsonResp(w, err, nil, http.StatusBadRequest)
		return
	}

	decoder := json.NewDecoder(r.Body)
	var chartUpgradeRequest chart.ChartUpgradeRequest
	err = decoder.Decode(&chartUpgradeRequest)
	if err != nil {
		handler.Logger.Errorw("request err, UpgradeForAllApps", "err", err, "payload", chartUpgradeRequest)
		common.WriteJsonResp(w, err, nil, http.StatusBadRequest)
		return
	}
	chartUpgradeRequest.ChartRefId = chartRefId
	chartUpgradeRequest.UserId = userId
	handler.Logger.Infow("request payload, UpgradeForAllApps", "payload", chartUpgradeRequest)
	token := r.Header.Get("token")
	if ok := handler.enforcer.Enforce(token, casbin.ResourceApplications, casbin.ActionCreate, "*/*"); !ok {
		common.WriteJsonResp(w, fmt.Errorf("unauthorized user"), "Unauthorized User", http.StatusForbidden)
		return
	}
	if ok := handler.enforcer.Enforce(token, casbin.ResourceEnvironment, casbin.ActionCreate, "*/*"); !ok {
		common.WriteJsonResp(w, fmt.Errorf("unauthorized user"), "Unauthorized User", http.StatusForbidden)
		return
	}

	newAppOverride, err := handler.chartService.GetAppOverrideForDefaultTemplate(chartUpgradeRequest.ChartRefId)
	if err != nil {
		handler.Logger.Errorw("service err, UpgradeForAllApps", "err", err, "payload", chartUpgradeRequest)
		common.WriteJsonResp(w, err, nil, http.StatusInternalServerError)
		return
	}

	ctx, cancel := context.WithCancel(r.Context())
	if cn, ok := w.(http.CloseNotifier); ok {
		go func(done <-chan struct{}, closed <-chan bool) {
			select {
			case <-done:
			case <-closed:
				cancel()
			}
		}(ctx.Done(), cn.CloseNotify())
	}
	acdToken, err := handler.argoUserService.GetLatestDevtronArgoCdUserToken()
	if err != nil {
		handler.Logger.Errorw("error in getting acd token", "err", err)
		common.WriteJsonResp(w, err, nil, http.StatusInternalServerError)
		return
	}
	ctx = context.WithValue(r.Context(), "token", acdToken)

	var appIds []int
	if chartUpgradeRequest.All || len(chartUpgradeRequest.AppIds) == 0 {
		apps, err := handler.pipelineBuilder.GetAppList()
		if err != nil {
			handler.Logger.Errorw("service err, UpgradeForAllApps", "err", err, "payload", chartUpgradeRequest)
			common.WriteJsonResp(w, err, nil, http.StatusInternalServerError)
			return
		}
		for _, app := range apps {
			appIds = append(appIds, app.Id)
		}
	} else {
		appIds = chartUpgradeRequest.AppIds
	}
	response := make(map[string][]map[string]string)
	var failedIds []map[string]string
	for _, appId := range appIds {
		appResponse := make(map[string]string)
		template, err := handler.chartService.GetByAppIdAndChartRefId(appId, chartRefId)
		if err != nil && pg.ErrNoRows != err {
			handler.Logger.Errorw("err in checking weather exist or not, skip for upgrade", "err", err, "payload", chartUpgradeRequest)
			appResponse["appId"] = strconv.Itoa(appId)
			appResponse["message"] = "err in checking weather exist or not, skip for upgrade"
			failedIds = append(failedIds, appResponse)
			continue
		}
		if template != nil && template.Id > 0 {
			handler.Logger.Warnw("this ref chart already configured for this app, skip for upgrade", "payload", chartUpgradeRequest)
			appResponse["appId"] = strconv.Itoa(appId)
			appResponse["message"] = "this ref chart already configured for this app, skip for upgrade"
			failedIds = append(failedIds, appResponse)
			continue
		}
		flag, err := handler.chartService.UpgradeForApp(appId, chartRefId, newAppOverride, userId, ctx)
		if err != nil {
			handler.Logger.Errorw("service err, UpdateCiTemplate", "err", err, "payload", chartUpgradeRequest)
			appResponse["appId"] = strconv.Itoa(appId)
			appResponse["message"] = err.Error()
			failedIds = append(failedIds, appResponse)
		} else if flag == false {
			handler.Logger.Debugw("unable to upgrade for app", "appId", appId, "payload", chartUpgradeRequest)
			appResponse["appId"] = strconv.Itoa(appId)
			appResponse["message"] = "no error found, but failed to upgrade"
			failedIds = append(failedIds, appResponse)
		}

	}
	response["failed"] = failedIds
	common.WriteJsonResp(w, err, response, http.StatusOK)
}

func (handler PipelineConfigRestHandlerImpl) GetCdPipelinesByEnvironment(w http.ResponseWriter, r *http.Request) {
	vars := mux.Vars(r)
	userId, err := handler.userAuthService.GetLoggedInUser(r)
	if userId == 0 || err != nil {
		common.WriteJsonResp(w, err, "Unauthorized User", http.StatusUnauthorized)
		return
	}
	user, err := handler.userAuthService.GetById(userId)
	if userId == 0 || err != nil {
		common.WriteJsonResp(w, err, "Unauthorized User", http.StatusUnauthorized)
		return
	}
	userEmailId := strings.ToLower(user.EmailId)
	envId, err := strconv.Atoi(vars["envId"])
	if err != nil {
		handler.Logger.Errorw("request err, GetCdPipelines", "err", err, "envId", envId)
		common.WriteJsonResp(w, err, nil, http.StatusBadRequest)
		return
	}
	v := r.URL.Query()
	appIdsString := v.Get("appIds")
	var appIds []int
	if len(appIdsString) > 0 {
		appIdsSlices := strings.Split(appIdsString, ",")
		for _, appId := range appIdsSlices {
			id, err := strconv.Atoi(appId)
			if err != nil {
				common.WriteJsonResp(w, err, "please provide valid appIds", http.StatusBadRequest)
				return
			}
			appIds = append(appIds, id)
		}
	}
	var appGroupId int
	appGroupIdStr := v.Get("appGroupId")
	if len(appGroupIdStr) > 0 {
		appGroupId, err = strconv.Atoi(appGroupIdStr)
		if err != nil {
			common.WriteJsonResp(w, err, "please provide valid appGroupId", http.StatusBadRequest)
			return
		}
	}
	request := appGroup2.AppGroupingRequest{
		EnvId:          envId,
		AppGroupId:     appGroupId,
		AppIds:         appIds,
		EmailId:        userEmailId,
		CheckAuthBatch: handler.checkAuthBatch,
		UserId:         userId,
		Ctx:            r.Context(),
	}
	_, span := otel.Tracer("orchestrator").Start(r.Context(), "cdHandler.FetchCdPipelinesForAppGrouping")
	results, err := handler.pipelineBuilder.GetCdPipelinesByEnvironment(request)
	span.End()
	if err != nil {
		handler.Logger.Errorw("service err, GetCdPipelines", "err", err, "envId", envId)
		common.WriteJsonResp(w, err, nil, http.StatusInternalServerError)
		return
	}
	common.WriteJsonResp(w, err, results, http.StatusOK)
}

func (handler PipelineConfigRestHandlerImpl) GetCdPipelinesByEnvironmentMin(w http.ResponseWriter, r *http.Request) {
	vars := mux.Vars(r)
	userId, err := handler.userAuthService.GetLoggedInUser(r)
	if userId == 0 || err != nil {
		common.WriteJsonResp(w, err, "Unauthorized User", http.StatusUnauthorized)
		return
	}
	user, err := handler.userAuthService.GetById(userId)
	if userId == 0 || err != nil {
		common.WriteJsonResp(w, err, "Unauthorized User", http.StatusUnauthorized)
		return
	}
	userEmailId := strings.ToLower(user.EmailId)
	envId, err := strconv.Atoi(vars["envId"])
	if err != nil {
		handler.Logger.Errorw("request err, GetCdPipelines", "err", err, "envId", envId)
		common.WriteJsonResp(w, err, nil, http.StatusBadRequest)
		return
	}
	v := r.URL.Query()
	appIdsString := v.Get("appIds")
	var appIds []int
	if len(appIdsString) > 0 {
		appIdsSlices := strings.Split(appIdsString, ",")
		for _, appId := range appIdsSlices {
			id, err := strconv.Atoi(appId)
			if err != nil {
				common.WriteJsonResp(w, err, "please provide valid appIds", http.StatusBadRequest)
				return
			}
			appIds = append(appIds, id)
		}
	}
	var appGroupId int
	appGroupIdStr := v.Get("appGroupId")
	if len(appGroupIdStr) > 0 {
		appGroupId, err = strconv.Atoi(appGroupIdStr)
		if err != nil {
			common.WriteJsonResp(w, err, "please provide valid appGroupId", http.StatusBadRequest)
			return
		}
	}
	request := appGroup2.AppGroupingRequest{
		EnvId:          envId,
		AppGroupId:     appGroupId,
		AppIds:         appIds,
		EmailId:        userEmailId,
		CheckAuthBatch: handler.checkAuthBatch,
		UserId:         userId,
		Ctx:            r.Context(),
	}
	_, span := otel.Tracer("orchestrator").Start(r.Context(), "cdHandler.FetchCdPipelinesForAppGrouping")
	results, err := handler.pipelineBuilder.GetCdPipelinesByEnvironmentMin(request)
	span.End()
	if err != nil {
		handler.Logger.Errorw("service err, GetCdPipelines", "err", err, "envId", envId)
		common.WriteJsonResp(w, err, nil, http.StatusInternalServerError)
		return
	}
	common.WriteJsonResp(w, err, results, http.StatusOK)
}

func (handler *PipelineConfigRestHandlerImpl) checkAuthBatch(emailId string, appObject []string, envObject []string) (map[string]bool, map[string]bool) {
	var appResult map[string]bool
	var envResult map[string]bool
	if len(appObject) > 0 {
		appResult = handler.enforcer.EnforceByEmailInBatch(emailId, casbin.ResourceApplications, casbin.ActionGet, appObject)
	}
	if len(envObject) > 0 {
		envResult = handler.enforcer.EnforceByEmailInBatch(emailId, casbin.ResourceEnvironment, casbin.ActionGet, envObject)
	}
	return appResult, envResult
}<|MERGE_RESOLUTION|>--- conflicted
+++ resolved
@@ -1481,9 +1481,6 @@
 		common.WriteJsonResp(w, err, "unable to fetch artifacts", http.StatusInternalServerError)
 		return
 	}
-<<<<<<< HEAD
-	ciArtifactResponse.RequestedUserId = userId
-=======
 	appTags, err := handler.imageTaggingService.GetUniqueTagsByAppId(app.Id)
 	if err != nil {
 		handler.Logger.Errorw("service err, GetTagsByAppId", "err", err, "appId", app.Id)
@@ -1501,7 +1498,7 @@
 		common.WriteJsonResp(w, err, ciArtifactResponse, http.StatusInternalServerError)
 		return
 	}
->>>>>>> 5b7ccc1c
+	ciArtifactResponse.RequestedUserId = userId
 	common.WriteJsonResp(w, err, ciArtifactResponse, http.StatusOK)
 }
 
