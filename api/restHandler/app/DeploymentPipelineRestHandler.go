package app

import (
	"context"
	"encoding/json"
	"errors"
	"fmt"
	bean2 "github.com/devtron-labs/devtron/api/bean"
	"github.com/devtron-labs/devtron/api/restHandler/common"
	"github.com/devtron-labs/devtron/internal/sql/repository/helper"
	"github.com/devtron-labs/devtron/internal/sql/repository/pipelineConfig"
	"github.com/devtron-labs/devtron/internal/sql/repository/security"
	"github.com/devtron-labs/devtron/internal/util"
	appGroup2 "github.com/devtron-labs/devtron/pkg/appGroup"
	"github.com/devtron-labs/devtron/pkg/bean"
	"github.com/devtron-labs/devtron/pkg/chart"
	"github.com/devtron-labs/devtron/pkg/pipeline"
	"github.com/devtron-labs/devtron/pkg/user/casbin"
	"github.com/go-pg/pg"
	"github.com/gorilla/mux"
	"go.opentelemetry.io/otel"
	"io"
	"net/http"
	"strconv"
	"strings"
)

type DeploymentHistoryResp struct {
	CdWorkflows                []pipelineConfig.CdWorkflowWithArtifact `json:"cdWorkflows"`
	TagsEdiatable              bool                                    `json:"tagsEditable"`
	AppReleaseTagNames         []string                                `json:"appReleaseTagNames"` //unique list of tags exists in the app
	HideImageTaggingHardDelete bool                                    `json:"hideImageTaggingHardDelete"`
}
type DevtronAppDeploymentRestHandler interface {
	CreateCdPipeline(w http.ResponseWriter, r *http.Request)
	GetCdPipelineById(w http.ResponseWriter, r *http.Request)
	PatchCdPipeline(w http.ResponseWriter, r *http.Request)
	HandleChangeDeploymentRequest(w http.ResponseWriter, r *http.Request)
	HandleChangeDeploymentTypeRequest(w http.ResponseWriter, r *http.Request)
	HandleTriggerDeploymentAfterTypeChange(w http.ResponseWriter, r *http.Request)
	GetCdPipelines(w http.ResponseWriter, r *http.Request)
	GetCdPipelinesForAppAndEnv(w http.ResponseWriter, r *http.Request)

	GetArtifactsByCDPipeline(w http.ResponseWriter, r *http.Request)
	GetArtifactsForRollback(w http.ResponseWriter, r *http.Request)

	UpgradeForAllApps(w http.ResponseWriter, r *http.Request)

	IsReadyToTrigger(w http.ResponseWriter, r *http.Request)
	FetchCdWorkflowDetails(w http.ResponseWriter, r *http.Request)
	GetCdPipelinesByEnvironment(w http.ResponseWriter, r *http.Request)
	GetCdPipelinesByEnvironmentMin(w http.ResponseWriter, r *http.Request)

	ChangeChartRef(w http.ResponseWriter, r *http.Request)
}

type DevtronAppDeploymentConfigRestHandler interface {
	ConfigureDeploymentTemplateForApp(w http.ResponseWriter, r *http.Request)
	GetDeploymentTemplate(w http.ResponseWriter, r *http.Request)
	GetDefaultDeploymentTemplate(w http.ResponseWriter, r *http.Request)
	GetAppOverrideForDefaultTemplate(w http.ResponseWriter, r *http.Request)

	EnvConfigOverrideCreate(w http.ResponseWriter, r *http.Request)
	EnvConfigOverrideUpdate(w http.ResponseWriter, r *http.Request)
	GetEnvConfigOverride(w http.ResponseWriter, r *http.Request)
	EnvConfigOverrideReset(w http.ResponseWriter, r *http.Request)

	UpdateAppOverride(w http.ResponseWriter, r *http.Request)
	GetConfigmapSecretsForDeploymentStages(w http.ResponseWriter, r *http.Request)
	GetDeploymentPipelineStrategy(w http.ResponseWriter, r *http.Request)
	GetDefaultDeploymentPipelineStrategy(w http.ResponseWriter, r *http.Request)

	AppMetricsEnableDisable(w http.ResponseWriter, r *http.Request)
	EnvMetricsEnableDisable(w http.ResponseWriter, r *http.Request)

	EnvConfigOverrideCreateNamespace(w http.ResponseWriter, r *http.Request)
}

type DevtronAppPrePostDeploymentRestHandler interface {
	GetMigrationConfig(w http.ResponseWriter, r *http.Request)
	CreateMigrationConfig(w http.ResponseWriter, r *http.Request)
	UpdateMigrationConfig(w http.ResponseWriter, r *http.Request)
	GetStageStatus(w http.ResponseWriter, r *http.Request)
	GetPrePostDeploymentLogs(w http.ResponseWriter, r *http.Request)
	// CancelStage Cancel Pre/Post ArgoWorkflow execution
	CancelStage(w http.ResponseWriter, r *http.Request)
}

type DevtronAppDeploymentHistoryRestHandler interface {
	ListDeploymentHistory(w http.ResponseWriter, r *http.Request)
	DownloadArtifacts(w http.ResponseWriter, r *http.Request)
}

func (handler PipelineConfigRestHandlerImpl) ConfigureDeploymentTemplateForApp(w http.ResponseWriter, r *http.Request) {
	decoder := json.NewDecoder(r.Body)
	userId, err := handler.userAuthService.GetLoggedInUser(r)
	if userId == 0 || err != nil {
		common.WriteJsonResp(w, err, "Unauthorized User", http.StatusUnauthorized)
		return
	}
	var templateRequest chart.TemplateRequest
	err = decoder.Decode(&templateRequest)
	templateRequest.UserId = userId
	if err != nil {
		handler.Logger.Errorw("request err, ConfigureDeploymentTemplateForApp", "err", err, "payload", templateRequest)
		common.WriteJsonResp(w, err, nil, http.StatusBadRequest)
		return
	}
	chartRefId := templateRequest.ChartRefId

	validate, err2 := handler.chartService.DeploymentTemplateValidate(r.Context(), templateRequest.ValuesOverride, chartRefId)
	if !validate {
		common.WriteJsonResp(w, err2, nil, http.StatusBadRequest)
		return
	}

	handler.Logger.Infow("request payload, ConfigureDeploymentTemplateForApp", "payload", templateRequest)
	err = handler.validator.Struct(templateRequest)
	if err != nil {
		handler.Logger.Errorw("validation err, ConfigureDeploymentTemplateForApp", "err", err, "payload", templateRequest)
		common.WriteJsonResp(w, err, nil, http.StatusBadRequest)
		return
	}
	token := r.Header.Get("token")
	app, err := handler.pipelineBuilder.GetApp(templateRequest.AppId)
	if err != nil {
		common.WriteJsonResp(w, err, nil, http.StatusBadRequest)
		return
	}
	resourceName := handler.enforcerUtil.GetAppRBACName(app.AppName)
	if ok := handler.enforcer.Enforce(token, casbin.ResourceApplications, casbin.ActionCreate, resourceName); !ok {
		common.WriteJsonResp(w, fmt.Errorf("unauthorized user"), "Unauthorized User", http.StatusForbidden)
		return
	}

	ctx, cancel := context.WithCancel(r.Context())
	if cn, ok := w.(http.CloseNotifier); ok {
		go func(done <-chan struct{}, closed <-chan bool) {
			select {
			case <-done:
			case <-closed:
				cancel()
			}
		}(ctx.Done(), cn.CloseNotify())
	}
	acdToken, err := handler.argoUserService.GetLatestDevtronArgoCdUserToken()
	if err != nil {
		handler.Logger.Errorw("error in getting acd token", "err", err)
		common.WriteJsonResp(w, err, nil, http.StatusInternalServerError)
		return
	}
	ctx = context.WithValue(r.Context(), "token", acdToken)
	createResp, err := handler.chartService.Create(templateRequest, ctx)
	if err != nil {
		handler.Logger.Errorw("service err, ConfigureDeploymentTemplateForApp", "err", err, "payload", templateRequest)
		common.WriteJsonResp(w, err, nil, http.StatusInternalServerError)
		return
	}
	common.WriteJsonResp(w, err, createResp, http.StatusOK)
}

func (handler PipelineConfigRestHandlerImpl) CreateCdPipeline(w http.ResponseWriter, r *http.Request) {
	decoder := json.NewDecoder(r.Body)
	userId, err := handler.userAuthService.GetLoggedInUser(r)
	if userId == 0 || err != nil {
		common.WriteJsonResp(w, err, "Unauthorized User", http.StatusUnauthorized)
		return
	}
	var cdPipeline bean.CdPipelines
	err = decoder.Decode(&cdPipeline)
	cdPipeline.UserId = userId
	if err != nil {
		handler.Logger.Errorw("request err, CreateCdPipeline", "err", err, "payload", cdPipeline)
		common.WriteJsonResp(w, err, nil, http.StatusBadRequest)
		return
	}
	handler.Logger.Infow("request payload, CreateCdPipeline", "payload", cdPipeline)
	userUploaded, err := handler.chartService.CheckCustomChartByAppId(cdPipeline.AppId)
	if !userUploaded {
		err = handler.validator.Struct(cdPipeline)
		if err != nil {
			handler.Logger.Errorw("validation err, CreateCdPipeline", "err", err, "payload", cdPipeline)
			common.WriteJsonResp(w, err, nil, http.StatusBadRequest)
			return
		}
	}

	handler.Logger.Debugw("pipeline create request ", "req", cdPipeline)
	token := r.Header.Get("token")
	app, err := handler.pipelineBuilder.GetApp(cdPipeline.AppId)
	if err != nil {
		common.WriteJsonResp(w, err, nil, http.StatusBadRequest)
		return
	}
	if app.AppType == helper.Job {
		common.WriteJsonResp(w, fmt.Errorf("cannot create cd-pipeline for job"), "cannot create cd-pipeline for job", http.StatusBadRequest)
		return
	}
	//RBAC
	resourceName := handler.enforcerUtil.GetAppRBACName(app.AppName)
	if ok := handler.enforcer.Enforce(token, casbin.ResourceApplications, casbin.ActionCreate, resourceName); !ok {
		common.WriteJsonResp(w, fmt.Errorf("unauthorized user"), "Unauthorized User", http.StatusForbidden)
		return
	}
	for _, deploymentPipeline := range cdPipeline.Pipelines {
		object := handler.enforcerUtil.GetAppRBACByAppNameAndEnvId(app.AppName, deploymentPipeline.EnvironmentId)
		handler.Logger.Debugw("Triggered Request By:", "object", object)
		if ok := handler.enforcer.Enforce(token, casbin.ResourceEnvironment, casbin.ActionCreate, object); !ok {
			common.WriteJsonResp(w, fmt.Errorf("unauthorized user"), "Unauthorized User", http.StatusForbidden)
			return
		}
	}
	//RBAC
	acdToken, err := handler.argoUserService.GetLatestDevtronArgoCdUserToken()
	if err != nil {
		handler.Logger.Errorw("error in getting acd token", "err", err)
		common.WriteJsonResp(w, err, nil, http.StatusInternalServerError)
		return
	}
	ctx := context.WithValue(r.Context(), "token", acdToken)
	createResp, err := handler.pipelineBuilder.CreateCdPipelines(&cdPipeline, ctx)

	if err != nil {
		handler.Logger.Errorw("service err, CreateCdPipeline", "err", err, "payload", cdPipeline)
		common.WriteJsonResp(w, err, nil, http.StatusInternalServerError)
		return
	}
	common.WriteJsonResp(w, err, createResp, http.StatusOK)
}

func (handler PipelineConfigRestHandlerImpl) PatchCdPipeline(w http.ResponseWriter, r *http.Request) {
	decoder := json.NewDecoder(r.Body)
	userId, err := handler.userAuthService.GetLoggedInUser(r)
	if userId == 0 || err != nil {
		common.WriteJsonResp(w, err, "Unauthorized User", http.StatusUnauthorized)
		return
	}
	var cdPipeline bean.CDPatchRequest
	err = decoder.Decode(&cdPipeline)
	cdPipeline.UserId = userId
	if err != nil {
		handler.Logger.Errorw("request err, PatchCdPipeline", "err", err, "payload", cdPipeline)
		common.WriteJsonResp(w, err, nil, http.StatusBadRequest)
		return
	}

	v := r.URL.Query()
	forceDelete := false
	cascadeDelete := true
	force := v.Get("force")
	cascade := v.Get("cascade")
	if len(force) > 0 && len(cascade) > 0 {
		handler.Logger.Errorw("request err, PatchCdPipeline", "err", fmt.Errorf("cannot perform both cascade and force delete"), "payload", cdPipeline)
		common.WriteJsonResp(w, err, nil, http.StatusBadRequest)
		return
	}
	if len(force) > 0 {
		forceDelete, err = strconv.ParseBool(force)
		if err != nil {
			handler.Logger.Errorw("request err, PatchCdPipeline", "err", err, "payload", cdPipeline)
			common.WriteJsonResp(w, err, nil, http.StatusBadRequest)
			return
		}
	} else if len(cascade) > 0 {
		cascadeDelete, err = strconv.ParseBool(cascade)
		if err != nil {
			handler.Logger.Errorw("request err, PatchCdPipeline", "err", err, "payload", cdPipeline)
			common.WriteJsonResp(w, err, nil, http.StatusBadRequest)
			return
		}
	}
	cdPipeline.ForceDelete = forceDelete
	cdPipeline.NonCascadeDelete = !cascadeDelete
	handler.Logger.Infow("request payload, PatchCdPipeline", "payload", cdPipeline)
	err = handler.validator.StructPartial(cdPipeline, "AppId", "Action")
	if err == nil {
		if cdPipeline.Action == bean.CD_CREATE {
			err = handler.validator.Struct(cdPipeline.Pipeline)
		} else if cdPipeline.Action == bean.CD_DELETE {
			err = handler.validator.Var(cdPipeline.Pipeline.Id, "gt=0")
		} else if cdPipeline.Action == bean.CD_DELETE_PARTIAL {
			err = handler.validator.Var(cdPipeline.Pipeline.Id, "gt=0")
		}
	}
	if err != nil {
		handler.Logger.Errorw("validation err, PatchCdPipeline", "err", err, "payload", cdPipeline)
		common.WriteJsonResp(w, err, nil, http.StatusBadRequest)
		return
	}
	token := r.Header.Get("token")
	app, err := handler.pipelineBuilder.GetApp(cdPipeline.AppId)
	if err != nil {
		common.WriteJsonResp(w, err, nil, http.StatusBadRequest)
		return
	}
	resourceName := handler.enforcerUtil.GetAppRBACName(app.AppName)
	if ok := handler.enforcer.Enforce(token, casbin.ResourceApplications, casbin.ActionUpdate, resourceName); !ok {
		common.WriteJsonResp(w, fmt.Errorf("unauthorized user"), "Unauthorized User", http.StatusForbidden)
		return
	}

	object := handler.enforcerUtil.GetAppRBACByAppIdAndPipelineId(cdPipeline.AppId, cdPipeline.Pipeline.Id)
	if ok := handler.enforcer.Enforce(token, casbin.ResourceEnvironment, casbin.ActionUpdate, object); !ok {
		common.WriteJsonResp(w, fmt.Errorf("unauthorized user"), "Unauthorized User", http.StatusForbidden)
		return
	}
	acdToken, err := handler.argoUserService.GetLatestDevtronArgoCdUserToken()
	if err != nil {
		handler.Logger.Errorw("error in getting acd token", "err", err)
		common.WriteJsonResp(w, err, nil, http.StatusInternalServerError)
		return
	}
	ctx := context.WithValue(r.Context(), "token", acdToken)
	createResp, err := handler.pipelineBuilder.PatchCdPipelines(&cdPipeline, ctx)
	if err != nil {
		handler.Logger.Errorw("service err, PatchCdPipeline", "err", err, "payload", cdPipeline)
		common.WriteJsonResp(w, err, nil, http.StatusInternalServerError)
		return
	}
	common.WriteJsonResp(w, err, createResp, http.StatusOK)
}

// HandleChangeDeploymentRequest changes the deployment app type for all pipelines in all apps for a given environment.
func (handler PipelineConfigRestHandlerImpl) HandleChangeDeploymentRequest(w http.ResponseWriter, r *http.Request) {

	// Auth check
	userId, err := handler.userAuthService.GetLoggedInUser(r)
	if userId == 0 || err != nil {
		common.WriteJsonResp(w, err, "Unauthorized User", http.StatusUnauthorized)
		return
	}

	// Retrieving and parsing request body
	decoder := json.NewDecoder(r.Body)
	var deploymentAppTypeChangeRequest *bean.DeploymentAppTypeChangeRequest
	err = decoder.Decode(&deploymentAppTypeChangeRequest)
	if err != nil {
		handler.Logger.Errorw("request err, HandleChangeDeploymentRequest", "err", err, "payload",
			deploymentAppTypeChangeRequest)

		common.WriteJsonResp(w, err, nil, http.StatusBadRequest)
		return
	}
	deploymentAppTypeChangeRequest.UserId = userId

	// Validate incoming request
	err = handler.validator.Struct(deploymentAppTypeChangeRequest)
	if err != nil {
		handler.Logger.Errorw("validation err, HandleChangeDeploymentRequest", "err", err, "payload",
			deploymentAppTypeChangeRequest)

		common.WriteJsonResp(w, err, nil, http.StatusBadRequest)
		return
	}

	// Only super-admin access
	token := r.Header.Get("token")
	if ok := handler.enforcer.Enforce(token, casbin.ResourceGlobal, casbin.ActionDelete, "*"); !ok {
		common.WriteJsonResp(w, errors.New("unauthorized"), nil, http.StatusForbidden)
		return
	}

	// Retrieve argocd token
	acdToken, err := handler.argoUserService.GetLatestDevtronArgoCdUserToken()
	if err != nil {
		handler.Logger.Errorw("error in getting acd token", "err", err)
		common.WriteJsonResp(w, err, nil, http.StatusInternalServerError)
		return
	}
	ctx := context.WithValue(r.Context(), "token", acdToken)

	resp, err := handler.pipelineBuilder.ChangeDeploymentType(ctx, deploymentAppTypeChangeRequest)

	if err != nil {
		nErr := errors.New("failed to change deployment type with error msg: " + err.Error())
		handler.Logger.Errorw(err.Error(),
			"payload", deploymentAppTypeChangeRequest,
			"err", err)

		common.WriteJsonResp(w, nErr, nil, http.StatusInternalServerError)
		return
	}
	common.WriteJsonResp(w, nil, resp, http.StatusOK)
	return
}

func (handler PipelineConfigRestHandlerImpl) HandleChangeDeploymentTypeRequest(w http.ResponseWriter, r *http.Request) {

	userId, err := handler.userAuthService.GetLoggedInUser(r)
	if userId == 0 || err != nil {
		common.WriteJsonResp(w, err, "Unauthorized User", http.StatusUnauthorized)
		return
	}

	decoder := json.NewDecoder(r.Body)
	var deploymentTypeChangeRequest *bean.DeploymentAppTypeChangeRequest
	err = decoder.Decode(&deploymentTypeChangeRequest)
	if err != nil {
		handler.Logger.Errorw("request err, HandleChangeDeploymentTypeRequest", "err", err, "payload",
			deploymentTypeChangeRequest)

		common.WriteJsonResp(w, err, nil, http.StatusBadRequest)
		return
	}
	deploymentTypeChangeRequest.UserId = userId

	err = handler.validator.Struct(deploymentTypeChangeRequest)
	if err != nil {
		handler.Logger.Errorw("validation err, HandleChangeDeploymentTypeRequest", "err", err, "payload",
			deploymentTypeChangeRequest)

		common.WriteJsonResp(w, err, nil, http.StatusBadRequest)
		return
	}

	token := r.Header.Get("token")
	if ok := handler.enforcer.Enforce(token, casbin.ResourceGlobal, casbin.ActionDelete, "*"); !ok {
		common.WriteJsonResp(w, errors.New("unauthorized"), nil, http.StatusForbidden)
		return
	}

	acdToken, err := handler.argoUserService.GetLatestDevtronArgoCdUserToken()
	if err != nil {
		handler.Logger.Errorw("error in getting acd token", "err", err)
		common.WriteJsonResp(w, err, nil, http.StatusInternalServerError)
		return
	}
	ctx := context.WithValue(r.Context(), "token", acdToken)

	resp, err := handler.pipelineBuilder.ChangePipelineDeploymentType(ctx, deploymentTypeChangeRequest)

	if err != nil {
		handler.Logger.Errorw(err.Error(), "payload", deploymentTypeChangeRequest, "err", err)

		common.WriteJsonResp(w, err, nil, http.StatusInternalServerError)
		return
	}
	common.WriteJsonResp(w, nil, resp, http.StatusOK)
	return
}

func (handler PipelineConfigRestHandlerImpl) HandleTriggerDeploymentAfterTypeChange(w http.ResponseWriter, r *http.Request) {

	userId, err := handler.userAuthService.GetLoggedInUser(r)
	if userId == 0 || err != nil {
		common.WriteJsonResp(w, err, "Unauthorized User", http.StatusUnauthorized)
		return
	}

	decoder := json.NewDecoder(r.Body)
	var deploymentAppTriggerRequest *bean.DeploymentAppTypeChangeRequest
	err = decoder.Decode(&deploymentAppTriggerRequest)
	if err != nil {
		handler.Logger.Errorw("request err, HandleChangeDeploymentTypeRequest", "err", err, "payload",
			deploymentAppTriggerRequest)

		common.WriteJsonResp(w, err, nil, http.StatusBadRequest)
		return
	}
	deploymentAppTriggerRequest.UserId = userId

	err = handler.validator.Struct(deploymentAppTriggerRequest)
	if err != nil {
		handler.Logger.Errorw("validation err, HandleChangeDeploymentTypeRequest", "err", err, "payload",
			deploymentAppTriggerRequest)

		common.WriteJsonResp(w, err, nil, http.StatusBadRequest)
		return
	}

	token := r.Header.Get("token")

	if ok := handler.enforcer.Enforce(token, casbin.ResourceGlobal, casbin.ActionDelete, "*"); !ok {
		common.WriteJsonResp(w, errors.New("unauthorized"), nil, http.StatusForbidden)
		return
	}

	acdToken, err := handler.argoUserService.GetLatestDevtronArgoCdUserToken()

	if err != nil {
		handler.Logger.Errorw("error in getting acd token", "err", err)
		common.WriteJsonResp(w, err, nil, http.StatusInternalServerError)
		return
	}

	ctx := context.WithValue(r.Context(), "token", acdToken)

	resp, err := handler.pipelineBuilder.TriggerDeploymentAfterTypeChange(ctx, deploymentAppTriggerRequest)

	if err != nil {
		handler.Logger.Errorw(err.Error(),
			"payload", deploymentAppTriggerRequest,
			"err", err)

		common.WriteJsonResp(w, err, nil, http.StatusInternalServerError)
		return
	}
	common.WriteJsonResp(w, nil, resp, http.StatusOK)
	return
}

func (handler PipelineConfigRestHandlerImpl) ChangeChartRef(w http.ResponseWriter, r *http.Request) {
	userId, err := handler.userAuthService.GetLoggedInUser(r)
	if userId == 0 || err != nil {
		common.WriteJsonResp(w, err, "Unauthorized User", http.StatusUnauthorized)
		return
	}
	decoder := json.NewDecoder(r.Body)
	var request chart.ChartRefChangeRequest
	err = decoder.Decode(&request)
	if err != nil || request.EnvId == 0 || request.TargetChartRefId == 0 || request.AppId == 0 {
		handler.Logger.Errorw("request err, ChangeChartRef", "err", err, "payload", request)
		common.WriteJsonResp(w, err, request, http.StatusBadRequest)
		return
	}
	envConfigProperties, err := handler.propertiesConfigService.GetLatestEnvironmentProperties(request.AppId, request.EnvId)
	if err != nil || envConfigProperties == nil {
<<<<<<< HEAD
		handler.Logger.Errorw("request err, ChangeChartRef", "err", err, "payload", request)
		common.WriteJsonResp(w, err, nil, http.StatusUnprocessableEntity)
=======
		handler.Logger.Errorw("env properties not found, ChangeChartRef", "err", err, "payload", request)
		common.WriteJsonResp(w, err, "env properties not found", http.StatusNotFound)
>>>>>>> ee6a4c00
		return
	}
	if !envConfigProperties.IsOverride {
		handler.Logger.Errorw("isOverride is not true, ChangeChartRef", "err", err, "payload", request)
		common.WriteJsonResp(w, err, "specific environment is not overriden", http.StatusUnprocessableEntity)
		return
	}
	compatible, oldChartType, newChartType := handler.chartService.ChartRefIdsCompatible(envConfigProperties.ChartRefId, request.TargetChartRefId)
	if !compatible {
<<<<<<< HEAD
		common.WriteJsonResp(w, fmt.Errorf("charts not compatible"), nil, http.StatusUnprocessableEntity)
=======
		common.WriteJsonResp(w, fmt.Errorf("charts not compatible"), "chart not compatible", http.StatusUnprocessableEntity)
>>>>>>> ee6a4c00
		return
	}

	envConfigProperties.EnvOverrideValues, err = handler.chartService.PatchEnvOverrides(envConfigProperties.EnvOverrideValues, oldChartType, newChartType)
	if err != nil {
<<<<<<< HEAD
		common.WriteJsonResp(w, err, nil, http.StatusInternalServerError)
=======
		common.WriteJsonResp(w, err, "error in patching env override", http.StatusInternalServerError)
>>>>>>> ee6a4c00
		return
	}

	if newChartType == chart.RolloutChartType {
		enabled, err := handler.chartService.FlaggerCanaryEnabled(envConfigProperties.EnvOverrideValues)
		if err != nil || enabled {
			handler.Logger.Errorw("rollout charts do not support flaggerCanary, ChangeChartRef", "err", err, "payload", request)
			common.WriteJsonResp(w, err, "rollout charts do not support flaggerCanary, ChangeChartRef", http.StatusBadRequest)
			return
		}
	}

	envMetrics, err := handler.propertiesConfigService.FindEnvLevelAppMetricsByAppIdAndEnvId(request.AppId, request.EnvId)
	if err != nil {
		handler.Logger.Errorw("could not find envMetrics for, ChangeChartRef", "err", err, "payload", request)
<<<<<<< HEAD
		common.WriteJsonResp(w, err, nil, http.StatusBadRequest)
=======
		common.WriteJsonResp(w, err, "env metric could not be fetched", http.StatusBadRequest)
>>>>>>> ee6a4c00
		return
	}
	envConfigProperties.ChartRefId = request.TargetChartRefId
	envConfigProperties.UserId = userId
	envConfigProperties.EnvironmentId = request.EnvId
	envConfigProperties.AppMetrics = envMetrics.AppMetrics

	token := r.Header.Get("token")
	handler.Logger.Infow("request payload, EnvConfigOverrideCreate", "payload", request)
	resourceName := handler.enforcerUtil.GetAppRBACNameByAppId(request.AppId)
	if ok := handler.enforcer.Enforce(token, casbin.ResourceApplications, casbin.ActionCreate, resourceName); !ok {
		common.WriteJsonResp(w, fmt.Errorf("unauthorized user"), "Unauthorized User", http.StatusForbidden)
		return
	}
	object := handler.enforcerUtil.GetEnvRBACNameByAppId(request.AppId, request.EnvId)
	if ok := handler.enforcer.Enforce(token, casbin.ResourceEnvironment, casbin.ActionUpdate, object); !ok {
		common.WriteJsonResp(w, fmt.Errorf("unauthorized user"), "Unauthorized User", http.StatusForbidden)
		return
	}

	validate, err2 := handler.chartService.DeploymentTemplateValidate(r.Context(), envConfigProperties.EnvOverrideValues, envConfigProperties.ChartRefId)
	if !validate {
		handler.Logger.Errorw("validation err, UpdateAppOverride", "err", err2, "payload", request)
<<<<<<< HEAD
		common.WriteJsonResp(w, err2, nil, http.StatusBadRequest)
=======
		common.WriteJsonResp(w, err2, "validation err, UpdateAppOverrid", http.StatusBadRequest)
>>>>>>> ee6a4c00
		return
	}
	envConfigPropertiesOld, err := handler.propertiesConfigService.FetchEnvProperties(request.AppId, request.EnvId, request.TargetChartRefId)
	if err == nil {
		envConfigProperties.Id = envConfigPropertiesOld.Id
		createResp, err := handler.propertiesConfigService.UpdateEnvironmentProperties(request.AppId, envConfigProperties, userId)
		if err != nil {
			handler.Logger.Errorw("service err, EnvConfigOverrideUpdate", "err", err, "payload", envConfigProperties)
			common.WriteJsonResp(w, err, createResp, http.StatusInternalServerError)
			return
		}
		common.WriteJsonResp(w, err, createResp, http.StatusOK)
		return
	}
	createResp, err := handler.propertiesConfigService.CreateEnvironmentProperties(request.AppId, envConfigProperties)

	if err != nil {
		if err.Error() == bean2.NOCHARTEXIST {
			ctx, cancel := context.WithCancel(r.Context())
			if cn, ok := w.(http.CloseNotifier); ok {
				go func(done <-chan struct{}, closed <-chan bool) {
					select {
					case <-done:
					case <-closed:
						cancel()
					}
				}(ctx.Done(), cn.CloseNotify())
			}
			acdToken, err := handler.argoUserService.GetLatestDevtronArgoCdUserToken()
			if err != nil {
				handler.Logger.Errorw("error in getting acd token", "err", err)
<<<<<<< HEAD
				common.WriteJsonResp(w, err, nil, http.StatusInternalServerError)
=======
				common.WriteJsonResp(w, err, "error in getting acd token", http.StatusInternalServerError)
>>>>>>> ee6a4c00
				return
			}
			ctx = context.WithValue(r.Context(), "token", acdToken)
			appMetrics := false
			if envConfigProperties.AppMetrics != nil {
				appMetrics = *envMetrics.AppMetrics
			}
			templateRequest := chart.TemplateRequest{
				AppId:               request.AppId,
				ChartRefId:          request.TargetChartRefId,
				ValuesOverride:      []byte("{}"),
				UserId:              userId,
				IsAppMetricsEnabled: appMetrics,
			}

			_, err = handler.chartService.CreateChartFromEnvOverride(templateRequest, ctx)
			if err != nil {
<<<<<<< HEAD
				handler.Logger.Errorw("service err, EnvConfigOverrideCreate", "err", err, "payload", request)
				common.WriteJsonResp(w, err, nil, http.StatusInternalServerError)
=======
				handler.Logger.Errorw("service err, CreateChartFromEnvOverride", "err", err, "payload", request)
				common.WriteJsonResp(w, err, "could not create chart from env override", http.StatusInternalServerError)
>>>>>>> ee6a4c00
				return
			}
			createResp, err = handler.propertiesConfigService.CreateEnvironmentProperties(request.AppId, envConfigProperties)
			if err != nil {
<<<<<<< HEAD
				handler.Logger.Errorw("service err, EnvConfigOverrideCreate", "err", err, "payload", request)
				common.WriteJsonResp(w, err, nil, http.StatusInternalServerError)
				return
			}
		} else {
			handler.Logger.Errorw("service err, EnvConfigOverrideCreate", "err", err, "payload", request)
			common.WriteJsonResp(w, err, nil, http.StatusInternalServerError)
=======
				handler.Logger.Errorw("service err, CreateEnvironmentProperties", "err", err, "payload", request)
				common.WriteJsonResp(w, err, "could not create env properties", http.StatusInternalServerError)
				return
			}
			common.WriteJsonResp(w, err, createResp, http.StatusOK)
			return
		} else {
			handler.Logger.Errorw("service err, EnvConfigOverrideCreate", "err", err, "payload", request)
			common.WriteJsonResp(w, err, "service err, EnvConfigOverrideCreate", http.StatusInternalServerError)
>>>>>>> ee6a4c00
			return
		}
	}
	common.WriteJsonResp(w, err, createResp, http.StatusOK)
}

func (handler PipelineConfigRestHandlerImpl) EnvConfigOverrideCreate(w http.ResponseWriter, r *http.Request) {
	userId, err := handler.userAuthService.GetLoggedInUser(r)
	if userId == 0 || err != nil {
		common.WriteJsonResp(w, err, "Unauthorized User", http.StatusUnauthorized)
		return
	}
	decoder := json.NewDecoder(r.Body)
	var envConfigProperties pipeline.EnvironmentProperties
	err = decoder.Decode(&envConfigProperties)
	if err != nil {
		handler.Logger.Errorw("request err, EnvConfigOverrideCreate", "err", err, "payload", envConfigProperties)
		common.WriteJsonResp(w, err, nil, http.StatusBadRequest)
		return
	}
	token := r.Header.Get("token")
	vars := mux.Vars(r)
	appId, err := strconv.Atoi(vars["appId"])
	if err != nil {
		common.WriteJsonResp(w, err, nil, http.StatusBadRequest)
		return
	}
	environmentId, err := strconv.Atoi(vars["environmentId"])
	if err != nil {
		common.WriteJsonResp(w, err, nil, http.StatusBadRequest)
		return
	}
	envConfigProperties.UserId = userId
	envConfigProperties.EnvironmentId = environmentId
	handler.Logger.Infow("request payload, EnvConfigOverrideCreate", "payload", envConfigProperties)

	resourceName := handler.enforcerUtil.GetAppRBACNameByAppId(appId)
	if ok := handler.enforcer.Enforce(token, casbin.ResourceApplications, casbin.ActionCreate, resourceName); !ok {
		common.WriteJsonResp(w, fmt.Errorf("unauthorized user"), "Unauthorized User", http.StatusForbidden)
		return
	}
	object := handler.enforcerUtil.GetEnvRBACNameByAppId(appId, environmentId)
	if ok := handler.enforcer.Enforce(token, casbin.ResourceEnvironment, casbin.ActionUpdate, object); !ok {
		common.WriteJsonResp(w, fmt.Errorf("unauthorized user"), "Unauthorized User", http.StatusForbidden)
		return
	}
	chartRefId := envConfigProperties.ChartRefId
	validate, err2 := handler.chartService.DeploymentTemplateValidate(r.Context(), envConfigProperties.EnvOverrideValues, chartRefId)
	if !validate {
		handler.Logger.Errorw("validation err, UpdateAppOverride", "err", err2, "payload", envConfigProperties)
		common.WriteJsonResp(w, err2, nil, http.StatusBadRequest)
		return
	}

	createResp, err := handler.propertiesConfigService.CreateEnvironmentProperties(appId, &envConfigProperties)
	if err != nil {
		if err.Error() == bean2.NOCHARTEXIST {
			ctx, cancel := context.WithCancel(r.Context())
			if cn, ok := w.(http.CloseNotifier); ok {
				go func(done <-chan struct{}, closed <-chan bool) {
					select {
					case <-done:
					case <-closed:
						cancel()
					}
				}(ctx.Done(), cn.CloseNotify())
			}
			acdToken, err := handler.argoUserService.GetLatestDevtronArgoCdUserToken()
			if err != nil {
				handler.Logger.Errorw("error in getting acd token", "err", err)
				common.WriteJsonResp(w, err, nil, http.StatusInternalServerError)
				return
			}
			ctx = context.WithValue(r.Context(), "token", acdToken)
			appMetrics := false
			if envConfigProperties.AppMetrics != nil {
				appMetrics = *envConfigProperties.AppMetrics
			}
			templateRequest := chart.TemplateRequest{
				AppId:               appId,
				ChartRefId:          envConfigProperties.ChartRefId,
				ValuesOverride:      []byte("{}"),
				UserId:              userId,
				IsAppMetricsEnabled: appMetrics,
			}

			_, err = handler.chartService.CreateChartFromEnvOverride(templateRequest, ctx)
			if err != nil {
				handler.Logger.Errorw("service err, EnvConfigOverrideCreate", "err", err, "payload", envConfigProperties)
				common.WriteJsonResp(w, err, nil, http.StatusInternalServerError)
				return
			}
			createResp, err = handler.propertiesConfigService.CreateEnvironmentProperties(appId, &envConfigProperties)
			if err != nil {
				handler.Logger.Errorw("service err, EnvConfigOverrideCreate", "err", err, "payload", envConfigProperties)
				common.WriteJsonResp(w, err, nil, http.StatusInternalServerError)
				return
			}
		} else {
			handler.Logger.Errorw("service err, EnvConfigOverrideCreate", "err", err, "payload", envConfigProperties)
			common.WriteJsonResp(w, err, nil, http.StatusInternalServerError)
			return
		}
	}
	common.WriteJsonResp(w, err, createResp, http.StatusOK)
}

func (handler PipelineConfigRestHandlerImpl) EnvConfigOverrideUpdate(w http.ResponseWriter, r *http.Request) {
	decoder := json.NewDecoder(r.Body)
	//userId := getLoggedInUser(r)
	userId, err := handler.userAuthService.GetLoggedInUser(r)
	if userId == 0 || err != nil {
		common.WriteJsonResp(w, err, "Unauthorized User", http.StatusUnauthorized)
		return
	}
	var envConfigProperties pipeline.EnvironmentProperties
	err = decoder.Decode(&envConfigProperties)
	envConfigProperties.UserId = userId
	if err != nil {
		handler.Logger.Errorw("request err, EnvConfigOverrideUpdate", "err", err, "payload", envConfigProperties)
		common.WriteJsonResp(w, err, nil, http.StatusBadRequest)
		return
	}
	handler.Logger.Infow("request payload, EnvConfigOverrideUpdate", "payload", envConfigProperties)
	err = handler.validator.Struct(envConfigProperties)
	if err != nil {
		handler.Logger.Errorw("validation err, EnvConfigOverrideUpdate", "err", err, "payload", envConfigProperties)
		common.WriteJsonResp(w, err, nil, http.StatusBadRequest)
		return
	}
	token := r.Header.Get("token")
	envConfigOverride, err := handler.propertiesConfigService.GetAppIdByChartEnvId(envConfigProperties.Id)
	if err != nil {
		handler.Logger.Errorw("service err, EnvConfigOverrideUpdate", "err", err, "payload", envConfigProperties)
		common.WriteJsonResp(w, err, nil, http.StatusInternalServerError)
		return
	}
	appId := envConfigOverride.Chart.AppId
	envId := envConfigOverride.TargetEnvironment
	resourceName := handler.enforcerUtil.GetAppRBACNameByAppId(appId)
	if ok := handler.enforcer.Enforce(token, casbin.ResourceApplications, casbin.ActionUpdate, resourceName); !ok {
		common.WriteJsonResp(w, fmt.Errorf("unauthorized user"), "Unauthorized User", http.StatusForbidden)
		return
	}
	object := handler.enforcerUtil.GetEnvRBACNameByAppId(appId, envId)
	if ok := handler.enforcer.Enforce(token, casbin.ResourceEnvironment, casbin.ActionUpdate, object); !ok {
		common.WriteJsonResp(w, fmt.Errorf("unauthorized user"), "Unauthorized User", http.StatusForbidden)
		return
	}
	chartRefId := envConfigProperties.ChartRefId
	validate, err2 := handler.chartService.DeploymentTemplateValidate(r.Context(), envConfigProperties.EnvOverrideValues, chartRefId)
	if !validate {
		handler.Logger.Errorw("validation err, UpdateAppOverride", "err", err2, "payload", envConfigProperties)
		common.WriteJsonResp(w, err2, nil, http.StatusBadRequest)
		return
	}

	createResp, err := handler.propertiesConfigService.UpdateEnvironmentProperties(appId, &envConfigProperties, userId)
	if err != nil {
		handler.Logger.Errorw("service err, EnvConfigOverrideUpdate", "err", err, "payload", envConfigProperties)
		common.WriteJsonResp(w, err, nil, http.StatusInternalServerError)
		return
	}
	common.WriteJsonResp(w, err, createResp, http.StatusOK)
}

func (handler PipelineConfigRestHandlerImpl) GetEnvConfigOverride(w http.ResponseWriter, r *http.Request) {
	vars := mux.Vars(r)
	environmentId, err := strconv.Atoi(vars["environmentId"])
	if err != nil {
		common.WriteJsonResp(w, err, nil, http.StatusBadRequest)
		return
	}
	appId, err := strconv.Atoi(vars["appId"])
	if err != nil {
		common.WriteJsonResp(w, err, nil, http.StatusBadRequest)
		return
	}
	chartRefId, err := strconv.Atoi(vars["chartRefId"])
	if err != nil {
		common.WriteJsonResp(w, err, nil, http.StatusBadRequest)
		return
	}
	token := r.Header.Get("token")
	app, err := handler.pipelineBuilder.GetApp(appId)
	if err != nil {
		handler.Logger.Errorw("service err, GetEnvConfigOverride", "err", err, "payload", appId, environmentId, chartRefId)
		common.WriteJsonResp(w, err, nil, http.StatusBadRequest)
		return
	}
	handler.Logger.Infow("request payload, GetEnvConfigOverride", "payload", appId, environmentId, chartRefId)
	resourceName := handler.enforcerUtil.GetAppRBACName(app.AppName)
	if ok := handler.enforcer.Enforce(token, casbin.ResourceApplications, casbin.ActionGet, resourceName); !ok {
		common.WriteJsonResp(w, fmt.Errorf("unauthorized user"), "Unauthorized User", http.StatusForbidden)
		return
	}

	env, err := handler.propertiesConfigService.GetEnvironmentProperties(appId, environmentId, chartRefId)
	if err != nil {
		handler.Logger.Errorw("service err, GetEnvConfigOverride", "err", err, "payload", appId, environmentId, chartRefId)
		common.WriteJsonResp(w, err, nil, http.StatusInternalServerError)
		return
	}

	schema, readme, err := handler.chartService.GetSchemaAndReadmeForTemplateByChartRefId(chartRefId)
	if err != nil {
		handler.Logger.Errorw("err in getting schema and readme, GetEnvConfigOverride", "err", err, "appId", appId, "chartRefId", chartRefId)
	}
	env.Schema = schema
	env.Readme = string(readme)
	common.WriteJsonResp(w, err, env, http.StatusOK)
}

func (handler PipelineConfigRestHandlerImpl) GetDeploymentTemplate(w http.ResponseWriter, r *http.Request) {
	vars := mux.Vars(r)
	appId, err := strconv.Atoi(vars["appId"])
	if err != nil {
		handler.Logger.Error(err)
		common.WriteJsonResp(w, err, nil, http.StatusBadRequest)
		return
	}
	chartRefId, err := strconv.Atoi(vars["chartRefId"])
	if err != nil {
		handler.Logger.Error(err)
		common.WriteJsonResp(w, err, nil, http.StatusBadRequest)
		return
	}
	handler.Logger.Infow("request payload, GetDeploymentTemplate", "appId", appId, "chartRefId", chartRefId)
	token := r.Header.Get("token")
	app, err := handler.pipelineBuilder.GetApp(appId)
	if err != nil {
		common.WriteJsonResp(w, err, nil, http.StatusBadRequest)
		return
	}
	resourceName := handler.enforcerUtil.GetAppRBACName(app.AppName)
	if ok := handler.enforcer.Enforce(token, casbin.ResourceApplications, casbin.ActionGet, resourceName); !ok {
		common.WriteJsonResp(w, fmt.Errorf("unauthorized user"), "Unauthorized User", http.StatusForbidden)
		return
	}

	appConfigResponse := make(map[string]interface{})
	appConfigResponse["globalConfig"] = nil

	err = handler.chartService.CheckChartExists(chartRefId)
	if err != nil {
		handler.Logger.Errorw("refChartDir Not Found err, JsonSchemaExtractFromFile", err)
		common.WriteJsonResp(w, err, nil, http.StatusForbidden)
		return
	}

	schema, readme, err := handler.chartService.GetSchemaAndReadmeForTemplateByChartRefId(chartRefId)
	if err != nil {
		handler.Logger.Errorw("err in getting schema and readme, GetDeploymentTemplate", "err", err, "appId", appId, "chartRefId", chartRefId)
	}

	template, err := handler.chartService.FindLatestChartForAppByAppId(appId)
	if err != nil && pg.ErrNoRows != err {
		handler.Logger.Errorw("service err, GetDeploymentTemplate", "err", err, "appId", appId, "chartRefId", chartRefId)
		common.WriteJsonResp(w, err, nil, http.StatusInternalServerError)
		return
	}

	if pg.ErrNoRows == err {
		appOverride, err := handler.chartService.GetAppOverrideForDefaultTemplate(chartRefId)
		if err != nil {
			handler.Logger.Errorw("service err, GetDeploymentTemplate", "err", err, "appId", appId, "chartRefId", chartRefId)
			common.WriteJsonResp(w, err, nil, http.StatusInternalServerError)
			return
		}
		appOverride["schema"] = json.RawMessage(schema)
		appOverride["readme"] = string(readme)
		mapB, err := json.Marshal(appOverride)
		if err != nil {
			handler.Logger.Errorw("marshal err, GetDeploymentTemplate", "err", err, "appId", appId, "chartRefId", chartRefId)
			return
		}
		appConfigResponse["globalConfig"] = json.RawMessage(mapB)
	} else {
		if template.ChartRefId != chartRefId {
			templateRequested, err := handler.chartService.GetByAppIdAndChartRefId(appId, chartRefId)
			if err != nil && err != pg.ErrNoRows {
				handler.Logger.Errorw("service err, GetDeploymentTemplate", "err", err, "appId", appId, "chartRefId", chartRefId)
				common.WriteJsonResp(w, err, nil, http.StatusInternalServerError)
				return
			}

			if pg.ErrNoRows == err {
				template.ChartRefId = chartRefId
				template.Id = 0
				template.Latest = false
			} else {
				template.ChartRefId = templateRequested.ChartRefId
				template.Id = templateRequested.Id
				template.ChartRepositoryId = templateRequested.ChartRepositoryId
				template.RefChartTemplate = templateRequested.RefChartTemplate
				template.RefChartTemplateVersion = templateRequested.RefChartTemplateVersion
				template.Latest = templateRequested.Latest
			}
		}
		template.Schema = schema
		template.Readme = string(readme)
		bytes, err := json.Marshal(template)
		if err != nil {
			handler.Logger.Errorw("marshal err, GetDeploymentTemplate", "err", err, "appId", appId, "chartRefId", chartRefId)
			return
		}
		appOverride := json.RawMessage(bytes)
		appConfigResponse["globalConfig"] = appOverride
	}

	common.WriteJsonResp(w, nil, appConfigResponse, http.StatusOK)
}

func (handler *PipelineConfigRestHandlerImpl) GetDefaultDeploymentTemplate(w http.ResponseWriter, r *http.Request) {
	vars := mux.Vars(r)
	appId, err := strconv.Atoi(vars["appId"])
	if err != nil {
		handler.Logger.Error("error in getting appId path param, GetDefaultDeploymentTemplate", "err", err)
		common.WriteJsonResp(w, err, nil, http.StatusBadRequest)
		return
	}
	chartRefId, err := strconv.Atoi(vars["chartRefId"])
	if err != nil {
		handler.Logger.Error("error in getting chartRefId path param, GetDefaultDeploymentTemplate", "err", err)
		common.WriteJsonResp(w, err, nil, http.StatusBadRequest)
		return
	}
	token := r.Header.Get("token")
	app, err := handler.pipelineBuilder.GetApp(appId)
	if err != nil {
		common.WriteJsonResp(w, err, nil, http.StatusBadRequest)
		return
	}
	obj := handler.enforcerUtil.GetAppRBACName(app.AppName)
	if ok := handler.enforcer.Enforce(token, casbin.ResourceApplications, casbin.ActionGet, obj); !ok {
		common.WriteJsonResp(w, fmt.Errorf("unauthorized user"), "unauthorized user", http.StatusForbidden)
		return
	}
	defaultTemplate, err := handler.chartService.GetAppOverrideForDefaultTemplate(chartRefId)
	if err != nil {
		handler.Logger.Errorw("error in getting default deployment template, GetDefaultDeploymentTemplate", "err", err, "appId", appId, "chartRefId", chartRefId)
		common.WriteJsonResp(w, err, nil, http.StatusInternalServerError)
		return
	}
	common.WriteJsonResp(w, nil, defaultTemplate, http.StatusOK)
}

func (handler PipelineConfigRestHandlerImpl) GetCdPipelines(w http.ResponseWriter, r *http.Request) {
	vars := mux.Vars(r)
	appId, err := strconv.Atoi(vars["appId"])
	if err != nil {
		handler.Logger.Errorw("request err, GetCdPipelines", "err", err, "appId", appId)
		common.WriteJsonResp(w, err, nil, http.StatusBadRequest)
		return
	}
	handler.Logger.Infow("request payload, GetCdPipelines", "appId", appId)
	token := r.Header.Get("token")
	app, err := handler.pipelineBuilder.GetApp(appId)
	if err != nil {
		handler.Logger.Errorw("service err, GetCdPipelines", "err", err, "appId", appId)
		common.WriteJsonResp(w, err, nil, http.StatusBadRequest)
		return
	}
	resourceName := handler.enforcerUtil.GetAppRBACName(app.AppName)
	if ok := handler.enforcer.Enforce(token, casbin.ResourceApplications, casbin.ActionGet, resourceName); !ok {
		common.WriteJsonResp(w, fmt.Errorf("unauthorized user"), "Unauthorized User", http.StatusForbidden)
		return
	}

	ciConf, err := handler.pipelineBuilder.GetCdPipelinesForApp(appId)
	if err != nil {
		handler.Logger.Errorw("service err, GetCdPipelines", "err", err, "appId", appId)
		common.WriteJsonResp(w, err, nil, http.StatusInternalServerError)
		return
	}

	common.WriteJsonResp(w, err, ciConf, http.StatusOK)
}

func (handler PipelineConfigRestHandlerImpl) GetCdPipelinesForAppAndEnv(w http.ResponseWriter, r *http.Request) {
	vars := mux.Vars(r)
	appId, err := strconv.Atoi(vars["appId"])
	if err != nil {
		handler.Logger.Errorw("request err, GetCdPipelinesForAppAndEnv", "err", err, "appId", appId)
		common.WriteJsonResp(w, err, nil, http.StatusBadRequest)
		return
	}

	envId, err := strconv.Atoi(vars["envId"])
	if err != nil {
		handler.Logger.Errorw("request err, GetCdPipelinesForAppAndEnv", "err", err, "envId", envId)
		common.WriteJsonResp(w, err, nil, http.StatusBadRequest)
		return
	}
	handler.Logger.Infow("request payload, GetCdPipelinesForAppAndEnv", "appId", appId, "envId", envId)
	token := r.Header.Get("token")
	app, err := handler.pipelineBuilder.GetApp(appId)
	if err != nil {
		handler.Logger.Errorw("service err, GetCdPipelinesForAppAndEnv", "err", err, "appId", appId, "envId", envId)
		common.WriteJsonResp(w, err, nil, http.StatusBadRequest)
		return
	}
	//rbac
	resourceName := handler.enforcerUtil.GetAppRBACName(app.AppName)
	if ok := handler.enforcer.Enforce(token, casbin.ResourceApplications, casbin.ActionGet, resourceName); !ok {
		common.WriteJsonResp(w, fmt.Errorf("unauthorized user"), "Unauthorized User", http.StatusForbidden)
		return
	}
	object := handler.enforcerUtil.GetEnvRBACNameByAppId(appId, envId)
	if ok := handler.enforcer.Enforce(token, casbin.ResourceEnvironment, casbin.ActionGet, object); !ok {
		common.WriteJsonResp(w, fmt.Errorf("unauthorized user"), "Unauthorized User", http.StatusForbidden)
		return
	}
	//rbac

	cdPipelines, err := handler.pipelineBuilder.GetCdPipelinesForAppAndEnv(appId, envId)
	if err != nil {
		handler.Logger.Errorw("service err, GetCdPipelinesForAppAndEnv", "err", err, "appId", appId, "envId", envId)
		common.WriteJsonResp(w, err, nil, http.StatusInternalServerError)
		return
	}
	common.WriteJsonResp(w, err, cdPipelines, http.StatusOK)
}

func (handler PipelineConfigRestHandlerImpl) GetArtifactsByCDPipeline(w http.ResponseWriter, r *http.Request) {
	token := r.Header.Get("token")
	vars := mux.Vars(r)
	cdPipelineId, err := strconv.Atoi(vars["cd_pipeline_id"])
	if err != nil {
		handler.Logger.Errorw("request err, GetArtifactsByCDPipeline", "err", err, "cdPipelineId", cdPipelineId)
		common.WriteJsonResp(w, err, nil, http.StatusBadRequest)
		return
	}
	stage := r.URL.Query().Get("stage")
	if len(stage) == 0 {
		stage = "PRE"
	}
	handler.Logger.Infow("request payload, GetArtifactsByCDPipeline", "cdPipelineId", cdPipelineId, "stage", stage)

	pipeline, err := handler.pipelineBuilder.FindPipelineById(cdPipelineId)
	if err != nil {
		common.WriteJsonResp(w, err, nil, http.StatusBadRequest)
		return
	}

	if err != nil {
		handler.Logger.Errorw("service err, GetArtifactsByCDPipeline", "err", err, "cdPipelineId", cdPipelineId, "stage", stage)
		common.WriteJsonResp(w, err, nil, http.StatusBadRequest)
		return
	}

	//rbac block starts from here
	object := handler.enforcerUtil.GetAppRBACName(pipeline.App.AppName)
	if ok := handler.enforcer.Enforce(token, casbin.ResourceApplications, casbin.ActionGet, object); !ok {
		common.WriteJsonResp(w, fmt.Errorf("unauthorized user"), "Unauthorized User", http.StatusForbidden)
		return
	}
	//rbac for edit tags access
	triggerAccess := handler.enforcer.Enforce(token, casbin.ResourceApplications, casbin.ActionTrigger, object)
	//rbac
	object = handler.enforcerUtil.GetAppRBACByAppNameAndEnvId(pipeline.App.AppName, pipeline.EnvironmentId)
	if ok := handler.enforcer.Enforce(token, casbin.ResourceEnvironment, casbin.ActionGet, object); !ok {
		common.WriteJsonResp(w, err, "Unauthorized User", http.StatusForbidden)
		return
	}
	//rbac block ends here

	ciArtifactResponse, err := handler.pipelineBuilder.RetrieveArtifactsByCDPipeline(pipeline, bean2.WorkflowType(stage))
	if err != nil {
		handler.Logger.Errorw("service err, GetArtifactsByCDPipeline", "err", err, "cdPipelineId", cdPipelineId, "stage", stage)
		common.WriteJsonResp(w, err, nil, http.StatusInternalServerError)
		return
	}

	appTags, err := handler.imageTaggingService.GetUniqueTagsByAppId(pipeline.AppId)
	if err != nil {
		handler.Logger.Errorw("service err, GetTagsByAppId", "err", err, "appId", pipeline.AppId)
		common.WriteJsonResp(w, err, ciArtifactResponse, http.StatusInternalServerError)
		return
	}

	ciArtifactResponse.AppReleaseTagNames = appTags

	prodEnvExists, err := handler.imageTaggingService.GetProdEnvByCdPipelineId(pipeline.Id)
	ciArtifactResponse.TagsEditable = prodEnvExists && triggerAccess
	ciArtifactResponse.HideImageTaggingHardDelete = handler.imageTaggingService.GetImageTaggingServiceConfig().HideImageTaggingHardDelete
	if err != nil {
		handler.Logger.Errorw("service err, GetProdEnvByCdPipelineId", "err", err, "cdPipelineId", pipeline.Id)
		common.WriteJsonResp(w, err, ciArtifactResponse, http.StatusInternalServerError)
		return
	}

	var digests []string
	for _, item := range ciArtifactResponse.CiArtifacts {
		if len(item.ImageDigest) > 0 {
			digests = append(digests, item.ImageDigest)
		}
	}

	if len(digests) > 0 {
		//vulnerableMap := make(map[string]bool)
		cvePolicy, severityPolicy, err := handler.policyService.GetApplicablePolicy(pipeline.Environment.ClusterId,
			pipeline.EnvironmentId,
			pipeline.AppId,
			pipeline.App.AppType == helper.ChartStoreApp)

		if err != nil {
			handler.Logger.Errorw("service err, GetArtifactsByCDPipeline", "err", err, "cdPipelineId", cdPipelineId, "stage", stage)
		}

		// get image scan results from DB for given digests
		imageScanResults, err := handler.scanResultRepository.FindByImageDigests(digests)
		// ignore error
		if err != nil && err != pg.ErrNoRows {
			handler.Logger.Errorw("service err, FindByImageDigests", "err", err, "cdPipelineId", cdPipelineId, "stage", stage, "digests", digests)
		}

		// build digest vs cve-stores
		digestVsCveStores := make(map[string][]*security.CveStore)
		for _, result := range imageScanResults {
			imageHash := result.ImageScanExecutionHistory.ImageHash

			// For an imageHash, append all cveStores
			if val, ok := digestVsCveStores[imageHash]; !ok {

				// configuring size as len of ImageScanExecutionResult assuming all the
				//scan results could belong to a single hash
				cveStores := make([]*security.CveStore, 0, len(imageScanResults))
				cveStores = append(cveStores, &result.CveStore)
				digestVsCveStores[imageHash] = cveStores

			} else {
				// append to existing one
				digestVsCveStores[imageHash] = append(val, &result.CveStore)
			}
		}

		var ciArtifactsFinal []bean.CiArtifactBean
		for _, item := range ciArtifactResponse.CiArtifacts {

			// ignore cve check if scan is not enabled
			if !item.ScanEnabled {
				ciArtifactsFinal = append(ciArtifactsFinal, item)
				continue
			}

			cveStores, _ := digestVsCveStores[item.ImageDigest]
			item.IsVulnerable = handler.policyService.HasBlockedCVE(cveStores, cvePolicy, severityPolicy)
			ciArtifactsFinal = append(ciArtifactsFinal, item)
		}
		ciArtifactResponse.CiArtifacts = ciArtifactsFinal
	}

	common.WriteJsonResp(w, err, ciArtifactResponse, http.StatusOK)
}

func (handler PipelineConfigRestHandlerImpl) GetAppOverrideForDefaultTemplate(w http.ResponseWriter, r *http.Request) {
	token := r.Header.Get("token")
	vars := mux.Vars(r)
	appId, err := strconv.Atoi(vars["appId"])
	if err != nil {
		handler.Logger.Errorw("request err, GetAppOverrideForDefaultTemplate", "err", err, "appId", appId)
		common.WriteJsonResp(w, err, nil, http.StatusBadRequest)
		return
	}
	chartRefId, err := strconv.Atoi(vars["chartRefId"])
	if err != nil {
		handler.Logger.Errorw("request err, GetAppOverrideForDefaultTemplate", "err", err, "chartRefId", chartRefId)
		common.WriteJsonResp(w, err, nil, http.StatusBadRequest)
		return
	}

	//RBAC
	object := handler.enforcerUtil.GetAppRBACNameByAppId(appId)
	if ok := handler.enforcer.Enforce(token, casbin.ResourceApplications, casbin.ActionGet, object); !ok {
		common.WriteJsonResp(w, err, "Unauthorized User", http.StatusForbidden)
		return
	}
	//RBAC

	appOverride, err := handler.chartService.GetAppOverrideForDefaultTemplate(chartRefId)
	if err != nil {
		handler.Logger.Errorw("service err, UpdateCiTemplate", "err", err, "appId", appId, "chartRefId", chartRefId)
		common.WriteJsonResp(w, err, nil, http.StatusInternalServerError)
		return
	}
	common.WriteJsonResp(w, err, appOverride, http.StatusOK)
}

func (handler PipelineConfigRestHandlerImpl) UpdateAppOverride(w http.ResponseWriter, r *http.Request) {
	decoder := json.NewDecoder(r.Body)
	userId, err := handler.userAuthService.GetLoggedInUser(r)
	if userId == 0 || err != nil {
		common.WriteJsonResp(w, err, "Unauthorized User", http.StatusUnauthorized)
		return
	}

	var templateRequest chart.TemplateRequest
	err = decoder.Decode(&templateRequest)
	templateRequest.UserId = userId
	if err != nil {
		handler.Logger.Errorw("request err, UpdateAppOverride", "err", err, "payload", templateRequest)
		common.WriteJsonResp(w, err, nil, http.StatusBadRequest)
		return
	}

	err = handler.validator.Struct(templateRequest)
	if err != nil {
		handler.Logger.Errorw("validation err, UpdateAppOverride", "err", err, "payload", templateRequest)
		common.WriteJsonResp(w, err, nil, http.StatusBadRequest)
		return
	}
	handler.Logger.Infow("request payload, UpdateAppOverride", "payload", templateRequest)

	token := r.Header.Get("token")
	ctx := r.Context()
	_, span := otel.Tracer("orchestrator").Start(ctx, "pipelineBuilder.GetApp")
	app, err := handler.pipelineBuilder.GetApp(templateRequest.AppId)
	span.End()
	if err != nil {
		common.WriteJsonResp(w, err, nil, http.StatusBadRequest)
		return
	}

	resourceName := handler.enforcerUtil.GetAppRBACName(app.AppName)
	if ok := handler.enforcer.Enforce(token, casbin.ResourceApplications, casbin.ActionCreate, resourceName); !ok {
		common.WriteJsonResp(w, fmt.Errorf("unauthorized user"), "Unauthorized User", http.StatusForbidden)
		return
	}
	chartRefId := templateRequest.ChartRefId
	_, span = otel.Tracer("orchestrator").Start(ctx, "chartService.DeploymentTemplateValidate")
	validate, err2 := handler.chartService.DeploymentTemplateValidate(ctx, templateRequest.ValuesOverride, chartRefId)
	span.End()
	if !validate {
		handler.Logger.Errorw("validation err, UpdateAppOverride", "err", err2, "payload", templateRequest)
		common.WriteJsonResp(w, err2, nil, http.StatusBadRequest)
		return
	}

	_, span = otel.Tracer("orchestrator").Start(ctx, "chartService.UpdateAppOverride")
	createResp, err := handler.chartService.UpdateAppOverride(ctx, &templateRequest)
	span.End()
	if err != nil {
		handler.Logger.Errorw("service err, UpdateAppOverride", "err", err, "payload", templateRequest)
		common.WriteJsonResp(w, err, nil, http.StatusInternalServerError)
		return
	}
	common.WriteJsonResp(w, err, createResp, http.StatusOK)

}
func (handler PipelineConfigRestHandlerImpl) GetArtifactsForRollback(w http.ResponseWriter, r *http.Request) {
	vars := mux.Vars(r)
	cdPipelineId, err := strconv.Atoi(vars["cd_pipeline_id"])
	if err != nil {
		handler.Logger.Errorw("request err, GetArtifactsForRollback", "err", err, "cdPipelineId", cdPipelineId)
		common.WriteJsonResp(w, err, "invalid request", http.StatusBadRequest)
		return
	}
	handler.Logger.Infow("request payload, GetArtifactsForRollback", "cdPipelineId", cdPipelineId)
	token := r.Header.Get("token")
	deploymentPipeline, err := handler.pipelineBuilder.FindPipelineById(cdPipelineId)
	if err != nil {
		handler.Logger.Errorw("service err, GetArtifactsForRollback", "err", err, "cdPipelineId", cdPipelineId)
		common.WriteJsonResp(w, err, nil, http.StatusBadRequest)
		return
	}
	app, err := handler.pipelineBuilder.GetApp(deploymentPipeline.AppId)
	if err != nil {
		handler.Logger.Errorw("service err, GetArtifactsForRollback", "err", err, "cdPipelineId", cdPipelineId)
		common.WriteJsonResp(w, err, nil, http.StatusBadRequest)
		return
	}
	offsetQueryParam := r.URL.Query().Get("offset")
	offset, err := strconv.Atoi(offsetQueryParam)
	if offsetQueryParam == "" || err != nil {
		handler.Logger.Errorw("request err, GetArtifactsForRollback", "err", err, "offsetQueryParam", offsetQueryParam)
		common.WriteJsonResp(w, err, "invalid offset", http.StatusBadRequest)
		return
	}
	sizeQueryParam := r.URL.Query().Get("size")
	limit, err := strconv.Atoi(sizeQueryParam)
	if sizeQueryParam == "" || err != nil {
		handler.Logger.Errorw("request err, GetArtifactsForRollback", "err", err, "sizeQueryParam", sizeQueryParam)
		common.WriteJsonResp(w, err, "invalid size", http.StatusBadRequest)
		return
	}
	//rbac block starts from here
	object := handler.enforcerUtil.GetAppRBACName(app.AppName)
	if ok := handler.enforcer.Enforce(token, casbin.ResourceApplications, casbin.ActionGet, object); !ok {
		common.WriteJsonResp(w, fmt.Errorf("unauthorized user"), "Unauthorized User", http.StatusForbidden)
		return
	}
	object = handler.enforcerUtil.GetAppRBACByAppNameAndEnvId(app.AppName, deploymentPipeline.EnvironmentId)
	if ok := handler.enforcer.Enforce(token, casbin.ResourceEnvironment, casbin.ActionGet, object); !ok {
		common.WriteJsonResp(w, err, "Unauthorized User", http.StatusForbidden)
		return
	}
	//rbac block ends here

	ciArtifactResponse, err := handler.pipelineBuilder.FetchArtifactForRollback(cdPipelineId, offset, limit)
	if err != nil {
		handler.Logger.Errorw("service err, GetArtifactsForRollback", "err", err, "cdPipelineId", cdPipelineId)
		common.WriteJsonResp(w, err, "unable to fetch artifacts", http.StatusInternalServerError)
		return
	}
	common.WriteJsonResp(w, err, ciArtifactResponse, http.StatusOK)
}

func (handler PipelineConfigRestHandlerImpl) GetMigrationConfig(w http.ResponseWriter, r *http.Request) {
	vars := mux.Vars(r)
	pipelineId, err := strconv.Atoi(vars["pipelineId"])
	if err != nil {
		handler.Logger.Errorw("request err, GetMigrationConfig", "err", err, "pipelineId", pipelineId)
		common.WriteJsonResp(w, err, nil, http.StatusBadRequest)
		return
	}
	handler.Logger.Infow("request payload, GetMigrationConfig", "pipelineId", pipelineId)
	token := r.Header.Get("token")
	deploymentPipeline, err := handler.pipelineBuilder.FindPipelineById(pipelineId)
	if err != nil {
		common.WriteJsonResp(w, err, nil, http.StatusBadRequest)
		return
	}
	app, err := handler.pipelineBuilder.GetApp(deploymentPipeline.AppId)
	if err != nil {
		common.WriteJsonResp(w, err, nil, http.StatusBadRequest)
		return
	}
	resourceName := handler.enforcerUtil.GetAppRBACName(app.AppName)
	if ok := handler.enforcer.Enforce(token, casbin.ResourceApplications, casbin.ActionGet, resourceName); !ok {
		common.WriteJsonResp(w, fmt.Errorf("unauthorized user"), "Unauthorized User", http.StatusForbidden)
		return
	}
	ciConf, err := handler.dbMigrationService.GetByPipelineId(pipelineId)
	if err != nil {
		handler.Logger.Errorw("service err, GetMigrationConfig", "err", err, "pipelineId", pipelineId)
		common.WriteJsonResp(w, err, nil, http.StatusInternalServerError)
		return
	}
	common.WriteJsonResp(w, err, ciConf, http.StatusOK)
}

func (handler PipelineConfigRestHandlerImpl) CreateMigrationConfig(w http.ResponseWriter, r *http.Request) {
	decoder := json.NewDecoder(r.Body)
	userId, err := handler.userAuthService.GetLoggedInUser(r)
	if userId == 0 || err != nil {
		common.WriteJsonResp(w, err, "Unauthorized User", http.StatusUnauthorized)
		return
	}
	var dbMigrationConfigBean pipeline.DbMigrationConfigBean
	err = decoder.Decode(&dbMigrationConfigBean)

	dbMigrationConfigBean.UserId = userId
	if err != nil {
		handler.Logger.Errorw("request err, CreateMigrationConfig", "err", err, "payload", dbMigrationConfigBean)
		common.WriteJsonResp(w, err, nil, http.StatusBadRequest)
		return
	}
	err = handler.validator.Struct(dbMigrationConfigBean)
	if err != nil {
		handler.Logger.Errorw("validation err, CreateMigrationConfig", "err", err, "payload", dbMigrationConfigBean)
		common.WriteJsonResp(w, err, nil, http.StatusBadRequest)
		return
	}
	handler.Logger.Infow("request payload, CreateMigrationConfig", "payload", dbMigrationConfigBean)
	token := r.Header.Get("token")
	deploymentPipeline, err := handler.pipelineBuilder.FindPipelineById(dbMigrationConfigBean.PipelineId)
	if err != nil {
		common.WriteJsonResp(w, err, nil, http.StatusBadRequest)
		return
	}
	app, err := handler.pipelineBuilder.GetApp(deploymentPipeline.AppId)
	if err != nil {
		common.WriteJsonResp(w, err, nil, http.StatusBadRequest)
	}
	resourceName := handler.enforcerUtil.GetAppRBACName(app.AppName)
	if ok := handler.enforcer.Enforce(token, casbin.ResourceApplications, casbin.ActionCreate, resourceName); !ok {
		common.WriteJsonResp(w, fmt.Errorf("unauthorized user"), "Unauthorized User", http.StatusForbidden)
		return
	}
	createResp, err := handler.dbMigrationService.Save(&dbMigrationConfigBean)
	if err != nil {
		handler.Logger.Errorw("service err, CreateMigrationConfig", "err", err, "payload", dbMigrationConfigBean)
		common.WriteJsonResp(w, err, nil, http.StatusInternalServerError)
		return
	}
	common.WriteJsonResp(w, err, createResp, http.StatusOK)
}
func (handler PipelineConfigRestHandlerImpl) UpdateMigrationConfig(w http.ResponseWriter, r *http.Request) {
	decoder := json.NewDecoder(r.Body)
	userId, err := handler.userAuthService.GetLoggedInUser(r)
	if userId == 0 || err != nil {
		common.WriteJsonResp(w, err, "Unauthorized User", http.StatusUnauthorized)
		return
	}
	var dbMigrationConfigBean pipeline.DbMigrationConfigBean
	err = decoder.Decode(&dbMigrationConfigBean)
	dbMigrationConfigBean.UserId = userId
	if err != nil {
		handler.Logger.Errorw("request err, UpdateMigrationConfig", "err", err, "payload", dbMigrationConfigBean)
		common.WriteJsonResp(w, err, nil, http.StatusBadRequest)
		return
	}
	err = handler.validator.Struct(dbMigrationConfigBean)
	if err != nil {
		handler.Logger.Errorw("validation err, UpdateMigrationConfig", "err", err, "payload", dbMigrationConfigBean)
		common.WriteJsonResp(w, err, nil, http.StatusBadRequest)
		return
	}
	handler.Logger.Infow("request payload, UpdateMigrationConfig", "payload", dbMigrationConfigBean)
	token := r.Header.Get("token")
	deploymentPipeline, err := handler.pipelineBuilder.FindPipelineById(dbMigrationConfigBean.PipelineId)
	if err != nil {
		common.WriteJsonResp(w, err, nil, http.StatusBadRequest)
		return
	}
	app, err := handler.pipelineBuilder.GetApp(deploymentPipeline.AppId)
	if err != nil {
		common.WriteJsonResp(w, err, nil, http.StatusBadRequest)
		return
	}
	resourceName := handler.enforcerUtil.GetAppRBACName(app.AppName)
	if ok := handler.enforcer.Enforce(token, casbin.ResourceApplications, casbin.ActionCreate, resourceName); !ok {
		common.WriteJsonResp(w, fmt.Errorf("unauthorized user"), "Unauthorized User", http.StatusForbidden)
		return
	}
	createResp, err := handler.dbMigrationService.Update(&dbMigrationConfigBean)
	if err != nil {
		handler.Logger.Errorw("service err, UpdateMigrationConfig", "err", err, "payload", dbMigrationConfigBean)
		common.WriteJsonResp(w, err, nil, http.StatusInternalServerError)
		return
	}
	common.WriteJsonResp(w, err, createResp, http.StatusOK)
}

func (handler PipelineConfigRestHandlerImpl) EnvConfigOverrideReset(w http.ResponseWriter, r *http.Request) {
	userId, err := handler.userAuthService.GetLoggedInUser(r)
	if userId == 0 || err != nil {
		common.WriteJsonResp(w, err, "Unauthorized User", http.StatusUnauthorized)
		return
	}
	token := r.Header.Get("token")
	vars := mux.Vars(r)
	appId, err := strconv.Atoi(vars["appId"])
	if err != nil {
		common.WriteJsonResp(w, err, nil, http.StatusBadRequest)
		return
	}
	environmentId, err := strconv.Atoi(vars["environmentId"])
	if err != nil {
		common.WriteJsonResp(w, err, nil, http.StatusBadRequest)
		return
	}

	id, err := strconv.Atoi(vars["id"])
	if err != nil {
		common.WriteJsonResp(w, err, nil, http.StatusBadRequest)
		return
	}
	handler.Logger.Infow("request payload, EnvConfigOverrideReset", "appId", appId, "environmentId", environmentId)
	app, err := handler.pipelineBuilder.GetApp(appId)
	if err != nil {
		handler.Logger.Errorw("service err, EnvConfigOverrideReset", "err", err, "appId", appId, "environmentId", environmentId)
		common.WriteJsonResp(w, err, nil, http.StatusBadRequest)
		return
	}
	resourceName := handler.enforcerUtil.GetAppRBACNameByAppId(appId)
	if ok := handler.enforcer.Enforce(token, casbin.ResourceApplications, casbin.ActionDelete, resourceName); !ok {
		common.WriteJsonResp(w, fmt.Errorf("unauthorized user"), "Unauthorized User", http.StatusForbidden)
		return
	}
	object := handler.enforcerUtil.GetAppRBACByAppNameAndEnvId(app.AppName, environmentId)
	if ok := handler.enforcer.Enforce(token, casbin.ResourceEnvironment, casbin.ActionDelete, object); !ok {
		common.WriteJsonResp(w, fmt.Errorf("unauthorized user"), "Unauthorized User", http.StatusForbidden)
		return
	}
	isSuccess, err := handler.propertiesConfigService.ResetEnvironmentProperties(id)
	if err != nil {
		handler.Logger.Errorw("service err, EnvConfigOverrideReset", "err", err, "appId", appId, "environmentId", environmentId)
		common.WriteJsonResp(w, err, nil, http.StatusInternalServerError)
		return
	}
	common.WriteJsonResp(w, err, isSuccess, http.StatusOK)
}

func (handler PipelineConfigRestHandlerImpl) AppMetricsEnableDisable(w http.ResponseWriter, r *http.Request) {
	decoder := json.NewDecoder(r.Body)
	userId, err := handler.userAuthService.GetLoggedInUser(r)
	if userId == 0 || err != nil {
		common.WriteJsonResp(w, err, "Unauthorized User", http.StatusUnauthorized)
		return
	}
	token := r.Header.Get("token")
	vars := mux.Vars(r)
	appId, err := strconv.Atoi(vars["appId"])
	if err != nil {
		common.WriteJsonResp(w, err, nil, http.StatusBadRequest)
		return
	}
	var appMetricEnableDisableRequest chart.AppMetricEnableDisableRequest
	err = decoder.Decode(&appMetricEnableDisableRequest)
	appMetricEnableDisableRequest.AppId = appId
	appMetricEnableDisableRequest.UserId = userId
	if err != nil {
		handler.Logger.Errorw("request err, AppMetricsEnableDisable", "err", err, "appId", appId, "payload", appMetricEnableDisableRequest)
		common.WriteJsonResp(w, err, nil, http.StatusBadRequest)
		return
	}
	handler.Logger.Infow("request payload, AppMetricsEnableDisable", "err", err, "appId", appId, "payload", appMetricEnableDisableRequest)
	app, err := handler.pipelineBuilder.GetApp(appId)
	if err != nil {
		common.WriteJsonResp(w, err, nil, http.StatusBadRequest)
		return
	}
	resourceName := handler.enforcerUtil.GetAppRBACName(app.AppName)
	if ok := handler.enforcer.Enforce(token, casbin.ResourceApplications, casbin.ActionCreate, resourceName); !ok {
		common.WriteJsonResp(w, fmt.Errorf("unauthorized user"), "Unauthorized User", http.StatusForbidden)
		return
	}
	createResp, err := handler.chartService.AppMetricsEnableDisable(appMetricEnableDisableRequest)
	if err != nil {
		handler.Logger.Errorw("service err, AppMetricsEnableDisable", "err", err, "appId", appId, "payload", appMetricEnableDisableRequest)
		common.WriteJsonResp(w, err, nil, http.StatusInternalServerError)
		return
	}
	common.WriteJsonResp(w, err, createResp, http.StatusOK)
}

func (handler PipelineConfigRestHandlerImpl) EnvMetricsEnableDisable(w http.ResponseWriter, r *http.Request) {
	userId, err := handler.userAuthService.GetLoggedInUser(r)
	if userId == 0 || err != nil {
		common.WriteJsonResp(w, err, "Unauthorized User", http.StatusUnauthorized)
		return
	}
	token := r.Header.Get("token")
	vars := mux.Vars(r)
	appId, err := strconv.Atoi(vars["appId"])
	if err != nil {
		common.WriteJsonResp(w, err, nil, http.StatusBadRequest)
		return
	}
	environmentId, err := strconv.Atoi(vars["environmentId"])
	if err != nil {
		common.WriteJsonResp(w, err, nil, http.StatusBadRequest)
		return
	}
	decoder := json.NewDecoder(r.Body)
	var appMetricEnableDisableRequest chart.AppMetricEnableDisableRequest
	err = decoder.Decode(&appMetricEnableDisableRequest)
	appMetricEnableDisableRequest.UserId = userId
	appMetricEnableDisableRequest.AppId = appId
	appMetricEnableDisableRequest.EnvironmentId = environmentId
	if err != nil {
		handler.Logger.Errorw("request err, EnvMetricsEnableDisable", "err", err, "appId", appId, "environmentId", environmentId, "payload", appMetricEnableDisableRequest)
		common.WriteJsonResp(w, err, nil, http.StatusBadRequest)
		return
	}
	handler.Logger.Infow("request payload, EnvMetricsEnableDisable", "err", err, "appId", appId, "environmentId", environmentId, "payload", appMetricEnableDisableRequest)
	app, err := handler.pipelineBuilder.GetApp(appId)
	if err != nil {
		common.WriteJsonResp(w, err, nil, http.StatusBadRequest)
		return
	}
	resourceName := handler.enforcerUtil.GetAppRBACNameByAppId(appId)
	if ok := handler.enforcer.Enforce(token, casbin.ResourceApplications, casbin.ActionCreate, resourceName); !ok {
		common.WriteJsonResp(w, fmt.Errorf("unauthorized user"), "Unauthorized User", http.StatusForbidden)
		return
	}
	object := handler.enforcerUtil.GetAppRBACByAppNameAndEnvId(app.AppName, appMetricEnableDisableRequest.EnvironmentId)
	if ok := handler.enforcer.Enforce(token, casbin.ResourceEnvironment, casbin.ActionCreate, object); !ok {
		common.WriteJsonResp(w, fmt.Errorf("unauthorized user"), "Unauthorized User", http.StatusForbidden)
		return
	}
	createResp, err := handler.propertiesConfigService.EnvMetricsEnableDisable(&appMetricEnableDisableRequest)
	if err != nil {
		handler.Logger.Errorw("service err, EnvMetricsEnableDisable", "err", err, "appId", appId, "environmentId", environmentId, "payload", appMetricEnableDisableRequest)
		common.WriteJsonResp(w, err, nil, http.StatusInternalServerError)
		return
	}
	common.WriteJsonResp(w, err, createResp, http.StatusOK)
}

func (handler *PipelineConfigRestHandlerImpl) ListDeploymentHistory(w http.ResponseWriter, r *http.Request) {
	userId, err := handler.userAuthService.GetLoggedInUser(r)
	if userId == 0 || err != nil {
		common.WriteJsonResp(w, err, "Unauthorized User", http.StatusUnauthorized)
		return
	}
	token := r.Header.Get("token")
	vars := mux.Vars(r)
	appId, err := strconv.Atoi(vars["appId"])
	if err != nil {
		common.WriteJsonResp(w, err, nil, http.StatusBadRequest)
		return
	}
	pipelineId, err := strconv.Atoi(vars["pipelineId"])
	if err != nil {
		common.WriteJsonResp(w, err, nil, http.StatusBadRequest)
		return
	}

	environmentId, err := strconv.Atoi(vars["environmentId"])
	if err != nil {
		common.WriteJsonResp(w, err, nil, http.StatusBadRequest)
		return
	}

	offsetQueryParam := r.URL.Query().Get("offset")
	offset, err := strconv.Atoi(offsetQueryParam)
	if offsetQueryParam == "" || err != nil {
		handler.Logger.Errorw("request err, ListDeploymentHistory", "err", err, "appId", appId, "environmentId", environmentId, "pipelineId", pipelineId, "offset", offset)
		common.WriteJsonResp(w, err, "invalid offset", http.StatusBadRequest)
		return
	}
	sizeQueryParam := r.URL.Query().Get("size")
	limit, err := strconv.Atoi(sizeQueryParam)
	if sizeQueryParam == "" || err != nil {
		handler.Logger.Errorw("request err, ListDeploymentHistory", "err", err, "appId", appId, "environmentId", environmentId, "pipelineId", pipelineId, "sizeQueryParam", sizeQueryParam)
		common.WriteJsonResp(w, err, "invalid size", http.StatusBadRequest)
		return
	}
	handler.Logger.Infow("request payload, ListDeploymentHistory", "err", err, "appId", appId, "environmentId", environmentId, "pipelineId", pipelineId, "offset", offset)
	//RBAC CHECK
	resourceName := handler.enforcerUtil.GetAppRBACNameByAppId(appId)
	if ok := handler.enforcer.Enforce(token, casbin.ResourceApplications, casbin.ActionGet, resourceName); !ok {
		common.WriteJsonResp(w, fmt.Errorf("unauthorized user"), "Unauthorized User", http.StatusForbidden)
		return
	}
	//RBAC CHECK
	resp := DeploymentHistoryResp{}
	wfs, err := handler.cdHandler.GetCdBuildHistory(appId, environmentId, pipelineId, offset, limit)
	resp.CdWorkflows = wfs
	if err != nil {
		handler.Logger.Errorw("service err, List", "err", err, "appId", appId, "environmentId", environmentId, "pipelineId", pipelineId, "offset", offset)
		common.WriteJsonResp(w, err, resp, http.StatusInternalServerError)
		return
	}

	appTags, err := handler.imageTaggingService.GetUniqueTagsByAppId(appId)
	if err != nil {
		handler.Logger.Errorw("service err, GetTagsByAppId", "err", err, "appId", appId)
		common.WriteJsonResp(w, err, resp, http.StatusInternalServerError)
		return
	}
	resp.AppReleaseTagNames = appTags

	prodEnvExists, err := handler.imageTaggingService.GetProdEnvByCdPipelineId(pipelineId)
	resp.TagsEdiatable = prodEnvExists
	resp.HideImageTaggingHardDelete = handler.imageTaggingService.GetImageTaggingServiceConfig().HideImageTaggingHardDelete
	if err != nil {
		handler.Logger.Errorw("service err, GetProdEnvFromParentAndLinkedWorkflow", "err", err, "cdPipelineId", pipelineId)
		common.WriteJsonResp(w, err, resp, http.StatusInternalServerError)
		return
	}
	common.WriteJsonResp(w, err, resp, http.StatusOK)
}

func (handler *PipelineConfigRestHandlerImpl) GetPrePostDeploymentLogs(w http.ResponseWriter, r *http.Request) {
	userId, err := handler.userAuthService.GetLoggedInUser(r)
	if userId == 0 || err != nil {
		common.WriteJsonResp(w, err, "Unauthorized User", http.StatusUnauthorized)
		return
	}
	token := r.Header.Get("token")
	vars := mux.Vars(r)
	appId, err := strconv.Atoi(vars["appId"])
	if err != nil {
		common.WriteJsonResp(w, err, nil, http.StatusBadRequest)
		return
	}
	environmentId, err := strconv.Atoi(vars["environmentId"])
	if err != nil {
		common.WriteJsonResp(w, err, nil, http.StatusBadRequest)
		return
	}
	pipelineId, err := strconv.Atoi(vars["pipelineId"])
	if err != nil {
		common.WriteJsonResp(w, err, nil, http.StatusBadRequest)
		return
	}

	workflowId, err := strconv.Atoi(vars["workflowId"])
	if err != nil {
		common.WriteJsonResp(w, err, nil, http.StatusBadRequest)
		return
	}
	handler.Logger.Infow("request payload, GetPrePostDeploymentLogs", "err", err, "appId", appId, "environmentId", environmentId, "pipelineId", pipelineId, "workflowId", workflowId)

	//RBAC CHECK
	resourceName := handler.enforcerUtil.GetAppRBACNameByAppId(appId)
	if ok := handler.enforcer.Enforce(token, casbin.ResourceApplications, casbin.ActionGet, resourceName); !ok {
		common.WriteJsonResp(w, fmt.Errorf("unauthorized user"), "Unauthorized User", http.StatusForbidden)
		return
	}
	//RBAC CHECK

	logsReader, cleanUp, err := handler.cdHandler.GetRunningWorkflowLogs(environmentId, pipelineId, workflowId)
	if err != nil {
		handler.Logger.Errorw("service err, GetPrePostDeploymentLogs", "err", err, "appId", appId, "environmentId", environmentId, "pipelineId", pipelineId, "workflowId", workflowId)
		common.WriteJsonResp(w, err, nil, http.StatusInternalServerError)
		return
	}
	lastSeenMsgId := -1
	lastEventId := r.Header.Get("Last-Event-ID")
	if len(lastEventId) > 0 {
		lastSeenMsgId, err = strconv.Atoi(lastEventId)
		if err != nil {
			handler.Logger.Errorw("request err, GetPrePostDeploymentLogs", "err", err, "appId", appId, "environmentId", environmentId, "pipelineId", pipelineId, "workflowId", workflowId, "lastEventId", lastEventId)
			common.WriteJsonResp(w, err, nil, http.StatusBadRequest)
			return
		}
	}
	ctx, cancel := context.WithCancel(r.Context())
	if cn, ok := w.(http.CloseNotifier); ok {
		go func(done <-chan struct{}, closed <-chan bool) {
			select {
			case <-done:
			case <-closed:
				cancel()
			}
		}(ctx.Done(), cn.CloseNotify())
	}
	defer cancel()
	defer cleanUp()
	handler.streamOutput(w, logsReader, lastSeenMsgId)
}

func (handler PipelineConfigRestHandlerImpl) FetchCdWorkflowDetails(w http.ResponseWriter, r *http.Request) {
	userId, err := handler.userAuthService.GetLoggedInUser(r)
	if userId == 0 || err != nil {
		common.WriteJsonResp(w, err, "Unauthorized User", http.StatusUnauthorized)
		return
	}
	token := r.Header.Get("token")
	vars := mux.Vars(r)
	appId, err := strconv.Atoi(vars["appId"])
	if err != nil {
		common.WriteJsonResp(w, err, nil, http.StatusBadRequest)
		return
	}
	environmentId, err := strconv.Atoi(vars["environmentId"])
	if err != nil {
		common.WriteJsonResp(w, err, nil, http.StatusBadRequest)
		return
	}
	pipelineId, err := strconv.Atoi(vars["pipelineId"])
	if err != nil {
		common.WriteJsonResp(w, err, nil, http.StatusBadRequest)
		return
	}
	buildId, err := strconv.Atoi(vars["workflowRunnerId"])
	if err != nil || buildId == 0 {
		common.WriteJsonResp(w, err, nil, http.StatusBadRequest)
		return
	}
	handler.Logger.Infow("request payload, FetchCdWorkflowDetails", "err", err, "appId", appId, "environmentId", environmentId, "pipelineId", pipelineId, "buildId", buildId)

	//RBAC CHECK
	resourceName := handler.enforcerUtil.GetAppRBACNameByAppId(appId)
	if ok := handler.enforcer.Enforce(token, casbin.ResourceApplications, casbin.ActionGet, resourceName); !ok {
		common.WriteJsonResp(w, fmt.Errorf("unauthorized user"), "Unauthorized User", http.StatusForbidden)
		return
	}
	//RBAC CHECK

	resp, err := handler.cdHandler.FetchCdWorkflowDetails(appId, environmentId, pipelineId, buildId)
	if err != nil {
		handler.Logger.Errorw("service err, FetchCdWorkflowDetails", "err", err, "appId", appId, "environmentId", environmentId, "pipelineId", pipelineId, "buildId", buildId)
		if util.IsErrNoRows(err) {
			err = &util.ApiError{Code: "404", HttpStatusCode: http.StatusNotFound, UserMessage: "no workflow found"}
			common.WriteJsonResp(w, err, nil, http.StatusOK)
		} else {
			common.WriteJsonResp(w, err, nil, http.StatusInternalServerError)
		}
		return
	}
	common.WriteJsonResp(w, err, resp, http.StatusOK)
}

func (handler PipelineConfigRestHandlerImpl) DownloadArtifacts(w http.ResponseWriter, r *http.Request) {
	userId, err := handler.userAuthService.GetLoggedInUser(r)
	if userId == 0 || err != nil {
		common.WriteJsonResp(w, err, "Unauthorized User", http.StatusUnauthorized)
		return
	}
	token := r.Header.Get("token")
	vars := mux.Vars(r)
	appId, err := strconv.Atoi(vars["appId"])
	if err != nil {
		common.WriteJsonResp(w, err, nil, http.StatusBadRequest)
		return
	}
	pipelineId, err := strconv.Atoi(vars["pipelineId"])
	if err != nil {
		common.WriteJsonResp(w, err, nil, http.StatusBadRequest)
		return
	}
	buildId, err := strconv.Atoi(vars["workflowRunnerId"])
	if err != nil {
		common.WriteJsonResp(w, err, nil, http.StatusBadRequest)
		return
	}
	handler.Logger.Infow("request payload, DownloadArtifacts", "err", err, "appId", appId, "pipelineId", pipelineId, "buildId", buildId)

	//RBAC CHECK
	resourceName := handler.enforcerUtil.GetAppRBACNameByAppId(appId)
	if ok := handler.enforcer.Enforce(token, casbin.ResourceApplications, casbin.ActionGet, resourceName); !ok {
		common.WriteJsonResp(w, fmt.Errorf("unauthorized user"), "Unauthorized User", http.StatusForbidden)
		return
	}
	object := handler.enforcerUtil.GetAppRBACByAppIdAndPipelineId(appId, pipelineId)
	if ok := handler.enforcer.Enforce(token, casbin.ResourceEnvironment, casbin.ActionGet, object); !ok {
		common.WriteJsonResp(w, fmt.Errorf("unauthorized user"), "Unauthorized User", http.StatusForbidden)
		return
	}
	//RBAC CHECK

	file, err := handler.cdHandler.DownloadCdWorkflowArtifacts(pipelineId, buildId)
	defer file.Close()

	if err != nil {
		handler.Logger.Errorw("service err, DownloadArtifacts", "err", err, "appId", appId, "pipelineId", pipelineId, "buildId", buildId)
		if util.IsErrNoRows(err) {
			err = &util.ApiError{Code: "404", HttpStatusCode: 200, UserMessage: "no workflow found"}
			common.WriteJsonResp(w, err, nil, http.StatusOK)
		} else {
			common.WriteJsonResp(w, err, nil, http.StatusInternalServerError)
		}
		return
	}
	w.Header().Set("Content-Disposition", "attachment; filename="+strconv.Itoa(buildId)+".zip")
	w.Header().Set("Content-Type", "application/octet-stream")
	w.Header().Set("Content-Length", r.Header.Get("Content-Length"))
	_, err = io.Copy(w, file)
	if err != nil {
		handler.Logger.Errorw("service err, DownloadArtifacts", "err", err, "appId", appId, "pipelineId", pipelineId, "buildId", buildId)
	}
}

func (handler PipelineConfigRestHandlerImpl) GetStageStatus(w http.ResponseWriter, r *http.Request) {
	userId, err := handler.userAuthService.GetLoggedInUser(r)
	if userId == 0 || err != nil {
		common.WriteJsonResp(w, err, "Unauthorized User", http.StatusUnauthorized)
		return
	}
	token := r.Header.Get("token")
	vars := mux.Vars(r)
	appId, err := strconv.Atoi(vars["appId"])
	if err != nil {
		common.WriteJsonResp(w, err, nil, http.StatusBadRequest)
		return
	}
	pipelineId, err := strconv.Atoi(vars["pipelineId"])
	if err != nil {
		common.WriteJsonResp(w, err, nil, http.StatusBadRequest)
		return
	}
	handler.Logger.Infow("request payload, GetStageStatus", "err", err, "appId", appId, "pipelineId", pipelineId)

	//RBAC CHECK
	resourceName := handler.enforcerUtil.GetAppRBACNameByAppId(appId)
	if ok := handler.enforcer.Enforce(token, casbin.ResourceApplications, casbin.ActionGet, resourceName); !ok {
		common.WriteJsonResp(w, fmt.Errorf("unauthorized user"), "Unauthorized User", http.StatusForbidden)
		return
	}
	object := handler.enforcerUtil.GetAppRBACByAppIdAndPipelineId(appId, pipelineId)
	if ok := handler.enforcer.Enforce(token, casbin.ResourceEnvironment, casbin.ActionGet, object); !ok {
		common.WriteJsonResp(w, fmt.Errorf("unauthorized user"), "Unauthorized User", http.StatusForbidden)
		return
	}
	//RBAC CHECK

	resp, err := handler.cdHandler.FetchCdPrePostStageStatus(pipelineId)
	if err != nil {
		handler.Logger.Errorw("service err, GetStageStatus", "err", err, "appId", appId, "pipelineId", pipelineId)
		if util.IsErrNoRows(err) {
			err = &util.ApiError{Code: "404", HttpStatusCode: 200, UserMessage: "no status found"}
			common.WriteJsonResp(w, err, nil, http.StatusOK)
		} else {
			common.WriteJsonResp(w, err, nil, http.StatusInternalServerError)
		}
		return
	}
	common.WriteJsonResp(w, err, resp, http.StatusOK)
}

func (handler PipelineConfigRestHandlerImpl) GetConfigmapSecretsForDeploymentStages(w http.ResponseWriter, r *http.Request) {
	userId, err := handler.userAuthService.GetLoggedInUser(r)
	if userId == 0 || err != nil {
		common.WriteJsonResp(w, err, "Unauthorized User", http.StatusUnauthorized)
		return
	}
	vars := mux.Vars(r)
	pipelineId, err := strconv.Atoi(vars["pipelineId"])
	if err != nil {
		common.WriteJsonResp(w, err, nil, http.StatusBadRequest)
		return
	}
	handler.Logger.Infow("request payload, GetConfigmapSecretsForDeploymentStages", "err", err, "pipelineId", pipelineId)
	deploymentPipeline, err := handler.pipelineBuilder.FindPipelineById(pipelineId)
	if err != nil {
		common.WriteJsonResp(w, err, nil, http.StatusBadRequest)
		return
	}
	//FIXME: add RBAC
	resp, err := handler.pipelineBuilder.FetchConfigmapSecretsForCdStages(deploymentPipeline.AppId, deploymentPipeline.EnvironmentId, pipelineId)
	if err != nil {
		handler.Logger.Errorw("service err, GetConfigmapSecretsForDeploymentStages", "err", err, "pipelineId", pipelineId)
		common.WriteJsonResp(w, err, nil, http.StatusInternalServerError)
		return
	}
	common.WriteJsonResp(w, err, resp, http.StatusOK)
}

func (handler PipelineConfigRestHandlerImpl) GetCdPipelineById(w http.ResponseWriter, r *http.Request) {
	token := r.Header.Get("token")
	vars := mux.Vars(r)
	appId, err := strconv.Atoi(vars["appId"])
	if err != nil {
		common.WriteJsonResp(w, err, nil, http.StatusBadRequest)
		return
	}
	pipelineId, err := strconv.Atoi(vars["pipelineId"])
	if err != nil {
		common.WriteJsonResp(w, err, nil, http.StatusBadRequest)
		return
	}
	version := "v1"
	if strings.Contains(r.URL.Path, "v2") {
		version = "v2"
	}
	handler.Logger.Infow("request payload, GetCdPipelineById", "err", err, "appId", appId, "pipelineId", pipelineId)
	app, err := handler.pipelineBuilder.GetApp(appId)
	if err != nil {
		common.WriteJsonResp(w, err, nil, http.StatusBadRequest)
		return
	}
	resourceName := handler.enforcerUtil.GetAppRBACName(app.AppName)
	if ok := handler.enforcer.Enforce(token, casbin.ResourceApplications, casbin.ActionGet, resourceName); !ok {
		common.WriteJsonResp(w, fmt.Errorf("unauthorized user"), "Unauthorized User", http.StatusForbidden)
		return
	}

	envObject := handler.enforcerUtil.GetEnvRBACNameByCdPipelineIdAndEnvId(pipelineId)
	if ok := handler.enforcer.Enforce(token, casbin.ResourceEnvironment, casbin.ActionUpdate, envObject); !ok {
		common.WriteJsonResp(w, fmt.Errorf("unauthorized user"), "Unauthorized User", http.StatusForbidden)
		return
	}

	ciConf, err := handler.pipelineBuilder.GetCdPipelineById(pipelineId)
	if err != nil {
		handler.Logger.Errorw("service err, GetCdPipelineById", "err", err, "appId", appId, "pipelineId", pipelineId)
		common.WriteJsonResp(w, err, nil, http.StatusInternalServerError)
		return
	}
	cdResp, err := pipeline.CreatePreAndPostStageResponse(ciConf, version)
	if err != nil {
		handler.Logger.Errorw("service err, CheckForVersionAndCreatePreAndPostStagePayload", "err", err, "appId", appId, "pipelineId", pipelineId)
		common.WriteJsonResp(w, err, nil, http.StatusInternalServerError)
		return
	}
	common.WriteJsonResp(w, err, cdResp, http.StatusOK)
}

func (handler PipelineConfigRestHandlerImpl) CancelStage(w http.ResponseWriter, r *http.Request) {
	userId, err := handler.userAuthService.GetLoggedInUser(r)
	if userId == 0 || err != nil {
		common.WriteJsonResp(w, err, "Unauthorized User", http.StatusUnauthorized)
		return
	}
	vars := mux.Vars(r)
	pipelineId, err := strconv.Atoi(vars["pipelineId"])
	if err != nil {
		common.WriteJsonResp(w, err, nil, http.StatusBadRequest)
		return
	}
	workflowRunnerId, err := strconv.Atoi(vars["workflowRunnerId"])
	if err != nil {
		common.WriteJsonResp(w, err, nil, http.StatusBadRequest)
		return
	}
	cdPipeline, err := handler.pipelineRepository.FindById(pipelineId)
	if err != nil {
		common.WriteJsonResp(w, err, nil, http.StatusInternalServerError)
		return
	}
	handler.Logger.Infow("request payload, CancelStage", "pipelineId", pipelineId, "workflowRunnerId", workflowRunnerId)

	//RBAC
	token := r.Header.Get("token")
	object := handler.enforcerUtil.GetAppRBACNameByAppId(cdPipeline.AppId)
	if ok := handler.enforcer.Enforce(token, casbin.ResourceApplications, casbin.ActionTrigger, object); !ok {
		common.WriteJsonResp(w, err, "Unauthorized User", http.StatusForbidden)
		return
	}
	//RBAC

	resp, err := handler.cdHandler.CancelStage(workflowRunnerId, userId)
	if err != nil {
		handler.Logger.Errorw("service err, CancelStage", "err", err, "pipelineId", pipelineId, "workflowRunnerId", workflowRunnerId)
		if util.IsErrNoRows(err) {
			common.WriteJsonResp(w, err, nil, http.StatusNotFound)
		} else {
			common.WriteJsonResp(w, err, nil, http.StatusInternalServerError)
		}
		return
	}
	common.WriteJsonResp(w, err, resp, http.StatusOK)
}

func (handler PipelineConfigRestHandlerImpl) GetDeploymentPipelineStrategy(w http.ResponseWriter, r *http.Request) {
	token := r.Header.Get("token")
	vars := mux.Vars(r)
	appId, err := strconv.Atoi(vars["appId"])
	if err != nil {
		common.WriteJsonResp(w, err, nil, http.StatusBadRequest)
		return
	}
	handler.Logger.Infow("request payload, GetDeploymentPipelineStrategy", "appId", appId)
	//RBAC
	object := handler.enforcerUtil.GetAppRBACNameByAppId(appId)
	if ok := handler.enforcer.Enforce(token, casbin.ResourceApplications, casbin.ActionGet, object); !ok {
		common.WriteJsonResp(w, err, "Unauthorized User", http.StatusForbidden)
		return
	}
	//RBAC

	result, err := handler.pipelineBuilder.FetchCDPipelineStrategy(appId)
	if err != nil {
		handler.Logger.Errorw("service err, GetDeploymentPipelineStrategy", "err", err, "appId", appId)
		common.WriteJsonResp(w, err, nil, http.StatusInternalServerError)
		return
	}

	common.WriteJsonResp(w, err, result, http.StatusOK)
}
func (handler PipelineConfigRestHandlerImpl) GetDefaultDeploymentPipelineStrategy(w http.ResponseWriter, r *http.Request) {
	token := r.Header.Get("token")
	vars := mux.Vars(r)
	appId, err := strconv.Atoi(vars["appId"])
	if err != nil {
		common.WriteJsonResp(w, err, nil, http.StatusBadRequest)
		return
	}
	envId, err := strconv.Atoi(vars["envId"])
	if err != nil {
		common.WriteJsonResp(w, err, nil, http.StatusBadRequest)
		return
	}
	handler.Logger.Infow("request payload, GetDefaultDeploymentPipelineStrategy", "appId", appId, "envId", envId)
	//RBAC
	object := handler.enforcerUtil.GetAppRBACNameByAppId(appId)
	if ok := handler.enforcer.Enforce(token, casbin.ResourceApplications, casbin.ActionGet, object); !ok {
		common.WriteJsonResp(w, err, "Unauthorized User", http.StatusForbidden)
		return
	}
	//RBAC

	result, err := handler.pipelineBuilder.FetchDefaultCDPipelineStrategy(appId, envId)
	if err != nil {
		handler.Logger.Errorw("service err, GetDefaultDeploymentPipelineStrategy", "err", err, "appId", appId)
		common.WriteJsonResp(w, err, nil, http.StatusInternalServerError)
		return
	}

	common.WriteJsonResp(w, err, result, http.StatusOK)
}

func (handler PipelineConfigRestHandlerImpl) EnvConfigOverrideCreateNamespace(w http.ResponseWriter, r *http.Request) {
	userId, err := handler.userAuthService.GetLoggedInUser(r)
	if userId == 0 || err != nil {
		common.WriteJsonResp(w, err, "Unauthorized User", http.StatusUnauthorized)
		return
	}
	token := r.Header.Get("token")
	vars := mux.Vars(r)
	appId, err := strconv.Atoi(vars["appId"])
	if err != nil {
		common.WriteJsonResp(w, err, nil, http.StatusBadRequest)
		return
	}
	environmentId, err := strconv.Atoi(vars["environmentId"])
	if err != nil {
		common.WriteJsonResp(w, err, nil, http.StatusBadRequest)
		return
	}
	decoder := json.NewDecoder(r.Body)
	var envConfigProperties pipeline.EnvironmentProperties
	err = decoder.Decode(&envConfigProperties)
	envConfigProperties.UserId = userId
	envConfigProperties.EnvironmentId = environmentId
	if err != nil {
		common.WriteJsonResp(w, err, nil, http.StatusBadRequest)
		return
	}
	handler.Logger.Infow("request payload, EnvConfigOverrideCreateNamespace", "appId", appId, "environmentId", environmentId, "payload", envConfigProperties)
	app, err := handler.pipelineBuilder.GetApp(appId)
	if err != nil {
		common.WriteJsonResp(w, err, nil, http.StatusBadRequest)
		return
	}
	resourceName := handler.enforcerUtil.GetAppRBACNameByAppId(appId)
	if ok := handler.enforcer.Enforce(token, casbin.ResourceApplications, casbin.ActionCreate, resourceName); !ok {
		common.WriteJsonResp(w, fmt.Errorf("unauthorized user"), "Unauthorized User", http.StatusForbidden)
		return
	}
	object := handler.enforcerUtil.GetAppRBACByAppNameAndEnvId(app.AppName, environmentId)
	if ok := handler.enforcer.Enforce(token, casbin.ResourceEnvironment, casbin.ActionCreate, object); !ok {
		common.WriteJsonResp(w, fmt.Errorf("unauthorized user"), "Unauthorized User", http.StatusForbidden)
		return
	}
	createResp, err := handler.propertiesConfigService.CreateEnvironmentPropertiesWithNamespace(appId, &envConfigProperties)
	if err != nil {
		handler.Logger.Errorw("service err, EnvConfigOverrideCreateNamespace", "err", err, "appId", appId, "environmentId", environmentId, "payload", envConfigProperties)
		common.WriteJsonResp(w, err, nil, http.StatusInternalServerError)
		return
	}
	common.WriteJsonResp(w, err, createResp, http.StatusOK)
}

func (handler PipelineConfigRestHandlerImpl) IsReadyToTrigger(w http.ResponseWriter, r *http.Request) {
	token := r.Header.Get("token")
	vars := mux.Vars(r)
	appId, err := strconv.Atoi(vars["appId"])
	if err != nil {
		common.WriteJsonResp(w, err, nil, http.StatusBadRequest)
		return
	}
	envId, err := strconv.Atoi(vars["envId"])
	if err != nil {
		common.WriteJsonResp(w, err, nil, http.StatusBadRequest)
		return
	}
	pipelineId, err := strconv.Atoi(vars["pipelineId"])
	if err != nil {
		common.WriteJsonResp(w, err, nil, http.StatusBadRequest)
		return
	}
	handler.Logger.Infow("request payload, IsReadyToTrigger", "appId", appId, "envId", envId, "pipelineId", pipelineId)
	//RBAC
	object := handler.enforcerUtil.GetAppRBACNameByAppId(appId)
	if ok := handler.enforcer.Enforce(token, casbin.ResourceApplications, casbin.ActionGet, object); !ok {
		common.WriteJsonResp(w, err, "Unauthorized User", http.StatusForbidden)
		return
	}
	object = handler.enforcerUtil.GetEnvRBACNameByAppId(appId, envId)
	if ok := handler.enforcer.Enforce(token, casbin.ResourceEnvironment, casbin.ActionGet, strings.ToLower(object)); !ok {
		common.WriteJsonResp(w, err, "Unauthorized User", http.StatusForbidden)
		return
	}
	//RBAC

	result, err := handler.chartService.IsReadyToTrigger(appId, envId, pipelineId)
	if err != nil {
		handler.Logger.Errorw("service err, IsReadyToTrigger", "err", err, "appId", appId, "envId", envId, "pipelineId", pipelineId)
		common.WriteJsonResp(w, err, nil, http.StatusInternalServerError)
		return
	}
	common.WriteJsonResp(w, err, result, http.StatusOK)
}

func (handler PipelineConfigRestHandlerImpl) UpgradeForAllApps(w http.ResponseWriter, r *http.Request) {
	userId, err := handler.userAuthService.GetLoggedInUser(r)
	if userId == 0 || err != nil {
		common.WriteJsonResp(w, err, "Unauthorized User", http.StatusUnauthorized)
		return
	}
	vars := mux.Vars(r)
	chartRefId, err := strconv.Atoi(vars["chartRefId"])
	if err != nil {
		common.WriteJsonResp(w, err, nil, http.StatusBadRequest)
		return
	}

	decoder := json.NewDecoder(r.Body)
	var chartUpgradeRequest chart.ChartUpgradeRequest
	err = decoder.Decode(&chartUpgradeRequest)
	if err != nil {
		handler.Logger.Errorw("request err, UpgradeForAllApps", "err", err, "payload", chartUpgradeRequest)
		common.WriteJsonResp(w, err, nil, http.StatusBadRequest)
		return
	}
	chartUpgradeRequest.ChartRefId = chartRefId
	chartUpgradeRequest.UserId = userId
	handler.Logger.Infow("request payload, UpgradeForAllApps", "payload", chartUpgradeRequest)
	token := r.Header.Get("token")
	if ok := handler.enforcer.Enforce(token, casbin.ResourceApplications, casbin.ActionCreate, "*/*"); !ok {
		common.WriteJsonResp(w, fmt.Errorf("unauthorized user"), "Unauthorized User", http.StatusForbidden)
		return
	}
	if ok := handler.enforcer.Enforce(token, casbin.ResourceEnvironment, casbin.ActionCreate, "*/*"); !ok {
		common.WriteJsonResp(w, fmt.Errorf("unauthorized user"), "Unauthorized User", http.StatusForbidden)
		return
	}

	newAppOverride, err := handler.chartService.GetAppOverrideForDefaultTemplate(chartUpgradeRequest.ChartRefId)
	if err != nil {
		handler.Logger.Errorw("service err, UpgradeForAllApps", "err", err, "payload", chartUpgradeRequest)
		common.WriteJsonResp(w, err, nil, http.StatusInternalServerError)
		return
	}

	ctx, cancel := context.WithCancel(r.Context())
	if cn, ok := w.(http.CloseNotifier); ok {
		go func(done <-chan struct{}, closed <-chan bool) {
			select {
			case <-done:
			case <-closed:
				cancel()
			}
		}(ctx.Done(), cn.CloseNotify())
	}
	acdToken, err := handler.argoUserService.GetLatestDevtronArgoCdUserToken()
	if err != nil {
		handler.Logger.Errorw("error in getting acd token", "err", err)
		common.WriteJsonResp(w, err, nil, http.StatusInternalServerError)
		return
	}
	ctx = context.WithValue(r.Context(), "token", acdToken)

	var appIds []int
	if chartUpgradeRequest.All || len(chartUpgradeRequest.AppIds) == 0 {
		apps, err := handler.pipelineBuilder.GetAppList()
		if err != nil {
			handler.Logger.Errorw("service err, UpgradeForAllApps", "err", err, "payload", chartUpgradeRequest)
			common.WriteJsonResp(w, err, nil, http.StatusInternalServerError)
			return
		}
		for _, app := range apps {
			appIds = append(appIds, app.Id)
		}
	} else {
		appIds = chartUpgradeRequest.AppIds
	}
	response := make(map[string][]map[string]string)
	var failedIds []map[string]string
	for _, appId := range appIds {
		appResponse := make(map[string]string)
		template, err := handler.chartService.GetByAppIdAndChartRefId(appId, chartRefId)
		if err != nil && pg.ErrNoRows != err {
			handler.Logger.Errorw("err in checking weather exist or not, skip for upgrade", "err", err, "payload", chartUpgradeRequest)
			appResponse["appId"] = strconv.Itoa(appId)
			appResponse["message"] = "err in checking weather exist or not, skip for upgrade"
			failedIds = append(failedIds, appResponse)
			continue
		}
		if template != nil && template.Id > 0 {
			handler.Logger.Warnw("this ref chart already configured for this app, skip for upgrade", "payload", chartUpgradeRequest)
			appResponse["appId"] = strconv.Itoa(appId)
			appResponse["message"] = "this ref chart already configured for this app, skip for upgrade"
			failedIds = append(failedIds, appResponse)
			continue
		}
		flag, err := handler.chartService.UpgradeForApp(appId, chartRefId, newAppOverride, userId, ctx)
		if err != nil {
			handler.Logger.Errorw("service err, UpdateCiTemplate", "err", err, "payload", chartUpgradeRequest)
			appResponse["appId"] = strconv.Itoa(appId)
			appResponse["message"] = err.Error()
			failedIds = append(failedIds, appResponse)
		} else if flag == false {
			handler.Logger.Debugw("unable to upgrade for app", "appId", appId, "payload", chartUpgradeRequest)
			appResponse["appId"] = strconv.Itoa(appId)
			appResponse["message"] = "no error found, but failed to upgrade"
			failedIds = append(failedIds, appResponse)
		}

	}
	response["failed"] = failedIds
	common.WriteJsonResp(w, err, response, http.StatusOK)
}

func (handler PipelineConfigRestHandlerImpl) GetCdPipelinesByEnvironment(w http.ResponseWriter, r *http.Request) {
	vars := mux.Vars(r)
	userId, err := handler.userAuthService.GetLoggedInUser(r)
	if userId == 0 || err != nil {
		common.WriteJsonResp(w, err, "Unauthorized User", http.StatusUnauthorized)
		return
	}
	user, err := handler.userAuthService.GetById(userId)
	if userId == 0 || err != nil {
		common.WriteJsonResp(w, err, "Unauthorized User", http.StatusUnauthorized)
		return
	}
	userEmailId := strings.ToLower(user.EmailId)
	envId, err := strconv.Atoi(vars["envId"])
	if err != nil {
		handler.Logger.Errorw("request err, GetCdPipelines", "err", err, "envId", envId)
		common.WriteJsonResp(w, err, nil, http.StatusBadRequest)
		return
	}
	v := r.URL.Query()
	appIdsString := v.Get("appIds")
	var appIds []int
	if len(appIdsString) > 0 {
		appIdsSlices := strings.Split(appIdsString, ",")
		for _, appId := range appIdsSlices {
			id, err := strconv.Atoi(appId)
			if err != nil {
				common.WriteJsonResp(w, err, "please provide valid appIds", http.StatusBadRequest)
				return
			}
			appIds = append(appIds, id)
		}
	}
	var appGroupId int
	appGroupIdStr := v.Get("appGroupId")
	if len(appGroupIdStr) > 0 {
		appGroupId, err = strconv.Atoi(appGroupIdStr)
		if err != nil {
			common.WriteJsonResp(w, err, "please provide valid appGroupId", http.StatusBadRequest)
			return
		}
	}
	request := appGroup2.AppGroupingRequest{
		EnvId:          envId,
		AppGroupId:     appGroupId,
		AppIds:         appIds,
		EmailId:        userEmailId,
		CheckAuthBatch: handler.checkAuthBatch,
		UserId:         userId,
		Ctx:            r.Context(),
	}
	_, span := otel.Tracer("orchestrator").Start(r.Context(), "cdHandler.FetchCdPipelinesForAppGrouping")
	results, err := handler.pipelineBuilder.GetCdPipelinesByEnvironment(request)
	span.End()
	if err != nil {
		handler.Logger.Errorw("service err, GetCdPipelines", "err", err, "envId", envId)
		common.WriteJsonResp(w, err, nil, http.StatusInternalServerError)
		return
	}
	common.WriteJsonResp(w, err, results, http.StatusOK)
}

func (handler PipelineConfigRestHandlerImpl) GetCdPipelinesByEnvironmentMin(w http.ResponseWriter, r *http.Request) {
	vars := mux.Vars(r)
	userId, err := handler.userAuthService.GetLoggedInUser(r)
	if userId == 0 || err != nil {
		common.WriteJsonResp(w, err, "Unauthorized User", http.StatusUnauthorized)
		return
	}
	user, err := handler.userAuthService.GetById(userId)
	if userId == 0 || err != nil {
		common.WriteJsonResp(w, err, "Unauthorized User", http.StatusUnauthorized)
		return
	}
	userEmailId := strings.ToLower(user.EmailId)
	envId, err := strconv.Atoi(vars["envId"])
	if err != nil {
		handler.Logger.Errorw("request err, GetCdPipelines", "err", err, "envId", envId)
		common.WriteJsonResp(w, err, nil, http.StatusBadRequest)
		return
	}
	v := r.URL.Query()
	appIdsString := v.Get("appIds")
	var appIds []int
	if len(appIdsString) > 0 {
		appIdsSlices := strings.Split(appIdsString, ",")
		for _, appId := range appIdsSlices {
			id, err := strconv.Atoi(appId)
			if err != nil {
				common.WriteJsonResp(w, err, "please provide valid appIds", http.StatusBadRequest)
				return
			}
			appIds = append(appIds, id)
		}
	}
	var appGroupId int
	appGroupIdStr := v.Get("appGroupId")
	if len(appGroupIdStr) > 0 {
		appGroupId, err = strconv.Atoi(appGroupIdStr)
		if err != nil {
			common.WriteJsonResp(w, err, "please provide valid appGroupId", http.StatusBadRequest)
			return
		}
	}
	request := appGroup2.AppGroupingRequest{
		EnvId:          envId,
		AppGroupId:     appGroupId,
		AppIds:         appIds,
		EmailId:        userEmailId,
		CheckAuthBatch: handler.checkAuthBatch,
		UserId:         userId,
		Ctx:            r.Context(),
	}
	_, span := otel.Tracer("orchestrator").Start(r.Context(), "cdHandler.FetchCdPipelinesForAppGrouping")
	results, err := handler.pipelineBuilder.GetCdPipelinesByEnvironmentMin(request)
	span.End()
	if err != nil {
		handler.Logger.Errorw("service err, GetCdPipelines", "err", err, "envId", envId)
		common.WriteJsonResp(w, err, nil, http.StatusInternalServerError)
		return
	}
	common.WriteJsonResp(w, err, results, http.StatusOK)
}

func (handler *PipelineConfigRestHandlerImpl) checkAuthBatch(emailId string, appObject []string, envObject []string) (map[string]bool, map[string]bool) {
	var appResult map[string]bool
	var envResult map[string]bool
	if len(appObject) > 0 {
		appResult = handler.enforcer.EnforceByEmailInBatch(emailId, casbin.ResourceApplications, casbin.ActionGet, appObject)
	}
	if len(envObject) > 0 {
		envResult = handler.enforcer.EnforceByEmailInBatch(emailId, casbin.ResourceEnvironment, casbin.ActionGet, envObject)
	}
	return appResult, envResult
}<|MERGE_RESOLUTION|>--- conflicted
+++ resolved
@@ -515,13 +515,8 @@
 	}
 	envConfigProperties, err := handler.propertiesConfigService.GetLatestEnvironmentProperties(request.AppId, request.EnvId)
 	if err != nil || envConfigProperties == nil {
-<<<<<<< HEAD
-		handler.Logger.Errorw("request err, ChangeChartRef", "err", err, "payload", request)
-		common.WriteJsonResp(w, err, nil, http.StatusUnprocessableEntity)
-=======
 		handler.Logger.Errorw("env properties not found, ChangeChartRef", "err", err, "payload", request)
 		common.WriteJsonResp(w, err, "env properties not found", http.StatusNotFound)
->>>>>>> ee6a4c00
 		return
 	}
 	if !envConfigProperties.IsOverride {
@@ -531,21 +526,13 @@
 	}
 	compatible, oldChartType, newChartType := handler.chartService.ChartRefIdsCompatible(envConfigProperties.ChartRefId, request.TargetChartRefId)
 	if !compatible {
-<<<<<<< HEAD
-		common.WriteJsonResp(w, fmt.Errorf("charts not compatible"), nil, http.StatusUnprocessableEntity)
-=======
 		common.WriteJsonResp(w, fmt.Errorf("charts not compatible"), "chart not compatible", http.StatusUnprocessableEntity)
->>>>>>> ee6a4c00
 		return
 	}
 
 	envConfigProperties.EnvOverrideValues, err = handler.chartService.PatchEnvOverrides(envConfigProperties.EnvOverrideValues, oldChartType, newChartType)
 	if err != nil {
-<<<<<<< HEAD
-		common.WriteJsonResp(w, err, nil, http.StatusInternalServerError)
-=======
 		common.WriteJsonResp(w, err, "error in patching env override", http.StatusInternalServerError)
->>>>>>> ee6a4c00
 		return
 	}
 
@@ -561,11 +548,7 @@
 	envMetrics, err := handler.propertiesConfigService.FindEnvLevelAppMetricsByAppIdAndEnvId(request.AppId, request.EnvId)
 	if err != nil {
 		handler.Logger.Errorw("could not find envMetrics for, ChangeChartRef", "err", err, "payload", request)
-<<<<<<< HEAD
-		common.WriteJsonResp(w, err, nil, http.StatusBadRequest)
-=======
 		common.WriteJsonResp(w, err, "env metric could not be fetched", http.StatusBadRequest)
->>>>>>> ee6a4c00
 		return
 	}
 	envConfigProperties.ChartRefId = request.TargetChartRefId
@@ -589,11 +572,7 @@
 	validate, err2 := handler.chartService.DeploymentTemplateValidate(r.Context(), envConfigProperties.EnvOverrideValues, envConfigProperties.ChartRefId)
 	if !validate {
 		handler.Logger.Errorw("validation err, UpdateAppOverride", "err", err2, "payload", request)
-<<<<<<< HEAD
-		common.WriteJsonResp(w, err2, nil, http.StatusBadRequest)
-=======
 		common.WriteJsonResp(w, err2, "validation err, UpdateAppOverrid", http.StatusBadRequest)
->>>>>>> ee6a4c00
 		return
 	}
 	envConfigPropertiesOld, err := handler.propertiesConfigService.FetchEnvProperties(request.AppId, request.EnvId, request.TargetChartRefId)
@@ -625,11 +604,7 @@
 			acdToken, err := handler.argoUserService.GetLatestDevtronArgoCdUserToken()
 			if err != nil {
 				handler.Logger.Errorw("error in getting acd token", "err", err)
-<<<<<<< HEAD
-				common.WriteJsonResp(w, err, nil, http.StatusInternalServerError)
-=======
 				common.WriteJsonResp(w, err, "error in getting acd token", http.StatusInternalServerError)
->>>>>>> ee6a4c00
 				return
 			}
 			ctx = context.WithValue(r.Context(), "token", acdToken)
@@ -647,26 +622,12 @@
 
 			_, err = handler.chartService.CreateChartFromEnvOverride(templateRequest, ctx)
 			if err != nil {
-<<<<<<< HEAD
-				handler.Logger.Errorw("service err, EnvConfigOverrideCreate", "err", err, "payload", request)
-				common.WriteJsonResp(w, err, nil, http.StatusInternalServerError)
-=======
 				handler.Logger.Errorw("service err, CreateChartFromEnvOverride", "err", err, "payload", request)
 				common.WriteJsonResp(w, err, "could not create chart from env override", http.StatusInternalServerError)
->>>>>>> ee6a4c00
 				return
 			}
 			createResp, err = handler.propertiesConfigService.CreateEnvironmentProperties(request.AppId, envConfigProperties)
 			if err != nil {
-<<<<<<< HEAD
-				handler.Logger.Errorw("service err, EnvConfigOverrideCreate", "err", err, "payload", request)
-				common.WriteJsonResp(w, err, nil, http.StatusInternalServerError)
-				return
-			}
-		} else {
-			handler.Logger.Errorw("service err, EnvConfigOverrideCreate", "err", err, "payload", request)
-			common.WriteJsonResp(w, err, nil, http.StatusInternalServerError)
-=======
 				handler.Logger.Errorw("service err, CreateEnvironmentProperties", "err", err, "payload", request)
 				common.WriteJsonResp(w, err, "could not create env properties", http.StatusInternalServerError)
 				return
@@ -676,7 +637,6 @@
 		} else {
 			handler.Logger.Errorw("service err, EnvConfigOverrideCreate", "err", err, "payload", request)
 			common.WriteJsonResp(w, err, "service err, EnvConfigOverrideCreate", http.StatusInternalServerError)
->>>>>>> ee6a4c00
 			return
 		}
 	}
