package app

import (
	"context"
	"encoding/json"
	"errors"
	"fmt"
	"io"
	"net/http"
	"strconv"
	"strings"
	"time"

	bean2 "github.com/devtron-labs/devtron/api/bean"
	"github.com/devtron-labs/devtron/api/restHandler/common"
	"github.com/devtron-labs/devtron/internal/sql/repository/helper"
	"github.com/devtron-labs/devtron/internal/sql/repository/security"
	"github.com/devtron-labs/devtron/internal/util"
	"github.com/devtron-labs/devtron/pkg/auth/authorisation/casbin"
	"github.com/devtron-labs/devtron/pkg/bean"
	"github.com/devtron-labs/devtron/pkg/chart"
	"github.com/devtron-labs/devtron/pkg/generateManifest"
	"github.com/devtron-labs/devtron/pkg/pipeline"
	bean3 "github.com/devtron-labs/devtron/pkg/pipeline/bean"
	"github.com/devtron-labs/devtron/pkg/pipeline/types"
	resourceGroup2 "github.com/devtron-labs/devtron/pkg/resourceGroup"
	"github.com/devtron-labs/devtron/pkg/resourceQualifiers"
	"github.com/devtron-labs/devtron/pkg/variables/models"
	util2 "github.com/devtron-labs/devtron/util"
	"github.com/go-pg/pg"
	"github.com/gorilla/mux"
	"go.opentelemetry.io/otel"
)

const DefaultMinArtifactCount = 10

type DeploymentHistoryResp struct {
	CdWorkflows                []bean3.CdWorkflowWithArtifact `json:"cdWorkflows"`
	TagsEdiatable              bool                           `json:"tagsEditable"`
	AppReleaseTagNames         []string                       `json:"appReleaseTagNames"` // unique list of tags exists in the app
	HideImageTaggingHardDelete bool                           `json:"hideImageTaggingHardDelete"`
}
type DevtronAppDeploymentRestHandler interface {
	CreateCdPipeline(w http.ResponseWriter, r *http.Request)
	GetCdPipelineById(w http.ResponseWriter, r *http.Request)
	PatchCdPipeline(w http.ResponseWriter, r *http.Request)
	HandleChangeDeploymentRequest(w http.ResponseWriter, r *http.Request)
	HandleChangeDeploymentTypeRequest(w http.ResponseWriter, r *http.Request)
	HandleTriggerDeploymentAfterTypeChange(w http.ResponseWriter, r *http.Request)
	GetCdPipelines(w http.ResponseWriter, r *http.Request)
	GetAllCdPipelinesAndEnvDataLite(w http.ResponseWriter, r *http.Request)
	GetCdPipelinesForAppAndEnv(w http.ResponseWriter, r *http.Request)

	GetArtifactsByCDPipeline(w http.ResponseWriter, r *http.Request)
	GetArtifactsForRollback(w http.ResponseWriter, r *http.Request)

	UpgradeForAllApps(w http.ResponseWriter, r *http.Request)

	IsReadyToTrigger(w http.ResponseWriter, r *http.Request)
	FetchCdWorkflowDetails(w http.ResponseWriter, r *http.Request)
	GetCdPipelinesByEnvironment(w http.ResponseWriter, r *http.Request)
	GetCdPipelinesByEnvironmentMin(w http.ResponseWriter, r *http.Request)
	PerformDeploymentApprovalAction(w http.ResponseWriter, r *http.Request)
	ChangeChartRef(w http.ResponseWriter, r *http.Request)
}

type DevtronAppDeploymentConfigRestHandler interface {
	ConfigureDeploymentTemplateForApp(w http.ResponseWriter, r *http.Request)
	GetDeploymentTemplate(w http.ResponseWriter, r *http.Request)
	GetDefaultDeploymentTemplate(w http.ResponseWriter, r *http.Request)
	GetAppOverrideForDefaultTemplate(w http.ResponseWriter, r *http.Request)
	GetTemplateComparisonMetadata(w http.ResponseWriter, r *http.Request)
	GetDeploymentTemplateData(w http.ResponseWriter, r *http.Request)

	EnvConfigOverrideCreate(w http.ResponseWriter, r *http.Request)
	EnvConfigOverrideUpdate(w http.ResponseWriter, r *http.Request)
	GetEnvConfigOverride(w http.ResponseWriter, r *http.Request)
	EnvConfigOverrideReset(w http.ResponseWriter, r *http.Request)

	UpdateAppOverride(w http.ResponseWriter, r *http.Request)
	ValidateAppOverride(w http.ResponseWriter, r *http.Request)
	GetConfigmapSecretsForDeploymentStages(w http.ResponseWriter, r *http.Request)
	GetDeploymentPipelineStrategy(w http.ResponseWriter, r *http.Request)
	GetDefaultDeploymentPipelineStrategy(w http.ResponseWriter, r *http.Request)

	AppMetricsEnableDisable(w http.ResponseWriter, r *http.Request)
	EnvMetricsEnableDisable(w http.ResponseWriter, r *http.Request)

	EnvConfigOverrideCreateNamespace(w http.ResponseWriter, r *http.Request)
}

type DevtronAppPrePostDeploymentRestHandler interface {
	GetMigrationConfig(w http.ResponseWriter, r *http.Request)
	CreateMigrationConfig(w http.ResponseWriter, r *http.Request)
	UpdateMigrationConfig(w http.ResponseWriter, r *http.Request)
	GetStageStatus(w http.ResponseWriter, r *http.Request)
	GetPrePostDeploymentLogs(w http.ResponseWriter, r *http.Request)
	// CancelStage Cancel Pre/Post ArgoWorkflow execution
	CancelStage(w http.ResponseWriter, r *http.Request)
}

type DevtronAppDeploymentHistoryRestHandler interface {
	ListDeploymentHistory(w http.ResponseWriter, r *http.Request)
	DownloadArtifacts(w http.ResponseWriter, r *http.Request)
}

func (handler PipelineConfigRestHandlerImpl) ConfigureDeploymentTemplateForApp(w http.ResponseWriter, r *http.Request) {
	decoder := json.NewDecoder(r.Body)
	userId, err := handler.userAuthService.GetLoggedInUser(r)
	if userId == 0 || err != nil {
		common.WriteJsonResp(w, err, "Unauthorized User", http.StatusUnauthorized)
		return
	}
	var templateRequest chart.TemplateRequest
	err = decoder.Decode(&templateRequest)
	templateRequest.UserId = userId
	if err != nil {
		handler.Logger.Errorw("request err, ConfigureDeploymentTemplateForApp", "err", err, "payload", templateRequest)
		common.WriteJsonResp(w, err, nil, http.StatusBadRequest)
		return
	}
	chartRefId := templateRequest.ChartRefId
	// VARIABLE_RESOLVE
	scope := resourceQualifiers.Scope{
		AppId: templateRequest.AppId,
	}
	if !templateRequest.SaveEligibleChanges {
		validate, err2 := handler.chartService.DeploymentTemplateValidate(r.Context(), templateRequest.ValuesOverride, chartRefId, scope)
		if !validate {
			common.WriteJsonResp(w, err2, nil, http.StatusBadRequest)
			return
		}
	}

	handler.Logger.Infow("request payload, ConfigureDeploymentTemplateForApp", "payload", templateRequest)
	err = handler.validator.Struct(templateRequest)
	if err != nil {
		handler.Logger.Errorw("validation err, ConfigureDeploymentTemplateForApp", "err", err, "payload", templateRequest)
		common.WriteJsonResp(w, err, nil, http.StatusBadRequest)
		return
	}
	token := r.Header.Get("token")
	app, err := handler.pipelineBuilder.GetApp(templateRequest.AppId)
	if err != nil {
		common.WriteJsonResp(w, err, nil, http.StatusBadRequest)
		return
	}
	resourceName := handler.enforcerUtil.GetAppRBACName(app.AppName)
	if ok := handler.enforcer.Enforce(token, casbin.ResourceApplications, casbin.ActionCreate, resourceName); !ok {
		common.WriteJsonResp(w, fmt.Errorf("unauthorized user"), "Unauthorized User", http.StatusForbidden)
		return
	}

	ctx, cancel := context.WithCancel(r.Context())
	if cn, ok := w.(http.CloseNotifier); ok {
		go func(done <-chan struct{}, closed <-chan bool) {
			select {
			case <-done:
			case <-closed:
				cancel()
			}
		}(ctx.Done(), cn.CloseNotify())
	}
	acdToken, err := handler.argoUserService.GetLatestDevtronArgoCdUserToken()
	if err != nil {
		handler.Logger.Errorw("error in getting acd token", "err", err)
		common.WriteJsonResp(w, err, nil, http.StatusInternalServerError)
		return
	}
	ctx = context.WithValue(r.Context(), "token", acdToken)
	createResp, err := handler.chartService.Create(templateRequest, ctx)
	if err != nil {
		handler.Logger.Errorw("service err, ConfigureDeploymentTemplateForApp", "err", err, "payload", templateRequest)
		common.WriteJsonResp(w, err, nil, http.StatusInternalServerError)
		return
	}
	common.WriteJsonResp(w, err, createResp, http.StatusOK)
}

func (handler PipelineConfigRestHandlerImpl) CreateCdPipeline(w http.ResponseWriter, r *http.Request) {
	decoder := json.NewDecoder(r.Body)
	userId, err := handler.userAuthService.GetLoggedInUser(r)
	if userId == 0 || err != nil {
		common.WriteJsonResp(w, err, "Unauthorized User", http.StatusUnauthorized)
		return
	}
	var cdPipeline bean.CdPipelines
	err = decoder.Decode(&cdPipeline)
	cdPipeline.UserId = userId
	if err != nil {
		handler.Logger.Errorw("request err, CreateCdPipeline", "err", err, "payload", cdPipeline)
		common.WriteJsonResp(w, err, nil, http.StatusBadRequest)
		return
	}
	handler.Logger.Infow("request payload, CreateCdPipeline", "payload", cdPipeline)
	userUploaded, err := handler.chartService.CheckCustomChartByAppId(cdPipeline.AppId)
	if !userUploaded {
		err = handler.validator.Struct(cdPipeline)
		if err != nil {
			handler.Logger.Errorw("validation err, CreateCdPipeline", "err", err, "payload", cdPipeline)
			common.WriteJsonResp(w, err, nil, http.StatusBadRequest)
			return
		}
	}

	handler.Logger.Debugw("pipeline create request ", "req", cdPipeline)
	token := r.Header.Get("token")
	app, err := handler.pipelineBuilder.GetApp(cdPipeline.AppId)
	if err != nil {
		common.WriteJsonResp(w, err, nil, http.StatusBadRequest)
		return
	}
	if app.AppType == helper.Job {
		common.WriteJsonResp(w, fmt.Errorf("cannot create cd-pipeline for job"), "cannot create cd-pipeline for job", http.StatusBadRequest)
		return
	}
	// RBAC
	resourceName := handler.enforcerUtil.GetAppRBACName(app.AppName)
	if ok := handler.enforcer.Enforce(token, casbin.ResourceApplications, casbin.ActionCreate, resourceName); !ok {
		common.WriteJsonResp(w, fmt.Errorf("unauthorized user"), "Unauthorized User", http.StatusForbidden)
		return
	}
	for _, deploymentPipeline := range cdPipeline.Pipelines {
		if deploymentPipeline.EnvironmentId > 0 {
			object := handler.enforcerUtil.GetAppRBACByAppNameAndEnvId(app.AppName, deploymentPipeline.EnvironmentId)
			handler.Logger.Debugw("Triggered Request By:", "object", object)
			if ok := handler.enforcer.Enforce(token, casbin.ResourceEnvironment, casbin.ActionCreate, object); !ok {
				common.WriteJsonResp(w, fmt.Errorf("unauthorized user"), "Unauthorized User", http.StatusForbidden)
				return
			}
		}
	}
	// RBAC
	acdToken, err := handler.argoUserService.GetLatestDevtronArgoCdUserToken()
	if err != nil {
		handler.Logger.Errorw("error in getting acd token", "err", err)
		common.WriteJsonResp(w, err, nil, http.StatusInternalServerError)
		return
	}
	ctx := context.WithValue(r.Context(), "token", acdToken)
	createResp, err := handler.pipelineBuilder.CreateCdPipelines(&cdPipeline, ctx)

	if err != nil {
		handler.Logger.Errorw("service err, CreateCdPipeline", "err", err, "payload", cdPipeline)
		common.WriteJsonResp(w, err, nil, http.StatusInternalServerError)
		return
	}
	common.WriteJsonResp(w, err, createResp, http.StatusOK)
}

func (handler PipelineConfigRestHandlerImpl) PatchCdPipeline(w http.ResponseWriter, r *http.Request) {
	decoder := json.NewDecoder(r.Body)
	userId, err := handler.userAuthService.GetLoggedInUser(r)
	if userId == 0 || err != nil {
		common.WriteJsonResp(w, err, "Unauthorized User", http.StatusUnauthorized)
		return
	}
	var cdPipeline bean.CDPatchRequest
	err = decoder.Decode(&cdPipeline)
	cdPipeline.UserId = userId
	if err != nil {
		handler.Logger.Errorw("request err, PatchCdPipeline", "err", err, "payload", cdPipeline)
		common.WriteJsonResp(w, err, nil, http.StatusBadRequest)
		return
	}

	v := r.URL.Query()
	forceDelete := false
	cascadeDelete := true
	force := v.Get("force")
	cascade := v.Get("cascade")
	if len(force) > 0 && len(cascade) > 0 {
		handler.Logger.Errorw("request err, PatchCdPipeline", "err", fmt.Errorf("cannot perform both cascade and force delete"), "payload", cdPipeline)
		common.WriteJsonResp(w, err, nil, http.StatusBadRequest)
		return
	}
	if len(force) > 0 {
		forceDelete, err = strconv.ParseBool(force)
		if err != nil {
			handler.Logger.Errorw("request err, PatchCdPipeline", "err", err, "payload", cdPipeline)
			common.WriteJsonResp(w, err, nil, http.StatusBadRequest)
			return
		}
	} else if len(cascade) > 0 {
		cascadeDelete, err = strconv.ParseBool(cascade)
		if err != nil {
			handler.Logger.Errorw("request err, PatchCdPipeline", "err", err, "payload", cdPipeline)
			common.WriteJsonResp(w, err, nil, http.StatusBadRequest)
			return
		}
	}
	cdPipeline.ForceDelete = forceDelete
	cdPipeline.NonCascadeDelete = !cascadeDelete
	handler.Logger.Infow("request payload, PatchCdPipeline", "payload", cdPipeline)
	err = handler.validator.StructPartial(cdPipeline, "AppId", "Action")
	if err == nil {
		if cdPipeline.Action == bean.CD_CREATE {
			err = handler.validator.Struct(cdPipeline.Pipeline)
		} else if cdPipeline.Action == bean.CD_DELETE {
			err = handler.validator.Var(cdPipeline.Pipeline.Id, "gt=0")
		} else if cdPipeline.Action == bean.CD_DELETE_PARTIAL {
			err = handler.validator.Var(cdPipeline.Pipeline.Id, "gt=0")
		}
	}
	if err != nil {
		handler.Logger.Errorw("validation err, PatchCdPipeline", "err", err, "payload", cdPipeline)
		common.WriteJsonResp(w, err, nil, http.StatusBadRequest)
		return
	}
	token := r.Header.Get("token")
	app, err := handler.pipelineBuilder.GetApp(cdPipeline.AppId)
	if err != nil {
		common.WriteJsonResp(w, err, nil, http.StatusBadRequest)
		return
	}
	resourceName := handler.enforcerUtil.GetAppRBACName(app.AppName)
	if ok := handler.enforcer.Enforce(token, casbin.ResourceApplications, casbin.ActionUpdate, resourceName); !ok {
		common.WriteJsonResp(w, fmt.Errorf("unauthorized user"), "Unauthorized User", http.StatusForbidden)
		return
	}

	object := handler.enforcerUtil.GetAppRBACByAppIdAndPipelineId(cdPipeline.AppId, cdPipeline.Pipeline.Id)
	if ok := handler.enforcer.Enforce(token, casbin.ResourceEnvironment, casbin.ActionUpdate, object); !ok {
		common.WriteJsonResp(w, fmt.Errorf("unauthorized user"), "Unauthorized User", http.StatusForbidden)
		return
	}
	acdToken, err := handler.argoUserService.GetLatestDevtronArgoCdUserToken()
	if err != nil {
		handler.Logger.Errorw("error in getting acd token", "err", err)
		common.WriteJsonResp(w, err, nil, http.StatusInternalServerError)
		return
	}
	ctx := context.WithValue(r.Context(), "token", acdToken)
	createResp, err := handler.pipelineBuilder.PatchCdPipelines(&cdPipeline, ctx)
	if err != nil {
		handler.Logger.Errorw("service err, PatchCdPipeline", "err", err, "payload", cdPipeline)

		if errors.As(err, &models.ValidationError{}) {
			common.WriteJsonResp(w, err, nil, http.StatusPreconditionFailed)
		} else {
			common.WriteJsonResp(w, err, nil, http.StatusInternalServerError)
		}
		return
	}
	common.WriteJsonResp(w, err, createResp, http.StatusOK)
}

// HandleChangeDeploymentRequest changes the deployment app type for all pipelines in all apps for a given environment.
func (handler PipelineConfigRestHandlerImpl) HandleChangeDeploymentRequest(w http.ResponseWriter, r *http.Request) {

	// Auth check
	userId, err := handler.userAuthService.GetLoggedInUser(r)
	if userId == 0 || err != nil {
		common.WriteJsonResp(w, err, "Unauthorized User", http.StatusUnauthorized)
		return
	}

	// Retrieving and parsing request body
	decoder := json.NewDecoder(r.Body)
	var deploymentAppTypeChangeRequest *bean.DeploymentAppTypeChangeRequest
	err = decoder.Decode(&deploymentAppTypeChangeRequest)
	if err != nil {
		handler.Logger.Errorw("request err, HandleChangeDeploymentRequest", "err", err, "payload",
			deploymentAppTypeChangeRequest)

		common.WriteJsonResp(w, err, nil, http.StatusBadRequest)
		return
	}
	deploymentAppTypeChangeRequest.UserId = userId

	// Validate incoming request
	err = handler.validator.Struct(deploymentAppTypeChangeRequest)
	if err != nil {
		handler.Logger.Errorw("validation err, HandleChangeDeploymentRequest", "err", err, "payload",
			deploymentAppTypeChangeRequest)

		common.WriteJsonResp(w, err, nil, http.StatusBadRequest)
		return
	}

	// Only super-admin access
	token := r.Header.Get("token")
	if ok := handler.enforcer.Enforce(token, casbin.ResourceGlobal, casbin.ActionDelete, "*"); !ok {
		common.WriteJsonResp(w, errors.New("unauthorized"), nil, http.StatusForbidden)
		return
	}

	// Retrieve argocd token
	acdToken, err := handler.argoUserService.GetLatestDevtronArgoCdUserToken()
	if err != nil {
		handler.Logger.Errorw("error in getting acd token", "err", err)
		common.WriteJsonResp(w, err, nil, http.StatusInternalServerError)
		return
	}
	ctx := context.WithValue(r.Context(), "token", acdToken)

	resp, err := handler.pipelineBuilder.ChangeDeploymentType(ctx, deploymentAppTypeChangeRequest)

	if err != nil {
		nErr := errors.New("failed to change deployment type with error msg: " + err.Error())
		handler.Logger.Errorw(err.Error(),
			"payload", deploymentAppTypeChangeRequest,
			"err", err)

		common.WriteJsonResp(w, nErr, nil, http.StatusInternalServerError)
		return
	}
	common.WriteJsonResp(w, nil, resp, http.StatusOK)
	return
}

func (handler PipelineConfigRestHandlerImpl) HandleChangeDeploymentTypeRequest(w http.ResponseWriter, r *http.Request) {

	userId, err := handler.userAuthService.GetLoggedInUser(r)
	if userId == 0 || err != nil {
		common.WriteJsonResp(w, err, "Unauthorized User", http.StatusUnauthorized)
		return
	}

	decoder := json.NewDecoder(r.Body)
	var deploymentTypeChangeRequest *bean.DeploymentAppTypeChangeRequest
	err = decoder.Decode(&deploymentTypeChangeRequest)
	if err != nil {
		handler.Logger.Errorw("request err, HandleChangeDeploymentTypeRequest", "err", err, "payload",
			deploymentTypeChangeRequest)

		common.WriteJsonResp(w, err, nil, http.StatusBadRequest)
		return
	}
	deploymentTypeChangeRequest.UserId = userId

	err = handler.validator.Struct(deploymentTypeChangeRequest)
	if err != nil {
		handler.Logger.Errorw("validation err, HandleChangeDeploymentTypeRequest", "err", err, "payload",
			deploymentTypeChangeRequest)

		common.WriteJsonResp(w, err, nil, http.StatusBadRequest)
		return
	}

	token := r.Header.Get("token")
	if ok := handler.enforcer.Enforce(token, casbin.ResourceGlobal, casbin.ActionDelete, "*"); !ok {
		common.WriteJsonResp(w, errors.New("unauthorized"), nil, http.StatusForbidden)
		return
	}

	acdToken, err := handler.argoUserService.GetLatestDevtronArgoCdUserToken()
	if err != nil {
		handler.Logger.Errorw("error in getting acd token", "err", err)
		common.WriteJsonResp(w, err, nil, http.StatusInternalServerError)
		return
	}
	ctx := context.WithValue(r.Context(), "token", acdToken)

	resp, err := handler.pipelineBuilder.ChangePipelineDeploymentType(ctx, deploymentTypeChangeRequest)

	if err != nil {
		handler.Logger.Errorw(err.Error(), "payload", deploymentTypeChangeRequest, "err", err)

		common.WriteJsonResp(w, err, nil, http.StatusInternalServerError)
		return
	}
	common.WriteJsonResp(w, nil, resp, http.StatusOK)
	return
}

func (handler PipelineConfigRestHandlerImpl) HandleTriggerDeploymentAfterTypeChange(w http.ResponseWriter, r *http.Request) {

	userId, err := handler.userAuthService.GetLoggedInUser(r)
	if userId == 0 || err != nil {
		common.WriteJsonResp(w, err, "Unauthorized User", http.StatusUnauthorized)
		return
	}

	decoder := json.NewDecoder(r.Body)
	var deploymentAppTriggerRequest *bean.DeploymentAppTypeChangeRequest
	err = decoder.Decode(&deploymentAppTriggerRequest)
	if err != nil {
		handler.Logger.Errorw("request err, HandleChangeDeploymentTypeRequest", "err", err, "payload",
			deploymentAppTriggerRequest)

		common.WriteJsonResp(w, err, nil, http.StatusBadRequest)
		return
	}
	deploymentAppTriggerRequest.UserId = userId

	err = handler.validator.Struct(deploymentAppTriggerRequest)
	if err != nil {
		handler.Logger.Errorw("validation err, HandleChangeDeploymentTypeRequest", "err", err, "payload",
			deploymentAppTriggerRequest)

		common.WriteJsonResp(w, err, nil, http.StatusBadRequest)
		return
	}

	token := r.Header.Get("token")

	if ok := handler.enforcer.Enforce(token, casbin.ResourceGlobal, casbin.ActionDelete, "*"); !ok {
		common.WriteJsonResp(w, errors.New("unauthorized"), nil, http.StatusForbidden)
		return
	}

	acdToken, err := handler.argoUserService.GetLatestDevtronArgoCdUserToken()

	if err != nil {
		handler.Logger.Errorw("error in getting acd token", "err", err)
		common.WriteJsonResp(w, err, nil, http.StatusInternalServerError)
		return
	}

	ctx := context.WithValue(r.Context(), "token", acdToken)

	resp, err := handler.pipelineBuilder.TriggerDeploymentAfterTypeChange(ctx, deploymentAppTriggerRequest)

	if err != nil {
		handler.Logger.Errorw(err.Error(),
			"payload", deploymentAppTriggerRequest,
			"err", err)

		common.WriteJsonResp(w, err, nil, http.StatusInternalServerError)
		return
	}
	common.WriteJsonResp(w, nil, resp, http.StatusOK)
	return
}

func (handler PipelineConfigRestHandlerImpl) ChangeChartRef(w http.ResponseWriter, r *http.Request) {
	userId, err := handler.userAuthService.GetLoggedInUser(r)
	if userId == 0 || err != nil {
		common.WriteJsonResp(w, err, "Unauthorized User", http.StatusUnauthorized)
		return
	}
	decoder := json.NewDecoder(r.Body)
	var request chart.ChartRefChangeRequest
	err = decoder.Decode(&request)
	if err != nil || request.EnvId == 0 || request.TargetChartRefId == 0 || request.AppId == 0 {
		handler.Logger.Errorw("request err, ChangeChartRef", "err", err, "payload", request)
		common.WriteJsonResp(w, err, request, http.StatusBadRequest)
		return
	}
	envConfigProperties, err := handler.propertiesConfigService.GetLatestEnvironmentProperties(request.AppId, request.EnvId)
	if err != nil || envConfigProperties == nil {
		handler.Logger.Errorw("env properties not found, ChangeChartRef", "err", err, "payload", request)
		common.WriteJsonResp(w, err, "env properties not found", http.StatusNotFound)
		return
	}
	if !envConfigProperties.IsOverride {
		handler.Logger.Errorw("isOverride is not true, ChangeChartRef", "err", err, "payload", request)
		common.WriteJsonResp(w, err, "specific environment is not overriden", http.StatusUnprocessableEntity)
		return
	}
	compatible, oldChartType, newChartType := handler.chartService.ChartRefIdsCompatible(envConfigProperties.ChartRefId, request.TargetChartRefId)
	if !compatible {
		common.WriteJsonResp(w, fmt.Errorf("charts not compatible"), "chart not compatible", http.StatusUnprocessableEntity)
		return
	}

	envConfigProperties.EnvOverrideValues, err = handler.chartService.PatchEnvOverrides(envConfigProperties.EnvOverrideValues, oldChartType, newChartType)
	if err != nil {
		common.WriteJsonResp(w, err, "error in patching env override", http.StatusInternalServerError)
		return
	}

	if newChartType == chart.RolloutChartType {
		enabled, err := handler.chartService.FlaggerCanaryEnabled(envConfigProperties.EnvOverrideValues)
		if err != nil || enabled {
			handler.Logger.Errorw("rollout charts do not support flaggerCanary, ChangeChartRef", "err", err, "payload", request)
			common.WriteJsonResp(w, err, "rollout charts do not support flaggerCanary, ChangeChartRef", http.StatusBadRequest)
			return
		}
	}

	envMetrics, err := handler.propertiesConfigService.FindEnvLevelAppMetricsByAppIdAndEnvId(request.AppId, request.EnvId)
	if err != nil {
		handler.Logger.Errorw("could not find envMetrics for, ChangeChartRef", "err", err, "payload", request)
		common.WriteJsonResp(w, err, "env metric could not be fetched", http.StatusBadRequest)
		return
	}
	envConfigProperties.ChartRefId = request.TargetChartRefId
	envConfigProperties.UserId = userId
	envConfigProperties.EnvironmentId = request.EnvId
	envConfigProperties.AppMetrics = envMetrics.AppMetrics

	token := r.Header.Get("token")
	handler.Logger.Infow("request payload, EnvConfigOverrideCreate", "payload", request)
	resourceName := handler.enforcerUtil.GetAppRBACNameByAppId(request.AppId)
	if ok := handler.enforcer.Enforce(token, casbin.ResourceApplications, casbin.ActionCreate, resourceName); !ok {
		common.WriteJsonResp(w, fmt.Errorf("unauthorized user"), "Unauthorized User", http.StatusForbidden)
		return
	}
	object := handler.enforcerUtil.GetEnvRBACNameByAppId(request.AppId, request.EnvId)
	if ok := handler.enforcer.Enforce(token, casbin.ResourceEnvironment, casbin.ActionUpdate, object); !ok {
		common.WriteJsonResp(w, fmt.Errorf("unauthorized user"), "Unauthorized User", http.StatusForbidden)
		return
	}

	// VARIABLE_RESOLVE
	scope := resourceQualifiers.Scope{
		AppId:     request.AppId,
		EnvId:     request.EnvId,
		ClusterId: envConfigProperties.ClusterId,
	}
	validate, err2 := handler.chartService.DeploymentTemplateValidate(r.Context(), envConfigProperties.EnvOverrideValues, envConfigProperties.ChartRefId, scope)
	if !validate {
		handler.Logger.Errorw("validation err, UpdateAppOverride", "err", err2, "payload", request)
		common.WriteJsonResp(w, err2, "validation err, UpdateAppOverrid", http.StatusBadRequest)
		return
	}
	envConfigPropertiesOld, err := handler.propertiesConfigService.FetchEnvProperties(request.AppId, request.EnvId, request.TargetChartRefId)
	if err == nil {
		envConfigProperties.Id = envConfigPropertiesOld.Id
		createResp, err := handler.propertiesConfigService.UpdateEnvironmentProperties(request.AppId, request.EnvId, envConfigProperties, userId)
		if err != nil {
			handler.Logger.Errorw("service err, EnvConfigOverrideUpdate", "err", err, "payload", envConfigProperties)
			common.WriteJsonResp(w, err, createResp, http.StatusInternalServerError)
			return
		}
		common.WriteJsonResp(w, err, createResp, http.StatusOK)
		return
	}
	createResp, err := handler.propertiesConfigService.CreateEnvironmentProperties(request.AppId, envConfigProperties)

	if err != nil {
		if err.Error() == bean2.NOCHARTEXIST {
			ctx, cancel := context.WithCancel(r.Context())
			if cn, ok := w.(http.CloseNotifier); ok {
				go func(done <-chan struct{}, closed <-chan bool) {
					select {
					case <-done:
					case <-closed:
						cancel()
					}
				}(ctx.Done(), cn.CloseNotify())
			}
			acdToken, err := handler.argoUserService.GetLatestDevtronArgoCdUserToken()
			if err != nil {
				handler.Logger.Errorw("error in getting acd token", "err", err)
				common.WriteJsonResp(w, err, "error in getting acd token", http.StatusInternalServerError)
				return
			}
			ctx = context.WithValue(r.Context(), "token", acdToken)
			appMetrics := false
			if envConfigProperties.AppMetrics != nil {
				appMetrics = *envMetrics.AppMetrics
			}
			templateRequest := chart.TemplateRequest{
				AppId:               request.AppId,
				ChartRefId:          request.TargetChartRefId,
				ValuesOverride:      []byte("{}"),
				UserId:              userId,
				IsAppMetricsEnabled: appMetrics,
			}

			_, err = handler.chartService.CreateChartFromEnvOverride(templateRequest, ctx)
			if err != nil {
				handler.Logger.Errorw("service err, CreateChartFromEnvOverride", "err", err, "payload", request)
				common.WriteJsonResp(w, err, "could not create chart from env override", http.StatusInternalServerError)
				return
			}
			createResp, err = handler.propertiesConfigService.CreateEnvironmentProperties(request.AppId, envConfigProperties)
			if err != nil {
				handler.Logger.Errorw("service err, CreateEnvironmentProperties", "err", err, "payload", request)
				common.WriteJsonResp(w, err, "could not create env properties", http.StatusInternalServerError)
				return
			}
			common.WriteJsonResp(w, err, createResp, http.StatusOK)
			return
		} else {
			handler.Logger.Errorw("service err, EnvConfigOverrideCreate", "err", err, "payload", request)
			common.WriteJsonResp(w, err, "service err, EnvConfigOverrideCreate", http.StatusInternalServerError)
			return
		}
	}
	common.WriteJsonResp(w, err, createResp, http.StatusOK)
}

func (handler PipelineConfigRestHandlerImpl) EnvConfigOverrideCreate(w http.ResponseWriter, r *http.Request) {
	userId, err := handler.userAuthService.GetLoggedInUser(r)
	if userId == 0 || err != nil {
		common.WriteJsonResp(w, err, "Unauthorized User", http.StatusUnauthorized)
		return
	}
	decoder := json.NewDecoder(r.Body)
	var envConfigProperties bean3.EnvironmentProperties
	err = decoder.Decode(&envConfigProperties)
	if err != nil {
		handler.Logger.Errorw("request err, EnvConfigOverrideCreate", "err", err, "payload", envConfigProperties)
		common.WriteJsonResp(w, err, nil, http.StatusBadRequest)
		return
	}
	token := r.Header.Get("token")
	vars := mux.Vars(r)
	appId, err := strconv.Atoi(vars["appId"])
	if err != nil {
		common.WriteJsonResp(w, err, nil, http.StatusBadRequest)
		return
	}
	environmentId, err := strconv.Atoi(vars["environmentId"])
	if err != nil {
		common.WriteJsonResp(w, err, nil, http.StatusBadRequest)
		return
	}
	envConfigProperties.UserId = userId
	envConfigProperties.EnvironmentId = environmentId
	handler.Logger.Infow("request payload, EnvConfigOverrideCreate", "payload", envConfigProperties)

	resourceName := handler.enforcerUtil.GetAppRBACNameByAppId(appId)
	if ok := handler.enforcer.Enforce(token, casbin.ResourceApplications, casbin.ActionCreate, resourceName); !ok {
		common.WriteJsonResp(w, fmt.Errorf("unauthorized user"), "Unauthorized User", http.StatusForbidden)
		return
	}
	object := handler.enforcerUtil.GetEnvRBACNameByAppId(appId, environmentId)
	if ok := handler.enforcer.Enforce(token, casbin.ResourceEnvironment, casbin.ActionUpdate, object); !ok {
		common.WriteJsonResp(w, fmt.Errorf("unauthorized user"), "Unauthorized User", http.StatusForbidden)
		return
	}

	protectionEnabled := handler.resourceProtectionService.ResourceProtectionEnabled(appId, environmentId)
	if protectionEnabled {
		handler.Logger.Errorw("resource protection enabled", "appId", appId, "envId", environmentId)
		common.WriteJsonResp(w, fmt.Errorf("resource protection enabled"), "resource protection enabled", http.StatusLocked)
		return
	}

	chartRefId := envConfigProperties.ChartRefId
	// VARIABLE_RESOLVE
	scope := resourceQualifiers.Scope{
		AppId:     appId,
		EnvId:     environmentId,
		ClusterId: envConfigProperties.ClusterId,
	}
	if !envConfigProperties.SaveEligibleChanges {
		validate, err2 := handler.chartService.DeploymentTemplateValidate(r.Context(), envConfigProperties.EnvOverrideValues, chartRefId, scope)
		if !validate {
			handler.Logger.Errorw("validation err, UpdateAppOverride", "err", err2, "payload", envConfigProperties)
			common.WriteJsonResp(w, err2, nil, http.StatusBadRequest)
			return
		}
	}

	createResp, err := handler.propertiesConfigService.CreateEnvironmentProperties(appId, &envConfigProperties)
	if err != nil {
		if err.Error() == bean2.NOCHARTEXIST {
			ctx, cancel := context.WithCancel(r.Context())
			if cn, ok := w.(http.CloseNotifier); ok {
				go func(done <-chan struct{}, closed <-chan bool) {
					select {
					case <-done:
					case <-closed:
						cancel()
					}
				}(ctx.Done(), cn.CloseNotify())
			}
			acdToken, err := handler.argoUserService.GetLatestDevtronArgoCdUserToken()
			if err != nil {
				handler.Logger.Errorw("error in getting acd token", "err", err)
				common.WriteJsonResp(w, err, nil, http.StatusInternalServerError)
				return
			}
			ctx = context.WithValue(r.Context(), "token", acdToken)
			appMetrics := false
			if envConfigProperties.AppMetrics != nil {
				appMetrics = *envConfigProperties.AppMetrics
			}
			templateRequest := chart.TemplateRequest{
				AppId:               appId,
				ChartRefId:          envConfigProperties.ChartRefId,
				ValuesOverride:      []byte("{}"),
				UserId:              userId,
				IsAppMetricsEnabled: appMetrics,
			}

			_, err = handler.chartService.CreateChartFromEnvOverride(templateRequest, ctx)
			if err != nil {
				handler.Logger.Errorw("service err, EnvConfigOverrideCreate", "err", err, "payload", envConfigProperties)
				common.WriteJsonResp(w, err, nil, http.StatusInternalServerError)
				return
			}
			createResp, err = handler.propertiesConfigService.CreateEnvironmentProperties(appId, &envConfigProperties)
			if err != nil {
				handler.Logger.Errorw("service err, EnvConfigOverrideCreate", "err", err, "payload", envConfigProperties)
				common.WriteJsonResp(w, err, nil, http.StatusInternalServerError)
				return
			}
		} else {
			handler.Logger.Errorw("service err, EnvConfigOverrideCreate", "err", err, "payload", envConfigProperties)
			common.WriteJsonResp(w, err, nil, http.StatusInternalServerError)
			return
		}
	}
	common.WriteJsonResp(w, err, createResp, http.StatusOK)
}

func (handler PipelineConfigRestHandlerImpl) EnvConfigOverrideUpdate(w http.ResponseWriter, r *http.Request) {
	decoder := json.NewDecoder(r.Body)
	// userId := getLoggedInUser(r)
	userId, err := handler.userAuthService.GetLoggedInUser(r)
	if userId == 0 || err != nil {
		common.WriteJsonResp(w, err, "Unauthorized User", http.StatusUnauthorized)
		return
	}
	var envConfigProperties bean3.EnvironmentProperties
	err = decoder.Decode(&envConfigProperties)
	envConfigProperties.UserId = userId
	if err != nil {
		handler.Logger.Errorw("request err, EnvConfigOverrideUpdate", "err", err, "payload", envConfigProperties)
		common.WriteJsonResp(w, err, nil, http.StatusBadRequest)
		return
	}
	handler.Logger.Infow("request payload, EnvConfigOverrideUpdate", "payload", envConfigProperties)
	err = handler.validator.Struct(envConfigProperties)
	if err != nil {
		handler.Logger.Errorw("validation err, EnvConfigOverrideUpdate", "err", err, "payload", envConfigProperties)
		common.WriteJsonResp(w, err, nil, http.StatusBadRequest)
		return
	}
	token := r.Header.Get("token")
	envConfigOverride, err := handler.propertiesConfigService.GetAppIdByChartEnvId(envConfigProperties.Id)
	if err != nil {
		handler.Logger.Errorw("service err, EnvConfigOverrideUpdate", "err", err, "payload", envConfigProperties)
		common.WriteJsonResp(w, err, nil, http.StatusInternalServerError)
		return
	}
	appId := envConfigOverride.Chart.AppId
	envId := envConfigOverride.TargetEnvironment
	resourceName := handler.enforcerUtil.GetAppRBACNameByAppId(appId)
	if ok := handler.enforcer.Enforce(token, casbin.ResourceApplications, casbin.ActionUpdate, resourceName); !ok {
		common.WriteJsonResp(w, fmt.Errorf("unauthorized user"), "Unauthorized User", http.StatusForbidden)
		return
	}
	object := handler.enforcerUtil.GetEnvRBACNameByAppId(appId, envId)
	if ok := handler.enforcer.Enforce(token, casbin.ResourceEnvironment, casbin.ActionUpdate, object); !ok {
		common.WriteJsonResp(w, fmt.Errorf("unauthorized user"), "Unauthorized User", http.StatusForbidden)
		return
	}
	protectionEnabled := handler.resourceProtectionService.ResourceProtectionEnabled(appId, envId)
	if protectionEnabled {
		handler.Logger.Errorw("resource protection enabled", "appId", appId, "envId", envId)
		common.WriteJsonResp(w, fmt.Errorf("resource protection enabled"), "resource protection enabled", http.StatusLocked)
		return
	}
	chartRefId := envConfigProperties.ChartRefId
	// VARIABLE_RESOLVE
	scope := resourceQualifiers.Scope{
		AppId:     appId,
		EnvId:     envId,
		ClusterId: envConfigProperties.ClusterId,
	}
	if !envConfigProperties.SaveEligibleChanges {
		validate, err2 := handler.chartService.DeploymentTemplateValidate(r.Context(), envConfigProperties.EnvOverrideValues, chartRefId, scope)
		if !validate {
			handler.Logger.Errorw("validation err, UpdateAppOverride", "err", err2, "payload", envConfigProperties)
			common.WriteJsonResp(w, err2, nil, http.StatusBadRequest)
			return
		}
	}

	createResp, err := handler.propertiesConfigService.UpdateEnvironmentProperties(appId, envId, &envConfigProperties, userId)
	if err != nil {
		handler.Logger.Errorw("service err, EnvConfigOverrideUpdate", "err", err, "payload", envConfigProperties)
		common.WriteJsonResp(w, err, nil, http.StatusInternalServerError)
		return
	}
	common.WriteJsonResp(w, err, createResp, http.StatusOK)
}

func (handler PipelineConfigRestHandlerImpl) GetEnvConfigOverride(w http.ResponseWriter, r *http.Request) {
	vars := mux.Vars(r)
	environmentId, err := strconv.Atoi(vars["environmentId"])
	if err != nil {
		common.WriteJsonResp(w, err, nil, http.StatusBadRequest)
		return
	}
	appId, err := strconv.Atoi(vars["appId"])
	if err != nil {
		common.WriteJsonResp(w, err, nil, http.StatusBadRequest)
		return
	}
	chartRefId, err := strconv.Atoi(vars["chartRefId"])
	if err != nil {
		common.WriteJsonResp(w, err, nil, http.StatusBadRequest)
		return
	}
	token := r.Header.Get("token")
	app, err := handler.pipelineBuilder.GetApp(appId)
	if err != nil {
		handler.Logger.Errorw("service err, GetEnvConfigOverride", "err", err, "payload", appId, environmentId, chartRefId)
		common.WriteJsonResp(w, err, nil, http.StatusBadRequest)
		return
	}
	handler.Logger.Infow("request payload, GetEnvConfigOverride", "payload", appId, environmentId, chartRefId)
	resourceName := handler.enforcerUtil.GetAppRBACName(app.AppName)
	if ok := handler.enforcer.Enforce(token, casbin.ResourceApplications, casbin.ActionGet, resourceName); !ok {
		common.WriteJsonResp(w, fmt.Errorf("unauthorized user"), "Unauthorized User", http.StatusForbidden)
		return
	}

	env, err := handler.propertiesConfigService.GetEnvironmentProperties(appId, environmentId, chartRefId)
	if err != nil {
		handler.Logger.Errorw("service err, GetEnvConfigOverride", "err", err, "payload", appId, environmentId, chartRefId)
		common.WriteJsonResp(w, err, nil, http.StatusInternalServerError)
		return
	}

	schema, readme, err := handler.chartService.GetSchemaAndReadmeForTemplateByChartRefId(chartRefId)
	if err != nil {
		handler.Logger.Errorw("err in getting schema and readme, GetEnvConfigOverride", "err", err, "appId", appId, "chartRefId", chartRefId)
	}
	env.Schema = schema
	env.Readme = string(readme)
	common.WriteJsonResp(w, err, env, http.StatusOK)
}

func (handler PipelineConfigRestHandlerImpl) GetTemplateComparisonMetadata(w http.ResponseWriter, r *http.Request) {
	vars := mux.Vars(r)
	userId, err := handler.userAuthService.GetLoggedInUser(r)
	if userId == 0 || err != nil {
		common.WriteJsonResp(w, err, "Unauthorized User", http.StatusUnauthorized)
		return
	}
	token := r.Header.Get("token")
	appId, err := strconv.Atoi(vars["appId"])
	if err != nil {
		common.WriteJsonResp(w, err, nil, http.StatusBadRequest)
		return
	}

	envId, err := strconv.Atoi(vars["envId"])
	if err != nil {
		common.WriteJsonResp(w, err, nil, http.StatusBadRequest)
		return
	}

	// RBAC enforcer applying

	if appId == -1 {
		isAuthorised, err := handler.userAuthService.IsUserAdminOrManagerForAnyApp(userId, token)
		if err != nil {
			common.WriteJsonResp(w, err, nil, http.StatusInternalServerError)
			return
		}
		if !isAuthorised {
			common.WriteJsonResp(w, errors.New("unauthorized"), nil, http.StatusForbidden)
			return
		}
	} else {
		object := handler.enforcerUtil.GetAppRBACNameByAppId(appId)
		if ok := handler.enforcer.Enforce(token, casbin.ResourceApplications, casbin.ActionGet, object); !ok {
			common.WriteJsonResp(w, err, "unauthorized user", http.StatusForbidden)
			return
		}
	}
<<<<<<< HEAD

	//RBAC enforcer Ends
=======
	// RBAC enforcer Ends
>>>>>>> f6ae2c72

	resp, err := handler.deploymentTemplateService.FetchDeploymentsWithChartRefs(appId, envId)
	if err != nil {
		handler.Logger.Errorw("service err, FetchDeploymentsWithChartRefs", "err", err, "appId", appId, "envId", envId)
		common.WriteJsonResp(w, err, nil, http.StatusInternalServerError)
		return
	}

	common.WriteJsonResp(w, nil, resp, http.StatusOK)
}

func (handler PipelineConfigRestHandlerImpl) GetDeploymentTemplateData(w http.ResponseWriter, r *http.Request) {
	decoder := json.NewDecoder(r.Body)

	var request generateManifest.DeploymentTemplateRequest
	err := decoder.Decode(&request)
	if err != nil {
		handler.Logger.Errorw("request err, GetDeploymentTemplate by API", "err", err, "GetYaluesAndManifest", request)
		common.WriteJsonResp(w, err, nil, http.StatusBadRequest)
		return
	}

	token := r.Header.Get("token")
	// RBAC enforcer applying
	object := handler.enforcerUtil.GetAppRBACNameByAppId(request.AppId)
	if ok := handler.enforcer.Enforce(token, casbin.ResourceApplications, casbin.ActionGet, object); !ok {
		common.WriteJsonResp(w, err, "unauthorized user", http.StatusForbidden)
		return
	}

	userId, err := handler.userAuthService.GetLoggedInUser(r)
	if userId == 0 || err != nil {
		handler.Logger.Errorw("request err, userId", "err", err, "payload", userId)
		common.WriteJsonResp(w, err, "Unauthorized User", http.StatusUnauthorized)
		return
	}
	isSuperAdmin := handler.enforcer.Enforce(token, casbin.ResourceGlobal, casbin.ActionGet, "*")
	// RBAC enforcer Ends

	ctx, cancel := context.WithTimeout(r.Context(), 60*time.Second)
	ctx = util2.SetSuperAdminInContext(ctx, isSuperAdmin)
	defer cancel()
	// TODO fix
	resp, err := handler.deploymentTemplateService.GetDeploymentTemplate(ctx, request)
	if err != nil {
		handler.Logger.Errorw("service err, GetEnvConfigOverride", "err", err, "payload", request)
		common.WriteJsonResp(w, err, nil, http.StatusInternalServerError)
		return
	}
	common.WriteJsonResp(w, nil, resp, http.StatusOK)
}

func (handler PipelineConfigRestHandlerImpl) GetDeploymentTemplate(w http.ResponseWriter, r *http.Request) {
	vars := mux.Vars(r)
	appId, err := strconv.Atoi(vars["appId"])
	if err != nil {
		handler.Logger.Error(err)
		common.WriteJsonResp(w, err, nil, http.StatusBadRequest)
		return
	}
	chartRefId, err := strconv.Atoi(vars["chartRefId"])
	if err != nil {
		handler.Logger.Error(err)
		common.WriteJsonResp(w, err, nil, http.StatusBadRequest)
		return
	}
	handler.Logger.Infow("request payload, GetDeploymentTemplate", "appId", appId, "chartRefId", chartRefId)
	token := r.Header.Get("token")
	app, err := handler.pipelineBuilder.GetApp(appId)
	if err != nil {
		common.WriteJsonResp(w, err, nil, http.StatusBadRequest)
		return
	}
	resourceName := handler.enforcerUtil.GetAppRBACName(app.AppName)
	if ok := handler.enforcer.Enforce(token, casbin.ResourceApplications, casbin.ActionGet, resourceName); !ok {
		common.WriteJsonResp(w, fmt.Errorf("unauthorized user"), "Unauthorized User", http.StatusForbidden)
		return
	}

	appConfigResponse := make(map[string]interface{})
	appConfigResponse["globalConfig"] = nil

	err = handler.chartService.CheckChartExists(chartRefId)
	if err != nil {
		handler.Logger.Errorw("refChartDir Not Found err, JsonSchemaExtractFromFile", err)
		common.WriteJsonResp(w, err, nil, http.StatusForbidden)
		return
	}

	schema, readme, err := handler.chartService.GetSchemaAndReadmeForTemplateByChartRefId(chartRefId)
	if err != nil {
		handler.Logger.Errorw("err in getting schema and readme, GetDeploymentTemplate", "err", err, "appId", appId, "chartRefId", chartRefId)
	}

	template, err := handler.chartService.FindLatestChartForAppByAppId(appId)
	if err != nil && pg.ErrNoRows != err {
		handler.Logger.Errorw("service err, GetDeploymentTemplate", "err", err, "appId", appId, "chartRefId", chartRefId)
		common.WriteJsonResp(w, err, nil, http.StatusInternalServerError)
		return
	}

	if pg.ErrNoRows == err {
		appOverride, _, err := handler.chartService.GetAppOverrideForDefaultTemplate(chartRefId)
		if err != nil {
			handler.Logger.Errorw("service err, GetDeploymentTemplate", "err", err, "appId", appId, "chartRefId", chartRefId)
			common.WriteJsonResp(w, err, nil, http.StatusInternalServerError)
			return
		}
		appOverride["schema"] = json.RawMessage(schema)
		appOverride["readme"] = string(readme)
		mapB, err := json.Marshal(appOverride)
		if err != nil {
			handler.Logger.Errorw("marshal err, GetDeploymentTemplate", "err", err, "appId", appId, "chartRefId", chartRefId)
			return
		}
		appConfigResponse["globalConfig"] = json.RawMessage(mapB)
	} else {
		if template.ChartRefId != chartRefId {
			templateRequested, err := handler.chartService.GetByAppIdAndChartRefId(appId, chartRefId)
			if err != nil && err != pg.ErrNoRows {
				handler.Logger.Errorw("service err, GetDeploymentTemplate", "err", err, "appId", appId, "chartRefId", chartRefId)
				common.WriteJsonResp(w, err, nil, http.StatusInternalServerError)
				return
			}

			if pg.ErrNoRows == err {
				template.ChartRefId = chartRefId
				template.Id = 0
				template.Latest = false
			} else {
				template.ChartRefId = templateRequested.ChartRefId
				template.Id = templateRequested.Id
				template.ChartRepositoryId = templateRequested.ChartRepositoryId
				template.RefChartTemplate = templateRequested.RefChartTemplate
				template.RefChartTemplateVersion = templateRequested.RefChartTemplateVersion
				template.Latest = templateRequested.Latest
			}
		}
		template.Schema = schema
		template.Readme = string(readme)
		bytes, err := json.Marshal(template)
		if err != nil {
			handler.Logger.Errorw("marshal err, GetDeploymentTemplate", "err", err, "appId", appId, "chartRefId", chartRefId)
			return
		}
		appOverride := json.RawMessage(bytes)
		appConfigResponse["globalConfig"] = appOverride
	}

	common.WriteJsonResp(w, nil, appConfigResponse, http.StatusOK)
}

func (handler *PipelineConfigRestHandlerImpl) GetDefaultDeploymentTemplate(w http.ResponseWriter, r *http.Request) {
	vars := mux.Vars(r)
	appId, err := strconv.Atoi(vars["appId"])
	if err != nil {
		handler.Logger.Error("error in getting appId path param, GetDefaultDeploymentTemplate", "err", err)
		common.WriteJsonResp(w, err, nil, http.StatusBadRequest)
		return
	}
	chartRefId, err := strconv.Atoi(vars["chartRefId"])
	if err != nil {
		handler.Logger.Error("error in getting chartRefId path param, GetDefaultDeploymentTemplate", "err", err)
		common.WriteJsonResp(w, err, nil, http.StatusBadRequest)
		return
	}
	token := r.Header.Get("token")
	app, err := handler.pipelineBuilder.GetApp(appId)
	if err != nil {
		common.WriteJsonResp(w, err, nil, http.StatusBadRequest)
		return
	}
	obj := handler.enforcerUtil.GetAppRBACName(app.AppName)
	if ok := handler.enforcer.Enforce(token, casbin.ResourceApplications, casbin.ActionGet, obj); !ok {
		common.WriteJsonResp(w, fmt.Errorf("unauthorized user"), "unauthorized user", http.StatusForbidden)
		return
	}
	defaultTemplate, _, err := handler.chartService.GetAppOverrideForDefaultTemplate(chartRefId)
	if err != nil {
		handler.Logger.Errorw("error in getting default deployment template, GetDefaultDeploymentTemplate", "err", err, "appId", appId, "chartRefId", chartRefId)
		common.WriteJsonResp(w, err, nil, http.StatusInternalServerError)
		return
	}
	common.WriteJsonResp(w, nil, defaultTemplate, http.StatusOK)
}

func (handler PipelineConfigRestHandlerImpl) GetCdPipelines(w http.ResponseWriter, r *http.Request) {
	vars := mux.Vars(r)
	appId, err := strconv.Atoi(vars["appId"])
	if err != nil {
		handler.Logger.Errorw("request err, GetCdPipelines", "err", err, "appId", appId)
		common.WriteJsonResp(w, err, nil, http.StatusBadRequest)
		return
	}
	handler.Logger.Infow("request payload, GetCdPipelines", "appId", appId)
	token := r.Header.Get("token")
	app, err := handler.pipelineBuilder.GetApp(appId)
	if err != nil {
		handler.Logger.Errorw("service err, GetCdPipelines", "err", err, "appId", appId)
		common.WriteJsonResp(w, err, nil, http.StatusBadRequest)
		return
	}
	resourceName := handler.enforcerUtil.GetAppRBACName(app.AppName)
	if ok := handler.enforcer.Enforce(token, casbin.ResourceApplications, casbin.ActionGet, resourceName); !ok {
		common.WriteJsonResp(w, fmt.Errorf("unauthorized user"), "Unauthorized User", http.StatusForbidden)
		return
	}

	ciConf, err := handler.pipelineBuilder.GetCdPipelinesForApp(appId)
	if err != nil {
		handler.Logger.Errorw("service err, GetCdPipelines", "err", err, "appId", appId)
		common.WriteJsonResp(w, err, nil, http.StatusInternalServerError)
		return
	}

	common.WriteJsonResp(w, err, ciConf, http.StatusOK)
}

func (handler PipelineConfigRestHandlerImpl) GetAllCdPipelinesAndEnvDataLite(w http.ResponseWriter, r *http.Request) {
	vars := mux.Vars(r)
	appId, err := strconv.Atoi(vars["appId"])
	if err != nil {
		handler.Logger.Errorw("request err, GetAllCdPipelinesAndEnvDataLite", "err", err, "appId", appId)
		common.WriteJsonResp(w, err, nil, http.StatusBadRequest)
		return
	}
	handler.Logger.Infow("request payload, GetAllCdPipelinesAndEnvDataLite", "appId", appId)
	// not checking RBAC here because this api is meant to give pipeline list irrespective of the access of user
	// this api is currently used for dependency feature on UI
	resp, err := handler.pipelineBuilder.GetAllCdPipelinesAndEnvDataLite(appId)
	if err != nil {
		handler.Logger.Errorw("service err, GetAllCdPipelinesAndEnvDataLite", "err", err, "appId", appId)
		common.WriteJsonResp(w, err, nil, http.StatusInternalServerError)
		return
	}

	common.WriteJsonResp(w, nil, resp, http.StatusOK)
}

func (handler PipelineConfigRestHandlerImpl) GetCdPipelinesForAppAndEnv(w http.ResponseWriter, r *http.Request) {
	vars := mux.Vars(r)
	appId, err := strconv.Atoi(vars["appId"])
	if err != nil {
		handler.Logger.Errorw("request err, GetCdPipelinesForAppAndEnv", "err", err, "appId", appId)
		common.WriteJsonResp(w, err, nil, http.StatusBadRequest)
		return
	}

	envId, err := strconv.Atoi(vars["envId"])
	if err != nil {
		handler.Logger.Errorw("request err, GetCdPipelinesForAppAndEnv", "err", err, "envId", envId)
		common.WriteJsonResp(w, err, nil, http.StatusBadRequest)
		return
	}
	handler.Logger.Infow("request payload, GetCdPipelinesForAppAndEnv", "appId", appId, "envId", envId)
	token := r.Header.Get("token")
	app, err := handler.pipelineBuilder.GetApp(appId)
	if err != nil {
		handler.Logger.Errorw("service err, GetCdPipelinesForAppAndEnv", "err", err, "appId", appId, "envId", envId)
		common.WriteJsonResp(w, err, nil, http.StatusBadRequest)
		return
	}
	// rbac
	resourceName := handler.enforcerUtil.GetAppRBACName(app.AppName)
	if ok := handler.enforcer.Enforce(token, casbin.ResourceApplications, casbin.ActionGet, resourceName); !ok {
		common.WriteJsonResp(w, fmt.Errorf("unauthorized user"), "Unauthorized User", http.StatusForbidden)
		return
	}
	object := handler.enforcerUtil.GetEnvRBACNameByAppId(appId, envId)
	if ok := handler.enforcer.Enforce(token, casbin.ResourceEnvironment, casbin.ActionGet, object); !ok {
		common.WriteJsonResp(w, fmt.Errorf("unauthorized user"), "Unauthorized User", http.StatusForbidden)
		return
	}
	// rbac

	cdPipelines, err := handler.pipelineBuilder.GetCdPipelinesForAppAndEnv(appId, envId)
	if err != nil {
		handler.Logger.Errorw("service err, GetCdPipelinesForAppAndEnv", "err", err, "appId", appId, "envId", envId)
		common.WriteJsonResp(w, err, nil, http.StatusInternalServerError)
		return
	}
	common.WriteJsonResp(w, err, cdPipelines, http.StatusOK)
}

func (handler PipelineConfigRestHandlerImpl) PerformDeploymentApprovalAction(w http.ResponseWriter, r *http.Request) {
	decoder := json.NewDecoder(r.Body)
	userId, err := handler.userAuthService.GetLoggedInUser(r)
	if userId == 0 || err != nil {
		common.WriteJsonResp(w, err, "Unauthorized User", http.StatusUnauthorized)
		return
	}
	var approvalActionRequest bean.UserApprovalActionRequest
	err = decoder.Decode(&approvalActionRequest)

	appId := approvalActionRequest.AppId
	pipelineId := approvalActionRequest.PipelineId

	approvalActionType := approvalActionRequest.ActionType

	if approvalActionType == bean.APPROVAL_APPROVE_ACTION {
		pipelineInfo, err := handler.pipelineBuilder.FindPipelineById(pipelineId)
		if err != nil {
			handler.Logger.Errorw("error occurred while fetching pipeline details", "pipelineId", pipelineId, "err", err)
			common.WriteJsonResp(w, err, nil, http.StatusInternalServerError)
			return
		}
		allowed := handler.userAuthService.CheckForApproverAccess(pipelineInfo.App.AppName, pipelineInfo.Environment.EnvironmentIdentifier, userId)
		if !allowed {
			common.WriteJsonResp(w, fmt.Errorf("unauthorized user"), "Unauthorized User", http.StatusForbidden)
			return
		}
	} else {
		// rbac block starts from here
		token := r.Header.Get("token")
		object := handler.enforcerUtil.GetAppRBACNameByAppId(appId)
		if ok := handler.enforcer.Enforce(token, casbin.ResourceApplications, casbin.ActionTrigger, object); !ok {
			common.WriteJsonResp(w, fmt.Errorf("unauthorized user"), "Unauthorized User", http.StatusForbidden)
			return
		}
		object = handler.enforcerUtil.GetAppRBACByAppIdAndPipelineId(appId, pipelineId)
		if ok := handler.enforcer.Enforce(token, casbin.ResourceEnvironment, casbin.ActionTrigger, object); !ok {
			common.WriteJsonResp(w, fmt.Errorf("unauthorized user"), "Unauthorized User", http.StatusForbidden)
			return
		}
		// rback block ends here
	}
	triggerContext := pipeline.TriggerContext{
		Context: context.Background(),
	}
	err = handler.cdHandler.PerformDeploymentApprovalAction(triggerContext, userId, approvalActionRequest)
	if err != nil {
		common.WriteJsonResp(w, err, nil, http.StatusInternalServerError)
		return
	}
	common.WriteJsonResp(w, nil, nil, http.StatusOK)

}

func (handler PipelineConfigRestHandlerImpl) GetArtifactsByCDPipeline(w http.ResponseWriter, r *http.Request) {
	token := r.Header.Get("token")
	userId, err := handler.userAuthService.GetLoggedInUser(r)
	if userId == 0 || err != nil {
		common.WriteJsonResp(w, err, "Unauthorized User", http.StatusUnauthorized)
		return
	}
	vars := mux.Vars(r)
	cdPipelineId, err := strconv.Atoi(vars["cd_pipeline_id"])
	if err != nil {
		handler.Logger.Errorw("request err, GetArtifactsByCDPipeline", "err", err, "cdPipelineId", cdPipelineId)
		common.WriteJsonResp(w, err, nil, http.StatusBadRequest)
		return
	}
	stage := r.URL.Query().Get("stage")
	if len(stage) == 0 {
		stage = pipeline.WorklowTypePre
	}
	searchString := ""
	search := r.URL.Query().Get("search")
	if len(search) != 0 {
		searchString = search
	}

	offset := 0
	limit := 10
	offsetQueryParam := r.URL.Query().Get("offset")
	if offsetQueryParam != "" {
		offset, err = strconv.Atoi(offsetQueryParam)
		if err != nil || offset < 0 {
			handler.Logger.Errorw("request err, GetArtifactsForRollback", "err", err, "offsetQueryParam", offsetQueryParam)
			common.WriteJsonResp(w, err, "invalid offset", http.StatusBadRequest)
			return
		}
	}

	sizeQueryParam := r.URL.Query().Get("size")
	if sizeQueryParam != "" {
		limit, err = strconv.Atoi(sizeQueryParam)
		if err != nil {
			handler.Logger.Errorw("request err, GetArtifactsForRollback", "err", err, "sizeQueryParam", sizeQueryParam)
			common.WriteJsonResp(w, err, "invalid size", http.StatusBadRequest)
			return
		}
	}

	isApprovalNode := false

	if stage == pipeline.WorkflowApprovalNode {
		isApprovalNode = true
		stage = pipeline.WorklowTypeDeploy
	}

	if !(stage == string(bean2.CD_WORKFLOW_TYPE_PRE) || stage == string(bean2.CD_WORKFLOW_TYPE_POST) || stage == string(bean2.CD_WORKFLOW_TYPE_DEPLOY)) {
		common.WriteJsonResp(w, fmt.Errorf("invalid stage param"), nil, http.StatusBadRequest)
		return
	}

	handler.Logger.Infow("request payload, GetArtifactsByCDPipeline", "cdPipelineId", cdPipelineId, "stage", stage)

	pipeline, err := handler.pipelineBuilder.FindPipelineById(cdPipelineId)
	if err != nil {
		common.WriteJsonResp(w, err, nil, http.StatusBadRequest)
		return
	}

	if err != nil {
		handler.Logger.Errorw("service err, GetArtifactsByCDPipeline", "err", err, "cdPipelineId", cdPipelineId, "stage", stage)
		common.WriteJsonResp(w, err, nil, http.StatusBadRequest)
		return
	}

	// rbac block starts from here
	object := handler.enforcerUtil.GetAppRBACName(pipeline.App.AppName)
	if ok := handler.enforcer.Enforce(token, casbin.ResourceApplications, casbin.ActionGet, object); !ok {
		common.WriteJsonResp(w, fmt.Errorf("unauthorized user"), "Unauthorized User", http.StatusForbidden)
		return
	}
	// rbac for edit tags access
	triggerAccess := handler.enforcer.Enforce(token, casbin.ResourceApplications, casbin.ActionTrigger, object)
	// rbac
	object = handler.enforcerUtil.GetAppRBACByAppNameAndEnvId(pipeline.App.AppName, pipeline.EnvironmentId)
	if ok := handler.enforcer.Enforce(token, casbin.ResourceEnvironment, casbin.ActionGet, object); !ok {
		common.WriteJsonResp(w, err, "Unauthorized User", http.StatusForbidden)
		return
	}
	// rbac block ends here
	var ciArtifactResponse *bean.CiArtifactResponse

	pendingApprovalParam := r.URL.Query().Get("resource")
	if isApprovalNode && pendingApprovalParam == "PENDING_APPROVAL" {
		artifactsListFilterOptions := &bean2.ArtifactsListFilterOptions{
			Limit:        limit,
			Offset:       offset,
			SearchString: searchString,
		}
		ciArtifactResponse, err = handler.pipelineBuilder.FetchApprovalPendingArtifacts(pipeline, artifactsListFilterOptions)
	} else {
		if handler.pipelineRestHandlerEnvConfig.UseArtifactListApiV2 {
			artifactsListFilterOptions := &bean2.ArtifactsListFilterOptions{
				Limit:        limit,
				Offset:       offset,
				SearchString: searchString,
			}
			ciArtifactResponse, err = handler.pipelineBuilder.RetrieveArtifactsByCDPipelineV2(pipeline, bean2.WorkflowType(stage), artifactsListFilterOptions, isApprovalNode)
		} else {
			ciArtifactResponse, err = handler.pipelineBuilder.RetrieveArtifactsByCDPipeline(pipeline, bean2.WorkflowType(stage), searchString, limit, isApprovalNode)
		}
	}
	if err != nil {
		handler.Logger.Errorw("service err, GetArtifactsByCDPipeline", "err", err, "cdPipelineId", cdPipelineId, "stage", stage)
		common.WriteJsonResp(w, err, nil, http.StatusInternalServerError)
		return
	}

	if isApprovalNode {
		// fetch users with approval access to this app and Env
		approvalUsersByEnv, err := handler.userAuthService.GetApprovalUsersByEnv(pipeline.App.AppName, pipeline.Environment.EnvironmentIdentifier)
		if err != nil {
			handler.Logger.Errorw("service err, GetArtifactsByCDPipeline", "err", err, "cdPipelineId", cdPipelineId, "stage", stage)
			common.WriteJsonResp(w, err, nil, http.StatusInternalServerError)
			return
		}
		ciArtifactResponse.ApprovalUsers = approvalUsersByEnv
	}

	appTags, err := handler.imageTaggingService.GetUniqueTagsByAppId(pipeline.AppId)
	if err != nil {
		handler.Logger.Errorw("service err, GetTagsByAppId", "err", err, "appId", pipeline.AppId)
		common.WriteJsonResp(w, err, ciArtifactResponse, http.StatusInternalServerError)
		return
	}

	ciArtifactResponse.AppReleaseTagNames = appTags

	prodEnvExists, err := handler.imageTaggingService.GetProdEnvByCdPipelineId(pipeline.Id)
	ciArtifactResponse.TagsEditable = prodEnvExists && triggerAccess
	ciArtifactResponse.HideImageTaggingHardDelete = handler.imageTaggingService.GetImageTaggingServiceConfig().HideImageTaggingHardDelete
	if err != nil {
		handler.Logger.Errorw("service err, GetProdEnvByCdPipelineId", "err", err, "cdPipelineId", pipeline.Id)
		common.WriteJsonResp(w, err, ciArtifactResponse, http.StatusInternalServerError)
		return
	}

	var digests []string
	for _, item := range ciArtifactResponse.CiArtifacts {
		if len(item.ImageDigest) > 0 {
			digests = append(digests, item.ImageDigest)
		}
	}

	ciArtifactResponse.RequestedUserId = userId
	ciArtifactResponse.IsVirtualCluster = pipeline.Environment.IsVirtualEnvironment

	if len(digests) > 0 {
		// vulnerableMap := make(map[string]bool)
		cvePolicy, severityPolicy, err := handler.policyService.GetApplicablePolicy(pipeline.Environment.ClusterId,
			pipeline.EnvironmentId,
			pipeline.AppId,
			pipeline.App.AppType == helper.ChartStoreApp)

		if err != nil {
			handler.Logger.Errorw("service err, GetArtifactsByCDPipeline", "err", err, "cdPipelineId", cdPipelineId, "stage", stage)
		}

		// get image scan results from DB for given digests
		imageScanResults, err := handler.scanResultRepository.FindByImageDigests(digests)
		// ignore error
		if err != nil && err != pg.ErrNoRows {
			handler.Logger.Errorw("service err, FindByImageDigests", "err", err, "cdPipelineId", cdPipelineId, "stage", stage, "digests", digests)
		}

		// build digest vs cve-stores
		digestVsCveStores := make(map[string][]*security.CveStore)
		for _, result := range imageScanResults {
			imageHash := result.ImageScanExecutionHistory.ImageHash

			// For an imageHash, append all cveStores
			if val, ok := digestVsCveStores[imageHash]; !ok {

				// configuring size as len of ImageScanExecutionResult assuming all the
				// scan results could belong to a single hash
				cveStores := make([]*security.CveStore, 0, len(imageScanResults))
				cveStores = append(cveStores, &result.CveStore)
				digestVsCveStores[imageHash] = cveStores

			} else {
				// append to existing one
				digestVsCveStores[imageHash] = append(val, &result.CveStore)
			}
		}

		var ciArtifactsFinal []bean.CiArtifactBean
		for _, item := range ciArtifactResponse.CiArtifacts {

			// ignore cve check if scan is not enabled
			if !item.ScanEnabled {
				ciArtifactsFinal = append(ciArtifactsFinal, item)
				continue
			}

			cveStores, _ := digestVsCveStores[item.ImageDigest]
			item.IsVulnerable = handler.policyService.HasBlockedCVE(cveStores, cvePolicy, severityPolicy)
			ciArtifactsFinal = append(ciArtifactsFinal, item)
		}
		ciArtifactResponse.CiArtifacts = ciArtifactsFinal
	}

	common.WriteJsonResp(w, err, ciArtifactResponse, http.StatusOK)
}

func (handler PipelineConfigRestHandlerImpl) GetAppOverrideForDefaultTemplate(w http.ResponseWriter, r *http.Request) {
	token := r.Header.Get("token")
	vars := mux.Vars(r)
	appId, err := strconv.Atoi(vars["appId"])
	if err != nil {
		handler.Logger.Errorw("request err, GetAppOverrideForDefaultTemplate", "err", err, "appId", appId)
		common.WriteJsonResp(w, err, nil, http.StatusBadRequest)
		return
	}
	chartRefId, err := strconv.Atoi(vars["chartRefId"])
	if err != nil {
		handler.Logger.Errorw("request err, GetAppOverrideForDefaultTemplate", "err", err, "chartRefId", chartRefId)
		common.WriteJsonResp(w, err, nil, http.StatusBadRequest)
		return
	}

	// RBAC
	object := handler.enforcerUtil.GetAppRBACNameByAppId(appId)
	if ok := handler.enforcer.Enforce(token, casbin.ResourceApplications, casbin.ActionGet, object); !ok {
		common.WriteJsonResp(w, err, "Unauthorized User", http.StatusForbidden)
		return
	}
	// RBAC

	appOverride, _, err := handler.chartService.GetAppOverrideForDefaultTemplate(chartRefId)
	if err != nil {
		handler.Logger.Errorw("service err, UpdateCiTemplate", "err", err, "appId", appId, "chartRefId", chartRefId)
		common.WriteJsonResp(w, err, nil, http.StatusInternalServerError)
		return
	}
	common.WriteJsonResp(w, err, appOverride, http.StatusOK)
}

func (handler PipelineConfigRestHandlerImpl) UpdateAppOverride(w http.ResponseWriter, r *http.Request) {
	decoder := json.NewDecoder(r.Body)
	userId, err := handler.userAuthService.GetLoggedInUser(r)
	if userId == 0 || err != nil {
		common.WriteJsonResp(w, err, "Unauthorized User", http.StatusUnauthorized)
		return
	}

	var templateRequest chart.TemplateRequest
	err = decoder.Decode(&templateRequest)
	templateRequest.UserId = userId
	if err != nil {
		handler.Logger.Errorw("request err, UpdateAppOverride", "err", err, "payload", templateRequest)
		common.WriteJsonResp(w, err, nil, http.StatusBadRequest)
		return
	}

	err = handler.validator.Struct(templateRequest)
	if err != nil {
		handler.Logger.Errorw("validation err, UpdateAppOverride", "err", err, "payload", templateRequest)
		common.WriteJsonResp(w, err, nil, http.StatusBadRequest)
		return
	}
	handler.Logger.Infow("request payload, UpdateAppOverride", "payload", templateRequest)

	token := r.Header.Get("token")
	ctx := r.Context()
	_, span := otel.Tracer("orchestrator").Start(ctx, "pipelineBuilder.GetApp")
	app, err := handler.pipelineBuilder.GetApp(templateRequest.AppId)
	span.End()
	if err != nil {
		common.WriteJsonResp(w, err, nil, http.StatusBadRequest)
		return
	}

	resourceName := handler.enforcerUtil.GetAppRBACName(app.AppName)
	if ok := handler.enforcer.Enforce(token, casbin.ResourceApplications, casbin.ActionCreate, resourceName); !ok {
		common.WriteJsonResp(w, fmt.Errorf("unauthorized user"), "Unauthorized User", http.StatusForbidden)
		return
	}
	chartRefId := templateRequest.ChartRefId
	// VARIABLE_RESOLVE
	scope := resourceQualifiers.Scope{
		AppId: templateRequest.AppId,
	}
	_, span = otel.Tracer("orchestrator").Start(ctx, "chartService.DeploymentTemplateValidate")
	if !templateRequest.SaveEligibleChanges {
		validate, err2 := handler.chartService.DeploymentTemplateValidate(ctx, templateRequest.ValuesOverride, chartRefId, scope)
		span.End()
		if !validate {
			handler.Logger.Errorw("validation err, UpdateAppOverride", "err", err2, "payload", templateRequest)
			common.WriteJsonResp(w, err2, nil, http.StatusBadRequest)
			return
		}
	}

	protectionEnabled := handler.resourceProtectionService.ResourceProtectionEnabled(templateRequest.AppId, -1)
	if protectionEnabled {
		handler.Logger.Errorw("resource protection enabled", "appId", templateRequest.AppId, "envId", -1)
		common.WriteJsonResp(w, fmt.Errorf("resource protection enabled"), "resource protection enabled", http.StatusLocked)
		return
	}

	_, span = otel.Tracer("orchestrator").Start(ctx, "chartService.UpdateAppOverride")
	createResp, err := handler.chartService.UpdateAppOverride(ctx, &templateRequest)
	span.End()
	if err != nil {
		handler.Logger.Errorw("service err, UpdateAppOverride", "err", err, "payload", templateRequest)
		common.WriteJsonResp(w, err, nil, http.StatusInternalServerError)
		return
	}
	common.WriteJsonResp(w, err, createResp, http.StatusOK)

}

func (handler PipelineConfigRestHandlerImpl) ValidateAppOverride(w http.ResponseWriter, r *http.Request) {
	decoder := json.NewDecoder(r.Body)
	userId, err := handler.userAuthService.GetLoggedInUser(r)
	if userId == 0 || err != nil {
		common.WriteJsonResp(w, err, "Unauthorized User", http.StatusUnauthorized)
		return
	}
	var templateRequest *chart.TemplateRequest
	err = decoder.Decode(&templateRequest)
	templateRequest.UserId = userId
	if err != nil {
		handler.Logger.Errorw("request err, ValidateAppOverride", "err", err, "payload", templateRequest)
		common.WriteJsonResp(w, err, nil, http.StatusBadRequest)
		return
	}
	chartRefId := templateRequest.ChartRefId
	// VARIABLE_RESOLVE
	scope := resourceQualifiers.Scope{
		AppId: templateRequest.AppId,
	}
	if !templateRequest.SaveEligibleChanges {
		validate, err2 := handler.chartService.DeploymentTemplateValidate(r.Context(), templateRequest.ValuesOverride, chartRefId, scope)
		if !validate {
			common.WriteJsonResp(w, err2, nil, http.StatusBadRequest)
			return
		}
	}

	handler.Logger.Infow("request payload, ValidateAppOverride", "payload", templateRequest)
	err = handler.validator.Struct(templateRequest)
	if err != nil {
		handler.Logger.Errorw("validation err, ValidateAppOverride", "err", err, "payload", templateRequest)
		common.WriteJsonResp(w, err, nil, http.StatusBadRequest)
		return
	}
	token := r.Header.Get("token")
	app, err := handler.pipelineBuilder.GetApp(templateRequest.AppId)
	if err != nil {
		common.WriteJsonResp(w, err, nil, http.StatusBadRequest)
		return
	}
	resourceName := handler.enforcerUtil.GetAppRBACName(app.AppName)
	if ok := handler.enforcer.Enforce(token, casbin.ResourceApplications, casbin.ActionCreate, resourceName); !ok {
		common.WriteJsonResp(w, fmt.Errorf("unauthorized user"), "Unauthorized User", http.StatusForbidden)
		return
	}

	ctx, cancel := context.WithCancel(r.Context())
	if cn, ok := w.(http.CloseNotifier); ok {
		go func(done <-chan struct{}, closed <-chan bool) {
			select {
			case <-done:
			case <-closed:
				cancel()
			}
		}(ctx.Done(), cn.CloseNotify())
	}
	acdToken, err := handler.argoUserService.GetLatestDevtronArgoCdUserToken()
	if err != nil {
		handler.Logger.Errorw("error in getting acd token", "err", err)
		common.WriteJsonResp(w, err, nil, http.StatusInternalServerError)
		return
	}
	ctx = context.WithValue(r.Context(), "token", acdToken)
	validateResp, err := handler.chartService.ValidateAppOverride(templateRequest)
	if err != nil {
		handler.Logger.Errorw("service err, ValidateAppOverride", "err", err, "payload", templateRequest)
		common.WriteJsonResp(w, err, nil, http.StatusInternalServerError)
		return
	}
	common.WriteJsonResp(w, err, validateResp, http.StatusOK)
}

func (handler PipelineConfigRestHandlerImpl) GetArtifactsForRollback(w http.ResponseWriter, r *http.Request) {
	userId, err := handler.userAuthService.GetLoggedInUser(r)
	if userId == 0 || err != nil {
		common.WriteJsonResp(w, err, "Unauthorized User", http.StatusUnauthorized)
		return
	}
	vars := mux.Vars(r)
	cdPipelineId, err := strconv.Atoi(vars["cd_pipeline_id"])
	if err != nil {
		handler.Logger.Errorw("request err, GetArtifactsForRollback", "err", err, "cdPipelineId", cdPipelineId)
		common.WriteJsonResp(w, err, "invalid request", http.StatusBadRequest)
		return
	}
	handler.Logger.Infow("request payload, GetArtifactsForRollback", "cdPipelineId", cdPipelineId)
	token := r.Header.Get("token")
	deploymentPipeline, err := handler.pipelineBuilder.FindPipelineById(cdPipelineId)
	if err != nil {
		handler.Logger.Errorw("service err, GetArtifactsForRollback", "err", err, "cdPipelineId", cdPipelineId)
		common.WriteJsonResp(w, err, nil, http.StatusBadRequest)
		return
	}
	app, err := handler.pipelineBuilder.GetApp(deploymentPipeline.AppId)
	if err != nil {
		handler.Logger.Errorw("service err, GetArtifactsForRollback", "err", err, "cdPipelineId", cdPipelineId)
		common.WriteJsonResp(w, err, nil, http.StatusBadRequest)
		return
	}
	offsetQueryParam := r.URL.Query().Get("offset")
	offset, err := strconv.Atoi(offsetQueryParam)
	if offsetQueryParam == "" || err != nil {
		handler.Logger.Errorw("request err, GetArtifactsForRollback", "err", err, "offsetQueryParam", offsetQueryParam)
		common.WriteJsonResp(w, err, "invalid offset", http.StatusBadRequest)
		return
	}
	sizeQueryParam := r.URL.Query().Get("size")
	limit, err := strconv.Atoi(sizeQueryParam)
	if sizeQueryParam == "" || err != nil {
		handler.Logger.Errorw("request err, GetArtifactsForRollback", "err", err, "sizeQueryParam", sizeQueryParam)
		common.WriteJsonResp(w, err, "invalid size", http.StatusBadRequest)
		return
	}
	searchString := r.URL.Query().Get("search")

	// rbac block starts from here
	object := handler.enforcerUtil.GetAppRBACName(app.AppName)
	if ok := handler.enforcer.Enforce(token, casbin.ResourceApplications, casbin.ActionGet, object); !ok {
		common.WriteJsonResp(w, fmt.Errorf("unauthorized user"), "Unauthorized User", http.StatusForbidden)
		return
	}
	object = handler.enforcerUtil.GetAppRBACByAppNameAndEnvId(app.AppName, deploymentPipeline.EnvironmentId)
	if ok := handler.enforcer.Enforce(token, casbin.ResourceEnvironment, casbin.ActionGet, object); !ok {
		common.WriteJsonResp(w, err, "Unauthorized User", http.StatusForbidden)
		return
	}
	// rbac block ends here
	// rbac for edit tags access
	var ciArtifactResponse bean.CiArtifactResponse
	triggerAccess := handler.enforcer.Enforce(token, casbin.ResourceApplications, casbin.ActionTrigger, object)
	if handler.pipelineRestHandlerEnvConfig.UseArtifactListApiV2 {
		ciArtifactResponse, err = handler.pipelineBuilder.FetchArtifactForRollbackV2(cdPipelineId, app.Id, offset, limit, searchString, app, deploymentPipeline)
	} else {
		ciArtifactResponse, err = handler.pipelineBuilder.FetchArtifactForRollback(cdPipelineId, app.Id, offset, limit, searchString, app, deploymentPipeline)
	}

	if err != nil {
		handler.Logger.Errorw("service err, GetArtifactsForRollback", "err", err, "cdPipelineId", cdPipelineId)
		common.WriteJsonResp(w, err, "unable to fetch artifacts", http.StatusInternalServerError)
		return
	}
	appTags, err := handler.imageTaggingService.GetUniqueTagsByAppId(app.Id)
	if err != nil {
		handler.Logger.Errorw("service err, GetTagsByAppId", "err", err, "appId", app.Id)
		common.WriteJsonResp(w, err, ciArtifactResponse, http.StatusInternalServerError)
		return
	}

	ciArtifactResponse.AppReleaseTagNames = appTags

	prodEnvExists, err := handler.imageTaggingService.GetProdEnvByCdPipelineId(cdPipelineId)
	ciArtifactResponse.TagsEditable = prodEnvExists && triggerAccess
	ciArtifactResponse.HideImageTaggingHardDelete = handler.imageTaggingService.GetImageTaggingServiceConfig().HideImageTaggingHardDelete
	if err != nil {
		handler.Logger.Errorw("service err, GetProdEnvByCdPipelineId", "err", err, "cdPipelineId", app.Id)
		common.WriteJsonResp(w, err, ciArtifactResponse, http.StatusInternalServerError)
		return
	}
	ciArtifactResponse.RequestedUserId = userId
	common.WriteJsonResp(w, err, ciArtifactResponse, http.StatusOK)
}

func (handler PipelineConfigRestHandlerImpl) GetMigrationConfig(w http.ResponseWriter, r *http.Request) {
	vars := mux.Vars(r)
	pipelineId, err := strconv.Atoi(vars["pipelineId"])
	if err != nil {
		handler.Logger.Errorw("request err, GetMigrationConfig", "err", err, "pipelineId", pipelineId)
		common.WriteJsonResp(w, err, nil, http.StatusBadRequest)
		return
	}
	handler.Logger.Infow("request payload, GetMigrationConfig", "pipelineId", pipelineId)
	token := r.Header.Get("token")
	deploymentPipeline, err := handler.pipelineBuilder.FindPipelineById(pipelineId)
	if err != nil {
		common.WriteJsonResp(w, err, nil, http.StatusBadRequest)
		return
	}
	app, err := handler.pipelineBuilder.GetApp(deploymentPipeline.AppId)
	if err != nil {
		common.WriteJsonResp(w, err, nil, http.StatusBadRequest)
		return
	}
	resourceName := handler.enforcerUtil.GetAppRBACName(app.AppName)
	if ok := handler.enforcer.Enforce(token, casbin.ResourceApplications, casbin.ActionGet, resourceName); !ok {
		common.WriteJsonResp(w, fmt.Errorf("unauthorized user"), "Unauthorized User", http.StatusForbidden)
		return
	}
	ciConf, err := handler.dbMigrationService.GetByPipelineId(pipelineId)
	if err != nil {
		handler.Logger.Errorw("service err, GetMigrationConfig", "err", err, "pipelineId", pipelineId)
		common.WriteJsonResp(w, err, nil, http.StatusInternalServerError)
		return
	}
	common.WriteJsonResp(w, err, ciConf, http.StatusOK)
}

func (handler PipelineConfigRestHandlerImpl) CreateMigrationConfig(w http.ResponseWriter, r *http.Request) {
	decoder := json.NewDecoder(r.Body)
	userId, err := handler.userAuthService.GetLoggedInUser(r)
	if userId == 0 || err != nil {
		common.WriteJsonResp(w, err, "Unauthorized User", http.StatusUnauthorized)
		return
	}
	var dbMigrationConfigBean types.DbMigrationConfigBean
	err = decoder.Decode(&dbMigrationConfigBean)

	dbMigrationConfigBean.UserId = userId
	if err != nil {
		handler.Logger.Errorw("request err, CreateMigrationConfig", "err", err, "payload", dbMigrationConfigBean)
		common.WriteJsonResp(w, err, nil, http.StatusBadRequest)
		return
	}
	err = handler.validator.Struct(dbMigrationConfigBean)
	if err != nil {
		handler.Logger.Errorw("validation err, CreateMigrationConfig", "err", err, "payload", dbMigrationConfigBean)
		common.WriteJsonResp(w, err, nil, http.StatusBadRequest)
		return
	}
	handler.Logger.Infow("request payload, CreateMigrationConfig", "payload", dbMigrationConfigBean)
	token := r.Header.Get("token")
	deploymentPipeline, err := handler.pipelineBuilder.FindPipelineById(dbMigrationConfigBean.PipelineId)
	if err != nil {
		common.WriteJsonResp(w, err, nil, http.StatusBadRequest)
		return
	}
	app, err := handler.pipelineBuilder.GetApp(deploymentPipeline.AppId)
	if err != nil {
		common.WriteJsonResp(w, err, nil, http.StatusBadRequest)
	}
	resourceName := handler.enforcerUtil.GetAppRBACName(app.AppName)
	if ok := handler.enforcer.Enforce(token, casbin.ResourceApplications, casbin.ActionCreate, resourceName); !ok {
		common.WriteJsonResp(w, fmt.Errorf("unauthorized user"), "Unauthorized User", http.StatusForbidden)
		return
	}
	createResp, err := handler.dbMigrationService.Save(&dbMigrationConfigBean)
	if err != nil {
		handler.Logger.Errorw("service err, CreateMigrationConfig", "err", err, "payload", dbMigrationConfigBean)
		common.WriteJsonResp(w, err, nil, http.StatusInternalServerError)
		return
	}
	common.WriteJsonResp(w, err, createResp, http.StatusOK)
}
func (handler PipelineConfigRestHandlerImpl) UpdateMigrationConfig(w http.ResponseWriter, r *http.Request) {
	decoder := json.NewDecoder(r.Body)
	userId, err := handler.userAuthService.GetLoggedInUser(r)
	if userId == 0 || err != nil {
		common.WriteJsonResp(w, err, "Unauthorized User", http.StatusUnauthorized)
		return
	}
	var dbMigrationConfigBean types.DbMigrationConfigBean
	err = decoder.Decode(&dbMigrationConfigBean)
	dbMigrationConfigBean.UserId = userId
	if err != nil {
		handler.Logger.Errorw("request err, UpdateMigrationConfig", "err", err, "payload", dbMigrationConfigBean)
		common.WriteJsonResp(w, err, nil, http.StatusBadRequest)
		return
	}
	err = handler.validator.Struct(dbMigrationConfigBean)
	if err != nil {
		handler.Logger.Errorw("validation err, UpdateMigrationConfig", "err", err, "payload", dbMigrationConfigBean)
		common.WriteJsonResp(w, err, nil, http.StatusBadRequest)
		return
	}
	handler.Logger.Infow("request payload, UpdateMigrationConfig", "payload", dbMigrationConfigBean)
	token := r.Header.Get("token")
	deploymentPipeline, err := handler.pipelineBuilder.FindPipelineById(dbMigrationConfigBean.PipelineId)
	if err != nil {
		common.WriteJsonResp(w, err, nil, http.StatusBadRequest)
		return
	}
	app, err := handler.pipelineBuilder.GetApp(deploymentPipeline.AppId)
	if err != nil {
		common.WriteJsonResp(w, err, nil, http.StatusBadRequest)
		return
	}
	resourceName := handler.enforcerUtil.GetAppRBACName(app.AppName)
	if ok := handler.enforcer.Enforce(token, casbin.ResourceApplications, casbin.ActionCreate, resourceName); !ok {
		common.WriteJsonResp(w, fmt.Errorf("unauthorized user"), "Unauthorized User", http.StatusForbidden)
		return
	}
	createResp, err := handler.dbMigrationService.Update(&dbMigrationConfigBean)
	if err != nil {
		handler.Logger.Errorw("service err, UpdateMigrationConfig", "err", err, "payload", dbMigrationConfigBean)
		common.WriteJsonResp(w, err, nil, http.StatusInternalServerError)
		return
	}
	common.WriteJsonResp(w, err, createResp, http.StatusOK)
}

func (handler PipelineConfigRestHandlerImpl) EnvConfigOverrideReset(w http.ResponseWriter, r *http.Request) {
	userId, err := handler.userAuthService.GetLoggedInUser(r)
	if userId == 0 || err != nil {
		common.WriteJsonResp(w, err, "Unauthorized User", http.StatusUnauthorized)
		return
	}
	token := r.Header.Get("token")
	vars := mux.Vars(r)
	appId, err := strconv.Atoi(vars["appId"])
	if err != nil {
		common.WriteJsonResp(w, err, nil, http.StatusBadRequest)
		return
	}
	environmentId, err := strconv.Atoi(vars["environmentId"])
	if err != nil {
		common.WriteJsonResp(w, err, nil, http.StatusBadRequest)
		return
	}

	id, err := strconv.Atoi(vars["id"])
	if err != nil {
		common.WriteJsonResp(w, err, nil, http.StatusBadRequest)
		return
	}
	handler.Logger.Infow("request payload, EnvConfigOverrideReset", "appId", appId, "environmentId", environmentId)
	app, err := handler.pipelineBuilder.GetApp(appId)
	if err != nil {
		handler.Logger.Errorw("service err, EnvConfigOverrideReset", "err", err, "appId", appId, "environmentId", environmentId)
		common.WriteJsonResp(w, err, nil, http.StatusBadRequest)
		return
	}
	resourceName := handler.enforcerUtil.GetAppRBACNameByAppId(appId)
	if ok := handler.enforcer.Enforce(token, casbin.ResourceApplications, casbin.ActionDelete, resourceName); !ok {
		common.WriteJsonResp(w, fmt.Errorf("unauthorized user"), "Unauthorized User", http.StatusForbidden)
		return
	}
	object := handler.enforcerUtil.GetAppRBACByAppNameAndEnvId(app.AppName, environmentId)
	if ok := handler.enforcer.Enforce(token, casbin.ResourceEnvironment, casbin.ActionDelete, object); !ok {
		common.WriteJsonResp(w, fmt.Errorf("unauthorized user"), "Unauthorized User", http.StatusForbidden)
		return
	}
	protectionEnabled := handler.resourceProtectionService.ResourceProtectionEnabled(appId, environmentId)
	if protectionEnabled {
		handler.Logger.Errorw("resource protection enabled", "appId", appId, "envId", environmentId)
		common.WriteJsonResp(w, fmt.Errorf("resource protection enabled"), "resource protection enabled", http.StatusLocked)
		return
	}
	isSuccess, err := handler.propertiesConfigService.ResetEnvironmentProperties(id)
	if err != nil {
		handler.Logger.Errorw("service err, EnvConfigOverrideReset", "err", err, "appId", appId, "environmentId", environmentId)
		common.WriteJsonResp(w, err, nil, http.StatusInternalServerError)
		return
	}
	common.WriteJsonResp(w, err, isSuccess, http.StatusOK)
}

func (handler PipelineConfigRestHandlerImpl) AppMetricsEnableDisable(w http.ResponseWriter, r *http.Request) {
	decoder := json.NewDecoder(r.Body)
	userId, err := handler.userAuthService.GetLoggedInUser(r)
	if userId == 0 || err != nil {
		common.WriteJsonResp(w, err, "Unauthorized User", http.StatusUnauthorized)
		return
	}
	token := r.Header.Get("token")
	vars := mux.Vars(r)
	appId, err := strconv.Atoi(vars["appId"])
	if err != nil {
		common.WriteJsonResp(w, err, nil, http.StatusBadRequest)
		return
	}
	var appMetricEnableDisableRequest chart.AppMetricEnableDisableRequest
	err = decoder.Decode(&appMetricEnableDisableRequest)
	appMetricEnableDisableRequest.AppId = appId
	appMetricEnableDisableRequest.UserId = userId
	if err != nil {
		handler.Logger.Errorw("request err, AppMetricsEnableDisable", "err", err, "appId", appId, "payload", appMetricEnableDisableRequest)
		common.WriteJsonResp(w, err, nil, http.StatusBadRequest)
		return
	}
	handler.Logger.Infow("request payload, AppMetricsEnableDisable", "err", err, "appId", appId, "payload", appMetricEnableDisableRequest)
	app, err := handler.pipelineBuilder.GetApp(appId)
	if err != nil {
		common.WriteJsonResp(w, err, nil, http.StatusBadRequest)
		return
	}
	resourceName := handler.enforcerUtil.GetAppRBACName(app.AppName)
	if ok := handler.enforcer.Enforce(token, casbin.ResourceApplications, casbin.ActionCreate, resourceName); !ok {
		common.WriteJsonResp(w, fmt.Errorf("unauthorized user"), "Unauthorized User", http.StatusForbidden)
		return
	}
	createResp, err := handler.chartService.AppMetricsEnableDisable(appMetricEnableDisableRequest)
	if err != nil {
		handler.Logger.Errorw("service err, AppMetricsEnableDisable", "err", err, "appId", appId, "payload", appMetricEnableDisableRequest)
		common.WriteJsonResp(w, err, nil, http.StatusInternalServerError)
		return
	}
	common.WriteJsonResp(w, err, createResp, http.StatusOK)
}

func (handler PipelineConfigRestHandlerImpl) EnvMetricsEnableDisable(w http.ResponseWriter, r *http.Request) {
	userId, err := handler.userAuthService.GetLoggedInUser(r)
	if userId == 0 || err != nil {
		common.WriteJsonResp(w, err, "Unauthorized User", http.StatusUnauthorized)
		return
	}
	token := r.Header.Get("token")
	vars := mux.Vars(r)
	appId, err := strconv.Atoi(vars["appId"])
	if err != nil {
		common.WriteJsonResp(w, err, nil, http.StatusBadRequest)
		return
	}
	environmentId, err := strconv.Atoi(vars["environmentId"])
	if err != nil {
		common.WriteJsonResp(w, err, nil, http.StatusBadRequest)
		return
	}
	decoder := json.NewDecoder(r.Body)
	var appMetricEnableDisableRequest chart.AppMetricEnableDisableRequest
	err = decoder.Decode(&appMetricEnableDisableRequest)
	appMetricEnableDisableRequest.UserId = userId
	appMetricEnableDisableRequest.AppId = appId
	appMetricEnableDisableRequest.EnvironmentId = environmentId
	if err != nil {
		handler.Logger.Errorw("request err, EnvMetricsEnableDisable", "err", err, "appId", appId, "environmentId", environmentId, "payload", appMetricEnableDisableRequest)
		common.WriteJsonResp(w, err, nil, http.StatusBadRequest)
		return
	}
	handler.Logger.Infow("request payload, EnvMetricsEnableDisable", "err", err, "appId", appId, "environmentId", environmentId, "payload", appMetricEnableDisableRequest)
	app, err := handler.pipelineBuilder.GetApp(appId)
	if err != nil {
		common.WriteJsonResp(w, err, nil, http.StatusBadRequest)
		return
	}
	resourceName := handler.enforcerUtil.GetAppRBACNameByAppId(appId)
	if ok := handler.enforcer.Enforce(token, casbin.ResourceApplications, casbin.ActionCreate, resourceName); !ok {
		common.WriteJsonResp(w, fmt.Errorf("unauthorized user"), "Unauthorized User", http.StatusForbidden)
		return
	}
	object := handler.enforcerUtil.GetAppRBACByAppNameAndEnvId(app.AppName, appMetricEnableDisableRequest.EnvironmentId)
	if ok := handler.enforcer.Enforce(token, casbin.ResourceEnvironment, casbin.ActionCreate, object); !ok {
		common.WriteJsonResp(w, fmt.Errorf("unauthorized user"), "Unauthorized User", http.StatusForbidden)
		return
	}
	createResp, err := handler.propertiesConfigService.EnvMetricsEnableDisable(&appMetricEnableDisableRequest)
	if err != nil {
		handler.Logger.Errorw("service err, EnvMetricsEnableDisable", "err", err, "appId", appId, "environmentId", environmentId, "payload", appMetricEnableDisableRequest)
		common.WriteJsonResp(w, err, nil, http.StatusInternalServerError)
		return
	}
	common.WriteJsonResp(w, err, createResp, http.StatusOK)
}

func (handler *PipelineConfigRestHandlerImpl) ListDeploymentHistory(w http.ResponseWriter, r *http.Request) {
	userId, err := handler.userAuthService.GetLoggedInUser(r)
	if userId == 0 || err != nil {
		common.WriteJsonResp(w, err, "Unauthorized User", http.StatusUnauthorized)
		return
	}
	token := r.Header.Get("token")
	vars := mux.Vars(r)
	appId, err := strconv.Atoi(vars["appId"])
	if err != nil {
		common.WriteJsonResp(w, err, nil, http.StatusBadRequest)
		return
	}
	pipelineId, err := strconv.Atoi(vars["pipelineId"])
	if err != nil {
		common.WriteJsonResp(w, err, nil, http.StatusBadRequest)
		return
	}

	environmentId, err := strconv.Atoi(vars["environmentId"])
	if err != nil {
		common.WriteJsonResp(w, err, nil, http.StatusBadRequest)
		return
	}

	offsetQueryParam := r.URL.Query().Get("offset")
	offset, err := strconv.Atoi(offsetQueryParam)
	if offsetQueryParam == "" || err != nil {
		handler.Logger.Errorw("request err, ListDeploymentHistory", "err", err, "appId", appId, "environmentId", environmentId, "pipelineId", pipelineId, "offset", offset)
		common.WriteJsonResp(w, err, "invalid offset", http.StatusBadRequest)
		return
	}
	sizeQueryParam := r.URL.Query().Get("size")
	limit, err := strconv.Atoi(sizeQueryParam)
	if sizeQueryParam == "" || err != nil {
		handler.Logger.Errorw("request err, ListDeploymentHistory", "err", err, "appId", appId, "environmentId", environmentId, "pipelineId", pipelineId, "sizeQueryParam", sizeQueryParam)
		common.WriteJsonResp(w, err, "invalid size", http.StatusBadRequest)
		return
	}
	handler.Logger.Infow("request payload, ListDeploymentHistory", "err", err, "appId", appId, "environmentId", environmentId, "pipelineId", pipelineId, "offset", offset)
	// RBAC CHECK
	resourceName := handler.enforcerUtil.GetAppRBACNameByAppId(appId)
	if ok := handler.enforcer.Enforce(token, casbin.ResourceApplications, casbin.ActionGet, resourceName); !ok {
		common.WriteJsonResp(w, fmt.Errorf("unauthorized user"), "Unauthorized User", http.StatusForbidden)
		return
	}
	// RBAC CHECK
	resp := DeploymentHistoryResp{}
	wfs, err := handler.cdHandler.GetCdBuildHistory(appId, environmentId, pipelineId, offset, limit)
	resp.CdWorkflows = wfs
	if err != nil {
		handler.Logger.Errorw("service err, List", "err", err, "appId", appId, "environmentId", environmentId, "pipelineId", pipelineId, "offset", offset)
		common.WriteJsonResp(w, err, resp, http.StatusInternalServerError)
		return
	}

	appTags, err := handler.imageTaggingService.GetUniqueTagsByAppId(appId)
	if err != nil {
		handler.Logger.Errorw("service err, GetTagsByAppId", "err", err, "appId", appId)
		common.WriteJsonResp(w, err, resp, http.StatusInternalServerError)
		return
	}
	resp.AppReleaseTagNames = appTags

	prodEnvExists, err := handler.imageTaggingService.GetProdEnvByCdPipelineId(pipelineId)
	resp.TagsEdiatable = prodEnvExists
	resp.HideImageTaggingHardDelete = handler.imageTaggingService.GetImageTaggingServiceConfig().HideImageTaggingHardDelete
	if err != nil {
		handler.Logger.Errorw("service err, GetProdEnvFromParentAndLinkedWorkflow", "err", err, "cdPipelineId", pipelineId)
		common.WriteJsonResp(w, err, resp, http.StatusInternalServerError)
		return
	}
	common.WriteJsonResp(w, err, resp, http.StatusOK)
}

func (handler *PipelineConfigRestHandlerImpl) GetPrePostDeploymentLogs(w http.ResponseWriter, r *http.Request) {
	userId, err := handler.userAuthService.GetLoggedInUser(r)
	if userId == 0 || err != nil {
		common.WriteJsonResp(w, err, "Unauthorized User", http.StatusUnauthorized)
		return
	}
	token := r.Header.Get("token")
	vars := mux.Vars(r)
	appId, err := strconv.Atoi(vars["appId"])
	if err != nil {
		common.WriteJsonResp(w, err, nil, http.StatusBadRequest)
		return
	}
	environmentId, err := strconv.Atoi(vars["environmentId"])
	if err != nil {
		common.WriteJsonResp(w, err, nil, http.StatusBadRequest)
		return
	}
	pipelineId, err := strconv.Atoi(vars["pipelineId"])
	if err != nil {
		common.WriteJsonResp(w, err, nil, http.StatusBadRequest)
		return
	}

	workflowId, err := strconv.Atoi(vars["workflowId"])
	if err != nil {
		common.WriteJsonResp(w, err, nil, http.StatusBadRequest)
		return
	}
	handler.Logger.Infow("request payload, GetPrePostDeploymentLogs", "err", err, "appId", appId, "environmentId", environmentId, "pipelineId", pipelineId, "workflowId", workflowId)

	// RBAC CHECK
	resourceName := handler.enforcerUtil.GetAppRBACNameByAppId(appId)
	if ok := handler.enforcer.Enforce(token, casbin.ResourceApplications, casbin.ActionGet, resourceName); !ok {
		common.WriteJsonResp(w, fmt.Errorf("unauthorized user"), "Unauthorized User", http.StatusForbidden)
		return
	}
	// RBAC CHECK

	logsReader, cleanUp, err := handler.cdHandler.GetRunningWorkflowLogs(environmentId, pipelineId, workflowId)
	if err != nil {
		handler.Logger.Errorw("service err, GetPrePostDeploymentLogs", "err", err, "appId", appId, "environmentId", environmentId, "pipelineId", pipelineId, "workflowId", workflowId)
		common.WriteJsonResp(w, err, nil, http.StatusInternalServerError)
		return
	}
	lastSeenMsgId := -1
	lastEventId := r.Header.Get("Last-Event-ID")
	if len(lastEventId) > 0 {
		lastSeenMsgId, err = strconv.Atoi(lastEventId)
		if err != nil {
			handler.Logger.Errorw("request err, GetPrePostDeploymentLogs", "err", err, "appId", appId, "environmentId", environmentId, "pipelineId", pipelineId, "workflowId", workflowId, "lastEventId", lastEventId)
			common.WriteJsonResp(w, err, nil, http.StatusBadRequest)
			return
		}
	}
	ctx, cancel := context.WithCancel(r.Context())
	if cn, ok := w.(http.CloseNotifier); ok {
		go func(done <-chan struct{}, closed <-chan bool) {
			select {
			case <-done:
			case <-closed:
				cancel()
			}
		}(ctx.Done(), cn.CloseNotify())
	}
	defer cancel()
	defer cleanUp()
	handler.streamOutput(w, logsReader, lastSeenMsgId)
}

func (handler PipelineConfigRestHandlerImpl) FetchCdWorkflowDetails(w http.ResponseWriter, r *http.Request) {
	userId, err := handler.userAuthService.GetLoggedInUser(r)
	if userId == 0 || err != nil {
		common.WriteJsonResp(w, err, "Unauthorized User", http.StatusUnauthorized)
		return
	}
	token := r.Header.Get("token")
	vars := mux.Vars(r)
	appId, err := strconv.Atoi(vars["appId"])
	if err != nil {
		common.WriteJsonResp(w, err, nil, http.StatusBadRequest)
		return
	}
	environmentId, err := strconv.Atoi(vars["environmentId"])
	if err != nil {
		common.WriteJsonResp(w, err, nil, http.StatusBadRequest)
		return
	}
	pipelineId, err := strconv.Atoi(vars["pipelineId"])
	if err != nil {
		common.WriteJsonResp(w, err, nil, http.StatusBadRequest)
		return
	}
	buildId, err := strconv.Atoi(vars["workflowRunnerId"])
	if err != nil || buildId == 0 {
		common.WriteJsonResp(w, err, nil, http.StatusBadRequest)
		return
	}
	showAppliedFiltersStr := r.URL.Query().Get("SHOW_APPLIED_FILTERS")
	showAppliedFilters := showAppliedFiltersStr == "true"
	handler.Logger.Infow("request payload, FetchCdWorkflowDetails", "err", err, "appId", appId, "environmentId", environmentId, "pipelineId", pipelineId, "buildId", buildId)

	// RBAC CHECK
	resourceName := handler.enforcerUtil.GetAppRBACNameByAppId(appId)
	if ok := handler.enforcer.Enforce(token, casbin.ResourceApplications, casbin.ActionGet, resourceName); !ok {
		common.WriteJsonResp(w, fmt.Errorf("unauthorized user"), "Unauthorized User", http.StatusForbidden)
		return
	}
	// RBAC CHECK

	resp, err := handler.cdHandler.FetchCdWorkflowDetails(appId, environmentId, pipelineId, buildId, showAppliedFilters)
	if err != nil {
		handler.Logger.Errorw("service err, FetchCdWorkflowDetails", "err", err, "appId", appId, "environmentId", environmentId, "pipelineId", pipelineId, "buildId", buildId)
		if util.IsErrNoRows(err) {
			err = &util.ApiError{Code: "404", HttpStatusCode: http.StatusNotFound, UserMessage: "no workflow found"}
			common.WriteJsonResp(w, err, nil, http.StatusOK)
		} else {
			common.WriteJsonResp(w, err, nil, http.StatusInternalServerError)
		}
		return
	}
	common.WriteJsonResp(w, err, resp, http.StatusOK)
}

func (handler PipelineConfigRestHandlerImpl) DownloadArtifacts(w http.ResponseWriter, r *http.Request) {
	userId, err := handler.userAuthService.GetLoggedInUser(r)
	if userId == 0 || err != nil {
		common.WriteJsonResp(w, err, "Unauthorized User", http.StatusUnauthorized)
		return
	}
	token := r.Header.Get("token")
	vars := mux.Vars(r)
	appId, err := strconv.Atoi(vars["appId"])
	if err != nil {
		common.WriteJsonResp(w, err, nil, http.StatusBadRequest)
		return
	}
	pipelineId, err := strconv.Atoi(vars["pipelineId"])
	if err != nil {
		common.WriteJsonResp(w, err, nil, http.StatusBadRequest)
		return
	}
	buildId, err := strconv.Atoi(vars["workflowRunnerId"])
	if err != nil {
		common.WriteJsonResp(w, err, nil, http.StatusBadRequest)
		return
	}
	handler.Logger.Infow("request payload, DownloadArtifacts", "err", err, "appId", appId, "pipelineId", pipelineId, "buildId", buildId)

	// RBAC CHECK
	resourceName := handler.enforcerUtil.GetAppRBACNameByAppId(appId)
	if ok := handler.enforcer.Enforce(token, casbin.ResourceApplications, casbin.ActionGet, resourceName); !ok {
		common.WriteJsonResp(w, fmt.Errorf("unauthorized user"), "Unauthorized User", http.StatusForbidden)
		return
	}
	object := handler.enforcerUtil.GetAppRBACByAppIdAndPipelineId(appId, pipelineId)
	if ok := handler.enforcer.Enforce(token, casbin.ResourceEnvironment, casbin.ActionGet, object); !ok {
		common.WriteJsonResp(w, fmt.Errorf("unauthorized user"), "Unauthorized User", http.StatusForbidden)
		return
	}
	// RBAC CHECK

	file, err := handler.cdHandler.DownloadCdWorkflowArtifacts(pipelineId, buildId)
	defer file.Close()

	if err != nil {
		handler.Logger.Errorw("service err, DownloadArtifacts", "err", err, "appId", appId, "pipelineId", pipelineId, "buildId", buildId)
		if util.IsErrNoRows(err) {
			err = &util.ApiError{Code: "404", HttpStatusCode: 200, UserMessage: "no workflow found"}
			common.WriteJsonResp(w, err, nil, http.StatusOK)
		} else {
			common.WriteJsonResp(w, err, nil, http.StatusInternalServerError)
		}
		return
	}
	w.Header().Set("Content-Disposition", "attachment; filename="+strconv.Itoa(buildId)+".zip")
	w.Header().Set("Content-Type", "application/octet-stream")
	w.Header().Set("Content-Length", r.Header.Get("Content-Length"))
	_, err = io.Copy(w, file)
	if err != nil {
		handler.Logger.Errorw("service err, DownloadArtifacts", "err", err, "appId", appId, "pipelineId", pipelineId, "buildId", buildId)
	}
}

func (handler PipelineConfigRestHandlerImpl) GetStageStatus(w http.ResponseWriter, r *http.Request) {
	userId, err := handler.userAuthService.GetLoggedInUser(r)
	if userId == 0 || err != nil {
		common.WriteJsonResp(w, err, "Unauthorized User", http.StatusUnauthorized)
		return
	}
	token := r.Header.Get("token")
	vars := mux.Vars(r)
	appId, err := strconv.Atoi(vars["appId"])
	if err != nil {
		common.WriteJsonResp(w, err, nil, http.StatusBadRequest)
		return
	}
	pipelineId, err := strconv.Atoi(vars["pipelineId"])
	if err != nil {
		common.WriteJsonResp(w, err, nil, http.StatusBadRequest)
		return
	}
	handler.Logger.Infow("request payload, GetStageStatus", "err", err, "appId", appId, "pipelineId", pipelineId)

	// RBAC CHECK
	resourceName := handler.enforcerUtil.GetAppRBACNameByAppId(appId)
	if ok := handler.enforcer.Enforce(token, casbin.ResourceApplications, casbin.ActionGet, resourceName); !ok {
		common.WriteJsonResp(w, fmt.Errorf("unauthorized user"), "Unauthorized User", http.StatusForbidden)
		return
	}
	object := handler.enforcerUtil.GetAppRBACByAppIdAndPipelineId(appId, pipelineId)
	if ok := handler.enforcer.Enforce(token, casbin.ResourceEnvironment, casbin.ActionGet, object); !ok {
		common.WriteJsonResp(w, fmt.Errorf("unauthorized user"), "Unauthorized User", http.StatusForbidden)
		return
	}
	// RBAC CHECK

	resp, err := handler.cdHandler.FetchCdPrePostStageStatus(pipelineId)
	if err != nil {
		handler.Logger.Errorw("service err, GetStageStatus", "err", err, "appId", appId, "pipelineId", pipelineId)
		if util.IsErrNoRows(err) {
			err = &util.ApiError{Code: "404", HttpStatusCode: 200, UserMessage: "no status found"}
			common.WriteJsonResp(w, err, nil, http.StatusOK)
		} else {
			common.WriteJsonResp(w, err, nil, http.StatusInternalServerError)
		}
		return
	}
	common.WriteJsonResp(w, err, resp, http.StatusOK)
}

func (handler PipelineConfigRestHandlerImpl) GetConfigmapSecretsForDeploymentStages(w http.ResponseWriter, r *http.Request) {
	userId, err := handler.userAuthService.GetLoggedInUser(r)
	if userId == 0 || err != nil {
		common.WriteJsonResp(w, err, "Unauthorized User", http.StatusUnauthorized)
		return
	}
	vars := mux.Vars(r)
	pipelineId, err := strconv.Atoi(vars["pipelineId"])
	if err != nil {
		common.WriteJsonResp(w, err, nil, http.StatusBadRequest)
		return
	}
	handler.Logger.Infow("request payload, GetConfigmapSecretsForDeploymentStages", "err", err, "pipelineId", pipelineId)
	deploymentPipeline, err := handler.pipelineBuilder.FindPipelineById(pipelineId)
	if err != nil {
		common.WriteJsonResp(w, err, nil, http.StatusBadRequest)
		return
	}
	// FIXME: add RBAC
	resp, err := handler.pipelineBuilder.FetchConfigmapSecretsForCdStages(deploymentPipeline.AppId, deploymentPipeline.EnvironmentId, pipelineId)
	if err != nil {
		handler.Logger.Errorw("service err, GetConfigmapSecretsForDeploymentStages", "err", err, "pipelineId", pipelineId)
		common.WriteJsonResp(w, err, nil, http.StatusInternalServerError)
		return
	}
	common.WriteJsonResp(w, err, resp, http.StatusOK)
}

func (handler PipelineConfigRestHandlerImpl) GetCdPipelineById(w http.ResponseWriter, r *http.Request) {
	token := r.Header.Get("token")
	vars := mux.Vars(r)
	appId, err := strconv.Atoi(vars["appId"])
	if err != nil {
		common.WriteJsonResp(w, err, nil, http.StatusBadRequest)
		return
	}
	pipelineId, err := strconv.Atoi(vars["pipelineId"])
	if err != nil {
		common.WriteJsonResp(w, err, nil, http.StatusBadRequest)
		return
	}
	version := "v1"
	if strings.Contains(r.URL.Path, "v2") {
		version = "v2"
	}
	handler.Logger.Infow("request payload, GetCdPipelineById", "err", err, "appId", appId, "pipelineId", pipelineId)
	app, err := handler.pipelineBuilder.GetApp(appId)
	if err != nil {
		common.WriteJsonResp(w, err, nil, http.StatusBadRequest)
		return
	}
	resourceName := handler.enforcerUtil.GetAppRBACName(app.AppName)
	if ok := handler.enforcer.Enforce(token, casbin.ResourceApplications, casbin.ActionGet, resourceName); !ok {
		common.WriteJsonResp(w, fmt.Errorf("unauthorized user"), "Unauthorized User", http.StatusForbidden)
		return
	}

	envObject := handler.enforcerUtil.GetEnvRBACNameByCdPipelineIdAndEnvId(pipelineId)
	if ok := handler.enforcer.Enforce(token, casbin.ResourceEnvironment, casbin.ActionUpdate, envObject); !ok {
		common.WriteJsonResp(w, fmt.Errorf("unauthorized user"), "Unauthorized User", http.StatusForbidden)
		return
	}

	ciConf, err := handler.pipelineBuilder.GetCdPipelineById(pipelineId)
	if err != nil {
		handler.Logger.Errorw("service err, GetCdPipelineById", "err", err, "appId", appId, "pipelineId", pipelineId)
		common.WriteJsonResp(w, err, nil, http.StatusInternalServerError)
		return
	}
	cdResp, err := pipeline.CreatePreAndPostStageResponse(ciConf, version)
	if err != nil {
		handler.Logger.Errorw("service err, CheckForVersionAndCreatePreAndPostStagePayload", "err", err, "appId", appId, "pipelineId", pipelineId)
		common.WriteJsonResp(w, err, nil, http.StatusInternalServerError)
		return
	}
	common.WriteJsonResp(w, err, cdResp, http.StatusOK)
}

func (handler PipelineConfigRestHandlerImpl) CancelStage(w http.ResponseWriter, r *http.Request) {
	userId, err := handler.userAuthService.GetLoggedInUser(r)
	if userId == 0 || err != nil {
		common.WriteJsonResp(w, err, "Unauthorized User", http.StatusUnauthorized)
		return
	}
	vars := mux.Vars(r)
	pipelineId, err := strconv.Atoi(vars["pipelineId"])
	if err != nil {
		common.WriteJsonResp(w, err, nil, http.StatusBadRequest)
		return
	}
	workflowRunnerId, err := strconv.Atoi(vars["workflowRunnerId"])
	if err != nil {
		common.WriteJsonResp(w, err, nil, http.StatusBadRequest)
		return
	}
	cdPipeline, err := handler.pipelineRepository.FindById(pipelineId)
	if err != nil {
		common.WriteJsonResp(w, err, nil, http.StatusInternalServerError)
		return
	}
	handler.Logger.Infow("request payload, CancelStage", "pipelineId", pipelineId, "workflowRunnerId", workflowRunnerId)

	// RBAC
	token := r.Header.Get("token")
	object := handler.enforcerUtil.GetAppRBACNameByAppId(cdPipeline.AppId)
	if ok := handler.enforcer.Enforce(token, casbin.ResourceApplications, casbin.ActionTrigger, object); !ok {
		common.WriteJsonResp(w, err, "Unauthorized User", http.StatusForbidden)
		return
	}
	// RBAC

	resp, err := handler.cdHandler.CancelStage(workflowRunnerId, userId)
	if err != nil {
		handler.Logger.Errorw("service err, CancelStage", "err", err, "pipelineId", pipelineId, "workflowRunnerId", workflowRunnerId)
		if util.IsErrNoRows(err) {
			common.WriteJsonResp(w, err, nil, http.StatusNotFound)
		} else {
			common.WriteJsonResp(w, err, nil, http.StatusInternalServerError)
		}
		return
	}
	common.WriteJsonResp(w, err, resp, http.StatusOK)
}

func (handler PipelineConfigRestHandlerImpl) GetDeploymentPipelineStrategy(w http.ResponseWriter, r *http.Request) {
	token := r.Header.Get("token")
	vars := mux.Vars(r)
	appId, err := strconv.Atoi(vars["appId"])
	if err != nil {
		common.WriteJsonResp(w, err, nil, http.StatusBadRequest)
		return
	}
	handler.Logger.Infow("request payload, GetDeploymentPipelineStrategy", "appId", appId)
	// RBAC
	object := handler.enforcerUtil.GetAppRBACNameByAppId(appId)
	if ok := handler.enforcer.Enforce(token, casbin.ResourceApplications, casbin.ActionGet, object); !ok {
		common.WriteJsonResp(w, err, "Unauthorized User", http.StatusForbidden)
		return
	}
	// RBAC

	result, err := handler.pipelineBuilder.FetchCDPipelineStrategy(appId)
	if err != nil {
		handler.Logger.Errorw("service err, GetDeploymentPipelineStrategy", "err", err, "appId", appId)
		common.WriteJsonResp(w, err, nil, http.StatusInternalServerError)
		return
	}

	common.WriteJsonResp(w, err, result, http.StatusOK)
}
func (handler PipelineConfigRestHandlerImpl) GetDefaultDeploymentPipelineStrategy(w http.ResponseWriter, r *http.Request) {
	token := r.Header.Get("token")
	vars := mux.Vars(r)
	appId, err := strconv.Atoi(vars["appId"])
	if err != nil {
		common.WriteJsonResp(w, err, nil, http.StatusBadRequest)
		return
	}
	envId, err := strconv.Atoi(vars["envId"])
	if err != nil {
		common.WriteJsonResp(w, err, nil, http.StatusBadRequest)
		return
	}
	handler.Logger.Infow("request payload, GetDefaultDeploymentPipelineStrategy", "appId", appId, "envId", envId)
	// RBAC
	object := handler.enforcerUtil.GetAppRBACNameByAppId(appId)
	if ok := handler.enforcer.Enforce(token, casbin.ResourceApplications, casbin.ActionGet, object); !ok {
		common.WriteJsonResp(w, err, "Unauthorized User", http.StatusForbidden)
		return
	}
	// RBAC

	result, err := handler.pipelineBuilder.FetchDefaultCDPipelineStrategy(appId, envId)
	if err != nil {
		handler.Logger.Errorw("service err, GetDefaultDeploymentPipelineStrategy", "err", err, "appId", appId)
		common.WriteJsonResp(w, err, nil, http.StatusInternalServerError)
		return
	}

	common.WriteJsonResp(w, err, result, http.StatusOK)
}

func (handler PipelineConfigRestHandlerImpl) EnvConfigOverrideCreateNamespace(w http.ResponseWriter, r *http.Request) {
	userId, err := handler.userAuthService.GetLoggedInUser(r)
	if userId == 0 || err != nil {
		common.WriteJsonResp(w, err, "Unauthorized User", http.StatusUnauthorized)
		return
	}
	token := r.Header.Get("token")
	vars := mux.Vars(r)
	appId, err := strconv.Atoi(vars["appId"])
	if err != nil {
		common.WriteJsonResp(w, err, nil, http.StatusBadRequest)
		return
	}
	environmentId, err := strconv.Atoi(vars["environmentId"])
	if err != nil {
		common.WriteJsonResp(w, err, nil, http.StatusBadRequest)
		return
	}
	decoder := json.NewDecoder(r.Body)
	var envConfigProperties bean3.EnvironmentProperties
	err = decoder.Decode(&envConfigProperties)
	envConfigProperties.UserId = userId
	envConfigProperties.EnvironmentId = environmentId
	if err != nil {
		common.WriteJsonResp(w, err, nil, http.StatusBadRequest)
		return
	}
	handler.Logger.Infow("request payload, EnvConfigOverrideCreateNamespace", "appId", appId, "environmentId", environmentId, "payload", envConfigProperties)
	app, err := handler.pipelineBuilder.GetApp(appId)
	if err != nil {
		common.WriteJsonResp(w, err, nil, http.StatusBadRequest)
		return
	}
	resourceName := handler.enforcerUtil.GetAppRBACNameByAppId(appId)
	if ok := handler.enforcer.Enforce(token, casbin.ResourceApplications, casbin.ActionCreate, resourceName); !ok {
		common.WriteJsonResp(w, fmt.Errorf("unauthorized user"), "Unauthorized User", http.StatusForbidden)
		return
	}
	object := handler.enforcerUtil.GetAppRBACByAppNameAndEnvId(app.AppName, environmentId)
	if ok := handler.enforcer.Enforce(token, casbin.ResourceEnvironment, casbin.ActionCreate, object); !ok {
		common.WriteJsonResp(w, fmt.Errorf("unauthorized user"), "Unauthorized User", http.StatusForbidden)
		return
	}
	createResp, err := handler.propertiesConfigService.CreateEnvironmentPropertiesWithNamespace(appId, &envConfigProperties)
	if err != nil {
		handler.Logger.Errorw("service err, EnvConfigOverrideCreateNamespace", "err", err, "appId", appId, "environmentId", environmentId, "payload", envConfigProperties)
		common.WriteJsonResp(w, err, nil, http.StatusInternalServerError)
		return
	}
	common.WriteJsonResp(w, err, createResp, http.StatusOK)
}

func (handler PipelineConfigRestHandlerImpl) IsReadyToTrigger(w http.ResponseWriter, r *http.Request) {
	token := r.Header.Get("token")
	vars := mux.Vars(r)
	appId, err := strconv.Atoi(vars["appId"])
	if err != nil {
		common.WriteJsonResp(w, err, nil, http.StatusBadRequest)
		return
	}
	envId, err := strconv.Atoi(vars["envId"])
	if err != nil {
		common.WriteJsonResp(w, err, nil, http.StatusBadRequest)
		return
	}
	pipelineId, err := strconv.Atoi(vars["pipelineId"])
	if err != nil {
		common.WriteJsonResp(w, err, nil, http.StatusBadRequest)
		return
	}
	handler.Logger.Infow("request payload, IsReadyToTrigger", "appId", appId, "envId", envId, "pipelineId", pipelineId)
	// RBAC
	object := handler.enforcerUtil.GetAppRBACNameByAppId(appId)
	if ok := handler.enforcer.Enforce(token, casbin.ResourceApplications, casbin.ActionGet, object); !ok {
		common.WriteJsonResp(w, err, "Unauthorized User", http.StatusForbidden)
		return
	}
	object = handler.enforcerUtil.GetEnvRBACNameByAppId(appId, envId)
	if ok := handler.enforcer.Enforce(token, casbin.ResourceEnvironment, casbin.ActionGet, object); !ok {
		common.WriteJsonResp(w, err, "Unauthorized User", http.StatusForbidden)
		return
	}
	// RBAC

	result, err := handler.chartService.IsReadyToTrigger(appId, envId, pipelineId)
	if err != nil {
		handler.Logger.Errorw("service err, IsReadyToTrigger", "err", err, "appId", appId, "envId", envId, "pipelineId", pipelineId)
		common.WriteJsonResp(w, err, nil, http.StatusInternalServerError)
		return
	}
	common.WriteJsonResp(w, err, result, http.StatusOK)
}

func (handler PipelineConfigRestHandlerImpl) UpgradeForAllApps(w http.ResponseWriter, r *http.Request) {
	userId, err := handler.userAuthService.GetLoggedInUser(r)
	if userId == 0 || err != nil {
		common.WriteJsonResp(w, err, "Unauthorized User", http.StatusUnauthorized)
		return
	}
	vars := mux.Vars(r)
	chartRefId, err := strconv.Atoi(vars["chartRefId"])
	if err != nil {
		common.WriteJsonResp(w, err, nil, http.StatusBadRequest)
		return
	}

	decoder := json.NewDecoder(r.Body)
	var chartUpgradeRequest chart.ChartUpgradeRequest
	err = decoder.Decode(&chartUpgradeRequest)
	if err != nil {
		handler.Logger.Errorw("request err, UpgradeForAllApps", "err", err, "payload", chartUpgradeRequest)
		common.WriteJsonResp(w, err, nil, http.StatusBadRequest)
		return
	}
	chartUpgradeRequest.ChartRefId = chartRefId
	chartUpgradeRequest.UserId = userId
	handler.Logger.Infow("request payload, UpgradeForAllApps", "payload", chartUpgradeRequest)
	token := r.Header.Get("token")
	if ok := handler.enforcer.Enforce(token, casbin.ResourceApplications, casbin.ActionCreate, "*/*"); !ok {
		common.WriteJsonResp(w, fmt.Errorf("unauthorized user"), "Unauthorized User", http.StatusForbidden)
		return
	}
	if ok := handler.enforcer.Enforce(token, casbin.ResourceEnvironment, casbin.ActionCreate, "*/*"); !ok {
		common.WriteJsonResp(w, fmt.Errorf("unauthorized user"), "Unauthorized User", http.StatusForbidden)
		return
	}

	newAppOverride, _, err := handler.chartService.GetAppOverrideForDefaultTemplate(chartUpgradeRequest.ChartRefId)
	if err != nil {
		handler.Logger.Errorw("service err, UpgradeForAllApps", "err", err, "payload", chartUpgradeRequest)
		common.WriteJsonResp(w, err, nil, http.StatusInternalServerError)
		return
	}

	ctx, cancel := context.WithCancel(r.Context())
	if cn, ok := w.(http.CloseNotifier); ok {
		go func(done <-chan struct{}, closed <-chan bool) {
			select {
			case <-done:
			case <-closed:
				cancel()
			}
		}(ctx.Done(), cn.CloseNotify())
	}
	acdToken, err := handler.argoUserService.GetLatestDevtronArgoCdUserToken()
	if err != nil {
		handler.Logger.Errorw("error in getting acd token", "err", err)
		common.WriteJsonResp(w, err, nil, http.StatusInternalServerError)
		return
	}
	ctx = context.WithValue(r.Context(), "token", acdToken)

	var appIds []int
	if chartUpgradeRequest.All || len(chartUpgradeRequest.AppIds) == 0 {
		apps, err := handler.pipelineBuilder.GetAppList()
		if err != nil {
			handler.Logger.Errorw("service err, UpgradeForAllApps", "err", err, "payload", chartUpgradeRequest)
			common.WriteJsonResp(w, err, nil, http.StatusInternalServerError)
			return
		}
		for _, app := range apps {
			appIds = append(appIds, app.Id)
		}
	} else {
		appIds = chartUpgradeRequest.AppIds
	}
	response := make(map[string][]map[string]string)
	var failedIds []map[string]string
	for _, appId := range appIds {
		appResponse := make(map[string]string)
		template, err := handler.chartService.GetByAppIdAndChartRefId(appId, chartRefId)
		if err != nil && pg.ErrNoRows != err {
			handler.Logger.Errorw("err in checking weather exist or not, skip for upgrade", "err", err, "payload", chartUpgradeRequest)
			appResponse["appId"] = strconv.Itoa(appId)
			appResponse["message"] = "err in checking weather exist or not, skip for upgrade"
			failedIds = append(failedIds, appResponse)
			continue
		}
		if template != nil && template.Id > 0 {
			handler.Logger.Warnw("this ref chart already configured for this app, skip for upgrade", "payload", chartUpgradeRequest)
			appResponse["appId"] = strconv.Itoa(appId)
			appResponse["message"] = "this ref chart already configured for this app, skip for upgrade"
			failedIds = append(failedIds, appResponse)
			continue
		}
		flag, err := handler.chartService.UpgradeForApp(appId, chartRefId, newAppOverride, userId, ctx)
		if err != nil {
			handler.Logger.Errorw("service err, UpdateCiTemplate", "err", err, "payload", chartUpgradeRequest)
			appResponse["appId"] = strconv.Itoa(appId)
			appResponse["message"] = err.Error()
			failedIds = append(failedIds, appResponse)
		} else if flag == false {
			handler.Logger.Debugw("unable to upgrade for app", "appId", appId, "payload", chartUpgradeRequest)
			appResponse["appId"] = strconv.Itoa(appId)
			appResponse["message"] = "no error found, but failed to upgrade"
			failedIds = append(failedIds, appResponse)
		}

	}
	response["failed"] = failedIds
	common.WriteJsonResp(w, err, response, http.StatusOK)
}

func (handler PipelineConfigRestHandlerImpl) GetCdPipelinesByEnvironment(w http.ResponseWriter, r *http.Request) {
	vars := mux.Vars(r)
	token := r.Header.Get("token")
	userId, err := handler.userAuthService.GetLoggedInUser(r)
	if userId == 0 || err != nil {
		common.WriteJsonResp(w, err, "Unauthorized User", http.StatusUnauthorized)
		return
	}
	envId, err := strconv.Atoi(vars["envId"])
	if err != nil {
		handler.Logger.Errorw("request err, GetCdPipelines", "err", err, "envId", envId)
		common.WriteJsonResp(w, err, nil, http.StatusBadRequest)
		return
	}
	v := r.URL.Query()
	appIdsString := v.Get("appIds")
	var appIds []int
	if len(appIdsString) > 0 {
		appIdsSlices := strings.Split(appIdsString, ",")
		for _, appId := range appIdsSlices {
			id, err := strconv.Atoi(appId)
			if err != nil {
				common.WriteJsonResp(w, err, "please provide valid appIds", http.StatusBadRequest)
				return
			}
			appIds = append(appIds, id)
		}
	}
	var appGroupId int
	appGroupIdStr := v.Get("appGroupId")
	if len(appGroupIdStr) > 0 {
		appGroupId, err = strconv.Atoi(appGroupIdStr)
		if err != nil {
			common.WriteJsonResp(w, err, "please provide valid appGroupId", http.StatusBadRequest)
			return
		}
	}

	request := resourceGroup2.ResourceGroupingRequest{
		ParentResourceId:  envId,
		ResourceGroupId:   appGroupId,
		ResourceGroupType: resourceGroup2.APP_GROUP,
		ResourceIds:       appIds,
		CheckAuthBatch:    handler.checkAuthBatch,
		UserId:            userId,
		Ctx:               r.Context(),
	}
	_, span := otel.Tracer("orchestrator").Start(r.Context(), "cdHandler.FetchCdPipelinesForResourceGrouping")
	results, err := handler.pipelineBuilder.GetCdPipelinesByEnvironment(request, token)
	span.End()
	if err != nil {
		handler.Logger.Errorw("service err, GetCdPipelines", "err", err, "envId", envId)
		common.WriteJsonResp(w, err, nil, http.StatusInternalServerError)
		return
	}
	common.WriteJsonResp(w, err, results, http.StatusOK)
}

func (handler PipelineConfigRestHandlerImpl) GetCdPipelinesByEnvironmentMin(w http.ResponseWriter, r *http.Request) {
	vars := mux.Vars(r)
	userId, err := handler.userAuthService.GetLoggedInUser(r)
	if userId == 0 || err != nil {
		common.WriteJsonResp(w, err, "Unauthorized User", http.StatusUnauthorized)
		return
	}
	token := r.Header.Get("token")
	envId, err := strconv.Atoi(vars["envId"])
	if err != nil {
		handler.Logger.Errorw("request err, GetCdPipelines", "err", err, "envId", envId)
		common.WriteJsonResp(w, err, nil, http.StatusBadRequest)
		return
	}
	v := r.URL.Query()
	appIdsString := v.Get("appIds")
	var appIds []int
	if len(appIdsString) > 0 {
		appIdsSlices := strings.Split(appIdsString, ",")
		for _, appId := range appIdsSlices {
			id, err := strconv.Atoi(appId)
			if err != nil {
				common.WriteJsonResp(w, err, "please provide valid appIds", http.StatusBadRequest)
				return
			}
			appIds = append(appIds, id)
		}
	}
	var appGroupId int
	appGroupIdStr := v.Get("appGroupId")
	if len(appGroupIdStr) > 0 {
		appGroupId, err = strconv.Atoi(appGroupIdStr)
		if err != nil {
			common.WriteJsonResp(w, err, "please provide valid appGroupId", http.StatusBadRequest)
			return
		}
	}

	request := resourceGroup2.ResourceGroupingRequest{
		ParentResourceId:  envId,
		ResourceGroupId:   appGroupId,
		ResourceGroupType: resourceGroup2.APP_GROUP,
		ResourceIds:       appIds,
		CheckAuthBatch:    handler.checkAuthBatch,
		UserId:            userId,
		Ctx:               r.Context(),
	}

	_, span := otel.Tracer("orchestrator").Start(r.Context(), "cdHandler.FetchCdPipelinesForResourceGrouping")
	results, err := handler.pipelineBuilder.GetCdPipelinesByEnvironmentMin(request, token)
	span.End()
	if err != nil {
		handler.Logger.Errorw("service err, GetCdPipelines", "err", err, "envId", envId)
		common.WriteJsonResp(w, err, nil, http.StatusInternalServerError)
		return
	}
	common.WriteJsonResp(w, err, results, http.StatusOK)
}

func (handler *PipelineConfigRestHandlerImpl) checkAuthBatch(token string, appObject []string, envObject []string) (map[string]bool, map[string]bool) {
	var appResult map[string]bool
	var envResult map[string]bool
	if len(appObject) > 0 {
		appResult = handler.enforcer.EnforceInBatch(token, casbin.ResourceApplications, casbin.ActionGet, appObject)
	}
	if len(envObject) > 0 {
		envResult = handler.enforcer.EnforceInBatch(token, casbin.ResourceEnvironment, casbin.ActionGet, envObject)
	}
	return appResult, envResult
}<|MERGE_RESOLUTION|>--- conflicted
+++ resolved
@@ -950,12 +950,7 @@
 			return
 		}
 	}
-<<<<<<< HEAD
-
-	//RBAC enforcer Ends
-=======
 	// RBAC enforcer Ends
->>>>>>> f6ae2c72
 
 	resp, err := handler.deploymentTemplateService.FetchDeploymentsWithChartRefs(appId, envId)
 	if err != nil {
