package app

import (
	"context"
	"encoding/json"
	"errors"
	"fmt"
	bean2 "github.com/devtron-labs/devtron/api/bean"
	"github.com/devtron-labs/devtron/api/restHandler/common"
	"github.com/devtron-labs/devtron/internal/sql/repository/helper"
	"github.com/devtron-labs/devtron/internal/sql/repository/pipelineConfig"
	"github.com/devtron-labs/devtron/internal/sql/repository/security"
	"github.com/devtron-labs/devtron/internal/util"
	"github.com/devtron-labs/devtron/pkg/bean"
	"github.com/devtron-labs/devtron/pkg/chart"
	"github.com/devtron-labs/devtron/pkg/generateManifest"
	"github.com/devtron-labs/devtron/pkg/pipeline"
	bean3 "github.com/devtron-labs/devtron/pkg/pipeline/bean"
	"github.com/devtron-labs/devtron/pkg/pipeline/types"
	resourceGroup2 "github.com/devtron-labs/devtron/pkg/resourceGroup"
	"github.com/devtron-labs/devtron/pkg/resourceQualifiers"
	"github.com/devtron-labs/devtron/pkg/user/casbin"
	util2 "github.com/devtron-labs/devtron/util"
	"github.com/go-pg/pg"
	"github.com/gorilla/mux"
	"go.opentelemetry.io/otel"
	"io"
	"k8s.io/utils/pointer"
	"net/http"
	"strconv"
	"strings"
	"time"
)

const DefaultMinArtifactCount = 10

type DeploymentHistoryResp struct {
	CdWorkflows                []pipelineConfig.CdWorkflowWithArtifact `json:"cdWorkflows"`
	TagsEdiatable              bool                                    `json:"tagsEditable"`
	AppReleaseTagNames         []string                                `json:"appReleaseTagNames"` //unique list of tags exists in the app
	HideImageTaggingHardDelete bool                                    `json:"hideImageTaggingHardDelete"`
}
type DevtronAppDeploymentRestHandler interface {
	CreateCdPipeline(w http.ResponseWriter, r *http.Request)
	GetCdPipelineById(w http.ResponseWriter, r *http.Request)
	PatchCdPipeline(w http.ResponseWriter, r *http.Request)
	HandleChangeDeploymentRequest(w http.ResponseWriter, r *http.Request)
	HandleChangeDeploymentTypeRequest(w http.ResponseWriter, r *http.Request)
	HandleTriggerDeploymentAfterTypeChange(w http.ResponseWriter, r *http.Request)
	GetCdPipelines(w http.ResponseWriter, r *http.Request)
	GetCdPipelinesForAppAndEnv(w http.ResponseWriter, r *http.Request)

	GetArtifactsByCDPipeline(w http.ResponseWriter, r *http.Request)
	GetArtifactsForRollback(w http.ResponseWriter, r *http.Request)

	UpgradeForAllApps(w http.ResponseWriter, r *http.Request)

	IsReadyToTrigger(w http.ResponseWriter, r *http.Request)
	FetchCdWorkflowDetails(w http.ResponseWriter, r *http.Request)
	GetCdPipelinesByEnvironment(w http.ResponseWriter, r *http.Request)
	GetCdPipelinesByEnvironmentMin(w http.ResponseWriter, r *http.Request)
	PerformDeploymentApprovalAction(w http.ResponseWriter, r *http.Request)
	ChangeChartRef(w http.ResponseWriter, r *http.Request)
}

type DevtronAppDeploymentConfigRestHandler interface {
	ConfigureDeploymentTemplateForApp(w http.ResponseWriter, r *http.Request)
	GetDeploymentTemplate(w http.ResponseWriter, r *http.Request)
	GetDefaultDeploymentTemplate(w http.ResponseWriter, r *http.Request)
	GetAppOverrideForDefaultTemplate(w http.ResponseWriter, r *http.Request)
	GetTemplateComparisonMetadata(w http.ResponseWriter, r *http.Request)
	GetDeploymentTemplateData(w http.ResponseWriter, r *http.Request)

	EnvConfigOverrideCreate(w http.ResponseWriter, r *http.Request)
	EnvConfigOverrideUpdate(w http.ResponseWriter, r *http.Request)
	GetEnvConfigOverride(w http.ResponseWriter, r *http.Request)
	EnvConfigOverrideReset(w http.ResponseWriter, r *http.Request)

	UpdateAppOverride(w http.ResponseWriter, r *http.Request)
	GetConfigmapSecretsForDeploymentStages(w http.ResponseWriter, r *http.Request)
	GetDeploymentPipelineStrategy(w http.ResponseWriter, r *http.Request)
	GetDefaultDeploymentPipelineStrategy(w http.ResponseWriter, r *http.Request)

	AppMetricsEnableDisable(w http.ResponseWriter, r *http.Request)
	EnvMetricsEnableDisable(w http.ResponseWriter, r *http.Request)

	EnvConfigOverrideCreateNamespace(w http.ResponseWriter, r *http.Request)
}

type DevtronAppPrePostDeploymentRestHandler interface {
	GetMigrationConfig(w http.ResponseWriter, r *http.Request)
	CreateMigrationConfig(w http.ResponseWriter, r *http.Request)
	UpdateMigrationConfig(w http.ResponseWriter, r *http.Request)
	GetStageStatus(w http.ResponseWriter, r *http.Request)
	GetPrePostDeploymentLogs(w http.ResponseWriter, r *http.Request)
	// CancelStage Cancel Pre/Post ArgoWorkflow execution
	CancelStage(w http.ResponseWriter, r *http.Request)
}

type DevtronAppDeploymentHistoryRestHandler interface {
	ListDeploymentHistory(w http.ResponseWriter, r *http.Request)
	DownloadArtifacts(w http.ResponseWriter, r *http.Request)
}

func (handler PipelineConfigRestHandlerImpl) ConfigureDeploymentTemplateForApp(w http.ResponseWriter, r *http.Request) {
	decoder := json.NewDecoder(r.Body)
	userId, err := handler.userAuthService.GetLoggedInUser(r)
	if userId == 0 || err != nil {
		common.WriteJsonResp(w, err, "Unauthorized User", http.StatusUnauthorized)
		return
	}
	var templateRequest chart.TemplateRequest
	err = decoder.Decode(&templateRequest)
	templateRequest.UserId = userId
	if err != nil {
		handler.Logger.Errorw("request err, ConfigureDeploymentTemplateForApp", "err", err, "payload", templateRequest)
		common.WriteJsonResp(w, err, nil, http.StatusBadRequest)
		return
	}
	chartRefId := templateRequest.ChartRefId
	//VARIABLE_RESOLVE
	scope := resourceQualifiers.Scope{
		AppId: templateRequest.AppId,
	}
	validate, err2 := handler.chartService.DeploymentTemplateValidate(r.Context(), templateRequest.ValuesOverride, chartRefId, scope)
	if !validate {
		common.WriteJsonResp(w, err2, nil, http.StatusBadRequest)
		return
	}

	handler.Logger.Infow("request payload, ConfigureDeploymentTemplateForApp", "payload", templateRequest)
	err = handler.validator.Struct(templateRequest)
	if err != nil {
		handler.Logger.Errorw("validation err, ConfigureDeploymentTemplateForApp", "err", err, "payload", templateRequest)
		common.WriteJsonResp(w, err, nil, http.StatusBadRequest)
		return
	}
	token := r.Header.Get("token")
	app, err := handler.pipelineBuilder.GetApp(templateRequest.AppId)
	if err != nil {
		common.WriteJsonResp(w, err, nil, http.StatusBadRequest)
		return
	}
	resourceName := handler.enforcerUtil.GetAppRBACName(app.AppName)
	if ok := handler.enforcer.Enforce(token, casbin.ResourceApplications, casbin.ActionCreate, resourceName); !ok {
		common.WriteJsonResp(w, fmt.Errorf("unauthorized user"), "Unauthorized User", http.StatusForbidden)
		return
	}

	ctx, cancel := context.WithCancel(r.Context())
	if cn, ok := w.(http.CloseNotifier); ok {
		go func(done <-chan struct{}, closed <-chan bool) {
			select {
			case <-done:
			case <-closed:
				cancel()
			}
		}(ctx.Done(), cn.CloseNotify())
	}
	acdToken, err := handler.argoUserService.GetLatestDevtronArgoCdUserToken()
	if err != nil {
		handler.Logger.Errorw("error in getting acd token", "err", err)
		common.WriteJsonResp(w, err, nil, http.StatusInternalServerError)
		return
	}
	ctx = context.WithValue(r.Context(), "token", acdToken)
	createResp, err := handler.chartService.Create(templateRequest, ctx)
	if err != nil {
		handler.Logger.Errorw("service err, ConfigureDeploymentTemplateForApp", "err", err, "payload", templateRequest)
		common.WriteJsonResp(w, err, nil, http.StatusInternalServerError)
		return
	}
	common.WriteJsonResp(w, err, createResp, http.StatusOK)
}

func (handler PipelineConfigRestHandlerImpl) CreateCdPipeline(w http.ResponseWriter, r *http.Request) {
	decoder := json.NewDecoder(r.Body)
	userId, err := handler.userAuthService.GetLoggedInUser(r)
	if userId == 0 || err != nil {
		common.WriteJsonResp(w, err, "Unauthorized User", http.StatusUnauthorized)
		return
	}
	var cdPipeline bean.CdPipelines
	err = decoder.Decode(&cdPipeline)
	cdPipeline.UserId = userId
	if err != nil {
		handler.Logger.Errorw("request err, CreateCdPipeline", "err", err, "payload", cdPipeline)
		common.WriteJsonResp(w, err, nil, http.StatusBadRequest)
		return
	}
	handler.Logger.Infow("request payload, CreateCdPipeline", "payload", cdPipeline)
	userUploaded, err := handler.chartService.CheckCustomChartByAppId(cdPipeline.AppId)
	if !userUploaded {
		err = handler.validator.Struct(cdPipeline)
		if err != nil {
			handler.Logger.Errorw("validation err, CreateCdPipeline", "err", err, "payload", cdPipeline)
			common.WriteJsonResp(w, err, nil, http.StatusBadRequest)
			return
		}
	}

	handler.Logger.Debugw("pipeline create request ", "req", cdPipeline)
	token := r.Header.Get("token")
	app, err := handler.pipelineBuilder.GetApp(cdPipeline.AppId)
	if err != nil {
		common.WriteJsonResp(w, err, nil, http.StatusBadRequest)
		return
	}
	if app.AppType == helper.Job {
		common.WriteJsonResp(w, fmt.Errorf("cannot create cd-pipeline for job"), "cannot create cd-pipeline for job", http.StatusBadRequest)
		return
	}
	//RBAC
	resourceName := handler.enforcerUtil.GetAppRBACName(app.AppName)
	if ok := handler.enforcer.Enforce(token, casbin.ResourceApplications, casbin.ActionCreate, resourceName); !ok {
		common.WriteJsonResp(w, fmt.Errorf("unauthorized user"), "Unauthorized User", http.StatusForbidden)
		return
	}
	for _, deploymentPipeline := range cdPipeline.Pipelines {
		object := handler.enforcerUtil.GetAppRBACByAppNameAndEnvId(app.AppName, deploymentPipeline.EnvironmentId)
		handler.Logger.Debugw("Triggered Request By:", "object", object)
		if ok := handler.enforcer.Enforce(token, casbin.ResourceEnvironment, casbin.ActionCreate, object); !ok {
			common.WriteJsonResp(w, fmt.Errorf("unauthorized user"), "Unauthorized User", http.StatusForbidden)
			return
		}
	}
	//RBAC
	acdToken, err := handler.argoUserService.GetLatestDevtronArgoCdUserToken()
	if err != nil {
		handler.Logger.Errorw("error in getting acd token", "err", err)
		common.WriteJsonResp(w, err, nil, http.StatusInternalServerError)
		return
	}
	ctx := context.WithValue(r.Context(), "token", acdToken)
	createResp, err := handler.pipelineBuilder.CreateCdPipelines(&cdPipeline, ctx)

	if err != nil {
		handler.Logger.Errorw("service err, CreateCdPipeline", "err", err, "payload", cdPipeline)
		common.WriteJsonResp(w, err, nil, http.StatusInternalServerError)
		return
	}
	common.WriteJsonResp(w, err, createResp, http.StatusOK)
}

func (handler PipelineConfigRestHandlerImpl) PatchCdPipeline(w http.ResponseWriter, r *http.Request) {
	decoder := json.NewDecoder(r.Body)
	userId, err := handler.userAuthService.GetLoggedInUser(r)
	if userId == 0 || err != nil {
		common.WriteJsonResp(w, err, "Unauthorized User", http.StatusUnauthorized)
		return
	}
	var cdPipeline bean.CDPatchRequest
	err = decoder.Decode(&cdPipeline)
	cdPipeline.UserId = userId
	if err != nil {
		handler.Logger.Errorw("request err, PatchCdPipeline", "err", err, "payload", cdPipeline)
		common.WriteJsonResp(w, err, nil, http.StatusBadRequest)
		return
	}

	v := r.URL.Query()
	forceDelete := false
	cascadeDelete := true
	force := v.Get("force")
	cascade := v.Get("cascade")
	if len(force) > 0 && len(cascade) > 0 {
		handler.Logger.Errorw("request err, PatchCdPipeline", "err", fmt.Errorf("cannot perform both cascade and force delete"), "payload", cdPipeline)
		common.WriteJsonResp(w, err, nil, http.StatusBadRequest)
		return
	}
	if len(force) > 0 {
		forceDelete, err = strconv.ParseBool(force)
		if err != nil {
			handler.Logger.Errorw("request err, PatchCdPipeline", "err", err, "payload", cdPipeline)
			common.WriteJsonResp(w, err, nil, http.StatusBadRequest)
			return
		}
	} else if len(cascade) > 0 {
		cascadeDelete, err = strconv.ParseBool(cascade)
		if err != nil {
			handler.Logger.Errorw("request err, PatchCdPipeline", "err", err, "payload", cdPipeline)
			common.WriteJsonResp(w, err, nil, http.StatusBadRequest)
			return
		}
	}
	cdPipeline.ForceDelete = forceDelete
	cdPipeline.NonCascadeDelete = !cascadeDelete
	handler.Logger.Infow("request payload, PatchCdPipeline", "payload", cdPipeline)
	err = handler.validator.StructPartial(cdPipeline, "AppId", "Action")
	if err == nil {
		if cdPipeline.Action == bean.CD_CREATE {
			err = handler.validator.Struct(cdPipeline.Pipeline)
		} else if cdPipeline.Action == bean.CD_DELETE {
			err = handler.validator.Var(cdPipeline.Pipeline.Id, "gt=0")
		} else if cdPipeline.Action == bean.CD_DELETE_PARTIAL {
			err = handler.validator.Var(cdPipeline.Pipeline.Id, "gt=0")
		}
	}
	if err != nil {
		handler.Logger.Errorw("validation err, PatchCdPipeline", "err", err, "payload", cdPipeline)
		common.WriteJsonResp(w, err, nil, http.StatusBadRequest)
		return
	}
	token := r.Header.Get("token")
	app, err := handler.pipelineBuilder.GetApp(cdPipeline.AppId)
	if err != nil {
		common.WriteJsonResp(w, err, nil, http.StatusBadRequest)
		return
	}
	resourceName := handler.enforcerUtil.GetAppRBACName(app.AppName)
	if ok := handler.enforcer.Enforce(token, casbin.ResourceApplications, casbin.ActionUpdate, resourceName); !ok {
		common.WriteJsonResp(w, fmt.Errorf("unauthorized user"), "Unauthorized User", http.StatusForbidden)
		return
	}

	object := handler.enforcerUtil.GetAppRBACByAppIdAndPipelineId(cdPipeline.AppId, cdPipeline.Pipeline.Id)
	if ok := handler.enforcer.Enforce(token, casbin.ResourceEnvironment, casbin.ActionUpdate, object); !ok {
		common.WriteJsonResp(w, fmt.Errorf("unauthorized user"), "Unauthorized User", http.StatusForbidden)
		return
	}
	acdToken, err := handler.argoUserService.GetLatestDevtronArgoCdUserToken()
	if err != nil {
		handler.Logger.Errorw("error in getting acd token", "err", err)
		common.WriteJsonResp(w, err, nil, http.StatusInternalServerError)
		return
	}
	ctx := context.WithValue(r.Context(), "token", acdToken)
	createResp, err := handler.pipelineBuilder.PatchCdPipelines(&cdPipeline, ctx)
	if err != nil {
		handler.Logger.Errorw("service err, PatchCdPipeline", "err", err, "payload", cdPipeline)
		common.WriteJsonResp(w, err, nil, http.StatusInternalServerError)
		return
	}
	common.WriteJsonResp(w, err, createResp, http.StatusOK)
}

// HandleChangeDeploymentRequest changes the deployment app type for all pipelines in all apps for a given environment.
func (handler PipelineConfigRestHandlerImpl) HandleChangeDeploymentRequest(w http.ResponseWriter, r *http.Request) {

	// Auth check
	userId, err := handler.userAuthService.GetLoggedInUser(r)
	if userId == 0 || err != nil {
		common.WriteJsonResp(w, err, "Unauthorized User", http.StatusUnauthorized)
		return
	}

	// Retrieving and parsing request body
	decoder := json.NewDecoder(r.Body)
	var deploymentAppTypeChangeRequest *bean.DeploymentAppTypeChangeRequest
	err = decoder.Decode(&deploymentAppTypeChangeRequest)
	if err != nil {
		handler.Logger.Errorw("request err, HandleChangeDeploymentRequest", "err", err, "payload",
			deploymentAppTypeChangeRequest)

		common.WriteJsonResp(w, err, nil, http.StatusBadRequest)
		return
	}
	deploymentAppTypeChangeRequest.UserId = userId

	// Validate incoming request
	err = handler.validator.Struct(deploymentAppTypeChangeRequest)
	if err != nil {
		handler.Logger.Errorw("validation err, HandleChangeDeploymentRequest", "err", err, "payload",
			deploymentAppTypeChangeRequest)

		common.WriteJsonResp(w, err, nil, http.StatusBadRequest)
		return
	}

	// Only super-admin access
	token := r.Header.Get("token")
	if ok := handler.enforcer.Enforce(token, casbin.ResourceGlobal, casbin.ActionDelete, "*"); !ok {
		common.WriteJsonResp(w, errors.New("unauthorized"), nil, http.StatusForbidden)
		return
	}

	// Retrieve argocd token
	acdToken, err := handler.argoUserService.GetLatestDevtronArgoCdUserToken()
	if err != nil {
		handler.Logger.Errorw("error in getting acd token", "err", err)
		common.WriteJsonResp(w, err, nil, http.StatusInternalServerError)
		return
	}
	ctx := context.WithValue(r.Context(), "token", acdToken)

	resp, err := handler.pipelineBuilder.ChangeDeploymentType(ctx, deploymentAppTypeChangeRequest)

	if err != nil {
		nErr := errors.New("failed to change deployment type with error msg: " + err.Error())
		handler.Logger.Errorw(err.Error(),
			"payload", deploymentAppTypeChangeRequest,
			"err", err)

		common.WriteJsonResp(w, nErr, nil, http.StatusInternalServerError)
		return
	}
	common.WriteJsonResp(w, nil, resp, http.StatusOK)
	return
}

func (handler PipelineConfigRestHandlerImpl) HandleChangeDeploymentTypeRequest(w http.ResponseWriter, r *http.Request) {

	userId, err := handler.userAuthService.GetLoggedInUser(r)
	if userId == 0 || err != nil {
		common.WriteJsonResp(w, err, "Unauthorized User", http.StatusUnauthorized)
		return
	}

	decoder := json.NewDecoder(r.Body)
	var deploymentTypeChangeRequest *bean.DeploymentAppTypeChangeRequest
	err = decoder.Decode(&deploymentTypeChangeRequest)
	if err != nil {
		handler.Logger.Errorw("request err, HandleChangeDeploymentTypeRequest", "err", err, "payload",
			deploymentTypeChangeRequest)

		common.WriteJsonResp(w, err, nil, http.StatusBadRequest)
		return
	}
	deploymentTypeChangeRequest.UserId = userId

	err = handler.validator.Struct(deploymentTypeChangeRequest)
	if err != nil {
		handler.Logger.Errorw("validation err, HandleChangeDeploymentTypeRequest", "err", err, "payload",
			deploymentTypeChangeRequest)

		common.WriteJsonResp(w, err, nil, http.StatusBadRequest)
		return
	}

	token := r.Header.Get("token")
	if ok := handler.enforcer.Enforce(token, casbin.ResourceGlobal, casbin.ActionDelete, "*"); !ok {
		common.WriteJsonResp(w, errors.New("unauthorized"), nil, http.StatusForbidden)
		return
	}

	acdToken, err := handler.argoUserService.GetLatestDevtronArgoCdUserToken()
	if err != nil {
		handler.Logger.Errorw("error in getting acd token", "err", err)
		common.WriteJsonResp(w, err, nil, http.StatusInternalServerError)
		return
	}
	ctx := context.WithValue(r.Context(), "token", acdToken)

	resp, err := handler.pipelineBuilder.ChangePipelineDeploymentType(ctx, deploymentTypeChangeRequest)

	if err != nil {
		handler.Logger.Errorw(err.Error(), "payload", deploymentTypeChangeRequest, "err", err)

		common.WriteJsonResp(w, err, nil, http.StatusInternalServerError)
		return
	}
	common.WriteJsonResp(w, nil, resp, http.StatusOK)
	return
}

func (handler PipelineConfigRestHandlerImpl) HandleTriggerDeploymentAfterTypeChange(w http.ResponseWriter, r *http.Request) {

	userId, err := handler.userAuthService.GetLoggedInUser(r)
	if userId == 0 || err != nil {
		common.WriteJsonResp(w, err, "Unauthorized User", http.StatusUnauthorized)
		return
	}

	decoder := json.NewDecoder(r.Body)
	var deploymentAppTriggerRequest *bean.DeploymentAppTypeChangeRequest
	err = decoder.Decode(&deploymentAppTriggerRequest)
	if err != nil {
		handler.Logger.Errorw("request err, HandleChangeDeploymentTypeRequest", "err", err, "payload",
			deploymentAppTriggerRequest)

		common.WriteJsonResp(w, err, nil, http.StatusBadRequest)
		return
	}
	deploymentAppTriggerRequest.UserId = userId

	err = handler.validator.Struct(deploymentAppTriggerRequest)
	if err != nil {
		handler.Logger.Errorw("validation err, HandleChangeDeploymentTypeRequest", "err", err, "payload",
			deploymentAppTriggerRequest)

		common.WriteJsonResp(w, err, nil, http.StatusBadRequest)
		return
	}

	token := r.Header.Get("token")

	if ok := handler.enforcer.Enforce(token, casbin.ResourceGlobal, casbin.ActionDelete, "*"); !ok {
		common.WriteJsonResp(w, errors.New("unauthorized"), nil, http.StatusForbidden)
		return
	}

	acdToken, err := handler.argoUserService.GetLatestDevtronArgoCdUserToken()

	if err != nil {
		handler.Logger.Errorw("error in getting acd token", "err", err)
		common.WriteJsonResp(w, err, nil, http.StatusInternalServerError)
		return
	}

	ctx := context.WithValue(r.Context(), "token", acdToken)

	resp, err := handler.pipelineBuilder.TriggerDeploymentAfterTypeChange(ctx, deploymentAppTriggerRequest)

	if err != nil {
		handler.Logger.Errorw(err.Error(),
			"payload", deploymentAppTriggerRequest,
			"err", err)

		common.WriteJsonResp(w, err, nil, http.StatusInternalServerError)
		return
	}
	common.WriteJsonResp(w, nil, resp, http.StatusOK)
	return
}

func (handler PipelineConfigRestHandlerImpl) ChangeChartRef(w http.ResponseWriter, r *http.Request) {
	userId, err := handler.userAuthService.GetLoggedInUser(r)
	if userId == 0 || err != nil {
		common.WriteJsonResp(w, err, "Unauthorized User", http.StatusUnauthorized)
		return
	}
	decoder := json.NewDecoder(r.Body)
	var request chart.ChartRefChangeRequest
	err = decoder.Decode(&request)
	if err != nil || request.EnvId == 0 || request.TargetChartRefId == 0 || request.AppId == 0 {
		handler.Logger.Errorw("request err, ChangeChartRef", "err", err, "payload", request)
		common.WriteJsonResp(w, err, request, http.StatusBadRequest)
		return
	}
	envConfigProperties, err := handler.propertiesConfigService.GetLatestEnvironmentProperties(request.AppId, request.EnvId)
	if err != nil || envConfigProperties == nil {
		handler.Logger.Errorw("env properties not found, ChangeChartRef", "err", err, "payload", request)
		common.WriteJsonResp(w, err, "env properties not found", http.StatusNotFound)
		return
	}
	if !envConfigProperties.IsOverride {
		handler.Logger.Errorw("isOverride is not true, ChangeChartRef", "err", err, "payload", request)
		common.WriteJsonResp(w, err, "specific environment is not overriden", http.StatusUnprocessableEntity)
		return
	}
	compatible, oldChartType, newChartType := handler.chartService.ChartRefIdsCompatible(envConfigProperties.ChartRefId, request.TargetChartRefId)
	if !compatible {
		common.WriteJsonResp(w, fmt.Errorf("charts not compatible"), "chart not compatible", http.StatusUnprocessableEntity)
		return
	}

	envConfigProperties.EnvOverrideValues, err = handler.chartService.PatchEnvOverrides(envConfigProperties.EnvOverrideValues, oldChartType, newChartType)
	if err != nil {
		common.WriteJsonResp(w, err, "error in patching env override", http.StatusInternalServerError)
		return
	}

	if newChartType == chart.RolloutChartType {
		enabled, err := handler.chartService.FlaggerCanaryEnabled(envConfigProperties.EnvOverrideValues)
		if err != nil || enabled {
			handler.Logger.Errorw("rollout charts do not support flaggerCanary, ChangeChartRef", "err", err, "payload", request)
			common.WriteJsonResp(w, err, "rollout charts do not support flaggerCanary, ChangeChartRef", http.StatusBadRequest)
			return
		}
	}

	envMetrics, err := handler.propertiesConfigService.FindEnvLevelAppMetricsByAppIdAndEnvId(request.AppId, request.EnvId)
	if err != nil {
		handler.Logger.Errorw("could not find envMetrics for, ChangeChartRef", "err", err, "payload", request)
		common.WriteJsonResp(w, err, "env metric could not be fetched", http.StatusBadRequest)
		return
	}
	envConfigProperties.ChartRefId = request.TargetChartRefId
	envConfigProperties.UserId = userId
	envConfigProperties.EnvironmentId = request.EnvId
	envConfigProperties.AppMetrics = envMetrics.AppMetrics

	token := r.Header.Get("token")
	handler.Logger.Infow("request payload, EnvConfigOverrideCreate", "payload", request)
	resourceName := handler.enforcerUtil.GetAppRBACNameByAppId(request.AppId)
	if ok := handler.enforcer.Enforce(token, casbin.ResourceApplications, casbin.ActionCreate, resourceName); !ok {
		common.WriteJsonResp(w, fmt.Errorf("unauthorized user"), "Unauthorized User", http.StatusForbidden)
		return
	}
	object := handler.enforcerUtil.GetEnvRBACNameByAppId(request.AppId, request.EnvId)
	if ok := handler.enforcer.Enforce(token, casbin.ResourceEnvironment, casbin.ActionUpdate, object); !ok {
		common.WriteJsonResp(w, fmt.Errorf("unauthorized user"), "Unauthorized User", http.StatusForbidden)
		return
	}

	//VARIABLE_RESOLVE
	scope := resourceQualifiers.Scope{
		AppId:     request.AppId,
		EnvId:     request.EnvId,
		ClusterId: envConfigProperties.ClusterId,
	}
	validate, err2 := handler.chartService.DeploymentTemplateValidate(r.Context(), envConfigProperties.EnvOverrideValues, envConfigProperties.ChartRefId, scope)
	if !validate {
		handler.Logger.Errorw("validation err, UpdateAppOverride", "err", err2, "payload", request)
		common.WriteJsonResp(w, err2, "validation err, UpdateAppOverrid", http.StatusBadRequest)
		return
	}
	envConfigPropertiesOld, err := handler.propertiesConfigService.FetchEnvProperties(request.AppId, request.EnvId, request.TargetChartRefId)
	if err == nil {
		envConfigProperties.Id = envConfigPropertiesOld.Id
		createResp, err := handler.propertiesConfigService.UpdateEnvironmentProperties(request.AppId, envConfigProperties, userId)
		if err != nil {
			handler.Logger.Errorw("service err, EnvConfigOverrideUpdate", "err", err, "payload", envConfigProperties)
			common.WriteJsonResp(w, err, createResp, http.StatusInternalServerError)
			return
		}
		common.WriteJsonResp(w, err, createResp, http.StatusOK)
		return
	}
	createResp, err := handler.propertiesConfigService.CreateEnvironmentProperties(request.AppId, envConfigProperties)

	if err != nil {
		if err.Error() == bean2.NOCHARTEXIST {
			ctx, cancel := context.WithCancel(r.Context())
			if cn, ok := w.(http.CloseNotifier); ok {
				go func(done <-chan struct{}, closed <-chan bool) {
					select {
					case <-done:
					case <-closed:
						cancel()
					}
				}(ctx.Done(), cn.CloseNotify())
			}
			acdToken, err := handler.argoUserService.GetLatestDevtronArgoCdUserToken()
			if err != nil {
				handler.Logger.Errorw("error in getting acd token", "err", err)
				common.WriteJsonResp(w, err, "error in getting acd token", http.StatusInternalServerError)
				return
			}
			ctx = context.WithValue(r.Context(), "token", acdToken)
			appMetrics := false
			if envConfigProperties.AppMetrics != nil {
				appMetrics = *envMetrics.AppMetrics
			}
			templateRequest := chart.TemplateRequest{
				AppId:               request.AppId,
				ChartRefId:          request.TargetChartRefId,
				ValuesOverride:      []byte("{}"),
				UserId:              userId,
				IsAppMetricsEnabled: appMetrics,
			}

			_, err = handler.chartService.CreateChartFromEnvOverride(templateRequest, ctx)
			if err != nil {
				handler.Logger.Errorw("service err, CreateChartFromEnvOverride", "err", err, "payload", request)
				common.WriteJsonResp(w, err, "could not create chart from env override", http.StatusInternalServerError)
				return
			}
			createResp, err = handler.propertiesConfigService.CreateEnvironmentProperties(request.AppId, envConfigProperties)
			if err != nil {
				handler.Logger.Errorw("service err, CreateEnvironmentProperties", "err", err, "payload", request)
				common.WriteJsonResp(w, err, "could not create env properties", http.StatusInternalServerError)
				return
			}
			common.WriteJsonResp(w, err, createResp, http.StatusOK)
			return
		} else {
			handler.Logger.Errorw("service err, EnvConfigOverrideCreate", "err", err, "payload", request)
			common.WriteJsonResp(w, err, "service err, EnvConfigOverrideCreate", http.StatusInternalServerError)
			return
		}
	}
	common.WriteJsonResp(w, err, createResp, http.StatusOK)
}

func (handler PipelineConfigRestHandlerImpl) EnvConfigOverrideCreate(w http.ResponseWriter, r *http.Request) {
	userId, err := handler.userAuthService.GetLoggedInUser(r)
	if userId == 0 || err != nil {
		common.WriteJsonResp(w, err, "Unauthorized User", http.StatusUnauthorized)
		return
	}
	decoder := json.NewDecoder(r.Body)
	var envConfigProperties bean3.EnvironmentProperties
	err = decoder.Decode(&envConfigProperties)
	if err != nil {
		handler.Logger.Errorw("request err, EnvConfigOverrideCreate", "err", err, "payload", envConfigProperties)
		common.WriteJsonResp(w, err, nil, http.StatusBadRequest)
		return
	}
	token := r.Header.Get("token")
	vars := mux.Vars(r)
	appId, err := strconv.Atoi(vars["appId"])
	if err != nil {
		common.WriteJsonResp(w, err, nil, http.StatusBadRequest)
		return
	}
	environmentId, err := strconv.Atoi(vars["environmentId"])
	if err != nil {
		common.WriteJsonResp(w, err, nil, http.StatusBadRequest)
		return
	}
	envConfigProperties.UserId = userId
	envConfigProperties.EnvironmentId = environmentId
	handler.Logger.Infow("request payload, EnvConfigOverrideCreate", "payload", envConfigProperties)

	resourceName := handler.enforcerUtil.GetAppRBACNameByAppId(appId)
	if ok := handler.enforcer.Enforce(token, casbin.ResourceApplications, casbin.ActionCreate, resourceName); !ok {
		common.WriteJsonResp(w, fmt.Errorf("unauthorized user"), "Unauthorized User", http.StatusForbidden)
		return
	}
	object := handler.enforcerUtil.GetEnvRBACNameByAppId(appId, environmentId)
	if ok := handler.enforcer.Enforce(token, casbin.ResourceEnvironment, casbin.ActionUpdate, object); !ok {
		common.WriteJsonResp(w, fmt.Errorf("unauthorized user"), "Unauthorized User", http.StatusForbidden)
		return
	}

	protectionEnabled := handler.resourceProtectionService.ResourceProtectionEnabled(appId, environmentId)
	if protectionEnabled {
		handler.Logger.Errorw("resource protection enabled", "appId", appId, "envId", environmentId)
		common.WriteJsonResp(w, fmt.Errorf("resource protection enabled"), "resource protection enabled", http.StatusLocked)
		return
	}

	chartRefId := envConfigProperties.ChartRefId
	//VARIABLE_RESOLVE
	scope := resourceQualifiers.Scope{
		AppId:     appId,
		EnvId:     environmentId,
		ClusterId: envConfigProperties.ClusterId,
	}
	validate, err2 := handler.chartService.DeploymentTemplateValidate(r.Context(), envConfigProperties.EnvOverrideValues, chartRefId, scope)
	if !validate {
		handler.Logger.Errorw("validation err, UpdateAppOverride", "err", err2, "payload", envConfigProperties)
		common.WriteJsonResp(w, err2, nil, http.StatusBadRequest)
		return
	}

	createResp, err := handler.propertiesConfigService.CreateEnvironmentProperties(appId, &envConfigProperties)
	if err != nil {
		if err.Error() == bean2.NOCHARTEXIST {
			ctx, cancel := context.WithCancel(r.Context())
			if cn, ok := w.(http.CloseNotifier); ok {
				go func(done <-chan struct{}, closed <-chan bool) {
					select {
					case <-done:
					case <-closed:
						cancel()
					}
				}(ctx.Done(), cn.CloseNotify())
			}
			acdToken, err := handler.argoUserService.GetLatestDevtronArgoCdUserToken()
			if err != nil {
				handler.Logger.Errorw("error in getting acd token", "err", err)
				common.WriteJsonResp(w, err, nil, http.StatusInternalServerError)
				return
			}
			ctx = context.WithValue(r.Context(), "token", acdToken)
			appMetrics := false
			if envConfigProperties.AppMetrics != nil {
				appMetrics = *envConfigProperties.AppMetrics
			}
			templateRequest := chart.TemplateRequest{
				AppId:               appId,
				ChartRefId:          envConfigProperties.ChartRefId,
				ValuesOverride:      []byte("{}"),
				UserId:              userId,
				IsAppMetricsEnabled: appMetrics,
			}

			_, err = handler.chartService.CreateChartFromEnvOverride(templateRequest, ctx)
			if err != nil {
				handler.Logger.Errorw("service err, EnvConfigOverrideCreate", "err", err, "payload", envConfigProperties)
				common.WriteJsonResp(w, err, nil, http.StatusInternalServerError)
				return
			}
			createResp, err = handler.propertiesConfigService.CreateEnvironmentProperties(appId, &envConfigProperties)
			if err != nil {
				handler.Logger.Errorw("service err, EnvConfigOverrideCreate", "err", err, "payload", envConfigProperties)
				common.WriteJsonResp(w, err, nil, http.StatusInternalServerError)
				return
			}
		} else {
			handler.Logger.Errorw("service err, EnvConfigOverrideCreate", "err", err, "payload", envConfigProperties)
			common.WriteJsonResp(w, err, nil, http.StatusInternalServerError)
			return
		}
	}
	common.WriteJsonResp(w, err, createResp, http.StatusOK)
}

func (handler PipelineConfigRestHandlerImpl) EnvConfigOverrideUpdate(w http.ResponseWriter, r *http.Request) {
	decoder := json.NewDecoder(r.Body)
	//userId := getLoggedInUser(r)
	userId, err := handler.userAuthService.GetLoggedInUser(r)
	if userId == 0 || err != nil {
		common.WriteJsonResp(w, err, "Unauthorized User", http.StatusUnauthorized)
		return
	}
	var envConfigProperties bean3.EnvironmentProperties
	err = decoder.Decode(&envConfigProperties)
	envConfigProperties.UserId = userId
	if err != nil {
		handler.Logger.Errorw("request err, EnvConfigOverrideUpdate", "err", err, "payload", envConfigProperties)
		common.WriteJsonResp(w, err, nil, http.StatusBadRequest)
		return
	}
	handler.Logger.Infow("request payload, EnvConfigOverrideUpdate", "payload", envConfigProperties)
	err = handler.validator.Struct(envConfigProperties)
	if err != nil {
		handler.Logger.Errorw("validation err, EnvConfigOverrideUpdate", "err", err, "payload", envConfigProperties)
		common.WriteJsonResp(w, err, nil, http.StatusBadRequest)
		return
	}
	token := r.Header.Get("token")
	envConfigOverride, err := handler.propertiesConfigService.GetAppIdByChartEnvId(envConfigProperties.Id)
	if err != nil {
		handler.Logger.Errorw("service err, EnvConfigOverrideUpdate", "err", err, "payload", envConfigProperties)
		common.WriteJsonResp(w, err, nil, http.StatusInternalServerError)
		return
	}
	appId := envConfigOverride.Chart.AppId
	envId := envConfigOverride.TargetEnvironment
	resourceName := handler.enforcerUtil.GetAppRBACNameByAppId(appId)
	if ok := handler.enforcer.Enforce(token, casbin.ResourceApplications, casbin.ActionUpdate, resourceName); !ok {
		common.WriteJsonResp(w, fmt.Errorf("unauthorized user"), "Unauthorized User", http.StatusForbidden)
		return
	}
	object := handler.enforcerUtil.GetEnvRBACNameByAppId(appId, envId)
	if ok := handler.enforcer.Enforce(token, casbin.ResourceEnvironment, casbin.ActionUpdate, object); !ok {
		common.WriteJsonResp(w, fmt.Errorf("unauthorized user"), "Unauthorized User", http.StatusForbidden)
		return
	}
	protectionEnabled := handler.resourceProtectionService.ResourceProtectionEnabled(appId, envId)
	if protectionEnabled {
		handler.Logger.Errorw("resource protection enabled", "appId", appId, "envId", envId)
		common.WriteJsonResp(w, fmt.Errorf("resource protection enabled"), "resource protection enabled", http.StatusLocked)
		return
	}
	chartRefId := envConfigProperties.ChartRefId
	//VARIABLE_RESOLVE
	scope := resourceQualifiers.Scope{
		AppId:     appId,
		EnvId:     envId,
		ClusterId: envConfigProperties.ClusterId,
	}
	validate, err2 := handler.chartService.DeploymentTemplateValidate(r.Context(), envConfigProperties.EnvOverrideValues, chartRefId, scope)
	if !validate {
		handler.Logger.Errorw("validation err, UpdateAppOverride", "err", err2, "payload", envConfigProperties)
		common.WriteJsonResp(w, err2, nil, http.StatusBadRequest)
		return
	}

	createResp, err := handler.propertiesConfigService.UpdateEnvironmentProperties(appId, &envConfigProperties, userId)
	if err != nil {
		handler.Logger.Errorw("service err, EnvConfigOverrideUpdate", "err", err, "payload", envConfigProperties)
		common.WriteJsonResp(w, err, nil, http.StatusInternalServerError)
		return
	}
	common.WriteJsonResp(w, err, createResp, http.StatusOK)
}

func (handler PipelineConfigRestHandlerImpl) GetEnvConfigOverride(w http.ResponseWriter, r *http.Request) {
	vars := mux.Vars(r)
	environmentId, err := strconv.Atoi(vars["environmentId"])
	if err != nil {
		common.WriteJsonResp(w, err, nil, http.StatusBadRequest)
		return
	}
	appId, err := strconv.Atoi(vars["appId"])
	if err != nil {
		common.WriteJsonResp(w, err, nil, http.StatusBadRequest)
		return
	}
	chartRefId, err := strconv.Atoi(vars["chartRefId"])
	if err != nil {
		common.WriteJsonResp(w, err, nil, http.StatusBadRequest)
		return
	}
	token := r.Header.Get("token")
	app, err := handler.pipelineBuilder.GetApp(appId)
	if err != nil {
		handler.Logger.Errorw("service err, GetEnvConfigOverride", "err", err, "payload", appId, environmentId, chartRefId)
		common.WriteJsonResp(w, err, nil, http.StatusBadRequest)
		return
	}
	handler.Logger.Infow("request payload, GetEnvConfigOverride", "payload", appId, environmentId, chartRefId)
	resourceName := handler.enforcerUtil.GetAppRBACName(app.AppName)
	if ok := handler.enforcer.Enforce(token, casbin.ResourceApplications, casbin.ActionGet, resourceName); !ok {
		common.WriteJsonResp(w, fmt.Errorf("unauthorized user"), "Unauthorized User", http.StatusForbidden)
		return
	}

	env, err := handler.propertiesConfigService.GetEnvironmentProperties(appId, environmentId, chartRefId)
	if err != nil {
		handler.Logger.Errorw("service err, GetEnvConfigOverride", "err", err, "payload", appId, environmentId, chartRefId)
		common.WriteJsonResp(w, err, nil, http.StatusInternalServerError)
		return
	}

	schema, readme, err := handler.chartService.GetSchemaAndReadmeForTemplateByChartRefId(chartRefId)
	if err != nil {
		handler.Logger.Errorw("err in getting schema and readme, GetEnvConfigOverride", "err", err, "appId", appId, "chartRefId", chartRefId)
	}
	env.Schema = schema
	env.Readme = string(readme)
	common.WriteJsonResp(w, err, env, http.StatusOK)
}

func (handler PipelineConfigRestHandlerImpl) GetTemplateComparisonMetadata(w http.ResponseWriter, r *http.Request) {
	vars := mux.Vars(r)
	token := r.Header.Get("token")
	appId, err := strconv.Atoi(vars["appId"])
	if err != nil {
		common.WriteJsonResp(w, err, nil, http.StatusBadRequest)
		return
	}

	envId, err := strconv.Atoi(vars["envId"])
	if err != nil {
		common.WriteJsonResp(w, err, nil, http.StatusBadRequest)
		return
	}

	// RBAC enforcer applying
	object := handler.enforcerUtil.GetAppRBACNameByAppId(appId)
	if ok := handler.enforcer.Enforce(token, casbin.ResourceApplications, casbin.ActionGet, object); !ok {
		common.WriteJsonResp(w, err, "unauthorized user", http.StatusForbidden)
		return
	}
	//RBAC enforcer Ends

	resp, err := handler.deploymentTemplateService.FetchDeploymentsWithChartRefs(appId, envId)
	if err != nil {
		handler.Logger.Errorw("service err, FetchDeploymentsWithChartRefs", "err", err, "appId", appId, "envId", envId)
		common.WriteJsonResp(w, err, nil, http.StatusInternalServerError)
		return
	}

	common.WriteJsonResp(w, nil, resp, http.StatusOK)
}

func (handler PipelineConfigRestHandlerImpl) GetDeploymentTemplateData(w http.ResponseWriter, r *http.Request) {
	decoder := json.NewDecoder(r.Body)

	var request generateManifest.DeploymentTemplateRequest
	err := decoder.Decode(&request)
	if err != nil {
		handler.Logger.Errorw("request err, GetDeploymentTemplate by API", "err", err, "GetYaluesAndManifest", request)
		common.WriteJsonResp(w, err, nil, http.StatusBadRequest)
		return
	}

	token := r.Header.Get("token")
	// RBAC enforcer applying
	object := handler.enforcerUtil.GetAppRBACNameByAppId(request.AppId)
	if ok := handler.enforcer.Enforce(token, casbin.ResourceApplications, casbin.ActionGet, object); !ok {
		common.WriteJsonResp(w, err, "unauthorized user", http.StatusForbidden)
		return
	}

	userId, err := handler.userAuthService.GetLoggedInUser(r)
	if userId == 0 || err != nil {
		handler.Logger.Errorw("request err, userId", "err", err, "payload", userId)
		common.WriteJsonResp(w, err, "Unauthorized User", http.StatusUnauthorized)
		return
	}
	isSuperAdmin, _ := handler.userAuthService.IsSuperAdmin(int(userId))

	//RBAC enforcer Ends

	ctx, cancel := context.WithTimeout(r.Context(), 60*time.Second)
	ctx = util2.SetSuperAdminInContext(ctx, isSuperAdmin)
	defer cancel()
	//TODO fix
	resp, err := handler.deploymentTemplateService.GetDeploymentTemplate(ctx, request)
	if err != nil {
		handler.Logger.Errorw("service err, GetEnvConfigOverride", "err", err, "payload", request)
		common.WriteJsonResp(w, err, nil, http.StatusInternalServerError)
		return
	}
	common.WriteJsonResp(w, nil, resp, http.StatusOK)
}

func (handler PipelineConfigRestHandlerImpl) GetDeploymentTemplate(w http.ResponseWriter, r *http.Request) {
	vars := mux.Vars(r)
	appId, err := strconv.Atoi(vars["appId"])
	if err != nil {
		handler.Logger.Error(err)
		common.WriteJsonResp(w, err, nil, http.StatusBadRequest)
		return
	}
	chartRefId, err := strconv.Atoi(vars["chartRefId"])
	if err != nil {
		handler.Logger.Error(err)
		common.WriteJsonResp(w, err, nil, http.StatusBadRequest)
		return
	}
	handler.Logger.Infow("request payload, GetDeploymentTemplate", "appId", appId, "chartRefId", chartRefId)
	token := r.Header.Get("token")
	app, err := handler.pipelineBuilder.GetApp(appId)
	if err != nil {
		common.WriteJsonResp(w, err, nil, http.StatusBadRequest)
		return
	}
	resourceName := handler.enforcerUtil.GetAppRBACName(app.AppName)
	if ok := handler.enforcer.Enforce(token, casbin.ResourceApplications, casbin.ActionGet, resourceName); !ok {
		common.WriteJsonResp(w, fmt.Errorf("unauthorized user"), "Unauthorized User", http.StatusForbidden)
		return
	}

	appConfigResponse := make(map[string]interface{})
	appConfigResponse["globalConfig"] = nil

	err = handler.chartService.CheckChartExists(chartRefId)
	if err != nil {
		handler.Logger.Errorw("refChartDir Not Found err, JsonSchemaExtractFromFile", err)
		common.WriteJsonResp(w, err, nil, http.StatusForbidden)
		return
	}

	schema, readme, err := handler.chartService.GetSchemaAndReadmeForTemplateByChartRefId(chartRefId)
	if err != nil {
		handler.Logger.Errorw("err in getting schema and readme, GetDeploymentTemplate", "err", err, "appId", appId, "chartRefId", chartRefId)
	}

	template, err := handler.chartService.FindLatestChartForAppByAppId(appId)
	if err != nil && pg.ErrNoRows != err {
		handler.Logger.Errorw("service err, GetDeploymentTemplate", "err", err, "appId", appId, "chartRefId", chartRefId)
		common.WriteJsonResp(w, err, nil, http.StatusInternalServerError)
		return
	}

	if pg.ErrNoRows == err {
		appOverride, _, err := handler.chartService.GetAppOverrideForDefaultTemplate(chartRefId)
		if err != nil {
			handler.Logger.Errorw("service err, GetDeploymentTemplate", "err", err, "appId", appId, "chartRefId", chartRefId)
			common.WriteJsonResp(w, err, nil, http.StatusInternalServerError)
			return
		}
		appOverride["schema"] = json.RawMessage(schema)
		appOverride["readme"] = string(readme)
		mapB, err := json.Marshal(appOverride)
		if err != nil {
			handler.Logger.Errorw("marshal err, GetDeploymentTemplate", "err", err, "appId", appId, "chartRefId", chartRefId)
			return
		}
		appConfigResponse["globalConfig"] = json.RawMessage(mapB)
	} else {
		if template.ChartRefId != chartRefId {
			templateRequested, err := handler.chartService.GetByAppIdAndChartRefId(appId, chartRefId)
			if err != nil && err != pg.ErrNoRows {
				handler.Logger.Errorw("service err, GetDeploymentTemplate", "err", err, "appId", appId, "chartRefId", chartRefId)
				common.WriteJsonResp(w, err, nil, http.StatusInternalServerError)
				return
			}

			if pg.ErrNoRows == err {
				template.ChartRefId = chartRefId
				template.Id = 0
				template.Latest = false
			} else {
				template.ChartRefId = templateRequested.ChartRefId
				template.Id = templateRequested.Id
				template.ChartRepositoryId = templateRequested.ChartRepositoryId
				template.RefChartTemplate = templateRequested.RefChartTemplate
				template.RefChartTemplateVersion = templateRequested.RefChartTemplateVersion
				template.Latest = templateRequested.Latest
			}
		}
		template.Schema = schema
		template.Readme = string(readme)
		bytes, err := json.Marshal(template)
		if err != nil {
			handler.Logger.Errorw("marshal err, GetDeploymentTemplate", "err", err, "appId", appId, "chartRefId", chartRefId)
			return
		}
		appOverride := json.RawMessage(bytes)
		appConfigResponse["globalConfig"] = appOverride
	}

	common.WriteJsonResp(w, nil, appConfigResponse, http.StatusOK)
}

func (handler *PipelineConfigRestHandlerImpl) GetDefaultDeploymentTemplate(w http.ResponseWriter, r *http.Request) {
	vars := mux.Vars(r)
	appId, err := strconv.Atoi(vars["appId"])
	if err != nil {
		handler.Logger.Error("error in getting appId path param, GetDefaultDeploymentTemplate", "err", err)
		common.WriteJsonResp(w, err, nil, http.StatusBadRequest)
		return
	}
	chartRefId, err := strconv.Atoi(vars["chartRefId"])
	if err != nil {
		handler.Logger.Error("error in getting chartRefId path param, GetDefaultDeploymentTemplate", "err", err)
		common.WriteJsonResp(w, err, nil, http.StatusBadRequest)
		return
	}
	token := r.Header.Get("token")
	app, err := handler.pipelineBuilder.GetApp(appId)
	if err != nil {
		common.WriteJsonResp(w, err, nil, http.StatusBadRequest)
		return
	}
	obj := handler.enforcerUtil.GetAppRBACName(app.AppName)
	if ok := handler.enforcer.Enforce(token, casbin.ResourceApplications, casbin.ActionGet, obj); !ok {
		common.WriteJsonResp(w, fmt.Errorf("unauthorized user"), "unauthorized user", http.StatusForbidden)
		return
	}
	defaultTemplate, _, err := handler.chartService.GetAppOverrideForDefaultTemplate(chartRefId)
	if err != nil {
		handler.Logger.Errorw("error in getting default deployment template, GetDefaultDeploymentTemplate", "err", err, "appId", appId, "chartRefId", chartRefId)
		common.WriteJsonResp(w, err, nil, http.StatusInternalServerError)
		return
	}
	common.WriteJsonResp(w, nil, defaultTemplate, http.StatusOK)
}

func (handler PipelineConfigRestHandlerImpl) GetCdPipelines(w http.ResponseWriter, r *http.Request) {
	vars := mux.Vars(r)
	appId, err := strconv.Atoi(vars["appId"])
	if err != nil {
		handler.Logger.Errorw("request err, GetCdPipelines", "err", err, "appId", appId)
		common.WriteJsonResp(w, err, nil, http.StatusBadRequest)
		return
	}
	handler.Logger.Infow("request payload, GetCdPipelines", "appId", appId)
	token := r.Header.Get("token")
	app, err := handler.pipelineBuilder.GetApp(appId)
	if err != nil {
		handler.Logger.Errorw("service err, GetCdPipelines", "err", err, "appId", appId)
		common.WriteJsonResp(w, err, nil, http.StatusBadRequest)
		return
	}
	resourceName := handler.enforcerUtil.GetAppRBACName(app.AppName)
	if ok := handler.enforcer.Enforce(token, casbin.ResourceApplications, casbin.ActionGet, resourceName); !ok {
		common.WriteJsonResp(w, fmt.Errorf("unauthorized user"), "Unauthorized User", http.StatusForbidden)
		return
	}

	ciConf, err := handler.pipelineBuilder.GetCdPipelinesForApp(appId)
	if err != nil {
		handler.Logger.Errorw("service err, GetCdPipelines", "err", err, "appId", appId)
		common.WriteJsonResp(w, err, nil, http.StatusInternalServerError)
		return
	}

	common.WriteJsonResp(w, err, ciConf, http.StatusOK)
}

func (handler PipelineConfigRestHandlerImpl) GetCdPipelinesForAppAndEnv(w http.ResponseWriter, r *http.Request) {
	vars := mux.Vars(r)
	appId, err := strconv.Atoi(vars["appId"])
	if err != nil {
		handler.Logger.Errorw("request err, GetCdPipelinesForAppAndEnv", "err", err, "appId", appId)
		common.WriteJsonResp(w, err, nil, http.StatusBadRequest)
		return
	}

	envId, err := strconv.Atoi(vars["envId"])
	if err != nil {
		handler.Logger.Errorw("request err, GetCdPipelinesForAppAndEnv", "err", err, "envId", envId)
		common.WriteJsonResp(w, err, nil, http.StatusBadRequest)
		return
	}
	handler.Logger.Infow("request payload, GetCdPipelinesForAppAndEnv", "appId", appId, "envId", envId)
	token := r.Header.Get("token")
	app, err := handler.pipelineBuilder.GetApp(appId)
	if err != nil {
		handler.Logger.Errorw("service err, GetCdPipelinesForAppAndEnv", "err", err, "appId", appId, "envId", envId)
		common.WriteJsonResp(w, err, nil, http.StatusBadRequest)
		return
	}
	//rbac
	resourceName := handler.enforcerUtil.GetAppRBACName(app.AppName)
	if ok := handler.enforcer.Enforce(token, casbin.ResourceApplications, casbin.ActionGet, resourceName); !ok {
		common.WriteJsonResp(w, fmt.Errorf("unauthorized user"), "Unauthorized User", http.StatusForbidden)
		return
	}
	object := handler.enforcerUtil.GetEnvRBACNameByAppId(appId, envId)
	if ok := handler.enforcer.Enforce(token, casbin.ResourceEnvironment, casbin.ActionGet, object); !ok {
		common.WriteJsonResp(w, fmt.Errorf("unauthorized user"), "Unauthorized User", http.StatusForbidden)
		return
	}
	//rbac

	cdPipelines, err := handler.pipelineBuilder.GetCdPipelinesForAppAndEnv(appId, envId)
	if err != nil {
		handler.Logger.Errorw("service err, GetCdPipelinesForAppAndEnv", "err", err, "appId", appId, "envId", envId)
		common.WriteJsonResp(w, err, nil, http.StatusInternalServerError)
		return
	}
	common.WriteJsonResp(w, err, cdPipelines, http.StatusOK)
}

func (handler PipelineConfigRestHandlerImpl) PerformDeploymentApprovalAction(w http.ResponseWriter, r *http.Request) {
	decoder := json.NewDecoder(r.Body)
	userId, err := handler.userAuthService.GetLoggedInUser(r)
	if userId == 0 || err != nil {
		common.WriteJsonResp(w, err, "Unauthorized User", http.StatusUnauthorized)
		return
	}
	var approvalActionRequest bean.UserApprovalActionRequest
	err = decoder.Decode(&approvalActionRequest)

	appId := approvalActionRequest.AppId
	pipelineId := approvalActionRequest.PipelineId

	approvalActionType := approvalActionRequest.ActionType

	if approvalActionType == bean.APPROVAL_APPROVE_ACTION {
		pipelineInfo, err := handler.pipelineBuilder.FindPipelineById(pipelineId)
		if err != nil {
			handler.Logger.Errorw("error occurred while fetching pipeline details", "pipelineId", pipelineId, "err", err)
			common.WriteJsonResp(w, err, nil, http.StatusInternalServerError)
			return
		}
		allowed := handler.userAuthService.CheckForApproverAccess(pipelineInfo.App.AppName, pipelineInfo.Environment.EnvironmentIdentifier, userId)
		if !allowed {
			common.WriteJsonResp(w, fmt.Errorf("unauthorized user"), "Unauthorized User", http.StatusForbidden)
			return
		}
	} else {
		//rbac block starts from here
		token := r.Header.Get("token")
		object := handler.enforcerUtil.GetAppRBACNameByAppId(appId)
		if ok := handler.enforcer.Enforce(token, casbin.ResourceApplications, casbin.ActionTrigger, object); !ok {
			common.WriteJsonResp(w, fmt.Errorf("unauthorized user"), "Unauthorized User", http.StatusForbidden)
			return
		}
		object = handler.enforcerUtil.GetAppRBACByAppIdAndPipelineId(appId, pipelineId)
		if ok := handler.enforcer.Enforce(token, casbin.ResourceEnvironment, casbin.ActionTrigger, object); !ok {
			common.WriteJsonResp(w, fmt.Errorf("unauthorized user"), "Unauthorized User", http.StatusForbidden)
			return
		}
		//rback block ends here
	}

	err = handler.cdHandler.PerformDeploymentApprovalAction(userId, approvalActionRequest)
	if err != nil {
		common.WriteJsonResp(w, err, nil, http.StatusInternalServerError)
		return
	}
	common.WriteJsonResp(w, nil, nil, http.StatusOK)

}

func (handler PipelineConfigRestHandlerImpl) GetArtifactsByCDPipeline(w http.ResponseWriter, r *http.Request) {
	token := r.Header.Get("token")
	userId, err := handler.userAuthService.GetLoggedInUser(r)
	if userId == 0 || err != nil {
		common.WriteJsonResp(w, err, "Unauthorized User", http.StatusUnauthorized)
		return
	}
	vars := mux.Vars(r)
	cdPipelineId, err := strconv.Atoi(vars["cd_pipeline_id"])
	if err != nil {
		handler.Logger.Errorw("request err, GetArtifactsByCDPipeline", "err", err, "cdPipelineId", cdPipelineId)
		common.WriteJsonResp(w, err, nil, http.StatusBadRequest)
		return
	}
	stage := r.URL.Query().Get("stage")
	if len(stage) == 0 {
		stage = pipeline.WorklowTypePre
<<<<<<< HEAD
	}
	searchString := ""
	search := r.URL.Query().Get("search")
	if len(search) != 0 {
		searchString = search
	}
	count, err := common.ExtractIntQueryParam(w, r, "count", pointer.Int(DefaultMinArtifactCount))
	if err != nil {
		return
=======
	}
	searchString := ""
	search := r.URL.Query().Get("search")
	if len(search) != 0 {
		searchString = search
	}

	offset := 0
	limit := 10
	offsetQueryParam := r.URL.Query().Get("offset")
	if offsetQueryParam != "" {
		offset, err = strconv.Atoi(offsetQueryParam)
		if err != nil || offset < 0 {
			handler.Logger.Errorw("request err, GetArtifactsForRollback", "err", err, "offsetQueryParam", offsetQueryParam)
			common.WriteJsonResp(w, err, "invalid offset", http.StatusBadRequest)
			return
		}
	}

	sizeQueryParam := r.URL.Query().Get("size")
	if sizeQueryParam != "" {
		limit, err = strconv.Atoi(sizeQueryParam)
		if err != nil {
			handler.Logger.Errorw("request err, GetArtifactsForRollback", "err", err, "sizeQueryParam", sizeQueryParam)
			common.WriteJsonResp(w, err, "invalid size", http.StatusBadRequest)
			return
		}
>>>>>>> 3e6fa875
	}

	isApprovalNode := false

	if stage == pipeline.WorkflowApprovalNode {
		isApprovalNode = true
		stage = pipeline.WorklowTypeDeploy
	}

<<<<<<< HEAD
=======
	if !(stage == string(bean2.CD_WORKFLOW_TYPE_PRE) || stage == string(bean2.CD_WORKFLOW_TYPE_POST) || stage == string(bean2.CD_WORKFLOW_TYPE_DEPLOY)) {
		common.WriteJsonResp(w, fmt.Errorf("invalid stage param"), nil, http.StatusBadRequest)
		return
	}

>>>>>>> 3e6fa875
	handler.Logger.Infow("request payload, GetArtifactsByCDPipeline", "cdPipelineId", cdPipelineId, "stage", stage)

	pipeline, err := handler.pipelineBuilder.FindPipelineById(cdPipelineId)
	if err != nil {
		common.WriteJsonResp(w, err, nil, http.StatusBadRequest)
		return
	}

	if err != nil {
		handler.Logger.Errorw("service err, GetArtifactsByCDPipeline", "err", err, "cdPipelineId", cdPipelineId, "stage", stage)
		common.WriteJsonResp(w, err, nil, http.StatusBadRequest)
		return
	}

	//rbac block starts from here
	object := handler.enforcerUtil.GetAppRBACName(pipeline.App.AppName)
	if ok := handler.enforcer.Enforce(token, casbin.ResourceApplications, casbin.ActionGet, object); !ok {
		common.WriteJsonResp(w, fmt.Errorf("unauthorized user"), "Unauthorized User", http.StatusForbidden)
		return
	}
	//rbac for edit tags access
	triggerAccess := handler.enforcer.Enforce(token, casbin.ResourceApplications, casbin.ActionTrigger, object)
	//rbac
	object = handler.enforcerUtil.GetAppRBACByAppNameAndEnvId(pipeline.App.AppName, pipeline.EnvironmentId)
	if ok := handler.enforcer.Enforce(token, casbin.ResourceEnvironment, casbin.ActionGet, object); !ok {
		common.WriteJsonResp(w, err, "Unauthorized User", http.StatusForbidden)
		return
	}
	//rbac block ends here
<<<<<<< HEAD

	ciArtifactResponse, err := handler.pipelineBuilder.RetrieveArtifactsByCDPipeline(pipeline, bean2.WorkflowType(stage), searchString, count, isApprovalNode)
=======
	var ciArtifactResponse *bean.CiArtifactResponse

	pendingApprovalParam := r.URL.Query().Get("resource")
	if isApprovalNode && pendingApprovalParam == "PENDING_APPROVAL" {
		artifactsListFilterOptions := &bean2.ArtifactsListFilterOptions{
			Limit:        limit,
			Offset:       offset,
			SearchString: searchString,
		}
		ciArtifactResponse, err = handler.pipelineBuilder.FetchApprovalPendingArtifacts(pipeline, artifactsListFilterOptions)
	} else {
		if handler.pipelineRestHandlerEnvConfig.UseArtifactListApiV2 {
			artifactsListFilterOptions := &bean2.ArtifactsListFilterOptions{
				Limit:        limit,
				Offset:       offset,
				SearchString: searchString,
			}
			ciArtifactResponse, err = handler.pipelineBuilder.RetrieveArtifactsByCDPipelineV2(pipeline, bean2.WorkflowType(stage), artifactsListFilterOptions, isApprovalNode)
		} else {
			ciArtifactResponse, err = handler.pipelineBuilder.RetrieveArtifactsByCDPipeline(pipeline, bean2.WorkflowType(stage), searchString, limit, isApprovalNode)
		}
	}
>>>>>>> 3e6fa875
	if err != nil {
		handler.Logger.Errorw("service err, GetArtifactsByCDPipeline", "err", err, "cdPipelineId", cdPipelineId, "stage", stage)
		common.WriteJsonResp(w, err, nil, http.StatusInternalServerError)
		return
	}

	if isApprovalNode {
		// fetch users with approval access to this app and Env
		approvalUsersByEnv, err := handler.userAuthService.GetApprovalUsersByEnv(pipeline.App.AppName, pipeline.Environment.EnvironmentIdentifier)
		if err != nil {
			handler.Logger.Errorw("service err, GetArtifactsByCDPipeline", "err", err, "cdPipelineId", cdPipelineId, "stage", stage)
			common.WriteJsonResp(w, err, nil, http.StatusInternalServerError)
			return
		}
		ciArtifactResponse.ApprovalUsers = approvalUsersByEnv
	}

	appTags, err := handler.imageTaggingService.GetUniqueTagsByAppId(pipeline.AppId)
	if err != nil {
		handler.Logger.Errorw("service err, GetTagsByAppId", "err", err, "appId", pipeline.AppId)
		common.WriteJsonResp(w, err, ciArtifactResponse, http.StatusInternalServerError)
		return
	}

	ciArtifactResponse.AppReleaseTagNames = appTags

	prodEnvExists, err := handler.imageTaggingService.GetProdEnvByCdPipelineId(pipeline.Id)
	ciArtifactResponse.TagsEditable = prodEnvExists && triggerAccess
	ciArtifactResponse.HideImageTaggingHardDelete = handler.imageTaggingService.GetImageTaggingServiceConfig().HideImageTaggingHardDelete
	if err != nil {
		handler.Logger.Errorw("service err, GetProdEnvByCdPipelineId", "err", err, "cdPipelineId", pipeline.Id)
		common.WriteJsonResp(w, err, ciArtifactResponse, http.StatusInternalServerError)
		return
	}

	var digests []string
	for _, item := range ciArtifactResponse.CiArtifacts {
		if len(item.ImageDigest) > 0 {
			digests = append(digests, item.ImageDigest)
		}
	}

	ciArtifactResponse.RequestedUserId = userId
	ciArtifactResponse.IsVirtualCluster = pipeline.Environment.IsVirtualEnvironment

	if len(digests) > 0 {
		//vulnerableMap := make(map[string]bool)
		cvePolicy, severityPolicy, err := handler.policyService.GetApplicablePolicy(pipeline.Environment.ClusterId,
			pipeline.EnvironmentId,
			pipeline.AppId,
			pipeline.App.AppType == helper.ChartStoreApp)

		if err != nil {
			handler.Logger.Errorw("service err, GetArtifactsByCDPipeline", "err", err, "cdPipelineId", cdPipelineId, "stage", stage)
		}

		// get image scan results from DB for given digests
		imageScanResults, err := handler.scanResultRepository.FindByImageDigests(digests)
		// ignore error
		if err != nil && err != pg.ErrNoRows {
			handler.Logger.Errorw("service err, FindByImageDigests", "err", err, "cdPipelineId", cdPipelineId, "stage", stage, "digests", digests)
		}

		// build digest vs cve-stores
		digestVsCveStores := make(map[string][]*security.CveStore)
		for _, result := range imageScanResults {
			imageHash := result.ImageScanExecutionHistory.ImageHash

			// For an imageHash, append all cveStores
			if val, ok := digestVsCveStores[imageHash]; !ok {

				// configuring size as len of ImageScanExecutionResult assuming all the
				//scan results could belong to a single hash
				cveStores := make([]*security.CveStore, 0, len(imageScanResults))
				cveStores = append(cveStores, &result.CveStore)
				digestVsCveStores[imageHash] = cveStores

			} else {
				// append to existing one
				digestVsCveStores[imageHash] = append(val, &result.CveStore)
			}
		}

		var ciArtifactsFinal []bean.CiArtifactBean
		for _, item := range ciArtifactResponse.CiArtifacts {

			// ignore cve check if scan is not enabled
			if !item.ScanEnabled {
				ciArtifactsFinal = append(ciArtifactsFinal, item)
				continue
			}

			cveStores, _ := digestVsCveStores[item.ImageDigest]
			item.IsVulnerable = handler.policyService.HasBlockedCVE(cveStores, cvePolicy, severityPolicy)
			ciArtifactsFinal = append(ciArtifactsFinal, item)
		}
		ciArtifactResponse.CiArtifacts = ciArtifactsFinal
	}

	common.WriteJsonResp(w, err, ciArtifactResponse, http.StatusOK)
}

func (handler PipelineConfigRestHandlerImpl) GetAppOverrideForDefaultTemplate(w http.ResponseWriter, r *http.Request) {
	token := r.Header.Get("token")
	vars := mux.Vars(r)
	appId, err := strconv.Atoi(vars["appId"])
	if err != nil {
		handler.Logger.Errorw("request err, GetAppOverrideForDefaultTemplate", "err", err, "appId", appId)
		common.WriteJsonResp(w, err, nil, http.StatusBadRequest)
		return
	}
	chartRefId, err := strconv.Atoi(vars["chartRefId"])
	if err != nil {
		handler.Logger.Errorw("request err, GetAppOverrideForDefaultTemplate", "err", err, "chartRefId", chartRefId)
		common.WriteJsonResp(w, err, nil, http.StatusBadRequest)
		return
	}

	//RBAC
	object := handler.enforcerUtil.GetAppRBACNameByAppId(appId)
	if ok := handler.enforcer.Enforce(token, casbin.ResourceApplications, casbin.ActionGet, object); !ok {
		common.WriteJsonResp(w, err, "Unauthorized User", http.StatusForbidden)
		return
	}
	//RBAC

	appOverride, _, err := handler.chartService.GetAppOverrideForDefaultTemplate(chartRefId)
	if err != nil {
		handler.Logger.Errorw("service err, UpdateCiTemplate", "err", err, "appId", appId, "chartRefId", chartRefId)
		common.WriteJsonResp(w, err, nil, http.StatusInternalServerError)
		return
	}
	common.WriteJsonResp(w, err, appOverride, http.StatusOK)
}

func (handler PipelineConfigRestHandlerImpl) UpdateAppOverride(w http.ResponseWriter, r *http.Request) {
	decoder := json.NewDecoder(r.Body)
	userId, err := handler.userAuthService.GetLoggedInUser(r)
	if userId == 0 || err != nil {
		common.WriteJsonResp(w, err, "Unauthorized User", http.StatusUnauthorized)
		return
	}

	var templateRequest chart.TemplateRequest
	err = decoder.Decode(&templateRequest)
	templateRequest.UserId = userId
	if err != nil {
		handler.Logger.Errorw("request err, UpdateAppOverride", "err", err, "payload", templateRequest)
		common.WriteJsonResp(w, err, nil, http.StatusBadRequest)
		return
	}

	err = handler.validator.Struct(templateRequest)
	if err != nil {
		handler.Logger.Errorw("validation err, UpdateAppOverride", "err", err, "payload", templateRequest)
		common.WriteJsonResp(w, err, nil, http.StatusBadRequest)
		return
	}
	handler.Logger.Infow("request payload, UpdateAppOverride", "payload", templateRequest)

	token := r.Header.Get("token")
	ctx := r.Context()
	_, span := otel.Tracer("orchestrator").Start(ctx, "pipelineBuilder.GetApp")
	app, err := handler.pipelineBuilder.GetApp(templateRequest.AppId)
	span.End()
	if err != nil {
		common.WriteJsonResp(w, err, nil, http.StatusBadRequest)
		return
	}

	resourceName := handler.enforcerUtil.GetAppRBACName(app.AppName)
	if ok := handler.enforcer.Enforce(token, casbin.ResourceApplications, casbin.ActionCreate, resourceName); !ok {
		common.WriteJsonResp(w, fmt.Errorf("unauthorized user"), "Unauthorized User", http.StatusForbidden)
		return
	}
	chartRefId := templateRequest.ChartRefId
	//VARIABLE_RESOLVE
	scope := resourceQualifiers.Scope{
		AppId: templateRequest.AppId,
	}
	_, span = otel.Tracer("orchestrator").Start(ctx, "chartService.DeploymentTemplateValidate")
	validate, err2 := handler.chartService.DeploymentTemplateValidate(ctx, templateRequest.ValuesOverride, chartRefId, scope)
	span.End()
	if !validate {
		handler.Logger.Errorw("validation err, UpdateAppOverride", "err", err2, "payload", templateRequest)
		common.WriteJsonResp(w, err2, nil, http.StatusBadRequest)
		return
	}

	protectionEnabled := handler.resourceProtectionService.ResourceProtectionEnabled(templateRequest.AppId, -1)
	if protectionEnabled {
		handler.Logger.Errorw("resource protection enabled", "appId", templateRequest.AppId, "envId", -1)
		common.WriteJsonResp(w, fmt.Errorf("resource protection enabled"), "resource protection enabled", http.StatusLocked)
		return
	}

	_, span = otel.Tracer("orchestrator").Start(ctx, "chartService.UpdateAppOverride")
	createResp, err := handler.chartService.UpdateAppOverride(ctx, &templateRequest)
	span.End()
	if err != nil {
		handler.Logger.Errorw("service err, UpdateAppOverride", "err", err, "payload", templateRequest)
		common.WriteJsonResp(w, err, nil, http.StatusInternalServerError)
		return
	}
	common.WriteJsonResp(w, err, createResp, http.StatusOK)

}
func (handler PipelineConfigRestHandlerImpl) GetArtifactsForRollback(w http.ResponseWriter, r *http.Request) {
	userId, err := handler.userAuthService.GetLoggedInUser(r)
	if userId == 0 || err != nil {
		common.WriteJsonResp(w, err, "Unauthorized User", http.StatusUnauthorized)
		return
	}
	vars := mux.Vars(r)
	cdPipelineId, err := strconv.Atoi(vars["cd_pipeline_id"])
	if err != nil {
		handler.Logger.Errorw("request err, GetArtifactsForRollback", "err", err, "cdPipelineId", cdPipelineId)
		common.WriteJsonResp(w, err, "invalid request", http.StatusBadRequest)
		return
	}
	handler.Logger.Infow("request payload, GetArtifactsForRollback", "cdPipelineId", cdPipelineId)
	token := r.Header.Get("token")
	deploymentPipeline, err := handler.pipelineBuilder.FindPipelineById(cdPipelineId)
	if err != nil {
		handler.Logger.Errorw("service err, GetArtifactsForRollback", "err", err, "cdPipelineId", cdPipelineId)
		common.WriteJsonResp(w, err, nil, http.StatusBadRequest)
		return
	}
	app, err := handler.pipelineBuilder.GetApp(deploymentPipeline.AppId)
	if err != nil {
		handler.Logger.Errorw("service err, GetArtifactsForRollback", "err", err, "cdPipelineId", cdPipelineId)
		common.WriteJsonResp(w, err, nil, http.StatusBadRequest)
		return
	}
	offsetQueryParam := r.URL.Query().Get("offset")
	offset, err := strconv.Atoi(offsetQueryParam)
	if offsetQueryParam == "" || err != nil {
		handler.Logger.Errorw("request err, GetArtifactsForRollback", "err", err, "offsetQueryParam", offsetQueryParam)
		common.WriteJsonResp(w, err, "invalid offset", http.StatusBadRequest)
		return
	}
	sizeQueryParam := r.URL.Query().Get("size")
	limit, err := strconv.Atoi(sizeQueryParam)
	if sizeQueryParam == "" || err != nil {
		handler.Logger.Errorw("request err, GetArtifactsForRollback", "err", err, "sizeQueryParam", sizeQueryParam)
		common.WriteJsonResp(w, err, "invalid size", http.StatusBadRequest)
		return
	}
	searchString := r.URL.Query().Get("search")

	//rbac block starts from here
	object := handler.enforcerUtil.GetAppRBACName(app.AppName)
	if ok := handler.enforcer.Enforce(token, casbin.ResourceApplications, casbin.ActionGet, object); !ok {
		common.WriteJsonResp(w, fmt.Errorf("unauthorized user"), "Unauthorized User", http.StatusForbidden)
		return
	}
	object = handler.enforcerUtil.GetAppRBACByAppNameAndEnvId(app.AppName, deploymentPipeline.EnvironmentId)
	if ok := handler.enforcer.Enforce(token, casbin.ResourceEnvironment, casbin.ActionGet, object); !ok {
		common.WriteJsonResp(w, err, "Unauthorized User", http.StatusForbidden)
		return
	}
	//rbac block ends here
	//rbac for edit tags access
	var ciArtifactResponse bean.CiArtifactResponse
	triggerAccess := handler.enforcer.Enforce(token, casbin.ResourceApplications, casbin.ActionTrigger, object)
	if handler.pipelineRestHandlerEnvConfig.UseArtifactListApiV2 {
		ciArtifactResponse, err = handler.pipelineBuilder.FetchArtifactForRollbackV2(cdPipelineId, app.Id, offset, limit, searchString, app, deploymentPipeline)
	} else {
		ciArtifactResponse, err = handler.pipelineBuilder.FetchArtifactForRollback(cdPipelineId, app.Id, offset, limit, searchString, app, deploymentPipeline)
	}

<<<<<<< HEAD
	ciArtifactResponse, err := handler.pipelineBuilder.FetchArtifactForRollback(cdPipelineId, app.Id, offset, limit, searchString, app, deploymentPipeline)
=======
>>>>>>> 3e6fa875
	if err != nil {
		handler.Logger.Errorw("service err, GetArtifactsForRollback", "err", err, "cdPipelineId", cdPipelineId)
		common.WriteJsonResp(w, err, "unable to fetch artifacts", http.StatusInternalServerError)
		return
	}
	appTags, err := handler.imageTaggingService.GetUniqueTagsByAppId(app.Id)
	if err != nil {
		handler.Logger.Errorw("service err, GetTagsByAppId", "err", err, "appId", app.Id)
		common.WriteJsonResp(w, err, ciArtifactResponse, http.StatusInternalServerError)
		return
	}

	ciArtifactResponse.AppReleaseTagNames = appTags

	prodEnvExists, err := handler.imageTaggingService.GetProdEnvByCdPipelineId(cdPipelineId)
	ciArtifactResponse.TagsEditable = prodEnvExists && triggerAccess
	ciArtifactResponse.HideImageTaggingHardDelete = handler.imageTaggingService.GetImageTaggingServiceConfig().HideImageTaggingHardDelete
	if err != nil {
		handler.Logger.Errorw("service err, GetProdEnvByCdPipelineId", "err", err, "cdPipelineId", app.Id)
		common.WriteJsonResp(w, err, ciArtifactResponse, http.StatusInternalServerError)
		return
	}
	ciArtifactResponse.RequestedUserId = userId
	common.WriteJsonResp(w, err, ciArtifactResponse, http.StatusOK)
}

func (handler PipelineConfigRestHandlerImpl) GetMigrationConfig(w http.ResponseWriter, r *http.Request) {
	vars := mux.Vars(r)
	pipelineId, err := strconv.Atoi(vars["pipelineId"])
	if err != nil {
		handler.Logger.Errorw("request err, GetMigrationConfig", "err", err, "pipelineId", pipelineId)
		common.WriteJsonResp(w, err, nil, http.StatusBadRequest)
		return
	}
	handler.Logger.Infow("request payload, GetMigrationConfig", "pipelineId", pipelineId)
	token := r.Header.Get("token")
	deploymentPipeline, err := handler.pipelineBuilder.FindPipelineById(pipelineId)
	if err != nil {
		common.WriteJsonResp(w, err, nil, http.StatusBadRequest)
		return
	}
	app, err := handler.pipelineBuilder.GetApp(deploymentPipeline.AppId)
	if err != nil {
		common.WriteJsonResp(w, err, nil, http.StatusBadRequest)
		return
	}
	resourceName := handler.enforcerUtil.GetAppRBACName(app.AppName)
	if ok := handler.enforcer.Enforce(token, casbin.ResourceApplications, casbin.ActionGet, resourceName); !ok {
		common.WriteJsonResp(w, fmt.Errorf("unauthorized user"), "Unauthorized User", http.StatusForbidden)
		return
	}
	ciConf, err := handler.dbMigrationService.GetByPipelineId(pipelineId)
	if err != nil {
		handler.Logger.Errorw("service err, GetMigrationConfig", "err", err, "pipelineId", pipelineId)
		common.WriteJsonResp(w, err, nil, http.StatusInternalServerError)
		return
	}
	common.WriteJsonResp(w, err, ciConf, http.StatusOK)
}

func (handler PipelineConfigRestHandlerImpl) CreateMigrationConfig(w http.ResponseWriter, r *http.Request) {
	decoder := json.NewDecoder(r.Body)
	userId, err := handler.userAuthService.GetLoggedInUser(r)
	if userId == 0 || err != nil {
		common.WriteJsonResp(w, err, "Unauthorized User", http.StatusUnauthorized)
		return
	}
	var dbMigrationConfigBean types.DbMigrationConfigBean
	err = decoder.Decode(&dbMigrationConfigBean)

	dbMigrationConfigBean.UserId = userId
	if err != nil {
		handler.Logger.Errorw("request err, CreateMigrationConfig", "err", err, "payload", dbMigrationConfigBean)
		common.WriteJsonResp(w, err, nil, http.StatusBadRequest)
		return
	}
	err = handler.validator.Struct(dbMigrationConfigBean)
	if err != nil {
		handler.Logger.Errorw("validation err, CreateMigrationConfig", "err", err, "payload", dbMigrationConfigBean)
		common.WriteJsonResp(w, err, nil, http.StatusBadRequest)
		return
	}
	handler.Logger.Infow("request payload, CreateMigrationConfig", "payload", dbMigrationConfigBean)
	token := r.Header.Get("token")
	deploymentPipeline, err := handler.pipelineBuilder.FindPipelineById(dbMigrationConfigBean.PipelineId)
	if err != nil {
		common.WriteJsonResp(w, err, nil, http.StatusBadRequest)
		return
	}
	app, err := handler.pipelineBuilder.GetApp(deploymentPipeline.AppId)
	if err != nil {
		common.WriteJsonResp(w, err, nil, http.StatusBadRequest)
	}
	resourceName := handler.enforcerUtil.GetAppRBACName(app.AppName)
	if ok := handler.enforcer.Enforce(token, casbin.ResourceApplications, casbin.ActionCreate, resourceName); !ok {
		common.WriteJsonResp(w, fmt.Errorf("unauthorized user"), "Unauthorized User", http.StatusForbidden)
		return
	}
	createResp, err := handler.dbMigrationService.Save(&dbMigrationConfigBean)
	if err != nil {
		handler.Logger.Errorw("service err, CreateMigrationConfig", "err", err, "payload", dbMigrationConfigBean)
		common.WriteJsonResp(w, err, nil, http.StatusInternalServerError)
		return
	}
	common.WriteJsonResp(w, err, createResp, http.StatusOK)
}
func (handler PipelineConfigRestHandlerImpl) UpdateMigrationConfig(w http.ResponseWriter, r *http.Request) {
	decoder := json.NewDecoder(r.Body)
	userId, err := handler.userAuthService.GetLoggedInUser(r)
	if userId == 0 || err != nil {
		common.WriteJsonResp(w, err, "Unauthorized User", http.StatusUnauthorized)
		return
	}
	var dbMigrationConfigBean types.DbMigrationConfigBean
	err = decoder.Decode(&dbMigrationConfigBean)
	dbMigrationConfigBean.UserId = userId
	if err != nil {
		handler.Logger.Errorw("request err, UpdateMigrationConfig", "err", err, "payload", dbMigrationConfigBean)
		common.WriteJsonResp(w, err, nil, http.StatusBadRequest)
		return
	}
	err = handler.validator.Struct(dbMigrationConfigBean)
	if err != nil {
		handler.Logger.Errorw("validation err, UpdateMigrationConfig", "err", err, "payload", dbMigrationConfigBean)
		common.WriteJsonResp(w, err, nil, http.StatusBadRequest)
		return
	}
	handler.Logger.Infow("request payload, UpdateMigrationConfig", "payload", dbMigrationConfigBean)
	token := r.Header.Get("token")
	deploymentPipeline, err := handler.pipelineBuilder.FindPipelineById(dbMigrationConfigBean.PipelineId)
	if err != nil {
		common.WriteJsonResp(w, err, nil, http.StatusBadRequest)
		return
	}
	app, err := handler.pipelineBuilder.GetApp(deploymentPipeline.AppId)
	if err != nil {
		common.WriteJsonResp(w, err, nil, http.StatusBadRequest)
		return
	}
	resourceName := handler.enforcerUtil.GetAppRBACName(app.AppName)
	if ok := handler.enforcer.Enforce(token, casbin.ResourceApplications, casbin.ActionCreate, resourceName); !ok {
		common.WriteJsonResp(w, fmt.Errorf("unauthorized user"), "Unauthorized User", http.StatusForbidden)
		return
	}
	createResp, err := handler.dbMigrationService.Update(&dbMigrationConfigBean)
	if err != nil {
		handler.Logger.Errorw("service err, UpdateMigrationConfig", "err", err, "payload", dbMigrationConfigBean)
		common.WriteJsonResp(w, err, nil, http.StatusInternalServerError)
		return
	}
	common.WriteJsonResp(w, err, createResp, http.StatusOK)
}

func (handler PipelineConfigRestHandlerImpl) EnvConfigOverrideReset(w http.ResponseWriter, r *http.Request) {
	userId, err := handler.userAuthService.GetLoggedInUser(r)
	if userId == 0 || err != nil {
		common.WriteJsonResp(w, err, "Unauthorized User", http.StatusUnauthorized)
		return
	}
	token := r.Header.Get("token")
	vars := mux.Vars(r)
	appId, err := strconv.Atoi(vars["appId"])
	if err != nil {
		common.WriteJsonResp(w, err, nil, http.StatusBadRequest)
		return
	}
	environmentId, err := strconv.Atoi(vars["environmentId"])
	if err != nil {
		common.WriteJsonResp(w, err, nil, http.StatusBadRequest)
		return
	}

	id, err := strconv.Atoi(vars["id"])
	if err != nil {
		common.WriteJsonResp(w, err, nil, http.StatusBadRequest)
		return
	}
	handler.Logger.Infow("request payload, EnvConfigOverrideReset", "appId", appId, "environmentId", environmentId)
	app, err := handler.pipelineBuilder.GetApp(appId)
	if err != nil {
		handler.Logger.Errorw("service err, EnvConfigOverrideReset", "err", err, "appId", appId, "environmentId", environmentId)
		common.WriteJsonResp(w, err, nil, http.StatusBadRequest)
		return
	}
	resourceName := handler.enforcerUtil.GetAppRBACNameByAppId(appId)
	if ok := handler.enforcer.Enforce(token, casbin.ResourceApplications, casbin.ActionDelete, resourceName); !ok {
		common.WriteJsonResp(w, fmt.Errorf("unauthorized user"), "Unauthorized User", http.StatusForbidden)
		return
	}
	object := handler.enforcerUtil.GetAppRBACByAppNameAndEnvId(app.AppName, environmentId)
	if ok := handler.enforcer.Enforce(token, casbin.ResourceEnvironment, casbin.ActionDelete, object); !ok {
		common.WriteJsonResp(w, fmt.Errorf("unauthorized user"), "Unauthorized User", http.StatusForbidden)
		return
	}
	protectionEnabled := handler.resourceProtectionService.ResourceProtectionEnabled(appId, environmentId)
	if protectionEnabled {
		handler.Logger.Errorw("resource protection enabled", "appId", appId, "envId", environmentId)
		common.WriteJsonResp(w, fmt.Errorf("resource protection enabled"), "resource protection enabled", http.StatusLocked)
		return
	}
	isSuccess, err := handler.propertiesConfigService.ResetEnvironmentProperties(id)
	if err != nil {
		handler.Logger.Errorw("service err, EnvConfigOverrideReset", "err", err, "appId", appId, "environmentId", environmentId)
		common.WriteJsonResp(w, err, nil, http.StatusInternalServerError)
		return
	}
	common.WriteJsonResp(w, err, isSuccess, http.StatusOK)
}

func (handler PipelineConfigRestHandlerImpl) AppMetricsEnableDisable(w http.ResponseWriter, r *http.Request) {
	decoder := json.NewDecoder(r.Body)
	userId, err := handler.userAuthService.GetLoggedInUser(r)
	if userId == 0 || err != nil {
		common.WriteJsonResp(w, err, "Unauthorized User", http.StatusUnauthorized)
		return
	}
	token := r.Header.Get("token")
	vars := mux.Vars(r)
	appId, err := strconv.Atoi(vars["appId"])
	if err != nil {
		common.WriteJsonResp(w, err, nil, http.StatusBadRequest)
		return
	}
	var appMetricEnableDisableRequest chart.AppMetricEnableDisableRequest
	err = decoder.Decode(&appMetricEnableDisableRequest)
	appMetricEnableDisableRequest.AppId = appId
	appMetricEnableDisableRequest.UserId = userId
	if err != nil {
		handler.Logger.Errorw("request err, AppMetricsEnableDisable", "err", err, "appId", appId, "payload", appMetricEnableDisableRequest)
		common.WriteJsonResp(w, err, nil, http.StatusBadRequest)
		return
	}
	handler.Logger.Infow("request payload, AppMetricsEnableDisable", "err", err, "appId", appId, "payload", appMetricEnableDisableRequest)
	app, err := handler.pipelineBuilder.GetApp(appId)
	if err != nil {
		common.WriteJsonResp(w, err, nil, http.StatusBadRequest)
		return
	}
	resourceName := handler.enforcerUtil.GetAppRBACName(app.AppName)
	if ok := handler.enforcer.Enforce(token, casbin.ResourceApplications, casbin.ActionCreate, resourceName); !ok {
		common.WriteJsonResp(w, fmt.Errorf("unauthorized user"), "Unauthorized User", http.StatusForbidden)
		return
	}
	createResp, err := handler.chartService.AppMetricsEnableDisable(appMetricEnableDisableRequest)
	if err != nil {
		handler.Logger.Errorw("service err, AppMetricsEnableDisable", "err", err, "appId", appId, "payload", appMetricEnableDisableRequest)
		common.WriteJsonResp(w, err, nil, http.StatusInternalServerError)
		return
	}
	common.WriteJsonResp(w, err, createResp, http.StatusOK)
}

func (handler PipelineConfigRestHandlerImpl) EnvMetricsEnableDisable(w http.ResponseWriter, r *http.Request) {
	userId, err := handler.userAuthService.GetLoggedInUser(r)
	if userId == 0 || err != nil {
		common.WriteJsonResp(w, err, "Unauthorized User", http.StatusUnauthorized)
		return
	}
	token := r.Header.Get("token")
	vars := mux.Vars(r)
	appId, err := strconv.Atoi(vars["appId"])
	if err != nil {
		common.WriteJsonResp(w, err, nil, http.StatusBadRequest)
		return
	}
	environmentId, err := strconv.Atoi(vars["environmentId"])
	if err != nil {
		common.WriteJsonResp(w, err, nil, http.StatusBadRequest)
		return
	}
	decoder := json.NewDecoder(r.Body)
	var appMetricEnableDisableRequest chart.AppMetricEnableDisableRequest
	err = decoder.Decode(&appMetricEnableDisableRequest)
	appMetricEnableDisableRequest.UserId = userId
	appMetricEnableDisableRequest.AppId = appId
	appMetricEnableDisableRequest.EnvironmentId = environmentId
	if err != nil {
		handler.Logger.Errorw("request err, EnvMetricsEnableDisable", "err", err, "appId", appId, "environmentId", environmentId, "payload", appMetricEnableDisableRequest)
		common.WriteJsonResp(w, err, nil, http.StatusBadRequest)
		return
	}
	handler.Logger.Infow("request payload, EnvMetricsEnableDisable", "err", err, "appId", appId, "environmentId", environmentId, "payload", appMetricEnableDisableRequest)
	app, err := handler.pipelineBuilder.GetApp(appId)
	if err != nil {
		common.WriteJsonResp(w, err, nil, http.StatusBadRequest)
		return
	}
	resourceName := handler.enforcerUtil.GetAppRBACNameByAppId(appId)
	if ok := handler.enforcer.Enforce(token, casbin.ResourceApplications, casbin.ActionCreate, resourceName); !ok {
		common.WriteJsonResp(w, fmt.Errorf("unauthorized user"), "Unauthorized User", http.StatusForbidden)
		return
	}
	object := handler.enforcerUtil.GetAppRBACByAppNameAndEnvId(app.AppName, appMetricEnableDisableRequest.EnvironmentId)
	if ok := handler.enforcer.Enforce(token, casbin.ResourceEnvironment, casbin.ActionCreate, object); !ok {
		common.WriteJsonResp(w, fmt.Errorf("unauthorized user"), "Unauthorized User", http.StatusForbidden)
		return
	}
	createResp, err := handler.propertiesConfigService.EnvMetricsEnableDisable(&appMetricEnableDisableRequest)
	if err != nil {
		handler.Logger.Errorw("service err, EnvMetricsEnableDisable", "err", err, "appId", appId, "environmentId", environmentId, "payload", appMetricEnableDisableRequest)
		common.WriteJsonResp(w, err, nil, http.StatusInternalServerError)
		return
	}
	common.WriteJsonResp(w, err, createResp, http.StatusOK)
}

func (handler *PipelineConfigRestHandlerImpl) ListDeploymentHistory(w http.ResponseWriter, r *http.Request) {
	userId, err := handler.userAuthService.GetLoggedInUser(r)
	if userId == 0 || err != nil {
		common.WriteJsonResp(w, err, "Unauthorized User", http.StatusUnauthorized)
		return
	}
	token := r.Header.Get("token")
	vars := mux.Vars(r)
	appId, err := strconv.Atoi(vars["appId"])
	if err != nil {
		common.WriteJsonResp(w, err, nil, http.StatusBadRequest)
		return
	}
	pipelineId, err := strconv.Atoi(vars["pipelineId"])
	if err != nil {
		common.WriteJsonResp(w, err, nil, http.StatusBadRequest)
		return
	}

	environmentId, err := strconv.Atoi(vars["environmentId"])
	if err != nil {
		common.WriteJsonResp(w, err, nil, http.StatusBadRequest)
		return
	}

	offsetQueryParam := r.URL.Query().Get("offset")
	offset, err := strconv.Atoi(offsetQueryParam)
	if offsetQueryParam == "" || err != nil {
		handler.Logger.Errorw("request err, ListDeploymentHistory", "err", err, "appId", appId, "environmentId", environmentId, "pipelineId", pipelineId, "offset", offset)
		common.WriteJsonResp(w, err, "invalid offset", http.StatusBadRequest)
		return
	}
	sizeQueryParam := r.URL.Query().Get("size")
	limit, err := strconv.Atoi(sizeQueryParam)
	if sizeQueryParam == "" || err != nil {
		handler.Logger.Errorw("request err, ListDeploymentHistory", "err", err, "appId", appId, "environmentId", environmentId, "pipelineId", pipelineId, "sizeQueryParam", sizeQueryParam)
		common.WriteJsonResp(w, err, "invalid size", http.StatusBadRequest)
		return
	}
	handler.Logger.Infow("request payload, ListDeploymentHistory", "err", err, "appId", appId, "environmentId", environmentId, "pipelineId", pipelineId, "offset", offset)
	//RBAC CHECK
	resourceName := handler.enforcerUtil.GetAppRBACNameByAppId(appId)
	if ok := handler.enforcer.Enforce(token, casbin.ResourceApplications, casbin.ActionGet, resourceName); !ok {
		common.WriteJsonResp(w, fmt.Errorf("unauthorized user"), "Unauthorized User", http.StatusForbidden)
		return
	}
	//RBAC CHECK
	resp := DeploymentHistoryResp{}
	wfs, err := handler.cdHandler.GetCdBuildHistory(appId, environmentId, pipelineId, offset, limit)
	resp.CdWorkflows = wfs
	if err != nil {
		handler.Logger.Errorw("service err, List", "err", err, "appId", appId, "environmentId", environmentId, "pipelineId", pipelineId, "offset", offset)
		common.WriteJsonResp(w, err, resp, http.StatusInternalServerError)
		return
	}

	appTags, err := handler.imageTaggingService.GetUniqueTagsByAppId(appId)
	if err != nil {
		handler.Logger.Errorw("service err, GetTagsByAppId", "err", err, "appId", appId)
		common.WriteJsonResp(w, err, resp, http.StatusInternalServerError)
		return
	}
	resp.AppReleaseTagNames = appTags

	prodEnvExists, err := handler.imageTaggingService.GetProdEnvByCdPipelineId(pipelineId)
	resp.TagsEdiatable = prodEnvExists
	resp.HideImageTaggingHardDelete = handler.imageTaggingService.GetImageTaggingServiceConfig().HideImageTaggingHardDelete
	if err != nil {
		handler.Logger.Errorw("service err, GetProdEnvFromParentAndLinkedWorkflow", "err", err, "cdPipelineId", pipelineId)
		common.WriteJsonResp(w, err, resp, http.StatusInternalServerError)
		return
	}
	common.WriteJsonResp(w, err, resp, http.StatusOK)
}

func (handler *PipelineConfigRestHandlerImpl) GetPrePostDeploymentLogs(w http.ResponseWriter, r *http.Request) {
	userId, err := handler.userAuthService.GetLoggedInUser(r)
	if userId == 0 || err != nil {
		common.WriteJsonResp(w, err, "Unauthorized User", http.StatusUnauthorized)
		return
	}
	token := r.Header.Get("token")
	vars := mux.Vars(r)
	appId, err := strconv.Atoi(vars["appId"])
	if err != nil {
		common.WriteJsonResp(w, err, nil, http.StatusBadRequest)
		return
	}
	environmentId, err := strconv.Atoi(vars["environmentId"])
	if err != nil {
		common.WriteJsonResp(w, err, nil, http.StatusBadRequest)
		return
	}
	pipelineId, err := strconv.Atoi(vars["pipelineId"])
	if err != nil {
		common.WriteJsonResp(w, err, nil, http.StatusBadRequest)
		return
	}

	workflowId, err := strconv.Atoi(vars["workflowId"])
	if err != nil {
		common.WriteJsonResp(w, err, nil, http.StatusBadRequest)
		return
	}
	handler.Logger.Infow("request payload, GetPrePostDeploymentLogs", "err", err, "appId", appId, "environmentId", environmentId, "pipelineId", pipelineId, "workflowId", workflowId)

	//RBAC CHECK
	resourceName := handler.enforcerUtil.GetAppRBACNameByAppId(appId)
	if ok := handler.enforcer.Enforce(token, casbin.ResourceApplications, casbin.ActionGet, resourceName); !ok {
		common.WriteJsonResp(w, fmt.Errorf("unauthorized user"), "Unauthorized User", http.StatusForbidden)
		return
	}
	//RBAC CHECK

	logsReader, cleanUp, err := handler.cdHandler.GetRunningWorkflowLogs(environmentId, pipelineId, workflowId)
	if err != nil {
		handler.Logger.Errorw("service err, GetPrePostDeploymentLogs", "err", err, "appId", appId, "environmentId", environmentId, "pipelineId", pipelineId, "workflowId", workflowId)
		common.WriteJsonResp(w, err, nil, http.StatusInternalServerError)
		return
	}
	lastSeenMsgId := -1
	lastEventId := r.Header.Get("Last-Event-ID")
	if len(lastEventId) > 0 {
		lastSeenMsgId, err = strconv.Atoi(lastEventId)
		if err != nil {
			handler.Logger.Errorw("request err, GetPrePostDeploymentLogs", "err", err, "appId", appId, "environmentId", environmentId, "pipelineId", pipelineId, "workflowId", workflowId, "lastEventId", lastEventId)
			common.WriteJsonResp(w, err, nil, http.StatusBadRequest)
			return
		}
	}
	ctx, cancel := context.WithCancel(r.Context())
	if cn, ok := w.(http.CloseNotifier); ok {
		go func(done <-chan struct{}, closed <-chan bool) {
			select {
			case <-done:
			case <-closed:
				cancel()
			}
		}(ctx.Done(), cn.CloseNotify())
	}
	defer cancel()
	defer cleanUp()
	handler.streamOutput(w, logsReader, lastSeenMsgId)
}

func (handler PipelineConfigRestHandlerImpl) FetchCdWorkflowDetails(w http.ResponseWriter, r *http.Request) {
	userId, err := handler.userAuthService.GetLoggedInUser(r)
	if userId == 0 || err != nil {
		common.WriteJsonResp(w, err, "Unauthorized User", http.StatusUnauthorized)
		return
	}
	token := r.Header.Get("token")
	vars := mux.Vars(r)
	appId, err := strconv.Atoi(vars["appId"])
	if err != nil {
		common.WriteJsonResp(w, err, nil, http.StatusBadRequest)
		return
	}
	environmentId, err := strconv.Atoi(vars["environmentId"])
	if err != nil {
		common.WriteJsonResp(w, err, nil, http.StatusBadRequest)
		return
	}
	pipelineId, err := strconv.Atoi(vars["pipelineId"])
	if err != nil {
		common.WriteJsonResp(w, err, nil, http.StatusBadRequest)
		return
	}
	buildId, err := strconv.Atoi(vars["workflowRunnerId"])
	if err != nil || buildId == 0 {
		common.WriteJsonResp(w, err, nil, http.StatusBadRequest)
		return
	}
	showAppliedFiltersStr := r.URL.Query().Get("SHOW_APPLIED_FILTERS")
	showAppliedFilters := showAppliedFiltersStr == "true"
	handler.Logger.Infow("request payload, FetchCdWorkflowDetails", "err", err, "appId", appId, "environmentId", environmentId, "pipelineId", pipelineId, "buildId", buildId)

	//RBAC CHECK
	resourceName := handler.enforcerUtil.GetAppRBACNameByAppId(appId)
	if ok := handler.enforcer.Enforce(token, casbin.ResourceApplications, casbin.ActionGet, resourceName); !ok {
		common.WriteJsonResp(w, fmt.Errorf("unauthorized user"), "Unauthorized User", http.StatusForbidden)
		return
	}
	//RBAC CHECK

	resp, err := handler.cdHandler.FetchCdWorkflowDetails(appId, environmentId, pipelineId, buildId, showAppliedFilters)
	if err != nil {
		handler.Logger.Errorw("service err, FetchCdWorkflowDetails", "err", err, "appId", appId, "environmentId", environmentId, "pipelineId", pipelineId, "buildId", buildId)
		if util.IsErrNoRows(err) {
			err = &util.ApiError{Code: "404", HttpStatusCode: http.StatusNotFound, UserMessage: "no workflow found"}
			common.WriteJsonResp(w, err, nil, http.StatusOK)
		} else {
			common.WriteJsonResp(w, err, nil, http.StatusInternalServerError)
		}
		return
	}
	common.WriteJsonResp(w, err, resp, http.StatusOK)
}

func (handler PipelineConfigRestHandlerImpl) DownloadArtifacts(w http.ResponseWriter, r *http.Request) {
	userId, err := handler.userAuthService.GetLoggedInUser(r)
	if userId == 0 || err != nil {
		common.WriteJsonResp(w, err, "Unauthorized User", http.StatusUnauthorized)
		return
	}
	token := r.Header.Get("token")
	vars := mux.Vars(r)
	appId, err := strconv.Atoi(vars["appId"])
	if err != nil {
		common.WriteJsonResp(w, err, nil, http.StatusBadRequest)
		return
	}
	pipelineId, err := strconv.Atoi(vars["pipelineId"])
	if err != nil {
		common.WriteJsonResp(w, err, nil, http.StatusBadRequest)
		return
	}
	buildId, err := strconv.Atoi(vars["workflowRunnerId"])
	if err != nil {
		common.WriteJsonResp(w, err, nil, http.StatusBadRequest)
		return
	}
	handler.Logger.Infow("request payload, DownloadArtifacts", "err", err, "appId", appId, "pipelineId", pipelineId, "buildId", buildId)

	//RBAC CHECK
	resourceName := handler.enforcerUtil.GetAppRBACNameByAppId(appId)
	if ok := handler.enforcer.Enforce(token, casbin.ResourceApplications, casbin.ActionGet, resourceName); !ok {
		common.WriteJsonResp(w, fmt.Errorf("unauthorized user"), "Unauthorized User", http.StatusForbidden)
		return
	}
	object := handler.enforcerUtil.GetAppRBACByAppIdAndPipelineId(appId, pipelineId)
	if ok := handler.enforcer.Enforce(token, casbin.ResourceEnvironment, casbin.ActionGet, object); !ok {
		common.WriteJsonResp(w, fmt.Errorf("unauthorized user"), "Unauthorized User", http.StatusForbidden)
		return
	}
	//RBAC CHECK

	file, err := handler.cdHandler.DownloadCdWorkflowArtifacts(pipelineId, buildId)
	defer file.Close()

	if err != nil {
		handler.Logger.Errorw("service err, DownloadArtifacts", "err", err, "appId", appId, "pipelineId", pipelineId, "buildId", buildId)
		if util.IsErrNoRows(err) {
			err = &util.ApiError{Code: "404", HttpStatusCode: 200, UserMessage: "no workflow found"}
			common.WriteJsonResp(w, err, nil, http.StatusOK)
		} else {
			common.WriteJsonResp(w, err, nil, http.StatusInternalServerError)
		}
		return
	}
	w.Header().Set("Content-Disposition", "attachment; filename="+strconv.Itoa(buildId)+".zip")
	w.Header().Set("Content-Type", "application/octet-stream")
	w.Header().Set("Content-Length", r.Header.Get("Content-Length"))
	_, err = io.Copy(w, file)
	if err != nil {
		handler.Logger.Errorw("service err, DownloadArtifacts", "err", err, "appId", appId, "pipelineId", pipelineId, "buildId", buildId)
	}
}

func (handler PipelineConfigRestHandlerImpl) GetStageStatus(w http.ResponseWriter, r *http.Request) {
	userId, err := handler.userAuthService.GetLoggedInUser(r)
	if userId == 0 || err != nil {
		common.WriteJsonResp(w, err, "Unauthorized User", http.StatusUnauthorized)
		return
	}
	token := r.Header.Get("token")
	vars := mux.Vars(r)
	appId, err := strconv.Atoi(vars["appId"])
	if err != nil {
		common.WriteJsonResp(w, err, nil, http.StatusBadRequest)
		return
	}
	pipelineId, err := strconv.Atoi(vars["pipelineId"])
	if err != nil {
		common.WriteJsonResp(w, err, nil, http.StatusBadRequest)
		return
	}
	handler.Logger.Infow("request payload, GetStageStatus", "err", err, "appId", appId, "pipelineId", pipelineId)

	//RBAC CHECK
	resourceName := handler.enforcerUtil.GetAppRBACNameByAppId(appId)
	if ok := handler.enforcer.Enforce(token, casbin.ResourceApplications, casbin.ActionGet, resourceName); !ok {
		common.WriteJsonResp(w, fmt.Errorf("unauthorized user"), "Unauthorized User", http.StatusForbidden)
		return
	}
	object := handler.enforcerUtil.GetAppRBACByAppIdAndPipelineId(appId, pipelineId)
	if ok := handler.enforcer.Enforce(token, casbin.ResourceEnvironment, casbin.ActionGet, object); !ok {
		common.WriteJsonResp(w, fmt.Errorf("unauthorized user"), "Unauthorized User", http.StatusForbidden)
		return
	}
	//RBAC CHECK

	resp, err := handler.cdHandler.FetchCdPrePostStageStatus(pipelineId)
	if err != nil {
		handler.Logger.Errorw("service err, GetStageStatus", "err", err, "appId", appId, "pipelineId", pipelineId)
		if util.IsErrNoRows(err) {
			err = &util.ApiError{Code: "404", HttpStatusCode: 200, UserMessage: "no status found"}
			common.WriteJsonResp(w, err, nil, http.StatusOK)
		} else {
			common.WriteJsonResp(w, err, nil, http.StatusInternalServerError)
		}
		return
	}
	common.WriteJsonResp(w, err, resp, http.StatusOK)
}

func (handler PipelineConfigRestHandlerImpl) GetConfigmapSecretsForDeploymentStages(w http.ResponseWriter, r *http.Request) {
	userId, err := handler.userAuthService.GetLoggedInUser(r)
	if userId == 0 || err != nil {
		common.WriteJsonResp(w, err, "Unauthorized User", http.StatusUnauthorized)
		return
	}
	vars := mux.Vars(r)
	pipelineId, err := strconv.Atoi(vars["pipelineId"])
	if err != nil {
		common.WriteJsonResp(w, err, nil, http.StatusBadRequest)
		return
	}
	handler.Logger.Infow("request payload, GetConfigmapSecretsForDeploymentStages", "err", err, "pipelineId", pipelineId)
	deploymentPipeline, err := handler.pipelineBuilder.FindPipelineById(pipelineId)
	if err != nil {
		common.WriteJsonResp(w, err, nil, http.StatusBadRequest)
		return
	}
	//FIXME: add RBAC
	resp, err := handler.pipelineBuilder.FetchConfigmapSecretsForCdStages(deploymentPipeline.AppId, deploymentPipeline.EnvironmentId, pipelineId)
	if err != nil {
		handler.Logger.Errorw("service err, GetConfigmapSecretsForDeploymentStages", "err", err, "pipelineId", pipelineId)
		common.WriteJsonResp(w, err, nil, http.StatusInternalServerError)
		return
	}
	common.WriteJsonResp(w, err, resp, http.StatusOK)
}

func (handler PipelineConfigRestHandlerImpl) GetCdPipelineById(w http.ResponseWriter, r *http.Request) {
	token := r.Header.Get("token")
	vars := mux.Vars(r)
	appId, err := strconv.Atoi(vars["appId"])
	if err != nil {
		common.WriteJsonResp(w, err, nil, http.StatusBadRequest)
		return
	}
	pipelineId, err := strconv.Atoi(vars["pipelineId"])
	if err != nil {
		common.WriteJsonResp(w, err, nil, http.StatusBadRequest)
		return
	}
	version := "v1"
	if strings.Contains(r.URL.Path, "v2") {
		version = "v2"
	}
	handler.Logger.Infow("request payload, GetCdPipelineById", "err", err, "appId", appId, "pipelineId", pipelineId)
	app, err := handler.pipelineBuilder.GetApp(appId)
	if err != nil {
		common.WriteJsonResp(w, err, nil, http.StatusBadRequest)
		return
	}
	resourceName := handler.enforcerUtil.GetAppRBACName(app.AppName)
	if ok := handler.enforcer.Enforce(token, casbin.ResourceApplications, casbin.ActionGet, resourceName); !ok {
		common.WriteJsonResp(w, fmt.Errorf("unauthorized user"), "Unauthorized User", http.StatusForbidden)
		return
	}

	envObject := handler.enforcerUtil.GetEnvRBACNameByCdPipelineIdAndEnvId(pipelineId)
	if ok := handler.enforcer.Enforce(token, casbin.ResourceEnvironment, casbin.ActionUpdate, envObject); !ok {
		common.WriteJsonResp(w, fmt.Errorf("unauthorized user"), "Unauthorized User", http.StatusForbidden)
		return
	}

	ciConf, err := handler.pipelineBuilder.GetCdPipelineById(pipelineId)
	if err != nil {
		handler.Logger.Errorw("service err, GetCdPipelineById", "err", err, "appId", appId, "pipelineId", pipelineId)
		common.WriteJsonResp(w, err, nil, http.StatusInternalServerError)
		return
	}
	cdResp, err := pipeline.CreatePreAndPostStageResponse(ciConf, version)
	if err != nil {
		handler.Logger.Errorw("service err, CheckForVersionAndCreatePreAndPostStagePayload", "err", err, "appId", appId, "pipelineId", pipelineId)
		common.WriteJsonResp(w, err, nil, http.StatusInternalServerError)
		return
	}
	common.WriteJsonResp(w, err, cdResp, http.StatusOK)
}

func (handler PipelineConfigRestHandlerImpl) CancelStage(w http.ResponseWriter, r *http.Request) {
	userId, err := handler.userAuthService.GetLoggedInUser(r)
	if userId == 0 || err != nil {
		common.WriteJsonResp(w, err, "Unauthorized User", http.StatusUnauthorized)
		return
	}
	vars := mux.Vars(r)
	pipelineId, err := strconv.Atoi(vars["pipelineId"])
	if err != nil {
		common.WriteJsonResp(w, err, nil, http.StatusBadRequest)
		return
	}
	workflowRunnerId, err := strconv.Atoi(vars["workflowRunnerId"])
	if err != nil {
		common.WriteJsonResp(w, err, nil, http.StatusBadRequest)
		return
	}
	cdPipeline, err := handler.pipelineRepository.FindById(pipelineId)
	if err != nil {
		common.WriteJsonResp(w, err, nil, http.StatusInternalServerError)
		return
	}
	handler.Logger.Infow("request payload, CancelStage", "pipelineId", pipelineId, "workflowRunnerId", workflowRunnerId)

	//RBAC
	token := r.Header.Get("token")
	object := handler.enforcerUtil.GetAppRBACNameByAppId(cdPipeline.AppId)
	if ok := handler.enforcer.Enforce(token, casbin.ResourceApplications, casbin.ActionTrigger, object); !ok {
		common.WriteJsonResp(w, err, "Unauthorized User", http.StatusForbidden)
		return
	}
	//RBAC

	resp, err := handler.cdHandler.CancelStage(workflowRunnerId, userId)
	if err != nil {
		handler.Logger.Errorw("service err, CancelStage", "err", err, "pipelineId", pipelineId, "workflowRunnerId", workflowRunnerId)
		if util.IsErrNoRows(err) {
			common.WriteJsonResp(w, err, nil, http.StatusNotFound)
		} else {
			common.WriteJsonResp(w, err, nil, http.StatusInternalServerError)
		}
		return
	}
	common.WriteJsonResp(w, err, resp, http.StatusOK)
}

func (handler PipelineConfigRestHandlerImpl) GetDeploymentPipelineStrategy(w http.ResponseWriter, r *http.Request) {
	token := r.Header.Get("token")
	vars := mux.Vars(r)
	appId, err := strconv.Atoi(vars["appId"])
	if err != nil {
		common.WriteJsonResp(w, err, nil, http.StatusBadRequest)
		return
	}
	handler.Logger.Infow("request payload, GetDeploymentPipelineStrategy", "appId", appId)
	//RBAC
	object := handler.enforcerUtil.GetAppRBACNameByAppId(appId)
	if ok := handler.enforcer.Enforce(token, casbin.ResourceApplications, casbin.ActionGet, object); !ok {
		common.WriteJsonResp(w, err, "Unauthorized User", http.StatusForbidden)
		return
	}
	//RBAC

	result, err := handler.pipelineBuilder.FetchCDPipelineStrategy(appId)
	if err != nil {
		handler.Logger.Errorw("service err, GetDeploymentPipelineStrategy", "err", err, "appId", appId)
		common.WriteJsonResp(w, err, nil, http.StatusInternalServerError)
		return
	}

	common.WriteJsonResp(w, err, result, http.StatusOK)
}
func (handler PipelineConfigRestHandlerImpl) GetDefaultDeploymentPipelineStrategy(w http.ResponseWriter, r *http.Request) {
	token := r.Header.Get("token")
	vars := mux.Vars(r)
	appId, err := strconv.Atoi(vars["appId"])
	if err != nil {
		common.WriteJsonResp(w, err, nil, http.StatusBadRequest)
		return
	}
	envId, err := strconv.Atoi(vars["envId"])
	if err != nil {
		common.WriteJsonResp(w, err, nil, http.StatusBadRequest)
		return
	}
	handler.Logger.Infow("request payload, GetDefaultDeploymentPipelineStrategy", "appId", appId, "envId", envId)
	//RBAC
	object := handler.enforcerUtil.GetAppRBACNameByAppId(appId)
	if ok := handler.enforcer.Enforce(token, casbin.ResourceApplications, casbin.ActionGet, object); !ok {
		common.WriteJsonResp(w, err, "Unauthorized User", http.StatusForbidden)
		return
	}
	//RBAC

	result, err := handler.pipelineBuilder.FetchDefaultCDPipelineStrategy(appId, envId)
	if err != nil {
		handler.Logger.Errorw("service err, GetDefaultDeploymentPipelineStrategy", "err", err, "appId", appId)
		common.WriteJsonResp(w, err, nil, http.StatusInternalServerError)
		return
	}

	common.WriteJsonResp(w, err, result, http.StatusOK)
}

func (handler PipelineConfigRestHandlerImpl) EnvConfigOverrideCreateNamespace(w http.ResponseWriter, r *http.Request) {
	userId, err := handler.userAuthService.GetLoggedInUser(r)
	if userId == 0 || err != nil {
		common.WriteJsonResp(w, err, "Unauthorized User", http.StatusUnauthorized)
		return
	}
	token := r.Header.Get("token")
	vars := mux.Vars(r)
	appId, err := strconv.Atoi(vars["appId"])
	if err != nil {
		common.WriteJsonResp(w, err, nil, http.StatusBadRequest)
		return
	}
	environmentId, err := strconv.Atoi(vars["environmentId"])
	if err != nil {
		common.WriteJsonResp(w, err, nil, http.StatusBadRequest)
		return
	}
	decoder := json.NewDecoder(r.Body)
	var envConfigProperties bean3.EnvironmentProperties
	err = decoder.Decode(&envConfigProperties)
	envConfigProperties.UserId = userId
	envConfigProperties.EnvironmentId = environmentId
	if err != nil {
		common.WriteJsonResp(w, err, nil, http.StatusBadRequest)
		return
	}
	handler.Logger.Infow("request payload, EnvConfigOverrideCreateNamespace", "appId", appId, "environmentId", environmentId, "payload", envConfigProperties)
	app, err := handler.pipelineBuilder.GetApp(appId)
	if err != nil {
		common.WriteJsonResp(w, err, nil, http.StatusBadRequest)
		return
	}
	resourceName := handler.enforcerUtil.GetAppRBACNameByAppId(appId)
	if ok := handler.enforcer.Enforce(token, casbin.ResourceApplications, casbin.ActionCreate, resourceName); !ok {
		common.WriteJsonResp(w, fmt.Errorf("unauthorized user"), "Unauthorized User", http.StatusForbidden)
		return
	}
	object := handler.enforcerUtil.GetAppRBACByAppNameAndEnvId(app.AppName, environmentId)
	if ok := handler.enforcer.Enforce(token, casbin.ResourceEnvironment, casbin.ActionCreate, object); !ok {
		common.WriteJsonResp(w, fmt.Errorf("unauthorized user"), "Unauthorized User", http.StatusForbidden)
		return
	}
	createResp, err := handler.propertiesConfigService.CreateEnvironmentPropertiesWithNamespace(appId, &envConfigProperties)
	if err != nil {
		handler.Logger.Errorw("service err, EnvConfigOverrideCreateNamespace", "err", err, "appId", appId, "environmentId", environmentId, "payload", envConfigProperties)
		common.WriteJsonResp(w, err, nil, http.StatusInternalServerError)
		return
	}
	common.WriteJsonResp(w, err, createResp, http.StatusOK)
}

func (handler PipelineConfigRestHandlerImpl) IsReadyToTrigger(w http.ResponseWriter, r *http.Request) {
	token := r.Header.Get("token")
	vars := mux.Vars(r)
	appId, err := strconv.Atoi(vars["appId"])
	if err != nil {
		common.WriteJsonResp(w, err, nil, http.StatusBadRequest)
		return
	}
	envId, err := strconv.Atoi(vars["envId"])
	if err != nil {
		common.WriteJsonResp(w, err, nil, http.StatusBadRequest)
		return
	}
	pipelineId, err := strconv.Atoi(vars["pipelineId"])
	if err != nil {
		common.WriteJsonResp(w, err, nil, http.StatusBadRequest)
		return
	}
	handler.Logger.Infow("request payload, IsReadyToTrigger", "appId", appId, "envId", envId, "pipelineId", pipelineId)
	//RBAC
	object := handler.enforcerUtil.GetAppRBACNameByAppId(appId)
	if ok := handler.enforcer.Enforce(token, casbin.ResourceApplications, casbin.ActionGet, object); !ok {
		common.WriteJsonResp(w, err, "Unauthorized User", http.StatusForbidden)
		return
	}
	object = handler.enforcerUtil.GetEnvRBACNameByAppId(appId, envId)
	if ok := handler.enforcer.Enforce(token, casbin.ResourceEnvironment, casbin.ActionGet, strings.ToLower(object)); !ok {
		common.WriteJsonResp(w, err, "Unauthorized User", http.StatusForbidden)
		return
	}
	//RBAC

	result, err := handler.chartService.IsReadyToTrigger(appId, envId, pipelineId)
	if err != nil {
		handler.Logger.Errorw("service err, IsReadyToTrigger", "err", err, "appId", appId, "envId", envId, "pipelineId", pipelineId)
		common.WriteJsonResp(w, err, nil, http.StatusInternalServerError)
		return
	}
	common.WriteJsonResp(w, err, result, http.StatusOK)
}

func (handler PipelineConfigRestHandlerImpl) UpgradeForAllApps(w http.ResponseWriter, r *http.Request) {
	userId, err := handler.userAuthService.GetLoggedInUser(r)
	if userId == 0 || err != nil {
		common.WriteJsonResp(w, err, "Unauthorized User", http.StatusUnauthorized)
		return
	}
	vars := mux.Vars(r)
	chartRefId, err := strconv.Atoi(vars["chartRefId"])
	if err != nil {
		common.WriteJsonResp(w, err, nil, http.StatusBadRequest)
		return
	}

	decoder := json.NewDecoder(r.Body)
	var chartUpgradeRequest chart.ChartUpgradeRequest
	err = decoder.Decode(&chartUpgradeRequest)
	if err != nil {
		handler.Logger.Errorw("request err, UpgradeForAllApps", "err", err, "payload", chartUpgradeRequest)
		common.WriteJsonResp(w, err, nil, http.StatusBadRequest)
		return
	}
	chartUpgradeRequest.ChartRefId = chartRefId
	chartUpgradeRequest.UserId = userId
	handler.Logger.Infow("request payload, UpgradeForAllApps", "payload", chartUpgradeRequest)
	token := r.Header.Get("token")
	if ok := handler.enforcer.Enforce(token, casbin.ResourceApplications, casbin.ActionCreate, "*/*"); !ok {
		common.WriteJsonResp(w, fmt.Errorf("unauthorized user"), "Unauthorized User", http.StatusForbidden)
		return
	}
	if ok := handler.enforcer.Enforce(token, casbin.ResourceEnvironment, casbin.ActionCreate, "*/*"); !ok {
		common.WriteJsonResp(w, fmt.Errorf("unauthorized user"), "Unauthorized User", http.StatusForbidden)
		return
	}

	newAppOverride, _, err := handler.chartService.GetAppOverrideForDefaultTemplate(chartUpgradeRequest.ChartRefId)
	if err != nil {
		handler.Logger.Errorw("service err, UpgradeForAllApps", "err", err, "payload", chartUpgradeRequest)
		common.WriteJsonResp(w, err, nil, http.StatusInternalServerError)
		return
	}

	ctx, cancel := context.WithCancel(r.Context())
	if cn, ok := w.(http.CloseNotifier); ok {
		go func(done <-chan struct{}, closed <-chan bool) {
			select {
			case <-done:
			case <-closed:
				cancel()
			}
		}(ctx.Done(), cn.CloseNotify())
	}
	acdToken, err := handler.argoUserService.GetLatestDevtronArgoCdUserToken()
	if err != nil {
		handler.Logger.Errorw("error in getting acd token", "err", err)
		common.WriteJsonResp(w, err, nil, http.StatusInternalServerError)
		return
	}
	ctx = context.WithValue(r.Context(), "token", acdToken)

	var appIds []int
	if chartUpgradeRequest.All || len(chartUpgradeRequest.AppIds) == 0 {
		apps, err := handler.pipelineBuilder.GetAppList()
		if err != nil {
			handler.Logger.Errorw("service err, UpgradeForAllApps", "err", err, "payload", chartUpgradeRequest)
			common.WriteJsonResp(w, err, nil, http.StatusInternalServerError)
			return
		}
		for _, app := range apps {
			appIds = append(appIds, app.Id)
		}
	} else {
		appIds = chartUpgradeRequest.AppIds
	}
	response := make(map[string][]map[string]string)
	var failedIds []map[string]string
	for _, appId := range appIds {
		appResponse := make(map[string]string)
		template, err := handler.chartService.GetByAppIdAndChartRefId(appId, chartRefId)
		if err != nil && pg.ErrNoRows != err {
			handler.Logger.Errorw("err in checking weather exist or not, skip for upgrade", "err", err, "payload", chartUpgradeRequest)
			appResponse["appId"] = strconv.Itoa(appId)
			appResponse["message"] = "err in checking weather exist or not, skip for upgrade"
			failedIds = append(failedIds, appResponse)
			continue
		}
		if template != nil && template.Id > 0 {
			handler.Logger.Warnw("this ref chart already configured for this app, skip for upgrade", "payload", chartUpgradeRequest)
			appResponse["appId"] = strconv.Itoa(appId)
			appResponse["message"] = "this ref chart already configured for this app, skip for upgrade"
			failedIds = append(failedIds, appResponse)
			continue
		}
		flag, err := handler.chartService.UpgradeForApp(appId, chartRefId, newAppOverride, userId, ctx)
		if err != nil {
			handler.Logger.Errorw("service err, UpdateCiTemplate", "err", err, "payload", chartUpgradeRequest)
			appResponse["appId"] = strconv.Itoa(appId)
			appResponse["message"] = err.Error()
			failedIds = append(failedIds, appResponse)
		} else if flag == false {
			handler.Logger.Debugw("unable to upgrade for app", "appId", appId, "payload", chartUpgradeRequest)
			appResponse["appId"] = strconv.Itoa(appId)
			appResponse["message"] = "no error found, but failed to upgrade"
			failedIds = append(failedIds, appResponse)
		}

	}
	response["failed"] = failedIds
	common.WriteJsonResp(w, err, response, http.StatusOK)
}

func (handler PipelineConfigRestHandlerImpl) GetCdPipelinesByEnvironment(w http.ResponseWriter, r *http.Request) {
	vars := mux.Vars(r)
	userId, err := handler.userAuthService.GetLoggedInUser(r)
	if userId == 0 || err != nil {
		common.WriteJsonResp(w, err, "Unauthorized User", http.StatusUnauthorized)
		return
	}
	user, err := handler.userAuthService.GetById(userId)
	if userId == 0 || err != nil {
		common.WriteJsonResp(w, err, "Unauthorized User", http.StatusUnauthorized)
		return
	}
	userEmailId := strings.ToLower(user.EmailId)
	envId, err := strconv.Atoi(vars["envId"])
	if err != nil {
		handler.Logger.Errorw("request err, GetCdPipelines", "err", err, "envId", envId)
		common.WriteJsonResp(w, err, nil, http.StatusBadRequest)
		return
	}
	v := r.URL.Query()
	appIdsString := v.Get("appIds")
	var appIds []int
	if len(appIdsString) > 0 {
		appIdsSlices := strings.Split(appIdsString, ",")
		for _, appId := range appIdsSlices {
			id, err := strconv.Atoi(appId)
			if err != nil {
				common.WriteJsonResp(w, err, "please provide valid appIds", http.StatusBadRequest)
				return
			}
			appIds = append(appIds, id)
		}
	}
	var appGroupId int
	appGroupIdStr := v.Get("appGroupId")
	if len(appGroupIdStr) > 0 {
		appGroupId, err = strconv.Atoi(appGroupIdStr)
		if err != nil {
			common.WriteJsonResp(w, err, "please provide valid appGroupId", http.StatusBadRequest)
			return
		}
	}

	request := resourceGroup2.ResourceGroupingRequest{
		ParentResourceId:  envId,
		ResourceGroupId:   appGroupId,
		ResourceGroupType: resourceGroup2.APP_GROUP,
		ResourceIds:       appIds,
		EmailId:           userEmailId,
		CheckAuthBatch:    handler.checkAuthBatch,
		UserId:            userId,
		Ctx:               r.Context(),
	}
	_, span := otel.Tracer("orchestrator").Start(r.Context(), "cdHandler.FetchCdPipelinesForResourceGrouping")
	results, err := handler.pipelineBuilder.GetCdPipelinesByEnvironment(request)
	span.End()
	if err != nil {
		handler.Logger.Errorw("service err, GetCdPipelines", "err", err, "envId", envId)
		common.WriteJsonResp(w, err, nil, http.StatusInternalServerError)
		return
	}
	common.WriteJsonResp(w, err, results, http.StatusOK)
}

func (handler PipelineConfigRestHandlerImpl) GetCdPipelinesByEnvironmentMin(w http.ResponseWriter, r *http.Request) {
	vars := mux.Vars(r)
	userId, err := handler.userAuthService.GetLoggedInUser(r)
	if userId == 0 || err != nil {
		common.WriteJsonResp(w, err, "Unauthorized User", http.StatusUnauthorized)
		return
	}
	user, err := handler.userAuthService.GetById(userId)
	if userId == 0 || err != nil {
		common.WriteJsonResp(w, err, "Unauthorized User", http.StatusUnauthorized)
		return
	}
	userEmailId := strings.ToLower(user.EmailId)
	envId, err := strconv.Atoi(vars["envId"])
	if err != nil {
		handler.Logger.Errorw("request err, GetCdPipelines", "err", err, "envId", envId)
		common.WriteJsonResp(w, err, nil, http.StatusBadRequest)
		return
	}
	v := r.URL.Query()
	appIdsString := v.Get("appIds")
	var appIds []int
	if len(appIdsString) > 0 {
		appIdsSlices := strings.Split(appIdsString, ",")
		for _, appId := range appIdsSlices {
			id, err := strconv.Atoi(appId)
			if err != nil {
				common.WriteJsonResp(w, err, "please provide valid appIds", http.StatusBadRequest)
				return
			}
			appIds = append(appIds, id)
		}
	}
	var appGroupId int
	appGroupIdStr := v.Get("appGroupId")
	if len(appGroupIdStr) > 0 {
		appGroupId, err = strconv.Atoi(appGroupIdStr)
		if err != nil {
			common.WriteJsonResp(w, err, "please provide valid appGroupId", http.StatusBadRequest)
			return
		}
	}

	request := resourceGroup2.ResourceGroupingRequest{
		ParentResourceId:  envId,
		ResourceGroupId:   appGroupId,
		ResourceGroupType: resourceGroup2.APP_GROUP,
		ResourceIds:       appIds,
		EmailId:           userEmailId,
		CheckAuthBatch:    handler.checkAuthBatch,
		UserId:            userId,
		Ctx:               r.Context(),
	}

	_, span := otel.Tracer("orchestrator").Start(r.Context(), "cdHandler.FetchCdPipelinesForResourceGrouping")
	results, err := handler.pipelineBuilder.GetCdPipelinesByEnvironmentMin(request)
	span.End()
	if err != nil {
		handler.Logger.Errorw("service err, GetCdPipelines", "err", err, "envId", envId)
		common.WriteJsonResp(w, err, nil, http.StatusInternalServerError)
		return
	}
	common.WriteJsonResp(w, err, results, http.StatusOK)
}

func (handler *PipelineConfigRestHandlerImpl) checkAuthBatch(emailId string, appObject []string, envObject []string) (map[string]bool, map[string]bool) {
	var appResult map[string]bool
	var envResult map[string]bool
	if len(appObject) > 0 {
		appResult = handler.enforcer.EnforceByEmailInBatch(emailId, casbin.ResourceApplications, casbin.ActionGet, appObject)
	}
	if len(envObject) > 0 {
		envResult = handler.enforcer.EnforceByEmailInBatch(emailId, casbin.ResourceEnvironment, casbin.ActionGet, envObject)
	}
	return appResult, envResult
}<|MERGE_RESOLUTION|>--- conflicted
+++ resolved
@@ -25,7 +25,6 @@
 	"github.com/gorilla/mux"
 	"go.opentelemetry.io/otel"
 	"io"
-	"k8s.io/utils/pointer"
 	"net/http"
 	"strconv"
 	"strings"
@@ -1251,17 +1250,6 @@
 	stage := r.URL.Query().Get("stage")
 	if len(stage) == 0 {
 		stage = pipeline.WorklowTypePre
-<<<<<<< HEAD
-	}
-	searchString := ""
-	search := r.URL.Query().Get("search")
-	if len(search) != 0 {
-		searchString = search
-	}
-	count, err := common.ExtractIntQueryParam(w, r, "count", pointer.Int(DefaultMinArtifactCount))
-	if err != nil {
-		return
-=======
 	}
 	searchString := ""
 	search := r.URL.Query().Get("search")
@@ -1289,7 +1277,6 @@
 			common.WriteJsonResp(w, err, "invalid size", http.StatusBadRequest)
 			return
 		}
->>>>>>> 3e6fa875
 	}
 
 	isApprovalNode := false
@@ -1299,14 +1286,11 @@
 		stage = pipeline.WorklowTypeDeploy
 	}
 
-<<<<<<< HEAD
-=======
 	if !(stage == string(bean2.CD_WORKFLOW_TYPE_PRE) || stage == string(bean2.CD_WORKFLOW_TYPE_POST) || stage == string(bean2.CD_WORKFLOW_TYPE_DEPLOY)) {
 		common.WriteJsonResp(w, fmt.Errorf("invalid stage param"), nil, http.StatusBadRequest)
 		return
 	}
 
->>>>>>> 3e6fa875
 	handler.Logger.Infow("request payload, GetArtifactsByCDPipeline", "cdPipelineId", cdPipelineId, "stage", stage)
 
 	pipeline, err := handler.pipelineBuilder.FindPipelineById(cdPipelineId)
@@ -1336,10 +1320,6 @@
 		return
 	}
 	//rbac block ends here
-<<<<<<< HEAD
-
-	ciArtifactResponse, err := handler.pipelineBuilder.RetrieveArtifactsByCDPipeline(pipeline, bean2.WorkflowType(stage), searchString, count, isApprovalNode)
-=======
 	var ciArtifactResponse *bean.CiArtifactResponse
 
 	pendingApprovalParam := r.URL.Query().Get("resource")
@@ -1362,7 +1342,6 @@
 			ciArtifactResponse, err = handler.pipelineBuilder.RetrieveArtifactsByCDPipeline(pipeline, bean2.WorkflowType(stage), searchString, limit, isApprovalNode)
 		}
 	}
->>>>>>> 3e6fa875
 	if err != nil {
 		handler.Logger.Errorw("service err, GetArtifactsByCDPipeline", "err", err, "cdPipelineId", cdPipelineId, "stage", stage)
 		common.WriteJsonResp(w, err, nil, http.StatusInternalServerError)
@@ -1634,10 +1613,6 @@
 		ciArtifactResponse, err = handler.pipelineBuilder.FetchArtifactForRollback(cdPipelineId, app.Id, offset, limit, searchString, app, deploymentPipeline)
 	}
 
-<<<<<<< HEAD
-	ciArtifactResponse, err := handler.pipelineBuilder.FetchArtifactForRollback(cdPipelineId, app.Id, offset, limit, searchString, app, deploymentPipeline)
-=======
->>>>>>> 3e6fa875
 	if err != nil {
 		handler.Logger.Errorw("service err, GetArtifactsForRollback", "err", err, "cdPipelineId", cdPipelineId)
 		common.WriteJsonResp(w, err, "unable to fetch artifacts", http.StatusInternalServerError)
