--- conflicted
+++ resolved
@@ -1235,7 +1235,6 @@
 func (handler PipelineConfigRestHandlerImpl) GetArtifactsByCDPipeline(w http.ResponseWriter, r *http.Request) {
 	token := r.Header.Get("token")
 	userId, err := handler.userAuthService.GetLoggedInUser(r)
-	handler.Logger.Infow("Hello world")
 	if userId == 0 || err != nil {
 		common.WriteJsonResp(w, err, "Unauthorized User", http.StatusUnauthorized)
 		return
@@ -1325,7 +1324,6 @@
 		}
 		ciArtifactResponse, err = handler.pipelineBuilder.FetchApprovalPendingArtifacts(pipeline, artifactsListFilterOptions)
 	} else {
-<<<<<<< HEAD
 		if handler.pipelineRestHandlerEnvConfig.UseArtifactListApiV2 {
 			artifactsListFilterOptions := &bean2.ArtifactsListFilterOptions{
 				Limit:        limit,
@@ -1334,11 +1332,8 @@
 			}
 			ciArtifactResponse, err = handler.pipelineBuilder.RetrieveArtifactsByCDPipelineV2(pipeline, bean2.WorkflowType(stage), artifactsListFilterOptions, isApprovalNode)
 		} else {
-			ciArtifactResponse, err = handler.pipelineBuilder.RetrieveArtifactsByCDPipeline(pipeline, bean2.WorkflowType(stage), searchString, isApprovalNode)
-		}
-=======
-		ciArtifactResponse, err = handler.pipelineBuilder.RetrieveArtifactsByCDPipeline(pipeline, bean2.WorkflowType(stage), searchString, limit, isApprovalNode)
->>>>>>> a4ea9dc6
+			ciArtifactResponse, err = handler.pipelineBuilder.RetrieveArtifactsByCDPipeline(pipeline, bean2.WorkflowType(stage), searchString, limit, isApprovalNode)
+		}
 	}
 	if err != nil {
 		handler.Logger.Errorw("service err, GetArtifactsByCDPipeline", "err", err, "cdPipelineId", cdPipelineId, "stage", stage)
