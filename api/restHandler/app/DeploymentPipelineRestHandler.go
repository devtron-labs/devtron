--- conflicted
+++ resolved
@@ -1243,12 +1243,6 @@
 		searchString = search
 	}
 
-<<<<<<< HEAD
-	// TODO - extract it from query params
-
-	//getAllApprovalArtifacts := r.URL.Query().Get("getAllApprovalArtifacts")
-	getAllApprovalArtifacts := true
-=======
 	offset := 0
 	limit := 10
 	offsetQueryParam := r.URL.Query().Get("offset")
@@ -1266,7 +1260,6 @@
 		common.WriteJsonResp(w, err, "invalid size", http.StatusBadRequest)
 		return
 	}
->>>>>>> b5ad67e5
 
 	isApprovalNode := false
 
@@ -1305,17 +1298,6 @@
 	}
 	//rbac block ends here
 	var ciArtifactResponse *bean.CiArtifactResponse
-<<<<<<< HEAD
-	if isApprovalNode && getAllApprovalArtifacts {
-		ciArtifactResponse, err = handler.pipelineBuilder.FetchArtifactsForPipeline(pipeline, bean2.WorkflowType(stage), searchString, 10, 0)
-	} else {
-		ciArtifactResponse, err = handler.pipelineBuilder.RetrieveArtifactsByCDPipeline(pipeline, bean2.WorkflowType(stage), searchString, isApprovalNode)
-		if err != nil {
-			handler.Logger.Errorw("service err, GetArtifactsByCDPipeline", "err", err, "cdPipelineId", cdPipelineId, "stage", stage)
-			common.WriteJsonResp(w, err, nil, http.StatusInternalServerError)
-			return
-		}
-=======
 	if handler.pipelineRestHandlerEnvConfig.UseArtifactListApiV2 {
 		artifactsListFilterOptions := &bean2.ArtifactsListFilterOptions{
 			Limit:        limit,
@@ -1330,7 +1312,6 @@
 		handler.Logger.Errorw("service err, GetArtifactsByCDPipeline", "err", err, "cdPipelineId", cdPipelineId, "stage", stage)
 		common.WriteJsonResp(w, err, nil, http.StatusInternalServerError)
 		return
->>>>>>> b5ad67e5
 	}
 
 	if isApprovalNode {
