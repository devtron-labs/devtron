--- conflicted
+++ resolved
@@ -1250,13 +1250,16 @@
 	stage := r.URL.Query().Get("stage")
 	if len(stage) == 0 {
 		stage = pipeline.WorklowTypePre
-<<<<<<< HEAD
 	}
 	searchString := ""
 	search := r.URL.Query().Get("search")
 	if len(search) != 0 {
 		searchString = search
 	}
+	count, err := common.ExtractIntQueryParam(w, r, "count", pointer.Int(DefaultMinArtifactCount))
+	if err != nil {
+		return
+	}
 
 	isApprovalNode := false
 
@@ -1264,25 +1267,6 @@
 		isApprovalNode = true
 		stage = pipeline.WorklowTypeDeploy
 	}
-=======
-	}
-	searchString := ""
-	search := r.URL.Query().Get("search")
-	if len(search) != 0 {
-		searchString = search
-	}
-	count, err := common.ExtractIntQueryParam(w, r, "count", pointer.Int(DefaultMinArtifactCount))
-	if err != nil {
-		return
-	}
-
-	isApprovalNode := false
-
-	if stage == pipeline.WorkflowApprovalNode {
-		isApprovalNode = true
-		stage = pipeline.WorklowTypeDeploy
-	}
->>>>>>> b27db815
 
 	handler.Logger.Infow("request payload, GetArtifactsByCDPipeline", "cdPipelineId", cdPipelineId, "stage", stage)
 
@@ -1314,11 +1298,7 @@
 	}
 	//rbac block ends here
 
-<<<<<<< HEAD
-	ciArtifactResponse, err := handler.pipelineBuilder.RetrieveArtifactsByCDPipeline(pipeline, bean2.WorkflowType(stage), searchString, isApprovalNode)
-=======
 	ciArtifactResponse, err := handler.pipelineBuilder.RetrieveArtifactsByCDPipeline(pipeline, bean2.WorkflowType(stage), searchString, count, isApprovalNode)
->>>>>>> b27db815
 	if err != nil {
 		handler.Logger.Errorw("service err, GetArtifactsByCDPipeline", "err", err, "cdPipelineId", cdPipelineId, "stage", stage)
 		common.WriteJsonResp(w, err, nil, http.StatusInternalServerError)
