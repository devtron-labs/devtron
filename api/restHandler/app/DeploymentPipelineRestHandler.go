--- conflicted
+++ resolved
@@ -37,11 +37,7 @@
 type DeploymentHistoryResp struct {
 	CdWorkflows                []bean3.CdWorkflowWithArtifact `json:"cdWorkflows"`
 	TagsEdiatable              bool                           `json:"tagsEditable"`
-<<<<<<< HEAD
-	AppReleaseTagNames         []string                       `json:"appReleaseTagNames"` //unique list of tags exists in the app
-=======
 	AppReleaseTagNames         []string                       `json:"appReleaseTagNames"` // unique list of tags exists in the app
->>>>>>> 86982869
 	HideImageTaggingHardDelete bool                           `json:"hideImageTaggingHardDelete"`
 }
 type DevtronAppDeploymentRestHandler interface {
@@ -1164,13 +1160,8 @@
 		return
 	}
 	handler.Logger.Infow("request payload, GetAllCdPipelinesAndEnvDataLite", "appId", appId)
-<<<<<<< HEAD
-	//not checking RBAC here because this api is meant to give pipeline list irrespective of the access of user
-	//this api is currently used for dependency feature on UI
-=======
 	// not checking RBAC here because this api is meant to give pipeline list irrespective of the access of user
 	// this api is currently used for dependency feature on UI
->>>>>>> 86982869
 	resp, err := handler.pipelineBuilder.GetAllCdPipelinesAndEnvDataLite(appId)
 	if err != nil {
 		handler.Logger.Errorw("service err, GetAllCdPipelinesAndEnvDataLite", "err", err, "appId", appId)
@@ -1254,11 +1245,7 @@
 			return
 		}
 	} else {
-<<<<<<< HEAD
-		//rbac block starts from here
-=======
 		// rbac block starts from here
->>>>>>> 86982869
 		token := r.Header.Get("token")
 		object := handler.enforcerUtil.GetAppRBACNameByAppId(appId)
 		if ok := handler.enforcer.Enforce(token, casbin.ResourceApplications, casbin.ActionTrigger, object); !ok {
@@ -1270,19 +1257,12 @@
 			common.WriteJsonResp(w, fmt.Errorf("unauthorized user"), "Unauthorized User", http.StatusForbidden)
 			return
 		}
-<<<<<<< HEAD
-		//rback block ends here
-	}
-
-	err = handler.cdHandler.PerformDeploymentApprovalAction(userId, approvalActionRequest)
-=======
 		// rback block ends here
 	}
 	triggerContext := pipeline.TriggerContext{
 		Context: context.Background(),
 	}
 	err = handler.cdHandler.PerformDeploymentApprovalAction(triggerContext, userId, approvalActionRequest)
->>>>>>> 86982869
 	if err != nil {
 		common.WriteJsonResp(w, err, nil, http.StatusInternalServerError)
 		return
@@ -1626,11 +1606,7 @@
 		return
 	}
 	chartRefId := templateRequest.ChartRefId
-<<<<<<< HEAD
-	//VARIABLE_RESOLVE
-=======
 	// VARIABLE_RESOLVE
->>>>>>> 86982869
 	scope := resourceQualifiers.Scope{
 		AppId: templateRequest.AppId,
 	}
