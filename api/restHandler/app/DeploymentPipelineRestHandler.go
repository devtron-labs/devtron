--- conflicted
+++ resolved
@@ -27,11 +27,7 @@
 	CreateCdPipeline(w http.ResponseWriter, r *http.Request)
 	GetCdPipelineById(w http.ResponseWriter, r *http.Request)
 	PatchCdPipeline(w http.ResponseWriter, r *http.Request)
-<<<<<<< HEAD
 	ChangeDeploymentType(w http.ResponseWriter, r *http.Request)
-=======
-	ChangeCdAppType(w http.ResponseWriter, r *http.Request)
->>>>>>> 14dd52ef
 	GetCdPipelines(w http.ResponseWriter, r *http.Request)
 	GetCdPipelinesForAppAndEnv(w http.ResponseWriter, r *http.Request)
 
@@ -290,13 +286,8 @@
 	common.WriteJsonResp(w, err, createResp, http.StatusOK)
 }
 
-<<<<<<< HEAD
 // ChangeDeploymentType changes the deployment app type for all pipelines in all apps for a given environment.
 func (handler PipelineConfigRestHandlerImpl) ChangeDeploymentType(w http.ResponseWriter, r *http.Request) {
-=======
-// ChangeCdAppType changes the deployment app type for all pipelines in all apps for a given environment.
-func (handler PipelineConfigRestHandlerImpl) ChangeCdAppType(w http.ResponseWriter, r *http.Request) {
->>>>>>> 14dd52ef
 
 	// Auth check
 	userId, err := handler.userAuthService.GetLoggedInUser(r)
@@ -310,34 +301,13 @@
 	var deploymentAppTypeChangeRequest bean.DeploymentAppTypeChangeRequest
 	err = decoder.Decode(&deploymentAppTypeChangeRequest)
 	if err != nil {
-<<<<<<< HEAD
 		handler.Logger.Errorw("request err, ChangeDeploymentType", "err", err, "payload",
-=======
-		handler.Logger.Errorw("request err, ChangeCdAppType", "err", err, "payload",
->>>>>>> 14dd52ef
 			deploymentAppTypeChangeRequest)
 
 		common.WriteJsonResp(w, err, nil, http.StatusBadRequest)
 		return
 	}
 
-<<<<<<< HEAD
-=======
-	// check if desired deployment app type is other than helm
-	// currently only changing from argocd to helm (i.e deploymentAppType should be helm) is supported
-	if deploymentAppTypeChangeRequest.DesiredDeploymentAppType != bean.HELM {
-
-		err := errors.New("changing deployment app type to " +
-			string(deploymentAppTypeChangeRequest.DesiredDeploymentAppType) +
-			" is not supported")
-
-		handler.Logger.Errorw("Unsupported operation",
-			"err", err)
-
-		common.WriteJsonResp(w, err, nil, http.StatusBadRequest)
-	}
-
->>>>>>> 14dd52ef
 	// Retrieve argocd token
 	acdToken, err := handler.argoUserService.GetLatestDevtronArgoCdUserToken()
 	if err != nil {
@@ -347,7 +317,6 @@
 	}
 	ctx := context.WithValue(r.Context(), "token", acdToken)
 
-<<<<<<< HEAD
 	var deploymentAppTypeChangeResponse *bean.DeploymentAppTypeChangeResponse
 
 	// Force delete apps
@@ -359,11 +328,6 @@
 		deploymentAppTypeChangeResponse, err = handler.pipelineBuilder.DeleteDeploymentAppsForEnvironment(ctx,
 			deploymentAppTypeChangeRequest.EnvId, bean.ARGO_CD)
 	}
-=======
-	// Force delete apps on argocd
-	deploymentAppTypeChangeResponse, err := handler.pipelineBuilder.DeleteInDeploymentAppsByEnvironmentId(ctx,
-		deploymentAppTypeChangeRequest.EnvId, bean.ARGO_CD) // Currently only supporting ARGO_CD to HELM
->>>>>>> 14dd52ef
 
 	if err != nil {
 		common.WriteJsonResp(w, err, nil, http.StatusInternalServerError)
@@ -372,31 +336,19 @@
 
 	// Updating the env id and desired deployment app type received from request in the response
 	deploymentAppTypeChangeResponse.EnvId = deploymentAppTypeChangeRequest.EnvId
-<<<<<<< HEAD
 	deploymentAppTypeChangeResponse.DesiredDeploymentType = deploymentAppTypeChangeRequest.DesiredDeploymentType
-=======
-	deploymentAppTypeChangeResponse.DesiredDeploymentAppType = deploymentAppTypeChangeRequest.DesiredDeploymentAppType
->>>>>>> 14dd52ef
 
 	// Update the deployment app type to HELM and toggle deployment_app_created to false in db
 	for _, item := range deploymentAppTypeChangeResponse.SuccessfulPipelines {
 
 		updatedPipeline := &pipelineConfig.Pipeline{
 			Id:                   item.Id,
-<<<<<<< HEAD
 			DeploymentAppType:    string(deploymentAppTypeChangeRequest.DesiredDeploymentType),
-=======
-			DeploymentAppType:    string(bean.HELM),
->>>>>>> 14dd52ef
 			DeploymentAppCreated: false,
 		}
 
 		// Update in db
-<<<<<<< HEAD
 		err := handler.pipelineRepository.UpdateCdPipelineDeploymentApp(updatedPipeline)
-=======
-		err := handler.pipelineRepository.UpdateCdPipelineDeploymentAppTypeAndDeploymentAppCreated(updatedPipeline)
->>>>>>> 14dd52ef
 
 		if err != nil {
 			handler.Logger.Errorw("failed to update deployment app type in db",
