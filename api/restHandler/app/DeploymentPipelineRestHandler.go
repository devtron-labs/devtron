package app

import (
	"context"
	"encoding/json"
	"errors"
	"fmt"
	bean2 "github.com/devtron-labs/devtron/api/bean"
	"github.com/devtron-labs/devtron/api/restHandler/common"
	"github.com/devtron-labs/devtron/internal/sql/repository/helper"
	"github.com/devtron-labs/devtron/internal/sql/repository/security"
	"github.com/devtron-labs/devtron/internal/util"
	"github.com/devtron-labs/devtron/pkg/bean"
	"github.com/devtron-labs/devtron/pkg/chart"
	"github.com/devtron-labs/devtron/pkg/pipeline"
	"github.com/devtron-labs/devtron/pkg/user/casbin"
	"github.com/go-pg/pg"
	"github.com/gorilla/mux"
	"go.opentelemetry.io/otel"
	"io"
	"net/http"
	"strconv"
	"strings"
)

type DevtronAppDeploymentRestHandler interface {
	CreateCdPipeline(w http.ResponseWriter, r *http.Request)
	GetCdPipelineById(w http.ResponseWriter, r *http.Request)
	PatchCdPipeline(w http.ResponseWriter, r *http.Request)
	HandleChangeDeploymentRequest(w http.ResponseWriter, r *http.Request)
	GetCdPipelines(w http.ResponseWriter, r *http.Request)
	GetCdPipelinesForAppAndEnv(w http.ResponseWriter, r *http.Request)

	GetArtifactsByCDPipeline(w http.ResponseWriter, r *http.Request)
	GetArtifactsForRollback(w http.ResponseWriter, r *http.Request)

	UpgradeForAllApps(w http.ResponseWriter, r *http.Request)

	IsReadyToTrigger(w http.ResponseWriter, r *http.Request)
	FetchCdWorkflowDetails(w http.ResponseWriter, r *http.Request)
	GetCdPipelinesByEnvironment(w http.ResponseWriter, r *http.Request)
	PerformDeploymentApprovalAction(w http.ResponseWriter, r *http.Request)
}

type DevtronAppDeploymentConfigRestHandler interface {
	ConfigureDeploymentTemplateForApp(w http.ResponseWriter, r *http.Request)
	GetDeploymentTemplate(w http.ResponseWriter, r *http.Request)
	GetDefaultDeploymentTemplate(w http.ResponseWriter, r *http.Request)
	GetAppOverrideForDefaultTemplate(w http.ResponseWriter, r *http.Request)

	EnvConfigOverrideCreate(w http.ResponseWriter, r *http.Request)
	EnvConfigOverrideUpdate(w http.ResponseWriter, r *http.Request)
	GetEnvConfigOverride(w http.ResponseWriter, r *http.Request)
	EnvConfigOverrideReset(w http.ResponseWriter, r *http.Request)

	UpdateAppOverride(w http.ResponseWriter, r *http.Request)
	GetConfigmapSecretsForDeploymentStages(w http.ResponseWriter, r *http.Request)
	GetDeploymentPipelineStrategy(w http.ResponseWriter, r *http.Request)

	AppMetricsEnableDisable(w http.ResponseWriter, r *http.Request)
	EnvMetricsEnableDisable(w http.ResponseWriter, r *http.Request)

	EnvConfigOverrideCreateNamespace(w http.ResponseWriter, r *http.Request)
}

type DevtronAppPrePostDeploymentRestHandler interface {
	GetMigrationConfig(w http.ResponseWriter, r *http.Request)
	CreateMigrationConfig(w http.ResponseWriter, r *http.Request)
	UpdateMigrationConfig(w http.ResponseWriter, r *http.Request)
	GetStageStatus(w http.ResponseWriter, r *http.Request)
	GetPrePostDeploymentLogs(w http.ResponseWriter, r *http.Request)
	// CancelStage Cancel Pre/Post ArgoWorkflow execution
	CancelStage(w http.ResponseWriter, r *http.Request)
}

type DevtronAppDeploymentHistoryRestHandler interface {
	ListDeploymentHistory(w http.ResponseWriter, r *http.Request)
	DownloadArtifacts(w http.ResponseWriter, r *http.Request)
}

func (handler PipelineConfigRestHandlerImpl) ConfigureDeploymentTemplateForApp(w http.ResponseWriter, r *http.Request) {
	decoder := json.NewDecoder(r.Body)
	userId, err := handler.userAuthService.GetLoggedInUser(r)
	if userId == 0 || err != nil {
		common.WriteJsonResp(w, err, "Unauthorized User", http.StatusUnauthorized)
		return
	}
	var templateRequest chart.TemplateRequest
	err = decoder.Decode(&templateRequest)
	templateRequest.UserId = userId
	if err != nil {
		handler.Logger.Errorw("request err, ConfigureDeploymentTemplateForApp", "err", err, "payload", templateRequest)
		common.WriteJsonResp(w, err, nil, http.StatusBadRequest)
		return
	}
	chartRefId := templateRequest.ChartRefId

	validate, err2 := handler.chartService.DeploymentTemplateValidate(r.Context(), templateRequest.ValuesOverride, chartRefId)
	if !validate {
		common.WriteJsonResp(w, err2, nil, http.StatusBadRequest)
		return
	}

	handler.Logger.Infow("request payload, ConfigureDeploymentTemplateForApp", "payload", templateRequest)
	err = handler.validator.Struct(templateRequest)
	if err != nil {
		handler.Logger.Errorw("validation err, ConfigureDeploymentTemplateForApp", "err", err, "payload", templateRequest)
		common.WriteJsonResp(w, err, nil, http.StatusBadRequest)
		return
	}
	token := r.Header.Get("token")
	app, err := handler.pipelineBuilder.GetApp(templateRequest.AppId)
	if err != nil {
		common.WriteJsonResp(w, err, nil, http.StatusBadRequest)
		return
	}
	resourceName := handler.enforcerUtil.GetAppRBACName(app.AppName)
	if ok := handler.enforcer.Enforce(token, casbin.ResourceApplications, casbin.ActionCreate, resourceName); !ok {
		common.WriteJsonResp(w, fmt.Errorf("unauthorized user"), "Unauthorized User", http.StatusForbidden)
		return
	}

	ctx, cancel := context.WithCancel(r.Context())
	if cn, ok := w.(http.CloseNotifier); ok {
		go func(done <-chan struct{}, closed <-chan bool) {
			select {
			case <-done:
			case <-closed:
				cancel()
			}
		}(ctx.Done(), cn.CloseNotify())
	}
	acdToken, err := handler.argoUserService.GetLatestDevtronArgoCdUserToken()
	if err != nil {
		handler.Logger.Errorw("error in getting acd token", "err", err)
		common.WriteJsonResp(w, err, nil, http.StatusInternalServerError)
		return
	}
	ctx = context.WithValue(r.Context(), "token", acdToken)
	createResp, err := handler.chartService.Create(templateRequest, ctx)
	if err != nil {
		handler.Logger.Errorw("service err, ConfigureDeploymentTemplateForApp", "err", err, "payload", templateRequest)
		common.WriteJsonResp(w, err, nil, http.StatusInternalServerError)
		return
	}
	common.WriteJsonResp(w, err, createResp, http.StatusOK)
}

func (handler PipelineConfigRestHandlerImpl) CreateCdPipeline(w http.ResponseWriter, r *http.Request) {
	decoder := json.NewDecoder(r.Body)
	userId, err := handler.userAuthService.GetLoggedInUser(r)
	if userId == 0 || err != nil {
		common.WriteJsonResp(w, err, "Unauthorized User", http.StatusUnauthorized)
		return
	}
	var cdPipeline bean.CdPipelines
	err = decoder.Decode(&cdPipeline)
	cdPipeline.UserId = userId
	if err != nil {
		handler.Logger.Errorw("request err, CreateCdPipeline", "err", err, "payload", cdPipeline)
		common.WriteJsonResp(w, err, nil, http.StatusBadRequest)
		return
	}
	handler.Logger.Infow("request payload, CreateCdPipeline", "payload", cdPipeline)
	userUploaded, err := handler.chartService.CheckCustomChartByAppId(cdPipeline.AppId)
	if !userUploaded {
		err = handler.validator.Struct(cdPipeline)
		if err != nil {
			handler.Logger.Errorw("validation err, CreateCdPipeline", "err", err, "payload", cdPipeline)
			common.WriteJsonResp(w, err, nil, http.StatusBadRequest)
			return
		}
	}

	handler.Logger.Debugw("pipeline create request ", "req", cdPipeline)
	token := r.Header.Get("token")
	app, err := handler.pipelineBuilder.GetApp(cdPipeline.AppId)
	if err != nil {
		common.WriteJsonResp(w, err, nil, http.StatusBadRequest)
		return
	}
	if app.AppType == helper.Job {
		common.WriteJsonResp(w, fmt.Errorf("cannot create cd-pipeline for job"), "cannot create cd-pipeline for job", http.StatusBadRequest)
		return
	}
	//RBAC
	resourceName := handler.enforcerUtil.GetAppRBACName(app.AppName)
	if ok := handler.enforcer.Enforce(token, casbin.ResourceApplications, casbin.ActionCreate, resourceName); !ok {
		common.WriteJsonResp(w, fmt.Errorf("unauthorized user"), "Unauthorized User", http.StatusForbidden)
		return
	}
	for _, deploymentPipeline := range cdPipeline.Pipelines {
		object := handler.enforcerUtil.GetAppRBACByAppNameAndEnvId(app.AppName, deploymentPipeline.EnvironmentId)
		handler.Logger.Debugw("Triggered Request By:", "object", object)
		if ok := handler.enforcer.Enforce(token, casbin.ResourceEnvironment, casbin.ActionCreate, object); !ok {
			common.WriteJsonResp(w, fmt.Errorf("unauthorized user"), "Unauthorized User", http.StatusForbidden)
			return
		}
	}
	//RBAC
	acdToken, err := handler.argoUserService.GetLatestDevtronArgoCdUserToken()
	if err != nil {
		handler.Logger.Errorw("error in getting acd token", "err", err)
		common.WriteJsonResp(w, err, nil, http.StatusInternalServerError)
		return
	}
	ctx := context.WithValue(r.Context(), "token", acdToken)
	createResp, err := handler.pipelineBuilder.CreateCdPipelines(&cdPipeline, ctx)

	if err != nil {
		handler.Logger.Errorw("service err, CreateCdPipeline", "err", err, "payload", cdPipeline)
		common.WriteJsonResp(w, err, nil, http.StatusInternalServerError)
		return
	}
	common.WriteJsonResp(w, err, createResp, http.StatusOK)
}

func (handler PipelineConfigRestHandlerImpl) PatchCdPipeline(w http.ResponseWriter, r *http.Request) {
	decoder := json.NewDecoder(r.Body)
	userId, err := handler.userAuthService.GetLoggedInUser(r)
	if userId == 0 || err != nil {
		common.WriteJsonResp(w, err, "Unauthorized User", http.StatusUnauthorized)
		return
	}
	var cdPipeline bean.CDPatchRequest
	err = decoder.Decode(&cdPipeline)
	cdPipeline.UserId = userId
	if err != nil {
		handler.Logger.Errorw("request err, PatchCdPipeline", "err", err, "payload", cdPipeline)
		common.WriteJsonResp(w, err, nil, http.StatusBadRequest)
		return
	}

	v := r.URL.Query()
	forceDelete := false
	force := v.Get("force")
	if len(force) > 0 {
		forceDelete, err = strconv.ParseBool(force)
		if err != nil {
			handler.Logger.Errorw("request err, PatchCdPipeline", "err", err, "payload", cdPipeline)
			common.WriteJsonResp(w, err, nil, http.StatusBadRequest)
			return
		}
	}
	cdPipeline.ForceDelete = forceDelete
	handler.Logger.Infow("request payload, PatchCdPipeline", "payload", cdPipeline)
	err = handler.validator.StructPartial(cdPipeline, "AppId", "Action")
	if err == nil {
		if cdPipeline.Action == bean.CD_CREATE {
			err = handler.validator.Struct(cdPipeline.Pipeline)
		} else if cdPipeline.Action == bean.CD_DELETE {
			err = handler.validator.Var(cdPipeline.Pipeline.Id, "gt=0")
		} else if cdPipeline.Action == bean.CD_DELETE_PARTIAL {
			err = handler.validator.Var(cdPipeline.Pipeline.Id, "gt=0")
		}
	}
	if err != nil {
		handler.Logger.Errorw("validation err, PatchCdPipeline", "err", err, "payload", cdPipeline)
		common.WriteJsonResp(w, err, nil, http.StatusBadRequest)
		return
	}
	token := r.Header.Get("token")
	app, err := handler.pipelineBuilder.GetApp(cdPipeline.AppId)
	if err != nil {
		common.WriteJsonResp(w, err, nil, http.StatusBadRequest)
		return
	}
	resourceName := handler.enforcerUtil.GetAppRBACName(app.AppName)
	if ok := handler.enforcer.Enforce(token, casbin.ResourceApplications, casbin.ActionUpdate, resourceName); !ok {
		common.WriteJsonResp(w, fmt.Errorf("unauthorized user"), "Unauthorized User", http.StatusForbidden)
		return
	}

	object := handler.enforcerUtil.GetAppRBACByAppIdAndPipelineId(cdPipeline.AppId, cdPipeline.Pipeline.Id)
	if ok := handler.enforcer.Enforce(token, casbin.ResourceEnvironment, casbin.ActionUpdate, object); !ok {
		common.WriteJsonResp(w, fmt.Errorf("unauthorized user"), "Unauthorized User", http.StatusForbidden)
		return
	}
	acdToken, err := handler.argoUserService.GetLatestDevtronArgoCdUserToken()
	if err != nil {
		handler.Logger.Errorw("error in getting acd token", "err", err)
		common.WriteJsonResp(w, err, nil, http.StatusInternalServerError)
		return
	}
	ctx := context.WithValue(r.Context(), "token", acdToken)
	createResp, err := handler.pipelineBuilder.PatchCdPipelines(&cdPipeline, ctx)
	if err != nil {
		handler.Logger.Errorw("service err, PatchCdPipeline", "err", err, "payload", cdPipeline)
		common.WriteJsonResp(w, err, nil, http.StatusInternalServerError)
		return
	}
	common.WriteJsonResp(w, err, createResp, http.StatusOK)
}

// HandleChangeDeploymentRequest changes the deployment app type for all pipelines in all apps for a given environment.
func (handler PipelineConfigRestHandlerImpl) HandleChangeDeploymentRequest(w http.ResponseWriter, r *http.Request) {

	// Auth check
	userId, err := handler.userAuthService.GetLoggedInUser(r)
	if userId == 0 || err != nil {
		common.WriteJsonResp(w, err, "Unauthorized User", http.StatusUnauthorized)
		return
	}

	// Retrieving and parsing request body
	decoder := json.NewDecoder(r.Body)
	var deploymentAppTypeChangeRequest *bean.DeploymentAppTypeChangeRequest
	err = decoder.Decode(&deploymentAppTypeChangeRequest)
	if err != nil {
		handler.Logger.Errorw("request err, HandleChangeDeploymentRequest", "err", err, "payload",
			deploymentAppTypeChangeRequest)

		common.WriteJsonResp(w, err, nil, http.StatusBadRequest)
		return
	}
	deploymentAppTypeChangeRequest.UserId = userId

	// Validate incoming request
	err = handler.validator.Struct(deploymentAppTypeChangeRequest)
	if err != nil {
		handler.Logger.Errorw("validation err, HandleChangeDeploymentRequest", "err", err, "payload",
			deploymentAppTypeChangeRequest)

		common.WriteJsonResp(w, err, nil, http.StatusBadRequest)
		return
	}

	// Only super-admin access
	token := r.Header.Get("token")
	if ok := handler.enforcer.Enforce(token, casbin.ResourceGlobal, casbin.ActionDelete, "*"); !ok {
		common.WriteJsonResp(w, errors.New("unauthorized"), nil, http.StatusForbidden)
		return
	}

	// Retrieve argocd token
	acdToken, err := handler.argoUserService.GetLatestDevtronArgoCdUserToken()
	if err != nil {
		handler.Logger.Errorw("error in getting acd token", "err", err)
		common.WriteJsonResp(w, err, nil, http.StatusInternalServerError)
		return
	}
	ctx := context.WithValue(r.Context(), "token", acdToken)

	resp, err := handler.pipelineBuilder.ChangeDeploymentType(ctx, deploymentAppTypeChangeRequest)

	if err != nil {
		nErr := errors.New("failed to change deployment type with error msg: " + err.Error())
		handler.Logger.Errorw(err.Error(),
			"payload", deploymentAppTypeChangeRequest,
			"err", err)

		common.WriteJsonResp(w, nErr, nil, http.StatusInternalServerError)
		return
	}
	common.WriteJsonResp(w, nil, resp, http.StatusOK)
	return
}

func (handler PipelineConfigRestHandlerImpl) EnvConfigOverrideCreate(w http.ResponseWriter, r *http.Request) {
	userId, err := handler.userAuthService.GetLoggedInUser(r)
	if userId == 0 || err != nil {
		common.WriteJsonResp(w, err, "Unauthorized User", http.StatusUnauthorized)
		return
	}
	decoder := json.NewDecoder(r.Body)
	var envConfigProperties pipeline.EnvironmentProperties
	err = decoder.Decode(&envConfigProperties)
	if err != nil {
		handler.Logger.Errorw("request err, EnvConfigOverrideCreate", "err", err, "payload", envConfigProperties)
		common.WriteJsonResp(w, err, nil, http.StatusBadRequest)
		return
	}
	token := r.Header.Get("token")
	vars := mux.Vars(r)
	appId, err := strconv.Atoi(vars["appId"])
	if err != nil {
		common.WriteJsonResp(w, err, nil, http.StatusBadRequest)
		return
	}
	environmentId, err := strconv.Atoi(vars["environmentId"])
	if err != nil {
		common.WriteJsonResp(w, err, nil, http.StatusBadRequest)
		return
	}
	envConfigProperties.UserId = userId
	envConfigProperties.EnvironmentId = environmentId
	handler.Logger.Infow("request payload, EnvConfigOverrideCreate", "payload", envConfigProperties)

	resourceName := handler.enforcerUtil.GetAppRBACNameByAppId(appId)
	if ok := handler.enforcer.Enforce(token, casbin.ResourceApplications, casbin.ActionCreate, resourceName); !ok {
		common.WriteJsonResp(w, fmt.Errorf("unauthorized user"), "Unauthorized User", http.StatusForbidden)
		return
	}
	object := handler.enforcerUtil.GetEnvRBACNameByAppId(appId, environmentId)
	if ok := handler.enforcer.Enforce(token, casbin.ResourceEnvironment, casbin.ActionUpdate, object); !ok {
		common.WriteJsonResp(w, fmt.Errorf("unauthorized user"), "Unauthorized User", http.StatusForbidden)
		return
	}
	chartRefId := envConfigProperties.ChartRefId
	validate, err2 := handler.chartService.DeploymentTemplateValidate(r.Context(), envConfigProperties.EnvOverrideValues, chartRefId)
	if !validate {
		handler.Logger.Errorw("validation err, UpdateAppOverride", "err", err2, "payload", envConfigProperties)
		common.WriteJsonResp(w, err2, nil, http.StatusBadRequest)
		return
	}

	createResp, err := handler.propertiesConfigService.CreateEnvironmentProperties(appId, &envConfigProperties)
	if err != nil {
		if err.Error() == bean2.NOCHARTEXIST {
			ctx, cancel := context.WithCancel(r.Context())
			if cn, ok := w.(http.CloseNotifier); ok {
				go func(done <-chan struct{}, closed <-chan bool) {
					select {
					case <-done:
					case <-closed:
						cancel()
					}
				}(ctx.Done(), cn.CloseNotify())
			}
			acdToken, err := handler.argoUserService.GetLatestDevtronArgoCdUserToken()
			if err != nil {
				handler.Logger.Errorw("error in getting acd token", "err", err)
				common.WriteJsonResp(w, err, nil, http.StatusInternalServerError)
				return
			}
			ctx = context.WithValue(r.Context(), "token", acdToken)
			appMetrics := false
			if envConfigProperties.AppMetrics != nil {
				appMetrics = *envConfigProperties.AppMetrics
			}
			templateRequest := chart.TemplateRequest{
				AppId:               appId,
				ChartRefId:          envConfigProperties.ChartRefId,
				ValuesOverride:      []byte("{}"),
				UserId:              userId,
				IsAppMetricsEnabled: appMetrics,
			}

			_, err = handler.chartService.CreateChartFromEnvOverride(templateRequest, ctx)
			if err != nil {
				handler.Logger.Errorw("service err, EnvConfigOverrideCreate", "err", err, "payload", envConfigProperties)
				common.WriteJsonResp(w, err, nil, http.StatusInternalServerError)
				return
			}
			createResp, err = handler.propertiesConfigService.CreateEnvironmentProperties(appId, &envConfigProperties)
			if err != nil {
				handler.Logger.Errorw("service err, EnvConfigOverrideCreate", "err", err, "payload", envConfigProperties)
				common.WriteJsonResp(w, err, nil, http.StatusInternalServerError)
				return
			}
		} else {
			handler.Logger.Errorw("service err, EnvConfigOverrideCreate", "err", err, "payload", envConfigProperties)
			common.WriteJsonResp(w, err, nil, http.StatusInternalServerError)
			return
		}
	}
	common.WriteJsonResp(w, err, createResp, http.StatusOK)
}

func (handler PipelineConfigRestHandlerImpl) EnvConfigOverrideUpdate(w http.ResponseWriter, r *http.Request) {
	decoder := json.NewDecoder(r.Body)
	//userId := getLoggedInUser(r)
	userId, err := handler.userAuthService.GetLoggedInUser(r)
	if userId == 0 || err != nil {
		common.WriteJsonResp(w, err, "Unauthorized User", http.StatusUnauthorized)
		return
	}
	var envConfigProperties pipeline.EnvironmentProperties
	err = decoder.Decode(&envConfigProperties)
	envConfigProperties.UserId = userId
	if err != nil {
		handler.Logger.Errorw("request err, EnvConfigOverrideUpdate", "err", err, "payload", envConfigProperties)
		common.WriteJsonResp(w, err, nil, http.StatusBadRequest)
		return
	}
	handler.Logger.Infow("request payload, EnvConfigOverrideUpdate", "payload", envConfigProperties)
	err = handler.validator.Struct(envConfigProperties)
	if err != nil {
		handler.Logger.Errorw("validation err, EnvConfigOverrideUpdate", "err", err, "payload", envConfigProperties)
		common.WriteJsonResp(w, err, nil, http.StatusBadRequest)
		return
	}
	token := r.Header.Get("token")
	envConfigOverride, err := handler.propertiesConfigService.GetAppIdByChartEnvId(envConfigProperties.Id)
	if err != nil {
		handler.Logger.Errorw("service err, EnvConfigOverrideUpdate", "err", err, "payload", envConfigProperties)
		common.WriteJsonResp(w, err, nil, http.StatusInternalServerError)
		return
	}
	appId := envConfigOverride.Chart.AppId
	envId := envConfigOverride.TargetEnvironment
	resourceName := handler.enforcerUtil.GetAppRBACNameByAppId(appId)
	if ok := handler.enforcer.Enforce(token, casbin.ResourceApplications, casbin.ActionUpdate, resourceName); !ok {
		common.WriteJsonResp(w, fmt.Errorf("unauthorized user"), "Unauthorized User", http.StatusForbidden)
		return
	}
	object := handler.enforcerUtil.GetEnvRBACNameByAppId(appId, envId)
	if ok := handler.enforcer.Enforce(token, casbin.ResourceEnvironment, casbin.ActionUpdate, object); !ok {
		common.WriteJsonResp(w, fmt.Errorf("unauthorized user"), "Unauthorized User", http.StatusForbidden)
		return
	}
	chartRefId := envConfigProperties.ChartRefId
	validate, err2 := handler.chartService.DeploymentTemplateValidate(r.Context(), envConfigProperties.EnvOverrideValues, chartRefId)
	if !validate {
		handler.Logger.Errorw("validation err, UpdateAppOverride", "err", err2, "payload", envConfigProperties)
		common.WriteJsonResp(w, err2, nil, http.StatusBadRequest)
		return
	}

	createResp, err := handler.propertiesConfigService.UpdateEnvironmentProperties(appId, &envConfigProperties, userId)
	if err != nil {
		handler.Logger.Errorw("service err, EnvConfigOverrideUpdate", "err", err, "payload", envConfigProperties)
		common.WriteJsonResp(w, err, nil, http.StatusInternalServerError)
		return
	}
	common.WriteJsonResp(w, err, createResp, http.StatusOK)
}

func (handler PipelineConfigRestHandlerImpl) GetEnvConfigOverride(w http.ResponseWriter, r *http.Request) {
	vars := mux.Vars(r)
	environmentId, err := strconv.Atoi(vars["environmentId"])
	if err != nil {
		common.WriteJsonResp(w, err, nil, http.StatusBadRequest)
		return
	}
	appId, err := strconv.Atoi(vars["appId"])
	if err != nil {
		common.WriteJsonResp(w, err, nil, http.StatusBadRequest)
		return
	}
	chartRefId, err := strconv.Atoi(vars["chartRefId"])
	if err != nil {
		common.WriteJsonResp(w, err, nil, http.StatusBadRequest)
		return
	}
	token := r.Header.Get("token")
	app, err := handler.pipelineBuilder.GetApp(appId)
	if err != nil {
		handler.Logger.Errorw("service err, GetEnvConfigOverride", "err", err, "payload", appId, environmentId, chartRefId)
		common.WriteJsonResp(w, err, nil, http.StatusBadRequest)
		return
	}
	handler.Logger.Infow("request payload, GetEnvConfigOverride", "payload", appId, environmentId, chartRefId)
	resourceName := handler.enforcerUtil.GetAppRBACName(app.AppName)
	if ok := handler.enforcer.Enforce(token, casbin.ResourceApplications, casbin.ActionGet, resourceName); !ok {
		common.WriteJsonResp(w, fmt.Errorf("unauthorized user"), "Unauthorized User", http.StatusForbidden)
		return
	}

	env, err := handler.propertiesConfigService.GetEnvironmentProperties(appId, environmentId, chartRefId)
	if err != nil {
		handler.Logger.Errorw("service err, GetEnvConfigOverride", "err", err, "payload", appId, environmentId, chartRefId)
		common.WriteJsonResp(w, err, nil, http.StatusInternalServerError)
		return
	}

	schema, readme, err := handler.chartService.GetSchemaAndReadmeForTemplateByChartRefId(chartRefId)
	if err != nil {
		handler.Logger.Errorw("err in getting schema and readme, GetEnvConfigOverride", "err", err, "appId", appId, "chartRefId", chartRefId)
	}
	env.Schema = schema
	env.Readme = string(readme)
	common.WriteJsonResp(w, err, env, http.StatusOK)
}

func (handler PipelineConfigRestHandlerImpl) GetDeploymentTemplate(w http.ResponseWriter, r *http.Request) {
	vars := mux.Vars(r)
	appId, err := strconv.Atoi(vars["appId"])
	if err != nil {
		handler.Logger.Error(err)
		common.WriteJsonResp(w, err, nil, http.StatusBadRequest)
		return
	}
	chartRefId, err := strconv.Atoi(vars["chartRefId"])
	if err != nil {
		handler.Logger.Error(err)
		common.WriteJsonResp(w, err, nil, http.StatusBadRequest)
		return
	}
	handler.Logger.Infow("request payload, GetDeploymentTemplate", "appId", appId, "chartRefId", chartRefId)
	token := r.Header.Get("token")
	app, err := handler.pipelineBuilder.GetApp(appId)
	if err != nil {
		common.WriteJsonResp(w, err, nil, http.StatusBadRequest)
		return
	}
	resourceName := handler.enforcerUtil.GetAppRBACName(app.AppName)
	if ok := handler.enforcer.Enforce(token, casbin.ResourceApplications, casbin.ActionGet, resourceName); !ok {
		common.WriteJsonResp(w, fmt.Errorf("unauthorized user"), "Unauthorized User", http.StatusForbidden)
		return
	}

	appConfigResponse := make(map[string]interface{})
	appConfigResponse["globalConfig"] = nil

	err = handler.chartService.CheckChartExists(chartRefId)
	if err != nil {
		handler.Logger.Errorw("refChartDir Not Found err, JsonSchemaExtractFromFile", err)
		common.WriteJsonResp(w, err, nil, http.StatusForbidden)
		return
	}

	schema, readme, err := handler.chartService.GetSchemaAndReadmeForTemplateByChartRefId(chartRefId)
	if err != nil {
		handler.Logger.Errorw("err in getting schema and readme, GetDeploymentTemplate", "err", err, "appId", appId, "chartRefId", chartRefId)
	}

	template, err := handler.chartService.FindLatestChartForAppByAppId(appId)
	if err != nil && pg.ErrNoRows != err {
		handler.Logger.Errorw("service err, GetDeploymentTemplate", "err", err, "appId", appId, "chartRefId", chartRefId)
		common.WriteJsonResp(w, err, nil, http.StatusInternalServerError)
		return
	}

	if pg.ErrNoRows == err {
		appOverride, err := handler.chartService.GetAppOverrideForDefaultTemplate(chartRefId)
		if err != nil {
			handler.Logger.Errorw("service err, GetDeploymentTemplate", "err", err, "appId", appId, "chartRefId", chartRefId)
			common.WriteJsonResp(w, err, nil, http.StatusInternalServerError)
			return
		}
		appOverride["schema"] = json.RawMessage(schema)
		appOverride["readme"] = string(readme)
		mapB, err := json.Marshal(appOverride)
		if err != nil {
			handler.Logger.Errorw("marshal err, GetDeploymentTemplate", "err", err, "appId", appId, "chartRefId", chartRefId)
			return
		}
		appConfigResponse["globalConfig"] = json.RawMessage(mapB)
	} else {
		if template.ChartRefId != chartRefId {
			templateRequested, err := handler.chartService.GetByAppIdAndChartRefId(appId, chartRefId)
			if err != nil && err != pg.ErrNoRows {
				handler.Logger.Errorw("service err, GetDeploymentTemplate", "err", err, "appId", appId, "chartRefId", chartRefId)
				common.WriteJsonResp(w, err, nil, http.StatusInternalServerError)
				return
			}

			if pg.ErrNoRows == err {
				template.ChartRefId = chartRefId
				template.Id = 0
				template.Latest = false
			} else {
				template.ChartRefId = templateRequested.ChartRefId
				template.Id = templateRequested.Id
				template.ChartRepositoryId = templateRequested.ChartRepositoryId
				template.RefChartTemplate = templateRequested.RefChartTemplate
				template.RefChartTemplateVersion = templateRequested.RefChartTemplateVersion
				template.Latest = templateRequested.Latest
			}
		}
		template.Schema = schema
		template.Readme = string(readme)
		bytes, err := json.Marshal(template)
		if err != nil {
			handler.Logger.Errorw("marshal err, GetDeploymentTemplate", "err", err, "appId", appId, "chartRefId", chartRefId)
			return
		}
		appOverride := json.RawMessage(bytes)
		appConfigResponse["globalConfig"] = appOverride
	}

	common.WriteJsonResp(w, nil, appConfigResponse, http.StatusOK)
}

func (handler *PipelineConfigRestHandlerImpl) GetDefaultDeploymentTemplate(w http.ResponseWriter, r *http.Request) {
	vars := mux.Vars(r)
	appId, err := strconv.Atoi(vars["appId"])
	if err != nil {
		handler.Logger.Error("error in getting appId path param, GetDefaultDeploymentTemplate", "err", err)
		common.WriteJsonResp(w, err, nil, http.StatusBadRequest)
		return
	}
	chartRefId, err := strconv.Atoi(vars["chartRefId"])
	if err != nil {
		handler.Logger.Error("error in getting chartRefId path param, GetDefaultDeploymentTemplate", "err", err)
		common.WriteJsonResp(w, err, nil, http.StatusBadRequest)
		return
	}
	token := r.Header.Get("token")
	app, err := handler.pipelineBuilder.GetApp(appId)
	if err != nil {
		common.WriteJsonResp(w, err, nil, http.StatusBadRequest)
		return
	}
	obj := handler.enforcerUtil.GetAppRBACName(app.AppName)
	if ok := handler.enforcer.Enforce(token, casbin.ResourceApplications, casbin.ActionGet, obj); !ok {
		common.WriteJsonResp(w, fmt.Errorf("unauthorized user"), "unauthorized user", http.StatusForbidden)
		return
	}
	defaultTemplate, err := handler.chartService.GetAppOverrideForDefaultTemplate(chartRefId)
	if err != nil {
		handler.Logger.Errorw("error in getting default deployment template, GetDefaultDeploymentTemplate", "err", err, "appId", appId, "chartRefId", chartRefId)
		common.WriteJsonResp(w, err, nil, http.StatusInternalServerError)
		return
	}
	common.WriteJsonResp(w, nil, defaultTemplate, http.StatusOK)
}

func (handler PipelineConfigRestHandlerImpl) GetCdPipelines(w http.ResponseWriter, r *http.Request) {
	vars := mux.Vars(r)
	appId, err := strconv.Atoi(vars["appId"])
	if err != nil {
		handler.Logger.Errorw("request err, GetCdPipelines", "err", err, "appId", appId)
		common.WriteJsonResp(w, err, nil, http.StatusBadRequest)
		return
	}
	handler.Logger.Infow("request payload, GetCdPipelines", "appId", appId)
	token := r.Header.Get("token")
	app, err := handler.pipelineBuilder.GetApp(appId)
	if err != nil {
		handler.Logger.Errorw("service err, GetCdPipelines", "err", err, "appId", appId)
		common.WriteJsonResp(w, err, nil, http.StatusBadRequest)
		return
	}
	resourceName := handler.enforcerUtil.GetAppRBACName(app.AppName)
	if ok := handler.enforcer.Enforce(token, casbin.ResourceApplications, casbin.ActionGet, resourceName); !ok {
		common.WriteJsonResp(w, fmt.Errorf("unauthorized user"), "Unauthorized User", http.StatusForbidden)
		return
	}

	ciConf, err := handler.pipelineBuilder.GetCdPipelinesForApp(appId)
	if err != nil {
		handler.Logger.Errorw("service err, GetCdPipelines", "err", err, "appId", appId)
		common.WriteJsonResp(w, err, nil, http.StatusInternalServerError)
		return
	}

	common.WriteJsonResp(w, err, ciConf, http.StatusOK)
}

func (handler PipelineConfigRestHandlerImpl) GetCdPipelinesForAppAndEnv(w http.ResponseWriter, r *http.Request) {
	vars := mux.Vars(r)
	appId, err := strconv.Atoi(vars["appId"])
	if err != nil {
		handler.Logger.Errorw("request err, GetCdPipelinesForAppAndEnv", "err", err, "appId", appId)
		common.WriteJsonResp(w, err, nil, http.StatusBadRequest)
		return
	}

	envId, err := strconv.Atoi(vars["envId"])
	if err != nil {
		handler.Logger.Errorw("request err, GetCdPipelinesForAppAndEnv", "err", err, "envId", envId)
		common.WriteJsonResp(w, err, nil, http.StatusBadRequest)
		return
	}
	handler.Logger.Infow("request payload, GetCdPipelinesForAppAndEnv", "appId", appId, "envId", envId)
	token := r.Header.Get("token")
	app, err := handler.pipelineBuilder.GetApp(appId)
	if err != nil {
		handler.Logger.Errorw("service err, GetCdPipelinesForAppAndEnv", "err", err, "appId", appId, "envId", envId)
		common.WriteJsonResp(w, err, nil, http.StatusBadRequest)
		return
	}
	//rbac
	resourceName := handler.enforcerUtil.GetAppRBACName(app.AppName)
	if ok := handler.enforcer.Enforce(token, casbin.ResourceApplications, casbin.ActionGet, resourceName); !ok {
		common.WriteJsonResp(w, fmt.Errorf("unauthorized user"), "Unauthorized User", http.StatusForbidden)
		return
	}
	object := handler.enforcerUtil.GetEnvRBACNameByAppId(appId, envId)
	if ok := handler.enforcer.Enforce(token, casbin.ResourceEnvironment, casbin.ActionGet, object); !ok {
		common.WriteJsonResp(w, fmt.Errorf("unauthorized user"), "Unauthorized User", http.StatusForbidden)
		return
	}
	//rbac

	cdPipelines, err := handler.pipelineBuilder.GetCdPipelinesForAppAndEnv(appId, envId)
	if err != nil {
		handler.Logger.Errorw("service err, GetCdPipelinesForAppAndEnv", "err", err, "appId", appId, "envId", envId)
		common.WriteJsonResp(w, err, nil, http.StatusInternalServerError)
		return
	}
	common.WriteJsonResp(w, err, cdPipelines, http.StatusOK)
}

func (handler PipelineConfigRestHandlerImpl) PerformDeploymentApprovalAction(w http.ResponseWriter, r *http.Request) {
	decoder := json.NewDecoder(r.Body)
	userId, err := handler.userAuthService.GetLoggedInUser(r)
	if userId == 0 || err != nil {
		common.WriteJsonResp(w, err, "Unauthorized User", http.StatusUnauthorized)
		return
	}
	var approvalActionRequest bean.UserApprovalActionRequest
	err = decoder.Decode(&approvalActionRequest)

	appId := approvalActionRequest.AppId
	pipelineId := approvalActionRequest.PipelineId

	approvalActionType := approvalActionRequest.ActionType

	if approvalActionType == bean.APPROVAL_APPROVE_ACTION {
		pipelineInfo, err := handler.pipelineBuilder.FindPipelineById(pipelineId)
		if err != nil {
			handler.Logger.Errorw("error occurred while fetching pipeline details", "pipelineId", pipelineId, "err", err)
			common.WriteJsonResp(w, err, nil, http.StatusInternalServerError)
			return
		}
		allowed := handler.userAuthService.CheckForApproverAccess(pipelineInfo.App.AppName, pipelineInfo.Environment.EnvironmentIdentifier, userId)
		if !allowed {
			common.WriteJsonResp(w, fmt.Errorf("unauthorized user"), "Unauthorized User", http.StatusForbidden)
			return
		}
	} else {
		//rbac block starts from here
		token := r.Header.Get("token")
		object := handler.enforcerUtil.GetAppRBACNameByAppId(appId)
		if ok := handler.enforcer.Enforce(token, casbin.ResourceApplications, casbin.ActionTrigger, object); !ok {
			common.WriteJsonResp(w, fmt.Errorf("unauthorized user"), "Unauthorized User", http.StatusForbidden)
			return
		}
		object = handler.enforcerUtil.GetAppRBACByAppIdAndPipelineId(appId, pipelineId)
		if ok := handler.enforcer.Enforce(token, casbin.ResourceEnvironment, casbin.ActionTrigger, object); !ok {
			common.WriteJsonResp(w, fmt.Errorf("unauthorized user"), "Unauthorized User", http.StatusForbidden)
			return
		}
		//rback block ends here
	}

	err = handler.cdHandler.PerformDeploymentApprovalAction(userId, approvalActionRequest)
	if err != nil {
		common.WriteJsonResp(w, err, nil, http.StatusInternalServerError)
		return
	}
	common.WriteJsonResp(w, nil, nil, http.StatusOK)

}

func (handler PipelineConfigRestHandlerImpl) GetArtifactsByCDPipeline(w http.ResponseWriter, r *http.Request) {
	token := r.Header.Get("token")
	userId, err := handler.userAuthService.GetLoggedInUser(r)
	if userId == 0 || err != nil {
		common.WriteJsonResp(w, err, "Unauthorized User", http.StatusUnauthorized)
		return
	}
	vars := mux.Vars(r)
	cdPipelineId, err := strconv.Atoi(vars["cd_pipeline_id"])
	if err != nil {
		handler.Logger.Errorw("request err, GetArtifactsByCDPipeline", "err", err, "cdPipelineId", cdPipelineId)
		common.WriteJsonResp(w, err, nil, http.StatusBadRequest)
		return
	}
	stage := r.URL.Query().Get("stage")
	if len(stage) == 0 {
		stage = "PRE"
	}

	isApprovalNode := false

	if stage == "APPROVAL" {
		isApprovalNode = true
		stage = "DEPLOY"
	}

	handler.Logger.Infow("request payload, GetArtifactsByCDPipeline", "cdPipelineId", cdPipelineId, "stage", stage)

	pipeline, err := handler.pipelineBuilder.FindPipelineById(cdPipelineId)
	if err != nil {
		common.WriteJsonResp(w, err, nil, http.StatusBadRequest)
		return
	}

	if err != nil {
		handler.Logger.Errorw("service err, GetArtifactsByCDPipeline", "err", err, "cdPipelineId", cdPipelineId, "stage", stage)
		common.WriteJsonResp(w, err, nil, http.StatusBadRequest)
		return
	}

	//rbac block starts from here
	object := handler.enforcerUtil.GetAppRBACName(pipeline.App.AppName)
	if ok := handler.enforcer.Enforce(token, casbin.ResourceApplications, casbin.ActionGet, object); !ok {
		common.WriteJsonResp(w, fmt.Errorf("unauthorized user"), "Unauthorized User", http.StatusForbidden)
		return
	}

	object = handler.enforcerUtil.GetAppRBACByAppNameAndEnvId(pipeline.App.AppName, pipeline.EnvironmentId)
	if ok := handler.enforcer.Enforce(token, casbin.ResourceEnvironment, casbin.ActionGet, object); !ok {
		common.WriteJsonResp(w, err, "Unauthorized User", http.StatusForbidden)
		return
	}
	//rbac block ends here

<<<<<<< HEAD
	ciArtifactResponse, err := handler.pipelineBuilder.GetArtifactsByCDPipeline(cdPipelineId, bean2.WorkflowType(stage), isApprovalNode)
=======
	ciArtifactResponse, err := handler.pipelineBuilder.RetrieveArtifactsByCDPipeline(pipeline, bean2.WorkflowType(stage))
>>>>>>> 23bef859
	if err != nil {
		handler.Logger.Errorw("service err, GetArtifactsByCDPipeline", "err", err, "cdPipelineId", cdPipelineId, "stage", stage)
		common.WriteJsonResp(w, err, nil, http.StatusInternalServerError)
		return
	}

	if isApprovalNode {
		//TODO KB: fetch users with approval access to this app and Env
		approvalUsersByEnv, err := handler.userAuthService.GetApprovalUsersByEnv(app.AppName, deploymentPipeline.Environment.Name)
		if err != nil {
			handler.Logger.Errorw("service err, GetArtifactsByCDPipeline", "err", err, "cdPipelineId", cdPipelineId, "stage", stage)
			common.WriteJsonResp(w, err, nil, http.StatusInternalServerError)
			return
		}
		ciArtifactResponse.ApprovalUsers = approvalUsersByEnv
	}

	var digests []string
	for _, item := range ciArtifactResponse.CiArtifacts {
		if len(item.ImageDigest) > 0 {
			digests = append(digests, item.ImageDigest)
		}
	}

<<<<<<< HEAD
	//FIXME: next 3 loops are same combine them
	//FIXME: already fetched above as deployment pipeline
	pipelineModel, err := handler.pipelineRepository.FindById(cdPipelineId)
	if err != nil {
		handler.Logger.Errorw("service err, GetArtifactsByCDPipeline", "err", err, "cdPipelineId", cdPipelineId, "stage", stage)
		common.WriteJsonResp(w, err, nil, http.StatusInternalServerError)
	}

	ciArtifactResponse.RequestedUserId = userId

=======
>>>>>>> 23bef859
	if len(digests) > 0 {
		//vulnerableMap := make(map[string]bool)
		cvePolicy, severityPolicy, err := handler.policyService.GetApplicablePolicy(pipeline.Environment.ClusterId,
			pipeline.EnvironmentId,
			pipeline.AppId,
			pipeline.App.AppType == helper.ChartStoreApp)

		if err != nil {
			handler.Logger.Errorw("service err, GetArtifactsByCDPipeline", "err", err, "cdPipelineId", cdPipelineId, "stage", stage)
		}

		// get image scan results from DB for given digests
		imageScanResults, err := handler.scanResultRepository.FindByImageDigests(digests)
		// ignore error
		if err != nil && err != pg.ErrNoRows {
			handler.Logger.Errorw("service err, FindByImageDigests", "err", err, "cdPipelineId", cdPipelineId, "stage", stage, "digests", digests)
		}

		// build digest vs cve-stores
		digestVsCveStores := make(map[string][]*security.CveStore)
		for _, result := range imageScanResults {
			imageHash := result.ImageScanExecutionHistory.ImageHash

			// For an imageHash, append all cveStores
			if val, ok := digestVsCveStores[imageHash]; !ok {

				// configuring size as len of ImageScanExecutionResult assuming all the
				//scan results could belong to a single hash
				cveStores := make([]*security.CveStore, 0, len(imageScanResults))
				cveStores = append(cveStores, &result.CveStore)
				digestVsCveStores[imageHash] = cveStores

			} else {
				// append to existing one
				digestVsCveStores[imageHash] = append(val, &result.CveStore)
			}
		}

		var ciArtifactsFinal []bean.CiArtifactBean
		for _, item := range ciArtifactResponse.CiArtifacts {

			// ignore cve check if scan is not enabled
			if !item.ScanEnabled {
				ciArtifactsFinal = append(ciArtifactsFinal, item)
				continue
			}

			cveStores, _ := digestVsCveStores[item.ImageDigest]
			item.IsVulnerable = handler.policyService.HasBlockedCVE(cveStores, cvePolicy, severityPolicy)
			ciArtifactsFinal = append(ciArtifactsFinal, item)
		}
		ciArtifactResponse.CiArtifacts = ciArtifactsFinal
	}

	common.WriteJsonResp(w, err, ciArtifactResponse, http.StatusOK)
}

func (handler PipelineConfigRestHandlerImpl) GetAppOverrideForDefaultTemplate(w http.ResponseWriter, r *http.Request) {
	token := r.Header.Get("token")
	vars := mux.Vars(r)
	appId, err := strconv.Atoi(vars["appId"])
	if err != nil {
		handler.Logger.Errorw("request err, GetAppOverrideForDefaultTemplate", "err", err, "appId", appId)
		common.WriteJsonResp(w, err, nil, http.StatusBadRequest)
		return
	}
	chartRefId, err := strconv.Atoi(vars["chartRefId"])
	if err != nil {
		handler.Logger.Errorw("request err, GetAppOverrideForDefaultTemplate", "err", err, "chartRefId", chartRefId)
		common.WriteJsonResp(w, err, nil, http.StatusBadRequest)
		return
	}

	//RBAC
	object := handler.enforcerUtil.GetAppRBACNameByAppId(appId)
	if ok := handler.enforcer.Enforce(token, casbin.ResourceApplications, casbin.ActionGet, object); !ok {
		common.WriteJsonResp(w, err, "Unauthorized User", http.StatusForbidden)
		return
	}
	//RBAC

	appOverride, err := handler.chartService.GetAppOverrideForDefaultTemplate(chartRefId)
	if err != nil {
		handler.Logger.Errorw("service err, UpdateCiTemplate", "err", err, "appId", appId, "chartRefId", chartRefId)
		common.WriteJsonResp(w, err, nil, http.StatusInternalServerError)
		return
	}
	common.WriteJsonResp(w, err, appOverride, http.StatusOK)
}

func (handler PipelineConfigRestHandlerImpl) UpdateAppOverride(w http.ResponseWriter, r *http.Request) {
	decoder := json.NewDecoder(r.Body)
	userId, err := handler.userAuthService.GetLoggedInUser(r)
	if userId == 0 || err != nil {
		common.WriteJsonResp(w, err, "Unauthorized User", http.StatusUnauthorized)
		return
	}

	var templateRequest chart.TemplateRequest
	err = decoder.Decode(&templateRequest)
	templateRequest.UserId = userId
	if err != nil {
		handler.Logger.Errorw("request err, UpdateAppOverride", "err", err, "payload", templateRequest)
		common.WriteJsonResp(w, err, nil, http.StatusBadRequest)
		return
	}

	err = handler.validator.Struct(templateRequest)
	if err != nil {
		handler.Logger.Errorw("validation err, UpdateAppOverride", "err", err, "payload", templateRequest)
		common.WriteJsonResp(w, err, nil, http.StatusBadRequest)
		return
	}
	handler.Logger.Infow("request payload, UpdateAppOverride", "payload", templateRequest)

	token := r.Header.Get("token")
	ctx := r.Context()
	_, span := otel.Tracer("orchestrator").Start(ctx, "pipelineBuilder.GetApp")
	app, err := handler.pipelineBuilder.GetApp(templateRequest.AppId)
	span.End()
	if err != nil {
		common.WriteJsonResp(w, err, nil, http.StatusBadRequest)
		return
	}

	resourceName := handler.enforcerUtil.GetAppRBACName(app.AppName)
	if ok := handler.enforcer.Enforce(token, casbin.ResourceApplications, casbin.ActionCreate, resourceName); !ok {
		common.WriteJsonResp(w, fmt.Errorf("unauthorized user"), "Unauthorized User", http.StatusForbidden)
		return
	}
	chartRefId := templateRequest.ChartRefId
	_, span = otel.Tracer("orchestrator").Start(ctx, "chartService.DeploymentTemplateValidate")
	validate, err2 := handler.chartService.DeploymentTemplateValidate(ctx, templateRequest.ValuesOverride, chartRefId)
	span.End()
	if !validate {
		handler.Logger.Errorw("validation err, UpdateAppOverride", "err", err2, "payload", templateRequest)
		common.WriteJsonResp(w, err2, nil, http.StatusBadRequest)
		return
	}

	_, span = otel.Tracer("orchestrator").Start(ctx, "chartService.UpdateAppOverride")
	createResp, err := handler.chartService.UpdateAppOverride(ctx, &templateRequest)
	span.End()
	if err != nil {
		handler.Logger.Errorw("service err, UpdateAppOverride", "err", err, "payload", templateRequest)
		common.WriteJsonResp(w, err, nil, http.StatusInternalServerError)
		return
	}
	common.WriteJsonResp(w, err, createResp, http.StatusOK)

}
func (handler PipelineConfigRestHandlerImpl) GetArtifactsForRollback(w http.ResponseWriter, r *http.Request) {
	vars := mux.Vars(r)
	cdPipelineId, err := strconv.Atoi(vars["cd_pipeline_id"])
	if err != nil {
		handler.Logger.Errorw("request err, GetArtifactsForRollback", "err", err, "cdPipelineId", cdPipelineId)
		common.WriteJsonResp(w, err, "invalid request", http.StatusBadRequest)
		return
	}
	handler.Logger.Infow("request payload, GetArtifactsForRollback", "cdPipelineId", cdPipelineId)
	token := r.Header.Get("token")
	deploymentPipeline, err := handler.pipelineBuilder.FindPipelineById(cdPipelineId)
	if err != nil {
		handler.Logger.Errorw("service err, GetArtifactsForRollback", "err", err, "cdPipelineId", cdPipelineId)
		common.WriteJsonResp(w, err, nil, http.StatusBadRequest)
		return
	}
	app, err := handler.pipelineBuilder.GetApp(deploymentPipeline.AppId)
	if err != nil {
		handler.Logger.Errorw("service err, GetArtifactsForRollback", "err", err, "cdPipelineId", cdPipelineId)
		common.WriteJsonResp(w, err, nil, http.StatusBadRequest)
		return
	}
	offsetQueryParam := r.URL.Query().Get("offset")
	offset, err := strconv.Atoi(offsetQueryParam)
	if offsetQueryParam == "" || err != nil {
		handler.Logger.Errorw("request err, GetArtifactsForRollback", "err", err, "offsetQueryParam", offsetQueryParam)
		common.WriteJsonResp(w, err, "invalid offset", http.StatusBadRequest)
		return
	}
	sizeQueryParam := r.URL.Query().Get("size")
	limit, err := strconv.Atoi(sizeQueryParam)
	if sizeQueryParam == "" || err != nil {
		handler.Logger.Errorw("request err, GetArtifactsForRollback", "err", err, "sizeQueryParam", sizeQueryParam)
		common.WriteJsonResp(w, err, "invalid size", http.StatusBadRequest)
		return
	}
	//rbac block starts from here
	object := handler.enforcerUtil.GetAppRBACName(app.AppName)
	if ok := handler.enforcer.Enforce(token, casbin.ResourceApplications, casbin.ActionGet, object); !ok {
		common.WriteJsonResp(w, fmt.Errorf("unauthorized user"), "Unauthorized User", http.StatusForbidden)
		return
	}
	object = handler.enforcerUtil.GetAppRBACByAppNameAndEnvId(app.AppName, deploymentPipeline.EnvironmentId)
	if ok := handler.enforcer.Enforce(token, casbin.ResourceEnvironment, casbin.ActionGet, object); !ok {
		common.WriteJsonResp(w, err, "Unauthorized User", http.StatusForbidden)
		return
	}
	//rbac block ends here

	ciArtifactResponse, err := handler.pipelineBuilder.FetchArtifactForRollback(cdPipelineId, offset, limit)
	if err != nil {
		handler.Logger.Errorw("service err, GetArtifactsForRollback", "err", err, "cdPipelineId", cdPipelineId)
		common.WriteJsonResp(w, err, "unable to fetch artifacts", http.StatusInternalServerError)
		return
	}
	common.WriteJsonResp(w, err, ciArtifactResponse, http.StatusOK)
}

func (handler PipelineConfigRestHandlerImpl) GetMigrationConfig(w http.ResponseWriter, r *http.Request) {
	vars := mux.Vars(r)
	pipelineId, err := strconv.Atoi(vars["pipelineId"])
	if err != nil {
		handler.Logger.Errorw("request err, GetMigrationConfig", "err", err, "pipelineId", pipelineId)
		common.WriteJsonResp(w, err, nil, http.StatusBadRequest)
		return
	}
	handler.Logger.Infow("request payload, GetMigrationConfig", "pipelineId", pipelineId)
	token := r.Header.Get("token")
	deploymentPipeline, err := handler.pipelineBuilder.FindPipelineById(pipelineId)
	if err != nil {
		common.WriteJsonResp(w, err, nil, http.StatusBadRequest)
		return
	}
	app, err := handler.pipelineBuilder.GetApp(deploymentPipeline.AppId)
	if err != nil {
		common.WriteJsonResp(w, err, nil, http.StatusBadRequest)
		return
	}
	resourceName := handler.enforcerUtil.GetAppRBACName(app.AppName)
	if ok := handler.enforcer.Enforce(token, casbin.ResourceApplications, casbin.ActionGet, resourceName); !ok {
		common.WriteJsonResp(w, fmt.Errorf("unauthorized user"), "Unauthorized User", http.StatusForbidden)
		return
	}
	ciConf, err := handler.dbMigrationService.GetByPipelineId(pipelineId)
	if err != nil {
		handler.Logger.Errorw("service err, GetMigrationConfig", "err", err, "pipelineId", pipelineId)
		common.WriteJsonResp(w, err, nil, http.StatusInternalServerError)
		return
	}
	common.WriteJsonResp(w, err, ciConf, http.StatusOK)
}

func (handler PipelineConfigRestHandlerImpl) CreateMigrationConfig(w http.ResponseWriter, r *http.Request) {
	decoder := json.NewDecoder(r.Body)
	userId, err := handler.userAuthService.GetLoggedInUser(r)
	if userId == 0 || err != nil {
		common.WriteJsonResp(w, err, "Unauthorized User", http.StatusUnauthorized)
		return
	}
	var dbMigrationConfigBean pipeline.DbMigrationConfigBean
	err = decoder.Decode(&dbMigrationConfigBean)

	dbMigrationConfigBean.UserId = userId
	if err != nil {
		handler.Logger.Errorw("request err, CreateMigrationConfig", "err", err, "payload", dbMigrationConfigBean)
		common.WriteJsonResp(w, err, nil, http.StatusBadRequest)
		return
	}
	err = handler.validator.Struct(dbMigrationConfigBean)
	if err != nil {
		handler.Logger.Errorw("validation err, CreateMigrationConfig", "err", err, "payload", dbMigrationConfigBean)
		common.WriteJsonResp(w, err, nil, http.StatusBadRequest)
		return
	}
	handler.Logger.Infow("request payload, CreateMigrationConfig", "payload", dbMigrationConfigBean)
	token := r.Header.Get("token")
	deploymentPipeline, err := handler.pipelineBuilder.FindPipelineById(dbMigrationConfigBean.PipelineId)
	if err != nil {
		common.WriteJsonResp(w, err, nil, http.StatusBadRequest)
		return
	}
	app, err := handler.pipelineBuilder.GetApp(deploymentPipeline.AppId)
	if err != nil {
		common.WriteJsonResp(w, err, nil, http.StatusBadRequest)
	}
	resourceName := handler.enforcerUtil.GetAppRBACName(app.AppName)
	if ok := handler.enforcer.Enforce(token, casbin.ResourceApplications, casbin.ActionCreate, resourceName); !ok {
		common.WriteJsonResp(w, fmt.Errorf("unauthorized user"), "Unauthorized User", http.StatusForbidden)
		return
	}
	createResp, err := handler.dbMigrationService.Save(&dbMigrationConfigBean)
	if err != nil {
		handler.Logger.Errorw("service err, CreateMigrationConfig", "err", err, "payload", dbMigrationConfigBean)
		common.WriteJsonResp(w, err, nil, http.StatusInternalServerError)
		return
	}
	common.WriteJsonResp(w, err, createResp, http.StatusOK)
}
func (handler PipelineConfigRestHandlerImpl) UpdateMigrationConfig(w http.ResponseWriter, r *http.Request) {
	decoder := json.NewDecoder(r.Body)
	userId, err := handler.userAuthService.GetLoggedInUser(r)
	if userId == 0 || err != nil {
		common.WriteJsonResp(w, err, "Unauthorized User", http.StatusUnauthorized)
		return
	}
	var dbMigrationConfigBean pipeline.DbMigrationConfigBean
	err = decoder.Decode(&dbMigrationConfigBean)
	dbMigrationConfigBean.UserId = userId
	if err != nil {
		handler.Logger.Errorw("request err, UpdateMigrationConfig", "err", err, "payload", dbMigrationConfigBean)
		common.WriteJsonResp(w, err, nil, http.StatusBadRequest)
		return
	}
	err = handler.validator.Struct(dbMigrationConfigBean)
	if err != nil {
		handler.Logger.Errorw("validation err, UpdateMigrationConfig", "err", err, "payload", dbMigrationConfigBean)
		common.WriteJsonResp(w, err, nil, http.StatusBadRequest)
		return
	}
	handler.Logger.Infow("request payload, UpdateMigrationConfig", "payload", dbMigrationConfigBean)
	token := r.Header.Get("token")
	deploymentPipeline, err := handler.pipelineBuilder.FindPipelineById(dbMigrationConfigBean.PipelineId)
	if err != nil {
		common.WriteJsonResp(w, err, nil, http.StatusBadRequest)
		return
	}
	app, err := handler.pipelineBuilder.GetApp(deploymentPipeline.AppId)
	if err != nil {
		common.WriteJsonResp(w, err, nil, http.StatusBadRequest)
		return
	}
	resourceName := handler.enforcerUtil.GetAppRBACName(app.AppName)
	if ok := handler.enforcer.Enforce(token, casbin.ResourceApplications, casbin.ActionCreate, resourceName); !ok {
		common.WriteJsonResp(w, fmt.Errorf("unauthorized user"), "Unauthorized User", http.StatusForbidden)
		return
	}
	createResp, err := handler.dbMigrationService.Update(&dbMigrationConfigBean)
	if err != nil {
		handler.Logger.Errorw("service err, UpdateMigrationConfig", "err", err, "payload", dbMigrationConfigBean)
		common.WriteJsonResp(w, err, nil, http.StatusInternalServerError)
		return
	}
	common.WriteJsonResp(w, err, createResp, http.StatusOK)
}

func (handler PipelineConfigRestHandlerImpl) EnvConfigOverrideReset(w http.ResponseWriter, r *http.Request) {
	userId, err := handler.userAuthService.GetLoggedInUser(r)
	if userId == 0 || err != nil {
		common.WriteJsonResp(w, err, "Unauthorized User", http.StatusUnauthorized)
		return
	}
	token := r.Header.Get("token")
	vars := mux.Vars(r)
	appId, err := strconv.Atoi(vars["appId"])
	if err != nil {
		common.WriteJsonResp(w, err, nil, http.StatusBadRequest)
		return
	}
	environmentId, err := strconv.Atoi(vars["environmentId"])
	if err != nil {
		common.WriteJsonResp(w, err, nil, http.StatusBadRequest)
		return
	}

	id, err := strconv.Atoi(vars["id"])
	if err != nil {
		common.WriteJsonResp(w, err, nil, http.StatusBadRequest)
		return
	}
	handler.Logger.Infow("request payload, EnvConfigOverrideReset", "appId", appId, "environmentId", environmentId)
	app, err := handler.pipelineBuilder.GetApp(appId)
	if err != nil {
		handler.Logger.Errorw("service err, EnvConfigOverrideReset", "err", err, "appId", appId, "environmentId", environmentId)
		common.WriteJsonResp(w, err, nil, http.StatusBadRequest)
		return
	}
	resourceName := handler.enforcerUtil.GetAppRBACNameByAppId(appId)
	if ok := handler.enforcer.Enforce(token, casbin.ResourceApplications, casbin.ActionDelete, resourceName); !ok {
		common.WriteJsonResp(w, fmt.Errorf("unauthorized user"), "Unauthorized User", http.StatusForbidden)
		return
	}
	object := handler.enforcerUtil.GetAppRBACByAppNameAndEnvId(app.AppName, environmentId)
	if ok := handler.enforcer.Enforce(token, casbin.ResourceEnvironment, casbin.ActionDelete, object); !ok {
		common.WriteJsonResp(w, fmt.Errorf("unauthorized user"), "Unauthorized User", http.StatusForbidden)
		return
	}
	isSuccess, err := handler.propertiesConfigService.ResetEnvironmentProperties(id)
	if err != nil {
		handler.Logger.Errorw("service err, EnvConfigOverrideReset", "err", err, "appId", appId, "environmentId", environmentId)
		common.WriteJsonResp(w, err, nil, http.StatusInternalServerError)
		return
	}
	common.WriteJsonResp(w, err, isSuccess, http.StatusOK)
}

func (handler PipelineConfigRestHandlerImpl) AppMetricsEnableDisable(w http.ResponseWriter, r *http.Request) {
	decoder := json.NewDecoder(r.Body)
	userId, err := handler.userAuthService.GetLoggedInUser(r)
	if userId == 0 || err != nil {
		common.WriteJsonResp(w, err, "Unauthorized User", http.StatusUnauthorized)
		return
	}
	token := r.Header.Get("token")
	vars := mux.Vars(r)
	appId, err := strconv.Atoi(vars["appId"])
	if err != nil {
		common.WriteJsonResp(w, err, nil, http.StatusBadRequest)
		return
	}
	var appMetricEnableDisableRequest chart.AppMetricEnableDisableRequest
	err = decoder.Decode(&appMetricEnableDisableRequest)
	appMetricEnableDisableRequest.AppId = appId
	appMetricEnableDisableRequest.UserId = userId
	if err != nil {
		handler.Logger.Errorw("request err, AppMetricsEnableDisable", "err", err, "appId", appId, "payload", appMetricEnableDisableRequest)
		common.WriteJsonResp(w, err, nil, http.StatusBadRequest)
		return
	}
	handler.Logger.Infow("request payload, AppMetricsEnableDisable", "err", err, "appId", appId, "payload", appMetricEnableDisableRequest)
	app, err := handler.pipelineBuilder.GetApp(appId)
	if err != nil {
		common.WriteJsonResp(w, err, nil, http.StatusBadRequest)
		return
	}
	resourceName := handler.enforcerUtil.GetAppRBACName(app.AppName)
	if ok := handler.enforcer.Enforce(token, casbin.ResourceApplications, casbin.ActionCreate, resourceName); !ok {
		common.WriteJsonResp(w, fmt.Errorf("unauthorized user"), "Unauthorized User", http.StatusForbidden)
		return
	}
	createResp, err := handler.chartService.AppMetricsEnableDisable(appMetricEnableDisableRequest)
	if err != nil {
		handler.Logger.Errorw("service err, AppMetricsEnableDisable", "err", err, "appId", appId, "payload", appMetricEnableDisableRequest)
		common.WriteJsonResp(w, err, nil, http.StatusInternalServerError)
		return
	}
	common.WriteJsonResp(w, err, createResp, http.StatusOK)
}

func (handler PipelineConfigRestHandlerImpl) EnvMetricsEnableDisable(w http.ResponseWriter, r *http.Request) {
	userId, err := handler.userAuthService.GetLoggedInUser(r)
	if userId == 0 || err != nil {
		common.WriteJsonResp(w, err, "Unauthorized User", http.StatusUnauthorized)
		return
	}
	token := r.Header.Get("token")
	vars := mux.Vars(r)
	appId, err := strconv.Atoi(vars["appId"])
	if err != nil {
		common.WriteJsonResp(w, err, nil, http.StatusBadRequest)
		return
	}
	environmentId, err := strconv.Atoi(vars["environmentId"])
	if err != nil {
		common.WriteJsonResp(w, err, nil, http.StatusBadRequest)
		return
	}
	decoder := json.NewDecoder(r.Body)
	var appMetricEnableDisableRequest chart.AppMetricEnableDisableRequest
	err = decoder.Decode(&appMetricEnableDisableRequest)
	appMetricEnableDisableRequest.UserId = userId
	appMetricEnableDisableRequest.AppId = appId
	appMetricEnableDisableRequest.EnvironmentId = environmentId
	if err != nil {
		handler.Logger.Errorw("request err, EnvMetricsEnableDisable", "err", err, "appId", appId, "environmentId", environmentId, "payload", appMetricEnableDisableRequest)
		common.WriteJsonResp(w, err, nil, http.StatusBadRequest)
		return
	}
	handler.Logger.Infow("request payload, EnvMetricsEnableDisable", "err", err, "appId", appId, "environmentId", environmentId, "payload", appMetricEnableDisableRequest)
	app, err := handler.pipelineBuilder.GetApp(appId)
	if err != nil {
		common.WriteJsonResp(w, err, nil, http.StatusBadRequest)
		return
	}
	resourceName := handler.enforcerUtil.GetAppRBACNameByAppId(appId)
	if ok := handler.enforcer.Enforce(token, casbin.ResourceApplications, casbin.ActionCreate, resourceName); !ok {
		common.WriteJsonResp(w, fmt.Errorf("unauthorized user"), "Unauthorized User", http.StatusForbidden)
		return
	}
	object := handler.enforcerUtil.GetAppRBACByAppNameAndEnvId(app.AppName, appMetricEnableDisableRequest.EnvironmentId)
	if ok := handler.enforcer.Enforce(token, casbin.ResourceEnvironment, casbin.ActionCreate, object); !ok {
		common.WriteJsonResp(w, fmt.Errorf("unauthorized user"), "Unauthorized User", http.StatusForbidden)
		return
	}
	createResp, err := handler.propertiesConfigService.EnvMetricsEnableDisable(&appMetricEnableDisableRequest)
	if err != nil {
		handler.Logger.Errorw("service err, EnvMetricsEnableDisable", "err", err, "appId", appId, "environmentId", environmentId, "payload", appMetricEnableDisableRequest)
		common.WriteJsonResp(w, err, nil, http.StatusInternalServerError)
		return
	}
	common.WriteJsonResp(w, err, createResp, http.StatusOK)
}

func (handler *PipelineConfigRestHandlerImpl) ListDeploymentHistory(w http.ResponseWriter, r *http.Request) {
	userId, err := handler.userAuthService.GetLoggedInUser(r)
	if userId == 0 || err != nil {
		common.WriteJsonResp(w, err, "Unauthorized User", http.StatusUnauthorized)
		return
	}
	token := r.Header.Get("token")
	vars := mux.Vars(r)
	appId, err := strconv.Atoi(vars["appId"])
	if err != nil {
		common.WriteJsonResp(w, err, nil, http.StatusBadRequest)
		return
	}
	pipelineId, err := strconv.Atoi(vars["pipelineId"])
	if err != nil {
		common.WriteJsonResp(w, err, nil, http.StatusBadRequest)
		return
	}

	environmentId, err := strconv.Atoi(vars["environmentId"])
	if err != nil {
		common.WriteJsonResp(w, err, nil, http.StatusBadRequest)
		return
	}

	offsetQueryParam := r.URL.Query().Get("offset")
	offset, err := strconv.Atoi(offsetQueryParam)
	if offsetQueryParam == "" || err != nil {
		handler.Logger.Errorw("request err, ListDeploymentHistory", "err", err, "appId", appId, "environmentId", environmentId, "pipelineId", pipelineId, "offset", offset)
		common.WriteJsonResp(w, err, "invalid offset", http.StatusBadRequest)
		return
	}
	sizeQueryParam := r.URL.Query().Get("size")
	limit, err := strconv.Atoi(sizeQueryParam)
	if sizeQueryParam == "" || err != nil {
		handler.Logger.Errorw("request err, ListDeploymentHistory", "err", err, "appId", appId, "environmentId", environmentId, "pipelineId", pipelineId, "sizeQueryParam", sizeQueryParam)
		common.WriteJsonResp(w, err, "invalid size", http.StatusBadRequest)
		return
	}
	handler.Logger.Infow("request payload, ListDeploymentHistory", "err", err, "appId", appId, "environmentId", environmentId, "pipelineId", pipelineId, "offset", offset)
	//RBAC CHECK
	resourceName := handler.enforcerUtil.GetAppRBACNameByAppId(appId)
	if ok := handler.enforcer.Enforce(token, casbin.ResourceApplications, casbin.ActionGet, resourceName); !ok {
		common.WriteJsonResp(w, fmt.Errorf("unauthorized user"), "Unauthorized User", http.StatusForbidden)
		return
	}
	//RBAC CHECK

	resp, err := handler.cdHandler.GetCdBuildHistory(appId, environmentId, pipelineId, offset, limit)
	if err != nil {
		handler.Logger.Errorw("service err, List", "err", err, "appId", appId, "environmentId", environmentId, "pipelineId", pipelineId, "offset", offset)
		common.WriteJsonResp(w, err, resp, http.StatusInternalServerError)
		return
	}

	common.WriteJsonResp(w, err, resp, http.StatusOK)
}

func (handler *PipelineConfigRestHandlerImpl) GetPrePostDeploymentLogs(w http.ResponseWriter, r *http.Request) {
	userId, err := handler.userAuthService.GetLoggedInUser(r)
	if userId == 0 || err != nil {
		common.WriteJsonResp(w, err, "Unauthorized User", http.StatusUnauthorized)
		return
	}
	token := r.Header.Get("token")
	vars := mux.Vars(r)
	appId, err := strconv.Atoi(vars["appId"])
	if err != nil {
		common.WriteJsonResp(w, err, nil, http.StatusBadRequest)
		return
	}
	environmentId, err := strconv.Atoi(vars["environmentId"])
	if err != nil {
		common.WriteJsonResp(w, err, nil, http.StatusBadRequest)
		return
	}
	pipelineId, err := strconv.Atoi(vars["pipelineId"])
	if err != nil {
		common.WriteJsonResp(w, err, nil, http.StatusBadRequest)
		return
	}

	workflowId, err := strconv.Atoi(vars["workflowId"])
	if err != nil {
		common.WriteJsonResp(w, err, nil, http.StatusBadRequest)
		return
	}
	handler.Logger.Infow("request payload, GetPrePostDeploymentLogs", "err", err, "appId", appId, "environmentId", environmentId, "pipelineId", pipelineId, "workflowId", workflowId)

	//RBAC CHECK
	resourceName := handler.enforcerUtil.GetAppRBACNameByAppId(appId)
	if ok := handler.enforcer.Enforce(token, casbin.ResourceApplications, casbin.ActionGet, resourceName); !ok {
		common.WriteJsonResp(w, fmt.Errorf("unauthorized user"), "Unauthorized User", http.StatusForbidden)
		return
	}
	//RBAC CHECK

	logsReader, cleanUp, err := handler.cdHandler.GetRunningWorkflowLogs(environmentId, pipelineId, workflowId)
	if err != nil {
		handler.Logger.Errorw("service err, GetPrePostDeploymentLogs", "err", err, "appId", appId, "environmentId", environmentId, "pipelineId", pipelineId, "workflowId", workflowId)
		common.WriteJsonResp(w, err, nil, http.StatusInternalServerError)
		return
	}
	lastSeenMsgId := -1
	lastEventId := r.Header.Get("Last-Event-ID")
	if len(lastEventId) > 0 {
		lastSeenMsgId, err = strconv.Atoi(lastEventId)
		if err != nil {
			handler.Logger.Errorw("request err, GetPrePostDeploymentLogs", "err", err, "appId", appId, "environmentId", environmentId, "pipelineId", pipelineId, "workflowId", workflowId, "lastEventId", lastEventId)
			common.WriteJsonResp(w, err, nil, http.StatusBadRequest)
			return
		}
	}
	ctx, cancel := context.WithCancel(r.Context())
	if cn, ok := w.(http.CloseNotifier); ok {
		go func(done <-chan struct{}, closed <-chan bool) {
			select {
			case <-done:
			case <-closed:
				cancel()
			}
		}(ctx.Done(), cn.CloseNotify())
	}
	defer cancel()
	defer cleanUp()
	handler.streamOutput(w, logsReader, lastSeenMsgId)
}

func (handler PipelineConfigRestHandlerImpl) FetchCdWorkflowDetails(w http.ResponseWriter, r *http.Request) {
	userId, err := handler.userAuthService.GetLoggedInUser(r)
	if userId == 0 || err != nil {
		common.WriteJsonResp(w, err, "Unauthorized User", http.StatusUnauthorized)
		return
	}
	token := r.Header.Get("token")
	vars := mux.Vars(r)
	appId, err := strconv.Atoi(vars["appId"])
	if err != nil {
		common.WriteJsonResp(w, err, nil, http.StatusBadRequest)
		return
	}
	environmentId, err := strconv.Atoi(vars["environmentId"])
	if err != nil {
		common.WriteJsonResp(w, err, nil, http.StatusBadRequest)
		return
	}
	pipelineId, err := strconv.Atoi(vars["pipelineId"])
	if err != nil {
		common.WriteJsonResp(w, err, nil, http.StatusBadRequest)
		return
	}
	buildId, err := strconv.Atoi(vars["workflowRunnerId"])
	if err != nil || buildId == 0 {
		common.WriteJsonResp(w, err, nil, http.StatusBadRequest)
		return
	}
	handler.Logger.Infow("request payload, FetchCdWorkflowDetails", "err", err, "appId", appId, "environmentId", environmentId, "pipelineId", pipelineId, "buildId", buildId)

	//RBAC CHECK
	resourceName := handler.enforcerUtil.GetAppRBACNameByAppId(appId)
	if ok := handler.enforcer.Enforce(token, casbin.ResourceApplications, casbin.ActionGet, resourceName); !ok {
		common.WriteJsonResp(w, fmt.Errorf("unauthorized user"), "Unauthorized User", http.StatusForbidden)
		return
	}
	//RBAC CHECK

	resp, err := handler.cdHandler.FetchCdWorkflowDetails(appId, environmentId, pipelineId, buildId)
	if err != nil {
		handler.Logger.Errorw("service err, FetchCdWorkflowDetails", "err", err, "appId", appId, "environmentId", environmentId, "pipelineId", pipelineId, "buildId", buildId)
		if util.IsErrNoRows(err) {
			err = &util.ApiError{Code: "404", HttpStatusCode: http.StatusNotFound, UserMessage: "no workflow found"}
			common.WriteJsonResp(w, err, nil, http.StatusOK)
		} else {
			common.WriteJsonResp(w, err, nil, http.StatusInternalServerError)
		}
		return
	}
	common.WriteJsonResp(w, err, resp, http.StatusOK)
}

func (handler PipelineConfigRestHandlerImpl) DownloadArtifacts(w http.ResponseWriter, r *http.Request) {
	userId, err := handler.userAuthService.GetLoggedInUser(r)
	if userId == 0 || err != nil {
		common.WriteJsonResp(w, err, "Unauthorized User", http.StatusUnauthorized)
		return
	}
	token := r.Header.Get("token")
	vars := mux.Vars(r)
	appId, err := strconv.Atoi(vars["appId"])
	if err != nil {
		common.WriteJsonResp(w, err, nil, http.StatusBadRequest)
		return
	}
	pipelineId, err := strconv.Atoi(vars["pipelineId"])
	if err != nil {
		common.WriteJsonResp(w, err, nil, http.StatusBadRequest)
		return
	}
	buildId, err := strconv.Atoi(vars["workflowRunnerId"])
	if err != nil {
		common.WriteJsonResp(w, err, nil, http.StatusBadRequest)
		return
	}
	handler.Logger.Infow("request payload, DownloadArtifacts", "err", err, "appId", appId, "pipelineId", pipelineId, "buildId", buildId)

	//RBAC CHECK
	resourceName := handler.enforcerUtil.GetAppRBACNameByAppId(appId)
	if ok := handler.enforcer.Enforce(token, casbin.ResourceApplications, casbin.ActionGet, resourceName); !ok {
		common.WriteJsonResp(w, fmt.Errorf("unauthorized user"), "Unauthorized User", http.StatusForbidden)
		return
	}
	object := handler.enforcerUtil.GetAppRBACByAppIdAndPipelineId(appId, pipelineId)
	if ok := handler.enforcer.Enforce(token, casbin.ResourceEnvironment, casbin.ActionGet, object); !ok {
		common.WriteJsonResp(w, fmt.Errorf("unauthorized user"), "Unauthorized User", http.StatusForbidden)
		return
	}
	//RBAC CHECK

	file, err := handler.cdHandler.DownloadCdWorkflowArtifacts(pipelineId, buildId)
	defer file.Close()

	if err != nil {
		handler.Logger.Errorw("service err, DownloadArtifacts", "err", err, "appId", appId, "pipelineId", pipelineId, "buildId", buildId)
		if util.IsErrNoRows(err) {
			err = &util.ApiError{Code: "404", HttpStatusCode: 200, UserMessage: "no workflow found"}
			common.WriteJsonResp(w, err, nil, http.StatusOK)
		} else {
			common.WriteJsonResp(w, err, nil, http.StatusInternalServerError)
		}
		return
	}
	w.Header().Set("Content-Disposition", "attachment; filename="+strconv.Itoa(buildId)+".zip")
	w.Header().Set("Content-Type", "application/octet-stream")
	w.Header().Set("Content-Length", r.Header.Get("Content-Length"))
	_, err = io.Copy(w, file)
	if err != nil {
		handler.Logger.Errorw("service err, DownloadArtifacts", "err", err, "appId", appId, "pipelineId", pipelineId, "buildId", buildId)
	}
}

func (handler PipelineConfigRestHandlerImpl) GetStageStatus(w http.ResponseWriter, r *http.Request) {
	userId, err := handler.userAuthService.GetLoggedInUser(r)
	if userId == 0 || err != nil {
		common.WriteJsonResp(w, err, "Unauthorized User", http.StatusUnauthorized)
		return
	}
	token := r.Header.Get("token")
	vars := mux.Vars(r)
	appId, err := strconv.Atoi(vars["appId"])
	if err != nil {
		common.WriteJsonResp(w, err, nil, http.StatusBadRequest)
		return
	}
	pipelineId, err := strconv.Atoi(vars["pipelineId"])
	if err != nil {
		common.WriteJsonResp(w, err, nil, http.StatusBadRequest)
		return
	}
	handler.Logger.Infow("request payload, GetStageStatus", "err", err, "appId", appId, "pipelineId", pipelineId)

	//RBAC CHECK
	resourceName := handler.enforcerUtil.GetAppRBACNameByAppId(appId)
	if ok := handler.enforcer.Enforce(token, casbin.ResourceApplications, casbin.ActionGet, resourceName); !ok {
		common.WriteJsonResp(w, fmt.Errorf("unauthorized user"), "Unauthorized User", http.StatusForbidden)
		return
	}
	object := handler.enforcerUtil.GetAppRBACByAppIdAndPipelineId(appId, pipelineId)
	if ok := handler.enforcer.Enforce(token, casbin.ResourceEnvironment, casbin.ActionGet, object); !ok {
		common.WriteJsonResp(w, fmt.Errorf("unauthorized user"), "Unauthorized User", http.StatusForbidden)
		return
	}
	//RBAC CHECK

	resp, err := handler.cdHandler.FetchCdPrePostStageStatus(pipelineId)
	if err != nil {
		handler.Logger.Errorw("service err, GetStageStatus", "err", err, "appId", appId, "pipelineId", pipelineId)
		if util.IsErrNoRows(err) {
			err = &util.ApiError{Code: "404", HttpStatusCode: 200, UserMessage: "no status found"}
			common.WriteJsonResp(w, err, nil, http.StatusOK)
		} else {
			common.WriteJsonResp(w, err, nil, http.StatusInternalServerError)
		}
		return
	}
	common.WriteJsonResp(w, err, resp, http.StatusOK)
}

func (handler PipelineConfigRestHandlerImpl) GetConfigmapSecretsForDeploymentStages(w http.ResponseWriter, r *http.Request) {
	userId, err := handler.userAuthService.GetLoggedInUser(r)
	if userId == 0 || err != nil {
		common.WriteJsonResp(w, err, "Unauthorized User", http.StatusUnauthorized)
		return
	}
	vars := mux.Vars(r)
	pipelineId, err := strconv.Atoi(vars["pipelineId"])
	if err != nil {
		common.WriteJsonResp(w, err, nil, http.StatusBadRequest)
		return
	}
	handler.Logger.Infow("request payload, GetConfigmapSecretsForDeploymentStages", "err", err, "pipelineId", pipelineId)
	deploymentPipeline, err := handler.pipelineBuilder.FindPipelineById(pipelineId)
	if err != nil {
		common.WriteJsonResp(w, err, nil, http.StatusBadRequest)
		return
	}
	//FIXME: add RBAC
	resp, err := handler.pipelineBuilder.FetchConfigmapSecretsForCdStages(deploymentPipeline.AppId, deploymentPipeline.EnvironmentId, pipelineId)
	if err != nil {
		handler.Logger.Errorw("service err, GetConfigmapSecretsForDeploymentStages", "err", err, "pipelineId", pipelineId)
		common.WriteJsonResp(w, err, nil, http.StatusInternalServerError)
		return
	}
	common.WriteJsonResp(w, err, resp, http.StatusOK)
}

func (handler PipelineConfigRestHandlerImpl) GetCdPipelineById(w http.ResponseWriter, r *http.Request) {
	token := r.Header.Get("token")
	vars := mux.Vars(r)
	appId, err := strconv.Atoi(vars["appId"])
	if err != nil {
		common.WriteJsonResp(w, err, nil, http.StatusBadRequest)
		return
	}
	pipelineId, err := strconv.Atoi(vars["pipelineId"])
	if err != nil {
		common.WriteJsonResp(w, err, nil, http.StatusBadRequest)
		return
	}
	handler.Logger.Infow("request payload, GetCdPipelineById", "err", err, "appId", appId, "pipelineId", pipelineId)
	app, err := handler.pipelineBuilder.GetApp(appId)
	if err != nil {
		common.WriteJsonResp(w, err, nil, http.StatusBadRequest)
		return
	}
	resourceName := handler.enforcerUtil.GetAppRBACName(app.AppName)
	if ok := handler.enforcer.Enforce(token, casbin.ResourceApplications, casbin.ActionGet, resourceName); !ok {
		common.WriteJsonResp(w, fmt.Errorf("unauthorized user"), "Unauthorized User", http.StatusForbidden)
		return
	}

	envObject := handler.enforcerUtil.GetEnvRBACNameByCdPipelineIdAndEnvId(pipelineId)
	if ok := handler.enforcer.Enforce(token, casbin.ResourceEnvironment, casbin.ActionUpdate, envObject); !ok {
		common.WriteJsonResp(w, fmt.Errorf("unauthorized user"), "Unauthorized User", http.StatusForbidden)
		return
	}

	ciConf, err := handler.pipelineBuilder.GetCdPipelineById(pipelineId)
	if err != nil {
		handler.Logger.Errorw("service err, GetCdPipelineById", "err", err, "appId", appId, "pipelineId", pipelineId)
		common.WriteJsonResp(w, err, nil, http.StatusInternalServerError)
		return
	}
	common.WriteJsonResp(w, err, ciConf, http.StatusOK)
}

func (handler PipelineConfigRestHandlerImpl) CancelStage(w http.ResponseWriter, r *http.Request) {
	userId, err := handler.userAuthService.GetLoggedInUser(r)
	if userId == 0 || err != nil {
		common.WriteJsonResp(w, err, "Unauthorized User", http.StatusUnauthorized)
		return
	}
	vars := mux.Vars(r)
	pipelineId, err := strconv.Atoi(vars["pipelineId"])
	if err != nil {
		common.WriteJsonResp(w, err, nil, http.StatusBadRequest)
		return
	}
	workflowRunnerId, err := strconv.Atoi(vars["workflowRunnerId"])
	if err != nil {
		common.WriteJsonResp(w, err, nil, http.StatusBadRequest)
		return
	}
	cdPipeline, err := handler.pipelineRepository.FindById(pipelineId)
	if err != nil {
		common.WriteJsonResp(w, err, nil, http.StatusInternalServerError)
		return
	}
	handler.Logger.Infow("request payload, CancelStage", "pipelineId", pipelineId, "workflowRunnerId", workflowRunnerId)

	//RBAC
	token := r.Header.Get("token")
	object := handler.enforcerUtil.GetAppRBACNameByAppId(cdPipeline.AppId)
	if ok := handler.enforcer.Enforce(token, casbin.ResourceApplications, casbin.ActionTrigger, object); !ok {
		common.WriteJsonResp(w, err, "Unauthorized User", http.StatusForbidden)
		return
	}
	//RBAC

	resp, err := handler.cdHandler.CancelStage(workflowRunnerId, userId)
	if err != nil {
		handler.Logger.Errorw("service err, CancelStage", "err", err, "pipelineId", pipelineId, "workflowRunnerId", workflowRunnerId)
		if util.IsErrNoRows(err) {
			common.WriteJsonResp(w, err, nil, http.StatusNotFound)
		} else {
			common.WriteJsonResp(w, err, nil, http.StatusInternalServerError)
		}
		return
	}
	common.WriteJsonResp(w, err, resp, http.StatusOK)
}

func (handler PipelineConfigRestHandlerImpl) GetDeploymentPipelineStrategy(w http.ResponseWriter, r *http.Request) {
	token := r.Header.Get("token")
	vars := mux.Vars(r)
	appId, err := strconv.Atoi(vars["appId"])
	if err != nil {
		common.WriteJsonResp(w, err, nil, http.StatusBadRequest)
		return
	}
	handler.Logger.Infow("request payload, GetDeploymentPipelineStrategy", "appId", appId)
	//RBAC
	object := handler.enforcerUtil.GetAppRBACNameByAppId(appId)
	if ok := handler.enforcer.Enforce(token, casbin.ResourceApplications, casbin.ActionGet, object); !ok {
		common.WriteJsonResp(w, err, "Unauthorized User", http.StatusForbidden)
		return
	}
	//RBAC

	result, err := handler.pipelineBuilder.FetchCDPipelineStrategy(appId)
	if err != nil {
		handler.Logger.Errorw("service err, GetDeploymentPipelineStrategy", "err", err, "appId", appId)
		common.WriteJsonResp(w, err, nil, http.StatusInternalServerError)
		return
	}

	common.WriteJsonResp(w, err, result, http.StatusOK)
}

func (handler PipelineConfigRestHandlerImpl) EnvConfigOverrideCreateNamespace(w http.ResponseWriter, r *http.Request) {
	userId, err := handler.userAuthService.GetLoggedInUser(r)
	if userId == 0 || err != nil {
		common.WriteJsonResp(w, err, "Unauthorized User", http.StatusUnauthorized)
		return
	}
	token := r.Header.Get("token")
	vars := mux.Vars(r)
	appId, err := strconv.Atoi(vars["appId"])
	if err != nil {
		common.WriteJsonResp(w, err, nil, http.StatusBadRequest)
		return
	}
	environmentId, err := strconv.Atoi(vars["environmentId"])
	if err != nil {
		common.WriteJsonResp(w, err, nil, http.StatusBadRequest)
		return
	}
	decoder := json.NewDecoder(r.Body)
	var envConfigProperties pipeline.EnvironmentProperties
	err = decoder.Decode(&envConfigProperties)
	envConfigProperties.UserId = userId
	envConfigProperties.EnvironmentId = environmentId
	if err != nil {
		common.WriteJsonResp(w, err, nil, http.StatusBadRequest)
		return
	}
	handler.Logger.Infow("request payload, EnvConfigOverrideCreateNamespace", "appId", appId, "environmentId", environmentId, "payload", envConfigProperties)
	app, err := handler.pipelineBuilder.GetApp(appId)
	if err != nil {
		common.WriteJsonResp(w, err, nil, http.StatusBadRequest)
		return
	}
	resourceName := handler.enforcerUtil.GetAppRBACNameByAppId(appId)
	if ok := handler.enforcer.Enforce(token, casbin.ResourceApplications, casbin.ActionCreate, resourceName); !ok {
		common.WriteJsonResp(w, fmt.Errorf("unauthorized user"), "Unauthorized User", http.StatusForbidden)
		return
	}
	object := handler.enforcerUtil.GetAppRBACByAppNameAndEnvId(app.AppName, environmentId)
	if ok := handler.enforcer.Enforce(token, casbin.ResourceEnvironment, casbin.ActionCreate, object); !ok {
		common.WriteJsonResp(w, fmt.Errorf("unauthorized user"), "Unauthorized User", http.StatusForbidden)
		return
	}
	createResp, err := handler.propertiesConfigService.CreateEnvironmentPropertiesWithNamespace(appId, &envConfigProperties)
	if err != nil {
		handler.Logger.Errorw("service err, EnvConfigOverrideCreateNamespace", "err", err, "appId", appId, "environmentId", environmentId, "payload", envConfigProperties)
		common.WriteJsonResp(w, err, nil, http.StatusInternalServerError)
		return
	}
	common.WriteJsonResp(w, err, createResp, http.StatusOK)
}

func (handler PipelineConfigRestHandlerImpl) IsReadyToTrigger(w http.ResponseWriter, r *http.Request) {
	token := r.Header.Get("token")
	vars := mux.Vars(r)
	appId, err := strconv.Atoi(vars["appId"])
	if err != nil {
		common.WriteJsonResp(w, err, nil, http.StatusBadRequest)
		return
	}
	envId, err := strconv.Atoi(vars["envId"])
	if err != nil {
		common.WriteJsonResp(w, err, nil, http.StatusBadRequest)
		return
	}
	pipelineId, err := strconv.Atoi(vars["pipelineId"])
	if err != nil {
		common.WriteJsonResp(w, err, nil, http.StatusBadRequest)
		return
	}
	handler.Logger.Infow("request payload, IsReadyToTrigger", "appId", appId, "envId", envId, "pipelineId", pipelineId)
	//RBAC
	object := handler.enforcerUtil.GetAppRBACNameByAppId(appId)
	if ok := handler.enforcer.Enforce(token, casbin.ResourceApplications, casbin.ActionGet, object); !ok {
		common.WriteJsonResp(w, err, "Unauthorized User", http.StatusForbidden)
		return
	}
	object = handler.enforcerUtil.GetEnvRBACNameByAppId(appId, envId)
	if ok := handler.enforcer.Enforce(token, casbin.ResourceEnvironment, casbin.ActionGet, strings.ToLower(object)); !ok {
		common.WriteJsonResp(w, err, "Unauthorized User", http.StatusForbidden)
		return
	}
	//RBAC

	result, err := handler.chartService.IsReadyToTrigger(appId, envId, pipelineId)
	if err != nil {
		handler.Logger.Errorw("service err, IsReadyToTrigger", "err", err, "appId", appId, "envId", envId, "pipelineId", pipelineId)
		common.WriteJsonResp(w, err, nil, http.StatusInternalServerError)
		return
	}
	common.WriteJsonResp(w, err, result, http.StatusOK)
}

func (handler PipelineConfigRestHandlerImpl) UpgradeForAllApps(w http.ResponseWriter, r *http.Request) {
	userId, err := handler.userAuthService.GetLoggedInUser(r)
	if userId == 0 || err != nil {
		common.WriteJsonResp(w, err, "Unauthorized User", http.StatusUnauthorized)
		return
	}
	vars := mux.Vars(r)
	chartRefId, err := strconv.Atoi(vars["chartRefId"])
	if err != nil {
		common.WriteJsonResp(w, err, nil, http.StatusBadRequest)
		return
	}

	decoder := json.NewDecoder(r.Body)
	var chartUpgradeRequest chart.ChartUpgradeRequest
	err = decoder.Decode(&chartUpgradeRequest)
	if err != nil {
		handler.Logger.Errorw("request err, UpgradeForAllApps", "err", err, "payload", chartUpgradeRequest)
		common.WriteJsonResp(w, err, nil, http.StatusBadRequest)
		return
	}
	chartUpgradeRequest.ChartRefId = chartRefId
	chartUpgradeRequest.UserId = userId
	handler.Logger.Infow("request payload, UpgradeForAllApps", "payload", chartUpgradeRequest)
	token := r.Header.Get("token")
	if ok := handler.enforcer.Enforce(token, casbin.ResourceApplications, casbin.ActionCreate, "*/*"); !ok {
		common.WriteJsonResp(w, fmt.Errorf("unauthorized user"), "Unauthorized User", http.StatusForbidden)
		return
	}
	if ok := handler.enforcer.Enforce(token, casbin.ResourceEnvironment, casbin.ActionCreate, "*/*"); !ok {
		common.WriteJsonResp(w, fmt.Errorf("unauthorized user"), "Unauthorized User", http.StatusForbidden)
		return
	}

	newAppOverride, err := handler.chartService.GetAppOverrideForDefaultTemplate(chartUpgradeRequest.ChartRefId)
	if err != nil {
		handler.Logger.Errorw("service err, UpgradeForAllApps", "err", err, "payload", chartUpgradeRequest)
		common.WriteJsonResp(w, err, nil, http.StatusInternalServerError)
		return
	}

	ctx, cancel := context.WithCancel(r.Context())
	if cn, ok := w.(http.CloseNotifier); ok {
		go func(done <-chan struct{}, closed <-chan bool) {
			select {
			case <-done:
			case <-closed:
				cancel()
			}
		}(ctx.Done(), cn.CloseNotify())
	}
	acdToken, err := handler.argoUserService.GetLatestDevtronArgoCdUserToken()
	if err != nil {
		handler.Logger.Errorw("error in getting acd token", "err", err)
		common.WriteJsonResp(w, err, nil, http.StatusInternalServerError)
		return
	}
	ctx = context.WithValue(r.Context(), "token", acdToken)

	var appIds []int
	if chartUpgradeRequest.All || len(chartUpgradeRequest.AppIds) == 0 {
		apps, err := handler.pipelineBuilder.GetAppList()
		if err != nil {
			handler.Logger.Errorw("service err, UpgradeForAllApps", "err", err, "payload", chartUpgradeRequest)
			common.WriteJsonResp(w, err, nil, http.StatusInternalServerError)
			return
		}
		for _, app := range apps {
			appIds = append(appIds, app.Id)
		}
	} else {
		appIds = chartUpgradeRequest.AppIds
	}
	response := make(map[string][]map[string]string)
	var failedIds []map[string]string
	for _, appId := range appIds {
		appResponse := make(map[string]string)
		template, err := handler.chartService.GetByAppIdAndChartRefId(appId, chartRefId)
		if err != nil && pg.ErrNoRows != err {
			handler.Logger.Errorw("err in checking weather exist or not, skip for upgrade", "err", err, "payload", chartUpgradeRequest)
			appResponse["appId"] = strconv.Itoa(appId)
			appResponse["message"] = "err in checking weather exist or not, skip for upgrade"
			failedIds = append(failedIds, appResponse)
			continue
		}
		if template != nil && template.Id > 0 {
			handler.Logger.Warnw("this ref chart already configured for this app, skip for upgrade", "payload", chartUpgradeRequest)
			appResponse["appId"] = strconv.Itoa(appId)
			appResponse["message"] = "this ref chart already configured for this app, skip for upgrade"
			failedIds = append(failedIds, appResponse)
			continue
		}
		flag, err := handler.chartService.UpgradeForApp(appId, chartRefId, newAppOverride, userId, ctx)
		if err != nil {
			handler.Logger.Errorw("service err, UpdateCiTemplate", "err", err, "payload", chartUpgradeRequest)
			appResponse["appId"] = strconv.Itoa(appId)
			appResponse["message"] = err.Error()
			failedIds = append(failedIds, appResponse)
		} else if flag == false {
			handler.Logger.Debugw("unable to upgrade for app", "appId", appId, "payload", chartUpgradeRequest)
			appResponse["appId"] = strconv.Itoa(appId)
			appResponse["message"] = "no error found, but failed to upgrade"
			failedIds = append(failedIds, appResponse)
		}

	}
	response["failed"] = failedIds
	common.WriteJsonResp(w, err, response, http.StatusOK)
}

func (handler PipelineConfigRestHandlerImpl) GetCdPipelinesByEnvironment(w http.ResponseWriter, r *http.Request) {
	vars := mux.Vars(r)
	userId, err := handler.userAuthService.GetLoggedInUser(r)
	if userId == 0 || err != nil {
		common.WriteJsonResp(w, err, "Unauthorized User", http.StatusUnauthorized)
		return
	}
	user, err := handler.userAuthService.GetById(userId)
	if userId == 0 || err != nil {
		common.WriteJsonResp(w, err, "Unauthorized User", http.StatusUnauthorized)
		return
	}
	userEmailId := strings.ToLower(user.EmailId)
	envId, err := strconv.Atoi(vars["envId"])
	if err != nil {
		handler.Logger.Errorw("request err, GetCdPipelines", "err", err, "envId", envId)
		common.WriteJsonResp(w, err, nil, http.StatusBadRequest)
		return
	}
	_, span := otel.Tracer("orchestrator").Start(r.Context(), "cdHandler.FetchCdPipelinesForAppGrouping")
	results, err := handler.pipelineBuilder.GetCdPipelinesByEnvironment(envId, userEmailId, handler.checkAuthBatch, r.Context())
	span.End()
	if err != nil {
		handler.Logger.Errorw("service err, GetCdPipelines", "err", err, "envId", envId)
		common.WriteJsonResp(w, err, nil, http.StatusInternalServerError)
		return
	}
	common.WriteJsonResp(w, err, results, http.StatusOK)
}

func (handler *PipelineConfigRestHandlerImpl) checkAuthBatch(emailId string, appObject []string, envObject []string) (map[string]bool, map[string]bool) {
	var appResult map[string]bool
	var envResult map[string]bool
	if len(appObject) > 0 {
		appResult = handler.enforcer.EnforceByEmailInBatch(emailId, casbin.ResourceApplications, casbin.ActionGet, appObject)
	}
	if len(envObject) > 0 {
		envResult = handler.enforcer.EnforceByEmailInBatch(emailId, casbin.ResourceEnvironment, casbin.ActionGet, envObject)
	}
	return appResult, envResult
}<|MERGE_RESOLUTION|>--- conflicted
+++ resolved
@@ -880,11 +880,8 @@
 	}
 	//rbac block ends here
 
-<<<<<<< HEAD
-	ciArtifactResponse, err := handler.pipelineBuilder.GetArtifactsByCDPipeline(cdPipelineId, bean2.WorkflowType(stage), isApprovalNode)
-=======
-	ciArtifactResponse, err := handler.pipelineBuilder.RetrieveArtifactsByCDPipeline(pipeline, bean2.WorkflowType(stage))
->>>>>>> 23bef859
+	//ciArtifactResponse, err := handler.pipelineBuilder.GetArtifactsByCDPipeline(cdPipelineId, bean2.WorkflowType(stage))
+	ciArtifactResponse, err := handler.pipelineBuilder.RetrieveArtifactsByCDPipeline(pipeline, bean2.WorkflowType(stage), isApprovalNode)
 	if err != nil {
 		handler.Logger.Errorw("service err, GetArtifactsByCDPipeline", "err", err, "cdPipelineId", cdPipelineId, "stage", stage)
 		common.WriteJsonResp(w, err, nil, http.StatusInternalServerError)
@@ -893,7 +890,7 @@
 
 	if isApprovalNode {
 		//TODO KB: fetch users with approval access to this app and Env
-		approvalUsersByEnv, err := handler.userAuthService.GetApprovalUsersByEnv(app.AppName, deploymentPipeline.Environment.Name)
+		approvalUsersByEnv, err := handler.userAuthService.GetApprovalUsersByEnv(pipeline.App.AppName, pipeline.Environment.Name)
 		if err != nil {
 			handler.Logger.Errorw("service err, GetArtifactsByCDPipeline", "err", err, "cdPipelineId", cdPipelineId, "stage", stage)
 			common.WriteJsonResp(w, err, nil, http.StatusInternalServerError)
@@ -909,19 +906,8 @@
 		}
 	}
 
-<<<<<<< HEAD
-	//FIXME: next 3 loops are same combine them
-	//FIXME: already fetched above as deployment pipeline
-	pipelineModel, err := handler.pipelineRepository.FindById(cdPipelineId)
-	if err != nil {
-		handler.Logger.Errorw("service err, GetArtifactsByCDPipeline", "err", err, "cdPipelineId", cdPipelineId, "stage", stage)
-		common.WriteJsonResp(w, err, nil, http.StatusInternalServerError)
-	}
-
 	ciArtifactResponse.RequestedUserId = userId
 
-=======
->>>>>>> 23bef859
 	if len(digests) > 0 {
 		//vulnerableMap := make(map[string]bool)
 		cvePolicy, severityPolicy, err := handler.policyService.GetApplicablePolicy(pipeline.Environment.ClusterId,
