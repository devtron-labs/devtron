--- conflicted
+++ resolved
@@ -89,10 +89,7 @@
 type PipelineConfigRestHandlerImpl struct {
 	pipelineBuilder              pipeline.PipelineBuilder
 	ciPipelineRepository         pipelineConfig.CiPipelineRepository
-<<<<<<< HEAD
-=======
 	ciPipelineMaterialRepository pipelineConfig.CiPipelineMaterialRepository
->>>>>>> 28cb9fec
 	ciHandler                    pipeline.CiHandler
 	Logger                       *zap.SugaredLogger
 	chartService                 chart.ChartService
@@ -116,12 +113,7 @@
 	policyService                security2.PolicyService
 	scanResultRepository         security.ImageScanResultRepository
 	gitProviderRepo              repository.GitProviderRepository
-<<<<<<< HEAD
-	ciPipelineMaterialRepository pipelineConfig.CiPipelineMaterialRepository
-  argoUserService         argo.ArgoUserService
-=======
 	argoUserService              argo.ArgoUserService
->>>>>>> 28cb9fec
 }
 
 func NewPipelineRestHandlerImpl(pipelineBuilder pipeline.PipelineBuilder, Logger *zap.SugaredLogger,
@@ -143,12 +135,7 @@
 	appWorkflowService appWorkflow.AppWorkflowService,
 	materialRepository pipelineConfig.MaterialRepository, policyService security2.PolicyService,
 	scanResultRepository security.ImageScanResultRepository, gitProviderRepo repository.GitProviderRepository,
-<<<<<<< HEAD
-	ciPipelineMaterialRepository pipelineConfig.CiPipelineMaterialRepository,
-  argoUserService argo.ArgoUserService) *PipelineConfigRestHandlerImpl {
-=======
 	argoUserService argo.ArgoUserService, ciPipelineMaterialRepository pipelineConfig.CiPipelineMaterialRepository) *PipelineConfigRestHandlerImpl {
->>>>>>> 28cb9fec
 	return &PipelineConfigRestHandlerImpl{
 		pipelineBuilder:              pipelineBuilder,
 		Logger:                       Logger,
@@ -175,13 +162,8 @@
 		policyService:                policyService,
 		scanResultRepository:         scanResultRepository,
 		gitProviderRepo:              gitProviderRepo,
-<<<<<<< HEAD
-		ciPipelineMaterialRepository: ciPipelineMaterialRepository,
-    argoUserService:         argoUserService,
-=======
 		argoUserService:              argoUserService,
 		ciPipelineMaterialRepository: ciPipelineMaterialRepository,
->>>>>>> 28cb9fec
 	}
 }
 
