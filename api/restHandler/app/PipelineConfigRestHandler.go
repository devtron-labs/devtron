--- conflicted
+++ resolved
@@ -111,20 +111,6 @@
 	gitSensorClient              gitSensor.Client
 	pipelineRepository           pipelineConfig.PipelineRepository
 	appWorkflowService           appWorkflow.AppWorkflowService
-<<<<<<< HEAD
-	enforcerUtil              rbac.EnforcerUtil
-	envService                request.EnvironmentService
-	gitRegistryConfig         pipeline.GitRegistryConfig
-	dockerRegistryConfig      pipeline.DockerRegistryConfig
-	cdHandler                 pipeline.CdHandler
-	appCloneService           appClone.AppCloneService
-	materialRepository        pipelineConfig.MaterialRepository
-	policyService             security2.PolicyService
-	scanResultRepository      security.ImageScanResultRepository
-	gitProviderRepo           repository.GitProviderRepository
-	argoUserService           argo.ArgoUserService
-	resourceProtectionService protect.ResourceProtectionService
-=======
 	enforcerUtil                 rbac.EnforcerUtil
 	envService                   request.EnvironmentService
 	gitRegistryConfig            pipeline.GitRegistryConfig
@@ -137,7 +123,7 @@
 	gitProviderRepo              repository.GitProviderRepository
 	argoUserService              argo.ArgoUserService
 	imageTaggingService          pipeline.ImageTaggingService
->>>>>>> 2ca5ac09
+	resourceProtectionService protect.ResourceProtectionService
 }
 
 func NewPipelineRestHandlerImpl(pipelineBuilder pipeline.PipelineBuilder, Logger *zap.SugaredLogger,
@@ -160,11 +146,7 @@
 	materialRepository pipelineConfig.MaterialRepository, policyService security2.PolicyService,
 	scanResultRepository security.ImageScanResultRepository, gitProviderRepo repository.GitProviderRepository,
 	argoUserService argo.ArgoUserService, ciPipelineMaterialRepository pipelineConfig.CiPipelineMaterialRepository,
-<<<<<<< HEAD
-	resourceProtectionService protect.ResourceProtectionService) *PipelineConfigRestHandlerImpl {
-=======
-	imageTaggingService pipeline.ImageTaggingService) *PipelineConfigRestHandlerImpl {
->>>>>>> 2ca5ac09
+	imageTaggingService pipeline.ImageTaggingService, resourceProtectionService protect.ResourceProtectionService) *PipelineConfigRestHandlerImpl {
 	return &PipelineConfigRestHandlerImpl{
 		pipelineBuilder:              pipelineBuilder,
 		Logger:                       Logger,
@@ -193,11 +175,8 @@
 		gitProviderRepo:              gitProviderRepo,
 		argoUserService:              argoUserService,
 		ciPipelineMaterialRepository: ciPipelineMaterialRepository,
-<<<<<<< HEAD
+		imageTaggingService:          imageTaggingService,
 		resourceProtectionService:    resourceProtectionService,
-=======
-		imageTaggingService:          imageTaggingService,
->>>>>>> 2ca5ac09
 	}
 }
 
