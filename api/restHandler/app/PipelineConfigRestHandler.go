/*
 * Copyright (c) 2020 Devtron Labs
 *
 * Licensed under the Apache License, Version 2.0 (the "License");
 * you may not use this file except in compliance with the License.
 * You may obtain a copy of the License at
 *
 *    http://www.apache.org/licenses/LICENSE-2.0
 *
 * Unless required by applicable law or agreed to in writing, software
 * distributed under the License is distributed on an "AS IS" BASIS,
 * WITHOUT WARRANTIES OR CONDITIONS OF ANY KIND, either express or implied.
 * See the License for the specific language governing permissions and
 * limitations under the License.
 *
 */

package app

import (
	"bufio"
	"context"
	"encoding/json"
	"fmt"
	"github.com/devtron-labs/devtron/api/restHandler/common"
	"github.com/devtron-labs/devtron/client/gitSensor"
	"github.com/devtron-labs/devtron/enterprise/pkg/protect"
	"github.com/devtron-labs/devtron/internal/sql/repository/helper"
	"github.com/devtron-labs/devtron/pkg/chart"
	"github.com/devtron-labs/devtron/pkg/generateManifest"
	resourceGroup2 "github.com/devtron-labs/devtron/pkg/resourceGroup"
	"github.com/devtron-labs/devtron/pkg/user/casbin"
	"github.com/devtron-labs/devtron/util/argo"
	"github.com/go-pg/pg"
	"go.opentelemetry.io/otel"
	"io"
	"net/http"
	"strconv"
	"strings"
	"sync"

	bean2 "github.com/devtron-labs/devtron/api/bean"
	"github.com/devtron-labs/devtron/client/argocdServer/application"
	"github.com/devtron-labs/devtron/internal/sql/repository"
	"github.com/devtron-labs/devtron/internal/sql/repository/pipelineConfig"
	"github.com/devtron-labs/devtron/internal/sql/repository/security"
	"github.com/devtron-labs/devtron/internal/util"
	"github.com/devtron-labs/devtron/pkg/appClone"
	"github.com/devtron-labs/devtron/pkg/appWorkflow"
	"github.com/devtron-labs/devtron/pkg/bean"
	request "github.com/devtron-labs/devtron/pkg/cluster"
	"github.com/devtron-labs/devtron/pkg/pipeline"
	security2 "github.com/devtron-labs/devtron/pkg/security"
	"github.com/devtron-labs/devtron/pkg/team"
	"github.com/devtron-labs/devtron/pkg/user"
	util2 "github.com/devtron-labs/devtron/util"
	"github.com/devtron-labs/devtron/util/rbac"
	"github.com/gorilla/mux"
	"github.com/grpc-ecosystem/grpc-gateway/runtime"
	"go.uber.org/zap"
	"google.golang.org/grpc/codes"
	"google.golang.org/grpc/status"
	"gopkg.in/go-playground/validator.v9"
)

type DevtronAppRestHandler interface {
	CreateApp(w http.ResponseWriter, r *http.Request)
	DeleteApp(w http.ResponseWriter, r *http.Request)
	DeleteACDAppWithNonCascade(w http.ResponseWriter, r *http.Request)
	GetApp(w http.ResponseWriter, r *http.Request)
	FindAppsByTeamId(w http.ResponseWriter, r *http.Request)
	FindAppsByTeamName(w http.ResponseWriter, r *http.Request)
	GetEnvironmentListWithAppData(w http.ResponseWriter, r *http.Request)
	GetApplicationsByEnvironment(w http.ResponseWriter, r *http.Request)
}

type DevtronAppWorkflowRestHandler interface {
	FetchAppWorkflowStatusForTriggerView(w http.ResponseWriter, r *http.Request)
	FetchAppWorkflowStatusForTriggerViewByEnvironment(w http.ResponseWriter, r *http.Request)
	FetchAppDeploymentStatusForEnvironments(w http.ResponseWriter, r *http.Request)
}

type PipelineConfigRestHandler interface {
	DevtronAppAutoCompleteRestHandler
	DevtronAppRestHandler
	DevtronAppWorkflowRestHandler
	DevtronAppBuildRestHandler
	DevtronAppBuildMaterialRestHandler
	DevtronAppBuildHistoryRestHandler
	DevtronAppDeploymentRestHandler
	DevtronAppDeploymentHistoryRestHandler
	DevtronAppPrePostDeploymentRestHandler
	DevtronAppDeploymentConfigRestHandler
	ImageTaggingRestHandler
	PipelineNameSuggestion(w http.ResponseWriter, r *http.Request)
}

type PipelineConfigRestHandlerImpl struct {
	pipelineBuilder              pipeline.PipelineBuilder
	ciPipelineRepository         pipelineConfig.CiPipelineRepository
	ciPipelineMaterialRepository pipelineConfig.CiPipelineMaterialRepository
	ciHandler                    pipeline.CiHandler
	Logger                       *zap.SugaredLogger
	chartService                 chart.ChartService
	propertiesConfigService      pipeline.PropertiesConfigService
	dbMigrationService           pipeline.DbMigrationService
	application                  application.ServiceClient
	userAuthService              user.UserService
	validator                    *validator.Validate
	teamService                  team.TeamService
	enforcer                     casbin.Enforcer
	gitSensorClient              gitSensor.Client
	pipelineRepository           pipelineConfig.PipelineRepository
	appWorkflowService           appWorkflow.AppWorkflowService
	enforcerUtil                 rbac.EnforcerUtil
	envService                   request.EnvironmentService
	gitRegistryConfig            pipeline.GitRegistryConfig
	dockerRegistryConfig         pipeline.DockerRegistryConfig
	cdHandler                    pipeline.CdHandler
	appCloneService              appClone.AppCloneService
	materialRepository           pipelineConfig.MaterialRepository
	policyService                security2.PolicyService
	scanResultRepository         security.ImageScanResultRepository
	gitProviderRepo              repository.GitProviderRepository
	argoUserService              argo.ArgoUserService
	imageTaggingService          pipeline.ImageTaggingService
<<<<<<< HEAD
	resourceProtectionService    protect.ResourceProtectionService
=======
	deploymentTemplateService    generateManifest.DeploymentTemplateService
>>>>>>> fd8d491e
}

func NewPipelineRestHandlerImpl(pipelineBuilder pipeline.PipelineBuilder, Logger *zap.SugaredLogger,
	chartService chart.ChartService,
	propertiesConfigService pipeline.PropertiesConfigService,
	dbMigrationService pipeline.DbMigrationService,
	application application.ServiceClient,
	userAuthService user.UserService,
	teamService team.TeamService,
	enforcer casbin.Enforcer,
	ciHandler pipeline.CiHandler,
	validator *validator.Validate,
	gitSensorClient gitSensor.Client,
	ciPipelineRepository pipelineConfig.CiPipelineRepository, pipelineRepository pipelineConfig.PipelineRepository,
	enforcerUtil rbac.EnforcerUtil, envService request.EnvironmentService,
	gitRegistryConfig pipeline.GitRegistryConfig, dockerRegistryConfig pipeline.DockerRegistryConfig,
	cdHandler pipeline.CdHandler,
	appCloneService appClone.AppCloneService,
	deploymentTemplateService generateManifest.DeploymentTemplateService,
	appWorkflowService appWorkflow.AppWorkflowService,
	materialRepository pipelineConfig.MaterialRepository, policyService security2.PolicyService,
	scanResultRepository security.ImageScanResultRepository, gitProviderRepo repository.GitProviderRepository,
	argoUserService argo.ArgoUserService, ciPipelineMaterialRepository pipelineConfig.CiPipelineMaterialRepository,
	imageTaggingService pipeline.ImageTaggingService, resourceProtectionService protect.ResourceProtectionService) *PipelineConfigRestHandlerImpl {
	return &PipelineConfigRestHandlerImpl{
		pipelineBuilder:              pipelineBuilder,
		Logger:                       Logger,
		chartService:                 chartService,
		propertiesConfigService:      propertiesConfigService,
		dbMigrationService:           dbMigrationService,
		application:                  application,
		userAuthService:              userAuthService,
		validator:                    validator,
		teamService:                  teamService,
		enforcer:                     enforcer,
		ciHandler:                    ciHandler,
		gitSensorClient:              gitSensorClient,
		ciPipelineRepository:         ciPipelineRepository,
		pipelineRepository:           pipelineRepository,
		enforcerUtil:                 enforcerUtil,
		envService:                   envService,
		gitRegistryConfig:            gitRegistryConfig,
		dockerRegistryConfig:         dockerRegistryConfig,
		cdHandler:                    cdHandler,
		appCloneService:              appCloneService,
		appWorkflowService:           appWorkflowService,
		materialRepository:           materialRepository,
		policyService:                policyService,
		scanResultRepository:         scanResultRepository,
		gitProviderRepo:              gitProviderRepo,
		argoUserService:              argoUserService,
		ciPipelineMaterialRepository: ciPipelineMaterialRepository,
		imageTaggingService:          imageTaggingService,
<<<<<<< HEAD
		resourceProtectionService:    resourceProtectionService,
=======
		deploymentTemplateService:    deploymentTemplateService,
>>>>>>> fd8d491e
	}
}

const (
	devtron          = "DEVTRON"
	SSH_URL_PREFIX   = "git@"
	HTTPS_URL_PREFIX = "https://"
)

func (handler PipelineConfigRestHandlerImpl) DeleteApp(w http.ResponseWriter, r *http.Request) {
	token := r.Header.Get("token")
	userId, err := handler.userAuthService.GetLoggedInUser(r)
	if userId == 0 || err != nil {
		common.WriteJsonResp(w, err, "Unauthorized User", http.StatusUnauthorized)
		return
	}
	vars := mux.Vars(r)
	appId, err := strconv.Atoi(vars["appId"])
	if err != nil {
		handler.Logger.Errorw("request err, delete app", "err", err, "appId", appId)
		common.WriteJsonResp(w, err, nil, http.StatusBadRequest)
		return
	}
	handler.Logger.Infow("request payload, delete app", "appId", appId)
	wfs, err := handler.appWorkflowService.FindAppWorkflows(appId)
	if err != nil {
		handler.Logger.Errorw("could not fetch wfs", "err", err, "appId", appId)
		common.WriteJsonResp(w, err, nil, http.StatusInternalServerError)
		return
	}
	if len(wfs) != 0 {
		handler.Logger.Info("cannot delete app with workflow's")
		err = &util.ApiError{Code: "400", HttpStatusCode: 400, UserMessage: "cannot delete app having workflow's"}
		common.WriteJsonResp(w, err, nil, http.StatusBadRequest)
		return
	}
	app, err := handler.pipelineBuilder.GetApp(appId)
	if err != nil {
		common.WriteJsonResp(w, err, nil, http.StatusBadRequest)
		return
	}
	if app.AppType == helper.Job {
		isSuperAdmin, err := handler.userAuthService.IsSuperAdmin(int(userId))
		if !isSuperAdmin || err != nil {
			if err != nil {
				handler.Logger.Errorw("request err, CheckSuperAdmin", "err", isSuperAdmin, "isSuperAdmin", isSuperAdmin)
			}
			common.WriteJsonResp(w, err, "Unauthorized User", http.StatusForbidden)
			return
		}
	} else {
		resourceObject := handler.enforcerUtil.GetAppRBACNameByAppId(appId)
		if ok := handler.enforcer.Enforce(token, casbin.ResourceApplications, casbin.ActionDelete, resourceObject); !ok {
			common.WriteJsonResp(w, err, "Unauthorized User", http.StatusForbidden)
			return
		}
	}
	err = handler.pipelineBuilder.DeleteApp(appId, userId)
	if err != nil {
		handler.Logger.Errorw("service error, delete app", "err", err, "appId", appId)
		common.WriteJsonResp(w, err, nil, http.StatusInternalServerError)
		return
	}
	common.WriteJsonResp(w, err, nil, http.StatusOK)
}

func (handler PipelineConfigRestHandlerImpl) DeleteACDAppWithNonCascade(w http.ResponseWriter, r *http.Request) {
	token := r.Header.Get("token")
	userId, err := handler.userAuthService.GetLoggedInUser(r)
	if userId == 0 || err != nil {
		common.WriteJsonResp(w, err, "Unauthorized User", http.StatusUnauthorized)
		return
	}
	vars := mux.Vars(r)
	appId, err := strconv.Atoi(vars["appId"])
	if err != nil {
		handler.Logger.Errorw("request err, delete app", "err", err, "appId", appId)
		common.WriteJsonResp(w, err, nil, http.StatusBadRequest)
		return
	}
	envId, err := strconv.Atoi(vars["envId"])
	if err != nil {
		handler.Logger.Errorw("request err, delete app", "err", err, "envId", envId)
		common.WriteJsonResp(w, err, nil, http.StatusBadRequest)
		return
	}
	handler.Logger.Infow("request payload, delete app", "appId", appId)

	v := r.URL.Query()
	forceDelete := false
	force := v.Get("force")
	if len(force) > 0 {
		forceDelete, err = strconv.ParseBool(force)
		if err != nil {
			handler.Logger.Errorw("request err, NonCascadeDeleteCdPipeline", "err", err)
			common.WriteJsonResp(w, err, nil, http.StatusBadRequest)
			return
		}
	}
	app, err := handler.pipelineBuilder.GetApp(appId)
	if err != nil {
		handler.Logger.Infow("service error, NonCascadeDeleteCdPipeline", "err", err, "appId", appId)
		common.WriteJsonResp(w, err, nil, http.StatusBadRequest)
		return
	}
	// rbac enforcer applying
	resourceName := handler.enforcerUtil.GetAppRBACName(app.AppName)
	if ok := handler.enforcer.Enforce(token, casbin.ResourceApplications, casbin.ActionGet, resourceName); !ok {
		common.WriteJsonResp(w, fmt.Errorf("unauthorized user"), "Unauthorized User", http.StatusForbidden)
		return
	}
	object := handler.enforcerUtil.GetEnvRBACNameByAppId(appId, envId)
	if ok := handler.enforcer.Enforce(token, casbin.ResourceEnvironment, casbin.ActionDelete, object); !ok {
		common.WriteJsonResp(w, fmt.Errorf("unauthorized user"), "Unauthorized User", http.StatusForbidden)
		return
	}
	// rbac enforcer ends
	acdToken, err := handler.argoUserService.GetLatestDevtronArgoCdUserToken()
	if err != nil {
		handler.Logger.Errorw("error in getting acd token", "err", err)
		common.WriteJsonResp(w, err, nil, http.StatusInternalServerError)
		return
	}
	ctx := context.WithValue(r.Context(), "token", acdToken)
	pipelines, err := handler.pipelineRepository.FindActiveByAppIdAndEnvironmentId(appId, envId)
	if err != nil && err != pg.ErrNoRows {
		handler.Logger.Errorw("error in fetching pipelines from db", "appId", appId, "envId", envId)
		common.WriteJsonResp(w, err, "error in fetching pipelines from db", http.StatusInternalServerError)
		return
	} else if len(pipelines) == 0 {
		common.WriteJsonResp(w, err, "deployment not found, unable to fetch resource tree", http.StatusNotFound)
		return
	} else if len(pipelines) > 1 {
		common.WriteJsonResp(w, err, "multiple pipelines found for an envId", http.StatusBadRequest)
		return
	}
	cdPipeline := pipelines[0]
	err = handler.pipelineBuilder.DeleteACDAppCdPipelineWithNonCascade(cdPipeline, ctx, forceDelete, userId)
	if err != nil {
		handler.Logger.Errorw("service err, NonCascadeDeleteCdPipeline", "err", err, "payload", cdPipeline)
		common.WriteJsonResp(w, err, nil, http.StatusInternalServerError)
		return
	}
	common.WriteJsonResp(w, err, nil, http.StatusOK)
}

func (handler PipelineConfigRestHandlerImpl) CreateApp(w http.ResponseWriter, r *http.Request) {
	token := r.Header.Get("token")
	decoder := json.NewDecoder(r.Body)
	userId, err := handler.userAuthService.GetLoggedInUser(r)
	if userId == 0 || err != nil {
		common.WriteJsonResp(w, err, "Unauthorized User", http.StatusUnauthorized)
		return
	}
	var createRequest bean.CreateAppDTO
	err = decoder.Decode(&createRequest)
	createRequest.UserId = userId
	if err != nil {
		handler.Logger.Errorw("request err, CreateApp", "err", err, "CreateApp", createRequest)
		common.WriteJsonResp(w, err, nil, http.StatusBadRequest)
		return
	}
	if createRequest.AppType == helper.Job {
		isSuperAdmin, err := handler.userAuthService.IsSuperAdmin(int(userId))
		if !isSuperAdmin || err != nil {
			if err != nil {
				handler.Logger.Errorw("request err, CheckSuperAdmin", "err", isSuperAdmin, "isSuperAdmin", isSuperAdmin)
			}
			common.WriteJsonResp(w, err, "Unauthorized User", http.StatusForbidden)
			return
		}
	}
	handler.Logger.Infow("request payload, CreateApp", "CreateApp", createRequest)
	err = handler.validator.Struct(createRequest)
	if err != nil {
		handler.Logger.Errorw("validation err, CreateApp", "err", err, "CreateApp", createRequest)
		common.WriteJsonResp(w, err, nil, http.StatusBadRequest)
		return
	}

	project, err := handler.teamService.FetchOne(createRequest.TeamId)
	if err != nil {
		common.WriteJsonResp(w, err, nil, http.StatusBadRequest)
		return
	}
	// with admin roles, you have to access for all the apps of the project to create new app. (admin or manager with specific app permission can't create app.)
	if ok := handler.enforcer.Enforce(token, casbin.ResourceApplications, casbin.ActionCreate, fmt.Sprintf("%s/%s", strings.ToLower(project.Name), "*")); !ok {
		common.WriteJsonResp(w, err, "Unauthorized User", http.StatusForbidden)
		return
	}
	var createResp *bean.CreateAppDTO
	err = nil
	if createRequest.TemplateId == 0 {
		createResp, err = handler.pipelineBuilder.CreateApp(&createRequest)
	} else {
		ctx, cancel := context.WithCancel(r.Context())
		if cn, ok := w.(http.CloseNotifier); ok {
			go func(done <-chan struct{}, closed <-chan bool) {
				select {
				case <-done:
				case <-closed:
					cancel()
				}
			}(ctx.Done(), cn.CloseNotify())
		}
		var acdToken string
		acdToken, err = handler.argoUserService.GetLatestDevtronArgoCdUserToken()
		if err != nil {
			handler.Logger.Errorw("error in getting acd token", "err", err)
			common.WriteJsonResp(w, err, nil, http.StatusInternalServerError)
			return
		}
		ctx = context.WithValue(r.Context(), "token", acdToken)
		createResp, err = handler.appCloneService.CloneApp(&createRequest, ctx)
	}
	if err != nil {
		handler.Logger.Errorw("service err, CreateApp", "err", err, "CreateApp", createRequest)
		common.WriteJsonResp(w, err, nil, http.StatusInternalServerError)
		return
	}
	common.WriteJsonResp(w, err, createResp, http.StatusOK)
}

func (handler PipelineConfigRestHandlerImpl) GetApp(w http.ResponseWriter, r *http.Request) {
	token := r.Header.Get("token")
	vars := mux.Vars(r)
	appId, err := strconv.Atoi(vars["appId"])
	if err != nil {
		handler.Logger.Errorw("request err, get app", "err", err, "appId", appId)
		common.WriteJsonResp(w, err, nil, http.StatusBadRequest)
		return
	}
	handler.Logger.Infow("request payload, get app", "appId", appId)
	ciConf, err := handler.pipelineBuilder.GetApp(appId)
	if err != nil {
		handler.Logger.Errorw("service err, get app", "err", err, "appId", appId)
		common.WriteJsonResp(w, err, nil, http.StatusInternalServerError)
		return
	}

	//rbac implementation starts here
	object := handler.enforcerUtil.GetAppRBACNameByAppId(appId)
	if ok := handler.enforcer.Enforce(token, casbin.ResourceApplications, casbin.ActionGet, object); !ok {
		common.WriteJsonResp(w, err, "Unauthorized User", http.StatusForbidden)
		return
	}
	//rbac implementation ends here

	common.WriteJsonResp(w, err, ciConf, http.StatusOK)
}

func (handler PipelineConfigRestHandlerImpl) FindAppsByTeamId(w http.ResponseWriter, r *http.Request) {
	vars := mux.Vars(r)
	teamId, err := strconv.Atoi(vars["teamId"])
	if err != nil {
		handler.Logger.Errorw("request err, FindAppsByTeamId", "err", err, "teamId", teamId)
		common.WriteJsonResp(w, err, nil, http.StatusBadRequest)
		return
	}
	handler.Logger.Infow("request payload, FindAppsByTeamId", "teamId", teamId)
	project, err := handler.pipelineBuilder.FindAppsByTeamId(teamId)
	if err != nil {
		handler.Logger.Errorw("service err, FindAppsByTeamId", "err", err, "teamId", teamId)
		common.WriteJsonResp(w, err, nil, http.StatusInternalServerError)
		return
	}
	common.WriteJsonResp(w, err, project, http.StatusOK)
}

func (handler PipelineConfigRestHandlerImpl) FindAppsByTeamName(w http.ResponseWriter, r *http.Request) {
	vars := mux.Vars(r)
	teamName := vars["teamName"]
	handler.Logger.Infow("request payload, FindAppsByTeamName", "teamName", teamName)
	project, err := handler.pipelineBuilder.FindAppsByTeamName(teamName)
	if err != nil {
		handler.Logger.Errorw("service err, FindAppsByTeamName", "err", err, "teamName", teamName)
		common.WriteJsonResp(w, err, nil, http.StatusInternalServerError)
		return
	}
	common.WriteJsonResp(w, err, project, http.StatusOK)
}

func (handler *PipelineConfigRestHandlerImpl) streamOutput(w http.ResponseWriter, reader *bufio.Reader, lastSeenMsgId int) {
	f, ok := w.(http.Flusher)
	if !ok {
		http.Error(w, "unexpected server doesnt support streaming", http.StatusInternalServerError)
	}

	// Important to make it work in browsers
	w.Header().Set("Connection", "keep-alive")
	w.Header().Set("Cache-Control", "no-cache")
	w.Header().Set("Transfer-Encoding", "chunked")
	w.Header().Set("Content-Type", "text/event-stream")
	w.Header().Set("X-Accel-Buffering", "no")
	w.Header().Set("X-Content-Type-Options", "nosniff")

	//var wroteHeader bool
	startOfStream := []byte("START_OF_STREAM")
	endOfStreamEvent := []byte("END_OF_STREAM")
	reconnectEvent := []byte("RECONNECT_STREAM")
	unexpectedEndOfStreamEvent := []byte("UNEXPECTED_END_OF_STREAM")
	streamStarted := false
	msgCounter := 0
	if lastSeenMsgId == -1 {
		handler.sendData(startOfStream, w, msgCounter)
		handler.sendEvent(startOfStream, w)
		f.Flush()
	} else {
		handler.sendEvent(reconnectEvent, w)
		f.Flush()
	}

	for {
		data, err := reader.ReadBytes('\n')
		if err == io.EOF {
			if streamStarted {
				handler.sendData(endOfStreamEvent, w, msgCounter)
				handler.sendEvent(endOfStreamEvent, w)
				f.Flush()
				return
			}
			return
		}
		if err != nil {
			//TODO handle error
			handler.sendData(unexpectedEndOfStreamEvent, w, msgCounter)
			handler.sendEvent(unexpectedEndOfStreamEvent, w)
			f.Flush()
			return
		}
		msgCounter = msgCounter + 1
		//skip for seen msg
		if msgCounter <= lastSeenMsgId {
			continue
		}
		if strings.Contains(string(data), devtron) {
			continue
		}

		var res []byte
		res = append(res, "id:"...)
		res = append(res, fmt.Sprintf("%d\n", msgCounter)...)
		res = append(res, "data:"...)
		res = append(res, data...)
		res = append(res, '\n')

		if _, err = w.Write(res); err != nil {
			//TODO handle error
			handler.Logger.Errorw("Failed to send response chunk, streamOutput", "err", err)
			handler.sendData(unexpectedEndOfStreamEvent, w, msgCounter)
			handler.sendEvent(unexpectedEndOfStreamEvent, w)
			f.Flush()
			return
		}
		streamStarted = true
		f.Flush()
	}
}

func (handler *PipelineConfigRestHandlerImpl) sendEvent(event []byte, w http.ResponseWriter) {
	var res []byte
	res = append(res, "event:"...)
	res = append(res, event...)
	res = append(res, '\n')
	res = append(res, "data:"...)
	res = append(res, '\n', '\n')

	if _, err := w.Write(res); err != nil {
		handler.Logger.Debugf("Failed to send response chunk: %v", err)
		return
	}

}
func (handler *PipelineConfigRestHandlerImpl) sendData(event []byte, w http.ResponseWriter, msgId int) {
	var res []byte
	res = append(res, "id:"...)
	res = append(res, fmt.Sprintf("%d\n", msgId)...)
	res = append(res, "data:"...)
	res = append(res, event...)
	res = append(res, '\n', '\n')
	if _, err := w.Write(res); err != nil {
		handler.Logger.Errorw("Failed to send response chunk, sendData", "err", err)
		return
	}
}

func (handler *PipelineConfigRestHandlerImpl) handleForwardResponseStreamError(wroteHeader bool, w http.ResponseWriter, err error) {
	code := "000"
	if !wroteHeader {
		s, ok := status.FromError(err)
		if !ok {
			s = status.New(codes.Unknown, err.Error())
		}
		w.WriteHeader(runtime.HTTPStatusFromCode(s.Code()))
		code = fmt.Sprint(s.Code())
	}
	response := bean2.Response{}
	apiErr := bean2.ApiError{}
	apiErr.Code = code // 000=unknown
	apiErr.InternalMessage = err.Error()
	response.Errors = []bean2.ApiError{apiErr}
	buf, err2 := json.Marshal(response)
	if err2 != nil {
		handler.Logger.Errorw("marshal err, handleForwardResponseStreamError", "err", err2, "response", response)
	}
	if _, err3 := w.Write(buf); err3 != nil {
		handler.Logger.Errorw("Failed to notify error to client, handleForwardResponseStreamError", "err", err3, "response", response)
		return
	}
}

func (handler PipelineConfigRestHandlerImpl) FetchAppWorkflowStatusForTriggerView(w http.ResponseWriter, r *http.Request) {
	userId, err := handler.userAuthService.GetLoggedInUser(r)
	if userId == 0 || err != nil {
		common.WriteJsonResp(w, err, "Unauthorized User", http.StatusUnauthorized)
		return
	}
	token := r.Header.Get("token")
	vars := mux.Vars(r)
	appId, err := strconv.Atoi(vars["appId"])
	if err != nil {
		common.WriteJsonResp(w, err, nil, http.StatusBadRequest)
		return
	}
	handler.Logger.Infow("request payload, FetchAppWorkflowStatusForTriggerView", "appId", appId)
	//RBAC CHECK
	resourceName := handler.enforcerUtil.GetAppRBACNameByAppId(appId)
	if ok := handler.enforcer.Enforce(token, casbin.ResourceApplications, casbin.ActionGet, resourceName); !ok {
		common.WriteJsonResp(w, fmt.Errorf("unauthorized user"), "Unauthorized User", http.StatusForbidden)
		return
	}
	//RBAC CHECK

	apiVersion := vars["version"]
	triggerWorkflowStatus := pipelineConfig.TriggerWorkflowStatus{}
	var ciWorkflowStatus []*pipelineConfig.CiWorkflowStatus
	var err1 error
	var cdWorkflowStatus []*pipelineConfig.CdWorkflowStatus

	wg := sync.WaitGroup{}
	wg.Add(2)
	go func() {
		if apiVersion == "v2" {
			ciWorkflowStatus, err = handler.ciHandler.FetchCiStatusForTriggerViewV1(appId)
		} else {
			ciWorkflowStatus, err = handler.ciHandler.FetchCiStatusForTriggerView(appId)
		}
		wg.Done()
	}()

	go func() {
		cdWorkflowStatus, err1 = handler.cdHandler.FetchAppWorkflowStatusForTriggerView(appId)
		wg.Done()
	}()
	wg.Wait()

	if err != nil {
		handler.Logger.Errorw("service err, FetchAppWorkflowStatusForTriggerView", "err", err, "appId", appId)
		if util.IsErrNoRows(err) {
			err = &util.ApiError{Code: "404", HttpStatusCode: 200, UserMessage: "no workflow found"}
			common.WriteJsonResp(w, err, nil, http.StatusOK)
		} else {
			common.WriteJsonResp(w, err, nil, http.StatusInternalServerError)
		}
		return
	}

	if err1 != nil {
		handler.Logger.Errorw("service err, FetchAppWorkflowStatusForTriggerView", "err", err1, "appId", appId)
		if util.IsErrNoRows(err1) {
			err1 = &util.ApiError{Code: "404", HttpStatusCode: 200, UserMessage: "no status found"}
			common.WriteJsonResp(w, err1, nil, http.StatusOK)
		} else {
			common.WriteJsonResp(w, err1, nil, http.StatusInternalServerError)
		}
		return
	}

	triggerWorkflowStatus.CiWorkflowStatus = ciWorkflowStatus
	triggerWorkflowStatus.CdWorkflowStatus = cdWorkflowStatus
	common.WriteJsonResp(w, err, triggerWorkflowStatus, http.StatusOK)
}

func (handler PipelineConfigRestHandlerImpl) PipelineNameSuggestion(w http.ResponseWriter, r *http.Request) {
	token := r.Header.Get("token")
	vars := mux.Vars(r)
	appId, err := strconv.Atoi(vars["appId"])
	if err != nil {
		common.WriteJsonResp(w, err, nil, http.StatusBadRequest)
		return
	}
	pType := vars["type"]
	handler.Logger.Infow("request payload, PipelineNameSuggestion", "err", err, "appId", appId)
	app, err := handler.pipelineBuilder.GetApp(appId)
	if err != nil {
		handler.Logger.Infow("service error, GetCIPipelineById", "err", err, "appId", appId)
		common.WriteJsonResp(w, err, nil, http.StatusBadRequest)
		return
	}
	suggestedName := fmt.Sprintf("%s-%d-%s", pType, appId, util2.Generate(4))
	resourceName := handler.enforcerUtil.GetAppRBACName(app.AppName)
	if ok := handler.enforcer.Enforce(token, casbin.ResourceApplications, casbin.ActionGet, resourceName); !ok {
		common.WriteJsonResp(w, fmt.Errorf("unauthorized user"), "Unauthorized User", http.StatusForbidden)
		return
	}
	common.WriteJsonResp(w, err, suggestedName, http.StatusOK)
}

func (handler PipelineConfigRestHandlerImpl) FetchAppWorkflowStatusForTriggerViewByEnvironment(w http.ResponseWriter, r *http.Request) {
	userId, err := handler.userAuthService.GetLoggedInUser(r)
	if userId == 0 || err != nil {
		common.WriteJsonResp(w, err, "Unauthorized User", http.StatusUnauthorized)
		return
	}
	user, err := handler.userAuthService.GetById(userId)
	if userId == 0 || err != nil {
		common.WriteJsonResp(w, err, "Unauthorized User", http.StatusUnauthorized)
		return
	}
	userEmailId := strings.ToLower(user.EmailId)
	vars := mux.Vars(r)
	envId, err := strconv.Atoi(vars["envId"])
	if err != nil {
		common.WriteJsonResp(w, err, nil, http.StatusBadRequest)
		return
	}
	v := r.URL.Query()
	appIdsString := v.Get("appIds")
	var appIds []int
	if len(appIdsString) > 0 {
		appIdsSlices := strings.Split(appIdsString, ",")
		for _, appId := range appIdsSlices {
			id, err := strconv.Atoi(appId)
			if err != nil {
				common.WriteJsonResp(w, err, "please provide valid appIds", http.StatusBadRequest)
				return
			}
			appIds = append(appIds, id)
		}
	}
	var appGroupId int
	appGroupIdStr := v.Get("appGroupId")
	if len(appGroupIdStr) > 0 {
		appGroupId, err = strconv.Atoi(appGroupIdStr)
		if err != nil {
			common.WriteJsonResp(w, err, "please provide valid appGroupId", http.StatusBadRequest)
			return
		}
	}
	request := resourceGroup2.ResourceGroupingRequest{
		ParentResourceId:  envId,
		ResourceGroupId:   appGroupId,
		ResourceGroupType: resourceGroup2.APP_GROUP,
		ResourceIds:       appIds,
		EmailId:           userEmailId,
		CheckAuthBatch:    handler.checkAuthBatch,
		UserId:            userId,
		Ctx:               r.Context(),
	}
	triggerWorkflowStatus := pipelineConfig.TriggerWorkflowStatus{}
	_, span := otel.Tracer("orchestrator").Start(r.Context(), "ciHandler.FetchCiStatusForBuildAndDeployInResourceGrouping")
	ciWorkflowStatus, err := handler.ciHandler.FetchCiStatusForTriggerViewForEnvironment(request)
	span.End()
	if err != nil {
		handler.Logger.Errorw("service err", "err", err)
		if util.IsErrNoRows(err) {
			err = &util.ApiError{Code: "404", HttpStatusCode: 200, UserMessage: "no workflow found"}
			common.WriteJsonResp(w, err, nil, http.StatusOK)
		} else {
			common.WriteJsonResp(w, err, nil, http.StatusInternalServerError)
		}
		return
	}

	_, span = otel.Tracer("orchestrator").Start(r.Context(), "ciHandler.FetchCdStatusForBuildAndDeployInResourceGrouping")
	cdWorkflowStatus, err := handler.cdHandler.FetchAppWorkflowStatusForTriggerViewForEnvironment(request)
	span.End()
	if err != nil {
		handler.Logger.Errorw("service err, FetchAppWorkflowStatusForTriggerView", "err", err)
		if util.IsErrNoRows(err) {
			err = &util.ApiError{Code: "404", HttpStatusCode: 200, UserMessage: "no status found"}
			common.WriteJsonResp(w, err, nil, http.StatusOK)
		} else {
			common.WriteJsonResp(w, err, nil, http.StatusInternalServerError)
		}
		return
	}
	triggerWorkflowStatus.CiWorkflowStatus = ciWorkflowStatus
	triggerWorkflowStatus.CdWorkflowStatus = cdWorkflowStatus
	common.WriteJsonResp(w, err, triggerWorkflowStatus, http.StatusOK)
}

func (handler PipelineConfigRestHandlerImpl) GetEnvironmentListWithAppData(w http.ResponseWriter, r *http.Request) {
	v := r.URL.Query()
	userId, err := handler.userAuthService.GetLoggedInUser(r)
	if userId == 0 || err != nil {
		common.WriteJsonResp(w, err, "Unauthorized User", http.StatusUnauthorized)
		return
	}
	user, err := handler.userAuthService.GetById(userId)
	if userId == 0 || err != nil {
		common.WriteJsonResp(w, err, "Unauthorized User", http.StatusUnauthorized)
		return
	}
	userEmailId := strings.ToLower(user.EmailId)
	envName := v.Get("envName")
	clusterIdString := v.Get("clusterIds")
	offset := 0
	offsetStr := v.Get("offset")
	if len(offsetStr) > 0 {
		offset, _ = strconv.Atoi(offsetStr)
	}
	size := 0
	sizeStr := v.Get("size")
	if len(sizeStr) > 0 {
		size, _ = strconv.Atoi(sizeStr)
	}
	var clusterIds []int
	if clusterIdString != "" {
		clusterIdSlices := strings.Split(clusterIdString, ",")
		for _, clusterId := range clusterIdSlices {
			id, err := strconv.Atoi(clusterId)
			if err != nil {
				common.WriteJsonResp(w, err, "please send valid cluster Ids", http.StatusBadRequest)
				return
			}
			clusterIds = append(clusterIds, id)
		}
	}
	_, span := otel.Tracer("orchestrator").Start(r.Context(), "pipelineBuilder.GetEnvironmentListWithAppData")
	result, err := handler.pipelineBuilder.GetEnvironmentListForAutocompleteFilter(envName, clusterIds, offset, size, userEmailId, handler.checkAuthBatch, r.Context())
	span.End()
	if err != nil {
		handler.Logger.Errorw("service err, get app", "err", err)
		common.WriteJsonResp(w, err, nil, http.StatusInternalServerError)
		return
	}
	common.WriteJsonResp(w, err, result, http.StatusOK)
}

func (handler PipelineConfigRestHandlerImpl) GetApplicationsByEnvironment(w http.ResponseWriter, r *http.Request) {
	vars := mux.Vars(r)
	userId, err := handler.userAuthService.GetLoggedInUser(r)
	if userId == 0 || err != nil {
		common.WriteJsonResp(w, err, "Unauthorized User", http.StatusUnauthorized)
		return
	}
	user, err := handler.userAuthService.GetById(userId)
	if userId == 0 || err != nil {
		common.WriteJsonResp(w, err, "Unauthorized User", http.StatusUnauthorized)
		return
	}
	userEmailId := strings.ToLower(user.EmailId)
	envId, err := strconv.Atoi(vars["envId"])
	if err != nil {
		handler.Logger.Errorw("request err, get app", "err", err, "envId", envId)
		common.WriteJsonResp(w, err, nil, http.StatusBadRequest)
		return
	}
	v := r.URL.Query()
	appIdsString := v.Get("appIds")
	var appIds []int
	if len(appIdsString) > 0 {
		appIdsSlices := strings.Split(appIdsString, ",")
		for _, appId := range appIdsSlices {
			id, err := strconv.Atoi(appId)
			if err != nil {
				common.WriteJsonResp(w, err, "please provide valid appIds", http.StatusBadRequest)
				return
			}
			appIds = append(appIds, id)
		}
	}
	var appGroupId int
	appGroupIdStr := v.Get("appGroupId")
	if len(appGroupIdStr) > 0 {
		appGroupId, err = strconv.Atoi(appGroupIdStr)
		if err != nil {
			common.WriteJsonResp(w, err, "please provide valid appGroupId", http.StatusBadRequest)
			return
		}
	}
	request := resourceGroup2.ResourceGroupingRequest{
		ParentResourceId:  envId,
		ResourceGroupId:   appGroupId,
		ResourceGroupType: resourceGroup2.APP_GROUP,
		ResourceIds:       appIds,
		EmailId:           userEmailId,
		CheckAuthBatch:    handler.checkAuthBatch,
		UserId:            userId,
		Ctx:               r.Context(),
	}
	results, err := handler.pipelineBuilder.GetAppListForEnvironment(request)
	if err != nil {
		handler.Logger.Errorw("service err, get app", "err", err)
		common.WriteJsonResp(w, err, nil, http.StatusInternalServerError)
		return
	}
	common.WriteJsonResp(w, err, results, http.StatusOK)
}

func (handler PipelineConfigRestHandlerImpl) FetchAppDeploymentStatusForEnvironments(w http.ResponseWriter, r *http.Request) {
	userId, err := handler.userAuthService.GetLoggedInUser(r)
	if userId == 0 || err != nil {
		common.WriteJsonResp(w, err, "Unauthorized User", http.StatusUnauthorized)
		return
	}
	user, err := handler.userAuthService.GetById(userId)
	if userId == 0 || err != nil {
		common.WriteJsonResp(w, err, "Unauthorized User", http.StatusUnauthorized)
		return
	}
	userEmailId := strings.ToLower(user.EmailId)
	vars := mux.Vars(r)
	envId, err := strconv.Atoi(vars["envId"])
	if err != nil {
		common.WriteJsonResp(w, err, nil, http.StatusBadRequest)
		return
	}
	v := r.URL.Query()
	appIdsString := v.Get("appIds")
	var appIds []int
	if len(appIdsString) > 0 {
		appIdsSlices := strings.Split(appIdsString, ",")
		for _, appId := range appIdsSlices {
			id, err := strconv.Atoi(appId)
			if err != nil {
				common.WriteJsonResp(w, err, "please provide valid appIds", http.StatusBadRequest)
				return
			}
			appIds = append(appIds, id)
		}
	}
	var appGroupId int
	appGroupIdStr := v.Get("appGroupId")
	if len(appGroupIdStr) > 0 {
		appGroupId, err = strconv.Atoi(appGroupIdStr)
		if err != nil {
			common.WriteJsonResp(w, err, "please provide valid appGroupId", http.StatusBadRequest)
			return
		}
	}

	request := resourceGroup2.ResourceGroupingRequest{
		ParentResourceId:  envId,
		ResourceGroupId:   appGroupId,
		ResourceGroupType: resourceGroup2.APP_GROUP,
		ResourceIds:       appIds,
		EmailId:           userEmailId,
		CheckAuthBatch:    handler.checkAuthBatch,
		UserId:            userId,
		Ctx:               r.Context(),
	}
	_, span := otel.Tracer("orchestrator").Start(r.Context(), "pipelineBuilder.FetchAppDeploymentStatusForEnvironments")
	results, err := handler.cdHandler.FetchAppDeploymentStatusForEnvironments(request)
	span.End()
	if err != nil {
		handler.Logger.Errorw("service err, FetchAppWorkflowStatusForTriggerView", "err", err)
		if util.IsErrNoRows(err) {
			err = &util.ApiError{Code: "404", HttpStatusCode: 200, UserMessage: "no status found"}
			common.WriteJsonResp(w, err, nil, http.StatusOK)
		} else {
			common.WriteJsonResp(w, err, nil, http.StatusInternalServerError)
		}
		return
	}
	common.WriteJsonResp(w, err, results, http.StatusOK)
}<|MERGE_RESOLUTION|>--- conflicted
+++ resolved
@@ -124,11 +124,8 @@
 	gitProviderRepo              repository.GitProviderRepository
 	argoUserService              argo.ArgoUserService
 	imageTaggingService          pipeline.ImageTaggingService
-<<<<<<< HEAD
 	resourceProtectionService    protect.ResourceProtectionService
-=======
 	deploymentTemplateService    generateManifest.DeploymentTemplateService
->>>>>>> fd8d491e
 }
 
 func NewPipelineRestHandlerImpl(pipelineBuilder pipeline.PipelineBuilder, Logger *zap.SugaredLogger,
@@ -182,11 +179,8 @@
 		argoUserService:              argoUserService,
 		ciPipelineMaterialRepository: ciPipelineMaterialRepository,
 		imageTaggingService:          imageTaggingService,
-<<<<<<< HEAD
 		resourceProtectionService:    resourceProtectionService,
-=======
 		deploymentTemplateService:    deploymentTemplateService,
->>>>>>> fd8d491e
 	}
 }
 
