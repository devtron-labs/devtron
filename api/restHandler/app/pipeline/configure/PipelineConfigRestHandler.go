/*
 * Copyright (c) 2020-2024. Devtron Inc.
 *
 * Licensed under the Apache License, Version 2.0 (the "License");
 * you may not use this file except in compliance with the License.
 * You may obtain a copy of the License at
 *
 *     http://www.apache.org/licenses/LICENSE-2.0
 *
 * Unless required by applicable law or agreed to in writing, software
 * distributed under the License is distributed on an "AS IS" BASIS,
 * WITHOUT WARRANTIES OR CONDITIONS OF ANY KIND, either express or implied.
 * See the License for the specific language governing permissions and
 * limitations under the License.
 */

package configure

import (
	"bufio"
	"context"
	"encoding/json"
	"fmt"
<<<<<<< HEAD
	"github.com/devtron-labs/devtron/pkg/build/artifacts/imageTagging"
	"github.com/devtron-labs/devtron/pkg/build/artifacts/imageTagging/read"
=======
	"github.com/devtron-labs/devtron/pkg/build/git/gitProvider/read"
>>>>>>> 757fba38
	bean3 "github.com/devtron-labs/devtron/pkg/build/pipeline/bean"
	"github.com/devtron-labs/devtron/pkg/chart/gitOpsConfig"
	"github.com/devtron-labs/devtron/pkg/deployment/manifest/deployedAppMetrics"
	"github.com/devtron-labs/devtron/pkg/deployment/manifest/deploymentTemplate"
	"github.com/devtron-labs/devtron/pkg/deployment/manifest/deploymentTemplate/chartRef"
	"io"
	"net/http"
	"strconv"
	"strings"
	"sync"

	"github.com/caarlos0/env"
	"github.com/devtron-labs/devtron/api/restHandler/common"
	"github.com/devtron-labs/devtron/client/gitSensor"
	"github.com/devtron-labs/devtron/pkg/auth/authorisation/casbin"
	"github.com/devtron-labs/devtron/pkg/auth/user"
	"github.com/devtron-labs/devtron/pkg/chart"
	"github.com/devtron-labs/devtron/pkg/generateManifest"
	resourceGroup2 "github.com/devtron-labs/devtron/pkg/resourceGroup"
	"github.com/devtron-labs/devtron/util/argo"
	"github.com/go-pg/pg"
	"go.opentelemetry.io/otel"

	"github.com/devtron-labs/devtron/internal/sql/repository"
	"github.com/devtron-labs/devtron/internal/sql/repository/pipelineConfig"
	"github.com/devtron-labs/devtron/internal/sql/repository/security"
	"github.com/devtron-labs/devtron/internal/util"
	"github.com/devtron-labs/devtron/pkg/appClone"
	"github.com/devtron-labs/devtron/pkg/appWorkflow"
	"github.com/devtron-labs/devtron/pkg/bean"
	"github.com/devtron-labs/devtron/pkg/pipeline"
	security2 "github.com/devtron-labs/devtron/pkg/security"
	"github.com/devtron-labs/devtron/pkg/team"
	util2 "github.com/devtron-labs/devtron/util"
	"github.com/devtron-labs/devtron/util/rbac"
	"github.com/gorilla/mux"
	"go.uber.org/zap"
	"gopkg.in/go-playground/validator.v9"
)

type PipelineRestHandlerEnvConfig struct {
	UseArtifactListApiV2 bool `env:"USE_ARTIFACT_LISTING_API_V2" envDefault:"true"` //deprecated
}

type DevtronAppRestHandler interface {
	CreateApp(w http.ResponseWriter, r *http.Request)
	DeleteApp(w http.ResponseWriter, r *http.Request)
	DeleteACDAppWithNonCascade(w http.ResponseWriter, r *http.Request)
	GetApp(w http.ResponseWriter, r *http.Request)
	FindAppsByTeamId(w http.ResponseWriter, r *http.Request)
	FindAppsByTeamName(w http.ResponseWriter, r *http.Request)
	GetEnvironmentListWithAppData(w http.ResponseWriter, r *http.Request)
	GetApplicationsByEnvironment(w http.ResponseWriter, r *http.Request)
}

type DevtronAppWorkflowRestHandler interface {
	FetchAppWorkflowStatusForTriggerView(w http.ResponseWriter, r *http.Request)
	FetchAppWorkflowStatusForTriggerViewByEnvironment(w http.ResponseWriter, r *http.Request)
	FetchAppDeploymentStatusForEnvironments(w http.ResponseWriter, r *http.Request)
}

type PipelineConfigRestHandler interface {
	DevtronAppRestHandler
	DevtronAppWorkflowRestHandler
	DevtronAppBuildRestHandler
	DevtronAppBuildMaterialRestHandler
	DevtronAppBuildHistoryRestHandler
	DevtronAppDeploymentRestHandler
	DevtronAppDeploymentHistoryRestHandler
	DevtronAppPrePostDeploymentRestHandler
	DevtronAppDeploymentConfigRestHandler
	ImageTaggingRestHandler
	PipelineNameSuggestion(w http.ResponseWriter, r *http.Request)
}

type PipelineConfigRestHandlerImpl struct {
	pipelineBuilder                     pipeline.PipelineBuilder
	ciPipelineRepository                pipelineConfig.CiPipelineRepository
	ciPipelineMaterialRepository        pipelineConfig.CiPipelineMaterialRepository
	ciHandler                           pipeline.CiHandler
	Logger                              *zap.SugaredLogger
	deploymentTemplateValidationService deploymentTemplate.DeploymentTemplateValidationService
	chartService                        chart.ChartService
	devtronAppGitOpConfigService        gitOpsConfig.DevtronAppGitOpConfigService
	propertiesConfigService             pipeline.PropertiesConfigService
	userAuthService                     user.UserService
	validator                           *validator.Validate
	teamService                         team.TeamService
	enforcer                            casbin.Enforcer
	gitSensorClient                     gitSensor.Client
	pipelineRepository                  pipelineConfig.PipelineRepository
	appWorkflowService                  appWorkflow.AppWorkflowService
	enforcerUtil                        rbac.EnforcerUtil
	dockerRegistryConfig                pipeline.DockerRegistryConfig
	cdHandler                           pipeline.CdHandler
	appCloneService                     appClone.AppCloneService
	materialRepository                  pipelineConfig.MaterialRepository
	policyService                       security2.PolicyService
	scanResultRepository                security.ImageScanResultRepository
	gitProviderReadService              read.GitProviderReadService
	argoUserService                     argo.ArgoUserService
	imageTaggingReadService             read.ImageTaggingReadService
	imageTaggingService                 imageTagging.ImageTaggingService
	deploymentTemplateService           generateManifest.DeploymentTemplateService
	pipelineRestHandlerEnvConfig        *PipelineRestHandlerEnvConfig
	ciArtifactRepository                repository.CiArtifactRepository
	deployedAppMetricsService           deployedAppMetrics.DeployedAppMetricsService
	chartRefService                     chartRef.ChartRefService
	ciCdPipelineOrchestrator            pipeline.CiCdPipelineOrchestrator
}

func NewPipelineRestHandlerImpl(pipelineBuilder pipeline.PipelineBuilder, Logger *zap.SugaredLogger,
	deploymentTemplateValidationService deploymentTemplate.DeploymentTemplateValidationService,
	chartService chart.ChartService,
	devtronAppGitOpConfigService gitOpsConfig.DevtronAppGitOpConfigService,
	propertiesConfigService pipeline.PropertiesConfigService,
	userAuthService user.UserService,
	teamService team.TeamService,
	enforcer casbin.Enforcer,
	ciHandler pipeline.CiHandler,
	validator *validator.Validate,
	gitSensorClient gitSensor.Client,
	ciPipelineRepository pipelineConfig.CiPipelineRepository,
	pipelineRepository pipelineConfig.PipelineRepository,
	enforcerUtil rbac.EnforcerUtil,
	dockerRegistryConfig pipeline.DockerRegistryConfig,
	cdHandler pipeline.CdHandler,
	appCloneService appClone.AppCloneService,
	deploymentTemplateService generateManifest.DeploymentTemplateService,
	appWorkflowService appWorkflow.AppWorkflowService,
	materialRepository pipelineConfig.MaterialRepository, policyService security2.PolicyService,
	scanResultRepository security.ImageScanResultRepository,
	argoUserService argo.ArgoUserService, ciPipelineMaterialRepository pipelineConfig.CiPipelineMaterialRepository,
	imageTaggingReadService read.ImageTaggingReadService,
	imageTaggingService imageTagging.ImageTaggingService,
	ciArtifactRepository repository.CiArtifactRepository,
	deployedAppMetricsService deployedAppMetrics.DeployedAppMetricsService,
	chartRefService chartRef.ChartRefService,
	ciCdPipelineOrchestrator pipeline.CiCdPipelineOrchestrator,
	gitProviderReadService read.GitProviderReadService) *PipelineConfigRestHandlerImpl {
	envConfig := &PipelineRestHandlerEnvConfig{}
	err := env.Parse(envConfig)
	if err != nil {
		Logger.Errorw("error in parsing PipelineRestHandlerEnvConfig", "err", err)
	}
	return &PipelineConfigRestHandlerImpl{
		pipelineBuilder:                     pipelineBuilder,
		Logger:                              Logger,
		deploymentTemplateValidationService: deploymentTemplateValidationService,
		chartService:                        chartService,
		devtronAppGitOpConfigService:        devtronAppGitOpConfigService,
		propertiesConfigService:             propertiesConfigService,
		userAuthService:                     userAuthService,
		validator:                           validator,
		teamService:                         teamService,
		enforcer:                            enforcer,
		ciHandler:                           ciHandler,
		gitSensorClient:                     gitSensorClient,
		ciPipelineRepository:                ciPipelineRepository,
		pipelineRepository:                  pipelineRepository,
		enforcerUtil:                        enforcerUtil,
		dockerRegistryConfig:                dockerRegistryConfig,
		cdHandler:                           cdHandler,
		appCloneService:                     appCloneService,
		appWorkflowService:                  appWorkflowService,
		materialRepository:                  materialRepository,
		policyService:                       policyService,
		scanResultRepository:                scanResultRepository,
		argoUserService:                     argoUserService,
		ciPipelineMaterialRepository:        ciPipelineMaterialRepository,
		imageTaggingReadService:             imageTaggingReadService,
		imageTaggingService:                 imageTaggingService,
		deploymentTemplateService:           deploymentTemplateService,
		pipelineRestHandlerEnvConfig:        envConfig,
		ciArtifactRepository:                ciArtifactRepository,
		deployedAppMetricsService:           deployedAppMetricsService,
		chartRefService:                     chartRefService,
		ciCdPipelineOrchestrator:            ciCdPipelineOrchestrator,
		gitProviderReadService:              gitProviderReadService,
	}
}

const (
	devtron             = "DEVTRON"
	SSH_URL_PREFIX      = "git@"
	HTTPS_URL_PREFIX    = "https://"
	argoWFLogIdentifier = "argo=true"
)

func (handler *PipelineConfigRestHandlerImpl) DeleteApp(w http.ResponseWriter, r *http.Request) {
	token := r.Header.Get("token")
	userId, err := handler.userAuthService.GetLoggedInUser(r)
	if userId == 0 || err != nil {
		common.WriteJsonResp(w, err, "Unauthorized User", http.StatusUnauthorized)
		return
	}
	vars := mux.Vars(r)
	appId, err := strconv.Atoi(vars["appId"])
	if err != nil {
		handler.Logger.Errorw("request err, delete app", "err", err, "appId", appId)
		common.WriteJsonResp(w, err, nil, http.StatusBadRequest)
		return
	}
	handler.Logger.Infow("request payload, delete app", "appId", appId)
	wfs, err := handler.appWorkflowService.FindAppWorkflows(appId)
	if err != nil {
		handler.Logger.Errorw("could not fetch wfs", "err", err, "appId", appId)
		common.WriteJsonResp(w, err, nil, http.StatusInternalServerError)
		return
	}
	if len(wfs) != 0 {
		handler.Logger.Info("cannot delete app with workflow's")
		err = &util.ApiError{Code: "400", HttpStatusCode: 400, UserMessage: "cannot delete app having workflow's"}
		common.WriteJsonResp(w, err, nil, http.StatusBadRequest)
		return
	}
	resourceObject := handler.enforcerUtil.GetAppRBACNameByAppId(appId)
	ok := handler.enforcerUtil.CheckAppRbacForAppOrJob(token, resourceObject, casbin.ActionDelete)
	if !ok {
		common.WriteJsonResp(w, err, "Unauthorized User", http.StatusForbidden)
		return
	}
	err = handler.pipelineBuilder.DeleteApp(appId, userId)
	if err != nil {
		handler.Logger.Errorw("service error, delete app", "err", err, "appId", appId)
		common.WriteJsonResp(w, err, nil, http.StatusInternalServerError)
		return
	}
	common.WriteJsonResp(w, err, nil, http.StatusOK)
}

func (handler *PipelineConfigRestHandlerImpl) DeleteACDAppWithNonCascade(w http.ResponseWriter, r *http.Request) {
	token := r.Header.Get("token")
	userId, err := handler.userAuthService.GetLoggedInUser(r)
	if userId == 0 || err != nil {
		common.WriteJsonResp(w, err, "Unauthorized User", http.StatusUnauthorized)
		return
	}
	vars := mux.Vars(r)
	appId, err := strconv.Atoi(vars["appId"])
	if err != nil {
		handler.Logger.Errorw("request err, delete app", "err", err, "appId", appId)
		common.WriteJsonResp(w, err, nil, http.StatusBadRequest)
		return
	}
	envId, err := strconv.Atoi(vars["envId"])
	if err != nil {
		handler.Logger.Errorw("request err, delete app", "err", err, "envId", envId)
		common.WriteJsonResp(w, err, nil, http.StatusBadRequest)
		return
	}
	handler.Logger.Infow("request payload, delete app", "appId", appId)

	v := r.URL.Query()
	forceDelete := false
	force := v.Get("force")
	if len(force) > 0 {
		forceDelete, err = strconv.ParseBool(force)
		if err != nil {
			handler.Logger.Errorw("request err, NonCascadeDeleteCdPipeline", "err", err)
			common.WriteJsonResp(w, err, nil, http.StatusBadRequest)
			return
		}
	}
	app, err := handler.pipelineBuilder.GetApp(appId)
	if err != nil {
		handler.Logger.Infow("service error, NonCascadeDeleteCdPipeline", "err", err, "appId", appId)
		common.WriteJsonResp(w, err, nil, http.StatusBadRequest)
		return
	}
	// rbac enforcer applying
	resourceName := handler.enforcerUtil.GetAppRBACName(app.AppName)
	if ok := handler.enforcer.Enforce(token, casbin.ResourceApplications, casbin.ActionGet, resourceName); !ok {
		common.WriteJsonResp(w, fmt.Errorf("unauthorized user"), "Unauthorized User", http.StatusForbidden)
		return
	}
	object := handler.enforcerUtil.GetEnvRBACNameByAppId(appId, envId)
	if ok := handler.enforcer.Enforce(token, casbin.ResourceEnvironment, casbin.ActionDelete, object); !ok {
		common.WriteJsonResp(w, fmt.Errorf("unauthorized user"), "Unauthorized User", http.StatusForbidden)
		return
	}
	// rbac enforcer ends
	acdToken, err := handler.argoUserService.GetLatestDevtronArgoCdUserToken()
	if err != nil {
		handler.Logger.Errorw("error in getting acd token", "err", err)
		common.WriteJsonResp(w, err, nil, http.StatusInternalServerError)
		return
	}
	ctx := context.WithValue(r.Context(), "token", acdToken)
	pipelines, err := handler.pipelineRepository.FindActiveByAppIdAndEnvironmentId(appId, envId)
	if err != nil && err != pg.ErrNoRows {
		handler.Logger.Errorw("error in fetching pipelines from db", "appId", appId, "envId", envId)
		common.WriteJsonResp(w, err, "error in fetching pipelines from db", http.StatusInternalServerError)
		return
	} else if len(pipelines) == 0 {
		common.WriteJsonResp(w, err, "deployment not found, unable to fetch resource tree", http.StatusNotFound)
		return
	} else if len(pipelines) > 1 {
		common.WriteJsonResp(w, err, "multiple pipelines found for an envId", http.StatusBadRequest)
		return
	}
	cdPipeline := pipelines[0]
	err = handler.pipelineBuilder.DeleteACDAppCdPipelineWithNonCascade(cdPipeline, ctx, forceDelete, userId)
	if err != nil {
		handler.Logger.Errorw("service err, NonCascadeDeleteCdPipeline", "err", err, "payload", cdPipeline)
		common.WriteJsonResp(w, err, nil, http.StatusInternalServerError)
		return
	}
	common.WriteJsonResp(w, err, nil, http.StatusOK)
}

func (handler *PipelineConfigRestHandlerImpl) CreateApp(w http.ResponseWriter, r *http.Request) {
	token := r.Header.Get("token")
	decoder := json.NewDecoder(r.Body)
	userId, err := handler.userAuthService.GetLoggedInUser(r)
	if userId == 0 || err != nil {
		common.WriteJsonResp(w, err, "Unauthorized User", http.StatusUnauthorized)
		return
	}
	var createRequest bean.CreateAppDTO
	err = decoder.Decode(&createRequest)
	createRequest.UserId = userId
	if err != nil {
		handler.Logger.Errorw("request err, CreateApp", "err", err, "CreateApp", createRequest)
		common.WriteJsonResp(w, err, nil, http.StatusBadRequest)
		return
	}
	handler.Logger.Infow("request payload, CreateApp", "CreateApp", createRequest)
	err = handler.validator.Struct(createRequest)
	if err != nil {
		handler.Logger.Errorw("validation err, CreateApp", "err", err, "CreateApp", createRequest)
		common.WriteJsonResp(w, err, nil, http.StatusBadRequest)
		return
	}

	project, err := handler.teamService.FetchOne(createRequest.TeamId)
	if err != nil {
		common.WriteJsonResp(w, err, nil, http.StatusBadRequest)
		return
	}

	// with admin roles, you have to access for all the apps of the project to create new app. (admin or manager with specific app permission can't create app.)
	object := fmt.Sprintf("%s/%s", project.Name, "*")
	isAuthorised := handler.enforcerUtil.CheckAppRbacForAppOrJob(token, object, casbin.ActionCreate)
	if !isAuthorised {
		common.WriteJsonResp(w, err, "Unauthorized User", http.StatusForbidden)
		return
	}
	// Validation For appName
	if ok := strings.Contains(createRequest.AppName, bean3.UniquePlaceHolderForAppName); ok {
		common.WriteJsonResp(w, err, "app creation failed due to validation on app-name as it contains not allowed place-holder in name", http.StatusBadRequest)
		return
	}

	var createResp *bean.CreateAppDTO
	err = nil
	if createRequest.TemplateId == 0 {
		createResp, err = handler.pipelineBuilder.CreateApp(&createRequest)
	} else {
		ctx, cancel := context.WithCancel(r.Context())
		if cn, ok := w.(http.CloseNotifier); ok {
			go func(done <-chan struct{}, closed <-chan bool) {
				select {
				case <-done:
				case <-closed:
					cancel()
				}
			}(ctx.Done(), cn.CloseNotify())
		}
		var acdToken string
		acdToken, err = handler.argoUserService.GetLatestDevtronArgoCdUserToken()
		if err != nil {
			handler.Logger.Errorw("error in getting acd token", "err", err)
			common.WriteJsonResp(w, err, nil, http.StatusInternalServerError)
			return
		}
		ctx = context.WithValue(r.Context(), "token", acdToken)
		createResp, err = handler.appCloneService.CloneApp(&createRequest, ctx)
	}
	if err != nil {
		handler.Logger.Errorw("service err, CreateApp", "err", err, "CreateApp", createRequest)
		common.WriteJsonResp(w, err, nil, http.StatusInternalServerError)
		return
	}
	common.WriteJsonResp(w, err, createResp, http.StatusOK)
}

func (handler *PipelineConfigRestHandlerImpl) GetApp(w http.ResponseWriter, r *http.Request) {
	token := r.Header.Get("token")
	vars := mux.Vars(r)
	appId, err := strconv.Atoi(vars["appId"])
	if err != nil {
		handler.Logger.Errorw("request err, get app", "err", err, "appId", appId)
		common.WriteJsonResp(w, err, nil, http.StatusBadRequest)
		return
	}
	handler.Logger.Infow("request payload, get app", "appId", appId)
	ciConf, err := handler.pipelineBuilder.GetApp(appId)
	if err != nil {
		handler.Logger.Errorw("service err, get app", "err", err, "appId", appId)
		common.WriteJsonResp(w, err, nil, http.StatusInternalServerError)
		return
	}

	//rbac implementation starts here
	object := handler.enforcerUtil.GetAppRBACNameByAppId(appId)
	ok := handler.enforcerUtil.CheckAppRbacForAppOrJob(token, object, casbin.ActionGet)
	if !ok {
		common.WriteJsonResp(w, err, "Unauthorized User", http.StatusForbidden)
		return
	}
	//rbac implementation ends here

	common.WriteJsonResp(w, err, ciConf, http.StatusOK)
}

func (handler *PipelineConfigRestHandlerImpl) FindAppsByTeamId(w http.ResponseWriter, r *http.Request) {
	vars := mux.Vars(r)
	teamId, err := strconv.Atoi(vars["teamId"])
	if err != nil {
		handler.Logger.Errorw("request err, FindAppsByTeamId", "err", err, "teamId", teamId)
		common.WriteJsonResp(w, err, nil, http.StatusBadRequest)
		return
	}
	handler.Logger.Infow("request payload, FindAppsByTeamId", "teamId", teamId)
	project, err := handler.pipelineBuilder.FindAppsByTeamId(teamId)
	if err != nil {
		handler.Logger.Errorw("service err, FindAppsByTeamId", "err", err, "teamId", teamId)
		common.WriteJsonResp(w, err, nil, http.StatusInternalServerError)
		return
	}
	common.WriteJsonResp(w, err, project, http.StatusOK)
}

func (handler *PipelineConfigRestHandlerImpl) FindAppsByTeamName(w http.ResponseWriter, r *http.Request) {
	vars := mux.Vars(r)
	teamName := vars["teamName"]
	handler.Logger.Infow("request payload, FindAppsByTeamName", "teamName", teamName)
	project, err := handler.pipelineBuilder.FindAppsByTeamName(teamName)
	if err != nil {
		handler.Logger.Errorw("service err, FindAppsByTeamName", "err", err, "teamName", teamName)
		common.WriteJsonResp(w, err, nil, http.StatusInternalServerError)
		return
	}
	common.WriteJsonResp(w, err, project, http.StatusOK)
}

func (handler *PipelineConfigRestHandlerImpl) streamOutput(w http.ResponseWriter, reader *bufio.Reader, lastSeenMsgId int) {
	f, ok := w.(http.Flusher)
	if !ok {
		http.Error(w, "unexpected server doesnt support streaming", http.StatusInternalServerError)
	}

	// Important to make it work in browsers
	w.Header().Set("Connection", "keep-alive")
	w.Header().Set("Cache-Control", "no-cache")
	w.Header().Set("Transfer-Encoding", "chunked")
	w.Header().Set("Content-Type", "text/event-stream")
	w.Header().Set("X-Accel-Buffering", "no")
	w.Header().Set("X-Content-Type-Options", "nosniff")

	//var wroteHeader bool
	startOfStream := []byte("START_OF_STREAM")
	endOfStreamEvent := []byte("END_OF_STREAM")
	reconnectEvent := []byte("RECONNECT_STREAM")
	unexpectedEndOfStreamEvent := []byte("UNEXPECTED_END_OF_STREAM")
	streamStarted := false
	msgCounter := 0
	if lastSeenMsgId == -1 {
		handler.sendData(startOfStream, w, msgCounter)
		handler.sendEvent(startOfStream, w)
		f.Flush()
	} else {
		handler.sendEvent(reconnectEvent, w)
		f.Flush()
	}

	for {
		data, err := reader.ReadBytes('\n')
		if err == io.EOF {
			if streamStarted {
				handler.sendData(endOfStreamEvent, w, msgCounter)
				handler.sendEvent(endOfStreamEvent, w)
				f.Flush()
				return
			}
			return
		}
		if err != nil {
			//TODO handle error
			handler.sendData(unexpectedEndOfStreamEvent, w, msgCounter)
			handler.sendEvent(unexpectedEndOfStreamEvent, w)
			f.Flush()
			return
		}
		msgCounter = msgCounter + 1
		//skip for seen msg
		if msgCounter <= lastSeenMsgId {
			continue
		}

		// only skip the logs of argo-wf if found at starting
		isAWFLog := msgCounter == 1 && strings.Contains(string(data), argoWFLogIdentifier)
		if strings.Contains(string(data), devtron) || isAWFLog {
			continue
		}

		var res []byte
		res = append(res, "id:"...)
		res = append(res, fmt.Sprintf("%d\n", msgCounter)...)
		res = append(res, "data:"...)
		res = append(res, data...)
		res = append(res, '\n')

		if _, err = w.Write(res); err != nil {
			//TODO handle error
			handler.Logger.Errorw("Failed to send response chunk, streamOutput", "err", err)
			handler.sendData(unexpectedEndOfStreamEvent, w, msgCounter)
			handler.sendEvent(unexpectedEndOfStreamEvent, w)
			f.Flush()
			return
		}
		streamStarted = true
		f.Flush()
	}
}

func (handler *PipelineConfigRestHandlerImpl) sendEvent(event []byte, w http.ResponseWriter) {
	var res []byte
	res = append(res, "event:"...)
	res = append(res, event...)
	res = append(res, '\n')
	res = append(res, "data:"...)
	res = append(res, '\n', '\n')

	if _, err := w.Write(res); err != nil {
		handler.Logger.Debugf("Failed to send response chunk: %v", err)
		return
	}

}
func (handler *PipelineConfigRestHandlerImpl) sendData(event []byte, w http.ResponseWriter, msgId int) {
	var res []byte
	res = append(res, "id:"...)
	res = append(res, fmt.Sprintf("%d\n", msgId)...)
	res = append(res, "data:"...)
	res = append(res, event...)
	res = append(res, '\n', '\n')
	if _, err := w.Write(res); err != nil {
		handler.Logger.Errorw("Failed to send response chunk, sendData", "err", err)
		return
	}
}

func (handler *PipelineConfigRestHandlerImpl) FetchAppWorkflowStatusForTriggerView(w http.ResponseWriter, r *http.Request) {
	userId, err := handler.userAuthService.GetLoggedInUser(r)
	if userId == 0 || err != nil {
		common.WriteJsonResp(w, err, "Unauthorized User", http.StatusUnauthorized)
		return
	}
	token := r.Header.Get("token")
	vars := mux.Vars(r)
	appId, err := strconv.Atoi(vars["appId"])
	if err != nil {
		common.WriteJsonResp(w, err, nil, http.StatusBadRequest)
		return
	}
	handler.Logger.Infow("request payload, FetchAppWorkflowStatusForTriggerView", "appId", appId)
	//RBAC CHECK
	resourceName := handler.enforcerUtil.GetAppRBACNameByAppId(appId)
	ok := handler.enforcerUtil.CheckAppRbacForAppOrJob(token, resourceName, casbin.ActionGet)
	if !ok {
		common.WriteJsonResp(w, fmt.Errorf("unauthorized user"), "Unauthorized User", http.StatusForbidden)
		return
	}
	//RBAC CHECK

	apiVersion := vars["version"]
	triggerWorkflowStatus := pipelineConfig.TriggerWorkflowStatus{}
	var ciWorkflowStatus []*pipelineConfig.CiWorkflowStatus
	var err1 error
	var cdWorkflowStatus []*pipelineConfig.CdWorkflowStatus

	wg := sync.WaitGroup{}
	wg.Add(2)
	go func() {
		if apiVersion == "v2" {
			ciWorkflowStatus, err = handler.ciHandler.FetchCiStatusForTriggerViewV1(appId)
		} else {
			ciWorkflowStatus, err = handler.ciHandler.FetchCiStatusForTriggerView(appId)
		}
		wg.Done()
	}()

	go func() {
		cdWorkflowStatus, err1 = handler.cdHandler.FetchAppWorkflowStatusForTriggerView(appId)
		wg.Done()
	}()
	wg.Wait()

	if err != nil {
		handler.Logger.Errorw("service err, FetchAppWorkflowStatusForTriggerView", "err", err, "appId", appId)
		if util.IsErrNoRows(err) {
			err = &util.ApiError{Code: "404", HttpStatusCode: 200, UserMessage: "no workflow found"}
			common.WriteJsonResp(w, err, nil, http.StatusOK)
		} else {
			common.WriteJsonResp(w, err, nil, http.StatusInternalServerError)
		}
		return
	}

	if err1 != nil {
		handler.Logger.Errorw("service err, FetchAppWorkflowStatusForTriggerView", "err", err1, "appId", appId)
		if util.IsErrNoRows(err1) {
			err1 = &util.ApiError{Code: "404", HttpStatusCode: 200, UserMessage: "no status found"}
			common.WriteJsonResp(w, err1, nil, http.StatusOK)
		} else {
			common.WriteJsonResp(w, err1, nil, http.StatusInternalServerError)
		}
		return
	}

	triggerWorkflowStatus.CiWorkflowStatus = ciWorkflowStatus
	triggerWorkflowStatus.CdWorkflowStatus = cdWorkflowStatus
	common.WriteJsonResp(w, err, triggerWorkflowStatus, http.StatusOK)
}

func (handler *PipelineConfigRestHandlerImpl) PipelineNameSuggestion(w http.ResponseWriter, r *http.Request) {
	token := r.Header.Get("token")
	vars := mux.Vars(r)
	appId, err := strconv.Atoi(vars["appId"])
	if err != nil {
		common.WriteJsonResp(w, err, nil, http.StatusBadRequest)
		return
	}
	pType := vars["type"]
	handler.Logger.Infow("request payload, PipelineNameSuggestion", "err", err, "appId", appId)
	app, err := handler.pipelineBuilder.GetApp(appId)
	if err != nil {
		handler.Logger.Infow("service error, GetCIPipelineById", "err", err, "appId", appId)
		common.WriteJsonResp(w, err, nil, http.StatusBadRequest)
		return
	}
	suggestedName := fmt.Sprintf("%s-%d-%s", pType, appId, util2.Generate(4))
	resourceName := handler.enforcerUtil.GetAppRBACName(app.AppName)
	ok := handler.enforcerUtil.CheckAppRbacForAppOrJob(token, resourceName, casbin.ActionGet)
	if !ok {
		common.WriteJsonResp(w, fmt.Errorf("unauthorized user"), "Unauthorized User", http.StatusForbidden)
		return
	}
	common.WriteJsonResp(w, err, suggestedName, http.StatusOK)
}

func (handler *PipelineConfigRestHandlerImpl) FetchAppWorkflowStatusForTriggerViewByEnvironment(w http.ResponseWriter, r *http.Request) {
	token := r.Header.Get("token")
	userId, err := handler.userAuthService.GetLoggedInUser(r)
	if userId == 0 || err != nil {
		common.WriteJsonResp(w, err, "Unauthorized User", http.StatusUnauthorized)
		return
	}
	vars := mux.Vars(r)
	envId, err := strconv.Atoi(vars["envId"])
	if err != nil {
		common.WriteJsonResp(w, err, nil, http.StatusBadRequest)
		return
	}
	v := r.URL.Query()
	appIdsString := v.Get("appIds")
	var appIds []int
	if len(appIdsString) > 0 {
		appIdsSlices := strings.Split(appIdsString, ",")
		for _, appId := range appIdsSlices {
			id, err := strconv.Atoi(appId)
			if err != nil {
				common.WriteJsonResp(w, err, "please provide valid appIds", http.StatusBadRequest)
				return
			}
			appIds = append(appIds, id)
		}
	}
	var appGroupId int
	appGroupIdStr := v.Get("appGroupId")
	if len(appGroupIdStr) > 0 {
		appGroupId, err = strconv.Atoi(appGroupIdStr)
		if err != nil {
			common.WriteJsonResp(w, err, "please provide valid appGroupId", http.StatusBadRequest)
			return
		}
	}
	request := resourceGroup2.ResourceGroupingRequest{
		ParentResourceId:  envId,
		ResourceGroupId:   appGroupId,
		ResourceGroupType: resourceGroup2.APP_GROUP,
		ResourceIds:       appIds,
		CheckAuthBatch:    handler.checkAuthBatch,
		UserId:            userId,
		Ctx:               r.Context(),
	}
	triggerWorkflowStatus := pipelineConfig.TriggerWorkflowStatus{}
	_, span := otel.Tracer("orchestrator").Start(r.Context(), "ciHandler.FetchCiStatusForBuildAndDeployInResourceGrouping")
	ciWorkflowStatus, err := handler.ciHandler.FetchCiStatusForTriggerViewForEnvironment(request, token)
	span.End()
	if err != nil {
		handler.Logger.Errorw("service err", "err", err)
		if util.IsErrNoRows(err) {
			err = &util.ApiError{Code: "404", HttpStatusCode: 200, UserMessage: "no workflow found"}
			common.WriteJsonResp(w, err, nil, http.StatusOK)
		} else {
			common.WriteJsonResp(w, err, nil, http.StatusInternalServerError)
		}
		return
	}

	_, span = otel.Tracer("orchestrator").Start(r.Context(), "ciHandler.FetchCdStatusForBuildAndDeployInResourceGrouping")
	cdWorkflowStatus, err := handler.cdHandler.FetchAppWorkflowStatusForTriggerViewForEnvironment(request, token)
	span.End()
	if err != nil {
		handler.Logger.Errorw("service err, FetchAppWorkflowStatusForTriggerView", "err", err)
		if util.IsErrNoRows(err) {
			err = &util.ApiError{Code: "404", HttpStatusCode: 200, UserMessage: "no status found"}
			common.WriteJsonResp(w, err, nil, http.StatusOK)
		} else {
			common.WriteJsonResp(w, err, nil, http.StatusInternalServerError)
		}
		return
	}
	triggerWorkflowStatus.CiWorkflowStatus = ciWorkflowStatus
	triggerWorkflowStatus.CdWorkflowStatus = cdWorkflowStatus
	common.WriteJsonResp(w, err, triggerWorkflowStatus, http.StatusOK)
}

func (handler *PipelineConfigRestHandlerImpl) GetEnvironmentListWithAppData(w http.ResponseWriter, r *http.Request) {
	v := r.URL.Query()
	token := r.Header.Get("token")
	envName := v.Get("envName")
	clusterIdString := v.Get("clusterIds")
	offset := 0
	offsetStr := v.Get("offset")
	if len(offsetStr) > 0 {
		offset, _ = strconv.Atoi(offsetStr)
	}
	size := 0
	sizeStr := v.Get("size")
	if len(sizeStr) > 0 {
		size, _ = strconv.Atoi(sizeStr)
	}
	var clusterIds []int
	if clusterIdString != "" {
		clusterIdSlices := strings.Split(clusterIdString, ",")
		for _, clusterId := range clusterIdSlices {
			id, err := strconv.Atoi(clusterId)
			if err != nil {
				common.WriteJsonResp(w, err, "please send valid cluster Ids", http.StatusBadRequest)
				return
			}
			clusterIds = append(clusterIds, id)
		}
	}
	_, span := otel.Tracer("orchestrator").Start(r.Context(), "pipelineBuilder.GetEnvironmentListWithAppData")
	result, err := handler.pipelineBuilder.GetEnvironmentListForAutocompleteFilter(envName, clusterIds, offset, size, token, handler.checkAuthBatch, r.Context())
	span.End()
	if err != nil {
		handler.Logger.Errorw("service err, get app", "err", err)
		common.WriteJsonResp(w, err, nil, http.StatusInternalServerError)
		return
	}
	common.WriteJsonResp(w, err, result, http.StatusOK)
}

func (handler *PipelineConfigRestHandlerImpl) GetApplicationsByEnvironment(w http.ResponseWriter, r *http.Request) {
	vars := mux.Vars(r)
	token := r.Header.Get("token")
	userId, err := handler.userAuthService.GetLoggedInUser(r)
	if userId == 0 || err != nil {
		common.WriteJsonResp(w, err, "Unauthorized User", http.StatusUnauthorized)
		return
	}
	envId, err := strconv.Atoi(vars["envId"])
	if err != nil {
		handler.Logger.Errorw("request err, get app", "err", err, "envId", envId)
		common.WriteJsonResp(w, err, nil, http.StatusBadRequest)
		return
	}
	v := r.URL.Query()
	appIdsString := v.Get("appIds")
	var appIds []int
	if len(appIdsString) > 0 {
		appIdsSlices := strings.Split(appIdsString, ",")
		for _, appId := range appIdsSlices {
			id, err := strconv.Atoi(appId)
			if err != nil {
				common.WriteJsonResp(w, err, "please provide valid appIds", http.StatusBadRequest)
				return
			}
			appIds = append(appIds, id)
		}
	}
	var appGroupId int
	appGroupIdStr := v.Get("appGroupId")
	if len(appGroupIdStr) > 0 {
		appGroupId, err = strconv.Atoi(appGroupIdStr)
		if err != nil {
			common.WriteJsonResp(w, err, "please provide valid appGroupId", http.StatusBadRequest)
			return
		}
	}
	request := resourceGroup2.ResourceGroupingRequest{
		ParentResourceId:  envId,
		ResourceGroupId:   appGroupId,
		ResourceGroupType: resourceGroup2.APP_GROUP,
		ResourceIds:       appIds,
		CheckAuthBatch:    handler.checkAuthBatch,
		UserId:            userId,
		Ctx:               r.Context(),
	}
	results, err := handler.pipelineBuilder.GetAppListForEnvironment(request, token)
	if err != nil {
		handler.Logger.Errorw("service err, get app", "err", err)
		common.WriteJsonResp(w, err, nil, http.StatusInternalServerError)
		return
	}
	common.WriteJsonResp(w, err, results, http.StatusOK)
}

func (handler *PipelineConfigRestHandlerImpl) FetchAppDeploymentStatusForEnvironments(w http.ResponseWriter, r *http.Request) {
	token := r.Header.Get("token")
	userId, err := handler.userAuthService.GetLoggedInUser(r)
	if userId == 0 || err != nil {
		common.WriteJsonResp(w, err, "Unauthorized User", http.StatusUnauthorized)
		return
	}
	vars := mux.Vars(r)
	envId, err := strconv.Atoi(vars["envId"])
	if err != nil {
		common.WriteJsonResp(w, err, nil, http.StatusBadRequest)
		return
	}
	v := r.URL.Query()
	appIdsString := v.Get("appIds")
	var appIds []int
	if len(appIdsString) > 0 {
		appIdsSlices := strings.Split(appIdsString, ",")
		for _, appId := range appIdsSlices {
			id, err := strconv.Atoi(appId)
			if err != nil {
				common.WriteJsonResp(w, err, "please provide valid appIds", http.StatusBadRequest)
				return
			}
			appIds = append(appIds, id)
		}
	}
	var appGroupId int
	appGroupIdStr := v.Get("appGroupId")
	if len(appGroupIdStr) > 0 {
		appGroupId, err = strconv.Atoi(appGroupIdStr)
		if err != nil {
			common.WriteJsonResp(w, err, "please provide valid appGroupId", http.StatusBadRequest)
			return
		}
	}

	request := resourceGroup2.ResourceGroupingRequest{
		ParentResourceId:  envId,
		ResourceGroupId:   appGroupId,
		ResourceGroupType: resourceGroup2.APP_GROUP,
		ResourceIds:       appIds,
		CheckAuthBatch:    handler.checkAuthBatch,
		UserId:            userId,
		Ctx:               r.Context(),
	}
	_, span := otel.Tracer("orchestrator").Start(r.Context(), "pipelineBuilder.FetchAppDeploymentStatusForEnvironments")
	results, err := handler.cdHandler.FetchAppDeploymentStatusForEnvironments(request, token)
	span.End()
	if err != nil {
		handler.Logger.Errorw("service err, FetchAppWorkflowStatusForTriggerView", "err", err)
		if util.IsErrNoRows(err) {
			err = &util.ApiError{Code: "404", HttpStatusCode: 200, UserMessage: "no status found"}
			common.WriteJsonResp(w, err, nil, http.StatusOK)
		} else {
			common.WriteJsonResp(w, err, nil, http.StatusInternalServerError)
		}
		return
	}
	common.WriteJsonResp(w, err, results, http.StatusOK)
}<|MERGE_RESOLUTION|>--- conflicted
+++ resolved
@@ -21,12 +21,9 @@
 	"context"
 	"encoding/json"
 	"fmt"
-<<<<<<< HEAD
 	"github.com/devtron-labs/devtron/pkg/build/artifacts/imageTagging"
-	"github.com/devtron-labs/devtron/pkg/build/artifacts/imageTagging/read"
-=======
-	"github.com/devtron-labs/devtron/pkg/build/git/gitProvider/read"
->>>>>>> 757fba38
+	imageTaggingRead "github.com/devtron-labs/devtron/pkg/build/artifacts/imageTagging/read"
+	gitProviderRead "github.com/devtron-labs/devtron/pkg/build/git/gitProvider/read"
 	bean3 "github.com/devtron-labs/devtron/pkg/build/pipeline/bean"
 	"github.com/devtron-labs/devtron/pkg/chart/gitOpsConfig"
 	"github.com/devtron-labs/devtron/pkg/deployment/manifest/deployedAppMetrics"
@@ -126,9 +123,9 @@
 	materialRepository                  pipelineConfig.MaterialRepository
 	policyService                       security2.PolicyService
 	scanResultRepository                security.ImageScanResultRepository
-	gitProviderReadService              read.GitProviderReadService
+	gitProviderReadService              gitProviderRead.GitProviderReadService
 	argoUserService                     argo.ArgoUserService
-	imageTaggingReadService             read.ImageTaggingReadService
+	imageTaggingReadService             imageTaggingRead.ImageTaggingReadService
 	imageTaggingService                 imageTagging.ImageTaggingService
 	deploymentTemplateService           generateManifest.DeploymentTemplateService
 	pipelineRestHandlerEnvConfig        *PipelineRestHandlerEnvConfig
@@ -160,13 +157,13 @@
 	materialRepository pipelineConfig.MaterialRepository, policyService security2.PolicyService,
 	scanResultRepository security.ImageScanResultRepository,
 	argoUserService argo.ArgoUserService, ciPipelineMaterialRepository pipelineConfig.CiPipelineMaterialRepository,
-	imageTaggingReadService read.ImageTaggingReadService,
+	imageTaggingReadService imageTaggingRead.ImageTaggingReadService,
 	imageTaggingService imageTagging.ImageTaggingService,
 	ciArtifactRepository repository.CiArtifactRepository,
 	deployedAppMetricsService deployedAppMetrics.DeployedAppMetricsService,
 	chartRefService chartRef.ChartRefService,
 	ciCdPipelineOrchestrator pipeline.CiCdPipelineOrchestrator,
-	gitProviderReadService read.GitProviderReadService) *PipelineConfigRestHandlerImpl {
+	gitProviderReadService gitProviderRead.GitProviderReadService) *PipelineConfigRestHandlerImpl {
 	envConfig := &PipelineRestHandlerEnvConfig{}
 	err := env.Parse(envConfig)
 	if err != nil {
