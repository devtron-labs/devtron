--- conflicted
+++ resolved
@@ -172,16 +172,10 @@
 		Logger.Errorw("error in parsing PipelineRestHandlerEnvConfig", "err", err)
 	}
 	return &PipelineConfigRestHandlerImpl{
-<<<<<<< HEAD
 		pipelineBuilder: pipelineBuilder,
 		Logger:          Logger,
 		chartService:    chartService,
 		//TODO Asutosh:
-=======
-		pipelineBuilder:                     pipelineBuilder,
-		Logger:                              Logger,
-		chartService:                        chartService,
->>>>>>> bf20b6fe
 		devtronAppGitOpConfigService:        devtronAppGitOpConfigService,
 		propertiesConfigService:             propertiesConfigService,
 		userAuthService:                     userAuthService,
