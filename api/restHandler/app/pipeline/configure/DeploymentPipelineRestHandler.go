--- conflicted
+++ resolved
@@ -1310,24 +1310,14 @@
 		common.WriteJsonResp(w, err, "Unauthorized User", http.StatusUnauthorized)
 		return
 	}
-<<<<<<< HEAD
+	token := r.Header.Get("token")
+
 	var approvalActionRequest bean.UserApprovalActionRequest
 	err = decoder.Decode(&approvalActionRequest)
-
-=======
-	token := r.Header.Get("token")
-
-	var approvalActionRequest bean.UserApprovalActionRequest
-	err = decoder.Decode(&approvalActionRequest)
->>>>>>> a6d65626
 	appId := approvalActionRequest.AppId
 	pipelineId := approvalActionRequest.PipelineId
 
 	approvalActionType := approvalActionRequest.ActionType
-<<<<<<< HEAD
-
-=======
->>>>>>> a6d65626
 	if approvalActionType == bean.APPROVAL_APPROVE_ACTION {
 		pipelineInfo, err := handler.pipelineBuilder.FindPipelineById(pipelineId)
 		if err != nil {
@@ -1335,21 +1325,13 @@
 			common.WriteJsonResp(w, err, nil, http.StatusInternalServerError)
 			return
 		}
-<<<<<<< HEAD
-		allowed := handler.userAuthService.CheckForApproverAccess(pipelineInfo.App.AppName, pipelineInfo.Environment.EnvironmentIdentifier, userId)
-=======
 		allowed := handler.userAuthService.CheckForApproverAccess(pipelineInfo.App.AppName, pipelineInfo.Environment.EnvironmentIdentifier, token, userId)
->>>>>>> a6d65626
 		if !allowed {
 			common.WriteJsonResp(w, fmt.Errorf("unauthorized user"), "Unauthorized User", http.StatusForbidden)
 			return
 		}
 	} else {
 		// rbac block starts from here
-<<<<<<< HEAD
-		token := r.Header.Get("token")
-=======
->>>>>>> a6d65626
 		object := handler.enforcerUtil.GetAppRBACNameByAppId(appId)
 		if ok := handler.enforcer.Enforce(token, casbin.ResourceApplications, casbin.ActionTrigger, object); !ok {
 			common.WriteJsonResp(w, fmt.Errorf("unauthorized user"), "Unauthorized User", http.StatusForbidden)
@@ -1491,11 +1473,7 @@
 
 	if isApprovalNode {
 		// fetch users with approval access to this app and Env
-<<<<<<< HEAD
-		approvalUsersByEnv, err := handler.userAuthService.GetApprovalUsersByEnv(pipeline.App.AppName, pipeline.Environment.EnvironmentIdentifier)
-=======
 		approvalUsersByEnv, err := handler.userAuthService.GetApprovalUsersByEnv(pipeline.App.AppName, pipeline.Environment.EnvironmentIdentifier, token)
->>>>>>> a6d65626
 		if err != nil {
 			handler.Logger.Errorw("service err, GetArtifactsByCDPipeline", "err", err, "cdPipelineId", cdPipelineId, "stage", stage)
 			common.WriteJsonResp(w, err, nil, http.StatusInternalServerError)
