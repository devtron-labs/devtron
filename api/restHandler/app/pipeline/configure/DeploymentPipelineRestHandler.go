/*
 * Copyright (c) 2024. Devtron Inc.
 *
 * Licensed under the Apache License, Version 2.0 (the "License");
 * you may not use this file except in compliance with the License.
 * You may obtain a copy of the License at
 *
 *     http://www.apache.org/licenses/LICENSE-2.0
 *
 * Unless required by applicable law or agreed to in writing, software
 * distributed under the License is distributed on an "AS IS" BASIS,
 * WITHOUT WARRANTIES OR CONDITIONS OF ANY KIND, either express or implied.
 * See the License for the specific language governing permissions and
 * limitations under the License.
 */

package configure

import (
	"context"
	"encoding/json"
	"errors"
	"fmt"
	bean3 "github.com/devtron-labs/devtron/pkg/chart/bean"

	bean4 "github.com/devtron-labs/devtron/pkg/auth/user/bean"
	devtronAppGitOpConfigBean "github.com/devtron-labs/devtron/pkg/chart/gitOpsConfig/bean"
	chartRefBean "github.com/devtron-labs/devtron/pkg/deployment/manifest/deploymentTemplate/chartRef/bean"
	"github.com/devtron-labs/devtron/pkg/policyGovernance/security/imageScanning/repository"
	"io"
	"net/http"
	"strconv"
	"strings"
	"time"

	bean2 "github.com/devtron-labs/devtron/api/bean"
	"github.com/devtron-labs/devtron/api/restHandler/common"
	"github.com/devtron-labs/devtron/internal/sql/repository/helper"
	"github.com/devtron-labs/devtron/internal/sql/repository/pipelineConfig"
	"github.com/devtron-labs/devtron/internal/util"
	"github.com/devtron-labs/devtron/pkg/auth/authorisation/casbin"
	"github.com/devtron-labs/devtron/pkg/bean"
	"github.com/devtron-labs/devtron/pkg/generateManifest"
	pipelineBean "github.com/devtron-labs/devtron/pkg/pipeline/bean"
	resourceGroup2 "github.com/devtron-labs/devtron/pkg/resourceGroup"
	"github.com/devtron-labs/devtron/pkg/resourceQualifiers"
	"github.com/devtron-labs/devtron/pkg/variables/models"
	util2 "github.com/devtron-labs/devtron/util"
	"github.com/go-pg/pg"
	"github.com/gorilla/mux"
	"go.opentelemetry.io/otel"
)

type DeploymentHistoryResp struct {
	CdWorkflows                []pipelineBean.CdWorkflowWithArtifact `json:"cdWorkflows"`
	TagsEdiatable              bool                                  `json:"tagsEditable"`
	AppReleaseTagNames         []string                              `json:"appReleaseTagNames"` //unique list of tags exists in the app
	HideImageTaggingHardDelete bool                                  `json:"hideImageTaggingHardDelete"`
}

type DevtronAppDeploymentRestHandler interface {
	CreateCdPipeline(w http.ResponseWriter, r *http.Request)
	GetCdPipelineById(w http.ResponseWriter, r *http.Request)
	PatchCdPipeline(w http.ResponseWriter, r *http.Request)

	HandleChangeDeploymentRequest(w http.ResponseWriter, r *http.Request)
	HandleChangeDeploymentTypeRequest(w http.ResponseWriter, r *http.Request)
	HandleTriggerDeploymentAfterTypeChange(w http.ResponseWriter, r *http.Request)

	GetCdPipelines(w http.ResponseWriter, r *http.Request)
	GetCdPipelinesForAppAndEnv(w http.ResponseWriter, r *http.Request)

	GetArtifactsByCDPipeline(w http.ResponseWriter, r *http.Request)
	GetArtifactsForRollback(w http.ResponseWriter, r *http.Request)

	UpgradeForAllApps(w http.ResponseWriter, r *http.Request)

	IsReadyToTrigger(w http.ResponseWriter, r *http.Request)
	FetchCdWorkflowDetails(w http.ResponseWriter, r *http.Request)
	GetCdPipelinesByEnvironment(w http.ResponseWriter, r *http.Request)
	GetCdPipelinesByEnvironmentMin(w http.ResponseWriter, r *http.Request)

	ChangeChartRef(w http.ResponseWriter, r *http.Request)
	ValidateArgoCDAppLinkRequest(w http.ResponseWriter, r *http.Request)
}

type DevtronAppDeploymentConfigRestHandler interface {
	ConfigureDeploymentTemplateForApp(w http.ResponseWriter, r *http.Request)
	GetDeploymentTemplate(w http.ResponseWriter, r *http.Request)
	GetDefaultDeploymentTemplate(w http.ResponseWriter, r *http.Request)
	GetAppOverrideForDefaultTemplate(w http.ResponseWriter, r *http.Request)
	GetTemplateComparisonMetadata(w http.ResponseWriter, r *http.Request)
	GetDeploymentTemplateData(w http.ResponseWriter, r *http.Request)
	GetRestartWorkloadData(w http.ResponseWriter, r *http.Request)
	SaveGitOpsConfiguration(w http.ResponseWriter, r *http.Request)
	GetGitOpsConfiguration(w http.ResponseWriter, r *http.Request)

	EnvConfigOverrideCreate(w http.ResponseWriter, r *http.Request)
	EnvConfigOverrideUpdate(w http.ResponseWriter, r *http.Request)
	GetEnvConfigOverride(w http.ResponseWriter, r *http.Request)
	EnvConfigOverrideReset(w http.ResponseWriter, r *http.Request)

	UpdateAppOverride(w http.ResponseWriter, r *http.Request)
	GetConfigmapSecretsForDeploymentStages(w http.ResponseWriter, r *http.Request)
	GetDeploymentPipelineStrategy(w http.ResponseWriter, r *http.Request)
	GetDefaultDeploymentPipelineStrategy(w http.ResponseWriter, r *http.Request)

	EnvConfigOverrideCreateNamespace(w http.ResponseWriter, r *http.Request)
}

type DevtronAppPrePostDeploymentRestHandler interface {
	GetStageStatus(w http.ResponseWriter, r *http.Request)
	GetPrePostDeploymentLogs(w http.ResponseWriter, r *http.Request)
	// CancelStage Cancel Pre/Post ArgoWorkflow execution
	CancelStage(w http.ResponseWriter, r *http.Request)
}

type DevtronAppDeploymentHistoryRestHandler interface {
	ListDeploymentHistory(w http.ResponseWriter, r *http.Request)
	DownloadArtifacts(w http.ResponseWriter, r *http.Request)
}

func (handler *PipelineConfigRestHandlerImpl) ConfigureDeploymentTemplateForApp(w http.ResponseWriter, r *http.Request) {
	decoder := json.NewDecoder(r.Body)
	userId, err := handler.userAuthService.GetLoggedInUser(r)
	if userId == 0 || err != nil {
		common.WriteJsonResp(w, err, "Unauthorized User", http.StatusUnauthorized)
		return
	}
	var templateRequest bean3.TemplateRequest
	err = decoder.Decode(&templateRequest)
	templateRequest.UserId = userId
	if err != nil {
		handler.Logger.Errorw("request err, ConfigureDeploymentTemplateForApp", "err", err, "payload", templateRequest)
		common.WriteJsonResp(w, err, nil, http.StatusBadRequest)
		return
	}
	chartRefId := templateRequest.ChartRefId
	//VARIABLE_RESOLVE
	scope := resourceQualifiers.Scope{
		AppId: templateRequest.AppId,
	}
	validate, err2 := handler.deploymentTemplateValidationService.DeploymentTemplateValidate(r.Context(), templateRequest.ValuesOverride, chartRefId, scope)
	if !validate {
		common.WriteJsonResp(w, err2, nil, http.StatusBadRequest)
		return
	}

	handler.Logger.Infow("request payload, ConfigureDeploymentTemplateForApp", "payload", templateRequest)
	err = handler.validator.Struct(templateRequest)
	if err != nil {
		handler.Logger.Errorw("validation err, ConfigureDeploymentTemplateForApp", "err", err, "payload", templateRequest)
		common.WriteJsonResp(w, err, nil, http.StatusBadRequest)
		return
	}
	token := r.Header.Get("token")
	app, err := handler.pipelineBuilder.GetApp(templateRequest.AppId)
	if err != nil {
		common.WriteJsonResp(w, err, nil, http.StatusBadRequest)
		return
	}
	resourceName := handler.enforcerUtil.GetAppRBACName(app.AppName)
	if ok := handler.enforcer.Enforce(token, casbin.ResourceApplications, casbin.ActionCreate, resourceName); !ok {
		common.WriteJsonResp(w, fmt.Errorf("unauthorized user"), "Unauthorized User", http.StatusForbidden)
		return
	}

	ctx, cancel := context.WithCancel(r.Context())
	if cn, ok := w.(http.CloseNotifier); ok {
		go func(done <-chan struct{}, closed <-chan bool) {
			select {
			case <-done:
			case <-closed:
				cancel()
			}
		}(ctx.Done(), cn.CloseNotify())
	}

	createResp, err := handler.chartService.Create(templateRequest, r.Context())
	if err != nil {
		handler.Logger.Errorw("service err, ConfigureDeploymentTemplateForApp", "err", err, "payload", templateRequest)
		common.WriteJsonResp(w, err, nil, http.StatusInternalServerError)
		return
	}
	common.WriteJsonResp(w, err, createResp, http.StatusOK)
}

func (handler *PipelineConfigRestHandlerImpl) CreateCdPipeline(w http.ResponseWriter, r *http.Request) {
	decoder := json.NewDecoder(r.Body)
	userId, err := handler.userAuthService.GetLoggedInUser(r)
	if userId == 0 || err != nil {
		common.WriteJsonResp(w, err, "Unauthorized User", http.StatusUnauthorized)
		return
	}
	var cdPipeline bean.CdPipelines
	err = decoder.Decode(&cdPipeline)
	cdPipeline.UserId = userId
	if err != nil {
		handler.Logger.Errorw("request err, CreateCdPipeline", "err", err, "payload", cdPipeline)
		common.WriteJsonResp(w, err, nil, http.StatusBadRequest)
		return
	}
	handler.Logger.Infow("request payload, CreateCdPipeline", "payload", cdPipeline)
	userUploaded, err := handler.chartService.CheckIfChartRefUserUploadedByAppId(cdPipeline.AppId)
	if !userUploaded {
		err = handler.validator.Struct(cdPipeline)
		if err != nil {
			handler.Logger.Errorw("validation err, CreateCdPipeline", "err", err, "payload", cdPipeline)
			common.WriteJsonResp(w, err, nil, http.StatusBadRequest)
			return
		}
	}

	handler.Logger.Debugw("pipeline create request ", "req", cdPipeline)
	token := r.Header.Get("token")
	app, err := handler.pipelineBuilder.GetApp(cdPipeline.AppId)
	if err != nil {
		common.WriteJsonResp(w, err, nil, http.StatusBadRequest)
		return
	}
	if app.AppType == helper.Job {
		common.WriteJsonResp(w, fmt.Errorf("cannot create cd-pipeline for job"), "cannot create cd-pipeline for job", http.StatusBadRequest)
		return
	}
	//RBAC
	resourceName := handler.enforcerUtil.GetAppRBACName(app.AppName)
	if ok := handler.enforcer.Enforce(token, casbin.ResourceApplications, casbin.ActionCreate, resourceName); !ok {
		common.WriteJsonResp(w, fmt.Errorf("unauthorized user"), "Unauthorized User", http.StatusForbidden)
		return
	}
	ok := true
	for _, deploymentPipeline := range cdPipeline.Pipelines {

		if deploymentPipeline.IsLinkedRelease() {
			//only super admin is allowed to link pipeline to external helm release/ acd Application
			if ok := handler.enforcer.Enforce(token, casbin.ResourceGlobal, casbin.ActionCreate, "*"); !ok {
				common.WriteJsonResp(w, errors.New("unauthorized User"), nil, http.StatusForbidden)
				return
			}
		}

		//handling case of change of source from CI_PIPELINE to external-ci type (other change of type any -> any has been handled in ci-pipeline/patch api)
		if deploymentPipeline.IsSwitchCiPipelineRequest() {
			cdPipelines, err := handler.getCdPipelinesForCdPatchRbac(deploymentPipeline)
			if err != nil && !errors.Is(err, pg.ErrNoRows) {
				handler.Logger.Errorw("error in finding cdPipelines by deploymentPipeline", "deploymentPipeline", deploymentPipeline, "err", err)
				common.WriteJsonResp(w, err, nil, http.StatusInternalServerError)
				return
			}
			ok = handler.checkCiPatchAccess(token, resourceName, cdPipelines)

		} else if deploymentPipeline.EnvironmentId > 0 {
			object := handler.enforcerUtil.GetAppRBACByAppNameAndEnvId(app.AppName, deploymentPipeline.EnvironmentId)
			handler.Logger.Debugw("Triggered Request By:", "object", object)
			ok = handler.enforcer.Enforce(token, casbin.ResourceEnvironment, casbin.ActionCreate, object)
		}
		if !ok {
			common.WriteJsonResp(w, fmt.Errorf("unauthorized user"), "Unauthorized User", http.StatusForbidden)
			return
		}
	}
	//RBAC

	createResp, err := handler.pipelineBuilder.CreateCdPipelines(&cdPipeline, r.Context())

	if err != nil {
		handler.Logger.Errorw("service err, CreateCdPipeline", "err", err, "payload", cdPipeline)
		common.WriteJsonResp(w, err, nil, http.StatusInternalServerError)
		return
	}
	common.WriteJsonResp(w, err, createResp, http.StatusOK)
}

func (handler *PipelineConfigRestHandlerImpl) PatchCdPipeline(w http.ResponseWriter, r *http.Request) {
	decoder := json.NewDecoder(r.Body)
	userId, err := handler.userAuthService.GetLoggedInUser(r)
	if userId == 0 || err != nil {
		common.WriteJsonResp(w, err, "Unauthorized User", http.StatusUnauthorized)
		return
	}
	var cdPipeline bean.CDPatchRequest
	err = decoder.Decode(&cdPipeline)
	cdPipeline.UserId = userId
	if err != nil {
		handler.Logger.Errorw("request err, PatchCdPipeline", "err", err, "payload", cdPipeline)
		common.WriteJsonResp(w, err, nil, http.StatusBadRequest)
		return
	}

	v := r.URL.Query()
	forceDelete := false
	cascadeDelete := true
	force := v.Get("force")
	cascade := v.Get("cascade")
	if len(force) > 0 && len(cascade) > 0 {
		handler.Logger.Errorw("request err, PatchCdPipeline", "err", fmt.Errorf("cannot perform both cascade and force delete"), "payload", cdPipeline)
		common.WriteJsonResp(w, err, nil, http.StatusBadRequest)
		return
	}
	if len(force) > 0 {
		forceDelete, err = strconv.ParseBool(force)
		if err != nil {
			handler.Logger.Errorw("request err, PatchCdPipeline", "err", err, "payload", cdPipeline)
			common.WriteJsonResp(w, err, nil, http.StatusBadRequest)
			return
		}
	} else if len(cascade) > 0 {
		cascadeDelete, err = strconv.ParseBool(cascade)
		if err != nil {
			handler.Logger.Errorw("request err, PatchCdPipeline", "err", err, "payload", cdPipeline)
			common.WriteJsonResp(w, err, nil, http.StatusBadRequest)
			return
		}
	}
	cdPipeline.ForceDelete = forceDelete
	cdPipeline.NonCascadeDelete = !cascadeDelete
	handler.Logger.Infow("request payload, PatchCdPipeline", "payload", cdPipeline)
	err = handler.validator.StructPartial(cdPipeline, "AppId", "Action")
	if err == nil {
		if cdPipeline.Action == bean.CD_CREATE {
			err = handler.validator.Struct(cdPipeline.Pipeline)
		} else if cdPipeline.Action == bean.CD_DELETE {
			err = handler.validator.Var(cdPipeline.Pipeline.Id, "gt=0")
		} else if cdPipeline.Action == bean.CD_DELETE_PARTIAL {
			err = handler.validator.Var(cdPipeline.Pipeline.Id, "gt=0")
		}
	}
	if err != nil {
		handler.Logger.Errorw("validation err, PatchCdPipeline", "err", err, "payload", cdPipeline)
		common.WriteJsonResp(w, err, nil, http.StatusBadRequest)
		return
	}
	token := r.Header.Get("token")
	app, err := handler.pipelineBuilder.GetApp(cdPipeline.AppId)
	if err != nil {
		common.WriteJsonResp(w, err, nil, http.StatusBadRequest)
		return
	}
	resourceName := handler.enforcerUtil.GetAppRBACName(app.AppName)
	if ok := handler.enforcer.Enforce(token, casbin.ResourceApplications, casbin.ActionUpdate, resourceName); !ok {
		common.WriteJsonResp(w, fmt.Errorf("unauthorized user"), "Unauthorized User", http.StatusForbidden)
		return
	}

	object := handler.enforcerUtil.GetAppRBACByAppIdAndPipelineId(cdPipeline.AppId, cdPipeline.Pipeline.Id)
	if ok := handler.enforcer.Enforce(token, casbin.ResourceEnvironment, casbin.ActionUpdate, object); !ok {
		common.WriteJsonResp(w, fmt.Errorf("unauthorized user"), "Unauthorized User", http.StatusForbidden)
		return
	}
	ctx := r.Context()
	createResp, err := handler.pipelineBuilder.PatchCdPipelines(&cdPipeline, ctx)
	if err != nil {
		handler.Logger.Errorw("service err, PatchCdPipeline", "err", err, "payload", cdPipeline)

		if errors.As(err, &models.ValidationError{}) {
			common.WriteJsonResp(w, err, nil, http.StatusPreconditionFailed)
		} else {
			common.WriteJsonResp(w, err, nil, http.StatusInternalServerError)
		}
		return
	}
	common.WriteJsonResp(w, err, createResp, http.StatusOK)
}

// HandleChangeDeploymentRequest changes the deployment app type for all pipelines in all apps for a given environment.
func (handler *PipelineConfigRestHandlerImpl) HandleChangeDeploymentRequest(w http.ResponseWriter, r *http.Request) {

	// Auth check
	userId, err := handler.userAuthService.GetLoggedInUser(r)
	if userId == 0 || err != nil {
		common.WriteJsonResp(w, err, "Unauthorized User", http.StatusUnauthorized)
		return
	}

	// Retrieving and parsing request body
	decoder := json.NewDecoder(r.Body)
	var deploymentAppTypeChangeRequest *bean.DeploymentAppTypeChangeRequest
	err = decoder.Decode(&deploymentAppTypeChangeRequest)
	if err != nil {
		handler.Logger.Errorw("request err, HandleChangeDeploymentRequest", "err", err, "payload",
			deploymentAppTypeChangeRequest)

		common.WriteJsonResp(w, err, nil, http.StatusBadRequest)
		return
	}
	deploymentAppTypeChangeRequest.UserId = userId

	// Validate incoming request
	err = handler.validator.Struct(deploymentAppTypeChangeRequest)
	if err != nil {
		handler.Logger.Errorw("validation err, HandleChangeDeploymentRequest", "err", err, "payload",
			deploymentAppTypeChangeRequest)

		common.WriteJsonResp(w, err, nil, http.StatusBadRequest)
		return
	}

	// Only super-admin access
	token := r.Header.Get("token")
	if ok := handler.enforcer.Enforce(token, casbin.ResourceGlobal, casbin.ActionDelete, "*"); !ok {
		common.WriteJsonResp(w, errors.New("unauthorized"), nil, http.StatusForbidden)
		return
	}

	// Retrieve argocd token

	ctx := r.Context()

	resp, err := handler.pipelineBuilder.ChangeDeploymentType(ctx, deploymentAppTypeChangeRequest)

	if err != nil {
		nErr := errors.New("failed to change deployment type with error msg: " + err.Error())
		handler.Logger.Errorw(err.Error(),
			"payload", deploymentAppTypeChangeRequest,
			"err", err)

		common.WriteJsonResp(w, nErr, nil, http.StatusInternalServerError)
		return
	}
	common.WriteJsonResp(w, nil, resp, http.StatusOK)
	return
}

func (handler *PipelineConfigRestHandlerImpl) HandleChangeDeploymentTypeRequest(w http.ResponseWriter, r *http.Request) {

	userId, err := handler.userAuthService.GetLoggedInUser(r)
	if userId == 0 || err != nil {
		common.WriteJsonResp(w, err, "Unauthorized User", http.StatusUnauthorized)
		return
	}

	decoder := json.NewDecoder(r.Body)
	var deploymentTypeChangeRequest *bean.DeploymentAppTypeChangeRequest
	err = decoder.Decode(&deploymentTypeChangeRequest)
	if err != nil {
		handler.Logger.Errorw("request err, HandleChangeDeploymentTypeRequest", "err", err, "payload",
			deploymentTypeChangeRequest)

		common.WriteJsonResp(w, err, nil, http.StatusBadRequest)
		return
	}
	deploymentTypeChangeRequest.UserId = userId

	err = handler.validator.Struct(deploymentTypeChangeRequest)
	if err != nil {
		handler.Logger.Errorw("validation err, HandleChangeDeploymentTypeRequest", "err", err, "payload",
			deploymentTypeChangeRequest)

		common.WriteJsonResp(w, err, nil, http.StatusBadRequest)
		return
	}

	token := r.Header.Get("token")
	if ok := handler.enforcer.Enforce(token, casbin.ResourceGlobal, casbin.ActionDelete, "*"); !ok {
		common.WriteJsonResp(w, errors.New("unauthorized"), nil, http.StatusForbidden)
		return
	}

	ctx := r.Context()
	resp, err := handler.pipelineBuilder.ChangePipelineDeploymentType(ctx, deploymentTypeChangeRequest)

	if err != nil {
		handler.Logger.Errorw(err.Error(), "payload", deploymentTypeChangeRequest, "err", err)

		common.WriteJsonResp(w, err, nil, http.StatusInternalServerError)
		return
	}
	common.WriteJsonResp(w, nil, resp, http.StatusOK)
	return
}

func (handler *PipelineConfigRestHandlerImpl) HandleTriggerDeploymentAfterTypeChange(w http.ResponseWriter, r *http.Request) {

	userId, err := handler.userAuthService.GetLoggedInUser(r)
	if userId == 0 || err != nil {
		common.WriteJsonResp(w, err, "Unauthorized User", http.StatusUnauthorized)
		return
	}

	decoder := json.NewDecoder(r.Body)
	var deploymentAppTriggerRequest *bean.DeploymentAppTypeChangeRequest
	err = decoder.Decode(&deploymentAppTriggerRequest)
	if err != nil {
		handler.Logger.Errorw("request err, HandleChangeDeploymentTypeRequest", "err", err, "payload",
			deploymentAppTriggerRequest)

		common.WriteJsonResp(w, err, nil, http.StatusBadRequest)
		return
	}
	deploymentAppTriggerRequest.UserId = userId

	err = handler.validator.Struct(deploymentAppTriggerRequest)
	if err != nil {
		handler.Logger.Errorw("validation err, HandleChangeDeploymentTypeRequest", "err", err, "payload",
			deploymentAppTriggerRequest)

		common.WriteJsonResp(w, err, nil, http.StatusBadRequest)
		return
	}

	token := r.Header.Get("token")

	if ok := handler.enforcer.Enforce(token, casbin.ResourceGlobal, casbin.ActionDelete, "*"); !ok {
		common.WriteJsonResp(w, errors.New("unauthorized"), nil, http.StatusForbidden)
		return
	}

	ctx := r.Context()
	resp, err := handler.pipelineBuilder.TriggerDeploymentAfterTypeChange(ctx, deploymentAppTriggerRequest)

	if err != nil {
		handler.Logger.Errorw(err.Error(),
			"payload", deploymentAppTriggerRequest,
			"err", err)

		common.WriteJsonResp(w, err, nil, http.StatusInternalServerError)
		return
	}
	common.WriteJsonResp(w, nil, resp, http.StatusOK)
	return
}

func (handler *PipelineConfigRestHandlerImpl) ChangeChartRef(w http.ResponseWriter, r *http.Request) {
	userId, err := handler.userAuthService.GetLoggedInUser(r)
	if userId == 0 || err != nil {
		common.WriteJsonResp(w, err, "Unauthorized User", http.StatusUnauthorized)
		return
	}
	decoder := json.NewDecoder(r.Body)
	var request bean3.ChartRefChangeRequest
	err = decoder.Decode(&request)
	if err != nil || request.EnvId == 0 || request.TargetChartRefId == 0 || request.AppId == 0 {
		handler.Logger.Errorw("request err, ChangeChartRef", "err", err, "payload", request)
		common.WriteJsonResp(w, err, request, http.StatusBadRequest)
		return
	}
	envConfigProperties, err := handler.propertiesConfigService.GetLatestEnvironmentProperties(request.AppId, request.EnvId)
	if err != nil || envConfigProperties == nil {
		handler.Logger.Errorw("env properties not found, ChangeChartRef", "err", err, "payload", request)
		common.WriteJsonResp(w, err, "env properties not found", http.StatusNotFound)
		return
	}
	if !envConfigProperties.IsOverride {
		handler.Logger.Errorw("isOverride is not true, ChangeChartRef", "err", err, "payload", request)
		common.WriteJsonResp(w, err, "specific environment is not overriden", http.StatusUnprocessableEntity)
		return
	}
	compatible, oldChartType, newChartType := handler.chartRefService.ChartRefIdsCompatible(envConfigProperties.ChartRefId, request.TargetChartRefId)
	if !compatible {
		common.WriteJsonResp(w, fmt.Errorf("charts not compatible"), "chart not compatible", http.StatusUnprocessableEntity)
		return
	}

	envConfigProperties.EnvOverrideValues, err = handler.chartService.PatchEnvOverrides(envConfigProperties.EnvOverrideValues, oldChartType, newChartType)
	if err != nil {
		common.WriteJsonResp(w, err, "error in patching env override", http.StatusInternalServerError)
		return
	}

	if newChartType == chartRefBean.RolloutChartType {
		enabled, err := handler.deploymentTemplateValidationService.FlaggerCanaryEnabled(envConfigProperties.EnvOverrideValues)
		if err != nil || enabled {
			handler.Logger.Errorw("rollout charts do not support flaggerCanary, ChangeChartRef", "err", err, "payload", request)
			common.WriteJsonResp(w, err, "rollout charts do not support flaggerCanary, ChangeChartRef", http.StatusBadRequest)
			return
		}
	}

	envMetrics, err := handler.deployedAppMetricsService.GetMetricsFlagByAppIdAndEnvId(request.AppId, request.EnvId)
	if err != nil {
		handler.Logger.Errorw("could not find envMetrics for, ChangeChartRef", "err", err, "payload", request)
		common.WriteJsonResp(w, err, "env metric could not be fetched", http.StatusBadRequest)
		return
	}
	envConfigProperties.ChartRefId = request.TargetChartRefId
	envConfigProperties.UserId = userId
	envConfigProperties.EnvironmentId = request.EnvId
	envConfigProperties.AppMetrics = &envMetrics

	token := r.Header.Get("token")
	handler.Logger.Infow("request payload, EnvConfigOverrideCreate", "payload", request)
	resourceName := handler.enforcerUtil.GetAppRBACNameByAppId(request.AppId)
	if ok := handler.enforcer.Enforce(token, casbin.ResourceApplications, casbin.ActionCreate, resourceName); !ok {
		common.WriteJsonResp(w, fmt.Errorf("unauthorized user"), "Unauthorized User", http.StatusForbidden)
		return
	}
	object := handler.enforcerUtil.GetEnvRBACNameByAppId(request.AppId, request.EnvId)
	if ok := handler.enforcer.Enforce(token, casbin.ResourceEnvironment, casbin.ActionUpdate, object); !ok {
		common.WriteJsonResp(w, fmt.Errorf("unauthorized user"), "Unauthorized User", http.StatusForbidden)
		return
	}

	//VARIABLE_RESOLVE
	scope := resourceQualifiers.Scope{
		AppId:     request.AppId,
		EnvId:     request.EnvId,
		ClusterId: envConfigProperties.ClusterId,
	}
	validate, err2 := handler.deploymentTemplateValidationService.DeploymentTemplateValidate(r.Context(), envConfigProperties.EnvOverrideValues, envConfigProperties.ChartRefId, scope)
	if !validate {
		handler.Logger.Errorw("validation err, UpdateAppOverride", "err", err2, "payload", request)
		common.WriteJsonResp(w, err2, "validation err, UpdateAppOverrid", http.StatusBadRequest)
		return
	}
	envConfigPropertiesOld, err := handler.propertiesConfigService.FetchEnvProperties(request.AppId, request.EnvId, request.TargetChartRefId)
	if err == nil {
		envConfigProperties.Id = envConfigPropertiesOld.Id
		createResp, err := handler.propertiesConfigService.UpdateEnvironmentProperties(request.AppId, envConfigProperties, userId)
		if err != nil {
			handler.Logger.Errorw("service err, EnvConfigOverrideUpdate", "err", err, "payload", envConfigProperties)
			common.WriteJsonResp(w, err, createResp, http.StatusInternalServerError)
			return
		}
		common.WriteJsonResp(w, err, createResp, http.StatusOK)
		return
	}
	createResp, err := handler.propertiesConfigService.CreateEnvironmentProperties(request.AppId, envConfigProperties)

	if err != nil {
		if err.Error() == bean4.NOCHARTEXIST {
			ctx, cancel := context.WithCancel(r.Context())
			if cn, ok := w.(http.CloseNotifier); ok {
				go func(done <-chan struct{}, closed <-chan bool) {
					select {
					case <-done:
					case <-closed:
						cancel()
					}
				}(ctx.Done(), cn.CloseNotify())
			}
			appMetrics := false
			if envConfigProperties.AppMetrics != nil {
				appMetrics = envMetrics
			}
			templateRequest := bean3.TemplateRequest{
				AppId:               request.AppId,
				ChartRefId:          request.TargetChartRefId,
				ValuesOverride:      []byte("{}"),
				UserId:              userId,
				IsAppMetricsEnabled: appMetrics,
			}

			_, err = handler.chartService.CreateChartFromEnvOverride(templateRequest, ctx)
			if err != nil {
				handler.Logger.Errorw("service err, CreateChartFromEnvOverride", "err", err, "payload", request)
				common.WriteJsonResp(w, err, "could not create chart from env override", http.StatusInternalServerError)
				return
			}
			createResp, err = handler.propertiesConfigService.CreateEnvironmentProperties(request.AppId, envConfigProperties)
			if err != nil {
				handler.Logger.Errorw("service err, CreateEnvironmentProperties", "err", err, "payload", request)
				common.WriteJsonResp(w, err, "could not create env properties", http.StatusInternalServerError)
				return
			}
			common.WriteJsonResp(w, err, createResp, http.StatusOK)
			return
		} else {
			handler.Logger.Errorw("service err, EnvConfigOverrideCreate", "err", err, "payload", request)
			common.WriteJsonResp(w, err, "service err, EnvConfigOverrideCreate", http.StatusInternalServerError)
			return
		}
	}
	common.WriteJsonResp(w, err, createResp, http.StatusOK)
}

func (handler *PipelineConfigRestHandlerImpl) EnvConfigOverrideCreate(w http.ResponseWriter, r *http.Request) {
	userId, err := handler.userAuthService.GetLoggedInUser(r)
	if userId == 0 || err != nil {
		common.WriteJsonResp(w, err, "Unauthorized User", http.StatusUnauthorized)
		return
	}
	decoder := json.NewDecoder(r.Body)
	var envConfigProperties pipelineBean.EnvironmentProperties
	err = decoder.Decode(&envConfigProperties)
	if err != nil {
		handler.Logger.Errorw("request err, EnvConfigOverrideCreate", "err", err, "payload", envConfigProperties)
		common.WriteJsonResp(w, err, nil, http.StatusBadRequest)
		return
	}
	token := r.Header.Get("token")
	vars := mux.Vars(r)
	appId, err := strconv.Atoi(vars["appId"])
	if err != nil {
		common.WriteJsonResp(w, err, nil, http.StatusBadRequest)
		return
	}
	environmentId, err := strconv.Atoi(vars["environmentId"])
	if err != nil {
		common.WriteJsonResp(w, err, nil, http.StatusBadRequest)
		return
	}
	envConfigProperties.UserId = userId
	envConfigProperties.EnvironmentId = environmentId
	handler.Logger.Infow("request payload, EnvConfigOverrideCreate", "payload", envConfigProperties)

	resourceName := handler.enforcerUtil.GetAppRBACNameByAppId(appId)
	if ok := handler.enforcer.Enforce(token, casbin.ResourceApplications, casbin.ActionCreate, resourceName); !ok {
		common.WriteJsonResp(w, fmt.Errorf("unauthorized user"), "Unauthorized User", http.StatusForbidden)
		return
	}
	object := handler.enforcerUtil.GetEnvRBACNameByAppId(appId, environmentId)
	if ok := handler.enforcer.Enforce(token, casbin.ResourceEnvironment, casbin.ActionUpdate, object); !ok {
		common.WriteJsonResp(w, fmt.Errorf("unauthorized user"), "Unauthorized User", http.StatusForbidden)
		return
	}
	chartRefId := envConfigProperties.ChartRefId
	//VARIABLE_RESOLVE
	scope := resourceQualifiers.Scope{
		AppId:     appId,
		EnvId:     environmentId,
		ClusterId: envConfigProperties.ClusterId,
	}
	validate, err2 := handler.deploymentTemplateValidationService.DeploymentTemplateValidate(r.Context(), envConfigProperties.EnvOverrideValues, chartRefId, scope)
	if !validate {
		handler.Logger.Errorw("validation err, UpdateAppOverride", "err", err2, "payload", envConfigProperties)
		common.WriteJsonResp(w, err2, nil, http.StatusBadRequest)
		return
	}

	createResp, err := handler.propertiesConfigService.CreateEnvironmentProperties(appId, &envConfigProperties)
	if err != nil {
		if err.Error() == bean4.NOCHARTEXIST {
			ctx, cancel := context.WithCancel(r.Context())
			if cn, ok := w.(http.CloseNotifier); ok {
				go func(done <-chan struct{}, closed <-chan bool) {
					select {
					case <-done:
					case <-closed:
						cancel()
					}
				}(ctx.Done(), cn.CloseNotify())
			}
			appMetrics := false
			if envConfigProperties.AppMetrics != nil {
				appMetrics = *envConfigProperties.AppMetrics
			}
			templateRequest := bean3.TemplateRequest{
				AppId:               appId,
				ChartRefId:          envConfigProperties.ChartRefId,
				ValuesOverride:      []byte("{}"),
				UserId:              userId,
				IsAppMetricsEnabled: appMetrics,
			}

			_, err = handler.chartService.CreateChartFromEnvOverride(templateRequest, ctx)
			if err != nil {
				handler.Logger.Errorw("service err, EnvConfigOverrideCreate", "err", err, "payload", envConfigProperties)
				common.WriteJsonResp(w, err, nil, http.StatusInternalServerError)
				return
			}
			createResp, err = handler.propertiesConfigService.CreateEnvironmentProperties(appId, &envConfigProperties)
			if err != nil {
				handler.Logger.Errorw("service err, EnvConfigOverrideCreate", "err", err, "payload", envConfigProperties)
				common.WriteJsonResp(w, err, nil, http.StatusInternalServerError)
				return
			}
		} else {
			handler.Logger.Errorw("service err, EnvConfigOverrideCreate", "err", err, "payload", envConfigProperties)
			common.WriteJsonResp(w, err, nil, http.StatusInternalServerError)
			return
		}
	}
	common.WriteJsonResp(w, err, createResp, http.StatusOK)
}

func (handler *PipelineConfigRestHandlerImpl) EnvConfigOverrideUpdate(w http.ResponseWriter, r *http.Request) {
	decoder := json.NewDecoder(r.Body)
	//userId := getLoggedInUser(r)
	userId, err := handler.userAuthService.GetLoggedInUser(r)
	if userId == 0 || err != nil {
		common.WriteJsonResp(w, err, "Unauthorized User", http.StatusUnauthorized)
		return
	}
	var envConfigProperties pipelineBean.EnvironmentProperties
	err = decoder.Decode(&envConfigProperties)
	envConfigProperties.UserId = userId
	if err != nil {
		handler.Logger.Errorw("request err, EnvConfigOverrideUpdate", "err", err, "payload", envConfigProperties)
		common.WriteJsonResp(w, err, nil, http.StatusBadRequest)
		return
	}
	handler.Logger.Infow("request payload, EnvConfigOverrideUpdate", "payload", envConfigProperties)
	err = handler.validator.Struct(envConfigProperties)
	if err != nil {
		handler.Logger.Errorw("validation err, EnvConfigOverrideUpdate", "err", err, "payload", envConfigProperties)
		common.WriteJsonResp(w, err, nil, http.StatusBadRequest)
		return
	}
	token := r.Header.Get("token")
	envConfigOverride, err := handler.propertiesConfigService.GetAppIdByChartEnvId(envConfigProperties.Id)
	if err != nil {
		handler.Logger.Errorw("service err, EnvConfigOverrideUpdate", "err", err, "payload", envConfigProperties)
		common.WriteJsonResp(w, err, nil, http.StatusInternalServerError)
		return
	}
	appId := envConfigOverride.Chart.AppId
	envId := envConfigOverride.TargetEnvironment
	resourceName := handler.enforcerUtil.GetAppRBACNameByAppId(appId)
	if ok := handler.enforcer.Enforce(token, casbin.ResourceApplications, casbin.ActionUpdate, resourceName); !ok {
		common.WriteJsonResp(w, fmt.Errorf("unauthorized user"), "Unauthorized User", http.StatusForbidden)
		return
	}
	object := handler.enforcerUtil.GetEnvRBACNameByAppId(appId, envId)
	if ok := handler.enforcer.Enforce(token, casbin.ResourceEnvironment, casbin.ActionUpdate, object); !ok {
		common.WriteJsonResp(w, fmt.Errorf("unauthorized user"), "Unauthorized User", http.StatusForbidden)
		return
	}
	chartRefId := envConfigProperties.ChartRefId
	//VARIABLE_RESOLVE
	scope := resourceQualifiers.Scope{
		AppId:     appId,
		EnvId:     envId,
		ClusterId: envConfigProperties.ClusterId,
	}
	validate, err2 := handler.deploymentTemplateValidationService.DeploymentTemplateValidate(r.Context(), envConfigProperties.EnvOverrideValues, chartRefId, scope)
	if !validate {
		handler.Logger.Errorw("validation err, UpdateAppOverride", "err", err2, "payload", envConfigProperties)
		common.WriteJsonResp(w, err2, nil, http.StatusBadRequest)
		return
	}

	createResp, err := handler.propertiesConfigService.UpdateEnvironmentProperties(appId, &envConfigProperties, userId)
	if err != nil {
		handler.Logger.Errorw("service err, EnvConfigOverrideUpdate", "err", err, "payload", envConfigProperties)
		common.WriteJsonResp(w, err, nil, http.StatusInternalServerError)
		return
	}
	common.WriteJsonResp(w, err, createResp, http.StatusOK)
}

func (handler *PipelineConfigRestHandlerImpl) GetEnvConfigOverride(w http.ResponseWriter, r *http.Request) {
	vars := mux.Vars(r)
	environmentId, err := strconv.Atoi(vars["environmentId"])
	if err != nil {
		common.WriteJsonResp(w, err, nil, http.StatusBadRequest)
		return
	}
	appId, err := strconv.Atoi(vars["appId"])
	if err != nil {
		common.WriteJsonResp(w, err, nil, http.StatusBadRequest)
		return
	}
	chartRefId, err := strconv.Atoi(vars["chartRefId"])
	if err != nil {
		common.WriteJsonResp(w, err, nil, http.StatusBadRequest)
		return
	}
	token := r.Header.Get("token")
	app, err := handler.pipelineBuilder.GetApp(appId)
	if err != nil {
		handler.Logger.Errorw("service err, GetEnvConfigOverride", "err", err, "payload", appId, environmentId, chartRefId)
		common.WriteJsonResp(w, err, nil, http.StatusBadRequest)
		return
	}
	handler.Logger.Infow("request payload, GetEnvConfigOverride", "payload", appId, environmentId, chartRefId)
	resourceName := handler.enforcerUtil.GetAppRBACName(app.AppName)
	if ok := handler.enforcer.Enforce(token, casbin.ResourceApplications, casbin.ActionGet, resourceName); !ok {
		common.WriteJsonResp(w, fmt.Errorf("unauthorized user"), "Unauthorized User", http.StatusForbidden)
		return
	}

	env, err := handler.propertiesConfigService.GetEnvironmentProperties(appId, environmentId, chartRefId)
	if err != nil {
		handler.Logger.Errorw("service err, GetEnvConfigOverride", "err", err, "payload", appId, environmentId, chartRefId)
		common.WriteJsonResp(w, err, nil, http.StatusInternalServerError)
		return
	}

	schema, readme, err := handler.chartRefService.GetSchemaAndReadmeForTemplateByChartRefId(chartRefId)
	if err != nil {
		handler.Logger.Errorw("err in getting schema and readme, GetEnvConfigOverride", "err", err, "appId", appId, "chartRefId", chartRefId)
	}
	env.Schema = schema
	env.Readme = string(readme)
	common.WriteJsonResp(w, err, env, http.StatusOK)
}

func (handler *PipelineConfigRestHandlerImpl) GetTemplateComparisonMetadata(w http.ResponseWriter, r *http.Request) {
	vars := mux.Vars(r)
	token := r.Header.Get("token")
	appId, err := strconv.Atoi(vars["appId"])
	if err != nil {
		common.WriteJsonResp(w, err, nil, http.StatusBadRequest)
		return
	}

	envId, err := strconv.Atoi(vars["envId"])
	if err != nil {
		common.WriteJsonResp(w, err, nil, http.StatusBadRequest)
		return
	}

	// RBAC enforcer applying
	object := handler.enforcerUtil.GetAppRBACNameByAppId(appId)
	if ok := handler.enforcer.Enforce(token, casbin.ResourceApplications, casbin.ActionGet, object); !ok {
		common.WriteJsonResp(w, err, "unauthorized user", http.StatusForbidden)
		return
	}
	//RBAC enforcer Ends

	resp, err := handler.deploymentTemplateService.FetchDeploymentsWithChartRefs(appId, envId)
	if err != nil {
		handler.Logger.Errorw("service err, FetchDeploymentsWithChartRefs", "err", err, "appId", appId, "envId", envId)
		common.WriteJsonResp(w, err, nil, http.StatusInternalServerError)
		return
	}

	common.WriteJsonResp(w, nil, resp, http.StatusOK)
}

func (handler *PipelineConfigRestHandlerImpl) GetDeploymentTemplateData(w http.ResponseWriter, r *http.Request) {
	decoder := json.NewDecoder(r.Body)

	var request generateManifest.DeploymentTemplateRequest
	err := decoder.Decode(&request)
	if err != nil {
		handler.Logger.Errorw("request err, GetDeploymentTemplate by API", "err", err, "GetYaluesAndManifest", request)
		common.WriteJsonResp(w, err, nil, http.StatusBadRequest)
		return
	}

	token := r.Header.Get("token")
	// RBAC enforcer applying
	object := handler.enforcerUtil.GetAppRBACNameByAppId(request.AppId)
	if ok := handler.enforcer.Enforce(token, casbin.ResourceApplications, casbin.ActionGet, object); !ok {
		common.WriteJsonResp(w, err, "unauthorized user", http.StatusForbidden)
		return
	}

	userId, err := handler.userAuthService.GetLoggedInUser(r)
	if userId == 0 || err != nil {
		handler.Logger.Errorw("request err, userId", "err", err, "payload", userId)
		common.WriteJsonResp(w, err, "Unauthorized User", http.StatusUnauthorized)
		return
	}
	isSuperAdmin := handler.enforcer.Enforce(token, casbin.ResourceGlobal, casbin.ActionGet, "*")
	//RBAC enforcer Ends

	ctx, cancel := context.WithTimeout(r.Context(), 60*time.Second)
	ctx = util2.SetSuperAdminInContext(ctx, isSuperAdmin)
	defer cancel()
	//TODO fix
	resp, err := handler.deploymentTemplateService.GetDeploymentTemplate(ctx, request)
	if err != nil {
		handler.Logger.Errorw("service err, GetEnvConfigOverride", "err", err, "payload", request)
		common.WriteJsonResp(w, err, nil, http.StatusInternalServerError)
		return
	}
	common.WriteJsonResp(w, nil, resp, http.StatusOK)
}
func (handler *PipelineConfigRestHandlerImpl) GetRestartWorkloadData(w http.ResponseWriter, r *http.Request) {
	userId, err := handler.userAuthService.GetLoggedInUser(r)
	if userId == 0 || err != nil {
		common.WriteJsonResp(w, err, "Unauthorized User", http.StatusUnauthorized)
		return
	}
	envId, err := common.ExtractIntQueryParam(w, r, "envId", 0)
	if err != nil {
		return
	}
	appIds, err := common.ExtractIntArrayQueryParam(w, r, "appIds")
	if err != nil {
		common.WriteJsonResp(w, err, nil, http.StatusBadRequest)
		return
	}
	// RBAC enforcer applying
	token := r.Header.Get(common.TokenHeaderKey)
	request := handler.filterAuthorizedResourcesForGroup(appIds, envId, token)
	if len(request) == 0 {
		common.WriteJsonResp(w, err, "Unauthorized User", http.StatusForbidden)
		return
	}
	ctx, cancel := context.WithTimeout(r.Context(), 120*time.Second)
	defer cancel()
	resp, err := handler.deploymentTemplateService.GetRestartWorkloadData(ctx, request, envId)
	if err != nil {
		handler.Logger.Errorw("service err, GetRestartWorkloadData", "resp", resp, "err", err)
		common.WriteJsonResp(w, err, nil, http.StatusInternalServerError)
		return
	}
	common.WriteJsonResp(w, nil, resp, http.StatusOK)
}
func (handler *PipelineConfigRestHandlerImpl) filterAuthorizedResourcesForGroup(appIds []int, envId int, token string) []int {

	appToEnv := make(map[int][]int)
	for _, appId := range appIds {
		appToEnv[appId] = []int{envId}
	}
	rbacObjectToApp := make(map[string]int)
	rbacObjects := make([]string, 0)

	objectMap := handler.enforcerUtil.GetRbacObjectsByEnvIdsAndAppIdBatch(appToEnv)

	for _, appId := range appIds {

		object := objectMap[appId][envId]
		rbacObjectToApp[object] = appId
		rbacObjects = append(rbacObjects, object)

	}

	authorizedApps := make([]int, 0)
	results := handler.enforcer.EnforceInBatch(token, casbin.ResourceEnvironment, casbin.ActionGet, rbacObjects)
	for object, isAllowed := range results {
		if isAllowed {
			authorizedApps = append(authorizedApps, rbacObjectToApp[object])
		}
	}

	return authorizedApps
}

func (handler *PipelineConfigRestHandlerImpl) GetDeploymentTemplate(w http.ResponseWriter, r *http.Request) {
	vars := mux.Vars(r)
	appId, err := strconv.Atoi(vars["appId"])
	if err != nil {
		handler.Logger.Error(err)
		common.WriteJsonResp(w, err, nil, http.StatusBadRequest)
		return
	}
	chartRefId, err := strconv.Atoi(vars["chartRefId"])
	if err != nil {
		handler.Logger.Error(err)
		common.WriteJsonResp(w, err, nil, http.StatusBadRequest)
		return
	}
	handler.Logger.Infow("request payload, GetDeploymentTemplate", "appId", appId, "chartRefId", chartRefId)
	token := r.Header.Get("token")
	app, err := handler.pipelineBuilder.GetApp(appId)
	if err != nil {
		common.WriteJsonResp(w, err, nil, http.StatusBadRequest)
		return
	}
	resourceName := handler.enforcerUtil.GetAppRBACName(app.AppName)
	if ok := handler.enforcer.Enforce(token, casbin.ResourceApplications, casbin.ActionGet, resourceName); !ok {
		common.WriteJsonResp(w, fmt.Errorf("unauthorized user"), "Unauthorized User", http.StatusForbidden)
		return
	}
	appConfigResponse, err := handler.chartService.GetDeploymentTemplateDataByAppIdAndCharRefId(appId, chartRefId)
	if err != nil {
<<<<<<< HEAD
		handler.Logger.Error("service err, GetDeploymentTemplateDataByAppIdAndCharRefId", "appId", appId, "chartRefId", chartRefId, "err", err)
=======
		handler.Logger.Errorw("refChartDir Not Found err, JsonSchemaExtractFromFile", err)
		common.WriteJsonResp(w, err, nil, http.StatusForbidden)
		return
	}

	schema, readme, err := handler.chartRefService.GetSchemaAndReadmeForTemplateByChartRefId(chartRefId)
	if err != nil {
		handler.Logger.Errorw("err in getting schema and readme, GetDeploymentTemplate", "err", err, "appId", appId, "chartRefId", chartRefId)
	}

	template, err := handler.chartReadService.FindLatestChartForAppByAppId(appId)
	if err != nil && pg.ErrNoRows != err {
		handler.Logger.Errorw("service err, GetDeploymentTemplate", "err", err, "appId", appId, "chartRefId", chartRefId)
>>>>>>> a2b60475
		common.WriteJsonResp(w, err, nil, http.StatusInternalServerError)
		return
	}
	common.WriteJsonResp(w, nil, appConfigResponse, http.StatusOK)
}

func (handler *PipelineConfigRestHandlerImpl) GetDefaultDeploymentTemplate(w http.ResponseWriter, r *http.Request) {
	vars := mux.Vars(r)
	appId, err := strconv.Atoi(vars["appId"])
	if err != nil {
		handler.Logger.Error("error in getting appId path param, GetDefaultDeploymentTemplate", "err", err)
		common.WriteJsonResp(w, err, nil, http.StatusBadRequest)
		return
	}
	chartRefId, err := strconv.Atoi(vars["chartRefId"])
	if err != nil {
		handler.Logger.Error("error in getting chartRefId path param, GetDefaultDeploymentTemplate", "err", err)
		common.WriteJsonResp(w, err, nil, http.StatusBadRequest)
		return
	}
	token := r.Header.Get("token")
	app, err := handler.pipelineBuilder.GetApp(appId)
	if err != nil {
		common.WriteJsonResp(w, err, nil, http.StatusBadRequest)
		return
	}
	obj := handler.enforcerUtil.GetAppRBACName(app.AppName)
	if ok := handler.enforcer.Enforce(token, casbin.ResourceApplications, casbin.ActionGet, obj); !ok {
		common.WriteJsonResp(w, fmt.Errorf("unauthorized user"), "unauthorized user", http.StatusForbidden)
		return
	}
	defaultTemplate, _, err := handler.chartRefService.GetAppOverrideForDefaultTemplate(chartRefId)
	if err != nil {
		handler.Logger.Errorw("error in getting default deployment template, GetDefaultDeploymentTemplate", "err", err, "appId", appId, "chartRefId", chartRefId)
		common.WriteJsonResp(w, err, nil, http.StatusInternalServerError)
		return
	}
	common.WriteJsonResp(w, nil, defaultTemplate, http.StatusOK)
}

func (handler *PipelineConfigRestHandlerImpl) GetCdPipelines(w http.ResponseWriter, r *http.Request) {
	vars := mux.Vars(r)
	appId, err := strconv.Atoi(vars["appId"])
	if err != nil {
		handler.Logger.Errorw("request err, GetCdPipelines", "err", err, "appId", appId)
		common.WriteJsonResp(w, err, nil, http.StatusBadRequest)
		return
	}
	handler.Logger.Infow("request payload, GetCdPipelines", "appId", appId)
	token := r.Header.Get("token")
	app, err := handler.pipelineBuilder.GetApp(appId)
	if err != nil {
		handler.Logger.Errorw("service err, GetCdPipelines", "err", err, "appId", appId)
		common.WriteJsonResp(w, err, nil, http.StatusBadRequest)
		return
	}
	resourceName := handler.enforcerUtil.GetAppRBACName(app.AppName)
	if ok := handler.enforcer.Enforce(token, casbin.ResourceApplications, casbin.ActionGet, resourceName); !ok {
		common.WriteJsonResp(w, fmt.Errorf("unauthorized user"), "Unauthorized User", http.StatusForbidden)
		return
	}

	ciConf, err := handler.pipelineBuilder.GetCdPipelinesForApp(appId)
	if err != nil {
		handler.Logger.Errorw("service err, GetCdPipelines", "err", err, "appId", appId)
		common.WriteJsonResp(w, err, nil, http.StatusInternalServerError)
		return
	}

	common.WriteJsonResp(w, err, ciConf, http.StatusOK)
}

func (handler *PipelineConfigRestHandlerImpl) GetCdPipelinesForAppAndEnv(w http.ResponseWriter, r *http.Request) {
	vars := mux.Vars(r)
	appId, err := strconv.Atoi(vars["appId"])
	if err != nil {
		handler.Logger.Errorw("request err, GetCdPipelinesForAppAndEnv", "err", err, "appId", appId)
		common.WriteJsonResp(w, err, nil, http.StatusBadRequest)
		return
	}

	envId, err := strconv.Atoi(vars["envId"])
	if err != nil {
		handler.Logger.Errorw("request err, GetCdPipelinesForAppAndEnv", "err", err, "envId", envId)
		common.WriteJsonResp(w, err, nil, http.StatusBadRequest)
		return
	}
	handler.Logger.Infow("request payload, GetCdPipelinesForAppAndEnv", "appId", appId, "envId", envId)
	token := r.Header.Get("token")
	app, err := handler.pipelineBuilder.GetApp(appId)
	if err != nil {
		handler.Logger.Errorw("service err, GetCdPipelinesForAppAndEnv", "err", err, "appId", appId, "envId", envId)
		common.WriteJsonResp(w, err, nil, http.StatusBadRequest)
		return
	}
	//rbac
	resourceName := handler.enforcerUtil.GetAppRBACName(app.AppName)
	if ok := handler.enforcer.Enforce(token, casbin.ResourceApplications, casbin.ActionGet, resourceName); !ok {
		common.WriteJsonResp(w, fmt.Errorf("unauthorized user"), "Unauthorized User", http.StatusForbidden)
		return
	}
	object := handler.enforcerUtil.GetEnvRBACNameByAppId(appId, envId)
	if ok := handler.enforcer.Enforce(token, casbin.ResourceEnvironment, casbin.ActionGet, object); !ok {
		common.WriteJsonResp(w, fmt.Errorf("unauthorized user"), "Unauthorized User", http.StatusForbidden)
		return
	}
	//rbac

	cdPipelines, err := handler.pipelineBuilder.GetCdPipelinesForAppAndEnv(appId, envId)
	if err != nil {
		handler.Logger.Errorw("service err, GetCdPipelinesForAppAndEnv", "err", err, "appId", appId, "envId", envId)
		common.WriteJsonResp(w, err, nil, http.StatusInternalServerError)
		return
	}
	common.WriteJsonResp(w, err, cdPipelines, http.StatusOK)
}

func (handler *PipelineConfigRestHandlerImpl) GetArtifactsByCDPipeline(w http.ResponseWriter, r *http.Request) {
	token := r.Header.Get("token")
	vars := mux.Vars(r)
	cdPipelineId, err := strconv.Atoi(vars["cd_pipeline_id"])
	if err != nil {
		handler.Logger.Errorw("request err, GetArtifactsByCDPipeline", "err", err, "cdPipelineId", cdPipelineId)
		common.WriteJsonResp(w, err, nil, http.StatusBadRequest)
		return
	}
	stage := r.URL.Query().Get("stage")
	if len(stage) == 0 {
		stage = pipelineBean.WorkflowTypePre
	}
	searchString := ""
	search := r.URL.Query().Get("search")
	if len(search) != 0 {
		searchString = search
	}

	offset := 0
	limit := 10
	offsetQueryParam := r.URL.Query().Get("offset")
	if offsetQueryParam != "" {
		offset, err = strconv.Atoi(offsetQueryParam)
		if err != nil || offset < 0 {
			handler.Logger.Errorw("request err, GetArtifactsForRollback", "err", err, "offsetQueryParam", offsetQueryParam)
			common.WriteJsonResp(w, err, "invalid offset", http.StatusBadRequest)
			return
		}
	}

	sizeQueryParam := r.URL.Query().Get("size")
	if sizeQueryParam != "" {
		limit, err = strconv.Atoi(sizeQueryParam)
		if err != nil {
			handler.Logger.Errorw("request err, GetArtifactsForRollback", "err", err, "sizeQueryParam", sizeQueryParam)
			common.WriteJsonResp(w, err, "invalid size", http.StatusBadRequest)
			return
		}
	}
	handler.Logger.Infow("request payload, GetArtifactsByCDPipeline", "cdPipelineId", cdPipelineId, "stage", stage)

	pipeline, err := handler.pipelineBuilder.FindPipelineById(cdPipelineId)
	if err != nil {
		common.WriteJsonResp(w, err, nil, http.StatusBadRequest)
		return
	}

	if err != nil {
		handler.Logger.Errorw("service err, GetArtifactsByCDPipeline", "err", err, "cdPipelineId", cdPipelineId, "stage", stage)
		common.WriteJsonResp(w, err, nil, http.StatusBadRequest)
		return
	}

	//rbac block starts from here
	object := handler.enforcerUtil.GetAppRBACName(pipeline.App.AppName)
	if ok := handler.enforcer.Enforce(token, casbin.ResourceApplications, casbin.ActionGet, object); !ok {
		common.WriteJsonResp(w, fmt.Errorf("unauthorized user"), "Unauthorized User", http.StatusForbidden)
		return
	}
	//rbac for edit tags access
	triggerAccess := handler.enforcer.Enforce(token, casbin.ResourceApplications, casbin.ActionTrigger, object)
	//rbac
	object = handler.enforcerUtil.GetAppRBACByAppNameAndEnvId(pipeline.App.AppName, pipeline.EnvironmentId)
	if ok := handler.enforcer.Enforce(token, casbin.ResourceEnvironment, casbin.ActionGet, object); !ok {
		common.WriteJsonResp(w, err, "Unauthorized User", http.StatusForbidden)
		return
	}
	//rbac block ends here
	artifactsListFilterOptions := &bean2.ArtifactsListFilterOptions{
		Limit:        limit,
		Offset:       offset,
		SearchString: searchString,
	}

	//RetrieveArtifactsByCDPipeline is deprecated and method is removed from code
	//ciArtifactResponse, err = handler.pipelineBuilder.RetrieveArtifactsByCDPipeline(pipeline, bean2.WorkflowType(stage))

	ciArtifactResponse, err := handler.pipelineBuilder.RetrieveArtifactsByCDPipelineV2(pipeline, bean2.WorkflowType(stage), artifactsListFilterOptions)
	if err != nil {
		handler.Logger.Errorw("service err, GetArtifactsByCDPipeline", "err", err, "cdPipelineId", cdPipelineId, "stage", stage)
		common.WriteJsonResp(w, err, nil, http.StatusInternalServerError)
		return
	}

	appTags, err := handler.imageTaggingReadService.GetUniqueTagsByAppId(pipeline.AppId)
	if err != nil {
		handler.Logger.Errorw("service err, GetTagsByAppId", "err", err, "appId", pipeline.AppId)
		common.WriteJsonResp(w, err, ciArtifactResponse, http.StatusInternalServerError)
		return
	}

	ciArtifactResponse.AppReleaseTagNames = appTags

	prodEnvExists, err := handler.imageTaggingService.GetProdEnvByCdPipelineId(pipeline.Id)
	ciArtifactResponse.TagsEditable = prodEnvExists && triggerAccess
	ciArtifactResponse.HideImageTaggingHardDelete = handler.imageTaggingService.IsHardDeleteHidden()
	if err != nil {
		handler.Logger.Errorw("service err, GetProdEnvByCdPipelineId", "err", err, "cdPipelineId", pipeline.Id)
		common.WriteJsonResp(w, err, ciArtifactResponse, http.StatusInternalServerError)
		return
	}

	var digests []string
	for _, item := range ciArtifactResponse.CiArtifacts {
		if len(item.ImageDigest) > 0 {
			digests = append(digests, item.ImageDigest)
		}
	}

	if len(digests) > 0 {
		//vulnerableMap := make(map[string]bool)
		cvePolicy, severityPolicy, err := handler.policyService.GetApplicablePolicy(pipeline.Environment.ClusterId,
			pipeline.EnvironmentId,
			pipeline.AppId,
			pipeline.App.AppType == helper.ChartStoreApp)

		if err != nil {
			handler.Logger.Errorw("service err, GetArtifactsByCDPipeline", "err", err, "cdPipelineId", cdPipelineId, "stage", stage)
		}

		// get image scan results from DB for given digests
		imageScanResults, err := handler.imageScanResultReadService.FindByImageDigests(digests)
		// ignore error
		if err != nil && err != pg.ErrNoRows {
			handler.Logger.Errorw("service err, FindByImageDigests", "err", err, "cdPipelineId", cdPipelineId, "stage", stage, "digests", digests)
		}

		// build digest vs cve-stores
		digestVsCveStores := make(map[string][]*repository.CveStore)
		for _, result := range imageScanResults {
			imageHash := result.ImageScanExecutionHistory.ImageHash

			// For an imageHash, append all cveStores
			if val, ok := digestVsCveStores[imageHash]; !ok {

				// configuring size as len of ImageScanExecutionResult assuming all the
				//scan results could belong to a single hash
				cveStores := make([]*repository.CveStore, 0, len(imageScanResults))
				cveStores = append(cveStores, &result.CveStore)
				digestVsCveStores[imageHash] = cveStores

			} else {
				// append to existing one
				digestVsCveStores[imageHash] = append(val, &result.CveStore)
			}
		}

		var ciArtifactsFinal []bean.CiArtifactBean
		for _, item := range ciArtifactResponse.CiArtifacts {

			// ignore cve check if scan is not enabled
			if !item.ScanEnabled {
				ciArtifactsFinal = append(ciArtifactsFinal, item)
				continue
			}

			cveStores, _ := digestVsCveStores[item.ImageDigest]
			item.IsVulnerable = handler.policyService.HasBlockedCVE(cveStores, cvePolicy, severityPolicy)
			ciArtifactsFinal = append(ciArtifactsFinal, item)
		}
		ciArtifactResponse.CiArtifacts = ciArtifactsFinal
	}

	common.WriteJsonResp(w, err, ciArtifactResponse, http.StatusOK)
}

func (handler *PipelineConfigRestHandlerImpl) GetAppOverrideForDefaultTemplate(w http.ResponseWriter, r *http.Request) {
	token := r.Header.Get("token")
	vars := mux.Vars(r)
	appId, err := strconv.Atoi(vars["appId"])
	if err != nil {
		handler.Logger.Errorw("request err, GetAppOverrideForDefaultTemplate", "err", err, "appId", appId)
		common.WriteJsonResp(w, err, nil, http.StatusBadRequest)
		return
	}
	chartRefId, err := strconv.Atoi(vars["chartRefId"])
	if err != nil {
		handler.Logger.Errorw("request err, GetAppOverrideForDefaultTemplate", "err", err, "chartRefId", chartRefId)
		common.WriteJsonResp(w, err, nil, http.StatusBadRequest)
		return
	}

	//RBAC
	object := handler.enforcerUtil.GetAppRBACNameByAppId(appId)
	if ok := handler.enforcer.Enforce(token, casbin.ResourceApplications, casbin.ActionGet, object); !ok {
		common.WriteJsonResp(w, err, "Unauthorized User", http.StatusForbidden)
		return
	}
	//RBAC

	appOverride, _, err := handler.chartRefService.GetAppOverrideForDefaultTemplate(chartRefId)
	if err != nil {
		handler.Logger.Errorw("service err, UpdateCiTemplate", "err", err, "appId", appId, "chartRefId", chartRefId)
		common.WriteJsonResp(w, err, nil, http.StatusInternalServerError)
		return
	}
	common.WriteJsonResp(w, err, appOverride, http.StatusOK)
}

func (handler *PipelineConfigRestHandlerImpl) UpdateAppOverride(w http.ResponseWriter, r *http.Request) {
	decoder := json.NewDecoder(r.Body)
	userId, err := handler.userAuthService.GetLoggedInUser(r)
	if userId == 0 || err != nil {
		common.WriteJsonResp(w, err, "Unauthorized User", http.StatusUnauthorized)
		return
	}

	var templateRequest bean3.TemplateRequest
	err = decoder.Decode(&templateRequest)
	templateRequest.UserId = userId
	if err != nil {
		handler.Logger.Errorw("request err, UpdateAppOverride", "err", err, "payload", templateRequest)
		common.WriteJsonResp(w, err, nil, http.StatusBadRequest)
		return
	}

	err = handler.validator.Struct(templateRequest)
	if err != nil {
		handler.Logger.Errorw("validation err, UpdateAppOverride", "err", err, "payload", templateRequest)
		common.WriteJsonResp(w, err, nil, http.StatusBadRequest)
		return
	}
	handler.Logger.Infow("request payload, UpdateAppOverride", "payload", templateRequest)

	token := r.Header.Get("token")
	ctx := r.Context()
	_, span := otel.Tracer("orchestrator").Start(ctx, "pipelineBuilder.GetApp")
	app, err := handler.pipelineBuilder.GetApp(templateRequest.AppId)
	span.End()
	if err != nil {
		common.WriteJsonResp(w, err, nil, http.StatusBadRequest)
		return
	}

	resourceName := handler.enforcerUtil.GetAppRBACName(app.AppName)
	if ok := handler.enforcer.Enforce(token, casbin.ResourceApplications, casbin.ActionCreate, resourceName); !ok {
		common.WriteJsonResp(w, fmt.Errorf("unauthorized user"), "Unauthorized User", http.StatusForbidden)
		return
	}
	chartRefId := templateRequest.ChartRefId
	//VARIABLE_RESOLVE
	scope := resourceQualifiers.Scope{
		AppId: templateRequest.AppId,
	}
	_, span = otel.Tracer("orchestrator").Start(ctx, "chartService.DeploymentTemplateValidate")
	validate, err2 := handler.deploymentTemplateValidationService.DeploymentTemplateValidate(ctx, templateRequest.ValuesOverride, chartRefId, scope)
	span.End()
	if !validate {
		handler.Logger.Errorw("validation err, UpdateAppOverride", "err", err2, "payload", templateRequest)
		common.WriteJsonResp(w, err2, nil, http.StatusBadRequest)
		return
	}

	_, span = otel.Tracer("orchestrator").Start(ctx, "chartService.UpdateAppOverride")
	createResp, err := handler.chartService.UpdateAppOverride(ctx, &templateRequest)
	span.End()
	if err != nil {
		handler.Logger.Errorw("service err, UpdateAppOverride", "err", err, "payload", templateRequest)
		common.WriteJsonResp(w, err, nil, http.StatusInternalServerError)
		return
	}
	common.WriteJsonResp(w, err, createResp, http.StatusOK)

}
func (handler *PipelineConfigRestHandlerImpl) GetArtifactsForRollback(w http.ResponseWriter, r *http.Request) {
	vars := mux.Vars(r)
	cdPipelineId, err := strconv.Atoi(vars["cd_pipeline_id"])
	if err != nil {
		handler.Logger.Errorw("request err, GetArtifactsForRollback", "err", err, "cdPipelineId", cdPipelineId)
		common.WriteJsonResp(w, err, "invalid request", http.StatusBadRequest)
		return
	}
	handler.Logger.Infow("request payload, GetArtifactsForRollback", "cdPipelineId", cdPipelineId)
	token := r.Header.Get("token")
	deploymentPipeline, err := handler.pipelineBuilder.FindPipelineById(cdPipelineId)
	if err != nil {
		handler.Logger.Errorw("service err, GetArtifactsForRollback", "err", err, "cdPipelineId", cdPipelineId)
		common.WriteJsonResp(w, err, nil, http.StatusBadRequest)
		return
	}
	app, err := handler.pipelineBuilder.GetApp(deploymentPipeline.AppId)
	if err != nil {
		handler.Logger.Errorw("service err, GetArtifactsForRollback", "err", err, "cdPipelineId", cdPipelineId)
		common.WriteJsonResp(w, err, nil, http.StatusBadRequest)
		return
	}
	offsetQueryParam := r.URL.Query().Get("offset")
	offset, err := strconv.Atoi(offsetQueryParam)
	if offsetQueryParam == "" || err != nil {
		handler.Logger.Errorw("request err, GetArtifactsForRollback", "err", err, "offsetQueryParam", offsetQueryParam)
		common.WriteJsonResp(w, err, "invalid offset", http.StatusBadRequest)
		return
	}
	sizeQueryParam := r.URL.Query().Get("size")
	limit, err := strconv.Atoi(sizeQueryParam)
	if sizeQueryParam == "" || err != nil {
		handler.Logger.Errorw("request err, GetArtifactsForRollback", "err", err, "sizeQueryParam", sizeQueryParam)
		common.WriteJsonResp(w, err, "invalid size", http.StatusBadRequest)
		return
	}
	searchString := r.URL.Query().Get("search")

	//rbac block starts from here
	object := handler.enforcerUtil.GetAppRBACName(app.AppName)
	if ok := handler.enforcer.Enforce(token, casbin.ResourceApplications, casbin.ActionGet, object); !ok {
		common.WriteJsonResp(w, fmt.Errorf("unauthorized user"), "Unauthorized User", http.StatusForbidden)
		return
	}
	object = handler.enforcerUtil.GetAppRBACByAppNameAndEnvId(app.AppName, deploymentPipeline.EnvironmentId)
	if ok := handler.enforcer.Enforce(token, casbin.ResourceEnvironment, casbin.ActionGet, object); !ok {
		common.WriteJsonResp(w, err, "Unauthorized User", http.StatusForbidden)
		return
	}
	//rbac block ends here
	//rbac for edit tags access
	var ciArtifactResponse bean.CiArtifactResponse
	triggerAccess := handler.enforcer.Enforce(token, casbin.ResourceApplications, casbin.ActionTrigger, object)
	if handler.pipelineRestHandlerEnvConfig.UseArtifactListApiV2 {
		ciArtifactResponse, err = handler.pipelineBuilder.FetchArtifactForRollbackV2(cdPipelineId, app.Id, offset, limit, searchString, app, deploymentPipeline)
	} else {
		ciArtifactResponse, err = handler.pipelineBuilder.FetchArtifactForRollback(cdPipelineId, app.Id, offset, limit, searchString)
	}

	if err != nil {
		handler.Logger.Errorw("service err, GetArtifactsForRollback", "err", err, "cdPipelineId", cdPipelineId)
		common.WriteJsonResp(w, err, "unable to fetch artifacts", http.StatusInternalServerError)
		return
	}
	appTags, err := handler.imageTaggingReadService.GetUniqueTagsByAppId(app.Id)
	if err != nil {
		handler.Logger.Errorw("service err, GetTagsByAppId", "err", err, "appId", app.Id)
		common.WriteJsonResp(w, err, ciArtifactResponse, http.StatusInternalServerError)
		return
	}

	ciArtifactResponse.AppReleaseTagNames = appTags

	prodEnvExists, err := handler.imageTaggingService.GetProdEnvByCdPipelineId(cdPipelineId)
	ciArtifactResponse.TagsEditable = prodEnvExists && triggerAccess
	ciArtifactResponse.HideImageTaggingHardDelete = handler.imageTaggingService.IsHardDeleteHidden()
	if err != nil {
		handler.Logger.Errorw("service err, GetProdEnvByCdPipelineId", "err", err, "cdPipelineId", app.Id)
		common.WriteJsonResp(w, err, ciArtifactResponse, http.StatusInternalServerError)
		return
	}
	common.WriteJsonResp(w, err, ciArtifactResponse, http.StatusOK)
}

func (handler *PipelineConfigRestHandlerImpl) EnvConfigOverrideReset(w http.ResponseWriter, r *http.Request) {
	userId, err := handler.userAuthService.GetLoggedInUser(r)
	if userId == 0 || err != nil {
		common.WriteJsonResp(w, err, "Unauthorized User", http.StatusUnauthorized)
		return
	}
	token := r.Header.Get("token")
	vars := mux.Vars(r)
	appId, err := strconv.Atoi(vars["appId"])
	if err != nil {
		common.WriteJsonResp(w, err, nil, http.StatusBadRequest)
		return
	}
	environmentId, err := strconv.Atoi(vars["environmentId"])
	if err != nil {
		common.WriteJsonResp(w, err, nil, http.StatusBadRequest)
		return
	}

	id, err := strconv.Atoi(vars["id"])
	if err != nil {
		common.WriteJsonResp(w, err, nil, http.StatusBadRequest)
		return
	}
	handler.Logger.Infow("request payload, EnvConfigOverrideReset", "appId", appId, "environmentId", environmentId)
	app, err := handler.pipelineBuilder.GetApp(appId)
	if err != nil {
		handler.Logger.Errorw("service err, EnvConfigOverrideReset", "err", err, "appId", appId, "environmentId", environmentId)
		common.WriteJsonResp(w, err, nil, http.StatusBadRequest)
		return
	}
	resourceName := handler.enforcerUtil.GetAppRBACNameByAppId(appId)
	if ok := handler.enforcer.Enforce(token, casbin.ResourceApplications, casbin.ActionDelete, resourceName); !ok {
		common.WriteJsonResp(w, fmt.Errorf("unauthorized user"), "Unauthorized User", http.StatusForbidden)
		return
	}
	object := handler.enforcerUtil.GetAppRBACByAppNameAndEnvId(app.AppName, environmentId)
	if ok := handler.enforcer.Enforce(token, casbin.ResourceEnvironment, casbin.ActionDelete, object); !ok {
		common.WriteJsonResp(w, fmt.Errorf("unauthorized user"), "Unauthorized User", http.StatusForbidden)
		return
	}
	isSuccess, err := handler.propertiesConfigService.ResetEnvironmentProperties(id, userId)
	if err != nil {
		handler.Logger.Errorw("service err, EnvConfigOverrideReset", "err", err, "appId", appId, "environmentId", environmentId)
		common.WriteJsonResp(w, err, nil, http.StatusInternalServerError)
		return
	}
	common.WriteJsonResp(w, err, isSuccess, http.StatusOK)
}

func (handler *PipelineConfigRestHandlerImpl) ListDeploymentHistory(w http.ResponseWriter, r *http.Request) {
	userId, err := handler.userAuthService.GetLoggedInUser(r)
	if userId == 0 || err != nil {
		common.WriteJsonResp(w, err, "Unauthorized User", http.StatusUnauthorized)
		return
	}
	token := r.Header.Get("token")
	vars := mux.Vars(r)
	appId, err := strconv.Atoi(vars["appId"])
	if err != nil {
		common.WriteJsonResp(w, err, nil, http.StatusBadRequest)
		return
	}
	pipelineId, err := strconv.Atoi(vars["pipelineId"])
	if err != nil {
		common.WriteJsonResp(w, err, nil, http.StatusBadRequest)
		return
	}

	environmentId, err := strconv.Atoi(vars["environmentId"])
	if err != nil {
		common.WriteJsonResp(w, err, nil, http.StatusBadRequest)
		return
	}

	offsetQueryParam := r.URL.Query().Get("offset")
	offset, err := strconv.Atoi(offsetQueryParam)
	if offsetQueryParam == "" || err != nil {
		handler.Logger.Errorw("request err, ListDeploymentHistory", "err", err, "appId", appId, "environmentId", environmentId, "pipelineId", pipelineId, "offset", offset)
		common.WriteJsonResp(w, err, "invalid offset", http.StatusBadRequest)
		return
	}
	sizeQueryParam := r.URL.Query().Get("size")
	limit, err := strconv.Atoi(sizeQueryParam)
	if sizeQueryParam == "" || err != nil {
		handler.Logger.Errorw("request err, ListDeploymentHistory", "err", err, "appId", appId, "environmentId", environmentId, "pipelineId", pipelineId, "sizeQueryParam", sizeQueryParam)
		common.WriteJsonResp(w, err, "invalid size", http.StatusBadRequest)
		return
	}
	handler.Logger.Infow("request payload, ListDeploymentHistory", "err", err, "appId", appId, "environmentId", environmentId, "pipelineId", pipelineId, "offset", offset)
	//RBAC CHECK
	resourceName := handler.enforcerUtil.GetAppRBACNameByAppId(appId)
	if ok := handler.enforcer.Enforce(token, casbin.ResourceApplications, casbin.ActionGet, resourceName); !ok {
		common.WriteJsonResp(w, fmt.Errorf("unauthorized user"), "Unauthorized User", http.StatusForbidden)
		return
	}
	//RBAC CHECK
	resp := DeploymentHistoryResp{}
	wfs, err := handler.cdHandler.GetCdBuildHistory(appId, environmentId, pipelineId, offset, limit)
	resp.CdWorkflows = wfs
	if err != nil {
		handler.Logger.Errorw("service err, List", "err", err, "appId", appId, "environmentId", environmentId, "pipelineId", pipelineId, "offset", offset)
		common.WriteJsonResp(w, err, resp, http.StatusInternalServerError)
		return
	}

	appTags, err := handler.imageTaggingReadService.GetUniqueTagsByAppId(appId)
	if err != nil {
		handler.Logger.Errorw("service err, GetTagsByAppId", "err", err, "appId", appId)
		common.WriteJsonResp(w, err, resp, http.StatusInternalServerError)
		return
	}
	resp.AppReleaseTagNames = appTags

	prodEnvExists, err := handler.imageTaggingService.GetProdEnvByCdPipelineId(pipelineId)
	resp.TagsEdiatable = prodEnvExists
	resp.HideImageTaggingHardDelete = handler.imageTaggingService.IsHardDeleteHidden()
	if err != nil {
		handler.Logger.Errorw("service err, GetProdEnvFromParentAndLinkedWorkflow", "err", err, "cdPipelineId", pipelineId)
		common.WriteJsonResp(w, err, resp, http.StatusInternalServerError)
		return
	}
	common.WriteJsonResp(w, err, resp, http.StatusOK)
}

func (handler *PipelineConfigRestHandlerImpl) GetPrePostDeploymentLogs(w http.ResponseWriter, r *http.Request) {
	userId, err := handler.userAuthService.GetLoggedInUser(r)
	if userId == 0 || err != nil {
		common.WriteJsonResp(w, err, "Unauthorized User", http.StatusUnauthorized)
		return
	}
	token := r.Header.Get("token")
	vars := mux.Vars(r)
	appId, err := strconv.Atoi(vars["appId"])
	if err != nil {
		common.WriteJsonResp(w, err, nil, http.StatusBadRequest)
		return
	}
	environmentId, err := strconv.Atoi(vars["environmentId"])
	if err != nil {
		common.WriteJsonResp(w, err, nil, http.StatusBadRequest)
		return
	}
	pipelineId, err := strconv.Atoi(vars["pipelineId"])
	if err != nil {
		common.WriteJsonResp(w, err, nil, http.StatusBadRequest)
		return
	}

	workflowId, err := strconv.Atoi(vars["workflowId"])
	if err != nil {
		common.WriteJsonResp(w, err, nil, http.StatusBadRequest)
		return
	}
	handler.Logger.Infow("request payload, GetPrePostDeploymentLogs", "err", err, "appId", appId, "environmentId", environmentId, "pipelineId", pipelineId, "workflowId", workflowId)

	//RBAC CHECK
	resourceName := handler.enforcerUtil.GetAppRBACNameByAppId(appId)
	if ok := handler.enforcer.Enforce(token, casbin.ResourceApplications, casbin.ActionGet, resourceName); !ok {
		common.WriteJsonResp(w, fmt.Errorf("unauthorized user"), "Unauthorized User", http.StatusForbidden)
		return
	}
	//RBAC CHECK

	logsReader, cleanUp, err := handler.cdHandler.GetRunningWorkflowLogs(environmentId, pipelineId, workflowId)
	if err != nil {
		handler.Logger.Errorw("service err, GetPrePostDeploymentLogs", "err", err, "appId", appId, "environmentId", environmentId, "pipelineId", pipelineId, "workflowId", workflowId)
		common.WriteJsonResp(w, err, nil, http.StatusInternalServerError)
		return
	}
	lastSeenMsgId := -1
	lastEventId := r.Header.Get("Last-Event-ID")
	if len(lastEventId) > 0 {
		lastSeenMsgId, err = strconv.Atoi(lastEventId)
		if err != nil {
			handler.Logger.Errorw("request err, GetPrePostDeploymentLogs", "err", err, "appId", appId, "environmentId", environmentId, "pipelineId", pipelineId, "workflowId", workflowId, "lastEventId", lastEventId)
			common.WriteJsonResp(w, err, nil, http.StatusBadRequest)
			return
		}
	}
	ctx, cancel := context.WithCancel(r.Context())
	if cn, ok := w.(http.CloseNotifier); ok {
		go func(done <-chan struct{}, closed <-chan bool) {
			select {
			case <-done:
			case <-closed:
				cancel()
			}
		}(ctx.Done(), cn.CloseNotify())
	}
	defer cancel()
	defer func() {
		if cleanUp != nil {
			cleanUp()
		}
	}()
	handler.streamOutput(w, logsReader, lastSeenMsgId)
}

func (handler *PipelineConfigRestHandlerImpl) FetchCdWorkflowDetails(w http.ResponseWriter, r *http.Request) {
	userId, err := handler.userAuthService.GetLoggedInUser(r)
	if userId == 0 || err != nil {
		common.WriteJsonResp(w, err, "Unauthorized User", http.StatusUnauthorized)
		return
	}
	token := r.Header.Get("token")
	vars := mux.Vars(r)
	appId, err := strconv.Atoi(vars["appId"])
	if err != nil {
		common.WriteJsonResp(w, err, nil, http.StatusBadRequest)
		return
	}
	environmentId, err := strconv.Atoi(vars["environmentId"])
	if err != nil {
		common.WriteJsonResp(w, err, nil, http.StatusBadRequest)
		return
	}
	pipelineId, err := strconv.Atoi(vars["pipelineId"])
	if err != nil {
		common.WriteJsonResp(w, err, nil, http.StatusBadRequest)
		return
	}
	buildId, err := strconv.Atoi(vars["workflowRunnerId"])
	if err != nil || buildId == 0 {
		common.WriteJsonResp(w, err, nil, http.StatusBadRequest)
		return
	}
	handler.Logger.Infow("request payload, FetchCdWorkflowDetails", "err", err, "appId", appId, "environmentId", environmentId, "pipelineId", pipelineId, "buildId", buildId)

	//RBAC CHECK
	resourceName := handler.enforcerUtil.GetAppRBACNameByAppId(appId)
	if ok := handler.enforcer.Enforce(token, casbin.ResourceApplications, casbin.ActionGet, resourceName); !ok {
		common.WriteJsonResp(w, fmt.Errorf("unauthorized user"), "Unauthorized User", http.StatusForbidden)
		return
	}
	//RBAC CHECK

	resp, err := handler.cdHandler.FetchCdWorkflowDetails(appId, environmentId, pipelineId, buildId)
	if err != nil {
		handler.Logger.Errorw("service err, FetchCdWorkflowDetails", "err", err, "appId", appId, "environmentId", environmentId, "pipelineId", pipelineId, "buildId", buildId)
		if util.IsErrNoRows(err) {
			err = &util.ApiError{Code: "404", HttpStatusCode: http.StatusNotFound, UserMessage: "no workflow found"}
			common.WriteJsonResp(w, err, nil, http.StatusOK)
		} else {
			common.WriteJsonResp(w, err, nil, http.StatusInternalServerError)
		}
		return
	}
	common.WriteJsonResp(w, err, resp, http.StatusOK)
}

func (handler *PipelineConfigRestHandlerImpl) DownloadArtifacts(w http.ResponseWriter, r *http.Request) {
	userId, err := handler.userAuthService.GetLoggedInUser(r)
	if userId == 0 || err != nil {
		common.WriteJsonResp(w, err, "Unauthorized User", http.StatusUnauthorized)
		return
	}
	token := r.Header.Get("token")
	vars := mux.Vars(r)
	appId, err := strconv.Atoi(vars["appId"])
	if err != nil {
		common.WriteJsonResp(w, err, nil, http.StatusBadRequest)
		return
	}
	pipelineId, err := strconv.Atoi(vars["pipelineId"])
	if err != nil {
		common.WriteJsonResp(w, err, nil, http.StatusBadRequest)
		return
	}
	buildId, err := strconv.Atoi(vars["workflowRunnerId"])
	if err != nil {
		common.WriteJsonResp(w, err, nil, http.StatusBadRequest)
		return
	}
	handler.Logger.Infow("request payload, DownloadArtifacts", "err", err, "appId", appId, "pipelineId", pipelineId, "buildId", buildId)

	//RBAC CHECK
	resourceName := handler.enforcerUtil.GetAppRBACNameByAppId(appId)
	if ok := handler.enforcer.Enforce(token, casbin.ResourceApplications, casbin.ActionGet, resourceName); !ok {
		common.WriteJsonResp(w, fmt.Errorf("unauthorized user"), "Unauthorized User", http.StatusForbidden)
		return
	}
	object := handler.enforcerUtil.GetAppRBACByAppIdAndPipelineId(appId, pipelineId)
	if ok := handler.enforcer.Enforce(token, casbin.ResourceEnvironment, casbin.ActionGet, object); !ok {
		common.WriteJsonResp(w, fmt.Errorf("unauthorized user"), "Unauthorized User", http.StatusForbidden)
		return
	}
	//RBAC CHECK

	file, err := handler.cdHandler.DownloadCdWorkflowArtifacts(buildId)
	defer file.Close()

	if err != nil {
		handler.Logger.Errorw("service err, DownloadArtifacts", "err", err, "appId", appId, "pipelineId", pipelineId, "buildId", buildId)
		if util.IsErrNoRows(err) {
			err = &util.ApiError{Code: "404", HttpStatusCode: 200, UserMessage: "no workflow found"}
			common.WriteJsonResp(w, err, nil, http.StatusOK)
		} else {
			common.WriteJsonResp(w, err, nil, http.StatusInternalServerError)
		}
		return
	}
	w.Header().Set("Content-Disposition", "attachment; filename="+strconv.Itoa(buildId)+".zip")
	w.Header().Set("Content-Type", "application/octet-stream")
	w.Header().Set("Content-Length", r.Header.Get("Content-Length"))
	_, err = io.Copy(w, file)
	if err != nil {
		handler.Logger.Errorw("service err, DownloadArtifacts", "err", err, "appId", appId, "pipelineId", pipelineId, "buildId", buildId)
	}
}

func (handler *PipelineConfigRestHandlerImpl) GetStageStatus(w http.ResponseWriter, r *http.Request) {
	userId, err := handler.userAuthService.GetLoggedInUser(r)
	if userId == 0 || err != nil {
		common.WriteJsonResp(w, err, "Unauthorized User", http.StatusUnauthorized)
		return
	}
	token := r.Header.Get("token")
	vars := mux.Vars(r)
	appId, err := strconv.Atoi(vars["appId"])
	if err != nil {
		common.WriteJsonResp(w, err, nil, http.StatusBadRequest)
		return
	}
	pipelineId, err := strconv.Atoi(vars["pipelineId"])
	if err != nil {
		common.WriteJsonResp(w, err, nil, http.StatusBadRequest)
		return
	}
	handler.Logger.Infow("request payload, GetStageStatus", "err", err, "appId", appId, "pipelineId", pipelineId)

	//RBAC CHECK
	resourceName := handler.enforcerUtil.GetAppRBACNameByAppId(appId)
	if ok := handler.enforcer.Enforce(token, casbin.ResourceApplications, casbin.ActionGet, resourceName); !ok {
		common.WriteJsonResp(w, fmt.Errorf("unauthorized user"), "Unauthorized User", http.StatusForbidden)
		return
	}
	object := handler.enforcerUtil.GetAppRBACByAppIdAndPipelineId(appId, pipelineId)
	if ok := handler.enforcer.Enforce(token, casbin.ResourceEnvironment, casbin.ActionGet, object); !ok {
		common.WriteJsonResp(w, fmt.Errorf("unauthorized user"), "Unauthorized User", http.StatusForbidden)
		return
	}
	//RBAC CHECK

	resp, err := handler.cdHandler.FetchCdPrePostStageStatus(pipelineId)
	if err != nil {
		handler.Logger.Errorw("service err, GetStageStatus", "err", err, "appId", appId, "pipelineId", pipelineId)
		if util.IsErrNoRows(err) {
			err = &util.ApiError{Code: "404", HttpStatusCode: 200, UserMessage: "no status found"}
			common.WriteJsonResp(w, err, nil, http.StatusOK)
		} else {
			common.WriteJsonResp(w, err, nil, http.StatusInternalServerError)
		}
		return
	}
	common.WriteJsonResp(w, err, resp, http.StatusOK)
}

func (handler *PipelineConfigRestHandlerImpl) GetConfigmapSecretsForDeploymentStages(w http.ResponseWriter, r *http.Request) {
	userId, err := handler.userAuthService.GetLoggedInUser(r)
	if userId == 0 || err != nil {
		common.WriteJsonResp(w, err, "Unauthorized User", http.StatusUnauthorized)
		return
	}
	vars := mux.Vars(r)
	pipelineId, err := strconv.Atoi(vars["pipelineId"])
	if err != nil {
		common.WriteJsonResp(w, err, nil, http.StatusBadRequest)
		return
	}
	handler.Logger.Infow("request payload, GetConfigmapSecretsForDeploymentStages", "err", err, "pipelineId", pipelineId)
	deploymentPipeline, err := handler.pipelineBuilder.FindPipelineById(pipelineId)
	if err != nil {
		common.WriteJsonResp(w, err, nil, http.StatusBadRequest)
		return
	}
	//FIXME: add RBAC
	resp, err := handler.pipelineBuilder.FetchConfigmapSecretsForCdStages(deploymentPipeline.AppId, deploymentPipeline.EnvironmentId, pipelineId)
	if err != nil {
		handler.Logger.Errorw("service err, GetConfigmapSecretsForDeploymentStages", "err", err, "pipelineId", pipelineId)
		common.WriteJsonResp(w, err, nil, http.StatusInternalServerError)
		return
	}
	common.WriteJsonResp(w, err, resp, http.StatusOK)
}

func (handler *PipelineConfigRestHandlerImpl) GetCdPipelineById(w http.ResponseWriter, r *http.Request) {
	token := r.Header.Get("token")
	vars := mux.Vars(r)
	appId, err := strconv.Atoi(vars["appId"])
	if err != nil {
		common.WriteJsonResp(w, err, nil, http.StatusBadRequest)
		return
	}
	pipelineId, err := strconv.Atoi(vars["pipelineId"])
	if err != nil {
		common.WriteJsonResp(w, err, nil, http.StatusBadRequest)
		return
	}
	version := "v1"
	if strings.Contains(r.URL.Path, "v2") {
		version = "v2"
	}
	handler.Logger.Infow("request payload, GetCdPipelineById", "err", err, "appId", appId, "pipelineId", pipelineId)
	app, err := handler.pipelineBuilder.GetApp(appId)
	if err != nil {
		common.WriteJsonResp(w, err, nil, http.StatusBadRequest)
		return
	}
	resourceName := handler.enforcerUtil.GetAppRBACName(app.AppName)
	if ok := handler.enforcer.Enforce(token, casbin.ResourceApplications, casbin.ActionGet, resourceName); !ok {
		common.WriteJsonResp(w, fmt.Errorf("unauthorized user"), "Unauthorized User", http.StatusForbidden)
		return
	}

	envObject := handler.enforcerUtil.GetEnvRBACNameByCdPipelineIdAndEnvId(pipelineId)
	if ok := handler.enforcer.Enforce(token, casbin.ResourceEnvironment, casbin.ActionUpdate, envObject); !ok {
		common.WriteJsonResp(w, fmt.Errorf("unauthorized user"), "Unauthorized User", http.StatusForbidden)
		return
	}

	cdResp, err := handler.pipelineBuilder.GetCdPipelineByIdResolved(pipelineId, version)
	if err != nil {
		handler.Logger.Errorw("service err, GetCdPipelineByIdResolved", "appId", appId, "pipelineId", pipelineId, "err", err)
		common.WriteJsonResp(w, err, nil, http.StatusInternalServerError)
		return
	}
	common.WriteJsonResp(w, err, cdResp, http.StatusOK)
}

func (handler *PipelineConfigRestHandlerImpl) CancelStage(w http.ResponseWriter, r *http.Request) {
	userId, err := handler.userAuthService.GetLoggedInUser(r)
	if userId == 0 || err != nil {
		common.WriteJsonResp(w, err, "Unauthorized User", http.StatusUnauthorized)
		return
	}
	vars := mux.Vars(r)
	pipelineId, err := strconv.Atoi(vars["pipelineId"])
	if err != nil {
		common.WriteJsonResp(w, err, nil, http.StatusBadRequest)
		return
	}
	workflowRunnerId, err := strconv.Atoi(vars["workflowRunnerId"])
	if err != nil {
		common.WriteJsonResp(w, err, nil, http.StatusBadRequest)
		return
	}
	cdPipeline, err := handler.pipelineRepository.FindById(pipelineId)
	if err != nil {
		common.WriteJsonResp(w, err, nil, http.StatusInternalServerError)
		return
	}
	var forceAbort bool
	forceAbortQueryParam := r.URL.Query().Get("forceAbort")
	if len(forceAbortQueryParam) > 0 {
		forceAbort, err = strconv.ParseBool(forceAbortQueryParam)
		if err != nil {
			handler.Logger.Errorw("request err, CancelWorkflow", "err", err)
			common.WriteJsonResp(w, err, nil, http.StatusBadRequest)
			return
		}
	}
	handler.Logger.Infow("request payload, CancelStage", "pipelineId", pipelineId, "workflowRunnerId", workflowRunnerId)

	//RBAC
	token := r.Header.Get("token")
	object := handler.enforcerUtil.GetAppRBACNameByAppId(cdPipeline.AppId)
	if ok := handler.enforcer.Enforce(token, casbin.ResourceApplications, casbin.ActionTrigger, object); !ok {
		common.WriteJsonResp(w, err, "Unauthorized User", http.StatusForbidden)
		return
	}
	//RBAC

	resp, err := handler.cdHandler.CancelStage(workflowRunnerId, forceAbort, userId)
	if err != nil {
		handler.Logger.Errorw("service err, CancelStage", "err", err, "pipelineId", pipelineId, "workflowRunnerId", workflowRunnerId)
		if util.IsErrNoRows(err) {
			common.WriteJsonResp(w, err, nil, http.StatusNotFound)
		} else {
			common.WriteJsonResp(w, err, nil, http.StatusInternalServerError)
		}
		return
	}
	common.WriteJsonResp(w, err, resp, http.StatusOK)
}

func (handler *PipelineConfigRestHandlerImpl) GetDeploymentPipelineStrategy(w http.ResponseWriter, r *http.Request) {
	token := r.Header.Get("token")
	vars := mux.Vars(r)
	appId, err := strconv.Atoi(vars["appId"])
	if err != nil {
		common.WriteJsonResp(w, err, nil, http.StatusBadRequest)
		return
	}
	handler.Logger.Infow("request payload, GetDeploymentPipelineStrategy", "appId", appId)
	//RBAC
	object := handler.enforcerUtil.GetAppRBACNameByAppId(appId)
	if ok := handler.enforcer.Enforce(token, casbin.ResourceApplications, casbin.ActionGet, object); !ok {
		common.WriteJsonResp(w, err, "Unauthorized User", http.StatusForbidden)
		return
	}
	//RBAC

	result, err := handler.pipelineBuilder.FetchCDPipelineStrategy(appId)
	if err != nil {
		handler.Logger.Errorw("service err, GetDeploymentPipelineStrategy", "err", err, "appId", appId)
		common.WriteJsonResp(w, err, nil, http.StatusInternalServerError)
		return
	}

	common.WriteJsonResp(w, err, result, http.StatusOK)
}
func (handler *PipelineConfigRestHandlerImpl) GetDefaultDeploymentPipelineStrategy(w http.ResponseWriter, r *http.Request) {
	token := r.Header.Get("token")
	vars := mux.Vars(r)
	appId, err := strconv.Atoi(vars["appId"])
	if err != nil {
		common.WriteJsonResp(w, err, nil, http.StatusBadRequest)
		return
	}
	envId, err := strconv.Atoi(vars["envId"])
	if err != nil {
		common.WriteJsonResp(w, err, nil, http.StatusBadRequest)
		return
	}
	handler.Logger.Infow("request payload, GetDefaultDeploymentPipelineStrategy", "appId", appId, "envId", envId)
	//RBAC
	object := handler.enforcerUtil.GetAppRBACNameByAppId(appId)
	if ok := handler.enforcer.Enforce(token, casbin.ResourceApplications, casbin.ActionGet, object); !ok {
		common.WriteJsonResp(w, err, "Unauthorized User", http.StatusForbidden)
		return
	}
	//RBAC

	result, err := handler.pipelineBuilder.FetchDefaultCDPipelineStrategy(appId, envId)
	if err != nil {
		handler.Logger.Errorw("service err, GetDefaultDeploymentPipelineStrategy", "err", err, "appId", appId)
		common.WriteJsonResp(w, err, nil, http.StatusInternalServerError)
		return
	}

	common.WriteJsonResp(w, err, result, http.StatusOK)
}

func (handler *PipelineConfigRestHandlerImpl) EnvConfigOverrideCreateNamespace(w http.ResponseWriter, r *http.Request) {
	userId, err := handler.userAuthService.GetLoggedInUser(r)
	if userId == 0 || err != nil {
		common.WriteJsonResp(w, err, "Unauthorized User", http.StatusUnauthorized)
		return
	}
	token := r.Header.Get("token")
	vars := mux.Vars(r)
	appId, err := strconv.Atoi(vars["appId"])
	if err != nil {
		common.WriteJsonResp(w, err, nil, http.StatusBadRequest)
		return
	}
	environmentId, err := strconv.Atoi(vars["environmentId"])
	if err != nil {
		common.WriteJsonResp(w, err, nil, http.StatusBadRequest)
		return
	}
	decoder := json.NewDecoder(r.Body)
	var envConfigProperties pipelineBean.EnvironmentProperties
	err = decoder.Decode(&envConfigProperties)
	envConfigProperties.UserId = userId
	envConfigProperties.EnvironmentId = environmentId
	if err != nil {
		common.WriteJsonResp(w, err, nil, http.StatusBadRequest)
		return
	}
	handler.Logger.Infow("request payload, EnvConfigOverrideCreateNamespace", "appId", appId, "environmentId", environmentId, "payload", envConfigProperties)
	app, err := handler.pipelineBuilder.GetApp(appId)
	if err != nil {
		common.WriteJsonResp(w, err, nil, http.StatusBadRequest)
		return
	}
	resourceName := handler.enforcerUtil.GetAppRBACNameByAppId(appId)
	if ok := handler.enforcer.Enforce(token, casbin.ResourceApplications, casbin.ActionCreate, resourceName); !ok {
		common.WriteJsonResp(w, fmt.Errorf("unauthorized user"), "Unauthorized User", http.StatusForbidden)
		return
	}
	object := handler.enforcerUtil.GetAppRBACByAppNameAndEnvId(app.AppName, environmentId)
	if ok := handler.enforcer.Enforce(token, casbin.ResourceEnvironment, casbin.ActionCreate, object); !ok {
		common.WriteJsonResp(w, fmt.Errorf("unauthorized user"), "Unauthorized User", http.StatusForbidden)
		return
	}
	createResp, err := handler.propertiesConfigService.CreateEnvironmentPropertiesWithNamespace(appId, &envConfigProperties)
	if err != nil {
		handler.Logger.Errorw("service err, EnvConfigOverrideCreateNamespace", "err", err, "appId", appId, "environmentId", environmentId, "payload", envConfigProperties)
		common.WriteJsonResp(w, err, nil, http.StatusInternalServerError)
		return
	}
	common.WriteJsonResp(w, err, createResp, http.StatusOK)
}

func (handler *PipelineConfigRestHandlerImpl) IsReadyToTrigger(w http.ResponseWriter, r *http.Request) {
	token := r.Header.Get("token")
	vars := mux.Vars(r)
	appId, err := strconv.Atoi(vars["appId"])
	if err != nil {
		common.WriteJsonResp(w, err, nil, http.StatusBadRequest)
		return
	}
	envId, err := strconv.Atoi(vars["envId"])
	if err != nil {
		common.WriteJsonResp(w, err, nil, http.StatusBadRequest)
		return
	}
	pipelineId, err := strconv.Atoi(vars["pipelineId"])
	if err != nil {
		common.WriteJsonResp(w, err, nil, http.StatusBadRequest)
		return
	}
	handler.Logger.Infow("request payload, IsReadyToTrigger", "appId", appId, "envId", envId, "pipelineId", pipelineId)
	//RBAC
	object := handler.enforcerUtil.GetAppRBACNameByAppId(appId)
	if ok := handler.enforcer.Enforce(token, casbin.ResourceApplications, casbin.ActionGet, object); !ok {
		common.WriteJsonResp(w, err, "Unauthorized User", http.StatusForbidden)
		return
	}
	object = handler.enforcerUtil.GetEnvRBACNameByAppId(appId, envId)
	if ok := handler.enforcer.Enforce(token, casbin.ResourceEnvironment, casbin.ActionGet, object); !ok {
		common.WriteJsonResp(w, err, "Unauthorized User", http.StatusForbidden)
		return
	}
	//RBAC

	result, err := handler.chartService.IsReadyToTrigger(appId, envId, pipelineId)
	if err != nil {
		handler.Logger.Errorw("service err, IsReadyToTrigger", "err", err, "appId", appId, "envId", envId, "pipelineId", pipelineId)
		common.WriteJsonResp(w, err, nil, http.StatusInternalServerError)
		return
	}
	common.WriteJsonResp(w, err, result, http.StatusOK)
}

func (handler *PipelineConfigRestHandlerImpl) UpgradeForAllApps(w http.ResponseWriter, r *http.Request) {
	userId, err := handler.userAuthService.GetLoggedInUser(r)
	if userId == 0 || err != nil {
		common.WriteJsonResp(w, err, "Unauthorized User", http.StatusUnauthorized)
		return
	}
	vars := mux.Vars(r)
	chartRefId, err := strconv.Atoi(vars["chartRefId"])
	if err != nil {
		common.WriteJsonResp(w, err, nil, http.StatusBadRequest)
		return
	}

	decoder := json.NewDecoder(r.Body)
	var chartUpgradeRequest bean3.ChartUpgradeRequest
	err = decoder.Decode(&chartUpgradeRequest)
	if err != nil {
		handler.Logger.Errorw("request err, UpgradeForAllApps", "err", err, "payload", chartUpgradeRequest)
		common.WriteJsonResp(w, err, nil, http.StatusBadRequest)
		return
	}
	chartUpgradeRequest.ChartRefId = chartRefId
	chartUpgradeRequest.UserId = userId
	handler.Logger.Infow("request payload, UpgradeForAllApps", "payload", chartUpgradeRequest)
	token := r.Header.Get("token")
	if ok := handler.enforcer.Enforce(token, casbin.ResourceApplications, casbin.ActionCreate, "*/*"); !ok {
		common.WriteJsonResp(w, fmt.Errorf("unauthorized user"), "Unauthorized User", http.StatusForbidden)
		return
	}
	if ok := handler.enforcer.Enforce(token, casbin.ResourceEnvironment, casbin.ActionCreate, "*/*"); !ok {
		common.WriteJsonResp(w, fmt.Errorf("unauthorized user"), "Unauthorized User", http.StatusForbidden)
		return
	}

	newAppOverride, _, err := handler.chartRefService.GetAppOverrideForDefaultTemplate(chartUpgradeRequest.ChartRefId)
	if err != nil {
		handler.Logger.Errorw("service err, UpgradeForAllApps", "err", err, "payload", chartUpgradeRequest)
		common.WriteJsonResp(w, err, nil, http.StatusInternalServerError)
		return
	}

	ctx, cancel := context.WithCancel(r.Context())
	if cn, ok := w.(http.CloseNotifier); ok {
		go func(done <-chan struct{}, closed <-chan bool) {
			select {
			case <-done:
			case <-closed:
				cancel()
			}
		}(ctx.Done(), cn.CloseNotify())
	}

	var appIds []int
	if chartUpgradeRequest.All || len(chartUpgradeRequest.AppIds) == 0 {
		apps, err := handler.pipelineBuilder.GetAppList()
		if err != nil {
			handler.Logger.Errorw("service err, UpgradeForAllApps", "err", err, "payload", chartUpgradeRequest)
			common.WriteJsonResp(w, err, nil, http.StatusInternalServerError)
			return
		}
		for _, app := range apps {
			appIds = append(appIds, app.Id)
		}
	} else {
		appIds = chartUpgradeRequest.AppIds
	}
	response := make(map[string][]map[string]string)
	var failedIds []map[string]string
	for _, appId := range appIds {
		appResponse := make(map[string]string)
		template, err := handler.chartService.GetByAppIdAndChartRefId(appId, chartRefId)
		if err != nil && pg.ErrNoRows != err {
			handler.Logger.Errorw("err in checking weather exist or not, skip for upgrade", "err", err, "payload", chartUpgradeRequest)
			appResponse["appId"] = strconv.Itoa(appId)
			appResponse["message"] = "err in checking weather exist or not, skip for upgrade"
			failedIds = append(failedIds, appResponse)
			continue
		}
		if template != nil && template.Id > 0 {
			handler.Logger.Warnw("this ref chart already configured for this app, skip for upgrade", "payload", chartUpgradeRequest)
			appResponse["appId"] = strconv.Itoa(appId)
			appResponse["message"] = "this ref chart already configured for this app, skip for upgrade"
			failedIds = append(failedIds, appResponse)
			continue
		}
		flag, err := handler.chartService.UpgradeForApp(appId, chartRefId, newAppOverride, userId, ctx)
		if err != nil {
			handler.Logger.Errorw("service err, UpdateCiTemplate", "err", err, "payload", chartUpgradeRequest)
			appResponse["appId"] = strconv.Itoa(appId)
			appResponse["message"] = err.Error()
			failedIds = append(failedIds, appResponse)
		} else if flag == false {
			handler.Logger.Debugw("unable to upgrade for app", "appId", appId, "payload", chartUpgradeRequest)
			appResponse["appId"] = strconv.Itoa(appId)
			appResponse["message"] = "no error found, but failed to upgrade"
			failedIds = append(failedIds, appResponse)
		}

	}
	response["failed"] = failedIds
	common.WriteJsonResp(w, err, response, http.StatusOK)
}

func (handler *PipelineConfigRestHandlerImpl) GetCdPipelinesByEnvironment(w http.ResponseWriter, r *http.Request) {
	vars := mux.Vars(r)
	token := r.Header.Get("token")
	userId, err := handler.userAuthService.GetLoggedInUser(r)
	if userId == 0 || err != nil {
		common.WriteJsonResp(w, err, "Unauthorized User", http.StatusUnauthorized)
		return
	}
	envId, err := strconv.Atoi(vars["envId"])
	if err != nil {
		handler.Logger.Errorw("request err, GetCdPipelines", "err", err, "envId", envId)
		common.WriteJsonResp(w, err, nil, http.StatusBadRequest)
		return
	}
	v := r.URL.Query()
	appIdsString := v.Get("appIds")
	var appIds []int
	if len(appIdsString) > 0 {
		appIdsSlices := strings.Split(appIdsString, ",")
		for _, appId := range appIdsSlices {
			id, err := strconv.Atoi(appId)
			if err != nil {
				common.WriteJsonResp(w, err, "please provide valid appIds", http.StatusBadRequest)
				return
			}
			appIds = append(appIds, id)
		}
	}
	var appGroupId int
	appGroupIdStr := v.Get("appGroupId")
	if len(appGroupIdStr) > 0 {
		appGroupId, err = strconv.Atoi(appGroupIdStr)
		if err != nil {
			common.WriteJsonResp(w, err, "please provide valid appGroupId", http.StatusBadRequest)
			return
		}
	}

	request := resourceGroup2.ResourceGroupingRequest{
		ParentResourceId:  envId,
		ResourceGroupId:   appGroupId,
		ResourceGroupType: resourceGroup2.APP_GROUP,
		ResourceIds:       appIds,
		CheckAuthBatch:    handler.checkAuthBatch,
		UserId:            userId,
		Ctx:               r.Context(),
	}
	_, span := otel.Tracer("orchestrator").Start(r.Context(), "cdHandler.FetchCdPipelinesForResourceGrouping")
	results, err := handler.pipelineBuilder.GetCdPipelinesByEnvironment(request, token)
	span.End()
	if err != nil {
		handler.Logger.Errorw("service err, GetCdPipelines", "err", err, "envId", envId)
		common.WriteJsonResp(w, err, nil, http.StatusInternalServerError)
		return
	}
	common.WriteJsonResp(w, err, results, http.StatusOK)
}

func (handler *PipelineConfigRestHandlerImpl) GetCdPipelinesByEnvironmentMin(w http.ResponseWriter, r *http.Request) {
	vars := mux.Vars(r)
	userId, err := handler.userAuthService.GetLoggedInUser(r)
	if userId == 0 || err != nil {
		common.WriteJsonResp(w, err, "Unauthorized User", http.StatusUnauthorized)
		return
	}
	token := r.Header.Get("token")
	envId, err := strconv.Atoi(vars["envId"])
	if err != nil {
		handler.Logger.Errorw("request err, GetCdPipelines", "err", err, "envId", envId)
		common.WriteJsonResp(w, err, nil, http.StatusBadRequest)
		return
	}
	v := r.URL.Query()
	appIdsString := v.Get("appIds")
	var appIds []int
	if len(appIdsString) > 0 {
		appIdsSlices := strings.Split(appIdsString, ",")
		for _, appId := range appIdsSlices {
			id, err := strconv.Atoi(appId)
			if err != nil {
				common.WriteJsonResp(w, err, "please provide valid appIds", http.StatusBadRequest)
				return
			}
			appIds = append(appIds, id)
		}
	}
	var appGroupId int
	appGroupIdStr := v.Get("appGroupId")
	if len(appGroupIdStr) > 0 {
		appGroupId, err = strconv.Atoi(appGroupIdStr)
		if err != nil {
			common.WriteJsonResp(w, err, "please provide valid appGroupId", http.StatusBadRequest)
			return
		}
	}

	request := resourceGroup2.ResourceGroupingRequest{
		ParentResourceId:  envId,
		ResourceGroupId:   appGroupId,
		ResourceGroupType: resourceGroup2.APP_GROUP,
		ResourceIds:       appIds,
		CheckAuthBatch:    handler.checkAuthBatch,
		UserId:            userId,
		Ctx:               r.Context(),
	}

	_, span := otel.Tracer("orchestrator").Start(r.Context(), "cdHandler.FetchCdPipelinesForResourceGrouping")
	results, err := handler.pipelineBuilder.GetCdPipelinesByEnvironmentMin(request, token)
	span.End()
	if err != nil {
		handler.Logger.Errorw("service err, GetCdPipelines", "err", err, "envId", envId)
		common.WriteJsonResp(w, err, nil, http.StatusInternalServerError)
		return
	}
	common.WriteJsonResp(w, err, results, http.StatusOK)
}

func (handler *PipelineConfigRestHandlerImpl) checkAuthBatch(token string, appObject []string, envObject []string) (map[string]bool, map[string]bool) {
	var appResult map[string]bool
	var envResult map[string]bool
	if len(appObject) > 0 {
		appResult = handler.enforcer.EnforceInBatch(token, casbin.ResourceApplications, casbin.ActionGet, appObject)
	}
	if len(envObject) > 0 {
		envResult = handler.enforcer.EnforceInBatch(token, casbin.ResourceEnvironment, casbin.ActionGet, envObject)
	}
	return appResult, envResult
}

func (handler *PipelineConfigRestHandlerImpl) SaveGitOpsConfiguration(w http.ResponseWriter, r *http.Request) {
	decoder := json.NewDecoder(r.Body)
	userId, err := handler.userAuthService.GetLoggedInUser(r)
	if userId == 0 || err != nil {
		common.WriteJsonResp(w, err, "Unauthorized User", http.StatusUnauthorized)
		return
	}
	var appGitOpsConfigRequest devtronAppGitOpConfigBean.AppGitOpsConfigRequest
	err = decoder.Decode(&appGitOpsConfigRequest)
	if err != nil {
		handler.Logger.Errorw("request err, SaveGitOpsConfiguration", "err", err, "payload", appGitOpsConfigRequest)
		common.WriteJsonResp(w, err, nil, http.StatusBadRequest)
		return
	}
	appGitOpsConfigRequest.UserId = userId

	handler.Logger.Infow("request payload, SaveGitOpsConfiguration", "payload", appGitOpsConfigRequest)
	err = handler.validator.Struct(appGitOpsConfigRequest)
	if err != nil {
		handler.Logger.Errorw("validation err, ConfigureDeploymentTemplateForApp", "err", err, "payload", appGitOpsConfigRequest)
		common.WriteJsonResp(w, err, nil, http.StatusBadRequest)
		return
	}
	token := r.Header.Get("token")
	app, err := handler.pipelineBuilder.GetApp(appGitOpsConfigRequest.AppId)
	if err != nil {
		common.WriteJsonResp(w, err, nil, http.StatusBadRequest)
		return
	}
	resourceName := handler.enforcerUtil.GetAppRBACName(app.AppName)
	if ok := handler.enforcer.Enforce(token, casbin.ResourceApplications, casbin.ActionCreate, resourceName); !ok {
		common.WriteJsonResp(w, fmt.Errorf("unauthorized user"), "Unauthorized User", http.StatusForbidden)
		return
	}

	ctx := r.Context()

	_, span := otel.Tracer("orchestrator").Start(ctx, "chartService.SaveAppLevelGitOpsConfiguration")
	err = handler.devtronAppGitOpConfigService.SaveAppLevelGitOpsConfiguration(&appGitOpsConfigRequest, app.AppName, ctx)
	span.End()
	if err != nil {
		handler.Logger.Errorw("service err, SaveAppLevelGitOpsConfiguration", "err", err, "request", appGitOpsConfigRequest)
		common.WriteJsonResp(w, err, nil, http.StatusInternalServerError)
		return
	}
	common.WriteJsonResp(w, nil, appGitOpsConfigRequest, http.StatusOK)
}

func (handler *PipelineConfigRestHandlerImpl) GetGitOpsConfiguration(w http.ResponseWriter, r *http.Request) {

	userId, err := handler.userAuthService.GetLoggedInUser(r)
	if userId == 0 || err != nil {
		common.WriteJsonResp(w, err, "Unauthorized User", http.StatusUnauthorized)
		return
	}
	token := r.Header.Get("token")
	vars := mux.Vars(r)
	appId, err := strconv.Atoi(vars["appId"])
	if err != nil {
		common.WriteJsonResp(w, err, nil, http.StatusBadRequest)
		return
	}
	app, err := handler.pipelineBuilder.GetApp(appId)
	if err != nil {
		common.WriteJsonResp(w, err, nil, http.StatusBadRequest)
		return
	}
	resourceName := handler.enforcerUtil.GetAppRBACName(app.AppName)
	if ok := handler.enforcer.Enforce(token, casbin.ResourceApplications, casbin.ActionCreate, resourceName); !ok {
		common.WriteJsonResp(w, fmt.Errorf("unauthorized user"), "Unauthorized User", http.StatusForbidden)
		return
	}

	appGitOpsConfig, err := handler.devtronAppGitOpConfigService.GetAppLevelGitOpsConfiguration(appId)
	if err != nil {
		handler.Logger.Errorw("service err, GetAppLevelGitOpsConfiguration", "err", err, "appId", appId)
		common.WriteJsonResp(w, err, err, http.StatusInternalServerError)
		return
	}
	common.WriteJsonResp(w, nil, appGitOpsConfig, http.StatusOK)
}

// this is being used for getting all cdPipelines in the case of changing the source from any [except] -> external-ci
func (handler *PipelineConfigRestHandlerImpl) getCdPipelinesForCdPatchRbac(deploymentPipeline *bean.CDPipelineConfigObject) (cdPipelines []*pipelineConfig.Pipeline, err error) {
	componentId, componentType := deploymentPipeline.PatchSourceInfo()
	// the appWorkflowId can be taken from patchRequest.AppWorkflowId but doing this can make 2 sources of truth to find the workflow
	sourceAppWorkflowMapping, err := handler.appWorkflowService.FindWFMappingByComponent(componentType, componentId)
	if err != nil {
		handler.Logger.Errorw("error in finding the appWorkflowMapping using componentId and componentType", "componentType", componentType, "componentId", componentId, "err", err)
		return nil, err
	}
	cdPipelineWFMappings, err := handler.appWorkflowService.FindWFCDMappingsByWorkflowId(sourceAppWorkflowMapping.AppWorkflowId)
	if err != nil {
		handler.Logger.Errorw("error in finding the appWorkflowMappings of cd pipeline for an appWorkflow", "appWorkflowId", sourceAppWorkflowMapping.AppWorkflowId, "err", err)
		return cdPipelines, err
	}
	if len(cdPipelineWFMappings) == 0 {
		return
	}

	cdPipelineIds := make([]int, 0, len(cdPipelineWFMappings))
	for _, cdWfMapping := range cdPipelineWFMappings {
		cdPipelineIds = append(cdPipelineIds, cdWfMapping.ComponentId)
	}
	return handler.pipelineRepository.FindByIdsIn(cdPipelineIds)
}

func (handler *PipelineConfigRestHandlerImpl) ValidateArgoCDAppLinkRequest(w http.ResponseWriter, r *http.Request) {
	decoder := json.NewDecoder(r.Body)
	userId, err := handler.userAuthService.GetLoggedInUser(r)
	if userId == 0 || err != nil {
		common.WriteJsonResp(w, err, "Unauthorized User", http.StatusUnauthorized)
		return
	}
	var request pipelineBean.MigrateReleaseValidationRequest
	err = decoder.Decode(&request)
	if err != nil {
		handler.Logger.Errorw("request err, request", "err", err, "payload", request)
		common.WriteJsonResp(w, err, nil, http.StatusBadRequest)
		return
	}
	handler.Logger.Debugw("request payload, ValidateArgoCDAppLinkRequest", "payload", request)
	token := r.Header.Get("token")
	if ok := handler.enforcer.Enforce(token, casbin.ResourceGlobal, casbin.ActionUpdate, "*"); !ok {
		common.WriteJsonResp(w, errors.New("unauthorized"), nil, http.StatusForbidden)
		return
	}
	if request.DeploymentAppType == util.PIPELINE_DEPLOYMENT_TYPE_ACD {
		response := handler.pipelineBuilder.ValidateLinkExternalArgoCDRequest(&request)
		common.WriteJsonResp(w, err, response, http.StatusOK)
		return
	} else {
		// handle helm deployment types
	}
	common.WriteJsonResp(w, errors.New("invalid deployment app type in request"), nil, http.StatusBadRequest)
	return
}<|MERGE_RESOLUTION|>--- conflicted
+++ resolved
@@ -1038,24 +1038,8 @@
 	}
 	appConfigResponse, err := handler.chartService.GetDeploymentTemplateDataByAppIdAndCharRefId(appId, chartRefId)
 	if err != nil {
-<<<<<<< HEAD
-		handler.Logger.Error("service err, GetDeploymentTemplateDataByAppIdAndCharRefId", "appId", appId, "chartRefId", chartRefId, "err", err)
-=======
 		handler.Logger.Errorw("refChartDir Not Found err, JsonSchemaExtractFromFile", err)
 		common.WriteJsonResp(w, err, nil, http.StatusForbidden)
-		return
-	}
-
-	schema, readme, err := handler.chartRefService.GetSchemaAndReadmeForTemplateByChartRefId(chartRefId)
-	if err != nil {
-		handler.Logger.Errorw("err in getting schema and readme, GetDeploymentTemplate", "err", err, "appId", appId, "chartRefId", chartRefId)
-	}
-
-	template, err := handler.chartReadService.FindLatestChartForAppByAppId(appId)
-	if err != nil && pg.ErrNoRows != err {
-		handler.Logger.Errorw("service err, GetDeploymentTemplate", "err", err, "appId", appId, "chartRefId", chartRefId)
->>>>>>> a2b60475
-		common.WriteJsonResp(w, err, nil, http.StatusInternalServerError)
 		return
 	}
 	common.WriteJsonResp(w, nil, appConfigResponse, http.StatusOK)
