/*
 * Copyright (c) 2024. Devtron Inc.
 *
 * Licensed under the Apache License, Version 2.0 (the "License");
 * you may not use this file except in compliance with the License.
 * You may obtain a copy of the License at
 *
 *     http://www.apache.org/licenses/LICENSE-2.0
 *
 * Unless required by applicable law or agreed to in writing, software
 * distributed under the License is distributed on an "AS IS" BASIS,
 * WITHOUT WARRANTIES OR CONDITIONS OF ANY KIND, either express or implied.
 * See the License for the specific language governing permissions and
 * limitations under the License.
 */

package configure

import (
	"context"
	"encoding/json"
	"errors"
	"fmt"
<<<<<<< HEAD
	bean3 "github.com/devtron-labs/devtron/pkg/auth/user/bean"
=======
	bean3 "github.com/devtron-labs/devtron/pkg/chart/bean"
>>>>>>> 562938ce
	devtronAppGitOpConfigBean "github.com/devtron-labs/devtron/pkg/chart/gitOpsConfig/bean"
	chartRefBean "github.com/devtron-labs/devtron/pkg/deployment/manifest/deploymentTemplate/chartRef/bean"
	"github.com/devtron-labs/devtron/pkg/policyGovernance/security/imageScanning/repository"
	"io"
	"net/http"
	"strconv"
	"strings"
	"time"

	bean2 "github.com/devtron-labs/devtron/api/bean"
	"github.com/devtron-labs/devtron/api/restHandler/common"
	"github.com/devtron-labs/devtron/internal/sql/repository/helper"
	"github.com/devtron-labs/devtron/internal/sql/repository/pipelineConfig"
	"github.com/devtron-labs/devtron/internal/util"
	"github.com/devtron-labs/devtron/pkg/auth/authorisation/casbin"
	"github.com/devtron-labs/devtron/pkg/bean"
	"github.com/devtron-labs/devtron/pkg/generateManifest"
	"github.com/devtron-labs/devtron/pkg/pipeline"
	pipelineBean "github.com/devtron-labs/devtron/pkg/pipeline/bean"
	resourceGroup2 "github.com/devtron-labs/devtron/pkg/resourceGroup"
	"github.com/devtron-labs/devtron/pkg/resourceQualifiers"
	"github.com/devtron-labs/devtron/pkg/variables/models"
	util2 "github.com/devtron-labs/devtron/util"
	"github.com/go-pg/pg"
	"github.com/gorilla/mux"
	"go.opentelemetry.io/otel"
)

type DeploymentHistoryResp struct {
	CdWorkflows                []pipelineBean.CdWorkflowWithArtifact `json:"cdWorkflows"`
	TagsEdiatable              bool                                  `json:"tagsEditable"`
	AppReleaseTagNames         []string                              `json:"appReleaseTagNames"` //unique list of tags exists in the app
	HideImageTaggingHardDelete bool                                  `json:"hideImageTaggingHardDelete"`
}

type DevtronAppDeploymentRestHandler interface {
	CreateCdPipeline(w http.ResponseWriter, r *http.Request)
	GetCdPipelineById(w http.ResponseWriter, r *http.Request)
	PatchCdPipeline(w http.ResponseWriter, r *http.Request)

	HandleChangeDeploymentRequest(w http.ResponseWriter, r *http.Request)
	HandleChangeDeploymentTypeRequest(w http.ResponseWriter, r *http.Request)
	HandleTriggerDeploymentAfterTypeChange(w http.ResponseWriter, r *http.Request)

	GetCdPipelines(w http.ResponseWriter, r *http.Request)
	GetCdPipelinesForAppAndEnv(w http.ResponseWriter, r *http.Request)

	GetArtifactsByCDPipeline(w http.ResponseWriter, r *http.Request)
	GetArtifactsForRollback(w http.ResponseWriter, r *http.Request)

	UpgradeForAllApps(w http.ResponseWriter, r *http.Request)

	IsReadyToTrigger(w http.ResponseWriter, r *http.Request)
	FetchCdWorkflowDetails(w http.ResponseWriter, r *http.Request)
	GetCdPipelinesByEnvironment(w http.ResponseWriter, r *http.Request)
	GetCdPipelinesByEnvironmentMin(w http.ResponseWriter, r *http.Request)

	ChangeChartRef(w http.ResponseWriter, r *http.Request)
	ValidateArgoCDAppLinkRequest(w http.ResponseWriter, r *http.Request)
}

type DevtronAppDeploymentConfigRestHandler interface {
	ConfigureDeploymentTemplateForApp(w http.ResponseWriter, r *http.Request)
	GetDeploymentTemplate(w http.ResponseWriter, r *http.Request)
	GetDefaultDeploymentTemplate(w http.ResponseWriter, r *http.Request)
	GetAppOverrideForDefaultTemplate(w http.ResponseWriter, r *http.Request)
	GetTemplateComparisonMetadata(w http.ResponseWriter, r *http.Request)
	GetDeploymentTemplateData(w http.ResponseWriter, r *http.Request)
	GetRestartWorkloadData(w http.ResponseWriter, r *http.Request)
	SaveGitOpsConfiguration(w http.ResponseWriter, r *http.Request)
	GetGitOpsConfiguration(w http.ResponseWriter, r *http.Request)

	EnvConfigOverrideCreate(w http.ResponseWriter, r *http.Request)
	EnvConfigOverrideUpdate(w http.ResponseWriter, r *http.Request)
	GetEnvConfigOverride(w http.ResponseWriter, r *http.Request)
	EnvConfigOverrideReset(w http.ResponseWriter, r *http.Request)

	UpdateAppOverride(w http.ResponseWriter, r *http.Request)
	GetConfigmapSecretsForDeploymentStages(w http.ResponseWriter, r *http.Request)
	GetDeploymentPipelineStrategy(w http.ResponseWriter, r *http.Request)
	GetDefaultDeploymentPipelineStrategy(w http.ResponseWriter, r *http.Request)

	EnvConfigOverrideCreateNamespace(w http.ResponseWriter, r *http.Request)
}

type DevtronAppPrePostDeploymentRestHandler interface {
	GetStageStatus(w http.ResponseWriter, r *http.Request)
	GetPrePostDeploymentLogs(w http.ResponseWriter, r *http.Request)
	// CancelStage Cancel Pre/Post ArgoWorkflow execution
	CancelStage(w http.ResponseWriter, r *http.Request)
}

type DevtronAppDeploymentHistoryRestHandler interface {
	ListDeploymentHistory(w http.ResponseWriter, r *http.Request)
	DownloadArtifacts(w http.ResponseWriter, r *http.Request)
}

func (handler *PipelineConfigRestHandlerImpl) ConfigureDeploymentTemplateForApp(w http.ResponseWriter, r *http.Request) {
	decoder := json.NewDecoder(r.Body)
	userId, err := handler.userAuthService.GetLoggedInUser(r)
	if userId == 0 || err != nil {
		common.WriteJsonResp(w, err, "Unauthorized User", http.StatusUnauthorized)
		return
	}
	var templateRequest bean3.TemplateRequest
	err = decoder.Decode(&templateRequest)
	templateRequest.UserId = userId
	if err != nil {
		handler.Logger.Errorw("request err, ConfigureDeploymentTemplateForApp", "err", err, "payload", templateRequest)
		common.WriteJsonResp(w, err, nil, http.StatusBadRequest)
		return
	}
	chartRefId := templateRequest.ChartRefId
	//VARIABLE_RESOLVE
	scope := resourceQualifiers.Scope{
		AppId: templateRequest.AppId,
	}
	validate, err2 := handler.deploymentTemplateValidationService.DeploymentTemplateValidate(r.Context(), templateRequest.ValuesOverride, chartRefId, scope)
	if !validate {
		common.WriteJsonResp(w, err2, nil, http.StatusBadRequest)
		return
	}

	handler.Logger.Infow("request payload, ConfigureDeploymentTemplateForApp", "payload", templateRequest)
	err = handler.validator.Struct(templateRequest)
	if err != nil {
		handler.Logger.Errorw("validation err, ConfigureDeploymentTemplateForApp", "err", err, "payload", templateRequest)
		common.WriteJsonResp(w, err, nil, http.StatusBadRequest)
		return
	}
	token := r.Header.Get("token")
	app, err := handler.pipelineBuilder.GetApp(templateRequest.AppId)
	if err != nil {
		common.WriteJsonResp(w, err, nil, http.StatusBadRequest)
		return
	}
	resourceName := handler.enforcerUtil.GetAppRBACName(app.AppName)
	if ok := handler.enforcer.Enforce(token, casbin.ResourceApplications, casbin.ActionCreate, resourceName); !ok {
		common.WriteJsonResp(w, fmt.Errorf("unauthorized user"), "Unauthorized User", http.StatusForbidden)
		return
	}

	ctx, cancel := context.WithCancel(r.Context())
	if cn, ok := w.(http.CloseNotifier); ok {
		go func(done <-chan struct{}, closed <-chan bool) {
			select {
			case <-done:
			case <-closed:
				cancel()
			}
		}(ctx.Done(), cn.CloseNotify())
	}

	createResp, err := handler.chartService.Create(templateRequest, r.Context())
	if err != nil {
		handler.Logger.Errorw("service err, ConfigureDeploymentTemplateForApp", "err", err, "payload", templateRequest)
		common.WriteJsonResp(w, err, nil, http.StatusInternalServerError)
		return
	}
	common.WriteJsonResp(w, err, createResp, http.StatusOK)
}

func (handler *PipelineConfigRestHandlerImpl) CreateCdPipeline(w http.ResponseWriter, r *http.Request) {
	decoder := json.NewDecoder(r.Body)
	userId, err := handler.userAuthService.GetLoggedInUser(r)
	if userId == 0 || err != nil {
		common.WriteJsonResp(w, err, "Unauthorized User", http.StatusUnauthorized)
		return
	}
	var cdPipeline bean.CdPipelines
	err = decoder.Decode(&cdPipeline)
	cdPipeline.UserId = userId
	if err != nil {
		handler.Logger.Errorw("request err, CreateCdPipeline", "err", err, "payload", cdPipeline)
		common.WriteJsonResp(w, err, nil, http.StatusBadRequest)
		return
	}
	handler.Logger.Infow("request payload, CreateCdPipeline", "payload", cdPipeline)
	userUploaded, err := handler.chartService.CheckIfChartRefUserUploadedByAppId(cdPipeline.AppId)
	if !userUploaded {
		err = handler.validator.Struct(cdPipeline)
		if err != nil {
			handler.Logger.Errorw("validation err, CreateCdPipeline", "err", err, "payload", cdPipeline)
			common.WriteJsonResp(w, err, nil, http.StatusBadRequest)
			return
		}
	}

	handler.Logger.Debugw("pipeline create request ", "req", cdPipeline)
	token := r.Header.Get("token")
	app, err := handler.pipelineBuilder.GetApp(cdPipeline.AppId)
	if err != nil {
		common.WriteJsonResp(w, err, nil, http.StatusBadRequest)
		return
	}
	if app.AppType == helper.Job {
		common.WriteJsonResp(w, fmt.Errorf("cannot create cd-pipeline for job"), "cannot create cd-pipeline for job", http.StatusBadRequest)
		return
	}
	//RBAC
	resourceName := handler.enforcerUtil.GetAppRBACName(app.AppName)
	if ok := handler.enforcer.Enforce(token, casbin.ResourceApplications, casbin.ActionCreate, resourceName); !ok {
		common.WriteJsonResp(w, fmt.Errorf("unauthorized user"), "Unauthorized User", http.StatusForbidden)
		return
	}
	ok := true
	for _, deploymentPipeline := range cdPipeline.Pipelines {

		if deploymentPipeline.IsLinkedRelease() {
			//only super admin is allowed to link pipeline to external helm release/ acd Application
			if ok := handler.enforcer.Enforce(token, casbin.ResourceGlobal, casbin.ActionCreate, "*"); !ok {
				common.WriteJsonResp(w, errors.New("unauthorized User"), nil, http.StatusForbidden)
				return
			}
		}

		//handling case of change of source from CI_PIPELINE to external-ci type (other change of type any -> any has been handled in ci-pipeline/patch api)
		if deploymentPipeline.IsSwitchCiPipelineRequest() {
			cdPipelines, err := handler.getCdPipelinesForCdPatchRbac(deploymentPipeline)
			if err != nil && !errors.Is(err, pg.ErrNoRows) {
				handler.Logger.Errorw("error in finding cdPipelines by deploymentPipeline", "deploymentPipeline", deploymentPipeline, "err", err)
				common.WriteJsonResp(w, err, nil, http.StatusInternalServerError)
				return
			}
			ok = handler.checkCiPatchAccess(token, resourceName, cdPipelines)

		} else if deploymentPipeline.EnvironmentId > 0 {
			object := handler.enforcerUtil.GetAppRBACByAppNameAndEnvId(app.AppName, deploymentPipeline.EnvironmentId)
			handler.Logger.Debugw("Triggered Request By:", "object", object)
			ok = handler.enforcer.Enforce(token, casbin.ResourceEnvironment, casbin.ActionCreate, object)
		}
		if !ok {
			common.WriteJsonResp(w, fmt.Errorf("unauthorized user"), "Unauthorized User", http.StatusForbidden)
			return
		}
	}
	//RBAC

	createResp, err := handler.pipelineBuilder.CreateCdPipelines(&cdPipeline, r.Context())

	if err != nil {
		handler.Logger.Errorw("service err, CreateCdPipeline", "err", err, "payload", cdPipeline)
		common.WriteJsonResp(w, err, nil, http.StatusInternalServerError)
		return
	}
	common.WriteJsonResp(w, err, createResp, http.StatusOK)
}

func (handler *PipelineConfigRestHandlerImpl) PatchCdPipeline(w http.ResponseWriter, r *http.Request) {
	decoder := json.NewDecoder(r.Body)
	userId, err := handler.userAuthService.GetLoggedInUser(r)
	if userId == 0 || err != nil {
		common.WriteJsonResp(w, err, "Unauthorized User", http.StatusUnauthorized)
		return
	}
	var cdPipeline bean.CDPatchRequest
	err = decoder.Decode(&cdPipeline)
	cdPipeline.UserId = userId
	if err != nil {
		handler.Logger.Errorw("request err, PatchCdPipeline", "err", err, "payload", cdPipeline)
		common.WriteJsonResp(w, err, nil, http.StatusBadRequest)
		return
	}

	v := r.URL.Query()
	forceDelete := false
	cascadeDelete := true
	force := v.Get("force")
	cascade := v.Get("cascade")
	if len(force) > 0 && len(cascade) > 0 {
		handler.Logger.Errorw("request err, PatchCdPipeline", "err", fmt.Errorf("cannot perform both cascade and force delete"), "payload", cdPipeline)
		common.WriteJsonResp(w, err, nil, http.StatusBadRequest)
		return
	}
	if len(force) > 0 {
		forceDelete, err = strconv.ParseBool(force)
		if err != nil {
			handler.Logger.Errorw("request err, PatchCdPipeline", "err", err, "payload", cdPipeline)
			common.WriteJsonResp(w, err, nil, http.StatusBadRequest)
			return
		}
	} else if len(cascade) > 0 {
		cascadeDelete, err = strconv.ParseBool(cascade)
		if err != nil {
			handler.Logger.Errorw("request err, PatchCdPipeline", "err", err, "payload", cdPipeline)
			common.WriteJsonResp(w, err, nil, http.StatusBadRequest)
			return
		}
	}
	cdPipeline.ForceDelete = forceDelete
	cdPipeline.NonCascadeDelete = !cascadeDelete
	handler.Logger.Infow("request payload, PatchCdPipeline", "payload", cdPipeline)
	err = handler.validator.StructPartial(cdPipeline, "AppId", "Action")
	if err == nil {
		if cdPipeline.Action == bean.CD_CREATE {
			err = handler.validator.Struct(cdPipeline.Pipeline)
		} else if cdPipeline.Action == bean.CD_DELETE {
			err = handler.validator.Var(cdPipeline.Pipeline.Id, "gt=0")
		} else if cdPipeline.Action == bean.CD_DELETE_PARTIAL {
			err = handler.validator.Var(cdPipeline.Pipeline.Id, "gt=0")
		}
	}
	if err != nil {
		handler.Logger.Errorw("validation err, PatchCdPipeline", "err", err, "payload", cdPipeline)
		common.WriteJsonResp(w, err, nil, http.StatusBadRequest)
		return
	}
	token := r.Header.Get("token")
	app, err := handler.pipelineBuilder.GetApp(cdPipeline.AppId)
	if err != nil {
		common.WriteJsonResp(w, err, nil, http.StatusBadRequest)
		return
	}
	resourceName := handler.enforcerUtil.GetAppRBACName(app.AppName)
	if ok := handler.enforcer.Enforce(token, casbin.ResourceApplications, casbin.ActionUpdate, resourceName); !ok {
		common.WriteJsonResp(w, fmt.Errorf("unauthorized user"), "Unauthorized User", http.StatusForbidden)
		return
	}

	object := handler.enforcerUtil.GetAppRBACByAppIdAndPipelineId(cdPipeline.AppId, cdPipeline.Pipeline.Id)
	if ok := handler.enforcer.Enforce(token, casbin.ResourceEnvironment, casbin.ActionUpdate, object); !ok {
		common.WriteJsonResp(w, fmt.Errorf("unauthorized user"), "Unauthorized User", http.StatusForbidden)
		return
	}
	ctx := r.Context()
	createResp, err := handler.pipelineBuilder.PatchCdPipelines(&cdPipeline, ctx)
	if err != nil {
		handler.Logger.Errorw("service err, PatchCdPipeline", "err", err, "payload", cdPipeline)

		if errors.As(err, &models.ValidationError{}) {
			common.WriteJsonResp(w, err, nil, http.StatusPreconditionFailed)
		} else {
			common.WriteJsonResp(w, err, nil, http.StatusInternalServerError)
		}
		return
	}
	common.WriteJsonResp(w, err, createResp, http.StatusOK)
}

// HandleChangeDeploymentRequest changes the deployment app type for all pipelines in all apps for a given environment.
func (handler *PipelineConfigRestHandlerImpl) HandleChangeDeploymentRequest(w http.ResponseWriter, r *http.Request) {

	// Auth check
	userId, err := handler.userAuthService.GetLoggedInUser(r)
	if userId == 0 || err != nil {
		common.WriteJsonResp(w, err, "Unauthorized User", http.StatusUnauthorized)
		return
	}

	// Retrieving and parsing request body
	decoder := json.NewDecoder(r.Body)
	var deploymentAppTypeChangeRequest *bean.DeploymentAppTypeChangeRequest
	err = decoder.Decode(&deploymentAppTypeChangeRequest)
	if err != nil {
		handler.Logger.Errorw("request err, HandleChangeDeploymentRequest", "err", err, "payload",
			deploymentAppTypeChangeRequest)

		common.WriteJsonResp(w, err, nil, http.StatusBadRequest)
		return
	}
	deploymentAppTypeChangeRequest.UserId = userId

	// Validate incoming request
	err = handler.validator.Struct(deploymentAppTypeChangeRequest)
	if err != nil {
		handler.Logger.Errorw("validation err, HandleChangeDeploymentRequest", "err", err, "payload",
			deploymentAppTypeChangeRequest)

		common.WriteJsonResp(w, err, nil, http.StatusBadRequest)
		return
	}

	// Only super-admin access
	token := r.Header.Get("token")
	if ok := handler.enforcer.Enforce(token, casbin.ResourceGlobal, casbin.ActionDelete, "*"); !ok {
		common.WriteJsonResp(w, errors.New("unauthorized"), nil, http.StatusForbidden)
		return
	}

	// Retrieve argocd token

	ctx := r.Context()

	resp, err := handler.pipelineBuilder.ChangeDeploymentType(ctx, deploymentAppTypeChangeRequest)

	if err != nil {
		nErr := errors.New("failed to change deployment type with error msg: " + err.Error())
		handler.Logger.Errorw(err.Error(),
			"payload", deploymentAppTypeChangeRequest,
			"err", err)

		common.WriteJsonResp(w, nErr, nil, http.StatusInternalServerError)
		return
	}
	common.WriteJsonResp(w, nil, resp, http.StatusOK)
	return
}

func (handler *PipelineConfigRestHandlerImpl) HandleChangeDeploymentTypeRequest(w http.ResponseWriter, r *http.Request) {

	userId, err := handler.userAuthService.GetLoggedInUser(r)
	if userId == 0 || err != nil {
		common.WriteJsonResp(w, err, "Unauthorized User", http.StatusUnauthorized)
		return
	}

	decoder := json.NewDecoder(r.Body)
	var deploymentTypeChangeRequest *bean.DeploymentAppTypeChangeRequest
	err = decoder.Decode(&deploymentTypeChangeRequest)
	if err != nil {
		handler.Logger.Errorw("request err, HandleChangeDeploymentTypeRequest", "err", err, "payload",
			deploymentTypeChangeRequest)

		common.WriteJsonResp(w, err, nil, http.StatusBadRequest)
		return
	}
	deploymentTypeChangeRequest.UserId = userId

	err = handler.validator.Struct(deploymentTypeChangeRequest)
	if err != nil {
		handler.Logger.Errorw("validation err, HandleChangeDeploymentTypeRequest", "err", err, "payload",
			deploymentTypeChangeRequest)

		common.WriteJsonResp(w, err, nil, http.StatusBadRequest)
		return
	}

	token := r.Header.Get("token")
	if ok := handler.enforcer.Enforce(token, casbin.ResourceGlobal, casbin.ActionDelete, "*"); !ok {
		common.WriteJsonResp(w, errors.New("unauthorized"), nil, http.StatusForbidden)
		return
	}

	ctx := r.Context()
	resp, err := handler.pipelineBuilder.ChangePipelineDeploymentType(ctx, deploymentTypeChangeRequest)

	if err != nil {
		handler.Logger.Errorw(err.Error(), "payload", deploymentTypeChangeRequest, "err", err)

		common.WriteJsonResp(w, err, nil, http.StatusInternalServerError)
		return
	}
	common.WriteJsonResp(w, nil, resp, http.StatusOK)
	return
}

func (handler *PipelineConfigRestHandlerImpl) HandleTriggerDeploymentAfterTypeChange(w http.ResponseWriter, r *http.Request) {

	userId, err := handler.userAuthService.GetLoggedInUser(r)
	if userId == 0 || err != nil {
		common.WriteJsonResp(w, err, "Unauthorized User", http.StatusUnauthorized)
		return
	}

	decoder := json.NewDecoder(r.Body)
	var deploymentAppTriggerRequest *bean.DeploymentAppTypeChangeRequest
	err = decoder.Decode(&deploymentAppTriggerRequest)
	if err != nil {
		handler.Logger.Errorw("request err, HandleChangeDeploymentTypeRequest", "err", err, "payload",
			deploymentAppTriggerRequest)

		common.WriteJsonResp(w, err, nil, http.StatusBadRequest)
		return
	}
	deploymentAppTriggerRequest.UserId = userId

	err = handler.validator.Struct(deploymentAppTriggerRequest)
	if err != nil {
		handler.Logger.Errorw("validation err, HandleChangeDeploymentTypeRequest", "err", err, "payload",
			deploymentAppTriggerRequest)

		common.WriteJsonResp(w, err, nil, http.StatusBadRequest)
		return
	}

	token := r.Header.Get("token")

	if ok := handler.enforcer.Enforce(token, casbin.ResourceGlobal, casbin.ActionDelete, "*"); !ok {
		common.WriteJsonResp(w, errors.New("unauthorized"), nil, http.StatusForbidden)
		return
	}

	ctx := r.Context()
	resp, err := handler.pipelineBuilder.TriggerDeploymentAfterTypeChange(ctx, deploymentAppTriggerRequest)

	if err != nil {
		handler.Logger.Errorw(err.Error(),
			"payload", deploymentAppTriggerRequest,
			"err", err)

		common.WriteJsonResp(w, err, nil, http.StatusInternalServerError)
		return
	}
	common.WriteJsonResp(w, nil, resp, http.StatusOK)
	return
}

func (handler *PipelineConfigRestHandlerImpl) ChangeChartRef(w http.ResponseWriter, r *http.Request) {
	userId, err := handler.userAuthService.GetLoggedInUser(r)
	if userId == 0 || err != nil {
		common.WriteJsonResp(w, err, "Unauthorized User", http.StatusUnauthorized)
		return
	}
	decoder := json.NewDecoder(r.Body)
	var request bean3.ChartRefChangeRequest
	err = decoder.Decode(&request)
	if err != nil || request.EnvId == 0 || request.TargetChartRefId == 0 || request.AppId == 0 {
		handler.Logger.Errorw("request err, ChangeChartRef", "err", err, "payload", request)
		common.WriteJsonResp(w, err, request, http.StatusBadRequest)
		return
	}
	envConfigProperties, err := handler.propertiesConfigService.GetLatestEnvironmentProperties(request.AppId, request.EnvId)
	if err != nil || envConfigProperties == nil {
		handler.Logger.Errorw("env properties not found, ChangeChartRef", "err", err, "payload", request)
		common.WriteJsonResp(w, err, "env properties not found", http.StatusNotFound)
		return
	}
	if !envConfigProperties.IsOverride {
		handler.Logger.Errorw("isOverride is not true, ChangeChartRef", "err", err, "payload", request)
		common.WriteJsonResp(w, err, "specific environment is not overriden", http.StatusUnprocessableEntity)
		return
	}
	compatible, oldChartType, newChartType := handler.chartRefService.ChartRefIdsCompatible(envConfigProperties.ChartRefId, request.TargetChartRefId)
	if !compatible {
		common.WriteJsonResp(w, fmt.Errorf("charts not compatible"), "chart not compatible", http.StatusUnprocessableEntity)
		return
	}

	envConfigProperties.EnvOverrideValues, err = handler.chartService.PatchEnvOverrides(envConfigProperties.EnvOverrideValues, oldChartType, newChartType)
	if err != nil {
		common.WriteJsonResp(w, err, "error in patching env override", http.StatusInternalServerError)
		return
	}

	if newChartType == chartRefBean.RolloutChartType {
		enabled, err := handler.deploymentTemplateValidationService.FlaggerCanaryEnabled(envConfigProperties.EnvOverrideValues)
		if err != nil || enabled {
			handler.Logger.Errorw("rollout charts do not support flaggerCanary, ChangeChartRef", "err", err, "payload", request)
			common.WriteJsonResp(w, err, "rollout charts do not support flaggerCanary, ChangeChartRef", http.StatusBadRequest)
			return
		}
	}

	envMetrics, err := handler.deployedAppMetricsService.GetMetricsFlagByAppIdAndEnvId(request.AppId, request.EnvId)
	if err != nil {
		handler.Logger.Errorw("could not find envMetrics for, ChangeChartRef", "err", err, "payload", request)
		common.WriteJsonResp(w, err, "env metric could not be fetched", http.StatusBadRequest)
		return
	}
	envConfigProperties.ChartRefId = request.TargetChartRefId
	envConfigProperties.UserId = userId
	envConfigProperties.EnvironmentId = request.EnvId
	envConfigProperties.AppMetrics = &envMetrics

	token := r.Header.Get("token")
	handler.Logger.Infow("request payload, EnvConfigOverrideCreate", "payload", request)
	resourceName := handler.enforcerUtil.GetAppRBACNameByAppId(request.AppId)
	if ok := handler.enforcer.Enforce(token, casbin.ResourceApplications, casbin.ActionCreate, resourceName); !ok {
		common.WriteJsonResp(w, fmt.Errorf("unauthorized user"), "Unauthorized User", http.StatusForbidden)
		return
	}
	object := handler.enforcerUtil.GetEnvRBACNameByAppId(request.AppId, request.EnvId)
	if ok := handler.enforcer.Enforce(token, casbin.ResourceEnvironment, casbin.ActionUpdate, object); !ok {
		common.WriteJsonResp(w, fmt.Errorf("unauthorized user"), "Unauthorized User", http.StatusForbidden)
		return
	}

	//VARIABLE_RESOLVE
	scope := resourceQualifiers.Scope{
		AppId:     request.AppId,
		EnvId:     request.EnvId,
		ClusterId: envConfigProperties.ClusterId,
	}
	validate, err2 := handler.deploymentTemplateValidationService.DeploymentTemplateValidate(r.Context(), envConfigProperties.EnvOverrideValues, envConfigProperties.ChartRefId, scope)
	if !validate {
		handler.Logger.Errorw("validation err, UpdateAppOverride", "err", err2, "payload", request)
		common.WriteJsonResp(w, err2, "validation err, UpdateAppOverrid", http.StatusBadRequest)
		return
	}
	envConfigPropertiesOld, err := handler.propertiesConfigService.FetchEnvProperties(request.AppId, request.EnvId, request.TargetChartRefId)
	if err == nil {
		envConfigProperties.Id = envConfigPropertiesOld.Id
		createResp, err := handler.propertiesConfigService.UpdateEnvironmentProperties(request.AppId, envConfigProperties, userId)
		if err != nil {
			handler.Logger.Errorw("service err, EnvConfigOverrideUpdate", "err", err, "payload", envConfigProperties)
			common.WriteJsonResp(w, err, createResp, http.StatusInternalServerError)
			return
		}
		common.WriteJsonResp(w, err, createResp, http.StatusOK)
		return
	}
	createResp, err := handler.propertiesConfigService.CreateEnvironmentProperties(request.AppId, envConfigProperties)

	if err != nil {
		if err.Error() == bean3.NOCHARTEXIST {
			ctx, cancel := context.WithCancel(r.Context())
			if cn, ok := w.(http.CloseNotifier); ok {
				go func(done <-chan struct{}, closed <-chan bool) {
					select {
					case <-done:
					case <-closed:
						cancel()
					}
				}(ctx.Done(), cn.CloseNotify())
			}
			appMetrics := false
			if envConfigProperties.AppMetrics != nil {
				appMetrics = envMetrics
			}
			templateRequest := bean3.TemplateRequest{
				AppId:               request.AppId,
				ChartRefId:          request.TargetChartRefId,
				ValuesOverride:      []byte("{}"),
				UserId:              userId,
				IsAppMetricsEnabled: appMetrics,
			}

			_, err = handler.chartService.CreateChartFromEnvOverride(templateRequest, ctx)
			if err != nil {
				handler.Logger.Errorw("service err, CreateChartFromEnvOverride", "err", err, "payload", request)
				common.WriteJsonResp(w, err, "could not create chart from env override", http.StatusInternalServerError)
				return
			}
			createResp, err = handler.propertiesConfigService.CreateEnvironmentProperties(request.AppId, envConfigProperties)
			if err != nil {
				handler.Logger.Errorw("service err, CreateEnvironmentProperties", "err", err, "payload", request)
				common.WriteJsonResp(w, err, "could not create env properties", http.StatusInternalServerError)
				return
			}
			common.WriteJsonResp(w, err, createResp, http.StatusOK)
			return
		} else {
			handler.Logger.Errorw("service err, EnvConfigOverrideCreate", "err", err, "payload", request)
			common.WriteJsonResp(w, err, "service err, EnvConfigOverrideCreate", http.StatusInternalServerError)
			return
		}
	}
	common.WriteJsonResp(w, err, createResp, http.StatusOK)
}

func (handler *PipelineConfigRestHandlerImpl) EnvConfigOverrideCreate(w http.ResponseWriter, r *http.Request) {
	userId, err := handler.userAuthService.GetLoggedInUser(r)
	if userId == 0 || err != nil {
		common.WriteJsonResp(w, err, "Unauthorized User", http.StatusUnauthorized)
		return
	}
	decoder := json.NewDecoder(r.Body)
	var envConfigProperties pipelineBean.EnvironmentProperties
	err = decoder.Decode(&envConfigProperties)
	if err != nil {
		handler.Logger.Errorw("request err, EnvConfigOverrideCreate", "err", err, "payload", envConfigProperties)
		common.WriteJsonResp(w, err, nil, http.StatusBadRequest)
		return
	}
	token := r.Header.Get("token")
	vars := mux.Vars(r)
	appId, err := strconv.Atoi(vars["appId"])
	if err != nil {
		common.WriteJsonResp(w, err, nil, http.StatusBadRequest)
		return
	}
	environmentId, err := strconv.Atoi(vars["environmentId"])
	if err != nil {
		common.WriteJsonResp(w, err, nil, http.StatusBadRequest)
		return
	}
	envConfigProperties.UserId = userId
	envConfigProperties.EnvironmentId = environmentId
	handler.Logger.Infow("request payload, EnvConfigOverrideCreate", "payload", envConfigProperties)

	resourceName := handler.enforcerUtil.GetAppRBACNameByAppId(appId)
	if ok := handler.enforcer.Enforce(token, casbin.ResourceApplications, casbin.ActionCreate, resourceName); !ok {
		common.WriteJsonResp(w, fmt.Errorf("unauthorized user"), "Unauthorized User", http.StatusForbidden)
		return
	}
	object := handler.enforcerUtil.GetEnvRBACNameByAppId(appId, environmentId)
	if ok := handler.enforcer.Enforce(token, casbin.ResourceEnvironment, casbin.ActionUpdate, object); !ok {
		common.WriteJsonResp(w, fmt.Errorf("unauthorized user"), "Unauthorized User", http.StatusForbidden)
		return
	}
	chartRefId := envConfigProperties.ChartRefId
	//VARIABLE_RESOLVE
	scope := resourceQualifiers.Scope{
		AppId:     appId,
		EnvId:     environmentId,
		ClusterId: envConfigProperties.ClusterId,
	}
	validate, err2 := handler.deploymentTemplateValidationService.DeploymentTemplateValidate(r.Context(), envConfigProperties.EnvOverrideValues, chartRefId, scope)
	if !validate {
		handler.Logger.Errorw("validation err, UpdateAppOverride", "err", err2, "payload", envConfigProperties)
		common.WriteJsonResp(w, err2, nil, http.StatusBadRequest)
		return
	}

	createResp, err := handler.propertiesConfigService.CreateEnvironmentProperties(appId, &envConfigProperties)
	if err != nil {
		if err.Error() == bean3.NOCHARTEXIST {
			ctx, cancel := context.WithCancel(r.Context())
			if cn, ok := w.(http.CloseNotifier); ok {
				go func(done <-chan struct{}, closed <-chan bool) {
					select {
					case <-done:
					case <-closed:
						cancel()
					}
				}(ctx.Done(), cn.CloseNotify())
			}
			appMetrics := false
			if envConfigProperties.AppMetrics != nil {
				appMetrics = *envConfigProperties.AppMetrics
			}
			templateRequest := bean3.TemplateRequest{
				AppId:               appId,
				ChartRefId:          envConfigProperties.ChartRefId,
				ValuesOverride:      []byte("{}"),
				UserId:              userId,
				IsAppMetricsEnabled: appMetrics,
			}

			_, err = handler.chartService.CreateChartFromEnvOverride(templateRequest, ctx)
			if err != nil {
				handler.Logger.Errorw("service err, EnvConfigOverrideCreate", "err", err, "payload", envConfigProperties)
				common.WriteJsonResp(w, err, nil, http.StatusInternalServerError)
				return
			}
			createResp, err = handler.propertiesConfigService.CreateEnvironmentProperties(appId, &envConfigProperties)
			if err != nil {
				handler.Logger.Errorw("service err, EnvConfigOverrideCreate", "err", err, "payload", envConfigProperties)
				common.WriteJsonResp(w, err, nil, http.StatusInternalServerError)
				return
			}
		} else {
			handler.Logger.Errorw("service err, EnvConfigOverrideCreate", "err", err, "payload", envConfigProperties)
			common.WriteJsonResp(w, err, nil, http.StatusInternalServerError)
			return
		}
	}
	common.WriteJsonResp(w, err, createResp, http.StatusOK)
}

func (handler *PipelineConfigRestHandlerImpl) EnvConfigOverrideUpdate(w http.ResponseWriter, r *http.Request) {
	decoder := json.NewDecoder(r.Body)
	//userId := getLoggedInUser(r)
	userId, err := handler.userAuthService.GetLoggedInUser(r)
	if userId == 0 || err != nil {
		common.WriteJsonResp(w, err, "Unauthorized User", http.StatusUnauthorized)
		return
	}
	var envConfigProperties pipelineBean.EnvironmentProperties
	err = decoder.Decode(&envConfigProperties)
	envConfigProperties.UserId = userId
	if err != nil {
		handler.Logger.Errorw("request err, EnvConfigOverrideUpdate", "err", err, "payload", envConfigProperties)
		common.WriteJsonResp(w, err, nil, http.StatusBadRequest)
		return
	}
	handler.Logger.Infow("request payload, EnvConfigOverrideUpdate", "payload", envConfigProperties)
	err = handler.validator.Struct(envConfigProperties)
	if err != nil {
		handler.Logger.Errorw("validation err, EnvConfigOverrideUpdate", "err", err, "payload", envConfigProperties)
		common.WriteJsonResp(w, err, nil, http.StatusBadRequest)
		return
	}
	token := r.Header.Get("token")
	envConfigOverride, err := handler.propertiesConfigService.GetAppIdByChartEnvId(envConfigProperties.Id)
	if err != nil {
		handler.Logger.Errorw("service err, EnvConfigOverrideUpdate", "err", err, "payload", envConfigProperties)
		common.WriteJsonResp(w, err, nil, http.StatusInternalServerError)
		return
	}
	appId := envConfigOverride.Chart.AppId
	envId := envConfigOverride.TargetEnvironment
	resourceName := handler.enforcerUtil.GetAppRBACNameByAppId(appId)
	if ok := handler.enforcer.Enforce(token, casbin.ResourceApplications, casbin.ActionUpdate, resourceName); !ok {
		common.WriteJsonResp(w, fmt.Errorf("unauthorized user"), "Unauthorized User", http.StatusForbidden)
		return
	}
	object := handler.enforcerUtil.GetEnvRBACNameByAppId(appId, envId)
	if ok := handler.enforcer.Enforce(token, casbin.ResourceEnvironment, casbin.ActionUpdate, object); !ok {
		common.WriteJsonResp(w, fmt.Errorf("unauthorized user"), "Unauthorized User", http.StatusForbidden)
		return
	}
	chartRefId := envConfigProperties.ChartRefId
	//VARIABLE_RESOLVE
	scope := resourceQualifiers.Scope{
		AppId:     appId,
		EnvId:     envId,
		ClusterId: envConfigProperties.ClusterId,
	}
	validate, err2 := handler.deploymentTemplateValidationService.DeploymentTemplateValidate(r.Context(), envConfigProperties.EnvOverrideValues, chartRefId, scope)
	if !validate {
		handler.Logger.Errorw("validation err, UpdateAppOverride", "err", err2, "payload", envConfigProperties)
		common.WriteJsonResp(w, err2, nil, http.StatusBadRequest)
		return
	}

	createResp, err := handler.propertiesConfigService.UpdateEnvironmentProperties(appId, &envConfigProperties, userId)
	if err != nil {
		handler.Logger.Errorw("service err, EnvConfigOverrideUpdate", "err", err, "payload", envConfigProperties)
		common.WriteJsonResp(w, err, nil, http.StatusInternalServerError)
		return
	}
	common.WriteJsonResp(w, err, createResp, http.StatusOK)
}

func (handler *PipelineConfigRestHandlerImpl) GetEnvConfigOverride(w http.ResponseWriter, r *http.Request) {
	vars := mux.Vars(r)
	environmentId, err := strconv.Atoi(vars["environmentId"])
	if err != nil {
		common.WriteJsonResp(w, err, nil, http.StatusBadRequest)
		return
	}
	appId, err := strconv.Atoi(vars["appId"])
	if err != nil {
		common.WriteJsonResp(w, err, nil, http.StatusBadRequest)
		return
	}
	chartRefId, err := strconv.Atoi(vars["chartRefId"])
	if err != nil {
		common.WriteJsonResp(w, err, nil, http.StatusBadRequest)
		return
	}
	token := r.Header.Get("token")
	app, err := handler.pipelineBuilder.GetApp(appId)
	if err != nil {
		handler.Logger.Errorw("service err, GetEnvConfigOverride", "err", err, "payload", appId, environmentId, chartRefId)
		common.WriteJsonResp(w, err, nil, http.StatusBadRequest)
		return
	}
	handler.Logger.Infow("request payload, GetEnvConfigOverride", "payload", appId, environmentId, chartRefId)
	resourceName := handler.enforcerUtil.GetAppRBACName(app.AppName)
	if ok := handler.enforcer.Enforce(token, casbin.ResourceApplications, casbin.ActionGet, resourceName); !ok {
		common.WriteJsonResp(w, fmt.Errorf("unauthorized user"), "Unauthorized User", http.StatusForbidden)
		return
	}

	env, err := handler.propertiesConfigService.GetEnvironmentProperties(appId, environmentId, chartRefId)
	if err != nil {
		handler.Logger.Errorw("service err, GetEnvConfigOverride", "err", err, "payload", appId, environmentId, chartRefId)
		common.WriteJsonResp(w, err, nil, http.StatusInternalServerError)
		return
	}

	schema, readme, err := handler.chartRefService.GetSchemaAndReadmeForTemplateByChartRefId(chartRefId)
	if err != nil {
		handler.Logger.Errorw("err in getting schema and readme, GetEnvConfigOverride", "err", err, "appId", appId, "chartRefId", chartRefId)
	}
	env.Schema = schema
	env.Readme = string(readme)
	common.WriteJsonResp(w, err, env, http.StatusOK)
}

func (handler *PipelineConfigRestHandlerImpl) GetTemplateComparisonMetadata(w http.ResponseWriter, r *http.Request) {
	vars := mux.Vars(r)
	token := r.Header.Get("token")
	appId, err := strconv.Atoi(vars["appId"])
	if err != nil {
		common.WriteJsonResp(w, err, nil, http.StatusBadRequest)
		return
	}

	envId, err := strconv.Atoi(vars["envId"])
	if err != nil {
		common.WriteJsonResp(w, err, nil, http.StatusBadRequest)
		return
	}

	// RBAC enforcer applying
	object := handler.enforcerUtil.GetAppRBACNameByAppId(appId)
	if ok := handler.enforcer.Enforce(token, casbin.ResourceApplications, casbin.ActionGet, object); !ok {
		common.WriteJsonResp(w, err, "unauthorized user", http.StatusForbidden)
		return
	}
	//RBAC enforcer Ends

	resp, err := handler.deploymentTemplateService.FetchDeploymentsWithChartRefs(appId, envId)
	if err != nil {
		handler.Logger.Errorw("service err, FetchDeploymentsWithChartRefs", "err", err, "appId", appId, "envId", envId)
		common.WriteJsonResp(w, err, nil, http.StatusInternalServerError)
		return
	}

	common.WriteJsonResp(w, nil, resp, http.StatusOK)
}

func (handler *PipelineConfigRestHandlerImpl) GetDeploymentTemplateData(w http.ResponseWriter, r *http.Request) {
	decoder := json.NewDecoder(r.Body)

	var request generateManifest.DeploymentTemplateRequest
	err := decoder.Decode(&request)
	if err != nil {
		handler.Logger.Errorw("request err, GetDeploymentTemplate by API", "err", err, "GetYaluesAndManifest", request)
		common.WriteJsonResp(w, err, nil, http.StatusBadRequest)
		return
	}

	token := r.Header.Get("token")
	// RBAC enforcer applying
	object := handler.enforcerUtil.GetAppRBACNameByAppId(request.AppId)
	if ok := handler.enforcer.Enforce(token, casbin.ResourceApplications, casbin.ActionGet, object); !ok {
		common.WriteJsonResp(w, err, "unauthorized user", http.StatusForbidden)
		return
	}

	userId, err := handler.userAuthService.GetLoggedInUser(r)
	if userId == 0 || err != nil {
		handler.Logger.Errorw("request err, userId", "err", err, "payload", userId)
		common.WriteJsonResp(w, err, "Unauthorized User", http.StatusUnauthorized)
		return
	}
	isSuperAdmin := handler.enforcer.Enforce(token, casbin.ResourceGlobal, casbin.ActionGet, "*")
	//RBAC enforcer Ends

	ctx, cancel := context.WithTimeout(r.Context(), 60*time.Second)
	ctx = util2.SetSuperAdminInContext(ctx, isSuperAdmin)
	defer cancel()
	//TODO fix
	resp, err := handler.deploymentTemplateService.GetDeploymentTemplate(ctx, request)
	if err != nil {
		handler.Logger.Errorw("service err, GetEnvConfigOverride", "err", err, "payload", request)
		common.WriteJsonResp(w, err, nil, http.StatusInternalServerError)
		return
	}
	common.WriteJsonResp(w, nil, resp, http.StatusOK)
}
func (handler *PipelineConfigRestHandlerImpl) GetRestartWorkloadData(w http.ResponseWriter, r *http.Request) {
	userId, err := handler.userAuthService.GetLoggedInUser(r)
	if userId == 0 || err != nil {
		common.WriteJsonResp(w, err, "Unauthorized User", http.StatusUnauthorized)
		return
	}
	envId, err := common.ExtractIntQueryParam(w, r, "envId", 0)
	if err != nil {
		return
	}
	appIds, err := common.ExtractIntArrayQueryParam(w, r, "appIds")
	if err != nil {
		common.WriteJsonResp(w, err, nil, http.StatusBadRequest)
		return
	}
	// RBAC enforcer applying
	token := r.Header.Get(common.TokenHeaderKey)
	request := handler.filterAuthorizedResourcesForGroup(appIds, envId, token)
	if len(request) == 0 {
		common.WriteJsonResp(w, err, "Unauthorized User", http.StatusForbidden)
		return
	}
	ctx, cancel := context.WithTimeout(r.Context(), 120*time.Second)
	defer cancel()
	resp, err := handler.deploymentTemplateService.GetRestartWorkloadData(ctx, request, envId)
	if err != nil {
		handler.Logger.Errorw("service err, GetRestartWorkloadData", "resp", resp, "err", err)
		common.WriteJsonResp(w, err, nil, http.StatusInternalServerError)
		return
	}
	common.WriteJsonResp(w, nil, resp, http.StatusOK)
}
func (handler *PipelineConfigRestHandlerImpl) filterAuthorizedResourcesForGroup(appIds []int, envId int, token string) []int {

	appToEnv := make(map[int][]int)
	for _, appId := range appIds {
		appToEnv[appId] = []int{envId}
	}
	rbacObjectToApp := make(map[string]int)
	rbacObjects := make([]string, 0)

	objectMap := handler.enforcerUtil.GetRbacObjectsByEnvIdsAndAppIdBatch(appToEnv)

	for _, appId := range appIds {

		object := objectMap[appId][envId]
		rbacObjectToApp[object] = appId
		rbacObjects = append(rbacObjects, object)

	}

	authorizedApps := make([]int, 0)
	results := handler.enforcer.EnforceInBatch(token, casbin.ResourceEnvironment, casbin.ActionGet, rbacObjects)
	for object, isAllowed := range results {
		if isAllowed {
			authorizedApps = append(authorizedApps, rbacObjectToApp[object])
		}
	}

	return authorizedApps
}

func (handler *PipelineConfigRestHandlerImpl) GetDeploymentTemplate(w http.ResponseWriter, r *http.Request) {
	vars := mux.Vars(r)
	appId, err := strconv.Atoi(vars["appId"])
	if err != nil {
		handler.Logger.Error(err)
		common.WriteJsonResp(w, err, nil, http.StatusBadRequest)
		return
	}
	chartRefId, err := strconv.Atoi(vars["chartRefId"])
	if err != nil {
		handler.Logger.Error(err)
		common.WriteJsonResp(w, err, nil, http.StatusBadRequest)
		return
	}
	handler.Logger.Infow("request payload, GetDeploymentTemplate", "appId", appId, "chartRefId", chartRefId)
	token := r.Header.Get("token")
	app, err := handler.pipelineBuilder.GetApp(appId)
	if err != nil {
		common.WriteJsonResp(w, err, nil, http.StatusBadRequest)
		return
	}
	resourceName := handler.enforcerUtil.GetAppRBACName(app.AppName)
	if ok := handler.enforcer.Enforce(token, casbin.ResourceApplications, casbin.ActionGet, resourceName); !ok {
		common.WriteJsonResp(w, fmt.Errorf("unauthorized user"), "Unauthorized User", http.StatusForbidden)
		return
	}

	appConfigResponse := make(map[string]interface{})
	appConfigResponse["globalConfig"] = nil

	err = handler.chartRefService.CheckChartExists(chartRefId)
	if err != nil {
		handler.Logger.Errorw("refChartDir Not Found err, JsonSchemaExtractFromFile", err)
		common.WriteJsonResp(w, err, nil, http.StatusForbidden)
		return
	}

	schema, readme, err := handler.chartRefService.GetSchemaAndReadmeForTemplateByChartRefId(chartRefId)
	if err != nil {
		handler.Logger.Errorw("err in getting schema and readme, GetDeploymentTemplate", "err", err, "appId", appId, "chartRefId", chartRefId)
	}

	template, err := handler.chartReadService.FindLatestChartForAppByAppId(appId)
	if err != nil && pg.ErrNoRows != err {
		handler.Logger.Errorw("service err, GetDeploymentTemplate", "err", err, "appId", appId, "chartRefId", chartRefId)
		common.WriteJsonResp(w, err, nil, http.StatusInternalServerError)
		return
	}

	if pg.ErrNoRows == err {
		appOverride, _, err := handler.chartRefService.GetAppOverrideForDefaultTemplate(chartRefId)
		if err != nil {
			handler.Logger.Errorw("service err, GetDeploymentTemplate", "err", err, "appId", appId, "chartRefId", chartRefId)
			common.WriteJsonResp(w, err, nil, http.StatusInternalServerError)
			return
		}
		appOverride["schema"] = json.RawMessage(schema)
		appOverride["readme"] = string(readme)
		mapB, err := json.Marshal(appOverride)
		if err != nil {
			handler.Logger.Errorw("marshal err, GetDeploymentTemplate", "err", err, "appId", appId, "chartRefId", chartRefId)
			return
		}
		appConfigResponse["globalConfig"] = json.RawMessage(mapB)
	} else {
		if template.ChartRefId != chartRefId {
			templateRequested, err := handler.chartService.GetByAppIdAndChartRefId(appId, chartRefId)
			if err != nil && err != pg.ErrNoRows {
				handler.Logger.Errorw("service err, GetDeploymentTemplate", "err", err, "appId", appId, "chartRefId", chartRefId)
				common.WriteJsonResp(w, err, nil, http.StatusInternalServerError)
				return
			}

			if pg.ErrNoRows == err {
				template.ChartRefId = chartRefId
				template.Id = 0
				template.Latest = false
			} else {
				template.ChartRefId = templateRequested.ChartRefId
				template.Id = templateRequested.Id
				template.ChartRepositoryId = templateRequested.ChartRepositoryId
				template.RefChartTemplate = templateRequested.RefChartTemplate
				template.RefChartTemplateVersion = templateRequested.RefChartTemplateVersion
				template.Latest = templateRequested.Latest
			}
		}
		template.Schema = schema
		template.Readme = string(readme)
		bytes, err := json.Marshal(template)
		if err != nil {
			handler.Logger.Errorw("marshal err, GetDeploymentTemplate", "err", err, "appId", appId, "chartRefId", chartRefId)
			return
		}
		appOverride := json.RawMessage(bytes)
		appConfigResponse["globalConfig"] = appOverride
	}

	common.WriteJsonResp(w, nil, appConfigResponse, http.StatusOK)
}

func (handler *PipelineConfigRestHandlerImpl) GetDefaultDeploymentTemplate(w http.ResponseWriter, r *http.Request) {
	vars := mux.Vars(r)
	appId, err := strconv.Atoi(vars["appId"])
	if err != nil {
		handler.Logger.Error("error in getting appId path param, GetDefaultDeploymentTemplate", "err", err)
		common.WriteJsonResp(w, err, nil, http.StatusBadRequest)
		return
	}
	chartRefId, err := strconv.Atoi(vars["chartRefId"])
	if err != nil {
		handler.Logger.Error("error in getting chartRefId path param, GetDefaultDeploymentTemplate", "err", err)
		common.WriteJsonResp(w, err, nil, http.StatusBadRequest)
		return
	}
	token := r.Header.Get("token")
	app, err := handler.pipelineBuilder.GetApp(appId)
	if err != nil {
		common.WriteJsonResp(w, err, nil, http.StatusBadRequest)
		return
	}
	obj := handler.enforcerUtil.GetAppRBACName(app.AppName)
	if ok := handler.enforcer.Enforce(token, casbin.ResourceApplications, casbin.ActionGet, obj); !ok {
		common.WriteJsonResp(w, fmt.Errorf("unauthorized user"), "unauthorized user", http.StatusForbidden)
		return
	}
	defaultTemplate, _, err := handler.chartRefService.GetAppOverrideForDefaultTemplate(chartRefId)
	if err != nil {
		handler.Logger.Errorw("error in getting default deployment template, GetDefaultDeploymentTemplate", "err", err, "appId", appId, "chartRefId", chartRefId)
		common.WriteJsonResp(w, err, nil, http.StatusInternalServerError)
		return
	}
	common.WriteJsonResp(w, nil, defaultTemplate, http.StatusOK)
}

func (handler *PipelineConfigRestHandlerImpl) GetCdPipelines(w http.ResponseWriter, r *http.Request) {
	vars := mux.Vars(r)
	appId, err := strconv.Atoi(vars["appId"])
	if err != nil {
		handler.Logger.Errorw("request err, GetCdPipelines", "err", err, "appId", appId)
		common.WriteJsonResp(w, err, nil, http.StatusBadRequest)
		return
	}
	handler.Logger.Infow("request payload, GetCdPipelines", "appId", appId)
	token := r.Header.Get("token")
	app, err := handler.pipelineBuilder.GetApp(appId)
	if err != nil {
		handler.Logger.Errorw("service err, GetCdPipelines", "err", err, "appId", appId)
		common.WriteJsonResp(w, err, nil, http.StatusBadRequest)
		return
	}
	resourceName := handler.enforcerUtil.GetAppRBACName(app.AppName)
	if ok := handler.enforcer.Enforce(token, casbin.ResourceApplications, casbin.ActionGet, resourceName); !ok {
		common.WriteJsonResp(w, fmt.Errorf("unauthorized user"), "Unauthorized User", http.StatusForbidden)
		return
	}

	ciConf, err := handler.pipelineBuilder.GetCdPipelinesForApp(appId)
	if err != nil {
		handler.Logger.Errorw("service err, GetCdPipelines", "err", err, "appId", appId)
		common.WriteJsonResp(w, err, nil, http.StatusInternalServerError)
		return
	}

	common.WriteJsonResp(w, err, ciConf, http.StatusOK)
}

func (handler *PipelineConfigRestHandlerImpl) GetCdPipelinesForAppAndEnv(w http.ResponseWriter, r *http.Request) {
	vars := mux.Vars(r)
	appId, err := strconv.Atoi(vars["appId"])
	if err != nil {
		handler.Logger.Errorw("request err, GetCdPipelinesForAppAndEnv", "err", err, "appId", appId)
		common.WriteJsonResp(w, err, nil, http.StatusBadRequest)
		return
	}

	envId, err := strconv.Atoi(vars["envId"])
	if err != nil {
		handler.Logger.Errorw("request err, GetCdPipelinesForAppAndEnv", "err", err, "envId", envId)
		common.WriteJsonResp(w, err, nil, http.StatusBadRequest)
		return
	}
	handler.Logger.Infow("request payload, GetCdPipelinesForAppAndEnv", "appId", appId, "envId", envId)
	token := r.Header.Get("token")
	app, err := handler.pipelineBuilder.GetApp(appId)
	if err != nil {
		handler.Logger.Errorw("service err, GetCdPipelinesForAppAndEnv", "err", err, "appId", appId, "envId", envId)
		common.WriteJsonResp(w, err, nil, http.StatusBadRequest)
		return
	}
	//rbac
	resourceName := handler.enforcerUtil.GetAppRBACName(app.AppName)
	if ok := handler.enforcer.Enforce(token, casbin.ResourceApplications, casbin.ActionGet, resourceName); !ok {
		common.WriteJsonResp(w, fmt.Errorf("unauthorized user"), "Unauthorized User", http.StatusForbidden)
		return
	}
	object := handler.enforcerUtil.GetEnvRBACNameByAppId(appId, envId)
	if ok := handler.enforcer.Enforce(token, casbin.ResourceEnvironment, casbin.ActionGet, object); !ok {
		common.WriteJsonResp(w, fmt.Errorf("unauthorized user"), "Unauthorized User", http.StatusForbidden)
		return
	}
	//rbac

	cdPipelines, err := handler.pipelineBuilder.GetCdPipelinesForAppAndEnv(appId, envId)
	if err != nil {
		handler.Logger.Errorw("service err, GetCdPipelinesForAppAndEnv", "err", err, "appId", appId, "envId", envId)
		common.WriteJsonResp(w, err, nil, http.StatusInternalServerError)
		return
	}
	common.WriteJsonResp(w, err, cdPipelines, http.StatusOK)
}

func (handler *PipelineConfigRestHandlerImpl) GetArtifactsByCDPipeline(w http.ResponseWriter, r *http.Request) {
	token := r.Header.Get("token")
	vars := mux.Vars(r)
	cdPipelineId, err := strconv.Atoi(vars["cd_pipeline_id"])
	if err != nil {
		handler.Logger.Errorw("request err, GetArtifactsByCDPipeline", "err", err, "cdPipelineId", cdPipelineId)
		common.WriteJsonResp(w, err, nil, http.StatusBadRequest)
		return
	}
	stage := r.URL.Query().Get("stage")
	if len(stage) == 0 {
		stage = pipelineBean.WorkflowTypePre
	}
	searchString := ""
	search := r.URL.Query().Get("search")
	if len(search) != 0 {
		searchString = search
	}

	offset := 0
	limit := 10
	offsetQueryParam := r.URL.Query().Get("offset")
	if offsetQueryParam != "" {
		offset, err = strconv.Atoi(offsetQueryParam)
		if err != nil || offset < 0 {
			handler.Logger.Errorw("request err, GetArtifactsForRollback", "err", err, "offsetQueryParam", offsetQueryParam)
			common.WriteJsonResp(w, err, "invalid offset", http.StatusBadRequest)
			return
		}
	}

	sizeQueryParam := r.URL.Query().Get("size")
	if sizeQueryParam != "" {
		limit, err = strconv.Atoi(sizeQueryParam)
		if err != nil {
			handler.Logger.Errorw("request err, GetArtifactsForRollback", "err", err, "sizeQueryParam", sizeQueryParam)
			common.WriteJsonResp(w, err, "invalid size", http.StatusBadRequest)
			return
		}
	}
	handler.Logger.Infow("request payload, GetArtifactsByCDPipeline", "cdPipelineId", cdPipelineId, "stage", stage)

	pipeline, err := handler.pipelineBuilder.FindPipelineById(cdPipelineId)
	if err != nil {
		common.WriteJsonResp(w, err, nil, http.StatusBadRequest)
		return
	}

	if err != nil {
		handler.Logger.Errorw("service err, GetArtifactsByCDPipeline", "err", err, "cdPipelineId", cdPipelineId, "stage", stage)
		common.WriteJsonResp(w, err, nil, http.StatusBadRequest)
		return
	}

	//rbac block starts from here
	object := handler.enforcerUtil.GetAppRBACName(pipeline.App.AppName)
	if ok := handler.enforcer.Enforce(token, casbin.ResourceApplications, casbin.ActionGet, object); !ok {
		common.WriteJsonResp(w, fmt.Errorf("unauthorized user"), "Unauthorized User", http.StatusForbidden)
		return
	}
	//rbac for edit tags access
	triggerAccess := handler.enforcer.Enforce(token, casbin.ResourceApplications, casbin.ActionTrigger, object)
	//rbac
	object = handler.enforcerUtil.GetAppRBACByAppNameAndEnvId(pipeline.App.AppName, pipeline.EnvironmentId)
	if ok := handler.enforcer.Enforce(token, casbin.ResourceEnvironment, casbin.ActionGet, object); !ok {
		common.WriteJsonResp(w, err, "Unauthorized User", http.StatusForbidden)
		return
	}
	//rbac block ends here
	artifactsListFilterOptions := &bean2.ArtifactsListFilterOptions{
		Limit:        limit,
		Offset:       offset,
		SearchString: searchString,
	}

	//RetrieveArtifactsByCDPipeline is deprecated and method is removed from code
	//ciArtifactResponse, err = handler.pipelineBuilder.RetrieveArtifactsByCDPipeline(pipeline, bean2.WorkflowType(stage))

	ciArtifactResponse, err := handler.pipelineBuilder.RetrieveArtifactsByCDPipelineV2(pipeline, bean2.WorkflowType(stage), artifactsListFilterOptions)
	if err != nil {
		handler.Logger.Errorw("service err, GetArtifactsByCDPipeline", "err", err, "cdPipelineId", cdPipelineId, "stage", stage)
		common.WriteJsonResp(w, err, nil, http.StatusInternalServerError)
		return
	}

	appTags, err := handler.imageTaggingReadService.GetUniqueTagsByAppId(pipeline.AppId)
	if err != nil {
		handler.Logger.Errorw("service err, GetTagsByAppId", "err", err, "appId", pipeline.AppId)
		common.WriteJsonResp(w, err, ciArtifactResponse, http.StatusInternalServerError)
		return
	}

	ciArtifactResponse.AppReleaseTagNames = appTags

	prodEnvExists, err := handler.imageTaggingService.GetProdEnvByCdPipelineId(pipeline.Id)
	ciArtifactResponse.TagsEditable = prodEnvExists && triggerAccess
	ciArtifactResponse.HideImageTaggingHardDelete = handler.imageTaggingService.IsHardDeleteHidden()
	if err != nil {
		handler.Logger.Errorw("service err, GetProdEnvByCdPipelineId", "err", err, "cdPipelineId", pipeline.Id)
		common.WriteJsonResp(w, err, ciArtifactResponse, http.StatusInternalServerError)
		return
	}

	var digests []string
	for _, item := range ciArtifactResponse.CiArtifacts {
		if len(item.ImageDigest) > 0 {
			digests = append(digests, item.ImageDigest)
		}
	}

	if len(digests) > 0 {
		//vulnerableMap := make(map[string]bool)
		cvePolicy, severityPolicy, err := handler.policyService.GetApplicablePolicy(pipeline.Environment.ClusterId,
			pipeline.EnvironmentId,
			pipeline.AppId,
			pipeline.App.AppType == helper.ChartStoreApp)

		if err != nil {
			handler.Logger.Errorw("service err, GetArtifactsByCDPipeline", "err", err, "cdPipelineId", cdPipelineId, "stage", stage)
		}

		// get image scan results from DB for given digests
		imageScanResults, err := handler.imageScanResultReadService.FindByImageDigests(digests)
		// ignore error
		if err != nil && err != pg.ErrNoRows {
			handler.Logger.Errorw("service err, FindByImageDigests", "err", err, "cdPipelineId", cdPipelineId, "stage", stage, "digests", digests)
		}

		// build digest vs cve-stores
		digestVsCveStores := make(map[string][]*repository.CveStore)
		for _, result := range imageScanResults {
			imageHash := result.ImageScanExecutionHistory.ImageHash

			// For an imageHash, append all cveStores
			if val, ok := digestVsCveStores[imageHash]; !ok {

				// configuring size as len of ImageScanExecutionResult assuming all the
				//scan results could belong to a single hash
				cveStores := make([]*repository.CveStore, 0, len(imageScanResults))
				cveStores = append(cveStores, &result.CveStore)
				digestVsCveStores[imageHash] = cveStores

			} else {
				// append to existing one
				digestVsCveStores[imageHash] = append(val, &result.CveStore)
			}
		}

		var ciArtifactsFinal []bean.CiArtifactBean
		for _, item := range ciArtifactResponse.CiArtifacts {

			// ignore cve check if scan is not enabled
			if !item.ScanEnabled {
				ciArtifactsFinal = append(ciArtifactsFinal, item)
				continue
			}

			cveStores, _ := digestVsCveStores[item.ImageDigest]
			item.IsVulnerable = handler.policyService.HasBlockedCVE(cveStores, cvePolicy, severityPolicy)
			ciArtifactsFinal = append(ciArtifactsFinal, item)
		}
		ciArtifactResponse.CiArtifacts = ciArtifactsFinal
	}

	common.WriteJsonResp(w, err, ciArtifactResponse, http.StatusOK)
}

func (handler *PipelineConfigRestHandlerImpl) GetAppOverrideForDefaultTemplate(w http.ResponseWriter, r *http.Request) {
	token := r.Header.Get("token")
	vars := mux.Vars(r)
	appId, err := strconv.Atoi(vars["appId"])
	if err != nil {
		handler.Logger.Errorw("request err, GetAppOverrideForDefaultTemplate", "err", err, "appId", appId)
		common.WriteJsonResp(w, err, nil, http.StatusBadRequest)
		return
	}
	chartRefId, err := strconv.Atoi(vars["chartRefId"])
	if err != nil {
		handler.Logger.Errorw("request err, GetAppOverrideForDefaultTemplate", "err", err, "chartRefId", chartRefId)
		common.WriteJsonResp(w, err, nil, http.StatusBadRequest)
		return
	}

	//RBAC
	object := handler.enforcerUtil.GetAppRBACNameByAppId(appId)
	if ok := handler.enforcer.Enforce(token, casbin.ResourceApplications, casbin.ActionGet, object); !ok {
		common.WriteJsonResp(w, err, "Unauthorized User", http.StatusForbidden)
		return
	}
	//RBAC

	appOverride, _, err := handler.chartRefService.GetAppOverrideForDefaultTemplate(chartRefId)
	if err != nil {
		handler.Logger.Errorw("service err, UpdateCiTemplate", "err", err, "appId", appId, "chartRefId", chartRefId)
		common.WriteJsonResp(w, err, nil, http.StatusInternalServerError)
		return
	}
	common.WriteJsonResp(w, err, appOverride, http.StatusOK)
}

func (handler *PipelineConfigRestHandlerImpl) UpdateAppOverride(w http.ResponseWriter, r *http.Request) {
	decoder := json.NewDecoder(r.Body)
	userId, err := handler.userAuthService.GetLoggedInUser(r)
	if userId == 0 || err != nil {
		common.WriteJsonResp(w, err, "Unauthorized User", http.StatusUnauthorized)
		return
	}

	var templateRequest bean3.TemplateRequest
	err = decoder.Decode(&templateRequest)
	templateRequest.UserId = userId
	if err != nil {
		handler.Logger.Errorw("request err, UpdateAppOverride", "err", err, "payload", templateRequest)
		common.WriteJsonResp(w, err, nil, http.StatusBadRequest)
		return
	}

	err = handler.validator.Struct(templateRequest)
	if err != nil {
		handler.Logger.Errorw("validation err, UpdateAppOverride", "err", err, "payload", templateRequest)
		common.WriteJsonResp(w, err, nil, http.StatusBadRequest)
		return
	}
	handler.Logger.Infow("request payload, UpdateAppOverride", "payload", templateRequest)

	token := r.Header.Get("token")
	ctx := r.Context()
	_, span := otel.Tracer("orchestrator").Start(ctx, "pipelineBuilder.GetApp")
	app, err := handler.pipelineBuilder.GetApp(templateRequest.AppId)
	span.End()
	if err != nil {
		common.WriteJsonResp(w, err, nil, http.StatusBadRequest)
		return
	}

	resourceName := handler.enforcerUtil.GetAppRBACName(app.AppName)
	if ok := handler.enforcer.Enforce(token, casbin.ResourceApplications, casbin.ActionCreate, resourceName); !ok {
		common.WriteJsonResp(w, fmt.Errorf("unauthorized user"), "Unauthorized User", http.StatusForbidden)
		return
	}
	chartRefId := templateRequest.ChartRefId
	//VARIABLE_RESOLVE
	scope := resourceQualifiers.Scope{
		AppId: templateRequest.AppId,
	}
	_, span = otel.Tracer("orchestrator").Start(ctx, "chartService.DeploymentTemplateValidate")
	validate, err2 := handler.deploymentTemplateValidationService.DeploymentTemplateValidate(ctx, templateRequest.ValuesOverride, chartRefId, scope)
	span.End()
	if !validate {
		handler.Logger.Errorw("validation err, UpdateAppOverride", "err", err2, "payload", templateRequest)
		common.WriteJsonResp(w, err2, nil, http.StatusBadRequest)
		return
	}

	_, span = otel.Tracer("orchestrator").Start(ctx, "chartService.UpdateAppOverride")
	createResp, err := handler.chartService.UpdateAppOverride(ctx, &templateRequest)
	span.End()
	if err != nil {
		handler.Logger.Errorw("service err, UpdateAppOverride", "err", err, "payload", templateRequest)
		common.WriteJsonResp(w, err, nil, http.StatusInternalServerError)
		return
	}
	common.WriteJsonResp(w, err, createResp, http.StatusOK)

}
func (handler *PipelineConfigRestHandlerImpl) GetArtifactsForRollback(w http.ResponseWriter, r *http.Request) {
	vars := mux.Vars(r)
	cdPipelineId, err := strconv.Atoi(vars["cd_pipeline_id"])
	if err != nil {
		handler.Logger.Errorw("request err, GetArtifactsForRollback", "err", err, "cdPipelineId", cdPipelineId)
		common.WriteJsonResp(w, err, "invalid request", http.StatusBadRequest)
		return
	}
	handler.Logger.Infow("request payload, GetArtifactsForRollback", "cdPipelineId", cdPipelineId)
	token := r.Header.Get("token")
	deploymentPipeline, err := handler.pipelineBuilder.FindPipelineById(cdPipelineId)
	if err != nil {
		handler.Logger.Errorw("service err, GetArtifactsForRollback", "err", err, "cdPipelineId", cdPipelineId)
		common.WriteJsonResp(w, err, nil, http.StatusBadRequest)
		return
	}
	app, err := handler.pipelineBuilder.GetApp(deploymentPipeline.AppId)
	if err != nil {
		handler.Logger.Errorw("service err, GetArtifactsForRollback", "err", err, "cdPipelineId", cdPipelineId)
		common.WriteJsonResp(w, err, nil, http.StatusBadRequest)
		return
	}
	offsetQueryParam := r.URL.Query().Get("offset")
	offset, err := strconv.Atoi(offsetQueryParam)
	if offsetQueryParam == "" || err != nil {
		handler.Logger.Errorw("request err, GetArtifactsForRollback", "err", err, "offsetQueryParam", offsetQueryParam)
		common.WriteJsonResp(w, err, "invalid offset", http.StatusBadRequest)
		return
	}
	sizeQueryParam := r.URL.Query().Get("size")
	limit, err := strconv.Atoi(sizeQueryParam)
	if sizeQueryParam == "" || err != nil {
		handler.Logger.Errorw("request err, GetArtifactsForRollback", "err", err, "sizeQueryParam", sizeQueryParam)
		common.WriteJsonResp(w, err, "invalid size", http.StatusBadRequest)
		return
	}
	searchString := r.URL.Query().Get("search")

	//rbac block starts from here
	object := handler.enforcerUtil.GetAppRBACName(app.AppName)
	if ok := handler.enforcer.Enforce(token, casbin.ResourceApplications, casbin.ActionGet, object); !ok {
		common.WriteJsonResp(w, fmt.Errorf("unauthorized user"), "Unauthorized User", http.StatusForbidden)
		return
	}
	object = handler.enforcerUtil.GetAppRBACByAppNameAndEnvId(app.AppName, deploymentPipeline.EnvironmentId)
	if ok := handler.enforcer.Enforce(token, casbin.ResourceEnvironment, casbin.ActionGet, object); !ok {
		common.WriteJsonResp(w, err, "Unauthorized User", http.StatusForbidden)
		return
	}
	//rbac block ends here
	//rbac for edit tags access
	var ciArtifactResponse bean.CiArtifactResponse
	triggerAccess := handler.enforcer.Enforce(token, casbin.ResourceApplications, casbin.ActionTrigger, object)
	if handler.pipelineRestHandlerEnvConfig.UseArtifactListApiV2 {
		ciArtifactResponse, err = handler.pipelineBuilder.FetchArtifactForRollbackV2(cdPipelineId, app.Id, offset, limit, searchString, app, deploymentPipeline)
	} else {
		ciArtifactResponse, err = handler.pipelineBuilder.FetchArtifactForRollback(cdPipelineId, app.Id, offset, limit, searchString)
	}

	if err != nil {
		handler.Logger.Errorw("service err, GetArtifactsForRollback", "err", err, "cdPipelineId", cdPipelineId)
		common.WriteJsonResp(w, err, "unable to fetch artifacts", http.StatusInternalServerError)
		return
	}
	appTags, err := handler.imageTaggingReadService.GetUniqueTagsByAppId(app.Id)
	if err != nil {
		handler.Logger.Errorw("service err, GetTagsByAppId", "err", err, "appId", app.Id)
		common.WriteJsonResp(w, err, ciArtifactResponse, http.StatusInternalServerError)
		return
	}

	ciArtifactResponse.AppReleaseTagNames = appTags

	prodEnvExists, err := handler.imageTaggingService.GetProdEnvByCdPipelineId(cdPipelineId)
	ciArtifactResponse.TagsEditable = prodEnvExists && triggerAccess
	ciArtifactResponse.HideImageTaggingHardDelete = handler.imageTaggingService.IsHardDeleteHidden()
	if err != nil {
		handler.Logger.Errorw("service err, GetProdEnvByCdPipelineId", "err", err, "cdPipelineId", app.Id)
		common.WriteJsonResp(w, err, ciArtifactResponse, http.StatusInternalServerError)
		return
	}
	common.WriteJsonResp(w, err, ciArtifactResponse, http.StatusOK)
}

func (handler *PipelineConfigRestHandlerImpl) EnvConfigOverrideReset(w http.ResponseWriter, r *http.Request) {
	userId, err := handler.userAuthService.GetLoggedInUser(r)
	if userId == 0 || err != nil {
		common.WriteJsonResp(w, err, "Unauthorized User", http.StatusUnauthorized)
		return
	}
	token := r.Header.Get("token")
	vars := mux.Vars(r)
	appId, err := strconv.Atoi(vars["appId"])
	if err != nil {
		common.WriteJsonResp(w, err, nil, http.StatusBadRequest)
		return
	}
	environmentId, err := strconv.Atoi(vars["environmentId"])
	if err != nil {
		common.WriteJsonResp(w, err, nil, http.StatusBadRequest)
		return
	}

	id, err := strconv.Atoi(vars["id"])
	if err != nil {
		common.WriteJsonResp(w, err, nil, http.StatusBadRequest)
		return
	}
	handler.Logger.Infow("request payload, EnvConfigOverrideReset", "appId", appId, "environmentId", environmentId)
	app, err := handler.pipelineBuilder.GetApp(appId)
	if err != nil {
		handler.Logger.Errorw("service err, EnvConfigOverrideReset", "err", err, "appId", appId, "environmentId", environmentId)
		common.WriteJsonResp(w, err, nil, http.StatusBadRequest)
		return
	}
	resourceName := handler.enforcerUtil.GetAppRBACNameByAppId(appId)
	if ok := handler.enforcer.Enforce(token, casbin.ResourceApplications, casbin.ActionDelete, resourceName); !ok {
		common.WriteJsonResp(w, fmt.Errorf("unauthorized user"), "Unauthorized User", http.StatusForbidden)
		return
	}
	object := handler.enforcerUtil.GetAppRBACByAppNameAndEnvId(app.AppName, environmentId)
	if ok := handler.enforcer.Enforce(token, casbin.ResourceEnvironment, casbin.ActionDelete, object); !ok {
		common.WriteJsonResp(w, fmt.Errorf("unauthorized user"), "Unauthorized User", http.StatusForbidden)
		return
	}
	isSuccess, err := handler.propertiesConfigService.ResetEnvironmentProperties(id, userId)
	if err != nil {
		handler.Logger.Errorw("service err, EnvConfigOverrideReset", "err", err, "appId", appId, "environmentId", environmentId)
		common.WriteJsonResp(w, err, nil, http.StatusInternalServerError)
		return
	}
	common.WriteJsonResp(w, err, isSuccess, http.StatusOK)
}

func (handler *PipelineConfigRestHandlerImpl) ListDeploymentHistory(w http.ResponseWriter, r *http.Request) {
	userId, err := handler.userAuthService.GetLoggedInUser(r)
	if userId == 0 || err != nil {
		common.WriteJsonResp(w, err, "Unauthorized User", http.StatusUnauthorized)
		return
	}
	token := r.Header.Get("token")
	vars := mux.Vars(r)
	appId, err := strconv.Atoi(vars["appId"])
	if err != nil {
		common.WriteJsonResp(w, err, nil, http.StatusBadRequest)
		return
	}
	pipelineId, err := strconv.Atoi(vars["pipelineId"])
	if err != nil {
		common.WriteJsonResp(w, err, nil, http.StatusBadRequest)
		return
	}

	environmentId, err := strconv.Atoi(vars["environmentId"])
	if err != nil {
		common.WriteJsonResp(w, err, nil, http.StatusBadRequest)
		return
	}

	offsetQueryParam := r.URL.Query().Get("offset")
	offset, err := strconv.Atoi(offsetQueryParam)
	if offsetQueryParam == "" || err != nil {
		handler.Logger.Errorw("request err, ListDeploymentHistory", "err", err, "appId", appId, "environmentId", environmentId, "pipelineId", pipelineId, "offset", offset)
		common.WriteJsonResp(w, err, "invalid offset", http.StatusBadRequest)
		return
	}
	sizeQueryParam := r.URL.Query().Get("size")
	limit, err := strconv.Atoi(sizeQueryParam)
	if sizeQueryParam == "" || err != nil {
		handler.Logger.Errorw("request err, ListDeploymentHistory", "err", err, "appId", appId, "environmentId", environmentId, "pipelineId", pipelineId, "sizeQueryParam", sizeQueryParam)
		common.WriteJsonResp(w, err, "invalid size", http.StatusBadRequest)
		return
	}
	handler.Logger.Infow("request payload, ListDeploymentHistory", "err", err, "appId", appId, "environmentId", environmentId, "pipelineId", pipelineId, "offset", offset)
	//RBAC CHECK
	resourceName := handler.enforcerUtil.GetAppRBACNameByAppId(appId)
	if ok := handler.enforcer.Enforce(token, casbin.ResourceApplications, casbin.ActionGet, resourceName); !ok {
		common.WriteJsonResp(w, fmt.Errorf("unauthorized user"), "Unauthorized User", http.StatusForbidden)
		return
	}
	//RBAC CHECK
	resp := DeploymentHistoryResp{}
	wfs, err := handler.cdHandler.GetCdBuildHistory(appId, environmentId, pipelineId, offset, limit)
	resp.CdWorkflows = wfs
	if err != nil {
		handler.Logger.Errorw("service err, List", "err", err, "appId", appId, "environmentId", environmentId, "pipelineId", pipelineId, "offset", offset)
		common.WriteJsonResp(w, err, resp, http.StatusInternalServerError)
		return
	}

	appTags, err := handler.imageTaggingReadService.GetUniqueTagsByAppId(appId)
	if err != nil {
		handler.Logger.Errorw("service err, GetTagsByAppId", "err", err, "appId", appId)
		common.WriteJsonResp(w, err, resp, http.StatusInternalServerError)
		return
	}
	resp.AppReleaseTagNames = appTags

	prodEnvExists, err := handler.imageTaggingService.GetProdEnvByCdPipelineId(pipelineId)
	resp.TagsEdiatable = prodEnvExists
	resp.HideImageTaggingHardDelete = handler.imageTaggingService.IsHardDeleteHidden()
	if err != nil {
		handler.Logger.Errorw("service err, GetProdEnvFromParentAndLinkedWorkflow", "err", err, "cdPipelineId", pipelineId)
		common.WriteJsonResp(w, err, resp, http.StatusInternalServerError)
		return
	}
	common.WriteJsonResp(w, err, resp, http.StatusOK)
}

func (handler *PipelineConfigRestHandlerImpl) GetPrePostDeploymentLogs(w http.ResponseWriter, r *http.Request) {
	userId, err := handler.userAuthService.GetLoggedInUser(r)
	if userId == 0 || err != nil {
		common.WriteJsonResp(w, err, "Unauthorized User", http.StatusUnauthorized)
		return
	}
	token := r.Header.Get("token")
	vars := mux.Vars(r)
	appId, err := strconv.Atoi(vars["appId"])
	if err != nil {
		common.WriteJsonResp(w, err, nil, http.StatusBadRequest)
		return
	}
	environmentId, err := strconv.Atoi(vars["environmentId"])
	if err != nil {
		common.WriteJsonResp(w, err, nil, http.StatusBadRequest)
		return
	}
	pipelineId, err := strconv.Atoi(vars["pipelineId"])
	if err != nil {
		common.WriteJsonResp(w, err, nil, http.StatusBadRequest)
		return
	}

	workflowId, err := strconv.Atoi(vars["workflowId"])
	if err != nil {
		common.WriteJsonResp(w, err, nil, http.StatusBadRequest)
		return
	}
	handler.Logger.Infow("request payload, GetPrePostDeploymentLogs", "err", err, "appId", appId, "environmentId", environmentId, "pipelineId", pipelineId, "workflowId", workflowId)

	//RBAC CHECK
	resourceName := handler.enforcerUtil.GetAppRBACNameByAppId(appId)
	if ok := handler.enforcer.Enforce(token, casbin.ResourceApplications, casbin.ActionGet, resourceName); !ok {
		common.WriteJsonResp(w, fmt.Errorf("unauthorized user"), "Unauthorized User", http.StatusForbidden)
		return
	}
	//RBAC CHECK

	logsReader, cleanUp, err := handler.cdHandler.GetRunningWorkflowLogs(environmentId, pipelineId, workflowId)
	if err != nil {
		handler.Logger.Errorw("service err, GetPrePostDeploymentLogs", "err", err, "appId", appId, "environmentId", environmentId, "pipelineId", pipelineId, "workflowId", workflowId)
		common.WriteJsonResp(w, err, nil, http.StatusInternalServerError)
		return
	}
	lastSeenMsgId := -1
	lastEventId := r.Header.Get("Last-Event-ID")
	if len(lastEventId) > 0 {
		lastSeenMsgId, err = strconv.Atoi(lastEventId)
		if err != nil {
			handler.Logger.Errorw("request err, GetPrePostDeploymentLogs", "err", err, "appId", appId, "environmentId", environmentId, "pipelineId", pipelineId, "workflowId", workflowId, "lastEventId", lastEventId)
			common.WriteJsonResp(w, err, nil, http.StatusBadRequest)
			return
		}
	}
	ctx, cancel := context.WithCancel(r.Context())
	if cn, ok := w.(http.CloseNotifier); ok {
		go func(done <-chan struct{}, closed <-chan bool) {
			select {
			case <-done:
			case <-closed:
				cancel()
			}
		}(ctx.Done(), cn.CloseNotify())
	}
	defer cancel()
	defer func() {
		if cleanUp != nil {
			cleanUp()
		}
	}()
	handler.streamOutput(w, logsReader, lastSeenMsgId)
}

func (handler *PipelineConfigRestHandlerImpl) FetchCdWorkflowDetails(w http.ResponseWriter, r *http.Request) {
	userId, err := handler.userAuthService.GetLoggedInUser(r)
	if userId == 0 || err != nil {
		common.WriteJsonResp(w, err, "Unauthorized User", http.StatusUnauthorized)
		return
	}
	token := r.Header.Get("token")
	vars := mux.Vars(r)
	appId, err := strconv.Atoi(vars["appId"])
	if err != nil {
		common.WriteJsonResp(w, err, nil, http.StatusBadRequest)
		return
	}
	environmentId, err := strconv.Atoi(vars["environmentId"])
	if err != nil {
		common.WriteJsonResp(w, err, nil, http.StatusBadRequest)
		return
	}
	pipelineId, err := strconv.Atoi(vars["pipelineId"])
	if err != nil {
		common.WriteJsonResp(w, err, nil, http.StatusBadRequest)
		return
	}
	buildId, err := strconv.Atoi(vars["workflowRunnerId"])
	if err != nil || buildId == 0 {
		common.WriteJsonResp(w, err, nil, http.StatusBadRequest)
		return
	}
	handler.Logger.Infow("request payload, FetchCdWorkflowDetails", "err", err, "appId", appId, "environmentId", environmentId, "pipelineId", pipelineId, "buildId", buildId)

	//RBAC CHECK
	resourceName := handler.enforcerUtil.GetAppRBACNameByAppId(appId)
	if ok := handler.enforcer.Enforce(token, casbin.ResourceApplications, casbin.ActionGet, resourceName); !ok {
		common.WriteJsonResp(w, fmt.Errorf("unauthorized user"), "Unauthorized User", http.StatusForbidden)
		return
	}
	//RBAC CHECK

	resp, err := handler.cdHandler.FetchCdWorkflowDetails(appId, environmentId, pipelineId, buildId)
	if err != nil {
		handler.Logger.Errorw("service err, FetchCdWorkflowDetails", "err", err, "appId", appId, "environmentId", environmentId, "pipelineId", pipelineId, "buildId", buildId)
		if util.IsErrNoRows(err) {
			err = &util.ApiError{Code: "404", HttpStatusCode: http.StatusNotFound, UserMessage: "no workflow found"}
			common.WriteJsonResp(w, err, nil, http.StatusOK)
		} else {
			common.WriteJsonResp(w, err, nil, http.StatusInternalServerError)
		}
		return
	}
	common.WriteJsonResp(w, err, resp, http.StatusOK)
}

func (handler *PipelineConfigRestHandlerImpl) DownloadArtifacts(w http.ResponseWriter, r *http.Request) {
	userId, err := handler.userAuthService.GetLoggedInUser(r)
	if userId == 0 || err != nil {
		common.WriteJsonResp(w, err, "Unauthorized User", http.StatusUnauthorized)
		return
	}
	token := r.Header.Get("token")
	vars := mux.Vars(r)
	appId, err := strconv.Atoi(vars["appId"])
	if err != nil {
		common.WriteJsonResp(w, err, nil, http.StatusBadRequest)
		return
	}
	pipelineId, err := strconv.Atoi(vars["pipelineId"])
	if err != nil {
		common.WriteJsonResp(w, err, nil, http.StatusBadRequest)
		return
	}
	buildId, err := strconv.Atoi(vars["workflowRunnerId"])
	if err != nil {
		common.WriteJsonResp(w, err, nil, http.StatusBadRequest)
		return
	}
	handler.Logger.Infow("request payload, DownloadArtifacts", "err", err, "appId", appId, "pipelineId", pipelineId, "buildId", buildId)

	//RBAC CHECK
	resourceName := handler.enforcerUtil.GetAppRBACNameByAppId(appId)
	if ok := handler.enforcer.Enforce(token, casbin.ResourceApplications, casbin.ActionGet, resourceName); !ok {
		common.WriteJsonResp(w, fmt.Errorf("unauthorized user"), "Unauthorized User", http.StatusForbidden)
		return
	}
	object := handler.enforcerUtil.GetAppRBACByAppIdAndPipelineId(appId, pipelineId)
	if ok := handler.enforcer.Enforce(token, casbin.ResourceEnvironment, casbin.ActionGet, object); !ok {
		common.WriteJsonResp(w, fmt.Errorf("unauthorized user"), "Unauthorized User", http.StatusForbidden)
		return
	}
	//RBAC CHECK

	file, err := handler.cdHandler.DownloadCdWorkflowArtifacts(buildId)
	defer file.Close()

	if err != nil {
		handler.Logger.Errorw("service err, DownloadArtifacts", "err", err, "appId", appId, "pipelineId", pipelineId, "buildId", buildId)
		if util.IsErrNoRows(err) {
			err = &util.ApiError{Code: "404", HttpStatusCode: 200, UserMessage: "no workflow found"}
			common.WriteJsonResp(w, err, nil, http.StatusOK)
		} else {
			common.WriteJsonResp(w, err, nil, http.StatusInternalServerError)
		}
		return
	}
	w.Header().Set("Content-Disposition", "attachment; filename="+strconv.Itoa(buildId)+".zip")
	w.Header().Set("Content-Type", "application/octet-stream")
	w.Header().Set("Content-Length", r.Header.Get("Content-Length"))
	_, err = io.Copy(w, file)
	if err != nil {
		handler.Logger.Errorw("service err, DownloadArtifacts", "err", err, "appId", appId, "pipelineId", pipelineId, "buildId", buildId)
	}
}

func (handler *PipelineConfigRestHandlerImpl) GetStageStatus(w http.ResponseWriter, r *http.Request) {
	userId, err := handler.userAuthService.GetLoggedInUser(r)
	if userId == 0 || err != nil {
		common.WriteJsonResp(w, err, "Unauthorized User", http.StatusUnauthorized)
		return
	}
	token := r.Header.Get("token")
	vars := mux.Vars(r)
	appId, err := strconv.Atoi(vars["appId"])
	if err != nil {
		common.WriteJsonResp(w, err, nil, http.StatusBadRequest)
		return
	}
	pipelineId, err := strconv.Atoi(vars["pipelineId"])
	if err != nil {
		common.WriteJsonResp(w, err, nil, http.StatusBadRequest)
		return
	}
	handler.Logger.Infow("request payload, GetStageStatus", "err", err, "appId", appId, "pipelineId", pipelineId)

	//RBAC CHECK
	resourceName := handler.enforcerUtil.GetAppRBACNameByAppId(appId)
	if ok := handler.enforcer.Enforce(token, casbin.ResourceApplications, casbin.ActionGet, resourceName); !ok {
		common.WriteJsonResp(w, fmt.Errorf("unauthorized user"), "Unauthorized User", http.StatusForbidden)
		return
	}
	object := handler.enforcerUtil.GetAppRBACByAppIdAndPipelineId(appId, pipelineId)
	if ok := handler.enforcer.Enforce(token, casbin.ResourceEnvironment, casbin.ActionGet, object); !ok {
		common.WriteJsonResp(w, fmt.Errorf("unauthorized user"), "Unauthorized User", http.StatusForbidden)
		return
	}
	//RBAC CHECK

	resp, err := handler.cdHandler.FetchCdPrePostStageStatus(pipelineId)
	if err != nil {
		handler.Logger.Errorw("service err, GetStageStatus", "err", err, "appId", appId, "pipelineId", pipelineId)
		if util.IsErrNoRows(err) {
			err = &util.ApiError{Code: "404", HttpStatusCode: 200, UserMessage: "no status found"}
			common.WriteJsonResp(w, err, nil, http.StatusOK)
		} else {
			common.WriteJsonResp(w, err, nil, http.StatusInternalServerError)
		}
		return
	}
	common.WriteJsonResp(w, err, resp, http.StatusOK)
}

func (handler *PipelineConfigRestHandlerImpl) GetConfigmapSecretsForDeploymentStages(w http.ResponseWriter, r *http.Request) {
	userId, err := handler.userAuthService.GetLoggedInUser(r)
	if userId == 0 || err != nil {
		common.WriteJsonResp(w, err, "Unauthorized User", http.StatusUnauthorized)
		return
	}
	vars := mux.Vars(r)
	pipelineId, err := strconv.Atoi(vars["pipelineId"])
	if err != nil {
		common.WriteJsonResp(w, err, nil, http.StatusBadRequest)
		return
	}
	handler.Logger.Infow("request payload, GetConfigmapSecretsForDeploymentStages", "err", err, "pipelineId", pipelineId)
	deploymentPipeline, err := handler.pipelineBuilder.FindPipelineById(pipelineId)
	if err != nil {
		common.WriteJsonResp(w, err, nil, http.StatusBadRequest)
		return
	}
	//FIXME: add RBAC
	resp, err := handler.pipelineBuilder.FetchConfigmapSecretsForCdStages(deploymentPipeline.AppId, deploymentPipeline.EnvironmentId, pipelineId)
	if err != nil {
		handler.Logger.Errorw("service err, GetConfigmapSecretsForDeploymentStages", "err", err, "pipelineId", pipelineId)
		common.WriteJsonResp(w, err, nil, http.StatusInternalServerError)
		return
	}
	common.WriteJsonResp(w, err, resp, http.StatusOK)
}

func (handler *PipelineConfigRestHandlerImpl) GetCdPipelineById(w http.ResponseWriter, r *http.Request) {
	token := r.Header.Get("token")
	vars := mux.Vars(r)
	appId, err := strconv.Atoi(vars["appId"])
	if err != nil {
		common.WriteJsonResp(w, err, nil, http.StatusBadRequest)
		return
	}
	pipelineId, err := strconv.Atoi(vars["pipelineId"])
	if err != nil {
		common.WriteJsonResp(w, err, nil, http.StatusBadRequest)
		return
	}
	version := "v1"
	if strings.Contains(r.URL.Path, "v2") {
		version = "v2"
	}
	handler.Logger.Infow("request payload, GetCdPipelineById", "err", err, "appId", appId, "pipelineId", pipelineId)
	app, err := handler.pipelineBuilder.GetApp(appId)
	if err != nil {
		common.WriteJsonResp(w, err, nil, http.StatusBadRequest)
		return
	}
	resourceName := handler.enforcerUtil.GetAppRBACName(app.AppName)
	if ok := handler.enforcer.Enforce(token, casbin.ResourceApplications, casbin.ActionGet, resourceName); !ok {
		common.WriteJsonResp(w, fmt.Errorf("unauthorized user"), "Unauthorized User", http.StatusForbidden)
		return
	}

	envObject := handler.enforcerUtil.GetEnvRBACNameByCdPipelineIdAndEnvId(pipelineId)
	if ok := handler.enforcer.Enforce(token, casbin.ResourceEnvironment, casbin.ActionUpdate, envObject); !ok {
		common.WriteJsonResp(w, fmt.Errorf("unauthorized user"), "Unauthorized User", http.StatusForbidden)
		return
	}

	cdPipeline, err := handler.pipelineBuilder.GetCdPipelineById(pipelineId)
	if err != nil {
		handler.Logger.Errorw("service err, GetCdPipelineById", "err", err, "appId", appId, "pipelineId", pipelineId)
		common.WriteJsonResp(w, err, nil, http.StatusInternalServerError)
		return
	}
	cdResp, err := pipeline.CreatePreAndPostStageResponse(cdPipeline, version)
	if err != nil {
		handler.Logger.Errorw("service err, CheckForVersionAndCreatePreAndPostStagePayload", "err", err, "appId", appId, "pipelineId", pipelineId)
		common.WriteJsonResp(w, err, nil, http.StatusInternalServerError)
		return
	}
	common.WriteJsonResp(w, err, cdResp, http.StatusOK)
}

func (handler *PipelineConfigRestHandlerImpl) CancelStage(w http.ResponseWriter, r *http.Request) {
	userId, err := handler.userAuthService.GetLoggedInUser(r)
	if userId == 0 || err != nil {
		common.WriteJsonResp(w, err, "Unauthorized User", http.StatusUnauthorized)
		return
	}
	vars := mux.Vars(r)
	pipelineId, err := strconv.Atoi(vars["pipelineId"])
	if err != nil {
		common.WriteJsonResp(w, err, nil, http.StatusBadRequest)
		return
	}
	workflowRunnerId, err := strconv.Atoi(vars["workflowRunnerId"])
	if err != nil {
		common.WriteJsonResp(w, err, nil, http.StatusBadRequest)
		return
	}
	cdPipeline, err := handler.pipelineRepository.FindById(pipelineId)
	if err != nil {
		common.WriteJsonResp(w, err, nil, http.StatusInternalServerError)
		return
	}
	var forceAbort bool
	forceAbortQueryParam := r.URL.Query().Get("forceAbort")
	if len(forceAbortQueryParam) > 0 {
		forceAbort, err = strconv.ParseBool(forceAbortQueryParam)
		if err != nil {
			handler.Logger.Errorw("request err, CancelWorkflow", "err", err)
			common.WriteJsonResp(w, err, nil, http.StatusBadRequest)
			return
		}
	}
	handler.Logger.Infow("request payload, CancelStage", "pipelineId", pipelineId, "workflowRunnerId", workflowRunnerId)

	//RBAC
	token := r.Header.Get("token")
	object := handler.enforcerUtil.GetAppRBACNameByAppId(cdPipeline.AppId)
	if ok := handler.enforcer.Enforce(token, casbin.ResourceApplications, casbin.ActionTrigger, object); !ok {
		common.WriteJsonResp(w, err, "Unauthorized User", http.StatusForbidden)
		return
	}
	//RBAC

	resp, err := handler.cdHandler.CancelStage(workflowRunnerId, forceAbort, userId)
	if err != nil {
		handler.Logger.Errorw("service err, CancelStage", "err", err, "pipelineId", pipelineId, "workflowRunnerId", workflowRunnerId)
		if util.IsErrNoRows(err) {
			common.WriteJsonResp(w, err, nil, http.StatusNotFound)
		} else {
			common.WriteJsonResp(w, err, nil, http.StatusInternalServerError)
		}
		return
	}
	common.WriteJsonResp(w, err, resp, http.StatusOK)
}

func (handler *PipelineConfigRestHandlerImpl) GetDeploymentPipelineStrategy(w http.ResponseWriter, r *http.Request) {
	token := r.Header.Get("token")
	vars := mux.Vars(r)
	appId, err := strconv.Atoi(vars["appId"])
	if err != nil {
		common.WriteJsonResp(w, err, nil, http.StatusBadRequest)
		return
	}
	handler.Logger.Infow("request payload, GetDeploymentPipelineStrategy", "appId", appId)
	//RBAC
	object := handler.enforcerUtil.GetAppRBACNameByAppId(appId)
	if ok := handler.enforcer.Enforce(token, casbin.ResourceApplications, casbin.ActionGet, object); !ok {
		common.WriteJsonResp(w, err, "Unauthorized User", http.StatusForbidden)
		return
	}
	//RBAC

	result, err := handler.pipelineBuilder.FetchCDPipelineStrategy(appId)
	if err != nil {
		handler.Logger.Errorw("service err, GetDeploymentPipelineStrategy", "err", err, "appId", appId)
		common.WriteJsonResp(w, err, nil, http.StatusInternalServerError)
		return
	}

	common.WriteJsonResp(w, err, result, http.StatusOK)
}
func (handler *PipelineConfigRestHandlerImpl) GetDefaultDeploymentPipelineStrategy(w http.ResponseWriter, r *http.Request) {
	token := r.Header.Get("token")
	vars := mux.Vars(r)
	appId, err := strconv.Atoi(vars["appId"])
	if err != nil {
		common.WriteJsonResp(w, err, nil, http.StatusBadRequest)
		return
	}
	envId, err := strconv.Atoi(vars["envId"])
	if err != nil {
		common.WriteJsonResp(w, err, nil, http.StatusBadRequest)
		return
	}
	handler.Logger.Infow("request payload, GetDefaultDeploymentPipelineStrategy", "appId", appId, "envId", envId)
	//RBAC
	object := handler.enforcerUtil.GetAppRBACNameByAppId(appId)
	if ok := handler.enforcer.Enforce(token, casbin.ResourceApplications, casbin.ActionGet, object); !ok {
		common.WriteJsonResp(w, err, "Unauthorized User", http.StatusForbidden)
		return
	}
	//RBAC

	result, err := handler.pipelineBuilder.FetchDefaultCDPipelineStrategy(appId, envId)
	if err != nil {
		handler.Logger.Errorw("service err, GetDefaultDeploymentPipelineStrategy", "err", err, "appId", appId)
		common.WriteJsonResp(w, err, nil, http.StatusInternalServerError)
		return
	}

	common.WriteJsonResp(w, err, result, http.StatusOK)
}

func (handler *PipelineConfigRestHandlerImpl) EnvConfigOverrideCreateNamespace(w http.ResponseWriter, r *http.Request) {
	userId, err := handler.userAuthService.GetLoggedInUser(r)
	if userId == 0 || err != nil {
		common.WriteJsonResp(w, err, "Unauthorized User", http.StatusUnauthorized)
		return
	}
	token := r.Header.Get("token")
	vars := mux.Vars(r)
	appId, err := strconv.Atoi(vars["appId"])
	if err != nil {
		common.WriteJsonResp(w, err, nil, http.StatusBadRequest)
		return
	}
	environmentId, err := strconv.Atoi(vars["environmentId"])
	if err != nil {
		common.WriteJsonResp(w, err, nil, http.StatusBadRequest)
		return
	}
	decoder := json.NewDecoder(r.Body)
	var envConfigProperties pipelineBean.EnvironmentProperties
	err = decoder.Decode(&envConfigProperties)
	envConfigProperties.UserId = userId
	envConfigProperties.EnvironmentId = environmentId
	if err != nil {
		common.WriteJsonResp(w, err, nil, http.StatusBadRequest)
		return
	}
	handler.Logger.Infow("request payload, EnvConfigOverrideCreateNamespace", "appId", appId, "environmentId", environmentId, "payload", envConfigProperties)
	app, err := handler.pipelineBuilder.GetApp(appId)
	if err != nil {
		common.WriteJsonResp(w, err, nil, http.StatusBadRequest)
		return
	}
	resourceName := handler.enforcerUtil.GetAppRBACNameByAppId(appId)
	if ok := handler.enforcer.Enforce(token, casbin.ResourceApplications, casbin.ActionCreate, resourceName); !ok {
		common.WriteJsonResp(w, fmt.Errorf("unauthorized user"), "Unauthorized User", http.StatusForbidden)
		return
	}
	object := handler.enforcerUtil.GetAppRBACByAppNameAndEnvId(app.AppName, environmentId)
	if ok := handler.enforcer.Enforce(token, casbin.ResourceEnvironment, casbin.ActionCreate, object); !ok {
		common.WriteJsonResp(w, fmt.Errorf("unauthorized user"), "Unauthorized User", http.StatusForbidden)
		return
	}
	createResp, err := handler.propertiesConfigService.CreateEnvironmentPropertiesWithNamespace(appId, &envConfigProperties)
	if err != nil {
		handler.Logger.Errorw("service err, EnvConfigOverrideCreateNamespace", "err", err, "appId", appId, "environmentId", environmentId, "payload", envConfigProperties)
		common.WriteJsonResp(w, err, nil, http.StatusInternalServerError)
		return
	}
	common.WriteJsonResp(w, err, createResp, http.StatusOK)
}

func (handler *PipelineConfigRestHandlerImpl) IsReadyToTrigger(w http.ResponseWriter, r *http.Request) {
	token := r.Header.Get("token")
	vars := mux.Vars(r)
	appId, err := strconv.Atoi(vars["appId"])
	if err != nil {
		common.WriteJsonResp(w, err, nil, http.StatusBadRequest)
		return
	}
	envId, err := strconv.Atoi(vars["envId"])
	if err != nil {
		common.WriteJsonResp(w, err, nil, http.StatusBadRequest)
		return
	}
	pipelineId, err := strconv.Atoi(vars["pipelineId"])
	if err != nil {
		common.WriteJsonResp(w, err, nil, http.StatusBadRequest)
		return
	}
	handler.Logger.Infow("request payload, IsReadyToTrigger", "appId", appId, "envId", envId, "pipelineId", pipelineId)
	//RBAC
	object := handler.enforcerUtil.GetAppRBACNameByAppId(appId)
	if ok := handler.enforcer.Enforce(token, casbin.ResourceApplications, casbin.ActionGet, object); !ok {
		common.WriteJsonResp(w, err, "Unauthorized User", http.StatusForbidden)
		return
	}
	object = handler.enforcerUtil.GetEnvRBACNameByAppId(appId, envId)
	if ok := handler.enforcer.Enforce(token, casbin.ResourceEnvironment, casbin.ActionGet, object); !ok {
		common.WriteJsonResp(w, err, "Unauthorized User", http.StatusForbidden)
		return
	}
	//RBAC

	result, err := handler.chartService.IsReadyToTrigger(appId, envId, pipelineId)
	if err != nil {
		handler.Logger.Errorw("service err, IsReadyToTrigger", "err", err, "appId", appId, "envId", envId, "pipelineId", pipelineId)
		common.WriteJsonResp(w, err, nil, http.StatusInternalServerError)
		return
	}
	common.WriteJsonResp(w, err, result, http.StatusOK)
}

func (handler *PipelineConfigRestHandlerImpl) UpgradeForAllApps(w http.ResponseWriter, r *http.Request) {
	userId, err := handler.userAuthService.GetLoggedInUser(r)
	if userId == 0 || err != nil {
		common.WriteJsonResp(w, err, "Unauthorized User", http.StatusUnauthorized)
		return
	}
	vars := mux.Vars(r)
	chartRefId, err := strconv.Atoi(vars["chartRefId"])
	if err != nil {
		common.WriteJsonResp(w, err, nil, http.StatusBadRequest)
		return
	}

	decoder := json.NewDecoder(r.Body)
	var chartUpgradeRequest bean3.ChartUpgradeRequest
	err = decoder.Decode(&chartUpgradeRequest)
	if err != nil {
		handler.Logger.Errorw("request err, UpgradeForAllApps", "err", err, "payload", chartUpgradeRequest)
		common.WriteJsonResp(w, err, nil, http.StatusBadRequest)
		return
	}
	chartUpgradeRequest.ChartRefId = chartRefId
	chartUpgradeRequest.UserId = userId
	handler.Logger.Infow("request payload, UpgradeForAllApps", "payload", chartUpgradeRequest)
	token := r.Header.Get("token")
	if ok := handler.enforcer.Enforce(token, casbin.ResourceApplications, casbin.ActionCreate, "*/*"); !ok {
		common.WriteJsonResp(w, fmt.Errorf("unauthorized user"), "Unauthorized User", http.StatusForbidden)
		return
	}
	if ok := handler.enforcer.Enforce(token, casbin.ResourceEnvironment, casbin.ActionCreate, "*/*"); !ok {
		common.WriteJsonResp(w, fmt.Errorf("unauthorized user"), "Unauthorized User", http.StatusForbidden)
		return
	}

	newAppOverride, _, err := handler.chartRefService.GetAppOverrideForDefaultTemplate(chartUpgradeRequest.ChartRefId)
	if err != nil {
		handler.Logger.Errorw("service err, UpgradeForAllApps", "err", err, "payload", chartUpgradeRequest)
		common.WriteJsonResp(w, err, nil, http.StatusInternalServerError)
		return
	}

	ctx, cancel := context.WithCancel(r.Context())
	if cn, ok := w.(http.CloseNotifier); ok {
		go func(done <-chan struct{}, closed <-chan bool) {
			select {
			case <-done:
			case <-closed:
				cancel()
			}
		}(ctx.Done(), cn.CloseNotify())
	}

	var appIds []int
	if chartUpgradeRequest.All || len(chartUpgradeRequest.AppIds) == 0 {
		apps, err := handler.pipelineBuilder.GetAppList()
		if err != nil {
			handler.Logger.Errorw("service err, UpgradeForAllApps", "err", err, "payload", chartUpgradeRequest)
			common.WriteJsonResp(w, err, nil, http.StatusInternalServerError)
			return
		}
		for _, app := range apps {
			appIds = append(appIds, app.Id)
		}
	} else {
		appIds = chartUpgradeRequest.AppIds
	}
	response := make(map[string][]map[string]string)
	var failedIds []map[string]string
	for _, appId := range appIds {
		appResponse := make(map[string]string)
		template, err := handler.chartService.GetByAppIdAndChartRefId(appId, chartRefId)
		if err != nil && pg.ErrNoRows != err {
			handler.Logger.Errorw("err in checking weather exist or not, skip for upgrade", "err", err, "payload", chartUpgradeRequest)
			appResponse["appId"] = strconv.Itoa(appId)
			appResponse["message"] = "err in checking weather exist or not, skip for upgrade"
			failedIds = append(failedIds, appResponse)
			continue
		}
		if template != nil && template.Id > 0 {
			handler.Logger.Warnw("this ref chart already configured for this app, skip for upgrade", "payload", chartUpgradeRequest)
			appResponse["appId"] = strconv.Itoa(appId)
			appResponse["message"] = "this ref chart already configured for this app, skip for upgrade"
			failedIds = append(failedIds, appResponse)
			continue
		}
		flag, err := handler.chartService.UpgradeForApp(appId, chartRefId, newAppOverride, userId, ctx)
		if err != nil {
			handler.Logger.Errorw("service err, UpdateCiTemplate", "err", err, "payload", chartUpgradeRequest)
			appResponse["appId"] = strconv.Itoa(appId)
			appResponse["message"] = err.Error()
			failedIds = append(failedIds, appResponse)
		} else if flag == false {
			handler.Logger.Debugw("unable to upgrade for app", "appId", appId, "payload", chartUpgradeRequest)
			appResponse["appId"] = strconv.Itoa(appId)
			appResponse["message"] = "no error found, but failed to upgrade"
			failedIds = append(failedIds, appResponse)
		}

	}
	response["failed"] = failedIds
	common.WriteJsonResp(w, err, response, http.StatusOK)
}

func (handler *PipelineConfigRestHandlerImpl) GetCdPipelinesByEnvironment(w http.ResponseWriter, r *http.Request) {
	vars := mux.Vars(r)
	token := r.Header.Get("token")
	userId, err := handler.userAuthService.GetLoggedInUser(r)
	if userId == 0 || err != nil {
		common.WriteJsonResp(w, err, "Unauthorized User", http.StatusUnauthorized)
		return
	}
	envId, err := strconv.Atoi(vars["envId"])
	if err != nil {
		handler.Logger.Errorw("request err, GetCdPipelines", "err", err, "envId", envId)
		common.WriteJsonResp(w, err, nil, http.StatusBadRequest)
		return
	}
	v := r.URL.Query()
	appIdsString := v.Get("appIds")
	var appIds []int
	if len(appIdsString) > 0 {
		appIdsSlices := strings.Split(appIdsString, ",")
		for _, appId := range appIdsSlices {
			id, err := strconv.Atoi(appId)
			if err != nil {
				common.WriteJsonResp(w, err, "please provide valid appIds", http.StatusBadRequest)
				return
			}
			appIds = append(appIds, id)
		}
	}
	var appGroupId int
	appGroupIdStr := v.Get("appGroupId")
	if len(appGroupIdStr) > 0 {
		appGroupId, err = strconv.Atoi(appGroupIdStr)
		if err != nil {
			common.WriteJsonResp(w, err, "please provide valid appGroupId", http.StatusBadRequest)
			return
		}
	}

	request := resourceGroup2.ResourceGroupingRequest{
		ParentResourceId:  envId,
		ResourceGroupId:   appGroupId,
		ResourceGroupType: resourceGroup2.APP_GROUP,
		ResourceIds:       appIds,
		CheckAuthBatch:    handler.checkAuthBatch,
		UserId:            userId,
		Ctx:               r.Context(),
	}
	_, span := otel.Tracer("orchestrator").Start(r.Context(), "cdHandler.FetchCdPipelinesForResourceGrouping")
	results, err := handler.pipelineBuilder.GetCdPipelinesByEnvironment(request, token)
	span.End()
	if err != nil {
		handler.Logger.Errorw("service err, GetCdPipelines", "err", err, "envId", envId)
		common.WriteJsonResp(w, err, nil, http.StatusInternalServerError)
		return
	}
	common.WriteJsonResp(w, err, results, http.StatusOK)
}

func (handler *PipelineConfigRestHandlerImpl) GetCdPipelinesByEnvironmentMin(w http.ResponseWriter, r *http.Request) {
	vars := mux.Vars(r)
	userId, err := handler.userAuthService.GetLoggedInUser(r)
	if userId == 0 || err != nil {
		common.WriteJsonResp(w, err, "Unauthorized User", http.StatusUnauthorized)
		return
	}
	token := r.Header.Get("token")
	envId, err := strconv.Atoi(vars["envId"])
	if err != nil {
		handler.Logger.Errorw("request err, GetCdPipelines", "err", err, "envId", envId)
		common.WriteJsonResp(w, err, nil, http.StatusBadRequest)
		return
	}
	v := r.URL.Query()
	appIdsString := v.Get("appIds")
	var appIds []int
	if len(appIdsString) > 0 {
		appIdsSlices := strings.Split(appIdsString, ",")
		for _, appId := range appIdsSlices {
			id, err := strconv.Atoi(appId)
			if err != nil {
				common.WriteJsonResp(w, err, "please provide valid appIds", http.StatusBadRequest)
				return
			}
			appIds = append(appIds, id)
		}
	}
	var appGroupId int
	appGroupIdStr := v.Get("appGroupId")
	if len(appGroupIdStr) > 0 {
		appGroupId, err = strconv.Atoi(appGroupIdStr)
		if err != nil {
			common.WriteJsonResp(w, err, "please provide valid appGroupId", http.StatusBadRequest)
			return
		}
	}

	request := resourceGroup2.ResourceGroupingRequest{
		ParentResourceId:  envId,
		ResourceGroupId:   appGroupId,
		ResourceGroupType: resourceGroup2.APP_GROUP,
		ResourceIds:       appIds,
		CheckAuthBatch:    handler.checkAuthBatch,
		UserId:            userId,
		Ctx:               r.Context(),
	}

	_, span := otel.Tracer("orchestrator").Start(r.Context(), "cdHandler.FetchCdPipelinesForResourceGrouping")
	results, err := handler.pipelineBuilder.GetCdPipelinesByEnvironmentMin(request, token)
	span.End()
	if err != nil {
		handler.Logger.Errorw("service err, GetCdPipelines", "err", err, "envId", envId)
		common.WriteJsonResp(w, err, nil, http.StatusInternalServerError)
		return
	}
	common.WriteJsonResp(w, err, results, http.StatusOK)
}

func (handler *PipelineConfigRestHandlerImpl) checkAuthBatch(token string, appObject []string, envObject []string) (map[string]bool, map[string]bool) {
	var appResult map[string]bool
	var envResult map[string]bool
	if len(appObject) > 0 {
		appResult = handler.enforcer.EnforceInBatch(token, casbin.ResourceApplications, casbin.ActionGet, appObject)
	}
	if len(envObject) > 0 {
		envResult = handler.enforcer.EnforceInBatch(token, casbin.ResourceEnvironment, casbin.ActionGet, envObject)
	}
	return appResult, envResult
}

func (handler *PipelineConfigRestHandlerImpl) SaveGitOpsConfiguration(w http.ResponseWriter, r *http.Request) {
	decoder := json.NewDecoder(r.Body)
	userId, err := handler.userAuthService.GetLoggedInUser(r)
	if userId == 0 || err != nil {
		common.WriteJsonResp(w, err, "Unauthorized User", http.StatusUnauthorized)
		return
	}
	var appGitOpsConfigRequest devtronAppGitOpConfigBean.AppGitOpsConfigRequest
	err = decoder.Decode(&appGitOpsConfigRequest)
	if err != nil {
		handler.Logger.Errorw("request err, SaveGitOpsConfiguration", "err", err, "payload", appGitOpsConfigRequest)
		common.WriteJsonResp(w, err, nil, http.StatusBadRequest)
		return
	}
	appGitOpsConfigRequest.UserId = userId

	handler.Logger.Infow("request payload, SaveGitOpsConfiguration", "payload", appGitOpsConfigRequest)
	err = handler.validator.Struct(appGitOpsConfigRequest)
	if err != nil {
		handler.Logger.Errorw("validation err, ConfigureDeploymentTemplateForApp", "err", err, "payload", appGitOpsConfigRequest)
		common.WriteJsonResp(w, err, nil, http.StatusBadRequest)
		return
	}
	token := r.Header.Get("token")
	app, err := handler.pipelineBuilder.GetApp(appGitOpsConfigRequest.AppId)
	if err != nil {
		common.WriteJsonResp(w, err, nil, http.StatusBadRequest)
		return
	}
	resourceName := handler.enforcerUtil.GetAppRBACName(app.AppName)
	if ok := handler.enforcer.Enforce(token, casbin.ResourceApplications, casbin.ActionCreate, resourceName); !ok {
		common.WriteJsonResp(w, fmt.Errorf("unauthorized user"), "Unauthorized User", http.StatusForbidden)
		return
	}

	ctx := r.Context()

	_, span := otel.Tracer("orchestrator").Start(ctx, "chartService.SaveAppLevelGitOpsConfiguration")
	err = handler.devtronAppGitOpConfigService.SaveAppLevelGitOpsConfiguration(&appGitOpsConfigRequest, app.AppName, ctx)
	span.End()
	if err != nil {
		handler.Logger.Errorw("service err, SaveAppLevelGitOpsConfiguration", "err", err, "request", appGitOpsConfigRequest)
		common.WriteJsonResp(w, err, nil, http.StatusInternalServerError)
		return
	}
	common.WriteJsonResp(w, nil, appGitOpsConfigRequest, http.StatusOK)
}

func (handler *PipelineConfigRestHandlerImpl) GetGitOpsConfiguration(w http.ResponseWriter, r *http.Request) {

	userId, err := handler.userAuthService.GetLoggedInUser(r)
	if userId == 0 || err != nil {
		common.WriteJsonResp(w, err, "Unauthorized User", http.StatusUnauthorized)
		return
	}
	token := r.Header.Get("token")
	vars := mux.Vars(r)
	appId, err := strconv.Atoi(vars["appId"])
	if err != nil {
		common.WriteJsonResp(w, err, nil, http.StatusBadRequest)
		return
	}
	app, err := handler.pipelineBuilder.GetApp(appId)
	if err != nil {
		common.WriteJsonResp(w, err, nil, http.StatusBadRequest)
		return
	}
	resourceName := handler.enforcerUtil.GetAppRBACName(app.AppName)
	if ok := handler.enforcer.Enforce(token, casbin.ResourceApplications, casbin.ActionCreate, resourceName); !ok {
		common.WriteJsonResp(w, fmt.Errorf("unauthorized user"), "Unauthorized User", http.StatusForbidden)
		return
	}

	appGitOpsConfig, err := handler.devtronAppGitOpConfigService.GetAppLevelGitOpsConfiguration(appId)
	if err != nil {
		handler.Logger.Errorw("service err, GetAppLevelGitOpsConfiguration", "err", err, "appId", appId)
		common.WriteJsonResp(w, err, err, http.StatusInternalServerError)
		return
	}
	common.WriteJsonResp(w, nil, appGitOpsConfig, http.StatusOK)
}

// this is being used for getting all cdPipelines in the case of changing the source from any [except] -> external-ci
func (handler *PipelineConfigRestHandlerImpl) getCdPipelinesForCdPatchRbac(deploymentPipeline *bean.CDPipelineConfigObject) (cdPipelines []*pipelineConfig.Pipeline, err error) {
	componentId, componentType := deploymentPipeline.PatchSourceInfo()
	// the appWorkflowId can be taken from patchRequest.AppWorkflowId but doing this can make 2 sources of truth to find the workflow
	sourceAppWorkflowMapping, err := handler.appWorkflowService.FindWFMappingByComponent(componentType, componentId)
	if err != nil {
		handler.Logger.Errorw("error in finding the appWorkflowMapping using componentId and componentType", "componentType", componentType, "componentId", componentId, "err", err)
		return nil, err
	}
	cdPipelineWFMappings, err := handler.appWorkflowService.FindWFCDMappingsByWorkflowId(sourceAppWorkflowMapping.AppWorkflowId)
	if err != nil {
		handler.Logger.Errorw("error in finding the appWorkflowMappings of cd pipeline for an appWorkflow", "appWorkflowId", sourceAppWorkflowMapping.AppWorkflowId, "err", err)
		return cdPipelines, err
	}
	if len(cdPipelineWFMappings) == 0 {
		return
	}

	cdPipelineIds := make([]int, 0, len(cdPipelineWFMappings))
	for _, cdWfMapping := range cdPipelineWFMappings {
		cdPipelineIds = append(cdPipelineIds, cdWfMapping.ComponentId)
	}
	return handler.pipelineRepository.FindByIdsIn(cdPipelineIds)
}

func (handler *PipelineConfigRestHandlerImpl) ValidateArgoCDAppLinkRequest(w http.ResponseWriter, r *http.Request) {
	decoder := json.NewDecoder(r.Body)
	userId, err := handler.userAuthService.GetLoggedInUser(r)
	if userId == 0 || err != nil {
		common.WriteJsonResp(w, err, "Unauthorized User", http.StatusUnauthorized)
		return
	}
	var request pipelineBean.MigrateReleaseValidationRequest
	err = decoder.Decode(&request)
	if err != nil {
		handler.Logger.Errorw("request err, request", "err", err, "payload", request)
		common.WriteJsonResp(w, err, nil, http.StatusBadRequest)
		return
	}
	handler.Logger.Debugw("request payload, ValidateArgoCDAppLinkRequest", "payload", request)
	token := r.Header.Get("token")
	if ok := handler.enforcer.Enforce(token, casbin.ResourceGlobal, casbin.ActionUpdate, "*"); !ok {
		common.WriteJsonResp(w, errors.New("unauthorized"), nil, http.StatusForbidden)
		return
	}
	if request.DeploymentAppType == util.PIPELINE_DEPLOYMENT_TYPE_ACD {
		response := handler.pipelineBuilder.ValidateLinkExternalArgoCDRequest(&request)
		common.WriteJsonResp(w, err, response, http.StatusOK)
		return
	} else {
		// handle helm deployment types
	}
	common.WriteJsonResp(w, errors.New("invalid deployment app type in request"), nil, http.StatusBadRequest)
	return
}<|MERGE_RESOLUTION|>--- conflicted
+++ resolved
@@ -21,11 +21,9 @@
 	"encoding/json"
 	"errors"
 	"fmt"
-<<<<<<< HEAD
-	bean3 "github.com/devtron-labs/devtron/pkg/auth/user/bean"
-=======
 	bean3 "github.com/devtron-labs/devtron/pkg/chart/bean"
->>>>>>> 562938ce
+
+	bean4 "github.com/devtron-labs/devtron/pkg/auth/user/bean"
 	devtronAppGitOpConfigBean "github.com/devtron-labs/devtron/pkg/chart/gitOpsConfig/bean"
 	chartRefBean "github.com/devtron-labs/devtron/pkg/deployment/manifest/deploymentTemplate/chartRef/bean"
 	"github.com/devtron-labs/devtron/pkg/policyGovernance/security/imageScanning/repository"
@@ -620,7 +618,7 @@
 	createResp, err := handler.propertiesConfigService.CreateEnvironmentProperties(request.AppId, envConfigProperties)
 
 	if err != nil {
-		if err.Error() == bean3.NOCHARTEXIST {
+		if err.Error() == bean4.NOCHARTEXIST {
 			ctx, cancel := context.WithCancel(r.Context())
 			if cn, ok := w.(http.CloseNotifier); ok {
 				go func(done <-chan struct{}, closed <-chan bool) {
@@ -722,7 +720,7 @@
 
 	createResp, err := handler.propertiesConfigService.CreateEnvironmentProperties(appId, &envConfigProperties)
 	if err != nil {
-		if err.Error() == bean3.NOCHARTEXIST {
+		if err.Error() == bean4.NOCHARTEXIST {
 			ctx, cancel := context.WithCancel(r.Context())
 			if cn, ok := w.(http.CloseNotifier); ok {
 				go func(done <-chan struct{}, closed <-chan bool) {
