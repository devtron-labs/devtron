package configure

import (
	"context"
	"encoding/json"
	"errors"
	"fmt"
<<<<<<< HEAD
=======
	"github.com/devtron-labs/devtron/pkg/pipeline/constants"
>>>>>>> 6054d2a7
	"github.com/devtron-labs/devtron/pkg/resourceGroup"
	"io"
	"net/http"
	"strconv"
	"strings"

	"github.com/devtron-labs/devtron/pkg/pipeline/bean/CiPipeline"
	"github.com/devtron-labs/devtron/util/response/pagination"
	"github.com/gorilla/schema"

	"github.com/argoproj/argo-workflows/v3/pkg/apis/workflow/v1alpha1"
	"github.com/devtron-labs/devtron/api/restHandler/common"
	"github.com/devtron-labs/devtron/client/gitSensor"
	"github.com/devtron-labs/devtron/internal/sql/repository"
	dockerRegistryRepository "github.com/devtron-labs/devtron/internal/sql/repository/dockerRegistry"
	"github.com/devtron-labs/devtron/internal/sql/repository/helper"
	"github.com/devtron-labs/devtron/internal/sql/repository/pipelineConfig"
	"github.com/devtron-labs/devtron/internal/util"
	"github.com/devtron-labs/devtron/pkg/auth/authorisation/casbin"
	"github.com/devtron-labs/devtron/pkg/bean"
	"github.com/devtron-labs/devtron/pkg/pipeline"
	pipelineConfigBean "github.com/devtron-labs/devtron/pkg/pipeline/bean"
	"github.com/devtron-labs/devtron/pkg/pipeline/types"
	util2 "github.com/devtron-labs/devtron/util"
	"github.com/devtron-labs/devtron/util/response"
	"github.com/go-pg/pg"
	"github.com/gorilla/mux"
	"go.opentelemetry.io/otel"
)

const GIT_MATERIAL_DELETE_SUCCESS_RESP = "Git material deleted successfully."

type BuildHistoryResponse struct {
	HideImageTaggingHardDelete bool                     `json:"hideImageTaggingHardDelete"`
	TagsEditable               bool                     `json:"tagsEditable"`
	AppReleaseTagNames         []string                 `json:"appReleaseTagNames"` // unique list of tags exists in the app
	CiWorkflows                []types.WorkflowResponse `json:"ciWorkflows"`
}
type DevtronAppBuildRestHandler interface {
	CreateCiConfig(w http.ResponseWriter, r *http.Request)
	UpdateCiTemplate(w http.ResponseWriter, r *http.Request)

	GetCiPipeline(w http.ResponseWriter, r *http.Request)
	GetExternalCi(w http.ResponseWriter, r *http.Request)
	GetExternalCiById(w http.ResponseWriter, r *http.Request)
	PatchCiPipelines(w http.ResponseWriter, r *http.Request)
	PatchCiMaterialSourceWithAppIdAndEnvironmentId(w http.ResponseWriter, r *http.Request)
	PatchCiMaterialSourceWithAppIdsAndEnvironmentId(w http.ResponseWriter, r *http.Request)
	TriggerCiPipeline(w http.ResponseWriter, r *http.Request)
	GetCiPipelineMin(w http.ResponseWriter, r *http.Request)
	GetCIPipelineById(w http.ResponseWriter, r *http.Request)
	GetCIPipelineByPipelineId(w http.ResponseWriter, r *http.Request)
	HandleWorkflowWebhook(w http.ResponseWriter, r *http.Request)
	GetBuildLogs(w http.ResponseWriter, r *http.Request)
	FetchWorkflowDetails(w http.ResponseWriter, r *http.Request)
	GetArtifactsForCiJob(w http.ResponseWriter, r *http.Request)
	// CancelWorkflow CancelBuild
	CancelWorkflow(w http.ResponseWriter, r *http.Request)

	UpdateBranchCiPipelinesWithRegex(w http.ResponseWriter, r *http.Request)
	GetCiPipelineByEnvironment(w http.ResponseWriter, r *http.Request)
	GetCiPipelineByEnvironmentMin(w http.ResponseWriter, r *http.Request)
	GetExternalCiByEnvironment(w http.ResponseWriter, r *http.Request)
	// GetSourceCiDownStreamFilters will fetch the environments attached to all the linked CIs for the given ciPipelineId
	GetSourceCiDownStreamFilters(w http.ResponseWriter, r *http.Request)
	// GetSourceCiDownStreamInfo will fetch the deployment information of all the linked CIs for the given ciPipelineId
	GetSourceCiDownStreamInfo(w http.ResponseWriter, r *http.Request)

	GetCIRuntimeParams(w http.ResponseWriter, r *http.Request)
}

type DevtronAppBuildMaterialRestHandler interface {
	CreateMaterial(w http.ResponseWriter, r *http.Request)
	UpdateMaterial(w http.ResponseWriter, r *http.Request)
	FetchMaterials(w http.ResponseWriter, r *http.Request)
	FetchMaterialsByMaterialId(w http.ResponseWriter, r *http.Request)
	RefreshMaterials(w http.ResponseWriter, r *http.Request)
	FetchMaterialInfo(w http.ResponseWriter, r *http.Request)
	FetchChanges(w http.ResponseWriter, r *http.Request)
	DeleteMaterial(w http.ResponseWriter, r *http.Request)
	GetCommitMetadataForPipelineMaterial(w http.ResponseWriter, r *http.Request)
}

type DevtronAppBuildHistoryRestHandler interface {
	GetHistoricBuildLogs(w http.ResponseWriter, r *http.Request)
	GetBuildHistory(w http.ResponseWriter, r *http.Request)
	DownloadCiWorkflowArtifacts(w http.ResponseWriter, r *http.Request)
}

type ImageTaggingRestHandler interface {
	CreateUpdateImageTagging(w http.ResponseWriter, r *http.Request)
	GetImageTaggingData(w http.ResponseWriter, r *http.Request)
}

func (handler *PipelineConfigRestHandlerImpl) CreateCiConfig(w http.ResponseWriter, r *http.Request) {
	decoder := json.NewDecoder(r.Body)
	userId, err := handler.userAuthService.GetLoggedInUser(r)
	if userId == 0 || err != nil {
		common.WriteJsonResp(w, err, "Unauthorized User", http.StatusUnauthorized)
		return
	}
	var createRequest bean.CiConfigRequest
	err = decoder.Decode(&createRequest)
	createRequest.UserId = userId
	if err != nil {
		handler.Logger.Errorw("request err, create ci config", "err", err, "create request", createRequest)
		common.WriteJsonResp(w, err, nil, http.StatusBadRequest)
		return
	}
	handler.Logger.Infow("request payload, create ci config", "create request", createRequest)
	err = handler.validator.Struct(createRequest)
	if err != nil {
		handler.Logger.Errorw("validation err, create ci config", "err", err, "create request", createRequest)
		common.WriteJsonResp(w, err, nil, http.StatusBadRequest)
		return
	}
	// validates if the dockerRegistry can store CONTAINER
	isValid := handler.dockerRegistryConfig.ValidateRegistryStorageType(createRequest.DockerRegistry, dockerRegistryRepository.OCI_REGISRTY_REPO_TYPE_CONTAINER, dockerRegistryRepository.STORAGE_ACTION_TYPE_PUSH, dockerRegistryRepository.STORAGE_ACTION_TYPE_PULL_AND_PUSH)
	if !isValid {
		err = fmt.Errorf("invalid registry type")
		handler.Logger.Errorw("validation err, create ci config", "err", err, "create request", createRequest)
		common.WriteJsonResp(w, err, nil, http.StatusBadRequest)
		return
	}
	token := r.Header.Get("token")
	app, err := handler.pipelineBuilder.GetApp(createRequest.AppId)
	if err != nil {
		common.WriteJsonResp(w, err, nil, http.StatusBadRequest)
		return
	}
	resourceName := handler.enforcerUtil.GetAppRBACName(app.AppName)
	if ok := handler.enforcer.Enforce(token, casbin.ResourceApplications, casbin.ActionCreate, resourceName); !ok {
		common.WriteJsonResp(w, fmt.Errorf("unauthorized user"), "Unauthorized User", http.StatusForbidden)
		return
	}
	createResp, err := handler.pipelineBuilder.CreateCiPipeline(&createRequest)
	if err != nil {
		handler.Logger.Errorw("service err, create", "err", err, "create request", createRequest)
		common.WriteJsonResp(w, err, nil, http.StatusInternalServerError)
		return
	}
	common.WriteJsonResp(w, err, createResp, http.StatusOK)
}

func (handler *PipelineConfigRestHandlerImpl) UpdateCiTemplate(w http.ResponseWriter, r *http.Request) {
	decoder := json.NewDecoder(r.Body)
	userId, err := handler.userAuthService.GetLoggedInUser(r)
	if userId == 0 || err != nil {
		common.WriteJsonResp(w, err, "Unauthorized User", http.StatusUnauthorized)
		return
	}
	var configRequest bean.CiConfigRequest
	err = decoder.Decode(&configRequest)
	configRequest.UserId = userId
	if err != nil {
		handler.Logger.Errorw("request err, UpdateCiTemplate", "err", err, "UpdateCiTemplate", configRequest)
		common.WriteJsonResp(w, err, nil, http.StatusBadRequest)
		return
	}
	handler.Logger.Infow("request payload, update ci template", "UpdateCiTemplate", configRequest, "userId", userId)
	err = handler.validator.Struct(configRequest)
	if err != nil {
		handler.Logger.Errorw("validation err, UpdateCiTemplate", "err", err, "UpdateCiTemplate", configRequest)
		common.WriteJsonResp(w, err, nil, http.StatusBadRequest)
		return
	}
	token := r.Header.Get("token")
	app, err := handler.pipelineBuilder.GetApp(configRequest.AppId)
	if err != nil {
		common.WriteJsonResp(w, err, nil, http.StatusBadRequest)
		return
	}
	resourceName := handler.enforcerUtil.GetAppRBACName(app.AppName)
	if ok := handler.enforcer.Enforce(token, casbin.ResourceApplications, casbin.ActionCreate, resourceName); !ok {
		common.WriteJsonResp(w, fmt.Errorf("unauthorized user"), "Unauthorized User", http.StatusForbidden)
		return
	}
	createResp, err := handler.pipelineBuilder.UpdateCiTemplate(&configRequest)
	if err != nil {
		handler.Logger.Errorw("service err, UpdateCiTemplate", "err", err, "UpdateCiTemplate", configRequest)
		common.WriteJsonResp(w, err, nil, http.StatusInternalServerError)
		return
	}
	common.WriteJsonResp(w, err, createResp, http.StatusOK)
}

func (handler *PipelineConfigRestHandlerImpl) UpdateBranchCiPipelinesWithRegex(w http.ResponseWriter, r *http.Request) {
	decoder := json.NewDecoder(r.Body)
	userId, err := handler.userAuthService.GetLoggedInUser(r)
	if userId == 0 || err != nil {
		common.WriteJsonResp(w, err, "Unauthorized User", http.StatusUnauthorized)
		return
	}
	var patchRequest bean.CiRegexPatchRequest
	err = decoder.Decode(&patchRequest)
	patchRequest.UserId = userId
	if err != nil {
		handler.Logger.Errorw("request err, PatchCiPipelines", "err", err, "PatchCiPipelines", patchRequest)
		common.WriteJsonResp(w, err, nil, http.StatusBadRequest)
		return
	}

	handler.Logger.Debugw("update request ", "req", patchRequest)
	token := r.Header.Get("token")
	app, err := handler.pipelineBuilder.GetApp(patchRequest.AppId)
	if err != nil {
		common.WriteJsonResp(w, err, nil, http.StatusBadRequest)
		return
	}
	resourceName := handler.enforcerUtil.GetAppRBACName(app.AppName)
	if ok := handler.enforcer.Enforce(token, casbin.ResourceApplications, casbin.ActionTrigger, resourceName); !ok {
		common.WriteJsonResp(w, fmt.Errorf("unauthorized user"), "Unauthorized User", http.StatusForbidden)
		return
	}

	var materialList []*bean.CiPipelineMaterial
	for _, material := range patchRequest.CiPipelineMaterial {
		if handler.ciPipelineMaterialRepository.CheckRegexExistsForMaterial(material.Id) {
			materialList = append(materialList, material)
		}
	}
	if len(materialList) == 0 {
		common.WriteJsonResp(w, fmt.Errorf("unauthorized user"), "Unauthorized User", http.StatusForbidden)
		return
	}
	patchRequest.CiPipelineMaterial = materialList

	err = handler.pipelineBuilder.PatchRegexCiPipeline(&patchRequest)
	if err != nil {
		handler.Logger.Errorw("service err, PatchCiPipelines", "err", err, "PatchCiPipelines", patchRequest)
		common.WriteJsonResp(w, err, nil, http.StatusInternalServerError)
		return
	}
	// if include/exclude configured showAll will include excluded materials also in list, if not configured it will ignore this flag
	resp, err := handler.ciHandler.FetchMaterialsByPipelineId(patchRequest.Id, false)
	if err != nil {
		handler.Logger.Errorw("service err, FetchMaterials", "err", err, "pipelineId", patchRequest.Id)
		common.WriteJsonResp(w, err, resp, http.StatusInternalServerError)
		return
	}
	common.WriteJsonResp(w, err, resp, http.StatusOK)
}

func (handler *PipelineConfigRestHandlerImpl) parseSourceChangeRequest(w http.ResponseWriter, r *http.Request) (*bean.CiMaterialPatchRequest, int32, error) {
	decoder := json.NewDecoder(r.Body)
	userId, err := handler.userAuthService.GetLoggedInUser(r)
	if userId == 0 || err != nil {
		common.WriteJsonResp(w, err, "Unauthorized User", http.StatusUnauthorized)
		return nil, 0, err
	}
	var patchRequest bean.CiMaterialPatchRequest
	err = decoder.Decode(&patchRequest)

	if err != nil {
		handler.Logger.Errorw("request err, PatchCiPipeline", "err", err, "PatchCiPipeline", patchRequest)
		common.WriteJsonResp(w, err, nil, http.StatusBadRequest)
		return nil, 0, err
	}
	return &patchRequest, userId, nil
}

func (handler *PipelineConfigRestHandlerImpl) parseBulkSourceChangeRequest(w http.ResponseWriter, r *http.Request) (*bean.CiMaterialBulkPatchRequest, int32, error) {
	decoder := json.NewDecoder(r.Body)
	userId, err := handler.userAuthService.GetLoggedInUser(r)
	if userId == 0 || err != nil {
		common.WriteJsonResp(w, err, "Unauthorized User", http.StatusUnauthorized)
		return nil, 0, err
	}
	var patchRequest bean.CiMaterialBulkPatchRequest
	err = decoder.Decode(&patchRequest)
	if err != nil {
		handler.Logger.Errorw("request err, BulkPatchCiPipeline", "err", err, "BulkPatchCiPipeline", patchRequest)
		common.WriteJsonResp(w, err, nil, http.StatusBadRequest)
		return nil, 0, err
	}
	err = handler.validator.Struct(patchRequest)
	if err != nil {
		handler.Logger.Errorw("request err, BulkPatchCiPipeline", "err", err, "BulkPatchCiPipeline", patchRequest)
		common.WriteJsonResp(w, err, nil, http.StatusBadRequest)
		return nil, 0, err
	}
	return &patchRequest, userId, nil
}

func (handler *PipelineConfigRestHandlerImpl) authorizeCiSourceChangeRequest(w http.ResponseWriter, patchRequest *bean.CiMaterialPatchRequest, token string) error {
	handler.Logger.Debugw("update request ", "req", patchRequest)
	app, err := handler.pipelineBuilder.GetApp(patchRequest.AppId)
	if err != nil {
		common.WriteJsonResp(w, err, nil, http.StatusBadRequest)
		return err
	}
	if app.AppType != helper.CustomApp {
		err = fmt.Errorf("only custom apps supported")
		common.WriteJsonResp(w, err, nil, http.StatusBadRequest)
		return err
	}
	resourceName := handler.enforcerUtil.GetAppRBACName(app.AppName)
	if ok := handler.enforcer.Enforce(token, casbin.ResourceApplications, casbin.ActionUpdate, resourceName); !ok {
		err = fmt.Errorf("unauthorized user")
		common.WriteJsonResp(w, err, "Unauthorized User", http.StatusForbidden)
		return err
	}
	err = handler.validator.Struct(patchRequest)
	if err != nil {
		handler.Logger.Errorw("validation err", "err", err)
		common.WriteJsonResp(w, err, nil, http.StatusBadRequest)
		return err
	}
	return nil
}

func (handler *PipelineConfigRestHandlerImpl) PatchCiMaterialSourceWithAppIdAndEnvironmentId(w http.ResponseWriter, r *http.Request) {
	patchRequest, userId, err := handler.parseSourceChangeRequest(w, r)
	if err != nil {
		handler.Logger.Errorw("Parse error, PatchCiMaterialSource", "err", err, "PatchCiMaterialSource", patchRequest)
		common.WriteJsonResp(w, err, nil, http.StatusBadRequest)
		return
	}
	if !(patchRequest.Source.Type == pipelineConfig.SOURCE_TYPE_BRANCH_FIXED || patchRequest.Source.Type == pipelineConfig.SOURCE_TYPE_BRANCH_REGEX) {
		handler.Logger.Errorw("Unsupported source type, PatchCiMaterialSource", "err", err, "PatchCiMaterialSource", patchRequest)
		common.WriteJsonResp(w, err, "source.type not supported", http.StatusBadRequest)
		return
	}
	token := r.Header.Get("token")
	if err = handler.authorizeCiSourceChangeRequest(w, patchRequest, token); err != nil {
		handler.Logger.Errorw("Authorization error, PatchCiMaterialSource", "err", err, "PatchCiMaterialSource", patchRequest)
		common.WriteJsonResp(w, err, nil, http.StatusUnauthorized)
		return
	}

	createResp, err := handler.pipelineBuilder.PatchCiMaterialSource(patchRequest, userId)
	if err != nil {
		handler.Logger.Errorw("service err, PatchCiPipelines", "err", err, "PatchCiPipelines", patchRequest)
		common.WriteJsonResp(w, err, nil, http.StatusInternalServerError)
		return
	}
	common.WriteJsonResp(w, err, createResp, http.StatusOK)
}

func (handler *PipelineConfigRestHandlerImpl) PatchCiMaterialSourceWithAppIdsAndEnvironmentId(w http.ResponseWriter, r *http.Request) {
	bulkPatchRequest, userId, err := handler.parseBulkSourceChangeRequest(w, r)
	if err != nil {
		handler.Logger.Errorw("Parse error, PatchCiMaterialSource", "err", err, "PatchCiMaterialSource", bulkPatchRequest)
		return
	}
	token := r.Header.Get("token")
	// Here passing the checkAppSpecificAccess func to check RBAC
	bulkPatchResponse, err := handler.pipelineBuilder.BulkPatchCiMaterialSource(bulkPatchRequest, userId, token, handler.checkAppSpecificAccess)
	if err != nil {
		handler.Logger.Errorw("service err, BulkPatchCiPipelines", "err", err, "BulkPatchCiPipelines", bulkPatchRequest)
		common.WriteJsonResp(w, err, nil, http.StatusInternalServerError)
		return
	}
	common.WriteJsonResp(w, err, bulkPatchResponse, http.StatusOK)
}

func (handler *PipelineConfigRestHandlerImpl) PatchCiPipelines(w http.ResponseWriter, r *http.Request) {
	ctx := r.Context()
	decoder := json.NewDecoder(r.Body)
	userId, err := handler.userAuthService.GetLoggedInUser(r)
	if userId == 0 || err != nil {
		common.WriteJsonResp(w, err, "Unauthorized User", http.StatusUnauthorized)
		return
	}
	var patchRequest bean.CiPatchRequest
	err = decoder.Decode(&patchRequest)
	patchRequest.UserId = userId
	if err != nil {
		handler.Logger.Errorw("request err, PatchCiPipelines", "err", err, "PatchCiPipelines", patchRequest)
		common.WriteJsonResp(w, err, nil, http.StatusBadRequest)
		return
	}
	handler.Logger.Infow("request payload, PatchCiPipelines", "PatchCiPipelines", patchRequest)
	err = handler.validator.Struct(patchRequest)
	if err != nil {
		handler.Logger.Errorw("validation err", "err", err)
		common.WriteJsonResp(w, err, nil, http.StatusBadRequest)
		return
	}
	handler.Logger.Debugw("update request ", "req", patchRequest)
	token := r.Header.Get("token")
	app, err := handler.pipelineBuilder.GetApp(patchRequest.AppId)
	if err != nil {
		common.WriteJsonResp(w, err, nil, http.StatusBadRequest)
		return
	}
	appWorkflowName := ""
	if patchRequest.AppWorkflowId != 0 {
		appWorkflow, err := handler.appWorkflowService.FindAppWorkflowById(patchRequest.AppWorkflowId, app.Id)
		if err != nil {
			handler.Logger.Errorw("error in getting app workflow", "err", err, "workflowId", patchRequest.AppWorkflowId, "appId", app.Id)
			common.WriteJsonResp(w, err, nil, http.StatusInternalServerError)
			return
		}
		appWorkflowName = appWorkflow.Name
	}
	resourceName := handler.enforcerUtil.GetAppRBACName(app.AppName)
	workflowResourceName := handler.enforcerUtil.GetRbacObjectNameByAppAndWorkflow(app.AppName, appWorkflowName)
	ok := true
	if app.AppType == helper.Job {
		ok = handler.enforcer.Enforce(token, casbin.ResourceJobs, casbin.ActionCreate, resourceName) && handler.enforcer.Enforce(token, casbin.ResourceWorkflow, casbin.ActionCreate, workflowResourceName)
	} else {
		haveAppLevelAccess := handler.enforcer.Enforce(token, casbin.ResourceApplications, casbin.ActionCreate, resourceName)

		if patchRequest.IsLinkedCdRequest() || patchRequest.IsSwitchCiPipelineRequest() {
			ok = haveAppLevelAccess
		} else if !haveAppLevelAccess {
<<<<<<< HEAD
			//user doesn't have app level access, then checking for branch change
			hasBranchChangeAccess := handler.checkIfHasBranchChangeAccess(token, app.AppName, patchRequest.CiPipeline.Id)
			//user does not have app create permission but has branch change permission and request.action is update_pipeline
			//downgrading the request to update source only
=======
			// user doesn't have app level access, then checking for branch change
			hasBranchChangeAccess := handler.checkIfHasBranchChangeAccess(token, app.AppName, patchRequest.CiPipeline.Id)
			// user does not have app create permission but has branch change permission and request.action is update_pipeline
			// downgrading the request to update source only
>>>>>>> 6054d2a7
			if patchRequest.Action == bean.UPDATE_PIPELINE && hasBranchChangeAccess {
				patchRequest.Action = bean.UPDATE_SOURCE
			} else {
				ok = false
			}
		}
	}
	if !ok {
		common.WriteJsonResp(w, fmt.Errorf("unauthorized user"), "Unauthorized User", http.StatusForbidden)
		return
	}

	var cdPipeline *bean.CDPipelineConfigObject
	if patchRequest.IsLinkedCdRequest() {
		cdPipeline, err = handler.validateAndEnrichForLinkedCDRequest(w, &patchRequest, app, token)
		if err != nil {
			return
		}
	}

	ciConf, err := handler.pipelineBuilder.GetCiPipeline(patchRequest.AppId)

	var emptyDockerRegistry string
	if app.AppType == helper.Job && ciConf == nil {
		ciConfigRequest := bean.CiConfigRequest{}
		ciConfigRequest.DockerRegistry = emptyDockerRegistry
		ciConfigRequest.AppId = patchRequest.AppId
		ciConfigRequest.CiBuildConfig = &CiPipeline.CiBuildConfigBean{}
		ciConfigRequest.CiBuildConfig.CiBuildType = CiPipeline.SKIP_BUILD_TYPE
		ciConfigRequest.UserId = patchRequest.UserId
		if patchRequest.CiPipeline == nil || patchRequest.CiPipeline.CiMaterial == nil {
			handler.Logger.Errorw("Invalid patch ci-pipeline request", "request", patchRequest, "err", "invalid CiPipeline data")
			common.WriteJsonResp(w, fmt.Errorf("invalid CiPipeline data"), nil, http.StatusBadRequest)
			return
		}
		ciConfigRequest.CiBuildConfig.GitMaterialId = patchRequest.CiPipeline.CiMaterial[0].GitMaterialId
		ciConfigRequest.IsJob = true
		_, err = handler.pipelineBuilder.CreateCiPipeline(&ciConfigRequest)
		if err != nil {
			handler.Logger.Errorw("error occurred in creating ci-pipeline for the Job", "payload", ciConfigRequest, "err", err)
			common.WriteJsonResp(w, err, nil, http.StatusInternalServerError)
			return
		}
	}
	if app.AppType == helper.Job {
		patchRequest.IsJob = true
	}
	createResp, err := handler.pipelineBuilder.PatchCiPipeline(&patchRequest)
	if err != nil {
		if err.Error() == CiPipeline.PIPELINE_NAME_ALREADY_EXISTS_ERROR {
			handler.Logger.Errorw("service err, pipeline name already exist ", "err", err)
			common.WriteJsonResp(w, err, nil, http.StatusBadRequest)
			return
		}
		handler.Logger.Errorw("service err, PatchCiPipelines", "err", err, "PatchCiPipelines", patchRequest)
		common.WriteJsonResp(w, err, nil, http.StatusInternalServerError)
		return
	}
	if createResp != nil && app != nil {
		createResp.AppName = app.AppName
	}

	if patchRequest.DeployEnvId > 0 {
		err := handler.createCDPipeline(w, app, createResp, patchRequest, cdPipeline, ctx)
		if err != nil {
			return
		}
	}
	common.WriteJsonResp(w, err, createResp, http.StatusOK)
}

func (handler *PipelineConfigRestHandlerImpl) createCDPipeline(w http.ResponseWriter, app *bean.CreateAppDTO, createResp *bean.CiConfigRequest, patchRequest bean.CiPatchRequest, cdPipeline *bean.CDPipelineConfigObject, ctx context.Context) error {

	env, err := handler.envService.FindById(patchRequest.DeployEnvId)
	if err != nil {
		handler.Logger.Errorw("error in getting env", "err", err, "envId", patchRequest.DeployEnvId)
		common.WriteJsonResp(w, err, nil, http.StatusInternalServerError)
		return err
	}
	triggerType := pipelineConfig.TRIGGER_TYPE_AUTOMATIC
	if env.IsVirtualEnvironment {
		triggerType = pipelineConfig.TRIGGER_TYPE_MANUAL
	}
<<<<<<< HEAD
	//RBAC
=======
	// RBAC
>>>>>>> 6054d2a7
	acdToken, err := handler.argoUserService.GetLatestDevtronArgoCdUserToken()
	if err != nil {
		handler.Logger.Errorw("error in getting acd token", "err", err)
		common.WriteJsonResp(w, err, nil, http.StatusInternalServerError)
		return err
	}
	ctx = context.WithValue(ctx, "token", acdToken)
	suggestedName := fmt.Sprintf("%s-%d-%s", "cd", app.Id, util2.Generate(4))
	newCdPipeline := &bean.CdPipelines{
		Pipelines: []*bean.CDPipelineConfigObject{{
			Name:               suggestedName,
			AppWorkflowId:      createResp.AppWorkflowId,
			CiPipelineId:       createResp.CiPipelines[0].Id,
			ParentPipelineType: "CI_PIPELINE",
			ParentPipelineId:   createResp.CiPipelines[0].Id,
			TriggerType:        triggerType,
			EnvironmentId:      patchRequest.DeployEnvId,
			Strategies:         cdPipeline.Strategies,
		}},
		AppId:  createResp.AppId,
		UserId: createResp.UserId,
	}

	_, err = handler.pipelineBuilder.CreateCdPipelines(newCdPipeline, ctx)
	if err != nil {
		handler.Logger.Errorw("service err, CreateCdPipelines", "err", err, "CreateCdPipelines", patchRequest)
		common.WriteJsonResp(w, err, nil, http.StatusInternalServerError)
		return err
	}
	return nil
}

func (handler PipelineConfigRestHandlerImpl) validateAndEnrichForLinkedCDRequest(w http.ResponseWriter, patchRequest *bean.CiPatchRequest, app *bean.CreateAppDTO, token string) (*bean.CDPipelineConfigObject, error) {
	cdPipeline, err := handler.pipelineBuilder.GetCdPipelineById(patchRequest.ParentCDPipeline)
	if err != nil {
		common.WriteJsonResp(w, err, nil, http.StatusBadRequest)
		return nil, err
	}

	var parentCi *bean.CiPipeline
	if cdPipeline.CiPipelineId != 0 {
		parentCi, err = handler.pipelineBuilder.GetCiPipelineById(cdPipeline.CiPipelineId)
		if err != nil {
			common.WriteJsonResp(w, err, nil, http.StatusInternalServerError)
			return nil, err
		}

<<<<<<< HEAD
		if parentCi.PipelineType == CiPipeline.LINKED_CD {
=======
		if parentCi.PipelineType == constants.LINKED_CD {
>>>>>>> 6054d2a7
			common.WriteJsonResp(w, fmt.Errorf("invalid operation"), "cannot use linked cd as source for workflow", http.StatusBadRequest)
			return nil, fmt.Errorf("invalid operation")
		}
	}

	object := handler.enforcerUtil.GetAppRBACByAppNameAndEnvId(app.AppName, cdPipeline.EnvironmentId)
	if ok := handler.enforcer.Enforce(token, casbin.ResourceEnvironment, casbin.ActionGet, object); !ok {
		common.WriteJsonResp(w, fmt.Errorf("unauthorized user"), "Unauthorized User", http.StatusForbidden)
		return nil, fmt.Errorf("unauthorized user")
	}

	if patchRequest.DeployEnvId > 0 {
		object := handler.enforcerUtil.GetAppRBACByAppNameAndEnvId(app.AppName, patchRequest.DeployEnvId)
		if ok := handler.enforcer.Enforce(token, casbin.ResourceEnvironment, casbin.ActionCreate, object); !ok {
			common.WriteJsonResp(w, fmt.Errorf("unauthorized user"), "Unauthorized User", http.StatusForbidden)
			return nil, fmt.Errorf("unauthorized user")
		}
	}

	suggestedName := fmt.Sprintf("%s-%d-%d-%s", "linked-cd", app.Id, patchRequest.ParentCDPipeline, util2.Generate(4))

	var ciMaterial []*bean.CiMaterial
	if parentCi != nil {
		ciMaterial = parentCi.CiMaterial
	}
	patchRequest.CiPipeline = &bean.CiPipeline{
		ParentCiPipeline: cdPipeline.Id,
<<<<<<< HEAD
		PipelineType:     CiPipeline.LINKED_CD,
=======
		PipelineType:     constants.LINKED_CD,
>>>>>>> 6054d2a7
		Name:             suggestedName,
		CiMaterial:       ciMaterial,
		DockerArgs:       make(map[string]string),
	}
	return cdPipeline, nil
}

func (handler *PipelineConfigRestHandlerImpl) checkIfHasBranchChangeAccess(token, appName string, ciPipelineId int) bool {
	hasBranchChangeLevelAccess := true
<<<<<<< HEAD
	//checking if user has branch change access by checking on cd pipelines
	//checking rbac for cd cdPipelines
=======
	// checking if user has branch change access by checking on cd pipelines
	// checking rbac for cd cdPipelines
>>>>>>> 6054d2a7
	cdPipelines, err := handler.pipelineRepository.FindByCiPipelineId(ciPipelineId)
	if err != nil && err != pg.ErrNoRows {
		handler.Logger.Errorw("error in finding ccd cdPipelines by ciPipelineId", "ciPipelineId", ciPipelineId, "err", err)
		return hasBranchChangeLevelAccess
	}
	if len(cdPipelines) != 0 {
		rbacObjects := make([]string, len(cdPipelines))
		for i, cdPipeline := range cdPipelines {
			envObject := handler.enforcerUtil.GetTeamEnvRBACNameByAppId(cdPipeline.AppId, cdPipeline.EnvironmentId)
			rbacObjects[i] = envObject
		}
		envRbacResultMap := handler.enforcer.EnforceInBatch(token, casbin.ResourceCiPipelineSourceValue, casbin.ActionUpdate, rbacObjects)
		i := 0
		for _, rbacResultOk := range envRbacResultMap {
			if !rbacResultOk {
				hasBranchChangeLevelAccess = false
				break
			}
			i++
		}
	} else {
		noEnvObject := handler.enforcerUtil.GetTeamNoEnvRBACNameByAppName(appName)
		hasBranchChangeLevelAccess = handler.enforcer.Enforce(token, casbin.ResourceCiPipelineSourceValue, casbin.ActionUpdate, noEnvObject)
	}
	return hasBranchChangeLevelAccess
}
func (handler *PipelineConfigRestHandlerImpl) GetCiPipeline(w http.ResponseWriter, r *http.Request) {
	vars := mux.Vars(r)
	appId, err := strconv.Atoi(vars["appId"])
	if err != nil {
		common.WriteJsonResp(w, err, nil, http.StatusBadRequest)
		return
	}
	token := r.Header.Get("token")
	app, err := handler.pipelineBuilder.GetApp(appId)
	if err != nil {
		handler.Logger.Errorw("service err, GetCiPipeline", "err", err, "appId", appId)
		common.WriteJsonResp(w, err, nil, http.StatusInternalServerError)
		return
	}
	resourceName := handler.enforcerUtil.GetAppRBACName(app.AppName)
	ok := handler.enforcerUtil.CheckAppRbacForAppOrJob(token, resourceName, casbin.ActionGet)
	if !ok {
		common.WriteJsonResp(w, fmt.Errorf("unauthorized user"), "Unauthorized User", http.StatusForbidden)
		return
	}
	ciConf, err := handler.pipelineBuilder.GetCiPipeline(appId)
	if err != nil {
		handler.Logger.Errorw("service err, GetCiPipeline", "err", err, "appId", appId)
		common.WriteJsonResp(w, err, nil, http.StatusInternalServerError)
		return
	}
	if ciConf == nil || ciConf.Id == 0 {
		err = &util.ApiError{Code: "404", HttpStatusCode: 200, UserMessage: "no data found"}
	}
	common.WriteJsonResp(w, err, ciConf, http.StatusOK)
}

func (handler *PipelineConfigRestHandlerImpl) GetExternalCi(w http.ResponseWriter, r *http.Request) {
	vars := mux.Vars(r)
	appId, err := strconv.Atoi(vars["appId"])
	if err != nil {
		common.WriteJsonResp(w, err, nil, http.StatusBadRequest)
		return
	}
	token := r.Header.Get("token")
	app, err := handler.pipelineBuilder.GetApp(appId)
	if err != nil {
		handler.Logger.Errorw("service err, GetExternalCi", "err", err, "appId", appId)
		common.WriteJsonResp(w, err, nil, http.StatusInternalServerError)
		return
	}
	resourceName := handler.enforcerUtil.GetAppRBACName(app.AppName)
	if ok := handler.enforcer.Enforce(token, casbin.ResourceApplications, casbin.ActionGet, resourceName); !ok {
		common.WriteJsonResp(w, fmt.Errorf("unauthorized user"), "Unauthorized User", http.StatusForbidden)
		return
	}
	ciConf, err := handler.pipelineBuilder.GetExternalCi(appId)
	if err != nil {
		handler.Logger.Errorw("service err, GetExternalCi", "err", err, "appId", appId)
		common.WriteJsonResp(w, err, nil, http.StatusInternalServerError)
		return
	}

	common.WriteJsonResp(w, err, ciConf, http.StatusOK)
}

func (handler *PipelineConfigRestHandlerImpl) GetExternalCiById(w http.ResponseWriter, r *http.Request) {
	vars := mux.Vars(r)
	appId, err := strconv.Atoi(vars["appId"])
	if err != nil {
		common.WriteJsonResp(w, err, nil, http.StatusBadRequest)
		return
	}

	externalCiId, err := strconv.Atoi(vars["externalCiId"])
	if err != nil {
		common.WriteJsonResp(w, err, nil, http.StatusBadRequest)
		return
	}
	token := r.Header.Get("token")
	app, err := handler.pipelineBuilder.GetApp(appId)
	if err != nil {
		handler.Logger.Errorw("service err, GetExternalCiById", "err", err, "appId", appId)
		common.WriteJsonResp(w, err, nil, http.StatusInternalServerError)
		return
	}
	resourceName := handler.enforcerUtil.GetAppRBACName(app.AppName)
	if ok := handler.enforcer.Enforce(token, casbin.ResourceApplications, casbin.ActionGet, resourceName); !ok {
		common.WriteJsonResp(w, fmt.Errorf("unauthorized user"), "Unauthorized User", http.StatusForbidden)
		return
	}
	ciConf, err := handler.pipelineBuilder.GetExternalCiById(appId, externalCiId)
	if err != nil {
		handler.Logger.Errorw("service err, GetExternalCiById", "err", err, "appId", appId)
		common.WriteJsonResp(w, err, nil, http.StatusInternalServerError)
		return
	}

	common.WriteJsonResp(w, err, ciConf, http.StatusOK)
}

func (handler *PipelineConfigRestHandlerImpl) GetCIRuntimeParams(w http.ResponseWriter, r *http.Request) {
	token := r.Header.Get("token")
	userId, err := handler.userAuthService.GetLoggedInUser(r)
	if userId == 0 || err != nil {
		common.WriteJsonResp(w, err, "Unauthorized User", http.StatusUnauthorized)
		return
	}
	var ciPipelineId int
	v := r.URL.Query()
	pipelineId := v.Get("pipelineId")
	if len(pipelineId) != 0 {
		ciPipelineId, err = strconv.Atoi(pipelineId)
		if err != nil {
			handler.Logger.Errorw("request err, GetCIRuntimeParams", "err", err, "pipelineIdParam", pipelineId)
			response.WriteResponse(http.StatusBadRequest, "please send valid pipelineId", w, errors.New("pipelineId id invalid"))
			return
		}
	} else {
		response.WriteResponse(http.StatusBadRequest, "please send valid pipelineId", w, errors.New("pipelineId id invalid"))
		return
	}
	handler.Logger.Infow("request payload, GetCIRuntimeParams", "pipelineId", pipelineId)
	ciPipeline, err := handler.pipelineBuilder.GetCiPipelineById(ciPipelineId)
	if err != nil {
		handler.Logger.Infow("service error, GetCIRuntimeParams", "err", err, "pipelineId", pipelineId)
		common.WriteJsonResp(w, err, nil, http.StatusInternalServerError)
		return
	}
	resourceName := handler.enforcerUtil.GetAppRBACNameByAppId(ciPipeline.AppId)
	if ok := handler.enforcer.Enforce(token, casbin.ResourceApplications, casbin.ActionGet, resourceName); !ok {
		common.WriteJsonResp(w, fmt.Errorf("unauthorized user"), "Unauthorized User", http.StatusForbidden)
		return
	}

	runtimeParams, err := handler.pipelineBuilder.GetCIRuntimeParams(ciPipelineId)
	if err != nil {
		handler.Logger.Errorw("error in getting ci runtime params", "err", err, "ciPipelineId", ciPipelineId)
		common.WriteJsonResp(w, err, nil, http.StatusInternalServerError)
	}
	common.WriteJsonResp(w, nil, runtimeParams, http.StatusOK)
}

func (handler *PipelineConfigRestHandlerImpl) TriggerCiPipeline(w http.ResponseWriter, r *http.Request) {
	userId, err := handler.userAuthService.GetLoggedInUser(r)
	if userId == 0 || err != nil {
		common.WriteJsonResp(w, err, "Unauthorized User", http.StatusUnauthorized)
		return
	}
	decoder := json.NewDecoder(r.Body)
	var ciTriggerRequest bean.CiTriggerRequest
	err = decoder.Decode(&ciTriggerRequest)
	if err != nil {
		handler.Logger.Errorw("request err, TriggerCiPipeline", "err", err, "payload", ciTriggerRequest)
		common.WriteJsonResp(w, err, nil, http.StatusBadRequest)
		return
	}
	if !handler.validForMultiMaterial(ciTriggerRequest) {
		handler.Logger.Errorw("invalid req, commit hash not present for multi-git", "payload", ciTriggerRequest)
		common.WriteJsonResp(w, errors.New("invalid req, commit hash not present for multi-git"),
			nil, http.StatusBadRequest)
	}
	if err := handler.validateCIRuntimeParams(ciTriggerRequest); err != nil {
		handler.Logger.Errorw("invalid ci trigger req, reserved env vars present in request", "err", err, "payload", ciTriggerRequest)
		common.WriteJsonResp(w, err, nil, http.StatusBadRequest)
		return
	}
	ciTriggerRequest.TriggeredBy = userId
	token := r.Header.Get("token")

	handler.Logger.Infow("request payload, TriggerCiPipeline", "payload", ciTriggerRequest)

	// RBAC STARTS
	// checking if user has trigger access on app, if not will be forbidden to trigger independent of number of cd cdPipelines
	ciPipeline, err := handler.ciPipelineRepository.FindById(ciTriggerRequest.PipelineId)
	if err != nil {
		handler.Logger.Errorw("err in finding ci pipeline, TriggerCiPipeline", "err", err, "ciPipelineId", ciTriggerRequest.PipelineId)
		common.WriteJsonResp(w, err, nil, http.StatusInternalServerError)
		return
	}
	appWorkflowMapping, err := handler.appWorkflowService.FindAppWorkflowByCiPipelineId(ciTriggerRequest.PipelineId)
	if err != nil {
		handler.Logger.Errorw("err in finding appWorkflowMapping, TriggerCiPipeline", "err", err, "ciPipelineId", ciTriggerRequest.PipelineId)
		common.WriteJsonResp(w, err, nil, http.StatusInternalServerError)
		return
	}
	workflowName := ""
	if len(appWorkflowMapping) > 0 {
		workflowName = appWorkflowMapping[0].AppWorkflow.Name
	}
	// This is being done for jobs, jobs execute in default-env (devtron-ci) namespace by default. so considering DefaultCiNamespace as env for rbac enforcement
	envName := ""
	if ciTriggerRequest.EnvironmentId == 0 {
		envName = pipeline.DefaultCiWorkflowNamespace
	}
	appObject := handler.enforcerUtil.GetAppRBACNameByAppId(ciPipeline.AppId)
	workflowObject := handler.enforcerUtil.GetWorkflowRBACByCiPipelineId(ciTriggerRequest.PipelineId, workflowName)
	triggerObject := handler.enforcerUtil.GetTeamEnvRBACNameByCiPipelineIdAndEnvIdOrName(ciTriggerRequest.PipelineId, ciTriggerRequest.EnvironmentId, envName)
	appRbacOk := handler.enforcer.Enforce(token, casbin.ResourceApplications, casbin.ActionTrigger, appObject)
	if !appRbacOk {
		appRbacOk = handler.enforcer.Enforce(token, casbin.ResourceJobs, casbin.ActionTrigger, appObject) && handler.enforcer.Enforce(token, casbin.ResourceWorkflow, casbin.ActionTrigger, workflowObject) && handler.enforcer.Enforce(token, casbin.ResourceJobsEnv, casbin.ActionTrigger, triggerObject)
	}

	if !appRbacOk {
		handler.Logger.Debug(fmt.Errorf("unauthorized user"), "Unauthorized User", http.StatusForbidden)
		common.WriteJsonResp(w, err, "Unauthorized User", http.StatusForbidden)
		return
	}
	// checking rbac for cd cdPipelines
	cdPipelines, err := handler.pipelineRepository.FindByCiPipelineId(ciTriggerRequest.PipelineId)
	if err != nil {
		handler.Logger.Errorw("error in finding ccd cdPipelines by ciPipelineId", "err", err, "ciPipelineId", ciTriggerRequest.PipelineId)
		common.WriteJsonResp(w, err, nil, http.StatusInternalServerError)
		return
	}
	cdPipelineRbacObjects := make([]string, len(cdPipelines))
	for i, cdPipeline := range cdPipelines {
		envObject := handler.enforcerUtil.GetAppRBACByAppIdAndPipelineId(cdPipeline.AppId, cdPipeline.Id)
		cdPipelineRbacObjects[i] = envObject
	}
	envRbacResultMap := handler.enforcer.EnforceInBatch(token, casbin.ResourceEnvironment, casbin.ActionTrigger, cdPipelineRbacObjects)
	for _, rbacResultOk := range envRbacResultMap {
		if !rbacResultOk {
			common.WriteJsonResp(w, err, "Unauthorized User", http.StatusForbidden)
			return
		}
	}
	// RBAC ENDS
	response := make(map[string]string)
	resp, err := handler.ciHandler.HandleCIManual(ciTriggerRequest)
	if errors.Is(err, pipelineConfigBean.ErrImagePathInUse) {
		handler.Logger.Errorw("service err duplicate image tag, TriggerCiPipeline", "err", err, "payload", ciTriggerRequest)
		common.WriteJsonResp(w, err, err, http.StatusConflict)
		return
	}
	if err != nil {
		handler.Logger.Errorw("service err, TriggerCiPipeline", "err", err, "payload", ciTriggerRequest)
		common.WriteJsonResp(w, err, response, http.StatusInternalServerError)
		return
	}
	response["apiResponse"] = strconv.Itoa(resp)
	common.WriteJsonResp(w, err, response, http.StatusOK)
}

func (handler *PipelineConfigRestHandlerImpl) FetchMaterials(w http.ResponseWriter, r *http.Request) {
	userId, err := handler.userAuthService.GetLoggedInUser(r)
	if userId == 0 || err != nil {
		common.WriteJsonResp(w, err, "Unauthorized User", http.StatusUnauthorized)
		return
	}
	vars := mux.Vars(r)
	pipelineId, err := strconv.Atoi(vars["pipelineId"])
	if err != nil {
		common.WriteJsonResp(w, err, nil, http.StatusBadRequest)
		return
	}
	v := r.URL.Query()
	showAll := false
	show := v.Get("showAll")
	if len(show) > 0 {
		showAll, err = strconv.ParseBool(show)
		if err != nil {
			showAll = true
			err = nil
			// ignore error, apply rbac by default
		}
	}
	handler.Logger.Infow("request payload, FetchMaterials", "pipelineId", pipelineId)
	ciPipeline, err := handler.ciPipelineRepository.FindById(pipelineId)
	if err != nil {
		handler.Logger.Errorw("service err, UpdateCiTemplate", "err", err, "pipelineId", pipelineId)
		common.WriteJsonResp(w, err, nil, http.StatusInternalServerError)
		return
	}
	// RBAC
	token := r.Header.Get("token")
	object := handler.enforcerUtil.GetAppRBACNameByAppId(ciPipeline.AppId)
	ok := handler.enforcerUtil.CheckAppRbacForAppOrJob(token, object, casbin.ActionGet)
	if !ok {
		common.WriteJsonResp(w, err, "Unauthorized User", http.StatusForbidden)
		return
	}
	// RBAC
	resp, err := handler.ciHandler.FetchMaterialsByPipelineId(pipelineId, showAll)
	if err != nil {
		handler.Logger.Errorw("service err, FetchMaterials", "err", err, "pipelineId", pipelineId)
		common.WriteJsonResp(w, err, resp, http.StatusInternalServerError)
		return
	}
	common.WriteJsonResp(w, err, resp, http.StatusOK)
}

func (handler *PipelineConfigRestHandlerImpl) FetchMaterialsByMaterialId(w http.ResponseWriter, r *http.Request) {
	userId, err := handler.userAuthService.GetLoggedInUser(r)
	if userId == 0 || err != nil {
		common.WriteJsonResp(w, err, "Unauthorized User", http.StatusUnauthorized)
		return
	}
	vars := mux.Vars(r)
	pipelineId, err := strconv.Atoi(vars["pipelineId"])
	if err != nil {
		common.WriteJsonResp(w, err, nil, http.StatusBadRequest)
		return
	}
	gitMaterialId, err := strconv.Atoi(vars["gitMaterialId"])
	if err != nil {
		common.WriteJsonResp(w, err, nil, http.StatusBadRequest)
		return
	}
	v := r.URL.Query()
	showAll := false
	show := v.Get("showAll")
	if len(show) > 0 {
		showAll, err = strconv.ParseBool(show)
		if err != nil {
			showAll = true
			err = nil
			// ignore error, apply rbac by default
		}
	}
	handler.Logger.Infow("request payload, FetchMaterials", "pipelineId", pipelineId)
	ciPipeline, err := handler.ciPipelineRepository.FindById(pipelineId)
	if err != nil {
		handler.Logger.Errorw("service err, UpdateCiTemplate", "err", err, "pipelineId", pipelineId)
		common.WriteJsonResp(w, err, nil, http.StatusInternalServerError)
		return
	}
	// RBAC
	token := r.Header.Get("token")
	object := handler.enforcerUtil.GetAppRBACNameByAppId(ciPipeline.AppId)
	ok := handler.enforcerUtil.CheckAppRbacForAppOrJob(token, object, casbin.ActionGet)
	if !ok {
		common.WriteJsonResp(w, err, "Unauthorized User", http.StatusForbidden)
		return
	}
	// RBAC
	resp, err := handler.ciHandler.FetchMaterialsByPipelineIdAndGitMaterialId(pipelineId, gitMaterialId, showAll)
	if err != nil {
		handler.Logger.Errorw("service err, FetchMaterials", "err", err, "pipelineId", pipelineId)
		common.WriteJsonResp(w, err, resp, http.StatusInternalServerError)
		return
	}
	common.WriteJsonResp(w, err, resp, http.StatusOK)
}

func (handler *PipelineConfigRestHandlerImpl) RefreshMaterials(w http.ResponseWriter, r *http.Request) {
	userId, err := handler.userAuthService.GetLoggedInUser(r)
	if userId == 0 || err != nil {
		common.WriteJsonResp(w, err, "Unauthorized User", http.StatusUnauthorized)
		return
	}
	vars := mux.Vars(r)
	gitMaterialId, err := strconv.Atoi(vars["gitMaterialId"])
	if err != nil {
		handler.Logger.Error(err)
		common.WriteJsonResp(w, err, nil, http.StatusBadRequest)
		return
	}
	handler.Logger.Infow("request payload, RefreshMaterials", "gitMaterialId", gitMaterialId)
	material, err := handler.materialRepository.FindById(gitMaterialId)
	if err != nil {
		handler.Logger.Errorw("service err, RefreshMaterials", "err", err, "gitMaterialId", gitMaterialId)
		common.WriteJsonResp(w, err, nil, http.StatusInternalServerError)
		return
	}
	// RBAC
	token := r.Header.Get("token")
	object := handler.enforcerUtil.GetAppRBACNameByAppId(material.AppId)
	ok := handler.enforcerUtil.CheckAppRbacForAppOrJob(token, object, casbin.ActionGet)
	if !ok {
		common.WriteJsonResp(w, err, "Unauthorized User", http.StatusForbidden)
		return
	}
	// RBAC

	resp, err := handler.ciHandler.RefreshMaterialByCiPipelineMaterialId(material.Id)
	if err != nil {
		handler.Logger.Errorw("service err, RefreshMaterials", "err", err, "gitMaterialId", gitMaterialId)
		common.WriteJsonResp(w, err, resp, http.StatusInternalServerError)
		return
	}
	common.WriteJsonResp(w, err, resp, http.StatusOK)
}

func (handler *PipelineConfigRestHandlerImpl) GetCiPipelineMin(w http.ResponseWriter, r *http.Request) {
	userId, err := handler.userAuthService.GetLoggedInUser(r)
	if userId == 0 || err != nil {
		common.WriteJsonResp(w, err, "Unauthorized User", http.StatusUnauthorized)
		return
	}
	vars := mux.Vars(r)
	appId, err := strconv.Atoi(vars["appId"])
	if err != nil {
		common.WriteJsonResp(w, err, nil, http.StatusBadRequest)
		return
	}
	v := r.URL.Query()
	envIdsString := v.Get("envIds")
	envIds := make([]int, 0)
	if len(envIdsString) > 0 {
		envIds, err = util2.SplitCommaSeparatedIntValues(envIdsString)
		if err != nil {
			common.WriteJsonResp(w, err, "please provide valid envIds", http.StatusBadRequest)
			return
		}
	}
	// RBAC
	handler.Logger.Infow("request payload, GetCiPipelineMin", "appId", appId)
	token := r.Header.Get("token")
	object := handler.enforcerUtil.GetAppRBACNameByAppId(appId)
	ok := handler.enforcerUtil.CheckAppRbacForAppOrJob(token, object, casbin.ActionGet)
	if !ok {
		common.WriteJsonResp(w, err, "Unauthorized User", http.StatusForbidden)
		return
	}
	// RBAC
	ciPipelines, err := handler.pipelineBuilder.GetCiPipelineMin(appId, envIds)
	if err != nil {
		handler.Logger.Errorw("service err, GetCiPipelineMin", "err", err, "appId", appId)
		if util.IsErrNoRows(err) {
			err = &util.ApiError{Code: "404", HttpStatusCode: http.StatusNotFound, UserMessage: "no data found"}
			common.WriteJsonResp(w, err, nil, http.StatusOK)
		} else {
			common.WriteJsonResp(w, err, nil, http.StatusInternalServerError)
		}
		return
	}
	common.WriteJsonResp(w, err, ciPipelines, http.StatusOK)
}

func (handler *PipelineConfigRestHandlerImpl) DownloadCiWorkflowArtifacts(w http.ResponseWriter, r *http.Request) {
	userId, err := handler.userAuthService.GetLoggedInUser(r)
	if userId == 0 || err != nil {
		common.WriteJsonResp(w, err, "Unauthorized User", http.StatusUnauthorized)
		return
	}
	vars := mux.Vars(r)
	pipelineId, err := strconv.Atoi(vars["pipelineId"])
	if err != nil {
		common.WriteJsonResp(w, err, nil, http.StatusBadRequest)
		return
	}
	buildId, err := strconv.Atoi(vars["workflowId"])
	if err != nil {
		common.WriteJsonResp(w, err, nil, http.StatusBadRequest)
		return
	}
	handler.Logger.Infow("request payload, DownloadCiWorkflowArtifacts", "pipelineId", pipelineId, "buildId", buildId)
	ciPipeline, err := handler.ciPipelineRepository.FindById(pipelineId)
	if err != nil {
		handler.Logger.Error(err)
		common.WriteJsonResp(w, err, nil, http.StatusInternalServerError)
		return
	}
	// RBAC
	token := r.Header.Get("token")
	object := handler.enforcerUtil.GetAppRBACNameByAppId(ciPipeline.AppId)
	if ok := handler.enforcer.Enforce(token, casbin.ResourceApplications, casbin.ActionGet, object); !ok {
		common.WriteJsonResp(w, err, "Unauthorized User", http.StatusForbidden)
		return
	}
	// RBAC

	file, err := handler.ciHandler.DownloadCiWorkflowArtifacts(pipelineId, buildId)
	defer file.Close()
	if err != nil {
		handler.Logger.Errorw("service err, DownloadCiWorkflowArtifacts", "err", err, "pipelineId", pipelineId, "buildId", buildId)
		if util.IsErrNoRows(err) {
			err = &util.ApiError{Code: "404", HttpStatusCode: 200, UserMessage: "no workflow found"}
			common.WriteJsonResp(w, err, nil, http.StatusOK)
		} else {
			common.WriteJsonResp(w, err, nil, http.StatusInternalServerError)
		}
		return
	}
	w.Header().Set("Content-Disposition", "attachment; filename="+strconv.Itoa(buildId)+".zip")
	w.Header().Set("Content-Type", "application/octet-stream")
	w.Header().Set("Content-Length", r.Header.Get("Content-Length"))
	_, err = io.Copy(w, file)
	if err != nil {
		handler.Logger.Errorw("service err, DownloadCiWorkflowArtifacts", "err", err, "pipelineId", pipelineId, "buildId", buildId)
	}
}

func (handler *PipelineConfigRestHandlerImpl) GetHistoricBuildLogs(w http.ResponseWriter, r *http.Request) {
	userId, err := handler.userAuthService.GetLoggedInUser(r)
	if userId == 0 || err != nil {
		common.WriteJsonResp(w, err, "Unauthorized User", http.StatusUnauthorized)
		return
	}
	vars := mux.Vars(r)
	pipelineId, err := strconv.Atoi(vars["pipelineId"])
	if err != nil {
		handler.Logger.Error(err)
		common.WriteJsonResp(w, err, nil, http.StatusBadRequest)
		return
	}
	workflowId, err := strconv.Atoi(vars["workflowId"])
	if err != nil {
		handler.Logger.Error(err)
		common.WriteJsonResp(w, err, nil, http.StatusBadRequest)
		return
	}
	handler.Logger.Infow("request payload, GetHistoricBuildLogs", "pipelineId", pipelineId, "workflowId", workflowId)
	ciPipeline, err := handler.ciPipelineRepository.FindById(pipelineId)
	if err != nil {
		handler.Logger.Errorw("service err, GetHistoricBuildLogs", "err", err, "pipelineId", pipelineId, "workflowId", workflowId)
		common.WriteJsonResp(w, err, nil, http.StatusInternalServerError)
		return
	}
	// RBAC
	token := r.Header.Get("token")
	object := handler.enforcerUtil.GetAppRBACNameByAppId(ciPipeline.AppId)
	if ok := handler.enforcer.Enforce(token, casbin.ResourceApplications, casbin.ActionGet, object); !ok {
		common.WriteJsonResp(w, err, "Unauthorized User", http.StatusForbidden)
		return
	}
	// RBAC
	resp, err := handler.ciHandler.GetHistoricBuildLogs(pipelineId, workflowId, nil)
	if err != nil {
		handler.Logger.Errorw("service err, GetHistoricBuildLogs", "err", err, "pipelineId", pipelineId, "workflowId", workflowId)
		common.WriteJsonResp(w, err, resp, http.StatusInternalServerError)
		return
	}
	common.WriteJsonResp(w, err, resp, http.StatusOK)
}

func (handler *PipelineConfigRestHandlerImpl) GetBuildHistory(w http.ResponseWriter, r *http.Request) {
	userId, err := handler.userAuthService.GetLoggedInUser(r)
	if userId == 0 || err != nil {
		common.WriteJsonResp(w, err, "Unauthorized User", http.StatusUnauthorized)
		return
	}
	vars := mux.Vars(r)
	pipelineId, err := strconv.Atoi(vars["pipelineId"])
	if err != nil {
		common.WriteJsonResp(w, err, nil, http.StatusBadRequest)
		return
	}
	offsetQueryParam := r.URL.Query().Get("offset")
	offset, err := strconv.Atoi(offsetQueryParam)
	if offsetQueryParam == "" || err != nil {
		common.WriteJsonResp(w, err, "invalid offset", http.StatusBadRequest)
		return
	}
	sizeQueryParam := r.URL.Query().Get("size")
	limit, err := strconv.Atoi(sizeQueryParam)
	if sizeQueryParam == "" || err != nil {
		common.WriteJsonResp(w, err, "invalid size", http.StatusBadRequest)
		return
	}
	handler.Logger.Infow("request payload, GetBuildHistory", "pipelineId", pipelineId, "offset", offset)
	ciPipeline, err := handler.ciPipelineRepository.FindById(pipelineId)
	if err != nil {
		handler.Logger.Errorw("service err, GetBuildHistory", "err", err, "pipelineId", pipelineId, "offset", offset)
		common.WriteJsonResp(w, err, nil, http.StatusInternalServerError)
		return
	}
	appWorkflowMapping, err := handler.appWorkflowService.FindAppWorkflowByCiPipelineId(pipelineId)
	if err != nil {
		handler.Logger.Errorw("service err, GetBuildHistory", "err", err, "pipelineId", pipelineId, "offset", offset)
		common.WriteJsonResp(w, err, nil, http.StatusInternalServerError)
		return
	}
	// RBAC for build history
	token := r.Header.Get("token")
	isAuthorised := false
	workflowName := ""
	if len(appWorkflowMapping) > 0 {
		workflowName = appWorkflowMapping[0].AppWorkflow.Name
	}
	object := handler.enforcerUtil.GetAppRBACNameByAppId(ciPipeline.AppId)
	workflowResourceObject := handler.enforcerUtil.GetWorkflowRBACByCiPipelineId(pipelineId, workflowName)
	if ok := handler.enforcer.Enforce(token, casbin.ResourceApplications, casbin.ActionGet, object); ok {
		isAuthorised = true
	}
	if !isAuthorised {
		isAuthorised = handler.enforcer.Enforce(token, casbin.ResourceJobs, casbin.ActionGet, object) && handler.enforcer.Enforce(token, casbin.ResourceWorkflow, casbin.ActionGet, workflowResourceObject)
	}
	if !isAuthorised {
		common.WriteJsonResp(w, err, "Unauthorized User", http.StatusForbidden)
		return
	}
	// RBAC
	// RBAC for edit tag access , user should have build permission in current ci-pipeline
	triggerAccess := handler.enforcer.Enforce(token, casbin.ResourceApplications, casbin.ActionTrigger, object) || handler.enforcer.Enforce(token, casbin.ResourceJobs, casbin.ActionTrigger, object)
	// RBAC
	resp := BuildHistoryResponse{}
	workflowsResp, err := handler.ciHandler.GetBuildHistory(pipelineId, ciPipeline.AppId, offset, limit)
	resp.CiWorkflows = workflowsResp
	if err != nil {
		handler.Logger.Errorw("service err, GetBuildHistory", "err", err, "pipelineId", pipelineId, "offset", offset)
		common.WriteJsonResp(w, err, resp, http.StatusInternalServerError)
		return
	}
	appTags, err := handler.imageTaggingService.GetUniqueTagsByAppId(ciPipeline.AppId)
	if err != nil {
		handler.Logger.Errorw("service err, GetTagsByAppId", "err", err, "appId", ciPipeline.AppId)
		common.WriteJsonResp(w, err, resp, http.StatusInternalServerError)
		return
	}
	resp.AppReleaseTagNames = appTags

	prodEnvExists, err := handler.imageTaggingService.GetProdEnvFromParentAndLinkedWorkflow(ciPipeline.Id)
	resp.TagsEditable = prodEnvExists && triggerAccess
	resp.HideImageTaggingHardDelete = handler.imageTaggingService.GetImageTaggingServiceConfig().HideImageTaggingHardDelete
	if err != nil {
		handler.Logger.Errorw("service err, GetProdEnvFromParentAndLinkedWorkflow", "err", err, "ciPipelineId", ciPipeline.Id)
		common.WriteJsonResp(w, err, resp, http.StatusInternalServerError)
		return
	}
	common.WriteJsonResp(w, err, resp, http.StatusOK)
}

func (handler *PipelineConfigRestHandlerImpl) GetBuildLogs(w http.ResponseWriter, r *http.Request) {
	userId, err := handler.userAuthService.GetLoggedInUser(r)
	if userId == 0 || err != nil {
		common.WriteJsonResp(w, err, "Unauthorized User", http.StatusUnauthorized)
		return
	}
	vars := mux.Vars(r)
	pipelineId, err := strconv.Atoi(vars["pipelineId"])
	if err != nil {
		common.WriteJsonResp(w, err, nil, http.StatusBadRequest)
		return
	}

	workflowId, err := strconv.Atoi(vars["workflowId"])
	if err != nil {
		common.WriteJsonResp(w, err, nil, http.StatusBadRequest)
		return
	}
	handler.Logger.Infow("request payload, GetBuildLogs", "pipelineId", pipelineId, "workflowId", workflowId)
	ciPipeline, err := handler.ciPipelineRepository.FindById(pipelineId)
	if err != nil {
		common.WriteJsonResp(w, err, nil, http.StatusInternalServerError)
		return
	}
	// RBAC
	token := r.Header.Get("token")
	object := handler.enforcerUtil.GetAppRBACNameByAppId(ciPipeline.AppId)
	ok := handler.enforcerUtil.CheckAppRbacForAppOrJob(token, object, casbin.ActionGet)
	if !ok {
		common.WriteJsonResp(w, err, "Unauthorized User", http.StatusForbidden)
		return
	}
	// RBAC
	lastSeenMsgId := -1
	lastEventId := r.Header.Get("Last-Event-ID")
	if len(lastEventId) > 0 {
		lastSeenMsgId, err = strconv.Atoi(lastEventId)
		if err != nil {
			handler.Logger.Errorw("request err, GetBuildLogs", "err", err, "pipelineId", pipelineId, "workflowId", workflowId, "lastEventId", lastEventId)
			common.WriteJsonResp(w, err, nil, http.StatusBadRequest)
			return
		}
	}
	logsReader, cleanUp, err := handler.ciHandler.GetRunningWorkflowLogs(pipelineId, workflowId)
	if err != nil {
		handler.Logger.Errorw("service err, GetBuildLogs", "err", err, "pipelineId", pipelineId, "workflowId", workflowId, "lastEventId", lastEventId)
		common.WriteJsonResp(w, err, nil, http.StatusInternalServerError)
		return
	}

	ctx, cancel := context.WithCancel(r.Context())
	if cn, ok := w.(http.CloseNotifier); ok {
		go func(done <-chan struct{}, closed <-chan bool) {
			select {
			case <-done:
			case <-closed:
				cancel()
			}
		}(ctx.Done(), cn.CloseNotify())
	}
	defer cancel()
	defer cleanUp()
	handler.streamOutput(w, logsReader, lastSeenMsgId)
}

func (handler *PipelineConfigRestHandlerImpl) FetchMaterialInfo(w http.ResponseWriter, r *http.Request) {
	userId, err := handler.userAuthService.GetLoggedInUser(r)
	if userId == 0 || err != nil {
		common.WriteJsonResp(w, err, "Unauthorized User", http.StatusUnauthorized)
		return
	}
	vars := mux.Vars(r)
	ciArtifactId, err := strconv.Atoi(vars["ciArtifactId"])
	if err != nil {
		common.WriteJsonResp(w, err, nil, http.StatusBadRequest)
		return
	}
	envId, err := strconv.Atoi(vars["envId"])
	if err != nil {
		common.WriteJsonResp(w, err, nil, http.StatusBadRequest)
		return
	}
	handler.Logger.Infow("request payload, FetchMaterialInfo", "err", err, "ciArtifactId", ciArtifactId)
	resp, err := handler.ciHandler.FetchMaterialInfoByArtifactId(ciArtifactId, envId)
	if err != nil {
		handler.Logger.Errorw("service err, FetchMaterialInfo", "err", err, "ciArtifactId", ciArtifactId)
		if util.IsErrNoRows(err) {
			err = &util.ApiError{Code: "404", HttpStatusCode: http.StatusNotFound, UserMessage: "no material info found"}
			common.WriteJsonResp(w, err, nil, http.StatusOK)
		} else {
			common.WriteJsonResp(w, err, nil, http.StatusInternalServerError)
		}
		return
	}
	// RBAC
	token := r.Header.Get("token")
	object := handler.enforcerUtil.GetAppRBACNameByAppId(resp.AppId)
	if ok := handler.enforcer.Enforce(token, casbin.ResourceApplications, casbin.ActionGet, object); !ok {
		common.WriteJsonResp(w, err, "Unauthorized User", http.StatusForbidden)
		return
	}
	// RBAC

	common.WriteJsonResp(w, err, resp, http.StatusOK)
}

func (handler *PipelineConfigRestHandlerImpl) GetCIPipelineById(w http.ResponseWriter, r *http.Request) {
	token := r.Header.Get("token")
	vars := mux.Vars(r)
	appId, err := strconv.Atoi(vars["appId"])
	if err != nil {
		common.WriteJsonResp(w, err, nil, http.StatusBadRequest)
		return
	}
	pipelineId, err := strconv.Atoi(vars["pipelineId"])
	if err != nil {
		common.WriteJsonResp(w, err, nil, http.StatusBadRequest)
		return
	}

	handler.Logger.Infow("request payload, GetCIPipelineById", "err", err, "appId", appId, "pipelineId", pipelineId)

	app, err := handler.pipelineBuilder.GetApp(appId)
	if err != nil {
		handler.Logger.Infow("service error, GetCIPipelineById", "err", err, "appId", appId, "pipelineId", pipelineId)
		common.WriteJsonResp(w, err, nil, http.StatusBadRequest)
		return
	}
	resourceName := handler.enforcerUtil.GetAppRBACName(app.AppName)
	ok := handler.enforcerUtil.CheckAppRbacForAppOrJob(token, resourceName, casbin.ActionGet)
	if !ok {
		common.WriteJsonResp(w, fmt.Errorf("unauthorized user"), "Unauthorized User", http.StatusForbidden)
		return
	}

	pipelineData, err := handler.pipelineRepository.FindActiveByAppIdAndPipelineId(appId, pipelineId)
	if err != nil {
		common.WriteJsonResp(w, err, nil, http.StatusInternalServerError)
		return
	}
	var environmentIds []int
	for _, pipeline := range pipelineData {
		environmentIds = append(environmentIds, pipeline.EnvironmentId)
	}
	if handler.appWorkflowService.CheckCdPipelineByCiPipelineId(pipelineId) {
		for _, envId := range environmentIds {
			envObject := handler.enforcerUtil.GetEnvRBACNameByCiPipelineIdAndEnvId(pipelineId, envId)
			if ok := handler.enforcer.Enforce(token, casbin.ResourceEnvironment, casbin.ActionGet, envObject); !ok {
				common.WriteJsonResp(w, fmt.Errorf("unauthorized user"), "Unauthorized User", http.StatusForbidden)
				return
			}
		}
	}

	ciPipeline, err := handler.pipelineBuilder.GetCiPipelineById(pipelineId)
	if err != nil {
		handler.Logger.Infow("service error, GetCIPipelineById", "err", err, "appId", appId, "pipelineId", pipelineId)
		common.WriteJsonResp(w, err, nil, http.StatusInternalServerError)
		return
	}
	ciPipeline.DefaultTag = []string{"{git_hash}", "{ci_pipeline_id}", "{global_counter}"}
	common.WriteJsonResp(w, err, ciPipeline, http.StatusOK)
}

func (handler *PipelineConfigRestHandlerImpl) GetCIPipelineByPipelineId(w http.ResponseWriter, r *http.Request) {
	token := r.Header.Get("token")
	var ciPipelineId int
	var err error
	v := r.URL.Query()
	pipelineId := v.Get("pipelineId")
	if len(pipelineId) != 0 {
		ciPipelineId, err = strconv.Atoi(pipelineId)
		if err != nil {
			handler.Logger.Errorw("request err, GetCIPipelineByPipelineId", "err", err, "pipelineIdParam", pipelineId)
			response.WriteResponse(http.StatusBadRequest, "please send valid pipelineId", w, errors.New("pipelineId id invalid"))
			return
		}
	} else {
		response.WriteResponse(http.StatusBadRequest, "please send valid pipelineId", w, errors.New("pipelineId id invalid"))
		return
	}

	handler.Logger.Infow("request payload, GetCIPipelineByPipelineId", "pipelineId", pipelineId)

	ciPipeline, err := handler.pipelineBuilder.GetCiPipelineById(ciPipelineId)
	if err != nil {
		handler.Logger.Infow("service error, GetCIPipelineById", "err", err, "pipelineId", pipelineId)
		common.WriteJsonResp(w, err, nil, http.StatusInternalServerError)
		return
	}

	app, err := handler.pipelineBuilder.GetApp(ciPipeline.AppId)
	if err != nil {
		handler.Logger.Infow("service error, GetCIPipelineByPipelineId", "err", err, "appId", ciPipeline.AppId, "pipelineId", pipelineId)
		common.WriteJsonResp(w, err, nil, http.StatusBadRequest)
		return
	}
	ciPipeline.AppName = app.AppName
	ciPipeline.AppType = app.AppType

	resourceName := handler.enforcerUtil.GetAppRBACNameByAppId(app.Id)
	if ok := handler.enforcer.Enforce(token, casbin.ResourceApplications, casbin.ActionGet, resourceName); !ok {
		common.WriteJsonResp(w, fmt.Errorf("unauthorized user"), "Unauthorized User", http.StatusForbidden)
		return
	}

	pipelineData, err := handler.pipelineRepository.FindActiveByAppIdAndPipelineId(ciPipeline.AppId, ciPipelineId)
	if err != nil {
		common.WriteJsonResp(w, err, nil, http.StatusInternalServerError)
		return
	}
	var environmentIds []int
	for _, pipeline := range pipelineData {
		environmentIds = append(environmentIds, pipeline.EnvironmentId)
	}
	if handler.appWorkflowService.CheckCdPipelineByCiPipelineId(ciPipelineId) {
		for _, envId := range environmentIds {
			envObject := handler.enforcerUtil.GetEnvRBACNameByCiPipelineIdAndEnvId(ciPipelineId, envId)
			if ok := handler.enforcer.Enforce(token, casbin.ResourceEnvironment, casbin.ActionUpdate, envObject); !ok {
				common.WriteJsonResp(w, fmt.Errorf("unauthorized user"), "Unauthorized User", http.StatusForbidden)
				return
			}
		}
	}
	common.WriteJsonResp(w, err, ciPipeline, http.StatusOK)
}

func (handler *PipelineConfigRestHandlerImpl) CreateMaterial(w http.ResponseWriter, r *http.Request) {
	token := r.Header.Get("token")
	decoder := json.NewDecoder(r.Body)
	userId, err := handler.userAuthService.GetLoggedInUser(r)
	if userId == 0 || err != nil {
		common.WriteJsonResp(w, err, "Unauthorized User", http.StatusUnauthorized)
		return
	}
	var createMaterialDto bean.CreateMaterialDTO
	err = decoder.Decode(&createMaterialDto)
	createMaterialDto.UserId = userId
	if err != nil {
		handler.Logger.Errorw("request err, CreateMaterial", "err", err, "CreateMaterial", createMaterialDto)
		common.WriteJsonResp(w, err, nil, http.StatusBadRequest)
		return
	}
	handler.Logger.Infow("request payload, CreateMaterial", "CreateMaterial", createMaterialDto)
	err = handler.validator.Struct(createMaterialDto)
	if err != nil {
		handler.Logger.Errorw("validation err, CreateMaterial", "err", err, "CreateMaterial", createMaterialDto)
		common.WriteJsonResp(w, err, nil, http.StatusBadRequest)
		return
	}
	resourceObject := handler.enforcerUtil.GetAppRBACNameByAppId(createMaterialDto.AppId)
	isAuthorised := handler.enforcerUtil.CheckAppRbacForAppOrJob(token, resourceObject, casbin.ActionCreate)
	if !isAuthorised {
		common.WriteJsonResp(w, err, "Unauthorized User", http.StatusForbidden)
		return
	}
	for _, gitMaterial := range createMaterialDto.Material {
		validationResult, err := handler.ValidateGitMaterialUrl(gitMaterial.GitProviderId, gitMaterial.Url)
		if err != nil {
			handler.Logger.Errorw("service err, CreateMaterial", "err", err, "CreateMaterial", createMaterialDto)
			common.WriteJsonResp(w, err, nil, http.StatusInternalServerError)
			return
		} else {
			if !validationResult {
				handler.Logger.Errorw("validation err, CreateMaterial : invalid git material url", "err", err, "gitMaterialUrl", gitMaterial.Url, "CreateMaterial", createMaterialDto)
				common.WriteJsonResp(w, fmt.Errorf("validation for url failed"), nil, http.StatusBadRequest)
				return
			}
		}
	}

	createResp, err := handler.pipelineBuilder.CreateMaterialsForApp(&createMaterialDto)
	if err != nil {
		handler.Logger.Errorw("service err, CreateMaterial", "err", err, "CreateMaterial", createMaterialDto)
		common.WriteJsonResp(w, err, nil, http.StatusInternalServerError)
		return
	}
	common.WriteJsonResp(w, err, createResp, http.StatusOK)
}

func (handler *PipelineConfigRestHandlerImpl) UpdateMaterial(w http.ResponseWriter, r *http.Request) {
	token := r.Header.Get("token")
	decoder := json.NewDecoder(r.Body)
	userId, err := handler.userAuthService.GetLoggedInUser(r)
	if userId == 0 || err != nil {
		common.WriteJsonResp(w, err, "Unauthorized User", http.StatusUnauthorized)
		return
	}
	var updateMaterialDto bean.UpdateMaterialDTO
	err = decoder.Decode(&updateMaterialDto)
	updateMaterialDto.UserId = userId
	if err != nil {
		handler.Logger.Errorw("request err, UpdateMaterial", "err", err, "UpdateMaterial", updateMaterialDto)
		common.WriteJsonResp(w, err, nil, http.StatusBadRequest)
		return
	}
	handler.Logger.Infow("request payload, UpdateMaterial", "UpdateMaterial", updateMaterialDto)
	err = handler.validator.Struct(updateMaterialDto)
	if err != nil {
		handler.Logger.Errorw("validation err, UpdateMaterial", "err", err, "UpdateMaterial", updateMaterialDto)
		common.WriteJsonResp(w, err, nil, http.StatusBadRequest)
		return
	}
	validationResult, err := handler.ValidateGitMaterialUrl(updateMaterialDto.Material.GitProviderId, updateMaterialDto.Material.Url)
	if err != nil {
		handler.Logger.Errorw("service err, UpdateMaterial", "err", err, "UpdateMaterial", updateMaterialDto)
		common.WriteJsonResp(w, err, nil, http.StatusInternalServerError)
		return
	} else {
		if !validationResult {
			handler.Logger.Errorw("validation err, UpdateMaterial : invalid git material url", "err", err, "gitMaterialUrl", updateMaterialDto.Material.Url, "UpdateMaterial", updateMaterialDto)
			common.WriteJsonResp(w, err, nil, http.StatusBadRequest)
			return
		}
	}
	resourceObject := handler.enforcerUtil.GetAppRBACNameByAppId(updateMaterialDto.AppId)
	isAuthorised := handler.enforcerUtil.CheckAppRbacForAppOrJob(token, resourceObject, casbin.ActionCreate)
	if !isAuthorised {
		common.WriteJsonResp(w, err, "Unauthorized User", http.StatusForbidden)
		return
	}

	createResp, err := handler.pipelineBuilder.UpdateMaterialsForApp(&updateMaterialDto)
	if err != nil {
		handler.Logger.Errorw("service err, UpdateMaterial", "err", err, "UpdateMaterial", updateMaterialDto)
		common.WriteJsonResp(w, err, nil, http.StatusInternalServerError)
		return
	}
	common.WriteJsonResp(w, err, createResp, http.StatusOK)
}

func (handler *PipelineConfigRestHandlerImpl) DeleteMaterial(w http.ResponseWriter, r *http.Request) {
	decoder := json.NewDecoder(r.Body)
	userId, err := handler.userAuthService.GetLoggedInUser(r)
	if userId == 0 || err != nil {
		common.WriteJsonResp(w, err, "Unauthorized User", http.StatusUnauthorized)
		return
	}
	var deleteMaterial bean.UpdateMaterialDTO
	err = decoder.Decode(&deleteMaterial)
	deleteMaterial.UserId = userId
	if err != nil {
		handler.Logger.Errorw("request err, DeleteMaterial", "err", err, "DeleteMaterial", deleteMaterial)
		common.WriteJsonResp(w, err, nil, http.StatusBadRequest)
		return
	}
	handler.Logger.Infow("request payload, DeleteMaterial", "DeleteMaterial", deleteMaterial)
	err = handler.validator.Struct(deleteMaterial)
	if err != nil {
		handler.Logger.Errorw("validation err, DeleteMaterial", "err", err, "DeleteMaterial", deleteMaterial)
		common.WriteJsonResp(w, err, nil, http.StatusBadRequest)
		return
	}
	// rbac starts
	resourceObject := handler.enforcerUtil.GetAppRBACNameByAppId(deleteMaterial.AppId)
	token := r.Header.Get("token")
	if ok := handler.enforcerUtil.CheckAppRbacForAppOrJob(token, resourceObject, casbin.ActionCreate); !ok {
		common.WriteJsonResp(w, err, "Unauthorized User", http.StatusForbidden)
		return
	}

<<<<<<< HEAD
	//rbac ends
=======
	// rbac ends
>>>>>>> 6054d2a7
	err = handler.pipelineBuilder.DeleteMaterial(&deleteMaterial)
	if err != nil {
		handler.Logger.Errorw("service err, DeleteMaterial", "err", err, "DeleteMaterial", deleteMaterial)
		common.WriteJsonResp(w, err, nil, http.StatusInternalServerError)
		return
	}
	common.WriteJsonResp(w, err, GIT_MATERIAL_DELETE_SUCCESS_RESP, http.StatusOK)
}

func (handler *PipelineConfigRestHandlerImpl) HandleWorkflowWebhook(w http.ResponseWriter, r *http.Request) {
	decoder := json.NewDecoder(r.Body)
	var wfUpdateReq v1alpha1.WorkflowStatus
	err := decoder.Decode(&wfUpdateReq)
	if err != nil {
		handler.Logger.Errorw("request err, HandleWorkflowWebhook", "err", err, "payload", wfUpdateReq)
		common.WriteJsonResp(w, err, nil, http.StatusBadRequest)
		return
	}
	handler.Logger.Infow("request payload, HandleWorkflowWebhook", "payload", wfUpdateReq)
	resp, err := handler.ciHandler.UpdateWorkflow(wfUpdateReq)
	if err != nil {
		handler.Logger.Errorw("service err, HandleWorkflowWebhook", "err", err, "payload", wfUpdateReq)
		common.WriteJsonResp(w, err, resp, http.StatusInternalServerError)
		return
	}
	common.WriteJsonResp(w, err, resp, http.StatusOK)
}

func (handler *PipelineConfigRestHandlerImpl) validForMultiMaterial(ciTriggerRequest bean.CiTriggerRequest) bool {
	if len(ciTriggerRequest.CiPipelineMaterial) > 1 {
		for _, m := range ciTriggerRequest.CiPipelineMaterial {
			if m.GitCommit.Commit == "" {
				return false
			}
		}
	}
	return true
}

func (handler *PipelineConfigRestHandlerImpl) validateCIRuntimeParams(request bean.CiTriggerRequest) error {
	runtimeParams := request.RuntimeParams
	if runtimeParams != nil {
		invalidVars := make([]string, 0, len(runtimeParams.EnvVariables))
		for key := range runtimeParams.EnvVariables {
			if _, ok := bean.ReservedCIEnvVariables[key]; ok {
				invalidVars = append(invalidVars, key)
			}
		}
		if len(invalidVars) > 0 {
			return &util.ApiError{
				HttpStatusCode: http.StatusBadRequest,
				UserMessage:    fmt.Sprintf("found reserved vars in env variables : %v", invalidVars),
			}
		}
	}
	return nil
}

func (handler PipelineConfigRestHandlerImpl) ValidateGitMaterialUrl(gitProviderId int, url string) (bool, error) {
	gitProvider, err := handler.gitProviderRepo.FindOne(strconv.Itoa(gitProviderId))
	if err != nil {
		return false, err
	}
	if gitProvider.AuthMode == repository.AUTH_MODE_SSH {
		hasPrefixResult := strings.HasPrefix(url, SSH_URL_PREFIX)
		return hasPrefixResult, nil
	}
	hasPrefixResult := strings.HasPrefix(url, HTTPS_URL_PREFIX)
	return hasPrefixResult, nil
}

func (handler *PipelineConfigRestHandlerImpl) CancelWorkflow(w http.ResponseWriter, r *http.Request) {
	userId, err := handler.userAuthService.GetLoggedInUser(r)
	if userId == 0 || err != nil {
		common.WriteJsonResp(w, err, "Unauthorized User", http.StatusUnauthorized)
		return
	}
	queryVars := r.URL.Query()
	vars := mux.Vars(r)
	workflowId, err := strconv.Atoi(vars["workflowId"])
	if err != nil {
		handler.Logger.Errorw("request err, CancelWorkflow", "err", err, "workflowId", workflowId)
		common.WriteJsonResp(w, err, nil, http.StatusBadRequest)
		return
	}
	pipelineId, err := strconv.Atoi(vars["pipelineId"])
	if err != nil {
		handler.Logger.Errorw("request err, CancelWorkflow", "err", err, "pipelineId", pipelineId)
		common.WriteJsonResp(w, err, nil, http.StatusBadRequest)
		return
	}
	var forceAbort bool
	forceAbort, err = strconv.ParseBool(queryVars.Get("forceAbort"))
	if err != nil {
		handler.Logger.Errorw("request err, CancelWorkflow", "err", err)
		common.WriteJsonResp(w, err, nil, http.StatusBadRequest)
		return
	}
	handler.Logger.Infow("request payload, CancelWorkflow", "workflowId", workflowId, "pipelineId", pipelineId)

	ciPipeline, err := handler.ciPipelineRepository.FindById(pipelineId)
	if err != nil {
		handler.Logger.Errorw("service err, CancelWorkflow", "err", err, "workflowId", workflowId, "pipelineId", pipelineId)
		common.WriteJsonResp(w, err, nil, http.StatusInternalServerError)
		return
	}
	// RBAC
	token := r.Header.Get("token")
	object := handler.enforcerUtil.GetAppRBACNameByAppId(ciPipeline.AppId)
	ok := handler.enforcerUtil.CheckAppRbacForAppOrJob(token, object, casbin.ActionTrigger)
	if !ok {
		common.WriteJsonResp(w, err, "Unauthorized User", http.StatusForbidden)
		return
	}
	if handler.appWorkflowService.CheckCdPipelineByCiPipelineId(pipelineId) {
		pipelineData, err := handler.pipelineRepository.FindActiveByAppIdAndPipelineId(ciPipeline.AppId, pipelineId)
		if err != nil {
			common.WriteJsonResp(w, err, nil, http.StatusInternalServerError)
			return
		}
		var environmentIds []int
		for _, pipeline := range pipelineData {
			environmentIds = append(environmentIds, pipeline.EnvironmentId)
		}
		if handler.appWorkflowService.CheckCdPipelineByCiPipelineId(pipelineId) {
			for _, envId := range environmentIds {
				envObject := handler.enforcerUtil.GetEnvRBACNameByCiPipelineIdAndEnvId(pipelineId, envId)
				if ok := handler.enforcer.Enforce(token, casbin.ResourceEnvironment, casbin.ActionUpdate, envObject); !ok {
					common.WriteJsonResp(w, fmt.Errorf("unauthorized user"), "Unauthorized User", http.StatusForbidden)
					return
				}
			}
		}
	}

	// RBAC

	resp, err := handler.ciHandler.CancelBuild(workflowId, forceAbort)
	if err != nil {
		handler.Logger.Errorw("service err, CancelWorkflow", "err", err, "workflowId", workflowId, "pipelineId", pipelineId)
		if util.IsErrNoRows(err) {
			common.WriteJsonResp(w, err, nil, http.StatusNotFound)
		} else {
			common.WriteJsonResp(w, err, nil, http.StatusInternalServerError)
		}
		return
	}
	common.WriteJsonResp(w, err, resp, http.StatusOK)
}

// FetchChanges FIXME check if deprecated
func (handler *PipelineConfigRestHandlerImpl) FetchChanges(w http.ResponseWriter, r *http.Request) {
	userId, err := handler.userAuthService.GetLoggedInUser(r)
	if userId == 0 || err != nil {
		common.WriteJsonResp(w, err, "Unauthorized User", http.StatusUnauthorized)
		return
	}
	vars := mux.Vars(r)
	ciMaterialId, err := strconv.Atoi(vars["ciMaterialId"])
	if err != nil {
		common.WriteJsonResp(w, err, nil, http.StatusBadRequest)
		return
	}

	pipelineId, err := strconv.Atoi(vars["pipelineId"])
	if err != nil {
		common.WriteJsonResp(w, err, nil, http.StatusBadRequest)
		return
	}
	showAll := false
	v := r.URL.Query()
	show := v.Get("showAll")
	if len(show) > 0 {
		showAll, err = strconv.ParseBool(show)
		if err != nil {
			showAll = true
			err = nil
			// ignore error, apply rbac by default
		}
	}
	handler.Logger.Infow("request payload, FetchChanges", "ciMaterialId", ciMaterialId, "pipelineId", pipelineId)
	ciPipeline, err := handler.ciPipelineRepository.FindById(pipelineId)
	if err != nil {
		handler.Logger.Errorw("request err, FetchChanges", "err", err, "ciMaterialId", ciMaterialId, "pipelineId", pipelineId)
		common.WriteJsonResp(w, err, nil, http.StatusInternalServerError)
		return
	}
	// RBAC
	token := r.Header.Get("token")
	object := handler.enforcerUtil.GetAppRBACNameByAppId(ciPipeline.AppId)
	if ok := handler.enforcer.Enforce(token, casbin.ResourceApplications, casbin.ActionGet, object); !ok {
		common.WriteJsonResp(w, err, "Unauthorized User", http.StatusForbidden)
		return
	}
	// RBAC

	changeRequest := &gitSensor.FetchScmChangesRequest{
		PipelineMaterialId: ciMaterialId,
		ShowAll:            showAll,
	}
	changes, err := handler.gitSensorClient.FetchChanges(context.Background(), changeRequest)
	if err != nil {
		handler.Logger.Errorw("service err, FetchChanges", "err", err, "ciMaterialId", ciMaterialId, "pipelineId", pipelineId)
		common.WriteJsonResp(w, err, nil, http.StatusInternalServerError)
		return
	}
	common.WriteJsonResp(w, err, changes.Commits, http.StatusCreated)
}

func (handler *PipelineConfigRestHandlerImpl) GetCommitMetadataForPipelineMaterial(w http.ResponseWriter, r *http.Request) {
	userId, err := handler.userAuthService.GetLoggedInUser(r)
	if userId == 0 || err != nil {
		common.WriteJsonResp(w, err, "Unauthorized User", http.StatusUnauthorized)
		return
	}
	vars := mux.Vars(r)
	ciPipelineMaterialId, err := strconv.Atoi(vars["ciPipelineMaterialId"])
	if err != nil {
		common.WriteJsonResp(w, err, nil, http.StatusBadRequest)
		return
	}

	gitHash := vars["gitHash"]
	handler.Logger.Infow("request payload, GetCommitMetadataForPipelineMaterial", "ciPipelineMaterialId", ciPipelineMaterialId, "gitHash", gitHash)

	// get ci-pipeline-material
	ciPipelineMaterial, err := handler.ciPipelineMaterialRepository.GetById(ciPipelineMaterialId)
	if err != nil {
		handler.Logger.Errorw("error while fetching ciPipelineMaterial", "err", err, "ciPipelineMaterialId", ciPipelineMaterialId)
		common.WriteJsonResp(w, err, nil, http.StatusInternalServerError)
		return
	}

	// RBAC
	token := r.Header.Get("token")
	object := handler.enforcerUtil.GetAppRBACNameByAppId(ciPipelineMaterial.CiPipeline.AppId)
	if ok := handler.enforcer.Enforce(token, casbin.ResourceApplications, casbin.ActionGet, object); !ok {
		common.WriteJsonResp(w, err, "Unauthorized User", http.StatusForbidden)
		return
	}
	// RBAC

	commitMetadataRequest := &gitSensor.CommitMetadataRequest{
		PipelineMaterialId: ciPipelineMaterialId,
		GitHash:            gitHash,
	}
	commit, err := handler.gitSensorClient.GetCommitMetadataForPipelineMaterial(context.Background(), commitMetadataRequest)
	if err != nil {
		handler.Logger.Errorw("error while fetching commit metadata for pipeline material", "commitMetadataRequest", commitMetadataRequest, "err", err)
		common.WriteJsonResp(w, err, nil, http.StatusInternalServerError)
		return
	}
	common.WriteJsonResp(w, err, commit, http.StatusOK)
}

func (handler *PipelineConfigRestHandlerImpl) FetchWorkflowDetails(w http.ResponseWriter, r *http.Request) {
	userId, err := handler.userAuthService.GetLoggedInUser(r)
	if userId == 0 || err != nil {
		common.WriteJsonResp(w, err, "Unauthorized User", http.StatusUnauthorized)
		return
	}
	vars := mux.Vars(r)
	appId, err := strconv.Atoi(vars["appId"])
	if err != nil {
		common.WriteJsonResp(w, err, nil, http.StatusBadRequest)
		return
	}
	pipelineId, err := strconv.Atoi(vars["pipelineId"])
	if err != nil {
		common.WriteJsonResp(w, err, nil, http.StatusBadRequest)
		return
	}
	buildId, err := strconv.Atoi(vars["workflowId"])
	if err != nil || buildId == 0 {
		common.WriteJsonResp(w, err, nil, http.StatusBadRequest)
		return
	}
	handler.Logger.Infow("request payload, FetchWorkflowDetails", "appId", appId, "pipelineId", pipelineId, "buildId", buildId, "buildId", buildId)
	ciPipeline, err := handler.ciPipelineRepository.FindById(pipelineId)
	if err != nil {
		common.WriteJsonResp(w, err, nil, http.StatusInternalServerError)
		return
	}
	// RBAC
	token := r.Header.Get("token")
	object := handler.enforcerUtil.GetAppRBACNameByAppId(ciPipeline.AppId)
	ok := handler.enforcerUtil.CheckAppRbacForAppOrJob(token, object, casbin.ActionGet)
	if !ok {
		common.WriteJsonResp(w, err, "Unauthorized User", http.StatusForbidden)
		return
	}
	// RBAC
	resp, err := handler.ciHandler.FetchWorkflowDetails(appId, pipelineId, buildId)
	if err != nil {
		handler.Logger.Errorw("service err, FetchWorkflowDetails", "err", err, "appId", appId, "pipelineId", pipelineId, "buildId", buildId, "buildId", buildId)
		if util.IsErrNoRows(err) {
			err = &util.ApiError{Code: "404", HttpStatusCode: http.StatusNotFound, UserMessage: "no workflow found"}
			common.WriteJsonResp(w, err, nil, http.StatusOK)
		} else {
			common.WriteJsonResp(w, err, nil, http.StatusInternalServerError)
		}
		return
	}
	common.WriteJsonResp(w, err, resp, http.StatusOK)
}

func (handler *PipelineConfigRestHandlerImpl) GetArtifactsForCiJob(w http.ResponseWriter, r *http.Request) {
	userId, err := handler.userAuthService.GetLoggedInUser(r)
	if userId == 0 || err != nil {
		common.WriteJsonResp(w, err, "Unauthorized User", http.StatusUnauthorized)
		return
	}
	vars := mux.Vars(r)
	pipelineId, err := strconv.Atoi(vars["pipelineId"])
	if err != nil {
		common.WriteJsonResp(w, err, nil, http.StatusBadRequest)
		return
	}
	buildId, err := strconv.Atoi(vars["workflowId"])
	if err != nil || buildId == 0 {
		common.WriteJsonResp(w, err, nil, http.StatusBadRequest)
		return
	}
	handler.Logger.Infow("request payload, GetArtifactsForCiJob", "pipelineId", pipelineId, "buildId", buildId, "buildId", buildId)
	ciPipeline, err := handler.ciPipelineRepository.FindById(pipelineId)
	if err != nil {
		common.WriteJsonResp(w, err, nil, http.StatusInternalServerError)
		return
	}
	// RBAC
	token := r.Header.Get("token")
	object := handler.enforcerUtil.GetAppRBACNameByAppId(ciPipeline.AppId)
	if ok := handler.enforcer.Enforce(token, casbin.ResourceApplications, casbin.ActionGet, object); !ok {
		common.WriteJsonResp(w, err, "Unauthorized User", http.StatusForbidden)
		return
	}
	// RBAC
	resp, err := handler.ciHandler.FetchArtifactsForCiJob(buildId)
	if err != nil {
		handler.Logger.Errorw("service err, FetchArtifactsForCiJob", "err", err, "pipelineId", pipelineId, "buildId", buildId, "buildId", buildId)
		if util.IsErrNoRows(err) {
			err = &util.ApiError{Code: "404", HttpStatusCode: http.StatusNotFound, UserMessage: "no artifact found"}
			common.WriteJsonResp(w, err, nil, http.StatusOK)
		} else {
			common.WriteJsonResp(w, err, nil, http.StatusInternalServerError)
		}
		return
	}
	common.WriteJsonResp(w, err, resp, http.StatusOK)
}

func (handler *PipelineConfigRestHandlerImpl) GetCiPipelineByEnvironment(w http.ResponseWriter, r *http.Request) {
	vars := mux.Vars(r)
	token := r.Header.Get("token")
	userId, err := handler.userAuthService.GetLoggedInUser(r)
	if userId == 0 || err != nil {
		common.WriteJsonResp(w, err, "Unauthorized User", http.StatusUnauthorized)
		return
	}
	envId, err := strconv.Atoi(vars["envId"])
	if err != nil {
		handler.Logger.Errorw("request err, GetCdPipelines", "err", err, "envId", envId)
		common.WriteJsonResp(w, err, nil, http.StatusBadRequest)
		return
	}
	v := r.URL.Query()
	appIdsString := v.Get("appIds")
	var appIds []int
	if len(appIdsString) > 0 {
		appIdsSlices := strings.Split(appIdsString, ",")
		for _, appId := range appIdsSlices {
			id, err := strconv.Atoi(appId)
			if err != nil {
				common.WriteJsonResp(w, err, "please provide valid appIds", http.StatusBadRequest)
				return
			}
			appIds = append(appIds, id)
		}
	}
	var appGroupId int
	appGroupIdStr := v.Get("appGroupId")
	if len(appGroupIdStr) > 0 {
		appGroupId, err = strconv.Atoi(appGroupIdStr)
		if err != nil {
			common.WriteJsonResp(w, err, "please provide valid appGroupId", http.StatusBadRequest)
			return
		}
	}

	request := resourceGroup.ResourceGroupingRequest{
		ParentResourceId:  envId,
		ResourceGroupId:   appGroupId,
		ResourceGroupType: resourceGroup.APP_GROUP,
		ResourceIds:       appIds,
		CheckAuthBatch:    handler.checkAuthBatch,
		UserId:            userId,
		Ctx:               r.Context(),
	}
	_, span := otel.Tracer("orchestrator").Start(r.Context(), "ciHandler.FetchCiPipelinesForAppGrouping")
	ciConf, err := handler.pipelineBuilder.GetCiPipelineByEnvironment(request, token)
	span.End()
	if err != nil {
		handler.Logger.Errorw("service err, GetCiPipeline", "err", err, "envId", envId)
		common.WriteJsonResp(w, err, nil, http.StatusInternalServerError)
		return
	}
	common.WriteJsonResp(w, err, ciConf, http.StatusOK)
}

func (handler *PipelineConfigRestHandlerImpl) GetCiPipelineByEnvironmentMin(w http.ResponseWriter, r *http.Request) {
	vars := mux.Vars(r)
	token := r.Header.Get("token")
	userId, err := handler.userAuthService.GetLoggedInUser(r)
	if userId == 0 || err != nil {
		common.WriteJsonResp(w, err, "Unauthorized User", http.StatusUnauthorized)
		return
	}
	envId, err := strconv.Atoi(vars["envId"])
	if err != nil {
		handler.Logger.Errorw("request err, GetCdPipelines", "err", err, "envId", envId)
		common.WriteJsonResp(w, err, nil, http.StatusBadRequest)
		return
	}
	v := r.URL.Query()
	appIdsString := v.Get("appIds")
	var appIds []int
	if len(appIdsString) > 0 {
		appIdsSlices := strings.Split(appIdsString, ",")
		for _, appId := range appIdsSlices {
			id, err := strconv.Atoi(appId)
			if err != nil {
				common.WriteJsonResp(w, err, "please provide valid appIds", http.StatusBadRequest)
				return
			}
			appIds = append(appIds, id)
		}
	}
	var appGroupId int
	appGroupIdStr := v.Get("appGroupId")
	if len(appGroupIdStr) > 0 {
		appGroupId, err = strconv.Atoi(appGroupIdStr)
		if err != nil {
			common.WriteJsonResp(w, err, "please provide valid appGroupId", http.StatusBadRequest)
			return
		}
	}
	request := resourceGroup.ResourceGroupingRequest{
		ParentResourceId:  envId,
		ResourceGroupId:   appGroupId,
		ResourceGroupType: resourceGroup.APP_GROUP,
		ResourceIds:       appIds,
		CheckAuthBatch:    handler.checkAuthBatch,
		UserId:            userId,
		Ctx:               r.Context(),
	}
	_, span := otel.Tracer("orchestrator").Start(r.Context(), "ciHandler.FetchCiPipelinesForAppGrouping")
	results, err := handler.pipelineBuilder.GetCiPipelineByEnvironmentMin(request, token)
	span.End()
	if err != nil {
		handler.Logger.Errorw("service err, GetCiPipeline", "err", err, "envId", envId)
		common.WriteJsonResp(w, err, nil, http.StatusInternalServerError)
		return
	}
	common.WriteJsonResp(w, err, results, http.StatusOK)
}

func (handler *PipelineConfigRestHandlerImpl) GetExternalCiByEnvironment(w http.ResponseWriter, r *http.Request) {
	vars := mux.Vars(r)
	token := r.Header.Get("token")
	userId, err := handler.userAuthService.GetLoggedInUser(r)
	if userId == 0 || err != nil {
		common.WriteJsonResp(w, err, "Unauthorized User", http.StatusUnauthorized)
		return
	}
	envId, err := strconv.Atoi(vars["envId"])
	if err != nil {
		common.WriteJsonResp(w, err, nil, http.StatusBadRequest)
		return
	}
	v := r.URL.Query()
	appIdsString := v.Get("appIds")
	var appIds []int
	if len(appIdsString) > 0 {
		appIdsSlices := strings.Split(appIdsString, ",")
		for _, appId := range appIdsSlices {
			id, err := strconv.Atoi(appId)
			if err != nil {
				common.WriteJsonResp(w, err, "please provide valid appIds", http.StatusBadRequest)
				return
			}
			appIds = append(appIds, id)
		}
	}

	var appGroupId int
	appGroupIdStr := v.Get("appGroupId")
	if len(appGroupIdStr) > 0 {
		appGroupId, err = strconv.Atoi(appGroupIdStr)
		if err != nil {
			common.WriteJsonResp(w, err, "please provide valid appGroupId", http.StatusBadRequest)
			return
		}
	}
	request := resourceGroup.ResourceGroupingRequest{
		ParentResourceId:  envId,
		ResourceGroupId:   appGroupId,
		ResourceGroupType: resourceGroup.APP_GROUP,
		ResourceIds:       appIds,
		CheckAuthBatch:    handler.checkAuthBatch,
		UserId:            userId,
		Ctx:               r.Context(),
	}
	_, span := otel.Tracer("orchestrator").Start(r.Context(), "ciHandler.FetchExternalCiPipelinesForAppGrouping")
	ciConf, err := handler.pipelineBuilder.GetExternalCiByEnvironment(request, token)
	span.End()
	if err != nil {
		handler.Logger.Errorw("service err, GetExternalCi", "err", err, "envId", envId)
		common.WriteJsonResp(w, err, nil, http.StatusInternalServerError)
		return
	}
	common.WriteJsonResp(w, err, ciConf, http.StatusOK)
}

func (handler *PipelineConfigRestHandlerImpl) CreateUpdateImageTagging(w http.ResponseWriter, r *http.Request) {
	vars := mux.Vars(r)
	token := r.Header.Get("token")
	userId, err := handler.userAuthService.GetLoggedInUser(r)
	if userId == 0 || err != nil {
		common.WriteJsonResp(w, err, "Unauthorized User", http.StatusUnauthorized)
		return
	}
	isSuperAdmin := handler.enforcer.Enforce(token, casbin.ResourceGlobal, casbin.ActionCreate, "*")

	artifactId, err := strconv.Atoi(vars["artifactId"])
	if err != nil {
		common.WriteJsonResp(w, err, nil, http.StatusBadRequest)
		return
	}

	externalCi, ciPipelineId, appId, err := handler.extractCipipelineMetaForImageTags(artifactId)
	if err != nil {
		handler.Logger.Errorw("error occurred in fetching extractCipipelineMetaForImageTags by artifact Id ", "err", err, "artifactId", artifactId)
		common.WriteJsonResp(w, err, "Unauthorized User", http.StatusInternalServerError)
		return
	}

	decoder := json.NewDecoder(r.Body)
	req := &types.ImageTaggingRequestDTO{}
	err = decoder.Decode(&req)
	if err != nil {
		handler.Logger.Errorw("request err, CreateUpdateImageTagging", "err", err, "payload", req)
		common.WriteJsonResp(w, err, nil, http.StatusBadRequest)
		return
	}

	// RBAC
	if !isSuperAdmin {
		object := handler.enforcerUtil.GetAppRBACNameByAppId(appId)
		if ok := handler.enforcer.Enforce(token, casbin.ResourceApplications, casbin.ActionTrigger, object); !ok {
			common.WriteJsonResp(w, err, "Unauthorized User", http.StatusForbidden)
			return
		}
	}
	// RBAC
	// check prod env exists
	prodEnvExists := false
	if externalCi {
		prodEnvExists, err = handler.imageTaggingService.FindProdEnvExists(true, []int{ciPipelineId})
	} else {
		prodEnvExists, err = handler.imageTaggingService.GetProdEnvFromParentAndLinkedWorkflow(ciPipelineId)
	}
	if err != nil {
		handler.Logger.Errorw("error occurred in checking existence of prod environment ", "err", err, "ciPipelineId", ciPipelineId)
		common.WriteJsonResp(w, err, nil, http.StatusInternalServerError)
		return
	}
	// not allowed to perform edit/save if no cd exists in prod env in the app_workflow
	if !prodEnvExists {
		handler.Logger.Errorw("save or edit operation not possible for this artifact", "err", nil, "artifactId", artifactId, "ciPipelineId", ciPipelineId)
		common.WriteJsonResp(w, errors.New("save or edit operation not possible for this artifact"), nil, http.StatusBadRequest)
		return
	}

	if !isSuperAdmin && len(req.HardDeleteTags) > 0 {
		errMsg := errors.New("user dont have permission to delete the tags")
		handler.Logger.Errorw("request err, CreateUpdateImageTagging", "err", errMsg, "payload", req)
		common.WriteJsonResp(w, errMsg, nil, http.StatusBadRequest)
		return
	}
	// validate request
	isValidRequest, err := handler.imageTaggingService.ValidateImageTaggingRequest(req, appId, artifactId)
	if err != nil || !isValidRequest {
		handler.Logger.Errorw("request validation failed", "error", err)
		common.WriteJsonResp(w, err, nil, http.StatusBadRequest)
		return
	}
	req.ExternalCi = externalCi
	// pass it to service layer
	resp, err := handler.imageTaggingService.CreateOrUpdateImageTagging(ciPipelineId, appId, artifactId, int(userId), req)
	if err != nil {
		if err.Error() == pipeline.DuplicateTagsInAppError {
			appReleaseTags, err1 := handler.imageTaggingService.GetUniqueTagsByAppId(appId)
			if err1 != nil {
				handler.Logger.Errorw("error occurred in getting unique tags in app", "err", err1, "appId", appId)
				err = err1
			}
			resp = &types.ImageTaggingResponseDTO{}
			resp.AppReleaseTags = appReleaseTags
		}
		handler.Logger.Errorw("error occurred in creating/updating image tagging data", "err", err, "ciPipelineId", ciPipelineId)
		common.WriteJsonResp(w, err, resp, http.StatusInternalServerError)
		return
	}
	common.WriteJsonResp(w, err, resp, http.StatusOK)
}

func (handler *PipelineConfigRestHandlerImpl) GetImageTaggingData(w http.ResponseWriter, r *http.Request) {
	vars := mux.Vars(r)
	token := r.Header.Get("token")
	userId, err := handler.userAuthService.GetLoggedInUser(r)
	if userId == 0 || err != nil {
		common.WriteJsonResp(w, err, "Unauthorized User", http.StatusUnauthorized)
		return
	}
	artifactId, err := strconv.Atoi(vars["artifactId"])
	if err != nil {
		common.WriteJsonResp(w, err, nil, http.StatusBadRequest)
		return
	}

	externalCi, ciPipelineId, appId, err := handler.extractCipipelineMetaForImageTags(artifactId)
	if err != nil {
		handler.Logger.Errorw("error occurred in fetching extractCipipelineMetaForImageTags by artifact Id ", "err", err, "artifactId", artifactId)
		common.WriteJsonResp(w, err, "Unauthorized User", http.StatusInternalServerError)
		return
	}

	// RBAC
	object := handler.enforcerUtil.GetAppRBACNameByAppId(appId)
	if ok := handler.enforcer.Enforce(token, casbin.ResourceApplications, casbin.ActionTrigger, object); !ok {
		common.WriteJsonResp(w, err, "Unauthorized User", http.StatusForbidden)
		return
	}
	// RBAC

	resp, err := handler.imageTaggingService.GetTagsData(ciPipelineId, appId, artifactId, externalCi)
	if err != nil {
		handler.Logger.Errorw("error occurred in fetching GetTagsData for artifact ", "err", err, "artifactId", artifactId, "ciPipelineId", ciPipelineId, "externalCi", externalCi, "appId", appId)
		common.WriteJsonResp(w, err, resp, http.StatusInternalServerError)
		return
	}

	common.WriteJsonResp(w, err, resp, http.StatusOK)
}

func (handler *PipelineConfigRestHandlerImpl) extractCipipelineMetaForImageTags(artifactId int) (externalCi bool, ciPipelineId int, appId int, err error) {
	externalCi = false
	ciPipelineId = 0
	appId = 0
	ciArtifact, err := handler.ciArtifactRepository.Get(artifactId)
	if err != nil {
		handler.Logger.Errorw("Error in fetching ci artifact by ci artifact id", "err", err)
		return externalCi, ciPipelineId, appId, err
	}
	if ciArtifact.DataSource == repository.POST_CI {
		ciPipelineId = ciArtifact.ComponentId
		ciPipeline, err := handler.pipelineBuilder.GetCiPipelineById(ciPipelineId)
		if err != nil {
			handler.Logger.Errorw("no ci pipeline found for given artifact", "err", err, "artifactId", artifactId, "ciPipelineId", ciPipelineId)
			return externalCi, ciPipelineId, appId, err
		}
		appId = ciPipeline.AppId
	} else if ciArtifact.DataSource == repository.PRE_CD || ciArtifact.DataSource == repository.POST_CD {
		cdPipelineId := ciArtifact.ComponentId
		cdPipeline, err := handler.pipelineBuilder.GetCdPipelineById(cdPipelineId)
		if err != nil {
			handler.Logger.Errorw("no cd pipeline found for given artifact", "err", err, "artifactId", artifactId, "cdPipelineId", cdPipelineId)
			return externalCi, ciPipelineId, appId, err
		}
		ciPipelineId = cdPipeline.CiPipelineId
		appId = cdPipeline.AppId
	} else {
		ciPipeline, err := handler.ciPipelineRepository.GetCiPipelineByArtifactId(artifactId)
		var externalCiPipeline *pipelineConfig.ExternalCiPipeline
		if err != nil {
			if err == pg.ErrNoRows {
				handler.Logger.Infow("no ciPipeline found by artifact Id, fetching external ci-pipeline ", "artifactId", artifactId)
				externalCiPipeline, err = handler.ciPipelineRepository.GetExternalCiPipelineByArtifactId(artifactId)
			}
			if err != nil {
				handler.Logger.Errorw("error occurred in fetching ciPipeline/externalCiPipeline by artifact Id ", "err", err, "artifactId", artifactId)
				return externalCi, ciPipelineId, appId, err
			}
		}
		if ciPipeline.Id != 0 {
			ciPipelineId = ciPipeline.Id
			appId = ciPipeline.AppId
		} else {
			externalCi = true
			ciPipelineId = externalCiPipeline.Id
			appId = externalCiPipeline.AppId
		}
	}
	return externalCi, ciPipelineId, appId, nil
}

func (handler *PipelineConfigRestHandlerImpl) checkAppSpecificAccess(token, action string, appId int) (bool, error) {
	app, err := handler.pipelineBuilder.GetApp(appId)
	if err != nil {
		return false, err
	}
	if app.AppType != helper.CustomApp {
		return false, errors.New("only custom apps supported")
	}

	resourceName := handler.enforcerUtil.GetAppRBACName(app.AppName)
	if ok := handler.enforcer.Enforce(token, casbin.ResourceApplications, action, resourceName); !ok {
		return false, errors.New(string(bean.CI_PATCH_NOT_AUTHORIZED_MESSAGE))
	}
	return true, nil
}

func (handler *PipelineConfigRestHandlerImpl) GetSourceCiDownStreamFilters(w http.ResponseWriter, r *http.Request) {
	userId, err := handler.userAuthService.GetLoggedInUser(r)
	if userId == 0 || err != nil {
		common.WriteJsonResp(w, err, "Unauthorized User", http.StatusUnauthorized)
		return
	}
	vars := mux.Vars(r)
	ciPipelineId, err := strconv.Atoi(vars["ciPipelineId"])
	if err != nil {
		common.WriteJsonResp(w, err, nil, http.StatusBadRequest)
		return
	}
	ciPipeline, err := handler.ciPipelineRepository.FindOneWithAppData(ciPipelineId)
	if util.IsErrNoRows(err) {
		common.WriteJsonResp(w, fmt.Errorf("invalid CiPipelineId %d", ciPipelineId), nil, http.StatusBadRequest)
		return
	} else if err != nil {
		common.WriteJsonResp(w, err, nil, http.StatusBadRequest)
		return
	}
	token := r.Header.Get("token")
	// RBAC enforcer applying
	resourceName := handler.enforcerUtil.GetAppRBACName(ciPipeline.App.AppName)
	if ok := handler.enforcer.Enforce(token, casbin.ResourceApplications, casbin.ActionGet, resourceName); !ok {
		common.WriteJsonResp(w, fmt.Errorf("unauthorized user"), "Unauthorized User", http.StatusForbidden)
		return
	}
	// RBAC enforcer Ends
	resp, err := handler.ciCdPipelineOrchestrator.GetSourceCiDownStreamFilters(r.Context(), ciPipelineId)
	if err != nil {
		common.WriteJsonResp(w, fmt.Errorf("error getting environment info for given source Ci pipeline id"), "error getting environment info for given source Ci pipeline id", http.StatusInternalServerError)
		return
	}
	common.WriteJsonResp(w, err, resp, http.StatusOK)
}

func (handler *PipelineConfigRestHandlerImpl) GetSourceCiDownStreamInfo(w http.ResponseWriter, r *http.Request) {
	decoder := schema.NewDecoder()
	userId, err := handler.userAuthService.GetLoggedInUser(r)
	if userId == 0 || err != nil {
		common.WriteJsonResp(w, err, "Unauthorized User", http.StatusUnauthorized)
		return
	}
	vars := mux.Vars(r)
	ciPipelineId, err := strconv.Atoi(vars["ciPipelineId"])
	if err != nil {
		common.WriteJsonResp(w, err, nil, http.StatusBadRequest)
		return
	}

	req := &CiPipeline.SourceCiDownStreamFilters{}
	err = decoder.Decode(req, r.URL.Query())
	if err != nil {
		handler.Logger.Errorw("request err, GetSourceCiDownStreamInfo", "err", err, "payload", req)
		common.WriteJsonResp(w, err, nil, http.StatusBadRequest)
		return
	}
	// Convert searchKey to lowercase
	req.SearchKey = strings.ToLower(req.SearchKey)
	req.SortBy = pagination.AppName
	if req.Size == 0 {
		req.Size = 20
	}
	if len(req.SortOrder) == 0 {
		req.SortOrder = pagination.Asc
	}
	token := r.Header.Get("token")
	ciPipeline, err := handler.ciPipelineRepository.FindOneWithAppData(ciPipelineId)
	if util.IsErrNoRows(err) {
		common.WriteJsonResp(w, fmt.Errorf("invalid CiPipelineId %d", ciPipelineId), nil, http.StatusBadRequest)
		return
	} else if err != nil {
		common.WriteJsonResp(w, err, nil, http.StatusBadRequest)
		return
	}
	// RBAC enforcer applying
	resourceName := handler.enforcerUtil.GetAppRBACName(ciPipeline.App.AppName)
	if ok := handler.enforcer.Enforce(token, casbin.ResourceApplications, casbin.ActionGet, resourceName); !ok {
		common.WriteJsonResp(w, fmt.Errorf("unauthorized user"), "Unauthorized User", http.StatusForbidden)
		return
	}
	// RBAC enforcer Ends
	linkedCIDetails, err := handler.ciCdPipelineOrchestrator.GetSourceCiDownStreamInfo(r.Context(), ciPipelineId, req)
	if err != nil {
		handler.Logger.Errorw("service err, PatchCiPipelines", "err", err, "ciPipelineId", ciPipelineId)
		common.WriteJsonResp(w, err, nil, http.StatusInternalServerError)
		return
	}
	common.WriteJsonResp(w, err, linkedCIDetails, http.StatusOK)
}<|MERGE_RESOLUTION|>--- conflicted
+++ resolved
@@ -5,10 +5,7 @@
 	"encoding/json"
 	"errors"
 	"fmt"
-<<<<<<< HEAD
-=======
 	"github.com/devtron-labs/devtron/pkg/pipeline/constants"
->>>>>>> 6054d2a7
 	"github.com/devtron-labs/devtron/pkg/resourceGroup"
 	"io"
 	"net/http"
@@ -416,17 +413,10 @@
 		if patchRequest.IsLinkedCdRequest() || patchRequest.IsSwitchCiPipelineRequest() {
 			ok = haveAppLevelAccess
 		} else if !haveAppLevelAccess {
-<<<<<<< HEAD
-			//user doesn't have app level access, then checking for branch change
-			hasBranchChangeAccess := handler.checkIfHasBranchChangeAccess(token, app.AppName, patchRequest.CiPipeline.Id)
-			//user does not have app create permission but has branch change permission and request.action is update_pipeline
-			//downgrading the request to update source only
-=======
 			// user doesn't have app level access, then checking for branch change
 			hasBranchChangeAccess := handler.checkIfHasBranchChangeAccess(token, app.AppName, patchRequest.CiPipeline.Id)
 			// user does not have app create permission but has branch change permission and request.action is update_pipeline
 			// downgrading the request to update source only
->>>>>>> 6054d2a7
 			if patchRequest.Action == bean.UPDATE_PIPELINE && hasBranchChangeAccess {
 				patchRequest.Action = bean.UPDATE_SOURCE
 			} else {
@@ -510,11 +500,7 @@
 	if env.IsVirtualEnvironment {
 		triggerType = pipelineConfig.TRIGGER_TYPE_MANUAL
 	}
-<<<<<<< HEAD
-	//RBAC
-=======
-	// RBAC
->>>>>>> 6054d2a7
+	// RBAC
 	acdToken, err := handler.argoUserService.GetLatestDevtronArgoCdUserToken()
 	if err != nil {
 		handler.Logger.Errorw("error in getting acd token", "err", err)
@@ -562,11 +548,7 @@
 			return nil, err
 		}
 
-<<<<<<< HEAD
-		if parentCi.PipelineType == CiPipeline.LINKED_CD {
-=======
 		if parentCi.PipelineType == constants.LINKED_CD {
->>>>>>> 6054d2a7
 			common.WriteJsonResp(w, fmt.Errorf("invalid operation"), "cannot use linked cd as source for workflow", http.StatusBadRequest)
 			return nil, fmt.Errorf("invalid operation")
 		}
@@ -594,11 +576,7 @@
 	}
 	patchRequest.CiPipeline = &bean.CiPipeline{
 		ParentCiPipeline: cdPipeline.Id,
-<<<<<<< HEAD
-		PipelineType:     CiPipeline.LINKED_CD,
-=======
 		PipelineType:     constants.LINKED_CD,
->>>>>>> 6054d2a7
 		Name:             suggestedName,
 		CiMaterial:       ciMaterial,
 		DockerArgs:       make(map[string]string),
@@ -608,13 +586,8 @@
 
 func (handler *PipelineConfigRestHandlerImpl) checkIfHasBranchChangeAccess(token, appName string, ciPipelineId int) bool {
 	hasBranchChangeLevelAccess := true
-<<<<<<< HEAD
-	//checking if user has branch change access by checking on cd pipelines
-	//checking rbac for cd cdPipelines
-=======
 	// checking if user has branch change access by checking on cd pipelines
 	// checking rbac for cd cdPipelines
->>>>>>> 6054d2a7
 	cdPipelines, err := handler.pipelineRepository.FindByCiPipelineId(ciPipelineId)
 	if err != nil && err != pg.ErrNoRows {
 		handler.Logger.Errorw("error in finding ccd cdPipelines by ciPipelineId", "ciPipelineId", ciPipelineId, "err", err)
@@ -1611,11 +1584,7 @@
 		return
 	}
 
-<<<<<<< HEAD
-	//rbac ends
-=======
 	// rbac ends
->>>>>>> 6054d2a7
 	err = handler.pipelineBuilder.DeleteMaterial(&deleteMaterial)
 	if err != nil {
 		handler.Logger.Errorw("service err, DeleteMaterial", "err", err, "DeleteMaterial", deleteMaterial)
