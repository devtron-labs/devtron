--- conflicted
+++ resolved
@@ -439,11 +439,7 @@
 	}
 	createResp, err := handler.pipelineBuilder.PatchCiPipeline(&patchRequest)
 	if err != nil {
-<<<<<<< HEAD
-		if err.Error() == bean1.PIPELINE_NAME_ALREADY_EXISTS_ERROR || err.Error() == bean1.PIPELINE_TYPE_IS_NOT_VALID {
-=======
-		if err.Error() == CiPipeline.PIPELINE_NAME_ALREADY_EXISTS_ERROR {
->>>>>>> 55e6a356
+		if err.Error() == CiPipeline.PIPELINE_NAME_ALREADY_EXISTS_ERROR || err.Error() == CiPipeline.PIPELINE_TYPE_IS_NOT_VALID {
 			handler.Logger.Errorw("service err, pipeline name already exist ", "err", err)
 			common.WriteJsonResp(w, err, nil, http.StatusBadRequest)
 			return
