/*
 * Copyright (c) 2020 Devtron Labs
 *
 * Licensed under the Apache License, Version 2.0 (the "License");
 * you may not use this file except in compliance with the License.
 * You may obtain a copy of the License at
 *
 *    http://www.apache.org/licenses/LICENSE-2.0
 *
 * Unless required by applicable law or agreed to in writing, software
 * distributed under the License is distributed on an "AS IS" BASIS,
 * WITHOUT WARRANTIES OR CONDITIONS OF ANY KIND, either express or implied.
 * See the License for the specific language governing permissions and
 * limitations under the License.
 *
 */

package trigger

import (
	"context"
	"encoding/json"
	"fmt"
	"github.com/devtron-labs/devtron/pkg/deployment/deployedApp"
	bean2 "github.com/devtron-labs/devtron/pkg/deployment/deployedApp/bean"
	"github.com/devtron-labs/devtron/pkg/deployment/trigger/devtronApps"
	bean3 "github.com/devtron-labs/devtron/pkg/deployment/trigger/devtronApps/bean"
	"github.com/devtron-labs/devtron/pkg/eventProcessor/out"
	bean4 "github.com/devtron-labs/devtron/pkg/eventProcessor/out/bean"
	"net/http"
	"strconv"

	"github.com/devtron-labs/devtron/pkg/app"
	"github.com/devtron-labs/devtron/pkg/auth/authorisation/casbin"
	"github.com/devtron-labs/devtron/pkg/auth/user"
	"github.com/devtron-labs/devtron/util"
	"github.com/gorilla/mux"
	"go.opentelemetry.io/otel"

	"github.com/devtron-labs/devtron/api/bean"
	"github.com/devtron-labs/devtron/api/restHandler/common"
	"github.com/devtron-labs/devtron/pkg/deploymentGroup"
	"github.com/devtron-labs/devtron/pkg/pipeline"
	"github.com/devtron-labs/devtron/pkg/team"
	"github.com/devtron-labs/devtron/util/argo"
	"github.com/devtron-labs/devtron/util/rbac"
	"go.uber.org/zap"
	"gopkg.in/go-playground/validator.v9"
)

type PipelineTriggerRestHandler interface {
	OverrideConfig(w http.ResponseWriter, r *http.Request)
	ReleaseStatusUpdate(w http.ResponseWriter, r *http.Request)
	StartStopApp(w http.ResponseWriter, r *http.Request)
	StartStopDeploymentGroup(w http.ResponseWriter, r *http.Request)
	GetAllLatestDeploymentConfiguration(w http.ResponseWriter, r *http.Request)
	RotatePods(w http.ResponseWriter, r *http.Request)
	DownloadManifest(w http.ResponseWriter, r *http.Request)
	DownloadManifestForSpecificTrigger(w http.ResponseWriter, r *http.Request)
}

type PipelineTriggerRestHandlerImpl struct {
	appService                  app.AppService
	userAuthService             user.UserService
	validator                   *validator.Validate
	enforcer                    casbin.Enforcer
	teamService                 team.TeamService
	logger                      *zap.SugaredLogger
	enforcerUtil                rbac.EnforcerUtil
	deploymentGroupService      deploymentGroup.DeploymentGroupService
	argoUserService             argo.ArgoUserService
	deploymentConfigService     pipeline.DeploymentConfigService
	deployedAppService          deployedApp.DeployedAppService
	cdTriggerService            devtronApps.TriggerService
	workflowEventPublishService out.WorkflowEventPublishService
}

func NewPipelineRestHandler(appService app.AppService, userAuthService user.UserService, validator *validator.Validate,
	enforcer casbin.Enforcer, teamService team.TeamService, logger *zap.SugaredLogger, enforcerUtil rbac.EnforcerUtil,
	deploymentGroupService deploymentGroup.DeploymentGroupService,
	argoUserService argo.ArgoUserService, deploymentConfigService pipeline.DeploymentConfigService,
	deployedAppService deployedApp.DeployedAppService,
	cdTriggerService devtronApps.TriggerService,
	workflowEventPublishService out.WorkflowEventPublishService) *PipelineTriggerRestHandlerImpl {
	pipelineHandler := &PipelineTriggerRestHandlerImpl{
		appService:                  appService,
		userAuthService:             userAuthService,
		validator:                   validator,
		enforcer:                    enforcer,
		teamService:                 teamService,
		logger:                      logger,
		enforcerUtil:                enforcerUtil,
		deploymentGroupService:      deploymentGroupService,
		argoUserService:             argoUserService,
		deploymentConfigService:     deploymentConfigService,
		deployedAppService:          deployedAppService,
		cdTriggerService:            cdTriggerService,
		workflowEventPublishService: workflowEventPublishService,
	}
	return pipelineHandler
}

func (handler PipelineTriggerRestHandlerImpl) OverrideConfig(w http.ResponseWriter, r *http.Request) {
	decoder := json.NewDecoder(r.Body)
	userId, err := handler.userAuthService.GetLoggedInUser(r)
	if userId == 0 || err != nil {
		common.WriteJsonResp(w, err, "Unauthorized User", http.StatusUnauthorized)
		return
	}
	var overrideRequest bean.ValuesOverrideRequest
	err = decoder.Decode(&overrideRequest)
	if err != nil {
		handler.logger.Errorw("request err, OverrideConfig", "err", err, "payload", overrideRequest)
		common.WriteJsonResp(w, err, nil, http.StatusBadRequest)
		return
	}
	overrideRequest.UserId = userId
	handler.logger.Infow("request for OverrideConfig", "payload", overrideRequest)
	err = handler.validator.Struct(overrideRequest)
	if err != nil {
		handler.logger.Errorw("request err, OverrideConfig", "err", err, "payload", overrideRequest)
		common.WriteJsonResp(w, err, nil, http.StatusBadRequest)
		return
	}
	token := r.Header.Get("token")

	//rbac block starts from here
	object := handler.enforcerUtil.GetAppRBACNameByAppId(overrideRequest.AppId)
	if ok := handler.enforcer.Enforce(token, casbin.ResourceApplications, casbin.ActionTrigger, object); !ok {
		common.WriteJsonResp(w, fmt.Errorf("unauthorized user"), "Unauthorized User", http.StatusForbidden)
		return
	}
	object = handler.enforcerUtil.GetAppRBACByAppIdAndPipelineId(overrideRequest.AppId, overrideRequest.PipelineId)
	if ok := handler.enforcer.Enforce(token, casbin.ResourceEnvironment, casbin.ActionTrigger, object); !ok {
		common.WriteJsonResp(w, fmt.Errorf("unauthorized user"), "Unauthorized User", http.StatusForbidden)
		return
	}
	//rback block ends here
	acdToken, err := handler.argoUserService.GetLatestDevtronArgoCdUserToken()
	if err != nil {
		handler.logger.Errorw("error in getting acd token", "err", err)
		common.WriteJsonResp(w, err, nil, http.StatusInternalServerError)
		return
	}
	ctx := context.WithValue(r.Context(), "token", acdToken)
	_, span := otel.Tracer("orchestrator").Start(ctx, "workflowDagExecutor.ManualCdTrigger")
	triggerContext := bean3.TriggerContext{
		Context: ctx,
	}
<<<<<<< HEAD
=======

>>>>>>> 6054d2a7
	mergeResp, helmPackageName, err := handler.cdTriggerService.ManualCdTrigger(triggerContext, &overrideRequest)
	span.End()
	if err != nil {
		handler.logger.Errorw("request err, OverrideConfig", "err", err, "payload", overrideRequest)
		common.WriteJsonResp(w, err, err.Error(), http.StatusInternalServerError)
		return
	}
	res := map[string]interface{}{"releaseId": mergeResp, "helmPackageName": helmPackageName}
	common.WriteJsonResp(w, err, res, http.StatusOK)
}

func (handler PipelineTriggerRestHandlerImpl) RotatePods(w http.ResponseWriter, r *http.Request) {
	decoder := json.NewDecoder(r.Body)
	userId, err := handler.userAuthService.GetLoggedInUser(r)
	if userId == 0 || err != nil {
		common.WriteJsonResp(w, err, "Unauthorized User", http.StatusUnauthorized)
		return
	}
	var podRotateRequest bean2.PodRotateRequest
	err = decoder.Decode(&podRotateRequest)
	if err != nil {
		handler.logger.Errorw("request err, RotatePods", "err", err, "payload", podRotateRequest)
		common.WriteJsonResp(w, err, nil, http.StatusBadRequest)
		return
	}
	podRotateRequest.UserId = userId
	handler.logger.Infow("request payload, RotatePods", "err", err, "payload", podRotateRequest)
	err = handler.validator.Struct(podRotateRequest)
	if err != nil {
		handler.logger.Errorw("validation err, RotatePods", "err", err, "payload", podRotateRequest)
		common.WriteJsonResp(w, err, nil, http.StatusBadRequest)
		return
	}
	token := r.Header.Get("token")
	object := handler.enforcerUtil.GetAppRBACNameByAppId(podRotateRequest.AppId)
	if ok := handler.enforcer.Enforce(token, casbin.ResourceApplications, casbin.ActionTrigger, object); !ok {
		common.WriteJsonResp(w, fmt.Errorf("unauthorized user"), "Unauthorized User", http.StatusForbidden)
		return
	}
	object = handler.enforcerUtil.GetEnvRBACNameByAppId(podRotateRequest.AppId, podRotateRequest.EnvironmentId)
	if ok := handler.enforcer.Enforce(token, casbin.ResourceEnvironment, casbin.ActionTrigger, object); !ok {
		common.WriteJsonResp(w, fmt.Errorf("unauthorized user"), "Unauthorized User", http.StatusForbidden)
		return
	}
	rotatePodResponse, err := handler.deployedAppService.RotatePods(r.Context(), &podRotateRequest)
	if err != nil {
		handler.logger.Errorw("service err, RotatePods", "err", err, "payload", podRotateRequest)
		common.WriteJsonResp(w, err, nil, http.StatusInternalServerError)
		return
	}
	common.WriteJsonResp(w, nil, rotatePodResponse, http.StatusOK)
}

func (handler PipelineTriggerRestHandlerImpl) StartStopApp(w http.ResponseWriter, r *http.Request) {
	decoder := json.NewDecoder(r.Body)
	userId, err := handler.userAuthService.GetLoggedInUser(r)
	if userId == 0 || err != nil {
		common.WriteJsonResp(w, err, "Unauthorized User", http.StatusUnauthorized)
		return
	}
	var overrideRequest bean2.StopAppRequest
	err = decoder.Decode(&overrideRequest)
	if err != nil {
		handler.logger.Errorw("request err, StartStopApp", "err", err, "payload", overrideRequest)
		common.WriteJsonResp(w, err, nil, http.StatusBadRequest)
		return
	}
	overrideRequest.UserId = userId
	handler.logger.Infow("request payload, StartStopApp", "err", err, "payload", overrideRequest)
	err = handler.validator.Struct(overrideRequest)
	if err != nil {
		handler.logger.Errorw("validation err, StartStopApp", "err", err, "payload", overrideRequest)
		common.WriteJsonResp(w, err, nil, http.StatusBadRequest)
		return
	}
	token := r.Header.Get("token")
	//rbac block starts from here
	object := handler.enforcerUtil.GetAppRBACNameByAppId(overrideRequest.AppId)
	if ok := handler.enforcer.Enforce(token, casbin.ResourceApplications, casbin.ActionTrigger, object); !ok {
		common.WriteJsonResp(w, fmt.Errorf("unauthorized user"), "Unauthorized User", http.StatusForbidden)
		return
	}
	object = handler.enforcerUtil.GetEnvRBACNameByAppId(overrideRequest.AppId, overrideRequest.EnvironmentId)
	if ok := handler.enforcer.Enforce(token, casbin.ResourceEnvironment, casbin.ActionTrigger, object); !ok {
		common.WriteJsonResp(w, fmt.Errorf("unauthorized user"), "Unauthorized User", http.StatusForbidden)
		return
	}
	//rback block ends here
	acdToken, err := handler.argoUserService.GetLatestDevtronArgoCdUserToken()
	if err != nil {
		handler.logger.Errorw("error in getting acd token", "err", err)
		common.WriteJsonResp(w, err, nil, http.StatusInternalServerError)
		return
	}
	ctx := context.WithValue(r.Context(), "token", acdToken)
	mergeResp, err := handler.deployedAppService.StopStartApp(ctx, &overrideRequest)
	if err != nil {
		handler.logger.Errorw("service err, StartStopApp", "err", err, "payload", overrideRequest)
		common.WriteJsonResp(w, err, nil, http.StatusInternalServerError)
		return
	}
	res := map[string]interface{}{"releaseId": mergeResp}
	common.WriteJsonResp(w, err, res, http.StatusOK)
}

func (handler PipelineTriggerRestHandlerImpl) StartStopDeploymentGroup(w http.ResponseWriter, r *http.Request) {
	decoder := json.NewDecoder(r.Body)

	userId, err := handler.userAuthService.GetLoggedInUser(r)
	if userId == 0 || err != nil {
		common.WriteJsonResp(w, err, "Unauthorized User", http.StatusUnauthorized)
		return
	}
	var stopDeploymentGroupRequest bean4.StopDeploymentGroupRequest
	err = decoder.Decode(&stopDeploymentGroupRequest)
	if err != nil {
		handler.logger.Errorw("request err, StartStopDeploymentGroup", "err", err, "payload", stopDeploymentGroupRequest)
		common.WriteJsonResp(w, err, nil, http.StatusBadRequest)
		return
	}
	stopDeploymentGroupRequest.UserId = userId
	err = handler.validator.Struct(stopDeploymentGroupRequest)
	if err != nil {
		handler.logger.Errorw("validation err, StartStopDeploymentGroup", "err", err, "payload", stopDeploymentGroupRequest)
		common.WriteJsonResp(w, err, nil, http.StatusBadRequest)
		return
	}
	handler.logger.Infow("request payload, StartStopDeploymentGroup", "err", err, "payload", stopDeploymentGroupRequest)

	//rbac block starts from here
	dg, err := handler.deploymentGroupService.GetDeploymentGroupById(stopDeploymentGroupRequest.DeploymentGroupId)
	if err != nil {
		handler.logger.Errorw("request err, StartStopDeploymentGroup", "err", err, "payload", stopDeploymentGroupRequest)
		common.WriteJsonResp(w, err, nil, http.StatusInternalServerError)
		return
	}
	token := r.Header.Get("token")
	// RBAC enforcer applying
	object := handler.enforcerUtil.GetTeamRBACByCiPipelineId(dg.CiPipelineId)
	if ok := handler.enforcer.Enforce(token, casbin.ResourceApplications, casbin.ActionTrigger, object); !ok {
		common.WriteJsonResp(w, fmt.Errorf("unauthorized user"), "Unauthorized User", http.StatusForbidden)
		return
	}
	object = handler.enforcerUtil.GetEnvRBACNameByCiPipelineIdAndEnvId(dg.CiPipelineId, dg.EnvironmentId)
	if ok := handler.enforcer.Enforce(token, casbin.ResourceEnvironment, casbin.ActionTrigger, object); !ok {
		common.WriteJsonResp(w, fmt.Errorf("unauthorized user"), "Unauthorized User", http.StatusForbidden)
		return
	}
	//rback block ends here
	res, err := handler.workflowEventPublishService.TriggerBulkHibernateAsync(stopDeploymentGroupRequest)
	if err != nil {
		handler.logger.Errorw("service err, StartStopDeploymentGroup", "err", err, "payload", stopDeploymentGroupRequest)
		common.WriteJsonResp(w, err, nil, http.StatusInternalServerError)
		return
	}
	common.WriteJsonResp(w, err, res, http.StatusOK)
}

func (handler PipelineTriggerRestHandlerImpl) ReleaseStatusUpdate(w http.ResponseWriter, r *http.Request) {
	decoder := json.NewDecoder(r.Body)
	userId, err := handler.userAuthService.GetLoggedInUser(r)
	if userId == 0 || err != nil {
		common.WriteJsonResp(w, err, "Unauthorized User", http.StatusUnauthorized)
		return
	}
	var releaseStatusUpdateRequest bean.ReleaseStatusUpdateRequest
	err = decoder.Decode(&releaseStatusUpdateRequest)
	if err != nil {
		handler.logger.Errorw("request err, ReleaseStatusUpdate", "err", err, "payload", releaseStatusUpdateRequest)
		common.WriteJsonResp(w, err, nil, http.StatusBadRequest)
		return
	}
	handler.logger.Infow("request payload, ReleaseStatusUpdate, override request ----", "err", err, "payload", releaseStatusUpdateRequest)
	res, err := handler.appService.UpdateReleaseStatus(&releaseStatusUpdateRequest)
	if err != nil {
		handler.logger.Errorw("service err, ReleaseStatusUpdate", "err", err, "payload", releaseStatusUpdateRequest)
		common.WriteJsonResp(w, err, nil, http.StatusInternalServerError)
		return
	}
	m := map[string]bool{
		"status": res}
	resJson, err := json.Marshal(m)
	if err != nil {
		handler.logger.Errorw("marshal err, ReleaseStatusUpdate", "err", err, "payload", m)
	}
	common.WriteJsonResp(w, err, resJson, http.StatusOK)
}

func (handler PipelineTriggerRestHandlerImpl) GetAllLatestDeploymentConfiguration(w http.ResponseWriter, r *http.Request) {
	userId, err := handler.userAuthService.GetLoggedInUser(r)
	if userId == 0 || err != nil {
		common.WriteJsonResp(w, err, "Unauthorized User", http.StatusUnauthorized)
		return
	}
	handler.logger.Infow("request payload, GetAllLatestDeploymentConfiguration")

	vars := mux.Vars(r)
	appId, err := strconv.Atoi(vars["appId"])
	if err != nil {
		handler.logger.Errorw("request err, GetAllDeployedConfigurationHistoryForSpecificWfrIdForPipeline", "err", err, "appId", appId)
		common.WriteJsonResp(w, err, nil, http.StatusBadRequest)
		return
	}
	pipelineId, err := strconv.Atoi(vars["pipelineId"])
	if err != nil {
		handler.logger.Errorw("request err, GetAllDeployedConfigurationHistoryForSpecificWfrIdForPipeline", "err", err, "pipelineId", pipelineId)
		common.WriteJsonResp(w, err, nil, http.StatusBadRequest)
		return
	}
	//RBAC START
	token := r.Header.Get("token")
	resourceName := handler.enforcerUtil.GetAppRBACNameByAppId(appId)
	if ok := handler.enforcer.Enforce(token, casbin.ResourceApplications, casbin.ActionGet, resourceName); !ok {
		common.WriteJsonResp(w, fmt.Errorf("unauthorized user"), "Unauthorized User", http.StatusForbidden)
		return
	}
	//RBAC END
	isSuperAdmin := handler.enforcer.Enforce(token, casbin.ResourceGlobal, casbin.ActionGet, "*")
	ctx := r.Context()
	ctx = util.SetSuperAdminInContext(ctx, isSuperAdmin)
	//checking if user has admin access
	userHasAdminAccess := handler.enforcer.Enforce(token, casbin.ResourceApplications, casbin.ActionUpdate, resourceName)
	allDeploymentconfig, err := handler.deploymentConfigService.GetLatestDeploymentConfigurationByPipelineId(ctx, pipelineId, userHasAdminAccess)
	if err != nil {
		handler.logger.Errorw("error in getting latest deployment config, GetAllDeployedConfigurationHistoryForSpecificWfrIdForPipeline", "err", err, "pipelineId", pipelineId)
		common.WriteJsonResp(w, err, nil, http.StatusInternalServerError)
		return
	}
	common.WriteJsonResp(w, nil, allDeploymentconfig, http.StatusOK)
}

func (handler PipelineTriggerRestHandlerImpl) DownloadManifest(w http.ResponseWriter, r *http.Request) {

	userId, err := handler.userAuthService.GetLoggedInUser(r)
	if userId == 0 || err != nil {
		common.WriteJsonResp(w, err, "Unauthorized User", http.StatusUnauthorized)
		return
	}
	token := r.Header.Get("token")

	vars := mux.Vars(r)
	appId, err := strconv.Atoi(vars["appId"])
	if err != nil {
		handler.logger.Errorw("request err, DownloadManifest", "err", err, "appId", appId)
		common.WriteJsonResp(w, err, nil, http.StatusBadRequest)
		return
	}
	envId, err := strconv.Atoi(vars["envId"])
	if err != nil {
		handler.logger.Errorw("request err, DownloadManifest", "err", err, "envId", envId)
		common.WriteJsonResp(w, err, nil, http.StatusBadRequest)
		return
	}
	runner := vars["runner"]

	object := handler.enforcerUtil.GetEnvRBACNameByAppId(appId, envId)
	if ok := handler.enforcer.Enforce(token, casbin.ResourceEnvironment, casbin.ActionTrigger, object); !ok {
		common.WriteJsonResp(w, fmt.Errorf("unauthorized user"), "Unauthorized User", http.StatusForbidden)
		return
	}

	manifestByteArr, err := handler.appService.GetLatestDeployedManifestByPipelineId(appId, envId, runner, context.Background())
	if err != nil {
		w.WriteHeader(http.StatusBadRequest)
		return
	}
	w.WriteHeader(http.StatusOK)
	w.Write(manifestByteArr)
	w.Header().Set("Content-Type", "application/octet-stream")
	return
}

func (handler PipelineTriggerRestHandlerImpl) DownloadManifestForSpecificTrigger(w http.ResponseWriter, r *http.Request) {

	userId, err := handler.userAuthService.GetLoggedInUser(r)
	if userId == 0 || err != nil {
		common.WriteJsonResp(w, err, "Unauthorized User", http.StatusUnauthorized)
		return
	}
	token := r.Header.Get("token")

	vars := mux.Vars(r)
	appId, err := strconv.Atoi(vars["appId"])
	if err != nil {
		handler.logger.Errorw("request err, DownloadManifest", "err", err, "appId", appId)
		common.WriteJsonResp(w, err, nil, http.StatusBadRequest)
		return
	}
	envId, err := strconv.Atoi(vars["envId"])
	if err != nil {
		handler.logger.Errorw("request err, DownloadManifest", "err", err, "envId", envId)
		common.WriteJsonResp(w, err, nil, http.StatusBadRequest)
		return
	}
	cdWorkflowId, err := strconv.Atoi(vars["cd_workflow_id"])
	if err != nil {
		handler.logger.Errorw("request err, DownloadManifest", "err", err, "envId", envId)
		common.WriteJsonResp(w, err, nil, http.StatusBadRequest)
		return
	}
	object := handler.enforcerUtil.GetEnvRBACNameByAppId(appId, envId)
	if ok := handler.enforcer.Enforce(token, casbin.ResourceEnvironment, casbin.ActionTrigger, object); !ok {
		common.WriteJsonResp(w, fmt.Errorf("unauthorized user"), "Unauthorized User", http.StatusForbidden)
		return
	}
	manifestByteArr, err := handler.appService.GetDeployedManifestByPipelineIdAndCDWorkflowId(cdWorkflowId, context.Background())
	w.WriteHeader(http.StatusOK)
	w.Write(manifestByteArr)
	w.Header().Set("Content-Type", "application/octet-stream")
}<|MERGE_RESOLUTION|>--- conflicted
+++ resolved
@@ -147,10 +147,7 @@
 	triggerContext := bean3.TriggerContext{
 		Context: ctx,
 	}
-<<<<<<< HEAD
-=======
-
->>>>>>> 6054d2a7
+
 	mergeResp, helmPackageName, err := handler.cdTriggerService.ManualCdTrigger(triggerContext, &overrideRequest)
 	span.End()
 	if err != nil {
