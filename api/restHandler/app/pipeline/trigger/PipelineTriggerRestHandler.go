--- conflicted
+++ resolved
@@ -141,7 +141,6 @@
 	triggerContext := bean3.TriggerContext{
 		Context: ctx,
 	}
-<<<<<<< HEAD
 	isSuperAdmin := handler.enforcer.Enforce(token, casbin.ResourceGlobal, casbin.ActionCreate, "*")
 	userEmail := util.GetEmailFromContext(ctx)
 	userMetadata := &bean5.UserMetadata{
@@ -149,10 +148,7 @@
 		IsUserSuperAdmin: isSuperAdmin,
 		UserId:           userId,
 	}
-	mergeResp, helmPackageName, _, err := handler.cdTriggerService.ManualCdTrigger(triggerContext, &overrideRequest, userMetadata)
-=======
-	mergeResp, helmPackageName, _, err := handler.cdHandlerService.ManualCdTrigger(triggerContext, &overrideRequest)
->>>>>>> fc44e3c2
+	mergeResp, helmPackageName, _, err := handler.cdHandlerService.ManualCdTrigger(triggerContext, &overrideRequest, userMetadata)
 	span.End()
 	if err != nil {
 		handler.logger.Errorw("request err, OverrideConfig", "err", err, "payload", overrideRequest)
