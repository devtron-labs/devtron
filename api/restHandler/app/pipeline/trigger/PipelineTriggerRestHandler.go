/*
 * Copyright (c) 2020-2024. Devtron Inc.
 *
 * Licensed under the Apache License, Version 2.0 (the "License");
 * you may not use this file except in compliance with the License.
 * You may obtain a copy of the License at
 *
 *     http://www.apache.org/licenses/LICENSE-2.0
 *
 * Unless required by applicable law or agreed to in writing, software
 * distributed under the License is distributed on an "AS IS" BASIS,
 * WITHOUT WARRANTIES OR CONDITIONS OF ANY KIND, either express or implied.
 * See the License for the specific language governing permissions and
 * limitations under the License.
 */

package trigger

import (
	"encoding/json"
	"net/http"

	util2 "github.com/devtron-labs/devtron/internal/util"
	bean5 "github.com/devtron-labs/devtron/pkg/auth/user/bean"
	"github.com/devtron-labs/devtron/pkg/deployment/deployedApp"
	bean2 "github.com/devtron-labs/devtron/pkg/deployment/deployedApp/bean"
	"github.com/devtron-labs/devtron/pkg/deployment/trigger/devtronApps"
	bean3 "github.com/devtron-labs/devtron/pkg/deployment/trigger/devtronApps/bean"
	"github.com/devtron-labs/devtron/pkg/eventProcessor/out"
	bean4 "github.com/devtron-labs/devtron/pkg/eventProcessor/out/bean"

	"github.com/devtron-labs/devtron/pkg/app"
	"github.com/devtron-labs/devtron/pkg/auth/authorisation/casbin"
	"github.com/devtron-labs/devtron/pkg/auth/user"
	"github.com/devtron-labs/devtron/util"
	"go.opentelemetry.io/otel"

	"github.com/devtron-labs/devtron/api/bean"
	"github.com/devtron-labs/devtron/api/restHandler/common"
	"github.com/devtron-labs/devtron/pkg/deploymentGroup"
	"github.com/devtron-labs/devtron/pkg/pipeline"
	"github.com/devtron-labs/devtron/pkg/team"
	"github.com/devtron-labs/devtron/util/rbac"
	"go.uber.org/zap"
	"gopkg.in/go-playground/validator.v9"
)

type PipelineTriggerRestHandler interface {
	OverrideConfig(w http.ResponseWriter, r *http.Request)
	ReleaseStatusUpdate(w http.ResponseWriter, r *http.Request)
	StartStopApp(w http.ResponseWriter, r *http.Request)
	StartStopDeploymentGroup(w http.ResponseWriter, r *http.Request)
	GetAllLatestDeploymentConfiguration(w http.ResponseWriter, r *http.Request)
	RotatePods(w http.ResponseWriter, r *http.Request)
}

type PipelineTriggerRestHandlerImpl struct {
	appService                  app.AppService
	userAuthService             user.UserService
	validator                   *validator.Validate
	enforcer                    casbin.Enforcer
	teamService                 team.TeamService
	logger                      *zap.SugaredLogger
	enforcerUtil                rbac.EnforcerUtil
	deploymentGroupService      deploymentGroup.DeploymentGroupService
	deploymentConfigService     pipeline.PipelineDeploymentConfigService
	deployedAppService          deployedApp.DeployedAppService
	cdHandlerService            devtronApps.HandlerService
	workflowEventPublishService out.WorkflowEventPublishService
}

func NewPipelineRestHandler(appService app.AppService, userAuthService user.UserService, validator *validator.Validate,
	enforcer casbin.Enforcer, teamService team.TeamService, logger *zap.SugaredLogger, enforcerUtil rbac.EnforcerUtil,
	deploymentGroupService deploymentGroup.DeploymentGroupService,
	deploymentConfigService pipeline.PipelineDeploymentConfigService,
	deployedAppService deployedApp.DeployedAppService,
	cdHandlerService devtronApps.HandlerService,
	workflowEventPublishService out.WorkflowEventPublishService) *PipelineTriggerRestHandlerImpl {
	pipelineHandler := &PipelineTriggerRestHandlerImpl{
		appService:                  appService,
		userAuthService:             userAuthService,
		validator:                   validator,
		enforcer:                    enforcer,
		teamService:                 teamService,
		logger:                      logger,
		enforcerUtil:                enforcerUtil,
		deploymentGroupService:      deploymentGroupService,
		deploymentConfigService:     deploymentConfigService,
		deployedAppService:          deployedAppService,
		cdHandlerService:            cdHandlerService,
		workflowEventPublishService: workflowEventPublishService,
	}
	return pipelineHandler
}

func (handler PipelineTriggerRestHandlerImpl) validateCdTriggerRBAC(token string, appId, cdPipelineId int) error {
	// RBAC block starts from here
	object := handler.enforcerUtil.GetAppRBACNameByAppId(appId)
	if ok := handler.enforcer.Enforce(token, casbin.ResourceApplications, casbin.ActionTrigger, object); !ok {
		return util2.NewApiError(http.StatusForbidden,
			"Access denied for application trigger operation",
			"forbidden").WithCode("11011")
	}
	object = handler.enforcerUtil.GetAppRBACByAppIdAndPipelineId(appId, cdPipelineId)
	if ok := handler.enforcer.Enforce(token, casbin.ResourceEnvironment, casbin.ActionTrigger, object); !ok {
		return util2.NewApiError(http.StatusForbidden,
			"Access denied for environment trigger operation",
			"forbidden").WithCode("11011")
	}
	// RBAC block ends here
	return nil
}

func (handler PipelineTriggerRestHandlerImpl) OverrideConfig(w http.ResponseWriter, r *http.Request) {
	// 1. Authentication check
	userId, err := handler.userAuthService.GetLoggedInUser(r)
	if userId == 0 || err != nil {
		common.HandleUnauthorized(w, r)
		return
	}

	// 2. Request body parsing
	decoder := json.NewDecoder(r.Body)
	var overrideRequest bean.ValuesOverrideRequest
	err = decoder.Decode(&overrideRequest)
	if err != nil {
		handler.logger.Errorw("request parsing error", "err", err)
		common.WriteJsonResp(w, err, nil, http.StatusBadRequest)
		return
	}
	overrideRequest.UserId = userId

	// 3. Struct validation
	err = handler.validator.Struct(overrideRequest)
	if err != nil {
<<<<<<< HEAD
		handler.logger.Errorw("request err, OverrideConfig", "err", err, "payload", overrideRequest)
=======
		handler.logger.Errorw("validation error", "err", err, "payload", overrideRequest)
		// Enhanced validation error handling
>>>>>>> e01cbd9b
		common.HandleValidationErrors(w, r, err)
		return
	}

	// 4. RBAC validation
	token := r.Header.Get("token")
	if rbacErr := handler.validateCdTriggerRBAC(token, overrideRequest.AppId, overrideRequest.PipelineId); rbacErr != nil {
		common.WriteJsonResp(w, rbacErr, nil, rbacErr.(*util2.ApiError).HttpStatusCode)
		return
	}
	// 5. Service call with enhanced error handling
	ctx := r.Context()
	_, span := otel.Tracer("orchestrator").Start(ctx, "workflowDagExecutor.ManualCdTrigger")
	triggerContext := bean3.TriggerContext{
		Context: ctx,
	}
	isSuperAdmin := handler.enforcer.Enforce(token, casbin.ResourceGlobal, casbin.ActionCreate, "*")
	userEmail := util.GetEmailFromContext(ctx)
	userMetadata := &bean5.UserMetadata{
		UserEmailId:      userEmail,
		IsUserSuperAdmin: isSuperAdmin,
		UserId:           userId,
	}
	mergeResp, helmPackageName, _, err := handler.cdHandlerService.ManualCdTrigger(triggerContext, &overrideRequest, userMetadata)
	span.End()
	if err != nil {
		handler.logger.Errorw("service error", "err", err, "payload", overrideRequest)

		// Use enhanced error response builder
		errBuilder := common.NewErrorResponseBuilder(w, r).
			WithOperation("CD pipeline trigger").
			WithResourceFromId("pipeline", overrideRequest.PipelineId)
		errBuilder.HandleError(err)
		return
	}

	// 6. Success response
	res := map[string]interface{}{"releaseId": mergeResp, "helmPackageName": helmPackageName}
	common.WriteJsonResp(w, nil, res, http.StatusOK)
}

func (handler PipelineTriggerRestHandlerImpl) RotatePods(w http.ResponseWriter, r *http.Request) {
	// 1. Authentication check
	userId, err := handler.userAuthService.GetLoggedInUser(r)
	if userId == 0 || err != nil {
		common.HandleUnauthorized(w, r)
		return
	}

	// 2. Request body parsing
	decoder := json.NewDecoder(r.Body)
	var podRotateRequest bean2.PodRotateRequest
	err = decoder.Decode(&podRotateRequest)
	if err != nil {
		handler.logger.Errorw("request parsing error", "err", err)
		common.WriteJsonResp(w, err, nil, http.StatusBadRequest)
		return
	}
	podRotateRequest.UserId = userId

	// 3. Struct validation
	err = handler.validator.Struct(podRotateRequest)
	if err != nil {
<<<<<<< HEAD
		handler.logger.Errorw("validation err, RotatePods", "err", err, "payload", podRotateRequest)
=======
		handler.logger.Errorw("validation error", "err", err, "payload", podRotateRequest)
		// Enhanced validation error handling
>>>>>>> e01cbd9b
		common.HandleValidationErrors(w, r, err)
		return
	}
	// 4. RBAC validation
	token := r.Header.Get("token")
	object := handler.enforcerUtil.GetAppRBACNameByAppId(podRotateRequest.AppId)
	if ok := handler.enforcer.Enforce(token, casbin.ResourceApplications, casbin.ActionTrigger, object); !ok {
		common.WriteForbiddenError(w, "pod rotation", "application")
		return
	}
	object = handler.enforcerUtil.GetEnvRBACNameByAppId(podRotateRequest.AppId, podRotateRequest.EnvironmentId)
	if ok := handler.enforcer.Enforce(token, casbin.ResourceEnvironment, casbin.ActionTrigger, object); !ok {
		common.WriteForbiddenError(w, "pod rotation", "environment")
		return
	}
	// 5. Service call with enhanced error handling
	isSuperAdmin := handler.enforcer.Enforce(token, casbin.ResourceGlobal, casbin.ActionCreate, "*")
	userEmail := util.GetEmailFromContext(r.Context())
	userMetadata := &bean5.UserMetadata{
		UserEmailId:      userEmail,
		IsUserSuperAdmin: isSuperAdmin,
		UserId:           userId,
	}
	rotatePodResponse, err := handler.deployedAppService.RotatePods(r.Context(), &podRotateRequest, userMetadata)
	if err != nil {
		handler.logger.Errorw("service error", "err", err, "payload", podRotateRequest)

		// Use enhanced error response builder
		errBuilder := common.NewErrorResponseBuilder(w, r).
			WithOperation("pod rotation").
			WithResourceFromId("application", podRotateRequest.AppId)
		errBuilder.HandleError(err)
		return
	}

	// 6. Success response
	common.WriteJsonResp(w, nil, rotatePodResponse, http.StatusOK)
}

func (handler PipelineTriggerRestHandlerImpl) StartStopApp(w http.ResponseWriter, r *http.Request) {
	// 1. Authentication check
	userId, err := handler.userAuthService.GetLoggedInUser(r)
	if userId == 0 || err != nil {
		common.HandleUnauthorized(w, r)
		return
	}

	// 2. Request body parsing
	decoder := json.NewDecoder(r.Body)
	var overrideRequest bean2.StopAppRequest
	err = decoder.Decode(&overrideRequest)
	if err != nil {
		handler.logger.Errorw("request parsing error", "err", err)
		common.WriteJsonResp(w, err, nil, http.StatusBadRequest)
		return
	}
	overrideRequest.UserId = userId

	// 3. Struct validation
	err = handler.validator.Struct(overrideRequest)
	if err != nil {
<<<<<<< HEAD
		handler.logger.Errorw("validation err, StartStopApp", "err", err, "payload", overrideRequest)
=======
		handler.logger.Errorw("validation error", "err", err, "payload", overrideRequest)
		// Enhanced validation error handling
>>>>>>> e01cbd9b
		common.HandleValidationErrors(w, r, err)
		return
	}
	// 4. RBAC validation
	token := r.Header.Get("token")
	object := handler.enforcerUtil.GetAppRBACNameByAppId(overrideRequest.AppId)
	if ok := handler.enforcer.Enforce(token, casbin.ResourceApplications, casbin.ActionTrigger, object); !ok {
		common.WriteForbiddenError(w, "start/stop", "application")
		return
	}
	object = handler.enforcerUtil.GetEnvRBACNameByAppId(overrideRequest.AppId, overrideRequest.EnvironmentId)
	if ok := handler.enforcer.Enforce(token, casbin.ResourceEnvironment, casbin.ActionTrigger, object); !ok {
		common.WriteForbiddenError(w, "start/stop", "environment")
		return
	}
	// 5. Service call with enhanced error handling
	ctx := r.Context()
	isSuperAdmin := handler.enforcer.Enforce(token, casbin.ResourceGlobal, casbin.ActionCreate, "*")
	userEmail := util.GetEmailFromContext(ctx)
	userMetadata := &bean5.UserMetadata{
		UserEmailId:      userEmail,
		IsUserSuperAdmin: isSuperAdmin,
		UserId:           userId,
	}
	mergeResp, err := handler.deployedAppService.StopStartApp(ctx, &overrideRequest, userMetadata)
	if err != nil {
		handler.logger.Errorw("service error", "err", err, "payload", overrideRequest)

		// Use enhanced error response builder
		errBuilder := common.NewErrorResponseBuilder(w, r).
			WithOperation("application start/stop").
			WithResourceFromId("application", overrideRequest.AppId)
		errBuilder.HandleError(err)
		return
	}

	// 6. Success response
	res := map[string]interface{}{"releaseId": mergeResp}
	common.WriteJsonResp(w, nil, res, http.StatusOK)
}

func (handler PipelineTriggerRestHandlerImpl) StartStopDeploymentGroup(w http.ResponseWriter, r *http.Request) {
	// 1. Authentication check
	userId, err := handler.userAuthService.GetLoggedInUser(r)
	if userId == 0 || err != nil {
		common.HandleUnauthorized(w, r)
		return
	}

	// 2. Request body parsing
	decoder := json.NewDecoder(r.Body)
	var stopDeploymentGroupRequest bean4.StopDeploymentGroupRequest
	err = decoder.Decode(&stopDeploymentGroupRequest)
	if err != nil {
		handler.logger.Errorw("request parsing error", "err", err)
		common.WriteJsonResp(w, err, nil, http.StatusBadRequest)
		return
	}
	stopDeploymentGroupRequest.UserId = userId

	// 3. Struct validation
	err = handler.validator.Struct(stopDeploymentGroupRequest)
	if err != nil {
		handler.logger.Errorw("validation error", "err", err, "payload", stopDeploymentGroupRequest)
		// Enhanced validation error handling
		common.HandleValidationErrors(w, r, err)
		return
	}

	// 4. Deployment group retrieval and RBAC validation
	dg, err := handler.deploymentGroupService.GetDeploymentGroupById(stopDeploymentGroupRequest.DeploymentGroupId)
	if err != nil {
		handler.logger.Errorw("deployment group retrieval error", "err", err, "deploymentGroupId", stopDeploymentGroupRequest.DeploymentGroupId)

		// Use enhanced error response with resource context
		common.WriteJsonRespWithResourceContextFromId(w, err, nil, 0, "deployment group", stopDeploymentGroupRequest.DeploymentGroupId)
		return
	}

	token := r.Header.Get("token")
	// RBAC enforcer applying
	object := handler.enforcerUtil.GetTeamRBACByCiPipelineId(dg.CiPipelineId)
	if ok := handler.enforcer.Enforce(token, casbin.ResourceApplications, casbin.ActionTrigger, object); !ok {
		common.WriteForbiddenError(w, "deployment group start/stop", "application")
		return
	}
	object = handler.enforcerUtil.GetEnvRBACNameByCiPipelineIdAndEnvId(dg.CiPipelineId, dg.EnvironmentId)
	if ok := handler.enforcer.Enforce(token, casbin.ResourceEnvironment, casbin.ActionTrigger, object); !ok {
		common.WriteForbiddenError(w, "deployment group start/stop", "environment")
		return
	}
	// 5. Service call with enhanced error handling
	isSuperAdmin := handler.enforcer.Enforce(token, casbin.ResourceGlobal, casbin.ActionCreate, "*")
	userEmail := util.GetEmailFromContext(r.Context())
	userMetadata := &bean5.UserMetadata{
		UserEmailId:      userEmail,
		IsUserSuperAdmin: isSuperAdmin,
		UserId:           userId,
	}
	res, err := handler.workflowEventPublishService.TriggerBulkHibernateAsync(stopDeploymentGroupRequest, userMetadata)
	if err != nil {
		handler.logger.Errorw("service error", "err", err, "payload", stopDeploymentGroupRequest)

		// Use enhanced error response builder
		errBuilder := common.NewErrorResponseBuilder(w, r).
			WithOperation("deployment group start/stop").
			WithResourceFromId("deployment group", stopDeploymentGroupRequest.DeploymentGroupId)
		errBuilder.HandleError(err)
		return
	}

	// 6. Success response
	common.WriteJsonResp(w, nil, res, http.StatusOK)
}

func (handler PipelineTriggerRestHandlerImpl) ReleaseStatusUpdate(w http.ResponseWriter, r *http.Request) {
	// 1. Authentication check
	userId, err := handler.userAuthService.GetLoggedInUser(r)
	if userId == 0 || err != nil {
		common.HandleUnauthorized(w, r)
		return
	}

	// 2. Request body parsing
	decoder := json.NewDecoder(r.Body)
	var releaseStatusUpdateRequest bean.ReleaseStatusUpdateRequest
	err = decoder.Decode(&releaseStatusUpdateRequest)
	if err != nil {
		handler.logger.Errorw("request parsing error", "err", err)
		common.WriteJsonResp(w, err, nil, http.StatusBadRequest)
		return
	}

	// 3. Struct validation (if validator is available for this struct)
	err = handler.validator.Struct(releaseStatusUpdateRequest)
	if err != nil {
		handler.logger.Errorw("validation error", "err", err, "payload", releaseStatusUpdateRequest)
		// Enhanced validation error handling
		common.HandleValidationErrors(w, r, err)
		return
	}

	// 4. Service call with enhanced error handling
	res, err := handler.appService.UpdateReleaseStatus(&releaseStatusUpdateRequest)
	if err != nil {
		handler.logger.Errorw("service error", "err", err, "payload", releaseStatusUpdateRequest)

		// Use enhanced error response builder
		errBuilder := common.NewErrorResponseBuilder(w, r).
			WithOperation("release status update")
		errBuilder.HandleError(err)
		return
	}

	// 5. Success response
	response := map[string]bool{"status": res}
	common.WriteJsonResp(w, nil, response, http.StatusOK)
}

func (handler PipelineTriggerRestHandlerImpl) GetAllLatestDeploymentConfiguration(w http.ResponseWriter, r *http.Request) {
	// 1. Authentication check
	userId, err := handler.userAuthService.GetLoggedInUser(r)
	if userId == 0 || err != nil {
		common.HandleUnauthorized(w, r)
		return
	}

	// 2. Enhanced path parameter extraction
	appId, err := common.ExtractIntPathParamWithContext(w, r, "appId")
	if err != nil {
		// Error already written by ExtractIntPathParamWithContext
		return
	}

	pipelineId, err := common.ExtractIntPathParamWithContext(w, r, "pipelineId")
	if err != nil {
		// Error already written by ExtractIntPathParamWithContext
		return
	}
	// 3. RBAC validation
	token := r.Header.Get("token")
	resourceName := handler.enforcerUtil.GetAppRBACNameByAppId(appId)
	if ok := handler.enforcer.Enforce(token, casbin.ResourceApplications, casbin.ActionGet, resourceName); !ok {
		common.WriteForbiddenError(w, "view", "application deployment configuration")
		return
	}

	// 4. Service call with enhanced error handling
	isSuperAdmin := handler.enforcer.Enforce(token, casbin.ResourceGlobal, casbin.ActionGet, "*")
	ctx := r.Context()
	ctx = util.SetSuperAdminInContext(ctx, isSuperAdmin)
	//checking if user has admin access
	userHasAdminAccess := handler.enforcer.Enforce(token, casbin.ResourceApplications, casbin.ActionUpdate, resourceName)
	allDeploymentconfig, err := handler.deploymentConfigService.GetLatestDeploymentConfigurationByPipelineId(ctx, pipelineId, userHasAdminAccess)
	if err != nil {
		handler.logger.Errorw("service error", "err", err, "pipelineId", pipelineId)

		// Use enhanced error response with resource context
		common.WriteJsonRespWithResourceContextFromId(w, err, nil, 0, "pipeline", pipelineId)
		return
	}

	// 5. Success response
	common.WriteJsonResp(w, nil, allDeploymentconfig, http.StatusOK)
}<|MERGE_RESOLUTION|>--- conflicted
+++ resolved
@@ -133,12 +133,7 @@
 	// 3. Struct validation
 	err = handler.validator.Struct(overrideRequest)
 	if err != nil {
-<<<<<<< HEAD
-		handler.logger.Errorw("request err, OverrideConfig", "err", err, "payload", overrideRequest)
-=======
 		handler.logger.Errorw("validation error", "err", err, "payload", overrideRequest)
-		// Enhanced validation error handling
->>>>>>> e01cbd9b
 		common.HandleValidationErrors(w, r, err)
 		return
 	}
@@ -202,12 +197,7 @@
 	// 3. Struct validation
 	err = handler.validator.Struct(podRotateRequest)
 	if err != nil {
-<<<<<<< HEAD
-		handler.logger.Errorw("validation err, RotatePods", "err", err, "payload", podRotateRequest)
-=======
 		handler.logger.Errorw("validation error", "err", err, "payload", podRotateRequest)
-		// Enhanced validation error handling
->>>>>>> e01cbd9b
 		common.HandleValidationErrors(w, r, err)
 		return
 	}
@@ -269,12 +259,7 @@
 	// 3. Struct validation
 	err = handler.validator.Struct(overrideRequest)
 	if err != nil {
-<<<<<<< HEAD
-		handler.logger.Errorw("validation err, StartStopApp", "err", err, "payload", overrideRequest)
-=======
 		handler.logger.Errorw("validation error", "err", err, "payload", overrideRequest)
-		// Enhanced validation error handling
->>>>>>> e01cbd9b
 		common.HandleValidationErrors(w, r, err)
 		return
 	}
