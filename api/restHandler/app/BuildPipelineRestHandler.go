package app

import (
	"context"
	"encoding/json"
	"errors"
	"fmt"
	"github.com/argoproj/argo-workflows/v3/pkg/apis/workflow/v1alpha1"
	"github.com/devtron-labs/devtron/api/restHandler/common"
	"github.com/devtron-labs/devtron/client/gitSensor"
	"github.com/devtron-labs/devtron/internal/sql/repository"
	dockerRegistryRepository "github.com/devtron-labs/devtron/internal/sql/repository/dockerRegistry"
	"github.com/devtron-labs/devtron/internal/sql/repository/helper"
	"github.com/devtron-labs/devtron/internal/sql/repository/pipelineConfig"
	"github.com/devtron-labs/devtron/internal/util"
	appGroup2 "github.com/devtron-labs/devtron/pkg/appGroup"
	"github.com/devtron-labs/devtron/pkg/bean"
	"github.com/devtron-labs/devtron/pkg/pipeline"
	bean1 "github.com/devtron-labs/devtron/pkg/pipeline/bean"
	"github.com/devtron-labs/devtron/pkg/user/casbin"
	"github.com/devtron-labs/devtron/util/response"
	"github.com/go-pg/pg"
	"github.com/gorilla/mux"
	"go.opentelemetry.io/otel"
	"io"
	"net/http"
	"strconv"
	"strings"
)

const GIT_MATERIAL_DELETE_SUCCESS_RESP = "Git material deleted successfully."

type BuildHistoryResponse struct {
	HideImageTaggingHardDelete bool                        `json:"hideImageTaggingHardDelete"`
	TagsEditable               bool                        `json:"tagsEditable"`
	AppReleaseTagNames         []string                    `json:"appReleaseTagNames"` //unique list of tags exists in the app
	CiWorkflows                []pipeline.WorkflowResponse `json:"ciWorkflows"`
}
type DevtronAppBuildRestHandler interface {
	CreateCiConfig(w http.ResponseWriter, r *http.Request)
	UpdateCiTemplate(w http.ResponseWriter, r *http.Request)

	GetCiPipeline(w http.ResponseWriter, r *http.Request)
	GetExternalCi(w http.ResponseWriter, r *http.Request)
	GetExternalCiById(w http.ResponseWriter, r *http.Request)
	PatchCiPipelines(w http.ResponseWriter, r *http.Request)
	PatchCiMaterialSourceWithAppIdAndEnvironmentId(w http.ResponseWriter, r *http.Request)
	TriggerCiPipeline(w http.ResponseWriter, r *http.Request)
	GetCiPipelineMin(w http.ResponseWriter, r *http.Request)
	GetCIPipelineById(w http.ResponseWriter, r *http.Request)
	GetCIPipelineByPipelineId(w http.ResponseWriter, r *http.Request)
	HandleWorkflowWebhook(w http.ResponseWriter, r *http.Request)
	GetBuildLogs(w http.ResponseWriter, r *http.Request)
	FetchWorkflowDetails(w http.ResponseWriter, r *http.Request)
	// CancelWorkflow CancelBuild
	CancelWorkflow(w http.ResponseWriter, r *http.Request)

	UpdateBranchCiPipelinesWithRegex(w http.ResponseWriter, r *http.Request)
	GetCiPipelineByEnvironment(w http.ResponseWriter, r *http.Request)
	GetCiPipelineByEnvironmentMin(w http.ResponseWriter, r *http.Request)
	GetExternalCiByEnvironment(w http.ResponseWriter, r *http.Request)
}

type DevtronAppBuildMaterialRestHandler interface {
	CreateMaterial(w http.ResponseWriter, r *http.Request)
	UpdateMaterial(w http.ResponseWriter, r *http.Request)
	FetchMaterials(w http.ResponseWriter, r *http.Request)
	FetchMaterialsByMaterialId(w http.ResponseWriter, r *http.Request)
	RefreshMaterials(w http.ResponseWriter, r *http.Request)
	FetchMaterialInfo(w http.ResponseWriter, r *http.Request)
	FetchChanges(w http.ResponseWriter, r *http.Request)
	DeleteMaterial(w http.ResponseWriter, r *http.Request)
	GetCommitMetadataForPipelineMaterial(w http.ResponseWriter, r *http.Request)
}

type DevtronAppBuildHistoryRestHandler interface {
	GetHistoricBuildLogs(w http.ResponseWriter, r *http.Request)
	GetBuildHistory(w http.ResponseWriter, r *http.Request)
	DownloadCiWorkflowArtifacts(w http.ResponseWriter, r *http.Request)
}

type ImageTaggingRestHandler interface {
	CreateUpdateImageTagging(w http.ResponseWriter, r *http.Request)
	GetImageTaggingData(w http.ResponseWriter, r *http.Request)
}

func (handler PipelineConfigRestHandlerImpl) CreateCiConfig(w http.ResponseWriter, r *http.Request) {
	decoder := json.NewDecoder(r.Body)
	userId, err := handler.userAuthService.GetLoggedInUser(r)
	if userId == 0 || err != nil {
		common.WriteJsonResp(w, err, "Unauthorized User", http.StatusUnauthorized)
		return
	}
	var createRequest bean.CiConfigRequest
	err = decoder.Decode(&createRequest)
	createRequest.UserId = userId
	if err != nil {
		handler.Logger.Errorw("request err, create ci config", "err", err, "create request", createRequest)
		common.WriteJsonResp(w, err, nil, http.StatusBadRequest)
		return
	}
	handler.Logger.Infow("request payload, create ci config", "create request", createRequest)
	err = handler.validator.Struct(createRequest)
	if err != nil {
		handler.Logger.Errorw("validation err, create ci config", "err", err, "create request", createRequest)
		common.WriteJsonResp(w, err, nil, http.StatusBadRequest)
		return
	}
	// validates if the dockerRegistry can store CONTAINER
	isValid := handler.dockerRegistryConfig.ValidateRegistryStorageType(createRequest.DockerRegistry, dockerRegistryRepository.OCI_REGISRTY_REPO_TYPE_CONTAINER, dockerRegistryRepository.STORAGE_ACTION_TYPE_PUSH, dockerRegistryRepository.STORAGE_ACTION_TYPE_PULL_AND_PUSH)
	if !isValid {
		err = fmt.Errorf("invalid registry type")
		handler.Logger.Errorw("validation err, create ci config", "err", err, "create request", createRequest)
		common.WriteJsonResp(w, err, nil, http.StatusBadRequest)
		return
	}
	token := r.Header.Get("token")
	app, err := handler.pipelineBuilder.GetApp(createRequest.AppId)
	if err != nil {
		common.WriteJsonResp(w, err, nil, http.StatusBadRequest)
		return
	}
	resourceName := handler.enforcerUtil.GetAppRBACName(app.AppName)
	if ok := handler.enforcer.Enforce(token, casbin.ResourceApplications, casbin.ActionCreate, resourceName); !ok {
		common.WriteJsonResp(w, fmt.Errorf("unauthorized user"), "Unauthorized User", http.StatusForbidden)
		return
	}
	createResp, err := handler.pipelineBuilder.CreateCiPipeline(&createRequest)
	if err != nil {
		handler.Logger.Errorw("service err, create", "err", err, "create request", createRequest)
		common.WriteJsonResp(w, err, nil, http.StatusInternalServerError)
		return
	}
	common.WriteJsonResp(w, err, createResp, http.StatusOK)
}

func (handler PipelineConfigRestHandlerImpl) UpdateCiTemplate(w http.ResponseWriter, r *http.Request) {
	decoder := json.NewDecoder(r.Body)
	userId, err := handler.userAuthService.GetLoggedInUser(r)
	if userId == 0 || err != nil {
		common.WriteJsonResp(w, err, "Unauthorized User", http.StatusUnauthorized)
		return
	}
	var configRequest bean.CiConfigRequest
	err = decoder.Decode(&configRequest)
	configRequest.UserId = userId
	if err != nil {
		handler.Logger.Errorw("request err, UpdateCiTemplate", "err", err, "UpdateCiTemplate", configRequest)
		common.WriteJsonResp(w, err, nil, http.StatusBadRequest)
		return
	}
	handler.Logger.Infow("request payload, update ci template", "UpdateCiTemplate", configRequest, "userId", userId)
	err = handler.validator.Struct(configRequest)
	if err != nil {
		handler.Logger.Errorw("validation err, UpdateCiTemplate", "err", err, "UpdateCiTemplate", configRequest)
		common.WriteJsonResp(w, err, nil, http.StatusBadRequest)
		return
	}
	token := r.Header.Get("token")
	app, err := handler.pipelineBuilder.GetApp(configRequest.AppId)
	if err != nil {
		common.WriteJsonResp(w, err, nil, http.StatusBadRequest)
		return
	}
	resourceName := handler.enforcerUtil.GetAppRBACName(app.AppName)
	if ok := handler.enforcer.Enforce(token, casbin.ResourceApplications, casbin.ActionCreate, resourceName); !ok {
		common.WriteJsonResp(w, fmt.Errorf("unauthorized user"), "Unauthorized User", http.StatusForbidden)
		return
	}
	createResp, err := handler.pipelineBuilder.UpdateCiTemplate(&configRequest)
	if err != nil {
		handler.Logger.Errorw("service err, UpdateCiTemplate", "err", err, "UpdateCiTemplate", configRequest)
		common.WriteJsonResp(w, err, nil, http.StatusInternalServerError)
		return
	}
	common.WriteJsonResp(w, err, createResp, http.StatusOK)
}

func (handler PipelineConfigRestHandlerImpl) UpdateBranchCiPipelinesWithRegex(w http.ResponseWriter, r *http.Request) {
	decoder := json.NewDecoder(r.Body)
	userId, err := handler.userAuthService.GetLoggedInUser(r)
	if userId == 0 || err != nil {
		common.WriteJsonResp(w, err, "Unauthorized User", http.StatusUnauthorized)
		return
	}
	var patchRequest bean.CiRegexPatchRequest
	err = decoder.Decode(&patchRequest)
	patchRequest.UserId = userId
	if err != nil {
		handler.Logger.Errorw("request err, PatchCiPipelines", "err", err, "PatchCiPipelines", patchRequest)
		common.WriteJsonResp(w, err, nil, http.StatusBadRequest)
		return
	}

	handler.Logger.Debugw("update request ", "req", patchRequest)
	token := r.Header.Get("token")
	app, err := handler.pipelineBuilder.GetApp(patchRequest.AppId)
	if err != nil {
		common.WriteJsonResp(w, err, nil, http.StatusBadRequest)
		return
	}
	resourceName := handler.enforcerUtil.GetAppRBACName(app.AppName)
	if ok := handler.enforcer.Enforce(token, casbin.ResourceApplications, casbin.ActionTrigger, resourceName); !ok {
		common.WriteJsonResp(w, fmt.Errorf("unauthorized user"), "Unauthorized User", http.StatusForbidden)
		return
	}

	var materialList []*bean.CiPipelineMaterial
	for _, material := range patchRequest.CiPipelineMaterial {
		if handler.ciPipelineMaterialRepository.CheckRegexExistsForMaterial(material.Id) {
			materialList = append(materialList, material)
		}
	}
	if len(materialList) == 0 {
		common.WriteJsonResp(w, fmt.Errorf("unauthorized user"), "Unauthorized User", http.StatusForbidden)
		return
	}
	patchRequest.CiPipelineMaterial = materialList

	err = handler.pipelineBuilder.PatchRegexCiPipeline(&patchRequest)
	if err != nil {
		handler.Logger.Errorw("service err, PatchCiPipelines", "err", err, "PatchCiPipelines", patchRequest)
		common.WriteJsonResp(w, err, nil, http.StatusInternalServerError)
		return
	}
	//if include/exclude configured showAll will include excluded materials also in list, if not configured it will ignore this flag
	resp, err := handler.ciHandler.FetchMaterialsByPipelineId(patchRequest.Id, false)
	if err != nil {
		handler.Logger.Errorw("service err, FetchMaterials", "err", err, "pipelineId", patchRequest.Id)
		common.WriteJsonResp(w, err, resp, http.StatusInternalServerError)
		return
	}
	common.WriteJsonResp(w, err, resp, http.StatusOK)
}

func (handler PipelineConfigRestHandlerImpl) parseSourceChangeRequest(w http.ResponseWriter, r *http.Request) (*bean.CiMaterialPatchRequest, int32, error) {
	decoder := json.NewDecoder(r.Body)
	userId, err := handler.userAuthService.GetLoggedInUser(r)
	if userId == 0 || err != nil {
		common.WriteJsonResp(w, err, "Unauthorized User", http.StatusUnauthorized)
		return nil, 0, err
	}
	var patchRequest bean.CiMaterialPatchRequest
	err = decoder.Decode(&patchRequest)

	if err != nil {
		handler.Logger.Errorw("request err, PatchCiPipeline", "err", err, "PatchCiPipeline", patchRequest)
		common.WriteJsonResp(w, err, nil, http.StatusBadRequest)
		return nil, 0, err
	}
	return &patchRequest, userId, nil
}

func (handler PipelineConfigRestHandlerImpl) authorizeCiSourceChangeRequest(w http.ResponseWriter, patchRequest *bean.CiMaterialPatchRequest, token string) error {
	handler.Logger.Debugw("update request ", "req", patchRequest)
	app, err := handler.pipelineBuilder.GetApp(patchRequest.AppId)
	if err != nil {
		common.WriteJsonResp(w, err, nil, http.StatusBadRequest)
		return err
	}
	if app.AppType != helper.CustomApp {
		err = fmt.Errorf("only custom apps supported")
		common.WriteJsonResp(w, err, nil, http.StatusBadRequest)
		return err
	}
	resourceName := handler.enforcerUtil.GetAppRBACName(app.AppName)
	if ok := handler.enforcer.Enforce(token, casbin.ResourceApplications, casbin.ActionUpdate, resourceName); !ok {
		err = fmt.Errorf("unauthorized user")
		common.WriteJsonResp(w, err, "Unauthorized User", http.StatusForbidden)
		return err
	}
	err = handler.validator.Struct(patchRequest)
	if err != nil {
		handler.Logger.Errorw("validation err", "err", err)
		common.WriteJsonResp(w, err, nil, http.StatusBadRequest)
		return err
	}
	return nil
}

func (handler PipelineConfigRestHandlerImpl) PatchCiMaterialSourceWithAppIdAndEnvironmentId(w http.ResponseWriter, r *http.Request) {
	patchRequest, userId, err := handler.parseSourceChangeRequest(w, r)
	if err != nil {
		handler.Logger.Errorw("Parse error, PatchCiMaterialSource", "err", err, "PatchCiMaterialSource", patchRequest)
		common.WriteJsonResp(w, err, nil, http.StatusBadRequest)
		return
	}
	if !(patchRequest.Source.Type == pipelineConfig.SOURCE_TYPE_BRANCH_FIXED || patchRequest.Source.Type == pipelineConfig.SOURCE_TYPE_BRANCH_REGEX) {
		handler.Logger.Errorw("Unsupported source type, PatchCiMaterialSource", "err", err, "PatchCiMaterialSource", patchRequest)
		common.WriteJsonResp(w, err, "source.type not supported", http.StatusBadRequest)
		return
	}
	token := r.Header.Get("token")
	if err = handler.authorizeCiSourceChangeRequest(w, patchRequest, token); err != nil {
		handler.Logger.Errorw("Authorization error, PatchCiMaterialSource", "err", err, "PatchCiMaterialSource", patchRequest)
		common.WriteJsonResp(w, err, nil, http.StatusUnauthorized)
		return
	}

	createResp, err := handler.pipelineBuilder.PatchCiMaterialSource(patchRequest, userId)
	if err != nil {
		handler.Logger.Errorw("service err, PatchCiPipelines", "err", err, "PatchCiPipelines", patchRequest)
		common.WriteJsonResp(w, err, nil, http.StatusInternalServerError)
		return
	}
	common.WriteJsonResp(w, err, createResp, http.StatusOK)
}

func (handler PipelineConfigRestHandlerImpl) PatchCiPipelines(w http.ResponseWriter, r *http.Request) {
	decoder := json.NewDecoder(r.Body)
	userId, err := handler.userAuthService.GetLoggedInUser(r)
	if userId == 0 || err != nil {
		common.WriteJsonResp(w, err, "Unauthorized User", http.StatusUnauthorized)
		return
	}
	isSuperAdmin, err := handler.userAuthService.IsSuperAdmin(int(userId))
	if err != nil {
		common.WriteJsonResp(w, err, "failed to check if user is super admin", http.StatusInternalServerError)
		return
	}
	var patchRequest bean.CiPatchRequest
	err = decoder.Decode(&patchRequest)
	patchRequest.UserId = userId
	if err != nil {
		handler.Logger.Errorw("request err, PatchCiPipelines", "err", err, "PatchCiPipelines", patchRequest)
		common.WriteJsonResp(w, err, nil, http.StatusBadRequest)
		return
	}
	handler.Logger.Infow("request payload, PatchCiPipelines", "PatchCiPipelines", patchRequest)
	err = handler.validator.Struct(patchRequest)
	if err != nil {
		handler.Logger.Errorw("validation err", "err", err)
		common.WriteJsonResp(w, err, nil, http.StatusBadRequest)
		return
	}
	handler.Logger.Debugw("update request ", "req", patchRequest)
	token := r.Header.Get("token")
	app, err := handler.pipelineBuilder.GetApp(patchRequest.AppId)
	if err != nil {
		common.WriteJsonResp(w, err, nil, http.StatusBadRequest)
		return
	}

	resourceName := handler.enforcerUtil.GetAppRBACName(app.AppName)
	var ok bool
	if app.AppType == helper.Job {
		ok = isSuperAdmin
	} else {
		ok = handler.enforcer.Enforce(token, casbin.ResourceApplications, casbin.ActionCreate, resourceName)
	}
	if !ok {
		common.WriteJsonResp(w, fmt.Errorf("unauthorized user"), "Unauthorized User", http.StatusForbidden)
		return
	}

	ciConf, err := handler.pipelineBuilder.GetCiPipeline(patchRequest.AppId)

	var emptyDockerRegistry string
	if app.AppType == helper.Job && ciConf == nil {
		ciConfigRequest := bean.CiConfigRequest{}
		ciConfigRequest.DockerRegistry = emptyDockerRegistry
		ciConfigRequest.AppId = patchRequest.AppId
		ciConfigRequest.CiBuildConfig = &bean1.CiBuildConfigBean{}
		ciConfigRequest.CiBuildConfig.CiBuildType = "skip-build"
		ciConfigRequest.UserId = patchRequest.UserId
		if patchRequest.CiPipeline == nil || patchRequest.CiPipeline.CiMaterial == nil {
			handler.Logger.Errorw("Invalid patch ci-pipeline request", "request", patchRequest, "err", "invalid CiPipeline data")
			common.WriteJsonResp(w, fmt.Errorf("invalid CiPipeline data"), nil, http.StatusBadRequest)
			return
		}
		ciConfigRequest.CiBuildConfig.GitMaterialId = patchRequest.CiPipeline.CiMaterial[0].GitMaterialId
		ciConfigRequest.IsJob = true
		_, err = handler.pipelineBuilder.CreateCiPipeline(&ciConfigRequest)
		if err != nil {
			handler.Logger.Errorw("error occurred in creating ci-pipeline for the Job", "payload", ciConfigRequest, "err", err)
			common.WriteJsonResp(w, err, nil, http.StatusInternalServerError)
			return
		}
	}
	if app.AppType == helper.Job {
		patchRequest.IsJob = true
	}
	createResp, err := handler.pipelineBuilder.PatchCiPipeline(&patchRequest)
	if err != nil {
		handler.Logger.Errorw("service err, PatchCiPipelines", "err", err, "PatchCiPipelines", patchRequest)
		common.WriteJsonResp(w, err, nil, http.StatusInternalServerError)
		return
	}
	if createResp != nil && app != nil {
		createResp.AppName = app.AppName
	}
	common.WriteJsonResp(w, err, createResp, http.StatusOK)
}

func (handler PipelineConfigRestHandlerImpl) GetCiPipeline(w http.ResponseWriter, r *http.Request) {
	vars := mux.Vars(r)
	appId, err := strconv.Atoi(vars["appId"])
	if err != nil {
		common.WriteJsonResp(w, err, nil, http.StatusBadRequest)
		return
	}
	token := r.Header.Get("token")
	app, err := handler.pipelineBuilder.GetApp(appId)
	if err != nil {
		handler.Logger.Errorw("service err, GetCiPipeline", "err", err, "appId", appId)
		common.WriteJsonResp(w, err, nil, http.StatusInternalServerError)
		return
	}
	resourceName := handler.enforcerUtil.GetAppRBACName(app.AppName)
	if ok := handler.enforcer.Enforce(token, casbin.ResourceApplications, casbin.ActionGet, resourceName); !ok {
		common.WriteJsonResp(w, fmt.Errorf("unauthorized user"), "Unauthorized User", http.StatusForbidden)
		return
	}
	ciConf, err := handler.pipelineBuilder.GetCiPipeline(appId)
	if err != nil {
		handler.Logger.Errorw("service err, GetCiPipeline", "err", err, "appId", appId)
		common.WriteJsonResp(w, err, nil, http.StatusInternalServerError)
		return
	}
	if ciConf == nil || ciConf.Id == 0 {
		err = &util.ApiError{Code: "404", HttpStatusCode: 200, UserMessage: "no data found"}
	}
	common.WriteJsonResp(w, err, ciConf, http.StatusOK)
}

func (handler PipelineConfigRestHandlerImpl) GetExternalCi(w http.ResponseWriter, r *http.Request) {
	vars := mux.Vars(r)
	appId, err := strconv.Atoi(vars["appId"])
	if err != nil {
		common.WriteJsonResp(w, err, nil, http.StatusBadRequest)
		return
	}
	token := r.Header.Get("token")
	app, err := handler.pipelineBuilder.GetApp(appId)
	if err != nil {
		handler.Logger.Errorw("service err, GetExternalCi", "err", err, "appId", appId)
		common.WriteJsonResp(w, err, nil, http.StatusInternalServerError)
		return
	}
	resourceName := handler.enforcerUtil.GetAppRBACName(app.AppName)
	if ok := handler.enforcer.Enforce(token, casbin.ResourceApplications, casbin.ActionGet, resourceName); !ok {
		common.WriteJsonResp(w, fmt.Errorf("unauthorized user"), "Unauthorized User", http.StatusForbidden)
		return
	}
	ciConf, err := handler.pipelineBuilder.GetExternalCi(appId)
	if err != nil {
		handler.Logger.Errorw("service err, GetExternalCi", "err", err, "appId", appId)
		common.WriteJsonResp(w, err, nil, http.StatusInternalServerError)
		return
	}

	common.WriteJsonResp(w, err, ciConf, http.StatusOK)
}

func (handler PipelineConfigRestHandlerImpl) GetExternalCiById(w http.ResponseWriter, r *http.Request) {
	vars := mux.Vars(r)
	appId, err := strconv.Atoi(vars["appId"])
	if err != nil {
		common.WriteJsonResp(w, err, nil, http.StatusBadRequest)
		return
	}

	externalCiId, err := strconv.Atoi(vars["externalCiId"])
	if err != nil {
		common.WriteJsonResp(w, err, nil, http.StatusBadRequest)
		return
	}
	token := r.Header.Get("token")
	app, err := handler.pipelineBuilder.GetApp(appId)
	if err != nil {
		handler.Logger.Errorw("service err, GetExternalCiById", "err", err, "appId", appId)
		common.WriteJsonResp(w, err, nil, http.StatusInternalServerError)
		return
	}
	resourceName := handler.enforcerUtil.GetAppRBACName(app.AppName)
	if ok := handler.enforcer.Enforce(token, casbin.ResourceApplications, casbin.ActionGet, resourceName); !ok {
		common.WriteJsonResp(w, fmt.Errorf("unauthorized user"), "Unauthorized User", http.StatusForbidden)
		return
	}
	ciConf, err := handler.pipelineBuilder.GetExternalCiById(appId, externalCiId)
	if err != nil {
		handler.Logger.Errorw("service err, GetExternalCiById", "err", err, "appId", appId)
		common.WriteJsonResp(w, err, nil, http.StatusInternalServerError)
		return
	}

	common.WriteJsonResp(w, err, ciConf, http.StatusOK)
}

func (handler PipelineConfigRestHandlerImpl) TriggerCiPipeline(w http.ResponseWriter, r *http.Request) {
	userId, err := handler.userAuthService.GetLoggedInUser(r)
	if userId == 0 || err != nil {
		common.WriteJsonResp(w, err, "Unauthorized User", http.StatusUnauthorized)
		return
	}
	decoder := json.NewDecoder(r.Body)
	var ciTriggerRequest bean.CiTriggerRequest
	err = decoder.Decode(&ciTriggerRequest)
	if err != nil {
		handler.Logger.Errorw("request err, TriggerCiPipeline", "err", err, "payload", ciTriggerRequest)
		common.WriteJsonResp(w, err, nil, http.StatusBadRequest)
		return
	}
	if !handler.validForMultiMaterial(ciTriggerRequest) {
		handler.Logger.Errorw("invalid req, commit hash not present for multi-git", "payload", ciTriggerRequest)
		common.WriteJsonResp(w, errors.New("invalid req, commit hash not present for multi-git"),
			nil, http.StatusBadRequest)
	}
	ciTriggerRequest.TriggeredBy = userId
	token := r.Header.Get("token")
	userEmailId, err := handler.userAuthService.GetEmailFromToken(token)
	if err != nil {
		handler.Logger.Errorw("error in getting user emailId from token", "userId", userId, "err", err)
		common.WriteJsonResp(w, err, "Unauthorized User", http.StatusUnauthorized)
		return
	}
	handler.Logger.Infow("request payload, TriggerCiPipeline", "payload", ciTriggerRequest)

	//RBAC STARTS
	//checking if user has trigger access on app, if not will be forbidden to trigger independent of number of cd cdPipelines
	ciPipeline, err := handler.ciPipelineRepository.FindById(ciTriggerRequest.PipelineId)
	if err != nil {
		handler.Logger.Errorw("err in finding ci pipeline, TriggerCiPipeline", "err", err, "ciPipelineId", ciTriggerRequest.PipelineId)
		common.WriteJsonResp(w, err, nil, http.StatusInternalServerError)
		return
	}
	appObject := handler.enforcerUtil.GetAppRBACNameByAppId(ciPipeline.AppId)
	if appRbacOk := handler.enforcer.Enforce(token, casbin.ResourceApplications, casbin.ActionTrigger, appObject); !appRbacOk {
		handler.Logger.Debug(fmt.Errorf("unauthorized user"), "Unauthorized User", http.StatusForbidden)
		common.WriteJsonResp(w, err, "Unauthorized User", http.StatusForbidden)
		return
	}
	//checking rbac for cd cdPipelines
	cdPipelines, err := handler.pipelineRepository.FindByCiPipelineId(ciTriggerRequest.PipelineId)
	if err != nil {
		handler.Logger.Errorw("error in finding ccd cdPipelines by ciPipelineId", "err", err, "ciPipelineId", ciTriggerRequest.PipelineId)
		common.WriteJsonResp(w, err, nil, http.StatusInternalServerError)
		return
	}
	cdPipelineRbacObjects := make([]string, len(cdPipelines))
	for i, cdPipeline := range cdPipelines {
		envObject := handler.enforcerUtil.GetAppRBACByAppIdAndPipelineId(cdPipeline.AppId, cdPipeline.Id)
		cdPipelineRbacObjects[i] = envObject
	}
	envRbacResultMap := handler.enforcer.EnforceByEmailInBatch(userEmailId, casbin.ResourceEnvironment, casbin.ActionTrigger, cdPipelineRbacObjects)
	for _, rbacResultOk := range envRbacResultMap {
		if !rbacResultOk {
			common.WriteJsonResp(w, err, "Unauthorized User", http.StatusForbidden)
			return
		}
	}
	//RBAC ENDS
	response := make(map[string]string)
	resp, err := handler.ciHandler.HandleCIManual(ciTriggerRequest)
	if err != nil {
		handler.Logger.Errorw("service err, TriggerCiPipeline", "err", err, "payload", ciTriggerRequest)
		common.WriteJsonResp(w, err, response, http.StatusInternalServerError)
		return
	}
	response["apiResponse"] = strconv.Itoa(resp)
	common.WriteJsonResp(w, err, response, http.StatusOK)
}

func (handler PipelineConfigRestHandlerImpl) FetchMaterials(w http.ResponseWriter, r *http.Request) {
	userId, err := handler.userAuthService.GetLoggedInUser(r)
	if userId == 0 || err != nil {
		common.WriteJsonResp(w, err, "Unauthorized User", http.StatusUnauthorized)
		return
	}
	vars := mux.Vars(r)
	pipelineId, err := strconv.Atoi(vars["pipelineId"])
	if err != nil {
		common.WriteJsonResp(w, err, nil, http.StatusBadRequest)
		return
	}
	v := r.URL.Query()
	showAll := false
	show := v.Get("showAll")
	if len(show) > 0 {
		showAll, err = strconv.ParseBool(show)
		if err != nil {
			showAll = true
			err = nil
			//ignore error, apply rbac by default
		}
	}
	handler.Logger.Infow("request payload, FetchMaterials", "pipelineId", pipelineId)
	ciPipeline, err := handler.ciPipelineRepository.FindById(pipelineId)
	if err != nil {
		handler.Logger.Errorw("service err, UpdateCiTemplate", "err", err, "pipelineId", pipelineId)
		common.WriteJsonResp(w, err, nil, http.StatusInternalServerError)
		return
	}
	//RBAC
	token := r.Header.Get("token")
	object := handler.enforcerUtil.GetAppRBACNameByAppId(ciPipeline.AppId)
	if ok := handler.enforcer.Enforce(token, casbin.ResourceApplications, casbin.ActionGet, object); !ok {
		common.WriteJsonResp(w, err, "Unauthorized User", http.StatusForbidden)
		return
	}
	//RBAC
	resp, err := handler.ciHandler.FetchMaterialsByPipelineId(pipelineId, showAll)
	if err != nil {
		handler.Logger.Errorw("service err, FetchMaterials", "err", err, "pipelineId", pipelineId)
		common.WriteJsonResp(w, err, resp, http.StatusInternalServerError)
		return
	}
	common.WriteJsonResp(w, err, resp, http.StatusOK)
}

func (handler PipelineConfigRestHandlerImpl) FetchMaterialsByMaterialId(w http.ResponseWriter, r *http.Request) {
	userId, err := handler.userAuthService.GetLoggedInUser(r)
	if userId == 0 || err != nil {
		common.WriteJsonResp(w, err, "Unauthorized User", http.StatusUnauthorized)
		return
	}
	vars := mux.Vars(r)
	pipelineId, err := strconv.Atoi(vars["pipelineId"])
	if err != nil {
		common.WriteJsonResp(w, err, nil, http.StatusBadRequest)
		return
	}
	gitMaterialId, err := strconv.Atoi(vars["gitMaterialId"])
	if err != nil {
		common.WriteJsonResp(w, err, nil, http.StatusBadRequest)
		return
	}
	v := r.URL.Query()
	showAll := false
	show := v.Get("showAll")
	if len(show) > 0 {
		showAll, err = strconv.ParseBool(show)
		if err != nil {
			showAll = true
			err = nil
			//ignore error, apply rbac by default
		}
	}
	handler.Logger.Infow("request payload, FetchMaterials", "pipelineId", pipelineId)
	ciPipeline, err := handler.ciPipelineRepository.FindById(pipelineId)
	if err != nil {
		handler.Logger.Errorw("service err, UpdateCiTemplate", "err", err, "pipelineId", pipelineId)
		common.WriteJsonResp(w, err, nil, http.StatusInternalServerError)
		return
	}
	//RBAC
	token := r.Header.Get("token")
	object := handler.enforcerUtil.GetAppRBACNameByAppId(ciPipeline.AppId)
	if ok := handler.enforcer.Enforce(token, casbin.ResourceApplications, casbin.ActionGet, object); !ok {
		common.WriteJsonResp(w, err, "Unauthorized User", http.StatusForbidden)
		return
	}
	//RBAC
	resp, err := handler.ciHandler.FetchMaterialsByPipelineIdAndGitMaterialId(pipelineId, gitMaterialId, showAll)
	if err != nil {
		handler.Logger.Errorw("service err, FetchMaterials", "err", err, "pipelineId", pipelineId)
		common.WriteJsonResp(w, err, resp, http.StatusInternalServerError)
		return
	}
	common.WriteJsonResp(w, err, resp, http.StatusOK)
}

func (handler PipelineConfigRestHandlerImpl) RefreshMaterials(w http.ResponseWriter, r *http.Request) {
	userId, err := handler.userAuthService.GetLoggedInUser(r)
	if userId == 0 || err != nil {
		common.WriteJsonResp(w, err, "Unauthorized User", http.StatusUnauthorized)
		return
	}
	vars := mux.Vars(r)
	gitMaterialId, err := strconv.Atoi(vars["gitMaterialId"])
	if err != nil {
		handler.Logger.Error(err)
		common.WriteJsonResp(w, err, nil, http.StatusBadRequest)
		return
	}
	handler.Logger.Infow("request payload, RefreshMaterials", "gitMaterialId", gitMaterialId)
	material, err := handler.materialRepository.FindById(gitMaterialId)
	if err != nil {
		handler.Logger.Errorw("service err, RefreshMaterials", "err", err, "gitMaterialId", gitMaterialId)
		common.WriteJsonResp(w, err, nil, http.StatusInternalServerError)
		return
	}
	//RBAC
	token := r.Header.Get("token")
	object := handler.enforcerUtil.GetAppRBACNameByAppId(material.AppId)
	if ok := handler.enforcer.Enforce(token, casbin.ResourceApplications, casbin.ActionGet, object); !ok {
		common.WriteJsonResp(w, err, "Unauthorized User", http.StatusForbidden)
		return
	}
	//RBAC

	resp, err := handler.ciHandler.RefreshMaterialByCiPipelineMaterialId(material.Id)
	if err != nil {
		handler.Logger.Errorw("service err, RefreshMaterials", "err", err, "gitMaterialId", gitMaterialId)
		common.WriteJsonResp(w, err, resp, http.StatusInternalServerError)
		return
	}
	common.WriteJsonResp(w, err, resp, http.StatusOK)
}

func (handler PipelineConfigRestHandlerImpl) GetCiPipelineMin(w http.ResponseWriter, r *http.Request) {
	userId, err := handler.userAuthService.GetLoggedInUser(r)
	if userId == 0 || err != nil {
		common.WriteJsonResp(w, err, "Unauthorized User", http.StatusUnauthorized)
		return
	}
	vars := mux.Vars(r)
	appId, err := strconv.Atoi(vars["appId"])
	if err != nil {
		common.WriteJsonResp(w, err, nil, http.StatusBadRequest)
		return
	}
	//RBAC
	handler.Logger.Infow("request payload, GetCiPipelineMin", "appId", appId)
	token := r.Header.Get("token")
	object := handler.enforcerUtil.GetAppRBACNameByAppId(appId)
	if ok := handler.enforcer.Enforce(token, casbin.ResourceApplications, casbin.ActionGet, object); !ok {
		common.WriteJsonResp(w, err, "Unauthorized User", http.StatusForbidden)
		return
	}
	//RBAC
	ciPipelines, err := handler.pipelineBuilder.GetCiPipelineMin(appId)
	if err != nil {
		handler.Logger.Errorw("service err, GetCiPipelineMin", "err", err, "appId", appId)
		if util.IsErrNoRows(err) {
			err = &util.ApiError{Code: "404", HttpStatusCode: http.StatusNotFound, UserMessage: "no data found"}
			common.WriteJsonResp(w, err, nil, http.StatusOK)
		} else {
			common.WriteJsonResp(w, err, nil, http.StatusInternalServerError)
		}
		return
	}
	common.WriteJsonResp(w, err, ciPipelines, http.StatusOK)
}

func (handler PipelineConfigRestHandlerImpl) DownloadCiWorkflowArtifacts(w http.ResponseWriter, r *http.Request) {
	userId, err := handler.userAuthService.GetLoggedInUser(r)
	if userId == 0 || err != nil {
		common.WriteJsonResp(w, err, "Unauthorized User", http.StatusUnauthorized)
		return
	}
	vars := mux.Vars(r)
	pipelineId, err := strconv.Atoi(vars["pipelineId"])
	if err != nil {
		common.WriteJsonResp(w, err, nil, http.StatusBadRequest)
		return
	}
	buildId, err := strconv.Atoi(vars["workflowId"])
	if err != nil {
		common.WriteJsonResp(w, err, nil, http.StatusBadRequest)
		return
	}
	handler.Logger.Infow("request payload, DownloadCiWorkflowArtifacts", "pipelineId", pipelineId, "buildId", buildId)
	ciPipeline, err := handler.ciPipelineRepository.FindById(pipelineId)
	if err != nil {
		handler.Logger.Error(err)
		common.WriteJsonResp(w, err, nil, http.StatusInternalServerError)
		return
	}
	//RBAC
	token := r.Header.Get("token")
	object := handler.enforcerUtil.GetAppRBACNameByAppId(ciPipeline.AppId)
	if ok := handler.enforcer.Enforce(token, casbin.ResourceApplications, casbin.ActionGet, object); !ok {
		common.WriteJsonResp(w, err, "Unauthorized User", http.StatusForbidden)
		return
	}
	//RBAC

	file, err := handler.ciHandler.DownloadCiWorkflowArtifacts(pipelineId, buildId)
	defer file.Close()
	if err != nil {
		handler.Logger.Errorw("service err, DownloadCiWorkflowArtifacts", "err", err, "pipelineId", pipelineId, "buildId", buildId)
		if util.IsErrNoRows(err) {
			err = &util.ApiError{Code: "404", HttpStatusCode: 200, UserMessage: "no workflow found"}
			common.WriteJsonResp(w, err, nil, http.StatusOK)
		} else {
			common.WriteJsonResp(w, err, nil, http.StatusInternalServerError)
		}
		return
	}
	w.Header().Set("Content-Disposition", "attachment; filename="+strconv.Itoa(buildId)+".zip")
	w.Header().Set("Content-Type", "application/octet-stream")
	w.Header().Set("Content-Length", r.Header.Get("Content-Length"))
	_, err = io.Copy(w, file)
	if err != nil {
		handler.Logger.Errorw("service err, DownloadCiWorkflowArtifacts", "err", err, "pipelineId", pipelineId, "buildId", buildId)
	}
}

func (handler PipelineConfigRestHandlerImpl) GetHistoricBuildLogs(w http.ResponseWriter, r *http.Request) {
	userId, err := handler.userAuthService.GetLoggedInUser(r)
	if userId == 0 || err != nil {
		common.WriteJsonResp(w, err, "Unauthorized User", http.StatusUnauthorized)
		return
	}
	vars := mux.Vars(r)
	pipelineId, err := strconv.Atoi(vars["pipelineId"])
	if err != nil {
		handler.Logger.Error(err)
		common.WriteJsonResp(w, err, nil, http.StatusBadRequest)
		return
	}
	workflowId, err := strconv.Atoi(vars["workflowId"])
	if err != nil {
		handler.Logger.Error(err)
		common.WriteJsonResp(w, err, nil, http.StatusBadRequest)
		return
	}
	handler.Logger.Infow("request payload, GetHistoricBuildLogs", "pipelineId", pipelineId, "workflowId", workflowId)
	ciPipeline, err := handler.ciPipelineRepository.FindById(pipelineId)
	if err != nil {
		handler.Logger.Errorw("service err, GetHistoricBuildLogs", "err", err, "pipelineId", pipelineId, "workflowId", workflowId)
		common.WriteJsonResp(w, err, nil, http.StatusInternalServerError)
		return
	}
	//RBAC
	token := r.Header.Get("token")
	object := handler.enforcerUtil.GetAppRBACNameByAppId(ciPipeline.AppId)
	if ok := handler.enforcer.Enforce(token, casbin.ResourceApplications, casbin.ActionGet, object); !ok {
		common.WriteJsonResp(w, err, "Unauthorized User", http.StatusForbidden)
		return
	}
	//RBAC
	resp, err := handler.ciHandler.GetHistoricBuildLogs(pipelineId, workflowId, nil)
	if err != nil {
		handler.Logger.Errorw("service err, GetHistoricBuildLogs", "err", err, "pipelineId", pipelineId, "workflowId", workflowId)
		common.WriteJsonResp(w, err, resp, http.StatusInternalServerError)
		return
	}
	common.WriteJsonResp(w, err, resp, http.StatusOK)
}

func (handler *PipelineConfigRestHandlerImpl) GetBuildHistory(w http.ResponseWriter, r *http.Request) {
	userId, err := handler.userAuthService.GetLoggedInUser(r)
	if userId == 0 || err != nil {
		common.WriteJsonResp(w, err, "Unauthorized User", http.StatusUnauthorized)
		return
	}
	vars := mux.Vars(r)
	pipelineId, err := strconv.Atoi(vars["pipelineId"])
	if err != nil {
		common.WriteJsonResp(w, err, nil, http.StatusBadRequest)
		return
	}
	offsetQueryParam := r.URL.Query().Get("offset")
	offset, err := strconv.Atoi(offsetQueryParam)
	if offsetQueryParam == "" || err != nil {
		common.WriteJsonResp(w, err, "invalid offset", http.StatusBadRequest)
		return
	}
	sizeQueryParam := r.URL.Query().Get("size")
	limit, err := strconv.Atoi(sizeQueryParam)
	if sizeQueryParam == "" || err != nil {
		common.WriteJsonResp(w, err, "invalid size", http.StatusBadRequest)
		return
	}
	handler.Logger.Infow("request payload, GetBuildHistory", "pipelineId", pipelineId, "offset", offset)
	ciPipeline, err := handler.ciPipelineRepository.FindById(pipelineId)
	if err != nil {
		handler.Logger.Errorw("service err, GetBuildHistory", "err", err, "pipelineId", pipelineId, "offset", offset)
		common.WriteJsonResp(w, err, nil, http.StatusInternalServerError)
		return
	}
	//RBAC for build history
	token := r.Header.Get("token")
	object := handler.enforcerUtil.GetAppRBACNameByAppId(ciPipeline.AppId)
	if ok := handler.enforcer.Enforce(token, casbin.ResourceApplications, casbin.ActionGet, object); !ok {
		common.WriteJsonResp(w, err, "Unauthorized User", http.StatusForbidden)
		return
	}
	//RBAC
	//RBAC for edit tag access , user should have build permission in current ci-pipeline
	triggerAccess := handler.enforcer.Enforce(token, casbin.ResourceApplications, casbin.ActionTrigger, object)
	//RBAC
	resp := BuildHistoryResponse{}
	workflowsResp, err := handler.ciHandler.GetBuildHistory(pipelineId, ciPipeline.AppId, offset, limit)
	resp.CiWorkflows = workflowsResp
	if err != nil {
		handler.Logger.Errorw("service err, GetBuildHistory", "err", err, "pipelineId", pipelineId, "offset", offset)
		common.WriteJsonResp(w, err, resp, http.StatusInternalServerError)
		return
	}
	appTags, err := handler.imageTaggingService.GetUniqueTagsByAppId(ciPipeline.AppId)
	if err != nil {
		handler.Logger.Errorw("service err, GetTagsByAppId", "err", err, "appId", ciPipeline.AppId)
		common.WriteJsonResp(w, err, resp, http.StatusInternalServerError)
		return
	}
	resp.AppReleaseTagNames = appTags

	prodEnvExists, err := handler.imageTaggingService.GetProdEnvFromParentAndLinkedWorkflow(ciPipeline.Id)
	resp.TagsEditable = prodEnvExists && triggerAccess
	resp.HideImageTaggingHardDelete = handler.imageTaggingService.GetImageTaggingServiceConfig().HideImageTaggingHardDelete
	if err != nil {
		handler.Logger.Errorw("service err, GetProdEnvFromParentAndLinkedWorkflow", "err", err, "ciPipelineId", ciPipeline.Id)
		common.WriteJsonResp(w, err, resp, http.StatusInternalServerError)
		return
	}
	common.WriteJsonResp(w, err, resp, http.StatusOK)
}

func (handler *PipelineConfigRestHandlerImpl) GetBuildLogs(w http.ResponseWriter, r *http.Request) {
	userId, err := handler.userAuthService.GetLoggedInUser(r)
	if userId == 0 || err != nil {
		common.WriteJsonResp(w, err, "Unauthorized User", http.StatusUnauthorized)
		return
	}
	vars := mux.Vars(r)
	pipelineId, err := strconv.Atoi(vars["pipelineId"])
	if err != nil {
		common.WriteJsonResp(w, err, nil, http.StatusBadRequest)
		return
	}

	workflowId, err := strconv.Atoi(vars["workflowId"])
	if err != nil {
		common.WriteJsonResp(w, err, nil, http.StatusBadRequest)
		return
	}
	handler.Logger.Infow("request payload, GetBuildLogs", "pipelineId", pipelineId, "workflowId", workflowId)
	ciPipeline, err := handler.ciPipelineRepository.FindById(pipelineId)
	if err != nil {
		common.WriteJsonResp(w, err, nil, http.StatusInternalServerError)
		return
	}
	//RBAC
	token := r.Header.Get("token")
	object := handler.enforcerUtil.GetAppRBACNameByAppId(ciPipeline.AppId)
	if ok := handler.enforcer.Enforce(token, casbin.ResourceApplications, casbin.ActionGet, object); !ok {
		common.WriteJsonResp(w, err, "Unauthorized User", http.StatusForbidden)
		return
	}
	//RBAC
	lastSeenMsgId := -1
	lastEventId := r.Header.Get("Last-Event-ID")
	if len(lastEventId) > 0 {
		lastSeenMsgId, err = strconv.Atoi(lastEventId)
		if err != nil {
			handler.Logger.Errorw("request err, GetBuildLogs", "err", err, "pipelineId", pipelineId, "workflowId", workflowId, "lastEventId", lastEventId)
			common.WriteJsonResp(w, err, nil, http.StatusBadRequest)
			return
		}
	}
	logsReader, cleanUp, err := handler.ciHandler.GetRunningWorkflowLogs(pipelineId, workflowId)
	if err != nil {
		handler.Logger.Errorw("service err, GetBuildLogs", "err", err, "pipelineId", pipelineId, "workflowId", workflowId, "lastEventId", lastEventId)
		common.WriteJsonResp(w, err, nil, http.StatusInternalServerError)
		return
	}

	ctx, cancel := context.WithCancel(r.Context())
	if cn, ok := w.(http.CloseNotifier); ok {
		go func(done <-chan struct{}, closed <-chan bool) {
			select {
			case <-done:
			case <-closed:
				cancel()
			}
		}(ctx.Done(), cn.CloseNotify())
	}
	defer cancel()
	defer cleanUp()
	handler.streamOutput(w, logsReader, lastSeenMsgId)
}

func (handler PipelineConfigRestHandlerImpl) FetchMaterialInfo(w http.ResponseWriter, r *http.Request) {
	userId, err := handler.userAuthService.GetLoggedInUser(r)
	if userId == 0 || err != nil {
		common.WriteJsonResp(w, err, "Unauthorized User", http.StatusUnauthorized)
		return
	}
	vars := mux.Vars(r)
	ciArtifactId, err := strconv.Atoi(vars["ciArtifactId"])
	if err != nil {
		common.WriteJsonResp(w, err, nil, http.StatusBadRequest)
		return
	}
	envId, err := strconv.Atoi(vars["envId"])
	if err != nil {
		common.WriteJsonResp(w, err, nil, http.StatusBadRequest)
		return
	}
	handler.Logger.Infow("request payload, FetchMaterialInfo", "err", err, "ciArtifactId", ciArtifactId)
	resp, err := handler.ciHandler.FetchMaterialInfoByArtifactId(ciArtifactId, envId)
	if err != nil {
		handler.Logger.Errorw("service err, FetchMaterialInfo", "err", err, "ciArtifactId", ciArtifactId)
		if util.IsErrNoRows(err) {
			err = &util.ApiError{Code: "404", HttpStatusCode: http.StatusNotFound, UserMessage: "no material info found"}
			common.WriteJsonResp(w, err, nil, http.StatusOK)
		} else {
			common.WriteJsonResp(w, err, nil, http.StatusInternalServerError)
		}
		return
	}
	//RBAC
	token := r.Header.Get("token")
	object := handler.enforcerUtil.GetAppRBACNameByAppId(resp.AppId)
	if ok := handler.enforcer.Enforce(token, casbin.ResourceApplications, casbin.ActionGet, object); !ok {
		common.WriteJsonResp(w, err, "Unauthorized User", http.StatusForbidden)
		return
	}
	//RBAC

	common.WriteJsonResp(w, err, resp, http.StatusOK)
}

func (handler PipelineConfigRestHandlerImpl) GetCIPipelineById(w http.ResponseWriter, r *http.Request) {
	token := r.Header.Get("token")
	vars := mux.Vars(r)
	appId, err := strconv.Atoi(vars["appId"])
	if err != nil {
		common.WriteJsonResp(w, err, nil, http.StatusBadRequest)
		return
	}
	pipelineId, err := strconv.Atoi(vars["pipelineId"])
	if err != nil {
		common.WriteJsonResp(w, err, nil, http.StatusBadRequest)
		return
	}

	handler.Logger.Infow("request payload, GetCIPipelineById", "err", err, "appId", appId, "pipelineId", pipelineId)

	app, err := handler.pipelineBuilder.GetApp(appId)
	if err != nil {
		handler.Logger.Infow("service error, GetCIPipelineById", "err", err, "appId", appId, "pipelineId", pipelineId)
		common.WriteJsonResp(w, err, nil, http.StatusBadRequest)
		return
	}
	resourceName := handler.enforcerUtil.GetAppRBACName(app.AppName)
	if ok := handler.enforcer.Enforce(token, casbin.ResourceApplications, casbin.ActionGet, resourceName); !ok {
		common.WriteJsonResp(w, fmt.Errorf("unauthorized user"), "Unauthorized User", http.StatusForbidden)
		return
	}

	pipelineData, err := handler.pipelineRepository.FindActiveByAppIdAndPipelineId(appId, pipelineId)
	if err != nil {
		common.WriteJsonResp(w, err, nil, http.StatusInternalServerError)
		return
	}
	var environmentIds []int
	for _, pipeline := range pipelineData {
		environmentIds = append(environmentIds, pipeline.EnvironmentId)
	}
	if handler.appWorkflowService.CheckCdPipelineByCiPipelineId(pipelineId) {
		for _, envId := range environmentIds {
			envObject := handler.enforcerUtil.GetEnvRBACNameByCiPipelineIdAndEnvId(pipelineId, envId)
			if ok := handler.enforcer.Enforce(token, casbin.ResourceEnvironment, casbin.ActionUpdate, envObject); !ok {
				common.WriteJsonResp(w, fmt.Errorf("unauthorized user"), "Unauthorized User", http.StatusForbidden)
				return
			}
		}
	}

	ciPipeline, err := handler.pipelineBuilder.GetCiPipelineById(pipelineId)
	if err != nil {
		handler.Logger.Infow("service error, GetCIPipelineById", "err", err, "appId", appId, "pipelineId", pipelineId)
		common.WriteJsonResp(w, err, nil, http.StatusInternalServerError)
		return
	}
	common.WriteJsonResp(w, err, ciPipeline, http.StatusOK)
}

func (handler PipelineConfigRestHandlerImpl) GetCIPipelineByPipelineId(w http.ResponseWriter, r *http.Request) {
	token := r.Header.Get("token")
	var ciPipelineId int
	var err error
	v := r.URL.Query()
	pipelineId := v.Get("pipelineId")
	if len(pipelineId) != 0 {
		ciPipelineId, err = strconv.Atoi(pipelineId)
		if err != nil {
			handler.Logger.Errorw("request err, GetCIPipelineByPipelineId", "err", err, "pipelineIdParam", pipelineId)
			response.WriteResponse(http.StatusBadRequest, "please send valid pipelineId", w, errors.New("pipelineId id invalid"))
			return
		}
<<<<<<< HEAD
=======
	} else {
		response.WriteResponse(http.StatusBadRequest, "please send valid pipelineId", w, errors.New("pipelineId id invalid"))
		return
>>>>>>> 37b9dcf7
	}

	handler.Logger.Infow("request payload, GetCIPipelineByPipelineId", "pipelineId", pipelineId)

	ciPipeline, err := handler.pipelineBuilder.GetCiPipelineById(ciPipelineId)
	if err != nil {
		handler.Logger.Infow("service error, GetCIPipelineById", "err", err, "pipelineId", pipelineId)
		common.WriteJsonResp(w, err, nil, http.StatusInternalServerError)
		return
	}

	app, err := handler.pipelineBuilder.GetApp(ciPipeline.AppId)
	if err != nil {
		handler.Logger.Infow("service error, GetCIPipelineByPipelineId", "err", err, "appId", ciPipeline.AppId, "pipelineId", pipelineId)
		common.WriteJsonResp(w, err, nil, http.StatusBadRequest)
		return
	}
	ciPipeline.AppName = app.AppName
	ciPipeline.AppType = app.AppType

<<<<<<< HEAD
	resourceName := handler.enforcerUtil.GetAppRBACName(app.AppName)
=======
	resourceName := handler.enforcerUtil.GetAppRBACNameByAppId(app.Id)
>>>>>>> 37b9dcf7
	if ok := handler.enforcer.Enforce(token, casbin.ResourceApplications, casbin.ActionGet, resourceName); !ok {
		common.WriteJsonResp(w, fmt.Errorf("unauthorized user"), "Unauthorized User", http.StatusForbidden)
		return
	}

	pipelineData, err := handler.pipelineRepository.FindActiveByAppIdAndPipelineId(ciPipeline.AppId, ciPipelineId)
	if err != nil {
		common.WriteJsonResp(w, err, nil, http.StatusInternalServerError)
		return
	}
	var environmentIds []int
	for _, pipeline := range pipelineData {
		environmentIds = append(environmentIds, pipeline.EnvironmentId)
	}
	if handler.appWorkflowService.CheckCdPipelineByCiPipelineId(ciPipelineId) {
		for _, envId := range environmentIds {
			envObject := handler.enforcerUtil.GetEnvRBACNameByCiPipelineIdAndEnvId(ciPipelineId, envId)
			if ok := handler.enforcer.Enforce(token, casbin.ResourceEnvironment, casbin.ActionUpdate, envObject); !ok {
				common.WriteJsonResp(w, fmt.Errorf("unauthorized user"), "Unauthorized User", http.StatusForbidden)
				return
			}
		}
	}
	common.WriteJsonResp(w, err, ciPipeline, http.StatusOK)
}

func (handler PipelineConfigRestHandlerImpl) CreateMaterial(w http.ResponseWriter, r *http.Request) {
	token := r.Header.Get("token")
	decoder := json.NewDecoder(r.Body)
	userId, err := handler.userAuthService.GetLoggedInUser(r)
	if userId == 0 || err != nil {
		common.WriteJsonResp(w, err, "Unauthorized User", http.StatusUnauthorized)
		return
	}
	var createMaterialDto bean.CreateMaterialDTO
	err = decoder.Decode(&createMaterialDto)
	createMaterialDto.UserId = userId
	if err != nil {
		handler.Logger.Errorw("request err, CreateMaterial", "err", err, "CreateMaterial", createMaterialDto)
		common.WriteJsonResp(w, err, nil, http.StatusBadRequest)
		return
	}
	handler.Logger.Infow("request payload, CreateMaterial", "CreateMaterial", createMaterialDto)
	err = handler.validator.Struct(createMaterialDto)
	if err != nil {
		handler.Logger.Errorw("validation err, CreateMaterial", "err", err, "CreateMaterial", createMaterialDto)
		common.WriteJsonResp(w, err, nil, http.StatusBadRequest)
		return
	}
	app, err := handler.pipelineBuilder.GetApp(createMaterialDto.AppId)
	if err != nil {
		common.WriteJsonResp(w, err, nil, http.StatusBadRequest)
		return
	}
	if app.AppType == helper.Job {
		isSuperAdmin, err := handler.userAuthService.IsSuperAdmin(int(userId))
		if !isSuperAdmin || err != nil {
			if err != nil {
				handler.Logger.Errorw("request err, CheckSuperAdmin", "err", isSuperAdmin, "isSuperAdmin", isSuperAdmin)
			}
			common.WriteJsonResp(w, err, "Unauthorized User", http.StatusForbidden)
			return
		}
	} else {
		resourceObject := handler.enforcerUtil.GetAppRBACNameByAppId(createMaterialDto.AppId)
		if ok := handler.enforcer.Enforce(token, casbin.ResourceApplications, casbin.ActionCreate, resourceObject); !ok {
			common.WriteJsonResp(w, err, "Unauthorized User", http.StatusForbidden)
			return
		}
	}
	for _, gitMaterial := range createMaterialDto.Material {
		validationResult, err := handler.ValidateGitMaterialUrl(gitMaterial.GitProviderId, gitMaterial.Url)
		if err != nil {
			handler.Logger.Errorw("service err, CreateMaterial", "err", err, "CreateMaterial", createMaterialDto)
			common.WriteJsonResp(w, err, nil, http.StatusInternalServerError)
			return
		} else {
			if !validationResult {
				handler.Logger.Errorw("validation err, CreateMaterial : invalid git material url", "err", err, "gitMaterialUrl", gitMaterial.Url, "CreateMaterial", createMaterialDto)
				common.WriteJsonResp(w, fmt.Errorf("validation for url failed"), nil, http.StatusBadRequest)
				return
			}
		}
	}

	createResp, err := handler.pipelineBuilder.CreateMaterialsForApp(&createMaterialDto)
	if err != nil {
		handler.Logger.Errorw("service err, CreateMaterial", "err", err, "CreateMaterial", createMaterialDto)
		common.WriteJsonResp(w, err, nil, http.StatusInternalServerError)
		return
	}
	common.WriteJsonResp(w, err, createResp, http.StatusOK)
}

func (handler PipelineConfigRestHandlerImpl) UpdateMaterial(w http.ResponseWriter, r *http.Request) {
	token := r.Header.Get("token")
	decoder := json.NewDecoder(r.Body)
	userId, err := handler.userAuthService.GetLoggedInUser(r)
	if userId == 0 || err != nil {
		common.WriteJsonResp(w, err, "Unauthorized User", http.StatusUnauthorized)
		return
	}
	var updateMaterialDto bean.UpdateMaterialDTO
	err = decoder.Decode(&updateMaterialDto)
	updateMaterialDto.UserId = userId
	if err != nil {
		handler.Logger.Errorw("request err, UpdateMaterial", "err", err, "UpdateMaterial", updateMaterialDto)
		common.WriteJsonResp(w, err, nil, http.StatusBadRequest)
		return
	}
	handler.Logger.Infow("request payload, UpdateMaterial", "UpdateMaterial", updateMaterialDto)
	err = handler.validator.Struct(updateMaterialDto)
	if err != nil {
		handler.Logger.Errorw("validation err, UpdateMaterial", "err", err, "UpdateMaterial", updateMaterialDto)
		common.WriteJsonResp(w, err, nil, http.StatusBadRequest)
		return
	}
	validationResult, err := handler.ValidateGitMaterialUrl(updateMaterialDto.Material.GitProviderId, updateMaterialDto.Material.Url)
	if err != nil {
		handler.Logger.Errorw("service err, UpdateMaterial", "err", err, "UpdateMaterial", updateMaterialDto)
		common.WriteJsonResp(w, err, nil, http.StatusInternalServerError)
		return
	} else {
		if !validationResult {
			handler.Logger.Errorw("validation err, UpdateMaterial : invalid git material url", "err", err, "gitMaterialUrl", updateMaterialDto.Material.Url, "UpdateMaterial", updateMaterialDto)
			common.WriteJsonResp(w, err, nil, http.StatusBadRequest)
			return
		}
	}
	app, err := handler.pipelineBuilder.GetApp(updateMaterialDto.AppId)
	if err != nil {
		common.WriteJsonResp(w, err, nil, http.StatusBadRequest)
		return
	}
	if app.AppType == helper.Job {
		isSuperAdmin, err := handler.userAuthService.IsSuperAdmin(int(userId))
		if !isSuperAdmin || err != nil {
			if err != nil {
				handler.Logger.Errorw("request err, CheckSuperAdmin", "err", isSuperAdmin, "isSuperAdmin", isSuperAdmin)
			}
			common.WriteJsonResp(w, err, "Unauthorized User", http.StatusForbidden)
			return
		}
	} else {
		resourceObject := handler.enforcerUtil.GetAppRBACNameByAppId(updateMaterialDto.AppId)
		if ok := handler.enforcer.Enforce(token, casbin.ResourceApplications, casbin.ActionCreate, resourceObject); !ok {
			common.WriteJsonResp(w, err, "Unauthorized User", http.StatusForbidden)
			return
		}
	}

	createResp, err := handler.pipelineBuilder.UpdateMaterialsForApp(&updateMaterialDto)
	if err != nil {
		handler.Logger.Errorw("service err, UpdateMaterial", "err", err, "UpdateMaterial", updateMaterialDto)
		common.WriteJsonResp(w, err, nil, http.StatusInternalServerError)
		return
	}
	common.WriteJsonResp(w, err, createResp, http.StatusOK)
}

func (handler PipelineConfigRestHandlerImpl) DeleteMaterial(w http.ResponseWriter, r *http.Request) {
	decoder := json.NewDecoder(r.Body)
	userId, err := handler.userAuthService.GetLoggedInUser(r)
	if userId == 0 || err != nil {
		common.WriteJsonResp(w, err, "Unauthorized User", http.StatusUnauthorized)
		return
	}
	var deleteMaterial bean.UpdateMaterialDTO
	err = decoder.Decode(&deleteMaterial)
	deleteMaterial.UserId = userId
	if err != nil {
		handler.Logger.Errorw("request err, DeleteMaterial", "err", err, "DeleteMaterial", deleteMaterial)
		common.WriteJsonResp(w, err, nil, http.StatusBadRequest)
		return
	}
	handler.Logger.Infow("request payload, DeleteMaterial", "DeleteMaterial", deleteMaterial)
	err = handler.validator.Struct(deleteMaterial)
	if err != nil {
		handler.Logger.Errorw("validation err, DeleteMaterial", "err", err, "DeleteMaterial", deleteMaterial)
		common.WriteJsonResp(w, err, nil, http.StatusBadRequest)
		return
	}
	//rbac starts
	app, err := handler.pipelineBuilder.GetApp(deleteMaterial.AppId)
	if err != nil {
		common.WriteJsonResp(w, err, nil, http.StatusBadRequest)
		return
	}
	if app.AppType == helper.Job {
		isSuperAdmin, err := handler.userAuthService.IsSuperAdmin(int(userId))
		if !isSuperAdmin || err != nil {
			if err != nil {
				handler.Logger.Errorw("request err, CheckSuperAdmin", "err", isSuperAdmin, "isSuperAdmin", isSuperAdmin)
			}
			common.WriteJsonResp(w, err, "Unauthorized User", http.StatusForbidden)
			return
		}
	} else {
		resourceObject := handler.enforcerUtil.GetAppRBACNameByAppId(deleteMaterial.AppId)
		token := r.Header.Get("token")
		if ok := handler.enforcer.Enforce(token, casbin.ResourceApplications, casbin.ActionCreate, resourceObject); !ok {
			common.WriteJsonResp(w, err, "Unauthorized User", http.StatusForbidden)
			return
		}
	}
	//rbac ends
	err = handler.pipelineBuilder.DeleteMaterial(&deleteMaterial)
	if err != nil {
		handler.Logger.Errorw("service err, DeleteMaterial", "err", err, "DeleteMaterial", deleteMaterial)
		common.WriteJsonResp(w, err, nil, http.StatusInternalServerError)
		return
	}
	common.WriteJsonResp(w, err, GIT_MATERIAL_DELETE_SUCCESS_RESP, http.StatusOK)
}

func (handler PipelineConfigRestHandlerImpl) HandleWorkflowWebhook(w http.ResponseWriter, r *http.Request) {
	decoder := json.NewDecoder(r.Body)
	var wfUpdateReq v1alpha1.WorkflowStatus
	err := decoder.Decode(&wfUpdateReq)
	if err != nil {
		handler.Logger.Errorw("request err, HandleWorkflowWebhook", "err", err, "payload", wfUpdateReq)
		common.WriteJsonResp(w, err, nil, http.StatusBadRequest)
		return
	}
	handler.Logger.Infow("request payload, HandleWorkflowWebhook", "payload", wfUpdateReq)
	resp, err := handler.ciHandler.UpdateWorkflow(wfUpdateReq)
	if err != nil {
		handler.Logger.Errorw("service err, HandleWorkflowWebhook", "err", err, "payload", wfUpdateReq)
		common.WriteJsonResp(w, err, resp, http.StatusInternalServerError)
		return
	}
	common.WriteJsonResp(w, err, resp, http.StatusOK)
}

func (handler PipelineConfigRestHandlerImpl) validForMultiMaterial(ciTriggerRequest bean.CiTriggerRequest) bool {
	if len(ciTriggerRequest.CiPipelineMaterial) > 1 {
		for _, m := range ciTriggerRequest.CiPipelineMaterial {
			if m.GitCommit.Commit == "" {
				return false
			}
		}
	}
	return true
}

func (handler PipelineConfigRestHandlerImpl) ValidateGitMaterialUrl(gitProviderId int, url string) (bool, error) {
	gitProvider, err := handler.gitProviderRepo.FindOne(strconv.Itoa(gitProviderId))
	if err != nil {
		return false, err
	}
	if gitProvider.AuthMode == repository.AUTH_MODE_SSH {
		hasPrefixResult := strings.HasPrefix(url, SSH_URL_PREFIX)
		return hasPrefixResult, nil
	}
	hasPrefixResult := strings.HasPrefix(url, HTTPS_URL_PREFIX)
	return hasPrefixResult, nil
}

func (handler PipelineConfigRestHandlerImpl) CancelWorkflow(w http.ResponseWriter, r *http.Request) {
	userId, err := handler.userAuthService.GetLoggedInUser(r)
	if userId == 0 || err != nil {
		common.WriteJsonResp(w, err, "Unauthorized User", http.StatusUnauthorized)
		return
	}
	vars := mux.Vars(r)
	workflowId, err := strconv.Atoi(vars["workflowId"])
	if err != nil {
		handler.Logger.Errorw("request err, CancelWorkflow", "err", err, "workflowId", workflowId)
		common.WriteJsonResp(w, err, nil, http.StatusBadRequest)
		return
	}
	pipelineId, err := strconv.Atoi(vars["pipelineId"])
	if err != nil {
		handler.Logger.Errorw("request err, CancelWorkflow", "err", err, "pipelineId", pipelineId)
		common.WriteJsonResp(w, err, nil, http.StatusBadRequest)
		return
	}
	handler.Logger.Infow("request payload, CancelWorkflow", "workflowId", workflowId, "pipelineId", pipelineId)

	ciPipeline, err := handler.ciPipelineRepository.FindById(pipelineId)
	if err != nil {
		handler.Logger.Errorw("service err, CancelWorkflow", "err", err, "workflowId", workflowId, "pipelineId", pipelineId)
		common.WriteJsonResp(w, err, nil, http.StatusInternalServerError)
		return
	}
	//RBAC
	token := r.Header.Get("token")
	object := handler.enforcerUtil.GetAppRBACNameByAppId(ciPipeline.AppId)
	if ok := handler.enforcer.Enforce(token, casbin.ResourceApplications, casbin.ActionTrigger, object); !ok {
		common.WriteJsonResp(w, err, "Unauthorized User", http.StatusForbidden)
		return
	}
	if handler.appWorkflowService.CheckCdPipelineByCiPipelineId(pipelineId) {
		pipelineData, err := handler.pipelineRepository.FindActiveByAppIdAndPipelineId(ciPipeline.AppId, pipelineId)
		if err != nil {
			common.WriteJsonResp(w, err, nil, http.StatusInternalServerError)
			return
		}
		var environmentIds []int
		for _, pipeline := range pipelineData {
			environmentIds = append(environmentIds, pipeline.EnvironmentId)
		}
		if handler.appWorkflowService.CheckCdPipelineByCiPipelineId(pipelineId) {
			for _, envId := range environmentIds {
				envObject := handler.enforcerUtil.GetEnvRBACNameByCiPipelineIdAndEnvId(pipelineId, envId)
				if ok := handler.enforcer.Enforce(token, casbin.ResourceEnvironment, casbin.ActionUpdate, envObject); !ok {
					common.WriteJsonResp(w, fmt.Errorf("unauthorized user"), "Unauthorized User", http.StatusForbidden)
					return
				}
			}
		}
	}

	//RBAC

	resp, err := handler.ciHandler.CancelBuild(workflowId)
	if err != nil {
		handler.Logger.Errorw("service err, CancelWorkflow", "err", err, "workflowId", workflowId, "pipelineId", pipelineId)
		if util.IsErrNoRows(err) {
			common.WriteJsonResp(w, err, nil, http.StatusNotFound)
		} else {
			common.WriteJsonResp(w, err, nil, http.StatusInternalServerError)
		}
		return
	}
	common.WriteJsonResp(w, err, resp, http.StatusOK)
}

// FetchChanges FIXME check if deprecated
func (handler PipelineConfigRestHandlerImpl) FetchChanges(w http.ResponseWriter, r *http.Request) {
	userId, err := handler.userAuthService.GetLoggedInUser(r)
	if userId == 0 || err != nil {
		common.WriteJsonResp(w, err, "Unauthorized User", http.StatusUnauthorized)
		return
	}
	vars := mux.Vars(r)
	ciMaterialId, err := strconv.Atoi(vars["ciMaterialId"])
	if err != nil {
		common.WriteJsonResp(w, err, nil, http.StatusBadRequest)
		return
	}

	pipelineId, err := strconv.Atoi(vars["pipelineId"])
	if err != nil {
		common.WriteJsonResp(w, err, nil, http.StatusBadRequest)
		return
	}
	showAll := false
	v := r.URL.Query()
	show := v.Get("showAll")
	if len(show) > 0 {
		showAll, err = strconv.ParseBool(show)
		if err != nil {
			showAll = true
			err = nil
			//ignore error, apply rbac by default
		}
	}
	handler.Logger.Infow("request payload, FetchChanges", "ciMaterialId", ciMaterialId, "pipelineId", pipelineId)
	ciPipeline, err := handler.ciPipelineRepository.FindById(pipelineId)
	if err != nil {
		handler.Logger.Errorw("request err, FetchChanges", "err", err, "ciMaterialId", ciMaterialId, "pipelineId", pipelineId)
		common.WriteJsonResp(w, err, nil, http.StatusInternalServerError)
		return
	}
	//RBAC
	token := r.Header.Get("token")
	object := handler.enforcerUtil.GetAppRBACNameByAppId(ciPipeline.AppId)
	if ok := handler.enforcer.Enforce(token, casbin.ResourceApplications, casbin.ActionGet, object); !ok {
		common.WriteJsonResp(w, err, "Unauthorized User", http.StatusForbidden)
		return
	}
	//RBAC

	changeRequest := &gitSensor.FetchScmChangesRequest{
		PipelineMaterialId: ciMaterialId,
		ShowAll:            showAll,
	}
	changes, err := handler.gitSensorClient.FetchChanges(context.Background(), changeRequest)
	if err != nil {
		handler.Logger.Errorw("service err, FetchChanges", "err", err, "ciMaterialId", ciMaterialId, "pipelineId", pipelineId)
		common.WriteJsonResp(w, err, nil, http.StatusInternalServerError)
		return
	}
	common.WriteJsonResp(w, err, changes.Commits, http.StatusCreated)
}

func (handler PipelineConfigRestHandlerImpl) GetCommitMetadataForPipelineMaterial(w http.ResponseWriter, r *http.Request) {
	userId, err := handler.userAuthService.GetLoggedInUser(r)
	if userId == 0 || err != nil {
		common.WriteJsonResp(w, err, "Unauthorized User", http.StatusUnauthorized)
		return
	}
	vars := mux.Vars(r)
	ciPipelineMaterialId, err := strconv.Atoi(vars["ciPipelineMaterialId"])
	if err != nil {
		common.WriteJsonResp(w, err, nil, http.StatusBadRequest)
		return
	}

	gitHash := vars["gitHash"]
	handler.Logger.Infow("request payload, GetCommitMetadataForPipelineMaterial", "ciPipelineMaterialId", ciPipelineMaterialId, "gitHash", gitHash)

	// get ci-pipeline-material
	ciPipelineMaterial, err := handler.ciPipelineMaterialRepository.GetById(ciPipelineMaterialId)
	if err != nil {
		handler.Logger.Errorw("error while fetching ciPipelineMaterial", "err", err, "ciPipelineMaterialId", ciPipelineMaterialId)
		common.WriteJsonResp(w, err, nil, http.StatusInternalServerError)
		return
	}

	//RBAC
	token := r.Header.Get("token")
	object := handler.enforcerUtil.GetAppRBACNameByAppId(ciPipelineMaterial.CiPipeline.AppId)
	if ok := handler.enforcer.Enforce(token, casbin.ResourceApplications, casbin.ActionGet, object); !ok {
		common.WriteJsonResp(w, err, "Unauthorized User", http.StatusForbidden)
		return
	}
	//RBAC

	commitMetadataRequest := &gitSensor.CommitMetadataRequest{
		PipelineMaterialId: ciPipelineMaterialId,
		GitHash:            gitHash,
	}
	commit, err := handler.gitSensorClient.GetCommitMetadataForPipelineMaterial(context.Background(), commitMetadataRequest)
	if err != nil {
		handler.Logger.Errorw("error while fetching commit metadata for pipeline material", "commitMetadataRequest", commitMetadataRequest, "err", err)
		common.WriteJsonResp(w, err, nil, http.StatusInternalServerError)
		return
	}
	common.WriteJsonResp(w, err, commit, http.StatusOK)
}

func (handler PipelineConfigRestHandlerImpl) FetchWorkflowDetails(w http.ResponseWriter, r *http.Request) {
	userId, err := handler.userAuthService.GetLoggedInUser(r)
	if userId == 0 || err != nil {
		common.WriteJsonResp(w, err, "Unauthorized User", http.StatusUnauthorized)
		return
	}
	vars := mux.Vars(r)
	appId, err := strconv.Atoi(vars["appId"])
	if err != nil {
		common.WriteJsonResp(w, err, nil, http.StatusBadRequest)
		return
	}
	pipelineId, err := strconv.Atoi(vars["pipelineId"])
	if err != nil {
		common.WriteJsonResp(w, err, nil, http.StatusBadRequest)
		return
	}
	buildId, err := strconv.Atoi(vars["workflowId"])
	if err != nil || buildId == 0 {
		common.WriteJsonResp(w, err, nil, http.StatusBadRequest)
		return
	}
	handler.Logger.Infow("request payload, FetchWorkflowDetails", "appId", appId, "pipelineId", pipelineId, "buildId", buildId, "buildId", buildId)
	ciPipeline, err := handler.ciPipelineRepository.FindById(pipelineId)
	if err != nil {
		common.WriteJsonResp(w, err, nil, http.StatusInternalServerError)
		return
	}
	//RBAC
	token := r.Header.Get("token")
	object := handler.enforcerUtil.GetAppRBACNameByAppId(ciPipeline.AppId)
	if ok := handler.enforcer.Enforce(token, casbin.ResourceApplications, casbin.ActionGet, object); !ok {
		common.WriteJsonResp(w, err, "Unauthorized User", http.StatusForbidden)
		return
	}
	//RBAC
	resp, err := handler.ciHandler.FetchWorkflowDetails(appId, pipelineId, buildId)
	if err != nil {
		handler.Logger.Errorw("service err, FetchWorkflowDetails", "err", err, "appId", appId, "pipelineId", pipelineId, "buildId", buildId, "buildId", buildId)
		if util.IsErrNoRows(err) {
			err = &util.ApiError{Code: "404", HttpStatusCode: http.StatusNotFound, UserMessage: "no workflow found"}
			common.WriteJsonResp(w, err, nil, http.StatusOK)
		} else {
			common.WriteJsonResp(w, err, nil, http.StatusInternalServerError)
		}
		return
	}
	common.WriteJsonResp(w, err, resp, http.StatusOK)
}

func (handler PipelineConfigRestHandlerImpl) GetCiPipelineByEnvironment(w http.ResponseWriter, r *http.Request) {
	vars := mux.Vars(r)
	userId, err := handler.userAuthService.GetLoggedInUser(r)
	if userId == 0 || err != nil {
		common.WriteJsonResp(w, err, "Unauthorized User", http.StatusUnauthorized)
		return
	}
	user, err := handler.userAuthService.GetById(userId)
	if userId == 0 || err != nil {
		common.WriteJsonResp(w, err, "Unauthorized User", http.StatusUnauthorized)
		return
	}
	userEmailId := strings.ToLower(user.EmailId)
	envId, err := strconv.Atoi(vars["envId"])
	if err != nil {
		handler.Logger.Errorw("request err, GetCdPipelines", "err", err, "envId", envId)
		common.WriteJsonResp(w, err, nil, http.StatusBadRequest)
		return
	}
	v := r.URL.Query()
	appIdsString := v.Get("appIds")
	var appIds []int
	if len(appIdsString) > 0 {
		appIdsSlices := strings.Split(appIdsString, ",")
		for _, appId := range appIdsSlices {
			id, err := strconv.Atoi(appId)
			if err != nil {
				common.WriteJsonResp(w, err, "please provide valid appIds", http.StatusBadRequest)
				return
			}
			appIds = append(appIds, id)
		}
	}
	var appGroupId int
	appGroupIdStr := v.Get("appGroupId")
	if len(appGroupIdStr) > 0 {
		appGroupId, err = strconv.Atoi(appGroupIdStr)
		if err != nil {
			common.WriteJsonResp(w, err, "please provide valid appGroupId", http.StatusBadRequest)
			return
		}
	}
	request := appGroup2.AppGroupingRequest{
		EnvId:          envId,
		AppGroupId:     appGroupId,
		AppIds:         appIds,
		EmailId:        userEmailId,
		CheckAuthBatch: handler.checkAuthBatch,
		UserId:         userId,
		Ctx:            r.Context(),
	}
	_, span := otel.Tracer("orchestrator").Start(r.Context(), "ciHandler.FetchCiPipelinesForAppGrouping")
	ciConf, err := handler.pipelineBuilder.GetCiPipelineByEnvironment(request)
	span.End()
	if err != nil {
		handler.Logger.Errorw("service err, GetCiPipeline", "err", err, "envId", envId)
		common.WriteJsonResp(w, err, nil, http.StatusInternalServerError)
		return
	}
	common.WriteJsonResp(w, err, ciConf, http.StatusOK)
}

func (handler PipelineConfigRestHandlerImpl) GetCiPipelineByEnvironmentMin(w http.ResponseWriter, r *http.Request) {
	vars := mux.Vars(r)
	userId, err := handler.userAuthService.GetLoggedInUser(r)
	if userId == 0 || err != nil {
		common.WriteJsonResp(w, err, "Unauthorized User", http.StatusUnauthorized)
		return
	}
	user, err := handler.userAuthService.GetById(userId)
	if userId == 0 || err != nil {
		common.WriteJsonResp(w, err, "Unauthorized User", http.StatusUnauthorized)
		return
	}
	userEmailId := strings.ToLower(user.EmailId)
	envId, err := strconv.Atoi(vars["envId"])
	if err != nil {
		handler.Logger.Errorw("request err, GetCdPipelines", "err", err, "envId", envId)
		common.WriteJsonResp(w, err, nil, http.StatusBadRequest)
		return
	}
	v := r.URL.Query()
	appIdsString := v.Get("appIds")
	var appIds []int
	if len(appIdsString) > 0 {
		appIdsSlices := strings.Split(appIdsString, ",")
		for _, appId := range appIdsSlices {
			id, err := strconv.Atoi(appId)
			if err != nil {
				common.WriteJsonResp(w, err, "please provide valid appIds", http.StatusBadRequest)
				return
			}
			appIds = append(appIds, id)
		}
	}
	var appGroupId int
	appGroupIdStr := v.Get("appGroupId")
	if len(appGroupIdStr) > 0 {
		appGroupId, err = strconv.Atoi(appGroupIdStr)
		if err != nil {
			common.WriteJsonResp(w, err, "please provide valid appGroupId", http.StatusBadRequest)
			return
		}
	}
	request := appGroup2.AppGroupingRequest{
		EnvId:          envId,
		AppGroupId:     appGroupId,
		AppIds:         appIds,
		EmailId:        userEmailId,
		CheckAuthBatch: handler.checkAuthBatch,
		UserId:         userId,
		Ctx:            r.Context(),
	}
	_, span := otel.Tracer("orchestrator").Start(r.Context(), "ciHandler.FetchCiPipelinesForAppGrouping")
	results, err := handler.pipelineBuilder.GetCiPipelineByEnvironmentMin(request)
	span.End()
	if err != nil {
		handler.Logger.Errorw("service err, GetCiPipeline", "err", err, "envId", envId)
		common.WriteJsonResp(w, err, nil, http.StatusInternalServerError)
		return
	}
	common.WriteJsonResp(w, err, results, http.StatusOK)
}

func (handler PipelineConfigRestHandlerImpl) GetExternalCiByEnvironment(w http.ResponseWriter, r *http.Request) {
	vars := mux.Vars(r)
	userId, err := handler.userAuthService.GetLoggedInUser(r)
	if userId == 0 || err != nil {
		common.WriteJsonResp(w, err, "Unauthorized User", http.StatusUnauthorized)
		return
	}
	user, err := handler.userAuthService.GetById(userId)
	if userId == 0 || err != nil {
		common.WriteJsonResp(w, err, "Unauthorized User", http.StatusUnauthorized)
		return
	}
	userEmailId := strings.ToLower(user.EmailId)
	envId, err := strconv.Atoi(vars["envId"])
	if err != nil {
		common.WriteJsonResp(w, err, nil, http.StatusBadRequest)
		return
	}
	v := r.URL.Query()
	appIdsString := v.Get("appIds")
	var appIds []int
	if len(appIdsString) > 0 {
		appIdsSlices := strings.Split(appIdsString, ",")
		for _, appId := range appIdsSlices {
			id, err := strconv.Atoi(appId)
			if err != nil {
				common.WriteJsonResp(w, err, "please provide valid appIds", http.StatusBadRequest)
				return
			}
			appIds = append(appIds, id)
		}
	}

	var appGroupId int
	appGroupIdStr := v.Get("appGroupId")
	if len(appGroupIdStr) > 0 {
		appGroupId, err = strconv.Atoi(appGroupIdStr)
		if err != nil {
			common.WriteJsonResp(w, err, "please provide valid appGroupId", http.StatusBadRequest)
			return
		}
	}
	request := appGroup2.AppGroupingRequest{
		EnvId:          envId,
		AppGroupId:     appGroupId,
		AppIds:         appIds,
		EmailId:        userEmailId,
		CheckAuthBatch: handler.checkAuthBatch,
		UserId:         userId,
		Ctx:            r.Context(),
	}
	_, span := otel.Tracer("orchestrator").Start(r.Context(), "ciHandler.FetchExternalCiPipelinesForAppGrouping")
	ciConf, err := handler.pipelineBuilder.GetExternalCiByEnvironment(request)
	span.End()
	if err != nil {
		handler.Logger.Errorw("service err, GetExternalCi", "err", err, "envId", envId)
		common.WriteJsonResp(w, err, nil, http.StatusInternalServerError)
		return
	}
	common.WriteJsonResp(w, err, ciConf, http.StatusOK)
}

func (handler PipelineConfigRestHandlerImpl) CreateUpdateImageTagging(w http.ResponseWriter, r *http.Request) {
	vars := mux.Vars(r)
	userId, err := handler.userAuthService.GetLoggedInUser(r)
	if userId == 0 || err != nil {
		common.WriteJsonResp(w, err, "Unauthorized User", http.StatusUnauthorized)
		return
	}
	user, err := handler.userAuthService.GetById(userId)
	if userId == 0 || err != nil {
		common.WriteJsonResp(w, err, "Unauthorized User", http.StatusUnauthorized)
		return
	}
	isSuperAdmin, err := handler.userAuthService.IsSuperAdmin(int(user.Id))
	if userId == 0 || err != nil {
		common.WriteJsonResp(w, err, "Unauthorized User", http.StatusUnauthorized)
		return
	}

	artifactId, err := strconv.Atoi(vars["artifactId"])
	if err != nil {
		common.WriteJsonResp(w, err, nil, http.StatusBadRequest)
		return
	}

	pipelineId, err := strconv.Atoi(vars["ciPipelineId"])
	if err != nil {
		common.WriteJsonResp(w, err, nil, http.StatusBadRequest)
		return
	}

	externalCi, ciPipelineId, appId, err := handler.extractCipipelineMetaForImageTags(artifactId)
	if err != nil {
		handler.Logger.Errorw("error occurred in fetching extractCipipelineMetaForImageTags by artifact Id ", "err", err, "artifactId", artifactId)
		common.WriteJsonResp(w, err, "Unauthorized User", http.StatusInternalServerError)
		return
	}
	if !externalCi && (ciPipelineId != pipelineId) {
		common.WriteJsonResp(w, errors.New("ciPipelineId and artifactId sent in the request are not related"), nil, http.StatusBadRequest)
		return
	}
	decoder := json.NewDecoder(r.Body)
	req := &pipeline.ImageTaggingRequestDTO{}
	err = decoder.Decode(&req)
	if err != nil {
		handler.Logger.Errorw("request err, CreateUpdateImageTagging", "err", err, "payload", req)
		common.WriteJsonResp(w, err, nil, http.StatusBadRequest)
		return
	}

	//RBAC
	if !isSuperAdmin {
		object := handler.enforcerUtil.GetAppRBACNameByAppId(appId)
		if ok := handler.enforcer.EnforceByEmail(strings.ToLower(user.EmailId), casbin.ResourceApplications, casbin.ActionTrigger, object); !ok {
			common.WriteJsonResp(w, err, "Unauthorized User", http.StatusForbidden)
			return
		}
	}
	//RBAC
	//check prod env exists
	prodEnvExists := false
	if externalCi {
		prodEnvExists, err = handler.imageTaggingService.FindProdEnvExists(true, []int{ciPipelineId})
	} else {
		prodEnvExists, err = handler.imageTaggingService.GetProdEnvFromParentAndLinkedWorkflow(ciPipelineId)
	}
	if err != nil {
		handler.Logger.Errorw("error occurred in checking existence of prod environment ", "err", err, "ciPipelineId", ciPipelineId)
		common.WriteJsonResp(w, err, nil, http.StatusInternalServerError)
		return
	}
	//not allowed to perform edit/save if no cd exists in prod env in the app_workflow
	if !prodEnvExists {
		handler.Logger.Errorw("save or edit operation not possible for this artifact", "err", nil, "artifactId", artifactId, "ciPipelineId", ciPipelineId)
		common.WriteJsonResp(w, errors.New("save or edit operation not possible for this artifact"), nil, http.StatusBadRequest)
		return
	}

	if !isSuperAdmin && len(req.HardDeleteTags) > 0 {
		errMsg := errors.New("user dont have permission to delete the tags")
		handler.Logger.Errorw("request err, CreateUpdateImageTagging", "err", errMsg, "payload", req)
		common.WriteJsonResp(w, errMsg, nil, http.StatusBadRequest)
		return
	}
	//validate request
	isValidRequest, err := handler.imageTaggingService.ValidateImageTaggingRequest(req, appId, artifactId)
	if err != nil || !isValidRequest {
		handler.Logger.Errorw("request validation failed", "error", err)
		common.WriteJsonResp(w, err, nil, http.StatusBadRequest)
		return
	}
	req.ExternalCi = externalCi
	//pass it to service layer
	resp, err := handler.imageTaggingService.CreateOrUpdateImageTagging(ciPipelineId, appId, artifactId, int(user.Id), req)
	if err != nil {
		if err.Error() == pipeline.DuplicateTagsInAppError {
			appReleaseTags, err1 := handler.imageTaggingService.GetUniqueTagsByAppId(appId)
			if err1 != nil {
				handler.Logger.Errorw("error occurred in getting unique tags in app", "err", err1, "appId", appId)
				err = err1
			}
			resp = &pipeline.ImageTaggingResponseDTO{}
			resp.AppReleaseTags = appReleaseTags
		}
		handler.Logger.Errorw("error occurred in creating/updating image tagging data", "err", err, "ciPipelineId", ciPipelineId)
		common.WriteJsonResp(w, err, resp, http.StatusInternalServerError)
		return
	}
	common.WriteJsonResp(w, err, resp, http.StatusOK)
}

func (handler PipelineConfigRestHandlerImpl) GetImageTaggingData(w http.ResponseWriter, r *http.Request) {
	vars := mux.Vars(r)
	userId, err := handler.userAuthService.GetLoggedInUser(r)
	if userId == 0 || err != nil {
		common.WriteJsonResp(w, err, "Unauthorized User", http.StatusUnauthorized)
		return
	}
	user, err := handler.userAuthService.GetById(userId)
	if userId == 0 || err != nil {
		common.WriteJsonResp(w, err, "Unauthorized User", http.StatusUnauthorized)
		return
	}
	userEmailId := strings.ToLower(user.EmailId)
	artifactId, err := strconv.Atoi(vars["artifactId"])
	if err != nil {
		common.WriteJsonResp(w, err, nil, http.StatusBadRequest)
		return
	}
	pipelineId, err := strconv.Atoi(vars["ciPipelineId"])
	if err != nil {
		common.WriteJsonResp(w, err, nil, http.StatusBadRequest)
		return
	}

	externalCi, ciPipelineId, appId, err := handler.extractCipipelineMetaForImageTags(artifactId)
	if err != nil {
		handler.Logger.Errorw("error occurred in fetching extractCipipelineMetaForImageTags by artifact Id ", "err", err, "artifactId", artifactId)
		common.WriteJsonResp(w, err, "Unauthorized User", http.StatusInternalServerError)
		return
	}
	if !externalCi && (ciPipelineId != pipelineId) {
		common.WriteJsonResp(w, errors.New("ciPipelineId and artifactId sent in the request are not related"), nil, http.StatusBadRequest)
		return
	}
	//RBAC
	object := handler.enforcerUtil.GetAppRBACNameByAppId(appId)
	if ok := handler.enforcer.EnforceByEmail(userEmailId, casbin.ResourceApplications, casbin.ActionTrigger, object); !ok {
		common.WriteJsonResp(w, err, "Unauthorized User", http.StatusForbidden)
		return
	}
	//RBAC

	resp, err := handler.imageTaggingService.GetTagsData(ciPipelineId, appId, artifactId, externalCi)
	if err != nil {
		handler.Logger.Errorw("error occurred in fetching GetTagsData for artifact ", "err", err, "artifactId", artifactId, "ciPipelineId", ciPipelineId, "externalCi", externalCi, "appId", appId)
		common.WriteJsonResp(w, err, resp, http.StatusInternalServerError)
		return
	}

	common.WriteJsonResp(w, err, resp, http.StatusOK)
}

func (handler PipelineConfigRestHandlerImpl) extractCipipelineMetaForImageTags(artifactId int) (externalCi bool, ciPipelineId int, appId int, err error) {
	externalCi = false
	ciPipelineId = 0
	appId = 0

	ciPipeline, err := handler.ciPipelineRepository.GetCiPipelineByArtifactId(artifactId)
	var externalCiPipeline *pipelineConfig.ExternalCiPipeline
	if err != nil {
		if err == pg.ErrNoRows {
			handler.Logger.Infow("no ciPipeline found by artifact Id, fetching external ci-pipeline ", "artifactId", artifactId)
			externalCiPipeline, err = handler.ciPipelineRepository.GetExternalCiPipelineByArtifactId(artifactId)
		}
		if err != nil {
			handler.Logger.Errorw("error occurred in fetching ciPipeline/externalCiPipeline by artifact Id ", "err", err, "artifactId", artifactId)
			return externalCi, ciPipelineId, appId, err
		}
	}

	if ciPipeline.Id != 0 {
		ciPipelineId = ciPipeline.Id
		appId = ciPipeline.AppId
	} else {
		externalCi = true
		ciPipelineId = externalCiPipeline.Id
		appId = externalCiPipeline.AppId
	}
	return externalCi, ciPipelineId, appId, nil
}<|MERGE_RESOLUTION|>--- conflicted
+++ resolved
@@ -1073,12 +1073,9 @@
 			response.WriteResponse(http.StatusBadRequest, "please send valid pipelineId", w, errors.New("pipelineId id invalid"))
 			return
 		}
-<<<<<<< HEAD
-=======
 	} else {
 		response.WriteResponse(http.StatusBadRequest, "please send valid pipelineId", w, errors.New("pipelineId id invalid"))
 		return
->>>>>>> 37b9dcf7
 	}
 
 	handler.Logger.Infow("request payload, GetCIPipelineByPipelineId", "pipelineId", pipelineId)
@@ -1099,11 +1096,7 @@
 	ciPipeline.AppName = app.AppName
 	ciPipeline.AppType = app.AppType
 
-<<<<<<< HEAD
-	resourceName := handler.enforcerUtil.GetAppRBACName(app.AppName)
-=======
 	resourceName := handler.enforcerUtil.GetAppRBACNameByAppId(app.Id)
->>>>>>> 37b9dcf7
 	if ok := handler.enforcer.Enforce(token, casbin.ResourceApplications, casbin.ActionGet, resourceName); !ok {
 		common.WriteJsonResp(w, fmt.Errorf("unauthorized user"), "Unauthorized User", http.StatusForbidden)
 		return
