package app

import (
	"context"
	"encoding/json"
	"errors"
	"fmt"
	"io"
	"net/http"
	"strconv"
	"strings"

	"github.com/argoproj/argo-workflows/v3/pkg/apis/workflow/v1alpha1"
	"github.com/devtron-labs/devtron/api/restHandler/common"
	"github.com/devtron-labs/devtron/client/gitSensor"
	"github.com/devtron-labs/devtron/internal/sql/repository"
	dockerRegistryRepository "github.com/devtron-labs/devtron/internal/sql/repository/dockerRegistry"
	"github.com/devtron-labs/devtron/internal/sql/repository/helper"
	"github.com/devtron-labs/devtron/internal/sql/repository/pipelineConfig"
	"github.com/devtron-labs/devtron/internal/util"
	"github.com/devtron-labs/devtron/pkg/auth/authorisation/casbin"
	"github.com/devtron-labs/devtron/pkg/bean"
	"github.com/devtron-labs/devtron/pkg/pipeline"
	bean1 "github.com/devtron-labs/devtron/pkg/pipeline/bean"
	"github.com/devtron-labs/devtron/pkg/pipeline/types"
	resourceGroup "github.com/devtron-labs/devtron/pkg/resourceGroup"
	util2 "github.com/devtron-labs/devtron/util"
	"github.com/go-pg/pg"
	"github.com/gorilla/mux"
	"go.opentelemetry.io/otel"
)

const GIT_MATERIAL_DELETE_SUCCESS_RESP = "Git material deleted successfully."

type BuildHistoryResponse struct {
	HideImageTaggingHardDelete bool                     `json:"hideImageTaggingHardDelete"`
	TagsEditable               bool                     `json:"tagsEditable"`
	AppReleaseTagNames         []string                 `json:"appReleaseTagNames"` //unique list of tags exists in the app
	CiWorkflows                []types.WorkflowResponse `json:"ciWorkflows"`
}
type DevtronAppBuildRestHandler interface {
	CreateCiConfig(w http.ResponseWriter, r *http.Request)
	UpdateCiTemplate(w http.ResponseWriter, r *http.Request)

	GetCiPipeline(w http.ResponseWriter, r *http.Request)
	GetExternalCi(w http.ResponseWriter, r *http.Request)
	GetExternalCiById(w http.ResponseWriter, r *http.Request)
	PatchCiPipelines(w http.ResponseWriter, r *http.Request)
	PatchCiMaterialSourceWithAppIdAndEnvironmentId(w http.ResponseWriter, r *http.Request)
	PatchCiMaterialSourceWithAppIdsAndEnvironmentId(w http.ResponseWriter, r *http.Request)
	TriggerCiPipeline(w http.ResponseWriter, r *http.Request)
	GetCiPipelineMin(w http.ResponseWriter, r *http.Request)
	GetCIPipelineById(w http.ResponseWriter, r *http.Request)
	HandleWorkflowWebhook(w http.ResponseWriter, r *http.Request)
	GetBuildLogs(w http.ResponseWriter, r *http.Request)
	FetchWorkflowDetails(w http.ResponseWriter, r *http.Request)
	GetArtifactsForCiJob(w http.ResponseWriter, r *http.Request)
	// CancelWorkflow CancelBuild
	CancelWorkflow(w http.ResponseWriter, r *http.Request)

	UpdateBranchCiPipelinesWithRegex(w http.ResponseWriter, r *http.Request)
	GetCiPipelineByEnvironment(w http.ResponseWriter, r *http.Request)
	GetCiPipelineByEnvironmentMin(w http.ResponseWriter, r *http.Request)
	GetExternalCiByEnvironment(w http.ResponseWriter, r *http.Request)
}

type DevtronAppBuildMaterialRestHandler interface {
	CreateMaterial(w http.ResponseWriter, r *http.Request)
	UpdateMaterial(w http.ResponseWriter, r *http.Request)
	FetchMaterials(w http.ResponseWriter, r *http.Request)
	FetchMaterialsByMaterialId(w http.ResponseWriter, r *http.Request)
	RefreshMaterials(w http.ResponseWriter, r *http.Request)
	FetchMaterialInfo(w http.ResponseWriter, r *http.Request)
	FetchChanges(w http.ResponseWriter, r *http.Request)
	DeleteMaterial(w http.ResponseWriter, r *http.Request)
	GetCommitMetadataForPipelineMaterial(w http.ResponseWriter, r *http.Request)
}

type DevtronAppBuildHistoryRestHandler interface {
	GetHistoricBuildLogs(w http.ResponseWriter, r *http.Request)
	GetBuildHistory(w http.ResponseWriter, r *http.Request)
	DownloadCiWorkflowArtifacts(w http.ResponseWriter, r *http.Request)
}

type ImageTaggingRestHandler interface {
	CreateUpdateImageTagging(w http.ResponseWriter, r *http.Request)
	GetImageTaggingData(w http.ResponseWriter, r *http.Request)
}

func (handler PipelineConfigRestHandlerImpl) CreateCiConfig(w http.ResponseWriter, r *http.Request) {
	decoder := json.NewDecoder(r.Body)
	userId, err := handler.userAuthService.GetLoggedInUser(r)
	if userId == 0 || err != nil {
		common.WriteJsonResp(w, err, "Unauthorized User", http.StatusUnauthorized)
		return
	}
	var createRequest bean.CiConfigRequest
	err = decoder.Decode(&createRequest)
	createRequest.UserId = userId
	if err != nil {
		handler.Logger.Errorw("request err, create ci config", "err", err, "create request", createRequest)
		common.WriteJsonResp(w, err, nil, http.StatusBadRequest)
		return
	}
	handler.Logger.Infow("request payload, create ci config", "create request", createRequest)
	err = handler.validator.Struct(createRequest)
	if err != nil {
		handler.Logger.Errorw("validation err, create ci config", "err", err, "create request", createRequest)
		common.WriteJsonResp(w, err, nil, http.StatusBadRequest)
		return
	}
	// validates if the dockerRegistry can store CONTAINER
	isValid := handler.dockerRegistryConfig.ValidateRegistryStorageType(createRequest.DockerRegistry, dockerRegistryRepository.OCI_REGISRTY_REPO_TYPE_CONTAINER, dockerRegistryRepository.STORAGE_ACTION_TYPE_PUSH, dockerRegistryRepository.STORAGE_ACTION_TYPE_PULL_AND_PUSH)
	if !isValid {
		err = fmt.Errorf("invalid registry type")
		handler.Logger.Errorw("validation err, create ci config", "err", err, "create request", createRequest)
		common.WriteJsonResp(w, err, nil, http.StatusBadRequest)
		return
	}
	token := r.Header.Get("token")
	app, err := handler.pipelineBuilder.GetApp(createRequest.AppId)
	if err != nil {
		common.WriteJsonResp(w, err, nil, http.StatusBadRequest)
		return
	}
	resourceName := handler.enforcerUtil.GetAppRBACName(app.AppName)
	if ok := handler.enforcer.Enforce(token, casbin.ResourceApplications, casbin.ActionCreate, resourceName); !ok {
		common.WriteJsonResp(w, fmt.Errorf("unauthorized user"), "Unauthorized User", http.StatusForbidden)
		return
	}
	createResp, err := handler.pipelineBuilder.CreateCiPipeline(&createRequest)
	if err != nil {
		handler.Logger.Errorw("service err, create", "err", err, "create request", createRequest)
		common.WriteJsonResp(w, err, nil, http.StatusInternalServerError)
		return
	}
	common.WriteJsonResp(w, err, createResp, http.StatusOK)
}

func (handler PipelineConfigRestHandlerImpl) UpdateCiTemplate(w http.ResponseWriter, r *http.Request) {
	decoder := json.NewDecoder(r.Body)
	userId, err := handler.userAuthService.GetLoggedInUser(r)
	if userId == 0 || err != nil {
		common.WriteJsonResp(w, err, "Unauthorized User", http.StatusUnauthorized)
		return
	}
	var configRequest bean.CiConfigRequest
	err = decoder.Decode(&configRequest)
	configRequest.UserId = userId
	if err != nil {
		handler.Logger.Errorw("request err, UpdateCiTemplate", "err", err, "UpdateCiTemplate", configRequest)
		common.WriteJsonResp(w, err, nil, http.StatusBadRequest)
		return
	}
	handler.Logger.Infow("request payload, update ci template", "UpdateCiTemplate", configRequest, "userId", userId)
	err = handler.validator.Struct(configRequest)
	if err != nil {
		handler.Logger.Errorw("validation err, UpdateCiTemplate", "err", err, "UpdateCiTemplate", configRequest)
		common.WriteJsonResp(w, err, nil, http.StatusBadRequest)
		return
	}
	token := r.Header.Get("token")
	app, err := handler.pipelineBuilder.GetApp(configRequest.AppId)
	if err != nil {
		common.WriteJsonResp(w, err, nil, http.StatusBadRequest)
		return
	}
	resourceName := handler.enforcerUtil.GetAppRBACName(app.AppName)
	if ok := handler.enforcer.Enforce(token, casbin.ResourceApplications, casbin.ActionCreate, resourceName); !ok {
		common.WriteJsonResp(w, fmt.Errorf("unauthorized user"), "Unauthorized User", http.StatusForbidden)
		return
	}
	createResp, err := handler.pipelineBuilder.UpdateCiTemplate(&configRequest)
	if err != nil {
		handler.Logger.Errorw("service err, UpdateCiTemplate", "err", err, "UpdateCiTemplate", configRequest)
		common.WriteJsonResp(w, err, nil, http.StatusInternalServerError)
		return
	}
	common.WriteJsonResp(w, err, createResp, http.StatusOK)
}

func (handler PipelineConfigRestHandlerImpl) UpdateBranchCiPipelinesWithRegex(w http.ResponseWriter, r *http.Request) {
	decoder := json.NewDecoder(r.Body)
	userId, err := handler.userAuthService.GetLoggedInUser(r)
	if userId == 0 || err != nil {
		common.WriteJsonResp(w, err, "Unauthorized User", http.StatusUnauthorized)
		return
	}
	var patchRequest bean.CiRegexPatchRequest
	err = decoder.Decode(&patchRequest)
	patchRequest.UserId = userId
	if err != nil {
		handler.Logger.Errorw("request err, PatchCiPipelines", "err", err, "PatchCiPipelines", patchRequest)
		common.WriteJsonResp(w, err, nil, http.StatusBadRequest)
		return
	}

	handler.Logger.Debugw("update request ", "req", patchRequest)
	token := r.Header.Get("token")
	app, err := handler.pipelineBuilder.GetApp(patchRequest.AppId)
	if err != nil {
		common.WriteJsonResp(w, err, nil, http.StatusBadRequest)
		return
	}
	resourceName := handler.enforcerUtil.GetAppRBACName(app.AppName)
	if ok := handler.enforcer.Enforce(token, casbin.ResourceApplications, casbin.ActionTrigger, resourceName); !ok {
		common.WriteJsonResp(w, fmt.Errorf("unauthorized user"), "Unauthorized User", http.StatusForbidden)
		return
	}

	var materialList []*bean.CiPipelineMaterial
	for _, material := range patchRequest.CiPipelineMaterial {
		if handler.ciPipelineMaterialRepository.CheckRegexExistsForMaterial(material.Id) {
			materialList = append(materialList, material)
		}
	}
	if len(materialList) == 0 {
		common.WriteJsonResp(w, fmt.Errorf("unauthorized user"), "Unauthorized User", http.StatusForbidden)
		return
	}
	patchRequest.CiPipelineMaterial = materialList

	err = handler.pipelineBuilder.PatchRegexCiPipeline(&patchRequest)
	if err != nil {
		handler.Logger.Errorw("service err, PatchCiPipelines", "err", err, "PatchCiPipelines", patchRequest)
		common.WriteJsonResp(w, err, nil, http.StatusInternalServerError)
		return
	}
	//if include/exclude configured showAll will include excluded materials also in list, if not configured it will ignore this flag
	resp, err := handler.ciHandler.FetchMaterialsByPipelineId(patchRequest.Id, false)
	if err != nil {
		handler.Logger.Errorw("service err, FetchMaterials", "err", err, "pipelineId", patchRequest.Id)
		common.WriteJsonResp(w, err, resp, http.StatusInternalServerError)
		return
	}
	common.WriteJsonResp(w, err, resp, http.StatusOK)
}

func (handler PipelineConfigRestHandlerImpl) parseSourceChangeRequest(w http.ResponseWriter, r *http.Request) (*bean.CiMaterialPatchRequest, int32, error) {
	decoder := json.NewDecoder(r.Body)
	userId, err := handler.userAuthService.GetLoggedInUser(r)
	if userId == 0 || err != nil {
		common.WriteJsonResp(w, err, "Unauthorized User", http.StatusUnauthorized)
		return nil, 0, err
	}
	var patchRequest bean.CiMaterialPatchRequest
	err = decoder.Decode(&patchRequest)

	if err != nil {
		handler.Logger.Errorw("request err, PatchCiPipeline", "err", err, "PatchCiPipeline", patchRequest)
		common.WriteJsonResp(w, err, nil, http.StatusBadRequest)
		return nil, 0, err
	}
	return &patchRequest, userId, nil
}

func (handler PipelineConfigRestHandlerImpl) parseBulkSourceChangeRequest(w http.ResponseWriter, r *http.Request) (*bean.CiMaterialBulkPatchRequest, int32, error) {
	decoder := json.NewDecoder(r.Body)
	userId, err := handler.userAuthService.GetLoggedInUser(r)
	if userId == 0 || err != nil {
		common.WriteJsonResp(w, err, "Unauthorized User", http.StatusUnauthorized)
		return nil, 0, err
	}
	var patchRequest bean.CiMaterialBulkPatchRequest
	err = decoder.Decode(&patchRequest)
	if err != nil {
		handler.Logger.Errorw("request err, BulkPatchCiPipeline", "err", err, "BulkPatchCiPipeline", patchRequest)
		common.WriteJsonResp(w, err, nil, http.StatusBadRequest)
		return nil, 0, err
	}
	err = handler.validator.Struct(patchRequest)
	if err != nil {
		handler.Logger.Errorw("request err, BulkPatchCiPipeline", "err", err, "BulkPatchCiPipeline", patchRequest)
		common.WriteJsonResp(w, err, nil, http.StatusBadRequest)
		return nil, 0, err
	}
	return &patchRequest, userId, nil
}

func (handler PipelineConfigRestHandlerImpl) authorizeCiSourceChangeRequest(w http.ResponseWriter, patchRequest *bean.CiMaterialPatchRequest, token string) error {
	handler.Logger.Debugw("update request ", "req", patchRequest)
	app, err := handler.pipelineBuilder.GetApp(patchRequest.AppId)
	if err != nil {
		common.WriteJsonResp(w, err, nil, http.StatusBadRequest)
		return err
	}
	if app.AppType != helper.CustomApp {
		err = fmt.Errorf("only custom apps supported")
		common.WriteJsonResp(w, err, nil, http.StatusBadRequest)
		return err
	}
	resourceName := handler.enforcerUtil.GetAppRBACName(app.AppName)
	if ok := handler.enforcer.Enforce(token, casbin.ResourceApplications, casbin.ActionUpdate, resourceName); !ok {
		err = fmt.Errorf("unauthorized user")
		common.WriteJsonResp(w, err, "Unauthorized User", http.StatusForbidden)
		return err
	}
	err = handler.validator.Struct(patchRequest)
	if err != nil {
		handler.Logger.Errorw("validation err", "err", err)
		common.WriteJsonResp(w, err, nil, http.StatusBadRequest)
		return err
	}
	return nil
}

func (handler PipelineConfigRestHandlerImpl) PatchCiMaterialSourceWithAppIdAndEnvironmentId(w http.ResponseWriter, r *http.Request) {
	patchRequest, userId, err := handler.parseSourceChangeRequest(w, r)
	if err != nil {
		handler.Logger.Errorw("Parse error, PatchCiMaterialSource", "err", err, "PatchCiMaterialSource", patchRequest)
		common.WriteJsonResp(w, err, nil, http.StatusBadRequest)
		return
	}
	if !(patchRequest.Source.Type == pipelineConfig.SOURCE_TYPE_BRANCH_FIXED || patchRequest.Source.Type == pipelineConfig.SOURCE_TYPE_BRANCH_REGEX) {
		handler.Logger.Errorw("Unsupported source type, PatchCiMaterialSource", "err", err, "PatchCiMaterialSource", patchRequest)
		common.WriteJsonResp(w, err, "source.type not supported", http.StatusBadRequest)
		return
	}
	token := r.Header.Get("token")
	if err = handler.authorizeCiSourceChangeRequest(w, patchRequest, token); err != nil {
		handler.Logger.Errorw("Authorization error, PatchCiMaterialSource", "err", err, "PatchCiMaterialSource", patchRequest)
		common.WriteJsonResp(w, err, nil, http.StatusUnauthorized)
		return
	}

	createResp, err := handler.pipelineBuilder.PatchCiMaterialSource(patchRequest, userId)
	if err != nil {
		handler.Logger.Errorw("service err, PatchCiPipelines", "err", err, "PatchCiPipelines", patchRequest)
		common.WriteJsonResp(w, err, nil, http.StatusInternalServerError)
		return
	}
	common.WriteJsonResp(w, err, createResp, http.StatusOK)
}

func (handler PipelineConfigRestHandlerImpl) PatchCiMaterialSourceWithAppIdsAndEnvironmentId(w http.ResponseWriter, r *http.Request) {
	bulkPatchRequest, userId, err := handler.parseBulkSourceChangeRequest(w, r)
	if err != nil {
		handler.Logger.Errorw("Parse error, PatchCiMaterialSource", "err", err, "PatchCiMaterialSource", bulkPatchRequest)
		return
	}
	token := r.Header.Get("token")
	// Here passing the checkAppSpecificAccess func to check RBAC
	bulkPatchResponse, err := handler.pipelineBuilder.BulkPatchCiMaterialSource(bulkPatchRequest, userId, token, handler.checkAppSpecificAccess)
	if err != nil {
		handler.Logger.Errorw("service err, BulkPatchCiPipelines", "err", err, "BulkPatchCiPipelines", bulkPatchRequest)
		common.WriteJsonResp(w, err, nil, http.StatusInternalServerError)
		return
	}
	common.WriteJsonResp(w, err, bulkPatchResponse, http.StatusOK)
}

func (handler PipelineConfigRestHandlerImpl) PatchCiPipelines(w http.ResponseWriter, r *http.Request) {
	decoder := json.NewDecoder(r.Body)
	userId, err := handler.userAuthService.GetLoggedInUser(r)
	if userId == 0 || err != nil {
		common.WriteJsonResp(w, err, "Unauthorized User", http.StatusUnauthorized)
		return
	}
	var patchRequest bean.CiPatchRequest
	err = decoder.Decode(&patchRequest)
	patchRequest.UserId = userId
	if err != nil {
		handler.Logger.Errorw("request err, PatchCiPipelines", "err", err, "PatchCiPipelines", patchRequest)
		common.WriteJsonResp(w, err, nil, http.StatusBadRequest)
		return
	}
	handler.Logger.Infow("request payload, PatchCiPipelines", "PatchCiPipelines", patchRequest)
	err = handler.validator.Struct(patchRequest)
	if err != nil {
		handler.Logger.Errorw("validation err", "err", err)
		common.WriteJsonResp(w, err, nil, http.StatusBadRequest)
		return
	}
	handler.Logger.Debugw("update request ", "req", patchRequest)
	token := r.Header.Get("token")
	app, err := handler.pipelineBuilder.GetApp(patchRequest.AppId)
	if err != nil {
		common.WriteJsonResp(w, err, nil, http.StatusBadRequest)
		return
	}
	appWorkflowName := ""
	if patchRequest.AppWorkflowId != 0 {
		appWorkflow, err := handler.appWorkflowService.FindAppWorkflowById(patchRequest.AppWorkflowId, app.Id)
		if err != nil {
			handler.Logger.Errorw("error in getting app workflow", "err", err, "workflowId", patchRequest.AppWorkflowId, "appId", app.Id)
			common.WriteJsonResp(w, err, nil, http.StatusInternalServerError)
			return
		}
		appWorkflowName = appWorkflow.Name
	}
	resourceName := handler.enforcerUtil.GetAppRBACName(app.AppName)
	workflowResourceName := handler.enforcerUtil.GetRbacObjectNameByAppAndWorkflow(app.AppName, appWorkflowName)
	var ok bool
	ok = handler.enforcer.Enforce(token, casbin.ResourceApplications, casbin.ActionCreate, resourceName)
	if !ok {
		ok = handler.enforcer.Enforce(token, casbin.ResourceJobs, casbin.ActionCreate, resourceName) && handler.enforcer.Enforce(token, casbin.ResourceWorkflow, casbin.ActionCreate, workflowResourceName)
	}
	if !ok {
		common.WriteJsonResp(w, fmt.Errorf("unauthorized user"), "Unauthorized User", http.StatusForbidden)
		return
	}

	ciConf, err := handler.pipelineBuilder.GetCiPipeline(patchRequest.AppId)

	var emptyDockerRegistry string
	if app.AppType == helper.Job && ciConf == nil {
		ciConfigRequest := bean.CiConfigRequest{}
		ciConfigRequest.DockerRegistry = emptyDockerRegistry
		ciConfigRequest.AppId = patchRequest.AppId
		ciConfigRequest.CiBuildConfig = &bean1.CiBuildConfigBean{}
		ciConfigRequest.CiBuildConfig.CiBuildType = bean1.SKIP_BUILD_TYPE
		ciConfigRequest.UserId = patchRequest.UserId
		if patchRequest.CiPipeline == nil || patchRequest.CiPipeline.CiMaterial == nil {
			handler.Logger.Errorw("Invalid patch ci-pipeline request", "request", patchRequest, "err", "invalid CiPipeline data")
			common.WriteJsonResp(w, fmt.Errorf("invalid CiPipeline data"), nil, http.StatusBadRequest)
			return
		}
		ciConfigRequest.CiBuildConfig.GitMaterialId = patchRequest.CiPipeline.CiMaterial[0].GitMaterialId
		ciConfigRequest.IsJob = true
		_, err = handler.pipelineBuilder.CreateCiPipeline(&ciConfigRequest)
		if err != nil {
			handler.Logger.Errorw("error occurred in creating ci-pipeline for the Job", "payload", ciConfigRequest, "err", err)
			common.WriteJsonResp(w, err, nil, http.StatusInternalServerError)
			return
		}
	}
	if app.AppType == helper.Job {
		patchRequest.IsJob = true
	}
	createResp, err := handler.pipelineBuilder.PatchCiPipeline(&patchRequest)
	if err != nil {
		if err.Error() == bean1.PIPELINE_NAME_ALREADY_EXISTS_ERROR {
			handler.Logger.Errorw("service err, pipeline name already exist ", "err", err)
			common.WriteJsonResp(w, err, nil, http.StatusBadRequest)
			return
		}
		handler.Logger.Errorw("service err, PatchCiPipelines", "err", err, "PatchCiPipelines", patchRequest)
		common.WriteJsonResp(w, err, nil, http.StatusInternalServerError)
		return
	}
	if createResp != nil && app != nil {
		createResp.AppName = app.AppName
	}
	common.WriteJsonResp(w, err, createResp, http.StatusOK)
}

func (handler PipelineConfigRestHandlerImpl) GetCiPipeline(w http.ResponseWriter, r *http.Request) {
	vars := mux.Vars(r)
	appId, err := strconv.Atoi(vars["appId"])
	if err != nil {
		common.WriteJsonResp(w, err, nil, http.StatusBadRequest)
		return
	}
	token := r.Header.Get("token")
	app, err := handler.pipelineBuilder.GetApp(appId)
	if err != nil {
		handler.Logger.Errorw("service err, GetCiPipeline", "err", err, "appId", appId)
		common.WriteJsonResp(w, err, nil, http.StatusInternalServerError)
		return
	}
	resourceName := handler.enforcerUtil.GetAppRBACName(app.AppName)
	ok := handler.enforcerUtil.CheckAppRbacForAppOrJob(token, resourceName, casbin.ActionGet)
	if !ok {
		common.WriteJsonResp(w, fmt.Errorf("unauthorized user"), "Unauthorized User", http.StatusForbidden)
		return
	}
	ciConf, err := handler.pipelineBuilder.GetCiPipeline(appId)
	if err != nil {
		handler.Logger.Errorw("service err, GetCiPipeline", "err", err, "appId", appId)
		common.WriteJsonResp(w, err, nil, http.StatusInternalServerError)
		return
	}
	if ciConf == nil || ciConf.Id == 0 {
		err = &util.ApiError{Code: "404", HttpStatusCode: 200, UserMessage: "no data found"}
	}
	common.WriteJsonResp(w, err, ciConf, http.StatusOK)
}

func (handler PipelineConfigRestHandlerImpl) GetExternalCi(w http.ResponseWriter, r *http.Request) {
	vars := mux.Vars(r)
	appId, err := strconv.Atoi(vars["appId"])
	if err != nil {
		common.WriteJsonResp(w, err, nil, http.StatusBadRequest)
		return
	}
	token := r.Header.Get("token")
	app, err := handler.pipelineBuilder.GetApp(appId)
	if err != nil {
		handler.Logger.Errorw("service err, GetExternalCi", "err", err, "appId", appId)
		common.WriteJsonResp(w, err, nil, http.StatusInternalServerError)
		return
	}
	resourceName := handler.enforcerUtil.GetAppRBACName(app.AppName)
	if ok := handler.enforcer.Enforce(token, casbin.ResourceApplications, casbin.ActionGet, resourceName); !ok {
		common.WriteJsonResp(w, fmt.Errorf("unauthorized user"), "Unauthorized User", http.StatusForbidden)
		return
	}
	ciConf, err := handler.pipelineBuilder.GetExternalCi(appId)
	if err != nil {
		handler.Logger.Errorw("service err, GetExternalCi", "err", err, "appId", appId)
		common.WriteJsonResp(w, err, nil, http.StatusInternalServerError)
		return
	}

	common.WriteJsonResp(w, err, ciConf, http.StatusOK)
}

func (handler PipelineConfigRestHandlerImpl) GetExternalCiById(w http.ResponseWriter, r *http.Request) {
	vars := mux.Vars(r)
	appId, err := strconv.Atoi(vars["appId"])
	if err != nil {
		common.WriteJsonResp(w, err, nil, http.StatusBadRequest)
		return
	}

	externalCiId, err := strconv.Atoi(vars["externalCiId"])
	if err != nil {
		common.WriteJsonResp(w, err, nil, http.StatusBadRequest)
		return
	}
	token := r.Header.Get("token")
	app, err := handler.pipelineBuilder.GetApp(appId)
	if err != nil {
		handler.Logger.Errorw("service err, GetExternalCiById", "err", err, "appId", appId)
		common.WriteJsonResp(w, err, nil, http.StatusInternalServerError)
		return
	}
	resourceName := handler.enforcerUtil.GetAppRBACName(app.AppName)
	if ok := handler.enforcer.Enforce(token, casbin.ResourceApplications, casbin.ActionGet, resourceName); !ok {
		common.WriteJsonResp(w, fmt.Errorf("unauthorized user"), "Unauthorized User", http.StatusForbidden)
		return
	}
	ciConf, err := handler.pipelineBuilder.GetExternalCiById(appId, externalCiId)
	if err != nil {
		handler.Logger.Errorw("service err, GetExternalCiById", "err", err, "appId", appId)
		common.WriteJsonResp(w, err, nil, http.StatusInternalServerError)
		return
	}

	common.WriteJsonResp(w, err, ciConf, http.StatusOK)
}

func (handler PipelineConfigRestHandlerImpl) TriggerCiPipeline(w http.ResponseWriter, r *http.Request) {
	userId, err := handler.userAuthService.GetLoggedInUser(r)
	if userId == 0 || err != nil {
		common.WriteJsonResp(w, err, "Unauthorized User", http.StatusUnauthorized)
		return
	}
	decoder := json.NewDecoder(r.Body)
	var ciTriggerRequest bean.CiTriggerRequest
	err = decoder.Decode(&ciTriggerRequest)
	if err != nil {
		handler.Logger.Errorw("request err, TriggerCiPipeline", "err", err, "payload", ciTriggerRequest)
		common.WriteJsonResp(w, err, nil, http.StatusBadRequest)
		return
	}
	if !handler.validForMultiMaterial(ciTriggerRequest) {
		handler.Logger.Errorw("invalid req, commit hash not present for multi-git", "payload", ciTriggerRequest)
		common.WriteJsonResp(w, errors.New("invalid req, commit hash not present for multi-git"),
			nil, http.StatusBadRequest)
	}
	ciTriggerRequest.TriggeredBy = userId
	token := r.Header.Get("token")

	handler.Logger.Infow("request payload, TriggerCiPipeline", "payload", ciTriggerRequest)

	//RBAC STARTS
	//checking if user has trigger access on app, if not will be forbidden to trigger independent of number of cd cdPipelines
	ciPipeline, err := handler.ciPipelineRepository.FindById(ciTriggerRequest.PipelineId)
	if err != nil {
		handler.Logger.Errorw("err in finding ci pipeline, TriggerCiPipeline", "err", err, "ciPipelineId", ciTriggerRequest.PipelineId)
		common.WriteJsonResp(w, err, nil, http.StatusInternalServerError)
		return
	}
	appWorkflowMapping, err := handler.appWorkflowService.FindAppWorkflowByCiPipelineId(ciTriggerRequest.PipelineId)
	if err != nil {
		handler.Logger.Errorw("err in finding appWorkflowMapping, TriggerCiPipeline", "err", err, "ciPipelineId", ciTriggerRequest.PipelineId)
		common.WriteJsonResp(w, err, nil, http.StatusInternalServerError)
		return
	}
	workflowName := ""
	if len(appWorkflowMapping) > 0 {
		workflowName = appWorkflowMapping[0].AppWorkflow.Name
	}
	// This is being done for jobs, jobs execute in default-env (devtron-ci) namespace by default. so considering DefaultCiNamespace as env for rbac enforcement
	envName := ""
	if ciTriggerRequest.EnvironmentId == 0 {
		envName = pipeline.DefaultCiWorkflowNamespace
	}
	appObject := handler.enforcerUtil.GetAppRBACNameByAppId(ciPipeline.AppId)
	workflowObject := handler.enforcerUtil.GetWorkflowRBACByCiPipelineId(ciTriggerRequest.PipelineId, workflowName)
	triggerObject := handler.enforcerUtil.GetTeamEnvRBACNameByCiPipelineIdAndEnvIdOrName(ciTriggerRequest.PipelineId, ciTriggerRequest.EnvironmentId, envName)
	appRbacOk := handler.enforcer.Enforce(token, casbin.ResourceApplications, casbin.ActionTrigger, appObject)
	if !appRbacOk {
		appRbacOk = handler.enforcer.Enforce(token, casbin.ResourceJobs, casbin.ActionTrigger, appObject) && handler.enforcer.Enforce(token, casbin.ResourceWorkflow, casbin.ActionTrigger, workflowObject) && handler.enforcer.Enforce(token, casbin.ResourceJobsEnv, casbin.ActionTrigger, triggerObject)
	}

	if !appRbacOk {
		handler.Logger.Debug(fmt.Errorf("unauthorized user"), "Unauthorized User", http.StatusForbidden)
		common.WriteJsonResp(w, err, "Unauthorized User", http.StatusForbidden)
		return
	}
	//checking rbac for cd cdPipelines
	cdPipelines, err := handler.pipelineRepository.FindByCiPipelineId(ciTriggerRequest.PipelineId)
	if err != nil {
		handler.Logger.Errorw("error in finding ccd cdPipelines by ciPipelineId", "err", err, "ciPipelineId", ciTriggerRequest.PipelineId)
		common.WriteJsonResp(w, err, nil, http.StatusInternalServerError)
		return
	}
	cdPipelineRbacObjects := make([]string, len(cdPipelines))
	for i, cdPipeline := range cdPipelines {
		envObject := handler.enforcerUtil.GetAppRBACByAppIdAndPipelineId(cdPipeline.AppId, cdPipeline.Id)
		cdPipelineRbacObjects[i] = envObject
	}
	envRbacResultMap := handler.enforcer.EnforceInBatch(token, casbin.ResourceEnvironment, casbin.ActionTrigger, cdPipelineRbacObjects)
	for _, rbacResultOk := range envRbacResultMap {
		if !rbacResultOk {
			common.WriteJsonResp(w, err, "Unauthorized User", http.StatusForbidden)
			return
		}
	}
	//RBAC ENDS
	response := make(map[string]string)
	resp, err := handler.ciHandler.HandleCIManual(ciTriggerRequest)
	if errors.Is(err, bean1.ErrImagePathInUse) {
		handler.Logger.Errorw("service err duplicate image tag, TriggerCiPipeline", "err", err, "payload", ciTriggerRequest)
		common.WriteJsonResp(w, err, err, http.StatusConflict)
		return
	}
	if err != nil {
		handler.Logger.Errorw("service err, TriggerCiPipeline", "err", err, "payload", ciTriggerRequest)
		common.WriteJsonResp(w, err, response, http.StatusInternalServerError)
		return
	}
	response["apiResponse"] = strconv.Itoa(resp)
	common.WriteJsonResp(w, err, response, http.StatusOK)
}

func (handler PipelineConfigRestHandlerImpl) FetchMaterials(w http.ResponseWriter, r *http.Request) {
	userId, err := handler.userAuthService.GetLoggedInUser(r)
	if userId == 0 || err != nil {
		common.WriteJsonResp(w, err, "Unauthorized User", http.StatusUnauthorized)
		return
	}
	vars := mux.Vars(r)
	pipelineId, err := strconv.Atoi(vars["pipelineId"])
	if err != nil {
		common.WriteJsonResp(w, err, nil, http.StatusBadRequest)
		return
	}
	v := r.URL.Query()
	showAll := false
	show := v.Get("showAll")
	if len(show) > 0 {
		showAll, err = strconv.ParseBool(show)
		if err != nil {
			showAll = true
			err = nil
			//ignore error, apply rbac by default
		}
	}
	handler.Logger.Infow("request payload, FetchMaterials", "pipelineId", pipelineId)
	ciPipeline, err := handler.ciPipelineRepository.FindById(pipelineId)
	if err != nil {
		handler.Logger.Errorw("service err, UpdateCiTemplate", "err", err, "pipelineId", pipelineId)
		common.WriteJsonResp(w, err, nil, http.StatusInternalServerError)
		return
	}
	//RBAC
	token := r.Header.Get("token")
	object := handler.enforcerUtil.GetAppRBACNameByAppId(ciPipeline.AppId)
	ok := handler.enforcerUtil.CheckAppRbacForAppOrJob(token, object, casbin.ActionGet)
	if !ok {
		common.WriteJsonResp(w, err, "Unauthorized User", http.StatusForbidden)
		return
	}
	//RBAC
	resp, err := handler.ciHandler.FetchMaterialsByPipelineId(pipelineId, showAll)
	if err != nil {
		handler.Logger.Errorw("service err, FetchMaterials", "err", err, "pipelineId", pipelineId)
		common.WriteJsonResp(w, err, resp, http.StatusInternalServerError)
		return
	}
	common.WriteJsonResp(w, err, resp, http.StatusOK)
}

func (handler PipelineConfigRestHandlerImpl) FetchMaterialsByMaterialId(w http.ResponseWriter, r *http.Request) {
	userId, err := handler.userAuthService.GetLoggedInUser(r)
	if userId == 0 || err != nil {
		common.WriteJsonResp(w, err, "Unauthorized User", http.StatusUnauthorized)
		return
	}
	vars := mux.Vars(r)
	pipelineId, err := strconv.Atoi(vars["pipelineId"])
	if err != nil {
		common.WriteJsonResp(w, err, nil, http.StatusBadRequest)
		return
	}
	gitMaterialId, err := strconv.Atoi(vars["gitMaterialId"])
	if err != nil {
		common.WriteJsonResp(w, err, nil, http.StatusBadRequest)
		return
	}
	v := r.URL.Query()
	showAll := false
	show := v.Get("showAll")
	if len(show) > 0 {
		showAll, err = strconv.ParseBool(show)
		if err != nil {
			showAll = true
			err = nil
			//ignore error, apply rbac by default
		}
	}
	handler.Logger.Infow("request payload, FetchMaterials", "pipelineId", pipelineId)
	ciPipeline, err := handler.ciPipelineRepository.FindById(pipelineId)
	if err != nil {
		handler.Logger.Errorw("service err, UpdateCiTemplate", "err", err, "pipelineId", pipelineId)
		common.WriteJsonResp(w, err, nil, http.StatusInternalServerError)
		return
	}
	//RBAC
	token := r.Header.Get("token")
	object := handler.enforcerUtil.GetAppRBACNameByAppId(ciPipeline.AppId)
	ok := handler.enforcerUtil.CheckAppRbacForAppOrJob(token, object, casbin.ActionGet)
	if !ok {
		common.WriteJsonResp(w, err, "Unauthorized User", http.StatusForbidden)
		return
	}
	//RBAC
	resp, err := handler.ciHandler.FetchMaterialsByPipelineIdAndGitMaterialId(pipelineId, gitMaterialId, showAll)
	if err != nil {
		handler.Logger.Errorw("service err, FetchMaterials", "err", err, "pipelineId", pipelineId)
		common.WriteJsonResp(w, err, resp, http.StatusInternalServerError)
		return
	}
	common.WriteJsonResp(w, err, resp, http.StatusOK)
}

func (handler PipelineConfigRestHandlerImpl) RefreshMaterials(w http.ResponseWriter, r *http.Request) {
	userId, err := handler.userAuthService.GetLoggedInUser(r)
	if userId == 0 || err != nil {
		common.WriteJsonResp(w, err, "Unauthorized User", http.StatusUnauthorized)
		return
	}
	vars := mux.Vars(r)
	gitMaterialId, err := strconv.Atoi(vars["gitMaterialId"])
	if err != nil {
		handler.Logger.Error(err)
		common.WriteJsonResp(w, err, nil, http.StatusBadRequest)
		return
	}
	handler.Logger.Infow("request payload, RefreshMaterials", "gitMaterialId", gitMaterialId)
	material, err := handler.materialRepository.FindById(gitMaterialId)
	if err != nil {
		handler.Logger.Errorw("service err, RefreshMaterials", "err", err, "gitMaterialId", gitMaterialId)
		common.WriteJsonResp(w, err, nil, http.StatusInternalServerError)
		return
	}
	//RBAC
	token := r.Header.Get("token")
	object := handler.enforcerUtil.GetAppRBACNameByAppId(material.AppId)
	ok := handler.enforcerUtil.CheckAppRbacForAppOrJob(token, object, casbin.ActionGet)
	if !ok {
		common.WriteJsonResp(w, err, "Unauthorized User", http.StatusForbidden)
		return
	}
	//RBAC

	resp, err := handler.ciHandler.RefreshMaterialByCiPipelineMaterialId(material.Id)
	if err != nil {
		handler.Logger.Errorw("service err, RefreshMaterials", "err", err, "gitMaterialId", gitMaterialId)
		common.WriteJsonResp(w, err, resp, http.StatusInternalServerError)
		return
	}
	common.WriteJsonResp(w, err, resp, http.StatusOK)
}

func (handler PipelineConfigRestHandlerImpl) GetCiPipelineMin(w http.ResponseWriter, r *http.Request) {
	userId, err := handler.userAuthService.GetLoggedInUser(r)
	if userId == 0 || err != nil {
		common.WriteJsonResp(w, err, "Unauthorized User", http.StatusUnauthorized)
		return
	}
	vars := mux.Vars(r)
	appId, err := strconv.Atoi(vars["appId"])
	if err != nil {
		common.WriteJsonResp(w, err, nil, http.StatusBadRequest)
		return
	}
	v := r.URL.Query()
	envIdsString := v.Get("envIds")
	envIds := make([]int, 0)
	if len(envIdsString) > 0 {
		envIds, err = util2.SplitCommaSeparatedIntValues(envIdsString)
		if err != nil {
			common.WriteJsonResp(w, err, "please provide valid envIds", http.StatusBadRequest)
			return
		}
	}
	//RBAC
	handler.Logger.Infow("request payload, GetCiPipelineMin", "appId", appId)
	token := r.Header.Get("token")
	object := handler.enforcerUtil.GetAppRBACNameByAppId(appId)
	ok := handler.enforcerUtil.CheckAppRbacForAppOrJob(token, object, casbin.ActionGet)
	if !ok {
		common.WriteJsonResp(w, err, "Unauthorized User", http.StatusForbidden)
		return
	}
	//RBAC
	ciPipelines, err := handler.pipelineBuilder.GetCiPipelineMin(appId, envIds)
	if err != nil {
		handler.Logger.Errorw("service err, GetCiPipelineMin", "err", err, "appId", appId)
		if util.IsErrNoRows(err) {
			err = &util.ApiError{Code: "404", HttpStatusCode: http.StatusNotFound, UserMessage: "no data found"}
			common.WriteJsonResp(w, err, nil, http.StatusOK)
		} else {
			common.WriteJsonResp(w, err, nil, http.StatusInternalServerError)
		}
		return
	}
	common.WriteJsonResp(w, err, ciPipelines, http.StatusOK)
}

func (handler PipelineConfigRestHandlerImpl) DownloadCiWorkflowArtifacts(w http.ResponseWriter, r *http.Request) {
	userId, err := handler.userAuthService.GetLoggedInUser(r)
	if userId == 0 || err != nil {
		common.WriteJsonResp(w, err, "Unauthorized User", http.StatusUnauthorized)
		return
	}
	vars := mux.Vars(r)
	pipelineId, err := strconv.Atoi(vars["pipelineId"])
	if err != nil {
		common.WriteJsonResp(w, err, nil, http.StatusBadRequest)
		return
	}
	buildId, err := strconv.Atoi(vars["workflowId"])
	if err != nil {
		common.WriteJsonResp(w, err, nil, http.StatusBadRequest)
		return
	}
	handler.Logger.Infow("request payload, DownloadCiWorkflowArtifacts", "pipelineId", pipelineId, "buildId", buildId)
	ciPipeline, err := handler.ciPipelineRepository.FindById(pipelineId)
	if err != nil {
		handler.Logger.Error(err)
		common.WriteJsonResp(w, err, nil, http.StatusInternalServerError)
		return
	}
	//RBAC
	token := r.Header.Get("token")
	object := handler.enforcerUtil.GetAppRBACNameByAppId(ciPipeline.AppId)
	if ok := handler.enforcer.Enforce(token, casbin.ResourceApplications, casbin.ActionGet, object); !ok {
		common.WriteJsonResp(w, err, "Unauthorized User", http.StatusForbidden)
		return
	}
	//RBAC

	file, err := handler.ciHandler.DownloadCiWorkflowArtifacts(pipelineId, buildId)
	defer file.Close()
	if err != nil {
		handler.Logger.Errorw("service err, DownloadCiWorkflowArtifacts", "err", err, "pipelineId", pipelineId, "buildId", buildId)
		if util.IsErrNoRows(err) {
			err = &util.ApiError{Code: "404", HttpStatusCode: 200, UserMessage: "no workflow found"}
			common.WriteJsonResp(w, err, nil, http.StatusOK)
		} else {
			common.WriteJsonResp(w, err, nil, http.StatusInternalServerError)
		}
		return
	}
	w.Header().Set("Content-Disposition", "attachment; filename="+strconv.Itoa(buildId)+".zip")
	w.Header().Set("Content-Type", "application/octet-stream")
	w.Header().Set("Content-Length", r.Header.Get("Content-Length"))
	_, err = io.Copy(w, file)
	if err != nil {
		handler.Logger.Errorw("service err, DownloadCiWorkflowArtifacts", "err", err, "pipelineId", pipelineId, "buildId", buildId)
	}
}

func (handler PipelineConfigRestHandlerImpl) GetHistoricBuildLogs(w http.ResponseWriter, r *http.Request) {
	userId, err := handler.userAuthService.GetLoggedInUser(r)
	if userId == 0 || err != nil {
		common.WriteJsonResp(w, err, "Unauthorized User", http.StatusUnauthorized)
		return
	}
	vars := mux.Vars(r)
	pipelineId, err := strconv.Atoi(vars["pipelineId"])
	if err != nil {
		handler.Logger.Error(err)
		common.WriteJsonResp(w, err, nil, http.StatusBadRequest)
		return
	}
	workflowId, err := strconv.Atoi(vars["workflowId"])
	if err != nil {
		handler.Logger.Error(err)
		common.WriteJsonResp(w, err, nil, http.StatusBadRequest)
		return
	}
	handler.Logger.Infow("request payload, GetHistoricBuildLogs", "pipelineId", pipelineId, "workflowId", workflowId)
	ciPipeline, err := handler.ciPipelineRepository.FindById(pipelineId)
	if err != nil {
		handler.Logger.Errorw("service err, GetHistoricBuildLogs", "err", err, "pipelineId", pipelineId, "workflowId", workflowId)
		common.WriteJsonResp(w, err, nil, http.StatusInternalServerError)
		return
	}
	//RBAC
	token := r.Header.Get("token")
	object := handler.enforcerUtil.GetAppRBACNameByAppId(ciPipeline.AppId)
	if ok := handler.enforcer.Enforce(token, casbin.ResourceApplications, casbin.ActionGet, object); !ok {
		common.WriteJsonResp(w, err, "Unauthorized User", http.StatusForbidden)
		return
	}
	//RBAC
	resp, err := handler.ciHandler.GetHistoricBuildLogs(pipelineId, workflowId, nil)
	if err != nil {
		handler.Logger.Errorw("service err, GetHistoricBuildLogs", "err", err, "pipelineId", pipelineId, "workflowId", workflowId)
		common.WriteJsonResp(w, err, resp, http.StatusInternalServerError)
		return
	}
	common.WriteJsonResp(w, err, resp, http.StatusOK)
}

func (handler *PipelineConfigRestHandlerImpl) GetBuildHistory(w http.ResponseWriter, r *http.Request) {
	userId, err := handler.userAuthService.GetLoggedInUser(r)
	if userId == 0 || err != nil {
		common.WriteJsonResp(w, err, "Unauthorized User", http.StatusUnauthorized)
		return
	}
	vars := mux.Vars(r)
	pipelineId, err := strconv.Atoi(vars["pipelineId"])
	if err != nil {
		common.WriteJsonResp(w, err, nil, http.StatusBadRequest)
		return
	}
	offsetQueryParam := r.URL.Query().Get("offset")
	offset, err := strconv.Atoi(offsetQueryParam)
	if offsetQueryParam == "" || err != nil {
		common.WriteJsonResp(w, err, "invalid offset", http.StatusBadRequest)
		return
	}
	sizeQueryParam := r.URL.Query().Get("size")
	limit, err := strconv.Atoi(sizeQueryParam)
	if sizeQueryParam == "" || err != nil {
		common.WriteJsonResp(w, err, "invalid size", http.StatusBadRequest)
		return
	}
	handler.Logger.Infow("request payload, GetBuildHistory", "pipelineId", pipelineId, "offset", offset)
	ciPipeline, err := handler.ciPipelineRepository.FindById(pipelineId)
	if err != nil {
		handler.Logger.Errorw("service err, GetBuildHistory", "err", err, "pipelineId", pipelineId, "offset", offset)
		common.WriteJsonResp(w, err, nil, http.StatusInternalServerError)
		return
	}
	appWorkflowMapping, err := handler.appWorkflowService.FindAppWorkflowByCiPipelineId(pipelineId)
	if err != nil {
		handler.Logger.Errorw("service err, GetBuildHistory", "err", err, "pipelineId", pipelineId, "offset", offset)
		common.WriteJsonResp(w, err, nil, http.StatusInternalServerError)
		return
	}
	//RBAC for build history
	token := r.Header.Get("token")
	isAuthorised := false
	workflowName := ""
	if len(appWorkflowMapping) > 0 {
		workflowName = appWorkflowMapping[0].AppWorkflow.Name
	}
	object := handler.enforcerUtil.GetAppRBACNameByAppId(ciPipeline.AppId)
	workflowResourceObject := handler.enforcerUtil.GetWorkflowRBACByCiPipelineId(pipelineId, workflowName)
	if ok := handler.enforcer.Enforce(token, casbin.ResourceApplications, casbin.ActionGet, object); ok {
		isAuthorised = true
	}
	if !isAuthorised {
		isAuthorised = handler.enforcer.Enforce(token, casbin.ResourceJobs, casbin.ActionGet, object) && handler.enforcer.Enforce(token, casbin.ResourceWorkflow, casbin.ActionGet, workflowResourceObject)
	}
	if !isAuthorised {
		common.WriteJsonResp(w, err, "Unauthorized User", http.StatusForbidden)
		return
	}
	//RBAC
	//RBAC for edit tag access , user should have build permission in current ci-pipeline
	triggerAccess := handler.enforcer.Enforce(token, casbin.ResourceApplications, casbin.ActionTrigger, object) || handler.enforcer.Enforce(token, casbin.ResourceJobs, casbin.ActionTrigger, object)
	//RBAC
	resp := BuildHistoryResponse{}
	workflowsResp, err := handler.ciHandler.GetBuildHistory(pipelineId, ciPipeline.AppId, offset, limit)
	resp.CiWorkflows = workflowsResp
	if err != nil {
		handler.Logger.Errorw("service err, GetBuildHistory", "err", err, "pipelineId", pipelineId, "offset", offset)
		common.WriteJsonResp(w, err, resp, http.StatusInternalServerError)
		return
	}
	appTags, err := handler.imageTaggingService.GetUniqueTagsByAppId(ciPipeline.AppId)
	if err != nil {
		handler.Logger.Errorw("service err, GetTagsByAppId", "err", err, "appId", ciPipeline.AppId)
		common.WriteJsonResp(w, err, resp, http.StatusInternalServerError)
		return
	}
	resp.AppReleaseTagNames = appTags

	prodEnvExists, err := handler.imageTaggingService.GetProdEnvFromParentAndLinkedWorkflow(ciPipeline.Id)
	resp.TagsEditable = prodEnvExists && triggerAccess
	resp.HideImageTaggingHardDelete = handler.imageTaggingService.GetImageTaggingServiceConfig().HideImageTaggingHardDelete
	if err != nil {
		handler.Logger.Errorw("service err, GetProdEnvFromParentAndLinkedWorkflow", "err", err, "ciPipelineId", ciPipeline.Id)
		common.WriteJsonResp(w, err, resp, http.StatusInternalServerError)
		return
	}
	common.WriteJsonResp(w, err, resp, http.StatusOK)
}

func (handler *PipelineConfigRestHandlerImpl) GetBuildLogs(w http.ResponseWriter, r *http.Request) {
	userId, err := handler.userAuthService.GetLoggedInUser(r)
	if userId == 0 || err != nil {
		common.WriteJsonResp(w, err, "Unauthorized User", http.StatusUnauthorized)
		return
	}
	vars := mux.Vars(r)
	pipelineId, err := strconv.Atoi(vars["pipelineId"])
	if err != nil {
		common.WriteJsonResp(w, err, nil, http.StatusBadRequest)
		return
	}

	workflowId, err := strconv.Atoi(vars["workflowId"])
	if err != nil {
		common.WriteJsonResp(w, err, nil, http.StatusBadRequest)
		return
	}
	handler.Logger.Infow("request payload, GetBuildLogs", "pipelineId", pipelineId, "workflowId", workflowId)
	ciPipeline, err := handler.ciPipelineRepository.FindById(pipelineId)
	if err != nil {
		common.WriteJsonResp(w, err, nil, http.StatusInternalServerError)
		return
	}
	//RBAC
	token := r.Header.Get("token")
	object := handler.enforcerUtil.GetAppRBACNameByAppId(ciPipeline.AppId)
	ok := handler.enforcerUtil.CheckAppRbacForAppOrJob(token, object, casbin.ActionGet)
	if !ok {
		common.WriteJsonResp(w, err, "Unauthorized User", http.StatusForbidden)
		return
	}
	//RBAC
	lastSeenMsgId := -1
	lastEventId := r.Header.Get("Last-Event-ID")
	if len(lastEventId) > 0 {
		lastSeenMsgId, err = strconv.Atoi(lastEventId)
		if err != nil {
			handler.Logger.Errorw("request err, GetBuildLogs", "err", err, "pipelineId", pipelineId, "workflowId", workflowId, "lastEventId", lastEventId)
			common.WriteJsonResp(w, err, nil, http.StatusBadRequest)
			return
		}
	}
	logsReader, cleanUp, err := handler.ciHandler.GetRunningWorkflowLogs(pipelineId, workflowId)
	if err != nil {
		handler.Logger.Errorw("service err, GetBuildLogs", "err", err, "pipelineId", pipelineId, "workflowId", workflowId, "lastEventId", lastEventId)
		common.WriteJsonResp(w, err, nil, http.StatusInternalServerError)
		return
	}

	ctx, cancel := context.WithCancel(r.Context())
	if cn, ok := w.(http.CloseNotifier); ok {
		go func(done <-chan struct{}, closed <-chan bool) {
			select {
			case <-done:
			case <-closed:
				cancel()
			}
		}(ctx.Done(), cn.CloseNotify())
	}
	defer cancel()
	defer cleanUp()
	handler.streamOutput(w, logsReader, lastSeenMsgId)
}

func (handler PipelineConfigRestHandlerImpl) FetchMaterialInfo(w http.ResponseWriter, r *http.Request) {
	userId, err := handler.userAuthService.GetLoggedInUser(r)
	if userId == 0 || err != nil {
		common.WriteJsonResp(w, err, "Unauthorized User", http.StatusUnauthorized)
		return
	}
	vars := mux.Vars(r)
	ciArtifactId, err := strconv.Atoi(vars["ciArtifactId"])
	if err != nil {
		common.WriteJsonResp(w, err, nil, http.StatusBadRequest)
		return
	}
	envId, err := strconv.Atoi(vars["envId"])
	if err != nil {
		common.WriteJsonResp(w, err, nil, http.StatusBadRequest)
		return
	}
	handler.Logger.Infow("request payload, FetchMaterialInfo", "err", err, "ciArtifactId", ciArtifactId)
	resp, err := handler.ciHandler.FetchMaterialInfoByArtifactId(ciArtifactId, envId)
	if err != nil {
		handler.Logger.Errorw("service err, FetchMaterialInfo", "err", err, "ciArtifactId", ciArtifactId)
		if util.IsErrNoRows(err) {
			err = &util.ApiError{Code: "404", HttpStatusCode: http.StatusNotFound, UserMessage: "no material info found"}
			common.WriteJsonResp(w, err, nil, http.StatusOK)
		} else {
			common.WriteJsonResp(w, err, nil, http.StatusInternalServerError)
		}
		return
	}
	//RBAC
	token := r.Header.Get("token")
	object := handler.enforcerUtil.GetAppRBACNameByAppId(resp.AppId)
	if ok := handler.enforcer.Enforce(token, casbin.ResourceApplications, casbin.ActionGet, object); !ok {
		common.WriteJsonResp(w, err, "Unauthorized User", http.StatusForbidden)
		return
	}
	//RBAC

	common.WriteJsonResp(w, err, resp, http.StatusOK)
}

func (handler PipelineConfigRestHandlerImpl) GetCIPipelineById(w http.ResponseWriter, r *http.Request) {
	token := r.Header.Get("token")
	vars := mux.Vars(r)
	appId, err := strconv.Atoi(vars["appId"])
	if err != nil {
		common.WriteJsonResp(w, err, nil, http.StatusBadRequest)
		return
	}
	pipelineId, err := strconv.Atoi(vars["pipelineId"])
	if err != nil {
		common.WriteJsonResp(w, err, nil, http.StatusBadRequest)
		return
	}

	handler.Logger.Infow("request payload, GetCIPipelineById", "err", err, "appId", appId, "pipelineId", pipelineId)

	app, err := handler.pipelineBuilder.GetApp(appId)
	if err != nil {
		handler.Logger.Infow("service error, GetCIPipelineById", "err", err, "appId", appId, "pipelineId", pipelineId)
		common.WriteJsonResp(w, err, nil, http.StatusBadRequest)
		return
	}
	resourceName := handler.enforcerUtil.GetAppRBACName(app.AppName)
	ok := handler.enforcerUtil.CheckAppRbacForAppOrJob(token, resourceName, casbin.ActionGet)
	if !ok {
		common.WriteJsonResp(w, fmt.Errorf("unauthorized user"), "Unauthorized User", http.StatusForbidden)
		return
	}

	pipelineData, err := handler.pipelineRepository.FindActiveByAppIdAndPipelineId(appId, pipelineId)
	if err != nil {
		common.WriteJsonResp(w, err, nil, http.StatusInternalServerError)
		return
	}
	var environmentIds []int
	for _, pipeline := range pipelineData {
		environmentIds = append(environmentIds, pipeline.EnvironmentId)
	}
	if handler.appWorkflowService.CheckCdPipelineByCiPipelineId(pipelineId) {
		for _, envId := range environmentIds {
			envObject := handler.enforcerUtil.GetEnvRBACNameByCiPipelineIdAndEnvId(pipelineId, envId)
			if ok := handler.enforcer.Enforce(token, casbin.ResourceEnvironment, casbin.ActionGet, envObject); !ok {
				common.WriteJsonResp(w, fmt.Errorf("unauthorized user"), "Unauthorized User", http.StatusForbidden)
				return
			}
		}
	}

	ciPipeline, err := handler.pipelineBuilder.GetCiPipelineById(pipelineId)
	if err != nil {
		handler.Logger.Infow("service error, GetCIPipelineById", "err", err, "appId", appId, "pipelineId", pipelineId)
		common.WriteJsonResp(w, err, nil, http.StatusInternalServerError)
		return
	}
	ciPipeline.DefaultTag = []string{"{git_hash}", "{ci_pipeline_id}", "{global_counter}"}
	common.WriteJsonResp(w, err, ciPipeline, http.StatusOK)
}

func (handler PipelineConfigRestHandlerImpl) CreateMaterial(w http.ResponseWriter, r *http.Request) {
	token := r.Header.Get("token")
	decoder := json.NewDecoder(r.Body)
	userId, err := handler.userAuthService.GetLoggedInUser(r)
	if userId == 0 || err != nil {
		common.WriteJsonResp(w, err, "Unauthorized User", http.StatusUnauthorized)
		return
	}
	var createMaterialDto bean.CreateMaterialDTO
	err = decoder.Decode(&createMaterialDto)
	createMaterialDto.UserId = userId
	if err != nil {
		handler.Logger.Errorw("request err, CreateMaterial", "err", err, "CreateMaterial", createMaterialDto)
		common.WriteJsonResp(w, err, nil, http.StatusBadRequest)
		return
	}
	handler.Logger.Infow("request payload, CreateMaterial", "CreateMaterial", createMaterialDto)
	err = handler.validator.Struct(createMaterialDto)
	if err != nil {
		handler.Logger.Errorw("validation err, CreateMaterial", "err", err, "CreateMaterial", createMaterialDto)
		common.WriteJsonResp(w, err, nil, http.StatusBadRequest)
		return
	}
	resourceObject := handler.enforcerUtil.GetAppRBACNameByAppId(createMaterialDto.AppId)
	isAuthorised := handler.enforcerUtil.CheckAppRbacForAppOrJob(token, resourceObject, casbin.ActionCreate)
	if !isAuthorised {
		common.WriteJsonResp(w, err, "Unauthorized User", http.StatusForbidden)
		return
	}
	for _, gitMaterial := range createMaterialDto.Material {
		validationResult, err := handler.ValidateGitMaterialUrl(gitMaterial.GitProviderId, gitMaterial.Url)
		if err != nil {
			handler.Logger.Errorw("service err, CreateMaterial", "err", err, "CreateMaterial", createMaterialDto)
			common.WriteJsonResp(w, err, nil, http.StatusInternalServerError)
			return
		} else {
			if !validationResult {
				handler.Logger.Errorw("validation err, CreateMaterial : invalid git material url", "err", err, "gitMaterialUrl", gitMaterial.Url, "CreateMaterial", createMaterialDto)
				common.WriteJsonResp(w, fmt.Errorf("validation for url failed"), nil, http.StatusBadRequest)
				return
			}
		}
	}

	createResp, err := handler.pipelineBuilder.CreateMaterialsForApp(&createMaterialDto)
	if err != nil {
		handler.Logger.Errorw("service err, CreateMaterial", "err", err, "CreateMaterial", createMaterialDto)
		common.WriteJsonResp(w, err, nil, http.StatusInternalServerError)
		return
	}
	common.WriteJsonResp(w, err, createResp, http.StatusOK)
}

func (handler PipelineConfigRestHandlerImpl) UpdateMaterial(w http.ResponseWriter, r *http.Request) {
	token := r.Header.Get("token")
	decoder := json.NewDecoder(r.Body)
	userId, err := handler.userAuthService.GetLoggedInUser(r)
	if userId == 0 || err != nil {
		common.WriteJsonResp(w, err, "Unauthorized User", http.StatusUnauthorized)
		return
	}
	var updateMaterialDto bean.UpdateMaterialDTO
	err = decoder.Decode(&updateMaterialDto)
	updateMaterialDto.UserId = userId
	if err != nil {
		handler.Logger.Errorw("request err, UpdateMaterial", "err", err, "UpdateMaterial", updateMaterialDto)
		common.WriteJsonResp(w, err, nil, http.StatusBadRequest)
		return
	}
	handler.Logger.Infow("request payload, UpdateMaterial", "UpdateMaterial", updateMaterialDto)
	err = handler.validator.Struct(updateMaterialDto)
	if err != nil {
		handler.Logger.Errorw("validation err, UpdateMaterial", "err", err, "UpdateMaterial", updateMaterialDto)
		common.WriteJsonResp(w, err, nil, http.StatusBadRequest)
		return
	}
	validationResult, err := handler.ValidateGitMaterialUrl(updateMaterialDto.Material.GitProviderId, updateMaterialDto.Material.Url)
	if err != nil {
		handler.Logger.Errorw("service err, UpdateMaterial", "err", err, "UpdateMaterial", updateMaterialDto)
		common.WriteJsonResp(w, err, nil, http.StatusInternalServerError)
		return
	} else {
		if !validationResult {
			handler.Logger.Errorw("validation err, UpdateMaterial : invalid git material url", "err", err, "gitMaterialUrl", updateMaterialDto.Material.Url, "UpdateMaterial", updateMaterialDto)
			common.WriteJsonResp(w, err, nil, http.StatusBadRequest)
			return
		}
	}
	resourceObject := handler.enforcerUtil.GetAppRBACNameByAppId(updateMaterialDto.AppId)
	isAuthorised := handler.enforcerUtil.CheckAppRbacForAppOrJob(token, resourceObject, casbin.ActionCreate)
	if !isAuthorised {
		common.WriteJsonResp(w, err, "Unauthorized User", http.StatusForbidden)
		return
	}

	createResp, err := handler.pipelineBuilder.UpdateMaterialsForApp(&updateMaterialDto)
	if err != nil {
		handler.Logger.Errorw("service err, UpdateMaterial", "err", err, "UpdateMaterial", updateMaterialDto)
		common.WriteJsonResp(w, err, nil, http.StatusInternalServerError)
		return
	}
	common.WriteJsonResp(w, err, createResp, http.StatusOK)
}

func (handler PipelineConfigRestHandlerImpl) DeleteMaterial(w http.ResponseWriter, r *http.Request) {
	decoder := json.NewDecoder(r.Body)
	userId, err := handler.userAuthService.GetLoggedInUser(r)
	if userId == 0 || err != nil {
		common.WriteJsonResp(w, err, "Unauthorized User", http.StatusUnauthorized)
		return
	}
	var deleteMaterial bean.UpdateMaterialDTO
	err = decoder.Decode(&deleteMaterial)
	deleteMaterial.UserId = userId
	if err != nil {
		handler.Logger.Errorw("request err, DeleteMaterial", "err", err, "DeleteMaterial", deleteMaterial)
		common.WriteJsonResp(w, err, nil, http.StatusBadRequest)
		return
	}
	handler.Logger.Infow("request payload, DeleteMaterial", "DeleteMaterial", deleteMaterial)
	err = handler.validator.Struct(deleteMaterial)
	if err != nil {
		handler.Logger.Errorw("validation err, DeleteMaterial", "err", err, "DeleteMaterial", deleteMaterial)
		common.WriteJsonResp(w, err, nil, http.StatusBadRequest)
		return
	}
	//rbac starts
	resourceObject := handler.enforcerUtil.GetAppRBACNameByAppId(deleteMaterial.AppId)
	token := r.Header.Get("token")
	if ok := handler.enforcerUtil.CheckAppRbacForAppOrJob(token, resourceObject, casbin.ActionCreate); !ok {
		common.WriteJsonResp(w, err, "Unauthorized User", http.StatusForbidden)
		return
	}
<<<<<<< HEAD
	token := r.Header.Get("token")
	if app.AppType == helper.Job {
		if isSuperAdmin := handler.enforcer.Enforce(token, casbin.ResourceGlobal, casbin.ActionDelete, "*"); !isSuperAdmin {
			common.WriteJsonResp(w, err, "Unauthorized User", http.StatusForbidden)
			return
		}
	} else {
		resourceObject := handler.enforcerUtil.GetAppRBACNameByAppId(deleteMaterial.AppId)
		if ok := handler.enforcer.Enforce(token, casbin.ResourceApplications, casbin.ActionCreate, resourceObject); !ok {
			common.WriteJsonResp(w, err, "Unauthorized User", http.StatusForbidden)
			return
		}
	}
=======
>>>>>>> 7289b347
	//rbac ends
	err = handler.pipelineBuilder.DeleteMaterial(&deleteMaterial)
	if err != nil {
		handler.Logger.Errorw("service err, DeleteMaterial", "err", err, "DeleteMaterial", deleteMaterial)
		common.WriteJsonResp(w, err, nil, http.StatusInternalServerError)
		return
	}
	common.WriteJsonResp(w, err, GIT_MATERIAL_DELETE_SUCCESS_RESP, http.StatusOK)
}

func (handler PipelineConfigRestHandlerImpl) HandleWorkflowWebhook(w http.ResponseWriter, r *http.Request) {
	decoder := json.NewDecoder(r.Body)
	var wfUpdateReq v1alpha1.WorkflowStatus
	err := decoder.Decode(&wfUpdateReq)
	if err != nil {
		handler.Logger.Errorw("request err, HandleWorkflowWebhook", "err", err, "payload", wfUpdateReq)
		common.WriteJsonResp(w, err, nil, http.StatusBadRequest)
		return
	}
	handler.Logger.Infow("request payload, HandleWorkflowWebhook", "payload", wfUpdateReq)
	resp, err := handler.ciHandler.UpdateWorkflow(wfUpdateReq)
	if err != nil {
		handler.Logger.Errorw("service err, HandleWorkflowWebhook", "err", err, "payload", wfUpdateReq)
		common.WriteJsonResp(w, err, resp, http.StatusInternalServerError)
		return
	}
	common.WriteJsonResp(w, err, resp, http.StatusOK)
}

func (handler PipelineConfigRestHandlerImpl) validForMultiMaterial(ciTriggerRequest bean.CiTriggerRequest) bool {
	if len(ciTriggerRequest.CiPipelineMaterial) > 1 {
		for _, m := range ciTriggerRequest.CiPipelineMaterial {
			if m.GitCommit.Commit == "" {
				return false
			}
		}
	}
	return true
}

func (handler PipelineConfigRestHandlerImpl) ValidateGitMaterialUrl(gitProviderId int, url string) (bool, error) {
	gitProvider, err := handler.gitProviderRepo.FindOne(strconv.Itoa(gitProviderId))
	if err != nil {
		return false, err
	}
	if gitProvider.AuthMode == repository.AUTH_MODE_SSH {
		hasPrefixResult := strings.HasPrefix(url, SSH_URL_PREFIX)
		return hasPrefixResult, nil
	}
	hasPrefixResult := strings.HasPrefix(url, HTTPS_URL_PREFIX)
	return hasPrefixResult, nil
}

func (handler PipelineConfigRestHandlerImpl) CancelWorkflow(w http.ResponseWriter, r *http.Request) {
	userId, err := handler.userAuthService.GetLoggedInUser(r)
	if userId == 0 || err != nil {
		common.WriteJsonResp(w, err, "Unauthorized User", http.StatusUnauthorized)
		return
	}
	vars := mux.Vars(r)
	workflowId, err := strconv.Atoi(vars["workflowId"])
	if err != nil {
		handler.Logger.Errorw("request err, CancelWorkflow", "err", err, "workflowId", workflowId)
		common.WriteJsonResp(w, err, nil, http.StatusBadRequest)
		return
	}
	pipelineId, err := strconv.Atoi(vars["pipelineId"])
	if err != nil {
		handler.Logger.Errorw("request err, CancelWorkflow", "err", err, "pipelineId", pipelineId)
		common.WriteJsonResp(w, err, nil, http.StatusBadRequest)
		return
	}
	handler.Logger.Infow("request payload, CancelWorkflow", "workflowId", workflowId, "pipelineId", pipelineId)

	ciPipeline, err := handler.ciPipelineRepository.FindById(pipelineId)
	if err != nil {
		handler.Logger.Errorw("service err, CancelWorkflow", "err", err, "workflowId", workflowId, "pipelineId", pipelineId)
		common.WriteJsonResp(w, err, nil, http.StatusInternalServerError)
		return
	}
	//RBAC
	token := r.Header.Get("token")
	object := handler.enforcerUtil.GetAppRBACNameByAppId(ciPipeline.AppId)
	ok := handler.enforcerUtil.CheckAppRbacForAppOrJob(token, object, casbin.ActionTrigger)
	if !ok {
		common.WriteJsonResp(w, err, "Unauthorized User", http.StatusForbidden)
		return
	}
	if handler.appWorkflowService.CheckCdPipelineByCiPipelineId(pipelineId) {
		pipelineData, err := handler.pipelineRepository.FindActiveByAppIdAndPipelineId(ciPipeline.AppId, pipelineId)
		if err != nil {
			common.WriteJsonResp(w, err, nil, http.StatusInternalServerError)
			return
		}
		var environmentIds []int
		for _, pipeline := range pipelineData {
			environmentIds = append(environmentIds, pipeline.EnvironmentId)
		}
		if handler.appWorkflowService.CheckCdPipelineByCiPipelineId(pipelineId) {
			for _, envId := range environmentIds {
				envObject := handler.enforcerUtil.GetEnvRBACNameByCiPipelineIdAndEnvId(pipelineId, envId)
				if ok := handler.enforcer.Enforce(token, casbin.ResourceEnvironment, casbin.ActionUpdate, envObject); !ok {
					common.WriteJsonResp(w, fmt.Errorf("unauthorized user"), "Unauthorized User", http.StatusForbidden)
					return
				}
			}
		}
	}

	//RBAC

	resp, err := handler.ciHandler.CancelBuild(workflowId)
	if err != nil {
		handler.Logger.Errorw("service err, CancelWorkflow", "err", err, "workflowId", workflowId, "pipelineId", pipelineId)
		if util.IsErrNoRows(err) {
			common.WriteJsonResp(w, err, nil, http.StatusNotFound)
		} else {
			common.WriteJsonResp(w, err, nil, http.StatusInternalServerError)
		}
		return
	}
	common.WriteJsonResp(w, err, resp, http.StatusOK)
}

// FetchChanges FIXME check if deprecated
func (handler PipelineConfigRestHandlerImpl) FetchChanges(w http.ResponseWriter, r *http.Request) {
	userId, err := handler.userAuthService.GetLoggedInUser(r)
	if userId == 0 || err != nil {
		common.WriteJsonResp(w, err, "Unauthorized User", http.StatusUnauthorized)
		return
	}
	vars := mux.Vars(r)
	ciMaterialId, err := strconv.Atoi(vars["ciMaterialId"])
	if err != nil {
		common.WriteJsonResp(w, err, nil, http.StatusBadRequest)
		return
	}

	pipelineId, err := strconv.Atoi(vars["pipelineId"])
	if err != nil {
		common.WriteJsonResp(w, err, nil, http.StatusBadRequest)
		return
	}
	showAll := false
	v := r.URL.Query()
	show := v.Get("showAll")
	if len(show) > 0 {
		showAll, err = strconv.ParseBool(show)
		if err != nil {
			showAll = true
			err = nil
			//ignore error, apply rbac by default
		}
	}
	handler.Logger.Infow("request payload, FetchChanges", "ciMaterialId", ciMaterialId, "pipelineId", pipelineId)
	ciPipeline, err := handler.ciPipelineRepository.FindById(pipelineId)
	if err != nil {
		handler.Logger.Errorw("request err, FetchChanges", "err", err, "ciMaterialId", ciMaterialId, "pipelineId", pipelineId)
		common.WriteJsonResp(w, err, nil, http.StatusInternalServerError)
		return
	}
	//RBAC
	token := r.Header.Get("token")
	object := handler.enforcerUtil.GetAppRBACNameByAppId(ciPipeline.AppId)
	if ok := handler.enforcer.Enforce(token, casbin.ResourceApplications, casbin.ActionGet, object); !ok {
		common.WriteJsonResp(w, err, "Unauthorized User", http.StatusForbidden)
		return
	}
	//RBAC

	changeRequest := &gitSensor.FetchScmChangesRequest{
		PipelineMaterialId: ciMaterialId,
		ShowAll:            showAll,
	}
	changes, err := handler.gitSensorClient.FetchChanges(context.Background(), changeRequest)
	if err != nil {
		handler.Logger.Errorw("service err, FetchChanges", "err", err, "ciMaterialId", ciMaterialId, "pipelineId", pipelineId)
		common.WriteJsonResp(w, err, nil, http.StatusInternalServerError)
		return
	}
	common.WriteJsonResp(w, err, changes.Commits, http.StatusCreated)
}

func (handler PipelineConfigRestHandlerImpl) GetCommitMetadataForPipelineMaterial(w http.ResponseWriter, r *http.Request) {
	userId, err := handler.userAuthService.GetLoggedInUser(r)
	if userId == 0 || err != nil {
		common.WriteJsonResp(w, err, "Unauthorized User", http.StatusUnauthorized)
		return
	}
	vars := mux.Vars(r)
	ciPipelineMaterialId, err := strconv.Atoi(vars["ciPipelineMaterialId"])
	if err != nil {
		common.WriteJsonResp(w, err, nil, http.StatusBadRequest)
		return
	}

	gitHash := vars["gitHash"]
	handler.Logger.Infow("request payload, GetCommitMetadataForPipelineMaterial", "ciPipelineMaterialId", ciPipelineMaterialId, "gitHash", gitHash)

	// get ci-pipeline-material
	ciPipelineMaterial, err := handler.ciPipelineMaterialRepository.GetById(ciPipelineMaterialId)
	if err != nil {
		handler.Logger.Errorw("error while fetching ciPipelineMaterial", "err", err, "ciPipelineMaterialId", ciPipelineMaterialId)
		common.WriteJsonResp(w, err, nil, http.StatusInternalServerError)
		return
	}

	//RBAC
	token := r.Header.Get("token")
	object := handler.enforcerUtil.GetAppRBACNameByAppId(ciPipelineMaterial.CiPipeline.AppId)
	if ok := handler.enforcer.Enforce(token, casbin.ResourceApplications, casbin.ActionGet, object); !ok {
		common.WriteJsonResp(w, err, "Unauthorized User", http.StatusForbidden)
		return
	}
	//RBAC

	commitMetadataRequest := &gitSensor.CommitMetadataRequest{
		PipelineMaterialId: ciPipelineMaterialId,
		GitHash:            gitHash,
	}
	commit, err := handler.gitSensorClient.GetCommitMetadataForPipelineMaterial(context.Background(), commitMetadataRequest)
	if err != nil {
		handler.Logger.Errorw("error while fetching commit metadata for pipeline material", "commitMetadataRequest", commitMetadataRequest, "err", err)
		common.WriteJsonResp(w, err, nil, http.StatusInternalServerError)
		return
	}
	common.WriteJsonResp(w, err, commit, http.StatusOK)
}

func (handler PipelineConfigRestHandlerImpl) FetchWorkflowDetails(w http.ResponseWriter, r *http.Request) {
	userId, err := handler.userAuthService.GetLoggedInUser(r)
	if userId == 0 || err != nil {
		common.WriteJsonResp(w, err, "Unauthorized User", http.StatusUnauthorized)
		return
	}
	vars := mux.Vars(r)
	appId, err := strconv.Atoi(vars["appId"])
	if err != nil {
		common.WriteJsonResp(w, err, nil, http.StatusBadRequest)
		return
	}
	pipelineId, err := strconv.Atoi(vars["pipelineId"])
	if err != nil {
		common.WriteJsonResp(w, err, nil, http.StatusBadRequest)
		return
	}
	buildId, err := strconv.Atoi(vars["workflowId"])
	if err != nil || buildId == 0 {
		common.WriteJsonResp(w, err, nil, http.StatusBadRequest)
		return
	}
	handler.Logger.Infow("request payload, FetchWorkflowDetails", "appId", appId, "pipelineId", pipelineId, "buildId", buildId, "buildId", buildId)
	ciPipeline, err := handler.ciPipelineRepository.FindById(pipelineId)
	if err != nil {
		common.WriteJsonResp(w, err, nil, http.StatusInternalServerError)
		return
	}
	//RBAC
	token := r.Header.Get("token")
	object := handler.enforcerUtil.GetAppRBACNameByAppId(ciPipeline.AppId)
	ok := handler.enforcerUtil.CheckAppRbacForAppOrJob(token, object, casbin.ActionGet)
	if !ok {
		common.WriteJsonResp(w, err, "Unauthorized User", http.StatusForbidden)
		return
	}
	//RBAC
	resp, err := handler.ciHandler.FetchWorkflowDetails(appId, pipelineId, buildId)
	if err != nil {
		handler.Logger.Errorw("service err, FetchWorkflowDetails", "err", err, "appId", appId, "pipelineId", pipelineId, "buildId", buildId, "buildId", buildId)
		if util.IsErrNoRows(err) {
			err = &util.ApiError{Code: "404", HttpStatusCode: http.StatusNotFound, UserMessage: "no workflow found"}
			common.WriteJsonResp(w, err, nil, http.StatusOK)
		} else {
			common.WriteJsonResp(w, err, nil, http.StatusInternalServerError)
		}
		return
	}
	common.WriteJsonResp(w, err, resp, http.StatusOK)
}

func (handler PipelineConfigRestHandlerImpl) GetArtifactsForCiJob(w http.ResponseWriter, r *http.Request) {
	userId, err := handler.userAuthService.GetLoggedInUser(r)
	if userId == 0 || err != nil {
		common.WriteJsonResp(w, err, "Unauthorized User", http.StatusUnauthorized)
		return
	}
	vars := mux.Vars(r)
	pipelineId, err := strconv.Atoi(vars["pipelineId"])
	if err != nil {
		common.WriteJsonResp(w, err, nil, http.StatusBadRequest)
		return
	}
	buildId, err := strconv.Atoi(vars["workflowId"])
	if err != nil || buildId == 0 {
		common.WriteJsonResp(w, err, nil, http.StatusBadRequest)
		return
	}
	handler.Logger.Infow("request payload, GetArtifactsForCiJob", "pipelineId", pipelineId, "buildId", buildId, "buildId", buildId)
	ciPipeline, err := handler.ciPipelineRepository.FindById(pipelineId)
	if err != nil {
		common.WriteJsonResp(w, err, nil, http.StatusInternalServerError)
		return
	}
	//RBAC
	token := r.Header.Get("token")
	object := handler.enforcerUtil.GetAppRBACNameByAppId(ciPipeline.AppId)
	if ok := handler.enforcer.Enforce(token, casbin.ResourceApplications, casbin.ActionGet, object); !ok {
		common.WriteJsonResp(w, err, "Unauthorized User", http.StatusForbidden)
		return
	}
	//RBAC
	resp, err := handler.ciHandler.FetchArtifactsForCiJob(buildId)
	if err != nil {
		handler.Logger.Errorw("service err, FetchArtifactsForCiJob", "err", err, "pipelineId", pipelineId, "buildId", buildId, "buildId", buildId)
		if util.IsErrNoRows(err) {
			err = &util.ApiError{Code: "404", HttpStatusCode: http.StatusNotFound, UserMessage: "no artifact found"}
			common.WriteJsonResp(w, err, nil, http.StatusOK)
		} else {
			common.WriteJsonResp(w, err, nil, http.StatusInternalServerError)
		}
		return
	}
	common.WriteJsonResp(w, err, resp, http.StatusOK)
}

func (handler PipelineConfigRestHandlerImpl) GetCiPipelineByEnvironment(w http.ResponseWriter, r *http.Request) {
	vars := mux.Vars(r)
	token := r.Header.Get("token")
	userId, err := handler.userAuthService.GetLoggedInUser(r)
	if userId == 0 || err != nil {
		common.WriteJsonResp(w, err, "Unauthorized User", http.StatusUnauthorized)
		return
	}
	envId, err := strconv.Atoi(vars["envId"])
	if err != nil {
		handler.Logger.Errorw("request err, GetCdPipelines", "err", err, "envId", envId)
		common.WriteJsonResp(w, err, nil, http.StatusBadRequest)
		return
	}
	v := r.URL.Query()
	appIdsString := v.Get("appIds")
	var appIds []int
	if len(appIdsString) > 0 {
		appIdsSlices := strings.Split(appIdsString, ",")
		for _, appId := range appIdsSlices {
			id, err := strconv.Atoi(appId)
			if err != nil {
				common.WriteJsonResp(w, err, "please provide valid appIds", http.StatusBadRequest)
				return
			}
			appIds = append(appIds, id)
		}
	}
	var appGroupId int
	appGroupIdStr := v.Get("appGroupId")
	if len(appGroupIdStr) > 0 {
		appGroupId, err = strconv.Atoi(appGroupIdStr)
		if err != nil {
			common.WriteJsonResp(w, err, "please provide valid appGroupId", http.StatusBadRequest)
			return
		}
	}

	request := resourceGroup.ResourceGroupingRequest{
		ParentResourceId:  envId,
		ResourceGroupId:   appGroupId,
		ResourceGroupType: resourceGroup.APP_GROUP,
		ResourceIds:       appIds,
		CheckAuthBatch:    handler.checkAuthBatch,
		UserId:            userId,
		Ctx:               r.Context(),
	}
	_, span := otel.Tracer("orchestrator").Start(r.Context(), "ciHandler.FetchCiPipelinesForAppGrouping")
	ciConf, err := handler.pipelineBuilder.GetCiPipelineByEnvironment(request, token)
	span.End()
	if err != nil {
		handler.Logger.Errorw("service err, GetCiPipeline", "err", err, "envId", envId)
		common.WriteJsonResp(w, err, nil, http.StatusInternalServerError)
		return
	}
	common.WriteJsonResp(w, err, ciConf, http.StatusOK)
}

func (handler PipelineConfigRestHandlerImpl) GetCiPipelineByEnvironmentMin(w http.ResponseWriter, r *http.Request) {
	vars := mux.Vars(r)
	token := r.Header.Get("token")
	userId, err := handler.userAuthService.GetLoggedInUser(r)
	if userId == 0 || err != nil {
		common.WriteJsonResp(w, err, "Unauthorized User", http.StatusUnauthorized)
		return
	}
	envId, err := strconv.Atoi(vars["envId"])
	if err != nil {
		handler.Logger.Errorw("request err, GetCdPipelines", "err", err, "envId", envId)
		common.WriteJsonResp(w, err, nil, http.StatusBadRequest)
		return
	}
	v := r.URL.Query()
	appIdsString := v.Get("appIds")
	var appIds []int
	if len(appIdsString) > 0 {
		appIdsSlices := strings.Split(appIdsString, ",")
		for _, appId := range appIdsSlices {
			id, err := strconv.Atoi(appId)
			if err != nil {
				common.WriteJsonResp(w, err, "please provide valid appIds", http.StatusBadRequest)
				return
			}
			appIds = append(appIds, id)
		}
	}
	var appGroupId int
	appGroupIdStr := v.Get("appGroupId")
	if len(appGroupIdStr) > 0 {
		appGroupId, err = strconv.Atoi(appGroupIdStr)
		if err != nil {
			common.WriteJsonResp(w, err, "please provide valid appGroupId", http.StatusBadRequest)
			return
		}
	}
	request := resourceGroup.ResourceGroupingRequest{
		ParentResourceId:  envId,
		ResourceGroupId:   appGroupId,
		ResourceGroupType: resourceGroup.APP_GROUP,
		ResourceIds:       appIds,
		CheckAuthBatch:    handler.checkAuthBatch,
		UserId:            userId,
		Ctx:               r.Context(),
	}
	_, span := otel.Tracer("orchestrator").Start(r.Context(), "ciHandler.FetchCiPipelinesForAppGrouping")
	results, err := handler.pipelineBuilder.GetCiPipelineByEnvironmentMin(request, token)
	span.End()
	if err != nil {
		handler.Logger.Errorw("service err, GetCiPipeline", "err", err, "envId", envId)
		common.WriteJsonResp(w, err, nil, http.StatusInternalServerError)
		return
	}
	common.WriteJsonResp(w, err, results, http.StatusOK)
}

func (handler PipelineConfigRestHandlerImpl) GetExternalCiByEnvironment(w http.ResponseWriter, r *http.Request) {
	vars := mux.Vars(r)
	token := r.Header.Get("token")
	userId, err := handler.userAuthService.GetLoggedInUser(r)
	if userId == 0 || err != nil {
		common.WriteJsonResp(w, err, "Unauthorized User", http.StatusUnauthorized)
		return
	}
	envId, err := strconv.Atoi(vars["envId"])
	if err != nil {
		common.WriteJsonResp(w, err, nil, http.StatusBadRequest)
		return
	}
	v := r.URL.Query()
	appIdsString := v.Get("appIds")
	var appIds []int
	if len(appIdsString) > 0 {
		appIdsSlices := strings.Split(appIdsString, ",")
		for _, appId := range appIdsSlices {
			id, err := strconv.Atoi(appId)
			if err != nil {
				common.WriteJsonResp(w, err, "please provide valid appIds", http.StatusBadRequest)
				return
			}
			appIds = append(appIds, id)
		}
	}

	var appGroupId int
	appGroupIdStr := v.Get("appGroupId")
	if len(appGroupIdStr) > 0 {
		appGroupId, err = strconv.Atoi(appGroupIdStr)
		if err != nil {
			common.WriteJsonResp(w, err, "please provide valid appGroupId", http.StatusBadRequest)
			return
		}
	}
	request := resourceGroup.ResourceGroupingRequest{
		ParentResourceId:  envId,
		ResourceGroupId:   appGroupId,
		ResourceGroupType: resourceGroup.APP_GROUP,
		ResourceIds:       appIds,
		CheckAuthBatch:    handler.checkAuthBatch,
		UserId:            userId,
		Ctx:               r.Context(),
	}
	_, span := otel.Tracer("orchestrator").Start(r.Context(), "ciHandler.FetchExternalCiPipelinesForAppGrouping")
	ciConf, err := handler.pipelineBuilder.GetExternalCiByEnvironment(request, token)
	span.End()
	if err != nil {
		handler.Logger.Errorw("service err, GetExternalCi", "err", err, "envId", envId)
		common.WriteJsonResp(w, err, nil, http.StatusInternalServerError)
		return
	}
	common.WriteJsonResp(w, err, ciConf, http.StatusOK)
}

func (handler PipelineConfigRestHandlerImpl) CreateUpdateImageTagging(w http.ResponseWriter, r *http.Request) {
	vars := mux.Vars(r)
	token := r.Header.Get("token")
	userId, err := handler.userAuthService.GetLoggedInUser(r)
	if userId == 0 || err != nil {
		common.WriteJsonResp(w, err, "Unauthorized User", http.StatusUnauthorized)
		return
	}
	isSuperAdmin := handler.enforcer.Enforce(token, casbin.ResourceGlobal, casbin.ActionCreate, "*")

	artifactId, err := strconv.Atoi(vars["artifactId"])
	if err != nil {
		common.WriteJsonResp(w, err, nil, http.StatusBadRequest)
		return
	}

	externalCi, ciPipelineId, appId, err := handler.extractCipipelineMetaForImageTags(artifactId)
	if err != nil {
		handler.Logger.Errorw("error occurred in fetching extractCipipelineMetaForImageTags by artifact Id ", "err", err, "artifactId", artifactId)
		common.WriteJsonResp(w, err, "Unauthorized User", http.StatusInternalServerError)
		return
	}

	decoder := json.NewDecoder(r.Body)
	req := &types.ImageTaggingRequestDTO{}
	err = decoder.Decode(&req)
	if err != nil {
		handler.Logger.Errorw("request err, CreateUpdateImageTagging", "err", err, "payload", req)
		common.WriteJsonResp(w, err, nil, http.StatusBadRequest)
		return
	}

	//RBAC
	if !isSuperAdmin {
		object := handler.enforcerUtil.GetAppRBACNameByAppId(appId)
		if ok := handler.enforcer.Enforce(token, casbin.ResourceApplications, casbin.ActionTrigger, object); !ok {
			common.WriteJsonResp(w, err, "Unauthorized User", http.StatusForbidden)
			return
		}
	}
	//RBAC
	//check prod env exists
	prodEnvExists := false
	if externalCi {
		prodEnvExists, err = handler.imageTaggingService.FindProdEnvExists(true, []int{ciPipelineId})
	} else {
		prodEnvExists, err = handler.imageTaggingService.GetProdEnvFromParentAndLinkedWorkflow(ciPipelineId)
	}
	if err != nil {
		handler.Logger.Errorw("error occurred in checking existence of prod environment ", "err", err, "ciPipelineId", ciPipelineId)
		common.WriteJsonResp(w, err, nil, http.StatusInternalServerError)
		return
	}
	//not allowed to perform edit/save if no cd exists in prod env in the app_workflow
	if !prodEnvExists {
		handler.Logger.Errorw("save or edit operation not possible for this artifact", "err", nil, "artifactId", artifactId, "ciPipelineId", ciPipelineId)
		common.WriteJsonResp(w, errors.New("save or edit operation not possible for this artifact"), nil, http.StatusBadRequest)
		return
	}

	if !isSuperAdmin && len(req.HardDeleteTags) > 0 {
		errMsg := errors.New("user dont have permission to delete the tags")
		handler.Logger.Errorw("request err, CreateUpdateImageTagging", "err", errMsg, "payload", req)
		common.WriteJsonResp(w, errMsg, nil, http.StatusBadRequest)
		return
	}
	//validate request
	isValidRequest, err := handler.imageTaggingService.ValidateImageTaggingRequest(req, appId, artifactId)
	if err != nil || !isValidRequest {
		handler.Logger.Errorw("request validation failed", "error", err)
		common.WriteJsonResp(w, err, nil, http.StatusBadRequest)
		return
	}
	req.ExternalCi = externalCi
	//pass it to service layer
	resp, err := handler.imageTaggingService.CreateOrUpdateImageTagging(ciPipelineId, appId, artifactId, int(userId), req)
	if err != nil {
		if err.Error() == pipeline.DuplicateTagsInAppError {
			appReleaseTags, err1 := handler.imageTaggingService.GetUniqueTagsByAppId(appId)
			if err1 != nil {
				handler.Logger.Errorw("error occurred in getting unique tags in app", "err", err1, "appId", appId)
				err = err1
			}
			resp = &types.ImageTaggingResponseDTO{}
			resp.AppReleaseTags = appReleaseTags
		}
		handler.Logger.Errorw("error occurred in creating/updating image tagging data", "err", err, "ciPipelineId", ciPipelineId)
		common.WriteJsonResp(w, err, resp, http.StatusInternalServerError)
		return
	}
	common.WriteJsonResp(w, err, resp, http.StatusOK)
}

func (handler PipelineConfigRestHandlerImpl) GetImageTaggingData(w http.ResponseWriter, r *http.Request) {
	vars := mux.Vars(r)
	token := r.Header.Get("token")
	userId, err := handler.userAuthService.GetLoggedInUser(r)
	if userId == 0 || err != nil {
		common.WriteJsonResp(w, err, "Unauthorized User", http.StatusUnauthorized)
		return
	}
	artifactId, err := strconv.Atoi(vars["artifactId"])
	if err != nil {
		common.WriteJsonResp(w, err, nil, http.StatusBadRequest)
		return
	}
	pipelineId, err := strconv.Atoi(vars["ciPipelineId"])
	if err != nil {
		common.WriteJsonResp(w, err, nil, http.StatusBadRequest)
		return
	}

	externalCi, ciPipelineId, appId, err := handler.extractCipipelineMetaForImageTags(artifactId)
	if err != nil {
		handler.Logger.Errorw("error occurred in fetching extractCipipelineMetaForImageTags by artifact Id ", "err", err, "artifactId", artifactId)
		common.WriteJsonResp(w, err, "Unauthorized User", http.StatusInternalServerError)
		return
	}
	if !externalCi && (ciPipelineId != pipelineId) {
		common.WriteJsonResp(w, errors.New("ciPipelineId and artifactId sent in the request are not related"), nil, http.StatusBadRequest)
		return
	}
	//RBAC
	object := handler.enforcerUtil.GetAppRBACNameByAppId(appId)
	if ok := handler.enforcer.Enforce(token, casbin.ResourceApplications, casbin.ActionTrigger, object); !ok {
		common.WriteJsonResp(w, err, "Unauthorized User", http.StatusForbidden)
		return
	}
	//RBAC

	resp, err := handler.imageTaggingService.GetTagsData(ciPipelineId, appId, artifactId, externalCi)
	if err != nil {
		handler.Logger.Errorw("error occurred in fetching GetTagsData for artifact ", "err", err, "artifactId", artifactId, "ciPipelineId", ciPipelineId, "externalCi", externalCi, "appId", appId)
		common.WriteJsonResp(w, err, resp, http.StatusInternalServerError)
		return
	}

	common.WriteJsonResp(w, err, resp, http.StatusOK)
}

func (handler PipelineConfigRestHandlerImpl) extractCipipelineMetaForImageTags(artifactId int) (externalCi bool, ciPipelineId int, appId int, err error) {
	externalCi = false
	ciPipelineId = 0
	appId = 0
	ciArtifact, err := handler.ciArtifactRepository.Get(artifactId)
	if err != nil {
		handler.Logger.Errorw("Error in fetching ci artifact by ci artifact id", "err", err)
		return externalCi, ciPipelineId, appId, err
	}
	if ciArtifact.DataSource == repository.POST_CI {
		ciPipelineId = ciArtifact.ComponentId
		ciPipeline, err := handler.pipelineBuilder.GetCiPipelineById(ciPipelineId)
		if err != nil {
			handler.Logger.Errorw("no ci pipeline found for given artifact", "err", err, "artifactId", artifactId, "ciPipelineId", ciPipelineId)
			return externalCi, ciPipelineId, appId, err
		}
		appId = ciPipeline.AppId
	} else if ciArtifact.DataSource == repository.PRE_CD || ciArtifact.DataSource == repository.POST_CD {
		cdPipelineId := ciArtifact.ComponentId
		cdPipeline, err := handler.pipelineBuilder.GetCdPipelineById(cdPipelineId)
		if err != nil {
			handler.Logger.Errorw("no cd pipeline found for given artifact", "err", err, "artifactId", artifactId, "cdPipelineId", cdPipelineId)
			return externalCi, ciPipelineId, appId, err
		}
		ciPipelineId = cdPipeline.CiPipelineId
		appId = cdPipeline.AppId
	} else {
		ciPipeline, err := handler.ciPipelineRepository.GetCiPipelineByArtifactId(artifactId)
		var externalCiPipeline *pipelineConfig.ExternalCiPipeline
		if err != nil {
			if err == pg.ErrNoRows {
				handler.Logger.Infow("no ciPipeline found by artifact Id, fetching external ci-pipeline ", "artifactId", artifactId)
				externalCiPipeline, err = handler.ciPipelineRepository.GetExternalCiPipelineByArtifactId(artifactId)
			}
			if err != nil {
				handler.Logger.Errorw("error occurred in fetching ciPipeline/externalCiPipeline by artifact Id ", "err", err, "artifactId", artifactId)
				return externalCi, ciPipelineId, appId, err
			}
		}
		if ciPipeline.Id != 0 {
			ciPipelineId = ciPipeline.Id
			appId = ciPipeline.AppId
		} else {
			externalCi = true
			ciPipelineId = externalCiPipeline.Id
			appId = externalCiPipeline.AppId
		}
	}
	return externalCi, ciPipelineId, appId, nil
}

func (handler PipelineConfigRestHandlerImpl) checkAppSpecificAccess(token, action string, appId int) (bool, error) {
	app, err := handler.pipelineBuilder.GetApp(appId)
	if err != nil {
		return false, err
	}
	if app.AppType != helper.CustomApp {
		return false, errors.New("only custom apps supported")
	}

	resourceName := handler.enforcerUtil.GetAppRBACName(app.AppName)
	if ok := handler.enforcer.Enforce(token, casbin.ResourceApplications, action, resourceName); !ok {
		return false, errors.New(string(bean.CI_PATCH_NOT_AUTHORIZED_MESSAGE))
	}
	return true, nil
}<|MERGE_RESOLUTION|>--- conflicted
+++ resolved
@@ -1303,22 +1303,6 @@
 		common.WriteJsonResp(w, err, "Unauthorized User", http.StatusForbidden)
 		return
 	}
-<<<<<<< HEAD
-	token := r.Header.Get("token")
-	if app.AppType == helper.Job {
-		if isSuperAdmin := handler.enforcer.Enforce(token, casbin.ResourceGlobal, casbin.ActionDelete, "*"); !isSuperAdmin {
-			common.WriteJsonResp(w, err, "Unauthorized User", http.StatusForbidden)
-			return
-		}
-	} else {
-		resourceObject := handler.enforcerUtil.GetAppRBACNameByAppId(deleteMaterial.AppId)
-		if ok := handler.enforcer.Enforce(token, casbin.ResourceApplications, casbin.ActionCreate, resourceObject); !ok {
-			common.WriteJsonResp(w, err, "Unauthorized User", http.StatusForbidden)
-			return
-		}
-	}
-=======
->>>>>>> 7289b347
 	//rbac ends
 	err = handler.pipelineBuilder.DeleteMaterial(&deleteMaterial)
 	if err != nil {
