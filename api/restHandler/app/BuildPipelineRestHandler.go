package app

import (
	"context"
	"encoding/json"
	"errors"
	"fmt"
	"github.com/argoproj/argo-workflows/v3/pkg/apis/workflow/v1alpha1"
	"github.com/devtron-labs/devtron/api/restHandler/common"
	"github.com/devtron-labs/devtron/client/gitSensor"
	"github.com/devtron-labs/devtron/internal/sql/repository"
	dockerRegistryRepository "github.com/devtron-labs/devtron/internal/sql/repository/dockerRegistry"
	"github.com/devtron-labs/devtron/internal/sql/repository/helper"
	"github.com/devtron-labs/devtron/internal/sql/repository/pipelineConfig"
	"github.com/devtron-labs/devtron/internal/util"
	"github.com/devtron-labs/devtron/pkg/bean"
	"github.com/devtron-labs/devtron/pkg/pipeline"
	bean1 "github.com/devtron-labs/devtron/pkg/pipeline/bean"
	"github.com/devtron-labs/devtron/pkg/pipeline/types"
	resourceGroup "github.com/devtron-labs/devtron/pkg/resourceGroup"
	"github.com/devtron-labs/devtron/pkg/user/casbin"
	util2 "github.com/devtron-labs/devtron/util"
	"github.com/go-pg/pg"
	"github.com/gorilla/mux"
	"go.opentelemetry.io/otel"
	"io"
	"net/http"
	"strconv"
	"strings"
)

const GIT_MATERIAL_DELETE_SUCCESS_RESP = "Git material deleted successfully."

type BuildHistoryResponse struct {
	HideImageTaggingHardDelete bool                     `json:"hideImageTaggingHardDelete"`
	TagsEditable               bool                     `json:"tagsEditable"`
	AppReleaseTagNames         []string                 `json:"appReleaseTagNames"` //unique list of tags exists in the app
	CiWorkflows                []types.WorkflowResponse `json:"ciWorkflows"`
}
type DevtronAppBuildRestHandler interface {
	CreateCiConfig(w http.ResponseWriter, r *http.Request)
	UpdateCiTemplate(w http.ResponseWriter, r *http.Request)

	GetCiPipeline(w http.ResponseWriter, r *http.Request)
	GetExternalCi(w http.ResponseWriter, r *http.Request)
	GetExternalCiById(w http.ResponseWriter, r *http.Request)
	PatchCiPipelines(w http.ResponseWriter, r *http.Request)
	PatchCiMaterialSourceWithAppIdAndEnvironmentId(w http.ResponseWriter, r *http.Request)
	PatchCiMaterialSourceWithAppIdsAndEnvironmentId(w http.ResponseWriter, r *http.Request)
	TriggerCiPipeline(w http.ResponseWriter, r *http.Request)
	GetCiPipelineMin(w http.ResponseWriter, r *http.Request)
	GetCIPipelineById(w http.ResponseWriter, r *http.Request)
	HandleWorkflowWebhook(w http.ResponseWriter, r *http.Request)
	GetBuildLogs(w http.ResponseWriter, r *http.Request)
	FetchWorkflowDetails(w http.ResponseWriter, r *http.Request)
	GetArtifactsForCiJob(w http.ResponseWriter, r *http.Request)
	// CancelWorkflow CancelBuild
	CancelWorkflow(w http.ResponseWriter, r *http.Request)

	UpdateBranchCiPipelinesWithRegex(w http.ResponseWriter, r *http.Request)
	GetCiPipelineByEnvironment(w http.ResponseWriter, r *http.Request)
	GetCiPipelineByEnvironmentMin(w http.ResponseWriter, r *http.Request)
	GetExternalCiByEnvironment(w http.ResponseWriter, r *http.Request)
}

type DevtronAppBuildMaterialRestHandler interface {
	CreateMaterial(w http.ResponseWriter, r *http.Request)
	UpdateMaterial(w http.ResponseWriter, r *http.Request)
	FetchMaterials(w http.ResponseWriter, r *http.Request)
	FetchMaterialsByMaterialId(w http.ResponseWriter, r *http.Request)
	RefreshMaterials(w http.ResponseWriter, r *http.Request)
	FetchMaterialInfo(w http.ResponseWriter, r *http.Request)
	FetchChanges(w http.ResponseWriter, r *http.Request)
	DeleteMaterial(w http.ResponseWriter, r *http.Request)
	GetCommitMetadataForPipelineMaterial(w http.ResponseWriter, r *http.Request)
}

type DevtronAppBuildHistoryRestHandler interface {
	GetHistoricBuildLogs(w http.ResponseWriter, r *http.Request)
	GetBuildHistory(w http.ResponseWriter, r *http.Request)
	DownloadCiWorkflowArtifacts(w http.ResponseWriter, r *http.Request)
}

type ImageTaggingRestHandler interface {
	CreateUpdateImageTagging(w http.ResponseWriter, r *http.Request)
	GetImageTaggingData(w http.ResponseWriter, r *http.Request)
}

func (handler PipelineConfigRestHandlerImpl) CreateCiConfig(w http.ResponseWriter, r *http.Request) {
	decoder := json.NewDecoder(r.Body)
	userId, err := handler.userAuthService.GetLoggedInUser(r)
	if userId == 0 || err != nil {
		common.WriteJsonResp(w, err, "Unauthorized User", http.StatusUnauthorized)
		return
	}
	var createRequest bean.CiConfigRequest
	err = decoder.Decode(&createRequest)
	createRequest.UserId = userId
	if err != nil {
		handler.Logger.Errorw("request err, create ci config", "err", err, "create request", createRequest)
		common.WriteJsonResp(w, err, nil, http.StatusBadRequest)
		return
	}
	handler.Logger.Infow("request payload, create ci config", "create request", createRequest)
	err = handler.validator.Struct(createRequest)
	if err != nil {
		handler.Logger.Errorw("validation err, create ci config", "err", err, "create request", createRequest)
		common.WriteJsonResp(w, err, nil, http.StatusBadRequest)
		return
	}
	// validates if the dockerRegistry can store CONTAINER
	isValid := handler.dockerRegistryConfig.ValidateRegistryStorageType(createRequest.DockerRegistry, dockerRegistryRepository.OCI_REGISRTY_REPO_TYPE_CONTAINER, dockerRegistryRepository.STORAGE_ACTION_TYPE_PUSH, dockerRegistryRepository.STORAGE_ACTION_TYPE_PULL_AND_PUSH)
	if !isValid {
		err = fmt.Errorf("invalid registry type")
		handler.Logger.Errorw("validation err, create ci config", "err", err, "create request", createRequest)
		common.WriteJsonResp(w, err, nil, http.StatusBadRequest)
		return
	}
	token := r.Header.Get("token")
	app, err := handler.pipelineBuilder.GetApp(createRequest.AppId)
	if err != nil {
		common.WriteJsonResp(w, err, nil, http.StatusBadRequest)
		return
	}
	resourceName := handler.enforcerUtil.GetAppRBACName(app.AppName)
	if ok := handler.enforcer.Enforce(token, casbin.ResourceApplications, casbin.ActionCreate, resourceName); !ok {
		common.WriteJsonResp(w, fmt.Errorf("unauthorized user"), "Unauthorized User", http.StatusForbidden)
		return
	}
	createResp, err := handler.pipelineBuilder.CreateCiPipeline(&createRequest)
	if err != nil {
		handler.Logger.Errorw("service err, create", "err", err, "create request", createRequest)
		common.WriteJsonResp(w, err, nil, http.StatusInternalServerError)
		return
	}
	common.WriteJsonResp(w, err, createResp, http.StatusOK)
}

func (handler PipelineConfigRestHandlerImpl) UpdateCiTemplate(w http.ResponseWriter, r *http.Request) {
	decoder := json.NewDecoder(r.Body)
	userId, err := handler.userAuthService.GetLoggedInUser(r)
	if userId == 0 || err != nil {
		common.WriteJsonResp(w, err, "Unauthorized User", http.StatusUnauthorized)
		return
	}
	var configRequest bean.CiConfigRequest
	err = decoder.Decode(&configRequest)
	configRequest.UserId = userId
	if err != nil {
		handler.Logger.Errorw("request err, UpdateCiTemplate", "err", err, "UpdateCiTemplate", configRequest)
		common.WriteJsonResp(w, err, nil, http.StatusBadRequest)
		return
	}
	handler.Logger.Infow("request payload, update ci template", "UpdateCiTemplate", configRequest, "userId", userId)
	err = handler.validator.Struct(configRequest)
	if err != nil {
		handler.Logger.Errorw("validation err, UpdateCiTemplate", "err", err, "UpdateCiTemplate", configRequest)
		common.WriteJsonResp(w, err, nil, http.StatusBadRequest)
		return
	}
	token := r.Header.Get("token")
	app, err := handler.pipelineBuilder.GetApp(configRequest.AppId)
	if err != nil {
		common.WriteJsonResp(w, err, nil, http.StatusBadRequest)
		return
	}
	resourceName := handler.enforcerUtil.GetAppRBACName(app.AppName)
	if ok := handler.enforcer.Enforce(token, casbin.ResourceApplications, casbin.ActionCreate, resourceName); !ok {
		common.WriteJsonResp(w, fmt.Errorf("unauthorized user"), "Unauthorized User", http.StatusForbidden)
		return
	}
	createResp, err := handler.pipelineBuilder.UpdateCiTemplate(&configRequest)
	if err != nil {
		handler.Logger.Errorw("service err, UpdateCiTemplate", "err", err, "UpdateCiTemplate", configRequest)
		common.WriteJsonResp(w, err, nil, http.StatusInternalServerError)
		return
	}
	common.WriteJsonResp(w, err, createResp, http.StatusOK)
}

func (handler PipelineConfigRestHandlerImpl) UpdateBranchCiPipelinesWithRegex(w http.ResponseWriter, r *http.Request) {
	decoder := json.NewDecoder(r.Body)
	userId, err := handler.userAuthService.GetLoggedInUser(r)
	if userId == 0 || err != nil {
		common.WriteJsonResp(w, err, "Unauthorized User", http.StatusUnauthorized)
		return
	}
	var patchRequest bean.CiRegexPatchRequest
	err = decoder.Decode(&patchRequest)
	patchRequest.UserId = userId
	if err != nil {
		handler.Logger.Errorw("request err, PatchCiPipelines", "err", err, "PatchCiPipelines", patchRequest)
		common.WriteJsonResp(w, err, nil, http.StatusBadRequest)
		return
	}

	handler.Logger.Debugw("update request ", "req", patchRequest)
	token := r.Header.Get("token")
	app, err := handler.pipelineBuilder.GetApp(patchRequest.AppId)
	if err != nil {
		common.WriteJsonResp(w, err, nil, http.StatusBadRequest)
		return
	}
	resourceName := handler.enforcerUtil.GetAppRBACName(app.AppName)
	if ok := handler.enforcer.Enforce(token, casbin.ResourceApplications, casbin.ActionTrigger, resourceName); !ok {
		common.WriteJsonResp(w, fmt.Errorf("unauthorized user"), "Unauthorized User", http.StatusForbidden)
		return
	}

	var materialList []*bean.CiPipelineMaterial
	for _, material := range patchRequest.CiPipelineMaterial {
		if handler.ciPipelineMaterialRepository.CheckRegexExistsForMaterial(material.Id) {
			materialList = append(materialList, material)
		}
	}
	if len(materialList) == 0 {
		common.WriteJsonResp(w, fmt.Errorf("unauthorized user"), "Unauthorized User", http.StatusForbidden)
		return
	}
	patchRequest.CiPipelineMaterial = materialList

	err = handler.pipelineBuilder.PatchRegexCiPipeline(&patchRequest)
	if err != nil {
		handler.Logger.Errorw("service err, PatchCiPipelines", "err", err, "PatchCiPipelines", patchRequest)
		common.WriteJsonResp(w, err, nil, http.StatusInternalServerError)
		return
	}
	//if include/exclude configured showAll will include excluded materials also in list, if not configured it will ignore this flag
	resp, err := handler.ciHandler.FetchMaterialsByPipelineId(patchRequest.Id, false)
	if err != nil {
		handler.Logger.Errorw("service err, FetchMaterials", "err", err, "pipelineId", patchRequest.Id)
		common.WriteJsonResp(w, err, resp, http.StatusInternalServerError)
		return
	}
	common.WriteJsonResp(w, err, resp, http.StatusOK)
}

func (handler PipelineConfigRestHandlerImpl) parseSourceChangeRequest(w http.ResponseWriter, r *http.Request) (*bean.CiMaterialPatchRequest, int32, error) {
	decoder := json.NewDecoder(r.Body)
	userId, err := handler.userAuthService.GetLoggedInUser(r)
	if userId == 0 || err != nil {
		common.WriteJsonResp(w, err, "Unauthorized User", http.StatusUnauthorized)
		return nil, 0, err
	}
	var patchRequest bean.CiMaterialPatchRequest
	err = decoder.Decode(&patchRequest)

	if err != nil {
		handler.Logger.Errorw("request err, PatchCiPipeline", "err", err, "PatchCiPipeline", patchRequest)
		common.WriteJsonResp(w, err, nil, http.StatusBadRequest)
		return nil, 0, err
	}
	return &patchRequest, userId, nil
}

func (handler PipelineConfigRestHandlerImpl) parseBulkSourceChangeRequest(w http.ResponseWriter, r *http.Request) (*bean.CiMaterialBulkPatchRequest, int32, error) {
	decoder := json.NewDecoder(r.Body)
	userId, err := handler.userAuthService.GetLoggedInUser(r)
	if userId == 0 || err != nil {
		common.WriteJsonResp(w, err, "Unauthorized User", http.StatusUnauthorized)
		return nil, 0, err
	}
	var patchRequest bean.CiMaterialBulkPatchRequest
	err = decoder.Decode(&patchRequest)
	if err != nil {
		handler.Logger.Errorw("request err, BulkPatchCiPipeline", "err", err, "BulkPatchCiPipeline", patchRequest)
		common.WriteJsonResp(w, err, nil, http.StatusBadRequest)
		return nil, 0, err
	}
	err = handler.validator.Struct(patchRequest)
	if err != nil {
		handler.Logger.Errorw("request err, BulkPatchCiPipeline", "err", err, "BulkPatchCiPipeline", patchRequest)
		common.WriteJsonResp(w, err, nil, http.StatusBadRequest)
		return nil, 0, err
	}
	return &patchRequest, userId, nil
}

func (handler PipelineConfigRestHandlerImpl) authorizeCiSourceChangeRequest(w http.ResponseWriter, patchRequest *bean.CiMaterialPatchRequest, token string) error {
	handler.Logger.Debugw("update request ", "req", patchRequest)
	app, err := handler.pipelineBuilder.GetApp(patchRequest.AppId)
	if err != nil {
		common.WriteJsonResp(w, err, nil, http.StatusBadRequest)
		return err
	}
	if app.AppType != helper.CustomApp {
		err = fmt.Errorf("only custom apps supported")
		common.WriteJsonResp(w, err, nil, http.StatusBadRequest)
		return err
	}
	resourceName := handler.enforcerUtil.GetAppRBACName(app.AppName)
	if ok := handler.enforcer.Enforce(token, casbin.ResourceApplications, casbin.ActionUpdate, resourceName); !ok {
		err = fmt.Errorf("unauthorized user")
		common.WriteJsonResp(w, err, "Unauthorized User", http.StatusForbidden)
		return err
	}
	err = handler.validator.Struct(patchRequest)
	if err != nil {
		handler.Logger.Errorw("validation err", "err", err)
		common.WriteJsonResp(w, err, nil, http.StatusBadRequest)
		return err
	}
	return nil
}

func (handler PipelineConfigRestHandlerImpl) PatchCiMaterialSourceWithAppIdAndEnvironmentId(w http.ResponseWriter, r *http.Request) {
	patchRequest, userId, err := handler.parseSourceChangeRequest(w, r)
	if err != nil {
		handler.Logger.Errorw("Parse error, PatchCiMaterialSource", "err", err, "PatchCiMaterialSource", patchRequest)
		common.WriteJsonResp(w, err, nil, http.StatusBadRequest)
		return
	}
	if !(patchRequest.Source.Type == pipelineConfig.SOURCE_TYPE_BRANCH_FIXED || patchRequest.Source.Type == pipelineConfig.SOURCE_TYPE_BRANCH_REGEX) {
		handler.Logger.Errorw("Unsupported source type, PatchCiMaterialSource", "err", err, "PatchCiMaterialSource", patchRequest)
		common.WriteJsonResp(w, err, "source.type not supported", http.StatusBadRequest)
		return
	}
	token := r.Header.Get("token")
	if err = handler.authorizeCiSourceChangeRequest(w, patchRequest, token); err != nil {
		handler.Logger.Errorw("Authorization error, PatchCiMaterialSource", "err", err, "PatchCiMaterialSource", patchRequest)
		common.WriteJsonResp(w, err, nil, http.StatusUnauthorized)
		return
	}

	createResp, err := handler.pipelineBuilder.PatchCiMaterialSource(patchRequest, userId)
	if err != nil {
		handler.Logger.Errorw("service err, PatchCiPipelines", "err", err, "PatchCiPipelines", patchRequest)
		common.WriteJsonResp(w, err, nil, http.StatusInternalServerError)
		return
	}
	common.WriteJsonResp(w, err, createResp, http.StatusOK)
}

func (handler PipelineConfigRestHandlerImpl) PatchCiMaterialSourceWithAppIdsAndEnvironmentId(w http.ResponseWriter, r *http.Request) {
	bulkPatchRequest, userId, err := handler.parseBulkSourceChangeRequest(w, r)
	if err != nil {
		handler.Logger.Errorw("Parse error, PatchCiMaterialSource", "err", err, "PatchCiMaterialSource", bulkPatchRequest)
		return
	}
	token := r.Header.Get("token")
	// Here passing the checkAppSpecificAccess func to check RBAC
	bulkPatchResponse, err := handler.pipelineBuilder.BulkPatchCiMaterialSource(bulkPatchRequest, userId, token, handler.checkAppSpecificAccess)
	if err != nil {
		handler.Logger.Errorw("service err, BulkPatchCiPipelines", "err", err, "BulkPatchCiPipelines", bulkPatchRequest)
		common.WriteJsonResp(w, err, nil, http.StatusInternalServerError)
		return
	}
	common.WriteJsonResp(w, err, bulkPatchResponse, http.StatusOK)
}

func (handler PipelineConfigRestHandlerImpl) PatchCiPipelines(w http.ResponseWriter, r *http.Request) {
	decoder := json.NewDecoder(r.Body)
	userId, err := handler.userAuthService.GetLoggedInUser(r)
	if userId == 0 || err != nil {
		common.WriteJsonResp(w, err, "Unauthorized User", http.StatusUnauthorized)
		return
	}
	//isSuperAdmin, err := handler.userAuthService.IsSuperAdmin(int(userId))
	//if err != nil {
	//	common.WriteJsonResp(w, err, "failed to check if user is super admin", http.StatusInternalServerError)
	//	return
	//}
	var patchRequest bean.CiPatchRequest
	err = decoder.Decode(&patchRequest)
	patchRequest.UserId = userId
	if err != nil {
		handler.Logger.Errorw("request err, PatchCiPipelines", "err", err, "PatchCiPipelines", patchRequest)
		common.WriteJsonResp(w, err, nil, http.StatusBadRequest)
		return
	}
	handler.Logger.Infow("request payload, PatchCiPipelines", "PatchCiPipelines", patchRequest)
	err = handler.validator.Struct(patchRequest)
	if err != nil {
		handler.Logger.Errorw("validation err", "err", err)
		common.WriteJsonResp(w, err, nil, http.StatusBadRequest)
		return
	}
	handler.Logger.Debugw("update request ", "req", patchRequest)
	token := r.Header.Get("token")
	app, err := handler.pipelineBuilder.GetApp(patchRequest.AppId)
	if err != nil {
		common.WriteJsonResp(w, err, nil, http.StatusBadRequest)
		return
	}
<<<<<<< HEAD
	emailId, err := handler.userAuthService.GetEmailFromToken(token)
	if err != nil {
		handler.Logger.Errorw("error in getting email id from token", "err", err)
		common.WriteJsonResp(w, fmt.Errorf("unauthorized"), nil, http.StatusForbidden)
		return
	}

	appWorkflow, err := handler.appWorkflowService.FindAppWorkflowById(patchRequest.AppWorkflowId, app.Id)
	if err != nil {
		handler.Logger.Errorw("error in getting app workflow", "err", err, "workflowId", patchRequest.AppWorkflowId, "appId", app.Id)
		common.WriteJsonResp(w, err, nil, http.StatusInternalServerError)
		return
	}
	resourceName := handler.enforcerUtil.GetAppRBACName(app.AppName)
	workflowResourceName := handler.enforcerUtil.GetRbacObjectNameByAppAndWorkflow(app.AppName, appWorkflow.Name)
	ok := true
	if app.AppType == helper.Job {
=======
	appWorkflowName := ""
	if patchRequest.AppWorkflowId != 0 {
		appWorkflow, err := handler.appWorkflowService.FindAppWorkflowById(patchRequest.AppWorkflowId, app.Id)
		if err != nil {
			handler.Logger.Errorw("error in getting app workflow", "err", err, "workflowId", patchRequest.AppWorkflowId, "appId", app.Id)
			common.WriteJsonResp(w, err, nil, http.StatusInternalServerError)
			return
		}
		appWorkflowName = appWorkflow.Name
	}
	resourceName := handler.enforcerUtil.GetAppRBACName(app.AppName)
	workflowResourceName := handler.enforcerUtil.GetRbacObjectNameByAppAndWorkflow(app.AppName, appWorkflowName)
	var ok bool
	ok = handler.enforcer.Enforce(token, casbin.ResourceApplications, casbin.ActionCreate, resourceName)
	if !ok {
>>>>>>> 92206c67
		ok = handler.enforcer.Enforce(token, casbin.ResourceJobs, casbin.ActionCreate, resourceName) && handler.enforcer.Enforce(token, casbin.ResourceWorkflow, casbin.ActionCreate, workflowResourceName)
	} else {
		haveAppLevelAccess := handler.enforcer.Enforce(token, casbin.ResourceApplications, casbin.ActionCreate, resourceName)
		if !haveAppLevelAccess {
			//user doesn't have app level access, then checking for branch change
			hasBranchChangeAccess := handler.checkIfHasBranchChangeAccess(emailId, app.AppName, patchRequest.CiPipeline.Id)
			//user does not have app create permission but has branch change permission and request.action is update_pipeline
			//downgrading the request to update source only
			if patchRequest.Action == bean.UPDATE_PIPELINE && hasBranchChangeAccess {
				patchRequest.Action = bean.UPDATE_SOURCE
			} else {
				ok = false
			}
		}
	}
	if !ok {
		common.WriteJsonResp(w, fmt.Errorf("unauthorized user"), "Unauthorized User", http.StatusForbidden)
		return
	}

	ciConf, err := handler.pipelineBuilder.GetCiPipeline(patchRequest.AppId)

	var emptyDockerRegistry string
	if app.AppType == helper.Job && ciConf == nil {
		ciConfigRequest := bean.CiConfigRequest{}
		ciConfigRequest.DockerRegistry = emptyDockerRegistry
		ciConfigRequest.AppId = patchRequest.AppId
		ciConfigRequest.CiBuildConfig = &bean1.CiBuildConfigBean{}
		ciConfigRequest.CiBuildConfig.CiBuildType = bean1.SKIP_BUILD_TYPE
		ciConfigRequest.UserId = patchRequest.UserId
		if patchRequest.CiPipeline == nil || patchRequest.CiPipeline.CiMaterial == nil {
			handler.Logger.Errorw("Invalid patch ci-pipeline request", "request", patchRequest, "err", "invalid CiPipeline data")
			common.WriteJsonResp(w, fmt.Errorf("invalid CiPipeline data"), nil, http.StatusBadRequest)
			return
		}
		ciConfigRequest.CiBuildConfig.GitMaterialId = patchRequest.CiPipeline.CiMaterial[0].GitMaterialId
		ciConfigRequest.IsJob = true
		_, err = handler.pipelineBuilder.CreateCiPipeline(&ciConfigRequest)
		if err != nil {
			handler.Logger.Errorw("error occurred in creating ci-pipeline for the Job", "payload", ciConfigRequest, "err", err)
			common.WriteJsonResp(w, err, nil, http.StatusInternalServerError)
			return
		}
	}
	if app.AppType == helper.Job {
		patchRequest.IsJob = true
	}
	createResp, err := handler.pipelineBuilder.PatchCiPipeline(&patchRequest)
	if err != nil {
		handler.Logger.Errorw("service err, PatchCiPipelines", "err", err, "PatchCiPipelines", patchRequest)
		common.WriteJsonResp(w, err, nil, http.StatusInternalServerError)
		return
	}
	if createResp != nil && app != nil {
		createResp.AppName = app.AppName
	}
	common.WriteJsonResp(w, err, createResp, http.StatusOK)
}

func (handler PipelineConfigRestHandlerImpl) checkIfHasBranchChangeAccess(emailId, appName string, ciPipelineId int) bool {
	hasBranchChangeLevelAccess := true
	//checking if user has branch change access by checking on cd pipelines
	//checking rbac for cd cdPipelines
	cdPipelines, err := handler.pipelineRepository.FindByCiPipelineId(ciPipelineId)
	if err != nil && err != pg.ErrNoRows {
		handler.Logger.Errorw("error in finding ccd cdPipelines by ciPipelineId", "ciPipelineId", ciPipelineId, "err", err)
		return hasBranchChangeLevelAccess
	}
	if len(cdPipelines) != 0 {
		rbacObjects := make([]string, len(cdPipelines))
		for i, cdPipeline := range cdPipelines {
			envObject := handler.enforcerUtil.GetTeamEnvRBACNameByAppId(cdPipeline.AppId, cdPipeline.EnvironmentId)
			rbacObjects[i] = envObject
		}
		envRbacResultMap := handler.enforcer.EnforceByEmailInBatch(emailId, casbin.ResourceCiPipelineSourceValue, casbin.ActionUpdate, rbacObjects)
		i := 0
		for _, rbacResultOk := range envRbacResultMap {
			if !rbacResultOk {
				hasBranchChangeLevelAccess = false
				break
			}
			i++
		}
	} else {
		noEnvObject := handler.enforcerUtil.GetTeamNoEnvRBACNameByAppName(appName)
		hasBranchChangeLevelAccess = handler.enforcer.EnforceByEmail(emailId, casbin.ResourceCiPipelineSourceValue, casbin.ActionUpdate, noEnvObject)
	}
	return hasBranchChangeLevelAccess
}
func (handler PipelineConfigRestHandlerImpl) GetCiPipeline(w http.ResponseWriter, r *http.Request) {
	vars := mux.Vars(r)
	appId, err := strconv.Atoi(vars["appId"])
	if err != nil {
		common.WriteJsonResp(w, err, nil, http.StatusBadRequest)
		return
	}
	token := r.Header.Get("token")
	app, err := handler.pipelineBuilder.GetApp(appId)
	if err != nil {
		handler.Logger.Errorw("service err, GetCiPipeline", "err", err, "appId", appId)
		common.WriteJsonResp(w, err, nil, http.StatusInternalServerError)
		return
	}
	resourceName := handler.enforcerUtil.GetAppRBACName(app.AppName)
	ok := handler.enforcer.Enforce(token, casbin.ResourceApplications, casbin.ActionGet, resourceName)
	if !ok {
		ok = handler.enforcer.Enforce(token, casbin.ResourceJobs, casbin.ActionGet, resourceName)
	}
	if !ok {
		common.WriteJsonResp(w, fmt.Errorf("unauthorized user"), "Unauthorized User", http.StatusForbidden)
		return
	}
	ciConf, err := handler.pipelineBuilder.GetCiPipeline(appId)
	if err != nil {
		handler.Logger.Errorw("service err, GetCiPipeline", "err", err, "appId", appId)
		common.WriteJsonResp(w, err, nil, http.StatusInternalServerError)
		return
	}
	if ciConf == nil || ciConf.Id == 0 {
		err = &util.ApiError{Code: "404", HttpStatusCode: 200, UserMessage: "no data found"}
	}
	common.WriteJsonResp(w, err, ciConf, http.StatusOK)
}

func (handler PipelineConfigRestHandlerImpl) GetExternalCi(w http.ResponseWriter, r *http.Request) {
	vars := mux.Vars(r)
	appId, err := strconv.Atoi(vars["appId"])
	if err != nil {
		common.WriteJsonResp(w, err, nil, http.StatusBadRequest)
		return
	}
	token := r.Header.Get("token")
	app, err := handler.pipelineBuilder.GetApp(appId)
	if err != nil {
		handler.Logger.Errorw("service err, GetExternalCi", "err", err, "appId", appId)
		common.WriteJsonResp(w, err, nil, http.StatusInternalServerError)
		return
	}
	resourceName := handler.enforcerUtil.GetAppRBACName(app.AppName)
	if ok := handler.enforcer.Enforce(token, casbin.ResourceApplications, casbin.ActionGet, resourceName); !ok {
		common.WriteJsonResp(w, fmt.Errorf("unauthorized user"), "Unauthorized User", http.StatusForbidden)
		return
	}
	ciConf, err := handler.pipelineBuilder.GetExternalCi(appId)
	if err != nil {
		handler.Logger.Errorw("service err, GetExternalCi", "err", err, "appId", appId)
		common.WriteJsonResp(w, err, nil, http.StatusInternalServerError)
		return
	}

	common.WriteJsonResp(w, err, ciConf, http.StatusOK)
}

func (handler PipelineConfigRestHandlerImpl) GetExternalCiById(w http.ResponseWriter, r *http.Request) {
	vars := mux.Vars(r)
	appId, err := strconv.Atoi(vars["appId"])
	if err != nil {
		common.WriteJsonResp(w, err, nil, http.StatusBadRequest)
		return
	}

	externalCiId, err := strconv.Atoi(vars["externalCiId"])
	if err != nil {
		common.WriteJsonResp(w, err, nil, http.StatusBadRequest)
		return
	}
	token := r.Header.Get("token")
	app, err := handler.pipelineBuilder.GetApp(appId)
	if err != nil {
		handler.Logger.Errorw("service err, GetExternalCiById", "err", err, "appId", appId)
		common.WriteJsonResp(w, err, nil, http.StatusInternalServerError)
		return
	}
	resourceName := handler.enforcerUtil.GetAppRBACName(app.AppName)
	if ok := handler.enforcer.Enforce(token, casbin.ResourceApplications, casbin.ActionGet, resourceName); !ok {
		common.WriteJsonResp(w, fmt.Errorf("unauthorized user"), "Unauthorized User", http.StatusForbidden)
		return
	}
	ciConf, err := handler.pipelineBuilder.GetExternalCiById(appId, externalCiId)
	if err != nil {
		handler.Logger.Errorw("service err, GetExternalCiById", "err", err, "appId", appId)
		common.WriteJsonResp(w, err, nil, http.StatusInternalServerError)
		return
	}

	common.WriteJsonResp(w, err, ciConf, http.StatusOK)
}

func (handler PipelineConfigRestHandlerImpl) TriggerCiPipeline(w http.ResponseWriter, r *http.Request) {
	userId, err := handler.userAuthService.GetLoggedInUser(r)
	if userId == 0 || err != nil {
		common.WriteJsonResp(w, err, "Unauthorized User", http.StatusUnauthorized)
		return
	}
	decoder := json.NewDecoder(r.Body)
	var ciTriggerRequest bean.CiTriggerRequest
	err = decoder.Decode(&ciTriggerRequest)
	if err != nil {
		handler.Logger.Errorw("request err, TriggerCiPipeline", "err", err, "payload", ciTriggerRequest)
		common.WriteJsonResp(w, err, nil, http.StatusBadRequest)
		return
	}
	if !handler.validForMultiMaterial(ciTriggerRequest) {
		handler.Logger.Errorw("invalid req, commit hash not present for multi-git", "payload", ciTriggerRequest)
		common.WriteJsonResp(w, errors.New("invalid req, commit hash not present for multi-git"),
			nil, http.StatusBadRequest)
	}
	ciTriggerRequest.TriggeredBy = userId
	token := r.Header.Get("token")
	userEmailId, err := handler.userAuthService.GetEmailFromToken(token)
	if err != nil {
		handler.Logger.Errorw("error in getting user emailId from token", "userId", userId, "err", err)
		common.WriteJsonResp(w, err, "Unauthorized User", http.StatusUnauthorized)
		return
	}
	handler.Logger.Infow("request payload, TriggerCiPipeline", "payload", ciTriggerRequest)

	//RBAC STARTS
	//checking if user has trigger access on app, if not will be forbidden to trigger independent of number of cd cdPipelines
	ciPipeline, err := handler.ciPipelineRepository.FindById(ciTriggerRequest.PipelineId)
	if err != nil {
		handler.Logger.Errorw("err in finding ci pipeline, TriggerCiPipeline", "err", err, "ciPipelineId", ciTriggerRequest.PipelineId)
		common.WriteJsonResp(w, err, nil, http.StatusInternalServerError)
		return
	}
	appWorkflowMapping, err := handler.appWorkflowService.FindAppWorkflowByCiPipelineId(ciTriggerRequest.PipelineId)
	if err != nil {
		handler.Logger.Errorw("err in finding appWorkflowMapping, TriggerCiPipeline", "err", err, "ciPipelineId", ciTriggerRequest.PipelineId)
		common.WriteJsonResp(w, err, nil, http.StatusInternalServerError)
		return
	}
	workflowName := ""
	if len(appWorkflowMapping) > 0 {
		workflowName = appWorkflowMapping[0].AppWorkflow.Name
	}
	appObject := handler.enforcerUtil.GetAppRBACNameByAppId(ciPipeline.AppId)
	workflowObject := handler.enforcerUtil.GetWorkflowRBACByCiPipelineId(ciTriggerRequest.PipelineId, workflowName)
	triggerObject := handler.enforcerUtil.GetTeamEnvRBACNameByCiPipelineIdAndEnvId(ciTriggerRequest.PipelineId, ciTriggerRequest.EnvironmentId)
	appRbacOk := handler.enforcer.Enforce(token, casbin.ResourceApplications, casbin.ActionTrigger, appObject)
	if !appRbacOk {
		appRbacOk = handler.enforcer.Enforce(token, casbin.ResourceJobs, casbin.ActionTrigger, appObject) && handler.enforcer.Enforce(token, casbin.ResourceWorkflow, casbin.ActionTrigger, workflowObject) && handler.enforcer.Enforce(token, casbin.ResourceJobsEnv, casbin.ActionTrigger, triggerObject)
	}

	if !appRbacOk {
		handler.Logger.Debug(fmt.Errorf("unauthorized user"), "Unauthorized User", http.StatusForbidden)
		common.WriteJsonResp(w, err, "Unauthorized User", http.StatusForbidden)
		return
	}
	//checking rbac for cd cdPipelines
	cdPipelines, err := handler.pipelineRepository.FindByCiPipelineId(ciTriggerRequest.PipelineId)
	if err != nil {
		handler.Logger.Errorw("error in finding ccd cdPipelines by ciPipelineId", "err", err, "ciPipelineId", ciTriggerRequest.PipelineId)
		common.WriteJsonResp(w, err, nil, http.StatusInternalServerError)
		return
	}
	cdPipelineRbacObjects := make([]string, len(cdPipelines))
	for i, cdPipeline := range cdPipelines {
		envObject := handler.enforcerUtil.GetAppRBACByAppIdAndPipelineId(cdPipeline.AppId, cdPipeline.Id)
		cdPipelineRbacObjects[i] = envObject
	}
	envRbacResultMap := handler.enforcer.EnforceByEmailInBatch(userEmailId, casbin.ResourceEnvironment, casbin.ActionTrigger, cdPipelineRbacObjects)
	for _, rbacResultOk := range envRbacResultMap {
		if !rbacResultOk {
			common.WriteJsonResp(w, err, "Unauthorized User", http.StatusForbidden)
			return
		}
	}
	//RBAC ENDS
	response := make(map[string]string)
	resp, err := handler.ciHandler.HandleCIManual(ciTriggerRequest)
	if errors.Is(err, bean1.ErrImagePathInUse) {
		handler.Logger.Errorw("service err duplicate image tag, TriggerCiPipeline", "err", err, "payload", ciTriggerRequest)
		common.WriteJsonResp(w, err, response, http.StatusConflict)
		return
	}
	if err != nil {
		handler.Logger.Errorw("service err, TriggerCiPipeline", "err", err, "payload", ciTriggerRequest)
		common.WriteJsonResp(w, err, response, http.StatusInternalServerError)
		return
	}
	response["apiResponse"] = strconv.Itoa(resp)
	common.WriteJsonResp(w, err, response, http.StatusOK)
}

func (handler PipelineConfigRestHandlerImpl) FetchMaterials(w http.ResponseWriter, r *http.Request) {
	userId, err := handler.userAuthService.GetLoggedInUser(r)
	if userId == 0 || err != nil {
		common.WriteJsonResp(w, err, "Unauthorized User", http.StatusUnauthorized)
		return
	}
	vars := mux.Vars(r)
	pipelineId, err := strconv.Atoi(vars["pipelineId"])
	if err != nil {
		common.WriteJsonResp(w, err, nil, http.StatusBadRequest)
		return
	}
	v := r.URL.Query()
	showAll := false
	show := v.Get("showAll")
	if len(show) > 0 {
		showAll, err = strconv.ParseBool(show)
		if err != nil {
			showAll = true
			err = nil
			//ignore error, apply rbac by default
		}
	}
	handler.Logger.Infow("request payload, FetchMaterials", "pipelineId", pipelineId)
	ciPipeline, err := handler.ciPipelineRepository.FindById(pipelineId)
	if err != nil {
		handler.Logger.Errorw("service err, UpdateCiTemplate", "err", err, "pipelineId", pipelineId)
		common.WriteJsonResp(w, err, nil, http.StatusInternalServerError)
		return
	}
	//RBAC
	token := r.Header.Get("token")
	object := handler.enforcerUtil.GetAppRBACNameByAppId(ciPipeline.AppId)
	if ok := handler.enforcer.Enforce(token, casbin.ResourceApplications, casbin.ActionGet, object); !ok {
		common.WriteJsonResp(w, err, "Unauthorized User", http.StatusForbidden)
		return
	}
	//RBAC
	resp, err := handler.ciHandler.FetchMaterialsByPipelineId(pipelineId, showAll)
	if err != nil {
		handler.Logger.Errorw("service err, FetchMaterials", "err", err, "pipelineId", pipelineId)
		common.WriteJsonResp(w, err, resp, http.StatusInternalServerError)
		return
	}
	common.WriteJsonResp(w, err, resp, http.StatusOK)
}

func (handler PipelineConfigRestHandlerImpl) FetchMaterialsByMaterialId(w http.ResponseWriter, r *http.Request) {
	userId, err := handler.userAuthService.GetLoggedInUser(r)
	if userId == 0 || err != nil {
		common.WriteJsonResp(w, err, "Unauthorized User", http.StatusUnauthorized)
		return
	}
	vars := mux.Vars(r)
	pipelineId, err := strconv.Atoi(vars["pipelineId"])
	if err != nil {
		common.WriteJsonResp(w, err, nil, http.StatusBadRequest)
		return
	}
	gitMaterialId, err := strconv.Atoi(vars["gitMaterialId"])
	if err != nil {
		common.WriteJsonResp(w, err, nil, http.StatusBadRequest)
		return
	}
	v := r.URL.Query()
	showAll := false
	show := v.Get("showAll")
	if len(show) > 0 {
		showAll, err = strconv.ParseBool(show)
		if err != nil {
			showAll = true
			err = nil
			//ignore error, apply rbac by default
		}
	}
	handler.Logger.Infow("request payload, FetchMaterials", "pipelineId", pipelineId)
	ciPipeline, err := handler.ciPipelineRepository.FindById(pipelineId)
	if err != nil {
		handler.Logger.Errorw("service err, UpdateCiTemplate", "err", err, "pipelineId", pipelineId)
		common.WriteJsonResp(w, err, nil, http.StatusInternalServerError)
		return
	}
	//RBAC
	token := r.Header.Get("token")
	object := handler.enforcerUtil.GetAppRBACNameByAppId(ciPipeline.AppId)
	if ok := handler.enforcer.Enforce(token, casbin.ResourceApplications, casbin.ActionGet, object); !ok {
		common.WriteJsonResp(w, err, "Unauthorized User", http.StatusForbidden)
		return
	}
	//RBAC
	resp, err := handler.ciHandler.FetchMaterialsByPipelineIdAndGitMaterialId(pipelineId, gitMaterialId, showAll)
	if err != nil {
		handler.Logger.Errorw("service err, FetchMaterials", "err", err, "pipelineId", pipelineId)
		common.WriteJsonResp(w, err, resp, http.StatusInternalServerError)
		return
	}
	common.WriteJsonResp(w, err, resp, http.StatusOK)
}

func (handler PipelineConfigRestHandlerImpl) RefreshMaterials(w http.ResponseWriter, r *http.Request) {
	userId, err := handler.userAuthService.GetLoggedInUser(r)
	if userId == 0 || err != nil {
		common.WriteJsonResp(w, err, "Unauthorized User", http.StatusUnauthorized)
		return
	}
	vars := mux.Vars(r)
	gitMaterialId, err := strconv.Atoi(vars["gitMaterialId"])
	if err != nil {
		handler.Logger.Error(err)
		common.WriteJsonResp(w, err, nil, http.StatusBadRequest)
		return
	}
	handler.Logger.Infow("request payload, RefreshMaterials", "gitMaterialId", gitMaterialId)
	material, err := handler.materialRepository.FindById(gitMaterialId)
	if err != nil {
		handler.Logger.Errorw("service err, RefreshMaterials", "err", err, "gitMaterialId", gitMaterialId)
		common.WriteJsonResp(w, err, nil, http.StatusInternalServerError)
		return
	}
	//RBAC
	token := r.Header.Get("token")
	object := handler.enforcerUtil.GetAppRBACNameByAppId(material.AppId)
	if ok := handler.enforcer.Enforce(token, casbin.ResourceApplications, casbin.ActionGet, object); !ok {
		common.WriteJsonResp(w, err, "Unauthorized User", http.StatusForbidden)
		return
	}
	//RBAC

	resp, err := handler.ciHandler.RefreshMaterialByCiPipelineMaterialId(material.Id)
	if err != nil {
		handler.Logger.Errorw("service err, RefreshMaterials", "err", err, "gitMaterialId", gitMaterialId)
		common.WriteJsonResp(w, err, resp, http.StatusInternalServerError)
		return
	}
	common.WriteJsonResp(w, err, resp, http.StatusOK)
}

func (handler PipelineConfigRestHandlerImpl) GetCiPipelineMin(w http.ResponseWriter, r *http.Request) {
	userId, err := handler.userAuthService.GetLoggedInUser(r)
	if userId == 0 || err != nil {
		common.WriteJsonResp(w, err, "Unauthorized User", http.StatusUnauthorized)
		return
	}
	vars := mux.Vars(r)
	appId, err := strconv.Atoi(vars["appId"])
	if err != nil {
		common.WriteJsonResp(w, err, nil, http.StatusBadRequest)
		return
	}
	v := r.URL.Query()
	envIdsString := v.Get("envIds")
	envIds := make([]int, 0)
	if len(envIdsString) > 0 {
		envIds, err = util2.SplitCommaSeparatedIntValues(envIdsString)
		if err != nil {
			common.WriteJsonResp(w, err, "please provide valid envIds", http.StatusBadRequest)
			return
		}
	}
	//RBAC
	handler.Logger.Infow("request payload, GetCiPipelineMin", "appId", appId)
	token := r.Header.Get("token")
	object := handler.enforcerUtil.GetAppRBACNameByAppId(appId)
	if ok := handler.enforcer.Enforce(token, casbin.ResourceApplications, casbin.ActionGet, object); !ok {
		common.WriteJsonResp(w, err, "Unauthorized User", http.StatusForbidden)
		return
	}
	//RBAC
	ciPipelines, err := handler.pipelineBuilder.GetCiPipelineMin(appId, envIds)
	if err != nil {
		handler.Logger.Errorw("service err, GetCiPipelineMin", "err", err, "appId", appId)
		if util.IsErrNoRows(err) {
			err = &util.ApiError{Code: "404", HttpStatusCode: http.StatusNotFound, UserMessage: "no data found"}
			common.WriteJsonResp(w, err, nil, http.StatusOK)
		} else {
			common.WriteJsonResp(w, err, nil, http.StatusInternalServerError)
		}
		return
	}
	common.WriteJsonResp(w, err, ciPipelines, http.StatusOK)
}

func (handler PipelineConfigRestHandlerImpl) DownloadCiWorkflowArtifacts(w http.ResponseWriter, r *http.Request) {
	userId, err := handler.userAuthService.GetLoggedInUser(r)
	if userId == 0 || err != nil {
		common.WriteJsonResp(w, err, "Unauthorized User", http.StatusUnauthorized)
		return
	}
	vars := mux.Vars(r)
	pipelineId, err := strconv.Atoi(vars["pipelineId"])
	if err != nil {
		common.WriteJsonResp(w, err, nil, http.StatusBadRequest)
		return
	}
	buildId, err := strconv.Atoi(vars["workflowId"])
	if err != nil {
		common.WriteJsonResp(w, err, nil, http.StatusBadRequest)
		return
	}
	handler.Logger.Infow("request payload, DownloadCiWorkflowArtifacts", "pipelineId", pipelineId, "buildId", buildId)
	ciPipeline, err := handler.ciPipelineRepository.FindById(pipelineId)
	if err != nil {
		handler.Logger.Error(err)
		common.WriteJsonResp(w, err, nil, http.StatusInternalServerError)
		return
	}
	//RBAC
	token := r.Header.Get("token")
	object := handler.enforcerUtil.GetAppRBACNameByAppId(ciPipeline.AppId)
	if ok := handler.enforcer.Enforce(token, casbin.ResourceApplications, casbin.ActionGet, object); !ok {
		common.WriteJsonResp(w, err, "Unauthorized User", http.StatusForbidden)
		return
	}
	//RBAC

	file, err := handler.ciHandler.DownloadCiWorkflowArtifacts(pipelineId, buildId)
	defer file.Close()
	if err != nil {
		handler.Logger.Errorw("service err, DownloadCiWorkflowArtifacts", "err", err, "pipelineId", pipelineId, "buildId", buildId)
		if util.IsErrNoRows(err) {
			err = &util.ApiError{Code: "404", HttpStatusCode: 200, UserMessage: "no workflow found"}
			common.WriteJsonResp(w, err, nil, http.StatusOK)
		} else {
			common.WriteJsonResp(w, err, nil, http.StatusInternalServerError)
		}
		return
	}
	w.Header().Set("Content-Disposition", "attachment; filename="+strconv.Itoa(buildId)+".zip")
	w.Header().Set("Content-Type", "application/octet-stream")
	w.Header().Set("Content-Length", r.Header.Get("Content-Length"))
	_, err = io.Copy(w, file)
	if err != nil {
		handler.Logger.Errorw("service err, DownloadCiWorkflowArtifacts", "err", err, "pipelineId", pipelineId, "buildId", buildId)
	}
}

func (handler PipelineConfigRestHandlerImpl) GetHistoricBuildLogs(w http.ResponseWriter, r *http.Request) {
	userId, err := handler.userAuthService.GetLoggedInUser(r)
	if userId == 0 || err != nil {
		common.WriteJsonResp(w, err, "Unauthorized User", http.StatusUnauthorized)
		return
	}
	vars := mux.Vars(r)
	pipelineId, err := strconv.Atoi(vars["pipelineId"])
	if err != nil {
		handler.Logger.Error(err)
		common.WriteJsonResp(w, err, nil, http.StatusBadRequest)
		return
	}
	workflowId, err := strconv.Atoi(vars["workflowId"])
	if err != nil {
		handler.Logger.Error(err)
		common.WriteJsonResp(w, err, nil, http.StatusBadRequest)
		return
	}
	handler.Logger.Infow("request payload, GetHistoricBuildLogs", "pipelineId", pipelineId, "workflowId", workflowId)
	ciPipeline, err := handler.ciPipelineRepository.FindById(pipelineId)
	if err != nil {
		handler.Logger.Errorw("service err, GetHistoricBuildLogs", "err", err, "pipelineId", pipelineId, "workflowId", workflowId)
		common.WriteJsonResp(w, err, nil, http.StatusInternalServerError)
		return
	}
	//RBAC
	token := r.Header.Get("token")
	object := handler.enforcerUtil.GetAppRBACNameByAppId(ciPipeline.AppId)
	if ok := handler.enforcer.Enforce(token, casbin.ResourceApplications, casbin.ActionGet, object); !ok {
		common.WriteJsonResp(w, err, "Unauthorized User", http.StatusForbidden)
		return
	}
	//RBAC
	resp, err := handler.ciHandler.GetHistoricBuildLogs(pipelineId, workflowId, nil)
	if err != nil {
		handler.Logger.Errorw("service err, GetHistoricBuildLogs", "err", err, "pipelineId", pipelineId, "workflowId", workflowId)
		common.WriteJsonResp(w, err, resp, http.StatusInternalServerError)
		return
	}
	common.WriteJsonResp(w, err, resp, http.StatusOK)
}

func (handler *PipelineConfigRestHandlerImpl) GetBuildHistory(w http.ResponseWriter, r *http.Request) {
	userId, err := handler.userAuthService.GetLoggedInUser(r)
	if userId == 0 || err != nil {
		common.WriteJsonResp(w, err, "Unauthorized User", http.StatusUnauthorized)
		return
	}
	vars := mux.Vars(r)
	pipelineId, err := strconv.Atoi(vars["pipelineId"])
	if err != nil {
		common.WriteJsonResp(w, err, nil, http.StatusBadRequest)
		return
	}
	offsetQueryParam := r.URL.Query().Get("offset")
	offset, err := strconv.Atoi(offsetQueryParam)
	if offsetQueryParam == "" || err != nil {
		common.WriteJsonResp(w, err, "invalid offset", http.StatusBadRequest)
		return
	}
	sizeQueryParam := r.URL.Query().Get("size")
	limit, err := strconv.Atoi(sizeQueryParam)
	if sizeQueryParam == "" || err != nil {
		common.WriteJsonResp(w, err, "invalid size", http.StatusBadRequest)
		return
	}
	handler.Logger.Infow("request payload, GetBuildHistory", "pipelineId", pipelineId, "offset", offset)
	ciPipeline, err := handler.ciPipelineRepository.FindById(pipelineId)
	if err != nil {
		handler.Logger.Errorw("service err, GetBuildHistory", "err", err, "pipelineId", pipelineId, "offset", offset)
		common.WriteJsonResp(w, err, nil, http.StatusInternalServerError)
		return
	}
	appWorkflowMapping, err := handler.appWorkflowService.FindAppWorkflowByCiPipelineId(pipelineId)
	if err != nil {
		handler.Logger.Errorw("service err, GetBuildHistory", "err", err, "pipelineId", pipelineId, "offset", offset)
		common.WriteJsonResp(w, err, nil, http.StatusInternalServerError)
		return
	}
	//RBAC for build history
	token := r.Header.Get("token")
	isAuthorised := false
	workflowName := ""
	if len(appWorkflowMapping) > 0 {
		workflowName = appWorkflowMapping[0].AppWorkflow.Name
	}
	object := handler.enforcerUtil.GetAppRBACNameByAppId(ciPipeline.AppId)
	workflowResourceObject := handler.enforcerUtil.GetWorkflowRBACByCiPipelineId(pipelineId, workflowName)
	if ok := handler.enforcer.Enforce(token, casbin.ResourceApplications, casbin.ActionGet, object); ok {
		isAuthorised = true
	}
	if !isAuthorised {
		isAuthorised = handler.enforcer.Enforce(token, casbin.ResourceJobs, casbin.ActionGet, object) && handler.enforcer.Enforce(token, casbin.ResourceWorkflow, casbin.ActionGet, workflowResourceObject)
	}
	if !isAuthorised {
		common.WriteJsonResp(w, err, "Unauthorized User", http.StatusForbidden)
		return
	}
	//RBAC
	//RBAC for edit tag access , user should have build permission in current ci-pipeline
	triggerAccess := handler.enforcer.Enforce(token, casbin.ResourceApplications, casbin.ActionTrigger, object) || handler.enforcer.Enforce(token, casbin.ResourceJobs, casbin.ActionTrigger, object)
	//RBAC
	resp := BuildHistoryResponse{}
	workflowsResp, err := handler.ciHandler.GetBuildHistory(pipelineId, ciPipeline.AppId, offset, limit)
	resp.CiWorkflows = workflowsResp
	if err != nil {
		handler.Logger.Errorw("service err, GetBuildHistory", "err", err, "pipelineId", pipelineId, "offset", offset)
		common.WriteJsonResp(w, err, resp, http.StatusInternalServerError)
		return
	}
	appTags, err := handler.imageTaggingService.GetUniqueTagsByAppId(ciPipeline.AppId)
	if err != nil {
		handler.Logger.Errorw("service err, GetTagsByAppId", "err", err, "appId", ciPipeline.AppId)
		common.WriteJsonResp(w, err, resp, http.StatusInternalServerError)
		return
	}
	resp.AppReleaseTagNames = appTags

	prodEnvExists, err := handler.imageTaggingService.GetProdEnvFromParentAndLinkedWorkflow(ciPipeline.Id)
	resp.TagsEditable = prodEnvExists && triggerAccess
	resp.HideImageTaggingHardDelete = handler.imageTaggingService.GetImageTaggingServiceConfig().HideImageTaggingHardDelete
	if err != nil {
		handler.Logger.Errorw("service err, GetProdEnvFromParentAndLinkedWorkflow", "err", err, "ciPipelineId", ciPipeline.Id)
		common.WriteJsonResp(w, err, resp, http.StatusInternalServerError)
		return
	}
	common.WriteJsonResp(w, err, resp, http.StatusOK)
}

func (handler *PipelineConfigRestHandlerImpl) GetBuildLogs(w http.ResponseWriter, r *http.Request) {
	userId, err := handler.userAuthService.GetLoggedInUser(r)
	if userId == 0 || err != nil {
		common.WriteJsonResp(w, err, "Unauthorized User", http.StatusUnauthorized)
		return
	}
	vars := mux.Vars(r)
	pipelineId, err := strconv.Atoi(vars["pipelineId"])
	if err != nil {
		common.WriteJsonResp(w, err, nil, http.StatusBadRequest)
		return
	}

	workflowId, err := strconv.Atoi(vars["workflowId"])
	if err != nil {
		common.WriteJsonResp(w, err, nil, http.StatusBadRequest)
		return
	}
	handler.Logger.Infow("request payload, GetBuildLogs", "pipelineId", pipelineId, "workflowId", workflowId)
	ciPipeline, err := handler.ciPipelineRepository.FindById(pipelineId)
	if err != nil {
		common.WriteJsonResp(w, err, nil, http.StatusInternalServerError)
		return
	}
	//RBAC
	token := r.Header.Get("token")
	object := handler.enforcerUtil.GetAppRBACNameByAppId(ciPipeline.AppId)
	if ok := handler.enforcer.Enforce(token, casbin.ResourceApplications, casbin.ActionGet, object); !ok {
		common.WriteJsonResp(w, err, "Unauthorized User", http.StatusForbidden)
		return
	}
	//RBAC
	lastSeenMsgId := -1
	lastEventId := r.Header.Get("Last-Event-ID")
	if len(lastEventId) > 0 {
		lastSeenMsgId, err = strconv.Atoi(lastEventId)
		if err != nil {
			handler.Logger.Errorw("request err, GetBuildLogs", "err", err, "pipelineId", pipelineId, "workflowId", workflowId, "lastEventId", lastEventId)
			common.WriteJsonResp(w, err, nil, http.StatusBadRequest)
			return
		}
	}
	logsReader, cleanUp, err := handler.ciHandler.GetRunningWorkflowLogs(pipelineId, workflowId)
	if err != nil {
		handler.Logger.Errorw("service err, GetBuildLogs", "err", err, "pipelineId", pipelineId, "workflowId", workflowId, "lastEventId", lastEventId)
		common.WriteJsonResp(w, err, nil, http.StatusInternalServerError)
		return
	}

	ctx, cancel := context.WithCancel(r.Context())
	if cn, ok := w.(http.CloseNotifier); ok {
		go func(done <-chan struct{}, closed <-chan bool) {
			select {
			case <-done:
			case <-closed:
				cancel()
			}
		}(ctx.Done(), cn.CloseNotify())
	}
	defer cancel()
	defer cleanUp()
	handler.streamOutput(w, logsReader, lastSeenMsgId)
}

func (handler PipelineConfigRestHandlerImpl) FetchMaterialInfo(w http.ResponseWriter, r *http.Request) {
	userId, err := handler.userAuthService.GetLoggedInUser(r)
	if userId == 0 || err != nil {
		common.WriteJsonResp(w, err, "Unauthorized User", http.StatusUnauthorized)
		return
	}
	vars := mux.Vars(r)
	ciArtifactId, err := strconv.Atoi(vars["ciArtifactId"])
	if err != nil {
		common.WriteJsonResp(w, err, nil, http.StatusBadRequest)
		return
	}
	envId, err := strconv.Atoi(vars["envId"])
	if err != nil {
		common.WriteJsonResp(w, err, nil, http.StatusBadRequest)
		return
	}
	handler.Logger.Infow("request payload, FetchMaterialInfo", "err", err, "ciArtifactId", ciArtifactId)
	resp, err := handler.ciHandler.FetchMaterialInfoByArtifactId(ciArtifactId, envId)
	if err != nil {
		handler.Logger.Errorw("service err, FetchMaterialInfo", "err", err, "ciArtifactId", ciArtifactId)
		if util.IsErrNoRows(err) {
			err = &util.ApiError{Code: "404", HttpStatusCode: http.StatusNotFound, UserMessage: "no material info found"}
			common.WriteJsonResp(w, err, nil, http.StatusOK)
		} else {
			common.WriteJsonResp(w, err, nil, http.StatusInternalServerError)
		}
		return
	}
	//RBAC
	token := r.Header.Get("token")
	object := handler.enforcerUtil.GetAppRBACNameByAppId(resp.AppId)
	if ok := handler.enforcer.Enforce(token, casbin.ResourceApplications, casbin.ActionGet, object); !ok {
		common.WriteJsonResp(w, err, "Unauthorized User", http.StatusForbidden)
		return
	}
	//RBAC

	common.WriteJsonResp(w, err, resp, http.StatusOK)
}

func (handler PipelineConfigRestHandlerImpl) GetCIPipelineById(w http.ResponseWriter, r *http.Request) {
	token := r.Header.Get("token")
	vars := mux.Vars(r)
	appId, err := strconv.Atoi(vars["appId"])
	if err != nil {
		common.WriteJsonResp(w, err, nil, http.StatusBadRequest)
		return
	}
	pipelineId, err := strconv.Atoi(vars["pipelineId"])
	if err != nil {
		common.WriteJsonResp(w, err, nil, http.StatusBadRequest)
		return
	}

	handler.Logger.Infow("request payload, GetCIPipelineById", "err", err, "appId", appId, "pipelineId", pipelineId)

	app, err := handler.pipelineBuilder.GetApp(appId)
	if err != nil {
		handler.Logger.Infow("service error, GetCIPipelineById", "err", err, "appId", appId, "pipelineId", pipelineId)
		common.WriteJsonResp(w, err, nil, http.StatusBadRequest)
		return
	}
	resourceName := handler.enforcerUtil.GetAppRBACName(app.AppName)
	if ok := handler.enforcer.Enforce(token, casbin.ResourceApplications, casbin.ActionGet, resourceName); !ok {
		common.WriteJsonResp(w, fmt.Errorf("unauthorized user"), "Unauthorized User", http.StatusForbidden)
		return
	}

	pipelineData, err := handler.pipelineRepository.FindActiveByAppIdAndPipelineId(appId, pipelineId)
	if err != nil {
		common.WriteJsonResp(w, err, nil, http.StatusInternalServerError)
		return
	}
	var environmentIds []int
	for _, pipeline := range pipelineData {
		environmentIds = append(environmentIds, pipeline.EnvironmentId)
	}
	if handler.appWorkflowService.CheckCdPipelineByCiPipelineId(pipelineId) {
		for _, envId := range environmentIds {
			envObject := handler.enforcerUtil.GetEnvRBACNameByCiPipelineIdAndEnvId(pipelineId, envId)
			if ok := handler.enforcer.Enforce(token, casbin.ResourceEnvironment, casbin.ActionGet, envObject); !ok {
				common.WriteJsonResp(w, fmt.Errorf("unauthorized user"), "Unauthorized User", http.StatusForbidden)
				return
			}
		}
	}

	ciPipeline, err := handler.pipelineBuilder.GetCiPipelineById(pipelineId)
	if err != nil {
		handler.Logger.Infow("service error, GetCIPipelineById", "err", err, "appId", appId, "pipelineId", pipelineId)
		common.WriteJsonResp(w, err, nil, http.StatusInternalServerError)
		return
	}
	ciPipeline.DefaultTag = []string{"{git_hash}", "{ci_pipeline_id}", "{global_counter}"}
	common.WriteJsonResp(w, err, ciPipeline, http.StatusOK)
}

func (handler PipelineConfigRestHandlerImpl) CreateMaterial(w http.ResponseWriter, r *http.Request) {
	token := r.Header.Get("token")
	decoder := json.NewDecoder(r.Body)
	userId, err := handler.userAuthService.GetLoggedInUser(r)
	if userId == 0 || err != nil {
		common.WriteJsonResp(w, err, "Unauthorized User", http.StatusUnauthorized)
		return
	}
	var createMaterialDto bean.CreateMaterialDTO
	err = decoder.Decode(&createMaterialDto)
	createMaterialDto.UserId = userId
	if err != nil {
		handler.Logger.Errorw("request err, CreateMaterial", "err", err, "CreateMaterial", createMaterialDto)
		common.WriteJsonResp(w, err, nil, http.StatusBadRequest)
		return
	}
	handler.Logger.Infow("request payload, CreateMaterial", "CreateMaterial", createMaterialDto)
	err = handler.validator.Struct(createMaterialDto)
	if err != nil {
		handler.Logger.Errorw("validation err, CreateMaterial", "err", err, "CreateMaterial", createMaterialDto)
		common.WriteJsonResp(w, err, nil, http.StatusBadRequest)
		return
	}
	isAuthorised := false
	resourceObject := handler.enforcerUtil.GetAppRBACNameByAppId(createMaterialDto.AppId)
	if ok := handler.enforcer.Enforce(token, casbin.ResourceApplications, casbin.ActionCreate, resourceObject); ok {
		isAuthorised = true
	}
	if !isAuthorised {
		if ok := handler.enforcer.Enforce(token, casbin.ResourceJobs, casbin.ActionCreate, resourceObject); ok {
			isAuthorised = true
		}
	}
	if !isAuthorised {
		common.WriteJsonResp(w, err, "Unauthorized User", http.StatusForbidden)
		return
	}
	for _, gitMaterial := range createMaterialDto.Material {
		validationResult, err := handler.ValidateGitMaterialUrl(gitMaterial.GitProviderId, gitMaterial.Url)
		if err != nil {
			handler.Logger.Errorw("service err, CreateMaterial", "err", err, "CreateMaterial", createMaterialDto)
			common.WriteJsonResp(w, err, nil, http.StatusInternalServerError)
			return
		} else {
			if !validationResult {
				handler.Logger.Errorw("validation err, CreateMaterial : invalid git material url", "err", err, "gitMaterialUrl", gitMaterial.Url, "CreateMaterial", createMaterialDto)
				common.WriteJsonResp(w, fmt.Errorf("validation for url failed"), nil, http.StatusBadRequest)
				return
			}
		}
	}

	createResp, err := handler.pipelineBuilder.CreateMaterialsForApp(&createMaterialDto)
	if err != nil {
		handler.Logger.Errorw("service err, CreateMaterial", "err", err, "CreateMaterial", createMaterialDto)
		common.WriteJsonResp(w, err, nil, http.StatusInternalServerError)
		return
	}
	common.WriteJsonResp(w, err, createResp, http.StatusOK)
}

func (handler PipelineConfigRestHandlerImpl) UpdateMaterial(w http.ResponseWriter, r *http.Request) {
	token := r.Header.Get("token")
	decoder := json.NewDecoder(r.Body)
	userId, err := handler.userAuthService.GetLoggedInUser(r)
	if userId == 0 || err != nil {
		common.WriteJsonResp(w, err, "Unauthorized User", http.StatusUnauthorized)
		return
	}
	var updateMaterialDto bean.UpdateMaterialDTO
	err = decoder.Decode(&updateMaterialDto)
	updateMaterialDto.UserId = userId
	if err != nil {
		handler.Logger.Errorw("request err, UpdateMaterial", "err", err, "UpdateMaterial", updateMaterialDto)
		common.WriteJsonResp(w, err, nil, http.StatusBadRequest)
		return
	}
	handler.Logger.Infow("request payload, UpdateMaterial", "UpdateMaterial", updateMaterialDto)
	err = handler.validator.Struct(updateMaterialDto)
	if err != nil {
		handler.Logger.Errorw("validation err, UpdateMaterial", "err", err, "UpdateMaterial", updateMaterialDto)
		common.WriteJsonResp(w, err, nil, http.StatusBadRequest)
		return
	}
	validationResult, err := handler.ValidateGitMaterialUrl(updateMaterialDto.Material.GitProviderId, updateMaterialDto.Material.Url)
	if err != nil {
		handler.Logger.Errorw("service err, UpdateMaterial", "err", err, "UpdateMaterial", updateMaterialDto)
		common.WriteJsonResp(w, err, nil, http.StatusInternalServerError)
		return
	} else {
		if !validationResult {
			handler.Logger.Errorw("validation err, UpdateMaterial : invalid git material url", "err", err, "gitMaterialUrl", updateMaterialDto.Material.Url, "UpdateMaterial", updateMaterialDto)
			common.WriteJsonResp(w, err, nil, http.StatusBadRequest)
			return
		}
	}
	isAuthorised := false
	resourceObject := handler.enforcerUtil.GetAppRBACNameByAppId(updateMaterialDto.AppId)
	if ok := handler.enforcer.Enforce(token, casbin.ResourceApplications, casbin.ActionCreate, resourceObject); ok {
		isAuthorised = true
	}
	if !isAuthorised {
		if ok := handler.enforcer.Enforce(token, casbin.ResourceJobs, casbin.ActionCreate, resourceObject); ok {
			isAuthorised = true
		}
	}
	if !isAuthorised {
		common.WriteJsonResp(w, err, "Unauthorized User", http.StatusForbidden)
		return
	}

	createResp, err := handler.pipelineBuilder.UpdateMaterialsForApp(&updateMaterialDto)
	if err != nil {
		handler.Logger.Errorw("service err, UpdateMaterial", "err", err, "UpdateMaterial", updateMaterialDto)
		common.WriteJsonResp(w, err, nil, http.StatusInternalServerError)
		return
	}
	common.WriteJsonResp(w, err, createResp, http.StatusOK)
}

func (handler PipelineConfigRestHandlerImpl) DeleteMaterial(w http.ResponseWriter, r *http.Request) {
	decoder := json.NewDecoder(r.Body)
	userId, err := handler.userAuthService.GetLoggedInUser(r)
	if userId == 0 || err != nil {
		common.WriteJsonResp(w, err, "Unauthorized User", http.StatusUnauthorized)
		return
	}
	var deleteMaterial bean.UpdateMaterialDTO
	err = decoder.Decode(&deleteMaterial)
	deleteMaterial.UserId = userId
	if err != nil {
		handler.Logger.Errorw("request err, DeleteMaterial", "err", err, "DeleteMaterial", deleteMaterial)
		common.WriteJsonResp(w, err, nil, http.StatusBadRequest)
		return
	}
	handler.Logger.Infow("request payload, DeleteMaterial", "DeleteMaterial", deleteMaterial)
	err = handler.validator.Struct(deleteMaterial)
	if err != nil {
		handler.Logger.Errorw("validation err, DeleteMaterial", "err", err, "DeleteMaterial", deleteMaterial)
		common.WriteJsonResp(w, err, nil, http.StatusBadRequest)
		return
	}
	//rbac starts
	app, err := handler.pipelineBuilder.GetApp(deleteMaterial.AppId)
	if err != nil {
		common.WriteJsonResp(w, err, nil, http.StatusBadRequest)
		return
	}
	if app.AppType == helper.Job {
		isSuperAdmin, err := handler.userAuthService.IsSuperAdmin(int(userId))
		if !isSuperAdmin || err != nil {
			if err != nil {
				handler.Logger.Errorw("request err, CheckSuperAdmin", "err", isSuperAdmin, "isSuperAdmin", isSuperAdmin)
			}
			common.WriteJsonResp(w, err, "Unauthorized User", http.StatusForbidden)
			return
		}
	} else {
		resourceObject := handler.enforcerUtil.GetAppRBACNameByAppId(deleteMaterial.AppId)
		token := r.Header.Get("token")
		if ok := handler.enforcer.Enforce(token, casbin.ResourceApplications, casbin.ActionCreate, resourceObject); !ok {
			common.WriteJsonResp(w, err, "Unauthorized User", http.StatusForbidden)
			return
		}
	}
	//rbac ends
	err = handler.pipelineBuilder.DeleteMaterial(&deleteMaterial)
	if err != nil {
		handler.Logger.Errorw("service err, DeleteMaterial", "err", err, "DeleteMaterial", deleteMaterial)
		common.WriteJsonResp(w, err, nil, http.StatusInternalServerError)
		return
	}
	common.WriteJsonResp(w, err, GIT_MATERIAL_DELETE_SUCCESS_RESP, http.StatusOK)
}

func (handler PipelineConfigRestHandlerImpl) HandleWorkflowWebhook(w http.ResponseWriter, r *http.Request) {
	decoder := json.NewDecoder(r.Body)
	var wfUpdateReq v1alpha1.WorkflowStatus
	err := decoder.Decode(&wfUpdateReq)
	if err != nil {
		handler.Logger.Errorw("request err, HandleWorkflowWebhook", "err", err, "payload", wfUpdateReq)
		common.WriteJsonResp(w, err, nil, http.StatusBadRequest)
		return
	}
	handler.Logger.Infow("request payload, HandleWorkflowWebhook", "payload", wfUpdateReq)
	resp, err := handler.ciHandler.UpdateWorkflow(wfUpdateReq)
	if err != nil {
		handler.Logger.Errorw("service err, HandleWorkflowWebhook", "err", err, "payload", wfUpdateReq)
		common.WriteJsonResp(w, err, resp, http.StatusInternalServerError)
		return
	}
	common.WriteJsonResp(w, err, resp, http.StatusOK)
}

func (handler PipelineConfigRestHandlerImpl) validForMultiMaterial(ciTriggerRequest bean.CiTriggerRequest) bool {
	if len(ciTriggerRequest.CiPipelineMaterial) > 1 {
		for _, m := range ciTriggerRequest.CiPipelineMaterial {
			if m.GitCommit.Commit == "" {
				return false
			}
		}
	}
	return true
}

func (handler PipelineConfigRestHandlerImpl) ValidateGitMaterialUrl(gitProviderId int, url string) (bool, error) {
	gitProvider, err := handler.gitProviderRepo.FindOne(strconv.Itoa(gitProviderId))
	if err != nil {
		return false, err
	}
	if gitProvider.AuthMode == repository.AUTH_MODE_SSH {
		hasPrefixResult := strings.HasPrefix(url, SSH_URL_PREFIX)
		return hasPrefixResult, nil
	}
	hasPrefixResult := strings.HasPrefix(url, HTTPS_URL_PREFIX)
	return hasPrefixResult, nil
}

func (handler PipelineConfigRestHandlerImpl) CancelWorkflow(w http.ResponseWriter, r *http.Request) {
	userId, err := handler.userAuthService.GetLoggedInUser(r)
	if userId == 0 || err != nil {
		common.WriteJsonResp(w, err, "Unauthorized User", http.StatusUnauthorized)
		return
	}
	vars := mux.Vars(r)
	workflowId, err := strconv.Atoi(vars["workflowId"])
	if err != nil {
		handler.Logger.Errorw("request err, CancelWorkflow", "err", err, "workflowId", workflowId)
		common.WriteJsonResp(w, err, nil, http.StatusBadRequest)
		return
	}
	pipelineId, err := strconv.Atoi(vars["pipelineId"])
	if err != nil {
		handler.Logger.Errorw("request err, CancelWorkflow", "err", err, "pipelineId", pipelineId)
		common.WriteJsonResp(w, err, nil, http.StatusBadRequest)
		return
	}
	handler.Logger.Infow("request payload, CancelWorkflow", "workflowId", workflowId, "pipelineId", pipelineId)

	ciPipeline, err := handler.ciPipelineRepository.FindById(pipelineId)
	if err != nil {
		handler.Logger.Errorw("service err, CancelWorkflow", "err", err, "workflowId", workflowId, "pipelineId", pipelineId)
		common.WriteJsonResp(w, err, nil, http.StatusInternalServerError)
		return
	}
	//RBAC
	token := r.Header.Get("token")
	object := handler.enforcerUtil.GetAppRBACNameByAppId(ciPipeline.AppId)
	if ok := handler.enforcer.Enforce(token, casbin.ResourceApplications, casbin.ActionTrigger, object); !ok {
		common.WriteJsonResp(w, err, "Unauthorized User", http.StatusForbidden)
		return
	}
	if handler.appWorkflowService.CheckCdPipelineByCiPipelineId(pipelineId) {
		pipelineData, err := handler.pipelineRepository.FindActiveByAppIdAndPipelineId(ciPipeline.AppId, pipelineId)
		if err != nil {
			common.WriteJsonResp(w, err, nil, http.StatusInternalServerError)
			return
		}
		var environmentIds []int
		for _, pipeline := range pipelineData {
			environmentIds = append(environmentIds, pipeline.EnvironmentId)
		}
		if handler.appWorkflowService.CheckCdPipelineByCiPipelineId(pipelineId) {
			for _, envId := range environmentIds {
				envObject := handler.enforcerUtil.GetEnvRBACNameByCiPipelineIdAndEnvId(pipelineId, envId)
				if ok := handler.enforcer.Enforce(token, casbin.ResourceEnvironment, casbin.ActionUpdate, envObject); !ok {
					common.WriteJsonResp(w, fmt.Errorf("unauthorized user"), "Unauthorized User", http.StatusForbidden)
					return
				}
			}
		}
	}

	//RBAC

	resp, err := handler.ciHandler.CancelBuild(workflowId)
	if err != nil {
		handler.Logger.Errorw("service err, CancelWorkflow", "err", err, "workflowId", workflowId, "pipelineId", pipelineId)
		if util.IsErrNoRows(err) {
			common.WriteJsonResp(w, err, nil, http.StatusNotFound)
		} else {
			common.WriteJsonResp(w, err, nil, http.StatusInternalServerError)
		}
		return
	}
	common.WriteJsonResp(w, err, resp, http.StatusOK)
}

// FetchChanges FIXME check if deprecated
func (handler PipelineConfigRestHandlerImpl) FetchChanges(w http.ResponseWriter, r *http.Request) {
	userId, err := handler.userAuthService.GetLoggedInUser(r)
	if userId == 0 || err != nil {
		common.WriteJsonResp(w, err, "Unauthorized User", http.StatusUnauthorized)
		return
	}
	vars := mux.Vars(r)
	ciMaterialId, err := strconv.Atoi(vars["ciMaterialId"])
	if err != nil {
		common.WriteJsonResp(w, err, nil, http.StatusBadRequest)
		return
	}

	pipelineId, err := strconv.Atoi(vars["pipelineId"])
	if err != nil {
		common.WriteJsonResp(w, err, nil, http.StatusBadRequest)
		return
	}
	showAll := false
	v := r.URL.Query()
	show := v.Get("showAll")
	if len(show) > 0 {
		showAll, err = strconv.ParseBool(show)
		if err != nil {
			showAll = true
			err = nil
			//ignore error, apply rbac by default
		}
	}
	handler.Logger.Infow("request payload, FetchChanges", "ciMaterialId", ciMaterialId, "pipelineId", pipelineId)
	ciPipeline, err := handler.ciPipelineRepository.FindById(pipelineId)
	if err != nil {
		handler.Logger.Errorw("request err, FetchChanges", "err", err, "ciMaterialId", ciMaterialId, "pipelineId", pipelineId)
		common.WriteJsonResp(w, err, nil, http.StatusInternalServerError)
		return
	}
	//RBAC
	token := r.Header.Get("token")
	object := handler.enforcerUtil.GetAppRBACNameByAppId(ciPipeline.AppId)
	if ok := handler.enforcer.Enforce(token, casbin.ResourceApplications, casbin.ActionGet, object); !ok {
		common.WriteJsonResp(w, err, "Unauthorized User", http.StatusForbidden)
		return
	}
	//RBAC

	changeRequest := &gitSensor.FetchScmChangesRequest{
		PipelineMaterialId: ciMaterialId,
		ShowAll:            showAll,
	}
	changes, err := handler.gitSensorClient.FetchChanges(context.Background(), changeRequest)
	if err != nil {
		handler.Logger.Errorw("service err, FetchChanges", "err", err, "ciMaterialId", ciMaterialId, "pipelineId", pipelineId)
		common.WriteJsonResp(w, err, nil, http.StatusInternalServerError)
		return
	}
	common.WriteJsonResp(w, err, changes.Commits, http.StatusCreated)
}

func (handler PipelineConfigRestHandlerImpl) GetCommitMetadataForPipelineMaterial(w http.ResponseWriter, r *http.Request) {
	userId, err := handler.userAuthService.GetLoggedInUser(r)
	if userId == 0 || err != nil {
		common.WriteJsonResp(w, err, "Unauthorized User", http.StatusUnauthorized)
		return
	}
	vars := mux.Vars(r)
	ciPipelineMaterialId, err := strconv.Atoi(vars["ciPipelineMaterialId"])
	if err != nil {
		common.WriteJsonResp(w, err, nil, http.StatusBadRequest)
		return
	}

	gitHash := vars["gitHash"]
	handler.Logger.Infow("request payload, GetCommitMetadataForPipelineMaterial", "ciPipelineMaterialId", ciPipelineMaterialId, "gitHash", gitHash)

	// get ci-pipeline-material
	ciPipelineMaterial, err := handler.ciPipelineMaterialRepository.GetById(ciPipelineMaterialId)
	if err != nil {
		handler.Logger.Errorw("error while fetching ciPipelineMaterial", "err", err, "ciPipelineMaterialId", ciPipelineMaterialId)
		common.WriteJsonResp(w, err, nil, http.StatusInternalServerError)
		return
	}

	//RBAC
	token := r.Header.Get("token")
	object := handler.enforcerUtil.GetAppRBACNameByAppId(ciPipelineMaterial.CiPipeline.AppId)
	if ok := handler.enforcer.Enforce(token, casbin.ResourceApplications, casbin.ActionGet, object); !ok {
		common.WriteJsonResp(w, err, "Unauthorized User", http.StatusForbidden)
		return
	}
	//RBAC

	commitMetadataRequest := &gitSensor.CommitMetadataRequest{
		PipelineMaterialId: ciPipelineMaterialId,
		GitHash:            gitHash,
	}
	commit, err := handler.gitSensorClient.GetCommitMetadataForPipelineMaterial(context.Background(), commitMetadataRequest)
	if err != nil {
		handler.Logger.Errorw("error while fetching commit metadata for pipeline material", "commitMetadataRequest", commitMetadataRequest, "err", err)
		common.WriteJsonResp(w, err, nil, http.StatusInternalServerError)
		return
	}
	common.WriteJsonResp(w, err, commit, http.StatusOK)
}

func (handler PipelineConfigRestHandlerImpl) FetchWorkflowDetails(w http.ResponseWriter, r *http.Request) {
	userId, err := handler.userAuthService.GetLoggedInUser(r)
	if userId == 0 || err != nil {
		common.WriteJsonResp(w, err, "Unauthorized User", http.StatusUnauthorized)
		return
	}
	vars := mux.Vars(r)
	appId, err := strconv.Atoi(vars["appId"])
	if err != nil {
		common.WriteJsonResp(w, err, nil, http.StatusBadRequest)
		return
	}
	pipelineId, err := strconv.Atoi(vars["pipelineId"])
	if err != nil {
		common.WriteJsonResp(w, err, nil, http.StatusBadRequest)
		return
	}
	buildId, err := strconv.Atoi(vars["workflowId"])
	if err != nil || buildId == 0 {
		common.WriteJsonResp(w, err, nil, http.StatusBadRequest)
		return
	}
	handler.Logger.Infow("request payload, FetchWorkflowDetails", "appId", appId, "pipelineId", pipelineId, "buildId", buildId, "buildId", buildId)
	ciPipeline, err := handler.ciPipelineRepository.FindById(pipelineId)
	if err != nil {
		common.WriteJsonResp(w, err, nil, http.StatusInternalServerError)
		return
	}
	//RBAC
	token := r.Header.Get("token")
	object := handler.enforcerUtil.GetAppRBACNameByAppId(ciPipeline.AppId)
	if ok := handler.enforcer.Enforce(token, casbin.ResourceApplications, casbin.ActionGet, object); !ok {
		common.WriteJsonResp(w, err, "Unauthorized User", http.StatusForbidden)
		return
	}
	//RBAC
	resp, err := handler.ciHandler.FetchWorkflowDetails(appId, pipelineId, buildId)
	if err != nil {
		handler.Logger.Errorw("service err, FetchWorkflowDetails", "err", err, "appId", appId, "pipelineId", pipelineId, "buildId", buildId, "buildId", buildId)
		if util.IsErrNoRows(err) {
			err = &util.ApiError{Code: "404", HttpStatusCode: http.StatusNotFound, UserMessage: "no workflow found"}
			common.WriteJsonResp(w, err, nil, http.StatusOK)
		} else {
			common.WriteJsonResp(w, err, nil, http.StatusInternalServerError)
		}
		return
	}
	common.WriteJsonResp(w, err, resp, http.StatusOK)
}

func (handler PipelineConfigRestHandlerImpl) GetArtifactsForCiJob(w http.ResponseWriter, r *http.Request) {
	userId, err := handler.userAuthService.GetLoggedInUser(r)
	if userId == 0 || err != nil {
		common.WriteJsonResp(w, err, "Unauthorized User", http.StatusUnauthorized)
		return
	}
	vars := mux.Vars(r)
	pipelineId, err := strconv.Atoi(vars["pipelineId"])
	if err != nil {
		common.WriteJsonResp(w, err, nil, http.StatusBadRequest)
		return
	}
	buildId, err := strconv.Atoi(vars["workflowId"])
	if err != nil || buildId == 0 {
		common.WriteJsonResp(w, err, nil, http.StatusBadRequest)
		return
	}
	handler.Logger.Infow("request payload, GetArtifactsForCiJob", "pipelineId", pipelineId, "buildId", buildId, "buildId", buildId)
	ciPipeline, err := handler.ciPipelineRepository.FindById(pipelineId)
	if err != nil {
		common.WriteJsonResp(w, err, nil, http.StatusInternalServerError)
		return
	}
	//RBAC
	token := r.Header.Get("token")
	object := handler.enforcerUtil.GetAppRBACNameByAppId(ciPipeline.AppId)
	if ok := handler.enforcer.Enforce(token, casbin.ResourceApplications, casbin.ActionGet, object); !ok {
		common.WriteJsonResp(w, err, "Unauthorized User", http.StatusForbidden)
		return
	}
	//RBAC
	resp, err := handler.ciHandler.FetchArtifactsForCiJob(buildId)
	if err != nil {
		handler.Logger.Errorw("service err, FetchArtifactsForCiJob", "err", err, "pipelineId", pipelineId, "buildId", buildId, "buildId", buildId)
		if util.IsErrNoRows(err) {
			err = &util.ApiError{Code: "404", HttpStatusCode: http.StatusNotFound, UserMessage: "no artifact found"}
			common.WriteJsonResp(w, err, nil, http.StatusOK)
		} else {
			common.WriteJsonResp(w, err, nil, http.StatusInternalServerError)
		}
		return
	}
	common.WriteJsonResp(w, err, resp, http.StatusOK)
}

func (handler PipelineConfigRestHandlerImpl) GetCiPipelineByEnvironment(w http.ResponseWriter, r *http.Request) {
	vars := mux.Vars(r)
	userId, err := handler.userAuthService.GetLoggedInUser(r)
	if userId == 0 || err != nil {
		common.WriteJsonResp(w, err, "Unauthorized User", http.StatusUnauthorized)
		return
	}
	user, err := handler.userAuthService.GetById(userId)
	if userId == 0 || err != nil {
		common.WriteJsonResp(w, err, "Unauthorized User", http.StatusUnauthorized)
		return
	}
	userEmailId := strings.ToLower(user.EmailId)
	envId, err := strconv.Atoi(vars["envId"])
	if err != nil {
		handler.Logger.Errorw("request err, GetCdPipelines", "err", err, "envId", envId)
		common.WriteJsonResp(w, err, nil, http.StatusBadRequest)
		return
	}
	v := r.URL.Query()
	appIdsString := v.Get("appIds")
	var appIds []int
	if len(appIdsString) > 0 {
		appIdsSlices := strings.Split(appIdsString, ",")
		for _, appId := range appIdsSlices {
			id, err := strconv.Atoi(appId)
			if err != nil {
				common.WriteJsonResp(w, err, "please provide valid appIds", http.StatusBadRequest)
				return
			}
			appIds = append(appIds, id)
		}
	}
	var appGroupId int
	appGroupIdStr := v.Get("appGroupId")
	if len(appGroupIdStr) > 0 {
		appGroupId, err = strconv.Atoi(appGroupIdStr)
		if err != nil {
			common.WriteJsonResp(w, err, "please provide valid appGroupId", http.StatusBadRequest)
			return
		}
	}

	request := resourceGroup.ResourceGroupingRequest{
		ParentResourceId:  envId,
		ResourceGroupId:   appGroupId,
		ResourceGroupType: resourceGroup.APP_GROUP,
		ResourceIds:       appIds,
		EmailId:           userEmailId,
		CheckAuthBatch:    handler.checkAuthBatch,
		UserId:            userId,
		Ctx:               r.Context(),
	}
	_, span := otel.Tracer("orchestrator").Start(r.Context(), "ciHandler.FetchCiPipelinesForAppGrouping")
	ciConf, err := handler.pipelineBuilder.GetCiPipelineByEnvironment(request)
	span.End()
	if err != nil {
		handler.Logger.Errorw("service err, GetCiPipeline", "err", err, "envId", envId)
		common.WriteJsonResp(w, err, nil, http.StatusInternalServerError)
		return
	}
	common.WriteJsonResp(w, err, ciConf, http.StatusOK)
}

func (handler PipelineConfigRestHandlerImpl) GetCiPipelineByEnvironmentMin(w http.ResponseWriter, r *http.Request) {
	vars := mux.Vars(r)
	userId, err := handler.userAuthService.GetLoggedInUser(r)
	if userId == 0 || err != nil {
		common.WriteJsonResp(w, err, "Unauthorized User", http.StatusUnauthorized)
		return
	}
	user, err := handler.userAuthService.GetById(userId)
	if userId == 0 || err != nil {
		common.WriteJsonResp(w, err, "Unauthorized User", http.StatusUnauthorized)
		return
	}
	userEmailId := strings.ToLower(user.EmailId)
	envId, err := strconv.Atoi(vars["envId"])
	if err != nil {
		handler.Logger.Errorw("request err, GetCdPipelines", "err", err, "envId", envId)
		common.WriteJsonResp(w, err, nil, http.StatusBadRequest)
		return
	}
	v := r.URL.Query()
	appIdsString := v.Get("appIds")
	var appIds []int
	if len(appIdsString) > 0 {
		appIdsSlices := strings.Split(appIdsString, ",")
		for _, appId := range appIdsSlices {
			id, err := strconv.Atoi(appId)
			if err != nil {
				common.WriteJsonResp(w, err, "please provide valid appIds", http.StatusBadRequest)
				return
			}
			appIds = append(appIds, id)
		}
	}
	var appGroupId int
	appGroupIdStr := v.Get("appGroupId")
	if len(appGroupIdStr) > 0 {
		appGroupId, err = strconv.Atoi(appGroupIdStr)
		if err != nil {
			common.WriteJsonResp(w, err, "please provide valid appGroupId", http.StatusBadRequest)
			return
		}
	}
	request := resourceGroup.ResourceGroupingRequest{
		ParentResourceId:  envId,
		ResourceGroupId:   appGroupId,
		ResourceGroupType: resourceGroup.APP_GROUP,
		ResourceIds:       appIds,
		EmailId:           userEmailId,
		CheckAuthBatch:    handler.checkAuthBatch,
		UserId:            userId,
		Ctx:               r.Context(),
	}
	_, span := otel.Tracer("orchestrator").Start(r.Context(), "ciHandler.FetchCiPipelinesForAppGrouping")
	results, err := handler.pipelineBuilder.GetCiPipelineByEnvironmentMin(request)
	span.End()
	if err != nil {
		handler.Logger.Errorw("service err, GetCiPipeline", "err", err, "envId", envId)
		common.WriteJsonResp(w, err, nil, http.StatusInternalServerError)
		return
	}
	common.WriteJsonResp(w, err, results, http.StatusOK)
}

func (handler PipelineConfigRestHandlerImpl) GetExternalCiByEnvironment(w http.ResponseWriter, r *http.Request) {
	vars := mux.Vars(r)
	userId, err := handler.userAuthService.GetLoggedInUser(r)
	if userId == 0 || err != nil {
		common.WriteJsonResp(w, err, "Unauthorized User", http.StatusUnauthorized)
		return
	}
	user, err := handler.userAuthService.GetById(userId)
	if userId == 0 || err != nil {
		common.WriteJsonResp(w, err, "Unauthorized User", http.StatusUnauthorized)
		return
	}
	userEmailId := strings.ToLower(user.EmailId)
	envId, err := strconv.Atoi(vars["envId"])
	if err != nil {
		common.WriteJsonResp(w, err, nil, http.StatusBadRequest)
		return
	}
	v := r.URL.Query()
	appIdsString := v.Get("appIds")
	var appIds []int
	if len(appIdsString) > 0 {
		appIdsSlices := strings.Split(appIdsString, ",")
		for _, appId := range appIdsSlices {
			id, err := strconv.Atoi(appId)
			if err != nil {
				common.WriteJsonResp(w, err, "please provide valid appIds", http.StatusBadRequest)
				return
			}
			appIds = append(appIds, id)
		}
	}

	var appGroupId int
	appGroupIdStr := v.Get("appGroupId")
	if len(appGroupIdStr) > 0 {
		appGroupId, err = strconv.Atoi(appGroupIdStr)
		if err != nil {
			common.WriteJsonResp(w, err, "please provide valid appGroupId", http.StatusBadRequest)
			return
		}
	}
	request := resourceGroup.ResourceGroupingRequest{
		ParentResourceId:  envId,
		ResourceGroupId:   appGroupId,
		ResourceGroupType: resourceGroup.APP_GROUP,
		ResourceIds:       appIds,
		EmailId:           userEmailId,
		CheckAuthBatch:    handler.checkAuthBatch,
		UserId:            userId,
		Ctx:               r.Context(),
	}
	_, span := otel.Tracer("orchestrator").Start(r.Context(), "ciHandler.FetchExternalCiPipelinesForAppGrouping")
	ciConf, err := handler.pipelineBuilder.GetExternalCiByEnvironment(request)
	span.End()
	if err != nil {
		handler.Logger.Errorw("service err, GetExternalCi", "err", err, "envId", envId)
		common.WriteJsonResp(w, err, nil, http.StatusInternalServerError)
		return
	}
	common.WriteJsonResp(w, err, ciConf, http.StatusOK)
}

func (handler PipelineConfigRestHandlerImpl) CreateUpdateImageTagging(w http.ResponseWriter, r *http.Request) {
	vars := mux.Vars(r)
	userId, err := handler.userAuthService.GetLoggedInUser(r)
	if userId == 0 || err != nil {
		common.WriteJsonResp(w, err, "Unauthorized User", http.StatusUnauthorized)
		return
	}
	user, err := handler.userAuthService.GetById(userId)
	if userId == 0 || err != nil {
		common.WriteJsonResp(w, err, "Unauthorized User", http.StatusUnauthorized)
		return
	}
	isSuperAdmin, err := handler.userAuthService.IsSuperAdmin(int(user.Id))
	if userId == 0 || err != nil {
		common.WriteJsonResp(w, err, "Unauthorized User", http.StatusUnauthorized)
		return
	}

	artifactId, err := strconv.Atoi(vars["artifactId"])
	if err != nil {
		common.WriteJsonResp(w, err, nil, http.StatusBadRequest)
		return
	}

	pipelineId, err := strconv.Atoi(vars["ciPipelineId"])
	if err != nil {
		common.WriteJsonResp(w, err, nil, http.StatusBadRequest)
		return
	}

	externalCi, ciPipelineId, appId, err := handler.extractCipipelineMetaForImageTags(artifactId)
	if err != nil {
		handler.Logger.Errorw("error occurred in fetching extractCipipelineMetaForImageTags by artifact Id ", "err", err, "artifactId", artifactId)
		common.WriteJsonResp(w, err, "Unauthorized User", http.StatusInternalServerError)
		return
	}
	if !externalCi && (ciPipelineId != pipelineId) {
		common.WriteJsonResp(w, errors.New("ciPipelineId and artifactId sent in the request are not related"), nil, http.StatusBadRequest)
		return
	}
	decoder := json.NewDecoder(r.Body)
	req := &types.ImageTaggingRequestDTO{}
	err = decoder.Decode(&req)
	if err != nil {
		handler.Logger.Errorw("request err, CreateUpdateImageTagging", "err", err, "payload", req)
		common.WriteJsonResp(w, err, nil, http.StatusBadRequest)
		return
	}

	//RBAC
	if !isSuperAdmin {
		object := handler.enforcerUtil.GetAppRBACNameByAppId(appId)
		if ok := handler.enforcer.EnforceByEmail(strings.ToLower(user.EmailId), casbin.ResourceApplications, casbin.ActionTrigger, object); !ok {
			common.WriteJsonResp(w, err, "Unauthorized User", http.StatusForbidden)
			return
		}
	}
	//RBAC
	//check prod env exists
	prodEnvExists := false
	if externalCi {
		prodEnvExists, err = handler.imageTaggingService.FindProdEnvExists(true, []int{ciPipelineId})
	} else {
		prodEnvExists, err = handler.imageTaggingService.GetProdEnvFromParentAndLinkedWorkflow(ciPipelineId)
	}
	if err != nil {
		handler.Logger.Errorw("error occurred in checking existence of prod environment ", "err", err, "ciPipelineId", ciPipelineId)
		common.WriteJsonResp(w, err, nil, http.StatusInternalServerError)
		return
	}
	//not allowed to perform edit/save if no cd exists in prod env in the app_workflow
	if !prodEnvExists {
		handler.Logger.Errorw("save or edit operation not possible for this artifact", "err", nil, "artifactId", artifactId, "ciPipelineId", ciPipelineId)
		common.WriteJsonResp(w, errors.New("save or edit operation not possible for this artifact"), nil, http.StatusBadRequest)
		return
	}

	if !isSuperAdmin && len(req.HardDeleteTags) > 0 {
		errMsg := errors.New("user dont have permission to delete the tags")
		handler.Logger.Errorw("request err, CreateUpdateImageTagging", "err", errMsg, "payload", req)
		common.WriteJsonResp(w, errMsg, nil, http.StatusBadRequest)
		return
	}
	//validate request
	isValidRequest, err := handler.imageTaggingService.ValidateImageTaggingRequest(req, appId, artifactId)
	if err != nil || !isValidRequest {
		handler.Logger.Errorw("request validation failed", "error", err)
		common.WriteJsonResp(w, err, nil, http.StatusBadRequest)
		return
	}
	req.ExternalCi = externalCi
	//pass it to service layer
	resp, err := handler.imageTaggingService.CreateOrUpdateImageTagging(ciPipelineId, appId, artifactId, int(user.Id), req)
	if err != nil {
		if err.Error() == pipeline.DuplicateTagsInAppError {
			appReleaseTags, err1 := handler.imageTaggingService.GetUniqueTagsByAppId(appId)
			if err1 != nil {
				handler.Logger.Errorw("error occurred in getting unique tags in app", "err", err1, "appId", appId)
				err = err1
			}
			resp = &types.ImageTaggingResponseDTO{}
			resp.AppReleaseTags = appReleaseTags
		}
		handler.Logger.Errorw("error occurred in creating/updating image tagging data", "err", err, "ciPipelineId", ciPipelineId)
		common.WriteJsonResp(w, err, resp, http.StatusInternalServerError)
		return
	}
	common.WriteJsonResp(w, err, resp, http.StatusOK)
}

func (handler PipelineConfigRestHandlerImpl) GetImageTaggingData(w http.ResponseWriter, r *http.Request) {
	vars := mux.Vars(r)
	userId, err := handler.userAuthService.GetLoggedInUser(r)
	if userId == 0 || err != nil {
		common.WriteJsonResp(w, err, "Unauthorized User", http.StatusUnauthorized)
		return
	}
	user, err := handler.userAuthService.GetById(userId)
	if userId == 0 || err != nil {
		common.WriteJsonResp(w, err, "Unauthorized User", http.StatusUnauthorized)
		return
	}
	userEmailId := strings.ToLower(user.EmailId)
	artifactId, err := strconv.Atoi(vars["artifactId"])
	if err != nil {
		common.WriteJsonResp(w, err, nil, http.StatusBadRequest)
		return
	}
	pipelineId, err := strconv.Atoi(vars["ciPipelineId"])
	if err != nil {
		common.WriteJsonResp(w, err, nil, http.StatusBadRequest)
		return
	}

	externalCi, ciPipelineId, appId, err := handler.extractCipipelineMetaForImageTags(artifactId)
	if err != nil {
		handler.Logger.Errorw("error occurred in fetching extractCipipelineMetaForImageTags by artifact Id ", "err", err, "artifactId", artifactId)
		common.WriteJsonResp(w, err, "Unauthorized User", http.StatusInternalServerError)
		return
	}
	if !externalCi && (ciPipelineId != pipelineId) {
		common.WriteJsonResp(w, errors.New("ciPipelineId and artifactId sent in the request are not related"), nil, http.StatusBadRequest)
		return
	}
	//RBAC
	object := handler.enforcerUtil.GetAppRBACNameByAppId(appId)
	if ok := handler.enforcer.EnforceByEmail(userEmailId, casbin.ResourceApplications, casbin.ActionTrigger, object); !ok {
		common.WriteJsonResp(w, err, "Unauthorized User", http.StatusForbidden)
		return
	}
	//RBAC

	resp, err := handler.imageTaggingService.GetTagsData(ciPipelineId, appId, artifactId, externalCi)
	if err != nil {
		handler.Logger.Errorw("error occurred in fetching GetTagsData for artifact ", "err", err, "artifactId", artifactId, "ciPipelineId", ciPipelineId, "externalCi", externalCi, "appId", appId)
		common.WriteJsonResp(w, err, resp, http.StatusInternalServerError)
		return
	}

	common.WriteJsonResp(w, err, resp, http.StatusOK)
}

func (handler PipelineConfigRestHandlerImpl) extractCipipelineMetaForImageTags(artifactId int) (externalCi bool, ciPipelineId int, appId int, err error) {
	externalCi = false
	ciPipelineId = 0
	appId = 0

	ciPipeline, err := handler.ciPipelineRepository.GetCiPipelineByArtifactId(artifactId)
	var externalCiPipeline *pipelineConfig.ExternalCiPipeline
	if err != nil {
		if err == pg.ErrNoRows {
			handler.Logger.Infow("no ciPipeline found by artifact Id, fetching external ci-pipeline ", "artifactId", artifactId)
			externalCiPipeline, err = handler.ciPipelineRepository.GetExternalCiPipelineByArtifactId(artifactId)
		}
		if err != nil {
			handler.Logger.Errorw("error occurred in fetching ciPipeline/externalCiPipeline by artifact Id ", "err", err, "artifactId", artifactId)
			return externalCi, ciPipelineId, appId, err
		}
	}

	if ciPipeline.Id != 0 {
		ciPipelineId = ciPipeline.Id
		appId = ciPipeline.AppId
	} else {
		externalCi = true
		ciPipelineId = externalCiPipeline.Id
		appId = externalCiPipeline.AppId
	}
	return externalCi, ciPipelineId, appId, nil
}

func (handler PipelineConfigRestHandlerImpl) checkAppSpecificAccess(token, action string, appId int) (bool, error) {
	app, err := handler.pipelineBuilder.GetApp(appId)
	if err != nil {
		return false, err
	}
	if app.AppType != helper.CustomApp {
		return false, errors.New("only custom apps supported")
	}

	resourceName := handler.enforcerUtil.GetAppRBACName(app.AppName)
	if ok := handler.enforcer.Enforce(token, casbin.ResourceApplications, action, resourceName); !ok {
		return false, errors.New(string(bean.CI_PATCH_NOT_AUTHORIZED_MESSAGE))
	}
	return true, nil
}<|MERGE_RESOLUTION|>--- conflicted
+++ resolved
@@ -382,41 +382,26 @@
 		common.WriteJsonResp(w, err, nil, http.StatusBadRequest)
 		return
 	}
-<<<<<<< HEAD
 	emailId, err := handler.userAuthService.GetEmailFromToken(token)
 	if err != nil {
 		handler.Logger.Errorw("error in getting email id from token", "err", err)
 		common.WriteJsonResp(w, fmt.Errorf("unauthorized"), nil, http.StatusForbidden)
 		return
 	}
-
+	appWorkflowName := ""
+	if patchRequest.AppWorkflowId != 0 {
 	appWorkflow, err := handler.appWorkflowService.FindAppWorkflowById(patchRequest.AppWorkflowId, app.Id)
 	if err != nil {
 		handler.Logger.Errorw("error in getting app workflow", "err", err, "workflowId", patchRequest.AppWorkflowId, "appId", app.Id)
 		common.WriteJsonResp(w, err, nil, http.StatusInternalServerError)
 		return
 	}
+		appWorkflowName = appWorkflow.Name
+	}
 	resourceName := handler.enforcerUtil.GetAppRBACName(app.AppName)
-	workflowResourceName := handler.enforcerUtil.GetRbacObjectNameByAppAndWorkflow(app.AppName, appWorkflow.Name)
+	workflowResourceName := handler.enforcerUtil.GetRbacObjectNameByAppAndWorkflow(app.AppName, appWorkflowName)
 	ok := true
 	if app.AppType == helper.Job {
-=======
-	appWorkflowName := ""
-	if patchRequest.AppWorkflowId != 0 {
-		appWorkflow, err := handler.appWorkflowService.FindAppWorkflowById(patchRequest.AppWorkflowId, app.Id)
-		if err != nil {
-			handler.Logger.Errorw("error in getting app workflow", "err", err, "workflowId", patchRequest.AppWorkflowId, "appId", app.Id)
-			common.WriteJsonResp(w, err, nil, http.StatusInternalServerError)
-			return
-		}
-		appWorkflowName = appWorkflow.Name
-	}
-	resourceName := handler.enforcerUtil.GetAppRBACName(app.AppName)
-	workflowResourceName := handler.enforcerUtil.GetRbacObjectNameByAppAndWorkflow(app.AppName, appWorkflowName)
-	var ok bool
-	ok = handler.enforcer.Enforce(token, casbin.ResourceApplications, casbin.ActionCreate, resourceName)
-	if !ok {
->>>>>>> 92206c67
 		ok = handler.enforcer.Enforce(token, casbin.ResourceJobs, casbin.ActionCreate, resourceName) && handler.enforcer.Enforce(token, casbin.ResourceWorkflow, casbin.ActionCreate, workflowResourceName)
 	} else {
 		haveAppLevelAccess := handler.enforcer.Enforce(token, casbin.ResourceApplications, casbin.ActionCreate, resourceName)
