--- conflicted
+++ resolved
@@ -26,11 +26,6 @@
 	"github.com/devtron-labs/devtron/api/bean/AppView"
 	"github.com/devtron-labs/devtron/api/restHandler/common"
 	util3 "github.com/devtron-labs/devtron/api/util"
-<<<<<<< HEAD
-	argoApplication "github.com/devtron-labs/devtron/client/argocdServer/bean"
-	"github.com/devtron-labs/devtron/client/cron"
-=======
->>>>>>> b7589488
 	"github.com/devtron-labs/devtron/internal/constants"
 	"github.com/devtron-labs/devtron/internal/middleware"
 	"github.com/devtron-labs/devtron/internal/sql/repository/helper"
@@ -87,30 +82,6 @@
 }
 
 type AppListingRestHandlerImpl struct {
-<<<<<<< HEAD
-	appListingService      app.AppListingService
-	enforcer               casbin.Enforcer
-	pipeline               pipeline.PipelineBuilder
-	logger                 *zap.SugaredLogger
-	enforcerUtil           rbac.EnforcerUtil
-	deploymentGroupService deploymentGroup.DeploymentGroupService
-	userService            user.UserService
-	// TODO fix me next
-	helmAppClient                    gRPC.HelmAppClient // TODO refactoring: use HelmAppService
-	helmAppReadService               read.HelmAppReadService
-	k8sCommonService                 k8s.K8sCommonService
-	installedAppService              FullMode.InstalledAppDBExtendedService
-	installedAppResourceService      resource.InstalledAppResourceService
-	cdApplicationStatusUpdateHandler cron.CdApplicationStatusUpdateHandler
-	pipelineRepository               pipelineConfig.PipelineRepository
-	appStatusService                 appStatus.AppStatusService
-	installedAppRepository           repository.InstalledAppRepository
-	genericNoteService               genericNotes.GenericNoteService
-	k8sApplicationService            application3.K8sApplicationService
-	deploymentTemplateService        generateManifest.DeploymentTemplateService
-	deploymentConfigService          common2.DeploymentConfigService
-	argoApplicationService           argoApplication2.ArgoApplicationService
-=======
 	appListingService           app.AppListingService
 	enforcer                    casbin.Enforcer
 	pipeline                    pipeline.PipelineBuilder
@@ -125,7 +96,6 @@
 	k8sApplicationService       k8sApplication.K8sApplicationService
 	deploymentConfigService     common2.DeploymentConfigService
 	resourceTreeService         resourceTree.Service
->>>>>>> b7589488
 }
 
 type AppStatus struct {
@@ -142,12 +112,7 @@
 	Clusters     []bean5.ClusterBean
 }
 
-<<<<<<< HEAD
-func NewAppListingRestHandlerImpl(
-	appListingService app.AppListingService,
-=======
 func NewAppListingRestHandlerImpl(appListingService app.AppListingService,
->>>>>>> b7589488
 	enforcer casbin.Enforcer,
 	pipeline pipeline.PipelineBuilder,
 	logger *zap.SugaredLogger, enforcerUtil rbac.EnforcerUtil,
@@ -160,29 +125,6 @@
 	deploymentConfigService common2.DeploymentConfigService,
 	resourceTreeService resourceTree.Service) *AppListingRestHandlerImpl {
 	appListingHandler := &AppListingRestHandlerImpl{
-<<<<<<< HEAD
-		appListingService:                appListingService,
-		logger:                           logger,
-		pipeline:                         pipeline,
-		enforcer:                         enforcer,
-		enforcerUtil:                     enforcerUtil,
-		deploymentGroupService:           deploymentGroupService,
-		userService:                      userService,
-		helmAppClient:                    helmAppClient,
-		helmAppReadService:               helmAppReadService,
-		k8sCommonService:                 k8sCommonService,
-		installedAppService:              installedAppService,
-		installedAppResourceService:      installedAppResourceService,
-		cdApplicationStatusUpdateHandler: cdApplicationStatusUpdateHandler,
-		pipelineRepository:               pipelineRepository,
-		appStatusService:                 appStatusService,
-		installedAppRepository:           installedAppRepository,
-		genericNoteService:               genericNoteService,
-		k8sApplicationService:            k8sApplicationService,
-		deploymentTemplateService:        deploymentTemplateService,
-		deploymentConfigService:          deploymentConfigService,
-		argoApplicationService:           argoApplicationService,
-=======
 		appListingService:           appListingService,
 		logger:                      logger,
 		pipeline:                    pipeline,
@@ -197,7 +139,6 @@
 		k8sApplicationService:       k8sApplicationService,
 		deploymentConfigService:     deploymentConfigService,
 		resourceTreeService:         resourceTreeService,
->>>>>>> b7589488
 	}
 	return appListingHandler
 }
