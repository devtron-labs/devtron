--- conflicted
+++ resolved
@@ -783,14 +783,11 @@
 func (handler AppListingRestHandlerImpl) ManualSyncAcdPipelineDeploymentStatus(w http.ResponseWriter, r *http.Request) {
 	token := r.Header.Get("token")
 	vars := mux.Vars(r)
-<<<<<<< HEAD
-=======
 	userId, err := handler.userService.GetLoggedInUser(r)
 	if userId == 0 || err != nil {
 		common.WriteJsonResp(w, err, "Unauthorized User", http.StatusUnauthorized)
 		return
 	}
->>>>>>> ce93a7a1
 	appId, err := strconv.Atoi(vars["appId"])
 	if err != nil {
 		handler.logger.Errorw("request err, ManualSyncAcdPipelineDeploymentStatus", "err", err, "appId", appId)
@@ -816,11 +813,7 @@
 		return
 	}
 	//RBAC enforcer Ends
-<<<<<<< HEAD
-	err = handler.cdApplicationStatusUpdateHandler.ManualSyncPipelineStatus(appId, envId)
-=======
 	err = handler.cdApplicationStatusUpdateHandler.ManualSyncPipelineStatus(appId, envId, userId)
->>>>>>> ce93a7a1
 	if err != nil {
 		handler.logger.Errorw("service err, ManualSyncAcdPipelineDeploymentStatus", "err", err, "appId", appId, "envId", envId)
 		common.WriteJsonResp(w, err, nil, http.StatusInternalServerError)
