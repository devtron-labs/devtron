/*
 * Copyright (c) 2020 Devtron Labs
 *
 * Licensed under the Apache License, Version 2.0 (the "License");
 * you may not use this file except in compliance with the License.
 * You may obtain a copy of the License at
 *
 *    http://www.apache.org/licenses/LICENSE-2.0
 *
 * Unless required by applicable law or agreed to in writing, software
 * distributed under the License is distributed on an "AS IS" BASIS,
 * WITHOUT WARRANTIES OR CONDITIONS OF ANY KIND, either express or implied.
 * See the License for the specific language governing permissions and
 * limitations under the License.
 *
 */

package restHandler

import (
	"context"
	"encoding/json"
	"fmt"
<<<<<<< HEAD
	"github.com/argoproj/gitops-engine/pkg/health"
	client "github.com/devtron-labs/devtron/api/helm-app"
	"github.com/devtron-labs/devtron/api/restHandler/common"
	"github.com/devtron-labs/devtron/client/cron"
	"github.com/devtron-labs/devtron/pkg/cluster"
	"github.com/devtron-labs/devtron/pkg/user/casbin"
	util2 "github.com/devtron-labs/devtron/util"
	"github.com/devtron-labs/devtron/util/argo"
	"net/http"
	"strconv"
	"strings"
	"time"

=======
>>>>>>> f1b95198
	application2 "github.com/argoproj/argo-cd/v2/pkg/apiclient/application"
	"github.com/argoproj/argo-cd/v2/pkg/apis/application/v1alpha1"
	"github.com/argoproj/gitops-engine/pkg/health"
	"github.com/devtron-labs/devtron/api/bean"
	client "github.com/devtron-labs/devtron/api/helm-app"
	"github.com/devtron-labs/devtron/api/restHandler/common"
	"github.com/devtron-labs/devtron/client/argocdServer/application"
	"github.com/devtron-labs/devtron/internal/constants"
	"github.com/devtron-labs/devtron/internal/util"
	"github.com/devtron-labs/devtron/pkg/app"
	service1 "github.com/devtron-labs/devtron/pkg/appStore/deployment/service"
	"github.com/devtron-labs/devtron/pkg/cluster"
	"github.com/devtron-labs/devtron/pkg/deploymentGroup"
	"github.com/devtron-labs/devtron/pkg/pipeline"
	"github.com/devtron-labs/devtron/pkg/team"
	"github.com/devtron-labs/devtron/pkg/user"
	"github.com/devtron-labs/devtron/pkg/user/casbin"
	util2 "github.com/devtron-labs/devtron/util"
	"github.com/devtron-labs/devtron/util/argo"
	"github.com/devtron-labs/devtron/util/k8s"
	"github.com/devtron-labs/devtron/util/rbac"
	"github.com/gorilla/mux"
	"go.uber.org/zap"
	"net/http"
	"strconv"
	"strings"
	"time"
)

type AppListingRestHandler interface {
	FetchAppsByEnvironment(w http.ResponseWriter, r *http.Request)
	FetchAppDetails(w http.ResponseWriter, r *http.Request)

	FetchAppTriggerView(w http.ResponseWriter, r *http.Request)
	FetchAppStageStatus(w http.ResponseWriter, r *http.Request)

	FetchOtherEnvironment(w http.ResponseWriter, r *http.Request)
	RedirectToLinkouts(w http.ResponseWriter, r *http.Request)
	GetHostUrlsByBatch(w http.ResponseWriter, r *http.Request)
}

type AppListingRestHandlerImpl struct {
<<<<<<< HEAD
	application                      application.ServiceClient
	appListingService                app.AppListingService
	teamService                      team.TeamService
	enforcer                         casbin.Enforcer
	pipeline                         pipeline.PipelineBuilder
	logger                           *zap.SugaredLogger
	enforcerUtil                     rbac.EnforcerUtil
	deploymentGroupService           deploymentGroup.DeploymentGroupService
	userService                      user.UserService
	helmAppClient                    client.HelmAppClient
	clusterService                   cluster.ClusterService
	helmAppService                   client.HelmAppService
	argoUserService                  argo.ArgoUserService
	cdApplicationStatusUpdateHandler cron.CdApplicationStatusUpdateHandler
=======
	application            application.ServiceClient
	appListingService      app.AppListingService
	teamService            team.TeamService
	enforcer               casbin.Enforcer
	pipeline               pipeline.PipelineBuilder
	logger                 *zap.SugaredLogger
	enforcerUtil           rbac.EnforcerUtil
	deploymentGroupService deploymentGroup.DeploymentGroupService
	userService            user.UserService
	helmAppClient          client.HelmAppClient
	clusterService         cluster.ClusterService
	helmAppService         client.HelmAppService
	argoUserService        argo.ArgoUserService
	k8sApplicationService  k8s.K8sApplicationService
	installedAppService    service1.InstalledAppService
>>>>>>> f1b95198
}

type AppStatus struct {
	name       string
	status     string
	message    string
	err        error
	conditions []v1alpha1.ApplicationCondition
}

func NewAppListingRestHandlerImpl(application application.ServiceClient,
	appListingService app.AppListingService,
	teamService team.TeamService,
	enforcer casbin.Enforcer,
	pipeline pipeline.PipelineBuilder,
	logger *zap.SugaredLogger, enforcerUtil rbac.EnforcerUtil,
	deploymentGroupService deploymentGroup.DeploymentGroupService, userService user.UserService,
	helmAppClient client.HelmAppClient, clusterService cluster.ClusterService, helmAppService client.HelmAppService,
<<<<<<< HEAD
	argoUserService argo.ArgoUserService,
	cdApplicationStatusUpdateHandler cron.CdApplicationStatusUpdateHandler) *AppListingRestHandlerImpl {
	appListingHandler := &AppListingRestHandlerImpl{
		application:                      application,
		appListingService:                appListingService,
		logger:                           logger,
		teamService:                      teamService,
		pipeline:                         pipeline,
		enforcer:                         enforcer,
		enforcerUtil:                     enforcerUtil,
		deploymentGroupService:           deploymentGroupService,
		userService:                      userService,
		helmAppClient:                    helmAppClient,
		clusterService:                   clusterService,
		helmAppService:                   helmAppService,
		argoUserService:                  argoUserService,
		cdApplicationStatusUpdateHandler: cdApplicationStatusUpdateHandler,
=======
	argoUserService argo.ArgoUserService, k8sApplicationService k8s.K8sApplicationService, installedAppService service1.InstalledAppService) *AppListingRestHandlerImpl {
	appListingHandler := &AppListingRestHandlerImpl{
		application:            application,
		appListingService:      appListingService,
		logger:                 logger,
		teamService:            teamService,
		pipeline:               pipeline,
		enforcer:               enforcer,
		enforcerUtil:           enforcerUtil,
		deploymentGroupService: deploymentGroupService,
		userService:            userService,
		helmAppClient:          helmAppClient,
		clusterService:         clusterService,
		helmAppService:         helmAppService,
		argoUserService:        argoUserService,
		k8sApplicationService:  k8sApplicationService,
		installedAppService:    installedAppService,
>>>>>>> f1b95198
	}
	return appListingHandler
}

func setupResponse(w *http.ResponseWriter, req *http.Request) {
	(*w).Header().Set("Access-Control-Allow-Origin", "*")
	(*w).Header().Set("Access-Control-Allow-Methods", "POST, GET, OPTIONS, PUT, DELETE")
	(*w).Header().Set("Access-Control-Allow-Headers", "Accept, Content-Type, Content-Length, Accept-Encoding, X-CSRF-Token, Authorization")
	(*w).Header().Set("Content-Type", "text/html; charset=utf-8")
}

func (handler AppListingRestHandlerImpl) FetchAppsByEnvironment(w http.ResponseWriter, r *http.Request) {
	//Allow CORS here By * or specific origin
	setupResponse(&w, r)
	token := r.Header.Get("token")
	t0 := time.Now()
	t1 := time.Now()
	handler.logger.Infow("api response time testing", "time", time.Now().String(), "stage", "1")
	userId, err := handler.userService.GetLoggedInUser(r)
	if userId == 0 || err != nil {
		common.WriteJsonResp(w, err, "Unauthorized User", http.StatusUnauthorized)
		return
	}
	user, err := handler.userService.GetById(userId)
	if userId == 0 || err != nil {
		common.WriteJsonResp(w, err, "Unauthorized User", http.StatusUnauthorized)
		return
	}
	userEmailId := strings.ToLower(user.EmailId)
	var fetchAppListingRequest app.FetchAppListingRequest
	decoder := json.NewDecoder(r.Body)
	err = decoder.Decode(&fetchAppListingRequest)
	if err != nil {
		handler.logger.Errorw("request err, FetchAppsByEnvironment", "err", err, "payload", fetchAppListingRequest)
		common.WriteJsonResp(w, err, nil, http.StatusBadRequest)
		return
	}
	_, _, err = fetchAppListingRequest.GetNamespaceClusterMapping()
	if err != nil {
		handler.logger.Errorw("request err, GetNamespaceClusterMapping", "err", err, "payload", fetchAppListingRequest)
		common.WriteJsonResp(w, err, nil, http.StatusBadRequest)
		return
	}

	var dg *deploymentGroup.DeploymentGroupDTO
	if fetchAppListingRequest.DeploymentGroupId > 0 {
		dg, err = handler.deploymentGroupService.FindById(fetchAppListingRequest.DeploymentGroupId)
		if err != nil {
			handler.logger.Errorw("service err, FetchAppsByEnvironment", "err", err, "payload", fetchAppListingRequest)
			common.WriteJsonResp(w, err, "", http.StatusInternalServerError)
		}
	}

	envContainers, err := handler.appListingService.FetchAppsByEnvironment(fetchAppListingRequest, w, r, token)
	if err != nil {
		handler.logger.Errorw("service err, FetchAppsByEnvironment", "err", err, "payload", fetchAppListingRequest)
		common.WriteJsonResp(w, err, "", http.StatusInternalServerError)
	}
	t2 := time.Now()
	handler.logger.Infow("api response time testing", "time", time.Now().String(), "time diff", t2.Unix()-t1.Unix(), "stage", "2")
	t1 = t2

	isActionUserSuperAdmin, err := handler.userService.IsSuperAdmin(int(userId))
	if err != nil {
		handler.logger.Errorw("request err, FetchAppsByEnvironment", "err", err, "userId", userId)
		common.WriteJsonResp(w, err, "Failed to check is super admin", http.StatusInternalServerError)
		return
	}
	appEnvContainers := make([]*bean.AppEnvironmentContainer, 0)
	if isActionUserSuperAdmin {
		appEnvContainers = append(appEnvContainers, envContainers...)
	} else {
		uniqueTeams := make(map[int]string)
		authorizedTeams := make(map[int]bool)
		for _, envContainer := range envContainers {
			if _, ok := uniqueTeams[envContainer.TeamId]; !ok {
				uniqueTeams[envContainer.TeamId] = envContainer.TeamName
			}
		}

		objectArray := make([]string, len(uniqueTeams))
		for _, teamName := range uniqueTeams {
			object := strings.ToLower(teamName)
			objectArray = append(objectArray, object)
		}

		resultMap := handler.enforcer.EnforceByEmailInBatch(userEmailId, casbin.ResourceTeam, casbin.ActionGet, objectArray)
		for teamId, teamName := range uniqueTeams {
			object := strings.ToLower(teamName)
			if ok := resultMap[object]; ok {
				authorizedTeams[teamId] = true
			}
		}

		filteredAppEnvContainers := make([]*bean.AppEnvironmentContainer, 0)
		for _, envContainer := range envContainers {
			if _, ok := authorizedTeams[envContainer.TeamId]; ok {
				filteredAppEnvContainers = append(filteredAppEnvContainers, envContainer)
			}
		}

		objectArray = make([]string, len(filteredAppEnvContainers))
		for _, filteredAppEnvContainer := range filteredAppEnvContainers {
			if fetchAppListingRequest.DeploymentGroupId > 0 {
				if filteredAppEnvContainer.EnvironmentId != 0 && filteredAppEnvContainer.EnvironmentId != dg.EnvironmentId {
					continue
				}
			}
			object := fmt.Sprintf("%s/%s", filteredAppEnvContainer.TeamName, filteredAppEnvContainer.AppName)
			object = strings.ToLower(object)
			objectArray = append(objectArray, object)
		}

		resultMap = handler.enforcer.EnforceByEmailInBatch(userEmailId, casbin.ResourceApplications, casbin.ActionGet, objectArray)
		for _, filteredAppEnvContainer := range filteredAppEnvContainers {
			if fetchAppListingRequest.DeploymentGroupId > 0 {
				if filteredAppEnvContainer.EnvironmentId != 0 && filteredAppEnvContainer.EnvironmentId != dg.EnvironmentId {
					continue
				}
			}
			object := fmt.Sprintf("%s/%s", filteredAppEnvContainer.TeamName, filteredAppEnvContainer.AppName)
			object = strings.ToLower(object)
			if ok := resultMap[object]; ok {
				appEnvContainers = append(appEnvContainers, filteredAppEnvContainer)
			}
		}

	}
	t2 = time.Now()
	handler.logger.Infow("api response time testing", "time", time.Now().String(), "time diff", t2.Unix()-t1.Unix(), "stage", "3")
	t1 = t2
	apps, err := handler.appListingService.BuildAppListingResponse(fetchAppListingRequest, appEnvContainers)
	if err != nil {
		handler.logger.Errorw("service err, FetchAppsByEnvironment", "err", err, "payload", fetchAppListingRequest)
		common.WriteJsonResp(w, err, "", http.StatusInternalServerError)
	}

	// Apply pagination
	appsCount := len(apps)
	offset := fetchAppListingRequest.Offset
	limit := fetchAppListingRequest.Size

	if offset+limit <= len(apps) {
		apps = apps[offset : offset+limit]
	} else {
		apps = apps[offset:]
	}

	appContainerResponse := bean.AppContainerResponse{
		AppContainers: apps,
		AppCount:      appsCount,
	}
	if fetchAppListingRequest.DeploymentGroupId > 0 {
		var ciMaterialDTOs []bean.CiMaterialDTO
		for _, ci := range dg.CiMaterialDTOs {
			ciMaterialDTOs = append(ciMaterialDTOs, bean.CiMaterialDTO{
				Name:        ci.Name,
				SourceValue: ci.SourceValue,
				SourceType:  ci.SourceType,
			})
		}
		appContainerResponse.DeploymentGroupDTO = bean.DeploymentGroupDTO{
			Id:             dg.Id,
			Name:           dg.Name,
			AppCount:       dg.AppCount,
			NoOfApps:       dg.NoOfApps,
			EnvironmentId:  dg.EnvironmentId,
			CiPipelineId:   dg.CiPipelineId,
			CiMaterialDTOs: ciMaterialDTOs,
		}
	}
	t2 = time.Now()
	handler.logger.Infow("api response time testing", "time", time.Now().String(), "time diff", t2.Unix()-t1.Unix(), "stage", "4")
	t1 = t2
	handler.logger.Infow("api response time testing", "total time", time.Now().String(), "total time", t1.Unix()-t0.Unix())
	common.WriteJsonResp(w, err, appContainerResponse, http.StatusOK)
}

func (handler AppListingRestHandlerImpl) FetchAppDetails(w http.ResponseWriter, r *http.Request) {
	vars := mux.Vars(r)
	token := r.Header.Get("token")
	appId, err := strconv.Atoi(vars["app-id"])
	if err != nil {
		common.WriteJsonResp(w, err, nil, http.StatusBadRequest)
		return
	}

	envId, err := strconv.Atoi(vars["env-id"])
	if err != nil {
		common.WriteJsonResp(w, err, nil, http.StatusBadRequest)
		return
	}
	appDetail, err := handler.appListingService.FetchAppDetails(appId, envId)
	if err != nil {
		handler.logger.Errorw("service err, FetchAppDetails", "err", err, "appId", appId, "envId", envId)
		common.WriteJsonResp(w, err, nil, http.StatusInternalServerError)
		return
	}

	object := handler.enforcerUtil.GetAppRBACNameByAppId(appId)
	if ok := handler.enforcer.Enforce(token, casbin.ResourceApplications, casbin.ActionGet, object); !ok {
		common.WriteJsonResp(w, fmt.Errorf("unauthorized user"), nil, http.StatusForbidden)
		return
	}
	appDetail = handler.fetchResourceTree(w, r, appId, envId, appDetail)
	common.WriteJsonResp(w, err, appDetail, http.StatusOK)
}

func (handler AppListingRestHandlerImpl) FetchAppTriggerView(w http.ResponseWriter, r *http.Request) {
	vars := mux.Vars(r)
	token := r.Header.Get("token")
	appId, err := strconv.Atoi(vars["app-id"])
	if err != nil {
		handler.logger.Errorw("request err, FetchAppTriggerView", "err", err, "appId", appId)
		common.WriteJsonResp(w, err, nil, http.StatusBadRequest)
		return
	}
	handler.logger.Debugw("request payload, FetchAppTriggerView", "appId", appId)

	triggerView, err := handler.appListingService.FetchAppTriggerView(appId)
	if err != nil {
		handler.logger.Errorw("service err, FetchAppTriggerView", "err", err, "appId", appId)
		common.WriteJsonResp(w, err, nil, http.StatusInternalServerError)
		return
	}

	//TODO: environment based auth, purge data of environment on which user doesnt have access, only show environment name
	// RBAC enforcer applying
	if len(triggerView) > 0 {
		object := handler.enforcerUtil.GetAppRBACName(triggerView[0].AppName)
		if ok := handler.enforcer.Enforce(token, casbin.ResourceApplications, casbin.ActionGet, object); !ok {
			common.WriteJsonResp(w, err, "Unauthorized User", http.StatusForbidden)
			return
		}
	}
	//RBAC enforcer Ends

	ctx, cancel := context.WithCancel(r.Context())
	if cn, ok := w.(http.CloseNotifier); ok {
		go func(done <-chan struct{}, closed <-chan bool) {
			select {
			case <-done:
			case <-closed:
				cancel()
			}
		}(ctx.Done(), cn.CloseNotify())
	}
	acdToken, err := handler.argoUserService.GetLatestDevtronArgoCdUserToken()
	if err != nil {
		handler.logger.Errorw("error in getting acd token", "err", err)
		common.WriteJsonResp(w, err, nil, http.StatusInternalServerError)
		return
	}
	ctx = context.WithValue(ctx, "token", acdToken)
	defer cancel()

	response := make(chan AppStatus)
	qCount := len(triggerView)
	responses := map[string]AppStatus{}

	for i := 0; i < len(triggerView); i++ {
		acdAppName := triggerView[i].AppName + "-" + triggerView[i].EnvironmentName
		go func(pipelineName string) {
			ctxt, cancel := context.WithTimeout(ctx, 60*time.Second)
			defer cancel()
			query := application2.ApplicationQuery{Name: &pipelineName}
			app, conn, err := handler.application.Watch(ctxt, &query)
			defer conn.Close()
			if err != nil {
				response <- AppStatus{name: pipelineName, status: "", message: "", err: err, conditions: make([]v1alpha1.ApplicationCondition, 0)}
				return
			}
			if app != nil {
				resp, err := app.Recv()
				if err != nil {
					response <- AppStatus{name: pipelineName, status: "", message: "", err: err, conditions: make([]v1alpha1.ApplicationCondition, 0)}
					return
				}
				if resp != nil {
					healthStatus := resp.Application.Status.Health.Status
					status := AppStatus{
						name:       pipelineName,
						status:     string(healthStatus),
						message:    resp.Application.Status.Health.Message,
						err:        nil,
						conditions: resp.Application.Status.Conditions,
					}
					response <- status
					return
				}
				response <- AppStatus{name: pipelineName, status: "", message: "", err: fmt.Errorf("Missing Application"), conditions: make([]v1alpha1.ApplicationCondition, 0)}
				return
			}
			response <- AppStatus{name: pipelineName, status: "", message: "", err: fmt.Errorf("Connection Closed by Client"), conditions: make([]v1alpha1.ApplicationCondition, 0)}

		}(acdAppName)
	}
	rCount := 0

	for {
		select {
		case msg, ok := <-response:
			if ok {
				if msg.err == nil {
					responses[msg.name] = msg
				}
			}
			rCount++
		}
		if qCount == rCount {
			break
		}
	}

	for i := 0; i < len(triggerView); i++ {
		acdAppName := triggerView[i].AppName + "-" + triggerView[i].EnvironmentName
		if val, ok := responses[acdAppName]; ok {
			status := val.status
			conditions := val.conditions
			for _, condition := range conditions {
				if condition.Type != v1alpha1.ApplicationConditionSharedResourceWarning {
					status = "Degraded"
				}
			}
			triggerView[i].Status = status
			triggerView[i].StatusMessage = val.message
			triggerView[i].Conditions = val.conditions
		}
		if triggerView[i].Status == "" {
			triggerView[i].Status = "Unknown"
		}
		if triggerView[i].Status == string(health.HealthStatusDegraded) {
			triggerView[i].Status = "Not Deployed"
		}
	}
	common.WriteJsonResp(w, err, triggerView, http.StatusOK)
}

func (handler AppListingRestHandlerImpl) FetchAppStageStatus(w http.ResponseWriter, r *http.Request) {
	vars := mux.Vars(r)
	appId, err := strconv.Atoi(vars["app-id"])
	if err != nil {
		handler.logger.Errorw("request err, FetchAppStageStatus", "err", err, "appId", appId)
		common.WriteJsonResp(w, err, nil, http.StatusBadRequest)
		return
	}
	handler.logger.Infow("request payload, FetchAppStageStatus", "appId", appId)
	token := r.Header.Get("token")
	app, err := handler.pipeline.GetApp(appId)
	if err != nil {
		handler.logger.Errorw("service err, FetchAppStageStatus", "err", err, "appId", appId)
		common.WriteJsonResp(w, err, nil, http.StatusBadRequest)
		return
	}

	// RBAC enforcer applying
	object := handler.enforcerUtil.GetAppRBACName(app.AppName)
	if ok := handler.enforcer.Enforce(token, casbin.ResourceApplications, casbin.ActionGet, object); !ok {
		common.WriteJsonResp(w, fmt.Errorf("unauthorized user"), "Unauthorized User", http.StatusForbidden)
		return
	}
	//RBAC enforcer Ends

	triggerView, err := handler.appListingService.FetchAppStageStatus(appId)
	if err != nil {
		handler.logger.Errorw("service err, FetchAppStageStatus", "err", err, "appId", appId)
		common.WriteJsonResp(w, err, nil, http.StatusInternalServerError)
		return
	}
	common.WriteJsonResp(w, err, triggerView, http.StatusOK)
}

func (handler AppListingRestHandlerImpl) FetchOtherEnvironment(w http.ResponseWriter, r *http.Request) {
	vars := mux.Vars(r)
	appId, err := strconv.Atoi(vars["app-id"])
	if err != nil {
		handler.logger.Errorw("request err, FetchOtherEnvironment", "err", err, "appId", appId)
		common.WriteJsonResp(w, err, nil, http.StatusBadRequest)
		return
	}
	token := r.Header.Get("token")
	app, err := handler.pipeline.GetApp(appId)
	if err != nil {
		handler.logger.Errorw("service err, FetchOtherEnvironment", "err", err, "appId", appId)
		common.WriteJsonResp(w, err, nil, http.StatusBadRequest)
		return
	}

	// RBAC enforcer applying
	object := handler.enforcerUtil.GetAppRBACName(app.AppName)
	if ok := handler.enforcer.Enforce(token, casbin.ResourceApplications, casbin.ActionGet, object); !ok {
		common.WriteJsonResp(w, err, "unauthorized user", http.StatusForbidden)
		return
	}
	//RBAC enforcer Ends

	otherEnvironment, err := handler.appListingService.FetchOtherEnvironment(appId)
	if err != nil {
		handler.logger.Errorw("service err, FetchOtherEnvironment", "err", err, "appId", appId)
		common.WriteJsonResp(w, err, nil, http.StatusInternalServerError)
		return
	}

	//TODO - rbac env level

	common.WriteJsonResp(w, err, otherEnvironment, http.StatusOK)
}

func (handler AppListingRestHandlerImpl) RedirectToLinkouts(w http.ResponseWriter, r *http.Request) {
	token := r.Header.Get("token")
	vars := mux.Vars(r)
	Id, err := strconv.Atoi(vars["Id"])
	if err != nil {
		handler.logger.Errorw("request err, RedirectToLinkouts", "err", err, "id", Id)
		common.WriteJsonResp(w, err, nil, http.StatusBadRequest)
		return
	}
	appId, err := strconv.Atoi(vars["appId"])
	if err != nil {
		handler.logger.Errorw("request err, RedirectToLinkouts", "err", err, "appId", appId)
		common.WriteJsonResp(w, err, nil, http.StatusBadRequest)
		return
	}
	envId, err := strconv.Atoi(vars["envId"])
	if err != nil {
		handler.logger.Errorw("request err, RedirectToLinkouts", "err", err, "envId", envId)
		common.WriteJsonResp(w, err, nil, http.StatusBadRequest)
		return
	}
	podName := vars["podName"]
	containerName := vars["containerName"]
	app, err := handler.pipeline.GetApp(appId)
	if err != nil {
		handler.logger.Errorw("bad request", "err", err)
		common.WriteJsonResp(w, err, nil, http.StatusBadRequest)
		return
	}

	// RBAC enforcer applying
	object := handler.enforcerUtil.GetAppRBACName(app.AppName)
	if ok := handler.enforcer.Enforce(token, casbin.ResourceApplications, casbin.ActionGet, object); !ok {
		common.WriteJsonResp(w, err, "unauthorized user", http.StatusForbidden)
		return
	}
	//RBAC enforcer Ends

	link, err := handler.appListingService.RedirectToLinkouts(Id, appId, envId, podName, containerName)
	if err != nil || len(link) == 0 {
		handler.logger.Errorw("service err, RedirectToLinkouts", "err", err, "appId", appId)
		common.WriteJsonResp(w, err, nil, http.StatusInternalServerError)
		return
	}
	http.Redirect(w, r, link, http.StatusOK)
}
func (handler AppListingRestHandlerImpl) fetchResourceTreeFromInstallAppService(w http.ResponseWriter, r *http.Request, appDetail bean.AppDetailContainer) bean.AppDetailContainer {
	rctx := r.Context()
	cn, _ := w.(http.CloseNotifier)
	return handler.installedAppService.FetchResourceTree(rctx, cn, &appDetail)
}
func (handler AppListingRestHandlerImpl) GetHostUrlsByBatch(w http.ResponseWriter, r *http.Request) {
	vars := r.URL.Query()
	appIdParam := vars.Get("appId")
	installedAppIdParam := vars.Get("installedAppId")
	envIdParam := vars.Get("envId")

	if (appIdParam == "" && installedAppIdParam == "") || (appIdParam != "" && installedAppIdParam != "") {
		handler.logger.Error("error in decoding batch request body", "appId", appIdParam, "installedAppId", installedAppIdParam)
		common.WriteJsonResp(w, fmt.Errorf("only one of the appId or installedAppId should be valid appId: %s installedAppId: %s", appIdParam, installedAppIdParam), nil, http.StatusBadRequest)
		return
	}
	var appDetail bean.AppDetailContainer
	var appId, envId int
	envId, err := strconv.Atoi(envIdParam)
	if err != nil {
		handler.logger.Errorw("error in parsing envId from request body", "envId", envIdParam, "err", err)
		common.WriteJsonResp(w, fmt.Errorf("error in parsing envId : %s must be integer", envIdParam), nil, http.StatusBadRequest)
		return
	}
	appDetail, err = handler.getAppDetails(appIdParam, installedAppIdParam, envId)
	if err != nil {
		handler.logger.Errorw("error occurred while getting app details", "appId", appIdParam, "installedAppId", installedAppIdParam, "envId", envId)
		common.WriteJsonResp(w, err, nil, http.StatusBadRequest)
		return
	}

	isAcdApp := len(appDetail.AppName) > 0 && len(appDetail.EnvironmentName) > 0 && util.IsAcdApp(appDetail.DeploymentAppType)
	isHelmApp := len(appDetail.AppName) > 0 && len(appDetail.EnvironmentName) > 0 && util.IsHelmApp(appDetail.DeploymentAppType)
	if !isAcdApp && !isHelmApp {
		handler.logger.Errorw("Invalid app type", "appId", appIdParam, "envId", envId, "installedAppId", installedAppIdParam)
		common.WriteJsonResp(w, fmt.Errorf("app is neither helm app or devtron app"), nil, http.StatusBadRequest)
		return
	}
	//check user authorization for this app
	token := r.Header.Get("token")
	object := handler.enforcerUtil.GetAppRBACNameByAppId(appId)
	if ok := handler.enforcer.Enforce(token, casbin.ResourceApplications, casbin.ActionGet, object); !ok {
		common.WriteJsonResp(w, fmt.Errorf("unauthorized user"), nil, http.StatusForbidden)
		return
	}

	if installedAppIdParam != "" {
		appDetail = handler.fetchResourceTreeFromInstallAppService(w, r, appDetail)
	} else {
		appDetail = handler.fetchResourceTree(w, r, appId, envId, appDetail)
	}

	resourceTree := appDetail.ResourceTree
	_, ok := resourceTree["nodes"]
	if !ok {
		err = fmt.Errorf("no nodes found for this resource tree appName:%s , envName:%s", appDetail.AppName, appDetail.EnvironmentName)
		handler.logger.Errorw("no nodes found for this resource tree", "appName", appDetail.AppName, "envName", appDetail.EnvironmentName)
		common.WriteJsonResp(w, err, nil, http.StatusBadRequest)
		return
	}
	//valid batch requests, only valid requests will be sent for batch processing
	validRequests := make([]k8s.ResourceRequestBean, 0)
	validRequests = handler.k8sApplicationService.FilterServiceAndIngress(resourceTree, validRequests, appDetail, "")
	if len(validRequests) == 0 {
		handler.logger.Error("neither service nor ingress found for", "appId", appIdParam, "envId", envIdParam, "installedAppId", installedAppIdParam)
		common.WriteJsonResp(w, err, nil, http.StatusNoContent)
		return
	}
	resp, err := handler.k8sApplicationService.GetManifestsByBatch(r.Context(), validRequests)
	if err != nil {
		handler.logger.Errorw("error in getting manifests in batch", "err", err)
		common.WriteJsonResp(w, err, nil, http.StatusInternalServerError)
		return
	}
	result := handler.k8sApplicationService.GetUrlsByBatch(resp)
	common.WriteJsonResp(w, nil, result, http.StatusOK)
}

func (handler AppListingRestHandlerImpl) getAppDetails(appIdParam, installedAppIdParam string, envId int) (bean.AppDetailContainer, error) {
	var appDetail bean.AppDetailContainer
	if appIdParam != "" {
		appId, err := strconv.Atoi(appIdParam)
		if err != nil {
			handler.logger.Errorw("error in parsing appId from request body", "appId", appIdParam, "err", err)
			return appDetail, err
		}
		return handler.appListingService.FetchAppDetails(appId, envId)
	}

	appId, err := strconv.Atoi(installedAppIdParam)
	if err != nil {
		handler.logger.Errorw("error in parsing installedAppId from request body", "installedAppId", installedAppIdParam, "err", err)
		return appDetail, err
	}
	return handler.installedAppService.FindAppDetailsForAppstoreApplication(appId, envId)
}

func (handler AppListingRestHandlerImpl) fetchResourceTree(w http.ResponseWriter, r *http.Request, appId int, envId int, appDetail bean.AppDetailContainer) bean.AppDetailContainer {
	if len(appDetail.AppName) > 0 && len(appDetail.EnvironmentName) > 0 && util.IsAcdApp(appDetail.DeploymentAppType) {
		//RBAC enforcer Ends
		acdAppName := appDetail.AppName + "-" + appDetail.EnvironmentName
		query := &application2.ResourcesQuery{
			ApplicationName: &acdAppName,
		}
		ctx, cancel := context.WithCancel(r.Context())
		if cn, ok := w.(http.CloseNotifier); ok {
			go func(done <-chan struct{}, closed <-chan bool) {
				select {
				case <-done:
				case <-closed:
					cancel()
				}
			}(ctx.Done(), cn.CloseNotify())
		}
		defer cancel()
		acdToken, err := handler.argoUserService.GetLatestDevtronArgoCdUserToken()
		if err != nil {
			handler.logger.Errorw("error in getting acd token", "err", err)
			common.WriteJsonResp(w, err, "", http.StatusInternalServerError)
			return appDetail
		}
		ctx = context.WithValue(ctx, "token", acdToken)
		start := time.Now()
		resp, err := handler.application.ResourceTree(ctx, query)
		elapsed := time.Since(start)
		if err != nil {
			handler.logger.Errorw("service err, FetchAppDetails, resource tree", "err", err, "app", appId, "env", envId)
			err = &util.ApiError{
				Code:            constants.AppDetailResourceTreeNotFound,
				InternalMessage: "app detail fetched, failed to get resource tree from acd",
				UserMessage:     "Error fetching detail, if you have recently created this deployment pipeline please try after sometime.",
			}
			common.WriteJsonResp(w, err, "", http.StatusInternalServerError)
			return appDetail
		}
		if resp.Status == string(health.HealthStatusHealthy) {
			status, err := handler.appListingService.ISLastReleaseStopType(appId, envId)
			if err != nil {
				handler.logger.Errorw("service err, FetchAppDetails", "err", err, "app", appId, "env", envId)
			} else if status {
				resp.Status = application.HIBERNATING
			}
		}
		handler.logger.Debugw("FetchAppDetails, time elapsed in fetching application for environment ", "elapsed", elapsed, "appId", appId, "envId", envId)

		if resp.Status == string(health.HealthStatusDegraded) {
			count, err := handler.appListingService.GetReleaseCount(appId, envId)
			if err != nil {
				handler.logger.Errorw("service err, FetchAppDetails, release count", "err", err, "app", appId, "env", envId)
			} else if count == 0 {
				resp.Status = app.NotDeployed
			}
		}
		appDetail.ResourceTree = util2.InterfaceToMapAdapter(resp)
		handler.logger.Debugw("application environment status", "appId", appId, "envId", envId, "resp", resp)
		if resp.Status == string(health.HealthStatusHealthy) {
			err = handler.cdApplicationStatusUpdateHandler.SyncPipelineStatusForResourceTreeCall(acdAppName, appId, envId)
			if err != nil {
				handler.logger.Errorw("error in syncing pipeline status", "err", err)
			}
		}
	} else if len(appDetail.AppName) > 0 && len(appDetail.EnvironmentName) > 0 && util.IsHelmApp(appDetail.DeploymentAppType) {
		config, err := handler.helmAppService.GetClusterConf(appDetail.ClusterId)
		if err != nil {
			handler.logger.Errorw("error in fetching cluster detail", "err", err)
		}
		req := &client.AppDetailRequest{
			ClusterConfig: config,
			Namespace:     appDetail.Namespace,
			ReleaseName:   fmt.Sprintf("%s-%s", appDetail.AppName, appDetail.EnvironmentName),
		}
		detail, err := handler.helmAppClient.GetAppDetail(context.Background(), req)
		if err != nil {
			handler.logger.Errorw("error in fetching app detail", "err", err)
		}
		if detail != nil {
			resourceTree := util2.InterfaceToMapAdapter(detail.ResourceTreeResponse)
			resourceTree["status"] = detail.ApplicationStatus
			appDetail.ResourceTree = resourceTree
			handler.logger.Warnw("appName and envName not found - avoiding resource tree call", "app", appDetail.AppName, "env", appDetail.EnvironmentName)
		} else {
			appDetail.ResourceTree = map[string]interface{}{}
		}
	} else {
		appDetail.ResourceTree = map[string]interface{}{}
		handler.logger.Warnw("appName and envName not found - avoiding resource tree call", "app", appDetail.AppName, "env", appDetail.EnvironmentName)
	}
	return appDetail
}<|MERGE_RESOLUTION|>--- conflicted
+++ resolved
@@ -21,22 +21,6 @@
 	"context"
 	"encoding/json"
 	"fmt"
-<<<<<<< HEAD
-	"github.com/argoproj/gitops-engine/pkg/health"
-	client "github.com/devtron-labs/devtron/api/helm-app"
-	"github.com/devtron-labs/devtron/api/restHandler/common"
-	"github.com/devtron-labs/devtron/client/cron"
-	"github.com/devtron-labs/devtron/pkg/cluster"
-	"github.com/devtron-labs/devtron/pkg/user/casbin"
-	util2 "github.com/devtron-labs/devtron/util"
-	"github.com/devtron-labs/devtron/util/argo"
-	"net/http"
-	"strconv"
-	"strings"
-	"time"
-
-=======
->>>>>>> f1b95198
 	application2 "github.com/argoproj/argo-cd/v2/pkg/apiclient/application"
 	"github.com/argoproj/argo-cd/v2/pkg/apis/application/v1alpha1"
 	"github.com/argoproj/gitops-engine/pkg/health"
@@ -44,6 +28,7 @@
 	client "github.com/devtron-labs/devtron/api/helm-app"
 	"github.com/devtron-labs/devtron/api/restHandler/common"
 	"github.com/devtron-labs/devtron/client/argocdServer/application"
+	"github.com/devtron-labs/devtron/client/cron"
 	"github.com/devtron-labs/devtron/internal/constants"
 	"github.com/devtron-labs/devtron/internal/util"
 	"github.com/devtron-labs/devtron/pkg/app"
@@ -79,7 +64,6 @@
 }
 
 type AppListingRestHandlerImpl struct {
-<<<<<<< HEAD
 	application                      application.ServiceClient
 	appListingService                app.AppListingService
 	teamService                      team.TeamService
@@ -93,24 +77,9 @@
 	clusterService                   cluster.ClusterService
 	helmAppService                   client.HelmAppService
 	argoUserService                  argo.ArgoUserService
+	k8sApplicationService            k8s.K8sApplicationService
+	installedAppService              service1.InstalledAppService
 	cdApplicationStatusUpdateHandler cron.CdApplicationStatusUpdateHandler
-=======
-	application            application.ServiceClient
-	appListingService      app.AppListingService
-	teamService            team.TeamService
-	enforcer               casbin.Enforcer
-	pipeline               pipeline.PipelineBuilder
-	logger                 *zap.SugaredLogger
-	enforcerUtil           rbac.EnforcerUtil
-	deploymentGroupService deploymentGroup.DeploymentGroupService
-	userService            user.UserService
-	helmAppClient          client.HelmAppClient
-	clusterService         cluster.ClusterService
-	helmAppService         client.HelmAppService
-	argoUserService        argo.ArgoUserService
-	k8sApplicationService  k8s.K8sApplicationService
-	installedAppService    service1.InstalledAppService
->>>>>>> f1b95198
 }
 
 type AppStatus struct {
@@ -129,8 +98,7 @@
 	logger *zap.SugaredLogger, enforcerUtil rbac.EnforcerUtil,
 	deploymentGroupService deploymentGroup.DeploymentGroupService, userService user.UserService,
 	helmAppClient client.HelmAppClient, clusterService cluster.ClusterService, helmAppService client.HelmAppService,
-<<<<<<< HEAD
-	argoUserService argo.ArgoUserService,
+	argoUserService argo.ArgoUserService, k8sApplicationService k8s.K8sApplicationService, installedAppService service1.InstalledAppService,
 	cdApplicationStatusUpdateHandler cron.CdApplicationStatusUpdateHandler) *AppListingRestHandlerImpl {
 	appListingHandler := &AppListingRestHandlerImpl{
 		application:                      application,
@@ -146,26 +114,9 @@
 		clusterService:                   clusterService,
 		helmAppService:                   helmAppService,
 		argoUserService:                  argoUserService,
+		k8sApplicationService:            k8sApplicationService,
+		installedAppService:              installedAppService,
 		cdApplicationStatusUpdateHandler: cdApplicationStatusUpdateHandler,
-=======
-	argoUserService argo.ArgoUserService, k8sApplicationService k8s.K8sApplicationService, installedAppService service1.InstalledAppService) *AppListingRestHandlerImpl {
-	appListingHandler := &AppListingRestHandlerImpl{
-		application:            application,
-		appListingService:      appListingService,
-		logger:                 logger,
-		teamService:            teamService,
-		pipeline:               pipeline,
-		enforcer:               enforcer,
-		enforcerUtil:           enforcerUtil,
-		deploymentGroupService: deploymentGroupService,
-		userService:            userService,
-		helmAppClient:          helmAppClient,
-		clusterService:         clusterService,
-		helmAppService:         helmAppService,
-		argoUserService:        argoUserService,
-		k8sApplicationService:  k8sApplicationService,
-		installedAppService:    installedAppService,
->>>>>>> f1b95198
 	}
 	return appListingHandler
 }
