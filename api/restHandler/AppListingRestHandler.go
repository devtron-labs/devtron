--- conflicted
+++ resolved
@@ -153,20 +153,10 @@
 	}
 
 	appEnvs := make([]*bean.AppEnvironmentContainer, 0)
-<<<<<<< HEAD
 	rbacObjects := make(map[int]string)
 	if !isActionUserSuperAdmin {
 		rbacObjects = handler.enforcerUtil.GetRbacObjectsForAllApps()
 	}
-=======
-	rbacObjects := handler.enforcerUtil.GetRbacObjectsForAllApps()
-	t2 = time.Now()
-	handler.logger.Infow("api response time testing", "time", time.Now().String(), "time diff", t2.Unix()-t1.Unix(), "stage", "2.1")
-	t1 = t2
-	//t3 := time.Now()
-	//t4 := time.Now()
-	count := 1
->>>>>>> ce147848
 	for _, env := range envContainers {
 		if fetchAppListingRequest.DeploymentGroupId > 0 {
 			if env.EnvironmentId != 0 && env.EnvironmentId != dg.EnvironmentId {
@@ -181,14 +171,9 @@
 		} else {
 			appEnvs = append(appEnvs, env)
 		}
-		count = count + 1
-		//t4 = time.Now()
-		//timeDiff := t4.Unix() - t3.Unix()
-		//handler.logger.Infow("api response time testing enforcer", "time", time.Now().String(), "time diff", timeDiff, "stage", "2.1.1", "object", object)
-		//t3 = t4
 	}
 	t2 = time.Now()
-	handler.logger.Infow("api response time testing", "time", time.Now().String(), "time diff", t2.Unix()-t1.Unix(), "stage", "3", "count", count)
+	handler.logger.Infow("api response time testing", "time", time.Now().String(), "time diff", t2.Unix()-t1.Unix(), "stage", "3")
 	t1 = t2
 	apps, err := handler.appListingService.BuildAppListingResponse(fetchAppListingRequest, appEnvs)
 	if err != nil {
