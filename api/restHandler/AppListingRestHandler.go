--- conflicted
+++ resolved
@@ -84,27 +84,6 @@
 }
 
 type AppListingRestHandlerImpl struct {
-<<<<<<< HEAD
-	application                      application.ServiceClient
-	appListingService                app.AppListingService
-	teamService                      team.TeamService
-	enforcer                         casbin.Enforcer
-	pipeline                         pipeline.PipelineBuilder
-	logger                           *zap.SugaredLogger
-	enforcerUtil                     rbac.EnforcerUtil
-	deploymentGroupService           deploymentGroup.DeploymentGroupService
-	userService                      user.UserService
-	helmAppClient                    client.HelmAppClient
-	clusterService                   cluster.ClusterService
-	helmAppService                   client.HelmAppService
-	argoUserService                  argo.ArgoUserService
-	k8sApplicationService            k8s.K8sApplicationService
-	installedAppService              service1.InstalledAppService
-	cdApplicationStatusUpdateHandler cron.CdApplicationStatusUpdateHandler
-	pipelineRepository               pipelineConfig.PipelineRepository
-	appStatusService                 appStatus.AppStatusService
-	installedAppRepository           repository.InstalledAppRepository
-=======
 	application                       application.ServiceClient
 	appListingService                 app.AppListingService
 	teamService                       team.TeamService
@@ -123,9 +102,9 @@
 	cdApplicationStatusUpdateHandler  cron.CdApplicationStatusUpdateHandler
 	pipelineRepository                pipelineConfig.PipelineRepository
 	appStatusService                  appStatus.AppStatusService
+	installedAppRepository            repository.InstalledAppRepository
 	environmentClusterMappingsService cluster.EnvironmentService
 	cfg                               *bean.Config
->>>>>>> 20fac2dd
 }
 
 type AppStatus struct {
@@ -153,30 +132,7 @@
 	argoUserService argo.ArgoUserService, k8sApplicationService k8s.K8sApplicationService, installedAppService service1.InstalledAppService,
 	cdApplicationStatusUpdateHandler cron.CdApplicationStatusUpdateHandler,
 	pipelineRepository pipelineConfig.PipelineRepository,
-<<<<<<< HEAD
-	appStatusService appStatus.AppStatusService, installedAppRepository repository.InstalledAppRepository) *AppListingRestHandlerImpl {
-	appListingHandler := &AppListingRestHandlerImpl{
-		application:                      application,
-		appListingService:                appListingService,
-		logger:                           logger,
-		teamService:                      teamService,
-		pipeline:                         pipeline,
-		enforcer:                         enforcer,
-		enforcerUtil:                     enforcerUtil,
-		deploymentGroupService:           deploymentGroupService,
-		userService:                      userService,
-		helmAppClient:                    helmAppClient,
-		clusterService:                   clusterService,
-		helmAppService:                   helmAppService,
-		argoUserService:                  argoUserService,
-		k8sApplicationService:            k8sApplicationService,
-		installedAppService:              installedAppService,
-		cdApplicationStatusUpdateHandler: cdApplicationStatusUpdateHandler,
-		pipelineRepository:               pipelineRepository,
-		appStatusService:                 appStatusService,
-		installedAppRepository:           installedAppRepository,
-=======
-	appStatusService appStatus.AppStatusService,
+	appStatusService appStatus.AppStatusService, installedAppRepository repository.InstalledAppRepository,
 	environmentClusterMappingsService cluster.EnvironmentService,
 ) *AppListingRestHandlerImpl {
 	cfg := &bean.Config{}
@@ -205,9 +161,9 @@
 		cdApplicationStatusUpdateHandler:  cdApplicationStatusUpdateHandler,
 		pipelineRepository:                pipelineRepository,
 		appStatusService:                  appStatusService,
+		installedAppRepository:            installedAppRepository,
 		environmentClusterMappingsService: environmentClusterMappingsService,
 		cfg:                               cfg,
->>>>>>> 20fac2dd
 	}
 	return appListingHandler
 }
@@ -1444,10 +1400,6 @@
 	}
 	var resourceTree map[string]interface{}
 	if installedAppIdParam != "" {
-<<<<<<< HEAD
-		appDetail = handler.fetchResourceTreeFromInstallAppService(w, r, appDetail)
-
-=======
 		installedAppId, err := strconv.Atoi(installedAppIdParam)
 		if err != nil {
 			handler.logger.Errorw("request err, FetchAppDetailsForInstalledAppV2", "err", err, "installedAppId", installedAppId)
@@ -1466,7 +1418,7 @@
 			return
 		}
 		resourceTree = resourceTreeAndNotesContainer.ResourceTree
->>>>>>> 20fac2dd
+
 	} else {
 		acdToken, err := handler.argoUserService.GetLatestDevtronArgoCdUserToken()
 		if err != nil {
