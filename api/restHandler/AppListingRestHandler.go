/*
 * Copyright (c) 2020 Devtron Labs
 *
 * Licensed under the Apache License, Version 2.0 (the "License");
 * you may not use this file except in compliance with the License.
 * You may obtain a copy of the License at
 *
 *    http://www.apache.org/licenses/LICENSE-2.0
 *
 * Unless required by applicable law or agreed to in writing, software
 * distributed under the License is distributed on an "AS IS" BASIS,
 * WITHOUT WARRANTIES OR CONDITIONS OF ANY KIND, either express or implied.
 * See the License for the specific language governing permissions and
 * limitations under the License.
 *
 */

package restHandler

import (
	"context"
	"encoding/json"
	"fmt"
	application2 "github.com/argoproj/argo-cd/v2/pkg/apiclient/application"
	"github.com/argoproj/argo-cd/v2/pkg/apis/application/v1alpha1"
	"github.com/argoproj/gitops-engine/pkg/health"
	"github.com/devtron-labs/devtron/api/bean"
	client "github.com/devtron-labs/devtron/api/helm-app"
	"github.com/devtron-labs/devtron/api/restHandler/common"
	"github.com/devtron-labs/devtron/client/argocdServer/application"
	"github.com/devtron-labs/devtron/client/cron"
	"github.com/devtron-labs/devtron/internal/constants"
	"github.com/devtron-labs/devtron/internal/middleware"
	"github.com/devtron-labs/devtron/internal/sql/repository/helper"
	"github.com/devtron-labs/devtron/internal/sql/repository/pipelineConfig"
	"github.com/devtron-labs/devtron/internal/util"
	"github.com/devtron-labs/devtron/pkg/app"
	"github.com/devtron-labs/devtron/pkg/appStatus"
	"github.com/devtron-labs/devtron/pkg/appStore/deployment/repository"
	service1 "github.com/devtron-labs/devtron/pkg/appStore/deployment/service"
	"github.com/devtron-labs/devtron/pkg/cluster"
	"github.com/devtron-labs/devtron/pkg/deploymentGroup"
	"github.com/devtron-labs/devtron/pkg/pipeline"
	"github.com/devtron-labs/devtron/pkg/team"
	"github.com/devtron-labs/devtron/pkg/user"
	"github.com/devtron-labs/devtron/pkg/user/casbin"
	util2 "github.com/devtron-labs/devtron/util"
	"github.com/devtron-labs/devtron/util/argo"
	"github.com/devtron-labs/devtron/util/k8s"
	"github.com/devtron-labs/devtron/util/rbac"
	"github.com/go-pg/pg"
	"github.com/gorilla/mux"
	"go.opentelemetry.io/otel"
	"go.uber.org/zap"
	"net/http"
	"strconv"
	"strings"
	"time"
)

type AppListingRestHandler interface {
	FetchAppsByEnvironment(w http.ResponseWriter, r *http.Request)
	FetchJobs(w http.ResponseWriter, r *http.Request)
	FetchJobOverviewCiPipelines(w http.ResponseWriter, r *http.Request)
	FetchAppDetails(w http.ResponseWriter, r *http.Request)
	FetchResourceTree(w http.ResponseWriter, r *http.Request)
	FetchAllDevtronManagedApps(w http.ResponseWriter, r *http.Request)
	FetchAppTriggerView(w http.ResponseWriter, r *http.Request)
	FetchAppStageStatus(w http.ResponseWriter, r *http.Request)

	FetchOtherEnvironment(w http.ResponseWriter, r *http.Request)
	RedirectToLinkouts(w http.ResponseWriter, r *http.Request)
	GetHostUrlsByBatch(w http.ResponseWriter, r *http.Request)

	ManualSyncAcdPipelineDeploymentStatus(w http.ResponseWriter, r *http.Request)
}

type AppListingRestHandlerImpl struct {
	application                      application.ServiceClient
	appListingService                app.AppListingService
	teamService                      team.TeamService
	enforcer                         casbin.Enforcer
	pipeline                         pipeline.PipelineBuilder
	logger                           *zap.SugaredLogger
	enforcerUtil                     rbac.EnforcerUtil
	deploymentGroupService           deploymentGroup.DeploymentGroupService
	userService                      user.UserService
	helmAppClient                    client.HelmAppClient
	clusterService                   cluster.ClusterService
	helmAppService                   client.HelmAppService
	argoUserService                  argo.ArgoUserService
	k8sApplicationService            k8s.K8sApplicationService
	installedAppService              service1.InstalledAppService
	cdApplicationStatusUpdateHandler cron.CdApplicationStatusUpdateHandler
	pipelineRepository               pipelineConfig.PipelineRepository
	appStatusService                 appStatus.AppStatusService
}

type AppStatus struct {
	name       string
	status     string
	message    string
	err        error
	conditions []v1alpha1.ApplicationCondition
}

func NewAppListingRestHandlerImpl(application application.ServiceClient,
	appListingService app.AppListingService,
	teamService team.TeamService,
	enforcer casbin.Enforcer,
	pipeline pipeline.PipelineBuilder,
	logger *zap.SugaredLogger, enforcerUtil rbac.EnforcerUtil,
	deploymentGroupService deploymentGroup.DeploymentGroupService, userService user.UserService,
	helmAppClient client.HelmAppClient, clusterService cluster.ClusterService, helmAppService client.HelmAppService,
	argoUserService argo.ArgoUserService, k8sApplicationService k8s.K8sApplicationService, installedAppService service1.InstalledAppService,
	cdApplicationStatusUpdateHandler cron.CdApplicationStatusUpdateHandler,
	pipelineRepository pipelineConfig.PipelineRepository,
	appStatusService appStatus.AppStatusService) *AppListingRestHandlerImpl {
	appListingHandler := &AppListingRestHandlerImpl{
		application:                      application,
		appListingService:                appListingService,
		logger:                           logger,
		teamService:                      teamService,
		pipeline:                         pipeline,
		enforcer:                         enforcer,
		enforcerUtil:                     enforcerUtil,
		deploymentGroupService:           deploymentGroupService,
		userService:                      userService,
		helmAppClient:                    helmAppClient,
		clusterService:                   clusterService,
		helmAppService:                   helmAppService,
		argoUserService:                  argoUserService,
		k8sApplicationService:            k8sApplicationService,
		installedAppService:              installedAppService,
		cdApplicationStatusUpdateHandler: cdApplicationStatusUpdateHandler,
		pipelineRepository:               pipelineRepository,
		appStatusService:                 appStatusService,
	}
	return appListingHandler
}

func setupResponse(w *http.ResponseWriter, req *http.Request) {
	(*w).Header().Set("Access-Control-Allow-Origin", "*")
	(*w).Header().Set("Access-Control-Allow-Methods", "POST, GET, OPTIONS, PUT, DELETE")
	(*w).Header().Set("Access-Control-Allow-Headers", "Accept, Content-Type, Content-Length, Accept-Encoding, X-CSRF-Token, Authorization")
	(*w).Header().Set("Content-Type", "text/html; charset=utf-8")
}
func (handler AppListingRestHandlerImpl) FetchAllDevtronManagedApps(w http.ResponseWriter, r *http.Request) {
	token := r.Header.Get("token")
	userId, err := handler.userService.GetLoggedInUser(r)
	if userId == 0 || err != nil {
		common.WriteJsonResp(w, err, "Unauthorized User", http.StatusUnauthorized)
		return
	}
	handler.logger.Infow("got request to fetch all devtron managed apps ", "userId", userId)
	//RBAC starts
	if ok := handler.enforcer.Enforce(token, casbin.ResourceGlobal, casbin.ActionGet, "*"); !ok {
		handler.logger.Infow("user forbidden to fetch all devtron managed apps", "userId", userId)
		common.WriteJsonResp(w, err, "Unauthorized User", http.StatusForbidden)
		return
	}
	//RBAC ends
	res, err := handler.appListingService.FetchAllDevtronManagedApps()
	common.WriteJsonResp(w, err, res, http.StatusOK)
}
func (handler AppListingRestHandlerImpl) FetchJobs(w http.ResponseWriter, r *http.Request) {
	userId, err := handler.userService.GetLoggedInUser(r)
	if userId == 0 || err != nil {
		handler.logger.Errorw("request err, userId", "err", err, "payload", userId)
		common.WriteJsonResp(w, err, "Unauthorized User", http.StatusUnauthorized)
		return
	}
	isSuperAdmin, err := handler.userService.IsSuperAdmin(int(userId))
	if !isSuperAdmin || err != nil {
		if err != nil {
			handler.logger.Errorw("request err, CheckSuperAdmin", "err", isSuperAdmin, "isSuperAdmin", isSuperAdmin)
		}
		common.WriteJsonResp(w, err, "Unauthorized User", http.StatusForbidden)
		return
	}
	var fetchJobListingRequest app.FetchAppListingRequest
	decoder := json.NewDecoder(r.Body)
	err = decoder.Decode(&fetchJobListingRequest)
	if err != nil {
		handler.logger.Errorw("request err, FetchAppsByEnvironment", "err", err, "payload", fetchJobListingRequest)
		common.WriteJsonResp(w, err, nil, http.StatusBadRequest)
		return
	}
	jobs, err := handler.appListingService.FetchJobs(fetchJobListingRequest)
	if err != nil {
		handler.logger.Errorw("service err, FetchJobs", "err", err, "payload", fetchJobListingRequest)
		common.WriteJsonResp(w, err, "", http.StatusInternalServerError)
		return
	}
	jobsCount := len(jobs)
	offset := fetchJobListingRequest.Offset
	limit := fetchJobListingRequest.Size

	if limit > 0 {
		if offset+limit <= len(jobs) {
			jobs = jobs[offset : offset+limit]
		} else {
			jobs = jobs[offset:]
		}
	}
	jobContainerResponse := bean.JobContainerResponse{
		JobContainers: jobs,
		JobCount:      jobsCount,
	}

	common.WriteJsonResp(w, err, jobContainerResponse, http.StatusOK)
}
func (handler AppListingRestHandlerImpl) FetchJobOverviewCiPipelines(w http.ResponseWriter, r *http.Request) {
	userId, err := handler.userService.GetLoggedInUser(r)
	if userId == 0 || err != nil {
		handler.logger.Errorw("request err, userId", "err", err, "payload", userId)
		common.WriteJsonResp(w, err, "Unauthorized User", http.StatusUnauthorized)
		return
	}
	isSuperAdmin, err := handler.userService.IsSuperAdmin(int(userId))
	if !isSuperAdmin || err != nil {
		if err != nil {
			handler.logger.Errorw("request err, CheckSuperAdmin", "err", isSuperAdmin, "isSuperAdmin", isSuperAdmin)
		}
		common.WriteJsonResp(w, err, "Unauthorized User", http.StatusForbidden)
		return
	}
	vars := mux.Vars(r)
	jobId, err := strconv.Atoi(vars["jobId"])
	if err != nil {
		handler.logger.Errorw("request err, GetAppMetaInfo", "err", err, "jobId", jobId)
		common.WriteJsonResp(w, err, nil, http.StatusBadRequest)
		return
	}
	job, err := handler.pipeline.GetApp(jobId)
	if err != nil || job == nil || job.AppType != helper.Job {
		handler.logger.Errorw("Job with the given Id does not exist", "err", err, "jobId", jobId)
		common.WriteJsonResp(w, err, "Job with the given Id does not exist", http.StatusBadRequest)
		return
	}

	jobCi, err := handler.appListingService.FetchOverviewCiPipelines(jobId)
	if err != nil {
		handler.logger.Errorw("request err, GetJobCi", "err", jobCi, "jobCi", jobCi)
		common.WriteJsonResp(w, err, nil, http.StatusBadRequest)
		return
	}

	common.WriteJsonResp(w, err, jobCi, http.StatusOK)
}
func (handler AppListingRestHandlerImpl) FetchAppsByEnvironment(w http.ResponseWriter, r *http.Request) {
	//Allow CORS here By * or specific origin
	setupResponse(&w, r)
	token := r.Header.Get("token")
	t0 := time.Now()
	t1 := time.Now()
	handler.logger.Infow("api response time testing", "time", time.Now().String(), "stage", "1")
	newCtx, span := otel.Tracer("userService").Start(r.Context(), "GetLoggedInUser")
	userId, err := handler.userService.GetLoggedInUser(r)
	span.End()
	if userId == 0 || err != nil {
		common.WriteJsonResp(w, err, "Unauthorized User", http.StatusUnauthorized)
		return
	}
	newCtx, span = otel.Tracer("userService").Start(newCtx, "GetById")
	user, err := handler.userService.GetById(userId)
	span.End()
	if userId == 0 || err != nil {
		common.WriteJsonResp(w, err, "Unauthorized User", http.StatusUnauthorized)
		return
	}
	userEmailId := strings.ToLower(user.EmailId)
	var fetchAppListingRequest app.FetchAppListingRequest
	decoder := json.NewDecoder(r.Body)
	err = decoder.Decode(&fetchAppListingRequest)
	if err != nil {
		handler.logger.Errorw("request err, FetchAppsByEnvironment", "err", err, "payload", fetchAppListingRequest)
		common.WriteJsonResp(w, err, nil, http.StatusBadRequest)
		return
	}
	newCtx, span = otel.Tracer("fetchAppListingRequest").Start(newCtx, "GetNamespaceClusterMapping")
	_, _, err = fetchAppListingRequest.GetNamespaceClusterMapping()
	span.End()
	if err != nil {
		handler.logger.Errorw("request err, GetNamespaceClusterMapping", "err", err, "payload", fetchAppListingRequest)
		common.WriteJsonResp(w, err, nil, http.StatusBadRequest)
		return
	}

	var dg *deploymentGroup.DeploymentGroupDTO
	if fetchAppListingRequest.DeploymentGroupId > 0 {
		newCtx, span = otel.Tracer("deploymentGroupService").Start(newCtx, "FindById")
		dg, err = handler.deploymentGroupService.FindById(fetchAppListingRequest.DeploymentGroupId)
		span.End()
		if err != nil {
			handler.logger.Errorw("service err, FetchAppsByEnvironment", "err", err, "payload", fetchAppListingRequest)
			common.WriteJsonResp(w, err, "", http.StatusInternalServerError)
		}
	}

	newCtx, span = otel.Tracer("appListingService").Start(newCtx, "FetchAppsByEnvironment")
	start := time.Now()
	envContainers, err := handler.appListingService.FetchAppsByEnvironment(fetchAppListingRequest, w, r, token)
	middleware.AppListingDuration.WithLabelValues("fetchAppsByEnvironment", "devtron").Observe(time.Since(start).Seconds())
	span.End()
	if err != nil {
		handler.logger.Errorw("service err, FetchAppsByEnvironment", "err", err, "payload", fetchAppListingRequest)
		common.WriteJsonResp(w, err, "", http.StatusInternalServerError)
	}
	t2 := time.Now()
	handler.logger.Infow("api response time testing", "time", time.Now().String(), "time diff", t2.Unix()-t1.Unix(), "stage", "2")
	t1 = t2

	newCtx, span = otel.Tracer("userService").Start(newCtx, "IsSuperAdmin")
	isActionUserSuperAdmin, err := handler.userService.IsSuperAdmin(int(userId))
	span.End()
	if err != nil {
		handler.logger.Errorw("request err, FetchAppsByEnvironment", "err", err, "userId", userId)
		common.WriteJsonResp(w, err, "Failed to check is super admin", http.StatusInternalServerError)
		return
	}
	appEnvContainers := make([]*bean.AppEnvironmentContainer, 0)
	if isActionUserSuperAdmin {
		appEnvContainers = append(appEnvContainers, envContainers...)
	} else {
		uniqueTeams := make(map[int]string)
		authorizedTeams := make(map[int]bool)
		for _, envContainer := range envContainers {
			if _, ok := uniqueTeams[envContainer.TeamId]; !ok {
				uniqueTeams[envContainer.TeamId] = envContainer.TeamName
			}
		}

		objectArray := make([]string, len(uniqueTeams))
		for _, teamName := range uniqueTeams {
			object := strings.ToLower(teamName)
			objectArray = append(objectArray, object)
		}

		newCtx, span = otel.Tracer("enforcer").Start(newCtx, "EnforceByEmailInBatchForTeams")
		start = time.Now()
		resultMap := handler.enforcer.EnforceByEmailInBatch(userEmailId, casbin.ResourceTeam, casbin.ActionGet, objectArray)
		middleware.AppListingDuration.WithLabelValues("enforceByEmailInBatchResourceTeam", "devtron").Observe(time.Since(start).Seconds())
		span.End()
		for teamId, teamName := range uniqueTeams {
			object := strings.ToLower(teamName)
			if ok := resultMap[object]; ok {
				authorizedTeams[teamId] = true
			}
		}

		filteredAppEnvContainers := make([]*bean.AppEnvironmentContainer, 0)
		for _, envContainer := range envContainers {
			if _, ok := authorizedTeams[envContainer.TeamId]; ok {
				filteredAppEnvContainers = append(filteredAppEnvContainers, envContainer)
			}
		}

		objectArray = make([]string, len(filteredAppEnvContainers))
		for _, filteredAppEnvContainer := range filteredAppEnvContainers {
			if fetchAppListingRequest.DeploymentGroupId > 0 {
				if filteredAppEnvContainer.EnvironmentId != 0 && filteredAppEnvContainer.EnvironmentId != dg.EnvironmentId {
					continue
				}
			}
			object := fmt.Sprintf("%s/%s", filteredAppEnvContainer.TeamName, filteredAppEnvContainer.AppName)
			object = strings.ToLower(object)
			objectArray = append(objectArray, object)
		}

		newCtx, span = otel.Tracer("enforcer").Start(newCtx, "EnforceByEmailInBatchForApps")
		start = time.Now()
		resultMap = handler.enforcer.EnforceByEmailInBatch(userEmailId, casbin.ResourceApplications, casbin.ActionGet, objectArray)
		middleware.AppListingDuration.WithLabelValues("enforceByEmailInBatchResourceApplication", "devtron").Observe(time.Since(start).Seconds())
		span.End()
		for _, filteredAppEnvContainer := range filteredAppEnvContainers {
			if fetchAppListingRequest.DeploymentGroupId > 0 {
				if filteredAppEnvContainer.EnvironmentId != 0 && filteredAppEnvContainer.EnvironmentId != dg.EnvironmentId {
					continue
				}
			}
			object := fmt.Sprintf("%s/%s", filteredAppEnvContainer.TeamName, filteredAppEnvContainer.AppName)
			object = strings.ToLower(object)
			if ok := resultMap[object]; ok {
				appEnvContainers = append(appEnvContainers, filteredAppEnvContainer)
			}
		}

	}
	t2 = time.Now()
	handler.logger.Infow("api response time testing", "time", time.Now().String(), "time diff", t2.Unix()-t1.Unix(), "stage", "3")
	t1 = t2
	newCtx, span = otel.Tracer("appListingService").Start(newCtx, "BuildAppListingResponse")
	apps, err := handler.appListingService.BuildAppListingResponse(fetchAppListingRequest, appEnvContainers)
	span.End()
	if err != nil {
		handler.logger.Errorw("service err, FetchAppsByEnvironment", "err", err, "payload", fetchAppListingRequest)
		common.WriteJsonResp(w, err, "", http.StatusInternalServerError)
	}

	// Apply pagination
	appsCount := len(apps)
	offset := fetchAppListingRequest.Offset
	limit := fetchAppListingRequest.Size

	if limit > 0 {
		if offset+limit <= len(apps) {
			apps = apps[offset : offset+limit]
		} else {
			apps = apps[offset:]
		}
	}
	appContainerResponse := bean.AppContainerResponse{
		AppContainers: apps,
		AppCount:      appsCount,
	}
	if fetchAppListingRequest.DeploymentGroupId > 0 {
		var ciMaterialDTOs []bean.CiMaterialDTO
		for _, ci := range dg.CiMaterialDTOs {
			ciMaterialDTOs = append(ciMaterialDTOs, bean.CiMaterialDTO{
				Name:        ci.Name,
				SourceValue: ci.SourceValue,
				SourceType:  ci.SourceType,
			})
		}
		appContainerResponse.DeploymentGroupDTO = bean.DeploymentGroupDTO{
			Id:             dg.Id,
			Name:           dg.Name,
			AppCount:       dg.AppCount,
			NoOfApps:       dg.NoOfApps,
			EnvironmentId:  dg.EnvironmentId,
			CiPipelineId:   dg.CiPipelineId,
			CiMaterialDTOs: ciMaterialDTOs,
		}
	}
	t2 = time.Now()
	handler.logger.Infow("api response time testing", "time", time.Now().String(), "time diff", t2.Unix()-t1.Unix(), "stage", "4")
	t1 = t2
	handler.logger.Infow("api response time testing", "total time", time.Now().String(), "total time", t1.Unix()-t0.Unix())
	common.WriteJsonResp(w, err, appContainerResponse, http.StatusOK)
}

func (handler AppListingRestHandlerImpl) FetchAppDetails(w http.ResponseWriter, r *http.Request) {
	vars := mux.Vars(r)
	token := r.Header.Get("token")
	appId, err := strconv.Atoi(vars["app-id"])
	if err != nil {
		common.WriteJsonResp(w, err, nil, http.StatusBadRequest)
		return
	}
	envId, err := strconv.Atoi(vars["env-id"])
	if err != nil {
		common.WriteJsonResp(w, err, nil, http.StatusBadRequest)
		return
	}
<<<<<<< HEAD
=======
	pipelines, err := handler.pipelineRepository.FindActiveByAppIdAndEnvironmentId(appId, envId)
	if err == pg.ErrNoRows {
		common.WriteJsonResp(w, err, "pipeline Not found in database", http.StatusNotFound)
		return
	}
	if err != nil {
		handler.logger.Errorw("error in fetching pipelines from db", "appId", appId, "envId", envId)
		common.WriteJsonResp(w, err, "error in fetching pipeline from database", http.StatusInternalServerError)
		return
	}
	if len(pipelines) == 0 {
		common.WriteJsonResp(w, fmt.Errorf("app deleted"), nil, http.StatusNotFound)
		return
	}
	if len(pipelines) != 1 {
		common.WriteJsonResp(w, err, "multiple pipelines found for an envId", http.StatusBadRequest)
		return
	}
	appDetail, err := handler.appListingService.FetchAppDetails(r.Context(), appId, envId)
	if err != nil {
		handler.logger.Errorw("service err, FetchAppDetails", "err", err, "appId", appId, "envId", envId)
		common.WriteJsonResp(w, err, nil, http.StatusInternalServerError)
		return
	}
	object := handler.enforcerUtil.GetAppRBACNameByAppId(appId)
	if ok := handler.enforcer.Enforce(token, casbin.ResourceApplications, casbin.ActionGet, object); !ok {
		common.WriteJsonResp(w, fmt.Errorf("unauthorized user"), nil, http.StatusForbidden)
		return
	}
	common.WriteJsonResp(w, err, appDetail, http.StatusOK)
}

func (handler AppListingRestHandlerImpl) FetchResourceTree(w http.ResponseWriter, r *http.Request) {
	vars := mux.Vars(r)
	token := r.Header.Get("token")
	appId, err := strconv.Atoi(vars["app-id"])
	if err != nil {
		common.WriteJsonResp(w, err, nil, http.StatusBadRequest)
		return
	}
	envId, err := strconv.Atoi(vars["env-id"])
	if err != nil {
		common.WriteJsonResp(w, err, nil, http.StatusBadRequest)
		return
	}
	pipelines, err := handler.pipelineRepository.FindActiveByAppIdAndEnvironmentId(appId, envId)
	if err == pg.ErrNoRows {
		common.WriteJsonResp(w, err, "pipeline Not found in database", http.StatusNotFound)
		return
	}
	if err != nil {
		handler.logger.Errorw("error in fetching pipelines from db", "appId", appId, "envId", envId)
		common.WriteJsonResp(w, err, "error in fetching pipeline from database", http.StatusInternalServerError)
		return
	}
	if len(pipelines) == 0 {
		common.WriteJsonResp(w, fmt.Errorf("app deleted"), nil, http.StatusNotFound)
		return
	}
	if len(pipelines) != 1 {
		common.WriteJsonResp(w, err, "multiple pipelines found for an envId", http.StatusBadRequest)
		return
	}
	cdPipeline := pipelines[0]
>>>>>>> 390c708f
	object := handler.enforcerUtil.GetAppRBACNameByAppId(appId)
	if ok := handler.enforcer.Enforce(token, casbin.ResourceApplications, casbin.ActionGet, object); !ok {
		common.WriteJsonResp(w, fmt.Errorf("unauthorized user"), nil, http.StatusForbidden)
		return
	}
<<<<<<< HEAD
	appDetail, err := handler.appListingService.FetchAppDetails(r.Context(), appId, envId)
	if err != nil {
		handler.logger.Errorw("service err, FetchAppDetails", "err", err, "appId", appId, "envId", envId)
		common.WriteJsonResp(w, err, nil, http.StatusInternalServerError)
		return
	}
	common.WriteJsonResp(w, err, appDetail, http.StatusOK)
=======
	acdToken, err := handler.argoUserService.GetLatestDevtronArgoCdUserToken()
	if err != nil {
		common.WriteJsonResp(w, fmt.Errorf("error in getting acd token"), nil, http.StatusInternalServerError)
		return
	}
	resourceTree, err := handler.fetchResourceTree(w, r, appId, envId, acdToken, cdPipeline)
	if cdPipeline.DeploymentAppType == util.PIPELINE_DEPLOYMENT_TYPE_ACD {
		apiError, ok := err.(*util.ApiError)
		if ok && apiError != nil {
			if apiError.Code == constants.AppDetailResourceTreeNotFound && cdPipeline.DeploymentAppDeleteRequest == true {
				go func() {
					acdAppFound, _ := handler.pipeline.MarkGitOpsDevtronAppsDeletedWhereArgoAppIsDeleted(appId, envId, acdToken, cdPipeline)
					if acdAppFound {
						common.WriteJsonResp(w, fmt.Errorf("unable to fetch resource tree"), nil, http.StatusInternalServerError)
						return
					} else {
						common.WriteJsonResp(w, fmt.Errorf("app deleted"), nil, http.StatusNotFound)
						return
					}
				}()
			}
		}
	}
	common.WriteJsonResp(w, err, resourceTree, http.StatusOK)
>>>>>>> 390c708f
}

func (handler AppListingRestHandlerImpl) FetchAppTriggerView(w http.ResponseWriter, r *http.Request) {
	vars := mux.Vars(r)
	token := r.Header.Get("token")
	appId, err := strconv.Atoi(vars["app-id"])
	if err != nil {
		handler.logger.Errorw("request err, FetchAppTriggerView", "err", err, "appId", appId)
		common.WriteJsonResp(w, err, nil, http.StatusBadRequest)
		return
	}
	handler.logger.Debugw("request payload, FetchAppTriggerView", "appId", appId)

	triggerView, err := handler.appListingService.FetchAppTriggerView(appId)
	if err != nil {
		handler.logger.Errorw("service err, FetchAppTriggerView", "err", err, "appId", appId)
		common.WriteJsonResp(w, err, nil, http.StatusInternalServerError)
		return
	}

	//TODO: environment based auth, purge data of environment on which user doesnt have access, only show environment name
	// RBAC enforcer applying
	if len(triggerView) > 0 {
		object := handler.enforcerUtil.GetAppRBACName(triggerView[0].AppName)
		if ok := handler.enforcer.Enforce(token, casbin.ResourceApplications, casbin.ActionGet, object); !ok {
			common.WriteJsonResp(w, err, "Unauthorized User", http.StatusForbidden)
			return
		}
	}
	//RBAC enforcer Ends

	ctx, cancel := context.WithCancel(r.Context())
	if cn, ok := w.(http.CloseNotifier); ok {
		go func(done <-chan struct{}, closed <-chan bool) {
			select {
			case <-done:
			case <-closed:
				cancel()
			}
		}(ctx.Done(), cn.CloseNotify())
	}
	acdToken, err := handler.argoUserService.GetLatestDevtronArgoCdUserToken()
	if err != nil {
		handler.logger.Errorw("error in getting acd token", "err", err)
		common.WriteJsonResp(w, err, nil, http.StatusInternalServerError)
		return
	}
	ctx = context.WithValue(ctx, "token", acdToken)
	defer cancel()

	response := make(chan AppStatus)
	qCount := len(triggerView)
	responses := map[string]AppStatus{}

	for i := 0; i < len(triggerView); i++ {
		acdAppName := triggerView[i].AppName + "-" + triggerView[i].EnvironmentName
		go func(pipelineName string) {
			ctxt, cancel := context.WithTimeout(ctx, 60*time.Second)
			defer cancel()
			query := application2.ApplicationQuery{Name: &pipelineName}
			app, conn, err := handler.application.Watch(ctxt, &query)
			defer conn.Close()
			if err != nil {
				response <- AppStatus{name: pipelineName, status: "", message: "", err: err, conditions: make([]v1alpha1.ApplicationCondition, 0)}
				return
			}
			if app != nil {
				resp, err := app.Recv()
				if err != nil {
					response <- AppStatus{name: pipelineName, status: "", message: "", err: err, conditions: make([]v1alpha1.ApplicationCondition, 0)}
					return
				}
				if resp != nil {
					healthStatus := resp.Application.Status.Health.Status
					status := AppStatus{
						name:       pipelineName,
						status:     string(healthStatus),
						message:    resp.Application.Status.Health.Message,
						err:        nil,
						conditions: resp.Application.Status.Conditions,
					}
					response <- status
					return
				}
				response <- AppStatus{name: pipelineName, status: "", message: "", err: fmt.Errorf("Missing Application"), conditions: make([]v1alpha1.ApplicationCondition, 0)}
				return
			}
			response <- AppStatus{name: pipelineName, status: "", message: "", err: fmt.Errorf("Connection Closed by Client"), conditions: make([]v1alpha1.ApplicationCondition, 0)}

		}(acdAppName)
	}
	rCount := 0

	for {
		select {
		case msg, ok := <-response:
			if ok {
				if msg.err == nil {
					responses[msg.name] = msg
				}
			}
			rCount++
		}
		if qCount == rCount {
			break
		}
	}

	for i := 0; i < len(triggerView); i++ {
		acdAppName := triggerView[i].AppName + "-" + triggerView[i].EnvironmentName
		if val, ok := responses[acdAppName]; ok {
			status := val.status
			conditions := val.conditions
			for _, condition := range conditions {
				if condition.Type != v1alpha1.ApplicationConditionSharedResourceWarning {
					status = "Degraded"
				}
			}
			triggerView[i].Status = status
			triggerView[i].StatusMessage = val.message
			triggerView[i].Conditions = val.conditions
		}
		if triggerView[i].Status == "" {
			triggerView[i].Status = "Unknown"
		}
		if triggerView[i].Status == string(health.HealthStatusDegraded) {
			triggerView[i].Status = "Not Deployed"
		}
	}
	common.WriteJsonResp(w, err, triggerView, http.StatusOK)
}

func (handler AppListingRestHandlerImpl) FetchAppStageStatus(w http.ResponseWriter, r *http.Request) {
	vars := mux.Vars(r)
	appId, err := strconv.Atoi(vars["app-id"])
	if err != nil {
		handler.logger.Errorw("request err, FetchAppStageStatus", "err", err, "appId", appId)
		common.WriteJsonResp(w, err, nil, http.StatusBadRequest)
		return
	}
	handler.logger.Infow("request payload, FetchAppStageStatus", "appId", appId)
	token := r.Header.Get("token")
	app, err := handler.pipeline.GetApp(appId)
	if err != nil {
		handler.logger.Errorw("service err, FetchAppStageStatus", "err", err, "appId", appId)
		common.WriteJsonResp(w, err, nil, http.StatusBadRequest)
		return
	}

	// RBAC enforcer applying
	object := handler.enforcerUtil.GetAppRBACName(app.AppName)
	if ok := handler.enforcer.Enforce(token, casbin.ResourceApplications, casbin.ActionGet, object); !ok {
		common.WriteJsonResp(w, fmt.Errorf("unauthorized user"), "Unauthorized User", http.StatusForbidden)
		return
	}
	//RBAC enforcer Ends

	triggerView, err := handler.appListingService.FetchAppStageStatus(appId, int(app.AppType))
	if err != nil {
		handler.logger.Errorw("service err, FetchAppStageStatus", "err", err, "appId", appId)
		common.WriteJsonResp(w, err, nil, http.StatusInternalServerError)
		return
	}
	common.WriteJsonResp(w, err, triggerView, http.StatusOK)
}

func (handler AppListingRestHandlerImpl) FetchOtherEnvironment(w http.ResponseWriter, r *http.Request) {
	vars := mux.Vars(r)
	appId, err := strconv.Atoi(vars["app-id"])
	if err != nil {
		handler.logger.Errorw("request err, FetchOtherEnvironment", "err", err, "appId", appId)
		common.WriteJsonResp(w, err, nil, http.StatusBadRequest)
		return
	}
	token := r.Header.Get("token")
	newCtx, span := otel.Tracer("pipeline").Start(r.Context(), "GetApp")
	app, err := handler.pipeline.GetApp(appId)
	span.End()
	if err != nil {
		handler.logger.Errorw("service err, FetchOtherEnvironment", "err", err, "appId", appId)
		common.WriteJsonResp(w, err, nil, http.StatusBadRequest)
		return
	}

	// RBAC enforcer applying
	object := handler.enforcerUtil.GetAppRBACName(app.AppName)
	if ok := handler.enforcer.Enforce(token, casbin.ResourceApplications, casbin.ActionGet, object); !ok {
		common.WriteJsonResp(w, err, "unauthorized user", http.StatusForbidden)
		return
	}
	//RBAC enforcer Ends

	newCtx, span = otel.Tracer("appListingService").Start(newCtx, "FetchOtherEnvironment")
	otherEnvironment, err := handler.appListingService.FetchOtherEnvironment(newCtx, appId)
	span.End()
	if err != nil {
		handler.logger.Errorw("service err, FetchOtherEnvironment", "err", err, "appId", appId)
		common.WriteJsonResp(w, err, nil, http.StatusInternalServerError)
		return
	}

	//TODO - rbac env level

	common.WriteJsonResp(w, err, otherEnvironment, http.StatusOK)
}

func (handler AppListingRestHandlerImpl) RedirectToLinkouts(w http.ResponseWriter, r *http.Request) {
	token := r.Header.Get("token")
	vars := mux.Vars(r)
	Id, err := strconv.Atoi(vars["Id"])
	if err != nil {
		handler.logger.Errorw("request err, RedirectToLinkouts", "err", err, "id", Id)
		common.WriteJsonResp(w, err, nil, http.StatusBadRequest)
		return
	}
	appId, err := strconv.Atoi(vars["appId"])
	if err != nil {
		handler.logger.Errorw("request err, RedirectToLinkouts", "err", err, "appId", appId)
		common.WriteJsonResp(w, err, nil, http.StatusBadRequest)
		return
	}
	envId, err := strconv.Atoi(vars["envId"])
	if err != nil {
		handler.logger.Errorw("request err, RedirectToLinkouts", "err", err, "envId", envId)
		common.WriteJsonResp(w, err, nil, http.StatusBadRequest)
		return
	}
	podName := vars["podName"]
	containerName := vars["containerName"]
	app, err := handler.pipeline.GetApp(appId)
	if err != nil {
		handler.logger.Errorw("bad request", "err", err)
		common.WriteJsonResp(w, err, nil, http.StatusBadRequest)
		return
	}

	// RBAC enforcer applying
	object := handler.enforcerUtil.GetAppRBACName(app.AppName)
	if ok := handler.enforcer.Enforce(token, casbin.ResourceApplications, casbin.ActionGet, object); !ok {
		common.WriteJsonResp(w, err, "unauthorized user", http.StatusForbidden)
		return
	}
	//RBAC enforcer Ends

	link, err := handler.appListingService.RedirectToLinkouts(Id, appId, envId, podName, containerName)
	if err != nil || len(link) == 0 {
		handler.logger.Errorw("service err, RedirectToLinkouts", "err", err, "appId", appId)
		common.WriteJsonResp(w, err, nil, http.StatusInternalServerError)
		return
	}
	http.Redirect(w, r, link, http.StatusOK)
}
func (handler AppListingRestHandlerImpl) fetchResourceTreeFromInstallAppService(w http.ResponseWriter, r *http.Request, resourceTreeAndNotesContainer bean.ResourceTreeAndNotesContainer, installedApps repository.InstalledApps) (bean.ResourceTreeAndNotesContainer, error) {
	rctx := r.Context()
	cn, _ := w.(http.CloseNotifier)
	err := handler.installedAppService.FetchResourceTree(rctx, cn, &resourceTreeAndNotesContainer, installedApps)
	return resourceTreeAndNotesContainer, err
}
func (handler AppListingRestHandlerImpl) GetHostUrlsByBatch(w http.ResponseWriter, r *http.Request) {
	vars := r.URL.Query()
	appIdParam := vars.Get("appId")
	installedAppIdParam := vars.Get("installedAppId")
	envIdParam := vars.Get("envId")

	if (appIdParam == "" && installedAppIdParam == "") || (appIdParam != "" && installedAppIdParam != "") {
		handler.logger.Error("error in decoding batch request body", "appId", appIdParam, "installedAppId", installedAppIdParam)
		common.WriteJsonResp(w, fmt.Errorf("only one of the appId or installedAppId should be valid appId: %s installedAppId: %s", appIdParam, installedAppIdParam), nil, http.StatusBadRequest)
		return
	}
	token := r.Header.Get("token")
	if appIdParam != "" {
		appId, err := strconv.Atoi(appIdParam)
		if err != nil {
			handler.logger.Errorw("error in parsing appId from request body", "appId", appIdParam, "err", err)
			common.WriteJsonResp(w, fmt.Errorf("error in parsing appId : %s must be integer", appIdParam), nil, http.StatusBadRequest)
			return
		}
		object := handler.enforcerUtil.GetAppRBACNameByAppId(appId)
		if ok := handler.enforcer.Enforce(token, casbin.ResourceApplications, casbin.ActionGet, object); !ok {
			common.WriteJsonResp(w, fmt.Errorf("unauthorized user"), nil, http.StatusForbidden)
			return
		}
	}
	var appDetail bean.AppDetailContainer
	var appId, envId int
	envId, err := strconv.Atoi(envIdParam)
	if err != nil {
		handler.logger.Errorw("error in parsing envId from request body", "envId", envIdParam, "err", err)
		common.WriteJsonResp(w, fmt.Errorf("error in parsing envId : %s must be integer", envIdParam), nil, http.StatusBadRequest)
		return
	}

	appDetail, err, appId = handler.getAppDetails(r.Context(), appIdParam, installedAppIdParam, envId)
	if err != nil {
		handler.logger.Errorw("error occurred while getting app details", "appId", appIdParam, "installedAppId", installedAppIdParam, "envId", envId)
		common.WriteJsonResp(w, err, nil, http.StatusBadRequest)
		return
	}

	isAcdApp := len(appDetail.AppName) > 0 && len(appDetail.EnvironmentName) > 0 && util.IsAcdApp(appDetail.DeploymentAppType)
	isHelmApp := len(appDetail.AppName) > 0 && len(appDetail.EnvironmentName) > 0 && util.IsHelmApp(appDetail.DeploymentAppType)
	if !isAcdApp && !isHelmApp {
		handler.logger.Errorw("Invalid app type", "appId", appIdParam, "envId", envId, "installedAppId", installedAppIdParam)
		common.WriteJsonResp(w, fmt.Errorf("app is neither helm app or devtron app"), nil, http.StatusBadRequest)
		return
	}
	//check user authorization for this app
	if installedAppIdParam != "" {
		object, object2 := handler.enforcerUtil.GetHelmObjectByAppNameAndEnvId(appDetail.AppName, appDetail.EnvironmentId)
		ok := handler.enforcer.Enforce(token, casbin.ResourceHelmApp, casbin.ActionGet, object) || handler.enforcer.Enforce(token, casbin.ResourceHelmApp, casbin.ActionGet, object2)
		if !ok {
			common.WriteJsonResp(w, fmt.Errorf("unauthorized user"), nil, http.StatusForbidden)
			return
		}
	}
	var resourceTree map[string]interface{}
	if installedAppIdParam != "" {
		installedAppId, err := strconv.Atoi(installedAppIdParam)
		if err != nil {
			handler.logger.Errorw("request err, FetchAppDetailsForInstalledApp", "err", err, "installedAppId", installedAppId)
			common.WriteJsonResp(w, err, nil, http.StatusBadRequest)
			return
		}
		installedApp, err := handler.installedAppService.CheckAppExistsByInstalledAppId(installedAppId)
		if err == pg.ErrNoRows {
			common.WriteJsonResp(w, err, "App not found in database", http.StatusBadRequest)
			return
		}
		resourceTreeAndNotesContainer := bean.ResourceTreeAndNotesContainer{}
		resourceTreeAndNotesContainer, err = handler.fetchResourceTreeFromInstallAppService(w, r, resourceTreeAndNotesContainer, *installedApp)
		if err != nil {
			common.WriteJsonResp(w, fmt.Errorf("error in fetching resource tree"), nil, http.StatusInternalServerError)
			return
		}
		resourceTree = resourceTreeAndNotesContainer.ResourceTree
	} else {
		acdToken, err := handler.argoUserService.GetLatestDevtronArgoCdUserToken()
		if err != nil {
			common.WriteJsonResp(w, fmt.Errorf("error in getting acd token"), nil, http.StatusInternalServerError)
			return
		}
		pipelines, err := handler.pipelineRepository.FindActiveByAppIdAndEnvironmentId(appId, envId)
		if err != nil && err != pg.ErrNoRows {
			handler.logger.Errorw("error in fetching pipelines from db", "appId", appId, "envId", envId)
			common.WriteJsonResp(w, err, "error in fetching pipelines from db", http.StatusInternalServerError)
			return
		}
		if len(pipelines) == 0 {
			common.WriteJsonResp(w, err, "deployment not found, unable to fetch resource tree", http.StatusNotFound)
			return
		}
		if len(pipelines) > 1 {
			common.WriteJsonResp(w, err, "multiple pipelines found for an envId", http.StatusBadRequest)
			return
		}

		cdPipeline := pipelines[0]
		resourceTree, err = handler.fetchResourceTree(w, r, appId, envId, acdToken, cdPipeline)
	}
	_, ok := resourceTree["nodes"]
	if !ok {
		err = fmt.Errorf("no nodes found for this resource tree appName:%s , envName:%s", appDetail.AppName, appDetail.EnvironmentName)
		handler.logger.Errorw("no nodes found for this resource tree", "appName", appDetail.AppName, "envName", appDetail.EnvironmentName)
		common.WriteJsonResp(w, err, nil, http.StatusBadRequest)
		return
	}
	//valid batch requests, only valid requests will be sent for batch processing
	validRequests := make([]k8s.ResourceRequestBean, 0)
	validRequests = handler.k8sApplicationService.FilterServiceAndIngress(r.Context(), resourceTree, validRequests, appDetail, "")
	if len(validRequests) == 0 {
		handler.logger.Error("neither service nor ingress found for", "appId", appIdParam, "envId", envIdParam, "installedAppId", installedAppIdParam)
		common.WriteJsonResp(w, err, nil, http.StatusNoContent)
		return
	}
	resp, err := handler.k8sApplicationService.GetManifestsByBatch(r.Context(), validRequests)
	if err != nil {
		handler.logger.Errorw("error in getting manifests in batch", "err", err)
		common.WriteJsonResp(w, err, nil, http.StatusInternalServerError)
		return
	}
	result := handler.k8sApplicationService.GetUrlsByBatch(r.Context(), resp)
	common.WriteJsonResp(w, nil, result, http.StatusOK)
}

func (handler AppListingRestHandlerImpl) getAppDetails(ctx context.Context, appIdParam, installedAppIdParam string, envId int) (bean.AppDetailContainer, error, int) {
	var appDetail bean.AppDetailContainer
	if appIdParam != "" {
		appId, err := strconv.Atoi(appIdParam)
		if err != nil {
			handler.logger.Errorw("error in parsing appId from request body", "appId", appIdParam, "err", err)
			return appDetail, err, appId
		}
		appDetail, err = handler.appListingService.FetchAppDetails(ctx, appId, envId)
		return appDetail, err, appId
	}

	appId, err := strconv.Atoi(installedAppIdParam)
	if err != nil {
		handler.logger.Errorw("error in parsing installedAppId from request body", "installedAppId", installedAppIdParam, "err", err)
		return appDetail, err, appId
	}
	appDetail, err = handler.installedAppService.FindAppDetailsForAppstoreApplication(appId, envId)
	return appDetail, err, appId
}

// TODO: move this to service
func (handler AppListingRestHandlerImpl) fetchResourceTree(w http.ResponseWriter, r *http.Request, appId int, envId int, acdToken string, cdPipeline *pipelineConfig.Pipeline) (map[string]interface{}, error) {
	var resourceTree map[string]interface{}
	if len(cdPipeline.DeploymentAppName) > 0 && cdPipeline.EnvironmentId > 0 && util.IsAcdApp(cdPipeline.DeploymentAppType) {
		//RBAC enforcer Ends
		query := &application2.ResourcesQuery{
			ApplicationName: &cdPipeline.DeploymentAppName,
		}
		ctx, cancel := context.WithCancel(r.Context())
		if cn, ok := w.(http.CloseNotifier); ok {
			go func(done <-chan struct{}, closed <-chan bool) {
				select {
				case <-done:
				case <-closed:
					cancel()
				}
			}(ctx.Done(), cn.CloseNotify())
		}
		defer cancel()
		ctx = context.WithValue(ctx, "token", acdToken)
		start := time.Now()
		resp, err := handler.application.ResourceTree(ctx, query)
		elapsed := time.Since(start)
		if err != nil {
			handler.logger.Errorw("service err, FetchAppDetails, resource tree", "err", err, "app", appId, "env", envId)
			err = &util.ApiError{
				Code:            constants.AppDetailResourceTreeNotFound,
				InternalMessage: "app detail fetched, failed to get resource tree from acd",
				UserMessage:     "Error fetching detail, if you have recently created this deployment pipeline please try after sometime.",
			}
			return resourceTree, err
		}
		handler.logger.Debugw("FetchAppDetails, time elapsed in fetching application for environment ", "elapsed", elapsed, "appId", appId, "envId", envId)
		resourceTree = util2.InterfaceToMapAdapter(resp)

		go func() {
			if resp.Status == string(health.HealthStatusHealthy) {
				status, err := handler.appListingService.ISLastReleaseStopType(appId, envId)
				if err != nil {
					handler.logger.Errorw("service err, FetchAppDetails", "err", err, "app", appId, "env", envId)
				} else if status {
					resp.Status = application.HIBERNATING
				}
			}
			if resp.Status == string(health.HealthStatusDegraded) {
				count, err := handler.appListingService.GetReleaseCount(appId, envId)
				if err != nil {
					handler.logger.Errorw("service err, FetchAppDetails, release count", "err", err, "app", appId, "env", envId)
				} else if count == 0 {
					resp.Status = app.NotDeployed
				}
			}
			if resp.Status == string(health.HealthStatusHealthy) {
				err = handler.cdApplicationStatusUpdateHandler.SyncPipelineStatusForResourceTreeCall(cdPipeline)
				if err != nil {
					handler.logger.Errorw("error in syncing pipeline status", "err", err)
				}
			}
			//updating app_status table here
			err = handler.appStatusService.UpdateStatusWithAppIdEnvId(appId, envId, resp.Status)
			if err != nil {
				handler.logger.Warnw("error in updating app status", "err", err, "appId", cdPipeline.AppId, "envId", cdPipeline.EnvironmentId)
			}
		}()

	} else if len(cdPipeline.DeploymentAppName) > 0 && cdPipeline.EnvironmentId > 0 && util.IsHelmApp(cdPipeline.DeploymentAppType) {
		config, err := handler.helmAppService.GetClusterConf(cdPipeline.Environment.ClusterId)
		if err != nil {
			handler.logger.Errorw("error in fetching cluster detail", "err", err)
		}
		req := &client.AppDetailRequest{
			ClusterConfig: config,
			Namespace:     cdPipeline.Environment.Namespace,
			ReleaseName:   cdPipeline.DeploymentAppName,
		}
		detail, err := handler.helmAppClient.GetAppDetail(context.Background(), req)
		if err != nil {
			handler.logger.Errorw("error in fetching app detail", "err", err)
		}
		if detail != nil {
			resourceTree = util2.InterfaceToMapAdapter(detail.ResourceTreeResponse)
			applicationStatus := detail.ApplicationStatus
			resourceTree["status"] = applicationStatus
			if applicationStatus == application.Healthy {
				status, err := handler.appListingService.ISLastReleaseStopType(appId, envId)
				if err != nil {
					handler.logger.Errorw("service err, FetchAppDetails", "err", err, "app", appId, "env", envId)
				} else if status {
					resourceTree["status"] = application.HIBERNATING
				}
			}
			handler.logger.Warnw("appName and envName not found - avoiding resource tree call", "app", cdPipeline.DeploymentAppName, "env", cdPipeline.Environment.Name)
		}
	} else {
		handler.logger.Warnw("appName and envName not found - avoiding resource tree call", "app", cdPipeline.DeploymentAppName, "env", cdPipeline.Environment.Name)
	}
	return resourceTree, nil
}

func (handler AppListingRestHandlerImpl) ManualSyncAcdPipelineDeploymentStatus(w http.ResponseWriter, r *http.Request) {
	token := r.Header.Get("token")
	vars := mux.Vars(r)
	userId, err := handler.userService.GetLoggedInUser(r)
	if userId == 0 || err != nil {
		common.WriteJsonResp(w, err, "Unauthorized User", http.StatusUnauthorized)
		return
	}
	appId, err := strconv.Atoi(vars["appId"])
	if err != nil {
		handler.logger.Errorw("request err, ManualSyncAcdPipelineDeploymentStatus", "err", err, "appId", appId)
		common.WriteJsonResp(w, err, nil, http.StatusBadRequest)
		return
	}
	envId, err := strconv.Atoi(vars["envId"])
	if err != nil {
		handler.logger.Errorw("request err, ManualSyncAcdPipelineDeploymentStatus", "err", err, "envId", envId)
		common.WriteJsonResp(w, err, nil, http.StatusBadRequest)
		return
	}
	app, err := handler.pipeline.GetApp(appId)
	if err != nil {
		handler.logger.Errorw("bad request", "err", err)
		common.WriteJsonResp(w, err, nil, http.StatusBadRequest)
		return
	}
	// RBAC enforcer applying
	object := handler.enforcerUtil.GetAppRBACName(app.AppName)
	if ok := handler.enforcer.Enforce(token, casbin.ResourceApplications, casbin.ActionGet, object); !ok {
		common.WriteJsonResp(w, err, "unauthorized user", http.StatusForbidden)
		return
	}
	//RBAC enforcer Ends
	err = handler.cdApplicationStatusUpdateHandler.ManualSyncPipelineStatus(appId, envId, userId)
	if err != nil {
		handler.logger.Errorw("service err, ManualSyncAcdPipelineDeploymentStatus", "err", err, "appId", appId, "envId", envId)
		common.WriteJsonResp(w, err, nil, http.StatusInternalServerError)
		return
	}
	common.WriteJsonResp(w, nil, "App synced successfully.", http.StatusOK)
}<|MERGE_RESOLUTION|>--- conflicted
+++ resolved
@@ -453,35 +453,15 @@
 		common.WriteJsonResp(w, err, nil, http.StatusBadRequest)
 		return
 	}
-<<<<<<< HEAD
-=======
-	pipelines, err := handler.pipelineRepository.FindActiveByAppIdAndEnvironmentId(appId, envId)
-	if err == pg.ErrNoRows {
-		common.WriteJsonResp(w, err, "pipeline Not found in database", http.StatusNotFound)
-		return
-	}
-	if err != nil {
-		handler.logger.Errorw("error in fetching pipelines from db", "appId", appId, "envId", envId)
-		common.WriteJsonResp(w, err, "error in fetching pipeline from database", http.StatusInternalServerError)
-		return
-	}
-	if len(pipelines) == 0 {
-		common.WriteJsonResp(w, fmt.Errorf("app deleted"), nil, http.StatusNotFound)
-		return
-	}
-	if len(pipelines) != 1 {
-		common.WriteJsonResp(w, err, "multiple pipelines found for an envId", http.StatusBadRequest)
-		return
-	}
-	appDetail, err := handler.appListingService.FetchAppDetails(r.Context(), appId, envId)
-	if err != nil {
-		handler.logger.Errorw("service err, FetchAppDetails", "err", err, "appId", appId, "envId", envId)
-		common.WriteJsonResp(w, err, nil, http.StatusInternalServerError)
-		return
-	}
 	object := handler.enforcerUtil.GetAppRBACNameByAppId(appId)
 	if ok := handler.enforcer.Enforce(token, casbin.ResourceApplications, casbin.ActionGet, object); !ok {
 		common.WriteJsonResp(w, fmt.Errorf("unauthorized user"), nil, http.StatusForbidden)
+		return
+	}
+	appDetail, err := handler.appListingService.FetchAppDetails(r.Context(), appId, envId)
+	if err != nil {
+		handler.logger.Errorw("service err, FetchAppDetails", "err", err, "appId", appId, "envId", envId)
+		common.WriteJsonResp(w, err, nil, http.StatusInternalServerError)
 		return
 	}
 	common.WriteJsonResp(w, err, appDetail, http.StatusOK)
@@ -519,21 +499,11 @@
 		return
 	}
 	cdPipeline := pipelines[0]
->>>>>>> 390c708f
 	object := handler.enforcerUtil.GetAppRBACNameByAppId(appId)
 	if ok := handler.enforcer.Enforce(token, casbin.ResourceApplications, casbin.ActionGet, object); !ok {
 		common.WriteJsonResp(w, fmt.Errorf("unauthorized user"), nil, http.StatusForbidden)
 		return
 	}
-<<<<<<< HEAD
-	appDetail, err := handler.appListingService.FetchAppDetails(r.Context(), appId, envId)
-	if err != nil {
-		handler.logger.Errorw("service err, FetchAppDetails", "err", err, "appId", appId, "envId", envId)
-		common.WriteJsonResp(w, err, nil, http.StatusInternalServerError)
-		return
-	}
-	common.WriteJsonResp(w, err, appDetail, http.StatusOK)
-=======
 	acdToken, err := handler.argoUserService.GetLatestDevtronArgoCdUserToken()
 	if err != nil {
 		common.WriteJsonResp(w, fmt.Errorf("error in getting acd token"), nil, http.StatusInternalServerError)
@@ -558,7 +528,6 @@
 		}
 	}
 	common.WriteJsonResp(w, err, resourceTree, http.StatusOK)
->>>>>>> 390c708f
 }
 
 func (handler AppListingRestHandlerImpl) FetchAppTriggerView(w http.ResponseWriter, r *http.Request) {
