/*
 * Copyright (c) 2020 Devtron Labs
 *
 * Licensed under the Apache License, Version 2.0 (the "License");
 * you may not use this file except in compliance with the License.
 * You may obtain a copy of the License at
 *
 *    http://www.apache.org/licenses/LICENSE-2.0
 *
 * Unless required by applicable law or agreed to in writing, software
 * distributed under the License is distributed on an "AS IS" BASIS,
 * WITHOUT WARRANTIES OR CONDITIONS OF ANY KIND, either express or implied.
 * See the License for the specific language governing permissions and
 * limitations under the License.
 *
 */

package restHandler

import (
	"context"
	"encoding/json"
	"fmt"
	application2 "github.com/argoproj/argo-cd/v2/pkg/apiclient/application"
	"github.com/argoproj/argo-cd/v2/pkg/apis/application/v1alpha1"
	"github.com/argoproj/gitops-engine/pkg/health"
	"github.com/devtron-labs/devtron/api/bean"
	client "github.com/devtron-labs/devtron/api/helm-app"
	"github.com/devtron-labs/devtron/api/restHandler/common"
	"github.com/devtron-labs/devtron/client/argocdServer/application"
	"github.com/devtron-labs/devtron/client/cron"
	"github.com/devtron-labs/devtron/internal/constants"
	"github.com/devtron-labs/devtron/internal/util"
	"github.com/devtron-labs/devtron/pkg/app"
	service1 "github.com/devtron-labs/devtron/pkg/appStore/deployment/service"
	"github.com/devtron-labs/devtron/pkg/cluster"
	"github.com/devtron-labs/devtron/pkg/deploymentGroup"
	"github.com/devtron-labs/devtron/pkg/pipeline"
	"github.com/devtron-labs/devtron/pkg/team"
	"github.com/devtron-labs/devtron/pkg/user"
	"github.com/devtron-labs/devtron/pkg/user/casbin"
	util2 "github.com/devtron-labs/devtron/util"
	"github.com/devtron-labs/devtron/util/argo"
	"github.com/devtron-labs/devtron/util/k8s"
	"github.com/devtron-labs/devtron/util/rbac"
	"github.com/gorilla/mux"
	"go.uber.org/zap"
	"net/http"
	"strconv"
	"strings"
	"time"
)

type AppListingRestHandler interface {
	FetchAppsByEnvironment(w http.ResponseWriter, r *http.Request)
	FetchAppDetails(w http.ResponseWriter, r *http.Request)

	FetchAppTriggerView(w http.ResponseWriter, r *http.Request)
	FetchAppStageStatus(w http.ResponseWriter, r *http.Request)

	FetchOtherEnvironment(w http.ResponseWriter, r *http.Request)
	RedirectToLinkouts(w http.ResponseWriter, r *http.Request)
	GetHostUrlsByBatch(w http.ResponseWriter, r *http.Request)
}

type AppListingRestHandlerImpl struct {
	application                      application.ServiceClient
	appListingService                app.AppListingService
	teamService                      team.TeamService
	enforcer                         casbin.Enforcer
	pipeline                         pipeline.PipelineBuilder
	logger                           *zap.SugaredLogger
	enforcerUtil                     rbac.EnforcerUtil
	deploymentGroupService           deploymentGroup.DeploymentGroupService
	userService                      user.UserService
	helmAppClient                    client.HelmAppClient
	clusterService                   cluster.ClusterService
	helmAppService                   client.HelmAppService
	argoUserService                  argo.ArgoUserService
	k8sApplicationService            k8s.K8sApplicationService
	installedAppService              service1.InstalledAppService
	cdApplicationStatusUpdateHandler cron.CdApplicationStatusUpdateHandler
}

type AppStatus struct {
	name       string
	status     string
	message    string
	err        error
	conditions []v1alpha1.ApplicationCondition
}

func NewAppListingRestHandlerImpl(application application.ServiceClient,
	appListingService app.AppListingService,
	teamService team.TeamService,
	enforcer casbin.Enforcer,
	pipeline pipeline.PipelineBuilder,
	logger *zap.SugaredLogger, enforcerUtil rbac.EnforcerUtil,
	deploymentGroupService deploymentGroup.DeploymentGroupService, userService user.UserService,
	helmAppClient client.HelmAppClient, clusterService cluster.ClusterService, helmAppService client.HelmAppService,
	argoUserService argo.ArgoUserService, k8sApplicationService k8s.K8sApplicationService, installedAppService service1.InstalledAppService,
	cdApplicationStatusUpdateHandler cron.CdApplicationStatusUpdateHandler) *AppListingRestHandlerImpl {
	appListingHandler := &AppListingRestHandlerImpl{
		application:                      application,
		appListingService:                appListingService,
		logger:                           logger,
		teamService:                      teamService,
		pipeline:                         pipeline,
		enforcer:                         enforcer,
		enforcerUtil:                     enforcerUtil,
		deploymentGroupService:           deploymentGroupService,
		userService:                      userService,
		helmAppClient:                    helmAppClient,
		clusterService:                   clusterService,
		helmAppService:                   helmAppService,
		argoUserService:                  argoUserService,
		k8sApplicationService:            k8sApplicationService,
		installedAppService:              installedAppService,
		cdApplicationStatusUpdateHandler: cdApplicationStatusUpdateHandler,
	}
	return appListingHandler
}

func setupResponse(w *http.ResponseWriter, req *http.Request) {
	(*w).Header().Set("Access-Control-Allow-Origin", "*")
	(*w).Header().Set("Access-Control-Allow-Methods", "POST, GET, OPTIONS, PUT, DELETE")
	(*w).Header().Set("Access-Control-Allow-Headers", "Accept, Content-Type, Content-Length, Accept-Encoding, X-CSRF-Token, Authorization")
	(*w).Header().Set("Content-Type", "text/html; charset=utf-8")
}

func (handler AppListingRestHandlerImpl) FetchAppsByEnvironment(w http.ResponseWriter, r *http.Request) {
	//Allow CORS here By * or specific origin
	setupResponse(&w, r)
	token := r.Header.Get("token")
	t0 := time.Now()
	t1 := time.Now()
	handler.logger.Infow("api response time testing", "time", time.Now().String(), "stage", "1")
	userId, err := handler.userService.GetLoggedInUser(r)
	if userId == 0 || err != nil {
		common.WriteJsonResp(w, err, "Unauthorized User", http.StatusUnauthorized)
		return
	}
	user, err := handler.userService.GetById(userId)
	if userId == 0 || err != nil {
		common.WriteJsonResp(w, err, "Unauthorized User", http.StatusUnauthorized)
		return
	}
	userEmailId := strings.ToLower(user.EmailId)
	var fetchAppListingRequest app.FetchAppListingRequest
	decoder := json.NewDecoder(r.Body)
	err = decoder.Decode(&fetchAppListingRequest)
	if err != nil {
		handler.logger.Errorw("request err, FetchAppsByEnvironment", "err", err, "payload", fetchAppListingRequest)
		common.WriteJsonResp(w, err, nil, http.StatusBadRequest)
		return
	}
	_, _, err = fetchAppListingRequest.GetNamespaceClusterMapping()
	if err != nil {
		handler.logger.Errorw("request err, GetNamespaceClusterMapping", "err", err, "payload", fetchAppListingRequest)
		common.WriteJsonResp(w, err, nil, http.StatusBadRequest)
		return
	}

	var dg *deploymentGroup.DeploymentGroupDTO
	if fetchAppListingRequest.DeploymentGroupId > 0 {
		dg, err = handler.deploymentGroupService.FindById(fetchAppListingRequest.DeploymentGroupId)
		if err != nil {
			handler.logger.Errorw("service err, FetchAppsByEnvironment", "err", err, "payload", fetchAppListingRequest)
			common.WriteJsonResp(w, err, "", http.StatusInternalServerError)
		}
	}

	envContainers, err := handler.appListingService.FetchAppsByEnvironment(fetchAppListingRequest, w, r, token)
	if err != nil {
		handler.logger.Errorw("service err, FetchAppsByEnvironment", "err", err, "payload", fetchAppListingRequest)
		common.WriteJsonResp(w, err, "", http.StatusInternalServerError)
	}
	t2 := time.Now()
	handler.logger.Infow("api response time testing", "time", time.Now().String(), "time diff", t2.Unix()-t1.Unix(), "stage", "2")
	t1 = t2

	isActionUserSuperAdmin, err := handler.userService.IsSuperAdmin(int(userId))
	if err != nil {
		handler.logger.Errorw("request err, FetchAppsByEnvironment", "err", err, "userId", userId)
		common.WriteJsonResp(w, err, "Failed to check is super admin", http.StatusInternalServerError)
		return
	}
	appEnvContainers := make([]*bean.AppEnvironmentContainer, 0)
	if isActionUserSuperAdmin {
		appEnvContainers = append(appEnvContainers, envContainers...)
	} else {
		uniqueTeams := make(map[int]string)
		authorizedTeams := make(map[int]bool)
		for _, envContainer := range envContainers {
			if _, ok := uniqueTeams[envContainer.TeamId]; !ok {
				uniqueTeams[envContainer.TeamId] = envContainer.TeamName
			}
		}

		objectArray := make([]string, len(uniqueTeams))
		for _, teamName := range uniqueTeams {
			object := strings.ToLower(teamName)
			objectArray = append(objectArray, object)
		}

		resultMap := handler.enforcer.EnforceByEmailInBatch(userEmailId, casbin.ResourceTeam, casbin.ActionGet, objectArray)
		for teamId, teamName := range uniqueTeams {
			object := strings.ToLower(teamName)
			if ok := resultMap[object]; ok {
				authorizedTeams[teamId] = true
			}
		}

		filteredAppEnvContainers := make([]*bean.AppEnvironmentContainer, 0)
		for _, envContainer := range envContainers {
			if _, ok := authorizedTeams[envContainer.TeamId]; ok {
				filteredAppEnvContainers = append(filteredAppEnvContainers, envContainer)
			}
		}

		objectArray = make([]string, len(filteredAppEnvContainers))
		for _, filteredAppEnvContainer := range filteredAppEnvContainers {
			if fetchAppListingRequest.DeploymentGroupId > 0 {
				if filteredAppEnvContainer.EnvironmentId != 0 && filteredAppEnvContainer.EnvironmentId != dg.EnvironmentId {
					continue
				}
			}
			object := fmt.Sprintf("%s/%s", filteredAppEnvContainer.TeamName, filteredAppEnvContainer.AppName)
			object = strings.ToLower(object)
			objectArray = append(objectArray, object)
		}

		resultMap = handler.enforcer.EnforceByEmailInBatch(userEmailId, casbin.ResourceApplications, casbin.ActionGet, objectArray)
		for _, filteredAppEnvContainer := range filteredAppEnvContainers {
			if fetchAppListingRequest.DeploymentGroupId > 0 {
				if filteredAppEnvContainer.EnvironmentId != 0 && filteredAppEnvContainer.EnvironmentId != dg.EnvironmentId {
					continue
				}
			}
			object := fmt.Sprintf("%s/%s", filteredAppEnvContainer.TeamName, filteredAppEnvContainer.AppName)
			object = strings.ToLower(object)
			if ok := resultMap[object]; ok {
				appEnvContainers = append(appEnvContainers, filteredAppEnvContainer)
			}
		}

	}
	t2 = time.Now()
	handler.logger.Infow("api response time testing", "time", time.Now().String(), "time diff", t2.Unix()-t1.Unix(), "stage", "3")
	t1 = t2
	apps, err := handler.appListingService.BuildAppListingResponse(fetchAppListingRequest, appEnvContainers)
	if err != nil {
		handler.logger.Errorw("service err, FetchAppsByEnvironment", "err", err, "payload", fetchAppListingRequest)
		common.WriteJsonResp(w, err, "", http.StatusInternalServerError)
	}

	// Apply pagination
	appsCount := len(apps)
	offset := fetchAppListingRequest.Offset
	limit := fetchAppListingRequest.Size

	if offset+limit <= len(apps) {
		apps = apps[offset : offset+limit]
	} else {
		apps = apps[offset:]
	}

	appContainerResponse := bean.AppContainerResponse{
		AppContainers: apps,
		AppCount:      appsCount,
	}
	if fetchAppListingRequest.DeploymentGroupId > 0 {
		var ciMaterialDTOs []bean.CiMaterialDTO
		for _, ci := range dg.CiMaterialDTOs {
			ciMaterialDTOs = append(ciMaterialDTOs, bean.CiMaterialDTO{
				Name:        ci.Name,
				SourceValue: ci.SourceValue,
				SourceType:  ci.SourceType,
			})
		}
		appContainerResponse.DeploymentGroupDTO = bean.DeploymentGroupDTO{
			Id:             dg.Id,
			Name:           dg.Name,
			AppCount:       dg.AppCount,
			NoOfApps:       dg.NoOfApps,
			EnvironmentId:  dg.EnvironmentId,
			CiPipelineId:   dg.CiPipelineId,
			CiMaterialDTOs: ciMaterialDTOs,
		}
	}
	t2 = time.Now()
	handler.logger.Infow("api response time testing", "time", time.Now().String(), "time diff", t2.Unix()-t1.Unix(), "stage", "4")
	t1 = t2
	handler.logger.Infow("api response time testing", "total time", time.Now().String(), "total time", t1.Unix()-t0.Unix())
	common.WriteJsonResp(w, err, appContainerResponse, http.StatusOK)
}

func (handler AppListingRestHandlerImpl) FetchAppDetails(w http.ResponseWriter, r *http.Request) {
	vars := mux.Vars(r)
	token := r.Header.Get("token")
	appId, err := strconv.Atoi(vars["app-id"])
	if err != nil {
		common.WriteJsonResp(w, err, nil, http.StatusBadRequest)
		return
	}

	envId, err := strconv.Atoi(vars["env-id"])
	if err != nil {
		common.WriteJsonResp(w, err, nil, http.StatusBadRequest)
		return
	}
	appDetail, err := handler.appListingService.FetchAppDetails(appId, envId)
	if err != nil {
		handler.logger.Errorw("service err, FetchAppDetails", "err", err, "appId", appId, "envId", envId)
		common.WriteJsonResp(w, err, nil, http.StatusInternalServerError)
		return
	}

	object := handler.enforcerUtil.GetAppRBACNameByAppId(appId)
	if ok := handler.enforcer.Enforce(token, casbin.ResourceApplications, casbin.ActionGet, object); !ok {
		common.WriteJsonResp(w, fmt.Errorf("unauthorized user"), nil, http.StatusForbidden)
		return
	}
	appDetail = handler.fetchResourceTree(w, r, appId, envId, appDetail)
	common.WriteJsonResp(w, err, appDetail, http.StatusOK)
}

func (handler AppListingRestHandlerImpl) FetchAppTriggerView(w http.ResponseWriter, r *http.Request) {
	vars := mux.Vars(r)
	token := r.Header.Get("token")
	appId, err := strconv.Atoi(vars["app-id"])
	if err != nil {
		handler.logger.Errorw("request err, FetchAppTriggerView", "err", err, "appId", appId)
		common.WriteJsonResp(w, err, nil, http.StatusBadRequest)
		return
	}
	handler.logger.Debugw("request payload, FetchAppTriggerView", "appId", appId)

	triggerView, err := handler.appListingService.FetchAppTriggerView(appId)
	if err != nil {
		handler.logger.Errorw("service err, FetchAppTriggerView", "err", err, "appId", appId)
		common.WriteJsonResp(w, err, nil, http.StatusInternalServerError)
		return
	}

	//TODO: environment based auth, purge data of environment on which user doesnt have access, only show environment name
	// RBAC enforcer applying
	if len(triggerView) > 0 {
		object := handler.enforcerUtil.GetAppRBACName(triggerView[0].AppName)
		if ok := handler.enforcer.Enforce(token, casbin.ResourceApplications, casbin.ActionGet, object); !ok {
			common.WriteJsonResp(w, err, "Unauthorized User", http.StatusForbidden)
			return
		}
	}
	//RBAC enforcer Ends

	ctx, cancel := context.WithCancel(r.Context())
	if cn, ok := w.(http.CloseNotifier); ok {
		go func(done <-chan struct{}, closed <-chan bool) {
			select {
			case <-done:
			case <-closed:
				cancel()
			}
		}(ctx.Done(), cn.CloseNotify())
	}
	acdToken, err := handler.argoUserService.GetLatestDevtronArgoCdUserToken()
	if err != nil {
		handler.logger.Errorw("error in getting acd token", "err", err)
		common.WriteJsonResp(w, err, nil, http.StatusInternalServerError)
		return
	}
	ctx = context.WithValue(ctx, "token", acdToken)
	defer cancel()

	response := make(chan AppStatus)
	qCount := len(triggerView)
	responses := map[string]AppStatus{}

	for i := 0; i < len(triggerView); i++ {
		acdAppName := triggerView[i].AppName + "-" + triggerView[i].EnvironmentName
		go func(pipelineName string) {
			ctxt, cancel := context.WithTimeout(ctx, 60*time.Second)
			defer cancel()
			query := application2.ApplicationQuery{Name: &pipelineName}
			app, conn, err := handler.application.Watch(ctxt, &query)
			defer conn.Close()
			if err != nil {
				response <- AppStatus{name: pipelineName, status: "", message: "", err: err, conditions: make([]v1alpha1.ApplicationCondition, 0)}
				return
			}
			if app != nil {
				resp, err := app.Recv()
				if err != nil {
					response <- AppStatus{name: pipelineName, status: "", message: "", err: err, conditions: make([]v1alpha1.ApplicationCondition, 0)}
					return
				}
				if resp != nil {
					healthStatus := resp.Application.Status.Health.Status
					status := AppStatus{
						name:       pipelineName,
						status:     string(healthStatus),
						message:    resp.Application.Status.Health.Message,
						err:        nil,
						conditions: resp.Application.Status.Conditions,
					}
					response <- status
					return
				}
				response <- AppStatus{name: pipelineName, status: "", message: "", err: fmt.Errorf("Missing Application"), conditions: make([]v1alpha1.ApplicationCondition, 0)}
				return
			}
			response <- AppStatus{name: pipelineName, status: "", message: "", err: fmt.Errorf("Connection Closed by Client"), conditions: make([]v1alpha1.ApplicationCondition, 0)}

		}(acdAppName)
	}
	rCount := 0

	for {
		select {
		case msg, ok := <-response:
			if ok {
				if msg.err == nil {
					responses[msg.name] = msg
				}
			}
			rCount++
		}
		if qCount == rCount {
			break
		}
	}

	for i := 0; i < len(triggerView); i++ {
		acdAppName := triggerView[i].AppName + "-" + triggerView[i].EnvironmentName
		if val, ok := responses[acdAppName]; ok {
			status := val.status
			conditions := val.conditions
			for _, condition := range conditions {
				if condition.Type != v1alpha1.ApplicationConditionSharedResourceWarning {
					status = "Degraded"
				}
			}
			triggerView[i].Status = status
			triggerView[i].StatusMessage = val.message
			triggerView[i].Conditions = val.conditions
		}
		if triggerView[i].Status == "" {
			triggerView[i].Status = "Unknown"
		}
		if triggerView[i].Status == string(health.HealthStatusDegraded) {
			triggerView[i].Status = "Not Deployed"
		}
	}
	common.WriteJsonResp(w, err, triggerView, http.StatusOK)
}

func (handler AppListingRestHandlerImpl) FetchAppStageStatus(w http.ResponseWriter, r *http.Request) {
	vars := mux.Vars(r)
	appId, err := strconv.Atoi(vars["app-id"])
	if err != nil {
		handler.logger.Errorw("request err, FetchAppStageStatus", "err", err, "appId", appId)
		common.WriteJsonResp(w, err, nil, http.StatusBadRequest)
		return
	}
	handler.logger.Infow("request payload, FetchAppStageStatus", "appId", appId)
	token := r.Header.Get("token")
	app, err := handler.pipeline.GetApp(appId)
	if err != nil {
		handler.logger.Errorw("service err, FetchAppStageStatus", "err", err, "appId", appId)
		common.WriteJsonResp(w, err, nil, http.StatusBadRequest)
		return
	}

	// RBAC enforcer applying
	object := handler.enforcerUtil.GetAppRBACName(app.AppName)
	if ok := handler.enforcer.Enforce(token, casbin.ResourceApplications, casbin.ActionGet, object); !ok {
		common.WriteJsonResp(w, fmt.Errorf("unauthorized user"), "Unauthorized User", http.StatusForbidden)
		return
	}
	//RBAC enforcer Ends

	triggerView, err := handler.appListingService.FetchAppStageStatus(appId)
	if err != nil {
		handler.logger.Errorw("service err, FetchAppStageStatus", "err", err, "appId", appId)
		common.WriteJsonResp(w, err, nil, http.StatusInternalServerError)
		return
	}
	common.WriteJsonResp(w, err, triggerView, http.StatusOK)
}

func (handler AppListingRestHandlerImpl) FetchOtherEnvironment(w http.ResponseWriter, r *http.Request) {
	vars := mux.Vars(r)
	appId, err := strconv.Atoi(vars["app-id"])
	if err != nil {
		handler.logger.Errorw("request err, FetchOtherEnvironment", "err", err, "appId", appId)
		common.WriteJsonResp(w, err, nil, http.StatusBadRequest)
		return
	}
	token := r.Header.Get("token")
	app, err := handler.pipeline.GetApp(appId)
	if err != nil {
		handler.logger.Errorw("service err, FetchOtherEnvironment", "err", err, "appId", appId)
		common.WriteJsonResp(w, err, nil, http.StatusBadRequest)
		return
	}

	// RBAC enforcer applying
	object := handler.enforcerUtil.GetAppRBACName(app.AppName)
	if ok := handler.enforcer.Enforce(token, casbin.ResourceApplications, casbin.ActionGet, object); !ok {
		common.WriteJsonResp(w, err, "unauthorized user", http.StatusForbidden)
		return
	}
	//RBAC enforcer Ends

	otherEnvironment, err := handler.appListingService.FetchOtherEnvironment(appId)
	if err != nil {
		handler.logger.Errorw("service err, FetchOtherEnvironment", "err", err, "appId", appId)
		common.WriteJsonResp(w, err, nil, http.StatusInternalServerError)
		return
	}

	//TODO - rbac env level

	common.WriteJsonResp(w, err, otherEnvironment, http.StatusOK)
}

func (handler AppListingRestHandlerImpl) RedirectToLinkouts(w http.ResponseWriter, r *http.Request) {
	token := r.Header.Get("token")
	vars := mux.Vars(r)
	Id, err := strconv.Atoi(vars["Id"])
	if err != nil {
		handler.logger.Errorw("request err, RedirectToLinkouts", "err", err, "id", Id)
		common.WriteJsonResp(w, err, nil, http.StatusBadRequest)
		return
	}
	appId, err := strconv.Atoi(vars["appId"])
	if err != nil {
		handler.logger.Errorw("request err, RedirectToLinkouts", "err", err, "appId", appId)
		common.WriteJsonResp(w, err, nil, http.StatusBadRequest)
		return
	}
	envId, err := strconv.Atoi(vars["envId"])
	if err != nil {
		handler.logger.Errorw("request err, RedirectToLinkouts", "err", err, "envId", envId)
		common.WriteJsonResp(w, err, nil, http.StatusBadRequest)
		return
	}
	podName := vars["podName"]
	containerName := vars["containerName"]
	app, err := handler.pipeline.GetApp(appId)
	if err != nil {
		handler.logger.Errorw("bad request", "err", err)
		common.WriteJsonResp(w, err, nil, http.StatusBadRequest)
		return
	}

	// RBAC enforcer applying
	object := handler.enforcerUtil.GetAppRBACName(app.AppName)
	if ok := handler.enforcer.Enforce(token, casbin.ResourceApplications, casbin.ActionGet, object); !ok {
		common.WriteJsonResp(w, err, "unauthorized user", http.StatusForbidden)
		return
	}
	//RBAC enforcer Ends

	link, err := handler.appListingService.RedirectToLinkouts(Id, appId, envId, podName, containerName)
	if err != nil || len(link) == 0 {
		handler.logger.Errorw("service err, RedirectToLinkouts", "err", err, "appId", appId)
		common.WriteJsonResp(w, err, nil, http.StatusInternalServerError)
		return
	}
	http.Redirect(w, r, link, http.StatusOK)
}
func (handler AppListingRestHandlerImpl) fetchResourceTreeFromInstallAppService(w http.ResponseWriter, r *http.Request, appDetail bean.AppDetailContainer) bean.AppDetailContainer {
	rctx := r.Context()
	cn, _ := w.(http.CloseNotifier)
	return handler.installedAppService.FetchResourceTree(rctx, cn, &appDetail)
}
func (handler AppListingRestHandlerImpl) GetHostUrlsByBatch(w http.ResponseWriter, r *http.Request) {
	vars := r.URL.Query()
	appIdParam := vars.Get("appId")
	installedAppIdParam := vars.Get("installedAppId")
	envIdParam := vars.Get("envId")

	if (appIdParam == "" && installedAppIdParam == "") || (appIdParam != "" && installedAppIdParam != "") {
		handler.logger.Error("error in decoding batch request body", "appId", appIdParam, "installedAppId", installedAppIdParam)
		common.WriteJsonResp(w, fmt.Errorf("only one of the appId or installedAppId should be valid appId: %s installedAppId: %s", appIdParam, installedAppIdParam), nil, http.StatusBadRequest)
		return
	}
	var appDetail bean.AppDetailContainer
	var appId, envId int
	envId, err := strconv.Atoi(envIdParam)
	if err != nil {
		handler.logger.Errorw("error in parsing envId from request body", "envId", envIdParam, "err", err)
		common.WriteJsonResp(w, fmt.Errorf("error in parsing envId : %s must be integer", envIdParam), nil, http.StatusBadRequest)
		return
	}
	appDetail, err = handler.getAppDetails(appIdParam, installedAppIdParam, envId)
	if err != nil {
		handler.logger.Errorw("error occurred while getting app details", "appId", appIdParam, "installedAppId", installedAppIdParam, "envId", envId)
		common.WriteJsonResp(w, err, nil, http.StatusBadRequest)
		return
	}

	isAcdApp := len(appDetail.AppName) > 0 && len(appDetail.EnvironmentName) > 0 && util.IsAcdApp(appDetail.DeploymentAppType)
	isHelmApp := len(appDetail.AppName) > 0 && len(appDetail.EnvironmentName) > 0 && util.IsHelmApp(appDetail.DeploymentAppType)
	if !isAcdApp && !isHelmApp {
		handler.logger.Errorw("Invalid app type", "appId", appIdParam, "envId", envId, "installedAppId", installedAppIdParam)
		common.WriteJsonResp(w, fmt.Errorf("app is neither helm app or devtron app"), nil, http.StatusBadRequest)
		return
	}
	//check user authorization for this app
	token := r.Header.Get("token")
	object := handler.enforcerUtil.GetAppRBACNameByAppId(appId)
	if ok := handler.enforcer.Enforce(token, casbin.ResourceApplications, casbin.ActionGet, object); !ok {
		common.WriteJsonResp(w, fmt.Errorf("unauthorized user"), nil, http.StatusForbidden)
		return
	}

	if installedAppIdParam != "" {
		appDetail = handler.fetchResourceTreeFromInstallAppService(w, r, appDetail)
	} else {
		appDetail = handler.fetchResourceTree(w, r, appId, envId, appDetail)
	}
<<<<<<< HEAD

	resourceTree := appDetail.ResourceTree
	_, ok := resourceTree["nodes"]
	if !ok {
		err = fmt.Errorf("no nodes found for this resource tree appName:%s , envName:%s", appDetail.AppName, appDetail.EnvironmentName)
		handler.logger.Errorw("no nodes found for this resource tree", "appName", appDetail.AppName, "envName", appDetail.EnvironmentName)
		common.WriteJsonResp(w, err, nil, http.StatusBadRequest)
		return
	}
	//valid batch requests, only valid requests will be sent for batch processing
	validRequests := make([]k8s.ResourceRequestBean, 0)
	validRequests = handler.k8sApplicationService.FilterServiceAndIngress(resourceTree, validRequests, appDetail, "")
	if len(validRequests) == 0 {
		handler.logger.Error("neither service nor ingress found for", "appId", appIdParam, "envId", envIdParam, "installedAppId", installedAppIdParam)
		common.WriteJsonResp(w, err, nil, http.StatusNoContent)
		return
	}
	resp, err := handler.k8sApplicationService.GetManifestsByBatch(r.Context(), validRequests)
	if err != nil {
		handler.logger.Errorw("error in getting manifests in batch", "err", err)
		common.WriteJsonResp(w, err, nil, http.StatusInternalServerError)
		return
	}
	result := handler.k8sApplicationService.GetUrlsByBatch(resp)
	common.WriteJsonResp(w, nil, result, http.StatusOK)
}

func (handler AppListingRestHandlerImpl) getAppDetails(appIdParam, installedAppIdParam string, envId int) (bean.AppDetailContainer, error) {
	var appDetail bean.AppDetailContainer
	if appIdParam != "" {
		appId, err := strconv.Atoi(appIdParam)
		if err != nil {
			handler.logger.Errorw("error in parsing appId from request body", "appId", appIdParam, "err", err)
			return appDetail, err
		}
		return handler.appListingService.FetchAppDetails(appId, envId)
	}

=======

	resourceTree := appDetail.ResourceTree
	_, ok := resourceTree["nodes"]
	if !ok {
		err = fmt.Errorf("no nodes found for this resource tree appName:%s , envName:%s", appDetail.AppName, appDetail.EnvironmentName)
		handler.logger.Errorw("no nodes found for this resource tree", "appName", appDetail.AppName, "envName", appDetail.EnvironmentName)
		common.WriteJsonResp(w, err, nil, http.StatusBadRequest)
		return
	}
	//valid batch requests, only valid requests will be sent for batch processing
	validRequests := make([]k8s.ResourceRequestBean, 0)
	validRequests = handler.k8sApplicationService.FilterServiceAndIngress(resourceTree, validRequests, appDetail, "")
	if len(validRequests) == 0 {
		handler.logger.Error("neither service nor ingress found for", "appId", appIdParam, "envId", envIdParam, "installedAppId", installedAppIdParam)
		common.WriteJsonResp(w, err, nil, http.StatusNoContent)
		return
	}
	resp, err := handler.k8sApplicationService.GetManifestsByBatch(r.Context(), validRequests)
	if err != nil {
		handler.logger.Errorw("error in getting manifests in batch", "err", err)
		common.WriteJsonResp(w, err, nil, http.StatusInternalServerError)
		return
	}
	result := handler.k8sApplicationService.GetUrlsByBatch(resp)
	common.WriteJsonResp(w, nil, result, http.StatusOK)
}

func (handler AppListingRestHandlerImpl) getAppDetails(appIdParam, installedAppIdParam string, envId int) (bean.AppDetailContainer, error) {
	var appDetail bean.AppDetailContainer
	if appIdParam != "" {
		appId, err := strconv.Atoi(appIdParam)
		if err != nil {
			handler.logger.Errorw("error in parsing appId from request body", "appId", appIdParam, "err", err)
			return appDetail, err
		}
		return handler.appListingService.FetchAppDetails(appId, envId)
	}

>>>>>>> 9bed8867
	appId, err := strconv.Atoi(installedAppIdParam)
	if err != nil {
		handler.logger.Errorw("error in parsing installedAppId from request body", "installedAppId", installedAppIdParam, "err", err)
		return appDetail, err
	}
	return handler.installedAppService.FindAppDetailsForAppstoreApplication(appId, envId)
}

func (handler AppListingRestHandlerImpl) fetchResourceTree(w http.ResponseWriter, r *http.Request, appId int, envId int, appDetail bean.AppDetailContainer) bean.AppDetailContainer {
	if len(appDetail.AppName) > 0 && len(appDetail.EnvironmentName) > 0 && util.IsAcdApp(appDetail.DeploymentAppType) {
		//RBAC enforcer Ends
		acdAppName := appDetail.AppName + "-" + appDetail.EnvironmentName
		query := &application2.ResourcesQuery{
			ApplicationName: &acdAppName,
		}
		ctx, cancel := context.WithCancel(r.Context())
		if cn, ok := w.(http.CloseNotifier); ok {
			go func(done <-chan struct{}, closed <-chan bool) {
				select {
				case <-done:
				case <-closed:
					cancel()
				}
			}(ctx.Done(), cn.CloseNotify())
		}
		defer cancel()
		acdToken, err := handler.argoUserService.GetLatestDevtronArgoCdUserToken()
		if err != nil {
			handler.logger.Errorw("error in getting acd token", "err", err)
			common.WriteJsonResp(w, err, "", http.StatusInternalServerError)
			return appDetail
		}
		ctx = context.WithValue(ctx, "token", acdToken)
		start := time.Now()
		resp, err := handler.application.ResourceTree(ctx, query)
		elapsed := time.Since(start)
		if err != nil {
			handler.logger.Errorw("service err, FetchAppDetails, resource tree", "err", err, "app", appId, "env", envId)
			err = &util.ApiError{
				Code:            constants.AppDetailResourceTreeNotFound,
				InternalMessage: "app detail fetched, failed to get resource tree from acd",
				UserMessage:     "Error fetching detail, if you have recently created this deployment pipeline please try after sometime.",
			}
			common.WriteJsonResp(w, err, "", http.StatusInternalServerError)
			return appDetail
		}
		if resp.Status == string(health.HealthStatusHealthy) {
			status, err := handler.appListingService.ISLastReleaseStopType(appId, envId)
			if err != nil {
				handler.logger.Errorw("service err, FetchAppDetails", "err", err, "app", appId, "env", envId)
			} else if status {
				resp.Status = application.HIBERNATING
			}
		}
		handler.logger.Debugw("FetchAppDetails, time elapsed in fetching application for environment ", "elapsed", elapsed, "appId", appId, "envId", envId)

		if resp.Status == string(health.HealthStatusDegraded) {
			count, err := handler.appListingService.GetReleaseCount(appId, envId)
			if err != nil {
				handler.logger.Errorw("service err, FetchAppDetails, release count", "err", err, "app", appId, "env", envId)
			} else if count == 0 {
				resp.Status = app.NotDeployed
			}
		}
		appDetail.ResourceTree = util2.InterfaceToMapAdapter(resp)
<<<<<<< HEAD
		handler.logger.Debugw("application environment status", "appId", appId, "envId", envId, "resp", resp)
=======
>>>>>>> 9bed8867
		if resp.Status == string(health.HealthStatusHealthy) {
			err = handler.cdApplicationStatusUpdateHandler.SyncPipelineStatusForResourceTreeCall(acdAppName, appId, envId)
			if err != nil {
				handler.logger.Errorw("error in syncing pipeline status", "err", err)
			}
		}
	} else if len(appDetail.AppName) > 0 && len(appDetail.EnvironmentName) > 0 && util.IsHelmApp(appDetail.DeploymentAppType) {
		config, err := handler.helmAppService.GetClusterConf(appDetail.ClusterId)
		if err != nil {
			handler.logger.Errorw("error in fetching cluster detail", "err", err)
		}
		req := &client.AppDetailRequest{
			ClusterConfig: config,
			Namespace:     appDetail.Namespace,
			ReleaseName:   fmt.Sprintf("%s-%s", appDetail.AppName, appDetail.EnvironmentName),
		}
		detail, err := handler.helmAppClient.GetAppDetail(context.Background(), req)
		if err != nil {
			handler.logger.Errorw("error in fetching app detail", "err", err)
		}
		if detail != nil {
			resourceTree := util2.InterfaceToMapAdapter(detail.ResourceTreeResponse)
			resourceTree["status"] = detail.ApplicationStatus
			appDetail.ResourceTree = resourceTree
			handler.logger.Warnw("appName and envName not found - avoiding resource tree call", "app", appDetail.AppName, "env", appDetail.EnvironmentName)
		} else {
			appDetail.ResourceTree = map[string]interface{}{}
		}
	} else {
		appDetail.ResourceTree = map[string]interface{}{}
		handler.logger.Warnw("appName and envName not found - avoiding resource tree call", "app", appDetail.AppName, "env", appDetail.EnvironmentName)
	}
	return appDetail
}<|MERGE_RESOLUTION|>--- conflicted
+++ resolved
@@ -54,7 +54,7 @@
 type AppListingRestHandler interface {
 	FetchAppsByEnvironment(w http.ResponseWriter, r *http.Request)
 	FetchAppDetails(w http.ResponseWriter, r *http.Request)
-
+	FetchAllDevtronManagedApps(w http.ResponseWriter, r *http.Request)
 	FetchAppTriggerView(w http.ResponseWriter, r *http.Request)
 	FetchAppStageStatus(w http.ResponseWriter, r *http.Request)
 
@@ -127,7 +127,24 @@
 	(*w).Header().Set("Access-Control-Allow-Headers", "Accept, Content-Type, Content-Length, Accept-Encoding, X-CSRF-Token, Authorization")
 	(*w).Header().Set("Content-Type", "text/html; charset=utf-8")
 }
-
+func (handler AppListingRestHandlerImpl) FetchAllDevtronManagedApps(w http.ResponseWriter, r *http.Request) {
+	token := r.Header.Get("token")
+	userId, err := handler.userService.GetLoggedInUser(r)
+	if userId == 0 || err != nil {
+		common.WriteJsonResp(w, err, "Unauthorized User", http.StatusUnauthorized)
+		return
+	}
+	handler.logger.Infow("got request to fetch all devtron managed apps ", "userId", userId)
+	//RBAC starts
+	if ok := handler.enforcer.Enforce(token, casbin.ResourceGlobal, casbin.ActionGet, "*"); !ok {
+		handler.logger.Infow("user forbidden to fetch all devtron managed apps", "userId", userId)
+		common.WriteJsonResp(w, err, "Unauthorized User", http.StatusForbidden)
+		return
+	}
+	//RBAC ends
+	res, err := handler.appListingService.FetchAllDevtronManagedApps()
+	common.WriteJsonResp(w, err, res, http.StatusOK)
+}
 func (handler AppListingRestHandlerImpl) FetchAppsByEnvironment(w http.ResponseWriter, r *http.Request) {
 	//Allow CORS here By * or specific origin
 	setupResponse(&w, r)
@@ -622,7 +639,6 @@
 	} else {
 		appDetail = handler.fetchResourceTree(w, r, appId, envId, appDetail)
 	}
-<<<<<<< HEAD
 
 	resourceTree := appDetail.ResourceTree
 	_, ok := resourceTree["nodes"]
@@ -661,46 +677,6 @@
 		return handler.appListingService.FetchAppDetails(appId, envId)
 	}
 
-=======
-
-	resourceTree := appDetail.ResourceTree
-	_, ok := resourceTree["nodes"]
-	if !ok {
-		err = fmt.Errorf("no nodes found for this resource tree appName:%s , envName:%s", appDetail.AppName, appDetail.EnvironmentName)
-		handler.logger.Errorw("no nodes found for this resource tree", "appName", appDetail.AppName, "envName", appDetail.EnvironmentName)
-		common.WriteJsonResp(w, err, nil, http.StatusBadRequest)
-		return
-	}
-	//valid batch requests, only valid requests will be sent for batch processing
-	validRequests := make([]k8s.ResourceRequestBean, 0)
-	validRequests = handler.k8sApplicationService.FilterServiceAndIngress(resourceTree, validRequests, appDetail, "")
-	if len(validRequests) == 0 {
-		handler.logger.Error("neither service nor ingress found for", "appId", appIdParam, "envId", envIdParam, "installedAppId", installedAppIdParam)
-		common.WriteJsonResp(w, err, nil, http.StatusNoContent)
-		return
-	}
-	resp, err := handler.k8sApplicationService.GetManifestsByBatch(r.Context(), validRequests)
-	if err != nil {
-		handler.logger.Errorw("error in getting manifests in batch", "err", err)
-		common.WriteJsonResp(w, err, nil, http.StatusInternalServerError)
-		return
-	}
-	result := handler.k8sApplicationService.GetUrlsByBatch(resp)
-	common.WriteJsonResp(w, nil, result, http.StatusOK)
-}
-
-func (handler AppListingRestHandlerImpl) getAppDetails(appIdParam, installedAppIdParam string, envId int) (bean.AppDetailContainer, error) {
-	var appDetail bean.AppDetailContainer
-	if appIdParam != "" {
-		appId, err := strconv.Atoi(appIdParam)
-		if err != nil {
-			handler.logger.Errorw("error in parsing appId from request body", "appId", appIdParam, "err", err)
-			return appDetail, err
-		}
-		return handler.appListingService.FetchAppDetails(appId, envId)
-	}
-
->>>>>>> 9bed8867
 	appId, err := strconv.Atoi(installedAppIdParam)
 	if err != nil {
 		handler.logger.Errorw("error in parsing installedAppId from request body", "installedAppId", installedAppIdParam, "err", err)
@@ -766,10 +742,6 @@
 			}
 		}
 		appDetail.ResourceTree = util2.InterfaceToMapAdapter(resp)
-<<<<<<< HEAD
-		handler.logger.Debugw("application environment status", "appId", appId, "envId", envId, "resp", resp)
-=======
->>>>>>> 9bed8867
 		if resp.Status == string(health.HealthStatusHealthy) {
 			err = handler.cdApplicationStatusUpdateHandler.SyncPipelineStatusForResourceTreeCall(acdAppName, appId, envId)
 			if err != nil {
