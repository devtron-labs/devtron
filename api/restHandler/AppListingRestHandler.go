--- conflicted
+++ resolved
@@ -223,11 +223,7 @@
 		common.WriteJsonResp(w, err, "Unauthorized User", http.StatusForbidden)
 		return
 	}
-<<<<<<< HEAD
-	validAppIds := make([]int, 0)
-=======
 	var validAppIds []int
->>>>>>> c0880326
 	//for non super admin users
 	if !isSuperAdmin {
 		userEmailId := strings.ToLower(user.EmailId)
@@ -263,17 +259,10 @@
 		common.WriteJsonResp(w, err, nil, http.StatusBadRequest)
 		return
 	}
-<<<<<<< HEAD
-	if !isSuperAdmin {
-		// fetching only those jobs whose access user has by setting valid app Ids.
-		fetchJobListingRequest.AppIds = validAppIds
-	}
-=======
 
 	// fetching only those jobs whose access user has by setting valid app Ids.
 	fetchJobListingRequest.AppIds = validAppIds
 
->>>>>>> c0880326
 	jobs, err := handler.appListingService.FetchJobs(fetchJobListingRequest)
 	if err != nil {
 		handler.logger.Errorw("service err, FetchJobs", "err", err, "payload", fetchJobListingRequest)
