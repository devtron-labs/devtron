--- conflicted
+++ resolved
@@ -1613,8 +1613,6 @@
 		} else {
 			resourceTree["serverVersion"] = version.String()
 		}
-<<<<<<< HEAD
-=======
 	}
 	validRequests := make([]k8s.ResourceRequestBean, 0)
 	k8sAppDetail := bean.AppDetailContainer{
@@ -1702,7 +1700,6 @@
 				}
 			}
 		}
->>>>>>> 59686b38
 	}
 	return resourceTree, nil
 }
