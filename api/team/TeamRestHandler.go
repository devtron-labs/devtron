--- conflicted
+++ resolved
@@ -31,7 +31,6 @@
 	"go.uber.org/zap"
 	"gopkg.in/go-playground/validator.v9"
 	"net/http"
-	"os"
 	"strconv"
 	"strings"
 	"time"
@@ -258,16 +257,10 @@
 		return
 	}
 	dbElapsedTime := time.Since(start)
-	ignoreAuthCheck := os.Getenv("IGNORE_AUTOCOMPLETE_AUTH_CHECK")
-	ignoreAuthCheckValue, _ := strconv.ParseBool(ignoreAuthCheck)
 	token := r.Header.Get("token")
 	var grantedTeams = teams
 	start = time.Now()
-<<<<<<< HEAD
-	if !ignoreAuthCheckValue {
-=======
 	if !impl.cfg.IgnoreAuthCheck {
->>>>>>> 539b90eb
 		grantedTeams = make([]team.TeamRequest, 0)
 		emailId, _ := impl.userService.GetEmailFromToken(token)
 		// RBAC enforcer applying
