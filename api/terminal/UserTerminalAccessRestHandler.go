package terminal

import (
	"encoding/json"
	"errors"
	"github.com/devtron-labs/devtron/api/restHandler/common"
	"github.com/devtron-labs/devtron/internal/sql/models"
	"github.com/devtron-labs/devtron/pkg/clusterTerminalAccess"
	"github.com/devtron-labs/devtron/pkg/user"
	"github.com/devtron-labs/devtron/pkg/user/casbin"
	"github.com/gorilla/mux"
	"go.uber.org/zap"
	"gopkg.in/go-playground/validator.v9"
	"net/http"
	"strconv"
)

type UserTerminalAccessRestHandler interface {
	StartTerminalSession(w http.ResponseWriter, r *http.Request)
	UpdateTerminalSession(w http.ResponseWriter, r *http.Request)
	UpdateTerminalShellSession(w http.ResponseWriter, r *http.Request)
	FetchTerminalStatus(w http.ResponseWriter, r *http.Request)
	StopTerminalSession(w http.ResponseWriter, r *http.Request)
	DisconnectTerminalSession(w http.ResponseWriter, r *http.Request)
	DisconnectAllTerminalSessionAndRetry(w http.ResponseWriter, r *http.Request)
	FetchTerminalPodEvents(w http.ResponseWriter, r *http.Request)
	FetchTerminalPodManifest(w http.ResponseWriter, r *http.Request)
	ValidateShell(w http.ResponseWriter, r *http.Request)
<<<<<<< HEAD
	EditPodManifest(w http.ResponseWriter, r *http.Request)
=======
}

type validShellResponse struct {
	IsValidShell bool   `json:"isValidShell"`
	ErrorReason  string `json:"errorReason"`
	ShellName    string `json:"shellName"`
>>>>>>> c4c32ca3
}

type UserTerminalAccessRestHandlerImpl struct {
	Logger                    *zap.SugaredLogger
	UserTerminalAccessService clusterTerminalAccess.UserTerminalAccessService
	Enforcer                  casbin.Enforcer
	UserService               user.UserService
	validator                 *validator.Validate
}

func NewUserTerminalAccessRestHandlerImpl(logger *zap.SugaredLogger, userTerminalAccessService clusterTerminalAccess.UserTerminalAccessService, Enforcer casbin.Enforcer,
	UserService user.UserService, validator *validator.Validate) *UserTerminalAccessRestHandlerImpl {
	return &UserTerminalAccessRestHandlerImpl{
		Logger:                    logger,
		UserTerminalAccessService: userTerminalAccessService,
		Enforcer:                  Enforcer,
		UserService:               UserService,
		validator:                 validator,
	}
}
func (handler UserTerminalAccessRestHandlerImpl) ValidateShell(w http.ResponseWriter, r *http.Request) {
<<<<<<< HEAD
	handler.Logger.Infow("Inside validateShell method")
=======
>>>>>>> c4c32ca3
	userId, err := handler.UserService.GetLoggedInUser(r)
	if userId == 0 || err != nil {
		common.WriteJsonResp(w, err, "Unauthorized User", http.StatusUnauthorized)
		return
	}
	vars := mux.Vars(r)
	podName := vars["podName"]
	namespace := vars["namespace"]
	shellName := vars["shellName"]
<<<<<<< HEAD
	containerName := vars["containerName"]
=======
>>>>>>> c4c32ca3
	clusterId, err := strconv.Atoi(vars["clusterId"])
	if err != nil {
		handler.Logger.Errorw("error in parsing clusterId from request", "clusterId", clusterId, "err", err)
		common.WriteJsonResp(w, err, nil, http.StatusBadRequest)
		return
	}
	token := r.Header.Get("token")
	if ok := handler.Enforcer.Enforce(token, casbin.ResourceGlobal, casbin.ActionCreate, "*"); !ok {
		common.WriteJsonResp(w, errors.New("unauthorized"), nil, http.StatusForbidden)
		return
	}
<<<<<<< HEAD
	res, shell, err := handler.UserTerminalAccessService.ValidateShell(podName, namespace, shellName, containerName, clusterId)
	type validShellResponse struct {
		IsValidShell bool   `json:"isValidShell"`
		ErrorReason  string `json:"errorReason"`
		ShellName    string `json:"shellName"`
	}
=======
	res, shell, err := handler.UserTerminalAccessService.ValidateShell(podName, namespace, shellName, clusterId)
>>>>>>> c4c32ca3
	reason := ""
	if err != nil {
		reason = err.Error()
	}
	resp := validShellResponse{IsValidShell: res, ErrorReason: reason, ShellName: shell}
	common.WriteJsonResp(w, nil, resp, http.StatusOK)
}
func (handler UserTerminalAccessRestHandlerImpl) StartTerminalSession(w http.ResponseWriter, r *http.Request) {
	userId, err := handler.UserService.GetLoggedInUser(r)
	if userId == 0 || err != nil {
		common.WriteJsonResp(w, err, "Unauthorized User", http.StatusUnauthorized)
		return
	}
	decoder := json.NewDecoder(r.Body)
	var request models.UserTerminalSessionRequest
	err = decoder.Decode(&request)
	if err != nil {
		handler.Logger.Errorw("request err, StartTerminalSession", "err", err, "payload", request)
		common.WriteJsonResp(w, err, nil, http.StatusBadRequest)
		return
	}
	request.UserId = userId
	err = handler.validator.Struct(request)
	if err != nil {
		handler.Logger.Errorw("validation err, StartTerminalSession", "err", err, "payload", request)
		common.WriteJsonResp(w, err, nil, http.StatusBadRequest)
		return
	}

	token := r.Header.Get("token")
	if ok := handler.Enforcer.Enforce(token, casbin.ResourceGlobal, casbin.ActionCreate, "*"); !ok {
		common.WriteJsonResp(w, errors.New("unauthorized"), nil, http.StatusForbidden)
		return
	}
	sessionResponse, err := handler.UserTerminalAccessService.StartTerminalSession(r.Context(), &request)
	if err != nil {
		handler.Logger.Errorw("service err, StartTerminalSession", "err", err)
		common.WriteJsonResp(w, err, nil, http.StatusInternalServerError)
		return
	}
	common.WriteJsonResp(w, nil, sessionResponse, http.StatusOK)
}

func (handler UserTerminalAccessRestHandlerImpl) UpdateTerminalSession(w http.ResponseWriter, r *http.Request) {
	userId, err := handler.UserService.GetLoggedInUser(r)
	if userId == 0 || err != nil {
		common.WriteJsonResp(w, err, "Unauthorized User", http.StatusUnauthorized)
		return
	}
	decoder := json.NewDecoder(r.Body)
	var request models.UserTerminalSessionRequest
	err = decoder.Decode(&request)
	if err != nil {
		handler.Logger.Errorw("request err, UpdateTerminalSession", "err", err, "payload", request)
		common.WriteJsonResp(w, err, nil, http.StatusBadRequest)
		return
	}
	request.UserId = userId
	err = handler.validator.Struct(request)
	if err != nil {
		handler.Logger.Errorw("validation err, UpdateTerminalSession", "err", err, "payload", request)
		common.WriteJsonResp(w, err, nil, http.StatusBadRequest)
		return
	}

	token := r.Header.Get("token")
	if ok := handler.Enforcer.Enforce(token, casbin.ResourceGlobal, casbin.ActionUpdate, "*"); !ok {
		common.WriteJsonResp(w, errors.New("unauthorized"), nil, http.StatusForbidden)
		return
	}
	sessionResponse, err := handler.UserTerminalAccessService.UpdateTerminalSession(r.Context(), &request)
	if err != nil {
		handler.Logger.Errorw("service err, UpdateTerminalSession", "err", err)
		common.WriteJsonResp(w, err, nil, http.StatusInternalServerError)
		return
	}
	common.WriteJsonResp(w, nil, sessionResponse, http.StatusOK)
}

func (handler UserTerminalAccessRestHandlerImpl) UpdateTerminalShellSession(w http.ResponseWriter, r *http.Request) {
	userId, err := handler.UserService.GetLoggedInUser(r)
	if userId == 0 || err != nil {
		common.WriteJsonResp(w, err, "Unauthorized User", http.StatusUnauthorized)
		return
	}
	decoder := json.NewDecoder(r.Body)
	var request models.UserTerminalShellSessionRequest
	err = decoder.Decode(&request)
	if err != nil {
		handler.Logger.Errorw("request err, UpdateTerminalShellSession", "err", err, "payload", request)
		common.WriteJsonResp(w, err, nil, http.StatusBadRequest)
		return
	}
	err = handler.validator.Struct(request)
	if err != nil {
		handler.Logger.Errorw("validation err, UpdateTerminalShellSession", "err", err, "payload", request)
		common.WriteJsonResp(w, err, nil, http.StatusBadRequest)
		return
	}

	token := r.Header.Get("token")
	if ok := handler.Enforcer.Enforce(token, casbin.ResourceGlobal, casbin.ActionUpdate, "*"); !ok {
		common.WriteJsonResp(w, errors.New("unauthorized"), nil, http.StatusForbidden)
		return
	}
	sessionResponse, err := handler.UserTerminalAccessService.UpdateTerminalShellSession(r.Context(), &request)
	if err != nil {
		handler.Logger.Errorw("service err, UpdateTerminalShellSession", "err", err)
		common.WriteJsonResp(w, err, nil, http.StatusInternalServerError)
		return
	}
	common.WriteJsonResp(w, nil, sessionResponse, http.StatusOK)
}

func (handler UserTerminalAccessRestHandlerImpl) FetchTerminalStatus(w http.ResponseWriter, r *http.Request) {
	userId, err := handler.UserService.GetLoggedInUser(r)
	if userId == 0 || err != nil {
		common.WriteJsonResp(w, err, "Unauthorized User", http.StatusUnauthorized)
		return
	}
	vars := mux.Vars(r)
	terminalAccessId, err := strconv.Atoi(vars["terminalAccessId"])
	namespace := vars["namespace"]
	shellName := vars["shellName"]
<<<<<<< HEAD
	containerName := vars["containerName"]
=======
>>>>>>> c4c32ca3
	if err != nil {
		handler.Logger.Errorw("request err, FetchTerminalStatus", "err", err)
		common.WriteJsonResp(w, err, nil, http.StatusBadRequest)
		return
	}

	token := r.Header.Get("token")
	if ok := handler.Enforcer.Enforce(token, casbin.ResourceGlobal, casbin.ActionGet, "*"); !ok {
		common.WriteJsonResp(w, errors.New("unauthorized"), nil, http.StatusForbidden)
		return
	}
<<<<<<< HEAD
	sessionResponse, err := handler.UserTerminalAccessService.FetchTerminalStatus(r.Context(), terminalAccessId, namespace, containerName, shellName)
=======
	sessionResponse, err := handler.UserTerminalAccessService.FetchTerminalStatus(r.Context(), terminalAccessId, namespace, shellName)
>>>>>>> c4c32ca3
	if err != nil {
		handler.Logger.Errorw("service err, FetchTerminalStatus", "err", err)
		common.WriteJsonResp(w, err, nil, http.StatusInternalServerError)
		return
	}
	common.WriteJsonResp(w, nil, sessionResponse, http.StatusOK)
}

func (handler UserTerminalAccessRestHandlerImpl) FetchTerminalPodEvents(w http.ResponseWriter, r *http.Request) {
	userId, err := handler.UserService.GetLoggedInUser(r)
	if userId == 0 || err != nil {
		common.WriteJsonResp(w, err, "Unauthorized User", http.StatusUnauthorized)
		return
	}
	vars := mux.Vars(r)
	terminalAccessId, err := strconv.Atoi(vars["terminalAccessId"])
	if err != nil {
		handler.Logger.Errorw("request err, FetchTerminalPodEvents", "err", err)
		common.WriteJsonResp(w, err, nil, http.StatusBadRequest)
		return
	}

	token := r.Header.Get("token")
	if ok := handler.Enforcer.Enforce(token, casbin.ResourceGlobal, casbin.ActionGet, "*"); !ok {
		common.WriteJsonResp(w, errors.New("unauthorized"), nil, http.StatusForbidden)
		return
	}

	resp, err := handler.UserTerminalAccessService.FetchPodEvents(r.Context(), terminalAccessId)
	if err != nil {
		handler.Logger.Errorw("service err, FetchTerminalPodEvents", "err", err)
		common.WriteJsonResp(w, err, nil, http.StatusInternalServerError)
		return
	}
	common.WriteJsonResp(w, nil, resp, http.StatusOK)
}

func (handler UserTerminalAccessRestHandlerImpl) FetchTerminalPodManifest(w http.ResponseWriter, r *http.Request) {
	userId, err := handler.UserService.GetLoggedInUser(r)
	if userId == 0 || err != nil {
		common.WriteJsonResp(w, err, "Unauthorized User", http.StatusUnauthorized)
		return
	}
	vars := mux.Vars(r)
	terminalAccessId, err := strconv.Atoi(vars["terminalAccessId"])
	if err != nil {
		handler.Logger.Errorw("request err, FetchTerminalPodManifest", "err", err)
		common.WriteJsonResp(w, err, nil, http.StatusBadRequest)
		return
	}

	token := r.Header.Get("token")
	if ok := handler.Enforcer.Enforce(token, casbin.ResourceGlobal, casbin.ActionGet, "*"); !ok {
		common.WriteJsonResp(w, errors.New("unauthorized"), nil, http.StatusForbidden)
		return
	}

	podManifest, err := handler.UserTerminalAccessService.FetchPodManifest(r.Context(), terminalAccessId)
	if err != nil {
		handler.Logger.Errorw("service err, FetchTerminalPodManifest", "err", err)
		common.WriteJsonResp(w, err, nil, http.StatusInternalServerError)
		return
	}
	common.WriteJsonResp(w, nil, podManifest, http.StatusOK)
}

func (handler UserTerminalAccessRestHandlerImpl) DisconnectTerminalSession(w http.ResponseWriter, r *http.Request) {
	userId, err := handler.UserService.GetLoggedInUser(r)
	if userId == 0 || err != nil {
		common.WriteJsonResp(w, err, "Unauthorized User", http.StatusUnauthorized)
		return
	}
	vars := mux.Vars(r)
	terminalAccessId, err := strconv.Atoi(vars["terminalAccessId"])
	if err != nil {
		handler.Logger.Errorw("request err, DisconnectTerminalSession", "err", err)
		common.WriteJsonResp(w, err, nil, http.StatusBadRequest)
		return
	}

	token := r.Header.Get("token")
	if ok := handler.Enforcer.Enforce(token, casbin.ResourceGlobal, casbin.ActionGet, "*"); !ok {
		common.WriteJsonResp(w, errors.New("unauthorized"), nil, http.StatusForbidden)
		return
	}
	err = handler.UserTerminalAccessService.DisconnectTerminalSession(r.Context(), terminalAccessId)
	if err != nil {
		handler.Logger.Errorw("service err, DisconnectTerminalSession", "err", err)
		common.WriteJsonResp(w, err, nil, http.StatusInternalServerError)
		return
	}
	common.WriteJsonResp(w, nil, nil, http.StatusOK)
}

func (handler UserTerminalAccessRestHandlerImpl) StopTerminalSession(w http.ResponseWriter, r *http.Request) {
	userId, err := handler.UserService.GetLoggedInUser(r)
	if userId == 0 || err != nil {
		common.WriteJsonResp(w, err, "Unauthorized User", http.StatusUnauthorized)
		return
	}
	vars := mux.Vars(r)
	terminalAccessId, err := strconv.Atoi(vars["terminalAccessId"])
	if err != nil {
		handler.Logger.Errorw("request err, StopTerminalSession", "err", err)
		common.WriteJsonResp(w, err, nil, http.StatusBadRequest)
		return
	}

	token := r.Header.Get("token")
	if ok := handler.Enforcer.Enforce(token, casbin.ResourceGlobal, casbin.ActionGet, "*"); !ok {
		common.WriteJsonResp(w, errors.New("unauthorized"), nil, http.StatusForbidden)
		return
	}
	handler.UserTerminalAccessService.StopTerminalSession(r.Context(), terminalAccessId)
	common.WriteJsonResp(w, nil, nil, http.StatusOK)
}

func (handler UserTerminalAccessRestHandlerImpl) DisconnectAllTerminalSessionAndRetry(w http.ResponseWriter, r *http.Request) {
	userId, err := handler.UserService.GetLoggedInUser(r)
	if userId == 0 || err != nil {
		common.WriteJsonResp(w, err, "Unauthorized User", http.StatusUnauthorized)
		return
	}
	decoder := json.NewDecoder(r.Body)
	var request models.UserTerminalSessionRequest
	err = decoder.Decode(&request)
	if err != nil {
		handler.Logger.Errorw("request err, DisconnectAllTerminalSessionAndRetry", "err", err)
		common.WriteJsonResp(w, err, nil, http.StatusBadRequest)
		return
	}
	request.UserId = userId
	err = handler.validator.Struct(request)
	if err != nil {
		handler.Logger.Errorw("validation err, DisconnectAllTerminalSessionAndRetry", "err", err, "payload", request)
		common.WriteJsonResp(w, err, nil, http.StatusBadRequest)
		return
	}

	token := r.Header.Get("token")
	if ok := handler.Enforcer.Enforce(token, casbin.ResourceGlobal, casbin.ActionUpdate, "*"); !ok {
		common.WriteJsonResp(w, errors.New("unauthorized"), nil, http.StatusForbidden)
		return
	}
	handler.UserTerminalAccessService.DisconnectAllSessionsForUser(r.Context(), userId)
	sessionResponse, err := handler.UserTerminalAccessService.StartTerminalSession(r.Context(), &request)
	if err != nil {
		handler.Logger.Errorw("service err, DisconnectAllTerminalSessionAndRetry", "err", err)
		common.WriteJsonResp(w, err, nil, http.StatusInternalServerError)
		return
	}
	common.WriteJsonResp(w, nil, sessionResponse, http.StatusOK)
}

func (handler UserTerminalAccessRestHandlerImpl) EditPodManifest(w http.ResponseWriter, r *http.Request) {
	userId, err := handler.UserService.GetLoggedInUser(r)
	if userId == 0 || err != nil {
		common.WriteJsonResp(w, err, "Unauthorized User", http.StatusUnauthorized)
		return
	}

	decoder := json.NewDecoder(r.Body)
	var request models.UserTerminalSessionRequest
	err = decoder.Decode(&request)
	if err != nil {
		handler.Logger.Errorw("request err, StartTerminalSession", "err", err, "payload", request)
		common.WriteJsonResp(w, err, nil, http.StatusBadRequest)
		return
	}

	token := r.Header.Get("token")
	if ok := handler.Enforcer.Enforce(token, casbin.ResourceGlobal, casbin.ActionGet, "*"); !ok {
		common.WriteJsonResp(w, errors.New("unauthorized"), nil, http.StatusForbidden)
		return
	}

	manifest, err := handler.UserTerminalAccessService.EditTerminalPodManifest(r.Context(), &request, false)
	if err != nil {
		handler.Logger.Errorw("service err, FetchTerminalPodManifest", "err", err)
		common.WriteJsonResp(w, err, nil, http.StatusInternalServerError)
		return
	}
	common.WriteJsonResp(w, nil, manifest, http.StatusOK)
}<|MERGE_RESOLUTION|>--- conflicted
+++ resolved
@@ -26,16 +26,13 @@
 	FetchTerminalPodEvents(w http.ResponseWriter, r *http.Request)
 	FetchTerminalPodManifest(w http.ResponseWriter, r *http.Request)
 	ValidateShell(w http.ResponseWriter, r *http.Request)
-<<<<<<< HEAD
 	EditPodManifest(w http.ResponseWriter, r *http.Request)
-=======
 }
 
 type validShellResponse struct {
 	IsValidShell bool   `json:"isValidShell"`
 	ErrorReason  string `json:"errorReason"`
 	ShellName    string `json:"shellName"`
->>>>>>> c4c32ca3
 }
 
 type UserTerminalAccessRestHandlerImpl struct {
@@ -57,10 +54,6 @@
 	}
 }
 func (handler UserTerminalAccessRestHandlerImpl) ValidateShell(w http.ResponseWriter, r *http.Request) {
-<<<<<<< HEAD
-	handler.Logger.Infow("Inside validateShell method")
-=======
->>>>>>> c4c32ca3
 	userId, err := handler.UserService.GetLoggedInUser(r)
 	if userId == 0 || err != nil {
 		common.WriteJsonResp(w, err, "Unauthorized User", http.StatusUnauthorized)
@@ -70,10 +63,7 @@
 	podName := vars["podName"]
 	namespace := vars["namespace"]
 	shellName := vars["shellName"]
-<<<<<<< HEAD
 	containerName := vars["containerName"]
-=======
->>>>>>> c4c32ca3
 	clusterId, err := strconv.Atoi(vars["clusterId"])
 	if err != nil {
 		handler.Logger.Errorw("error in parsing clusterId from request", "clusterId", clusterId, "err", err)
@@ -85,16 +75,7 @@
 		common.WriteJsonResp(w, errors.New("unauthorized"), nil, http.StatusForbidden)
 		return
 	}
-<<<<<<< HEAD
 	res, shell, err := handler.UserTerminalAccessService.ValidateShell(podName, namespace, shellName, containerName, clusterId)
-	type validShellResponse struct {
-		IsValidShell bool   `json:"isValidShell"`
-		ErrorReason  string `json:"errorReason"`
-		ShellName    string `json:"shellName"`
-	}
-=======
-	res, shell, err := handler.UserTerminalAccessService.ValidateShell(podName, namespace, shellName, clusterId)
->>>>>>> c4c32ca3
 	reason := ""
 	if err != nil {
 		reason = err.Error()
@@ -219,10 +200,7 @@
 	terminalAccessId, err := strconv.Atoi(vars["terminalAccessId"])
 	namespace := vars["namespace"]
 	shellName := vars["shellName"]
-<<<<<<< HEAD
 	containerName := vars["containerName"]
-=======
->>>>>>> c4c32ca3
 	if err != nil {
 		handler.Logger.Errorw("request err, FetchTerminalStatus", "err", err)
 		common.WriteJsonResp(w, err, nil, http.StatusBadRequest)
@@ -234,11 +212,7 @@
 		common.WriteJsonResp(w, errors.New("unauthorized"), nil, http.StatusForbidden)
 		return
 	}
-<<<<<<< HEAD
 	sessionResponse, err := handler.UserTerminalAccessService.FetchTerminalStatus(r.Context(), terminalAccessId, namespace, containerName, shellName)
-=======
-	sessionResponse, err := handler.UserTerminalAccessService.FetchTerminalStatus(r.Context(), terminalAccessId, namespace, shellName)
->>>>>>> c4c32ca3
 	if err != nil {
 		handler.Logger.Errorw("service err, FetchTerminalStatus", "err", err)
 		common.WriteJsonResp(w, err, nil, http.StatusInternalServerError)
