--- conflicted
+++ resolved
@@ -105,13 +105,8 @@
 	interceptEventExecs := make([]*repository.InterceptedEventExecution, 0, len(triggers))
 	for _, trigger := range triggers {
 		switch trigger.IdentifierType {
-<<<<<<< HEAD
-		case repository.DEVTRON_JOB:
+		case types2.DEVTRON_JOB:
 			interceptEventExec := impl.triggerJob(trigger, involvedObj, hostUrl, token, interceptedEvent.Namespace, interceptedEvent.ClusterId)
-=======
-		case types2.DEVTRON_JOB:
-			interceptEventExec := impl.triggerJob(trigger, involvedObj, hostUrl, token)
->>>>>>> 7d17a2e3
 			interceptEventExec.ClusterId = interceptedEvent.ClusterId
 			interceptEventExec.Metadata = metadata
 			interceptEventExec.InvolvedObjects = involvedObj
@@ -184,14 +179,7 @@
 	return nil
 }
 
-<<<<<<< HEAD
-func (impl ServiceImpl) triggerJob(trigger *autoRemediation.Trigger, involvedObjJsonStr, hostUrl, token, namespace string, clusterId int) *repository.InterceptedEventExecution {
-=======
-func (impl ServiceImpl) triggerJob(trigger *types2.Trigger, involvedObjJsonStr, hostUrl, token string) *repository.InterceptedEventExecution {
-	runtimeParams := bean.RuntimeParameters{
-		EnvVariables: make(map[string]string),
-	}
->>>>>>> 7d17a2e3
+func (impl ServiceImpl) triggerJob(trigger *types2.Trigger, involvedObjJsonStr, hostUrl, token, namespace string, clusterId int) *repository.InterceptedEventExecution {
 
 	interceptEventExec := &repository.InterceptedEventExecution{
 		TriggerId: trigger.Id,
@@ -296,7 +284,7 @@
 	return err
 }
 
-func (impl ServiceImpl) extractRuntimeParams(trigger *autoRemediation.Trigger, involvedObjJsonStr string, hostUrl string, token string) bean.RuntimeParameters {
+func (impl ServiceImpl) extractRuntimeParams(trigger *types2.Trigger, involvedObjJsonStr string, hostUrl string, token string) bean.RuntimeParameters {
 	runtimeParams := bean.RuntimeParameters{
 		EnvVariables: make(map[string]string),
 	}
@@ -312,7 +300,7 @@
 	return runtimeParams
 }
 
-func (impl ServiceImpl) createTriggerRequest(trigger *autoRemediation.Trigger, namespace string, clusterId int) (*bean.CiTriggerRequest, error) {
+func (impl ServiceImpl) createTriggerRequest(trigger *types2.Trigger, namespace string, clusterId int) (*bean.CiTriggerRequest, error) {
 	env, err := impl.environmentService.FindOneByNamespaceAndClusterId(namespace, clusterId)
 	if err != nil && !errors.Is(err, pg.ErrNoRows) {
 		return nil, err
