package appbean

import (
	"github.com/devtron-labs/devtron/internal/sql/models"
	"github.com/devtron-labs/devtron/internal/sql/repository/pipelineConfig"
	bean2 "github.com/devtron-labs/devtron/pkg/bean"
	"github.com/devtron-labs/devtron/pkg/chartRepo/repository"
	"github.com/devtron-labs/devtron/pkg/pipeline/bean"
)

type AppDetail struct {
	Metadata                 *AppMetadata                    `json:"metadata,notnull" validate:"dive,required"`
	GitMaterials             []*GitMaterial                  `json:"gitMaterials,notnull" validate:"dive,min=1"`
	DockerConfig             *DockerConfig                   `json:"dockerConfig" validate:"dive"`
	GlobalDeploymentTemplate *DeploymentTemplate             `json:"globalDeploymentTemplate,notnull" validate:"dive"`
	AppWorkflows             []*AppWorkflow                  `json:"workflows,omitempty" validate:"dive"`
	GlobalConfigMaps         []*ConfigMap                    `json:"globalConfigMaps,omitempty" validate:"dive"`
	GlobalSecrets            []*Secret                       `json:"globalSecrets,omitempty" validate:"dive"`
	EnvironmentOverrides     map[string]*EnvironmentOverride `json:"environmentOverride,omitempty" validate:"dive"`
}

type AppWorkflowCloneDto struct {
	AppId                int                             `json:"appId"`
	AppName              string                          `json:"appName" validate:"required"`
	AppWorkflows         []*AppWorkflow                  `json:"workflows,omitempty" validate:"dive"`
	EnvironmentOverrides map[string]*EnvironmentOverride `json:"environmentOverride,omitempty" validate:"dive"`
}

type AppMetadata struct {
	AppName     string      `json:"appName" validate:"required"`
	ProjectName string      `json:"projectName" validate:"required"`
	Labels      []*AppLabel `json:"labels"`
}

type AppLabel struct {
	Key       string `json:"key,notnull" validate:"required"`
	Value     string `json:"value,notnull"` // intentionally not added required tag as tag can be added without value
	Propagate bool   `json:"propagate"`
}

type GitMaterial struct {
	GitProviderUrl  string `json:"gitProviderUrl,notnull" validate:"required"`
	GitRepoUrl      string `json:"gitRepoUrl,notnull" validate:"required"`
	CheckoutPath    string `json:"checkoutPath,notnull" validate:"required"`
	FetchSubmodules bool   `json:"fetchSubmodules"`
}

type DockerConfig struct {
	DockerRegistry    string                  `json:"dockerRegistry" validate:"required"`
	DockerRepository  string                  `json:"dockerRepository" validate:"required"`
	CiBuildConfig     *bean.CiBuildConfigBean `json:"ciBuildConfig"`
	DockerBuildConfig *DockerBuildConfig      `json:"dockerBuildConfig,omitempty"` // Deprecated, should use CiBuildConfig for development
	CheckoutPath      string                  `json:"checkoutPath"`
}

type DockerBuildConfig struct {
	GitCheckoutPath        string            `json:"gitCheckoutPath,omitempty" validate:"required"`
	DockerfileRelativePath string            `json:"dockerfileRelativePath,omitempty" validate:"required"`
	Args                   map[string]string `json:"args,omitempty"`
	TargetPlatform         string            `json:"targetPlatform"`
	DockerBuildOptions     map[string]string `json:"dockerBuildOptions,omitempty"`
	BuildContext           string            `json:"buildContext"`
}

type DeploymentTemplate struct {
	ChartRefId        int                         `json:"chartRefId,notnull" validate:"required"`
	Template          map[string]interface{}      `json:"template,notnull" validate:"required"`
	ShowAppMetrics    bool                        `json:"showAppMetrics"`
	IsOverride        bool                        `json:"isOverride"`
	IsBasicViewLocked bool                        `json:"isBasicViewLocked"`
	CurrentViewEditor models.ChartsViewEditorType `json:"currentViewEditor"` //default "UNDEFINED" in db
}

type AppWorkflow struct {
	Name        string               `json:"name" validate:"required"`
	CiPipeline  *CiPipelineDetails   `json:"ciPipeline" validate:"dive,required"`
	CdPipelines []*CdPipelineDetails `json:"cdPipelines,omitempty" validate:"dive"`
}

type CiPipelineDetails struct {
	Name                      string                      `json:"name" validate:"required"` //name suffix of corresponding pipeline
	IsManual                  bool                        `json:"isManual"`
	CiPipelineMaterialsConfig []*CiPipelineMaterialConfig `json:"ciPipelineMaterialsConfig" validate:"dive,min=1"`
	DockerBuildArgs           map[string]string           `json:"dockerBuildArgs"`
	BeforeDockerBuildScripts  []*BuildScript              `json:"beforeDockerBuildScripts"`
	AfterDockerBuildScripts   []*BuildScript              `json:"afterDockerBuildScripts"`
	VulnerabilityScanEnabled  bool                        `json:"vulnerabilitiesScanEnabled"`
	PreBuildStage             *bean.PipelineStageDto      `json:"preBuildStage,omitempty"`
	PostBuildStage            *bean.PipelineStageDto      `json:"postBuildStage,omitempty"`
	IsExternal                bool                        `json:"isExternal"` // true for linked and external
	ParentCiPipeline          int                         `json:"parentCiPipeline,omitempty"`
	ParentAppId               int                         `json:"parentAppId,omitempty"`
	LinkedCount               int                         `json:"linkedCount,omitempty"`
<<<<<<< HEAD
	DockerConfigOverride      bean2.DockerConfigOverride  `json:"dockerConfigOverride"`
=======
	PipelineType              string                      `json:"pipelineType,omitempty"`
>>>>>>> 7a03cbc5
}

type CiPipelineMaterialConfig struct {
	Type          pipelineConfig.SourceType `json:"type,omitempty" validate:"oneof=SOURCE_TYPE_BRANCH_FIXED SOURCE_TYPE_BRANCH_REGEX SOURCE_TYPE_TAG_ANY WEBHOOK"`
	Value         string                    `json:"value,omitempty" `
	CheckoutPath  string                    `json:"checkoutPath"`
	GitMaterialId int                       `json:"gitMaterialId"`
}

type BuildScript struct {
	Index               int    `json:"index"`
	Name                string `json:"name"`
	Script              string `json:"script"`
	ReportDirectoryPath string `json:"reportDirectoryPath"`
}

type CdPipelineDetails struct {
	Name                          string                                 `json:"name" validate:"required"` //pipelineName
	EnvironmentName               string                                 `json:"environmentName" validate:"required"`
	TriggerType                   pipelineConfig.TriggerType             `json:"triggerType" validate:"oneof=AUTOMATIC MANUAL"`
	DeploymentAppType             string                                 `json:"deploymentAppType"`
	DeploymentStrategyType        chartRepoRepository.DeploymentStrategy `json:"deploymentType,omitempty"` //
	DeploymentStrategies          []*DeploymentStrategy                  `json:"deploymentStrategies"`
	PreStage                      *CdStage                               `json:"preStage"`
	PostStage                     *CdStage                               `json:"postStage"`
	PreStageConfigMapSecretNames  *CdStageConfigMapSecretNames           `json:"preStageConfigMapSecretNames"`
	PostStageConfigMapSecretNames *CdStageConfigMapSecretNames           `json:"postStageConfigMapSecretNames"`
	RunPreStageInEnv              bool                                   `json:"runPreStageInEnv"`
	RunPostStageInEnv             bool                                   `json:"runPostStageInEnv"`
	IsClusterCdActive             bool                                   `json:"isClusterCdActive"`
	PreDeployStage                *bean.PipelineStageDto                 `json:"preDeployStage,omitempty"`
	PostDeployStage               *bean.PipelineStageDto                 `json:"postDeployStage,omitempty"`
}

type DeploymentStrategy struct {
	DeploymentStrategyType chartRepoRepository.DeploymentStrategy `json:"deploymentType,omitempty"` //
	Config                 map[string]interface{}                 `json:"config,omitempty" validate:"string"`
	IsDefault              bool                                   `json:"isDefault" validate:"required"`
}

type CdStage struct {
	Name        string                     `json:"name,omitempty"`
	TriggerType pipelineConfig.TriggerType `json:"triggerType,omitempty"`
	Config      string                     `json:"config,omitempty"`
}

type CdStageConfigMapSecretNames struct {
	ConfigMaps []string `json:"configMaps"`
	Secrets    []string `json:"secrets"`
}

type ConfigMap struct {
	Name                  string                                `json:"name,notnull" validate:"required"`
	IsExternal            bool                                  `json:"isExternal"`
	UsageType             string                                `json:"usageType,omitempty" validate:"oneof=environment volume"`
	Data                  map[string]interface{}                `json:"data"`
	DataVolumeUsageConfig *ConfigMapSecretDataVolumeUsageConfig `json:"dataVolumeUsageConfig"`
}

type Secret struct {
	Name                  string                                `json:"name,notnull" validate:"required"`
	IsExternal            bool                                  `json:"isExternal"`
	ExternalType          string                                `json:"externalType,omitempty"`
	UsageType             string                                `json:"usageType,omitempty" validate:"oneof=environment volume"`
	Data                  map[string]interface{}                `json:"data"`
	DataVolumeUsageConfig *ConfigMapSecretDataVolumeUsageConfig `json:"dataVolumeUsageConfig"`
	RoleArn               string                                `json:"roleArn"`
	ExternalSecretData    []*ExternalSecret                     `json:"externalSecretData"`
}

type ConfigMapSecretDataVolumeUsageConfig struct {
	MountPath      string `json:"mountPath"`
	SubPath        bool   `json:"subPath"`
	FilePermission string `json:"filePermission"`
}

type ExternalSecret struct {
	Key      string `json:"key"`
	Name     string `json:"name"`
	Property string `json:"property,omitempty"`
	IsBinary bool   `json:"isBinary"`
}

type EnvironmentOverride struct {
	DeploymentTemplate *DeploymentTemplate `json:"deploymentTemplate"`
	ConfigMaps         []*ConfigMap        `json:"configMaps"`
	Secrets            []*Secret           `json:"secrets"`
}<|MERGE_RESOLUTION|>--- conflicted
+++ resolved
@@ -91,11 +91,8 @@
 	ParentCiPipeline          int                         `json:"parentCiPipeline,omitempty"`
 	ParentAppId               int                         `json:"parentAppId,omitempty"`
 	LinkedCount               int                         `json:"linkedCount,omitempty"`
-<<<<<<< HEAD
+	PipelineType              string                      `json:"pipelineType,omitempty"`
 	DockerConfigOverride      bean2.DockerConfigOverride  `json:"dockerConfigOverride"`
-=======
-	PipelineType              string                      `json:"pipelineType,omitempty"`
->>>>>>> 7a03cbc5
 }
 
 type CiPipelineMaterialConfig struct {
