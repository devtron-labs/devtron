//go:build wireinject
// +build wireinject

/*
 * Copyright (c) 2020 Devtron Labs
 *
 * Licensed under the Apache License, Version 2.0 (the "License");
 * you may not use this file except in compliance with the License.
 * You may obtain a copy of the License at
 *
 *    http://www.apache.org/licenses/LICENSE-2.0
 *
 * Unless required by applicable law or agreed to in writing, software
 * distributed under the License is distributed on an "AS IS" BASIS,
 * WITHOUT WARRANTIES OR CONDITIONS OF ANY KIND, either express or implied.
 * See the License for the specific language governing permissions and
 * limitations under the License.
 *
 */

package main

import (
	"github.com/devtron-labs/authenticator/middleware"
	util4 "github.com/devtron-labs/common-lib-private/utils/k8s"
	cloudProviderIdentifier "github.com/devtron-labs/common-lib/cloud-provider-identifier"
	pubsub1 "github.com/devtron-labs/common-lib/pubsub-lib"
	"github.com/devtron-labs/devtron/api/apiToken"
	appStoreRestHandler "github.com/devtron-labs/devtron/api/appStore"
	chartGroup2 "github.com/devtron-labs/devtron/api/appStore/chartGroup"
	chartProvider "github.com/devtron-labs/devtron/api/appStore/chartProvider"
	appStoreDeployment "github.com/devtron-labs/devtron/api/appStore/deployment"
	appStoreDiscover "github.com/devtron-labs/devtron/api/appStore/discover"
	appStoreValues "github.com/devtron-labs/devtron/api/appStore/values"
	"github.com/devtron-labs/devtron/api/auth/authorisation/globalConfig"
	"github.com/devtron-labs/devtron/api/argoApplication"
	"github.com/devtron-labs/devtron/api/auth/sso"
	"github.com/devtron-labs/devtron/api/auth/user"
	chartRepo "github.com/devtron-labs/devtron/api/chartRepo"
	"github.com/devtron-labs/devtron/api/cluster"
	"github.com/devtron-labs/devtron/api/connector"
	"github.com/devtron-labs/devtron/api/dashboardEvent"
	"github.com/devtron-labs/devtron/api/deployment"
	"github.com/devtron-labs/devtron/api/devtronResource"
	"github.com/devtron-labs/devtron/api/externalLink"
	"github.com/devtron-labs/devtron/api/globalPolicy"
	client "github.com/devtron-labs/devtron/api/helm-app"
	"github.com/devtron-labs/devtron/api/infraConfig"
	"github.com/devtron-labs/devtron/api/k8s"
	"github.com/devtron-labs/devtron/api/module"
	"github.com/devtron-labs/devtron/api/restHandler"
	"github.com/devtron-labs/devtron/api/restHandler/app/appInfo"
	appList2 "github.com/devtron-labs/devtron/api/restHandler/app/appList"
	"github.com/devtron-labs/devtron/api/restHandler/app/pipeline"
	"github.com/devtron-labs/devtron/api/restHandler/app/pipeline/configure"
	"github.com/devtron-labs/devtron/api/restHandler/app/pipeline/history"
	status2 "github.com/devtron-labs/devtron/api/restHandler/app/pipeline/status"
	"github.com/devtron-labs/devtron/api/restHandler/app/pipeline/trigger"
	"github.com/devtron-labs/devtron/api/restHandler/app/pipeline/webhook"
	"github.com/devtron-labs/devtron/api/restHandler/app/workflow"
	imageDigestPolicy2 "github.com/devtron-labs/devtron/api/restHandler/imageDigestPolicy"
	resourceFilter2 "github.com/devtron-labs/devtron/api/restHandler/resourceFilter"
	"github.com/devtron-labs/devtron/api/restHandler/scopedVariable"
	"github.com/devtron-labs/devtron/api/router"
	app2 "github.com/devtron-labs/devtron/api/router/app"
	appInfo2 "github.com/devtron-labs/devtron/api/router/app/appInfo"
	"github.com/devtron-labs/devtron/api/router/app/appList"
	pipeline2 "github.com/devtron-labs/devtron/api/router/app/pipeline"
	configure2 "github.com/devtron-labs/devtron/api/router/app/pipeline/configure"
	history2 "github.com/devtron-labs/devtron/api/router/app/pipeline/history"
	status3 "github.com/devtron-labs/devtron/api/router/app/pipeline/status"
	trigger2 "github.com/devtron-labs/devtron/api/router/app/pipeline/trigger"
	workflow2 "github.com/devtron-labs/devtron/api/router/app/workflow"
	"github.com/devtron-labs/devtron/api/router/pubsub"
	"github.com/devtron-labs/devtron/api/server"
	"github.com/devtron-labs/devtron/api/sse"
	"github.com/devtron-labs/devtron/api/team"
	"github.com/devtron-labs/devtron/api/terminal"
	util5 "github.com/devtron-labs/devtron/api/util"
	webhookHelm "github.com/devtron-labs/devtron/api/webhook/helm"
	"github.com/devtron-labs/devtron/client/argocdServer"
	"github.com/devtron-labs/devtron/client/argocdServer/application"
	cluster2 "github.com/devtron-labs/devtron/client/argocdServer/cluster"
	"github.com/devtron-labs/devtron/client/argocdServer/connection"
	repository2 "github.com/devtron-labs/devtron/client/argocdServer/repository"
	session2 "github.com/devtron-labs/devtron/client/argocdServer/session"
	"github.com/devtron-labs/devtron/client/cron"
	"github.com/devtron-labs/devtron/client/dashboard"
	eClient "github.com/devtron-labs/devtron/client/events"
	"github.com/devtron-labs/devtron/client/gitSensor"
	"github.com/devtron-labs/devtron/client/grafana"
	"github.com/devtron-labs/devtron/client/lens"
	"github.com/devtron-labs/devtron/client/proxy"
	"github.com/devtron-labs/devtron/client/telemetry"
	"github.com/devtron-labs/devtron/enterprise/api/drafts"
	"github.com/devtron-labs/devtron/enterprise/api/globalTag"
	"github.com/devtron-labs/devtron/enterprise/api/lockConfiguation"
	"github.com/devtron-labs/devtron/enterprise/api/protect"
	app3 "github.com/devtron-labs/devtron/enterprise/pkg/app"
	pipeline3 "github.com/devtron-labs/devtron/enterprise/pkg/pipeline"
	"github.com/devtron-labs/devtron/enterprise/pkg/resourceFilter"
	"github.com/devtron-labs/devtron/internal/sql/repository"
	app4 "github.com/devtron-labs/devtron/internal/sql/repository/app"
	appStatusRepo "github.com/devtron-labs/devtron/internal/sql/repository/appStatus"
	appWorkflow2 "github.com/devtron-labs/devtron/internal/sql/repository/appWorkflow"
	"github.com/devtron-labs/devtron/internal/sql/repository/bulkUpdate"
	"github.com/devtron-labs/devtron/internal/sql/repository/chartConfig"
	dockerRegistryRepository "github.com/devtron-labs/devtron/internal/sql/repository/dockerRegistry"
	"github.com/devtron-labs/devtron/internal/sql/repository/helper"
	repository8 "github.com/devtron-labs/devtron/internal/sql/repository/imageTagging"
	"github.com/devtron-labs/devtron/internal/sql/repository/pipelineConfig"
	resourceGroup "github.com/devtron-labs/devtron/internal/sql/repository/resourceGroup"
	security2 "github.com/devtron-labs/devtron/internal/sql/repository/security"
	"github.com/devtron-labs/devtron/internal/util"
	"github.com/devtron-labs/devtron/pkg/app"
	"github.com/devtron-labs/devtron/pkg/app/status"
	"github.com/devtron-labs/devtron/pkg/appClone"
	"github.com/devtron-labs/devtron/pkg/appClone/batch"
	"github.com/devtron-labs/devtron/pkg/appStatus"
	"github.com/devtron-labs/devtron/pkg/appStore/chartGroup"
	repository4 "github.com/devtron-labs/devtron/pkg/appStore/chartGroup/repository"
	"github.com/devtron-labs/devtron/pkg/appStore/installedApp/service/FullMode"
	deployment3 "github.com/devtron-labs/devtron/pkg/appStore/installedApp/service/FullMode/deployment"
	"github.com/devtron-labs/devtron/pkg/appStore/installedApp/service/FullMode/resource"
	"github.com/devtron-labs/devtron/pkg/appWorkflow"
	"github.com/devtron-labs/devtron/pkg/attributes"
	client2 "github.com/devtron-labs/devtron/pkg/auth/authorisation/casbin"
	"github.com/devtron-labs/devtron/pkg/build"
	"github.com/devtron-labs/devtron/pkg/bulkAction"
	"github.com/devtron-labs/devtron/pkg/chart"
	chartRepoRepository "github.com/devtron-labs/devtron/pkg/chartRepo/repository"
	"github.com/devtron-labs/devtron/pkg/commonService"
	delete2 "github.com/devtron-labs/devtron/pkg/delete"
	deployment2 "github.com/devtron-labs/devtron/pkg/deployment"
	git2 "github.com/devtron-labs/devtron/pkg/deployment/gitOps/git"
	"github.com/devtron-labs/devtron/pkg/deploymentGroup"
	"github.com/devtron-labs/devtron/pkg/dockerRegistry"
	"github.com/devtron-labs/devtron/pkg/eventProcessor"
	"github.com/devtron-labs/devtron/pkg/generateManifest"
	"github.com/devtron-labs/devtron/pkg/git"
	"github.com/devtron-labs/devtron/pkg/gitops"
	"github.com/devtron-labs/devtron/pkg/imageDigestPolicy"
	infraConfigService "github.com/devtron-labs/devtron/pkg/infraConfig"
	"github.com/devtron-labs/devtron/pkg/infraConfig/units"
	"github.com/devtron-labs/devtron/pkg/kubernetesResourceAuditLogs"
	repository7 "github.com/devtron-labs/devtron/pkg/kubernetesResourceAuditLogs/repository"
	"github.com/devtron-labs/devtron/pkg/notifier"
	pipeline4 "github.com/devtron-labs/devtron/pkg/pipeline"
	"github.com/devtron-labs/devtron/pkg/pipeline/executors"
	history3 "github.com/devtron-labs/devtron/pkg/pipeline/history"
	repository3 "github.com/devtron-labs/devtron/pkg/pipeline/history/repository"
	"github.com/devtron-labs/devtron/pkg/pipeline/infraProviders"
	repository5 "github.com/devtron-labs/devtron/pkg/pipeline/repository"
	"github.com/devtron-labs/devtron/pkg/pipeline/types"
	"github.com/devtron-labs/devtron/pkg/plugin"
	repository6 "github.com/devtron-labs/devtron/pkg/plugin/repository"
	"github.com/devtron-labs/devtron/pkg/policyGovernance"
	resourceGroup2 "github.com/devtron-labs/devtron/pkg/resourceGroup"
	"github.com/devtron-labs/devtron/pkg/resourceQualifiers"
	"github.com/devtron-labs/devtron/pkg/security"
	"github.com/devtron-labs/devtron/pkg/sql"
	"github.com/devtron-labs/devtron/pkg/timeoutWindow"
	repository9 "github.com/devtron-labs/devtron/pkg/timeoutWindow/repository"
	util3 "github.com/devtron-labs/devtron/pkg/util"
	"github.com/devtron-labs/devtron/pkg/variables"
	"github.com/devtron-labs/devtron/pkg/variables/parsers"
	repository10 "github.com/devtron-labs/devtron/pkg/variables/repository"
	workflow3 "github.com/devtron-labs/devtron/pkg/workflow"
	"github.com/devtron-labs/devtron/pkg/workflow/dag"
	util2 "github.com/devtron-labs/devtron/util"
	"github.com/devtron-labs/devtron/util/argo"
	cron2 "github.com/devtron-labs/devtron/util/cron"
	"github.com/devtron-labs/devtron/util/rbac"
	"github.com/google/wire"
)

func InitializeApp() (*App, error) {

	wire.Build(
		// ----- wireset start
		sql.PgSqlWireSet,
		user.SelfRegistrationWireSet,
		externalLink.ExternalLinkWireSet,
		team.TeamsWireSet,
		AuthWireSet,
		util4.NewK8sUtilExtended,
		user.UserWireSet,
		sso.SsoConfigWireSet,
		cluster.ClusterWireSet,
		dashboard.DashboardWireSet,
		proxy.ProxyWireSet,
		client.HelmAppWireSet,
		k8s.K8sApplicationWireSet,
		chartRepo.ChartRepositoryWireSet,
		appStoreDiscover.AppStoreDiscoverWireSet,
		chartProvider.AppStoreChartProviderWireSet,
		appStoreValues.AppStoreValuesWireSet,
		appStoreDeployment.AppStoreDeploymentWireSet,
		server.ServerWireSet,
		module.ModuleWireSet,
		apiToken.ApiTokenWireSet,
		webhookHelm.WebhookHelmWireSet,
		terminal.TerminalWireSet,
		client2.CasbinWireSet,
		globalTag.GlobalTagWireSet,
		globalPolicy.GlobalPolicyWireSet,
		drafts.DraftsWireSet,
		protect.ProtectWireSet,
		devtronResource.DevtronResourceWireSet,
		globalConfig.GlobalConfigWireSet,
		lockConfiguation.LockConfigWireSet,
		build.BuildWireSet,
		deployment2.DeploymentWireSet,
<<<<<<< HEAD
		eventProcessor.EventProcessorWireSet,
		workflow3.WorkflowWireSet,
		policyGovernance.PolicyGovernanceWireSet,
=======
		argoApplication.ArgoApplicationWireSet,

>>>>>>> dada36d2
		// -------wireset end ----------
		// -------
		gitSensor.GetConfig,
		gitSensor.NewGitSensorClient,
		wire.Bind(new(gitSensor.Client), new(*gitSensor.ClientImpl)),
		// -------
		helper.NewAppListingRepositoryQueryBuilder,
		// sql.GetConfig,
		eClient.GetEventClientConfig,
		util2.GetGlobalEnvVariables,
		// sql.NewDbConnection,
		// app.GetACDAuthConfig,
		util3.GetACDAuthConfig,
		connection.SettingsManager,
		// auth.GetConfig,

		connection.GetConfig,
		wire.Bind(new(session2.ServiceClient), new(*middleware.LoginService)),

		sse.NewSSE,
		trigger2.NewPipelineTriggerRouter,
		wire.Bind(new(trigger2.PipelineTriggerRouter), new(*trigger2.PipelineTriggerRouterImpl)),

		// ---- pprof start ----
		restHandler.NewPProfRestHandler,
		wire.Bind(new(restHandler.PProfRestHandler), new(*restHandler.PProfRestHandlerImpl)),

		router.NewPProfRouter,
		wire.Bind(new(router.PProfRouter), new(*router.PProfRouterImpl)),
		// ---- pprof end ----

		trigger.NewPipelineRestHandler,
		wire.Bind(new(trigger.PipelineTriggerRestHandler), new(*trigger.PipelineTriggerRestHandlerImpl)),
		app.GetAppServiceConfig,
		app.NewAppService,
		wire.Bind(new(app.AppService), new(*app.AppServiceImpl)),

		bulkUpdate.NewBulkUpdateRepository,
		wire.Bind(new(bulkUpdate.BulkUpdateRepository), new(*bulkUpdate.BulkUpdateRepositoryImpl)),

		chartConfig.NewEnvConfigOverrideRepository,
		wire.Bind(new(chartConfig.EnvConfigOverrideRepository), new(*chartConfig.EnvConfigOverrideRepositoryImpl)),
		chartConfig.NewPipelineOverrideRepository,
		wire.Bind(new(chartConfig.PipelineOverrideRepository), new(*chartConfig.PipelineOverrideRepositoryImpl)),
		wire.Struct(new(util.MergeUtil), "*"),
		util.NewSugardLogger,

		deployment.NewDeploymentConfigRestHandlerImpl,
		wire.Bind(new(deployment.DeploymentConfigRestHandler), new(*deployment.DeploymentConfigRestHandlerImpl)),
		deployment.NewDeploymentRouterImpl,
		wire.Bind(new(deployment.DeploymentConfigRouter), new(*deployment.DeploymentConfigRouterImpl)),

		dashboardEvent.NewDashboardTelemetryRestHandlerImpl,
		wire.Bind(new(dashboardEvent.DashboardTelemetryRestHandler), new(*dashboardEvent.DashboardTelemetryRestHandlerImpl)),
		dashboardEvent.NewDashboardTelemetryRouterImpl,
		wire.Bind(new(dashboardEvent.DashboardTelemetryRouter),
			new(*dashboardEvent.DashboardTelemetryRouterImpl)),

		infraConfigService.NewInfraProfileRepositoryImpl,
		wire.Bind(new(infraConfigService.InfraConfigRepository), new(*infraConfigService.InfraConfigRepositoryImpl)),

		units.NewUnits,
		infraConfigService.NewValidatorImpl,
		wire.Bind(new(infraConfigService.Validator), new(*infraConfigService.ValidatorImpl)),
		infraConfigService.NewInfraConfigServiceImpl,
		wire.Bind(new(infraConfigService.InfraConfigService), new(*infraConfigService.InfraConfigServiceImpl)),
		infraProviders.NewInfraProviderImpl,
		wire.Bind(new(infraProviders.InfraProvider), new(*infraProviders.InfraProviderImpl)),

		infraConfig.NewInfraConfigRestHandlerImpl,
		wire.Bind(new(infraConfig.InfraConfigRestHandler), new(*infraConfig.InfraConfigRestHandlerImpl)),

		infraConfig.NewInfraProfileRouterImpl,
		wire.Bind(new(infraConfig.InfraConfigRouter), new(*infraConfig.InfraConfigRouterImpl)),

		router.NewMuxRouter,

		app4.NewAppRepositoryImpl,
		wire.Bind(new(app4.AppRepository), new(*app4.AppRepositoryImpl)),

		pipeline4.GetDeploymentServiceTypeConfig,

		pipeline4.NewPipelineBuilderImpl,
		wire.Bind(new(pipeline4.PipelineBuilder), new(*pipeline4.PipelineBuilderImpl)),
		pipeline4.NewBuildPipelineSwitchServiceImpl,
		wire.Bind(new(pipeline4.BuildPipelineSwitchService), new(*pipeline4.BuildPipelineSwitchServiceImpl)),
		pipeline4.NewCiPipelineConfigServiceImpl,
		wire.Bind(new(pipeline4.CiPipelineConfigService), new(*pipeline4.CiPipelineConfigServiceImpl)),
		pipeline4.NewCiMaterialConfigServiceImpl,
		wire.Bind(new(pipeline4.CiMaterialConfigService), new(*pipeline4.CiMaterialConfigServiceImpl)),

		pipeline4.NewAppArtifactManagerImpl,
		wire.Bind(new(pipeline4.AppArtifactManager), new(*pipeline4.AppArtifactManagerImpl)),
		pipeline4.NewDevtronAppCMCSServiceImpl,
		wire.Bind(new(pipeline4.DevtronAppCMCSService), new(*pipeline4.DevtronAppCMCSServiceImpl)),
		pipeline4.NewDevtronAppStrategyServiceImpl,
		wire.Bind(new(pipeline4.DevtronAppStrategyService), new(*pipeline4.DevtronAppStrategyServiceImpl)),
		pipeline4.NewAppDeploymentTypeChangeManagerImpl,
		wire.Bind(new(pipeline4.AppDeploymentTypeChangeManager), new(*pipeline4.AppDeploymentTypeChangeManagerImpl)),
		pipeline4.NewCdPipelineConfigServiceImpl,
		wire.Bind(new(pipeline4.CdPipelineConfigService), new(*pipeline4.CdPipelineConfigServiceImpl)),
		pipeline4.NewDevtronAppConfigServiceImpl,
		wire.Bind(new(pipeline4.DevtronAppConfigService), new(*pipeline4.DevtronAppConfigServiceImpl)),
		pipeline.NewDevtronAppAutoCompleteRestHandlerImpl,
		wire.Bind(new(pipeline.DevtronAppAutoCompleteRestHandler), new(*pipeline.DevtronAppAutoCompleteRestHandlerImpl)),

		util5.NewLoggingMiddlewareImpl,
		wire.Bind(new(util5.LoggingMiddleware), new(*util5.LoggingMiddlewareImpl)),
		configure.NewPipelineRestHandlerImpl,
		wire.Bind(new(configure.PipelineConfigRestHandler), new(*configure.PipelineConfigRestHandlerImpl)),
		// -----------
		configure2.NewPipelineRouterImpl,
		wire.Bind(new(configure2.PipelineConfigRouter), new(*configure2.PipelineConfigRouterImpl)),
		history2.NewPipelineHistoryRouterImpl,
		wire.Bind(new(history2.PipelineHistoryRouter), new(*history2.PipelineHistoryRouterImpl)),
		status3.NewPipelineStatusRouterImpl,
		wire.Bind(new(status3.PipelineStatusRouter), new(*status3.PipelineStatusRouterImpl)),
		pipeline2.NewDevtronAppAutoCompleteRouterImpl,
		wire.Bind(new(pipeline2.DevtronAppAutoCompleteRouter), new(*pipeline2.DevtronAppAutoCompleteRouterImpl)),
		workflow2.NewAppWorkflowRouterImpl,
		wire.Bind(new(workflow2.AppWorkflowRouter), new(*workflow2.AppWorkflowRouterImpl)),

		pipeline3.NewCiCdPipelineOrchestratorEnterpriseImpl,
		wire.Bind(new(pipeline4.CiCdPipelineOrchestrator), new(*pipeline3.CiCdPipelineOrchestratorEnterpriseImpl)),
		// ------------
		pipelineConfig.NewMaterialRepositoryImpl,
		wire.Bind(new(pipelineConfig.MaterialRepository), new(*pipelineConfig.MaterialRepositoryImpl)),

		util.NewChartTemplateServiceImpl,
		wire.Bind(new(util.ChartTemplateService), new(*util.ChartTemplateServiceImpl)),

		// scoped variables start
		variables.NewScopedVariableServiceImpl,
		wire.Bind(new(variables.ScopedVariableService), new(*variables.ScopedVariableServiceImpl)),

		parsers.NewVariableTemplateParserImpl,
		wire.Bind(new(parsers.VariableTemplateParser), new(*parsers.VariableTemplateParserImpl)),
		repository10.NewVariableEntityMappingRepository,
		wire.Bind(new(repository10.VariableEntityMappingRepository), new(*repository10.VariableEntityMappingRepositoryImpl)),

		repository10.NewVariableSnapshotHistoryRepository,
		wire.Bind(new(repository10.VariableSnapshotHistoryRepository), new(*repository10.VariableSnapshotHistoryRepositoryImpl)),
		variables.NewVariableEntityMappingServiceImpl,
		wire.Bind(new(variables.VariableEntityMappingService), new(*variables.VariableEntityMappingServiceImpl)),
		variables.NewVariableSnapshotHistoryServiceImpl,
		wire.Bind(new(variables.VariableSnapshotHistoryService), new(*variables.VariableSnapshotHistoryServiceImpl)),

		variables.NewScopedVariableManagerImpl,
		wire.Bind(new(variables.ScopedVariableManager), new(*variables.ScopedVariableManagerImpl)),

		variables.NewScopedVariableCMCSManagerImpl,
		wire.Bind(new(variables.ScopedVariableCMCSManager), new(*variables.ScopedVariableCMCSManagerImpl)),

		// end

		chart.NewChartServiceImpl,
		wire.Bind(new(chart.ChartService), new(*chart.ChartServiceImpl)),
		bulkAction.NewBulkUpdateServiceImpl,
		wire.Bind(new(bulkAction.BulkUpdateService), new(*bulkAction.BulkUpdateServiceImpl)),

		repository.NewImageTagRepository,
		wire.Bind(new(repository.ImageTagRepository), new(*repository.ImageTagRepositoryImpl)),

		pipeline4.NewCustomTagService,
		wire.Bind(new(pipeline4.CustomTagService), new(*pipeline4.CustomTagServiceImpl)),

		repository.NewGitProviderRepositoryImpl,
		wire.Bind(new(repository.GitProviderRepository), new(*repository.GitProviderRepositoryImpl)),
		pipeline4.NewGitRegistryConfigImpl,
		wire.Bind(new(pipeline4.GitRegistryConfig), new(*pipeline4.GitRegistryConfigImpl)),

		appList.NewAppFilteringRouterImpl,
		wire.Bind(new(appList.AppFilteringRouter), new(*appList.AppFilteringRouterImpl)),
		appList2.NewAppFilteringRestHandlerImpl,
		wire.Bind(new(appList2.AppFilteringRestHandler), new(*appList2.AppFilteringRestHandlerImpl)),

		appList.NewAppListingRouterImpl,
		wire.Bind(new(appList.AppListingRouter), new(*appList.AppListingRouterImpl)),
		appList2.NewAppListingRestHandlerImpl,
		wire.Bind(new(appList2.AppListingRestHandler), new(*appList2.AppListingRestHandlerImpl)),
		app.NewAppListingServiceImpl,
		wire.Bind(new(app.AppListingService), new(*app.AppListingServiceImpl)),
		repository.NewAppListingRepositoryImpl,
		wire.Bind(new(repository.AppListingRepository), new(*repository.AppListingRepositoryImpl)),

		repository.NewDeploymentTemplateRepositoryImpl,
		wire.Bind(new(repository.DeploymentTemplateRepository), new(*repository.DeploymentTemplateRepositoryImpl)),
		generateManifest.NewDeploymentTemplateServiceImpl,
		wire.Bind(new(generateManifest.DeploymentTemplateService), new(*generateManifest.DeploymentTemplateServiceImpl)),

		router.NewJobRouterImpl,
		wire.Bind(new(router.JobRouter), new(*router.JobRouterImpl)),

		pipelineConfig.NewPipelineRepositoryImpl,
		wire.Bind(new(pipelineConfig.PipelineRepository), new(*pipelineConfig.PipelineRepositoryImpl)),
		pipeline4.NewPropertiesConfigServiceImpl,
		wire.Bind(new(pipeline4.PropertiesConfigService), new(*pipeline4.PropertiesConfigServiceImpl)),

		util.NewHttpClient,

		eClient.NewEventRESTClientImpl,
		wire.Bind(new(eClient.EventClient), new(*eClient.EventRESTClientImpl)),

		eClient.NewEventSimpleFactoryImpl,
		wire.Bind(new(eClient.EventFactory), new(*eClient.EventSimpleFactoryImpl)),

		repository.NewCiArtifactRepositoryImpl,
		wire.Bind(new(repository.CiArtifactRepository), new(*repository.CiArtifactRepositoryImpl)),
		pipeline4.NewWebhookServiceImpl,
		wire.Bind(new(pipeline4.WebhookService), new(*pipeline4.WebhookServiceImpl)),

		router.NewWebhookRouterImpl,
		wire.Bind(new(router.WebhookRouter), new(*router.WebhookRouterImpl)),
		pipelineConfig.NewCiTemplateRepositoryImpl,
		wire.Bind(new(pipelineConfig.CiTemplateRepository), new(*pipelineConfig.CiTemplateRepositoryImpl)),
		pipelineConfig.NewCiPipelineRepositoryImpl,
		wire.Bind(new(pipelineConfig.CiPipelineRepository), new(*pipelineConfig.CiPipelineRepositoryImpl)),
		pipelineConfig.NewCiPipelineMaterialRepositoryImpl,
		wire.Bind(new(pipelineConfig.CiPipelineMaterialRepository), new(*pipelineConfig.CiPipelineMaterialRepositoryImpl)),
		git2.NewGitFactory,

		application.NewApplicationClientImpl,
		wire.Bind(new(application.ServiceClient), new(*application.ServiceClientImpl)),
		cluster2.NewServiceClientImpl,
		wire.Bind(new(cluster2.ServiceClient), new(*cluster2.ServiceClientImpl)),
		connector.NewPumpImpl,
		repository2.NewServiceClientImpl,
		wire.Bind(new(repository2.ServiceClient), new(*repository2.ServiceClientImpl)),
		wire.Bind(new(connector.Pump), new(*connector.PumpImpl)),

		//app.GetConfig,

		pipeline4.GetEcrConfig,
		//otel.NewOtelTracingServiceImpl,
		//wire.Bind(new(otel.OtelTracingService), new(*otel.OtelTracingServiceImpl)),
		NewApp,
		// session.NewK8sClient,
		repository8.NewImageTaggingRepositoryImpl,
		wire.Bind(new(repository8.ImageTaggingRepository), new(*repository8.ImageTaggingRepositoryImpl)),
		pipeline4.NewImageTaggingServiceImpl,
		wire.Bind(new(pipeline4.ImageTaggingService), new(*pipeline4.ImageTaggingServiceImpl)),
		argocdServer.NewVersionServiceImpl,
		wire.Bind(new(argocdServer.VersionService), new(*argocdServer.VersionServiceImpl)),

		router.NewGitProviderRouterImpl,
		wire.Bind(new(router.GitProviderRouter), new(*router.GitProviderRouterImpl)),
		restHandler.NewGitProviderRestHandlerImpl,
		wire.Bind(new(restHandler.GitProviderRestHandler), new(*restHandler.GitProviderRestHandlerImpl)),

		router.NewNotificationRouterImpl,
		wire.Bind(new(router.NotificationRouter), new(*router.NotificationRouterImpl)),
		restHandler.NewNotificationRestHandlerImpl,
		wire.Bind(new(restHandler.NotificationRestHandler), new(*restHandler.NotificationRestHandlerImpl)),

		notifier.NewSlackNotificationServiceImpl,
		wire.Bind(new(notifier.SlackNotificationService), new(*notifier.SlackNotificationServiceImpl)),
		repository.NewSlackNotificationRepositoryImpl,
		wire.Bind(new(repository.SlackNotificationRepository), new(*repository.SlackNotificationRepositoryImpl)),
		notifier.NewWebhookNotificationServiceImpl,
		wire.Bind(new(notifier.WebhookNotificationService), new(*notifier.WebhookNotificationServiceImpl)),
		repository.NewWebhookNotificationRepositoryImpl,
		wire.Bind(new(repository.WebhookNotificationRepository), new(*repository.WebhookNotificationRepositoryImpl)),

		notifier.NewNotificationConfigServiceImpl,
		wire.Bind(new(notifier.NotificationConfigService), new(*notifier.NotificationConfigServiceImpl)),
		app.NewAppListingViewBuilderImpl,
		wire.Bind(new(app.AppListingViewBuilder), new(*app.AppListingViewBuilderImpl)),
		repository.NewNotificationSettingsRepositoryImpl,
		wire.Bind(new(repository.NotificationSettingsRepository), new(*repository.NotificationSettingsRepositoryImpl)),
		util.IntValidator,
		types.GetCiCdConfig,

		pipeline4.NewWorkflowServiceImpl,
		wire.Bind(new(pipeline4.WorkflowService), new(*pipeline4.WorkflowServiceImpl)),

		pipeline4.NewCiServiceImpl,
		wire.Bind(new(pipeline4.CiService), new(*pipeline4.CiServiceImpl)),

		pipelineConfig.NewCiWorkflowRepositoryImpl,
		wire.Bind(new(pipelineConfig.CiWorkflowRepository), new(*pipelineConfig.CiWorkflowRepositoryImpl)),

		restHandler.NewGitWebhookRestHandlerImpl,
		wire.Bind(new(restHandler.GitWebhookRestHandler), new(*restHandler.GitWebhookRestHandlerImpl)),

		git.NewGitWebhookServiceImpl,
		wire.Bind(new(git.GitWebhookService), new(*git.GitWebhookServiceImpl)),

		repository.NewGitWebhookRepositoryImpl,
		wire.Bind(new(repository.GitWebhookRepository), new(*repository.GitWebhookRepositoryImpl)),

		pipeline4.NewCiHandlerImpl,
		wire.Bind(new(pipeline4.CiHandler), new(*pipeline4.CiHandlerImpl)),

		pipeline4.NewCiLogServiceImpl,
		wire.Bind(new(pipeline4.CiLogService), new(*pipeline4.CiLogServiceImpl)),

		pubsub1.NewPubSubClientServiceImpl,

		pubsub.NewGitWebhookHandler,
		wire.Bind(new(pubsub.GitWebhookHandler), new(*pubsub.GitWebhookHandlerImpl)),

		pubsub.NewApplicationStatusHandlerImpl,
		wire.Bind(new(pubsub.ApplicationStatusHandler), new(*pubsub.ApplicationStatusHandlerImpl)),

		rbac.NewEnforcerUtilImpl,
		wire.Bind(new(rbac.EnforcerUtil), new(*rbac.EnforcerUtilImpl)),

		chartConfig.NewPipelineConfigRepository,
		wire.Bind(new(chartConfig.PipelineConfigRepository), new(*chartConfig.PipelineConfigRepositoryImpl)),

		repository10.NewScopedVariableRepository,
		wire.Bind(new(repository10.ScopedVariableRepository), new(*repository10.ScopedVariableRepositoryImpl)),

		repository.NewLinkoutsRepositoryImpl,
		wire.Bind(new(repository.LinkoutsRepository), new(*repository.LinkoutsRepositoryImpl)),

		router.NewChartRefRouterImpl,
		wire.Bind(new(router.ChartRefRouter), new(*router.ChartRefRouterImpl)),
		restHandler.NewChartRefRestHandlerImpl,
		wire.Bind(new(restHandler.ChartRefRestHandler), new(*restHandler.ChartRefRestHandlerImpl)),

		router.NewConfigMapRouterImpl,
		wire.Bind(new(router.ConfigMapRouter), new(*router.ConfigMapRouterImpl)),
		restHandler.NewConfigMapRestHandlerImpl,
		wire.Bind(new(restHandler.ConfigMapRestHandler), new(*restHandler.ConfigMapRestHandlerImpl)),
		pipeline4.NewConfigMapServiceImpl,
		wire.Bind(new(pipeline4.ConfigMapService), new(*pipeline4.ConfigMapServiceImpl)),
		chartConfig.NewConfigMapRepositoryImpl,
		wire.Bind(new(chartConfig.ConfigMapRepository), new(*chartConfig.ConfigMapRepositoryImpl)),

		notifier.NewSESNotificationServiceImpl,
		wire.Bind(new(notifier.SESNotificationService), new(*notifier.SESNotificationServiceImpl)),

		repository.NewSESNotificationRepositoryImpl,
		wire.Bind(new(repository.SESNotificationRepository), new(*repository.SESNotificationRepositoryImpl)),

		notifier.NewSMTPNotificationServiceImpl,
		wire.Bind(new(notifier.SMTPNotificationService), new(*notifier.SMTPNotificationServiceImpl)),

		repository.NewSMTPNotificationRepositoryImpl,
		wire.Bind(new(repository.SMTPNotificationRepository), new(*repository.SMTPNotificationRepositoryImpl)),

		notifier.NewNotificationConfigBuilderImpl,
		wire.Bind(new(notifier.NotificationConfigBuilder), new(*notifier.NotificationConfigBuilderImpl)),
		appStoreRestHandler.NewAppStoreStatusTimelineRestHandlerImpl,
		wire.Bind(new(appStoreRestHandler.AppStoreStatusTimelineRestHandler), new(*appStoreRestHandler.AppStoreStatusTimelineRestHandlerImpl)),
		appStoreRestHandler.NewInstalledAppRestHandlerImpl,
		wire.Bind(new(appStoreRestHandler.InstalledAppRestHandler), new(*appStoreRestHandler.InstalledAppRestHandlerImpl)),
		FullMode.NewInstalledAppDBExtendedServiceImpl,
		wire.Bind(new(FullMode.InstalledAppDBExtendedService), new(*FullMode.InstalledAppDBExtendedServiceImpl)),
		resource.NewInstalledAppResourceServiceImpl,
		wire.Bind(new(resource.InstalledAppResourceService), new(*resource.InstalledAppResourceServiceImpl)),

		appStoreRestHandler.NewAppStoreRouterImpl,
		wire.Bind(new(appStoreRestHandler.AppStoreRouter), new(*appStoreRestHandler.AppStoreRouterImpl)),

		workflow.NewAppWorkflowRestHandlerImpl,
		wire.Bind(new(workflow.AppWorkflowRestHandler), new(*workflow.AppWorkflowRestHandlerImpl)),

		appWorkflow.NewAppWorkflowServiceImpl,
		wire.Bind(new(appWorkflow.AppWorkflowService), new(*appWorkflow.AppWorkflowServiceImpl)),

		appWorkflow2.NewAppWorkflowRepositoryImpl,
		wire.Bind(new(appWorkflow2.AppWorkflowRepository), new(*appWorkflow2.AppWorkflowRepositoryImpl)),

		restHandler.NewExternalCiRestHandlerImpl,
		wire.Bind(new(restHandler.ExternalCiRestHandler), new(*restHandler.ExternalCiRestHandlerImpl)),

		grafana.GetGrafanaClientConfig,
		grafana.NewGrafanaClientImpl,
		wire.Bind(new(grafana.GrafanaClient), new(*grafana.GrafanaClientImpl)),

		app.NewReleaseDataServiceImpl,
		wire.Bind(new(app.ReleaseDataService), new(*app.ReleaseDataServiceImpl)),
		restHandler.NewReleaseMetricsRestHandlerImpl,
		wire.Bind(new(restHandler.ReleaseMetricsRestHandler), new(*restHandler.ReleaseMetricsRestHandlerImpl)),
		router.NewReleaseMetricsRouterImpl,
		wire.Bind(new(router.ReleaseMetricsRouter), new(*router.ReleaseMetricsRouterImpl)),
		lens.GetLensConfig,
		lens.NewLensClientImpl,
		wire.Bind(new(lens.LensClient), new(*lens.LensClientImpl)),

		pipelineConfig.NewCdWorkflowRepositoryImpl,
		wire.Bind(new(pipelineConfig.CdWorkflowRepository), new(*pipelineConfig.CdWorkflowRepositoryImpl)),

		pipeline4.NewCdHandlerImpl,
		wire.Bind(new(pipeline4.CdHandler), new(*pipeline4.CdHandlerImpl)),

		pipeline4.NewBlobStorageConfigServiceImpl,
		wire.Bind(new(pipeline4.BlobStorageConfigService), new(*pipeline4.BlobStorageConfigServiceImpl)),

		dag.NewWorkflowDagExecutorImpl,
		wire.Bind(new(dag.WorkflowDagExecutor), new(*dag.WorkflowDagExecutorImpl)),
		appClone.NewAppCloneServiceImpl,
		wire.Bind(new(appClone.AppCloneService), new(*appClone.AppCloneServiceImpl)),

		router.NewDeploymentGroupRouterImpl,
		wire.Bind(new(router.DeploymentGroupRouter), new(*router.DeploymentGroupRouterImpl)),
		restHandler.NewDeploymentGroupRestHandlerImpl,
		wire.Bind(new(restHandler.DeploymentGroupRestHandler), new(*restHandler.DeploymentGroupRestHandlerImpl)),
		deploymentGroup.NewDeploymentGroupServiceImpl,
		wire.Bind(new(deploymentGroup.DeploymentGroupService), new(*deploymentGroup.DeploymentGroupServiceImpl)),
		repository.NewDeploymentGroupRepositoryImpl,
		wire.Bind(new(repository.DeploymentGroupRepository), new(*repository.DeploymentGroupRepositoryImpl)),

		repository.NewDeploymentGroupAppRepositoryImpl,
		wire.Bind(new(repository.DeploymentGroupAppRepository), new(*repository.DeploymentGroupAppRepositoryImpl)),
		restHandler.NewPubSubClientRestHandlerImpl,
		wire.Bind(new(restHandler.PubSubClientRestHandler), new(*restHandler.PubSubClientRestHandlerImpl)),

		// Batch actions
		batch.NewWorkflowActionImpl,
		wire.Bind(new(batch.WorkflowAction), new(*batch.WorkflowActionImpl)),
		batch.NewDeploymentActionImpl,
		wire.Bind(new(batch.DeploymentAction), new(*batch.DeploymentActionImpl)),
		batch.NewBuildActionImpl,
		wire.Bind(new(batch.BuildAction), new(*batch.BuildActionImpl)),
		batch.NewDataHolderActionImpl,
		wire.Bind(new(batch.DataHolderAction), new(*batch.DataHolderActionImpl)),
		batch.NewDeploymentTemplateActionImpl,
		wire.Bind(new(batch.DeploymentTemplateAction), new(*batch.DeploymentTemplateActionImpl)),
		restHandler.NewBatchOperationRestHandlerImpl,
		wire.Bind(new(restHandler.BatchOperationRestHandler), new(*restHandler.BatchOperationRestHandlerImpl)),
		router.NewBatchOperationRouterImpl,
		wire.Bind(new(router.BatchOperationRouter), new(*router.BatchOperationRouterImpl)),

		repository4.NewChartGroupReposotoryImpl,
		wire.Bind(new(repository4.ChartGroupReposotory), new(*repository4.ChartGroupReposotoryImpl)),
		repository4.NewChartGroupEntriesRepositoryImpl,
		wire.Bind(new(repository4.ChartGroupEntriesRepository), new(*repository4.ChartGroupEntriesRepositoryImpl)),
		chartGroup.NewChartGroupServiceImpl,
		wire.Bind(new(chartGroup.ChartGroupService), new(*chartGroup.ChartGroupServiceImpl)),
		chartGroup2.NewChartGroupRestHandlerImpl,
		wire.Bind(new(chartGroup2.ChartGroupRestHandler), new(*chartGroup2.ChartGroupRestHandlerImpl)),
		chartGroup2.NewChartGroupRouterImpl,
		wire.Bind(new(chartGroup2.ChartGroupRouter), new(*chartGroup2.ChartGroupRouterImpl)),
		repository4.NewChartGroupDeploymentRepositoryImpl,
		wire.Bind(new(repository4.ChartGroupDeploymentRepository), new(*repository4.ChartGroupDeploymentRepositoryImpl)),

		commonService.NewCommonServiceImpl,
		wire.Bind(new(commonService.CommonService), new(*commonService.CommonServiceImpl)),

		router.NewImageScanRouterImpl,
		wire.Bind(new(router.ImageScanRouter), new(*router.ImageScanRouterImpl)),
		restHandler.NewImageScanRestHandlerImpl,
		wire.Bind(new(restHandler.ImageScanRestHandler), new(*restHandler.ImageScanRestHandlerImpl)),
		security.NewImageScanServiceImpl,
		wire.Bind(new(security.ImageScanService), new(*security.ImageScanServiceImpl)),
		security2.NewImageScanHistoryRepositoryImpl,
		wire.Bind(new(security2.ImageScanHistoryRepository), new(*security2.ImageScanHistoryRepositoryImpl)),
		security2.NewImageScanResultRepositoryImpl,
		wire.Bind(new(security2.ImageScanResultRepository), new(*security2.ImageScanResultRepositoryImpl)),
		security2.NewImageScanObjectMetaRepositoryImpl,
		wire.Bind(new(security2.ImageScanObjectMetaRepository), new(*security2.ImageScanObjectMetaRepositoryImpl)),
		security2.NewCveStoreRepositoryImpl,
		wire.Bind(new(security2.CveStoreRepository), new(*security2.CveStoreRepositoryImpl)),
		security2.NewImageScanDeployInfoRepositoryImpl,
		wire.Bind(new(security2.ImageScanDeployInfoRepository), new(*security2.ImageScanDeployInfoRepositoryImpl)),
		security2.NewScanToolMetadataRepositoryImpl,
		wire.Bind(new(security2.ScanToolMetadataRepository), new(*security2.ScanToolMetadataRepositoryImpl)),
		router.NewPolicyRouterImpl,
		wire.Bind(new(router.PolicyRouter), new(*router.PolicyRouterImpl)),
		restHandler.NewPolicyRestHandlerImpl,
		wire.Bind(new(restHandler.PolicyRestHandler), new(*restHandler.PolicyRestHandlerImpl)),
		security.NewPolicyServiceImpl,
		wire.Bind(new(security.PolicyService), new(*security.PolicyServiceImpl)),
		security2.NewPolicyRepositoryImpl,
		wire.Bind(new(security2.CvePolicyRepository), new(*security2.CvePolicyRepositoryImpl)),
		security2.NewScanToolExecutionHistoryMappingRepositoryImpl,
		wire.Bind(new(security2.ScanToolExecutionHistoryMappingRepository), new(*security2.ScanToolExecutionHistoryMappingRepositoryImpl)),

		argocdServer.NewArgoK8sClientImpl,
		wire.Bind(new(argocdServer.ArgoK8sClient), new(*argocdServer.ArgoK8sClientImpl)),

		grafana.GetConfig,
		router.NewGrafanaRouterImpl,
		wire.Bind(new(router.GrafanaRouter), new(*router.GrafanaRouterImpl)),

		router.NewGitOpsConfigRouterImpl,
		wire.Bind(new(router.GitOpsConfigRouter), new(*router.GitOpsConfigRouterImpl)),
		restHandler.NewGitOpsConfigRestHandlerImpl,
		wire.Bind(new(restHandler.GitOpsConfigRestHandler), new(*restHandler.GitOpsConfigRestHandlerImpl)),
		gitops.NewGitOpsConfigServiceImpl,
		wire.Bind(new(gitops.GitOpsConfigService), new(*gitops.GitOpsConfigServiceImpl)),

		router.NewAttributesRouterImpl,
		wire.Bind(new(router.AttributesRouter), new(*router.AttributesRouterImpl)),
		restHandler.NewAttributesRestHandlerImpl,
		wire.Bind(new(restHandler.AttributesRestHandler), new(*restHandler.AttributesRestHandlerImpl)),
		attributes.NewAttributesServiceImpl,
		wire.Bind(new(attributes.AttributesService), new(*attributes.AttributesServiceImpl)),
		repository.NewAttributesRepositoryImpl,
		wire.Bind(new(repository.AttributesRepository), new(*repository.AttributesRepositoryImpl)),

		router.NewCommonRouterImpl,
		wire.Bind(new(router.CommonRouter), new(*router.CommonRouterImpl)),
		restHandler.NewCommonRestHandlerImpl,
		wire.Bind(new(restHandler.CommonRestHandler), new(*restHandler.CommonRestHandlerImpl)),

		router.NewScopedVariableRouterImpl,
		wire.Bind(new(router.ScopedVariableRouter), new(*router.ScopedVariableRouterImpl)),
		scopedVariable.NewScopedVariableRestHandlerImpl,
		wire.Bind(new(scopedVariable.ScopedVariableRestHandler), new(*scopedVariable.ScopedVariableRestHandlerImpl)),

		router.NewTelemetryRouterImpl,
		wire.Bind(new(router.TelemetryRouter), new(*router.TelemetryRouterImpl)),
		restHandler.NewTelemetryRestHandlerImpl,
		wire.Bind(new(restHandler.TelemetryRestHandler), new(*restHandler.TelemetryRestHandlerImpl)),
		telemetry.NewPosthogClient,

		cloudProviderIdentifier.NewProviderIdentifierServiceImpl,
		wire.Bind(new(cloudProviderIdentifier.ProviderIdentifierService), new(*cloudProviderIdentifier.ProviderIdentifierServiceImpl)),

		telemetry.NewTelemetryEventClientImplExtended,
		wire.Bind(new(telemetry.TelemetryEventClient), new(*telemetry.TelemetryEventClientImplExtended)),

		router.NewBulkUpdateRouterImpl,
		wire.Bind(new(router.BulkUpdateRouter), new(*router.BulkUpdateRouterImpl)),
		restHandler.NewBulkUpdateRestHandlerImpl,
		wire.Bind(new(restHandler.BulkUpdateRestHandler), new(*restHandler.BulkUpdateRestHandlerImpl)),

		router.NewCoreAppRouterImpl,
		wire.Bind(new(router.CoreAppRouter), new(*router.CoreAppRouterImpl)),
		restHandler.NewCoreAppRestHandlerImpl,
		wire.Bind(new(restHandler.CoreAppRestHandler), new(*restHandler.CoreAppRestHandlerImpl)),

		app3.NewAppCrudOperationServiceEnterpriseImpl,
		wire.Bind(new(app.AppCrudOperationService), new(*app3.AppCrudOperationServiceEnterpriseImpl)),
		pipelineConfig.NewAppLabelRepositoryImpl,
		wire.Bind(new(pipelineConfig.AppLabelRepository), new(*pipelineConfig.AppLabelRepositoryImpl)),

		// Webhook
		repository.NewGitHostRepositoryImpl,
		wire.Bind(new(repository.GitHostRepository), new(*repository.GitHostRepositoryImpl)),
		restHandler.NewGitHostRestHandlerImpl,
		wire.Bind(new(restHandler.GitHostRestHandler), new(*restHandler.GitHostRestHandlerImpl)),
		restHandler.NewWebhookEventHandlerImpl,
		wire.Bind(new(restHandler.WebhookEventHandler), new(*restHandler.WebhookEventHandlerImpl)),
		router.NewGitHostRouterImpl,
		wire.Bind(new(router.GitHostRouter), new(*router.GitHostRouterImpl)),
		router.NewWebhookListenerRouterImpl,
		wire.Bind(new(router.WebhookListenerRouter), new(*router.WebhookListenerRouterImpl)),
		git.NewWebhookSecretValidatorImpl,
		wire.Bind(new(git.WebhookSecretValidator), new(*git.WebhookSecretValidatorImpl)),
		pipeline4.NewGitHostConfigImpl,
		wire.Bind(new(pipeline4.GitHostConfig), new(*pipeline4.GitHostConfigImpl)),
		repository.NewWebhookEventDataRepositoryImpl,
		wire.Bind(new(repository.WebhookEventDataRepository), new(*repository.WebhookEventDataRepositoryImpl)),
		pipeline4.NewWebhookEventDataConfigImpl,
		wire.Bind(new(pipeline4.WebhookEventDataConfig), new(*pipeline4.WebhookEventDataConfigImpl)),
		webhook.NewWebhookDataRestHandlerImpl,
		wire.Bind(new(webhook.WebhookDataRestHandler), new(*webhook.WebhookDataRestHandlerImpl)),

		app2.NewAppRouterImpl,
		wire.Bind(new(app2.AppRouter), new(*app2.AppRouterImpl)),
		appInfo2.NewAppInfoRouterImpl,
		wire.Bind(new(appInfo2.AppInfoRouter), new(*appInfo2.AppInfoRouterImpl)),
		appInfo.NewAppInfoRestHandlerImpl,
		wire.Bind(new(appInfo.AppInfoRestHandler), new(*appInfo.AppInfoRestHandlerImpl)),

		delete2.NewDeleteServiceExtendedImpl,
		wire.Bind(new(delete2.DeleteService), new(*delete2.DeleteServiceExtendedImpl)),
		delete2.NewDeleteServiceFullModeImpl,
		wire.Bind(new(delete2.DeleteServiceFullMode), new(*delete2.DeleteServiceFullModeImpl)),

		deployment3.NewFullModeDeploymentServiceImpl,
		wire.Bind(new(deployment3.FullModeDeploymentService), new(*deployment3.FullModeDeploymentServiceImpl)),
		//	util2.NewGoJsonSchemaCustomFormatChecker,

		//history starts
		history.NewPipelineHistoryRestHandlerImpl,
		wire.Bind(new(history.PipelineHistoryRestHandler), new(*history.PipelineHistoryRestHandlerImpl)),

		repository3.NewConfigMapHistoryRepositoryImpl,
		wire.Bind(new(repository3.ConfigMapHistoryRepository), new(*repository3.ConfigMapHistoryRepositoryImpl)),
		repository3.NewDeploymentTemplateHistoryRepositoryImpl,
		wire.Bind(new(repository3.DeploymentTemplateHistoryRepository), new(*repository3.DeploymentTemplateHistoryRepositoryImpl)),
		repository3.NewPrePostCiScriptHistoryRepositoryImpl,
		wire.Bind(new(repository3.PrePostCiScriptHistoryRepository), new(*repository3.PrePostCiScriptHistoryRepositoryImpl)),
		repository3.NewPrePostCdScriptHistoryRepositoryImpl,
		wire.Bind(new(repository3.PrePostCdScriptHistoryRepository), new(*repository3.PrePostCdScriptHistoryRepositoryImpl)),
		repository3.NewPipelineStrategyHistoryRepositoryImpl,
		wire.Bind(new(repository3.PipelineStrategyHistoryRepository), new(*repository3.PipelineStrategyHistoryRepositoryImpl)),
		repository3.NewGitMaterialHistoryRepositoyImpl,
		wire.Bind(new(repository3.GitMaterialHistoryRepository), new(*repository3.GitMaterialHistoryRepositoryImpl)),

		history3.NewCiTemplateHistoryServiceImpl,
		wire.Bind(new(history3.CiTemplateHistoryService), new(*history3.CiTemplateHistoryServiceImpl)),

		repository3.NewCiTemplateHistoryRepositoryImpl,
		wire.Bind(new(repository3.CiTemplateHistoryRepository), new(*repository3.CiTemplateHistoryRepositoryImpl)),

		history3.NewCiPipelineHistoryServiceImpl,
		wire.Bind(new(history3.CiPipelineHistoryService), new(*history3.CiPipelineHistoryServiceImpl)),

		repository3.NewCiPipelineHistoryRepositoryImpl,
		wire.Bind(new(repository3.CiPipelineHistoryRepository), new(*repository3.CiPipelineHistoryRepositoryImpl)),

		history3.NewPrePostCdScriptHistoryServiceImpl,
		wire.Bind(new(history3.PrePostCdScriptHistoryService), new(*history3.PrePostCdScriptHistoryServiceImpl)),
		history3.NewPrePostCiScriptHistoryServiceImpl,
		wire.Bind(new(history3.PrePostCiScriptHistoryService), new(*history3.PrePostCiScriptHistoryServiceImpl)),
		history3.NewDeploymentTemplateHistoryServiceImpl,
		wire.Bind(new(history3.DeploymentTemplateHistoryService), new(*history3.DeploymentTemplateHistoryServiceImpl)),
		history3.NewConfigMapHistoryServiceImpl,
		wire.Bind(new(history3.ConfigMapHistoryService), new(*history3.ConfigMapHistoryServiceImpl)),
		history3.NewPipelineStrategyHistoryServiceImpl,
		wire.Bind(new(history3.PipelineStrategyHistoryService), new(*history3.PipelineStrategyHistoryServiceImpl)),
		history3.NewGitMaterialHistoryServiceImpl,
		wire.Bind(new(history3.GitMaterialHistoryService), new(*history3.GitMaterialHistoryServiceImpl)),

		history3.NewDeployedConfigurationHistoryServiceImpl,
		wire.Bind(new(history3.DeployedConfigurationHistoryService), new(*history3.DeployedConfigurationHistoryServiceImpl)),
		// history ends

		// plugin starts
		repository6.NewGlobalPluginRepository,
		wire.Bind(new(repository6.GlobalPluginRepository), new(*repository6.GlobalPluginRepositoryImpl)),

		plugin.NewGlobalPluginService,
		wire.Bind(new(plugin.GlobalPluginService), new(*plugin.GlobalPluginServiceImpl)),

		restHandler.NewGlobalPluginRestHandler,
		wire.Bind(new(restHandler.GlobalPluginRestHandler), new(*restHandler.GlobalPluginRestHandlerImpl)),

		router.NewGlobalPluginRouter,
		wire.Bind(new(router.GlobalPluginRouter), new(*router.GlobalPluginRouterImpl)),

		repository5.NewPipelineStageRepository,
		wire.Bind(new(repository5.PipelineStageRepository), new(*repository5.PipelineStageRepositoryImpl)),

		pipeline4.NewPipelineStageService,
		wire.Bind(new(pipeline4.PipelineStageService), new(*pipeline4.PipelineStageServiceImpl)),
		//plugin ends

		connection.NewArgoCDConnectionManagerImpl,
		wire.Bind(new(connection.ArgoCDConnectionManager), new(*connection.ArgoCDConnectionManagerImpl)),
		argo.NewArgoUserServiceImpl,
		wire.Bind(new(argo.ArgoUserService), new(*argo.ArgoUserServiceImpl)),
		util2.GetDevtronSecretName,
		//	AuthWireSet,

		cron.NewCdApplicationStatusUpdateHandlerImpl,
		wire.Bind(new(cron.CdApplicationStatusUpdateHandler), new(*cron.CdApplicationStatusUpdateHandlerImpl)),

		// app_status
		appStatusRepo.NewAppStatusRepositoryImpl,
		wire.Bind(new(appStatusRepo.AppStatusRepository), new(*appStatusRepo.AppStatusRepositoryImpl)),
		appStatus.NewAppStatusServiceImpl,
		wire.Bind(new(appStatus.AppStatusService), new(*appStatus.AppStatusServiceImpl)),
		// app_status ends

		cron.GetCiWorkflowStatusUpdateConfig,
		cron.NewCiStatusUpdateCronImpl,
		wire.Bind(new(cron.CiStatusUpdateCron), new(*cron.CiStatusUpdateCronImpl)),

		cron.GetCiTriggerCronConfig,
		cron.NewCiTriggerCronImpl,
		wire.Bind(new(cron.CiTriggerCron), new(*cron.CiTriggerCronImpl)),

		status2.NewPipelineStatusTimelineRestHandlerImpl,
		wire.Bind(new(status2.PipelineStatusTimelineRestHandler), new(*status2.PipelineStatusTimelineRestHandlerImpl)),

		status.NewPipelineStatusTimelineServiceImpl,
		wire.Bind(new(status.PipelineStatusTimelineService), new(*status.PipelineStatusTimelineServiceImpl)),

		router.NewUserAttributesRouterImpl,
		wire.Bind(new(router.UserAttributesRouter), new(*router.UserAttributesRouterImpl)),
		restHandler.NewUserAttributesRestHandlerImpl,
		wire.Bind(new(restHandler.UserAttributesRestHandler), new(*restHandler.UserAttributesRestHandlerImpl)),
		attributes.NewUserAttributesServiceImpl,
		wire.Bind(new(attributes.UserAttributesService), new(*attributes.UserAttributesServiceImpl)),
		repository.NewUserAttributesRepositoryImpl,
		wire.Bind(new(repository.UserAttributesRepository), new(*repository.UserAttributesRepositoryImpl)),
		pipelineConfig.NewPipelineStatusTimelineRepositoryImpl,
		wire.Bind(new(pipelineConfig.PipelineStatusTimelineRepository), new(*pipelineConfig.PipelineStatusTimelineRepositoryImpl)),
		wire.Bind(new(pipeline4.DeploymentConfigService), new(*pipeline4.DeploymentConfigServiceImpl)),
		pipeline4.NewDeploymentConfigServiceImpl,
		pipelineConfig.NewCiTemplateOverrideRepositoryImpl,
		wire.Bind(new(pipelineConfig.CiTemplateOverrideRepository), new(*pipelineConfig.CiTemplateOverrideRepositoryImpl)),
		pipelineConfig.NewCiBuildConfigRepositoryImpl,
		wire.Bind(new(pipelineConfig.CiBuildConfigRepository), new(*pipelineConfig.CiBuildConfigRepositoryImpl)),
		pipeline4.NewCiBuildConfigServiceImpl,
		wire.Bind(new(pipeline4.CiBuildConfigService), new(*pipeline4.CiBuildConfigServiceImpl)),
		resourceFilter.NewCELServiceImpl,
		wire.Bind(new(resourceFilter.CELEvaluatorService), new(*resourceFilter.CELServiceImpl)),
		resourceFilter.NewResourceFilterRepositoryImpl,
		wire.Bind(new(resourceFilter.ResourceFilterRepository), new(*resourceFilter.ResourceFilterRepositoryImpl)),
		resourceFilter.NewFilterAuditRepositoryImpl,
		wire.Bind(new(resourceFilter.FilterAuditRepository), new(*resourceFilter.FilterAuditRepositoryImpl)),
		resourceFilter.NewFilterEvaluationAuditRepositoryImpl,
		wire.Bind(new(resourceFilter.FilterEvaluationAuditRepository), new(*resourceFilter.FilterEvaluationAuditRepositoryImpl)),
		resourceFilter.NewFilterEvaluationAuditServiceImpl,
		wire.Bind(new(resourceFilter.FilterEvaluationAuditService), new(*resourceFilter.FilterEvaluationAuditServiceImpl)),
		resourceFilter.NewResourceFilterServiceImpl,
		wire.Bind(new(resourceFilter.ResourceFilterService), new(*resourceFilter.ResourceFilterServiceImpl)),
		resourceFilter.NewResourceFilterEvaluatorImpl,
		wire.Bind(new(resourceFilter.ResourceFilterEvaluator), new(*resourceFilter.ResourceFilterEvaluatorImpl)),
		resourceFilter2.NewResourceFilterRestHandlerImpl,
		wire.Bind(new(resourceFilter2.ResourceFilterRestHandler), new(*resourceFilter2.ResourceFilterRestHandlerImpl)),
		router.NewResourceFilterRouterImpl,
		wire.Bind(new(router.ResourceFilterRouter), new(*router.ResourceFilterRouterImpl)),
		pipeline4.NewCiTemplateServiceImpl,
		wire.Bind(new(pipeline4.CiTemplateService), new(*pipeline4.CiTemplateServiceImpl)),
		router.NewGlobalCMCSRouterImpl,
		wire.Bind(new(router.GlobalCMCSRouter), new(*router.GlobalCMCSRouterImpl)),
		restHandler.NewGlobalCMCSRestHandlerImpl,
		wire.Bind(new(restHandler.GlobalCMCSRestHandler), new(*restHandler.GlobalCMCSRestHandlerImpl)),
		pipeline4.NewGlobalCMCSServiceImpl,
		wire.Bind(new(pipeline4.GlobalCMCSService), new(*pipeline4.GlobalCMCSServiceImpl)),
		repository.NewGlobalCMCSRepositoryImpl,
		wire.Bind(new(repository.GlobalCMCSRepository), new(*repository.GlobalCMCSRepositoryImpl)),

		// chartRepoRepository.NewGlobalStrategyMetadataRepositoryImpl,
		// wire.Bind(new(chartRepoRepository.GlobalStrategyMetadataRepository), new(*chartRepoRepository.GlobalStrategyMetadataRepositoryImpl)),
		chartRepoRepository.NewGlobalStrategyMetadataChartRefMappingRepositoryImpl,
		wire.Bind(new(chartRepoRepository.GlobalStrategyMetadataChartRefMappingRepository), new(*chartRepoRepository.GlobalStrategyMetadataChartRefMappingRepositoryImpl)),

		status.NewPipelineStatusTimelineResourcesServiceImpl,
		wire.Bind(new(status.PipelineStatusTimelineResourcesService), new(*status.PipelineStatusTimelineResourcesServiceImpl)),
		pipelineConfig.NewPipelineStatusTimelineResourcesRepositoryImpl,
		wire.Bind(new(pipelineConfig.PipelineStatusTimelineResourcesRepository), new(*pipelineConfig.PipelineStatusTimelineResourcesRepositoryImpl)),

		status.NewPipelineStatusSyncDetailServiceImpl,
		wire.Bind(new(status.PipelineStatusSyncDetailService), new(*status.PipelineStatusSyncDetailServiceImpl)),
		pipelineConfig.NewPipelineStatusSyncDetailRepositoryImpl,
		wire.Bind(new(pipelineConfig.PipelineStatusSyncDetailRepository), new(*pipelineConfig.PipelineStatusSyncDetailRepositoryImpl)),

		repository7.NewK8sResourceHistoryRepositoryImpl,
		wire.Bind(new(repository7.K8sResourceHistoryRepository), new(*repository7.K8sResourceHistoryRepositoryImpl)),

		kubernetesResourceAuditLogs.Newk8sResourceHistoryServiceImpl,
		wire.Bind(new(kubernetesResourceAuditLogs.K8sResourceHistoryService), new(*kubernetesResourceAuditLogs.K8sResourceHistoryServiceImpl)),

		pipelineConfig.NewDeploymentApprovalRepositoryImpl,
		wire.Bind(new(pipelineConfig.DeploymentApprovalRepository), new(*pipelineConfig.DeploymentApprovalRepositoryImpl)),
		router.NewResourceGroupingRouterImpl,
		wire.Bind(new(router.ResourceGroupingRouter), new(*router.ResourceGroupingRouterImpl)),
		restHandler.NewResourceGroupRestHandlerImpl,
		wire.Bind(new(restHandler.ResourceGroupRestHandler), new(*restHandler.ResourceGroupRestHandlerImpl)),
		resourceGroup2.NewResourceGroupServiceImpl,
		wire.Bind(new(resourceGroup2.ResourceGroupService), new(*resourceGroup2.ResourceGroupServiceImpl)),
		resourceGroup.NewResourceGroupRepositoryImpl,
		wire.Bind(new(resourceGroup.ResourceGroupRepository), new(*resourceGroup.ResourceGroupRepositoryImpl)),
		resourceGroup.NewResourceGroupMappingRepositoryImpl,
		wire.Bind(new(resourceGroup.ResourceGroupMappingRepository), new(*resourceGroup.ResourceGroupMappingRepositoryImpl)),
		executors.NewArgoWorkflowExecutorImpl,
		wire.Bind(new(executors.ArgoWorkflowExecutor), new(*executors.ArgoWorkflowExecutorImpl)),
		executors.NewSystemWorkflowExecutorImpl,
		wire.Bind(new(executors.SystemWorkflowExecutor), new(*executors.SystemWorkflowExecutorImpl)),
		repository5.NewManifestPushConfigRepository,
		wire.Bind(new(repository5.ManifestPushConfigRepository), new(*repository5.ManifestPushConfigRepositoryImpl)),
		app.NewGitOpsManifestPushServiceImpl,
		wire.Bind(new(app.GitOpsPushService), new(*app.GitOpsManifestPushServiceImpl)),

		app.NewHelmRepoPushServiceImpl,
		wire.Bind(new(app.HelmRepoPushService), new(*app.HelmRepoPushServiceImpl)),

		// start: docker registry wire set injection
		router.NewDockerRegRouterImpl,
		wire.Bind(new(router.DockerRegRouter), new(*router.DockerRegRouterImpl)),
		restHandler.NewDockerRegRestHandlerExtendedImpl,
		wire.Bind(new(restHandler.DockerRegRestHandler), new(*restHandler.DockerRegRestHandlerExtendedImpl)),
		pipeline4.NewDockerRegistryConfigImpl,
		wire.Bind(new(pipeline4.DockerRegistryConfig), new(*pipeline4.DockerRegistryConfigImpl)),
		dockerRegistry.NewDockerRegistryIpsConfigServiceImpl,
		wire.Bind(new(dockerRegistry.DockerRegistryIpsConfigService), new(*dockerRegistry.DockerRegistryIpsConfigServiceImpl)),
		dockerRegistryRepository.NewDockerArtifactStoreRepositoryImpl,
		wire.Bind(new(dockerRegistryRepository.DockerArtifactStoreRepository), new(*dockerRegistryRepository.DockerArtifactStoreRepositoryImpl)),
		dockerRegistryRepository.NewDockerRegistryIpsConfigRepositoryImpl,
		wire.Bind(new(dockerRegistryRepository.DockerRegistryIpsConfigRepository), new(*dockerRegistryRepository.DockerRegistryIpsConfigRepositoryImpl)),
		dockerRegistryRepository.NewOCIRegistryConfigRepositoryImpl,
		wire.Bind(new(dockerRegistryRepository.OCIRegistryConfigRepository), new(*dockerRegistryRepository.OCIRegistryConfigRepositoryImpl)),
		// end: docker registry wire set injection
		util4.NewSSHTunnelWrapperServiceImpl,
		wire.Bind(new(util4.SSHTunnelWrapperService), new(*util4.SSHTunnelWrapperServiceImpl)),

		resourceQualifiers.NewQualifiersMappingRepositoryImpl,
		wire.Bind(new(resourceQualifiers.QualifiersMappingRepository), new(*resourceQualifiers.QualifiersMappingRepositoryImpl)),

		resourceQualifiers.NewQualifierMappingServiceImpl,
		wire.Bind(new(resourceQualifiers.QualifierMappingService), new(*resourceQualifiers.QualifierMappingServiceImpl)),

		argocdServer.NewArgoClientWrapperServiceImpl,
		wire.Bind(new(argocdServer.ArgoClientWrapperService), new(*argocdServer.ArgoClientWrapperServiceImpl)),

		pipeline4.NewPluginInputVariableParserImpl,
		wire.Bind(new(pipeline4.PluginInputVariableParser), new(*pipeline4.PluginInputVariableParserImpl)),

		pipeline4.NewPipelineConfigListenerServiceImpl,
		wire.Bind(new(pipeline4.PipelineConfigListenerService), new(*pipeline4.PipelineConfigListenerServiceImpl)),

		imageDigestPolicy.NewImageDigestPolicyServiceImpl,
		wire.Bind(new(imageDigestPolicy.ImageDigestPolicyService), new(*imageDigestPolicy.ImageDigestPolicyServiceImpl)),

		router.NewImageDigestPolicyRouterImpl,
		wire.Bind(new(router.ImageDigestPolicyRouter), new(*router.ImageDigestPolicyRouterImpl)),

		imageDigestPolicy2.NewImageDigestPolicyRestHandlerImpl,
		wire.Bind(new(imageDigestPolicy2.ImageDigestPolicyRestHandler), new(*imageDigestPolicy2.ImageDigestPolicyRestHandlerImpl)),

		cron2.NewCronLoggerImpl,

		timeoutWindow.NewTimeWindowServiceImpl,
		wire.Bind(new(timeoutWindow.TimeoutWindowService), new(*timeoutWindow.TimeWindowServiceImpl)),

		repository9.NewTimeWindowRepositoryImpl,
		wire.Bind(new(repository9.TimeWindowRepository), new(*repository9.TimeWindowRepositoryImpl)),
	)
	return &App{}, nil
}<|MERGE_RESOLUTION|>--- conflicted
+++ resolved
@@ -211,14 +211,11 @@
 		lockConfiguation.LockConfigWireSet,
 		build.BuildWireSet,
 		deployment2.DeploymentWireSet,
-<<<<<<< HEAD
+		argoApplication.ArgoApplicationWireSet,
+
 		eventProcessor.EventProcessorWireSet,
 		workflow3.WorkflowWireSet,
 		policyGovernance.PolicyGovernanceWireSet,
-=======
-		argoApplication.ArgoApplicationWireSet,
-
->>>>>>> dada36d2
 		// -------wireset end ----------
 		// -------
 		gitSensor.GetConfig,
