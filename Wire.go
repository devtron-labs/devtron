//go:build wireinject
// +build wireinject

/*
 * Copyright (c) 2020 Devtron Labs
 *
 * Licensed under the Apache License, Version 2.0 (the "License");
 * you may not use this file except in compliance with the License.
 * You may obtain a copy of the License at
 *
 *    http://www.apache.org/licenses/LICENSE-2.0
 *
 * Unless required by applicable law or agreed to in writing, software
 * distributed under the License is distributed on an "AS IS" BASIS,
 * WITHOUT WARRANTIES OR CONDITIONS OF ANY KIND, either express or implied.
 * See the License for the specific language governing permissions and
 * limitations under the License.
 *
 */

package main

import (
	"github.com/devtron-labs/authenticator/middleware"
	cloudProviderIdentifier "github.com/devtron-labs/common-lib/cloud-provider-identifier"
	pubsub1 "github.com/devtron-labs/common-lib/pubsub-lib"
	util4 "github.com/devtron-labs/common-lib/utils/k8s"
	"github.com/devtron-labs/devtron/api/apiToken"
	appStoreRestHandler "github.com/devtron-labs/devtron/api/appStore"
	chartGroup2 "github.com/devtron-labs/devtron/api/appStore/chartGroup"
	chartProvider "github.com/devtron-labs/devtron/api/appStore/chartProvider"
	appStoreDeployment "github.com/devtron-labs/devtron/api/appStore/deployment"
	appStoreDiscover "github.com/devtron-labs/devtron/api/appStore/discover"
	appStoreValues "github.com/devtron-labs/devtron/api/appStore/values"
	"github.com/devtron-labs/devtron/api/argoApplication"
	"github.com/devtron-labs/devtron/api/auth/sso"
	"github.com/devtron-labs/devtron/api/auth/user"
	chartRepo "github.com/devtron-labs/devtron/api/chartRepo"
	"github.com/devtron-labs/devtron/api/cluster"
	"github.com/devtron-labs/devtron/api/connector"
	"github.com/devtron-labs/devtron/api/dashboardEvent"
	"github.com/devtron-labs/devtron/api/deployment"
	"github.com/devtron-labs/devtron/api/externalLink"
	client "github.com/devtron-labs/devtron/api/helm-app"
	"github.com/devtron-labs/devtron/api/infraConfig"
	"github.com/devtron-labs/devtron/api/k8s"
	"github.com/devtron-labs/devtron/api/module"
	"github.com/devtron-labs/devtron/api/restHandler"
	"github.com/devtron-labs/devtron/api/restHandler/app/appInfo"
	appList2 "github.com/devtron-labs/devtron/api/restHandler/app/appList"
	pipeline3 "github.com/devtron-labs/devtron/api/restHandler/app/pipeline"
	pipeline2 "github.com/devtron-labs/devtron/api/restHandler/app/pipeline/configure"
	"github.com/devtron-labs/devtron/api/restHandler/app/pipeline/history"
	status2 "github.com/devtron-labs/devtron/api/restHandler/app/pipeline/status"
	"github.com/devtron-labs/devtron/api/restHandler/app/pipeline/trigger"
	"github.com/devtron-labs/devtron/api/restHandler/app/pipeline/webhook"
	"github.com/devtron-labs/devtron/api/restHandler/app/workflow"
	"github.com/devtron-labs/devtron/api/restHandler/scopedVariable"
	"github.com/devtron-labs/devtron/api/router"
	app3 "github.com/devtron-labs/devtron/api/router/app"
	appInfo2 "github.com/devtron-labs/devtron/api/router/app/appInfo"
	"github.com/devtron-labs/devtron/api/router/app/appList"
	pipeline5 "github.com/devtron-labs/devtron/api/router/app/pipeline"
	pipeline4 "github.com/devtron-labs/devtron/api/router/app/pipeline/configure"
	history2 "github.com/devtron-labs/devtron/api/router/app/pipeline/history"
	status3 "github.com/devtron-labs/devtron/api/router/app/pipeline/status"
	trigger2 "github.com/devtron-labs/devtron/api/router/app/pipeline/trigger"
	workflow2 "github.com/devtron-labs/devtron/api/router/app/workflow"
	"github.com/devtron-labs/devtron/api/router/pubsub"
	"github.com/devtron-labs/devtron/api/server"
	"github.com/devtron-labs/devtron/api/sse"
	"github.com/devtron-labs/devtron/api/team"
	"github.com/devtron-labs/devtron/api/terminal"
	util5 "github.com/devtron-labs/devtron/api/util"
	webhookHelm "github.com/devtron-labs/devtron/api/webhook/helm"
	"github.com/devtron-labs/devtron/client/argocdServer"
	"github.com/devtron-labs/devtron/client/argocdServer/application"
	cluster2 "github.com/devtron-labs/devtron/client/argocdServer/cluster"
	"github.com/devtron-labs/devtron/client/argocdServer/connection"
	repository2 "github.com/devtron-labs/devtron/client/argocdServer/repository"
	session2 "github.com/devtron-labs/devtron/client/argocdServer/session"
	"github.com/devtron-labs/devtron/client/cron"
	"github.com/devtron-labs/devtron/client/dashboard"
	eClient "github.com/devtron-labs/devtron/client/events"
	"github.com/devtron-labs/devtron/client/gitSensor"
	"github.com/devtron-labs/devtron/client/grafana"
	"github.com/devtron-labs/devtron/client/lens"
	"github.com/devtron-labs/devtron/client/proxy"
	"github.com/devtron-labs/devtron/client/telemetry"
	"github.com/devtron-labs/devtron/internal/sql/repository"
	app2 "github.com/devtron-labs/devtron/internal/sql/repository/app"
	appStatusRepo "github.com/devtron-labs/devtron/internal/sql/repository/appStatus"
	appWorkflow2 "github.com/devtron-labs/devtron/internal/sql/repository/appWorkflow"
	"github.com/devtron-labs/devtron/internal/sql/repository/bulkUpdate"
	"github.com/devtron-labs/devtron/internal/sql/repository/chartConfig"
	dockerRegistryRepository "github.com/devtron-labs/devtron/internal/sql/repository/dockerRegistry"
	"github.com/devtron-labs/devtron/internal/sql/repository/helper"
	repository8 "github.com/devtron-labs/devtron/internal/sql/repository/imageTagging"
	"github.com/devtron-labs/devtron/internal/sql/repository/pipelineConfig"
	resourceGroup "github.com/devtron-labs/devtron/internal/sql/repository/resourceGroup"
	security2 "github.com/devtron-labs/devtron/internal/sql/repository/security"
	"github.com/devtron-labs/devtron/internal/util"
	"github.com/devtron-labs/devtron/pkg/app"
	"github.com/devtron-labs/devtron/pkg/app/status"
	"github.com/devtron-labs/devtron/pkg/appClone"
	"github.com/devtron-labs/devtron/pkg/appClone/batch"
	"github.com/devtron-labs/devtron/pkg/appStatus"
	"github.com/devtron-labs/devtron/pkg/appStore/chartGroup"
	repository4 "github.com/devtron-labs/devtron/pkg/appStore/chartGroup/repository"
	"github.com/devtron-labs/devtron/pkg/appStore/installedApp/service/FullMode"
	deployment3 "github.com/devtron-labs/devtron/pkg/appStore/installedApp/service/FullMode/deployment"
	"github.com/devtron-labs/devtron/pkg/appStore/installedApp/service/FullMode/resource"
	"github.com/devtron-labs/devtron/pkg/appWorkflow"
	"github.com/devtron-labs/devtron/pkg/attributes"
	"github.com/devtron-labs/devtron/pkg/build"
	"github.com/devtron-labs/devtron/pkg/bulkAction"
	"github.com/devtron-labs/devtron/pkg/chart"
	chartRepoRepository "github.com/devtron-labs/devtron/pkg/chartRepo/repository"
	"github.com/devtron-labs/devtron/pkg/commonService"
	delete2 "github.com/devtron-labs/devtron/pkg/delete"
	deployment2 "github.com/devtron-labs/devtron/pkg/deployment"
	git2 "github.com/devtron-labs/devtron/pkg/deployment/gitOps/git"
	"github.com/devtron-labs/devtron/pkg/deploymentGroup"
	"github.com/devtron-labs/devtron/pkg/devtronResource"
	repository9 "github.com/devtron-labs/devtron/pkg/devtronResource/repository"
	"github.com/devtron-labs/devtron/pkg/dockerRegistry"
	"github.com/devtron-labs/devtron/pkg/eventProcessor"
	"github.com/devtron-labs/devtron/pkg/generateManifest"
	"github.com/devtron-labs/devtron/pkg/git"
	"github.com/devtron-labs/devtron/pkg/gitops"
	"github.com/devtron-labs/devtron/pkg/imageDigestPolicy"
	infraConfigService "github.com/devtron-labs/devtron/pkg/infraConfig"
	"github.com/devtron-labs/devtron/pkg/infraConfig/units"
	"github.com/devtron-labs/devtron/pkg/kubernetesResourceAuditLogs"
	repository7 "github.com/devtron-labs/devtron/pkg/kubernetesResourceAuditLogs/repository"
	"github.com/devtron-labs/devtron/pkg/notifier"
	"github.com/devtron-labs/devtron/pkg/pipeline"
	"github.com/devtron-labs/devtron/pkg/pipeline/executors"
	history3 "github.com/devtron-labs/devtron/pkg/pipeline/history"
	repository3 "github.com/devtron-labs/devtron/pkg/pipeline/history/repository"
	"github.com/devtron-labs/devtron/pkg/pipeline/infraProviders"
	repository5 "github.com/devtron-labs/devtron/pkg/pipeline/repository"
	"github.com/devtron-labs/devtron/pkg/pipeline/types"
	"github.com/devtron-labs/devtron/pkg/plugin"
	repository6 "github.com/devtron-labs/devtron/pkg/plugin/repository"
	resourceGroup2 "github.com/devtron-labs/devtron/pkg/resourceGroup"
	"github.com/devtron-labs/devtron/pkg/resourceQualifiers"
	"github.com/devtron-labs/devtron/pkg/security"
	"github.com/devtron-labs/devtron/pkg/sql"
	util3 "github.com/devtron-labs/devtron/pkg/util"
	"github.com/devtron-labs/devtron/pkg/variables"
	"github.com/devtron-labs/devtron/pkg/variables/parsers"
	repository10 "github.com/devtron-labs/devtron/pkg/variables/repository"
	workflow3 "github.com/devtron-labs/devtron/pkg/workflow"
	"github.com/devtron-labs/devtron/pkg/workflow/dag"
	util2 "github.com/devtron-labs/devtron/util"
	"github.com/devtron-labs/devtron/util/argo"
	cron2 "github.com/devtron-labs/devtron/util/cron"
	"github.com/devtron-labs/devtron/util/rbac"
	"github.com/google/wire"
)

func InitializeApp() (*App, error) {

	wire.Build(
		// ----- wireset start
		sql.PgSqlWireSet,
		user.SelfRegistrationWireSet,
		externalLink.ExternalLinkWireSet,
		team.TeamsWireSet,
		AuthWireSet,
		util4.NewK8sUtil,
		user.UserWireSet,
		sso.SsoConfigWireSet,
		cluster.ClusterWireSet,
		dashboard.DashboardWireSet,
		proxy.ProxyWireSet,
		client.HelmAppWireSet,
		k8s.K8sApplicationWireSet,
		chartRepo.ChartRepositoryWireSet,
		appStoreDiscover.AppStoreDiscoverWireSet,
		chartProvider.AppStoreChartProviderWireSet,
		appStoreValues.AppStoreValuesWireSet,
		appStoreDeployment.AppStoreDeploymentWireSet,
		server.ServerWireSet,
		module.ModuleWireSet,
		apiToken.ApiTokenWireSet,
		webhookHelm.WebhookHelmWireSet,
		terminal.TerminalWireSet,
		build.BuildWireSet,
		deployment2.DeploymentWireSet,
<<<<<<< HEAD
		eventProcessor.EventProcessorWireSet,
		workflow3.WorkflowWireSet,
=======
		argoApplication.ArgoApplicationWireSet,

>>>>>>> 58418d0f
		// -------wireset end ----------
		// -------
		gitSensor.GetConfig,
		gitSensor.NewGitSensorClient,
		wire.Bind(new(gitSensor.Client), new(*gitSensor.ClientImpl)),
		// -------
		helper.NewAppListingRepositoryQueryBuilder,
		// sql.GetConfig,
		eClient.GetEventClientConfig,
		util2.GetGlobalEnvVariables,
		// sql.NewDbConnection,
		// app.GetACDAuthConfig,
		util3.GetACDAuthConfig,
		connection.SettingsManager,
		// auth.GetConfig,

		connection.GetConfig,
		wire.Bind(new(session2.ServiceClient), new(*middleware.LoginService)),

		sse.NewSSE,
		trigger2.NewPipelineTriggerRouter,
		wire.Bind(new(trigger2.PipelineTriggerRouter), new(*trigger2.PipelineTriggerRouterImpl)),

		// ---- pprof start ----
		restHandler.NewPProfRestHandler,
		wire.Bind(new(restHandler.PProfRestHandler), new(*restHandler.PProfRestHandlerImpl)),

		router.NewPProfRouter,
		wire.Bind(new(router.PProfRouter), new(*router.PProfRouterImpl)),
		// ---- pprof end ----

		trigger.NewPipelineRestHandler,
		wire.Bind(new(trigger.PipelineTriggerRestHandler), new(*trigger.PipelineTriggerRestHandlerImpl)),
		app.GetAppServiceConfig,
		app.NewAppService,
		wire.Bind(new(app.AppService), new(*app.AppServiceImpl)),

		bulkUpdate.NewBulkUpdateRepository,
		wire.Bind(new(bulkUpdate.BulkUpdateRepository), new(*bulkUpdate.BulkUpdateRepositoryImpl)),

		chartConfig.NewEnvConfigOverrideRepository,
		wire.Bind(new(chartConfig.EnvConfigOverrideRepository), new(*chartConfig.EnvConfigOverrideRepositoryImpl)),
		chartConfig.NewPipelineOverrideRepository,
		wire.Bind(new(chartConfig.PipelineOverrideRepository), new(*chartConfig.PipelineOverrideRepositoryImpl)),
		wire.Struct(new(util.MergeUtil), "*"),
		util.NewSugardLogger,

		deployment.NewDeploymentConfigRestHandlerImpl,
		wire.Bind(new(deployment.DeploymentConfigRestHandler), new(*deployment.DeploymentConfigRestHandlerImpl)),
		deployment.NewDeploymentRouterImpl,
		wire.Bind(new(deployment.DeploymentConfigRouter), new(*deployment.DeploymentConfigRouterImpl)),

		dashboardEvent.NewDashboardTelemetryRestHandlerImpl,
		wire.Bind(new(dashboardEvent.DashboardTelemetryRestHandler), new(*dashboardEvent.DashboardTelemetryRestHandlerImpl)),
		dashboardEvent.NewDashboardTelemetryRouterImpl,
		wire.Bind(new(dashboardEvent.DashboardTelemetryRouter),
			new(*dashboardEvent.DashboardTelemetryRouterImpl)),

		infraConfigService.NewInfraProfileRepositoryImpl,
		wire.Bind(new(infraConfigService.InfraConfigRepository), new(*infraConfigService.InfraConfigRepositoryImpl)),

		units.NewUnits,
		infraConfigService.NewInfraConfigServiceImpl,
		wire.Bind(new(infraConfigService.InfraConfigService), new(*infraConfigService.InfraConfigServiceImpl)),
		infraProviders.NewInfraProviderImpl,
		wire.Bind(new(infraProviders.InfraProvider), new(*infraProviders.InfraProviderImpl)),
		infraConfig.NewInfraConfigRestHandlerImpl,
		wire.Bind(new(infraConfig.InfraConfigRestHandler), new(*infraConfig.InfraConfigRestHandlerImpl)),

		infraConfig.NewInfraProfileRouterImpl,
		wire.Bind(new(infraConfig.InfraConfigRouter), new(*infraConfig.InfraConfigRouterImpl)),

		router.NewMuxRouter,

		app2.NewAppRepositoryImpl,
		wire.Bind(new(app2.AppRepository), new(*app2.AppRepositoryImpl)),

		pipeline.GetDeploymentServiceTypeConfig,

		pipeline.NewPipelineBuilderImpl,
		wire.Bind(new(pipeline.PipelineBuilder), new(*pipeline.PipelineBuilderImpl)),
		pipeline.NewBuildPipelineSwitchServiceImpl,
		wire.Bind(new(pipeline.BuildPipelineSwitchService), new(*pipeline.BuildPipelineSwitchServiceImpl)),
		pipeline.NewCiPipelineConfigServiceImpl,
		wire.Bind(new(pipeline.CiPipelineConfigService), new(*pipeline.CiPipelineConfigServiceImpl)),
		pipeline.NewCiMaterialConfigServiceImpl,
		wire.Bind(new(pipeline.CiMaterialConfigService), new(*pipeline.CiMaterialConfigServiceImpl)),

		pipeline.NewAppArtifactManagerImpl,
		wire.Bind(new(pipeline.AppArtifactManager), new(*pipeline.AppArtifactManagerImpl)),
		pipeline.NewDevtronAppCMCSServiceImpl,
		wire.Bind(new(pipeline.DevtronAppCMCSService), new(*pipeline.DevtronAppCMCSServiceImpl)),
		pipeline.NewDevtronAppStrategyServiceImpl,
		wire.Bind(new(pipeline.DevtronAppStrategyService), new(*pipeline.DevtronAppStrategyServiceImpl)),
		pipeline.NewAppDeploymentTypeChangeManagerImpl,
		wire.Bind(new(pipeline.AppDeploymentTypeChangeManager), new(*pipeline.AppDeploymentTypeChangeManagerImpl)),
		pipeline.NewCdPipelineConfigServiceImpl,
		wire.Bind(new(pipeline.CdPipelineConfigService), new(*pipeline.CdPipelineConfigServiceImpl)),
		pipeline.NewDevtronAppConfigServiceImpl,
		wire.Bind(new(pipeline.DevtronAppConfigService), new(*pipeline.DevtronAppConfigServiceImpl)),
		pipeline3.NewDevtronAppAutoCompleteRestHandlerImpl,
		wire.Bind(new(pipeline3.DevtronAppAutoCompleteRestHandler), new(*pipeline3.DevtronAppAutoCompleteRestHandlerImpl)),

		util5.NewLoggingMiddlewareImpl,
		wire.Bind(new(util5.LoggingMiddleware), new(*util5.LoggingMiddlewareImpl)),
		pipeline2.NewPipelineRestHandlerImpl,
		wire.Bind(new(pipeline2.PipelineConfigRestHandler), new(*pipeline2.PipelineConfigRestHandlerImpl)),

		pipeline4.NewPipelineRouterImpl,
		wire.Bind(new(pipeline4.PipelineConfigRouter), new(*pipeline4.PipelineConfigRouterImpl)),
		history2.NewPipelineHistoryRouterImpl,
		wire.Bind(new(history2.PipelineHistoryRouter), new(*history2.PipelineHistoryRouterImpl)),
		status3.NewPipelineStatusRouterImpl,
		wire.Bind(new(status3.PipelineStatusRouter), new(*status3.PipelineStatusRouterImpl)),
		pipeline5.NewDevtronAppAutoCompleteRouterImpl,
		wire.Bind(new(pipeline5.DevtronAppAutoCompleteRouter), new(*pipeline5.DevtronAppAutoCompleteRouterImpl)),
		workflow2.NewAppWorkflowRouterImpl,
		wire.Bind(new(workflow2.AppWorkflowRouter), new(*workflow2.AppWorkflowRouterImpl)),

		pipeline.NewCiCdPipelineOrchestrator,
		wire.Bind(new(pipeline.CiCdPipelineOrchestrator), new(*pipeline.CiCdPipelineOrchestratorImpl)),
		pipelineConfig.NewMaterialRepositoryImpl,
		wire.Bind(new(pipelineConfig.MaterialRepository), new(*pipelineConfig.MaterialRepositoryImpl)),

		util.NewChartTemplateServiceImpl,
		wire.Bind(new(util.ChartTemplateService), new(*util.ChartTemplateServiceImpl)),

		// scoped variables start
		variables.NewScopedVariableServiceImpl,
		wire.Bind(new(variables.ScopedVariableService), new(*variables.ScopedVariableServiceImpl)),

		parsers.NewVariableTemplateParserImpl,
		wire.Bind(new(parsers.VariableTemplateParser), new(*parsers.VariableTemplateParserImpl)),
		repository10.NewVariableEntityMappingRepository,
		wire.Bind(new(repository10.VariableEntityMappingRepository), new(*repository10.VariableEntityMappingRepositoryImpl)),

		repository10.NewVariableSnapshotHistoryRepository,
		wire.Bind(new(repository10.VariableSnapshotHistoryRepository), new(*repository10.VariableSnapshotHistoryRepositoryImpl)),
		variables.NewVariableEntityMappingServiceImpl,
		wire.Bind(new(variables.VariableEntityMappingService), new(*variables.VariableEntityMappingServiceImpl)),
		variables.NewVariableSnapshotHistoryServiceImpl,
		wire.Bind(new(variables.VariableSnapshotHistoryService), new(*variables.VariableSnapshotHistoryServiceImpl)),

		variables.NewScopedVariableManagerImpl,
		wire.Bind(new(variables.ScopedVariableManager), new(*variables.ScopedVariableManagerImpl)),

		variables.NewScopedVariableCMCSManagerImpl,
		wire.Bind(new(variables.ScopedVariableCMCSManager), new(*variables.ScopedVariableCMCSManagerImpl)),

		// end

		chart.NewChartServiceImpl,
		wire.Bind(new(chart.ChartService), new(*chart.ChartServiceImpl)),
		bulkAction.NewBulkUpdateServiceImpl,
		wire.Bind(new(bulkAction.BulkUpdateService), new(*bulkAction.BulkUpdateServiceImpl)),

		repository.NewImageTagRepository,
		wire.Bind(new(repository.ImageTagRepository), new(*repository.ImageTagRepositoryImpl)),

		pipeline.NewCustomTagService,
		wire.Bind(new(pipeline.CustomTagService), new(*pipeline.CustomTagServiceImpl)),

		repository.NewGitProviderRepositoryImpl,
		wire.Bind(new(repository.GitProviderRepository), new(*repository.GitProviderRepositoryImpl)),
		pipeline.NewGitRegistryConfigImpl,
		wire.Bind(new(pipeline.GitRegistryConfig), new(*pipeline.GitRegistryConfigImpl)),

		appList.NewAppFilteringRouterImpl,
		wire.Bind(new(appList.AppFilteringRouter), new(*appList.AppFilteringRouterImpl)),
		appList2.NewAppFilteringRestHandlerImpl,
		wire.Bind(new(appList2.AppFilteringRestHandler), new(*appList2.AppFilteringRestHandlerImpl)),

		appList.NewAppListingRouterImpl,
		wire.Bind(new(appList.AppListingRouter), new(*appList.AppListingRouterImpl)),
		appList2.NewAppListingRestHandlerImpl,
		wire.Bind(new(appList2.AppListingRestHandler), new(*appList2.AppListingRestHandlerImpl)),
		app.NewAppListingServiceImpl,
		wire.Bind(new(app.AppListingService), new(*app.AppListingServiceImpl)),
		repository.NewAppListingRepositoryImpl,
		wire.Bind(new(repository.AppListingRepository), new(*repository.AppListingRepositoryImpl)),

		repository.NewDeploymentTemplateRepositoryImpl,
		wire.Bind(new(repository.DeploymentTemplateRepository), new(*repository.DeploymentTemplateRepositoryImpl)),
		generateManifest.NewDeploymentTemplateServiceImpl,
		wire.Bind(new(generateManifest.DeploymentTemplateService), new(*generateManifest.DeploymentTemplateServiceImpl)),

		router.NewJobRouterImpl,
		wire.Bind(new(router.JobRouter), new(*router.JobRouterImpl)),

		pipelineConfig.NewPipelineRepositoryImpl,
		wire.Bind(new(pipelineConfig.PipelineRepository), new(*pipelineConfig.PipelineRepositoryImpl)),
		pipeline.NewPropertiesConfigServiceImpl,
		wire.Bind(new(pipeline.PropertiesConfigService), new(*pipeline.PropertiesConfigServiceImpl)),

		util.NewHttpClient,

		eClient.NewEventRESTClientImpl,
		wire.Bind(new(eClient.EventClient), new(*eClient.EventRESTClientImpl)),

		eClient.NewEventSimpleFactoryImpl,
		wire.Bind(new(eClient.EventFactory), new(*eClient.EventSimpleFactoryImpl)),

		repository.NewCiArtifactRepositoryImpl,
		wire.Bind(new(repository.CiArtifactRepository), new(*repository.CiArtifactRepositoryImpl)),
		pipeline.NewWebhookServiceImpl,
		wire.Bind(new(pipeline.WebhookService), new(*pipeline.WebhookServiceImpl)),

		router.NewWebhookRouterImpl,
		wire.Bind(new(router.WebhookRouter), new(*router.WebhookRouterImpl)),
		pipelineConfig.NewCiTemplateRepositoryImpl,
		wire.Bind(new(pipelineConfig.CiTemplateRepository), new(*pipelineConfig.CiTemplateRepositoryImpl)),
		pipelineConfig.NewCiPipelineRepositoryImpl,
		wire.Bind(new(pipelineConfig.CiPipelineRepository), new(*pipelineConfig.CiPipelineRepositoryImpl)),
		pipelineConfig.NewCiPipelineMaterialRepositoryImpl,
		wire.Bind(new(pipelineConfig.CiPipelineMaterialRepository), new(*pipelineConfig.CiPipelineMaterialRepositoryImpl)),
		git2.NewGitFactory,

		application.NewApplicationClientImpl,
		wire.Bind(new(application.ServiceClient), new(*application.ServiceClientImpl)),
		cluster2.NewServiceClientImpl,
		wire.Bind(new(cluster2.ServiceClient), new(*cluster2.ServiceClientImpl)),
		connector.NewPumpImpl,
		repository2.NewServiceClientImpl,
		wire.Bind(new(repository2.ServiceClient), new(*repository2.ServiceClientImpl)),
		wire.Bind(new(connector.Pump), new(*connector.PumpImpl)),

		//app.GetConfig,

		pipeline.GetEcrConfig,
		// otel.NewOtelTracingServiceImpl,
		// wire.Bind(new(otel.OtelTracingService), new(*otel.OtelTracingServiceImpl)),
		NewApp,
		// session.NewK8sClient,
		repository8.NewImageTaggingRepositoryImpl,
		wire.Bind(new(repository8.ImageTaggingRepository), new(*repository8.ImageTaggingRepositoryImpl)),
		pipeline.NewImageTaggingServiceImpl,
		wire.Bind(new(pipeline.ImageTaggingService), new(*pipeline.ImageTaggingServiceImpl)),
		argocdServer.NewVersionServiceImpl,
		wire.Bind(new(argocdServer.VersionService), new(*argocdServer.VersionServiceImpl)),

		router.NewGitProviderRouterImpl,
		wire.Bind(new(router.GitProviderRouter), new(*router.GitProviderRouterImpl)),
		restHandler.NewGitProviderRestHandlerImpl,
		wire.Bind(new(restHandler.GitProviderRestHandler), new(*restHandler.GitProviderRestHandlerImpl)),

		router.NewNotificationRouterImpl,
		wire.Bind(new(router.NotificationRouter), new(*router.NotificationRouterImpl)),
		restHandler.NewNotificationRestHandlerImpl,
		wire.Bind(new(restHandler.NotificationRestHandler), new(*restHandler.NotificationRestHandlerImpl)),

		notifier.NewSlackNotificationServiceImpl,
		wire.Bind(new(notifier.SlackNotificationService), new(*notifier.SlackNotificationServiceImpl)),
		repository.NewSlackNotificationRepositoryImpl,
		wire.Bind(new(repository.SlackNotificationRepository), new(*repository.SlackNotificationRepositoryImpl)),
		notifier.NewWebhookNotificationServiceImpl,
		wire.Bind(new(notifier.WebhookNotificationService), new(*notifier.WebhookNotificationServiceImpl)),
		repository.NewWebhookNotificationRepositoryImpl,
		wire.Bind(new(repository.WebhookNotificationRepository), new(*repository.WebhookNotificationRepositoryImpl)),

		notifier.NewNotificationConfigServiceImpl,
		wire.Bind(new(notifier.NotificationConfigService), new(*notifier.NotificationConfigServiceImpl)),
		app.NewAppListingViewBuilderImpl,
		wire.Bind(new(app.AppListingViewBuilder), new(*app.AppListingViewBuilderImpl)),
		repository.NewNotificationSettingsRepositoryImpl,
		wire.Bind(new(repository.NotificationSettingsRepository), new(*repository.NotificationSettingsRepositoryImpl)),
		util.IntValidator,
		types.GetCiCdConfig,

		pipeline.NewWorkflowServiceImpl,
		wire.Bind(new(pipeline.WorkflowService), new(*pipeline.WorkflowServiceImpl)),

		pipeline.NewCiServiceImpl,
		wire.Bind(new(pipeline.CiService), new(*pipeline.CiServiceImpl)),

		pipelineConfig.NewCiWorkflowRepositoryImpl,
		wire.Bind(new(pipelineConfig.CiWorkflowRepository), new(*pipelineConfig.CiWorkflowRepositoryImpl)),

		restHandler.NewGitWebhookRestHandlerImpl,
		wire.Bind(new(restHandler.GitWebhookRestHandler), new(*restHandler.GitWebhookRestHandlerImpl)),

		git.NewGitWebhookServiceImpl,
		wire.Bind(new(git.GitWebhookService), new(*git.GitWebhookServiceImpl)),

		repository.NewGitWebhookRepositoryImpl,
		wire.Bind(new(repository.GitWebhookRepository), new(*repository.GitWebhookRepositoryImpl)),

		pipeline.NewCiHandlerImpl,
		wire.Bind(new(pipeline.CiHandler), new(*pipeline.CiHandlerImpl)),

		pipeline.NewCiLogServiceImpl,
		wire.Bind(new(pipeline.CiLogService), new(*pipeline.CiLogServiceImpl)),

		pubsub1.NewPubSubClientServiceImpl,

		pubsub.NewGitWebhookHandler,
		wire.Bind(new(pubsub.GitWebhookHandler), new(*pubsub.GitWebhookHandlerImpl)),

		pubsub.NewApplicationStatusHandlerImpl,
		wire.Bind(new(pubsub.ApplicationStatusHandler), new(*pubsub.ApplicationStatusHandlerImpl)),

		rbac.NewEnforcerUtilImpl,
		wire.Bind(new(rbac.EnforcerUtil), new(*rbac.EnforcerUtilImpl)),

		chartConfig.NewPipelineConfigRepository,
		wire.Bind(new(chartConfig.PipelineConfigRepository), new(*chartConfig.PipelineConfigRepositoryImpl)),

		repository10.NewScopedVariableRepository,
		wire.Bind(new(repository10.ScopedVariableRepository), new(*repository10.ScopedVariableRepositoryImpl)),

		repository.NewLinkoutsRepositoryImpl,
		wire.Bind(new(repository.LinkoutsRepository), new(*repository.LinkoutsRepositoryImpl)),

		router.NewChartRefRouterImpl,
		wire.Bind(new(router.ChartRefRouter), new(*router.ChartRefRouterImpl)),
		restHandler.NewChartRefRestHandlerImpl,
		wire.Bind(new(restHandler.ChartRefRestHandler), new(*restHandler.ChartRefRestHandlerImpl)),

		router.NewConfigMapRouterImpl,
		wire.Bind(new(router.ConfigMapRouter), new(*router.ConfigMapRouterImpl)),
		restHandler.NewConfigMapRestHandlerImpl,
		wire.Bind(new(restHandler.ConfigMapRestHandler), new(*restHandler.ConfigMapRestHandlerImpl)),
		pipeline.NewConfigMapServiceImpl,
		wire.Bind(new(pipeline.ConfigMapService), new(*pipeline.ConfigMapServiceImpl)),
		chartConfig.NewConfigMapRepositoryImpl,
		wire.Bind(new(chartConfig.ConfigMapRepository), new(*chartConfig.ConfigMapRepositoryImpl)),

		notifier.NewSESNotificationServiceImpl,
		wire.Bind(new(notifier.SESNotificationService), new(*notifier.SESNotificationServiceImpl)),

		repository.NewSESNotificationRepositoryImpl,
		wire.Bind(new(repository.SESNotificationRepository), new(*repository.SESNotificationRepositoryImpl)),

		notifier.NewSMTPNotificationServiceImpl,
		wire.Bind(new(notifier.SMTPNotificationService), new(*notifier.SMTPNotificationServiceImpl)),

		repository.NewSMTPNotificationRepositoryImpl,
		wire.Bind(new(repository.SMTPNotificationRepository), new(*repository.SMTPNotificationRepositoryImpl)),

		notifier.NewNotificationConfigBuilderImpl,
		wire.Bind(new(notifier.NotificationConfigBuilder), new(*notifier.NotificationConfigBuilderImpl)),
		appStoreRestHandler.NewAppStoreStatusTimelineRestHandlerImpl,
		wire.Bind(new(appStoreRestHandler.AppStoreStatusTimelineRestHandler), new(*appStoreRestHandler.AppStoreStatusTimelineRestHandlerImpl)),
		appStoreRestHandler.NewInstalledAppRestHandlerImpl,
		wire.Bind(new(appStoreRestHandler.InstalledAppRestHandler), new(*appStoreRestHandler.InstalledAppRestHandlerImpl)),
		FullMode.NewInstalledAppDBExtendedServiceImpl,
		wire.Bind(new(FullMode.InstalledAppDBExtendedService), new(*FullMode.InstalledAppDBExtendedServiceImpl)),
		resource.NewInstalledAppResourceServiceImpl,
		wire.Bind(new(resource.InstalledAppResourceService), new(*resource.InstalledAppResourceServiceImpl)),

		appStoreRestHandler.NewAppStoreRouterImpl,
		wire.Bind(new(appStoreRestHandler.AppStoreRouter), new(*appStoreRestHandler.AppStoreRouterImpl)),

		workflow.NewAppWorkflowRestHandlerImpl,
		wire.Bind(new(workflow.AppWorkflowRestHandler), new(*workflow.AppWorkflowRestHandlerImpl)),

		appWorkflow.NewAppWorkflowServiceImpl,
		wire.Bind(new(appWorkflow.AppWorkflowService), new(*appWorkflow.AppWorkflowServiceImpl)),

		appWorkflow2.NewAppWorkflowRepositoryImpl,
		wire.Bind(new(appWorkflow2.AppWorkflowRepository), new(*appWorkflow2.AppWorkflowRepositoryImpl)),

		restHandler.NewExternalCiRestHandlerImpl,
		wire.Bind(new(restHandler.ExternalCiRestHandler), new(*restHandler.ExternalCiRestHandlerImpl)),

		grafana.GetGrafanaClientConfig,
		grafana.NewGrafanaClientImpl,
		wire.Bind(new(grafana.GrafanaClient), new(*grafana.GrafanaClientImpl)),

		app.NewReleaseDataServiceImpl,
		wire.Bind(new(app.ReleaseDataService), new(*app.ReleaseDataServiceImpl)),
		restHandler.NewReleaseMetricsRestHandlerImpl,
		wire.Bind(new(restHandler.ReleaseMetricsRestHandler), new(*restHandler.ReleaseMetricsRestHandlerImpl)),
		router.NewReleaseMetricsRouterImpl,
		wire.Bind(new(router.ReleaseMetricsRouter), new(*router.ReleaseMetricsRouterImpl)),
		lens.GetLensConfig,
		lens.NewLensClientImpl,
		wire.Bind(new(lens.LensClient), new(*lens.LensClientImpl)),

		pipelineConfig.NewCdWorkflowRepositoryImpl,
		wire.Bind(new(pipelineConfig.CdWorkflowRepository), new(*pipelineConfig.CdWorkflowRepositoryImpl)),

		pipeline.NewCdHandlerImpl,
		wire.Bind(new(pipeline.CdHandler), new(*pipeline.CdHandlerImpl)),

		pipeline.NewBlobStorageConfigServiceImpl,
		wire.Bind(new(pipeline.BlobStorageConfigService), new(*pipeline.BlobStorageConfigServiceImpl)),

		dag.NewWorkflowDagExecutorImpl,
		wire.Bind(new(dag.WorkflowDagExecutor), new(*dag.WorkflowDagExecutorImpl)),
		appClone.NewAppCloneServiceImpl,
		wire.Bind(new(appClone.AppCloneService), new(*appClone.AppCloneServiceImpl)),

		router.NewDeploymentGroupRouterImpl,
		wire.Bind(new(router.DeploymentGroupRouter), new(*router.DeploymentGroupRouterImpl)),
		restHandler.NewDeploymentGroupRestHandlerImpl,
		wire.Bind(new(restHandler.DeploymentGroupRestHandler), new(*restHandler.DeploymentGroupRestHandlerImpl)),
		deploymentGroup.NewDeploymentGroupServiceImpl,
		wire.Bind(new(deploymentGroup.DeploymentGroupService), new(*deploymentGroup.DeploymentGroupServiceImpl)),
		repository.NewDeploymentGroupRepositoryImpl,
		wire.Bind(new(repository.DeploymentGroupRepository), new(*repository.DeploymentGroupRepositoryImpl)),

		repository.NewDeploymentGroupAppRepositoryImpl,
		wire.Bind(new(repository.DeploymentGroupAppRepository), new(*repository.DeploymentGroupAppRepositoryImpl)),
		restHandler.NewPubSubClientRestHandlerImpl,
		wire.Bind(new(restHandler.PubSubClientRestHandler), new(*restHandler.PubSubClientRestHandlerImpl)),

		// Batch actions
		batch.NewWorkflowActionImpl,
		wire.Bind(new(batch.WorkflowAction), new(*batch.WorkflowActionImpl)),
		batch.NewDeploymentActionImpl,
		wire.Bind(new(batch.DeploymentAction), new(*batch.DeploymentActionImpl)),
		batch.NewBuildActionImpl,
		wire.Bind(new(batch.BuildAction), new(*batch.BuildActionImpl)),
		batch.NewDataHolderActionImpl,
		wire.Bind(new(batch.DataHolderAction), new(*batch.DataHolderActionImpl)),
		batch.NewDeploymentTemplateActionImpl,
		wire.Bind(new(batch.DeploymentTemplateAction), new(*batch.DeploymentTemplateActionImpl)),
		restHandler.NewBatchOperationRestHandlerImpl,
		wire.Bind(new(restHandler.BatchOperationRestHandler), new(*restHandler.BatchOperationRestHandlerImpl)),
		router.NewBatchOperationRouterImpl,
		wire.Bind(new(router.BatchOperationRouter), new(*router.BatchOperationRouterImpl)),

		repository4.NewChartGroupReposotoryImpl,
		wire.Bind(new(repository4.ChartGroupReposotory), new(*repository4.ChartGroupReposotoryImpl)),
		repository4.NewChartGroupEntriesRepositoryImpl,
		wire.Bind(new(repository4.ChartGroupEntriesRepository), new(*repository4.ChartGroupEntriesRepositoryImpl)),
		chartGroup.NewChartGroupServiceImpl,
		wire.Bind(new(chartGroup.ChartGroupService), new(*chartGroup.ChartGroupServiceImpl)),
		chartGroup2.NewChartGroupRestHandlerImpl,
		wire.Bind(new(chartGroup2.ChartGroupRestHandler), new(*chartGroup2.ChartGroupRestHandlerImpl)),
		chartGroup2.NewChartGroupRouterImpl,
		wire.Bind(new(chartGroup2.ChartGroupRouter), new(*chartGroup2.ChartGroupRouterImpl)),
		repository4.NewChartGroupDeploymentRepositoryImpl,
		wire.Bind(new(repository4.ChartGroupDeploymentRepository), new(*repository4.ChartGroupDeploymentRepositoryImpl)),

		commonService.NewCommonServiceImpl,
		wire.Bind(new(commonService.CommonService), new(*commonService.CommonServiceImpl)),

		router.NewImageScanRouterImpl,
		wire.Bind(new(router.ImageScanRouter), new(*router.ImageScanRouterImpl)),
		restHandler.NewImageScanRestHandlerImpl,
		wire.Bind(new(restHandler.ImageScanRestHandler), new(*restHandler.ImageScanRestHandlerImpl)),
		security.NewImageScanServiceImpl,
		wire.Bind(new(security.ImageScanService), new(*security.ImageScanServiceImpl)),
		security2.NewImageScanHistoryRepositoryImpl,
		wire.Bind(new(security2.ImageScanHistoryRepository), new(*security2.ImageScanHistoryRepositoryImpl)),
		security2.NewImageScanResultRepositoryImpl,
		wire.Bind(new(security2.ImageScanResultRepository), new(*security2.ImageScanResultRepositoryImpl)),
		security2.NewImageScanObjectMetaRepositoryImpl,
		wire.Bind(new(security2.ImageScanObjectMetaRepository), new(*security2.ImageScanObjectMetaRepositoryImpl)),
		security2.NewCveStoreRepositoryImpl,
		wire.Bind(new(security2.CveStoreRepository), new(*security2.CveStoreRepositoryImpl)),
		security2.NewImageScanDeployInfoRepositoryImpl,
		wire.Bind(new(security2.ImageScanDeployInfoRepository), new(*security2.ImageScanDeployInfoRepositoryImpl)),
		security2.NewScanToolMetadataRepositoryImpl,
		wire.Bind(new(security2.ScanToolMetadataRepository), new(*security2.ScanToolMetadataRepositoryImpl)),
		router.NewPolicyRouterImpl,
		wire.Bind(new(router.PolicyRouter), new(*router.PolicyRouterImpl)),
		restHandler.NewPolicyRestHandlerImpl,
		wire.Bind(new(restHandler.PolicyRestHandler), new(*restHandler.PolicyRestHandlerImpl)),
		security.NewPolicyServiceImpl,
		wire.Bind(new(security.PolicyService), new(*security.PolicyServiceImpl)),
		security2.NewPolicyRepositoryImpl,
		wire.Bind(new(security2.CvePolicyRepository), new(*security2.CvePolicyRepositoryImpl)),
		security2.NewScanToolExecutionHistoryMappingRepositoryImpl,
		wire.Bind(new(security2.ScanToolExecutionHistoryMappingRepository), new(*security2.ScanToolExecutionHistoryMappingRepositoryImpl)),

		argocdServer.NewArgoK8sClientImpl,
		wire.Bind(new(argocdServer.ArgoK8sClient), new(*argocdServer.ArgoK8sClientImpl)),

		grafana.GetConfig,
		router.NewGrafanaRouterImpl,
		wire.Bind(new(router.GrafanaRouter), new(*router.GrafanaRouterImpl)),

		router.NewGitOpsConfigRouterImpl,
		wire.Bind(new(router.GitOpsConfigRouter), new(*router.GitOpsConfigRouterImpl)),
		restHandler.NewGitOpsConfigRestHandlerImpl,
		wire.Bind(new(restHandler.GitOpsConfigRestHandler), new(*restHandler.GitOpsConfigRestHandlerImpl)),
		gitops.NewGitOpsConfigServiceImpl,
		wire.Bind(new(gitops.GitOpsConfigService), new(*gitops.GitOpsConfigServiceImpl)),

		router.NewAttributesRouterImpl,
		wire.Bind(new(router.AttributesRouter), new(*router.AttributesRouterImpl)),
		restHandler.NewAttributesRestHandlerImpl,
		wire.Bind(new(restHandler.AttributesRestHandler), new(*restHandler.AttributesRestHandlerImpl)),
		attributes.NewAttributesServiceImpl,
		wire.Bind(new(attributes.AttributesService), new(*attributes.AttributesServiceImpl)),
		repository.NewAttributesRepositoryImpl,
		wire.Bind(new(repository.AttributesRepository), new(*repository.AttributesRepositoryImpl)),

		router.NewCommonRouterImpl,
		wire.Bind(new(router.CommonRouter), new(*router.CommonRouterImpl)),
		restHandler.NewCommonRestHanlderImpl,
		wire.Bind(new(restHandler.CommonRestHanlder), new(*restHandler.CommonRestHanlderImpl)),

		router.NewScopedVariableRouterImpl,
		wire.Bind(new(router.ScopedVariableRouter), new(*router.ScopedVariableRouterImpl)),
		scopedVariable.NewScopedVariableRestHandlerImpl,
		wire.Bind(new(scopedVariable.ScopedVariableRestHandler), new(*scopedVariable.ScopedVariableRestHandlerImpl)),

		router.NewTelemetryRouterImpl,
		wire.Bind(new(router.TelemetryRouter), new(*router.TelemetryRouterImpl)),
		restHandler.NewTelemetryRestHandlerImpl,
		wire.Bind(new(restHandler.TelemetryRestHandler), new(*restHandler.TelemetryRestHandlerImpl)),
		telemetry.NewPosthogClient,

		cloudProviderIdentifier.NewProviderIdentifierServiceImpl,
		wire.Bind(new(cloudProviderIdentifier.ProviderIdentifierService), new(*cloudProviderIdentifier.ProviderIdentifierServiceImpl)),

		telemetry.NewTelemetryEventClientImplExtended,
		wire.Bind(new(telemetry.TelemetryEventClient), new(*telemetry.TelemetryEventClientImplExtended)),

		router.NewBulkUpdateRouterImpl,
		wire.Bind(new(router.BulkUpdateRouter), new(*router.BulkUpdateRouterImpl)),
		restHandler.NewBulkUpdateRestHandlerImpl,
		wire.Bind(new(restHandler.BulkUpdateRestHandler), new(*restHandler.BulkUpdateRestHandlerImpl)),

		router.NewCoreAppRouterImpl,
		wire.Bind(new(router.CoreAppRouter), new(*router.CoreAppRouterImpl)),
		restHandler.NewCoreAppRestHandlerImpl,
		wire.Bind(new(restHandler.CoreAppRestHandler), new(*restHandler.CoreAppRestHandlerImpl)),

		// Webhook
		repository.NewGitHostRepositoryImpl,
		wire.Bind(new(repository.GitHostRepository), new(*repository.GitHostRepositoryImpl)),
		restHandler.NewGitHostRestHandlerImpl,
		wire.Bind(new(restHandler.GitHostRestHandler), new(*restHandler.GitHostRestHandlerImpl)),
		restHandler.NewWebhookEventHandlerImpl,
		wire.Bind(new(restHandler.WebhookEventHandler), new(*restHandler.WebhookEventHandlerImpl)),
		router.NewGitHostRouterImpl,
		wire.Bind(new(router.GitHostRouter), new(*router.GitHostRouterImpl)),
		router.NewWebhookListenerRouterImpl,
		wire.Bind(new(router.WebhookListenerRouter), new(*router.WebhookListenerRouterImpl)),
		git.NewWebhookSecretValidatorImpl,
		wire.Bind(new(git.WebhookSecretValidator), new(*git.WebhookSecretValidatorImpl)),
		pipeline.NewGitHostConfigImpl,
		wire.Bind(new(pipeline.GitHostConfig), new(*pipeline.GitHostConfigImpl)),
		repository.NewWebhookEventDataRepositoryImpl,
		wire.Bind(new(repository.WebhookEventDataRepository), new(*repository.WebhookEventDataRepositoryImpl)),
		pipeline.NewWebhookEventDataConfigImpl,
		wire.Bind(new(pipeline.WebhookEventDataConfig), new(*pipeline.WebhookEventDataConfigImpl)),
		webhook.NewWebhookDataRestHandlerImpl,
		wire.Bind(new(webhook.WebhookDataRestHandler), new(*webhook.WebhookDataRestHandlerImpl)),

		app3.NewAppRouterImpl,
		wire.Bind(new(app3.AppRouter), new(*app3.AppRouterImpl)),
		appInfo2.NewAppInfoRouterImpl,
		wire.Bind(new(appInfo2.AppInfoRouter), new(*appInfo2.AppInfoRouterImpl)),
		appInfo.NewAppInfoRestHandlerImpl,
		wire.Bind(new(appInfo.AppInfoRestHandler), new(*appInfo.AppInfoRestHandlerImpl)),

		app.NewAppCrudOperationServiceImpl,
		wire.Bind(new(app.AppCrudOperationService), new(*app.AppCrudOperationServiceImpl)),
		pipelineConfig.NewAppLabelRepositoryImpl,
		wire.Bind(new(pipelineConfig.AppLabelRepository), new(*pipelineConfig.AppLabelRepositoryImpl)),

		delete2.NewDeleteServiceExtendedImpl,
		wire.Bind(new(delete2.DeleteService), new(*delete2.DeleteServiceExtendedImpl)),
		delete2.NewDeleteServiceFullModeImpl,
		wire.Bind(new(delete2.DeleteServiceFullMode), new(*delete2.DeleteServiceFullModeImpl)),

		deployment3.NewFullModeDeploymentServiceImpl,
		wire.Bind(new(deployment3.FullModeDeploymentService), new(*deployment3.FullModeDeploymentServiceImpl)),
		//	util2.NewGoJsonSchemaCustomFormatChecker,

		//history starts
		history.NewPipelineHistoryRestHandlerImpl,
		wire.Bind(new(history.PipelineHistoryRestHandler), new(*history.PipelineHistoryRestHandlerImpl)),

		repository3.NewConfigMapHistoryRepositoryImpl,
		wire.Bind(new(repository3.ConfigMapHistoryRepository), new(*repository3.ConfigMapHistoryRepositoryImpl)),
		repository3.NewDeploymentTemplateHistoryRepositoryImpl,
		wire.Bind(new(repository3.DeploymentTemplateHistoryRepository), new(*repository3.DeploymentTemplateHistoryRepositoryImpl)),
		repository3.NewPrePostCiScriptHistoryRepositoryImpl,
		wire.Bind(new(repository3.PrePostCiScriptHistoryRepository), new(*repository3.PrePostCiScriptHistoryRepositoryImpl)),
		repository3.NewPrePostCdScriptHistoryRepositoryImpl,
		wire.Bind(new(repository3.PrePostCdScriptHistoryRepository), new(*repository3.PrePostCdScriptHistoryRepositoryImpl)),
		repository3.NewPipelineStrategyHistoryRepositoryImpl,
		wire.Bind(new(repository3.PipelineStrategyHistoryRepository), new(*repository3.PipelineStrategyHistoryRepositoryImpl)),
		repository3.NewGitMaterialHistoryRepositoyImpl,
		wire.Bind(new(repository3.GitMaterialHistoryRepository), new(*repository3.GitMaterialHistoryRepositoryImpl)),

		history3.NewCiTemplateHistoryServiceImpl,
		wire.Bind(new(history3.CiTemplateHistoryService), new(*history3.CiTemplateHistoryServiceImpl)),

		repository3.NewCiTemplateHistoryRepositoryImpl,
		wire.Bind(new(repository3.CiTemplateHistoryRepository), new(*repository3.CiTemplateHistoryRepositoryImpl)),

		history3.NewCiPipelineHistoryServiceImpl,
		wire.Bind(new(history3.CiPipelineHistoryService), new(*history3.CiPipelineHistoryServiceImpl)),

		repository3.NewCiPipelineHistoryRepositoryImpl,
		wire.Bind(new(repository3.CiPipelineHistoryRepository), new(*repository3.CiPipelineHistoryRepositoryImpl)),

		history3.NewPrePostCdScriptHistoryServiceImpl,
		wire.Bind(new(history3.PrePostCdScriptHistoryService), new(*history3.PrePostCdScriptHistoryServiceImpl)),
		history3.NewPrePostCiScriptHistoryServiceImpl,
		wire.Bind(new(history3.PrePostCiScriptHistoryService), new(*history3.PrePostCiScriptHistoryServiceImpl)),
		history3.NewDeploymentTemplateHistoryServiceImpl,
		wire.Bind(new(history3.DeploymentTemplateHistoryService), new(*history3.DeploymentTemplateHistoryServiceImpl)),
		history3.NewConfigMapHistoryServiceImpl,
		wire.Bind(new(history3.ConfigMapHistoryService), new(*history3.ConfigMapHistoryServiceImpl)),
		history3.NewPipelineStrategyHistoryServiceImpl,
		wire.Bind(new(history3.PipelineStrategyHistoryService), new(*history3.PipelineStrategyHistoryServiceImpl)),
		history3.NewGitMaterialHistoryServiceImpl,
		wire.Bind(new(history3.GitMaterialHistoryService), new(*history3.GitMaterialHistoryServiceImpl)),

		history3.NewDeployedConfigurationHistoryServiceImpl,
		wire.Bind(new(history3.DeployedConfigurationHistoryService), new(*history3.DeployedConfigurationHistoryServiceImpl)),
		// history ends

		// plugin starts
		repository6.NewGlobalPluginRepository,
		wire.Bind(new(repository6.GlobalPluginRepository), new(*repository6.GlobalPluginRepositoryImpl)),

		plugin.NewGlobalPluginService,
		wire.Bind(new(plugin.GlobalPluginService), new(*plugin.GlobalPluginServiceImpl)),

		restHandler.NewGlobalPluginRestHandler,
		wire.Bind(new(restHandler.GlobalPluginRestHandler), new(*restHandler.GlobalPluginRestHandlerImpl)),

		router.NewGlobalPluginRouter,
		wire.Bind(new(router.GlobalPluginRouter), new(*router.GlobalPluginRouterImpl)),

		repository5.NewPipelineStageRepository,
		wire.Bind(new(repository5.PipelineStageRepository), new(*repository5.PipelineStageRepositoryImpl)),

		pipeline.NewPipelineStageService,
		wire.Bind(new(pipeline.PipelineStageService), new(*pipeline.PipelineStageServiceImpl)),
		// plugin ends

		connection.NewArgoCDConnectionManagerImpl,
		wire.Bind(new(connection.ArgoCDConnectionManager), new(*connection.ArgoCDConnectionManagerImpl)),
		argo.NewArgoUserServiceImpl,
		wire.Bind(new(argo.ArgoUserService), new(*argo.ArgoUserServiceImpl)),
		util2.GetDevtronSecretName,
		//	AuthWireSet,

		cron.NewCdApplicationStatusUpdateHandlerImpl,
		wire.Bind(new(cron.CdApplicationStatusUpdateHandler), new(*cron.CdApplicationStatusUpdateHandlerImpl)),

		// app_status
		appStatusRepo.NewAppStatusRepositoryImpl,
		wire.Bind(new(appStatusRepo.AppStatusRepository), new(*appStatusRepo.AppStatusRepositoryImpl)),
		appStatus.NewAppStatusServiceImpl,
		wire.Bind(new(appStatus.AppStatusService), new(*appStatus.AppStatusServiceImpl)),
		// app_status ends

		cron.GetCiWorkflowStatusUpdateConfig,
		cron.NewCiStatusUpdateCronImpl,
		wire.Bind(new(cron.CiStatusUpdateCron), new(*cron.CiStatusUpdateCronImpl)),

		cron.GetCiTriggerCronConfig,
		cron.NewCiTriggerCronImpl,
		wire.Bind(new(cron.CiTriggerCron), new(*cron.CiTriggerCronImpl)),

		status2.NewPipelineStatusTimelineRestHandlerImpl,
		wire.Bind(new(status2.PipelineStatusTimelineRestHandler), new(*status2.PipelineStatusTimelineRestHandlerImpl)),

		status.NewPipelineStatusTimelineServiceImpl,
		wire.Bind(new(status.PipelineStatusTimelineService), new(*status.PipelineStatusTimelineServiceImpl)),

		router.NewUserAttributesRouterImpl,
		wire.Bind(new(router.UserAttributesRouter), new(*router.UserAttributesRouterImpl)),
		restHandler.NewUserAttributesRestHandlerImpl,
		wire.Bind(new(restHandler.UserAttributesRestHandler), new(*restHandler.UserAttributesRestHandlerImpl)),
		attributes.NewUserAttributesServiceImpl,
		wire.Bind(new(attributes.UserAttributesService), new(*attributes.UserAttributesServiceImpl)),
		repository.NewUserAttributesRepositoryImpl,
		wire.Bind(new(repository.UserAttributesRepository), new(*repository.UserAttributesRepositoryImpl)),
		pipelineConfig.NewPipelineStatusTimelineRepositoryImpl,
		wire.Bind(new(pipelineConfig.PipelineStatusTimelineRepository), new(*pipelineConfig.PipelineStatusTimelineRepositoryImpl)),
		wire.Bind(new(pipeline.DeploymentConfigService), new(*pipeline.DeploymentConfigServiceImpl)),
		pipeline.NewDeploymentConfigServiceImpl,
		pipelineConfig.NewCiTemplateOverrideRepositoryImpl,
		wire.Bind(new(pipelineConfig.CiTemplateOverrideRepository), new(*pipelineConfig.CiTemplateOverrideRepositoryImpl)),
		pipelineConfig.NewCiBuildConfigRepositoryImpl,
		wire.Bind(new(pipelineConfig.CiBuildConfigRepository), new(*pipelineConfig.CiBuildConfigRepositoryImpl)),
		pipeline.NewCiBuildConfigServiceImpl,
		wire.Bind(new(pipeline.CiBuildConfigService), new(*pipeline.CiBuildConfigServiceImpl)),
		pipeline.NewCiTemplateServiceImpl,
		wire.Bind(new(pipeline.CiTemplateService), new(*pipeline.CiTemplateServiceImpl)),
		router.NewGlobalCMCSRouterImpl,
		wire.Bind(new(router.GlobalCMCSRouter), new(*router.GlobalCMCSRouterImpl)),
		restHandler.NewGlobalCMCSRestHandlerImpl,
		wire.Bind(new(restHandler.GlobalCMCSRestHandler), new(*restHandler.GlobalCMCSRestHandlerImpl)),
		pipeline.NewGlobalCMCSServiceImpl,
		wire.Bind(new(pipeline.GlobalCMCSService), new(*pipeline.GlobalCMCSServiceImpl)),
		repository.NewGlobalCMCSRepositoryImpl,
		wire.Bind(new(repository.GlobalCMCSRepository), new(*repository.GlobalCMCSRepositoryImpl)),

		// chartRepoRepository.NewGlobalStrategyMetadataRepositoryImpl,
		// wire.Bind(new(chartRepoRepository.GlobalStrategyMetadataRepository), new(*chartRepoRepository.GlobalStrategyMetadataRepositoryImpl)),
		chartRepoRepository.NewGlobalStrategyMetadataChartRefMappingRepositoryImpl,
		wire.Bind(new(chartRepoRepository.GlobalStrategyMetadataChartRefMappingRepository), new(*chartRepoRepository.GlobalStrategyMetadataChartRefMappingRepositoryImpl)),

		status.NewPipelineStatusTimelineResourcesServiceImpl,
		wire.Bind(new(status.PipelineStatusTimelineResourcesService), new(*status.PipelineStatusTimelineResourcesServiceImpl)),
		pipelineConfig.NewPipelineStatusTimelineResourcesRepositoryImpl,
		wire.Bind(new(pipelineConfig.PipelineStatusTimelineResourcesRepository), new(*pipelineConfig.PipelineStatusTimelineResourcesRepositoryImpl)),

		status.NewPipelineStatusSyncDetailServiceImpl,
		wire.Bind(new(status.PipelineStatusSyncDetailService), new(*status.PipelineStatusSyncDetailServiceImpl)),
		pipelineConfig.NewPipelineStatusSyncDetailRepositoryImpl,
		wire.Bind(new(pipelineConfig.PipelineStatusSyncDetailRepository), new(*pipelineConfig.PipelineStatusSyncDetailRepositoryImpl)),

		repository7.NewK8sResourceHistoryRepositoryImpl,
		wire.Bind(new(repository7.K8sResourceHistoryRepository), new(*repository7.K8sResourceHistoryRepositoryImpl)),

		kubernetesResourceAuditLogs.Newk8sResourceHistoryServiceImpl,
		wire.Bind(new(kubernetesResourceAuditLogs.K8sResourceHistoryService), new(*kubernetesResourceAuditLogs.K8sResourceHistoryServiceImpl)),

		router.NewResourceGroupingRouterImpl,
		wire.Bind(new(router.ResourceGroupingRouter), new(*router.ResourceGroupingRouterImpl)),
		restHandler.NewResourceGroupRestHandlerImpl,
		wire.Bind(new(restHandler.ResourceGroupRestHandler), new(*restHandler.ResourceGroupRestHandlerImpl)),
		resourceGroup2.NewResourceGroupServiceImpl,
		wire.Bind(new(resourceGroup2.ResourceGroupService), new(*resourceGroup2.ResourceGroupServiceImpl)),
		resourceGroup.NewResourceGroupRepositoryImpl,
		wire.Bind(new(resourceGroup.ResourceGroupRepository), new(*resourceGroup.ResourceGroupRepositoryImpl)),
		resourceGroup.NewResourceGroupMappingRepositoryImpl,
		wire.Bind(new(resourceGroup.ResourceGroupMappingRepository), new(*resourceGroup.ResourceGroupMappingRepositoryImpl)),
		executors.NewArgoWorkflowExecutorImpl,
		wire.Bind(new(executors.ArgoWorkflowExecutor), new(*executors.ArgoWorkflowExecutorImpl)),
		executors.NewSystemWorkflowExecutorImpl,
		wire.Bind(new(executors.SystemWorkflowExecutor), new(*executors.SystemWorkflowExecutorImpl)),
		repository5.NewManifestPushConfigRepository,
		wire.Bind(new(repository5.ManifestPushConfigRepository), new(*repository5.ManifestPushConfigRepositoryImpl)),
		app.NewGitOpsManifestPushServiceImpl,
		wire.Bind(new(app.GitOpsPushService), new(*app.GitOpsManifestPushServiceImpl)),

		// start: docker registry wire set injection
		router.NewDockerRegRouterImpl,
		wire.Bind(new(router.DockerRegRouter), new(*router.DockerRegRouterImpl)),
		restHandler.NewDockerRegRestHandlerExtendedImpl,
		wire.Bind(new(restHandler.DockerRegRestHandler), new(*restHandler.DockerRegRestHandlerExtendedImpl)),
		pipeline.NewDockerRegistryConfigImpl,
		wire.Bind(new(pipeline.DockerRegistryConfig), new(*pipeline.DockerRegistryConfigImpl)),
		dockerRegistry.NewDockerRegistryIpsConfigServiceImpl,
		wire.Bind(new(dockerRegistry.DockerRegistryIpsConfigService), new(*dockerRegistry.DockerRegistryIpsConfigServiceImpl)),
		dockerRegistryRepository.NewDockerArtifactStoreRepositoryImpl,
		wire.Bind(new(dockerRegistryRepository.DockerArtifactStoreRepository), new(*dockerRegistryRepository.DockerArtifactStoreRepositoryImpl)),
		dockerRegistryRepository.NewDockerRegistryIpsConfigRepositoryImpl,
		wire.Bind(new(dockerRegistryRepository.DockerRegistryIpsConfigRepository), new(*dockerRegistryRepository.DockerRegistryIpsConfigRepositoryImpl)),
		dockerRegistryRepository.NewOCIRegistryConfigRepositoryImpl,
		wire.Bind(new(dockerRegistryRepository.OCIRegistryConfigRepository), new(*dockerRegistryRepository.OCIRegistryConfigRepositoryImpl)),

		// end: docker registry wire set injection

		resourceQualifiers.NewQualifiersMappingRepositoryImpl,
		wire.Bind(new(resourceQualifiers.QualifiersMappingRepository), new(*resourceQualifiers.QualifiersMappingRepositoryImpl)),

		resourceQualifiers.NewQualifierMappingServiceImpl,
		wire.Bind(new(resourceQualifiers.QualifierMappingService), new(*resourceQualifiers.QualifierMappingServiceImpl)),

		repository9.NewDevtronResourceSearchableKeyRepositoryImpl,
		wire.Bind(new(repository9.DevtronResourceSearchableKeyRepository), new(*repository9.DevtronResourceSearchableKeyRepositoryImpl)),

		devtronResource.NewDevtronResourceSearchableKeyServiceImpl,
		wire.Bind(new(devtronResource.DevtronResourceSearchableKeyService), new(*devtronResource.DevtronResourceSearchableKeyServiceImpl)),

		argocdServer.NewArgoClientWrapperServiceImpl,
		wire.Bind(new(argocdServer.ArgoClientWrapperService), new(*argocdServer.ArgoClientWrapperServiceImpl)),

		pipeline.NewPluginInputVariableParserImpl,
		wire.Bind(new(pipeline.PluginInputVariableParser), new(*pipeline.PluginInputVariableParserImpl)),

		pipeline.NewPipelineConfigListenerServiceImpl,
		wire.Bind(new(pipeline.PipelineConfigListenerService), new(*pipeline.PipelineConfigListenerServiceImpl)),
		cron2.NewCronLoggerImpl,

		imageDigestPolicy.NewImageDigestPolicyServiceImpl,
		wire.Bind(new(imageDigestPolicy.ImageDigestPolicyService), new(*imageDigestPolicy.ImageDigestPolicyServiceImpl)),
	)
	return &App{}, nil
}<|MERGE_RESOLUTION|>--- conflicted
+++ resolved
@@ -189,13 +189,10 @@
 		terminal.TerminalWireSet,
 		build.BuildWireSet,
 		deployment2.DeploymentWireSet,
-<<<<<<< HEAD
+		argoApplication.ArgoApplicationWireSet,
+
 		eventProcessor.EventProcessorWireSet,
 		workflow3.WorkflowWireSet,
-=======
-		argoApplication.ArgoApplicationWireSet,
-
->>>>>>> 58418d0f
 		// -------wireset end ----------
 		// -------
 		gitSensor.GetConfig,
