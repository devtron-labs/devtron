//go:build wireinject
// +build wireinject

/*
 * Copyright (c) 2020 Devtron Labs
 *
 * Licensed under the Apache License, Version 2.0 (the "License");
 * you may not use this file except in compliance with the License.
 * You may obtain a copy of the License at
 *
 *    http://www.apache.org/licenses/LICENSE-2.0
 *
 * Unless required by applicable law or agreed to in writing, software
 * distributed under the License is distributed on an "AS IS" BASIS,
 * WITHOUT WARRANTIES OR CONDITIONS OF ANY KIND, either express or implied.
 * See the License for the specific language governing permissions and
 * limitations under the License.
 *
 */

package main

import (
	"github.com/devtron-labs/authenticator/middleware"
	pubsub1 "github.com/devtron-labs/common-lib-private/pubsub-lib"
	util4 "github.com/devtron-labs/common-lib-private/utils/k8s"
	"github.com/devtron-labs/devtron/api/apiToken"
	appStoreRestHandler "github.com/devtron-labs/devtron/api/appStore"
	chartProvider "github.com/devtron-labs/devtron/api/appStore/chartProvider"
	appStoreDeployment "github.com/devtron-labs/devtron/api/appStore/deployment"
	appStoreDiscover "github.com/devtron-labs/devtron/api/appStore/discover"
	appStoreValues "github.com/devtron-labs/devtron/api/appStore/values"
	"github.com/devtron-labs/devtron/api/auth/authorisation/globalConfig"
	"github.com/devtron-labs/devtron/api/auth/sso"
	"github.com/devtron-labs/devtron/api/auth/user"
	chartRepo "github.com/devtron-labs/devtron/api/chartRepo"
	"github.com/devtron-labs/devtron/api/cluster"
	"github.com/devtron-labs/devtron/api/connector"
	"github.com/devtron-labs/devtron/api/dashboardEvent"
	"github.com/devtron-labs/devtron/api/deployment"
	"github.com/devtron-labs/devtron/api/devtronResource"
	"github.com/devtron-labs/devtron/api/externalLink"
	"github.com/devtron-labs/devtron/api/globalPolicy"
	client "github.com/devtron-labs/devtron/api/helm-app"
	"github.com/devtron-labs/devtron/api/k8s"
	"github.com/devtron-labs/devtron/api/module"
	"github.com/devtron-labs/devtron/api/restHandler"
	pipeline2 "github.com/devtron-labs/devtron/api/restHandler/app"
	resourceFilter2 "github.com/devtron-labs/devtron/api/restHandler/resourceFilter"
	"github.com/devtron-labs/devtron/api/restHandler/scopedVariable"
	"github.com/devtron-labs/devtron/api/router"
	"github.com/devtron-labs/devtron/api/router/pubsub"
	"github.com/devtron-labs/devtron/api/server"
	"github.com/devtron-labs/devtron/api/sse"
	"github.com/devtron-labs/devtron/api/team"
	"github.com/devtron-labs/devtron/api/terminal"
	util5 "github.com/devtron-labs/devtron/api/util"
	webhookHelm "github.com/devtron-labs/devtron/api/webhook/helm"
	"github.com/devtron-labs/devtron/client/argocdServer"
	"github.com/devtron-labs/devtron/client/argocdServer/application"
	cluster2 "github.com/devtron-labs/devtron/client/argocdServer/cluster"
	"github.com/devtron-labs/devtron/client/argocdServer/connection"
	repository2 "github.com/devtron-labs/devtron/client/argocdServer/repository"
	session2 "github.com/devtron-labs/devtron/client/argocdServer/session"
	"github.com/devtron-labs/devtron/client/cron"
	"github.com/devtron-labs/devtron/client/dashboard"
	eClient "github.com/devtron-labs/devtron/client/events"
	"github.com/devtron-labs/devtron/client/gitSensor"
	"github.com/devtron-labs/devtron/client/grafana"
	jClient "github.com/devtron-labs/devtron/client/jira"
	"github.com/devtron-labs/devtron/client/lens"
	"github.com/devtron-labs/devtron/client/telemetry"
	"github.com/devtron-labs/devtron/enterprise/api/drafts"
	"github.com/devtron-labs/devtron/enterprise/api/globalTag"
	"github.com/devtron-labs/devtron/enterprise/api/lockConfiguation"
	"github.com/devtron-labs/devtron/enterprise/api/protect"
	app3 "github.com/devtron-labs/devtron/enterprise/pkg/app"
	pipeline3 "github.com/devtron-labs/devtron/enterprise/pkg/pipeline"
	"github.com/devtron-labs/devtron/enterprise/pkg/resourceFilter"
	"github.com/devtron-labs/devtron/internal/sql/repository"
	app2 "github.com/devtron-labs/devtron/internal/sql/repository/app"
	appStatusRepo "github.com/devtron-labs/devtron/internal/sql/repository/appStatus"
	appWorkflow2 "github.com/devtron-labs/devtron/internal/sql/repository/appWorkflow"
	"github.com/devtron-labs/devtron/internal/sql/repository/bulkUpdate"
	"github.com/devtron-labs/devtron/internal/sql/repository/chartConfig"
	dockerRegistryRepository "github.com/devtron-labs/devtron/internal/sql/repository/dockerRegistry"
	"github.com/devtron-labs/devtron/internal/sql/repository/helper"
	repository8 "github.com/devtron-labs/devtron/internal/sql/repository/imageTagging"
	"github.com/devtron-labs/devtron/internal/sql/repository/pipelineConfig"
	resourceGroup "github.com/devtron-labs/devtron/internal/sql/repository/resourceGroup"
	security2 "github.com/devtron-labs/devtron/internal/sql/repository/security"
	"github.com/devtron-labs/devtron/internal/util"
	"github.com/devtron-labs/devtron/internal/util/ArgoUtil"
	"github.com/devtron-labs/devtron/pkg/app"
	"github.com/devtron-labs/devtron/pkg/app/status"
	"github.com/devtron-labs/devtron/pkg/appClone"
	"github.com/devtron-labs/devtron/pkg/appClone/batch"
	"github.com/devtron-labs/devtron/pkg/appStatus"
	appStoreBean "github.com/devtron-labs/devtron/pkg/appStore/bean"
	appStoreDeploymentFullMode "github.com/devtron-labs/devtron/pkg/appStore/deployment/fullMode"
	repository4 "github.com/devtron-labs/devtron/pkg/appStore/deployment/repository"
	"github.com/devtron-labs/devtron/pkg/appStore/deployment/service"
	appStoreDeploymentGitopsTool "github.com/devtron-labs/devtron/pkg/appStore/deployment/tool/gitops"
	"github.com/devtron-labs/devtron/pkg/appWorkflow"
	"github.com/devtron-labs/devtron/pkg/attributes"
	client2 "github.com/devtron-labs/devtron/pkg/auth/authorisation/casbin"
	"github.com/devtron-labs/devtron/pkg/bulkAction"
	"github.com/devtron-labs/devtron/pkg/chart"
	chartRepoRepository "github.com/devtron-labs/devtron/pkg/chartRepo/repository"
	"github.com/devtron-labs/devtron/pkg/commonService"
	delete2 "github.com/devtron-labs/devtron/pkg/delete"
	"github.com/devtron-labs/devtron/pkg/deploymentGroup"
	"github.com/devtron-labs/devtron/pkg/dockerRegistry"
	"github.com/devtron-labs/devtron/pkg/generateManifest"
	"github.com/devtron-labs/devtron/pkg/git"
	"github.com/devtron-labs/devtron/pkg/gitops"
	jira2 "github.com/devtron-labs/devtron/pkg/jira"
	"github.com/devtron-labs/devtron/pkg/kubernetesResourceAuditLogs"
	repository7 "github.com/devtron-labs/devtron/pkg/kubernetesResourceAuditLogs/repository"
	"github.com/devtron-labs/devtron/pkg/notifier"
	"github.com/devtron-labs/devtron/pkg/pipeline"
	"github.com/devtron-labs/devtron/pkg/pipeline/executors"
	history3 "github.com/devtron-labs/devtron/pkg/pipeline/history"
	repository3 "github.com/devtron-labs/devtron/pkg/pipeline/history/repository"
	repository5 "github.com/devtron-labs/devtron/pkg/pipeline/repository"
	"github.com/devtron-labs/devtron/pkg/pipeline/types"
	"github.com/devtron-labs/devtron/pkg/plugin"
	repository6 "github.com/devtron-labs/devtron/pkg/plugin/repository"
	"github.com/devtron-labs/devtron/pkg/projectManagementService/jira"
	resourceGroup2 "github.com/devtron-labs/devtron/pkg/resourceGroup"
	"github.com/devtron-labs/devtron/pkg/resourceQualifiers"
	"github.com/devtron-labs/devtron/pkg/security"
	"github.com/devtron-labs/devtron/pkg/sql"
	util3 "github.com/devtron-labs/devtron/pkg/util"
	"github.com/devtron-labs/devtron/pkg/variables"
	"github.com/devtron-labs/devtron/pkg/variables/parsers"
	repository10 "github.com/devtron-labs/devtron/pkg/variables/repository"
	util2 "github.com/devtron-labs/devtron/util"
	"github.com/devtron-labs/devtron/util/argo"
	"github.com/devtron-labs/devtron/util/rbac"
	"github.com/google/wire"
)

func InitializeApp() (*App, error) {

	wire.Build(
		// ----- wireset start
		sql.PgSqlWireSet,
		user.SelfRegistrationWireSet,
		externalLink.ExternalLinkWireSet,
		team.TeamsWireSet,
		AuthWireSet,
		util4.NewK8sUtil,
		user.UserWireSet,
		sso.SsoConfigWireSet,
		cluster.ClusterWireSet,
		dashboard.DashboardWireSet,
		client.HelmAppWireSet,
		k8s.K8sApplicationWireSet,
		chartRepo.ChartRepositoryWireSet,
		appStoreDiscover.AppStoreDiscoverWireSet,
		chartProvider.AppStoreChartProviderWireSet,
		appStoreValues.AppStoreValuesWireSet,
		appStoreDeployment.AppStoreDeploymentWireSet,
		server.ServerWireSet,
		module.ModuleWireSet,
		apiToken.ApiTokenWireSet,
		webhookHelm.WebhookHelmWireSet,
		terminal.TerminalWireSet,
		client2.CasbinWireSet,
		globalTag.GlobalTagWireSet,
		globalPolicy.GlobalPolicyWireSet,
		drafts.DraftsWireSet,
		protect.ProtectWireSet,
		devtronResource.DevtronResourceWireSet,
<<<<<<< HEAD
		lockConfiguation.LockConfigWireSet,
=======
		globalConfig.GlobalConfigWireSet,
>>>>>>> 19b0f58a
		// -------wireset end ----------
		//-------
		gitSensor.GetConfig,
		gitSensor.NewGitSensorClient,
		wire.Bind(new(gitSensor.Client), new(*gitSensor.ClientImpl)),
		//-------
		helper.NewAppListingRepositoryQueryBuilder,
		//sql.GetConfig,
		eClient.GetEventClientConfig,
		util2.GetGlobalEnvVariables,
		//sql.NewDbConnection,
		//app.GetACDAuthConfig,
		util3.GetACDAuthConfig,
		wire.Value(chartRepoRepository.RefChartDir("scripts/devtron-reference-helm-charts")),
		wire.Value(appStoreBean.RefChartProxyDir("scripts/devtron-reference-helm-charts")),
		wire.Value(chart.DefaultChart("reference-app-rolling")),
		wire.Value(util.ChartWorkingDir("/tmp/charts/")),
		connection.SettingsManager,
		//auth.GetConfig,

		connection.GetConfig,
		wire.Bind(new(session2.ServiceClient), new(*middleware.LoginService)),

		sse.NewSSE,
		router.NewPipelineTriggerRouter,
		wire.Bind(new(router.PipelineTriggerRouter), new(*router.PipelineTriggerRouterImpl)),

		//---- pprof start ----
		restHandler.NewPProfRestHandler,
		wire.Bind(new(restHandler.PProfRestHandler), new(*restHandler.PProfRestHandlerImpl)),

		router.NewPProfRouter,
		wire.Bind(new(router.PProfRouter), new(*router.PProfRouterImpl)),
		//---- pprof end ----

		restHandler.NewPipelineRestHandler,
		wire.Bind(new(restHandler.PipelineTriggerRestHandler), new(*restHandler.PipelineTriggerRestHandlerImpl)),
		app.GetAppServiceConfig,
		app.NewAppService,
		wire.Bind(new(app.AppService), new(*app.AppServiceImpl)),

		bulkUpdate.NewBulkUpdateRepository,
		wire.Bind(new(bulkUpdate.BulkUpdateRepository), new(*bulkUpdate.BulkUpdateRepositoryImpl)),

		chartConfig.NewEnvConfigOverrideRepository,
		wire.Bind(new(chartConfig.EnvConfigOverrideRepository), new(*chartConfig.EnvConfigOverrideRepositoryImpl)),
		chartConfig.NewPipelineOverrideRepository,
		wire.Bind(new(chartConfig.PipelineOverrideRepository), new(*chartConfig.PipelineOverrideRepositoryImpl)),
		wire.Struct(new(util.MergeUtil), "*"),
		util.NewSugardLogger,

		deployment.NewDeploymentConfigRestHandlerImpl,
		wire.Bind(new(deployment.DeploymentConfigRestHandler), new(*deployment.DeploymentConfigRestHandlerImpl)),
		deployment.NewDeploymentRouterImpl,
		wire.Bind(new(deployment.DeploymentConfigRouter), new(*deployment.DeploymentConfigRouterImpl)),

		dashboardEvent.NewDashboardTelemetryRestHandlerImpl,
		wire.Bind(new(dashboardEvent.DashboardTelemetryRestHandler), new(*dashboardEvent.DashboardTelemetryRestHandlerImpl)),
		dashboardEvent.NewDashboardTelemetryRouterImpl,
		wire.Bind(new(dashboardEvent.DashboardTelemetryRouter),
			new(*dashboardEvent.DashboardTelemetryRouterImpl)),

		router.NewMuxRouter,

		app2.NewAppRepositoryImpl,
		wire.Bind(new(app2.AppRepository), new(*app2.AppRepositoryImpl)),

		pipeline.GetDeploymentServiceTypeConfig,

		pipeline.NewPipelineBuilderImpl,
		wire.Bind(new(pipeline.PipelineBuilder), new(*pipeline.PipelineBuilderImpl)),
		pipeline.NewBuildPipelineSwitchServiceImpl,
		wire.Bind(new(pipeline.BuildPipelineSwitchService), new(*pipeline.BuildPipelineSwitchServiceImpl)),
		pipeline.NewCiPipelineConfigServiceImpl,
		wire.Bind(new(pipeline.CiPipelineConfigService), new(*pipeline.CiPipelineConfigServiceImpl)),
		pipeline.NewCiMaterialConfigServiceImpl,
		wire.Bind(new(pipeline.CiMaterialConfigService), new(*pipeline.CiMaterialConfigServiceImpl)),

		pipeline.NewAppArtifactManagerImpl,
		wire.Bind(new(pipeline.AppArtifactManager), new(*pipeline.AppArtifactManagerImpl)),
		pipeline.NewDevtronAppCMCSServiceImpl,
		wire.Bind(new(pipeline.DevtronAppCMCSService), new(*pipeline.DevtronAppCMCSServiceImpl)),
		pipeline.NewDevtronAppStrategyServiceImpl,
		wire.Bind(new(pipeline.DevtronAppStrategyService), new(*pipeline.DevtronAppStrategyServiceImpl)),
		pipeline.NewAppDeploymentTypeChangeManagerImpl,
		wire.Bind(new(pipeline.AppDeploymentTypeChangeManager), new(*pipeline.AppDeploymentTypeChangeManagerImpl)),
		pipeline.NewCdPipelineConfigServiceImpl,
		wire.Bind(new(pipeline.CdPipelineConfigService), new(*pipeline.CdPipelineConfigServiceImpl)),
		pipeline.NewDevtronAppConfigServiceImpl,
		wire.Bind(new(pipeline.DevtronAppConfigService), new(*pipeline.DevtronAppConfigServiceImpl)),

		util5.NewLoggingMiddlewareImpl,
		wire.Bind(new(util5.LoggingMiddleware), new(*util5.LoggingMiddlewareImpl)),
		pipeline2.NewPipelineRestHandlerImpl,
		wire.Bind(new(pipeline2.PipelineConfigRestHandler), new(*pipeline2.PipelineConfigRestHandlerImpl)),
		router.NewPipelineRouterImpl,
		wire.Bind(new(router.PipelineConfigRouter), new(*router.PipelineConfigRouterImpl)),
		pipeline3.NewCiCdPipelineOrchestratorEnterpriseImpl,
		wire.Bind(new(pipeline.CiCdPipelineOrchestrator), new(*pipeline3.CiCdPipelineOrchestratorEnterpriseImpl)),
		pipelineConfig.NewMaterialRepositoryImpl,
		wire.Bind(new(pipelineConfig.MaterialRepository), new(*pipelineConfig.MaterialRepositoryImpl)),
		router.NewMigrateDbRouterImpl,
		wire.Bind(new(router.MigrateDbRouter), new(*router.MigrateDbRouterImpl)),
		restHandler.NewMigrateDbRestHandlerImpl,
		wire.Bind(new(restHandler.MigrateDbRestHandler), new(*restHandler.MigrateDbRestHandlerImpl)),
		util.NewChartTemplateServiceImpl,
		wire.Bind(new(util.ChartTemplateService), new(*util.ChartTemplateServiceImpl)),
		util.NewChartDeploymentServiceImpl,
		wire.Bind(new(util.ChartDeploymentService), new(*util.ChartDeploymentServiceImpl)),

		//scoped variables start
		variables.NewScopedVariableServiceImpl,
		wire.Bind(new(variables.ScopedVariableService), new(*variables.ScopedVariableServiceImpl)),

		parsers.NewVariableTemplateParserImpl,
		wire.Bind(new(parsers.VariableTemplateParser), new(*parsers.VariableTemplateParserImpl)),
		repository10.NewVariableEntityMappingRepository,
		wire.Bind(new(repository10.VariableEntityMappingRepository), new(*repository10.VariableEntityMappingRepositoryImpl)),

		repository10.NewVariableSnapshotHistoryRepository,
		wire.Bind(new(repository10.VariableSnapshotHistoryRepository), new(*repository10.VariableSnapshotHistoryRepositoryImpl)),
		variables.NewVariableEntityMappingServiceImpl,
		wire.Bind(new(variables.VariableEntityMappingService), new(*variables.VariableEntityMappingServiceImpl)),
		variables.NewVariableSnapshotHistoryServiceImpl,
		wire.Bind(new(variables.VariableSnapshotHistoryService), new(*variables.VariableSnapshotHistoryServiceImpl)),

		variables.NewScopedVariableManagerImpl,
		wire.Bind(new(variables.ScopedVariableManager), new(*variables.ScopedVariableManagerImpl)),

		variables.NewScopedVariableCMCSManagerImpl,
		wire.Bind(new(variables.ScopedVariableCMCSManager), new(*variables.ScopedVariableCMCSManagerImpl)),

		//end

		chart.NewChartServiceImpl,
		wire.Bind(new(chart.ChartService), new(*chart.ChartServiceImpl)),
		bulkAction.NewBulkUpdateServiceImpl,
		wire.Bind(new(bulkAction.BulkUpdateService), new(*bulkAction.BulkUpdateServiceImpl)),

		repository.NewImageTagRepository,
		wire.Bind(new(repository.ImageTagRepository), new(*repository.ImageTagRepositoryImpl)),

		pipeline.NewCustomTagService,
		wire.Bind(new(pipeline.CustomTagService), new(*pipeline.CustomTagServiceImpl)),

		repository.NewGitProviderRepositoryImpl,
		wire.Bind(new(repository.GitProviderRepository), new(*repository.GitProviderRepositoryImpl)),
		pipeline.NewGitRegistryConfigImpl,
		wire.Bind(new(pipeline.GitRegistryConfig), new(*pipeline.GitRegistryConfigImpl)),

		router.NewAppListingRouterImpl,
		wire.Bind(new(router.AppListingRouter), new(*router.AppListingRouterImpl)),
		restHandler.NewAppListingRestHandlerImpl,
		wire.Bind(new(restHandler.AppListingRestHandler), new(*restHandler.AppListingRestHandlerImpl)),
		app.NewAppListingServiceImpl,
		wire.Bind(new(app.AppListingService), new(*app.AppListingServiceImpl)),
		repository.NewAppListingRepositoryImpl,
		wire.Bind(new(repository.AppListingRepository), new(*repository.AppListingRepositoryImpl)),

		repository.NewDeploymentTemplateRepositoryImpl,
		wire.Bind(new(repository.DeploymentTemplateRepository), new(*repository.DeploymentTemplateRepositoryImpl)),
		generateManifest.NewDeploymentTemplateServiceImpl,
		wire.Bind(new(generateManifest.DeploymentTemplateService), new(*generateManifest.DeploymentTemplateServiceImpl)),

		router.NewJobRouterImpl,
		wire.Bind(new(router.JobRouter), new(*router.JobRouterImpl)),

		pipelineConfig.NewPipelineRepositoryImpl,
		wire.Bind(new(pipelineConfig.PipelineRepository), new(*pipelineConfig.PipelineRepositoryImpl)),
		pipeline.NewPropertiesConfigServiceImpl,
		wire.Bind(new(pipeline.PropertiesConfigService), new(*pipeline.PropertiesConfigServiceImpl)),

		router.NewProjectManagementRouterImpl,
		wire.Bind(new(router.ProjectManagementRouter), new(*router.ProjectManagementRouterImpl)),

		restHandler.NewJiraRestHandlerImpl,
		wire.Bind(new(restHandler.JiraRestHandler), new(*restHandler.JiraRestHandlerImpl)),

		jira2.NewProjectManagementServiceImpl,
		wire.Bind(new(jira2.ProjectManagementService), new(*jira2.ProjectManagementServiceImpl)),

		jira.NewAccountServiceImpl,
		wire.Bind(new(jira.AccountService), new(*jira.AccountServiceImpl)),

		util.NewHttpClient,

		jClient.NewJiraClientImpl,
		wire.Bind(new(jClient.JiraClient), new(*jClient.JiraClientImpl)),

		eClient.NewEventRESTClientImpl,
		wire.Bind(new(eClient.EventClient), new(*eClient.EventRESTClientImpl)),

		util3.NewTokenCache,

		eClient.NewEventSimpleFactoryImpl,
		wire.Bind(new(eClient.EventFactory), new(*eClient.EventSimpleFactoryImpl)),

		repository.NewJiraAccountRepositoryImpl,
		wire.Bind(new(repository.JiraAccountRepository), new(*repository.JiraAccountRepositoryImpl)),
		jira.NewAccountValidatorImpl,
		wire.Bind(new(jira.AccountValidator), new(*jira.AccountValidatorImpl)),

		repository.NewCiArtifactRepositoryImpl,
		wire.Bind(new(repository.CiArtifactRepository), new(*repository.CiArtifactRepositoryImpl)),
		pipeline.NewWebhookServiceImpl,
		wire.Bind(new(pipeline.WebhookService), new(*pipeline.WebhookServiceImpl)),

		router.NewWebhookRouterImpl,
		wire.Bind(new(router.WebhookRouter), new(*router.WebhookRouterImpl)),
		pipelineConfig.NewCiTemplateRepositoryImpl,
		wire.Bind(new(pipelineConfig.CiTemplateRepository), new(*pipelineConfig.CiTemplateRepositoryImpl)),
		pipelineConfig.NewCiPipelineRepositoryImpl,
		wire.Bind(new(pipelineConfig.CiPipelineRepository), new(*pipelineConfig.CiPipelineRepositoryImpl)),
		pipelineConfig.NewCiPipelineMaterialRepositoryImpl,
		wire.Bind(new(pipelineConfig.CiPipelineMaterialRepository), new(*pipelineConfig.CiPipelineMaterialRepositoryImpl)),
		util.NewGitFactory,

		application.NewApplicationClientImpl,
		wire.Bind(new(application.ServiceClient), new(*application.ServiceClientImpl)),
		cluster2.NewServiceClientImpl,
		wire.Bind(new(cluster2.ServiceClient), new(*cluster2.ServiceClientImpl)),
		connector.NewPumpImpl,
		repository2.NewServiceClientImpl,
		wire.Bind(new(repository2.ServiceClient), new(*repository2.ServiceClientImpl)),
		wire.Bind(new(connector.Pump), new(*connector.PumpImpl)),
		restHandler.NewArgoApplicationRestHandlerImpl,
		wire.Bind(new(restHandler.ArgoApplicationRestHandler), new(*restHandler.ArgoApplicationRestHandlerImpl)),
		router.NewApplicationRouterImpl,
		wire.Bind(new(router.ApplicationRouter), new(*router.ApplicationRouterImpl)),
		//app.GetConfig,

		router.NewCDRouterImpl,
		wire.Bind(new(router.CDRouter), new(*router.CDRouterImpl)),
		restHandler.NewCDRestHandlerImpl,
		wire.Bind(new(restHandler.CDRestHandler), new(*restHandler.CDRestHandlerImpl)),

		ArgoUtil.GetArgoConfig,
		ArgoUtil.NewArgoSession,
		ArgoUtil.NewResourceServiceImpl,
		wire.Bind(new(ArgoUtil.ResourceService), new(*ArgoUtil.ResourceServiceImpl)),
		//ArgoUtil.NewApplicationServiceImpl,
		//wire.Bind(new(ArgoUtil.ApplicationService), new(ArgoUtil.ApplicationServiceImpl)),
		//ArgoUtil.NewRepositoryService,
		//wire.Bind(new(ArgoUtil.RepositoryService), new(ArgoUtil.RepositoryServiceImpl)),

		pipelineConfig.NewDbMigrationConfigRepositoryImpl,
		wire.Bind(new(pipelineConfig.DbMigrationConfigRepository), new(*pipelineConfig.DbMigrationConfigRepositoryImpl)),
		pipeline.NewDbConfigService,
		wire.Bind(new(pipeline.DbConfigService), new(*pipeline.DbConfigServiceImpl)),

		repository.NewDbConfigRepositoryImpl,
		wire.Bind(new(repository.DbConfigRepository), new(*repository.DbConfigRepositoryImpl)),
		pipeline.NewDbMogrationService,
		wire.Bind(new(pipeline.DbMigrationService), new(*pipeline.DbMigrationServiceImpl)),
		//ArgoUtil.NewClusterServiceImpl,
		//wire.Bind(new(ArgoUtil.ClusterService), new(ArgoUtil.ClusterServiceImpl)),
		pipeline.GetEcrConfig,
		//otel.NewOtelTracingServiceImpl,
		//wire.Bind(new(otel.OtelTracingService), new(*otel.OtelTracingServiceImpl)),
		NewApp,
		//session.NewK8sClient,
		repository8.NewImageTaggingRepositoryImpl,
		wire.Bind(new(repository8.ImageTaggingRepository), new(*repository8.ImageTaggingRepositoryImpl)),
		pipeline.NewImageTaggingServiceImpl,
		wire.Bind(new(pipeline.ImageTaggingService), new(*pipeline.ImageTaggingServiceImpl)),
		argocdServer.NewVersionServiceImpl,
		wire.Bind(new(argocdServer.VersionService), new(*argocdServer.VersionServiceImpl)),

		router.NewGitProviderRouterImpl,
		wire.Bind(new(router.GitProviderRouter), new(*router.GitProviderRouterImpl)),
		restHandler.NewGitProviderRestHandlerImpl,
		wire.Bind(new(restHandler.GitProviderRestHandler), new(*restHandler.GitProviderRestHandlerImpl)),

		router.NewNotificationRouterImpl,
		wire.Bind(new(router.NotificationRouter), new(*router.NotificationRouterImpl)),
		restHandler.NewNotificationRestHandlerImpl,
		wire.Bind(new(restHandler.NotificationRestHandler), new(*restHandler.NotificationRestHandlerImpl)),

		notifier.NewSlackNotificationServiceImpl,
		wire.Bind(new(notifier.SlackNotificationService), new(*notifier.SlackNotificationServiceImpl)),
		repository.NewSlackNotificationRepositoryImpl,
		wire.Bind(new(repository.SlackNotificationRepository), new(*repository.SlackNotificationRepositoryImpl)),
		notifier.NewWebhookNotificationServiceImpl,
		wire.Bind(new(notifier.WebhookNotificationService), new(*notifier.WebhookNotificationServiceImpl)),
		repository.NewWebhookNotificationRepositoryImpl,
		wire.Bind(new(repository.WebhookNotificationRepository), new(*repository.WebhookNotificationRepositoryImpl)),

		notifier.NewNotificationConfigServiceImpl,
		wire.Bind(new(notifier.NotificationConfigService), new(*notifier.NotificationConfigServiceImpl)),
		app.NewAppListingViewBuilderImpl,
		wire.Bind(new(app.AppListingViewBuilder), new(*app.AppListingViewBuilderImpl)),
		repository.NewNotificationSettingsRepositoryImpl,
		wire.Bind(new(repository.NotificationSettingsRepository), new(*repository.NotificationSettingsRepositoryImpl)),
		util.IntValidator,
		types.GetCiCdConfig,

		pipeline.NewWorkflowServiceImpl,
		wire.Bind(new(pipeline.WorkflowService), new(*pipeline.WorkflowServiceImpl)),

		pipeline.NewCiServiceImpl,
		wire.Bind(new(pipeline.CiService), new(*pipeline.CiServiceImpl)),

		pipelineConfig.NewCiWorkflowRepositoryImpl,
		wire.Bind(new(pipelineConfig.CiWorkflowRepository), new(*pipelineConfig.CiWorkflowRepositoryImpl)),

		restHandler.NewGitWebhookRestHandlerImpl,
		wire.Bind(new(restHandler.GitWebhookRestHandler), new(*restHandler.GitWebhookRestHandlerImpl)),

		git.NewGitWebhookServiceImpl,
		wire.Bind(new(git.GitWebhookService), new(*git.GitWebhookServiceImpl)),

		repository.NewGitWebhookRepositoryImpl,
		wire.Bind(new(repository.GitWebhookRepository), new(*repository.GitWebhookRepositoryImpl)),

		pipeline.NewCiHandlerImpl,
		wire.Bind(new(pipeline.CiHandler), new(*pipeline.CiHandlerImpl)),

		pipeline.NewCiLogServiceImpl,
		wire.Bind(new(pipeline.CiLogService), new(*pipeline.CiLogServiceImpl)),

		pubsub1.NewPubSubClientServiceImpl,

		pubsub.NewGitWebhookHandler,
		wire.Bind(new(pubsub.GitWebhookHandler), new(*pubsub.GitWebhookHandlerImpl)),

		pubsub.NewWorkflowStatusUpdateHandlerImpl,
		wire.Bind(new(pubsub.WorkflowStatusUpdateHandler), new(*pubsub.WorkflowStatusUpdateHandlerImpl)),

		pubsub.NewApplicationStatusHandlerImpl,
		wire.Bind(new(pubsub.ApplicationStatusHandler), new(*pubsub.ApplicationStatusHandlerImpl)),

		pubsub.GetCiEventConfig,
		pubsub.NewCiEventHandlerImpl,
		wire.Bind(new(pubsub.CiEventHandler), new(*pubsub.CiEventHandlerImpl)),

		rbac.NewEnforcerUtilImpl,
		wire.Bind(new(rbac.EnforcerUtil), new(*rbac.EnforcerUtilImpl)),

		app.NewDeploymentEventHandlerImpl,
		wire.Bind(new(app.DeploymentEventHandler), new(*app.DeploymentEventHandlerImpl)),
		chartConfig.NewPipelineConfigRepository,
		wire.Bind(new(chartConfig.PipelineConfigRepository), new(*chartConfig.PipelineConfigRepositoryImpl)),

		repository10.NewScopedVariableRepository,
		wire.Bind(new(repository10.ScopedVariableRepository), new(*repository10.ScopedVariableRepositoryImpl)),

		repository.NewLinkoutsRepositoryImpl,
		wire.Bind(new(repository.LinkoutsRepository), new(*repository.LinkoutsRepositoryImpl)),

		router.NewChartRefRouterImpl,
		wire.Bind(new(router.ChartRefRouter), new(*router.ChartRefRouterImpl)),
		restHandler.NewChartRefRestHandlerImpl,
		wire.Bind(new(restHandler.ChartRefRestHandler), new(*restHandler.ChartRefRestHandlerImpl)),

		router.NewConfigMapRouterImpl,
		wire.Bind(new(router.ConfigMapRouter), new(*router.ConfigMapRouterImpl)),
		restHandler.NewConfigMapRestHandlerImpl,
		wire.Bind(new(restHandler.ConfigMapRestHandler), new(*restHandler.ConfigMapRestHandlerImpl)),
		pipeline.NewConfigMapServiceImpl,
		wire.Bind(new(pipeline.ConfigMapService), new(*pipeline.ConfigMapServiceImpl)),
		chartConfig.NewConfigMapRepositoryImpl,
		wire.Bind(new(chartConfig.ConfigMapRepository), new(*chartConfig.ConfigMapRepositoryImpl)),

		notifier.NewSESNotificationServiceImpl,
		wire.Bind(new(notifier.SESNotificationService), new(*notifier.SESNotificationServiceImpl)),

		repository.NewSESNotificationRepositoryImpl,
		wire.Bind(new(repository.SESNotificationRepository), new(*repository.SESNotificationRepositoryImpl)),

		notifier.NewSMTPNotificationServiceImpl,
		wire.Bind(new(notifier.SMTPNotificationService), new(*notifier.SMTPNotificationServiceImpl)),

		repository.NewSMTPNotificationRepositoryImpl,
		wire.Bind(new(repository.SMTPNotificationRepository), new(*repository.SMTPNotificationRepositoryImpl)),

		notifier.NewNotificationConfigBuilderImpl,
		wire.Bind(new(notifier.NotificationConfigBuilder), new(*notifier.NotificationConfigBuilderImpl)),
		appStoreRestHandler.NewAppStoreStatusTimelineRestHandlerImpl,
		wire.Bind(new(appStoreRestHandler.AppStoreStatusTimelineRestHandler), new(*appStoreRestHandler.AppStoreStatusTimelineRestHandlerImpl)),
		appStoreRestHandler.NewInstalledAppRestHandlerImpl,
		wire.Bind(new(appStoreRestHandler.InstalledAppRestHandler), new(*appStoreRestHandler.InstalledAppRestHandlerImpl)),
		service.NewInstalledAppServiceImpl,
		wire.Bind(new(service.InstalledAppService), new(*service.InstalledAppServiceImpl)),

		appStoreRestHandler.NewAppStoreRouterImpl,
		wire.Bind(new(appStoreRestHandler.AppStoreRouter), new(*appStoreRestHandler.AppStoreRouterImpl)),

		restHandler.NewAppWorkflowRestHandlerImpl,
		wire.Bind(new(restHandler.AppWorkflowRestHandler), new(*restHandler.AppWorkflowRestHandlerImpl)),

		appWorkflow.NewAppWorkflowServiceImpl,
		wire.Bind(new(appWorkflow.AppWorkflowService), new(*appWorkflow.AppWorkflowServiceImpl)),

		appWorkflow2.NewAppWorkflowRepositoryImpl,
		wire.Bind(new(appWorkflow2.AppWorkflowRepository), new(*appWorkflow2.AppWorkflowRepositoryImpl)),

		restHandler.NewExternalCiRestHandlerImpl,
		wire.Bind(new(restHandler.ExternalCiRestHandler), new(*restHandler.ExternalCiRestHandlerImpl)),
		repository.NewAppLevelMetricsRepositoryImpl,
		wire.Bind(new(repository.AppLevelMetricsRepository), new(*repository.AppLevelMetricsRepositoryImpl)),

		repository.NewEnvLevelAppMetricsRepositoryImpl,
		wire.Bind(new(repository.EnvLevelAppMetricsRepository), new(*repository.EnvLevelAppMetricsRepositoryImpl)),

		grafana.GetGrafanaClientConfig,
		grafana.NewGrafanaClientImpl,
		wire.Bind(new(grafana.GrafanaClient), new(*grafana.GrafanaClientImpl)),

		app.NewReleaseDataServiceImpl,
		wire.Bind(new(app.ReleaseDataService), new(*app.ReleaseDataServiceImpl)),
		restHandler.NewReleaseMetricsRestHandlerImpl,
		wire.Bind(new(restHandler.ReleaseMetricsRestHandler), new(*restHandler.ReleaseMetricsRestHandlerImpl)),
		router.NewReleaseMetricsRouterImpl,
		wire.Bind(new(router.ReleaseMetricsRouter), new(*router.ReleaseMetricsRouterImpl)),
		lens.GetLensConfig,
		lens.NewLensClientImpl,
		wire.Bind(new(lens.LensClient), new(*lens.LensClientImpl)),

		pipelineConfig.NewCdWorkflowRepositoryImpl,
		wire.Bind(new(pipelineConfig.CdWorkflowRepository), new(*pipelineConfig.CdWorkflowRepositoryImpl)),

		pipeline.NewCdHandlerImpl,
		wire.Bind(new(pipeline.CdHandler), new(*pipeline.CdHandlerImpl)),

		pipeline.NewBlobStorageConfigServiceImpl,
		wire.Bind(new(pipeline.BlobStorageConfigService), new(*pipeline.BlobStorageConfigServiceImpl)),

		pipeline.NewWorkflowDagExecutorImpl,
		wire.Bind(new(pipeline.WorkflowDagExecutor), new(*pipeline.WorkflowDagExecutorImpl)),
		appClone.NewAppCloneServiceImpl,
		wire.Bind(new(appClone.AppCloneService), new(*appClone.AppCloneServiceImpl)),

		router.NewDeploymentGroupRouterImpl,
		wire.Bind(new(router.DeploymentGroupRouter), new(*router.DeploymentGroupRouterImpl)),
		restHandler.NewDeploymentGroupRestHandlerImpl,
		wire.Bind(new(restHandler.DeploymentGroupRestHandler), new(*restHandler.DeploymentGroupRestHandlerImpl)),
		deploymentGroup.NewDeploymentGroupServiceImpl,
		wire.Bind(new(deploymentGroup.DeploymentGroupService), new(*deploymentGroup.DeploymentGroupServiceImpl)),
		repository.NewDeploymentGroupRepositoryImpl,
		wire.Bind(new(repository.DeploymentGroupRepository), new(*repository.DeploymentGroupRepositoryImpl)),

		repository.NewDeploymentGroupAppRepositoryImpl,
		wire.Bind(new(repository.DeploymentGroupAppRepository), new(*repository.DeploymentGroupAppRepositoryImpl)),
		restHandler.NewPubSubClientRestHandlerImpl,
		wire.Bind(new(restHandler.PubSubClientRestHandler), new(*restHandler.PubSubClientRestHandlerImpl)),

		//Batch actions
		batch.NewWorkflowActionImpl,
		wire.Bind(new(batch.WorkflowAction), new(*batch.WorkflowActionImpl)),
		batch.NewDeploymentActionImpl,
		wire.Bind(new(batch.DeploymentAction), new(*batch.DeploymentActionImpl)),
		batch.NewBuildActionImpl,
		wire.Bind(new(batch.BuildAction), new(*batch.BuildActionImpl)),
		batch.NewDataHolderActionImpl,
		wire.Bind(new(batch.DataHolderAction), new(*batch.DataHolderActionImpl)),
		batch.NewDeploymentTemplateActionImpl,
		wire.Bind(new(batch.DeploymentTemplateAction), new(*batch.DeploymentTemplateActionImpl)),
		restHandler.NewBatchOperationRestHandlerImpl,
		wire.Bind(new(restHandler.BatchOperationRestHandler), new(*restHandler.BatchOperationRestHandlerImpl)),
		router.NewBatchOperationRouterImpl,
		wire.Bind(new(router.BatchOperationRouter), new(*router.BatchOperationRouterImpl)),

		repository4.NewChartGroupReposotoryImpl,
		wire.Bind(new(repository4.ChartGroupReposotory), new(*repository4.ChartGroupReposotoryImpl)),
		repository4.NewChartGroupEntriesRepositoryImpl,
		wire.Bind(new(repository4.ChartGroupEntriesRepository), new(*repository4.ChartGroupEntriesRepositoryImpl)),
		service.NewChartGroupServiceImpl,
		wire.Bind(new(service.ChartGroupService), new(*service.ChartGroupServiceImpl)),
		restHandler.NewChartGroupRestHandlerImpl,
		wire.Bind(new(restHandler.ChartGroupRestHandler), new(*restHandler.ChartGroupRestHandlerImpl)),
		router.NewChartGroupRouterImpl,
		wire.Bind(new(router.ChartGroupRouter), new(*router.ChartGroupRouterImpl)),
		repository4.NewChartGroupDeploymentRepositoryImpl,
		wire.Bind(new(repository4.ChartGroupDeploymentRepository), new(*repository4.ChartGroupDeploymentRepositoryImpl)),

		commonService.NewCommonServiceImpl,
		wire.Bind(new(commonService.CommonService), new(*commonService.CommonServiceImpl)),

		router.NewTestSuitRouterImpl,
		wire.Bind(new(router.TestSuitRouter), new(*router.TestSuitRouterImpl)),
		restHandler.NewTestSuitRestHandlerImpl,
		wire.Bind(new(restHandler.TestSuitRestHandler), new(*restHandler.TestSuitRestHandlerImpl)),

		router.NewImageScanRouterImpl,
		wire.Bind(new(router.ImageScanRouter), new(*router.ImageScanRouterImpl)),
		restHandler.NewImageScanRestHandlerImpl,
		wire.Bind(new(restHandler.ImageScanRestHandler), new(*restHandler.ImageScanRestHandlerImpl)),
		security.NewImageScanServiceImpl,
		wire.Bind(new(security.ImageScanService), new(*security.ImageScanServiceImpl)),
		security2.NewImageScanHistoryRepositoryImpl,
		wire.Bind(new(security2.ImageScanHistoryRepository), new(*security2.ImageScanHistoryRepositoryImpl)),
		security2.NewImageScanResultRepositoryImpl,
		wire.Bind(new(security2.ImageScanResultRepository), new(*security2.ImageScanResultRepositoryImpl)),
		security2.NewImageScanObjectMetaRepositoryImpl,
		wire.Bind(new(security2.ImageScanObjectMetaRepository), new(*security2.ImageScanObjectMetaRepositoryImpl)),
		security2.NewCveStoreRepositoryImpl,
		wire.Bind(new(security2.CveStoreRepository), new(*security2.CveStoreRepositoryImpl)),
		security2.NewImageScanDeployInfoRepositoryImpl,
		wire.Bind(new(security2.ImageScanDeployInfoRepository), new(*security2.ImageScanDeployInfoRepositoryImpl)),
		security2.NewScanToolMetadataRepositoryImpl,
		wire.Bind(new(security2.ScanToolMetadataRepository), new(*security2.ScanToolMetadataRepositoryImpl)),
		router.NewPolicyRouterImpl,
		wire.Bind(new(router.PolicyRouter), new(*router.PolicyRouterImpl)),
		restHandler.NewPolicyRestHandlerImpl,
		wire.Bind(new(restHandler.PolicyRestHandler), new(*restHandler.PolicyRestHandlerImpl)),
		security.NewPolicyServiceImpl,
		wire.Bind(new(security.PolicyService), new(*security.PolicyServiceImpl)),
		security2.NewPolicyRepositoryImpl,
		wire.Bind(new(security2.CvePolicyRepository), new(*security2.CvePolicyRepositoryImpl)),
		security2.NewScanToolExecutionHistoryMappingRepositoryImpl,
		wire.Bind(new(security2.ScanToolExecutionHistoryMappingRepository), new(*security2.ScanToolExecutionHistoryMappingRepositoryImpl)),

		argocdServer.NewArgoK8sClientImpl,
		wire.Bind(new(argocdServer.ArgoK8sClient), new(*argocdServer.ArgoK8sClientImpl)),

		grafana.GetConfig,
		router.NewGrafanaRouterImpl,
		wire.Bind(new(router.GrafanaRouter), new(*router.GrafanaRouterImpl)),

		router.NewGitOpsConfigRouterImpl,
		wire.Bind(new(router.GitOpsConfigRouter), new(*router.GitOpsConfigRouterImpl)),
		restHandler.NewGitOpsConfigRestHandlerImpl,
		wire.Bind(new(restHandler.GitOpsConfigRestHandler), new(*restHandler.GitOpsConfigRestHandlerImpl)),
		gitops.NewGitOpsConfigServiceImpl,
		wire.Bind(new(gitops.GitOpsConfigService), new(*gitops.GitOpsConfigServiceImpl)),
		repository.NewGitOpsConfigRepositoryImpl,
		wire.Bind(new(repository.GitOpsConfigRepository), new(*repository.GitOpsConfigRepositoryImpl)),

		router.NewAttributesRouterImpl,
		wire.Bind(new(router.AttributesRouter), new(*router.AttributesRouterImpl)),
		restHandler.NewAttributesRestHandlerImpl,
		wire.Bind(new(restHandler.AttributesRestHandler), new(*restHandler.AttributesRestHandlerImpl)),
		attributes.NewAttributesServiceImpl,
		wire.Bind(new(attributes.AttributesService), new(*attributes.AttributesServiceImpl)),
		repository.NewAttributesRepositoryImpl,
		wire.Bind(new(repository.AttributesRepository), new(*repository.AttributesRepositoryImpl)),

		router.NewCommonRouterImpl,
		wire.Bind(new(router.CommonRouter), new(*router.CommonRouterImpl)),
		restHandler.NewCommonRestHandlerImpl,
		wire.Bind(new(restHandler.CommonRestHandler), new(*restHandler.CommonRestHandlerImpl)),

		router.NewScopedVariableRouterImpl,
		wire.Bind(new(router.ScopedVariableRouter), new(*router.ScopedVariableRouterImpl)),
		scopedVariable.NewScopedVariableRestHandlerImpl,
		wire.Bind(new(scopedVariable.ScopedVariableRestHandler), new(*scopedVariable.ScopedVariableRestHandlerImpl)),

		util.NewGitCliUtil,

		router.NewTelemetryRouterImpl,
		wire.Bind(new(router.TelemetryRouter), new(*router.TelemetryRouterImpl)),
		restHandler.NewTelemetryRestHandlerImpl,
		wire.Bind(new(restHandler.TelemetryRestHandler), new(*restHandler.TelemetryRestHandlerImpl)),
		telemetry.NewPosthogClient,

		telemetry.NewTelemetryEventClientImplExtended,
		wire.Bind(new(telemetry.TelemetryEventClient), new(*telemetry.TelemetryEventClientImplExtended)),

		router.NewBulkUpdateRouterImpl,
		wire.Bind(new(router.BulkUpdateRouter), new(*router.BulkUpdateRouterImpl)),
		restHandler.NewBulkUpdateRestHandlerImpl,
		wire.Bind(new(restHandler.BulkUpdateRestHandler), new(*restHandler.BulkUpdateRestHandlerImpl)),

		router.NewCoreAppRouterImpl,
		wire.Bind(new(router.CoreAppRouter), new(*router.CoreAppRouterImpl)),
		restHandler.NewCoreAppRestHandlerImpl,
		wire.Bind(new(restHandler.CoreAppRestHandler), new(*restHandler.CoreAppRestHandlerImpl)),

		// Webhook
		repository.NewGitHostRepositoryImpl,
		wire.Bind(new(repository.GitHostRepository), new(*repository.GitHostRepositoryImpl)),
		restHandler.NewGitHostRestHandlerImpl,
		wire.Bind(new(restHandler.GitHostRestHandler), new(*restHandler.GitHostRestHandlerImpl)),
		restHandler.NewWebhookEventHandlerImpl,
		wire.Bind(new(restHandler.WebhookEventHandler), new(*restHandler.WebhookEventHandlerImpl)),
		router.NewGitHostRouterImpl,
		wire.Bind(new(router.GitHostRouter), new(*router.GitHostRouterImpl)),
		router.NewWebhookListenerRouterImpl,
		wire.Bind(new(router.WebhookListenerRouter), new(*router.WebhookListenerRouterImpl)),
		git.NewWebhookSecretValidatorImpl,
		wire.Bind(new(git.WebhookSecretValidator), new(*git.WebhookSecretValidatorImpl)),
		pipeline.NewGitHostConfigImpl,
		wire.Bind(new(pipeline.GitHostConfig), new(*pipeline.GitHostConfigImpl)),
		repository.NewWebhookEventDataRepositoryImpl,
		wire.Bind(new(repository.WebhookEventDataRepository), new(*repository.WebhookEventDataRepositoryImpl)),
		pipeline.NewWebhookEventDataConfigImpl,
		wire.Bind(new(pipeline.WebhookEventDataConfig), new(*pipeline.WebhookEventDataConfigImpl)),
		restHandler.NewWebhookDataRestHandlerImpl,
		wire.Bind(new(restHandler.WebhookDataRestHandler), new(*restHandler.WebhookDataRestHandlerImpl)),

		router.NewAppRouterImpl,
		wire.Bind(new(router.AppRouter), new(*router.AppRouterImpl)),
		restHandler.NewAppRestHandlerImpl,
		wire.Bind(new(restHandler.AppRestHandler), new(*restHandler.AppRestHandlerImpl)),

		app3.NewAppCrudOperationServiceEnterpriseImpl,
		wire.Bind(new(app.AppCrudOperationService), new(*app3.AppCrudOperationServiceEnterpriseImpl)),
		pipelineConfig.NewAppLabelRepositoryImpl,
		wire.Bind(new(pipelineConfig.AppLabelRepository), new(*pipelineConfig.AppLabelRepositoryImpl)),

		delete2.NewDeleteServiceExtendedImpl,
		wire.Bind(new(delete2.DeleteService), new(*delete2.DeleteServiceExtendedImpl)),
		delete2.NewDeleteServiceFullModeImpl,
		wire.Bind(new(delete2.DeleteServiceFullMode), new(*delete2.DeleteServiceFullModeImpl)),

		appStoreDeploymentFullMode.NewAppStoreDeploymentFullModeServiceImpl,
		wire.Bind(new(appStoreDeploymentFullMode.AppStoreDeploymentFullModeService), new(*appStoreDeploymentFullMode.AppStoreDeploymentFullModeServiceImpl)),
		appStoreDeploymentGitopsTool.NewAppStoreDeploymentArgoCdServiceImpl,
		wire.Bind(new(appStoreDeploymentGitopsTool.AppStoreDeploymentArgoCdService), new(*appStoreDeploymentGitopsTool.AppStoreDeploymentArgoCdServiceImpl)),
		//	util2.NewGoJsonSchemaCustomFormatChecker,

		//history starts
		restHandler.NewPipelineHistoryRestHandlerImpl,
		wire.Bind(new(restHandler.PipelineHistoryRestHandler), new(*restHandler.PipelineHistoryRestHandlerImpl)),

		repository3.NewConfigMapHistoryRepositoryImpl,
		wire.Bind(new(repository3.ConfigMapHistoryRepository), new(*repository3.ConfigMapHistoryRepositoryImpl)),
		repository3.NewDeploymentTemplateHistoryRepositoryImpl,
		wire.Bind(new(repository3.DeploymentTemplateHistoryRepository), new(*repository3.DeploymentTemplateHistoryRepositoryImpl)),
		repository3.NewPrePostCiScriptHistoryRepositoryImpl,
		wire.Bind(new(repository3.PrePostCiScriptHistoryRepository), new(*repository3.PrePostCiScriptHistoryRepositoryImpl)),
		repository3.NewPrePostCdScriptHistoryRepositoryImpl,
		wire.Bind(new(repository3.PrePostCdScriptHistoryRepository), new(*repository3.PrePostCdScriptHistoryRepositoryImpl)),
		repository3.NewPipelineStrategyHistoryRepositoryImpl,
		wire.Bind(new(repository3.PipelineStrategyHistoryRepository), new(*repository3.PipelineStrategyHistoryRepositoryImpl)),
		repository3.NewGitMaterialHistoryRepositoyImpl,
		wire.Bind(new(repository3.GitMaterialHistoryRepository), new(*repository3.GitMaterialHistoryRepositoryImpl)),

		history3.NewCiTemplateHistoryServiceImpl,
		wire.Bind(new(history3.CiTemplateHistoryService), new(*history3.CiTemplateHistoryServiceImpl)),

		repository3.NewCiTemplateHistoryRepositoryImpl,
		wire.Bind(new(repository3.CiTemplateHistoryRepository), new(*repository3.CiTemplateHistoryRepositoryImpl)),

		history3.NewCiPipelineHistoryServiceImpl,
		wire.Bind(new(history3.CiPipelineHistoryService), new(*history3.CiPipelineHistoryServiceImpl)),

		repository3.NewCiPipelineHistoryRepositoryImpl,
		wire.Bind(new(repository3.CiPipelineHistoryRepository), new(*repository3.CiPipelineHistoryRepositoryImpl)),

		history3.NewPrePostCdScriptHistoryServiceImpl,
		wire.Bind(new(history3.PrePostCdScriptHistoryService), new(*history3.PrePostCdScriptHistoryServiceImpl)),
		history3.NewPrePostCiScriptHistoryServiceImpl,
		wire.Bind(new(history3.PrePostCiScriptHistoryService), new(*history3.PrePostCiScriptHistoryServiceImpl)),
		history3.NewDeploymentTemplateHistoryServiceImpl,
		wire.Bind(new(history3.DeploymentTemplateHistoryService), new(*history3.DeploymentTemplateHistoryServiceImpl)),
		history3.NewConfigMapHistoryServiceImpl,
		wire.Bind(new(history3.ConfigMapHistoryService), new(*history3.ConfigMapHistoryServiceImpl)),
		history3.NewPipelineStrategyHistoryServiceImpl,
		wire.Bind(new(history3.PipelineStrategyHistoryService), new(*history3.PipelineStrategyHistoryServiceImpl)),
		history3.NewGitMaterialHistoryServiceImpl,
		wire.Bind(new(history3.GitMaterialHistoryService), new(*history3.GitMaterialHistoryServiceImpl)),

		history3.NewDeployedConfigurationHistoryServiceImpl,
		wire.Bind(new(history3.DeployedConfigurationHistoryService), new(*history3.DeployedConfigurationHistoryServiceImpl)),
		//history ends

		//plugin starts
		repository6.NewGlobalPluginRepository,
		wire.Bind(new(repository6.GlobalPluginRepository), new(*repository6.GlobalPluginRepositoryImpl)),

		plugin.NewGlobalPluginService,
		wire.Bind(new(plugin.GlobalPluginService), new(*plugin.GlobalPluginServiceImpl)),

		restHandler.NewGlobalPluginRestHandler,
		wire.Bind(new(restHandler.GlobalPluginRestHandler), new(*restHandler.GlobalPluginRestHandlerImpl)),

		router.NewGlobalPluginRouter,
		wire.Bind(new(router.GlobalPluginRouter), new(*router.GlobalPluginRouterImpl)),

		repository5.NewPipelineStageRepository,
		wire.Bind(new(repository5.PipelineStageRepository), new(*repository5.PipelineStageRepositoryImpl)),

		pipeline.NewPipelineStageService,
		wire.Bind(new(pipeline.PipelineStageService), new(*pipeline.PipelineStageServiceImpl)),
		//plugin ends

		connection.NewArgoCDConnectionManagerImpl,
		wire.Bind(new(connection.ArgoCDConnectionManager), new(*connection.ArgoCDConnectionManagerImpl)),
		argo.NewArgoUserServiceImpl,
		wire.Bind(new(argo.ArgoUserService), new(*argo.ArgoUserServiceImpl)),
		util2.GetDevtronSecretName,
		//	AuthWireSet,

		cron.NewCdApplicationStatusUpdateHandlerImpl,
		wire.Bind(new(cron.CdApplicationStatusUpdateHandler), new(*cron.CdApplicationStatusUpdateHandlerImpl)),

		//app_status
		appStatusRepo.NewAppStatusRepositoryImpl,
		wire.Bind(new(appStatusRepo.AppStatusRepository), new(*appStatusRepo.AppStatusRepositoryImpl)),
		appStatus.NewAppStatusServiceImpl,
		wire.Bind(new(appStatus.AppStatusService), new(*appStatus.AppStatusServiceImpl)),
		//app_status ends

		cron.GetCiWorkflowStatusUpdateConfig,
		cron.NewCiStatusUpdateCronImpl,
		wire.Bind(new(cron.CiStatusUpdateCron), new(*cron.CiStatusUpdateCronImpl)),

		cron.GetCiTriggerCronConfig,
		cron.NewCiTriggerCronImpl,
		wire.Bind(new(cron.CiTriggerCron), new(*cron.CiTriggerCronImpl)),

		restHandler.NewPipelineStatusTimelineRestHandlerImpl,
		wire.Bind(new(restHandler.PipelineStatusTimelineRestHandler), new(*restHandler.PipelineStatusTimelineRestHandlerImpl)),

		status.NewPipelineStatusTimelineServiceImpl,
		wire.Bind(new(status.PipelineStatusTimelineService), new(*status.PipelineStatusTimelineServiceImpl)),

		router.NewUserAttributesRouterImpl,
		wire.Bind(new(router.UserAttributesRouter), new(*router.UserAttributesRouterImpl)),
		restHandler.NewUserAttributesRestHandlerImpl,
		wire.Bind(new(restHandler.UserAttributesRestHandler), new(*restHandler.UserAttributesRestHandlerImpl)),
		attributes.NewUserAttributesServiceImpl,
		wire.Bind(new(attributes.UserAttributesService), new(*attributes.UserAttributesServiceImpl)),
		repository.NewUserAttributesRepositoryImpl,
		wire.Bind(new(repository.UserAttributesRepository), new(*repository.UserAttributesRepositoryImpl)),
		pipelineConfig.NewPipelineStatusTimelineRepositoryImpl,
		wire.Bind(new(pipelineConfig.PipelineStatusTimelineRepository), new(*pipelineConfig.PipelineStatusTimelineRepositoryImpl)),
		wire.Bind(new(pipeline.DeploymentConfigService), new(*pipeline.DeploymentConfigServiceImpl)),
		pipeline.NewDeploymentConfigServiceImpl,
		pipelineConfig.NewCiTemplateOverrideRepositoryImpl,
		wire.Bind(new(pipelineConfig.CiTemplateOverrideRepository), new(*pipelineConfig.CiTemplateOverrideRepositoryImpl)),
		pipelineConfig.NewCiBuildConfigRepositoryImpl,
		wire.Bind(new(pipelineConfig.CiBuildConfigRepository), new(*pipelineConfig.CiBuildConfigRepositoryImpl)),
		pipeline.NewCiBuildConfigServiceImpl,
		wire.Bind(new(pipeline.CiBuildConfigService), new(*pipeline.CiBuildConfigServiceImpl)),
		resourceFilter.NewCELServiceImpl,
		wire.Bind(new(resourceFilter.CELEvaluatorService), new(*resourceFilter.CELServiceImpl)),
		resourceFilter.NewResourceFilterRepositoryImpl,
		wire.Bind(new(resourceFilter.ResourceFilterRepository), new(*resourceFilter.ResourceFilterRepositoryImpl)),
		resourceFilter.NewFilterAuditRepositoryImpl,
		wire.Bind(new(resourceFilter.FilterAuditRepository), new(*resourceFilter.FilterAuditRepositoryImpl)),
		resourceFilter.NewFilterEvaluationAuditRepositoryImpl,
		wire.Bind(new(resourceFilter.FilterEvaluationAuditRepository), new(*resourceFilter.FilterEvaluationAuditRepositoryImpl)),
		resourceFilter.NewFilterEvaluationAuditServiceImpl,
		wire.Bind(new(resourceFilter.FilterEvaluationAuditService), new(*resourceFilter.FilterEvaluationAuditServiceImpl)),
		resourceFilter.NewResourceFilterServiceImpl,
		wire.Bind(new(resourceFilter.ResourceFilterService), new(*resourceFilter.ResourceFilterServiceImpl)),
		resourceFilter.NewResourceFilterEvaluatorImpl,
		wire.Bind(new(resourceFilter.ResourceFilterEvaluator), new(*resourceFilter.ResourceFilterEvaluatorImpl)),
		resourceFilter2.NewResourceFilterRestHandlerImpl,
		wire.Bind(new(resourceFilter2.ResourceFilterRestHandler), new(*resourceFilter2.ResourceFilterRestHandlerImpl)),
		router.NewResourceFilterRouterImpl,
		wire.Bind(new(router.ResourceFilterRouter), new(*router.ResourceFilterRouterImpl)),
		pipeline.NewCiTemplateServiceImpl,
		wire.Bind(new(pipeline.CiTemplateService), new(*pipeline.CiTemplateServiceImpl)),
		router.NewGlobalCMCSRouterImpl,
		wire.Bind(new(router.GlobalCMCSRouter), new(*router.GlobalCMCSRouterImpl)),
		restHandler.NewGlobalCMCSRestHandlerImpl,
		wire.Bind(new(restHandler.GlobalCMCSRestHandler), new(*restHandler.GlobalCMCSRestHandlerImpl)),
		pipeline.NewGlobalCMCSServiceImpl,
		wire.Bind(new(pipeline.GlobalCMCSService), new(*pipeline.GlobalCMCSServiceImpl)),
		repository.NewGlobalCMCSRepositoryImpl,
		wire.Bind(new(repository.GlobalCMCSRepository), new(*repository.GlobalCMCSRepositoryImpl)),

		//chartRepoRepository.NewGlobalStrategyMetadataRepositoryImpl,
		//wire.Bind(new(chartRepoRepository.GlobalStrategyMetadataRepository), new(*chartRepoRepository.GlobalStrategyMetadataRepositoryImpl)),
		chartRepoRepository.NewGlobalStrategyMetadataChartRefMappingRepositoryImpl,
		wire.Bind(new(chartRepoRepository.GlobalStrategyMetadataChartRefMappingRepository), new(*chartRepoRepository.GlobalStrategyMetadataChartRefMappingRepositoryImpl)),

		status.NewPipelineStatusTimelineResourcesServiceImpl,
		wire.Bind(new(status.PipelineStatusTimelineResourcesService), new(*status.PipelineStatusTimelineResourcesServiceImpl)),
		pipelineConfig.NewPipelineStatusTimelineResourcesRepositoryImpl,
		wire.Bind(new(pipelineConfig.PipelineStatusTimelineResourcesRepository), new(*pipelineConfig.PipelineStatusTimelineResourcesRepositoryImpl)),

		status.NewPipelineStatusSyncDetailServiceImpl,
		wire.Bind(new(status.PipelineStatusSyncDetailService), new(*status.PipelineStatusSyncDetailServiceImpl)),
		pipelineConfig.NewPipelineStatusSyncDetailRepositoryImpl,
		wire.Bind(new(pipelineConfig.PipelineStatusSyncDetailRepository), new(*pipelineConfig.PipelineStatusSyncDetailRepositoryImpl)),

		repository7.NewK8sResourceHistoryRepositoryImpl,
		wire.Bind(new(repository7.K8sResourceHistoryRepository), new(*repository7.K8sResourceHistoryRepositoryImpl)),

		kubernetesResourceAuditLogs.Newk8sResourceHistoryServiceImpl,
		wire.Bind(new(kubernetesResourceAuditLogs.K8sResourceHistoryService), new(*kubernetesResourceAuditLogs.K8sResourceHistoryServiceImpl)),

		pipelineConfig.NewDeploymentApprovalRepositoryImpl,
		wire.Bind(new(pipelineConfig.DeploymentApprovalRepository), new(*pipelineConfig.DeploymentApprovalRepositoryImpl)),
		router.NewResourceGroupingRouterImpl,
		wire.Bind(new(router.ResourceGroupingRouter), new(*router.ResourceGroupingRouterImpl)),
		restHandler.NewResourceGroupRestHandlerImpl,
		wire.Bind(new(restHandler.ResourceGroupRestHandler), new(*restHandler.ResourceGroupRestHandlerImpl)),
		resourceGroup2.NewResourceGroupServiceImpl,
		wire.Bind(new(resourceGroup2.ResourceGroupService), new(*resourceGroup2.ResourceGroupServiceImpl)),
		resourceGroup.NewResourceGroupRepositoryImpl,
		wire.Bind(new(resourceGroup.ResourceGroupRepository), new(*resourceGroup.ResourceGroupRepositoryImpl)),
		resourceGroup.NewResourceGroupMappingRepositoryImpl,
		wire.Bind(new(resourceGroup.ResourceGroupMappingRepository), new(*resourceGroup.ResourceGroupMappingRepositoryImpl)),
		executors.NewArgoWorkflowExecutorImpl,
		wire.Bind(new(executors.ArgoWorkflowExecutor), new(*executors.ArgoWorkflowExecutorImpl)),
		executors.NewSystemWorkflowExecutorImpl,
		wire.Bind(new(executors.SystemWorkflowExecutor), new(*executors.SystemWorkflowExecutorImpl)),
		repository5.NewManifestPushConfigRepository,
		wire.Bind(new(repository5.ManifestPushConfigRepository), new(*repository5.ManifestPushConfigRepositoryImpl)),
		app.NewGitOpsManifestPushServiceImpl,
		wire.Bind(new(app.GitOpsPushService), new(*app.GitOpsManifestPushServiceImpl)),

		app.NewHelmRepoPushServiceImpl,
		wire.Bind(new(app.HelmRepoPushService), new(*app.HelmRepoPushServiceImpl)),

		// start: docker registry wire set injection
		router.NewDockerRegRouterImpl,
		wire.Bind(new(router.DockerRegRouter), new(*router.DockerRegRouterImpl)),
		restHandler.NewDockerRegRestHandlerExtendedImpl,
		wire.Bind(new(restHandler.DockerRegRestHandler), new(*restHandler.DockerRegRestHandlerExtendedImpl)),
		pipeline.NewDockerRegistryConfigImpl,
		wire.Bind(new(pipeline.DockerRegistryConfig), new(*pipeline.DockerRegistryConfigImpl)),
		dockerRegistry.NewDockerRegistryIpsConfigServiceImpl,
		wire.Bind(new(dockerRegistry.DockerRegistryIpsConfigService), new(*dockerRegistry.DockerRegistryIpsConfigServiceImpl)),
		dockerRegistryRepository.NewDockerArtifactStoreRepositoryImpl,
		wire.Bind(new(dockerRegistryRepository.DockerArtifactStoreRepository), new(*dockerRegistryRepository.DockerArtifactStoreRepositoryImpl)),
		dockerRegistryRepository.NewDockerRegistryIpsConfigRepositoryImpl,
		wire.Bind(new(dockerRegistryRepository.DockerRegistryIpsConfigRepository), new(*dockerRegistryRepository.DockerRegistryIpsConfigRepositoryImpl)),
		dockerRegistryRepository.NewOCIRegistryConfigRepositoryImpl,
		wire.Bind(new(dockerRegistryRepository.OCIRegistryConfigRepository), new(*dockerRegistryRepository.OCIRegistryConfigRepositoryImpl)),
		// end: docker registry wire set injection
		util4.NewSSHTunnelWrapperServiceImpl,
		wire.Bind(new(util4.SSHTunnelWrapperService), new(*util4.SSHTunnelWrapperServiceImpl)),

		resourceQualifiers.NewQualifiersMappingRepositoryImpl,
		wire.Bind(new(resourceQualifiers.QualifiersMappingRepository), new(*resourceQualifiers.QualifiersMappingRepositoryImpl)),

		resourceQualifiers.NewQualifierMappingServiceImpl,
		wire.Bind(new(resourceQualifiers.QualifierMappingService), new(*resourceQualifiers.QualifierMappingServiceImpl)),

		argocdServer.NewArgoClientWrapperServiceImpl,
		wire.Bind(new(argocdServer.ArgoClientWrapperService), new(*argocdServer.ArgoClientWrapperServiceImpl)),

		pipeline.NewPluginInputVariableParserImpl,
		wire.Bind(new(pipeline.PluginInputVariableParser), new(*pipeline.PluginInputVariableParserImpl)),

		pipeline.NewPipelineConfigListenerServiceImpl,
		wire.Bind(new(pipeline.PipelineConfigListenerService), new(*pipeline.PipelineConfigListenerServiceImpl)),
	)
	return &App{}, nil
}<|MERGE_RESOLUTION|>--- conflicted
+++ resolved
@@ -173,11 +173,8 @@
 		drafts.DraftsWireSet,
 		protect.ProtectWireSet,
 		devtronResource.DevtronResourceWireSet,
-<<<<<<< HEAD
+		globalConfig.GlobalConfigWireSet,
 		lockConfiguation.LockConfigWireSet,
-=======
-		globalConfig.GlobalConfigWireSet,
->>>>>>> 19b0f58a
 		// -------wireset end ----------
 		//-------
 		gitSensor.GetConfig,
