--- conflicted
+++ resolved
@@ -20,15 +20,11 @@
       {{- end }}
       containers:
       - name: postgresql-migrate-devtron
-<<<<<<< HEAD
         image: {{ $.Values.global.image_repository }}/{{ .image }}
-=======
-        image: {{ .image }}
         {{- if and $.Values.global $.Values.global.containerSecurityContext }}
         securityContext:
 {{- toYaml $.Values.global.containerSecurityContext | nindent 10 }}
         {{- end }}
->>>>>>> d8f2a5dc
         env:
         - name: GIT_BRANCH
           value: {{ .envVars.devtron.GIT_BRANCH }}
@@ -92,15 +88,11 @@
         {{- end }} 
       initContainers:
       - name: postgresql-migrate-casbin
-<<<<<<< HEAD
-        image: {{ $.Values.global.image_repository }}/{{ .image }}
-=======
-        image: {{ .image }}
+        image: {{ $.Values.global.image_repository }}{{ .image }}
         {{- if and $.Values.global $.Values.global.containerSecurityContext }}
         securityContext:
 {{- toYaml $.Values.global.containerSecurityContext | nindent 10 }}
         {{- end }}
->>>>>>> d8f2a5dc
         env:
         - name: SCRIPT_LOCATION
           value: {{ .envVars.casbin.SCRIPT_LOCATION }}
