name: devtron-operator
<<<<<<< HEAD
appVersion: 0.4.23
=======
appVersion: 0.4.24
>>>>>>> 9ea66f33
description: Chart to configure and install Devtron. Devtron is a Kubernetes Orchestration system.
keywords:
  - Devtron
  - Kubernetes
  - Orchestration
  - K8s
  - Deployment
  - argocd
  - Hyperion
engine: gotpl
<<<<<<< HEAD
version: 0.22.26
=======
version: 0.22.27
>>>>>>> 9ea66f33
sources:
  - https://github.com/devtron-labs/charts
maintainers:
- email: prakarsh@devtron.ai
  name: Prakarsh
icon: https://s3-ap-southeast-1.amazonaws.com/devtron.ai/images/devtron-sqr-logo.png
home: https://devtron.ai
<|MERGE_RESOLUTION|>--- conflicted
+++ resolved
@@ -1,9 +1,5 @@
 name: devtron-operator
-<<<<<<< HEAD
-appVersion: 0.4.23
-=======
 appVersion: 0.4.24
->>>>>>> 9ea66f33
 description: Chart to configure and install Devtron. Devtron is a Kubernetes Orchestration system.
 keywords:
   - Devtron
@@ -14,11 +10,7 @@
   - argocd
   - Hyperion
 engine: gotpl
-<<<<<<< HEAD
-version: 0.22.26
-=======
 version: 0.22.27
->>>>>>> 9ea66f33
 sources:
   - https://github.com/devtron-labs/charts
 maintainers:
