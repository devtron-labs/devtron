apiVersion: v2
name: devtron-operator
<<<<<<< HEAD
appVersion: 
=======
appVersion: 0.6.18-rc.2
>>>>>>> dfce4bde
description: Chart to configure and install Devtron. Devtron is a Kubernetes Orchestration system.
keywords:
  - Devtron
  - Kubernetes
  - Orchestration
  - K8s
  - Deployment
  - argocd
  - Hyperion
engine: gotpl
version: 0.22.56
sources:
  - https://github.com/devtron-labs/charts
dependencies:
- name: argo-cd
  version: "5.9.1"
  repository: https://argoproj.github.io/argo-helm
  condition: argo-cd.enabled
- name: security
  version: "0.x.x"
  repository: https://helm.devtron.ai
  condition: security.enabled
maintainers:
- email: prakarsh@devtron.ai
  name: Prakarsh
icon: https://s3-ap-southeast-1.amazonaws.com/devtron.ai/images/devtron-sqr-logo.png
home: https://devtron.ai
<|MERGE_RESOLUTION|>--- conflicted
+++ resolved
@@ -1,10 +1,6 @@
 apiVersion: v2
 name: devtron-operator
-<<<<<<< HEAD
-appVersion: 
-=======
 appVersion: 0.6.18-rc.2
->>>>>>> dfce4bde
 description: Chart to configure and install Devtron. Devtron is a Kubernetes Orchestration system.
 keywords:
   - Devtron
