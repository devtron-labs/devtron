apiVersion: v2
name: devtron-operator
<<<<<<< HEAD
appVersion: 0.6.5
=======
appVersion: 0.6.6
>>>>>>> 9bed8867
description: Chart to configure and install Devtron. Devtron is a Kubernetes Orchestration system.
keywords:
  - Devtron
  - Kubernetes
  - Orchestration
  - K8s
  - Deployment
  - argocd
  - Hyperion
engine: gotpl
<<<<<<< HEAD
version: 0.22.41
=======
version: 0.22.42
>>>>>>> 9bed8867
sources:
  - https://github.com/devtron-labs/charts
dependencies:
- name: argo-cd
  version: "5.2.0"
  repository: https://argoproj.github.io/argo-helm
  condition: argo-cd.enabled
- name: security
  version: "0.x.x"
  repository: https://helm.devtron.ai
  condition: security.enabled
maintainers:
- email: prakarsh@devtron.ai
  name: Prakarsh
icon: https://s3-ap-southeast-1.amazonaws.com/devtron.ai/images/devtron-sqr-logo.png
home: https://devtron.ai
<|MERGE_RESOLUTION|>--- conflicted
+++ resolved
@@ -1,10 +1,6 @@
 apiVersion: v2
 name: devtron-operator
-<<<<<<< HEAD
-appVersion: 0.6.5
-=======
 appVersion: 0.6.6
->>>>>>> 9bed8867
 description: Chart to configure and install Devtron. Devtron is a Kubernetes Orchestration system.
 keywords:
   - Devtron
@@ -15,11 +11,7 @@
   - argocd
   - Hyperion
 engine: gotpl
-<<<<<<< HEAD
-version: 0.22.41
-=======
 version: 0.22.42
->>>>>>> 9bed8867
 sources:
   - https://github.com/devtron-labs/charts
 dependencies:
