apiVersion: v2
name: devtron-operator
<<<<<<< HEAD
appVersion: 0.6.7
=======
appVersion: 0.6.8
>>>>>>> bb7cea34
description: Chart to configure and install Devtron. Devtron is a Kubernetes Orchestration system.
keywords:
  - Devtron
  - Kubernetes
  - Orchestration
  - K8s
  - Deployment
  - argocd
  - Hyperion
engine: gotpl
<<<<<<< HEAD
version: 0.22.43
=======
version: 0.22.45
>>>>>>> bb7cea34
sources:
  - https://github.com/devtron-labs/charts
dependencies:
- name: argo-cd
  version: "5.2.0"
  repository: https://argoproj.github.io/argo-helm
  condition: argo-cd.enabled
- name: security
  version: "0.x.x"
  repository: https://helm.devtron.ai
  condition: security.enabled
maintainers:
- email: prakarsh@devtron.ai
  name: Prakarsh
icon: https://s3-ap-southeast-1.amazonaws.com/devtron.ai/images/devtron-sqr-logo.png
home: https://devtron.ai
<|MERGE_RESOLUTION|>--- conflicted
+++ resolved
@@ -1,10 +1,6 @@
 apiVersion: v2
 name: devtron-operator
-<<<<<<< HEAD
-appVersion: 0.6.7
-=======
 appVersion: 0.6.8
->>>>>>> bb7cea34
 description: Chart to configure and install Devtron. Devtron is a Kubernetes Orchestration system.
 keywords:
   - Devtron
@@ -15,11 +11,7 @@
   - argocd
   - Hyperion
 engine: gotpl
-<<<<<<< HEAD
-version: 0.22.43
-=======
 version: 0.22.45
->>>>>>> bb7cea34
 sources:
   - https://github.com/devtron-labs/charts
 dependencies:
