--- conflicted
+++ resolved
@@ -83,14 +83,11 @@
   argocdDexServer:
     image: "quay.io/dexidp/dex:v2.25.0"
     imagePullPolicy: IfNotPresent
-<<<<<<< HEAD
-    nodeSelector: {}
-    tolerations: []
-=======
     initContainer:
       authenticator: "quay.io/devtron/authenticator:415f5470-279-6520"
       cicdAuthenticator: "quay.io/argoproj/argocd:v1.8.1"
->>>>>>> e04e9375
+    nodeSelector: {}
+    tolerations: []
 
   kubelink:
     image: "quay.io/devtron/kubelink:59a0df88-318-9226"
@@ -120,10 +117,6 @@
         SCRIPT_LOCATION: "scripts/casbin/"
         GIT_REPO_URL: "https://github.com/devtron-labs/devtron.git"
         DB_NAME: "casbin"
-<<<<<<< HEAD
-        GIT_HASH: "11d3bc2c2e215b73dab11a5f35f63d3c49ab0964"
+        GIT_HASH: "3ada1c3847725e127a8c73faad2dbf90c8b0b529"
     nodeSelector: {}
-    tolerations: []
-=======
-        GIT_HASH: "3ada1c3847725e127a8c73faad2dbf90c8b0b529"
->>>>>>> e04e9375
+    tolerations: []