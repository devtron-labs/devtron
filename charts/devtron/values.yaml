global:
  podSecurityContext:
    fsGroup: 1000
    runAsGroup: 1000
    runAsUser: 1000
  containerSecurityContext:
    allowPrivilegeEscalation: false
    runAsUser: 1000
    runAsNonRoot: true
installer:
  repo: "devtron-labs/devtron"
#  For Kubernetes version < 1.16, set release: legacy. You won't be able to upgrade Devtron unless you upgrade the K8s version to 1.16 or above.
  release: "v0.6.22" #You can use a branch name or a release tag name as a release, for gitee as source only "main" is supported as of now
  image: quay.io/devtron/inception
  tag: 44b30917-185-13275
  source: "github" # Available options are github and gitee
#  mode: "dashboard" # Available options are dashboard, full and hyperion (deprecated) NOT USING THIS
  modules: [] # Available options are cicd
  production_overrides: "" # Set true if you want to use this Devtron stack in Production (This will require more resources)

# Change the below values for full mode only

#Use secrets in plaintext, they'll be encoded to base64 automatically.
secrets: {}

#  REQUIRED IF BLOB_STORAGE_PROVIDER=AZURE Token with read write access to AZURE_BLOB_CONTAINER_CI_LOG and AZURE_BLOB_CONTAINER_CI_CACHE
#  AZURE_ACCOUNT_KEY: "xxxxxxxxxx"
configs:
  BLOB_STORAGE_PROVIDER: ""   #AZURE|S3|MINIO|GCP
  ENABLE_LEGACY_API: "false"  # Set to true if you are installing Devtron on a kubernetes version < k8s 1.19
# Amazon AWS S3 bucket and region for storing Build-cache for faster build process. Mandatory if BLOB_STORAGE_PROVIDER is AWS.
  #DEFAULT_CACHE_BUCKET: "change-me"   #Do not include s3://
  #DEFAULT_CACHE_BUCKET_REGION: "us-east-1"
# Amazon AWS S3 bucket and region for storing Build-logs. Mandatory if BLOB_STORAGE_PROVIDER is AWS.
  #DEFAULT_BUILD_LOGS_BUCKET: "change-me"   #Do not include s3://
  #DEFAULT_CD_LOGS_BUCKET_REGION: "us-east-1"
# Amazon AWS Secret Region if you will be using AWS Secret manager for storing secrets.
  #EXTERNAL_SECRET_AMAZON_REGION: ""
# Azure Blob storage Info for storing Build Logs and Build cache for faster build process.
  #AZURE_ACCOUNT_NAME: "test-account"
  #AZURE_BLOB_CONTAINER_CI_LOG: "ci-log-container"
  #AZURE_BLOB_CONTAINER_CI_CACHE: "ci-cache-container"

# Change the below values for hyperion only mode (Refer https://docs.devtron.ai/#hyperion )
components:
  dashboard:
    config:
      analytics: "false"
      hotjar: "false"
      sentry: "false"
      sentryEnv: "PRODUCTION"
      applicationMetrics: "true"
      extraConfigs:
        USE_V2: "true"
        ENABLE_BUILD_CONTEXT: "true"
        ENABLE_RESTART_WORKLOAD: "true"
        HIDE_EXCLUDE_INCLUDE_GIT_COMMITS: "false"
    image: "quay.io/devtron/dashboard:f6adb2ea-325-16235"
    imagePullPolicy: IfNotPresent

  devtron:
    image: "quay.io/devtron/hyperion:55e44e3f-280-16250"
    cicdImage: "quay.io/devtron/devtron:55e44e3f-434-16248"
    imagePullPolicy: IfNotPresent
    customOverrides:
      DEFAULT_CI_IMAGE: "quay.io/devtron/ci-runner:d8d774c3-138-16238"
    serviceMonitor:
      enabled: false
    service:
      type: LoadBalancer
      port: 80
      # nodePort: 32080
      labels: {}
      annotations: {}
      loadBalancerSourceRanges: []
    ingress:
      enabled: false
      className: nginx
      labels: {}
      annotations: {}
        # kubernetes.io/tls-acme: "true"
      pathType: ImplementationSpecific
      host: devtron.example.com
      tls: []
      #  - secretName: devtron-tls
      #    hosts:
      #      - devtron.example.com

  argocdDexServer:
    image: "ghcr.io/dexidp/dex:v2.30.2"
    imagePullPolicy: IfNotPresent
    initContainer:
      authenticator: "quay.io/devtron/authenticator:e414faff-393-13273"

  kubelink:
    image: "quay.io/devtron/kubelink:aefc1baf-318-16208"
    imagePullPolicy: IfNotPresent
    configs:
      ENABLE_HELM_RELEASE_CACHE: "true"
      PG_ADDR: postgresql-postgresql.devtroncd
      PG_DATABASE: orchestrator
      PG_LOG_QUERY: "true"
      PG_PORT: "5432"
      PG_USER: postgres
    dbconfig:
      secretName: postgresql-postgresql
      keyName: postgresql-password

  postgres:
    image: "quay.io/devtron/postgres:11.9.0-debian-10-r26"
    armImage: "quay.io/devtron/postgres:11.9"
    imagePullPolicy: "IfNotPresent"
    persistence:
      volumeSize: "20Gi"

  migrator:
    image: "migrate/migrate"
    envVars:
      devtron:
        DB_NAME: "orchestrator"
<<<<<<< HEAD
=======
        GIT_HASH: "d720befe7cd55bbe3e170a821a2cb6dfbd856213d"
>>>>>>> c81f6fd6
      casbin:
        DB_NAME: "casbin"
<<<<<<< HEAD
      git_sensor:
        DB_NAME: "git_sensor"
      lens: 
        DB_NAME: "lens"
=======
        GIT_HASH: "d720befe7cd55bbe3e170a821a2cb6dfbd856213"
>>>>>>> c81f6fd6

# values for argocd integration
argo-cd:
  enabled: false
  fullnameOverride: "argocd"
  global:
    image:
      # -- If defined, a repository applied to all Argo CD deployments
      repository: quay.io/argoproj/argocd
      # -- Overrides the global Argo CD image tag whose default is the chart appVersion
      tag: "v2.5.2"
      # -- If defined, a imagePullPolicy applied to all Argo CD deployments
      imagePullPolicy: IfNotPresent
  configs:
    secret:
      createSecret: false
  # argocd-application-controller
  controller:
    args:
      # -- define the application controller `--status-processors`
      statusProcessors: "50"
      # -- define the application controller `--operation-processors`
      operationProcessors: "25"
      # -- define the application controller `--app-hard-resync`
      appHardResyncPeriod: "0"
      # -- define the application controller `--app-resync`
      appResyncPeriod: "180"
      # -- define the application controller `--self-heal-timeout-seconds`
      selfHealTimeout: "5"
      # -- define the application controller `--repo-server-timeout-seconds`
      repoServerTimeoutSeconds: "200"
    extraArgs:
    - --kubectl-parallelism-limit
    - "35"
    containerSecurityContext:
      allowPrivilegeEscalation: false
      capabilities:
        drop:
        - all
      readOnlyRootFilesystem: true
      runAsNonRoot: true
    env:
    - name: ARGOCD_RECONCILIATION_TIMEOUT
      valueFrom:
        configMapKeyRef:
          key: timeout.reconciliation
          name: argocd-cm
          optional: true
    affinity:
      podAntiAffinity:
        preferredDuringSchedulingIgnoredDuringExecution:
        - podAffinityTerm:
            labelSelector:
              matchLabels:
                app.kubernetes.io/name: argocd-application-controller
            topologyKey: kubernetes.io/hostname
          weight: 100
        - podAffinityTerm:
            labelSelector:
              matchLabels:
                app.kubernetes.io/part-of: argocd
            topologyKey: kubernetes.io/hostname
          weight: 5
  # argocd-dex-server
  dex:
    enabled: false
  # argocd-redis
  redis:
    affinity:
      podAntiAffinity:
        preferredDuringSchedulingIgnoredDuringExecution:
        - podAffinityTerm:
            labelSelector:
              matchLabels:
                app.kubernetes.io/name: argocd-redis
            topologyKey: kubernetes.io/hostname
          weight: 100
        - podAffinityTerm:
            labelSelector:
              matchLabels:
                app.kubernetes.io/part-of: argocd
            topologyKey: kubernetes.io/hostname
          weight: 5
  # argocd-server
  server:
    configEnabled: false
    affinity:
      podAntiAffinity:
        preferredDuringSchedulingIgnoredDuringExecution:
        - podAffinityTerm:
            labelSelector:
              matchLabels:
                app.kubernetes.io/name: argocd-server
            topologyKey: kubernetes.io/hostname
          weight: 100
        - podAffinityTerm:
            labelSelector:
              matchLabels:
                app.kubernetes.io/part-of: argocd
            topologyKey: kubernetes.io/hostname
          weight: 5
    containerSecurityContext:
      allowPrivilegeEscalation: false
      capabilities:
        drop:
        - all
      readOnlyRootFilesystem: true
      runAsNonRoot: true
    # argocd-rbac-cm
    rbacConfig:
      policy.default: role:admin
  # argocd-repo-server
  repoServer:
    affinity:
      podAntiAffinity:
        preferredDuringSchedulingIgnoredDuringExecution:
        - podAffinityTerm:
            labelSelector:
              matchLabels:
                app.kubernetes.io/name: argocd-repo-server
            topologyKey: kubernetes.io/hostname
          weight: 100
        - podAffinityTerm:
            labelSelector:
              matchLabels:
                app.kubernetes.io/part-of: argocd
            topologyKey: kubernetes.io/hostname
          weight: 5
    extraArgs:
    - --repo-cache-expiration
    - 24h
    - --parallelismlimit
    - "50"
    env:
    - name: ARGOCD_RECONCILIATION_TIMEOUT
      valueFrom:
        configMapKeyRef:
          key: timeout.reconciliation
          name: argocd-cm
          optional: true
    - name: ARGOCD_EXEC_TIMEOUT
      value: 180s
    containerSecurityContext:
      allowPrivilegeEscalation: false
      capabilities:
        drop:
        - all
      readOnlyRootFilesystem: true
      runAsNonRoot: true
  applicationSet:
    enabled: false
  notifications:
    enabled: false
# Values for security integration
security:
  enabled: false
  imageScanner:
    image: "quay.io/devtron/image-scanner:ea03b0af-334-15158"
  # Values for trivy
  trivy:
    enabled: false
  # Values for clair
  clair:
    enabled: false
    fullnameOverride: clair
# Values for notifier integration
notifier:
  enabled: false
  imagePullPolicy: IfNotPresent
  image: "quay.io/devtron/notifier:d9c72180-372-14306"
  configs:
    CD_ENVIRONMENT: PROD
    DB: orchestrator
    DB_HOST: postgresql-postgresql.devtroncd
    DB_PORT: "5432"
    DB_USER: postgres
  secrets: {}
  dbconfig:
    secretName: postgresql-postgresql
    keyName: postgresql-password
  resources: {}
# Set enable to true if you want to use minio for storing cache and logs
minio:
  enabled: false
  replicaCount: 1
  image: "quay.io/devtron/minio:RELEASE.2021-02-14T04-01-33Z"
  imagePullPolicy: IfNotPresent
  mbImage: "quay.io/devtron/minio-mc:RELEASE.2021-02-14T04-28-06Z"
  mbImagePullPolicy: IfNotPresent
  persistence:
    storage: "50Gi"
# Change below values for workflow controller
workflowController:
  image: "quay.io/argoproj/workflow-controller:v3.0.7"
  executorImage: "quay.io/argoproj/argoexec:v3.0.7"
# Values for grafana integration
gitsensor:
  image: "quay.io/devtron/git-sensor:84389534-200-14705"
lens: 
  image: "quay.io/devtron/lens:c5c40d94-333-14586"
monitoring:
  grafana:
    enabled: false
    image: "quay.io/devtron/grafana:7.3.1"
    imagePullPolicy: IfNotPresent
    resources: {}
    grafanaDashboards:
      image: "quay.io/kiwigrid/k8s-sidecar:1.1.0"
      imagePullPolicy: IfNotPresent
      resources: {}
    persistence:
      storage: "2Gi"<|MERGE_RESOLUTION|>--- conflicted
+++ resolved
@@ -118,20 +118,12 @@
     envVars:
       devtron:
         DB_NAME: "orchestrator"
-<<<<<<< HEAD
-=======
-        GIT_HASH: "d720befe7cd55bbe3e170a821a2cb6dfbd856213d"
->>>>>>> c81f6fd6
       casbin:
         DB_NAME: "casbin"
-<<<<<<< HEAD
       git_sensor:
         DB_NAME: "git_sensor"
       lens: 
         DB_NAME: "lens"
-=======
-        GIT_HASH: "d720befe7cd55bbe3e170a821a2cb6dfbd856213"
->>>>>>> c81f6fd6
 
 # values for argocd integration
 argo-cd:
