--- conflicted
+++ resolved
@@ -1,11 +1,7 @@
 installer:
   repo: "devtron-labs/devtron"
 #  For Kubernetes version < 1.16, set release: legacy. You won't be able to upgrade Devtron unless you upgrade the K8s version to 1.16 or above.
-<<<<<<< HEAD
-  release: "v0.4.23" #You can use a branch name or a release tag name as a release, for gitee as source only "main" is supported as of now
-=======
   release: "v0.4.24" #You can use a branch name or a release tag name as a release, for gitee as source only "main" is supported as of now
->>>>>>> 9ea66f33
   image: quay.io/devtron/inception
   tag: c62d4c30-185-9354
   source: "github" # Available options are github and gitee
@@ -51,13 +47,8 @@
     imagePullPolicy: IfNotPresent
 
   devtron:
-<<<<<<< HEAD
-    image: "quay.io/devtron/hyperion:ebca468e-280-9598"
-    cicdImage: "quay.io/devtron/devtron:ebca468e-326-9597"
-=======
     image: "quay.io/devtron/hyperion:72e36aff-280-9764"
     cicdImage: "quay.io/devtron/devtron:72e36aff-326-9765"
->>>>>>> 9ea66f33
     imagePullPolicy: IfNotPresent
     serviceMonitor:
       enabled: false
@@ -106,18 +97,10 @@
         SCRIPT_LOCATION: "scripts/sql/"
         GIT_REPO_URL: "https://github.com/devtron-labs/devtron.git"
         DB_NAME: "orchestrator"
-<<<<<<< HEAD
-        GIT_HASH: "ebca468e92d3106c70cbd53c8eac12698709a015"
-=======
         GIT_HASH: "72e36aff71cb7a4a228388fe0430c1abb3367056"
->>>>>>> 9ea66f33
       casbin:
         GIT_BRANCH: "main"
         SCRIPT_LOCATION: "scripts/casbin/"
         GIT_REPO_URL: "https://github.com/devtron-labs/devtron.git"
         DB_NAME: "casbin"
-<<<<<<< HEAD
-        GIT_HASH: "ebca468e92d3106c70cbd53c8eac12698709a015"
-=======
-        GIT_HASH: "72e36aff71cb7a4a228388fe0430c1abb3367056"
->>>>>>> 9ea66f33
+        GIT_HASH: "72e36aff71cb7a4a228388fe0430c1abb3367056"