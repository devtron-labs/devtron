global:
  podSecurityContext:
    fsGroup: 1000
    runAsGroup: 1000
    runAsUser: 1000
  containerSecurityContext:
    allowPrivilegeEscalation: false
    runAsUser: 1000
    runAsNonRoot: true
installer:
  repo: "devtron-labs/devtron"
#  For Kubernetes version < 1.16, set release: legacy. You won't be able to upgrade Devtron unless you upgrade the K8s version to 1.16 or above.
<<<<<<< HEAD
  release: "" #You can use a branch name or a release tag name as a release, for gitee as source only "main" is supported as of now
=======
  release: "v0.6.18-rc.2" #You can use a branch name or a release tag name as a release, for gitee as source only "main" is supported as of now
>>>>>>> dfce4bde
  image: quay.io/devtron/inception
  tag: 44b30917-185-13275
  source: "github" # Available options are github and gitee
#  mode: "dashboard" # Available options are dashboard, full and hyperion (deprecated) NOT USING THIS
  modules: [] # Available options are cicd
  production_overrides: "" # Set true if you want to use this Devtron stack in Production (This will require more resources)

# Change the below values for full mode only

#Use secrets in plaintext, they'll be encoded to base64 automatically.
secrets: {}
#  If No POSTGRESQL_PASSWORD is provided, a password is automatically generated and saved in secret devtron-secret
#  POSTGRESQL_PASSWORD: "change-me"

#  REQUIRED IF BLOB_STORAGE_PROVIDER=AZURE Token with read write access to AZURE_BLOB_CONTAINER_CI_LOG and AZURE_BLOB_CONTAINER_CI_CACHE
#  AZURE_ACCOUNT_KEY: "xxxxxxxxxx"
configs:
  BLOB_STORAGE_PROVIDER: ""   #AZURE|S3|MINIO|GCP
  ENABLE_LEGACY_API: "false"  # Set to true if you are installing Devtron on a kubernetes version < k8s 1.19
# Amazon AWS S3 bucket and region for storing Build-cache for faster build process. Mandatory if BLOB_STORAGE_PROVIDER is AWS.
  #DEFAULT_CACHE_BUCKET: "change-me"   #Do not include s3://
  #DEFAULT_CACHE_BUCKET_REGION: "us-east-1"
# Amazon AWS S3 bucket and region for storing Build-logs. Mandatory if BLOB_STORAGE_PROVIDER is AWS.
  #DEFAULT_BUILD_LOGS_BUCKET: "change-me"   #Do not include s3://
  #DEFAULT_CD_LOGS_BUCKET_REGION: "us-east-1"
# Amazon AWS Secret Region if you will be using AWS Secret manager for storing secrets.
  #EXTERNAL_SECRET_AMAZON_REGION: ""
# Azure Blob storage Info for storing Build Logs and Build cache for faster build process.
  #AZURE_ACCOUNT_NAME: "test-account"
  #AZURE_BLOB_CONTAINER_CI_LOG: "ci-log-container"
  #AZURE_BLOB_CONTAINER_CI_CACHE: "ci-cache-container"

# Change the below values for hyperion only mode (Refer https://docs.devtron.ai/#hyperion )
components:
  dashboard:
    config:
      analytics: "false"
      hotjar: "false"
      sentry: "false"
      sentryEnv: "PRODUCTION"
      applicationMetrics: "true"
      extraConfigs:
        USE_V2: "true"
        ENABLE_BUILD_CONTEXT: "true"
    image: "quay.io/devtron/dashboard:961adac9-325-14236"
    imagePullPolicy: IfNotPresent

  devtron:
<<<<<<< HEAD
    image: "quay.io/devtron/hyperion:c5f54cc9-280-14100"
    cicdImage: "quay.io/devtron/devtron:c5f54cc9-434-14099"
=======
    image: "quay.io/devtron/hyperion:73f1aa56-280-14239"
    cicdImage: "quay.io/devtron/devtron:73f1aa56-434-14240"
>>>>>>> dfce4bde
    imagePullPolicy: IfNotPresent
    customOverrides: {}
    serviceMonitor:
      enabled: false
    service:
      type: LoadBalancer
      port: 80
      # nodePort: 32080
      labels: {}
      annotations: {}
      loadBalancerSourceRanges: []
    ingress:
      enabled: false
      className: nginx
      labels: {}
      annotations: {}
        # kubernetes.io/tls-acme: "true"
      pathType: ImplementationSpecific
      host: devtron.example.com
      tls: []
      #  - secretName: devtron-tls
      #    hosts:
      #      - devtron.example.com

  argocdDexServer:
    image: "ghcr.io/dexidp/dex:v2.30.2"
    imagePullPolicy: IfNotPresent
    initContainer:
      authenticator: "quay.io/devtron/authenticator:e414faff-393-13273"

  kubelink:
    image: "quay.io/devtron/kubelink:63967b3a-318-14165"
    imagePullPolicy: IfNotPresent
    configs:
      ENABLE_HELM_RELEASE_CACHE: "true"
      PG_ADDR: postgresql-postgresql.devtroncd
      PG_DATABASE: orchestrator
      PG_LOG_QUERY: "true"
      PG_PORT: "5432"
      PG_USER: postgres
    dbconfig:
      secretName: postgresql-postgresql
      keyName: postgresql-password

  postgres:
    image: "quay.io/devtron/postgres:11.9.0-debian-10-r26"
    armImage: "quay.io/devtron/postgres:11.9"
    imagePullPolicy: "IfNotPresent"
    persistence:
      volumeSize: "20Gi"

  migrator:
    image: "quay.io/devtron/migrator:ec1dcab8-149-13278"
    envVars:
      devtron:
        GIT_BRANCH: "main"
        SCRIPT_LOCATION: "scripts/sql/"
        GIT_REPO_URL: "https://github.com/devtron-labs/devtron.git"
        DB_NAME: "orchestrator"
        GIT_HASH: "73f1aa560d4bfbca97d702bbb12577cb800699fa"
      casbin:
        GIT_BRANCH: "main"
        SCRIPT_LOCATION: "scripts/casbin/"
        GIT_REPO_URL: "https://github.com/devtron-labs/devtron.git"
        DB_NAME: "casbin"
        GIT_HASH: "73f1aa560d4bfbca97d702bbb12577cb800699fa"

# values for argocd integration
argo-cd:
  enabled: false
  fullnameOverride: "argocd"
  global:
    image:
      # -- If defined, a repository applied to all Argo CD deployments
      repository: quay.io/argoproj/argocd
      # -- Overrides the global Argo CD image tag whose default is the chart appVersion
      tag: "v2.5.2"
      # -- If defined, a imagePullPolicy applied to all Argo CD deployments
      imagePullPolicy: IfNotPresent
  configs:
    secret:
      createSecret: false
  # argocd-application-controller
  controller:
    args:
      # -- define the application controller `--status-processors`
      statusProcessors: "50"
      # -- define the application controller `--operation-processors`
      operationProcessors: "25"
      # -- define the application controller `--app-hard-resync`
      appHardResyncPeriod: "0"
      # -- define the application controller `--app-resync`
      appResyncPeriod: "180"
      # -- define the application controller `--self-heal-timeout-seconds`
      selfHealTimeout: "5"
      # -- define the application controller `--repo-server-timeout-seconds`
      repoServerTimeoutSeconds: "200"
    extraArgs:
    - --kubectl-parallelism-limit
    - "35"
    containerSecurityContext:
      allowPrivilegeEscalation: false
      capabilities:
        drop:
        - all
      readOnlyRootFilesystem: true
      runAsNonRoot: true
    env:
    - name: ARGOCD_RECONCILIATION_TIMEOUT
      valueFrom:
        configMapKeyRef:
          key: timeout.reconciliation
          name: argocd-cm
          optional: true
    affinity:
      podAntiAffinity:
        preferredDuringSchedulingIgnoredDuringExecution:
        - podAffinityTerm:
            labelSelector:
              matchLabels:
                app.kubernetes.io/name: argocd-application-controller
            topologyKey: kubernetes.io/hostname
          weight: 100
        - podAffinityTerm:
            labelSelector:
              matchLabels:
                app.kubernetes.io/part-of: argocd
            topologyKey: kubernetes.io/hostname
          weight: 5
  # argocd-dex-server
  dex:
    enabled: false
  # argocd-redis
  redis:
    affinity:
      podAntiAffinity:
        preferredDuringSchedulingIgnoredDuringExecution:
        - podAffinityTerm:
            labelSelector:
              matchLabels:
                app.kubernetes.io/name: argocd-redis
            topologyKey: kubernetes.io/hostname
          weight: 100
        - podAffinityTerm:
            labelSelector:
              matchLabels:
                app.kubernetes.io/part-of: argocd
            topologyKey: kubernetes.io/hostname
          weight: 5
  # argocd-server
  server:
    configEnabled: false
    affinity:
      podAntiAffinity:
        preferredDuringSchedulingIgnoredDuringExecution:
        - podAffinityTerm:
            labelSelector:
              matchLabels:
                app.kubernetes.io/name: argocd-server
            topologyKey: kubernetes.io/hostname
          weight: 100
        - podAffinityTerm:
            labelSelector:
              matchLabels:
                app.kubernetes.io/part-of: argocd
            topologyKey: kubernetes.io/hostname
          weight: 5
    containerSecurityContext:
      allowPrivilegeEscalation: false
      capabilities:
        drop:
        - all
      readOnlyRootFilesystem: true
      runAsNonRoot: true
    # argocd-rbac-cm
    rbacConfig:
      policy.default: role:admin
  # argocd-repo-server
  repoServer:
    affinity:
      podAntiAffinity:
        preferredDuringSchedulingIgnoredDuringExecution:
        - podAffinityTerm:
            labelSelector:
              matchLabels:
                app.kubernetes.io/name: argocd-repo-server
            topologyKey: kubernetes.io/hostname
          weight: 100
        - podAffinityTerm:
            labelSelector:
              matchLabels:
                app.kubernetes.io/part-of: argocd
            topologyKey: kubernetes.io/hostname
          weight: 5
    extraArgs:
    - --repo-cache-expiration
    - 24h
    - --parallelismlimit
    - "50"
    env:
    - name: ARGOCD_RECONCILIATION_TIMEOUT
      valueFrom:
        configMapKeyRef:
          key: timeout.reconciliation
          name: argocd-cm
          optional: true
    - name: ARGOCD_EXEC_TIMEOUT
      value: 180s
    containerSecurityContext:
      allowPrivilegeEscalation: false
      capabilities:
        drop:
        - all
      readOnlyRootFilesystem: true
      runAsNonRoot: true
  applicationSet:
    enabled: false
  notifications:
    enabled: false
# Values for security integration
security:
  enabled: false
  imageScanner:
    image: "quay.io/devtron/image-scanner:d554c0f8-334-14015"
  # Values for clair
  clair:
    enabled: false
    fullnameOverride: clair
# Values for notifier integration
notifier:
  enabled: false
  imagePullPolicy: IfNotPresent
  image: "quay.io/devtron/notifier:6c7a356a-372-11107"
  configs:
    CD_ENVIRONMENT: PROD
    DB: orchestrator
    DB_HOST: postgresql-postgresql.devtroncd
    DB_PORT: "5432"
    DB_USER: postgres
  secrets: {}
  dbconfig:
    secretName: postgresql-postgresql
    keyName: postgresql-password
  resources: {}
# Set enable to true if you want to use minio for storing cache and logs
minio:
  enabled: false
  replicaCount: 1
  image: "quay.io/devtron/minio:RELEASE.2021-02-14T04-01-33Z"
  imagePullPolicy: IfNotPresent
  mbImage: "quay.io/devtron/minio-mc:RELEASE.2021-02-14T04-28-06Z"
  mbImagePullPolicy: IfNotPresent
  persistence:
    storage: "50Gi"
# Change below values for workflow controller
workflowController:
  image: "quay.io/argoproj/workflow-controller:v3.0.7"
  executorImage: "quay.io/argoproj/argoexec:v3.0.7"
# Values for grafana integration
monitoring:
  grafana:
    enabled: false
    image: "quay.io/devtron/grafana:7.3.1"
    imagePullPolicy: IfNotPresent
    resources: {}
    grafanaDashboards:
      image: "quay.io/kiwigrid/k8s-sidecar:1.1.0"
      imagePullPolicy: IfNotPresent
      resources: {}
    persistence:
      storage: "2Gi"<|MERGE_RESOLUTION|>--- conflicted
+++ resolved
@@ -10,11 +10,7 @@
 installer:
   repo: "devtron-labs/devtron"
 #  For Kubernetes version < 1.16, set release: legacy. You won't be able to upgrade Devtron unless you upgrade the K8s version to 1.16 or above.
-<<<<<<< HEAD
-  release: "" #You can use a branch name or a release tag name as a release, for gitee as source only "main" is supported as of now
-=======
   release: "v0.6.18-rc.2" #You can use a branch name or a release tag name as a release, for gitee as source only "main" is supported as of now
->>>>>>> dfce4bde
   image: quay.io/devtron/inception
   tag: 44b30917-185-13275
   source: "github" # Available options are github and gitee
@@ -63,13 +59,8 @@
     imagePullPolicy: IfNotPresent
 
   devtron:
-<<<<<<< HEAD
-    image: "quay.io/devtron/hyperion:c5f54cc9-280-14100"
-    cicdImage: "quay.io/devtron/devtron:c5f54cc9-434-14099"
-=======
-    image: "quay.io/devtron/hyperion:73f1aa56-280-14239"
-    cicdImage: "quay.io/devtron/devtron:73f1aa56-434-14240"
->>>>>>> dfce4bde
+    image: "quay.io/devtron/hyperion:2c6ed701-280-14059"
+    cicdImage: "quay.io/devtron/devtron:2c6ed701-434-14060"
     imagePullPolicy: IfNotPresent
     customOverrides: {}
     serviceMonitor:
