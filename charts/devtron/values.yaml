--- conflicted
+++ resolved
@@ -1,15 +1,5 @@
 global:
-<<<<<<< HEAD
-    image_repository: quay.io/devtron
-    
-
-installer:
-  repo: "devtron-labs/devtron"
-#  For Kubernetes version < 1.16, set release: legacy. You won't be able to upgrade Devtron unless you upgrade the K8s version to 1.16 or above.
-  release: "v0.6.13" #You can use a branch name or a release tag name as a release, for gitee as source only "main" is supported as of now
-  image: inception
-  tag: 1d2b87e5-185-11095
-=======
+  image_repository: quay.io/devtron
   podSecurityContext:
     fsGroup: 1000
     runAsGroup: 1000
@@ -24,7 +14,6 @@
   release: "v0.6.15" #You can use a branch name or a release tag name as a release, for gitee as source only "main" is supported as of now
   image: quay.io/devtron/inception
   tag: 44b30917-185-13275
->>>>>>> d8f2a5dc
   source: "github" # Available options are github and gitee
 #  mode: "dashboard" # Available options are dashboard, full and hyperion (deprecated) NOT USING THIS
   modules: [] # Available options are cicd
@@ -64,23 +53,14 @@
       sentry: "false"
       sentryEnv: "PRODUCTION"
       applicationMetrics: "true"
-<<<<<<< HEAD
-    image: "dashboard:de186b14-325-12876"
+    image: "dashboard:28017af9-325-13418"
     imagePullPolicy: IfNotPresent
 
   devtron:
     configmap:
       app_sync_image: "chart-sync:07ac8fd7-150-11120"
-    image: "hyperion:e3c5a3a2-280-12878"
-    cicdImage: "devtron:e3c5a3a2-434-12877"
-=======
-    image: "quay.io/devtron/dashboard:28017af9-325-13418"
-    imagePullPolicy: IfNotPresent
-
-  devtron:
-    image: "quay.io/devtron/hyperion:9f3934ee-280-13407"
-    cicdImage: "quay.io/devtron/devtron:9f3934ee-434-13409"
->>>>>>> d8f2a5dc
+    image: "hyperion:9f3934ee-280-13407"
+    cicdImage: "devtron:9f3934ee-434-13409"
     imagePullPolicy: IfNotPresent
     customOverrides: {}
     serviceMonitor:
@@ -109,17 +89,10 @@
     image: "ghcr.io/dexidp/dex:v2.30.2"
     imagePullPolicy: IfNotPresent
     initContainer:
-<<<<<<< HEAD
-      authenticator: "authenticator:6e466830-393-11943"
+      authenticator: "authenticator:e414faff-393-13273"
 
   kubelink:
-    image: "kubelink:a5e179d4-318-12564"
-=======
-      authenticator: "quay.io/devtron/authenticator:e414faff-393-13273"
-
-  kubelink:
-    image: "quay.io/devtron/kubelink:18bf720b-318-13404"
->>>>>>> d8f2a5dc
+    image: "kubelink:18bf720b-318-13404"
     imagePullPolicy: IfNotPresent
 
   postgres:
@@ -130,11 +103,7 @@
       volumeSize: "20Gi"
 
   migrator:
-<<<<<<< HEAD
-    image: "migrator:71748de9-149-11112"
-=======
-    image: "quay.io/devtron/migrator:ec1dcab8-149-13278"
->>>>>>> d8f2a5dc
+    image: "migrator:ec1dcab8-149-13278"
     envVars:
       devtron:
         GIT_BRANCH: "main"
