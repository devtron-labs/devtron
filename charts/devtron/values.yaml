installer:
  repo: "devtron-labs/devtron"
#  For Kubernetes version < 1.16, set release: legacy. You won't be able to upgrade Devtron unless you upgrade the K8s version to 1.16 or above.
  release: "v0.4.8" #You can use a branch name or a release tag name as a release, for gitee as source only "main" is supported as of now
  image: quay.io/devtron/inception
  tag: acb623ff-185-7117
  source: "github" # Available options are github and gitee
#  mode: "dashboard" # Available options are dashboard, full and hyperion (deprecated) NOT USING THIS
  modules: [] # Available options are cicd
  production_overrides: "" # Set true if you want to use this Devtron stack in Production (This will require more resources)

# Change the below values for full mode only

#Use secrets in plaintext, they'll be encoded to base64 automatically.
secrets: {}
#  If No POSTGRESQL_PASSWORD is provided, a password is automatically generated and saved in secret devtron-secret
#  POSTGRESQL_PASSWORD: "change-me"

#  REQUIRED IF BLOB_STORAGE_PROVIDER=AZURE Token with read write access to AZURE_BLOB_CONTAINER_CI_LOG and AZURE_BLOB_CONTAINER_CI_CACHE
#  AZURE_ACCOUNT_KEY: "xxxxxxxxxx"
configs:
  BLOB_STORAGE_PROVIDER: "MINIO"   #AZURE|S3|MINIO
  ENABLE_LEGACY_API: "false"  # Set to true if you are installing Devtron on a kubernetes version < k8s 1.19
# Amazon AWS S3 bucket and region for storing Build-cache for faster build process. Mandatory if BLOB_STORAGE_PROVIDER is AWS.
  #DEFAULT_CACHE_BUCKET: "change-me"   #Do not include s3://
  #DEFAULT_CACHE_BUCKET_REGION: "us-east-1"
# Amazon AWS S3 bucket and region for storing Build-logs. Mandatory if BLOB_STORAGE_PROVIDER is AWS.
  #DEFAULT_BUILD_LOGS_BUCKET: "change-me"   #Do not include s3://
  #DEFAULT_CD_LOGS_BUCKET_REGION: "us-east-1"
# Amazon AWS Secret Region if you will be using AWS Secret manager for storing secrets.
  #EXTERNAL_SECRET_AMAZON_REGION: ""
# Azure Blob storage Info for storing Build Logs and Build cache for faster build process.
  #AZURE_ACCOUNT_NAME: "test-account"
  #AZURE_BLOB_CONTAINER_CI_LOG: "ci-log-container"
  #AZURE_BLOB_CONTAINER_CI_CACHE: "ci-cache-container"

# Change the below values for hyperion only mode (Refer https://docs.devtron.ai/#hyperion )
components:
  dashboard:
    config:
      analytics: "false"
      hotjar: "false"
      sentry: "false"
      sentryEnv: "PRODUCTION"
      applicationMetrics: "true"
    image: "quay.io/devtron/dashboard:c8b8d431-240-8868"
    imagePullPolicy: IfNotPresent

  devtron:
<<<<<<< HEAD
    image: "quay.io/devtron/hyperion:38336f15-282-8704"
    cicdImage: "quay.io/devtron/devtron:38336f15-324-8702"
=======
    image: "quay.io/devtron/hyperion:3d41b121-280-8899"
>>>>>>> fc8e00f7
    imagePullPolicy: IfNotPresent
    serviceMonitor:
      enabled: false
    service:
      type: LoadBalancer
      port: 80
      # nodePort: 32080
      labels: {}
      annotations: {}
      loadBalancerSourceRanges: []
    ingress:
      enabled: false
      className: nginx
      labels: {}
      annotations: {}
        # kubernetes.io/tls-acme: "true"
      pathType: ImplementationSpecific
      host: devtron.example.com
      tls: []
      #  - secretName: devtron-tls
      #    hosts:
      #      - devtron.example.com

  argocdDexServer:
    image: "quay.io/dexidp/dex:v2.25.0"
    imagePullPolicy: IfNotPresent
    authenticator: "quay.io/devtron/authenticator:415f5470-279-6520"
    cicdAuthenticator: "quay.io/argoproj/argocd:v1.8.1"

  kubelink:
    image: "quay.io/devtron/kubelink:d691bfbb-318-8695"
    imagePullPolicy: IfNotPresent

  postgres:
    image: "quay.io/devtron/postgres:11.9.0-debian-10-r26"
    imagePullPolicy: "IfNotPresent"
    persistence:
      volumeSize: "10Gi"

  migrator:
    image: "quay.io/devtron/migrator:6687f572-133-2208"
    envVars:
      devtron:
        GIT_BRANCH: "main"
        SCRIPT_LOCATION: "scripts/sql/"
        GIT_REPO_URL: "https://github.com/devtron-labs/devtron.git"
        DB_NAME: "orchestrator"
        GIT_HASH: "3d41b12146d1a1d1168cc5ee9777f9bfab76aeed"
      casbin:
        GIT_BRANCH: "main"
        SCRIPT_LOCATION: "scripts/casbin/"
        GIT_REPO_URL: "https://github.com/devtron-labs/devtron.git"
        DB_NAME: "casbin"
        GIT_HASH: "3d41b12146d1a1d1168cc5ee9777f9bfab76aeed"<|MERGE_RESOLUTION|>--- conflicted
+++ resolved
@@ -47,12 +47,8 @@
     imagePullPolicy: IfNotPresent
 
   devtron:
-<<<<<<< HEAD
-    image: "quay.io/devtron/hyperion:38336f15-282-8704"
-    cicdImage: "quay.io/devtron/devtron:38336f15-324-8702"
-=======
     image: "quay.io/devtron/hyperion:3d41b121-280-8899"
->>>>>>> fc8e00f7
+    cicdImage: "quay.io/devtron/devtron:3d41b121-324-8898"
     imagePullPolicy: IfNotPresent
     serviceMonitor:
       enabled: false
