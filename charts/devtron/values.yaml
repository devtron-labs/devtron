--- conflicted
+++ resolved
@@ -11,14 +11,9 @@
 
 installer:
   repo: "devtron-labs/devtron"
-<<<<<<< HEAD
-  release: "v0.6.29-rc.0"
+  release: "v0.6.29"
   registry: ""
   image: inception
-=======
-  release: "v0.6.29"
-  image: quay.io/devtron/inception
->>>>>>> 05d1d0ca
   tag: 473deaa4-185-21582
   source: "github" # Available options are github and gitee
 #  mode: "dashboard" # Available options are dashboard, full and hyperion (deprecated) NOT USING THIS
@@ -68,31 +63,19 @@
         GLOBAL_API_TIMEOUT: "60000"
         TRIGGER_API_TIMEOUT: "60000"
         ENABLE_EXTERNAL_ARGO_CD: "false"
-<<<<<<< HEAD
-    registry: ""
-    image: "dashboard:8cf929d0-325-22021"
+        SERVICE_WORKER_TIMEOUT: "1"
+        API_BATCH_SIZE: "30"
+    registry: ""
+    image: "dashboard:1c86e84e-325-22108"
     imagePullPolicy: IfNotPresent
 
   devtron:
     registry: ""
-    image: "hyperion:e7f34f5a-280-22065"
-    cicdImage: "devtron:e7f34f5a-434-22047"
+    image: "hyperion:e7f34f5a-280-22107"
+    cicdImage: "devtron:e7f34f5a-434-22106"
     imagePullPolicy: IfNotPresent
     customOverrides: {}
       # DEFAULT_CI_IMAGE: "quay.io/devtron/ci-runner:d5f875c7-138-21576"
-=======
-        SERVICE_WORKER_TIMEOUT: "1"
-        API_BATCH_SIZE: "30"
-    image: "quay.io/devtron/dashboard:1c86e84e-325-22108"
-    imagePullPolicy: IfNotPresent
-
-  devtron:
-    image: "quay.io/devtron/hyperion:e7f34f5a-280-22107"
-    cicdImage: "quay.io/devtron/devtron:e7f34f5a-434-22106"
-    imagePullPolicy: IfNotPresent
-    customOverrides:
-      DEFAULT_CI_IMAGE: "quay.io/devtron/ci-runner:3de666b1-138-22112"
->>>>>>> 05d1d0ca
     serviceMonitor:
       enabled: false
     service:
@@ -116,7 +99,7 @@
       #      - devtron.example.com
   ciRunner:
     registry: ""
-    image: "ci-runner:d5f875c7-138-21576"
+    image: "ci-runner:3de666b1-138-22112"
 
 
   argocdDexServer:
@@ -127,12 +110,8 @@
       authenticator: "authenticator:e414faff-393-13273"
 
   kubelink:
-<<<<<<< HEAD
-    registry: ""
-    image: "kubelink:2610ac5a-564-21855"
-=======
-    image: "quay.io/devtron/kubelink:2610ac5a-564-22109"
->>>>>>> 05d1d0ca
+    registry: ""
+    image: "kubelink:2610ac5a-564-22109"
     imagePullPolicy: IfNotPresent
     configs:
       ENABLE_HELM_RELEASE_CACHE: "true"
@@ -149,12 +128,8 @@
       keyName: postgresql-password
 
   kubewatch:
-<<<<<<< HEAD
-    registry: ""
-    image: "kubewatch:91c2cece-419-21178"
-=======
-    image: "quay.io/devtron/kubewatch:50d4d32d-419-22116"
->>>>>>> 05d1d0ca
+    registry: ""
+    image: "kubewatch:50d4d32d-419-22116"
     imagePullPolicy: IfNotPresent
     configs:
       devtroncd_NAMESPACE: "devtron-ci"
@@ -403,11 +378,7 @@
 security:
   enabled: false
   imageScanner:
-<<<<<<< HEAD
-    image: "image-scanner:d554c0f8-334-14015"
-=======
-    image: "quay.io/devtron/image-scanner:c0416bc2-334-22111"
->>>>>>> 05d1d0ca
+    image: "image-scanner:c0416bc2-334-22111"
   # Values for trivy
   trivy:
     enabled: false
@@ -419,11 +390,7 @@
 notifier:
   enabled: false
   imagePullPolicy: IfNotPresent
-<<<<<<< HEAD
-  image: "notifier:f2c99941-866-6168"
-=======
-  image: "quay.io/devtron/notifier:924a17f6-372-22110"
->>>>>>> 05d1d0ca
+  image: "notifier:924a17f6-372-22110"
   configs:
     CD_ENVIRONMENT: PROD
     DB: orchestrator
