--- conflicted
+++ resolved
@@ -9,12 +9,7 @@
     runAsNonRoot: true
 installer:
   repo: "devtron-labs/devtron"
-<<<<<<< HEAD
-#  For Kubernetes version < 1.16, set release: legacy. You won't be able to upgrade Devtron unless you upgrade the K8s version to 1.16 or above.
-  release: "v0.6.23" #You can use a branch name or a release tag name as a release, for gitee as source only "main" is supported as of now
-=======
   release: "v0.6.24"
->>>>>>> 84b39118
   image: quay.io/devtron/inception
   tag: 44b30917-185-13275
   source: "github" # Available options are github and gitee
@@ -61,21 +56,12 @@
         HIDE_EXCLUDE_INCLUDE_GIT_COMMITS: "false"
         ENABLE_SCOPED_VARIABLES: "true"
         ENABLE_CI_JOB: "true"
-<<<<<<< HEAD
-    image: "quay.io/devtron/dashboard:ba04f4f4-325-18824"
-    imagePullPolicy: IfNotPresent
-
-  devtron:
-    image: "quay.io/devtron/hyperion:65577374-280-18804"
-    cicdImage: "quay.io/devtron/devtron:50ac85e6-434-18829"
-=======
     image: "quay.io/devtron/dashboard:94cb7168-325-19078"
     imagePullPolicy: IfNotPresent
 
   devtron:
     image: "quay.io/devtron/hyperion:6822926b-280-19032"
     cicdImage: "quay.io/devtron/devtron:6822926b-434-19035"
->>>>>>> 84b39118
     imagePullPolicy: IfNotPresent
     customOverrides:
       DEFAULT_CI_IMAGE: "quay.io/devtron/ci-runner:ad3af321-138-18662"
@@ -108,21 +94,13 @@
       authenticator: "quay.io/devtron/authenticator:e414faff-393-13273"
 
   kubelink:
-<<<<<<< HEAD
-    image: "quay.io/devtron/kubelink:25052130-318-18795"
-=======
     image: "quay.io/devtron/kubelink:2dbe99a8-564-19001"
->>>>>>> 84b39118
     imagePullPolicy: IfNotPresent
     configs:
       ENABLE_HELM_RELEASE_CACHE: "true"
       MANIFEST_FETCH_BATCH_SIZE: "2"
       NATS_MSG_PROCESSING_BATCH_SIZE: "1"
       NATS_SERVER_HOST: nats://devtron-nats.devtroncd:4222
-<<<<<<< HEAD
-      RUN_HELM_INSTALL_IN_ASYNC_MODE: "true"
-=======
->>>>>>> 84b39118
       PG_ADDR: postgresql-postgresql.devtroncd
       PG_DATABASE: orchestrator
       PG_LOG_QUERY: "true"
