
[![Join Discord](https://img.shields.io/badge/Join%20us%20on-Discord-e01563.svg)](https://discord.gg/72JDKy4)

# Devtron Installation

Devtron is an open source software delivery workflow for Kubernetes written in Go language. It is designed as a self-serve platform for operationalizing and maintaining applications (AppOps) on Kubernetes in a developer friendly way.

## Introduction

This chart bootstraps deployment of all required components for installation of [Devtron Platform](https://github.com/devtron-labs) on a [Kubernetes](http://kubernetes.io) cluster using the [Helm](https://helm.sh) package manager.

It packages third party components like 

 - [Grafana](https://github.com/grafana/grafana) for displaying application metrics 
 - [Argocd](https://github.com/argoproj/argo-cd/) for gitops 
 - [Argo workflows](https://github.com/argoproj/argo) for CI
 - [Clair](https://github.com/quay/clair) & [Guard](https://github.com/guard/guard) for image scanning
 - [External Secret Operator](https://github.com/external-secrets/external-secrets) and [Kubernetes External Secrets (Depricated) ](https://github.com/godaddy/kubernetes-external-secrets) for integrating with external secret management systems like [AWS Secrets Manager](https://aws.amazon.com/secrets-manager/) or [HashiCorp Vault](https://www.vaultproject.io/)
 - [Nats](https://github.com/nats-io) for event streaming
 - [Postgres](https://github.com/postgres/postgres) as datastore
 - Fork of [Argo Rollout](https://github.com/argoproj/argo-rollouts) 

## How to use it

### Install with Helm (Stable)

<<<<<<< HEAD
Follow the given steps to install devtron stable release on your kubernetes cluster

```bash
$ helm repo add devtron https://helm.devtron.ai
$ #modify values in values.yaml
$ helm install devtron devtron/devtron-operator --create-namespace --namespace devtroncd -f values.yaml
=======
Run the following command to install the latest version of Devtron along with the CI/CD integration:

```bash
helm repo add devtron https://helm.devtron.ai 

helm install devtron devtron/devtron-operator \
--create-namespace --namespace devtroncd \
--set installer.modules={cicd}
>>>>>>> b857d255
```

<<<<<<< HEAD
### Install with Helm (Beta)

We also release beta versions of devtron every few days before the stable release for people who would like to explore and test beta features before everyone else. If you want to install a fresh devtron from beta release channel, use the chart in our official devtron repository.

This chart is currently not available on the official helm repository therefore you need to download it to install it.

```bash
$ git clone [https://github.com/devtron-labs/devtron.git](https://github.com/devtron-labs/devtron.git)
$ cd devtron/charts/devtron
$ helm dependency up
$ #modify values in values.yaml
$ helm install devtron . --create-namespace --namespace devtroncd -f values.yaml
```

To upgrade your existing devtron installation to beta, use helm upgrade.

```bash
$ git clone [https://github.com/devtron-labs/devtron.git](https://github.com/devtron-labs/devtron.git)
$ cd devtron/charts/devtron
$ helm dependency up
$ #modify values in values.yaml
$ helm upgrade devtron . --reuse-values --namespace devtroncd -f devtron-bom.yaml
```
For more details about configuration see the [helm chart configuration](#configuration)

### Access devtron dashboard
=======
[Link to](https://docs.devtron.ai/install) more installation options for Devtron.

For more details on configuration, see the [Helm chart configuration](#configuration)

### Access Devtron dashboard
>>>>>>> b857d255

Devtron dashboard in now available at the `BASE_URL/dashboard`, where `BASE_URL` is same as provided in `values.yaml` in case of installation via Helm chart.

#### Check your current devtron version

If you want to check the current version of Devtron you are using, please use the following command.

```
kubectl -n devtroncd get installers installer-devtron -o jsonpath='{.status.sync.data}' | grep "^LTAG=" | cut -d"=" -f2-
```

#### For Devtron version v0.6.0 and higher

Use username:`admin` and for password run command mentioned below.
```bash
kubectl -n devtroncd get secret devtron-secret -o jsonpath='{.data.ADMIN_PASSWORD}' | base64 -d
```

#### For Devtron version less than v0.6.0

Use username:`admin` and for password run command mentioned below.
```bash
kubectl -n devtroncd get secret devtron-secret -o jsonpath='{.data.ACD_PASSWORD}' | base64 -d
```

### Configuration

All parameters mentioned in the `values.yaml` are mandatory.

First section is ***secrets.env*** and it has following properties
| Parameter | Description | Default |
|----------:|:------------|:--------|
| **POSTGRESQL_PASSWORD*** | password for postgres database (required) | change-me |
| **GIT_TOKEN** | git token for the gitops work flow, please note this is not for source code of repo and this token should have full access to create, delete, update repository (required) |  |
| **WEBHOOK_TOKEN** | If you want to continue using jenkins for CI then please provide this for authentication of requests (optional)  |  |

Second section is ***configs*** and has following properties
| Parameter | Description | Default |
|----------:|:------------|:--------|
| **BASE_URL_SCHEME** | either of http or https | http |
| **BASE_URL** | url without scheme and trailing slash (required) `eg. devtron.ai` | `change-me` |
| **DEX_CONFIG** | dex config if you want to integrate login with SSO (optional) for more information check [Argocd documentation](https://argoproj.github.io/argo-cd/operator-manual/user-management/) | 
| **GIT_PROVIDER** | git provider for storing config files for gitops, currently only GITHUB and GITLAB are supported | `GITHUB` | |
| **GITLAB_NAMESPACE_ID** | if GIT_PROVIDER is GITLAB | | 
| **GITLAB_NAMESPACE_NAME** | if GIT_PROVIDER is GITLAB | |
| **GIT_USERNAME** | git username for the GIT_PROVIDER | |
| **GITHUB_ORGANIZATION** | if GIT_PROVIDER is GITHUB | |
| **DEFAULT_CD_LOGS_BUCKET_REGION** | AWS region of bucket to store CD logs | |
| **DEFAULT_CACHE_BUCKET** | AWS bucket to store docker cache |  |
| **DEFAULT_CACHE_BUCKET_REGION** | AWS region of cache bucket defined in previous step | |
| **DEFAULT_BUILD_LOGS_BUCKET** | AWS bucket to store build logs | |
| **CHARTMUSEUM_STORAGE_AMAZON_BUCKET** | AWS bucket to store charts |  |
| **CHARTMUSEUM_STORAGE_AMAZON_REGION** | AWS region for bucket defined in previous step to store charts | |
| **EXTERNAL_SECRET_AMAZON_REGION** | AWS region for secret manager to pick |  |
| **PROMETHEUS_URL** | url of prometheus where all cluster data is stored, if this is wrong, you will not be able to see application metrics like cpu, ram, http status code, latency and throughput |  |

example of DEX_CONFIG is

    DEX_CONFIG: |-
      connectors:
        - type: oidc
          id: google
          name: Google
          config:
            issuer: https://accounts.google.com
            clientID: xxxxxxxx-qwwdsdsqsxxxxxxxxx.apps.googleusercontent.com
            clientSecret: fssdsdw121wwxssd
            redirectURI: <BASE_URL_SCHEME>://<BASE_URL>/api/dex/callback
            hostedDomains:
            - abc.com

**Please Note:**
Ensure that the cluster has access to the DEFAULT_CACHE_BUCKET, DEFAULT_BUILD_LOGS_BUCKET, CHARTMUSEUM_STORAGE_AMAZON_BUCKET and AWS secrets backends (SSM & secrets manager)
<|MERGE_RESOLUTION|>--- conflicted
+++ resolved
@@ -24,15 +24,7 @@
 
 ### Install with Helm (Stable)
 
-<<<<<<< HEAD
 Follow the given steps to install devtron stable release on your kubernetes cluster
-
-```bash
-$ helm repo add devtron https://helm.devtron.ai
-$ #modify values in values.yaml
-$ helm install devtron devtron/devtron-operator --create-namespace --namespace devtroncd -f values.yaml
-=======
-Run the following command to install the latest version of Devtron along with the CI/CD integration:
 
 ```bash
 helm repo add devtron https://helm.devtron.ai 
@@ -40,10 +32,8 @@
 helm install devtron devtron/devtron-operator \
 --create-namespace --namespace devtroncd \
 --set installer.modules={cicd}
->>>>>>> b857d255
 ```
 
-<<<<<<< HEAD
 ### Install with Helm (Beta)
 
 We also release beta versions of devtron every few days before the stable release for people who would like to explore and test beta features before everyone else. If you want to install a fresh devtron from beta release channel, use the chart in our official devtron repository.
@@ -69,14 +59,9 @@
 ```
 For more details about configuration see the [helm chart configuration](#configuration)
 
-### Access devtron dashboard
-=======
 [Link to](https://docs.devtron.ai/install) more installation options for Devtron.
 
-For more details on configuration, see the [Helm chart configuration](#configuration)
-
 ### Access Devtron dashboard
->>>>>>> b857d255
 
 Devtron dashboard in now available at the `BASE_URL/dashboard`, where `BASE_URL` is same as provided in `values.yaml` in case of installation via Helm chart.
 
