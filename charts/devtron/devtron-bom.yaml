installer:
<<<<<<< HEAD
  release: "v0.4.23"
=======
  release: "v0.4.24"
>>>>>>> 9ea66f33
  image: "quay.io/devtron/inception"
  tag: "c62d4c30-185-9354"
  
components:
  dashboard:
    image: "quay.io/devtron/dashboard:607f522d-325-9604"
  devtron:
<<<<<<< HEAD
    image: "quay.io/devtron/hyperion:ebca468e-280-9598"
    cicdImage: "quay.io/devtron/devtron:ebca468e-326-9597"
=======
    image: "quay.io/devtron/hyperion:72e36aff-280-9764"
    cicdImage: "quay.io/devtron/devtron:72e36aff-326-9765"
>>>>>>> 9ea66f33
  argocdDexServer:
    image: "quay.io/dexidp/dex:v2.25.0"
    initContainer:
      authenticator: "quay.io/devtron/authenticator:415f5470-279-6520"
      cicdAuthenticator: "quay.io/argoproj/argocd:v1.8.1"
  kubelink:
    image: "quay.io/devtron/kubelink:59a0df88-318-9226"
  postgres:
    image: "quay.io/devtron/postgres:11.9.0-debian-10-r26"
  
  migrator:
    image: "quay.io/devtron/migrator:6687f572-133-2208"
    envVars:
      devtron:
        GIT_BRANCH: "main"
<<<<<<< HEAD
        GIT_HASH: "ebca468e92d3106c70cbd53c8eac12698709a015"
      casbin:
        GIT_BRANCH: "main"
        GIT_HASH: "ebca468e92d3106c70cbd53c8eac12698709a015"
=======
        GIT_HASH: "72e36aff71cb7a4a228388fe0430c1abb3367056"
      casbin:
        GIT_BRANCH: "main"
        GIT_HASH: "72e36aff71cb7a4a228388fe0430c1abb3367056"
>>>>>>> 9ea66f33
<|MERGE_RESOLUTION|>--- conflicted
+++ resolved
@@ -1,9 +1,5 @@
 installer:
-<<<<<<< HEAD
-  release: "v0.4.23"
-=======
   release: "v0.4.24"
->>>>>>> 9ea66f33
   image: "quay.io/devtron/inception"
   tag: "c62d4c30-185-9354"
   
@@ -11,13 +7,8 @@
   dashboard:
     image: "quay.io/devtron/dashboard:607f522d-325-9604"
   devtron:
-<<<<<<< HEAD
-    image: "quay.io/devtron/hyperion:ebca468e-280-9598"
-    cicdImage: "quay.io/devtron/devtron:ebca468e-326-9597"
-=======
     image: "quay.io/devtron/hyperion:72e36aff-280-9764"
     cicdImage: "quay.io/devtron/devtron:72e36aff-326-9765"
->>>>>>> 9ea66f33
   argocdDexServer:
     image: "quay.io/dexidp/dex:v2.25.0"
     initContainer:
@@ -33,14 +24,7 @@
     envVars:
       devtron:
         GIT_BRANCH: "main"
-<<<<<<< HEAD
-        GIT_HASH: "ebca468e92d3106c70cbd53c8eac12698709a015"
-      casbin:
-        GIT_BRANCH: "main"
-        GIT_HASH: "ebca468e92d3106c70cbd53c8eac12698709a015"
-=======
         GIT_HASH: "72e36aff71cb7a4a228388fe0430c1abb3367056"
       casbin:
         GIT_BRANCH: "main"
-        GIT_HASH: "72e36aff71cb7a4a228388fe0430c1abb3367056"
->>>>>>> 9ea66f33
+        GIT_HASH: "72e36aff71cb7a4a228388fe0430c1abb3367056"