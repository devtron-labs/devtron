global:
  podSecurityContext:
    fsGroup: 1000
    runAsGroup: 1000
    runAsUser: 1000
  containerSecurityContext:
    allowPrivilegeEscalation: false
    runAsUser: 1000
    runAsNonRoot: true

installer:
<<<<<<< HEAD
  release: ""
=======
  release: "v0.6.18-rc.2"
>>>>>>> dfce4bde
  image: "quay.io/devtron/inception"
  tag: "44b30917-185-13275"
  
components:
  dashboard:
    image: "quay.io/devtron/dashboard:961adac9-325-14236"
    config:
      extraConfigs:
        USE_V2: "true"
        ENABLE_BUILD_CONTEXT: "true"
  devtron:
<<<<<<< HEAD
    image: "quay.io/devtron/hyperion:c5f54cc9-280-14100"
    cicdImage: "quay.io/devtron/devtron:c5f54cc9-434-14099"
=======
    image: "quay.io/devtron/hyperion:73f1aa56-280-14239"
    cicdImage: "quay.io/devtron/devtron:73f1aa56-434-14240"
>>>>>>> dfce4bde
  argocdDexServer:
    image: "ghcr.io/dexidp/dex:v2.30.2"
    initContainer:
      authenticator: "quay.io/devtron/authenticator:e414faff-393-13273"
  kubelink:
    image: "quay.io/devtron/kubelink:63967b3a-318-14165"
    configs:
      ENABLE_HELM_RELEASE_CACHE: "true"
      PG_ADDR: postgresql-postgresql.devtroncd
      PG_DATABASE: orchestrator
      PG_LOG_QUERY: "true"
      PG_PORT: "5432"
      PG_USER: postgres
    dbconfig:
      secretName: postgresql-postgresql
      keyName: postgresql-password
  postgres:
    image: "quay.io/devtron/postgres:11.9.0-debian-10-r26"
    armImage: "quay.io/devtron/postgres:11.9"
  
  migrator:
    image: "quay.io/devtron/migrator:ec1dcab8-149-13278"
    envVars:
      devtron:
        GIT_BRANCH: "main"
        GIT_HASH: "73f1aa560d4bfbca97d702bbb12577cb800699fa"
      casbin:
        GIT_BRANCH: "main"
        GIT_HASH: "73f1aa560d4bfbca97d702bbb12577cb800699fa"
        
argo-cd:
  global:
    image:
      repository: quay.io/argoproj/argocd
      tag: "v2.5.2"
      imagePullPolicy: IfNotPresent

security:
  imageScanner:
    image: "quay.io/devtron/image-scanner:d554c0f8-334-14015"

notifier:
  image: "quay.io/devtron/notifier:6c7a356a-372-11107"<|MERGE_RESOLUTION|>--- conflicted
+++ resolved
@@ -9,11 +9,7 @@
     runAsNonRoot: true
 
 installer:
-<<<<<<< HEAD
-  release: ""
-=======
   release: "v0.6.18-rc.2"
->>>>>>> dfce4bde
   image: "quay.io/devtron/inception"
   tag: "44b30917-185-13275"
   
@@ -25,13 +21,8 @@
         USE_V2: "true"
         ENABLE_BUILD_CONTEXT: "true"
   devtron:
-<<<<<<< HEAD
-    image: "quay.io/devtron/hyperion:c5f54cc9-280-14100"
-    cicdImage: "quay.io/devtron/devtron:c5f54cc9-434-14099"
-=======
-    image: "quay.io/devtron/hyperion:73f1aa56-280-14239"
-    cicdImage: "quay.io/devtron/devtron:73f1aa56-434-14240"
->>>>>>> dfce4bde
+    image: "quay.io/devtron/hyperion:2c6ed701-280-14059"
+    cicdImage: "quay.io/devtron/devtron:2c6ed701-434-14060"
   argocdDexServer:
     image: "ghcr.io/dexidp/dex:v2.30.2"
     initContainer:
