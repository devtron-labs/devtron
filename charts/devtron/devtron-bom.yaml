global:
  podSecurityContext:
    fsGroup: 1000
    runAsGroup: 1000
    runAsUser: 1000
  containerSecurityContext:
    allowPrivilegeEscalation: false
    runAsUser: 1000
    runAsNonRoot: true
  containerRegistry: "quay.io/devtron"

installer:
<<<<<<< HEAD
  release: "v0.6.29-rc.0"
  registry: ""
  image: inception
  tag: 473deaa4-185-21582
components:
  dashboard:
=======
  release: "v0.6.29"
  image: "quay.io/devtron/inception"
  tag: "473deaa4-185-21582"
  
components:
  dashboard:
    image: "quay.io/devtron/dashboard:1c86e84e-325-22108"
>>>>>>> 05d1d0ca
    config:
      extraConfigs:
        USE_V2: "true"
        ENABLE_BUILD_CONTEXT: "true"
        ENABLE_RESTART_WORKLOAD: "true"
        HIDE_EXCLUDE_INCLUDE_GIT_COMMITS: "false"
        ENABLE_SCOPED_VARIABLES: "true"
        ENABLE_CI_JOB: "true"
        GLOBAL_API_TIMEOUT: "60000"
        TRIGGER_API_TIMEOUT: "60000"
        ENABLE_EXTERNAL_ARGO_CD: "false"
<<<<<<< HEAD
    registry: ""
    image: "dashboard:8cf929d0-325-22021"
    imagePullPolicy: IfNotPresent

  devtron:
    registry: ""
    image: "hyperion:e7f34f5a-280-22065"
    cicdImage: "devtron:e7f34f5a-434-22047"
    imagePullPolicy: IfNotPresent
    customOverrides: {}
      # DEFAULT_CI_IMAGE: "quay.io/devtron/ci-runner:d5f875c7-138-21576"

  ciRunner:
    registry: ""
    image: "ci-runner:d5f875c7-138-21576"


=======
        SERVICE_WORKER_TIMEOUT: "1"
        API_BATCH_SIZE: "30"
  devtron:
    image: "quay.io/devtron/hyperion:e7f34f5a-280-22107"
    cicdImage: "quay.io/devtron/devtron:e7f34f5a-434-22106"
    customOverrides:
      DEFAULT_CI_IMAGE: "quay.io/devtron/ci-runner:3de666b1-138-22112"
>>>>>>> 05d1d0ca
  argocdDexServer:
    registry: ""
    image: "dex:v2.30.2"
    imagePullPolicy: IfNotPresent
    initContainer:
      authenticator: "authenticator:e414faff-393-13273"

  kubelink:
<<<<<<< HEAD
    registry: ""
    image: "kubelink:2610ac5a-564-21855"
    imagePullPolicy: IfNotPresent
=======
    image: "quay.io/devtron/kubelink:2610ac5a-564-22109"
>>>>>>> 05d1d0ca
    configs:
      ENABLE_HELM_RELEASE_CACHE: "true"
      MANIFEST_FETCH_BATCH_SIZE: "2"
      NATS_MSG_PROCESSING_BATCH_SIZE: "1"
      NATS_SERVER_HOST: nats://devtron-nats.devtroncd:4222
      PG_ADDR: postgresql-postgresql.devtroncd
      PG_DATABASE: orchestrator
      PG_LOG_QUERY: "true"
      PG_PORT: "5432"
      PG_USER: postgres
    dbconfig:
      secretName: postgresql-postgresql
      keyName: postgresql-password

  kubewatch:
<<<<<<< HEAD
    registry: ""
    image: "kubewatch:91c2cece-419-21178"
=======
    image: "quay.io/devtron/kubewatch:50d4d32d-419-22116"
>>>>>>> 05d1d0ca
    imagePullPolicy: IfNotPresent
    configs:
      devtroncd_NAMESPACE: "devtron-ci"
      CI_INFORMER: "true"
      ACD_NAMESPACE: "devtroncd"
      ACD_INFORMER: "true"
      NATS_STREAM_MAX_AGE: "10800"

  postgres:
    registry: ""
    image: "postgres:11.9.0-debian-10-r26"
    armImage: "postgres:11.9"
    initImage: "minideb:latest"
    imagePullPolicy: "IfNotPresent"
  gitsensor:
    registry: ""
    image: "git-sensor:8545feb5-200-22005"
    imagePullPolicy: IfNotPresent
    serviceMonitor:
      enabled: false
    persistence:
      volumeSize: 2Gi
    configs:
      PG_ADDR: postgresql-postgresql.devtroncd
      PG_USER: postgres
      COMMIT_STATS_TIMEOUT_IN_SEC: "2"
      ENABLE_FILE_STATS: "true"
      USE_GIT_CLI: "true"
    dbconfig:
      secretName: postgresql-postgresql
      keyName: postgresql-password
# Values for lens
  lens:
    registry: ""
    image: "lens:70577aaa-333-21179"
    imagePullPolicy: IfNotPresent
    configs:
      GIT_SENSOR_PROTOCOL: GRPC
      GIT_SENSOR_URL: git-sensor-service.devtroncd:90
      NATS_SERVER_HOST: nats://devtron-nats.devtroncd:4222
      PG_ADDR: postgresql-postgresql.devtroncd
      PG_PORT: "5432"
      PG_USER: postgres
      PG_DATABASE: lens
    dbconfig:
      secretName: postgresql-postgresql
      keyName: postgresql-password
# Change below values for nats
  nats:
    registry: ""
    image: nats:2.9.3-alpine
    reloader:
      image: nats-server-config-reloader:0.6.2
      imagePullPolicy: IfNotPresent
    metrics:
      image: prometheus-nats-exporter:0.9.0
      imagePullPolicy: IfNotPresent
    natsBox:
      image: nats-box
    serviceMonitor:
      enabled: false
    persistence:
      storage: 5Gi
  migrator:
    registry: ""
    image: "migrator:v4.16.2"
    kubectlImage: "kubectl:latest"
    envVars:
      devtron:
        DB_NAME: "orchestrator"
      casbin:
        DB_NAME: "casbin"
      gitsensor:
        DB_NAME: "git_sensor"
      lens: 
        DB_NAME: "lens"

  chartSync:
    registry: ""
    image: chart-sync:d0dcc590-373-21074
  
# values for argocd integration
argo-cd:
  global:
    image:
      # -- If defined, a repository applied to all Argo CD deployments
      repository: quay.io/argoproj/argocd
      # -- Overrides the global Argo CD image tag whose default is the chart appVersion
      tag: "v2.5.2"
      # -- If defined, a imagePullPolicy applied to all Argo CD deployments
      imagePullPolicy: IfNotPresent
# Change below values for workflow controller
workflowController:
  registry: ""
  IMDSv2Enforced: true
  image: "workflow-controller:v3.0.7"
  executorImage: "argoexec:v3.0.7"


security:
  enabled: false
  imageScanner:
<<<<<<< HEAD
    image: "image-scanner:d554c0f8-334-14015"
# Values for notifier integration
notifier:
  image: "notifier:f2c99941-866-6168"
=======
    image: "quay.io/devtron/image-scanner:c0416bc2-334-22111"

notifier:
  image: "quay.io/devtron/notifier:924a17f6-372-22110"
>>>>>>> 05d1d0ca
<|MERGE_RESOLUTION|>--- conflicted
+++ resolved
@@ -10,22 +10,12 @@
   containerRegistry: "quay.io/devtron"
 
 installer:
-<<<<<<< HEAD
-  release: "v0.6.29-rc.0"
+  release: "v0.6.29"
   registry: ""
-  image: inception
-  tag: 473deaa4-185-21582
+  image: "inception"
+  tag: "473deaa4-185-21582"
 components:
   dashboard:
-=======
-  release: "v0.6.29"
-  image: "quay.io/devtron/inception"
-  tag: "473deaa4-185-21582"
-  
-components:
-  dashboard:
-    image: "quay.io/devtron/dashboard:1c86e84e-325-22108"
->>>>>>> 05d1d0ca
     config:
       extraConfigs:
         USE_V2: "true"
@@ -37,33 +27,25 @@
         GLOBAL_API_TIMEOUT: "60000"
         TRIGGER_API_TIMEOUT: "60000"
         ENABLE_EXTERNAL_ARGO_CD: "false"
-<<<<<<< HEAD
+        SERVICE_WORKER_TIMEOUT: "1"
+        API_BATCH_SIZE: "30"
     registry: ""
-    image: "dashboard:8cf929d0-325-22021"
+    image: "dashboard:1c86e84e-325-22108"
     imagePullPolicy: IfNotPresent
 
   devtron:
     registry: ""
-    image: "hyperion:e7f34f5a-280-22065"
-    cicdImage: "devtron:e7f34f5a-434-22047"
+    image: "hyperion:e7f34f5a-280-22107"
+    cicdImage: "devtron:e7f34f5a-434-22106"
     imagePullPolicy: IfNotPresent
     customOverrides: {}
       # DEFAULT_CI_IMAGE: "quay.io/devtron/ci-runner:d5f875c7-138-21576"
 
   ciRunner:
     registry: ""
-    image: "ci-runner:d5f875c7-138-21576"
+    image: "ci-runner:3de666b1-138-22112"
 
 
-=======
-        SERVICE_WORKER_TIMEOUT: "1"
-        API_BATCH_SIZE: "30"
-  devtron:
-    image: "quay.io/devtron/hyperion:e7f34f5a-280-22107"
-    cicdImage: "quay.io/devtron/devtron:e7f34f5a-434-22106"
-    customOverrides:
-      DEFAULT_CI_IMAGE: "quay.io/devtron/ci-runner:3de666b1-138-22112"
->>>>>>> 05d1d0ca
   argocdDexServer:
     registry: ""
     image: "dex:v2.30.2"
@@ -72,13 +54,9 @@
       authenticator: "authenticator:e414faff-393-13273"
 
   kubelink:
-<<<<<<< HEAD
     registry: ""
-    image: "kubelink:2610ac5a-564-21855"
+    image: "kubelink:2610ac5a-564-22109"
     imagePullPolicy: IfNotPresent
-=======
-    image: "quay.io/devtron/kubelink:2610ac5a-564-22109"
->>>>>>> 05d1d0ca
     configs:
       ENABLE_HELM_RELEASE_CACHE: "true"
       MANIFEST_FETCH_BATCH_SIZE: "2"
@@ -94,12 +72,8 @@
       keyName: postgresql-password
 
   kubewatch:
-<<<<<<< HEAD
     registry: ""
-    image: "kubewatch:91c2cece-419-21178"
-=======
-    image: "quay.io/devtron/kubewatch:50d4d32d-419-22116"
->>>>>>> 05d1d0ca
+    image: "kubewatch:50d4d32d-419-22116"
     imagePullPolicy: IfNotPresent
     configs:
       devtroncd_NAMESPACE: "devtron-ci"
@@ -202,14 +176,8 @@
 security:
   enabled: false
   imageScanner:
-<<<<<<< HEAD
-    image: "image-scanner:d554c0f8-334-14015"
+    image: "image-scanner:c0416bc2-334-22111"
+
 # Values for notifier integration
 notifier:
-  image: "notifier:f2c99941-866-6168"
-=======
-    image: "quay.io/devtron/image-scanner:c0416bc2-334-22111"
-
-notifier:
-  image: "quay.io/devtron/notifier:924a17f6-372-22110"
->>>>>>> 05d1d0ca
+  image: "notifier:924a17f6-372-22110"