installer:
<<<<<<< HEAD
  release: "v0.6.5"
=======
  release: "v0.6.6"
>>>>>>> 9bed8867
  image: "quay.io/devtron/inception"
  tag: "1d2b87e5-185-11095"
  
components:
  dashboard:
<<<<<<< HEAD
    image: "quay.io/devtron/dashboard:3325d508-325-11388"
  devtron:
    image: "quay.io/devtron/hyperion:6421edd9-280-11386"
    cicdImage: "quay.io/devtron/devtron:6421edd9-326-11385"
=======
    image: "quay.io/devtron/dashboard:910ae79b-325-11451"
  devtron:
    image: "quay.io/devtron/hyperion:657fc696-280-11458"
    cicdImage: "quay.io/devtron/devtron:657fc696-326-11454"
>>>>>>> 9bed8867
  argocdDexServer:
    image: "ghcr.io/dexidp/dex:v2.30.2"
    initContainer:
      authenticator: "quay.io/devtron/authenticator:aecda793-393-11109"
  kubelink:
    image: "quay.io/devtron/kubelink:3f365493-318-11106"
  postgres:
    image: "quay.io/devtron/postgres:11.9.0-debian-10-r26"
    armImage: "quay.io/devtron/postgres:11.9"
  
  migrator:
    image: "quay.io/devtron/migrator:71748de9-149-11112"
    envVars:
      devtron:
        GIT_BRANCH: "main"
<<<<<<< HEAD
        GIT_HASH: "6421edd9394a7e26f4c2d4f3f1ef3503dd6f37ae"
      casbin:
        GIT_BRANCH: "main"
        GIT_HASH: "6421edd9394a7e26f4c2d4f3f1ef3503dd6f37ae"
=======
        GIT_HASH: "657fc69621f2da81d7fdb123d63013fd1045e9c4"
      casbin:
        GIT_BRANCH: "main"
        GIT_HASH: "657fc69621f2da81d7fdb123d63013fd1045e9c4"
>>>>>>> 9bed8867
        
argo-cd:
  global:
    image:
      repository: quay.io/argoproj/argocd
      tag: "v2.4.0"
      imagePullPolicy: IfNotPresent
      
notifier:
  image: "quay.io/devtron/notifier:6c7a356a-372-11107"<|MERGE_RESOLUTION|>--- conflicted
+++ resolved
@@ -1,25 +1,14 @@
 installer:
-<<<<<<< HEAD
-  release: "v0.6.5"
-=======
   release: "v0.6.6"
->>>>>>> 9bed8867
   image: "quay.io/devtron/inception"
   tag: "1d2b87e5-185-11095"
   
 components:
   dashboard:
-<<<<<<< HEAD
-    image: "quay.io/devtron/dashboard:3325d508-325-11388"
-  devtron:
-    image: "quay.io/devtron/hyperion:6421edd9-280-11386"
-    cicdImage: "quay.io/devtron/devtron:6421edd9-326-11385"
-=======
     image: "quay.io/devtron/dashboard:910ae79b-325-11451"
   devtron:
     image: "quay.io/devtron/hyperion:657fc696-280-11458"
     cicdImage: "quay.io/devtron/devtron:657fc696-326-11454"
->>>>>>> 9bed8867
   argocdDexServer:
     image: "ghcr.io/dexidp/dex:v2.30.2"
     initContainer:
@@ -35,17 +24,10 @@
     envVars:
       devtron:
         GIT_BRANCH: "main"
-<<<<<<< HEAD
-        GIT_HASH: "6421edd9394a7e26f4c2d4f3f1ef3503dd6f37ae"
-      casbin:
-        GIT_BRANCH: "main"
-        GIT_HASH: "6421edd9394a7e26f4c2d4f3f1ef3503dd6f37ae"
-=======
         GIT_HASH: "657fc69621f2da81d7fdb123d63013fd1045e9c4"
       casbin:
         GIT_BRANCH: "main"
         GIT_HASH: "657fc69621f2da81d7fdb123d63013fd1045e9c4"
->>>>>>> 9bed8867
         
 argo-cd:
   global:
