installer:
  release: "v0.6.11"
  image: "quay.io/devtron/inception"
  tag: "1d2b87e5-185-11095"
  
components:
  dashboard:
<<<<<<< HEAD
    image: "quay.io/devtron/dashboard:690a3596-6-12510"
  devtron:
    image: "quay.io/devtron/hyperion:851c54bf-280-12304"
    cicdImage: "quay.io/devtron/test:cd4deb53-5578-7125"
=======
    image: "quay.io/devtron/dashboard:c49004b1-325-12557"
  devtron:
    image: "quay.io/devtron/hyperion:c35045c2-280-12565"
    cicdImage: "quay.io/devtron/devtron:c35045c2-326-12555"
>>>>>>> f1e68295
  argocdDexServer:
    image: "ghcr.io/dexidp/dex:v2.30.2"
    initContainer:
      authenticator: "quay.io/devtron/authenticator:6e466830-393-11943"
  kubelink:
<<<<<<< HEAD
    image: "quay.io/devtron/kubelink:a5e179d4-310-12420"
=======
    image: "quay.io/devtron/kubelink:a5e179d4-318-12564"
>>>>>>> f1e68295
  postgres:
    image: "quay.io/devtron/postgres:11.9.0-debian-10-r26"
    armImage: "quay.io/devtron/postgres:11.9"
  
  migrator:
    image: "quay.io/devtron/migrator:71748de9-149-11112"
    envVars:
      devtron:
        GIT_BRANCH: "main"
        GIT_HASH: "c35045c218d95741522fee8b27ee42e3956ba4c6"
      casbin:
        GIT_BRANCH: "main"
        GIT_HASH: "c35045c218d95741522fee8b27ee42e3956ba4c6"
        
argo-cd:
  global:
    image:
      repository: quay.io/argoproj/argocd
      tag: "v2.5.2"
      imagePullPolicy: IfNotPresent

workflowController:
  image: "quay.io/argoproj/workflow-controller:v3.4.3"
  executorImage: "quay.io/argoproj/argoexec:v3.4.3"

notifier:
  image: "quay.io/devtron/notifier:6c7a356a-372-11107"<|MERGE_RESOLUTION|>--- conflicted
+++ resolved
@@ -5,27 +5,16 @@
   
 components:
   dashboard:
-<<<<<<< HEAD
-    image: "quay.io/devtron/dashboard:690a3596-6-12510"
-  devtron:
-    image: "quay.io/devtron/hyperion:851c54bf-280-12304"
-    cicdImage: "quay.io/devtron/test:cd4deb53-5578-7125"
-=======
     image: "quay.io/devtron/dashboard:c49004b1-325-12557"
   devtron:
     image: "quay.io/devtron/hyperion:c35045c2-280-12565"
     cicdImage: "quay.io/devtron/devtron:c35045c2-326-12555"
->>>>>>> f1e68295
   argocdDexServer:
     image: "ghcr.io/dexidp/dex:v2.30.2"
     initContainer:
       authenticator: "quay.io/devtron/authenticator:6e466830-393-11943"
   kubelink:
-<<<<<<< HEAD
-    image: "quay.io/devtron/kubelink:a5e179d4-310-12420"
-=======
     image: "quay.io/devtron/kubelink:a5e179d4-318-12564"
->>>>>>> f1e68295
   postgres:
     image: "quay.io/devtron/postgres:11.9.0-debian-10-r26"
     armImage: "quay.io/devtron/postgres:11.9"
