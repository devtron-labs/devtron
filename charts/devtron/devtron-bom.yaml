installer:
<<<<<<< HEAD
  release: "v0.6.7"
=======
  release: "v0.6.8"
>>>>>>> bb7cea34
  image: "quay.io/devtron/inception"
  tag: "1d2b87e5-185-11095"
  
components:
  dashboard:
<<<<<<< HEAD
    image: "quay.io/devtron/dashboard:4960cda1-325-11597"
  devtron:
    image: "quay.io/devtron/hyperion:567de863-280-11640"
    cicdImage: "quay.io/devtron/devtron:567de863-326-11639"
=======
    image: "quay.io/devtron/dashboard:936f762a-325-11675"
  devtron:
    image: "quay.io/devtron/hyperion:07e7628c-280-11672"
    cicdImage: "quay.io/devtron/devtron:07e7628c-326-11670"
>>>>>>> bb7cea34
  argocdDexServer:
    image: "ghcr.io/dexidp/dex:v2.30.2"
    initContainer:
      authenticator: "quay.io/devtron/authenticator:aecda793-393-11109"
  kubelink:
    image: "quay.io/devtron/kubelink:1d2cc28a-318-11533"
  postgres:
    image: "quay.io/devtron/postgres:11.9.0-debian-10-r26"
    armImage: "quay.io/devtron/postgres:11.9"
  
  migrator:
    image: "quay.io/devtron/migrator:71748de9-149-11112"
    envVars:
      devtron:
        GIT_BRANCH: "main"
<<<<<<< HEAD
        GIT_HASH: "567de8637eea2818999c20873c23e9d7935da4ce"
      casbin:
        GIT_BRANCH: "main"
        GIT_HASH: "567de8637eea2818999c20873c23e9d7935da4ce"
=======
        GIT_HASH: "07e7628cb3aef40efe5d2fa3f63a6fac11d34c33"
      casbin:
        GIT_BRANCH: "main"
        GIT_HASH: "07e7628cb3aef40efe5d2fa3f63a6fac11d34c33"
>>>>>>> bb7cea34
        
argo-cd:
  global:
    image:
      repository: quay.io/argoproj/argocd
      tag: "v2.4.0"
      imagePullPolicy: IfNotPresent
      
notifier:
  image: "quay.io/devtron/notifier:6c7a356a-372-11107"<|MERGE_RESOLUTION|>--- conflicted
+++ resolved
@@ -1,25 +1,14 @@
 installer:
-<<<<<<< HEAD
-  release: "v0.6.7"
-=======
   release: "v0.6.8"
->>>>>>> bb7cea34
   image: "quay.io/devtron/inception"
   tag: "1d2b87e5-185-11095"
   
 components:
   dashboard:
-<<<<<<< HEAD
-    image: "quay.io/devtron/dashboard:4960cda1-325-11597"
-  devtron:
-    image: "quay.io/devtron/hyperion:567de863-280-11640"
-    cicdImage: "quay.io/devtron/devtron:567de863-326-11639"
-=======
     image: "quay.io/devtron/dashboard:936f762a-325-11675"
   devtron:
     image: "quay.io/devtron/hyperion:07e7628c-280-11672"
     cicdImage: "quay.io/devtron/devtron:07e7628c-326-11670"
->>>>>>> bb7cea34
   argocdDexServer:
     image: "ghcr.io/dexidp/dex:v2.30.2"
     initContainer:
@@ -35,17 +24,10 @@
     envVars:
       devtron:
         GIT_BRANCH: "main"
-<<<<<<< HEAD
-        GIT_HASH: "567de8637eea2818999c20873c23e9d7935da4ce"
-      casbin:
-        GIT_BRANCH: "main"
-        GIT_HASH: "567de8637eea2818999c20873c23e9d7935da4ce"
-=======
         GIT_HASH: "07e7628cb3aef40efe5d2fa3f63a6fac11d34c33"
       casbin:
         GIT_BRANCH: "main"
         GIT_HASH: "07e7628cb3aef40efe5d2fa3f63a6fac11d34c33"
->>>>>>> bb7cea34
         
 argo-cd:
   global:
