openapi: "3.0.0"
info:
  version: 1.0.0
  title: App Store Management
  description: Devtron API for app store management
  termsOfService: https://devtron.ai/terms/
  contact:
    name: Devtron Labs
    email: support@devtron.ai
    url: https://devtron.ai
  license:
    name: Apache 2.0
    url: https://www.apache.org/licenses/LICENSE-2.0.html
servers:
  - url: http://localhost:8080
paths:
  /orchestrator/app-store/discover:
    get:
      description: Get all charts from chart repositories
      parameters:
        - name: includeDeprecated
          in: query
          description: Include deprecated charts
          required: false
          schema:
            type: boolean
        - name: chartRepoId
          in: query
          description: Chart repository IDs (comma separated)
          required: false
          schema:
            type: string
        - name: registryId
          in: query
          description: Registry IDs (comma separated)
          required: false
          schema:
            type: string
        - name: appStoreName
          in: query
          description: App store name filter
          required: false
          schema:
            type: string
        - name: offset
          in: query
          description: Offset for pagination
          required: false
          schema:
            type: integer
        - name: size
          in: query
          description: Size for pagination
          required: false
          schema:
            type: integer
        - name: chartCategoryId
          in: query
          description: Chart category IDs (comma separated)
          required: false
          schema:
            type: string
      responses:
        '200':
          description: List of app store applications with versions
          content:
            application/json:
              schema:
                $ref: '#/components/schemas/AppStoreListingResponse'
        '401':
          description: Unauthorized
          content:
            application/json:
              schema:
                $ref: '#/components/schemas/ErrorResponse'
        '403':
          description: Forbidden
          content:
            application/json:
              schema:
                $ref: '#/components/schemas/ErrorResponse'
        '500':
          description: Internal Server Error
          content:
            application/json:
              schema:
                $ref: '#/components/schemas/ErrorResponse'

  /orchestrator/app-store/discover/application/{id}:
    get:
      description: Get chart details for a specific version
      parameters:
        - name: id
          in: path
          required: true
          schema:
            type: integer
            description: App store application version ID
      responses:
        '200':
          description: Chart details
          content:
            application/json:
              schema:
                $ref: '#/components/schemas/AppStoreApplicationVersion'
        '400':
          description: Bad Request
          content:
            application/json:
              schema:
                $ref: '#/components/schemas/ErrorResponse'
        '401':
          description: Unauthorized
          content:
            application/json:
              schema:
                $ref: '#/components/schemas/ErrorResponse'
        '403':
          description: Forbidden
          content:
            application/json:
              schema:
                $ref: '#/components/schemas/ErrorResponse'
        '500':
          description: Internal Server Error
          content:
            application/json:
              schema:
                $ref: '#/components/schemas/ErrorResponse'

  /orchestrator/app-store/discover/application/{appStoreId}/version/autocomplete:
    get:
      description: Get chart versions for an app store application
      parameters:
        - name: appStoreId
          in: path
          required: true
          schema:
            type: integer
            description: App store application ID
      responses:
        '200':
          description: List of chart versions
          content:
            application/json:
              schema:
                type: array
                items:
                  $ref: '#/components/schemas/AppStoreApplicationVersion'
        '400':
          description: Bad Request
          content:
            application/json:
              schema:
                $ref: '#/components/schemas/ErrorResponse'
        '401':
          description: Unauthorized
          content:
            application/json:
              schema:
                $ref: '#/components/schemas/ErrorResponse'
        '403':
          description: Forbidden
          content:
            application/json:
              schema:
                $ref: '#/components/schemas/ErrorResponse'
        '500':
          description: Internal Server Error
          content:
            application/json:
              schema:
                $ref: '#/components/schemas/ErrorResponse'

  /orchestrator/app-store/discover/application/chartInfo/{appStoreApplicationVersionId}:
    get:
      description: Get chart information for a specific version
      parameters:
        - name: appStoreApplicationVersionId
          in: path
          required: true
          schema:
            type: integer
            description: App store application version ID
      responses:
        '200':
          description: Chart information
          content:
            application/json:
              schema:
                $ref: '#/components/schemas/ChartInfo'
        '400':
          description: Bad Request
          content:
            application/json:
              schema:
                $ref: '#/components/schemas/ErrorResponse'
        '401':
          description: Unauthorized
          content:
            application/json:
              schema:
                $ref: '#/components/schemas/ErrorResponse'
        '403':
          description: Forbidden
          content:
            application/json:
              schema:
                $ref: '#/components/schemas/ErrorResponse'
        '500':
          description: Internal Server Error
          content:
            application/json:
              schema:
                $ref: '#/components/schemas/ErrorResponse'

  /orchestrator/app-store/discover/search:
    get:
      description: Search app store charts by name
      parameters:
        - name: chartName
          in: query
          required: true
          schema:
            type: string
            description: Chart name to search for
      responses:
        '200':
          description: List of matching charts
          content:
            application/json:
              schema:
                type: array
                items:
                  $ref: '#/components/schemas/AppStoreApplication'
        '400':
          description: Bad Request
          content:
            application/json:
              schema:
                $ref: '#/components/schemas/ErrorResponse'
        '401':
          description: Unauthorized
          content:
            application/json:
              schema:
                $ref: '#/components/schemas/ErrorResponse'
        '403':
          description: Forbidden
          content:
            application/json:
              schema:
                $ref: '#/components/schemas/ErrorResponse'
        '500':
          description: Internal Server Error
          content:
            application/json:
              schema:
                $ref: '#/components/schemas/ErrorResponse'

<<<<<<< HEAD
=======
  /orchestrator/app-store/installed-app/detail/v2:
    get:
      tags:
        - App Store Deployment
      summary: Get installed app details v2
      description: |
        Retrieves comprehensive details about a deployed app store application including
        deployment information, environment details, and application metadata.

        **Authentication & Authorization**:
        - Requires valid user session
        - User must have GET permission on the Helm app resource
        - RBAC enforced based on cluster, namespace, and app name

        **Use Cases**:
        - View current deployment status and details
        - Get application metadata and configuration
        - Access environment and cluster information
        - Retrieve deployment history and version information
      operationId: fetchAppDetailsForInstalledAppV2
      parameters:
        - name: installed-app-id
          in: query
          required: true
          description: |
            The ID of the installed app to retrieve details for.
            This is the unique identifier for a deployed app store application.
          schema:
            type: integer
            minimum: 1
          example: 2
        - name: env-id
          in: query
          required: true
          description: |
            The environment ID where the app is deployed.
            Used to identify the specific environment instance of the app.
          schema:
            type: integer
            minimum: 1
          example: 1
      responses:
        '200':
          description: Installed app details retrieved successfully
          content:
            application/json:
              schema:
                type: object
                properties:
                  code:
                    type: integer
                    description: HTTP status code
                    example: 200
                  status:
                    type: string
                    description: Response status
                    example: "OK"
                  result:
                    $ref: '#/components/schemas/AppDetailContainer'
              examples:
                successful_response:
                  summary: Successful retrieval of installed app details
                  value:
                    code: 200
                    status: "OK"
                    result:
                      installedAppId: 2
                      appId: 12
                      appName: "my-nginx-app"
                      environmentId: 1
                      environmentName: "production"
                      namespace: "default"
                      clusterId: 1
                      clusterName: "prod-cluster"
                      appStoreChartName: "nginx"
                      appStoreChartId: 10
                      appStoreAppVersion: "1.21.0"
                      lastDeployedTime: "2024-01-15T10:30:00Z"
                      lastDeployedBy: "admin@example.com"
                      status: "Healthy"
                      deploymentAppType: "HELM"
                      helmPackageName: "my-nginx-app-production-20240115"
                      deprecated: false
                      k8sVersion: "1.28"
                      instanceDetail: []
                      otherEnvironment: []
                      linkOuts: []
        '400':
          description: Bad Request - Invalid query parameters
          content:
            application/json:
              schema:
                $ref: '#/components/schemas/ErrorResponse'
              examples:
                invalid_installed_app_id:
                  summary: Invalid installed-app-id parameter
                  value:
                    code: 400
                    status: "Bad Request"
                    errors:
                      - code: "11003"
                        userMessage: "Invalid query parameter 'installed-app-id': must be a valid positive integer"
                        internalMessage: "strconv.Atoi: parsing \"abc\": invalid syntax"
                invalid_env_id:
                  summary: Invalid env-id parameter
                  value:
                    code: 400
                    status: "Bad Request"
                    errors:
                      - code: "11003"
                        userMessage: "Invalid query parameter 'env-id': must be a valid positive integer"
                        internalMessage: "strconv.Atoi: parsing \"xyz\": invalid syntax"
        '401':
          description: Unauthorized - Missing or invalid authentication
          content:
            application/json:
              schema:
                $ref: '#/components/schemas/ErrorResponse'
              examples:
                unauthorized:
                  summary: User not authenticated
                  value:
                    code: 401
                    status: "Unauthorized"
                    errors:
                      - code: "11010"
                        userMessage: "Authentication required. Please log in to continue."
                        internalMessage: "unauthorized"
        '403':
          description: Forbidden - Insufficient permissions
          content:
            application/json:
              schema:
                $ref: '#/components/schemas/ErrorResponse'
              examples:
                forbidden:
                  summary: User lacks permissions
                  value:
                    code: 403
                    status: "Forbidden"
                    errors:
                      - code: "11008"
                        userMessage: "Access denied. You do not have permission to view this installed app."
                        internalMessage: "unauthorized user"
        '404':
          description: Not Found - Installed app does not exist
          content:
            application/json:
              schema:
                $ref: '#/components/schemas/ErrorResponse'
              examples:
                not_found:
                  summary: Installed app not found
                  value:
                    code: 404
                    status: "Not Found"
                    errors:
                      - code: "11006"
                        userMessage: "Installed app with ID '2' not found in environment '1'"
                        internalMessage: "sql: no rows in result set"
        '500':
          description: Internal Server Error
          content:
            application/json:
              schema:
                $ref: '#/components/schemas/ErrorResponse'
              examples:
                internal_error:
                  summary: Unexpected server error
                  value:
                    code: 500
                    status: "Internal Server Error"
                    errors:
                      - code: "11009"
                        userMessage: "An unexpected error occurred while retrieving the installed app details"
                        internalMessage: "database connection failed"
      security:
        - bearerAuth: []

>>>>>>> 6d5160b0
  /orchestrator/app-store/deployment/application/version/{installedAppVersionId}:
    get:
      tags:
        - App Store Deployment
      summary: Get installed app version details
      description: |
        Retrieves detailed information about a specific installed app version.
        This endpoint returns the complete configuration, values, and metadata
        for a deployed app store application version.

        **Authentication & Authorization**:
        - Requires valid user session
        - User must have GET permission on the Helm app resource
        - RBAC enforced based on cluster, namespace, and app name

        **Use Cases**:
        - View current deployment configuration
        - Retrieve values.yaml for an installed app
        - Get chart version and metadata
        - Access deployment history reference
      operationId: getInstalledAppVersion
      parameters:
        - name: installedAppVersionId
          in: path
          required: true
          description: |
            The ID of the installed app version to retrieve.
            This is the unique identifier for a specific version of a deployed app.
          schema:
            type: integer
            minimum: 1
          example: 2
      responses:
        '200':
          description: Installed app version details retrieved successfully
          content:
            application/json:
              schema:
                type: object
                properties:
                  code:
                    type: integer
                    description: HTTP status code
                    example: 200
                  status:
                    type: string
                    description: Response status
                    example: "OK"
                  result:
                    $ref: '#/components/schemas/InstallAppVersionDTO'
              examples:
                successful_response:
                  summary: Successful retrieval of installed app version
                  value:
                    code: 200
                    status: "OK"
                    result:
                      id: 2
                      appId: 12
                      appName: "my-app"
                      teamId: 1
                      teamName: "devtron-demo"
                      environmentId: 1
                      installedAppId: 5
                      installedAppVersionId: 2
                      appStoreVersion: 45
                      valuesOverrideYaml: |
                        replicaCount: 2
                        image:
                          tag: "v1.0.0"
                      readme: "# Application README\n\nThis is the application documentation."
                      referenceValueId: 1
                      referenceValueKind: "DEFAULT"
                      appStoreId: 10
                      appStoreName: "nginx"
                      deprecated: false
                      clusterId: 1
                      namespace: "default"
                      appOfferingMode: "FULL"
                      gitOpsPath: "my-app-default"
                      deploymentAppType: "HELM"
                      helmPackageName: "nginx-1.0.0"
        '400':
          description: Bad Request - Invalid installedAppVersionId parameter
          content:
            application/json:
              schema:
                $ref: '#/components/schemas/ErrorResponse'
              examples:
                invalid_parameter:
                  summary: Invalid installedAppVersionId
                  value:
                    code: 400
                    status: "Bad Request"
                    errors:
                      - code: "11001"
                        userMessage: "Invalid path parameter 'installedAppVersionId': must be a valid positive integer"
                        internalMessage: "strconv.Atoi: parsing \"abc\": invalid syntax"
                outdated_values:
                  summary: Outdated values error
                  value:
                    code: 400
                    status: "Bad Request"
                    errors:
                      - code: "400"
                        userMessage: "values are outdated. please fetch the latest version and try again"
                        internalMessage: "sql: no rows in result set"
        '401':
          description: Unauthorized - Missing or invalid authentication
          content:
            application/json:
              schema:
                $ref: '#/components/schemas/ErrorResponse'
              examples:
                unauthorized:
                  summary: User not authenticated
                  value:
                    code: 401
                    status: "Unauthorized"
                    errors:
                      - code: "11010"
                        userMessage: "Authentication required. Please log in to continue."
                        internalMessage: "unauthorized"
        '403':
          description: Forbidden - Insufficient permissions
          content:
            application/json:
              schema:
                $ref: '#/components/schemas/ErrorResponse'
              examples:
                forbidden:
                  summary: User lacks permissions
                  value:
                    code: 403
                    status: "Forbidden"
                    errors:
                      - code: "11008"
                        userMessage: "Access denied. You do not have permission to view this installed app version."
                        internalMessage: "unauthorized user"
        '404':
          description: Not Found - Installed app version does not exist
          content:
            application/json:
              schema:
                $ref: '#/components/schemas/ErrorResponse'
              examples:
                not_found:
                  summary: Installed app version not found
                  value:
                    code: 404
                    status: "Not Found"
                    errors:
                      - code: "11006"
                        userMessage: "Installed app version with ID '2' not found"
                        internalMessage: "sql: no rows in result set"
        '500':
          description: Internal Server Error
          content:
            application/json:
              schema:
                $ref: '#/components/schemas/ErrorResponse'
              examples:
                internal_error:
                  summary: Unexpected server error
                  value:
                    code: 500
                    status: "Internal Server Error"
                    errors:
                      - code: "11009"
                        userMessage: "An unexpected error occurred while retrieving the installed app version"
                        internalMessage: "database connection failed"
      security:
        - bearerAuth: []

components:
  schemas:
    AppStoreApplication:
      type: object
      properties:
        id:
          type: integer
          description: App store application ID
        name:
          type: string
          description: App store application name
        chartRepoId:
          type: integer
          description: Chart repository ID
        active:
          type: boolean
          description: Whether the application is active
        chartGitLocation:
          type: string
          description: Chart Git repository location
        createdOn:
          type: string
          format: date-time
          description: Creation timestamp
        updatedOn:
          type: string
          format: date-time
          description: Last update timestamp
        appStoreApplicationVersions:
          type: array
          items:
            $ref: '#/components/schemas/AppStoreApplicationVersion'
          description: List of application versions

    AppStoreApplicationVersion:
      type: object
      properties:
        id:
          type: integer
          description: Version ID
        version:
          type: string
          description: Version number
        appVersion:
          type: string
          description: Application version
        created:
          type: string
          format: date-time
          description: Creation timestamp
        deprecated:
          type: boolean
          description: Whether the version is deprecated
        description:
          type: string
          description: Version description
        digest:
          type: string
          description: Chart digest
        icon:
          type: string
          description: Icon URL
        name:
          type: string
          description: Chart name
        chartName:
          type: string
          description: Chart name
        appStoreApplicationName:
          type: string
          description: App store application name
        home:
          type: string
          description: Home URL
        source:
          type: string
          description: Source URL
        valuesYaml:
          type: string
          description: Values YAML
        chartYaml:
          type: string
          description: Chart YAML
        appStoreId:
          type: integer
          description: App store ID
        latest:
          type: boolean
          description: Whether this is the latest version
        createdOn:
          type: string
          format: date-time
          description: Creation timestamp
        rawValues:
          type: string
          description: Raw values
        readme:
          type: string
          description: README content
        valuesSchemaJson:
          type: string
          description: Values schema in JSON format
        notes:
          type: string
          description: Release notes

    ChartInfo:
      type: object
      properties:
        chartName:
          type: string
          description: Chart name
        chartVersion:
          type: string
          description: Chart version
        valuesYaml:
          type: string
          description: Values YAML
        chartYaml:
          type: string
          description: Chart YAML
        readme:
          type: string
          description: README content
        notes:
          type: string
          description: Release notes

    AppStoreListingResponse:
      type: object
      properties:
        code:
          type: integer
          description: Status code
        status:
          type: string
          description: Status message
        result:
          type: array
          items:
            $ref: '#/components/schemas/AppStoreApplication'
          description: List of app store applications

    InstallAppVersionDTO:
      type: object
      description: |
        Complete details of an installed app version including configuration,
        values, and deployment metadata.
      properties:
        id:
          type: integer
          description: Installed app version ID (same as installedAppVersionId)
          example: 2
        appId:
          type: integer
          description: Application ID
          example: 12
        appName:
          type: string
          description: Application name (can be display name for external apps)
          example: "my-app"
        teamId:
          type: integer
          description: Team/Project ID
          example: 1
        teamName:
          type: string
          description: Team/Project name
          example: "devtron-demo"
        environmentId:
          type: integer
          description: Environment ID where the app is deployed
          example: 1
        installedAppId:
          type: integer
          description: Installed app ID
          example: 5
        installedAppVersionId:
          type: integer
          description: Installed app version ID
          example: 2
        installedAppVersionHistoryId:
          type: integer
          description: Installed app version history ID (for rollback reference)
          example: 10
        appStoreVersion:
          type: integer
          description: App store application version ID (chart version reference)
          example: 45
        valuesOverrideYaml:
          type: string
          description: YAML string containing custom values that override chart defaults
          example: |
            replicaCount: 2
            image:
              tag: "v1.0.0"
            service:
              type: ClusterIP
        readme:
          type: string
          description: README documentation for the chart
          example: "# Application README\n\nThis is the application documentation."
        referenceValueId:
          type: integer
          description: Reference value ID (points to template or deployed values)
          example: 1
        referenceValueKind:
          type: string
          description: Kind of reference value
          enum: ["DEFAULT", "TEMPLATE", "DEPLOYED", "EXISTING"]
          example: "DEFAULT"
        appStoreId:
          type: integer
          description: App store application ID
          example: 10
        appStoreName:
          type: string
          description: App store application name (chart name)
          example: "nginx"
        deprecated:
          type: boolean
          description: Whether this chart version is deprecated
          example: false
        clusterId:
          type: integer
          description: Cluster ID where the app is deployed
          example: 1
        namespace:
          type: string
          description: Kubernetes namespace where the app is deployed
          example: "default"
        appOfferingMode:
          type: string
          description: App offering mode (FULL, EA_ONLY, etc.)
          example: "FULL"
        gitOpsPath:
          type: string
          description: GitOps repository path for this deployment
          example: "my-app-default"
        gitHash:
          type: string
          description: Git commit hash of the deployed version
          example: "abc123def456"
        deploymentAppType:
          type: string
          description: Deployment application type (HELM, GITOPS, etc.)
          example: "HELM"
        acdPartialDelete:
          type: boolean
          description: Whether ArgoCD partial delete is enabled
          example: false
        updatedOn:
          type: string
          format: date-time
          description: Last update timestamp
          example: "2024-01-15T10:30:00Z"
        isVirtualEnvironment:
          type: boolean
          description: Whether this is a virtual environment
          example: false
        helmPackageName:
          type: string
          description: Helm package name
          example: "nginx-1.0.0"
        gitRepoURL:
          type: string
          description: GitOps repository URL
          example: "https://github.com/org/gitops-repo"
        appStoreApplicationVersionId:
          type: integer
          description: App store application version ID
          example: 45

<<<<<<< HEAD
=======
    AppDetailContainer:
      type: object
      description: |
        Comprehensive details about a deployed app store application including
        deployment information, environment details, instance information, and resource tree.
      properties:
        installedAppId:
          type: integer
          description: Installed app ID
          example: 2
        appId:
          type: integer
          description: Application ID
          example: 12
        appName:
          type: string
          description: Application name
          example: "my-nginx-app"
        environmentId:
          type: integer
          description: Environment ID where the app is deployed
          example: 1
        environmentName:
          type: string
          description: Environment name
          example: "production"
        namespace:
          type: string
          description: Kubernetes namespace where the app is deployed
          example: "default"
        clusterId:
          type: integer
          description: Cluster ID where the app is deployed
          example: 1
        clusterName:
          type: string
          description: Cluster name
          example: "prod-cluster"
        appStoreChartName:
          type: string
          description: App store chart name
          example: "nginx"
        appStoreChartId:
          type: integer
          description: App store chart ID
          example: 10
        appStoreAppVersion:
          type: string
          description: App store application version
          example: "1.21.0"
        appStoreInstalledAppVersionId:
          type: integer
          description: App store installed app version ID
          example: 5
        lastDeployedTime:
          type: string
          description: Last deployment timestamp
          example: "2024-01-15T10:30:00Z"
        lastDeployedBy:
          type: string
          description: Email of user who last deployed the app
          example: "admin@example.com"
        status:
          type: string
          description: Application health status
          example: "Healthy"
        statusMessage:
          type: string
          description: Detailed status message
          example: "All resources are healthy"
        releaseVersion:
          type: string
          description: Helm release version
          example: "1"
        deploymentAppType:
          type: string
          description: Deployment application type (HELM, ACD, etc.)
          example: "HELM"
        helmPackageName:
          type: string
          description: Generated Helm package name
          example: "my-nginx-app-production-20240115"
        deprecated:
          type: boolean
          description: Whether the chart version is deprecated
          example: false
        k8sVersion:
          type: string
          description: Kubernetes version of the cluster
          example: "1.28"
        dataSource:
          type: string
          description: Data source for the application
          example: "HELM"
        default:
          type: boolean
          description: Whether this is the default environment
          example: false
        isVirtualEnvironment:
          type: boolean
          description: Whether this is a virtual environment
          example: false
        deploymentAppDeleteRequest:
          type: boolean
          description: Whether a delete request is pending
          example: false
        ipsAccessProvided:
          type: boolean
          description: Whether IPS access is provided
          example: false
        releaseMode:
          type: string
          description: Release mode (NORMAL, ROLLBACK, etc.)
          example: "NORMAL"
        instanceDetail:
          type: array
          description: List of pod instances with resource usage
          items:
            $ref: '#/components/schemas/InstanceDetail'
        otherEnvironment:
          type: array
          description: List of other environments where this app is deployed
          items:
            $ref: '#/components/schemas/Environment'
        linkOuts:
          type: array
          description: External links associated with the application
          items:
            $ref: '#/components/schemas/LinkOut'
        resourceTree:
          type: object
          description: Kubernetes resource tree for the application
          additionalProperties: true
        notes:
          type: string
          description: Helm chart notes
          example: "Application deployed successfully"

    InstanceDetail:
      type: object
      description: Pod instance details with resource usage
      properties:
        podName:
          type: string
          description: Pod name
          example: "my-nginx-app-7d8f9c5b6-abc12"
        cpuUsage:
          type: string
          description: CPU usage percentage
          example: "15%"
        memoryUsage:
          type: string
          description: Memory usage percentage
          example: "45%"
        status:
          type: string
          description: Pod status
          example: "Running"

    Environment:
      type: object
      description: Environment information
      properties:
        environmentId:
          type: integer
          description: Environment ID
          example: 2
        environmentName:
          type: string
          description: Environment name
          example: "staging"
        namespace:
          type: string
          description: Kubernetes namespace
          example: "staging"
        clusterName:
          type: string
          description: Cluster name
          example: "staging-cluster"

    LinkOut:
      type: object
      description: External link configuration
      properties:
        name:
          type: string
          description: Link name
          example: "Grafana Dashboard"
        url:
          type: string
          description: Link URL
          example: "https://grafana.example.com/d/app-dashboard"
        description:
          type: string
          description: Link description
          example: "Application monitoring dashboard"

>>>>>>> 6d5160b0
    ErrorResponse:
      required:
        - code
        - status
      properties:
        code:
          type: integer
          format: int32
          description: Error code
        status:
          type: string
          description: Error message
        errors:
          type: array
          description: List of errors
          items:
            $ref: '#/components/schemas/Error'

    Error:
      required:
        - code
        - status
      properties:
        code:
          type: integer
          format: int32
          description: Error internal code
        internalMessage:
          type: string
          description: Error internal message
        userMessage:
          type: string
          description: Error user message

  securitySchemes:
    bearerAuth:
      type: http
      scheme: bearer
      bearerFormat: JWT
      description: |
        JWT token-based authentication. Include the token in the Authorization header
        as: `Authorization: Bearer <token>`<|MERGE_RESOLUTION|>--- conflicted
+++ resolved
@@ -258,8 +258,6 @@
               schema:
                 $ref: '#/components/schemas/ErrorResponse'
 
-<<<<<<< HEAD
-=======
   /orchestrator/app-store/installed-app/detail/v2:
     get:
       tags:
@@ -439,7 +437,6 @@
       security:
         - bearerAuth: []
 
->>>>>>> 6d5160b0
   /orchestrator/app-store/deployment/application/version/{installedAppVersionId}:
     get:
       tags:
@@ -887,8 +884,6 @@
           description: App store application version ID
           example: 45
 
-<<<<<<< HEAD
-=======
     AppDetailContainer:
       type: object
       description: |
@@ -1086,7 +1081,6 @@
           description: Link description
           example: "Application monitoring dashboard"
 
->>>>>>> 6d5160b0
     ErrorResponse:
       required:
         - code
