openapi: 3.0.0
info:
  version: 1.0.0
  title: Common Devtron automation APIs
  license:
    name: Apache 2.0
    url: https://www.apache.org/licenses/LICENSE-2.0.html
servers:
  - url: http://localhost/orchestrator
    description: Local development server
tags:
  - name: Metadata
    description: Application metadata and information retrieval
    x-displayName: Application Metadata
  - name: Jobs
    description: Job management operations for creating, cloning, and retrieving jobs
    x-displayName: Job Management
  - name: Helm Charts
    description: Helm chart deployment management and operations
    x-displayName: Helm Chart Management
  - name: List Applications
    x-displayName: List Applications
    description: Application listing
  - name: Applications
    description: Application management operations including creation, listing, and updates
    x-displayName: Application Management
  - name: Labels
    x-displayName: Labels
  - name: bulk_other
    x-displayName: BulkGetData
  - name: BulkUpdate
    x-displayName: BulkUpdate
  - name: SSO Configuration
    description: Manage Single Sign-On (SSO) provider configurations.
    x-displayName: SSO Configuration
  - name: User Management
    description: Operations related to user accounts (CRUD, listing, bulk actions).
    x-displayName: User Management
  - name: Role Group Management
    description: Operations related to user role groups (CRUD, listing, bulk actions).
    x-displayName: Role Group Management
  - name: RBAC
    description: >-
      Operations related to Role-Based Access Control, like fetching default
      roles.
    x-displayName: RBAC
  - name: Authentication
    description: >-
      Core authentication endpoints including login, token refresh, and auth
      verification.
    x-displayName: Authentication
  - name: Policy Management
    description: Endpoints for managing policies.
    x-displayName: Policy Management
  - name: Cache Management
    description: Endpoints for managing authentication and authorization caches.
    x-displayName: Cache Management
  - name: Cluster Environment
    description: Operations related to clusters and environments
    x-displayName: Cluster Environment
  - name: Cluster Management
    description: Operations related to cluster creation, update, and validation
    x-displayName: Cluster Management
  - name: Environment Management
    description: Operations for creating, updating, and deleting environments
    x-displayName: Environment Management
  - name: Change Chart
    x-displayName: ChangeChartType
  - name: Clone Workflow
    x-displayName: CloneWorkflow (ENT)
  - name: K8s Resource
    description: >-
      APIs for managing Kubernetes resources (get, create, update, delete,
      list).
    x-displayName: K8s Resource
  - name: Workflow Management
    x-displayName: Workflow Management
  - name: Devtron Server version
    x-displayName: Devtron Server version
paths:
  /orchestrator/app/labels/list:
    get:
      summary: List all app labels
      description: This API will return all the labels available in the database.
      operationId: listAppLabels
      security:
        - ApiKeyAuth: []
      parameters: []
      responses:
        '200':
          description: list response
          content:
            application/json:
              schema:
                properties:
                  code:
                    type: integer
                    description: status code
                  status:
                    type: string
                    description: status
                  result:
                    allOf:
                      - type: object
                        properties:
                          appId:
                            type: integer
                            description: unique application id
                        required:
                          - appId
                      - $ref: '#/components/schemas/AppLabel'
        '400':
          description: Bad request
        '401':
          description: Unauthorized
        '404':
          description: Not found
        '500':
          description: Internal server error
        default:
          description: unexpected error
          content:
            application/json:
              schema:
                $ref: '#/components/schemas/ErrorResponse'
      tags:
        - Metadata
  /orchestrator/app/meta/info/{appId}:
    get:
      summary: Get application meta info
      description: Application basic info, projects and labels
      operationId: getAppMetaInfo
      security:
        - ApiKeyAuth: []
      parameters:
        - name: appId
          in: path
          description: application id
          required: true
          schema:
            type: integer
            format: int64
      responses:
        '200':
          description: application basic info, projects and labels
          content:
            application/json:
              schema:
                properties:
                  code:
                    type: integer
                    description: status code
                  status:
                    type: string
                    description: status
                  result:
                    type: object
                    description: meta info project name and labels
                    $ref: '#/components/schemas/AppMetaInfo'
        '400':
          description: Bad request
        '401':
          description: Unauthorized
        '404':
          description: Not found
        '500':
          description: Internal server error
        default:
          description: unexpected error
          content:
            application/json:
              schema:
                $ref: '#/components/schemas/ErrorResponse'
      tags:
        - Metadata
  /orchestrator/helm/meta/info/{appId}:
    get:
      summary: Get Helm application meta info
      description: Application info for all types of Helm apps
      operationId: getHelmAppMetaInfo
      security:
        - ApiKeyAuth: []
      parameters:
        - name: appId
          in: path
          description: application id
          required: true
          schema:
            type: string
      responses:
        '200':
          description: Helm application basic info
          content:
            application/json:
              schema:
                properties:
                  code:
                    type: integer
                    description: status code
                  status:
                    type: string
                    description: status
                  result:
                    type: object
                    description: meta info project name and labels
                    $ref: '#/components/schemas/AppMetaInfo'
        '400':
          description: Bad request
        '401':
          description: Unauthorized
        '404':
          description: Not found
        '500':
          description: Internal server error
        default:
          description: unexpected error
          content:
            application/json:
              schema:
                $ref: '#/components/schemas/ErrorResponse'
      tags:
        - Metadata
  /orchestrator/job:
    post:
      summary: Create or clone a job
      description: Create and clone a job
      operationId: createOrCloneJob
      security:
        - ApiKeyAuth: []
      requestBody:
        required: true
        content:
          application/json:
            schema:
              $ref: '#/components/schemas/CreateJob'
      responses:
        '200':
          description: Used to give response once a job is created
          content:
            application/json:
              schema:
                $ref: '#/components/schemas/ActionResponse'
        '400':
          description: Bad request
        '401':
          description: Unauthorized
        '500':
          description: Internal server error
      tags:
        - Jobs
  /orchestrator/job/list:
    post:
      summary: List jobs
      description: Get the list of all the jobs by applying filter
      operationId: listJobs
      security:
        - ApiKeyAuth: []
      requestBody:
        required: true
        content:
          application/json:
            schema:
              $ref: '#/components/schemas/JobList'
      responses:
        '200':
          description: Used to give response of list of jobs
          content:
            application/json:
              schema:
                $ref: '#/components/schemas/JobListResponse'
        '400':
          description: Bad request
        '401':
          description: Unauthorized
        '500':
          description: Internal server error
      tags:
        - Jobs
  /orchestrator/job/ci-pipeline/list/{jobId}:
    get:
      summary: Get job CI pipeline list
      description: fetch details of job ci-pipelines for the overview page
      operationId: getJobCiPipelineList
      security:
        - ApiKeyAuth: []
      parameters:
        - name: jobId
          in: path
          required: true
          schema:
            type: integer
      responses:
        '200':
          description: Job CI pipeline list
        '400':
          description: Bad request
        '401':
          description: Unauthorized
        '500':
          description: Internal server error
      tags:
        - Jobs
  /orchestrator/app-store/installed-app:
    get:
      summary: List deployed charts
      operationId: listDeployedCharts
      description: deployed chart listing, with search filters
      security:
        - ApiKeyAuth: []
      parameters:
        - name: envs
          in: query
          description: environment ids
          required: false
          schema:
            type: array
            items:
              type: string
        - name: chartRepoId
          in: query
          description: chart repo ids
          required: false
          schema:
            type: array
            items:
              type: string
        - name: appStoreName
          in: query
          description: chart name
          required: false
          schema:
            type: string
        - name: appName
          in: query
          description: chart name as app name for devtron
          required: false
          schema:
            type: string
        - name: onlyDeprecated
          in: query
          description: show only deprecated or all
          required: false
          schema:
            type: boolean
        - name: offset
          in: query
          description: offset for result set
          required: false
          schema:
            type: integer
        - name: size
          in: query
          description: total request size.
          required: false
          schema:
            type: integer
      responses:
        '200':
          description: deployed chart listing, with search filters
          content:
            application/json:
              schema:
                properties:
                  code:
                    type: integer
                    description: status code
                  status:
                    type: string
                    description: status
                  result:
                    type: array
                    description: deployed chart listing, with search filters
                    items:
                      $ref: '#/components/schemas/ChartInfo'
        '400':
          description: Bad request
          content:
            application/json:
              schema:
                $ref: '#/components/schemas/ErrorResponse'
        default:
          description: unexpected error
          content:
            application/json:
              schema:
                $ref: '#/components/schemas/ErrorResponse'
      tags:
        - Helm Charts
  /orchestrator/app-store/installed-app/notes:
    get:
      summary: Fetch notes.txt for deployed helm charts
      operationId: fetchNotesTxt
      description: Used to fetch notes.txt for helm charts deployed via gitOps
      security:
        - ApiKeyAuth: []
      parameters:
        - name: env-id
          in: query
          description: it is an environment id of app
          required: true
          schema:
            type: integer
        - name: installed-app-id
          in: query
          description: it is a installed application id
          required: true
          schema:
            type: integer
      responses:
        '200':
          description: if it is able to fetch the notes.txt then status will be ok
          content:
            application/json:
              schema:
                properties:
                  notes:
                    type: string
                    description: it will provide notes
        '400':
          description: Bad request
          content:
            application/json:
              schema:
                $ref: '#/components/schemas/ErrorResponse'
        '500':
          description: error while fetching notes.txt
      tags:
        - Helm Charts
  /orchestrator/app/autocomplete:
    get:
      summary: List application autocomplete
      operationId: listAppAutocomplete
      description: list of namespaces group by clusters
      parameters:
        - in: query
          name: appName
          example: abc
          description: app name, wildcard query
          required: false
          allowEmptyValue: true
          schema:
            type: string
        - in: query
          name: teamId
          example: '1'
          description: project id
          required: false
          allowEmptyValue: false
          schema:
            type: integer
      responses:
        '200':
          description: list response
          content:
            application/json:
              schema:
                properties:
                  code:
                    type: integer
                    description: status code
                  status:
                    type: string
                    description: status
                  result:
                    type: array
                    description: app list
        '400':
          description: Bad request
          content:
            application/json:
              schema:
                $ref: '#/components/schemas/ErrorResponse'
        default:
          description: unexpected error
          content:
            application/json:
              schema:
                $ref: '#/components/schemas/ErrorResponse'
      tags:
        - List Applications
      security:
        - ApiKeyAuth: []
  /orchestrator/app:
    post:
      summary: Create a new application
      operationId: createApplication
      description: create new application
      security:
        - ApiKeyAuth: []
      requestBody:
        description: json as request body
        required: true
        content:
          application/json:
            schema:
              $ref: '#/components/schemas/App'
      responses:
        '200':
          description: App create response
          content:
            application/json:
              schema:
                properties:
                  code:
                    type: integer
                    description: status code
                  status:
                    type: string
                    description: status
                  result:
                    type: object
                    description: string
                    allOf:
                      - type: object
                        properties:
                          id:
                            type: integer
                            description: unique application id
                        required:
                          - id
                      - $ref: '#/components/schemas/App'
        '400':
          description: Bad request
          content:
            application/json:
              schema:
                $ref: '#/components/schemas/ErrorResponse'
        default:
          description: unexpected error
          content:
            application/json:
              schema:
                $ref: '#/components/schemas/ErrorResponse'
      tags:
        - Applications
  /orchestrator/app/edit:
    post:
      summary: Update application projects and labels
      operationId: updateApplicationProjectsAndLabels
      description: update application projects and labels
      security:
        - ApiKeyAuth: []
      requestBody:
        description: json as request body
        required: true
        content:
          application/json:
            schema:
              $ref: '#/components/schemas/App'
      responses:
        '200':
          description: App update response
          content:
            application/json:
              schema:
                properties:
                  code:
                    type: integer
                    description: status code
                  status:
                    type: string
                    description: status
                  result:
                    type: object
                    description: string
                    allOf:
                      - type: object
                        properties:
                          id:
                            type: integer
                            description: unique application id
                        required:
                          - id
                      - $ref: '#/components/schemas/App'
        '400':
          description: Bad request
          content:
            application/json:
              schema:
                $ref: '#/components/schemas/ErrorResponse'
        default:
          description: unexpected error
          content:
            application/json:
              schema:
                $ref: '#/components/schemas/ErrorResponse'
      tags:
        - Applications
  /orchestrator/app/list:
    post:
      summary: List applications
      operationId: listApplications
      description: >-
        app listing, collection of deployed applications or undeployed or
        incomplete configured apps.
      security:
        - ApiKeyAuth: []
      requestBody:
        description: json as request body
        required: true
        content:
          application/json:
            schema:
              $ref: '#/components/schemas/AppListingRequest'
      responses:
        '200':
          description: App create response
          content:
            application/json:
              schema:
                properties:
                  code:
                    type: integer
                    description: status code
                  status:
                    type: string
                    description: status
                  result:
                    type: object
                    description: string
                    required:
                      - appCount
                      - appContainers
                      - deploymentGroup
                    properties:
                      appCount:
                        type: integer
                        description: >-
                          app count, total number of apps available based on
                          filter provided in request.
                      appContainers:
                        type: array
                        description: app containers
                        items:
                          $ref: '#/components/schemas/AppContainer'
                      deploymentGroup:
                        type: object
                        description: deployment group
                        $ref: '#/components/schemas/DeploymentGroup'
        '400':
          description: Bad request
          content:
            application/json:
              schema:
                $ref: '#/components/schemas/ErrorResponse'
        default:
          description: unexpected error
          content:
            application/json:
              schema:
                $ref: '#/components/schemas/ErrorResponse'
      tags:
        - Applications
  /orchestrator/app/edit/projects:
    post:
      summary: Update project for app
      operationId: updateProjectForApp
      description: update project for app
      security:
        - ApiKeyAuth: []
      requestBody:
        description: json as request body
        required: true
        content:
          application/json:
            schema:
              $ref: '#/components/schemas/AppProjectUpdateRequest'
      responses:
        '200':
          description: App update response
          content:
            application/json:
              schema:
                properties:
                  code:
                    type: integer
                    description: status code
                  status:
                    type: string
                    description: status
                  result:
                    type: object
                    description: string
                    $ref: '#/components/schemas/AppProjectUpdateRequest'
        '400':
          description: Bad request
          content:
            application/json:
              schema:
                $ref: '#/components/schemas/ErrorResponse'
        default:
          description: unexpected error
          content:
            application/json:
              schema:
                $ref: '#/components/schemas/ErrorResponse'
      tags:
        - Applications
  /app/labels/list:
    get:
      summary: List Application Labels
      description: >
        Retrieves a list of application labels. By default, returns all labels. 

        Use the `showPropagatedOnly` parameter to filter for labels where
        propagate = true.


        **Required Token Permission:**

        - Must have **View** access to the applications in scope.
      operationId: getAppLabels
      tags:
        - Labels
      security:
        - bearerAuth: []
        - apiKeyAuth: []
      parameters:
        - name: showPropagatedOnly
          in: query
          description: |
            If true, only returns labels where propagate = true. 
            If false or not provided, all labels are returned.
          required: false
          schema:
            type: boolean
            default: false
          example: false
      responses:
        '200':
          description: Successfully retrieved labels list
          content:
            application/json:
              schema:
                type: object
                properties:
                  code:
                    type: integer
                    description: HTTP status code
                    example: 200
                  status:
                    type: string
                    description: Response status message
                    example: OK
                  result:
                    type: array
                    description: Array of label objects
                    items:
                      type: object
                      required:
                        - key
                        - value
                        - propagate
                        - appId
                        - appName
                      properties:
                        key:
                          type: string
                          description: The label key/name
                          example: environment
                        value:
                          type: string
                          description: The label value
                          example: production
                        propagate:
                          type: boolean
                          description: Whether this label should be propagated
                          example: true
                        appId:
                          type: integer
                          description: The unique identifier of the application
                          example: 1234
                        appName:
                          type: string
                          description: The name of the application
                          example: web-service
              examples:
                all_labels:
                  summary: All labels response
                  description: >-
                    Example response when showPropagatedOnly is false or not
                    provided
                  value:
                    code: 200
                    status: OK
                    result:
                      - key: environment
                        value: production
                        propagate: true
                        appId: 1234
                        appName: web-service
                      - key: team
                        value: backend
                        propagate: false
                        appId: 1234
                        appName: web-service
                propagated_only:
                  summary: Propagated labels only
                  description: Example response when showPropagatedOnly is true
                  value:
                    code: 200
                    status: OK
                    result:
                      - key: environment
                        value: production
                        propagate: true
                        appId: 1234
                        appName: web-service
        '401':
          description: Authentication required or token invalid
          content:
            application/json:
              schema:
                type: object
                properties:
                  code:
                    type: integer
                    example: 401
                  status:
                    type: string
                    example: Unauthorized
                  message:
                    type: string
                    example: Authentication token is required
        '403':
          description: Insufficient permissions to access the resource
          content:
            application/json:
              schema:
                type: object
                properties:
                  code:
                    type: integer
                    example: 403
                  status:
                    type: string
                    example: Forbidden
                  message:
                    type: string
                    example: >-
                      Token does not have View access to the applications in
                      scope
        '500':
          description: Internal server error
          content:
            application/json:
              schema:
                type: object
                properties:
                  code:
                    type: integer
                    example: 500
                  status:
                    type: string
                    example: Internal Server Error
                  message:
                    type: string
                    example: An unexpected error occurred
  /batch/{apiVersion}/{kind}/readme:
    get:
      summary: Get Readme for Bulk Update
      description: Returns Readme for bulk update for different resource in the url
      operationId: FindBulkUpdateReadme
      security:
        - bearerAuth: []
        - apiKeyAuth: []
      parameters:
        - name: apiVersion
          in: path
          required: true
          schema:
            type: string
        - name: kind
          in: path
          required: true
          schema:
            type: string
      responses:
        '200':
          description: Successful GET operation
          content:
            application/json:
              schema:
                $ref: '#/components/schemas/BulkUpdateSeeExampleResponse'
        '500':
          description: Internal Server Error
          content:
            application/json:
              schema:
                $ref: '#/components/schemas/Error'
      tags:
        - bulk_other
  /batch/v1beta1/application/dryrun:
    post:
      summary: Dry Run for Bulk Application Update
      description: >-
        Returns details(id, name, envId) of all apps to be impacted with bulk
        update
      operationId: GetBulkAppName
      security:
        - bearerAuth: []
        - apiKeyAuth: []
      requestBody:
        description: A JSON object containing information by which apps will be filtered
        required: true
        content:
          application/json:
            schema:
              $ref: '#/components/schemas/BulkUpdateScript'
      responses:
        '200':
          description: Successfully return all impacted app details.
          content:
            application/json:
              schema:
                type: array
                items:
                  $ref: '#/components/schemas/ImpactedObjectsResponse'
        '400':
          description: Bad Request. Validation error/wrong request body.
          content:
            application/json:
              schema:
                $ref: '#/components/schemas/Error'
        '403':
          description: Unauthorized User
          content:
            application/json:
              schema:
                $ref: '#/components/schemas/Error'
        '500':
          description: Internal Server Error
          content:
            application/json:
              schema:
                $ref: '#/components/schemas/Error'
      tags:
        - bulk_other
  /batch/v1beta1/hibernate:
    post:
      summary: Bulk Hibernate Applications
      description: Bulk Hibernates applications
      operationId: BulkHibernate
      security:
        - bearerAuth: []
        - apiKeyAuth: []
      tags:
        - BulkUpdate
      requestBody:
        description: >-
          A JSON object containing information about applications and
          environments to hibernate.
        required: true
        content:
          application/json:
            schema:
              $ref: '#/components/schemas/BulkActionRequest'
      responses:
        '200':
          description: Successfully hibernated applications.
          content:
            application/json:
              schema:
                $ref: '#/components/schemas/BulkActionResponse'
        '400':
          description: Bad Request. Validation error/wrong request body.
          content:
            application/json:
              schema:
                $ref: '#/components/schemas/Error'
        '403':
          description: Unauthorized User
          content:
            application/json:
              schema:
                $ref: '#/components/schemas/Error'
        '500':
          description: Internal Server Error
          content:
            application/json:
              schema:
                $ref: '#/components/schemas/Error'
  /batch/v1beta1/unhibernate:
    post:
      summary: Bulk Un-Hibernate Applications
      description: Bulk Un-Hibernates applications
      operationId: BulkUnHibernate
      security:
        - bearerAuth: []
        - apiKeyAuth: []
      tags:
        - BulkUpdate
      requestBody:
        description: >-
          A JSON object containing information about applications and
          environments to un-hibernate.
        required: true
        content:
          application/json:
            schema:
              $ref: '#/components/schemas/BulkActionRequest'
      responses:
        '200':
          description: Successfully un-hibernated applications.
          content:
            application/json:
              schema:
                $ref: '#/components/schemas/BulkActionResponse'
        '400':
          description: Bad Request. Validation error/wrong request body.
          content:
            application/json:
              schema:
                $ref: '#/components/schemas/Error'
        '403':
          description: Unauthorized User
          content:
            application/json:
              schema:
                $ref: '#/components/schemas/Error'
        '500':
          description: Internal Server Error
          content:
            application/json:
              schema:
                $ref: '#/components/schemas/Error'
  /batch/v1beta1/deploy:
    post:
      summary: Bulk Deploy Applications
      description: Bulk Triggers deployment of applications
      operationId: BulkDeploy
      security:
        - bearerAuth: []
        - apiKeyAuth: []
      tags:
        - BulkUpdate
      requestBody:
        description: A JSON object containing information for bulk deployment.
        required: true
        content:
          application/json:
            schema:
              $ref: '#/components/schemas/BulkDeployRequest'
      responses:
        '200':
          description: Successfully triggered bulk deployment.
          content:
            application/json:
              schema:
                $ref: '#/components/schemas/BulkActionResponse'
        '400':
          description: Bad Request. Validation error/wrong request body.
          content:
            application/json:
              schema:
                $ref: '#/components/schemas/Error'
        '403':
          description: Unauthorized User
          content:
            application/json:
              schema:
                $ref: '#/components/schemas/Error'
        '500':
          description: Internal Server Error
          content:
            application/json:
              schema:
                $ref: '#/components/schemas/Error'
  /batch/v1beta1/build:
    post:
      summary: Bulk Trigger Application Builds
      description: Bulk Triggers build of applications
      operationId: BulkBuildTrigger
      security:
        - bearerAuth: []
        - apiKeyAuth: []
      tags:
        - BulkUpdate
      requestBody:
        description: A JSON object containing information for bulk build trigger.
        required: true
        content:
          application/json:
            schema:
              $ref: '#/components/schemas/BulkBuildTriggerRequest'
      responses:
        '200':
          description: Successfully triggered bulk build.
          content:
            application/json:
              schema:
                $ref: '#/components/schemas/BulkActionResponse'
        '400':
          description: Bad Request. Validation error/wrong request body.
          content:
            application/json:
              schema:
                $ref: '#/components/schemas/Error'
        '403':
          description: Unauthorized User
          content:
            application/json:
              schema:
                $ref: '#/components/schemas/Error'
        '500':
          description: Internal Server Error
          content:
            application/json:
              schema:
                $ref: '#/components/schemas/Error'
  /batch/v1beta1/application:
    post:
      summary: Bulk Edit Applications
      description: >-
        Bulk Updates (Edit) all impacted apps. This endpoint can be used for
        bulk editing application configurations like deployment templates,
        configmaps, and secrets.
      operationId: BulkUpdate
      security:
        - bearerAuth: []
        - apiKeyAuth: []
      tags:
        - BulkUpdate
      requestBody:
        description: >-
          A JSON object containing information about update changes and by which
          apps will be filtered for bulk editing.
        required: true
        content:
          application/json:
            schema:
              $ref: '#/components/schemas/BulkUpdateScript'
      responses:
        '200':
          description: Successfully updated all impacted apps.
          content:
            application/json:
              schema:
                $ref: '#/components/schemas/BulkUpdateResponse'
        '400':
          description: Bad Request. Validation error/wrong request body.
          content:
            application/json:
              schema:
                $ref: '#/components/schemas/Error'
        '403':
          description: Unauthorized User
          content:
            application/json:
              schema:
                $ref: '#/components/schemas/Error'
        '500':
          description: Internal Server Error
          content:
            application/json:
              schema:
                $ref: '#/components/schemas/Error'
  /sso/create:
    post:
      tags:
        - SSO Configuration
      summary: Create SSO Login Configuration
      operationId: CreateSSOLoginConfig
      requestBody:
        $ref: '#/components/requestBodies/SSOLoginDto'
      responses:
        '200':
          $ref: '#/components/responses/SSOLoginConfigResponse'
        '400':
          $ref: '#/components/responses/BadRequest'
        '401':
          $ref: '#/components/responses/Unauthorized'
        '403':
          $ref: '#/components/responses/Forbidden'
        '500':
          $ref: '#/components/responses/InternalServerError'
      security:
        - bearerAuth: []
        - apiKeyAuth: []
  /sso/update:
    put:
      tags:
        - SSO Configuration
      summary: Update SSO Login Configuration
      operationId: UpdateSSOLoginConfig
      requestBody:
        $ref: '#/components/requestBodies/SSOLoginDto'
      responses:
        '200':
          $ref: '#/components/responses/SSOLoginConfigResponse'
        '400':
          $ref: '#/components/responses/BadRequest'
        '401':
          $ref: '#/components/responses/Unauthorized'
        '403':
          $ref: '#/components/responses/Forbidden'
        '500':
          $ref: '#/components/responses/InternalServerError'
      security:
        - bearerAuth: []
        - apiKeyAuth: []
  /sso/list:
    get:
      tags:
        - SSO Configuration
      summary: Get All SSO Login Configurations
      operationId: GetAllSSOLoginConfig
      responses:
        '200':
          description: List of SSO configurations.
          content:
            application/json:
              schema:
                type: array
                items:
                  $ref: '#/components/schemas/SSOLoginDto'
        '500':
          $ref: '#/components/responses/InternalServerError'
      security:
        - bearerAuth: []
        - apiKeyAuth: []
  /sso/{id}:
    get:
      tags:
        - SSO Configuration
      summary: Get SSO Login Configuration by ID
      operationId: GetSSOLoginConfig
      parameters:
        - $ref: '#/components/parameters/PathId'
      responses:
        '200':
          $ref: '#/components/responses/SSOLoginConfigResponse'
        '400':
          $ref: '#/components/responses/BadRequest'
        '401':
          $ref: '#/components/responses/Unauthorized'
        '403':
          $ref: '#/components/responses/Forbidden'
        '500':
          $ref: '#/components/responses/InternalServerError'
      security:
        - bearerAuth: []
        - apiKeyAuth: []
  /sso:
    get:
      tags:
        - SSO Configuration
      summary: Get SSO Login Configuration by Name
      operationId: GetSSOLoginConfigByName
      parameters:
        - name: name
          in: query
          required: true
          description: Name of the SSO configuration.
          schema:
            type: string
      responses:
        '200':
          $ref: '#/components/responses/SSOLoginConfigResponse'
        '401':
          $ref: '#/components/responses/Unauthorized'
        '403':
          $ref: '#/components/responses/Forbidden'
        '500':
          $ref: '#/components/responses/InternalServerError'
      security:
        - bearerAuth: []
        - apiKeyAuth: []
  /rbac/roles/default:
    get:
      tags:
        - RBAC
      summary: Get All Default Roles
      operationId: GetAllDefaultRoles
      responses:
        '200':
          description: List of default RBAC roles.
          content:
            application/json:
              schema:
                type: array
                items:
                  $ref: '#/components/schemas/RbacRoleDto'
        '401':
          $ref: '#/components/responses/Unauthorized'
        '403':
          $ref: '#/components/responses/Forbidden'
        '500':
          $ref: '#/components/responses/InternalServerError'
      security:
        - bearerAuth: []
        - apiKeyAuth: []
  /api/v1/session:
    post:
      tags:
        - Authentication
      summary: User Login
      description: Authenticates a user and returns a session token.
      operationId: LoginHandler
      requestBody:
        description: Username and password for login.
        required: true
        content:
          application/json:
            schema:
              type: object
              properties:
                username:
                  type: string
                  example: admin
                password:
                  type: string
                  format: password
                  example: password123
              required:
                - username
                - password
      responses:
        '200':
          description: Login successful, token returned.
          content:
            application/json:
              schema:
                type: object
                properties:
                  token:
                    type: string
          headers:
            Set-Cookie:
              description: Sets the argocd.token cookie.
              schema:
                type: string
                example: argocd.token=yourtokenvalue; Path=/
        '400':
          $ref: '#/components/responses/BadRequest'
        '403':
          description: Invalid username or password.
          content:
            application/json:
              schema:
                $ref: '#/components/schemas/ErrorResponse'
      security:
        - bearerAuth: []
        - apiKeyAuth: []
  /refresh:
    get:
      tags:
        - Authentication
      summary: Refresh Session Token
      operationId: RefreshTokenHandler
      description: Handles token refresh (details depend on OIDC/OAuth flow).
      responses:
        '200':
          description: Token refreshed successfully.
        '401':
          $ref: '#/components/responses/Unauthorized'
      security:
        - bearerAuth: []
        - apiKeyAuth: []
  /admin/policy/default:
    post:
      tags:
        - Policy Management
      summary: Add Default Policy and Roles
      operationId: AddDefaultPolicyAndRoles
      description: >-
        Creates default policies and roles based on team, app, and environment.
        This is a specialized endpoint.
      parameters:
        - name: team
          in: query
          required: true
          schema:
            type: string
        - name: app
          in: query
          required: true
          schema:
            type: string
        - name: env
          in: query
          required: true
          schema:
            type: string
      responses:
        '200':
          description: Default policies and roles added successfully.
        '400':
          $ref: '#/components/responses/BadRequest'
        '500':
          $ref: '#/components/responses/InternalServerError'
      security:
        - bearerAuth: []
        - apiKeyAuth: []
  /devtron/auth/verify:
    get:
      tags:
        - Authentication
      summary: Verify Authentication Status
      operationId: AuthVerification
      responses:
        '200':
          description: Authentication status.
          content:
            application/json:
              schema:
                type: boolean
        '500':
          $ref: '#/components/responses/InternalServerError'
      security:
        - bearerAuth: []
        - apiKeyAuth: []
  /devtron/auth/verify/v2:
    get:
      tags:
        - Authentication
      summary: Verify Authentication Status (V2)
      operationId: AuthVerificationV2
      responses:
        '200':
          description: Detailed authentication status including super admin flag.
          content:
            application/json:
              schema:
                type: object
                properties:
                  isSuperAdmin:
                    type: boolean
                  isVerified:
                    type: boolean
                  emailId:
                    type: string
        '500':
          $ref: '#/components/responses/InternalServerError'
      security:
        - bearerAuth: []
        - apiKeyAuth: []
  /user/v2:
    get:
      tags:
        - User Management
      summary: List Users (V2 - Paginated, Filtered)
      operationId: GetAllUsersV2
      parameters:
        - $ref: '#/components/parameters/SearchKeyQuery'
        - $ref: '#/components/parameters/SortOrderQuery'
        - $ref: '#/components/parameters/SortByQueryUser'
        - $ref: '#/components/parameters/OffsetQuery'
        - $ref: '#/components/parameters/SizeQuery'
      responses:
        '200':
          $ref: '#/components/responses/UserListingResponse'
        '400':
          $ref: '#/components/responses/BadRequest'
        '401':
          $ref: '#/components/responses/Unauthorized'
        '403':
          $ref: '#/components/responses/Forbidden'
        '500':
          $ref: '#/components/responses/InternalServerError'
      security:
        - bearerAuth: []
        - apiKeyAuth: []
    post:
      tags:
        - User Management
      summary: Create User (V2)
      operationId: CreateUserV2
      requestBody:
        $ref: '#/components/requestBodies/UserInfo'
      responses:
        '200':
          $ref: '#/components/responses/UserInfoResponse'
        '400':
          $ref: '#/components/responses/BadRequest'
        '401':
          $ref: '#/components/responses/Unauthorized'
        '403':
          $ref: '#/components/responses/Forbidden'
        '406':
          $ref: '#/components/responses/NotAcceptable'
        '500':
          $ref: '#/components/responses/InternalServerError'
      security:
        - bearerAuth: []
        - apiKeyAuth: []
    put:
      tags:
        - User Management
      summary: Update User (V2)
      operationId: UpdateUserV2
      requestBody:
        $ref: '#/components/requestBodies/UserInfo'
      responses:
        '200':
          $ref: '#/components/responses/UserInfoResponse'
        '400':
          $ref: '#/components/responses/BadRequest'
        '401':
          $ref: '#/components/responses/Unauthorized'
        '406':
          $ref: '#/components/responses/NotAcceptable'
        '500':
          $ref: '#/components/responses/InternalServerError'
      security:
        - bearerAuth: []
        - apiKeyAuth: []
  /user:
    get:
      tags:
        - User Management
      summary: List All Users (V1)
      operationId: GetAllUsers
      responses:
        '200':
          description: List of all users.
          content:
            application/json:
              schema:
                type: array
                items:
                  $ref: '#/components/schemas/UserInfo'
        '401':
          $ref: '#/components/responses/Unauthorized'
        '403':
          $ref: '#/components/responses/Forbidden'
        '500':
          $ref: '#/components/responses/InternalServerError'
      security:
        - bearerAuth: []
        - apiKeyAuth: []
    post:
      tags:
        - User Management
      summary: Create User
      operationId: CreateUser
      requestBody:
        $ref: '#/components/requestBodies/UserInfo'
      responses:
        '200':
          $ref: '#/components/responses/UserInfoResponse'
        '400':
          $ref: '#/components/responses/BadRequest'
        '401':
          $ref: '#/components/responses/Unauthorized'
        '403':
          $ref: '#/components/responses/Forbidden'
        '406':
          $ref: '#/components/responses/NotAcceptable'
        '500':
          $ref: '#/components/responses/InternalServerError'
      security:
        - bearerAuth: []
        - apiKeyAuth: []
    put:
      tags:
        - User Management
      summary: Update User
      operationId: UpdateUser
      requestBody:
        $ref: '#/components/requestBodies/UserInfo'
      responses:
        '200':
          $ref: '#/components/responses/UserInfoResponse'
        '400':
          $ref: '#/components/responses/BadRequest'
        '401':
          $ref: '#/components/responses/Unauthorized'
        '406':
          $ref: '#/components/responses/NotAcceptable'
        '500':
          $ref: '#/components/responses/InternalServerError'
      security:
        - bearerAuth: []
        - apiKeyAuth: []
  /user/{id}:
    get:
      tags:
        - User Management
      summary: Get User by ID
      operationId: GetUserById
      parameters:
        - $ref: '#/components/parameters/PathId'
      responses:
        '200':
          $ref: '#/components/responses/UserInfoResponse'
        '400':
          $ref: '#/components/responses/BadRequest'
        '401':
          $ref: '#/components/responses/Unauthorized'
        '500':
          $ref: '#/components/responses/InternalServerError'
      security:
        - bearerAuth: []
        - apiKeyAuth: []
    delete:
      tags:
        - User Management
      summary: Delete User by ID
      operationId: DeleteUser
      parameters:
        - $ref: '#/components/parameters/PathId'
      responses:
        '200':
          $ref: '#/components/responses/GenericSuccess'
        '400':
          $ref: '#/components/responses/BadRequest'
        '401':
          $ref: '#/components/responses/Unauthorized'
        '403':
          $ref: '#/components/responses/Forbidden'
        '500':
          $ref: '#/components/responses/InternalServerError'
      security:
        - bearerAuth: []
        - apiKeyAuth: []
  /user/v2/{id}:
    get:
      tags:
        - User Management
      summary: Get User by ID (V2)
      operationId: GetUserByIdV2
      parameters:
        - $ref: '#/components/parameters/PathId'
      responses:
        '200':
          $ref: '#/components/responses/UserInfoResponse'
        '400':
          $ref: '#/components/responses/BadRequest'
        '401':
          $ref: '#/components/responses/Unauthorized'
        '500':
          $ref: '#/components/responses/InternalServerError'
      security:
        - bearerAuth: []
        - apiKeyAuth: []
  /user/bulk:
    delete:
      tags:
        - User Management
      summary: Bulk Delete Users
      operationId: BulkDeleteUsers
      responses:
        '200':
          $ref: '#/components/responses/GenericSuccess'
        '400':
          $ref: '#/components/responses/BadRequest'
        '401':
          $ref: '#/components/responses/Unauthorized'
        '403':
          $ref: '#/components/responses/Forbidden'
        '500':
          $ref: '#/components/responses/InternalServerError'
      security:
        - bearerAuth: []
        - apiKeyAuth: []
  /user/detail/get:
    get:
      tags:
        - User Management
      summary: List All Detailed Users
      operationId: GetAllDetailedUsers
      responses:
        '200':
          description: List of all users with detailed information.
          content:
            application/json:
              schema:
                type: array
                items:
                  $ref: '#/components/schemas/UserInfo'
        '401':
          $ref: '#/components/responses/Unauthorized'
        '403':
          $ref: '#/components/responses/Forbidden'
        '500':
          $ref: '#/components/responses/InternalServerError'
      security:
        - bearerAuth: []
        - apiKeyAuth: []
  /user/role/group/v2:
    get:
      tags:
        - Role Group Management
      summary: List Role Groups (V2 - Paginated, Filtered)
      operationId: FetchRoleGroupsV2
      parameters:
        - $ref: '#/components/parameters/SearchKeyQuery'
        - $ref: '#/components/parameters/SortOrderQuery'
        - $ref: '#/components/parameters/SortByQueryRoleGroup'
        - $ref: '#/components/parameters/OffsetQuery'
        - $ref: '#/components/parameters/SizeQuery'
      responses:
        '200':
          $ref: '#/components/responses/RoleGroupListingResponse'
        '400':
          $ref: '#/components/responses/BadRequest'
        '401':
          $ref: '#/components/responses/Unauthorized'
        '403':
          $ref: '#/components/responses/Forbidden'
        '500':
          $ref: '#/components/responses/InternalServerError'
      security:
        - bearerAuth: []
        - apiKeyAuth: []
    post:
      tags:
        - Role Group Management
      summary: Create Role Group (V2)
      operationId: CreateRoleGroupV2
      requestBody:
        $ref: '#/components/requestBodies/RoleGroup'
      responses:
        '200':
          $ref: '#/components/responses/RoleGroupResponse'
        '400':
          $ref: '#/components/responses/BadRequest'
        '401':
          $ref: '#/components/responses/Unauthorized'
        '403':
          $ref: '#/components/responses/Forbidden'
        '500':
          $ref: '#/components/responses/InternalServerError'
      security:
        - bearerAuth: []
        - apiKeyAuth: []
    put:
      tags:
        - Role Group Management
      summary: Update Role Group (V2)
      operationId: UpdateRoleGroupV2
      requestBody:
        $ref: '#/components/requestBodies/RoleGroup'
      responses:
        '200':
          $ref: '#/components/responses/RoleGroupResponse'
        '400':
          $ref: '#/components/responses/BadRequest'
        '401':
          $ref: '#/components/responses/Unauthorized'
        '500':
          $ref: '#/components/responses/InternalServerError'
      security:
        - bearerAuth: []
        - apiKeyAuth: []
  /user/role/group:
    get:
      tags:
        - Role Group Management
      summary: List All Role Groups (V1)
      operationId: FetchRoleGroups
      responses:
        '200':
          description: List of all role groups.
          content:
            application/json:
              schema:
                type: array
                items:
                  $ref: '#/components/schemas/RoleGroup'
        '401':
          $ref: '#/components/responses/Unauthorized'
        '403':
          $ref: '#/components/responses/Forbidden'
        '500':
          $ref: '#/components/responses/InternalServerError'
      security:
        - bearerAuth: []
        - apiKeyAuth: []
    post:
      tags:
        - Role Group Management
      summary: Create Role Group
      operationId: CreateRoleGroup
      requestBody:
        $ref: '#/components/requestBodies/RoleGroup'
      responses:
        '200':
          $ref: '#/components/responses/RoleGroupResponse'
        '400':
          $ref: '#/components/responses/BadRequest'
        '401':
          $ref: '#/components/responses/Unauthorized'
        '403':
          $ref: '#/components/responses/Forbidden'
        '500':
          $ref: '#/components/responses/InternalServerError'
      security:
        - bearerAuth: []
        - apiKeyAuth: []
    put:
      tags:
        - Role Group Management
      summary: Update Role Group
      operationId: UpdateRoleGroup
      requestBody:
        $ref: '#/components/requestBodies/RoleGroup'
      responses:
        '200':
          $ref: '#/components/responses/RoleGroupResponse'
        '400':
          $ref: '#/components/responses/BadRequest'
        '401':
          $ref: '#/components/responses/Unauthorized'
        '500':
          $ref: '#/components/responses/InternalServerError'
      security:
        - bearerAuth: []
        - apiKeyAuth: []
  /user/role/group/{id}:
    get:
      tags:
        - Role Group Management
      summary: Get Role Group by ID
      operationId: FetchRoleGroupById
      parameters:
        - $ref: '#/components/parameters/PathId'
      responses:
        '200':
          $ref: '#/components/responses/RoleGroupResponse'
        '400':
          $ref: '#/components/responses/BadRequest'
        '500':
          $ref: '#/components/responses/InternalServerError'
      security:
        - bearerAuth: []
        - apiKeyAuth: []
    delete:
      tags:
        - Role Group Management
      summary: Delete Role Group by ID
      operationId: DeleteRoleGroup
      parameters:
        - $ref: '#/components/parameters/PathId'
      responses:
        '200':
          $ref: '#/components/responses/GenericSuccess'
        '401':
          $ref: '#/components/responses/Unauthorized'
        '403':
          $ref: '#/components/responses/Forbidden'
        '500':
          $ref: '#/components/responses/InternalServerError'
      security:
        - bearerAuth: []
        - apiKeyAuth: []
  /user/role/group/v2/{id}:
    get:
      tags:
        - Role Group Management
      summary: Get Role Group by ID (V2)
      operationId: FetchRoleGroupByIdV2
      parameters:
        - $ref: '#/components/parameters/PathId'
      responses:
        '200':
          $ref: '#/components/responses/RoleGroupResponse'
        '400':
          $ref: '#/components/responses/BadRequest'
        '500':
          $ref: '#/components/responses/InternalServerError'
      security:
        - bearerAuth: []
        - apiKeyAuth: []
  /user/role/group/detailed/get:
    get:
      tags:
        - Role Group Management
      summary: List All Detailed Role Groups
      operationId: FetchDetailedRoleGroups
      responses:
        '200':
          $ref: '#/components/responses/RoleGroupListingResponse'
        '401':
          $ref: '#/components/responses/Unauthorized'
        '403':
          $ref: '#/components/responses/Forbidden'
        '500':
          $ref: '#/components/responses/InternalServerError'
      security:
        - bearerAuth: []
        - apiKeyAuth: []
  /user/role/group/search:
    get:
      tags:
        - Role Group Management
      summary: Search Role Groups by Name
      operationId: FetchRoleGroupsByName
      parameters:
        - name: name
          in: query
          required: true
          description: Name of the role group to search for.
          schema:
            type: string
      responses:
        '200':
          $ref: '#/components/responses/RoleGroupResponse'
        '401':
          $ref: '#/components/responses/Unauthorized'
        '500':
          $ref: '#/components/responses/InternalServerError'
      security:
        - bearerAuth: []
        - apiKeyAuth: []
  /user/role/group/bulk:
    delete:
      tags:
        - Role Group Management
      summary: Bulk Delete Role Groups
      operationId: BulkDeleteRoleGroups
      responses:
        '200':
          $ref: '#/components/responses/GenericSuccess'
        '400':
          $ref: '#/components/responses/BadRequest'
        '401':
          $ref: '#/components/responses/Unauthorized'
        '403':
          $ref: '#/components/responses/Forbidden'
        '500':
          $ref: '#/components/responses/InternalServerError'
      security:
        - bearerAuth: []
        - apiKeyAuth: []
  /user/check/roles:
    get:
      tags:
        - Authentication
      summary: Check Logged-in User's Roles
      operationId: CheckUserRoles
      parameters:
        - name: appName
          in: query
          required: false
          description: Optional application name to filter roles for.
          schema:
            type: string
      responses:
        '200':
          description: User roles information.
          content:
            application/json:
              schema:
                type: object
                properties:
                  role:
                    type: string
                    nullable: true
                  roles:
                    type: array
                    items:
                      type: string
                  superAdmin:
                    type: boolean
                    nullable: true
        '401':
          $ref: '#/components/responses/Unauthorized'
        '500':
          $ref: '#/components/responses/InternalServerError'
      security:
        - bearerAuth: []
        - apiKeyAuth: []
  /user/sync/orchestratortocasbin:
    get:
      tags:
        - Policy Management
      summary: Sync Orchestrator to Casbin
      operationId: SyncOrchestratorToCasbin
      description: >-
        Synchronizes policies from orchestrator to Casbin. Requires admin
        privileges.
      responses:
        '200':
          description: Sync status.
          content:
            application/json:
              schema:
                type: boolean
        '401':
          $ref: '#/components/responses/Unauthorized'
        '500':
          $ref: '#/components/responses/InternalServerError'
      security:
        - bearerAuth: []
        - apiKeyAuth: []
  /user/update/trigger/terminal:
    put:
      tags:
        - Policy Management
      summary: Update Trigger Policy for Terminal Access
      operationId: UpdateTriggerPolicyForTerminalAccess
      description: >-
        Updates trigger policies related to terminal access. Requires global
        update privileges.
      responses:
        '200':
          description: Policy update status.
          content:
            application/json:
              schema:
                type: string
        '401':
          $ref: '#/components/responses/Unauthorized'
        '403':
          $ref: '#/components/responses/Forbidden'
        '500':
          $ref: '#/components/responses/InternalServerError'
      security:
        - bearerAuth: []
        - apiKeyAuth: []
  /user/role/cache:
    get:
      tags:
        - Cache Management
      summary: Get Role Cache Dump
      operationId: GetRoleCacheDump
      description: Retrieves a dump of the role cache. Requires super admin privileges.
      responses:
        '200':
          description: Cache dump data.
          content:
            application/json:
              schema:
                type: object
        '403':
          $ref: '#/components/responses/Forbidden'
      security:
        - bearerAuth: []
        - apiKeyAuth: []
  /user/role/cache/invalidate:
    get:
      tags:
        - Cache Management
      summary: Invalidate Role Cache
      operationId: InvalidateRoleCache
      description: Clears the role cache. Requires super admin privileges.
      responses:
        '200':
          description: Cache invalidation status.
          content:
            application/json:
              schema:
                type: string
        '403':
          $ref: '#/components/responses/Forbidden'
      security:
        - bearerAuth: []
        - apiKeyAuth: []
  /login:
    get:
      tags:
        - Authentication
      summary: OIDC Login Redirect (Informational)
      description: Initiates OIDC login flow. Handled by the OIDC client library.
      operationId: HandleOIDCLogin
      responses:
        '302':
          description: Redirect to OIDC provider.
      security:
        - bearerAuth: []
        - apiKeyAuth: []
  /auth/login:
    get:
      tags:
        - Authentication
      summary: OIDC Login Redirect (Informational - Alternate Path)
      description: Initiates OIDC login flow. Handled by the OIDC client library.
      operationId: HandleOIDCAuthLogin
      responses:
        '302':
          description: Redirect to OIDC provider.
      security:
        - bearerAuth: []
        - apiKeyAuth: []
  /auth/callback:
    get:
      tags:
        - Authentication
      summary: OIDC Callback (Informational)
      description: >-
        Handles the callback from the OIDC provider. Handled by the OIDC client
        library.
      operationId: HandleOIDCCallback
      responses:
        '302':
          description: Redirect after successful authentication.
        '400':
          description: Error during OIDC callback.
        '500':
          description: Server error during OIDC callback.
      security:
        - bearerAuth: []
        - apiKeyAuth: []
  /api/dex/{path}:
    get:
      tags:
        - Authentication
      summary: Dex Proxy (Informational)
      description: Proxies requests to the Dex IdP. Handled by the Dex proxy mechanism.
      operationId: DexProxyHandler
      parameters:
        - name: path
          in: path
          required: true
          description: Path to be proxied to Dex.
          schema:
            type: string
      responses:
        default:
          description: Response from Dex.
      security:
        - bearerAuth: []
        - apiKeyAuth: []
  /env:
    post:
      summary: Create Environment
      description: Create a new environment within a cluster.
      operationId: CreateEnvironment
      security:
        - bearerAuth: []
        - apiKeyAuth: []
      tags:
        - Environment Management
      requestBody:
        description: Environment details
        required: true
        content:
          application/json:
            schema:
              $ref: '#/components/schemas/EnvironmentCreateRequest'
      responses:
        '200':
          description: Successfully created environment
          content:
            application/json:
              schema:
                $ref: '#/components/schemas/EnvironmentDetail'
        '400':
          description: Bad Request (e.g., validation error)
          content:
            application/json:
              schema:
                $ref: '#/components/schemas/Error'
        '401':
          description: Unauthorized User
          content:
            application/json:
              schema:
                $ref: '#/components/schemas/Error'
        '500':
          description: Internal Server Error
          content:
            application/json:
              schema:
                $ref: '#/components/schemas/Error'
    put:
      summary: Update Environment
      description: Update an existing environment.
      operationId: UpdateEnvironment
      security:
        - bearerAuth: []
        - apiKeyAuth: []
      tags:
        - Environment Management
      requestBody:
        description: Environment details to update
        required: true
        content:
          application/json:
            schema:
              $ref: '#/components/schemas/EnvironmentUpdateRequest'
      responses:
        '200':
          description: Successfully updated environment
          content:
            application/json:
              schema:
                $ref: '#/components/schemas/EnvironmentDetail'
        '400':
          description: Bad Request (e.g., validation error, or ID not found)
          content:
            application/json:
              schema:
                $ref: '#/components/schemas/Error'
        '401':
          description: Unauthorized User
          content:
            application/json:
              schema:
                $ref: '#/components/schemas/Error'
        '500':
          description: Internal Server Error
          content:
            application/json:
              schema:
                $ref: '#/components/schemas/Error'
    get:
      summary: Get Environment by ID
      description: Get detailed information for a specific environment by its ID.
      operationId: GetEnvironmentById
      security:
        - bearerAuth: []
        - apiKeyAuth: []
      tags:
        - Environment Management
      parameters:
        - name: id
          in: query
          required: true
          description: ID of the environment
          schema:
            type: integer
      responses:
        '200':
          description: Successfully retrieved environment details
          content:
            application/json:
              schema:
                $ref: '#/components/schemas/EnvironmentDetail'
        '400':
          description: Bad Request (e.g., invalid ID)
          content:
            application/json:
              schema:
                $ref: '#/components/schemas/Error'
        '401':
          description: Unauthorized User
          content:
            application/json:
              schema:
                $ref: '#/components/schemas/Error'
        '404':
          description: Environment not found
          content:
            application/json:
              schema:
                $ref: '#/components/schemas/Error'
        '500':
          description: Internal Server Error
          content:
            application/json:
              schema:
                $ref: '#/components/schemas/Error'
  /cluster/delete:
    post:
      summary: Delete Cluster
      description: Delete an existing cluster.
      operationId: DeleteCluster
      security:
        - bearerAuth: []
        - apiKeyAuth: []
      tags:
        - Cluster Management
      requestBody:
        description: >-
          A JSON object containing the cluster config (primarily ID is used for
          deletion)
        required: true
        content:
          application/json:
            schema:
              $ref: '#/components/schemas/ClusterBean'
      responses:
        '200':
          description: Successfully deleted the cluster
          content:
            application/json:
              schema:
                type: object
                properties:
                  message:
                    type: string
                    example: Cluster deleted successfully.
        '400':
          description: Bad Request. Input Validation(decode) error/wrong request body.
          content:
            application/json:
              schema:
                $ref: '#/components/schemas/Error'
        '401':
          description: Unauthorized User
          content:
            application/json:
              schema:
                $ref: '#/components/schemas/Error'
        '500':
          description: Internal Server Error
          content:
            application/json:
              schema:
                $ref: '#/components/schemas/Error'
  /env/delete:
    post:
      summary: Delete Environment (via POST)
      description: Delete an existing environment using POST method.
      operationId: DeleteEnvironmentViaPost
      security:
        - bearerAuth: []
        - apiKeyAuth: []
      tags:
        - Environment Management
      requestBody:
        description: >-
          A JSON object containing the env config (primarily ID is used for
          deletion)
        required: true
        content:
          application/json:
            schema:
              $ref: '#/components/schemas/EnvironmentDetail'
      responses:
        '200':
          description: Successfully deleted the environment
          content:
            application/json:
              schema:
                type: object
                properties:
                  message:
                    type: string
                    example: Environment deleted successfully.
        '400':
          description: Bad Request. Input Validation(decode) error/wrong request body.
          content:
            application/json:
              schema:
                $ref: '#/components/schemas/Error'
        '401':
          description: Unauthorized User
          content:
            application/json:
              schema:
                $ref: '#/components/schemas/Error'
        '500':
          description: Internal Server Error
          content:
            application/json:
              schema:
                $ref: '#/components/schemas/Error'
  /env/clusters:
    get:
      summary: List clusters with their environments
      description: Provides a list of all clusters and the environments within each.
      operationId: getClustersWithEnvironments
      security:
        - bearerAuth: []
        - apiKeyAuth: []
      tags:
        - Cluster Environment
      responses:
        '200':
          description: Successfully retrieved list of clusters and environments
          content:
            application/json:
              schema:
                type: array
                items:
                  $ref: '#/components/schemas/ClusterWithEnvironments'
        '401':
          description: Unauthorized User
          content:
            application/json:
              schema:
                $ref: '#/components/schemas/Error'
        '500':
          description: Internal Server Error
          content:
            application/json:
              schema:
                $ref: '#/components/schemas/Error'
  /cluster/{cluster_id}/env:
    get:
      summary: List environments for a specific cluster
      description: Provides a list of all environments for a given cluster ID.
      operationId: getEnvironmentsForCluster
      security:
        - bearerAuth: []
        - apiKeyAuth: []
      tags:
        - Cluster Environment
      parameters:
        - name: cluster_id
          in: path
          required: true
          description: ID of the cluster
          schema:
            type: integer
      responses:
        '200':
          description: Successfully retrieved list of environments
          content:
            application/json:
              schema:
                type: array
                items:
                  $ref: '#/components/schemas/Environment'
        '400':
          description: Bad Request. Invalid cluster ID.
          content:
            application/json:
              schema:
                $ref: '#/components/schemas/Error'
        '401':
          description: Unauthorized User
          content:
            application/json:
              schema:
                $ref: '#/components/schemas/Error'
        '404':
          description: Cluster not found
          content:
            application/json:
              schema:
                $ref: '#/components/schemas/Error'
        '500':
          description: Internal Server Error
          content:
            application/json:
              schema:
                $ref: '#/components/schemas/Error'
  /cluster:
    put:
      summary: Update Cluster
      description: Update an existing cluster's configuration.
      operationId: UpdateCluster
      security:
        - bearerAuth: []
        - apiKeyAuth: []
      tags:
        - Cluster Management
      requestBody:
        description: A JSON object containing the cluster config
        required: true
        content:
          application/json:
            schema:
              $ref: '#/components/schemas/ClusterBean'
      responses:
        '200':
          description: Successfully updated the cluster
          content:
            application/json:
              schema:
                $ref: '#/components/schemas/ClusterBean'
        '400':
          description: Bad Request. Input Validation(decode) error/wrong request body.
          content:
            application/json:
              schema:
                $ref: '#/components/schemas/Error'
        '401':
          description: Unauthorized User
          content:
            application/json:
              schema:
                $ref: '#/components/schemas/Error'
        '500':
          description: Internal Server Error
          content:
            application/json:
              schema:
                $ref: '#/components/schemas/Error'
    get:
      summary: Get Cluster
      description: Get details of a specific cluster by ID.
      operationId: GetCluster
      security:
        - bearerAuth: []
        - apiKeyAuth: []
      tags:
        - Cluster Management
      parameters:
        - name: id
          in: query
          description: cluster id.
          required: true
          schema:
            type: integer
      responses:
        '200':
          description: Successfully get cluster
          content:
            application/json:
              schema:
                $ref: '#/components/schemas/ClusterBean'
        '400':
          description: Bad Request. Input Validation(decode) error/wrong request body.
          content:
            application/json:
              schema:
                $ref: '#/components/schemas/Error'
        '401':
          description: Unauthorized User
          content:
            application/json:
              schema:
                $ref: '#/components/schemas/Error'
        '500':
          description: Internal Server Error
          content:
            application/json:
              schema:
                $ref: '#/components/schemas/Error'
  /cluster/auth-list:
    get:
      summary: List Accessible Clusters
      description: list of clusters accessible to the authenticated user.
      operationId: GetAuthClusterList
      security:
        - bearerAuth: []
        - apiKeyAuth: []
      tags:
        - Cluster Management
      responses:
        '200':
          description: cluster list
          content:
            application/json:
              schema:
                type: object
                properties:
                  code:
                    type: integer
                    description: status code
                  status:
                    type: string
                    description: status
                  result:
                    type: array
                    description: namespace list group by cluster
                    items:
                      $ref: '#/components/schemas/ClusterAuthDetail'
        default:
          description: unexpected error
          content:
            application/json:
              schema:
                $ref: '#/components/schemas/ErrorResponse'
  /cluster/validate:
    post:
      summary: Validate Cluster Configuration
      description: Validate a cluster configuration using kubeconfig.
      operationId: ValidateCluster
      security:
        - bearerAuth: []
        - apiKeyAuth: []
      tags:
        - Cluster Management
      requestBody:
        content:
          application/json:
            schema:
              type: object
              properties:
                kubeconfig:
                  $ref: '#/components/schemas/Kubeconfig'
              required:
                - kubeconfig
      responses:
        '200':
          description: OK
          content:
            application/json:
              schema:
                $ref: '#/components/schemas/ValidateClusterBean'
        '400':
          description: Bad request
          content:
            application/json:
              schema:
                $ref: '#/components/schemas/Error'
        '500':
          description: Internal server error
          content:
            application/json:
              schema:
                $ref: '#/components/schemas/Error'
  /cluster/saveClusters:
    post:
      summary: Save Multiple Clusters
      description: Save configurations for multiple clusters.
      operationId: SaveClusters
      security:
        - bearerAuth: []
        - apiKeyAuth: []
      tags:
        - Cluster Management
      requestBody:
        content:
          application/json:
            schema:
              type: array
              items:
                $ref: '#/components/schemas/ValidateClusterBean'
      responses:
        '200':
          description: OK
          content:
            application/json:
              schema:
                type: array
                items:
                  $ref: '#/components/schemas/ValidateClusterBean'
        '400':
          description: Bad request
          content:
            application/json:
              schema:
                $ref: '#/components/schemas/Error'
        '500':
          description: Internal server error
          content:
            application/json:
              schema:
                $ref: '#/components/schemas/Error'
  /app/env/patch:
    patch:
      summary: Patch Application Environment
      description: change the deployment template for an app and environment
      operationId: PatchAppEnv
      security:
        - bearerAuth: []
        - apiKeyAuth: []
      requestBody:
        content:
          application/json:
            schema:
              properties:
                envId:
                  type: integer
                appId:
                  type: integer
                targetChartRefId:
                  type: integer
      responses:
        '200':
          description: patched data
        '422':
          description: bad request
      tags:
        - Change Chart
  /app/workflow/clone:
    post:
      summary: Clone Application Workflow
      description: >-
        Clones an application workflow from a source environment to a target
        environment
      operationId: CloneApplicationWorkflow
      security:
        - bearerAuth: []
        - apiKeyAuth: []
      requestBody:
        description: A JSON object containing the details required to clone the workflow
        required: true
        content:
          application/json:
            schema:
              $ref: '#/components/schemas/CloneApplicationWorkflowRequest'
      responses:
        '200':
          description: Cloning operation response
          content:
            application/json:
              schema:
                $ref: '#/components/schemas/StandardResponse'
      tags:
        - Clone Workflow
  /k8s/resource:
    post:
      summary: Get Resource Manifest
      description: >-
        This API is used for fetching the manifest of a specified Kubernetes
        resource.
      operationId: getResourceManifest
      security:
        - bearerAuth: []
        - apiKeyAuth: []
      requestBody:
        description: JSON payload specifying the resource to fetch.
        required: true
        content:
          application/json:
            schema:
              $ref: '#/components/schemas/ResourceRequestObject'
      responses:
        '200':
          description: Successfully retrieved the resource manifest.
          content:
            application/json:
              schema:
                type: object
                properties:
                  code:
                    type: integer
                    description: Status code of the response.
                  status:
                    type: string
                    description: Status message of the response.
                  result:
                    $ref: '#/components/schemas/ResourceGetResponse'
      tags:
        - K8s Resource
    put:
      summary: Update Resource Manifest
      description: >-
        This API is used for editing the manifest of a specified Kubernetes
        resource.
      operationId: updateResourceManifest
      security:
        - bearerAuth: []
        - apiKeyAuth: []
      requestBody:
        description: JSON payload containing the resource identifier and the patch.
        required: true
        content:
          application/json:
            schema:
              $ref: '#/components/schemas/ResourceRequestObject'
      responses:
        '200':
          description: Successfully updated the resource manifest.
          content:
            application/json:
              schema:
                type: object
                properties:
                  code:
                    type: integer
                    description: Status code of the response.
                  status:
                    type: string
                    description: Status message of the response.
                  result:
                    $ref: '#/components/schemas/ResourceGetResponse'
      tags:
        - K8s Resource
  /k8s/resource/create:
    post:
      summary: Create Resource
      description: >-
        This API is used for applying a desired manifest to create a Kubernetes
        resource.
      operationId: createResource
      security:
        - bearerAuth: []
        - apiKeyAuth: []
      requestBody:
        description: JSON payload containing the resource manifest to apply.
        required: true
        content:
          application/json:
            schema:
              $ref: '#/components/schemas/ResourceRequestObject'
      responses:
        '200':
          description: Successfully created the resource.
          content:
            application/json:
              schema:
                type: object
                properties:
                  code:
                    type: integer
                    description: Status code of the response.
                  status:
                    type: string
                    description: Status message of the response.
                  result:
                    $ref: '#/components/schemas/ResourceGetResponse'
      tags:
        - K8s Resource
  /k8s/resource/delete:
    post:
      summary: Delete Resource
      description: This API is used for deleting a specified Kubernetes resource.
      operationId: deleteResource
      security:
        - bearerAuth: []
        - apiKeyAuth: []
      requestBody:
        description: JSON payload specifying the resource to delete.
        required: true
        content:
          application/json:
            schema:
              $ref: '#/components/schemas/ResourceRequestObject'
      responses:
        '200':
          description: Successfully deleted the resource.
          content:
            application/json:
              schema:
                type: object
                properties:
                  code:
                    type: integer
                    description: Status code of the response.
                  status:
                    type: string
                    description: Status message of the response.
                  result:
                    $ref: '#/components/schemas/ResourceGetResponse'
      tags:
        - K8s Resource
  /k8s/events:
    post:
      summary: Get Resource Events
      description: This API is used for fetching events for Kubernetes resources.
      operationId: getResourceEvents
      security:
        - bearerAuth: []
        - apiKeyAuth: []
      requestBody:
        required: false
        content:
          application/json:
            schema:
              $ref: '#/components/schemas/ResourceRequestObject'
      responses:
        '200':
          description: >-
            Successfully retrieved resource events. The response is a stream of
            events.
          content:
            text/event-stream:
              schema:
                $ref: '#/components/schemas/EventsResponseObject'
      tags:
        - K8s Resource
  /k8s/pods/logs/{podName}:
    get:
      summary: Get Pod Logs
      description: >-
        This API is used for fetching logs for a specified container within a
        pod.
      operationId: getPodLogs
      security:
        - bearerAuth: []
        - apiKeyAuth: []
      parameters:
        - name: podName
          in: path
          required: true
          description: Name of the pod.
          schema:
            type: string
        - name: containerName
          in: query
          required: true
          description: Name of the container within the pod.
          schema:
            type: string
        - name: appId
          in: query
          required: false
          description: Application ID.
          schema:
            type: string
        - name: clusterId
          in: query
          required: false
          description: Cluster ID.
          schema:
            type: integer
        - name: namespace
          in: query
          description: Namespace of the pod. Required if clusterId is passed.
          required: false
          schema:
            type: string
        - name: follow
          in: query
          description: Whether to follow the log stream.
          schema:
            type: boolean
            default: false
        - name: sinceSeconds
          in: query
          description: >-
            Return logs newer than a relative duration like 5s, 2m, or 3h.
            Defaults to all logs.
          schema:
            type: integer
        - name: tailLines
          in: query
          description: If set, the number of lines from the end of the logs to show.
          schema:
            type: integer
      responses:
        '200':
          description: >-
            Successfully retrieved pod logs. The response is a stream of log
            lines.
          content:
            text/event-stream:
              schema:
                $ref: '#/components/schemas/LogsResponseObject'
      tags:
        - K8s Resource
  /k8s/pod/exec/session/{identifier}/{namespace}/{pod}/{shell}/{container}:
    get:
      summary: Get Pod Exec Session
      description: >-
        This API establishes a session for executing commands in a pod's
        container (terminal access).
      operationId: getPodExecSession
      security:
        - bearerAuth: []
        - apiKeyAuth: []
      parameters:
        - name: identifier
          in: path
          required: true
          description: Application ID or Cluster ID. Example '2|devtroncd|devtron' or '3'.
          schema:
            type: string
        - name: namespace
          in: path
          required: true
          description: Namespace of the pod.
          schema:
            type: string
            example: devtroncd
        - name: pod
          in: path
          required: true
          description: Name of the pod.
          schema:
            type: string
            example: inception-58d44d99fd-tfw4s
        - name: shell
          in: path
          required: true
          description: Shell to invoke.
          schema:
            type: string
            enum:
              - bash
              - sh
              - powershell
              - cmd
            example: bash
        - name: container
          in: path
          required: true
          description: Name of the container.
          schema:
            type: string
            example: devtron
      responses:
        '200':
          description: Successfully established exec session.
          content:
            application/json:
              schema:
                $ref: '#/components/schemas/TerminalMessage'
      tags:
        - K8s Resource
  /k8s/api-resources/{clusterId}:
    get:
      summary: Get API Resources
      description: Get all available API resources for a given cluster ID.
      operationId: getApiResources
      security:
        - bearerAuth: []
        - apiKeyAuth: []
      parameters:
        - name: clusterId
          in: path
          description: ID of the cluster.
          required: true
          schema:
            type: integer
            format: int64
      responses:
        '200':
          description: Successfully fetched all API resources for the given cluster ID.
          content:
            application/json:
              schema:
                $ref: '#/components/schemas/GetAllApiResourcesResponse'
      tags:
        - K8s Resource
  /k8s/resource/list:
    post:
      summary: List Resources
      description: >-
        This API is used for fetching a list of Kubernetes resources based on
        the request criteria.
      operationId: listResources
      security:
        - bearerAuth: []
        - apiKeyAuth: []
      requestBody:
        description: JSON payload specifying the criteria for listing resources.
        required: true
        content:
          application/json:
            schema:
              $ref: '#/components/schemas/ResourceRequestObject'
      responses:
        '200':
          description: Successfully retrieved the list of resources.
          content:
            application/json:
              schema:
                type: object
                properties:
                  code:
                    type: integer
                    description: Status code of the response.
                  status:
                    type: string
                    description: Status message of the response.
                  result:
                    type: array
                    description: List of resources.
                    items:
                      $ref: '#/components/schemas/ClusterResourceListResponse'
      tags:
        - K8s Resource
  /k8s/resources/rotate:
    post:
      summary: Rotates the Pods
      description: This API is used to rotate (restart) pods for the provided resources.
      operationId: K8sResourceForResources
      security:
        - bearerAuth: []
        - apiKeyAuth: []
      parameters:
        - name: appId
          in: query
          description: Application ID.
          required: true
          schema:
            type: string
      requestBody:
        description: >-
          JSON payload specifying the resources for which pods should be
          rotated.
        required: true
        content:
          application/json:
            schema:
              $ref: '#/components/schemas/RotatePodRequest'
      responses:
        '200':
          description: Response array indicating the status of rotation for each resource.
          content:
            application/json:
              schema:
                $ref: '#/components/schemas/RotatePodResponse'
      tags:
        - K8s Resource
  /k8s/resources/apply:
    post:
      summary: Apply Resources
      description: >-
        This API is used to apply (create or update) Kubernetes resources in a
        cluster.
      operationId: applyResources
      security:
        - bearerAuth: []
        - apiKeyAuth: []
      requestBody:
        description: JSON payload containing the manifest of resources to apply.
        required: true
        content:
          application/json:
            schema:
              $ref: '#/components/schemas/ApplyResourcesRequest'
      responses:
        '200':
          description: >-
            Response array indicating the status of application for each
            resource.
          content:
            application/json:
              schema:
                type: array
                items:
                  $ref: '#/components/schemas/ApplyResourcesResponse'
      tags:
        - K8s Resource
  /app/workflow:
    post:
      summary: Create an application workflow
      description: Creates a new workflow for a given application.
      operationId: CreateAppWorkflow
      security:
        - bearerAuth: []
        - apiKeyAuth: []
      tags:
        - Workflow Management
      requestBody:
        required: true
        content:
          application/json:
            schema:
              $ref: '#/components/schemas/AppWorkflowDto'
      responses:
        '200':
          description: Successfully created workflow.
          content:
            application/json:
              schema:
                $ref: '#/components/schemas/AppWorkflowDto'
        '400':
          description: Bad Request. Validation error or wrong request body.
          content:
            application/json:
              schema:
                $ref: '#/components/schemas/Error'
        '401':
          description: Unauthorized User.
          content:
            application/json:
              schema:
                $ref: '#/components/schemas/Error'
        '403':
          description: Forbidden. User does not have permission.
          content:
            application/json:
              schema:
                $ref: '#/components/schemas/Error'
        '500':
          description: Internal Server Error.
          content:
            application/json:
              schema:
                $ref: '#/components/schemas/Error'
  /app/workflow/{app-wf-id}/app/{app-id}:
    delete:
      summary: Delete an application workflow
      description: Deletes an existing workflow for a given application.
      operationId: DeleteAppWorkflow
      security:
        - bearerAuth: []
        - apiKeyAuth: []
      tags:
        - Workflow Management
      parameters:
        - name: app-wf-id
          in: path
          required: true
          description: ID of the application workflow to delete.
          schema:
            type: integer
        - name: app-id
          in: path
          required: true
          description: ID of the application.
          schema:
            type: integer
      responses:
        '200':
          description: Successfully deleted workflow.
          content:
            application/json:
              schema:
                type: object
                properties:
                  status:
                    type: string
                    example: OK
        '400':
          description: Bad Request. Invalid path parameters.
          content:
            application/json:
              schema:
                $ref: '#/components/schemas/Error'
        '401':
          description: Unauthorized User.
          content:
            application/json:
              schema:
                $ref: '#/components/schemas/Error'
        '403':
          description: Forbidden. User does not have permission.
          content:
            application/json:
              schema:
                $ref: '#/components/schemas/Error'
        '500':
          description: Internal Server Error.
          content:
            application/json:
              schema:
                $ref: '#/components/schemas/Error'
components:
  securitySchemes:
    ApiKeyAuth:
      type: apiKey
      in: header
      name: Authorization
    bearerAuth:
      type: http
      scheme: bearer
      bearerFormat: JWT
      description: JWT token authentication
    apiKeyAuth:
      type: apiKey
      in: header
      name: X-API-Key
      description: API key authentication
  schemas:
    AppLabel:
      type: object
      required:
        - key
        - value
      properties:
        key:
          type: string
          description: label key
        value:
          type: string
          description: label value
        propagate:
          type: boolean
          description: Whether to propagate to kubernetes resources
    AppLabels:
      type: object
      required:
        - appId
        - labels
      properties:
        appId:
          type: integer
          description: application id
        labels:
          type: array
          items:
            $ref: '#/components/schemas/AppLabel'
    AppMetaInfo:
      type: object
      required:
        - appId
        - projectId
        - appName
        - projectName
        - createdOn
        - createdBy
        - labels
      properties:
        appId:
          type: integer
          description: app id
        projectId:
          type: integer
          description: team/project id
        appName:
          type: string
          description: app name
        projectName:
          type: string
          description: team/project name
        labels:
          type: array
          items:
            $ref: '#/components/schemas/AppLabel'
        createdOn:
          type: string
          description: app creation date
        createdBy:
          type: string
          description: app created by
    ErrorResponse:
      type: object
      properties:
        code:
          type: integer
          format: int32
        status:
          type: string
        result:
          type: object
          nullable: true
        errors:
          type: array
          items:
            type: object
            properties:
              userMessage:
                type: string
                nullable: true
              internalMessage:
                type: string
                nullable: true
    Error:
      required:
        - code
        - message
      properties:
        code:
          type: integer
          description: Error code
        message:
          type: string
          description: Error message
    CreateJob:
      type: object
      properties:
        appName:
          type: string
          description: Used to give the name of the job
          example: my-job-1
        isJob:
          type: boolean
          description: States whether its a job or an app
          example: true
        teamId:
          type: integer
          description: Used to give team id
          example: 1
        templateId:
          type: integer
          description: Used to give the id of the job it wants to clone
          example: 18
        labels:
          type: array
          items:
            type: object
            properties:
              key:
                type: string
                example: hello
              value:
                type: string
                example: world
              propogate:
                type: boolean
                example: false
        description:
          type: string
          description: Used to give the description of the job once it is made.
          example: This is my first Job
    ActionResponse:
      type: object
      properties:
        id:
          type: integer
          description: Used to give the id of job once its created
          example: 25
        appName:
          type: string
          description: Used to give the name of job once its created
          example: my-job-1
        material:
          type: array
          items:
            $ref: '#/components/schemas/gitMaterial'
        teamId:
          type: integer
          description: Used to give the team id
          example: 1
        templateId:
          type: integer
          description: Used to give the templateId
          example: 0
        description:
          type: string
          description: Used to give the description of the job once it is made.
          example: This is my first Job
        isJob:
          type: boolean
          description: used to tell whether it is a job or an app
          example: true
    JobList:
      type: object
      properties:
        teams:
          type: array
          items:
            type: integer
          description: used to give the project id
          example:
            - 1
            - 2
        appStatuses:
          type: array
          items:
            type: string
          description: used to give the filter of app ci-build status
          example:
            - Succeeded
            - Starting
        sortBy:
          type: string
          description: used to give the sort by constraint
          example: appNameSort
        sortOrder:
          type: string
          description: used to give the sort order
          example: ASC
        offset:
          type: integer
          description: >-
            used to give the number from which we want our job (if the offset is
            20 means we want list of jobs from 20)
          example: 0
        size:
          type: integer
          description: used to give the number of jobs we want
          example: 20
    JobListResponse:
      type: object
      properties:
        jobContainers:
          type: array
          items:
            $ref: '#/components/schemas/jobContainer'
        jobCount:
          type: integer
    gitMaterial:
      type: object
      properties:
        name:
          type: string
        url:
          type: string
        id:
          type: integer
        gitProviderId:
          type: integer
        checkoutPath:
          type: string
        fetchSubmodules:
          type: boolean
        isUsedInCiConfig:
          type: boolean
    jobContainer:
      type: object
      properties:
        jobId:
          type: integer
        jobName:
          type: string
        description:
          type: string
        ciPipelines:
          type: array
          items:
            $ref: '#/components/schemas/jobCiPipeline'
    jobCiPipeline:
      type: object
      properties:
        ciPipelineId:
          type: integer
        status:
          type: string
        lastRunAt:
          type: string
          format: date-time
        lastSuccessAt:
          type: string
          format: date-time
    ChartInfo:
      type: object
      required:
        - installedAppId
        - environmentId
        - installedAppVersionId
        - appStoreApplicationVersionId
        - appStoreApplicationName
        - status
        - appName
        - environmentName
        - deployedAt
        - deployedBy
        - readme
        - deprecated
      properties:
        installedAppId:
          type: integer
          description: installed chart id
        environmentId:
          type: integer
          description: environment id
        installedAppVersionId:
          type: integer
          description: installed chart version id
        appStoreApplicationVersionId:
          type: integer
          description: team/project id
        appStoreApplicationName:
          type: string
          description: chart name externally
        chartName:
          type: string
          description: chart repo name
        icon:
          type: string
          description: image
        status:
          type: string
          description: status of deployed chart
        appName:
          type: string
          description: chart name is app name for devtron
        environmentName:
          type: string
          description: env name
        deployedAt:
          type: string
          description: deployement time
        deployedBy:
          type: string
          description: user
        readme:
          type: string
          description: readme
        deprecated:
          type: boolean
          description: is deprecated or not
    App:
      type: object
      required:
        - appName
        - teamId
        - templateId
      properties:
        appName:
          type: string
          description: app name
        teamId:
          type: integer
          description: project id
        templateId:
          type: integer
          description: reference app id, used for clone, set default value 0 for blank app.
        labels:
          type: array
          description: each apps may have multiple labels. these are optional.
          items:
            $ref: '#/components/schemas/AppLabel'
    AppProjectUpdateRequest:
      type: object
      required:
        - teamId
        - appId
      properties:
        teamId:
          type: integer
          description: project id
        appId:
          type: array
          description: team id, teams ids are projects ids
          items:
            type: integer
<<<<<<< HEAD
    AppListingRequest:
      type: object
      required:
        - offset
        - size
      properties:
        appNameSearch:
          type: string
          description: app name search, wildcard match
        offset:
          type: integer
          description: offset
        size:
          type: integer
          description: result size
        sortBy:
          type: string
          description: sort by
        sortOrder:
          type: string
          description: sort order
        environments:
          type: array
          description: environment id
          items:
            type: integer
        teams:
          type: array
          description: team id, teams ids are projects ids
          items:
            type: integer
        labels:
          type: array
          description: app labels
          items:
            type: string
        statuses:
          type: array
          description: status
          items:
            type: string
    AppContainer:
      type: object
      required:
        - appId
        - appName
        - environments
      properties:
        appId:
          type: integer
          description: app id
        appName:
          type: string
          description: app name
        environments:
          type: array
          items:
            $ref: '#/components/schemas/EnvContainer'
    EnvContainer:
      type: object
      required:
        - appId
        - appName
        - environmentId
        - environmentName
      properties:
        appId:
          type: integer
          description: app id
        appName:
          type: string
          description: app name
        cdStageStatus:
          type: string
          description: app name
        dataSource:
          type: string
          description: app name
        ciArtifactId:
          type: integer
          description: app name
        deleted:
          type: boolean
          description: app name
        environmentId:
          type: integer
          description: app name
        environmentName:
          type: string
          description: app name
        status:
          type: string
          description: app name
        appStatus:
          type: string
          description: app status for this environment
        postStageStatus:
          type: string
          description: app name
        preStageStatus:
          type: string
          description: app name
        lastDeployedTime:
          type: string
          description: deployed time
        materialInfo:
          type: array
          items:
            type: object
    DeploymentGroup:
      type: object
      required:
        - id
      properties:
        id:
          type: integer
          description: id
        ciPipelineId:
          type: integer
          description: ciPipelineId
        environmentId:
          type: integer
          description: environmentId
        appCount:
          type: integer
          description: appCount
        name:
          type: string
          description: name
        noOfApps:
          type: string
          description: noOfApps
=======
      responses:
        '200':
          description: Successfully deleted workflow.
          content:
            application/json:
              schema:
                type: object
                properties:
                  status:
                    type: string
                    example: OK
        '400':
          description: Bad Request. Invalid path parameters.
          content:
            application/json:
              schema:
                $ref: '#/components/schemas/Error'
        '401':
          description: Unauthorized User.
          content:
            application/json:
              schema:
                $ref: '#/components/schemas/Error'
        '403':
          description: Forbidden. User does not have permission.
          content:
            application/json:
              schema:
                $ref: '#/components/schemas/Error'
        '500':
          description: Internal Server Error.
          content:
            application/json:
              schema:
                $ref: '#/components/schemas/Error'
  /version:
    get:
      summary: Get Devtron server version information
      security: []
      responses:
        '200':
          description: meta info about devtron server
          content:
            application/json:
              schema:
                type: object
                properties:
                  gitCommit:
                    type: string
                    example: d252aa3e
                    description: git hash from which code was compiled
                  buildTime:
                    type: string
                    format: date-time
                    example: '2021-12-15T05:44:05Z'
                    description: time when code was complied
                  serverMode:
                    type: string
                    example: FULL
                    description: server mode FULL/EA_ONLY
                    enum:
                      - FULL
                      - EA_ONLY
      tags:
        - Devtron Server version
components:
  schemas:
>>>>>>> 9c95a07f
    BulkUpdateSeeExampleResponse:
      type: object
      required:
        - Script
      properties:
        resource:
          type: string
          description: Resource from url path, i.e. {apiVersion} & {kind}
        script:
          $ref: '#/components/schemas/BulkUpdateScript'
          description: Input Script for bulk update
        readMe:
          type: string
          description: Readme for bulk update
    BulkUpdateScript:
      type: object
      required:
        - ApiVersion
        - Kind
        - Spec
      properties:
        apiVersion:
          type: string
          description: Api version from url
          example:
            - v1beta1
        kind:
          type: string
          description: Kind
          example:
            - application
        spec:
          $ref: '#/components/schemas/BulkUpdatePayload'
    BulkUpdatePayload:
      type: object
      properties:
        includes:
          $ref: '#/components/schemas/NameIncludesExcludes'
        excludes:
          $ref: '#/components/schemas/NameIncludesExcludes'
        envIds:
          type: array
          items:
            type: integer
          description: All Env Id's for updating dependent apps
        global:
          type: boolean
          description: Global flag for updating dependent apps
        DeploymentTemplate:
          $ref: '#/components/schemas/Tasks'
        ConfigMaps:
          type: object
          properties:
            names:
              type: array
              items:
                type: string
                description: Name of All ConfigMaps to be updated
            tasks:
              $ref: '#/components/schemas/Spec'
        Secrets:
          type: object
          properties:
            names:
              type: array
              items:
                type: string
                description: Name of All Secrets to be updated
            tasks:
              $ref: '#/components/schemas/Spec'
    Tasks:
      type: object
      properties:
        spec:
          $ref: '#/components/schemas/Spec'
          description: Spec of the Task
    Spec:
      type: object
      properties:
        patchData:
          type: string
          description: string with details of the patch to be used for updating
    NameIncludesExcludes:
      type: object
      properties:
        names:
          type: array
          items:
            type: string
          description: All strings of app names to be included/excluded
    ImpactedObjectsResponse:
      type: object
      properties:
        deploymentTemplate:
          type: array
          items:
            $ref: >-
              #/components/schemas/DeploymentTemplateImpactedObjectsResponseForOneApp
        configMap:
          type: array
          items:
            $ref: '#/components/schemas/CmAndSecretImpactedObjectsResponseForOneApp'
        secret:
          type: array
          items:
            $ref: '#/components/schemas/CmAndSecretImpactedObjectsResponseForOneApp'
    DeploymentTemplateImpactedObjectsResponseForOneApp:
      type: object
      properties:
        appId:
          type: integer
          description: Id of the impacted app
        appName:
          type: string
          description: Name of the impacted app
        envId:
          type: string
          description: Env Id of the impacted app
    CmAndSecretImpactedObjectsResponseForOneApp:
      type: object
      properties:
        appId:
          type: integer
          description: Id of the impacted app
        appName:
          type: string
          description: Name of the impacted app
        envId:
          type: string
          description: Env Id of the impacted app
        names:
          type: array
          items:
            type: string
            description: Names of all configmaps/secrets impacted
    BulkUpdateResponse:
      type: object
      properties:
        deploymentTemplate:
          $ref: '#/components/schemas/DeploymentTemplateBulkUpdateResponse'
        configMap:
          $ref: '#/components/schemas/CmAndSecretBulkUpdateResponse'
        secret:
          $ref: '#/components/schemas/CmAndSecretBulkUpdateResponse'
    DeploymentTemplateBulkUpdateResponse:
      type: object
      properties:
        message:
          type: array
          items:
            type: string
          description: All top-level messages in response of bulk update action
        failure:
          type: array
          items:
            $ref: '#/components/schemas/DeploymentTemplateBulkUpdateResponseForOneApp'
          description: Details of all apps on which bulk update failed
        successful:
          type: array
          items:
            $ref: '#/components/schemas/DeploymentTemplateBulkUpdateResponseForOneApp'
          description: Details of all apps on which bulk update applied successfully
    CmAndSecretBulkUpdateResponse:
      type: object
      properties:
        message:
          type: array
          items:
            type: string
          description: All top-level messages in response of bulk update action
        failure:
          type: array
          items:
            $ref: '#/components/schemas/CmAndSecretBulkUpdateResponseForOneApp'
          description: Details of all apps on which bulk update failed
        successful:
          type: array
          items:
            $ref: '#/components/schemas/CmAndSecretBulkUpdateResponseForOneApp'
          description: Details of all apps on which bulk update applied successfully
    DeploymentTemplateBulkUpdateResponseForOneApp:
      type: object
      properties:
        appId:
          type: integer
          description: Id of the concerned app
        appName:
          type: string
          description: Name of the concerned app
        envId:
          type: integer
          description: Env ID of the concerned app
        message:
          type: string
          description: App-level message for the concerned app
    CmAndSecretBulkUpdateResponseForOneApp:
      type: object
      properties:
        appId:
          type: integer
          description: Id of the concerned app
        appName:
          type: string
          description: Name of the concerned app
        envId:
          type: integer
          description: Env ID of the concerned app
        names:
          type: array
          items:
            type: string
          description: Names of all configmaps/secrets
        message:
          type: string
          description: App-level message for the concerned app
    BulkActionRequest:
      type: object
      properties:
        includes:
          $ref: '#/components/schemas/NameIncludesExcludes'
        excludes:
          $ref: '#/components/schemas/NameIncludesExcludes'
        envIds:
          type: array
          items:
            type: integer
          description: All Env Id's for the bulk action
        appIds:
          type: array
          items:
            type: integer
          description: >-
            All App Id's for the bulk action (alternative to includes/excludes
            by name)
        projectIds:
          type: array
          items:
            type: integer
          description: All Project Id's for the bulk action
    BulkActionResponse:
      type: object
      properties:
        message:
          type: array
          items:
            type: string
          description: Top-level messages in response of the bulk action
        failure:
          type: array
          items:
            $ref: '#/components/schemas/BulkActionFailureDetail'
          description: Details of all items on which the bulk action failed
        successful:
          type: array
          items:
            $ref: '#/components/schemas/BulkActionSuccessDetail'
          description: Details of all items on which the bulk action applied successfully
    BulkActionFailureDetail:
      type: object
      properties:
        appId:
          type: integer
        appName:
          type: string
        envId:
          type: integer
        message:
          type: string
    BulkActionSuccessDetail:
      type: object
      properties:
        appId:
          type: integer
        appName:
          type: string
        envId:
          type: integer
        message:
          type: string
    BulkDeployRequest:
      type: object
      required:
        - envIds
      properties:
        includes:
          $ref: '#/components/schemas/NameIncludesExcludes'
        excludes:
          $ref: '#/components/schemas/NameIncludesExcludes'
        envIds:
          type: array
          items:
            type: integer
          description: All Env Id's for the bulk deployment
        appIds:
          type: array
          items:
            type: integer
          description: >-
            All App Id's for the bulk deployment (alternative to
            includes/excludes by name)
        projectIds:
          type: array
          items:
            type: integer
          description: All Project Id's for the bulk deployment
        artifactId:
          type: integer
          description: ID of the CI artifact to be deployed
        releaseId:
          type: integer
          description: ID of the release to be deployed
        deploymentStrategy:
          type: string
          description: Deployment strategy to use (e.g., blue-green, canary, recreate)
    BulkBuildTriggerRequest:
      type: object
      required:
        - ciPipelineId
      properties:
        includes:
          $ref: '#/components/schemas/NameIncludesExcludes'
        excludes:
          $ref: '#/components/schemas/NameIncludesExcludes'
        appIds:
          type: array
          items:
            type: integer
          description: >-
            All App Id's for the bulk build trigger (alternative to
            includes/excludes by name)
        projectIds:
          type: array
          items:
            type: integer
          description: All Project Id's for the bulk build trigger
        ciPipelineId:
          type: integer
          description: ID of the CI pipeline to trigger builds for
    SSOLoginDto:
      type: object
      properties:
        id:
          type: integer
          format: int32
          readOnly: true
        name:
          type: string
        label:
          type: string
          nullable: true
        url:
          type: string
          format: url
          nullable: true
        config:
          type: object
          description: >-
            Configuration for the SSO provider (Dex connector config). Structure
            varies.
        active:
          type: boolean
      required:
        - name
        - url
        - config
        - active
    UserInfo:
      type: object
      properties:
        id:
          type: integer
          format: int32
          description: >-
            User ID. Should not be set for new user creation if auto-generated.
            Not allowed to be system-admin-userid (1 or 2) by validation.
        email_id:
          type: string
          format: email
          description: >-
            User's email address. Cannot be system admin user email by
            validation.
        roles:
          type: array
          items:
            type: string
          description: >-
            List of direct roles assigned to the user (deprecated in favor of
            roleFilters and userRoleGroups).
          nullable: true
        accessToken:
          type: string
          description: >-
            Access token for the user (typically not part of create/update
            payload, but in response).
          readOnly: true
          nullable: true
        roleFilters:
          type: array
          items:
            $ref: '#/components/schemas/RoleFilter'
        groups:
          type: array
          items:
            type: string
          description: Deprecated field for user groups. Use userRoleGroups instead.
          nullable: true
        userRoleGroups:
          type: array
          items:
            $ref: '#/components/schemas/UserRoleGroup'
          nullable: true
        superAdmin:
          type: boolean
          description: Indicates if the user has super admin privileges.
        lastLoginTime:
          type: string
          format: date-time
          readOnly: true
          description: The time the user last logged in.
      required:
        - email_id
    RoleGroup:
      type: object
      properties:
        id:
          type: integer
          format: int32
          readOnly: true
        name:
          type: string
        description:
          type: string
          nullable: true
        roleFilters:
          type: array
          items:
            $ref: '#/components/schemas/RoleFilter'
        superAdmin:
          type: boolean
          description: Indicates if this role group grants super admin privileges.
      required:
        - name
        - roleFilters
    RoleFilter:
      type: object
      description: Defines a specific permission filter for a role.
      properties:
        entity:
          type: string
          description: >-
            The type of entity this filter applies to (e.g., apps, jobs,
            chart-group, cluster).
          enum:
            - apps
            - jobs
            - chart-group
            - cluster
        team:
          type: string
          description: >-
            Team associated with this permission. Can be empty for some global
            entities.
          nullable: true
        entityName:
          type: string
          description: >-
            Name of the specific entity (e.g., application name, job name, chart
            group name). Can be empty for 'all' access.
          nullable: true
        environment:
          type: string
          description: >-
            Environment associated with this permission. Can be empty if not
            applicable.
          nullable: true
        action:
          type: string
          description: Action permitted (e.g., get, create, update, delete, trigger, *).
        accessType:
          type: string
          description: >-
            Access type, typically for distinguishing app types like devtron-app
            or helm-app.
          enum:
            - devtron-app
            - helm-app
            - ''
          nullable: true
        cluster:
          type: string
          description: Cluster name for cluster-scoped permissions.
          nullable: true
        namespace:
          type: string
          description: Namespace for cluster-scoped permissions.
          nullable: true
        group:
          type: string
          description: API group for K8s resources.
          nullable: true
        kind:
          type: string
          description: Kind of K8s resource.
          nullable: true
        resource:
          type: string
          description: Specific K8s resource name.
          nullable: true
        workflow:
          type: string
          description: Workflow name, applicable if entity is 'jobs'.
          nullable: true
      required:
        - entity
        - action
    UserRoleGroup:
      type: object
      description: Associates a user with a role group.
      properties:
        roleGroup:
          $ref: '#/components/schemas/RoleGroup'
    RbacRoleDto:
      type: object
      description: Represents a default RBAC role.
      properties:
        id:
          type: integer
          format: int32
        roleName:
          type: string
        roleDisplayName:
          type: string
        roleDescription:
          type: string
        entity:
          type: string
          enum:
            - apps
            - cluster
            - chart-group
            - jobs
        accessType:
          type: string
          nullable: true
    BulkDeleteRequest:
      type: object
      properties:
        ids:
          type: array
          items:
            type: integer
            format: int32
          description: List of IDs to delete.
        listingRequest:
          $ref: '#/components/schemas/ListingRequest'
      required:
        - ids
    ListingRequest:
      type: object
      properties:
        searchKey:
          type: string
          nullable: true
        sortOrder:
          type: string
          enum:
            - ASC
            - DESC
          nullable: true
        sortBy:
          type: string
          nullable: true
        offset:
          type: integer
          format: int32
          minimum: 0
          nullable: true
        size:
          type: integer
          format: int32
          minimum: 1
          default: 20
          nullable: true
        showAll:
          type: boolean
          nullable: true
          readOnly: true
    EnvironmentCreateRequest:
      type: object
      required:
        - environment_name
        - cluster_id
      properties:
        environment_name:
          type: string
          maxLength: 50
        cluster_id:
          type: integer
        active:
          type: boolean
          default: true
        default:
          type: boolean
          default: false
        prometheus_endpoint:
          type: string
        namespace:
          type: string
          maxLength: 50
        isClusterCdActive:
          type: boolean
        description:
          type: string
          maxLength: 40
        isVirtualEnvironment:
          type: boolean
          default: false
        allowedDeploymentTypes:
          type: array
          items:
            type: string
            enum:
              - helm
              - argo_cd
    EnvironmentUpdateRequest:
      type: object
      required:
        - id
        - environment_name
        - cluster_id
      properties:
        id:
          type: integer
        environment_name:
          type: string
          maxLength: 50
        cluster_id:
          type: integer
        active:
          type: boolean
        default:
          type: boolean
        prometheus_endpoint:
          type: string
        namespace:
          type: string
          maxLength: 50
        isClusterCdActive:
          type: boolean
        description:
          type: string
          maxLength: 40
        isVirtualEnvironment:
          type: boolean
        allowedDeploymentTypes:
          type: array
          items:
            type: string
            enum:
              - helm
              - argo_cd
    EnvironmentDetail:
      type: object
      properties:
        id:
          type: integer
        environment_name:
          type: string
        cluster_id:
          type: integer
        cluster_name:
          type: string
        active:
          type: boolean
        default:
          type: boolean
        prometheus_endpoint:
          type: string
        namespace:
          type: string
        isClusterCdActive:
          type: boolean
        environmentIdentifier:
          type: string
        description:
          type: string
        appCount:
          type: integer
        isVirtualEnvironment:
          type: boolean
        allowedDeploymentTypes:
          type: array
          items:
            type: string
            enum:
              - helm
              - argo_cd
    ClusterWithEnvironments:
      type: object
      properties:
        id:
          type: integer
          description: Cluster ID
        cluster_name:
          type: string
          description: Name of the cluster
        server_url:
          type: string
          description: Server URL of the cluster
        active:
          type: boolean
          description: Whether the cluster is active
        environments:
          type: array
          items:
            $ref: '#/components/schemas/Environment'
        prometheus_url:
          type: string
          description: URL for Prometheus monitoring
        k8sVersion:
          type: string
          description: Kubernetes version of the cluster
    Environment:
      type: object
      properties:
        environmentId:
          type: integer
          description: Environment ID
        environmentName:
          type: string
          description: Name of the environment
        environmentIdentifier:
          type: string
          description: Unique identifier for the environment
        namespace:
          type: string
          description: Namespace associated with the environment
        active:
          type: boolean
          description: Whether the environment is active
    ClusterBean:
      type: object
      properties:
        id:
          type: integer
        cluster_name:
          type: string
        server_url:
          type: string
        prometheus_url:
          type: string
        active:
          type: boolean
        config:
          type: object
          properties:
            bearer_token:
              type: string
              description: it will be empty while fetching, and if no change while updating
        prometheusAuth:
          $ref: '#/components/schemas/PrometheusAuthGet'
        defaultClusterComponents:
          type: array
          items:
            $ref: '#/components/schemas/DefaultClusterComponentGet'
        k8sversion:
          type: string
    ClusterAuthDetail:
      type: object
      properties:
        clusterId:
          type: integer
          description: cluster id
        clusterName:
          type: string
          description: cluster name
        errorInConnecting:
          type: string
          description: error message if cluster failed to connect
    Kubeconfig:
      type: object
      properties:
        config:
          type: string
    ValidateClusterBean:
      type: object
      required:
        - cluster_name
        - server_url
      properties:
        userInfos:
          type: object
          additionalProperties:
            $ref: '#/components/schemas/UserInfos'
        id:
          type: integer
        cluster_name:
          type: string
        server_url:
          type: string
        prometheus_url:
          type: string
        active:
          type: boolean
        config:
          type: object
          properties:
            bearer_token:
              type: string
              description: it will be empty while fetching, and if no change while updating
            tls_key:
              type: string
              description: it will be empty while fetching, and if no change while updating
            cert_data:
              type: string
              description: it will be empty while fetching, and if no change while updating
            cert_auth_data:
              type: string
              description: it will be empty while fetching, and if no change while updating
        prometheusAuth:
          $ref: '#/components/schemas/PrometheusAuthAdd'
        defaultClusterComponent:
          type: array
          items:
            $ref: '#/components/schemas/DefaultClusterComponentAdd'
        agentInstallationStage:
          type: integer
        k8sVersion:
          type: string
        userName:
          type: string
        insecure-skip-tls-verify:
          type: boolean
    UserInfos:
      type: object
      properties:
        userName:
          type: string
        config:
          type: object
          additionalProperties:
            type: string
        errorInConnecting:
          type: string
    PrometheusAuthAdd:
      type: object
      properties:
        type:
          type: string
          enum:
            - basic
            - bearer
        basic:
          type: object
          properties:
            username:
              type: string
            password:
              type: string
        bearer:
          type: object
          properties:
            token:
              type: string
    PrometheusAuthGet:
      type: object
      properties:
        userName:
          type: string
        password:
          type: string
        tlsClientCert:
          type: string
        tlsClientKey:
          type: string
    DefaultClusterComponentAdd:
      type: object
      properties:
        id:
          type: string
        name:
          type: string
        version:
          type: string
        status:
          type: string
        configuration:
          $ref: '#/components/schemas/ComponentConfiguration'
    DefaultClusterComponentGet:
      type: object
      properties:
        name:
          type: string
        appId:
          type: integer
        installedAppId:
          type: integer
        envId:
          type: integer
        envname:
          type: string
        status:
          type: string
    ComponentConfiguration:
      type: object
      properties:
        type:
          type: string
          enum:
            - yaml
            - json
    CloneApplicationWorkflowRequest:
      type: object
      properties:
        appId:
          type: integer
          description: ID of the application
        appName:
          type: string
          description: Name of the application
        sourceEnvironmentId:
          type: integer
          description: ID of the source environment
        sourceEnvironmentName:
          type: string
          description: Name of the source environment
        targetEnvironmentId:
          type: integer
          description: ID of the target environment
        targetEnvironmentName:
          type: string
          description: Name of the target environment
        cloneEnvInSameWorkflow:
          type: boolean
          description: >-
            Flag indicating if the environment should be cloned in the same
            workflow
    CloneApplicationWorkflowResponse:
      type: object
      properties:
        status:
          type: string
          description: Status of the operation
          enum:
            - SUCCESS
            - FAILED
            - SKIPPED
        message:
          type: string
          description: Detailed message about the operation result
      required:
        - status
        - message
    StandardResponse:
      type: object
      properties:
        code:
          type: integer
          description: HTTP status code
          example: 200
        status:
          type: string
          description: HTTP status text
          example: OK
        result:
          type: object
          properties:
            status:
              type: string
              description: Status of the operation
              enum:
                - SUCCESS
                - FAILED
                - SKIPPED
            message:
              type: string
              description: Detailed message about the operation result
          required:
            - status
            - message
      required:
        - code
        - status
        - result
    ResourceInfo:
      type: object
      required:
        - podName
      properties:
        podName:
          type: string
          description: Name of the inception pod.
          example: inception-pod-xyz
    TerminalMessage:
      type: object
      properties:
        Op:
          type: string
          description: Operation type for the terminal session.
          example: stdin
        Data:
          type: string
          description: Data for the terminal session (e.g., command or output).
          example: ls -l
        SessionID:
          type: string
          description: ID of the terminal session.
          example: unique-session-id-123
    ResourceRequestObject:
      type: object
      properties:
        appId:
          type: string
          description: >-
            Application ID. Used when the request is context-specific to an
            application.
          example: my-app/env-1
        clusterId:
          type: number
          description: >-
            Cluster ID. Used when the request is for a direct cluster resource
            (appId is not supplied).
          example: 1
        k8sRequest:
          $ref: '#/components/schemas/K8sRequestObject'
    K8sRequestObject:
      type: object
      properties:
        resourceIdentifier:
          type: object
          properties:
            groupVersionKind:
              $ref: '#/components/schemas/GroupVersionKind'
            namespace:
              type: string
              description: Namespace of the resource.
              example: default
            name:
              type: string
              description: Name of the resource.
              example: my-deployment
          required:
            - name
            - groupVersionKind
        podLogsRequest:
          type: object
          properties:
            containerName:
              type: string
              description: Name of the container for which logs are requested.
              example: my-container
        patch:
          type: string
          description: JSON patch or strategic merge patch to apply to the resource.
          example: '[{"op": "replace", "path": "/spec/replicas", "value": 3}]'
    ResourceGetResponse:
      type: object
      properties:
        manifestResponse:
          $ref: '#/components/schemas/ManifestResponse'
        secretViewAccess:
          type: boolean
          description: >
            Indicates whether a user can see obscured secret values or not. True
            if the user has permission, false otherwise.
          example: true
      required:
        - manifestResponse
        - secretViewAccess
    ManifestResponse:
      type: object
      properties:
        manifest:
          type: object
          description: The Kubernetes resource manifest.
          additionalProperties: true
          example:
            apiVersion: v1
            kind: ConfigMap
            metadata:
              name: my-config
              namespace: default
            data:
              key1: value1
              key2: value2
    EventsResponseObject:
      type: object
      description: Represents a Kubernetes Event object.
      properties:
        metadata:
          $ref: '#/components/schemas/ObjectMeta'
        involvedObject:
          $ref: '#/components/schemas/ObjectReference'
        reason:
          type: string
          description: >-
            Short, machine-understandable string that describes the reason for
            the transition into the object's current status.
          example: Scheduled
        message:
          type: string
          description: A human-readable description of the status of this operation.
          example: Successfully assigned default/my-pod to node-1
        source:
          $ref: '#/components/schemas/EventSource'
        firstTimestamp:
          type: string
          format: date-time
          description: The time at which the event was first recorded.
        lastTimestamp:
          type: string
          format: date-time
          description: >-
            The time at which the most recent occurrence of this event was
            recorded.
        count:
          type: integer
          format: int32
          description: The number of times this event has occurred.
        type:
          type: string
          description: >-
            Type of this event (Normal, Warning), new types could be added in
            the future.
          example: Normal
        eventTime:
          type: string
          format: date-time
          nullable: true
          description: MicroTime is version of Time with microsecond level precision.
        reportingComponent:
          type: string
          example: kubelet
        reportingInstance:
          type: string
          example: node-1
    ObjectMeta:
      type: object
      properties:
        name:
          type: string
        namespace:
          type: string
        uid:
          type: string
        resourceVersion:
          type: string
        creationTimestamp:
          type: string
          format: date-time
    ObjectReference:
      type: object
      properties:
        kind:
          type: string
        namespace:
          type: string
        name:
          type: string
        uid:
          type: string
        apiVersion:
          type: string
        resourceVersion:
          type: string
    EventSource:
      type: object
      properties:
        component:
          type: string
        host:
          type: string
    LogsResponseObject:
      type: object
      properties:
        id:
          type: string
          description: Identifier for the log entry (if provided by the stream).
        type:
          type: string
          description: Type of the log entry (e.g., 'stdout', 'stderr').
        data:
          type: string
          description: The actual log line content.
        time:
          type: string
          format: date-time
          description: Timestamp of the log entry.
    GetAllApiResourcesResponse:
      type: object
      properties:
        apiResources:
          type: array
          items:
            $ref: '#/components/schemas/K8sApiResource'
        allowedAll:
          type: boolean
          description: Whether all API resources are allowed for this user.
          example: true
    K8sApiResource:
      type: object
      properties:
        gvk:
          $ref: '#/components/schemas/GroupVersionKind'
        namespaced:
          type: boolean
          description: Whether this API resource is namespace-scoped or cluster-scoped.
          example: true
    GroupVersionKind:
      type: object
      properties:
        group:
          type: string
          description: Group of the API resource.
          example: apps
        version:
          type: string
          description: Version of the API resource.
          example: v1
        kind:
          type: string
          description: Kind of the API resource.
          example: Deployment
      required:
        - group
        - version
        - kind
    ClusterResourceListResponse:
      type: object
      description: >-
        Represents a list of resources with dynamic headers and corresponding
        data.
      properties:
        headers:
          type: array
          items:
            type: string
          description: >-
            An array of strings representing the column headers for the resource
            list.
          example:
            - NAME
            - NAMESPACE
            - KIND
            - AGE
        data:
          type: array
          items:
            type: object
            additionalProperties:
              type: string
            description: >
              An array of objects. Each object represents a resource, and its
              keys correspond to the 'headers'. The values are the resource's
              data for those headers.
            example:
              - NAME: my-pod-1
                NAMESPACE: default
                KIND: Pod
                AGE: 2d
              - NAME: my-service-abc
                NAMESPACE: kube-system
                KIND: Service
                AGE: 10h
    RotatePodRequest:
      type: object
      properties:
        clusterId:
          type: number
          description: ID of the cluster where resources reside.
          example: 1
        resources:
          type: array
          items:
            type: object
            properties:
              groupVersionKind:
                $ref: '#/components/schemas/GroupVersionKind'
              namespace:
                type: string
                description: Namespace of the resource.
                example: production
              name:
                type: string
                description: Name of the resource (e.g., Deployment, StatefulSet name).
                example: my-app-deployment
            required:
              - name
              - groupVersionKind
              - namespace
      required:
        - clusterId
        - resources
    RotatePodResponse:
      type: object
      properties:
        containsError:
          type: boolean
          description: True if any error occurred during the rotation of one or more pods.
          example: false
        responses:
          type: array
          items:
            type: object
            properties:
              groupVersionKind:
                $ref: '#/components/schemas/GroupVersionKind'
              namespace:
                type: string
                description: Namespace of the resource.
              name:
                type: string
                description: Name of the resource.
              errorResponse:
                type: string
                nullable: true
                description: >-
                  Error message if rotation failed for this specific resource.
                  Otherwise null.
                example: failed to find resource
    ApplyResourcesRequest:
      type: object
      properties:
        clusterId:
          type: number
          description: ID of the cluster where resources will be applied.
          example: 1
        manifest:
          type: string
          description: >
            A string containing one or more Kubernetes resource manifests,
            separated by '---'.
          example: |
            apiVersion: v1
            kind: ConfigMap
            metadata:
              name: my-cm
            data:
              key: value
            ---
            apiVersion: apps/v1
            kind: Deployment
            metadata:
              name: my-app
            spec:
              replicas: 1
              selector:
                matchLabels:
                  app: my-app
              template:
                metadata:
                  labels:
                    app: my-app
                spec:
                  containers:
                  - name: nginx
                    image: nginx
      required:
        - clusterId
        - manifest
    ApplyResourcesResponse:
      type: object
      properties:
        kind:
          type: string
          description: Kind of the resource that was applied.
          example: Deployment
        name:
          type: string
          description: Name of the resource that was applied.
          example: my-app
        error:
          type: string
          nullable: true
          description: >-
            Error message if applying this specific resource failed. Otherwise
            null.
          example: null
        isUpdate:
          type: boolean
          description: >-
            True if the resource was updated, false if it was created (or no
            change).
          example: true
      required:
        - kind
        - name
        - isUpdate
    AppWorkflowDto:
      type: object
      properties:
        id:
          type: integer
          description: ID of the workflow.
          readOnly: true
        name:
          type: string
          description: Name of the workflow.
        appId:
          type: integer
          description: ID of the application this workflow belongs to.
        tree:
          type: array
          items:
            $ref: '#/components/schemas/AppWorkflowMappingDto'
    AppWorkflowMappingDto:
      type: object
      properties:
        id:
          type: integer
          description: ID of the workflow mapping.
          readOnly: true
        appWorkflowId:
          type: integer
          description: ID of the parent application workflow.
        type:
          type: string
          description: Type of the component (e.g., CI_PIPELINE, CD_PIPELINE).
        componentId:
          type: integer
          description: ID of the component (e.g., CiPipelineId, CdPipelineId).
        parentId:
          type: integer
          description: ID of the parent component in the workflow tree.
        parentType:
          type: string
          description: Type of the parent component in the workflow tree.
        deploymentAppDeleteRequest:
          type: boolean
          description: Indicates if a deployment app delete request is associated.
        isLast:
          type: boolean
          description: Indicates if this is the last node in its branch of the tree.
  requestBodies:
    SSOLoginDto:
      description: SSO Login Configuration object
      required: true
      content:
        application/json:
          schema:
            $ref: '#/components/schemas/SSOLoginDto'
    UserInfo:
      description: User Information object
      required: true
      content:
        application/json:
          schema:
            $ref: '#/components/schemas/UserInfo'
    RoleGroup:
      description: Role Group object
      required: true
      content:
        application/json:
          schema:
            $ref: '#/components/schemas/RoleGroup'
    BulkDeleteRequest:
      description: Request for bulk deletion of items.
      required: true
      content:
        application/json:
          schema:
            $ref: '#/components/schemas/BulkDeleteRequest'
  responses:
    SSOLoginConfigResponse:
      description: Response for SSO Login Configuration.
      content:
        application/json:
          schema:
            $ref: '#/components/schemas/SSOLoginDto'
    UserInfoResponse:
      description: Response containing User Information.
      content:
        application/json:
          schema:
            $ref: '#/components/schemas/UserInfo'
    UserListingResponse:
      description: Paginated list of users.
      content:
        application/json:
          schema:
            type: object
            properties:
              users:
                type: array
                items:
                  $ref: '#/components/schemas/UserInfo'
              totalCount:
                type: integer
                format: int32
    RoleGroupResponse:
      description: Response containing Role Group information.
      content:
        application/json:
          schema:
            $ref: '#/components/schemas/RoleGroup'
    RoleGroupListingResponse:
      description: Paginated list of role groups.
      content:
        application/json:
          schema:
            type: object
            properties:
              roleGroups:
                type: array
                items:
                  $ref: '#/components/schemas/RoleGroup'
              totalCount:
                type: integer
                format: int32
    GenericSuccess:
      description: Generic success response.
      content:
        application/json:
          schema:
            type: object
            properties:
              success:
                type: boolean
                example: true
    BadRequest:
      description: Bad request. Invalid input parameters.
      content:
        application/json:
          schema:
            $ref: '#/components/schemas/ErrorResponse'
    Unauthorized:
      description: Unauthorized. User is not logged in or token is invalid.
      content:
        application/json:
          schema:
            $ref: '#/components/schemas/ErrorResponse'
    Forbidden:
      description: Forbidden. User does not have permission.
      content:
        application/json:
          schema:
            $ref: '#/components/schemas/ErrorResponse'
    NotAcceptable:
      description: Not Acceptable. Request cannot be processed.
      content:
        application/json:
          schema:
            $ref: '#/components/schemas/ErrorResponse'
    InternalServerError:
      description: Internal server error.
      content:
        application/json:
          schema:
            $ref: '#/components/schemas/ErrorResponse'
  parameters:
    PathId:
      name: id
      in: path
      required: true
      description: Identifier (typically integer ID).
      schema:
        type: integer
        format: int32
    SearchKeyQuery:
      name: searchKey
      in: query
      required: false
      description: Search term.
      schema:
        type: string
    SortOrderQuery:
      name: sortOrder
      in: query
      required: false
      description: Sort order (ASC or DESC).
      schema:
        type: string
        enum:
          - ASC
          - DESC
    SortByQueryUser:
      name: sortBy
      in: query
      required: false
      description: Field to sort users by (e.g., email_id, last_login).
      schema:
        type: string
        enum:
          - email_id
          - last_login
    SortByQueryRoleGroup:
      name: sortBy
      in: query
      required: false
      description: Field to sort role groups by (e.g., name).
      schema:
        type: string
        enum:
          - name
    OffsetQuery:
      name: offset
      in: query
      required: false
      description: Offset for pagination.
      schema:
        type: integer
        format: int32
        minimum: 0
    SizeQuery:
      name: size
      in: query
      required: false
      description: Number of items per page.
      schema:
        type: integer
        format: int32
        minimum: 1
        default: 20
x-tagGroups:
  - name: Common Devtron automation APIs
    tags:
      - Metadata
      - Jobs
      - Helm Charts
      - List Applications
      - Applications
      - Labels
      - bulk_other
      - BulkUpdate
      - SSO Configuration
      - User Management
      - Role Group Management
      - RBAC
      - Authentication
      - Policy Management
      - Cache Management
      - Cluster Environment
      - Cluster Management
      - Environment Management
      - Change Chart
      - Clone Workflow
      - K8s Resource
      - Workflow Management
      - Devtron Server version<|MERGE_RESOLUTION|>--- conflicted
+++ resolved
@@ -3189,6 +3189,36 @@
             application/json:
               schema:
                 $ref: '#/components/schemas/Error'
+  /version:
+    get:
+      summary: Get Devtron server version information
+      security: []
+      responses:
+        '200':
+          description: meta info about devtron server
+          content:
+            application/json:
+              schema:
+                type: object
+                properties:
+                  gitCommit:
+                    type: string
+                    example: d252aa3e
+                    description: git hash from which code was compiled
+                  buildTime:
+                    type: string
+                    format: date-time
+                    example: '2021-12-15T05:44:05Z'
+                    description: time when code was complied
+                  serverMode:
+                    type: string
+                    example: FULL
+                    description: server mode FULL/EA_ONLY
+                    enum:
+                      - FULL
+                      - EA_ONLY
+      tags:
+        - Devtron Server version
 components:
   securitySchemes:
     ApiKeyAuth:
@@ -3550,7 +3580,6 @@
           description: team id, teams ids are projects ids
           items:
             type: integer
-<<<<<<< HEAD
     AppListingRequest:
       type: object
       required:
@@ -3683,75 +3712,6 @@
         noOfApps:
           type: string
           description: noOfApps
-=======
-      responses:
-        '200':
-          description: Successfully deleted workflow.
-          content:
-            application/json:
-              schema:
-                type: object
-                properties:
-                  status:
-                    type: string
-                    example: OK
-        '400':
-          description: Bad Request. Invalid path parameters.
-          content:
-            application/json:
-              schema:
-                $ref: '#/components/schemas/Error'
-        '401':
-          description: Unauthorized User.
-          content:
-            application/json:
-              schema:
-                $ref: '#/components/schemas/Error'
-        '403':
-          description: Forbidden. User does not have permission.
-          content:
-            application/json:
-              schema:
-                $ref: '#/components/schemas/Error'
-        '500':
-          description: Internal Server Error.
-          content:
-            application/json:
-              schema:
-                $ref: '#/components/schemas/Error'
-  /version:
-    get:
-      summary: Get Devtron server version information
-      security: []
-      responses:
-        '200':
-          description: meta info about devtron server
-          content:
-            application/json:
-              schema:
-                type: object
-                properties:
-                  gitCommit:
-                    type: string
-                    example: d252aa3e
-                    description: git hash from which code was compiled
-                  buildTime:
-                    type: string
-                    format: date-time
-                    example: '2021-12-15T05:44:05Z'
-                    description: time when code was complied
-                  serverMode:
-                    type: string
-                    example: FULL
-                    description: server mode FULL/EA_ONLY
-                    enum:
-                      - FULL
-                      - EA_ONLY
-      tags:
-        - Devtron Server version
-components:
-  schemas:
->>>>>>> 9c95a07f
     BulkUpdateSeeExampleResponse:
       type: object
       required:
