openapi: "3.0.0"
info:
  version: 1.0.0
  title: Devtron Labs
servers:
  - url: http://petstore.swagger.io/api
paths:
  /user:
    get:
      summary: Returns all users
      description: all the template users
      operationId: findAllUsers
      parameters:
        - name: status
          in: query
          description: Status of the user
          required: false
          schema:
            type: string
            enum:
              - active
              - inactive
              - temporaryAccess

        - name: searchKey
          in: query
          description: Search key for user listing
          required: false
          schema:
            type: string

        - name: sortOrder
          in: query
          description: Sorting order (ASC or DESC)
          required: false
          schema:
            type: string
            enum:
              - ASC
              - DESC

        - name: sortBy
          in: query
          description: Sorting by email_id or last_login
          required: false
          schema:
            type: string
            enum:
              - email_id
              - last_login

        - name: offset
          in: query
          description: Offset for paginating the results
          required: false
          schema:
            type: integer

        - name: size
          in: query
          description: Size of the result set
          required: false
          schema:
            type: integer

        - name: showAll
          in: query
          description: Show all users (boolean)
          required: false
          schema:
            type: boolean

      responses:
        '200':
          description: list response
          content:
            application/json:
              schema:
                  $ref: '#/components/schemas/UserListingResponse'
        default:
          description: unexpected error
          content:
            application/json:
              schema:
                $ref: '#/components/schemas/Error'
    post:
      summary: Creates a new User
      description: create user api, with multiple environment in one row of policy, plus chart group additional type of policy.
      operationId: addUser
      requestBody:
        description: json as request body
        required: true
        content:
          application/json:
            schema:
              $ref: '#/components/schemas/User'
      responses:
        '200':
          description: create user response
          content:
            application/json:
              schema:
                $ref: '#/components/schemas/User'
        default:
          description: unexpected error
          content:
            application/json:
              schema:
                $ref: '#/components/schemas/Error'
    put:
      summary: update a new user
      description: updates a user in the system
      operationId: updateUser
      requestBody:
        description: json as request body
        required: true
        content:
          application/json:
            schema:
              $ref: '#/components/schemas/User'
      responses:
        '200':
          description: user response
          content:
            application/json:
              schema:
                $ref: '#/components/schemas/User'
        default:
          description: unexpected error
          content:
            application/json:
              schema:
                $ref: '#/components/schemas/Error'

  /user/email:
    get:
      summary: search a user list by name
      description: search user detail by name
      operationId: findUserByEmail
      parameters:
        - name: email-id
          in: query
          description: ID of pet to delete
          required: true
          schema:
            type: string
      responses:
        '200':
          description: list response
          content:
            application/json:
              schema:
                $ref: '#/components/schemas/User'
        default:
          description: unexpected error
          content:
            application/json:
              schema:
                $ref: '#/components/schemas/Error'

  /user/{id}:
    get:
      summary: Returns user detail with role filter
      description: all the template group policies
      operationId: findUserById
      parameters:
        - name: id
          in: path
          description: ID of user id
          required: true
          schema:
            type: integer
            format: int64
      responses:
        '200':
          description: user detail response
          content:
            application/json:
              schema:
                type: object
                items:
                  $ref: '#/components/schemas/User'
        default:
          description: unexpected error
          content:
            application/json:
              schema:
                $ref: '#/components/schemas/Error'
<<<<<<< HEAD
  /user/status:
    put:
      summary: Bulk Update Status for Users
      description: bulk update status for users
      operationId: BulkUpdateStatusForUsers
      requestBody:
        content:
          application/json:
            schema:
              type: object
              required:
                - status
                - userIds
              properties:
                userIds:
                  type: array
                  items:
                    type: integer
                  example: [ 10, 14 ]
                status:
                  type: string
                  enum: ["active", "inactive"]
                  example: "active"
                timeoutWindowExpression:
                  type: string
                  format: date-time
                  example: "2009-11-10T23:00:00Z"
      responses:
        '200':
          description: OK
          content:
            application/json:
              schema:
                $ref: '#/components/schemas/ActionResponse'
        '400':
          description: Bad Request
        '500':
          description: Internal Server Error
        default:
          description: unexpected error
          content:
            application/json:
              schema:
                $ref: '#/components/schemas/Error'
=======
  /orchestrator/user/bulk:
    delete:
      summary: Delete multiple users in bulk
      description: Deletes user entities in bulk based on the provided criteria.
      requestBody:
        required: true
        content:
          application/json:
            schema:
              $ref: '#/components/schemas/BulkDeleteRequest'
      responses:
        '200':
          description: Successfully deleted users
          content:
            application/json:
              schema:
                type: boolean
        '400':
          description: Bad request, invalid input
        '404':
          description: Users not found
        '500':
          description: Internal server error
>>>>>>> 8c6c574c


components:
  schemas:
    User:
      type: object
      required:
        - emailId
      properties:
        id:
          type: integer
          description: Unique id of user
        emailId:
          type: string
          description: Unique valid email-id of user, comma separated emails ids for multiple users
        groups:
          type: array
          items:
            type: string
        roleFilters:
          type: array
          items:
            $ref: '#/components/schemas/roleFilter'
          description: role filters objects
        userStatus:
          type: string
          description: user current status (active,inactive)
        lastLogin:
          type: string
          format: date-time
          description: user last login time
        timeoutWindowExpression:
          type: string
          format: date-time
          description: user time to live status




    UserListingResponse:
      type: object
      properties:
        users:
          items:
            $ref: '#/components/schemas/AllUsers'
          description: role filters objects
        totalCount:
          type: integer
          description: total number of results satisfying the conditions

    AllUsers:
      type: object
      required:
        - emailId
      properties:
        id:
          type: integer
          description: Unique id of user
        emailId:
          type: string
          description: Unique valid email-id of user, comma separated emails ids for multiple users
        groups:
          type: array
          items:
            type: string
        roleFilters:
          type: array
          items:
            $ref: '#/components/schemas/emptyRoleFilter'
          description: role filters objects
        userStatus:
          type: string
          description: user current status (active,inactive)
        lastLogin:
          type: string
          format: date-time
          description: user last login time
        timeoutWindowExpression:
          type: string
          format: date-time
          description: user time to live status

    roleFilter:
      type: object
      required:
        - action
      properties:
        entity:
          type: string
          description: global entity name, i.e chart-group, git, docker, cluster etc. if this key is present than field team, application and environment are ignored, here empty entity means Devtron apps permission.
          enum:
            - chart-group
            - docker
            - git
            - cluster
            - notification
        team:
          type: string
          description: team name
        entityName:
          type: string
          description: global entity name item name, i.e chart-group ("abc"), git("devtron-gt") etc.
        environment:
          type: string
          description: comma saperated environments names.
        action:
          type: string
          description: action is type of role, i.e manager, admin, trigger, view, etc.
        accessType:
          type: string
          enum: ["", "helm-app"]
          description: accessType difine permission type "devtron-app"=devtron app work flow, "helm-app"=helm app work flow. based on this flag data categoriesed into devtron and helm permission tabs in user auth section.
    BulkDeleteRequest:
      type: object
      properties:
        ids:
          type: array
          items:
            type: integer
            format: int32
          description: Array of user IDs to be deleted
        ListingRequest:
          $ref: '#/components/schemas/FetchListingRequest'
    FetchListingRequest:
      type: object
      properties:
        SearchKey:
          type: string
          description: Search key for filtering
        SortOrder:
          type: string
          enum:
            - ASC
            - DESC
          description: Sorting order
        SortBy:
          type: string
          enum:
            - email_id
            - last_login
          description: Attribute to sort by
        Offset:
          type: integer
          format: int32
          description: Starting index for fetching listings
        Size:
          type: integer
          format: int32
          description: Number of listings to fetch
        ShowAll:
          type: boolean
          description: Show all listings

    emptyRoleFilter:
      type: object
      required:
        - action

    ActionResponse:
      type: object
      properties:
        success:
          type: boolean
          example: true


    Error:
      required:
        - code
        - message
      properties:
        code:
          type: integer
          format: int32
          description: Error code
        message:
          type: string
          description: Error message<|MERGE_RESOLUTION|>--- conflicted
+++ resolved
@@ -186,7 +186,6 @@
             application/json:
               schema:
                 $ref: '#/components/schemas/Error'
-<<<<<<< HEAD
   /user/status:
     put:
       summary: Bulk Update Status for Users
@@ -231,7 +230,6 @@
             application/json:
               schema:
                 $ref: '#/components/schemas/Error'
-=======
   /orchestrator/user/bulk:
     delete:
       summary: Delete multiple users in bulk
@@ -255,7 +253,6 @@
           description: Users not found
         '500':
           description: Internal server error
->>>>>>> 8c6c574c
 
 
 components:
@@ -368,6 +365,18 @@
           type: string
           enum: ["", "helm-app"]
           description: accessType difine permission type "devtron-app"=devtron app work flow, "helm-app"=helm app work flow. based on this flag data categoriesed into devtron and helm permission tabs in user auth section.
+
+    emptyRoleFilter:
+      type: object
+      required:
+        - action
+
+    ActionResponse:
+      type: object
+      properties:
+        success:
+          type: boolean
+          example: true
     BulkDeleteRequest:
       type: object
       properties:
@@ -377,11 +386,16 @@
             type: integer
             format: int32
           description: Array of user IDs to be deleted
-        ListingRequest:
+        listingRequest:
           $ref: '#/components/schemas/FetchListingRequest'
     FetchListingRequest:
       type: object
       properties:
+        Status:
+          type: array
+          items:
+            $ref: '#/components/schemas/Status'
+          description: Array of status types
         SearchKey:
           type: string
           description: Search key for filtering
@@ -408,18 +422,13 @@
         ShowAll:
           type: boolean
           description: Show all listings
-
-    emptyRoleFilter:
-      type: object
-      required:
-        - action
-
-    ActionResponse:
-      type: object
-      properties:
-        success:
-          type: boolean
-          example: true
+    Status:
+      type: string
+      enum:
+        - active
+        - inactive
+        - temporaryAccess
+      description: Status types
 
 
     Error:
