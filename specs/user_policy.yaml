openapi: "3.0.0"
info:
  version: 1.0.0
  title: Devtron Labs
servers:
  - url: http://petstore.swagger.io/api
paths:
  /user:
    get:
      summary: Returns all users
      description: all the template users
      operationId: findAllUsers
      parameters:
        - name: status
          in: query
          description: Status of the user
          required: false
          schema:
            type: string
            enum:
              - active
              - inactive
              - temporaryAccess

        - name: searchKey
          in: query
          description: Search key for user listing
          required: false
          schema:
            type: string

        - name: sortOrder
          in: query
          description: Sorting order (ASC or DESC)
          required: false
          schema:
            type: string
            enum:
              - ASC
              - DESC

        - name: sortBy
          in: query
          description: Sorting by email_id or last_login
          required: false
          schema:
            type: string
            enum:
              - email_id
              - last_login

        - name: offset
          in: query
          description: Offset for paginating the results
          required: false
          schema:
            type: integer

        - name: size
          in: query
          description: Size of the result set
          required: false
          schema:
            type: integer

        - name: showAll
          in: query
          description: Show all users (boolean)
          required: false
          schema:
            type: boolean

      responses:
        '200':
          description: list response
          content:
            application/json:
              schema:
                  $ref: '#/components/schemas/UserListingResponse'
        default:
          description: unexpected error
          content:
            application/json:
              schema:
                $ref: '#/components/schemas/Error'
    post:
      summary: Creates a new User
      description: create user api, with multiple environment in one row of policy, plus chart group additional type of policy.
      operationId: addUser
      requestBody:
        description: json as request body
        required: true
        content:
          application/json:
            schema:
              $ref: '#/components/schemas/User'
      responses:
        '200':
          description: create user response
          content:
            application/json:
              schema:
                $ref: '#/components/schemas/User'
        default:
          description: unexpected error
          content:
            application/json:
              schema:
                $ref: '#/components/schemas/Error'
    put:
      summary: update a new user
      description: updates a user in the system
      operationId: updateUser
      requestBody:
        description: json as request body
        required: true
        content:
          application/json:
            schema:
              $ref: '#/components/schemas/User'
      responses:
        '200':
          description: user response
          content:
            application/json:
              schema:
                $ref: '#/components/schemas/User'
        default:
          description: unexpected error
          content:
            application/json:
              schema:
                $ref: '#/components/schemas/Error'

  /user/email:
    get:
      summary: search a user list by name
      description: search user detail by name
      operationId: findUserByEmail
      parameters:
        - name: email-id
          in: query
          description: ID of pet to delete
          required: true
          schema:
            type: string
      responses:
        '200':
          description: list response
          content:
            application/json:
              schema:
                $ref: '#/components/schemas/User'
        default:
          description: unexpected error
          content:
            application/json:
              schema:
                $ref: '#/components/schemas/Error'

  /user/{id}:
    get:
      summary: Returns user detail with role filter
      description: all the template group policies
      operationId: findUserById
      parameters:
        - name: id
          in: path
          description: ID of user id
          required: true
          schema:
            type: integer
            format: int64
      responses:
        '200':
          description: user detail response
          content:
            application/json:
              schema:
                type: object
                items:
                  $ref: '#/components/schemas/User'
        default:
          description: unexpected error
          content:
            application/json:
              schema:
                $ref: '#/components/schemas/Error'
  /user/status:
    put:
      summary: Bulk Update Status for Users
      description: bulk update status for users
      operationId: BulkUpdateStatusForUsers
      requestBody:
        content:
          application/json:
            schema:
              type: object
              required:
                - status
              properties:
                userIds:
                  type: array
                  items:
                    type: integer
                  example: [ 10, 14 ]
                status:
                  type: string
                  enum: ["active", "inactive"]
                  example: "active"
                timeoutWindowExpression:
                  type: string
                  format: date-time
                  example: "2009-11-10T23:00:00Z"
                listingRequest:
                  $ref: '#/components/schemas/FetchListingRequest'

      responses:
        '200':
          description: OK
          content:
            application/json:
              schema:
                $ref: '#/components/schemas/ActionResponse'
        '400':
          description: Bad Request
        '500':
          description: Internal Server Error
        default:
          description: unexpected error
          content:
            application/json:
              schema:
                $ref: '#/components/schemas/Error'
  /orchestrator/user/bulk:
    delete:
      summary: Delete multiple users in bulk
      description: Deletes user entities in bulk based on the provided criteria.
      requestBody:
        required: true
        content:
          application/json:
            schema:
              $ref: '#/components/schemas/BulkDeleteRequest'
      responses:
        '200':
          description: Successfully deleted users
          content:
            application/json:
              schema:
                type: boolean
        '400':
          description: Bad request, invalid input
        '404':
          description: Users not found
        '500':
          description: Internal server error


components:
  schemas:
    User:
      type: object
      required:
        - emailId
      properties:
        id:
          type: integer
          description: Unique id of user
        emailId:
          type: string
          description: Unique valid email-id of user, comma separated emails ids for multiple users
        groups:
          type: array
          items:
            type: string
        roleFilters:
          type: array
          items:
            $ref: '#/components/schemas/roleFilter'
          description: role filters objects
        userStatus:
          type: string
          description: user current status (active,inactive)
        lastLogin:
          type: string
          format: date-time
          description: user last login time
        timeoutWindowExpression:
          type: string
          format: date-time
          description: user time to live status




    UserListingResponse:
      type: object
      properties:
        users:
          items:
            $ref: '#/components/schemas/AllUsers'
          description: role filters objects
        totalCount:
          type: integer
          description: total number of results satisfying the conditions

    AllUsers:
      type: object
      required:
        - emailId
      properties:
        id:
          type: integer
          description: Unique id of user
        emailId:
          type: string
          description: Unique valid email-id of user, comma separated emails ids for multiple users
        groups:
          type: array
          items:
            type: string
        roleFilters:
          type: array
          items:
            $ref: '#/components/schemas/emptyRoleFilter'
          description: role filters objects
        userStatus:
          type: string
          description: user current status (active,inactive)
        lastLogin:
          type: string
          format: date-time
          description: user last login time
        timeoutWindowExpression:
          type: string
          format: date-time
          description: user time to live status

    roleFilter:
      type: object
      required:
        - action
      properties:
        entity:
          type: string
          description: global entity name, i.e chart-group, git, docker, cluster etc. if this key is present than field team, application and environment are ignored, here empty entity means Devtron apps permission.
          enum:
            - chart-group
            - docker
            - git
            - cluster
            - notification
        team:
          type: string
          description: team name
        entityName:
          type: string
          description: global entity name item name, i.e chart-group ("abc"), git("devtron-gt") etc.
        environment:
          type: string
          description: comma saperated environments names.
        action:
          type: string
          description: action is type of role, i.e manager, admin, trigger, view, etc.
        accessType:
          type: string
          enum: ["", "helm-app"]
          description: accessType difine permission type "devtron-app"=devtron app work flow, "helm-app"=helm app work flow. based on this flag data categoriesed into devtron and helm permission tabs in user auth section.

    emptyRoleFilter:
      type: object
      required:
        - action

    ActionResponse:
      type: object
      properties:
        success:
          type: boolean
          example: true
    BulkDeleteRequest:
      type: object
      properties:
        ids:
          type: array
          items:
            type: integer
            format: int32
          description: Array of user IDs to be deleted
        listingRequest:
          $ref: '#/components/schemas/FetchListingRequest'
    FetchListingRequest:
      type: object
      properties:
<<<<<<< HEAD
        Status:
          type: array
          items:
            $ref: '#/components/schemas/Status'
          description: Array of status types
        SearchKey:
=======
        searchKey:
>>>>>>> c4d455c9
          type: string
          description: Search key for filtering
        sortOrder:
          type: string
          enum:
            - ASC
            - DESC
          description: Sorting order
        sortBy:
          type: string
          enum:
            - email_id
            - last_login
          description: Attribute to sort by
        offset:
          type: integer
          format: int32
          description: Starting index for fetching listings
        size:
          type: integer
          format: int32
          description: Number of listings to fetch
        showAll:
          type: boolean
          description: Show all listings
    Status:
      type: string
      enum:
        - active
        - inactive
        - temporaryAccess
      description: Status types


    Error:
      required:
        - code
        - message
      properties:
        code:
          type: integer
          format: int32
          description: Error code
        message:
          type: string
          description: Error message<|MERGE_RESOLUTION|>--- conflicted
+++ resolved
@@ -393,16 +393,12 @@
     FetchListingRequest:
       type: object
       properties:
-<<<<<<< HEAD
-        Status:
+        status:
           type: array
           items:
             $ref: '#/components/schemas/Status'
           description: Array of status types
-        SearchKey:
-=======
         searchKey:
->>>>>>> c4d455c9
           type: string
           description: Search key for filtering
         sortOrder:
