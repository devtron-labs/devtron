openapi: "3.0.0"
info:
  version: 1.0.0
  title: Devtron Labs
servers:
  - url: http://petstore.swagger.io/api
paths:
  /user/v2:
    get:
      summary: Returns all users
      description: all the template users
      operationId: findAllUsers
      parameters:
        - name: status
          in: query
          description: Status of the user
          required: false
          schema:
            type: string
            enum:
              - active
              - inactive
              - temporaryAccess

        - name: searchKey
          in: query
          description: Search key for user listing
          required: false
          schema:
            type: string

        - name: sortOrder
          in: query
          description: Sorting order (ASC or DESC)
          required: false
          schema:
            type: string
            enum:
              - ASC
              - DESC

        - name: sortBy
          in: query
          description: Sorting by email_id or last_login
          required: false
          schema:
            type: string
            enum:
              - email_id
              - last_login

        - name: offset
          in: query
          description: Offset for paginating the results
          required: false
          schema:
            type: integer

        - name: size
          in: query
          description: Size of the result set
          required: false
          schema:
            type: integer

        - name: showAll
          in: query
          description: Show all users (boolean)
          required: false
          schema:
            type: boolean

      responses:
        '200':
          description: list response
          content:
            application/json:
              schema:
                  $ref: '#/components/schemas/UserListingResponse'
        default:
          description: unexpected error
          content:
            application/json:
              schema:
                $ref: '#/components/schemas/Error'
  /user:
    get:
      summary: Returns all users
      description: all the template users
      operationId: findAllUsers
      deprecated: true   # Marking the operation as deprecated
      responses:
        '200':
          description: list response
          content:
            application/json:
              schema:
                $ref: '#/components/schemas/AllUsers'
        default:
          description: unexpected error
          content:
            application/json:
              schema:
                $ref: '#/components/schemas/Error'
    post:
      summary: Creates a new User
      description: create user api, with multiple environment in one row of policy, plus chart group additional type of policy.
      operationId: addUser
      requestBody:
        description: json as request body
        required: true
        content:
          application/json:
            schema:
              $ref: '#/components/schemas/User'
      responses:
        '200':
          description: create user response
          content:
            application/json:
              schema:
                $ref: '#/components/schemas/User'
        default:
          description: unexpected error
          content:
            application/json:
              schema:
                $ref: '#/components/schemas/Error'
    put:
      summary: update a new user
      description: updates a user in the system
      operationId: updateUser
      requestBody:
        description: json as request body
        required: true
        content:
          application/json:
            schema:
              $ref: '#/components/schemas/User'
      responses:
        '200':
          description: user response
          content:
            application/json:
              schema:
                $ref: '#/components/schemas/User'
        default:
          description: unexpected error
          content:
            application/json:
              schema:
                $ref: '#/components/schemas/Error'

  /user/email:
    get:
      summary: search a user list by name
      description: search user detail by name
      operationId: findUserByEmail
      parameters:
        - name: email-id
          in: query
          description: ID of pet to delete
          required: true
          schema:
            type: string
      responses:
        '200':
          description: list response
          content:
            application/json:
              schema:
                $ref: '#/components/schemas/User'
        default:
          description: unexpected error
          content:
            application/json:
              schema:
                $ref: '#/components/schemas/Error'

  /user/{id}:
    get:
      summary: Returns user detail with role filter
      description: all the template group policies
      operationId: findUserById
      parameters:
        - name: id
          in: path
          description: ID of user id
          required: true
          schema:
            type: integer
            format: int64
      responses:
        '200':
          description: user detail response
          content:
            application/json:
              schema:
                $ref: '#/components/schemas/User'
        default:
          description: unexpected error
          content:
            application/json:
              schema:
                $ref: '#/components/schemas/Error'
  /user/status:
    put:
      summary: Bulk Update Status for Users
      description: bulk update status for users
      operationId: BulkUpdateStatusForUsers
      requestBody:
        content:
          application/json:
            schema:
              type: object
              required:
                - status
              properties:
                userIds:
                  type: array
                  items:
                    type: integer
                  example: [ 10, 14 ]
                status:
                  type: string
                  enum: ["active", "inactive"]
                  example: "active"
                timeoutWindowExpression:
                  type: string
                  format: date-time
                  example: "2009-11-10T23:00:00Z"
                listingRequest:
                  $ref: '#/components/schemas/FetchListingRequest'

      responses:
        '200':
          description: OK
          content:
            application/json:
              schema:
                $ref: '#/components/schemas/ActionResponse'
        '400':
          description: Bad Request
        '500':
          description: Internal Server Error
        default:
          description: unexpected error
          content:
            application/json:
              schema:
                $ref: '#/components/schemas/Error'
  /orchestrator/user/bulk:
    delete:
      summary: Delete multiple users in bulk
      description: Deletes user entities in bulk based on the provided criteria.
      requestBody:
        required: true
        content:
          application/json:
            schema:
              $ref: '#/components/schemas/BulkDeleteRequest'
      responses:
        '200':
          description: Successfully deleted users
          content:
            application/json:
              schema:
                type: boolean
        '400':
          description: Bad request, invalid input
        '404':
          description: Users not found
        '500':
          description: Internal server error


components:
  schemas:
    User:
      type: object
      required:
        - emailId
      properties:
        id:
          type: integer
          description: Unique id of user
        emailId:
          type: string
          description: Unique valid email-id of user, comma separated emails ids for multiple users
        userRoleGroups:
          type: array
          items:
            $ref: '#/components/schemas/UserRoleGroupItem'
        roleFilters:
          type: array
          items:
            $ref: '#/components/schemas/roleFilter'
          description: role filters objects
        userStatus:
          type: string
          description: user current status (active,inactive)
        lastLogin:
          type: string
          format: date-time
          description: user last login time
        timeoutWindowExpression:
          type: string
          format: date-time
          description: user time to live status




    UserListingResponse:
      type: object
      properties:
        users:
          items:
            $ref: '#/components/schemas/AllUsers'
          description: role filters objects
        totalCount:
          type: integer
          description: total number of results satisfying the conditions

    AllUsers:
      type: object
      required:
        - email_id
      properties:
        id:
          type: integer
          description: Unique id of user
        email_id:
          type: string
          description: Unique valid email-id of user, comma separated emails ids for multiple users
        userRoleGroups:
          type: array
          items:
            $ref: '#/components/schemas/UserRoleGroupItem'
        roleFilters:
          type: array
          items:
            $ref: '#/components/schemas/emptyRoleFilter'
          description: role filters objects
        userStatus:
          type: string
          description: user current status (active,inactive)
        lastLogin:
          type: string
          format: date-time
          description: user last login time
        timeoutWindowExpression:
          type: string
          format: date-time
          description: user time to live status

    roleFilter:
      type: object
      required:
        - action
      properties:
        entity:
          type: string
          description: global entity name, i.e chart-group, git, docker, cluster etc. if this key is present than field team, application and environment are ignored, here empty entity means Devtron apps permission.
          enum:
            - chart-group
            - docker
            - git
            - cluster
            - notification
        team:
          type: string
          description: team name
        entityName:
          type: string
          description: global entity name item name, i.e chart-group ("abc"), git("devtron-gt") etc.
        environment:
          type: string
          description: comma saperated environments names.
        action:
          type: string
          description: action is type of role, i.e manager, admin, trigger, view, etc.
        accessType:
          type: string
          enum: ["", "helm-app"]
          description: accessType difine permission type "devtron-app"=devtron app work flow, "helm-app"=helm app work flow. based on this flag data categoriesed into devtron and helm permission tabs in user auth section.

    emptyRoleFilter:
      type: object
      required:
        - action

    ActionResponse:
      type: object
      properties:
        success:
          type: boolean
          example: true
    BulkDeleteRequest:
      type: object
      properties:
        ids:
          type: array
          items:
            type: integer
            format: int32
          description: Array of user IDs to be deleted
        listingRequest:
          $ref: '#/components/schemas/ListingRequest'
    ListingRequest:
      type: object
      properties:
        status:
          type: array
          items:
            $ref: '#/components/schemas/Status'
          description: Array of status types
        searchKey:
          type: string
          description: Search key for filtering
        sortOrder:
          type: string
          enum:
            - ASC
            - DESC
          description: Sorting order
        sortBy:
          type: string
          enum:
            - email_id
            - last_login
          description: Attribute to sort by
        offset:
          type: integer
          format: int32
          description: Starting index for fetching listings
        size:
          type: integer
          format: int32
          description: Number of listings to fetch
        showAll:
          type: boolean
          description: Show all listings
<<<<<<< HEAD
    Status:
      type: string
      enum:
        - active
        - inactive
        - temporaryAccess
      description: Status types

=======
    UserRoleGroupItem:
      type: object
      properties:
        roleGroup:
          $ref: '#/components/schemas/RoleGroup'
    RoleGroup:
      type: object
      properties:
        id:
          type: integer
          format: int32
          description: The ID of the role group
        name:
          type: string
          description: The name of the role group
        description:
          type: string
          description: The description of the role group
>>>>>>> 28a0346b

    Error:
      required:
        - code
        - message
      properties:
        code:
          type: integer
          format: int32
          description: Error code
        message:
          type: string
          description: Error message<|MERGE_RESOLUTION|>--- conflicted
+++ resolved
@@ -221,7 +221,7 @@
                   items:
                     type: integer
                   example: [ 10, 14 ]
-                status:
+                userStatus:
                   type: string
                   enum: ["active", "inactive"]
                   example: "active"
@@ -230,7 +230,7 @@
                   format: date-time
                   example: "2009-11-10T23:00:00Z"
                 listingRequest:
-                  $ref: '#/components/schemas/FetchListingRequest'
+                  $ref: '#/components/schemas/ListingRequest'
 
       responses:
         '200':
@@ -441,7 +441,6 @@
         showAll:
           type: boolean
           description: Show all listings
-<<<<<<< HEAD
     Status:
       type: string
       enum:
@@ -450,12 +449,16 @@
         - temporaryAccess
       description: Status types
 
-=======
     UserRoleGroupItem:
       type: object
       properties:
         roleGroup:
           $ref: '#/components/schemas/RoleGroup'
+        status:
+          $ref: '#/components/schemas/Status'
+        timeoutWindowExpression:
+          type: string
+          format: date-time
     RoleGroup:
       type: object
       properties:
@@ -469,7 +472,6 @@
         description:
           type: string
           description: The description of the role group
->>>>>>> 28a0346b
 
     Error:
       required:
