openapi: "3.0.0"
info:
  version: 1.0.0
  title: Devtron Labs - Release feature (resource catalogue v2)
paths:
  /orchestrator/resource/list/{kind}/{version}:
    get:
      description: List resource objects
      parameters:
        - name: kind
          in: path
          required: true
          schema:
            type: string
            enum:
              - "release-track"
              - "release"
        - name: version
          in: path
          required: true
          schema:
            type: string
            enum:
              - "alpha1"
        - name: lite
          in: query
          required: false
          schema:
            type: boolean
            default: false
          description: boolean value declaring that data to be fetched is lite or heavy
        - name: fetchChild
          in: query
          required: false
          schema:
            type: boolean
            default: false
          description: boolean value declaring that child data to be fetched or not
        - name: filterCriteria
          in: query
          required: false
          schema:
            type: array
            items:
              type: string
          description: pipeline seperated filter condition with (format|key) eg. for listing releases in a release-track , use kind release with filter criteria `release-track|type|idOfReleaseTrack or name`
          example:
            - release-track|id|12
            - release-track|identifier|shivam-track
      responses:
        '200':
          description: list response
          content:
            application/json:
              schema:
                properties:
                  code:
                    type: integer
                    description: status code
                  status:
                    type: string
                    description: status
                  result:
                    type: object
                    properties:
                      totalCount:
                        type: number
                      offset:
                        type: number
                      size:
                        type: number
                      data:
                        type: array
                        items:
                          $ref: '#/components/schemas/DevtronResourceListDto'
  /orchestrator/resource/{kind}/{version}:
    get:
      description: fetch resource object
      parameters:
        - name: kind
          in: path
          required: true
          schema:
            type: string
            enum:
              - "release-track"
              - "release"
        - name: version
          in: path
          required: true
          schema:
            type: string
            enum:
              - "alpha1"
        - name: id
          description: id of the resource, either this or name or identifier is required. Preferred.
          in: query
          required: false
          schema:
            type: integer
        - name: identifier
          description: identifier of the resource is the unique string combination, either this or id or name is required.
            For some resource it can be resource name or a combination of resource property.
            For `release` identifier -> `{release-track name}-{release version}`.
            For `release-track` identifier -> `release-track name`
          in: query
          required: false
          schema:
            type: string
            example: "{releaseTrackName}-{releaseVersion}"
        - name: lite
          in: query
          required: false
          schema:
            type: boolean
            default: false
          description: boolean value declaring that data to be fetched is lite or heavy
        - name: dependencyInfo
          in: query
          required: false
          schema:
            type: array
            items:
              type: string
          description: pipeline seperated dependency selector condition with (format|key) eg. for getting specific dependency from the list
          example:
            - application/devtron-application|v1|id|12
            - application/devtron-application|v1|identifier|orchestrator
        - name: component
          in: query
          required: false
          description: this string will contain array of components needed in the api call. If nothing is specified catalogue will be sent as before but for release, release-track will be considered all.
          schema:
            type: array
            items:
              type: string
              enum:
                - "overview"
                - "configStatus"
                - "note"
      responses:
        '200':
          description: list response
          content:
            application/json:
              schema:
                properties:
                  code:
                    type: integer
                    description: status code
                  status:
                    type: string
                    description: status
                  result:
                    $ref: '#/components/schemas/DevtronResourceObjectDto'
    delete:
      description: delete resource object
      parameters:
        - name: kind
          in: path
          required: true
          schema:
            type: string
            enum:
              - "release-track"
              - "release"
        - name: version
          in: path
          required: true
          schema:
            type: string
            enum:
              - "alpha1"
        - name: id
          description: id of the resource, either this or name or identifier is required. Preferred.
          in: query
          required: false
          schema:
            type: integer
        - name: name
          description: name of the resource, either this or id or identifier is required
            It can be used as query param where name is a unique constraint.
          in: query
          required: false
          schema:
            type: string
            example: "Android OS"
        - name: identifier
          description: identifier of the resource is the unique string combination, either this or id or name is required.
            For some resource it can be resource name or a combination of resource property.
            For `release` identifier -> `{release-track name}-{release version}`.
            For `release-track` identifier -> `release-track name`
          in: query
          required: false
          schema:
            type: string
            example: "{releaseTrackName}-{releaseVersion}"
      responses:
        '200':
          description: list response
          content:
            application/json:
              schema:
                properties:
                  code:
                    type: integer
                    description: status code
                  status:
                    type: string
                    description: status
                  result:
                    $ref: '#/components/schemas/SuccessResponse'
    put:
      description: put resource object
      parameters:
        - name: kind
          in: path
          required: true
          schema:
            type: string
            enum:
              - "release-track"
              - "release"
        - name: version
          in: path
          required: true
          schema:
            type: string
            enum:
              - "alpha1"
      requestBody:
        description: json
        required: true
        content:
          application/json:
            schema:
              $ref: '#/components/schemas/DevtronResourcePutObjectDto'
      responses:
        '200':
          description: list response
          content:
            application/json:
              schema:
                properties:
                  code:
                    type: integer
                    description: status code
                    example: 200
                  status:
                    type: string
                    description: API status
                    example: "OK"
        default:
          description: unexpected error
          content:
            application/json:
              schema:
                $ref: '#/components/schemas/ErrorResponse'

    post:
      description: create/ update resource object
      parameters:
        - name: kind
          in: path
          required: true
          schema:
            type: string
            enum:
              - "release-track"
              - "release"
        - name: version
          in: path
          required: true
          schema:
            type: string
            enum:
              - "alpha1"
      requestBody:
        description: json
        required: true
        content:
          application/json:
            schema:
              $ref: '#/components/schemas/DevtronResourceObjectDto'
      responses:
        '200':
          description: list response
          content:
            application/json:
              schema:
                properties:
                  code:
                    type: integer
                    description: status code
                    example: 200
                  status:
                    type: string
                    description: API status
                    example: "OK"
        default:
          description: unexpected error
          content:
            application/json:
              schema:
                $ref: '#/components/schemas/ErrorResponse'
    patch:
      description: patch resource object
      parameters:
        - name: kind
          in: path
          required: true
          schema:
            type: string
            enum:
              - "release-track"
              - "release"
        - name: version
          in: path
          required: true
          schema:
            type: string
            enum:
              - "alpha1"
      requestBody:
        description: json
        required: true
        content:
          application/json:
            schema:
              $ref: '#/components/schemas/DevtronResourcePatchObjectDto'
      responses:
        '200':
          description: list response
          content:
            application/json:
              schema:
                properties:
                  code:
                    type: integer
                    description: status code
                    example: 200
                  status:
                    type: string
                    description: API status
                    example: "OK"
        default:
          description: unexpected error
          content:
            application/json:
              schema:
                $ref: '#/components/schemas/ErrorResponse'
  /orchestrator/resource/dependencies/{kind}/{version}:
    get:
      description: get resource dependency
      parameters:
        - name: kind
          in: path
          required: true
          schema:
            type: string
            enum:
              - "release-track"
              - "release"
        - name: version
          in: path
          required: true
          schema:
            type: string
            enum:
              - "alpha1"
        - name: id
          description: id of the resource, either this or name or identifier is required. Preferred.
          in: query
          required: false
          schema:
            type: integer
        - name: identifier
          description: identifier of the resource is the unique string combination, either this or id or name is required.
            For some resource it can be resource name or a combination of resource property.
            For `release` identifier -> `{release-track name}-{release version}`.
            For `release-track` identifier -> `release-track name`
          in: query
          required: false
          schema:
            type: string
            example: "{releaseTrackName}-{releaseVersion}"
      responses:
        '200':
          description: list response
          content:
            application/json:
              schema:
                $ref: '#/components/schemas/ApplicationDependenciesRequest'

        default:
          description: unexpected error
          content:
            application/json:
              schema:
                $ref: '#/components/schemas/ErrorResponse'
    put:
      description: create,update resource dependency
      parameters:
        - name: kind
          in: path
          required: true
          schema:
            type: string
            enum:
              - "release"
        - name: version
          in: path
          required: true
          schema:
            type: string
            enum:
              - "alpha1"
      requestBody:
        description: json
        required: true
        content:
          application/json:
            schema:
              $ref: '#/components/schemas/ApplicationDependenciesRequest'
      responses:
        '200':
          description: list response
          content:
            application/json:
              schema:
                properties:
                  code:
                    type: integer
                    description: status code
                  status:
                    type: string
                    description: status
        default:
          description: unexpected error
          content:
            application/json:
              schema:
                $ref: '#/components/schemas/ErrorResponse'
    patch:
      description: patch resource dependency
      parameters:
        - name: kind
          in: path
          required: true
          schema:
            type: string
            enum:
              - "release"
        - name: version
          in: path
          required: true
          schema:
            type: string
            enum:
              - "alpha1"
      requestBody:
        description: json
        required: true
        content:
          application/json:
            schema:
              $ref: '#/components/schemas/DevtronResourceDependencyPatchObjectDto'
      responses:
        '200':
          description: list response
          content:
            application/json:
              schema:
                properties:
                  code:
                    type: integer
                    description: status code
                  status:
                    type: string
                    description: status
        default:
          description: unexpected error
          content:
            application/json:
              schema:
                $ref: '#/components/schemas/ErrorResponse'
  /orchestrator/resource/dependencies/config-options/{kind}/{version}:
    get:
      description: List dependencies config options
      parameters:
        - name: kind
          in: path
          required: true
          schema:
            type: string
            enum:
              - "release"
        - name: version
          in: path
          required: true
          schema:
            type: string
            enum:
              - "alpha1"
        - name: id
          description: id of the resource, either this or identifier is required. Preferred.
          in: query
          required: false
          schema:
            example: 23
            type: integer
        - name: identifier
          description: identifier of the resource is the unique string combination, either this or id is required.
            For some resource it can be resource name or a combination of resource property.
            For `release` identifier -> `{release-track name}-{release version}`.
            For `release-track` identifier -> `release-track name`
          schema:
            type: string
            example: "android-0.0.1"
          in: query
          required: false
        - name: dependencyInfo
          in: query
          required: true
          schema:
            type: array
            items:
              type: string
          description: pipeline seperated dependency selector condition with (kind|version|key|value)
            eg. for getting specific dependency from the list. for all dependencies use (kind|version|*)
            On image label selection for release image list use all dependencies
          example:
            - application/devtron-application|v1|id|12
            - application/devtron-application|v1|identifier|orchestrator
            - application/devtron-application|v1|*
        - name: configOption
          in: query
          required: true
          description: this string will contain the config, whose options are expected in the response.
          schema:
            type: string
            default: "artifact"
            example: "artifact"
            enum:
              - "artifact"
              - "commit"
        - name: filterCriteria
          in: query
          required: false
          schema:
            type: string
          description: this will contain the config-option identifiers. For git commits and artifacts the selector will be `appWorkflow|id|{id}`.
            if filterCriteria is not given the response will fetch all config options based on dependency info (for release it'll be application).
          example: "appWorkflow|id|15"
        - name: searchKey
          in: query
          required: false
          schema:
            type: string
          description: this will contain search key and value pair (pipe delimited). For git commits, the searchKey will be `commitHash|{gitHash}`, For artifact tag, the searchKey will be `artifactTag|{tag}`
            For image label selection use `imageTag|hotfix-v5`
          example: "artifactTag|1-debian-12"
      responses:
        '200':
          description: list response
          content:
            application/json:
              schema:
                properties:
                  code:
                    type: integer
                    description: status code
                  status:
                    type: string
                    description: status
                  result:
                    type: array
                    items:
                      $ref: '#/components/schemas/ArtifactsList'

  /orchestrator/resource/task/info/release/alpha1:
    post:
      description: Get release task (deployment) information
      parameters:
        - name: id
          description: id of the release object, either this or identifier is required. Preferred.
          in: query
          required: false
          schema:
            example: 23
            type: integer
        - name: identifier
          description: identifier of the release
            `{release-track name}-{release version}` is the unique string combination,
            either this or id is required.
          schema:
            type: string
            example: "android-0.0.1"
          in: query
          required: false
        - name: lite
          description: lite mode for fetching only level data.
          schema:
            type: boolean
            default: false
            example: false
          in: query
          required: false
        - name: levelIndex
          description: fetch dependencies data for a particular level
          schema:
            type: number
            example: 1
          in: query
          required: false
<<<<<<< HEAD
=======
        - name: showAll
          description: if set to true gives all dependencies at once without any relevance of stage or level
          schema:
            type: boolean
            example: false
          in: query
>>>>>>> 605d9624
      requestBody:
        description: json
        required: true
        content:
          application/json:
            schema:
              $ref: '#/components/schemas/TaskInfoObjectDto'
      responses:
        '200':
          description: list response
          content:
            application/json:
              schema:
                properties:
                  code:
                    type: integer
                    description: status code
                  status:
                    type: string
                    description: status
                  result:
                    $ref: '#/components/schemas/TaskRunInfoResponse'

  /orchestrator/resource/task/execute/release/alpha1:
    post:
      description: Execute task (deployment) for release application
      requestBody:
        description: json
        required: true
        content:
          application/json:
            schema:
              $ref: '#/components/schemas/TaskRunObjectDto'
      responses:
        '200':
          description: list response
          content:
            application/json:
              schema:
                properties:
                  code:
                    type: integer
                    description: status code
                  status:
                    type: string
                    description: status
                  result:
                    type: array
                    items:
                      $ref: '#/components/schemas/TaskRunResponse'

components:
  schemas:
    DevtronResourceListDto:
      type: object
      allOf:
        - $ref: '#/components/schemas/DevtronResourceObjectDto'
        - type: object
          properties:
            childObjects:
              type: array
              items:
                $ref: '#/components/schemas/DevtronResourceObjectDto'
    DevtronResourceObjectDto:
      type: object
      required:
        [id, idType,kind,version]
      properties:
        id:
          type: integer
        idType:
          type: string
          description: for release and release , use resourceObjectId
          enum:
            - resourceObjectId
            - oldObjectId
        kind:
          type: string
        subKind:
          type: string
        version:
          type: string
        name:
          type: string
        schema:
          type: string
        objectData:
          type: string
        configStatus:
          type: object
          properties:
            status:
              type: string
              default: "draft"
              enum:
                - draft
                - readyForRelease
                - hold
            comment:
              type: string
            isLocked:
              type: boolean
        overview:
          type: object
          properties:
            description:
              type: string
            note:
              type: string
            releaseVersion:
              type: string
            createdBy:
              type: string
            createdOn:
              type: string
              format: timestamp
            tags:
              type: object
        parentConfig:
          type: object
          properties:
            resourceKind:
              type: string
              example: "release-track"
            resourceVersion:
              type: string
              example: "alpha1"
            id:
              type: integer
              description: id of the parent resource
              example: 1 # id of the release track of which release is part of
            identifier:
              type: string
              description: name of the dependency on which operation is to be performed
              example: "orchestrator" # name of the release track of which release is part of

    TaskRunObjectDto:
      type: object
      required:
        [id, idType,kind,version]
      properties:
        id:
          type: integer
          description: id of the release object
          example: 1 # either id or identifier is required. Prefered.
        identifier:
          type: string
          description: identifier of the release
            `{release-track name}-{release version}` is the unique string combination,
          example: "orchestrator-0.0.1" # either id or identifier is required. Prefered.
        dryRun:
          type: boolean
          default: false
          description: for feasibility check use true.
        tasks:
          type: array
          example:
            - appId: 1
              cdWorkflowType: "PRE"
              deploymentWithConfig: "LAST_SAVED_CONFIG"
              pipelineId: 1
          items:
            type: object
            required:
              - appId
              - cdWorkflowType
              - pipelineId
            properties:
              appId:
                type: number
              cdWorkflowType:
                type: string
                enum:
                  - PRE
                  - POST
                  - DEPLOY
              deploymentWithConfig:
                type: string
                enum:
                  - LAST_SAVED_CONFIG
                  - LAST_DEPLOYED_CONFIG
              pipelineId:
                type: number

    TaskInfoObjectDto:
      type: object
      properties:
<<<<<<< HEAD
        showAll:
          type: boolean
          description: if set to true gives all dependencies at once without any relevance of stage or level
          example: false
=======
>>>>>>> 605d9624
        filterCriteria:
          type: array
          items:
            type: string
            enum:
              - applications/devtron-application|identifier|demo-app
              - environment|identifier|devtron-demo
              - deploymentStatus|stageType|value
              - rolloutStatus|value
            description: denotes filtering criteria resource|id orIdentiifer| value

    DevtronResourcePatchObjectDto:
      type: object
      properties:
        id:
          type: integer
        name:
          type: string
        objectData:
          type: string
          description: field containing json of catalogue data. From alpha1 api. If action and actionPayload are not received in this api this field will be picked as these fields are added.
        dependencyInfo:
          type: object
          description: provide id of the dependency resource object or provide (name and schemaId) on which operation is to be performed.
          properties:
            id:
              type: number
              description: id of the dependency on which operation is to be performed
              example: 1
            identifier:
              type: string
              description: name of the dependency on which operation is to be performed
              example: "orchestrator"
            resourceKind:
              type: string
              example: "application/devtron-application"
            resourceVersion:
              type: string
              example: "v1"
        query:
          type: array
          example:
            - op: "replace"
              path: "commit"
              value: "dbc5bfc2240d276891509b7d5ebef97c4a0975d1"
            - op: "replace"
              path: "image"
              value: "shivamnagar409/test:abccdefg"
            - op: "remove"
              path: "application"
              value: 1 # indicating dependency Index of application to be removed
            - op: "replace"
              path: "description"
              value: "This is a dummy description for release v3.0-beta"
            - op: "replace"
              path: "note"
              value: "This is a dummy release note for release v3.0-beta"
            - op: "add"
              path: "readme"
              value: "This is a dummy readme for release v3.0-beta"
            - op: "replace"
              path: "name"
              value: "version3.0-beta"
            - op: "replace"
              path: "status"
              value: { "status": "Ready For release", "comment": "beta release packet for v3.0-beta" } # default value for status would be (Draft)
            - op: "replace"
              path: "lock"
              value: true
            - op: "remove"
              path: "tags"
              value: { "update": "patch" }
            - op: "replace"
              path: "releaseInstruction"
              value: "this is dummy release instruction"

          items:
            type: object
            required:
              - path
            description: payload containing information on how to execute the action
            properties:
              op:
                type: string
                enum: [ "add", "remove", "replace" ]
                default: "replace"
                description: The operation to perform
              path:
                type: string
                enum:
                  - "description"
                  - "note"
                  - "readme"
                  - "name"
                  - "image"
                  - "commit"
                  - "status"
                  - "lock"
                  - "tags"
              value:
                type: object
                description: Can be string or object or boolean , array, number on basis of patching path.
                  For description, note, readme & name object will be string.
                  For creating resource this will be object like '{tag:{a:b},description:hello}'
                  For deleting, no need of resource
        schema:
          type: object
          description: json object containing the complete schema
          properties:
            overview:
              type: object
              properties:
                metadata:
                  type: object
                  description: field containing all data of catalogue
    DevtronResourceDependencyPatchObjectDto:
      type: object
      properties:
        id:
          type: integer
        name:
          type: string
        objectData:
          type: string
          description: field containing json of catalogue data. From alpha1 api. If action and actionPayload are not received in this api this field will be picked as these fields are added.
        dependencyPatch:
          type: array
          items:
            type: object
            properties:
              dependencyInfo:
                type: object
                description: provide id of the dependency resource object or provide (name and schemaId) on which operation is to be performed.
                properties:
                  id:
                    type: number
                    description: id of the dependency on which operation is to be performed
                    example: 1
                  identifier:
                    type: string
                    description: name of the dependency on which operation is to be performed
                    example: "orchestrator"
                  resourceKind:
                    type: string
                    example: "application/devtron-application"
                  resourceVersion:
                    type: string
                    example: "v1"
              query:
                type: array
                example:
                  - op: "replace"
                    path: "image"
                    value:
                      artifactId: 1
                      registryType: "docker"
                      registryName: "shivam"
                  - op: "remove"
                    path: "application"
                    value: 1 # indicating dependency Index of application to be removed
                  - op: "replace"
                    path: "releaseInstruction"
                    value: "this is dummy release instruction"

                items:
                  type: object
                  required:
                    - path
                  description: payload containing information on how to execute the action
                  properties:
                    op:
                      type: string
                      enum: [ "add", "remove", "replace" ]
                      default: "replace"
                      description: The operation to perform
                    path:
                      type: string
                      enum:
                        - "application"
                        - "image"
                        - "commit"
                    value:
                      type: object
                      description: Can be string or object or boolean , array, number on basis of patching path.
                        For description, note, readme & name object will be string.
                        For creating resource this will be object like '{tag:{a:b},description:hello}'
                        For deleting, no need of resource
        schema:
          type: object
          description: json object containing the complete schema
          properties:
            overview:
              type: object
              properties:
                metadata:
                  type: object
                  description: field containing all data of catalogue
    DevtronResourcePutObjectDto:
      type: object
      properties:
        id:
          type: integer
        name:
          type: string
        objectData:
          type: string
          description: field containing json of catalogue data. From alpha1 api. If action and actionPayload are not received in this api this field will be picked as these fields are added.
        schema:
          type: object
          description: json object containing the complete schema
          properties:
            overview:
              type: object
              properties:
                metadata:
                  type: object
                  description: field containing all data of catalogue

    TaskRunResponse:
      type: object
      properties:
        appId:
          type: number
          example: 5
          description: id of the application.
        envId:
          type: number
          example: 2
          description: id of the application.
        isVirtualEnv:
          type: boolean
          example: false
          description: virtual environment or not.
        appName:
          type: number
          example: orchestrator
          description: id of the application.
        envName:
          type: number
          example: staging
          description: id of the application.
        feasibility:
          description: feasibility status code
          allOf:
            - $ref: '#/components/schemas/Error'
        triggerStatus:
          description: feasibility status code
          allOf:
            - $ref: '#/components/schemas/Error'

    TaskRunInfoResponse:
      example:
        - level: 0
          taskRunAllowed: true
          dependencies:
            - appId: 5
              appName: orchestrator
              envId: 1
              envName: "prod-env"
              pipelineId: 1
              deployStatus: "Progressing"
              preStatus: "Succeeded"
              postStatus: "Not Triggered"
              deploymentAppDeleteRequest: false
              existingStages:
                pre: true
                deploy: true
                post: false
            - appId: 5
              appName: orchestrator
              envId: 2
              envName: "dev-env"
              pipelineId: 1
              deployStatus: "Progressing"
              preStatus: "Not Triggered"
              postStatus: "Not Triggered"
              deploymentAppDeleteRequest: false
              existingStages:
                pre: false
                deploy: true
                post: false
        - level: 1
          taskRunAllowed: false
          dependencies:
            - appId: 6
              appName: git-sensor
              envId: 1
              envName: "prod-env"
              pipelineId: 1
              deployStatus: "Progressing"
              preStatus: "Not Triggered"
              postStatus: "Not Triggered"
              deploymentAppDeleteRequest: false
              existingStages:
                pre: true
                deploy: true
                post: false
            - appId: 6
              appName: git-sensor
              envId: 2
              envName: "dev-env"
              pipelineId: 1
              deployStatus: "Progressing"
              preStatus: "Not Triggered"
              postStatus: "Not Triggered"
              deploymentAppDeleteRequest: false
              existingStages:
                pre: false
                deploy: true
                post: false
      items:
        $ref: '#/components/schemas/TaskRunInfo'

    ApplicationDependenciesRequest:
      type: object
      properties:
        dependencies:
          type: array
          example:
            - index: 0
              typeOfDependency: level
            - index: 1
              typeOfDependency: level
            - id: 26
              index: 2
              dependentOnIndexes:
                - 0
              typeOfDependency: upstream
              resourceKind: "application/devtron-application"
              resourceVersion: "v1"
              config:
                artifactConfig:
                  artifactId: 1
                  image: "docker.io/bitnami/memcached:1-debian-12"
                  registryType: "docker"
                  registryName: "devtron-docker"
                  ciWorkflowId: 576
                  commitSource:
                    - author: "devtron-bot"
                      branch: "main"
                      message: "Merge pull request #41 from devtron-labs/config.md\n\ndoc: Create config.md"
                      modifiedTime: "2023-10-31T06:37:35Z"
                      revision: "dc994f3d4885a040122918919898b9e2ce85dea2"
                      tag: ""
                      url: "https://github.com/devtron-labs/kubewatch.git"
                      webhookData:
                        id: 0
                        eventActionType: "merged"
                        data: null
              childObjects:
                - type: "environments"
                  data:
                    - id: 1
                      name: "prod-env"
                    - id: 2
                      name: "dev-env"
          items:
            $ref: '#/components/schemas/Dependency'
        childDependencies:
          type: array
          items:
            $ref: '#/components/schemas/ChildDependency'

    TaskRunInfo:
      type: array
      items:
        type: object
        properties:
          level:
            type: integer
            description: The index of the release stage.
          taskRunAllowed:
            type: boolean
            example: wheather trigger action is allowed for the applications in this stage.
          dependencies:
            type: array
            items:
              type: object
              properties:
                appId:
                  type: number
                  description: application id
                appName:
                  type: string
                  description: application name.
                envId:
                  type: number
                  description: environment id
                envName:
                  type: string
                  description: environment name
                pipelineId:
                  type: number
                  description: pipeline id
                deployStatus:
                  type: string
                preStatus:
                  type: string
                postStatus:
                  type: string
                deploymentAppDeleteRequest:
                  type: boolean
                existingStages:
                  type: object
                  properties:
                    pre:
                      type: boolean
                      description: returns true if pre-deployment exists
                    deploy:
                      type: boolean
                      description: returns true if deployment exists
                    post:
                      type: boolean
                      description: returns true if post-deployment exists

    Dependency:
      type: object
      properties:
        id:
          type: integer
          description: The ID of the dependent resource object.
            For dependency type application/ job/ cluster it will the  appId/ jobId/ clusterId.
            If the dependency type is release/ release track, it will the  releaseId/ releaseTrackId.
        resourceKind:
          type: string
          example: "application/devtron-application"
        resourceVersion:
          type: string
          example: "v1"
        dependentOnIndexes:
          type: array
          items:
            type: number
          description: The index of the superior dependencies.
            For release the applications will have the index of level (typeOfDependency).
        typeOfDependency:
          type: string
          enum: [ 'upstream','level' ]
        index:
          type: integer
          description: index of the dependency in the array.
        config:
          type: object
          properties:
            releaseInstruction:
              type: string
            artifactConfig:
              type: object
              description: The image configuration.
              properties:
                artifactId:
                  type: number
                  description: artifact id
                  example: 1
                image:
                  type: string
                  description: artifact id
                  example: "docker.io/bitnami/memcached:1-debian-12"
                registryType:
                  type: string
                  description: artifact registry store type
                  example: "docker"
                registryName:
                  type: string
                  description: artifact registry store name
                  example: "devtron-docker"
                commitSource:
                  type: array
                  items:
                    $ref: '#/components/schemas/MaterialInfo'
                ciWorkflowId:
                  type: number
                  description: ci workflow id
                  example: 29
            childObjects:
              type: object
              description: for release resource. It'll provide the list of environments in the dependency
        metadata:
          type: object
          description: meta data can have different data based on different resource
          properties:
            appName:
              type: string
            appId:
              type: integer
            overview:
              type: object
              properties:
                description:
                  type: string
                note:
                  type: string
                releaseVersion:
                  type: string
                createdBy:
                  type: string
                createdOn:
                  type: string
                  format: timestamp
                tags:
                  type: object

    ChildDependency:
      type: object
      description: For catalogue CD pipelies are treated as child dependencies. For release child dependency can be ommited
      properties:
        name:
          type: string
          description: The name of the child dependency.
        id:
          type: integer
          description: The ID of the child dependency.
        devtronResourceId:
          type: integer
        devtronResourceSchemaId:
          type: integer
        dependentOnIndexes:
          type: array
          items:
            type: number
          description: The index of the superior dependencies.
            For release the applications will have the index of level (typeOfDependency).
        dependentOnParentIndex:
          type: integer
        typeOfDependency:
          type: string
          enum: [ 'child' ]
        index:
          type: integer
        metadata:
          type: object
          properties:
            appStatus:
              type: string
            appName:
              type: string
            appId:
              type: integer
            environmentId:
              type: integer
            environmentName:
              type: string
            prod:
              type: boolean
            chartRefId:
              type: integer
            lastDeployed:
              type: string
              format: date-time
            lastDeployedBy:
              type: string
            lastDeployedImage:
              type: string
            deploymentAppDeleteRequest:
              type: boolean
            description:
              type: string
            isVirtualEnvironment:
              type: boolean
            clusterId:
              type: integer
            pipelineId:
              type: integer
            pipelineName:
              type: string
            latestCdWorkflowRunnerId:
              type: integer

    ArtifactsList:
      type: object
      properties:
        identifier:
          type: string
          description: For resourceKind "application/devtron-application". identifier will be application name
          example: "orchestrator"
        resourceKind:
          type: string
          example: "application/devtron-application"
        resourceVersion:
          type: string
          example: "v1"
        data:
          type: object
          properties:
            appReleaseTagNames:
              type: array
              example:
                - "beta-1"
                - "dev-10.8"
              items:
                type: string
              description: all available image levels in an application
            tagsEditable:
              type: boolean
              description: whether the image levels are editable or not. // based on workflow includes prod env
            hideImageTaggingHardDelete:
              type: boolean
              description: whether image levels hard delete is allowed or not. // env flag driven
            requestedUserId:
              type: integer
              description: user id of the API consumer
            totalCount:
              type: number
              example: 108
            ci_artifacts:
              type: array
              items:
                allOf:
                  - $ref: '#/components/schemas/ArtifactInfoMin'
                  - type: object
                    properties:
                      material_info:
                        type: object
                        example:
                          - author: "ShashwatDadhich <dadhichshashwat1808@gmail.com>"
                            branch: "depandabot-version-fix"
                            message: "protobuf version upgrade"
                            modifiedTime: "2024-03-18T09:58:56Z"
                            revision: "7c89c088f5852d191717bd1dcfe3af1103960438"
                            tag: ""
                            url: "https://github.com/devtron-labs/casbin-enterprise.git"
                            webhookData: "{\"Id\":0,\"EventActionType\":\"\",\"Data\":null}"
                        description: existing json object type from cd stage artifact listing
                      ciConfigureSourceType:
                        type: string
                        description: git source type
                        example: "SOURCE_TYPE_BRANCH_FIXED"
                        enum:
                          - "SOURCE_TYPE_BRANCH_FIXED"
                          - "SOURCE_TYPE_BRANCH_REGEX"
                          - "SOURCE_TYPE_TAG_ANY"
                          - "WEBHOOK"
                      ciConfigureSourceValue:
                        type: string
                        description: git source branch
                        example: "main"
                      scanEnabled:
                        type: boolean
                        description: if artifact scanning is enabled
                        example: false
                      scanned:
                        type: boolean
                        description: if the artifact is scanned
                        example: false
                      data_source:
                        type: string
                        description: Artifact source type
                        example: "NORMAL"
                        enum:
                          - "NORMAL"
                          - "EXTERNAL"
                          - "CI_JOB"
                          - "LINKED_CD"
                          - "LINKED"

    GitCommitsList:
      type: array
      items:
        type: object
        properties:
          builtImages:
            type: array
            items:
              $ref: '#/components/schemas/ArtifactInfoMin'
          sourceType:
            type: string
            description: git source type
            example: "SOURCE_TYPE_BRANCH_FIXED"
            enum:
              - "SOURCE_TYPE_BRANCH_FIXED"
              - "SOURCE_TYPE_BRANCH_REGEX"
              - "SOURCE_TYPE_TAG_ANY"
              - "WEBHOOK"
          sourceValue:
            type: string
            description: git source branch
            example: "main"
          sourceRegex:
            type: string
            description: git source regular expression
            example: ".*"
          lastFetchTime:
            type: string
            description: last git fetch time
            format: date-time
            example: "2023-11-01T10:19:54Z"
          isRepoError:
            type: boolean
            description: If repository fetch error
            example: true
          repoErrorMsg:
            type: string
            description: error message for repository fetch
            example: "404 not found"
          isBranchError:
            type: boolean
            description: If branch fetch error
            example: true
          branchErrorMsg:
            type: string
            description: error message for repository fetch
            example: "404 not found"
          commitInfo:
            $ref: '#/components/schemas/MaterialInfos'

    MaterialInfos:
      type: array
      items:
        $ref: '#/components/schemas/MaterialInfo'
    MaterialInfo:
      type: object
      properties:
        author:
          type: string
          description: git commit author
          example: "devtron-bot"
        branch:
          type: string
          description: git branch
          example: "main"
        message:
          type: string
          description: git commit message
          example: "Merge pull request #41 from devtron-labs/config.md\n\ndoc: Create config.md"
        modifiedTime:
          type: string
          description: git commit time
          example: "2023-10-31T06:37:35Z"
        revision:
          type: string
          description: git commit hash
          example: "dc994f3d4885a040122918919898b9e2ce85dea2"
        tag:
          type: string
          description: git tag
          example: ""
        url:
          type: string
          description: git url
          example: "https://github.com/devtron-labs/kubewatch.git"
        webhookData:
          type: object
          description: webhook based git material data
          properties:
            id:
              type: integer
              example: 0
            eventActionType:
              type: string
              example: "merged"
            data:
              type: object
              example: null

    ArtifactInfoMin:
      type: object
      required:
        - id
        - image
        - createdTime
      properties:
        id:
          type: number
          description: artifact id
          example: 1
        image:
          type: string
          description: artifact id
          example: "docker.io/bitnami/memcached:1-debian-12"
        imageDigest:
          type: string
          description: artifact id
          example: "sha256:78905fe5e0ee07404377bae57dd384e1027bdc59a1351efd4c4d52990b39cab3"
        imageReleaseTags:
          type: array
          example:
            - id: 96
              tagName: "tag-1"
              appId: 12
              artifactId: 6688
              deleted: false
          items:
            type: object
            properties:
              id:
                type: number
              tagName:
                type: string
              appId:
                type: number
              artifactId:
                type: number
              deleted:
                type: boolean
        imageComment:
          type: string
          example: "hotfix release for v3.0"
          description: image release comment
        latest:
          type: boolean
          description: if the latest artifact
          example: false
        deployed:
          type: boolean
          description: if the deployed artifact
          example: false
        deployedOnEnvironments:
          type: array
          items:
            type: string
            description: deployed environment name
            example: "staging"
        createdTime:
          type: string
          format: date-time
          description: artifact created on time
          example: "2023-11-01T10:19:54Z"
        registryType:
          type: string
          description: artifact registry store type
          example: "docker"
        registryName:
          type: string
          description: artifact registry store name
          example: "devtron-docker"


    ErrorResponse:
      required:
        - code
        - status
      properties:
        code:
          type: integer
          format: int32
          description: Error code
        status:
          type: string
          description: Error message
        errors:
          type: array
          description: errors
          items:
            $ref: '#/components/schemas/Error'
    Error:
      type: object
      required:
        - code
        - status
      properties:
        code:
          type: string
          description: Error internal code
        internalMessage:
          type: string
          description: Error internal message
        userMessage:
          type: string
          description: Error user message

    SuccessResponse:
      type: object
      properties:
        success:
          type: boolean<|MERGE_RESOLUTION|>--- conflicted
+++ resolved
@@ -613,15 +613,12 @@
             example: 1
           in: query
           required: false
-<<<<<<< HEAD
-=======
         - name: showAll
           description: if set to true gives all dependencies at once without any relevance of stage or level
           schema:
             type: boolean
             example: false
           in: query
->>>>>>> 605d9624
       requestBody:
         description: json
         required: true
@@ -809,13 +806,6 @@
     TaskInfoObjectDto:
       type: object
       properties:
-<<<<<<< HEAD
-        showAll:
-          type: boolean
-          description: if set to true gives all dependencies at once without any relevance of stage or level
-          example: false
-=======
->>>>>>> 605d9624
         filterCriteria:
           type: array
           items:
