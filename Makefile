#!make

all: fetch-all-env build

TAG?=$(shell bash -c 'git log --pretty=format:'%h' -n 1')
FLAGS=
ENVVAR=
GOOS?=darwin
REGISTRY?=686244538589.dkr.ecr.us-east-2.amazonaws.com
BASEIMAGE?=alpine:3.9
#BUILD_NUMBER=$$(date +'%Y%m%d-%H%M%S')
BUILD_NUMBER := $(shell bash -c 'echo $$(date +'%Y%m%d-%H%M%S')')
ENV_FILE?=scripts/dev-conf/envfile.env
GIT_COMMIT =$(shell sh -c 'git log --pretty=format:'%h' -n 1')
BUILD_TIME= $(shell sh -c 'date -u '+%Y-%m-%dT%H:%M:%SZ'')
SERVER_MODE_FULL= FULL
SERVER_MODE_EA_ONLY=EA_ONLY
#TEST_BRANCH=PUT_YOUR_BRANCH_HERE
#LATEST_HASH=PUT_YOUR_HASH_HERE
GOFLAGS:= $(GOFLAGS) -buildvcs=false
include $(ENV_FILE)
export

build: clean wire
	$(ENVVAR) GOOS=$(GOOS) go build -o devtron \
			-ldflags="-X 'github.com/devtron-labs/devtron/util.GitCommit=${GIT_COMMIT}' \
			-X 'github.com/devtron-labs/devtron/util.BuildTime=${BUILD_TIME}' \
			-X 'github.com/devtron-labs/devtron/util.ServerMode=${SERVER_MODE_FULL}'"

wire:
	wire

clean:
	rm -rf devtron

test-all: test-unit
	echo 'test cases ran successfully'

test-unit:
	go test ./pkg/pipeline

test-integration:
	docker run --env-file=wireNilChecker.env  --privileged -d --name dind-test -v $(PWD)/:/wirenil/:ro -v $(PWD)/temp/:/tempfile docker:dind
	docker exec dind-test sh -c "mkdir test && cp -r wirenil/* test/"
	docker exec dind-test sh -c "cd test && ./tests/integrationTesting/create-test-env.sh"
	docker exec dind-test sh -c "cd test && ./tests/integrationTesting/run-integration-test.sh"
<<<<<<< HEAD
=======
	docker exec dind-test sh -c "cd test && touch output.env"
>>>>>>> 92fe5b4f
	docker exec dind-test sh -c 'NODE_IP_ADDRESS=$$(kubectl get node  --no-headers  -o custom-columns=INTERNAL-IP:status.addresses[0].address) PG_ADDR=$$NODE_IP_ADDRESS NATS_SERVER_HOST=nats://$$NODE_IP_ADDRESS:30236 sh -c "cd test && go run ."'
	docker exec dind-test sh -c "cp ./test/output.env ./tempfile"
run: build
	./devtron
.PHONY: build
docker-build-image:  build
	 docker build -t devtron:$(TAG) .
.PHONY: build, all, wire, clean, run, set-docker-build-env, docker-build-push, devtron,
docker-build-push: docker-build-image
	docker tag devtron:${TAG}  ${REGISTRY}/devtron:${TAG}
	docker push ${REGISTRY}/devtron:${TAG}

#############################################################################

build-all: build
	make --directory ./cmd/external-app build

build-ea:
	make --directory ./cmd/external-app build


fetch-all-env:
	go run fetchAllEnv/fetchAllEnv.go<|MERGE_RESOLUTION|>--- conflicted
+++ resolved
@@ -44,10 +44,7 @@
 	docker exec dind-test sh -c "mkdir test && cp -r wirenil/* test/"
 	docker exec dind-test sh -c "cd test && ./tests/integrationTesting/create-test-env.sh"
 	docker exec dind-test sh -c "cd test && ./tests/integrationTesting/run-integration-test.sh"
-<<<<<<< HEAD
-=======
 	docker exec dind-test sh -c "cd test && touch output.env"
->>>>>>> 92fe5b4f
 	docker exec dind-test sh -c 'NODE_IP_ADDRESS=$$(kubectl get node  --no-headers  -o custom-columns=INTERNAL-IP:status.addresses[0].address) PG_ADDR=$$NODE_IP_ADDRESS NATS_SERVER_HOST=nats://$$NODE_IP_ADDRESS:30236 sh -c "cd test && go run ."'
 	docker exec dind-test sh -c "cp ./test/output.env ./tempfile"
 run: build
