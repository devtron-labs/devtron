<<<<<<< HEAD
stable -1 v0.6.7
=======
stable -1 v0.6.8
>>>>>>> bb7cea34
<|MERGE_RESOLUTION|>--- conflicted
+++ resolved
@@ -1,5 +1 @@
-<<<<<<< HEAD
-stable -1 v0.6.7
-=======
-stable -1 v0.6.8
->>>>>>> bb7cea34
+stable -1 v0.6.8