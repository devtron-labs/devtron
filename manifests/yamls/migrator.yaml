--- conflicted
+++ resolved
@@ -47,11 +47,7 @@
         - name: MIGRATE_TO_VERSION
           value: "0"
         - name: GIT_HASH
-<<<<<<< HEAD
-          value: c5f54cc92e1500133975707b2c1f7017df3a086c
-=======
           value: 73f1aa560d4bfbca97d702bbb12577cb800699fa
->>>>>>> dfce4bde
         envFrom:
           - secretRef:
               name: postgresql-migrator
@@ -100,11 +96,7 @@
         - name: MIGRATE_TO_VERSION
           value: "0"
         - name: GIT_HASH
-<<<<<<< HEAD
-          value: c5f54cc92e1500133975707b2c1f7017df3a086c
-=======
-          value: 73f1aa560d4bfbca97d702bbb12577cb800699fa
->>>>>>> dfce4bde
+          value: 2c6ed701f1c9b357eee0c07587c426033bd4c4f4
         - name: GIT_BRANCH
           value: main
         envFrom:
