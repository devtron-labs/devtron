# Source: postgresql/templates/secrets.yaml
apiVersion: v1
kind: Secret
metadata:
  name: postgresql-migrator
  labels:
    app: postgresql
    chart: postgresql-8.6.4
    release: "devtron"
type: Opaque
---
apiVersion: batch/v1
kind: Job
metadata:
  name: postgresql-migrate-devtron
spec:
  ttlSecondsAfterFinished: 1000
  template:
    spec:
      containers:
      - name: postgresql-migrate-devtron
        image: quay.io/devtron/migrator:6687f572-133-2208
        env:
        - name: GIT_BRANCH
          value: main
        - name: SCRIPT_LOCATION
          value: scripts/sql/
        - name: GIT_REPO_URL
          value: https://github.com/devtron-labs/devtron.git
        - name: DB_TYPE
          value: postgres
        - name: DB_USER_NAME
          value: postgres
        - name: DB_HOST
          value: postgresql-postgresql.devtroncd
        - name: DB_PORT
          value: "5432"
        - name: DB_NAME
          value: orchestrator                      
        - name: MIGRATE_TO_VERSION
          value: "0"
        - name: GIT_HASH
<<<<<<< HEAD
          value: ebca468e92d3106c70cbd53c8eac12698709a015
=======
          value: 72e36aff71cb7a4a228388fe0430c1abb3367056
>>>>>>> 9ea66f33
        envFrom:
          - secretRef:
              name: postgresql-migrator
      restartPolicy: OnFailure
  backoffLimit: 20
  activeDeadlineSeconds: 1500
---
apiVersion: batch/v1
kind: Job
metadata:
  name: postgresql-migrate-casbin
spec:
  template:
    spec:
      serviceAccountName: devtron
      containers:
      - name: devtron-rollout
        image: "quay.io/devtron/kubectl:latest"
        command: ['sh', '-c', 'kubectl rollout restart deployment/devtron -n devtroncd']
      initContainers:
      - name: postgresql-migrate-casbin
        image: quay.io/devtron/migrator:6687f572-133-2208
        env:
        - name: SCRIPT_LOCATION
          value: scripts/casbin/
        - name: GIT_REPO_URL
          value: https://github.com/devtron-labs/devtron.git
        - name: DB_TYPE
          value: postgres
        - name: DB_USER_NAME
          value: postgres
        - name: DB_HOST
          value: postgresql-postgresql.devtroncd
        - name: DB_PORT
          value: "5432"
        - name: DB_NAME
          value: casbin
        - name: MIGRATE_TO_VERSION
          value: "0"
        - name: GIT_HASH
<<<<<<< HEAD
          value: ebca468e92d3106c70cbd53c8eac12698709a015
=======
          value: 72e36aff71cb7a4a228388fe0430c1abb3367056
>>>>>>> 9ea66f33
        - name: GIT_BRANCH
          value: main
        envFrom:
          - secretRef:
              name: postgresql-migrator
        resources:
          requests:
            cpu: 0.5
            memory: 500Mi
      restartPolicy: OnFailure
  backoffLimit: 20
  activeDeadlineSeconds: 1500
---
apiVersion: batch/v1
kind: Job
metadata:
  name: postgresql-migrate-gitsensor
spec:
  template:
    spec:
      containers:
      - name: postgresql-migrate-gitsensor
        image: quay.io/devtron/migrator:6687f572-133-2208
        env:
        - name: SCRIPT_LOCATION
          value: scripts/sql/
        - name: GIT_REPO_URL
          value: https://github.com/devtron-labs/git-sensor.git
        - name: DB_TYPE
          value: postgres
        - name: DB_USER_NAME
          value: postgres
        - name: DB_HOST
          value: postgresql-postgresql.devtroncd
        - name: DB_PORT
          value: "5432"
        - name: DB_NAME
          value: git_sensor
        - name: MIGRATE_TO_VERSION
          value: "0"
        - name: GIT_BRANCH
          value: main
        - name: GIT_HASH
          value: 61790451e56a53ca5562681f6a659261eded6e88
        envFrom:
          - secretRef:
              name: postgresql-migrator
      restartPolicy: OnFailure
  backoffLimit: 20
  activeDeadlineSeconds: 1500
---
apiVersion: batch/v1
kind: Job
metadata:
  name: postgresql-migrate-lens
spec:
  template:
    spec:
      containers:
      - name: postgresql-migrate-lens
        image: quay.io/devtron/migrator:6687f572-133-2208
        env:
        - name: SCRIPT_LOCATION
          value: scripts/sql/
        - name: GIT_REPO_URL
          value: https://github.com/devtron-labs/lens.git
        - name: DB_TYPE
          value: postgres
        - name: DB_USER_NAME
          value: postgres
        - name: DB_HOST
          value: postgresql-postgresql.devtroncd
        - name: DB_PORT
          value: "5432"
        - name: DB_NAME
          value: lens
        - name: MIGRATE_TO_VERSION
          value: "0"
        - name: GIT_BRANCH
          value: main
        - name: GIT_HASH
          value: 67e645874c0502167f889650f8e4ccbdaea1383e
        envFrom:
          - secretRef:
              name: postgresql-migrator
      restartPolicy: OnFailure
  backoffLimit: 20
  activeDeadlineSeconds: 1500
---
apiVersion: batch/v1
#this job is added for creating new database(clairv4).
#This database is needed for clair upgrade (v2 to v4), since old database does not support migration for new clair.
#Without this job, database can be created for new users, but not for existing users.
kind: Job
metadata:
  name: postgresql-miscellaneous
spec:
  ttlSecondsAfterFinished: 1000
  template:
    spec:
      containers:
      - name: postgresql-miscellaneous
        image: quay.io/devtron/postgres:11.9.0-debian-10-r26
        env:
        - name: PGPASSWORD
          valueFrom:
            secretKeyRef:
              name: postgresql-postgresql
              key: postgresql-password
        - name: PGHOST
          value: postgresql-postgresql
        command:
          - /bin/sh
          - -c
          - psql -Upostgres -f /docker-entrypoint-initdb.d/db_create.sql
        volumeMounts:
          - name: custom-init-scripts
            mountPath: /docker-entrypoint-initdb.d/
      volumes:
        - name: custom-init-scripts
          configMap:
            name: postgresql-postgresql-init-scripts
      restartPolicy: OnFailure
  backoffLimit: 20
  activeDeadlineSeconds: 1500
---
apiVersion: batch/v1
kind: CronJob
metadata:
  name: app-sync-cronjob
spec:
  schedule: "0 19 * * *"
  jobTemplate:
    spec:
      template:
        spec:
          containers:
          - name: chart-sync
            image: quay.io/devtron/chart-sync:1227622d-132-3775
            env:
            - name: PG_ADDR
              value: postgresql-postgresql.devtroncd
            - name: PG_DATABASE
              value: orchestrator
            - name: PG_USER
              value: postgres
            envFrom:
            - secretRef:
                name: devtron-secret
          restartPolicy: Never
      backoffLimit: 4<|MERGE_RESOLUTION|>--- conflicted
+++ resolved
@@ -40,11 +40,7 @@
         - name: MIGRATE_TO_VERSION
           value: "0"
         - name: GIT_HASH
-<<<<<<< HEAD
-          value: ebca468e92d3106c70cbd53c8eac12698709a015
-=======
           value: 72e36aff71cb7a4a228388fe0430c1abb3367056
->>>>>>> 9ea66f33
         envFrom:
           - secretRef:
               name: postgresql-migrator
@@ -85,11 +81,7 @@
         - name: MIGRATE_TO_VERSION
           value: "0"
         - name: GIT_HASH
-<<<<<<< HEAD
-          value: ebca468e92d3106c70cbd53c8eac12698709a015
-=======
           value: 72e36aff71cb7a4a228388fe0430c1abb3367056
->>>>>>> 9ea66f33
         - name: GIT_BRANCH
           value: main
         envFrom:
