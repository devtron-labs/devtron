--- conflicted
+++ resolved
@@ -152,11 +152,7 @@
       serviceAccountName: devtron
       containers:
         - name: devtron
-<<<<<<< HEAD
-          image: "quay.io/devtron/test:4ee2bd1d-233-550"
-=======
           image: "quay.io/devtron/devtron:4266b14e-326-9528"
->>>>>>> ebca468e
           imagePullPolicy: IfNotPresent
           ports:
             - name: devtron
