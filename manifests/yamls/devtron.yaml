--- conflicted
+++ resolved
@@ -158,11 +158,7 @@
       serviceAccountName: devtron
       containers:
         - name: devtron
-<<<<<<< HEAD
-          image: "quay.io/devtron/devtron:567de863-326-11639"
-=======
           image: "quay.io/devtron/devtron:07e7628c-326-11670"
->>>>>>> bb7cea34
           imagePullPolicy: IfNotPresent
           lifecycle:
             preStop:
