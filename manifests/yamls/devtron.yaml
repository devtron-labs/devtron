--- conflicted
+++ resolved
@@ -54,11 +54,7 @@
   CD_NODE_TAINTS_VALUE: "ci"
   CD_ARTIFACT_LOCATION_FORMAT: "%d/%d.zip"
   DEFAULT_CD_NAMESPACE: "devtron-cd"
-<<<<<<< HEAD
-  DEFAULT_CI_IMAGE: "quay.io/devtron/ci-runner:27d2fca3-241-12384"
-=======
   DEFAULT_CI_IMAGE: "quay.io/devtron/ci-runner:8fdedc64-138-12561"
->>>>>>> f1e68295
   DEFAULT_CD_TIMEOUT: "3600"
   WF_CONTROLLER_INSTANCE_ID: "devtron-runner"
   CI_LOGS_KEY_PREFIX: "ci-artifacts"
@@ -162,11 +158,7 @@
       serviceAccountName: devtron
       containers:
         - name: devtron
-<<<<<<< HEAD
-          image: "quay.io/devtron/test:cd4deb53-5578-7125"
-=======
           image: "quay.io/devtron/devtron:c35045c2-326-12555"
->>>>>>> f1e68295
           imagePullPolicy: IfNotPresent
           lifecycle:
             preStop:
