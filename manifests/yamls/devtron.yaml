--- conflicted
+++ resolved
@@ -162,11 +162,7 @@
         runAsUser: 1000
       containers:
         - name: devtron
-<<<<<<< HEAD
-          image: "quay.io/devtron/test:952f6609-2551-2789"
-=======
           image: "quay.io/devtron/devtron:bc35eb7e-434-13812"
->>>>>>> 5283e1c7
           securityContext:
             allowPrivilegeEscalation: false
             runAsUser: 1000
