---
# Source: dashboard/templates/secret.yaml
apiVersion: v1
kind: Secret
metadata:
  name: devtron-dashboard-secret
  labels:
    release: devtron
type: Opaque
---
# Source: dashboard/templates/configmap.yaml
apiVersion: v1
kind: ConfigMap
metadata:
  name: dashboard-cm
  labels:
    release: devtron
data:
  GA_ENABLED: "false"
  HOTJAR_ENABLED: "false"
  SENTRY_ENABLED: "false"
  SENTRY_ENV: PRODUCTION
  APPLICATION_METRICS_ENABLED: "true"
---
# Source: dashboard/templates/sidecar-configmap.yaml
apiVersion: v1
kind: ConfigMap
metadata:
  name: sidecar-config-dashboard
  labels:
    release: devtron
data:
  envoy-config.json: |
    {
      "stats_config": {
        "use_all_default_tags": false,
        "stats_tags": [
          {
            "tag_name": "cluster_name",
            "regex": "^cluster\\.((.+?(\\..+?\\.svc\\.cluster\\.local)?)\\.)"
          },
          {
            "tag_name": "tcp_prefix",
            "regex": "^tcp\\.((.*?)\\.)\\w+?$"
          },
          {
            "tag_name": "response_code",
            "regex": "_rq(_(\\d{3}))$"
          },
          {
            "tag_name": "response_code_class",
            "regex": ".*_rq(_(\\dxx))$"
          },
          {
            "tag_name": "http_conn_manager_listener_prefix",
            "regex": "^listener(?=\\.).*?\\.http\\.(((?:[_.[:digit:]]*|[_\\[\\]aAbBcCdDeEfF[:digit:]]*))\\.)"
          },
          {
            "tag_name": "http_conn_manager_prefix",
            "regex": "^http\\.(((?:[_.[:digit:]]*|[_\\[\\]aAbBcCdDeEfF[:digit:]]*))\\.)"
          },
          {
            "tag_name": "listener_address",
            "regex": "^listener\\.(((?:[_.[:digit:]]*|[_\\[\\]aAbBcCdDeEfF[:digit:]]*))\\.)"
          },
          {
            "tag_name": "mongo_prefix",
            "regex": "^mongo\\.(.+?)\\.(collection|cmd|cx_|op_|delays_|decoding_)(.*?)$"
          }
        ],
        "stats_matcher": {
          "inclusion_list": {
            "patterns": [
              {
              "regex": ".*_rq_\\dxx$"
              },
              {
              "regex": ".*_rq_time$"
              },
              {
              "regex": "cluster.*"
              },
            ]
          }
        }
      },
      "admin": {
        "access_log_path": "/dev/null",
        "address": {
          "socket_address": {
            "address": "0.0.0.0",
            "port_value": 9901
          }
        }
      },
      "static_resources": {
        "clusters": [
          {
            "name": "1-0",
            "type": "STATIC",
            "connect_timeout": "0.250s",
            "lb_policy": "ROUND_ROBIN",
            "load_assignment": {
              "cluster_name": "9",
              "endpoints": {
                "lb_endpoints": [
                {
                  "endpoint": {
                    "address": {
                      "socket_address": {
                        "protocol": "TCP",
                        "address": "127.0.0.1",
                        "port_value": 80
                      }
                    }
                  }
                }
                ]
              }
            }
          },
        ],
        "listeners":[
          {
            "address": {
              "socket_address": {
                "protocol": "TCP",
                "address": "0.0.0.0",
                "port_value": 8790
              }
            },
            "filter_chains": [
              {
                "filters": [
                  {
                    "name": "envoy.filters.network.http_connection_manager",
                    "config": {
                      "codec_type": "AUTO",
                      "stat_prefix": "stats",
                      "route_config": {
                        "virtual_hosts": [
                          {
                            "name": "backend",
                            "domains": [
                              "*"
                            ],
                            "routes": [
                              {
                                "match": {
                                  "prefix": "/"
                                },
                                "route": {
                                  "cluster": "1-0"
                                }
                              }
                            ]
                          }
                        ]
                      },
                      "http_filters": {
                        "name": "envoy.filters.http.router"
                      }
                    }
                  }
                ]
              }
            ]
          },
        ]
      }
    }
---
# Source: dashboard/templates/service.yaml
apiVersion: v1
kind: Service
metadata:
  name: dashboard-service
  labels:
    app: dashboard
    chart: dashboard-3.9.1
    release: devtron
spec:
  type: ClusterIP
  ports:
    - port: 80
      targetPort: app
      protocol: TCP
      name: app
    - port: 9901
      name: envoy-admin
  selector:
    app: dashboard
---
# Source: dashboard/templates/deployment.yaml
apiVersion: apps/v1
kind: Deployment
metadata:
  name: dashboard
  labels:
    app: dashboard
    chart: dashboard-3.9.1
    release: devtron
spec:
  selector:
    matchLabels:
      app: dashboard
      release: devtron
  replicas: 1
  minReadySeconds: 60
  template:
    metadata:
      labels:
        app: dashboard
        release: devtron
    spec:
      terminationGracePeriodSeconds: 30
      restartPolicy: Always
      containers:
        - name: envoy
          image: "quay.io/devtron/envoy:v1.14.1"
          ports:
            - containerPort: 9901
              protocol: TCP
              name: envoy-admin
            - name: app
              containerPort: 8790
              protocol: TCP
          command: ["/usr/local/bin/envoy"]
          args: ["-c", "/etc/envoy-config/envoy-config.json", "-l", "info", "--log-format", "[METADATA][%Y-%m-%d %T.%e][%t][%l][%n] %v"]
          volumeMounts:
            - name: envoy-config-volume
              mountPath: /etc/envoy-config/
        - name: dashboard
<<<<<<< HEAD
          image: "quay.io/devtron/dashboard:4960cda1-325-11597"
=======
          image: "quay.io/devtron/dashboard:936f762a-325-11675"
>>>>>>> bb7cea34
          imagePullPolicy: IfNotPresent
          ports:
            - name: app
              containerPort: 80
              protocol: TCP
          env:
            - name: CONFIG_HASH
              value: d79e473c6352af87345c540cbbe1307c4cdc5a014f3393d3d46ff194442179e0
            - name: SECRET_HASH
              value: 552efd3342e616f7ff4a7d2fffd4879809af5efabeda4c1a8597aeafefcb017d
            - name: DEVTRON_APP_NAME
              value: dashboard
            - name: POD_NAME
              valueFrom:
                fieldRef:
                  fieldPath: metadata.name
          envFrom:
          - configMapRef:
              name: dashboard-cm
          - secretRef:    
              name: devtron-dashboard-secret
          volumeMounts: []
      volumes:
        - name: envoy-config-volume
          configMap:
            name: sidecar-config-dashboard
  revisionHistoryLimit: 3
---
# Source: dashboard/templates/metrics-service-monitor.yaml
apiVersion: monitoring.coreos.com/v1
kind: ServiceMonitor
metadata:
  name: dashboard
  labels:
    app: dashboard
    chart: dashboard-3.9.1
    release: devtron
spec:
  jobLabel: dashboard
  endpoints:
    - port: envoy-admin
      interval: 30s
      path: /stats/prometheus
  selector:
    matchLabels:
      app: dashboard
  namespaceSelector:
    matchNames:
      - devtroncd:w<|MERGE_RESOLUTION|>--- conflicted
+++ resolved
@@ -231,11 +231,7 @@
             - name: envoy-config-volume
               mountPath: /etc/envoy-config/
         - name: dashboard
-<<<<<<< HEAD
-          image: "quay.io/devtron/dashboard:4960cda1-325-11597"
-=======
           image: "quay.io/devtron/dashboard:936f762a-325-11675"
->>>>>>> bb7cea34
           imagePullPolicy: IfNotPresent
           ports:
             - name: app
