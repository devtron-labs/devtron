--- conflicted
+++ resolved
@@ -231,11 +231,7 @@
             - name: envoy-config-volume
               mountPath: /etc/envoy-config/
         - name: dashboard
-<<<<<<< HEAD
-          image: "quay.io/devtron/dashboard:3325d508-325-11388"
-=======
           image: "quay.io/devtron/dashboard:910ae79b-325-11451"
->>>>>>> 9bed8867
           imagePullPolicy: IfNotPresent
           ports:
             - name: app
