--- conflicted
+++ resolved
@@ -235,11 +235,7 @@
             - name: envoy-config-volume
               mountPath: /etc/envoy-config/
         - name: dashboard
-<<<<<<< HEAD
-          image: "quay.io/devtron/dashboard:ba04f4f4-325-18824"
-=======
           image: "quay.io/devtron/dashboard:af3d49fd-325-19002"
->>>>>>> 84b39118
           imagePullPolicy: IfNotPresent
           securityContext:
             allowPrivilegeEscalation: false
