# Source: gitsensor/templates/generic.yaml
apiVersion: v1
kind: Secret
metadata:
  name: git-sensor-secret
  labels:
    app: git-sensor
---
apiVersion: v1
kind: ConfigMap
metadata:
  name: git-sensor-cm
  labels:
    app: git-sensor
data:
  PG_ADDR: postgresql-postgresql.devtroncd
  PG_USER: postgres
  COMMIT_STATS_TIMEOUT_IN_SEC: "2"
---
# Source: gitsensor/templates/generic.yaml
apiVersion: v1
kind: Service
metadata:
  name: git-sensor-service
  labels:
    app: git-sensor
    release: devtron
spec:
  ports:
    - port: 80
      name: sensor
      targetPort: 8080
  selector:
    app: git-sensor
---
# Source: gitsensor/templates/generic.yaml
apiVersion: apps/v1
kind: StatefulSet
metadata:
  name: git-sensor
  labels:
    release: devtron
    app: git-sensor
spec:
  selector:
    matchLabels:
      app: git-sensor # has to match .spec.template.metadata.labels
  serviceName: git-sensor
  replicas: 1 # by default is 1
  template:
    metadata:
      labels:
        app: git-sensor
    spec:
      terminationGracePeriodSeconds: 10
      containers:
        - name: git-sensor
<<<<<<< HEAD
          image: "quay.io/devtron/git-sensor:a71fe1ae-304-12495"
=======
          image: "quay.io/devtron/git-sensor:a71fe1ae-200-12562"
>>>>>>> f1e68295
          ports:
            - containerPort: 8080
              name: sensor
          volumeMounts:
            - name: git-volume
              mountPath: /git-base/
          envFrom:
          - secretRef:
              name: git-sensor-secret
          - configMapRef: 
              name: git-sensor-cm
  volumeClaimTemplates:
    - metadata:
        name: git-volume
      spec:
        accessModes: [ "ReadWriteOnce" ]
        resources:
          requests:
            storage: 2Gi
---
# Source: gitsensor/templates/servicemonitor.yaml
apiVersion: monitoring.coreos.com/v1
kind: ServiceMonitor
metadata:
  name: git-sensor-sm
  labels:
    chart: gitsensor-0.11.0
    app: git-sensor
    kind: Prometheus
    release: devtron
spec:
  endpoints:
    - port: app
      path: /metrics
  selector:
    matchLabels:
      app: git-sensor<|MERGE_RESOLUTION|>--- conflicted
+++ resolved
@@ -55,11 +55,7 @@
       terminationGracePeriodSeconds: 10
       containers:
         - name: git-sensor
-<<<<<<< HEAD
-          image: "quay.io/devtron/git-sensor:a71fe1ae-304-12495"
-=======
           image: "quay.io/devtron/git-sensor:a71fe1ae-200-12562"
->>>>>>> f1e68295
           ports:
             - containerPort: 8080
               name: sensor
