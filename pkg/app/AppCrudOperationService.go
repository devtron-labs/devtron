--- conflicted
+++ resolved
@@ -22,13 +22,9 @@
 	"fmt"
 	client "github.com/devtron-labs/devtron/api/helm-app/service"
 	"github.com/devtron-labs/devtron/internal/util"
-<<<<<<< HEAD
-	util2 "github.com/devtron-labs/devtron/pkg/appStore/util"
-=======
 	"github.com/devtron-labs/devtron/pkg/appStore/installedApp/service/EAMode"
 	util2 "github.com/devtron-labs/devtron/pkg/appStore/util"
 	bean2 "github.com/devtron-labs/devtron/pkg/auth/user/bean"
->>>>>>> bbd9fdee
 	"regexp"
 	"strconv"
 	"strings"
@@ -56,15 +52,13 @@
 	FindById(id int) (*bean.AppLabelDto, error)
 	FindAll() ([]*bean.AppLabelDto, error)
 	GetAppMetaInfo(appId int, installedAppId int, envId int) (*bean.AppMetaInfoDto, error)
-	GetHelmAppMetaInfo(appId string, userId int32) (*bean.AppMetaInfoDto, error)
+	GetHelmAppMetaInfo(appId string) (*bean.AppMetaInfoDto, error)
 	GetLabelsByAppIdForDeployment(appId int) ([]byte, error)
 	GetLabelsByAppId(appId int) (map[string]string, error)
 	UpdateApp(request *bean.CreateAppDTO) (*bean.CreateAppDTO, error)
 	UpdateProjectForApps(request *bean.UpdateProjectBulkAppsRequest) (*bean.UpdateProjectBulkAppsRequest, error)
 	GetAppMetaInfoByAppName(appName string) (*bean.AppMetaInfoDto, error)
 	GetAppListByTeamIds(teamIds []int, appType string) ([]*TeamAppBean, error)
-
-	IsExternalAppLinkedToChartStore(appId int) (bool, int, string, error)
 }
 
 type AppCrudOperationServiceImpl struct {
@@ -76,8 +70,7 @@
 	teamRepository         team.TeamRepository
 	genericNoteService     genericNotes.GenericNoteService
 	gitMaterialRepository  pipelineConfig.MaterialRepository
-<<<<<<< HEAD
-	helmAppService         client.HelmAppService
+	installedAppDbService  EAMode.InstalledAppDBService
 }
 
 func NewAppCrudOperationServiceImpl(appLabelRepository pipelineConfig.AppLabelRepository,
@@ -85,18 +78,7 @@
 	userRepository repository.UserRepository, installedAppRepository repository2.InstalledAppRepository,
 	teamRepository team.TeamRepository, genericNoteService genericNotes.GenericNoteService,
 	gitMaterialRepository pipelineConfig.MaterialRepository,
-	helmAppService client.HelmAppService) *AppCrudOperationServiceImpl {
-=======
-	installedAppDbService  EAMode.InstalledAppDBService
-}
-
-func NewAppCrudOperationServiceImpl(appLabelRepository pipelineConfig.AppLabelRepository,
-	logger *zap.SugaredLogger, appRepository appRepository.AppRepository, userRepository repository.UserRepository,
-	installedAppRepository repository2.InstalledAppRepository,
-	genericNoteService genericNotes.GenericNoteService,
-	gitMaterialRepository pipelineConfig.MaterialRepository,
 	installedAppDbService EAMode.InstalledAppDBService) *AppCrudOperationServiceImpl {
->>>>>>> bbd9fdee
 	return &AppCrudOperationServiceImpl{
 		appLabelRepository:     appLabelRepository,
 		logger:                 logger,
@@ -106,11 +88,7 @@
 		teamRepository:         teamRepository,
 		genericNoteService:     genericNoteService,
 		gitMaterialRepository:  gitMaterialRepository,
-<<<<<<< HEAD
-		helmAppService:         helmAppService,
-=======
 		installedAppDbService:  installedAppDbService,
->>>>>>> bbd9fdee
 	}
 }
 
@@ -456,23 +434,6 @@
 	return httpsURL
 }
 
-<<<<<<< HEAD
-// IsExternalAppLinkedToChartStore checks for an appId, if that app is linked to any chart-store app or not,
-// if it's linked then it returns true along with clusterId and namespace for that linked installed_app
-func (impl AppCrudOperationServiceImpl) IsExternalAppLinkedToChartStore(appId int) (bool, int, string, error) {
-	installedApp, err := impl.installedAppRepository.GetInstalledAppsByAppId(appId)
-	if err != nil && err != pg.ErrNoRows {
-		impl.logger.Errorw("IsExternalAppLinkedToChartStore, error in fetching installed app by app id for external apps", "appId", appId, "err", err)
-		return false, 0, "", err
-	}
-	if installedApp.Id > 0 {
-		return true, installedApp.Environment.ClusterId, installedApp.Environment.Namespace, nil
-	}
-	return false, 0, "", nil
-}
-
-=======
->>>>>>> bbd9fdee
 // getAppAndProjectForAppIdentifier, returns app db model for an app unique identifier or from display_name if both exists else it throws pg.ErrNoRows
 func (impl AppCrudOperationServiceImpl) getAppAndProjectForAppIdentifier(appIdentifier *client.AppIdentifier) (*appRepository.App, error) {
 	app := &appRepository.App{}
@@ -496,21 +457,13 @@
 
 // updateAppNameToUniqueAppIdentifierInApp, migrates values of app_name col. in app table to unique identifier and also updates display_name with releaseName
 // returns is requested external app is migrated or other app (linked to chart store) with same name is migrated(which is tracked via namespace).
-<<<<<<< HEAD
-func (impl AppCrudOperationServiceImpl) updateAppNameToUniqueAppIdentifierInApp(app *appRepository.App, appIdentifier *client.AppIdentifier, userId int32) (bool, error) {
-=======
 func (impl AppCrudOperationServiceImpl) updateAppNameToUniqueAppIdentifierInApp(app *appRepository.App, appIdentifier *client.AppIdentifier) (bool, error) {
->>>>>>> bbd9fdee
 	var isOtherExtAppMigrated bool
 	appNameUniqueIdentifier := appIdentifier.GetUniqueAppNameIdentifier()
 
 	//if isLinked is true then installed_app found for this app then this app name is already linked to an installed app then
 	//update this app's app_name with unique identifier along with display_name.
-<<<<<<< HEAD
-	isLinked, clusterId, namespace, err := impl.IsExternalAppLinkedToChartStore(app.Id)
-=======
 	isLinked, clusterId, namespace, err := impl.installedAppDbService.IsExternalAppLinkedToChartStore(app.Id)
->>>>>>> bbd9fdee
 	if err != nil {
 		impl.logger.Errorw("error in checking IsExternalAppLinkedToChartStore", "appId", app.Id, "err", err)
 		return false, err
@@ -518,11 +471,7 @@
 	if isLinked {
 		// if installed_app is already present for that display_name then migrate the app_name to unique identifier with installed_app ns and cluster id data
 		// this namespace and clusterId belongs to the app linked to devtron whose entry in installed_apps is present.
-<<<<<<< HEAD
-		app.AppName = appIdentifier.ReleaseName + "-" + namespace + "-" + strconv.Itoa(clusterId)
-=======
 		app.AppName = appIdentifier.GetUniqueAppIdentifierForGivenNamespaceAndCluster(namespace, strconv.Itoa(clusterId))
->>>>>>> bbd9fdee
 		if namespace != appIdentifier.Namespace {
 			//this means that migration request is for the same app whose appIdentifier is sent in request and what's present in linked installed_app
 			isOtherExtAppMigrated = true
@@ -533,11 +482,7 @@
 	}
 
 	app.DisplayName = appIdentifier.ReleaseName
-<<<<<<< HEAD
-	app.UpdatedBy = userId
-=======
 	app.UpdatedBy = bean2.SystemUserId
->>>>>>> bbd9fdee
 	app.UpdatedOn = time.Now()
 	err = impl.appRepository.Update(app)
 	if err != nil {
@@ -547,11 +492,7 @@
 	return isOtherExtAppMigrated, nil
 }
 
-<<<<<<< HEAD
-func (impl AppCrudOperationServiceImpl) GetHelmAppMetaInfo(appId string, userId int32) (*bean.AppMetaInfoDto, error) {
-=======
 func (impl AppCrudOperationServiceImpl) GetHelmAppMetaInfo(appId string) (*bean.AppMetaInfoDto, error) {
->>>>>>> bbd9fdee
 
 	// adding separate function for helm apps because for CLI helm apps, apps can be of form "1|clusterName|releaseName"
 	// In this case app details can be fetched using app name / release Name.
@@ -562,11 +503,7 @@
 	impl.logger.Info("request payload, appId", appId)
 	if len(appIdSplitted) > 1 {
 		var isOtherExtAppMigrated bool
-<<<<<<< HEAD
-		appIdDecoded, err := impl.helmAppService.DecodeAppId(appId)
-=======
 		appIdDecoded, err := client.DecodeExternalAppAppId(appId)
->>>>>>> bbd9fdee
 		if err != nil {
 			impl.logger.Errorw("error in decoding app id for external app", "appId", appId, "err", err)
 			return nil, err
@@ -578,39 +515,23 @@
 		}
 		// if app.DisplayName is empty then that app_name is not yet migrated to app name unique identifier
 		if app.Id > 0 && len(app.DisplayName) == 0 {
-<<<<<<< HEAD
-			isOtherExtAppMigrated, err = impl.updateAppNameToUniqueAppIdentifierInApp(app, appIdDecoded, userId)
-=======
 			isOtherExtAppMigrated, err = impl.updateAppNameToUniqueAppIdentifierInApp(app, appIdDecoded)
->>>>>>> bbd9fdee
 			if err != nil {
 				impl.logger.Errorw("GetHelmAppMetaInfo, error in migrating displayName and appName to unique identifier for external apps", "appIdentifier", appIdDecoded, "err", err)
 				//not returning from here as we need to show helm app metadata even if migration of app_name fails, then migration can happen on project update
 			}
-<<<<<<< HEAD
-=======
 			// we have migrated for other app with same name linked to installed app not the one coming from request, in that case
 			// requested app in not assigned to any project.
 			if isOtherExtAppMigrated {
 				app.TeamId = 0
 				app.Team.Name = ""
 			}
->>>>>>> bbd9fdee
 		}
 		if app.Id == 0 {
 			app.AppName = appIdDecoded.ReleaseName
 		}
 		if util2.IsExternalChartStoreApp(app.DisplayName) {
 			displayName = app.DisplayName
-<<<<<<< HEAD
-		}
-		// we have migrated for other app with same name linked to installed app not the one coming from request, in that case
-		// requested app in not assigned to any project.
-		if isOtherExtAppMigrated {
-			app.TeamId = 0
-			app.Team.Name = ""
-=======
->>>>>>> bbd9fdee
 		}
 
 	} else {
