--- conflicted
+++ resolved
@@ -71,11 +71,7 @@
 	logger *zap.SugaredLogger, appRepository appRepository.AppRepository,
 	userRepository repository.UserRepository, installedAppRepository repository2.InstalledAppRepository,
 	teamRepository team.TeamRepository, genericNoteService genericNotes.GenericNoteService,
-<<<<<<< HEAD
-	gitMaterialRepository pipelineConfig.MaterialRepository, ) *AppCrudOperationServiceImpl {
-=======
 	gitMaterialRepository pipelineConfig.MaterialRepository) *AppCrudOperationServiceImpl {
->>>>>>> 3e6fa875
 	return &AppCrudOperationServiceImpl{
 		appLabelRepository:     appLabelRepository,
 		logger:                 logger,
