--- conflicted
+++ resolved
@@ -20,11 +20,6 @@
 import (
 	"encoding/json"
 	"fmt"
-	client "github.com/devtron-labs/devtron/api/helm-app/service"
-	"github.com/devtron-labs/devtron/internal/util"
-	"github.com/devtron-labs/devtron/pkg/appStore/installedApp/service/EAMode"
-	util2 "github.com/devtron-labs/devtron/pkg/appStore/util"
-	bean2 "github.com/devtron-labs/devtron/pkg/auth/user/bean"
 	bean3 "github.com/devtron-labs/devtron/pkg/deployment/manifest/bean"
 	client "github.com/devtron-labs/devtron/api/helm-app/service"
 	"github.com/devtron-labs/devtron/internal/util"
@@ -80,15 +75,9 @@
 }
 
 func NewAppCrudOperationServiceImpl(appLabelRepository pipelineConfig.AppLabelRepository,
-<<<<<<< HEAD
 	logger *zap.SugaredLogger, appRepository appRepository.AppRepository,
 	userRepository repository.UserRepository, installedAppRepository repository2.InstalledAppRepository,
 	teamRepository team.TeamRepository, genericNoteService genericNotes.GenericNoteService,
-=======
-	logger *zap.SugaredLogger, appRepository appRepository.AppRepository, userRepository repository.UserRepository,
-	installedAppRepository repository2.InstalledAppRepository,
-	genericNoteService genericNotes.GenericNoteService,
->>>>>>> 676d1d40
 	gitMaterialRepository pipelineConfig.MaterialRepository,
 	installedAppDbService EAMode.InstalledAppDBService) *AppCrudOperationServiceImpl {
 	return &AppCrudOperationServiceImpl{
@@ -469,32 +458,6 @@
 
 // updateAppNameToUniqueAppIdentifierInApp, migrates values of app_name col. in app table to unique identifier and also updates display_name with releaseName
 // returns is requested external app is migrated or other app (linked to chart store) with same name is migrated(which is tracked via namespace).
-<<<<<<< HEAD
-func (impl AppCrudOperationServiceImpl) updateAppNameToUniqueAppIdentifierInApp(app *appRepository.App, appIdentifier *client.AppIdentifier) (bool, error) {
-	var isOtherExtAppMigrated bool
-	appNameUniqueIdentifier := appIdentifier.GetUniqueAppNameIdentifier()
-
-	//if isLinked is true then installed_app found for this app then this app name is already linked to an installed app then
-	//update this app's app_name with unique identifier along with display_name.
-	isLinked, clusterId, namespace, err := impl.installedAppDbService.IsExternalAppLinkedToChartStore(app.Id)
-	if err != nil {
-		impl.logger.Errorw("error in checking IsExternalAppLinkedToChartStore", "appId", app.Id, "err", err)
-		return false, err
-	}
-	if isLinked {
-		// if installed_app is already present for that display_name then migrate the app_name to unique identifier with installed_app ns and cluster id data
-		// this namespace and clusterId belongs to the app linked to devtron whose entry in installed_apps is present.
-		app.AppName = appIdentifier.GetUniqueAppIdentifierForGivenNamespaceAndCluster(namespace, strconv.Itoa(clusterId))
-		if namespace != appIdentifier.Namespace {
-			//this means that migration request is for the same app whose appIdentifier is sent in request and what's present in linked installed_app
-			isOtherExtAppMigrated = true
-		}
-	} else {
-		//app not found with unique identifier but displayName, hence migrate the app_name to unique identifier and also update display_name
-		app.AppName = appNameUniqueIdentifier
-	}
-
-=======
 func (impl AppCrudOperationServiceImpl) updateAppNameToUniqueAppIdentifierInApp(app *appRepository.App, appIdentifier *client.AppIdentifier) error {
 	appNameUniqueIdentifier := appIdentifier.GetUniqueAppNameIdentifier()
 
@@ -516,22 +479,15 @@
 	}
 	// migrating the requested ext-app
 	app.AppName = appNameUniqueIdentifier
->>>>>>> 676d1d40
 	app.DisplayName = appIdentifier.ReleaseName
 	app.UpdatedBy = bean2.SystemUserId
 	app.UpdatedOn = time.Now()
 	err = impl.appRepository.Update(app)
 	if err != nil {
 		impl.logger.Errorw("error in migrating displayName and appName to unique identifier", "appNameUniqueIdentifier", appNameUniqueIdentifier, "err", err)
-<<<<<<< HEAD
-		return false, err
-	}
-	return isOtherExtAppMigrated, nil
-=======
 		return err
 	}
 	return nil
->>>>>>> 676d1d40
 }
 
 func (impl AppCrudOperationServiceImpl) GetHelmAppMetaInfo(appId string) (*bean.AppMetaInfoDto, error) {
@@ -544,8 +500,6 @@
 	var displayName string
 	impl.logger.Info("request payload, appId", appId)
 	if len(appIdSplitted) > 1 {
-<<<<<<< HEAD
-		var isOtherExtAppMigrated bool
 		appIdDecoded, err := client.DecodeExternalAppAppId(appId)
 		if err != nil {
 			impl.logger.Errorw("error in decoding app id for external app", "appId", appId, "err", err)
@@ -558,35 +512,11 @@
 		}
 		// if app.DisplayName is empty then that app_name is not yet migrated to app name unique identifier
 		if app.Id > 0 && len(app.DisplayName) == 0 {
-			isOtherExtAppMigrated, err = impl.updateAppNameToUniqueAppIdentifierInApp(app, appIdDecoded)
-=======
-		appIdDecoded, err := client.DecodeExternalAppAppId(appId)
-		if err != nil {
-			impl.logger.Errorw("error in decoding app id for external app", "appId", appId, "err", err)
-			return nil, err
-		}
-		app, err = impl.getAppAndProjectForAppIdentifier(appIdDecoded)
-		if err != nil && !util.IsErrNoRows(err) {
-			impl.logger.Errorw("GetHelmAppMetaInfo, error in getAppAndProjectForAppIdentifier for external apps", "appIdentifier", appIdDecoded, "err", err)
-			return nil, err
-		}
-		// if app.DisplayName is empty then that app_name is not yet migrated to app name unique identifier
-		if app.Id > 0 && len(app.DisplayName) == 0 {
 			err = impl.updateAppNameToUniqueAppIdentifierInApp(app, appIdDecoded)
->>>>>>> 676d1d40
 			if err != nil {
 				impl.logger.Errorw("GetHelmAppMetaInfo, error in migrating displayName and appName to unique identifier for external apps", "appIdentifier", appIdDecoded, "err", err)
 				//not returning from here as we need to show helm app metadata even if migration of app_name fails, then migration can happen on project update
 			}
-<<<<<<< HEAD
-			// we have migrated for other app with same name linked to installed app not the one coming from request, in that case
-			// requested app in not assigned to any project.
-			if isOtherExtAppMigrated {
-				app.TeamId = 0
-				app.Team.Name = ""
-			}
-=======
->>>>>>> 676d1d40
 		}
 		if app.Id == 0 {
 			app.AppName = appIdDecoded.ReleaseName
