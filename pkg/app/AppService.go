/*
 * Copyright (c) 2020 Devtron Labs
 *
 * Licensed under the Apache License, Version 2.0 (the "License");
 * you may not use this file except in compliance with the License.
 * You may obtain a copy of the License at
 *
 *    http://www.apache.org/licenses/LICENSE-2.0
 *
 * Unless required by applicable law or agreed to in writing, software
 * distributed under the License is distributed on an "AS IS" BASIS,
 * WITHOUT WARRANTIES OR CONDITIONS OF ANY KIND, either express or implied.
 * See the License for the specific language governing permissions and
 * limitations under the License.
 *
 */

package app

import (
	"context"
	"encoding/json"
	"fmt"
	"github.com/caarlos0/env"
<<<<<<< HEAD
	pubsub "github.com/devtron-labs/common-lib-private/pubsub-lib"
	k8s2 "github.com/devtron-labs/common-lib-private/utils/k8s"
=======
>>>>>>> bd213d22
	k8sCommonBean "github.com/devtron-labs/common-lib-private/utils/k8s/commonBean"
	"github.com/devtron-labs/common-lib-private/utils/k8s/health"
	client2 "github.com/devtron-labs/devtron/api/helm-app"
	dockerRegistryRepository "github.com/devtron-labs/devtron/internal/sql/repository/dockerRegistry"
<<<<<<< HEAD
	bean3 "github.com/devtron-labs/devtron/pkg/app/bean"
=======
>>>>>>> bd213d22
	status2 "github.com/devtron-labs/devtron/pkg/app/status"
	repository4 "github.com/devtron-labs/devtron/pkg/appStore/deployment/repository"
	"github.com/devtron-labs/devtron/pkg/appStore/deployment/service"
	bean2 "github.com/devtron-labs/devtron/pkg/bean"
	"github.com/devtron-labs/devtron/pkg/chart"
	"github.com/devtron-labs/devtron/pkg/dockerRegistry"
	"github.com/devtron-labs/devtron/pkg/k8s"
	repository3 "github.com/devtron-labs/devtron/pkg/pipeline/history/repository"
	repository5 "github.com/devtron-labs/devtron/pkg/pipeline/repository"
	"github.com/devtron-labs/devtron/pkg/variables"
	"github.com/devtron-labs/devtron/pkg/variables/parsers"
	_ "github.com/devtron-labs/devtron/pkg/variables/repository"
	"github.com/devtron-labs/devtron/util/argo"
	"go.opentelemetry.io/otel"
	"io/ioutil"
	metav1 "k8s.io/apimachinery/pkg/apis/meta/v1"
	chart2 "k8s.io/helm/pkg/proto/hapi/chart"
	"k8s.io/utils/strings/slices"
	"net/url"
	"os"
	"path"
	"path/filepath"
	"sigs.k8s.io/yaml"
	"strconv"
	"strings"
	"time"

	"github.com/devtron-labs/devtron/internal/sql/repository/app"
	"github.com/devtron-labs/devtron/pkg/appStatus"
	chartRepoRepository "github.com/devtron-labs/devtron/pkg/chartRepo/repository"
	repository2 "github.com/devtron-labs/devtron/pkg/cluster/repository"
	history2 "github.com/devtron-labs/devtron/pkg/pipeline/history"
	"github.com/devtron-labs/devtron/pkg/sql"
	"github.com/devtron-labs/devtron/pkg/user/casbin"
	util3 "github.com/devtron-labs/devtron/pkg/util"

	application2 "github.com/argoproj/argo-cd/v2/pkg/apiclient/application"
	"github.com/argoproj/argo-cd/v2/pkg/apis/application/v1alpha1"
	"github.com/devtron-labs/devtron/api/bean"
	"github.com/devtron-labs/devtron/client/argocdServer"
	"github.com/devtron-labs/devtron/client/argocdServer/application"
	client "github.com/devtron-labs/devtron/client/events"
	"github.com/devtron-labs/devtron/internal/sql/repository"
	"github.com/devtron-labs/devtron/internal/sql/repository/chartConfig"
	"github.com/devtron-labs/devtron/internal/sql/repository/pipelineConfig"
	"github.com/devtron-labs/devtron/internal/sql/repository/security"
	. "github.com/devtron-labs/devtron/internal/util"
	"github.com/devtron-labs/devtron/pkg/commonService"
	"github.com/devtron-labs/devtron/pkg/user"
	util2 "github.com/devtron-labs/devtron/util"
	util "github.com/devtron-labs/devtron/util/event"
	"github.com/devtron-labs/devtron/util/rbac"
	"github.com/go-pg/pg"
	"go.uber.org/zap"
)

type AppServiceConfig struct {
	CdPipelineStatusCronTime            string `env:"CD_PIPELINE_STATUS_CRON_TIME" envDefault:"*/2 * * * *"`
	CdHelmPipelineStatusCronTime        string `env:"CD_HELM_PIPELINE_STATUS_CRON_TIME" envDefault:"*/2 * * * *"`
	CdPipelineStatusTimeoutDuration     string `env:"CD_PIPELINE_STATUS_TIMEOUT_DURATION" envDefault:"20"`                   //in minutes
	PipelineDegradedTime                string `env:"PIPELINE_DEGRADED_TIME" envDefault:"10"`                                //in minutes
	GetPipelineDeployedWithinHours      int    `env:"DEPLOY_STATUS_CRON_GET_PIPELINE_DEPLOYED_WITHIN_HOURS" envDefault:"12"` //in hours
	HelmPipelineStatusCheckEligibleTime string `env:"HELM_PIPELINE_STATUS_CHECK_ELIGIBLE_TIME" envDefault:"120"`             //in seconds
	ExposeCDMetrics                     bool   `env:"EXPOSE_CD_METRICS" envDefault:"false"`
	EnableAsyncInstallDevtronChart      bool   `env:"ENABLE_ASYNC_INSTALL_DEVTRON_CHART" envDefault:"true"`
	DevtronChartInstallRequestTimeout   int    `env:"DEVTRON_CHART_INSTALL_REQUEST_TIMEOUT" envDefault:"6"` //in minutes
	HelmInstallationTimeout             int    `env:"HELM_INSTALLATION_TIMEOUT" envDefault:"5"`             //in minutes
}

func GetAppServiceConfig() (*AppServiceConfig, error) {
	cfg := &AppServiceConfig{}
	err := env.Parse(cfg)
	if err != nil {
		fmt.Println("failed to parse server app status config: " + err.Error())
		return nil, err
	}
	return cfg, nil
}

type AppServiceImpl struct {
	environmentConfigRepository            chartConfig.EnvConfigOverrideRepository
	pipelineOverrideRepository             chartConfig.PipelineOverrideRepository
	mergeUtil                              *MergeUtil
	logger                                 *zap.SugaredLogger
	ciArtifactRepository                   repository.CiArtifactRepository
	pipelineRepository                     pipelineConfig.PipelineRepository
	gitFactory                             *GitFactory
	dbMigrationConfigRepository            pipelineConfig.DbMigrationConfigRepository
	eventClient                            client.EventClient
	eventFactory                           client.EventFactory
	acdClient                              application.ServiceClient
	tokenCache                             *util3.TokenCache
	acdAuthConfig                          *util3.ACDAuthConfig
	enforcer                               casbin.Enforcer
	enforcerUtil                           rbac.EnforcerUtil
	user                                   user.UserService
	appListingRepository                   repository.AppListingRepository
	appRepository                          app.AppRepository
	envRepository                          repository2.EnvironmentRepository
	pipelineConfigRepository               chartConfig.PipelineConfigRepository
	configMapRepository                    chartConfig.ConfigMapRepository
	chartRepository                        chartRepoRepository.ChartRepository
	appRepo                                app.AppRepository
	appLevelMetricsRepository              repository.AppLevelMetricsRepository
	envLevelMetricsRepository              repository.EnvLevelAppMetricsRepository
	ciPipelineMaterialRepository           pipelineConfig.CiPipelineMaterialRepository
	cdWorkflowRepository                   pipelineConfig.CdWorkflowRepository
	commonService                          commonService.CommonService
	imageScanDeployInfoRepository          security.ImageScanDeployInfoRepository
	imageScanHistoryRepository             security.ImageScanHistoryRepository
	ArgoK8sClient                          argocdServer.ArgoK8sClient
	pipelineStrategyHistoryService         history2.PipelineStrategyHistoryService
	configMapHistoryService                history2.ConfigMapHistoryService
	deploymentTemplateHistoryService       history2.DeploymentTemplateHistoryService
	chartTemplateService                   ChartTemplateService
	refChartDir                            chartRepoRepository.RefChartDir
	helmAppClient                          client2.HelmAppClient
	helmAppService                         client2.HelmAppService
	chartRefRepository                     chartRepoRepository.ChartRefRepository
	chartService                           chart.ChartService
	argoUserService                        argo.ArgoUserService
	pipelineStatusTimelineRepository       pipelineConfig.PipelineStatusTimelineRepository
	appCrudOperationService                AppCrudOperationService
	configMapHistoryRepository             repository3.ConfigMapHistoryRepository
	strategyHistoryRepository              repository3.PipelineStrategyHistoryRepository
	deploymentTemplateHistoryRepository    repository3.DeploymentTemplateHistoryRepository
	dockerRegistryIpsConfigService         dockerRegistry.DockerRegistryIpsConfigService
	pipelineStatusTimelineResourcesService status2.PipelineStatusTimelineResourcesService
	pipelineStatusSyncDetailService        status2.PipelineStatusSyncDetailService
	pipelineStatusTimelineService          status2.PipelineStatusTimelineService
	appStatusConfig                        *AppServiceConfig
	gitOpsConfigRepository                 repository.GitOpsConfigRepository
	appStatusService                       appStatus.AppStatusService
	installedAppRepository                 repository4.InstalledAppRepository
	AppStoreDeploymentService              service.AppStoreDeploymentService
	K8sCommonService                       k8s.K8sCommonService
	installedAppVersionHistoryRepository   repository4.InstalledAppVersionHistoryRepository
	globalEnvVariables                     *util2.GlobalEnvVariables
	manifestPushConfigRepository           repository5.ManifestPushConfigRepository
	GitOpsManifestPushService              GitOpsPushService
	helmRepoPushService                    HelmRepoPushService
	DockerArtifactStoreRepository          dockerRegistryRepository.DockerArtifactStoreRepository
	variableSnapshotHistoryService         variables.VariableSnapshotHistoryService
	scopedVariableService                  variables.ScopedVariableService
	variableEntityMappingService           variables.VariableEntityMappingService
	variableTemplateParser                 parsers.VariableTemplateParser
	argoClientWrapperService               argocdServer.ArgoClientWrapperService
	pubsubClient                           *pubsub.PubSubClientServiceImpl
}

type AppService interface {
<<<<<<< HEAD
	HandleCDTriggerRelease(overrideRequest *bean.ValuesOverrideRequest, ctx context.Context, triggeredAt time.Time, deployedBy int32) (releaseNo int, manifest []byte, err error)
	TriggerRelease(overrideRequest *bean.ValuesOverrideRequest, valuesOverrideResponse *ValuesOverrideResponse, builtChartPath string, ctx context.Context, triggeredAt time.Time, deployedBy int32) (releaseNo int, manifest []byte, err error)
	UpdateReleaseStatus(request *bean.ReleaseStatusUpdateRequest) (bool, error)
	UpdateDeploymentStatusAndCheckIsSucceeded(app *v1alpha1.Application, statusTime time.Time, isAppStore bool) (bool, *chartConfig.PipelineOverride, error)
	TriggerCD(artifact *repository.CiArtifact, cdWorkflowId, wfrId int, pipeline *pipelineConfig.Pipeline, triggeredAt time.Time) (*[]byte, error)
=======
	//TriggerRelease(overrideRequest *bean.ValuesOverrideRequest, ctx context.Context, triggeredAt time.Time, deployedBy int32) (releaseNo int, manifest []byte, err error)
	UpdateReleaseStatus(request *bean.ReleaseStatusUpdateRequest) (bool, error)
	UpdateDeploymentStatusAndCheckIsSucceeded(app *v1alpha1.Application, statusTime time.Time, isAppStore bool) (bool, *chartConfig.PipelineOverride, error)
	//TriggerCD(artifact *repository.CiArtifact, cdWorkflowId, wfrId int, pipeline *pipelineConfig.Pipeline, triggeredAt time.Time) (*[]byte, error)
>>>>>>> bd213d22
	GetConfigMapAndSecretJson(appId int, envId int, pipelineId int) ([]byte, error)
	UpdateCdWorkflowRunnerByACDObject(app *v1alpha1.Application, cdWfrId int, updateTimedOutStatus bool) error
	GetCmSecretNew(appId int, envId int, isJob bool) (*bean.ConfigMapJson, *bean.ConfigSecretJson, error)
	//MarkImageScanDeployed(appId int, envId int, imageDigest string, clusterId int, isScanEnabled bool) error
	UpdateDeploymentStatusForGitOpsPipelines(app *v1alpha1.Application, statusTime time.Time, isAppStore bool) (bool, bool, *chartConfig.PipelineOverride, error)
	WriteCDSuccessEvent(appId int, envId int, wfr *pipelineConfig.CdWorkflowRunner, override *chartConfig.PipelineOverride)
	GetGitOpsRepoPrefix() string
	//GetValuesOverrideForTrigger(overrideRequest *bean.ValuesOverrideRequest, triggeredAt time.Time, ctx context.Context) (*ValuesOverrideResponse, error)
	//GetEnvOverrideByTriggerType(overrideRequest *bean.ValuesOverrideRequest, triggeredAt time.Time, ctx context.Context) (*chartConfig.EnvConfigOverride, error)
	//GetAppMetricsByTriggerType(overrideRequest *bean.ValuesOverrideRequest, ctx context.Context) (bool, error)
	//GetDeploymentStrategyByTriggerType(overrideRequest *bean.ValuesOverrideRequest, ctx context.Context) (*chartConfig.PipelineStrategy, error)
	CreateGitopsRepo(app *app.App, userId int32) (gitopsRepoName string, chartGitAttr *ChartGitAttribute, err error)
	GetLatestDeployedManifestByPipelineId(appId int, envId int, runner string, ctx context.Context) ([]byte, error)
	GetDeployedManifestByPipelineIdAndCDWorkflowId(cdWorkflowRunnerId int, ctx context.Context) ([]byte, error)
<<<<<<< HEAD
	SetPipelineFieldsInOverrideRequest(overrideRequest *bean.ValuesOverrideRequest, pipeline *pipelineConfig.Pipeline)
	PushPrePostCDManifest(cdWorklowRunnerId int, triggeredBy int32, jobHelmPackagePath string, deployType string, pipeline *pipelineConfig.Pipeline, imageTag string, ctx context.Context) error
	UpdateCDWorkflowRunnerStatus(ctx context.Context, overrideRequest *bean.ValuesOverrideRequest, triggeredAt time.Time, status string) error
	BuildManifestForTrigger(overrideRequest *bean.ValuesOverrideRequest, triggeredAt time.Time, ctx context.Context) (valuesOverrideResponse *ValuesOverrideResponse, builtChartPath string, err error)
	BuildChartAndGetPath(appName string, envOverride *chartConfig.EnvConfigOverride, ctx context.Context) (string, error)
	IsDevtronAsyncInstallModeEnabled(deploymentAppType string) bool
=======
	//SetPipelineFieldsInOverrideRequest(overrideRequest *bean.ValuesOverrideRequest, pipeline *pipelineConfig.Pipeline)
	//PushPrePostCDManifest(cdWorklowRunnerId int, triggeredBy int32, jobHelmPackagePath string, deployType string, pipeline *pipelineConfig.Pipeline, imageTag string, ctx context.Context) error

	BuildChartAndGetPath(appName string, envOverride *chartConfig.EnvConfigOverride, ctx context.Context) (string, error)
>>>>>>> bd213d22
}

func NewAppService(
	environmentConfigRepository chartConfig.EnvConfigOverrideRepository,
	pipelineOverrideRepository chartConfig.PipelineOverrideRepository,
	mergeUtil *MergeUtil,
	logger *zap.SugaredLogger,
	ciArtifactRepository repository.CiArtifactRepository,
	pipelineRepository pipelineConfig.PipelineRepository,
	dbMigrationConfigRepository pipelineConfig.DbMigrationConfigRepository,
	eventClient client.EventClient,
	eventFactory client.EventFactory, acdClient application.ServiceClient,
	cache *util3.TokenCache, authConfig *util3.ACDAuthConfig,
	enforcer casbin.Enforcer, enforcerUtil rbac.EnforcerUtil, user user.UserService,
	appListingRepository repository.AppListingRepository,
	appRepository app.AppRepository,
	envRepository repository2.EnvironmentRepository,
	pipelineConfigRepository chartConfig.PipelineConfigRepository,
	configMapRepository chartConfig.ConfigMapRepository,
	appLevelMetricsRepository repository.AppLevelMetricsRepository,
	envLevelMetricsRepository repository.EnvLevelAppMetricsRepository,
	chartRepository chartRepoRepository.ChartRepository,
	ciPipelineMaterialRepository pipelineConfig.CiPipelineMaterialRepository,
	cdWorkflowRepository pipelineConfig.CdWorkflowRepository,
	commonService commonService.CommonService,
	imageScanDeployInfoRepository security.ImageScanDeployInfoRepository,
	imageScanHistoryRepository security.ImageScanHistoryRepository,
	ArgoK8sClient argocdServer.ArgoK8sClient,
	gitFactory *GitFactory,
	pipelineStrategyHistoryService history2.PipelineStrategyHistoryService,
	configMapHistoryService history2.ConfigMapHistoryService,
	deploymentTemplateHistoryService history2.DeploymentTemplateHistoryService,
	chartTemplateService ChartTemplateService,
	refChartDir chartRepoRepository.RefChartDir,
	chartRefRepository chartRepoRepository.ChartRefRepository,
	chartService chart.ChartService,
	helmAppClient client2.HelmAppClient,
	argoUserService argo.ArgoUserService,
	cdPipelineStatusTimelineRepo pipelineConfig.PipelineStatusTimelineRepository,
	appCrudOperationService AppCrudOperationService,
	configMapHistoryRepository repository3.ConfigMapHistoryRepository,
	strategyHistoryRepository repository3.PipelineStrategyHistoryRepository,
	deploymentTemplateHistoryRepository repository3.DeploymentTemplateHistoryRepository,
	dockerRegistryIpsConfigService dockerRegistry.DockerRegistryIpsConfigService,
	pipelineStatusTimelineResourcesService status2.PipelineStatusTimelineResourcesService,
	pipelineStatusSyncDetailService status2.PipelineStatusSyncDetailService,
	pipelineStatusTimelineService status2.PipelineStatusTimelineService,
	appStatusConfig *AppServiceConfig,
	gitOpsConfigRepository repository.GitOpsConfigRepository,
	appStatusService appStatus.AppStatusService,
	installedAppRepository repository4.InstalledAppRepository,
	AppStoreDeploymentService service.AppStoreDeploymentService,
	k8sCommonService k8s.K8sCommonService,
	installedAppVersionHistoryRepository repository4.InstalledAppVersionHistoryRepository,
	globalEnvVariables *util2.GlobalEnvVariables, helmAppService client2.HelmAppService,
	manifestPushConfigRepository repository5.ManifestPushConfigRepository,
	GitOpsManifestPushService GitOpsPushService,
	helmRepoPushService HelmRepoPushService,
	DockerArtifactStoreRepository dockerRegistryRepository.DockerArtifactStoreRepository,
	variableSnapshotHistoryService variables.VariableSnapshotHistoryService,
	scopedVariableService variables.ScopedVariableService,
	variableEntityMappingService variables.VariableEntityMappingService,
	variableTemplateParser parsers.VariableTemplateParser,
	argoClientWrapperService argocdServer.ArgoClientWrapperService,
	pubsubClient *pubsub.PubSubClientServiceImpl) *AppServiceImpl {
	appServiceImpl := &AppServiceImpl{
		environmentConfigRepository:            environmentConfigRepository,
		mergeUtil:                              mergeUtil,
		pipelineOverrideRepository:             pipelineOverrideRepository,
		logger:                                 logger,
		ciArtifactRepository:                   ciArtifactRepository,
		pipelineRepository:                     pipelineRepository,
		dbMigrationConfigRepository:            dbMigrationConfigRepository,
		eventClient:                            eventClient,
		eventFactory:                           eventFactory,
		acdClient:                              acdClient,
		tokenCache:                             cache,
		acdAuthConfig:                          authConfig,
		enforcer:                               enforcer,
		enforcerUtil:                           enforcerUtil,
		user:                                   user,
		appListingRepository:                   appListingRepository,
		appRepository:                          appRepository,
		envRepository:                          envRepository,
		pipelineConfigRepository:               pipelineConfigRepository,
		configMapRepository:                    configMapRepository,
		chartRepository:                        chartRepository,
		appLevelMetricsRepository:              appLevelMetricsRepository,
		envLevelMetricsRepository:              envLevelMetricsRepository,
		ciPipelineMaterialRepository:           ciPipelineMaterialRepository,
		cdWorkflowRepository:                   cdWorkflowRepository,
		commonService:                          commonService,
		imageScanDeployInfoRepository:          imageScanDeployInfoRepository,
		imageScanHistoryRepository:             imageScanHistoryRepository,
		ArgoK8sClient:                          ArgoK8sClient,
		gitFactory:                             gitFactory,
		pipelineStrategyHistoryService:         pipelineStrategyHistoryService,
		configMapHistoryService:                configMapHistoryService,
		deploymentTemplateHistoryService:       deploymentTemplateHistoryService,
		chartTemplateService:                   chartTemplateService,
		refChartDir:                            refChartDir,
		chartRefRepository:                     chartRefRepository,
		chartService:                           chartService,
		helmAppClient:                          helmAppClient,
		argoUserService:                        argoUserService,
		pipelineStatusTimelineRepository:       cdPipelineStatusTimelineRepo,
		appCrudOperationService:                appCrudOperationService,
		configMapHistoryRepository:             configMapHistoryRepository,
		strategyHistoryRepository:              strategyHistoryRepository,
		deploymentTemplateHistoryRepository:    deploymentTemplateHistoryRepository,
		dockerRegistryIpsConfigService:         dockerRegistryIpsConfigService,
		pipelineStatusTimelineResourcesService: pipelineStatusTimelineResourcesService,
		pipelineStatusSyncDetailService:        pipelineStatusSyncDetailService,
		pipelineStatusTimelineService:          pipelineStatusTimelineService,
		appStatusConfig:                        appStatusConfig,
		gitOpsConfigRepository:                 gitOpsConfigRepository,
		appStatusService:                       appStatusService,
		installedAppRepository:                 installedAppRepository,
		AppStoreDeploymentService:              AppStoreDeploymentService,
		K8sCommonService:                       k8sCommonService,
		installedAppVersionHistoryRepository:   installedAppVersionHistoryRepository,
		globalEnvVariables:                     globalEnvVariables,
		helmAppService:                         helmAppService,
		manifestPushConfigRepository:           manifestPushConfigRepository,
		GitOpsManifestPushService:              GitOpsManifestPushService,
		helmRepoPushService:                    helmRepoPushService,
		DockerArtifactStoreRepository:          DockerArtifactStoreRepository,
		variableSnapshotHistoryService:         variableSnapshotHistoryService,
		scopedVariableService:                  scopedVariableService,
		variableEntityMappingService:           variableEntityMappingService,
		variableTemplateParser:                 variableTemplateParser,
		argoClientWrapperService:               argoClientWrapperService,
		pubsubClient:                           pubsubClient,
	}
	return appServiceImpl
}

const (
	Success = "SUCCESS"
	Failure = "FAILURE"
)

<<<<<<< HEAD
func (impl *AppServiceImpl) SetPipelineFieldsInOverrideRequest(overrideRequest *bean.ValuesOverrideRequest, pipeline *pipelineConfig.Pipeline) {
	overrideRequest.PipelineId = pipeline.Id
	overrideRequest.PipelineName = pipeline.Name
	overrideRequest.EnvId = pipeline.EnvironmentId
	environment := pipeline.Environment
	overrideRequest.EnvName = environment.Name
	overrideRequest.ClusterId = environment.ClusterId
	overrideRequest.IsProdEnv = environment.Default
	overrideRequest.AppId = pipeline.AppId
	overrideRequest.ProjectId = pipeline.App.TeamId
	overrideRequest.AppName = pipeline.App.AppName
	overrideRequest.DeploymentAppType = pipeline.DeploymentAppType
}

func (impl *AppServiceImpl) getValuesFileForEnv(environmentId int) string {
	return fmt.Sprintf("_%d-values.yaml", environmentId) //-{envId}-values.yaml
}
func (impl *AppServiceImpl) createArgoApplicationIfRequired(appId int, envConfigOverride *chartConfig.EnvConfigOverride, pipeline *pipelineConfig.Pipeline, userId int32) (string, error) {
	//repo has been registered while helm create
	chart, err := impl.chartRepository.FindLatestChartForAppByAppId(appId)
	if err != nil {
		impl.logger.Errorw("no chart found ", "app", appId)
		return "", err
	}
	envModel, err := impl.envRepository.FindById(envConfigOverride.TargetEnvironment)
	if err != nil {
		return "", err
	}
	argoAppName := pipeline.DeploymentAppName
	if pipeline.DeploymentAppCreated {
		return argoAppName, nil
	} else {
		//create
		appNamespace := envConfigOverride.Namespace
		if appNamespace == "" {
			appNamespace = "default"
		}
		namespace := argocdServer.DevtronInstalationNs
		appRequest := &argocdServer.AppTemplate{
			ApplicationName: argoAppName,
			Namespace:       namespace,
			TargetNamespace: appNamespace,
			TargetServer:    envModel.Cluster.ServerUrl,
			Project:         "default",
			ValuesFile:      impl.getValuesFileForEnv(envModel.Id),
			RepoPath:        chart.ChartLocation,
			RepoUrl:         chart.GitRepoUrl,
		}

		argoAppName, err := impl.ArgoK8sClient.CreateAcdApp(appRequest, envModel.Cluster)
		if err != nil {
			return "", err
		}
		//update cd pipeline to mark deployment app created
		_, err = impl.updatePipeline(pipeline, userId)
		if err != nil {
			impl.logger.Errorw("error in update cd pipeline for deployment app created or not", "err", err)
			return "", err
		}
		return argoAppName, nil
	}
}

=======
>>>>>>> bd213d22
func (impl *AppServiceImpl) UpdateReleaseStatus(updateStatusRequest *bean.ReleaseStatusUpdateRequest) (bool, error) {
	count, err := impl.pipelineOverrideRepository.UpdateStatusByRequestIdentifier(updateStatusRequest.RequestId, updateStatusRequest.NewStatus)
	if err != nil {
		impl.logger.Errorw("error in updating release status", "request", updateStatusRequest, "error", err)
		return false, err
	}
	return count == 1, nil
}

func (impl *AppServiceImpl) UpdateDeploymentStatusAndCheckIsSucceeded(app *v1alpha1.Application, statusTime time.Time, isAppStore bool) (bool, *chartConfig.PipelineOverride, error) {
	isSucceeded := false
	var err error
	var pipelineOverride *chartConfig.PipelineOverride
	if isAppStore {
		var installAppDeleteRequest repository4.InstallAppDeleteRequest
		var gitHash string
		if app.Operation != nil && app.Operation.Sync != nil {
			gitHash = app.Operation.Sync.Revision
		} else if app.Status.OperationState != nil && app.Status.OperationState.Operation.Sync != nil {
			gitHash = app.Status.OperationState.Operation.Sync.Revision
		}
		installAppDeleteRequest, err = impl.installedAppRepository.GetInstalledAppByGitHash(gitHash)
		if err != nil {
			impl.logger.Errorw("error in fetching installed app by git hash from installed app repository", "err", err)
			return isSucceeded, pipelineOverride, err
		}
		if installAppDeleteRequest.EnvironmentId > 0 {
			err = impl.appStatusService.UpdateStatusWithAppIdEnvId(installAppDeleteRequest.AppId, installAppDeleteRequest.EnvironmentId, string(app.Status.Health.Status))
			if err != nil {
				impl.logger.Errorw("error occurred while updating app status in app_status table", "error", err, "appId", installAppDeleteRequest.AppId, "envId", installAppDeleteRequest.EnvironmentId)
			}
			impl.logger.Debugw("skipping application status update as this app is chart", "appId", installAppDeleteRequest.AppId, "envId", installAppDeleteRequest.EnvironmentId)
			return isSucceeded, pipelineOverride, nil
		}
	} else {
		repoUrl := app.Spec.Source.RepoURL
		// backward compatibility for updating application status - if unable to find app check it in charts
		chart, err := impl.chartRepository.FindChartByGitRepoUrl(repoUrl)
		if err != nil {
			impl.logger.Errorw("error in fetching chart", "repoUrl", repoUrl, "err", err)
			return isSucceeded, pipelineOverride, err
		}
		if chart == nil {
			impl.logger.Errorw("no git repo found for url", "repoUrl", repoUrl)
			return isSucceeded, pipelineOverride, fmt.Errorf("no git repo found for url %s", repoUrl)
		}
		envId, err := impl.appRepository.FindEnvironmentIdForInstalledApp(chart.AppId)
		if err != nil {
			impl.logger.Errorw("error in fetching app", "err", err, "app", chart.AppId)
			return isSucceeded, pipelineOverride, err
		}
		if envId > 0 {
			err = impl.appStatusService.UpdateStatusWithAppIdEnvId(chart.AppId, envId, string(app.Status.Health.Status))
			if err != nil {
				impl.logger.Errorw("error occurred while updating app status in app_status table", "error", err, "appId", chart.AppId, "envId", envId)
			}
			impl.logger.Debugw("skipping application status update as this app is chart", "appId", chart.AppId, "envId", envId)
			return isSucceeded, pipelineOverride, nil
		}
	}

	isSucceeded, _, pipelineOverride, err = impl.UpdateDeploymentStatusForGitOpsPipelines(app, statusTime, isAppStore)
	if err != nil {
		impl.logger.Errorw("error in updating deployment status", "argoAppName", app.Name)
		return isSucceeded, pipelineOverride, err
	}
	return isSucceeded, pipelineOverride, nil
}

func (impl *AppServiceImpl) UpdateDeploymentStatusForGitOpsPipelines(app *v1alpha1.Application, statusTime time.Time, isAppStore bool) (bool, bool, *chartConfig.PipelineOverride, error) {
	isSucceeded := false
	isTimelineUpdated := false
	isTimelineTimedOut := false
	gitHash := ""
	var err error
	var pipelineOverride *chartConfig.PipelineOverride
	if app != nil {
		gitHash = app.Status.Sync.Revision
	}
	if !isAppStore {
		var isValid bool
		var cdPipeline pipelineConfig.Pipeline
		var cdWfr pipelineConfig.CdWorkflowRunner
		isValid, cdPipeline, cdWfr, pipelineOverride, err = impl.CheckIfPipelineUpdateEventIsValid(app.Name, gitHash)
		if err != nil {
			impl.logger.Errorw("service err, CheckIfPipelineUpdateEventIsValid", "err", err)
			return isSucceeded, isTimelineUpdated, pipelineOverride, err
		}
		if !isValid {
			impl.logger.Infow("deployment status event invalid, skipping", "appName", app.Name)
			return isSucceeded, isTimelineUpdated, pipelineOverride, nil
		}
		timeoutDuration, err := strconv.Atoi(impl.appStatusConfig.CdPipelineStatusTimeoutDuration)
		if err != nil {
			impl.logger.Errorw("error in converting string to int", "err", err)
			return isSucceeded, isTimelineUpdated, pipelineOverride, err
		}
		latestTimelineBeforeThisEvent, err := impl.pipelineStatusTimelineRepository.FetchLatestTimelineByWfrId(cdWfr.Id)
		if err != nil && err != pg.ErrNoRows {
			impl.logger.Errorw("error in getting latest timeline before update", "err", err, "cdWfrId", cdWfr.Id)
			return isSucceeded, isTimelineUpdated, pipelineOverride, err
		}
		err = impl.appStatusService.UpdateStatusWithAppIdEnvId(cdPipeline.AppId, cdPipeline.EnvironmentId, string(app.Status.Health.Status))
		if err != nil {
			impl.logger.Errorw("error occurred while updating app status in app_status table", "error", err, "appId", cdPipeline.AppId, "envId", cdPipeline.EnvironmentId)
		}
		reconciledAt := &metav1.Time{}
		if app != nil {
			reconciledAt = app.Status.ReconciledAt
		}
		var kubectlSyncedTimeline *pipelineConfig.PipelineStatusTimeline
		//updating cd pipeline status timeline
		isTimelineUpdated, isTimelineTimedOut, kubectlSyncedTimeline, err = impl.UpdatePipelineStatusTimelineForApplicationChanges(app, cdWfr.Id, statusTime, cdWfr.StartedOn, timeoutDuration, latestTimelineBeforeThisEvent, reconciledAt, false)
		if err != nil {
			impl.logger.Errorw("error in updating pipeline status timeline", "err", err)
		}
		if isTimelineTimedOut {
			//not checking further and directly updating timedOutStatus
			err := impl.UpdateCdWorkflowRunnerByACDObject(app, cdWfr.Id, true)
			if err != nil {
				impl.logger.Errorw("error on update cd workflow runner", "CdWorkflowId", pipelineOverride.CdWorkflowId, "status", pipelineConfig.WorkflowTimedOut, "err", err)
				return isSucceeded, isTimelineUpdated, pipelineOverride, err
			}
			return isSucceeded, isTimelineUpdated, pipelineOverride, nil
		}
		if reconciledAt.IsZero() || (kubectlSyncedTimeline != nil && kubectlSyncedTimeline.Id > 0 && reconciledAt.After(kubectlSyncedTimeline.StatusTime)) {
			releaseCounter, err := impl.pipelineOverrideRepository.GetCurrentPipelineReleaseCounter(pipelineOverride.PipelineId)
			if err != nil {
				impl.logger.Errorw("error on update application status", "releaseCounter", releaseCounter, "gitHash", gitHash, "pipelineOverride", pipelineOverride, "err", err)
				return isSucceeded, isTimelineUpdated, pipelineOverride, err
			}
			if pipelineOverride.PipelineReleaseCounter == releaseCounter {
				isSucceeded, err = impl.UpdateDeploymentStatusForPipeline(app, pipelineOverride, cdWfr.Id)
				if err != nil {
					impl.logger.Errorw("error in updating deployment status for pipeline", "err", err)
					return isSucceeded, isTimelineUpdated, pipelineOverride, err
				}
				if isSucceeded {
					impl.logger.Infow("writing cd success event", "gitHash", gitHash, "pipelineOverride", pipelineOverride)
					go impl.WriteCDSuccessEvent(cdPipeline.AppId, cdPipeline.EnvironmentId, &cdWfr, pipelineOverride)
				}
			} else {
				impl.logger.Debugw("event received for older triggered revision", "gitHash", gitHash)
			}
		} else {
			// new revision is not reconciled yet, thus status will not be changes and will remain in progress
		}
	} else {
		isValid, installedAppVersionHistory, appId, envId, err := impl.CheckIfPipelineUpdateEventIsValidForAppStore(app.ObjectMeta.Name, gitHash)
		if err != nil {
			impl.logger.Errorw("service err, CheckIfPipelineUpdateEventIsValidForAppStore", "err", err)
			return isSucceeded, isTimelineUpdated, pipelineOverride, err
		}
		if !isValid {
			impl.logger.Infow("deployment status event invalid, skipping", "appName", app.Name)
			return isSucceeded, isTimelineUpdated, pipelineOverride, nil
		}
		timeoutDuration, err := strconv.Atoi(impl.appStatusConfig.CdPipelineStatusTimeoutDuration)
		if err != nil {
			impl.logger.Errorw("error in converting string to int", "err", err)
			return isSucceeded, isTimelineUpdated, pipelineOverride, err
		}
		latestTimelineBeforeThisEvent, err := impl.pipelineStatusTimelineRepository.FetchLatestTimelinesByInstalledAppVersionHistoryId(installedAppVersionHistory.Id)
		if err != nil && err != pg.ErrNoRows {
			impl.logger.Errorw("error in getting latest timeline before update", "err", err, "installedAppVersionHistoryId", installedAppVersionHistory.Id)
			return isSucceeded, isTimelineUpdated, pipelineOverride, err
		}

		err = impl.appStatusService.UpdateStatusWithAppIdEnvId(appId, envId, string(app.Status.Health.Status))
		if err != nil {
			impl.logger.Errorw("error occurred while updating app status in app_status table", "error", err, "appId", appId, "envId", envId)
		}
		//reconcile time is how often your applications will sync from Argo CD to the Git repository
		reconciledAt := &metav1.Time{}
		if app != nil {
			reconciledAt = app.Status.ReconciledAt
		}
		var kubectlSyncedTimeline *pipelineConfig.PipelineStatusTimeline
		//updating versionHistory pipeline status timeline
		isTimelineUpdated, isTimelineTimedOut, kubectlSyncedTimeline, err = impl.UpdatePipelineStatusTimelineForApplicationChanges(app, installedAppVersionHistory.Id, statusTime, installedAppVersionHistory.StartedOn, timeoutDuration, latestTimelineBeforeThisEvent, reconciledAt, true)
		if err != nil {
			impl.logger.Errorw("error in updating pipeline status timeline", "err", err)
		}
		if isTimelineTimedOut {
			//not checking further and directly updating timedOutStatus
			err := impl.UpdateInstalledAppVersionHistoryByACDObject(app, installedAppVersionHistory.Id, true)
			if err != nil {
				impl.logger.Errorw("error on update installedAppVersionHistory", "installedAppVersionHistory", installedAppVersionHistory.Id, "status", pipelineConfig.WorkflowTimedOut, "err", err)
				return isSucceeded, isTimelineUpdated, pipelineOverride, err
			}
			return isSucceeded, isTimelineUpdated, pipelineOverride, nil
		}

		if reconciledAt.IsZero() || (kubectlSyncedTimeline != nil && kubectlSyncedTimeline.Id > 0) {
			isSucceeded, err = impl.UpdateDeploymentStatusForAppStore(app, installedAppVersionHistory.Id)
			if err != nil {
				impl.logger.Errorw("error in updating deployment status for pipeline", "err", err)
				return isSucceeded, isTimelineUpdated, pipelineOverride, err
			}
			if isSucceeded {
				impl.logger.Infow("writing installed app success event", "gitHash", gitHash, "installedAppVersionHistory", installedAppVersionHistory)
			}
		} else {
			impl.logger.Debugw("event received for older triggered revision", "gitHash", gitHash)
		}
	}

	return isSucceeded, isTimelineUpdated, pipelineOverride, nil
}

func (impl *AppServiceImpl) CheckIfPipelineUpdateEventIsValidForAppStore(gitOpsAppName string, gitHash string) (bool, *repository4.InstalledAppVersionHistory, int, int, error) {
	isValid := false
	var err error
	installedAppVersionHistory := &repository4.InstalledAppVersionHistory{}
	installedAppId := 0
	gitOpsAppNameAndInstalledAppMapping := make(map[string]*int)
	//checking if the gitOpsAppName is present in installed_apps table, if yes the find installed_app_version_history else return
	gitOpsAppNameAndInstalledAppId, err := impl.installedAppRepository.GetAllGitOpsAppNameAndInstalledAppMapping()
	if err != nil {
		impl.logger.Errorw("error in getting all installed apps in GetAllGitOpsAppNameAndInstalledAppMapping", "err", err, "gitOpsAppName", gitOpsAppName)
		return isValid, installedAppVersionHistory, 0, 0, err
	}
	for _, item := range gitOpsAppNameAndInstalledAppId {
		gitOpsAppNameAndInstalledAppMapping[item.GitOpsAppName] = &item.InstalledAppId
	}
	var devtronAcdAppName string
	if len(impl.globalEnvVariables.GitOpsRepoPrefix) > 0 {
		devtronAcdAppName = fmt.Sprintf("%s-%s", impl.globalEnvVariables.GitOpsRepoPrefix, gitOpsAppName)
	} else {
		devtronAcdAppName = gitOpsAppName
	}

	if gitOpsAppNameAndInstalledAppMapping[devtronAcdAppName] != nil {
		installedAppId = *gitOpsAppNameAndInstalledAppMapping[devtronAcdAppName]
	}

	installedAppVersionHistory, err = impl.installedAppVersionHistoryRepository.GetLatestInstalledAppVersionHistoryByInstalledAppId(installedAppId)
	if err != nil {
		impl.logger.Errorw("error in getting latest installedAppVersionHistory by installedAppId", "err", err, "installedAppId", installedAppId)
		return isValid, installedAppVersionHistory, 0, 0, err
	}
	appId, envId, err := impl.installedAppVersionHistoryRepository.GetAppIdAndEnvIdWithInstalledAppVersionId(installedAppVersionHistory.InstalledAppVersionId)
	if err != nil {
		impl.logger.Errorw("error in getting appId and environmentId using installedAppVersionId", "err", err, "installedAppVersionId", installedAppVersionHistory.InstalledAppVersionId)
		return isValid, installedAppVersionHistory, 0, 0, err
	}
	if gitHash != "" && installedAppVersionHistory.GitHash != gitHash {
		installedAppVersionHistoryByHash, err := impl.installedAppVersionHistoryRepository.GetLatestInstalledAppVersionHistoryByGitHash(gitHash)
		if err != nil {
			impl.logger.Errorw("error on update application status", "gitHash", gitHash, "installedAppVersionHistory", installedAppVersionHistory, "err", err)
			return isValid, installedAppVersionHistory, appId, envId, err
		}
		if installedAppVersionHistoryByHash.StartedOn.Before(installedAppVersionHistory.StartedOn) {
			//we have received trigger hash which is committed before this apps actual gitHash stored by us
			// this means that the hash stored by us will be synced later, so we will drop this event
			return isValid, installedAppVersionHistory, appId, envId, nil
		}
	}
	if util2.IsTerminalStatus(installedAppVersionHistory.Status) {
		//drop event
		return isValid, installedAppVersionHistory, appId, envId, nil
	}
	isValid = true
	return isValid, installedAppVersionHistory, appId, envId, err
}

func (impl *AppServiceImpl) CheckIfPipelineUpdateEventIsValid(argoAppName, gitHash string) (bool, pipelineConfig.Pipeline, pipelineConfig.CdWorkflowRunner, *chartConfig.PipelineOverride, error) {
	isValid := false
	var err error
	//var deploymentStatus repository.DeploymentStatus
	var pipeline pipelineConfig.Pipeline
	var pipelineOverride *chartConfig.PipelineOverride
	var cdWfr pipelineConfig.CdWorkflowRunner
	pipeline, err = impl.pipelineRepository.GetArgoPipelineByArgoAppName(argoAppName)
	if err != nil {
		impl.logger.Errorw("error in getting cd pipeline by argoAppName", "err", err, "argoAppName", argoAppName)
		return isValid, pipeline, cdWfr, pipelineOverride, err
	}
	//getting latest pipelineOverride for app (by appId and envId)
	pipelineOverride, err = impl.pipelineOverrideRepository.FindLatestByAppIdAndEnvId(pipeline.AppId, pipeline.EnvironmentId, bean2.ArgoCd)
	if err != nil {
		impl.logger.Errorw("error in getting latest pipelineOverride by appId and envId", "err", err, "appId", pipeline.AppId, "envId", pipeline.EnvironmentId)
		return isValid, pipeline, cdWfr, pipelineOverride, err
	}
	if gitHash != "" && pipelineOverride.GitHash != gitHash {
		pipelineOverrideByHash, err := impl.pipelineOverrideRepository.FindByPipelineTriggerGitHash(gitHash)
		if err != nil {
			impl.logger.Errorw("error on update application status", "gitHash", gitHash, "pipelineOverride", pipelineOverride, "err", err)
			return isValid, pipeline, cdWfr, pipelineOverride, err
		}
		if pipelineOverrideByHash.CommitTime.Before(pipelineOverride.CommitTime) {
			//we have received trigger hash which is committed before this apps actual gitHash stored by us
			// this means that the hash stored by us will be synced later, so we will drop this event
			return isValid, pipeline, cdWfr, pipelineOverride, nil
		}
	}
	cdWfr, err = impl.cdWorkflowRepository.FindByWorkflowIdAndRunnerType(context.Background(), pipelineOverride.CdWorkflowId, bean.CD_WORKFLOW_TYPE_DEPLOY)
	if err != nil {
		impl.logger.Errorw("error in getting latest wfr by pipelineId", "err", err, "pipelineId", pipeline.Id)
		return isValid, pipeline, cdWfr, pipelineOverride, err
	}
	if util2.IsTerminalStatus(cdWfr.Status) {
		//drop event
		return isValid, pipeline, cdWfr, pipelineOverride, nil
	}
	isValid = true
	return isValid, pipeline, cdWfr, pipelineOverride, nil
}

func (impl *AppServiceImpl) UpdateDeploymentStatusForPipeline(app *v1alpha1.Application, pipelineOverride *chartConfig.PipelineOverride, cdWfrId int) (bool, error) {
	impl.logger.Debugw("inserting new app status", "status", app.Status.Health.Status, "argoAppName", app.Name)
	isSucceeded := false
	err := impl.UpdateCdWorkflowRunnerByACDObject(app, cdWfrId, false)
	if err != nil {
		impl.logger.Errorw("error on update cd workflow runner", "CdWorkflowId", pipelineOverride.CdWorkflowId, "app", app, "err", err)
		return isSucceeded, err
	}
	if application.Healthy == app.Status.Health.Status {
		isSucceeded = true
	}
	return isSucceeded, nil
}

func (impl *AppServiceImpl) UpdateDeploymentStatusForAppStore(app *v1alpha1.Application, installedVersionHistoryId int) (bool, error) {
	impl.logger.Debugw("inserting new app status", "status", app.Status.Health.Status, "argoAppName", app.Name)
	isSucceeded := false
	err := impl.UpdateInstalledAppVersionHistoryByACDObject(app, installedVersionHistoryId, false)
	if err != nil {
		impl.logger.Errorw("error on update installed version history", "installedVersionHistoryId", installedVersionHistoryId, "app", app, "err", err)
		return isSucceeded, err
	}
	if application.Healthy == app.Status.Health.Status {
		isSucceeded = true
	}
	return isSucceeded, nil
}

func (impl *AppServiceImpl) UpdatePipelineStatusTimelineForApplicationChanges(app *v1alpha1.Application, pipelineId int,
	statusTime time.Time, triggeredAt time.Time, statusTimeoutDuration int,
	latestTimelineBeforeUpdate *pipelineConfig.PipelineStatusTimeline, reconciledAt *metav1.Time, isAppStore bool) (isTimelineUpdated bool,
	isTimelineTimedOut bool, kubectlApplySyncedTimeline *pipelineConfig.PipelineStatusTimeline, err error) {

	//pipelineId can be wfrId or installedAppVersionHistoryId
	impl.logger.Debugw("updating pipeline status timeline", "app", app, "pipelineOverride", pipelineId, "APP_TO_UPDATE", app.Name)
	isTimelineUpdated = false
	isTimelineTimedOut = false
	if !isAppStore {
		terminalStatusExists, err := impl.pipelineStatusTimelineRepository.CheckIfTerminalStatusTimelinePresentByWfrId(pipelineId)
		if err != nil {
			impl.logger.Errorw("error in checking if terminal status timeline exists by wfrId", "err", err, "wfrId", pipelineId)
			return isTimelineUpdated, isTimelineTimedOut, kubectlApplySyncedTimeline, err
		}
		if terminalStatusExists {
			impl.logger.Infow("terminal status timeline exists for cdWfr, skipping more timeline changes", "wfrId", pipelineId)
			return isTimelineUpdated, isTimelineTimedOut, kubectlApplySyncedTimeline, nil
		}
		err = impl.pipelineStatusSyncDetailService.SaveOrUpdateSyncDetail(pipelineId, 1)
		if err != nil {
			impl.logger.Errorw("error in save/update pipeline status fetch detail", "err", err, "cdWfrId", pipelineId)
		}
		// creating cd pipeline status timeline
		timeline := &pipelineConfig.PipelineStatusTimeline{
			CdWorkflowRunnerId: pipelineId,
			StatusTime:         statusTime,
			AuditLog: sql.AuditLog{
				CreatedBy: 1,
				CreatedOn: time.Now(),
				UpdatedBy: 1,
				UpdatedOn: time.Now(),
			},
		}
		timeline.Status = pipelineConfig.TIMELINE_STATUS_KUBECTL_APPLY_STARTED
		if app != nil && app.Status.OperationState != nil {
			timeline.StatusDetail = app.Status.OperationState.Message
		}
		//checking and saving if this timeline is present or not because kubewatch may stream same objects multiple times
		_, err, isTimelineUpdated = impl.SavePipelineStatusTimelineIfNotAlreadyPresent(pipelineId, timeline.Status, timeline, false)
		if err != nil {
			impl.logger.Errorw("error in saving pipeline status timeline", "err", err)
			return isTimelineUpdated, isTimelineTimedOut, kubectlApplySyncedTimeline, err
		}
		//saving timeline resource details
		err = impl.pipelineStatusTimelineResourcesService.SaveOrUpdatePipelineTimelineResources(pipelineId, app, nil, 1, false)
		if err != nil {
			impl.logger.Errorw("error in saving/updating timeline resources", "err", err, "cdWfrId", pipelineId)
		}
		var kubectlSyncTimelineFetchErr error
		kubectlApplySyncedTimeline, kubectlSyncTimelineFetchErr = impl.pipelineStatusTimelineRepository.FetchTimelineByWfrIdAndStatus(pipelineId, pipelineConfig.TIMELINE_STATUS_KUBECTL_APPLY_SYNCED)
		if kubectlSyncTimelineFetchErr != nil && kubectlSyncTimelineFetchErr != pg.ErrNoRows {
			impl.logger.Errorw("error in getting latest timeline", "err", kubectlSyncTimelineFetchErr, "cdWfrId", pipelineId)
			return isTimelineUpdated, isTimelineTimedOut, kubectlApplySyncedTimeline, kubectlSyncTimelineFetchErr
		}
		if (kubectlApplySyncedTimeline == nil || kubectlApplySyncedTimeline.Id == 0) && app != nil && app.Status.OperationState != nil && string(app.Status.OperationState.Phase) == string(k8sCommonBean.OperationSucceeded) {
			timeline.Id = 0
			timeline.Status = pipelineConfig.TIMELINE_STATUS_KUBECTL_APPLY_SYNCED
			timeline.StatusDetail = app.Status.OperationState.Message
			//checking and saving if this timeline is present or not because kubewatch may stream same objects multiple times
			err = impl.pipelineStatusTimelineService.SaveTimeline(timeline, nil, false)
			if err != nil {
				impl.logger.Errorw("error in saving pipeline status timeline", "err", err)
				return isTimelineUpdated, isTimelineTimedOut, kubectlApplySyncedTimeline, err
			}
			isTimelineUpdated = true
			kubectlApplySyncedTimeline = timeline
			impl.logger.Debugw("APP_STATUS_UPDATE_REQ", "stage", "APPLY_SYNCED", "app", app, "status", timeline.Status)
		}
		if reconciledAt.IsZero() || (kubectlApplySyncedTimeline != nil && kubectlApplySyncedTimeline.Id > 0 && reconciledAt.After(kubectlApplySyncedTimeline.StatusTime)) {
			haveNewTimeline := false
			timeline.Id = 0
			if string(app.Status.Health.Status) == string(health.HealthStatusHealthy) {
				impl.logger.Infow("updating pipeline status timeline for healthy app", "app", app, "APP_TO_UPDATE", app.Name)
				haveNewTimeline = true
				timeline.Status = pipelineConfig.TIMELINE_STATUS_APP_HEALTHY
				timeline.StatusDetail = "App status is Healthy."
			}
			if haveNewTimeline {
				//not checking if this status is already present or not because already checked for terminal status existence earlier
				err = impl.pipelineStatusTimelineService.SaveTimeline(timeline, nil, false)
				if err != nil {
					impl.logger.Errorw("error in creating timeline status", "err", err, "timeline", timeline)
					return isTimelineUpdated, isTimelineTimedOut, kubectlApplySyncedTimeline, err
				}
				isTimelineUpdated = true
				impl.logger.Debugw("APP_STATUS_UPDATE_REQ", "stage", "terminal_status", "app", app, "status", timeline.Status)
			}
		}

		if !isTimelineUpdated {
			//no timeline updated since before, in this case we will check for timeout cases
			var lastTimeToCheckForTimeout time.Time
			if latestTimelineBeforeUpdate == nil {
				lastTimeToCheckForTimeout = triggeredAt
			} else {
				lastTimeToCheckForTimeout = latestTimelineBeforeUpdate.StatusTime
			}
			if time.Since(lastTimeToCheckForTimeout) >= time.Duration(statusTimeoutDuration)*time.Minute {
				//mark as timed out if not already marked
				timeline.Status = pipelineConfig.TIMELINE_STATUS_FETCH_TIMED_OUT
				timeline.StatusDetail = "Deployment timed out."
				_, err, isTimelineUpdated = impl.SavePipelineStatusTimelineIfNotAlreadyPresent(pipelineId, timeline.Status, timeline, false)
				if err != nil {
					impl.logger.Errorw("error in saving pipeline status timeline", "err", err)
					return isTimelineUpdated, isTimelineTimedOut, kubectlApplySyncedTimeline, err
				}
				isTimelineTimedOut = true
			} else {
				// deployment status will be in progress so leave timeline
			}
		}
	} else {
		terminalStatusExists, err := impl.pipelineStatusTimelineRepository.CheckIfTerminalStatusTimelinePresentByInstalledAppVersionHistoryId(pipelineId)
		if err != nil {
			impl.logger.Errorw("error in checking if terminal status timeline exists by installedAppVersionHistoryId", "err", err, "installedAppVersionHistoryId", pipelineId)
			return isTimelineUpdated, isTimelineTimedOut, kubectlApplySyncedTimeline, err
		}
		if terminalStatusExists {
			impl.logger.Infow("terminal status timeline exists for installed App, skipping more timeline changes", "installedAppVersionHistoryId", pipelineId)
			return isTimelineUpdated, isTimelineTimedOut, kubectlApplySyncedTimeline, nil
		}
		err = impl.pipelineStatusSyncDetailService.SaveOrUpdateSyncDetailForAppStore(pipelineId, 1)
		if err != nil {
			impl.logger.Errorw("error in save/update pipeline status fetch detail", "err", err, "installedAppVersionHistoryId", pipelineId)
		}
		// creating installedAppVersionHistory status timeline
		timeline := &pipelineConfig.PipelineStatusTimeline{
			InstalledAppVersionHistoryId: pipelineId,
			StatusTime:                   statusTime,
			AuditLog: sql.AuditLog{
				CreatedBy: 1,
				CreatedOn: time.Now(),
				UpdatedBy: 1,
				UpdatedOn: time.Now(),
			},
		}
		timeline.Status = pipelineConfig.TIMELINE_STATUS_KUBECTL_APPLY_STARTED
		if app != nil && app.Status.OperationState != nil {
			timeline.StatusDetail = app.Status.OperationState.Message
		}
		//checking and saving if this timeline is present or not because kubewatch may stream same objects multiple times
		_, err, isTimelineUpdated = impl.SavePipelineStatusTimelineIfNotAlreadyPresent(pipelineId, timeline.Status, timeline, true)
		if err != nil {
			impl.logger.Errorw("error in saving pipeline status timeline", "err", err)
			return isTimelineUpdated, isTimelineTimedOut, kubectlApplySyncedTimeline, err
		}
		//saving timeline resource details
		err = impl.pipelineStatusTimelineResourcesService.SaveOrUpdatePipelineTimelineResources(pipelineId, app, nil, 1, true)
		if err != nil {
			impl.logger.Errorw("error in saving/updating timeline resources", "err", err, "installedAppVersionId", pipelineId)
		}
		var kubectlSyncTimelineFetchErr error
		kubectlApplySyncedTimeline, kubectlSyncTimelineFetchErr = impl.pipelineStatusTimelineRepository.FetchTimelineByInstalledAppVersionHistoryIdAndStatus(pipelineId, pipelineConfig.TIMELINE_STATUS_KUBECTL_APPLY_SYNCED)
		if kubectlSyncTimelineFetchErr != nil && kubectlSyncTimelineFetchErr != pg.ErrNoRows {
			impl.logger.Errorw("error in getting latest timeline", "err", kubectlSyncTimelineFetchErr, "installedAppVersionHistoryId", pipelineId)
			return isTimelineUpdated, isTimelineTimedOut, kubectlApplySyncedTimeline, kubectlSyncTimelineFetchErr
		}
		if (kubectlApplySyncedTimeline == nil || kubectlApplySyncedTimeline.Id == 0) && app != nil && app.Status.OperationState != nil && string(app.Status.OperationState.Phase) == string(k8sCommonBean.OperationSucceeded) {
			timeline.Id = 0
			timeline.Status = pipelineConfig.TIMELINE_STATUS_KUBECTL_APPLY_SYNCED
			timeline.StatusDetail = app.Status.OperationState.Message
			//checking and saving if this timeline is present or not because kubewatch may stream same objects multiple times
			err = impl.pipelineStatusTimelineService.SaveTimeline(timeline, nil, true)
			if err != nil {
				impl.logger.Errorw("error in saving pipeline status timeline", "err", err)
				return isTimelineUpdated, isTimelineTimedOut, kubectlApplySyncedTimeline, err
			}
			isTimelineUpdated = true
			kubectlApplySyncedTimeline = timeline
			impl.logger.Debugw("APP_STATUS_UPDATE_REQ", "stage", "APPLY_SYNCED", "app", app, "status", timeline.Status)
		}
		if reconciledAt.IsZero() || (kubectlApplySyncedTimeline != nil && kubectlApplySyncedTimeline.Id > 0) {
			haveNewTimeline := false
			timeline.Id = 0
			if string(app.Status.Health.Status) == string(health.HealthStatusHealthy) {
				impl.logger.Infow("updating pipeline status timeline for healthy app", "app", app, "APP_TO_UPDATE", app.Name)
				haveNewTimeline = true
				timeline.Status = pipelineConfig.TIMELINE_STATUS_APP_HEALTHY
				timeline.StatusDetail = "App status is Healthy."
			}
			if haveNewTimeline {
				//not checking if this status is already present or not because already checked for terminal status existence earlier
				err = impl.pipelineStatusTimelineService.SaveTimeline(timeline, nil, true)
				if err != nil {
					impl.logger.Errorw("error in creating timeline status", "err", err, "timeline", timeline)
					return isTimelineUpdated, isTimelineTimedOut, kubectlApplySyncedTimeline, err
				}
				isTimelineUpdated = true
				impl.logger.Debugw("APP_STATUS_UPDATE_REQ", "stage", "terminal_status", "app", app, "status", timeline.Status)
			}
		}

		if !isTimelineUpdated {
			//no timeline updated since before, in this case we will check for timeout cases
			var lastTimeToCheckForTimeout time.Time
			if latestTimelineBeforeUpdate == nil {
				lastTimeToCheckForTimeout = triggeredAt
			} else {
				lastTimeToCheckForTimeout = latestTimelineBeforeUpdate.StatusTime
			}
			if time.Since(lastTimeToCheckForTimeout) >= time.Duration(statusTimeoutDuration)*time.Minute {
				//mark as timed out if not already marked
				timeline.Status = pipelineConfig.TIMELINE_STATUS_FETCH_TIMED_OUT
				timeline.StatusDetail = "Deployment timed out."
				_, err, isTimelineUpdated = impl.SavePipelineStatusTimelineIfNotAlreadyPresent(pipelineId, timeline.Status, timeline, true)
				if err != nil {
					impl.logger.Errorw("error in saving pipeline status timeline", "err", err)
					return isTimelineUpdated, isTimelineTimedOut, kubectlApplySyncedTimeline, err
				}
				isTimelineTimedOut = true
			} else {
				// deployment status will be in progress so leave timeline
			}
		}
	}
	return isTimelineUpdated, isTimelineTimedOut, kubectlApplySyncedTimeline, nil
}

func (impl *AppServiceImpl) SavePipelineStatusTimelineIfNotAlreadyPresent(pipelineId int, timelineStatus pipelineConfig.TimelineStatus, timeline *pipelineConfig.PipelineStatusTimeline, isAppStore bool) (latestTimeline *pipelineConfig.PipelineStatusTimeline, err error, isTimelineUpdated bool) {
	isTimelineUpdated = false
	if isAppStore {
		latestTimeline, err = impl.pipelineStatusTimelineRepository.FetchTimelineByInstalledAppVersionHistoryIdAndStatus(pipelineId, timelineStatus)
		if err != nil && err != pg.ErrNoRows {
			impl.logger.Errorw("error in getting latest timeline", "err", err)
			return nil, err, isTimelineUpdated
		} else if err == pg.ErrNoRows {
			err = impl.pipelineStatusTimelineService.SaveTimeline(timeline, nil, true)
			if err != nil {
				impl.logger.Errorw("error in creating timeline status", "err", err, "timeline", timeline)
				return nil, err, isTimelineUpdated
			}
			isTimelineUpdated = true
			latestTimeline = timeline
		}
	} else {
		latestTimeline, err = impl.pipelineStatusTimelineRepository.FetchTimelineByWfrIdAndStatus(pipelineId, timelineStatus)
		if err != nil && err != pg.ErrNoRows {
			impl.logger.Errorw("error in getting latest timeline", "err", err)
			return nil, err, isTimelineUpdated
		} else if err == pg.ErrNoRows {
			err = impl.pipelineStatusTimelineService.SaveTimeline(timeline, nil, false)
			if err != nil {
				impl.logger.Errorw("error in creating timeline status", "err", err, "timeline", timeline)
				return nil, err, isTimelineUpdated
			}
			isTimelineUpdated = true
			latestTimeline = timeline
		}
	}
	return latestTimeline, nil, isTimelineUpdated
}

func (impl *AppServiceImpl) WriteCDSuccessEvent(appId int, envId int, wfr *pipelineConfig.CdWorkflowRunner, override *chartConfig.PipelineOverride) {
	event := impl.eventFactory.Build(util.Success, &override.PipelineId, appId, &envId, util.CD)
	impl.logger.Debugw("event WriteCDSuccessEvent", "event", event, "override", override)
	event = impl.eventFactory.BuildExtraCDData(event, wfr, override.Id, bean.CD_WORKFLOW_TYPE_DEPLOY)
	_, evtErr := impl.eventClient.WriteNotificationEvent(event)
	if evtErr != nil {
		impl.logger.Errorw("error in writing event", "event", event, "err", evtErr)
	}
}

func (impl *AppServiceImpl) BuildCDSuccessPayload(appName string, environmentName string) *client.Payload {
	payload := &client.Payload{}
	payload.AppName = appName
	payload.EnvName = environmentName
	return payload
}

type ValuesOverrideResponse struct {
	MergedValues        string
	ReleaseOverrideJSON string
	EnvOverride         *chartConfig.EnvConfigOverride
	PipelineStrategy    *chartConfig.PipelineStrategy
	PipelineOverride    *chartConfig.PipelineOverride
	Artifact            *repository.CiArtifact
	Pipeline            *pipelineConfig.Pipeline
	AppMetrics          bool
}

<<<<<<< HEAD
type EnvironmentOverride struct {
	Enabled   bool        `json:"enabled"`
	EnvValues []*KeyValue `json:"envValues"`
}

type KeyValue struct {
	Key   string `json:"key"`
	Value string `json:"value"`
}

func (conf *EnvironmentOverride) appendEnvironmentVariable(key, value string) {
	item := &KeyValue{Key: key, Value: value}
	conf.EnvValues = append(conf.EnvValues, item)
}

func (impl *AppServiceImpl) TriggerCD(artifact *repository.CiArtifact, cdWorkflowId, wfrId int, pipeline *pipelineConfig.Pipeline, triggeredAt time.Time) (*[]byte, error) {
	impl.logger.Debugw("automatic pipeline trigger attempt async", "artifactId", artifact.Id)
	manifest, err := impl.triggerReleaseAsync(artifact, cdWorkflowId, wfrId, pipeline, triggeredAt)
	if err != nil {
		impl.logger.Errorw("error in cd trigger", "err", err)
		return manifest, err
	}
	return manifest, err
}

func (impl *AppServiceImpl) triggerReleaseAsync(artifact *repository.CiArtifact, cdWorkflowId, wfrId int, pipeline *pipelineConfig.Pipeline, triggeredAt time.Time) (*[]byte, error) {
	manifest, err := impl.validateAndTrigger(pipeline, artifact, cdWorkflowId, wfrId, triggeredAt)
	if err != nil {
		impl.logger.Errorw("error in trigger for pipeline", "pipelineId", strconv.Itoa(pipeline.Id))
	}
	impl.logger.Debugw("trigger attempted for all pipeline ", "artifactId", artifact.Id)
	return manifest, err
}

func (impl *AppServiceImpl) validateAndTrigger(p *pipelineConfig.Pipeline, artifact *repository.CiArtifact, cdWorkflowId, wfrId int, triggeredAt time.Time) (*[]byte, error) {
	object := impl.enforcerUtil.GetAppRBACNameByAppId(p.AppId)
	envApp := strings.Split(object, "/")
	if len(envApp) != 2 {
		impl.logger.Error("invalid req, app and env not found from rbac")
		return nil, errors.New("invalid req, app and env not found from rbac")
	}
	manifest, err := impl.releasePipeline(p, artifact, cdWorkflowId, wfrId, triggeredAt)
	return manifest, err
}

func (impl *AppServiceImpl) releasePipeline(pipeline *pipelineConfig.Pipeline, artifact *repository.CiArtifact, cdWorkflowId, wfrId int, triggeredAt time.Time) (*[]byte, error) {
	impl.logger.Debugw("triggering release for ", "cdPipelineId", pipeline.Id, "artifactId", artifact.Id)

	pipeline, err := impl.pipelineRepository.FindById(pipeline.Id)
	if err != nil {
		impl.logger.Errorw("error in fetching pipeline by pipelineId", "err", err)
		return nil, err
	}

	request := &bean.ValuesOverrideRequest{
		PipelineId:           pipeline.Id,
		UserId:               artifact.CreatedBy,
		CiArtifactId:         artifact.Id,
		AppId:                pipeline.AppId,
		CdWorkflowId:         cdWorkflowId,
		ForceTrigger:         true,
		DeploymentWithConfig: bean.DEPLOYMENT_CONFIG_TYPE_LAST_SAVED,
		WfrId:                wfrId,
	}
	impl.SetPipelineFieldsInOverrideRequest(request, pipeline)

	ctx, err := impl.buildACDContext()
	if err != nil {
		impl.logger.Errorw("error in creating acd sync context", "pipelineId", pipeline.Id, "artifactId", artifact.Id, "err", err)
		return nil, err
	}
	//setting deployedBy as 1(system user) since case of auto trigger
	id, manifest, err := impl.HandleCDTriggerRelease(request, ctx, triggeredAt, 1)
	if err != nil {
		impl.logger.Errorw("error in auto  cd pipeline trigger", "pipelineId", pipeline.Id, "artifactId", artifact.Id, "err", err)
	} else {
		impl.logger.Infow("pipeline successfully triggered ", "cdPipelineId", pipeline.Id, "artifactId", artifact.Id, "releaseId", id)
	}
	return &manifest, err

}

=======
>>>>>>> bd213d22
func (impl *AppServiceImpl) buildACDContext() (acdContext context.Context, err error) {
	//this method should only call in case of argo-integration and gitops configured
	acdToken, err := impl.argoUserService.GetLatestDevtronArgoCdUserToken()
	if err != nil {
		impl.logger.Errorw("error in getting acd token", "err", err)
		return nil, err
	}
	ctx := context.Background()
	ctx = context.WithValue(ctx, "token", acdToken)
	return ctx, nil
}

<<<<<<< HEAD
func (impl *AppServiceImpl) getDbMigrationOverride(overrideRequest *bean.ValuesOverrideRequest, artifact *repository.CiArtifact, isRollback bool) (overrideJson []byte, err error) {
	if isRollback {
		return nil, fmt.Errorf("rollback not supported ye")
	}
	notConfigured := false
	config, err := impl.dbMigrationConfigRepository.FindByPipelineId(overrideRequest.PipelineId)
	if err != nil && !IsErrNoRows(err) {
		impl.logger.Errorw("error in fetching pipeline override config", "req", overrideRequest, "err", err)
		return nil, err
	} else if IsErrNoRows(err) {
		notConfigured = true
	}
	envVal := &EnvironmentOverride{}
	if notConfigured {
		impl.logger.Warnw("no active db migration found", "pipeline", overrideRequest.PipelineId)
		envVal.Enabled = false
	} else {
		materialInfos, err := artifact.ParseMaterialInfo()
		if err != nil {
			return nil, err
		}

		hash, ok := materialInfos[config.GitMaterial.Url]
		if !ok {
			impl.logger.Errorf("wrong url map ", "map", materialInfos, "url", config.GitMaterial.Url)
			return nil, fmt.Errorf("configured url not found in material %s", config.GitMaterial.Url)
		}

		envVal.Enabled = true
		if config.GitMaterial.GitProvider.AuthMode != repository.AUTH_MODE_USERNAME_PASSWORD &&
			config.GitMaterial.GitProvider.AuthMode != repository.AUTH_MODE_ACCESS_TOKEN &&
			config.GitMaterial.GitProvider.AuthMode != repository.AUTH_MODE_ANONYMOUS {
			return nil, fmt.Errorf("auth mode %s not supported for migration", config.GitMaterial.GitProvider.AuthMode)
		}
		envVal.appendEnvironmentVariable("GIT_REPO_URL", config.GitMaterial.Url)
		envVal.appendEnvironmentVariable("GIT_USER", config.GitMaterial.GitProvider.UserName)
		var password string
		if config.GitMaterial.GitProvider.AuthMode == repository.AUTH_MODE_USERNAME_PASSWORD {
			password = config.GitMaterial.GitProvider.Password
		} else {
			password = config.GitMaterial.GitProvider.AccessToken
		}
		envVal.appendEnvironmentVariable("GIT_AUTH_TOKEN", password)
		// parse git-tag not required
		//envVal.appendEnvironmentVariable("GIT_TAG", "")
		envVal.appendEnvironmentVariable("GIT_HASH", hash)
		envVal.appendEnvironmentVariable("SCRIPT_LOCATION", config.ScriptSource)
		envVal.appendEnvironmentVariable("DB_TYPE", string(config.DbConfig.Type))
		envVal.appendEnvironmentVariable("DB_USER_NAME", config.DbConfig.UserName)
		envVal.appendEnvironmentVariable("DB_PASSWORD", config.DbConfig.Password)
		envVal.appendEnvironmentVariable("DB_HOST", config.DbConfig.Host)
		envVal.appendEnvironmentVariable("DB_PORT", config.DbConfig.Port)
		envVal.appendEnvironmentVariable("DB_NAME", config.DbConfig.DbName)
		//Will be used for rollback don't delete it
		//envVal.appendEnvironmentVariable("MIGRATE_TO_VERSION", strconv.Itoa(overrideRequest.TargetDbVersion))
	}
	dbMigrationConfig := map[string]interface{}{"dbMigrationConfig": envVal}
	confByte, err := json.Marshal(dbMigrationConfig)
	if err != nil {
		return nil, err
	}
	return confByte, nil
}

func (impl *AppServiceImpl) GetAppMetricsByTriggerType(overrideRequest *bean.ValuesOverrideRequest, ctx context.Context) (bool, error) {

	var appMetrics bool
	if overrideRequest.DeploymentWithConfig == bean.DEPLOYMENT_CONFIG_TYPE_SPECIFIC_TRIGGER {
		_, span := otel.Tracer("orchestrator").Start(ctx, "deploymentTemplateHistoryRepository.GetHistoryByPipelineIdAndWfrId")
		deploymentTemplateHistory, err := impl.deploymentTemplateHistoryRepository.GetHistoryByPipelineIdAndWfrId(overrideRequest.PipelineId, overrideRequest.WfrIdForDeploymentWithSpecificTrigger)
		span.End()
		if err != nil {
			impl.logger.Errorw("error in getting deployed deployment template history by pipelineId and wfrId", "err", err, "pipelineId", &overrideRequest, "wfrId", overrideRequest.WfrIdForDeploymentWithSpecificTrigger)
			return appMetrics, err
		}
		appMetrics = deploymentTemplateHistory.IsAppMetricsEnabled

	} else if overrideRequest.DeploymentWithConfig == bean.DEPLOYMENT_CONFIG_TYPE_LAST_SAVED {
		_, span := otel.Tracer("orchestrator").Start(ctx, "appLevelMetricsRepository.FindByAppId")
		appLevelMetrics, err := impl.appLevelMetricsRepository.FindByAppId(overrideRequest.AppId)
		span.End()
		if err != nil && !IsErrNoRows(err) {
			impl.logger.Errorw("err", err)
			return appMetrics, &ApiError{InternalMessage: "unable to fetch app level metrics flag"}
		}
		appMetrics = appLevelMetrics.AppMetrics

		_, span = otel.Tracer("orchestrator").Start(ctx, "envLevelMetricsRepository.FindByAppIdAndEnvId")
		envLevelMetrics, err := impl.envLevelMetricsRepository.FindByAppIdAndEnvId(overrideRequest.AppId, overrideRequest.EnvId)
		span.End()
		if err != nil && !IsErrNoRows(err) {
			impl.logger.Errorw("err", err)
			return appMetrics, &ApiError{InternalMessage: "unable to fetch env level metrics flag"}
		}
		if envLevelMetrics.Id != 0 && envLevelMetrics.AppMetrics != nil {
			appMetrics = *envLevelMetrics.AppMetrics
		}
	}
	return appMetrics, nil
}

func (impl *AppServiceImpl) GetDeploymentStrategyByTriggerType(overrideRequest *bean.ValuesOverrideRequest, ctx context.Context) (*chartConfig.PipelineStrategy, error) {

	strategy := &chartConfig.PipelineStrategy{}
	var err error
	if overrideRequest.DeploymentWithConfig == bean.DEPLOYMENT_CONFIG_TYPE_SPECIFIC_TRIGGER {
		_, span := otel.Tracer("orchestrator").Start(ctx, "strategyHistoryRepository.GetHistoryByPipelineIdAndWfrId")
		strategyHistory, err := impl.strategyHistoryRepository.GetHistoryByPipelineIdAndWfrId(overrideRequest.PipelineId, overrideRequest.WfrIdForDeploymentWithSpecificTrigger)
		span.End()
		if err != nil {
			impl.logger.Errorw("error in getting deployed strategy history by pipleinId and wfrId", "err", err, "pipelineId", overrideRequest.PipelineId, "wfrId", overrideRequest.WfrIdForDeploymentWithSpecificTrigger)
			return nil, err
		}
		strategy.Strategy = strategyHistory.Strategy
		strategy.Config = strategyHistory.Config
		strategy.PipelineId = overrideRequest.PipelineId
	} else if overrideRequest.DeploymentWithConfig == bean.DEPLOYMENT_CONFIG_TYPE_LAST_SAVED {
		if overrideRequest.ForceTrigger {
			_, span := otel.Tracer("orchestrator").Start(ctx, "pipelineConfigRepository.GetDefaultStrategyByPipelineId")
			strategy, err = impl.pipelineConfigRepository.GetDefaultStrategyByPipelineId(overrideRequest.PipelineId)
			span.End()
		} else {
			var deploymentTemplate chartRepoRepository.DeploymentStrategy
			if overrideRequest.DeploymentTemplate == "ROLLING" {
				deploymentTemplate = chartRepoRepository.DEPLOYMENT_STRATEGY_ROLLING
			} else if overrideRequest.DeploymentTemplate == "BLUE-GREEN" {
				deploymentTemplate = chartRepoRepository.DEPLOYMENT_STRATEGY_BLUE_GREEN
			} else if overrideRequest.DeploymentTemplate == "CANARY" {
				deploymentTemplate = chartRepoRepository.DEPLOYMENT_STRATEGY_CANARY
			} else if overrideRequest.DeploymentTemplate == "RECREATE" {
				deploymentTemplate = chartRepoRepository.DEPLOYMENT_STRATEGY_RECREATE
			}

			if len(deploymentTemplate) > 0 {
				_, span := otel.Tracer("orchestrator").Start(ctx, "pipelineConfigRepository.FindByStrategyAndPipelineId")
				strategy, err = impl.pipelineConfigRepository.FindByStrategyAndPipelineId(deploymentTemplate, overrideRequest.PipelineId)
				span.End()
			} else {
				_, span := otel.Tracer("orchestrator").Start(ctx, "pipelineConfigRepository.GetDefaultStrategyByPipelineId")
				strategy, err = impl.pipelineConfigRepository.GetDefaultStrategyByPipelineId(overrideRequest.PipelineId)
				span.End()
			}
		}
		if err != nil && errors2.IsNotFound(err) == false {
			impl.logger.Errorf("invalid state", "err", err, "req", strategy)
			return nil, err
		}
	}
	return strategy, nil
}

func (impl *AppServiceImpl) GetEnvOverrideByTriggerType(overrideRequest *bean.ValuesOverrideRequest, triggeredAt time.Time, ctx context.Context) (*chartConfig.EnvConfigOverride, error) {

	envOverride := &chartConfig.EnvConfigOverride{}

	var err error
	if overrideRequest.DeploymentWithConfig == bean.DEPLOYMENT_CONFIG_TYPE_SPECIFIC_TRIGGER {
		_, span := otel.Tracer("orchestrator").Start(ctx, "deploymentTemplateHistoryRepository.GetHistoryByPipelineIdAndWfrId")
		deploymentTemplateHistory, err := impl.deploymentTemplateHistoryRepository.GetHistoryByPipelineIdAndWfrId(overrideRequest.PipelineId, overrideRequest.WfrIdForDeploymentWithSpecificTrigger)
		//VARIABLE_SNAPSHOT_GET and resolve

		span.End()
		if err != nil {
			impl.logger.Errorw("error in getting deployed deployment template history by pipelineId and wfrId", "err", err, "pipelineId", &overrideRequest, "wfrId", overrideRequest.WfrIdForDeploymentWithSpecificTrigger)
			return nil, err
		}
		templateName := deploymentTemplateHistory.TemplateName
		templateVersion := deploymentTemplateHistory.TemplateVersion
		if templateName == "Rollout Deployment" {
			templateName = ""
		}
		//getting chart_ref by id
		_, span = otel.Tracer("orchestrator").Start(ctx, "chartRefRepository.FindByVersionAndName")
		chartRef, err := impl.chartRefRepository.FindByVersionAndName(templateName, templateVersion)
		span.End()
		if err != nil {
			impl.logger.Errorw("error in getting chartRef by version and name", "err", err, "version", templateVersion, "name", templateName)
			return nil, err
		}
		//assuming that if a chartVersion is deployed then it's envConfigOverride will be available
		_, span = otel.Tracer("orchestrator").Start(ctx, "environmentConfigRepository.GetByAppIdEnvIdAndChartRefId")
		envOverride, err = impl.environmentConfigRepository.GetByAppIdEnvIdAndChartRefId(overrideRequest.AppId, overrideRequest.EnvId, chartRef.Id)
		span.End()
		if err != nil {
			impl.logger.Errorw("error in getting envConfigOverride for pipeline for specific chartVersion", "err", err, "appId", overrideRequest.AppId, "envId", overrideRequest.EnvId, "chartRefId", chartRef.Id)
			return nil, err
		}

		_, span = otel.Tracer("orchestrator").Start(ctx, "envRepository.FindById")
		env, err := impl.envRepository.FindById(envOverride.TargetEnvironment)
		span.End()
		if err != nil {
			impl.logger.Errorw("unable to find env", "err", err)
			return nil, err
		}
		envOverride.Environment = env

		//updating historical data in envConfigOverride and appMetrics flag
		envOverride.IsOverride = true
		envOverride.EnvOverrideValues = deploymentTemplateHistory.Template

		resolvedTemplate, variableMap, err := impl.getResolvedTemplateWithSnapshot(deploymentTemplateHistory.Id, envOverride.EnvOverrideValues)
		envOverride.ResolvedEnvOverrideValues = resolvedTemplate
		envOverride.VariableSnapshot = variableMap
		if err != nil {
			return envOverride, err
		}
	} else if overrideRequest.DeploymentWithConfig == bean.DEPLOYMENT_CONFIG_TYPE_LAST_SAVED {
		_, span := otel.Tracer("orchestrator").Start(ctx, "environmentConfigRepository.ActiveEnvConfigOverride")
		envOverride, err = impl.environmentConfigRepository.ActiveEnvConfigOverride(overrideRequest.AppId, overrideRequest.EnvId)

		var chart *chartRepoRepository.Chart
		span.End()
		if err != nil {
			impl.logger.Errorw("invalid state", "err", err, "req", overrideRequest)
			return nil, err
		}
		if envOverride.Id == 0 {
			_, span = otel.Tracer("orchestrator").Start(ctx, "chartRepository.FindLatestChartForAppByAppId")
			chart, err = impl.chartRepository.FindLatestChartForAppByAppId(overrideRequest.AppId)
			span.End()
			if err != nil {
				impl.logger.Errorw("invalid state", "err", err, "req", overrideRequest)
				return nil, err
			}
			_, span = otel.Tracer("orchestrator").Start(ctx, "environmentConfigRepository.FindChartByAppIdAndEnvIdAndChartRefId")
			envOverride, err = impl.environmentConfigRepository.FindChartByAppIdAndEnvIdAndChartRefId(overrideRequest.AppId, overrideRequest.EnvId, chart.ChartRefId)
			span.End()
			if err != nil && !errors2.IsNotFound(err) {
				impl.logger.Errorw("invalid state", "err", err, "req", overrideRequest)
				return nil, err
			}

			//creating new env override config
			if errors2.IsNotFound(err) || envOverride == nil {
				_, span = otel.Tracer("orchestrator").Start(ctx, "envRepository.FindById")
				environment, err := impl.envRepository.FindById(overrideRequest.EnvId)
				span.End()
				if err != nil && !IsErrNoRows(err) {
					return nil, err
				}
				envOverride = &chartConfig.EnvConfigOverride{
					Active:            true,
					ManualReviewed:    true,
					Status:            models.CHARTSTATUS_SUCCESS,
					TargetEnvironment: overrideRequest.EnvId,
					ChartId:           chart.Id,
					AuditLog:          sql.AuditLog{UpdatedBy: overrideRequest.UserId, UpdatedOn: triggeredAt, CreatedOn: triggeredAt, CreatedBy: overrideRequest.UserId},
					Namespace:         environment.Namespace,
					IsOverride:        false,
					EnvOverrideValues: "{}",
					Latest:            false,
					IsBasicViewLocked: chart.IsBasicViewLocked,
					CurrentViewEditor: chart.CurrentViewEditor,
				}
				_, span = otel.Tracer("orchestrator").Start(ctx, "environmentConfigRepository.Save")
				err = impl.environmentConfigRepository.Save(envOverride)
				span.End()
				if err != nil {
					impl.logger.Errorw("error in creating envconfig", "data", envOverride, "error", err)
					return nil, err
				}
			}
			envOverride.Chart = chart
		} else if envOverride.Id > 0 && !envOverride.IsOverride {
			_, span = otel.Tracer("orchestrator").Start(ctx, "chartRepository.FindLatestChartForAppByAppId")
			chart, err = impl.chartRepository.FindLatestChartForAppByAppId(overrideRequest.AppId)
			span.End()
			if err != nil {
				impl.logger.Errorw("invalid state", "err", err, "req", overrideRequest)
				return nil, err
			}
			envOverride.Chart = chart
		}

		_, span = otel.Tracer("orchestrator").Start(ctx, "envRepository.FindById")
		env, err := impl.envRepository.FindById(envOverride.TargetEnvironment)
		span.End()
		if err != nil {
			impl.logger.Errorw("unable to find env", "err", err)
			return nil, err
		}
		envOverride.Environment = env

		//VARIABLE different cases for variable resolution
		scope := resourceQualifiers.Scope{
			AppId:     overrideRequest.AppId,
			EnvId:     overrideRequest.EnvId,
			ClusterId: overrideRequest.ClusterId,
			SystemMetadata: &resourceQualifiers.SystemMetadata{
				EnvironmentName: env.Name,
				ClusterName:     env.Cluster.ClusterName,
				Namespace:       env.Namespace,
				AppName:         overrideRequest.AppName,
				Image:           overrideRequest.Image,
				ImageTag:        util3.GetImageTagFromImage(overrideRequest.Image),
			},
		}

		if envOverride.IsOverride {

			resolvedTemplate, variableMap, err := impl.extractVariablesAndResolveTemplate(scope, envOverride.EnvOverrideValues, repository6.Entity{
				EntityType: repository6.EntityTypeDeploymentTemplateEnvLevel,
				EntityId:   envOverride.Id,
			})
			envOverride.ResolvedEnvOverrideValues = resolvedTemplate
			envOverride.VariableSnapshot = variableMap
			if err != nil {
				return envOverride, err
			}

		} else {
			resolvedTemplate, variableMap, err := impl.extractVariablesAndResolveTemplate(scope, chart.GlobalOverride, repository6.Entity{
				EntityType: repository6.EntityTypeDeploymentTemplateAppLevel,
				EntityId:   chart.Id,
			})
			envOverride.Chart.ResolvedGlobalOverride = resolvedTemplate
			envOverride.VariableSnapshot = variableMap
			if err != nil {
				return envOverride, err
			}

		}
	}

	return envOverride, nil
}

func (impl *AppServiceImpl) getResolvedTemplateWithSnapshot(deploymentTemplateHistoryId int, template string) (string, map[string]string, error) {

	variableSnapshotMap := make(map[string]string)
	reference := repository6.HistoryReference{
		HistoryReferenceId:   deploymentTemplateHistoryId,
		HistoryReferenceType: repository6.HistoryReferenceTypeDeploymentTemplate,
	}
	variableSnapshot, err := impl.variableSnapshotHistoryService.GetVariableHistoryForReferences([]repository6.HistoryReference{reference})
	if err != nil {
		return template, variableSnapshotMap, err
	}

	if _, ok := variableSnapshot[reference]; !ok {
		return template, variableSnapshotMap, nil
	}

	err = json.Unmarshal(variableSnapshot[reference].VariableSnapshot, &variableSnapshotMap)
	if err != nil {
		return template, variableSnapshotMap, err
	}

	if len(variableSnapshotMap) == 0 {
		return template, variableSnapshotMap, nil
	}
	scopedVariableData := parsers.GetScopedVarData(variableSnapshotMap, make(map[string]bool), true)
	request := parsers.VariableParserRequest{Template: template, TemplateType: parsers.JsonVariableTemplate, Variables: scopedVariableData}
	parserResponse := impl.variableTemplateParser.ParseTemplate(request)
	err = parserResponse.Error
	if err != nil {
		return template, variableSnapshotMap, err
	}
	resolvedTemplate := parserResponse.ResolvedTemplate
	return resolvedTemplate, variableSnapshotMap, nil
}

func (impl *AppServiceImpl) extractVariablesAndResolveTemplate(scope resourceQualifiers.Scope, template string, entity repository6.Entity) (string, map[string]string, error) {

	variableMap := make(map[string]string)
	entityToVariables, err := impl.variableEntityMappingService.GetAllMappingsForEntities([]repository6.Entity{entity})
	if err != nil {
		return template, variableMap, err
	}

	if vars, ok := entityToVariables[entity]; !ok || len(vars) == 0 {
		return template, variableMap, nil
	}

	// pre-populating variable map with variable so that the variables which don't have any resolved data
	// is saved in snapshot
	for _, variable := range entityToVariables[entity] {
		variableMap[variable] = impl.scopedVariableService.GetFormattedVariableForName(variable)
	}

	scopedVariables, err := impl.scopedVariableService.GetScopedVariables(scope, entityToVariables[entity], true)
	if err != nil {
		return template, variableMap, err
	}

	for _, variable := range scopedVariables {
		variableMap[variable.VariableName] = variable.VariableValue.StringValue()
	}

	parserRequest := parsers.VariableParserRequest{Template: template, Variables: scopedVariables, TemplateType: parsers.JsonVariableTemplate}
	parserResponse := impl.variableTemplateParser.ParseTemplate(parserRequest)
	err = parserResponse.Error
	if err != nil {
		return template, variableMap, err
	}

	resolvedTemplate := parserResponse.ResolvedTemplate
	return resolvedTemplate, variableMap, nil
}

func (impl *AppServiceImpl) GetValuesOverrideForTrigger(overrideRequest *bean.ValuesOverrideRequest, triggeredAt time.Time, ctx context.Context) (*ValuesOverrideResponse, error) {
	if overrideRequest.DeploymentType == models.DEPLOYMENTTYPE_UNKNOWN {
		overrideRequest.DeploymentType = models.DEPLOYMENTTYPE_DEPLOY
	}
	if len(overrideRequest.DeploymentWithConfig) == 0 {
		overrideRequest.DeploymentWithConfig = bean.DEPLOYMENT_CONFIG_TYPE_LAST_SAVED
	}
	valuesOverrideResponse := &ValuesOverrideResponse{}
	isPipelineOverrideCreated := overrideRequest.PipelineOverrideId > 0
	pipeline, err := impl.pipelineRepository.FindById(overrideRequest.PipelineId)
	valuesOverrideResponse.Pipeline = pipeline
	if err != nil {
		impl.logger.Errorw("error in fetching pipeline by pipeline id", "err", err, "pipeline-id-", overrideRequest.PipelineId)
		return valuesOverrideResponse, err
	}

	_, span := otel.Tracer("orchestrator").Start(ctx, "ciArtifactRepository.Get")
	artifact, err := impl.ciArtifactRepository.Get(overrideRequest.CiArtifactId)
	valuesOverrideResponse.Artifact = artifact
	span.End()
	if err != nil {
		return valuesOverrideResponse, err
	}
	overrideRequest.Image = artifact.Image

	strategy, err := impl.GetDeploymentStrategyByTriggerType(overrideRequest, ctx)
	valuesOverrideResponse.PipelineStrategy = strategy
	if err != nil {
		impl.logger.Errorw("error in getting strategy by trigger type", "err", err)
		return valuesOverrideResponse, err
	}

	envOverride, err := impl.GetEnvOverrideByTriggerType(overrideRequest, triggeredAt, ctx)
	valuesOverrideResponse.EnvOverride = envOverride
	if err != nil {
		impl.logger.Errorw("error in getting env override by trigger type", "err", err)
		return valuesOverrideResponse, err
	}
	appMetrics, err := impl.GetAppMetricsByTriggerType(overrideRequest, ctx)
	valuesOverrideResponse.AppMetrics = appMetrics
	if err != nil {
		impl.logger.Errorw("error in getting app metrics by trigger type", "err", err)
		return valuesOverrideResponse, err
	}
	var (
		pipelineOverride                                     *chartConfig.PipelineOverride
		dbMigrationOverride, configMapJson, appLabelJsonByte []byte
	)

	// Conditional Block based on PipelineOverrideCreated --> start
	if !isPipelineOverrideCreated {
		_, span = otel.Tracer("orchestrator").Start(ctx, "savePipelineOverride")
		pipelineOverride, err = impl.savePipelineOverride(overrideRequest, envOverride.Id, triggeredAt)
		span.End()
		if err != nil {
			return valuesOverrideResponse, err
		}
		overrideRequest.PipelineOverrideId = pipelineOverride.Id
	} else {
		pipelineOverride, err = impl.pipelineOverrideRepository.FindById(overrideRequest.PipelineOverrideId)
		if err != nil {
			impl.logger.Errorw("error in getting pipelineOverride for valuesOverrideResponse", "PipelineOverrideId", overrideRequest.PipelineOverrideId)
			return nil, err
		}
	}
	// Conditional Block based on PipelineOverrideCreated --> end

	//TODO: check status and apply lock
	releaseOverrideJson, err := impl.getReleaseOverride(envOverride, overrideRequest, artifact, pipelineOverride, strategy, &appMetrics)
	valuesOverrideResponse.ReleaseOverrideJSON = releaseOverrideJson
	if err != nil {
		return valuesOverrideResponse, err
	}

	// Conditional Block based on PipelineOverrideCreated --> start
	if !isPipelineOverrideCreated {
		_, span = otel.Tracer("orchestrator").Start(ctx, "getDbMigrationOverride")
		//FIXME: how to determine rollback
		//we can't depend on ciArtifact ID because CI pipeline can be manually triggered in any order regardless of sourcecode status
		dbMigrationOverride, err = impl.getDbMigrationOverride(overrideRequest, artifact, false)
		span.End()
		if err != nil {
			impl.logger.Errorw("error in fetching db migration config", "req", overrideRequest, "err", err)
			return valuesOverrideResponse, err
		}
		chartVersion := envOverride.Chart.ChartVersion
		_, span = otel.Tracer("orchestrator").Start(ctx, "getConfigMapAndSecretJsonV2")
		configMapJson, err = impl.getConfigMapAndSecretJsonV2(overrideRequest.AppId, envOverride.TargetEnvironment, overrideRequest.PipelineId, chartVersion, overrideRequest.DeploymentWithConfig, overrideRequest.WfrIdForDeploymentWithSpecificTrigger)
		span.End()
		if err != nil {
			impl.logger.Errorw("error in fetching config map n secret ", "err", err)
			configMapJson = nil
		}
		_, span = otel.Tracer("orchestrator").Start(ctx, "appCrudOperationService.GetLabelsByAppIdForDeployment")
		appLabelJsonByte, err = impl.appCrudOperationService.GetLabelsByAppIdForDeployment(overrideRequest.AppId)
		span.End()
		if err != nil {
			impl.logger.Errorw("error in fetching app labels for gitOps commit", "err", err)
			appLabelJsonByte = nil
		}

		mergedValues, err := impl.mergeOverrideValues(envOverride, dbMigrationOverride, releaseOverrideJson, configMapJson, appLabelJsonByte, strategy)
		appName := fmt.Sprintf("%s-%s", overrideRequest.AppName, envOverride.Environment.Name)
		mergedValues = impl.autoscalingCheckBeforeTrigger(ctx, appName, envOverride.Namespace, mergedValues, overrideRequest)

		_, span = otel.Tracer("orchestrator").Start(ctx, "dockerRegistryIpsConfigService.HandleImagePullSecretOnApplicationDeployment")
		// handle image pull secret if access given
		mergedValues, err = impl.dockerRegistryIpsConfigService.HandleImagePullSecretOnApplicationDeployment(envOverride.Environment, pipeline.CiPipelineId, mergedValues)
		span.End()
		if err != nil {
			return valuesOverrideResponse, err
		}

		pipelineOverride.PipelineMergedValues = string(mergedValues)
		valuesOverrideResponse.MergedValues = string(mergedValues)
		err = impl.pipelineOverrideRepository.Update(pipelineOverride)
		if err != nil {
			return valuesOverrideResponse, err
		}
	} else {
		valuesOverrideResponse.MergedValues = pipelineOverride.PipelineMergedValues
	}
	// Conditional Block based on PipelineOverrideCreated --> end
	return valuesOverrideResponse, err
}

func (impl *AppServiceImpl) BuildManifestForTrigger(overrideRequest *bean.ValuesOverrideRequest, triggeredAt time.Time, ctx context.Context) (valuesOverrideResponse *ValuesOverrideResponse, builtChartPath string, err error) {
	valuesOverrideResponse = &ValuesOverrideResponse{}
	valuesOverrideResponse, err = impl.GetValuesOverrideForTrigger(overrideRequest, triggeredAt, ctx)
	if err != nil {
		impl.logger.Errorw("error in fetching values for trigger", "err", err)
		return valuesOverrideResponse, "", err
	}
	// build temp reference chart path for deployment
	builtChartPath, err = impl.BuildChartAndGetPath(overrideRequest.AppName, valuesOverrideResponse.EnvOverride, ctx)
	if err != nil {
		impl.logger.Errorw("error in parsing reference chart", "err", err)
		return valuesOverrideResponse, "", err
	}
	return valuesOverrideResponse, builtChartPath, err
}

=======
>>>>>>> bd213d22
func (impl *AppServiceImpl) GetLatestDeployedManifestByPipelineId(appId int, envId int, runner string, ctx context.Context) ([]byte, error) {

	manifestByteArray := make([]byte, 0)

	pipeline, err := impl.pipelineRepository.FindActiveByAppIdAndEnvironmentId(appId, envId)
	if err != nil || pipeline == nil {
		impl.logger.Errorw("error in fetching pipeline by appId and envId", "appId", appId, "envId", envId, "err", err)
		return manifestByteArray, err
	}

	if runner == "CD" {
		runner = "DEPLOY"
	} else if runner == "PRECD" {
		runner = "PRE"
	} else if runner == "POSTCD" {
		runner = "POST"
	}

	cdWorkflowRunner, err := impl.cdWorkflowRepository.FindLastStatusByPipelineIdAndRunnerType(pipeline[0].Id, bean.WorkflowType(runner))
	if err != nil {
		impl.logger.Errorw("error in fetching cd_workflow runner by pipeline id and runner type", "err", err)
		return manifestByteArray, err
	}

	return cdWorkflowRunner.HelmReferenceChart, nil

}
<<<<<<< HEAD

func (impl *AppServiceImpl) GetDeployedManifestByPipelineIdAndCDWorkflowId(cdWorkflowRunnerId int, ctx context.Context) ([]byte, error) {

=======

func (impl *AppServiceImpl) GetDeployedManifestByPipelineIdAndCDWorkflowId(cdWorkflowRunnerId int, ctx context.Context) ([]byte, error) {

>>>>>>> bd213d22
	manifestByteArray := make([]byte, 0)

	cdWorkflowRunner, err := impl.cdWorkflowRepository.FindWorkflowRunnerById(cdWorkflowRunnerId)
	if err != nil {
		impl.logger.Errorw("error in getting runners by cdWorkflowId", "err", err)
		return manifestByteArray, err
	}

	return cdWorkflowRunner.HelmReferenceChart, nil

}

func (impl *AppServiceImpl) BuildChartAndGetPath(appName string, envOverride *chartConfig.EnvConfigOverride, ctx context.Context) (string, error) {

	if !strings.HasSuffix(envOverride.Chart.ChartLocation, fmt.Sprintf("%s%s", "/", envOverride.Chart.ChartVersion)) {
		_, span := otel.Tracer("orchestrator").Start(ctx, "autoHealChartLocationInChart")
		err := impl.autoHealChartLocationInChart(ctx, envOverride)
		span.End()
		if err != nil {
			return "", err
		}
	}
	chartMetaData := &chart2.Metadata{
		Name:    appName,
		Version: envOverride.Chart.ChartVersion,
	}
	referenceTemplatePath := path.Join(string(impl.refChartDir), envOverride.Chart.ReferenceTemplate)
	// Load custom charts to referenceTemplatePath if not exists
	if _, err := os.Stat(referenceTemplatePath); os.IsNotExist(err) {
		chartRefValue, err := impl.chartRefRepository.FindById(envOverride.Chart.ChartRefId)
		if err != nil {
			impl.logger.Errorw("error in fetching ChartRef data", "err", err)
			return "", err
		}
		if chartRefValue.ChartData != nil {
			chartInfo, err := impl.chartService.ExtractChartIfMissing(chartRefValue.ChartData, string(impl.refChartDir), chartRefValue.Location)
			if chartInfo != nil && chartInfo.TemporaryFolder != "" {
				err1 := os.RemoveAll(chartInfo.TemporaryFolder)
				if err1 != nil {
					impl.logger.Errorw("error in deleting temp dir ", "err", err)
				}
			}
			return "", err
		}
	}
	_, span := otel.Tracer("orchestrator").Start(ctx, "chartTemplateService.BuildChart")
	tempReferenceTemplateDir, err := impl.chartTemplateService.BuildChart(ctx, chartMetaData, referenceTemplatePath)
	span.End()
	if err != nil {
		return "", err
	}
	return tempReferenceTemplateDir, nil
}

func (impl *AppServiceImpl) CopyFile(source, destination string) error {
	input, err := ioutil.ReadFile(source)
	if err != nil {
		impl.logger.Errorw("error in reading file input", "err", err)
		return err
	}
	err = ioutil.WriteFile(destination, input, 0644)
	if err != nil {
		impl.logger.Errorw("error in writing file output", "err", err)
		return err
	}
	return nil
}

<<<<<<< HEAD
func (impl *AppServiceImpl) MergeDefaultValuesWithOverrideValues(overrideValues string, builtChartPath string) error {
	valuesFilePath := path.Join(builtChartPath, "values.yaml") //default values of helm chart
	defaultValues, err := ioutil.ReadFile(valuesFilePath)
	if err != nil {
		return err
	}
	defaultValuesJson, err := yaml.YAMLToJSON(defaultValues)
	if err != nil {
		return err
	}
	mergedValues, err := impl.mergeUtil.JsonPatch(defaultValuesJson, []byte(overrideValues))
	if err != nil {
		return err
	}
	mergedValuesYaml, err := yaml.JSONToYAML(mergedValues)
	if err != nil {
		return err
	}
	err = ioutil.WriteFile(valuesFilePath, mergedValuesYaml, 0600)
	if err != nil {
		return err
	}
	return err
}

=======
>>>>>>> bd213d22
func (impl *AppServiceImpl) CreateGitopsRepo(app *app.App, userId int32) (gitopsRepoName string, chartGitAttr *ChartGitAttribute, err error) {
	chart, err := impl.chartRepository.FindLatestChartForAppByAppId(app.Id)
	if err != nil && pg.ErrNoRows != err {
		return "", nil, err
	}
	gitOpsRepoName := impl.chartTemplateService.GetGitOpsRepoName(app.AppName)
	chartGitAttr, err = impl.chartTemplateService.CreateGitRepositoryForApp(gitOpsRepoName, chart.ReferenceTemplate, chart.ChartVersion, userId)
	if err != nil {
		impl.logger.Errorw("error in pushing chart to git ", "gitOpsRepoName", gitOpsRepoName, "err", err)
		return "", nil, err
	}
	return gitOpsRepoName, chartGitAttr, nil
}

<<<<<<< HEAD
func (impl *AppServiceImpl) DeployArgocdApp(overrideRequest *bean.ValuesOverrideRequest, valuesOverrideResponse *ValuesOverrideResponse, triggeredAt time.Time, ctx context.Context) error {

	impl.logger.Debugw("new pipeline found", "pipeline", valuesOverrideResponse.Pipeline)
	_, span := otel.Tracer("orchestrator").Start(ctx, "createArgoApplicationIfRequired")
	name, err := impl.createArgoApplicationIfRequired(overrideRequest.AppId, valuesOverrideResponse.EnvOverride, valuesOverrideResponse.Pipeline, overrideRequest.UserId)
	span.End()
	if err != nil {
		impl.logger.Errorw("acd application create error on cd trigger", "err", err, "req", overrideRequest)
		return err
	}
	impl.logger.Debugw("argocd application created", "name", name)

	_, span = otel.Tracer("orchestrator").Start(ctx, "updateArgoPipeline")
	updateAppInArgocd, err := impl.updateArgoPipeline(overrideRequest.AppId, valuesOverrideResponse.Pipeline.Name, valuesOverrideResponse.EnvOverride, ctx)
	span.End()
	if err != nil {
		impl.logger.Errorw("error in updating argocd app ", "err", err)
		return err
	}
	if updateAppInArgocd {
		impl.logger.Debug("argo-cd successfully updated")
	} else {
		impl.logger.Debug("argo-cd failed to update, ignoring it")
	}
	//update workflow runner status, used in app workflow view
	err = impl.UpdateCDWorkflowRunnerStatus(ctx, overrideRequest, triggeredAt, pipelineConfig.WorkflowInProgress)
	if err != nil {
		impl.logger.Errorw("error in updating the workflow runner status, createHelmAppForCdPipeline", "err", err)
		return err
	}
	return nil
}

func (impl *AppServiceImpl) DeployApp(overrideRequest *bean.ValuesOverrideRequest, valuesOverrideResponse *ValuesOverrideResponse, triggeredAt time.Time, ctx context.Context) error {

	if IsAcdApp(overrideRequest.DeploymentAppType) {
		_, span := otel.Tracer("orchestrator").Start(ctx, "DeployArgocdApp")
		err := impl.DeployArgocdApp(overrideRequest, valuesOverrideResponse, triggeredAt, ctx)
		span.End()
		if err != nil {
			impl.logger.Errorw("error in deploying app on argocd", "err", err)
			return err
		}
	} else if IsHelmApp(overrideRequest.DeploymentAppType) {
		_, span := otel.Tracer("orchestrator").Start(ctx, "createHelmAppForCdPipeline")
		_, err := impl.createHelmAppForCdPipeline(overrideRequest, valuesOverrideResponse, triggeredAt, ctx)
		span.End()
		if err != nil {
			impl.logger.Errorw("error in creating or updating helm application for cd pipeline", "err", err)
			return err
		}
	}
	return nil
}

func (impl *AppServiceImpl) ValidateTriggerEvent(triggerEvent bean.TriggerEvent) (bool, error) {

	switch triggerEvent.DeploymentAppType {
	case bean2.ArgoCd:
		if !triggerEvent.PerformChartPush {
			return false, errors2.New("For deployment type ArgoCd, PerformChartPush flag expected value = true, got false")
		}
	case bean2.Helm:
		return true, nil
	case bean2.ManifestPush:
		if triggerEvent.PerformDeploymentOnCluster {
			return false, errors2.New("For deployment type GitOpsWithoutDeployment, PerformDeploymentOnCluster flag expected value = false, got value = true")
		}
	case bean2.ManifestDownload:
		if triggerEvent.PerformChartPush {
			return false, error2.New("For deployment type ManifestDownload,  PerformChartPush flag expected value = false, got true")
		}
		if triggerEvent.PerformDeploymentOnCluster {
			return false, error2.New("For deployment type ManifestDownload,  PerformDeploymentOnCluster flag expected value = false, got true")
		}
	}
	return true, nil

}

// write integration/unit test for each function
func (impl *AppServiceImpl) TriggerPipeline(overrideRequest *bean.ValuesOverrideRequest, valuesOverrideResponse *ValuesOverrideResponse, builtChartPath string, triggerEvent bean.TriggerEvent, ctx context.Context) (releaseNo int, manifest []byte, err error) {
	isRequestValid, err := impl.ValidateTriggerEvent(triggerEvent)
	if !isRequestValid {
		return releaseNo, manifest, err
	}
	if err != nil && triggerEvent.GetManifestInResponse {
		timeline := &pipelineConfig.PipelineStatusTimeline{
			CdWorkflowRunnerId: overrideRequest.WfrId,
			Status:             "HELM_PACKAGE_GENERATION_FAILED",
			StatusDetail:       fmt.Sprintf("Helm package generation failed. - %v", err),
			StatusTime:         time.Now(),
			AuditLog: sql.AuditLog{
				CreatedBy: overrideRequest.UserId,
				CreatedOn: time.Now(),
				UpdatedBy: overrideRequest.UserId,
				UpdatedOn: time.Now(),
			},
		}
		err1 := impl.pipelineStatusTimelineService.SaveTimeline(timeline, nil, false)
		if err1 != nil {
			impl.logger.Errorw("error in saving timeline for manifest_download type")
		}
	}
	if err != nil {
		return releaseNo, manifest, err
	}

	if triggerEvent.GetManifestInResponse {
		timeline := &pipelineConfig.PipelineStatusTimeline{
			CdWorkflowRunnerId: overrideRequest.WfrId,
			Status:             "HELM_PACKAGE_GENERATED",
			StatusDetail:       "Helm package generated successfully.",
			StatusTime:         time.Now(),
			AuditLog: sql.AuditLog{
				CreatedBy: overrideRequest.UserId,
				CreatedOn: time.Now(),
				UpdatedBy: overrideRequest.UserId,
				UpdatedOn: time.Now(),
			},
		}
		_, span := otel.Tracer("orchestrator").Start(ctx, "cdPipelineStatusTimelineRepo.SaveTimelineForACDHelmApps")
		err = impl.pipelineStatusTimelineService.SaveTimeline(timeline, nil, false)
		if err != nil {
			impl.logger.Errorw("error in saving timeline for manifest_download type")
		}
		span.End()
		err = impl.MergeDefaultValuesWithOverrideValues(valuesOverrideResponse.MergedValues, builtChartPath)
		if err != nil {
			impl.logger.Errorw("error in merging default values with override values ", "err", err)
			return releaseNo, manifest, err
		}
		// for downloaded manifest name is equal to <app-name>-<env-name>-<image-tag>
		image := valuesOverrideResponse.Artifact.Image
		var imageTag string
		if len(image) > 0 {
			imageTag = strings.Split(image, ":")[1]
		}
		chartName := fmt.Sprintf("%s-%s-%s", overrideRequest.AppName, overrideRequest.EnvName, imageTag)
		// As this chart will be pushed, don't delete it now
		deleteChart := !triggerEvent.PerformChartPush
		manifest, err = impl.chartTemplateService.LoadChartInBytes(builtChartPath, deleteChart, chartName, valuesOverrideResponse.EnvOverride.Chart.ChartVersion)
		if err != nil {
			impl.logger.Errorw("error in converting chart to bytes", "err", err)
			return releaseNo, manifest, err
		}
	}

	if triggerEvent.PerformChartPush {
		manifestPushTemplate, err := impl.BuildManifestPushTemplate(overrideRequest, valuesOverrideResponse, builtChartPath)
		if err != nil {
			impl.logger.Errorw("error in building manifest push template", "err", err)
			return releaseNo, manifest, err
		}
		manifestPushService := impl.GetManifestPushService(triggerEvent.ManifestStorageType)
		manifestPushResponse := manifestPushService.PushChart(manifestPushTemplate, ctx)
		if manifestPushResponse.Error != nil {
			impl.logger.Errorw("Error in pushing manifest to git/helm", "err", err, "git_repo_url", manifestPushTemplate.RepoUrl)
			return releaseNo, manifest, manifestPushResponse.Error
		}
		pipelineOverrideUpdateRequest := &chartConfig.PipelineOverride{
			Id:                     valuesOverrideResponse.PipelineOverride.Id,
			GitHash:                manifestPushResponse.CommitHash,
			CommitTime:             manifestPushResponse.CommitTime,
			EnvConfigOverrideId:    valuesOverrideResponse.EnvOverride.Id,
			PipelineOverrideValues: valuesOverrideResponse.ReleaseOverrideJSON,
			PipelineId:             overrideRequest.PipelineId,
			CiArtifactId:           overrideRequest.CiArtifactId,
			PipelineMergedValues:   valuesOverrideResponse.MergedValues,
			AuditLog:               sql.AuditLog{UpdatedOn: triggerEvent.TriggerdAt, UpdatedBy: overrideRequest.UserId},
		}
		_, span := otel.Tracer("orchestrator").Start(ctx, "pipelineOverrideRepository.Update")
		err = impl.pipelineOverrideRepository.Update(pipelineOverrideUpdateRequest)
		span.End()
	}

	if triggerEvent.PerformDeploymentOnCluster {
		err = impl.DeployApp(overrideRequest, valuesOverrideResponse, triggerEvent.TriggerdAt, ctx)
		if err != nil {
			impl.logger.Errorw("error in deploying app", "err", err)
			return releaseNo, manifest, err
		}
	}

	go impl.WriteCDTriggerEvent(overrideRequest, valuesOverrideResponse.Artifact, valuesOverrideResponse.PipelineOverride.PipelineReleaseCounter, valuesOverrideResponse.PipelineOverride.Id, overrideRequest.WfrId)

	_, span := otel.Tracer("orchestrator").Start(ctx, "MarkImageScanDeployed")
	_ = impl.MarkImageScanDeployed(overrideRequest.AppId, valuesOverrideResponse.EnvOverride.TargetEnvironment, valuesOverrideResponse.Artifact.ImageDigest, overrideRequest.ClusterId, valuesOverrideResponse.Artifact.ScanEnabled)
	span.End()

	middleware.CdTriggerCounter.WithLabelValues(overrideRequest.AppName, overrideRequest.EnvName).Inc()

	return valuesOverrideResponse.PipelineOverride.PipelineReleaseCounter, manifest, nil

}

func (impl *AppServiceImpl) GetTriggerEvent(deploymentAppType string, triggeredAt time.Time, deployedBy int32) bean.TriggerEvent {
	// trigger event will decide whether to perform GitOps or deployment for a particular deployment app type
	triggerEvent := bean.TriggerEvent{
		TriggeredBy: deployedBy,
		TriggerdAt:  triggeredAt,
	}
	switch deploymentAppType {
	case bean2.ArgoCd:
		triggerEvent.PerformChartPush = true
		triggerEvent.PerformDeploymentOnCluster = true
		triggerEvent.GetManifestInResponse = false
		triggerEvent.DeploymentAppType = bean2.ArgoCd
		triggerEvent.ManifestStorageType = bean2.ManifestStorageGit
	case bean2.Helm:
		triggerEvent.PerformChartPush = false
		triggerEvent.PerformDeploymentOnCluster = true
		triggerEvent.GetManifestInResponse = false
		triggerEvent.DeploymentAppType = bean2.Helm
	case bean2.ManifestDownload:
		triggerEvent.PerformChartPush = false
		triggerEvent.PerformDeploymentOnCluster = false
		triggerEvent.GetManifestInResponse = true
		triggerEvent.DeploymentAppType = bean2.ManifestDownload
	case bean2.ManifestPush:
		triggerEvent.PerformChartPush = true
		triggerEvent.PerformDeploymentOnCluster = false
		triggerEvent.GetManifestInResponse = true
		triggerEvent.DeploymentAppType = bean2.ManifestPush
		triggerEvent.ManifestStorageType = bean2.ManifestStorageOCIHelmRepo
	}
	return triggerEvent
}

func (impl *AppServiceImpl) HandleCDTriggerRelease(overrideRequest *bean.ValuesOverrideRequest, ctx context.Context, triggeredAt time.Time, deployedBy int32) (releaseNo int, manifest []byte, err error) {
	if impl.IsDevtronAsyncInstallModeEnabled(overrideRequest.DeploymentAppType) {
		// asynchronous mode of installation starts
		return impl.TriggerHelmAsyncRelease(overrideRequest, ctx, triggeredAt, deployedBy)
	}
	// synchronous mode of installation starts

	valuesOverrideResponse, builtChartPath, err := impl.BuildManifestForTrigger(overrideRequest, triggeredAt, ctx)
	_, span := otel.Tracer("orchestrator").Start(ctx, "CreateHistoriesForDeploymentTrigger")
	err1 := impl.CreateHistoriesForDeploymentTrigger(valuesOverrideResponse.Pipeline, valuesOverrideResponse.PipelineStrategy, valuesOverrideResponse.EnvOverride, triggeredAt, deployedBy)
	if err1 != nil {
		impl.logger.Errorw("error in saving histories for trigger", "err", err1, "pipelineId", valuesOverrideResponse.Pipeline.Id, "wfrId", overrideRequest.WfrId)
	}
	span.End()
	if err != nil {
		impl.logger.Errorw("error in building merged manifest for trigger", "err", err)
		return releaseNo, manifest, err
	}
	return impl.TriggerRelease(overrideRequest, valuesOverrideResponse, builtChartPath, ctx, triggeredAt, deployedBy)
}

// TriggerHelmAsyncRelease will publish async helm Install/Upgrade request event for Devtron App releases
func (impl *AppServiceImpl) TriggerHelmAsyncRelease(overrideRequest *bean.ValuesOverrideRequest, ctx context.Context, triggeredAt time.Time, triggeredBy int32) (releaseNo int, manifest []byte, err error) {
	// build merged values and save PCO history for the release
	valuesOverrideResponse, err := impl.GetValuesOverrideForTrigger(overrideRequest, triggeredAt, ctx)
	_, span := otel.Tracer("orchestrator").Start(ctx, "CreateHistoriesForDeploymentTrigger")
	// save triggered deployment history
	err1 := impl.CreateHistoriesForDeploymentTrigger(valuesOverrideResponse.Pipeline, valuesOverrideResponse.PipelineStrategy, valuesOverrideResponse.EnvOverride, triggeredAt, triggeredBy)
	if err1 != nil {
		impl.logger.Errorw("error in saving histories for trigger", "err", err1, "pipelineId", valuesOverrideResponse.Pipeline.Id, "wfrId", overrideRequest.WfrId)
	}
	span.End()
	if err != nil {
		impl.logger.Errorw("error in fetching values for trigger", "err", err)
		return releaseNo, manifest, err
	}

	event := &bean.AsyncCdDeployEvent{
		ValuesOverrideRequest: overrideRequest,
		TriggeredAt:           triggeredAt,
		TriggeredBy:           triggeredBy,
	}
	payload, err := json.Marshal(event)
	if err != nil {
		impl.logger.Errorw("failed to marshal helm async CD deploy event request", "request", event, "err", err)
		return 0, manifest, err
	}

	// publish nats event for async installation
	err = impl.pubsubClient.Publish(pubsub.DEVTRON_CHART_INSTALL_TOPIC, string(payload))
	if err != nil {
		impl.logger.Errorw("failed to publish trigger request event", "topic", pubsub.DEVTRON_CHART_INSTALL_TOPIC, "payload", payload, "err", err)
	}

	//update workflow runner status, used in app workflow view
	err = impl.UpdateCDWorkflowRunnerStatus(ctx, overrideRequest, triggeredAt, pipelineConfig.WorkflowInQueue)
	if err != nil {
		impl.logger.Errorw("error in updating the workflow runner status, TriggerHelmAsyncRelease", "err", err)
		return 0, manifest, err
	}
	return 0, manifest, nil
}

// TriggerRelease will trigger Install/Upgrade request for Devtron App releases synchronously
func (impl *AppServiceImpl) TriggerRelease(overrideRequest *bean.ValuesOverrideRequest, valuesOverrideResponse *ValuesOverrideResponse, builtChartPath string, ctx context.Context, triggeredAt time.Time, triggeredBy int32) (releaseNo int, manifest []byte, err error) {
	// Handling for auto trigger
	if overrideRequest.UserId == 0 {
		overrideRequest.UserId = triggeredBy
	}
	triggerEvent := impl.GetTriggerEvent(overrideRequest.DeploymentAppType, triggeredAt, triggeredBy)
	releaseNo, manifest, err = impl.TriggerPipeline(overrideRequest, valuesOverrideResponse, builtChartPath, triggerEvent, ctx)
	if err != nil {
		return 0, manifest, err
	}
	return releaseNo, manifest, nil
}

func (impl *AppServiceImpl) GetManifestPushService(storageType string) ManifestPushService {
	var manifestPushService ManifestPushService
	if storageType == bean2.ManifestStorageGit {
		manifestPushService = impl.GitOpsManifestPushService
	} else if storageType == bean2.ManifestStorageOCIHelmRepo {
		manifestPushService = impl.helmRepoPushService
	}
	return manifestPushService
}

func GetRepoPathAndChartNameFromRepoName(repoName string) (repoPath, chartName string) {
	// for helm repo push base path of repo name is assumed to be chart name
	repositoryNameSplit := strings.Split(repoName, "/")
	if len(repositoryNameSplit) == 1 {
		chartName = repositoryNameSplit[0]
		repoPath = ""
	} else {
		chartName = repositoryNameSplit[len(repositoryNameSplit)-1]
		repoPath = strings.TrimSuffix(repoName, chartName)
	}
	return repoPath, chartName
}

func (impl *AppServiceImpl) BuildManifestPushTemplate(overrideRequest *bean.ValuesOverrideRequest, valuesOverrideResponse *ValuesOverrideResponse, builtChartPath string) (*bean3.ManifestPushTemplate, error) {

	manifestPushTemplate := &bean3.ManifestPushTemplate{
		WorkflowRunnerId:      overrideRequest.WfrId,
		AppId:                 overrideRequest.AppId,
		ChartRefId:            valuesOverrideResponse.EnvOverride.Chart.ChartRefId,
		EnvironmentId:         valuesOverrideResponse.EnvOverride.Environment.Id,
		UserId:                overrideRequest.UserId,
		PipelineOverrideId:    valuesOverrideResponse.PipelineOverride.Id,
		AppName:               overrideRequest.AppName,
		TargetEnvironmentName: valuesOverrideResponse.EnvOverride.TargetEnvironment,
		BuiltChartPath:        builtChartPath,
		MergedValues:          valuesOverrideResponse.MergedValues,
	}

	manifestPushConfig, err := impl.manifestPushConfigRepository.GetManifestPushConfigByAppIdAndEnvId(overrideRequest.AppId, overrideRequest.EnvId)
	if err != nil && err != pg.ErrNoRows {
		impl.logger.Errorw("error in fetching manifest push config from db", "err", err)
		return manifestPushTemplate, err
	}

	if manifestPushConfig.Id != 0 {
		if manifestPushConfig.StorageType == bean2.ManifestStorageOCIHelmRepo {
			var credentialsConfig bean3.HelmRepositoryConfig
			err = json.Unmarshal([]byte(manifestPushConfig.CredentialsConfig), &credentialsConfig)
			if err != nil {
				impl.logger.Errorw("error in json unmarshal", "err", err)
				return manifestPushTemplate, err
			}
			dockerArtifactStore, err := impl.DockerArtifactStoreRepository.FindOne(credentialsConfig.ContainerRegistryName)
			if err != nil {
				impl.logger.Errorw("error in fetching artifact info", "err", err)
				return manifestPushTemplate, err
			}
			image := valuesOverrideResponse.Artifact.Image
			imageTag := strings.Split(image, ":")[1]
			repoPath, chartName := GetRepoPathAndChartNameFromRepoName(credentialsConfig.RepositoryName)
			manifestPushTemplate.RepoUrl = path.Join(dockerArtifactStore.RegistryURL, repoPath)
			// pushed chart name should be same as repo name configured by user (if repo name is a/b/c chart name will be c)
			manifestPushTemplate.ChartName = chartName
			manifestPushTemplate.ChartVersion = fmt.Sprintf("%d.%d.%d-%s-%s", 1, 0, overrideRequest.WfrId, "DEPLOY", imageTag)
			manifestBytes, err := impl.chartTemplateService.LoadChartInBytes(builtChartPath, true, chartName, manifestPushTemplate.ChartVersion)
			if err != nil {
				impl.logger.Errorw("error in converting chart to bytes", "err", err)
				return manifestPushTemplate, err
			}
			manifestPushTemplate.BuiltChartBytes = &manifestBytes
			containerRegistryConfig := &bean3.ContainerRegistryConfig{
				RegistryUrl:  dockerArtifactStore.RegistryURL,
				Username:     dockerArtifactStore.Username,
				Password:     dockerArtifactStore.Password,
				Insecure:     true,
				AccessKey:    dockerArtifactStore.AWSAccessKeyId,
				SecretKey:    dockerArtifactStore.AWSSecretAccessKey,
				AwsRegion:    dockerArtifactStore.AWSRegion,
				RegistryType: string(dockerArtifactStore.RegistryType),
				RepoName:     repoPath,
			}
			for _, ociRegistryConfig := range dockerArtifactStore.OCIRegistryConfig {
				if ociRegistryConfig.RepositoryType == dockerRegistryRepository.OCI_REGISRTY_REPO_TYPE_CHART {
					containerRegistryConfig.IsPublic = ociRegistryConfig.IsPublic
				}
			}
			manifestPushTemplate.ContainerRegistryConfig = containerRegistryConfig

		} else if manifestPushConfig.StorageType == bean2.ManifestStorageGit {
			// need to implement for git repo push
		}
	} else {
		manifestPushTemplate.ChartReferenceTemplate = valuesOverrideResponse.EnvOverride.Chart.ReferenceTemplate
		manifestPushTemplate.ChartName = valuesOverrideResponse.EnvOverride.Chart.ChartName
		manifestPushTemplate.ChartVersion = valuesOverrideResponse.EnvOverride.Chart.ChartVersion
		manifestPushTemplate.ChartLocation = valuesOverrideResponse.EnvOverride.Chart.ChartLocation
		manifestPushTemplate.RepoUrl = valuesOverrideResponse.EnvOverride.Chart.GitRepoUrl
	}
	return manifestPushTemplate, nil
=======
func GetRepoPathAndChartNameFromRepoName(repoName string) (repoPath, chartName string) {
	// for helm repo push base path of repo name is assumed to be chart name
	repositoryNameSplit := strings.Split(repoName, "/")
	if len(repositoryNameSplit) == 1 {
		chartName = repositoryNameSplit[0]
		repoPath = ""
	} else {
		chartName = repositoryNameSplit[len(repositoryNameSplit)-1]
		repoPath = strings.TrimSuffix(repoName, chartName)
	}
	return repoPath, chartName
>>>>>>> bd213d22
}

func (impl *AppServiceImpl) saveTimeline(overrideRequest *bean.ValuesOverrideRequest, status string, statusDetail string, ctx context.Context) {
	// creating cd pipeline status timeline for git commit
	timeline := &pipelineConfig.PipelineStatusTimeline{
		CdWorkflowRunnerId: overrideRequest.WfrId,
		Status:             status,
		StatusDetail:       statusDetail,
		StatusTime:         time.Now(),
		AuditLog: sql.AuditLog{
			CreatedBy: overrideRequest.UserId,
			CreatedOn: time.Now(),
			UpdatedBy: overrideRequest.UserId,
			UpdatedOn: time.Now(),
		},
	}
	_, span := otel.Tracer("orchestrator").Start(ctx, "cdPipelineStatusTimelineRepo.SaveTimeline")
	timelineErr := impl.pipelineStatusTimelineService.SaveTimeline(timeline, nil, false)
	span.End()
	if timelineErr != nil {
		impl.logger.Errorw("error in creating timeline status for git commit", "err", timelineErr, "timeline", timeline)
	}
}

func (impl *AppServiceImpl) autoHealChartLocationInChart(ctx context.Context, envOverride *chartConfig.EnvConfigOverride) error {
	chartId := envOverride.Chart.Id
	impl.logger.Infow("auto-healing: Chart location in chart not correct. modifying ", "chartId", chartId,
		"current chartLocation", envOverride.Chart.ChartLocation, "current chartVersion", envOverride.Chart.ChartVersion)

	// get chart from DB (getting it from DB because envOverride.Chart does not have full row of DB)
	_, span := otel.Tracer("orchestrator").Start(ctx, "chartRepository.FindById")
	chart, err := impl.chartRepository.FindById(chartId)
	span.End()
	if err != nil {
		impl.logger.Errorw("error occurred while fetching chart from DB", "chartId", chartId, "err", err)
		return err
	}

	// get chart ref from DB (to get location)
	chartRefId := chart.ChartRefId
	_, span = otel.Tracer("orchestrator").Start(ctx, "chartRefRepository.FindById")
	chartRef, err := impl.chartRefRepository.FindById(chartRefId)
	span.End()
	if err != nil {
		impl.logger.Errorw("error occurred while fetching chartRef from DB", "chartRefId", chartRefId, "err", err)
		return err
	}

	// build new chart location
	newChartLocation := filepath.Join(chartRef.Location, envOverride.Chart.ChartVersion)
	impl.logger.Infow("new chart location build", "chartId", chartId, "newChartLocation", newChartLocation)

	// update chart in DB
	chart.ChartLocation = newChartLocation
	_, span = otel.Tracer("orchestrator").Start(ctx, "chartRepository.Update")
	err = impl.chartRepository.Update(chart)
	span.End()
	if err != nil {
		impl.logger.Errorw("error occurred while saving chart into DB", "chartId", chartId, "err", err)
		return err
	}

	// update newChartLocation in model
	envOverride.Chart.ChartLocation = newChartLocation
	return nil
}

<<<<<<< HEAD
func (impl *AppServiceImpl) MarkImageScanDeployed(appId int, envId int, imageDigest string, clusterId int, isScanEnabled bool) error {
	impl.logger.Debugw("mark image scan deployed for normal app, from cd auto or manual trigger", "imageDigest", imageDigest)
	executionHistory, err := impl.imageScanHistoryRepository.FindByImageDigest(imageDigest)
	if err != nil && err != pg.ErrNoRows {
		impl.logger.Errorw("error in fetching execution history", "err", err)
		return err
	}
	if executionHistory == nil || executionHistory.Id == 0 {
		impl.logger.Errorw("no execution history found for digest", "digest", imageDigest)
		return fmt.Errorf("no execution history found for digest - %s", imageDigest)
	}
	impl.logger.Debugw("mark image scan deployed for normal app, from cd auto or manual trigger", "executionHistory", executionHistory)
	var ids []int
	ids = append(ids, executionHistory.Id)

	ot, err := impl.imageScanDeployInfoRepository.FetchByAppIdAndEnvId(appId, envId, []string{security.ScanObjectType_APP})
	switch err {
	case nil:
		// Updating Execution history for Latest Deployment to fetch out security Vulnerabilities for latest deployed info
		if isScanEnabled {
			ot.ImageScanExecutionHistoryId = ids
		} else {
			arr := []int{-1}
			ot.ImageScanExecutionHistoryId = arr
		}
		err = impl.imageScanDeployInfoRepository.Update(ot)
		if err != nil {
			impl.logger.Errorw("error in updating deploy info for latest deployed image", "err", err)
			return err
		}
		return nil
	case pg.ErrNoRows:
		if isScanEnabled {
			imageScanDeployInfo := &security.ImageScanDeployInfo{
				ImageScanExecutionHistoryId: ids,
				ScanObjectMetaId:            appId,
				ObjectType:                  security.ScanObjectType_APP,
				EnvId:                       envId,
				ClusterId:                   clusterId,
				AuditLog: sql.AuditLog{
					CreatedOn: time.Now(),
					CreatedBy: 1,
					UpdatedOn: time.Now(),
					UpdatedBy: 1,
				},
			}
			impl.logger.Debugw("mark image scan deployed for normal app, from cd auto or manual trigger", "imageScanDeployInfo", imageScanDeployInfo)
			err = impl.imageScanDeployInfoRepository.Save(imageScanDeployInfo)
			if err != nil {
				impl.logger.Errorw("error in creating deploy info", "err", err)
				return err
			}
		}
		return nil
	default:
		impl.logger.Errorw("error in getting image scan info", "appId", appId, "envId", envId, "err", err)
		return err
	}
}

=======
>>>>>>> bd213d22
// FIXME tmp workaround
func (impl *AppServiceImpl) GetCmSecretNew(appId int, envId int, isJob bool) (*bean.ConfigMapJson, *bean.ConfigSecretJson, error) {
	var configMapJson string
	var secretDataJson string
	var configMapJsonApp string
	var secretDataJsonApp string
	var configMapJsonEnv string
	var secretDataJsonEnv string
	//var configMapJsonPipeline string
	//var secretDataJsonPipeline string

	configMapA, err := impl.configMapRepository.GetByAppIdAppLevel(appId)
	if err != nil && pg.ErrNoRows != err {
		return nil, nil, err
	}
	if configMapA != nil && configMapA.Id > 0 {
		configMapJsonApp = configMapA.ConfigMapData
		secretDataJsonApp = configMapA.SecretData
	}

	configMapE, err := impl.configMapRepository.GetByAppIdAndEnvIdEnvLevel(appId, envId)
	if err != nil && pg.ErrNoRows != err {
		return nil, nil, err
	}
	if configMapE != nil && configMapE.Id > 0 {
		configMapJsonEnv = configMapE.ConfigMapData
		secretDataJsonEnv = configMapE.SecretData
	}

	configMapJson, err = impl.mergeUtil.ConfigMapMerge(configMapJsonApp, configMapJsonEnv)
	if err != nil {
		return nil, nil, err
	}
	var chartMajorVersion int
	var chartMinorVersion int
	if !isJob {
		chart, err := impl.commonService.FetchLatestChart(appId, envId)
		if err != nil {
			return nil, nil, err
		}

		chartVersion := chart.ChartVersion
		chartMajorVersion, chartMinorVersion, err = util2.ExtractChartVersion(chartVersion)
		if err != nil {
			impl.logger.Errorw("chart version parsing", "err", err)
			return nil, nil, err
		}
	}
	secretDataJson, err = impl.mergeUtil.ConfigSecretMerge(secretDataJsonApp, secretDataJsonEnv, chartMajorVersion, chartMinorVersion, isJob)
	if err != nil {
		return nil, nil, err
	}
	configResponse := bean.ConfigMapJson{}
	if configMapJson != "" {
		err = json.Unmarshal([]byte(configMapJson), &configResponse)
		if err != nil {
			return nil, nil, err
		}
	}
	secretResponse := bean.ConfigSecretJson{}
	if configMapJson != "" {
		err = json.Unmarshal([]byte(secretDataJson), &secretResponse)
		if err != nil {
			return nil, nil, err
		}
	}
	return &configResponse, &secretResponse, nil
}

// depricated
// TODO remove this method
func (impl *AppServiceImpl) GetConfigMapAndSecretJson(appId int, envId int, pipelineId int) ([]byte, error) {
	var configMapJson string
	var secretDataJson string
	merged := []byte("{}")
	configMapA, err := impl.configMapRepository.GetByAppIdAppLevel(appId)
	if err != nil && pg.ErrNoRows != err {
		return []byte("{}"), err
	}
	if configMapA != nil && configMapA.Id > 0 {
		configMapJson = configMapA.ConfigMapData
		secretDataJson = configMapA.SecretData
		if configMapJson == "" {
			configMapJson = "{}"
		}
		if secretDataJson == "" {
			secretDataJson = "{}"
		}
		config, err := impl.mergeUtil.JsonPatch([]byte(configMapJson), []byte(secretDataJson))
		if err != nil {
			return []byte("{}"), err
		}
		merged, err = impl.mergeUtil.JsonPatch(merged, config)
		if err != nil {
			return []byte("{}"), err
		}
	}

	configMapE, err := impl.configMapRepository.GetByAppIdAndEnvIdEnvLevel(appId, envId)
	if err != nil && pg.ErrNoRows != err {
		return []byte("{}"), err
	}
	if configMapE != nil && configMapE.Id > 0 {
		configMapJson = configMapE.ConfigMapData
		secretDataJson = configMapE.SecretData
		if configMapJson == "" {
			configMapJson = "{}"
		}
		if secretDataJson == "" {
			secretDataJson = "{}"
		}
		config, err := impl.mergeUtil.JsonPatch([]byte(configMapJson), []byte(secretDataJson))
		if err != nil {
			return []byte("{}"), err
		}
		merged, err = impl.mergeUtil.JsonPatch(merged, config)
		if err != nil {
			return []byte("{}"), err
		}
	}

	return merged, nil
}

func (impl *AppServiceImpl) synchCD(pipeline *pipelineConfig.Pipeline, ctx context.Context,
	overrideRequest *bean.ValuesOverrideRequest, envOverride *chartConfig.EnvConfigOverride) {
	req := new(application2.ApplicationSyncRequest)
	pipelineName := pipeline.App.AppName + "-" + envOverride.Environment.Name
	req.Name = &pipelineName
	prune := true
	req.Prune = &prune
	if ctx == nil {
		impl.logger.Errorw("err in syncing ACD, ctx is NULL", "pipelineId", overrideRequest.PipelineId)
		return
	}
	if _, err := impl.acdClient.Sync(ctx, req); err != nil {
		impl.logger.Errorw("err in syncing ACD", "pipelineId", overrideRequest.PipelineId, "err", err)
	}
}

<<<<<<< HEAD
func (impl *AppServiceImpl) WriteCDTriggerEvent(overrideRequest *bean.ValuesOverrideRequest, artifact *repository.CiArtifact, releaseId, pipelineOverrideId, wfrId int) {

	event := impl.eventFactory.Build(util.Trigger, &overrideRequest.PipelineId, overrideRequest.AppId, &overrideRequest.EnvId, util.CD)
	impl.logger.Debugw("event WriteCDTriggerEvent", "event", event)
	wfr, err := impl.cdWorkflowRepository.FindWorkflowRunnerByIdForApproval(wfrId)
	if err != nil {
		impl.logger.Errorw("could not get wf runner", "err", err)
	}
	event = impl.eventFactory.BuildExtraCDData(event, wfr, pipelineOverrideId, bean.CD_WORKFLOW_TYPE_DEPLOY)
	_, evtErr := impl.eventClient.WriteNotificationEvent(event)
	if evtErr != nil {
		impl.logger.Errorw("CD trigger event not sent", "error", evtErr)
	}
	deploymentEvent := DeploymentEvent{
		ApplicationId:      overrideRequest.AppId,
		EnvironmentId:      overrideRequest.EnvId, //check for production Environment
		ReleaseId:          releaseId,
		PipelineOverrideId: pipelineOverrideId,
		TriggerTime:        time.Now(),
		CiArtifactId:       overrideRequest.CiArtifactId,
	}
	ciPipelineMaterials, err := impl.ciPipelineMaterialRepository.GetByPipelineId(artifact.PipelineId)
	if err != nil {
		impl.logger.Errorw("error in ")
	}
	materialInfoMap, mErr := artifact.ParseMaterialInfo()
	if mErr != nil {
		impl.logger.Errorw("material info map error", mErr)
		return
	}
	for _, ciPipelineMaterial := range ciPipelineMaterials {
		hash := materialInfoMap[ciPipelineMaterial.GitMaterial.Url]
		pipelineMaterialInfo := &PipelineMaterialInfo{PipelineMaterialId: ciPipelineMaterial.Id, CommitHash: hash}
		deploymentEvent.PipelineMaterials = append(deploymentEvent.PipelineMaterials, pipelineMaterialInfo)
	}
	impl.logger.Infow("triggering deployment event", "event", deploymentEvent)
	err = impl.eventClient.WriteNatsEvent(pubsub.CD_SUCCESS, deploymentEvent)
	if err != nil {
		impl.logger.Errorw("error in writing cd trigger event", "err", err)
	}
}

=======
>>>>>>> bd213d22
type DeploymentEvent struct {
	ApplicationId      int
	EnvironmentId      int
	ReleaseId          int
	PipelineOverrideId int
	TriggerTime        time.Time
	PipelineMaterials  []*PipelineMaterialInfo
	CiArtifactId       int
}
type PipelineMaterialInfo struct {
	PipelineMaterialId int
	CommitHash         string
}

func buildCDTriggerEvent(impl *AppServiceImpl, overrideRequest *bean.ValuesOverrideRequest, pipeline *pipelineConfig.Pipeline,
	envOverride *chartConfig.EnvConfigOverride, materialInfo map[string]string, artifact *repository.CiArtifact) client.Event {
	event := impl.eventFactory.Build(util.Trigger, &pipeline.Id, pipeline.AppId, &pipeline.EnvironmentId, util.CD)
	return event
}

func (impl *AppServiceImpl) BuildPayload(overrideRequest *bean.ValuesOverrideRequest, pipeline *pipelineConfig.Pipeline,
	envOverride *chartConfig.EnvConfigOverride, materialInfo map[string]string, artifact *repository.CiArtifact) *client.Payload {
	payload := &client.Payload{}
	payload.AppName = pipeline.App.AppName
	payload.PipelineName = pipeline.Name
	payload.EnvName = envOverride.Environment.Name

	var revision string
	for _, v := range materialInfo {
		revision = v
		break
	}
	payload.Source = url.PathEscape(revision)
	payload.DockerImageUrl = artifact.Image
	return payload
}

type ReleaseAttributes struct {
	Name           string
	Tag            string
	PipelineName   string
	ReleaseVersion string
	DeploymentType string
	App            string
	Env            string
	AppMetrics     *bool
}

func (impl *AppServiceImpl) UpdateInstalledAppVersionHistoryByACDObject(app *v1alpha1.Application, installedAppVersionHistoryId int, updateTimedOutStatus bool) error {
	installedAppVersionHistory, err := impl.installedAppVersionHistoryRepository.GetInstalledAppVersionHistory(installedAppVersionHistoryId)
	if err != nil {
		impl.logger.Errorw("error on update installedAppVersionHistory, fetch failed for runner type", "installedAppVersionHistory", installedAppVersionHistoryId, "app", app, "err", err)
		return err
	}
	if updateTimedOutStatus {
		installedAppVersionHistory.Status = pipelineConfig.WorkflowTimedOut
	} else {
		if string(app.Status.Health.Status) == string(health.HealthStatusHealthy) {
			installedAppVersionHistory.Status = pipelineConfig.WorkflowSucceeded
			installedAppVersionHistory.FinishedOn = time.Now()
		} else {
			installedAppVersionHistory.Status = pipelineConfig.WorkflowInProgress
		}
	}
	installedAppVersionHistory.UpdatedBy = 1
	installedAppVersionHistory.UpdatedOn = time.Now()
	_, err = impl.installedAppVersionHistoryRepository.UpdateInstalledAppVersionHistory(installedAppVersionHistory, nil)
	if err != nil {
		impl.logger.Errorw("error on update installedAppVersionHistory", "installedAppVersionHistoryId", installedAppVersionHistoryId, "app", app, "err", err)
		return err
	}
	return nil
}

func (impl *AppServiceImpl) UpdateCdWorkflowRunnerByACDObject(app *v1alpha1.Application, cdWfrId int, updateTimedOutStatus bool) error {
	wfr, err := impl.cdWorkflowRepository.FindWorkflowRunnerById(cdWfrId)
	if err != nil {
		impl.logger.Errorw("error on update cd workflow runner, fetch failed for runner type", "wfr", wfr, "app", app, "err", err)
		return err
	}
	if updateTimedOutStatus {
		wfr.Status = pipelineConfig.WorkflowTimedOut
	} else {
		if string(app.Status.Health.Status) == string(health.HealthStatusHealthy) {
			wfr.Status = pipelineConfig.WorkflowSucceeded
			wfr.FinishedOn = time.Now()
		} else {
			wfr.Status = pipelineConfig.WorkflowInProgress
		}
	}
	wfr.UpdatedBy = 1
	wfr.UpdatedOn = time.Now()
	err = impl.cdWorkflowRepository.UpdateWorkFlowRunner(wfr)
	if err != nil {
		impl.logger.Errorw("error on update cd workflow runner", "wfr", wfr, "app", app, "err", err)
		return err
	}
	cdMetrics := util2.CDMetrics{
		AppName:         wfr.CdWorkflow.Pipeline.DeploymentAppName,
		Status:          wfr.Status,
		DeploymentType:  wfr.CdWorkflow.Pipeline.DeploymentAppType,
		EnvironmentName: wfr.CdWorkflow.Pipeline.Environment.Name,
		Time:            time.Since(wfr.StartedOn).Seconds() - time.Since(wfr.FinishedOn).Seconds(),
	}
	util2.TriggerCDMetrics(cdMetrics, impl.appStatusConfig.ExposeCDMetrics)
	return nil
}

const kedaAutoscaling = "kedaAutoscaling"
const horizontalPodAutoscaler = "HorizontalPodAutoscaler"
const fullnameOverride = "fullnameOverride"
const nameOverride = "nameOverride"
const enabled = "enabled"
const replicaCount = "replicaCount"

<<<<<<< HEAD
func (impl *AppServiceImpl) getAutoScalingReplicaCount(templateMap map[string]interface{}, appName string) *util2.HpaResourceRequest {
	hasOverride := false
	if _, ok := templateMap[fullnameOverride]; ok {
		appNameOverride := templateMap[fullnameOverride].(string)
		if len(appNameOverride) > 0 {
			appName = appNameOverride
			hasOverride = true
		}
	}
	if !hasOverride {
		if _, ok := templateMap[nameOverride]; ok {
			nameOverride := templateMap[nameOverride].(string)
			if len(nameOverride) > 0 {
				appName = fmt.Sprintf("%s-%s", appName, nameOverride)
			}
		}
	}
	hpaResourceRequest := &util2.HpaResourceRequest{}
	hpaResourceRequest.Version = ""
	hpaResourceRequest.Group = autoscaling.ServiceName
	hpaResourceRequest.Kind = HorizontalPodAutoscaler
	impl.logger.Infow("getAutoScalingReplicaCount", "hpaResourceRequest", hpaResourceRequest)
	if _, ok := templateMap[kedaAutoscaling]; ok {
		as := templateMap[kedaAutoscaling]
		asd := as.(map[string]interface{})
		if _, ok := asd[enabled]; ok {
			impl.logger.Infow("getAutoScalingReplicaCount", "hpaResourceRequest", hpaResourceRequest)
			enable := asd[enabled].(bool)
			if enable {
				hpaResourceRequest.IsEnable = enable
				hpaResourceRequest.ReqReplicaCount = templateMap[replicaCount].(float64)
				hpaResourceRequest.ReqMaxReplicas = asd["maxReplicaCount"].(float64)
				hpaResourceRequest.ReqMinReplicas = asd["minReplicaCount"].(float64)
				hpaResourceRequest.ResourceName = fmt.Sprintf("%s-%s-%s", "keda-hpa", appName, "keda")
				impl.logger.Infow("getAutoScalingReplicaCount", "hpaResourceRequest", hpaResourceRequest)
				return hpaResourceRequest
			}
		}
	}

	if _, ok := templateMap[autoscaling.ServiceName]; ok {
		as := templateMap[autoscaling.ServiceName]
		asd := as.(map[string]interface{})
		if _, ok := asd[enabled]; ok {
			enable := asd[enabled].(bool)
			if enable {
				hpaResourceRequest.IsEnable = asd[enabled].(bool)
				hpaResourceRequest.ReqReplicaCount = templateMap[replicaCount].(float64)
				hpaResourceRequest.ReqMaxReplicas = asd["MaxReplicas"].(float64)
				hpaResourceRequest.ReqMinReplicas = asd["MinReplicas"].(float64)
				hpaResourceRequest.ResourceName = fmt.Sprintf("%s-%s", appName, "hpa")
				return hpaResourceRequest
			}
		}
	}
	return hpaResourceRequest

}

func (impl *AppServiceImpl) autoscalingCheckBeforeTrigger(ctx context.Context, appName string, namespace string, merged []byte, overrideRequest *bean.ValuesOverrideRequest) []byte {
	var appId = overrideRequest.AppId
	pipelineId := overrideRequest.PipelineId
	var appDeploymentType = overrideRequest.DeploymentAppType
	var clusterId = overrideRequest.ClusterId
	deploymentType := overrideRequest.DeploymentType
	templateMap := make(map[string]interface{})
	err := json.Unmarshal(merged, &templateMap)
	if err != nil {
		return merged
	}

	hpaResourceRequest := impl.getAutoScalingReplicaCount(templateMap, appName)
	impl.logger.Debugw("autoscalingCheckBeforeTrigger", "hpaResourceRequest", hpaResourceRequest)
	if hpaResourceRequest.IsEnable {

		resourceManifest := make(map[string]interface{})
		if IsAcdApp(appDeploymentType) {
			query := &application2.ApplicationResourceRequest{
				Name:         &appName,
				Version:      &hpaResourceRequest.Version,
				Group:        &hpaResourceRequest.Group,
				Kind:         &hpaResourceRequest.Kind,
				ResourceName: &hpaResourceRequest.ResourceName,
				Namespace:    &namespace,
			}
			recv, err := impl.acdClient.GetResource(ctx, query)
			impl.logger.Debugw("resource manifest get replica count", "response", recv)
			if err != nil {
				impl.logger.Errorw("ACD Get Resource API Failed", "err", err)
				middleware.AcdGetResourceCounter.WithLabelValues(strconv.Itoa(appId), namespace, appName).Inc()
				return merged
			}
			if recv != nil && len(*recv.Manifest) > 0 {
				err := json.Unmarshal([]byte(*recv.Manifest), &resourceManifest)
				if err != nil {
					impl.logger.Errorw("unmarshal failed for hpa check", "err", err)
					return merged
				}
			}
		} else {
			version := "v2beta2"
			k8sResource, err := impl.K8sCommonService.GetResource(ctx, &k8s.ResourceRequestBean{ClusterId: clusterId,
				K8sRequest: &k8s2.K8sRequestBean{ResourceIdentifier: k8s2.ResourceIdentifier{Name: hpaResourceRequest.ResourceName,
					Namespace: namespace, GroupVersionKind: schema.GroupVersionKind{Group: hpaResourceRequest.Group, Kind: hpaResourceRequest.Kind, Version: version}}}})
			if err != nil {
				impl.logger.Errorw("error occurred while fetching resource for app", "resourceName", hpaResourceRequest.ResourceName, "err", err)
				return merged
			}
			resourceManifest = k8sResource.Manifest.Object
		}
		if len(resourceManifest) > 0 {
			statusMap := resourceManifest["status"].(map[string]interface{})
			currentReplicaVal := statusMap["currentReplicas"]
			currentReplicaCount, err := util2.ParseFloatNumber(currentReplicaVal)
			if err != nil {
				impl.logger.Errorw("error occurred while parsing replica count", "currentReplicas", currentReplicaVal, "err", err)
				return merged
			}

			reqReplicaCount := impl.fetchRequiredReplicaCount(currentReplicaCount, hpaResourceRequest.ReqMaxReplicas, hpaResourceRequest.ReqMinReplicas)
			templateMap["replicaCount"] = reqReplicaCount
			merged, err = json.Marshal(&templateMap)
			if err != nil {
				impl.logger.Errorw("marshaling failed for hpa check", "err", err)
				return merged
			}
		}
	} else {
		impl.logger.Errorw("autoscaling is not enabled", "pipelineId", pipelineId)
	}

	//check for custom chart support
	if autoscalingEnabledPath, ok := templateMap[bean2.CustomAutoScalingEnabledPathKey]; ok {
		if deploymentType == models.DEPLOYMENTTYPE_STOP {
			merged, err = impl.setScalingValues(templateMap, bean2.CustomAutoScalingEnabledPathKey, merged, false)
			if err != nil {
				return merged
			}
			merged, err = impl.setScalingValues(templateMap, bean2.CustomAutoscalingReplicaCountPathKey, merged, 0)
			if err != nil {
				return merged
			}
		} else {
			autoscalingEnabled := false
			autoscalingEnabledValue := gjson.Get(string(merged), autoscalingEnabledPath.(string)).Value()
			if val, ok := autoscalingEnabledValue.(bool); ok {
				autoscalingEnabled = val
			}
			if autoscalingEnabled {
				// extract replica count, min, max and check for required value
				replicaCount, err := impl.getReplicaCountFromCustomChart(templateMap, merged)
				if err != nil {
					return merged
				}
				merged, err = impl.setScalingValues(templateMap, bean2.CustomAutoscalingReplicaCountPathKey, merged, replicaCount)
				if err != nil {
					return merged
				}
			}
		}
	}

	return merged
}

func (impl *AppServiceImpl) getReplicaCountFromCustomChart(templateMap map[string]interface{}, merged []byte) (float64, error) {
	autoscalingMinVal, err := impl.extractParamValue(templateMap, bean2.CustomAutoscalingMinPathKey, merged)
	if err != nil {
		return 0, err
	}
	autoscalingMaxVal, err := impl.extractParamValue(templateMap, bean2.CustomAutoscalingMaxPathKey, merged)
	if err != nil {
		return 0, err
	}
	autoscalingReplicaCountVal, err := impl.extractParamValue(templateMap, bean2.CustomAutoscalingReplicaCountPathKey, merged)
	if err != nil {
		return 0, err
	}
	return impl.fetchRequiredReplicaCount(autoscalingReplicaCountVal, autoscalingMaxVal, autoscalingMinVal), nil
}

func (impl *AppServiceImpl) extractParamValue(inputMap map[string]interface{}, key string, merged []byte) (float64, error) {
	if _, ok := inputMap[key]; !ok {
		return 0, errors.New("empty-val-err")
	}
	floatNumber, err := util2.ParseFloatNumber(gjson.Get(string(merged), inputMap[key].(string)).Value())
	if err != nil {
		impl.logger.Errorw("error occurred while parsing float number", "key", key, "err", err)
	}
	return floatNumber, err
}

func (impl *AppServiceImpl) setScalingValues(templateMap map[string]interface{}, customScalingKey string, merged []byte, value interface{}) ([]byte, error) {
	autoscalingJsonPath := templateMap[customScalingKey]
	autoscalingJsonPathKey := autoscalingJsonPath.(string)
	mergedRes, err := sjson.Set(string(merged), autoscalingJsonPathKey, value)
	if err != nil {
		impl.logger.Errorw("error occurred while setting autoscaling key", "JsonPathKey", autoscalingJsonPathKey, "err", err)
		return []byte{}, err
	}
	return []byte(mergedRes), nil
}

func (impl *AppServiceImpl) fetchRequiredReplicaCount(currentReplicaCount float64, reqMaxReplicas float64, reqMinReplicas float64) float64 {
	var reqReplicaCount float64
	if currentReplicaCount <= reqMaxReplicas && currentReplicaCount >= reqMinReplicas {
		reqReplicaCount = currentReplicaCount
	} else if currentReplicaCount > reqMaxReplicas {
		reqReplicaCount = reqMaxReplicas
	} else if currentReplicaCount < reqMinReplicas {
		reqReplicaCount = reqMinReplicas
	}
	return reqReplicaCount
}

func (impl *AppServiceImpl) CreateHistoriesForDeploymentTrigger(pipeline *pipelineConfig.Pipeline, strategy *chartConfig.PipelineStrategy, envOverride *chartConfig.EnvConfigOverride, deployedOn time.Time, deployedBy int32) error {
	//creating history for deployment template
	deploymentTemplateHistory, err := impl.deploymentTemplateHistoryService.CreateDeploymentTemplateHistoryForDeploymentTrigger(pipeline, envOverride, envOverride.Chart.ImageDescriptorTemplate, deployedOn, deployedBy)
	if err != nil {
		impl.logger.Errorw("error in creating deployment template history for deployment trigger", "err", err)
		return err
	}
	err = impl.configMapHistoryService.CreateCMCSHistoryForDeploymentTrigger(pipeline, deployedOn, deployedBy)
	if err != nil {
		impl.logger.Errorw("error in creating CM/CS history for deployment trigger", "err", err)
		return err
	}
	if strategy != nil {
		err = impl.pipelineStrategyHistoryService.CreateStrategyHistoryForDeploymentTrigger(strategy, deployedOn, deployedBy, pipeline.TriggerType)
		if err != nil {
			impl.logger.Errorw("error in creating strategy history for deployment trigger", "err", err)
			return err
		}
	}
	//VARIABLE_SNAPSHOT_SAVE
	if envOverride.VariableSnapshot != nil && len(envOverride.VariableSnapshot) > 0 {
		variableMapBytes, _ := json.Marshal(envOverride.VariableSnapshot)
		variableSnapshotHistory := &repository6.VariableSnapshotHistoryBean{
			VariableSnapshot: variableMapBytes,
			HistoryReference: repository6.HistoryReference{
				HistoryReferenceId:   deploymentTemplateHistory.Id,
				HistoryReferenceType: repository6.HistoryReferenceTypeDeploymentTemplate,
			},
		}
		err = impl.variableSnapshotHistoryService.SaveVariableHistoriesForTrigger([]*repository6.VariableSnapshotHistoryBean{variableSnapshotHistory}, deployedBy)
		if err != nil {
			return err
		}
	}
	return nil
}

func (impl *AppServiceImpl) updatePipeline(pipeline *pipelineConfig.Pipeline, userId int32) (bool, error) {
	err := impl.pipelineRepository.SetDeploymentAppCreatedInPipeline(true, pipeline.Id, userId)
	if err != nil {
		impl.logger.Errorw("error on updating cd pipeline for setting deployment app created", "err", err)
		return false, err
	}
	return true, nil
}

func (impl *AppServiceImpl) createHelmAppForCdPipeline(overrideRequest *bean.ValuesOverrideRequest, valuesOverrideResponse *ValuesOverrideResponse, triggeredAt time.Time, ctx context.Context) (bool, error) {

	pipeline := valuesOverrideResponse.Pipeline
	envOverride := valuesOverrideResponse.EnvOverride
	mergeAndSave := valuesOverrideResponse.MergedValues

	chartMetaData := &chart2.Metadata{
		Name:    pipeline.App.AppName,
		Version: envOverride.Chart.ChartVersion,
	}
	referenceTemplatePath := path.Join(string(impl.refChartDir), envOverride.Chart.ReferenceTemplate)

	if IsHelmApp(pipeline.DeploymentAppType) {
		referenceChartByte := envOverride.Chart.ReferenceChart
		// here updating reference chart into database.
		if len(envOverride.Chart.ReferenceChart) == 0 {
			refChartByte, err := impl.chartTemplateService.GetByteArrayRefChart(chartMetaData, referenceTemplatePath)
			if err != nil {
				impl.logger.Errorw("ref chart commit error on cd trigger", "err", err, "req", overrideRequest)
				return false, err
			}
			ch := envOverride.Chart
			ch.ReferenceChart = refChartByte
			ch.UpdatedOn = time.Now()
			ch.UpdatedBy = overrideRequest.UserId
			err = impl.chartRepository.Update(ch)
			if err != nil {
				impl.logger.Errorw("chart update error", "err", err, "req", overrideRequest)
				return false, err
			}
			referenceChartByte = refChartByte
		}

		releaseName := pipeline.DeploymentAppName
		cluster := envOverride.Environment.Cluster
		bearerToken := cluster.Config[k8s2.BearerToken]
		clusterConfig := &client2.ClusterConfig{
			ClusterId:              int32(cluster.Id),
			ClusterName:            cluster.ClusterName,
			Token:                  bearerToken,
			ApiServerUrl:           cluster.ServerUrl,
			InsecureSkipTLSVerify:  cluster.InsecureSkipTlsVerify,
			ProxyUrl:               cluster.ProxyUrl,
			ToConnectWithSSHTunnel: cluster.ToConnectWithSSHTunnel,
			SshTunnelAuthKey:       cluster.SSHTunnelAuthKey,
			SshTunnelUser:          cluster.SSHTunnelUser,
			SshTunnelPassword:      cluster.SSHTunnelPassword,
			SshTunnelServerAddress: cluster.SSHTunnelServerAddress,
		}
		if cluster.InsecureSkipTlsVerify == false {
			clusterConfig.KeyData = cluster.Config[k8s2.TlsKey]
			clusterConfig.CertData = cluster.Config[k8s2.CertData]
			clusterConfig.CaData = cluster.Config[k8s2.CertificateAuthorityData]
		}
		releaseIdentifier := &client2.ReleaseIdentifier{
			ReleaseName:      releaseName,
			ReleaseNamespace: envOverride.Namespace,
			ClusterConfig:    clusterConfig,
		}

		if pipeline.DeploymentAppCreated {
			req := &client2.UpgradeReleaseRequest{
				ReleaseIdentifier: releaseIdentifier,
				ValuesYaml:        mergeAndSave,
				HistoryMax:        impl.helmAppService.GetRevisionHistoryMaxValue(client2.SOURCE_DEVTRON_APP),
				ChartContent:      &client2.ChartContent{Content: referenceChartByte},
			}
			if impl.IsDevtronAsyncInstallModeEnabled(bean2.Helm) {
				req.RunInCtx = true
			}
			// For cases where helm release was not found, kubelink will install the same configuration
			updateApplicationResponse, err := impl.helmAppClient.UpdateApplication(ctx, req)
			if err != nil {
				impl.logger.Errorw("error in updating helm application for cd pipeline", "err", err)
				if GetGRPCErrorDetailedMessage(err) == context.Canceled.Error() {
					err = errors.New(pipelineConfig.NEW_DEPLOYMENT_INITIATED)
				}
				return false, err
			} else {
				impl.logger.Debugw("updated helm application", "response", updateApplicationResponse, "isSuccess", updateApplicationResponse.Success)
			}

		} else {

			helmResponse, err := impl.helmInstallReleaseWithCustomChart(ctx, releaseIdentifier, referenceChartByte, mergeAndSave)

			// For connection related errors, no need to update the db
			if err != nil && strings.Contains(err.Error(), "connection error") {
				impl.logger.Errorw("error in helm install custom chart", "err", err)
				return false, err
			}

			if GetGRPCErrorDetailedMessage(err) == context.Canceled.Error() {
				err = errors.New(pipelineConfig.NEW_DEPLOYMENT_INITIATED)
			}
			// IMP: update cd pipeline to mark deployment app created, even if helm install fails
			// If the helm install fails, it still creates the app in failed state, so trying to
			// re-create the app results in error from helm that cannot re-use name which is still in use
			_, pgErr := impl.updatePipeline(pipeline, overrideRequest.UserId)

			if err != nil {
				impl.logger.Errorw("error in helm install custom chart", "err", err)

				if pgErr != nil {
					impl.logger.Errorw("failed to update deployment app created flag in pipeline table", "err", err)
				}
				return false, err
			}

			if pgErr != nil {
				impl.logger.Errorw("failed to update deployment app created flag in pipeline table", "err", err)
				return false, err
			}

			impl.logger.Debugw("received helm release response", "helmResponse", helmResponse, "isSuccess", helmResponse.Success)
		}

		//update workflow runner status, used in app workflow view
		err := impl.UpdateCDWorkflowRunnerStatus(ctx, overrideRequest, triggeredAt, pipelineConfig.WorkflowInProgress)
		if err != nil {
			impl.logger.Errorw("error in updating the workflow runner status, createHelmAppForCdPipeline", "err", err)
			return false, err
		}
	}
	return true, nil
}

func (impl *AppServiceImpl) UpdateCDWorkflowRunnerStatus(ctx context.Context, overrideRequest *bean.ValuesOverrideRequest, triggeredAt time.Time, status string) error {
	// In case of terminal status update finished on time
	isTerminalStatus := slices.Contains(pipelineConfig.WfrTerminalStatusList, status)
	cdWfr, err := impl.cdWorkflowRepository.FindWorkflowRunnerById(overrideRequest.WfrId)
	if err != nil && err != pg.ErrNoRows {
		impl.logger.Errorw("err on fetching cd workflow, UpdateCDWorkflowRunnerStatus", "err", err)
		return err
	}
	cdWorkflowId := cdWfr.CdWorkflowId

	if cdWorkflowId == 0 {
		cdWf := &pipelineConfig.CdWorkflow{
			CiArtifactId: overrideRequest.CiArtifactId,
			PipelineId:   overrideRequest.PipelineId,
			AuditLog:     sql.AuditLog{CreatedOn: triggeredAt, CreatedBy: overrideRequest.UserId, UpdatedOn: triggeredAt, UpdatedBy: overrideRequest.UserId},
		}
		err := impl.cdWorkflowRepository.SaveWorkFlow(ctx, cdWf)
		if err != nil {
			impl.logger.Errorw("err on updating cd workflow for status update, UpdateCDWorkflowRunnerStatus", "err", err)
			return err
		}
		cdWorkflowId = cdWf.Id
		runner := &pipelineConfig.CdWorkflowRunner{
			Id:           cdWf.Id,
			Name:         overrideRequest.PipelineName,
			WorkflowType: bean.CD_WORKFLOW_TYPE_DEPLOY,
			ExecutorType: pipelineConfig.WORKFLOW_EXECUTOR_TYPE_AWF,
			Status:       status,
			TriggeredBy:  overrideRequest.UserId,
			StartedOn:    triggeredAt,
			CdWorkflowId: cdWorkflowId,
			AuditLog:     sql.AuditLog{CreatedOn: triggeredAt, CreatedBy: overrideRequest.UserId, UpdatedOn: triggeredAt, UpdatedBy: overrideRequest.UserId},
		}
		if isTerminalStatus {
			runner.FinishedOn = time.Now()
		}
		_, err = impl.cdWorkflowRepository.SaveWorkFlowRunner(runner)
		if err != nil {
			impl.logger.Errorw("err on updating cd workflow runner for status update, UpdateCDWorkflowRunnerStatus", "err", err)
			return err
		}
	} else {
		// if the current cdWfr status is already a terminal status and then don't update the status
		// e.g: Status : Failed --> Progressing (not allowed)
		if slices.Contains(pipelineConfig.WfrTerminalStatusList, cdWfr.Status) {
			impl.logger.Warnw("deployment has already been terminated for workflow runner, UpdateCDWorkflowRunnerStatus", "workflowRunnerId", cdWfr.Id, "err", err)
			return nil
		}
		cdWfr.Status = status
		if isTerminalStatus {
			cdWfr.FinishedOn = time.Now()
		}
		cdWfr.UpdatedBy = overrideRequest.UserId
		cdWfr.UpdatedOn = time.Now()
		err = impl.cdWorkflowRepository.UpdateWorkFlowRunner(cdWfr)
		if err != nil {
			impl.logger.Errorw("error on update cd workflow runner, UpdateCDWorkflowRunnerStatus", "cdWfr", cdWfr, "err", err)
			return err
		}
	}
	return nil
}

// helmInstallReleaseWithCustomChart performs helm install with custom chart
func (impl *AppServiceImpl) helmInstallReleaseWithCustomChart(ctx context.Context, releaseIdentifier *client2.ReleaseIdentifier, referenceChartByte []byte, valuesYaml string) (*client2.HelmInstallCustomResponse, error) {

	helmInstallRequest := client2.HelmInstallCustomRequest{
		ValuesYaml:        valuesYaml,
		ChartContent:      &client2.ChartContent{Content: referenceChartByte},
		ReleaseIdentifier: releaseIdentifier,
	}
	if impl.IsDevtronAsyncInstallModeEnabled(bean2.Helm) {
		helmInstallRequest.RunInCtx = true
	}
	// Request exec
	return impl.helmAppClient.InstallReleaseWithCustomChart(ctx, &helmInstallRequest)
}

=======
>>>>>>> bd213d22
func (impl *AppServiceImpl) GetGitOpsRepoPrefix() string {
	return impl.globalEnvVariables.GitOpsRepoPrefix
}

func (impl *AppServiceImpl) IsDevtronAsyncInstallModeEnabled(deploymentAppType string) bool {
	return impl.appStatusConfig.EnableAsyncInstallDevtronChart &&
		deploymentAppType == bean2.Helm
}

func (impl *AppServiceImpl) PushPrePostCDManifest(cdWorklowRunnerId int, triggeredBy int32, jobHelmPackagePath string, deployType string, pipeline *pipelineConfig.Pipeline, imageTag string, ctx context.Context) error {

	manifestPushTemplate, err := impl.BuildManifestPushTemplateForPrePostCd(pipeline, cdWorklowRunnerId, triggeredBy, jobHelmPackagePath, deployType, imageTag)
	if err != nil {
		impl.logger.Errorw("error in building manifest push template for pre post cd")
		return err
	}
	manifestPushService := impl.GetManifestPushService(manifestPushTemplate.StorageType)

	manifestPushResponse := manifestPushService.PushChart(manifestPushTemplate, ctx)
	if manifestPushResponse.Error != nil {
		impl.logger.Errorw("error in pushing chart to helm repo", "err", err)
		return manifestPushResponse.Error
	}
	return nil
}

func (impl *AppServiceImpl) BuildManifestPushTemplateForPrePostCd(pipeline *pipelineConfig.Pipeline, cdWorklowRunnerId int, triggeredBy int32, jobHelmPackagePath string, deployType string, imageTag string) (*bean3.ManifestPushTemplate, error) {

	manifestPushTemplate := &bean3.ManifestPushTemplate{
		WorkflowRunnerId:      cdWorklowRunnerId,
		AppId:                 pipeline.AppId,
		EnvironmentId:         pipeline.EnvironmentId,
		UserId:                triggeredBy,
		AppName:               pipeline.App.AppName,
		TargetEnvironmentName: pipeline.Environment.Id,
		ChartVersion:          fmt.Sprintf("%d.%d.%d-%s-%s", 1, 1, cdWorklowRunnerId, deployType, imageTag),
	}

	manifestPushConfig, err := impl.manifestPushConfigRepository.GetManifestPushConfigByAppIdAndEnvId(pipeline.AppId, pipeline.EnvironmentId)
	if err != nil && err != pg.ErrNoRows {
		impl.logger.Errorw("error in fetching manifest push config for pre/post cd", "err", err)
		return manifestPushTemplate, err
	}
	manifestPushTemplate.StorageType = manifestPushConfig.StorageType

	if manifestPushConfig != nil && manifestPushConfig.StorageType == bean2.ManifestStorageOCIHelmRepo {

		var credentialsConfig bean3.HelmRepositoryConfig
		err = json.Unmarshal([]byte(manifestPushConfig.CredentialsConfig), &credentialsConfig)
		if err != nil {
			impl.logger.Errorw("error in json unmarshal", "err", err)
			return manifestPushTemplate, err
		}
		dockerArtifactStore, err := impl.DockerArtifactStoreRepository.FindOne(credentialsConfig.ContainerRegistryName)
		if err != nil {
			impl.logger.Errorw("error in fetching artifact info", "err", err)
			return manifestPushTemplate, err
		}
		repoPath, chartName := GetRepoPathAndChartNameFromRepoName(credentialsConfig.RepositoryName)
		manifestPushTemplate.RepoUrl = path.Join(dockerArtifactStore.RegistryURL, repoPath)
		manifestPushTemplate.ChartName = chartName
		chartBytes, err := impl.chartTemplateService.LoadChartInBytes(jobHelmPackagePath, true, chartName, manifestPushTemplate.ChartVersion)
		if err != nil {
			return manifestPushTemplate, err
		}
		manifestPushTemplate.BuiltChartBytes = &chartBytes
		containerRegistryConfig := &bean3.ContainerRegistryConfig{
			RegistryUrl:  dockerArtifactStore.RegistryURL,
			Username:     dockerArtifactStore.Username,
			Password:     dockerArtifactStore.Password,
			Insecure:     true,
			AccessKey:    dockerArtifactStore.AWSAccessKeyId,
			SecretKey:    dockerArtifactStore.AWSSecretAccessKey,
			AwsRegion:    dockerArtifactStore.AWSRegion,
			RegistryType: string(dockerArtifactStore.RegistryType),
			RepoName:     repoPath,
		}
		for _, ociRegistryConfig := range dockerArtifactStore.OCIRegistryConfig {
			if ociRegistryConfig.RepositoryType == dockerRegistryRepository.OCI_REGISRTY_REPO_TYPE_CHART {
				containerRegistryConfig.IsPublic = ociRegistryConfig.IsPublic
			}
		}
		manifestPushTemplate.ContainerRegistryConfig = containerRegistryConfig
	} else if manifestPushConfig.StorageType == bean2.ManifestStorageGit {
		// need to implement for git repo push
	}

	return manifestPushTemplate, nil
}<|MERGE_RESOLUTION|>--- conflicted
+++ resolved
@@ -22,19 +22,10 @@
 	"encoding/json"
 	"fmt"
 	"github.com/caarlos0/env"
-<<<<<<< HEAD
-	pubsub "github.com/devtron-labs/common-lib-private/pubsub-lib"
-	k8s2 "github.com/devtron-labs/common-lib-private/utils/k8s"
-=======
->>>>>>> bd213d22
 	k8sCommonBean "github.com/devtron-labs/common-lib-private/utils/k8s/commonBean"
 	"github.com/devtron-labs/common-lib-private/utils/k8s/health"
 	client2 "github.com/devtron-labs/devtron/api/helm-app"
 	dockerRegistryRepository "github.com/devtron-labs/devtron/internal/sql/repository/dockerRegistry"
-<<<<<<< HEAD
-	bean3 "github.com/devtron-labs/devtron/pkg/app/bean"
-=======
->>>>>>> bd213d22
 	status2 "github.com/devtron-labs/devtron/pkg/app/status"
 	repository4 "github.com/devtron-labs/devtron/pkg/appStore/deployment/repository"
 	"github.com/devtron-labs/devtron/pkg/appStore/deployment/service"
@@ -52,12 +43,10 @@
 	"io/ioutil"
 	metav1 "k8s.io/apimachinery/pkg/apis/meta/v1"
 	chart2 "k8s.io/helm/pkg/proto/hapi/chart"
-	"k8s.io/utils/strings/slices"
 	"net/url"
 	"os"
 	"path"
 	"path/filepath"
-	"sigs.k8s.io/yaml"
 	"strconv"
 	"strings"
 	"time"
@@ -182,22 +171,14 @@
 	variableEntityMappingService           variables.VariableEntityMappingService
 	variableTemplateParser                 parsers.VariableTemplateParser
 	argoClientWrapperService               argocdServer.ArgoClientWrapperService
-	pubsubClient                           *pubsub.PubSubClientServiceImpl
 }
 
 type AppService interface {
-<<<<<<< HEAD
-	HandleCDTriggerRelease(overrideRequest *bean.ValuesOverrideRequest, ctx context.Context, triggeredAt time.Time, deployedBy int32) (releaseNo int, manifest []byte, err error)
-	TriggerRelease(overrideRequest *bean.ValuesOverrideRequest, valuesOverrideResponse *ValuesOverrideResponse, builtChartPath string, ctx context.Context, triggeredAt time.Time, deployedBy int32) (releaseNo int, manifest []byte, err error)
-	UpdateReleaseStatus(request *bean.ReleaseStatusUpdateRequest) (bool, error)
-	UpdateDeploymentStatusAndCheckIsSucceeded(app *v1alpha1.Application, statusTime time.Time, isAppStore bool) (bool, *chartConfig.PipelineOverride, error)
-	TriggerCD(artifact *repository.CiArtifact, cdWorkflowId, wfrId int, pipeline *pipelineConfig.Pipeline, triggeredAt time.Time) (*[]byte, error)
-=======
-	//TriggerRelease(overrideRequest *bean.ValuesOverrideRequest, ctx context.Context, triggeredAt time.Time, deployedBy int32) (releaseNo int, manifest []byte, err error)
+	//HandleCDTriggerRelease(overrideRequest *bean.ValuesOverrideRequest, ctx context.Context, triggeredAt time.Time, deployedBy int32) (releaseNo int, manifest []byte, err error)
+	//TriggerRelease(overrideRequest *bean.ValuesOverrideRequest, valuesOverrideResponse *ValuesOverrideResponse, builtChartPath string, ctx context.Context, triggeredAt time.Time, deployedBy int32) (releaseNo int, manifest []byte, err error)
 	UpdateReleaseStatus(request *bean.ReleaseStatusUpdateRequest) (bool, error)
 	UpdateDeploymentStatusAndCheckIsSucceeded(app *v1alpha1.Application, statusTime time.Time, isAppStore bool) (bool, *chartConfig.PipelineOverride, error)
 	//TriggerCD(artifact *repository.CiArtifact, cdWorkflowId, wfrId int, pipeline *pipelineConfig.Pipeline, triggeredAt time.Time) (*[]byte, error)
->>>>>>> bd213d22
 	GetConfigMapAndSecretJson(appId int, envId int, pipelineId int) ([]byte, error)
 	UpdateCdWorkflowRunnerByACDObject(app *v1alpha1.Application, cdWfrId int, updateTimedOutStatus bool) error
 	GetCmSecretNew(appId int, envId int, isJob bool) (*bean.ConfigMapJson, *bean.ConfigSecretJson, error)
@@ -212,19 +193,11 @@
 	CreateGitopsRepo(app *app.App, userId int32) (gitopsRepoName string, chartGitAttr *ChartGitAttribute, err error)
 	GetLatestDeployedManifestByPipelineId(appId int, envId int, runner string, ctx context.Context) ([]byte, error)
 	GetDeployedManifestByPipelineIdAndCDWorkflowId(cdWorkflowRunnerId int, ctx context.Context) ([]byte, error)
-<<<<<<< HEAD
-	SetPipelineFieldsInOverrideRequest(overrideRequest *bean.ValuesOverrideRequest, pipeline *pipelineConfig.Pipeline)
-	PushPrePostCDManifest(cdWorklowRunnerId int, triggeredBy int32, jobHelmPackagePath string, deployType string, pipeline *pipelineConfig.Pipeline, imageTag string, ctx context.Context) error
-	UpdateCDWorkflowRunnerStatus(ctx context.Context, overrideRequest *bean.ValuesOverrideRequest, triggeredAt time.Time, status string) error
-	BuildManifestForTrigger(overrideRequest *bean.ValuesOverrideRequest, triggeredAt time.Time, ctx context.Context) (valuesOverrideResponse *ValuesOverrideResponse, builtChartPath string, err error)
+	//SetPipelineFieldsInOverrideRequest(overrideRequest *bean.ValuesOverrideRequest, pipeline *pipelineConfig.Pipeline)
+	//PushPrePostCDManifest(cdWorklowRunnerId int, triggeredBy int32, jobHelmPackagePath string, deployType string, pipeline *pipelineConfig.Pipeline, imageTag string, ctx context.Context) error
+
 	BuildChartAndGetPath(appName string, envOverride *chartConfig.EnvConfigOverride, ctx context.Context) (string, error)
 	IsDevtronAsyncInstallModeEnabled(deploymentAppType string) bool
-=======
-	//SetPipelineFieldsInOverrideRequest(overrideRequest *bean.ValuesOverrideRequest, pipeline *pipelineConfig.Pipeline)
-	//PushPrePostCDManifest(cdWorklowRunnerId int, triggeredBy int32, jobHelmPackagePath string, deployType string, pipeline *pipelineConfig.Pipeline, imageTag string, ctx context.Context) error
-
-	BuildChartAndGetPath(appName string, envOverride *chartConfig.EnvConfigOverride, ctx context.Context) (string, error)
->>>>>>> bd213d22
 }
 
 func NewAppService(
@@ -289,7 +262,7 @@
 	variableEntityMappingService variables.VariableEntityMappingService,
 	variableTemplateParser parsers.VariableTemplateParser,
 	argoClientWrapperService argocdServer.ArgoClientWrapperService,
-	pubsubClient *pubsub.PubSubClientServiceImpl) *AppServiceImpl {
+) *AppServiceImpl {
 	appServiceImpl := &AppServiceImpl{
 		environmentConfigRepository:            environmentConfigRepository,
 		mergeUtil:                              mergeUtil,
@@ -357,7 +330,6 @@
 		variableEntityMappingService:           variableEntityMappingService,
 		variableTemplateParser:                 variableTemplateParser,
 		argoClientWrapperService:               argoClientWrapperService,
-		pubsubClient:                           pubsubClient,
 	}
 	return appServiceImpl
 }
@@ -367,72 +339,6 @@
 	Failure = "FAILURE"
 )
 
-<<<<<<< HEAD
-func (impl *AppServiceImpl) SetPipelineFieldsInOverrideRequest(overrideRequest *bean.ValuesOverrideRequest, pipeline *pipelineConfig.Pipeline) {
-	overrideRequest.PipelineId = pipeline.Id
-	overrideRequest.PipelineName = pipeline.Name
-	overrideRequest.EnvId = pipeline.EnvironmentId
-	environment := pipeline.Environment
-	overrideRequest.EnvName = environment.Name
-	overrideRequest.ClusterId = environment.ClusterId
-	overrideRequest.IsProdEnv = environment.Default
-	overrideRequest.AppId = pipeline.AppId
-	overrideRequest.ProjectId = pipeline.App.TeamId
-	overrideRequest.AppName = pipeline.App.AppName
-	overrideRequest.DeploymentAppType = pipeline.DeploymentAppType
-}
-
-func (impl *AppServiceImpl) getValuesFileForEnv(environmentId int) string {
-	return fmt.Sprintf("_%d-values.yaml", environmentId) //-{envId}-values.yaml
-}
-func (impl *AppServiceImpl) createArgoApplicationIfRequired(appId int, envConfigOverride *chartConfig.EnvConfigOverride, pipeline *pipelineConfig.Pipeline, userId int32) (string, error) {
-	//repo has been registered while helm create
-	chart, err := impl.chartRepository.FindLatestChartForAppByAppId(appId)
-	if err != nil {
-		impl.logger.Errorw("no chart found ", "app", appId)
-		return "", err
-	}
-	envModel, err := impl.envRepository.FindById(envConfigOverride.TargetEnvironment)
-	if err != nil {
-		return "", err
-	}
-	argoAppName := pipeline.DeploymentAppName
-	if pipeline.DeploymentAppCreated {
-		return argoAppName, nil
-	} else {
-		//create
-		appNamespace := envConfigOverride.Namespace
-		if appNamespace == "" {
-			appNamespace = "default"
-		}
-		namespace := argocdServer.DevtronInstalationNs
-		appRequest := &argocdServer.AppTemplate{
-			ApplicationName: argoAppName,
-			Namespace:       namespace,
-			TargetNamespace: appNamespace,
-			TargetServer:    envModel.Cluster.ServerUrl,
-			Project:         "default",
-			ValuesFile:      impl.getValuesFileForEnv(envModel.Id),
-			RepoPath:        chart.ChartLocation,
-			RepoUrl:         chart.GitRepoUrl,
-		}
-
-		argoAppName, err := impl.ArgoK8sClient.CreateAcdApp(appRequest, envModel.Cluster)
-		if err != nil {
-			return "", err
-		}
-		//update cd pipeline to mark deployment app created
-		_, err = impl.updatePipeline(pipeline, userId)
-		if err != nil {
-			impl.logger.Errorw("error in update cd pipeline for deployment app created or not", "err", err)
-			return "", err
-		}
-		return argoAppName, nil
-	}
-}
-
-=======
->>>>>>> bd213d22
 func (impl *AppServiceImpl) UpdateReleaseStatus(updateStatusRequest *bean.ReleaseStatusUpdateRequest) (bool, error) {
 	count, err := impl.pipelineOverrideRepository.UpdateStatusByRequestIdentifier(updateStatusRequest.RequestId, updateStatusRequest.NewStatus)
 	if err != nil {
@@ -1051,91 +957,6 @@
 	AppMetrics          bool
 }
 
-<<<<<<< HEAD
-type EnvironmentOverride struct {
-	Enabled   bool        `json:"enabled"`
-	EnvValues []*KeyValue `json:"envValues"`
-}
-
-type KeyValue struct {
-	Key   string `json:"key"`
-	Value string `json:"value"`
-}
-
-func (conf *EnvironmentOverride) appendEnvironmentVariable(key, value string) {
-	item := &KeyValue{Key: key, Value: value}
-	conf.EnvValues = append(conf.EnvValues, item)
-}
-
-func (impl *AppServiceImpl) TriggerCD(artifact *repository.CiArtifact, cdWorkflowId, wfrId int, pipeline *pipelineConfig.Pipeline, triggeredAt time.Time) (*[]byte, error) {
-	impl.logger.Debugw("automatic pipeline trigger attempt async", "artifactId", artifact.Id)
-	manifest, err := impl.triggerReleaseAsync(artifact, cdWorkflowId, wfrId, pipeline, triggeredAt)
-	if err != nil {
-		impl.logger.Errorw("error in cd trigger", "err", err)
-		return manifest, err
-	}
-	return manifest, err
-}
-
-func (impl *AppServiceImpl) triggerReleaseAsync(artifact *repository.CiArtifact, cdWorkflowId, wfrId int, pipeline *pipelineConfig.Pipeline, triggeredAt time.Time) (*[]byte, error) {
-	manifest, err := impl.validateAndTrigger(pipeline, artifact, cdWorkflowId, wfrId, triggeredAt)
-	if err != nil {
-		impl.logger.Errorw("error in trigger for pipeline", "pipelineId", strconv.Itoa(pipeline.Id))
-	}
-	impl.logger.Debugw("trigger attempted for all pipeline ", "artifactId", artifact.Id)
-	return manifest, err
-}
-
-func (impl *AppServiceImpl) validateAndTrigger(p *pipelineConfig.Pipeline, artifact *repository.CiArtifact, cdWorkflowId, wfrId int, triggeredAt time.Time) (*[]byte, error) {
-	object := impl.enforcerUtil.GetAppRBACNameByAppId(p.AppId)
-	envApp := strings.Split(object, "/")
-	if len(envApp) != 2 {
-		impl.logger.Error("invalid req, app and env not found from rbac")
-		return nil, errors.New("invalid req, app and env not found from rbac")
-	}
-	manifest, err := impl.releasePipeline(p, artifact, cdWorkflowId, wfrId, triggeredAt)
-	return manifest, err
-}
-
-func (impl *AppServiceImpl) releasePipeline(pipeline *pipelineConfig.Pipeline, artifact *repository.CiArtifact, cdWorkflowId, wfrId int, triggeredAt time.Time) (*[]byte, error) {
-	impl.logger.Debugw("triggering release for ", "cdPipelineId", pipeline.Id, "artifactId", artifact.Id)
-
-	pipeline, err := impl.pipelineRepository.FindById(pipeline.Id)
-	if err != nil {
-		impl.logger.Errorw("error in fetching pipeline by pipelineId", "err", err)
-		return nil, err
-	}
-
-	request := &bean.ValuesOverrideRequest{
-		PipelineId:           pipeline.Id,
-		UserId:               artifact.CreatedBy,
-		CiArtifactId:         artifact.Id,
-		AppId:                pipeline.AppId,
-		CdWorkflowId:         cdWorkflowId,
-		ForceTrigger:         true,
-		DeploymentWithConfig: bean.DEPLOYMENT_CONFIG_TYPE_LAST_SAVED,
-		WfrId:                wfrId,
-	}
-	impl.SetPipelineFieldsInOverrideRequest(request, pipeline)
-
-	ctx, err := impl.buildACDContext()
-	if err != nil {
-		impl.logger.Errorw("error in creating acd sync context", "pipelineId", pipeline.Id, "artifactId", artifact.Id, "err", err)
-		return nil, err
-	}
-	//setting deployedBy as 1(system user) since case of auto trigger
-	id, manifest, err := impl.HandleCDTriggerRelease(request, ctx, triggeredAt, 1)
-	if err != nil {
-		impl.logger.Errorw("error in auto  cd pipeline trigger", "pipelineId", pipeline.Id, "artifactId", artifact.Id, "err", err)
-	} else {
-		impl.logger.Infow("pipeline successfully triggered ", "cdPipelineId", pipeline.Id, "artifactId", artifact.Id, "releaseId", id)
-	}
-	return &manifest, err
-
-}
-
-=======
->>>>>>> bd213d22
 func (impl *AppServiceImpl) buildACDContext() (acdContext context.Context, err error) {
 	//this method should only call in case of argo-integration and gitops configured
 	acdToken, err := impl.argoUserService.GetLatestDevtronArgoCdUserToken()
@@ -1148,552 +969,6 @@
 	return ctx, nil
 }
 
-<<<<<<< HEAD
-func (impl *AppServiceImpl) getDbMigrationOverride(overrideRequest *bean.ValuesOverrideRequest, artifact *repository.CiArtifact, isRollback bool) (overrideJson []byte, err error) {
-	if isRollback {
-		return nil, fmt.Errorf("rollback not supported ye")
-	}
-	notConfigured := false
-	config, err := impl.dbMigrationConfigRepository.FindByPipelineId(overrideRequest.PipelineId)
-	if err != nil && !IsErrNoRows(err) {
-		impl.logger.Errorw("error in fetching pipeline override config", "req", overrideRequest, "err", err)
-		return nil, err
-	} else if IsErrNoRows(err) {
-		notConfigured = true
-	}
-	envVal := &EnvironmentOverride{}
-	if notConfigured {
-		impl.logger.Warnw("no active db migration found", "pipeline", overrideRequest.PipelineId)
-		envVal.Enabled = false
-	} else {
-		materialInfos, err := artifact.ParseMaterialInfo()
-		if err != nil {
-			return nil, err
-		}
-
-		hash, ok := materialInfos[config.GitMaterial.Url]
-		if !ok {
-			impl.logger.Errorf("wrong url map ", "map", materialInfos, "url", config.GitMaterial.Url)
-			return nil, fmt.Errorf("configured url not found in material %s", config.GitMaterial.Url)
-		}
-
-		envVal.Enabled = true
-		if config.GitMaterial.GitProvider.AuthMode != repository.AUTH_MODE_USERNAME_PASSWORD &&
-			config.GitMaterial.GitProvider.AuthMode != repository.AUTH_MODE_ACCESS_TOKEN &&
-			config.GitMaterial.GitProvider.AuthMode != repository.AUTH_MODE_ANONYMOUS {
-			return nil, fmt.Errorf("auth mode %s not supported for migration", config.GitMaterial.GitProvider.AuthMode)
-		}
-		envVal.appendEnvironmentVariable("GIT_REPO_URL", config.GitMaterial.Url)
-		envVal.appendEnvironmentVariable("GIT_USER", config.GitMaterial.GitProvider.UserName)
-		var password string
-		if config.GitMaterial.GitProvider.AuthMode == repository.AUTH_MODE_USERNAME_PASSWORD {
-			password = config.GitMaterial.GitProvider.Password
-		} else {
-			password = config.GitMaterial.GitProvider.AccessToken
-		}
-		envVal.appendEnvironmentVariable("GIT_AUTH_TOKEN", password)
-		// parse git-tag not required
-		//envVal.appendEnvironmentVariable("GIT_TAG", "")
-		envVal.appendEnvironmentVariable("GIT_HASH", hash)
-		envVal.appendEnvironmentVariable("SCRIPT_LOCATION", config.ScriptSource)
-		envVal.appendEnvironmentVariable("DB_TYPE", string(config.DbConfig.Type))
-		envVal.appendEnvironmentVariable("DB_USER_NAME", config.DbConfig.UserName)
-		envVal.appendEnvironmentVariable("DB_PASSWORD", config.DbConfig.Password)
-		envVal.appendEnvironmentVariable("DB_HOST", config.DbConfig.Host)
-		envVal.appendEnvironmentVariable("DB_PORT", config.DbConfig.Port)
-		envVal.appendEnvironmentVariable("DB_NAME", config.DbConfig.DbName)
-		//Will be used for rollback don't delete it
-		//envVal.appendEnvironmentVariable("MIGRATE_TO_VERSION", strconv.Itoa(overrideRequest.TargetDbVersion))
-	}
-	dbMigrationConfig := map[string]interface{}{"dbMigrationConfig": envVal}
-	confByte, err := json.Marshal(dbMigrationConfig)
-	if err != nil {
-		return nil, err
-	}
-	return confByte, nil
-}
-
-func (impl *AppServiceImpl) GetAppMetricsByTriggerType(overrideRequest *bean.ValuesOverrideRequest, ctx context.Context) (bool, error) {
-
-	var appMetrics bool
-	if overrideRequest.DeploymentWithConfig == bean.DEPLOYMENT_CONFIG_TYPE_SPECIFIC_TRIGGER {
-		_, span := otel.Tracer("orchestrator").Start(ctx, "deploymentTemplateHistoryRepository.GetHistoryByPipelineIdAndWfrId")
-		deploymentTemplateHistory, err := impl.deploymentTemplateHistoryRepository.GetHistoryByPipelineIdAndWfrId(overrideRequest.PipelineId, overrideRequest.WfrIdForDeploymentWithSpecificTrigger)
-		span.End()
-		if err != nil {
-			impl.logger.Errorw("error in getting deployed deployment template history by pipelineId and wfrId", "err", err, "pipelineId", &overrideRequest, "wfrId", overrideRequest.WfrIdForDeploymentWithSpecificTrigger)
-			return appMetrics, err
-		}
-		appMetrics = deploymentTemplateHistory.IsAppMetricsEnabled
-
-	} else if overrideRequest.DeploymentWithConfig == bean.DEPLOYMENT_CONFIG_TYPE_LAST_SAVED {
-		_, span := otel.Tracer("orchestrator").Start(ctx, "appLevelMetricsRepository.FindByAppId")
-		appLevelMetrics, err := impl.appLevelMetricsRepository.FindByAppId(overrideRequest.AppId)
-		span.End()
-		if err != nil && !IsErrNoRows(err) {
-			impl.logger.Errorw("err", err)
-			return appMetrics, &ApiError{InternalMessage: "unable to fetch app level metrics flag"}
-		}
-		appMetrics = appLevelMetrics.AppMetrics
-
-		_, span = otel.Tracer("orchestrator").Start(ctx, "envLevelMetricsRepository.FindByAppIdAndEnvId")
-		envLevelMetrics, err := impl.envLevelMetricsRepository.FindByAppIdAndEnvId(overrideRequest.AppId, overrideRequest.EnvId)
-		span.End()
-		if err != nil && !IsErrNoRows(err) {
-			impl.logger.Errorw("err", err)
-			return appMetrics, &ApiError{InternalMessage: "unable to fetch env level metrics flag"}
-		}
-		if envLevelMetrics.Id != 0 && envLevelMetrics.AppMetrics != nil {
-			appMetrics = *envLevelMetrics.AppMetrics
-		}
-	}
-	return appMetrics, nil
-}
-
-func (impl *AppServiceImpl) GetDeploymentStrategyByTriggerType(overrideRequest *bean.ValuesOverrideRequest, ctx context.Context) (*chartConfig.PipelineStrategy, error) {
-
-	strategy := &chartConfig.PipelineStrategy{}
-	var err error
-	if overrideRequest.DeploymentWithConfig == bean.DEPLOYMENT_CONFIG_TYPE_SPECIFIC_TRIGGER {
-		_, span := otel.Tracer("orchestrator").Start(ctx, "strategyHistoryRepository.GetHistoryByPipelineIdAndWfrId")
-		strategyHistory, err := impl.strategyHistoryRepository.GetHistoryByPipelineIdAndWfrId(overrideRequest.PipelineId, overrideRequest.WfrIdForDeploymentWithSpecificTrigger)
-		span.End()
-		if err != nil {
-			impl.logger.Errorw("error in getting deployed strategy history by pipleinId and wfrId", "err", err, "pipelineId", overrideRequest.PipelineId, "wfrId", overrideRequest.WfrIdForDeploymentWithSpecificTrigger)
-			return nil, err
-		}
-		strategy.Strategy = strategyHistory.Strategy
-		strategy.Config = strategyHistory.Config
-		strategy.PipelineId = overrideRequest.PipelineId
-	} else if overrideRequest.DeploymentWithConfig == bean.DEPLOYMENT_CONFIG_TYPE_LAST_SAVED {
-		if overrideRequest.ForceTrigger {
-			_, span := otel.Tracer("orchestrator").Start(ctx, "pipelineConfigRepository.GetDefaultStrategyByPipelineId")
-			strategy, err = impl.pipelineConfigRepository.GetDefaultStrategyByPipelineId(overrideRequest.PipelineId)
-			span.End()
-		} else {
-			var deploymentTemplate chartRepoRepository.DeploymentStrategy
-			if overrideRequest.DeploymentTemplate == "ROLLING" {
-				deploymentTemplate = chartRepoRepository.DEPLOYMENT_STRATEGY_ROLLING
-			} else if overrideRequest.DeploymentTemplate == "BLUE-GREEN" {
-				deploymentTemplate = chartRepoRepository.DEPLOYMENT_STRATEGY_BLUE_GREEN
-			} else if overrideRequest.DeploymentTemplate == "CANARY" {
-				deploymentTemplate = chartRepoRepository.DEPLOYMENT_STRATEGY_CANARY
-			} else if overrideRequest.DeploymentTemplate == "RECREATE" {
-				deploymentTemplate = chartRepoRepository.DEPLOYMENT_STRATEGY_RECREATE
-			}
-
-			if len(deploymentTemplate) > 0 {
-				_, span := otel.Tracer("orchestrator").Start(ctx, "pipelineConfigRepository.FindByStrategyAndPipelineId")
-				strategy, err = impl.pipelineConfigRepository.FindByStrategyAndPipelineId(deploymentTemplate, overrideRequest.PipelineId)
-				span.End()
-			} else {
-				_, span := otel.Tracer("orchestrator").Start(ctx, "pipelineConfigRepository.GetDefaultStrategyByPipelineId")
-				strategy, err = impl.pipelineConfigRepository.GetDefaultStrategyByPipelineId(overrideRequest.PipelineId)
-				span.End()
-			}
-		}
-		if err != nil && errors2.IsNotFound(err) == false {
-			impl.logger.Errorf("invalid state", "err", err, "req", strategy)
-			return nil, err
-		}
-	}
-	return strategy, nil
-}
-
-func (impl *AppServiceImpl) GetEnvOverrideByTriggerType(overrideRequest *bean.ValuesOverrideRequest, triggeredAt time.Time, ctx context.Context) (*chartConfig.EnvConfigOverride, error) {
-
-	envOverride := &chartConfig.EnvConfigOverride{}
-
-	var err error
-	if overrideRequest.DeploymentWithConfig == bean.DEPLOYMENT_CONFIG_TYPE_SPECIFIC_TRIGGER {
-		_, span := otel.Tracer("orchestrator").Start(ctx, "deploymentTemplateHistoryRepository.GetHistoryByPipelineIdAndWfrId")
-		deploymentTemplateHistory, err := impl.deploymentTemplateHistoryRepository.GetHistoryByPipelineIdAndWfrId(overrideRequest.PipelineId, overrideRequest.WfrIdForDeploymentWithSpecificTrigger)
-		//VARIABLE_SNAPSHOT_GET and resolve
-
-		span.End()
-		if err != nil {
-			impl.logger.Errorw("error in getting deployed deployment template history by pipelineId and wfrId", "err", err, "pipelineId", &overrideRequest, "wfrId", overrideRequest.WfrIdForDeploymentWithSpecificTrigger)
-			return nil, err
-		}
-		templateName := deploymentTemplateHistory.TemplateName
-		templateVersion := deploymentTemplateHistory.TemplateVersion
-		if templateName == "Rollout Deployment" {
-			templateName = ""
-		}
-		//getting chart_ref by id
-		_, span = otel.Tracer("orchestrator").Start(ctx, "chartRefRepository.FindByVersionAndName")
-		chartRef, err := impl.chartRefRepository.FindByVersionAndName(templateName, templateVersion)
-		span.End()
-		if err != nil {
-			impl.logger.Errorw("error in getting chartRef by version and name", "err", err, "version", templateVersion, "name", templateName)
-			return nil, err
-		}
-		//assuming that if a chartVersion is deployed then it's envConfigOverride will be available
-		_, span = otel.Tracer("orchestrator").Start(ctx, "environmentConfigRepository.GetByAppIdEnvIdAndChartRefId")
-		envOverride, err = impl.environmentConfigRepository.GetByAppIdEnvIdAndChartRefId(overrideRequest.AppId, overrideRequest.EnvId, chartRef.Id)
-		span.End()
-		if err != nil {
-			impl.logger.Errorw("error in getting envConfigOverride for pipeline for specific chartVersion", "err", err, "appId", overrideRequest.AppId, "envId", overrideRequest.EnvId, "chartRefId", chartRef.Id)
-			return nil, err
-		}
-
-		_, span = otel.Tracer("orchestrator").Start(ctx, "envRepository.FindById")
-		env, err := impl.envRepository.FindById(envOverride.TargetEnvironment)
-		span.End()
-		if err != nil {
-			impl.logger.Errorw("unable to find env", "err", err)
-			return nil, err
-		}
-		envOverride.Environment = env
-
-		//updating historical data in envConfigOverride and appMetrics flag
-		envOverride.IsOverride = true
-		envOverride.EnvOverrideValues = deploymentTemplateHistory.Template
-
-		resolvedTemplate, variableMap, err := impl.getResolvedTemplateWithSnapshot(deploymentTemplateHistory.Id, envOverride.EnvOverrideValues)
-		envOverride.ResolvedEnvOverrideValues = resolvedTemplate
-		envOverride.VariableSnapshot = variableMap
-		if err != nil {
-			return envOverride, err
-		}
-	} else if overrideRequest.DeploymentWithConfig == bean.DEPLOYMENT_CONFIG_TYPE_LAST_SAVED {
-		_, span := otel.Tracer("orchestrator").Start(ctx, "environmentConfigRepository.ActiveEnvConfigOverride")
-		envOverride, err = impl.environmentConfigRepository.ActiveEnvConfigOverride(overrideRequest.AppId, overrideRequest.EnvId)
-
-		var chart *chartRepoRepository.Chart
-		span.End()
-		if err != nil {
-			impl.logger.Errorw("invalid state", "err", err, "req", overrideRequest)
-			return nil, err
-		}
-		if envOverride.Id == 0 {
-			_, span = otel.Tracer("orchestrator").Start(ctx, "chartRepository.FindLatestChartForAppByAppId")
-			chart, err = impl.chartRepository.FindLatestChartForAppByAppId(overrideRequest.AppId)
-			span.End()
-			if err != nil {
-				impl.logger.Errorw("invalid state", "err", err, "req", overrideRequest)
-				return nil, err
-			}
-			_, span = otel.Tracer("orchestrator").Start(ctx, "environmentConfigRepository.FindChartByAppIdAndEnvIdAndChartRefId")
-			envOverride, err = impl.environmentConfigRepository.FindChartByAppIdAndEnvIdAndChartRefId(overrideRequest.AppId, overrideRequest.EnvId, chart.ChartRefId)
-			span.End()
-			if err != nil && !errors2.IsNotFound(err) {
-				impl.logger.Errorw("invalid state", "err", err, "req", overrideRequest)
-				return nil, err
-			}
-
-			//creating new env override config
-			if errors2.IsNotFound(err) || envOverride == nil {
-				_, span = otel.Tracer("orchestrator").Start(ctx, "envRepository.FindById")
-				environment, err := impl.envRepository.FindById(overrideRequest.EnvId)
-				span.End()
-				if err != nil && !IsErrNoRows(err) {
-					return nil, err
-				}
-				envOverride = &chartConfig.EnvConfigOverride{
-					Active:            true,
-					ManualReviewed:    true,
-					Status:            models.CHARTSTATUS_SUCCESS,
-					TargetEnvironment: overrideRequest.EnvId,
-					ChartId:           chart.Id,
-					AuditLog:          sql.AuditLog{UpdatedBy: overrideRequest.UserId, UpdatedOn: triggeredAt, CreatedOn: triggeredAt, CreatedBy: overrideRequest.UserId},
-					Namespace:         environment.Namespace,
-					IsOverride:        false,
-					EnvOverrideValues: "{}",
-					Latest:            false,
-					IsBasicViewLocked: chart.IsBasicViewLocked,
-					CurrentViewEditor: chart.CurrentViewEditor,
-				}
-				_, span = otel.Tracer("orchestrator").Start(ctx, "environmentConfigRepository.Save")
-				err = impl.environmentConfigRepository.Save(envOverride)
-				span.End()
-				if err != nil {
-					impl.logger.Errorw("error in creating envconfig", "data", envOverride, "error", err)
-					return nil, err
-				}
-			}
-			envOverride.Chart = chart
-		} else if envOverride.Id > 0 && !envOverride.IsOverride {
-			_, span = otel.Tracer("orchestrator").Start(ctx, "chartRepository.FindLatestChartForAppByAppId")
-			chart, err = impl.chartRepository.FindLatestChartForAppByAppId(overrideRequest.AppId)
-			span.End()
-			if err != nil {
-				impl.logger.Errorw("invalid state", "err", err, "req", overrideRequest)
-				return nil, err
-			}
-			envOverride.Chart = chart
-		}
-
-		_, span = otel.Tracer("orchestrator").Start(ctx, "envRepository.FindById")
-		env, err := impl.envRepository.FindById(envOverride.TargetEnvironment)
-		span.End()
-		if err != nil {
-			impl.logger.Errorw("unable to find env", "err", err)
-			return nil, err
-		}
-		envOverride.Environment = env
-
-		//VARIABLE different cases for variable resolution
-		scope := resourceQualifiers.Scope{
-			AppId:     overrideRequest.AppId,
-			EnvId:     overrideRequest.EnvId,
-			ClusterId: overrideRequest.ClusterId,
-			SystemMetadata: &resourceQualifiers.SystemMetadata{
-				EnvironmentName: env.Name,
-				ClusterName:     env.Cluster.ClusterName,
-				Namespace:       env.Namespace,
-				AppName:         overrideRequest.AppName,
-				Image:           overrideRequest.Image,
-				ImageTag:        util3.GetImageTagFromImage(overrideRequest.Image),
-			},
-		}
-
-		if envOverride.IsOverride {
-
-			resolvedTemplate, variableMap, err := impl.extractVariablesAndResolveTemplate(scope, envOverride.EnvOverrideValues, repository6.Entity{
-				EntityType: repository6.EntityTypeDeploymentTemplateEnvLevel,
-				EntityId:   envOverride.Id,
-			})
-			envOverride.ResolvedEnvOverrideValues = resolvedTemplate
-			envOverride.VariableSnapshot = variableMap
-			if err != nil {
-				return envOverride, err
-			}
-
-		} else {
-			resolvedTemplate, variableMap, err := impl.extractVariablesAndResolveTemplate(scope, chart.GlobalOverride, repository6.Entity{
-				EntityType: repository6.EntityTypeDeploymentTemplateAppLevel,
-				EntityId:   chart.Id,
-			})
-			envOverride.Chart.ResolvedGlobalOverride = resolvedTemplate
-			envOverride.VariableSnapshot = variableMap
-			if err != nil {
-				return envOverride, err
-			}
-
-		}
-	}
-
-	return envOverride, nil
-}
-
-func (impl *AppServiceImpl) getResolvedTemplateWithSnapshot(deploymentTemplateHistoryId int, template string) (string, map[string]string, error) {
-
-	variableSnapshotMap := make(map[string]string)
-	reference := repository6.HistoryReference{
-		HistoryReferenceId:   deploymentTemplateHistoryId,
-		HistoryReferenceType: repository6.HistoryReferenceTypeDeploymentTemplate,
-	}
-	variableSnapshot, err := impl.variableSnapshotHistoryService.GetVariableHistoryForReferences([]repository6.HistoryReference{reference})
-	if err != nil {
-		return template, variableSnapshotMap, err
-	}
-
-	if _, ok := variableSnapshot[reference]; !ok {
-		return template, variableSnapshotMap, nil
-	}
-
-	err = json.Unmarshal(variableSnapshot[reference].VariableSnapshot, &variableSnapshotMap)
-	if err != nil {
-		return template, variableSnapshotMap, err
-	}
-
-	if len(variableSnapshotMap) == 0 {
-		return template, variableSnapshotMap, nil
-	}
-	scopedVariableData := parsers.GetScopedVarData(variableSnapshotMap, make(map[string]bool), true)
-	request := parsers.VariableParserRequest{Template: template, TemplateType: parsers.JsonVariableTemplate, Variables: scopedVariableData}
-	parserResponse := impl.variableTemplateParser.ParseTemplate(request)
-	err = parserResponse.Error
-	if err != nil {
-		return template, variableSnapshotMap, err
-	}
-	resolvedTemplate := parserResponse.ResolvedTemplate
-	return resolvedTemplate, variableSnapshotMap, nil
-}
-
-func (impl *AppServiceImpl) extractVariablesAndResolveTemplate(scope resourceQualifiers.Scope, template string, entity repository6.Entity) (string, map[string]string, error) {
-
-	variableMap := make(map[string]string)
-	entityToVariables, err := impl.variableEntityMappingService.GetAllMappingsForEntities([]repository6.Entity{entity})
-	if err != nil {
-		return template, variableMap, err
-	}
-
-	if vars, ok := entityToVariables[entity]; !ok || len(vars) == 0 {
-		return template, variableMap, nil
-	}
-
-	// pre-populating variable map with variable so that the variables which don't have any resolved data
-	// is saved in snapshot
-	for _, variable := range entityToVariables[entity] {
-		variableMap[variable] = impl.scopedVariableService.GetFormattedVariableForName(variable)
-	}
-
-	scopedVariables, err := impl.scopedVariableService.GetScopedVariables(scope, entityToVariables[entity], true)
-	if err != nil {
-		return template, variableMap, err
-	}
-
-	for _, variable := range scopedVariables {
-		variableMap[variable.VariableName] = variable.VariableValue.StringValue()
-	}
-
-	parserRequest := parsers.VariableParserRequest{Template: template, Variables: scopedVariables, TemplateType: parsers.JsonVariableTemplate}
-	parserResponse := impl.variableTemplateParser.ParseTemplate(parserRequest)
-	err = parserResponse.Error
-	if err != nil {
-		return template, variableMap, err
-	}
-
-	resolvedTemplate := parserResponse.ResolvedTemplate
-	return resolvedTemplate, variableMap, nil
-}
-
-func (impl *AppServiceImpl) GetValuesOverrideForTrigger(overrideRequest *bean.ValuesOverrideRequest, triggeredAt time.Time, ctx context.Context) (*ValuesOverrideResponse, error) {
-	if overrideRequest.DeploymentType == models.DEPLOYMENTTYPE_UNKNOWN {
-		overrideRequest.DeploymentType = models.DEPLOYMENTTYPE_DEPLOY
-	}
-	if len(overrideRequest.DeploymentWithConfig) == 0 {
-		overrideRequest.DeploymentWithConfig = bean.DEPLOYMENT_CONFIG_TYPE_LAST_SAVED
-	}
-	valuesOverrideResponse := &ValuesOverrideResponse{}
-	isPipelineOverrideCreated := overrideRequest.PipelineOverrideId > 0
-	pipeline, err := impl.pipelineRepository.FindById(overrideRequest.PipelineId)
-	valuesOverrideResponse.Pipeline = pipeline
-	if err != nil {
-		impl.logger.Errorw("error in fetching pipeline by pipeline id", "err", err, "pipeline-id-", overrideRequest.PipelineId)
-		return valuesOverrideResponse, err
-	}
-
-	_, span := otel.Tracer("orchestrator").Start(ctx, "ciArtifactRepository.Get")
-	artifact, err := impl.ciArtifactRepository.Get(overrideRequest.CiArtifactId)
-	valuesOverrideResponse.Artifact = artifact
-	span.End()
-	if err != nil {
-		return valuesOverrideResponse, err
-	}
-	overrideRequest.Image = artifact.Image
-
-	strategy, err := impl.GetDeploymentStrategyByTriggerType(overrideRequest, ctx)
-	valuesOverrideResponse.PipelineStrategy = strategy
-	if err != nil {
-		impl.logger.Errorw("error in getting strategy by trigger type", "err", err)
-		return valuesOverrideResponse, err
-	}
-
-	envOverride, err := impl.GetEnvOverrideByTriggerType(overrideRequest, triggeredAt, ctx)
-	valuesOverrideResponse.EnvOverride = envOverride
-	if err != nil {
-		impl.logger.Errorw("error in getting env override by trigger type", "err", err)
-		return valuesOverrideResponse, err
-	}
-	appMetrics, err := impl.GetAppMetricsByTriggerType(overrideRequest, ctx)
-	valuesOverrideResponse.AppMetrics = appMetrics
-	if err != nil {
-		impl.logger.Errorw("error in getting app metrics by trigger type", "err", err)
-		return valuesOverrideResponse, err
-	}
-	var (
-		pipelineOverride                                     *chartConfig.PipelineOverride
-		dbMigrationOverride, configMapJson, appLabelJsonByte []byte
-	)
-
-	// Conditional Block based on PipelineOverrideCreated --> start
-	if !isPipelineOverrideCreated {
-		_, span = otel.Tracer("orchestrator").Start(ctx, "savePipelineOverride")
-		pipelineOverride, err = impl.savePipelineOverride(overrideRequest, envOverride.Id, triggeredAt)
-		span.End()
-		if err != nil {
-			return valuesOverrideResponse, err
-		}
-		overrideRequest.PipelineOverrideId = pipelineOverride.Id
-	} else {
-		pipelineOverride, err = impl.pipelineOverrideRepository.FindById(overrideRequest.PipelineOverrideId)
-		if err != nil {
-			impl.logger.Errorw("error in getting pipelineOverride for valuesOverrideResponse", "PipelineOverrideId", overrideRequest.PipelineOverrideId)
-			return nil, err
-		}
-	}
-	// Conditional Block based on PipelineOverrideCreated --> end
-
-	//TODO: check status and apply lock
-	releaseOverrideJson, err := impl.getReleaseOverride(envOverride, overrideRequest, artifact, pipelineOverride, strategy, &appMetrics)
-	valuesOverrideResponse.ReleaseOverrideJSON = releaseOverrideJson
-	if err != nil {
-		return valuesOverrideResponse, err
-	}
-
-	// Conditional Block based on PipelineOverrideCreated --> start
-	if !isPipelineOverrideCreated {
-		_, span = otel.Tracer("orchestrator").Start(ctx, "getDbMigrationOverride")
-		//FIXME: how to determine rollback
-		//we can't depend on ciArtifact ID because CI pipeline can be manually triggered in any order regardless of sourcecode status
-		dbMigrationOverride, err = impl.getDbMigrationOverride(overrideRequest, artifact, false)
-		span.End()
-		if err != nil {
-			impl.logger.Errorw("error in fetching db migration config", "req", overrideRequest, "err", err)
-			return valuesOverrideResponse, err
-		}
-		chartVersion := envOverride.Chart.ChartVersion
-		_, span = otel.Tracer("orchestrator").Start(ctx, "getConfigMapAndSecretJsonV2")
-		configMapJson, err = impl.getConfigMapAndSecretJsonV2(overrideRequest.AppId, envOverride.TargetEnvironment, overrideRequest.PipelineId, chartVersion, overrideRequest.DeploymentWithConfig, overrideRequest.WfrIdForDeploymentWithSpecificTrigger)
-		span.End()
-		if err != nil {
-			impl.logger.Errorw("error in fetching config map n secret ", "err", err)
-			configMapJson = nil
-		}
-		_, span = otel.Tracer("orchestrator").Start(ctx, "appCrudOperationService.GetLabelsByAppIdForDeployment")
-		appLabelJsonByte, err = impl.appCrudOperationService.GetLabelsByAppIdForDeployment(overrideRequest.AppId)
-		span.End()
-		if err != nil {
-			impl.logger.Errorw("error in fetching app labels for gitOps commit", "err", err)
-			appLabelJsonByte = nil
-		}
-
-		mergedValues, err := impl.mergeOverrideValues(envOverride, dbMigrationOverride, releaseOverrideJson, configMapJson, appLabelJsonByte, strategy)
-		appName := fmt.Sprintf("%s-%s", overrideRequest.AppName, envOverride.Environment.Name)
-		mergedValues = impl.autoscalingCheckBeforeTrigger(ctx, appName, envOverride.Namespace, mergedValues, overrideRequest)
-
-		_, span = otel.Tracer("orchestrator").Start(ctx, "dockerRegistryIpsConfigService.HandleImagePullSecretOnApplicationDeployment")
-		// handle image pull secret if access given
-		mergedValues, err = impl.dockerRegistryIpsConfigService.HandleImagePullSecretOnApplicationDeployment(envOverride.Environment, pipeline.CiPipelineId, mergedValues)
-		span.End()
-		if err != nil {
-			return valuesOverrideResponse, err
-		}
-
-		pipelineOverride.PipelineMergedValues = string(mergedValues)
-		valuesOverrideResponse.MergedValues = string(mergedValues)
-		err = impl.pipelineOverrideRepository.Update(pipelineOverride)
-		if err != nil {
-			return valuesOverrideResponse, err
-		}
-	} else {
-		valuesOverrideResponse.MergedValues = pipelineOverride.PipelineMergedValues
-	}
-	// Conditional Block based on PipelineOverrideCreated --> end
-	return valuesOverrideResponse, err
-}
-
-func (impl *AppServiceImpl) BuildManifestForTrigger(overrideRequest *bean.ValuesOverrideRequest, triggeredAt time.Time, ctx context.Context) (valuesOverrideResponse *ValuesOverrideResponse, builtChartPath string, err error) {
-	valuesOverrideResponse = &ValuesOverrideResponse{}
-	valuesOverrideResponse, err = impl.GetValuesOverrideForTrigger(overrideRequest, triggeredAt, ctx)
-	if err != nil {
-		impl.logger.Errorw("error in fetching values for trigger", "err", err)
-		return valuesOverrideResponse, "", err
-	}
-	// build temp reference chart path for deployment
-	builtChartPath, err = impl.BuildChartAndGetPath(overrideRequest.AppName, valuesOverrideResponse.EnvOverride, ctx)
-	if err != nil {
-		impl.logger.Errorw("error in parsing reference chart", "err", err)
-		return valuesOverrideResponse, "", err
-	}
-	return valuesOverrideResponse, builtChartPath, err
-}
-
-=======
->>>>>>> bd213d22
 func (impl *AppServiceImpl) GetLatestDeployedManifestByPipelineId(appId int, envId int, runner string, ctx context.Context) ([]byte, error) {
 
 	manifestByteArray := make([]byte, 0)
@@ -1721,15 +996,9 @@
 	return cdWorkflowRunner.HelmReferenceChart, nil
 
 }
-<<<<<<< HEAD
 
 func (impl *AppServiceImpl) GetDeployedManifestByPipelineIdAndCDWorkflowId(cdWorkflowRunnerId int, ctx context.Context) ([]byte, error) {
 
-=======
-
-func (impl *AppServiceImpl) GetDeployedManifestByPipelineIdAndCDWorkflowId(cdWorkflowRunnerId int, ctx context.Context) ([]byte, error) {
-
->>>>>>> bd213d22
 	manifestByteArray := make([]byte, 0)
 
 	cdWorkflowRunner, err := impl.cdWorkflowRepository.FindWorkflowRunnerById(cdWorkflowRunnerId)
@@ -1798,34 +1067,6 @@
 	return nil
 }
 
-<<<<<<< HEAD
-func (impl *AppServiceImpl) MergeDefaultValuesWithOverrideValues(overrideValues string, builtChartPath string) error {
-	valuesFilePath := path.Join(builtChartPath, "values.yaml") //default values of helm chart
-	defaultValues, err := ioutil.ReadFile(valuesFilePath)
-	if err != nil {
-		return err
-	}
-	defaultValuesJson, err := yaml.YAMLToJSON(defaultValues)
-	if err != nil {
-		return err
-	}
-	mergedValues, err := impl.mergeUtil.JsonPatch(defaultValuesJson, []byte(overrideValues))
-	if err != nil {
-		return err
-	}
-	mergedValuesYaml, err := yaml.JSONToYAML(mergedValues)
-	if err != nil {
-		return err
-	}
-	err = ioutil.WriteFile(valuesFilePath, mergedValuesYaml, 0600)
-	if err != nil {
-		return err
-	}
-	return err
-}
-
-=======
->>>>>>> bd213d22
 func (impl *AppServiceImpl) CreateGitopsRepo(app *app.App, userId int32) (gitopsRepoName string, chartGitAttr *ChartGitAttribute, err error) {
 	chart, err := impl.chartRepository.FindLatestChartForAppByAppId(app.Id)
 	if err != nil && pg.ErrNoRows != err {
@@ -1838,323 +1079,6 @@
 		return "", nil, err
 	}
 	return gitOpsRepoName, chartGitAttr, nil
-}
-
-<<<<<<< HEAD
-func (impl *AppServiceImpl) DeployArgocdApp(overrideRequest *bean.ValuesOverrideRequest, valuesOverrideResponse *ValuesOverrideResponse, triggeredAt time.Time, ctx context.Context) error {
-
-	impl.logger.Debugw("new pipeline found", "pipeline", valuesOverrideResponse.Pipeline)
-	_, span := otel.Tracer("orchestrator").Start(ctx, "createArgoApplicationIfRequired")
-	name, err := impl.createArgoApplicationIfRequired(overrideRequest.AppId, valuesOverrideResponse.EnvOverride, valuesOverrideResponse.Pipeline, overrideRequest.UserId)
-	span.End()
-	if err != nil {
-		impl.logger.Errorw("acd application create error on cd trigger", "err", err, "req", overrideRequest)
-		return err
-	}
-	impl.logger.Debugw("argocd application created", "name", name)
-
-	_, span = otel.Tracer("orchestrator").Start(ctx, "updateArgoPipeline")
-	updateAppInArgocd, err := impl.updateArgoPipeline(overrideRequest.AppId, valuesOverrideResponse.Pipeline.Name, valuesOverrideResponse.EnvOverride, ctx)
-	span.End()
-	if err != nil {
-		impl.logger.Errorw("error in updating argocd app ", "err", err)
-		return err
-	}
-	if updateAppInArgocd {
-		impl.logger.Debug("argo-cd successfully updated")
-	} else {
-		impl.logger.Debug("argo-cd failed to update, ignoring it")
-	}
-	//update workflow runner status, used in app workflow view
-	err = impl.UpdateCDWorkflowRunnerStatus(ctx, overrideRequest, triggeredAt, pipelineConfig.WorkflowInProgress)
-	if err != nil {
-		impl.logger.Errorw("error in updating the workflow runner status, createHelmAppForCdPipeline", "err", err)
-		return err
-	}
-	return nil
-}
-
-func (impl *AppServiceImpl) DeployApp(overrideRequest *bean.ValuesOverrideRequest, valuesOverrideResponse *ValuesOverrideResponse, triggeredAt time.Time, ctx context.Context) error {
-
-	if IsAcdApp(overrideRequest.DeploymentAppType) {
-		_, span := otel.Tracer("orchestrator").Start(ctx, "DeployArgocdApp")
-		err := impl.DeployArgocdApp(overrideRequest, valuesOverrideResponse, triggeredAt, ctx)
-		span.End()
-		if err != nil {
-			impl.logger.Errorw("error in deploying app on argocd", "err", err)
-			return err
-		}
-	} else if IsHelmApp(overrideRequest.DeploymentAppType) {
-		_, span := otel.Tracer("orchestrator").Start(ctx, "createHelmAppForCdPipeline")
-		_, err := impl.createHelmAppForCdPipeline(overrideRequest, valuesOverrideResponse, triggeredAt, ctx)
-		span.End()
-		if err != nil {
-			impl.logger.Errorw("error in creating or updating helm application for cd pipeline", "err", err)
-			return err
-		}
-	}
-	return nil
-}
-
-func (impl *AppServiceImpl) ValidateTriggerEvent(triggerEvent bean.TriggerEvent) (bool, error) {
-
-	switch triggerEvent.DeploymentAppType {
-	case bean2.ArgoCd:
-		if !triggerEvent.PerformChartPush {
-			return false, errors2.New("For deployment type ArgoCd, PerformChartPush flag expected value = true, got false")
-		}
-	case bean2.Helm:
-		return true, nil
-	case bean2.ManifestPush:
-		if triggerEvent.PerformDeploymentOnCluster {
-			return false, errors2.New("For deployment type GitOpsWithoutDeployment, PerformDeploymentOnCluster flag expected value = false, got value = true")
-		}
-	case bean2.ManifestDownload:
-		if triggerEvent.PerformChartPush {
-			return false, error2.New("For deployment type ManifestDownload,  PerformChartPush flag expected value = false, got true")
-		}
-		if triggerEvent.PerformDeploymentOnCluster {
-			return false, error2.New("For deployment type ManifestDownload,  PerformDeploymentOnCluster flag expected value = false, got true")
-		}
-	}
-	return true, nil
-
-}
-
-// write integration/unit test for each function
-func (impl *AppServiceImpl) TriggerPipeline(overrideRequest *bean.ValuesOverrideRequest, valuesOverrideResponse *ValuesOverrideResponse, builtChartPath string, triggerEvent bean.TriggerEvent, ctx context.Context) (releaseNo int, manifest []byte, err error) {
-	isRequestValid, err := impl.ValidateTriggerEvent(triggerEvent)
-	if !isRequestValid {
-		return releaseNo, manifest, err
-	}
-	if err != nil && triggerEvent.GetManifestInResponse {
-		timeline := &pipelineConfig.PipelineStatusTimeline{
-			CdWorkflowRunnerId: overrideRequest.WfrId,
-			Status:             "HELM_PACKAGE_GENERATION_FAILED",
-			StatusDetail:       fmt.Sprintf("Helm package generation failed. - %v", err),
-			StatusTime:         time.Now(),
-			AuditLog: sql.AuditLog{
-				CreatedBy: overrideRequest.UserId,
-				CreatedOn: time.Now(),
-				UpdatedBy: overrideRequest.UserId,
-				UpdatedOn: time.Now(),
-			},
-		}
-		err1 := impl.pipelineStatusTimelineService.SaveTimeline(timeline, nil, false)
-		if err1 != nil {
-			impl.logger.Errorw("error in saving timeline for manifest_download type")
-		}
-	}
-	if err != nil {
-		return releaseNo, manifest, err
-	}
-
-	if triggerEvent.GetManifestInResponse {
-		timeline := &pipelineConfig.PipelineStatusTimeline{
-			CdWorkflowRunnerId: overrideRequest.WfrId,
-			Status:             "HELM_PACKAGE_GENERATED",
-			StatusDetail:       "Helm package generated successfully.",
-			StatusTime:         time.Now(),
-			AuditLog: sql.AuditLog{
-				CreatedBy: overrideRequest.UserId,
-				CreatedOn: time.Now(),
-				UpdatedBy: overrideRequest.UserId,
-				UpdatedOn: time.Now(),
-			},
-		}
-		_, span := otel.Tracer("orchestrator").Start(ctx, "cdPipelineStatusTimelineRepo.SaveTimelineForACDHelmApps")
-		err = impl.pipelineStatusTimelineService.SaveTimeline(timeline, nil, false)
-		if err != nil {
-			impl.logger.Errorw("error in saving timeline for manifest_download type")
-		}
-		span.End()
-		err = impl.MergeDefaultValuesWithOverrideValues(valuesOverrideResponse.MergedValues, builtChartPath)
-		if err != nil {
-			impl.logger.Errorw("error in merging default values with override values ", "err", err)
-			return releaseNo, manifest, err
-		}
-		// for downloaded manifest name is equal to <app-name>-<env-name>-<image-tag>
-		image := valuesOverrideResponse.Artifact.Image
-		var imageTag string
-		if len(image) > 0 {
-			imageTag = strings.Split(image, ":")[1]
-		}
-		chartName := fmt.Sprintf("%s-%s-%s", overrideRequest.AppName, overrideRequest.EnvName, imageTag)
-		// As this chart will be pushed, don't delete it now
-		deleteChart := !triggerEvent.PerformChartPush
-		manifest, err = impl.chartTemplateService.LoadChartInBytes(builtChartPath, deleteChart, chartName, valuesOverrideResponse.EnvOverride.Chart.ChartVersion)
-		if err != nil {
-			impl.logger.Errorw("error in converting chart to bytes", "err", err)
-			return releaseNo, manifest, err
-		}
-	}
-
-	if triggerEvent.PerformChartPush {
-		manifestPushTemplate, err := impl.BuildManifestPushTemplate(overrideRequest, valuesOverrideResponse, builtChartPath)
-		if err != nil {
-			impl.logger.Errorw("error in building manifest push template", "err", err)
-			return releaseNo, manifest, err
-		}
-		manifestPushService := impl.GetManifestPushService(triggerEvent.ManifestStorageType)
-		manifestPushResponse := manifestPushService.PushChart(manifestPushTemplate, ctx)
-		if manifestPushResponse.Error != nil {
-			impl.logger.Errorw("Error in pushing manifest to git/helm", "err", err, "git_repo_url", manifestPushTemplate.RepoUrl)
-			return releaseNo, manifest, manifestPushResponse.Error
-		}
-		pipelineOverrideUpdateRequest := &chartConfig.PipelineOverride{
-			Id:                     valuesOverrideResponse.PipelineOverride.Id,
-			GitHash:                manifestPushResponse.CommitHash,
-			CommitTime:             manifestPushResponse.CommitTime,
-			EnvConfigOverrideId:    valuesOverrideResponse.EnvOverride.Id,
-			PipelineOverrideValues: valuesOverrideResponse.ReleaseOverrideJSON,
-			PipelineId:             overrideRequest.PipelineId,
-			CiArtifactId:           overrideRequest.CiArtifactId,
-			PipelineMergedValues:   valuesOverrideResponse.MergedValues,
-			AuditLog:               sql.AuditLog{UpdatedOn: triggerEvent.TriggerdAt, UpdatedBy: overrideRequest.UserId},
-		}
-		_, span := otel.Tracer("orchestrator").Start(ctx, "pipelineOverrideRepository.Update")
-		err = impl.pipelineOverrideRepository.Update(pipelineOverrideUpdateRequest)
-		span.End()
-	}
-
-	if triggerEvent.PerformDeploymentOnCluster {
-		err = impl.DeployApp(overrideRequest, valuesOverrideResponse, triggerEvent.TriggerdAt, ctx)
-		if err != nil {
-			impl.logger.Errorw("error in deploying app", "err", err)
-			return releaseNo, manifest, err
-		}
-	}
-
-	go impl.WriteCDTriggerEvent(overrideRequest, valuesOverrideResponse.Artifact, valuesOverrideResponse.PipelineOverride.PipelineReleaseCounter, valuesOverrideResponse.PipelineOverride.Id, overrideRequest.WfrId)
-
-	_, span := otel.Tracer("orchestrator").Start(ctx, "MarkImageScanDeployed")
-	_ = impl.MarkImageScanDeployed(overrideRequest.AppId, valuesOverrideResponse.EnvOverride.TargetEnvironment, valuesOverrideResponse.Artifact.ImageDigest, overrideRequest.ClusterId, valuesOverrideResponse.Artifact.ScanEnabled)
-	span.End()
-
-	middleware.CdTriggerCounter.WithLabelValues(overrideRequest.AppName, overrideRequest.EnvName).Inc()
-
-	return valuesOverrideResponse.PipelineOverride.PipelineReleaseCounter, manifest, nil
-
-}
-
-func (impl *AppServiceImpl) GetTriggerEvent(deploymentAppType string, triggeredAt time.Time, deployedBy int32) bean.TriggerEvent {
-	// trigger event will decide whether to perform GitOps or deployment for a particular deployment app type
-	triggerEvent := bean.TriggerEvent{
-		TriggeredBy: deployedBy,
-		TriggerdAt:  triggeredAt,
-	}
-	switch deploymentAppType {
-	case bean2.ArgoCd:
-		triggerEvent.PerformChartPush = true
-		triggerEvent.PerformDeploymentOnCluster = true
-		triggerEvent.GetManifestInResponse = false
-		triggerEvent.DeploymentAppType = bean2.ArgoCd
-		triggerEvent.ManifestStorageType = bean2.ManifestStorageGit
-	case bean2.Helm:
-		triggerEvent.PerformChartPush = false
-		triggerEvent.PerformDeploymentOnCluster = true
-		triggerEvent.GetManifestInResponse = false
-		triggerEvent.DeploymentAppType = bean2.Helm
-	case bean2.ManifestDownload:
-		triggerEvent.PerformChartPush = false
-		triggerEvent.PerformDeploymentOnCluster = false
-		triggerEvent.GetManifestInResponse = true
-		triggerEvent.DeploymentAppType = bean2.ManifestDownload
-	case bean2.ManifestPush:
-		triggerEvent.PerformChartPush = true
-		triggerEvent.PerformDeploymentOnCluster = false
-		triggerEvent.GetManifestInResponse = true
-		triggerEvent.DeploymentAppType = bean2.ManifestPush
-		triggerEvent.ManifestStorageType = bean2.ManifestStorageOCIHelmRepo
-	}
-	return triggerEvent
-}
-
-func (impl *AppServiceImpl) HandleCDTriggerRelease(overrideRequest *bean.ValuesOverrideRequest, ctx context.Context, triggeredAt time.Time, deployedBy int32) (releaseNo int, manifest []byte, err error) {
-	if impl.IsDevtronAsyncInstallModeEnabled(overrideRequest.DeploymentAppType) {
-		// asynchronous mode of installation starts
-		return impl.TriggerHelmAsyncRelease(overrideRequest, ctx, triggeredAt, deployedBy)
-	}
-	// synchronous mode of installation starts
-
-	valuesOverrideResponse, builtChartPath, err := impl.BuildManifestForTrigger(overrideRequest, triggeredAt, ctx)
-	_, span := otel.Tracer("orchestrator").Start(ctx, "CreateHistoriesForDeploymentTrigger")
-	err1 := impl.CreateHistoriesForDeploymentTrigger(valuesOverrideResponse.Pipeline, valuesOverrideResponse.PipelineStrategy, valuesOverrideResponse.EnvOverride, triggeredAt, deployedBy)
-	if err1 != nil {
-		impl.logger.Errorw("error in saving histories for trigger", "err", err1, "pipelineId", valuesOverrideResponse.Pipeline.Id, "wfrId", overrideRequest.WfrId)
-	}
-	span.End()
-	if err != nil {
-		impl.logger.Errorw("error in building merged manifest for trigger", "err", err)
-		return releaseNo, manifest, err
-	}
-	return impl.TriggerRelease(overrideRequest, valuesOverrideResponse, builtChartPath, ctx, triggeredAt, deployedBy)
-}
-
-// TriggerHelmAsyncRelease will publish async helm Install/Upgrade request event for Devtron App releases
-func (impl *AppServiceImpl) TriggerHelmAsyncRelease(overrideRequest *bean.ValuesOverrideRequest, ctx context.Context, triggeredAt time.Time, triggeredBy int32) (releaseNo int, manifest []byte, err error) {
-	// build merged values and save PCO history for the release
-	valuesOverrideResponse, err := impl.GetValuesOverrideForTrigger(overrideRequest, triggeredAt, ctx)
-	_, span := otel.Tracer("orchestrator").Start(ctx, "CreateHistoriesForDeploymentTrigger")
-	// save triggered deployment history
-	err1 := impl.CreateHistoriesForDeploymentTrigger(valuesOverrideResponse.Pipeline, valuesOverrideResponse.PipelineStrategy, valuesOverrideResponse.EnvOverride, triggeredAt, triggeredBy)
-	if err1 != nil {
-		impl.logger.Errorw("error in saving histories for trigger", "err", err1, "pipelineId", valuesOverrideResponse.Pipeline.Id, "wfrId", overrideRequest.WfrId)
-	}
-	span.End()
-	if err != nil {
-		impl.logger.Errorw("error in fetching values for trigger", "err", err)
-		return releaseNo, manifest, err
-	}
-
-	event := &bean.AsyncCdDeployEvent{
-		ValuesOverrideRequest: overrideRequest,
-		TriggeredAt:           triggeredAt,
-		TriggeredBy:           triggeredBy,
-	}
-	payload, err := json.Marshal(event)
-	if err != nil {
-		impl.logger.Errorw("failed to marshal helm async CD deploy event request", "request", event, "err", err)
-		return 0, manifest, err
-	}
-
-	// publish nats event for async installation
-	err = impl.pubsubClient.Publish(pubsub.DEVTRON_CHART_INSTALL_TOPIC, string(payload))
-	if err != nil {
-		impl.logger.Errorw("failed to publish trigger request event", "topic", pubsub.DEVTRON_CHART_INSTALL_TOPIC, "payload", payload, "err", err)
-	}
-
-	//update workflow runner status, used in app workflow view
-	err = impl.UpdateCDWorkflowRunnerStatus(ctx, overrideRequest, triggeredAt, pipelineConfig.WorkflowInQueue)
-	if err != nil {
-		impl.logger.Errorw("error in updating the workflow runner status, TriggerHelmAsyncRelease", "err", err)
-		return 0, manifest, err
-	}
-	return 0, manifest, nil
-}
-
-// TriggerRelease will trigger Install/Upgrade request for Devtron App releases synchronously
-func (impl *AppServiceImpl) TriggerRelease(overrideRequest *bean.ValuesOverrideRequest, valuesOverrideResponse *ValuesOverrideResponse, builtChartPath string, ctx context.Context, triggeredAt time.Time, triggeredBy int32) (releaseNo int, manifest []byte, err error) {
-	// Handling for auto trigger
-	if overrideRequest.UserId == 0 {
-		overrideRequest.UserId = triggeredBy
-	}
-	triggerEvent := impl.GetTriggerEvent(overrideRequest.DeploymentAppType, triggeredAt, triggeredBy)
-	releaseNo, manifest, err = impl.TriggerPipeline(overrideRequest, valuesOverrideResponse, builtChartPath, triggerEvent, ctx)
-	if err != nil {
-		return 0, manifest, err
-	}
-	return releaseNo, manifest, nil
-}
-
-func (impl *AppServiceImpl) GetManifestPushService(storageType string) ManifestPushService {
-	var manifestPushService ManifestPushService
-	if storageType == bean2.ManifestStorageGit {
-		manifestPushService = impl.GitOpsManifestPushService
-	} else if storageType == bean2.ManifestStorageOCIHelmRepo {
-		manifestPushService = impl.helmRepoPushService
-	}
-	return manifestPushService
 }
 
 func GetRepoPathAndChartNameFromRepoName(repoName string) (repoPath, chartName string) {
@@ -2168,97 +1092,6 @@
 		repoPath = strings.TrimSuffix(repoName, chartName)
 	}
 	return repoPath, chartName
-}
-
-func (impl *AppServiceImpl) BuildManifestPushTemplate(overrideRequest *bean.ValuesOverrideRequest, valuesOverrideResponse *ValuesOverrideResponse, builtChartPath string) (*bean3.ManifestPushTemplate, error) {
-
-	manifestPushTemplate := &bean3.ManifestPushTemplate{
-		WorkflowRunnerId:      overrideRequest.WfrId,
-		AppId:                 overrideRequest.AppId,
-		ChartRefId:            valuesOverrideResponse.EnvOverride.Chart.ChartRefId,
-		EnvironmentId:         valuesOverrideResponse.EnvOverride.Environment.Id,
-		UserId:                overrideRequest.UserId,
-		PipelineOverrideId:    valuesOverrideResponse.PipelineOverride.Id,
-		AppName:               overrideRequest.AppName,
-		TargetEnvironmentName: valuesOverrideResponse.EnvOverride.TargetEnvironment,
-		BuiltChartPath:        builtChartPath,
-		MergedValues:          valuesOverrideResponse.MergedValues,
-	}
-
-	manifestPushConfig, err := impl.manifestPushConfigRepository.GetManifestPushConfigByAppIdAndEnvId(overrideRequest.AppId, overrideRequest.EnvId)
-	if err != nil && err != pg.ErrNoRows {
-		impl.logger.Errorw("error in fetching manifest push config from db", "err", err)
-		return manifestPushTemplate, err
-	}
-
-	if manifestPushConfig.Id != 0 {
-		if manifestPushConfig.StorageType == bean2.ManifestStorageOCIHelmRepo {
-			var credentialsConfig bean3.HelmRepositoryConfig
-			err = json.Unmarshal([]byte(manifestPushConfig.CredentialsConfig), &credentialsConfig)
-			if err != nil {
-				impl.logger.Errorw("error in json unmarshal", "err", err)
-				return manifestPushTemplate, err
-			}
-			dockerArtifactStore, err := impl.DockerArtifactStoreRepository.FindOne(credentialsConfig.ContainerRegistryName)
-			if err != nil {
-				impl.logger.Errorw("error in fetching artifact info", "err", err)
-				return manifestPushTemplate, err
-			}
-			image := valuesOverrideResponse.Artifact.Image
-			imageTag := strings.Split(image, ":")[1]
-			repoPath, chartName := GetRepoPathAndChartNameFromRepoName(credentialsConfig.RepositoryName)
-			manifestPushTemplate.RepoUrl = path.Join(dockerArtifactStore.RegistryURL, repoPath)
-			// pushed chart name should be same as repo name configured by user (if repo name is a/b/c chart name will be c)
-			manifestPushTemplate.ChartName = chartName
-			manifestPushTemplate.ChartVersion = fmt.Sprintf("%d.%d.%d-%s-%s", 1, 0, overrideRequest.WfrId, "DEPLOY", imageTag)
-			manifestBytes, err := impl.chartTemplateService.LoadChartInBytes(builtChartPath, true, chartName, manifestPushTemplate.ChartVersion)
-			if err != nil {
-				impl.logger.Errorw("error in converting chart to bytes", "err", err)
-				return manifestPushTemplate, err
-			}
-			manifestPushTemplate.BuiltChartBytes = &manifestBytes
-			containerRegistryConfig := &bean3.ContainerRegistryConfig{
-				RegistryUrl:  dockerArtifactStore.RegistryURL,
-				Username:     dockerArtifactStore.Username,
-				Password:     dockerArtifactStore.Password,
-				Insecure:     true,
-				AccessKey:    dockerArtifactStore.AWSAccessKeyId,
-				SecretKey:    dockerArtifactStore.AWSSecretAccessKey,
-				AwsRegion:    dockerArtifactStore.AWSRegion,
-				RegistryType: string(dockerArtifactStore.RegistryType),
-				RepoName:     repoPath,
-			}
-			for _, ociRegistryConfig := range dockerArtifactStore.OCIRegistryConfig {
-				if ociRegistryConfig.RepositoryType == dockerRegistryRepository.OCI_REGISRTY_REPO_TYPE_CHART {
-					containerRegistryConfig.IsPublic = ociRegistryConfig.IsPublic
-				}
-			}
-			manifestPushTemplate.ContainerRegistryConfig = containerRegistryConfig
-
-		} else if manifestPushConfig.StorageType == bean2.ManifestStorageGit {
-			// need to implement for git repo push
-		}
-	} else {
-		manifestPushTemplate.ChartReferenceTemplate = valuesOverrideResponse.EnvOverride.Chart.ReferenceTemplate
-		manifestPushTemplate.ChartName = valuesOverrideResponse.EnvOverride.Chart.ChartName
-		manifestPushTemplate.ChartVersion = valuesOverrideResponse.EnvOverride.Chart.ChartVersion
-		manifestPushTemplate.ChartLocation = valuesOverrideResponse.EnvOverride.Chart.ChartLocation
-		manifestPushTemplate.RepoUrl = valuesOverrideResponse.EnvOverride.Chart.GitRepoUrl
-	}
-	return manifestPushTemplate, nil
-=======
-func GetRepoPathAndChartNameFromRepoName(repoName string) (repoPath, chartName string) {
-	// for helm repo push base path of repo name is assumed to be chart name
-	repositoryNameSplit := strings.Split(repoName, "/")
-	if len(repositoryNameSplit) == 1 {
-		chartName = repositoryNameSplit[0]
-		repoPath = ""
-	} else {
-		chartName = repositoryNameSplit[len(repositoryNameSplit)-1]
-		repoPath = strings.TrimSuffix(repoName, chartName)
-	}
-	return repoPath, chartName
->>>>>>> bd213d22
 }
 
 func (impl *AppServiceImpl) saveTimeline(overrideRequest *bean.ValuesOverrideRequest, status string, statusDetail string, ctx context.Context) {
@@ -2326,69 +1159,6 @@
 	return nil
 }
 
-<<<<<<< HEAD
-func (impl *AppServiceImpl) MarkImageScanDeployed(appId int, envId int, imageDigest string, clusterId int, isScanEnabled bool) error {
-	impl.logger.Debugw("mark image scan deployed for normal app, from cd auto or manual trigger", "imageDigest", imageDigest)
-	executionHistory, err := impl.imageScanHistoryRepository.FindByImageDigest(imageDigest)
-	if err != nil && err != pg.ErrNoRows {
-		impl.logger.Errorw("error in fetching execution history", "err", err)
-		return err
-	}
-	if executionHistory == nil || executionHistory.Id == 0 {
-		impl.logger.Errorw("no execution history found for digest", "digest", imageDigest)
-		return fmt.Errorf("no execution history found for digest - %s", imageDigest)
-	}
-	impl.logger.Debugw("mark image scan deployed for normal app, from cd auto or manual trigger", "executionHistory", executionHistory)
-	var ids []int
-	ids = append(ids, executionHistory.Id)
-
-	ot, err := impl.imageScanDeployInfoRepository.FetchByAppIdAndEnvId(appId, envId, []string{security.ScanObjectType_APP})
-	switch err {
-	case nil:
-		// Updating Execution history for Latest Deployment to fetch out security Vulnerabilities for latest deployed info
-		if isScanEnabled {
-			ot.ImageScanExecutionHistoryId = ids
-		} else {
-			arr := []int{-1}
-			ot.ImageScanExecutionHistoryId = arr
-		}
-		err = impl.imageScanDeployInfoRepository.Update(ot)
-		if err != nil {
-			impl.logger.Errorw("error in updating deploy info for latest deployed image", "err", err)
-			return err
-		}
-		return nil
-	case pg.ErrNoRows:
-		if isScanEnabled {
-			imageScanDeployInfo := &security.ImageScanDeployInfo{
-				ImageScanExecutionHistoryId: ids,
-				ScanObjectMetaId:            appId,
-				ObjectType:                  security.ScanObjectType_APP,
-				EnvId:                       envId,
-				ClusterId:                   clusterId,
-				AuditLog: sql.AuditLog{
-					CreatedOn: time.Now(),
-					CreatedBy: 1,
-					UpdatedOn: time.Now(),
-					UpdatedBy: 1,
-				},
-			}
-			impl.logger.Debugw("mark image scan deployed for normal app, from cd auto or manual trigger", "imageScanDeployInfo", imageScanDeployInfo)
-			err = impl.imageScanDeployInfoRepository.Save(imageScanDeployInfo)
-			if err != nil {
-				impl.logger.Errorw("error in creating deploy info", "err", err)
-				return err
-			}
-		}
-		return nil
-	default:
-		impl.logger.Errorw("error in getting image scan info", "appId", appId, "envId", envId, "err", err)
-		return err
-	}
-}
-
-=======
->>>>>>> bd213d22
 // FIXME tmp workaround
 func (impl *AppServiceImpl) GetCmSecretNew(appId int, envId int, isJob bool) (*bean.ConfigMapJson, *bean.ConfigSecretJson, error) {
 	var configMapJson string
@@ -2529,51 +1299,6 @@
 	}
 }
 
-<<<<<<< HEAD
-func (impl *AppServiceImpl) WriteCDTriggerEvent(overrideRequest *bean.ValuesOverrideRequest, artifact *repository.CiArtifact, releaseId, pipelineOverrideId, wfrId int) {
-
-	event := impl.eventFactory.Build(util.Trigger, &overrideRequest.PipelineId, overrideRequest.AppId, &overrideRequest.EnvId, util.CD)
-	impl.logger.Debugw("event WriteCDTriggerEvent", "event", event)
-	wfr, err := impl.cdWorkflowRepository.FindWorkflowRunnerByIdForApproval(wfrId)
-	if err != nil {
-		impl.logger.Errorw("could not get wf runner", "err", err)
-	}
-	event = impl.eventFactory.BuildExtraCDData(event, wfr, pipelineOverrideId, bean.CD_WORKFLOW_TYPE_DEPLOY)
-	_, evtErr := impl.eventClient.WriteNotificationEvent(event)
-	if evtErr != nil {
-		impl.logger.Errorw("CD trigger event not sent", "error", evtErr)
-	}
-	deploymentEvent := DeploymentEvent{
-		ApplicationId:      overrideRequest.AppId,
-		EnvironmentId:      overrideRequest.EnvId, //check for production Environment
-		ReleaseId:          releaseId,
-		PipelineOverrideId: pipelineOverrideId,
-		TriggerTime:        time.Now(),
-		CiArtifactId:       overrideRequest.CiArtifactId,
-	}
-	ciPipelineMaterials, err := impl.ciPipelineMaterialRepository.GetByPipelineId(artifact.PipelineId)
-	if err != nil {
-		impl.logger.Errorw("error in ")
-	}
-	materialInfoMap, mErr := artifact.ParseMaterialInfo()
-	if mErr != nil {
-		impl.logger.Errorw("material info map error", mErr)
-		return
-	}
-	for _, ciPipelineMaterial := range ciPipelineMaterials {
-		hash := materialInfoMap[ciPipelineMaterial.GitMaterial.Url]
-		pipelineMaterialInfo := &PipelineMaterialInfo{PipelineMaterialId: ciPipelineMaterial.Id, CommitHash: hash}
-		deploymentEvent.PipelineMaterials = append(deploymentEvent.PipelineMaterials, pipelineMaterialInfo)
-	}
-	impl.logger.Infow("triggering deployment event", "event", deploymentEvent)
-	err = impl.eventClient.WriteNatsEvent(pubsub.CD_SUCCESS, deploymentEvent)
-	if err != nil {
-		impl.logger.Errorw("error in writing cd trigger event", "err", err)
-	}
-}
-
-=======
->>>>>>> bd213d22
 type DeploymentEvent struct {
 	ApplicationId      int
 	EnvironmentId      int
@@ -2689,475 +1414,6 @@
 const enabled = "enabled"
 const replicaCount = "replicaCount"
 
-<<<<<<< HEAD
-func (impl *AppServiceImpl) getAutoScalingReplicaCount(templateMap map[string]interface{}, appName string) *util2.HpaResourceRequest {
-	hasOverride := false
-	if _, ok := templateMap[fullnameOverride]; ok {
-		appNameOverride := templateMap[fullnameOverride].(string)
-		if len(appNameOverride) > 0 {
-			appName = appNameOverride
-			hasOverride = true
-		}
-	}
-	if !hasOverride {
-		if _, ok := templateMap[nameOverride]; ok {
-			nameOverride := templateMap[nameOverride].(string)
-			if len(nameOverride) > 0 {
-				appName = fmt.Sprintf("%s-%s", appName, nameOverride)
-			}
-		}
-	}
-	hpaResourceRequest := &util2.HpaResourceRequest{}
-	hpaResourceRequest.Version = ""
-	hpaResourceRequest.Group = autoscaling.ServiceName
-	hpaResourceRequest.Kind = HorizontalPodAutoscaler
-	impl.logger.Infow("getAutoScalingReplicaCount", "hpaResourceRequest", hpaResourceRequest)
-	if _, ok := templateMap[kedaAutoscaling]; ok {
-		as := templateMap[kedaAutoscaling]
-		asd := as.(map[string]interface{})
-		if _, ok := asd[enabled]; ok {
-			impl.logger.Infow("getAutoScalingReplicaCount", "hpaResourceRequest", hpaResourceRequest)
-			enable := asd[enabled].(bool)
-			if enable {
-				hpaResourceRequest.IsEnable = enable
-				hpaResourceRequest.ReqReplicaCount = templateMap[replicaCount].(float64)
-				hpaResourceRequest.ReqMaxReplicas = asd["maxReplicaCount"].(float64)
-				hpaResourceRequest.ReqMinReplicas = asd["minReplicaCount"].(float64)
-				hpaResourceRequest.ResourceName = fmt.Sprintf("%s-%s-%s", "keda-hpa", appName, "keda")
-				impl.logger.Infow("getAutoScalingReplicaCount", "hpaResourceRequest", hpaResourceRequest)
-				return hpaResourceRequest
-			}
-		}
-	}
-
-	if _, ok := templateMap[autoscaling.ServiceName]; ok {
-		as := templateMap[autoscaling.ServiceName]
-		asd := as.(map[string]interface{})
-		if _, ok := asd[enabled]; ok {
-			enable := asd[enabled].(bool)
-			if enable {
-				hpaResourceRequest.IsEnable = asd[enabled].(bool)
-				hpaResourceRequest.ReqReplicaCount = templateMap[replicaCount].(float64)
-				hpaResourceRequest.ReqMaxReplicas = asd["MaxReplicas"].(float64)
-				hpaResourceRequest.ReqMinReplicas = asd["MinReplicas"].(float64)
-				hpaResourceRequest.ResourceName = fmt.Sprintf("%s-%s", appName, "hpa")
-				return hpaResourceRequest
-			}
-		}
-	}
-	return hpaResourceRequest
-
-}
-
-func (impl *AppServiceImpl) autoscalingCheckBeforeTrigger(ctx context.Context, appName string, namespace string, merged []byte, overrideRequest *bean.ValuesOverrideRequest) []byte {
-	var appId = overrideRequest.AppId
-	pipelineId := overrideRequest.PipelineId
-	var appDeploymentType = overrideRequest.DeploymentAppType
-	var clusterId = overrideRequest.ClusterId
-	deploymentType := overrideRequest.DeploymentType
-	templateMap := make(map[string]interface{})
-	err := json.Unmarshal(merged, &templateMap)
-	if err != nil {
-		return merged
-	}
-
-	hpaResourceRequest := impl.getAutoScalingReplicaCount(templateMap, appName)
-	impl.logger.Debugw("autoscalingCheckBeforeTrigger", "hpaResourceRequest", hpaResourceRequest)
-	if hpaResourceRequest.IsEnable {
-
-		resourceManifest := make(map[string]interface{})
-		if IsAcdApp(appDeploymentType) {
-			query := &application2.ApplicationResourceRequest{
-				Name:         &appName,
-				Version:      &hpaResourceRequest.Version,
-				Group:        &hpaResourceRequest.Group,
-				Kind:         &hpaResourceRequest.Kind,
-				ResourceName: &hpaResourceRequest.ResourceName,
-				Namespace:    &namespace,
-			}
-			recv, err := impl.acdClient.GetResource(ctx, query)
-			impl.logger.Debugw("resource manifest get replica count", "response", recv)
-			if err != nil {
-				impl.logger.Errorw("ACD Get Resource API Failed", "err", err)
-				middleware.AcdGetResourceCounter.WithLabelValues(strconv.Itoa(appId), namespace, appName).Inc()
-				return merged
-			}
-			if recv != nil && len(*recv.Manifest) > 0 {
-				err := json.Unmarshal([]byte(*recv.Manifest), &resourceManifest)
-				if err != nil {
-					impl.logger.Errorw("unmarshal failed for hpa check", "err", err)
-					return merged
-				}
-			}
-		} else {
-			version := "v2beta2"
-			k8sResource, err := impl.K8sCommonService.GetResource(ctx, &k8s.ResourceRequestBean{ClusterId: clusterId,
-				K8sRequest: &k8s2.K8sRequestBean{ResourceIdentifier: k8s2.ResourceIdentifier{Name: hpaResourceRequest.ResourceName,
-					Namespace: namespace, GroupVersionKind: schema.GroupVersionKind{Group: hpaResourceRequest.Group, Kind: hpaResourceRequest.Kind, Version: version}}}})
-			if err != nil {
-				impl.logger.Errorw("error occurred while fetching resource for app", "resourceName", hpaResourceRequest.ResourceName, "err", err)
-				return merged
-			}
-			resourceManifest = k8sResource.Manifest.Object
-		}
-		if len(resourceManifest) > 0 {
-			statusMap := resourceManifest["status"].(map[string]interface{})
-			currentReplicaVal := statusMap["currentReplicas"]
-			currentReplicaCount, err := util2.ParseFloatNumber(currentReplicaVal)
-			if err != nil {
-				impl.logger.Errorw("error occurred while parsing replica count", "currentReplicas", currentReplicaVal, "err", err)
-				return merged
-			}
-
-			reqReplicaCount := impl.fetchRequiredReplicaCount(currentReplicaCount, hpaResourceRequest.ReqMaxReplicas, hpaResourceRequest.ReqMinReplicas)
-			templateMap["replicaCount"] = reqReplicaCount
-			merged, err = json.Marshal(&templateMap)
-			if err != nil {
-				impl.logger.Errorw("marshaling failed for hpa check", "err", err)
-				return merged
-			}
-		}
-	} else {
-		impl.logger.Errorw("autoscaling is not enabled", "pipelineId", pipelineId)
-	}
-
-	//check for custom chart support
-	if autoscalingEnabledPath, ok := templateMap[bean2.CustomAutoScalingEnabledPathKey]; ok {
-		if deploymentType == models.DEPLOYMENTTYPE_STOP {
-			merged, err = impl.setScalingValues(templateMap, bean2.CustomAutoScalingEnabledPathKey, merged, false)
-			if err != nil {
-				return merged
-			}
-			merged, err = impl.setScalingValues(templateMap, bean2.CustomAutoscalingReplicaCountPathKey, merged, 0)
-			if err != nil {
-				return merged
-			}
-		} else {
-			autoscalingEnabled := false
-			autoscalingEnabledValue := gjson.Get(string(merged), autoscalingEnabledPath.(string)).Value()
-			if val, ok := autoscalingEnabledValue.(bool); ok {
-				autoscalingEnabled = val
-			}
-			if autoscalingEnabled {
-				// extract replica count, min, max and check for required value
-				replicaCount, err := impl.getReplicaCountFromCustomChart(templateMap, merged)
-				if err != nil {
-					return merged
-				}
-				merged, err = impl.setScalingValues(templateMap, bean2.CustomAutoscalingReplicaCountPathKey, merged, replicaCount)
-				if err != nil {
-					return merged
-				}
-			}
-		}
-	}
-
-	return merged
-}
-
-func (impl *AppServiceImpl) getReplicaCountFromCustomChart(templateMap map[string]interface{}, merged []byte) (float64, error) {
-	autoscalingMinVal, err := impl.extractParamValue(templateMap, bean2.CustomAutoscalingMinPathKey, merged)
-	if err != nil {
-		return 0, err
-	}
-	autoscalingMaxVal, err := impl.extractParamValue(templateMap, bean2.CustomAutoscalingMaxPathKey, merged)
-	if err != nil {
-		return 0, err
-	}
-	autoscalingReplicaCountVal, err := impl.extractParamValue(templateMap, bean2.CustomAutoscalingReplicaCountPathKey, merged)
-	if err != nil {
-		return 0, err
-	}
-	return impl.fetchRequiredReplicaCount(autoscalingReplicaCountVal, autoscalingMaxVal, autoscalingMinVal), nil
-}
-
-func (impl *AppServiceImpl) extractParamValue(inputMap map[string]interface{}, key string, merged []byte) (float64, error) {
-	if _, ok := inputMap[key]; !ok {
-		return 0, errors.New("empty-val-err")
-	}
-	floatNumber, err := util2.ParseFloatNumber(gjson.Get(string(merged), inputMap[key].(string)).Value())
-	if err != nil {
-		impl.logger.Errorw("error occurred while parsing float number", "key", key, "err", err)
-	}
-	return floatNumber, err
-}
-
-func (impl *AppServiceImpl) setScalingValues(templateMap map[string]interface{}, customScalingKey string, merged []byte, value interface{}) ([]byte, error) {
-	autoscalingJsonPath := templateMap[customScalingKey]
-	autoscalingJsonPathKey := autoscalingJsonPath.(string)
-	mergedRes, err := sjson.Set(string(merged), autoscalingJsonPathKey, value)
-	if err != nil {
-		impl.logger.Errorw("error occurred while setting autoscaling key", "JsonPathKey", autoscalingJsonPathKey, "err", err)
-		return []byte{}, err
-	}
-	return []byte(mergedRes), nil
-}
-
-func (impl *AppServiceImpl) fetchRequiredReplicaCount(currentReplicaCount float64, reqMaxReplicas float64, reqMinReplicas float64) float64 {
-	var reqReplicaCount float64
-	if currentReplicaCount <= reqMaxReplicas && currentReplicaCount >= reqMinReplicas {
-		reqReplicaCount = currentReplicaCount
-	} else if currentReplicaCount > reqMaxReplicas {
-		reqReplicaCount = reqMaxReplicas
-	} else if currentReplicaCount < reqMinReplicas {
-		reqReplicaCount = reqMinReplicas
-	}
-	return reqReplicaCount
-}
-
-func (impl *AppServiceImpl) CreateHistoriesForDeploymentTrigger(pipeline *pipelineConfig.Pipeline, strategy *chartConfig.PipelineStrategy, envOverride *chartConfig.EnvConfigOverride, deployedOn time.Time, deployedBy int32) error {
-	//creating history for deployment template
-	deploymentTemplateHistory, err := impl.deploymentTemplateHistoryService.CreateDeploymentTemplateHistoryForDeploymentTrigger(pipeline, envOverride, envOverride.Chart.ImageDescriptorTemplate, deployedOn, deployedBy)
-	if err != nil {
-		impl.logger.Errorw("error in creating deployment template history for deployment trigger", "err", err)
-		return err
-	}
-	err = impl.configMapHistoryService.CreateCMCSHistoryForDeploymentTrigger(pipeline, deployedOn, deployedBy)
-	if err != nil {
-		impl.logger.Errorw("error in creating CM/CS history for deployment trigger", "err", err)
-		return err
-	}
-	if strategy != nil {
-		err = impl.pipelineStrategyHistoryService.CreateStrategyHistoryForDeploymentTrigger(strategy, deployedOn, deployedBy, pipeline.TriggerType)
-		if err != nil {
-			impl.logger.Errorw("error in creating strategy history for deployment trigger", "err", err)
-			return err
-		}
-	}
-	//VARIABLE_SNAPSHOT_SAVE
-	if envOverride.VariableSnapshot != nil && len(envOverride.VariableSnapshot) > 0 {
-		variableMapBytes, _ := json.Marshal(envOverride.VariableSnapshot)
-		variableSnapshotHistory := &repository6.VariableSnapshotHistoryBean{
-			VariableSnapshot: variableMapBytes,
-			HistoryReference: repository6.HistoryReference{
-				HistoryReferenceId:   deploymentTemplateHistory.Id,
-				HistoryReferenceType: repository6.HistoryReferenceTypeDeploymentTemplate,
-			},
-		}
-		err = impl.variableSnapshotHistoryService.SaveVariableHistoriesForTrigger([]*repository6.VariableSnapshotHistoryBean{variableSnapshotHistory}, deployedBy)
-		if err != nil {
-			return err
-		}
-	}
-	return nil
-}
-
-func (impl *AppServiceImpl) updatePipeline(pipeline *pipelineConfig.Pipeline, userId int32) (bool, error) {
-	err := impl.pipelineRepository.SetDeploymentAppCreatedInPipeline(true, pipeline.Id, userId)
-	if err != nil {
-		impl.logger.Errorw("error on updating cd pipeline for setting deployment app created", "err", err)
-		return false, err
-	}
-	return true, nil
-}
-
-func (impl *AppServiceImpl) createHelmAppForCdPipeline(overrideRequest *bean.ValuesOverrideRequest, valuesOverrideResponse *ValuesOverrideResponse, triggeredAt time.Time, ctx context.Context) (bool, error) {
-
-	pipeline := valuesOverrideResponse.Pipeline
-	envOverride := valuesOverrideResponse.EnvOverride
-	mergeAndSave := valuesOverrideResponse.MergedValues
-
-	chartMetaData := &chart2.Metadata{
-		Name:    pipeline.App.AppName,
-		Version: envOverride.Chart.ChartVersion,
-	}
-	referenceTemplatePath := path.Join(string(impl.refChartDir), envOverride.Chart.ReferenceTemplate)
-
-	if IsHelmApp(pipeline.DeploymentAppType) {
-		referenceChartByte := envOverride.Chart.ReferenceChart
-		// here updating reference chart into database.
-		if len(envOverride.Chart.ReferenceChart) == 0 {
-			refChartByte, err := impl.chartTemplateService.GetByteArrayRefChart(chartMetaData, referenceTemplatePath)
-			if err != nil {
-				impl.logger.Errorw("ref chart commit error on cd trigger", "err", err, "req", overrideRequest)
-				return false, err
-			}
-			ch := envOverride.Chart
-			ch.ReferenceChart = refChartByte
-			ch.UpdatedOn = time.Now()
-			ch.UpdatedBy = overrideRequest.UserId
-			err = impl.chartRepository.Update(ch)
-			if err != nil {
-				impl.logger.Errorw("chart update error", "err", err, "req", overrideRequest)
-				return false, err
-			}
-			referenceChartByte = refChartByte
-		}
-
-		releaseName := pipeline.DeploymentAppName
-		cluster := envOverride.Environment.Cluster
-		bearerToken := cluster.Config[k8s2.BearerToken]
-		clusterConfig := &client2.ClusterConfig{
-			ClusterId:              int32(cluster.Id),
-			ClusterName:            cluster.ClusterName,
-			Token:                  bearerToken,
-			ApiServerUrl:           cluster.ServerUrl,
-			InsecureSkipTLSVerify:  cluster.InsecureSkipTlsVerify,
-			ProxyUrl:               cluster.ProxyUrl,
-			ToConnectWithSSHTunnel: cluster.ToConnectWithSSHTunnel,
-			SshTunnelAuthKey:       cluster.SSHTunnelAuthKey,
-			SshTunnelUser:          cluster.SSHTunnelUser,
-			SshTunnelPassword:      cluster.SSHTunnelPassword,
-			SshTunnelServerAddress: cluster.SSHTunnelServerAddress,
-		}
-		if cluster.InsecureSkipTlsVerify == false {
-			clusterConfig.KeyData = cluster.Config[k8s2.TlsKey]
-			clusterConfig.CertData = cluster.Config[k8s2.CertData]
-			clusterConfig.CaData = cluster.Config[k8s2.CertificateAuthorityData]
-		}
-		releaseIdentifier := &client2.ReleaseIdentifier{
-			ReleaseName:      releaseName,
-			ReleaseNamespace: envOverride.Namespace,
-			ClusterConfig:    clusterConfig,
-		}
-
-		if pipeline.DeploymentAppCreated {
-			req := &client2.UpgradeReleaseRequest{
-				ReleaseIdentifier: releaseIdentifier,
-				ValuesYaml:        mergeAndSave,
-				HistoryMax:        impl.helmAppService.GetRevisionHistoryMaxValue(client2.SOURCE_DEVTRON_APP),
-				ChartContent:      &client2.ChartContent{Content: referenceChartByte},
-			}
-			if impl.IsDevtronAsyncInstallModeEnabled(bean2.Helm) {
-				req.RunInCtx = true
-			}
-			// For cases where helm release was not found, kubelink will install the same configuration
-			updateApplicationResponse, err := impl.helmAppClient.UpdateApplication(ctx, req)
-			if err != nil {
-				impl.logger.Errorw("error in updating helm application for cd pipeline", "err", err)
-				if GetGRPCErrorDetailedMessage(err) == context.Canceled.Error() {
-					err = errors.New(pipelineConfig.NEW_DEPLOYMENT_INITIATED)
-				}
-				return false, err
-			} else {
-				impl.logger.Debugw("updated helm application", "response", updateApplicationResponse, "isSuccess", updateApplicationResponse.Success)
-			}
-
-		} else {
-
-			helmResponse, err := impl.helmInstallReleaseWithCustomChart(ctx, releaseIdentifier, referenceChartByte, mergeAndSave)
-
-			// For connection related errors, no need to update the db
-			if err != nil && strings.Contains(err.Error(), "connection error") {
-				impl.logger.Errorw("error in helm install custom chart", "err", err)
-				return false, err
-			}
-
-			if GetGRPCErrorDetailedMessage(err) == context.Canceled.Error() {
-				err = errors.New(pipelineConfig.NEW_DEPLOYMENT_INITIATED)
-			}
-			// IMP: update cd pipeline to mark deployment app created, even if helm install fails
-			// If the helm install fails, it still creates the app in failed state, so trying to
-			// re-create the app results in error from helm that cannot re-use name which is still in use
-			_, pgErr := impl.updatePipeline(pipeline, overrideRequest.UserId)
-
-			if err != nil {
-				impl.logger.Errorw("error in helm install custom chart", "err", err)
-
-				if pgErr != nil {
-					impl.logger.Errorw("failed to update deployment app created flag in pipeline table", "err", err)
-				}
-				return false, err
-			}
-
-			if pgErr != nil {
-				impl.logger.Errorw("failed to update deployment app created flag in pipeline table", "err", err)
-				return false, err
-			}
-
-			impl.logger.Debugw("received helm release response", "helmResponse", helmResponse, "isSuccess", helmResponse.Success)
-		}
-
-		//update workflow runner status, used in app workflow view
-		err := impl.UpdateCDWorkflowRunnerStatus(ctx, overrideRequest, triggeredAt, pipelineConfig.WorkflowInProgress)
-		if err != nil {
-			impl.logger.Errorw("error in updating the workflow runner status, createHelmAppForCdPipeline", "err", err)
-			return false, err
-		}
-	}
-	return true, nil
-}
-
-func (impl *AppServiceImpl) UpdateCDWorkflowRunnerStatus(ctx context.Context, overrideRequest *bean.ValuesOverrideRequest, triggeredAt time.Time, status string) error {
-	// In case of terminal status update finished on time
-	isTerminalStatus := slices.Contains(pipelineConfig.WfrTerminalStatusList, status)
-	cdWfr, err := impl.cdWorkflowRepository.FindWorkflowRunnerById(overrideRequest.WfrId)
-	if err != nil && err != pg.ErrNoRows {
-		impl.logger.Errorw("err on fetching cd workflow, UpdateCDWorkflowRunnerStatus", "err", err)
-		return err
-	}
-	cdWorkflowId := cdWfr.CdWorkflowId
-
-	if cdWorkflowId == 0 {
-		cdWf := &pipelineConfig.CdWorkflow{
-			CiArtifactId: overrideRequest.CiArtifactId,
-			PipelineId:   overrideRequest.PipelineId,
-			AuditLog:     sql.AuditLog{CreatedOn: triggeredAt, CreatedBy: overrideRequest.UserId, UpdatedOn: triggeredAt, UpdatedBy: overrideRequest.UserId},
-		}
-		err := impl.cdWorkflowRepository.SaveWorkFlow(ctx, cdWf)
-		if err != nil {
-			impl.logger.Errorw("err on updating cd workflow for status update, UpdateCDWorkflowRunnerStatus", "err", err)
-			return err
-		}
-		cdWorkflowId = cdWf.Id
-		runner := &pipelineConfig.CdWorkflowRunner{
-			Id:           cdWf.Id,
-			Name:         overrideRequest.PipelineName,
-			WorkflowType: bean.CD_WORKFLOW_TYPE_DEPLOY,
-			ExecutorType: pipelineConfig.WORKFLOW_EXECUTOR_TYPE_AWF,
-			Status:       status,
-			TriggeredBy:  overrideRequest.UserId,
-			StartedOn:    triggeredAt,
-			CdWorkflowId: cdWorkflowId,
-			AuditLog:     sql.AuditLog{CreatedOn: triggeredAt, CreatedBy: overrideRequest.UserId, UpdatedOn: triggeredAt, UpdatedBy: overrideRequest.UserId},
-		}
-		if isTerminalStatus {
-			runner.FinishedOn = time.Now()
-		}
-		_, err = impl.cdWorkflowRepository.SaveWorkFlowRunner(runner)
-		if err != nil {
-			impl.logger.Errorw("err on updating cd workflow runner for status update, UpdateCDWorkflowRunnerStatus", "err", err)
-			return err
-		}
-	} else {
-		// if the current cdWfr status is already a terminal status and then don't update the status
-		// e.g: Status : Failed --> Progressing (not allowed)
-		if slices.Contains(pipelineConfig.WfrTerminalStatusList, cdWfr.Status) {
-			impl.logger.Warnw("deployment has already been terminated for workflow runner, UpdateCDWorkflowRunnerStatus", "workflowRunnerId", cdWfr.Id, "err", err)
-			return nil
-		}
-		cdWfr.Status = status
-		if isTerminalStatus {
-			cdWfr.FinishedOn = time.Now()
-		}
-		cdWfr.UpdatedBy = overrideRequest.UserId
-		cdWfr.UpdatedOn = time.Now()
-		err = impl.cdWorkflowRepository.UpdateWorkFlowRunner(cdWfr)
-		if err != nil {
-			impl.logger.Errorw("error on update cd workflow runner, UpdateCDWorkflowRunnerStatus", "cdWfr", cdWfr, "err", err)
-			return err
-		}
-	}
-	return nil
-}
-
-// helmInstallReleaseWithCustomChart performs helm install with custom chart
-func (impl *AppServiceImpl) helmInstallReleaseWithCustomChart(ctx context.Context, releaseIdentifier *client2.ReleaseIdentifier, referenceChartByte []byte, valuesYaml string) (*client2.HelmInstallCustomResponse, error) {
-
-	helmInstallRequest := client2.HelmInstallCustomRequest{
-		ValuesYaml:        valuesYaml,
-		ChartContent:      &client2.ChartContent{Content: referenceChartByte},
-		ReleaseIdentifier: releaseIdentifier,
-	}
-	if impl.IsDevtronAsyncInstallModeEnabled(bean2.Helm) {
-		helmInstallRequest.RunInCtx = true
-	}
-	// Request exec
-	return impl.helmAppClient.InstallReleaseWithCustomChart(ctx, &helmInstallRequest)
-}
-
-=======
->>>>>>> bd213d22
 func (impl *AppServiceImpl) GetGitOpsRepoPrefix() string {
 	return impl.globalEnvVariables.GitOpsRepoPrefix
 }
@@ -3165,85 +1421,4 @@
 func (impl *AppServiceImpl) IsDevtronAsyncInstallModeEnabled(deploymentAppType string) bool {
 	return impl.appStatusConfig.EnableAsyncInstallDevtronChart &&
 		deploymentAppType == bean2.Helm
-}
-
-func (impl *AppServiceImpl) PushPrePostCDManifest(cdWorklowRunnerId int, triggeredBy int32, jobHelmPackagePath string, deployType string, pipeline *pipelineConfig.Pipeline, imageTag string, ctx context.Context) error {
-
-	manifestPushTemplate, err := impl.BuildManifestPushTemplateForPrePostCd(pipeline, cdWorklowRunnerId, triggeredBy, jobHelmPackagePath, deployType, imageTag)
-	if err != nil {
-		impl.logger.Errorw("error in building manifest push template for pre post cd")
-		return err
-	}
-	manifestPushService := impl.GetManifestPushService(manifestPushTemplate.StorageType)
-
-	manifestPushResponse := manifestPushService.PushChart(manifestPushTemplate, ctx)
-	if manifestPushResponse.Error != nil {
-		impl.logger.Errorw("error in pushing chart to helm repo", "err", err)
-		return manifestPushResponse.Error
-	}
-	return nil
-}
-
-func (impl *AppServiceImpl) BuildManifestPushTemplateForPrePostCd(pipeline *pipelineConfig.Pipeline, cdWorklowRunnerId int, triggeredBy int32, jobHelmPackagePath string, deployType string, imageTag string) (*bean3.ManifestPushTemplate, error) {
-
-	manifestPushTemplate := &bean3.ManifestPushTemplate{
-		WorkflowRunnerId:      cdWorklowRunnerId,
-		AppId:                 pipeline.AppId,
-		EnvironmentId:         pipeline.EnvironmentId,
-		UserId:                triggeredBy,
-		AppName:               pipeline.App.AppName,
-		TargetEnvironmentName: pipeline.Environment.Id,
-		ChartVersion:          fmt.Sprintf("%d.%d.%d-%s-%s", 1, 1, cdWorklowRunnerId, deployType, imageTag),
-	}
-
-	manifestPushConfig, err := impl.manifestPushConfigRepository.GetManifestPushConfigByAppIdAndEnvId(pipeline.AppId, pipeline.EnvironmentId)
-	if err != nil && err != pg.ErrNoRows {
-		impl.logger.Errorw("error in fetching manifest push config for pre/post cd", "err", err)
-		return manifestPushTemplate, err
-	}
-	manifestPushTemplate.StorageType = manifestPushConfig.StorageType
-
-	if manifestPushConfig != nil && manifestPushConfig.StorageType == bean2.ManifestStorageOCIHelmRepo {
-
-		var credentialsConfig bean3.HelmRepositoryConfig
-		err = json.Unmarshal([]byte(manifestPushConfig.CredentialsConfig), &credentialsConfig)
-		if err != nil {
-			impl.logger.Errorw("error in json unmarshal", "err", err)
-			return manifestPushTemplate, err
-		}
-		dockerArtifactStore, err := impl.DockerArtifactStoreRepository.FindOne(credentialsConfig.ContainerRegistryName)
-		if err != nil {
-			impl.logger.Errorw("error in fetching artifact info", "err", err)
-			return manifestPushTemplate, err
-		}
-		repoPath, chartName := GetRepoPathAndChartNameFromRepoName(credentialsConfig.RepositoryName)
-		manifestPushTemplate.RepoUrl = path.Join(dockerArtifactStore.RegistryURL, repoPath)
-		manifestPushTemplate.ChartName = chartName
-		chartBytes, err := impl.chartTemplateService.LoadChartInBytes(jobHelmPackagePath, true, chartName, manifestPushTemplate.ChartVersion)
-		if err != nil {
-			return manifestPushTemplate, err
-		}
-		manifestPushTemplate.BuiltChartBytes = &chartBytes
-		containerRegistryConfig := &bean3.ContainerRegistryConfig{
-			RegistryUrl:  dockerArtifactStore.RegistryURL,
-			Username:     dockerArtifactStore.Username,
-			Password:     dockerArtifactStore.Password,
-			Insecure:     true,
-			AccessKey:    dockerArtifactStore.AWSAccessKeyId,
-			SecretKey:    dockerArtifactStore.AWSSecretAccessKey,
-			AwsRegion:    dockerArtifactStore.AWSRegion,
-			RegistryType: string(dockerArtifactStore.RegistryType),
-			RepoName:     repoPath,
-		}
-		for _, ociRegistryConfig := range dockerArtifactStore.OCIRegistryConfig {
-			if ociRegistryConfig.RepositoryType == dockerRegistryRepository.OCI_REGISRTY_REPO_TYPE_CHART {
-				containerRegistryConfig.IsPublic = ociRegistryConfig.IsPublic
-			}
-		}
-		manifestPushTemplate.ContainerRegistryConfig = containerRegistryConfig
-	} else if manifestPushConfig.StorageType == bean2.ManifestStorageGit {
-		// need to implement for git repo push
-	}
-
-	return manifestPushTemplate, nil
 }