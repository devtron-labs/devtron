/*
 * Copyright (c) 2020 Devtron Labs
 *
 * Licensed under the Apache License, Version 2.0 (the "License");
 * you may not use this file except in compliance with the License.
 * You may obtain a copy of the License at
 *
 *    http://www.apache.org/licenses/LICENSE-2.0
 *
 * Unless required by applicable law or agreed to in writing, software
 * distributed under the License is distributed on an "AS IS" BASIS,
 * WITHOUT WARRANTIES OR CONDITIONS OF ANY KIND, either express or implied.
 * See the License for the specific language governing permissions and
 * limitations under the License.
 *
 */

package app

import (
	"context"
	"encoding/json"
	error2 "errors"
	"fmt"
	"github.com/argoproj/gitops-engine/pkg/health"
	"github.com/argoproj/gitops-engine/pkg/sync/common"
	"github.com/caarlos0/env"
	pubsub "github.com/devtron-labs/common-lib/pubsub-lib"
	client2 "github.com/devtron-labs/devtron/api/helm-app"
	bean3 "github.com/devtron-labs/devtron/pkg/app/bean"
	status2 "github.com/devtron-labs/devtron/pkg/app/status"
	repository4 "github.com/devtron-labs/devtron/pkg/appStore/deployment/repository"
	"github.com/devtron-labs/devtron/pkg/appStore/deployment/service"
	bean2 "github.com/devtron-labs/devtron/pkg/bean"
	"github.com/devtron-labs/devtron/pkg/chart"
	"github.com/devtron-labs/devtron/pkg/dockerRegistry"
	"github.com/devtron-labs/devtron/pkg/k8s"
	repository3 "github.com/devtron-labs/devtron/pkg/pipeline/history/repository"
	repository5 "github.com/devtron-labs/devtron/pkg/pipeline/repository"
	"github.com/devtron-labs/devtron/pkg/variables"
	models2 "github.com/devtron-labs/devtron/pkg/variables/models"
	"github.com/devtron-labs/devtron/pkg/variables/parsers"
	_ "github.com/devtron-labs/devtron/pkg/variables/repository"
	repository6 "github.com/devtron-labs/devtron/pkg/variables/repository"
	"github.com/devtron-labs/devtron/util/argo"
	. "github.com/devtron-labs/devtron/util/k8s"
	"github.com/tidwall/gjson"
	"github.com/tidwall/sjson"
	"go.opentelemetry.io/otel"
	"io/ioutil"
	metav1 "k8s.io/apimachinery/pkg/apis/meta/v1"
	"k8s.io/apimachinery/pkg/runtime/schema"
	chart2 "k8s.io/helm/pkg/proto/hapi/chart"
	"net/url"
	"os"
	"path"
	"path/filepath"
	"strconv"
	"strings"
	"time"

	"github.com/devtron-labs/devtron/internal/sql/repository/app"
	"github.com/devtron-labs/devtron/pkg/appStatus"
	chartRepoRepository "github.com/devtron-labs/devtron/pkg/chartRepo/repository"
	repository2 "github.com/devtron-labs/devtron/pkg/cluster/repository"
	history2 "github.com/devtron-labs/devtron/pkg/pipeline/history"
	"github.com/devtron-labs/devtron/pkg/sql"
	"github.com/devtron-labs/devtron/pkg/user/casbin"
	util3 "github.com/devtron-labs/devtron/pkg/util"

	application2 "github.com/argoproj/argo-cd/v2/pkg/apiclient/application"
	"github.com/argoproj/argo-cd/v2/pkg/apis/application/v1alpha1"
	"github.com/aws/aws-sdk-go/service/autoscaling"
	"github.com/devtron-labs/devtron/api/bean"
	"github.com/devtron-labs/devtron/client/argocdServer"
	"github.com/devtron-labs/devtron/client/argocdServer/application"
	client "github.com/devtron-labs/devtron/client/events"
	"github.com/devtron-labs/devtron/internal/middleware"
	"github.com/devtron-labs/devtron/internal/sql/models"
	"github.com/devtron-labs/devtron/internal/sql/repository"
	"github.com/devtron-labs/devtron/internal/sql/repository/chartConfig"
	"github.com/devtron-labs/devtron/internal/sql/repository/pipelineConfig"
	"github.com/devtron-labs/devtron/internal/sql/repository/security"
	. "github.com/devtron-labs/devtron/internal/util"
	"github.com/devtron-labs/devtron/pkg/commonService"
	"github.com/devtron-labs/devtron/pkg/user"
	util2 "github.com/devtron-labs/devtron/util"
	util "github.com/devtron-labs/devtron/util/event"
	"github.com/devtron-labs/devtron/util/rbac"
	"github.com/go-pg/pg"
	errors2 "github.com/juju/errors"
	"github.com/pkg/errors"
	"go.uber.org/zap"
	"google.golang.org/grpc/codes"
	"google.golang.org/grpc/status"
)

type AppServiceConfig struct {
	CdPipelineStatusCronTime            string `env:"CD_PIPELINE_STATUS_CRON_TIME" envDefault:"*/2 * * * *"`
	CdHelmPipelineStatusCronTime        string `env:"CD_HELM_PIPELINE_STATUS_CRON_TIME" envDefault:"*/2 * * * *"`
	CdPipelineStatusTimeoutDuration     string `env:"CD_PIPELINE_STATUS_TIMEOUT_DURATION" envDefault:"20"`                   //in minutes
	PipelineDegradedTime                string `env:"PIPELINE_DEGRADED_TIME" envDefault:"10"`                                //in minutes
	GetPipelineDeployedWithinHours      int    `env:"DEPLOY_STATUS_CRON_GET_PIPELINE_DEPLOYED_WITHIN_HOURS" envDefault:"12"` //in hours
	HelmPipelineStatusCheckEligibleTime string `env:"HELM_PIPELINE_STATUS_CHECK_ELIGIBLE_TIME" envDefault:"120"`             //in seconds
	ExposeCDMetrics                     bool   `env:"EXPOSE_CD_METRICS" envDefault:"false"`
}

func GetAppServiceConfig() (*AppServiceConfig, error) {
	cfg := &AppServiceConfig{}
	err := env.Parse(cfg)
	if err != nil {
		fmt.Println("failed to parse server app status config: " + err.Error())
		return nil, err
	}
	return cfg, nil
}

type AppServiceImpl struct {
	environmentConfigRepository            chartConfig.EnvConfigOverrideRepository
	pipelineOverrideRepository             chartConfig.PipelineOverrideRepository
	mergeUtil                              *MergeUtil
	logger                                 *zap.SugaredLogger
	ciArtifactRepository                   repository.CiArtifactRepository
	pipelineRepository                     pipelineConfig.PipelineRepository
	gitFactory                             *GitFactory
	dbMigrationConfigRepository            pipelineConfig.DbMigrationConfigRepository
	eventClient                            client.EventClient
	eventFactory                           client.EventFactory
	acdClient                              application.ServiceClient
	tokenCache                             *util3.TokenCache
	acdAuthConfig                          *util3.ACDAuthConfig
	enforcer                               casbin.Enforcer
	enforcerUtil                           rbac.EnforcerUtil
	user                                   user.UserService
	appListingRepository                   repository.AppListingRepository
	appRepository                          app.AppRepository
	envRepository                          repository2.EnvironmentRepository
	pipelineConfigRepository               chartConfig.PipelineConfigRepository
	configMapRepository                    chartConfig.ConfigMapRepository
	chartRepository                        chartRepoRepository.ChartRepository
	appRepo                                app.AppRepository
	appLevelMetricsRepository              repository.AppLevelMetricsRepository
	envLevelMetricsRepository              repository.EnvLevelAppMetricsRepository
	ciPipelineMaterialRepository           pipelineConfig.CiPipelineMaterialRepository
	cdWorkflowRepository                   pipelineConfig.CdWorkflowRepository
	commonService                          commonService.CommonService
	imageScanDeployInfoRepository          security.ImageScanDeployInfoRepository
	imageScanHistoryRepository             security.ImageScanHistoryRepository
	ArgoK8sClient                          argocdServer.ArgoK8sClient
	pipelineStrategyHistoryService         history2.PipelineStrategyHistoryService
	configMapHistoryService                history2.ConfigMapHistoryService
	deploymentTemplateHistoryService       history2.DeploymentTemplateHistoryService
	chartTemplateService                   ChartTemplateService
	refChartDir                            chartRepoRepository.RefChartDir
	helmAppClient                          client2.HelmAppClient
	helmAppService                         client2.HelmAppService
	chartRefRepository                     chartRepoRepository.ChartRefRepository
	chartService                           chart.ChartService
	argoUserService                        argo.ArgoUserService
	pipelineStatusTimelineRepository       pipelineConfig.PipelineStatusTimelineRepository
	appCrudOperationService                AppCrudOperationService
	configMapHistoryRepository             repository3.ConfigMapHistoryRepository
	strategyHistoryRepository              repository3.PipelineStrategyHistoryRepository
	deploymentTemplateHistoryRepository    repository3.DeploymentTemplateHistoryRepository
	dockerRegistryIpsConfigService         dockerRegistry.DockerRegistryIpsConfigService
	pipelineStatusTimelineResourcesService status2.PipelineStatusTimelineResourcesService
	pipelineStatusSyncDetailService        status2.PipelineStatusSyncDetailService
	pipelineStatusTimelineService          status2.PipelineStatusTimelineService
	appStatusConfig                        *AppServiceConfig
	gitOpsConfigRepository                 repository.GitOpsConfigRepository
	appStatusService                       appStatus.AppStatusService
	installedAppRepository                 repository4.InstalledAppRepository
	AppStoreDeploymentService              service.AppStoreDeploymentService
	K8sCommonService                       k8s.K8sCommonService
	installedAppVersionHistoryRepository   repository4.InstalledAppVersionHistoryRepository
	globalEnvVariables                     *util2.GlobalEnvVariables
	manifestPushConfigRepository           repository5.ManifestPushConfigRepository
	GitOpsManifestPushService              GitOpsPushService
	variableSnapshotHistoryService         variables.VariableSnapshotHistoryService
	scopedVariableService                  variables.ScopedVariableService
	variableEntityMappingService           variables.VariableEntityMappingService
	variableTemplateParser                 parsers.VariableTemplateParser
}

type AppService interface {
	TriggerRelease(overrideRequest *bean.ValuesOverrideRequest, ctx context.Context, triggeredAt time.Time, deployedBy int32) (releaseNo int, manifest []byte, err error)
	UpdateReleaseStatus(request *bean.ReleaseStatusUpdateRequest) (bool, error)
	UpdateDeploymentStatusAndCheckIsSucceeded(app *v1alpha1.Application, statusTime time.Time, isAppStore bool) (bool, error)
	TriggerCD(artifact *repository.CiArtifact, cdWorkflowId, wfrId int, pipeline *pipelineConfig.Pipeline, triggeredAt time.Time) error
	GetConfigMapAndSecretJson(appId int, envId int, pipelineId int) ([]byte, error)
	UpdateCdWorkflowRunnerByACDObject(app *v1alpha1.Application, cdWfrId int, updateTimedOutStatus bool) error
	GetCmSecretNew(appId int, envId int, isJob bool) (*bean.ConfigMapJson, *bean.ConfigSecretJson, error)
	MarkImageScanDeployed(appId int, envId int, imageDigest string, clusterId int, isScanEnabled bool) error
	UpdateDeploymentStatusForGitOpsPipelines(app *v1alpha1.Application, statusTime time.Time, isAppStore bool) (bool, bool, error)
	WriteCDSuccessEvent(appId int, envId int, override *chartConfig.PipelineOverride)
	GetGitOpsRepoPrefix() string
	GetValuesOverrideForTrigger(overrideRequest *bean.ValuesOverrideRequest, triggeredAt time.Time, ctx context.Context) (*ValuesOverrideResponse, error)
	GetEnvOverrideByTriggerType(overrideRequest *bean.ValuesOverrideRequest, triggeredAt time.Time, ctx context.Context) (*chartConfig.EnvConfigOverride, error)
	GetAppMetricsByTriggerType(overrideRequest *bean.ValuesOverrideRequest, ctx context.Context) (bool, error)
	GetDeploymentStrategyByTriggerType(overrideRequest *bean.ValuesOverrideRequest, ctx context.Context) (*chartConfig.PipelineStrategy, error)
	CreateGitopsRepo(app *app.App, userId int32) (gitopsRepoName string, chartGitAttr *ChartGitAttribute, err error)
	GetDeployedManifestByPipelineIdAndCDWorkflowId(appId int, envId int, cdWorkflowId int, ctx context.Context) ([]byte, error)
	SetPipelineFieldsInOverrideRequest(overrideRequest *bean.ValuesOverrideRequest, pipeline *pipelineConfig.Pipeline)
}

func NewAppService(
	environmentConfigRepository chartConfig.EnvConfigOverrideRepository,
	pipelineOverrideRepository chartConfig.PipelineOverrideRepository,
	mergeUtil *MergeUtil,
	logger *zap.SugaredLogger,
	ciArtifactRepository repository.CiArtifactRepository,
	pipelineRepository pipelineConfig.PipelineRepository,
	dbMigrationConfigRepository pipelineConfig.DbMigrationConfigRepository,
	eventClient client.EventClient,
	eventFactory client.EventFactory, acdClient application.ServiceClient,
	cache *util3.TokenCache, authConfig *util3.ACDAuthConfig,
	enforcer casbin.Enforcer, enforcerUtil rbac.EnforcerUtil, user user.UserService,
	appListingRepository repository.AppListingRepository,
	appRepository app.AppRepository,
	envRepository repository2.EnvironmentRepository,
	pipelineConfigRepository chartConfig.PipelineConfigRepository,
	configMapRepository chartConfig.ConfigMapRepository,
	appLevelMetricsRepository repository.AppLevelMetricsRepository,
	envLevelMetricsRepository repository.EnvLevelAppMetricsRepository,
	chartRepository chartRepoRepository.ChartRepository,
	ciPipelineMaterialRepository pipelineConfig.CiPipelineMaterialRepository,
	cdWorkflowRepository pipelineConfig.CdWorkflowRepository,
	commonService commonService.CommonService,
	imageScanDeployInfoRepository security.ImageScanDeployInfoRepository,
	imageScanHistoryRepository security.ImageScanHistoryRepository,
	ArgoK8sClient argocdServer.ArgoK8sClient,
	gitFactory *GitFactory,
	pipelineStrategyHistoryService history2.PipelineStrategyHistoryService,
	configMapHistoryService history2.ConfigMapHistoryService,
	deploymentTemplateHistoryService history2.DeploymentTemplateHistoryService,
	chartTemplateService ChartTemplateService,
	refChartDir chartRepoRepository.RefChartDir,
	chartRefRepository chartRepoRepository.ChartRefRepository,
	chartService chart.ChartService,
	helmAppClient client2.HelmAppClient,
	argoUserService argo.ArgoUserService,
	cdPipelineStatusTimelineRepo pipelineConfig.PipelineStatusTimelineRepository,
	appCrudOperationService AppCrudOperationService,
	configMapHistoryRepository repository3.ConfigMapHistoryRepository,
	strategyHistoryRepository repository3.PipelineStrategyHistoryRepository,
	deploymentTemplateHistoryRepository repository3.DeploymentTemplateHistoryRepository,
	dockerRegistryIpsConfigService dockerRegistry.DockerRegistryIpsConfigService,
	pipelineStatusTimelineResourcesService status2.PipelineStatusTimelineResourcesService,
	pipelineStatusSyncDetailService status2.PipelineStatusSyncDetailService,
	pipelineStatusTimelineService status2.PipelineStatusTimelineService,
	appStatusConfig *AppServiceConfig,
	gitOpsConfigRepository repository.GitOpsConfigRepository,
	appStatusService appStatus.AppStatusService,
	installedAppRepository repository4.InstalledAppRepository,
	AppStoreDeploymentService service.AppStoreDeploymentService,
	k8sCommonService k8s.K8sCommonService,
	installedAppVersionHistoryRepository repository4.InstalledAppVersionHistoryRepository,
	globalEnvVariables *util2.GlobalEnvVariables, helmAppService client2.HelmAppService,
	manifestPushConfigRepository repository5.ManifestPushConfigRepository,
	GitOpsManifestPushService GitOpsPushService,
	variableSnapshotHistoryService variables.VariableSnapshotHistoryService,
	scopedVariableService variables.ScopedVariableService,
	variableEntityMappingService variables.VariableEntityMappingService,
	variableTemplateParser parsers.VariableTemplateParser) *AppServiceImpl {
	appServiceImpl := &AppServiceImpl{
		environmentConfigRepository:            environmentConfigRepository,
		mergeUtil:                              mergeUtil,
		pipelineOverrideRepository:             pipelineOverrideRepository,
		logger:                                 logger,
		ciArtifactRepository:                   ciArtifactRepository,
		pipelineRepository:                     pipelineRepository,
		dbMigrationConfigRepository:            dbMigrationConfigRepository,
		eventClient:                            eventClient,
		eventFactory:                           eventFactory,
		acdClient:                              acdClient,
		tokenCache:                             cache,
		acdAuthConfig:                          authConfig,
		enforcer:                               enforcer,
		enforcerUtil:                           enforcerUtil,
		user:                                   user,
		appListingRepository:                   appListingRepository,
		appRepository:                          appRepository,
		envRepository:                          envRepository,
		pipelineConfigRepository:               pipelineConfigRepository,
		configMapRepository:                    configMapRepository,
		chartRepository:                        chartRepository,
		appLevelMetricsRepository:              appLevelMetricsRepository,
		envLevelMetricsRepository:              envLevelMetricsRepository,
		ciPipelineMaterialRepository:           ciPipelineMaterialRepository,
		cdWorkflowRepository:                   cdWorkflowRepository,
		commonService:                          commonService,
		imageScanDeployInfoRepository:          imageScanDeployInfoRepository,
		imageScanHistoryRepository:             imageScanHistoryRepository,
		ArgoK8sClient:                          ArgoK8sClient,
		gitFactory:                             gitFactory,
		pipelineStrategyHistoryService:         pipelineStrategyHistoryService,
		configMapHistoryService:                configMapHistoryService,
		deploymentTemplateHistoryService:       deploymentTemplateHistoryService,
		chartTemplateService:                   chartTemplateService,
		refChartDir:                            refChartDir,
		chartRefRepository:                     chartRefRepository,
		chartService:                           chartService,
		helmAppClient:                          helmAppClient,
		argoUserService:                        argoUserService,
		pipelineStatusTimelineRepository:       cdPipelineStatusTimelineRepo,
		appCrudOperationService:                appCrudOperationService,
		configMapHistoryRepository:             configMapHistoryRepository,
		strategyHistoryRepository:              strategyHistoryRepository,
		deploymentTemplateHistoryRepository:    deploymentTemplateHistoryRepository,
		dockerRegistryIpsConfigService:         dockerRegistryIpsConfigService,
		pipelineStatusTimelineResourcesService: pipelineStatusTimelineResourcesService,
		pipelineStatusSyncDetailService:        pipelineStatusSyncDetailService,
		pipelineStatusTimelineService:          pipelineStatusTimelineService,
		appStatusConfig:                        appStatusConfig,
		gitOpsConfigRepository:                 gitOpsConfigRepository,
		appStatusService:                       appStatusService,
		installedAppRepository:                 installedAppRepository,
		AppStoreDeploymentService:              AppStoreDeploymentService,
		K8sCommonService:                       k8sCommonService,
		installedAppVersionHistoryRepository:   installedAppVersionHistoryRepository,
		globalEnvVariables:                     globalEnvVariables,
		helmAppService:                         helmAppService,
		manifestPushConfigRepository:           manifestPushConfigRepository,
		GitOpsManifestPushService:              GitOpsManifestPushService,
		variableSnapshotHistoryService:         variableSnapshotHistoryService,
		scopedVariableService:                  scopedVariableService,
		variableEntityMappingService:           variableEntityMappingService,
		variableTemplateParser:                 variableTemplateParser,
	}
	return appServiceImpl
}

const (
	Success = "SUCCESS"
	Failure = "FAILURE"
)

func (impl *AppServiceImpl) SetPipelineFieldsInOverrideRequest(overrideRequest *bean.ValuesOverrideRequest, pipeline *pipelineConfig.Pipeline) {
	overrideRequest.PipelineId = pipeline.Id
	overrideRequest.PipelineName = pipeline.Name
	overrideRequest.EnvId = pipeline.EnvironmentId
	overrideRequest.EnvName = pipeline.Environment.Name
	overrideRequest.ClusterId = pipeline.Environment.ClusterId
	overrideRequest.AppId = pipeline.AppId
	overrideRequest.AppName = pipeline.App.AppName
	overrideRequest.DeploymentAppType = pipeline.DeploymentAppType
}

func (impl *AppServiceImpl) getValuesFileForEnv(environmentId int) string {
	return fmt.Sprintf("_%d-values.yaml", environmentId) //-{envId}-values.yaml
}
func (impl *AppServiceImpl) createArgoApplicationIfRequired(appId int, envConfigOverride *chartConfig.EnvConfigOverride, pipeline *pipelineConfig.Pipeline, userId int32) (string, error) {
	//repo has been registered while helm create
	chart, err := impl.chartRepository.FindLatestChartForAppByAppId(appId)
	if err != nil {
		impl.logger.Errorw("no chart found ", "app", appId)
		return "", err
	}
	envModel, err := impl.envRepository.FindById(envConfigOverride.TargetEnvironment)
	if err != nil {
		return "", err
	}
	argoAppName := pipeline.DeploymentAppName
	if pipeline.DeploymentAppCreated {
		return argoAppName, nil
	} else {
		//create
		appNamespace := envConfigOverride.Namespace
		if appNamespace == "" {
			appNamespace = "default"
		}
		namespace := argocdServer.DevtronInstalationNs
		appRequest := &argocdServer.AppTemplate{
			ApplicationName: argoAppName,
			Namespace:       namespace,
			TargetNamespace: appNamespace,
			TargetServer:    envModel.Cluster.ServerUrl,
			Project:         "default",
			ValuesFile:      impl.getValuesFileForEnv(envModel.Id),
			RepoPath:        chart.ChartLocation,
			RepoUrl:         chart.GitRepoUrl,
		}

		argoAppName, err := impl.ArgoK8sClient.CreateAcdApp(appRequest, envModel.Cluster)
		if err != nil {
			return "", err
		}
		//update cd pipeline to mark deployment app created
		_, err = impl.updatePipeline(pipeline, userId)
		if err != nil {
			impl.logger.Errorw("error in update cd pipeline for deployment app created or not", "err", err)
			return "", err
		}
		return argoAppName, nil
	}
}

func (impl *AppServiceImpl) UpdateReleaseStatus(updateStatusRequest *bean.ReleaseStatusUpdateRequest) (bool, error) {
	count, err := impl.pipelineOverrideRepository.UpdateStatusByRequestIdentifier(updateStatusRequest.RequestId, updateStatusRequest.NewStatus)
	if err != nil {
		impl.logger.Errorw("error in updating release status", "request", updateStatusRequest, "error", err)
		return false, err
	}
	return count == 1, nil
}

func (impl *AppServiceImpl) UpdateDeploymentStatusAndCheckIsSucceeded(app *v1alpha1.Application, statusTime time.Time, isAppStore bool) (bool, error) {
	isSucceeded := false
	var err error
	if isAppStore {
		var installAppDeleteRequest repository4.InstallAppDeleteRequest
		var gitHash string
		if app.Operation != nil && app.Operation.Sync != nil {
			gitHash = app.Operation.Sync.Revision
		} else if app.Status.OperationState != nil && app.Status.OperationState.Operation.Sync != nil {
			gitHash = app.Status.OperationState.Operation.Sync.Revision
		}
		installAppDeleteRequest, err = impl.installedAppRepository.GetInstalledAppByGitHash(gitHash)
		if err != nil {
			impl.logger.Errorw("error in fetching installed app by git hash from installed app repository", "err", err)
			return isSucceeded, err
		}
		if installAppDeleteRequest.EnvironmentId > 0 {
			err = impl.appStatusService.UpdateStatusWithAppIdEnvId(installAppDeleteRequest.AppId, installAppDeleteRequest.EnvironmentId, string(app.Status.Health.Status))
			if err != nil {
				impl.logger.Errorw("error occurred while updating app status in app_status table", "error", err, "appId", installAppDeleteRequest.AppId, "envId", installAppDeleteRequest.EnvironmentId)
			}
			impl.logger.Debugw("skipping application status update as this app is chart", "appId", installAppDeleteRequest.AppId, "envId", installAppDeleteRequest.EnvironmentId)
			return isSucceeded, nil
		}
	} else {
		repoUrl := app.Spec.Source.RepoURL
		// backward compatibility for updating application status - if unable to find app check it in charts
		chart, err := impl.chartRepository.FindChartByGitRepoUrl(repoUrl)
		if err != nil {
			impl.logger.Errorw("error in fetching chart", "repoUrl", repoUrl, "err", err)
			return isSucceeded, err
		}
		if chart == nil {
			impl.logger.Errorw("no git repo found for url", "repoUrl", repoUrl)
			return isSucceeded, fmt.Errorf("no git repo found for url %s", repoUrl)
		}
		envId, err := impl.appRepository.FindEnvironmentIdForInstalledApp(chart.AppId)
		if err != nil {
			impl.logger.Errorw("error in fetching app", "err", err, "app", chart.AppId)
			return isSucceeded, err
		}
		if envId > 0 {
			err = impl.appStatusService.UpdateStatusWithAppIdEnvId(chart.AppId, envId, string(app.Status.Health.Status))
			if err != nil {
				impl.logger.Errorw("error occurred while updating app status in app_status table", "error", err, "appId", chart.AppId, "envId", envId)
			}
			impl.logger.Debugw("skipping application status update as this app is chart", "appId", chart.AppId, "envId", envId)
			return isSucceeded, nil
		}
	}

	isSucceeded, _, err = impl.UpdateDeploymentStatusForGitOpsPipelines(app, statusTime, isAppStore)
	if err != nil {
		impl.logger.Errorw("error in updating deployment status", "argoAppName", app.Name)
		return isSucceeded, err
	}
	return isSucceeded, nil
}

func (impl *AppServiceImpl) UpdateDeploymentStatusForGitOpsPipelines(app *v1alpha1.Application, statusTime time.Time, isAppStore bool) (bool, bool, error) {
	isSucceeded := false
	isTimelineUpdated := false
	isTimelineTimedOut := false
	gitHash := ""
	if app != nil {
		gitHash = app.Status.Sync.Revision
	}
	if !isAppStore {
		isValid, cdPipeline, cdWfr, pipelineOverride, err := impl.CheckIfPipelineUpdateEventIsValid(app.Name, gitHash)
		if err != nil {
			impl.logger.Errorw("service err, CheckIfPipelineUpdateEventIsValid", "err", err)
			return isSucceeded, isTimelineUpdated, err
		}
		if !isValid {
			impl.logger.Infow("deployment status event invalid, skipping", "appName", app.Name)
			return isSucceeded, isTimelineUpdated, nil
		}
		timeoutDuration, err := strconv.Atoi(impl.appStatusConfig.CdPipelineStatusTimeoutDuration)
		if err != nil {
			impl.logger.Errorw("error in converting string to int", "err", err)
			return isSucceeded, isTimelineUpdated, err
		}
		latestTimelineBeforeThisEvent, err := impl.pipelineStatusTimelineRepository.FetchLatestTimelineByWfrId(cdWfr.Id)
		if err != nil && err != pg.ErrNoRows {
			impl.logger.Errorw("error in getting latest timeline before update", "err", err, "cdWfrId", cdWfr.Id)
			return isSucceeded, isTimelineUpdated, err
		}
		err = impl.appStatusService.UpdateStatusWithAppIdEnvId(cdPipeline.AppId, cdPipeline.EnvironmentId, string(app.Status.Health.Status))
		if err != nil {
			impl.logger.Errorw("error occurred while updating app status in app_status table", "error", err, "appId", cdPipeline.AppId, "envId", cdPipeline.EnvironmentId)
		}
		reconciledAt := &metav1.Time{}
		if app != nil {
			reconciledAt = app.Status.ReconciledAt
		}
		var kubectlSyncedTimeline *pipelineConfig.PipelineStatusTimeline
		//updating cd pipeline status timeline
		isTimelineUpdated, isTimelineTimedOut, kubectlSyncedTimeline, err = impl.UpdatePipelineStatusTimelineForApplicationChanges(app, cdWfr.Id, statusTime, cdWfr.StartedOn, timeoutDuration, latestTimelineBeforeThisEvent, reconciledAt, false)
		if err != nil {
			impl.logger.Errorw("error in updating pipeline status timeline", "err", err)
		}
		if isTimelineTimedOut {
			//not checking further and directly updating timedOutStatus
			err := impl.UpdateCdWorkflowRunnerByACDObject(app, cdWfr.Id, true)
			if err != nil {
				impl.logger.Errorw("error on update cd workflow runner", "CdWorkflowId", pipelineOverride.CdWorkflowId, "status", pipelineConfig.WorkflowTimedOut, "err", err)
				return isSucceeded, isTimelineUpdated, err
			}
			return isSucceeded, isTimelineUpdated, nil
		}
		if reconciledAt.IsZero() || (kubectlSyncedTimeline != nil && kubectlSyncedTimeline.Id > 0 && reconciledAt.After(kubectlSyncedTimeline.StatusTime)) {
			releaseCounter, err := impl.pipelineOverrideRepository.GetCurrentPipelineReleaseCounter(pipelineOverride.PipelineId)
			if err != nil {
				impl.logger.Errorw("error on update application status", "releaseCounter", releaseCounter, "gitHash", gitHash, "pipelineOverride", pipelineOverride, "err", err)
				return isSucceeded, isTimelineUpdated, err
			}
			if pipelineOverride.PipelineReleaseCounter == releaseCounter {
				isSucceeded, err = impl.UpdateDeploymentStatusForPipeline(app, pipelineOverride, cdWfr.Id)
				if err != nil {
					impl.logger.Errorw("error in updating deployment status for pipeline", "err", err)
					return isSucceeded, isTimelineUpdated, err
				}
				if isSucceeded {
					impl.logger.Infow("writing cd success event", "gitHash", gitHash, "pipelineOverride", pipelineOverride)
					go impl.WriteCDSuccessEvent(cdPipeline.AppId, cdPipeline.EnvironmentId, pipelineOverride)
				}
			} else {
				impl.logger.Debugw("event received for older triggered revision", "gitHash", gitHash)
			}
		} else {
			// new revision is not reconciled yet, thus status will not be changes and will remain in progress
		}
	} else {
		isValid, installedAppVersionHistory, appId, envId, err := impl.CheckIfPipelineUpdateEventIsValidForAppStore(app.ObjectMeta.Name, gitHash)
		if err != nil {
			impl.logger.Errorw("service err, CheckIfPipelineUpdateEventIsValidForAppStore", "err", err)
			return isSucceeded, isTimelineUpdated, err
		}
		if !isValid {
			impl.logger.Infow("deployment status event invalid, skipping", "appName", app.Name)
			return isSucceeded, isTimelineUpdated, nil
		}
		timeoutDuration, err := strconv.Atoi(impl.appStatusConfig.CdPipelineStatusTimeoutDuration)
		if err != nil {
			impl.logger.Errorw("error in converting string to int", "err", err)
			return isSucceeded, isTimelineUpdated, err
		}
		latestTimelineBeforeThisEvent, err := impl.pipelineStatusTimelineRepository.FetchLatestTimelinesByInstalledAppVersionHistoryId(installedAppVersionHistory.Id)
		if err != nil && err != pg.ErrNoRows {
			impl.logger.Errorw("error in getting latest timeline before update", "err", err, "installedAppVersionHistoryId", installedAppVersionHistory.Id)
			return isSucceeded, isTimelineUpdated, err
		}

		err = impl.appStatusService.UpdateStatusWithAppIdEnvId(appId, envId, string(app.Status.Health.Status))
		if err != nil {
			impl.logger.Errorw("error occurred while updating app status in app_status table", "error", err, "appId", appId, "envId", envId)
		}
		//reconcile time is how often your applications will sync from Argo CD to the Git repository
		reconciledAt := &metav1.Time{}
		if app != nil {
			reconciledAt = app.Status.ReconciledAt
		}
		var kubectlSyncedTimeline *pipelineConfig.PipelineStatusTimeline
		//updating versionHistory pipeline status timeline
		isTimelineUpdated, isTimelineTimedOut, kubectlSyncedTimeline, err = impl.UpdatePipelineStatusTimelineForApplicationChanges(app, installedAppVersionHistory.Id, statusTime, installedAppVersionHistory.StartedOn, timeoutDuration, latestTimelineBeforeThisEvent, reconciledAt, true)
		if err != nil {
			impl.logger.Errorw("error in updating pipeline status timeline", "err", err)
		}
		if isTimelineTimedOut {
			//not checking further and directly updating timedOutStatus
			err := impl.UpdateInstalledAppVersionHistoryByACDObject(app, installedAppVersionHistory.Id, true)
			if err != nil {
				impl.logger.Errorw("error on update installedAppVersionHistory", "installedAppVersionHistory", installedAppVersionHistory.Id, "status", pipelineConfig.WorkflowTimedOut, "err", err)
				return isSucceeded, isTimelineUpdated, err
			}
			return isSucceeded, isTimelineUpdated, nil
		}

		if reconciledAt.IsZero() || (kubectlSyncedTimeline != nil && kubectlSyncedTimeline.Id > 0) {
			isSucceeded, err = impl.UpdateDeploymentStatusForAppStore(app, installedAppVersionHistory.Id)
			if err != nil {
				impl.logger.Errorw("error in updating deployment status for pipeline", "err", err)
				return isSucceeded, isTimelineUpdated, err
			}
			if isSucceeded {
				impl.logger.Infow("writing installed app success event", "gitHash", gitHash, "installedAppVersionHistory", installedAppVersionHistory)
			}
		} else {
			impl.logger.Debugw("event received for older triggered revision", "gitHash", gitHash)
		}
	}

	return isSucceeded, isTimelineUpdated, nil
}

func (impl *AppServiceImpl) CheckIfPipelineUpdateEventIsValidForAppStore(gitOpsAppName string, gitHash string) (bool, *repository4.InstalledAppVersionHistory, int, int, error) {
	isValid := false
	var err error
	installedAppVersionHistory := &repository4.InstalledAppVersionHistory{}
	installedAppId := 0
	gitOpsAppNameAndInstalledAppMapping := make(map[string]*int)
	//checking if the gitOpsAppName is present in installed_apps table, if yes the find installed_app_version_history else return
	gitOpsAppNameAndInstalledAppId, err := impl.installedAppRepository.GetAllGitOpsAppNameAndInstalledAppMapping()
	if err != nil {
		impl.logger.Errorw("error in getting all installed apps in GetAllGitOpsAppNameAndInstalledAppMapping", "err", err, "gitOpsAppName", gitOpsAppName)
		return isValid, installedAppVersionHistory, 0, 0, err
	}
	for _, item := range gitOpsAppNameAndInstalledAppId {
		gitOpsAppNameAndInstalledAppMapping[item.GitOpsAppName] = &item.InstalledAppId
	}
	var devtronAcdAppName string
	if len(impl.globalEnvVariables.GitOpsRepoPrefix) > 0 {
		devtronAcdAppName = fmt.Sprintf("%s-%s", impl.globalEnvVariables.GitOpsRepoPrefix, gitOpsAppName)
	} else {
		devtronAcdAppName = gitOpsAppName
	}

	if gitOpsAppNameAndInstalledAppMapping[devtronAcdAppName] != nil {
		installedAppId = *gitOpsAppNameAndInstalledAppMapping[devtronAcdAppName]
	}

	installedAppVersionHistory, err = impl.installedAppVersionHistoryRepository.GetLatestInstalledAppVersionHistoryByInstalledAppId(installedAppId)
	if err != nil {
		impl.logger.Errorw("error in getting latest installedAppVersionHistory by installedAppId", "err", err, "installedAppId", installedAppId)
		return isValid, installedAppVersionHistory, 0, 0, err
	}
	appId, envId, err := impl.installedAppVersionHistoryRepository.GetAppIdAndEnvIdWithInstalledAppVersionId(installedAppVersionHistory.InstalledAppVersionId)
	if err != nil {
		impl.logger.Errorw("error in getting appId and environmentId using installedAppVersionId", "err", err, "installedAppVersionId", installedAppVersionHistory.InstalledAppVersionId)
		return isValid, installedAppVersionHistory, 0, 0, err
	}
	if gitHash != "" && installedAppVersionHistory.GitHash != gitHash {
		installedAppVersionHistoryByHash, err := impl.installedAppVersionHistoryRepository.GetLatestInstalledAppVersionHistoryByGitHash(gitHash)
		if err != nil {
			impl.logger.Errorw("error on update application status", "gitHash", gitHash, "installedAppVersionHistory", installedAppVersionHistory, "err", err)
			return isValid, installedAppVersionHistory, appId, envId, err
		}
		if installedAppVersionHistoryByHash.StartedOn.Before(installedAppVersionHistory.StartedOn) {
			//we have received trigger hash which is committed before this apps actual gitHash stored by us
			// this means that the hash stored by us will be synced later, so we will drop this event
			return isValid, installedAppVersionHistory, appId, envId, nil
		}
	}
	if util2.IsTerminalStatus(installedAppVersionHistory.Status) {
		//drop event
		return isValid, installedAppVersionHistory, appId, envId, nil
	}
	isValid = true
	return isValid, installedAppVersionHistory, appId, envId, err
}

func (impl *AppServiceImpl) CheckIfPipelineUpdateEventIsValid(argoAppName, gitHash string) (bool, pipelineConfig.Pipeline, pipelineConfig.CdWorkflowRunner, *chartConfig.PipelineOverride, error) {
	isValid := false
	var err error
	//var deploymentStatus repository.DeploymentStatus
	var pipeline pipelineConfig.Pipeline
	var pipelineOverride *chartConfig.PipelineOverride
	var cdWfr pipelineConfig.CdWorkflowRunner
	pipeline, err = impl.pipelineRepository.GetArgoPipelineByArgoAppName(argoAppName)
	if err != nil {
		impl.logger.Errorw("error in getting cd pipeline by argoAppName", "err", err, "argoAppName", argoAppName)
		return isValid, pipeline, cdWfr, pipelineOverride, err
	}
	//getting latest pipelineOverride for app (by appId and envId)
	pipelineOverride, err = impl.pipelineOverrideRepository.FindLatestByAppIdAndEnvId(pipeline.AppId, pipeline.EnvironmentId, bean2.ArgoCd)
	if err != nil {
		impl.logger.Errorw("error in getting latest pipelineOverride by appId and envId", "err", err, "appId", pipeline.AppId, "envId", pipeline.EnvironmentId)
		return isValid, pipeline, cdWfr, pipelineOverride, err
	}
	if gitHash != "" && pipelineOverride.GitHash != gitHash {
		pipelineOverrideByHash, err := impl.pipelineOverrideRepository.FindByPipelineTriggerGitHash(gitHash)
		if err != nil {
			impl.logger.Errorw("error on update application status", "gitHash", gitHash, "pipelineOverride", pipelineOverride, "err", err)
			return isValid, pipeline, cdWfr, pipelineOverride, err
		}
		if pipelineOverrideByHash.CommitTime.Before(pipelineOverride.CommitTime) {
			//we have received trigger hash which is committed before this apps actual gitHash stored by us
			// this means that the hash stored by us will be synced later, so we will drop this event
			return isValid, pipeline, cdWfr, pipelineOverride, nil
		}
	}
	cdWfr, err = impl.cdWorkflowRepository.FindByWorkflowIdAndRunnerType(context.Background(), pipelineOverride.CdWorkflowId, bean.CD_WORKFLOW_TYPE_DEPLOY)
	if err != nil {
		impl.logger.Errorw("error in getting latest wfr by pipelineId", "err", err, "pipelineId", pipeline.Id)
		return isValid, pipeline, cdWfr, pipelineOverride, err
	}
	if util2.IsTerminalStatus(cdWfr.Status) {
		//drop event
		return isValid, pipeline, cdWfr, pipelineOverride, nil
	}
	isValid = true
	return isValid, pipeline, cdWfr, pipelineOverride, nil
}

func (impl *AppServiceImpl) UpdateDeploymentStatusForPipeline(app *v1alpha1.Application, pipelineOverride *chartConfig.PipelineOverride, cdWfrId int) (bool, error) {
	impl.logger.Debugw("inserting new app status", "status", app.Status.Health.Status, "argoAppName", app.Name)
	isSucceeded := false
	err := impl.UpdateCdWorkflowRunnerByACDObject(app, cdWfrId, false)
	if err != nil {
		impl.logger.Errorw("error on update cd workflow runner", "CdWorkflowId", pipelineOverride.CdWorkflowId, "app", app, "err", err)
		return isSucceeded, err
	}
	if application.Healthy == app.Status.Health.Status {
		isSucceeded = true
	}
	return isSucceeded, nil
}

func (impl *AppServiceImpl) UpdateDeploymentStatusForAppStore(app *v1alpha1.Application, installedVersionHistoryId int) (bool, error) {
	impl.logger.Debugw("inserting new app status", "status", app.Status.Health.Status, "argoAppName", app.Name)
	isSucceeded := false
	err := impl.UpdateInstalledAppVersionHistoryByACDObject(app, installedVersionHistoryId, false)
	if err != nil {
		impl.logger.Errorw("error on update installed version history", "installedVersionHistoryId", installedVersionHistoryId, "app", app, "err", err)
		return isSucceeded, err
	}
	if application.Healthy == app.Status.Health.Status {
		isSucceeded = true
	}
	return isSucceeded, nil
}

func (impl *AppServiceImpl) UpdatePipelineStatusTimelineForApplicationChanges(app *v1alpha1.Application, pipelineId int,
	statusTime time.Time, triggeredAt time.Time, statusTimeoutDuration int,
	latestTimelineBeforeUpdate *pipelineConfig.PipelineStatusTimeline, reconciledAt *metav1.Time, isAppStore bool) (isTimelineUpdated bool,
	isTimelineTimedOut bool, kubectlApplySyncedTimeline *pipelineConfig.PipelineStatusTimeline, err error) {

	//pipelineId can be wfrId or installedAppVersionHistoryId
	impl.logger.Debugw("updating pipeline status timeline", "app", app, "pipelineOverride", pipelineId, "APP_TO_UPDATE", app.Name)
	isTimelineUpdated = false
	isTimelineTimedOut = false
	if !isAppStore {
		terminalStatusExists, err := impl.pipelineStatusTimelineRepository.CheckIfTerminalStatusTimelinePresentByWfrId(pipelineId)
		if err != nil {
			impl.logger.Errorw("error in checking if terminal status timeline exists by wfrId", "err", err, "wfrId", pipelineId)
			return isTimelineUpdated, isTimelineTimedOut, kubectlApplySyncedTimeline, err
		}
		if terminalStatusExists {
			impl.logger.Infow("terminal status timeline exists for cdWfr, skipping more timeline changes", "wfrId", pipelineId)
			return isTimelineUpdated, isTimelineTimedOut, kubectlApplySyncedTimeline, nil
		}
		err = impl.pipelineStatusSyncDetailService.SaveOrUpdateSyncDetail(pipelineId, 1)
		if err != nil {
			impl.logger.Errorw("error in save/update pipeline status fetch detail", "err", err, "cdWfrId", pipelineId)
		}
		// creating cd pipeline status timeline
		timeline := &pipelineConfig.PipelineStatusTimeline{
			CdWorkflowRunnerId: pipelineId,
			StatusTime:         statusTime,
			AuditLog: sql.AuditLog{
				CreatedBy: 1,
				CreatedOn: time.Now(),
				UpdatedBy: 1,
				UpdatedOn: time.Now(),
			},
		}
		timeline.Status = pipelineConfig.TIMELINE_STATUS_KUBECTL_APPLY_STARTED
		if app != nil && app.Status.OperationState != nil {
			timeline.StatusDetail = app.Status.OperationState.Message
		}
		//checking and saving if this timeline is present or not because kubewatch may stream same objects multiple times
		_, err, isTimelineUpdated = impl.SavePipelineStatusTimelineIfNotAlreadyPresent(pipelineId, timeline.Status, timeline, false)
		if err != nil {
			impl.logger.Errorw("error in saving pipeline status timeline", "err", err)
			return isTimelineUpdated, isTimelineTimedOut, kubectlApplySyncedTimeline, err
		}
		//saving timeline resource details
		err = impl.pipelineStatusTimelineResourcesService.SaveOrUpdatePipelineTimelineResources(pipelineId, app, nil, 1, false)
		if err != nil {
			impl.logger.Errorw("error in saving/updating timeline resources", "err", err, "cdWfrId", pipelineId)
		}
		var kubectlSyncTimelineFetchErr error
		kubectlApplySyncedTimeline, kubectlSyncTimelineFetchErr = impl.pipelineStatusTimelineRepository.FetchTimelineByWfrIdAndStatus(pipelineId, pipelineConfig.TIMELINE_STATUS_KUBECTL_APPLY_SYNCED)
		if kubectlSyncTimelineFetchErr != nil && kubectlSyncTimelineFetchErr != pg.ErrNoRows {
			impl.logger.Errorw("error in getting latest timeline", "err", kubectlSyncTimelineFetchErr, "cdWfrId", pipelineId)
			return isTimelineUpdated, isTimelineTimedOut, kubectlApplySyncedTimeline, kubectlSyncTimelineFetchErr
		}
		if (kubectlApplySyncedTimeline == nil || kubectlApplySyncedTimeline.Id == 0) && app != nil && app.Status.OperationState != nil && app.Status.OperationState.Phase == common.OperationSucceeded {
			timeline.Id = 0
			timeline.Status = pipelineConfig.TIMELINE_STATUS_KUBECTL_APPLY_SYNCED
			timeline.StatusDetail = app.Status.OperationState.Message
			//checking and saving if this timeline is present or not because kubewatch may stream same objects multiple times
			err = impl.pipelineStatusTimelineService.SaveTimeline(timeline, nil, false)
			if err != nil {
				impl.logger.Errorw("error in saving pipeline status timeline", "err", err)
				return isTimelineUpdated, isTimelineTimedOut, kubectlApplySyncedTimeline, err
			}
			isTimelineUpdated = true
			kubectlApplySyncedTimeline = timeline
			impl.logger.Debugw("APP_STATUS_UPDATE_REQ", "stage", "APPLY_SYNCED", "app", app, "status", timeline.Status)
		}
		if reconciledAt.IsZero() || (kubectlApplySyncedTimeline != nil && kubectlApplySyncedTimeline.Id > 0 && reconciledAt.After(kubectlApplySyncedTimeline.StatusTime)) {
			haveNewTimeline := false
			timeline.Id = 0
			if app.Status.Health.Status == health.HealthStatusHealthy {
				impl.logger.Infow("updating pipeline status timeline for healthy app", "app", app, "APP_TO_UPDATE", app.Name)
				haveNewTimeline = true
				timeline.Status = pipelineConfig.TIMELINE_STATUS_APP_HEALTHY
				timeline.StatusDetail = "App status is Healthy."
			}
			if haveNewTimeline {
				//not checking if this status is already present or not because already checked for terminal status existence earlier
				err = impl.pipelineStatusTimelineService.SaveTimeline(timeline, nil, false)
				if err != nil {
					impl.logger.Errorw("error in creating timeline status", "err", err, "timeline", timeline)
					return isTimelineUpdated, isTimelineTimedOut, kubectlApplySyncedTimeline, err
				}
				isTimelineUpdated = true
				impl.logger.Debugw("APP_STATUS_UPDATE_REQ", "stage", "terminal_status", "app", app, "status", timeline.Status)
			}
		}

		if !isTimelineUpdated {
			//no timeline updated since before, in this case we will check for timeout cases
			var lastTimeToCheckForTimeout time.Time
			if latestTimelineBeforeUpdate == nil {
				lastTimeToCheckForTimeout = triggeredAt
			} else {
				lastTimeToCheckForTimeout = latestTimelineBeforeUpdate.StatusTime
			}
			if time.Since(lastTimeToCheckForTimeout) >= time.Duration(statusTimeoutDuration)*time.Minute {
				//mark as timed out if not already marked
				timeline.Status = pipelineConfig.TIMELINE_STATUS_FETCH_TIMED_OUT
				timeline.StatusDetail = "Deployment timed out."
				_, err, isTimelineUpdated = impl.SavePipelineStatusTimelineIfNotAlreadyPresent(pipelineId, timeline.Status, timeline, false)
				if err != nil {
					impl.logger.Errorw("error in saving pipeline status timeline", "err", err)
					return isTimelineUpdated, isTimelineTimedOut, kubectlApplySyncedTimeline, err
				}
				isTimelineTimedOut = true
			} else {
				// deployment status will be in progress so leave timeline
			}
		}
	} else {
		terminalStatusExists, err := impl.pipelineStatusTimelineRepository.CheckIfTerminalStatusTimelinePresentByInstalledAppVersionHistoryId(pipelineId)
		if err != nil {
			impl.logger.Errorw("error in checking if terminal status timeline exists by installedAppVersionHistoryId", "err", err, "installedAppVersionHistoryId", pipelineId)
			return isTimelineUpdated, isTimelineTimedOut, kubectlApplySyncedTimeline, err
		}
		if terminalStatusExists {
			impl.logger.Infow("terminal status timeline exists for installed App, skipping more timeline changes", "installedAppVersionHistoryId", pipelineId)
			return isTimelineUpdated, isTimelineTimedOut, kubectlApplySyncedTimeline, nil
		}
		err = impl.pipelineStatusSyncDetailService.SaveOrUpdateSyncDetailForAppStore(pipelineId, 1)
		if err != nil {
			impl.logger.Errorw("error in save/update pipeline status fetch detail", "err", err, "installedAppVersionHistoryId", pipelineId)
		}
		// creating installedAppVersionHistory status timeline
		timeline := &pipelineConfig.PipelineStatusTimeline{
			InstalledAppVersionHistoryId: pipelineId,
			StatusTime:                   statusTime,
			AuditLog: sql.AuditLog{
				CreatedBy: 1,
				CreatedOn: time.Now(),
				UpdatedBy: 1,
				UpdatedOn: time.Now(),
			},
		}
		timeline.Status = pipelineConfig.TIMELINE_STATUS_KUBECTL_APPLY_STARTED
		if app != nil && app.Status.OperationState != nil {
			timeline.StatusDetail = app.Status.OperationState.Message
		}
		//checking and saving if this timeline is present or not because kubewatch may stream same objects multiple times
		_, err, isTimelineUpdated = impl.SavePipelineStatusTimelineIfNotAlreadyPresent(pipelineId, timeline.Status, timeline, true)
		if err != nil {
			impl.logger.Errorw("error in saving pipeline status timeline", "err", err)
			return isTimelineUpdated, isTimelineTimedOut, kubectlApplySyncedTimeline, err
		}
		//saving timeline resource details
		err = impl.pipelineStatusTimelineResourcesService.SaveOrUpdatePipelineTimelineResources(pipelineId, app, nil, 1, true)
		if err != nil {
			impl.logger.Errorw("error in saving/updating timeline resources", "err", err, "installedAppVersionId", pipelineId)
		}
		var kubectlSyncTimelineFetchErr error
		kubectlApplySyncedTimeline, kubectlSyncTimelineFetchErr = impl.pipelineStatusTimelineRepository.FetchTimelineByInstalledAppVersionHistoryIdAndStatus(pipelineId, pipelineConfig.TIMELINE_STATUS_KUBECTL_APPLY_SYNCED)
		if kubectlSyncTimelineFetchErr != nil && kubectlSyncTimelineFetchErr != pg.ErrNoRows {
			impl.logger.Errorw("error in getting latest timeline", "err", kubectlSyncTimelineFetchErr, "installedAppVersionHistoryId", pipelineId)
			return isTimelineUpdated, isTimelineTimedOut, kubectlApplySyncedTimeline, kubectlSyncTimelineFetchErr
		}
		if (kubectlApplySyncedTimeline == nil || kubectlApplySyncedTimeline.Id == 0) && app != nil && app.Status.OperationState != nil && app.Status.OperationState.Phase == common.OperationSucceeded {
			timeline.Id = 0
			timeline.Status = pipelineConfig.TIMELINE_STATUS_KUBECTL_APPLY_SYNCED
			timeline.StatusDetail = app.Status.OperationState.Message
			//checking and saving if this timeline is present or not because kubewatch may stream same objects multiple times
			err = impl.pipelineStatusTimelineService.SaveTimeline(timeline, nil, true)
			if err != nil {
				impl.logger.Errorw("error in saving pipeline status timeline", "err", err)
				return isTimelineUpdated, isTimelineTimedOut, kubectlApplySyncedTimeline, err
			}
			isTimelineUpdated = true
			kubectlApplySyncedTimeline = timeline
			impl.logger.Debugw("APP_STATUS_UPDATE_REQ", "stage", "APPLY_SYNCED", "app", app, "status", timeline.Status)
		}
		if reconciledAt.IsZero() || (kubectlApplySyncedTimeline != nil && kubectlApplySyncedTimeline.Id > 0) {
			haveNewTimeline := false
			timeline.Id = 0
			if app.Status.Health.Status == health.HealthStatusHealthy {
				impl.logger.Infow("updating pipeline status timeline for healthy app", "app", app, "APP_TO_UPDATE", app.Name)
				haveNewTimeline = true
				timeline.Status = pipelineConfig.TIMELINE_STATUS_APP_HEALTHY
				timeline.StatusDetail = "App status is Healthy."
			}
			if haveNewTimeline {
				//not checking if this status is already present or not because already checked for terminal status existence earlier
				err = impl.pipelineStatusTimelineService.SaveTimeline(timeline, nil, true)
				if err != nil {
					impl.logger.Errorw("error in creating timeline status", "err", err, "timeline", timeline)
					return isTimelineUpdated, isTimelineTimedOut, kubectlApplySyncedTimeline, err
				}
				isTimelineUpdated = true
				impl.logger.Debugw("APP_STATUS_UPDATE_REQ", "stage", "terminal_status", "app", app, "status", timeline.Status)
			}
		}

		if !isTimelineUpdated {
			//no timeline updated since before, in this case we will check for timeout cases
			var lastTimeToCheckForTimeout time.Time
			if latestTimelineBeforeUpdate == nil {
				lastTimeToCheckForTimeout = triggeredAt
			} else {
				lastTimeToCheckForTimeout = latestTimelineBeforeUpdate.StatusTime
			}
			if time.Since(lastTimeToCheckForTimeout) >= time.Duration(statusTimeoutDuration)*time.Minute {
				//mark as timed out if not already marked
				timeline.Status = pipelineConfig.TIMELINE_STATUS_FETCH_TIMED_OUT
				timeline.StatusDetail = "Deployment timed out."
				_, err, isTimelineUpdated = impl.SavePipelineStatusTimelineIfNotAlreadyPresent(pipelineId, timeline.Status, timeline, true)
				if err != nil {
					impl.logger.Errorw("error in saving pipeline status timeline", "err", err)
					return isTimelineUpdated, isTimelineTimedOut, kubectlApplySyncedTimeline, err
				}
				isTimelineTimedOut = true
			} else {
				// deployment status will be in progress so leave timeline
			}
		}
	}
	return isTimelineUpdated, isTimelineTimedOut, kubectlApplySyncedTimeline, nil
}

func (impl *AppServiceImpl) SavePipelineStatusTimelineIfNotAlreadyPresent(pipelineId int, timelineStatus pipelineConfig.TimelineStatus, timeline *pipelineConfig.PipelineStatusTimeline, isAppStore bool) (latestTimeline *pipelineConfig.PipelineStatusTimeline, err error, isTimelineUpdated bool) {
	isTimelineUpdated = false
	if isAppStore {
		latestTimeline, err = impl.pipelineStatusTimelineRepository.FetchTimelineByInstalledAppVersionHistoryIdAndStatus(pipelineId, timelineStatus)
		if err != nil && err != pg.ErrNoRows {
			impl.logger.Errorw("error in getting latest timeline", "err", err)
			return nil, err, isTimelineUpdated
		} else if err == pg.ErrNoRows {
			err = impl.pipelineStatusTimelineService.SaveTimeline(timeline, nil, true)
			if err != nil {
				impl.logger.Errorw("error in creating timeline status", "err", err, "timeline", timeline)
				return nil, err, isTimelineUpdated
			}
			isTimelineUpdated = true
			latestTimeline = timeline
		}
	} else {
		latestTimeline, err = impl.pipelineStatusTimelineRepository.FetchTimelineByWfrIdAndStatus(pipelineId, timelineStatus)
		if err != nil && err != pg.ErrNoRows {
			impl.logger.Errorw("error in getting latest timeline", "err", err)
			return nil, err, isTimelineUpdated
		} else if err == pg.ErrNoRows {
			err = impl.pipelineStatusTimelineService.SaveTimeline(timeline, nil, false)
			if err != nil {
				impl.logger.Errorw("error in creating timeline status", "err", err, "timeline", timeline)
				return nil, err, isTimelineUpdated
			}
			isTimelineUpdated = true
			latestTimeline = timeline
		}
	}
	return latestTimeline, nil, isTimelineUpdated
}

func (impl *AppServiceImpl) WriteCDSuccessEvent(appId int, envId int, override *chartConfig.PipelineOverride) {
	event := impl.eventFactory.Build(util.Success, &override.PipelineId, appId, &envId, util.CD)
	impl.logger.Debugw("event WriteCDSuccessEvent", "event", event, "override", override)
	event = impl.eventFactory.BuildExtraCDData(event, nil, override.Id, bean.CD_WORKFLOW_TYPE_DEPLOY)
	_, evtErr := impl.eventClient.WriteNotificationEvent(event)
	if evtErr != nil {
		impl.logger.Errorw("error in writing event", "event", event, "err", evtErr)
	}
}

func (impl *AppServiceImpl) BuildCDSuccessPayload(appName string, environmentName string) *client.Payload {
	payload := &client.Payload{}
	payload.AppName = appName
	payload.EnvName = environmentName
	return payload
}

type ValuesOverrideResponse struct {
	MergedValues        string
	ReleaseOverrideJSON string
	EnvOverride         *chartConfig.EnvConfigOverride
	PipelineStrategy    *chartConfig.PipelineStrategy
	PipelineOverride    *chartConfig.PipelineOverride
	Artifact            *repository.CiArtifact
	Pipeline            *pipelineConfig.Pipeline
	AppMetrics          bool
}

type EnvironmentOverride struct {
	Enabled   bool        `json:"enabled"`
	EnvValues []*KeyValue `json:"envValues"`
}

type KeyValue struct {
	Key   string `json:"key"`
	Value string `json:"value"`
}

func (conf *EnvironmentOverride) appendEnvironmentVariable(key, value string) {
	item := &KeyValue{Key: key, Value: value}
	conf.EnvValues = append(conf.EnvValues, item)
}

func (impl *AppServiceImpl) TriggerCD(artifact *repository.CiArtifact, cdWorkflowId, wfrId int, pipeline *pipelineConfig.Pipeline, triggeredAt time.Time) error {
	impl.logger.Debugw("automatic pipeline trigger attempt async", "artifactId", artifact.Id)

	return impl.triggerReleaseAsync(artifact, cdWorkflowId, wfrId, pipeline, triggeredAt)
}

func (impl *AppServiceImpl) triggerReleaseAsync(artifact *repository.CiArtifact, cdWorkflowId, wfrId int, pipeline *pipelineConfig.Pipeline, triggeredAt time.Time) error {
	err := impl.validateAndTrigger(pipeline, artifact, cdWorkflowId, wfrId, triggeredAt)
	if err != nil {
		impl.logger.Errorw("error in trigger for pipeline", "pipelineId", strconv.Itoa(pipeline.Id))
	}
	impl.logger.Debugw("trigger attempted for all pipeline ", "artifactId", artifact.Id)
	return err
}

func (impl *AppServiceImpl) validateAndTrigger(p *pipelineConfig.Pipeline, artifact *repository.CiArtifact, cdWorkflowId, wfrId int, triggeredAt time.Time) error {
	object := impl.enforcerUtil.GetAppRBACNameByAppId(p.AppId)
	envApp := strings.Split(object, "/")
	if len(envApp) != 2 {
		impl.logger.Error("invalid req, app and env not found from rbac")
		return errors.New("invalid req, app and env not found from rbac")
	}
	err := impl.releasePipeline(p, artifact, cdWorkflowId, wfrId, triggeredAt)
	return err
}

func (impl *AppServiceImpl) releasePipeline(pipeline *pipelineConfig.Pipeline, artifact *repository.CiArtifact, cdWorkflowId, wfrId int, triggeredAt time.Time) error {
	impl.logger.Debugw("triggering release for ", "cdPipelineId", pipeline.Id, "artifactId", artifact.Id)

	pipeline, err := impl.pipelineRepository.FindById(pipeline.Id)
	if err != nil {
		impl.logger.Errorw("error in fetching pipeline by pipelineId", "err", err)
		return err
	}

	request := &bean.ValuesOverrideRequest{
		PipelineId:           pipeline.Id,
		UserId:               artifact.CreatedBy,
		CiArtifactId:         artifact.Id,
		AppId:                pipeline.AppId,
		CdWorkflowId:         cdWorkflowId,
		ForceTrigger:         true,
		DeploymentWithConfig: bean.DEPLOYMENT_CONFIG_TYPE_LAST_SAVED,
		WfrId:                wfrId,
	}
	impl.SetPipelineFieldsInOverrideRequest(request, pipeline)

	ctx, err := impl.buildACDContext()
	if err != nil {
		impl.logger.Errorw("error in creating acd synch context", "pipelineId", pipeline.Id, "artifactId", artifact.Id, "err", err)
		return err
	}
	//setting deployedBy as 1(system user) since case of auto trigger
	id, _, err := impl.TriggerRelease(request, ctx, triggeredAt, 1)
	if err != nil {
		impl.logger.Errorw("error in auto  cd pipeline trigger", "pipelineId", pipeline.Id, "artifactId", artifact.Id, "err", err)
	} else {
		impl.logger.Infow("pipeline successfully triggered ", "cdPipelineId", pipeline.Id, "artifactId", artifact.Id, "releaseId", id)
	}
	return err

}

func (impl *AppServiceImpl) buildACDContext() (acdContext context.Context, err error) {
	//this method should only call in case of argo-integration and gitops configured
	acdToken, err := impl.argoUserService.GetLatestDevtronArgoCdUserToken()
	if err != nil {
		impl.logger.Errorw("error in getting acd token", "err", err)
		return nil, err
	}
	ctx := context.Background()
	ctx = context.WithValue(ctx, "token", acdToken)
	return ctx, nil
}

func (impl *AppServiceImpl) getDbMigrationOverride(overrideRequest *bean.ValuesOverrideRequest, artifact *repository.CiArtifact, isRollback bool) (overrideJson []byte, err error) {
	if isRollback {
		return nil, fmt.Errorf("rollback not supported ye")
	}
	notConfigured := false
	config, err := impl.dbMigrationConfigRepository.FindByPipelineId(overrideRequest.PipelineId)
	if err != nil && !IsErrNoRows(err) {
		impl.logger.Errorw("error in fetching pipeline override config", "req", overrideRequest, "err", err)
		return nil, err
	} else if IsErrNoRows(err) {
		notConfigured = true
	}
	envVal := &EnvironmentOverride{}
	if notConfigured {
		impl.logger.Warnw("no active db migration found", "pipeline", overrideRequest.PipelineId)
		envVal.Enabled = false
	} else {
		materialInfos, err := artifact.ParseMaterialInfo()
		if err != nil {
			return nil, err
		}

		hash, ok := materialInfos[config.GitMaterial.Url]
		if !ok {
			impl.logger.Errorf("wrong url map ", "map", materialInfos, "url", config.GitMaterial.Url)
			return nil, fmt.Errorf("configured url not found in material %s", config.GitMaterial.Url)
		}

		envVal.Enabled = true
		if config.GitMaterial.GitProvider.AuthMode != repository.AUTH_MODE_USERNAME_PASSWORD &&
			config.GitMaterial.GitProvider.AuthMode != repository.AUTH_MODE_ACCESS_TOKEN &&
			config.GitMaterial.GitProvider.AuthMode != repository.AUTH_MODE_ANONYMOUS {
			return nil, fmt.Errorf("auth mode %s not supported for migration", config.GitMaterial.GitProvider.AuthMode)
		}
		envVal.appendEnvironmentVariable("GIT_REPO_URL", config.GitMaterial.Url)
		envVal.appendEnvironmentVariable("GIT_USER", config.GitMaterial.GitProvider.UserName)
		var password string
		if config.GitMaterial.GitProvider.AuthMode == repository.AUTH_MODE_USERNAME_PASSWORD {
			password = config.GitMaterial.GitProvider.Password
		} else {
			password = config.GitMaterial.GitProvider.AccessToken
		}
		envVal.appendEnvironmentVariable("GIT_AUTH_TOKEN", password)
		// parse git-tag not required
		//envVal.appendEnvironmentVariable("GIT_TAG", "")
		envVal.appendEnvironmentVariable("GIT_HASH", hash)
		envVal.appendEnvironmentVariable("SCRIPT_LOCATION", config.ScriptSource)
		envVal.appendEnvironmentVariable("DB_TYPE", string(config.DbConfig.Type))
		envVal.appendEnvironmentVariable("DB_USER_NAME", config.DbConfig.UserName)
		envVal.appendEnvironmentVariable("DB_PASSWORD", config.DbConfig.Password)
		envVal.appendEnvironmentVariable("DB_HOST", config.DbConfig.Host)
		envVal.appendEnvironmentVariable("DB_PORT", config.DbConfig.Port)
		envVal.appendEnvironmentVariable("DB_NAME", config.DbConfig.DbName)
		//Will be used for rollback don't delete it
		//envVal.appendEnvironmentVariable("MIGRATE_TO_VERSION", strconv.Itoa(overrideRequest.TargetDbVersion))
	}
	dbMigrationConfig := map[string]interface{}{"dbMigrationConfig": envVal}
	confByte, err := json.Marshal(dbMigrationConfig)
	if err != nil {
		return nil, err
	}
	return confByte, nil
}

func (impl *AppServiceImpl) GetAppMetricsByTriggerType(overrideRequest *bean.ValuesOverrideRequest, ctx context.Context) (bool, error) {

	var appMetrics bool
	if overrideRequest.DeploymentWithConfig == bean.DEPLOYMENT_CONFIG_TYPE_SPECIFIC_TRIGGER {
		_, span := otel.Tracer("orchestrator").Start(ctx, "deploymentTemplateHistoryRepository.GetHistoryByPipelineIdAndWfrId")
		deploymentTemplateHistory, err := impl.deploymentTemplateHistoryRepository.GetHistoryByPipelineIdAndWfrId(overrideRequest.PipelineId, overrideRequest.WfrIdForDeploymentWithSpecificTrigger)
		span.End()
		if err != nil {
			impl.logger.Errorw("error in getting deployed deployment template history by pipelineId and wfrId", "err", err, "pipelineId", &overrideRequest, "wfrId", overrideRequest.WfrIdForDeploymentWithSpecificTrigger)
			return appMetrics, err
		}
		appMetrics = deploymentTemplateHistory.IsAppMetricsEnabled

	} else if overrideRequest.DeploymentWithConfig == bean.DEPLOYMENT_CONFIG_TYPE_LAST_SAVED {
		_, span := otel.Tracer("orchestrator").Start(ctx, "appLevelMetricsRepository.FindByAppId")
		appLevelMetrics, err := impl.appLevelMetricsRepository.FindByAppId(overrideRequest.AppId)
		span.End()
		if err != nil && !IsErrNoRows(err) {
			impl.logger.Errorw("err", err)
			return appMetrics, &ApiError{InternalMessage: "unable to fetch app level metrics flag"}
		}
		appMetrics = appLevelMetrics.AppMetrics

		_, span = otel.Tracer("orchestrator").Start(ctx, "envLevelMetricsRepository.FindByAppIdAndEnvId")
		envLevelMetrics, err := impl.envLevelMetricsRepository.FindByAppIdAndEnvId(overrideRequest.AppId, overrideRequest.EnvId)
		span.End()
		if err != nil && !IsErrNoRows(err) {
			impl.logger.Errorw("err", err)
			return appMetrics, &ApiError{InternalMessage: "unable to fetch env level metrics flag"}
		}
		if envLevelMetrics.Id != 0 && envLevelMetrics.AppMetrics != nil {
			appMetrics = *envLevelMetrics.AppMetrics
		}
	}
	return appMetrics, nil
}

func (impl *AppServiceImpl) GetDeploymentStrategyByTriggerType(overrideRequest *bean.ValuesOverrideRequest, ctx context.Context) (*chartConfig.PipelineStrategy, error) {

	strategy := &chartConfig.PipelineStrategy{}
	var err error
	if overrideRequest.DeploymentWithConfig == bean.DEPLOYMENT_CONFIG_TYPE_SPECIFIC_TRIGGER {
		_, span := otel.Tracer("orchestrator").Start(ctx, "strategyHistoryRepository.GetHistoryByPipelineIdAndWfrId")
		strategyHistory, err := impl.strategyHistoryRepository.GetHistoryByPipelineIdAndWfrId(overrideRequest.PipelineId, overrideRequest.WfrIdForDeploymentWithSpecificTrigger)
		span.End()
		if err != nil {
			impl.logger.Errorw("error in getting deployed strategy history by pipleinId and wfrId", "err", err, "pipelineId", overrideRequest.PipelineId, "wfrId", overrideRequest.WfrIdForDeploymentWithSpecificTrigger)
			return nil, err
		}
		strategy.Strategy = strategyHistory.Strategy
		strategy.Config = strategyHistory.Config
		strategy.PipelineId = overrideRequest.PipelineId
	} else if overrideRequest.DeploymentWithConfig == bean.DEPLOYMENT_CONFIG_TYPE_LAST_SAVED {
		if overrideRequest.ForceTrigger {
			_, span := otel.Tracer("orchestrator").Start(ctx, "pipelineConfigRepository.GetDefaultStrategyByPipelineId")
			strategy, err = impl.pipelineConfigRepository.GetDefaultStrategyByPipelineId(overrideRequest.PipelineId)
			span.End()
		} else {
			var deploymentTemplate chartRepoRepository.DeploymentStrategy
			if overrideRequest.DeploymentTemplate == "ROLLING" {
				deploymentTemplate = chartRepoRepository.DEPLOYMENT_STRATEGY_ROLLING
			} else if overrideRequest.DeploymentTemplate == "BLUE-GREEN" {
				deploymentTemplate = chartRepoRepository.DEPLOYMENT_STRATEGY_BLUE_GREEN
			} else if overrideRequest.DeploymentTemplate == "CANARY" {
				deploymentTemplate = chartRepoRepository.DEPLOYMENT_STRATEGY_CANARY
			} else if overrideRequest.DeploymentTemplate == "RECREATE" {
				deploymentTemplate = chartRepoRepository.DEPLOYMENT_STRATEGY_RECREATE
			}

			if len(deploymentTemplate) > 0 {
				_, span := otel.Tracer("orchestrator").Start(ctx, "pipelineConfigRepository.FindByStrategyAndPipelineId")
				strategy, err = impl.pipelineConfigRepository.FindByStrategyAndPipelineId(deploymentTemplate, overrideRequest.PipelineId)
				span.End()
			} else {
				_, span := otel.Tracer("orchestrator").Start(ctx, "pipelineConfigRepository.GetDefaultStrategyByPipelineId")
				strategy, err = impl.pipelineConfigRepository.GetDefaultStrategyByPipelineId(overrideRequest.PipelineId)
				span.End()
			}
		}
		if err != nil && errors2.IsNotFound(err) == false {
			impl.logger.Errorf("invalid state", "err", err, "req", strategy)
			return nil, err
		}
	}
	return strategy, nil
}

func (impl *AppServiceImpl) GetEnvOverrideByTriggerType(overrideRequest *bean.ValuesOverrideRequest, triggeredAt time.Time, ctx context.Context) (*chartConfig.EnvConfigOverride, error) {

	//VARIABLE different cases for variable resolution
	scope := models2.Scope{
		AppId:     overrideRequest.AppId,
		EnvId:     overrideRequest.EnvId,
		ClusterId: overrideRequest.ClusterId,
	}
	envOverride := &chartConfig.EnvConfigOverride{}
	var err error
	if overrideRequest.DeploymentWithConfig == bean.DEPLOYMENT_CONFIG_TYPE_SPECIFIC_TRIGGER {
		_, span := otel.Tracer("orchestrator").Start(ctx, "deploymentTemplateHistoryRepository.GetHistoryByPipelineIdAndWfrId")
		deploymentTemplateHistory, err := impl.deploymentTemplateHistoryRepository.GetHistoryByPipelineIdAndWfrId(overrideRequest.PipelineId, overrideRequest.WfrIdForDeploymentWithSpecificTrigger)
		//VARIABLE_SNAPSHOT_GET and resolve

		span.End()
		if err != nil {
			impl.logger.Errorw("error in getting deployed deployment template history by pipelineId and wfrId", "err", err, "pipelineId", &overrideRequest, "wfrId", overrideRequest.WfrIdForDeploymentWithSpecificTrigger)
			return nil, err
		}
		templateName := deploymentTemplateHistory.TemplateName
		templateVersion := deploymentTemplateHistory.TemplateVersion
		if templateName == "Rollout Deployment" {
			templateName = ""
		}
		//getting chart_ref by id
		_, span = otel.Tracer("orchestrator").Start(ctx, "chartRefRepository.FindByVersionAndName")
		chartRef, err := impl.chartRefRepository.FindByVersionAndName(templateName, templateVersion)
		span.End()
		if err != nil {
			impl.logger.Errorw("error in getting chartRef by version and name", "err", err, "version", templateVersion, "name", templateName)
			return nil, err
		}
		//assuming that if a chartVersion is deployed then it's envConfigOverride will be available
		_, span = otel.Tracer("orchestrator").Start(ctx, "environmentConfigRepository.GetByAppIdEnvIdAndChartRefId")
		envOverride, err = impl.environmentConfigRepository.GetByAppIdEnvIdAndChartRefId(overrideRequest.AppId, overrideRequest.EnvId, chartRef.Id)
		span.End()
		if err != nil {
			impl.logger.Errorw("error in getting envConfigOverride for pipeline for specific chartVersion", "err", err, "appId", overrideRequest.AppId, "envId", overrideRequest.EnvId, "chartRefId", chartRef.Id)
			return nil, err
		}

		//updating historical data in envConfigOverride and appMetrics flag
		envOverride.IsOverride = true
		envOverride.EnvOverrideValues = deploymentTemplateHistory.Template

		resolvedTemplate, variableMap, err := impl.getResolvedTemplateWithSnapshot(deploymentTemplateHistory.Id, envOverride.EnvOverrideValues)
		if err != nil {
			return nil, err
		}
		envOverride.ResolvedEnvOverrideValues = resolvedTemplate
		envOverride.VariableSnapshot = variableMap

	} else if overrideRequest.DeploymentWithConfig == bean.DEPLOYMENT_CONFIG_TYPE_LAST_SAVED {
		_, span := otel.Tracer("orchestrator").Start(ctx, "environmentConfigRepository.ActiveEnvConfigOverride")
		envOverride, err = impl.environmentConfigRepository.ActiveEnvConfigOverride(overrideRequest.AppId, overrideRequest.EnvId)

		var chart *chartRepoRepository.Chart
		span.End()
		if err != nil {
			impl.logger.Errorw("invalid state", "err", err, "req", overrideRequest)
			return nil, err
		}
		if envOverride.Id == 0 {
			_, span = otel.Tracer("orchestrator").Start(ctx, "chartRepository.FindLatestChartForAppByAppId")
			chart, err = impl.chartRepository.FindLatestChartForAppByAppId(overrideRequest.AppId)
			span.End()
			if err != nil {
				impl.logger.Errorw("invalid state", "err", err, "req", overrideRequest)
				return nil, err
			}
			_, span = otel.Tracer("orchestrator").Start(ctx, "environmentConfigRepository.FindChartByAppIdAndEnvIdAndChartRefId")
			envOverride, err = impl.environmentConfigRepository.FindChartByAppIdAndEnvIdAndChartRefId(overrideRequest.AppId, overrideRequest.EnvId, chart.ChartRefId)
			span.End()
			if err != nil && !errors2.IsNotFound(err) {
				impl.logger.Errorw("invalid state", "err", err, "req", overrideRequest)
				return nil, err
			}

			//creating new env override config
			if errors2.IsNotFound(err) || envOverride == nil {
				_, span = otel.Tracer("orchestrator").Start(ctx, "envRepository.FindById")
				environment, err := impl.envRepository.FindById(overrideRequest.EnvId)
				span.End()
				if err != nil && !IsErrNoRows(err) {
					return nil, err
				}
				envOverride = &chartConfig.EnvConfigOverride{
					Active:            true,
					ManualReviewed:    true,
					Status:            models.CHARTSTATUS_SUCCESS,
					TargetEnvironment: overrideRequest.EnvId,
					ChartId:           chart.Id,
					AuditLog:          sql.AuditLog{UpdatedBy: overrideRequest.UserId, UpdatedOn: triggeredAt, CreatedOn: triggeredAt, CreatedBy: overrideRequest.UserId},
					Namespace:         environment.Namespace,
					IsOverride:        false,
					EnvOverrideValues: "{}",
					Latest:            false,
					IsBasicViewLocked: chart.IsBasicViewLocked,
					CurrentViewEditor: chart.CurrentViewEditor,
				}
				_, span = otel.Tracer("orchestrator").Start(ctx, "environmentConfigRepository.Save")
				err = impl.environmentConfigRepository.Save(envOverride)
				span.End()
				if err != nil {
					impl.logger.Errorw("error in creating envconfig", "data", envOverride, "error", err)
					return nil, err
				}
			}
			envOverride.Chart = chart
		} else if envOverride.Id > 0 && !envOverride.IsOverride {
			_, span = otel.Tracer("orchestrator").Start(ctx, "chartRepository.FindLatestChartForAppByAppId")
			chart, err = impl.chartRepository.FindLatestChartForAppByAppId(overrideRequest.AppId)
			span.End()
			if err != nil {
				impl.logger.Errorw("invalid state", "err", err, "req", overrideRequest)
				return nil, err
			}
			envOverride.Chart = chart
		}

		if envOverride.IsOverride {
			resolvedTemplate, variableMap, err := impl.extractVariablesAndResolveTemplate(scope, envOverride.EnvOverrideValues, repository6.Entity{
				EntityType: repository6.EntityTypeDeploymentTemplateEnvLevel,
				EntityId:   envOverride.Id,
			})
			if err != nil {
				return nil, err
			}
			envOverride.ResolvedEnvOverrideValues = resolvedTemplate
			envOverride.VariableSnapshot = variableMap
		} else {
			resolvedTemplate, variableMap, err := impl.extractVariablesAndResolveTemplate(scope, chart.GlobalOverride, repository6.Entity{
				EntityType: repository6.EntityTypeDeploymentTemplateAppLevel,
				EntityId:   chart.Id,
			})
			if err != nil {
				return nil, err
			}
			envOverride.Chart.ResolvedGlobalOverride = resolvedTemplate
			envOverride.VariableSnapshot = variableMap
		}
	}
	_, span := otel.Tracer("orchestrator").Start(ctx, "envRepository.FindById")
	env, err := impl.envRepository.FindById(envOverride.TargetEnvironment)
	span.End()
	if err != nil {
		impl.logger.Errorw("unable to find env", "err", err)
		return nil, err
	}
	envOverride.Environment = env
	//VARIABLE_RESOLVE
	return envOverride, nil
}

func (impl *AppServiceImpl) getResolvedTemplateWithSnapshot(deploymentTemplateHistoryId int, template string) (string, map[string]string, error) {
	reference := repository6.HistoryReference{
		HistoryReferenceId:   deploymentTemplateHistoryId,
		HistoryReferenceType: repository6.HistoryReferenceTypeDeploymentTemplate,
	}
	variableSnapshot, err := impl.variableSnapshotHistoryService.GetVariableHistoryForReferences([]repository6.HistoryReference{reference})
	if err != nil {
		return "", nil, err
	}

	variableSnapshotMap := make(map[string]string)

	if _, ok := variableSnapshot[reference]; !ok {
		return template, variableSnapshotMap, nil
	}

	err = json.Unmarshal(variableSnapshot[reference].VariableSnapshot, &variableSnapshotMap)
	if err != nil {
		return "", nil, err
	}

	if len(variableSnapshotMap) == 0 {
		return template, variableSnapshotMap, nil
	}
	scopedVariableData := parsers.GetScopedVarData(variableSnapshotMap)
	request := parsers.VariableParserRequest{Template: template, TemplateType: parsers.JsonVariableTemplate, Variables: scopedVariableData}
	parserResponse := impl.variableTemplateParser.ParseTemplate(request)
	err = parserResponse.Error
	if err != nil {
		return "", nil, err
	}
	resolvedTemplate := parserResponse.ResolvedTemplate
	return resolvedTemplate, variableSnapshotMap, nil
}

func (impl *AppServiceImpl) extractVariablesAndResolveTemplate(scope models2.Scope, template string, entity repository6.Entity) (string, map[string]string, error) {

	entityToVariables, err := impl.variableEntityMappingService.GetAllMappingsForEntities([]repository6.Entity{entity})
	if err != nil {
		return "", nil, err
	}

	variableMap := make(map[string]string)
	if vars, ok := entityToVariables[entity]; !ok || len(vars) == 0 {
		return template, variableMap, nil
	}
	scopedVariables, err := impl.scopedVariableService.GetScopedVariables(scope, entityToVariables[entity], true)
	if err != nil {
		return "", nil, err
	}

	parserRequest := parsers.VariableParserRequest{Template: template, Variables: scopedVariables, TemplateType: parsers.JsonVariableTemplate}
	parserResponse := impl.variableTemplateParser.ParseTemplate(parserRequest)
	err = parserResponse.Error
	if err != nil {
		return "", nil, err
	}

	for _, variable := range scopedVariables {
		variableMap[variable.VariableName] = variable.VariableValue.StringValue()
	}

	resolvedTemplate := parserResponse.ResolvedTemplate
	return resolvedTemplate, variableMap, nil
}

func (impl *AppServiceImpl) GetValuesOverrideForTrigger(overrideRequest *bean.ValuesOverrideRequest, triggeredAt time.Time, ctx context.Context) (*ValuesOverrideResponse, error) {
	if overrideRequest.DeploymentType == models.DEPLOYMENTTYPE_UNKNOWN {
		overrideRequest.DeploymentType = models.DEPLOYMENTTYPE_DEPLOY
	}
	if len(overrideRequest.DeploymentWithConfig) == 0 {
		overrideRequest.DeploymentWithConfig = bean.DEPLOYMENT_CONFIG_TYPE_LAST_SAVED
	}
	valuesOverrideResponse := &ValuesOverrideResponse{}

	pipeline, err := impl.pipelineRepository.FindById(overrideRequest.PipelineId)
	if err != nil {
		impl.logger.Errorw("error in fetching pipeline by pipeline id", "err", err, "pipeline-id-", overrideRequest.PipelineId)
		return valuesOverrideResponse, err
	}

	envOverride, err := impl.GetEnvOverrideByTriggerType(overrideRequest, triggeredAt, ctx)
	if err != nil {
		impl.logger.Errorw("error in getting env override by trigger type", "err", err)
		return valuesOverrideResponse, err
	}
	appMetrics, err := impl.GetAppMetricsByTriggerType(overrideRequest, ctx)
	if err != nil {
		impl.logger.Errorw("error in getting app metrics by trigger type", "err", err)
		return valuesOverrideResponse, err
	}
	strategy, err := impl.GetDeploymentStrategyByTriggerType(overrideRequest, ctx)
	if err != nil {
		impl.logger.Errorw("error in getting strategy by trigger type", "err", err)
		return valuesOverrideResponse, err
	}
	_, span := otel.Tracer("orchestrator").Start(ctx, "ciArtifactRepository.Get")
	artifact, err := impl.ciArtifactRepository.Get(overrideRequest.CiArtifactId)
	span.End()
	if err != nil {
		return valuesOverrideResponse, err
	}
	_, span = otel.Tracer("orchestrator").Start(ctx, "getDbMigrationOverride")
	//FIXME: how to determine rollback
	//we can't depend on ciArtifact ID because CI pipeline can be manually triggered in any order regardless of sourcecode status
	dbMigrationOverride, err := impl.getDbMigrationOverride(overrideRequest, artifact, false)
	span.End()
	if err != nil {
		impl.logger.Errorw("error in fetching db migration config", "req", overrideRequest, "err", err)
		return valuesOverrideResponse, err
	}
	chartVersion := envOverride.Chart.ChartVersion
	_, span = otel.Tracer("orchestrator").Start(ctx, "getConfigMapAndSecretJsonV2")
	configMapJson, err := impl.getConfigMapAndSecretJsonV2(overrideRequest.AppId, envOverride.TargetEnvironment, overrideRequest.PipelineId, chartVersion, overrideRequest.DeploymentWithConfig, overrideRequest.WfrIdForDeploymentWithSpecificTrigger)
	span.End()
	if err != nil {
		impl.logger.Errorw("error in fetching config map n secret ", "err", err)
		configMapJson = nil
	}
	_, span = otel.Tracer("orchestrator").Start(ctx, "appCrudOperationService.GetLabelsByAppIdForDeployment")
	appLabelJsonByte, err := impl.appCrudOperationService.GetLabelsByAppIdForDeployment(overrideRequest.AppId)
	span.End()
	if err != nil {
		impl.logger.Errorw("error in fetching app labels for gitOps commit", "err", err)
		appLabelJsonByte = nil
	}
	_, span = otel.Tracer("orchestrator").Start(ctx, "mergeAndSave")
	pipelineOverride, err := impl.savePipelineOverride(overrideRequest, envOverride.Id, triggeredAt)
	if err != nil {
		return valuesOverrideResponse, err
	}
	//TODO: check status and apply lock
	releaseOverrideJson, err := impl.getReleaseOverride(envOverride, overrideRequest, artifact, pipelineOverride, strategy, &appMetrics)
	if err != nil {
		return valuesOverrideResponse, err
	}
	mergedValues, err := impl.mergeOverrideValues(envOverride, dbMigrationOverride, releaseOverrideJson, configMapJson, appLabelJsonByte, strategy)

	appName := fmt.Sprintf("%s-%s", overrideRequest.AppName, envOverride.Environment.Name)
	mergedValues = impl.autoscalingCheckBeforeTrigger(ctx, appName, envOverride.Namespace, mergedValues, overrideRequest)

	_, span = otel.Tracer("orchestrator").Start(ctx, "dockerRegistryIpsConfigService.HandleImagePullSecretOnApplicationDeployment")
	// handle image pull secret if access given
	mergedValues, err = impl.dockerRegistryIpsConfigService.HandleImagePullSecretOnApplicationDeployment(envOverride.Environment, pipeline.CiPipelineId, mergedValues)
	span.End()
	if err != nil {
		return valuesOverrideResponse, err
	}
	pipelineOverride.PipelineMergedValues = string(mergedValues)
	err = impl.pipelineOverrideRepository.Update(pipelineOverride)
	if err != nil {
		return valuesOverrideResponse, err
	}
	//valuesOverrideResponse.
	valuesOverrideResponse.MergedValues = string(mergedValues)
	valuesOverrideResponse.EnvOverride = envOverride
	valuesOverrideResponse.PipelineOverride = pipelineOverride
	valuesOverrideResponse.AppMetrics = appMetrics
	valuesOverrideResponse.PipelineStrategy = strategy
	valuesOverrideResponse.ReleaseOverrideJSON = releaseOverrideJson
	valuesOverrideResponse.Artifact = artifact
	valuesOverrideResponse.Pipeline = pipeline
	return valuesOverrideResponse, err
}

func (impl *AppServiceImpl) BuildManifestForTrigger(overrideRequest *bean.ValuesOverrideRequest, triggeredAt time.Time, ctx context.Context) (valuesOverrideResponse *ValuesOverrideResponse, builtChartPath string, err error) {

	valuesOverrideResponse = &ValuesOverrideResponse{}
	valuesOverrideResponse, err = impl.GetValuesOverrideForTrigger(overrideRequest, triggeredAt, ctx)
	if err != nil {
		impl.logger.Errorw("error in fetching values for trigger", "err", err)
		return valuesOverrideResponse, "", err
	}
	builtChartPath, err = impl.BuildChartAndGetPath(overrideRequest.AppName, valuesOverrideResponse.EnvOverride, ctx)
	if err != nil {
		impl.logger.Errorw("error in parsing reference chart", "err", err)
		return valuesOverrideResponse, "", err
	}
	return valuesOverrideResponse, builtChartPath, err
}

func (impl *AppServiceImpl) GetDeployedManifestByPipelineIdAndCDWorkflowId(appId int, envId int, cdWorkflowId int, ctx context.Context) ([]byte, error) {

	manifestByteArray := make([]byte, 0)

	pipeline, err := impl.pipelineRepository.FindActiveByAppIdAndEnvironmentId(appId, envId)
	if err != nil {
		impl.logger.Errorw("error in fetching pipeline by appId and envId", "appId", appId, "envId", envId, "err", err)
		return manifestByteArray, err
	}

	pipelineOverride, err := impl.pipelineOverrideRepository.FindLatestByCdWorkflowId(cdWorkflowId)
	if err != nil {
		impl.logger.Errorw("error in fetching latest release by appId and envId", "appId", appId, "envId", envId, "err", err)
		return manifestByteArray, err
	}

	envConfigOverride, err := impl.environmentConfigRepository.Get(pipelineOverride.EnvConfigOverrideId)
	if err != nil {
		impl.logger.Errorw("error in fetching env config repository by appId and envId", "appId", appId, "envId", envId, "err", err)
	}

	appName := pipeline[0].App.AppName
	builtChartPath, err := impl.BuildChartAndGetPath(appName, envConfigOverride, ctx)
	if err != nil {
		impl.logger.Errorw("error in parsing reference chart", "err", err)
		return manifestByteArray, err
	}

	// create values file in built chart path
	valuesFilePath := path.Join(builtChartPath, "valuesOverride.yaml")
	err = ioutil.WriteFile(valuesFilePath, []byte(pipelineOverride.PipelineMergedValues), 0600)
	if err != nil {
		return manifestByteArray, nil
	}

	manifestByteArray, err = impl.chartTemplateService.LoadChartInBytes(builtChartPath, true)
	if err != nil {
		impl.logger.Errorw("error in converting chart to bytes", "err", err)
		return manifestByteArray, err
	}

	return manifestByteArray, nil

}

func (impl *AppServiceImpl) BuildChartAndGetPath(appName string, envOverride *chartConfig.EnvConfigOverride, ctx context.Context) (string, error) {

	if !strings.HasSuffix(envOverride.Chart.ChartLocation, fmt.Sprintf("%s%s", "/", envOverride.Chart.ChartVersion)) {
		_, span := otel.Tracer("orchestrator").Start(ctx, "autoHealChartLocationInChart")
		err := impl.autoHealChartLocationInChart(ctx, envOverride)
		span.End()
		if err != nil {
			return "", err
		}
	}
	chartMetaData := &chart2.Metadata{
		Name:    appName,
		Version: envOverride.Chart.ChartVersion,
	}
	referenceTemplatePath := path.Join(string(impl.refChartDir), envOverride.Chart.ReferenceTemplate)
	// Load custom charts to referenceTemplatePath if not exists
	if _, err := os.Stat(referenceTemplatePath); os.IsNotExist(err) {
		chartRefValue, err := impl.chartRefRepository.FindById(envOverride.Chart.ChartRefId)
		if err != nil {
			impl.logger.Errorw("error in fetching ChartRef data", "err", err)
			return "", err
		}
		if chartRefValue.ChartData != nil {
			chartInfo, err := impl.chartService.ExtractChartIfMissing(chartRefValue.ChartData, string(impl.refChartDir), chartRefValue.Location)
			if chartInfo != nil && chartInfo.TemporaryFolder != "" {
				err1 := os.RemoveAll(chartInfo.TemporaryFolder)
				if err1 != nil {
					impl.logger.Errorw("error in deleting temp dir ", "err", err)
				}
			}
			return "", err
		}
	}
	_, span := otel.Tracer("orchestrator").Start(ctx, "chartTemplateService.BuildChart")
	tempReferenceTemplateDir, err := impl.chartTemplateService.BuildChart(ctx, chartMetaData, referenceTemplatePath)
	span.End()
	if err != nil {
		return "", err
	}
	return tempReferenceTemplateDir, nil
}

func (impl *AppServiceImpl) GetHelmManifestInByte(overrideValues string, refChartPath string) ([]byte, error) {

	var manifestByteArr []byte

	valuesFilePath := path.Join(refChartPath, "valuesOverride.yaml")
	err := ioutil.WriteFile(valuesFilePath, []byte(overrideValues), 0600)
	if err != nil {
		return manifestByteArr, nil
	}

	manifestByteArr, err = impl.chartTemplateService.LoadChartInBytes(refChartPath, false)
	if err != nil {
		impl.logger.Errorw("error in converting chart to bytes", "err", err)
		return manifestByteArr, err
	}

	return manifestByteArr, err
}

func (impl *AppServiceImpl) CreateGitopsRepo(app *app.App, userId int32) (gitopsRepoName string, chartGitAttr *ChartGitAttribute, err error) {
	chart, err := impl.chartRepository.FindLatestChartForAppByAppId(app.Id)
	if err != nil && pg.ErrNoRows != err {
		return "", nil, err
	}
	gitOpsRepoName := impl.chartTemplateService.GetGitOpsRepoName(app.AppName)
	chartGitAttr, err = impl.chartTemplateService.CreateGitRepositoryForApp(gitOpsRepoName, chart.ReferenceTemplate, chart.ChartVersion, userId)
	if err != nil {
		impl.logger.Errorw("error in pushing chart to git ", "gitOpsRepoName", gitOpsRepoName, "err", err)
		return "", nil, err
	}
	return gitOpsRepoName, chartGitAttr, nil
}

func (impl *AppServiceImpl) DeployArgocdApp(overrideRequest *bean.ValuesOverrideRequest, valuesOverrideResponse *ValuesOverrideResponse, ctx context.Context) error {

	impl.logger.Debugw("new pipeline found", "pipeline", valuesOverrideResponse.Pipeline)
	_, span := otel.Tracer("orchestrator").Start(ctx, "createArgoApplicationIfRequired")
	name, err := impl.createArgoApplicationIfRequired(overrideRequest.AppId, valuesOverrideResponse.EnvOverride, valuesOverrideResponse.Pipeline, overrideRequest.UserId)
	span.End()
	if err != nil {
		impl.logger.Errorw("acd application create error on cd trigger", "err", err, "req", overrideRequest)
		return err
	}
	impl.logger.Debugw("argocd application created", "name", name)

	_, span = otel.Tracer("orchestrator").Start(ctx, "updateArgoPipeline")
	updateAppInArgocd, err := impl.updateArgoPipeline(overrideRequest.AppId, valuesOverrideResponse.Pipeline.Name, valuesOverrideResponse.EnvOverride, ctx)
	span.End()
	if err != nil {
		impl.logger.Errorw("error in updating argocd app ", "err", err)
		return err
	}
	if updateAppInArgocd {
		impl.logger.Debug("argo-cd successfully updated")
	} else {
		impl.logger.Debug("argo-cd failed to update, ignoring it")
	}
	return nil
}

func (impl *AppServiceImpl) DeployApp(overrideRequest *bean.ValuesOverrideRequest, valuesOverrideResponse *ValuesOverrideResponse, triggeredAt time.Time, ctx context.Context) error {

	if IsAcdApp(overrideRequest.DeploymentAppType) {
		_, span := otel.Tracer("orchestrator").Start(ctx, "DeployArgocdApp")
		err := impl.DeployArgocdApp(overrideRequest, valuesOverrideResponse, ctx)
		span.End()
		if err != nil {
			impl.logger.Errorw("error in deploying app on argocd", "err", err)
			return err
		}
	} else if IsHelmApp(overrideRequest.DeploymentAppType) {
		_, span := otel.Tracer("orchestrator").Start(ctx, "createHelmAppForCdPipeline")
		_, err := impl.createHelmAppForCdPipeline(overrideRequest, valuesOverrideResponse, triggeredAt, ctx)
		span.End()
		if err != nil {
			impl.logger.Errorw("error in creating or updating helm application for cd pipeline", "err", err)
			return err
		}
	}
	return nil
}

func (impl *AppServiceImpl) ValidateTriggerEvent(triggerEvent bean.TriggerEvent) (bool, error) {

	switch triggerEvent.DeploymentAppType {
	case bean2.ArgoCd:
		if !triggerEvent.PerformChartPush {
			return false, errors2.New("For deployment type ArgoCd, PerformChartPush flag expected value = true, got false")
		}
	case bean2.Helm:
		return true, nil
	case bean2.GitOpsWithoutDeployment:
		if triggerEvent.PerformDeploymentOnCluster {
			return false, errors2.New("For deployment type GitOpsWithoutDeployment, PerformDeploymentOnCluster flag expected value = false, got value = true")
		}
	case bean2.ManifestDownload:
		if triggerEvent.PerformChartPush {
			return false, error2.New("For deployment type ManifestDownload,  PerformChartPush flag expected value = false, got true")
		}
		if triggerEvent.PerformDeploymentOnCluster {
			return false, error2.New("For deployment type ManifestDownload,  PerformDeploymentOnCluster flag expected value = false, got true")
		}
	}
	return true, nil

}

// write integration/unit test for each function
func (impl *AppServiceImpl) TriggerPipeline(overrideRequest *bean.ValuesOverrideRequest, triggerEvent bean.TriggerEvent, ctx context.Context) (releaseNo int, manifest []byte, err error) {

	isRequestValid, err := impl.ValidateTriggerEvent(triggerEvent)
	if !isRequestValid {
		return releaseNo, manifest, err
	}

	valuesOverrideResponse, builtChartPath, err := impl.BuildManifestForTrigger(overrideRequest, triggerEvent.TriggerdAt, ctx)
	if err != nil {
		return releaseNo, manifest, err
	}

	_, span := otel.Tracer("orchestrator").Start(ctx, "CreateHistoriesForDeploymentTrigger")
	err = impl.CreateHistoriesForDeploymentTrigger(valuesOverrideResponse.Pipeline, valuesOverrideResponse.PipelineStrategy, valuesOverrideResponse.EnvOverride, triggerEvent.TriggerdAt, triggerEvent.TriggeredBy)
	span.End()

	if triggerEvent.PerformChartPush {
		manifestPushTemplate, err := impl.BuildManifestPushTemplate(overrideRequest, valuesOverrideResponse, builtChartPath, &manifest)
		if err != nil {
			impl.logger.Errorw("error in building manifest push template", "err", err)
			return releaseNo, manifest, err
		}
		manifestPushService := impl.GetManifestPushService(triggerEvent)
		manifestPushResponse := manifestPushService.PushChart(manifestPushTemplate, ctx)
		if manifestPushResponse.Error != nil {
			impl.logger.Errorw("Error in pushing manifest to git", "err", err, "git_repo_url", manifestPushTemplate.RepoUrl)
			return releaseNo, manifest, err
		}
		pipelineOverrideUpdateRequest := &chartConfig.PipelineOverride{
			Id:                     valuesOverrideResponse.PipelineOverride.Id,
			GitHash:                manifestPushResponse.CommitHash,
			CommitTime:             manifestPushResponse.CommitTime,
			EnvConfigOverrideId:    valuesOverrideResponse.EnvOverride.Id,
			PipelineOverrideValues: valuesOverrideResponse.ReleaseOverrideJSON,
			PipelineId:             overrideRequest.PipelineId,
			CiArtifactId:           overrideRequest.CiArtifactId,
			PipelineMergedValues:   valuesOverrideResponse.MergedValues,
			AuditLog:               sql.AuditLog{UpdatedOn: triggerEvent.TriggerdAt, UpdatedBy: overrideRequest.UserId},
		}
		_, span := otel.Tracer("orchestrator").Start(ctx, "pipelineOverrideRepository.Update")
		err = impl.pipelineOverrideRepository.Update(pipelineOverrideUpdateRequest)
		span.End()
	}

	if triggerEvent.PerformDeploymentOnCluster {
		err = impl.DeployApp(overrideRequest, valuesOverrideResponse, triggerEvent.TriggerdAt, ctx)
		if err != nil {
			impl.logger.Errorw("error in deploying app", "err", err)
			return releaseNo, manifest, err
		}
	}

	go impl.WriteCDTriggerEvent(overrideRequest, valuesOverrideResponse.Artifact, valuesOverrideResponse.PipelineOverride.PipelineReleaseCounter, valuesOverrideResponse.PipelineOverride.Id)

	_, spann := otel.Tracer("orchestrator").Start(ctx, "MarkImageScanDeployed")
	_ = impl.MarkImageScanDeployed(overrideRequest.AppId, valuesOverrideResponse.EnvOverride.TargetEnvironment, valuesOverrideResponse.Artifact.ImageDigest, overrideRequest.ClusterId, valuesOverrideResponse.Artifact.ScanEnabled)
	spann.End()

	middleware.CdTriggerCounter.WithLabelValues(overrideRequest.AppName, overrideRequest.EnvName).Inc()

	return valuesOverrideResponse.PipelineOverride.PipelineReleaseCounter, manifest, nil

}

func (impl *AppServiceImpl) GetTriggerEvent(deploymentAppType string, triggeredAt time.Time, deployedBy int32) bean.TriggerEvent {
	// trigger event will decide whether to perform GitOps or deployment for a particular deployment app type
	triggerEvent := bean.TriggerEvent{
		TriggeredBy: deployedBy,
		TriggerdAt:  triggeredAt,
	}
	switch deploymentAppType {
	case bean2.ArgoCd:
		triggerEvent.PerformChartPush = true
		triggerEvent.PerformDeploymentOnCluster = true
		triggerEvent.GetManifestInResponse = false
		triggerEvent.DeploymentAppType = bean2.ArgoCd
		triggerEvent.ManifestStorageType = bean2.ManifestStorageGit
	case bean2.Helm:
		triggerEvent.PerformChartPush = false
		triggerEvent.PerformDeploymentOnCluster = true
		triggerEvent.GetManifestInResponse = false
		triggerEvent.DeploymentAppType = bean2.Helm
	}
	return triggerEvent
}

func (impl *AppServiceImpl) TriggerRelease(overrideRequest *bean.ValuesOverrideRequest, ctx context.Context, triggeredAt time.Time, deployedBy int32) (releaseNo int, manifest []byte, err error) {
	triggerEvent := impl.GetTriggerEvent(overrideRequest.DeploymentAppType, triggeredAt, deployedBy)
	releaseNo, manifest, err = impl.TriggerPipeline(overrideRequest, triggerEvent, ctx)
	if err != nil {
		return 0, manifest, err
	}
	return releaseNo, manifest, nil
}

func (impl *AppServiceImpl) GetManifestPushService(triggerEvent bean.TriggerEvent) ManifestPushService {
	var manifestPushService ManifestPushService
	if triggerEvent.ManifestStorageType == bean2.ManifestStorageGit {
		manifestPushService = impl.GitOpsManifestPushService
	}
	return manifestPushService
}

func (impl *AppServiceImpl) BuildManifestPushTemplate(overrideRequest *bean.ValuesOverrideRequest, valuesOverrideResponse *ValuesOverrideResponse, builtChartPath string, manifest *[]byte) (*bean3.ManifestPushTemplate, error) {

	manifestPushTemplate := &bean3.ManifestPushTemplate{
		WorkflowRunnerId:      overrideRequest.WfrId,
		AppId:                 overrideRequest.AppId,
		ChartRefId:            valuesOverrideResponse.EnvOverride.Chart.ChartRefId,
		EnvironmentId:         valuesOverrideResponse.EnvOverride.Environment.Id,
		UserId:                overrideRequest.UserId,
		PipelineOverrideId:    valuesOverrideResponse.PipelineOverride.Id,
		AppName:               overrideRequest.AppName,
		TargetEnvironmentName: valuesOverrideResponse.EnvOverride.TargetEnvironment,
		BuiltChartPath:        builtChartPath,
		BuiltChartBytes:       manifest,
		MergedValues:          valuesOverrideResponse.MergedValues,
	}

	manifestPushConfig, err := impl.manifestPushConfigRepository.GetManifestPushConfigByAppIdAndEnvId(overrideRequest.AppId, overrideRequest.EnvId)
	if err != nil && err != pg.ErrNoRows {
		impl.logger.Errorw("error in fetching manifest push config from db", "err", err)
		return manifestPushTemplate, err
	}

	if manifestPushConfig != nil {
		if manifestPushConfig.StorageType == bean2.ManifestStorageGit {
			// need to implement for git repo push
			// currently manifest push config doesn't have git push config. Gitops config is derived from charts, chart_env_config_override and chart_ref table
		}
	} else {
		manifestPushTemplate.ChartReferenceTemplate = valuesOverrideResponse.EnvOverride.Chart.ReferenceTemplate
		manifestPushTemplate.ChartName = valuesOverrideResponse.EnvOverride.Chart.ChartName
		manifestPushTemplate.ChartVersion = valuesOverrideResponse.EnvOverride.Chart.ChartVersion
		manifestPushTemplate.ChartLocation = valuesOverrideResponse.EnvOverride.Chart.ChartLocation
		manifestPushTemplate.RepoUrl = valuesOverrideResponse.EnvOverride.Chart.GitRepoUrl
	}
	return manifestPushTemplate, err
}

func (impl *AppServiceImpl) saveTimeline(overrideRequest *bean.ValuesOverrideRequest, status string, statusDetail string, ctx context.Context) {
	// creating cd pipeline status timeline for git commit
	timeline := &pipelineConfig.PipelineStatusTimeline{
		CdWorkflowRunnerId: overrideRequest.WfrId,
		Status:             status,
		StatusDetail:       statusDetail,
		StatusTime:         time.Now(),
		AuditLog: sql.AuditLog{
			CreatedBy: overrideRequest.UserId,
			CreatedOn: time.Now(),
			UpdatedBy: overrideRequest.UserId,
			UpdatedOn: time.Now(),
		},
	}
	_, span := otel.Tracer("orchestrator").Start(ctx, "cdPipelineStatusTimelineRepo.SaveTimeline")
	timelineErr := impl.pipelineStatusTimelineService.SaveTimeline(timeline, nil, false)
	span.End()
	if timelineErr != nil {
		impl.logger.Errorw("error in creating timeline status for git commit", "err", timelineErr, "timeline", timeline)
	}
}

func (impl *AppServiceImpl) autoHealChartLocationInChart(ctx context.Context, envOverride *chartConfig.EnvConfigOverride) error {
	chartId := envOverride.Chart.Id
	impl.logger.Infow("auto-healing: Chart location in chart not correct. modifying ", "chartId", chartId,
		"current chartLocation", envOverride.Chart.ChartLocation, "current chartVersion", envOverride.Chart.ChartVersion)

	// get chart from DB (getting it from DB because envOverride.Chart does not have full row of DB)
	_, span := otel.Tracer("orchestrator").Start(ctx, "chartRepository.FindById")
	chart, err := impl.chartRepository.FindById(chartId)
	span.End()
	if err != nil {
		impl.logger.Errorw("error occurred while fetching chart from DB", "chartId", chartId, "err", err)
		return err
	}

	// get chart ref from DB (to get location)
	chartRefId := chart.ChartRefId
	_, span = otel.Tracer("orchestrator").Start(ctx, "chartRefRepository.FindById")
	chartRef, err := impl.chartRefRepository.FindById(chartRefId)
	span.End()
	if err != nil {
		impl.logger.Errorw("error occurred while fetching chartRef from DB", "chartRefId", chartRefId, "err", err)
		return err
	}

	// build new chart location
	newChartLocation := filepath.Join(chartRef.Location, envOverride.Chart.ChartVersion)
	impl.logger.Infow("new chart location build", "chartId", chartId, "newChartLocation", newChartLocation)

	// update chart in DB
	chart.ChartLocation = newChartLocation
	_, span = otel.Tracer("orchestrator").Start(ctx, "chartRepository.Update")
	err = impl.chartRepository.Update(chart)
	span.End()
	if err != nil {
		impl.logger.Errorw("error occurred while saving chart into DB", "chartId", chartId, "err", err)
		return err
	}

	// update newChartLocation in model
	envOverride.Chart.ChartLocation = newChartLocation
	return nil
}

func (impl *AppServiceImpl) MarkImageScanDeployed(appId int, envId int, imageDigest string, clusterId int, isScanEnabled bool) error {
	impl.logger.Debugw("mark image scan deployed for normal app, from cd auto or manual trigger", "imageDigest", imageDigest)
	executionHistory, err := impl.imageScanHistoryRepository.FindByImageDigest(imageDigest)
	if err != nil && err != pg.ErrNoRows {
		impl.logger.Errorw("error in fetching execution history", "err", err)
		return err
	}
	if executionHistory == nil || executionHistory.Id == 0 {
		impl.logger.Errorw("no execution history found for digest", "digest", imageDigest)
		return fmt.Errorf("no execution history found for digest - %s", imageDigest)
	}
	impl.logger.Debugw("mark image scan deployed for normal app, from cd auto or manual trigger", "executionHistory", executionHistory)
	var ids []int
	ids = append(ids, executionHistory.Id)

	ot, err := impl.imageScanDeployInfoRepository.FetchByAppIdAndEnvId(appId, envId, []string{security.ScanObjectType_APP})
	if err != nil && err != pg.ErrNoRows {
		return err
<<<<<<< HEAD
	} else if err == pg.ErrNoRows || ot == nil {
=======
	} else if err == pg.ErrNoRows && isScanEnabled {
>>>>>>> c41edcb6
		imageScanDeployInfo := &security.ImageScanDeployInfo{
			ImageScanExecutionHistoryId: ids,
			ScanObjectMetaId:            appId,
			ObjectType:                  security.ScanObjectType_APP,
			EnvId:                       envId,
			ClusterId:                   clusterId,
			AuditLog: sql.AuditLog{
				CreatedOn: time.Now(),
				CreatedBy: 1,
				UpdatedOn: time.Now(),
				UpdatedBy: 1,
			},
		}
		impl.logger.Debugw("mark image scan deployed for normal app, from cd auto or manual trigger", "imageScanDeployInfo", imageScanDeployInfo)
		err = impl.imageScanDeployInfoRepository.Save(imageScanDeployInfo)
		if err != nil {
			impl.logger.Errorw("error in creating deploy info", "err", err)
		}
	} else {
		// Updating Execution history for Latest Deployment to fetch out security Vulnerabilities for latest deployed info
		if isScanEnabled {
			ot.ImageScanExecutionHistoryId = ids
		} else {
			arr := []int{-1}
			ot.ImageScanExecutionHistoryId = arr
		}
		err = impl.imageScanDeployInfoRepository.Update(ot)
		if err != nil {
			impl.logger.Errorw("error in updating deploy info for latest deployed image", "err", err)
		}
	}
	return err
}

// FIXME tmp workaround
func (impl *AppServiceImpl) GetCmSecretNew(appId int, envId int, isJob bool) (*bean.ConfigMapJson, *bean.ConfigSecretJson, error) {
	var configMapJson string
	var secretDataJson string
	var configMapJsonApp string
	var secretDataJsonApp string
	var configMapJsonEnv string
	var secretDataJsonEnv string
	//var configMapJsonPipeline string
	//var secretDataJsonPipeline string

	configMapA, err := impl.configMapRepository.GetByAppIdAppLevel(appId)
	if err != nil && pg.ErrNoRows != err {
		return nil, nil, err
	}
	if configMapA != nil && configMapA.Id > 0 {
		configMapJsonApp = configMapA.ConfigMapData
		secretDataJsonApp = configMapA.SecretData
	}

	configMapE, err := impl.configMapRepository.GetByAppIdAndEnvIdEnvLevel(appId, envId)
	if err != nil && pg.ErrNoRows != err {
		return nil, nil, err
	}
	if configMapE != nil && configMapE.Id > 0 {
		configMapJsonEnv = configMapE.ConfigMapData
		secretDataJsonEnv = configMapE.SecretData
	}

	configMapJson, err = impl.mergeUtil.ConfigMapMerge(configMapJsonApp, configMapJsonEnv)
	if err != nil {
		return nil, nil, err
	}
	var chartMajorVersion int
	var chartMinorVersion int
	if !isJob {
		chart, err := impl.commonService.FetchLatestChart(appId, envId)
		if err != nil {
			return nil, nil, err
		}

		chartVersion := chart.ChartVersion
		chartMajorVersion, chartMinorVersion, err = util2.ExtractChartVersion(chartVersion)
		if err != nil {
			impl.logger.Errorw("chart version parsing", "err", err)
			return nil, nil, err
		}
	}
	secretDataJson, err = impl.mergeUtil.ConfigSecretMerge(secretDataJsonApp, secretDataJsonEnv, chartMajorVersion, chartMinorVersion, isJob)
	if err != nil {
		return nil, nil, err
	}
	configResponse := bean.ConfigMapJson{}
	if configMapJson != "" {
		err = json.Unmarshal([]byte(configMapJson), &configResponse)
		if err != nil {
			return nil, nil, err
		}
	}
	secretResponse := bean.ConfigSecretJson{}
	if configMapJson != "" {
		err = json.Unmarshal([]byte(secretDataJson), &secretResponse)
		if err != nil {
			return nil, nil, err
		}
	}
	return &configResponse, &secretResponse, nil
}

// depricated
// TODO remove this method
func (impl *AppServiceImpl) GetConfigMapAndSecretJson(appId int, envId int, pipelineId int) ([]byte, error) {
	var configMapJson string
	var secretDataJson string
	merged := []byte("{}")
	configMapA, err := impl.configMapRepository.GetByAppIdAppLevel(appId)
	if err != nil && pg.ErrNoRows != err {
		return []byte("{}"), err
	}
	if configMapA != nil && configMapA.Id > 0 {
		configMapJson = configMapA.ConfigMapData
		secretDataJson = configMapA.SecretData
		if configMapJson == "" {
			configMapJson = "{}"
		}
		if secretDataJson == "" {
			secretDataJson = "{}"
		}
		config, err := impl.mergeUtil.JsonPatch([]byte(configMapJson), []byte(secretDataJson))
		if err != nil {
			return []byte("{}"), err
		}
		merged, err = impl.mergeUtil.JsonPatch(merged, config)
		if err != nil {
			return []byte("{}"), err
		}
	}

	configMapE, err := impl.configMapRepository.GetByAppIdAndEnvIdEnvLevel(appId, envId)
	if err != nil && pg.ErrNoRows != err {
		return []byte("{}"), err
	}
	if configMapE != nil && configMapE.Id > 0 {
		configMapJson = configMapE.ConfigMapData
		secretDataJson = configMapE.SecretData
		if configMapJson == "" {
			configMapJson = "{}"
		}
		if secretDataJson == "" {
			secretDataJson = "{}"
		}
		config, err := impl.mergeUtil.JsonPatch([]byte(configMapJson), []byte(secretDataJson))
		if err != nil {
			return []byte("{}"), err
		}
		merged, err = impl.mergeUtil.JsonPatch(merged, config)
		if err != nil {
			return []byte("{}"), err
		}
	}

	return merged, nil
}

func (impl *AppServiceImpl) getConfigMapAndSecretJsonV2(appId int, envId int, pipelineId int, chartVersion string, deploymentWithConfig bean.DeploymentConfigurationType, wfrIdForDeploymentWithSpecificTrigger int) ([]byte, error) {

	var configMapJson string
	var secretDataJson string
	var configMapJsonApp string
	var secretDataJsonApp string
	var configMapJsonEnv string
	var secretDataJsonEnv string
	var err error
	//var configMapJsonPipeline string
	//var secretDataJsonPipeline string

	merged := []byte("{}")
	if deploymentWithConfig == bean.DEPLOYMENT_CONFIG_TYPE_LAST_SAVED {
		configMapA, err := impl.configMapRepository.GetByAppIdAppLevel(appId)
		if err != nil && pg.ErrNoRows != err {
			return []byte("{}"), err
		}
		if configMapA != nil && configMapA.Id > 0 {
			configMapJsonApp = configMapA.ConfigMapData
			secretDataJsonApp = configMapA.SecretData
		}
		configMapE, err := impl.configMapRepository.GetByAppIdAndEnvIdEnvLevel(appId, envId)
		if err != nil && pg.ErrNoRows != err {
			return []byte("{}"), err
		}
		if configMapE != nil && configMapE.Id > 0 {
			configMapJsonEnv = configMapE.ConfigMapData
			secretDataJsonEnv = configMapE.SecretData
		}
	} else if deploymentWithConfig == bean.DEPLOYMENT_CONFIG_TYPE_SPECIFIC_TRIGGER {
		//fetching history and setting envLevelConfig and not appLevelConfig because history already contains merged appLevel and envLevel configs
		configMapHistory, err := impl.configMapHistoryRepository.GetHistoryByPipelineIdAndWfrId(pipelineId, wfrIdForDeploymentWithSpecificTrigger, repository3.CONFIGMAP_TYPE)
		if err != nil {
			impl.logger.Errorw("error in getting config map history config by pipelineId and wfrId ", "err", err, "pipelineId", pipelineId, "wfrid", wfrIdForDeploymentWithSpecificTrigger)
			return []byte("{}"), err
		}
		configMapJsonEnv = configMapHistory.Data
		secretHistory, err := impl.configMapHistoryRepository.GetHistoryByPipelineIdAndWfrId(pipelineId, wfrIdForDeploymentWithSpecificTrigger, repository3.SECRET_TYPE)
		if err != nil {
			impl.logger.Errorw("error in getting config map history config by pipelineId and wfrId ", "err", err, "pipelineId", pipelineId, "wfrid", wfrIdForDeploymentWithSpecificTrigger)
			return []byte("{}"), err
		}
		secretDataJsonEnv = secretHistory.Data
	}
	configMapJson, err = impl.mergeUtil.ConfigMapMerge(configMapJsonApp, configMapJsonEnv)
	if err != nil {
		return []byte("{}"), err
	}
	chartMajorVersion, chartMinorVersion, err := util2.ExtractChartVersion(chartVersion)
	if err != nil {
		impl.logger.Errorw("chart version parsing", "err", err)
		return []byte("{}"), err
	}
	secretDataJson, err = impl.mergeUtil.ConfigSecretMerge(secretDataJsonApp, secretDataJsonEnv, chartMajorVersion, chartMinorVersion, false)
	if err != nil {
		return []byte("{}"), err
	}
	configResponseR := bean.ConfigMapRootJson{}
	configResponse := bean.ConfigMapJson{}
	if configMapJson != "" {
		err = json.Unmarshal([]byte(configMapJson), &configResponse)
		if err != nil {
			return []byte("{}"), err
		}
	}
	configResponseR.ConfigMapJson = configResponse
	secretResponseR := bean.ConfigSecretRootJson{}
	secretResponse := bean.ConfigSecretJson{}
	if configMapJson != "" {
		err = json.Unmarshal([]byte(secretDataJson), &secretResponse)
		if err != nil {
			return []byte("{}"), err
		}
	}
	secretResponseR.ConfigSecretJson = secretResponse

	configMapByte, err := json.Marshal(configResponseR)
	if err != nil {
		return []byte("{}"), err
	}
	secretDataByte, err := json.Marshal(secretResponseR)
	if err != nil {
		return []byte("{}"), err
	}

	merged, err = impl.mergeUtil.JsonPatch(configMapByte, secretDataByte)
	if err != nil {
		return []byte("{}"), err
	}
	return merged, nil
}

func (impl *AppServiceImpl) synchCD(pipeline *pipelineConfig.Pipeline, ctx context.Context,
	overrideRequest *bean.ValuesOverrideRequest, envOverride *chartConfig.EnvConfigOverride) {
	req := new(application2.ApplicationSyncRequest)
	pipelineName := pipeline.App.AppName + "-" + envOverride.Environment.Name
	req.Name = &pipelineName
	prune := true
	req.Prune = &prune
	if ctx == nil {
		impl.logger.Errorw("err in syncing ACD, ctx is NULL", "pipelineId", overrideRequest.PipelineId)
		return
	}
	if _, err := impl.acdClient.Sync(ctx, req); err != nil {
		impl.logger.Errorw("err in syncing ACD", "pipelineId", overrideRequest.PipelineId, "err", err)
	}
}

func (impl *AppServiceImpl) WriteCDTriggerEvent(overrideRequest *bean.ValuesOverrideRequest, artifact *repository.CiArtifact, releaseId, pipelineOverrideId int) {

	event := impl.eventFactory.Build(util.Trigger, &overrideRequest.PipelineId, overrideRequest.AppId, &overrideRequest.EnvId, util.CD)
	impl.logger.Debugw("event WriteCDTriggerEvent", "event", event)
	event = impl.eventFactory.BuildExtraCDData(event, nil, pipelineOverrideId, bean.CD_WORKFLOW_TYPE_DEPLOY)
	_, evtErr := impl.eventClient.WriteNotificationEvent(event)
	if evtErr != nil {
		impl.logger.Errorw("CD trigger event not sent", "error", evtErr)
	}
	deploymentEvent := DeploymentEvent{
		ApplicationId:      overrideRequest.AppId,
		EnvironmentId:      overrideRequest.EnvId, //check for production Environment
		ReleaseId:          releaseId,
		PipelineOverrideId: pipelineOverrideId,
		TriggerTime:        time.Now(),
		CiArtifactId:       overrideRequest.CiArtifactId,
	}
	ciPipelineMaterials, err := impl.ciPipelineMaterialRepository.GetByPipelineId(artifact.PipelineId)
	if err != nil {
		impl.logger.Errorw("error in ")
	}
	materialInfoMap, mErr := artifact.ParseMaterialInfo()
	if mErr != nil {
		impl.logger.Errorw("material info map error", mErr)
		return
	}
	for _, ciPipelineMaterial := range ciPipelineMaterials {
		hash := materialInfoMap[ciPipelineMaterial.GitMaterial.Url]
		pipelineMaterialInfo := &PipelineMaterialInfo{PipelineMaterialId: ciPipelineMaterial.Id, CommitHash: hash}
		deploymentEvent.PipelineMaterials = append(deploymentEvent.PipelineMaterials, pipelineMaterialInfo)
	}
	impl.logger.Infow("triggering deployment event", "event", deploymentEvent)
	err = impl.eventClient.WriteNatsEvent(pubsub.CD_SUCCESS, deploymentEvent)
	if err != nil {
		impl.logger.Errorw("error in writing cd trigger event", "err", err)
	}
}

type DeploymentEvent struct {
	ApplicationId      int
	EnvironmentId      int
	ReleaseId          int
	PipelineOverrideId int
	TriggerTime        time.Time
	PipelineMaterials  []*PipelineMaterialInfo
	CiArtifactId       int
}
type PipelineMaterialInfo struct {
	PipelineMaterialId int
	CommitHash         string
}

func buildCDTriggerEvent(impl *AppServiceImpl, overrideRequest *bean.ValuesOverrideRequest, pipeline *pipelineConfig.Pipeline,
	envOverride *chartConfig.EnvConfigOverride, materialInfo map[string]string, artifact *repository.CiArtifact) client.Event {
	event := impl.eventFactory.Build(util.Trigger, &pipeline.Id, pipeline.AppId, &pipeline.EnvironmentId, util.CD)
	return event
}

func (impl *AppServiceImpl) BuildPayload(overrideRequest *bean.ValuesOverrideRequest, pipeline *pipelineConfig.Pipeline,
	envOverride *chartConfig.EnvConfigOverride, materialInfo map[string]string, artifact *repository.CiArtifact) *client.Payload {
	payload := &client.Payload{}
	payload.AppName = pipeline.App.AppName
	payload.PipelineName = pipeline.Name
	payload.EnvName = envOverride.Environment.Name

	var revision string
	for _, v := range materialInfo {
		revision = v
		break
	}
	payload.Source = url.PathEscape(revision)
	payload.DockerImageUrl = artifact.Image
	return payload
}

type ReleaseAttributes struct {
	Name           string
	Tag            string
	PipelineName   string
	ReleaseVersion string
	DeploymentType string
	App            string
	Env            string
	AppMetrics     *bool
}

func (impl *AppServiceImpl) getReleaseOverride(envOverride *chartConfig.EnvConfigOverride, overrideRequest *bean.ValuesOverrideRequest, artifact *repository.CiArtifact, pipelineOverride *chartConfig.PipelineOverride, strategy *chartConfig.PipelineStrategy, appMetrics *bool) (releaseOverride string, err error) {

	artifactImage := artifact.Image
	imageTag := strings.Split(artifactImage, ":")

	imageTagLen := len(imageTag)

	imageName := ""

	for i := 0; i < imageTagLen-1; i++ {
		if i != imageTagLen-2 {
			imageName = imageName + imageTag[i] + ":"
		} else {
			imageName = imageName + imageTag[i]
		}
	}

	appId := strconv.Itoa(overrideRequest.AppId)
	envId := strconv.Itoa(overrideRequest.EnvId)

	deploymentStrategy := ""
	if strategy != nil {
		deploymentStrategy = string(strategy.Strategy)
	}
	releaseAttribute := ReleaseAttributes{
		Name:           imageName,
		Tag:            imageTag[imageTagLen-1],
		PipelineName:   overrideRequest.PipelineName,
		ReleaseVersion: strconv.Itoa(pipelineOverride.PipelineReleaseCounter),
		DeploymentType: deploymentStrategy,
		App:            appId,
		Env:            envId,
		AppMetrics:     appMetrics,
	}
	override, err := util2.Tprintf(envOverride.Chart.ImageDescriptorTemplate, releaseAttribute)
	if err != nil {
		return "", &ApiError{InternalMessage: "unable to render ImageDescriptorTemplate"}
	}
	if overrideRequest.AdditionalOverride != nil {
		userOverride, err := overrideRequest.AdditionalOverride.MarshalJSON()
		if err != nil {
			return "", err
		}
		data, err := impl.mergeUtil.JsonPatch(userOverride, []byte(override))
		if err != nil {
			return "", err
		}
		override = string(data)
	}
	return override, nil
}

func (impl *AppServiceImpl) mergeOverrideValues(envOverride *chartConfig.EnvConfigOverride,
	dbMigrationOverride []byte,
	releaseOverrideJson string,
	configMapJson []byte,
	appLabelJsonByte []byte,
	strategy *chartConfig.PipelineStrategy,
) (mergedValues []byte, err error) {

	//merge three values on the fly
	//ordering is important here
	//global < environment < db< release
	var merged []byte
	if !envOverride.IsOverride {
		merged, err = impl.mergeUtil.JsonPatch([]byte("{}"), []byte(envOverride.Chart.ResolvedGlobalOverride))
		if err != nil {
			return nil, err
		}
	} else {
		merged, err = impl.mergeUtil.JsonPatch([]byte("{}"), []byte(envOverride.ResolvedEnvOverrideValues))
		if err != nil {
			return nil, err
		}
	}
	if strategy != nil && len(strategy.Config) > 0 {
		merged, err = impl.mergeUtil.JsonPatch(merged, []byte(strategy.Config))
		if err != nil {
			return nil, err
		}
	}
	merged, err = impl.mergeUtil.JsonPatch(merged, dbMigrationOverride)
	if err != nil {
		return nil, err
	}
	merged, err = impl.mergeUtil.JsonPatch(merged, []byte(releaseOverrideJson))
	if err != nil {
		return nil, err
	}
	if configMapJson != nil {
		merged, err = impl.mergeUtil.JsonPatch(merged, configMapJson)
		if err != nil {
			return nil, err
		}
	}
	if appLabelJsonByte != nil {
		merged, err = impl.mergeUtil.JsonPatch(merged, appLabelJsonByte)
		if err != nil {
			return nil, err
		}
	}
	return merged, nil
}

func (impl *AppServiceImpl) mergeAndSave(envOverride *chartConfig.EnvConfigOverride,
	overrideRequest *bean.ValuesOverrideRequest,
	dbMigrationOverride []byte,
	artifact *repository.CiArtifact,
	pipeline *pipelineConfig.Pipeline, configMapJson, appLabelJsonByte []byte, strategy *chartConfig.PipelineStrategy, ctx context.Context,
	triggeredAt time.Time, deployedBy int32, appMetrics *bool) (releaseId int, overrideId int, mergedValues string, err error) {

	//register release , obtain release id TODO: populate releaseId to template
	override, err := impl.savePipelineOverride(overrideRequest, envOverride.Id, triggeredAt)
	if err != nil {
		return 0, 0, "", err
	}
	//TODO: check status and apply lock
	overrideJson, err := impl.getReleaseOverride(envOverride, overrideRequest, artifact, override, strategy, appMetrics)
	if err != nil {
		return 0, 0, "", err
	}

	//merge three values on the fly
	//ordering is important here
	//global < environment < db< release
	var merged []byte
	if !envOverride.IsOverride {
		merged, err = impl.mergeUtil.JsonPatch([]byte("{}"), []byte(envOverride.Chart.GlobalOverride))
		if err != nil {
			return 0, 0, "", err
		}
	} else {
		merged, err = impl.mergeUtil.JsonPatch([]byte("{}"), []byte(envOverride.EnvOverrideValues))
		if err != nil {
			return 0, 0, "", err
		}
	}

	//pipeline override here comes from pipeline strategy table
	if strategy != nil && len(strategy.Config) > 0 {
		merged, err = impl.mergeUtil.JsonPatch(merged, []byte(strategy.Config))
		if err != nil {
			return 0, 0, "", err
		}
	}
	merged, err = impl.mergeUtil.JsonPatch(merged, dbMigrationOverride)
	if err != nil {
		return 0, 0, "", err
	}
	merged, err = impl.mergeUtil.JsonPatch(merged, []byte(overrideJson))
	if err != nil {
		return 0, 0, "", err
	}

	if configMapJson != nil {
		merged, err = impl.mergeUtil.JsonPatch(merged, configMapJson)
		if err != nil {
			return 0, 0, "", err
		}
	}

	if appLabelJsonByte != nil {
		merged, err = impl.mergeUtil.JsonPatch(merged, appLabelJsonByte)
		if err != nil {
			return 0, 0, "", err
		}
	}

	appName := fmt.Sprintf("%s-%s", pipeline.App.AppName, envOverride.Environment.Name)
	merged = impl.autoscalingCheckBeforeTrigger(ctx, appName, envOverride.Namespace, merged, overrideRequest)

	_, span := otel.Tracer("orchestrator").Start(ctx, "dockerRegistryIpsConfigService.HandleImagePullSecretOnApplicationDeployment")
	// handle image pull secret if access given
	merged, err = impl.dockerRegistryIpsConfigService.HandleImagePullSecretOnApplicationDeployment(envOverride.Environment, pipeline.CiPipelineId, merged)
	span.End()
	if err != nil {
		return 0, 0, "", err
	}

	commitHash := ""
	commitTime := time.Time{}
	if IsAcdApp(pipeline.DeploymentAppType) {
		chartRepoName := impl.chartTemplateService.GetGitOpsRepoNameFromUrl(envOverride.Chart.GitRepoUrl)
		_, span = otel.Tracer("orchestrator").Start(ctx, "chartTemplateService.GetUserEmailIdAndNameForGitOpsCommit")
		//getting username & emailId for commit author data
		userEmailId, userName := impl.chartTemplateService.GetUserEmailIdAndNameForGitOpsCommit(overrideRequest.UserId)
		span.End()
		chartGitAttr := &ChartConfig{
			FileName:       fmt.Sprintf("_%d-values.yaml", envOverride.TargetEnvironment),
			FileContent:    string(merged),
			ChartName:      envOverride.Chart.ChartName,
			ChartLocation:  envOverride.Chart.ChartLocation,
			ChartRepoName:  chartRepoName,
			ReleaseMessage: fmt.Sprintf("release-%d-env-%d ", override.Id, envOverride.TargetEnvironment),
			UserName:       userName,
			UserEmailId:    userEmailId,
		}
		gitOpsConfigBitbucket, err := impl.gitOpsConfigRepository.GetGitOpsConfigByProvider(BITBUCKET_PROVIDER)
		if err != nil {
			if err == pg.ErrNoRows {
				gitOpsConfigBitbucket.BitBucketWorkspaceId = ""
			} else {
				return 0, 0, "", err
			}
		}
		gitOpsConfig := &bean.GitOpsConfigDto{BitBucketWorkspaceId: gitOpsConfigBitbucket.BitBucketWorkspaceId}
		_, span = otel.Tracer("orchestrator").Start(ctx, "gitFactory.Client.CommitValues")
		commitHash, commitTime, err = impl.gitFactory.Client.CommitValues(chartGitAttr, gitOpsConfig)
		span.End()
		if err != nil {
			impl.logger.Errorw("error in git commit", "err", err)
			return 0, 0, "", err
		}
	}
	if commitTime.IsZero() {
		commitTime = time.Now()
	}
	pipelineOverride := &chartConfig.PipelineOverride{
		Id:                     override.Id,
		GitHash:                commitHash,
		CommitTime:             commitTime,
		EnvConfigOverrideId:    envOverride.Id,
		PipelineOverrideValues: overrideJson,
		PipelineId:             overrideRequest.PipelineId,
		CiArtifactId:           overrideRequest.CiArtifactId,
		PipelineMergedValues:   string(merged),
		AuditLog:               sql.AuditLog{UpdatedOn: triggeredAt, UpdatedBy: deployedBy},
	}
	_, span = otel.Tracer("orchestrator").Start(ctx, "pipelineOverrideRepository.Update")
	err = impl.pipelineOverrideRepository.Update(pipelineOverride)
	span.End()
	if err != nil {
		return 0, 0, "", err
	}
	mergedValues = string(merged)
	return override.PipelineReleaseCounter, override.Id, mergedValues, nil
}

func (impl *AppServiceImpl) savePipelineOverride(overrideRequest *bean.ValuesOverrideRequest, envOverrideId int, triggeredAt time.Time) (override *chartConfig.PipelineOverride, err error) {
	currentReleaseNo, err := impl.pipelineOverrideRepository.GetCurrentPipelineReleaseCounter(overrideRequest.PipelineId)
	if err != nil {
		return nil, err
	}
	po := &chartConfig.PipelineOverride{
		EnvConfigOverrideId:    envOverrideId,
		Status:                 models.CHARTSTATUS_NEW,
		PipelineId:             overrideRequest.PipelineId,
		CiArtifactId:           overrideRequest.CiArtifactId,
		PipelineReleaseCounter: currentReleaseNo + 1,
		CdWorkflowId:           overrideRequest.CdWorkflowId,
		AuditLog:               sql.AuditLog{CreatedBy: overrideRequest.UserId, CreatedOn: triggeredAt, UpdatedOn: triggeredAt, UpdatedBy: overrideRequest.UserId},
		DeploymentType:         overrideRequest.DeploymentType,
	}

	err = impl.pipelineOverrideRepository.Save(po)
	if err != nil {
		return nil, err
	}
	err = impl.checkAndFixDuplicateReleaseNo(po)
	if err != nil {
		impl.logger.Errorw("error in checking release no duplicacy", "pipeline", po, "err", err)
		return nil, err
	}
	return po, nil
}

func (impl *AppServiceImpl) checkAndFixDuplicateReleaseNo(override *chartConfig.PipelineOverride) error {

	uniqueVerified := false
	retryCount := 0

	for !uniqueVerified && retryCount < 5 {
		retryCount = retryCount + 1
		overrides, err := impl.pipelineOverrideRepository.GetByPipelineIdAndReleaseNo(override.PipelineId, override.PipelineReleaseCounter)
		if err != nil {
			return err
		}
		if overrides[0].Id == override.Id {
			uniqueVerified = true
		} else {
			//duplicate might be due to concurrency, lets fix it
			currentReleaseNo, err := impl.pipelineOverrideRepository.GetCurrentPipelineReleaseCounter(override.PipelineId)
			if err != nil {
				return err
			}
			override.PipelineReleaseCounter = currentReleaseNo + 1
			err = impl.pipelineOverrideRepository.Save(override)
			if err != nil {
				return err
			}
		}
	}
	if !uniqueVerified {
		return fmt.Errorf("duplicate verification retry count exide max overrideId: %d ,count: %d", override.Id, retryCount)
	}
	return nil
}

func (impl *AppServiceImpl) updateArgoPipeline(appId int, pipelineName string, envOverride *chartConfig.EnvConfigOverride, ctx context.Context) (bool, error) {
	//repo has been registered while helm create
	if ctx == nil {
		impl.logger.Errorw("err in syncing ACD, ctx is NULL", "pipelineName", pipelineName)
		return false, nil
	}
	app, err := impl.appRepository.FindById(appId)
	if err != nil {
		impl.logger.Errorw("no app found ", "err", err)
		return false, err
	}
	envModel, err := impl.envRepository.FindById(envOverride.TargetEnvironment)
	if err != nil {
		return false, err
	}
	argoAppName := fmt.Sprintf("%s-%s", app.AppName, envModel.Name)
	impl.logger.Infow("received payload, updateArgoPipeline", "appId", appId, "pipelineName", pipelineName, "envId", envOverride.TargetEnvironment, "argoAppName", argoAppName, "context", ctx)
	application, err := impl.acdClient.Get(ctx, &application2.ApplicationQuery{Name: &argoAppName})
	if err != nil {
		impl.logger.Errorw("no argo app exists", "app", argoAppName, "pipeline", pipelineName)
		return false, err
	}
	//if status, ok:=status.FromError(err);ok{
	appStatus, _ := status.FromError(err)

	if appStatus.Code() == codes.OK {
		impl.logger.Debugw("argo app exists", "app", argoAppName, "pipeline", pipelineName)
		if application.Spec.Source.Path != envOverride.Chart.ChartLocation || application.Spec.Source.TargetRevision != "master" {
			patchReq := v1alpha1.Application{Spec: v1alpha1.ApplicationSpec{Source: v1alpha1.ApplicationSource{Path: envOverride.Chart.ChartLocation, RepoURL: envOverride.Chart.GitRepoUrl, TargetRevision: "master"}}}
			reqbyte, err := json.Marshal(patchReq)
			if err != nil {
				impl.logger.Errorw("error in creating patch", "err", err)
			}
			reqString := string(reqbyte)
			patchType := "merge"
			_, err = impl.acdClient.Patch(ctx, &application2.ApplicationPatchRequest{Patch: &reqString, Name: &argoAppName, PatchType: &patchType})
			if err != nil {
				impl.logger.Errorw("error in creating argo pipeline ", "name", pipelineName, "patch", string(reqbyte), "err", err)
				return false, err
			}
			impl.logger.Debugw("pipeline update req ", "res", patchReq)
		} else {
			impl.logger.Debug("pipeline no need to update ")
		}
		return true, nil
	} else if appStatus.Code() == codes.NotFound {
		impl.logger.Errorw("argo app not found", "app", argoAppName, "pipeline", pipelineName)
		return false, nil
	} else {
		impl.logger.Errorw("err in checking application on gocd", "err", err, "pipeline", pipelineName)
		return false, err
	}
}

func (impl *AppServiceImpl) UpdateInstalledAppVersionHistoryByACDObject(app *v1alpha1.Application, installedAppVersionHistoryId int, updateTimedOutStatus bool) error {
	installedAppVersionHistory, err := impl.installedAppVersionHistoryRepository.GetInstalledAppVersionHistory(installedAppVersionHistoryId)
	if err != nil {
		impl.logger.Errorw("error on update installedAppVersionHistory, fetch failed for runner type", "installedAppVersionHistory", installedAppVersionHistoryId, "app", app, "err", err)
		return err
	}
	if updateTimedOutStatus {
		installedAppVersionHistory.Status = pipelineConfig.WorkflowTimedOut
	} else {
		if app.Status.Health.Status == health.HealthStatusHealthy {
			installedAppVersionHistory.Status = pipelineConfig.WorkflowSucceeded
			installedAppVersionHistory.FinishedOn = time.Now()
		} else {
			installedAppVersionHistory.Status = pipelineConfig.WorkflowInProgress
		}
	}
	installedAppVersionHistory.UpdatedBy = 1
	installedAppVersionHistory.UpdatedOn = time.Now()
	_, err = impl.installedAppVersionHistoryRepository.UpdateInstalledAppVersionHistory(installedAppVersionHistory, nil)
	if err != nil {
		impl.logger.Errorw("error on update installedAppVersionHistory", "installedAppVersionHistoryId", installedAppVersionHistoryId, "app", app, "err", err)
		return err
	}
	return nil
}

func (impl *AppServiceImpl) UpdateCdWorkflowRunnerByACDObject(app *v1alpha1.Application, cdWfrId int, updateTimedOutStatus bool) error {
	wfr, err := impl.cdWorkflowRepository.FindWorkflowRunnerById(cdWfrId)
	if err != nil {
		impl.logger.Errorw("error on update cd workflow runner, fetch failed for runner type", "wfr", wfr, "app", app, "err", err)
		return err
	}
	if updateTimedOutStatus {
		wfr.Status = pipelineConfig.WorkflowTimedOut
	} else {
		if app.Status.Health.Status == health.HealthStatusHealthy {
			wfr.Status = pipelineConfig.WorkflowSucceeded
			wfr.FinishedOn = time.Now()
		} else {
			wfr.Status = pipelineConfig.WorkflowInProgress
		}
	}
	wfr.UpdatedBy = 1
	wfr.UpdatedOn = time.Now()
	err = impl.cdWorkflowRepository.UpdateWorkFlowRunner(wfr)
	if err != nil {
		impl.logger.Errorw("error on update cd workflow runner", "wfr", wfr, "app", app, "err", err)
		return err
	}
	cdMetrics := util2.CDMetrics{
		AppName:         wfr.CdWorkflow.Pipeline.DeploymentAppName,
		Status:          wfr.Status,
		DeploymentType:  wfr.CdWorkflow.Pipeline.DeploymentAppType,
		EnvironmentName: wfr.CdWorkflow.Pipeline.Environment.Name,
		Time:            time.Since(wfr.StartedOn).Seconds() - time.Since(wfr.FinishedOn).Seconds(),
	}
	util2.TriggerCDMetrics(cdMetrics, impl.appStatusConfig.ExposeCDMetrics)
	return nil
}

const kedaAutoscaling = "kedaAutoscaling"
const HorizontalPodAutoscaler = "HorizontalPodAutoscaler"
const fullnameOverride = "fullnameOverride"
const nameOverride = "nameOverride"
const enabled = "enabled"
const replicaCount = "replicaCount"

func (impl *AppServiceImpl) getAutoScalingReplicaCount(templateMap map[string]interface{}, appName string) *util2.HpaResourceRequest {
	hasOverride := false
	if _, ok := templateMap[fullnameOverride]; ok {
		appNameOverride := templateMap[fullnameOverride].(string)
		if len(appNameOverride) > 0 {
			appName = appNameOverride
			hasOverride = true
		}
	}
	if !hasOverride {
		if _, ok := templateMap[nameOverride]; ok {
			nameOverride := templateMap[nameOverride].(string)
			if len(nameOverride) > 0 {
				appName = fmt.Sprintf("%s-%s", appName, nameOverride)
			}
		}
	}
	hpaResourceRequest := &util2.HpaResourceRequest{}
	hpaResourceRequest.Version = ""
	hpaResourceRequest.Group = autoscaling.ServiceName
	hpaResourceRequest.Kind = HorizontalPodAutoscaler
	impl.logger.Infow("getAutoScalingReplicaCount", "hpaResourceRequest", hpaResourceRequest)
	if _, ok := templateMap[kedaAutoscaling]; ok {
		as := templateMap[kedaAutoscaling]
		asd := as.(map[string]interface{})
		if _, ok := asd[enabled]; ok {
			impl.logger.Infow("getAutoScalingReplicaCount", "hpaResourceRequest", hpaResourceRequest)
			enable := asd[enabled].(bool)
			if enable {
				hpaResourceRequest.IsEnable = enable
				hpaResourceRequest.ReqReplicaCount = templateMap[replicaCount].(float64)
				hpaResourceRequest.ReqMaxReplicas = asd["maxReplicaCount"].(float64)
				hpaResourceRequest.ReqMinReplicas = asd["minReplicaCount"].(float64)
				hpaResourceRequest.ResourceName = fmt.Sprintf("%s-%s-%s", "keda-hpa", appName, "keda")
				impl.logger.Infow("getAutoScalingReplicaCount", "hpaResourceRequest", hpaResourceRequest)
				return hpaResourceRequest
			}
		}
	}

	if _, ok := templateMap[autoscaling.ServiceName]; ok {
		as := templateMap[autoscaling.ServiceName]
		asd := as.(map[string]interface{})
		if _, ok := asd[enabled]; ok {
			enable := asd[enabled].(bool)
			if enable {
				hpaResourceRequest.IsEnable = asd[enabled].(bool)
				hpaResourceRequest.ReqReplicaCount = templateMap[replicaCount].(float64)
				hpaResourceRequest.ReqMaxReplicas = asd["MaxReplicas"].(float64)
				hpaResourceRequest.ReqMinReplicas = asd["MinReplicas"].(float64)
				hpaResourceRequest.ResourceName = fmt.Sprintf("%s-%s", appName, "hpa")
				return hpaResourceRequest
			}
		}
	}
	return hpaResourceRequest

}

func (impl *AppServiceImpl) autoscalingCheckBeforeTrigger(ctx context.Context, appName string, namespace string, merged []byte, overrideRequest *bean.ValuesOverrideRequest) []byte {
	//pipeline := overrideRequest.Pipeline
	var appId = overrideRequest.AppId
	pipelineId := overrideRequest.PipelineId
	var appDeploymentType = overrideRequest.DeploymentAppType
	var clusterId = overrideRequest.ClusterId
	deploymentType := overrideRequest.DeploymentType
	templateMap := make(map[string]interface{})
	err := json.Unmarshal(merged, &templateMap)
	if err != nil {
		return merged
	}

	hpaResourceRequest := impl.getAutoScalingReplicaCount(templateMap, appName)
	impl.logger.Debugw("autoscalingCheckBeforeTrigger", "hpaResourceRequest", hpaResourceRequest)
	if hpaResourceRequest.IsEnable {
		resourceManifest := make(map[string]interface{})
		if IsAcdApp(appDeploymentType) {
			query := &application2.ApplicationResourceRequest{
				Name:         &appName,
				Version:      &hpaResourceRequest.Version,
				Group:        &hpaResourceRequest.Group,
				Kind:         &hpaResourceRequest.Kind,
				ResourceName: &hpaResourceRequest.ResourceName,
				Namespace:    &namespace,
			}
			recv, err := impl.acdClient.GetResource(ctx, query)
			impl.logger.Debugw("resource manifest get replica count", "response", recv)
			if err != nil {
				impl.logger.Errorw("ACD Get Resource API Failed", "err", err)
				middleware.AcdGetResourceCounter.WithLabelValues(strconv.Itoa(appId), namespace, appName).Inc()
				return merged
			}
			if recv != nil && len(*recv.Manifest) > 0 {
				err := json.Unmarshal([]byte(*recv.Manifest), &resourceManifest)
				if err != nil {
					impl.logger.Errorw("unmarshal failed for hpa check", "err", err)
					return merged
				}
			}
		} else {
			version := "v2beta2"
			k8sResource, err := impl.K8sCommonService.GetResource(ctx, &k8s.ResourceRequestBean{ClusterId: clusterId,
				K8sRequest: &K8sRequestBean{ResourceIdentifier: ResourceIdentifier{Name: hpaResourceRequest.ResourceName,
					Namespace: namespace, GroupVersionKind: schema.GroupVersionKind{Group: hpaResourceRequest.Group, Kind: hpaResourceRequest.Kind, Version: version}}}})
			if err != nil {
				impl.logger.Errorw("error occurred while fetching resource for app", "resourceName", hpaResourceRequest.ResourceName, "err", err)
				return merged
			}
			resourceManifest = k8sResource.Manifest.Object
		}
		if len(resourceManifest) > 0 {
			statusMap := resourceManifest["status"].(map[string]interface{})
			currentReplicaVal := statusMap["currentReplicas"]
			currentReplicaCount, err := util2.ParseFloatNumber(currentReplicaVal)
			if err != nil {
				impl.logger.Errorw("error occurred while parsing replica count", "currentReplicas", currentReplicaVal, "err", err)
				return merged
			}

			reqReplicaCount := impl.fetchRequiredReplicaCount(currentReplicaCount, hpaResourceRequest.ReqMaxReplicas, hpaResourceRequest.ReqMinReplicas)
			templateMap["replicaCount"] = reqReplicaCount
			merged, err = json.Marshal(&templateMap)
			if err != nil {
				impl.logger.Errorw("marshaling failed for hpa check", "err", err)
				return merged
			}
		}
	} else {
		impl.logger.Errorw("autoscaling is not enabled", "pipelineId", pipelineId)
	}

	//check for custom chart support
	if autoscalingEnabledPath, ok := templateMap[bean2.CustomAutoScalingEnabledPathKey]; ok {
		if deploymentType == models.DEPLOYMENTTYPE_STOP {
			merged, err = impl.setScalingValues(templateMap, bean2.CustomAutoScalingEnabledPathKey, merged, false)
			if err != nil {
				return merged
			}
			merged, err = impl.setScalingValues(templateMap, bean2.CustomAutoscalingReplicaCountPathKey, merged, 0)
			if err != nil {
				return merged
			}
		} else {
			autoscalingEnabled := false
			autoscalingEnabledValue := gjson.Get(string(merged), autoscalingEnabledPath.(string)).Value()
			if val, ok := autoscalingEnabledValue.(bool); ok {
				autoscalingEnabled = val
			}
			if autoscalingEnabled {
				// extract replica count, min, max and check for required value
				replicaCount, err := impl.getReplicaCountFromCustomChart(templateMap, merged)
				if err != nil {
					return merged
				}
				merged, err = impl.setScalingValues(templateMap, bean2.CustomAutoscalingReplicaCountPathKey, merged, replicaCount)
				if err != nil {
					return merged
				}
			}
		}
	}

	return merged
}

func (impl *AppServiceImpl) getReplicaCountFromCustomChart(templateMap map[string]interface{}, merged []byte) (float64, error) {
	autoscalingMinVal, err := impl.extractParamValue(templateMap, bean2.CustomAutoscalingMinPathKey, merged)
	if err != nil {
		return 0, err
	}
	autoscalingMaxVal, err := impl.extractParamValue(templateMap, bean2.CustomAutoscalingMaxPathKey, merged)
	if err != nil {
		return 0, err
	}
	autoscalingReplicaCountVal, err := impl.extractParamValue(templateMap, bean2.CustomAutoscalingReplicaCountPathKey, merged)
	if err != nil {
		return 0, err
	}
	return impl.fetchRequiredReplicaCount(autoscalingReplicaCountVal, autoscalingMaxVal, autoscalingMinVal), nil
}

func (impl *AppServiceImpl) extractParamValue(inputMap map[string]interface{}, key string, merged []byte) (float64, error) {
	if _, ok := inputMap[key]; !ok {
		return 0, errors.New("empty-val-err")
	}
	floatNumber, err := util2.ParseFloatNumber(gjson.Get(string(merged), inputMap[key].(string)).Value())
	if err != nil {
		impl.logger.Errorw("error occurred while parsing float number", "key", key, "err", err)
	}
	return floatNumber, err
}

func (impl *AppServiceImpl) setScalingValues(templateMap map[string]interface{}, customScalingKey string, merged []byte, value interface{}) ([]byte, error) {
	autoscalingJsonPath := templateMap[customScalingKey]
	autoscalingJsonPathKey := autoscalingJsonPath.(string)
	mergedRes, err := sjson.Set(string(merged), autoscalingJsonPathKey, value)
	if err != nil {
		impl.logger.Errorw("error occurred while setting autoscaling key", "JsonPathKey", autoscalingJsonPathKey, "err", err)
		return []byte{}, err
	}
	return []byte(mergedRes), nil
}

func (impl *AppServiceImpl) fetchRequiredReplicaCount(currentReplicaCount float64, reqMaxReplicas float64, reqMinReplicas float64) float64 {
	var reqReplicaCount float64
	if currentReplicaCount <= reqMaxReplicas && currentReplicaCount >= reqMinReplicas {
		reqReplicaCount = currentReplicaCount
	} else if currentReplicaCount > reqMaxReplicas {
		reqReplicaCount = reqMaxReplicas
	} else if currentReplicaCount < reqMinReplicas {
		reqReplicaCount = reqMinReplicas
	}
	return reqReplicaCount
}

func (impl *AppServiceImpl) CreateHistoriesForDeploymentTrigger(pipeline *pipelineConfig.Pipeline, strategy *chartConfig.PipelineStrategy, envOverride *chartConfig.EnvConfigOverride, deployedOn time.Time, deployedBy int32) error {
	//creating history for deployment template
	deploymentTemplateHistory, err := impl.deploymentTemplateHistoryService.CreateDeploymentTemplateHistoryForDeploymentTrigger(pipeline, envOverride, envOverride.Chart.ImageDescriptorTemplate, deployedOn, deployedBy)
	if err != nil {
		impl.logger.Errorw("error in creating deployment template history for deployment trigger", "err", err)
		return err
	}
	err = impl.configMapHistoryService.CreateCMCSHistoryForDeploymentTrigger(pipeline, deployedOn, deployedBy)
	if err != nil {
		impl.logger.Errorw("error in creating CM/CS history for deployment trigger", "err", err)
		return err
	}
	if strategy != nil {
		err = impl.pipelineStrategyHistoryService.CreateStrategyHistoryForDeploymentTrigger(strategy, deployedOn, deployedBy, pipeline.TriggerType)
		if err != nil {
			impl.logger.Errorw("error in creating strategy history for deployment trigger", "err", err)
			return err
		}
	}
	//VARIABLE_SNAPSHOT_SAVE
	if envOverride.VariableSnapshot != nil && len(envOverride.VariableSnapshot) > 0 {
		variableMapBytes, _ := json.Marshal(envOverride.VariableSnapshot)
		variableSnapshotHistory := &repository6.VariableSnapshotHistoryBean{
			VariableSnapshot: variableMapBytes,
			HistoryReference: repository6.HistoryReference{
				HistoryReferenceId:   deploymentTemplateHistory.Id,
				HistoryReferenceType: repository6.HistoryReferenceTypeDeploymentTemplate,
			},
		}
		err = impl.variableSnapshotHistoryService.SaveVariableHistoriesForTrigger([]*repository6.VariableSnapshotHistoryBean{variableSnapshotHistory}, deployedBy)
		if err != nil {
			return err
		}
	}
	return nil
}

func (impl *AppServiceImpl) updatePipeline(pipeline *pipelineConfig.Pipeline, userId int32) (bool, error) {
	err := impl.pipelineRepository.SetDeploymentAppCreatedInPipeline(true, pipeline.Id, userId)
	if err != nil {
		impl.logger.Errorw("error on updating cd pipeline for setting deployment app created", "err", err)
		return false, err
	}
	return true, nil
}

func (impl *AppServiceImpl) createHelmAppForCdPipeline(overrideRequest *bean.ValuesOverrideRequest, valuesOverrideResponse *ValuesOverrideResponse, triggeredAt time.Time, ctx context.Context) (bool, error) {

	pipeline := valuesOverrideResponse.Pipeline
	envOverride := valuesOverrideResponse.EnvOverride
	mergeAndSave := valuesOverrideResponse.MergedValues

	chartMetaData := &chart2.Metadata{
		Name:    pipeline.App.AppName,
		Version: envOverride.Chart.ChartVersion,
	}
	referenceTemplatePath := path.Join(string(impl.refChartDir), envOverride.Chart.ReferenceTemplate)

	if IsHelmApp(pipeline.DeploymentAppType) {
		referenceChartByte := envOverride.Chart.ReferenceChart
		// here updating reference chart into database.
		if len(envOverride.Chart.ReferenceChart) == 0 {
			refChartByte, err := impl.chartTemplateService.GetByteArrayRefChart(chartMetaData, referenceTemplatePath)
			if err != nil {
				impl.logger.Errorw("ref chart commit error on cd trigger", "err", err, "req", overrideRequest)
				return false, err
			}
			ch := envOverride.Chart
			ch.ReferenceChart = refChartByte
			ch.UpdatedOn = time.Now()
			ch.UpdatedBy = overrideRequest.UserId
			err = impl.chartRepository.Update(ch)
			if err != nil {
				impl.logger.Errorw("chart update error", "err", err, "req", overrideRequest)
				return false, err
			}
			referenceChartByte = refChartByte
		}

		releaseName := pipeline.DeploymentAppName
		bearerToken := envOverride.Environment.Cluster.Config[BearerToken]

		releaseIdentifier := &client2.ReleaseIdentifier{
			ReleaseName:      releaseName,
			ReleaseNamespace: envOverride.Namespace,
			ClusterConfig: &client2.ClusterConfig{
				ClusterName:  envOverride.Environment.Cluster.ClusterName,
				Token:        bearerToken,
				ApiServerUrl: envOverride.Environment.Cluster.ServerUrl,
			},
		}

		if pipeline.DeploymentAppCreated {
			req := &client2.UpgradeReleaseRequest{
				ReleaseIdentifier: releaseIdentifier,
				ValuesYaml:        mergeAndSave,
				HistoryMax:        impl.helmAppService.GetRevisionHistoryMaxValue(client2.SOURCE_DEVTRON_APP),
				ChartContent:      &client2.ChartContent{Content: referenceChartByte},
			}

			updateApplicationResponse, err := impl.helmAppClient.UpdateApplication(ctx, req)

			// For cases where helm release was not found but db flag for deployment app created was true
			if err != nil && strings.Contains(err.Error(), "release: not found") {

				// retry install
				_, err = impl.helmInstallReleaseWithCustomChart(ctx, releaseIdentifier, referenceChartByte, mergeAndSave)

				// if retry failed, return
				if err != nil {
					impl.logger.Errorw("release not found, failed to re-install helm application", "err", err)
					return false, err
				}
			} else if err != nil {
				impl.logger.Errorw("error in updating helm application for cd pipeline", "err", err)
				return false, err
			} else {
				impl.logger.Debugw("updated helm application", "response", updateApplicationResponse, "isSuccess", updateApplicationResponse.Success)
			}

		} else {

			helmResponse, err := impl.helmInstallReleaseWithCustomChart(ctx, releaseIdentifier, referenceChartByte, mergeAndSave)

			// For connection related errors, no need to update the db
			if err != nil && strings.Contains(err.Error(), "connection error") {
				impl.logger.Errorw("error in helm install custom chart", "err", err)
				return false, err
			}

			// IMP: update cd pipeline to mark deployment app created, even if helm install fails
			// If the helm install fails, it still creates the app in failed state, so trying to
			// re-create the app results in error from helm that cannot re-use name which is still in use
			_, pgErr := impl.updatePipeline(pipeline, overrideRequest.UserId)

			if err != nil {
				impl.logger.Errorw("error in helm install custom chart", "err", err)

				if pgErr != nil {
					impl.logger.Errorw("failed to update deployment app created flag in pipeline table", "err", err)
				}
				return false, err
			}

			if pgErr != nil {
				impl.logger.Errorw("failed to update deployment app created flag in pipeline table", "err", err)
				return false, err
			}

			impl.logger.Debugw("received helm release response", "helmResponse", helmResponse, "isSuccess", helmResponse.Success)
		}

		//update workflow runner status, used in app workflow view
		cdWf, err := impl.cdWorkflowRepository.FindByWorkflowIdAndRunnerType(ctx, overrideRequest.CdWorkflowId, bean.CD_WORKFLOW_TYPE_DEPLOY)
		if err != nil && err != pg.ErrNoRows {
			impl.logger.Errorw("err on fetching cd workflow", "err", err)
			return false, err
		}
		cdWorkflowId := cdWf.CdWorkflowId
		if cdWf.CdWorkflowId == 0 {
			cdWf := &pipelineConfig.CdWorkflow{
				CiArtifactId: overrideRequest.CiArtifactId,
				PipelineId:   overrideRequest.PipelineId,
				AuditLog:     sql.AuditLog{CreatedOn: triggeredAt, CreatedBy: overrideRequest.UserId, UpdatedOn: triggeredAt, UpdatedBy: overrideRequest.UserId},
			}
			err := impl.cdWorkflowRepository.SaveWorkFlow(ctx, cdWf)
			if err != nil {
				impl.logger.Errorw("err on updating cd workflow for status update", "err", err)
				return false, err
			}
			cdWorkflowId = cdWf.Id
			runner := &pipelineConfig.CdWorkflowRunner{
				Id:           cdWf.Id,
				Name:         pipeline.Name,
				WorkflowType: bean.CD_WORKFLOW_TYPE_DEPLOY,
				ExecutorType: pipelineConfig.WORKFLOW_EXECUTOR_TYPE_AWF,
				Status:       pipelineConfig.WorkflowInProgress,
				TriggeredBy:  overrideRequest.UserId,
				StartedOn:    triggeredAt,
				CdWorkflowId: cdWorkflowId,
				AuditLog:     sql.AuditLog{CreatedOn: triggeredAt, CreatedBy: overrideRequest.UserId, UpdatedOn: triggeredAt, UpdatedBy: overrideRequest.UserId},
			}
			_, err = impl.cdWorkflowRepository.SaveWorkFlowRunner(runner)
			if err != nil {
				impl.logger.Errorw("err on updating cd workflow runner for status update", "err", err)
				return false, err
			}
		} else {
			cdWf.Status = pipelineConfig.WorkflowInProgress
			cdWf.FinishedOn = time.Now()
			cdWf.UpdatedBy = overrideRequest.UserId
			cdWf.UpdatedOn = time.Now()
			err = impl.cdWorkflowRepository.UpdateWorkFlowRunner(&cdWf)
			if err != nil {
				impl.logger.Errorw("error on update cd workflow runner", "cdWf", cdWf, "err", err)
				return false, err
			}
		}
	}
	return true, nil
}

// helmInstallReleaseWithCustomChart performs helm install with custom chart
func (impl *AppServiceImpl) helmInstallReleaseWithCustomChart(ctx context.Context, releaseIdentifier *client2.ReleaseIdentifier, referenceChartByte []byte, valuesYaml string) (*client2.HelmInstallCustomResponse, error) {

	helmInstallRequest := client2.HelmInstallCustomRequest{
		ValuesYaml:        valuesYaml,
		ChartContent:      &client2.ChartContent{Content: referenceChartByte},
		ReleaseIdentifier: releaseIdentifier,
	}

	// Request exec
	return impl.helmAppClient.InstallReleaseWithCustomChart(ctx, &helmInstallRequest)
}

func (impl *AppServiceImpl) GetGitOpsRepoPrefix() string {
	return impl.globalEnvVariables.GitOpsRepoPrefix
}<|MERGE_RESOLUTION|>--- conflicted
+++ resolved
@@ -2002,11 +2002,7 @@
 	ot, err := impl.imageScanDeployInfoRepository.FetchByAppIdAndEnvId(appId, envId, []string{security.ScanObjectType_APP})
 	if err != nil && err != pg.ErrNoRows {
 		return err
-<<<<<<< HEAD
-	} else if err == pg.ErrNoRows || ot == nil {
-=======
 	} else if err == pg.ErrNoRows && isScanEnabled {
->>>>>>> c41edcb6
 		imageScanDeployInfo := &security.ImageScanDeployInfo{
 			ImageScanExecutionHistoryId: ids,
 			ScanObjectMetaId:            appId,
