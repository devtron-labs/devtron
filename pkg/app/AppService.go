/*
 * Copyright (c) 2020 Devtron Labs
 *
 * Licensed under the Apache License, Version 2.0 (the "License");
 * you may not use this file except in compliance with the License.
 * You may obtain a copy of the License at
 *
 *    http://www.apache.org/licenses/LICENSE-2.0
 *
 * Unless required by applicable law or agreed to in writing, software
 * distributed under the License is distributed on an "AS IS" BASIS,
 * WITHOUT WARRANTIES OR CONDITIONS OF ANY KIND, either express or implied.
 * See the License for the specific language governing permissions and
 * limitations under the License.
 *
 */

package app

import (
	"context"
	"encoding/json"
	"fmt"
	"github.com/caarlos0/env"
	k8sCommonBean "github.com/devtron-labs/common-lib/utils/k8s/commonBean"
	"github.com/devtron-labs/common-lib/utils/k8s/health"
	client2 "github.com/devtron-labs/devtron/api/helm-app"
	status2 "github.com/devtron-labs/devtron/pkg/app/status"
	repository4 "github.com/devtron-labs/devtron/pkg/appStore/deployment/repository"
	"github.com/devtron-labs/devtron/pkg/appStore/deployment/service"
	bean2 "github.com/devtron-labs/devtron/pkg/bean"
	"github.com/devtron-labs/devtron/pkg/chart"
	"github.com/devtron-labs/devtron/pkg/dockerRegistry"
	"github.com/devtron-labs/devtron/pkg/k8s"
	repository3 "github.com/devtron-labs/devtron/pkg/pipeline/history/repository"
	repository5 "github.com/devtron-labs/devtron/pkg/pipeline/repository"
	"github.com/devtron-labs/devtron/pkg/variables"
	"github.com/devtron-labs/devtron/pkg/variables/parsers"
	_ "github.com/devtron-labs/devtron/pkg/variables/repository"
	"github.com/devtron-labs/devtron/util/argo"
	"go.opentelemetry.io/otel"
	"io/ioutil"
	metav1 "k8s.io/apimachinery/pkg/apis/meta/v1"
	chart2 "k8s.io/helm/pkg/proto/hapi/chart"
	"k8s.io/utils/strings/slices"
	"net/url"
	"os"
	"path"
	"path/filepath"
	"strconv"
	"strings"
	"time"

	"github.com/devtron-labs/devtron/internal/sql/repository/app"
	"github.com/devtron-labs/devtron/pkg/appStatus"
	chartRepoRepository "github.com/devtron-labs/devtron/pkg/chartRepo/repository"
	repository2 "github.com/devtron-labs/devtron/pkg/cluster/repository"
	history2 "github.com/devtron-labs/devtron/pkg/pipeline/history"
	"github.com/devtron-labs/devtron/pkg/sql"
	"github.com/devtron-labs/devtron/pkg/user/casbin"
	util3 "github.com/devtron-labs/devtron/pkg/util"

	application2 "github.com/argoproj/argo-cd/v2/pkg/apiclient/application"
	"github.com/argoproj/argo-cd/v2/pkg/apis/application/v1alpha1"
	"github.com/devtron-labs/devtron/api/bean"
	"github.com/devtron-labs/devtron/client/argocdServer"
	"github.com/devtron-labs/devtron/client/argocdServer/application"
	client "github.com/devtron-labs/devtron/client/events"
	"github.com/devtron-labs/devtron/internal/sql/repository"
	"github.com/devtron-labs/devtron/internal/sql/repository/chartConfig"
	"github.com/devtron-labs/devtron/internal/sql/repository/pipelineConfig"
	"github.com/devtron-labs/devtron/internal/sql/repository/security"
	. "github.com/devtron-labs/devtron/internal/util"
	"github.com/devtron-labs/devtron/pkg/commonService"
	"github.com/devtron-labs/devtron/pkg/user"
	util2 "github.com/devtron-labs/devtron/util"
	util "github.com/devtron-labs/devtron/util/event"
	"github.com/devtron-labs/devtron/util/rbac"
	"github.com/go-pg/pg"
	"go.uber.org/zap"
)

type AppServiceConfig struct {
	CdPipelineStatusCronTime            string `env:"CD_PIPELINE_STATUS_CRON_TIME" envDefault:"*/2 * * * *"`
	CdHelmPipelineStatusCronTime        string `env:"CD_HELM_PIPELINE_STATUS_CRON_TIME" envDefault:"*/2 * * * *"`
	CdPipelineStatusTimeoutDuration     string `env:"CD_PIPELINE_STATUS_TIMEOUT_DURATION" envDefault:"20"`                   //in minutes
	PipelineDegradedTime                string `env:"PIPELINE_DEGRADED_TIME" envDefault:"10"`                                //in minutes
	GetPipelineDeployedWithinHours      int    `env:"DEPLOY_STATUS_CRON_GET_PIPELINE_DEPLOYED_WITHIN_HOURS" envDefault:"12"` //in hours
	HelmPipelineStatusCheckEligibleTime string `env:"HELM_PIPELINE_STATUS_CHECK_ELIGIBLE_TIME" envDefault:"120"`             //in seconds
	ExposeCDMetrics                     bool   `env:"EXPOSE_CD_METRICS" envDefault:"false"`
	EnableAsyncInstallDevtronChart      bool   `env:"ENABLE_ASYNC_INSTALL_DEVTRON_CHART" envDefault:"true"`
	DevtronChartInstallRequestTimeout   int    `env:"DEVTRON_CHART_INSTALL_REQUEST_TIMEOUT" envDefault:"6"` //in minutes
	HelmInstallationTimeout             int    `env:"HELM_INSTALLATION_TIMEOUT" envDefault:"5"`             //in minutes
}

func GetAppServiceConfig() (*AppServiceConfig, error) {
	cfg := &AppServiceConfig{}
	err := env.Parse(cfg)
	if err != nil {
		fmt.Println("failed to parse server app status config: " + err.Error())
		return nil, err
	}
	return cfg, nil
}

type AppServiceImpl struct {
	environmentConfigRepository            chartConfig.EnvConfigOverrideRepository
	pipelineOverrideRepository             chartConfig.PipelineOverrideRepository
	mergeUtil                              *MergeUtil
	logger                                 *zap.SugaredLogger
	ciArtifactRepository                   repository.CiArtifactRepository
	pipelineRepository                     pipelineConfig.PipelineRepository
	gitFactory                             *GitFactory
	dbMigrationConfigRepository            pipelineConfig.DbMigrationConfigRepository
	eventClient                            client.EventClient
	eventFactory                           client.EventFactory
	acdClient                              application.ServiceClient
	tokenCache                             *util3.TokenCache
	acdAuthConfig                          *util3.ACDAuthConfig
	enforcer                               casbin.Enforcer
	enforcerUtil                           rbac.EnforcerUtil
	user                                   user.UserService
	appListingRepository                   repository.AppListingRepository
	appRepository                          app.AppRepository
	envRepository                          repository2.EnvironmentRepository
	pipelineConfigRepository               chartConfig.PipelineConfigRepository
	configMapRepository                    chartConfig.ConfigMapRepository
	chartRepository                        chartRepoRepository.ChartRepository
	appRepo                                app.AppRepository
	appLevelMetricsRepository              repository.AppLevelMetricsRepository
	envLevelMetricsRepository              repository.EnvLevelAppMetricsRepository
	ciPipelineMaterialRepository           pipelineConfig.CiPipelineMaterialRepository
	cdWorkflowRepository                   pipelineConfig.CdWorkflowRepository
	commonService                          commonService.CommonService
	imageScanDeployInfoRepository          security.ImageScanDeployInfoRepository
	imageScanHistoryRepository             security.ImageScanHistoryRepository
	ArgoK8sClient                          argocdServer.ArgoK8sClient
	pipelineStrategyHistoryService         history2.PipelineStrategyHistoryService
	configMapHistoryService                history2.ConfigMapHistoryService
	deploymentTemplateHistoryService       history2.DeploymentTemplateHistoryService
	chartTemplateService                   ChartTemplateService
	refChartDir                            chartRepoRepository.RefChartDir
	helmAppClient                          client2.HelmAppClient
	helmAppService                         client2.HelmAppService
	chartRefRepository                     chartRepoRepository.ChartRefRepository
	chartService                           chart.ChartService
	argoUserService                        argo.ArgoUserService
	pipelineStatusTimelineRepository       pipelineConfig.PipelineStatusTimelineRepository
	appCrudOperationService                AppCrudOperationService
	configMapHistoryRepository             repository3.ConfigMapHistoryRepository
	strategyHistoryRepository              repository3.PipelineStrategyHistoryRepository
	deploymentTemplateHistoryRepository    repository3.DeploymentTemplateHistoryRepository
	dockerRegistryIpsConfigService         dockerRegistry.DockerRegistryIpsConfigService
	pipelineStatusTimelineResourcesService status2.PipelineStatusTimelineResourcesService
	pipelineStatusSyncDetailService        status2.PipelineStatusSyncDetailService
	pipelineStatusTimelineService          status2.PipelineStatusTimelineService
	appStatusConfig                        *AppServiceConfig
	gitOpsConfigRepository                 repository.GitOpsConfigRepository
	appStatusService                       appStatus.AppStatusService
	installedAppRepository                 repository4.InstalledAppRepository
	AppStoreDeploymentService              service.AppStoreDeploymentService
	K8sCommonService                       k8s.K8sCommonService
	installedAppVersionHistoryRepository   repository4.InstalledAppVersionHistoryRepository
	globalEnvVariables                     *util2.GlobalEnvVariables
	manifestPushConfigRepository           repository5.ManifestPushConfigRepository
	GitOpsManifestPushService              GitOpsPushService
	variableSnapshotHistoryService         variables.VariableSnapshotHistoryService
	scopedVariableService                  variables.ScopedVariableService
	variableEntityMappingService           variables.VariableEntityMappingService
	variableTemplateParser                 parsers.VariableTemplateParser
	argoClientWrapperService               argocdServer.ArgoClientWrapperService
	pubsubClient                           *pubsub.PubSubClientServiceImpl
}

type AppService interface {
<<<<<<< HEAD
	HandleCDTriggerRelease(overrideRequest *bean.ValuesOverrideRequest, ctx context.Context, triggeredAt time.Time, deployedBy int32) (releaseNo int, manifest []byte, err error)
	TriggerRelease(overrideRequest *bean.ValuesOverrideRequest, valuesOverrideResponse *ValuesOverrideResponse, builtChartPath string, ctx context.Context, triggeredAt time.Time, deployedBy int32) (releaseNo int, manifest []byte, err error)
=======
	//TriggerRelease(overrideRequest *bean.ValuesOverrideRequest, ctx context.Context, triggeredAt time.Time, deployedBy int32) (releaseNo int, manifest []byte, err error)
>>>>>>> 6bbf4f0c
	UpdateReleaseStatus(request *bean.ReleaseStatusUpdateRequest) (bool, error)
	UpdateDeploymentStatusAndCheckIsSucceeded(app *v1alpha1.Application, statusTime time.Time, isAppStore bool) (bool, *chartConfig.PipelineOverride, error)
	//TriggerCD(artifact *repository.CiArtifact, cdWorkflowId, wfrId int, pipeline *pipelineConfig.Pipeline, triggeredAt time.Time) error
	GetConfigMapAndSecretJson(appId int, envId int, pipelineId int) ([]byte, error)
	UpdateCdWorkflowRunnerByACDObject(app *v1alpha1.Application, cdWfrId int, updateTimedOutStatus bool) error
	GetCmSecretNew(appId int, envId int, isJob bool) (*bean.ConfigMapJson, *bean.ConfigSecretJson, error)
	//MarkImageScanDeployed(appId int, envId int, imageDigest string, clusterId int, isScanEnabled bool) error
	UpdateDeploymentStatusForGitOpsPipelines(app *v1alpha1.Application, statusTime time.Time, isAppStore bool) (bool, bool, *chartConfig.PipelineOverride, error)
	WriteCDSuccessEvent(appId int, envId int, override *chartConfig.PipelineOverride)
	GetGitOpsRepoPrefix() string
	//GetValuesOverrideForTrigger(overrideRequest *bean.ValuesOverrideRequest, triggeredAt time.Time, ctx context.Context) (*ValuesOverrideResponse, error)
	//GetEnvOverrideByTriggerType(overrideRequest *bean.ValuesOverrideRequest, triggeredAt time.Time, ctx context.Context) (*chartConfig.EnvConfigOverride, error)
	//GetAppMetricsByTriggerType(overrideRequest *bean.ValuesOverrideRequest, ctx context.Context) (bool, error)
	//GetDeploymentStrategyByTriggerType(overrideRequest *bean.ValuesOverrideRequest, ctx context.Context) (*chartConfig.PipelineStrategy, error)
	CreateGitopsRepo(app *app.App, userId int32) (gitopsRepoName string, chartGitAttr *ChartGitAttribute, err error)
	GetDeployedManifestByPipelineIdAndCDWorkflowId(appId int, envId int, cdWorkflowId int, ctx context.Context) ([]byte, error)
<<<<<<< HEAD
	SetPipelineFieldsInOverrideRequest(overrideRequest *bean.ValuesOverrideRequest, pipeline *pipelineConfig.Pipeline)
	UpdateCDWorkflowRunnerStatus(ctx context.Context, overrideRequest *bean.ValuesOverrideRequest, triggeredAt time.Time, status string) error
	BuildManifestForTrigger(overrideRequest *bean.ValuesOverrideRequest, triggeredAt time.Time, ctx context.Context) (valuesOverrideResponse *ValuesOverrideResponse, builtChartPath string, err error)
	BuildChartAndGetPath(appName string, envOverride *chartConfig.EnvConfigOverride, ctx context.Context) (string, error)
	IsDevtronAsyncInstallModeEnabled(deploymentAppType string) bool
=======
	//SetPipelineFieldsInOverrideRequest(overrideRequest *bean.ValuesOverrideRequest, pipeline *pipelineConfig.Pipeline)

	BuildChartAndGetPath(appName string, envOverride *chartConfig.EnvConfigOverride, ctx context.Context) (string, error)
>>>>>>> 6bbf4f0c
}

func NewAppService(
	environmentConfigRepository chartConfig.EnvConfigOverrideRepository,
	pipelineOverrideRepository chartConfig.PipelineOverrideRepository,
	mergeUtil *MergeUtil,
	logger *zap.SugaredLogger,
	ciArtifactRepository repository.CiArtifactRepository,
	pipelineRepository pipelineConfig.PipelineRepository,
	dbMigrationConfigRepository pipelineConfig.DbMigrationConfigRepository,
	eventClient client.EventClient,
	eventFactory client.EventFactory, acdClient application.ServiceClient,
	cache *util3.TokenCache, authConfig *util3.ACDAuthConfig,
	enforcer casbin.Enforcer, enforcerUtil rbac.EnforcerUtil, user user.UserService,
	appListingRepository repository.AppListingRepository,
	appRepository app.AppRepository,
	envRepository repository2.EnvironmentRepository,
	pipelineConfigRepository chartConfig.PipelineConfigRepository,
	configMapRepository chartConfig.ConfigMapRepository,
	appLevelMetricsRepository repository.AppLevelMetricsRepository,
	envLevelMetricsRepository repository.EnvLevelAppMetricsRepository,
	chartRepository chartRepoRepository.ChartRepository,
	ciPipelineMaterialRepository pipelineConfig.CiPipelineMaterialRepository,
	cdWorkflowRepository pipelineConfig.CdWorkflowRepository,
	commonService commonService.CommonService,
	imageScanDeployInfoRepository security.ImageScanDeployInfoRepository,
	imageScanHistoryRepository security.ImageScanHistoryRepository,
	ArgoK8sClient argocdServer.ArgoK8sClient,
	gitFactory *GitFactory,
	pipelineStrategyHistoryService history2.PipelineStrategyHistoryService,
	configMapHistoryService history2.ConfigMapHistoryService,
	deploymentTemplateHistoryService history2.DeploymentTemplateHistoryService,
	chartTemplateService ChartTemplateService,
	refChartDir chartRepoRepository.RefChartDir,
	chartRefRepository chartRepoRepository.ChartRefRepository,
	chartService chart.ChartService,
	helmAppClient client2.HelmAppClient,
	argoUserService argo.ArgoUserService,
	cdPipelineStatusTimelineRepo pipelineConfig.PipelineStatusTimelineRepository,
	appCrudOperationService AppCrudOperationService,
	configMapHistoryRepository repository3.ConfigMapHistoryRepository,
	strategyHistoryRepository repository3.PipelineStrategyHistoryRepository,
	deploymentTemplateHistoryRepository repository3.DeploymentTemplateHistoryRepository,
	dockerRegistryIpsConfigService dockerRegistry.DockerRegistryIpsConfigService,
	pipelineStatusTimelineResourcesService status2.PipelineStatusTimelineResourcesService,
	pipelineStatusSyncDetailService status2.PipelineStatusSyncDetailService,
	pipelineStatusTimelineService status2.PipelineStatusTimelineService,
	appStatusConfig *AppServiceConfig,
	gitOpsConfigRepository repository.GitOpsConfigRepository,
	appStatusService appStatus.AppStatusService,
	installedAppRepository repository4.InstalledAppRepository,
	AppStoreDeploymentService service.AppStoreDeploymentService,
	k8sCommonService k8s.K8sCommonService,
	installedAppVersionHistoryRepository repository4.InstalledAppVersionHistoryRepository,
	globalEnvVariables *util2.GlobalEnvVariables, helmAppService client2.HelmAppService,
	manifestPushConfigRepository repository5.ManifestPushConfigRepository,
	GitOpsManifestPushService GitOpsPushService,
	variableSnapshotHistoryService variables.VariableSnapshotHistoryService,
	scopedVariableService variables.ScopedVariableService,
	variableEntityMappingService variables.VariableEntityMappingService,
	variableTemplateParser parsers.VariableTemplateParser,
	argoClientWrapperService argocdServer.ArgoClientWrapperService,
	pubsubClient *pubsub.PubSubClientServiceImpl) *AppServiceImpl {
	appServiceImpl := &AppServiceImpl{
		environmentConfigRepository:            environmentConfigRepository,
		mergeUtil:                              mergeUtil,
		pipelineOverrideRepository:             pipelineOverrideRepository,
		logger:                                 logger,
		ciArtifactRepository:                   ciArtifactRepository,
		pipelineRepository:                     pipelineRepository,
		dbMigrationConfigRepository:            dbMigrationConfigRepository,
		eventClient:                            eventClient,
		eventFactory:                           eventFactory,
		acdClient:                              acdClient,
		tokenCache:                             cache,
		acdAuthConfig:                          authConfig,
		enforcer:                               enforcer,
		enforcerUtil:                           enforcerUtil,
		user:                                   user,
		appListingRepository:                   appListingRepository,
		appRepository:                          appRepository,
		envRepository:                          envRepository,
		pipelineConfigRepository:               pipelineConfigRepository,
		configMapRepository:                    configMapRepository,
		chartRepository:                        chartRepository,
		appLevelMetricsRepository:              appLevelMetricsRepository,
		envLevelMetricsRepository:              envLevelMetricsRepository,
		ciPipelineMaterialRepository:           ciPipelineMaterialRepository,
		cdWorkflowRepository:                   cdWorkflowRepository,
		commonService:                          commonService,
		imageScanDeployInfoRepository:          imageScanDeployInfoRepository,
		imageScanHistoryRepository:             imageScanHistoryRepository,
		ArgoK8sClient:                          ArgoK8sClient,
		gitFactory:                             gitFactory,
		pipelineStrategyHistoryService:         pipelineStrategyHistoryService,
		configMapHistoryService:                configMapHistoryService,
		deploymentTemplateHistoryService:       deploymentTemplateHistoryService,
		chartTemplateService:                   chartTemplateService,
		refChartDir:                            refChartDir,
		chartRefRepository:                     chartRefRepository,
		chartService:                           chartService,
		helmAppClient:                          helmAppClient,
		argoUserService:                        argoUserService,
		pipelineStatusTimelineRepository:       cdPipelineStatusTimelineRepo,
		appCrudOperationService:                appCrudOperationService,
		configMapHistoryRepository:             configMapHistoryRepository,
		strategyHistoryRepository:              strategyHistoryRepository,
		deploymentTemplateHistoryRepository:    deploymentTemplateHistoryRepository,
		dockerRegistryIpsConfigService:         dockerRegistryIpsConfigService,
		pipelineStatusTimelineResourcesService: pipelineStatusTimelineResourcesService,
		pipelineStatusSyncDetailService:        pipelineStatusSyncDetailService,
		pipelineStatusTimelineService:          pipelineStatusTimelineService,
		appStatusConfig:                        appStatusConfig,
		gitOpsConfigRepository:                 gitOpsConfigRepository,
		appStatusService:                       appStatusService,
		installedAppRepository:                 installedAppRepository,
		AppStoreDeploymentService:              AppStoreDeploymentService,
		K8sCommonService:                       k8sCommonService,
		installedAppVersionHistoryRepository:   installedAppVersionHistoryRepository,
		globalEnvVariables:                     globalEnvVariables,
		helmAppService:                         helmAppService,
		manifestPushConfigRepository:           manifestPushConfigRepository,
		GitOpsManifestPushService:              GitOpsManifestPushService,
		variableSnapshotHistoryService:         variableSnapshotHistoryService,
		scopedVariableService:                  scopedVariableService,
		variableEntityMappingService:           variableEntityMappingService,
		variableTemplateParser:                 variableTemplateParser,
		argoClientWrapperService:               argoClientWrapperService,
		pubsubClient:                           pubsubClient,
	}
	return appServiceImpl
}

const (
	Success = "SUCCESS"
	Failure = "FAILURE"
)

func (impl *AppServiceImpl) UpdateReleaseStatus(updateStatusRequest *bean.ReleaseStatusUpdateRequest) (bool, error) {
	count, err := impl.pipelineOverrideRepository.UpdateStatusByRequestIdentifier(updateStatusRequest.RequestId, updateStatusRequest.NewStatus)
	if err != nil {
		impl.logger.Errorw("error in updating release status", "request", updateStatusRequest, "error", err)
		return false, err
	}
	return count == 1, nil
}

func (impl *AppServiceImpl) UpdateDeploymentStatusAndCheckIsSucceeded(app *v1alpha1.Application, statusTime time.Time, isAppStore bool) (bool, *chartConfig.PipelineOverride, error) {
	isSucceeded := false
	var err error
	var pipelineOverride *chartConfig.PipelineOverride
	if isAppStore {
		var installAppDeleteRequest repository4.InstallAppDeleteRequest
		var gitHash string
		if app.Operation != nil && app.Operation.Sync != nil {
			gitHash = app.Operation.Sync.Revision
		} else if app.Status.OperationState != nil && app.Status.OperationState.Operation.Sync != nil {
			gitHash = app.Status.OperationState.Operation.Sync.Revision
		}
		installAppDeleteRequest, err = impl.installedAppRepository.GetInstalledAppByGitHash(gitHash)
		if err != nil {
			impl.logger.Errorw("error in fetching installed app by git hash from installed app repository", "err", err)
			return isSucceeded, pipelineOverride, err
		}
		if installAppDeleteRequest.EnvironmentId > 0 {
			err = impl.appStatusService.UpdateStatusWithAppIdEnvId(installAppDeleteRequest.AppId, installAppDeleteRequest.EnvironmentId, string(app.Status.Health.Status))
			if err != nil {
				impl.logger.Errorw("error occurred while updating app status in app_status table", "error", err, "appId", installAppDeleteRequest.AppId, "envId", installAppDeleteRequest.EnvironmentId)
			}
			impl.logger.Debugw("skipping application status update as this app is chart", "appId", installAppDeleteRequest.AppId, "envId", installAppDeleteRequest.EnvironmentId)
			return isSucceeded, pipelineOverride, nil
		}
	} else {
		repoUrl := app.Spec.Source.RepoURL
		// backward compatibility for updating application status - if unable to find app check it in charts
		chart, err := impl.chartRepository.FindChartByGitRepoUrl(repoUrl)
		if err != nil {
			impl.logger.Errorw("error in fetching chart", "repoUrl", repoUrl, "err", err)
			return isSucceeded, pipelineOverride, err
		}
		if chart == nil {
			impl.logger.Errorw("no git repo found for url", "repoUrl", repoUrl)
			return isSucceeded, pipelineOverride, fmt.Errorf("no git repo found for url %s", repoUrl)
		}
		envId, err := impl.appRepository.FindEnvironmentIdForInstalledApp(chart.AppId)
		if err != nil {
			impl.logger.Errorw("error in fetching app", "err", err, "app", chart.AppId)
			return isSucceeded, pipelineOverride, err
		}
		if envId > 0 {
			err = impl.appStatusService.UpdateStatusWithAppIdEnvId(chart.AppId, envId, string(app.Status.Health.Status))
			if err != nil {
				impl.logger.Errorw("error occurred while updating app status in app_status table", "error", err, "appId", chart.AppId, "envId", envId)
			}
			impl.logger.Debugw("skipping application status update as this app is chart", "appId", chart.AppId, "envId", envId)
			return isSucceeded, pipelineOverride, nil
		}
	}

	isSucceeded, _, pipelineOverride, err = impl.UpdateDeploymentStatusForGitOpsPipelines(app, statusTime, isAppStore)
	if err != nil {
		impl.logger.Errorw("error in updating deployment status", "argoAppName", app.Name)
		return isSucceeded, pipelineOverride, err
	}
	return isSucceeded, pipelineOverride, nil
}

func (impl *AppServiceImpl) UpdateDeploymentStatusForGitOpsPipelines(app *v1alpha1.Application, statusTime time.Time, isAppStore bool) (bool, bool, *chartConfig.PipelineOverride, error) {
	isSucceeded := false
	isTimelineUpdated := false
	isTimelineTimedOut := false
	gitHash := ""
	var err error
	var pipelineOverride *chartConfig.PipelineOverride
	if app != nil {
		gitHash = app.Status.Sync.Revision
	}
	if !isAppStore {
		var isValid bool
		var cdPipeline pipelineConfig.Pipeline
		var cdWfr pipelineConfig.CdWorkflowRunner
		isValid, cdPipeline, cdWfr, pipelineOverride, err = impl.CheckIfPipelineUpdateEventIsValid(app.Name, gitHash)
		if err != nil {
			impl.logger.Errorw("service err, CheckIfPipelineUpdateEventIsValid", "err", err)
			return isSucceeded, isTimelineUpdated, pipelineOverride, err
		}
		if !isValid {
			impl.logger.Infow("deployment status event invalid, skipping", "appName", app.Name)
			return isSucceeded, isTimelineUpdated, pipelineOverride, nil
		}
		timeoutDuration, err := strconv.Atoi(impl.appStatusConfig.CdPipelineStatusTimeoutDuration)
		if err != nil {
			impl.logger.Errorw("error in converting string to int", "err", err)
			return isSucceeded, isTimelineUpdated, pipelineOverride, err
		}
		latestTimelineBeforeThisEvent, err := impl.pipelineStatusTimelineRepository.FetchLatestTimelineByWfrId(cdWfr.Id)
		if err != nil && err != pg.ErrNoRows {
			impl.logger.Errorw("error in getting latest timeline before update", "err", err, "cdWfrId", cdWfr.Id)
			return isSucceeded, isTimelineUpdated, pipelineOverride, err
		}
		err = impl.appStatusService.UpdateStatusWithAppIdEnvId(cdPipeline.AppId, cdPipeline.EnvironmentId, string(app.Status.Health.Status))
		if err != nil {
			impl.logger.Errorw("error occurred while updating app status in app_status table", "error", err, "appId", cdPipeline.AppId, "envId", cdPipeline.EnvironmentId)
		}
		reconciledAt := &metav1.Time{}
		if app != nil {
			reconciledAt = app.Status.ReconciledAt
		}
		var kubectlSyncedTimeline *pipelineConfig.PipelineStatusTimeline
		//updating cd pipeline status timeline
		isTimelineUpdated, isTimelineTimedOut, kubectlSyncedTimeline, err = impl.UpdatePipelineStatusTimelineForApplicationChanges(app, cdWfr.Id, statusTime, cdWfr.StartedOn, timeoutDuration, latestTimelineBeforeThisEvent, reconciledAt, false)
		if err != nil {
			impl.logger.Errorw("error in updating pipeline status timeline", "err", err)
		}
		if isTimelineTimedOut {
			//not checking further and directly updating timedOutStatus
			err := impl.UpdateCdWorkflowRunnerByACDObject(app, cdWfr.Id, true)
			if err != nil {
				impl.logger.Errorw("error on update cd workflow runner", "CdWorkflowId", pipelineOverride.CdWorkflowId, "status", pipelineConfig.WorkflowTimedOut, "err", err)
				return isSucceeded, isTimelineUpdated, pipelineOverride, err
			}
			return isSucceeded, isTimelineUpdated, pipelineOverride, nil
		}
		if reconciledAt.IsZero() || (kubectlSyncedTimeline != nil && kubectlSyncedTimeline.Id > 0 && reconciledAt.After(kubectlSyncedTimeline.StatusTime)) {
			releaseCounter, err := impl.pipelineOverrideRepository.GetCurrentPipelineReleaseCounter(pipelineOverride.PipelineId)
			if err != nil {
				impl.logger.Errorw("error on update application status", "releaseCounter", releaseCounter, "gitHash", gitHash, "pipelineOverride", pipelineOverride, "err", err)
				return isSucceeded, isTimelineUpdated, pipelineOverride, err
			}
			if pipelineOverride.PipelineReleaseCounter == releaseCounter {
				isSucceeded, err = impl.UpdateDeploymentStatusForPipeline(app, pipelineOverride, cdWfr.Id)
				if err != nil {
					impl.logger.Errorw("error in updating deployment status for pipeline", "err", err)
					return isSucceeded, isTimelineUpdated, pipelineOverride, err
				}
				if isSucceeded {
					impl.logger.Infow("writing cd success event", "gitHash", gitHash, "pipelineOverride", pipelineOverride)
					go impl.WriteCDSuccessEvent(cdPipeline.AppId, cdPipeline.EnvironmentId, pipelineOverride)
				}
			} else {
				impl.logger.Debugw("event received for older triggered revision", "gitHash", gitHash)
			}
		} else {
			// new revision is not reconciled yet, thus status will not be changes and will remain in progress
		}
	} else {
		isValid, installedAppVersionHistory, appId, envId, err := impl.CheckIfPipelineUpdateEventIsValidForAppStore(app.ObjectMeta.Name, gitHash)
		if err != nil {
			impl.logger.Errorw("service err, CheckIfPipelineUpdateEventIsValidForAppStore", "err", err)
			return isSucceeded, isTimelineUpdated, pipelineOverride, err
		}
		if !isValid {
			impl.logger.Infow("deployment status event invalid, skipping", "appName", app.Name)
			return isSucceeded, isTimelineUpdated, pipelineOverride, nil
		}
		timeoutDuration, err := strconv.Atoi(impl.appStatusConfig.CdPipelineStatusTimeoutDuration)
		if err != nil {
			impl.logger.Errorw("error in converting string to int", "err", err)
			return isSucceeded, isTimelineUpdated, pipelineOverride, err
		}
		latestTimelineBeforeThisEvent, err := impl.pipelineStatusTimelineRepository.FetchLatestTimelinesByInstalledAppVersionHistoryId(installedAppVersionHistory.Id)
		if err != nil && err != pg.ErrNoRows {
			impl.logger.Errorw("error in getting latest timeline before update", "err", err, "installedAppVersionHistoryId", installedAppVersionHistory.Id)
			return isSucceeded, isTimelineUpdated, pipelineOverride, err
		}

		err = impl.appStatusService.UpdateStatusWithAppIdEnvId(appId, envId, string(app.Status.Health.Status))
		if err != nil {
			impl.logger.Errorw("error occurred while updating app status in app_status table", "error", err, "appId", appId, "envId", envId)
		}
		//reconcile time is how often your applications will sync from Argo CD to the Git repository
		reconciledAt := &metav1.Time{}
		if app != nil {
			reconciledAt = app.Status.ReconciledAt
		}
		var kubectlSyncedTimeline *pipelineConfig.PipelineStatusTimeline
		//updating versionHistory pipeline status timeline
		isTimelineUpdated, isTimelineTimedOut, kubectlSyncedTimeline, err = impl.UpdatePipelineStatusTimelineForApplicationChanges(app, installedAppVersionHistory.Id, statusTime, installedAppVersionHistory.StartedOn, timeoutDuration, latestTimelineBeforeThisEvent, reconciledAt, true)
		if err != nil {
			impl.logger.Errorw("error in updating pipeline status timeline", "err", err)
		}
		if isTimelineTimedOut {
			//not checking further and directly updating timedOutStatus
			err := impl.UpdateInstalledAppVersionHistoryByACDObject(app, installedAppVersionHistory.Id, true)
			if err != nil {
				impl.logger.Errorw("error on update installedAppVersionHistory", "installedAppVersionHistory", installedAppVersionHistory.Id, "status", pipelineConfig.WorkflowTimedOut, "err", err)
				return isSucceeded, isTimelineUpdated, pipelineOverride, err
			}
			return isSucceeded, isTimelineUpdated, pipelineOverride, nil
		}

		if reconciledAt.IsZero() || (kubectlSyncedTimeline != nil && kubectlSyncedTimeline.Id > 0) {
			isSucceeded, err = impl.UpdateDeploymentStatusForAppStore(app, installedAppVersionHistory.Id)
			if err != nil {
				impl.logger.Errorw("error in updating deployment status for pipeline", "err", err)
				return isSucceeded, isTimelineUpdated, pipelineOverride, err
			}
			if isSucceeded {
				impl.logger.Infow("writing installed app success event", "gitHash", gitHash, "installedAppVersionHistory", installedAppVersionHistory)
			}
		} else {
			impl.logger.Debugw("event received for older triggered revision", "gitHash", gitHash)
		}
	}

	return isSucceeded, isTimelineUpdated, pipelineOverride, nil
}

func (impl *AppServiceImpl) CheckIfPipelineUpdateEventIsValidForAppStore(gitOpsAppName string, gitHash string) (bool, *repository4.InstalledAppVersionHistory, int, int, error) {
	isValid := false
	var err error
	installedAppVersionHistory := &repository4.InstalledAppVersionHistory{}
	installedAppId := 0
	gitOpsAppNameAndInstalledAppMapping := make(map[string]*int)
	//checking if the gitOpsAppName is present in installed_apps table, if yes the find installed_app_version_history else return
	gitOpsAppNameAndInstalledAppId, err := impl.installedAppRepository.GetAllGitOpsAppNameAndInstalledAppMapping()
	if err != nil {
		impl.logger.Errorw("error in getting all installed apps in GetAllGitOpsAppNameAndInstalledAppMapping", "err", err, "gitOpsAppName", gitOpsAppName)
		return isValid, installedAppVersionHistory, 0, 0, err
	}
	for _, item := range gitOpsAppNameAndInstalledAppId {
		gitOpsAppNameAndInstalledAppMapping[item.GitOpsAppName] = &item.InstalledAppId
	}
	var devtronAcdAppName string
	if len(impl.globalEnvVariables.GitOpsRepoPrefix) > 0 {
		devtronAcdAppName = fmt.Sprintf("%s-%s", impl.globalEnvVariables.GitOpsRepoPrefix, gitOpsAppName)
	} else {
		devtronAcdAppName = gitOpsAppName
	}

	if gitOpsAppNameAndInstalledAppMapping[devtronAcdAppName] != nil {
		installedAppId = *gitOpsAppNameAndInstalledAppMapping[devtronAcdAppName]
	}

	installedAppVersionHistory, err = impl.installedAppVersionHistoryRepository.GetLatestInstalledAppVersionHistoryByInstalledAppId(installedAppId)
	if err != nil {
		impl.logger.Errorw("error in getting latest installedAppVersionHistory by installedAppId", "err", err, "installedAppId", installedAppId)
		return isValid, installedAppVersionHistory, 0, 0, err
	}
	appId, envId, err := impl.installedAppVersionHistoryRepository.GetAppIdAndEnvIdWithInstalledAppVersionId(installedAppVersionHistory.InstalledAppVersionId)
	if err != nil {
		impl.logger.Errorw("error in getting appId and environmentId using installedAppVersionId", "err", err, "installedAppVersionId", installedAppVersionHistory.InstalledAppVersionId)
		return isValid, installedAppVersionHistory, 0, 0, err
	}
	if gitHash != "" && installedAppVersionHistory.GitHash != gitHash {
		installedAppVersionHistoryByHash, err := impl.installedAppVersionHistoryRepository.GetLatestInstalledAppVersionHistoryByGitHash(gitHash)
		if err != nil {
			impl.logger.Errorw("error on update application status", "gitHash", gitHash, "installedAppVersionHistory", installedAppVersionHistory, "err", err)
			return isValid, installedAppVersionHistory, appId, envId, err
		}
		if installedAppVersionHistoryByHash.StartedOn.Before(installedAppVersionHistory.StartedOn) {
			//we have received trigger hash which is committed before this apps actual gitHash stored by us
			// this means that the hash stored by us will be synced later, so we will drop this event
			return isValid, installedAppVersionHistory, appId, envId, nil
		}
	}
	if util2.IsTerminalStatus(installedAppVersionHistory.Status) {
		//drop event
		return isValid, installedAppVersionHistory, appId, envId, nil
	}
	isValid = true
	return isValid, installedAppVersionHistory, appId, envId, err
}

func (impl *AppServiceImpl) CheckIfPipelineUpdateEventIsValid(argoAppName, gitHash string) (bool, pipelineConfig.Pipeline, pipelineConfig.CdWorkflowRunner, *chartConfig.PipelineOverride, error) {
	isValid := false
	var err error
	//var deploymentStatus repository.DeploymentStatus
	var pipeline pipelineConfig.Pipeline
	var pipelineOverride *chartConfig.PipelineOverride
	var cdWfr pipelineConfig.CdWorkflowRunner
	pipeline, err = impl.pipelineRepository.GetArgoPipelineByArgoAppName(argoAppName)
	if err != nil {
		impl.logger.Errorw("error in getting cd pipeline by argoAppName", "err", err, "argoAppName", argoAppName)
		return isValid, pipeline, cdWfr, pipelineOverride, err
	}
	//getting latest pipelineOverride for app (by appId and envId)
	pipelineOverride, err = impl.pipelineOverrideRepository.FindLatestByAppIdAndEnvId(pipeline.AppId, pipeline.EnvironmentId, bean2.ArgoCd)
	if err != nil {
		impl.logger.Errorw("error in getting latest pipelineOverride by appId and envId", "err", err, "appId", pipeline.AppId, "envId", pipeline.EnvironmentId)
		return isValid, pipeline, cdWfr, pipelineOverride, err
	}
	if gitHash != "" && pipelineOverride.GitHash != gitHash {
		pipelineOverrideByHash, err := impl.pipelineOverrideRepository.FindByPipelineTriggerGitHash(gitHash)
		if err != nil {
			impl.logger.Errorw("error on update application status", "gitHash", gitHash, "pipelineOverride", pipelineOverride, "err", err)
			return isValid, pipeline, cdWfr, pipelineOverride, err
		}
		if pipelineOverrideByHash.CommitTime.Before(pipelineOverride.CommitTime) {
			//we have received trigger hash which is committed before this apps actual gitHash stored by us
			// this means that the hash stored by us will be synced later, so we will drop this event
			return isValid, pipeline, cdWfr, pipelineOverride, nil
		}
	}
	cdWfr, err = impl.cdWorkflowRepository.FindByWorkflowIdAndRunnerType(context.Background(), pipelineOverride.CdWorkflowId, bean.CD_WORKFLOW_TYPE_DEPLOY)
	if err != nil {
		impl.logger.Errorw("error in getting latest wfr by pipelineId", "err", err, "pipelineId", pipeline.Id)
		return isValid, pipeline, cdWfr, pipelineOverride, err
	}
	if util2.IsTerminalStatus(cdWfr.Status) {
		//drop event
		return isValid, pipeline, cdWfr, pipelineOverride, nil
	}
	isValid = true
	return isValid, pipeline, cdWfr, pipelineOverride, nil
}

func (impl *AppServiceImpl) UpdateDeploymentStatusForPipeline(app *v1alpha1.Application, pipelineOverride *chartConfig.PipelineOverride, cdWfrId int) (bool, error) {
	impl.logger.Debugw("inserting new app status", "status", app.Status.Health.Status, "argoAppName", app.Name)
	isSucceeded := false
	err := impl.UpdateCdWorkflowRunnerByACDObject(app, cdWfrId, false)
	if err != nil {
		impl.logger.Errorw("error on update cd workflow runner", "CdWorkflowId", pipelineOverride.CdWorkflowId, "app", app, "err", err)
		return isSucceeded, err
	}
	if application.Healthy == app.Status.Health.Status {
		isSucceeded = true
	}
	return isSucceeded, nil
}

func (impl *AppServiceImpl) UpdateDeploymentStatusForAppStore(app *v1alpha1.Application, installedVersionHistoryId int) (bool, error) {
	impl.logger.Debugw("inserting new app status", "status", app.Status.Health.Status, "argoAppName", app.Name)
	isSucceeded := false
	err := impl.UpdateInstalledAppVersionHistoryByACDObject(app, installedVersionHistoryId, false)
	if err != nil {
		impl.logger.Errorw("error on update installed version history", "installedVersionHistoryId", installedVersionHistoryId, "app", app, "err", err)
		return isSucceeded, err
	}
	if application.Healthy == app.Status.Health.Status {
		isSucceeded = true
	}
	return isSucceeded, nil
}

func (impl *AppServiceImpl) UpdatePipelineStatusTimelineForApplicationChanges(app *v1alpha1.Application, pipelineId int,
	statusTime time.Time, triggeredAt time.Time, statusTimeoutDuration int,
	latestTimelineBeforeUpdate *pipelineConfig.PipelineStatusTimeline, reconciledAt *metav1.Time, isAppStore bool) (isTimelineUpdated bool,
	isTimelineTimedOut bool, kubectlApplySyncedTimeline *pipelineConfig.PipelineStatusTimeline, err error) {

	//pipelineId can be wfrId or installedAppVersionHistoryId
	impl.logger.Debugw("updating pipeline status timeline", "app", app, "pipelineOverride", pipelineId, "APP_TO_UPDATE", app.Name)
	isTimelineUpdated = false
	isTimelineTimedOut = false
	if !isAppStore {
		terminalStatusExists, err := impl.pipelineStatusTimelineRepository.CheckIfTerminalStatusTimelinePresentByWfrId(pipelineId)
		if err != nil {
			impl.logger.Errorw("error in checking if terminal status timeline exists by wfrId", "err", err, "wfrId", pipelineId)
			return isTimelineUpdated, isTimelineTimedOut, kubectlApplySyncedTimeline, err
		}
		if terminalStatusExists {
			impl.logger.Infow("terminal status timeline exists for cdWfr, skipping more timeline changes", "wfrId", pipelineId)
			return isTimelineUpdated, isTimelineTimedOut, kubectlApplySyncedTimeline, nil
		}
		err = impl.pipelineStatusSyncDetailService.SaveOrUpdateSyncDetail(pipelineId, 1)
		if err != nil {
			impl.logger.Errorw("error in save/update pipeline status fetch detail", "err", err, "cdWfrId", pipelineId)
		}
		// creating cd pipeline status timeline
		timeline := &pipelineConfig.PipelineStatusTimeline{
			CdWorkflowRunnerId: pipelineId,
			StatusTime:         statusTime,
			AuditLog: sql.AuditLog{
				CreatedBy: 1,
				CreatedOn: time.Now(),
				UpdatedBy: 1,
				UpdatedOn: time.Now(),
			},
		}
		timeline.Status = pipelineConfig.TIMELINE_STATUS_KUBECTL_APPLY_STARTED
		if app != nil && app.Status.OperationState != nil {
			timeline.StatusDetail = app.Status.OperationState.Message
		}
		//checking and saving if this timeline is present or not because kubewatch may stream same objects multiple times
		_, err, isTimelineUpdated = impl.SavePipelineStatusTimelineIfNotAlreadyPresent(pipelineId, timeline.Status, timeline, false)
		if err != nil {
			impl.logger.Errorw("error in saving pipeline status timeline", "err", err)
			return isTimelineUpdated, isTimelineTimedOut, kubectlApplySyncedTimeline, err
		}
		//saving timeline resource details
		err = impl.pipelineStatusTimelineResourcesService.SaveOrUpdatePipelineTimelineResources(pipelineId, app, nil, 1, false)
		if err != nil {
			impl.logger.Errorw("error in saving/updating timeline resources", "err", err, "cdWfrId", pipelineId)
		}
		var kubectlSyncTimelineFetchErr error
		kubectlApplySyncedTimeline, kubectlSyncTimelineFetchErr = impl.pipelineStatusTimelineRepository.FetchTimelineByWfrIdAndStatus(pipelineId, pipelineConfig.TIMELINE_STATUS_KUBECTL_APPLY_SYNCED)
		if kubectlSyncTimelineFetchErr != nil && kubectlSyncTimelineFetchErr != pg.ErrNoRows {
			impl.logger.Errorw("error in getting latest timeline", "err", kubectlSyncTimelineFetchErr, "cdWfrId", pipelineId)
			return isTimelineUpdated, isTimelineTimedOut, kubectlApplySyncedTimeline, kubectlSyncTimelineFetchErr
		}
		if (kubectlApplySyncedTimeline == nil || kubectlApplySyncedTimeline.Id == 0) && app != nil && app.Status.OperationState != nil && string(app.Status.OperationState.Phase) == string(k8sCommonBean.OperationSucceeded) {
			timeline.Id = 0
			timeline.Status = pipelineConfig.TIMELINE_STATUS_KUBECTL_APPLY_SYNCED
			timeline.StatusDetail = app.Status.OperationState.Message
			//checking and saving if this timeline is present or not because kubewatch may stream same objects multiple times
			err = impl.pipelineStatusTimelineService.SaveTimeline(timeline, nil, false)
			if err != nil {
				impl.logger.Errorw("error in saving pipeline status timeline", "err", err)
				return isTimelineUpdated, isTimelineTimedOut, kubectlApplySyncedTimeline, err
			}
			isTimelineUpdated = true
			kubectlApplySyncedTimeline = timeline
			impl.logger.Debugw("APP_STATUS_UPDATE_REQ", "stage", "APPLY_SYNCED", "app", app, "status", timeline.Status)
		}
		if reconciledAt.IsZero() || (kubectlApplySyncedTimeline != nil && kubectlApplySyncedTimeline.Id > 0 && reconciledAt.After(kubectlApplySyncedTimeline.StatusTime)) {
			haveNewTimeline := false
			timeline.Id = 0
			if string(app.Status.Health.Status) == string(health.HealthStatusHealthy) {
				impl.logger.Infow("updating pipeline status timeline for healthy app", "app", app, "APP_TO_UPDATE", app.Name)
				haveNewTimeline = true
				timeline.Status = pipelineConfig.TIMELINE_STATUS_APP_HEALTHY
				timeline.StatusDetail = "App status is Healthy."
			}
			if haveNewTimeline {
				//not checking if this status is already present or not because already checked for terminal status existence earlier
				err = impl.pipelineStatusTimelineService.SaveTimeline(timeline, nil, false)
				if err != nil {
					impl.logger.Errorw("error in creating timeline status", "err", err, "timeline", timeline)
					return isTimelineUpdated, isTimelineTimedOut, kubectlApplySyncedTimeline, err
				}
				isTimelineUpdated = true
				impl.logger.Debugw("APP_STATUS_UPDATE_REQ", "stage", "terminal_status", "app", app, "status", timeline.Status)
			}
		}

		if !isTimelineUpdated {
			//no timeline updated since before, in this case we will check for timeout cases
			var lastTimeToCheckForTimeout time.Time
			if latestTimelineBeforeUpdate == nil {
				lastTimeToCheckForTimeout = triggeredAt
			} else {
				lastTimeToCheckForTimeout = latestTimelineBeforeUpdate.StatusTime
			}
			if time.Since(lastTimeToCheckForTimeout) >= time.Duration(statusTimeoutDuration)*time.Minute {
				//mark as timed out if not already marked
				timeline.Status = pipelineConfig.TIMELINE_STATUS_FETCH_TIMED_OUT
				timeline.StatusDetail = "Deployment timed out."
				_, err, isTimelineUpdated = impl.SavePipelineStatusTimelineIfNotAlreadyPresent(pipelineId, timeline.Status, timeline, false)
				if err != nil {
					impl.logger.Errorw("error in saving pipeline status timeline", "err", err)
					return isTimelineUpdated, isTimelineTimedOut, kubectlApplySyncedTimeline, err
				}
				isTimelineTimedOut = true
			} else {
				// deployment status will be in progress so leave timeline
			}
		}
	} else {
		terminalStatusExists, err := impl.pipelineStatusTimelineRepository.CheckIfTerminalStatusTimelinePresentByInstalledAppVersionHistoryId(pipelineId)
		if err != nil {
			impl.logger.Errorw("error in checking if terminal status timeline exists by installedAppVersionHistoryId", "err", err, "installedAppVersionHistoryId", pipelineId)
			return isTimelineUpdated, isTimelineTimedOut, kubectlApplySyncedTimeline, err
		}
		if terminalStatusExists {
			impl.logger.Infow("terminal status timeline exists for installed App, skipping more timeline changes", "installedAppVersionHistoryId", pipelineId)
			return isTimelineUpdated, isTimelineTimedOut, kubectlApplySyncedTimeline, nil
		}
		err = impl.pipelineStatusSyncDetailService.SaveOrUpdateSyncDetailForAppStore(pipelineId, 1)
		if err != nil {
			impl.logger.Errorw("error in save/update pipeline status fetch detail", "err", err, "installedAppVersionHistoryId", pipelineId)
		}
		// creating installedAppVersionHistory status timeline
		timeline := &pipelineConfig.PipelineStatusTimeline{
			InstalledAppVersionHistoryId: pipelineId,
			StatusTime:                   statusTime,
			AuditLog: sql.AuditLog{
				CreatedBy: 1,
				CreatedOn: time.Now(),
				UpdatedBy: 1,
				UpdatedOn: time.Now(),
			},
		}
		timeline.Status = pipelineConfig.TIMELINE_STATUS_KUBECTL_APPLY_STARTED
		if app != nil && app.Status.OperationState != nil {
			timeline.StatusDetail = app.Status.OperationState.Message
		}
		//checking and saving if this timeline is present or not because kubewatch may stream same objects multiple times
		_, err, isTimelineUpdated = impl.SavePipelineStatusTimelineIfNotAlreadyPresent(pipelineId, timeline.Status, timeline, true)
		if err != nil {
			impl.logger.Errorw("error in saving pipeline status timeline", "err", err)
			return isTimelineUpdated, isTimelineTimedOut, kubectlApplySyncedTimeline, err
		}
		//saving timeline resource details
		err = impl.pipelineStatusTimelineResourcesService.SaveOrUpdatePipelineTimelineResources(pipelineId, app, nil, 1, true)
		if err != nil {
			impl.logger.Errorw("error in saving/updating timeline resources", "err", err, "installedAppVersionId", pipelineId)
		}
		var kubectlSyncTimelineFetchErr error
		kubectlApplySyncedTimeline, kubectlSyncTimelineFetchErr = impl.pipelineStatusTimelineRepository.FetchTimelineByInstalledAppVersionHistoryIdAndStatus(pipelineId, pipelineConfig.TIMELINE_STATUS_KUBECTL_APPLY_SYNCED)
		if kubectlSyncTimelineFetchErr != nil && kubectlSyncTimelineFetchErr != pg.ErrNoRows {
			impl.logger.Errorw("error in getting latest timeline", "err", kubectlSyncTimelineFetchErr, "installedAppVersionHistoryId", pipelineId)
			return isTimelineUpdated, isTimelineTimedOut, kubectlApplySyncedTimeline, kubectlSyncTimelineFetchErr
		}
		if (kubectlApplySyncedTimeline == nil || kubectlApplySyncedTimeline.Id == 0) && app != nil && app.Status.OperationState != nil && string(app.Status.OperationState.Phase) == string(k8sCommonBean.OperationSucceeded) {
			timeline.Id = 0
			timeline.Status = pipelineConfig.TIMELINE_STATUS_KUBECTL_APPLY_SYNCED
			timeline.StatusDetail = app.Status.OperationState.Message
			//checking and saving if this timeline is present or not because kubewatch may stream same objects multiple times
			err = impl.pipelineStatusTimelineService.SaveTimeline(timeline, nil, true)
			if err != nil {
				impl.logger.Errorw("error in saving pipeline status timeline", "err", err)
				return isTimelineUpdated, isTimelineTimedOut, kubectlApplySyncedTimeline, err
			}
			isTimelineUpdated = true
			kubectlApplySyncedTimeline = timeline
			impl.logger.Debugw("APP_STATUS_UPDATE_REQ", "stage", "APPLY_SYNCED", "app", app, "status", timeline.Status)
		}
		if reconciledAt.IsZero() || (kubectlApplySyncedTimeline != nil && kubectlApplySyncedTimeline.Id > 0) {
			haveNewTimeline := false
			timeline.Id = 0
			if string(app.Status.Health.Status) == string(health.HealthStatusHealthy) {
				impl.logger.Infow("updating pipeline status timeline for healthy app", "app", app, "APP_TO_UPDATE", app.Name)
				haveNewTimeline = true
				timeline.Status = pipelineConfig.TIMELINE_STATUS_APP_HEALTHY
				timeline.StatusDetail = "App status is Healthy."
			}
			if haveNewTimeline {
				//not checking if this status is already present or not because already checked for terminal status existence earlier
				err = impl.pipelineStatusTimelineService.SaveTimeline(timeline, nil, true)
				if err != nil {
					impl.logger.Errorw("error in creating timeline status", "err", err, "timeline", timeline)
					return isTimelineUpdated, isTimelineTimedOut, kubectlApplySyncedTimeline, err
				}
				isTimelineUpdated = true
				impl.logger.Debugw("APP_STATUS_UPDATE_REQ", "stage", "terminal_status", "app", app, "status", timeline.Status)
			}
		}

		if !isTimelineUpdated {
			//no timeline updated since before, in this case we will check for timeout cases
			var lastTimeToCheckForTimeout time.Time
			if latestTimelineBeforeUpdate == nil {
				lastTimeToCheckForTimeout = triggeredAt
			} else {
				lastTimeToCheckForTimeout = latestTimelineBeforeUpdate.StatusTime
			}
			if time.Since(lastTimeToCheckForTimeout) >= time.Duration(statusTimeoutDuration)*time.Minute {
				//mark as timed out if not already marked
				timeline.Status = pipelineConfig.TIMELINE_STATUS_FETCH_TIMED_OUT
				timeline.StatusDetail = "Deployment timed out."
				_, err, isTimelineUpdated = impl.SavePipelineStatusTimelineIfNotAlreadyPresent(pipelineId, timeline.Status, timeline, true)
				if err != nil {
					impl.logger.Errorw("error in saving pipeline status timeline", "err", err)
					return isTimelineUpdated, isTimelineTimedOut, kubectlApplySyncedTimeline, err
				}
				isTimelineTimedOut = true
			} else {
				// deployment status will be in progress so leave timeline
			}
		}
	}
	return isTimelineUpdated, isTimelineTimedOut, kubectlApplySyncedTimeline, nil
}

func (impl *AppServiceImpl) SavePipelineStatusTimelineIfNotAlreadyPresent(pipelineId int, timelineStatus pipelineConfig.TimelineStatus, timeline *pipelineConfig.PipelineStatusTimeline, isAppStore bool) (latestTimeline *pipelineConfig.PipelineStatusTimeline, err error, isTimelineUpdated bool) {
	isTimelineUpdated = false
	if isAppStore {
		latestTimeline, err = impl.pipelineStatusTimelineRepository.FetchTimelineByInstalledAppVersionHistoryIdAndStatus(pipelineId, timelineStatus)
		if err != nil && err != pg.ErrNoRows {
			impl.logger.Errorw("error in getting latest timeline", "err", err)
			return nil, err, isTimelineUpdated
		} else if err == pg.ErrNoRows {
			err = impl.pipelineStatusTimelineService.SaveTimeline(timeline, nil, true)
			if err != nil {
				impl.logger.Errorw("error in creating timeline status", "err", err, "timeline", timeline)
				return nil, err, isTimelineUpdated
			}
			isTimelineUpdated = true
			latestTimeline = timeline
		}
	} else {
		latestTimeline, err = impl.pipelineStatusTimelineRepository.FetchTimelineByWfrIdAndStatus(pipelineId, timelineStatus)
		if err != nil && err != pg.ErrNoRows {
			impl.logger.Errorw("error in getting latest timeline", "err", err)
			return nil, err, isTimelineUpdated
		} else if err == pg.ErrNoRows {
			err = impl.pipelineStatusTimelineService.SaveTimeline(timeline, nil, false)
			if err != nil {
				impl.logger.Errorw("error in creating timeline status", "err", err, "timeline", timeline)
				return nil, err, isTimelineUpdated
			}
			isTimelineUpdated = true
			latestTimeline = timeline
		}
	}
	return latestTimeline, nil, isTimelineUpdated
}

func (impl *AppServiceImpl) WriteCDSuccessEvent(appId int, envId int, override *chartConfig.PipelineOverride) {
	event := impl.eventFactory.Build(util.Success, &override.PipelineId, appId, &envId, util.CD)
	impl.logger.Debugw("event WriteCDSuccessEvent", "event", event, "override", override)
	event = impl.eventFactory.BuildExtraCDData(event, nil, override.Id, bean.CD_WORKFLOW_TYPE_DEPLOY)
	_, evtErr := impl.eventClient.WriteNotificationEvent(event)
	if evtErr != nil {
		impl.logger.Errorw("error in writing event", "event", event, "err", evtErr)
	}
}

func (impl *AppServiceImpl) BuildCDSuccessPayload(appName string, environmentName string) *client.Payload {
	payload := &client.Payload{}
	payload.AppName = appName
	payload.EnvName = environmentName
	return payload
}

type ValuesOverrideResponse struct {
	MergedValues        string
	ReleaseOverrideJSON string
	EnvOverride         *chartConfig.EnvConfigOverride
	PipelineStrategy    *chartConfig.PipelineStrategy
	PipelineOverride    *chartConfig.PipelineOverride
	Artifact            *repository.CiArtifact
	Pipeline            *pipelineConfig.Pipeline
	AppMetrics          bool
}

<<<<<<< HEAD
type EnvironmentOverride struct {
	Enabled   bool        `json:"enabled"`
	EnvValues []*KeyValue `json:"envValues"`
}

type KeyValue struct {
	Key   string `json:"key"`
	Value string `json:"value"`
}

func (conf *EnvironmentOverride) appendEnvironmentVariable(key, value string) {
	item := &KeyValue{Key: key, Value: value}
	conf.EnvValues = append(conf.EnvValues, item)
}

func (impl *AppServiceImpl) TriggerCD(artifact *repository.CiArtifact, cdWorkflowId, wfrId int, pipeline *pipelineConfig.Pipeline, triggeredAt time.Time) error {
	impl.logger.Debugw("automatic pipeline trigger attempt async", "artifactId", artifact.Id)

	return impl.triggerReleaseAsync(artifact, cdWorkflowId, wfrId, pipeline, triggeredAt)
}

func (impl *AppServiceImpl) triggerReleaseAsync(artifact *repository.CiArtifact, cdWorkflowId, wfrId int, pipeline *pipelineConfig.Pipeline, triggeredAt time.Time) error {
	err := impl.validateAndTrigger(pipeline, artifact, cdWorkflowId, wfrId, triggeredAt)
	if err != nil {
		impl.logger.Errorw("error in trigger for pipeline", "pipelineId", strconv.Itoa(pipeline.Id))
	}
	impl.logger.Debugw("trigger attempted for all pipeline ", "artifactId", artifact.Id)
	return err
}

func (impl *AppServiceImpl) validateAndTrigger(p *pipelineConfig.Pipeline, artifact *repository.CiArtifact, cdWorkflowId, wfrId int, triggeredAt time.Time) error {
	object := impl.enforcerUtil.GetAppRBACNameByAppId(p.AppId)
	envApp := strings.Split(object, "/")
	if len(envApp) != 2 {
		impl.logger.Error("invalid req, app and env not found from rbac")
		return errors.New("invalid req, app and env not found from rbac")
	}
	err := impl.releasePipeline(p, artifact, cdWorkflowId, wfrId, triggeredAt)
	return err
}

func (impl *AppServiceImpl) releasePipeline(pipeline *pipelineConfig.Pipeline, artifact *repository.CiArtifact, cdWorkflowId, wfrId int, triggeredAt time.Time) error {
	impl.logger.Debugw("triggering release for ", "cdPipelineId", pipeline.Id, "artifactId", artifact.Id)

	pipeline, err := impl.pipelineRepository.FindById(pipeline.Id)
	if err != nil {
		impl.logger.Errorw("error in fetching pipeline by pipelineId", "err", err)
		return err
	}

	request := &bean.ValuesOverrideRequest{
		PipelineId:           pipeline.Id,
		UserId:               artifact.CreatedBy,
		CiArtifactId:         artifact.Id,
		AppId:                pipeline.AppId,
		CdWorkflowId:         cdWorkflowId,
		ForceTrigger:         true,
		DeploymentWithConfig: bean.DEPLOYMENT_CONFIG_TYPE_LAST_SAVED,
		WfrId:                wfrId,
	}
	impl.SetPipelineFieldsInOverrideRequest(request, pipeline)

	ctx, err := impl.buildACDContext()
	if err != nil {
		impl.logger.Errorw("error in creating acd sync context", "pipelineId", pipeline.Id, "artifactId", artifact.Id, "err", err)
		return err
	}
	//setting deployedBy as 1(system user) since case of auto trigger
	id, _, err := impl.HandleCDTriggerRelease(request, ctx, triggeredAt, 1)
	if err != nil {
		impl.logger.Errorw("error in auto  cd pipeline trigger", "pipelineId", pipeline.Id, "artifactId", artifact.Id, "err", err)
	} else {
		impl.logger.Infow("pipeline successfully triggered ", "cdPipelineId", pipeline.Id, "artifactId", artifact.Id, "releaseId", id)
	}
	return err

}

=======
>>>>>>> 6bbf4f0c
func (impl *AppServiceImpl) buildACDContext() (acdContext context.Context, err error) {
	//this method should only call in case of argo-integration and gitops configured
	acdToken, err := impl.argoUserService.GetLatestDevtronArgoCdUserToken()
	if err != nil {
		impl.logger.Errorw("error in getting acd token", "err", err)
		return nil, err
	}
	ctx := context.Background()
	ctx = context.WithValue(ctx, "token", acdToken)
	return ctx, nil
}

<<<<<<< HEAD
func (impl *AppServiceImpl) getDbMigrationOverride(overrideRequest *bean.ValuesOverrideRequest, artifact *repository.CiArtifact, isRollback bool) (overrideJson []byte, err error) {
	if isRollback {
		return nil, fmt.Errorf("rollback not supported ye")
	}
	notConfigured := false
	config, err := impl.dbMigrationConfigRepository.FindByPipelineId(overrideRequest.PipelineId)
	if err != nil && !IsErrNoRows(err) {
		impl.logger.Errorw("error in fetching pipeline override config", "req", overrideRequest, "err", err)
		return nil, err
	} else if IsErrNoRows(err) {
		notConfigured = true
	}
	envVal := &EnvironmentOverride{}
	if notConfigured {
		impl.logger.Warnw("no active db migration found", "pipeline", overrideRequest.PipelineId)
		envVal.Enabled = false
	} else {
		materialInfos, err := artifact.ParseMaterialInfo()
		if err != nil {
			return nil, err
		}

		hash, ok := materialInfos[config.GitMaterial.Url]
		if !ok {
			impl.logger.Errorf("wrong url map ", "map", materialInfos, "url", config.GitMaterial.Url)
			return nil, fmt.Errorf("configured url not found in material %s", config.GitMaterial.Url)
		}

		envVal.Enabled = true
		if config.GitMaterial.GitProvider.AuthMode != repository.AUTH_MODE_USERNAME_PASSWORD &&
			config.GitMaterial.GitProvider.AuthMode != repository.AUTH_MODE_ACCESS_TOKEN &&
			config.GitMaterial.GitProvider.AuthMode != repository.AUTH_MODE_ANONYMOUS {
			return nil, fmt.Errorf("auth mode %s not supported for migration", config.GitMaterial.GitProvider.AuthMode)
		}
		envVal.appendEnvironmentVariable("GIT_REPO_URL", config.GitMaterial.Url)
		envVal.appendEnvironmentVariable("GIT_USER", config.GitMaterial.GitProvider.UserName)
		var password string
		if config.GitMaterial.GitProvider.AuthMode == repository.AUTH_MODE_USERNAME_PASSWORD {
			password = config.GitMaterial.GitProvider.Password
		} else {
			password = config.GitMaterial.GitProvider.AccessToken
		}
		envVal.appendEnvironmentVariable("GIT_AUTH_TOKEN", password)
		// parse git-tag not required
		//envVal.appendEnvironmentVariable("GIT_TAG", "")
		envVal.appendEnvironmentVariable("GIT_HASH", hash)
		envVal.appendEnvironmentVariable("SCRIPT_LOCATION", config.ScriptSource)
		envVal.appendEnvironmentVariable("DB_TYPE", string(config.DbConfig.Type))
		envVal.appendEnvironmentVariable("DB_USER_NAME", config.DbConfig.UserName)
		envVal.appendEnvironmentVariable("DB_PASSWORD", config.DbConfig.Password)
		envVal.appendEnvironmentVariable("DB_HOST", config.DbConfig.Host)
		envVal.appendEnvironmentVariable("DB_PORT", config.DbConfig.Port)
		envVal.appendEnvironmentVariable("DB_NAME", config.DbConfig.DbName)
		//Will be used for rollback don't delete it
		//envVal.appendEnvironmentVariable("MIGRATE_TO_VERSION", strconv.Itoa(overrideRequest.TargetDbVersion))
	}
	dbMigrationConfig := map[string]interface{}{"dbMigrationConfig": envVal}
	confByte, err := json.Marshal(dbMigrationConfig)
	if err != nil {
		return nil, err
	}
	return confByte, nil
}

func (impl *AppServiceImpl) GetAppMetricsByTriggerType(overrideRequest *bean.ValuesOverrideRequest, ctx context.Context) (bool, error) {

	var appMetrics bool
	if overrideRequest.DeploymentWithConfig == bean.DEPLOYMENT_CONFIG_TYPE_SPECIFIC_TRIGGER {
		_, span := otel.Tracer("orchestrator").Start(ctx, "deploymentTemplateHistoryRepository.GetHistoryByPipelineIdAndWfrId")
		deploymentTemplateHistory, err := impl.deploymentTemplateHistoryRepository.GetHistoryByPipelineIdAndWfrId(overrideRequest.PipelineId, overrideRequest.WfrIdForDeploymentWithSpecificTrigger)
		span.End()
		if err != nil {
			impl.logger.Errorw("error in getting deployed deployment template history by pipelineId and wfrId", "err", err, "pipelineId", &overrideRequest, "wfrId", overrideRequest.WfrIdForDeploymentWithSpecificTrigger)
			return appMetrics, err
		}
		appMetrics = deploymentTemplateHistory.IsAppMetricsEnabled

	} else if overrideRequest.DeploymentWithConfig == bean.DEPLOYMENT_CONFIG_TYPE_LAST_SAVED {
		_, span := otel.Tracer("orchestrator").Start(ctx, "appLevelMetricsRepository.FindByAppId")
		appLevelMetrics, err := impl.appLevelMetricsRepository.FindByAppId(overrideRequest.AppId)
		span.End()
		if err != nil && !IsErrNoRows(err) {
			impl.logger.Errorw("err", err)
			return appMetrics, &ApiError{InternalMessage: "unable to fetch app level metrics flag"}
		}
		appMetrics = appLevelMetrics.AppMetrics

		_, span = otel.Tracer("orchestrator").Start(ctx, "envLevelMetricsRepository.FindByAppIdAndEnvId")
		envLevelMetrics, err := impl.envLevelMetricsRepository.FindByAppIdAndEnvId(overrideRequest.AppId, overrideRequest.EnvId)
		span.End()
		if err != nil && !IsErrNoRows(err) {
			impl.logger.Errorw("err", err)
			return appMetrics, &ApiError{InternalMessage: "unable to fetch env level metrics flag"}
		}
		if envLevelMetrics.Id != 0 && envLevelMetrics.AppMetrics != nil {
			appMetrics = *envLevelMetrics.AppMetrics
		}
	}
	return appMetrics, nil
}

func (impl *AppServiceImpl) GetDeploymentStrategyByTriggerType(overrideRequest *bean.ValuesOverrideRequest, ctx context.Context) (*chartConfig.PipelineStrategy, error) {

	strategy := &chartConfig.PipelineStrategy{}
	var err error
	if overrideRequest.DeploymentWithConfig == bean.DEPLOYMENT_CONFIG_TYPE_SPECIFIC_TRIGGER {
		_, span := otel.Tracer("orchestrator").Start(ctx, "strategyHistoryRepository.GetHistoryByPipelineIdAndWfrId")
		strategyHistory, err := impl.strategyHistoryRepository.GetHistoryByPipelineIdAndWfrId(overrideRequest.PipelineId, overrideRequest.WfrIdForDeploymentWithSpecificTrigger)
		span.End()
		if err != nil {
			impl.logger.Errorw("error in getting deployed strategy history by pipleinId and wfrId", "err", err, "pipelineId", overrideRequest.PipelineId, "wfrId", overrideRequest.WfrIdForDeploymentWithSpecificTrigger)
			return nil, err
		}
		strategy.Strategy = strategyHistory.Strategy
		strategy.Config = strategyHistory.Config
		strategy.PipelineId = overrideRequest.PipelineId
	} else if overrideRequest.DeploymentWithConfig == bean.DEPLOYMENT_CONFIG_TYPE_LAST_SAVED {
		if overrideRequest.ForceTrigger {
			_, span := otel.Tracer("orchestrator").Start(ctx, "pipelineConfigRepository.GetDefaultStrategyByPipelineId")
			strategy, err = impl.pipelineConfigRepository.GetDefaultStrategyByPipelineId(overrideRequest.PipelineId)
			span.End()
		} else {
			var deploymentTemplate chartRepoRepository.DeploymentStrategy
			if overrideRequest.DeploymentTemplate == "ROLLING" {
				deploymentTemplate = chartRepoRepository.DEPLOYMENT_STRATEGY_ROLLING
			} else if overrideRequest.DeploymentTemplate == "BLUE-GREEN" {
				deploymentTemplate = chartRepoRepository.DEPLOYMENT_STRATEGY_BLUE_GREEN
			} else if overrideRequest.DeploymentTemplate == "CANARY" {
				deploymentTemplate = chartRepoRepository.DEPLOYMENT_STRATEGY_CANARY
			} else if overrideRequest.DeploymentTemplate == "RECREATE" {
				deploymentTemplate = chartRepoRepository.DEPLOYMENT_STRATEGY_RECREATE
			}

			if len(deploymentTemplate) > 0 {
				_, span := otel.Tracer("orchestrator").Start(ctx, "pipelineConfigRepository.FindByStrategyAndPipelineId")
				strategy, err = impl.pipelineConfigRepository.FindByStrategyAndPipelineId(deploymentTemplate, overrideRequest.PipelineId)
				span.End()
			} else {
				_, span := otel.Tracer("orchestrator").Start(ctx, "pipelineConfigRepository.GetDefaultStrategyByPipelineId")
				strategy, err = impl.pipelineConfigRepository.GetDefaultStrategyByPipelineId(overrideRequest.PipelineId)
				span.End()
			}
		}
		if err != nil && errors2.IsNotFound(err) == false {
			impl.logger.Errorf("invalid state", "err", err, "req", strategy)
			return nil, err
		}
	}
	return strategy, nil
}

func (impl *AppServiceImpl) GetEnvOverrideByTriggerType(overrideRequest *bean.ValuesOverrideRequest, triggeredAt time.Time, ctx context.Context) (*chartConfig.EnvConfigOverride, error) {

	envOverride := &chartConfig.EnvConfigOverride{}

	var err error
	if overrideRequest.DeploymentWithConfig == bean.DEPLOYMENT_CONFIG_TYPE_SPECIFIC_TRIGGER {
		_, span := otel.Tracer("orchestrator").Start(ctx, "deploymentTemplateHistoryRepository.GetHistoryByPipelineIdAndWfrId")
		deploymentTemplateHistory, err := impl.deploymentTemplateHistoryRepository.GetHistoryByPipelineIdAndWfrId(overrideRequest.PipelineId, overrideRequest.WfrIdForDeploymentWithSpecificTrigger)
		//VARIABLE_SNAPSHOT_GET and resolve

		span.End()
		if err != nil {
			impl.logger.Errorw("error in getting deployed deployment template history by pipelineId and wfrId", "err", err, "pipelineId", &overrideRequest, "wfrId", overrideRequest.WfrIdForDeploymentWithSpecificTrigger)
			return nil, err
		}
		templateName := deploymentTemplateHistory.TemplateName
		templateVersion := deploymentTemplateHistory.TemplateVersion
		if templateName == "Rollout Deployment" {
			templateName = ""
		}
		//getting chart_ref by id
		_, span = otel.Tracer("orchestrator").Start(ctx, "chartRefRepository.FindByVersionAndName")
		chartRef, err := impl.chartRefRepository.FindByVersionAndName(templateName, templateVersion)
		span.End()
		if err != nil {
			impl.logger.Errorw("error in getting chartRef by version and name", "err", err, "version", templateVersion, "name", templateName)
			return nil, err
		}
		//assuming that if a chartVersion is deployed then it's envConfigOverride will be available
		_, span = otel.Tracer("orchestrator").Start(ctx, "environmentConfigRepository.GetByAppIdEnvIdAndChartRefId")
		envOverride, err = impl.environmentConfigRepository.GetByAppIdEnvIdAndChartRefId(overrideRequest.AppId, overrideRequest.EnvId, chartRef.Id)
		span.End()
		if err != nil {
			impl.logger.Errorw("error in getting envConfigOverride for pipeline for specific chartVersion", "err", err, "appId", overrideRequest.AppId, "envId", overrideRequest.EnvId, "chartRefId", chartRef.Id)
			return nil, err
		}

		_, span = otel.Tracer("orchestrator").Start(ctx, "envRepository.FindById")
		env, err := impl.envRepository.FindById(envOverride.TargetEnvironment)
		span.End()
		if err != nil {
			impl.logger.Errorw("unable to find env", "err", err)
			return nil, err
		}
		envOverride.Environment = env

		//updating historical data in envConfigOverride and appMetrics flag
		envOverride.IsOverride = true
		envOverride.EnvOverrideValues = deploymentTemplateHistory.Template

		resolvedTemplate, variableMap, err := impl.getResolvedTemplateWithSnapshot(deploymentTemplateHistory.Id, envOverride.EnvOverrideValues)
		envOverride.ResolvedEnvOverrideValues = resolvedTemplate
		envOverride.VariableSnapshot = variableMap
		if err != nil {
			return envOverride, err
		}
	} else if overrideRequest.DeploymentWithConfig == bean.DEPLOYMENT_CONFIG_TYPE_LAST_SAVED {
		_, span := otel.Tracer("orchestrator").Start(ctx, "environmentConfigRepository.ActiveEnvConfigOverride")
		envOverride, err = impl.environmentConfigRepository.ActiveEnvConfigOverride(overrideRequest.AppId, overrideRequest.EnvId)

		var chart *chartRepoRepository.Chart
		span.End()
		if err != nil {
			impl.logger.Errorw("invalid state", "err", err, "req", overrideRequest)
			return nil, err
		}
		if envOverride.Id == 0 {
			_, span = otel.Tracer("orchestrator").Start(ctx, "chartRepository.FindLatestChartForAppByAppId")
			chart, err = impl.chartRepository.FindLatestChartForAppByAppId(overrideRequest.AppId)
			span.End()
			if err != nil {
				impl.logger.Errorw("invalid state", "err", err, "req", overrideRequest)
				return nil, err
			}
			_, span = otel.Tracer("orchestrator").Start(ctx, "environmentConfigRepository.FindChartByAppIdAndEnvIdAndChartRefId")
			envOverride, err = impl.environmentConfigRepository.FindChartByAppIdAndEnvIdAndChartRefId(overrideRequest.AppId, overrideRequest.EnvId, chart.ChartRefId)
			span.End()
			if err != nil && !errors2.IsNotFound(err) {
				impl.logger.Errorw("invalid state", "err", err, "req", overrideRequest)
				return nil, err
			}

			//creating new env override config
			if errors2.IsNotFound(err) || envOverride == nil {
				_, span = otel.Tracer("orchestrator").Start(ctx, "envRepository.FindById")
				environment, err := impl.envRepository.FindById(overrideRequest.EnvId)
				span.End()
				if err != nil && !IsErrNoRows(err) {
					return nil, err
				}
				envOverride = &chartConfig.EnvConfigOverride{
					Active:            true,
					ManualReviewed:    true,
					Status:            models.CHARTSTATUS_SUCCESS,
					TargetEnvironment: overrideRequest.EnvId,
					ChartId:           chart.Id,
					AuditLog:          sql.AuditLog{UpdatedBy: overrideRequest.UserId, UpdatedOn: triggeredAt, CreatedOn: triggeredAt, CreatedBy: overrideRequest.UserId},
					Namespace:         environment.Namespace,
					IsOverride:        false,
					EnvOverrideValues: "{}",
					Latest:            false,
					IsBasicViewLocked: chart.IsBasicViewLocked,
					CurrentViewEditor: chart.CurrentViewEditor,
				}
				_, span = otel.Tracer("orchestrator").Start(ctx, "environmentConfigRepository.Save")
				err = impl.environmentConfigRepository.Save(envOverride)
				span.End()
				if err != nil {
					impl.logger.Errorw("error in creating envconfig", "data", envOverride, "error", err)
					return nil, err
				}
			}
			envOverride.Chart = chart
		} else if envOverride.Id > 0 && !envOverride.IsOverride {
			_, span = otel.Tracer("orchestrator").Start(ctx, "chartRepository.FindLatestChartForAppByAppId")
			chart, err = impl.chartRepository.FindLatestChartForAppByAppId(overrideRequest.AppId)
			span.End()
			if err != nil {
				impl.logger.Errorw("invalid state", "err", err, "req", overrideRequest)
				return nil, err
			}
			envOverride.Chart = chart
		}

		_, span = otel.Tracer("orchestrator").Start(ctx, "envRepository.FindById")
		env, err := impl.envRepository.FindById(envOverride.TargetEnvironment)
		span.End()
		if err != nil {
			impl.logger.Errorw("unable to find env", "err", err)
			return nil, err
		}
		envOverride.Environment = env

		//VARIABLE different cases for variable resolution
		scope := resourceQualifiers.Scope{
			AppId:     overrideRequest.AppId,
			EnvId:     overrideRequest.EnvId,
			ClusterId: overrideRequest.ClusterId,
			SystemMetadata: &resourceQualifiers.SystemMetadata{
				EnvironmentName: env.Name,
				ClusterName:     env.Cluster.ClusterName,
				Namespace:       env.Namespace,
				AppName:         overrideRequest.AppName,
				Image:           overrideRequest.Image,
				ImageTag:        util3.GetImageTagFromImage(overrideRequest.Image),
			},
		}

		if envOverride.IsOverride {

			resolvedTemplate, variableMap, err := impl.extractVariablesAndResolveTemplate(scope, envOverride.EnvOverrideValues, repository6.Entity{
				EntityType: repository6.EntityTypeDeploymentTemplateEnvLevel,
				EntityId:   envOverride.Id,
			})
			envOverride.ResolvedEnvOverrideValues = resolvedTemplate
			envOverride.VariableSnapshot = variableMap
			if err != nil {
				return envOverride, err
			}

		} else {
			resolvedTemplate, variableMap, err := impl.extractVariablesAndResolveTemplate(scope, chart.GlobalOverride, repository6.Entity{
				EntityType: repository6.EntityTypeDeploymentTemplateAppLevel,
				EntityId:   chart.Id,
			})
			envOverride.Chart.ResolvedGlobalOverride = resolvedTemplate
			envOverride.VariableSnapshot = variableMap
			if err != nil {
				return envOverride, err
			}

		}
	}

	return envOverride, nil
}

func (impl *AppServiceImpl) getResolvedTemplateWithSnapshot(deploymentTemplateHistoryId int, template string) (string, map[string]string, error) {

	variableSnapshotMap := make(map[string]string)
	reference := repository6.HistoryReference{
		HistoryReferenceId:   deploymentTemplateHistoryId,
		HistoryReferenceType: repository6.HistoryReferenceTypeDeploymentTemplate,
	}
	variableSnapshot, err := impl.variableSnapshotHistoryService.GetVariableHistoryForReferences([]repository6.HistoryReference{reference})
	if err != nil {
		return template, variableSnapshotMap, err
	}

	if _, ok := variableSnapshot[reference]; !ok {
		return template, variableSnapshotMap, nil
	}

	err = json.Unmarshal(variableSnapshot[reference].VariableSnapshot, &variableSnapshotMap)
	if err != nil {
		return template, variableSnapshotMap, err
	}

	if len(variableSnapshotMap) == 0 {
		return template, variableSnapshotMap, nil
	}
	scopedVariableData := parsers.GetScopedVarData(variableSnapshotMap, make(map[string]bool), true)
	request := parsers.VariableParserRequest{Template: template, TemplateType: parsers.JsonVariableTemplate, Variables: scopedVariableData}
	parserResponse := impl.variableTemplateParser.ParseTemplate(request)
	err = parserResponse.Error
	if err != nil {
		return template, variableSnapshotMap, err
	}
	resolvedTemplate := parserResponse.ResolvedTemplate
	return resolvedTemplate, variableSnapshotMap, nil
}

func (impl *AppServiceImpl) extractVariablesAndResolveTemplate(scope resourceQualifiers.Scope, template string, entity repository6.Entity) (string, map[string]string, error) {

	variableMap := make(map[string]string)
	entityToVariables, err := impl.variableEntityMappingService.GetAllMappingsForEntities([]repository6.Entity{entity})
	if err != nil {
		return template, variableMap, err
	}

	if vars, ok := entityToVariables[entity]; !ok || len(vars) == 0 {
		return template, variableMap, nil
	}

	// pre-populating variable map with variable so that the variables which don't have any resolved data
	// is saved in snapshot
	for _, variable := range entityToVariables[entity] {
		variableMap[variable] = impl.scopedVariableService.GetFormattedVariableForName(variable)
	}

	scopedVariables, err := impl.scopedVariableService.GetScopedVariables(scope, entityToVariables[entity], true)
	if err != nil {
		return template, variableMap, err
	}

	for _, variable := range scopedVariables {
		variableMap[variable.VariableName] = variable.VariableValue.StringValue()
	}

	parserRequest := parsers.VariableParserRequest{Template: template, Variables: scopedVariables, TemplateType: parsers.JsonVariableTemplate}
	parserResponse := impl.variableTemplateParser.ParseTemplate(parserRequest)
	err = parserResponse.Error
	if err != nil {
		return template, variableMap, err
	}

	resolvedTemplate := parserResponse.ResolvedTemplate
	return resolvedTemplate, variableMap, nil
}

func (impl *AppServiceImpl) GetValuesOverrideForTrigger(overrideRequest *bean.ValuesOverrideRequest, triggeredAt time.Time, ctx context.Context) (*ValuesOverrideResponse, error) {
	if overrideRequest.DeploymentType == models.DEPLOYMENTTYPE_UNKNOWN {
		overrideRequest.DeploymentType = models.DEPLOYMENTTYPE_DEPLOY
	}
	if len(overrideRequest.DeploymentWithConfig) == 0 {
		overrideRequest.DeploymentWithConfig = bean.DEPLOYMENT_CONFIG_TYPE_LAST_SAVED
	}
	valuesOverrideResponse := &ValuesOverrideResponse{}
	isPipelineOverrideCreated := overrideRequest.PipelineOverrideId > 0
	pipeline, err := impl.pipelineRepository.FindById(overrideRequest.PipelineId)
	valuesOverrideResponse.Pipeline = pipeline
	if err != nil {
		impl.logger.Errorw("error in fetching pipeline by pipeline id", "err", err, "pipeline-id-", overrideRequest.PipelineId)
		return valuesOverrideResponse, err
	}

	_, span := otel.Tracer("orchestrator").Start(ctx, "ciArtifactRepository.Get")
	artifact, err := impl.ciArtifactRepository.Get(overrideRequest.CiArtifactId)
	valuesOverrideResponse.Artifact = artifact
	span.End()
	if err != nil {
		return valuesOverrideResponse, err
	}
	overrideRequest.Image = artifact.Image

	strategy, err := impl.GetDeploymentStrategyByTriggerType(overrideRequest, ctx)
	valuesOverrideResponse.PipelineStrategy = strategy
	if err != nil {
		impl.logger.Errorw("error in getting strategy by trigger type", "err", err)
		return valuesOverrideResponse, err
	}

	envOverride, err := impl.GetEnvOverrideByTriggerType(overrideRequest, triggeredAt, ctx)
	valuesOverrideResponse.EnvOverride = envOverride
	if err != nil {
		impl.logger.Errorw("error in getting env override by trigger type", "err", err)
		return valuesOverrideResponse, err
	}
	appMetrics, err := impl.GetAppMetricsByTriggerType(overrideRequest, ctx)
	valuesOverrideResponse.AppMetrics = appMetrics
	if err != nil {
		impl.logger.Errorw("error in getting app metrics by trigger type", "err", err)
		return valuesOverrideResponse, err
	}
	var (
		pipelineOverride                                     *chartConfig.PipelineOverride
		dbMigrationOverride, configMapJson, appLabelJsonByte []byte
	)

	// Conditional Block based on PipelineOverrideCreated --> start
	if !isPipelineOverrideCreated {
		_, span = otel.Tracer("orchestrator").Start(ctx, "savePipelineOverride")
		pipelineOverride, err = impl.savePipelineOverride(overrideRequest, envOverride.Id, triggeredAt)
		span.End()
		if err != nil {
			return valuesOverrideResponse, err
		}
		overrideRequest.PipelineOverrideId = pipelineOverride.Id
	} else {
		pipelineOverride, err = impl.pipelineOverrideRepository.FindById(overrideRequest.PipelineOverrideId)
		if err != nil {
			impl.logger.Errorw("error in getting pipelineOverride for valuesOverrideResponse", "PipelineOverrideId", overrideRequest.PipelineOverrideId)
			return nil, err
		}
	}
	// Conditional Block based on PipelineOverrideCreated --> end

	//TODO: check status and apply lock
	releaseOverrideJson, err := impl.getReleaseOverride(envOverride, overrideRequest, artifact, pipelineOverride, strategy, &appMetrics)
	valuesOverrideResponse.ReleaseOverrideJSON = releaseOverrideJson
	if err != nil {
		return valuesOverrideResponse, err
	}

	// Conditional Block based on PipelineOverrideCreated --> start
	if !isPipelineOverrideCreated {
		_, span = otel.Tracer("orchestrator").Start(ctx, "getDbMigrationOverride")
		//FIXME: how to determine rollback
		//we can't depend on ciArtifact ID because CI pipeline can be manually triggered in any order regardless of sourcecode status
		dbMigrationOverride, err = impl.getDbMigrationOverride(overrideRequest, artifact, false)
		span.End()
		if err != nil {
			impl.logger.Errorw("error in fetching db migration config", "req", overrideRequest, "err", err)
			return valuesOverrideResponse, err
		}
		chartVersion := envOverride.Chart.ChartVersion
		_, span = otel.Tracer("orchestrator").Start(ctx, "getConfigMapAndSecretJsonV2")
		configMapJson, err = impl.getConfigMapAndSecretJsonV2(overrideRequest.AppId, envOverride.TargetEnvironment, overrideRequest.PipelineId, chartVersion, overrideRequest.DeploymentWithConfig, overrideRequest.WfrIdForDeploymentWithSpecificTrigger)
		span.End()
		if err != nil {
			impl.logger.Errorw("error in fetching config map n secret ", "err", err)
			configMapJson = nil
		}
		_, span = otel.Tracer("orchestrator").Start(ctx, "appCrudOperationService.GetLabelsByAppIdForDeployment")
		appLabelJsonByte, err = impl.appCrudOperationService.GetLabelsByAppIdForDeployment(overrideRequest.AppId)
		span.End()
		if err != nil {
			impl.logger.Errorw("error in fetching app labels for gitOps commit", "err", err)
			appLabelJsonByte = nil
		}

		mergedValues, err := impl.mergeOverrideValues(envOverride, dbMigrationOverride, releaseOverrideJson, configMapJson, appLabelJsonByte, strategy)
		appName := fmt.Sprintf("%s-%s", overrideRequest.AppName, envOverride.Environment.Name)
		mergedValues = impl.autoscalingCheckBeforeTrigger(ctx, appName, envOverride.Namespace, mergedValues, overrideRequest)

		_, span = otel.Tracer("orchestrator").Start(ctx, "dockerRegistryIpsConfigService.HandleImagePullSecretOnApplicationDeployment")
		// handle image pull secret if access given
		mergedValues, err = impl.dockerRegistryIpsConfigService.HandleImagePullSecretOnApplicationDeployment(envOverride.Environment, pipeline.CiPipelineId, mergedValues)
		span.End()
		if err != nil {
			return valuesOverrideResponse, err
		}

		pipelineOverride.PipelineMergedValues = string(mergedValues)
		valuesOverrideResponse.MergedValues = string(mergedValues)
		err = impl.pipelineOverrideRepository.Update(pipelineOverride)
		if err != nil {
			return valuesOverrideResponse, err
		}
	} else {
		valuesOverrideResponse.MergedValues = pipelineOverride.PipelineMergedValues
	}
	// Conditional Block based on PipelineOverrideCreated --> end
	return valuesOverrideResponse, err
}

func (impl *AppServiceImpl) BuildManifestForTrigger(overrideRequest *bean.ValuesOverrideRequest, triggeredAt time.Time, ctx context.Context) (valuesOverrideResponse *ValuesOverrideResponse, builtChartPath string, err error) {
	valuesOverrideResponse = &ValuesOverrideResponse{}
	valuesOverrideResponse, err = impl.GetValuesOverrideForTrigger(overrideRequest, triggeredAt, ctx)
	if err != nil {
		impl.logger.Errorw("error in fetching values for trigger", "err", err)
		return valuesOverrideResponse, "", err
	}
	// build temp reference chart path for deployment
	builtChartPath, err = impl.BuildChartAndGetPath(overrideRequest.AppName, valuesOverrideResponse.EnvOverride, ctx)
	if err != nil {
		impl.logger.Errorw("error in parsing reference chart", "err", err)
		return valuesOverrideResponse, "", err
	}
	return valuesOverrideResponse, builtChartPath, err
}

=======
>>>>>>> 6bbf4f0c
func (impl *AppServiceImpl) GetDeployedManifestByPipelineIdAndCDWorkflowId(appId int, envId int, cdWorkflowId int, ctx context.Context) ([]byte, error) {

	manifestByteArray := make([]byte, 0)

	pipeline, err := impl.pipelineRepository.FindActiveByAppIdAndEnvironmentId(appId, envId)
	if err != nil {
		impl.logger.Errorw("error in fetching pipeline by appId and envId", "appId", appId, "envId", envId, "err", err)
		return manifestByteArray, err
	}

	pipelineOverride, err := impl.pipelineOverrideRepository.FindLatestByCdWorkflowId(cdWorkflowId)
	if err != nil {
		impl.logger.Errorw("error in fetching latest release by appId and envId", "appId", appId, "envId", envId, "err", err)
		return manifestByteArray, err
	}

	envConfigOverride, err := impl.environmentConfigRepository.Get(pipelineOverride.EnvConfigOverrideId)
	if err != nil {
		impl.logger.Errorw("error in fetching env config repository by appId and envId", "appId", appId, "envId", envId, "err", err)
	}

	appName := pipeline[0].App.AppName
	builtChartPath, err := impl.BuildChartAndGetPath(appName, envConfigOverride, ctx)
	if err != nil {
		impl.logger.Errorw("error in parsing reference chart", "err", err)
		return manifestByteArray, err
	}

	// create values file in built chart path
	valuesFilePath := path.Join(builtChartPath, "valuesOverride.yaml")
	err = ioutil.WriteFile(valuesFilePath, []byte(pipelineOverride.PipelineMergedValues), 0600)
	if err != nil {
		return manifestByteArray, nil
	}

	manifestByteArray, err = impl.chartTemplateService.LoadChartInBytes(builtChartPath, true)
	if err != nil {
		impl.logger.Errorw("error in converting chart to bytes", "err", err)
		return manifestByteArray, err
	}

	return manifestByteArray, nil

}

func (impl *AppServiceImpl) BuildChartAndGetPath(appName string, envOverride *chartConfig.EnvConfigOverride, ctx context.Context) (string, error) {

	if !strings.HasSuffix(envOverride.Chart.ChartLocation, fmt.Sprintf("%s%s", "/", envOverride.Chart.ChartVersion)) {
		_, span := otel.Tracer("orchestrator").Start(ctx, "autoHealChartLocationInChart")
		err := impl.autoHealChartLocationInChart(ctx, envOverride)
		span.End()
		if err != nil {
			return "", err
		}
	}
	chartMetaData := &chart2.Metadata{
		Name:    appName,
		Version: envOverride.Chart.ChartVersion,
	}
	referenceTemplatePath := path.Join(string(impl.refChartDir), envOverride.Chart.ReferenceTemplate)
	// Load custom charts to referenceTemplatePath if not exists
	if _, err := os.Stat(referenceTemplatePath); os.IsNotExist(err) {
		chartRefValue, err := impl.chartRefRepository.FindById(envOverride.Chart.ChartRefId)
		if err != nil {
			impl.logger.Errorw("error in fetching ChartRef data", "err", err)
			return "", err
		}
		if chartRefValue.ChartData != nil {
			chartInfo, err := impl.chartService.ExtractChartIfMissing(chartRefValue.ChartData, string(impl.refChartDir), chartRefValue.Location)
			if chartInfo != nil && chartInfo.TemporaryFolder != "" {
				err1 := os.RemoveAll(chartInfo.TemporaryFolder)
				if err1 != nil {
					impl.logger.Errorw("error in deleting temp dir ", "err", err)
				}
			}
			return "", err
		}
	}
	_, span := otel.Tracer("orchestrator").Start(ctx, "chartTemplateService.BuildChart")
	tempReferenceTemplateDir, err := impl.chartTemplateService.BuildChart(ctx, chartMetaData, referenceTemplatePath)
	span.End()
	if err != nil {
		return "", err
	}
	return tempReferenceTemplateDir, nil
}

func (impl *AppServiceImpl) CreateGitopsRepo(app *app.App, userId int32) (gitopsRepoName string, chartGitAttr *ChartGitAttribute, err error) {
	chart, err := impl.chartRepository.FindLatestChartForAppByAppId(app.Id)
	if err != nil && pg.ErrNoRows != err {
		return "", nil, err
	}
	gitOpsRepoName := impl.chartTemplateService.GetGitOpsRepoName(app.AppName)
	chartGitAttr, err = impl.chartTemplateService.CreateGitRepositoryForApp(gitOpsRepoName, chart.ReferenceTemplate, chart.ChartVersion, userId)
	if err != nil {
		impl.logger.Errorw("error in pushing chart to git ", "gitOpsRepoName", gitOpsRepoName, "err", err)
		return "", nil, err
	}
	return gitOpsRepoName, chartGitAttr, nil
}

<<<<<<< HEAD
func (impl *AppServiceImpl) DeployArgocdApp(overrideRequest *bean.ValuesOverrideRequest, valuesOverrideResponse *ValuesOverrideResponse, triggeredAt time.Time, ctx context.Context) error {

	impl.logger.Debugw("new pipeline found", "pipeline", valuesOverrideResponse.Pipeline)
	_, span := otel.Tracer("orchestrator").Start(ctx, "createArgoApplicationIfRequired")
	name, err := impl.createArgoApplicationIfRequired(overrideRequest.AppId, valuesOverrideResponse.EnvOverride, valuesOverrideResponse.Pipeline, overrideRequest.UserId)
=======
func (impl *AppServiceImpl) saveTimeline(overrideRequest *bean.ValuesOverrideRequest, status string, statusDetail string, ctx context.Context) {
	// creating cd pipeline status timeline for git commit
	timeline := &pipelineConfig.PipelineStatusTimeline{
		CdWorkflowRunnerId: overrideRequest.WfrId,
		Status:             status,
		StatusDetail:       statusDetail,
		StatusTime:         time.Now(),
		AuditLog: sql.AuditLog{
			CreatedBy: overrideRequest.UserId,
			CreatedOn: time.Now(),
			UpdatedBy: overrideRequest.UserId,
			UpdatedOn: time.Now(),
		},
	}
	_, span := otel.Tracer("orchestrator").Start(ctx, "cdPipelineStatusTimelineRepo.SaveTimeline")
	timelineErr := impl.pipelineStatusTimelineService.SaveTimeline(timeline, nil, false)
>>>>>>> 6bbf4f0c
	span.End()
	if timelineErr != nil {
		impl.logger.Errorw("error in creating timeline status for git commit", "err", timelineErr, "timeline", timeline)
	}
<<<<<<< HEAD
	impl.logger.Debugw("argocd application created", "name", name)

	_, span = otel.Tracer("orchestrator").Start(ctx, "updateArgoPipeline")
	updateAppInArgocd, err := impl.updateArgoPipeline(overrideRequest.AppId, valuesOverrideResponse.Pipeline.Name, valuesOverrideResponse.EnvOverride, ctx)
	span.End()
	if err != nil {
		impl.logger.Errorw("error in updating argocd app ", "err", err)
		return err
	}
	if updateAppInArgocd {
		impl.logger.Debug("argo-cd successfully updated")
	} else {
		impl.logger.Debug("argo-cd failed to update, ignoring it")
	}
	//update workflow runner status, used in app workflow view
	err = impl.UpdateCDWorkflowRunnerStatus(ctx, overrideRequest, triggeredAt, pipelineConfig.WorkflowInProgress)
	if err != nil {
		impl.logger.Errorw("error in updating the workflow runner status, createHelmAppForCdPipeline", "err", err)
		return err
	}
	return nil
}

func (impl *AppServiceImpl) DeployApp(overrideRequest *bean.ValuesOverrideRequest, valuesOverrideResponse *ValuesOverrideResponse, triggeredAt time.Time, ctx context.Context) error {

	if IsAcdApp(overrideRequest.DeploymentAppType) {
		_, span := otel.Tracer("orchestrator").Start(ctx, "DeployArgocdApp")
		err := impl.DeployArgocdApp(overrideRequest, valuesOverrideResponse, triggeredAt, ctx)
		span.End()
		if err != nil {
			impl.logger.Errorw("error in deploying app on argocd", "err", err)
			return err
		}
	} else if IsHelmApp(overrideRequest.DeploymentAppType) {
		_, span := otel.Tracer("orchestrator").Start(ctx, "createHelmAppForCdPipeline")
		_, err := impl.createHelmAppForCdPipeline(overrideRequest, valuesOverrideResponse, triggeredAt, ctx)
		span.End()
		if err != nil {
			impl.logger.Errorw("error in creating or updating helm application for cd pipeline", "err", err)
			return err
		}
	}
	return nil
}

func (impl *AppServiceImpl) ValidateTriggerEvent(triggerEvent bean.TriggerEvent) (bool, error) {

	switch triggerEvent.DeploymentAppType {
	case bean2.ArgoCd:
		if !triggerEvent.PerformChartPush {
			return false, errors2.New("For deployment type ArgoCd, PerformChartPush flag expected value = true, got false")
		}
	case bean2.Helm:
		return true, nil
	case bean2.GitOpsWithoutDeployment:
		if triggerEvent.PerformDeploymentOnCluster {
			return false, errors2.New("For deployment type GitOpsWithoutDeployment, PerformDeploymentOnCluster flag expected value = false, got value = true")
		}
	case bean2.ManifestDownload:
		if triggerEvent.PerformChartPush {
			return false, error2.New("For deployment type ManifestDownload,  PerformChartPush flag expected value = false, got true")
		}
		if triggerEvent.PerformDeploymentOnCluster {
			return false, error2.New("For deployment type ManifestDownload,  PerformDeploymentOnCluster flag expected value = false, got true")
		}
	}
	return true, nil

}

// write integration/unit test for each function
func (impl *AppServiceImpl) TriggerPipeline(overrideRequest *bean.ValuesOverrideRequest, valuesOverrideResponse *ValuesOverrideResponse, builtChartPath string, triggerEvent bean.TriggerEvent, ctx context.Context) (releaseNo int, manifest []byte, err error) {
	isRequestValid, err := impl.ValidateTriggerEvent(triggerEvent)
	if !isRequestValid {
		return releaseNo, manifest, err
	}

	if triggerEvent.PerformChartPush {
		manifestPushTemplate, err := impl.BuildManifestPushTemplate(overrideRequest, valuesOverrideResponse, builtChartPath, &manifest)
		if err != nil {
			impl.logger.Errorw("error in building manifest push template", "err", err)
			return releaseNo, manifest, err
		}
		manifestPushService := impl.GetManifestPushService(triggerEvent)
		manifestPushResponse := manifestPushService.PushChart(manifestPushTemplate, ctx)
		if manifestPushResponse.Error != nil {
			impl.logger.Errorw("Error in pushing manifest to git", "err", err, "git_repo_url", manifestPushTemplate.RepoUrl)
			return releaseNo, manifest, err
		}
		pipelineOverrideUpdateRequest := &chartConfig.PipelineOverride{
			Id:                     valuesOverrideResponse.PipelineOverride.Id,
			GitHash:                manifestPushResponse.CommitHash,
			CommitTime:             manifestPushResponse.CommitTime,
			EnvConfigOverrideId:    valuesOverrideResponse.EnvOverride.Id,
			PipelineOverrideValues: valuesOverrideResponse.ReleaseOverrideJSON,
			PipelineId:             overrideRequest.PipelineId,
			CiArtifactId:           overrideRequest.CiArtifactId,
			PipelineMergedValues:   valuesOverrideResponse.MergedValues,
			AuditLog:               sql.AuditLog{UpdatedOn: triggerEvent.TriggerdAt, UpdatedBy: overrideRequest.UserId},
		}
		_, span := otel.Tracer("orchestrator").Start(ctx, "pipelineOverrideRepository.Update")
		err = impl.pipelineOverrideRepository.Update(pipelineOverrideUpdateRequest)
		span.End()
	}

	if triggerEvent.PerformDeploymentOnCluster {
		err = impl.DeployApp(overrideRequest, valuesOverrideResponse, triggerEvent.TriggerdAt, ctx)
		if err != nil {
			impl.logger.Errorw("error in deploying app", "err", err)
			return releaseNo, manifest, err
		}
	}

	go impl.WriteCDTriggerEvent(overrideRequest, valuesOverrideResponse.Artifact, valuesOverrideResponse.PipelineOverride.PipelineReleaseCounter, valuesOverrideResponse.PipelineOverride.Id)

	_, span := otel.Tracer("orchestrator").Start(ctx, "MarkImageScanDeployed")
	_ = impl.MarkImageScanDeployed(overrideRequest.AppId, valuesOverrideResponse.EnvOverride.TargetEnvironment, valuesOverrideResponse.Artifact.ImageDigest, overrideRequest.ClusterId, valuesOverrideResponse.Artifact.ScanEnabled)
	span.End()

	middleware.CdTriggerCounter.WithLabelValues(overrideRequest.AppName, overrideRequest.EnvName).Inc()

	return valuesOverrideResponse.PipelineOverride.PipelineReleaseCounter, manifest, nil

}

func (impl *AppServiceImpl) GetTriggerEvent(deploymentAppType string, triggeredAt time.Time, deployedBy int32) bean.TriggerEvent {
	// trigger event will decide whether to perform GitOps or deployment for a particular deployment app type
	triggerEvent := bean.TriggerEvent{
		TriggeredBy: deployedBy,
		TriggerdAt:  triggeredAt,
	}
	switch deploymentAppType {
	case bean2.ArgoCd:
		triggerEvent.PerformChartPush = true
		triggerEvent.PerformDeploymentOnCluster = true
		triggerEvent.GetManifestInResponse = false
		triggerEvent.DeploymentAppType = bean2.ArgoCd
		triggerEvent.ManifestStorageType = bean2.ManifestStorageGit
	case bean2.Helm:
		triggerEvent.PerformChartPush = false
		triggerEvent.PerformDeploymentOnCluster = true
		triggerEvent.GetManifestInResponse = false
		triggerEvent.DeploymentAppType = bean2.Helm
	}
	return triggerEvent
}

func (impl *AppServiceImpl) HandleCDTriggerRelease(overrideRequest *bean.ValuesOverrideRequest, ctx context.Context, triggeredAt time.Time, deployedBy int32) (releaseNo int, manifest []byte, err error) {
	if impl.IsDevtronAsyncInstallModeEnabled(overrideRequest.DeploymentAppType) {
		// asynchronous mode of installation starts
		return impl.TriggerHelmAsyncRelease(overrideRequest, ctx, triggeredAt, deployedBy)
	}
	// synchronous mode of installation starts

	valuesOverrideResponse, builtChartPath, err := impl.BuildManifestForTrigger(overrideRequest, triggeredAt, ctx)
	_, span := otel.Tracer("orchestrator").Start(ctx, "CreateHistoriesForDeploymentTrigger")
	err1 := impl.CreateHistoriesForDeploymentTrigger(valuesOverrideResponse.Pipeline, valuesOverrideResponse.PipelineStrategy, valuesOverrideResponse.EnvOverride, triggeredAt, deployedBy)
	if err1 != nil {
		impl.logger.Errorw("error in saving histories for trigger", "err", err1, "pipelineId", valuesOverrideResponse.Pipeline.Id, "wfrId", overrideRequest.WfrId)
	}
	span.End()
	if err != nil {
		impl.logger.Errorw("error in building merged manifest for trigger", "err", err)
		return releaseNo, manifest, err
	}
	return impl.TriggerRelease(overrideRequest, valuesOverrideResponse, builtChartPath, ctx, triggeredAt, deployedBy)
}

// TriggerHelmAsyncRelease will publish async helm Install/Upgrade request event for Devtron App releases
func (impl *AppServiceImpl) TriggerHelmAsyncRelease(overrideRequest *bean.ValuesOverrideRequest, ctx context.Context, triggeredAt time.Time, triggeredBy int32) (releaseNo int, manifest []byte, err error) {
	// build merged values and save PCO history for the release
	valuesOverrideResponse, err := impl.GetValuesOverrideForTrigger(overrideRequest, triggeredAt, ctx)
	_, span := otel.Tracer("orchestrator").Start(ctx, "CreateHistoriesForDeploymentTrigger")
	// save triggered deployment history
	err1 := impl.CreateHistoriesForDeploymentTrigger(valuesOverrideResponse.Pipeline, valuesOverrideResponse.PipelineStrategy, valuesOverrideResponse.EnvOverride, triggeredAt, triggeredBy)
	if err1 != nil {
		impl.logger.Errorw("error in saving histories for trigger", "err", err1, "pipelineId", valuesOverrideResponse.Pipeline.Id, "wfrId", overrideRequest.WfrId)
	}
	span.End()
	if err != nil {
		impl.logger.Errorw("error in fetching values for trigger", "err", err)
		return releaseNo, manifest, err
	}

	event := &bean.AsyncCdDeployEvent{
		ValuesOverrideRequest: overrideRequest,
		TriggeredAt:           triggeredAt,
		TriggeredBy:           triggeredBy,
	}
	payload, err := json.Marshal(event)
	if err != nil {
		impl.logger.Errorw("failed to marshal helm async CD deploy event request", "request", event, "err", err)
		return 0, manifest, err
	}

	// publish nats event for async installation
	err = impl.pubsubClient.Publish(pubsub.DEVTRON_CHART_INSTALL_TOPIC, string(payload))
	if err != nil {
		impl.logger.Errorw("failed to publish trigger request event", "topic", pubsub.DEVTRON_CHART_INSTALL_TOPIC, "payload", payload, "err", err)
	}

	//update workflow runner status, used in app workflow view
	err = impl.UpdateCDWorkflowRunnerStatus(ctx, overrideRequest, triggeredAt, pipelineConfig.WorkflowInQueue)
	if err != nil {
		impl.logger.Errorw("error in updating the workflow runner status, TriggerHelmAsyncRelease", "err", err)
		return 0, manifest, err
	}
	return 0, manifest, nil
}

// TriggerRelease will trigger Install/Upgrade request for Devtron App releases synchronously
func (impl *AppServiceImpl) TriggerRelease(overrideRequest *bean.ValuesOverrideRequest, valuesOverrideResponse *ValuesOverrideResponse, builtChartPath string, ctx context.Context, triggeredAt time.Time, triggeredBy int32) (releaseNo int, manifest []byte, err error) {
	// Handling for auto trigger
	if overrideRequest.UserId == 0 {
		overrideRequest.UserId = triggeredBy
	}
	triggerEvent := impl.GetTriggerEvent(overrideRequest.DeploymentAppType, triggeredAt, triggeredBy)
	releaseNo, manifest, err = impl.TriggerPipeline(overrideRequest, valuesOverrideResponse, builtChartPath, triggerEvent, ctx)
	if err != nil {
		return 0, manifest, err
	}
	return releaseNo, manifest, nil
}

func (impl *AppServiceImpl) GetManifestPushService(triggerEvent bean.TriggerEvent) ManifestPushService {
	var manifestPushService ManifestPushService
	if triggerEvent.ManifestStorageType == bean2.ManifestStorageGit {
		manifestPushService = impl.GitOpsManifestPushService
	}
	return manifestPushService
}

func (impl *AppServiceImpl) BuildManifestPushTemplate(overrideRequest *bean.ValuesOverrideRequest, valuesOverrideResponse *ValuesOverrideResponse, builtChartPath string, manifest *[]byte) (*bean3.ManifestPushTemplate, error) {

	manifestPushTemplate := &bean3.ManifestPushTemplate{
		WorkflowRunnerId:      overrideRequest.WfrId,
		AppId:                 overrideRequest.AppId,
		ChartRefId:            valuesOverrideResponse.EnvOverride.Chart.ChartRefId,
		EnvironmentId:         valuesOverrideResponse.EnvOverride.Environment.Id,
		UserId:                overrideRequest.UserId,
		PipelineOverrideId:    valuesOverrideResponse.PipelineOverride.Id,
		AppName:               overrideRequest.AppName,
		TargetEnvironmentName: valuesOverrideResponse.EnvOverride.TargetEnvironment,
		BuiltChartPath:        builtChartPath,
		BuiltChartBytes:       manifest,
		MergedValues:          valuesOverrideResponse.MergedValues,
	}

	manifestPushConfig, err := impl.manifestPushConfigRepository.GetManifestPushConfigByAppIdAndEnvId(overrideRequest.AppId, overrideRequest.EnvId)
	if err != nil && err != pg.ErrNoRows {
		impl.logger.Errorw("error in fetching manifest push config from db", "err", err)
		return manifestPushTemplate, err
	}

	if manifestPushConfig != nil {
		if manifestPushConfig.StorageType == bean2.ManifestStorageGit {
			// need to implement for git repo push
			// currently manifest push config doesn't have git push config. Gitops config is derived from charts, chart_env_config_override and chart_ref table
		}
	} else {
		manifestPushTemplate.ChartReferenceTemplate = valuesOverrideResponse.EnvOverride.Chart.ReferenceTemplate
		manifestPushTemplate.ChartName = valuesOverrideResponse.EnvOverride.Chart.ChartName
		manifestPushTemplate.ChartVersion = valuesOverrideResponse.EnvOverride.Chart.ChartVersion
		manifestPushTemplate.ChartLocation = valuesOverrideResponse.EnvOverride.Chart.ChartLocation
		manifestPushTemplate.RepoUrl = valuesOverrideResponse.EnvOverride.Chart.GitRepoUrl
	}
	return manifestPushTemplate, err
}

func (impl *AppServiceImpl) saveTimeline(overrideRequest *bean.ValuesOverrideRequest, status string, statusDetail string, ctx context.Context) {
	// creating cd pipeline status timeline for git commit
	timeline := &pipelineConfig.PipelineStatusTimeline{
		CdWorkflowRunnerId: overrideRequest.WfrId,
		Status:             status,
		StatusDetail:       statusDetail,
		StatusTime:         time.Now(),
		AuditLog: sql.AuditLog{
			CreatedBy: overrideRequest.UserId,
			CreatedOn: time.Now(),
			UpdatedBy: overrideRequest.UserId,
			UpdatedOn: time.Now(),
		},
	}
	_, span := otel.Tracer("orchestrator").Start(ctx, "cdPipelineStatusTimelineRepo.SaveTimeline")
	timelineErr := impl.pipelineStatusTimelineService.SaveTimeline(timeline, nil, false)
	span.End()
	if timelineErr != nil {
		impl.logger.Errorw("error in creating timeline status for git commit", "err", timelineErr, "timeline", timeline)
	}
=======
>>>>>>> 6bbf4f0c
}

func (impl *AppServiceImpl) autoHealChartLocationInChart(ctx context.Context, envOverride *chartConfig.EnvConfigOverride) error {
	chartId := envOverride.Chart.Id
	impl.logger.Infow("auto-healing: Chart location in chart not correct. modifying ", "chartId", chartId,
		"current chartLocation", envOverride.Chart.ChartLocation, "current chartVersion", envOverride.Chart.ChartVersion)

	// get chart from DB (getting it from DB because envOverride.Chart does not have full row of DB)
	_, span := otel.Tracer("orchestrator").Start(ctx, "chartRepository.FindById")
	chart, err := impl.chartRepository.FindById(chartId)
	span.End()
	if err != nil {
		impl.logger.Errorw("error occurred while fetching chart from DB", "chartId", chartId, "err", err)
		return err
	}

	// get chart ref from DB (to get location)
	chartRefId := chart.ChartRefId
	_, span = otel.Tracer("orchestrator").Start(ctx, "chartRefRepository.FindById")
	chartRef, err := impl.chartRefRepository.FindById(chartRefId)
	span.End()
	if err != nil {
		impl.logger.Errorw("error occurred while fetching chartRef from DB", "chartRefId", chartRefId, "err", err)
		return err
	}

	// build new chart location
	newChartLocation := filepath.Join(chartRef.Location, envOverride.Chart.ChartVersion)
	impl.logger.Infow("new chart location build", "chartId", chartId, "newChartLocation", newChartLocation)

	// update chart in DB
	chart.ChartLocation = newChartLocation
	_, span = otel.Tracer("orchestrator").Start(ctx, "chartRepository.Update")
	err = impl.chartRepository.Update(chart)
	span.End()
	if err != nil {
		impl.logger.Errorw("error occurred while saving chart into DB", "chartId", chartId, "err", err)
		return err
	}

	// update newChartLocation in model
	envOverride.Chart.ChartLocation = newChartLocation
	return nil
}

<<<<<<< HEAD
func (impl *AppServiceImpl) MarkImageScanDeployed(appId int, envId int, imageDigest string, clusterId int, isScanEnabled bool) error {
	impl.logger.Debugw("mark image scan deployed for normal app, from cd auto or manual trigger", "imageDigest", imageDigest)
	executionHistory, err := impl.imageScanHistoryRepository.FindByImageDigest(imageDigest)
	if err != nil && err != pg.ErrNoRows {
		impl.logger.Errorw("error in fetching execution history", "err", err)
		return err
	}
	if executionHistory == nil || executionHistory.Id == 0 {
		impl.logger.Errorw("no execution history found for digest", "digest", imageDigest)
		return fmt.Errorf("no execution history found for digest - %s", imageDigest)
	}
	impl.logger.Debugw("mark image scan deployed for normal app, from cd auto or manual trigger", "executionHistory", executionHistory)
	var ids []int
	ids = append(ids, executionHistory.Id)

	ot, err := impl.imageScanDeployInfoRepository.FetchByAppIdAndEnvId(appId, envId, []string{security.ScanObjectType_APP})
	switch err {
	case nil:
		// Updating Execution history for Latest Deployment to fetch out security Vulnerabilities for latest deployed info
		if isScanEnabled {
			ot.ImageScanExecutionHistoryId = ids
		} else {
			arr := []int{-1}
			ot.ImageScanExecutionHistoryId = arr
		}
		err = impl.imageScanDeployInfoRepository.Update(ot)
		if err != nil {
			impl.logger.Errorw("error in updating deploy info for latest deployed image", "err", err)
			return err
		}
		return nil
	case pg.ErrNoRows:
		if isScanEnabled {
			imageScanDeployInfo := &security.ImageScanDeployInfo{
				ImageScanExecutionHistoryId: ids,
				ScanObjectMetaId:            appId,
				ObjectType:                  security.ScanObjectType_APP,
				EnvId:                       envId,
				ClusterId:                   clusterId,
				AuditLog: sql.AuditLog{
					CreatedOn: time.Now(),
					CreatedBy: 1,
					UpdatedOn: time.Now(),
					UpdatedBy: 1,
				},
			}
			impl.logger.Debugw("mark image scan deployed for normal app, from cd auto or manual trigger", "imageScanDeployInfo", imageScanDeployInfo)
			err = impl.imageScanDeployInfoRepository.Save(imageScanDeployInfo)
			if err != nil {
				impl.logger.Errorw("error in creating deploy info", "err", err)
				return err
			}
		}
		return nil
	default:
		impl.logger.Errorw("error in getting image scan info", "appId", appId, "envId", envId, "err", err)
		return err
	}
}

=======
>>>>>>> 6bbf4f0c
// FIXME tmp workaround
func (impl *AppServiceImpl) GetCmSecretNew(appId int, envId int, isJob bool) (*bean.ConfigMapJson, *bean.ConfigSecretJson, error) {
	var configMapJson string
	var secretDataJson string
	var configMapJsonApp string
	var secretDataJsonApp string
	var configMapJsonEnv string
	var secretDataJsonEnv string
	//var configMapJsonPipeline string
	//var secretDataJsonPipeline string

	configMapA, err := impl.configMapRepository.GetByAppIdAppLevel(appId)
	if err != nil && pg.ErrNoRows != err {
		return nil, nil, err
	}
	if configMapA != nil && configMapA.Id > 0 {
		configMapJsonApp = configMapA.ConfigMapData
		secretDataJsonApp = configMapA.SecretData
	}

	configMapE, err := impl.configMapRepository.GetByAppIdAndEnvIdEnvLevel(appId, envId)
	if err != nil && pg.ErrNoRows != err {
		return nil, nil, err
	}
	if configMapE != nil && configMapE.Id > 0 {
		configMapJsonEnv = configMapE.ConfigMapData
		secretDataJsonEnv = configMapE.SecretData
	}

	configMapJson, err = impl.mergeUtil.ConfigMapMerge(configMapJsonApp, configMapJsonEnv)
	if err != nil {
		return nil, nil, err
	}
	var chartMajorVersion int
	var chartMinorVersion int
	if !isJob {
		chart, err := impl.commonService.FetchLatestChart(appId, envId)
		if err != nil {
			return nil, nil, err
		}

		chartVersion := chart.ChartVersion
		chartMajorVersion, chartMinorVersion, err = util2.ExtractChartVersion(chartVersion)
		if err != nil {
			impl.logger.Errorw("chart version parsing", "err", err)
			return nil, nil, err
		}
	}
	secretDataJson, err = impl.mergeUtil.ConfigSecretMerge(secretDataJsonApp, secretDataJsonEnv, chartMajorVersion, chartMinorVersion, isJob)
	if err != nil {
		return nil, nil, err
	}
	configResponse := bean.ConfigMapJson{}
	if configMapJson != "" {
		err = json.Unmarshal([]byte(configMapJson), &configResponse)
		if err != nil {
			return nil, nil, err
		}
	}
	secretResponse := bean.ConfigSecretJson{}
	if configMapJson != "" {
		err = json.Unmarshal([]byte(secretDataJson), &secretResponse)
		if err != nil {
			return nil, nil, err
		}
	}
	return &configResponse, &secretResponse, nil
}

// depricated
// TODO remove this method
func (impl *AppServiceImpl) GetConfigMapAndSecretJson(appId int, envId int, pipelineId int) ([]byte, error) {
	var configMapJson string
	var secretDataJson string
	merged := []byte("{}")
	configMapA, err := impl.configMapRepository.GetByAppIdAppLevel(appId)
	if err != nil && pg.ErrNoRows != err {
		return []byte("{}"), err
	}
	if configMapA != nil && configMapA.Id > 0 {
		configMapJson = configMapA.ConfigMapData
		secretDataJson = configMapA.SecretData
		if configMapJson == "" {
			configMapJson = "{}"
		}
		if secretDataJson == "" {
			secretDataJson = "{}"
		}
		config, err := impl.mergeUtil.JsonPatch([]byte(configMapJson), []byte(secretDataJson))
		if err != nil {
			return []byte("{}"), err
		}
		merged, err = impl.mergeUtil.JsonPatch(merged, config)
		if err != nil {
			return []byte("{}"), err
		}
	}

	configMapE, err := impl.configMapRepository.GetByAppIdAndEnvIdEnvLevel(appId, envId)
	if err != nil && pg.ErrNoRows != err {
		return []byte("{}"), err
	}
	if configMapE != nil && configMapE.Id > 0 {
		configMapJson = configMapE.ConfigMapData
		secretDataJson = configMapE.SecretData
		if configMapJson == "" {
			configMapJson = "{}"
		}
		if secretDataJson == "" {
			secretDataJson = "{}"
		}
		config, err := impl.mergeUtil.JsonPatch([]byte(configMapJson), []byte(secretDataJson))
		if err != nil {
			return []byte("{}"), err
		}
		merged, err = impl.mergeUtil.JsonPatch(merged, config)
		if err != nil {
			return []byte("{}"), err
		}
	}

	return merged, nil
}

func (impl *AppServiceImpl) synchCD(pipeline *pipelineConfig.Pipeline, ctx context.Context,
	overrideRequest *bean.ValuesOverrideRequest, envOverride *chartConfig.EnvConfigOverride) {
	req := new(application2.ApplicationSyncRequest)
	pipelineName := pipeline.App.AppName + "-" + envOverride.Environment.Name
	req.Name = &pipelineName
	prune := true
	req.Prune = &prune
	if ctx == nil {
		impl.logger.Errorw("err in syncing ACD, ctx is NULL", "pipelineId", overrideRequest.PipelineId)
		return
	}
	if _, err := impl.acdClient.Sync(ctx, req); err != nil {
		impl.logger.Errorw("err in syncing ACD", "pipelineId", overrideRequest.PipelineId, "err", err)
	}
}

type DeploymentEvent struct {
	ApplicationId      int
	EnvironmentId      int
	ReleaseId          int
	PipelineOverrideId int
	TriggerTime        time.Time
	PipelineMaterials  []*PipelineMaterialInfo
	CiArtifactId       int
}
type PipelineMaterialInfo struct {
	PipelineMaterialId int
	CommitHash         string
}

func buildCDTriggerEvent(impl *AppServiceImpl, overrideRequest *bean.ValuesOverrideRequest, pipeline *pipelineConfig.Pipeline,
	envOverride *chartConfig.EnvConfigOverride, materialInfo map[string]string, artifact *repository.CiArtifact) client.Event {
	event := impl.eventFactory.Build(util.Trigger, &pipeline.Id, pipeline.AppId, &pipeline.EnvironmentId, util.CD)
	return event
}

func (impl *AppServiceImpl) BuildPayload(overrideRequest *bean.ValuesOverrideRequest, pipeline *pipelineConfig.Pipeline,
	envOverride *chartConfig.EnvConfigOverride, materialInfo map[string]string, artifact *repository.CiArtifact) *client.Payload {
	payload := &client.Payload{}
	payload.AppName = pipeline.App.AppName
	payload.PipelineName = pipeline.Name
	payload.EnvName = envOverride.Environment.Name

	var revision string
	for _, v := range materialInfo {
		revision = v
		break
	}
	payload.Source = url.PathEscape(revision)
	payload.DockerImageUrl = artifact.Image
	return payload
}

type ReleaseAttributes struct {
	Name           string
	Tag            string
	PipelineName   string
	ReleaseVersion string
	DeploymentType string
	App            string
	Env            string
	AppMetrics     *bool
}

func (impl *AppServiceImpl) UpdateInstalledAppVersionHistoryByACDObject(app *v1alpha1.Application, installedAppVersionHistoryId int, updateTimedOutStatus bool) error {
	installedAppVersionHistory, err := impl.installedAppVersionHistoryRepository.GetInstalledAppVersionHistory(installedAppVersionHistoryId)
	if err != nil {
		impl.logger.Errorw("error on update installedAppVersionHistory, fetch failed for runner type", "installedAppVersionHistory", installedAppVersionHistoryId, "app", app, "err", err)
		return err
	}
	if updateTimedOutStatus {
		installedAppVersionHistory.Status = pipelineConfig.WorkflowTimedOut
	} else {
		if string(app.Status.Health.Status) == string(health.HealthStatusHealthy) {
			installedAppVersionHistory.Status = pipelineConfig.WorkflowSucceeded
			installedAppVersionHistory.FinishedOn = time.Now()
		} else {
			installedAppVersionHistory.Status = pipelineConfig.WorkflowInProgress
		}
	}
	installedAppVersionHistory.UpdatedBy = 1
	installedAppVersionHistory.UpdatedOn = time.Now()
	_, err = impl.installedAppVersionHistoryRepository.UpdateInstalledAppVersionHistory(installedAppVersionHistory, nil)
	if err != nil {
		impl.logger.Errorw("error on update installedAppVersionHistory", "installedAppVersionHistoryId", installedAppVersionHistoryId, "app", app, "err", err)
		return err
	}
	return nil
}

func (impl *AppServiceImpl) UpdateCdWorkflowRunnerByACDObject(app *v1alpha1.Application, cdWfrId int, updateTimedOutStatus bool) error {
	wfr, err := impl.cdWorkflowRepository.FindWorkflowRunnerById(cdWfrId)
	if err != nil {
		impl.logger.Errorw("error on update cd workflow runner, fetch failed for runner type", "wfr", wfr, "app", app, "err", err)
		return err
	}
	if updateTimedOutStatus {
		wfr.Status = pipelineConfig.WorkflowTimedOut
	} else {
		if string(app.Status.Health.Status) == string(health.HealthStatusHealthy) {
			wfr.Status = pipelineConfig.WorkflowSucceeded
			wfr.FinishedOn = time.Now()
		} else {
			wfr.Status = pipelineConfig.WorkflowInProgress
		}
	}
	wfr.UpdatedBy = 1
	wfr.UpdatedOn = time.Now()
	err = impl.cdWorkflowRepository.UpdateWorkFlowRunner(wfr)
	if err != nil {
		impl.logger.Errorw("error on update cd workflow runner", "wfr", wfr, "app", app, "err", err)
		return err
	}
	cdMetrics := util2.CDMetrics{
		AppName:         wfr.CdWorkflow.Pipeline.DeploymentAppName,
		Status:          wfr.Status,
		DeploymentType:  wfr.CdWorkflow.Pipeline.DeploymentAppType,
		EnvironmentName: wfr.CdWorkflow.Pipeline.Environment.Name,
		Time:            time.Since(wfr.StartedOn).Seconds() - time.Since(wfr.FinishedOn).Seconds(),
	}
	util2.TriggerCDMetrics(cdMetrics, impl.appStatusConfig.ExposeCDMetrics)
	return nil
}

const kedaAutoscaling = "kedaAutoscaling"
const HorizontalPodAutoscaler = "HorizontalPodAutoscaler"
const fullnameOverride = "fullnameOverride"
const nameOverride = "nameOverride"
const enabled = "enabled"
const replicaCount = "replicaCount"

<<<<<<< HEAD
func (impl *AppServiceImpl) getAutoScalingReplicaCount(templateMap map[string]interface{}, appName string) *util2.HpaResourceRequest {
	hasOverride := false
	if _, ok := templateMap[fullnameOverride]; ok {
		appNameOverride := templateMap[fullnameOverride].(string)
		if len(appNameOverride) > 0 {
			appName = appNameOverride
			hasOverride = true
		}
	}
	if !hasOverride {
		if _, ok := templateMap[nameOverride]; ok {
			nameOverride := templateMap[nameOverride].(string)
			if len(nameOverride) > 0 {
				appName = fmt.Sprintf("%s-%s", appName, nameOverride)
			}
		}
	}
	hpaResourceRequest := &util2.HpaResourceRequest{}
	hpaResourceRequest.Version = ""
	hpaResourceRequest.Group = autoscaling.ServiceName
	hpaResourceRequest.Kind = HorizontalPodAutoscaler
	impl.logger.Infow("getAutoScalingReplicaCount", "hpaResourceRequest", hpaResourceRequest)
	if _, ok := templateMap[kedaAutoscaling]; ok {
		as := templateMap[kedaAutoscaling]
		asd := as.(map[string]interface{})
		if _, ok := asd[enabled]; ok {
			impl.logger.Infow("getAutoScalingReplicaCount", "hpaResourceRequest", hpaResourceRequest)
			enable := asd[enabled].(bool)
			if enable {
				hpaResourceRequest.IsEnable = enable
				hpaResourceRequest.ReqReplicaCount = templateMap[replicaCount].(float64)
				hpaResourceRequest.ReqMaxReplicas = asd["maxReplicaCount"].(float64)
				hpaResourceRequest.ReqMinReplicas = asd["minReplicaCount"].(float64)
				hpaResourceRequest.ResourceName = fmt.Sprintf("%s-%s-%s", "keda-hpa", appName, "keda")
				impl.logger.Infow("getAutoScalingReplicaCount", "hpaResourceRequest", hpaResourceRequest)
				return hpaResourceRequest
			}
		}
	}

	if _, ok := templateMap[autoscaling.ServiceName]; ok {
		as := templateMap[autoscaling.ServiceName]
		asd := as.(map[string]interface{})
		if _, ok := asd[enabled]; ok {
			enable := asd[enabled].(bool)
			if enable {
				hpaResourceRequest.IsEnable = asd[enabled].(bool)
				hpaResourceRequest.ReqReplicaCount = templateMap[replicaCount].(float64)
				hpaResourceRequest.ReqMaxReplicas = asd["MaxReplicas"].(float64)
				hpaResourceRequest.ReqMinReplicas = asd["MinReplicas"].(float64)
				hpaResourceRequest.ResourceName = fmt.Sprintf("%s-%s", appName, "hpa")
				return hpaResourceRequest
			}
		}
	}
	return hpaResourceRequest

}

func (impl *AppServiceImpl) autoscalingCheckBeforeTrigger(ctx context.Context, appName string, namespace string, merged []byte, overrideRequest *bean.ValuesOverrideRequest) []byte {
	//pipeline := overrideRequest.Pipeline
	var appId = overrideRequest.AppId
	pipelineId := overrideRequest.PipelineId
	var appDeploymentType = overrideRequest.DeploymentAppType
	var clusterId = overrideRequest.ClusterId
	deploymentType := overrideRequest.DeploymentType
	templateMap := make(map[string]interface{})
	err := json.Unmarshal(merged, &templateMap)
	if err != nil {
		return merged
	}

	hpaResourceRequest := impl.getAutoScalingReplicaCount(templateMap, appName)
	impl.logger.Debugw("autoscalingCheckBeforeTrigger", "hpaResourceRequest", hpaResourceRequest)
	if hpaResourceRequest.IsEnable {
		resourceManifest := make(map[string]interface{})
		if IsAcdApp(appDeploymentType) {
			query := &application2.ApplicationResourceRequest{
				Name:         &appName,
				Version:      &hpaResourceRequest.Version,
				Group:        &hpaResourceRequest.Group,
				Kind:         &hpaResourceRequest.Kind,
				ResourceName: &hpaResourceRequest.ResourceName,
				Namespace:    &namespace,
			}
			recv, err := impl.acdClient.GetResource(ctx, query)
			impl.logger.Debugw("resource manifest get replica count", "response", recv)
			if err != nil {
				impl.logger.Errorw("ACD Get Resource API Failed", "err", err)
				middleware.AcdGetResourceCounter.WithLabelValues(strconv.Itoa(appId), namespace, appName).Inc()
				return merged
			}
			if recv != nil && len(*recv.Manifest) > 0 {
				err := json.Unmarshal([]byte(*recv.Manifest), &resourceManifest)
				if err != nil {
					impl.logger.Errorw("unmarshal failed for hpa check", "err", err)
					return merged
				}
			}
		} else {
			version := "v2beta2"
			k8sResource, err := impl.K8sCommonService.GetResource(ctx, &k8s.ResourceRequestBean{ClusterId: clusterId,
				K8sRequest: &k8s2.K8sRequestBean{ResourceIdentifier: k8s2.ResourceIdentifier{Name: hpaResourceRequest.ResourceName,
					Namespace: namespace, GroupVersionKind: schema.GroupVersionKind{Group: hpaResourceRequest.Group, Kind: hpaResourceRequest.Kind, Version: version}}}})
			if err != nil {
				impl.logger.Errorw("error occurred while fetching resource for app", "resourceName", hpaResourceRequest.ResourceName, "err", err)
				return merged
			}
			resourceManifest = k8sResource.Manifest.Object
		}
		if len(resourceManifest) > 0 {
			statusMap := resourceManifest["status"].(map[string]interface{})
			currentReplicaVal := statusMap["currentReplicas"]
			currentReplicaCount, err := util2.ParseFloatNumber(currentReplicaVal)
			if err != nil {
				impl.logger.Errorw("error occurred while parsing replica count", "currentReplicas", currentReplicaVal, "err", err)
				return merged
			}

			reqReplicaCount := impl.fetchRequiredReplicaCount(currentReplicaCount, hpaResourceRequest.ReqMaxReplicas, hpaResourceRequest.ReqMinReplicas)
			templateMap["replicaCount"] = reqReplicaCount
			merged, err = json.Marshal(&templateMap)
			if err != nil {
				impl.logger.Errorw("marshaling failed for hpa check", "err", err)
				return merged
			}
		}
	} else {
		impl.logger.Errorw("autoscaling is not enabled", "pipelineId", pipelineId)
	}

	//check for custom chart support
	if autoscalingEnabledPath, ok := templateMap[bean2.CustomAutoScalingEnabledPathKey]; ok {
		if deploymentType == models.DEPLOYMENTTYPE_STOP {
			merged, err = impl.setScalingValues(templateMap, bean2.CustomAutoScalingEnabledPathKey, merged, false)
			if err != nil {
				return merged
			}
			merged, err = impl.setScalingValues(templateMap, bean2.CustomAutoscalingReplicaCountPathKey, merged, 0)
			if err != nil {
				return merged
			}
		} else {
			autoscalingEnabled := false
			autoscalingEnabledValue := gjson.Get(string(merged), autoscalingEnabledPath.(string)).Value()
			if val, ok := autoscalingEnabledValue.(bool); ok {
				autoscalingEnabled = val
			}
			if autoscalingEnabled {
				// extract replica count, min, max and check for required value
				replicaCount, err := impl.getReplicaCountFromCustomChart(templateMap, merged)
				if err != nil {
					return merged
				}
				merged, err = impl.setScalingValues(templateMap, bean2.CustomAutoscalingReplicaCountPathKey, merged, replicaCount)
				if err != nil {
					return merged
				}
			}
		}
	}

	return merged
}

func (impl *AppServiceImpl) getReplicaCountFromCustomChart(templateMap map[string]interface{}, merged []byte) (float64, error) {
	autoscalingMinVal, err := impl.extractParamValue(templateMap, bean2.CustomAutoscalingMinPathKey, merged)
	if err != nil {
		return 0, err
	}
	autoscalingMaxVal, err := impl.extractParamValue(templateMap, bean2.CustomAutoscalingMaxPathKey, merged)
	if err != nil {
		return 0, err
	}
	autoscalingReplicaCountVal, err := impl.extractParamValue(templateMap, bean2.CustomAutoscalingReplicaCountPathKey, merged)
	if err != nil {
		return 0, err
	}
	return impl.fetchRequiredReplicaCount(autoscalingReplicaCountVal, autoscalingMaxVal, autoscalingMinVal), nil
}

func (impl *AppServiceImpl) extractParamValue(inputMap map[string]interface{}, key string, merged []byte) (float64, error) {
	if _, ok := inputMap[key]; !ok {
		return 0, errors.New("empty-val-err")
	}
	floatNumber, err := util2.ParseFloatNumber(gjson.Get(string(merged), inputMap[key].(string)).Value())
	if err != nil {
		impl.logger.Errorw("error occurred while parsing float number", "key", key, "err", err)
	}
	return floatNumber, err
}

func (impl *AppServiceImpl) setScalingValues(templateMap map[string]interface{}, customScalingKey string, merged []byte, value interface{}) ([]byte, error) {
	autoscalingJsonPath := templateMap[customScalingKey]
	autoscalingJsonPathKey := autoscalingJsonPath.(string)
	mergedRes, err := sjson.Set(string(merged), autoscalingJsonPathKey, value)
	if err != nil {
		impl.logger.Errorw("error occurred while setting autoscaling key", "JsonPathKey", autoscalingJsonPathKey, "err", err)
		return []byte{}, err
	}
	return []byte(mergedRes), nil
}

func (impl *AppServiceImpl) fetchRequiredReplicaCount(currentReplicaCount float64, reqMaxReplicas float64, reqMinReplicas float64) float64 {
	var reqReplicaCount float64
	if currentReplicaCount <= reqMaxReplicas && currentReplicaCount >= reqMinReplicas {
		reqReplicaCount = currentReplicaCount
	} else if currentReplicaCount > reqMaxReplicas {
		reqReplicaCount = reqMaxReplicas
	} else if currentReplicaCount < reqMinReplicas {
		reqReplicaCount = reqMinReplicas
	}
	return reqReplicaCount
}

func (impl *AppServiceImpl) CreateHistoriesForDeploymentTrigger(pipeline *pipelineConfig.Pipeline, strategy *chartConfig.PipelineStrategy, envOverride *chartConfig.EnvConfigOverride, deployedOn time.Time, deployedBy int32) error {
	//creating history for deployment template
	deploymentTemplateHistory, err := impl.deploymentTemplateHistoryService.CreateDeploymentTemplateHistoryForDeploymentTrigger(pipeline, envOverride, envOverride.Chart.ImageDescriptorTemplate, deployedOn, deployedBy)
	if err != nil {
		impl.logger.Errorw("error in creating deployment template history for deployment trigger", "err", err)
		return err
	}
	err = impl.configMapHistoryService.CreateCMCSHistoryForDeploymentTrigger(pipeline, deployedOn, deployedBy)
	if err != nil {
		impl.logger.Errorw("error in creating CM/CS history for deployment trigger", "err", err)
		return err
	}
	if strategy != nil {
		err = impl.pipelineStrategyHistoryService.CreateStrategyHistoryForDeploymentTrigger(strategy, deployedOn, deployedBy, pipeline.TriggerType)
		if err != nil {
			impl.logger.Errorw("error in creating strategy history for deployment trigger", "err", err)
			return err
		}
	}
	//VARIABLE_SNAPSHOT_SAVE
	if envOverride.VariableSnapshot != nil && len(envOverride.VariableSnapshot) > 0 {
		variableMapBytes, _ := json.Marshal(envOverride.VariableSnapshot)
		variableSnapshotHistory := &repository6.VariableSnapshotHistoryBean{
			VariableSnapshot: variableMapBytes,
			HistoryReference: repository6.HistoryReference{
				HistoryReferenceId:   deploymentTemplateHistory.Id,
				HistoryReferenceType: repository6.HistoryReferenceTypeDeploymentTemplate,
			},
		}
		err = impl.variableSnapshotHistoryService.SaveVariableHistoriesForTrigger([]*repository6.VariableSnapshotHistoryBean{variableSnapshotHistory}, deployedBy)
		if err != nil {
			return err
		}
	}
	return nil
}

func (impl *AppServiceImpl) updatePipeline(pipeline *pipelineConfig.Pipeline, userId int32) (bool, error) {
	err := impl.pipelineRepository.SetDeploymentAppCreatedInPipeline(true, pipeline.Id, userId)
	if err != nil {
		impl.logger.Errorw("error on updating cd pipeline for setting deployment app created", "err", err)
		return false, err
	}
	return true, nil
}

func (impl *AppServiceImpl) createHelmAppForCdPipeline(overrideRequest *bean.ValuesOverrideRequest, valuesOverrideResponse *ValuesOverrideResponse, triggeredAt time.Time, ctx context.Context) (bool, error) {

	pipeline := valuesOverrideResponse.Pipeline
	envOverride := valuesOverrideResponse.EnvOverride
	mergeAndSave := valuesOverrideResponse.MergedValues

	chartMetaData := &chart2.Metadata{
		Name:    pipeline.App.AppName,
		Version: envOverride.Chart.ChartVersion,
	}
	referenceTemplatePath := path.Join(string(impl.refChartDir), envOverride.Chart.ReferenceTemplate)

	if IsHelmApp(pipeline.DeploymentAppType) {
		referenceChartByte := envOverride.Chart.ReferenceChart
		// here updating reference chart into database.
		if len(envOverride.Chart.ReferenceChart) == 0 {
			refChartByte, err := impl.chartTemplateService.GetByteArrayRefChart(chartMetaData, referenceTemplatePath)
			if err != nil {
				impl.logger.Errorw("ref chart commit error on cd trigger", "err", err, "req", overrideRequest)
				return false, err
			}
			ch := envOverride.Chart
			ch.ReferenceChart = refChartByte
			ch.UpdatedOn = time.Now()
			ch.UpdatedBy = overrideRequest.UserId
			err = impl.chartRepository.Update(ch)
			if err != nil {
				impl.logger.Errorw("chart update error", "err", err, "req", overrideRequest)
				return false, err
			}
			referenceChartByte = refChartByte
		}

		releaseName := pipeline.DeploymentAppName
		cluster := envOverride.Environment.Cluster
		bearerToken := cluster.Config[k8s2.BearerToken]
		clusterConfig := &client2.ClusterConfig{
			ClusterName:           cluster.ClusterName,
			Token:                 bearerToken,
			ApiServerUrl:          cluster.ServerUrl,
			InsecureSkipTLSVerify: cluster.InsecureSkipTlsVerify,
		}
		if cluster.InsecureSkipTlsVerify == false {
			clusterConfig.KeyData = cluster.Config[k8s2.TlsKey]
			clusterConfig.CertData = cluster.Config[k8s2.CertData]
			clusterConfig.CaData = cluster.Config[k8s2.CertificateAuthorityData]
		}
		releaseIdentifier := &client2.ReleaseIdentifier{
			ReleaseName:      releaseName,
			ReleaseNamespace: envOverride.Namespace,
			ClusterConfig:    clusterConfig,
		}

		if pipeline.DeploymentAppCreated {
			req := &client2.UpgradeReleaseRequest{
				ReleaseIdentifier: releaseIdentifier,
				ValuesYaml:        mergeAndSave,
				HistoryMax:        impl.helmAppService.GetRevisionHistoryMaxValue(client2.SOURCE_DEVTRON_APP),
				ChartContent:      &client2.ChartContent{Content: referenceChartByte},
			}
			if impl.IsDevtronAsyncInstallModeEnabled(bean2.Helm) {
				req.RunInCtx = true
			}
			// For cases where helm release was not found, kubelink will install the same configuration
			updateApplicationResponse, err := impl.helmAppClient.UpdateApplication(ctx, req)
			if err != nil {
				impl.logger.Errorw("error in updating helm application for cd pipeline", "err", err)
				if GetGRPCErrorDetailedMessage(err) == context.Canceled.Error() {
					err = errors.New(pipelineConfig.NEW_DEPLOYMENT_INITIATED)
				}
				return false, err
			} else {
				impl.logger.Debugw("updated helm application", "response", updateApplicationResponse, "isSuccess", updateApplicationResponse.Success)
			}

		} else {

			helmResponse, err := impl.helmInstallReleaseWithCustomChart(ctx, releaseIdentifier, referenceChartByte, mergeAndSave)

			// For connection related errors, no need to update the db
			if err != nil && strings.Contains(err.Error(), "connection error") {
				impl.logger.Errorw("error in helm install custom chart", "err", err)
				return false, err
			}

			if GetGRPCErrorDetailedMessage(err) == context.Canceled.Error() {
				err = errors.New(pipelineConfig.NEW_DEPLOYMENT_INITIATED)
			}
			// IMP: update cd pipeline to mark deployment app created, even if helm install fails
			// If the helm install fails, it still creates the app in failed state, so trying to
			// re-create the app results in error from helm that cannot re-use name which is still in use
			_, pgErr := impl.updatePipeline(pipeline, overrideRequest.UserId)

			if err != nil {
				impl.logger.Errorw("error in helm install custom chart", "err", err)

				if pgErr != nil {
					impl.logger.Errorw("failed to update deployment app created flag in pipeline table", "err", err)
				}
				return false, err
			}

			if pgErr != nil {
				impl.logger.Errorw("failed to update deployment app created flag in pipeline table", "err", err)
				return false, err
			}

			impl.logger.Debugw("received helm release response", "helmResponse", helmResponse, "isSuccess", helmResponse.Success)
		}

		//update workflow runner status, used in app workflow view
		err := impl.UpdateCDWorkflowRunnerStatus(ctx, overrideRequest, triggeredAt, pipelineConfig.WorkflowInProgress)
		if err != nil {
			impl.logger.Errorw("error in updating the workflow runner status, createHelmAppForCdPipeline", "err", err)
			return false, err
		}
	}
	return true, nil
}

func (impl *AppServiceImpl) UpdateCDWorkflowRunnerStatus(ctx context.Context, overrideRequest *bean.ValuesOverrideRequest, triggeredAt time.Time, status string) error {
	// In case of terminal status update finished on time
	isTerminalStatus := slices.Contains(pipelineConfig.WfrTerminalStatusList, status)
	cdWfr, err := impl.cdWorkflowRepository.FindWorkflowRunnerById(overrideRequest.WfrId)
	if err != nil && err != pg.ErrNoRows {
		impl.logger.Errorw("err on fetching cd workflow, UpdateCDWorkflowRunnerStatus", "err", err)
		return err
	}
	cdWorkflowId := cdWfr.CdWorkflowId

	if cdWorkflowId == 0 {
		cdWf := &pipelineConfig.CdWorkflow{
			CiArtifactId: overrideRequest.CiArtifactId,
			PipelineId:   overrideRequest.PipelineId,
			AuditLog:     sql.AuditLog{CreatedOn: triggeredAt, CreatedBy: overrideRequest.UserId, UpdatedOn: triggeredAt, UpdatedBy: overrideRequest.UserId},
		}
		err := impl.cdWorkflowRepository.SaveWorkFlow(ctx, cdWf)
		if err != nil {
			impl.logger.Errorw("err on updating cd workflow for status update, UpdateCDWorkflowRunnerStatus", "err", err)
			return err
		}
		cdWorkflowId = cdWf.Id
		runner := &pipelineConfig.CdWorkflowRunner{
			Id:           cdWf.Id,
			Name:         overrideRequest.PipelineName,
			WorkflowType: bean.CD_WORKFLOW_TYPE_DEPLOY,
			ExecutorType: pipelineConfig.WORKFLOW_EXECUTOR_TYPE_AWF,
			Status:       status,
			TriggeredBy:  overrideRequest.UserId,
			StartedOn:    triggeredAt,
			CdWorkflowId: cdWorkflowId,
			AuditLog:     sql.AuditLog{CreatedOn: triggeredAt, CreatedBy: overrideRequest.UserId, UpdatedOn: triggeredAt, UpdatedBy: overrideRequest.UserId},
		}
		if isTerminalStatus {
			runner.FinishedOn = time.Now()
		}
		_, err = impl.cdWorkflowRepository.SaveWorkFlowRunner(runner)
		if err != nil {
			impl.logger.Errorw("err on updating cd workflow runner for status update, UpdateCDWorkflowRunnerStatus", "err", err)
			return err
		}
	} else {
		// if the current cdWfr status is already a terminal status and then don't update the status
		// e.g: Status : Failed --> Progressing (not allowed)
		if slices.Contains(pipelineConfig.WfrTerminalStatusList, cdWfr.Status) {
			impl.logger.Warnw("deployment has already been terminated for workflow runner, UpdateCDWorkflowRunnerStatus", "workflowRunnerId", cdWfr.Id, "err", err)
			return nil
		}
		cdWfr.Status = status
		if isTerminalStatus {
			cdWfr.FinishedOn = time.Now()
		}
		cdWfr.UpdatedBy = overrideRequest.UserId
		cdWfr.UpdatedOn = time.Now()
		err = impl.cdWorkflowRepository.UpdateWorkFlowRunner(cdWfr)
		if err != nil {
			impl.logger.Errorw("error on update cd workflow runner, UpdateCDWorkflowRunnerStatus", "cdWfr", cdWfr, "err", err)
			return err
		}
	}
	return nil
}

// helmInstallReleaseWithCustomChart performs helm install with custom chart
func (impl *AppServiceImpl) helmInstallReleaseWithCustomChart(ctx context.Context, releaseIdentifier *client2.ReleaseIdentifier, referenceChartByte []byte, valuesYaml string) (*client2.HelmInstallCustomResponse, error) {

	helmInstallRequest := client2.HelmInstallCustomRequest{
		ValuesYaml:        valuesYaml,
		ChartContent:      &client2.ChartContent{Content: referenceChartByte},
		ReleaseIdentifier: releaseIdentifier,
	}
	if impl.IsDevtronAsyncInstallModeEnabled(bean2.Helm) {
		helmInstallRequest.RunInCtx = true
	}
	// Request exec
	return impl.helmAppClient.InstallReleaseWithCustomChart(ctx, &helmInstallRequest)
}

=======
>>>>>>> 6bbf4f0c
func (impl *AppServiceImpl) GetGitOpsRepoPrefix() string {
	return impl.globalEnvVariables.GitOpsRepoPrefix
}

func (impl *AppServiceImpl) IsDevtronAsyncInstallModeEnabled(deploymentAppType string) bool {
	return impl.appStatusConfig.EnableAsyncInstallDevtronChart &&
		deploymentAppType == bean2.Helm
}<|MERGE_RESOLUTION|>--- conflicted
+++ resolved
@@ -42,7 +42,6 @@
 	"io/ioutil"
 	metav1 "k8s.io/apimachinery/pkg/apis/meta/v1"
 	chart2 "k8s.io/helm/pkg/proto/hapi/chart"
-	"k8s.io/utils/strings/slices"
 	"net/url"
 	"os"
 	"path"
@@ -169,16 +168,11 @@
 	variableEntityMappingService           variables.VariableEntityMappingService
 	variableTemplateParser                 parsers.VariableTemplateParser
 	argoClientWrapperService               argocdServer.ArgoClientWrapperService
-	pubsubClient                           *pubsub.PubSubClientServiceImpl
 }
 
 type AppService interface {
-<<<<<<< HEAD
-	HandleCDTriggerRelease(overrideRequest *bean.ValuesOverrideRequest, ctx context.Context, triggeredAt time.Time, deployedBy int32) (releaseNo int, manifest []byte, err error)
-	TriggerRelease(overrideRequest *bean.ValuesOverrideRequest, valuesOverrideResponse *ValuesOverrideResponse, builtChartPath string, ctx context.Context, triggeredAt time.Time, deployedBy int32) (releaseNo int, manifest []byte, err error)
-=======
-	//TriggerRelease(overrideRequest *bean.ValuesOverrideRequest, ctx context.Context, triggeredAt time.Time, deployedBy int32) (releaseNo int, manifest []byte, err error)
->>>>>>> 6bbf4f0c
+	//HandleCDTriggerRelease(overrideRequest *bean.ValuesOverrideRequest, ctx context.Context, triggeredAt time.Time, deployedBy int32) (releaseNo int, manifest []byte, err error)
+	//TriggerRelease(overrideRequest *bean.ValuesOverrideRequest, valuesOverrideResponse *ValuesOverrideResponse, builtChartPath string, ctx context.Context, triggeredAt time.Time, deployedBy int32) (releaseNo int, manifest []byte, err error)
 	UpdateReleaseStatus(request *bean.ReleaseStatusUpdateRequest) (bool, error)
 	UpdateDeploymentStatusAndCheckIsSucceeded(app *v1alpha1.Application, statusTime time.Time, isAppStore bool) (bool, *chartConfig.PipelineOverride, error)
 	//TriggerCD(artifact *repository.CiArtifact, cdWorkflowId, wfrId int, pipeline *pipelineConfig.Pipeline, triggeredAt time.Time) error
@@ -195,17 +189,10 @@
 	//GetDeploymentStrategyByTriggerType(overrideRequest *bean.ValuesOverrideRequest, ctx context.Context) (*chartConfig.PipelineStrategy, error)
 	CreateGitopsRepo(app *app.App, userId int32) (gitopsRepoName string, chartGitAttr *ChartGitAttribute, err error)
 	GetDeployedManifestByPipelineIdAndCDWorkflowId(appId int, envId int, cdWorkflowId int, ctx context.Context) ([]byte, error)
-<<<<<<< HEAD
-	SetPipelineFieldsInOverrideRequest(overrideRequest *bean.ValuesOverrideRequest, pipeline *pipelineConfig.Pipeline)
-	UpdateCDWorkflowRunnerStatus(ctx context.Context, overrideRequest *bean.ValuesOverrideRequest, triggeredAt time.Time, status string) error
-	BuildManifestForTrigger(overrideRequest *bean.ValuesOverrideRequest, triggeredAt time.Time, ctx context.Context) (valuesOverrideResponse *ValuesOverrideResponse, builtChartPath string, err error)
+	//SetPipelineFieldsInOverrideRequest(overrideRequest *bean.ValuesOverrideRequest, pipeline *pipelineConfig.Pipeline)
+
 	BuildChartAndGetPath(appName string, envOverride *chartConfig.EnvConfigOverride, ctx context.Context) (string, error)
 	IsDevtronAsyncInstallModeEnabled(deploymentAppType string) bool
-=======
-	//SetPipelineFieldsInOverrideRequest(overrideRequest *bean.ValuesOverrideRequest, pipeline *pipelineConfig.Pipeline)
-
-	BuildChartAndGetPath(appName string, envOverride *chartConfig.EnvConfigOverride, ctx context.Context) (string, error)
->>>>>>> 6bbf4f0c
 }
 
 func NewAppService(
@@ -268,7 +255,7 @@
 	variableEntityMappingService variables.VariableEntityMappingService,
 	variableTemplateParser parsers.VariableTemplateParser,
 	argoClientWrapperService argocdServer.ArgoClientWrapperService,
-	pubsubClient *pubsub.PubSubClientServiceImpl) *AppServiceImpl {
+) *AppServiceImpl {
 	appServiceImpl := &AppServiceImpl{
 		environmentConfigRepository:            environmentConfigRepository,
 		mergeUtil:                              mergeUtil,
@@ -334,7 +321,6 @@
 		variableEntityMappingService:           variableEntityMappingService,
 		variableTemplateParser:                 variableTemplateParser,
 		argoClientWrapperService:               argoClientWrapperService,
-		pubsubClient:                           pubsubClient,
 	}
 	return appServiceImpl
 }
@@ -962,87 +948,6 @@
 	AppMetrics          bool
 }
 
-<<<<<<< HEAD
-type EnvironmentOverride struct {
-	Enabled   bool        `json:"enabled"`
-	EnvValues []*KeyValue `json:"envValues"`
-}
-
-type KeyValue struct {
-	Key   string `json:"key"`
-	Value string `json:"value"`
-}
-
-func (conf *EnvironmentOverride) appendEnvironmentVariable(key, value string) {
-	item := &KeyValue{Key: key, Value: value}
-	conf.EnvValues = append(conf.EnvValues, item)
-}
-
-func (impl *AppServiceImpl) TriggerCD(artifact *repository.CiArtifact, cdWorkflowId, wfrId int, pipeline *pipelineConfig.Pipeline, triggeredAt time.Time) error {
-	impl.logger.Debugw("automatic pipeline trigger attempt async", "artifactId", artifact.Id)
-
-	return impl.triggerReleaseAsync(artifact, cdWorkflowId, wfrId, pipeline, triggeredAt)
-}
-
-func (impl *AppServiceImpl) triggerReleaseAsync(artifact *repository.CiArtifact, cdWorkflowId, wfrId int, pipeline *pipelineConfig.Pipeline, triggeredAt time.Time) error {
-	err := impl.validateAndTrigger(pipeline, artifact, cdWorkflowId, wfrId, triggeredAt)
-	if err != nil {
-		impl.logger.Errorw("error in trigger for pipeline", "pipelineId", strconv.Itoa(pipeline.Id))
-	}
-	impl.logger.Debugw("trigger attempted for all pipeline ", "artifactId", artifact.Id)
-	return err
-}
-
-func (impl *AppServiceImpl) validateAndTrigger(p *pipelineConfig.Pipeline, artifact *repository.CiArtifact, cdWorkflowId, wfrId int, triggeredAt time.Time) error {
-	object := impl.enforcerUtil.GetAppRBACNameByAppId(p.AppId)
-	envApp := strings.Split(object, "/")
-	if len(envApp) != 2 {
-		impl.logger.Error("invalid req, app and env not found from rbac")
-		return errors.New("invalid req, app and env not found from rbac")
-	}
-	err := impl.releasePipeline(p, artifact, cdWorkflowId, wfrId, triggeredAt)
-	return err
-}
-
-func (impl *AppServiceImpl) releasePipeline(pipeline *pipelineConfig.Pipeline, artifact *repository.CiArtifact, cdWorkflowId, wfrId int, triggeredAt time.Time) error {
-	impl.logger.Debugw("triggering release for ", "cdPipelineId", pipeline.Id, "artifactId", artifact.Id)
-
-	pipeline, err := impl.pipelineRepository.FindById(pipeline.Id)
-	if err != nil {
-		impl.logger.Errorw("error in fetching pipeline by pipelineId", "err", err)
-		return err
-	}
-
-	request := &bean.ValuesOverrideRequest{
-		PipelineId:           pipeline.Id,
-		UserId:               artifact.CreatedBy,
-		CiArtifactId:         artifact.Id,
-		AppId:                pipeline.AppId,
-		CdWorkflowId:         cdWorkflowId,
-		ForceTrigger:         true,
-		DeploymentWithConfig: bean.DEPLOYMENT_CONFIG_TYPE_LAST_SAVED,
-		WfrId:                wfrId,
-	}
-	impl.SetPipelineFieldsInOverrideRequest(request, pipeline)
-
-	ctx, err := impl.buildACDContext()
-	if err != nil {
-		impl.logger.Errorw("error in creating acd sync context", "pipelineId", pipeline.Id, "artifactId", artifact.Id, "err", err)
-		return err
-	}
-	//setting deployedBy as 1(system user) since case of auto trigger
-	id, _, err := impl.HandleCDTriggerRelease(request, ctx, triggeredAt, 1)
-	if err != nil {
-		impl.logger.Errorw("error in auto  cd pipeline trigger", "pipelineId", pipeline.Id, "artifactId", artifact.Id, "err", err)
-	} else {
-		impl.logger.Infow("pipeline successfully triggered ", "cdPipelineId", pipeline.Id, "artifactId", artifact.Id, "releaseId", id)
-	}
-	return err
-
-}
-
-=======
->>>>>>> 6bbf4f0c
 func (impl *AppServiceImpl) buildACDContext() (acdContext context.Context, err error) {
 	//this method should only call in case of argo-integration and gitops configured
 	acdToken, err := impl.argoUserService.GetLatestDevtronArgoCdUserToken()
@@ -1055,552 +960,6 @@
 	return ctx, nil
 }
 
-<<<<<<< HEAD
-func (impl *AppServiceImpl) getDbMigrationOverride(overrideRequest *bean.ValuesOverrideRequest, artifact *repository.CiArtifact, isRollback bool) (overrideJson []byte, err error) {
-	if isRollback {
-		return nil, fmt.Errorf("rollback not supported ye")
-	}
-	notConfigured := false
-	config, err := impl.dbMigrationConfigRepository.FindByPipelineId(overrideRequest.PipelineId)
-	if err != nil && !IsErrNoRows(err) {
-		impl.logger.Errorw("error in fetching pipeline override config", "req", overrideRequest, "err", err)
-		return nil, err
-	} else if IsErrNoRows(err) {
-		notConfigured = true
-	}
-	envVal := &EnvironmentOverride{}
-	if notConfigured {
-		impl.logger.Warnw("no active db migration found", "pipeline", overrideRequest.PipelineId)
-		envVal.Enabled = false
-	} else {
-		materialInfos, err := artifact.ParseMaterialInfo()
-		if err != nil {
-			return nil, err
-		}
-
-		hash, ok := materialInfos[config.GitMaterial.Url]
-		if !ok {
-			impl.logger.Errorf("wrong url map ", "map", materialInfos, "url", config.GitMaterial.Url)
-			return nil, fmt.Errorf("configured url not found in material %s", config.GitMaterial.Url)
-		}
-
-		envVal.Enabled = true
-		if config.GitMaterial.GitProvider.AuthMode != repository.AUTH_MODE_USERNAME_PASSWORD &&
-			config.GitMaterial.GitProvider.AuthMode != repository.AUTH_MODE_ACCESS_TOKEN &&
-			config.GitMaterial.GitProvider.AuthMode != repository.AUTH_MODE_ANONYMOUS {
-			return nil, fmt.Errorf("auth mode %s not supported for migration", config.GitMaterial.GitProvider.AuthMode)
-		}
-		envVal.appendEnvironmentVariable("GIT_REPO_URL", config.GitMaterial.Url)
-		envVal.appendEnvironmentVariable("GIT_USER", config.GitMaterial.GitProvider.UserName)
-		var password string
-		if config.GitMaterial.GitProvider.AuthMode == repository.AUTH_MODE_USERNAME_PASSWORD {
-			password = config.GitMaterial.GitProvider.Password
-		} else {
-			password = config.GitMaterial.GitProvider.AccessToken
-		}
-		envVal.appendEnvironmentVariable("GIT_AUTH_TOKEN", password)
-		// parse git-tag not required
-		//envVal.appendEnvironmentVariable("GIT_TAG", "")
-		envVal.appendEnvironmentVariable("GIT_HASH", hash)
-		envVal.appendEnvironmentVariable("SCRIPT_LOCATION", config.ScriptSource)
-		envVal.appendEnvironmentVariable("DB_TYPE", string(config.DbConfig.Type))
-		envVal.appendEnvironmentVariable("DB_USER_NAME", config.DbConfig.UserName)
-		envVal.appendEnvironmentVariable("DB_PASSWORD", config.DbConfig.Password)
-		envVal.appendEnvironmentVariable("DB_HOST", config.DbConfig.Host)
-		envVal.appendEnvironmentVariable("DB_PORT", config.DbConfig.Port)
-		envVal.appendEnvironmentVariable("DB_NAME", config.DbConfig.DbName)
-		//Will be used for rollback don't delete it
-		//envVal.appendEnvironmentVariable("MIGRATE_TO_VERSION", strconv.Itoa(overrideRequest.TargetDbVersion))
-	}
-	dbMigrationConfig := map[string]interface{}{"dbMigrationConfig": envVal}
-	confByte, err := json.Marshal(dbMigrationConfig)
-	if err != nil {
-		return nil, err
-	}
-	return confByte, nil
-}
-
-func (impl *AppServiceImpl) GetAppMetricsByTriggerType(overrideRequest *bean.ValuesOverrideRequest, ctx context.Context) (bool, error) {
-
-	var appMetrics bool
-	if overrideRequest.DeploymentWithConfig == bean.DEPLOYMENT_CONFIG_TYPE_SPECIFIC_TRIGGER {
-		_, span := otel.Tracer("orchestrator").Start(ctx, "deploymentTemplateHistoryRepository.GetHistoryByPipelineIdAndWfrId")
-		deploymentTemplateHistory, err := impl.deploymentTemplateHistoryRepository.GetHistoryByPipelineIdAndWfrId(overrideRequest.PipelineId, overrideRequest.WfrIdForDeploymentWithSpecificTrigger)
-		span.End()
-		if err != nil {
-			impl.logger.Errorw("error in getting deployed deployment template history by pipelineId and wfrId", "err", err, "pipelineId", &overrideRequest, "wfrId", overrideRequest.WfrIdForDeploymentWithSpecificTrigger)
-			return appMetrics, err
-		}
-		appMetrics = deploymentTemplateHistory.IsAppMetricsEnabled
-
-	} else if overrideRequest.DeploymentWithConfig == bean.DEPLOYMENT_CONFIG_TYPE_LAST_SAVED {
-		_, span := otel.Tracer("orchestrator").Start(ctx, "appLevelMetricsRepository.FindByAppId")
-		appLevelMetrics, err := impl.appLevelMetricsRepository.FindByAppId(overrideRequest.AppId)
-		span.End()
-		if err != nil && !IsErrNoRows(err) {
-			impl.logger.Errorw("err", err)
-			return appMetrics, &ApiError{InternalMessage: "unable to fetch app level metrics flag"}
-		}
-		appMetrics = appLevelMetrics.AppMetrics
-
-		_, span = otel.Tracer("orchestrator").Start(ctx, "envLevelMetricsRepository.FindByAppIdAndEnvId")
-		envLevelMetrics, err := impl.envLevelMetricsRepository.FindByAppIdAndEnvId(overrideRequest.AppId, overrideRequest.EnvId)
-		span.End()
-		if err != nil && !IsErrNoRows(err) {
-			impl.logger.Errorw("err", err)
-			return appMetrics, &ApiError{InternalMessage: "unable to fetch env level metrics flag"}
-		}
-		if envLevelMetrics.Id != 0 && envLevelMetrics.AppMetrics != nil {
-			appMetrics = *envLevelMetrics.AppMetrics
-		}
-	}
-	return appMetrics, nil
-}
-
-func (impl *AppServiceImpl) GetDeploymentStrategyByTriggerType(overrideRequest *bean.ValuesOverrideRequest, ctx context.Context) (*chartConfig.PipelineStrategy, error) {
-
-	strategy := &chartConfig.PipelineStrategy{}
-	var err error
-	if overrideRequest.DeploymentWithConfig == bean.DEPLOYMENT_CONFIG_TYPE_SPECIFIC_TRIGGER {
-		_, span := otel.Tracer("orchestrator").Start(ctx, "strategyHistoryRepository.GetHistoryByPipelineIdAndWfrId")
-		strategyHistory, err := impl.strategyHistoryRepository.GetHistoryByPipelineIdAndWfrId(overrideRequest.PipelineId, overrideRequest.WfrIdForDeploymentWithSpecificTrigger)
-		span.End()
-		if err != nil {
-			impl.logger.Errorw("error in getting deployed strategy history by pipleinId and wfrId", "err", err, "pipelineId", overrideRequest.PipelineId, "wfrId", overrideRequest.WfrIdForDeploymentWithSpecificTrigger)
-			return nil, err
-		}
-		strategy.Strategy = strategyHistory.Strategy
-		strategy.Config = strategyHistory.Config
-		strategy.PipelineId = overrideRequest.PipelineId
-	} else if overrideRequest.DeploymentWithConfig == bean.DEPLOYMENT_CONFIG_TYPE_LAST_SAVED {
-		if overrideRequest.ForceTrigger {
-			_, span := otel.Tracer("orchestrator").Start(ctx, "pipelineConfigRepository.GetDefaultStrategyByPipelineId")
-			strategy, err = impl.pipelineConfigRepository.GetDefaultStrategyByPipelineId(overrideRequest.PipelineId)
-			span.End()
-		} else {
-			var deploymentTemplate chartRepoRepository.DeploymentStrategy
-			if overrideRequest.DeploymentTemplate == "ROLLING" {
-				deploymentTemplate = chartRepoRepository.DEPLOYMENT_STRATEGY_ROLLING
-			} else if overrideRequest.DeploymentTemplate == "BLUE-GREEN" {
-				deploymentTemplate = chartRepoRepository.DEPLOYMENT_STRATEGY_BLUE_GREEN
-			} else if overrideRequest.DeploymentTemplate == "CANARY" {
-				deploymentTemplate = chartRepoRepository.DEPLOYMENT_STRATEGY_CANARY
-			} else if overrideRequest.DeploymentTemplate == "RECREATE" {
-				deploymentTemplate = chartRepoRepository.DEPLOYMENT_STRATEGY_RECREATE
-			}
-
-			if len(deploymentTemplate) > 0 {
-				_, span := otel.Tracer("orchestrator").Start(ctx, "pipelineConfigRepository.FindByStrategyAndPipelineId")
-				strategy, err = impl.pipelineConfigRepository.FindByStrategyAndPipelineId(deploymentTemplate, overrideRequest.PipelineId)
-				span.End()
-			} else {
-				_, span := otel.Tracer("orchestrator").Start(ctx, "pipelineConfigRepository.GetDefaultStrategyByPipelineId")
-				strategy, err = impl.pipelineConfigRepository.GetDefaultStrategyByPipelineId(overrideRequest.PipelineId)
-				span.End()
-			}
-		}
-		if err != nil && errors2.IsNotFound(err) == false {
-			impl.logger.Errorf("invalid state", "err", err, "req", strategy)
-			return nil, err
-		}
-	}
-	return strategy, nil
-}
-
-func (impl *AppServiceImpl) GetEnvOverrideByTriggerType(overrideRequest *bean.ValuesOverrideRequest, triggeredAt time.Time, ctx context.Context) (*chartConfig.EnvConfigOverride, error) {
-
-	envOverride := &chartConfig.EnvConfigOverride{}
-
-	var err error
-	if overrideRequest.DeploymentWithConfig == bean.DEPLOYMENT_CONFIG_TYPE_SPECIFIC_TRIGGER {
-		_, span := otel.Tracer("orchestrator").Start(ctx, "deploymentTemplateHistoryRepository.GetHistoryByPipelineIdAndWfrId")
-		deploymentTemplateHistory, err := impl.deploymentTemplateHistoryRepository.GetHistoryByPipelineIdAndWfrId(overrideRequest.PipelineId, overrideRequest.WfrIdForDeploymentWithSpecificTrigger)
-		//VARIABLE_SNAPSHOT_GET and resolve
-
-		span.End()
-		if err != nil {
-			impl.logger.Errorw("error in getting deployed deployment template history by pipelineId and wfrId", "err", err, "pipelineId", &overrideRequest, "wfrId", overrideRequest.WfrIdForDeploymentWithSpecificTrigger)
-			return nil, err
-		}
-		templateName := deploymentTemplateHistory.TemplateName
-		templateVersion := deploymentTemplateHistory.TemplateVersion
-		if templateName == "Rollout Deployment" {
-			templateName = ""
-		}
-		//getting chart_ref by id
-		_, span = otel.Tracer("orchestrator").Start(ctx, "chartRefRepository.FindByVersionAndName")
-		chartRef, err := impl.chartRefRepository.FindByVersionAndName(templateName, templateVersion)
-		span.End()
-		if err != nil {
-			impl.logger.Errorw("error in getting chartRef by version and name", "err", err, "version", templateVersion, "name", templateName)
-			return nil, err
-		}
-		//assuming that if a chartVersion is deployed then it's envConfigOverride will be available
-		_, span = otel.Tracer("orchestrator").Start(ctx, "environmentConfigRepository.GetByAppIdEnvIdAndChartRefId")
-		envOverride, err = impl.environmentConfigRepository.GetByAppIdEnvIdAndChartRefId(overrideRequest.AppId, overrideRequest.EnvId, chartRef.Id)
-		span.End()
-		if err != nil {
-			impl.logger.Errorw("error in getting envConfigOverride for pipeline for specific chartVersion", "err", err, "appId", overrideRequest.AppId, "envId", overrideRequest.EnvId, "chartRefId", chartRef.Id)
-			return nil, err
-		}
-
-		_, span = otel.Tracer("orchestrator").Start(ctx, "envRepository.FindById")
-		env, err := impl.envRepository.FindById(envOverride.TargetEnvironment)
-		span.End()
-		if err != nil {
-			impl.logger.Errorw("unable to find env", "err", err)
-			return nil, err
-		}
-		envOverride.Environment = env
-
-		//updating historical data in envConfigOverride and appMetrics flag
-		envOverride.IsOverride = true
-		envOverride.EnvOverrideValues = deploymentTemplateHistory.Template
-
-		resolvedTemplate, variableMap, err := impl.getResolvedTemplateWithSnapshot(deploymentTemplateHistory.Id, envOverride.EnvOverrideValues)
-		envOverride.ResolvedEnvOverrideValues = resolvedTemplate
-		envOverride.VariableSnapshot = variableMap
-		if err != nil {
-			return envOverride, err
-		}
-	} else if overrideRequest.DeploymentWithConfig == bean.DEPLOYMENT_CONFIG_TYPE_LAST_SAVED {
-		_, span := otel.Tracer("orchestrator").Start(ctx, "environmentConfigRepository.ActiveEnvConfigOverride")
-		envOverride, err = impl.environmentConfigRepository.ActiveEnvConfigOverride(overrideRequest.AppId, overrideRequest.EnvId)
-
-		var chart *chartRepoRepository.Chart
-		span.End()
-		if err != nil {
-			impl.logger.Errorw("invalid state", "err", err, "req", overrideRequest)
-			return nil, err
-		}
-		if envOverride.Id == 0 {
-			_, span = otel.Tracer("orchestrator").Start(ctx, "chartRepository.FindLatestChartForAppByAppId")
-			chart, err = impl.chartRepository.FindLatestChartForAppByAppId(overrideRequest.AppId)
-			span.End()
-			if err != nil {
-				impl.logger.Errorw("invalid state", "err", err, "req", overrideRequest)
-				return nil, err
-			}
-			_, span = otel.Tracer("orchestrator").Start(ctx, "environmentConfigRepository.FindChartByAppIdAndEnvIdAndChartRefId")
-			envOverride, err = impl.environmentConfigRepository.FindChartByAppIdAndEnvIdAndChartRefId(overrideRequest.AppId, overrideRequest.EnvId, chart.ChartRefId)
-			span.End()
-			if err != nil && !errors2.IsNotFound(err) {
-				impl.logger.Errorw("invalid state", "err", err, "req", overrideRequest)
-				return nil, err
-			}
-
-			//creating new env override config
-			if errors2.IsNotFound(err) || envOverride == nil {
-				_, span = otel.Tracer("orchestrator").Start(ctx, "envRepository.FindById")
-				environment, err := impl.envRepository.FindById(overrideRequest.EnvId)
-				span.End()
-				if err != nil && !IsErrNoRows(err) {
-					return nil, err
-				}
-				envOverride = &chartConfig.EnvConfigOverride{
-					Active:            true,
-					ManualReviewed:    true,
-					Status:            models.CHARTSTATUS_SUCCESS,
-					TargetEnvironment: overrideRequest.EnvId,
-					ChartId:           chart.Id,
-					AuditLog:          sql.AuditLog{UpdatedBy: overrideRequest.UserId, UpdatedOn: triggeredAt, CreatedOn: triggeredAt, CreatedBy: overrideRequest.UserId},
-					Namespace:         environment.Namespace,
-					IsOverride:        false,
-					EnvOverrideValues: "{}",
-					Latest:            false,
-					IsBasicViewLocked: chart.IsBasicViewLocked,
-					CurrentViewEditor: chart.CurrentViewEditor,
-				}
-				_, span = otel.Tracer("orchestrator").Start(ctx, "environmentConfigRepository.Save")
-				err = impl.environmentConfigRepository.Save(envOverride)
-				span.End()
-				if err != nil {
-					impl.logger.Errorw("error in creating envconfig", "data", envOverride, "error", err)
-					return nil, err
-				}
-			}
-			envOverride.Chart = chart
-		} else if envOverride.Id > 0 && !envOverride.IsOverride {
-			_, span = otel.Tracer("orchestrator").Start(ctx, "chartRepository.FindLatestChartForAppByAppId")
-			chart, err = impl.chartRepository.FindLatestChartForAppByAppId(overrideRequest.AppId)
-			span.End()
-			if err != nil {
-				impl.logger.Errorw("invalid state", "err", err, "req", overrideRequest)
-				return nil, err
-			}
-			envOverride.Chart = chart
-		}
-
-		_, span = otel.Tracer("orchestrator").Start(ctx, "envRepository.FindById")
-		env, err := impl.envRepository.FindById(envOverride.TargetEnvironment)
-		span.End()
-		if err != nil {
-			impl.logger.Errorw("unable to find env", "err", err)
-			return nil, err
-		}
-		envOverride.Environment = env
-
-		//VARIABLE different cases for variable resolution
-		scope := resourceQualifiers.Scope{
-			AppId:     overrideRequest.AppId,
-			EnvId:     overrideRequest.EnvId,
-			ClusterId: overrideRequest.ClusterId,
-			SystemMetadata: &resourceQualifiers.SystemMetadata{
-				EnvironmentName: env.Name,
-				ClusterName:     env.Cluster.ClusterName,
-				Namespace:       env.Namespace,
-				AppName:         overrideRequest.AppName,
-				Image:           overrideRequest.Image,
-				ImageTag:        util3.GetImageTagFromImage(overrideRequest.Image),
-			},
-		}
-
-		if envOverride.IsOverride {
-
-			resolvedTemplate, variableMap, err := impl.extractVariablesAndResolveTemplate(scope, envOverride.EnvOverrideValues, repository6.Entity{
-				EntityType: repository6.EntityTypeDeploymentTemplateEnvLevel,
-				EntityId:   envOverride.Id,
-			})
-			envOverride.ResolvedEnvOverrideValues = resolvedTemplate
-			envOverride.VariableSnapshot = variableMap
-			if err != nil {
-				return envOverride, err
-			}
-
-		} else {
-			resolvedTemplate, variableMap, err := impl.extractVariablesAndResolveTemplate(scope, chart.GlobalOverride, repository6.Entity{
-				EntityType: repository6.EntityTypeDeploymentTemplateAppLevel,
-				EntityId:   chart.Id,
-			})
-			envOverride.Chart.ResolvedGlobalOverride = resolvedTemplate
-			envOverride.VariableSnapshot = variableMap
-			if err != nil {
-				return envOverride, err
-			}
-
-		}
-	}
-
-	return envOverride, nil
-}
-
-func (impl *AppServiceImpl) getResolvedTemplateWithSnapshot(deploymentTemplateHistoryId int, template string) (string, map[string]string, error) {
-
-	variableSnapshotMap := make(map[string]string)
-	reference := repository6.HistoryReference{
-		HistoryReferenceId:   deploymentTemplateHistoryId,
-		HistoryReferenceType: repository6.HistoryReferenceTypeDeploymentTemplate,
-	}
-	variableSnapshot, err := impl.variableSnapshotHistoryService.GetVariableHistoryForReferences([]repository6.HistoryReference{reference})
-	if err != nil {
-		return template, variableSnapshotMap, err
-	}
-
-	if _, ok := variableSnapshot[reference]; !ok {
-		return template, variableSnapshotMap, nil
-	}
-
-	err = json.Unmarshal(variableSnapshot[reference].VariableSnapshot, &variableSnapshotMap)
-	if err != nil {
-		return template, variableSnapshotMap, err
-	}
-
-	if len(variableSnapshotMap) == 0 {
-		return template, variableSnapshotMap, nil
-	}
-	scopedVariableData := parsers.GetScopedVarData(variableSnapshotMap, make(map[string]bool), true)
-	request := parsers.VariableParserRequest{Template: template, TemplateType: parsers.JsonVariableTemplate, Variables: scopedVariableData}
-	parserResponse := impl.variableTemplateParser.ParseTemplate(request)
-	err = parserResponse.Error
-	if err != nil {
-		return template, variableSnapshotMap, err
-	}
-	resolvedTemplate := parserResponse.ResolvedTemplate
-	return resolvedTemplate, variableSnapshotMap, nil
-}
-
-func (impl *AppServiceImpl) extractVariablesAndResolveTemplate(scope resourceQualifiers.Scope, template string, entity repository6.Entity) (string, map[string]string, error) {
-
-	variableMap := make(map[string]string)
-	entityToVariables, err := impl.variableEntityMappingService.GetAllMappingsForEntities([]repository6.Entity{entity})
-	if err != nil {
-		return template, variableMap, err
-	}
-
-	if vars, ok := entityToVariables[entity]; !ok || len(vars) == 0 {
-		return template, variableMap, nil
-	}
-
-	// pre-populating variable map with variable so that the variables which don't have any resolved data
-	// is saved in snapshot
-	for _, variable := range entityToVariables[entity] {
-		variableMap[variable] = impl.scopedVariableService.GetFormattedVariableForName(variable)
-	}
-
-	scopedVariables, err := impl.scopedVariableService.GetScopedVariables(scope, entityToVariables[entity], true)
-	if err != nil {
-		return template, variableMap, err
-	}
-
-	for _, variable := range scopedVariables {
-		variableMap[variable.VariableName] = variable.VariableValue.StringValue()
-	}
-
-	parserRequest := parsers.VariableParserRequest{Template: template, Variables: scopedVariables, TemplateType: parsers.JsonVariableTemplate}
-	parserResponse := impl.variableTemplateParser.ParseTemplate(parserRequest)
-	err = parserResponse.Error
-	if err != nil {
-		return template, variableMap, err
-	}
-
-	resolvedTemplate := parserResponse.ResolvedTemplate
-	return resolvedTemplate, variableMap, nil
-}
-
-func (impl *AppServiceImpl) GetValuesOverrideForTrigger(overrideRequest *bean.ValuesOverrideRequest, triggeredAt time.Time, ctx context.Context) (*ValuesOverrideResponse, error) {
-	if overrideRequest.DeploymentType == models.DEPLOYMENTTYPE_UNKNOWN {
-		overrideRequest.DeploymentType = models.DEPLOYMENTTYPE_DEPLOY
-	}
-	if len(overrideRequest.DeploymentWithConfig) == 0 {
-		overrideRequest.DeploymentWithConfig = bean.DEPLOYMENT_CONFIG_TYPE_LAST_SAVED
-	}
-	valuesOverrideResponse := &ValuesOverrideResponse{}
-	isPipelineOverrideCreated := overrideRequest.PipelineOverrideId > 0
-	pipeline, err := impl.pipelineRepository.FindById(overrideRequest.PipelineId)
-	valuesOverrideResponse.Pipeline = pipeline
-	if err != nil {
-		impl.logger.Errorw("error in fetching pipeline by pipeline id", "err", err, "pipeline-id-", overrideRequest.PipelineId)
-		return valuesOverrideResponse, err
-	}
-
-	_, span := otel.Tracer("orchestrator").Start(ctx, "ciArtifactRepository.Get")
-	artifact, err := impl.ciArtifactRepository.Get(overrideRequest.CiArtifactId)
-	valuesOverrideResponse.Artifact = artifact
-	span.End()
-	if err != nil {
-		return valuesOverrideResponse, err
-	}
-	overrideRequest.Image = artifact.Image
-
-	strategy, err := impl.GetDeploymentStrategyByTriggerType(overrideRequest, ctx)
-	valuesOverrideResponse.PipelineStrategy = strategy
-	if err != nil {
-		impl.logger.Errorw("error in getting strategy by trigger type", "err", err)
-		return valuesOverrideResponse, err
-	}
-
-	envOverride, err := impl.GetEnvOverrideByTriggerType(overrideRequest, triggeredAt, ctx)
-	valuesOverrideResponse.EnvOverride = envOverride
-	if err != nil {
-		impl.logger.Errorw("error in getting env override by trigger type", "err", err)
-		return valuesOverrideResponse, err
-	}
-	appMetrics, err := impl.GetAppMetricsByTriggerType(overrideRequest, ctx)
-	valuesOverrideResponse.AppMetrics = appMetrics
-	if err != nil {
-		impl.logger.Errorw("error in getting app metrics by trigger type", "err", err)
-		return valuesOverrideResponse, err
-	}
-	var (
-		pipelineOverride                                     *chartConfig.PipelineOverride
-		dbMigrationOverride, configMapJson, appLabelJsonByte []byte
-	)
-
-	// Conditional Block based on PipelineOverrideCreated --> start
-	if !isPipelineOverrideCreated {
-		_, span = otel.Tracer("orchestrator").Start(ctx, "savePipelineOverride")
-		pipelineOverride, err = impl.savePipelineOverride(overrideRequest, envOverride.Id, triggeredAt)
-		span.End()
-		if err != nil {
-			return valuesOverrideResponse, err
-		}
-		overrideRequest.PipelineOverrideId = pipelineOverride.Id
-	} else {
-		pipelineOverride, err = impl.pipelineOverrideRepository.FindById(overrideRequest.PipelineOverrideId)
-		if err != nil {
-			impl.logger.Errorw("error in getting pipelineOverride for valuesOverrideResponse", "PipelineOverrideId", overrideRequest.PipelineOverrideId)
-			return nil, err
-		}
-	}
-	// Conditional Block based on PipelineOverrideCreated --> end
-
-	//TODO: check status and apply lock
-	releaseOverrideJson, err := impl.getReleaseOverride(envOverride, overrideRequest, artifact, pipelineOverride, strategy, &appMetrics)
-	valuesOverrideResponse.ReleaseOverrideJSON = releaseOverrideJson
-	if err != nil {
-		return valuesOverrideResponse, err
-	}
-
-	// Conditional Block based on PipelineOverrideCreated --> start
-	if !isPipelineOverrideCreated {
-		_, span = otel.Tracer("orchestrator").Start(ctx, "getDbMigrationOverride")
-		//FIXME: how to determine rollback
-		//we can't depend on ciArtifact ID because CI pipeline can be manually triggered in any order regardless of sourcecode status
-		dbMigrationOverride, err = impl.getDbMigrationOverride(overrideRequest, artifact, false)
-		span.End()
-		if err != nil {
-			impl.logger.Errorw("error in fetching db migration config", "req", overrideRequest, "err", err)
-			return valuesOverrideResponse, err
-		}
-		chartVersion := envOverride.Chart.ChartVersion
-		_, span = otel.Tracer("orchestrator").Start(ctx, "getConfigMapAndSecretJsonV2")
-		configMapJson, err = impl.getConfigMapAndSecretJsonV2(overrideRequest.AppId, envOverride.TargetEnvironment, overrideRequest.PipelineId, chartVersion, overrideRequest.DeploymentWithConfig, overrideRequest.WfrIdForDeploymentWithSpecificTrigger)
-		span.End()
-		if err != nil {
-			impl.logger.Errorw("error in fetching config map n secret ", "err", err)
-			configMapJson = nil
-		}
-		_, span = otel.Tracer("orchestrator").Start(ctx, "appCrudOperationService.GetLabelsByAppIdForDeployment")
-		appLabelJsonByte, err = impl.appCrudOperationService.GetLabelsByAppIdForDeployment(overrideRequest.AppId)
-		span.End()
-		if err != nil {
-			impl.logger.Errorw("error in fetching app labels for gitOps commit", "err", err)
-			appLabelJsonByte = nil
-		}
-
-		mergedValues, err := impl.mergeOverrideValues(envOverride, dbMigrationOverride, releaseOverrideJson, configMapJson, appLabelJsonByte, strategy)
-		appName := fmt.Sprintf("%s-%s", overrideRequest.AppName, envOverride.Environment.Name)
-		mergedValues = impl.autoscalingCheckBeforeTrigger(ctx, appName, envOverride.Namespace, mergedValues, overrideRequest)
-
-		_, span = otel.Tracer("orchestrator").Start(ctx, "dockerRegistryIpsConfigService.HandleImagePullSecretOnApplicationDeployment")
-		// handle image pull secret if access given
-		mergedValues, err = impl.dockerRegistryIpsConfigService.HandleImagePullSecretOnApplicationDeployment(envOverride.Environment, pipeline.CiPipelineId, mergedValues)
-		span.End()
-		if err != nil {
-			return valuesOverrideResponse, err
-		}
-
-		pipelineOverride.PipelineMergedValues = string(mergedValues)
-		valuesOverrideResponse.MergedValues = string(mergedValues)
-		err = impl.pipelineOverrideRepository.Update(pipelineOverride)
-		if err != nil {
-			return valuesOverrideResponse, err
-		}
-	} else {
-		valuesOverrideResponse.MergedValues = pipelineOverride.PipelineMergedValues
-	}
-	// Conditional Block based on PipelineOverrideCreated --> end
-	return valuesOverrideResponse, err
-}
-
-func (impl *AppServiceImpl) BuildManifestForTrigger(overrideRequest *bean.ValuesOverrideRequest, triggeredAt time.Time, ctx context.Context) (valuesOverrideResponse *ValuesOverrideResponse, builtChartPath string, err error) {
-	valuesOverrideResponse = &ValuesOverrideResponse{}
-	valuesOverrideResponse, err = impl.GetValuesOverrideForTrigger(overrideRequest, triggeredAt, ctx)
-	if err != nil {
-		impl.logger.Errorw("error in fetching values for trigger", "err", err)
-		return valuesOverrideResponse, "", err
-	}
-	// build temp reference chart path for deployment
-	builtChartPath, err = impl.BuildChartAndGetPath(overrideRequest.AppName, valuesOverrideResponse.EnvOverride, ctx)
-	if err != nil {
-		impl.logger.Errorw("error in parsing reference chart", "err", err)
-		return valuesOverrideResponse, "", err
-	}
-	return valuesOverrideResponse, builtChartPath, err
-}
-
-=======
->>>>>>> 6bbf4f0c
 func (impl *AppServiceImpl) GetDeployedManifestByPipelineIdAndCDWorkflowId(appId int, envId int, cdWorkflowId int, ctx context.Context) ([]byte, error) {
 
 	manifestByteArray := make([]byte, 0)
@@ -1702,13 +1061,6 @@
 	return gitOpsRepoName, chartGitAttr, nil
 }
 
-<<<<<<< HEAD
-func (impl *AppServiceImpl) DeployArgocdApp(overrideRequest *bean.ValuesOverrideRequest, valuesOverrideResponse *ValuesOverrideResponse, triggeredAt time.Time, ctx context.Context) error {
-
-	impl.logger.Debugw("new pipeline found", "pipeline", valuesOverrideResponse.Pipeline)
-	_, span := otel.Tracer("orchestrator").Start(ctx, "createArgoApplicationIfRequired")
-	name, err := impl.createArgoApplicationIfRequired(overrideRequest.AppId, valuesOverrideResponse.EnvOverride, valuesOverrideResponse.Pipeline, overrideRequest.UserId)
-=======
 func (impl *AppServiceImpl) saveTimeline(overrideRequest *bean.ValuesOverrideRequest, status string, statusDetail string, ctx context.Context) {
 	// creating cd pipeline status timeline for git commit
 	timeline := &pipelineConfig.PipelineStatusTimeline{
@@ -1725,303 +1077,10 @@
 	}
 	_, span := otel.Tracer("orchestrator").Start(ctx, "cdPipelineStatusTimelineRepo.SaveTimeline")
 	timelineErr := impl.pipelineStatusTimelineService.SaveTimeline(timeline, nil, false)
->>>>>>> 6bbf4f0c
 	span.End()
 	if timelineErr != nil {
 		impl.logger.Errorw("error in creating timeline status for git commit", "err", timelineErr, "timeline", timeline)
 	}
-<<<<<<< HEAD
-	impl.logger.Debugw("argocd application created", "name", name)
-
-	_, span = otel.Tracer("orchestrator").Start(ctx, "updateArgoPipeline")
-	updateAppInArgocd, err := impl.updateArgoPipeline(overrideRequest.AppId, valuesOverrideResponse.Pipeline.Name, valuesOverrideResponse.EnvOverride, ctx)
-	span.End()
-	if err != nil {
-		impl.logger.Errorw("error in updating argocd app ", "err", err)
-		return err
-	}
-	if updateAppInArgocd {
-		impl.logger.Debug("argo-cd successfully updated")
-	} else {
-		impl.logger.Debug("argo-cd failed to update, ignoring it")
-	}
-	//update workflow runner status, used in app workflow view
-	err = impl.UpdateCDWorkflowRunnerStatus(ctx, overrideRequest, triggeredAt, pipelineConfig.WorkflowInProgress)
-	if err != nil {
-		impl.logger.Errorw("error in updating the workflow runner status, createHelmAppForCdPipeline", "err", err)
-		return err
-	}
-	return nil
-}
-
-func (impl *AppServiceImpl) DeployApp(overrideRequest *bean.ValuesOverrideRequest, valuesOverrideResponse *ValuesOverrideResponse, triggeredAt time.Time, ctx context.Context) error {
-
-	if IsAcdApp(overrideRequest.DeploymentAppType) {
-		_, span := otel.Tracer("orchestrator").Start(ctx, "DeployArgocdApp")
-		err := impl.DeployArgocdApp(overrideRequest, valuesOverrideResponse, triggeredAt, ctx)
-		span.End()
-		if err != nil {
-			impl.logger.Errorw("error in deploying app on argocd", "err", err)
-			return err
-		}
-	} else if IsHelmApp(overrideRequest.DeploymentAppType) {
-		_, span := otel.Tracer("orchestrator").Start(ctx, "createHelmAppForCdPipeline")
-		_, err := impl.createHelmAppForCdPipeline(overrideRequest, valuesOverrideResponse, triggeredAt, ctx)
-		span.End()
-		if err != nil {
-			impl.logger.Errorw("error in creating or updating helm application for cd pipeline", "err", err)
-			return err
-		}
-	}
-	return nil
-}
-
-func (impl *AppServiceImpl) ValidateTriggerEvent(triggerEvent bean.TriggerEvent) (bool, error) {
-
-	switch triggerEvent.DeploymentAppType {
-	case bean2.ArgoCd:
-		if !triggerEvent.PerformChartPush {
-			return false, errors2.New("For deployment type ArgoCd, PerformChartPush flag expected value = true, got false")
-		}
-	case bean2.Helm:
-		return true, nil
-	case bean2.GitOpsWithoutDeployment:
-		if triggerEvent.PerformDeploymentOnCluster {
-			return false, errors2.New("For deployment type GitOpsWithoutDeployment, PerformDeploymentOnCluster flag expected value = false, got value = true")
-		}
-	case bean2.ManifestDownload:
-		if triggerEvent.PerformChartPush {
-			return false, error2.New("For deployment type ManifestDownload,  PerformChartPush flag expected value = false, got true")
-		}
-		if triggerEvent.PerformDeploymentOnCluster {
-			return false, error2.New("For deployment type ManifestDownload,  PerformDeploymentOnCluster flag expected value = false, got true")
-		}
-	}
-	return true, nil
-
-}
-
-// write integration/unit test for each function
-func (impl *AppServiceImpl) TriggerPipeline(overrideRequest *bean.ValuesOverrideRequest, valuesOverrideResponse *ValuesOverrideResponse, builtChartPath string, triggerEvent bean.TriggerEvent, ctx context.Context) (releaseNo int, manifest []byte, err error) {
-	isRequestValid, err := impl.ValidateTriggerEvent(triggerEvent)
-	if !isRequestValid {
-		return releaseNo, manifest, err
-	}
-
-	if triggerEvent.PerformChartPush {
-		manifestPushTemplate, err := impl.BuildManifestPushTemplate(overrideRequest, valuesOverrideResponse, builtChartPath, &manifest)
-		if err != nil {
-			impl.logger.Errorw("error in building manifest push template", "err", err)
-			return releaseNo, manifest, err
-		}
-		manifestPushService := impl.GetManifestPushService(triggerEvent)
-		manifestPushResponse := manifestPushService.PushChart(manifestPushTemplate, ctx)
-		if manifestPushResponse.Error != nil {
-			impl.logger.Errorw("Error in pushing manifest to git", "err", err, "git_repo_url", manifestPushTemplate.RepoUrl)
-			return releaseNo, manifest, err
-		}
-		pipelineOverrideUpdateRequest := &chartConfig.PipelineOverride{
-			Id:                     valuesOverrideResponse.PipelineOverride.Id,
-			GitHash:                manifestPushResponse.CommitHash,
-			CommitTime:             manifestPushResponse.CommitTime,
-			EnvConfigOverrideId:    valuesOverrideResponse.EnvOverride.Id,
-			PipelineOverrideValues: valuesOverrideResponse.ReleaseOverrideJSON,
-			PipelineId:             overrideRequest.PipelineId,
-			CiArtifactId:           overrideRequest.CiArtifactId,
-			PipelineMergedValues:   valuesOverrideResponse.MergedValues,
-			AuditLog:               sql.AuditLog{UpdatedOn: triggerEvent.TriggerdAt, UpdatedBy: overrideRequest.UserId},
-		}
-		_, span := otel.Tracer("orchestrator").Start(ctx, "pipelineOverrideRepository.Update")
-		err = impl.pipelineOverrideRepository.Update(pipelineOverrideUpdateRequest)
-		span.End()
-	}
-
-	if triggerEvent.PerformDeploymentOnCluster {
-		err = impl.DeployApp(overrideRequest, valuesOverrideResponse, triggerEvent.TriggerdAt, ctx)
-		if err != nil {
-			impl.logger.Errorw("error in deploying app", "err", err)
-			return releaseNo, manifest, err
-		}
-	}
-
-	go impl.WriteCDTriggerEvent(overrideRequest, valuesOverrideResponse.Artifact, valuesOverrideResponse.PipelineOverride.PipelineReleaseCounter, valuesOverrideResponse.PipelineOverride.Id)
-
-	_, span := otel.Tracer("orchestrator").Start(ctx, "MarkImageScanDeployed")
-	_ = impl.MarkImageScanDeployed(overrideRequest.AppId, valuesOverrideResponse.EnvOverride.TargetEnvironment, valuesOverrideResponse.Artifact.ImageDigest, overrideRequest.ClusterId, valuesOverrideResponse.Artifact.ScanEnabled)
-	span.End()
-
-	middleware.CdTriggerCounter.WithLabelValues(overrideRequest.AppName, overrideRequest.EnvName).Inc()
-
-	return valuesOverrideResponse.PipelineOverride.PipelineReleaseCounter, manifest, nil
-
-}
-
-func (impl *AppServiceImpl) GetTriggerEvent(deploymentAppType string, triggeredAt time.Time, deployedBy int32) bean.TriggerEvent {
-	// trigger event will decide whether to perform GitOps or deployment for a particular deployment app type
-	triggerEvent := bean.TriggerEvent{
-		TriggeredBy: deployedBy,
-		TriggerdAt:  triggeredAt,
-	}
-	switch deploymentAppType {
-	case bean2.ArgoCd:
-		triggerEvent.PerformChartPush = true
-		triggerEvent.PerformDeploymentOnCluster = true
-		triggerEvent.GetManifestInResponse = false
-		triggerEvent.DeploymentAppType = bean2.ArgoCd
-		triggerEvent.ManifestStorageType = bean2.ManifestStorageGit
-	case bean2.Helm:
-		triggerEvent.PerformChartPush = false
-		triggerEvent.PerformDeploymentOnCluster = true
-		triggerEvent.GetManifestInResponse = false
-		triggerEvent.DeploymentAppType = bean2.Helm
-	}
-	return triggerEvent
-}
-
-func (impl *AppServiceImpl) HandleCDTriggerRelease(overrideRequest *bean.ValuesOverrideRequest, ctx context.Context, triggeredAt time.Time, deployedBy int32) (releaseNo int, manifest []byte, err error) {
-	if impl.IsDevtronAsyncInstallModeEnabled(overrideRequest.DeploymentAppType) {
-		// asynchronous mode of installation starts
-		return impl.TriggerHelmAsyncRelease(overrideRequest, ctx, triggeredAt, deployedBy)
-	}
-	// synchronous mode of installation starts
-
-	valuesOverrideResponse, builtChartPath, err := impl.BuildManifestForTrigger(overrideRequest, triggeredAt, ctx)
-	_, span := otel.Tracer("orchestrator").Start(ctx, "CreateHistoriesForDeploymentTrigger")
-	err1 := impl.CreateHistoriesForDeploymentTrigger(valuesOverrideResponse.Pipeline, valuesOverrideResponse.PipelineStrategy, valuesOverrideResponse.EnvOverride, triggeredAt, deployedBy)
-	if err1 != nil {
-		impl.logger.Errorw("error in saving histories for trigger", "err", err1, "pipelineId", valuesOverrideResponse.Pipeline.Id, "wfrId", overrideRequest.WfrId)
-	}
-	span.End()
-	if err != nil {
-		impl.logger.Errorw("error in building merged manifest for trigger", "err", err)
-		return releaseNo, manifest, err
-	}
-	return impl.TriggerRelease(overrideRequest, valuesOverrideResponse, builtChartPath, ctx, triggeredAt, deployedBy)
-}
-
-// TriggerHelmAsyncRelease will publish async helm Install/Upgrade request event for Devtron App releases
-func (impl *AppServiceImpl) TriggerHelmAsyncRelease(overrideRequest *bean.ValuesOverrideRequest, ctx context.Context, triggeredAt time.Time, triggeredBy int32) (releaseNo int, manifest []byte, err error) {
-	// build merged values and save PCO history for the release
-	valuesOverrideResponse, err := impl.GetValuesOverrideForTrigger(overrideRequest, triggeredAt, ctx)
-	_, span := otel.Tracer("orchestrator").Start(ctx, "CreateHistoriesForDeploymentTrigger")
-	// save triggered deployment history
-	err1 := impl.CreateHistoriesForDeploymentTrigger(valuesOverrideResponse.Pipeline, valuesOverrideResponse.PipelineStrategy, valuesOverrideResponse.EnvOverride, triggeredAt, triggeredBy)
-	if err1 != nil {
-		impl.logger.Errorw("error in saving histories for trigger", "err", err1, "pipelineId", valuesOverrideResponse.Pipeline.Id, "wfrId", overrideRequest.WfrId)
-	}
-	span.End()
-	if err != nil {
-		impl.logger.Errorw("error in fetching values for trigger", "err", err)
-		return releaseNo, manifest, err
-	}
-
-	event := &bean.AsyncCdDeployEvent{
-		ValuesOverrideRequest: overrideRequest,
-		TriggeredAt:           triggeredAt,
-		TriggeredBy:           triggeredBy,
-	}
-	payload, err := json.Marshal(event)
-	if err != nil {
-		impl.logger.Errorw("failed to marshal helm async CD deploy event request", "request", event, "err", err)
-		return 0, manifest, err
-	}
-
-	// publish nats event for async installation
-	err = impl.pubsubClient.Publish(pubsub.DEVTRON_CHART_INSTALL_TOPIC, string(payload))
-	if err != nil {
-		impl.logger.Errorw("failed to publish trigger request event", "topic", pubsub.DEVTRON_CHART_INSTALL_TOPIC, "payload", payload, "err", err)
-	}
-
-	//update workflow runner status, used in app workflow view
-	err = impl.UpdateCDWorkflowRunnerStatus(ctx, overrideRequest, triggeredAt, pipelineConfig.WorkflowInQueue)
-	if err != nil {
-		impl.logger.Errorw("error in updating the workflow runner status, TriggerHelmAsyncRelease", "err", err)
-		return 0, manifest, err
-	}
-	return 0, manifest, nil
-}
-
-// TriggerRelease will trigger Install/Upgrade request for Devtron App releases synchronously
-func (impl *AppServiceImpl) TriggerRelease(overrideRequest *bean.ValuesOverrideRequest, valuesOverrideResponse *ValuesOverrideResponse, builtChartPath string, ctx context.Context, triggeredAt time.Time, triggeredBy int32) (releaseNo int, manifest []byte, err error) {
-	// Handling for auto trigger
-	if overrideRequest.UserId == 0 {
-		overrideRequest.UserId = triggeredBy
-	}
-	triggerEvent := impl.GetTriggerEvent(overrideRequest.DeploymentAppType, triggeredAt, triggeredBy)
-	releaseNo, manifest, err = impl.TriggerPipeline(overrideRequest, valuesOverrideResponse, builtChartPath, triggerEvent, ctx)
-	if err != nil {
-		return 0, manifest, err
-	}
-	return releaseNo, manifest, nil
-}
-
-func (impl *AppServiceImpl) GetManifestPushService(triggerEvent bean.TriggerEvent) ManifestPushService {
-	var manifestPushService ManifestPushService
-	if triggerEvent.ManifestStorageType == bean2.ManifestStorageGit {
-		manifestPushService = impl.GitOpsManifestPushService
-	}
-	return manifestPushService
-}
-
-func (impl *AppServiceImpl) BuildManifestPushTemplate(overrideRequest *bean.ValuesOverrideRequest, valuesOverrideResponse *ValuesOverrideResponse, builtChartPath string, manifest *[]byte) (*bean3.ManifestPushTemplate, error) {
-
-	manifestPushTemplate := &bean3.ManifestPushTemplate{
-		WorkflowRunnerId:      overrideRequest.WfrId,
-		AppId:                 overrideRequest.AppId,
-		ChartRefId:            valuesOverrideResponse.EnvOverride.Chart.ChartRefId,
-		EnvironmentId:         valuesOverrideResponse.EnvOverride.Environment.Id,
-		UserId:                overrideRequest.UserId,
-		PipelineOverrideId:    valuesOverrideResponse.PipelineOverride.Id,
-		AppName:               overrideRequest.AppName,
-		TargetEnvironmentName: valuesOverrideResponse.EnvOverride.TargetEnvironment,
-		BuiltChartPath:        builtChartPath,
-		BuiltChartBytes:       manifest,
-		MergedValues:          valuesOverrideResponse.MergedValues,
-	}
-
-	manifestPushConfig, err := impl.manifestPushConfigRepository.GetManifestPushConfigByAppIdAndEnvId(overrideRequest.AppId, overrideRequest.EnvId)
-	if err != nil && err != pg.ErrNoRows {
-		impl.logger.Errorw("error in fetching manifest push config from db", "err", err)
-		return manifestPushTemplate, err
-	}
-
-	if manifestPushConfig != nil {
-		if manifestPushConfig.StorageType == bean2.ManifestStorageGit {
-			// need to implement for git repo push
-			// currently manifest push config doesn't have git push config. Gitops config is derived from charts, chart_env_config_override and chart_ref table
-		}
-	} else {
-		manifestPushTemplate.ChartReferenceTemplate = valuesOverrideResponse.EnvOverride.Chart.ReferenceTemplate
-		manifestPushTemplate.ChartName = valuesOverrideResponse.EnvOverride.Chart.ChartName
-		manifestPushTemplate.ChartVersion = valuesOverrideResponse.EnvOverride.Chart.ChartVersion
-		manifestPushTemplate.ChartLocation = valuesOverrideResponse.EnvOverride.Chart.ChartLocation
-		manifestPushTemplate.RepoUrl = valuesOverrideResponse.EnvOverride.Chart.GitRepoUrl
-	}
-	return manifestPushTemplate, err
-}
-
-func (impl *AppServiceImpl) saveTimeline(overrideRequest *bean.ValuesOverrideRequest, status string, statusDetail string, ctx context.Context) {
-	// creating cd pipeline status timeline for git commit
-	timeline := &pipelineConfig.PipelineStatusTimeline{
-		CdWorkflowRunnerId: overrideRequest.WfrId,
-		Status:             status,
-		StatusDetail:       statusDetail,
-		StatusTime:         time.Now(),
-		AuditLog: sql.AuditLog{
-			CreatedBy: overrideRequest.UserId,
-			CreatedOn: time.Now(),
-			UpdatedBy: overrideRequest.UserId,
-			UpdatedOn: time.Now(),
-		},
-	}
-	_, span := otel.Tracer("orchestrator").Start(ctx, "cdPipelineStatusTimelineRepo.SaveTimeline")
-	timelineErr := impl.pipelineStatusTimelineService.SaveTimeline(timeline, nil, false)
-	span.End()
-	if timelineErr != nil {
-		impl.logger.Errorw("error in creating timeline status for git commit", "err", timelineErr, "timeline", timeline)
-	}
-=======
->>>>>>> 6bbf4f0c
 }
 
 func (impl *AppServiceImpl) autoHealChartLocationInChart(ctx context.Context, envOverride *chartConfig.EnvConfigOverride) error {
@@ -2067,69 +1126,6 @@
 	return nil
 }
 
-<<<<<<< HEAD
-func (impl *AppServiceImpl) MarkImageScanDeployed(appId int, envId int, imageDigest string, clusterId int, isScanEnabled bool) error {
-	impl.logger.Debugw("mark image scan deployed for normal app, from cd auto or manual trigger", "imageDigest", imageDigest)
-	executionHistory, err := impl.imageScanHistoryRepository.FindByImageDigest(imageDigest)
-	if err != nil && err != pg.ErrNoRows {
-		impl.logger.Errorw("error in fetching execution history", "err", err)
-		return err
-	}
-	if executionHistory == nil || executionHistory.Id == 0 {
-		impl.logger.Errorw("no execution history found for digest", "digest", imageDigest)
-		return fmt.Errorf("no execution history found for digest - %s", imageDigest)
-	}
-	impl.logger.Debugw("mark image scan deployed for normal app, from cd auto or manual trigger", "executionHistory", executionHistory)
-	var ids []int
-	ids = append(ids, executionHistory.Id)
-
-	ot, err := impl.imageScanDeployInfoRepository.FetchByAppIdAndEnvId(appId, envId, []string{security.ScanObjectType_APP})
-	switch err {
-	case nil:
-		// Updating Execution history for Latest Deployment to fetch out security Vulnerabilities for latest deployed info
-		if isScanEnabled {
-			ot.ImageScanExecutionHistoryId = ids
-		} else {
-			arr := []int{-1}
-			ot.ImageScanExecutionHistoryId = arr
-		}
-		err = impl.imageScanDeployInfoRepository.Update(ot)
-		if err != nil {
-			impl.logger.Errorw("error in updating deploy info for latest deployed image", "err", err)
-			return err
-		}
-		return nil
-	case pg.ErrNoRows:
-		if isScanEnabled {
-			imageScanDeployInfo := &security.ImageScanDeployInfo{
-				ImageScanExecutionHistoryId: ids,
-				ScanObjectMetaId:            appId,
-				ObjectType:                  security.ScanObjectType_APP,
-				EnvId:                       envId,
-				ClusterId:                   clusterId,
-				AuditLog: sql.AuditLog{
-					CreatedOn: time.Now(),
-					CreatedBy: 1,
-					UpdatedOn: time.Now(),
-					UpdatedBy: 1,
-				},
-			}
-			impl.logger.Debugw("mark image scan deployed for normal app, from cd auto or manual trigger", "imageScanDeployInfo", imageScanDeployInfo)
-			err = impl.imageScanDeployInfoRepository.Save(imageScanDeployInfo)
-			if err != nil {
-				impl.logger.Errorw("error in creating deploy info", "err", err)
-				return err
-			}
-		}
-		return nil
-	default:
-		impl.logger.Errorw("error in getting image scan info", "appId", appId, "envId", envId, "err", err)
-		return err
-	}
-}
-
-=======
->>>>>>> 6bbf4f0c
 // FIXME tmp workaround
 func (impl *AppServiceImpl) GetCmSecretNew(appId int, envId int, isJob bool) (*bean.ConfigMapJson, *bean.ConfigSecretJson, error) {
 	var configMapJson string
@@ -2385,468 +1381,6 @@
 const enabled = "enabled"
 const replicaCount = "replicaCount"
 
-<<<<<<< HEAD
-func (impl *AppServiceImpl) getAutoScalingReplicaCount(templateMap map[string]interface{}, appName string) *util2.HpaResourceRequest {
-	hasOverride := false
-	if _, ok := templateMap[fullnameOverride]; ok {
-		appNameOverride := templateMap[fullnameOverride].(string)
-		if len(appNameOverride) > 0 {
-			appName = appNameOverride
-			hasOverride = true
-		}
-	}
-	if !hasOverride {
-		if _, ok := templateMap[nameOverride]; ok {
-			nameOverride := templateMap[nameOverride].(string)
-			if len(nameOverride) > 0 {
-				appName = fmt.Sprintf("%s-%s", appName, nameOverride)
-			}
-		}
-	}
-	hpaResourceRequest := &util2.HpaResourceRequest{}
-	hpaResourceRequest.Version = ""
-	hpaResourceRequest.Group = autoscaling.ServiceName
-	hpaResourceRequest.Kind = HorizontalPodAutoscaler
-	impl.logger.Infow("getAutoScalingReplicaCount", "hpaResourceRequest", hpaResourceRequest)
-	if _, ok := templateMap[kedaAutoscaling]; ok {
-		as := templateMap[kedaAutoscaling]
-		asd := as.(map[string]interface{})
-		if _, ok := asd[enabled]; ok {
-			impl.logger.Infow("getAutoScalingReplicaCount", "hpaResourceRequest", hpaResourceRequest)
-			enable := asd[enabled].(bool)
-			if enable {
-				hpaResourceRequest.IsEnable = enable
-				hpaResourceRequest.ReqReplicaCount = templateMap[replicaCount].(float64)
-				hpaResourceRequest.ReqMaxReplicas = asd["maxReplicaCount"].(float64)
-				hpaResourceRequest.ReqMinReplicas = asd["minReplicaCount"].(float64)
-				hpaResourceRequest.ResourceName = fmt.Sprintf("%s-%s-%s", "keda-hpa", appName, "keda")
-				impl.logger.Infow("getAutoScalingReplicaCount", "hpaResourceRequest", hpaResourceRequest)
-				return hpaResourceRequest
-			}
-		}
-	}
-
-	if _, ok := templateMap[autoscaling.ServiceName]; ok {
-		as := templateMap[autoscaling.ServiceName]
-		asd := as.(map[string]interface{})
-		if _, ok := asd[enabled]; ok {
-			enable := asd[enabled].(bool)
-			if enable {
-				hpaResourceRequest.IsEnable = asd[enabled].(bool)
-				hpaResourceRequest.ReqReplicaCount = templateMap[replicaCount].(float64)
-				hpaResourceRequest.ReqMaxReplicas = asd["MaxReplicas"].(float64)
-				hpaResourceRequest.ReqMinReplicas = asd["MinReplicas"].(float64)
-				hpaResourceRequest.ResourceName = fmt.Sprintf("%s-%s", appName, "hpa")
-				return hpaResourceRequest
-			}
-		}
-	}
-	return hpaResourceRequest
-
-}
-
-func (impl *AppServiceImpl) autoscalingCheckBeforeTrigger(ctx context.Context, appName string, namespace string, merged []byte, overrideRequest *bean.ValuesOverrideRequest) []byte {
-	//pipeline := overrideRequest.Pipeline
-	var appId = overrideRequest.AppId
-	pipelineId := overrideRequest.PipelineId
-	var appDeploymentType = overrideRequest.DeploymentAppType
-	var clusterId = overrideRequest.ClusterId
-	deploymentType := overrideRequest.DeploymentType
-	templateMap := make(map[string]interface{})
-	err := json.Unmarshal(merged, &templateMap)
-	if err != nil {
-		return merged
-	}
-
-	hpaResourceRequest := impl.getAutoScalingReplicaCount(templateMap, appName)
-	impl.logger.Debugw("autoscalingCheckBeforeTrigger", "hpaResourceRequest", hpaResourceRequest)
-	if hpaResourceRequest.IsEnable {
-		resourceManifest := make(map[string]interface{})
-		if IsAcdApp(appDeploymentType) {
-			query := &application2.ApplicationResourceRequest{
-				Name:         &appName,
-				Version:      &hpaResourceRequest.Version,
-				Group:        &hpaResourceRequest.Group,
-				Kind:         &hpaResourceRequest.Kind,
-				ResourceName: &hpaResourceRequest.ResourceName,
-				Namespace:    &namespace,
-			}
-			recv, err := impl.acdClient.GetResource(ctx, query)
-			impl.logger.Debugw("resource manifest get replica count", "response", recv)
-			if err != nil {
-				impl.logger.Errorw("ACD Get Resource API Failed", "err", err)
-				middleware.AcdGetResourceCounter.WithLabelValues(strconv.Itoa(appId), namespace, appName).Inc()
-				return merged
-			}
-			if recv != nil && len(*recv.Manifest) > 0 {
-				err := json.Unmarshal([]byte(*recv.Manifest), &resourceManifest)
-				if err != nil {
-					impl.logger.Errorw("unmarshal failed for hpa check", "err", err)
-					return merged
-				}
-			}
-		} else {
-			version := "v2beta2"
-			k8sResource, err := impl.K8sCommonService.GetResource(ctx, &k8s.ResourceRequestBean{ClusterId: clusterId,
-				K8sRequest: &k8s2.K8sRequestBean{ResourceIdentifier: k8s2.ResourceIdentifier{Name: hpaResourceRequest.ResourceName,
-					Namespace: namespace, GroupVersionKind: schema.GroupVersionKind{Group: hpaResourceRequest.Group, Kind: hpaResourceRequest.Kind, Version: version}}}})
-			if err != nil {
-				impl.logger.Errorw("error occurred while fetching resource for app", "resourceName", hpaResourceRequest.ResourceName, "err", err)
-				return merged
-			}
-			resourceManifest = k8sResource.Manifest.Object
-		}
-		if len(resourceManifest) > 0 {
-			statusMap := resourceManifest["status"].(map[string]interface{})
-			currentReplicaVal := statusMap["currentReplicas"]
-			currentReplicaCount, err := util2.ParseFloatNumber(currentReplicaVal)
-			if err != nil {
-				impl.logger.Errorw("error occurred while parsing replica count", "currentReplicas", currentReplicaVal, "err", err)
-				return merged
-			}
-
-			reqReplicaCount := impl.fetchRequiredReplicaCount(currentReplicaCount, hpaResourceRequest.ReqMaxReplicas, hpaResourceRequest.ReqMinReplicas)
-			templateMap["replicaCount"] = reqReplicaCount
-			merged, err = json.Marshal(&templateMap)
-			if err != nil {
-				impl.logger.Errorw("marshaling failed for hpa check", "err", err)
-				return merged
-			}
-		}
-	} else {
-		impl.logger.Errorw("autoscaling is not enabled", "pipelineId", pipelineId)
-	}
-
-	//check for custom chart support
-	if autoscalingEnabledPath, ok := templateMap[bean2.CustomAutoScalingEnabledPathKey]; ok {
-		if deploymentType == models.DEPLOYMENTTYPE_STOP {
-			merged, err = impl.setScalingValues(templateMap, bean2.CustomAutoScalingEnabledPathKey, merged, false)
-			if err != nil {
-				return merged
-			}
-			merged, err = impl.setScalingValues(templateMap, bean2.CustomAutoscalingReplicaCountPathKey, merged, 0)
-			if err != nil {
-				return merged
-			}
-		} else {
-			autoscalingEnabled := false
-			autoscalingEnabledValue := gjson.Get(string(merged), autoscalingEnabledPath.(string)).Value()
-			if val, ok := autoscalingEnabledValue.(bool); ok {
-				autoscalingEnabled = val
-			}
-			if autoscalingEnabled {
-				// extract replica count, min, max and check for required value
-				replicaCount, err := impl.getReplicaCountFromCustomChart(templateMap, merged)
-				if err != nil {
-					return merged
-				}
-				merged, err = impl.setScalingValues(templateMap, bean2.CustomAutoscalingReplicaCountPathKey, merged, replicaCount)
-				if err != nil {
-					return merged
-				}
-			}
-		}
-	}
-
-	return merged
-}
-
-func (impl *AppServiceImpl) getReplicaCountFromCustomChart(templateMap map[string]interface{}, merged []byte) (float64, error) {
-	autoscalingMinVal, err := impl.extractParamValue(templateMap, bean2.CustomAutoscalingMinPathKey, merged)
-	if err != nil {
-		return 0, err
-	}
-	autoscalingMaxVal, err := impl.extractParamValue(templateMap, bean2.CustomAutoscalingMaxPathKey, merged)
-	if err != nil {
-		return 0, err
-	}
-	autoscalingReplicaCountVal, err := impl.extractParamValue(templateMap, bean2.CustomAutoscalingReplicaCountPathKey, merged)
-	if err != nil {
-		return 0, err
-	}
-	return impl.fetchRequiredReplicaCount(autoscalingReplicaCountVal, autoscalingMaxVal, autoscalingMinVal), nil
-}
-
-func (impl *AppServiceImpl) extractParamValue(inputMap map[string]interface{}, key string, merged []byte) (float64, error) {
-	if _, ok := inputMap[key]; !ok {
-		return 0, errors.New("empty-val-err")
-	}
-	floatNumber, err := util2.ParseFloatNumber(gjson.Get(string(merged), inputMap[key].(string)).Value())
-	if err != nil {
-		impl.logger.Errorw("error occurred while parsing float number", "key", key, "err", err)
-	}
-	return floatNumber, err
-}
-
-func (impl *AppServiceImpl) setScalingValues(templateMap map[string]interface{}, customScalingKey string, merged []byte, value interface{}) ([]byte, error) {
-	autoscalingJsonPath := templateMap[customScalingKey]
-	autoscalingJsonPathKey := autoscalingJsonPath.(string)
-	mergedRes, err := sjson.Set(string(merged), autoscalingJsonPathKey, value)
-	if err != nil {
-		impl.logger.Errorw("error occurred while setting autoscaling key", "JsonPathKey", autoscalingJsonPathKey, "err", err)
-		return []byte{}, err
-	}
-	return []byte(mergedRes), nil
-}
-
-func (impl *AppServiceImpl) fetchRequiredReplicaCount(currentReplicaCount float64, reqMaxReplicas float64, reqMinReplicas float64) float64 {
-	var reqReplicaCount float64
-	if currentReplicaCount <= reqMaxReplicas && currentReplicaCount >= reqMinReplicas {
-		reqReplicaCount = currentReplicaCount
-	} else if currentReplicaCount > reqMaxReplicas {
-		reqReplicaCount = reqMaxReplicas
-	} else if currentReplicaCount < reqMinReplicas {
-		reqReplicaCount = reqMinReplicas
-	}
-	return reqReplicaCount
-}
-
-func (impl *AppServiceImpl) CreateHistoriesForDeploymentTrigger(pipeline *pipelineConfig.Pipeline, strategy *chartConfig.PipelineStrategy, envOverride *chartConfig.EnvConfigOverride, deployedOn time.Time, deployedBy int32) error {
-	//creating history for deployment template
-	deploymentTemplateHistory, err := impl.deploymentTemplateHistoryService.CreateDeploymentTemplateHistoryForDeploymentTrigger(pipeline, envOverride, envOverride.Chart.ImageDescriptorTemplate, deployedOn, deployedBy)
-	if err != nil {
-		impl.logger.Errorw("error in creating deployment template history for deployment trigger", "err", err)
-		return err
-	}
-	err = impl.configMapHistoryService.CreateCMCSHistoryForDeploymentTrigger(pipeline, deployedOn, deployedBy)
-	if err != nil {
-		impl.logger.Errorw("error in creating CM/CS history for deployment trigger", "err", err)
-		return err
-	}
-	if strategy != nil {
-		err = impl.pipelineStrategyHistoryService.CreateStrategyHistoryForDeploymentTrigger(strategy, deployedOn, deployedBy, pipeline.TriggerType)
-		if err != nil {
-			impl.logger.Errorw("error in creating strategy history for deployment trigger", "err", err)
-			return err
-		}
-	}
-	//VARIABLE_SNAPSHOT_SAVE
-	if envOverride.VariableSnapshot != nil && len(envOverride.VariableSnapshot) > 0 {
-		variableMapBytes, _ := json.Marshal(envOverride.VariableSnapshot)
-		variableSnapshotHistory := &repository6.VariableSnapshotHistoryBean{
-			VariableSnapshot: variableMapBytes,
-			HistoryReference: repository6.HistoryReference{
-				HistoryReferenceId:   deploymentTemplateHistory.Id,
-				HistoryReferenceType: repository6.HistoryReferenceTypeDeploymentTemplate,
-			},
-		}
-		err = impl.variableSnapshotHistoryService.SaveVariableHistoriesForTrigger([]*repository6.VariableSnapshotHistoryBean{variableSnapshotHistory}, deployedBy)
-		if err != nil {
-			return err
-		}
-	}
-	return nil
-}
-
-func (impl *AppServiceImpl) updatePipeline(pipeline *pipelineConfig.Pipeline, userId int32) (bool, error) {
-	err := impl.pipelineRepository.SetDeploymentAppCreatedInPipeline(true, pipeline.Id, userId)
-	if err != nil {
-		impl.logger.Errorw("error on updating cd pipeline for setting deployment app created", "err", err)
-		return false, err
-	}
-	return true, nil
-}
-
-func (impl *AppServiceImpl) createHelmAppForCdPipeline(overrideRequest *bean.ValuesOverrideRequest, valuesOverrideResponse *ValuesOverrideResponse, triggeredAt time.Time, ctx context.Context) (bool, error) {
-
-	pipeline := valuesOverrideResponse.Pipeline
-	envOverride := valuesOverrideResponse.EnvOverride
-	mergeAndSave := valuesOverrideResponse.MergedValues
-
-	chartMetaData := &chart2.Metadata{
-		Name:    pipeline.App.AppName,
-		Version: envOverride.Chart.ChartVersion,
-	}
-	referenceTemplatePath := path.Join(string(impl.refChartDir), envOverride.Chart.ReferenceTemplate)
-
-	if IsHelmApp(pipeline.DeploymentAppType) {
-		referenceChartByte := envOverride.Chart.ReferenceChart
-		// here updating reference chart into database.
-		if len(envOverride.Chart.ReferenceChart) == 0 {
-			refChartByte, err := impl.chartTemplateService.GetByteArrayRefChart(chartMetaData, referenceTemplatePath)
-			if err != nil {
-				impl.logger.Errorw("ref chart commit error on cd trigger", "err", err, "req", overrideRequest)
-				return false, err
-			}
-			ch := envOverride.Chart
-			ch.ReferenceChart = refChartByte
-			ch.UpdatedOn = time.Now()
-			ch.UpdatedBy = overrideRequest.UserId
-			err = impl.chartRepository.Update(ch)
-			if err != nil {
-				impl.logger.Errorw("chart update error", "err", err, "req", overrideRequest)
-				return false, err
-			}
-			referenceChartByte = refChartByte
-		}
-
-		releaseName := pipeline.DeploymentAppName
-		cluster := envOverride.Environment.Cluster
-		bearerToken := cluster.Config[k8s2.BearerToken]
-		clusterConfig := &client2.ClusterConfig{
-			ClusterName:           cluster.ClusterName,
-			Token:                 bearerToken,
-			ApiServerUrl:          cluster.ServerUrl,
-			InsecureSkipTLSVerify: cluster.InsecureSkipTlsVerify,
-		}
-		if cluster.InsecureSkipTlsVerify == false {
-			clusterConfig.KeyData = cluster.Config[k8s2.TlsKey]
-			clusterConfig.CertData = cluster.Config[k8s2.CertData]
-			clusterConfig.CaData = cluster.Config[k8s2.CertificateAuthorityData]
-		}
-		releaseIdentifier := &client2.ReleaseIdentifier{
-			ReleaseName:      releaseName,
-			ReleaseNamespace: envOverride.Namespace,
-			ClusterConfig:    clusterConfig,
-		}
-
-		if pipeline.DeploymentAppCreated {
-			req := &client2.UpgradeReleaseRequest{
-				ReleaseIdentifier: releaseIdentifier,
-				ValuesYaml:        mergeAndSave,
-				HistoryMax:        impl.helmAppService.GetRevisionHistoryMaxValue(client2.SOURCE_DEVTRON_APP),
-				ChartContent:      &client2.ChartContent{Content: referenceChartByte},
-			}
-			if impl.IsDevtronAsyncInstallModeEnabled(bean2.Helm) {
-				req.RunInCtx = true
-			}
-			// For cases where helm release was not found, kubelink will install the same configuration
-			updateApplicationResponse, err := impl.helmAppClient.UpdateApplication(ctx, req)
-			if err != nil {
-				impl.logger.Errorw("error in updating helm application for cd pipeline", "err", err)
-				if GetGRPCErrorDetailedMessage(err) == context.Canceled.Error() {
-					err = errors.New(pipelineConfig.NEW_DEPLOYMENT_INITIATED)
-				}
-				return false, err
-			} else {
-				impl.logger.Debugw("updated helm application", "response", updateApplicationResponse, "isSuccess", updateApplicationResponse.Success)
-			}
-
-		} else {
-
-			helmResponse, err := impl.helmInstallReleaseWithCustomChart(ctx, releaseIdentifier, referenceChartByte, mergeAndSave)
-
-			// For connection related errors, no need to update the db
-			if err != nil && strings.Contains(err.Error(), "connection error") {
-				impl.logger.Errorw("error in helm install custom chart", "err", err)
-				return false, err
-			}
-
-			if GetGRPCErrorDetailedMessage(err) == context.Canceled.Error() {
-				err = errors.New(pipelineConfig.NEW_DEPLOYMENT_INITIATED)
-			}
-			// IMP: update cd pipeline to mark deployment app created, even if helm install fails
-			// If the helm install fails, it still creates the app in failed state, so trying to
-			// re-create the app results in error from helm that cannot re-use name which is still in use
-			_, pgErr := impl.updatePipeline(pipeline, overrideRequest.UserId)
-
-			if err != nil {
-				impl.logger.Errorw("error in helm install custom chart", "err", err)
-
-				if pgErr != nil {
-					impl.logger.Errorw("failed to update deployment app created flag in pipeline table", "err", err)
-				}
-				return false, err
-			}
-
-			if pgErr != nil {
-				impl.logger.Errorw("failed to update deployment app created flag in pipeline table", "err", err)
-				return false, err
-			}
-
-			impl.logger.Debugw("received helm release response", "helmResponse", helmResponse, "isSuccess", helmResponse.Success)
-		}
-
-		//update workflow runner status, used in app workflow view
-		err := impl.UpdateCDWorkflowRunnerStatus(ctx, overrideRequest, triggeredAt, pipelineConfig.WorkflowInProgress)
-		if err != nil {
-			impl.logger.Errorw("error in updating the workflow runner status, createHelmAppForCdPipeline", "err", err)
-			return false, err
-		}
-	}
-	return true, nil
-}
-
-func (impl *AppServiceImpl) UpdateCDWorkflowRunnerStatus(ctx context.Context, overrideRequest *bean.ValuesOverrideRequest, triggeredAt time.Time, status string) error {
-	// In case of terminal status update finished on time
-	isTerminalStatus := slices.Contains(pipelineConfig.WfrTerminalStatusList, status)
-	cdWfr, err := impl.cdWorkflowRepository.FindWorkflowRunnerById(overrideRequest.WfrId)
-	if err != nil && err != pg.ErrNoRows {
-		impl.logger.Errorw("err on fetching cd workflow, UpdateCDWorkflowRunnerStatus", "err", err)
-		return err
-	}
-	cdWorkflowId := cdWfr.CdWorkflowId
-
-	if cdWorkflowId == 0 {
-		cdWf := &pipelineConfig.CdWorkflow{
-			CiArtifactId: overrideRequest.CiArtifactId,
-			PipelineId:   overrideRequest.PipelineId,
-			AuditLog:     sql.AuditLog{CreatedOn: triggeredAt, CreatedBy: overrideRequest.UserId, UpdatedOn: triggeredAt, UpdatedBy: overrideRequest.UserId},
-		}
-		err := impl.cdWorkflowRepository.SaveWorkFlow(ctx, cdWf)
-		if err != nil {
-			impl.logger.Errorw("err on updating cd workflow for status update, UpdateCDWorkflowRunnerStatus", "err", err)
-			return err
-		}
-		cdWorkflowId = cdWf.Id
-		runner := &pipelineConfig.CdWorkflowRunner{
-			Id:           cdWf.Id,
-			Name:         overrideRequest.PipelineName,
-			WorkflowType: bean.CD_WORKFLOW_TYPE_DEPLOY,
-			ExecutorType: pipelineConfig.WORKFLOW_EXECUTOR_TYPE_AWF,
-			Status:       status,
-			TriggeredBy:  overrideRequest.UserId,
-			StartedOn:    triggeredAt,
-			CdWorkflowId: cdWorkflowId,
-			AuditLog:     sql.AuditLog{CreatedOn: triggeredAt, CreatedBy: overrideRequest.UserId, UpdatedOn: triggeredAt, UpdatedBy: overrideRequest.UserId},
-		}
-		if isTerminalStatus {
-			runner.FinishedOn = time.Now()
-		}
-		_, err = impl.cdWorkflowRepository.SaveWorkFlowRunner(runner)
-		if err != nil {
-			impl.logger.Errorw("err on updating cd workflow runner for status update, UpdateCDWorkflowRunnerStatus", "err", err)
-			return err
-		}
-	} else {
-		// if the current cdWfr status is already a terminal status and then don't update the status
-		// e.g: Status : Failed --> Progressing (not allowed)
-		if slices.Contains(pipelineConfig.WfrTerminalStatusList, cdWfr.Status) {
-			impl.logger.Warnw("deployment has already been terminated for workflow runner, UpdateCDWorkflowRunnerStatus", "workflowRunnerId", cdWfr.Id, "err", err)
-			return nil
-		}
-		cdWfr.Status = status
-		if isTerminalStatus {
-			cdWfr.FinishedOn = time.Now()
-		}
-		cdWfr.UpdatedBy = overrideRequest.UserId
-		cdWfr.UpdatedOn = time.Now()
-		err = impl.cdWorkflowRepository.UpdateWorkFlowRunner(cdWfr)
-		if err != nil {
-			impl.logger.Errorw("error on update cd workflow runner, UpdateCDWorkflowRunnerStatus", "cdWfr", cdWfr, "err", err)
-			return err
-		}
-	}
-	return nil
-}
-
-// helmInstallReleaseWithCustomChart performs helm install with custom chart
-func (impl *AppServiceImpl) helmInstallReleaseWithCustomChart(ctx context.Context, releaseIdentifier *client2.ReleaseIdentifier, referenceChartByte []byte, valuesYaml string) (*client2.HelmInstallCustomResponse, error) {
-
-	helmInstallRequest := client2.HelmInstallCustomRequest{
-		ValuesYaml:        valuesYaml,
-		ChartContent:      &client2.ChartContent{Content: referenceChartByte},
-		ReleaseIdentifier: releaseIdentifier,
-	}
-	if impl.IsDevtronAsyncInstallModeEnabled(bean2.Helm) {
-		helmInstallRequest.RunInCtx = true
-	}
-	// Request exec
-	return impl.helmAppClient.InstallReleaseWithCustomChart(ctx, &helmInstallRequest)
-}
-
-=======
->>>>>>> 6bbf4f0c
 func (impl *AppServiceImpl) GetGitOpsRepoPrefix() string {
 	return impl.globalEnvVariables.GitOpsRepoPrefix
 }
