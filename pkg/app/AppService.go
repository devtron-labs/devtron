/*
 * Copyright (c) 2020 Devtron Labs
 *
 * Licensed under the Apache License, Version 2.0 (the "License");
 * you may not use this file except in compliance with the License.
 * You may obtain a copy of the License at
 *
 *    http://www.apache.org/licenses/LICENSE-2.0
 *
 * Unless required by applicable law or agreed to in writing, software
 * distributed under the License is distributed on an "AS IS" BASIS,
 * WITHOUT WARRANTIES OR CONDITIONS OF ANY KIND, either express or implied.
 * See the License for the specific language governing permissions and
 * limitations under the License.
 *
 */

package app

import (
	"context"
	"encoding/json"
	error2 "errors"
	"fmt"
	"github.com/argoproj/gitops-engine/pkg/health"
	"github.com/argoproj/gitops-engine/pkg/sync/common"
	"github.com/caarlos0/env"
	pubsub "github.com/devtron-labs/common-lib/pubsub-lib"
	client2 "github.com/devtron-labs/devtron/api/helm-app"
	dockerRegistryRepository "github.com/devtron-labs/devtron/internal/sql/repository/dockerRegistry"
	bean3 "github.com/devtron-labs/devtron/pkg/app/bean"
	status2 "github.com/devtron-labs/devtron/pkg/app/status"
	repository4 "github.com/devtron-labs/devtron/pkg/appStore/deployment/repository"
	"github.com/devtron-labs/devtron/pkg/appStore/deployment/service"
	bean2 "github.com/devtron-labs/devtron/pkg/bean"
	"github.com/devtron-labs/devtron/pkg/chart"
	"github.com/devtron-labs/devtron/pkg/dockerRegistry"
	"github.com/devtron-labs/devtron/pkg/k8s"
	repository3 "github.com/devtron-labs/devtron/pkg/pipeline/history/repository"
	repository5 "github.com/devtron-labs/devtron/pkg/pipeline/repository"
	"github.com/devtron-labs/devtron/util/argo"
	. "github.com/devtron-labs/devtron/util/k8s"
	"github.com/tidwall/gjson"
	"github.com/tidwall/sjson"
	"go.opentelemetry.io/otel"
	"io/ioutil"
	metav1 "k8s.io/apimachinery/pkg/apis/meta/v1"
	"k8s.io/apimachinery/pkg/runtime/schema"
	chart2 "k8s.io/helm/pkg/proto/hapi/chart"
	"net/url"
	"path"
	"path/filepath"
	"sigs.k8s.io/yaml"
	"strconv"
	"strings"
	"time"

	"github.com/devtron-labs/devtron/internal/sql/repository/app"
	"github.com/devtron-labs/devtron/pkg/appStatus"
	chartRepoRepository "github.com/devtron-labs/devtron/pkg/chartRepo/repository"
	repository2 "github.com/devtron-labs/devtron/pkg/cluster/repository"
	history2 "github.com/devtron-labs/devtron/pkg/pipeline/history"
	"github.com/devtron-labs/devtron/pkg/sql"
	"github.com/devtron-labs/devtron/pkg/user/casbin"
	util3 "github.com/devtron-labs/devtron/pkg/util"

	application2 "github.com/argoproj/argo-cd/v2/pkg/apiclient/application"
	"github.com/argoproj/argo-cd/v2/pkg/apis/application/v1alpha1"
	"github.com/aws/aws-sdk-go/service/autoscaling"
	"github.com/devtron-labs/devtron/api/bean"
	"github.com/devtron-labs/devtron/client/argocdServer"
	"github.com/devtron-labs/devtron/client/argocdServer/application"
	client "github.com/devtron-labs/devtron/client/events"
	"github.com/devtron-labs/devtron/internal/middleware"
	"github.com/devtron-labs/devtron/internal/sql/models"
	"github.com/devtron-labs/devtron/internal/sql/repository"
	"github.com/devtron-labs/devtron/internal/sql/repository/chartConfig"
	"github.com/devtron-labs/devtron/internal/sql/repository/pipelineConfig"
	"github.com/devtron-labs/devtron/internal/sql/repository/security"
	. "github.com/devtron-labs/devtron/internal/util"
	"github.com/devtron-labs/devtron/pkg/commonService"
	"github.com/devtron-labs/devtron/pkg/user"
	util2 "github.com/devtron-labs/devtron/util"
	util "github.com/devtron-labs/devtron/util/event"
	"github.com/devtron-labs/devtron/util/rbac"
	"github.com/go-pg/pg"
	errors2 "github.com/juju/errors"
	"github.com/pkg/errors"
	"go.uber.org/zap"
	"google.golang.org/grpc/codes"
	"google.golang.org/grpc/status"
)

type AppServiceConfig struct {
	CdPipelineStatusCronTime            string `env:"CD_PIPELINE_STATUS_CRON_TIME" envDefault:"*/2 * * * *"`
	CdHelmPipelineStatusCronTime        string `env:"CD_HELM_PIPELINE_STATUS_CRON_TIME" envDefault:"*/2 * * * *"`
	CdPipelineStatusTimeoutDuration     string `env:"CD_PIPELINE_STATUS_TIMEOUT_DURATION" envDefault:"20"`                   //in minutes
	PipelineDegradedTime                string `env:"PIPELINE_DEGRADED_TIME" envDefault:"10"`                                //in minutes
	GetPipelineDeployedWithinHours      int    `env:"DEPLOY_STATUS_CRON_GET_PIPELINE_DEPLOYED_WITHIN_HOURS" envDefault:"12"` //in hours
	HelmPipelineStatusCheckEligibleTime string `env:"HELM_PIPELINE_STATUS_CHECK_ELIGIBLE_TIME" envDefault:"120"`             //in seconds
	ExposeCDMetrics                     bool   `env:"EXPOSE_CD_METRICS" envDefault:"false"`
}

func GetAppServiceConfig() (*AppServiceConfig, error) {
	cfg := &AppServiceConfig{}
	err := env.Parse(cfg)
	if err != nil {
		fmt.Println("failed to parse server app status config: " + err.Error())
		return nil, err
	}
	return cfg, nil
}

type AppServiceImpl struct {
	environmentConfigRepository            chartConfig.EnvConfigOverrideRepository
	pipelineOverrideRepository             chartConfig.PipelineOverrideRepository
	mergeUtil                              *MergeUtil
	logger                                 *zap.SugaredLogger
	ciArtifactRepository                   repository.CiArtifactRepository
	pipelineRepository                     pipelineConfig.PipelineRepository
	gitFactory                             *GitFactory
	dbMigrationConfigRepository            pipelineConfig.DbMigrationConfigRepository
	eventClient                            client.EventClient
	eventFactory                           client.EventFactory
	acdClient                              application.ServiceClient
	tokenCache                             *util3.TokenCache
	acdAuthConfig                          *util3.ACDAuthConfig
	enforcer                               casbin.Enforcer
	enforcerUtil                           rbac.EnforcerUtil
	user                                   user.UserService
	appListingRepository                   repository.AppListingRepository
	appRepository                          app.AppRepository
	envRepository                          repository2.EnvironmentRepository
	pipelineConfigRepository               chartConfig.PipelineConfigRepository
	configMapRepository                    chartConfig.ConfigMapRepository
	chartRepository                        chartRepoRepository.ChartRepository
	appRepo                                app.AppRepository
	appLevelMetricsRepository              repository.AppLevelMetricsRepository
	envLevelMetricsRepository              repository.EnvLevelAppMetricsRepository
	ciPipelineMaterialRepository           pipelineConfig.CiPipelineMaterialRepository
	cdWorkflowRepository                   pipelineConfig.CdWorkflowRepository
	commonService                          commonService.CommonService
	imageScanDeployInfoRepository          security.ImageScanDeployInfoRepository
	imageScanHistoryRepository             security.ImageScanHistoryRepository
	ArgoK8sClient                          argocdServer.ArgoK8sClient
	pipelineStrategyHistoryService         history2.PipelineStrategyHistoryService
	configMapHistoryService                history2.ConfigMapHistoryService
	deploymentTemplateHistoryService       history2.DeploymentTemplateHistoryService
	chartTemplateService                   ChartTemplateService
	refChartDir                            chartRepoRepository.RefChartDir
	helmAppClient                          client2.HelmAppClient
	helmAppService                         client2.HelmAppService
	chartRefRepository                     chartRepoRepository.ChartRefRepository
	chartService                           chart.ChartService
	argoUserService                        argo.ArgoUserService
	pipelineStatusTimelineRepository       pipelineConfig.PipelineStatusTimelineRepository
	appCrudOperationService                AppCrudOperationService
	configMapHistoryRepository             repository3.ConfigMapHistoryRepository
	strategyHistoryRepository              repository3.PipelineStrategyHistoryRepository
	deploymentTemplateHistoryRepository    repository3.DeploymentTemplateHistoryRepository
	dockerRegistryIpsConfigService         dockerRegistry.DockerRegistryIpsConfigService
	pipelineStatusTimelineResourcesService status2.PipelineStatusTimelineResourcesService
	pipelineStatusSyncDetailService        status2.PipelineStatusSyncDetailService
	pipelineStatusTimelineService          status2.PipelineStatusTimelineService
	appStatusConfig                        *AppServiceConfig
	gitOpsConfigRepository                 repository.GitOpsConfigRepository
	appStatusService                       appStatus.AppStatusService
	installedAppRepository                 repository4.InstalledAppRepository
	AppStoreDeploymentService              service.AppStoreDeploymentService
	K8sCommonService                       k8s.K8sCommonService
	installedAppVersionHistoryRepository   repository4.InstalledAppVersionHistoryRepository
	globalEnvVariables                     *util2.GlobalEnvVariables
	manifestPushConfigRepository           repository5.ManifestPushConfigRepository
	GitOpsManifestPushService              GitOpsPushService
	helmRepoPushService                    HelmRepoPushService
	DockerArtifactStoreRepository          dockerRegistryRepository.DockerArtifactStoreRepository
}

type AppService interface {
	TriggerRelease(overrideRequest *bean.ValuesOverrideRequest, ctx context.Context, triggeredAt time.Time, deployedBy int32) (releaseNo int, manifest []byte, err error)
	UpdateReleaseStatus(request *bean.ReleaseStatusUpdateRequest) (bool, error)
	UpdateDeploymentStatusAndCheckIsSucceeded(app *v1alpha1.Application, statusTime time.Time, isAppStore bool) (bool, error)
	TriggerCD(artifact *repository.CiArtifact, cdWorkflowId, wfrId int, pipeline *pipelineConfig.Pipeline, triggeredAt time.Time) error
	GetConfigMapAndSecretJson(appId int, envId int, pipelineId int) ([]byte, error)
	UpdateCdWorkflowRunnerByACDObject(app *v1alpha1.Application, cdWfrId int, updateTimedOutStatus bool) error
	GetCmSecretNew(appId int, envId int, isJob bool) (*bean.ConfigMapJson, *bean.ConfigSecretJson, error)
	MarkImageScanDeployed(appId int, envId int, imageDigest string, clusterId int) error
	UpdateDeploymentStatusForGitOpsPipelines(app *v1alpha1.Application, statusTime time.Time, isAppStore bool) (bool, bool, error)
	WriteCDSuccessEvent(appId int, envId int, wfr *pipelineConfig.CdWorkflowRunner, override *chartConfig.PipelineOverride)
	GetGitOpsRepoPrefix() string
	GetValuesOverrideForTrigger(overrideRequest *bean.ValuesOverrideRequest, triggeredAt time.Time, ctx context.Context) (*ValuesOverrideResponse, error)
	GetEnvOverrideByTriggerType(overrideRequest *bean.ValuesOverrideRequest, triggeredAt time.Time, ctx context.Context) (*chartConfig.EnvConfigOverride, error)
	GetAppMetricsByTriggerType(overrideRequest *bean.ValuesOverrideRequest, ctx context.Context) (bool, error)
	GetDeploymentStrategyByTriggerType(overrideRequest *bean.ValuesOverrideRequest, ctx context.Context) (*chartConfig.PipelineStrategy, error)
	CreateGitopsRepo(app *app.App, userId int32) (gitopsRepoName string, chartGitAttr *ChartGitAttribute, err error)
	GetLatestDeployedManifestByPipelineId(appId int, envId int, runner string, ctx context.Context) ([]byte, error)
	GetDeployedManifestByPipelineIdAndCDWorkflowId(cdWorkflowRunnerId int, ctx context.Context) ([]byte, error)
	SetPipelineFieldsInOverrideRequest(overrideRequest *bean.ValuesOverrideRequest, pipeline *pipelineConfig.Pipeline)
	PushPrePostCDManifest(pipeline *pipelineConfig.Pipeline, cdWorklowRunnerId int, triggeredBy int32, manifest *[]byte, deployType string, ctx context.Context) error
}

func NewAppService(
	environmentConfigRepository chartConfig.EnvConfigOverrideRepository,
	pipelineOverrideRepository chartConfig.PipelineOverrideRepository,
	mergeUtil *MergeUtil,
	logger *zap.SugaredLogger,
	ciArtifactRepository repository.CiArtifactRepository,
	pipelineRepository pipelineConfig.PipelineRepository,
	dbMigrationConfigRepository pipelineConfig.DbMigrationConfigRepository,
	eventClient client.EventClient,
	eventFactory client.EventFactory, acdClient application.ServiceClient,
	cache *util3.TokenCache, authConfig *util3.ACDAuthConfig,
	enforcer casbin.Enforcer, enforcerUtil rbac.EnforcerUtil, user user.UserService,
	appListingRepository repository.AppListingRepository,
	appRepository app.AppRepository,
	envRepository repository2.EnvironmentRepository,
	pipelineConfigRepository chartConfig.PipelineConfigRepository,
	configMapRepository chartConfig.ConfigMapRepository,
	appLevelMetricsRepository repository.AppLevelMetricsRepository,
	envLevelMetricsRepository repository.EnvLevelAppMetricsRepository,
	chartRepository chartRepoRepository.ChartRepository,
	ciPipelineMaterialRepository pipelineConfig.CiPipelineMaterialRepository,
	cdWorkflowRepository pipelineConfig.CdWorkflowRepository,
	commonService commonService.CommonService,
	imageScanDeployInfoRepository security.ImageScanDeployInfoRepository,
	imageScanHistoryRepository security.ImageScanHistoryRepository,
	ArgoK8sClient argocdServer.ArgoK8sClient,
	gitFactory *GitFactory,
	pipelineStrategyHistoryService history2.PipelineStrategyHistoryService,
	configMapHistoryService history2.ConfigMapHistoryService,
	deploymentTemplateHistoryService history2.DeploymentTemplateHistoryService,
	chartTemplateService ChartTemplateService,
	refChartDir chartRepoRepository.RefChartDir,
	chartRefRepository chartRepoRepository.ChartRefRepository,
	chartService chart.ChartService,
	helmAppClient client2.HelmAppClient,
	argoUserService argo.ArgoUserService,
	cdPipelineStatusTimelineRepo pipelineConfig.PipelineStatusTimelineRepository,
	appCrudOperationService AppCrudOperationService,
	configMapHistoryRepository repository3.ConfigMapHistoryRepository,
	strategyHistoryRepository repository3.PipelineStrategyHistoryRepository,
	deploymentTemplateHistoryRepository repository3.DeploymentTemplateHistoryRepository,
	dockerRegistryIpsConfigService dockerRegistry.DockerRegistryIpsConfigService,
	pipelineStatusTimelineResourcesService status2.PipelineStatusTimelineResourcesService,
	pipelineStatusSyncDetailService status2.PipelineStatusSyncDetailService,
	pipelineStatusTimelineService status2.PipelineStatusTimelineService,
	appStatusConfig *AppServiceConfig,
	gitOpsConfigRepository repository.GitOpsConfigRepository,
	appStatusService appStatus.AppStatusService,
	installedAppRepository repository4.InstalledAppRepository,
	AppStoreDeploymentService service.AppStoreDeploymentService,
	k8sCommonService k8s.K8sCommonService,
	installedAppVersionHistoryRepository repository4.InstalledAppVersionHistoryRepository,
	globalEnvVariables *util2.GlobalEnvVariables, helmAppService client2.HelmAppService,
	manifestPushConfigRepository repository5.ManifestPushConfigRepository,
	GitOpsManifestPushService GitOpsPushService,
	helmRepoPushService HelmRepoPushService,
	DockerArtifactStoreRepository dockerRegistryRepository.DockerArtifactStoreRepository) *AppServiceImpl {
	appServiceImpl := &AppServiceImpl{
		environmentConfigRepository:            environmentConfigRepository,
		mergeUtil:                              mergeUtil,
		pipelineOverrideRepository:             pipelineOverrideRepository,
		logger:                                 logger,
		ciArtifactRepository:                   ciArtifactRepository,
		pipelineRepository:                     pipelineRepository,
		dbMigrationConfigRepository:            dbMigrationConfigRepository,
		eventClient:                            eventClient,
		eventFactory:                           eventFactory,
		acdClient:                              acdClient,
		tokenCache:                             cache,
		acdAuthConfig:                          authConfig,
		enforcer:                               enforcer,
		enforcerUtil:                           enforcerUtil,
		user:                                   user,
		appListingRepository:                   appListingRepository,
		appRepository:                          appRepository,
		envRepository:                          envRepository,
		pipelineConfigRepository:               pipelineConfigRepository,
		configMapRepository:                    configMapRepository,
		chartRepository:                        chartRepository,
		appLevelMetricsRepository:              appLevelMetricsRepository,
		envLevelMetricsRepository:              envLevelMetricsRepository,
		ciPipelineMaterialRepository:           ciPipelineMaterialRepository,
		cdWorkflowRepository:                   cdWorkflowRepository,
		commonService:                          commonService,
		imageScanDeployInfoRepository:          imageScanDeployInfoRepository,
		imageScanHistoryRepository:             imageScanHistoryRepository,
		ArgoK8sClient:                          ArgoK8sClient,
		gitFactory:                             gitFactory,
		pipelineStrategyHistoryService:         pipelineStrategyHistoryService,
		configMapHistoryService:                configMapHistoryService,
		deploymentTemplateHistoryService:       deploymentTemplateHistoryService,
		chartTemplateService:                   chartTemplateService,
		refChartDir:                            refChartDir,
		chartRefRepository:                     chartRefRepository,
		chartService:                           chartService,
		helmAppClient:                          helmAppClient,
		argoUserService:                        argoUserService,
		pipelineStatusTimelineRepository:       cdPipelineStatusTimelineRepo,
		appCrudOperationService:                appCrudOperationService,
		configMapHistoryRepository:             configMapHistoryRepository,
		strategyHistoryRepository:              strategyHistoryRepository,
		deploymentTemplateHistoryRepository:    deploymentTemplateHistoryRepository,
		dockerRegistryIpsConfigService:         dockerRegistryIpsConfigService,
		pipelineStatusTimelineResourcesService: pipelineStatusTimelineResourcesService,
		pipelineStatusSyncDetailService:        pipelineStatusSyncDetailService,
		pipelineStatusTimelineService:          pipelineStatusTimelineService,
		appStatusConfig:                        appStatusConfig,
		gitOpsConfigRepository:                 gitOpsConfigRepository,
		appStatusService:                       appStatusService,
		installedAppRepository:                 installedAppRepository,
		AppStoreDeploymentService:              AppStoreDeploymentService,
		K8sCommonService:                       k8sCommonService,
		installedAppVersionHistoryRepository:   installedAppVersionHistoryRepository,
		globalEnvVariables:                     globalEnvVariables,
		helmAppService:                         helmAppService,
		manifestPushConfigRepository:           manifestPushConfigRepository,
		GitOpsManifestPushService:              GitOpsManifestPushService,
		helmRepoPushService:                    helmRepoPushService,
		DockerArtifactStoreRepository:          DockerArtifactStoreRepository,
	}
	return appServiceImpl
}

const (
	Success = "SUCCESS"
	Failure = "FAILURE"
)

func (impl *AppServiceImpl) SetPipelineFieldsInOverrideRequest(overrideRequest *bean.ValuesOverrideRequest, pipeline *pipelineConfig.Pipeline) {
	overrideRequest.PipelineId = pipeline.Id
	overrideRequest.PipelineName = pipeline.Name
	overrideRequest.EnvId = pipeline.EnvironmentId
	overrideRequest.EnvName = pipeline.Environment.Name
	overrideRequest.ClusterId = pipeline.Environment.ClusterId
	overrideRequest.AppId = pipeline.AppId
	overrideRequest.AppName = pipeline.App.AppName
	overrideRequest.DeploymentAppType = pipeline.DeploymentAppType
}

func (impl *AppServiceImpl) getValuesFileForEnv(environmentId int) string {
	return fmt.Sprintf("_%d-values.yaml", environmentId) //-{envId}-values.yaml
}
func (impl *AppServiceImpl) createArgoApplicationIfRequired(appId int, envConfigOverride *chartConfig.EnvConfigOverride, pipeline *pipelineConfig.Pipeline, userId int32) (string, error) {
	//repo has been registered while helm create
	chart, err := impl.chartRepository.FindLatestChartForAppByAppId(appId)
	if err != nil {
		impl.logger.Errorw("no chart found ", "app", appId)
		return "", err
	}
	envModel, err := impl.envRepository.FindById(envConfigOverride.TargetEnvironment)
	if err != nil {
		return "", err
	}
	argoAppName := pipeline.DeploymentAppName
	if pipeline.DeploymentAppCreated {
		return argoAppName, nil
	} else {
		//create
		appNamespace := envConfigOverride.Namespace
		if appNamespace == "" {
			appNamespace = "default"
		}
		namespace := argocdServer.DevtronInstalationNs
		appRequest := &argocdServer.AppTemplate{
			ApplicationName: argoAppName,
			Namespace:       namespace,
			TargetNamespace: appNamespace,
			TargetServer:    envModel.Cluster.ServerUrl,
			Project:         "default",
			ValuesFile:      impl.getValuesFileForEnv(envModel.Id),
			RepoPath:        chart.ChartLocation,
			RepoUrl:         chart.GitRepoUrl,
		}

		argoAppName, err := impl.ArgoK8sClient.CreateAcdApp(appRequest, envModel.Cluster)
		if err != nil {
			return "", err
		}
		//update cd pipeline to mark deployment app created
		_, err = impl.updatePipeline(pipeline, userId)
		if err != nil {
			impl.logger.Errorw("error in update cd pipeline for deployment app created or not", "err", err)
			return "", err
		}
		return argoAppName, nil
	}
}

func (impl *AppServiceImpl) UpdateReleaseStatus(updateStatusRequest *bean.ReleaseStatusUpdateRequest) (bool, error) {
	count, err := impl.pipelineOverrideRepository.UpdateStatusByRequestIdentifier(updateStatusRequest.RequestId, updateStatusRequest.NewStatus)
	if err != nil {
		impl.logger.Errorw("error in updating release status", "request", updateStatusRequest, "error", err)
		return false, err
	}
	return count == 1, nil
}

func (impl *AppServiceImpl) UpdateDeploymentStatusAndCheckIsSucceeded(app *v1alpha1.Application, statusTime time.Time, isAppStore bool) (bool, error) {
	isSucceeded := false
	var err error
	if isAppStore {
		var installAppDeleteRequest repository4.InstallAppDeleteRequest
		var gitHash string
		if app.Operation != nil && app.Operation.Sync != nil {
			gitHash = app.Operation.Sync.Revision
		} else if app.Status.OperationState != nil && app.Status.OperationState.Operation.Sync != nil {
			gitHash = app.Status.OperationState.Operation.Sync.Revision
		}
		installAppDeleteRequest, err = impl.installedAppRepository.GetInstalledAppByGitHash(gitHash)
		if err != nil {
			impl.logger.Errorw("error in fetching installed app by git hash from installed app repository", "err", err)
			return isSucceeded, err
		}
		if installAppDeleteRequest.EnvironmentId > 0 {
			err = impl.appStatusService.UpdateStatusWithAppIdEnvId(installAppDeleteRequest.AppId, installAppDeleteRequest.EnvironmentId, string(app.Status.Health.Status))
			if err != nil {
				impl.logger.Errorw("error occurred while updating app status in app_status table", "error", err, "appId", installAppDeleteRequest.AppId, "envId", installAppDeleteRequest.EnvironmentId)
			}
			impl.logger.Debugw("skipping application status update as this app is chart", "appId", installAppDeleteRequest.AppId, "envId", installAppDeleteRequest.EnvironmentId)
			return isSucceeded, nil
		}
	} else {
		repoUrl := app.Spec.Source.RepoURL
		// backward compatibility for updating application status - if unable to find app check it in charts
		chart, err := impl.chartRepository.FindChartByGitRepoUrl(repoUrl)
		if err != nil {
			impl.logger.Errorw("error in fetching chart", "repoUrl", repoUrl, "err", err)
			return isSucceeded, err
		}
		if chart == nil {
			impl.logger.Errorw("no git repo found for url", "repoUrl", repoUrl)
			return isSucceeded, fmt.Errorf("no git repo found for url %s", repoUrl)
		}
		envId, err := impl.appRepository.FindEnvironmentIdForInstalledApp(chart.AppId)
		if err != nil {
			impl.logger.Errorw("error in fetching app", "err", err, "app", chart.AppId)
			return isSucceeded, err
		}
		if envId > 0 {
			err = impl.appStatusService.UpdateStatusWithAppIdEnvId(chart.AppId, envId, string(app.Status.Health.Status))
			if err != nil {
				impl.logger.Errorw("error occurred while updating app status in app_status table", "error", err, "appId", chart.AppId, "envId", envId)
			}
			impl.logger.Debugw("skipping application status update as this app is chart", "appId", chart.AppId, "envId", envId)
			return isSucceeded, nil
		}
	}

	isSucceeded, _, err = impl.UpdateDeploymentStatusForGitOpsPipelines(app, statusTime, isAppStore)
	if err != nil {
		impl.logger.Errorw("error in updating deployment status", "argoAppName", app.Name)
		return isSucceeded, err
	}
	return isSucceeded, nil
}

func (impl *AppServiceImpl) UpdateDeploymentStatusForGitOpsPipelines(app *v1alpha1.Application, statusTime time.Time, isAppStore bool) (bool, bool, error) {
	isSucceeded := false
	isTimelineUpdated := false
	isTimelineTimedOut := false
	gitHash := ""
	if app != nil {
		gitHash = app.Status.Sync.Revision
	}
	if !isAppStore {
		isValid, cdPipeline, cdWfr, pipelineOverride, err := impl.CheckIfPipelineUpdateEventIsValid(app.Name, gitHash)
		if err != nil {
			impl.logger.Errorw("service err, CheckIfPipelineUpdateEventIsValid", "err", err)
			return isSucceeded, isTimelineUpdated, err
		}
		if !isValid {
			impl.logger.Infow("deployment status event invalid, skipping", "appName", app.Name)
			return isSucceeded, isTimelineUpdated, nil
		}
		timeoutDuration, err := strconv.Atoi(impl.appStatusConfig.CdPipelineStatusTimeoutDuration)
		if err != nil {
			impl.logger.Errorw("error in converting string to int", "err", err)
			return isSucceeded, isTimelineUpdated, err
		}
		latestTimelineBeforeThisEvent, err := impl.pipelineStatusTimelineRepository.FetchLatestTimelineByWfrId(cdWfr.Id)
		if err != nil && err != pg.ErrNoRows {
			impl.logger.Errorw("error in getting latest timeline before update", "err", err, "cdWfrId", cdWfr.Id)
			return isSucceeded, isTimelineUpdated, err
		}
		err = impl.appStatusService.UpdateStatusWithAppIdEnvId(cdPipeline.AppId, cdPipeline.EnvironmentId, string(app.Status.Health.Status))
		if err != nil {
			impl.logger.Errorw("error occurred while updating app status in app_status table", "error", err, "appId", cdPipeline.AppId, "envId", cdPipeline.EnvironmentId)
		}
		reconciledAt := &metav1.Time{}
		if app != nil {
			reconciledAt = app.Status.ReconciledAt
		}
		var kubectlSyncedTimeline *pipelineConfig.PipelineStatusTimeline
		//updating cd pipeline status timeline
		isTimelineUpdated, isTimelineTimedOut, kubectlSyncedTimeline, err = impl.UpdatePipelineStatusTimelineForApplicationChanges(app, cdWfr.Id, statusTime, cdWfr.StartedOn, timeoutDuration, latestTimelineBeforeThisEvent, reconciledAt, false)
		if err != nil {
			impl.logger.Errorw("error in updating pipeline status timeline", "err", err)
		}
		if isTimelineTimedOut {
			//not checking further and directly updating timedOutStatus
			err := impl.UpdateCdWorkflowRunnerByACDObject(app, cdWfr.Id, true)
			if err != nil {
				impl.logger.Errorw("error on update cd workflow runner", "CdWorkflowId", pipelineOverride.CdWorkflowId, "status", pipelineConfig.WorkflowTimedOut, "err", err)
				return isSucceeded, isTimelineUpdated, err
			}
			return isSucceeded, isTimelineUpdated, nil
		}
		if reconciledAt.IsZero() || (kubectlSyncedTimeline != nil && kubectlSyncedTimeline.Id > 0 && reconciledAt.After(kubectlSyncedTimeline.StatusTime)) {
			releaseCounter, err := impl.pipelineOverrideRepository.GetCurrentPipelineReleaseCounter(pipelineOverride.PipelineId)
			if err != nil {
				impl.logger.Errorw("error on update application status", "releaseCounter", releaseCounter, "gitHash", gitHash, "pipelineOverride", pipelineOverride, "err", err)
				return isSucceeded, isTimelineUpdated, err
			}
			if pipelineOverride.PipelineReleaseCounter == releaseCounter {
				isSucceeded, err = impl.UpdateDeploymentStatusForPipeline(app, pipelineOverride, cdWfr.Id)
				if err != nil {
					impl.logger.Errorw("error in updating deployment status for pipeline", "err", err)
					return isSucceeded, isTimelineUpdated, err
				}
				if isSucceeded {
					impl.logger.Infow("writing cd success event", "gitHash", gitHash, "pipelineOverride", pipelineOverride)
					go impl.WriteCDSuccessEvent(cdPipeline.AppId, cdPipeline.EnvironmentId, &cdWfr, pipelineOverride)
				}
			} else {
				impl.logger.Debugw("event received for older triggered revision", "gitHash", gitHash)
			}
		} else {
			// new revision is not reconciled yet, thus status will not be changes and will remain in progress
		}
	} else {
		isValid, installedAppVersionHistory, appId, envId, err := impl.CheckIfPipelineUpdateEventIsValidForAppStore(app.ObjectMeta.Name)
		if err != nil {
			impl.logger.Errorw("service err, CheckIfPipelineUpdateEventIsValidForAppStore", "err", err)
			return isSucceeded, isTimelineUpdated, err
		}
		if !isValid {
			impl.logger.Infow("deployment status event invalid, skipping", "appName", app.Name)
			return isSucceeded, isTimelineUpdated, nil
		}
		timeoutDuration, err := strconv.Atoi(impl.appStatusConfig.CdPipelineStatusTimeoutDuration)
		if err != nil {
			impl.logger.Errorw("error in converting string to int", "err", err)
			return isSucceeded, isTimelineUpdated, err
		}
		latestTimelineBeforeThisEvent, err := impl.pipelineStatusTimelineRepository.FetchLatestTimelinesByInstalledAppVersionHistoryId(installedAppVersionHistory.Id)
		if err != nil && err != pg.ErrNoRows {
			impl.logger.Errorw("error in getting latest timeline before update", "err", err, "installedAppVersionHistoryId", installedAppVersionHistory.Id)
			return isSucceeded, isTimelineUpdated, err
		}

		err = impl.appStatusService.UpdateStatusWithAppIdEnvId(appId, envId, string(app.Status.Health.Status))
		if err != nil {
			impl.logger.Errorw("error occurred while updating app status in app_status table", "error", err, "appId", appId, "envId", envId)
		}
		//reconcile time is how often your applications will sync from Argo CD to the Git repository
		reconciledAt := &metav1.Time{}
		if app != nil {
			reconciledAt = app.Status.ReconciledAt
		}
		var kubectlSyncedTimeline *pipelineConfig.PipelineStatusTimeline
		//updating versionHistory pipeline status timeline
		isTimelineUpdated, isTimelineTimedOut, kubectlSyncedTimeline, err = impl.UpdatePipelineStatusTimelineForApplicationChanges(app, installedAppVersionHistory.Id, statusTime, installedAppVersionHistory.StartedOn, timeoutDuration, latestTimelineBeforeThisEvent, reconciledAt, true)
		if err != nil {
			impl.logger.Errorw("error in updating pipeline status timeline", "err", err)
		}
		if isTimelineTimedOut {
			//not checking further and directly updating timedOutStatus
			err := impl.UpdateInstalledAppVersionHistoryByACDObject(app, installedAppVersionHistory.Id, true)
			if err != nil {
				impl.logger.Errorw("error on update installedAppVersionHistory", "installedAppVersionHistory", installedAppVersionHistory.Id, "status", pipelineConfig.WorkflowTimedOut, "err", err)
				return isSucceeded, isTimelineUpdated, err
			}
			return isSucceeded, isTimelineUpdated, nil
		}

		if reconciledAt.IsZero() || (kubectlSyncedTimeline != nil && kubectlSyncedTimeline.Id > 0) {
			isSucceeded, err = impl.UpdateDeploymentStatusForAppStore(app, installedAppVersionHistory.Id)
			if err != nil {
				impl.logger.Errorw("error in updating deployment status for pipeline", "err", err)
				return isSucceeded, isTimelineUpdated, err
			}
			if isSucceeded {
				impl.logger.Infow("writing installed app success event", "gitHash", gitHash, "installedAppVersionHistory", installedAppVersionHistory)
			}
		} else {
			impl.logger.Debugw("event received for older triggered revision", "gitHash", gitHash)
		}
	}

	return isSucceeded, isTimelineUpdated, nil
}

func (impl *AppServiceImpl) CheckIfPipelineUpdateEventIsValidForAppStore(gitOpsAppName string) (bool, *repository4.InstalledAppVersionHistory, int, int, error) {
	isValid := false
	var err error
	installedAppVersionHistory := &repository4.InstalledAppVersionHistory{}
	installedAppId := 0
	gitOpsAppNameAndInstalledAppMapping := make(map[string]*int)
	//checking if the gitOpsAppName is present in installed_apps table, if yes the find installed_app_version_history else return
	gitOpsAppNameAndInstalledAppId, err := impl.installedAppRepository.GetAllGitOpsAppNameAndInstalledAppMapping()
	if err != nil {
		impl.logger.Errorw("error in getting all installed apps in GetAllGitOpsAppNameAndInstalledAppMapping", "err", err, "gitOpsAppName", gitOpsAppName)
		return isValid, installedAppVersionHistory, 0, 0, err
	}
	for _, item := range gitOpsAppNameAndInstalledAppId {
		gitOpsAppNameAndInstalledAppMapping[item.GitOpsAppName] = &item.InstalledAppId
	}
	var devtronAcdAppName string
	if len(impl.globalEnvVariables.GitOpsRepoPrefix) > 0 {
		devtronAcdAppName = fmt.Sprintf("%s-%s", impl.globalEnvVariables.GitOpsRepoPrefix, gitOpsAppName)
	} else {
		devtronAcdAppName = gitOpsAppName
	}

	if gitOpsAppNameAndInstalledAppMapping[devtronAcdAppName] != nil {
		installedAppId = *gitOpsAppNameAndInstalledAppMapping[devtronAcdAppName]
	}

	installedAppVersionHistory, err = impl.installedAppVersionHistoryRepository.GetLatestInstalledAppVersionHistoryByInstalledAppId(installedAppId)
	if err != nil {
		impl.logger.Errorw("error in getting latest installedAppVersionHistory by installedAppId", "err", err, "installedAppId", installedAppId)
		return isValid, installedAppVersionHistory, 0, 0, err
	}
	appId, envId, err := impl.installedAppVersionHistoryRepository.GetAppIdAndEnvIdWithInstalledAppVersionId(installedAppVersionHistory.InstalledAppVersionId)
	if err != nil {
		impl.logger.Errorw("error in getting appId and environmentId using installedAppVersionId", "err", err, "installedAppVersionId", installedAppVersionHistory.InstalledAppVersionId)
		return isValid, installedAppVersionHistory, 0, 0, err
	}
	if util2.IsTerminalStatus(installedAppVersionHistory.Status) {
		//drop event
		return isValid, installedAppVersionHistory, appId, envId, nil
	}
	isValid = true
	return isValid, installedAppVersionHistory, appId, envId, err
}

func (impl *AppServiceImpl) CheckIfPipelineUpdateEventIsValid(argoAppName, gitHash string) (bool, pipelineConfig.Pipeline, pipelineConfig.CdWorkflowRunner, *chartConfig.PipelineOverride, error) {
	isValid := false
	var err error
	//var deploymentStatus repository.DeploymentStatus
	var pipeline pipelineConfig.Pipeline
	var pipelineOverride *chartConfig.PipelineOverride
	var cdWfr pipelineConfig.CdWorkflowRunner
	pipeline, err = impl.pipelineRepository.GetArgoPipelineByArgoAppName(argoAppName)
	if err != nil {
		impl.logger.Errorw("error in getting cd pipeline by argoAppName", "err", err, "argoAppName", argoAppName)
		return isValid, pipeline, cdWfr, pipelineOverride, err
	}
	//getting latest pipelineOverride for app (by appId and envId)
	pipelineOverride, err = impl.pipelineOverrideRepository.FindLatestByAppIdAndEnvId(pipeline.AppId, pipeline.EnvironmentId, bean2.ArgoCd)
	if err != nil {
		impl.logger.Errorw("error in getting latest pipelineOverride by appId and envId", "err", err, "appId", pipeline.AppId, "envId", pipeline.EnvironmentId)
		return isValid, pipeline, cdWfr, pipelineOverride, err
	}
	if gitHash != "" && pipelineOverride.GitHash != gitHash {
		pipelineOverrideByHash, err := impl.pipelineOverrideRepository.FindByPipelineTriggerGitHash(gitHash)
		if err != nil {
			impl.logger.Errorw("error on update application status", "gitHash", gitHash, "pipelineOverride", pipelineOverride, "err", err)
			return isValid, pipeline, cdWfr, pipelineOverride, err
		}
		if pipelineOverrideByHash.CommitTime.Before(pipelineOverride.CommitTime) {
			//we have received trigger hash which is committed before this apps actual gitHash stored by us
			// this means that the hash stored by us will be synced later, so we will drop this event
			return isValid, pipeline, cdWfr, pipelineOverride, nil
		}
	}
	cdWfr, err = impl.cdWorkflowRepository.FindByWorkflowIdAndRunnerType(context.Background(), pipelineOverride.CdWorkflowId, bean.CD_WORKFLOW_TYPE_DEPLOY)
	if err != nil {
		impl.logger.Errorw("error in getting latest wfr by pipelineId", "err", err, "pipelineId", pipeline.Id)
		return isValid, pipeline, cdWfr, pipelineOverride, err
	}
	if util2.IsTerminalStatus(cdWfr.Status) {
		//drop event
		return isValid, pipeline, cdWfr, pipelineOverride, nil
	}
	isValid = true
	return isValid, pipeline, cdWfr, pipelineOverride, nil
}

func (impl *AppServiceImpl) UpdateDeploymentStatusForPipeline(app *v1alpha1.Application, pipelineOverride *chartConfig.PipelineOverride, cdWfrId int) (bool, error) {
	impl.logger.Debugw("inserting new app status", "status", app.Status.Health.Status, "argoAppName", app.Name)
	isSucceeded := false
	err := impl.UpdateCdWorkflowRunnerByACDObject(app, cdWfrId, false)
	if err != nil {
		impl.logger.Errorw("error on update cd workflow runner", "CdWorkflowId", pipelineOverride.CdWorkflowId, "app", app, "err", err)
		return isSucceeded, err
	}
	if application.Healthy == app.Status.Health.Status {
		isSucceeded = true
	}
	return isSucceeded, nil
}

func (impl *AppServiceImpl) UpdateDeploymentStatusForAppStore(app *v1alpha1.Application, installedVersionHistoryId int) (bool, error) {
	impl.logger.Debugw("inserting new app status", "status", app.Status.Health.Status, "argoAppName", app.Name)
	isSucceeded := false
	err := impl.UpdateInstalledAppVersionHistoryByACDObject(app, installedVersionHistoryId, false)
	if err != nil {
		impl.logger.Errorw("error on update installed version history", "installedVersionHistoryId", installedVersionHistoryId, "app", app, "err", err)
		return isSucceeded, err
	}
	if application.Healthy == app.Status.Health.Status {
		isSucceeded = true
	}
	return isSucceeded, nil
}

func (impl *AppServiceImpl) UpdatePipelineStatusTimelineForApplicationChanges(app *v1alpha1.Application, pipelineId int,
	statusTime time.Time, triggeredAt time.Time, statusTimeoutDuration int,
	latestTimelineBeforeUpdate *pipelineConfig.PipelineStatusTimeline, reconciledAt *metav1.Time, isAppStore bool) (isTimelineUpdated bool,
	isTimelineTimedOut bool, kubectlApplySyncedTimeline *pipelineConfig.PipelineStatusTimeline, err error) {

	//pipelineId can be wfrId or installedAppVersionHistoryId
	impl.logger.Debugw("updating pipeline status timeline", "app", app, "pipelineOverride", pipelineId, "APP_TO_UPDATE", app.Name)
	isTimelineUpdated = false
	isTimelineTimedOut = false
	if !isAppStore {
		terminalStatusExists, err := impl.pipelineStatusTimelineRepository.CheckIfTerminalStatusTimelinePresentByWfrId(pipelineId)
		if err != nil {
			impl.logger.Errorw("error in checking if terminal status timeline exists by wfrId", "err", err, "wfrId", pipelineId)
			return isTimelineUpdated, isTimelineTimedOut, kubectlApplySyncedTimeline, err
		}
		if terminalStatusExists {
			impl.logger.Infow("terminal status timeline exists for cdWfr, skipping more timeline changes", "wfrId", pipelineId)
			return isTimelineUpdated, isTimelineTimedOut, kubectlApplySyncedTimeline, nil
		}
		err = impl.pipelineStatusSyncDetailService.SaveOrUpdateSyncDetail(pipelineId, 1)
		if err != nil {
			impl.logger.Errorw("error in save/update pipeline status fetch detail", "err", err, "cdWfrId", pipelineId)
		}
		// creating cd pipeline status timeline
		timeline := &pipelineConfig.PipelineStatusTimeline{
			CdWorkflowRunnerId: pipelineId,
			StatusTime:         statusTime,
			AuditLog: sql.AuditLog{
				CreatedBy: 1,
				CreatedOn: time.Now(),
				UpdatedBy: 1,
				UpdatedOn: time.Now(),
			},
		}
		timeline.Status = pipelineConfig.TIMELINE_STATUS_KUBECTL_APPLY_STARTED
		if app != nil && app.Status.OperationState != nil {
			timeline.StatusDetail = app.Status.OperationState.Message
		}
		//checking and saving if this timeline is present or not because kubewatch may stream same objects multiple times
		_, err, isTimelineUpdated = impl.SavePipelineStatusTimelineIfNotAlreadyPresent(pipelineId, timeline.Status, timeline, false)
		if err != nil {
			impl.logger.Errorw("error in saving pipeline status timeline", "err", err)
			return isTimelineUpdated, isTimelineTimedOut, kubectlApplySyncedTimeline, err
		}
		//saving timeline resource details
		err = impl.pipelineStatusTimelineResourcesService.SaveOrUpdatePipelineTimelineResources(pipelineId, app, nil, 1, false)
		if err != nil {
			impl.logger.Errorw("error in saving/updating timeline resources", "err", err, "cdWfrId", pipelineId)
		}
		var kubectlSyncTimelineFetchErr error
		kubectlApplySyncedTimeline, kubectlSyncTimelineFetchErr = impl.pipelineStatusTimelineRepository.FetchTimelineByWfrIdAndStatus(pipelineId, pipelineConfig.TIMELINE_STATUS_KUBECTL_APPLY_SYNCED)
		if kubectlSyncTimelineFetchErr != nil && kubectlSyncTimelineFetchErr != pg.ErrNoRows {
			impl.logger.Errorw("error in getting latest timeline", "err", kubectlSyncTimelineFetchErr, "cdWfrId", pipelineId)
			return isTimelineUpdated, isTimelineTimedOut, kubectlApplySyncedTimeline, kubectlSyncTimelineFetchErr
		}
		if (kubectlApplySyncedTimeline == nil || kubectlApplySyncedTimeline.Id == 0) && app != nil && app.Status.OperationState != nil && app.Status.OperationState.Phase == common.OperationSucceeded {
			timeline.Id = 0
			timeline.Status = pipelineConfig.TIMELINE_STATUS_KUBECTL_APPLY_SYNCED
			timeline.StatusDetail = app.Status.OperationState.Message
			//checking and saving if this timeline is present or not because kubewatch may stream same objects multiple times
			err = impl.pipelineStatusTimelineService.SaveTimeline(timeline, nil, false)
			if err != nil {
				impl.logger.Errorw("error in saving pipeline status timeline", "err", err)
				return isTimelineUpdated, isTimelineTimedOut, kubectlApplySyncedTimeline, err
			}
			isTimelineUpdated = true
			kubectlApplySyncedTimeline = timeline
			impl.logger.Debugw("APP_STATUS_UPDATE_REQ", "stage", "APPLY_SYNCED", "app", app, "status", timeline.Status)
		}
		if reconciledAt.IsZero() || (kubectlApplySyncedTimeline != nil && kubectlApplySyncedTimeline.Id > 0 && reconciledAt.After(kubectlApplySyncedTimeline.StatusTime)) {
			haveNewTimeline := false
			timeline.Id = 0
			if app.Status.Health.Status == health.HealthStatusHealthy {
				impl.logger.Infow("updating pipeline status timeline for healthy app", "app", app, "APP_TO_UPDATE", app.Name)
				haveNewTimeline = true
				timeline.Status = pipelineConfig.TIMELINE_STATUS_APP_HEALTHY
				timeline.StatusDetail = "App status is Healthy."
			}
			if haveNewTimeline {
				//not checking if this status is already present or not because already checked for terminal status existence earlier
				err = impl.pipelineStatusTimelineService.SaveTimeline(timeline, nil, false)
				if err != nil {
					impl.logger.Errorw("error in creating timeline status", "err", err, "timeline", timeline)
					return isTimelineUpdated, isTimelineTimedOut, kubectlApplySyncedTimeline, err
				}
				isTimelineUpdated = true
				impl.logger.Debugw("APP_STATUS_UPDATE_REQ", "stage", "terminal_status", "app", app, "status", timeline.Status)
			}
		}

		if !isTimelineUpdated {
			//no timeline updated since before, in this case we will check for timeout cases
			var lastTimeToCheckForTimeout time.Time
			if latestTimelineBeforeUpdate == nil {
				lastTimeToCheckForTimeout = triggeredAt
			} else {
				lastTimeToCheckForTimeout = latestTimelineBeforeUpdate.StatusTime
			}
			if time.Since(lastTimeToCheckForTimeout) >= time.Duration(statusTimeoutDuration)*time.Minute {
				//mark as timed out if not already marked
				timeline.Status = pipelineConfig.TIMELINE_STATUS_FETCH_TIMED_OUT
				timeline.StatusDetail = "Deployment timed out."
				_, err, isTimelineUpdated = impl.SavePipelineStatusTimelineIfNotAlreadyPresent(pipelineId, timeline.Status, timeline, false)
				if err != nil {
					impl.logger.Errorw("error in saving pipeline status timeline", "err", err)
					return isTimelineUpdated, isTimelineTimedOut, kubectlApplySyncedTimeline, err
				}
				isTimelineTimedOut = true
			} else {
				// deployment status will be in progress so leave timeline
			}
		}
	} else {
		terminalStatusExists, err := impl.pipelineStatusTimelineRepository.CheckIfTerminalStatusTimelinePresentByInstalledAppVersionHistoryId(pipelineId)
		if err != nil {
			impl.logger.Errorw("error in checking if terminal status timeline exists by installedAppVersionHistoryId", "err", err, "installedAppVersionHistoryId", pipelineId)
			return isTimelineUpdated, isTimelineTimedOut, kubectlApplySyncedTimeline, err
		}
		if terminalStatusExists {
			impl.logger.Infow("terminal status timeline exists for installed App, skipping more timeline changes", "installedAppVersionHistoryId", pipelineId)
			return isTimelineUpdated, isTimelineTimedOut, kubectlApplySyncedTimeline, nil
		}
		err = impl.pipelineStatusSyncDetailService.SaveOrUpdateSyncDetailForAppStore(pipelineId, 1)
		if err != nil {
			impl.logger.Errorw("error in save/update pipeline status fetch detail", "err", err, "installedAppVersionHistoryId", pipelineId)
		}
		// creating installedAppVersionHistory status timeline
		timeline := &pipelineConfig.PipelineStatusTimeline{
			InstalledAppVersionHistoryId: pipelineId,
			StatusTime:                   statusTime,
			AuditLog: sql.AuditLog{
				CreatedBy: 1,
				CreatedOn: time.Now(),
				UpdatedBy: 1,
				UpdatedOn: time.Now(),
			},
		}
		timeline.Status = pipelineConfig.TIMELINE_STATUS_KUBECTL_APPLY_STARTED
		if app != nil && app.Status.OperationState != nil {
			timeline.StatusDetail = app.Status.OperationState.Message
		}
		//checking and saving if this timeline is present or not because kubewatch may stream same objects multiple times
		_, err, isTimelineUpdated = impl.SavePipelineStatusTimelineIfNotAlreadyPresent(pipelineId, timeline.Status, timeline, true)
		if err != nil {
			impl.logger.Errorw("error in saving pipeline status timeline", "err", err)
			return isTimelineUpdated, isTimelineTimedOut, kubectlApplySyncedTimeline, err
		}
		//saving timeline resource details
		err = impl.pipelineStatusTimelineResourcesService.SaveOrUpdatePipelineTimelineResources(pipelineId, app, nil, 1, true)
		if err != nil {
			impl.logger.Errorw("error in saving/updating timeline resources", "err", err, "installedAppVersionId", pipelineId)
		}
		var kubectlSyncTimelineFetchErr error
		kubectlApplySyncedTimeline, kubectlSyncTimelineFetchErr = impl.pipelineStatusTimelineRepository.FetchTimelineByInstalledAppVersionHistoryIdAndStatus(pipelineId, pipelineConfig.TIMELINE_STATUS_KUBECTL_APPLY_SYNCED)
		if kubectlSyncTimelineFetchErr != nil && kubectlSyncTimelineFetchErr != pg.ErrNoRows {
			impl.logger.Errorw("error in getting latest timeline", "err", kubectlSyncTimelineFetchErr, "installedAppVersionHistoryId", pipelineId)
			return isTimelineUpdated, isTimelineTimedOut, kubectlApplySyncedTimeline, kubectlSyncTimelineFetchErr
		}
		if (kubectlApplySyncedTimeline == nil || kubectlApplySyncedTimeline.Id == 0) && app != nil && app.Status.OperationState != nil && app.Status.OperationState.Phase == common.OperationSucceeded {
			timeline.Id = 0
			timeline.Status = pipelineConfig.TIMELINE_STATUS_KUBECTL_APPLY_SYNCED
			timeline.StatusDetail = app.Status.OperationState.Message
			//checking and saving if this timeline is present or not because kubewatch may stream same objects multiple times
			err = impl.pipelineStatusTimelineService.SaveTimeline(timeline, nil, true)
			if err != nil {
				impl.logger.Errorw("error in saving pipeline status timeline", "err", err)
				return isTimelineUpdated, isTimelineTimedOut, kubectlApplySyncedTimeline, err
			}
			isTimelineUpdated = true
			kubectlApplySyncedTimeline = timeline
			impl.logger.Debugw("APP_STATUS_UPDATE_REQ", "stage", "APPLY_SYNCED", "app", app, "status", timeline.Status)
		}
		if reconciledAt.IsZero() || (kubectlApplySyncedTimeline != nil && kubectlApplySyncedTimeline.Id > 0) {
			haveNewTimeline := false
			timeline.Id = 0
			if app.Status.Health.Status == health.HealthStatusHealthy {
				impl.logger.Infow("updating pipeline status timeline for healthy app", "app", app, "APP_TO_UPDATE", app.Name)
				haveNewTimeline = true
				timeline.Status = pipelineConfig.TIMELINE_STATUS_APP_HEALTHY
				timeline.StatusDetail = "App status is Healthy."
			}
			if haveNewTimeline {
				//not checking if this status is already present or not because already checked for terminal status existence earlier
				err = impl.pipelineStatusTimelineService.SaveTimeline(timeline, nil, true)
				if err != nil {
					impl.logger.Errorw("error in creating timeline status", "err", err, "timeline", timeline)
					return isTimelineUpdated, isTimelineTimedOut, kubectlApplySyncedTimeline, err
				}
				isTimelineUpdated = true
				impl.logger.Debugw("APP_STATUS_UPDATE_REQ", "stage", "terminal_status", "app", app, "status", timeline.Status)
			}
		}

		if !isTimelineUpdated {
			//no timeline updated since before, in this case we will check for timeout cases
			var lastTimeToCheckForTimeout time.Time
			if latestTimelineBeforeUpdate == nil {
				lastTimeToCheckForTimeout = triggeredAt
			} else {
				lastTimeToCheckForTimeout = latestTimelineBeforeUpdate.StatusTime
			}
			if time.Since(lastTimeToCheckForTimeout) >= time.Duration(statusTimeoutDuration)*time.Minute {
				//mark as timed out if not already marked
				timeline.Status = pipelineConfig.TIMELINE_STATUS_FETCH_TIMED_OUT
				timeline.StatusDetail = "Deployment timed out."
				_, err, isTimelineUpdated = impl.SavePipelineStatusTimelineIfNotAlreadyPresent(pipelineId, timeline.Status, timeline, true)
				if err != nil {
					impl.logger.Errorw("error in saving pipeline status timeline", "err", err)
					return isTimelineUpdated, isTimelineTimedOut, kubectlApplySyncedTimeline, err
				}
				isTimelineTimedOut = true
			} else {
				// deployment status will be in progress so leave timeline
			}
		}
	}
	return isTimelineUpdated, isTimelineTimedOut, kubectlApplySyncedTimeline, nil
}

func (impl *AppServiceImpl) SavePipelineStatusTimelineIfNotAlreadyPresent(pipelineId int, timelineStatus pipelineConfig.TimelineStatus, timeline *pipelineConfig.PipelineStatusTimeline, isAppStore bool) (latestTimeline *pipelineConfig.PipelineStatusTimeline, err error, isTimelineUpdated bool) {
	isTimelineUpdated = false
	if isAppStore {
		latestTimeline, err = impl.pipelineStatusTimelineRepository.FetchTimelineByInstalledAppVersionHistoryIdAndStatus(pipelineId, timelineStatus)
		if err != nil && err != pg.ErrNoRows {
			impl.logger.Errorw("error in getting latest timeline", "err", err)
			return nil, err, isTimelineUpdated
		} else if err == pg.ErrNoRows {
			err = impl.pipelineStatusTimelineService.SaveTimeline(timeline, nil, true)
			if err != nil {
				impl.logger.Errorw("error in creating timeline status", "err", err, "timeline", timeline)
				return nil, err, isTimelineUpdated
			}
			isTimelineUpdated = true
			latestTimeline = timeline
		}
	} else {
		latestTimeline, err = impl.pipelineStatusTimelineRepository.FetchTimelineByWfrIdAndStatus(pipelineId, timelineStatus)
		if err != nil && err != pg.ErrNoRows {
			impl.logger.Errorw("error in getting latest timeline", "err", err)
			return nil, err, isTimelineUpdated
		} else if err == pg.ErrNoRows {
			err = impl.pipelineStatusTimelineService.SaveTimeline(timeline, nil, false)
			if err != nil {
				impl.logger.Errorw("error in creating timeline status", "err", err, "timeline", timeline)
				return nil, err, isTimelineUpdated
			}
			isTimelineUpdated = true
			latestTimeline = timeline
		}
	}
	return latestTimeline, nil, isTimelineUpdated
}

func (impl *AppServiceImpl) WriteCDSuccessEvent(appId int, envId int, wfr *pipelineConfig.CdWorkflowRunner, override *chartConfig.PipelineOverride) {
	event := impl.eventFactory.Build(util.Success, &override.PipelineId, appId, &envId, util.CD)
	impl.logger.Debugw("event WriteCDSuccessEvent", "event", event, "override", override)
	event = impl.eventFactory.BuildExtraCDData(event, wfr, override.Id, bean.CD_WORKFLOW_TYPE_DEPLOY)
	_, evtErr := impl.eventClient.WriteNotificationEvent(event)
	if evtErr != nil {
		impl.logger.Errorw("error in writing event", "event", event, "err", evtErr)
	}
}

func (impl *AppServiceImpl) BuildCDSuccessPayload(appName string, environmentName string) *client.Payload {
	payload := &client.Payload{}
	payload.AppName = appName
	payload.EnvName = environmentName
	return payload
}

type ValuesOverrideResponse struct {
	MergedValues        string
	ReleaseOverrideJSON string
	EnvOverride         *chartConfig.EnvConfigOverride
	PipelineStrategy    *chartConfig.PipelineStrategy
	PipelineOverride    *chartConfig.PipelineOverride
	Artifact            *repository.CiArtifact
	Pipeline            *pipelineConfig.Pipeline
	AppMetrics          bool
}

type EnvironmentOverride struct {
	Enabled   bool        `json:"enabled"`
	EnvValues []*KeyValue `json:"envValues"`
}

type KeyValue struct {
	Key   string `json:"key"`
	Value string `json:"value"`
}

func (conf *EnvironmentOverride) appendEnvironmentVariable(key, value string) {
	item := &KeyValue{Key: key, Value: value}
	conf.EnvValues = append(conf.EnvValues, item)
}

func (impl *AppServiceImpl) TriggerCD(artifact *repository.CiArtifact, cdWorkflowId, wfrId int, pipeline *pipelineConfig.Pipeline, triggeredAt time.Time) error {
	impl.logger.Debugw("automatic pipeline trigger attempt async", "artifactId", artifact.Id)

	return impl.triggerReleaseAsync(artifact, cdWorkflowId, wfrId, pipeline, triggeredAt)
}

func (impl *AppServiceImpl) triggerReleaseAsync(artifact *repository.CiArtifact, cdWorkflowId, wfrId int, pipeline *pipelineConfig.Pipeline, triggeredAt time.Time) error {
	err := impl.validateAndTrigger(pipeline, artifact, cdWorkflowId, wfrId, triggeredAt)
	if err != nil {
		impl.logger.Errorw("error in trigger for pipeline", "pipelineId", strconv.Itoa(pipeline.Id))
	}
	impl.logger.Debugw("trigger attempted for all pipeline ", "artifactId", artifact.Id)
	return err
}

func (impl *AppServiceImpl) validateAndTrigger(p *pipelineConfig.Pipeline, artifact *repository.CiArtifact, cdWorkflowId, wfrId int, triggeredAt time.Time) error {
	object := impl.enforcerUtil.GetAppRBACNameByAppId(p.AppId)
	envApp := strings.Split(object, "/")
	if len(envApp) != 2 {
		impl.logger.Error("invalid req, app and env not found from rbac")
		return errors.New("invalid req, app and env not found from rbac")
	}
	err := impl.releasePipeline(p, artifact, cdWorkflowId, wfrId, triggeredAt)
	return err
}

func (impl *AppServiceImpl) releasePipeline(pipeline *pipelineConfig.Pipeline, artifact *repository.CiArtifact, cdWorkflowId, wfrId int, triggeredAt time.Time) error {
	impl.logger.Debugw("triggering release for ", "cdPipelineId", pipeline.Id, "artifactId", artifact.Id)

	pipeline, err := impl.pipelineRepository.FindById(pipeline.Id)
	if err != nil {
		impl.logger.Errorw("error in fetching pipeline by pipelineId", "err", err)
		return err
	}

	request := &bean.ValuesOverrideRequest{
		PipelineId:           pipeline.Id,
		UserId:               artifact.CreatedBy,
		CiArtifactId:         artifact.Id,
		AppId:                pipeline.AppId,
		CdWorkflowId:         cdWorkflowId,
		ForceTrigger:         true,
		DeploymentWithConfig: bean.DEPLOYMENT_CONFIG_TYPE_LAST_SAVED,
		WfrId:                wfrId,
	}
	impl.SetPipelineFieldsInOverrideRequest(request, pipeline)

	ctx, err := impl.buildACDContext()
	if err != nil {
		impl.logger.Errorw("error in creating acd synch context", "pipelineId", pipeline.Id, "artifactId", artifact.Id, "err", err)
		return err
	}
	//setting deployedBy as 1(system user) since case of auto trigger
	id, _, err := impl.TriggerRelease(request, ctx, triggeredAt, 1)
	if err != nil {
		impl.logger.Errorw("error in auto  cd pipeline trigger", "pipelineId", pipeline.Id, "artifactId", artifact.Id, "err", err)
	} else {
		impl.logger.Infow("pipeline successfully triggered ", "cdPipelineId", pipeline.Id, "artifactId", artifact.Id, "releaseId", id)
	}
	return err

}

func (impl *AppServiceImpl) buildACDContext() (acdContext context.Context, err error) {
	//this method should only call in case of argo-integration and gitops configured
	acdToken, err := impl.argoUserService.GetLatestDevtronArgoCdUserToken()
	if err != nil {
		impl.logger.Errorw("error in getting acd token", "err", err)
		return nil, err
	}
	ctx := context.Background()
	ctx = context.WithValue(ctx, "token", acdToken)
	return ctx, nil
}

func (impl *AppServiceImpl) getDbMigrationOverride(overrideRequest *bean.ValuesOverrideRequest, artifact *repository.CiArtifact, isRollback bool) (overrideJson []byte, err error) {
	if isRollback {
		return nil, fmt.Errorf("rollback not supported ye")
	}
	notConfigured := false
	config, err := impl.dbMigrationConfigRepository.FindByPipelineId(overrideRequest.PipelineId)
	if err != nil && !IsErrNoRows(err) {
		impl.logger.Errorw("error in fetching pipeline override config", "req", overrideRequest, "err", err)
		return nil, err
	} else if IsErrNoRows(err) {
		notConfigured = true
	}
	envVal := &EnvironmentOverride{}
	if notConfigured {
		impl.logger.Warnw("no active db migration found", "pipeline", overrideRequest.PipelineId)
		envVal.Enabled = false
	} else {
		materialInfos, err := artifact.ParseMaterialInfo()
		if err != nil {
			return nil, err
		}

		hash, ok := materialInfos[config.GitMaterial.Url]
		if !ok {
			impl.logger.Errorf("wrong url map ", "map", materialInfos, "url", config.GitMaterial.Url)
			return nil, fmt.Errorf("configured url not found in material %s", config.GitMaterial.Url)
		}

		envVal.Enabled = true
		if config.GitMaterial.GitProvider.AuthMode != repository.AUTH_MODE_USERNAME_PASSWORD &&
			config.GitMaterial.GitProvider.AuthMode != repository.AUTH_MODE_ACCESS_TOKEN &&
			config.GitMaterial.GitProvider.AuthMode != repository.AUTH_MODE_ANONYMOUS {
			return nil, fmt.Errorf("auth mode %s not supported for migration", config.GitMaterial.GitProvider.AuthMode)
		}
		envVal.appendEnvironmentVariable("GIT_REPO_URL", config.GitMaterial.Url)
		envVal.appendEnvironmentVariable("GIT_USER", config.GitMaterial.GitProvider.UserName)
		var password string
		if config.GitMaterial.GitProvider.AuthMode == repository.AUTH_MODE_USERNAME_PASSWORD {
			password = config.GitMaterial.GitProvider.Password
		} else {
			password = config.GitMaterial.GitProvider.AccessToken
		}
		envVal.appendEnvironmentVariable("GIT_AUTH_TOKEN", password)
		// parse git-tag not required
		//envVal.appendEnvironmentVariable("GIT_TAG", "")
		envVal.appendEnvironmentVariable("GIT_HASH", hash)
		envVal.appendEnvironmentVariable("SCRIPT_LOCATION", config.ScriptSource)
		envVal.appendEnvironmentVariable("DB_TYPE", string(config.DbConfig.Type))
		envVal.appendEnvironmentVariable("DB_USER_NAME", config.DbConfig.UserName)
		envVal.appendEnvironmentVariable("DB_PASSWORD", config.DbConfig.Password)
		envVal.appendEnvironmentVariable("DB_HOST", config.DbConfig.Host)
		envVal.appendEnvironmentVariable("DB_PORT", config.DbConfig.Port)
		envVal.appendEnvironmentVariable("DB_NAME", config.DbConfig.DbName)
		//Will be used for rollback don't delete it
		//envVal.appendEnvironmentVariable("MIGRATE_TO_VERSION", strconv.Itoa(overrideRequest.TargetDbVersion))
	}
	dbMigrationConfig := map[string]interface{}{"dbMigrationConfig": envVal}
	confByte, err := json.Marshal(dbMigrationConfig)
	if err != nil {
		return nil, err
	}
	return confByte, nil
}

func (impl *AppServiceImpl) GetAppMetricsByTriggerType(overrideRequest *bean.ValuesOverrideRequest, ctx context.Context) (bool, error) {

	var appMetrics bool
	if overrideRequest.DeploymentWithConfig == bean.DEPLOYMENT_CONFIG_TYPE_SPECIFIC_TRIGGER {
		_, span := otel.Tracer("orchestrator").Start(ctx, "deploymentTemplateHistoryRepository.GetHistoryByPipelineIdAndWfrId")
		deploymentTemplateHistory, err := impl.deploymentTemplateHistoryRepository.GetHistoryByPipelineIdAndWfrId(overrideRequest.PipelineId, overrideRequest.WfrIdForDeploymentWithSpecificTrigger)
		span.End()
		if err != nil {
			impl.logger.Errorw("error in getting deployed deployment template history by pipelineId and wfrId", "err", err, "pipelineId", &overrideRequest, "wfrId", overrideRequest.WfrIdForDeploymentWithSpecificTrigger)
			return appMetrics, err
		}
		appMetrics = deploymentTemplateHistory.IsAppMetricsEnabled

	} else if overrideRequest.DeploymentWithConfig == bean.DEPLOYMENT_CONFIG_TYPE_LAST_SAVED {
		_, span := otel.Tracer("orchestrator").Start(ctx, "appLevelMetricsRepository.FindByAppId")
		appLevelMetrics, err := impl.appLevelMetricsRepository.FindByAppId(overrideRequest.AppId)
		span.End()
		if err != nil && !IsErrNoRows(err) {
			impl.logger.Errorw("err", err)
			return appMetrics, &ApiError{InternalMessage: "unable to fetch app level metrics flag"}
		}
		appMetrics = appLevelMetrics.AppMetrics

		_, span = otel.Tracer("orchestrator").Start(ctx, "envLevelMetricsRepository.FindByAppIdAndEnvId")
		envLevelMetrics, err := impl.envLevelMetricsRepository.FindByAppIdAndEnvId(overrideRequest.AppId, overrideRequest.EnvId)
		span.End()
		if err != nil && !IsErrNoRows(err) {
			impl.logger.Errorw("err", err)
			return appMetrics, &ApiError{InternalMessage: "unable to fetch env level metrics flag"}
		}
		if envLevelMetrics.Id != 0 && envLevelMetrics.AppMetrics != nil {
			appMetrics = *envLevelMetrics.AppMetrics
		}
	}
	return appMetrics, nil
}

func (impl *AppServiceImpl) GetDeploymentStrategyByTriggerType(overrideRequest *bean.ValuesOverrideRequest, ctx context.Context) (*chartConfig.PipelineStrategy, error) {

	strategy := &chartConfig.PipelineStrategy{}
	var err error
	if overrideRequest.DeploymentWithConfig == bean.DEPLOYMENT_CONFIG_TYPE_SPECIFIC_TRIGGER {
		_, span := otel.Tracer("orchestrator").Start(ctx, "strategyHistoryRepository.GetHistoryByPipelineIdAndWfrId")
		strategyHistory, err := impl.strategyHistoryRepository.GetHistoryByPipelineIdAndWfrId(overrideRequest.PipelineId, overrideRequest.WfrIdForDeploymentWithSpecificTrigger)
		span.End()
		if err != nil {
			impl.logger.Errorw("error in getting deployed strategy history by pipleinId and wfrId", "err", err, "pipelineId", overrideRequest.PipelineId, "wfrId", overrideRequest.WfrIdForDeploymentWithSpecificTrigger)
			return nil, err
		}
		strategy.Strategy = strategyHistory.Strategy
		strategy.Config = strategyHistory.Config
		strategy.PipelineId = overrideRequest.PipelineId
	} else if overrideRequest.DeploymentWithConfig == bean.DEPLOYMENT_CONFIG_TYPE_LAST_SAVED {
		if overrideRequest.ForceTrigger {
			_, span := otel.Tracer("orchestrator").Start(ctx, "pipelineConfigRepository.GetDefaultStrategyByPipelineId")
			strategy, err = impl.pipelineConfigRepository.GetDefaultStrategyByPipelineId(overrideRequest.PipelineId)
			span.End()
		} else {
			var deploymentTemplate chartRepoRepository.DeploymentStrategy
			if overrideRequest.DeploymentTemplate == "ROLLING" {
				deploymentTemplate = chartRepoRepository.DEPLOYMENT_STRATEGY_ROLLING
			} else if overrideRequest.DeploymentTemplate == "BLUE-GREEN" {
				deploymentTemplate = chartRepoRepository.DEPLOYMENT_STRATEGY_BLUE_GREEN
			} else if overrideRequest.DeploymentTemplate == "CANARY" {
				deploymentTemplate = chartRepoRepository.DEPLOYMENT_STRATEGY_CANARY
			} else if overrideRequest.DeploymentTemplate == "RECREATE" {
				deploymentTemplate = chartRepoRepository.DEPLOYMENT_STRATEGY_RECREATE
			}

			if len(deploymentTemplate) > 0 {
				_, span := otel.Tracer("orchestrator").Start(ctx, "pipelineConfigRepository.FindByStrategyAndPipelineId")
				strategy, err = impl.pipelineConfigRepository.FindByStrategyAndPipelineId(deploymentTemplate, overrideRequest.PipelineId)
				span.End()
			} else {
				_, span := otel.Tracer("orchestrator").Start(ctx, "pipelineConfigRepository.GetDefaultStrategyByPipelineId")
				strategy, err = impl.pipelineConfigRepository.GetDefaultStrategyByPipelineId(overrideRequest.PipelineId)
				span.End()
			}
		}
		if err != nil && errors2.IsNotFound(err) == false {
			impl.logger.Errorf("invalid state", "err", err, "req", strategy)
			return nil, err
		}
	}
	return strategy, nil
}

func (impl *AppServiceImpl) GetEnvOverrideByTriggerType(overrideRequest *bean.ValuesOverrideRequest, triggeredAt time.Time, ctx context.Context) (*chartConfig.EnvConfigOverride, error) {

	envOverride := &chartConfig.EnvConfigOverride{}
	var err error
	if overrideRequest.DeploymentWithConfig == bean.DEPLOYMENT_CONFIG_TYPE_SPECIFIC_TRIGGER {
		_, span := otel.Tracer("orchestrator").Start(ctx, "deploymentTemplateHistoryRepository.GetHistoryByPipelineIdAndWfrId")
		deploymentTemplateHistory, err := impl.deploymentTemplateHistoryRepository.GetHistoryByPipelineIdAndWfrId(overrideRequest.PipelineId, overrideRequest.WfrIdForDeploymentWithSpecificTrigger)
		span.End()
		if err != nil {
			impl.logger.Errorw("error in getting deployed deployment template history by pipelineId and wfrId", "err", err, "pipelineId", &overrideRequest, "wfrId", overrideRequest.WfrIdForDeploymentWithSpecificTrigger)
			return nil, err
		}
		templateName := deploymentTemplateHistory.TemplateName
		templateVersion := deploymentTemplateHistory.TemplateVersion
		if templateName == "Rollout Deployment" {
			templateName = ""
		}
		//getting chart_ref by id
		_, span = otel.Tracer("orchestrator").Start(ctx, "chartRefRepository.FindByVersionAndName")
		chartRef, err := impl.chartRefRepository.FindByVersionAndName(templateName, templateVersion)
		span.End()
		if err != nil {
			impl.logger.Errorw("error in getting chartRef by version and name", "err", err, "version", templateVersion, "name", templateName)
			return nil, err
		}
		//assuming that if a chartVersion is deployed then it's envConfigOverride will be available
		_, span = otel.Tracer("orchestrator").Start(ctx, "environmentConfigRepository.GetByAppIdEnvIdAndChartRefId")
		envOverride, err = impl.environmentConfigRepository.GetByAppIdEnvIdAndChartRefId(overrideRequest.AppId, overrideRequest.EnvId, chartRef.Id)
		span.End()
		if err != nil {
			impl.logger.Errorw("error in getting envConfigOverride for pipeline for specific chartVersion", "err", err, "appId", overrideRequest.AppId, "envId", overrideRequest.EnvId, "chartRefId", chartRef.Id)
			return nil, err
		}
		//updating historical data in envConfigOverride and appMetrics flag
		envOverride.IsOverride = true
		envOverride.EnvOverrideValues = deploymentTemplateHistory.Template

	} else if overrideRequest.DeploymentWithConfig == bean.DEPLOYMENT_CONFIG_TYPE_LAST_SAVED {
		_, span := otel.Tracer("orchestrator").Start(ctx, "environmentConfigRepository.ActiveEnvConfigOverride")
		envOverride, err = impl.environmentConfigRepository.ActiveEnvConfigOverride(overrideRequest.AppId, overrideRequest.EnvId)
		span.End()
		if err != nil {
			impl.logger.Errorw("invalid state", "err", err, "req", overrideRequest)
			return nil, err
		}
		if envOverride.Id == 0 {
			_, span = otel.Tracer("orchestrator").Start(ctx, "chartRepository.FindLatestChartForAppByAppId")
			chart, err := impl.chartRepository.FindLatestChartForAppByAppId(overrideRequest.AppId)
			span.End()
			if err != nil {
				impl.logger.Errorw("invalid state", "err", err, "req", overrideRequest)
				return nil, err
			}
			_, span = otel.Tracer("orchestrator").Start(ctx, "environmentConfigRepository.FindChartByAppIdAndEnvIdAndChartRefId")
			envOverride, err = impl.environmentConfigRepository.FindChartByAppIdAndEnvIdAndChartRefId(overrideRequest.AppId, overrideRequest.EnvId, chart.ChartRefId)
			span.End()
			if err != nil && !errors2.IsNotFound(err) {
				impl.logger.Errorw("invalid state", "err", err, "req", overrideRequest)
				return nil, err
			}

			//creating new env override config
			if errors2.IsNotFound(err) || envOverride == nil {
				_, span = otel.Tracer("orchestrator").Start(ctx, "envRepository.FindById")
				environment, err := impl.envRepository.FindById(overrideRequest.EnvId)
				span.End()
				if err != nil && !IsErrNoRows(err) {
					return nil, err
				}
				envOverride = &chartConfig.EnvConfigOverride{
					Active:            true,
					ManualReviewed:    true,
					Status:            models.CHARTSTATUS_SUCCESS,
					TargetEnvironment: overrideRequest.EnvId,
					ChartId:           chart.Id,
					AuditLog:          sql.AuditLog{UpdatedBy: overrideRequest.UserId, UpdatedOn: triggeredAt, CreatedOn: triggeredAt, CreatedBy: overrideRequest.UserId},
					Namespace:         environment.Namespace,
					IsOverride:        false,
					EnvOverrideValues: "{}",
					Latest:            false,
					IsBasicViewLocked: chart.IsBasicViewLocked,
					CurrentViewEditor: chart.CurrentViewEditor,
				}
				_, span = otel.Tracer("orchestrator").Start(ctx, "environmentConfigRepository.Save")
				err = impl.environmentConfigRepository.Save(envOverride)
				span.End()
				if err != nil {
					impl.logger.Errorw("error in creating envconfig", "data", envOverride, "error", err)
					return nil, err
				}
			}
			envOverride.Chart = chart
		} else if envOverride.Id > 0 && !envOverride.IsOverride {
			_, span = otel.Tracer("orchestrator").Start(ctx, "chartRepository.FindLatestChartForAppByAppId")
			chart, err := impl.chartRepository.FindLatestChartForAppByAppId(overrideRequest.AppId)
			span.End()
			if err != nil {
				impl.logger.Errorw("invalid state", "err", err, "req", overrideRequest)
				return nil, err
			}
			envOverride.Chart = chart
		}
	}
	_, span := otel.Tracer("orchestrator").Start(ctx, "envRepository.FindById")
	env, err := impl.envRepository.FindById(envOverride.TargetEnvironment)
	span.End()
	if err != nil {
		impl.logger.Errorw("unable to find env", "err", err)
		return nil, err
	}
	envOverride.Environment = env
	return envOverride, nil
}

func (impl *AppServiceImpl) GetValuesOverrideForTrigger(overrideRequest *bean.ValuesOverrideRequest, triggeredAt time.Time, ctx context.Context) (*ValuesOverrideResponse, error) {
	if overrideRequest.DeploymentType == models.DEPLOYMENTTYPE_UNKNOWN {
		overrideRequest.DeploymentType = models.DEPLOYMENTTYPE_DEPLOY
	}
	if len(overrideRequest.DeploymentWithConfig) == 0 {
		overrideRequest.DeploymentWithConfig = bean.DEPLOYMENT_CONFIG_TYPE_LAST_SAVED
	}
	valuesOverrideResponse := &ValuesOverrideResponse{}

	pipeline, err := impl.pipelineRepository.FindById(overrideRequest.PipelineId)
	if err != nil {
		impl.logger.Errorw("error in fetching pipeline by pipeline id", "err", err, "pipeline-id-", overrideRequest.PipelineId)
		return valuesOverrideResponse, err
	}

	envOverride, err := impl.GetEnvOverrideByTriggerType(overrideRequest, triggeredAt, ctx)
	if err != nil {
		impl.logger.Errorw("error in getting env override by trigger type", "err", err)
		return valuesOverrideResponse, err
	}
	appMetrics, err := impl.GetAppMetricsByTriggerType(overrideRequest, ctx)
	if err != nil {
		impl.logger.Errorw("error in getting app metrics by trigger type", "err", err)
		return valuesOverrideResponse, err
	}
	strategy, err := impl.GetDeploymentStrategyByTriggerType(overrideRequest, ctx)
	if err != nil {
		impl.logger.Errorw("error in getting strategy by trigger type", "err", err)
		return valuesOverrideResponse, err
	}
	_, span := otel.Tracer("orchestrator").Start(ctx, "ciArtifactRepository.Get")
	artifact, err := impl.ciArtifactRepository.Get(overrideRequest.CiArtifactId)
	span.End()
	if err != nil {
		return valuesOverrideResponse, err
	}
	_, span = otel.Tracer("orchestrator").Start(ctx, "getDbMigrationOverride")
	//FIXME: how to determine rollback
	//we can't depend on ciArtifact ID because CI pipeline can be manually triggered in any order regardless of sourcecode status
	dbMigrationOverride, err := impl.getDbMigrationOverride(overrideRequest, artifact, false)
	span.End()
	if err != nil {
		impl.logger.Errorw("error in fetching db migration config", "req", overrideRequest, "err", err)
		return valuesOverrideResponse, err
	}
	chartVersion := envOverride.Chart.ChartVersion
	_, span = otel.Tracer("orchestrator").Start(ctx, "getConfigMapAndSecretJsonV2")
	configMapJson, err := impl.getConfigMapAndSecretJsonV2(overrideRequest.AppId, envOverride.TargetEnvironment, overrideRequest.PipelineId, chartVersion, overrideRequest.DeploymentWithConfig, overrideRequest.WfrIdForDeploymentWithSpecificTrigger)
	span.End()
	if err != nil {
		impl.logger.Errorw("error in fetching config map n secret ", "err", err)
		configMapJson = nil
	}
	_, span = otel.Tracer("orchestrator").Start(ctx, "appCrudOperationService.GetLabelsByAppIdForDeployment")
	appLabelJsonByte, err := impl.appCrudOperationService.GetLabelsByAppIdForDeployment(overrideRequest.AppId)
	span.End()
	if err != nil {
		impl.logger.Errorw("error in fetching app labels for gitOps commit", "err", err)
		appLabelJsonByte = nil
	}
	_, span = otel.Tracer("orchestrator").Start(ctx, "mergeAndSave")
	pipelineOverride, err := impl.savePipelineOverride(overrideRequest, envOverride.Id, triggeredAt)
	if err != nil {
		return valuesOverrideResponse, err
	}
	//TODO: check status and apply lock
	releaseOverrideJson, err := impl.getReleaseOverride(envOverride, overrideRequest, artifact, pipelineOverride, strategy, &appMetrics)
	if err != nil {
		return valuesOverrideResponse, err
	}
	mergedValues, err := impl.mergeOverrideValues(envOverride, dbMigrationOverride, releaseOverrideJson, configMapJson, appLabelJsonByte, strategy)

	appName := fmt.Sprintf("%s-%s", overrideRequest.AppName, envOverride.Environment.Name)
	mergedValues = impl.autoscalingCheckBeforeTrigger(ctx, appName, envOverride.Namespace, mergedValues, overrideRequest)

	_, span = otel.Tracer("orchestrator").Start(ctx, "dockerRegistryIpsConfigService.HandleImagePullSecretOnApplicationDeployment")
	// handle image pull secret if access given
	mergedValues, err = impl.dockerRegistryIpsConfigService.HandleImagePullSecretOnApplicationDeployment(envOverride.Environment, pipeline.CiPipelineId, mergedValues)
	span.End()
	if err != nil {
		return valuesOverrideResponse, err
	}
	pipelineOverride.PipelineMergedValues = string(mergedValues)
	err = impl.pipelineOverrideRepository.Update(pipelineOverride)
	if err != nil {
		return valuesOverrideResponse, err
	}
	//valuesOverrideResponse.
	valuesOverrideResponse.MergedValues = string(mergedValues)
	valuesOverrideResponse.EnvOverride = envOverride
	valuesOverrideResponse.PipelineOverride = pipelineOverride
	valuesOverrideResponse.AppMetrics = appMetrics
	valuesOverrideResponse.PipelineStrategy = strategy
	valuesOverrideResponse.ReleaseOverrideJSON = releaseOverrideJson
	valuesOverrideResponse.Artifact = artifact
	valuesOverrideResponse.Pipeline = pipeline
	return valuesOverrideResponse, err
}

func (impl *AppServiceImpl) BuildManifestForTrigger(overrideRequest *bean.ValuesOverrideRequest, triggeredAt time.Time, ctx context.Context) (valuesOverrideResponse *ValuesOverrideResponse, builtChartPath string, err error) {

	valuesOverrideResponse = &ValuesOverrideResponse{}
	valuesOverrideResponse, err = impl.GetValuesOverrideForTrigger(overrideRequest, triggeredAt, ctx)
	if err != nil {
		impl.logger.Errorw("error in fetching values for trigger", "err", err)
		return valuesOverrideResponse, "", err
	}
	builtChartPath, err = impl.BuildChartAndGetPath(overrideRequest.AppName, valuesOverrideResponse.EnvOverride, ctx)
	if err != nil {
		impl.logger.Errorw("error in parsing reference chart", "err", err)
		return valuesOverrideResponse, "", err
	}
	return valuesOverrideResponse, builtChartPath, err
}

func (impl *AppServiceImpl) GetLatestDeployedManifestByPipelineId(appId int, envId int, runner string, ctx context.Context) ([]byte, error) {

	manifestByteArray := make([]byte, 0)

	pipeline, err := impl.pipelineRepository.FindActiveByAppIdAndEnvironmentId(appId, envId)
	if err != nil || pipeline == nil {
		impl.logger.Errorw("error in fetching pipeline by appId and envId", "appId", appId, "envId", envId, "err", err)
		return manifestByteArray, err
	}

	if runner == "CD" {
		runner = "DEPLOY"
	} else if runner == "PRECD" {
		runner = "PRE"
	} else if runner == "POSTCD" {
		runner = "POST"
	}

	cdWorkflowRunner, err := impl.cdWorkflowRepository.FindLastStatusByPipelineIdAndRunnerType(pipeline[0].Id, bean.WorkflowType(runner))
	if err != nil {
		impl.logger.Errorw("error in fetching cd_workflow runner by pipeline id and runner type", "err", err)
		return manifestByteArray, err
	}

	return cdWorkflowRunner.HelmReferenceChart, nil

}

func (impl *AppServiceImpl) GetDeployedManifestByPipelineIdAndCDWorkflowId(cdWorkflowRunnerId int, ctx context.Context) ([]byte, error) {

	manifestByteArray := make([]byte, 0)

	cdWorkflowRunner, err := impl.cdWorkflowRepository.FindWorkflowRunnerById(cdWorkflowRunnerId)
	if err != nil {
		impl.logger.Errorw("error in getting runners by cdWorkflowId", "err", err)
		return manifestByteArray, err
	}

	return cdWorkflowRunner.HelmReferenceChart, nil

}

func (impl *AppServiceImpl) BuildChartAndGetPath(appName string, envOverride *chartConfig.EnvConfigOverride, ctx context.Context) (string, error) {

	if !strings.HasSuffix(envOverride.Chart.ChartLocation, fmt.Sprintf("%s%s", "/", envOverride.Chart.ChartVersion)) {
		_, span := otel.Tracer("orchestrator").Start(ctx, "autoHealChartLocationInChart")
		err := impl.autoHealChartLocationInChart(ctx, envOverride)
		span.End()
		if err != nil {
			return "", err
		}
	}
	chartMetaData := &chart2.Metadata{
		Name:    appName,
		Version: envOverride.Chart.ChartVersion,
	}
	referenceTemplatePath := path.Join(string(impl.refChartDir), envOverride.Chart.ReferenceTemplate)
	_, span := otel.Tracer("orchestrator").Start(ctx, "chartTemplateService.BuildChart")
	tempReferenceTemplateDir, err := impl.chartTemplateService.BuildChart(ctx, chartMetaData, referenceTemplatePath)
	span.End()
	if err != nil {
		return "", err
	}
	return tempReferenceTemplateDir, nil
}

func (impl *AppServiceImpl) CopyFile(source, destination string) error {
	input, err := ioutil.ReadFile(source)
	if err != nil {
		impl.logger.Errorw("error in reading file input", "err", err)
		return err
	}
	err = ioutil.WriteFile(destination, input, 0644)
	if err != nil {
		impl.logger.Errorw("error in writing file output", "err", err)
		return err
	}
	return nil
}

func (impl *AppServiceImpl) GetHelmManifestInByte(appName string, envName string, image string, chartVersion string, overrideValues string, builtChartPath string) ([]byte, error) {
	var manifestByteArr []byte
	valuesFilePath := path.Join(builtChartPath, "values.yaml") //default values of helm chart
	defaultValues, err := ioutil.ReadFile(valuesFilePath)
	if err != nil {
		return manifestByteArr, err
	}
	defaultValuesJson, err := yaml.YAMLToJSON(defaultValues)
	if err != nil {
		return manifestByteArr, err
	}
	mergedValues, err := impl.mergeUtil.JsonPatch(defaultValuesJson, []byte(overrideValues))
	if err != nil {
		return manifestByteArr, err
	}
	mergedValuesYaml, err := yaml.JSONToYAML(mergedValues)
	if err != nil {
		return manifestByteArr, err
	}
	err = ioutil.WriteFile(valuesFilePath, mergedValuesYaml, 0600)
	if err != nil {
		return manifestByteArr, err
	}
	var imageTag string
	if len(image) > 0 {
		imageTag = strings.Split(image, ":")[1]
	}
	chartName := fmt.Sprintf("%s-%s-%s", appName, envName, imageTag)
<<<<<<< HEAD
	manifestByteArr, err = impl.chartTemplateService.LoadChartInBytes(builtChartPath, true, chartName, chartVersion)
=======
	manifestByteArr, err = impl.chartTemplateService.LoadChartInBytes(builtChartPath, false, chartName, chartVersion)
>>>>>>> 8eb1f742
	if err != nil {
		impl.logger.Errorw("error in converting chart to bytes", "err", err)
		return manifestByteArr, err
	}
	return manifestByteArr, err
}

func (impl *AppServiceImpl) CreateGitopsRepo(app *app.App, userId int32) (gitopsRepoName string, chartGitAttr *ChartGitAttribute, err error) {
	chart, err := impl.chartRepository.FindLatestChartForAppByAppId(app.Id)
	if err != nil && pg.ErrNoRows != err {
		return "", nil, err
	}
	gitOpsRepoName := impl.chartTemplateService.GetGitOpsRepoName(app.AppName)
	chartGitAttr, err = impl.chartTemplateService.CreateGitRepositoryForApp(gitOpsRepoName, chart.ReferenceTemplate, chart.ChartVersion, userId)
	if err != nil {
		impl.logger.Errorw("error in pushing chart to git ", "path", chartGitAttr.ChartLocation, "err", err)
		return "", nil, err
	}
	return gitOpsRepoName, chartGitAttr, nil
}

func (impl *AppServiceImpl) DeployArgocdApp(overrideRequest *bean.ValuesOverrideRequest, valuesOverrideResponse *ValuesOverrideResponse, ctx context.Context) error {

	impl.logger.Debugw("new pipeline found", "pipeline", valuesOverrideResponse.Pipeline)
	_, span := otel.Tracer("orchestrator").Start(ctx, "createArgoApplicationIfRequired")
	name, err := impl.createArgoApplicationIfRequired(overrideRequest.AppId, valuesOverrideResponse.EnvOverride, valuesOverrideResponse.Pipeline, overrideRequest.UserId)
	span.End()
	if err != nil {
		impl.logger.Errorw("acd application create error on cd trigger", "err", err, "req", overrideRequest)
		return err
	}
	impl.logger.Debugw("argocd application created", "name", name)

	_, span = otel.Tracer("orchestrator").Start(ctx, "updateArgoPipeline")
	updateAppInArgocd, err := impl.updateArgoPipeline(overrideRequest.AppId, valuesOverrideResponse.Pipeline.Name, valuesOverrideResponse.EnvOverride, ctx)
	span.End()
	if err != nil {
		impl.logger.Errorw("error in updating argocd app ", "err", err)
		return err
	}
	if updateAppInArgocd {
		impl.logger.Debug("argo-cd successfully updated")
	} else {
		impl.logger.Debug("argo-cd failed to update, ignoring it")
	}
	return nil
}

func (impl *AppServiceImpl) DeployApp(overrideRequest *bean.ValuesOverrideRequest, valuesOverrideResponse *ValuesOverrideResponse, triggeredAt time.Time, ctx context.Context) error {

	if IsAcdApp(overrideRequest.DeploymentAppType) {
		_, span := otel.Tracer("orchestrator").Start(ctx, "DeployArgocdApp")
		err := impl.DeployArgocdApp(overrideRequest, valuesOverrideResponse, ctx)
		span.End()
		if err != nil {
			impl.logger.Errorw("error in deploying app on argocd", "err", err)
			return err
		}
	} else if IsHelmApp(overrideRequest.DeploymentAppType) {
		_, span := otel.Tracer("orchestrator").Start(ctx, "createHelmAppForCdPipeline")
		_, err := impl.createHelmAppForCdPipeline(overrideRequest, valuesOverrideResponse, triggeredAt, ctx)
		span.End()
		if err != nil {
			impl.logger.Errorw("error in creating or updating helm application for cd pipeline", "err", err)
			return err
		}
	}
	return nil
}

func (impl *AppServiceImpl) ValidateTriggerEvent(triggerEvent bean.TriggerEvent) (bool, error) {

	switch triggerEvent.DeploymentAppType {
	case bean2.ArgoCd:
		if !triggerEvent.PerformChartPush {
			return false, errors2.New("For deployment type ArgoCd, PerformChartPush flag expected value = true, got false")
		}
	case bean2.Helm:
		return true, nil
	case bean2.ManifestPush:
		if triggerEvent.PerformDeploymentOnCluster {
			return false, errors2.New("For deployment type GitOpsWithoutDeployment, PerformDeploymentOnCluster flag expected value = false, got value = true")
		}
	case bean2.ManifestDownload:
		if triggerEvent.PerformChartPush {
			return false, error2.New("For deployment type ManifestDownload,  PerformChartPush flag expected value = false, got true")
		}
		if triggerEvent.PerformDeploymentOnCluster {
			return false, error2.New("For deployment type ManifestDownload,  PerformDeploymentOnCluster flag expected value = false, got true")
		}
	}
	return true, nil

}

// write integration/unit test for each function
func (impl *AppServiceImpl) TriggerPipeline(overrideRequest *bean.ValuesOverrideRequest, triggerEvent bean.TriggerEvent, ctx context.Context) (releaseNo int, manifest []byte, err error) {

	isRequestValid, err := impl.ValidateTriggerEvent(triggerEvent)
	if !isRequestValid {
		return releaseNo, manifest, err
	}

	_, span := otel.Tracer("orchestrator").Start(ctx, "AppService.BuildManifestForTrigger")
	valuesOverrideResponse, builtChartPath, err := impl.BuildManifestForTrigger(overrideRequest, triggerEvent.TriggerdAt, ctx)
	span.End()
	if err != nil {
		if triggerEvent.GetManifestInResponse {
			timeline := &pipelineConfig.PipelineStatusTimeline{
				CdWorkflowRunnerId: overrideRequest.WfrId,
				Status:             "HELM_PACKAGE_GENERATION_FAILED",
				StatusDetail:       fmt.Sprintf("Helm package generation failed. - %v", err),
				StatusTime:         time.Now(),
				AuditLog: sql.AuditLog{
					CreatedBy: overrideRequest.UserId,
					CreatedOn: time.Now(),
					UpdatedBy: overrideRequest.UserId,
					UpdatedOn: time.Now(),
				},
			}
			err1 := impl.pipelineStatusTimelineService.SaveTimeline(timeline, nil, false)
			if err1 != nil {
				impl.logger.Errorw("error in saving timeline for manifest_download type")
			}
		}
		return releaseNo, manifest, err
	}

	_, span = otel.Tracer("orchestrator").Start(ctx, "CreateHistoriesForDeploymentTrigger")
	err = impl.CreateHistoriesForDeploymentTrigger(valuesOverrideResponse.Pipeline, valuesOverrideResponse.PipelineStrategy, valuesOverrideResponse.EnvOverride, triggerEvent.TriggerdAt, triggerEvent.TriggeredBy)
	span.End()

	if triggerEvent.GetManifestInResponse {
		timeline := &pipelineConfig.PipelineStatusTimeline{
			CdWorkflowRunnerId: overrideRequest.WfrId,
			Status:             "HELM_PACKAGE_GENERATED",
			StatusDetail:       "Helm package generated successfully.",
			StatusTime:         time.Now(),
			AuditLog: sql.AuditLog{
				CreatedBy: overrideRequest.UserId,
				CreatedOn: time.Now(),
				UpdatedBy: overrideRequest.UserId,
				UpdatedOn: time.Now(),
			},
		}
		_, span := otel.Tracer("orchestrator").Start(ctx, "cdPipelineStatusTimelineRepo.SaveTimelineForACDHelmApps")
		err = impl.pipelineStatusTimelineService.SaveTimeline(timeline, nil, false)
		if err != nil {
			impl.logger.Errorw("error in saving timeline for manifest_download type")
		}
		span.End()

		manifest, err = impl.GetHelmManifestInByte(overrideRequest.AppName, overrideRequest.EnvName, valuesOverrideResponse.Artifact.Image, valuesOverrideResponse.EnvOverride.Chart.ChartVersion, valuesOverrideResponse.MergedValues, builtChartPath)
		if err != nil {
			impl.logger.Errorw("error in converting built chart to bytes", "err", err)
			return releaseNo, manifest, err
		}
	}

	if triggerEvent.PerformChartPush {
		manifestPushTemplate, err := impl.BuildManifestPushTemplate(overrideRequest, valuesOverrideResponse, builtChartPath, &manifest)
		if err != nil {
			impl.logger.Errorw("error in building manifest push template", "err", err)
			return releaseNo, manifest, err
		}
		manifestPushService := impl.GetManifestPushService(triggerEvent.ManifestStorageType)
		manifestPushResponse := manifestPushService.PushChart(manifestPushTemplate, ctx)
		if manifestPushResponse.Error != nil {
			impl.logger.Errorw("Error in pushing manifest to git/helm", "err", err, "git_repo_url", manifestPushTemplate.RepoUrl)
			return releaseNo, manifest, manifestPushResponse.Error
		}
		pipelineOverrideUpdateRequest := &chartConfig.PipelineOverride{
			Id:                     valuesOverrideResponse.PipelineOverride.Id,
			GitHash:                manifestPushResponse.CommitHash,
			CommitTime:             manifestPushResponse.CommitTime,
			EnvConfigOverrideId:    valuesOverrideResponse.EnvOverride.Id,
			PipelineOverrideValues: valuesOverrideResponse.ReleaseOverrideJSON,
			PipelineId:             overrideRequest.PipelineId,
			CiArtifactId:           overrideRequest.CiArtifactId,
			PipelineMergedValues:   valuesOverrideResponse.MergedValues,
			AuditLog:               sql.AuditLog{UpdatedOn: triggerEvent.TriggerdAt, UpdatedBy: overrideRequest.UserId},
		}
		_, span := otel.Tracer("orchestrator").Start(ctx, "pipelineOverrideRepository.Update")
		err = impl.pipelineOverrideRepository.Update(pipelineOverrideUpdateRequest)
		span.End()
	}

	if triggerEvent.PerformDeploymentOnCluster {
		err = impl.DeployApp(overrideRequest, valuesOverrideResponse, triggerEvent.TriggerdAt, ctx)
		if err != nil {
			impl.logger.Errorw("error in deploying app", "err", err)
			return releaseNo, manifest, err
		}
	}

	go impl.WriteCDTriggerEvent(overrideRequest, valuesOverrideResponse.Artifact, valuesOverrideResponse.PipelineOverride.PipelineReleaseCounter, valuesOverrideResponse.PipelineOverride.Id, overrideRequest.WfrId)

	if valuesOverrideResponse.Artifact.ScanEnabled {
		_, span := otel.Tracer("orchestrator").Start(ctx, "MarkImageScanDeployed")
		_ = impl.MarkImageScanDeployed(overrideRequest.AppId, valuesOverrideResponse.EnvOverride.TargetEnvironment, valuesOverrideResponse.Artifact.ImageDigest, overrideRequest.ClusterId)
		span.End()
	}

	middleware.CdTriggerCounter.WithLabelValues(overrideRequest.AppName, overrideRequest.EnvName).Inc()

	return valuesOverrideResponse.PipelineOverride.PipelineReleaseCounter, manifest, nil

}

func (impl *AppServiceImpl) GetTriggerEvent(deploymentAppType string, triggeredAt time.Time, deployedBy int32) bean.TriggerEvent {
	// trigger event will decide whether to perform GitOps or deployment for a particular deployment app type
	triggerEvent := bean.TriggerEvent{
		TriggeredBy: deployedBy,
		TriggerdAt:  triggeredAt,
	}
	switch deploymentAppType {
	case bean2.ArgoCd:
		triggerEvent.PerformChartPush = true
		triggerEvent.PerformDeploymentOnCluster = true
		triggerEvent.GetManifestInResponse = false
		triggerEvent.DeploymentAppType = bean2.ArgoCd
		triggerEvent.ManifestStorageType = bean2.ManifestStorageGit
	case bean2.Helm:
		triggerEvent.PerformChartPush = false
		triggerEvent.PerformDeploymentOnCluster = true
		triggerEvent.GetManifestInResponse = false
		triggerEvent.DeploymentAppType = bean2.Helm
	case bean2.ManifestDownload:
		triggerEvent.PerformChartPush = false
		triggerEvent.PerformDeploymentOnCluster = false
		triggerEvent.GetManifestInResponse = true
		triggerEvent.DeploymentAppType = bean2.ManifestDownload
	case bean2.ManifestPush:
		triggerEvent.PerformChartPush = true
		triggerEvent.PerformDeploymentOnCluster = false
		triggerEvent.GetManifestInResponse = true
		triggerEvent.DeploymentAppType = bean2.ManifestPush
		triggerEvent.ManifestStorageType = bean2.ManifestStorageOCIHelmRepo
	}
	return triggerEvent
}

func (impl *AppServiceImpl) TriggerRelease(overrideRequest *bean.ValuesOverrideRequest, ctx context.Context, triggeredAt time.Time, deployedBy int32) (releaseNo int, manifest []byte, err error) {
	triggerEvent := impl.GetTriggerEvent(overrideRequest.DeploymentAppType, triggeredAt, deployedBy)
	releaseNo, manifest, err = impl.TriggerPipeline(overrideRequest, triggerEvent, ctx)
	if err != nil {
		return 0, manifest, err
	}
	return releaseNo, manifest, nil
}

func (impl *AppServiceImpl) GetManifestPushService(storageType string) ManifestPushService {
	var manifestPushService ManifestPushService
	if storageType == bean2.ManifestStorageGit {
		manifestPushService = impl.GitOpsManifestPushService
	} else if storageType == bean2.ManifestStorageOCIHelmRepo {
		manifestPushService = impl.helmRepoPushService
	}
	return manifestPushService
}

func GetRepoPathAndChartNameFromRepoName(repoName string) (repoPath, chartName string) {
	// for helm repo push base path of repo name is assumed to be chart name
	repositoryNameSplit := strings.Split(repoName, "/")
	if len(repositoryNameSplit) == 1 {
		chartName = repositoryNameSplit[0]
		repoPath = ""
	} else {
		chartName = repositoryNameSplit[len(repositoryNameSplit)-1]
		repoPath = strings.TrimSuffix(repoName, chartName)
	}
	return repoPath, chartName
}

func (impl *AppServiceImpl) BuildManifestPushTemplate(overrideRequest *bean.ValuesOverrideRequest, valuesOverrideResponse *ValuesOverrideResponse, builtChartPath string, manifest *[]byte) (*bean3.ManifestPushTemplate, error) {

	manifestPushTemplate := &bean3.ManifestPushTemplate{
		WorkflowRunnerId:      overrideRequest.WfrId,
		AppId:                 overrideRequest.AppId,
		ChartRefId:            valuesOverrideResponse.EnvOverride.Chart.ChartRefId,
		EnvironmentId:         valuesOverrideResponse.EnvOverride.Environment.Id,
		UserId:                overrideRequest.UserId,
		PipelineOverrideId:    valuesOverrideResponse.PipelineOverride.Id,
		AppName:               overrideRequest.AppName,
		TargetEnvironmentName: valuesOverrideResponse.EnvOverride.TargetEnvironment,
		BuiltChartPath:        builtChartPath,
		BuiltChartBytes:       manifest,
		MergedValues:          valuesOverrideResponse.MergedValues,
	}

	manifestPushConfig, err := impl.manifestPushConfigRepository.GetManifestPushConfigByAppIdAndEnvId(overrideRequest.AppId, overrideRequest.EnvId)
	if err != nil && err != pg.ErrNoRows {
		impl.logger.Errorw("error in fetching manifest push config from db", "err", err)
		return manifestPushTemplate, err
	}

	if manifestPushConfig.Id != 0 {
		if manifestPushConfig.StorageType == bean2.ManifestStorageOCIHelmRepo {

			var credentialsConfig bean3.HelmRepositoryConfig
			err = json.Unmarshal([]byte(manifestPushConfig.CredentialsConfig), &credentialsConfig)
			if err != nil {
				impl.logger.Errorw("error in json unmarshal", "err", err)
				return manifestPushTemplate, err
			}
			dockerArtifactStore, err := impl.DockerArtifactStoreRepository.FindOne(credentialsConfig.ContainerRegistryName)
			if err != nil {
				impl.logger.Errorw("error in fetching artifact info", "err", err)
				return manifestPushTemplate, err
			}
			repoPath, chartName := GetRepoPathAndChartNameFromRepoName(credentialsConfig.RepositoryName)
			manifestPushTemplate.RepoUrl = path.Join(dockerArtifactStore.RegistryURL, repoPath)
			manifestPushTemplate.ChartName = chartName
			manifestPushTemplate.ChartVersion = fmt.Sprintf("%d.%d.%d-%s", 1, 0, overrideRequest.WfrId, "DEPLOY")
			containerRegistryConfig := &bean3.ContainerRegistryConfig{
<<<<<<< HEAD
				RegistryUrl:  dockerArtifactStore.RegistryURL,
				Username:     dockerArtifactStore.Username,
				Password:     dockerArtifactStore.Password,
				Insecure:     true,
				AccessKey:    dockerArtifactStore.AWSAccessKeyId,
				SecretKey:    dockerArtifactStore.AWSSecretAccessKey,
				AwsRegion:    dockerArtifactStore.AWSRegion,
				RegistryType: string(dockerArtifactStore.RegistryType),
				RepoName:     repoPath,
			}
			for _, ociRegistryConfig := range dockerArtifactStore.OCIRegistryConfig {
				if ociRegistryConfig.RepositoryType == dockerRegistryRepository.OCI_REGISRTY_REPO_TYPE_CHART {
					containerRegistryConfig.IsPublic = ociRegistryConfig.IsPublic
				}
=======
				RegistryUrl: dockerArtifactStore.RegistryURL,
				Username:    dockerArtifactStore.Username,
				Password:    dockerArtifactStore.Password,
				Insecure:    true,
				AccessKey:   dockerArtifactStore.AWSAccessKeyId,
				SecretKey:   dockerArtifactStore.AWSSecretAccessKey,
				AwsRegion:   dockerArtifactStore.AWSRegion,
>>>>>>> 8eb1f742
			}
			manifestPushTemplate.ContainerRegistryConfig = containerRegistryConfig

		} else if manifestPushConfig.StorageType == bean2.ManifestStorageGit {
			// need to implement for git repo push
		}
	} else {
		manifestPushTemplate.ChartReferenceTemplate = valuesOverrideResponse.EnvOverride.Chart.ReferenceTemplate
		manifestPushTemplate.ChartName = valuesOverrideResponse.EnvOverride.Chart.ChartName
		manifestPushTemplate.ChartVersion = valuesOverrideResponse.EnvOverride.Chart.ChartVersion
		manifestPushTemplate.ChartLocation = valuesOverrideResponse.EnvOverride.Chart.ChartLocation
		manifestPushTemplate.RepoUrl = valuesOverrideResponse.EnvOverride.Chart.GitRepoUrl
	}
	return manifestPushTemplate, nil
}

func (impl *AppServiceImpl) saveTimeline(overrideRequest *bean.ValuesOverrideRequest, status string, statusDetail string, ctx context.Context) {
	// creating cd pipeline status timeline for git commit
	timeline := &pipelineConfig.PipelineStatusTimeline{
		CdWorkflowRunnerId: overrideRequest.WfrId,
		Status:             status,
		StatusDetail:       statusDetail,
		StatusTime:         time.Now(),
		AuditLog: sql.AuditLog{
			CreatedBy: overrideRequest.UserId,
			CreatedOn: time.Now(),
			UpdatedBy: overrideRequest.UserId,
			UpdatedOn: time.Now(),
		},
	}
	_, span := otel.Tracer("orchestrator").Start(ctx, "cdPipelineStatusTimelineRepo.SaveTimeline")
	timelineErr := impl.pipelineStatusTimelineService.SaveTimeline(timeline, nil, false)
	span.End()
	if timelineErr != nil {
		impl.logger.Errorw("error in creating timeline status for git commit", "err", timelineErr, "timeline", timeline)
	}
}

func (impl *AppServiceImpl) autoHealChartLocationInChart(ctx context.Context, envOverride *chartConfig.EnvConfigOverride) error {
	chartId := envOverride.Chart.Id
	impl.logger.Infow("auto-healing: Chart location in chart not correct. modifying ", "chartId", chartId,
		"current chartLocation", envOverride.Chart.ChartLocation, "current chartVersion", envOverride.Chart.ChartVersion)

	// get chart from DB (getting it from DB because envOverride.Chart does not have full row of DB)
	_, span := otel.Tracer("orchestrator").Start(ctx, "chartRepository.FindById")
	chart, err := impl.chartRepository.FindById(chartId)
	span.End()
	if err != nil {
		impl.logger.Errorw("error occurred while fetching chart from DB", "chartId", chartId, "err", err)
		return err
	}

	// get chart ref from DB (to get location)
	chartRefId := chart.ChartRefId
	_, span = otel.Tracer("orchestrator").Start(ctx, "chartRefRepository.FindById")
	chartRef, err := impl.chartRefRepository.FindById(chartRefId)
	span.End()
	if err != nil {
		impl.logger.Errorw("error occurred while fetching chartRef from DB", "chartRefId", chartRefId, "err", err)
		return err
	}

	// build new chart location
	newChartLocation := filepath.Join(chartRef.Location, envOverride.Chart.ChartVersion)
	impl.logger.Infow("new chart location build", "chartId", chartId, "newChartLocation", newChartLocation)

	// update chart in DB
	chart.ChartLocation = newChartLocation
	_, span = otel.Tracer("orchestrator").Start(ctx, "chartRepository.Update")
	err = impl.chartRepository.Update(chart)
	span.End()
	if err != nil {
		impl.logger.Errorw("error occurred while saving chart into DB", "chartId", chartId, "err", err)
		return err
	}

	// update newChartLocation in model
	envOverride.Chart.ChartLocation = newChartLocation
	return nil
}

func (impl *AppServiceImpl) MarkImageScanDeployed(appId int, envId int, imageDigest string, clusterId int) error {
	impl.logger.Debugw("mark image scan deployed for normal app, from cd auto or manual trigger", "imageDigest", imageDigest)
	executionHistory, err := impl.imageScanHistoryRepository.FindByImageDigest(imageDigest)
	if err != nil && err != pg.ErrNoRows {
		impl.logger.Errorw("error in fetching execution history", "err", err)
		return err
	}
	if executionHistory == nil || executionHistory.Id == 0 {
		impl.logger.Errorw("no execution history found for digest", "digest", imageDigest)
		return fmt.Errorf("no execution history found for digest - %s", imageDigest)
	}
	impl.logger.Debugw("mark image scan deployed for normal app, from cd auto or manual trigger", "executionHistory", executionHistory)
	var ids []int
	ids = append(ids, executionHistory.Id)

	ot, err := impl.imageScanDeployInfoRepository.FindByTypeMetaAndTypeId(appId, security.ScanObjectType_APP) //todo insure this touple unique in db
	if err != nil && err != pg.ErrNoRows {
		return err
	} else if err == pg.ErrNoRows {
		imageScanDeployInfo := &security.ImageScanDeployInfo{
			ImageScanExecutionHistoryId: ids,
			ScanObjectMetaId:            appId,
			ObjectType:                  security.ScanObjectType_APP,
			EnvId:                       envId,
			ClusterId:                   clusterId,
			AuditLog: sql.AuditLog{
				CreatedOn: time.Now(),
				CreatedBy: 1,
				UpdatedOn: time.Now(),
				UpdatedBy: 1,
			},
		}
		impl.logger.Debugw("mark image scan deployed for normal app, from cd auto or manual trigger", "imageScanDeployInfo", imageScanDeployInfo)
		err = impl.imageScanDeployInfoRepository.Save(imageScanDeployInfo)
		if err != nil {
			impl.logger.Errorw("error in creating deploy info", "err", err)
		}
	} else {
		// Updating Execution history for Latest Deployment to fetch out security Vulnerabilities for latest deployed info
		ot.ImageScanExecutionHistoryId = ids
		err = impl.imageScanDeployInfoRepository.Update(ot)
		if err != nil {
			impl.logger.Errorw("error in updating deploy info for latest deployed image", "err", err)
		}
	}
	return err
}

// FIXME tmp workaround
func (impl *AppServiceImpl) GetCmSecretNew(appId int, envId int, isJob bool) (*bean.ConfigMapJson, *bean.ConfigSecretJson, error) {
	var configMapJson string
	var secretDataJson string
	var configMapJsonApp string
	var secretDataJsonApp string
	var configMapJsonEnv string
	var secretDataJsonEnv string
	//var configMapJsonPipeline string
	//var secretDataJsonPipeline string

	configMapA, err := impl.configMapRepository.GetByAppIdAppLevel(appId)
	if err != nil && pg.ErrNoRows != err {
		return nil, nil, err
	}
	if configMapA != nil && configMapA.Id > 0 {
		configMapJsonApp = configMapA.ConfigMapData
		secretDataJsonApp = configMapA.SecretData
	}

	configMapE, err := impl.configMapRepository.GetByAppIdAndEnvIdEnvLevel(appId, envId)
	if err != nil && pg.ErrNoRows != err {
		return nil, nil, err
	}
	if configMapE != nil && configMapE.Id > 0 {
		configMapJsonEnv = configMapE.ConfigMapData
		secretDataJsonEnv = configMapE.SecretData
	}

	configMapJson, err = impl.mergeUtil.ConfigMapMerge(configMapJsonApp, configMapJsonEnv)
	if err != nil {
		return nil, nil, err
	}
	var chartMajorVersion int
	var chartMinorVersion int
	if !isJob {
		chart, err := impl.commonService.FetchLatestChart(appId, envId)
		if err != nil {
			return nil, nil, err
		}

		chartVersion := chart.ChartVersion
		chartMajorVersion, chartMinorVersion, err = util2.ExtractChartVersion(chartVersion)
		if err != nil {
			impl.logger.Errorw("chart version parsing", "err", err)
			return nil, nil, err
		}
	}
	secretDataJson, err = impl.mergeUtil.ConfigSecretMerge(secretDataJsonApp, secretDataJsonEnv, chartMajorVersion, chartMinorVersion, isJob)
	if err != nil {
		return nil, nil, err
	}
	configResponse := bean.ConfigMapJson{}
	if configMapJson != "" {
		err = json.Unmarshal([]byte(configMapJson), &configResponse)
		if err != nil {
			return nil, nil, err
		}
	}
	secretResponse := bean.ConfigSecretJson{}
	if configMapJson != "" {
		err = json.Unmarshal([]byte(secretDataJson), &secretResponse)
		if err != nil {
			return nil, nil, err
		}
	}
	return &configResponse, &secretResponse, nil
}

// depricated
// TODO remove this method
func (impl *AppServiceImpl) GetConfigMapAndSecretJson(appId int, envId int, pipelineId int) ([]byte, error) {
	var configMapJson string
	var secretDataJson string
	merged := []byte("{}")
	configMapA, err := impl.configMapRepository.GetByAppIdAppLevel(appId)
	if err != nil && pg.ErrNoRows != err {
		return []byte("{}"), err
	}
	if configMapA != nil && configMapA.Id > 0 {
		configMapJson = configMapA.ConfigMapData
		secretDataJson = configMapA.SecretData
		if configMapJson == "" {
			configMapJson = "{}"
		}
		if secretDataJson == "" {
			secretDataJson = "{}"
		}
		config, err := impl.mergeUtil.JsonPatch([]byte(configMapJson), []byte(secretDataJson))
		if err != nil {
			return []byte("{}"), err
		}
		merged, err = impl.mergeUtil.JsonPatch(merged, config)
		if err != nil {
			return []byte("{}"), err
		}
	}

	configMapE, err := impl.configMapRepository.GetByAppIdAndEnvIdEnvLevel(appId, envId)
	if err != nil && pg.ErrNoRows != err {
		return []byte("{}"), err
	}
	if configMapE != nil && configMapE.Id > 0 {
		configMapJson = configMapE.ConfigMapData
		secretDataJson = configMapE.SecretData
		if configMapJson == "" {
			configMapJson = "{}"
		}
		if secretDataJson == "" {
			secretDataJson = "{}"
		}
		config, err := impl.mergeUtil.JsonPatch([]byte(configMapJson), []byte(secretDataJson))
		if err != nil {
			return []byte("{}"), err
		}
		merged, err = impl.mergeUtil.JsonPatch(merged, config)
		if err != nil {
			return []byte("{}"), err
		}
	}

	return merged, nil
}

func (impl *AppServiceImpl) getConfigMapAndSecretJsonV2(appId int, envId int, pipelineId int, chartVersion string, deploymentWithConfig bean.DeploymentConfigurationType, wfrIdForDeploymentWithSpecificTrigger int) ([]byte, error) {

	var configMapJson string
	var secretDataJson string
	var configMapJsonApp string
	var secretDataJsonApp string
	var configMapJsonEnv string
	var secretDataJsonEnv string
	var err error
	//var configMapJsonPipeline string
	//var secretDataJsonPipeline string

	merged := []byte("{}")
	if deploymentWithConfig == bean.DEPLOYMENT_CONFIG_TYPE_LAST_SAVED {
		configMapA, err := impl.configMapRepository.GetByAppIdAppLevel(appId)
		if err != nil && pg.ErrNoRows != err {
			return []byte("{}"), err
		}
		if configMapA != nil && configMapA.Id > 0 {
			configMapJsonApp = configMapA.ConfigMapData
			secretDataJsonApp = configMapA.SecretData
		}
		configMapE, err := impl.configMapRepository.GetByAppIdAndEnvIdEnvLevel(appId, envId)
		if err != nil && pg.ErrNoRows != err {
			return []byte("{}"), err
		}
		if configMapE != nil && configMapE.Id > 0 {
			configMapJsonEnv = configMapE.ConfigMapData
			secretDataJsonEnv = configMapE.SecretData
		}
	} else if deploymentWithConfig == bean.DEPLOYMENT_CONFIG_TYPE_SPECIFIC_TRIGGER {
		//fetching history and setting envLevelConfig and not appLevelConfig because history already contains merged appLevel and envLevel configs
		configMapHistory, err := impl.configMapHistoryRepository.GetHistoryByPipelineIdAndWfrId(pipelineId, wfrIdForDeploymentWithSpecificTrigger, repository3.CONFIGMAP_TYPE)
		if err != nil {
			impl.logger.Errorw("error in getting config map history config by pipelineId and wfrId ", "err", err, "pipelineId", pipelineId, "wfrid", wfrIdForDeploymentWithSpecificTrigger)
			return []byte("{}"), err
		}
		configMapJsonEnv = configMapHistory.Data
		secretHistory, err := impl.configMapHistoryRepository.GetHistoryByPipelineIdAndWfrId(pipelineId, wfrIdForDeploymentWithSpecificTrigger, repository3.SECRET_TYPE)
		if err != nil {
			impl.logger.Errorw("error in getting config map history config by pipelineId and wfrId ", "err", err, "pipelineId", pipelineId, "wfrid", wfrIdForDeploymentWithSpecificTrigger)
			return []byte("{}"), err
		}
		secretDataJsonEnv = secretHistory.Data
	}
	configMapJson, err = impl.mergeUtil.ConfigMapMerge(configMapJsonApp, configMapJsonEnv)
	if err != nil {
		return []byte("{}"), err
	}
	chartMajorVersion, chartMinorVersion, err := util2.ExtractChartVersion(chartVersion)
	if err != nil {
		impl.logger.Errorw("chart version parsing", "err", err)
		return []byte("{}"), err
	}
	secretDataJson, err = impl.mergeUtil.ConfigSecretMerge(secretDataJsonApp, secretDataJsonEnv, chartMajorVersion, chartMinorVersion, false)
	if err != nil {
		return []byte("{}"), err
	}
	configResponseR := bean.ConfigMapRootJson{}
	configResponse := bean.ConfigMapJson{}
	if configMapJson != "" {
		err = json.Unmarshal([]byte(configMapJson), &configResponse)
		if err != nil {
			return []byte("{}"), err
		}
	}
	configResponseR.ConfigMapJson = configResponse
	secretResponseR := bean.ConfigSecretRootJson{}
	secretResponse := bean.ConfigSecretJson{}
	if configMapJson != "" {
		err = json.Unmarshal([]byte(secretDataJson), &secretResponse)
		if err != nil {
			return []byte("{}"), err
		}
	}
	secretResponseR.ConfigSecretJson = secretResponse

	configMapByte, err := json.Marshal(configResponseR)
	if err != nil {
		return []byte("{}"), err
	}
	secretDataByte, err := json.Marshal(secretResponseR)
	if err != nil {
		return []byte("{}"), err
	}

	merged, err = impl.mergeUtil.JsonPatch(configMapByte, secretDataByte)
	if err != nil {
		return []byte("{}"), err
	}
	return merged, nil
}

func (impl *AppServiceImpl) synchCD(pipeline *pipelineConfig.Pipeline, ctx context.Context,
	overrideRequest *bean.ValuesOverrideRequest, envOverride *chartConfig.EnvConfigOverride) {
	req := new(application2.ApplicationSyncRequest)
	pipelineName := pipeline.App.AppName + "-" + envOverride.Environment.Name
	req.Name = &pipelineName
	prune := true
	req.Prune = &prune
	if ctx == nil {
		impl.logger.Errorw("err in syncing ACD, ctx is NULL", "pipelineId", overrideRequest.PipelineId)
		return
	}
	if _, err := impl.acdClient.Sync(ctx, req); err != nil {
		impl.logger.Errorw("err in syncing ACD", "pipelineId", overrideRequest.PipelineId, "err", err)
	}
}

func (impl *AppServiceImpl) WriteCDTriggerEvent(overrideRequest *bean.ValuesOverrideRequest, artifact *repository.CiArtifact, releaseId, pipelineOverrideId, wfrId int) {

	event := impl.eventFactory.Build(util.Trigger, &overrideRequest.PipelineId, overrideRequest.AppId, &overrideRequest.EnvId, util.CD)
	impl.logger.Debugw("event WriteCDTriggerEvent", "event", event)
	wfr, err := impl.cdWorkflowRepository.FindWorkflowRunnerByIdForApproval(wfrId)
	if err != nil {
		impl.logger.Errorw("could not get wf runner", "err", err)
	}
	event = impl.eventFactory.BuildExtraCDData(event, wfr, pipelineOverrideId, bean.CD_WORKFLOW_TYPE_DEPLOY)
	_, evtErr := impl.eventClient.WriteNotificationEvent(event)
	if evtErr != nil {
		impl.logger.Errorw("CD trigger event not sent", "error", evtErr)
	}
	deploymentEvent := DeploymentEvent{
		ApplicationId:      overrideRequest.AppId,
		EnvironmentId:      overrideRequest.EnvId, //check for production Environment
		ReleaseId:          releaseId,
		PipelineOverrideId: pipelineOverrideId,
		TriggerTime:        time.Now(),
		CiArtifactId:       overrideRequest.CiArtifactId,
	}
	ciPipelineMaterials, err := impl.ciPipelineMaterialRepository.GetByPipelineId(artifact.PipelineId)
	if err != nil {
		impl.logger.Errorw("error in ")
	}
	materialInfoMap, mErr := artifact.ParseMaterialInfo()
	if mErr != nil {
		impl.logger.Errorw("material info map error", mErr)
		return
	}
	for _, ciPipelineMaterial := range ciPipelineMaterials {
		hash := materialInfoMap[ciPipelineMaterial.GitMaterial.Url]
		pipelineMaterialInfo := &PipelineMaterialInfo{PipelineMaterialId: ciPipelineMaterial.Id, CommitHash: hash}
		deploymentEvent.PipelineMaterials = append(deploymentEvent.PipelineMaterials, pipelineMaterialInfo)
	}
	impl.logger.Infow("triggering deployment event", "event", deploymentEvent)
	err = impl.eventClient.WriteNatsEvent(pubsub.CD_SUCCESS, deploymentEvent)
	if err != nil {
		impl.logger.Errorw("error in writing cd trigger event", "err", err)
	}
}

type DeploymentEvent struct {
	ApplicationId      int
	EnvironmentId      int
	ReleaseId          int
	PipelineOverrideId int
	TriggerTime        time.Time
	PipelineMaterials  []*PipelineMaterialInfo
	CiArtifactId       int
}
type PipelineMaterialInfo struct {
	PipelineMaterialId int
	CommitHash         string
}

func buildCDTriggerEvent(impl *AppServiceImpl, overrideRequest *bean.ValuesOverrideRequest, pipeline *pipelineConfig.Pipeline,
	envOverride *chartConfig.EnvConfigOverride, materialInfo map[string]string, artifact *repository.CiArtifact) client.Event {
	event := impl.eventFactory.Build(util.Trigger, &pipeline.Id, pipeline.AppId, &pipeline.EnvironmentId, util.CD)
	return event
}

func (impl *AppServiceImpl) BuildPayload(overrideRequest *bean.ValuesOverrideRequest, pipeline *pipelineConfig.Pipeline,
	envOverride *chartConfig.EnvConfigOverride, materialInfo map[string]string, artifact *repository.CiArtifact) *client.Payload {
	payload := &client.Payload{}
	payload.AppName = pipeline.App.AppName
	payload.PipelineName = pipeline.Name
	payload.EnvName = envOverride.Environment.Name

	var revision string
	for _, v := range materialInfo {
		revision = v
		break
	}
	payload.Source = url.PathEscape(revision)
	payload.DockerImageUrl = artifact.Image
	return payload
}

type ReleaseAttributes struct {
	Name           string
	Tag            string
	PipelineName   string
	ReleaseVersion string
	DeploymentType string
	App            string
	Env            string
	AppMetrics     *bool
}

func (impl *AppServiceImpl) getReleaseOverride(envOverride *chartConfig.EnvConfigOverride, overrideRequest *bean.ValuesOverrideRequest, artifact *repository.CiArtifact, pipelineOverride *chartConfig.PipelineOverride, strategy *chartConfig.PipelineStrategy, appMetrics *bool) (releaseOverride string, err error) {

	artifactImage := artifact.Image
	imageTag := strings.Split(artifactImage, ":")

	imageTagLen := len(imageTag)

	imageName := ""

	for i := 0; i < imageTagLen-1; i++ {
		if i != imageTagLen-2 {
			imageName = imageName + imageTag[i] + ":"
		} else {
			imageName = imageName + imageTag[i]
		}
	}

	appId := strconv.Itoa(overrideRequest.AppId)
	envId := strconv.Itoa(overrideRequest.EnvId)

	deploymentStrategy := ""
	if strategy != nil {
		deploymentStrategy = string(strategy.Strategy)
	}
	releaseAttribute := ReleaseAttributes{
		Name:           imageName,
		Tag:            imageTag[imageTagLen-1],
		PipelineName:   overrideRequest.PipelineName,
		ReleaseVersion: strconv.Itoa(pipelineOverride.PipelineReleaseCounter),
		DeploymentType: deploymentStrategy,
		App:            appId,
		Env:            envId,
		AppMetrics:     appMetrics,
	}
	override, err := util2.Tprintf(envOverride.Chart.ImageDescriptorTemplate, releaseAttribute)
	if err != nil {
		return "", &ApiError{InternalMessage: "unable to render ImageDescriptorTemplate"}
	}
	if overrideRequest.AdditionalOverride != nil {
		userOverride, err := overrideRequest.AdditionalOverride.MarshalJSON()
		if err != nil {
			return "", err
		}
		data, err := impl.mergeUtil.JsonPatch(userOverride, []byte(override))
		if err != nil {
			return "", err
		}
		override = string(data)
	}
	return override, nil
}

func (impl *AppServiceImpl) mergeOverrideValues(envOverride *chartConfig.EnvConfigOverride,
	dbMigrationOverride []byte,
	releaseOverrideJson string,
	configMapJson []byte,
	appLabelJsonByte []byte,
	strategy *chartConfig.PipelineStrategy,
) (mergedValues []byte, err error) {

	//merge three values on the fly
	//ordering is important here
	//global < environment < db< release
	var merged []byte
	if !envOverride.IsOverride {
		merged, err = impl.mergeUtil.JsonPatch([]byte("{}"), []byte(envOverride.Chart.GlobalOverride))
		if err != nil {
			return nil, err
		}
	} else {
		merged, err = impl.mergeUtil.JsonPatch([]byte("{}"), []byte(envOverride.EnvOverrideValues))
		if err != nil {
			return nil, err
		}
	}
	if strategy != nil && len(strategy.Config) > 0 {
		merged, err = impl.mergeUtil.JsonPatch(merged, []byte(strategy.Config))
		if err != nil {
			return nil, err
		}
	}
	merged, err = impl.mergeUtil.JsonPatch(merged, dbMigrationOverride)
	if err != nil {
		return nil, err
	}
	merged, err = impl.mergeUtil.JsonPatch(merged, []byte(releaseOverrideJson))
	if err != nil {
		return nil, err
	}
	if configMapJson != nil {
		merged, err = impl.mergeUtil.JsonPatch(merged, configMapJson)
		if err != nil {
			return nil, err
		}
	}
	if appLabelJsonByte != nil {
		merged, err = impl.mergeUtil.JsonPatch(merged, appLabelJsonByte)
		if err != nil {
			return nil, err
		}
	}
	return merged, nil
}

func (impl *AppServiceImpl) mergeAndSave(envOverride *chartConfig.EnvConfigOverride,
	overrideRequest *bean.ValuesOverrideRequest,
	dbMigrationOverride []byte,
	artifact *repository.CiArtifact,
	pipeline *pipelineConfig.Pipeline, configMapJson, appLabelJsonByte []byte, strategy *chartConfig.PipelineStrategy, ctx context.Context,
	triggeredAt time.Time, deployedBy int32, appMetrics *bool) (releaseId int, overrideId int, mergedValues string, err error) {

	//register release , obtain release id TODO: populate releaseId to template
	override, err := impl.savePipelineOverride(overrideRequest, envOverride.Id, triggeredAt)
	if err != nil {
		return 0, 0, "", err
	}
	//TODO: check status and apply lock
	overrideJson, err := impl.getReleaseOverride(envOverride, overrideRequest, artifact, override, strategy, appMetrics)
	if err != nil {
		return 0, 0, "", err
	}

	//merge three values on the fly
	//ordering is important here
	//global < environment < db< release
	var merged []byte
	if !envOverride.IsOverride {
		merged, err = impl.mergeUtil.JsonPatch([]byte("{}"), []byte(envOverride.Chart.GlobalOverride))
		if err != nil {
			return 0, 0, "", err
		}
	} else {
		merged, err = impl.mergeUtil.JsonPatch([]byte("{}"), []byte(envOverride.EnvOverrideValues))
		if err != nil {
			return 0, 0, "", err
		}
	}

	//pipeline override here comes from pipeline strategy table
	if strategy != nil && len(strategy.Config) > 0 {
		merged, err = impl.mergeUtil.JsonPatch(merged, []byte(strategy.Config))
		if err != nil {
			return 0, 0, "", err
		}
	}
	merged, err = impl.mergeUtil.JsonPatch(merged, dbMigrationOverride)
	if err != nil {
		return 0, 0, "", err
	}
	merged, err = impl.mergeUtil.JsonPatch(merged, []byte(overrideJson))
	if err != nil {
		return 0, 0, "", err
	}

	if configMapJson != nil {
		merged, err = impl.mergeUtil.JsonPatch(merged, configMapJson)
		if err != nil {
			return 0, 0, "", err
		}
	}

	if appLabelJsonByte != nil {
		merged, err = impl.mergeUtil.JsonPatch(merged, appLabelJsonByte)
		if err != nil {
			return 0, 0, "", err
		}
	}

	appName := fmt.Sprintf("%s-%s", pipeline.App.AppName, envOverride.Environment.Name)
	merged = impl.autoscalingCheckBeforeTrigger(ctx, appName, envOverride.Namespace, merged, overrideRequest)

	_, span := otel.Tracer("orchestrator").Start(ctx, "dockerRegistryIpsConfigService.HandleImagePullSecretOnApplicationDeployment")
	// handle image pull secret if access given
	merged, err = impl.dockerRegistryIpsConfigService.HandleImagePullSecretOnApplicationDeployment(envOverride.Environment, pipeline.CiPipelineId, merged)
	span.End()
	if err != nil {
		return 0, 0, "", err
	}

	commitHash := ""
	commitTime := time.Time{}
	if IsAcdApp(pipeline.DeploymentAppType) {
		chartRepoName := impl.chartTemplateService.GetGitOpsRepoNameFromUrl(envOverride.Chart.GitRepoUrl)
		_, span = otel.Tracer("orchestrator").Start(ctx, "chartTemplateService.GetUserEmailIdAndNameForGitOpsCommit")
		//getting username & emailId for commit author data
		userEmailId, userName := impl.chartTemplateService.GetUserEmailIdAndNameForGitOpsCommit(overrideRequest.UserId)
		span.End()
		chartGitAttr := &ChartConfig{
			FileName:       fmt.Sprintf("_%d-values.yaml", envOverride.TargetEnvironment),
			FileContent:    string(merged),
			ChartName:      envOverride.Chart.ChartName,
			ChartLocation:  envOverride.Chart.ChartLocation,
			ChartRepoName:  chartRepoName,
			ReleaseMessage: fmt.Sprintf("release-%d-env-%d ", override.Id, envOverride.TargetEnvironment),
			UserName:       userName,
			UserEmailId:    userEmailId,
		}
		gitOpsConfigBitbucket, err := impl.gitOpsConfigRepository.GetGitOpsConfigByProvider(BITBUCKET_PROVIDER)
		if err != nil {
			if err == pg.ErrNoRows {
				gitOpsConfigBitbucket.BitBucketWorkspaceId = ""
			} else {
				return 0, 0, "", err
			}
		}
		gitOpsConfig := &bean.GitOpsConfigDto{BitBucketWorkspaceId: gitOpsConfigBitbucket.BitBucketWorkspaceId}
		_, span = otel.Tracer("orchestrator").Start(ctx, "gitFactory.Client.CommitValues")
		commitHash, commitTime, err = impl.gitFactory.Client.CommitValues(chartGitAttr, gitOpsConfig)
		span.End()
		if err != nil {
			impl.logger.Errorw("error in git commit", "err", err)
			return 0, 0, "", err
		}
	}
	if commitTime.IsZero() {
		commitTime = time.Now()
	}
	pipelineOverride := &chartConfig.PipelineOverride{
		Id:                     override.Id,
		GitHash:                commitHash,
		CommitTime:             commitTime,
		EnvConfigOverrideId:    envOverride.Id,
		PipelineOverrideValues: overrideJson,
		PipelineId:             overrideRequest.PipelineId,
		CiArtifactId:           overrideRequest.CiArtifactId,
		PipelineMergedValues:   string(merged),
		AuditLog:               sql.AuditLog{UpdatedOn: triggeredAt, UpdatedBy: deployedBy},
	}
	_, span = otel.Tracer("orchestrator").Start(ctx, "pipelineOverrideRepository.Update")
	err = impl.pipelineOverrideRepository.Update(pipelineOverride)
	span.End()
	if err != nil {
		return 0, 0, "", err
	}
	mergedValues = string(merged)
	return override.PipelineReleaseCounter, override.Id, mergedValues, nil
}

func (impl *AppServiceImpl) savePipelineOverride(overrideRequest *bean.ValuesOverrideRequest, envOverrideId int, triggeredAt time.Time) (override *chartConfig.PipelineOverride, err error) {
	currentReleaseNo, err := impl.pipelineOverrideRepository.GetCurrentPipelineReleaseCounter(overrideRequest.PipelineId)
	if err != nil {
		return nil, err
	}
	po := &chartConfig.PipelineOverride{
		EnvConfigOverrideId:    envOverrideId,
		Status:                 models.CHARTSTATUS_NEW,
		PipelineId:             overrideRequest.PipelineId,
		CiArtifactId:           overrideRequest.CiArtifactId,
		PipelineReleaseCounter: currentReleaseNo + 1,
		CdWorkflowId:           overrideRequest.CdWorkflowId,
		AuditLog:               sql.AuditLog{CreatedBy: overrideRequest.UserId, CreatedOn: triggeredAt, UpdatedOn: triggeredAt, UpdatedBy: overrideRequest.UserId},
		DeploymentType:         overrideRequest.DeploymentType,
	}

	err = impl.pipelineOverrideRepository.Save(po)
	if err != nil {
		return nil, err
	}
	err = impl.checkAndFixDuplicateReleaseNo(po)
	if err != nil {
		impl.logger.Errorw("error in checking release no duplicacy", "pipeline", po, "err", err)
		return nil, err
	}
	return po, nil
}

func (impl *AppServiceImpl) checkAndFixDuplicateReleaseNo(override *chartConfig.PipelineOverride) error {

	uniqueVerified := false
	retryCount := 0

	for !uniqueVerified && retryCount < 5 {
		retryCount = retryCount + 1
		overrides, err := impl.pipelineOverrideRepository.GetByPipelineIdAndReleaseNo(override.PipelineId, override.PipelineReleaseCounter)
		if err != nil {
			return err
		}
		if overrides[0].Id == override.Id {
			uniqueVerified = true
		} else {
			//duplicate might be due to concurrency, lets fix it
			currentReleaseNo, err := impl.pipelineOverrideRepository.GetCurrentPipelineReleaseCounter(override.PipelineId)
			if err != nil {
				return err
			}
			override.PipelineReleaseCounter = currentReleaseNo + 1
			err = impl.pipelineOverrideRepository.Save(override)
			if err != nil {
				return err
			}
		}
	}
	if !uniqueVerified {
		return fmt.Errorf("duplicate verification retry count exide max overrideId: %d ,count: %d", override.Id, retryCount)
	}
	return nil
}

func (impl *AppServiceImpl) updateArgoPipeline(appId int, pipelineName string, envOverride *chartConfig.EnvConfigOverride, ctx context.Context) (bool, error) {
	//repo has been registered while helm create
	if ctx == nil {
		impl.logger.Errorw("err in syncing ACD, ctx is NULL", "pipelineName", pipelineName)
		return false, nil
	}
	app, err := impl.appRepository.FindById(appId)
	if err != nil {
		impl.logger.Errorw("no app found ", "err", err)
		return false, err
	}
	envModel, err := impl.envRepository.FindById(envOverride.TargetEnvironment)
	if err != nil {
		return false, err
	}
	argoAppName := fmt.Sprintf("%s-%s", app.AppName, envModel.Name)
	impl.logger.Infow("received payload, updateArgoPipeline", "appId", appId, "pipelineName", pipelineName, "envId", envOverride.TargetEnvironment, "argoAppName", argoAppName, "context", ctx)
	application, err := impl.acdClient.Get(ctx, &application2.ApplicationQuery{Name: &argoAppName})
	if err != nil {
		impl.logger.Errorw("no argo app exists", "app", argoAppName, "pipeline", pipelineName)
		return false, err
	}
	//if status, ok:=status.FromError(err);ok{
	appStatus, _ := status.FromError(err)

	if appStatus.Code() == codes.OK {
		impl.logger.Debugw("argo app exists", "app", argoAppName, "pipeline", pipelineName)
		if application.Spec.Source.Path != envOverride.Chart.ChartLocation || application.Spec.Source.TargetRevision != "master" {
			patchReq := v1alpha1.Application{Spec: v1alpha1.ApplicationSpec{Source: v1alpha1.ApplicationSource{Path: envOverride.Chart.ChartLocation, RepoURL: envOverride.Chart.GitRepoUrl, TargetRevision: "master"}}}
			reqbyte, err := json.Marshal(patchReq)
			if err != nil {
				impl.logger.Errorw("error in creating patch", "err", err)
			}
			reqString := string(reqbyte)
			patchType := "merge"
			_, err = impl.acdClient.Patch(ctx, &application2.ApplicationPatchRequest{Patch: &reqString, Name: &argoAppName, PatchType: &patchType})
			if err != nil {
				impl.logger.Errorw("error in creating argo pipeline ", "name", pipelineName, "patch", string(reqbyte), "err", err)
				return false, err
			}
			impl.logger.Debugw("pipeline update req ", "res", patchReq)
		} else {
			impl.logger.Debug("pipeline no need to update ")
		}
		return true, nil
	} else if appStatus.Code() == codes.NotFound {
		impl.logger.Errorw("argo app not found", "app", argoAppName, "pipeline", pipelineName)
		return false, nil
	} else {
		impl.logger.Errorw("err in checking application on gocd", "err", err, "pipeline", pipelineName)
		return false, err
	}
}

func (impl *AppServiceImpl) UpdateInstalledAppVersionHistoryByACDObject(app *v1alpha1.Application, installedAppVersionHistoryId int, updateTimedOutStatus bool) error {
	installedAppVersionHistory, err := impl.installedAppVersionHistoryRepository.GetInstalledAppVersionHistory(installedAppVersionHistoryId)
	if err != nil {
		impl.logger.Errorw("error on update installedAppVersionHistory, fetch failed for runner type", "installedAppVersionHistory", installedAppVersionHistoryId, "app", app, "err", err)
		return err
	}
	if updateTimedOutStatus {
		installedAppVersionHistory.Status = pipelineConfig.WorkflowTimedOut
	} else {
		if app.Status.Health.Status == health.HealthStatusHealthy {
			installedAppVersionHistory.Status = pipelineConfig.WorkflowSucceeded
			installedAppVersionHistory.FinishedOn = time.Now()
		} else {
			installedAppVersionHistory.Status = pipelineConfig.WorkflowInProgress
		}
	}
	installedAppVersionHistory.UpdatedBy = 1
	installedAppVersionHistory.UpdatedOn = time.Now()
	_, err = impl.installedAppVersionHistoryRepository.UpdateInstalledAppVersionHistory(installedAppVersionHistory, nil)
	if err != nil {
		impl.logger.Errorw("error on update installedAppVersionHistory", "installedAppVersionHistoryId", installedAppVersionHistoryId, "app", app, "err", err)
		return err
	}
	return nil
}

func (impl *AppServiceImpl) UpdateCdWorkflowRunnerByACDObject(app *v1alpha1.Application, cdWfrId int, updateTimedOutStatus bool) error {
	wfr, err := impl.cdWorkflowRepository.FindWorkflowRunnerById(cdWfrId)
	if err != nil {
		impl.logger.Errorw("error on update cd workflow runner, fetch failed for runner type", "wfr", wfr, "app", app, "err", err)
		return err
	}
	if updateTimedOutStatus {
		wfr.Status = pipelineConfig.WorkflowTimedOut
	} else {
		if app.Status.Health.Status == health.HealthStatusHealthy {
			wfr.Status = pipelineConfig.WorkflowSucceeded
			wfr.FinishedOn = time.Now()
		} else {
			wfr.Status = pipelineConfig.WorkflowInProgress
		}
	}
	wfr.UpdatedBy = 1
	wfr.UpdatedOn = time.Now()
	err = impl.cdWorkflowRepository.UpdateWorkFlowRunner(wfr)
	if err != nil {
		impl.logger.Errorw("error on update cd workflow runner", "wfr", wfr, "app", app, "err", err)
		return err
	}
	cdMetrics := util2.CDMetrics{
		AppName:         wfr.CdWorkflow.Pipeline.DeploymentAppName,
		Status:          wfr.Status,
		DeploymentType:  wfr.CdWorkflow.Pipeline.DeploymentAppType,
		EnvironmentName: wfr.CdWorkflow.Pipeline.Environment.Name,
		Time:            time.Since(wfr.StartedOn).Seconds() - time.Since(wfr.FinishedOn).Seconds(),
	}
	util2.TriggerCDMetrics(cdMetrics, impl.appStatusConfig.ExposeCDMetrics)
	return nil
}

const kedaAutoscaling = "kedaAutoscaling"
const HorizontalPodAutoscaler = "HorizontalPodAutoscaler"
const fullnameOverride = "fullnameOverride"
const nameOverride = "nameOverride"
const enabled = "enabled"
const replicaCount = "replicaCount"

func (impl *AppServiceImpl) getAutoScalingReplicaCount(templateMap map[string]interface{}, appName string) *util2.HpaResourceRequest {
	hasOverride := false
	if _, ok := templateMap[fullnameOverride]; ok {
		appNameOverride := templateMap[fullnameOverride].(string)
		if len(appNameOverride) > 0 {
			appName = appNameOverride
			hasOverride = true
		}
	}
	if !hasOverride {
		if _, ok := templateMap[nameOverride]; ok {
			nameOverride := templateMap[nameOverride].(string)
			if len(nameOverride) > 0 {
				appName = fmt.Sprintf("%s-%s", appName, nameOverride)
			}
		}
	}
	hpaResourceRequest := &util2.HpaResourceRequest{}
	hpaResourceRequest.Version = ""
	hpaResourceRequest.Group = autoscaling.ServiceName
	hpaResourceRequest.Kind = HorizontalPodAutoscaler
	impl.logger.Infow("getAutoScalingReplicaCount", "hpaResourceRequest", hpaResourceRequest)
	if _, ok := templateMap[kedaAutoscaling]; ok {
		as := templateMap[kedaAutoscaling]
		asd := as.(map[string]interface{})
		if _, ok := asd[enabled]; ok {
			impl.logger.Infow("getAutoScalingReplicaCount", "hpaResourceRequest", hpaResourceRequest)
			enable := asd[enabled].(bool)
			if enable {
				hpaResourceRequest.IsEnable = enable
				hpaResourceRequest.ReqReplicaCount = templateMap[replicaCount].(float64)
				hpaResourceRequest.ReqMaxReplicas = asd["maxReplicaCount"].(float64)
				hpaResourceRequest.ReqMinReplicas = asd["minReplicaCount"].(float64)
				hpaResourceRequest.ResourceName = fmt.Sprintf("%s-%s-%s", "keda-hpa", appName, "keda")
				impl.logger.Infow("getAutoScalingReplicaCount", "hpaResourceRequest", hpaResourceRequest)
				return hpaResourceRequest
			}
		}
	}

	if _, ok := templateMap[autoscaling.ServiceName]; ok {
		as := templateMap[autoscaling.ServiceName]
		asd := as.(map[string]interface{})
		if _, ok := asd[enabled]; ok {
			enable := asd[enabled].(bool)
			if enable {
				hpaResourceRequest.IsEnable = asd[enabled].(bool)
				hpaResourceRequest.ReqReplicaCount = templateMap[replicaCount].(float64)
				hpaResourceRequest.ReqMaxReplicas = asd["MaxReplicas"].(float64)
				hpaResourceRequest.ReqMinReplicas = asd["MinReplicas"].(float64)
				hpaResourceRequest.ResourceName = fmt.Sprintf("%s-%s", appName, "hpa")
				return hpaResourceRequest
			}
		}
	}
	return hpaResourceRequest

}

func (impl *AppServiceImpl) autoscalingCheckBeforeTrigger(ctx context.Context, appName string, namespace string, merged []byte, overrideRequest *bean.ValuesOverrideRequest) []byte {
	var appId = overrideRequest.AppId
	pipelineId := overrideRequest.PipelineId
	var appDeploymentType = overrideRequest.DeploymentAppType
	var clusterId = overrideRequest.ClusterId
	deploymentType := overrideRequest.DeploymentType
	templateMap := make(map[string]interface{})
	err := json.Unmarshal(merged, &templateMap)
	if err != nil {
		return merged
	}

	hpaResourceRequest := impl.getAutoScalingReplicaCount(templateMap, appName)
	impl.logger.Debugw("autoscalingCheckBeforeTrigger", "hpaResourceRequest", hpaResourceRequest)
	if hpaResourceRequest.IsEnable {

		resourceManifest := make(map[string]interface{})
		if IsAcdApp(appDeploymentType) {
			query := &application2.ApplicationResourceRequest{
				Name:         &appName,
				Version:      &hpaResourceRequest.Version,
				Group:        &hpaResourceRequest.Group,
				Kind:         &hpaResourceRequest.Kind,
				ResourceName: &hpaResourceRequest.ResourceName,
				Namespace:    &namespace,
			}
			recv, err := impl.acdClient.GetResource(ctx, query)
			impl.logger.Debugw("resource manifest get replica count", "response", recv)
			if err != nil {
				impl.logger.Errorw("ACD Get Resource API Failed", "err", err)
				middleware.AcdGetResourceCounter.WithLabelValues(strconv.Itoa(appId), namespace, appName).Inc()
				return merged
			}
			if recv != nil && len(*recv.Manifest) > 0 {
				err := json.Unmarshal([]byte(*recv.Manifest), &resourceManifest)
				if err != nil {
					impl.logger.Errorw("unmarshal failed for hpa check", "err", err)
					return merged
				}
			}
		} else {
			version := "v2beta2"
			k8sResource, err := impl.K8sCommonService.GetResource(ctx, &k8s.ResourceRequestBean{ClusterId: clusterId,
				K8sRequest: &K8sRequestBean{ResourceIdentifier: ResourceIdentifier{Name: hpaResourceRequest.ResourceName,
					Namespace: namespace, GroupVersionKind: schema.GroupVersionKind{Group: hpaResourceRequest.Group, Kind: hpaResourceRequest.Kind, Version: version}}}})
			if err != nil {
				impl.logger.Errorw("error occurred while fetching resource for app", "resourceName", hpaResourceRequest.ResourceName, "err", err)
				return merged
			}
			resourceManifest = k8sResource.Manifest.Object
		}
		if len(resourceManifest) > 0 {
			statusMap := resourceManifest["status"].(map[string]interface{})
			currentReplicaVal := statusMap["currentReplicas"]
			currentReplicaCount, err := util2.ParseFloatNumber(currentReplicaVal)
			if err != nil {
				impl.logger.Errorw("error occurred while parsing replica count", "currentReplicas", currentReplicaVal, "err", err)
				return merged
			}

			reqReplicaCount := impl.fetchRequiredReplicaCount(currentReplicaCount, hpaResourceRequest.ReqMaxReplicas, hpaResourceRequest.ReqMinReplicas)
			templateMap["replicaCount"] = reqReplicaCount
			merged, err = json.Marshal(&templateMap)
			if err != nil {
				impl.logger.Errorw("marshaling failed for hpa check", "err", err)
				return merged
			}
		}
	} else {
		impl.logger.Errorw("autoscaling is not enabled", "pipelineId", pipelineId)
	}

	//check for custom chart support
	if autoscalingEnabledPath, ok := templateMap[bean2.CustomAutoScalingEnabledPathKey]; ok {
		if deploymentType == models.DEPLOYMENTTYPE_STOP {
			merged, err = impl.setScalingValues(templateMap, bean2.CustomAutoScalingEnabledPathKey, merged, false)
			if err != nil {
				return merged
			}
			merged, err = impl.setScalingValues(templateMap, bean2.CustomAutoscalingReplicaCountPathKey, merged, 0)
			if err != nil {
				return merged
			}
		} else {
			autoscalingEnabled := false
			autoscalingEnabledValue := gjson.Get(string(merged), autoscalingEnabledPath.(string)).Value()
			if val, ok := autoscalingEnabledValue.(bool); ok {
				autoscalingEnabled = val
			}
			if autoscalingEnabled {
				// extract replica count, min, max and check for required value
				replicaCount, err := impl.getReplicaCountFromCustomChart(templateMap, merged)
				if err != nil {
					return merged
				}
				merged, err = impl.setScalingValues(templateMap, bean2.CustomAutoscalingReplicaCountPathKey, merged, replicaCount)
				if err != nil {
					return merged
				}
			}
		}
	}

	return merged
}

func (impl *AppServiceImpl) getReplicaCountFromCustomChart(templateMap map[string]interface{}, merged []byte) (float64, error) {
	autoscalingMinVal, err := impl.extractParamValue(templateMap, bean2.CustomAutoscalingMinPathKey, merged)
	if err != nil {
		return 0, err
	}
	autoscalingMaxVal, err := impl.extractParamValue(templateMap, bean2.CustomAutoscalingMaxPathKey, merged)
	if err != nil {
		return 0, err
	}
	autoscalingReplicaCountVal, err := impl.extractParamValue(templateMap, bean2.CustomAutoscalingReplicaCountPathKey, merged)
	if err != nil {
		return 0, err
	}
	return impl.fetchRequiredReplicaCount(autoscalingReplicaCountVal, autoscalingMaxVal, autoscalingMinVal), nil
}

func (impl *AppServiceImpl) extractParamValue(inputMap map[string]interface{}, key string, merged []byte) (float64, error) {
	if _, ok := inputMap[key]; !ok {
		return 0, errors.New("empty-val-err")
	}
	floatNumber, err := util2.ParseFloatNumber(gjson.Get(string(merged), inputMap[key].(string)).Value())
	if err != nil {
		impl.logger.Errorw("error occurred while parsing float number", "key", key, "err", err)
	}
	return floatNumber, err
}

func (impl *AppServiceImpl) setScalingValues(templateMap map[string]interface{}, customScalingKey string, merged []byte, value interface{}) ([]byte, error) {
	autoscalingJsonPath := templateMap[customScalingKey]
	autoscalingJsonPathKey := autoscalingJsonPath.(string)
	mergedRes, err := sjson.Set(string(merged), autoscalingJsonPathKey, value)
	if err != nil {
		impl.logger.Errorw("error occurred while setting autoscaling key", "JsonPathKey", autoscalingJsonPathKey, "err", err)
		return []byte{}, err
	}
	return []byte(mergedRes), nil
}

func (impl *AppServiceImpl) fetchRequiredReplicaCount(currentReplicaCount float64, reqMaxReplicas float64, reqMinReplicas float64) float64 {
	var reqReplicaCount float64
	if currentReplicaCount <= reqMaxReplicas && currentReplicaCount >= reqMinReplicas {
		reqReplicaCount = currentReplicaCount
	} else if currentReplicaCount > reqMaxReplicas {
		reqReplicaCount = reqMaxReplicas
	} else if currentReplicaCount < reqMinReplicas {
		reqReplicaCount = reqMinReplicas
	}
	return reqReplicaCount
}

func (impl *AppServiceImpl) CreateHistoriesForDeploymentTrigger(pipeline *pipelineConfig.Pipeline, strategy *chartConfig.PipelineStrategy, envOverride *chartConfig.EnvConfigOverride, deployedOn time.Time, deployedBy int32) error {
	//creating history for deployment template
	err := impl.deploymentTemplateHistoryService.CreateDeploymentTemplateHistoryForDeploymentTrigger(pipeline, envOverride, envOverride.Chart.ImageDescriptorTemplate, deployedOn, deployedBy)
	if err != nil {
		impl.logger.Errorw("error in creating deployment template history for deployment trigger", "err", err)
		return err
	}
	err = impl.configMapHistoryService.CreateCMCSHistoryForDeploymentTrigger(pipeline, deployedOn, deployedBy)
	if err != nil {
		impl.logger.Errorw("error in creating CM/CS history for deployment trigger", "err", err)
		return err
	}
	if strategy != nil {
		err = impl.pipelineStrategyHistoryService.CreateStrategyHistoryForDeploymentTrigger(strategy, deployedOn, deployedBy, pipeline.TriggerType)
		if err != nil {
			impl.logger.Errorw("error in creating strategy history for deployment trigger", "err", err)
			return err
		}
	}
	return nil
}

func (impl *AppServiceImpl) updatePipeline(pipeline *pipelineConfig.Pipeline, userId int32) (bool, error) {
	err := impl.pipelineRepository.SetDeploymentAppCreatedInPipeline(true, pipeline.Id, userId)
	if err != nil {
		impl.logger.Errorw("error on updating cd pipeline for setting deployment app created", "err", err)
		return false, err
	}
	return true, nil
}

func (impl *AppServiceImpl) createHelmAppForCdPipeline(overrideRequest *bean.ValuesOverrideRequest, valuesOverrideResponse *ValuesOverrideResponse, triggeredAt time.Time, ctx context.Context) (bool, error) {

	pipeline := valuesOverrideResponse.Pipeline
	envOverride := valuesOverrideResponse.EnvOverride
	mergeAndSave := valuesOverrideResponse.MergedValues

	chartMetaData := &chart2.Metadata{
		Name:    pipeline.App.AppName,
		Version: envOverride.Chart.ChartVersion,
	}
	referenceTemplatePath := path.Join(string(impl.refChartDir), envOverride.Chart.ReferenceTemplate)

	if IsHelmApp(pipeline.DeploymentAppType) {
		referenceChartByte := envOverride.Chart.ReferenceChart
		// here updating reference chart into database.
		if len(envOverride.Chart.ReferenceChart) == 0 {
			refChartByte, err := impl.chartTemplateService.GetByteArrayRefChart(chartMetaData, referenceTemplatePath)
			if err != nil {
				impl.logger.Errorw("ref chart commit error on cd trigger", "err", err, "req", overrideRequest)
				return false, err
			}
			ch := envOverride.Chart
			ch.ReferenceChart = refChartByte
			ch.UpdatedOn = time.Now()
			ch.UpdatedBy = overrideRequest.UserId
			err = impl.chartRepository.Update(ch)
			if err != nil {
				impl.logger.Errorw("chart update error", "err", err, "req", overrideRequest)
				return false, err
			}
			referenceChartByte = refChartByte
		}

		releaseName := pipeline.DeploymentAppName
		bearerToken := envOverride.Environment.Cluster.Config[BearerToken]

		releaseIdentifier := &client2.ReleaseIdentifier{
			ReleaseName:      releaseName,
			ReleaseNamespace: envOverride.Namespace,
			ClusterConfig: &client2.ClusterConfig{
				ClusterName:  envOverride.Environment.Cluster.ClusterName,
				Token:        bearerToken,
				ApiServerUrl: envOverride.Environment.Cluster.ServerUrl,
				ProxyUrl:     envOverride.Environment.Cluster.ProxyUrl,
			},
		}

		if pipeline.DeploymentAppCreated {
			req := &client2.UpgradeReleaseRequest{
				ReleaseIdentifier: releaseIdentifier,
				ValuesYaml:        mergeAndSave,
				HistoryMax:        impl.helmAppService.GetRevisionHistoryMaxValue(client2.SOURCE_DEVTRON_APP),
				ChartContent:      &client2.ChartContent{Content: referenceChartByte},
			}

			updateApplicationResponse, err := impl.helmAppClient.UpdateApplication(ctx, req)

			// For cases where helm release was not found but db flag for deployment app created was true
			if err != nil && strings.Contains(err.Error(), "release: not found") {

				// retry install
				_, err = impl.helmInstallReleaseWithCustomChart(ctx, releaseIdentifier, referenceChartByte, mergeAndSave)

				// if retry failed, return
				if err != nil {
					impl.logger.Errorw("release not found, failed to re-install helm application", "err", err)
					return false, err
				}
			} else if err != nil {
				impl.logger.Errorw("error in updating helm application for cd pipeline", "err", err)
				return false, err
			} else {
				impl.logger.Debugw("updated helm application", "response", updateApplicationResponse, "isSuccess", updateApplicationResponse.Success)
			}

		} else {

			helmResponse, err := impl.helmInstallReleaseWithCustomChart(ctx, releaseIdentifier, referenceChartByte, mergeAndSave)

			// For connection related errors, no need to update the db
			if err != nil && strings.Contains(err.Error(), "connection error") {
				impl.logger.Errorw("error in helm install custom chart", "err", err)
				return false, err
			}

			// IMP: update cd pipeline to mark deployment app created, even if helm install fails
			// If the helm install fails, it still creates the app in failed state, so trying to
			// re-create the app results in error from helm that cannot re-use name which is still in use
			_, pgErr := impl.updatePipeline(pipeline, overrideRequest.UserId)

			if err != nil {
				impl.logger.Errorw("error in helm install custom chart", "err", err)

				if pgErr != nil {
					impl.logger.Errorw("failed to update deployment app created flag in pipeline table", "err", err)
				}
				return false, err
			}

			if pgErr != nil {
				impl.logger.Errorw("failed to update deployment app created flag in pipeline table", "err", err)
				return false, err
			}

			impl.logger.Debugw("received helm release response", "helmResponse", helmResponse, "isSuccess", helmResponse.Success)
		}

		//update workflow runner status, used in app workflow view
		cdWf, err := impl.cdWorkflowRepository.FindByWorkflowIdAndRunnerType(ctx, overrideRequest.CdWorkflowId, bean.CD_WORKFLOW_TYPE_DEPLOY)
		if err != nil && err != pg.ErrNoRows {
			impl.logger.Errorw("err on fetching cd workflow", "err", err)
			return false, err
		}
		cdWorkflowId := cdWf.CdWorkflowId
		if cdWf.CdWorkflowId == 0 {
			cdWf := &pipelineConfig.CdWorkflow{
				CiArtifactId: overrideRequest.CiArtifactId,
				PipelineId:   overrideRequest.PipelineId,
				AuditLog:     sql.AuditLog{CreatedOn: triggeredAt, CreatedBy: overrideRequest.UserId, UpdatedOn: triggeredAt, UpdatedBy: overrideRequest.UserId},
			}
			err := impl.cdWorkflowRepository.SaveWorkFlow(ctx, cdWf)
			if err != nil {
				impl.logger.Errorw("err on updating cd workflow for status update", "err", err)
				return false, err
			}
			cdWorkflowId = cdWf.Id
			runner := &pipelineConfig.CdWorkflowRunner{
				Id:           cdWf.Id,
				Name:         pipeline.Name,
				WorkflowType: bean.CD_WORKFLOW_TYPE_DEPLOY,
				ExecutorType: pipelineConfig.WORKFLOW_EXECUTOR_TYPE_AWF,
				Status:       pipelineConfig.WorkflowInProgress,
				TriggeredBy:  overrideRequest.UserId,
				StartedOn:    triggeredAt,
				CdWorkflowId: cdWorkflowId,
				AuditLog:     sql.AuditLog{CreatedOn: triggeredAt, CreatedBy: overrideRequest.UserId, UpdatedOn: triggeredAt, UpdatedBy: overrideRequest.UserId},
			}
			_, err = impl.cdWorkflowRepository.SaveWorkFlowRunner(runner)
			if err != nil {
				impl.logger.Errorw("err on updating cd workflow runner for status update", "err", err)
				return false, err
			}
		} else {
			cdWf.Status = pipelineConfig.WorkflowInProgress
			cdWf.FinishedOn = time.Now()
			cdWf.UpdatedBy = overrideRequest.UserId
			cdWf.UpdatedOn = time.Now()
			err = impl.cdWorkflowRepository.UpdateWorkFlowRunner(&cdWf)
			if err != nil {
				impl.logger.Errorw("error on update cd workflow runner", "cdWf", cdWf, "err", err)
				return false, err
			}
		}
	}
	return true, nil
}

// helmInstallReleaseWithCustomChart performs helm install with custom chart
func (impl *AppServiceImpl) helmInstallReleaseWithCustomChart(ctx context.Context, releaseIdentifier *client2.ReleaseIdentifier, referenceChartByte []byte, valuesYaml string) (*client2.HelmInstallCustomResponse, error) {

	helmInstallRequest := client2.HelmInstallCustomRequest{
		ValuesYaml:        valuesYaml,
		ChartContent:      &client2.ChartContent{Content: referenceChartByte},
		ReleaseIdentifier: releaseIdentifier,
	}

	// Request exec
	return impl.helmAppClient.InstallReleaseWithCustomChart(ctx, &helmInstallRequest)
}

func (impl *AppServiceImpl) GetGitOpsRepoPrefix() string {
	return impl.globalEnvVariables.GitOpsRepoPrefix
}

func (impl *AppServiceImpl) PushPrePostCDManifest(pipeline *pipelineConfig.Pipeline, cdWorklowRunnerId int, triggeredBy int32, manifest *[]byte, deployType string, ctx context.Context) error {

	manifestPushTemplate, err := impl.BuildManifestPushTemplateForPrePostCd(pipeline, cdWorklowRunnerId, triggeredBy, manifest, deployType)
	if err != nil {
		impl.logger.Errorw("error in building manifest push template for pre post cd")
		return err
	}
	manifestPushService := impl.GetManifestPushService(manifestPushTemplate.StorageType)

	manifestPushResponse := manifestPushService.PushChart(manifestPushTemplate, ctx)
	if manifestPushResponse.Error != nil {
		impl.logger.Errorw("error in pushing chart to helm repo", "err", err)
		return manifestPushResponse.Error
	}
	return nil
}

func (impl *AppServiceImpl) BuildManifestPushTemplateForPrePostCd(pipeline *pipelineConfig.Pipeline, cdWorklowRunnerId int, triggeredBy int32, manifest *[]byte, deployType string) (*bean3.ManifestPushTemplate, error) {

	manifestPushTemplate := &bean3.ManifestPushTemplate{
		WorkflowRunnerId:      cdWorklowRunnerId,
		AppId:                 pipeline.AppId,
		EnvironmentId:         pipeline.EnvironmentId,
		UserId:                triggeredBy,
		AppName:               pipeline.App.AppName,
		TargetEnvironmentName: pipeline.Environment.Id,
		ChartVersion:          fmt.Sprintf("%d.%d.%d-%s", 1, 1, cdWorklowRunnerId, deployType),
		BuiltChartBytes:       manifest,
	}

	manifestPushConfig, err := impl.manifestPushConfigRepository.GetManifestPushConfigByAppIdAndEnvId(pipeline.AppId, pipeline.EnvironmentId)
	if err != nil && err != pg.ErrNoRows {
		impl.logger.Errorw("error in fetching manifest push config for pre/post cd", "err", err)
		return manifestPushTemplate, err
	}
	manifestPushTemplate.StorageType = manifestPushConfig.StorageType

	if manifestPushConfig != nil && manifestPushConfig.StorageType == bean2.ManifestStorageOCIHelmRepo {

		var credentialsConfig bean3.HelmRepositoryConfig
		err = json.Unmarshal([]byte(manifestPushConfig.CredentialsConfig), &credentialsConfig)
		if err != nil {
			impl.logger.Errorw("error in json unmarshal", "err", err)
			return manifestPushTemplate, err
		}
		dockerArtifactStore, err := impl.DockerArtifactStoreRepository.FindOne(credentialsConfig.ContainerRegistryName)
		if err != nil {
			impl.logger.Errorw("error in fetching artifact info", "err", err)
			return manifestPushTemplate, err
		}
		repoPath, chartName := GetRepoPathAndChartNameFromRepoName(credentialsConfig.RepositoryName)
		manifestPushTemplate.RepoUrl = path.Join(dockerArtifactStore.RegistryURL, repoPath)
		manifestPushTemplate.ChartName = chartName
		containerRegistryConfig := &bean3.ContainerRegistryConfig{
<<<<<<< HEAD
			RegistryUrl:  dockerArtifactStore.RegistryURL,
			Username:     dockerArtifactStore.Username,
			Password:     dockerArtifactStore.Password,
			Insecure:     true,
			AccessKey:    dockerArtifactStore.AWSAccessKeyId,
			SecretKey:    dockerArtifactStore.AWSSecretAccessKey,
			AwsRegion:    dockerArtifactStore.AWSRegion,
			RegistryType: string(dockerArtifactStore.RegistryType),
			RepoName:     repoPath,
		}
		for _, ociRegistryConfig := range dockerArtifactStore.OCIRegistryConfig {
			if ociRegistryConfig.RepositoryType == dockerRegistryRepository.OCI_REGISRTY_REPO_TYPE_CHART {
				containerRegistryConfig.IsPublic = ociRegistryConfig.IsPublic
			}
=======
			RegistryUrl: dockerArtifactStore.RegistryURL,
			Username:    dockerArtifactStore.Username,
			Password:    dockerArtifactStore.Password,
			Insecure:    true,
			AccessKey:   dockerArtifactStore.AWSAccessKeyId,
			SecretKey:   dockerArtifactStore.AWSSecretAccessKey,
			AwsRegion:   dockerArtifactStore.AWSRegion,
>>>>>>> 8eb1f742
		}
		manifestPushTemplate.ContainerRegistryConfig = containerRegistryConfig
	} else if manifestPushConfig.StorageType == bean2.ManifestStorageGit {
		// need to implement for git repo push
	}

	return manifestPushTemplate, nil
}<|MERGE_RESOLUTION|>--- conflicted
+++ resolved
@@ -1565,11 +1565,7 @@
 		imageTag = strings.Split(image, ":")[1]
 	}
 	chartName := fmt.Sprintf("%s-%s-%s", appName, envName, imageTag)
-<<<<<<< HEAD
 	manifestByteArr, err = impl.chartTemplateService.LoadChartInBytes(builtChartPath, true, chartName, chartVersion)
-=======
-	manifestByteArr, err = impl.chartTemplateService.LoadChartInBytes(builtChartPath, false, chartName, chartVersion)
->>>>>>> 8eb1f742
 	if err != nil {
 		impl.logger.Errorw("error in converting chart to bytes", "err", err)
 		return manifestByteArr, err
@@ -1885,7 +1881,6 @@
 			manifestPushTemplate.ChartName = chartName
 			manifestPushTemplate.ChartVersion = fmt.Sprintf("%d.%d.%d-%s", 1, 0, overrideRequest.WfrId, "DEPLOY")
 			containerRegistryConfig := &bean3.ContainerRegistryConfig{
-<<<<<<< HEAD
 				RegistryUrl:  dockerArtifactStore.RegistryURL,
 				Username:     dockerArtifactStore.Username,
 				Password:     dockerArtifactStore.Password,
@@ -1900,15 +1895,6 @@
 				if ociRegistryConfig.RepositoryType == dockerRegistryRepository.OCI_REGISRTY_REPO_TYPE_CHART {
 					containerRegistryConfig.IsPublic = ociRegistryConfig.IsPublic
 				}
-=======
-				RegistryUrl: dockerArtifactStore.RegistryURL,
-				Username:    dockerArtifactStore.Username,
-				Password:    dockerArtifactStore.Password,
-				Insecure:    true,
-				AccessKey:   dockerArtifactStore.AWSAccessKeyId,
-				SecretKey:   dockerArtifactStore.AWSSecretAccessKey,
-				AwsRegion:   dockerArtifactStore.AWSRegion,
->>>>>>> 8eb1f742
 			}
 			manifestPushTemplate.ContainerRegistryConfig = containerRegistryConfig
 
@@ -3254,7 +3240,6 @@
 		manifestPushTemplate.RepoUrl = path.Join(dockerArtifactStore.RegistryURL, repoPath)
 		manifestPushTemplate.ChartName = chartName
 		containerRegistryConfig := &bean3.ContainerRegistryConfig{
-<<<<<<< HEAD
 			RegistryUrl:  dockerArtifactStore.RegistryURL,
 			Username:     dockerArtifactStore.Username,
 			Password:     dockerArtifactStore.Password,
@@ -3269,15 +3254,6 @@
 			if ociRegistryConfig.RepositoryType == dockerRegistryRepository.OCI_REGISRTY_REPO_TYPE_CHART {
 				containerRegistryConfig.IsPublic = ociRegistryConfig.IsPublic
 			}
-=======
-			RegistryUrl: dockerArtifactStore.RegistryURL,
-			Username:    dockerArtifactStore.Username,
-			Password:    dockerArtifactStore.Password,
-			Insecure:    true,
-			AccessKey:   dockerArtifactStore.AWSAccessKeyId,
-			SecretKey:   dockerArtifactStore.AWSSecretAccessKey,
-			AwsRegion:   dockerArtifactStore.AWSRegion,
->>>>>>> 8eb1f742
 		}
 		manifestPushTemplate.ContainerRegistryConfig = containerRegistryConfig
 	} else if manifestPushConfig.StorageType == bean2.ManifestStorageGit {
