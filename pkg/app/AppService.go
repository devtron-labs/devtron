/*
 * Copyright (c) 2020 Devtron Labs
 *
 * Licensed under the Apache License, Version 2.0 (the "License");
 * you may not use this file except in compliance with the License.
 * You may obtain a copy of the License at
 *
 *    http://www.apache.org/licenses/LICENSE-2.0
 *
 * Unless required by applicable law or agreed to in writing, software
 * distributed under the License is distributed on an "AS IS" BASIS,
 * WITHOUT WARRANTIES OR CONDITIONS OF ANY KIND, either express or implied.
 * See the License for the specific language governing permissions and
 * limitations under the License.
 *
 */

package app

import (
	"context"
	"encoding/json"
	error2 "errors"
	"fmt"
	"github.com/caarlos0/env"
	pubsub "github.com/devtron-labs/common-lib-private/pubsub-lib"
	k8s2 "github.com/devtron-labs/common-lib-private/utils/k8s"
	k8sCommonBean "github.com/devtron-labs/common-lib-private/utils/k8s/commonBean"
	"github.com/devtron-labs/common-lib-private/utils/k8s/health"
	client2 "github.com/devtron-labs/devtron/api/helm-app"
	dockerRegistryRepository "github.com/devtron-labs/devtron/internal/sql/repository/dockerRegistry"
	bean3 "github.com/devtron-labs/devtron/pkg/app/bean"
	status2 "github.com/devtron-labs/devtron/pkg/app/status"
	repository4 "github.com/devtron-labs/devtron/pkg/appStore/deployment/repository"
	"github.com/devtron-labs/devtron/pkg/appStore/deployment/service"
	bean2 "github.com/devtron-labs/devtron/pkg/bean"
	"github.com/devtron-labs/devtron/pkg/chart"
	"github.com/devtron-labs/devtron/pkg/dockerRegistry"
	"github.com/devtron-labs/devtron/pkg/k8s"
	repository3 "github.com/devtron-labs/devtron/pkg/pipeline/history/repository"
	repository5 "github.com/devtron-labs/devtron/pkg/pipeline/repository"
	"github.com/devtron-labs/devtron/pkg/resourceQualifiers"
	"github.com/devtron-labs/devtron/pkg/variables"
	"github.com/devtron-labs/devtron/pkg/variables/parsers"
	_ "github.com/devtron-labs/devtron/pkg/variables/repository"
	repository6 "github.com/devtron-labs/devtron/pkg/variables/repository"
	"github.com/devtron-labs/devtron/util/argo"
	"github.com/tidwall/gjson"
	"github.com/tidwall/sjson"
	"go.opentelemetry.io/otel"
	"io/ioutil"
	metav1 "k8s.io/apimachinery/pkg/apis/meta/v1"
	"k8s.io/apimachinery/pkg/runtime/schema"
	chart2 "k8s.io/helm/pkg/proto/hapi/chart"
	"k8s.io/utils/strings/slices"
	"net/url"
	"os"
	"path"
	"path/filepath"
	"sigs.k8s.io/yaml"
	"strconv"
	"strings"
	"time"

	"github.com/devtron-labs/devtron/internal/sql/repository/app"
	"github.com/devtron-labs/devtron/pkg/appStatus"
	chartRepoRepository "github.com/devtron-labs/devtron/pkg/chartRepo/repository"
	repository2 "github.com/devtron-labs/devtron/pkg/cluster/repository"
	history2 "github.com/devtron-labs/devtron/pkg/pipeline/history"
	"github.com/devtron-labs/devtron/pkg/sql"
	"github.com/devtron-labs/devtron/pkg/user/casbin"
	util3 "github.com/devtron-labs/devtron/pkg/util"

	application2 "github.com/argoproj/argo-cd/v2/pkg/apiclient/application"
	"github.com/argoproj/argo-cd/v2/pkg/apis/application/v1alpha1"
	"github.com/aws/aws-sdk-go/service/autoscaling"
	"github.com/devtron-labs/devtron/api/bean"
	"github.com/devtron-labs/devtron/client/argocdServer"
	"github.com/devtron-labs/devtron/client/argocdServer/application"
	client "github.com/devtron-labs/devtron/client/events"
	"github.com/devtron-labs/devtron/internal/middleware"
	"github.com/devtron-labs/devtron/internal/sql/models"
	"github.com/devtron-labs/devtron/internal/sql/repository"
	"github.com/devtron-labs/devtron/internal/sql/repository/chartConfig"
	"github.com/devtron-labs/devtron/internal/sql/repository/pipelineConfig"
	"github.com/devtron-labs/devtron/internal/sql/repository/security"
	. "github.com/devtron-labs/devtron/internal/util"
	"github.com/devtron-labs/devtron/pkg/commonService"
	"github.com/devtron-labs/devtron/pkg/user"
	util2 "github.com/devtron-labs/devtron/util"
	util "github.com/devtron-labs/devtron/util/event"
	"github.com/devtron-labs/devtron/util/rbac"
	"github.com/go-pg/pg"
	errors2 "github.com/juju/errors"
	"github.com/pkg/errors"
	"go.uber.org/zap"
	"google.golang.org/grpc/codes"
	"google.golang.org/grpc/status"
)

type AppServiceConfig struct {
	CdPipelineStatusCronTime            string `env:"CD_PIPELINE_STATUS_CRON_TIME" envDefault:"*/2 * * * *"`
	CdHelmPipelineStatusCronTime        string `env:"CD_HELM_PIPELINE_STATUS_CRON_TIME" envDefault:"*/2 * * * *"`
	CdPipelineStatusTimeoutDuration     string `env:"CD_PIPELINE_STATUS_TIMEOUT_DURATION" envDefault:"20"`                   //in minutes
	PipelineDegradedTime                string `env:"PIPELINE_DEGRADED_TIME" envDefault:"10"`                                //in minutes
	GetPipelineDeployedWithinHours      int    `env:"DEPLOY_STATUS_CRON_GET_PIPELINE_DEPLOYED_WITHIN_HOURS" envDefault:"12"` //in hours
	HelmPipelineStatusCheckEligibleTime string `env:"HELM_PIPELINE_STATUS_CHECK_ELIGIBLE_TIME" envDefault:"120"`             //in seconds
	ExposeCDMetrics                     bool   `env:"EXPOSE_CD_METRICS" envDefault:"false"`
	EnableAsyncInstallDevtronChart      bool   `env:"ENABLE_ASYNC_INSTALL_DEVTRON_CHART" envDefault:"true"`
	DevtronChartInstallRequestTimeout   int    `env:"DEVTRON_CHART_INSTALL_REQUEST_TIMEOUT" envDefault:"6"` //in minutes
	HelmInstallationTimeout             int    `env:"HELM_INSTALLATION_TIMEOUT" envDefault:"5"`             //in minutes
}

func GetAppServiceConfig() (*AppServiceConfig, error) {
	cfg := &AppServiceConfig{}
	err := env.Parse(cfg)
	if err != nil {
		fmt.Println("failed to parse server app status config: " + err.Error())
		return nil, err
	}
	return cfg, nil
}

type AppServiceImpl struct {
	environmentConfigRepository            chartConfig.EnvConfigOverrideRepository
	pipelineOverrideRepository             chartConfig.PipelineOverrideRepository
	mergeUtil                              *MergeUtil
	logger                                 *zap.SugaredLogger
	ciArtifactRepository                   repository.CiArtifactRepository
	pipelineRepository                     pipelineConfig.PipelineRepository
	gitFactory                             *GitFactory
	dbMigrationConfigRepository            pipelineConfig.DbMigrationConfigRepository
	eventClient                            client.EventClient
	eventFactory                           client.EventFactory
	acdClient                              application.ServiceClient
	tokenCache                             *util3.TokenCache
	acdAuthConfig                          *util3.ACDAuthConfig
	enforcer                               casbin.Enforcer
	enforcerUtil                           rbac.EnforcerUtil
	user                                   user.UserService
	appListingRepository                   repository.AppListingRepository
	appRepository                          app.AppRepository
	envRepository                          repository2.EnvironmentRepository
	pipelineConfigRepository               chartConfig.PipelineConfigRepository
	configMapRepository                    chartConfig.ConfigMapRepository
	chartRepository                        chartRepoRepository.ChartRepository
	appRepo                                app.AppRepository
	appLevelMetricsRepository              repository.AppLevelMetricsRepository
	envLevelMetricsRepository              repository.EnvLevelAppMetricsRepository
	ciPipelineMaterialRepository           pipelineConfig.CiPipelineMaterialRepository
	cdWorkflowRepository                   pipelineConfig.CdWorkflowRepository
	commonService                          commonService.CommonService
	imageScanDeployInfoRepository          security.ImageScanDeployInfoRepository
	imageScanHistoryRepository             security.ImageScanHistoryRepository
	ArgoK8sClient                          argocdServer.ArgoK8sClient
	pipelineStrategyHistoryService         history2.PipelineStrategyHistoryService
	configMapHistoryService                history2.ConfigMapHistoryService
	deploymentTemplateHistoryService       history2.DeploymentTemplateHistoryService
	chartTemplateService                   ChartTemplateService
	refChartDir                            chartRepoRepository.RefChartDir
	helmAppClient                          client2.HelmAppClient
	helmAppService                         client2.HelmAppService
	chartRefRepository                     chartRepoRepository.ChartRefRepository
	chartService                           chart.ChartService
	argoUserService                        argo.ArgoUserService
	pipelineStatusTimelineRepository       pipelineConfig.PipelineStatusTimelineRepository
	appCrudOperationService                AppCrudOperationService
	configMapHistoryRepository             repository3.ConfigMapHistoryRepository
	strategyHistoryRepository              repository3.PipelineStrategyHistoryRepository
	deploymentTemplateHistoryRepository    repository3.DeploymentTemplateHistoryRepository
	dockerRegistryIpsConfigService         dockerRegistry.DockerRegistryIpsConfigService
	pipelineStatusTimelineResourcesService status2.PipelineStatusTimelineResourcesService
	pipelineStatusSyncDetailService        status2.PipelineStatusSyncDetailService
	pipelineStatusTimelineService          status2.PipelineStatusTimelineService
	appStatusConfig                        *AppServiceConfig
	gitOpsConfigRepository                 repository.GitOpsConfigRepository
	appStatusService                       appStatus.AppStatusService
	installedAppRepository                 repository4.InstalledAppRepository
	AppStoreDeploymentService              service.AppStoreDeploymentService
	K8sCommonService                       k8s.K8sCommonService
	installedAppVersionHistoryRepository   repository4.InstalledAppVersionHistoryRepository
	globalEnvVariables                     *util2.GlobalEnvVariables
	manifestPushConfigRepository           repository5.ManifestPushConfigRepository
	GitOpsManifestPushService              GitOpsPushService
	helmRepoPushService                    HelmRepoPushService
	DockerArtifactStoreRepository          dockerRegistryRepository.DockerArtifactStoreRepository
	variableSnapshotHistoryService         variables.VariableSnapshotHistoryService
	scopedVariableService                  variables.ScopedVariableService
	variableEntityMappingService           variables.VariableEntityMappingService
	variableTemplateParser                 parsers.VariableTemplateParser
	pubsubClient                           *pubsub.PubSubClientServiceImpl
	argoClientWrapperService               argocdServer.ArgoClientWrapperService
	pubsubClient                           *pubsub.PubSubClientServiceImpl
}

type AppService interface {
	HandleCDTriggerRelease(overrideRequest *bean.ValuesOverrideRequest, ctx context.Context, triggeredAt time.Time, deployedBy int32) (releaseNo int, manifest []byte, err error)
<<<<<<< HEAD
	TriggerRelease(overrideRequest *bean.ValuesOverrideRequest, ctx context.Context, triggeredAt time.Time, deployedBy int32) (releaseNo int, manifest []byte, err error)
=======
	TriggerRelease(overrideRequest *bean.ValuesOverrideRequest, valuesOverrideResponse *ValuesOverrideResponse, builtChartPath string, ctx context.Context, triggeredAt time.Time, deployedBy int32) (releaseNo int, manifest []byte, err error)
>>>>>>> acfa3ec2
	UpdateReleaseStatus(request *bean.ReleaseStatusUpdateRequest) (bool, error)
	UpdateDeploymentStatusAndCheckIsSucceeded(app *v1alpha1.Application, statusTime time.Time, isAppStore bool) (bool, *chartConfig.PipelineOverride, error)
	TriggerCD(artifact *repository.CiArtifact, cdWorkflowId, wfrId int, pipeline *pipelineConfig.Pipeline, triggeredAt time.Time) (*[]byte, error)
	GetConfigMapAndSecretJson(appId int, envId int, pipelineId int) ([]byte, error)
	UpdateCdWorkflowRunnerByACDObject(app *v1alpha1.Application, cdWfrId int, updateTimedOutStatus bool) error
	GetCmSecretNew(appId int, envId int, isJob bool) (*bean.ConfigMapJson, *bean.ConfigSecretJson, error)
	MarkImageScanDeployed(appId int, envId int, imageDigest string, clusterId int, isScanEnabled bool) error
	UpdateDeploymentStatusForGitOpsPipelines(app *v1alpha1.Application, statusTime time.Time, isAppStore bool) (bool, bool, *chartConfig.PipelineOverride, error)
	WriteCDSuccessEvent(appId int, envId int, wfr *pipelineConfig.CdWorkflowRunner, override *chartConfig.PipelineOverride)
	GetGitOpsRepoPrefix() string
	GetValuesOverrideForTrigger(overrideRequest *bean.ValuesOverrideRequest, triggeredAt time.Time, ctx context.Context) (*ValuesOverrideResponse, error)
	GetEnvOverrideByTriggerType(overrideRequest *bean.ValuesOverrideRequest, triggeredAt time.Time, ctx context.Context) (*chartConfig.EnvConfigOverride, error)
	GetAppMetricsByTriggerType(overrideRequest *bean.ValuesOverrideRequest, ctx context.Context) (bool, error)
	GetDeploymentStrategyByTriggerType(overrideRequest *bean.ValuesOverrideRequest, ctx context.Context) (*chartConfig.PipelineStrategy, error)
	CreateGitopsRepo(app *app.App, userId int32) (gitopsRepoName string, chartGitAttr *ChartGitAttribute, err error)
	GetLatestDeployedManifestByPipelineId(appId int, envId int, runner string, ctx context.Context) ([]byte, error)
	GetDeployedManifestByPipelineIdAndCDWorkflowId(cdWorkflowRunnerId int, ctx context.Context) ([]byte, error)
	SetPipelineFieldsInOverrideRequest(overrideRequest *bean.ValuesOverrideRequest, pipeline *pipelineConfig.Pipeline)
<<<<<<< HEAD
	PushPrePostCDManifest(cdWorklowRunnerId int, triggeredBy int32, jobHelmPackagePath string, deployType string, pipeline *pipelineConfig.Pipeline, imageTag string, ctx context.Context) error
	UpdateCDWorkflowRunnerStatus(ctx context.Context, overrideRequest *bean.ValuesOverrideRequest, triggeredAt time.Time, status string) error
=======
	UpdateCDWorkflowRunnerStatus(ctx context.Context, overrideRequest *bean.ValuesOverrideRequest, triggeredAt time.Time, status string) error
	BuildManifestForTrigger(overrideRequest *bean.ValuesOverrideRequest, triggeredAt time.Time, ctx context.Context) (valuesOverrideResponse *ValuesOverrideResponse, builtChartPath string, err error)
	BuildChartAndGetPath(appName string, envOverride *chartConfig.EnvConfigOverride, ctx context.Context) (string, error)
	IsDevtronAsyncInstallModeEnabled(deploymentAppType string) bool
>>>>>>> acfa3ec2
}

func NewAppService(
	environmentConfigRepository chartConfig.EnvConfigOverrideRepository,
	pipelineOverrideRepository chartConfig.PipelineOverrideRepository,
	mergeUtil *MergeUtil,
	logger *zap.SugaredLogger,
	ciArtifactRepository repository.CiArtifactRepository,
	pipelineRepository pipelineConfig.PipelineRepository,
	dbMigrationConfigRepository pipelineConfig.DbMigrationConfigRepository,
	eventClient client.EventClient,
	eventFactory client.EventFactory, acdClient application.ServiceClient,
	cache *util3.TokenCache, authConfig *util3.ACDAuthConfig,
	enforcer casbin.Enforcer, enforcerUtil rbac.EnforcerUtil, user user.UserService,
	appListingRepository repository.AppListingRepository,
	appRepository app.AppRepository,
	envRepository repository2.EnvironmentRepository,
	pipelineConfigRepository chartConfig.PipelineConfigRepository,
	configMapRepository chartConfig.ConfigMapRepository,
	appLevelMetricsRepository repository.AppLevelMetricsRepository,
	envLevelMetricsRepository repository.EnvLevelAppMetricsRepository,
	chartRepository chartRepoRepository.ChartRepository,
	ciPipelineMaterialRepository pipelineConfig.CiPipelineMaterialRepository,
	cdWorkflowRepository pipelineConfig.CdWorkflowRepository,
	commonService commonService.CommonService,
	imageScanDeployInfoRepository security.ImageScanDeployInfoRepository,
	imageScanHistoryRepository security.ImageScanHistoryRepository,
	ArgoK8sClient argocdServer.ArgoK8sClient,
	gitFactory *GitFactory,
	pipelineStrategyHistoryService history2.PipelineStrategyHistoryService,
	configMapHistoryService history2.ConfigMapHistoryService,
	deploymentTemplateHistoryService history2.DeploymentTemplateHistoryService,
	chartTemplateService ChartTemplateService,
	refChartDir chartRepoRepository.RefChartDir,
	chartRefRepository chartRepoRepository.ChartRefRepository,
	chartService chart.ChartService,
	helmAppClient client2.HelmAppClient,
	argoUserService argo.ArgoUserService,
	cdPipelineStatusTimelineRepo pipelineConfig.PipelineStatusTimelineRepository,
	appCrudOperationService AppCrudOperationService,
	configMapHistoryRepository repository3.ConfigMapHistoryRepository,
	strategyHistoryRepository repository3.PipelineStrategyHistoryRepository,
	deploymentTemplateHistoryRepository repository3.DeploymentTemplateHistoryRepository,
	dockerRegistryIpsConfigService dockerRegistry.DockerRegistryIpsConfigService,
	pipelineStatusTimelineResourcesService status2.PipelineStatusTimelineResourcesService,
	pipelineStatusSyncDetailService status2.PipelineStatusSyncDetailService,
	pipelineStatusTimelineService status2.PipelineStatusTimelineService,
	appStatusConfig *AppServiceConfig,
	gitOpsConfigRepository repository.GitOpsConfigRepository,
	appStatusService appStatus.AppStatusService,
	installedAppRepository repository4.InstalledAppRepository,
	AppStoreDeploymentService service.AppStoreDeploymentService,
	k8sCommonService k8s.K8sCommonService,
	installedAppVersionHistoryRepository repository4.InstalledAppVersionHistoryRepository,
	globalEnvVariables *util2.GlobalEnvVariables, helmAppService client2.HelmAppService,
	manifestPushConfigRepository repository5.ManifestPushConfigRepository,
	GitOpsManifestPushService GitOpsPushService,
	helmRepoPushService HelmRepoPushService,
	DockerArtifactStoreRepository dockerRegistryRepository.DockerArtifactStoreRepository,
	variableSnapshotHistoryService variables.VariableSnapshotHistoryService,
	scopedVariableService variables.ScopedVariableService,
	variableEntityMappingService variables.VariableEntityMappingService,
	variableTemplateParser parsers.VariableTemplateParser,
	argoClientWrapperService argocdServer.ArgoClientWrapperService,
	pubsubClient *pubsub.PubSubClientServiceImpl) *AppServiceImpl {
	appServiceImpl := &AppServiceImpl{
		environmentConfigRepository:            environmentConfigRepository,
		mergeUtil:                              mergeUtil,
		pipelineOverrideRepository:             pipelineOverrideRepository,
		logger:                                 logger,
		ciArtifactRepository:                   ciArtifactRepository,
		pipelineRepository:                     pipelineRepository,
		dbMigrationConfigRepository:            dbMigrationConfigRepository,
		eventClient:                            eventClient,
		eventFactory:                           eventFactory,
		acdClient:                              acdClient,
		tokenCache:                             cache,
		acdAuthConfig:                          authConfig,
		enforcer:                               enforcer,
		enforcerUtil:                           enforcerUtil,
		user:                                   user,
		appListingRepository:                   appListingRepository,
		appRepository:                          appRepository,
		envRepository:                          envRepository,
		pipelineConfigRepository:               pipelineConfigRepository,
		configMapRepository:                    configMapRepository,
		chartRepository:                        chartRepository,
		appLevelMetricsRepository:              appLevelMetricsRepository,
		envLevelMetricsRepository:              envLevelMetricsRepository,
		ciPipelineMaterialRepository:           ciPipelineMaterialRepository,
		cdWorkflowRepository:                   cdWorkflowRepository,
		commonService:                          commonService,
		imageScanDeployInfoRepository:          imageScanDeployInfoRepository,
		imageScanHistoryRepository:             imageScanHistoryRepository,
		ArgoK8sClient:                          ArgoK8sClient,
		gitFactory:                             gitFactory,
		pipelineStrategyHistoryService:         pipelineStrategyHistoryService,
		configMapHistoryService:                configMapHistoryService,
		deploymentTemplateHistoryService:       deploymentTemplateHistoryService,
		chartTemplateService:                   chartTemplateService,
		refChartDir:                            refChartDir,
		chartRefRepository:                     chartRefRepository,
		chartService:                           chartService,
		helmAppClient:                          helmAppClient,
		argoUserService:                        argoUserService,
		pipelineStatusTimelineRepository:       cdPipelineStatusTimelineRepo,
		appCrudOperationService:                appCrudOperationService,
		configMapHistoryRepository:             configMapHistoryRepository,
		strategyHistoryRepository:              strategyHistoryRepository,
		deploymentTemplateHistoryRepository:    deploymentTemplateHistoryRepository,
		dockerRegistryIpsConfigService:         dockerRegistryIpsConfigService,
		pipelineStatusTimelineResourcesService: pipelineStatusTimelineResourcesService,
		pipelineStatusSyncDetailService:        pipelineStatusSyncDetailService,
		pipelineStatusTimelineService:          pipelineStatusTimelineService,
		appStatusConfig:                        appStatusConfig,
		gitOpsConfigRepository:                 gitOpsConfigRepository,
		appStatusService:                       appStatusService,
		installedAppRepository:                 installedAppRepository,
		AppStoreDeploymentService:              AppStoreDeploymentService,
		K8sCommonService:                       k8sCommonService,
		installedAppVersionHistoryRepository:   installedAppVersionHistoryRepository,
		globalEnvVariables:                     globalEnvVariables,
		helmAppService:                         helmAppService,
		manifestPushConfigRepository:           manifestPushConfigRepository,
		GitOpsManifestPushService:              GitOpsManifestPushService,
		helmRepoPushService:                    helmRepoPushService,
		DockerArtifactStoreRepository:          DockerArtifactStoreRepository,
		variableSnapshotHistoryService:         variableSnapshotHistoryService,
		scopedVariableService:                  scopedVariableService,
		variableEntityMappingService:           variableEntityMappingService,
		variableTemplateParser:                 variableTemplateParser,
		argoClientWrapperService:               argoClientWrapperService,
		pubsubClient:                           pubsubClient,
	}
	return appServiceImpl
}

const (
	Success = "SUCCESS"
	Failure = "FAILURE"
)

func (impl *AppServiceImpl) SetPipelineFieldsInOverrideRequest(overrideRequest *bean.ValuesOverrideRequest, pipeline *pipelineConfig.Pipeline) {
	overrideRequest.PipelineId = pipeline.Id
	overrideRequest.PipelineName = pipeline.Name
	overrideRequest.EnvId = pipeline.EnvironmentId
	environment := pipeline.Environment
	overrideRequest.EnvName = environment.Name
	overrideRequest.ClusterId = environment.ClusterId
	overrideRequest.IsProdEnv = environment.Default
	overrideRequest.AppId = pipeline.AppId
	overrideRequest.ProjectId = pipeline.App.TeamId
	overrideRequest.AppName = pipeline.App.AppName
	overrideRequest.DeploymentAppType = pipeline.DeploymentAppType
}

func (impl *AppServiceImpl) getValuesFileForEnv(environmentId int) string {
	return fmt.Sprintf("_%d-values.yaml", environmentId) //-{envId}-values.yaml
}
func (impl *AppServiceImpl) createArgoApplicationIfRequired(appId int, envConfigOverride *chartConfig.EnvConfigOverride, pipeline *pipelineConfig.Pipeline, userId int32) (string, error) {
	//repo has been registered while helm create
	chart, err := impl.chartRepository.FindLatestChartForAppByAppId(appId)
	if err != nil {
		impl.logger.Errorw("no chart found ", "app", appId)
		return "", err
	}
	envModel, err := impl.envRepository.FindById(envConfigOverride.TargetEnvironment)
	if err != nil {
		return "", err
	}
	argoAppName := pipeline.DeploymentAppName
	if pipeline.DeploymentAppCreated {
		return argoAppName, nil
	} else {
		//create
		appNamespace := envConfigOverride.Namespace
		if appNamespace == "" {
			appNamespace = "default"
		}
		namespace := argocdServer.DevtronInstalationNs
		appRequest := &argocdServer.AppTemplate{
			ApplicationName: argoAppName,
			Namespace:       namespace,
			TargetNamespace: appNamespace,
			TargetServer:    envModel.Cluster.ServerUrl,
			Project:         "default",
			ValuesFile:      impl.getValuesFileForEnv(envModel.Id),
			RepoPath:        chart.ChartLocation,
			RepoUrl:         chart.GitRepoUrl,
		}

		argoAppName, err := impl.ArgoK8sClient.CreateAcdApp(appRequest, envModel.Cluster)
		if err != nil {
			return "", err
		}
		//update cd pipeline to mark deployment app created
		_, err = impl.updatePipeline(pipeline, userId)
		if err != nil {
			impl.logger.Errorw("error in update cd pipeline for deployment app created or not", "err", err)
			return "", err
		}
		return argoAppName, nil
	}
}

func (impl *AppServiceImpl) UpdateReleaseStatus(updateStatusRequest *bean.ReleaseStatusUpdateRequest) (bool, error) {
	count, err := impl.pipelineOverrideRepository.UpdateStatusByRequestIdentifier(updateStatusRequest.RequestId, updateStatusRequest.NewStatus)
	if err != nil {
		impl.logger.Errorw("error in updating release status", "request", updateStatusRequest, "error", err)
		return false, err
	}
	return count == 1, nil
}

func (impl *AppServiceImpl) UpdateDeploymentStatusAndCheckIsSucceeded(app *v1alpha1.Application, statusTime time.Time, isAppStore bool) (bool, *chartConfig.PipelineOverride, error) {
	isSucceeded := false
	var err error
	var pipelineOverride *chartConfig.PipelineOverride
	if isAppStore {
		var installAppDeleteRequest repository4.InstallAppDeleteRequest
		var gitHash string
		if app.Operation != nil && app.Operation.Sync != nil {
			gitHash = app.Operation.Sync.Revision
		} else if app.Status.OperationState != nil && app.Status.OperationState.Operation.Sync != nil {
			gitHash = app.Status.OperationState.Operation.Sync.Revision
		}
		installAppDeleteRequest, err = impl.installedAppRepository.GetInstalledAppByGitHash(gitHash)
		if err != nil {
			impl.logger.Errorw("error in fetching installed app by git hash from installed app repository", "err", err)
			return isSucceeded, pipelineOverride, err
		}
		if installAppDeleteRequest.EnvironmentId > 0 {
			err = impl.appStatusService.UpdateStatusWithAppIdEnvId(installAppDeleteRequest.AppId, installAppDeleteRequest.EnvironmentId, string(app.Status.Health.Status))
			if err != nil {
				impl.logger.Errorw("error occurred while updating app status in app_status table", "error", err, "appId", installAppDeleteRequest.AppId, "envId", installAppDeleteRequest.EnvironmentId)
			}
			impl.logger.Debugw("skipping application status update as this app is chart", "appId", installAppDeleteRequest.AppId, "envId", installAppDeleteRequest.EnvironmentId)
			return isSucceeded, pipelineOverride, nil
		}
	} else {
		repoUrl := app.Spec.Source.RepoURL
		// backward compatibility for updating application status - if unable to find app check it in charts
		chart, err := impl.chartRepository.FindChartByGitRepoUrl(repoUrl)
		if err != nil {
			impl.logger.Errorw("error in fetching chart", "repoUrl", repoUrl, "err", err)
			return isSucceeded, pipelineOverride, err
		}
		if chart == nil {
			impl.logger.Errorw("no git repo found for url", "repoUrl", repoUrl)
			return isSucceeded, pipelineOverride, fmt.Errorf("no git repo found for url %s", repoUrl)
		}
		envId, err := impl.appRepository.FindEnvironmentIdForInstalledApp(chart.AppId)
		if err != nil {
			impl.logger.Errorw("error in fetching app", "err", err, "app", chart.AppId)
			return isSucceeded, pipelineOverride, err
		}
		if envId > 0 {
			err = impl.appStatusService.UpdateStatusWithAppIdEnvId(chart.AppId, envId, string(app.Status.Health.Status))
			if err != nil {
				impl.logger.Errorw("error occurred while updating app status in app_status table", "error", err, "appId", chart.AppId, "envId", envId)
			}
			impl.logger.Debugw("skipping application status update as this app is chart", "appId", chart.AppId, "envId", envId)
			return isSucceeded, pipelineOverride, nil
		}
	}

	isSucceeded, _, pipelineOverride, err = impl.UpdateDeploymentStatusForGitOpsPipelines(app, statusTime, isAppStore)
	if err != nil {
		impl.logger.Errorw("error in updating deployment status", "argoAppName", app.Name)
		return isSucceeded, pipelineOverride, err
	}
	return isSucceeded, pipelineOverride, nil
}

func (impl *AppServiceImpl) UpdateDeploymentStatusForGitOpsPipelines(app *v1alpha1.Application, statusTime time.Time, isAppStore bool) (bool, bool, *chartConfig.PipelineOverride, error) {
	isSucceeded := false
	isTimelineUpdated := false
	isTimelineTimedOut := false
	gitHash := ""
	var err error
	var pipelineOverride *chartConfig.PipelineOverride
	if app != nil {
		gitHash = app.Status.Sync.Revision
	}
	if !isAppStore {
		var isValid bool
		var cdPipeline pipelineConfig.Pipeline
		var cdWfr pipelineConfig.CdWorkflowRunner
		isValid, cdPipeline, cdWfr, pipelineOverride, err = impl.CheckIfPipelineUpdateEventIsValid(app.Name, gitHash)
		if err != nil {
			impl.logger.Errorw("service err, CheckIfPipelineUpdateEventIsValid", "err", err)
			return isSucceeded, isTimelineUpdated, pipelineOverride, err
		}
		if !isValid {
			impl.logger.Infow("deployment status event invalid, skipping", "appName", app.Name)
			return isSucceeded, isTimelineUpdated, pipelineOverride, nil
		}
		timeoutDuration, err := strconv.Atoi(impl.appStatusConfig.CdPipelineStatusTimeoutDuration)
		if err != nil {
			impl.logger.Errorw("error in converting string to int", "err", err)
			return isSucceeded, isTimelineUpdated, pipelineOverride, err
		}
		latestTimelineBeforeThisEvent, err := impl.pipelineStatusTimelineRepository.FetchLatestTimelineByWfrId(cdWfr.Id)
		if err != nil && err != pg.ErrNoRows {
			impl.logger.Errorw("error in getting latest timeline before update", "err", err, "cdWfrId", cdWfr.Id)
			return isSucceeded, isTimelineUpdated, pipelineOverride, err
		}
		err = impl.appStatusService.UpdateStatusWithAppIdEnvId(cdPipeline.AppId, cdPipeline.EnvironmentId, string(app.Status.Health.Status))
		if err != nil {
			impl.logger.Errorw("error occurred while updating app status in app_status table", "error", err, "appId", cdPipeline.AppId, "envId", cdPipeline.EnvironmentId)
		}
		reconciledAt := &metav1.Time{}
		if app != nil {
			reconciledAt = app.Status.ReconciledAt
		}
		var kubectlSyncedTimeline *pipelineConfig.PipelineStatusTimeline
		//updating cd pipeline status timeline
		isTimelineUpdated, isTimelineTimedOut, kubectlSyncedTimeline, err = impl.UpdatePipelineStatusTimelineForApplicationChanges(app, cdWfr.Id, statusTime, cdWfr.StartedOn, timeoutDuration, latestTimelineBeforeThisEvent, reconciledAt, false)
		if err != nil {
			impl.logger.Errorw("error in updating pipeline status timeline", "err", err)
		}
		if isTimelineTimedOut {
			//not checking further and directly updating timedOutStatus
			err := impl.UpdateCdWorkflowRunnerByACDObject(app, cdWfr.Id, true)
			if err != nil {
				impl.logger.Errorw("error on update cd workflow runner", "CdWorkflowId", pipelineOverride.CdWorkflowId, "status", pipelineConfig.WorkflowTimedOut, "err", err)
				return isSucceeded, isTimelineUpdated, pipelineOverride, err
			}
			return isSucceeded, isTimelineUpdated, pipelineOverride, nil
		}
		if reconciledAt.IsZero() || (kubectlSyncedTimeline != nil && kubectlSyncedTimeline.Id > 0 && reconciledAt.After(kubectlSyncedTimeline.StatusTime)) {
			releaseCounter, err := impl.pipelineOverrideRepository.GetCurrentPipelineReleaseCounter(pipelineOverride.PipelineId)
			if err != nil {
				impl.logger.Errorw("error on update application status", "releaseCounter", releaseCounter, "gitHash", gitHash, "pipelineOverride", pipelineOverride, "err", err)
				return isSucceeded, isTimelineUpdated, pipelineOverride, err
			}
			if pipelineOverride.PipelineReleaseCounter == releaseCounter {
				isSucceeded, err = impl.UpdateDeploymentStatusForPipeline(app, pipelineOverride, cdWfr.Id)
				if err != nil {
					impl.logger.Errorw("error in updating deployment status for pipeline", "err", err)
					return isSucceeded, isTimelineUpdated, pipelineOverride, err
				}
				if isSucceeded {
					impl.logger.Infow("writing cd success event", "gitHash", gitHash, "pipelineOverride", pipelineOverride)
					go impl.WriteCDSuccessEvent(cdPipeline.AppId, cdPipeline.EnvironmentId, &cdWfr, pipelineOverride)
				}
			} else {
				impl.logger.Debugw("event received for older triggered revision", "gitHash", gitHash)
			}
		} else {
			// new revision is not reconciled yet, thus status will not be changes and will remain in progress
		}
	} else {
		isValid, installedAppVersionHistory, appId, envId, err := impl.CheckIfPipelineUpdateEventIsValidForAppStore(app.ObjectMeta.Name, gitHash)
		if err != nil {
			impl.logger.Errorw("service err, CheckIfPipelineUpdateEventIsValidForAppStore", "err", err)
			return isSucceeded, isTimelineUpdated, pipelineOverride, err
		}
		if !isValid {
			impl.logger.Infow("deployment status event invalid, skipping", "appName", app.Name)
			return isSucceeded, isTimelineUpdated, pipelineOverride, nil
		}
		timeoutDuration, err := strconv.Atoi(impl.appStatusConfig.CdPipelineStatusTimeoutDuration)
		if err != nil {
			impl.logger.Errorw("error in converting string to int", "err", err)
			return isSucceeded, isTimelineUpdated, pipelineOverride, err
		}
		latestTimelineBeforeThisEvent, err := impl.pipelineStatusTimelineRepository.FetchLatestTimelinesByInstalledAppVersionHistoryId(installedAppVersionHistory.Id)
		if err != nil && err != pg.ErrNoRows {
			impl.logger.Errorw("error in getting latest timeline before update", "err", err, "installedAppVersionHistoryId", installedAppVersionHistory.Id)
			return isSucceeded, isTimelineUpdated, pipelineOverride, err
		}

		err = impl.appStatusService.UpdateStatusWithAppIdEnvId(appId, envId, string(app.Status.Health.Status))
		if err != nil {
			impl.logger.Errorw("error occurred while updating app status in app_status table", "error", err, "appId", appId, "envId", envId)
		}
		//reconcile time is how often your applications will sync from Argo CD to the Git repository
		reconciledAt := &metav1.Time{}
		if app != nil {
			reconciledAt = app.Status.ReconciledAt
		}
		var kubectlSyncedTimeline *pipelineConfig.PipelineStatusTimeline
		//updating versionHistory pipeline status timeline
		isTimelineUpdated, isTimelineTimedOut, kubectlSyncedTimeline, err = impl.UpdatePipelineStatusTimelineForApplicationChanges(app, installedAppVersionHistory.Id, statusTime, installedAppVersionHistory.StartedOn, timeoutDuration, latestTimelineBeforeThisEvent, reconciledAt, true)
		if err != nil {
			impl.logger.Errorw("error in updating pipeline status timeline", "err", err)
		}
		if isTimelineTimedOut {
			//not checking further and directly updating timedOutStatus
			err := impl.UpdateInstalledAppVersionHistoryByACDObject(app, installedAppVersionHistory.Id, true)
			if err != nil {
				impl.logger.Errorw("error on update installedAppVersionHistory", "installedAppVersionHistory", installedAppVersionHistory.Id, "status", pipelineConfig.WorkflowTimedOut, "err", err)
				return isSucceeded, isTimelineUpdated, pipelineOverride, err
			}
			return isSucceeded, isTimelineUpdated, pipelineOverride, nil
		}

		if reconciledAt.IsZero() || (kubectlSyncedTimeline != nil && kubectlSyncedTimeline.Id > 0) {
			isSucceeded, err = impl.UpdateDeploymentStatusForAppStore(app, installedAppVersionHistory.Id)
			if err != nil {
				impl.logger.Errorw("error in updating deployment status for pipeline", "err", err)
				return isSucceeded, isTimelineUpdated, pipelineOverride, err
			}
			if isSucceeded {
				impl.logger.Infow("writing installed app success event", "gitHash", gitHash, "installedAppVersionHistory", installedAppVersionHistory)
			}
		} else {
			impl.logger.Debugw("event received for older triggered revision", "gitHash", gitHash)
		}
	}

	return isSucceeded, isTimelineUpdated, pipelineOverride, nil
}

func (impl *AppServiceImpl) CheckIfPipelineUpdateEventIsValidForAppStore(gitOpsAppName string, gitHash string) (bool, *repository4.InstalledAppVersionHistory, int, int, error) {
	isValid := false
	var err error
	installedAppVersionHistory := &repository4.InstalledAppVersionHistory{}
	installedAppId := 0
	gitOpsAppNameAndInstalledAppMapping := make(map[string]*int)
	//checking if the gitOpsAppName is present in installed_apps table, if yes the find installed_app_version_history else return
	gitOpsAppNameAndInstalledAppId, err := impl.installedAppRepository.GetAllGitOpsAppNameAndInstalledAppMapping()
	if err != nil {
		impl.logger.Errorw("error in getting all installed apps in GetAllGitOpsAppNameAndInstalledAppMapping", "err", err, "gitOpsAppName", gitOpsAppName)
		return isValid, installedAppVersionHistory, 0, 0, err
	}
	for _, item := range gitOpsAppNameAndInstalledAppId {
		gitOpsAppNameAndInstalledAppMapping[item.GitOpsAppName] = &item.InstalledAppId
	}
	var devtronAcdAppName string
	if len(impl.globalEnvVariables.GitOpsRepoPrefix) > 0 {
		devtronAcdAppName = fmt.Sprintf("%s-%s", impl.globalEnvVariables.GitOpsRepoPrefix, gitOpsAppName)
	} else {
		devtronAcdAppName = gitOpsAppName
	}

	if gitOpsAppNameAndInstalledAppMapping[devtronAcdAppName] != nil {
		installedAppId = *gitOpsAppNameAndInstalledAppMapping[devtronAcdAppName]
	}

	installedAppVersionHistory, err = impl.installedAppVersionHistoryRepository.GetLatestInstalledAppVersionHistoryByInstalledAppId(installedAppId)
	if err != nil {
		impl.logger.Errorw("error in getting latest installedAppVersionHistory by installedAppId", "err", err, "installedAppId", installedAppId)
		return isValid, installedAppVersionHistory, 0, 0, err
	}
	appId, envId, err := impl.installedAppVersionHistoryRepository.GetAppIdAndEnvIdWithInstalledAppVersionId(installedAppVersionHistory.InstalledAppVersionId)
	if err != nil {
		impl.logger.Errorw("error in getting appId and environmentId using installedAppVersionId", "err", err, "installedAppVersionId", installedAppVersionHistory.InstalledAppVersionId)
		return isValid, installedAppVersionHistory, 0, 0, err
	}
	if gitHash != "" && installedAppVersionHistory.GitHash != gitHash {
		installedAppVersionHistoryByHash, err := impl.installedAppVersionHistoryRepository.GetLatestInstalledAppVersionHistoryByGitHash(gitHash)
		if err != nil {
			impl.logger.Errorw("error on update application status", "gitHash", gitHash, "installedAppVersionHistory", installedAppVersionHistory, "err", err)
			return isValid, installedAppVersionHistory, appId, envId, err
		}
		if installedAppVersionHistoryByHash.StartedOn.Before(installedAppVersionHistory.StartedOn) {
			//we have received trigger hash which is committed before this apps actual gitHash stored by us
			// this means that the hash stored by us will be synced later, so we will drop this event
			return isValid, installedAppVersionHistory, appId, envId, nil
		}
	}
	if util2.IsTerminalStatus(installedAppVersionHistory.Status) {
		//drop event
		return isValid, installedAppVersionHistory, appId, envId, nil
	}
	isValid = true
	return isValid, installedAppVersionHistory, appId, envId, err
}

func (impl *AppServiceImpl) CheckIfPipelineUpdateEventIsValid(argoAppName, gitHash string) (bool, pipelineConfig.Pipeline, pipelineConfig.CdWorkflowRunner, *chartConfig.PipelineOverride, error) {
	isValid := false
	var err error
	//var deploymentStatus repository.DeploymentStatus
	var pipeline pipelineConfig.Pipeline
	var pipelineOverride *chartConfig.PipelineOverride
	var cdWfr pipelineConfig.CdWorkflowRunner
	pipeline, err = impl.pipelineRepository.GetArgoPipelineByArgoAppName(argoAppName)
	if err != nil {
		impl.logger.Errorw("error in getting cd pipeline by argoAppName", "err", err, "argoAppName", argoAppName)
		return isValid, pipeline, cdWfr, pipelineOverride, err
	}
	//getting latest pipelineOverride for app (by appId and envId)
	pipelineOverride, err = impl.pipelineOverrideRepository.FindLatestByAppIdAndEnvId(pipeline.AppId, pipeline.EnvironmentId, bean2.ArgoCd)
	if err != nil {
		impl.logger.Errorw("error in getting latest pipelineOverride by appId and envId", "err", err, "appId", pipeline.AppId, "envId", pipeline.EnvironmentId)
		return isValid, pipeline, cdWfr, pipelineOverride, err
	}
	if gitHash != "" && pipelineOverride.GitHash != gitHash {
		pipelineOverrideByHash, err := impl.pipelineOverrideRepository.FindByPipelineTriggerGitHash(gitHash)
		if err != nil {
			impl.logger.Errorw("error on update application status", "gitHash", gitHash, "pipelineOverride", pipelineOverride, "err", err)
			return isValid, pipeline, cdWfr, pipelineOverride, err
		}
		if pipelineOverrideByHash.CommitTime.Before(pipelineOverride.CommitTime) {
			//we have received trigger hash which is committed before this apps actual gitHash stored by us
			// this means that the hash stored by us will be synced later, so we will drop this event
			return isValid, pipeline, cdWfr, pipelineOverride, nil
		}
	}
	cdWfr, err = impl.cdWorkflowRepository.FindByWorkflowIdAndRunnerType(context.Background(), pipelineOverride.CdWorkflowId, bean.CD_WORKFLOW_TYPE_DEPLOY)
	if err != nil {
		impl.logger.Errorw("error in getting latest wfr by pipelineId", "err", err, "pipelineId", pipeline.Id)
		return isValid, pipeline, cdWfr, pipelineOverride, err
	}
	if util2.IsTerminalStatus(cdWfr.Status) {
		//drop event
		return isValid, pipeline, cdWfr, pipelineOverride, nil
	}
	isValid = true
	return isValid, pipeline, cdWfr, pipelineOverride, nil
}

func (impl *AppServiceImpl) UpdateDeploymentStatusForPipeline(app *v1alpha1.Application, pipelineOverride *chartConfig.PipelineOverride, cdWfrId int) (bool, error) {
	impl.logger.Debugw("inserting new app status", "status", app.Status.Health.Status, "argoAppName", app.Name)
	isSucceeded := false
	err := impl.UpdateCdWorkflowRunnerByACDObject(app, cdWfrId, false)
	if err != nil {
		impl.logger.Errorw("error on update cd workflow runner", "CdWorkflowId", pipelineOverride.CdWorkflowId, "app", app, "err", err)
		return isSucceeded, err
	}
	if application.Healthy == app.Status.Health.Status {
		isSucceeded = true
	}
	return isSucceeded, nil
}

func (impl *AppServiceImpl) UpdateDeploymentStatusForAppStore(app *v1alpha1.Application, installedVersionHistoryId int) (bool, error) {
	impl.logger.Debugw("inserting new app status", "status", app.Status.Health.Status, "argoAppName", app.Name)
	isSucceeded := false
	err := impl.UpdateInstalledAppVersionHistoryByACDObject(app, installedVersionHistoryId, false)
	if err != nil {
		impl.logger.Errorw("error on update installed version history", "installedVersionHistoryId", installedVersionHistoryId, "app", app, "err", err)
		return isSucceeded, err
	}
	if application.Healthy == app.Status.Health.Status {
		isSucceeded = true
	}
	return isSucceeded, nil
}

func (impl *AppServiceImpl) UpdatePipelineStatusTimelineForApplicationChanges(app *v1alpha1.Application, pipelineId int,
	statusTime time.Time, triggeredAt time.Time, statusTimeoutDuration int,
	latestTimelineBeforeUpdate *pipelineConfig.PipelineStatusTimeline, reconciledAt *metav1.Time, isAppStore bool) (isTimelineUpdated bool,
	isTimelineTimedOut bool, kubectlApplySyncedTimeline *pipelineConfig.PipelineStatusTimeline, err error) {

	//pipelineId can be wfrId or installedAppVersionHistoryId
	impl.logger.Debugw("updating pipeline status timeline", "app", app, "pipelineOverride", pipelineId, "APP_TO_UPDATE", app.Name)
	isTimelineUpdated = false
	isTimelineTimedOut = false
	if !isAppStore {
		terminalStatusExists, err := impl.pipelineStatusTimelineRepository.CheckIfTerminalStatusTimelinePresentByWfrId(pipelineId)
		if err != nil {
			impl.logger.Errorw("error in checking if terminal status timeline exists by wfrId", "err", err, "wfrId", pipelineId)
			return isTimelineUpdated, isTimelineTimedOut, kubectlApplySyncedTimeline, err
		}
		if terminalStatusExists {
			impl.logger.Infow("terminal status timeline exists for cdWfr, skipping more timeline changes", "wfrId", pipelineId)
			return isTimelineUpdated, isTimelineTimedOut, kubectlApplySyncedTimeline, nil
		}
		err = impl.pipelineStatusSyncDetailService.SaveOrUpdateSyncDetail(pipelineId, 1)
		if err != nil {
			impl.logger.Errorw("error in save/update pipeline status fetch detail", "err", err, "cdWfrId", pipelineId)
		}
		// creating cd pipeline status timeline
		timeline := &pipelineConfig.PipelineStatusTimeline{
			CdWorkflowRunnerId: pipelineId,
			StatusTime:         statusTime,
			AuditLog: sql.AuditLog{
				CreatedBy: 1,
				CreatedOn: time.Now(),
				UpdatedBy: 1,
				UpdatedOn: time.Now(),
			},
		}
		timeline.Status = pipelineConfig.TIMELINE_STATUS_KUBECTL_APPLY_STARTED
		if app != nil && app.Status.OperationState != nil {
			timeline.StatusDetail = app.Status.OperationState.Message
		}
		//checking and saving if this timeline is present or not because kubewatch may stream same objects multiple times
		_, err, isTimelineUpdated = impl.SavePipelineStatusTimelineIfNotAlreadyPresent(pipelineId, timeline.Status, timeline, false)
		if err != nil {
			impl.logger.Errorw("error in saving pipeline status timeline", "err", err)
			return isTimelineUpdated, isTimelineTimedOut, kubectlApplySyncedTimeline, err
		}
		//saving timeline resource details
		err = impl.pipelineStatusTimelineResourcesService.SaveOrUpdatePipelineTimelineResources(pipelineId, app, nil, 1, false)
		if err != nil {
			impl.logger.Errorw("error in saving/updating timeline resources", "err", err, "cdWfrId", pipelineId)
		}
		var kubectlSyncTimelineFetchErr error
		kubectlApplySyncedTimeline, kubectlSyncTimelineFetchErr = impl.pipelineStatusTimelineRepository.FetchTimelineByWfrIdAndStatus(pipelineId, pipelineConfig.TIMELINE_STATUS_KUBECTL_APPLY_SYNCED)
		if kubectlSyncTimelineFetchErr != nil && kubectlSyncTimelineFetchErr != pg.ErrNoRows {
			impl.logger.Errorw("error in getting latest timeline", "err", kubectlSyncTimelineFetchErr, "cdWfrId", pipelineId)
			return isTimelineUpdated, isTimelineTimedOut, kubectlApplySyncedTimeline, kubectlSyncTimelineFetchErr
		}
		if (kubectlApplySyncedTimeline == nil || kubectlApplySyncedTimeline.Id == 0) && app != nil && app.Status.OperationState != nil && string(app.Status.OperationState.Phase) == string(k8sCommonBean.OperationSucceeded) {
			timeline.Id = 0
			timeline.Status = pipelineConfig.TIMELINE_STATUS_KUBECTL_APPLY_SYNCED
			timeline.StatusDetail = app.Status.OperationState.Message
			//checking and saving if this timeline is present or not because kubewatch may stream same objects multiple times
			err = impl.pipelineStatusTimelineService.SaveTimeline(timeline, nil, false)
			if err != nil {
				impl.logger.Errorw("error in saving pipeline status timeline", "err", err)
				return isTimelineUpdated, isTimelineTimedOut, kubectlApplySyncedTimeline, err
			}
			isTimelineUpdated = true
			kubectlApplySyncedTimeline = timeline
			impl.logger.Debugw("APP_STATUS_UPDATE_REQ", "stage", "APPLY_SYNCED", "app", app, "status", timeline.Status)
		}
		if reconciledAt.IsZero() || (kubectlApplySyncedTimeline != nil && kubectlApplySyncedTimeline.Id > 0 && reconciledAt.After(kubectlApplySyncedTimeline.StatusTime)) {
			haveNewTimeline := false
			timeline.Id = 0
			if string(app.Status.Health.Status) == string(health.HealthStatusHealthy) {
				impl.logger.Infow("updating pipeline status timeline for healthy app", "app", app, "APP_TO_UPDATE", app.Name)
				haveNewTimeline = true
				timeline.Status = pipelineConfig.TIMELINE_STATUS_APP_HEALTHY
				timeline.StatusDetail = "App status is Healthy."
			}
			if haveNewTimeline {
				//not checking if this status is already present or not because already checked for terminal status existence earlier
				err = impl.pipelineStatusTimelineService.SaveTimeline(timeline, nil, false)
				if err != nil {
					impl.logger.Errorw("error in creating timeline status", "err", err, "timeline", timeline)
					return isTimelineUpdated, isTimelineTimedOut, kubectlApplySyncedTimeline, err
				}
				isTimelineUpdated = true
				impl.logger.Debugw("APP_STATUS_UPDATE_REQ", "stage", "terminal_status", "app", app, "status", timeline.Status)
			}
		}

		if !isTimelineUpdated {
			//no timeline updated since before, in this case we will check for timeout cases
			var lastTimeToCheckForTimeout time.Time
			if latestTimelineBeforeUpdate == nil {
				lastTimeToCheckForTimeout = triggeredAt
			} else {
				lastTimeToCheckForTimeout = latestTimelineBeforeUpdate.StatusTime
			}
			if time.Since(lastTimeToCheckForTimeout) >= time.Duration(statusTimeoutDuration)*time.Minute {
				//mark as timed out if not already marked
				timeline.Status = pipelineConfig.TIMELINE_STATUS_FETCH_TIMED_OUT
				timeline.StatusDetail = "Deployment timed out."
				_, err, isTimelineUpdated = impl.SavePipelineStatusTimelineIfNotAlreadyPresent(pipelineId, timeline.Status, timeline, false)
				if err != nil {
					impl.logger.Errorw("error in saving pipeline status timeline", "err", err)
					return isTimelineUpdated, isTimelineTimedOut, kubectlApplySyncedTimeline, err
				}
				isTimelineTimedOut = true
			} else {
				// deployment status will be in progress so leave timeline
			}
		}
	} else {
		terminalStatusExists, err := impl.pipelineStatusTimelineRepository.CheckIfTerminalStatusTimelinePresentByInstalledAppVersionHistoryId(pipelineId)
		if err != nil {
			impl.logger.Errorw("error in checking if terminal status timeline exists by installedAppVersionHistoryId", "err", err, "installedAppVersionHistoryId", pipelineId)
			return isTimelineUpdated, isTimelineTimedOut, kubectlApplySyncedTimeline, err
		}
		if terminalStatusExists {
			impl.logger.Infow("terminal status timeline exists for installed App, skipping more timeline changes", "installedAppVersionHistoryId", pipelineId)
			return isTimelineUpdated, isTimelineTimedOut, kubectlApplySyncedTimeline, nil
		}
		err = impl.pipelineStatusSyncDetailService.SaveOrUpdateSyncDetailForAppStore(pipelineId, 1)
		if err != nil {
			impl.logger.Errorw("error in save/update pipeline status fetch detail", "err", err, "installedAppVersionHistoryId", pipelineId)
		}
		// creating installedAppVersionHistory status timeline
		timeline := &pipelineConfig.PipelineStatusTimeline{
			InstalledAppVersionHistoryId: pipelineId,
			StatusTime:                   statusTime,
			AuditLog: sql.AuditLog{
				CreatedBy: 1,
				CreatedOn: time.Now(),
				UpdatedBy: 1,
				UpdatedOn: time.Now(),
			},
		}
		timeline.Status = pipelineConfig.TIMELINE_STATUS_KUBECTL_APPLY_STARTED
		if app != nil && app.Status.OperationState != nil {
			timeline.StatusDetail = app.Status.OperationState.Message
		}
		//checking and saving if this timeline is present or not because kubewatch may stream same objects multiple times
		_, err, isTimelineUpdated = impl.SavePipelineStatusTimelineIfNotAlreadyPresent(pipelineId, timeline.Status, timeline, true)
		if err != nil {
			impl.logger.Errorw("error in saving pipeline status timeline", "err", err)
			return isTimelineUpdated, isTimelineTimedOut, kubectlApplySyncedTimeline, err
		}
		//saving timeline resource details
		err = impl.pipelineStatusTimelineResourcesService.SaveOrUpdatePipelineTimelineResources(pipelineId, app, nil, 1, true)
		if err != nil {
			impl.logger.Errorw("error in saving/updating timeline resources", "err", err, "installedAppVersionId", pipelineId)
		}
		var kubectlSyncTimelineFetchErr error
		kubectlApplySyncedTimeline, kubectlSyncTimelineFetchErr = impl.pipelineStatusTimelineRepository.FetchTimelineByInstalledAppVersionHistoryIdAndStatus(pipelineId, pipelineConfig.TIMELINE_STATUS_KUBECTL_APPLY_SYNCED)
		if kubectlSyncTimelineFetchErr != nil && kubectlSyncTimelineFetchErr != pg.ErrNoRows {
			impl.logger.Errorw("error in getting latest timeline", "err", kubectlSyncTimelineFetchErr, "installedAppVersionHistoryId", pipelineId)
			return isTimelineUpdated, isTimelineTimedOut, kubectlApplySyncedTimeline, kubectlSyncTimelineFetchErr
		}
		if (kubectlApplySyncedTimeline == nil || kubectlApplySyncedTimeline.Id == 0) && app != nil && app.Status.OperationState != nil && string(app.Status.OperationState.Phase) == string(k8sCommonBean.OperationSucceeded) {
			timeline.Id = 0
			timeline.Status = pipelineConfig.TIMELINE_STATUS_KUBECTL_APPLY_SYNCED
			timeline.StatusDetail = app.Status.OperationState.Message
			//checking and saving if this timeline is present or not because kubewatch may stream same objects multiple times
			err = impl.pipelineStatusTimelineService.SaveTimeline(timeline, nil, true)
			if err != nil {
				impl.logger.Errorw("error in saving pipeline status timeline", "err", err)
				return isTimelineUpdated, isTimelineTimedOut, kubectlApplySyncedTimeline, err
			}
			isTimelineUpdated = true
			kubectlApplySyncedTimeline = timeline
			impl.logger.Debugw("APP_STATUS_UPDATE_REQ", "stage", "APPLY_SYNCED", "app", app, "status", timeline.Status)
		}
		if reconciledAt.IsZero() || (kubectlApplySyncedTimeline != nil && kubectlApplySyncedTimeline.Id > 0) {
			haveNewTimeline := false
			timeline.Id = 0
			if string(app.Status.Health.Status) == string(health.HealthStatusHealthy) {
				impl.logger.Infow("updating pipeline status timeline for healthy app", "app", app, "APP_TO_UPDATE", app.Name)
				haveNewTimeline = true
				timeline.Status = pipelineConfig.TIMELINE_STATUS_APP_HEALTHY
				timeline.StatusDetail = "App status is Healthy."
			}
			if haveNewTimeline {
				//not checking if this status is already present or not because already checked for terminal status existence earlier
				err = impl.pipelineStatusTimelineService.SaveTimeline(timeline, nil, true)
				if err != nil {
					impl.logger.Errorw("error in creating timeline status", "err", err, "timeline", timeline)
					return isTimelineUpdated, isTimelineTimedOut, kubectlApplySyncedTimeline, err
				}
				isTimelineUpdated = true
				impl.logger.Debugw("APP_STATUS_UPDATE_REQ", "stage", "terminal_status", "app", app, "status", timeline.Status)
			}
		}

		if !isTimelineUpdated {
			//no timeline updated since before, in this case we will check for timeout cases
			var lastTimeToCheckForTimeout time.Time
			if latestTimelineBeforeUpdate == nil {
				lastTimeToCheckForTimeout = triggeredAt
			} else {
				lastTimeToCheckForTimeout = latestTimelineBeforeUpdate.StatusTime
			}
			if time.Since(lastTimeToCheckForTimeout) >= time.Duration(statusTimeoutDuration)*time.Minute {
				//mark as timed out if not already marked
				timeline.Status = pipelineConfig.TIMELINE_STATUS_FETCH_TIMED_OUT
				timeline.StatusDetail = "Deployment timed out."
				_, err, isTimelineUpdated = impl.SavePipelineStatusTimelineIfNotAlreadyPresent(pipelineId, timeline.Status, timeline, true)
				if err != nil {
					impl.logger.Errorw("error in saving pipeline status timeline", "err", err)
					return isTimelineUpdated, isTimelineTimedOut, kubectlApplySyncedTimeline, err
				}
				isTimelineTimedOut = true
			} else {
				// deployment status will be in progress so leave timeline
			}
		}
	}
	return isTimelineUpdated, isTimelineTimedOut, kubectlApplySyncedTimeline, nil
}

func (impl *AppServiceImpl) SavePipelineStatusTimelineIfNotAlreadyPresent(pipelineId int, timelineStatus pipelineConfig.TimelineStatus, timeline *pipelineConfig.PipelineStatusTimeline, isAppStore bool) (latestTimeline *pipelineConfig.PipelineStatusTimeline, err error, isTimelineUpdated bool) {
	isTimelineUpdated = false
	if isAppStore {
		latestTimeline, err = impl.pipelineStatusTimelineRepository.FetchTimelineByInstalledAppVersionHistoryIdAndStatus(pipelineId, timelineStatus)
		if err != nil && err != pg.ErrNoRows {
			impl.logger.Errorw("error in getting latest timeline", "err", err)
			return nil, err, isTimelineUpdated
		} else if err == pg.ErrNoRows {
			err = impl.pipelineStatusTimelineService.SaveTimeline(timeline, nil, true)
			if err != nil {
				impl.logger.Errorw("error in creating timeline status", "err", err, "timeline", timeline)
				return nil, err, isTimelineUpdated
			}
			isTimelineUpdated = true
			latestTimeline = timeline
		}
	} else {
		latestTimeline, err = impl.pipelineStatusTimelineRepository.FetchTimelineByWfrIdAndStatus(pipelineId, timelineStatus)
		if err != nil && err != pg.ErrNoRows {
			impl.logger.Errorw("error in getting latest timeline", "err", err)
			return nil, err, isTimelineUpdated
		} else if err == pg.ErrNoRows {
			err = impl.pipelineStatusTimelineService.SaveTimeline(timeline, nil, false)
			if err != nil {
				impl.logger.Errorw("error in creating timeline status", "err", err, "timeline", timeline)
				return nil, err, isTimelineUpdated
			}
			isTimelineUpdated = true
			latestTimeline = timeline
		}
	}
	return latestTimeline, nil, isTimelineUpdated
}

func (impl *AppServiceImpl) WriteCDSuccessEvent(appId int, envId int, wfr *pipelineConfig.CdWorkflowRunner, override *chartConfig.PipelineOverride) {
	event := impl.eventFactory.Build(util.Success, &override.PipelineId, appId, &envId, util.CD)
	impl.logger.Debugw("event WriteCDSuccessEvent", "event", event, "override", override)
	event = impl.eventFactory.BuildExtraCDData(event, wfr, override.Id, bean.CD_WORKFLOW_TYPE_DEPLOY)
	_, evtErr := impl.eventClient.WriteNotificationEvent(event)
	if evtErr != nil {
		impl.logger.Errorw("error in writing event", "event", event, "err", evtErr)
	}
}

func (impl *AppServiceImpl) BuildCDSuccessPayload(appName string, environmentName string) *client.Payload {
	payload := &client.Payload{}
	payload.AppName = appName
	payload.EnvName = environmentName
	return payload
}

type ValuesOverrideResponse struct {
	MergedValues        string
	ReleaseOverrideJSON string
	EnvOverride         *chartConfig.EnvConfigOverride
	PipelineStrategy    *chartConfig.PipelineStrategy
	PipelineOverride    *chartConfig.PipelineOverride
	Artifact            *repository.CiArtifact
	Pipeline            *pipelineConfig.Pipeline
	AppMetrics          bool
}

type EnvironmentOverride struct {
	Enabled   bool        `json:"enabled"`
	EnvValues []*KeyValue `json:"envValues"`
}

type KeyValue struct {
	Key   string `json:"key"`
	Value string `json:"value"`
}

func (conf *EnvironmentOverride) appendEnvironmentVariable(key, value string) {
	item := &KeyValue{Key: key, Value: value}
	conf.EnvValues = append(conf.EnvValues, item)
}

func (impl *AppServiceImpl) TriggerCD(artifact *repository.CiArtifact, cdWorkflowId, wfrId int, pipeline *pipelineConfig.Pipeline, triggeredAt time.Time) (*[]byte, error) {
	impl.logger.Debugw("automatic pipeline trigger attempt async", "artifactId", artifact.Id)
	manifest, err := impl.triggerReleaseAsync(artifact, cdWorkflowId, wfrId, pipeline, triggeredAt)
	if err != nil {
		impl.logger.Errorw("error in cd trigger", "err", err)
		return manifest, err
	}
	return manifest, err
}

func (impl *AppServiceImpl) triggerReleaseAsync(artifact *repository.CiArtifact, cdWorkflowId, wfrId int, pipeline *pipelineConfig.Pipeline, triggeredAt time.Time) (*[]byte, error) {
	manifest, err := impl.validateAndTrigger(pipeline, artifact, cdWorkflowId, wfrId, triggeredAt)
	if err != nil {
		impl.logger.Errorw("error in trigger for pipeline", "pipelineId", strconv.Itoa(pipeline.Id))
	}
	impl.logger.Debugw("trigger attempted for all pipeline ", "artifactId", artifact.Id)
	return manifest, err
}

func (impl *AppServiceImpl) validateAndTrigger(p *pipelineConfig.Pipeline, artifact *repository.CiArtifact, cdWorkflowId, wfrId int, triggeredAt time.Time) (*[]byte, error) {
	object := impl.enforcerUtil.GetAppRBACNameByAppId(p.AppId)
	envApp := strings.Split(object, "/")
	if len(envApp) != 2 {
		impl.logger.Error("invalid req, app and env not found from rbac")
		return nil, errors.New("invalid req, app and env not found from rbac")
	}
	manifest, err := impl.releasePipeline(p, artifact, cdWorkflowId, wfrId, triggeredAt)
	return manifest, err
}

func (impl *AppServiceImpl) releasePipeline(pipeline *pipelineConfig.Pipeline, artifact *repository.CiArtifact, cdWorkflowId, wfrId int, triggeredAt time.Time) (*[]byte, error) {
	impl.logger.Debugw("triggering release for ", "cdPipelineId", pipeline.Id, "artifactId", artifact.Id)

	pipeline, err := impl.pipelineRepository.FindById(pipeline.Id)
	if err != nil {
		impl.logger.Errorw("error in fetching pipeline by pipelineId", "err", err)
		return nil, err
	}

	request := &bean.ValuesOverrideRequest{
		PipelineId:           pipeline.Id,
		UserId:               artifact.CreatedBy,
		CiArtifactId:         artifact.Id,
		AppId:                pipeline.AppId,
		CdWorkflowId:         cdWorkflowId,
		ForceTrigger:         true,
		DeploymentWithConfig: bean.DEPLOYMENT_CONFIG_TYPE_LAST_SAVED,
		WfrId:                wfrId,
	}
	impl.SetPipelineFieldsInOverrideRequest(request, pipeline)

	ctx, err := impl.buildACDContext()
	if err != nil {
<<<<<<< HEAD
		impl.logger.Errorw("error in creating acd synch context", "pipelineId", pipeline.Id, "artifactId", artifact.Id, "err", err)
		return nil, err
	}
	//setting deployedBy as 1(system user) since case of auto trigger
	id, manifest, err := impl.HandleCDTriggerRelease(request, ctx, triggeredAt, 1)
=======
		impl.logger.Errorw("error in creating acd sync context", "pipelineId", pipeline.Id, "artifactId", artifact.Id, "err", err)
		return err
	}
	//setting deployedBy as 1(system user) since case of auto trigger
	id, _, err := impl.HandleCDTriggerRelease(request, ctx, triggeredAt, 1)
>>>>>>> acfa3ec2
	if err != nil {
		impl.logger.Errorw("error in auto  cd pipeline trigger", "pipelineId", pipeline.Id, "artifactId", artifact.Id, "err", err)
	} else {
		impl.logger.Infow("pipeline successfully triggered ", "cdPipelineId", pipeline.Id, "artifactId", artifact.Id, "releaseId", id)
	}
	return &manifest, err

}

func (impl *AppServiceImpl) buildACDContext() (acdContext context.Context, err error) {
	//this method should only call in case of argo-integration and gitops configured
	acdToken, err := impl.argoUserService.GetLatestDevtronArgoCdUserToken()
	if err != nil {
		impl.logger.Errorw("error in getting acd token", "err", err)
		return nil, err
	}
	ctx := context.Background()
	ctx = context.WithValue(ctx, "token", acdToken)
	return ctx, nil
}

func (impl *AppServiceImpl) getDbMigrationOverride(overrideRequest *bean.ValuesOverrideRequest, artifact *repository.CiArtifact, isRollback bool) (overrideJson []byte, err error) {
	if isRollback {
		return nil, fmt.Errorf("rollback not supported ye")
	}
	notConfigured := false
	config, err := impl.dbMigrationConfigRepository.FindByPipelineId(overrideRequest.PipelineId)
	if err != nil && !IsErrNoRows(err) {
		impl.logger.Errorw("error in fetching pipeline override config", "req", overrideRequest, "err", err)
		return nil, err
	} else if IsErrNoRows(err) {
		notConfigured = true
	}
	envVal := &EnvironmentOverride{}
	if notConfigured {
		impl.logger.Warnw("no active db migration found", "pipeline", overrideRequest.PipelineId)
		envVal.Enabled = false
	} else {
		materialInfos, err := artifact.ParseMaterialInfo()
		if err != nil {
			return nil, err
		}

		hash, ok := materialInfos[config.GitMaterial.Url]
		if !ok {
			impl.logger.Errorf("wrong url map ", "map", materialInfos, "url", config.GitMaterial.Url)
			return nil, fmt.Errorf("configured url not found in material %s", config.GitMaterial.Url)
		}

		envVal.Enabled = true
		if config.GitMaterial.GitProvider.AuthMode != repository.AUTH_MODE_USERNAME_PASSWORD &&
			config.GitMaterial.GitProvider.AuthMode != repository.AUTH_MODE_ACCESS_TOKEN &&
			config.GitMaterial.GitProvider.AuthMode != repository.AUTH_MODE_ANONYMOUS {
			return nil, fmt.Errorf("auth mode %s not supported for migration", config.GitMaterial.GitProvider.AuthMode)
		}
		envVal.appendEnvironmentVariable("GIT_REPO_URL", config.GitMaterial.Url)
		envVal.appendEnvironmentVariable("GIT_USER", config.GitMaterial.GitProvider.UserName)
		var password string
		if config.GitMaterial.GitProvider.AuthMode == repository.AUTH_MODE_USERNAME_PASSWORD {
			password = config.GitMaterial.GitProvider.Password
		} else {
			password = config.GitMaterial.GitProvider.AccessToken
		}
		envVal.appendEnvironmentVariable("GIT_AUTH_TOKEN", password)
		// parse git-tag not required
		//envVal.appendEnvironmentVariable("GIT_TAG", "")
		envVal.appendEnvironmentVariable("GIT_HASH", hash)
		envVal.appendEnvironmentVariable("SCRIPT_LOCATION", config.ScriptSource)
		envVal.appendEnvironmentVariable("DB_TYPE", string(config.DbConfig.Type))
		envVal.appendEnvironmentVariable("DB_USER_NAME", config.DbConfig.UserName)
		envVal.appendEnvironmentVariable("DB_PASSWORD", config.DbConfig.Password)
		envVal.appendEnvironmentVariable("DB_HOST", config.DbConfig.Host)
		envVal.appendEnvironmentVariable("DB_PORT", config.DbConfig.Port)
		envVal.appendEnvironmentVariable("DB_NAME", config.DbConfig.DbName)
		//Will be used for rollback don't delete it
		//envVal.appendEnvironmentVariable("MIGRATE_TO_VERSION", strconv.Itoa(overrideRequest.TargetDbVersion))
	}
	dbMigrationConfig := map[string]interface{}{"dbMigrationConfig": envVal}
	confByte, err := json.Marshal(dbMigrationConfig)
	if err != nil {
		return nil, err
	}
	return confByte, nil
}

func (impl *AppServiceImpl) GetAppMetricsByTriggerType(overrideRequest *bean.ValuesOverrideRequest, ctx context.Context) (bool, error) {

	var appMetrics bool
	if overrideRequest.DeploymentWithConfig == bean.DEPLOYMENT_CONFIG_TYPE_SPECIFIC_TRIGGER {
		_, span := otel.Tracer("orchestrator").Start(ctx, "deploymentTemplateHistoryRepository.GetHistoryByPipelineIdAndWfrId")
		deploymentTemplateHistory, err := impl.deploymentTemplateHistoryRepository.GetHistoryByPipelineIdAndWfrId(overrideRequest.PipelineId, overrideRequest.WfrIdForDeploymentWithSpecificTrigger)
		span.End()
		if err != nil {
			impl.logger.Errorw("error in getting deployed deployment template history by pipelineId and wfrId", "err", err, "pipelineId", &overrideRequest, "wfrId", overrideRequest.WfrIdForDeploymentWithSpecificTrigger)
			return appMetrics, err
		}
		appMetrics = deploymentTemplateHistory.IsAppMetricsEnabled

	} else if overrideRequest.DeploymentWithConfig == bean.DEPLOYMENT_CONFIG_TYPE_LAST_SAVED {
		_, span := otel.Tracer("orchestrator").Start(ctx, "appLevelMetricsRepository.FindByAppId")
		appLevelMetrics, err := impl.appLevelMetricsRepository.FindByAppId(overrideRequest.AppId)
		span.End()
		if err != nil && !IsErrNoRows(err) {
			impl.logger.Errorw("err", err)
			return appMetrics, &ApiError{InternalMessage: "unable to fetch app level metrics flag"}
		}
		appMetrics = appLevelMetrics.AppMetrics

		_, span = otel.Tracer("orchestrator").Start(ctx, "envLevelMetricsRepository.FindByAppIdAndEnvId")
		envLevelMetrics, err := impl.envLevelMetricsRepository.FindByAppIdAndEnvId(overrideRequest.AppId, overrideRequest.EnvId)
		span.End()
		if err != nil && !IsErrNoRows(err) {
			impl.logger.Errorw("err", err)
			return appMetrics, &ApiError{InternalMessage: "unable to fetch env level metrics flag"}
		}
		if envLevelMetrics.Id != 0 && envLevelMetrics.AppMetrics != nil {
			appMetrics = *envLevelMetrics.AppMetrics
		}
	}
	return appMetrics, nil
}

func (impl *AppServiceImpl) GetDeploymentStrategyByTriggerType(overrideRequest *bean.ValuesOverrideRequest, ctx context.Context) (*chartConfig.PipelineStrategy, error) {

	strategy := &chartConfig.PipelineStrategy{}
	var err error
	if overrideRequest.DeploymentWithConfig == bean.DEPLOYMENT_CONFIG_TYPE_SPECIFIC_TRIGGER {
		_, span := otel.Tracer("orchestrator").Start(ctx, "strategyHistoryRepository.GetHistoryByPipelineIdAndWfrId")
		strategyHistory, err := impl.strategyHistoryRepository.GetHistoryByPipelineIdAndWfrId(overrideRequest.PipelineId, overrideRequest.WfrIdForDeploymentWithSpecificTrigger)
		span.End()
		if err != nil {
			impl.logger.Errorw("error in getting deployed strategy history by pipleinId and wfrId", "err", err, "pipelineId", overrideRequest.PipelineId, "wfrId", overrideRequest.WfrIdForDeploymentWithSpecificTrigger)
			return nil, err
		}
		strategy.Strategy = strategyHistory.Strategy
		strategy.Config = strategyHistory.Config
		strategy.PipelineId = overrideRequest.PipelineId
	} else if overrideRequest.DeploymentWithConfig == bean.DEPLOYMENT_CONFIG_TYPE_LAST_SAVED {
		if overrideRequest.ForceTrigger {
			_, span := otel.Tracer("orchestrator").Start(ctx, "pipelineConfigRepository.GetDefaultStrategyByPipelineId")
			strategy, err = impl.pipelineConfigRepository.GetDefaultStrategyByPipelineId(overrideRequest.PipelineId)
			span.End()
		} else {
			var deploymentTemplate chartRepoRepository.DeploymentStrategy
			if overrideRequest.DeploymentTemplate == "ROLLING" {
				deploymentTemplate = chartRepoRepository.DEPLOYMENT_STRATEGY_ROLLING
			} else if overrideRequest.DeploymentTemplate == "BLUE-GREEN" {
				deploymentTemplate = chartRepoRepository.DEPLOYMENT_STRATEGY_BLUE_GREEN
			} else if overrideRequest.DeploymentTemplate == "CANARY" {
				deploymentTemplate = chartRepoRepository.DEPLOYMENT_STRATEGY_CANARY
			} else if overrideRequest.DeploymentTemplate == "RECREATE" {
				deploymentTemplate = chartRepoRepository.DEPLOYMENT_STRATEGY_RECREATE
			}

			if len(deploymentTemplate) > 0 {
				_, span := otel.Tracer("orchestrator").Start(ctx, "pipelineConfigRepository.FindByStrategyAndPipelineId")
				strategy, err = impl.pipelineConfigRepository.FindByStrategyAndPipelineId(deploymentTemplate, overrideRequest.PipelineId)
				span.End()
			} else {
				_, span := otel.Tracer("orchestrator").Start(ctx, "pipelineConfigRepository.GetDefaultStrategyByPipelineId")
				strategy, err = impl.pipelineConfigRepository.GetDefaultStrategyByPipelineId(overrideRequest.PipelineId)
				span.End()
			}
		}
		if err != nil && errors2.IsNotFound(err) == false {
			impl.logger.Errorf("invalid state", "err", err, "req", strategy)
			return nil, err
		}
	}
	return strategy, nil
}

func (impl *AppServiceImpl) GetEnvOverrideByTriggerType(overrideRequest *bean.ValuesOverrideRequest, triggeredAt time.Time, ctx context.Context) (*chartConfig.EnvConfigOverride, error) {

	envOverride := &chartConfig.EnvConfigOverride{}

	var err error
	if overrideRequest.DeploymentWithConfig == bean.DEPLOYMENT_CONFIG_TYPE_SPECIFIC_TRIGGER {
		_, span := otel.Tracer("orchestrator").Start(ctx, "deploymentTemplateHistoryRepository.GetHistoryByPipelineIdAndWfrId")
		deploymentTemplateHistory, err := impl.deploymentTemplateHistoryRepository.GetHistoryByPipelineIdAndWfrId(overrideRequest.PipelineId, overrideRequest.WfrIdForDeploymentWithSpecificTrigger)
		//VARIABLE_SNAPSHOT_GET and resolve

		span.End()
		if err != nil {
			impl.logger.Errorw("error in getting deployed deployment template history by pipelineId and wfrId", "err", err, "pipelineId", &overrideRequest, "wfrId", overrideRequest.WfrIdForDeploymentWithSpecificTrigger)
			return nil, err
		}
		templateName := deploymentTemplateHistory.TemplateName
		templateVersion := deploymentTemplateHistory.TemplateVersion
		if templateName == "Rollout Deployment" {
			templateName = ""
		}
		//getting chart_ref by id
		_, span = otel.Tracer("orchestrator").Start(ctx, "chartRefRepository.FindByVersionAndName")
		chartRef, err := impl.chartRefRepository.FindByVersionAndName(templateName, templateVersion)
		span.End()
		if err != nil {
			impl.logger.Errorw("error in getting chartRef by version and name", "err", err, "version", templateVersion, "name", templateName)
			return nil, err
		}
		//assuming that if a chartVersion is deployed then it's envConfigOverride will be available
		_, span = otel.Tracer("orchestrator").Start(ctx, "environmentConfigRepository.GetByAppIdEnvIdAndChartRefId")
		envOverride, err = impl.environmentConfigRepository.GetByAppIdEnvIdAndChartRefId(overrideRequest.AppId, overrideRequest.EnvId, chartRef.Id)
		span.End()
		if err != nil {
			impl.logger.Errorw("error in getting envConfigOverride for pipeline for specific chartVersion", "err", err, "appId", overrideRequest.AppId, "envId", overrideRequest.EnvId, "chartRefId", chartRef.Id)
			return nil, err
		}

		_, span = otel.Tracer("orchestrator").Start(ctx, "envRepository.FindById")
		env, err := impl.envRepository.FindById(envOverride.TargetEnvironment)
		span.End()
		if err != nil {
			impl.logger.Errorw("unable to find env", "err", err)
			return nil, err
		}
		envOverride.Environment = env

		//updating historical data in envConfigOverride and appMetrics flag
		envOverride.IsOverride = true
		envOverride.EnvOverrideValues = deploymentTemplateHistory.Template

		resolvedTemplate, variableMap, err := impl.getResolvedTemplateWithSnapshot(deploymentTemplateHistory.Id, envOverride.EnvOverrideValues)
		envOverride.ResolvedEnvOverrideValues = resolvedTemplate
		envOverride.VariableSnapshot = variableMap
		if err != nil {
			return envOverride, err
		}
	} else if overrideRequest.DeploymentWithConfig == bean.DEPLOYMENT_CONFIG_TYPE_LAST_SAVED {
		_, span := otel.Tracer("orchestrator").Start(ctx, "environmentConfigRepository.ActiveEnvConfigOverride")
		envOverride, err = impl.environmentConfigRepository.ActiveEnvConfigOverride(overrideRequest.AppId, overrideRequest.EnvId)

		var chart *chartRepoRepository.Chart
		span.End()
		if err != nil {
			impl.logger.Errorw("invalid state", "err", err, "req", overrideRequest)
			return nil, err
		}
		if envOverride.Id == 0 {
			_, span = otel.Tracer("orchestrator").Start(ctx, "chartRepository.FindLatestChartForAppByAppId")
			chart, err = impl.chartRepository.FindLatestChartForAppByAppId(overrideRequest.AppId)
			span.End()
			if err != nil {
				impl.logger.Errorw("invalid state", "err", err, "req", overrideRequest)
				return nil, err
			}
			_, span = otel.Tracer("orchestrator").Start(ctx, "environmentConfigRepository.FindChartByAppIdAndEnvIdAndChartRefId")
			envOverride, err = impl.environmentConfigRepository.FindChartByAppIdAndEnvIdAndChartRefId(overrideRequest.AppId, overrideRequest.EnvId, chart.ChartRefId)
			span.End()
			if err != nil && !errors2.IsNotFound(err) {
				impl.logger.Errorw("invalid state", "err", err, "req", overrideRequest)
				return nil, err
			}

			//creating new env override config
			if errors2.IsNotFound(err) || envOverride == nil {
				_, span = otel.Tracer("orchestrator").Start(ctx, "envRepository.FindById")
				environment, err := impl.envRepository.FindById(overrideRequest.EnvId)
				span.End()
				if err != nil && !IsErrNoRows(err) {
					return nil, err
				}
				envOverride = &chartConfig.EnvConfigOverride{
					Active:            true,
					ManualReviewed:    true,
					Status:            models.CHARTSTATUS_SUCCESS,
					TargetEnvironment: overrideRequest.EnvId,
					ChartId:           chart.Id,
					AuditLog:          sql.AuditLog{UpdatedBy: overrideRequest.UserId, UpdatedOn: triggeredAt, CreatedOn: triggeredAt, CreatedBy: overrideRequest.UserId},
					Namespace:         environment.Namespace,
					IsOverride:        false,
					EnvOverrideValues: "{}",
					Latest:            false,
					IsBasicViewLocked: chart.IsBasicViewLocked,
					CurrentViewEditor: chart.CurrentViewEditor,
				}
				_, span = otel.Tracer("orchestrator").Start(ctx, "environmentConfigRepository.Save")
				err = impl.environmentConfigRepository.Save(envOverride)
				span.End()
				if err != nil {
					impl.logger.Errorw("error in creating envconfig", "data", envOverride, "error", err)
					return nil, err
				}
			}
			envOverride.Chart = chart
		} else if envOverride.Id > 0 && !envOverride.IsOverride {
			_, span = otel.Tracer("orchestrator").Start(ctx, "chartRepository.FindLatestChartForAppByAppId")
			chart, err = impl.chartRepository.FindLatestChartForAppByAppId(overrideRequest.AppId)
			span.End()
			if err != nil {
				impl.logger.Errorw("invalid state", "err", err, "req", overrideRequest)
				return nil, err
			}
			envOverride.Chart = chart
		}

		_, span = otel.Tracer("orchestrator").Start(ctx, "envRepository.FindById")
		env, err := impl.envRepository.FindById(envOverride.TargetEnvironment)
		span.End()
		if err != nil {
			impl.logger.Errorw("unable to find env", "err", err)
			return nil, err
		}
		envOverride.Environment = env

		//VARIABLE different cases for variable resolution
		scope := resourceQualifiers.Scope{
			AppId:     overrideRequest.AppId,
			EnvId:     overrideRequest.EnvId,
			ClusterId: overrideRequest.ClusterId,
			SystemMetadata: &resourceQualifiers.SystemMetadata{
				EnvironmentName: env.Name,
				ClusterName:     env.Cluster.ClusterName,
				Namespace:       env.Namespace,
				AppName:         overrideRequest.AppName,
				Image:           overrideRequest.Image,
				ImageTag:        util3.GetImageTagFromImage(overrideRequest.Image),
			},
		}

		if envOverride.IsOverride {

			resolvedTemplate, variableMap, err := impl.extractVariablesAndResolveTemplate(scope, envOverride.EnvOverrideValues, repository6.Entity{
				EntityType: repository6.EntityTypeDeploymentTemplateEnvLevel,
				EntityId:   envOverride.Id,
			})
			envOverride.ResolvedEnvOverrideValues = resolvedTemplate
			envOverride.VariableSnapshot = variableMap
			if err != nil {
				return envOverride, err
			}

		} else {
			resolvedTemplate, variableMap, err := impl.extractVariablesAndResolveTemplate(scope, chart.GlobalOverride, repository6.Entity{
				EntityType: repository6.EntityTypeDeploymentTemplateAppLevel,
				EntityId:   chart.Id,
			})
			envOverride.Chart.ResolvedGlobalOverride = resolvedTemplate
			envOverride.VariableSnapshot = variableMap
			if err != nil {
				return envOverride, err
			}

		}
	}

	return envOverride, nil
}

func (impl *AppServiceImpl) getResolvedTemplateWithSnapshot(deploymentTemplateHistoryId int, template string) (string, map[string]string, error) {

	variableSnapshotMap := make(map[string]string)
	reference := repository6.HistoryReference{
		HistoryReferenceId:   deploymentTemplateHistoryId,
		HistoryReferenceType: repository6.HistoryReferenceTypeDeploymentTemplate,
	}
	variableSnapshot, err := impl.variableSnapshotHistoryService.GetVariableHistoryForReferences([]repository6.HistoryReference{reference})
	if err != nil {
		return template, variableSnapshotMap, err
	}

	if _, ok := variableSnapshot[reference]; !ok {
		return template, variableSnapshotMap, nil
	}

	err = json.Unmarshal(variableSnapshot[reference].VariableSnapshot, &variableSnapshotMap)
	if err != nil {
		return template, variableSnapshotMap, err
	}

	if len(variableSnapshotMap) == 0 {
		return template, variableSnapshotMap, nil
	}
	scopedVariableData := parsers.GetScopedVarData(variableSnapshotMap, make(map[string]bool), true)
	request := parsers.VariableParserRequest{Template: template, TemplateType: parsers.JsonVariableTemplate, Variables: scopedVariableData}
	parserResponse := impl.variableTemplateParser.ParseTemplate(request)
	err = parserResponse.Error
	if err != nil {
		return template, variableSnapshotMap, err
	}
	resolvedTemplate := parserResponse.ResolvedTemplate
	return resolvedTemplate, variableSnapshotMap, nil
}

func (impl *AppServiceImpl) extractVariablesAndResolveTemplate(scope resourceQualifiers.Scope, template string, entity repository6.Entity) (string, map[string]string, error) {

	variableMap := make(map[string]string)
	entityToVariables, err := impl.variableEntityMappingService.GetAllMappingsForEntities([]repository6.Entity{entity})
	if err != nil {
		return template, variableMap, err
	}

	if vars, ok := entityToVariables[entity]; !ok || len(vars) == 0 {
		return template, variableMap, nil
	}

	// pre-populating variable map with variable so that the variables which don't have any resolved data
	// is saved in snapshot
	for _, variable := range entityToVariables[entity] {
		variableMap[variable] = impl.scopedVariableService.GetFormattedVariableForName(variable)
	}

	scopedVariables, err := impl.scopedVariableService.GetScopedVariables(scope, entityToVariables[entity], true)
	if err != nil {
		return template, variableMap, err
	}

	for _, variable := range scopedVariables {
		variableMap[variable.VariableName] = variable.VariableValue.StringValue()
	}

	parserRequest := parsers.VariableParserRequest{Template: template, Variables: scopedVariables, TemplateType: parsers.JsonVariableTemplate}
	parserResponse := impl.variableTemplateParser.ParseTemplate(parserRequest)
	err = parserResponse.Error
	if err != nil {
		return template, variableMap, err
	}

	resolvedTemplate := parserResponse.ResolvedTemplate
	return resolvedTemplate, variableMap, nil
}

func (impl *AppServiceImpl) GetValuesOverrideForTrigger(overrideRequest *bean.ValuesOverrideRequest, triggeredAt time.Time, ctx context.Context) (*ValuesOverrideResponse, error) {
	if overrideRequest.DeploymentType == models.DEPLOYMENTTYPE_UNKNOWN {
		overrideRequest.DeploymentType = models.DEPLOYMENTTYPE_DEPLOY
	}
	if len(overrideRequest.DeploymentWithConfig) == 0 {
		overrideRequest.DeploymentWithConfig = bean.DEPLOYMENT_CONFIG_TYPE_LAST_SAVED
	}
	valuesOverrideResponse := &ValuesOverrideResponse{}
	isPipelineOverrideCreated := overrideRequest.PipelineOverrideId > 0
	pipeline, err := impl.pipelineRepository.FindById(overrideRequest.PipelineId)
	valuesOverrideResponse.Pipeline = pipeline
	if err != nil {
		impl.logger.Errorw("error in fetching pipeline by pipeline id", "err", err, "pipeline-id-", overrideRequest.PipelineId)
		return valuesOverrideResponse, err
	}

	_, span := otel.Tracer("orchestrator").Start(ctx, "ciArtifactRepository.Get")
	artifact, err := impl.ciArtifactRepository.Get(overrideRequest.CiArtifactId)
	valuesOverrideResponse.Artifact = artifact
	span.End()
	if err != nil {
		return valuesOverrideResponse, err
	}
	overrideRequest.Image = artifact.Image

	strategy, err := impl.GetDeploymentStrategyByTriggerType(overrideRequest, ctx)
	valuesOverrideResponse.PipelineStrategy = strategy
	if err != nil {
		impl.logger.Errorw("error in getting strategy by trigger type", "err", err)
		return valuesOverrideResponse, err
	}

	envOverride, err := impl.GetEnvOverrideByTriggerType(overrideRequest, triggeredAt, ctx)
	valuesOverrideResponse.EnvOverride = envOverride
	if err != nil {
		impl.logger.Errorw("error in getting env override by trigger type", "err", err)
		return valuesOverrideResponse, err
	}
	appMetrics, err := impl.GetAppMetricsByTriggerType(overrideRequest, ctx)
	valuesOverrideResponse.AppMetrics = appMetrics
	if err != nil {
		impl.logger.Errorw("error in getting app metrics by trigger type", "err", err)
		return valuesOverrideResponse, err
	}
	var (
		pipelineOverride                                     *chartConfig.PipelineOverride
		dbMigrationOverride, configMapJson, appLabelJsonByte []byte
	)

	// Conditional Block based on PipelineOverrideCreated --> start
	if !isPipelineOverrideCreated {
		_, span = otel.Tracer("orchestrator").Start(ctx, "savePipelineOverride")
		pipelineOverride, err = impl.savePipelineOverride(overrideRequest, envOverride.Id, triggeredAt)
		span.End()
		if err != nil {
			return valuesOverrideResponse, err
		}
		overrideRequest.PipelineOverrideId = pipelineOverride.Id
	} else {
		pipelineOverride, err = impl.pipelineOverrideRepository.FindById(overrideRequest.PipelineOverrideId)
		if err != nil {
			impl.logger.Errorw("error in getting pipelineOverride for valuesOverrideResponse", "PipelineOverrideId", overrideRequest.PipelineOverrideId)
			return nil, err
		}
	}
	// Conditional Block based on PipelineOverrideCreated --> end

	//TODO: check status and apply lock
	releaseOverrideJson, err := impl.getReleaseOverride(envOverride, overrideRequest, artifact, pipelineOverride, strategy, &appMetrics)
	valuesOverrideResponse.ReleaseOverrideJSON = releaseOverrideJson
	if err != nil {
		return valuesOverrideResponse, err
	}

	// Conditional Block based on PipelineOverrideCreated --> start
	if !isPipelineOverrideCreated {
		_, span = otel.Tracer("orchestrator").Start(ctx, "getDbMigrationOverride")
		//FIXME: how to determine rollback
		//we can't depend on ciArtifact ID because CI pipeline can be manually triggered in any order regardless of sourcecode status
		dbMigrationOverride, err = impl.getDbMigrationOverride(overrideRequest, artifact, false)
		span.End()
		if err != nil {
			impl.logger.Errorw("error in fetching db migration config", "req", overrideRequest, "err", err)
			return valuesOverrideResponse, err
		}
		chartVersion := envOverride.Chart.ChartVersion
		_, span = otel.Tracer("orchestrator").Start(ctx, "getConfigMapAndSecretJsonV2")
		configMapJson, err = impl.getConfigMapAndSecretJsonV2(overrideRequest.AppId, envOverride.TargetEnvironment, overrideRequest.PipelineId, chartVersion, overrideRequest.DeploymentWithConfig, overrideRequest.WfrIdForDeploymentWithSpecificTrigger)
		span.End()
		if err != nil {
			impl.logger.Errorw("error in fetching config map n secret ", "err", err)
			configMapJson = nil
		}
		_, span = otel.Tracer("orchestrator").Start(ctx, "appCrudOperationService.GetLabelsByAppIdForDeployment")
		appLabelJsonByte, err = impl.appCrudOperationService.GetLabelsByAppIdForDeployment(overrideRequest.AppId)
		span.End()
		if err != nil {
			impl.logger.Errorw("error in fetching app labels for gitOps commit", "err", err)
			appLabelJsonByte = nil
		}

		mergedValues, err := impl.mergeOverrideValues(envOverride, dbMigrationOverride, releaseOverrideJson, configMapJson, appLabelJsonByte, strategy)
		appName := fmt.Sprintf("%s-%s", overrideRequest.AppName, envOverride.Environment.Name)
		mergedValues = impl.autoscalingCheckBeforeTrigger(ctx, appName, envOverride.Namespace, mergedValues, overrideRequest)

		_, span = otel.Tracer("orchestrator").Start(ctx, "dockerRegistryIpsConfigService.HandleImagePullSecretOnApplicationDeployment")
		// handle image pull secret if access given
		mergedValues, err = impl.dockerRegistryIpsConfigService.HandleImagePullSecretOnApplicationDeployment(envOverride.Environment, pipeline.CiPipelineId, mergedValues)
		span.End()
		if err != nil {
			return valuesOverrideResponse, err
		}

		pipelineOverride.PipelineMergedValues = string(mergedValues)
		valuesOverrideResponse.MergedValues = string(mergedValues)
		err = impl.pipelineOverrideRepository.Update(pipelineOverride)
		if err != nil {
			return valuesOverrideResponse, err
		}
	} else {
		valuesOverrideResponse.MergedValues = pipelineOverride.PipelineMergedValues
	}
	// Conditional Block based on PipelineOverrideCreated --> end
	return valuesOverrideResponse, err
}

func (impl *AppServiceImpl) BuildManifestForTrigger(overrideRequest *bean.ValuesOverrideRequest, triggeredAt time.Time, ctx context.Context) (valuesOverrideResponse *ValuesOverrideResponse, builtChartPath string, err error) {
	valuesOverrideResponse = &ValuesOverrideResponse{}
	valuesOverrideResponse, err = impl.GetValuesOverrideForTrigger(overrideRequest, triggeredAt, ctx)
	if err != nil {
		impl.logger.Errorw("error in fetching values for trigger", "err", err)
		return valuesOverrideResponse, "", err
	}
	// build temp reference chart path for deployment
	builtChartPath, err = impl.BuildChartAndGetPath(overrideRequest.AppName, valuesOverrideResponse.EnvOverride, ctx)
	if err != nil {
		impl.logger.Errorw("error in parsing reference chart", "err", err)
		return valuesOverrideResponse, "", err
	}
	return valuesOverrideResponse, builtChartPath, err
}

func (impl *AppServiceImpl) GetLatestDeployedManifestByPipelineId(appId int, envId int, runner string, ctx context.Context) ([]byte, error) {

	manifestByteArray := make([]byte, 0)

	pipeline, err := impl.pipelineRepository.FindActiveByAppIdAndEnvironmentId(appId, envId)
	if err != nil || pipeline == nil {
		impl.logger.Errorw("error in fetching pipeline by appId and envId", "appId", appId, "envId", envId, "err", err)
		return manifestByteArray, err
	}

	if runner == "CD" {
		runner = "DEPLOY"
	} else if runner == "PRECD" {
		runner = "PRE"
	} else if runner == "POSTCD" {
		runner = "POST"
	}

	cdWorkflowRunner, err := impl.cdWorkflowRepository.FindLastStatusByPipelineIdAndRunnerType(pipeline[0].Id, bean.WorkflowType(runner))
	if err != nil {
		impl.logger.Errorw("error in fetching cd_workflow runner by pipeline id and runner type", "err", err)
		return manifestByteArray, err
	}

	return cdWorkflowRunner.HelmReferenceChart, nil

}

func (impl *AppServiceImpl) GetDeployedManifestByPipelineIdAndCDWorkflowId(cdWorkflowRunnerId int, ctx context.Context) ([]byte, error) {

	manifestByteArray := make([]byte, 0)

	cdWorkflowRunner, err := impl.cdWorkflowRepository.FindWorkflowRunnerById(cdWorkflowRunnerId)
	if err != nil {
		impl.logger.Errorw("error in getting runners by cdWorkflowId", "err", err)
		return manifestByteArray, err
	}

	return cdWorkflowRunner.HelmReferenceChart, nil

}

func (impl *AppServiceImpl) BuildChartAndGetPath(appName string, envOverride *chartConfig.EnvConfigOverride, ctx context.Context) (string, error) {

	if !strings.HasSuffix(envOverride.Chart.ChartLocation, fmt.Sprintf("%s%s", "/", envOverride.Chart.ChartVersion)) {
		_, span := otel.Tracer("orchestrator").Start(ctx, "autoHealChartLocationInChart")
		err := impl.autoHealChartLocationInChart(ctx, envOverride)
		span.End()
		if err != nil {
			return "", err
		}
	}
	chartMetaData := &chart2.Metadata{
		Name:    appName,
		Version: envOverride.Chart.ChartVersion,
	}
	referenceTemplatePath := path.Join(string(impl.refChartDir), envOverride.Chart.ReferenceTemplate)
	// Load custom charts to referenceTemplatePath if not exists
	if _, err := os.Stat(referenceTemplatePath); os.IsNotExist(err) {
		chartRefValue, err := impl.chartRefRepository.FindById(envOverride.Chart.ChartRefId)
		if err != nil {
			impl.logger.Errorw("error in fetching ChartRef data", "err", err)
			return "", err
		}
		if chartRefValue.ChartData != nil {
			chartInfo, err := impl.chartService.ExtractChartIfMissing(chartRefValue.ChartData, string(impl.refChartDir), chartRefValue.Location)
			if chartInfo != nil && chartInfo.TemporaryFolder != "" {
				err1 := os.RemoveAll(chartInfo.TemporaryFolder)
				if err1 != nil {
					impl.logger.Errorw("error in deleting temp dir ", "err", err)
				}
			}
			return "", err
		}
	}
	_, span := otel.Tracer("orchestrator").Start(ctx, "chartTemplateService.BuildChart")
	tempReferenceTemplateDir, err := impl.chartTemplateService.BuildChart(ctx, chartMetaData, referenceTemplatePath)
	span.End()
	if err != nil {
		return "", err
	}
	return tempReferenceTemplateDir, nil
}

func (impl *AppServiceImpl) CopyFile(source, destination string) error {
	input, err := ioutil.ReadFile(source)
	if err != nil {
		impl.logger.Errorw("error in reading file input", "err", err)
		return err
	}
	err = ioutil.WriteFile(destination, input, 0644)
	if err != nil {
		impl.logger.Errorw("error in writing file output", "err", err)
		return err
	}
	return nil
}

func (impl *AppServiceImpl) MergeDefaultValuesWithOverrideValues(overrideValues string, builtChartPath string) error {
	valuesFilePath := path.Join(builtChartPath, "values.yaml") //default values of helm chart
	defaultValues, err := ioutil.ReadFile(valuesFilePath)
	if err != nil {
		return err
	}
	defaultValuesJson, err := yaml.YAMLToJSON(defaultValues)
	if err != nil {
		return err
	}
	mergedValues, err := impl.mergeUtil.JsonPatch(defaultValuesJson, []byte(overrideValues))
	if err != nil {
		return err
	}
	mergedValuesYaml, err := yaml.JSONToYAML(mergedValues)
	if err != nil {
		return err
	}
	err = ioutil.WriteFile(valuesFilePath, mergedValuesYaml, 0600)
	if err != nil {
		return err
	}
	return err
}

func (impl *AppServiceImpl) CreateGitopsRepo(app *app.App, userId int32) (gitopsRepoName string, chartGitAttr *ChartGitAttribute, err error) {
	chart, err := impl.chartRepository.FindLatestChartForAppByAppId(app.Id)
	if err != nil && pg.ErrNoRows != err {
		return "", nil, err
	}
	gitOpsRepoName := impl.chartTemplateService.GetGitOpsRepoName(app.AppName)
	chartGitAttr, err = impl.chartTemplateService.CreateGitRepositoryForApp(gitOpsRepoName, chart.ReferenceTemplate, chart.ChartVersion, userId)
	if err != nil {
		impl.logger.Errorw("error in pushing chart to git ", "gitOpsRepoName", gitOpsRepoName, "err", err)
		return "", nil, err
	}
	return gitOpsRepoName, chartGitAttr, nil
}

func (impl *AppServiceImpl) DeployArgocdApp(overrideRequest *bean.ValuesOverrideRequest, valuesOverrideResponse *ValuesOverrideResponse, triggeredAt time.Time, ctx context.Context) error {

	impl.logger.Debugw("new pipeline found", "pipeline", valuesOverrideResponse.Pipeline)
	_, span := otel.Tracer("orchestrator").Start(ctx, "createArgoApplicationIfRequired")
	name, err := impl.createArgoApplicationIfRequired(overrideRequest.AppId, valuesOverrideResponse.EnvOverride, valuesOverrideResponse.Pipeline, overrideRequest.UserId)
	span.End()
	if err != nil {
		impl.logger.Errorw("acd application create error on cd trigger", "err", err, "req", overrideRequest)
		return err
	}
	impl.logger.Debugw("argocd application created", "name", name)

	_, span = otel.Tracer("orchestrator").Start(ctx, "updateArgoPipeline")
	updateAppInArgocd, err := impl.updateArgoPipeline(overrideRequest.AppId, valuesOverrideResponse.Pipeline.Name, valuesOverrideResponse.EnvOverride, ctx)
	span.End()
	if err != nil {
		impl.logger.Errorw("error in updating argocd app ", "err", err)
		return err
	}
	if updateAppInArgocd {
		impl.logger.Debug("argo-cd successfully updated")
	} else {
		impl.logger.Debug("argo-cd failed to update, ignoring it")
	}
	//update workflow runner status, used in app workflow view
	err = impl.UpdateCDWorkflowRunnerStatus(ctx, overrideRequest, triggeredAt, pipelineConfig.WorkflowInProgress)
	if err != nil {
		impl.logger.Errorw("error in updating the workflow runner status, createHelmAppForCdPipeline", "err", err)
		return err
	}
	return nil
}

func (impl *AppServiceImpl) DeployApp(overrideRequest *bean.ValuesOverrideRequest, valuesOverrideResponse *ValuesOverrideResponse, triggeredAt time.Time, ctx context.Context) error {

	if IsAcdApp(overrideRequest.DeploymentAppType) {
		_, span := otel.Tracer("orchestrator").Start(ctx, "DeployArgocdApp")
		err := impl.DeployArgocdApp(overrideRequest, valuesOverrideResponse, triggeredAt, ctx)
		span.End()
		if err != nil {
			impl.logger.Errorw("error in deploying app on argocd", "err", err)
			return err
		}
	} else if IsHelmApp(overrideRequest.DeploymentAppType) {
		_, span := otel.Tracer("orchestrator").Start(ctx, "createHelmAppForCdPipeline")
		_, err := impl.createHelmAppForCdPipeline(overrideRequest, valuesOverrideResponse, triggeredAt, ctx)
		span.End()
		if err != nil {
			impl.logger.Errorw("error in creating or updating helm application for cd pipeline", "err", err)
			return err
		}
	}
	return nil
}

func (impl *AppServiceImpl) ValidateTriggerEvent(triggerEvent bean.TriggerEvent) (bool, error) {

	switch triggerEvent.DeploymentAppType {
	case bean2.ArgoCd:
		if !triggerEvent.PerformChartPush {
			return false, errors2.New("For deployment type ArgoCd, PerformChartPush flag expected value = true, got false")
		}
	case bean2.Helm:
		return true, nil
	case bean2.ManifestPush:
		if triggerEvent.PerformDeploymentOnCluster {
			return false, errors2.New("For deployment type GitOpsWithoutDeployment, PerformDeploymentOnCluster flag expected value = false, got value = true")
		}
	case bean2.ManifestDownload:
		if triggerEvent.PerformChartPush {
			return false, error2.New("For deployment type ManifestDownload,  PerformChartPush flag expected value = false, got true")
		}
		if triggerEvent.PerformDeploymentOnCluster {
			return false, error2.New("For deployment type ManifestDownload,  PerformDeploymentOnCluster flag expected value = false, got true")
		}
	}
	return true, nil

}

// write integration/unit test for each function
<<<<<<< HEAD
func (impl *AppServiceImpl) TriggerPipeline(overrideRequest *bean.ValuesOverrideRequest, triggerEvent bean.TriggerEvent, ctx context.Context) (releaseNo int, manifest []byte, err error) {
=======
func (impl *AppServiceImpl) TriggerPipeline(overrideRequest *bean.ValuesOverrideRequest, valuesOverrideResponse *ValuesOverrideResponse, builtChartPath string, triggerEvent bean.TriggerEvent, ctx context.Context) (releaseNo int, manifest []byte, err error) {
>>>>>>> acfa3ec2
	isRequestValid, err := impl.ValidateTriggerEvent(triggerEvent)
	if !isRequestValid {
		return releaseNo, manifest, err
	}

<<<<<<< HEAD
	_, span := otel.Tracer("orchestrator").Start(ctx, "AppService.BuildManifestForTrigger")
	valuesOverrideResponse, builtChartPath, err := impl.BuildManifestForTrigger(overrideRequest, triggerEvent.TriggerdAt, ctx)
	span.End()

	if err != nil && triggerEvent.GetManifestInResponse {
		timeline := &pipelineConfig.PipelineStatusTimeline{
			CdWorkflowRunnerId: overrideRequest.WfrId,
			Status:             "HELM_PACKAGE_GENERATION_FAILED",
			StatusDetail:       fmt.Sprintf("Helm package generation failed. - %v", err),
			StatusTime:         time.Now(),
			AuditLog: sql.AuditLog{
				CreatedBy: overrideRequest.UserId,
				CreatedOn: time.Now(),
				UpdatedBy: overrideRequest.UserId,
				UpdatedOn: time.Now(),
			},
		}
		err1 := impl.pipelineStatusTimelineService.SaveTimeline(timeline, nil, false)
		if err1 != nil {
			impl.logger.Errorw("error in saving timeline for manifest_download type")
		}
	}

	_, span = otel.Tracer("orchestrator").Start(ctx, "CreateHistoriesForDeploymentTrigger")
	err1 := impl.CreateHistoriesForDeploymentTrigger(valuesOverrideResponse.Pipeline, valuesOverrideResponse.PipelineStrategy, valuesOverrideResponse.EnvOverride, triggerEvent.TriggerdAt, triggerEvent.TriggeredBy)
	if err1 != nil {
		impl.logger.Errorw("error in saving histories for trigger", "err", err1, "pipelineId", valuesOverrideResponse.Pipeline.Id, "wfrId", overrideRequest.WfrId)
	}
	span.End()
	if err != nil {
		return releaseNo, manifest, err
	}

	if triggerEvent.GetManifestInResponse {
		timeline := &pipelineConfig.PipelineStatusTimeline{
			CdWorkflowRunnerId: overrideRequest.WfrId,
			Status:             "HELM_PACKAGE_GENERATED",
			StatusDetail:       "Helm package generated successfully.",
			StatusTime:         time.Now(),
			AuditLog: sql.AuditLog{
				CreatedBy: overrideRequest.UserId,
				CreatedOn: time.Now(),
				UpdatedBy: overrideRequest.UserId,
				UpdatedOn: time.Now(),
			},
		}
		_, span := otel.Tracer("orchestrator").Start(ctx, "cdPipelineStatusTimelineRepo.SaveTimelineForACDHelmApps")
		err = impl.pipelineStatusTimelineService.SaveTimeline(timeline, nil, false)
		if err != nil {
			impl.logger.Errorw("error in saving timeline for manifest_download type")
		}
		span.End()
		err = impl.MergeDefaultValuesWithOverrideValues(valuesOverrideResponse.MergedValues, builtChartPath)
		if err != nil {
			impl.logger.Errorw("error in merging default values with override values ", "err", err)
			return releaseNo, manifest, err
		}
		// for downloaded manifest name is equal to <app-name>-<env-name>-<image-tag>
		image := valuesOverrideResponse.Artifact.Image
		var imageTag string
		if len(image) > 0 {
			imageTag = strings.Split(image, ":")[1]
		}
		chartName := fmt.Sprintf("%s-%s-%s", overrideRequest.AppName, overrideRequest.EnvName, imageTag)
		// As this chart will be pushed, don't delete it now
		deleteChart := !triggerEvent.PerformChartPush
		manifest, err = impl.chartTemplateService.LoadChartInBytes(builtChartPath, deleteChart, chartName, valuesOverrideResponse.EnvOverride.Chart.ChartVersion)
		if err != nil {
			impl.logger.Errorw("error in converting chart to bytes", "err", err)
			return releaseNo, manifest, err
		}
	}

=======
>>>>>>> acfa3ec2
	if triggerEvent.PerformChartPush {
		manifestPushTemplate, err := impl.BuildManifestPushTemplate(overrideRequest, valuesOverrideResponse, builtChartPath)
		if err != nil {
			impl.logger.Errorw("error in building manifest push template", "err", err)
			return releaseNo, manifest, err
		}
		manifestPushService := impl.GetManifestPushService(triggerEvent.ManifestStorageType)
		manifestPushResponse := manifestPushService.PushChart(manifestPushTemplate, ctx)
		if manifestPushResponse.Error != nil {
			impl.logger.Errorw("Error in pushing manifest to git/helm", "err", err, "git_repo_url", manifestPushTemplate.RepoUrl)
			return releaseNo, manifest, manifestPushResponse.Error
		}
		pipelineOverrideUpdateRequest := &chartConfig.PipelineOverride{
			Id:                     valuesOverrideResponse.PipelineOverride.Id,
			GitHash:                manifestPushResponse.CommitHash,
			CommitTime:             manifestPushResponse.CommitTime,
			EnvConfigOverrideId:    valuesOverrideResponse.EnvOverride.Id,
			PipelineOverrideValues: valuesOverrideResponse.ReleaseOverrideJSON,
			PipelineId:             overrideRequest.PipelineId,
			CiArtifactId:           overrideRequest.CiArtifactId,
			PipelineMergedValues:   valuesOverrideResponse.MergedValues,
			AuditLog:               sql.AuditLog{UpdatedOn: triggerEvent.TriggerdAt, UpdatedBy: overrideRequest.UserId},
		}
		_, span := otel.Tracer("orchestrator").Start(ctx, "pipelineOverrideRepository.Update")
		err = impl.pipelineOverrideRepository.Update(pipelineOverrideUpdateRequest)
		span.End()
	}

	if triggerEvent.PerformDeploymentOnCluster {
		err = impl.DeployApp(overrideRequest, valuesOverrideResponse, triggerEvent.TriggerdAt, ctx)
		if err != nil {
			impl.logger.Errorw("error in deploying app", "err", err)
			return releaseNo, manifest, err
		}
	}

	go impl.WriteCDTriggerEvent(overrideRequest, valuesOverrideResponse.Artifact, valuesOverrideResponse.PipelineOverride.PipelineReleaseCounter, valuesOverrideResponse.PipelineOverride.Id, overrideRequest.WfrId)

<<<<<<< HEAD
	_, span = otel.Tracer("orchestrator").Start(ctx, "MarkImageScanDeployed")
=======
	_, span := otel.Tracer("orchestrator").Start(ctx, "MarkImageScanDeployed")
>>>>>>> acfa3ec2
	_ = impl.MarkImageScanDeployed(overrideRequest.AppId, valuesOverrideResponse.EnvOverride.TargetEnvironment, valuesOverrideResponse.Artifact.ImageDigest, overrideRequest.ClusterId, valuesOverrideResponse.Artifact.ScanEnabled)
	span.End()

	middleware.CdTriggerCounter.WithLabelValues(overrideRequest.AppName, overrideRequest.EnvName).Inc()

	return valuesOverrideResponse.PipelineOverride.PipelineReleaseCounter, manifest, nil

}

func (impl *AppServiceImpl) GetTriggerEvent(deploymentAppType string, triggeredAt time.Time, deployedBy int32) bean.TriggerEvent {
	// trigger event will decide whether to perform GitOps or deployment for a particular deployment app type
	triggerEvent := bean.TriggerEvent{
		TriggeredBy: deployedBy,
		TriggerdAt:  triggeredAt,
	}
	switch deploymentAppType {
	case bean2.ArgoCd:
		triggerEvent.PerformChartPush = true
		triggerEvent.PerformDeploymentOnCluster = true
		triggerEvent.GetManifestInResponse = false
		triggerEvent.DeploymentAppType = bean2.ArgoCd
		triggerEvent.ManifestStorageType = bean2.ManifestStorageGit
	case bean2.Helm:
		triggerEvent.PerformChartPush = false
		triggerEvent.PerformDeploymentOnCluster = true
		triggerEvent.GetManifestInResponse = false
		triggerEvent.DeploymentAppType = bean2.Helm
	case bean2.ManifestDownload:
		triggerEvent.PerformChartPush = false
		triggerEvent.PerformDeploymentOnCluster = false
		triggerEvent.GetManifestInResponse = true
		triggerEvent.DeploymentAppType = bean2.ManifestDownload
	case bean2.ManifestPush:
		triggerEvent.PerformChartPush = true
		triggerEvent.PerformDeploymentOnCluster = false
		triggerEvent.GetManifestInResponse = true
		triggerEvent.DeploymentAppType = bean2.ManifestPush
		triggerEvent.ManifestStorageType = bean2.ManifestStorageOCIHelmRepo
	}
	return triggerEvent
}

func (impl *AppServiceImpl) HandleCDTriggerRelease(overrideRequest *bean.ValuesOverrideRequest, ctx context.Context, triggeredAt time.Time, deployedBy int32) (releaseNo int, manifest []byte, err error) {
<<<<<<< HEAD
	if impl.isDevtronAsyncInstallModeEnabled(overrideRequest.DeploymentAppType) {
		// asynchronous mode of installation
		return impl.TriggerHelmAsyncRelease(overrideRequest, ctx, triggeredAt, deployedBy)
	}
	// synchronous mode of installation
	return impl.TriggerRelease(overrideRequest, ctx, triggeredAt, deployedBy)
=======
	if impl.IsDevtronAsyncInstallModeEnabled(overrideRequest.DeploymentAppType) {
		// asynchronous mode of installation starts
		return impl.TriggerHelmAsyncRelease(overrideRequest, ctx, triggeredAt, deployedBy)
	}
	// synchronous mode of installation starts

	valuesOverrideResponse, builtChartPath, err := impl.BuildManifestForTrigger(overrideRequest, triggeredAt, ctx)
	_, span := otel.Tracer("orchestrator").Start(ctx, "CreateHistoriesForDeploymentTrigger")
	err1 := impl.CreateHistoriesForDeploymentTrigger(valuesOverrideResponse.Pipeline, valuesOverrideResponse.PipelineStrategy, valuesOverrideResponse.EnvOverride, triggeredAt, deployedBy)
	if err1 != nil {
		impl.logger.Errorw("error in saving histories for trigger", "err", err1, "pipelineId", valuesOverrideResponse.Pipeline.Id, "wfrId", overrideRequest.WfrId)
	}
	span.End()
	if err != nil {
		impl.logger.Errorw("error in building merged manifest for trigger", "err", err)
		return releaseNo, manifest, err
	}
	return impl.TriggerRelease(overrideRequest, valuesOverrideResponse, builtChartPath, ctx, triggeredAt, deployedBy)
>>>>>>> acfa3ec2
}

// TriggerHelmAsyncRelease will publish async helm Install/Upgrade request event for Devtron App releases
func (impl *AppServiceImpl) TriggerHelmAsyncRelease(overrideRequest *bean.ValuesOverrideRequest, ctx context.Context, triggeredAt time.Time, triggeredBy int32) (releaseNo int, manifest []byte, err error) {
<<<<<<< HEAD
=======
	// build merged values and save PCO history for the release
	valuesOverrideResponse, err := impl.GetValuesOverrideForTrigger(overrideRequest, triggeredAt, ctx)
	_, span := otel.Tracer("orchestrator").Start(ctx, "CreateHistoriesForDeploymentTrigger")
	// save triggered deployment history
	err1 := impl.CreateHistoriesForDeploymentTrigger(valuesOverrideResponse.Pipeline, valuesOverrideResponse.PipelineStrategy, valuesOverrideResponse.EnvOverride, triggeredAt, triggeredBy)
	if err1 != nil {
		impl.logger.Errorw("error in saving histories for trigger", "err", err1, "pipelineId", valuesOverrideResponse.Pipeline.Id, "wfrId", overrideRequest.WfrId)
	}
	span.End()
	if err != nil {
		impl.logger.Errorw("error in fetching values for trigger", "err", err)
		return releaseNo, manifest, err
	}

>>>>>>> acfa3ec2
	event := &bean.AsyncCdDeployEvent{
		ValuesOverrideRequest: overrideRequest,
		TriggeredAt:           triggeredAt,
		TriggeredBy:           triggeredBy,
	}
	payload, err := json.Marshal(event)
	if err != nil {
		impl.logger.Errorw("failed to marshal helm async CD deploy event request", "request", event, "err", err)
		return 0, manifest, err
	}

	// publish nats event for async installation
	err = impl.pubsubClient.Publish(pubsub.DEVTRON_CHART_INSTALL_TOPIC, string(payload))
	if err != nil {
		impl.logger.Errorw("failed to publish trigger request event", "topic", pubsub.DEVTRON_CHART_INSTALL_TOPIC, "payload", payload, "err", err)
	}

	//update workflow runner status, used in app workflow view
	err = impl.UpdateCDWorkflowRunnerStatus(ctx, overrideRequest, triggeredAt, pipelineConfig.WorkflowInQueue)
	if err != nil {
		impl.logger.Errorw("error in updating the workflow runner status, TriggerHelmAsyncRelease", "err", err)
		return 0, manifest, err
	}
	return 0, manifest, nil
}

// TriggerRelease will trigger Install/Upgrade request for Devtron App releases synchronously
<<<<<<< HEAD
func (impl *AppServiceImpl) TriggerRelease(overrideRequest *bean.ValuesOverrideRequest, ctx context.Context, triggeredAt time.Time, triggeredBy int32) (releaseNo int, manifest []byte, err error) {
=======
func (impl *AppServiceImpl) TriggerRelease(overrideRequest *bean.ValuesOverrideRequest, valuesOverrideResponse *ValuesOverrideResponse, builtChartPath string, ctx context.Context, triggeredAt time.Time, triggeredBy int32) (releaseNo int, manifest []byte, err error) {
>>>>>>> acfa3ec2
	// Handling for auto trigger
	if overrideRequest.UserId == 0 {
		overrideRequest.UserId = triggeredBy
	}
	triggerEvent := impl.GetTriggerEvent(overrideRequest.DeploymentAppType, triggeredAt, triggeredBy)
<<<<<<< HEAD
	releaseNo, manifest, err = impl.TriggerPipeline(overrideRequest, triggerEvent, ctx)
=======
	releaseNo, manifest, err = impl.TriggerPipeline(overrideRequest, valuesOverrideResponse, builtChartPath, triggerEvent, ctx)
>>>>>>> acfa3ec2
	if err != nil {
		return 0, manifest, err
	}
	return releaseNo, manifest, nil
}

func (impl *AppServiceImpl) GetManifestPushService(storageType string) ManifestPushService {
	var manifestPushService ManifestPushService
	if storageType == bean2.ManifestStorageGit {
		manifestPushService = impl.GitOpsManifestPushService
	} else if storageType == bean2.ManifestStorageOCIHelmRepo {
		manifestPushService = impl.helmRepoPushService
	}
	return manifestPushService
}

func GetRepoPathAndChartNameFromRepoName(repoName string) (repoPath, chartName string) {
	// for helm repo push base path of repo name is assumed to be chart name
	repositoryNameSplit := strings.Split(repoName, "/")
	if len(repositoryNameSplit) == 1 {
		chartName = repositoryNameSplit[0]
		repoPath = ""
	} else {
		chartName = repositoryNameSplit[len(repositoryNameSplit)-1]
		repoPath = strings.TrimSuffix(repoName, chartName)
	}
	return repoPath, chartName
}

func (impl *AppServiceImpl) BuildManifestPushTemplate(overrideRequest *bean.ValuesOverrideRequest, valuesOverrideResponse *ValuesOverrideResponse, builtChartPath string) (*bean3.ManifestPushTemplate, error) {

	manifestPushTemplate := &bean3.ManifestPushTemplate{
		WorkflowRunnerId:      overrideRequest.WfrId,
		AppId:                 overrideRequest.AppId,
		ChartRefId:            valuesOverrideResponse.EnvOverride.Chart.ChartRefId,
		EnvironmentId:         valuesOverrideResponse.EnvOverride.Environment.Id,
		UserId:                overrideRequest.UserId,
		PipelineOverrideId:    valuesOverrideResponse.PipelineOverride.Id,
		AppName:               overrideRequest.AppName,
		TargetEnvironmentName: valuesOverrideResponse.EnvOverride.TargetEnvironment,
		BuiltChartPath:        builtChartPath,
		MergedValues:          valuesOverrideResponse.MergedValues,
	}

	manifestPushConfig, err := impl.manifestPushConfigRepository.GetManifestPushConfigByAppIdAndEnvId(overrideRequest.AppId, overrideRequest.EnvId)
	if err != nil && err != pg.ErrNoRows {
		impl.logger.Errorw("error in fetching manifest push config from db", "err", err)
		return manifestPushTemplate, err
	}

	if manifestPushConfig.Id != 0 {
		if manifestPushConfig.StorageType == bean2.ManifestStorageOCIHelmRepo {
			var credentialsConfig bean3.HelmRepositoryConfig
			err = json.Unmarshal([]byte(manifestPushConfig.CredentialsConfig), &credentialsConfig)
			if err != nil {
				impl.logger.Errorw("error in json unmarshal", "err", err)
				return manifestPushTemplate, err
			}
			dockerArtifactStore, err := impl.DockerArtifactStoreRepository.FindOne(credentialsConfig.ContainerRegistryName)
			if err != nil {
				impl.logger.Errorw("error in fetching artifact info", "err", err)
				return manifestPushTemplate, err
			}
			image := valuesOverrideResponse.Artifact.Image
			imageTag := strings.Split(image, ":")[1]
			repoPath, chartName := GetRepoPathAndChartNameFromRepoName(credentialsConfig.RepositoryName)
			manifestPushTemplate.RepoUrl = path.Join(dockerArtifactStore.RegistryURL, repoPath)
			// pushed chart name should be same as repo name configured by user (if repo name is a/b/c chart name will be c)
			manifestPushTemplate.ChartName = chartName
			manifestPushTemplate.ChartVersion = fmt.Sprintf("%d.%d.%d-%s-%s", 1, 0, overrideRequest.WfrId, "DEPLOY", imageTag)
			manifestBytes, err := impl.chartTemplateService.LoadChartInBytes(builtChartPath, true, chartName, manifestPushTemplate.ChartVersion)
			if err != nil {
				impl.logger.Errorw("error in converting chart to bytes", "err", err)
				return manifestPushTemplate, err
			}
			manifestPushTemplate.BuiltChartBytes = &manifestBytes
			containerRegistryConfig := &bean3.ContainerRegistryConfig{
				RegistryUrl:  dockerArtifactStore.RegistryURL,
				Username:     dockerArtifactStore.Username,
				Password:     dockerArtifactStore.Password,
				Insecure:     true,
				AccessKey:    dockerArtifactStore.AWSAccessKeyId,
				SecretKey:    dockerArtifactStore.AWSSecretAccessKey,
				AwsRegion:    dockerArtifactStore.AWSRegion,
				RegistryType: string(dockerArtifactStore.RegistryType),
				RepoName:     repoPath,
			}
			for _, ociRegistryConfig := range dockerArtifactStore.OCIRegistryConfig {
				if ociRegistryConfig.RepositoryType == dockerRegistryRepository.OCI_REGISRTY_REPO_TYPE_CHART {
					containerRegistryConfig.IsPublic = ociRegistryConfig.IsPublic
				}
			}
			manifestPushTemplate.ContainerRegistryConfig = containerRegistryConfig

		} else if manifestPushConfig.StorageType == bean2.ManifestStorageGit {
			// need to implement for git repo push
		}
	} else {
		manifestPushTemplate.ChartReferenceTemplate = valuesOverrideResponse.EnvOverride.Chart.ReferenceTemplate
		manifestPushTemplate.ChartName = valuesOverrideResponse.EnvOverride.Chart.ChartName
		manifestPushTemplate.ChartVersion = valuesOverrideResponse.EnvOverride.Chart.ChartVersion
		manifestPushTemplate.ChartLocation = valuesOverrideResponse.EnvOverride.Chart.ChartLocation
		manifestPushTemplate.RepoUrl = valuesOverrideResponse.EnvOverride.Chart.GitRepoUrl
	}
	return manifestPushTemplate, nil
}

func (impl *AppServiceImpl) saveTimeline(overrideRequest *bean.ValuesOverrideRequest, status string, statusDetail string, ctx context.Context) {
	// creating cd pipeline status timeline for git commit
	timeline := &pipelineConfig.PipelineStatusTimeline{
		CdWorkflowRunnerId: overrideRequest.WfrId,
		Status:             status,
		StatusDetail:       statusDetail,
		StatusTime:         time.Now(),
		AuditLog: sql.AuditLog{
			CreatedBy: overrideRequest.UserId,
			CreatedOn: time.Now(),
			UpdatedBy: overrideRequest.UserId,
			UpdatedOn: time.Now(),
		},
	}
	_, span := otel.Tracer("orchestrator").Start(ctx, "cdPipelineStatusTimelineRepo.SaveTimeline")
	timelineErr := impl.pipelineStatusTimelineService.SaveTimeline(timeline, nil, false)
	span.End()
	if timelineErr != nil {
		impl.logger.Errorw("error in creating timeline status for git commit", "err", timelineErr, "timeline", timeline)
	}
}

func (impl *AppServiceImpl) autoHealChartLocationInChart(ctx context.Context, envOverride *chartConfig.EnvConfigOverride) error {
	chartId := envOverride.Chart.Id
	impl.logger.Infow("auto-healing: Chart location in chart not correct. modifying ", "chartId", chartId,
		"current chartLocation", envOverride.Chart.ChartLocation, "current chartVersion", envOverride.Chart.ChartVersion)

	// get chart from DB (getting it from DB because envOverride.Chart does not have full row of DB)
	_, span := otel.Tracer("orchestrator").Start(ctx, "chartRepository.FindById")
	chart, err := impl.chartRepository.FindById(chartId)
	span.End()
	if err != nil {
		impl.logger.Errorw("error occurred while fetching chart from DB", "chartId", chartId, "err", err)
		return err
	}

	// get chart ref from DB (to get location)
	chartRefId := chart.ChartRefId
	_, span = otel.Tracer("orchestrator").Start(ctx, "chartRefRepository.FindById")
	chartRef, err := impl.chartRefRepository.FindById(chartRefId)
	span.End()
	if err != nil {
		impl.logger.Errorw("error occurred while fetching chartRef from DB", "chartRefId", chartRefId, "err", err)
		return err
	}

	// build new chart location
	newChartLocation := filepath.Join(chartRef.Location, envOverride.Chart.ChartVersion)
	impl.logger.Infow("new chart location build", "chartId", chartId, "newChartLocation", newChartLocation)

	// update chart in DB
	chart.ChartLocation = newChartLocation
	_, span = otel.Tracer("orchestrator").Start(ctx, "chartRepository.Update")
	err = impl.chartRepository.Update(chart)
	span.End()
	if err != nil {
		impl.logger.Errorw("error occurred while saving chart into DB", "chartId", chartId, "err", err)
		return err
	}

	// update newChartLocation in model
	envOverride.Chart.ChartLocation = newChartLocation
	return nil
}

func (impl *AppServiceImpl) MarkImageScanDeployed(appId int, envId int, imageDigest string, clusterId int, isScanEnabled bool) error {
	impl.logger.Debugw("mark image scan deployed for normal app, from cd auto or manual trigger", "imageDigest", imageDigest)
	executionHistory, err := impl.imageScanHistoryRepository.FindByImageDigest(imageDigest)
	if err != nil && err != pg.ErrNoRows {
		impl.logger.Errorw("error in fetching execution history", "err", err)
		return err
	}
	if executionHistory == nil || executionHistory.Id == 0 {
		impl.logger.Errorw("no execution history found for digest", "digest", imageDigest)
		return fmt.Errorf("no execution history found for digest - %s", imageDigest)
	}
	impl.logger.Debugw("mark image scan deployed for normal app, from cd auto or manual trigger", "executionHistory", executionHistory)
	var ids []int
	ids = append(ids, executionHistory.Id)

	ot, err := impl.imageScanDeployInfoRepository.FetchByAppIdAndEnvId(appId, envId, []string{security.ScanObjectType_APP})
	switch err {
	case nil:
		// Updating Execution history for Latest Deployment to fetch out security Vulnerabilities for latest deployed info
		if isScanEnabled {
			ot.ImageScanExecutionHistoryId = ids
		} else {
			arr := []int{-1}
			ot.ImageScanExecutionHistoryId = arr
		}
		err = impl.imageScanDeployInfoRepository.Update(ot)
		if err != nil {
			impl.logger.Errorw("error in updating deploy info for latest deployed image", "err", err)
			return err
		}
		return nil
	case pg.ErrNoRows:
		if isScanEnabled {
			imageScanDeployInfo := &security.ImageScanDeployInfo{
				ImageScanExecutionHistoryId: ids,
				ScanObjectMetaId:            appId,
				ObjectType:                  security.ScanObjectType_APP,
				EnvId:                       envId,
				ClusterId:                   clusterId,
				AuditLog: sql.AuditLog{
					CreatedOn: time.Now(),
					CreatedBy: 1,
					UpdatedOn: time.Now(),
					UpdatedBy: 1,
				},
			}
			impl.logger.Debugw("mark image scan deployed for normal app, from cd auto or manual trigger", "imageScanDeployInfo", imageScanDeployInfo)
			err = impl.imageScanDeployInfoRepository.Save(imageScanDeployInfo)
			if err != nil {
				impl.logger.Errorw("error in creating deploy info", "err", err)
				return err
			}
		}
		return nil
	default:
		impl.logger.Errorw("error in getting image scan info", "appId", appId, "envId", envId, "err", err)
		return err
	}
}

// FIXME tmp workaround
func (impl *AppServiceImpl) GetCmSecretNew(appId int, envId int, isJob bool) (*bean.ConfigMapJson, *bean.ConfigSecretJson, error) {
	var configMapJson string
	var secretDataJson string
	var configMapJsonApp string
	var secretDataJsonApp string
	var configMapJsonEnv string
	var secretDataJsonEnv string
	//var configMapJsonPipeline string
	//var secretDataJsonPipeline string

	configMapA, err := impl.configMapRepository.GetByAppIdAppLevel(appId)
	if err != nil && pg.ErrNoRows != err {
		return nil, nil, err
	}
	if configMapA != nil && configMapA.Id > 0 {
		configMapJsonApp = configMapA.ConfigMapData
		secretDataJsonApp = configMapA.SecretData
	}

	configMapE, err := impl.configMapRepository.GetByAppIdAndEnvIdEnvLevel(appId, envId)
	if err != nil && pg.ErrNoRows != err {
		return nil, nil, err
	}
	if configMapE != nil && configMapE.Id > 0 {
		configMapJsonEnv = configMapE.ConfigMapData
		secretDataJsonEnv = configMapE.SecretData
	}

	configMapJson, err = impl.mergeUtil.ConfigMapMerge(configMapJsonApp, configMapJsonEnv)
	if err != nil {
		return nil, nil, err
	}
	var chartMajorVersion int
	var chartMinorVersion int
	if !isJob {
		chart, err := impl.commonService.FetchLatestChart(appId, envId)
		if err != nil {
			return nil, nil, err
		}

		chartVersion := chart.ChartVersion
		chartMajorVersion, chartMinorVersion, err = util2.ExtractChartVersion(chartVersion)
		if err != nil {
			impl.logger.Errorw("chart version parsing", "err", err)
			return nil, nil, err
		}
	}
	secretDataJson, err = impl.mergeUtil.ConfigSecretMerge(secretDataJsonApp, secretDataJsonEnv, chartMajorVersion, chartMinorVersion, isJob)
	if err != nil {
		return nil, nil, err
	}
	configResponse := bean.ConfigMapJson{}
	if configMapJson != "" {
		err = json.Unmarshal([]byte(configMapJson), &configResponse)
		if err != nil {
			return nil, nil, err
		}
	}
	secretResponse := bean.ConfigSecretJson{}
	if configMapJson != "" {
		err = json.Unmarshal([]byte(secretDataJson), &secretResponse)
		if err != nil {
			return nil, nil, err
		}
	}
	return &configResponse, &secretResponse, nil
}

// depricated
// TODO remove this method
func (impl *AppServiceImpl) GetConfigMapAndSecretJson(appId int, envId int, pipelineId int) ([]byte, error) {
	var configMapJson string
	var secretDataJson string
	merged := []byte("{}")
	configMapA, err := impl.configMapRepository.GetByAppIdAppLevel(appId)
	if err != nil && pg.ErrNoRows != err {
		return []byte("{}"), err
	}
	if configMapA != nil && configMapA.Id > 0 {
		configMapJson = configMapA.ConfigMapData
		secretDataJson = configMapA.SecretData
		if configMapJson == "" {
			configMapJson = "{}"
		}
		if secretDataJson == "" {
			secretDataJson = "{}"
		}
		config, err := impl.mergeUtil.JsonPatch([]byte(configMapJson), []byte(secretDataJson))
		if err != nil {
			return []byte("{}"), err
		}
		merged, err = impl.mergeUtil.JsonPatch(merged, config)
		if err != nil {
			return []byte("{}"), err
		}
	}

	configMapE, err := impl.configMapRepository.GetByAppIdAndEnvIdEnvLevel(appId, envId)
	if err != nil && pg.ErrNoRows != err {
		return []byte("{}"), err
	}
	if configMapE != nil && configMapE.Id > 0 {
		configMapJson = configMapE.ConfigMapData
		secretDataJson = configMapE.SecretData
		if configMapJson == "" {
			configMapJson = "{}"
		}
		if secretDataJson == "" {
			secretDataJson = "{}"
		}
		config, err := impl.mergeUtil.JsonPatch([]byte(configMapJson), []byte(secretDataJson))
		if err != nil {
			return []byte("{}"), err
		}
		merged, err = impl.mergeUtil.JsonPatch(merged, config)
		if err != nil {
			return []byte("{}"), err
		}
	}

	return merged, nil
}

func (impl *AppServiceImpl) getConfigMapAndSecretJsonV2(appId int, envId int, pipelineId int, chartVersion string, deploymentWithConfig bean.DeploymentConfigurationType, wfrIdForDeploymentWithSpecificTrigger int) ([]byte, error) {

	var configMapJson string
	var secretDataJson string
	var configMapJsonApp string
	var secretDataJsonApp string
	var configMapJsonEnv string
	var secretDataJsonEnv string
	var err error
	//var configMapJsonPipeline string
	//var secretDataJsonPipeline string

	merged := []byte("{}")
	if deploymentWithConfig == bean.DEPLOYMENT_CONFIG_TYPE_LAST_SAVED {
		configMapA, err := impl.configMapRepository.GetByAppIdAppLevel(appId)
		if err != nil && pg.ErrNoRows != err {
			return []byte("{}"), err
		}
		if configMapA != nil && configMapA.Id > 0 {
			configMapJsonApp = configMapA.ConfigMapData
			secretDataJsonApp = configMapA.SecretData
		}
		configMapE, err := impl.configMapRepository.GetByAppIdAndEnvIdEnvLevel(appId, envId)
		if err != nil && pg.ErrNoRows != err {
			return []byte("{}"), err
		}
		if configMapE != nil && configMapE.Id > 0 {
			configMapJsonEnv = configMapE.ConfigMapData
			secretDataJsonEnv = configMapE.SecretData
		}
	} else if deploymentWithConfig == bean.DEPLOYMENT_CONFIG_TYPE_SPECIFIC_TRIGGER {
		//fetching history and setting envLevelConfig and not appLevelConfig because history already contains merged appLevel and envLevel configs
		configMapHistory, err := impl.configMapHistoryRepository.GetHistoryByPipelineIdAndWfrId(pipelineId, wfrIdForDeploymentWithSpecificTrigger, repository3.CONFIGMAP_TYPE)
		if err != nil {
			impl.logger.Errorw("error in getting config map history config by pipelineId and wfrId ", "err", err, "pipelineId", pipelineId, "wfrid", wfrIdForDeploymentWithSpecificTrigger)
			return []byte("{}"), err
		}
		configMapJsonEnv = configMapHistory.Data
		secretHistory, err := impl.configMapHistoryRepository.GetHistoryByPipelineIdAndWfrId(pipelineId, wfrIdForDeploymentWithSpecificTrigger, repository3.SECRET_TYPE)
		if err != nil {
			impl.logger.Errorw("error in getting config map history config by pipelineId and wfrId ", "err", err, "pipelineId", pipelineId, "wfrid", wfrIdForDeploymentWithSpecificTrigger)
			return []byte("{}"), err
		}
		secretDataJsonEnv = secretHistory.Data
	}
	configMapJson, err = impl.mergeUtil.ConfigMapMerge(configMapJsonApp, configMapJsonEnv)
	if err != nil {
		return []byte("{}"), err
	}
	chartMajorVersion, chartMinorVersion, err := util2.ExtractChartVersion(chartVersion)
	if err != nil {
		impl.logger.Errorw("chart version parsing", "err", err)
		return []byte("{}"), err
	}
	secretDataJson, err = impl.mergeUtil.ConfigSecretMerge(secretDataJsonApp, secretDataJsonEnv, chartMajorVersion, chartMinorVersion, false)
	if err != nil {
		return []byte("{}"), err
	}
	configResponseR := bean.ConfigMapRootJson{}
	configResponse := bean.ConfigMapJson{}
	if configMapJson != "" {
		err = json.Unmarshal([]byte(configMapJson), &configResponse)
		if err != nil {
			return []byte("{}"), err
		}
	}
	configResponseR.ConfigMapJson = configResponse
	secretResponseR := bean.ConfigSecretRootJson{}
	secretResponse := bean.ConfigSecretJson{}
	if configMapJson != "" {
		err = json.Unmarshal([]byte(secretDataJson), &secretResponse)
		if err != nil {
			return []byte("{}"), err
		}
	}
	secretResponseR.ConfigSecretJson = secretResponse

	configMapByte, err := json.Marshal(configResponseR)
	if err != nil {
		return []byte("{}"), err
	}
	secretDataByte, err := json.Marshal(secretResponseR)
	if err != nil {
		return []byte("{}"), err
	}

	merged, err = impl.mergeUtil.JsonPatch(configMapByte, secretDataByte)
	if err != nil {
		return []byte("{}"), err
	}
	return merged, nil
}

func (impl *AppServiceImpl) synchCD(pipeline *pipelineConfig.Pipeline, ctx context.Context,
	overrideRequest *bean.ValuesOverrideRequest, envOverride *chartConfig.EnvConfigOverride) {
	req := new(application2.ApplicationSyncRequest)
	pipelineName := pipeline.App.AppName + "-" + envOverride.Environment.Name
	req.Name = &pipelineName
	prune := true
	req.Prune = &prune
	if ctx == nil {
		impl.logger.Errorw("err in syncing ACD, ctx is NULL", "pipelineId", overrideRequest.PipelineId)
		return
	}
	if _, err := impl.acdClient.Sync(ctx, req); err != nil {
		impl.logger.Errorw("err in syncing ACD", "pipelineId", overrideRequest.PipelineId, "err", err)
	}
}

func (impl *AppServiceImpl) WriteCDTriggerEvent(overrideRequest *bean.ValuesOverrideRequest, artifact *repository.CiArtifact, releaseId, pipelineOverrideId, wfrId int) {

	event := impl.eventFactory.Build(util.Trigger, &overrideRequest.PipelineId, overrideRequest.AppId, &overrideRequest.EnvId, util.CD)
	impl.logger.Debugw("event WriteCDTriggerEvent", "event", event)
	wfr, err := impl.cdWorkflowRepository.FindWorkflowRunnerByIdForApproval(wfrId)
	if err != nil {
		impl.logger.Errorw("could not get wf runner", "err", err)
	}
	event = impl.eventFactory.BuildExtraCDData(event, wfr, pipelineOverrideId, bean.CD_WORKFLOW_TYPE_DEPLOY)
	_, evtErr := impl.eventClient.WriteNotificationEvent(event)
	if evtErr != nil {
		impl.logger.Errorw("CD trigger event not sent", "error", evtErr)
	}
	deploymentEvent := DeploymentEvent{
		ApplicationId:      overrideRequest.AppId,
		EnvironmentId:      overrideRequest.EnvId, //check for production Environment
		ReleaseId:          releaseId,
		PipelineOverrideId: pipelineOverrideId,
		TriggerTime:        time.Now(),
		CiArtifactId:       overrideRequest.CiArtifactId,
	}
	ciPipelineMaterials, err := impl.ciPipelineMaterialRepository.GetByPipelineId(artifact.PipelineId)
	if err != nil {
		impl.logger.Errorw("error in ")
	}
	materialInfoMap, mErr := artifact.ParseMaterialInfo()
	if mErr != nil {
		impl.logger.Errorw("material info map error", mErr)
		return
	}
	for _, ciPipelineMaterial := range ciPipelineMaterials {
		hash := materialInfoMap[ciPipelineMaterial.GitMaterial.Url]
		pipelineMaterialInfo := &PipelineMaterialInfo{PipelineMaterialId: ciPipelineMaterial.Id, CommitHash: hash}
		deploymentEvent.PipelineMaterials = append(deploymentEvent.PipelineMaterials, pipelineMaterialInfo)
	}
	impl.logger.Infow("triggering deployment event", "event", deploymentEvent)
	err = impl.eventClient.WriteNatsEvent(pubsub.CD_SUCCESS, deploymentEvent)
	if err != nil {
		impl.logger.Errorw("error in writing cd trigger event", "err", err)
	}
}

type DeploymentEvent struct {
	ApplicationId      int
	EnvironmentId      int
	ReleaseId          int
	PipelineOverrideId int
	TriggerTime        time.Time
	PipelineMaterials  []*PipelineMaterialInfo
	CiArtifactId       int
}
type PipelineMaterialInfo struct {
	PipelineMaterialId int
	CommitHash         string
}

func buildCDTriggerEvent(impl *AppServiceImpl, overrideRequest *bean.ValuesOverrideRequest, pipeline *pipelineConfig.Pipeline,
	envOverride *chartConfig.EnvConfigOverride, materialInfo map[string]string, artifact *repository.CiArtifact) client.Event {
	event := impl.eventFactory.Build(util.Trigger, &pipeline.Id, pipeline.AppId, &pipeline.EnvironmentId, util.CD)
	return event
}

func (impl *AppServiceImpl) BuildPayload(overrideRequest *bean.ValuesOverrideRequest, pipeline *pipelineConfig.Pipeline,
	envOverride *chartConfig.EnvConfigOverride, materialInfo map[string]string, artifact *repository.CiArtifact) *client.Payload {
	payload := &client.Payload{}
	payload.AppName = pipeline.App.AppName
	payload.PipelineName = pipeline.Name
	payload.EnvName = envOverride.Environment.Name

	var revision string
	for _, v := range materialInfo {
		revision = v
		break
	}
	payload.Source = url.PathEscape(revision)
	payload.DockerImageUrl = artifact.Image
	return payload
}

type ReleaseAttributes struct {
	Name           string
	Tag            string
	PipelineName   string
	ReleaseVersion string
	DeploymentType string
	App            string
	Env            string
	AppMetrics     *bool
}

func (impl *AppServiceImpl) getReleaseOverride(envOverride *chartConfig.EnvConfigOverride, overrideRequest *bean.ValuesOverrideRequest, artifact *repository.CiArtifact, pipelineOverride *chartConfig.PipelineOverride, strategy *chartConfig.PipelineStrategy, appMetrics *bool) (releaseOverride string, err error) {

	artifactImage := artifact.Image
	imageTag := strings.Split(artifactImage, ":")

	imageTagLen := len(imageTag)

	imageName := ""

	for i := 0; i < imageTagLen-1; i++ {
		if i != imageTagLen-2 {
			imageName = imageName + imageTag[i] + ":"
		} else {
			imageName = imageName + imageTag[i]
		}
	}

	appId := strconv.Itoa(overrideRequest.AppId)
	envId := strconv.Itoa(overrideRequest.EnvId)

	deploymentStrategy := ""
	if strategy != nil {
		deploymentStrategy = string(strategy.Strategy)
	}
	releaseAttribute := ReleaseAttributes{
		Name:           imageName,
		Tag:            imageTag[imageTagLen-1],
		PipelineName:   overrideRequest.PipelineName,
		ReleaseVersion: strconv.Itoa(pipelineOverride.PipelineReleaseCounter),
		DeploymentType: deploymentStrategy,
		App:            appId,
		Env:            envId,
		AppMetrics:     appMetrics,
	}
	override, err := util2.Tprintf(envOverride.Chart.ImageDescriptorTemplate, releaseAttribute)
	if err != nil {
		return "", &ApiError{InternalMessage: "unable to render ImageDescriptorTemplate"}
	}
	if overrideRequest.AdditionalOverride != nil {
		userOverride, err := overrideRequest.AdditionalOverride.MarshalJSON()
		if err != nil {
			return "", err
		}
		data, err := impl.mergeUtil.JsonPatch(userOverride, []byte(override))
		if err != nil {
			return "", err
		}
		override = string(data)
	}
	return override, nil
}

func (impl *AppServiceImpl) mergeOverrideValues(envOverride *chartConfig.EnvConfigOverride,
	dbMigrationOverride []byte,
	releaseOverrideJson string,
	configMapJson []byte,
	appLabelJsonByte []byte,
	strategy *chartConfig.PipelineStrategy,
) (mergedValues []byte, err error) {

	//merge three values on the fly
	//ordering is important here
	//global < environment < db< release
	var merged []byte
	if !envOverride.IsOverride {
		merged, err = impl.mergeUtil.JsonPatch([]byte("{}"), []byte(envOverride.Chart.ResolvedGlobalOverride))
		if err != nil {
			return nil, err
		}
	} else {
		merged, err = impl.mergeUtil.JsonPatch([]byte("{}"), []byte(envOverride.ResolvedEnvOverrideValues))
		if err != nil {
			return nil, err
		}
	}
	if strategy != nil && len(strategy.Config) > 0 {
		merged, err = impl.mergeUtil.JsonPatch(merged, []byte(strategy.Config))
		if err != nil {
			return nil, err
		}
	}
	merged, err = impl.mergeUtil.JsonPatch(merged, dbMigrationOverride)
	if err != nil {
		return nil, err
	}
	merged, err = impl.mergeUtil.JsonPatch(merged, []byte(releaseOverrideJson))
	if err != nil {
		return nil, err
	}
	if configMapJson != nil {
		merged, err = impl.mergeUtil.JsonPatch(merged, configMapJson)
		if err != nil {
			return nil, err
		}
	}
	if appLabelJsonByte != nil {
		merged, err = impl.mergeUtil.JsonPatch(merged, appLabelJsonByte)
		if err != nil {
			return nil, err
		}
	}
	return merged, nil
}

func (impl *AppServiceImpl) mergeAndSave(envOverride *chartConfig.EnvConfigOverride,
	overrideRequest *bean.ValuesOverrideRequest,
	dbMigrationOverride []byte,
	artifact *repository.CiArtifact,
	pipeline *pipelineConfig.Pipeline, configMapJson, appLabelJsonByte []byte, strategy *chartConfig.PipelineStrategy, ctx context.Context,
	triggeredAt time.Time, deployedBy int32, appMetrics *bool) (releaseId int, overrideId int, mergedValues string, err error) {

	//register release , obtain release id TODO: populate releaseId to template
	override, err := impl.savePipelineOverride(overrideRequest, envOverride.Id, triggeredAt)
	if err != nil {
		return 0, 0, "", err
	}
	//TODO: check status and apply lock
	overrideJson, err := impl.getReleaseOverride(envOverride, overrideRequest, artifact, override, strategy, appMetrics)
	if err != nil {
		return 0, 0, "", err
	}

	//merge three values on the fly
	//ordering is important here
	//global < environment < db< release
	var merged []byte
	if !envOverride.IsOverride {
		merged, err = impl.mergeUtil.JsonPatch([]byte("{}"), []byte(envOverride.Chart.GlobalOverride))
		if err != nil {
			return 0, 0, "", err
		}
	} else {
		merged, err = impl.mergeUtil.JsonPatch([]byte("{}"), []byte(envOverride.EnvOverrideValues))
		if err != nil {
			return 0, 0, "", err
		}
	}

	//pipeline override here comes from pipeline strategy table
	if strategy != nil && len(strategy.Config) > 0 {
		merged, err = impl.mergeUtil.JsonPatch(merged, []byte(strategy.Config))
		if err != nil {
			return 0, 0, "", err
		}
	}
	merged, err = impl.mergeUtil.JsonPatch(merged, dbMigrationOverride)
	if err != nil {
		return 0, 0, "", err
	}
	merged, err = impl.mergeUtil.JsonPatch(merged, []byte(overrideJson))
	if err != nil {
		return 0, 0, "", err
	}

	if configMapJson != nil {
		merged, err = impl.mergeUtil.JsonPatch(merged, configMapJson)
		if err != nil {
			return 0, 0, "", err
		}
	}

	if appLabelJsonByte != nil {
		merged, err = impl.mergeUtil.JsonPatch(merged, appLabelJsonByte)
		if err != nil {
			return 0, 0, "", err
		}
	}

	appName := fmt.Sprintf("%s-%s", pipeline.App.AppName, envOverride.Environment.Name)
	merged = impl.autoscalingCheckBeforeTrigger(ctx, appName, envOverride.Namespace, merged, overrideRequest)

	_, span := otel.Tracer("orchestrator").Start(ctx, "dockerRegistryIpsConfigService.HandleImagePullSecretOnApplicationDeployment")
	// handle image pull secret if access given
	merged, err = impl.dockerRegistryIpsConfigService.HandleImagePullSecretOnApplicationDeployment(envOverride.Environment, pipeline.CiPipelineId, merged)
	span.End()
	if err != nil {
		return 0, 0, "", err
	}

	commitHash := ""
	commitTime := time.Time{}
	if IsAcdApp(pipeline.DeploymentAppType) {
		chartRepoName := impl.chartTemplateService.GetGitOpsRepoNameFromUrl(envOverride.Chart.GitRepoUrl)
		_, span = otel.Tracer("orchestrator").Start(ctx, "chartTemplateService.GetUserEmailIdAndNameForGitOpsCommit")
		//getting username & emailId for commit author data
		userEmailId, userName := impl.chartTemplateService.GetUserEmailIdAndNameForGitOpsCommit(overrideRequest.UserId)
		span.End()
		chartGitAttr := &ChartConfig{
			FileName:       fmt.Sprintf("_%d-values.yaml", envOverride.TargetEnvironment),
			FileContent:    string(merged),
			ChartName:      envOverride.Chart.ChartName,
			ChartLocation:  envOverride.Chart.ChartLocation,
			ChartRepoName:  chartRepoName,
			ReleaseMessage: fmt.Sprintf("release-%d-env-%d ", override.Id, envOverride.TargetEnvironment),
			UserName:       userName,
			UserEmailId:    userEmailId,
		}
		gitOpsConfigBitbucket, err := impl.gitOpsConfigRepository.GetGitOpsConfigByProvider(BITBUCKET_PROVIDER)
		if err != nil {
			if err == pg.ErrNoRows {
				gitOpsConfigBitbucket.BitBucketWorkspaceId = ""
			} else {
				return 0, 0, "", err
			}
		}
		gitOpsConfig := &bean.GitOpsConfigDto{BitBucketWorkspaceId: gitOpsConfigBitbucket.BitBucketWorkspaceId}
		_, span = otel.Tracer("orchestrator").Start(ctx, "gitFactory.Client.CommitValues")
		commitHash, commitTime, err = impl.gitFactory.Client.CommitValues(chartGitAttr, gitOpsConfig)
		span.End()
		if err != nil {
			impl.logger.Errorw("error in git commit", "err", err)
			return 0, 0, "", err
		}
	}
	if commitTime.IsZero() {
		commitTime = time.Now()
	}
	pipelineOverride := &chartConfig.PipelineOverride{
		Id:                     override.Id,
		GitHash:                commitHash,
		CommitTime:             commitTime,
		EnvConfigOverrideId:    envOverride.Id,
		PipelineOverrideValues: overrideJson,
		PipelineId:             overrideRequest.PipelineId,
		CiArtifactId:           overrideRequest.CiArtifactId,
		PipelineMergedValues:   string(merged),
		AuditLog:               sql.AuditLog{UpdatedOn: triggeredAt, UpdatedBy: deployedBy},
	}
	_, span = otel.Tracer("orchestrator").Start(ctx, "pipelineOverrideRepository.Update")
	err = impl.pipelineOverrideRepository.Update(pipelineOverride)
	span.End()
	if err != nil {
		return 0, 0, "", err
	}
	mergedValues = string(merged)
	return override.PipelineReleaseCounter, override.Id, mergedValues, nil
}

func (impl *AppServiceImpl) savePipelineOverride(overrideRequest *bean.ValuesOverrideRequest, envOverrideId int, triggeredAt time.Time) (override *chartConfig.PipelineOverride, err error) {
	currentReleaseNo, err := impl.pipelineOverrideRepository.GetCurrentPipelineReleaseCounter(overrideRequest.PipelineId)
	if err != nil {
		return nil, err
	}
	po := &chartConfig.PipelineOverride{
		EnvConfigOverrideId:    envOverrideId,
		Status:                 models.CHARTSTATUS_NEW,
		PipelineId:             overrideRequest.PipelineId,
		CiArtifactId:           overrideRequest.CiArtifactId,
		PipelineReleaseCounter: currentReleaseNo + 1,
		CdWorkflowId:           overrideRequest.CdWorkflowId,
		AuditLog:               sql.AuditLog{CreatedBy: overrideRequest.UserId, CreatedOn: triggeredAt, UpdatedOn: triggeredAt, UpdatedBy: overrideRequest.UserId},
		DeploymentType:         overrideRequest.DeploymentType,
	}

	err = impl.pipelineOverrideRepository.Save(po)
	if err != nil {
		return nil, err
	}
	err = impl.checkAndFixDuplicateReleaseNo(po)
	if err != nil {
		impl.logger.Errorw("error in checking release no duplicacy", "pipeline", po, "err", err)
		return nil, err
	}
	return po, nil
}

func (impl *AppServiceImpl) checkAndFixDuplicateReleaseNo(override *chartConfig.PipelineOverride) error {

	uniqueVerified := false
	retryCount := 0

	for !uniqueVerified && retryCount < 5 {
		retryCount = retryCount + 1
		overrides, err := impl.pipelineOverrideRepository.GetByPipelineIdAndReleaseNo(override.PipelineId, override.PipelineReleaseCounter)
		if err != nil {
			return err
		}
		if overrides[0].Id == override.Id {
			uniqueVerified = true
		} else {
			//duplicate might be due to concurrency, lets fix it
			currentReleaseNo, err := impl.pipelineOverrideRepository.GetCurrentPipelineReleaseCounter(override.PipelineId)
			if err != nil {
				return err
			}
			override.PipelineReleaseCounter = currentReleaseNo + 1
			err = impl.pipelineOverrideRepository.Save(override)
			if err != nil {
				return err
			}
		}
	}
	if !uniqueVerified {
		return fmt.Errorf("duplicate verification retry count exide max overrideId: %d ,count: %d", override.Id, retryCount)
	}
	return nil
}

func (impl *AppServiceImpl) updateArgoPipeline(appId int, pipelineName string, envOverride *chartConfig.EnvConfigOverride, ctx context.Context) (bool, error) {
	//repo has been registered while helm create
	if ctx == nil {
		impl.logger.Errorw("err in syncing ACD, ctx is NULL", "pipelineName", pipelineName)
		return false, nil
	}
	app, err := impl.appRepository.FindById(appId)
	if err != nil {
		impl.logger.Errorw("no app found ", "err", err)
		return false, err
	}
	envModel, err := impl.envRepository.FindById(envOverride.TargetEnvironment)
	if err != nil {
		return false, err
	}
	argoAppName := fmt.Sprintf("%s-%s", app.AppName, envModel.Name)
	impl.logger.Infow("received payload, updateArgoPipeline", "appId", appId, "pipelineName", pipelineName, "envId", envOverride.TargetEnvironment, "argoAppName", argoAppName, "context", ctx)
	application, err := impl.acdClient.Get(ctx, &application2.ApplicationQuery{Name: &argoAppName})
	if err != nil {
		impl.logger.Errorw("no argo app exists", "app", argoAppName, "pipeline", pipelineName)
		return false, err
	}
	//if status, ok:=status.FromError(err);ok{
	appStatus, _ := status.FromError(err)

	if appStatus.Code() == codes.OK {
		impl.logger.Debugw("argo app exists", "app", argoAppName, "pipeline", pipelineName)
		if application.Spec.Source.Path != envOverride.Chart.ChartLocation || application.Spec.Source.TargetRevision != "master" {
			patchReq := v1alpha1.Application{Spec: v1alpha1.ApplicationSpec{Source: v1alpha1.ApplicationSource{Path: envOverride.Chart.ChartLocation, RepoURL: envOverride.Chart.GitRepoUrl, TargetRevision: "master"}}}
			reqbyte, err := json.Marshal(patchReq)
			if err != nil {
				impl.logger.Errorw("error in creating patch", "err", err)
			}
			reqString := string(reqbyte)
			patchType := "merge"
			_, err = impl.acdClient.Patch(ctx, &application2.ApplicationPatchRequest{Patch: &reqString, Name: &argoAppName, PatchType: &patchType})
			if err != nil {
				impl.logger.Errorw("error in creating argo pipeline ", "name", pipelineName, "patch", string(reqbyte), "err", err)
				return false, err
			}
			impl.logger.Debugw("pipeline update req ", "res", patchReq)
		} else {
			impl.logger.Debug("pipeline no need to update ")
		}
		// Doing normal refresh to avoid the sync delay in argo-cd.
		err2 := impl.argoClientWrapperService.GetArgoAppWithNormalRefresh(ctx, argoAppName)
		if err2 != nil {
			impl.logger.Errorw("error in getting argo application with normal refresh", "argoAppName", argoAppName, "pipelineName", pipelineName)
		}
		return true, nil
	} else if appStatus.Code() == codes.NotFound {
		impl.logger.Errorw("argo app not found", "app", argoAppName, "pipeline", pipelineName)
		return false, nil
	} else {
		impl.logger.Errorw("err in checking application on gocd", "err", err, "pipeline", pipelineName)
		return false, err
	}
}

func (impl *AppServiceImpl) UpdateInstalledAppVersionHistoryByACDObject(app *v1alpha1.Application, installedAppVersionHistoryId int, updateTimedOutStatus bool) error {
	installedAppVersionHistory, err := impl.installedAppVersionHistoryRepository.GetInstalledAppVersionHistory(installedAppVersionHistoryId)
	if err != nil {
		impl.logger.Errorw("error on update installedAppVersionHistory, fetch failed for runner type", "installedAppVersionHistory", installedAppVersionHistoryId, "app", app, "err", err)
		return err
	}
	if updateTimedOutStatus {
		installedAppVersionHistory.Status = pipelineConfig.WorkflowTimedOut
	} else {
		if string(app.Status.Health.Status) == string(health.HealthStatusHealthy) {
			installedAppVersionHistory.Status = pipelineConfig.WorkflowSucceeded
			installedAppVersionHistory.FinishedOn = time.Now()
		} else {
			installedAppVersionHistory.Status = pipelineConfig.WorkflowInProgress
		}
	}
	installedAppVersionHistory.UpdatedBy = 1
	installedAppVersionHistory.UpdatedOn = time.Now()
	_, err = impl.installedAppVersionHistoryRepository.UpdateInstalledAppVersionHistory(installedAppVersionHistory, nil)
	if err != nil {
		impl.logger.Errorw("error on update installedAppVersionHistory", "installedAppVersionHistoryId", installedAppVersionHistoryId, "app", app, "err", err)
		return err
	}
	return nil
}

func (impl *AppServiceImpl) UpdateCdWorkflowRunnerByACDObject(app *v1alpha1.Application, cdWfrId int, updateTimedOutStatus bool) error {
	wfr, err := impl.cdWorkflowRepository.FindWorkflowRunnerById(cdWfrId)
	if err != nil {
		impl.logger.Errorw("error on update cd workflow runner, fetch failed for runner type", "wfr", wfr, "app", app, "err", err)
		return err
	}
	if updateTimedOutStatus {
		wfr.Status = pipelineConfig.WorkflowTimedOut
	} else {
		if string(app.Status.Health.Status) == string(health.HealthStatusHealthy) {
			wfr.Status = pipelineConfig.WorkflowSucceeded
			wfr.FinishedOn = time.Now()
		} else {
			wfr.Status = pipelineConfig.WorkflowInProgress
		}
	}
	wfr.UpdatedBy = 1
	wfr.UpdatedOn = time.Now()
	err = impl.cdWorkflowRepository.UpdateWorkFlowRunner(wfr)
	if err != nil {
		impl.logger.Errorw("error on update cd workflow runner", "wfr", wfr, "app", app, "err", err)
		return err
	}
	cdMetrics := util2.CDMetrics{
		AppName:         wfr.CdWorkflow.Pipeline.DeploymentAppName,
		Status:          wfr.Status,
		DeploymentType:  wfr.CdWorkflow.Pipeline.DeploymentAppType,
		EnvironmentName: wfr.CdWorkflow.Pipeline.Environment.Name,
		Time:            time.Since(wfr.StartedOn).Seconds() - time.Since(wfr.FinishedOn).Seconds(),
	}
	util2.TriggerCDMetrics(cdMetrics, impl.appStatusConfig.ExposeCDMetrics)
	return nil
}

const kedaAutoscaling = "kedaAutoscaling"
const HorizontalPodAutoscaler = "HorizontalPodAutoscaler"
const fullnameOverride = "fullnameOverride"
const nameOverride = "nameOverride"
const enabled = "enabled"
const replicaCount = "replicaCount"

func (impl *AppServiceImpl) getAutoScalingReplicaCount(templateMap map[string]interface{}, appName string) *util2.HpaResourceRequest {
	hasOverride := false
	if _, ok := templateMap[fullnameOverride]; ok {
		appNameOverride := templateMap[fullnameOverride].(string)
		if len(appNameOverride) > 0 {
			appName = appNameOverride
			hasOverride = true
		}
	}
	if !hasOverride {
		if _, ok := templateMap[nameOverride]; ok {
			nameOverride := templateMap[nameOverride].(string)
			if len(nameOverride) > 0 {
				appName = fmt.Sprintf("%s-%s", appName, nameOverride)
			}
		}
	}
	hpaResourceRequest := &util2.HpaResourceRequest{}
	hpaResourceRequest.Version = ""
	hpaResourceRequest.Group = autoscaling.ServiceName
	hpaResourceRequest.Kind = HorizontalPodAutoscaler
	impl.logger.Infow("getAutoScalingReplicaCount", "hpaResourceRequest", hpaResourceRequest)
	if _, ok := templateMap[kedaAutoscaling]; ok {
		as := templateMap[kedaAutoscaling]
		asd := as.(map[string]interface{})
		if _, ok := asd[enabled]; ok {
			impl.logger.Infow("getAutoScalingReplicaCount", "hpaResourceRequest", hpaResourceRequest)
			enable := asd[enabled].(bool)
			if enable {
				hpaResourceRequest.IsEnable = enable
				hpaResourceRequest.ReqReplicaCount = templateMap[replicaCount].(float64)
				hpaResourceRequest.ReqMaxReplicas = asd["maxReplicaCount"].(float64)
				hpaResourceRequest.ReqMinReplicas = asd["minReplicaCount"].(float64)
				hpaResourceRequest.ResourceName = fmt.Sprintf("%s-%s-%s", "keda-hpa", appName, "keda")
				impl.logger.Infow("getAutoScalingReplicaCount", "hpaResourceRequest", hpaResourceRequest)
				return hpaResourceRequest
			}
		}
	}

	if _, ok := templateMap[autoscaling.ServiceName]; ok {
		as := templateMap[autoscaling.ServiceName]
		asd := as.(map[string]interface{})
		if _, ok := asd[enabled]; ok {
			enable := asd[enabled].(bool)
			if enable {
				hpaResourceRequest.IsEnable = asd[enabled].(bool)
				hpaResourceRequest.ReqReplicaCount = templateMap[replicaCount].(float64)
				hpaResourceRequest.ReqMaxReplicas = asd["MaxReplicas"].(float64)
				hpaResourceRequest.ReqMinReplicas = asd["MinReplicas"].(float64)
				hpaResourceRequest.ResourceName = fmt.Sprintf("%s-%s", appName, "hpa")
				return hpaResourceRequest
			}
		}
	}
	return hpaResourceRequest

}

func (impl *AppServiceImpl) autoscalingCheckBeforeTrigger(ctx context.Context, appName string, namespace string, merged []byte, overrideRequest *bean.ValuesOverrideRequest) []byte {
	var appId = overrideRequest.AppId
	pipelineId := overrideRequest.PipelineId
	var appDeploymentType = overrideRequest.DeploymentAppType
	var clusterId = overrideRequest.ClusterId
	deploymentType := overrideRequest.DeploymentType
	templateMap := make(map[string]interface{})
	err := json.Unmarshal(merged, &templateMap)
	if err != nil {
		return merged
	}

	hpaResourceRequest := impl.getAutoScalingReplicaCount(templateMap, appName)
	impl.logger.Debugw("autoscalingCheckBeforeTrigger", "hpaResourceRequest", hpaResourceRequest)
	if hpaResourceRequest.IsEnable {

		resourceManifest := make(map[string]interface{})
		if IsAcdApp(appDeploymentType) {
			query := &application2.ApplicationResourceRequest{
				Name:         &appName,
				Version:      &hpaResourceRequest.Version,
				Group:        &hpaResourceRequest.Group,
				Kind:         &hpaResourceRequest.Kind,
				ResourceName: &hpaResourceRequest.ResourceName,
				Namespace:    &namespace,
			}
			recv, err := impl.acdClient.GetResource(ctx, query)
			impl.logger.Debugw("resource manifest get replica count", "response", recv)
			if err != nil {
				impl.logger.Errorw("ACD Get Resource API Failed", "err", err)
				middleware.AcdGetResourceCounter.WithLabelValues(strconv.Itoa(appId), namespace, appName).Inc()
				return merged
			}
			if recv != nil && len(*recv.Manifest) > 0 {
				err := json.Unmarshal([]byte(*recv.Manifest), &resourceManifest)
				if err != nil {
					impl.logger.Errorw("unmarshal failed for hpa check", "err", err)
					return merged
				}
			}
		} else {
			version := "v2beta2"
			k8sResource, err := impl.K8sCommonService.GetResource(ctx, &k8s.ResourceRequestBean{ClusterId: clusterId,
				K8sRequest: &k8s2.K8sRequestBean{ResourceIdentifier: k8s2.ResourceIdentifier{Name: hpaResourceRequest.ResourceName,
					Namespace: namespace, GroupVersionKind: schema.GroupVersionKind{Group: hpaResourceRequest.Group, Kind: hpaResourceRequest.Kind, Version: version}}}})
			if err != nil {
				impl.logger.Errorw("error occurred while fetching resource for app", "resourceName", hpaResourceRequest.ResourceName, "err", err)
				return merged
			}
			resourceManifest = k8sResource.Manifest.Object
		}
		if len(resourceManifest) > 0 {
			statusMap := resourceManifest["status"].(map[string]interface{})
			currentReplicaVal := statusMap["currentReplicas"]
			currentReplicaCount, err := util2.ParseFloatNumber(currentReplicaVal)
			if err != nil {
				impl.logger.Errorw("error occurred while parsing replica count", "currentReplicas", currentReplicaVal, "err", err)
				return merged
			}

			reqReplicaCount := impl.fetchRequiredReplicaCount(currentReplicaCount, hpaResourceRequest.ReqMaxReplicas, hpaResourceRequest.ReqMinReplicas)
			templateMap["replicaCount"] = reqReplicaCount
			merged, err = json.Marshal(&templateMap)
			if err != nil {
				impl.logger.Errorw("marshaling failed for hpa check", "err", err)
				return merged
			}
		}
	} else {
		impl.logger.Errorw("autoscaling is not enabled", "pipelineId", pipelineId)
	}

	//check for custom chart support
	if autoscalingEnabledPath, ok := templateMap[bean2.CustomAutoScalingEnabledPathKey]; ok {
		if deploymentType == models.DEPLOYMENTTYPE_STOP {
			merged, err = impl.setScalingValues(templateMap, bean2.CustomAutoScalingEnabledPathKey, merged, false)
			if err != nil {
				return merged
			}
			merged, err = impl.setScalingValues(templateMap, bean2.CustomAutoscalingReplicaCountPathKey, merged, 0)
			if err != nil {
				return merged
			}
		} else {
			autoscalingEnabled := false
			autoscalingEnabledValue := gjson.Get(string(merged), autoscalingEnabledPath.(string)).Value()
			if val, ok := autoscalingEnabledValue.(bool); ok {
				autoscalingEnabled = val
			}
			if autoscalingEnabled {
				// extract replica count, min, max and check for required value
				replicaCount, err := impl.getReplicaCountFromCustomChart(templateMap, merged)
				if err != nil {
					return merged
				}
				merged, err = impl.setScalingValues(templateMap, bean2.CustomAutoscalingReplicaCountPathKey, merged, replicaCount)
				if err != nil {
					return merged
				}
			}
		}
	}

	return merged
}

func (impl *AppServiceImpl) getReplicaCountFromCustomChart(templateMap map[string]interface{}, merged []byte) (float64, error) {
	autoscalingMinVal, err := impl.extractParamValue(templateMap, bean2.CustomAutoscalingMinPathKey, merged)
	if err != nil {
		return 0, err
	}
	autoscalingMaxVal, err := impl.extractParamValue(templateMap, bean2.CustomAutoscalingMaxPathKey, merged)
	if err != nil {
		return 0, err
	}
	autoscalingReplicaCountVal, err := impl.extractParamValue(templateMap, bean2.CustomAutoscalingReplicaCountPathKey, merged)
	if err != nil {
		return 0, err
	}
	return impl.fetchRequiredReplicaCount(autoscalingReplicaCountVal, autoscalingMaxVal, autoscalingMinVal), nil
}

func (impl *AppServiceImpl) extractParamValue(inputMap map[string]interface{}, key string, merged []byte) (float64, error) {
	if _, ok := inputMap[key]; !ok {
		return 0, errors.New("empty-val-err")
	}
	floatNumber, err := util2.ParseFloatNumber(gjson.Get(string(merged), inputMap[key].(string)).Value())
	if err != nil {
		impl.logger.Errorw("error occurred while parsing float number", "key", key, "err", err)
	}
	return floatNumber, err
}

func (impl *AppServiceImpl) setScalingValues(templateMap map[string]interface{}, customScalingKey string, merged []byte, value interface{}) ([]byte, error) {
	autoscalingJsonPath := templateMap[customScalingKey]
	autoscalingJsonPathKey := autoscalingJsonPath.(string)
	mergedRes, err := sjson.Set(string(merged), autoscalingJsonPathKey, value)
	if err != nil {
		impl.logger.Errorw("error occurred while setting autoscaling key", "JsonPathKey", autoscalingJsonPathKey, "err", err)
		return []byte{}, err
	}
	return []byte(mergedRes), nil
}

func (impl *AppServiceImpl) fetchRequiredReplicaCount(currentReplicaCount float64, reqMaxReplicas float64, reqMinReplicas float64) float64 {
	var reqReplicaCount float64
	if currentReplicaCount <= reqMaxReplicas && currentReplicaCount >= reqMinReplicas {
		reqReplicaCount = currentReplicaCount
	} else if currentReplicaCount > reqMaxReplicas {
		reqReplicaCount = reqMaxReplicas
	} else if currentReplicaCount < reqMinReplicas {
		reqReplicaCount = reqMinReplicas
	}
	return reqReplicaCount
}

func (impl *AppServiceImpl) CreateHistoriesForDeploymentTrigger(pipeline *pipelineConfig.Pipeline, strategy *chartConfig.PipelineStrategy, envOverride *chartConfig.EnvConfigOverride, deployedOn time.Time, deployedBy int32) error {
	//creating history for deployment template
	deploymentTemplateHistory, err := impl.deploymentTemplateHistoryService.CreateDeploymentTemplateHistoryForDeploymentTrigger(pipeline, envOverride, envOverride.Chart.ImageDescriptorTemplate, deployedOn, deployedBy)
	if err != nil {
		impl.logger.Errorw("error in creating deployment template history for deployment trigger", "err", err)
		return err
	}
	err = impl.configMapHistoryService.CreateCMCSHistoryForDeploymentTrigger(pipeline, deployedOn, deployedBy)
	if err != nil {
		impl.logger.Errorw("error in creating CM/CS history for deployment trigger", "err", err)
		return err
	}
	if strategy != nil {
		err = impl.pipelineStrategyHistoryService.CreateStrategyHistoryForDeploymentTrigger(strategy, deployedOn, deployedBy, pipeline.TriggerType)
		if err != nil {
			impl.logger.Errorw("error in creating strategy history for deployment trigger", "err", err)
			return err
		}
	}
	//VARIABLE_SNAPSHOT_SAVE
	if envOverride.VariableSnapshot != nil && len(envOverride.VariableSnapshot) > 0 {
		variableMapBytes, _ := json.Marshal(envOverride.VariableSnapshot)
		variableSnapshotHistory := &repository6.VariableSnapshotHistoryBean{
			VariableSnapshot: variableMapBytes,
			HistoryReference: repository6.HistoryReference{
				HistoryReferenceId:   deploymentTemplateHistory.Id,
				HistoryReferenceType: repository6.HistoryReferenceTypeDeploymentTemplate,
			},
		}
		err = impl.variableSnapshotHistoryService.SaveVariableHistoriesForTrigger([]*repository6.VariableSnapshotHistoryBean{variableSnapshotHistory}, deployedBy)
		if err != nil {
			return err
		}
	}
	return nil
}

func (impl *AppServiceImpl) updatePipeline(pipeline *pipelineConfig.Pipeline, userId int32) (bool, error) {
	err := impl.pipelineRepository.SetDeploymentAppCreatedInPipeline(true, pipeline.Id, userId)
	if err != nil {
		impl.logger.Errorw("error on updating cd pipeline for setting deployment app created", "err", err)
		return false, err
	}
	return true, nil
}

func (impl *AppServiceImpl) createHelmAppForCdPipeline(overrideRequest *bean.ValuesOverrideRequest, valuesOverrideResponse *ValuesOverrideResponse, triggeredAt time.Time, ctx context.Context) (bool, error) {

	pipeline := valuesOverrideResponse.Pipeline
	envOverride := valuesOverrideResponse.EnvOverride
	mergeAndSave := valuesOverrideResponse.MergedValues

	chartMetaData := &chart2.Metadata{
		Name:    pipeline.App.AppName,
		Version: envOverride.Chart.ChartVersion,
	}
	referenceTemplatePath := path.Join(string(impl.refChartDir), envOverride.Chart.ReferenceTemplate)

	if IsHelmApp(pipeline.DeploymentAppType) {
		referenceChartByte := envOverride.Chart.ReferenceChart
		// here updating reference chart into database.
		if len(envOverride.Chart.ReferenceChart) == 0 {
			refChartByte, err := impl.chartTemplateService.GetByteArrayRefChart(chartMetaData, referenceTemplatePath)
			if err != nil {
				impl.logger.Errorw("ref chart commit error on cd trigger", "err", err, "req", overrideRequest)
				return false, err
			}
			ch := envOverride.Chart
			ch.ReferenceChart = refChartByte
			ch.UpdatedOn = time.Now()
			ch.UpdatedBy = overrideRequest.UserId
			err = impl.chartRepository.Update(ch)
			if err != nil {
				impl.logger.Errorw("chart update error", "err", err, "req", overrideRequest)
				return false, err
			}
			referenceChartByte = refChartByte
		}

		releaseName := pipeline.DeploymentAppName
		cluster := envOverride.Environment.Cluster
		bearerToken := cluster.Config[k8s2.BearerToken]
		clusterConfig := &client2.ClusterConfig{
			ClusterId:              int32(cluster.Id),
			ClusterName:            cluster.ClusterName,
			Token:                  bearerToken,
			ApiServerUrl:           cluster.ServerUrl,
			InsecureSkipTLSVerify:  cluster.InsecureSkipTlsVerify,
			ProxyUrl:               cluster.ProxyUrl,
			ToConnectWithSSHTunnel: cluster.ToConnectWithSSHTunnel,
			SshTunnelAuthKey:       cluster.SSHTunnelAuthKey,
			SshTunnelUser:          cluster.SSHTunnelUser,
			SshTunnelPassword:      cluster.SSHTunnelPassword,
			SshTunnelServerAddress: cluster.SSHTunnelServerAddress,
		}
		if cluster.InsecureSkipTlsVerify == false {
			clusterConfig.KeyData = cluster.Config[k8s2.TlsKey]
			clusterConfig.CertData = cluster.Config[k8s2.CertData]
			clusterConfig.CaData = cluster.Config[k8s2.CertificateAuthorityData]
		}
		releaseIdentifier := &client2.ReleaseIdentifier{
			ReleaseName:      releaseName,
			ReleaseNamespace: envOverride.Namespace,
			ClusterConfig:    clusterConfig,
		}

		if pipeline.DeploymentAppCreated {
			req := &client2.UpgradeReleaseRequest{
				ReleaseIdentifier: releaseIdentifier,
				ValuesYaml:        mergeAndSave,
				HistoryMax:        impl.helmAppService.GetRevisionHistoryMaxValue(client2.SOURCE_DEVTRON_APP),
				ChartContent:      &client2.ChartContent{Content: referenceChartByte},
			}
<<<<<<< HEAD
=======
			if impl.IsDevtronAsyncInstallModeEnabled(bean2.Helm) {
				req.RunInCtx = true
			}
>>>>>>> acfa3ec2
			// For cases where helm release was not found, kubelink will install the same configuration
			updateApplicationResponse, err := impl.helmAppClient.UpdateApplication(ctx, req)
			if err != nil {
				impl.logger.Errorw("error in updating helm application for cd pipeline", "err", err)
				if GetGRPCErrorDetailedMessage(err) == context.Canceled.Error() {
					err = errors.New(pipelineConfig.NEW_DEPLOYMENT_INITIATED)
				}
				return false, err
			} else {
				impl.logger.Debugw("updated helm application", "response", updateApplicationResponse, "isSuccess", updateApplicationResponse.Success)
			}

		} else {

			helmResponse, err := impl.helmInstallReleaseWithCustomChart(ctx, releaseIdentifier, referenceChartByte, mergeAndSave)

			// For connection related errors, no need to update the db
			if err != nil && strings.Contains(err.Error(), "connection error") {
				impl.logger.Errorw("error in helm install custom chart", "err", err)
				return false, err
			}

			if GetGRPCErrorDetailedMessage(err) == context.Canceled.Error() {
				err = errors.New(pipelineConfig.NEW_DEPLOYMENT_INITIATED)
			}
			// IMP: update cd pipeline to mark deployment app created, even if helm install fails
			// If the helm install fails, it still creates the app in failed state, so trying to
			// re-create the app results in error from helm that cannot re-use name which is still in use
			_, pgErr := impl.updatePipeline(pipeline, overrideRequest.UserId)

			if err != nil {
				impl.logger.Errorw("error in helm install custom chart", "err", err)

				if pgErr != nil {
					impl.logger.Errorw("failed to update deployment app created flag in pipeline table", "err", err)
				}
				return false, err
			}

			if pgErr != nil {
				impl.logger.Errorw("failed to update deployment app created flag in pipeline table", "err", err)
				return false, err
			}

			impl.logger.Debugw("received helm release response", "helmResponse", helmResponse, "isSuccess", helmResponse.Success)
		}

		//update workflow runner status, used in app workflow view
		err := impl.UpdateCDWorkflowRunnerStatus(ctx, overrideRequest, triggeredAt, pipelineConfig.WorkflowInProgress)
		if err != nil {
			impl.logger.Errorw("error in updating the workflow runner status, createHelmAppForCdPipeline", "err", err)
			return false, err
		}
	}
	return true, nil
}

func (impl *AppServiceImpl) UpdateCDWorkflowRunnerStatus(ctx context.Context, overrideRequest *bean.ValuesOverrideRequest, triggeredAt time.Time, status string) error {
	// In case of terminal status update finished on time
	isTerminalStatus := slices.Contains(pipelineConfig.WfrTerminalStatusList, status)
	cdWfr, err := impl.cdWorkflowRepository.FindWorkflowRunnerById(overrideRequest.WfrId)
	if err != nil && err != pg.ErrNoRows {
		impl.logger.Errorw("err on fetching cd workflow, UpdateCDWorkflowRunnerStatus", "err", err)
		return err
	}
	cdWorkflowId := cdWfr.CdWorkflowId

	if cdWorkflowId == 0 {
		cdWf := &pipelineConfig.CdWorkflow{
			CiArtifactId: overrideRequest.CiArtifactId,
			PipelineId:   overrideRequest.PipelineId,
			AuditLog:     sql.AuditLog{CreatedOn: triggeredAt, CreatedBy: overrideRequest.UserId, UpdatedOn: triggeredAt, UpdatedBy: overrideRequest.UserId},
		}
		err := impl.cdWorkflowRepository.SaveWorkFlow(ctx, cdWf)
		if err != nil {
			impl.logger.Errorw("err on updating cd workflow for status update, UpdateCDWorkflowRunnerStatus", "err", err)
			return err
		}
		cdWorkflowId = cdWf.Id
		runner := &pipelineConfig.CdWorkflowRunner{
			Id:           cdWf.Id,
			Name:         overrideRequest.PipelineName,
			WorkflowType: bean.CD_WORKFLOW_TYPE_DEPLOY,
			ExecutorType: pipelineConfig.WORKFLOW_EXECUTOR_TYPE_AWF,
			Status:       status,
			TriggeredBy:  overrideRequest.UserId,
			StartedOn:    triggeredAt,
			CdWorkflowId: cdWorkflowId,
			AuditLog:     sql.AuditLog{CreatedOn: triggeredAt, CreatedBy: overrideRequest.UserId, UpdatedOn: triggeredAt, UpdatedBy: overrideRequest.UserId},
		}
		if isTerminalStatus {
			runner.FinishedOn = time.Now()
		}
		_, err = impl.cdWorkflowRepository.SaveWorkFlowRunner(runner)
		if err != nil {
			impl.logger.Errorw("err on updating cd workflow runner for status update, UpdateCDWorkflowRunnerStatus", "err", err)
			return err
		}
	} else {
		// if the current cdWfr status is already a terminal status and then don't update the status
		// e.g: Status : Failed --> Progressing (not allowed)
		if slices.Contains(pipelineConfig.WfrTerminalStatusList, cdWfr.Status) {
			impl.logger.Warnw("deployment has already been terminated for workflow runner, UpdateCDWorkflowRunnerStatus", "workflowRunnerId", cdWfr.Id, "err", err)
			return nil
		}
		cdWfr.Status = status
		if isTerminalStatus {
			cdWfr.FinishedOn = time.Now()
		}
		cdWfr.UpdatedBy = overrideRequest.UserId
		cdWfr.UpdatedOn = time.Now()
		err = impl.cdWorkflowRepository.UpdateWorkFlowRunner(cdWfr)
		if err != nil {
			impl.logger.Errorw("error on update cd workflow runner, UpdateCDWorkflowRunnerStatus", "cdWfr", cdWfr, "err", err)
			return err
		}
	}
	return nil
}

// helmInstallReleaseWithCustomChart performs helm install with custom chart
func (impl *AppServiceImpl) helmInstallReleaseWithCustomChart(ctx context.Context, releaseIdentifier *client2.ReleaseIdentifier, referenceChartByte []byte, valuesYaml string) (*client2.HelmInstallCustomResponse, error) {

	helmInstallRequest := client2.HelmInstallCustomRequest{
		ValuesYaml:        valuesYaml,
		ChartContent:      &client2.ChartContent{Content: referenceChartByte},
		ReleaseIdentifier: releaseIdentifier,
	}
	if impl.IsDevtronAsyncInstallModeEnabled(bean2.Helm) {
		helmInstallRequest.RunInCtx = true
	}
	// Request exec
	return impl.helmAppClient.InstallReleaseWithCustomChart(ctx, &helmInstallRequest)
}

func (impl *AppServiceImpl) GetGitOpsRepoPrefix() string {
	return impl.globalEnvVariables.GitOpsRepoPrefix
}

<<<<<<< HEAD
func (impl *AppServiceImpl) isDevtronAsyncInstallModeEnabled(deploymentAppType string) bool {
	return impl.appStatusConfig.EnableAsyncInstallDevtronChart &&
		deploymentAppType == bean2.Helm
}

func (impl *AppServiceImpl) PushPrePostCDManifest(cdWorklowRunnerId int, triggeredBy int32, jobHelmPackagePath string, deployType string, pipeline *pipelineConfig.Pipeline, imageTag string, ctx context.Context) error {

	manifestPushTemplate, err := impl.BuildManifestPushTemplateForPrePostCd(pipeline, cdWorklowRunnerId, triggeredBy, jobHelmPackagePath, deployType, imageTag)
	if err != nil {
		impl.logger.Errorw("error in building manifest push template for pre post cd")
		return err
	}
	manifestPushService := impl.GetManifestPushService(manifestPushTemplate.StorageType)

	manifestPushResponse := manifestPushService.PushChart(manifestPushTemplate, ctx)
	if manifestPushResponse.Error != nil {
		impl.logger.Errorw("error in pushing chart to helm repo", "err", err)
		return manifestPushResponse.Error
	}
	return nil
}

func (impl *AppServiceImpl) BuildManifestPushTemplateForPrePostCd(pipeline *pipelineConfig.Pipeline, cdWorklowRunnerId int, triggeredBy int32, jobHelmPackagePath string, deployType string, imageTag string) (*bean3.ManifestPushTemplate, error) {

	manifestPushTemplate := &bean3.ManifestPushTemplate{
		WorkflowRunnerId:      cdWorklowRunnerId,
		AppId:                 pipeline.AppId,
		EnvironmentId:         pipeline.EnvironmentId,
		UserId:                triggeredBy,
		AppName:               pipeline.App.AppName,
		TargetEnvironmentName: pipeline.Environment.Id,
		ChartVersion:          fmt.Sprintf("%d.%d.%d-%s-%s", 1, 1, cdWorklowRunnerId, deployType, imageTag),
	}

	manifestPushConfig, err := impl.manifestPushConfigRepository.GetManifestPushConfigByAppIdAndEnvId(pipeline.AppId, pipeline.EnvironmentId)
	if err != nil && err != pg.ErrNoRows {
		impl.logger.Errorw("error in fetching manifest push config for pre/post cd", "err", err)
		return manifestPushTemplate, err
	}
	manifestPushTemplate.StorageType = manifestPushConfig.StorageType

	if manifestPushConfig != nil && manifestPushConfig.StorageType == bean2.ManifestStorageOCIHelmRepo {

		var credentialsConfig bean3.HelmRepositoryConfig
		err = json.Unmarshal([]byte(manifestPushConfig.CredentialsConfig), &credentialsConfig)
		if err != nil {
			impl.logger.Errorw("error in json unmarshal", "err", err)
			return manifestPushTemplate, err
		}
		dockerArtifactStore, err := impl.DockerArtifactStoreRepository.FindOne(credentialsConfig.ContainerRegistryName)
		if err != nil {
			impl.logger.Errorw("error in fetching artifact info", "err", err)
			return manifestPushTemplate, err
		}
		repoPath, chartName := GetRepoPathAndChartNameFromRepoName(credentialsConfig.RepositoryName)
		manifestPushTemplate.RepoUrl = path.Join(dockerArtifactStore.RegistryURL, repoPath)
		manifestPushTemplate.ChartName = chartName
		chartBytes, err := impl.chartTemplateService.LoadChartInBytes(jobHelmPackagePath, true, chartName, manifestPushTemplate.ChartVersion)
		if err != nil {
			return manifestPushTemplate, err
		}
		manifestPushTemplate.BuiltChartBytes = &chartBytes
		containerRegistryConfig := &bean3.ContainerRegistryConfig{
			RegistryUrl:  dockerArtifactStore.RegistryURL,
			Username:     dockerArtifactStore.Username,
			Password:     dockerArtifactStore.Password,
			Insecure:     true,
			AccessKey:    dockerArtifactStore.AWSAccessKeyId,
			SecretKey:    dockerArtifactStore.AWSSecretAccessKey,
			AwsRegion:    dockerArtifactStore.AWSRegion,
			RegistryType: string(dockerArtifactStore.RegistryType),
			RepoName:     repoPath,
		}
		for _, ociRegistryConfig := range dockerArtifactStore.OCIRegistryConfig {
			if ociRegistryConfig.RepositoryType == dockerRegistryRepository.OCI_REGISRTY_REPO_TYPE_CHART {
				containerRegistryConfig.IsPublic = ociRegistryConfig.IsPublic
			}
		}
		manifestPushTemplate.ContainerRegistryConfig = containerRegistryConfig
	} else if manifestPushConfig.StorageType == bean2.ManifestStorageGit {
		// need to implement for git repo push
	}

	return manifestPushTemplate, nil
=======
func (impl *AppServiceImpl) IsDevtronAsyncInstallModeEnabled(deploymentAppType string) bool {
	return impl.appStatusConfig.EnableAsyncInstallDevtronChart &&
		deploymentAppType == bean2.Helm
>>>>>>> acfa3ec2
}<|MERGE_RESOLUTION|>--- conflicted
+++ resolved
@@ -188,18 +188,13 @@
 	scopedVariableService                  variables.ScopedVariableService
 	variableEntityMappingService           variables.VariableEntityMappingService
 	variableTemplateParser                 parsers.VariableTemplateParser
-	pubsubClient                           *pubsub.PubSubClientServiceImpl
 	argoClientWrapperService               argocdServer.ArgoClientWrapperService
 	pubsubClient                           *pubsub.PubSubClientServiceImpl
 }
 
 type AppService interface {
 	HandleCDTriggerRelease(overrideRequest *bean.ValuesOverrideRequest, ctx context.Context, triggeredAt time.Time, deployedBy int32) (releaseNo int, manifest []byte, err error)
-<<<<<<< HEAD
-	TriggerRelease(overrideRequest *bean.ValuesOverrideRequest, ctx context.Context, triggeredAt time.Time, deployedBy int32) (releaseNo int, manifest []byte, err error)
-=======
 	TriggerRelease(overrideRequest *bean.ValuesOverrideRequest, valuesOverrideResponse *ValuesOverrideResponse, builtChartPath string, ctx context.Context, triggeredAt time.Time, deployedBy int32) (releaseNo int, manifest []byte, err error)
->>>>>>> acfa3ec2
 	UpdateReleaseStatus(request *bean.ReleaseStatusUpdateRequest) (bool, error)
 	UpdateDeploymentStatusAndCheckIsSucceeded(app *v1alpha1.Application, statusTime time.Time, isAppStore bool) (bool, *chartConfig.PipelineOverride, error)
 	TriggerCD(artifact *repository.CiArtifact, cdWorkflowId, wfrId int, pipeline *pipelineConfig.Pipeline, triggeredAt time.Time) (*[]byte, error)
@@ -218,15 +213,11 @@
 	GetLatestDeployedManifestByPipelineId(appId int, envId int, runner string, ctx context.Context) ([]byte, error)
 	GetDeployedManifestByPipelineIdAndCDWorkflowId(cdWorkflowRunnerId int, ctx context.Context) ([]byte, error)
 	SetPipelineFieldsInOverrideRequest(overrideRequest *bean.ValuesOverrideRequest, pipeline *pipelineConfig.Pipeline)
-<<<<<<< HEAD
 	PushPrePostCDManifest(cdWorklowRunnerId int, triggeredBy int32, jobHelmPackagePath string, deployType string, pipeline *pipelineConfig.Pipeline, imageTag string, ctx context.Context) error
-	UpdateCDWorkflowRunnerStatus(ctx context.Context, overrideRequest *bean.ValuesOverrideRequest, triggeredAt time.Time, status string) error
-=======
 	UpdateCDWorkflowRunnerStatus(ctx context.Context, overrideRequest *bean.ValuesOverrideRequest, triggeredAt time.Time, status string) error
 	BuildManifestForTrigger(overrideRequest *bean.ValuesOverrideRequest, triggeredAt time.Time, ctx context.Context) (valuesOverrideResponse *ValuesOverrideResponse, builtChartPath string, err error)
 	BuildChartAndGetPath(appName string, envOverride *chartConfig.EnvConfigOverride, ctx context.Context) (string, error)
 	IsDevtronAsyncInstallModeEnabled(deploymentAppType string) bool
->>>>>>> acfa3ec2
 }
 
 func NewAppService(
@@ -1118,19 +1109,11 @@
 
 	ctx, err := impl.buildACDContext()
 	if err != nil {
-<<<<<<< HEAD
-		impl.logger.Errorw("error in creating acd synch context", "pipelineId", pipeline.Id, "artifactId", artifact.Id, "err", err)
+		impl.logger.Errorw("error in creating acd sync context", "pipelineId", pipeline.Id, "artifactId", artifact.Id, "err", err)
 		return nil, err
 	}
 	//setting deployedBy as 1(system user) since case of auto trigger
 	id, manifest, err := impl.HandleCDTriggerRelease(request, ctx, triggeredAt, 1)
-=======
-		impl.logger.Errorw("error in creating acd sync context", "pipelineId", pipeline.Id, "artifactId", artifact.Id, "err", err)
-		return err
-	}
-	//setting deployedBy as 1(system user) since case of auto trigger
-	id, _, err := impl.HandleCDTriggerRelease(request, ctx, triggeredAt, 1)
->>>>>>> acfa3ec2
 	if err != nil {
 		impl.logger.Errorw("error in auto  cd pipeline trigger", "pipelineId", pipeline.Id, "artifactId", artifact.Id, "err", err)
 	} else {
@@ -1913,21 +1896,11 @@
 }
 
 // write integration/unit test for each function
-<<<<<<< HEAD
-func (impl *AppServiceImpl) TriggerPipeline(overrideRequest *bean.ValuesOverrideRequest, triggerEvent bean.TriggerEvent, ctx context.Context) (releaseNo int, manifest []byte, err error) {
-=======
 func (impl *AppServiceImpl) TriggerPipeline(overrideRequest *bean.ValuesOverrideRequest, valuesOverrideResponse *ValuesOverrideResponse, builtChartPath string, triggerEvent bean.TriggerEvent, ctx context.Context) (releaseNo int, manifest []byte, err error) {
->>>>>>> acfa3ec2
 	isRequestValid, err := impl.ValidateTriggerEvent(triggerEvent)
 	if !isRequestValid {
 		return releaseNo, manifest, err
 	}
-
-<<<<<<< HEAD
-	_, span := otel.Tracer("orchestrator").Start(ctx, "AppService.BuildManifestForTrigger")
-	valuesOverrideResponse, builtChartPath, err := impl.BuildManifestForTrigger(overrideRequest, triggerEvent.TriggerdAt, ctx)
-	span.End()
-
 	if err != nil && triggerEvent.GetManifestInResponse {
 		timeline := &pipelineConfig.PipelineStatusTimeline{
 			CdWorkflowRunnerId: overrideRequest.WfrId,
@@ -1946,13 +1919,6 @@
 			impl.logger.Errorw("error in saving timeline for manifest_download type")
 		}
 	}
-
-	_, span = otel.Tracer("orchestrator").Start(ctx, "CreateHistoriesForDeploymentTrigger")
-	err1 := impl.CreateHistoriesForDeploymentTrigger(valuesOverrideResponse.Pipeline, valuesOverrideResponse.PipelineStrategy, valuesOverrideResponse.EnvOverride, triggerEvent.TriggerdAt, triggerEvent.TriggeredBy)
-	if err1 != nil {
-		impl.logger.Errorw("error in saving histories for trigger", "err", err1, "pipelineId", valuesOverrideResponse.Pipeline.Id, "wfrId", overrideRequest.WfrId)
-	}
-	span.End()
 	if err != nil {
 		return releaseNo, manifest, err
 	}
@@ -1997,8 +1963,6 @@
 		}
 	}
 
-=======
->>>>>>> acfa3ec2
 	if triggerEvent.PerformChartPush {
 		manifestPushTemplate, err := impl.BuildManifestPushTemplate(overrideRequest, valuesOverrideResponse, builtChartPath)
 		if err != nil {
@@ -2037,11 +2001,7 @@
 
 	go impl.WriteCDTriggerEvent(overrideRequest, valuesOverrideResponse.Artifact, valuesOverrideResponse.PipelineOverride.PipelineReleaseCounter, valuesOverrideResponse.PipelineOverride.Id, overrideRequest.WfrId)
 
-<<<<<<< HEAD
-	_, span = otel.Tracer("orchestrator").Start(ctx, "MarkImageScanDeployed")
-=======
 	_, span := otel.Tracer("orchestrator").Start(ctx, "MarkImageScanDeployed")
->>>>>>> acfa3ec2
 	_ = impl.MarkImageScanDeployed(overrideRequest.AppId, valuesOverrideResponse.EnvOverride.TargetEnvironment, valuesOverrideResponse.Artifact.ImageDigest, overrideRequest.ClusterId, valuesOverrideResponse.Artifact.ScanEnabled)
 	span.End()
 
@@ -2085,14 +2045,6 @@
 }
 
 func (impl *AppServiceImpl) HandleCDTriggerRelease(overrideRequest *bean.ValuesOverrideRequest, ctx context.Context, triggeredAt time.Time, deployedBy int32) (releaseNo int, manifest []byte, err error) {
-<<<<<<< HEAD
-	if impl.isDevtronAsyncInstallModeEnabled(overrideRequest.DeploymentAppType) {
-		// asynchronous mode of installation
-		return impl.TriggerHelmAsyncRelease(overrideRequest, ctx, triggeredAt, deployedBy)
-	}
-	// synchronous mode of installation
-	return impl.TriggerRelease(overrideRequest, ctx, triggeredAt, deployedBy)
-=======
 	if impl.IsDevtronAsyncInstallModeEnabled(overrideRequest.DeploymentAppType) {
 		// asynchronous mode of installation starts
 		return impl.TriggerHelmAsyncRelease(overrideRequest, ctx, triggeredAt, deployedBy)
@@ -2111,13 +2063,10 @@
 		return releaseNo, manifest, err
 	}
 	return impl.TriggerRelease(overrideRequest, valuesOverrideResponse, builtChartPath, ctx, triggeredAt, deployedBy)
->>>>>>> acfa3ec2
 }
 
 // TriggerHelmAsyncRelease will publish async helm Install/Upgrade request event for Devtron App releases
 func (impl *AppServiceImpl) TriggerHelmAsyncRelease(overrideRequest *bean.ValuesOverrideRequest, ctx context.Context, triggeredAt time.Time, triggeredBy int32) (releaseNo int, manifest []byte, err error) {
-<<<<<<< HEAD
-=======
 	// build merged values and save PCO history for the release
 	valuesOverrideResponse, err := impl.GetValuesOverrideForTrigger(overrideRequest, triggeredAt, ctx)
 	_, span := otel.Tracer("orchestrator").Start(ctx, "CreateHistoriesForDeploymentTrigger")
@@ -2132,7 +2081,6 @@
 		return releaseNo, manifest, err
 	}
 
->>>>>>> acfa3ec2
 	event := &bean.AsyncCdDeployEvent{
 		ValuesOverrideRequest: overrideRequest,
 		TriggeredAt:           triggeredAt,
@@ -2160,21 +2108,13 @@
 }
 
 // TriggerRelease will trigger Install/Upgrade request for Devtron App releases synchronously
-<<<<<<< HEAD
-func (impl *AppServiceImpl) TriggerRelease(overrideRequest *bean.ValuesOverrideRequest, ctx context.Context, triggeredAt time.Time, triggeredBy int32) (releaseNo int, manifest []byte, err error) {
-=======
 func (impl *AppServiceImpl) TriggerRelease(overrideRequest *bean.ValuesOverrideRequest, valuesOverrideResponse *ValuesOverrideResponse, builtChartPath string, ctx context.Context, triggeredAt time.Time, triggeredBy int32) (releaseNo int, manifest []byte, err error) {
->>>>>>> acfa3ec2
 	// Handling for auto trigger
 	if overrideRequest.UserId == 0 {
 		overrideRequest.UserId = triggeredBy
 	}
 	triggerEvent := impl.GetTriggerEvent(overrideRequest.DeploymentAppType, triggeredAt, triggeredBy)
-<<<<<<< HEAD
-	releaseNo, manifest, err = impl.TriggerPipeline(overrideRequest, triggerEvent, ctx)
-=======
 	releaseNo, manifest, err = impl.TriggerPipeline(overrideRequest, valuesOverrideResponse, builtChartPath, triggerEvent, ctx)
->>>>>>> acfa3ec2
 	if err != nil {
 		return 0, manifest, err
 	}
@@ -3482,12 +3422,9 @@
 				HistoryMax:        impl.helmAppService.GetRevisionHistoryMaxValue(client2.SOURCE_DEVTRON_APP),
 				ChartContent:      &client2.ChartContent{Content: referenceChartByte},
 			}
-<<<<<<< HEAD
-=======
 			if impl.IsDevtronAsyncInstallModeEnabled(bean2.Helm) {
 				req.RunInCtx = true
 			}
->>>>>>> acfa3ec2
 			// For cases where helm release was not found, kubelink will install the same configuration
 			updateApplicationResponse, err := impl.helmAppClient.UpdateApplication(ctx, req)
 			if err != nil {
@@ -3627,8 +3564,7 @@
 	return impl.globalEnvVariables.GitOpsRepoPrefix
 }
 
-<<<<<<< HEAD
-func (impl *AppServiceImpl) isDevtronAsyncInstallModeEnabled(deploymentAppType string) bool {
+func (impl *AppServiceImpl) IsDevtronAsyncInstallModeEnabled(deploymentAppType string) bool {
 	return impl.appStatusConfig.EnableAsyncInstallDevtronChart &&
 		deploymentAppType == bean2.Helm
 }
@@ -3712,9 +3648,4 @@
 	}
 
 	return manifestPushTemplate, nil
-=======
-func (impl *AppServiceImpl) IsDevtronAsyncInstallModeEnabled(deploymentAppType string) bool {
-	return impl.appStatusConfig.EnableAsyncInstallDevtronChart &&
-		deploymentAppType == bean2.Helm
->>>>>>> acfa3ec2
 }