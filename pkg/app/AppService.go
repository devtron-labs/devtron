/*
 * Copyright (c) 2020 Devtron Labs
 *
 * Licensed under the Apache License, Version 2.0 (the "License");
 * you may not use this file except in compliance with the License.
 * You may obtain a copy of the License at
 *
 *    http://www.apache.org/licenses/LICENSE-2.0
 *
 * Unless required by applicable law or agreed to in writing, software
 * distributed under the License is distributed on an "AS IS" BASIS,
 * WITHOUT WARRANTIES OR CONDITIONS OF ANY KIND, either express or implied.
 * See the License for the specific language governing permissions and
 * limitations under the License.
 *
 */

package app

import (
	"context"
	"encoding/json"
	"fmt"
	"github.com/argoproj/gitops-engine/pkg/health"
	"github.com/argoproj/gitops-engine/pkg/sync/common"
	"github.com/caarlos0/env"
	pubsub "github.com/devtron-labs/common-lib/pubsub-lib"
	client2 "github.com/devtron-labs/devtron/api/helm-app"
<<<<<<< HEAD
	repository4 "github.com/devtron-labs/devtron/pkg/appStore/deployment/repository"
	"github.com/devtron-labs/devtron/pkg/appStore/deployment/service"
=======
	application3 "github.com/devtron-labs/devtron/client/k8s/application"
	bean2 "github.com/devtron-labs/devtron/pkg/bean"
>>>>>>> bef3eb35
	"github.com/devtron-labs/devtron/pkg/chart"
	"github.com/devtron-labs/devtron/pkg/dockerRegistry"
	repository3 "github.com/devtron-labs/devtron/pkg/pipeline/history/repository"
	"github.com/devtron-labs/devtron/util/argo"
	"github.com/devtron-labs/devtron/util/k8s"
	"github.com/tidwall/gjson"
	"github.com/tidwall/sjson"
	"go.opentelemetry.io/otel"
	metav1 "k8s.io/apimachinery/pkg/apis/meta/v1"
	"k8s.io/apimachinery/pkg/runtime/schema"
	chart2 "k8s.io/helm/pkg/proto/hapi/chart"
	"net/url"
	"path"
	"path/filepath"
	"strconv"
	"strings"
	"time"

	"github.com/devtron-labs/devtron/internal/sql/repository/app"
	"github.com/devtron-labs/devtron/pkg/appStatus"
	chartRepoRepository "github.com/devtron-labs/devtron/pkg/chartRepo/repository"
	repository2 "github.com/devtron-labs/devtron/pkg/cluster/repository"
	history2 "github.com/devtron-labs/devtron/pkg/pipeline/history"
	"github.com/devtron-labs/devtron/pkg/sql"
	"github.com/devtron-labs/devtron/pkg/user/casbin"
	util3 "github.com/devtron-labs/devtron/pkg/util"

	application2 "github.com/argoproj/argo-cd/v2/pkg/apiclient/application"
	"github.com/argoproj/argo-cd/v2/pkg/apis/application/v1alpha1"
	"github.com/aws/aws-sdk-go/service/autoscaling"
	"github.com/devtron-labs/devtron/api/bean"
	"github.com/devtron-labs/devtron/client/argocdServer"
	"github.com/devtron-labs/devtron/client/argocdServer/application"
	client "github.com/devtron-labs/devtron/client/events"
	"github.com/devtron-labs/devtron/internal/middleware"
	"github.com/devtron-labs/devtron/internal/sql/models"
	"github.com/devtron-labs/devtron/internal/sql/repository"
	"github.com/devtron-labs/devtron/internal/sql/repository/chartConfig"
	"github.com/devtron-labs/devtron/internal/sql/repository/pipelineConfig"
	"github.com/devtron-labs/devtron/internal/sql/repository/security"
	. "github.com/devtron-labs/devtron/internal/util"
	"github.com/devtron-labs/devtron/pkg/commonService"
	"github.com/devtron-labs/devtron/pkg/user"
	util2 "github.com/devtron-labs/devtron/util"
	util "github.com/devtron-labs/devtron/util/event"
	"github.com/devtron-labs/devtron/util/rbac"
	"github.com/go-pg/pg"
	errors2 "github.com/juju/errors"
	"github.com/pkg/errors"
	"go.uber.org/zap"
	"google.golang.org/grpc/codes"
	"google.golang.org/grpc/status"
)

type AppStatusConfig struct {
	CdPipelineStatusCronTime            string `env:"CD_PIPELINE_STATUS_CRON_TIME" envDefault:"*/2 * * * *"`
	CdHelmPipelineStatusCronTime        string `env:"CD_HELM_PIPELINE_STATUS_CRON_TIME" envDefault:"*/2 * * * *"`
	CdPipelineStatusTimeoutDuration     string `env:"CD_PIPELINE_STATUS_TIMEOUT_DURATION" envDefault:"20"`       //in minutes
	PipelineDegradedTime                string `env:"PIPELINE_DEGRADED_TIME" envDefault:"10"`                    //in minutes
	HelmPipelineStatusCheckEligibleTime string `env:"HELM_PIPELINE_STATUS_CHECK_ELIGIBLE_TIME" envDefault:"120"` //in seconds
}

func GetAppStatusConfig() (*AppStatusConfig, error) {
	cfg := &AppStatusConfig{}
	err := env.Parse(cfg)
	if err != nil {
		fmt.Println("failed to parse server app status config: " + err.Error())
		return nil, err
	}
	return cfg, nil
}

type AppServiceImpl struct {
	environmentConfigRepository            chartConfig.EnvConfigOverrideRepository
	pipelineOverrideRepository             chartConfig.PipelineOverrideRepository
	mergeUtil                              *MergeUtil
	logger                                 *zap.SugaredLogger
	ciArtifactRepository                   repository.CiArtifactRepository
	pipelineRepository                     pipelineConfig.PipelineRepository
	gitFactory                             *GitFactory
	dbMigrationConfigRepository            pipelineConfig.DbMigrationConfigRepository
	eventClient                            client.EventClient
	eventFactory                           client.EventFactory
	acdClient                              application.ServiceClient
	tokenCache                             *util3.TokenCache
	acdAuthConfig                          *util3.ACDAuthConfig
	enforcer                               casbin.Enforcer
	enforcerUtil                           rbac.EnforcerUtil
	user                                   user.UserService
	appListingRepository                   repository.AppListingRepository
	appRepository                          app.AppRepository
	envRepository                          repository2.EnvironmentRepository
	pipelineConfigRepository               chartConfig.PipelineConfigRepository
	configMapRepository                    chartConfig.ConfigMapRepository
	chartRepository                        chartRepoRepository.ChartRepository
	appRepo                                app.AppRepository
	appLevelMetricsRepository              repository.AppLevelMetricsRepository
	envLevelMetricsRepository              repository.EnvLevelAppMetricsRepository
	ciPipelineMaterialRepository           pipelineConfig.CiPipelineMaterialRepository
	cdWorkflowRepository                   pipelineConfig.CdWorkflowRepository
	commonService                          commonService.CommonService
	imageScanDeployInfoRepository          security.ImageScanDeployInfoRepository
	imageScanHistoryRepository             security.ImageScanHistoryRepository
	ArgoK8sClient                          argocdServer.ArgoK8sClient
	pipelineStrategyHistoryService         history2.PipelineStrategyHistoryService
	configMapHistoryService                history2.ConfigMapHistoryService
	deploymentTemplateHistoryService       history2.DeploymentTemplateHistoryService
	chartTemplateService                   ChartTemplateService
	refChartDir                            chartRepoRepository.RefChartDir
	helmAppClient                          client2.HelmAppClient
	chartRefRepository                     chartRepoRepository.ChartRefRepository
	chartService                           chart.ChartService
	argoUserService                        argo.ArgoUserService
	pipelineStatusTimelineRepository       pipelineConfig.PipelineStatusTimelineRepository
	appCrudOperationService                AppCrudOperationService
	configMapHistoryRepository             repository3.ConfigMapHistoryRepository
	strategyHistoryRepository              repository3.PipelineStrategyHistoryRepository
	deploymentTemplateHistoryRepository    repository3.DeploymentTemplateHistoryRepository
	dockerRegistryIpsConfigService         dockerRegistry.DockerRegistryIpsConfigService
	pipelineStatusTimelineResourcesService PipelineStatusTimelineResourcesService
	pipelineStatusSyncDetailService        PipelineStatusSyncDetailService
	pipelineStatusTimelineService          PipelineStatusTimelineService
	appStatusConfig                        *AppStatusConfig
	gitOpsConfigRepository                 repository.GitOpsConfigRepository
	appStatusService                       appStatus.AppStatusService
<<<<<<< HEAD
	installedAppRepository                 repository4.InstalledAppRepository
	AppStoreDeploymentService              service.AppStoreDeploymentService
=======
	k8sApplicationService                  k8s.K8sApplicationService
>>>>>>> bef3eb35
}

type AppService interface {
	TriggerRelease(overrideRequest *bean.ValuesOverrideRequest, ctx context.Context, triggeredAt time.Time, triggeredBy int32, wfrId int) (id int, err error)
	UpdateReleaseStatus(request *bean.ReleaseStatusUpdateRequest) (bool, error)
	UpdateDeploymentStatusAndCheckIsSucceeded(app *v1alpha1.Application, statusTime time.Time) (bool, error)
	TriggerCD(artifact *repository.CiArtifact, cdWorkflowId, wfrId int, pipeline *pipelineConfig.Pipeline, triggeredAt time.Time) error
	GetConfigMapAndSecretJson(appId int, envId int, pipelineId int) ([]byte, error)
	UpdateCdWorkflowRunnerByACDObject(app *v1alpha1.Application, cdWfrId int, updateTimedOutStatus bool) error
	GetCmSecretNew(appId int, envId int) (*bean.ConfigMapJson, *bean.ConfigSecretJson, error)
	MarkImageScanDeployed(appId int, envId int, imageDigest string, clusterId int) error
	GetChartRepoName(gitRepoUrl string) string
	UpdateDeploymentStatusForGitOpsCdPipelines(app *v1alpha1.Application, statusTime time.Time) (bool, bool, error)
	WriteCDSuccessEvent(appId int, envId int, override *chartConfig.PipelineOverride)
}

func NewAppService(
	environmentConfigRepository chartConfig.EnvConfigOverrideRepository,
	pipelineOverrideRepository chartConfig.PipelineOverrideRepository,
	mergeUtil *MergeUtil,
	logger *zap.SugaredLogger,
	ciArtifactRepository repository.CiArtifactRepository,
	pipelineRepository pipelineConfig.PipelineRepository,
	dbMigrationConfigRepository pipelineConfig.DbMigrationConfigRepository,
	eventClient client.EventClient,
	eventFactory client.EventFactory, acdClient application.ServiceClient,
	cache *util3.TokenCache, authConfig *util3.ACDAuthConfig,
	enforcer casbin.Enforcer, enforcerUtil rbac.EnforcerUtil, user user.UserService,
	appListingRepository repository.AppListingRepository,
	appRepository app.AppRepository,
	envRepository repository2.EnvironmentRepository,
	pipelineConfigRepository chartConfig.PipelineConfigRepository, configMapRepository chartConfig.ConfigMapRepository,
	appLevelMetricsRepository repository.AppLevelMetricsRepository, envLevelMetricsRepository repository.EnvLevelAppMetricsRepository,
	chartRepository chartRepoRepository.ChartRepository,
	ciPipelineMaterialRepository pipelineConfig.CiPipelineMaterialRepository,
	cdWorkflowRepository pipelineConfig.CdWorkflowRepository, commonService commonService.CommonService,
	imageScanDeployInfoRepository security.ImageScanDeployInfoRepository, imageScanHistoryRepository security.ImageScanHistoryRepository,
	ArgoK8sClient argocdServer.ArgoK8sClient,
	gitFactory *GitFactory,
	pipelineStrategyHistoryService history2.PipelineStrategyHistoryService,
	configMapHistoryService history2.ConfigMapHistoryService,
	deploymentTemplateHistoryService history2.DeploymentTemplateHistoryService,
	chartTemplateService ChartTemplateService, refChartDir chartRepoRepository.RefChartDir,
	chartRefRepository chartRepoRepository.ChartRefRepository,
	chartService chart.ChartService, helmAppClient client2.HelmAppClient,
	argoUserService argo.ArgoUserService,
	cdPipelineStatusTimelineRepo pipelineConfig.PipelineStatusTimelineRepository,
	appCrudOperationService AppCrudOperationService,
	configMapHistoryRepository repository3.ConfigMapHistoryRepository,
	strategyHistoryRepository repository3.PipelineStrategyHistoryRepository,
	deploymentTemplateHistoryRepository repository3.DeploymentTemplateHistoryRepository,
	dockerRegistryIpsConfigService dockerRegistry.DockerRegistryIpsConfigService,
	pipelineStatusTimelineResourcesService PipelineStatusTimelineResourcesService,
	pipelineStatusSyncDetailService PipelineStatusSyncDetailService,
	pipelineStatusTimelineService PipelineStatusTimelineService,
	appStatusConfig *AppStatusConfig,
	gitOpsConfigRepository repository.GitOpsConfigRepository,
<<<<<<< HEAD
	appStatusService appStatus.AppStatusService,
	installedAppRepository repository4.InstalledAppRepository,
	AppStoreDeploymentService service.AppStoreDeploymentService) *AppServiceImpl {
=======
	appStatusService appStatus.AppStatusService, k8sApplicationService k8s.K8sApplicationService) *AppServiceImpl {
>>>>>>> bef3eb35
	appServiceImpl := &AppServiceImpl{
		environmentConfigRepository:            environmentConfigRepository,
		mergeUtil:                              mergeUtil,
		pipelineOverrideRepository:             pipelineOverrideRepository,
		logger:                                 logger,
		ciArtifactRepository:                   ciArtifactRepository,
		pipelineRepository:                     pipelineRepository,
		dbMigrationConfigRepository:            dbMigrationConfigRepository,
		eventClient:                            eventClient,
		eventFactory:                           eventFactory,
		acdClient:                              acdClient,
		tokenCache:                             cache,
		acdAuthConfig:                          authConfig,
		enforcer:                               enforcer,
		enforcerUtil:                           enforcerUtil,
		user:                                   user,
		appListingRepository:                   appListingRepository,
		appRepository:                          appRepository,
		envRepository:                          envRepository,
		pipelineConfigRepository:               pipelineConfigRepository,
		configMapRepository:                    configMapRepository,
		chartRepository:                        chartRepository,
		appLevelMetricsRepository:              appLevelMetricsRepository,
		envLevelMetricsRepository:              envLevelMetricsRepository,
		ciPipelineMaterialRepository:           ciPipelineMaterialRepository,
		cdWorkflowRepository:                   cdWorkflowRepository,
		commonService:                          commonService,
		imageScanDeployInfoRepository:          imageScanDeployInfoRepository,
		imageScanHistoryRepository:             imageScanHistoryRepository,
		ArgoK8sClient:                          ArgoK8sClient,
		gitFactory:                             gitFactory,
		pipelineStrategyHistoryService:         pipelineStrategyHistoryService,
		configMapHistoryService:                configMapHistoryService,
		deploymentTemplateHistoryService:       deploymentTemplateHistoryService,
		chartTemplateService:                   chartTemplateService,
		refChartDir:                            refChartDir,
		chartRefRepository:                     chartRefRepository,
		chartService:                           chartService,
		helmAppClient:                          helmAppClient,
		argoUserService:                        argoUserService,
		pipelineStatusTimelineRepository:       cdPipelineStatusTimelineRepo,
		appCrudOperationService:                appCrudOperationService,
		configMapHistoryRepository:             configMapHistoryRepository,
		strategyHistoryRepository:              strategyHistoryRepository,
		deploymentTemplateHistoryRepository:    deploymentTemplateHistoryRepository,
		dockerRegistryIpsConfigService:         dockerRegistryIpsConfigService,
		pipelineStatusTimelineResourcesService: pipelineStatusTimelineResourcesService,
		pipelineStatusSyncDetailService:        pipelineStatusSyncDetailService,
		pipelineStatusTimelineService:          pipelineStatusTimelineService,
		appStatusConfig:                        appStatusConfig,
		gitOpsConfigRepository:                 gitOpsConfigRepository,
		appStatusService:                       appStatusService,
<<<<<<< HEAD
		installedAppRepository:                 installedAppRepository,
		AppStoreDeploymentService:              AppStoreDeploymentService,
=======
		k8sApplicationService:                  k8sApplicationService,
>>>>>>> bef3eb35
	}
	return appServiceImpl
}

const (
	Success = "SUCCESS"
	Failure = "FAILURE"
)

func (impl *AppServiceImpl) getValuesFileForEnv(environmentId int) string {
	return fmt.Sprintf("_%d-values.yaml", environmentId) //-{envId}-values.yaml
}
func (impl *AppServiceImpl) createArgoApplicationIfRequired(appId int, appName string, envConfigOverride *chartConfig.EnvConfigOverride, pipeline *pipelineConfig.Pipeline, userId int32) (string, error) {
	//repo has been registered while helm create
	chart, err := impl.chartRepository.FindLatestChartForAppByAppId(appId)
	if err != nil {
		impl.logger.Errorw("no chart found ", "app", appId)
		return "", err
	}
	envModel, err := impl.envRepository.FindById(envConfigOverride.TargetEnvironment)
	if err != nil {
		return "", err
	}
	argoAppName := pipeline.DeploymentAppName
	if pipeline.DeploymentAppCreated {
		return argoAppName, nil
	} else {
		//create
		appNamespace := envConfigOverride.Namespace
		if appNamespace == "" {
			appNamespace = "default"
		}
		namespace := argocdServer.DevtronInstalationNs
		appRequest := &argocdServer.AppTemplate{
			ApplicationName: argoAppName,
			Namespace:       namespace,
			TargetNamespace: appNamespace,
			TargetServer:    envModel.Cluster.ServerUrl,
			Project:         "default",
			ValuesFile:      impl.getValuesFileForEnv(envModel.Id),
			RepoPath:        chart.ChartLocation,
			RepoUrl:         chart.GitRepoUrl,
		}

		argoAppName, err := impl.ArgoK8sClient.CreateAcdApp(appRequest, envModel.Cluster)
		if err != nil {
			return "", err
		}
		//update cd pipeline to mark deployment app created
		_, err = impl.updatePipeline(pipeline, userId)
		if err != nil {
			impl.logger.Errorw("error in update cd pipeline for deployment app created or not", "err", err)
			return "", err
		}
		return argoAppName, nil
	}
}

func (impl *AppServiceImpl) UpdateReleaseStatus(updateStatusRequest *bean.ReleaseStatusUpdateRequest) (bool, error) {
	count, err := impl.pipelineOverrideRepository.UpdateStatusByRequestIdentifier(updateStatusRequest.RequestId, updateStatusRequest.NewStatus)
	if err != nil {
		impl.logger.Errorw("error in updating release status", "request", updateStatusRequest, "error", err)
		return false, err
	}
	return count == 1, nil
}

func (impl *AppServiceImpl) UpdateDeploymentStatusAndCheckIsSucceeded(app *v1alpha1.Application, statusTime time.Time) (bool, error) {
	isSucceeded := false
	repoUrl := app.Spec.Source.RepoURL
	// backward compatibility for updating application status - if unable to find app check it in charts
	chart, err := impl.chartRepository.FindChartByGitRepoUrl(repoUrl)
	if err != nil {
		impl.logger.Errorw("error in fetching chart", "repoUrl", repoUrl, "err", err)
		return isSucceeded, err
	}
	if chart == nil {
		impl.logger.Errorw("no git repo found for url", "repoUrl", repoUrl)
		return isSucceeded, fmt.Errorf("no git repo found for url %s", repoUrl)
	}
	envId, err := impl.appRepository.FindEnvironmentIdForInstalledApp(chart.AppId)
	if err != nil {
		impl.logger.Errorw("error in fetching app", "err", err, "app", chart.AppId)
		return isSucceeded, err
	}
	if envId > 0 {
		err = impl.appStatusService.UpdateStatusWithAppIdEnvId(chart.AppId, envId, string(app.Status.Health.Status))
		if err != nil {
			impl.logger.Errorw("error occurred while updating app status in app_status table", "error", err, "appId", chart.AppId, "envId", envId)
		}
		impl.logger.Debugw("skipping application status update as this app is chart", "appId", chart.AppId, "envId", envId)
		return isSucceeded, nil
	}

	isSucceeded, _, err = impl.UpdateDeploymentStatusForGitOpsCdPipelines(app, statusTime)
	if err != nil {
		impl.logger.Errorw("error in updating deployment status", "argoAppName", app.Name)
		return isSucceeded, err
	}
	return isSucceeded, nil
}

func (impl *AppServiceImpl) UpdateDeploymentStatusForGitOpsCdPipelines(app *v1alpha1.Application, statusTime time.Time) (bool, bool, error) {
	isSucceeded := false
	isTimelineUpdated := false
	isTimelineTimedOut := false
	gitHash := ""
	if app != nil {
		gitHash = app.Status.Sync.Revision
	}
	isValid, cdPipeline, cdWfr, pipelineOverride, err := impl.CheckIfPipelineUpdateEventIsValid(app.Name, gitHash)
	if err != nil {
		impl.logger.Errorw("service err, CheckIfPipelineUpdateEventIsValid", "err", err)
		return isSucceeded, isTimelineUpdated, err
	}
	if !isValid {
		impl.logger.Infow("deployment status event invalid, skipping", "appName", app.Name)
		return isSucceeded, isTimelineUpdated, nil
	}
	timeoutDuration, err := strconv.Atoi(impl.appStatusConfig.CdPipelineStatusTimeoutDuration)
	if err != nil {
		impl.logger.Errorw("error in converting string to int", "err", err)
		return isSucceeded, isTimelineUpdated, err
	}
	latestTimelineBeforeThisEvent, err := impl.pipelineStatusTimelineRepository.FetchLatestTimelineByWfrId(cdWfr.Id)
	if err != nil && err != pg.ErrNoRows {
		impl.logger.Errorw("error in getting latest timeline before update", "err", err, "cdWfrId", cdWfr.Id)
		return isSucceeded, isTimelineUpdated, err
	}
	err = impl.appStatusService.UpdateStatusWithAppIdEnvId(cdPipeline.AppId, cdPipeline.EnvironmentId, string(app.Status.Health.Status))
	if err != nil {
		impl.logger.Errorw("error occurred while updating app status in app_status table", "error", err, "appId", cdPipeline.AppId, "envId", cdPipeline.EnvironmentId)
	}
	reconciledAt := &metav1.Time{}
	if app != nil {
		reconciledAt = app.Status.ReconciledAt
	}
	//updating cd pipeline status timeline
	isTimelineUpdated, isTimelineTimedOut, err = impl.UpdatePipelineStatusTimelineForApplicationChanges(app, cdWfr.Id, statusTime, cdWfr.StartedOn, timeoutDuration, latestTimelineBeforeThisEvent, reconciledAt)
	if err != nil {
		impl.logger.Errorw("error in updating pipeline status timeline", "err", err)
	}
	if isTimelineTimedOut {
		//not checking further and directly updating timedOutStatus
		err := impl.UpdateCdWorkflowRunnerByACDObject(app, cdWfr.Id, true)
		if err != nil {
			impl.logger.Errorw("error on update cd workflow runner", "CdWorkflowId", pipelineOverride.CdWorkflowId, "status", pipelineConfig.WorkflowTimedOut, "err", err)
			return isSucceeded, isTimelineUpdated, err
		}
		return isSucceeded, isTimelineUpdated, nil
	}
	kubectlSyncedTimeline, err := impl.pipelineStatusTimelineRepository.FetchTimelineByWfrIdAndStatus(cdWfr.Id, pipelineConfig.TIMELINE_STATUS_KUBECTL_APPLY_SYNCED)
	if err != nil && err != pg.ErrNoRows {
		impl.logger.Errorw("error in getting latest timeline", "err", err, "cdWfrId", cdWfr.Id)
		return isSucceeded, isTimelineUpdated, err
	}
	if reconciledAt.IsZero() || (kubectlSyncedTimeline != nil && kubectlSyncedTimeline.Id > 0 && reconciledAt.After(kubectlSyncedTimeline.StatusTime)) {
		releaseCounter, err := impl.pipelineOverrideRepository.GetCurrentPipelineReleaseCounter(pipelineOverride.PipelineId)
		if err != nil {
			impl.logger.Errorw("error on update application status", "releaseCounter", releaseCounter, "gitHash", gitHash, "pipelineOverride", pipelineOverride, "err", err)
			return isSucceeded, isTimelineUpdated, err
		}
		if pipelineOverride.PipelineReleaseCounter == releaseCounter {
			isSucceeded, err = impl.UpdateDeploymentStatusForPipeline(app, pipelineOverride, cdWfr.Id)
			if err != nil {
				impl.logger.Errorw("error in updating deployment status for pipeline", "err", err)
				return isSucceeded, isTimelineUpdated, err
			}
			if isSucceeded {
				impl.logger.Infow("writing cd success event", "gitHash", gitHash, "pipelineOverride", pipelineOverride)
				go impl.WriteCDSuccessEvent(cdPipeline.AppId, cdPipeline.EnvironmentId, pipelineOverride)
			}
		} else {
			impl.logger.Debugw("event received for older triggered revision", "gitHash", gitHash)
		}
	} else {
		// new revision is not reconciled yet, thus status will not be changes and will remain in progress
	}
	return isSucceeded, isTimelineUpdated, nil
}

func (impl *AppServiceImpl) CheckIfPipelineUpdateEventIsValid(argoAppName, gitHash string) (bool, pipelineConfig.Pipeline, pipelineConfig.CdWorkflowRunner, *chartConfig.PipelineOverride, error) {
	isValid := false
	var err error
	//var deploymentStatus repository.DeploymentStatus
	var pipeline pipelineConfig.Pipeline
	var pipelineOverride *chartConfig.PipelineOverride
	var cdWfr pipelineConfig.CdWorkflowRunner
	pipeline, err = impl.pipelineRepository.GetArgoPipelineByArgoAppName(argoAppName)
	if err != nil {
		impl.logger.Errorw("error in getting cd pipeline by argoAppName", "err", err, "argoAppName", argoAppName)
		return isValid, pipeline, cdWfr, pipelineOverride, err
	}
	//getting latest pipelineOverride for app (by appId and envId)
	pipelineOverride, err = impl.pipelineOverrideRepository.FindLatestByAppIdAndEnvId(pipeline.AppId, pipeline.EnvironmentId)
	if err != nil {
		impl.logger.Errorw("error in getting latest pipelineOverride by appId and envId", "err", err, "appId", pipeline.AppId, "envId", pipeline.EnvironmentId)
		return isValid, pipeline, cdWfr, pipelineOverride, err
	}
	if gitHash != "" && pipelineOverride.GitHash != gitHash {
		pipelineOverrideByHash, err := impl.pipelineOverrideRepository.FindByPipelineTriggerGitHash(gitHash)
		if err != nil {
			impl.logger.Errorw("error on update application status", "gitHash", gitHash, "pipelineOverride", pipelineOverride, "err", err)
			return isValid, pipeline, cdWfr, pipelineOverride, err
		}
		if pipelineOverrideByHash.CommitTime.Before(pipelineOverride.CommitTime) {
			//we have received trigger hash which is committed before this apps actual gitHash stored by us
			// this means that the hash stored by us will be synced later, so we will drop this event
			return isValid, pipeline, cdWfr, pipelineOverride, nil
		}
	}
	cdWfr, err = impl.cdWorkflowRepository.FindByWorkflowIdAndRunnerType(context.Background(), pipelineOverride.CdWorkflowId, bean.CD_WORKFLOW_TYPE_DEPLOY)
	if err != nil {
		impl.logger.Errorw("error in getting latest wfr by pipelineId", "err", err, "pipelineId", pipeline.Id)
		return isValid, pipeline, cdWfr, pipelineOverride, err
	}
	if util2.IsTerminalStatus(cdWfr.Status) {
		//drop event
		return isValid, pipeline, cdWfr, pipelineOverride, nil
	}
	isValid = true
	return isValid, pipeline, cdWfr, pipelineOverride, nil
}

func (impl *AppServiceImpl) UpdateDeploymentStatusForPipeline(app *v1alpha1.Application, pipelineOverride *chartConfig.PipelineOverride, cdWfrId int) (bool, error) {
	impl.logger.Debugw("inserting new app status", "status", app.Status.Health.Status, "argoAppName", app.Name)
	isSucceeded := false
	err := impl.UpdateCdWorkflowRunnerByACDObject(app, cdWfrId, false)
	if err != nil {
		impl.logger.Errorw("error on update cd workflow runner", "CdWorkflowId", pipelineOverride.CdWorkflowId, "app", app, "err", err)
		return isSucceeded, err
	}
	if application.Healthy == app.Status.Health.Status {
		isSucceeded = true
	}
	return isSucceeded, nil
}

func (impl *AppServiceImpl) UpdatePipelineStatusTimelineForApplicationChanges(app *v1alpha1.Application, cdWfrId int, statusTime time.Time, triggeredAt time.Time, statusTimeoutDuration int, latestTimelineBeforeUpdate *pipelineConfig.PipelineStatusTimeline, reconciledAt *metav1.Time) (bool, bool, error) {
	impl.logger.Debugw("updating pipeline status timeline", "app", app, "pipelineOverride", cdWfrId, "APP_TO_UPDATE", app.Name)
	isTimelineUpdated := false
	isTimelineTimedOut := false
	terminalStatusExists, err := impl.pipelineStatusTimelineRepository.CheckIfTerminalStatusTimelinePresentByWfrId(cdWfrId)
	if err != nil {
		impl.logger.Errorw("error in checking if terminal status timeline exists by wfrId", "err", err, "wfrId", cdWfrId)
		return isTimelineUpdated, isTimelineTimedOut, err
	}
	if terminalStatusExists {
		impl.logger.Infow("terminal status timeline exists for cdWfr, skipping more timeline changes", "wfrId", cdWfrId)
		return isTimelineUpdated, isTimelineTimedOut, nil
	}
	err = impl.pipelineStatusSyncDetailService.SaveOrUpdateSyncDetail(cdWfrId, 1)
	if err != nil {
		impl.logger.Errorw("error in save/update pipeline status fetch detail", "err", err, "cdWfrId", cdWfrId)
	}
	// creating cd pipeline status timeline
	timeline := &pipelineConfig.PipelineStatusTimeline{
		CdWorkflowRunnerId: cdWfrId,
		StatusTime:         statusTime,
		AuditLog: sql.AuditLog{
			CreatedBy: 1,
			CreatedOn: time.Now(),
			UpdatedBy: 1,
			UpdatedOn: time.Now(),
		},
	}
	timeline.Status = pipelineConfig.TIMELINE_STATUS_KUBECTL_APPLY_STARTED
	if app != nil && app.Status.OperationState != nil {
		timeline.StatusDetail = app.Status.OperationState.Message
	}
	//checking and saving if this timeline is present or not because kubewatch may stream same objects multiple times
	_, err, isTimelineUpdated = impl.SavePipelineStatusTimelineIfNotAlreadyPresent(cdWfrId, timeline.Status, timeline)
	if err != nil {
		impl.logger.Errorw("error in saving pipeline status timeline", "err", err)
		return isTimelineUpdated, isTimelineTimedOut, err
	}
	//saving timeline resource details
	err = impl.pipelineStatusTimelineResourcesService.SaveOrUpdateCdPipelineTimelineResources(cdWfrId, app, nil, 1)
	if err != nil {
		impl.logger.Errorw("error in saving/updating timeline resources", "err", err, "cdWfrId", cdWfrId)
	}
	var kubectlApplySyncedTimeline *pipelineConfig.PipelineStatusTimeline
	if app != nil && app.Status.OperationState != nil && app.Status.OperationState.Phase == common.OperationSucceeded {
		timeline.Id = 0
		timeline.Status = pipelineConfig.TIMELINE_STATUS_KUBECTL_APPLY_SYNCED
		timeline.StatusDetail = app.Status.OperationState.Message
		//checking and saving if this timeline is present or not because kubewatch may stream same objects multiple times
		kubectlApplySyncedTimeline, err, isTimelineUpdated = impl.SavePipelineStatusTimelineIfNotAlreadyPresent(cdWfrId, timeline.Status, timeline)
		if err != nil {
			impl.logger.Errorw("error in saving pipeline status timeline", "err", err)
			return isTimelineUpdated, isTimelineTimedOut, err
		}
		impl.logger.Debugw("APP_STATUS_UPDATE_REQ", "stage", "APPLY_SYNCED", "app", app, "status", timeline.Status)
	}
	if reconciledAt.IsZero() || (kubectlApplySyncedTimeline != nil && kubectlApplySyncedTimeline.Id > 0 && reconciledAt.After(kubectlApplySyncedTimeline.StatusTime)) {
		haveNewTimeline := false
		timeline.Id = 0
		if app.Status.Health.Status == health.HealthStatusHealthy {
			impl.logger.Infow("updating pipeline status timeline for healthy app", "app", app, "APP_TO_UPDATE", app.Name)
			haveNewTimeline = true
			timeline.Status = pipelineConfig.TIMELINE_STATUS_APP_HEALTHY
			timeline.StatusDetail = "App status is Healthy."
		}
		if haveNewTimeline {
			//not checking if this status is already present or not because already checked for terminal status existence earlier
			err = impl.pipelineStatusTimelineService.SaveTimeline(timeline, nil)
			if err != nil {
				impl.logger.Errorw("error in creating timeline status", "err", err, "timeline", timeline)
				return isTimelineUpdated, isTimelineTimedOut, err
			}
			isTimelineUpdated = true
			impl.logger.Debugw("APP_STATUS_UPDATE_REQ", "stage", "terminal_status", "app", app, "status", timeline.Status)
		}
	}

	if !isTimelineUpdated {
		//no timeline updated since before, in this case we will check for timeout cases
		var lastTimeToCheckForTimeout time.Time
		if latestTimelineBeforeUpdate == nil {
			lastTimeToCheckForTimeout = triggeredAt
		} else {
			lastTimeToCheckForTimeout = latestTimelineBeforeUpdate.StatusTime
		}
		if time.Since(lastTimeToCheckForTimeout) >= time.Duration(statusTimeoutDuration)*time.Minute {
			//mark as timed out if not already marked
			timeline.Status = pipelineConfig.TIMELINE_STATUS_FETCH_TIMED_OUT
			timeline.StatusDetail = "Deployment timed out."
			_, err, isTimelineUpdated = impl.SavePipelineStatusTimelineIfNotAlreadyPresent(cdWfrId, timeline.Status, timeline)
			if err != nil {
				impl.logger.Errorw("error in saving pipeline status timeline", "err", err)
				return isTimelineUpdated, isTimelineTimedOut, err
			}
			isTimelineTimedOut = true
		} else {
			// deployment status will be in progress so leave timeline
		}
	}
	return isTimelineUpdated, isTimelineTimedOut, nil
}

func (impl *AppServiceImpl) SavePipelineStatusTimelineIfNotAlreadyPresent(cdWfrId int, timelineStatus pipelineConfig.TimelineStatus, timeline *pipelineConfig.PipelineStatusTimeline) (latestTimeline *pipelineConfig.PipelineStatusTimeline, err error, isTimelineUpdated bool) {
	isTimelineUpdated = false
	latestTimeline, err = impl.pipelineStatusTimelineRepository.FetchTimelineByWfrIdAndStatus(cdWfrId, timelineStatus)
	if err != nil && err != pg.ErrNoRows {
		impl.logger.Errorw("error in getting latest timeline", "err", err)
		return nil, err, isTimelineUpdated
	} else if err == pg.ErrNoRows {
		err = impl.pipelineStatusTimelineService.SaveTimeline(timeline, nil)
		if err != nil {
			impl.logger.Errorw("error in creating timeline status", "err", err, "timeline", timeline)
			return nil, err, isTimelineUpdated
		}
		isTimelineUpdated = true
		latestTimeline = timeline
	}
	return latestTimeline, nil, isTimelineUpdated
}

func (impl *AppServiceImpl) WriteCDSuccessEvent(appId int, envId int, override *chartConfig.PipelineOverride) {
	event := impl.eventFactory.Build(util.Success, &override.PipelineId, appId, &envId, util.CD)
	impl.logger.Debugw("event WriteCDSuccessEvent", "event", event, "override", override)
	event = impl.eventFactory.BuildExtraCDData(event, nil, override.Id, bean.CD_WORKFLOW_TYPE_DEPLOY)
	_, evtErr := impl.eventClient.WriteNotificationEvent(event)
	if evtErr != nil {
		impl.logger.Errorw("error in writing event", "event", event, "err", evtErr)
	}
}

func (impl *AppServiceImpl) BuildCDSuccessPayload(appName string, environmentName string) *client.Payload {
	payload := &client.Payload{}
	payload.AppName = appName
	payload.EnvName = environmentName
	return payload
}

type EnvironmentOverride struct {
	Enabled   bool        `json:"enabled"`
	EnvValues []*KeyValue `json:"envValues"`
}

type KeyValue struct {
	Key   string `json:"key"`
	Value string `json:"value"`
}

func (conf *EnvironmentOverride) appendEnvironmentVariable(key, value string) {
	item := &KeyValue{Key: key, Value: value}
	conf.EnvValues = append(conf.EnvValues, item)
}

func (impl *AppServiceImpl) TriggerCD(artifact *repository.CiArtifact, cdWorkflowId, wfrId int, pipeline *pipelineConfig.Pipeline, triggeredAt time.Time) error {
	impl.logger.Debugw("automatic pipeline trigger attempt async", "artifactId", artifact.Id)

	return impl.triggerReleaseAsync(artifact, cdWorkflowId, wfrId, pipeline, triggeredAt)
}

func (impl *AppServiceImpl) triggerReleaseAsync(artifact *repository.CiArtifact, cdWorkflowId, wfrId int, pipeline *pipelineConfig.Pipeline, triggeredAt time.Time) error {
	err := impl.validateAndTrigger(pipeline, artifact, cdWorkflowId, wfrId, triggeredAt)
	if err != nil {
		impl.logger.Errorw("error in trigger for pipeline", "pipelineId", strconv.Itoa(pipeline.Id))
	}
	impl.logger.Debugw("trigger attempted for all pipeline ", "artifactId", artifact.Id)
	return err
}

func (impl *AppServiceImpl) validateAndTrigger(p *pipelineConfig.Pipeline, artifact *repository.CiArtifact, cdWorkflowId, wfrId int, triggeredAt time.Time) error {
	object := impl.enforcerUtil.GetAppRBACNameByAppId(p.AppId)
	envApp := strings.Split(object, "/")
	if len(envApp) != 2 {
		impl.logger.Error("invalid req, app and env not found from rbac")
		return errors.New("invalid req, app and env not found from rbac")
	}
	err := impl.releasePipeline(p, artifact, cdWorkflowId, wfrId, triggeredAt)
	return err
}

func (impl *AppServiceImpl) releasePipeline(pipeline *pipelineConfig.Pipeline, artifact *repository.CiArtifact, cdWorkflowId, wfrId int, triggeredAt time.Time) error {
	impl.logger.Debugw("triggering release for ", "cdPipelineId", pipeline.Id, "artifactId", artifact.Id)
	//Iterate for each even if there is error in one
	request := &bean.ValuesOverrideRequest{
		PipelineId:           pipeline.Id,
		UserId:               artifact.CreatedBy,
		CiArtifactId:         artifact.Id,
		AppId:                pipeline.AppId,
		CdWorkflowId:         cdWorkflowId,
		ForceTrigger:         true,
		DeploymentWithConfig: bean.DEPLOYMENT_CONFIG_TYPE_LAST_SAVED,
	}

	ctx, err := impl.buildACDContext()
	if err != nil {
		impl.logger.Errorw("error in creating acd synch context", "pipelineId", pipeline.Id, "artifactId", artifact.Id, "err", err)
		return err
	}
	//setting deployedBy as 1(system user) since case of auto trigger
	id, err := impl.TriggerRelease(request, ctx, triggeredAt, 1, wfrId)
	if err != nil {
		impl.logger.Errorw("error in auto  cd pipeline trigger", "pipelineId", pipeline.Id, "artifactId", artifact.Id, "err", err)
	} else {
		impl.logger.Infow("pipeline successfully triggered ", "cdPipelineId", pipeline.Id, "artifactId", artifact.Id, "releaseId", id)
	}
	return err
}

func (impl *AppServiceImpl) buildACDContext() (acdContext context.Context, err error) {
	//this method should only call in case of argo-integration and gitops configured
	acdToken, err := impl.argoUserService.GetLatestDevtronArgoCdUserToken()
	if err != nil {
		impl.logger.Errorw("error in getting acd token", "err", err)
		return nil, err
	}
	ctx := context.Background()
	ctx = context.WithValue(ctx, "token", acdToken)
	return ctx, nil
}

func (impl *AppServiceImpl) getDbMigrationOverride(overrideRequest *bean.ValuesOverrideRequest, artifact *repository.CiArtifact, isRollback bool) (overrideJson []byte, err error) {
	if isRollback {
		return nil, fmt.Errorf("rollback not supported ye")
	}
	notConfigured := false
	config, err := impl.dbMigrationConfigRepository.FindByPipelineId(overrideRequest.PipelineId)
	if err != nil && !IsErrNoRows(err) {
		impl.logger.Errorw("error in fetching pipeline override config", "req", overrideRequest, "err", err)
		return nil, err
	} else if IsErrNoRows(err) {
		notConfigured = true
	}
	envVal := &EnvironmentOverride{}
	if notConfigured {
		impl.logger.Warnw("no active db migration found", "pipeline", overrideRequest.PipelineId)
		envVal.Enabled = false
	} else {
		materialInfos, err := artifact.ParseMaterialInfo()
		if err != nil {
			return nil, err
		}

		hash, ok := materialInfos[config.GitMaterial.Url]
		if !ok {
			impl.logger.Errorf("wrong url map ", "map", materialInfos, "url", config.GitMaterial.Url)
			return nil, fmt.Errorf("configured url not found in material %s", config.GitMaterial.Url)
		}

		envVal.Enabled = true
		if config.GitMaterial.GitProvider.AuthMode != repository.AUTH_MODE_USERNAME_PASSWORD &&
			config.GitMaterial.GitProvider.AuthMode != repository.AUTH_MODE_ACCESS_TOKEN &&
			config.GitMaterial.GitProvider.AuthMode != repository.AUTH_MODE_ANONYMOUS {
			return nil, fmt.Errorf("auth mode %s not supported for migration", config.GitMaterial.GitProvider.AuthMode)
		}
		envVal.appendEnvironmentVariable("GIT_REPO_URL", config.GitMaterial.Url)
		envVal.appendEnvironmentVariable("GIT_USER", config.GitMaterial.GitProvider.UserName)
		var password string
		if config.GitMaterial.GitProvider.AuthMode == repository.AUTH_MODE_USERNAME_PASSWORD {
			password = config.GitMaterial.GitProvider.Password
		} else {
			password = config.GitMaterial.GitProvider.AccessToken
		}
		envVal.appendEnvironmentVariable("GIT_AUTH_TOKEN", password)
		// parse git-tag not required
		//envVal.appendEnvironmentVariable("GIT_TAG", "")
		envVal.appendEnvironmentVariable("GIT_HASH", hash)
		envVal.appendEnvironmentVariable("SCRIPT_LOCATION", config.ScriptSource)
		envVal.appendEnvironmentVariable("DB_TYPE", string(config.DbConfig.Type))
		envVal.appendEnvironmentVariable("DB_USER_NAME", config.DbConfig.UserName)
		envVal.appendEnvironmentVariable("DB_PASSWORD", config.DbConfig.Password)
		envVal.appendEnvironmentVariable("DB_HOST", config.DbConfig.Host)
		envVal.appendEnvironmentVariable("DB_PORT", config.DbConfig.Port)
		envVal.appendEnvironmentVariable("DB_NAME", config.DbConfig.DbName)
		//Will be used for rollback don't delete it
		//envVal.appendEnvironmentVariable("MIGRATE_TO_VERSION", strconv.Itoa(overrideRequest.TargetDbVersion))
	}
	dbMigrationConfig := map[string]interface{}{"dbMigrationConfig": envVal}
	confByte, err := json.Marshal(dbMigrationConfig)
	if err != nil {
		return nil, err
	}
	return confByte, nil
}

func (impl *AppServiceImpl) TriggerRelease(overrideRequest *bean.ValuesOverrideRequest, ctx context.Context, triggeredAt time.Time, deployedBy int32, wfrId int) (id int, err error) {
	if overrideRequest.DeploymentType == models.DEPLOYMENTTYPE_UNKNOWN {
		overrideRequest.DeploymentType = models.DEPLOYMENTTYPE_DEPLOY
	}
	if len(overrideRequest.DeploymentWithConfig) == 0 {
		overrideRequest.DeploymentWithConfig = bean.DEPLOYMENT_CONFIG_TYPE_LAST_SAVED
	}
	_, span := otel.Tracer("orchestrator").Start(ctx, "pipelineRepository.FindById")
	pipeline, err := impl.pipelineRepository.FindById(overrideRequest.PipelineId)
	span.End()
	if err != nil {
		impl.logger.Errorw("invalid req", "err", err, "req", overrideRequest)
		return 0, err
	}
	envOverride := &chartConfig.EnvConfigOverride{}
	var appMetrics *bool
	strategy := &chartConfig.PipelineStrategy{}
	if overrideRequest.DeploymentWithConfig == bean.DEPLOYMENT_CONFIG_TYPE_SPECIFIC_TRIGGER {
		_, span := otel.Tracer("orchestrator").Start(ctx, "deploymentTemplateHistoryRepository.GetHistoryByPipelineIdAndWfrId")
		deploymentTemplateHistory, err := impl.deploymentTemplateHistoryRepository.GetHistoryByPipelineIdAndWfrId(overrideRequest.PipelineId, overrideRequest.WfrIdForDeploymentWithSpecificTrigger)
		span.End()
		if err != nil {
			impl.logger.Errorw("error in getting deployed deployment template history by pipelineId and wfrId", "err", err, "pipelineId", &overrideRequest, "wfrId", overrideRequest.WfrIdForDeploymentWithSpecificTrigger)
			return 0, err
		}
		templateName := deploymentTemplateHistory.TemplateName
		templateVersion := deploymentTemplateHistory.TemplateVersion
		if templateName == "Rollout Deployment" {
			templateName = ""
		}
		//getting chart_ref by id
		_, span = otel.Tracer("orchestrator").Start(ctx, "chartRefRepository.FindByVersionAndName")
		chartRef, err := impl.chartRefRepository.FindByVersionAndName(templateName, templateVersion)
		span.End()
		if err != nil {
			impl.logger.Errorw("error in getting chartRef by version and name", "err", err, "version", templateVersion, "name", templateName)
			return 0, err
		}
		//assuming that if a chartVersion is deployed then it's envConfigOverride will be available
		_, span = otel.Tracer("orchestrator").Start(ctx, "environmentConfigRepository.GetByAppIdEnvIdAndChartRefId")
		envOverride, err = impl.environmentConfigRepository.GetByAppIdEnvIdAndChartRefId(pipeline.AppId, pipeline.EnvironmentId, chartRef.Id)
		span.End()
		if err != nil {
			impl.logger.Errorw("error in getting envConfigOverride for pipeline for specific chartVersion", "err", err, "appId", pipeline.AppId, "envId", pipeline.EnvironmentId, "chartRefId", chartRef.Id)
			return 0, err
		}
		//updating historical data in envConfigOverride and appMetrics flag
		envOverride.IsOverride = true
		envOverride.EnvOverrideValues = deploymentTemplateHistory.Template
		appMetrics = &deploymentTemplateHistory.IsAppMetricsEnabled
		_, span = otel.Tracer("orchestrator").Start(ctx, "strategyHistoryRepository.GetHistoryByPipelineIdAndWfrId")
		strategyHistory, err := impl.strategyHistoryRepository.GetHistoryByPipelineIdAndWfrId(overrideRequest.PipelineId, overrideRequest.WfrIdForDeploymentWithSpecificTrigger)
		span.End()
		if err != nil {
			impl.logger.Errorw("error in getting deployed strategy history by pipleinId and wfrId", "err", err, "pipelineId", overrideRequest.PipelineId, "wfrId", overrideRequest.WfrIdForDeploymentWithSpecificTrigger)
			return 0, err
		}
		strategy.Strategy = strategyHistory.Strategy
		strategy.Config = strategyHistory.Config
		strategy.PipelineId = pipeline.Id
	} else if overrideRequest.DeploymentWithConfig == bean.DEPLOYMENT_CONFIG_TYPE_LAST_SAVED {
		_, span = otel.Tracer("orchestrator").Start(ctx, "environmentConfigRepository.ActiveEnvConfigOverride")
		envOverride, err = impl.environmentConfigRepository.ActiveEnvConfigOverride(overrideRequest.AppId, pipeline.EnvironmentId)
		span.End()
		if err != nil {
			impl.logger.Errorw("invalid state", "err", err, "req", overrideRequest)
			return 0, err
		}
		if envOverride.Id == 0 {
			_, span = otel.Tracer("orchestrator").Start(ctx, "chartRepository.FindLatestChartForAppByAppId")
			chart, err := impl.chartRepository.FindLatestChartForAppByAppId(overrideRequest.AppId)
			span.End()
			if err != nil {
				impl.logger.Errorw("invalid state", "err", err, "req", overrideRequest)
				return 0, err
			}
			_, span = otel.Tracer("orchestrator").Start(ctx, "environmentConfigRepository.FindChartByAppIdAndEnvIdAndChartRefId")
			envOverride, err = impl.environmentConfigRepository.FindChartByAppIdAndEnvIdAndChartRefId(overrideRequest.AppId, pipeline.EnvironmentId, chart.ChartRefId)
			span.End()
			if err != nil && !errors2.IsNotFound(err) {
				impl.logger.Errorw("invalid state", "err", err, "req", overrideRequest)
				return 0, err
			}

			//creating new env override config
			if errors2.IsNotFound(err) || envOverride == nil {
				_, span = otel.Tracer("orchestrator").Start(ctx, "envRepository.FindById")
				environment, err := impl.envRepository.FindById(pipeline.EnvironmentId)
				span.End()
				if err != nil && !IsErrNoRows(err) {
					return 0, err
				}
				envOverride = &chartConfig.EnvConfigOverride{
					Active:            true,
					ManualReviewed:    true,
					Status:            models.CHARTSTATUS_SUCCESS,
					TargetEnvironment: pipeline.EnvironmentId,
					ChartId:           chart.Id,
					AuditLog:          sql.AuditLog{UpdatedBy: overrideRequest.UserId, UpdatedOn: triggeredAt, CreatedOn: triggeredAt, CreatedBy: overrideRequest.UserId},
					Namespace:         environment.Namespace,
					IsOverride:        false,
					EnvOverrideValues: "{}",
					Latest:            false,
					IsBasicViewLocked: chart.IsBasicViewLocked,
					CurrentViewEditor: chart.CurrentViewEditor,
				}
				_, span = otel.Tracer("orchestrator").Start(ctx, "environmentConfigRepository.Save")
				err = impl.environmentConfigRepository.Save(envOverride)
				span.End()
				if err != nil {
					impl.logger.Errorw("error in creating envconfig", "data", envOverride, "error", err)
					return 0, err
				}
			}
			envOverride.Chart = chart
		} else if envOverride.Id > 0 && !envOverride.IsOverride {
			_, span = otel.Tracer("orchestrator").Start(ctx, "chartRepository.FindLatestChartForAppByAppId")
			chart, err := impl.chartRepository.FindLatestChartForAppByAppId(overrideRequest.AppId)
			span.End()
			if err != nil {
				impl.logger.Errorw("invalid state", "err", err, "req", overrideRequest)
				return 0, err
			}
			envOverride.Chart = chart
		}

		_, span = otel.Tracer("orchestrator").Start(ctx, "appLevelMetricsRepository.FindByAppId")
		appLevelMetrics, err := impl.appLevelMetricsRepository.FindByAppId(pipeline.AppId)
		span.End()
		if err != nil && !IsErrNoRows(err) {
			impl.logger.Errorw("err", err)
			return 0, &ApiError{InternalMessage: "unable to fetch app level metrics flag"}
		}
		appMetrics = &appLevelMetrics.AppMetrics

		_, span = otel.Tracer("orchestrator").Start(ctx, "envLevelMetricsRepository.FindByAppIdAndEnvId")
		envLevelMetrics, err := impl.envLevelMetricsRepository.FindByAppIdAndEnvId(pipeline.AppId, pipeline.EnvironmentId)
		span.End()
		if err != nil && !IsErrNoRows(err) {
			impl.logger.Errorw("err", err)
			return 0, &ApiError{InternalMessage: "unable to fetch env level metrics flag"}
		}
		if envLevelMetrics.Id != 0 && envLevelMetrics.AppMetrics != nil {
			appMetrics = envLevelMetrics.AppMetrics
		}
		//fetch pipeline config from strategy table, if pipeline is automatic fetch always default, else depends on request

		//forceTrigger true if CD triggered Auto, triggered occurred from CI
		if overrideRequest.ForceTrigger {
			_, span = otel.Tracer("orchestrator").Start(ctx, "pipelineConfigRepository.GetDefaultStrategyByPipelineId")
			strategy, err = impl.pipelineConfigRepository.GetDefaultStrategyByPipelineId(overrideRequest.PipelineId)
			span.End()
		} else {
			var deploymentTemplate chartRepoRepository.DeploymentStrategy
			if overrideRequest.DeploymentTemplate == "ROLLING" {
				deploymentTemplate = chartRepoRepository.DEPLOYMENT_STRATEGY_ROLLING
			} else if overrideRequest.DeploymentTemplate == "BLUE-GREEN" {
				deploymentTemplate = chartRepoRepository.DEPLOYMENT_STRATEGY_BLUE_GREEN
			} else if overrideRequest.DeploymentTemplate == "CANARY" {
				deploymentTemplate = chartRepoRepository.DEPLOYMENT_STRATEGY_CANARY
			} else if overrideRequest.DeploymentTemplate == "RECREATE" {
				deploymentTemplate = chartRepoRepository.DEPLOYMENT_STRATEGY_RECREATE
			}

			if len(deploymentTemplate) > 0 {
				_, span = otel.Tracer("orchestrator").Start(ctx, "pipelineConfigRepository.FindByStrategyAndPipelineId")
				strategy, err = impl.pipelineConfigRepository.FindByStrategyAndPipelineId(deploymentTemplate, overrideRequest.PipelineId)
				span.End()
			} else {
				_, span = otel.Tracer("orchestrator").Start(ctx, "pipelineConfigRepository.GetDefaultStrategyByPipelineId")
				strategy, err = impl.pipelineConfigRepository.GetDefaultStrategyByPipelineId(overrideRequest.PipelineId)
				span.End()
			}
		}
		if err != nil && errors2.IsNotFound(err) == false {
			impl.logger.Errorf("invalid state", "err", err, "req", strategy)
			return 0, err
		}
	}
	_, span = otel.Tracer("orchestrator").Start(ctx, "CreateHistoriesForDeploymentTrigger")
	err = impl.CreateHistoriesForDeploymentTrigger(pipeline, strategy, envOverride, envOverride.Chart.ImageDescriptorTemplate, triggeredAt, deployedBy)
	span.End()
	if err != nil {
		impl.logger.Errorw("error in creating history entries for deployment trigger", "err", err)
		return 0, err
	}

	// auto-healing :  data corruption fix - if ChartLocation in chart is not correct, need correction
	if !strings.HasSuffix(envOverride.Chart.ChartLocation, fmt.Sprintf("%s%s", "/", envOverride.Chart.ChartVersion)) {
		_, span = otel.Tracer("orchestrator").Start(ctx, "autoHealChartLocationInChart")
		err = impl.autoHealChartLocationInChart(ctx, envOverride)
		span.End()
		if err != nil {
			return 0, err
		}
	}

	_, span = otel.Tracer("orchestrator").Start(ctx, "envRepository.FindById")
	env, err := impl.envRepository.FindById(envOverride.TargetEnvironment)
	span.End()
	if err != nil {
		impl.logger.Errorw("unable to find env", "err", err)
		return 0, err
	}
	envOverride.Environment = env

	// CHART COMMIT and PUSH STARTS HERE, it will push latest version, if found modified on deployment template and overrides
	chartMetaData := &chart2.Metadata{
		Name:    pipeline.App.AppName,
		Version: envOverride.Chart.ChartVersion,
	}
	referenceTemplatePath := path.Join(string(impl.refChartDir), envOverride.Chart.ReferenceTemplate)
	if IsAcdApp(pipeline.DeploymentAppType) {
		_, span = otel.Tracer("orchestrator").Start(ctx, "chartTemplateService.GetGitOpsRepoName")
		// CHART COMMIT and PUSH STARTS HERE, it will push latest version, if found modified on deployment template and overrides
		gitOpsRepoName := impl.chartTemplateService.GetGitOpsRepoName(pipeline.App.AppName)
		span.End()
		_, span = otel.Tracer("orchestrator").Start(ctx, "chartService.CheckChartExists")
		err = impl.chartService.CheckChartExists(envOverride.Chart.ChartRefId)
		span.End()
		if err != nil {
			impl.logger.Errorw("err in getting chart info", "err", err)
			return 0, err
		}
		var gitCommitStatus pipelineConfig.TimelineStatus
		var gitCommitStatusDetail string
		err = impl.buildChartAndPushToGitRepo(overrideRequest, ctx, chartMetaData, referenceTemplatePath, wfrId, gitOpsRepoName, envOverride)
		if err != nil {
			impl.saveTimelineForError(overrideRequest, ctx, err, wfrId)
			return 0, err
		} else {
			gitCommitStatus = pipelineConfig.TIMELINE_STATUS_GIT_COMMIT
			gitCommitStatusDetail = "Git commit done successfully."
			// creating cd pipeline status timeline for git commit
			timeline := &pipelineConfig.PipelineStatusTimeline{
				CdWorkflowRunnerId: wfrId,
				Status:             gitCommitStatus,
				StatusDetail:       gitCommitStatusDetail,
				StatusTime:         time.Now(),
				AuditLog: sql.AuditLog{
					CreatedBy: overrideRequest.UserId,
					CreatedOn: time.Now(),
					UpdatedBy: overrideRequest.UserId,
					UpdatedOn: time.Now(),
				},
			}
			_, span = otel.Tracer("orchestrator").Start(ctx, "cdPipelineStatusTimelineRepo.SaveTimeline")
			err := impl.pipelineStatusTimelineService.SaveTimeline(timeline, nil)
			span.End()
			if err != nil {
				impl.logger.Errorw("error in creating timeline status for git commit", "err", err, "timeline", timeline)
			}
		}

		// ACD app creation STARTS HERE, it will use existing if already created
		impl.logger.Debugw("new pipeline found", "pipeline", pipeline)
		_, span = otel.Tracer("orchestrator").Start(ctx, "createArgoApplicationIfRequired")
		name, err := impl.createArgoApplicationIfRequired(overrideRequest.AppId, pipeline.App.AppName, envOverride, pipeline, overrideRequest.UserId)
		span.End()
		if err != nil {
			impl.logger.Errorw("acd application create error on cd trigger", "err", err, "req", overrideRequest)
			return 0, err
		}
		impl.logger.Debugw("argocd application created", "name", name)
		// ENDS HERE
	}

	_, span = otel.Tracer("orchestrator").Start(ctx, "ciArtifactRepository.Get")
	artifact, err := impl.ciArtifactRepository.Get(overrideRequest.CiArtifactId)
	span.End()
	if err != nil {
		return 0, err
	}
	materialInfoMap, mErr := artifact.ParseMaterialInfo()
	if mErr != nil {
		impl.logger.Errorw("material info map error", mErr)
		return 0, err
	}

	_, span = otel.Tracer("orchestrator").Start(ctx, "getDbMigrationOverride")
	//FIXME: how to determine rollback
	//we can't depend on ciArtifact ID because CI pipeline can be manually triggered in any order regardless of sourcecode status
	dbMigrationOverride, err := impl.getDbMigrationOverride(overrideRequest, artifact, false)
	span.End()
	if err != nil {
		impl.logger.Errorw("error in fetching db migration config", "req", overrideRequest, "err", err)
		return 0, err
	}
	chartVersion := envOverride.Chart.ChartVersion
	_, span = otel.Tracer("orchestrator").Start(ctx, "getConfigMapAndSecretJsonV2")
	configMapJson, err := impl.getConfigMapAndSecretJsonV2(overrideRequest.AppId, envOverride.TargetEnvironment, overrideRequest.PipelineId, chartVersion, overrideRequest.DeploymentWithConfig, overrideRequest.WfrIdForDeploymentWithSpecificTrigger)
	span.End()
	if err != nil {
		impl.logger.Errorw("error in fetching config map n secret ", "err", err)
		configMapJson = nil
	}

	_, span = otel.Tracer("orchestrator").Start(ctx, "appCrudOperationService.GetLabelsByAppIdForDeployment")
	appLabelJsonByte, err := impl.appCrudOperationService.GetLabelsByAppIdForDeployment(overrideRequest.AppId)
	span.End()
	if err != nil {
		impl.logger.Errorw("error in fetching app labels for gitOps commit", "err", err)
		appLabelJsonByte = nil
	}
	_, span = otel.Tracer("orchestrator").Start(ctx, "mergeAndSave")
	releaseId, pipelineOverrideId, mergeAndSave, saveErr := impl.mergeAndSave(envOverride, overrideRequest, dbMigrationOverride, artifact, pipeline, configMapJson, appLabelJsonByte, strategy, ctx, triggeredAt, deployedBy, appMetrics)
	span.End()
	if releaseId != 0 {
		//updating the acd app with updated values and sync operation
		if IsAcdApp(pipeline.DeploymentAppType) {
			_, span = otel.Tracer("orchestrator").Start(ctx, "updateArgoPipeline")
			updateAppInArgocd, err := impl.updateArgoPipeline(overrideRequest.AppId, pipeline.Name, envOverride, ctx)
			span.End()
			if err != nil {
				impl.logger.Errorw("error in updating argocd app ", "err", err)
				return 0, err
			}
			if updateAppInArgocd {
				impl.logger.Debug("argo-cd successfully updated")
			} else {
				impl.logger.Debug("argo-cd failed to update, ignoring it")
			}
			//	impl.synchCD(pipeline, ctx, overrideRequest, envOverride)
		}
		//for helm type cd pipeline, create install helm application, update deployment status, update workflow runner for app detail status.
		if IsHelmApp(pipeline.DeploymentAppType) {
			_, span = otel.Tracer("orchestrator").Start(ctx, "createHelmAppForCdPipeline")
			_, err = impl.createHelmAppForCdPipeline(overrideRequest, envOverride, referenceTemplatePath, chartMetaData, triggeredAt, pipeline, mergeAndSave, ctx)
			span.End()
			if err != nil {
				impl.logger.Errorw("error in creating or updating helm application for cd pipeline", "err", err)
				return 0, err
			}
		}

		go impl.WriteCDTriggerEvent(overrideRequest, pipeline, envOverride, materialInfoMap, artifact, releaseId, pipelineOverrideId)
		if artifact.ScanEnabled {
			_, span = otel.Tracer("orchestrator").Start(ctx, "MarkImageScanDeployed")
			_ = impl.MarkImageScanDeployed(overrideRequest.AppId, envOverride.TargetEnvironment, artifact.ImageDigest, pipeline.Environment.ClusterId)
			span.End()
		}
	}
	middleware.CdTriggerCounter.WithLabelValues(strconv.Itoa(pipeline.AppId), strconv.Itoa(pipeline.EnvironmentId), strconv.Itoa(pipeline.Id)).Inc()
	return releaseId, saveErr
}

func (impl *AppServiceImpl) buildChartAndPushToGitRepo(overrideRequest *bean.ValuesOverrideRequest, ctx context.Context, chartMetaData *chart2.Metadata, referenceTemplatePath string, wfrId int, gitOpsRepoName string, envOverride *chartConfig.EnvConfigOverride) error {
	_, span := otel.Tracer("orchestrator").Start(ctx, "chartTemplateService.BuildChart")
	tempReferenceTemplateDir, err := impl.chartTemplateService.BuildChart(ctx, chartMetaData, referenceTemplatePath)
	span.End()
	defer impl.chartTemplateService.CleanDir(tempReferenceTemplateDir)
	if err != nil {
		return err
	}
	_, span = otel.Tracer("orchestrator").Start(ctx, "chartTemplateService.PushChartToGitRepo")
	err = impl.chartTemplateService.PushChartToGitRepo(gitOpsRepoName, envOverride.Chart.ReferenceTemplate, envOverride.Chart.ChartVersion, tempReferenceTemplateDir, envOverride.Chart.GitRepoUrl, overrideRequest.UserId)
	span.End()
	return err
}

func (impl *AppServiceImpl) saveTimelineForError(overrideRequest *bean.ValuesOverrideRequest, ctx context.Context, err error, wfrId int) {
	impl.logger.Errorw("Ref chart commit error on cd trigger", "err", err, "req", overrideRequest)
	gitCommitStatus := pipelineConfig.TIMELINE_STATUS_GIT_COMMIT_FAILED
	gitCommitStatusDetail := fmt.Sprintf("Git commit failed - %v", err)
	// creating cd pipeline status timeline for git commit
	timeline := &pipelineConfig.PipelineStatusTimeline{
		CdWorkflowRunnerId: wfrId,
		Status:             gitCommitStatus,
		StatusDetail:       gitCommitStatusDetail,
		StatusTime:         time.Now(),
		AuditLog: sql.AuditLog{
			CreatedBy: overrideRequest.UserId,
			CreatedOn: time.Now(),
			UpdatedBy: overrideRequest.UserId,
			UpdatedOn: time.Now(),
		},
	}
	_, span := otel.Tracer("orchestrator").Start(ctx, "cdPipelineStatusTimelineRepo.SaveTimeline")
	timelineErr := impl.pipelineStatusTimelineService.SaveTimeline(timeline, nil)
	span.End()
	if timelineErr != nil {
		impl.logger.Errorw("error in creating timeline status for git commit", "err", timelineErr, "timeline", timeline)
	}
}

func (impl *AppServiceImpl) autoHealChartLocationInChart(ctx context.Context, envOverride *chartConfig.EnvConfigOverride) error {
	chartId := envOverride.Chart.Id
	impl.logger.Infow("auto-healing: Chart location in chart not correct. modifying ", "chartId", chartId,
		"current chartLocation", envOverride.Chart.ChartLocation, "current chartVersion", envOverride.Chart.ChartVersion)

	// get chart from DB (getting it from DB because envOverride.Chart does not have full row of DB)
	_, span := otel.Tracer("orchestrator").Start(ctx, "chartRepository.FindById")
	chart, err := impl.chartRepository.FindById(chartId)
	span.End()
	if err != nil {
		impl.logger.Errorw("error occurred while fetching chart from DB", "chartId", chartId, "err", err)
		return err
	}

	// get chart ref from DB (to get location)
	chartRefId := chart.ChartRefId
	_, span = otel.Tracer("orchestrator").Start(ctx, "chartRefRepository.FindById")
	chartRef, err := impl.chartRefRepository.FindById(chartRefId)
	span.End()
	if err != nil {
		impl.logger.Errorw("error occurred while fetching chartRef from DB", "chartRefId", chartRefId, "err", err)
		return err
	}

	// build new chart location
	newChartLocation := filepath.Join(chartRef.Location, envOverride.Chart.ChartVersion)
	impl.logger.Infow("new chart location build", "chartId", chartId, "newChartLocation", newChartLocation)

	// update chart in DB
	chart.ChartLocation = newChartLocation
	_, span = otel.Tracer("orchestrator").Start(ctx, "chartRepository.Update")
	err = impl.chartRepository.Update(chart)
	span.End()
	if err != nil {
		impl.logger.Errorw("error occurred while saving chart into DB", "chartId", chartId, "err", err)
		return err
	}

	// update newChartLocation in model
	envOverride.Chart.ChartLocation = newChartLocation
	return nil
}

func (impl *AppServiceImpl) MarkImageScanDeployed(appId int, envId int, imageDigest string, clusterId int) error {
	impl.logger.Debugw("mark image scan deployed for normal app, from cd auto or manual trigger", "imageDigest", imageDigest)
	executionHistory, err := impl.imageScanHistoryRepository.FindByImageDigest(imageDigest)
	if err != nil && err != pg.ErrNoRows {
		impl.logger.Errorw("error in fetching execution history", "err", err)
		return err
	}
	if executionHistory == nil || executionHistory.Id == 0 {
		impl.logger.Errorw("no execution history found for digest", "digest", imageDigest)
		return fmt.Errorf("no execution history found for digest - %s", imageDigest)
	}
	impl.logger.Debugw("mark image scan deployed for normal app, from cd auto or manual trigger", "executionHistory", executionHistory)
	var ids []int
	ids = append(ids, executionHistory.Id)

	ot, err := impl.imageScanDeployInfoRepository.FindByTypeMetaAndTypeId(appId, security.ScanObjectType_APP) //todo insure this touple unique in db
	if err != nil && err != pg.ErrNoRows {
		return err
	} else if err == pg.ErrNoRows {
		imageScanDeployInfo := &security.ImageScanDeployInfo{
			ImageScanExecutionHistoryId: ids,
			ScanObjectMetaId:            appId,
			ObjectType:                  security.ScanObjectType_APP,
			EnvId:                       envId,
			ClusterId:                   clusterId,
			AuditLog: sql.AuditLog{
				CreatedOn: time.Now(),
				CreatedBy: 1,
				UpdatedOn: time.Now(),
				UpdatedBy: 1,
			},
		}
		impl.logger.Debugw("mark image scan deployed for normal app, from cd auto or manual trigger", "imageScanDeployInfo", imageScanDeployInfo)
		err = impl.imageScanDeployInfoRepository.Save(imageScanDeployInfo)
		if err != nil {
			impl.logger.Errorw("error in creating deploy info", "err", err)
		}
	} else {
		impl.logger.Debugw("pt", "ot", ot)
	}
	return err
}

// FIXME tmp workaround
func (impl *AppServiceImpl) GetCmSecretNew(appId int, envId int) (*bean.ConfigMapJson, *bean.ConfigSecretJson, error) {
	var configMapJson string
	var secretDataJson string
	var configMapJsonApp string
	var secretDataJsonApp string
	var configMapJsonEnv string
	var secretDataJsonEnv string
	//var configMapJsonPipeline string
	//var secretDataJsonPipeline string

	configMapA, err := impl.configMapRepository.GetByAppIdAppLevel(appId)
	if err != nil && pg.ErrNoRows != err {
		return nil, nil, err
	}
	if configMapA != nil && configMapA.Id > 0 {
		configMapJsonApp = configMapA.ConfigMapData
		secretDataJsonApp = configMapA.SecretData
	}

	configMapE, err := impl.configMapRepository.GetByAppIdAndEnvIdEnvLevel(appId, envId)
	if err != nil && pg.ErrNoRows != err {
		return nil, nil, err
	}
	if configMapE != nil && configMapE.Id > 0 {
		configMapJsonEnv = configMapE.ConfigMapData
		secretDataJsonEnv = configMapE.SecretData
	}

	configMapJson, err = impl.mergeUtil.ConfigMapMerge(configMapJsonApp, configMapJsonEnv)
	if err != nil {
		return nil, nil, err
	}

	chart, err := impl.commonService.FetchLatestChart(appId, envId)
	if err != nil {
		return nil, nil, err
	}
	chartVersion := chart.ChartVersion
	chartMajorVersion, chartMinorVersion, err := util2.ExtractChartVersion(chartVersion)
	if err != nil {
		impl.logger.Errorw("chart version parsing", "err", err)
		return nil, nil, err
	}
	secretDataJson, err = impl.mergeUtil.ConfigSecretMerge(secretDataJsonApp, secretDataJsonEnv, chartMajorVersion, chartMinorVersion)
	if err != nil {
		return nil, nil, err
	}
	configResponse := bean.ConfigMapJson{}
	if configMapJson != "" {
		err = json.Unmarshal([]byte(configMapJson), &configResponse)
		if err != nil {
			return nil, nil, err
		}
	}
	secretResponse := bean.ConfigSecretJson{}
	if configMapJson != "" {
		err = json.Unmarshal([]byte(secretDataJson), &secretResponse)
		if err != nil {
			return nil, nil, err
		}
	}
	return &configResponse, &secretResponse, nil
}

// depricated
// TODO remove this method
func (impl *AppServiceImpl) GetConfigMapAndSecretJson(appId int, envId int, pipelineId int) ([]byte, error) {
	var configMapJson string
	var secretDataJson string
	merged := []byte("{}")
	configMapA, err := impl.configMapRepository.GetByAppIdAppLevel(appId)
	if err != nil && pg.ErrNoRows != err {
		return []byte("{}"), err
	}
	if configMapA != nil && configMapA.Id > 0 {
		configMapJson = configMapA.ConfigMapData
		secretDataJson = configMapA.SecretData
		if configMapJson == "" {
			configMapJson = "{}"
		}
		if secretDataJson == "" {
			secretDataJson = "{}"
		}
		config, err := impl.mergeUtil.JsonPatch([]byte(configMapJson), []byte(secretDataJson))
		if err != nil {
			return []byte("{}"), err
		}
		merged, err = impl.mergeUtil.JsonPatch(merged, config)
		if err != nil {
			return []byte("{}"), err
		}
	}

	configMapE, err := impl.configMapRepository.GetByAppIdAndEnvIdEnvLevel(appId, envId)
	if err != nil && pg.ErrNoRows != err {
		return []byte("{}"), err
	}
	if configMapE != nil && configMapE.Id > 0 {
		configMapJson = configMapE.ConfigMapData
		secretDataJson = configMapE.SecretData
		if configMapJson == "" {
			configMapJson = "{}"
		}
		if secretDataJson == "" {
			secretDataJson = "{}"
		}
		config, err := impl.mergeUtil.JsonPatch([]byte(configMapJson), []byte(secretDataJson))
		if err != nil {
			return []byte("{}"), err
		}
		merged, err = impl.mergeUtil.JsonPatch(merged, config)
		if err != nil {
			return []byte("{}"), err
		}
	}

	return merged, nil
}

func (impl *AppServiceImpl) getConfigMapAndSecretJsonV2(appId int, envId int, pipelineId int, chartVersion string, deploymentWithConfig bean.DeploymentConfigurationType, wfrIdForDeploymentWithSpecificTrigger int) ([]byte, error) {

	var configMapJson string
	var secretDataJson string
	var configMapJsonApp string
	var secretDataJsonApp string
	var configMapJsonEnv string
	var secretDataJsonEnv string
	var err error
	//var configMapJsonPipeline string
	//var secretDataJsonPipeline string

	merged := []byte("{}")
	if deploymentWithConfig == bean.DEPLOYMENT_CONFIG_TYPE_LAST_SAVED {
		configMapA, err := impl.configMapRepository.GetByAppIdAppLevel(appId)
		if err != nil && pg.ErrNoRows != err {
			return []byte("{}"), err
		}
		if configMapA != nil && configMapA.Id > 0 {
			configMapJsonApp = configMapA.ConfigMapData
			secretDataJsonApp = configMapA.SecretData
		}
		configMapE, err := impl.configMapRepository.GetByAppIdAndEnvIdEnvLevel(appId, envId)
		if err != nil && pg.ErrNoRows != err {
			return []byte("{}"), err
		}
		if configMapE != nil && configMapE.Id > 0 {
			configMapJsonEnv = configMapE.ConfigMapData
			secretDataJsonEnv = configMapE.SecretData
		}
	} else if deploymentWithConfig == bean.DEPLOYMENT_CONFIG_TYPE_SPECIFIC_TRIGGER {
		//fetching history and setting envLevelConfig and not appLevelConfig because history already contains merged appLevel and envLevel configs
		configMapHistory, err := impl.configMapHistoryRepository.GetHistoryByPipelineIdAndWfrId(pipelineId, wfrIdForDeploymentWithSpecificTrigger, repository3.CONFIGMAP_TYPE)
		if err != nil {
			impl.logger.Errorw("error in getting config map history config by pipelineId and wfrId ", "err", err, "pipelineId", pipelineId, "wfrid", wfrIdForDeploymentWithSpecificTrigger)
			return []byte("{}"), err
		}
		configMapJsonEnv = configMapHistory.Data
		secretHistory, err := impl.configMapHistoryRepository.GetHistoryByPipelineIdAndWfrId(pipelineId, wfrIdForDeploymentWithSpecificTrigger, repository3.SECRET_TYPE)
		if err != nil {
			impl.logger.Errorw("error in getting config map history config by pipelineId and wfrId ", "err", err, "pipelineId", pipelineId, "wfrid", wfrIdForDeploymentWithSpecificTrigger)
			return []byte("{}"), err
		}
		secretDataJsonEnv = secretHistory.Data
	}
	configMapJson, err = impl.mergeUtil.ConfigMapMerge(configMapJsonApp, configMapJsonEnv)
	if err != nil {
		return []byte("{}"), err
	}
	chartMajorVersion, chartMinorVersion, err := util2.ExtractChartVersion(chartVersion)
	if err != nil {
		impl.logger.Errorw("chart version parsing", "err", err)
		return []byte("{}"), err
	}
	secretDataJson, err = impl.mergeUtil.ConfigSecretMerge(secretDataJsonApp, secretDataJsonEnv, chartMajorVersion, chartMinorVersion)
	if err != nil {
		return []byte("{}"), err
	}
	configResponseR := bean.ConfigMapRootJson{}
	configResponse := bean.ConfigMapJson{}
	if configMapJson != "" {
		err = json.Unmarshal([]byte(configMapJson), &configResponse)
		if err != nil {
			return []byte("{}"), err
		}
	}
	configResponseR.ConfigMapJson = configResponse
	secretResponseR := bean.ConfigSecretRootJson{}
	secretResponse := bean.ConfigSecretJson{}
	if configMapJson != "" {
		err = json.Unmarshal([]byte(secretDataJson), &secretResponse)
		if err != nil {
			return []byte("{}"), err
		}
	}
	secretResponseR.ConfigSecretJson = secretResponse

	configMapByte, err := json.Marshal(configResponseR)
	if err != nil {
		return []byte("{}"), err
	}
	secretDataByte, err := json.Marshal(secretResponseR)
	if err != nil {
		return []byte("{}"), err
	}

	merged, err = impl.mergeUtil.JsonPatch(configMapByte, secretDataByte)
	if err != nil {
		return []byte("{}"), err
	}
	return merged, nil
}

func (impl *AppServiceImpl) synchCD(pipeline *pipelineConfig.Pipeline, ctx context.Context,
	overrideRequest *bean.ValuesOverrideRequest, envOverride *chartConfig.EnvConfigOverride) {
	req := new(application2.ApplicationSyncRequest)
	pipelineName := pipeline.App.AppName + "-" + envOverride.Environment.Name
	req.Name = &pipelineName
	prune := true
	req.Prune = &prune
	if ctx == nil {
		impl.logger.Errorw("err in syncing ACD, ctx is NULL", "pipelineId", overrideRequest.PipelineId)
		return
	}
	if _, err := impl.acdClient.Sync(ctx, req); err != nil {
		impl.logger.Errorw("err in syncing ACD", "pipelineId", overrideRequest.PipelineId, "err", err)
	}
}

func (impl *AppServiceImpl) WriteCDTriggerEvent(overrideRequest *bean.ValuesOverrideRequest, pipeline *pipelineConfig.Pipeline,
	envOverride *chartConfig.EnvConfigOverride, materialInfoMap map[string]string, artifact *repository.CiArtifact, releaseId, pipelineOverrideId int) {
	event := impl.eventFactory.Build(util.Trigger, &pipeline.Id, pipeline.AppId, &pipeline.EnvironmentId, util.CD)
	impl.logger.Debugw("event WriteCDTriggerEvent", "event", event)
	event = impl.eventFactory.BuildExtraCDData(event, nil, pipelineOverrideId, bean.CD_WORKFLOW_TYPE_DEPLOY)
	_, evtErr := impl.eventClient.WriteNotificationEvent(event)
	if evtErr != nil {
		impl.logger.Errorw("CD trigger event not sent", "error", evtErr)
	}
	deploymentEvent := DeploymentEvent{
		ApplicationId:      pipeline.AppId,
		EnvironmentId:      pipeline.EnvironmentId, //check for production Environment
		ReleaseId:          releaseId,
		PipelineOverrideId: pipelineOverrideId,
		TriggerTime:        time.Now(),
		CiArtifactId:       overrideRequest.CiArtifactId,
	}
	ciPipelineMaterials, err := impl.ciPipelineMaterialRepository.GetByPipelineId(artifact.PipelineId)
	if err != nil {
		impl.logger.Errorw("error in ")
	}
	for _, ciPipelineMaterial := range ciPipelineMaterials {
		hash := materialInfoMap[ciPipelineMaterial.GitMaterial.Url]
		pipelineMaterialInfo := &PipelineMaterialInfo{PipelineMaterialId: ciPipelineMaterial.Id, CommitHash: hash}
		deploymentEvent.PipelineMaterials = append(deploymentEvent.PipelineMaterials, pipelineMaterialInfo)
	}
	impl.logger.Infow("triggering deployment event", "event", deploymentEvent)
	err = impl.eventClient.WriteNatsEvent(pubsub.CD_SUCCESS, deploymentEvent)
	if err != nil {
		impl.logger.Errorw("error in writing cd trigger event", "err", err)
	}
}

type DeploymentEvent struct {
	ApplicationId      int
	EnvironmentId      int
	ReleaseId          int
	PipelineOverrideId int
	TriggerTime        time.Time
	PipelineMaterials  []*PipelineMaterialInfo
	CiArtifactId       int
}
type PipelineMaterialInfo struct {
	PipelineMaterialId int
	CommitHash         string
}

func buildCDTriggerEvent(impl *AppServiceImpl, overrideRequest *bean.ValuesOverrideRequest, pipeline *pipelineConfig.Pipeline,
	envOverride *chartConfig.EnvConfigOverride, materialInfo map[string]string, artifact *repository.CiArtifact) client.Event {
	event := impl.eventFactory.Build(util.Trigger, &pipeline.Id, pipeline.AppId, &pipeline.EnvironmentId, util.CD)
	return event
}

func (impl *AppServiceImpl) BuildPayload(overrideRequest *bean.ValuesOverrideRequest, pipeline *pipelineConfig.Pipeline,
	envOverride *chartConfig.EnvConfigOverride, materialInfo map[string]string, artifact *repository.CiArtifact) *client.Payload {
	payload := &client.Payload{}
	payload.AppName = pipeline.App.AppName
	payload.PipelineName = pipeline.Name
	payload.EnvName = envOverride.Environment.Name

	var revision string
	for _, v := range materialInfo {
		revision = v
		break
	}
	payload.Source = url.PathEscape(revision)
	payload.DockerImageUrl = artifact.Image
	return payload
}

type ReleaseAttributes struct {
	Name           string
	Tag            string
	PipelineName   string
	ReleaseVersion string
	DeploymentType string
	App            string
	Env            string
	AppMetrics     *bool
}

func (impl *AppServiceImpl) getReleaseOverride(envOverride *chartConfig.EnvConfigOverride,
	overrideRequest *bean.ValuesOverrideRequest,
	artifact *repository.CiArtifact,
	pipeline *pipelineConfig.Pipeline,
	pipelineOverride *chartConfig.PipelineOverride, strategy *chartConfig.PipelineStrategy, appMetrics *bool) (releaseOverride string, err error) {

	artifactImage := artifact.Image
	imageTag := strings.Split(artifactImage, ":")

	appId := strconv.Itoa(pipeline.App.Id)
	envId := strconv.Itoa(pipeline.EnvironmentId)

	deploymentStrategy := ""
	if strategy != nil {
		deploymentStrategy = string(strategy.Strategy)
	}
	releaseAttribute := ReleaseAttributes{
		Name:           imageTag[0],
		Tag:            imageTag[1],
		PipelineName:   pipeline.Name,
		ReleaseVersion: strconv.Itoa(pipelineOverride.PipelineReleaseCounter),
		DeploymentType: deploymentStrategy,
		App:            appId,
		Env:            envId,
		AppMetrics:     appMetrics,
	}
	override, err := util2.Tprintf(envOverride.Chart.ImageDescriptorTemplate, releaseAttribute)
	if err != nil {
		return "", &ApiError{InternalMessage: "unable to render ImageDescriptorTemplate"}
	}
	if overrideRequest.AdditionalOverride != nil {
		userOverride, err := overrideRequest.AdditionalOverride.MarshalJSON()
		if err != nil {
			return "", err
		}
		data, err := impl.mergeUtil.JsonPatch(userOverride, []byte(override))
		if err != nil {
			return "", err
		}
		override = string(data)
	}
	return override, nil
}

func (impl *AppServiceImpl) GetChartRepoName(gitRepoUrl string) string {
	gitRepoUrl = gitRepoUrl[strings.LastIndex(gitRepoUrl, "/")+1:]
	chartRepoName := strings.ReplaceAll(gitRepoUrl, ".git", "")
	return chartRepoName
}

func (impl *AppServiceImpl) mergeAndSave(envOverride *chartConfig.EnvConfigOverride,
	overrideRequest *bean.ValuesOverrideRequest,
	dbMigrationOverride []byte,
	artifact *repository.CiArtifact,
	pipeline *pipelineConfig.Pipeline, configMapJson, appLabelJsonByte []byte, strategy *chartConfig.PipelineStrategy, ctx context.Context,
	triggeredAt time.Time, deployedBy int32, appMetrics *bool) (releaseId int, overrideId int, mergedValues string, err error) {

	//register release , obtain release id TODO: populate releaseId to template
	override, err := impl.savePipelineOverride(overrideRequest, envOverride.Id, triggeredAt)
	if err != nil {
		return 0, 0, "", err
	}
	//TODO: check status and apply lock
	overrideJson, err := impl.getReleaseOverride(envOverride, overrideRequest, artifact, pipeline, override, strategy, appMetrics)
	if err != nil {
		return 0, 0, "", err
	}

	//merge three values on the fly
	//ordering is important here
	//global < environment < db< release
	var merged []byte
	if !envOverride.IsOverride {
		merged, err = impl.mergeUtil.JsonPatch([]byte("{}"), []byte(envOverride.Chart.GlobalOverride))
		if err != nil {
			return 0, 0, "", err
		}
	} else {
		merged, err = impl.mergeUtil.JsonPatch([]byte("{}"), []byte(envOverride.EnvOverrideValues))
		if err != nil {
			return 0, 0, "", err
		}
	}

	//pipeline override here comes from pipeline strategy table
	if strategy != nil && len(strategy.Config) > 0 {
		merged, err = impl.mergeUtil.JsonPatch(merged, []byte(strategy.Config))
		if err != nil {
			return 0, 0, "", err
		}
	}
	merged, err = impl.mergeUtil.JsonPatch(merged, dbMigrationOverride)
	if err != nil {
		return 0, 0, "", err
	}
	merged, err = impl.mergeUtil.JsonPatch(merged, []byte(overrideJson))
	if err != nil {
		return 0, 0, "", err
	}

	if configMapJson != nil {
		merged, err = impl.mergeUtil.JsonPatch(merged, configMapJson)
		if err != nil {
			return 0, 0, "", err
		}
	}

	if appLabelJsonByte != nil {
		merged, err = impl.mergeUtil.JsonPatch(merged, appLabelJsonByte)
		if err != nil {
			return 0, 0, "", err
		}
	}

	appName := fmt.Sprintf("%s-%s", pipeline.App.AppName, envOverride.Environment.Name)
	merged = impl.autoscalingCheckBeforeTrigger(ctx, appName, envOverride.Namespace, merged, pipeline, overrideRequest)

	_, span := otel.Tracer("orchestrator").Start(ctx, "dockerRegistryIpsConfigService.HandleImagePullSecretOnApplicationDeployment")
	// handle image pull secret if access given
	merged, err = impl.dockerRegistryIpsConfigService.HandleImagePullSecretOnApplicationDeployment(envOverride.Environment, pipeline.CiPipelineId, merged)
	span.End()
	if err != nil {
		return 0, 0, "", err
	}

	commitHash := ""
	commitTime := time.Time{}
	if IsAcdApp(pipeline.DeploymentAppType) {
		chartRepoName := impl.GetChartRepoName(envOverride.Chart.GitRepoUrl)
		_, span = otel.Tracer("orchestrator").Start(ctx, "chartTemplateService.GetUserEmailIdAndNameForGitOpsCommit")
		//getting username & emailId for commit author data
		userEmailId, userName := impl.chartTemplateService.GetUserEmailIdAndNameForGitOpsCommit(overrideRequest.UserId)
		span.End()
		chartGitAttr := &ChartConfig{
			FileName:       fmt.Sprintf("_%d-values.yaml", envOverride.TargetEnvironment),
			FileContent:    string(merged),
			ChartName:      envOverride.Chart.ChartName,
			ChartLocation:  envOverride.Chart.ChartLocation,
			ChartRepoName:  chartRepoName,
			ReleaseMessage: fmt.Sprintf("release-%d-env-%d ", override.Id, envOverride.TargetEnvironment),
			UserName:       userName,
			UserEmailId:    userEmailId,
		}
		gitOpsConfigBitbucket, err := impl.gitOpsConfigRepository.GetGitOpsConfigByProvider(BITBUCKET_PROVIDER)
		if err != nil {
			if err == pg.ErrNoRows {
				gitOpsConfigBitbucket.BitBucketWorkspaceId = ""
			} else {
				return 0, 0, "", err
			}
		}
		gitOpsConfig := &bean.GitOpsConfigDto{BitBucketWorkspaceId: gitOpsConfigBitbucket.BitBucketWorkspaceId}
		_, span = otel.Tracer("orchestrator").Start(ctx, "gitFactory.Client.CommitValues")
		commitHash, commitTime, err = impl.gitFactory.Client.CommitValues(chartGitAttr, gitOpsConfig)
		span.End()
		if err != nil {
			impl.logger.Errorw("error in git commit", "err", err)
			return 0, 0, "", err
		}
	}
	if commitTime.IsZero() {
		commitTime = time.Now()
	}
	pipelineOverride := &chartConfig.PipelineOverride{
		Id:                     override.Id,
		GitHash:                commitHash,
		CommitTime:             commitTime,
		EnvConfigOverrideId:    envOverride.Id,
		PipelineOverrideValues: overrideJson,
		PipelineId:             overrideRequest.PipelineId,
		CiArtifactId:           overrideRequest.CiArtifactId,
		PipelineMergedValues:   string(merged),
		AuditLog:               sql.AuditLog{UpdatedOn: triggeredAt, UpdatedBy: deployedBy},
	}
	_, span = otel.Tracer("orchestrator").Start(ctx, "pipelineOverrideRepository.Update")
	err = impl.pipelineOverrideRepository.Update(pipelineOverride)
	span.End()
	if err != nil {
		return 0, 0, "", err
	}
	mergedValues = string(merged)
	return override.PipelineReleaseCounter, override.Id, mergedValues, nil
}

func (impl *AppServiceImpl) savePipelineOverride(overrideRequest *bean.ValuesOverrideRequest, envOverrideId int, triggeredAt time.Time) (override *chartConfig.PipelineOverride, err error) {
	currentReleaseNo, err := impl.pipelineOverrideRepository.GetCurrentPipelineReleaseCounter(overrideRequest.PipelineId)
	if err != nil {
		return nil, err
	}
	po := &chartConfig.PipelineOverride{
		EnvConfigOverrideId:    envOverrideId,
		Status:                 models.CHARTSTATUS_NEW,
		PipelineId:             overrideRequest.PipelineId,
		CiArtifactId:           overrideRequest.CiArtifactId,
		PipelineReleaseCounter: currentReleaseNo + 1,
		CdWorkflowId:           overrideRequest.CdWorkflowId,
		AuditLog:               sql.AuditLog{CreatedBy: overrideRequest.UserId, CreatedOn: triggeredAt, UpdatedOn: triggeredAt, UpdatedBy: overrideRequest.UserId},
		DeploymentType:         overrideRequest.DeploymentType,
	}

	err = impl.pipelineOverrideRepository.Save(po)
	if err != nil {
		return nil, err
	}
	err = impl.checkAndFixDuplicateReleaseNo(po)
	if err != nil {
		impl.logger.Errorw("error in checking release no duplicacy", "pipeline", po, "err", err)
		return nil, err
	}
	return po, nil
}

func (impl *AppServiceImpl) checkAndFixDuplicateReleaseNo(override *chartConfig.PipelineOverride) error {

	uniqueVerified := false
	retryCount := 0

	for !uniqueVerified && retryCount < 5 {
		retryCount = retryCount + 1
		overrides, err := impl.pipelineOverrideRepository.GetByPipelineIdAndReleaseNo(override.PipelineId, override.PipelineReleaseCounter)
		if err != nil {
			return err
		}
		if overrides[0].Id == override.Id {
			uniqueVerified = true
		} else {
			//duplicate might be due to concurrency, lets fix it
			currentReleaseNo, err := impl.pipelineOverrideRepository.GetCurrentPipelineReleaseCounter(override.PipelineId)
			if err != nil {
				return err
			}
			override.PipelineReleaseCounter = currentReleaseNo + 1
			err = impl.pipelineOverrideRepository.Save(override)
			if err != nil {
				return err
			}
		}
	}
	if !uniqueVerified {
		return fmt.Errorf("duplicate verification retry count exide max overrideId: %d ,count: %d", override.Id, retryCount)
	}
	return nil
}

func (impl *AppServiceImpl) updateArgoPipeline(appId int, pipelineName string, envOverride *chartConfig.EnvConfigOverride, ctx context.Context) (bool, error) {
	//repo has been registered while helm create
	if ctx == nil {
		impl.logger.Errorw("err in syncing ACD, ctx is NULL", "pipelineName", pipelineName)
		return false, nil
	}
	app, err := impl.appRepository.FindById(appId)
	if err != nil {
		impl.logger.Errorw("no app found ", "err", err)
		return false, err
	}
	envModel, err := impl.envRepository.FindById(envOverride.TargetEnvironment)
	if err != nil {
		return false, err
	}
	argoAppName := fmt.Sprintf("%s-%s", app.AppName, envModel.Name)
	impl.logger.Infow("received payload, updateArgoPipeline", "appId", appId, "pipelineName", pipelineName, "envId", envOverride.TargetEnvironment, "argoAppName", argoAppName, "context", ctx)
	application, err := impl.acdClient.Get(ctx, &application2.ApplicationQuery{Name: &argoAppName})
	if err != nil {
		impl.logger.Errorw("no argo app exists", "app", argoAppName, "pipeline", pipelineName)
		return false, err
	}
	//if status, ok:=status.FromError(err);ok{
	appStatus, _ := status.FromError(err)

	if appStatus.Code() == codes.OK {
		impl.logger.Debugw("argo app exists", "app", argoAppName, "pipeline", pipelineName)
		if application.Spec.Source.Path != envOverride.Chart.ChartLocation || application.Spec.Source.TargetRevision != "master" {
			patchReq := v1alpha1.Application{Spec: v1alpha1.ApplicationSpec{Source: v1alpha1.ApplicationSource{Path: envOverride.Chart.ChartLocation, RepoURL: envOverride.Chart.GitRepoUrl, TargetRevision: "master"}}}
			reqbyte, err := json.Marshal(patchReq)
			if err != nil {
				impl.logger.Errorw("error in creating patch", "err", err)
			}
			reqString := string(reqbyte)
			patchType := "merge"
			_, err = impl.acdClient.Patch(ctx, &application2.ApplicationPatchRequest{Patch: &reqString, Name: &argoAppName, PatchType: &patchType})
			if err != nil {
				impl.logger.Errorw("error in creating argo pipeline ", "name", pipelineName, "patch", string(reqbyte), "err", err)
				return false, err
			}
			impl.logger.Debugw("pipeline update req ", "res", patchReq)
		} else {
			impl.logger.Debug("pipeline no need to update ")
		}
		return true, nil
	} else if appStatus.Code() == codes.NotFound {
		impl.logger.Errorw("argo app not found", "app", argoAppName, "pipeline", pipelineName)
		return false, nil
	} else {
		impl.logger.Errorw("err in checking application on gocd", "err", err, "pipeline", pipelineName)
		return false, err
	}
}

func (impl *AppServiceImpl) UpdateCdWorkflowRunnerByACDObject(app *v1alpha1.Application, cdWfrId int, updateTimedOutStatus bool) error {
	wfr, err := impl.cdWorkflowRepository.FindWorkflowRunnerById(cdWfrId)
	if err != nil {
		impl.logger.Errorw("error on update cd workflow runner, fetch failed for runner type", "wfr", wfr, "app", app, "err", err)
		return err
	}
	wfr.FinishedOn = time.Now()
	if updateTimedOutStatus {
		wfr.Status = pipelineConfig.WorkflowTimedOut
	} else {
		if app.Status.Health.Status == health.HealthStatusHealthy {
			wfr.Status = pipelineConfig.WorkflowSucceeded
		} else {
			wfr.Status = pipelineConfig.WorkflowInProgress
		}
	}
	wfr.UpdatedBy = 1
	wfr.UpdatedOn = time.Now()
	err = impl.cdWorkflowRepository.UpdateWorkFlowRunner(wfr)
	if err != nil {
		impl.logger.Errorw("error on update cd workflow runner", "wfr", wfr, "app", app, "err", err)
		return err
	}
	return nil
}

func (impl *AppServiceImpl) autoscalingCheckBeforeTrigger(ctx context.Context, appName string, namespace string, merged []byte, pipeline *pipelineConfig.Pipeline, overrideRequest *bean.ValuesOverrideRequest) []byte {
	var appId = pipeline.AppId
	pipelineId := pipeline.Id
	var appDeploymentType = pipeline.DeploymentAppType
	var clusterId = pipeline.Environment.ClusterId
	deploymentType := overrideRequest.DeploymentType
	templateMap := make(map[string]interface{})
	err := json.Unmarshal(merged, &templateMap)
	if err != nil {
		return merged
	}
	if _, ok := templateMap[autoscaling.ServiceName]; ok {
		as := templateMap[autoscaling.ServiceName]
		asd := as.(map[string]interface{})
		isEnable := false
		if _, ok := asd["enabled"]; ok {
			isEnable = asd["enabled"].(bool)
		}
		if isEnable {
			reqReplicaCount := templateMap["replicaCount"].(float64)
			reqMaxReplicas := asd["MaxReplicas"].(float64)
			reqMinReplicas := asd["MinReplicas"].(float64)
			version := ""
			group := autoscaling.ServiceName
			kind := "HorizontalPodAutoscaler"
			resourceName := fmt.Sprintf("%s-%s", appName, "hpa")
			resourceManifest := make(map[string]interface{})
			if IsAcdApp(appDeploymentType) {
				query := &application2.ApplicationResourceRequest{
					Name:         &appName,
					Version:      &version,
					Group:        &group,
					Kind:         &kind,
					ResourceName: &resourceName,
					Namespace:    &namespace,
				}
				recv, err := impl.acdClient.GetResource(ctx, query)
				impl.logger.Debugw("resource manifest get replica count", "response", recv)
				if err != nil {
					impl.logger.Errorw("ACD Get Resource API Failed", "err", err)
					middleware.AcdGetResourceCounter.WithLabelValues(strconv.Itoa(appId), namespace, appName).Inc()
					return merged
				}
				if recv != nil && len(*recv.Manifest) > 0 {
					err := json.Unmarshal([]byte(*recv.Manifest), &resourceManifest)
					if err != nil {
						impl.logger.Errorw("unmarshal failed for hpa check", "err", err)
						return merged
					}
				}
			} else {
				version = "v2beta2"
				k8sResource, err := impl.k8sApplicationService.GetResource(ctx, &k8s.ResourceRequestBean{ClusterId: clusterId,
					K8sRequest: &application3.K8sRequestBean{ResourceIdentifier: application3.ResourceIdentifier{Name: resourceName,
						Namespace: namespace, GroupVersionKind: schema.GroupVersionKind{Group: group, Kind: kind, Version: version}}}})
				if err != nil {
					impl.logger.Errorw("error occurred while fetching resource for app", "resourceName", resourceName, "err", err)
					return merged
				}
				resourceManifest = k8sResource.Manifest.Object
			}
			if len(resourceManifest) > 0 {
				statusMap := resourceManifest["status"].(map[string]interface{})
				currentReplicaVal := statusMap["currentReplicas"]
				currentReplicaCount, err := util2.ParseFloatNumber(currentReplicaVal)
				if err != nil {
					impl.logger.Errorw("error occurred while parsing replica count", "currentReplicas", currentReplicaVal, "err", err)
					return merged
				}

				reqReplicaCount = impl.fetchRequiredReplicaCount(currentReplicaCount, reqMaxReplicas, reqMinReplicas)
				templateMap["replicaCount"] = reqReplicaCount
				merged, err = json.Marshal(&templateMap)
				if err != nil {
					impl.logger.Errorw("marshaling failed for hpa check", "err", err)
					return merged
				}
			}
		} else {
			impl.logger.Errorw("autoscaling is not enabled", "pipelineId", pipelineId)
		}
	}
	//check for custom chart support
	if autoscalingEnabledPath, ok := templateMap[bean2.CustomAutoScalingEnabledPathKey]; ok {
		if deploymentType == models.DEPLOYMENTTYPE_STOP {
			merged, err = impl.setScalingValues(templateMap, bean2.CustomAutoScalingEnabledPathKey, merged, false)
			if err != nil {
				return merged
			}
			merged, err = impl.setScalingValues(templateMap, bean2.CustomAutoscalingReplicaCountPathKey, merged, 0)
			if err != nil {
				return merged
			}
		} else {
			autoscalingEnabled := false
			autoscalingEnabledValue := gjson.Get(string(merged), autoscalingEnabledPath.(string)).Value()
			if val, ok := autoscalingEnabledValue.(bool); ok {
				autoscalingEnabled = val
			}
			if autoscalingEnabled {
				// extract replica count, min, max and check for required value
				replicaCount, err := impl.getReplicaCountFromCustomChart(templateMap, merged)
				if err != nil {
					return merged
				}
				merged, err = impl.setScalingValues(templateMap, bean2.CustomAutoscalingReplicaCountPathKey, merged, replicaCount)
				if err != nil {
					return merged
				}
			}
		}
	}

	return merged
}

func (impl *AppServiceImpl) getReplicaCountFromCustomChart(templateMap map[string]interface{}, merged []byte) (float64, error) {
	autoscalingMinVal, err := impl.extractParamValue(templateMap, bean2.CustomAutoscalingMinPathKey, merged)
	if err != nil {
		return 0, err
	}
	autoscalingMaxVal, err := impl.extractParamValue(templateMap, bean2.CustomAutoscalingMaxPathKey, merged)
	if err != nil {
		return 0, err
	}
	autoscalingReplicaCountVal, err := impl.extractParamValue(templateMap, bean2.CustomAutoscalingReplicaCountPathKey, merged)
	if err != nil {
		return 0, err
	}
	return impl.fetchRequiredReplicaCount(autoscalingReplicaCountVal, autoscalingMaxVal, autoscalingMinVal), nil
}

func (impl *AppServiceImpl) extractParamValue(inputMap map[string]interface{}, key string, merged []byte) (float64, error) {
	if _, ok := inputMap[key]; !ok {
		return 0, errors.New("empty-val-err")
	}
	floatNumber, err := util2.ParseFloatNumber(gjson.Get(string(merged), inputMap[key].(string)).Value())
	if err != nil {
		impl.logger.Errorw("error occurred while parsing float number", "key", key, "err", err)
	}
	return floatNumber, err
}

func (impl *AppServiceImpl) setScalingValues(templateMap map[string]interface{}, customScalingKey string, merged []byte, value interface{}) ([]byte, error) {
	autoscalingJsonPath := templateMap[customScalingKey]
	autoscalingJsonPathKey := autoscalingJsonPath.(string)
	mergedRes, err := sjson.Set(string(merged), autoscalingJsonPathKey, value)
	if err != nil {
		impl.logger.Errorw("error occurred while setting autoscaling key", "JsonPathKey", autoscalingJsonPathKey, "err", err)
		return []byte{}, err
	}
	return []byte(mergedRes), nil
}

func (impl *AppServiceImpl) fetchRequiredReplicaCount(currentReplicaCount float64, reqMaxReplicas float64, reqMinReplicas float64) float64 {
	var reqReplicaCount float64
	if currentReplicaCount <= reqMaxReplicas && currentReplicaCount >= reqMinReplicas {
		reqReplicaCount = currentReplicaCount
	} else if currentReplicaCount > reqMaxReplicas {
		reqReplicaCount = reqMaxReplicas
	} else if currentReplicaCount < reqMinReplicas {
		reqReplicaCount = reqMinReplicas
	}
	return reqReplicaCount
}

func (impl *AppServiceImpl) CreateHistoriesForDeploymentTrigger(pipeline *pipelineConfig.Pipeline, strategy *chartConfig.PipelineStrategy, envOverride *chartConfig.EnvConfigOverride, renderedImageTemplate string, deployedOn time.Time, deployedBy int32) error {
	//creating history for deployment template
	err := impl.deploymentTemplateHistoryService.CreateDeploymentTemplateHistoryForDeploymentTrigger(pipeline, envOverride, renderedImageTemplate, deployedOn, deployedBy)
	if err != nil {
		impl.logger.Errorw("error in creating deployment template history for deployment trigger", "err", err)
		return err
	}
	err = impl.configMapHistoryService.CreateCMCSHistoryForDeploymentTrigger(pipeline, deployedOn, deployedBy)
	if err != nil {
		impl.logger.Errorw("error in creating CM/CS history for deployment trigger", "err", err)
		return err
	}
	if strategy != nil {
		err = impl.pipelineStrategyHistoryService.CreateStrategyHistoryForDeploymentTrigger(strategy, deployedOn, deployedBy, pipeline.TriggerType)
		if err != nil {
			impl.logger.Errorw("error in creating strategy history for deployment trigger", "err", err)
			return err
		}
	}
	return nil
}

func (impl *AppServiceImpl) updatePipeline(pipeline *pipelineConfig.Pipeline, userId int32) (bool, error) {
	pipeline.DeploymentAppCreated = true
	pipeline.UpdatedOn = time.Now()
	pipeline.UpdatedBy = userId
	err := impl.pipelineRepository.UpdateCdPipeline(pipeline)
	if err != nil {
		impl.logger.Errorw("error on updating cd pipeline for setting deployment app created", "err", err)
		return false, err
	}
	return true, nil
}

func (impl *AppServiceImpl) createHelmAppForCdPipeline(overrideRequest *bean.ValuesOverrideRequest,
	envOverride *chartConfig.EnvConfigOverride, referenceTemplatePath string, chartMetaData *chart2.Metadata,
	triggeredAt time.Time, pipeline *pipelineConfig.Pipeline, mergeAndSave string, ctx context.Context) (bool, error) {
	if IsHelmApp(pipeline.DeploymentAppType) {
		referenceChartByte := envOverride.Chart.ReferenceChart
		// here updating reference chart into database.
		if len(envOverride.Chart.ReferenceChart) == 0 {
			refChartByte, err := impl.chartTemplateService.GetByteArrayRefChart(chartMetaData, referenceTemplatePath)
			if err != nil {
				impl.logger.Errorw("ref chart commit error on cd trigger", "err", err, "req", overrideRequest)
				return false, err
			}
			ch := envOverride.Chart
			ch.ReferenceChart = refChartByte
			ch.UpdatedOn = time.Now()
			ch.UpdatedBy = overrideRequest.UserId
			err = impl.chartRepository.Update(ch)
			if err != nil {
				impl.logger.Errorw("chart update error", "err", err, "req", overrideRequest)
				return false, err
			}
			referenceChartByte = refChartByte
		}

		releaseName := pipeline.DeploymentAppName
		bearerToken := envOverride.Environment.Cluster.Config["bearer_token"]
		if pipeline.DeploymentAppCreated {
			req := &client2.UpgradeReleaseRequest{
				ReleaseIdentifier: &client2.ReleaseIdentifier{
					ReleaseName:      releaseName,
					ReleaseNamespace: envOverride.Namespace,
					ClusterConfig: &client2.ClusterConfig{
						ClusterName:  envOverride.Environment.Cluster.ClusterName,
						Token:        bearerToken,
						ApiServerUrl: envOverride.Environment.Cluster.ServerUrl,
					},
				},
				ValuesYaml: mergeAndSave,
			}

			updateApplicationResponse, err := impl.helmAppClient.UpdateApplication(ctx, req)
			if err != nil {
				impl.logger.Errorw("error in updating helm application for cd pipeline", "err", err)
				return false, err
			}
			impl.logger.Debugw("updated helm application", "response", updateApplicationResponse, "isSuccess", updateApplicationResponse.Success)
		} else {
			releaseIdentifier := &client2.ReleaseIdentifier{
				ReleaseName:      releaseName,
				ReleaseNamespace: envOverride.Namespace,
				ClusterConfig: &client2.ClusterConfig{
					ClusterName:  envOverride.Environment.Cluster.ClusterName,
					Token:        bearerToken,
					ApiServerUrl: envOverride.Environment.Cluster.ServerUrl,
				},
			}
			helmInstallRequest := &client2.HelmInstallCustomRequest{
				ValuesYaml:        mergeAndSave,
				ChartContent:      &client2.ChartContent{Content: referenceChartByte},
				ReleaseIdentifier: releaseIdentifier,
			}
			helmResponse, err := impl.helmAppClient.InstallReleaseWithCustomChart(ctx, helmInstallRequest)
			if err != nil {
				impl.logger.Errorw("error in helm install custom chart", "err", err)
				return false, err
			}
			impl.logger.Debugw("received helm release response", "helmResponse", helmResponse, "isSuccess", helmResponse.Success)
			//update cd pipeline to mark deployment app created
			_, err = impl.updatePipeline(pipeline, overrideRequest.UserId)
			if err != nil {
				impl.logger.Errorw("error in update cd pipeline for deployment app created or not", "err", err)
				return false, err
			}
		}

		//update workflow runner status, used in app workflow view
		cdWf, err := impl.cdWorkflowRepository.FindByWorkflowIdAndRunnerType(ctx, overrideRequest.CdWorkflowId, bean.CD_WORKFLOW_TYPE_DEPLOY)
		if err != nil && err != pg.ErrNoRows {
			impl.logger.Errorw("err on fetching cd workflow", "err", err)
			return false, err
		}
		cdWorkflowId := cdWf.CdWorkflowId
		if cdWf.CdWorkflowId == 0 {
			cdWf := &pipelineConfig.CdWorkflow{
				CiArtifactId: overrideRequest.CiArtifactId,
				PipelineId:   overrideRequest.PipelineId,
				AuditLog:     sql.AuditLog{CreatedOn: triggeredAt, CreatedBy: overrideRequest.UserId, UpdatedOn: triggeredAt, UpdatedBy: overrideRequest.UserId},
			}
			err := impl.cdWorkflowRepository.SaveWorkFlow(ctx, cdWf)
			if err != nil {
				impl.logger.Errorw("err on updating cd workflow for status update", "err", err)
				return false, err
			}
			cdWorkflowId = cdWf.Id
			runner := &pipelineConfig.CdWorkflowRunner{
				Id:           cdWf.Id,
				Name:         pipeline.Name,
				WorkflowType: bean.CD_WORKFLOW_TYPE_DEPLOY,
				ExecutorType: pipelineConfig.WORKFLOW_EXECUTOR_TYPE_AWF,
				Status:       pipelineConfig.WorkflowInProgress,
				TriggeredBy:  overrideRequest.UserId,
				StartedOn:    triggeredAt,
				CdWorkflowId: cdWorkflowId,
				AuditLog:     sql.AuditLog{CreatedOn: triggeredAt, CreatedBy: overrideRequest.UserId, UpdatedOn: triggeredAt, UpdatedBy: overrideRequest.UserId},
			}
			_, err = impl.cdWorkflowRepository.SaveWorkFlowRunner(runner)
			if err != nil {
				impl.logger.Errorw("err on updating cd workflow runner for status update", "err", err)
				return false, err
			}
		} else {
			cdWf.Status = pipelineConfig.WorkflowInProgress
			cdWf.FinishedOn = time.Now()
			cdWf.UpdatedBy = overrideRequest.UserId
			cdWf.UpdatedOn = time.Now()
			err = impl.cdWorkflowRepository.UpdateWorkFlowRunner(&cdWf)
			if err != nil {
				impl.logger.Errorw("error on update cd workflow runner", "cdWf", cdWf, "err", err)
				return false, err
			}
		}
	}
	return true, nil
}<|MERGE_RESOLUTION|>--- conflicted
+++ resolved
@@ -26,13 +26,10 @@
 	"github.com/caarlos0/env"
 	pubsub "github.com/devtron-labs/common-lib/pubsub-lib"
 	client2 "github.com/devtron-labs/devtron/api/helm-app"
-<<<<<<< HEAD
 	repository4 "github.com/devtron-labs/devtron/pkg/appStore/deployment/repository"
 	"github.com/devtron-labs/devtron/pkg/appStore/deployment/service"
-=======
 	application3 "github.com/devtron-labs/devtron/client/k8s/application"
 	bean2 "github.com/devtron-labs/devtron/pkg/bean"
->>>>>>> bef3eb35
 	"github.com/devtron-labs/devtron/pkg/chart"
 	"github.com/devtron-labs/devtron/pkg/dockerRegistry"
 	repository3 "github.com/devtron-labs/devtron/pkg/pipeline/history/repository"
@@ -158,12 +155,9 @@
 	appStatusConfig                        *AppStatusConfig
 	gitOpsConfigRepository                 repository.GitOpsConfigRepository
 	appStatusService                       appStatus.AppStatusService
-<<<<<<< HEAD
 	installedAppRepository                 repository4.InstalledAppRepository
 	AppStoreDeploymentService              service.AppStoreDeploymentService
-=======
 	k8sApplicationService                  k8s.K8sApplicationService
->>>>>>> bef3eb35
 }
 
 type AppService interface {
@@ -221,13 +215,10 @@
 	pipelineStatusTimelineService PipelineStatusTimelineService,
 	appStatusConfig *AppStatusConfig,
 	gitOpsConfigRepository repository.GitOpsConfigRepository,
-<<<<<<< HEAD
 	appStatusService appStatus.AppStatusService,
 	installedAppRepository repository4.InstalledAppRepository,
-	AppStoreDeploymentService service.AppStoreDeploymentService) *AppServiceImpl {
-=======
-	appStatusService appStatus.AppStatusService, k8sApplicationService k8s.K8sApplicationService) *AppServiceImpl {
->>>>>>> bef3eb35
+	AppStoreDeploymentService service.AppStoreDeploymentService,
+	k8sApplicationService k8s.K8sApplicationService) *AppServiceImpl {
 	appServiceImpl := &AppServiceImpl{
 		environmentConfigRepository:            environmentConfigRepository,
 		mergeUtil:                              mergeUtil,
@@ -280,12 +271,9 @@
 		appStatusConfig:                        appStatusConfig,
 		gitOpsConfigRepository:                 gitOpsConfigRepository,
 		appStatusService:                       appStatusService,
-<<<<<<< HEAD
 		installedAppRepository:                 installedAppRepository,
 		AppStoreDeploymentService:              AppStoreDeploymentService,
-=======
 		k8sApplicationService:                  k8sApplicationService,
->>>>>>> bef3eb35
 	}
 	return appServiceImpl
 }
