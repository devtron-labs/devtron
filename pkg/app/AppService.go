--- conflicted
+++ resolved
@@ -1105,11 +1105,7 @@
 		return nil, err
 	}
 	//setting deployedBy as 1(system user) since case of auto trigger
-<<<<<<< HEAD
-	id, manifest, err := impl.TriggerRelease(request, ctx, triggeredAt, 1)
-=======
-	id, _, err := impl.HandleCDTriggerRelease(request, ctx, triggeredAt, 1)
->>>>>>> 6fbe6663
+	id, manifest, err := impl.HandleCDTriggerRelease(request, ctx, triggeredAt, 1)
 	if err != nil {
 		impl.logger.Errorw("error in auto  cd pipeline trigger", "pipelineId", pipeline.Id, "artifactId", artifact.Id, "err", err)
 	} else {
@@ -3463,7 +3459,11 @@
 	return impl.globalEnvVariables.GitOpsRepoPrefix
 }
 
-<<<<<<< HEAD
+func (impl *AppServiceImpl) isDevtronAsyncInstallModeEnabled(deploymentAppType string) bool {
+	return impl.appStatusConfig.EnableAsyncInstallDevtronChart &&
+		deploymentAppType == bean2.Helm
+}
+
 func (impl *AppServiceImpl) PushPrePostCDManifest(cdWorklowRunnerId int, triggeredBy int32, jobHelmPackagePath string, deployType string, pipeline *pipelineConfig.Pipeline, imageTag string, ctx context.Context) error {
 
 	manifestPushTemplate, err := impl.BuildManifestPushTemplateForPrePostCd(pipeline, cdWorklowRunnerId, triggeredBy, jobHelmPackagePath, deployType, imageTag)
@@ -3543,9 +3543,4 @@
 	}
 
 	return manifestPushTemplate, nil
-=======
-func (impl *AppServiceImpl) isDevtronAsyncInstallModeEnabled(deploymentAppType string) bool {
-	return impl.appStatusConfig.EnableAsyncInstallDevtronChart &&
-		deploymentAppType == bean2.Helm
->>>>>>> 6fbe6663
 }