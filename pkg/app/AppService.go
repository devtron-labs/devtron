/*
 * Copyright (c) 2020 Devtron Labs
 *
 * Licensed under the Apache License, Version 2.0 (the "License");
 * you may not use this file except in compliance with the License.
 * You may obtain a copy of the License at
 *
 *    http://www.apache.org/licenses/LICENSE-2.0
 *
 * Unless required by applicable law or agreed to in writing, software
 * distributed under the License is distributed on an "AS IS" BASIS,
 * WITHOUT WARRANTIES OR CONDITIONS OF ANY KIND, either express or implied.
 * See the License for the specific language governing permissions and
 * limitations under the License.
 *
 */

package app

import (
	"context"
	"encoding/json"
	"fmt"
	"github.com/argoproj/gitops-engine/pkg/health"
	client2 "github.com/devtron-labs/devtron/api/helm-app"
	"github.com/devtron-labs/devtron/pkg/chart"
	"github.com/devtron-labs/devtron/pkg/dockerRegistry"
	repository3 "github.com/devtron-labs/devtron/pkg/pipeline/history/repository"
	"github.com/devtron-labs/devtron/util/argo"
	chart2 "k8s.io/helm/pkg/proto/hapi/chart"
	"net/url"
	"path"
	"path/filepath"
	"strconv"
	"strings"
	"time"

	"github.com/devtron-labs/devtron/internal/sql/repository/app"
	chartRepoRepository "github.com/devtron-labs/devtron/pkg/chartRepo/repository"
	repository2 "github.com/devtron-labs/devtron/pkg/cluster/repository"
	history2 "github.com/devtron-labs/devtron/pkg/pipeline/history"
	"github.com/devtron-labs/devtron/pkg/sql"
	"github.com/devtron-labs/devtron/pkg/user/casbin"
	util3 "github.com/devtron-labs/devtron/pkg/util"

	application2 "github.com/argoproj/argo-cd/v2/pkg/apiclient/application"
	"github.com/argoproj/argo-cd/v2/pkg/apis/application/v1alpha1"
	"github.com/aws/aws-sdk-go/service/autoscaling"
	"github.com/devtron-labs/devtron/api/bean"
	"github.com/devtron-labs/devtron/client/argocdServer"
	"github.com/devtron-labs/devtron/client/argocdServer/application"
	client "github.com/devtron-labs/devtron/client/events"
	"github.com/devtron-labs/devtron/internal/middleware"
	"github.com/devtron-labs/devtron/internal/sql/models"
	"github.com/devtron-labs/devtron/internal/sql/repository"
	"github.com/devtron-labs/devtron/internal/sql/repository/chartConfig"
	"github.com/devtron-labs/devtron/internal/sql/repository/pipelineConfig"
	"github.com/devtron-labs/devtron/internal/sql/repository/security"
	. "github.com/devtron-labs/devtron/internal/util"
	"github.com/devtron-labs/devtron/pkg/commonService"
	"github.com/devtron-labs/devtron/pkg/user"
	util2 "github.com/devtron-labs/devtron/util"
	util "github.com/devtron-labs/devtron/util/event"
	"github.com/devtron-labs/devtron/util/rbac"
	"github.com/go-pg/pg"
	errors2 "github.com/juju/errors"
	"github.com/pkg/errors"
	"go.uber.org/zap"
	"google.golang.org/grpc/codes"
	"google.golang.org/grpc/status"
)

type AppServiceImpl struct {
<<<<<<< HEAD
	environmentConfigRepository            chartConfig.EnvConfigOverrideRepository
	pipelineOverrideRepository             chartConfig.PipelineOverrideRepository
	mergeUtil                              *MergeUtil
	logger                                 *zap.SugaredLogger
	ciArtifactRepository                   repository.CiArtifactRepository
	pipelineRepository                     pipelineConfig.PipelineRepository
	gitFactory                             *GitFactory
	dbMigrationConfigRepository            pipelineConfig.DbMigrationConfigRepository
	eventClient                            client.EventClient
	eventFactory                           client.EventFactory
	acdClient                              application.ServiceClient
	tokenCache                             *util3.TokenCache
	acdAuthConfig                          *util3.ACDAuthConfig
	enforcer                               casbin.Enforcer
	enforcerUtil                           rbac.EnforcerUtil
	user                                   user.UserService
	appListingRepository                   repository.AppListingRepository
	appRepository                          app.AppRepository
	envRepository                          repository2.EnvironmentRepository
	pipelineConfigRepository               chartConfig.PipelineConfigRepository
	configMapRepository                    chartConfig.ConfigMapRepository
	chartRepository                        chartRepoRepository.ChartRepository
	appRepo                                app.AppRepository
	appLevelMetricsRepository              repository.AppLevelMetricsRepository
	envLevelMetricsRepository              repository.EnvLevelAppMetricsRepository
	ciPipelineMaterialRepository           pipelineConfig.CiPipelineMaterialRepository
	cdWorkflowRepository                   pipelineConfig.CdWorkflowRepository
	commonService                          commonService.CommonService
	imageScanDeployInfoRepository          security.ImageScanDeployInfoRepository
	imageScanHistoryRepository             security.ImageScanHistoryRepository
	ArgoK8sClient                          argocdServer.ArgoK8sClient
	pipelineStrategyHistoryService         history2.PipelineStrategyHistoryService
	configMapHistoryService                history2.ConfigMapHistoryService
	deploymentTemplateHistoryService       history2.DeploymentTemplateHistoryService
	chartTemplateService                   ChartTemplateService
	refChartDir                            chartRepoRepository.RefChartDir
	helmAppClient                          client2.HelmAppClient
	chartRefRepository                     chartRepoRepository.ChartRefRepository
	chartService                           chart.ChartService
	argoUserService                        argo.ArgoUserService
	cdPipelineStatusTimelineRepo           pipelineConfig.PipelineStatusTimelineRepository
	appCrudOperationService                AppCrudOperationService
	configMapHistoryRepository             repository3.ConfigMapHistoryRepository
	strategyHistoryRepository              repository3.PipelineStrategyHistoryRepository
	deploymentTemplateHistoryRepository    repository3.DeploymentTemplateHistoryRepository
	pipelineStatusTimelineResourcesService PipelineStatusTimelineResourcesService
	pipelineStatusSyncDetailService        PipelineStatusSyncDetailService
=======
	environmentConfigRepository         chartConfig.EnvConfigOverrideRepository
	pipelineOverrideRepository          chartConfig.PipelineOverrideRepository
	mergeUtil                           *MergeUtil
	logger                              *zap.SugaredLogger
	ciArtifactRepository                repository.CiArtifactRepository
	pipelineRepository                  pipelineConfig.PipelineRepository
	gitFactory                          *GitFactory
	dbMigrationConfigRepository         pipelineConfig.DbMigrationConfigRepository
	eventClient                         client.EventClient
	eventFactory                        client.EventFactory
	acdClient                           application.ServiceClient
	tokenCache                          *util3.TokenCache
	acdAuthConfig                       *util3.ACDAuthConfig
	enforcer                            casbin.Enforcer
	enforcerUtil                        rbac.EnforcerUtil
	user                                user.UserService
	appListingRepository                repository.AppListingRepository
	appRepository                       app.AppRepository
	envRepository                       repository2.EnvironmentRepository
	pipelineConfigRepository            chartConfig.PipelineConfigRepository
	configMapRepository                 chartConfig.ConfigMapRepository
	chartRepository                     chartRepoRepository.ChartRepository
	appRepo                             app.AppRepository
	appLevelMetricsRepository           repository.AppLevelMetricsRepository
	envLevelMetricsRepository           repository.EnvLevelAppMetricsRepository
	ciPipelineMaterialRepository        pipelineConfig.CiPipelineMaterialRepository
	cdWorkflowRepository                pipelineConfig.CdWorkflowRepository
	commonService                       commonService.CommonService
	imageScanDeployInfoRepository       security.ImageScanDeployInfoRepository
	imageScanHistoryRepository          security.ImageScanHistoryRepository
	ArgoK8sClient                       argocdServer.ArgoK8sClient
	pipelineStrategyHistoryService      history2.PipelineStrategyHistoryService
	configMapHistoryService             history2.ConfigMapHistoryService
	deploymentTemplateHistoryService    history2.DeploymentTemplateHistoryService
	chartTemplateService                ChartTemplateService
	refChartDir                         chartRepoRepository.RefChartDir
	helmAppClient                       client2.HelmAppClient
	chartRefRepository                  chartRepoRepository.ChartRefRepository
	chartService                        chart.ChartService
	argoUserService                     argo.ArgoUserService
	cdPipelineStatusTimelineRepo        pipelineConfig.PipelineStatusTimelineRepository
	appCrudOperationService             AppCrudOperationService
	configMapHistoryRepository          repository3.ConfigMapHistoryRepository
	strategyHistoryRepository           repository3.PipelineStrategyHistoryRepository
	deploymentTemplateHistoryRepository repository3.DeploymentTemplateHistoryRepository
	dockerRegistryIpsConfigService      dockerRegistry.DockerRegistryIpsConfigService
>>>>>>> d4df85e5
}

type AppService interface {
	TriggerRelease(overrideRequest *bean.ValuesOverrideRequest, ctx context.Context, triggeredAt time.Time, triggeredBy int32, wfrId int) (id int, err error)
	UpdateReleaseStatus(request *bean.ReleaseStatusUpdateRequest) (bool, error)
	UpdateApplicationStatusAndCheckIsHealthy(newApp, oldApp *v1alpha1.Application, statusTime time.Time) (bool, error)
	TriggerCD(artifact *repository.CiArtifact, cdWorkflowId, wfrId int, pipeline *pipelineConfig.Pipeline, async bool, triggeredAt time.Time) error
	GetConfigMapAndSecretJson(appId int, envId int, pipelineId int) ([]byte, error)
	UpdateCdWorkflowRunnerByACDObject(app *v1alpha1.Application, cdWorkflowId int) error
	GetCmSecretNew(appId int, envId int) (*bean.ConfigMapJson, *bean.ConfigSecretJson, error)
	MarkImageScanDeployed(appId int, envId int, imageDigest string, clusterId int) error
	GetChartRepoName(gitRepoUrl string) string
}

func NewAppService(
	environmentConfigRepository chartConfig.EnvConfigOverrideRepository,
	pipelineOverrideRepository chartConfig.PipelineOverrideRepository,
	mergeUtil *MergeUtil,
	logger *zap.SugaredLogger,
	ciArtifactRepository repository.CiArtifactRepository,
	pipelineRepository pipelineConfig.PipelineRepository,
	dbMigrationConfigRepository pipelineConfig.DbMigrationConfigRepository,
	eventClient client.EventClient,
	eventFactory client.EventFactory, acdClient application.ServiceClient,
	cache *util3.TokenCache, authConfig *util3.ACDAuthConfig,
	enforcer casbin.Enforcer, enforcerUtil rbac.EnforcerUtil, user user.UserService,
	appListingRepository repository.AppListingRepository,
	appRepository app.AppRepository,
	envRepository repository2.EnvironmentRepository,
	pipelineConfigRepository chartConfig.PipelineConfigRepository, configMapRepository chartConfig.ConfigMapRepository,
	appLevelMetricsRepository repository.AppLevelMetricsRepository, envLevelMetricsRepository repository.EnvLevelAppMetricsRepository,
	chartRepository chartRepoRepository.ChartRepository,
	ciPipelineMaterialRepository pipelineConfig.CiPipelineMaterialRepository,
	cdWorkflowRepository pipelineConfig.CdWorkflowRepository, commonService commonService.CommonService,
	imageScanDeployInfoRepository security.ImageScanDeployInfoRepository, imageScanHistoryRepository security.ImageScanHistoryRepository,
	ArgoK8sClient argocdServer.ArgoK8sClient,
	gitFactory *GitFactory,
	pipelineStrategyHistoryService history2.PipelineStrategyHistoryService,
	configMapHistoryService history2.ConfigMapHistoryService,
	deploymentTemplateHistoryService history2.DeploymentTemplateHistoryService,
	chartTemplateService ChartTemplateService, refChartDir chartRepoRepository.RefChartDir,
	chartRefRepository chartRepoRepository.ChartRefRepository,
	chartService chart.ChartService, helmAppClient client2.HelmAppClient,
	argoUserService argo.ArgoUserService,
	cdPipelineStatusTimelineRepo pipelineConfig.PipelineStatusTimelineRepository,
	appCrudOperationService AppCrudOperationService,
	configMapHistoryRepository repository3.ConfigMapHistoryRepository,
	strategyHistoryRepository repository3.PipelineStrategyHistoryRepository,
	deploymentTemplateHistoryRepository repository3.DeploymentTemplateHistoryRepository,
<<<<<<< HEAD
	pipelineStatusTimelineResourcesService PipelineStatusTimelineResourcesService,
	pipelineStatusSyncDetailService PipelineStatusSyncDetailService) *AppServiceImpl {
	appServiceImpl := &AppServiceImpl{
		environmentConfigRepository:            environmentConfigRepository,
		mergeUtil:                              mergeUtil,
		pipelineOverrideRepository:             pipelineOverrideRepository,
		logger:                                 logger,
		ciArtifactRepository:                   ciArtifactRepository,
		pipelineRepository:                     pipelineRepository,
		dbMigrationConfigRepository:            dbMigrationConfigRepository,
		eventClient:                            eventClient,
		eventFactory:                           eventFactory,
		acdClient:                              acdClient,
		tokenCache:                             cache,
		acdAuthConfig:                          authConfig,
		enforcer:                               enforcer,
		enforcerUtil:                           enforcerUtil,
		user:                                   user,
		appListingRepository:                   appListingRepository,
		appRepository:                          appRepository,
		envRepository:                          envRepository,
		pipelineConfigRepository:               pipelineConfigRepository,
		configMapRepository:                    configMapRepository,
		chartRepository:                        chartRepository,
		appLevelMetricsRepository:              appLevelMetricsRepository,
		envLevelMetricsRepository:              envLevelMetricsRepository,
		ciPipelineMaterialRepository:           ciPipelineMaterialRepository,
		cdWorkflowRepository:                   cdWorkflowRepository,
		commonService:                          commonService,
		imageScanDeployInfoRepository:          imageScanDeployInfoRepository,
		imageScanHistoryRepository:             imageScanHistoryRepository,
		ArgoK8sClient:                          ArgoK8sClient,
		gitFactory:                             gitFactory,
		pipelineStrategyHistoryService:         pipelineStrategyHistoryService,
		configMapHistoryService:                configMapHistoryService,
		deploymentTemplateHistoryService:       deploymentTemplateHistoryService,
		chartTemplateService:                   chartTemplateService,
		refChartDir:                            refChartDir,
		chartRefRepository:                     chartRefRepository,
		chartService:                           chartService,
		helmAppClient:                          helmAppClient,
		argoUserService:                        argoUserService,
		cdPipelineStatusTimelineRepo:           cdPipelineStatusTimelineRepo,
		appCrudOperationService:                appCrudOperationService,
		configMapHistoryRepository:             configMapHistoryRepository,
		strategyHistoryRepository:              strategyHistoryRepository,
		deploymentTemplateHistoryRepository:    deploymentTemplateHistoryRepository,
		pipelineStatusTimelineResourcesService: pipelineStatusTimelineResourcesService,
		pipelineStatusSyncDetailService:        pipelineStatusSyncDetailService,
=======
	dockerRegistryIpsConfigService dockerRegistry.DockerRegistryIpsConfigService) *AppServiceImpl {
	appServiceImpl := &AppServiceImpl{
		environmentConfigRepository:         environmentConfigRepository,
		mergeUtil:                           mergeUtil,
		pipelineOverrideRepository:          pipelineOverrideRepository,
		logger:                              logger,
		ciArtifactRepository:                ciArtifactRepository,
		pipelineRepository:                  pipelineRepository,
		dbMigrationConfigRepository:         dbMigrationConfigRepository,
		eventClient:                         eventClient,
		eventFactory:                        eventFactory,
		acdClient:                           acdClient,
		tokenCache:                          cache,
		acdAuthConfig:                       authConfig,
		enforcer:                            enforcer,
		enforcerUtil:                        enforcerUtil,
		user:                                user,
		appListingRepository:                appListingRepository,
		appRepository:                       appRepository,
		envRepository:                       envRepository,
		pipelineConfigRepository:            pipelineConfigRepository,
		configMapRepository:                 configMapRepository,
		chartRepository:                     chartRepository,
		appLevelMetricsRepository:           appLevelMetricsRepository,
		envLevelMetricsRepository:           envLevelMetricsRepository,
		ciPipelineMaterialRepository:        ciPipelineMaterialRepository,
		cdWorkflowRepository:                cdWorkflowRepository,
		commonService:                       commonService,
		imageScanDeployInfoRepository:       imageScanDeployInfoRepository,
		imageScanHistoryRepository:          imageScanHistoryRepository,
		ArgoK8sClient:                       ArgoK8sClient,
		gitFactory:                          gitFactory,
		pipelineStrategyHistoryService:      pipelineStrategyHistoryService,
		configMapHistoryService:             configMapHistoryService,
		deploymentTemplateHistoryService:    deploymentTemplateHistoryService,
		chartTemplateService:                chartTemplateService,
		refChartDir:                         refChartDir,
		chartRefRepository:                  chartRefRepository,
		chartService:                        chartService,
		helmAppClient:                       helmAppClient,
		argoUserService:                     argoUserService,
		cdPipelineStatusTimelineRepo:        cdPipelineStatusTimelineRepo,
		appCrudOperationService:             appCrudOperationService,
		configMapHistoryRepository:          configMapHistoryRepository,
		strategyHistoryRepository:           strategyHistoryRepository,
		deploymentTemplateHistoryRepository: deploymentTemplateHistoryRepository,
		dockerRegistryIpsConfigService:      dockerRegistryIpsConfigService,
>>>>>>> d4df85e5
	}
	return appServiceImpl
}

const (
	Success = "SUCCESS"
	Failure = "FAILURE"
)

func (impl AppServiceImpl) getValuesFileForEnv(environmentId int) string {
	return fmt.Sprintf("_%d-values.yaml", environmentId) //-{envId}-values.yaml
}
func (impl AppServiceImpl) createArgoApplicationIfRequired(appId int, appName string, envConfigOverride *chartConfig.EnvConfigOverride, pipeline *pipelineConfig.Pipeline, userId int32) (string, error) {
	//repo has been registered while helm create
	chart, err := impl.chartRepository.FindLatestChartForAppByAppId(appId)
	if err != nil {
		impl.logger.Errorw("no chart found ", "app", appId)
		return "", err
	}
	envModel, err := impl.envRepository.FindById(envConfigOverride.TargetEnvironment)
	if err != nil {
		return "", err
	}
	argoAppName := fmt.Sprintf("%s-%s", appName, envModel.Name)
	if pipeline.DeploymentAppCreated {
		return argoAppName, nil
	} else {
		//create
		appNamespace := envConfigOverride.Namespace
		if appNamespace == "" {
			appNamespace = "default"
		}
		namespace := argocdServer.DevtronInstalationNs
		appRequest := &argocdServer.AppTemplate{
			ApplicationName: argoAppName,
			Namespace:       namespace,
			TargetNamespace: appNamespace,
			TargetServer:    envModel.Cluster.ServerUrl,
			Project:         "default",
			ValuesFile:      impl.getValuesFileForEnv(envModel.Id),
			RepoPath:        chart.ChartLocation,
			RepoUrl:         chart.GitRepoUrl,
		}

		argoAppName, err := impl.ArgoK8sClient.CreateAcdApp(appRequest, envModel.Cluster)
		if err != nil {
			return "", err
		}
		//update cd pipeline to mark deployment app created
		_, err = impl.updatePipeline(pipeline, userId)
		if err != nil {
			impl.logger.Errorw("error in update cd pipeline for deployment app created or not", "err", err)
			return "", err
		}
		return argoAppName, nil
	}
}

func (impl AppServiceImpl) UpdateReleaseStatus(updateStatusRequest *bean.ReleaseStatusUpdateRequest) (bool, error) {
	count, err := impl.pipelineOverrideRepository.UpdateStatusByRequestIdentifier(updateStatusRequest.RequestId, updateStatusRequest.NewStatus)
	if err != nil {
		impl.logger.Errorw("error in updating release status", "request", updateStatusRequest, "error", err)
		return false, err
	}
	return count == 1, nil
}

func (impl AppServiceImpl) UpdateApplicationStatusAndCheckIsHealthy(newApp, oldApp *v1alpha1.Application, statusTime time.Time) (bool, error) {
	isHealthy := false
	repoUrl := newApp.Spec.Source.RepoURL
	// backward compatibility for updating application status - if unable to find app check it in charts
	chart, err := impl.chartRepository.FindChartByGitRepoUrl(repoUrl)
	if err != nil {
		impl.logger.Errorw("error in fetching chart", "repoUrl", repoUrl, "err", err)
		return isHealthy, err
	}
	if chart == nil {
		impl.logger.Errorw("no git repo found for url", "repoUrl", repoUrl)
		return isHealthy, fmt.Errorf("no git repo found for url %s", repoUrl)
	}
	dbApp, err := impl.appRepository.FindById(chart.AppId)
	if err != nil {
		impl.logger.Errorw("error in fetching app", "err", err, "app", chart.AppId)
		return isHealthy, err
	}
	if dbApp.Id > 0 && dbApp.AppStore == true {
		impl.logger.Debugw("skipping application status update as this app is chart", "dbApp", dbApp)
		return isHealthy, nil
	}

	deploymentStatus, err := impl.appListingRepository.FindLastDeployedStatusByAppName(newApp.Name)
	if err != nil && !IsErrNoRows(err) {
		impl.logger.Errorw("error in fetching deployment status", "dbApp", dbApp, "err", err)
		return isHealthy, err
	}
	//getting latest pipelineOverride for newApp (by appId and envId)
	pipelineOverride, err := impl.pipelineOverrideRepository.FindLatestByAppIdAndEnvId(deploymentStatus.AppId, deploymentStatus.EnvId)
	if err != nil {
		impl.logger.Errorw("error in getting latest pipelineOverride by appId and envId", "err", err, "appId", deploymentStatus.AppId, "envId", deploymentStatus.EnvId)
		return isHealthy, err
	}
	gitHash := newApp.Status.Sync.Revision
	if pipelineOverride.GitHash != gitHash {
		pipelineOverrideByHash, err := impl.pipelineOverrideRepository.FindByPipelineTriggerGitHash(gitHash)
		if err != nil {
			impl.logger.Errorw("error on update application status", "gitHash", gitHash, "pipelineOverride", pipelineOverride, "err", err)
			return isHealthy, err
		}
		if pipelineOverrideByHash.CommitTime.Before(pipelineOverride.CommitTime) {
			//we have received trigger hash which is committed before this apps actual gitHash stored by us
			// this means that the hash stored by us will be synced later, so we will drop this event
			return isHealthy, nil
		}
	}
	//updating cd pipeline status timeline
	err = impl.UpdatePipelineStatusTimelineForApplicationChanges(newApp, oldApp, pipelineOverride, statusTime)
	if err != nil {
		impl.logger.Errorw("error in updating pipeline status timeline", "err", err)
	}

	if !util2.IsTerminalStatus(deploymentStatus.Status) {
		latestTimeline, err := impl.cdPipelineStatusTimelineRepo.FetchTimelineOfLatestWfByCdWorkflowIdAndStatus(pipelineOverride.CdWorkflowId, pipelineConfig.TIMELINE_STATUS_KUBECTL_APPLY_SYNCED)
		if err != nil && err != pg.ErrNoRows {
			impl.logger.Errorw("error in getting latest timeline", "err", err, "pipelineId", pipelineOverride.PipelineId)
			return isHealthy, err
		}
		reconciledAt := newApp.Status.ReconciledAt
		if latestTimeline != nil && reconciledAt.After(latestTimeline.StatusTime) {
			impl.logger.Infow("APP_STATUS_UPDATE_REQ", "stage", "latest_timeline", "latestTimeline", latestTimeline, "data", newApp.Name)
			if deploymentStatus.Status == string(newApp.Status.Health.Status) {
				impl.logger.Debugw("not updating same statuses from", "last status", deploymentStatus.Status, "new status", string(newApp.Status.Health.Status), "deploymentStatus", deploymentStatus)
				return isHealthy, nil
			}
			if pipelineOverride.Pipeline.AppId != dbApp.Id {
				impl.logger.Warnw("event received for other deleted app", "gitHash", gitHash, "pipelineOverride", pipelineOverride, "dbApp", dbApp)
				return isHealthy, nil
			}

			releaseCounter, err := impl.pipelineOverrideRepository.GetCurrentPipelineReleaseCounter(pipelineOverride.PipelineId)
			if err != nil {
				impl.logger.Errorw("error on update application status", "releaseCounter", releaseCounter, "gitHash", gitHash, "pipelineOverride", pipelineOverride, "dbApp", dbApp, "err", err)
				return isHealthy, err
			}
			if pipelineOverride.PipelineReleaseCounter == releaseCounter {
				impl.logger.Debugw("inserting new app status", "status", string(newApp.Status.Health.Status), "dbApp", dbApp)
				newDeploymentStatus := &repository.DeploymentStatus{
					AppName:   newApp.Name,
					AppId:     deploymentStatus.AppId,
					EnvId:     deploymentStatus.EnvId,
					Status:    string(newApp.Status.Health.Status),
					CreatedOn: time.Now(),
					UpdatedOn: time.Now(),
				}
				dbConnection := impl.pipelineRepository.GetConnection()
				tx, err := dbConnection.Begin()
				if err != nil {
					impl.logger.Errorw("error on update status, db get txn failed", "CdWorkflowId", pipelineOverride.CdWorkflowId, "app", newApp, "err", err)
					return isHealthy, err
				}
				// Rollback tx on error.
				defer tx.Rollback()

				err = impl.appListingRepository.SaveNewDeployment(newDeploymentStatus, tx)
				if err != nil {
					impl.logger.Errorw("error on saving new deployment status for wf", "CdWorkflowId", pipelineOverride.CdWorkflowId, "app", newApp, "err", err)
					return isHealthy, err
				}
				err = impl.UpdateCdWorkflowRunnerByACDObject(newApp, pipelineOverride.CdWorkflowId)
				if err != nil {
					impl.logger.Errorw("error on update cd workflow runner", "CdWorkflowId", pipelineOverride.CdWorkflowId, "app", newApp, "err", err)
					return isHealthy, err
				}
				err = tx.Commit()
				if err != nil {
					impl.logger.Errorw("error on db transaction commit for", "CdWorkflowId", pipelineOverride.CdWorkflowId, "app", newApp, "err", err)
					return isHealthy, err
				}
				if string(application.Healthy) == newDeploymentStatus.Status {
					isHealthy = true
					impl.logger.Infow("writing cd success event", "gitHash", gitHash, "pipelineOverride", pipelineOverride, "newDeploymentStatus", newDeploymentStatus)
					go impl.WriteCDSuccessEvent(newDeploymentStatus.AppId, newDeploymentStatus.EnvId, pipelineOverride)
				}
			} else {
				impl.logger.Debug("event received for older triggered revision: " + gitHash)
			}
		} else {
			// new revision is not reconciled yet, thus status will not be changes and will remain in progress
		}
	}
	return isHealthy, nil
}

func (impl *AppServiceImpl) UpdatePipelineStatusTimelineForApplicationChanges(newApp, oldApp *v1alpha1.Application, pipelineOverride *chartConfig.PipelineOverride, statusTime time.Time) error {
	b, _ := json.Marshal(newApp)
	impl.logger.Infow("APP_STATUS_UPDATE_REQ", "stage", "timeline", "data", string(b))

	impl.logger.Infow("updating pipeline status timeline", "newApp", newApp, "oldApp", oldApp, "pipelineOverride", pipelineOverride, "APP_TO_UPDATE", newApp.Name)
	//get wfr by cdWorkflowId & runnerType
	cdWfr, err := impl.cdWorkflowRepository.FindByWorkflowIdAndRunnerType(pipelineOverride.CdWorkflowId, bean.CD_WORKFLOW_TYPE_DEPLOY)
	if err != nil {
		impl.logger.Errorw("error in finding cd wfr by workflowId and runnerType", "err", err)
		return err
	}
	terminalStatusExists, err := impl.cdPipelineStatusTimelineRepo.CheckIfTerminalStatusTimelinePresentByWfrId(cdWfr.Id)
	if err != nil {
		impl.logger.Errorw("error in checking if terminal status timeline exists by wfrId", "err", err, "wfrId", cdWfr.Id)
		return err
	}
	if terminalStatusExists {
		impl.logger.Infow("terminal status timeline exists for cdWfr, skipping more timeline changes", "wfrId", cdWfr.Id)
		return nil
	}
	err = impl.pipelineStatusSyncDetailService.SaveOrUpdateSyncDetail(cdWfr.Id, 1)
	if err != nil {
		impl.logger.Errorw("error in save/update pipeline status fetch detail", "err", err, "cdWfrId", cdWfr.Id)
	}
	// creating cd pipeline status timeline
	timeline := &pipelineConfig.PipelineStatusTimeline{
		CdWorkflowRunnerId: cdWfr.Id,
		StatusTime:         statusTime,
		AuditLog: sql.AuditLog{
			CreatedBy: 1,
			CreatedOn: time.Now(),
			UpdatedBy: 1,
			UpdatedOn: time.Now(),
		},
	}
	if oldApp == nil {
		//case of first trigger
		//committing timeline for kubectl apply as revision will be started when
		timeline.Status = pipelineConfig.TIMELINE_STATUS_KUBECTL_APPLY_STARTED
		timeline.StatusDetail = newApp.Status.OperationState.Message
		//checking and saving if this timeline is present or not because kubewatch may stream same objects multiple times
		_, err = impl.SavePipelineStatusTimelineIfNotAlreadyPresent(pipelineOverride.CdWorkflowId, timeline.Status, timeline)
		if err != nil {
			impl.logger.Errorw("error in saving pipeline status timeline", "err", err)
			return err
		}
		//saving timeline resource details
		err = impl.pipelineStatusTimelineResourcesService.SaveOrUpdateCdPipelineTimelineResources(cdWfr.Id, newApp, nil, 1)
		if err != nil {
			impl.logger.Errorw("error in saving/updating timeline resources", "err", err, "cdWfrId", cdWfr.Id)
		}
		if newApp.Status.Sync.Status == v1alpha1.SyncStatusCodeSynced {
			timeline.Id = 0
			timeline.Status = pipelineConfig.TIMELINE_STATUS_KUBECTL_APPLY_SYNCED
			timeline.StatusDetail = newApp.Status.OperationState.Message
			//checking and saving if this timeline is present or not because kubewatch may stream same objects multiple times
			currrentTimeline, err := impl.SavePipelineStatusTimelineIfNotAlreadyPresent(pipelineOverride.CdWorkflowId, timeline.Status, timeline)
			if err != nil {
				impl.logger.Errorw("error in saving pipeline status timeline", "err", err)
				return err
			}
			impl.logger.Infow("APP_STATUS_UPDATE_REQ", "stage", "APPLY_SYNCED", "data", string(b), "status", timeline.Status)
			//saving timeline resource details
			err = impl.pipelineStatusTimelineResourcesService.SaveOrUpdateCdPipelineTimelineResources(cdWfr.Id, newApp, nil, 1)
			if err != nil {
				impl.logger.Errorw("error in saving/updating timeline resources", "err", err, "cdWfrId", cdWfr.Id)
			}
			if currrentTimeline.StatusTime.Before(newApp.Status.ReconciledAt.Time) {
				haveNewTimeline := false
				timeline.Id = 0
				if newApp.Status.Health.Status == health.HealthStatusHealthy {
					impl.logger.Infow("updating pipeline status timeline for healthy app", "newApp", newApp, "APP_TO_UPDATE", newApp.Name)
					haveNewTimeline = true
					timeline.Status = pipelineConfig.TIMELINE_STATUS_APP_HEALTHY
					timeline.StatusDetail = "App status is Healthy."
				}
				if haveNewTimeline {
					//not checking if this status is already present or not because already checked for terminal status existence earlier
					err = impl.cdPipelineStatusTimelineRepo.SaveTimeline(timeline)
					if err != nil {
						impl.logger.Errorw("error in creating timeline status", "err", err, "timeline", timeline)
						return err
					}
					impl.logger.Infow("APP_STATUS_UPDATE_REQ", "stage", "terminal_status", "data", string(b), "status", timeline.Status)
				}
			}
		}
	} else {
		if oldApp.Status.Sync.Revision != newApp.Status.Sync.Revision {
			timeline.Status = pipelineConfig.TIMELINE_STATUS_KUBECTL_APPLY_STARTED
			timeline.StatusDetail = newApp.Status.OperationState.Message
			//save after checking if this timeline is present or not because kubewatch may stream same objects multiple times
			_, err = impl.SavePipelineStatusTimelineIfNotAlreadyPresent(pipelineOverride.CdWorkflowId, timeline.Status, timeline)
			if err != nil {
				impl.logger.Errorw("error in saving pipeline status timeline", "err", err)
				return err
			}
			//saving timeline resource details
			err = impl.pipelineStatusTimelineResourcesService.SaveOrUpdateCdPipelineTimelineResources(cdWfr.Id, newApp, nil, 1)
			if err != nil {
				impl.logger.Errorw("error in saving/updating timeline resources", "err", err, "cdWfrId", cdWfr.Id)
			}
		} else if newApp.Status.Sync.Status == v1alpha1.SyncStatusCodeSynced {
			timeline.Id = 0
			timeline.Status = pipelineConfig.TIMELINE_STATUS_KUBECTL_APPLY_SYNCED
			timeline.StatusDetail = newApp.Status.OperationState.Message
			//save after checking if this timeline is present or not because sync status can change from synced to some other status
			//and back to synced, or kubewatch may stream same objects multiple times
			currentTimeline, err := impl.SavePipelineStatusTimelineIfNotAlreadyPresent(pipelineOverride.CdWorkflowId, timeline.Status, timeline)
			if err != nil {
				impl.logger.Errorw("error in saving pipeline status timeline", "err", err)
				return err
			}
			impl.logger.Infow("APP_STATUS_UPDATE_REQ", "stage", "APPLY_SYNCED", "data", string(b), "status", timeline.Status)
			//saving timeline resource details
			err = impl.pipelineStatusTimelineResourcesService.SaveOrUpdateCdPipelineTimelineResources(cdWfr.Id, newApp, nil, 1)
			if err != nil {
				impl.logger.Errorw("error in saving/updating timeline resources", "err", err, "cdWfrId", cdWfr.Id)
			}
			if currentTimeline.StatusTime.Before(newApp.Status.ReconciledAt.Time) {
				haveNewTimeline := false
				timeline.Id = 0
				if newApp.Status.Health.Status == health.HealthStatusHealthy {
					impl.logger.Infow("updating pipeline status timeline for healthy app", "newApp", newApp, "APP_TO_UPDATE", newApp.Name)
					haveNewTimeline = true
					timeline.Status = pipelineConfig.TIMELINE_STATUS_APP_HEALTHY
					timeline.StatusDetail = "App status is Healthy."
				}
				if haveNewTimeline {
					//not checking if this status is already present or not because already checked for terminal status existence earlier
					err = impl.cdPipelineStatusTimelineRepo.SaveTimeline(timeline)
					if err != nil {
						impl.logger.Errorw("error in creating timeline status", "err", err, "timeline", timeline)
						return err
					}
					impl.logger.Infow("APP_STATUS_UPDATE_REQ", "stage", "terminal_status", "data", string(b), "status", timeline.Status)
				}
			}
		}
	}
	return nil
}

func (impl *AppServiceImpl) SavePipelineStatusTimelineIfNotAlreadyPresent(cdWorkflowId int, timelineStatus pipelineConfig.TimelineStatus, timeline *pipelineConfig.PipelineStatusTimeline) (latestTimeline *pipelineConfig.PipelineStatusTimeline, err error) {
	latestTimeline, err = impl.cdPipelineStatusTimelineRepo.FetchTimelineOfLatestWfByCdWorkflowIdAndStatus(cdWorkflowId, timelineStatus)
	if err != nil && err != pg.ErrNoRows {
		impl.logger.Errorw("error in getting latest timeline", "err", err)
		return nil, err
	} else if err == pg.ErrNoRows {
		err = impl.cdPipelineStatusTimelineRepo.SaveTimeline(timeline)
		if err != nil {
			impl.logger.Errorw("error in creating timeline status", "err", err, "timeline", timeline)
			return nil, err
		}
		latestTimeline = timeline
	}
	return latestTimeline, nil
}

func (impl *AppServiceImpl) WriteCDSuccessEvent(appId int, envId int, override *chartConfig.PipelineOverride) {
	event := impl.eventFactory.Build(util.Success, &override.PipelineId, appId, &envId, util.CD)
	impl.logger.Debugw("event WriteCDSuccessEvent", "event", event, "override", override)
	event = impl.eventFactory.BuildExtraCDData(event, nil, override.Id, bean.CD_WORKFLOW_TYPE_DEPLOY)
	_, evtErr := impl.eventClient.WriteNotificationEvent(event)
	if evtErr != nil {
		impl.logger.Errorw("error in writing event", "event", event, "err", evtErr)
	}
}

func (impl *AppServiceImpl) BuildCDSuccessPayload(appName string, environmentName string) *client.Payload {
	payload := &client.Payload{}
	payload.AppName = appName
	payload.EnvName = environmentName
	return payload
}

type EnvironmentOverride struct {
	Enabled   bool        `json:"enabled"`
	EnvValues []*KeyValue `json:"envValues"`
}

type KeyValue struct {
	Key   string `json:"key"`
	Value string `json:"value"`
}

func (conf *EnvironmentOverride) appendEnvironmentVariable(key, value string) {
	item := &KeyValue{Key: key, Value: value}
	conf.EnvValues = append(conf.EnvValues, item)
}

func (impl *AppServiceImpl) TriggerCD(artifact *repository.CiArtifact, cdWorkflowId, wfrId int, pipeline *pipelineConfig.Pipeline, async bool, triggeredAt time.Time) error {
	impl.logger.Debugw("automatic pipeline trigger attempt async", "artifactId", artifact.Id)

	return impl.triggerReleaseAsync(artifact, cdWorkflowId, wfrId, pipeline, triggeredAt)
}

func (impl *AppServiceImpl) triggerReleaseAsync(artifact *repository.CiArtifact, cdWorkflowId, wfrId int, pipeline *pipelineConfig.Pipeline, triggeredAt time.Time) error {
	err := impl.validateAndTrigger(pipeline, artifact, cdWorkflowId, wfrId, triggeredAt)
	if err != nil {
		impl.logger.Errorw("error in trigger for pipeline", "pipelineId", strconv.Itoa(pipeline.Id))
	}
	impl.logger.Debugw("trigger attempted for all pipeline ", "artifactId", artifact.Id)
	return err
}

func (impl AppServiceImpl) validateAndTrigger(p *pipelineConfig.Pipeline, artifact *repository.CiArtifact, cdWorkflowId, wfrId int, triggeredAt time.Time) error {
	object := impl.enforcerUtil.GetAppRBACNameByAppId(p.AppId)
	envApp := strings.Split(object, "/")
	if len(envApp) != 2 {
		impl.logger.Error("invalid req, app and env not found from rbac")
		return errors.New("invalid req, app and env not found from rbac")
	}
	err := impl.releasePipeline(p, artifact, cdWorkflowId, wfrId, triggeredAt)
	return err
}

func (impl AppServiceImpl) releasePipeline(pipeline *pipelineConfig.Pipeline, artifact *repository.CiArtifact, cdWorkflowId, wfrId int, triggeredAt time.Time) error {
	impl.logger.Debugw("triggering release for ", "cdPipelineId", pipeline.Id, "artifactId", artifact.Id)
	//Iterate for each even if there is error in one
	request := &bean.ValuesOverrideRequest{
		PipelineId:           pipeline.Id,
		UserId:               artifact.CreatedBy,
		CiArtifactId:         artifact.Id,
		AppId:                pipeline.AppId,
		CdWorkflowId:         cdWorkflowId,
		ForceTrigger:         true,
		DeploymentWithConfig: bean.DEPLOYMENT_CONFIG_TYPE_LAST_SAVED,
	}

	ctx, err := impl.buildACDContext()
	if err != nil {
		impl.logger.Errorw("error in creating acd synch context", "pipelineId", pipeline.Id, "artifactId", artifact.Id, "err", err)
		return err
	}
	//setting deployedBy as 1(system user) since case of auto trigger
	id, err := impl.TriggerRelease(request, ctx, triggeredAt, 1, wfrId)
	if err != nil {
		impl.logger.Errorw("error in auto  cd pipeline trigger", "pipelineId", pipeline.Id, "artifactId", artifact.Id, "err", err)
	} else {
		impl.logger.Infow("pipeline successfully triggered ", "cdPipelineId", pipeline.Id, "artifactId", artifact.Id, "releaseId", id)
	}
	return err
}

func (impl AppServiceImpl) buildACDContext() (acdContext context.Context, err error) {
	//this method should only call in case of argo-integration and gitops configured
	acdToken, err := impl.argoUserService.GetLatestDevtronArgoCdUserToken()
	if err != nil {
		impl.logger.Errorw("error in getting acd token", "err", err)
		return nil, err
	}
	ctx := context.Background()
	ctx = context.WithValue(ctx, "token", acdToken)
	return ctx, nil
}

func (impl AppServiceImpl) getDbMigrationOverride(overrideRequest *bean.ValuesOverrideRequest, artifact *repository.CiArtifact, isRollback bool) (overrideJson []byte, err error) {
	if isRollback {
		return nil, fmt.Errorf("rollback not supported ye")
	}
	notConfigured := false
	config, err := impl.dbMigrationConfigRepository.FindByPipelineId(overrideRequest.PipelineId)
	if err != nil && !IsErrNoRows(err) {
		impl.logger.Errorw("error in fetching pipeline override config", "req", overrideRequest, "err", err)
		return nil, err
	} else if IsErrNoRows(err) {
		notConfigured = true
	}
	envVal := &EnvironmentOverride{}
	if notConfigured {
		impl.logger.Warnw("no active db migration found", "pipeline", overrideRequest.PipelineId)
		envVal.Enabled = false
	} else {
		materialInfos, err := artifact.ParseMaterialInfo()
		if err != nil {
			return nil, err
		}

		hash, ok := materialInfos[config.GitMaterial.Url]
		if !ok {
			impl.logger.Errorf("wrong url map ", "map", materialInfos, "url", config.GitMaterial.Url)
			return nil, fmt.Errorf("configured url not found in material %s", config.GitMaterial.Url)
		}

		envVal.Enabled = true
		if config.GitMaterial.GitProvider.AuthMode != repository.AUTH_MODE_USERNAME_PASSWORD &&
			config.GitMaterial.GitProvider.AuthMode != repository.AUTH_MODE_ACCESS_TOKEN &&
			config.GitMaterial.GitProvider.AuthMode != repository.AUTH_MODE_ANONYMOUS {
			return nil, fmt.Errorf("auth mode %s not supported for migration", config.GitMaterial.GitProvider.AuthMode)
		}
		envVal.appendEnvironmentVariable("GIT_REPO_URL", config.GitMaterial.Url)
		envVal.appendEnvironmentVariable("GIT_USER", config.GitMaterial.GitProvider.UserName)
		var password string
		if config.GitMaterial.GitProvider.AuthMode == repository.AUTH_MODE_USERNAME_PASSWORD {
			password = config.GitMaterial.GitProvider.Password
		} else {
			password = config.GitMaterial.GitProvider.AccessToken
		}
		envVal.appendEnvironmentVariable("GIT_AUTH_TOKEN", password)
		// parse git-tag not required
		//envVal.appendEnvironmentVariable("GIT_TAG", "")
		envVal.appendEnvironmentVariable("GIT_HASH", hash)
		envVal.appendEnvironmentVariable("SCRIPT_LOCATION", config.ScriptSource)
		envVal.appendEnvironmentVariable("DB_TYPE", string(config.DbConfig.Type))
		envVal.appendEnvironmentVariable("DB_USER_NAME", config.DbConfig.UserName)
		envVal.appendEnvironmentVariable("DB_PASSWORD", config.DbConfig.Password)
		envVal.appendEnvironmentVariable("DB_HOST", config.DbConfig.Host)
		envVal.appendEnvironmentVariable("DB_PORT", config.DbConfig.Port)
		envVal.appendEnvironmentVariable("DB_NAME", config.DbConfig.DbName)
		//Will be used for rollback don't delete it
		//envVal.appendEnvironmentVariable("MIGRATE_TO_VERSION", strconv.Itoa(overrideRequest.TargetDbVersion))
	}
	dbMigrationConfig := map[string]interface{}{"dbMigrationConfig": envVal}
	confByte, err := json.Marshal(dbMigrationConfig)
	if err != nil {
		return nil, err
	}
	return confByte, nil
}

func (impl AppServiceImpl) TriggerRelease(overrideRequest *bean.ValuesOverrideRequest, ctx context.Context, triggeredAt time.Time, deployedBy int32, wfrId int) (id int, err error) {
	if overrideRequest.DeploymentType == models.DEPLOYMENTTYPE_UNKNOWN {
		overrideRequest.DeploymentType = models.DEPLOYMENTTYPE_DEPLOY
	}
	if len(overrideRequest.DeploymentWithConfig) == 0 {
		overrideRequest.DeploymentWithConfig = bean.DEPLOYMENT_CONFIG_TYPE_LAST_SAVED
	}
	pipeline, err := impl.pipelineRepository.FindById(overrideRequest.PipelineId)
	if err != nil {
		impl.logger.Errorw("invalid req", "err", err, "req", overrideRequest)
		return 0, err
	}
	envOverride := &chartConfig.EnvConfigOverride{}
	var appMetrics *bool
	strategy := &chartConfig.PipelineStrategy{}
	if overrideRequest.DeploymentWithConfig == bean.DEPLOYMENT_CONFIG_TYPE_SPECIFIC_TRIGGER {
		deploymentTemplateHistory, err := impl.deploymentTemplateHistoryRepository.GetHistoryByPipelineIdAndWfrId(overrideRequest.PipelineId, overrideRequest.WfrIdForDeploymentWithSpecificTrigger)
		if err != nil {
			impl.logger.Errorw("error in getting deployed deployment template history by pipelineId and wfrId", "err", err, "pipelineId", &overrideRequest, "wfrId", overrideRequest.WfrIdForDeploymentWithSpecificTrigger)
			return 0, err
		}
		templateName := deploymentTemplateHistory.TemplateName
		templateVersion := deploymentTemplateHistory.TemplateVersion
		if templateName == "Rollout Deployment" {
			templateName = ""
		}
		//getting chart_ref by id
		chartRef, err := impl.chartRefRepository.FindByVersionAndName(templateName, templateVersion)
		if err != nil {
			impl.logger.Errorw("error in getting chartRef by version and name", "err", err, "version", templateVersion, "name", templateName)
			return 0, err
		}
		//assuming that if a chartVersion is deployed then it's envConfigOverride will be available
		envOverride, err = impl.environmentConfigRepository.GetByAppIdEnvIdAndChartRefId(pipeline.AppId, pipeline.EnvironmentId, chartRef.Id)
		if err != nil {
			impl.logger.Errorw("error in getting envConfigOverride for pipeline for specific chartVersion", "err", err, "appId", pipeline.AppId, "envId", pipeline.EnvironmentId, "chartRefId", chartRef.Id)
			return 0, err
		}
		//updating historical data in envConfigOverride and appMetrics flag
		envOverride.IsOverride = true
		envOverride.EnvOverrideValues = deploymentTemplateHistory.Template
		appMetrics = &deploymentTemplateHistory.IsAppMetricsEnabled
		strategyHistory, err := impl.strategyHistoryRepository.GetHistoryByPipelineIdAndWfrId(overrideRequest.PipelineId, overrideRequest.WfrIdForDeploymentWithSpecificTrigger)
		if err != nil {
			impl.logger.Errorw("error in getting deployed strategy history by pipleinId and wfrId", "err", err, "pipelineId", overrideRequest.PipelineId, "wfrId", overrideRequest.WfrIdForDeploymentWithSpecificTrigger)
			return 0, err
		}
		strategy.Strategy = strategyHistory.Strategy
		strategy.Config = strategyHistory.Config
		strategy.PipelineId = pipeline.Id
	} else if overrideRequest.DeploymentWithConfig == bean.DEPLOYMENT_CONFIG_TYPE_LAST_SAVED {
		envOverride, err = impl.environmentConfigRepository.ActiveEnvConfigOverride(overrideRequest.AppId, pipeline.EnvironmentId)
		if err != nil {
			impl.logger.Errorw("invalid state", "err", err, "req", overrideRequest)
			return 0, err
		}
		if envOverride.Id == 0 {
			chart, err := impl.chartRepository.FindLatestChartForAppByAppId(overrideRequest.AppId)
			if err != nil {
				impl.logger.Errorw("invalid state", "err", err, "req", overrideRequest)
				return 0, err
			}
			envOverride, err = impl.environmentConfigRepository.FindChartByAppIdAndEnvIdAndChartRefId(overrideRequest.AppId, pipeline.EnvironmentId, chart.ChartRefId)
			if err != nil && !errors2.IsNotFound(err) {
				impl.logger.Errorw("invalid state", "err", err, "req", overrideRequest)
				return 0, err
			}

			//creating new env override config
			if errors2.IsNotFound(err) || envOverride == nil {
				environment, err := impl.envRepository.FindById(pipeline.EnvironmentId)
				if err != nil && !IsErrNoRows(err) {
					return 0, err
				}
				envOverride = &chartConfig.EnvConfigOverride{
					Active:            true,
					ManualReviewed:    true,
					Status:            models.CHARTSTATUS_SUCCESS,
					TargetEnvironment: pipeline.EnvironmentId,
					ChartId:           chart.Id,
					AuditLog:          sql.AuditLog{UpdatedBy: overrideRequest.UserId, UpdatedOn: triggeredAt, CreatedOn: triggeredAt, CreatedBy: overrideRequest.UserId},
					Namespace:         environment.Namespace,
					IsOverride:        false,
					EnvOverrideValues: "{}",
					Latest:            false,
					IsBasicViewLocked: chart.IsBasicViewLocked,
					CurrentViewEditor: chart.CurrentViewEditor,
				}
				err = impl.environmentConfigRepository.Save(envOverride)
				if err != nil {
					impl.logger.Errorw("error in creating envconfig", "data", envOverride, "error", err)
					return 0, err
				}
			}
			envOverride.Chart = chart
		} else if envOverride.Id > 0 && !envOverride.IsOverride {
			chart, err := impl.chartRepository.FindLatestChartForAppByAppId(overrideRequest.AppId)
			if err != nil {
				impl.logger.Errorw("invalid state", "err", err, "req", overrideRequest)
				return 0, err
			}
			envOverride.Chart = chart
		}

		appLevelMetrics, err := impl.appLevelMetricsRepository.FindByAppId(pipeline.AppId)
		if err != nil && !IsErrNoRows(err) {
			impl.logger.Errorw("err", err)
			return 0, &ApiError{InternalMessage: "unable to fetch app level metrics flag"}
		}
		appMetrics = &appLevelMetrics.AppMetrics

		envLevelMetrics, err := impl.envLevelMetricsRepository.FindByAppIdAndEnvId(pipeline.AppId, pipeline.EnvironmentId)
		if err != nil && !IsErrNoRows(err) {
			impl.logger.Errorw("err", err)
			return 0, &ApiError{InternalMessage: "unable to fetch env level metrics flag"}
		}
		if envLevelMetrics.Id != 0 && envLevelMetrics.AppMetrics != nil {
			appMetrics = envLevelMetrics.AppMetrics
		}
		//fetch pipeline config from strategy table, if pipeline is automatic fetch always default, else depends on request

		//forceTrigger true if CD triggered Auto, triggered occurred from CI
		if overrideRequest.ForceTrigger {
			strategy, err = impl.pipelineConfigRepository.GetDefaultStrategyByPipelineId(overrideRequest.PipelineId)
		} else {
			var deploymentTemplate pipelineConfig.DeploymentTemplate
			if overrideRequest.DeploymentTemplate == "ROLLING" {
				deploymentTemplate = pipelineConfig.DEPLOYMENT_TEMPLATE_ROLLING
			} else if overrideRequest.DeploymentTemplate == "BLUE-GREEN" {
				deploymentTemplate = pipelineConfig.DEPLOYMENT_TEMPLATE_BLUE_GREEN
			} else if overrideRequest.DeploymentTemplate == "CANARY" {
				deploymentTemplate = pipelineConfig.DEPLOYMENT_TEMPLATE_CANARY
			} else if overrideRequest.DeploymentTemplate == "RECREATE" {
				deploymentTemplate = pipelineConfig.DEPLOYMENT_TEMPLATE_RECREATE
			}

			if len(deploymentTemplate) > 0 {
				strategy, err = impl.pipelineConfigRepository.FindByStrategyAndPipelineId(deploymentTemplate, overrideRequest.PipelineId)
			} else {
				strategy, err = impl.pipelineConfigRepository.GetDefaultStrategyByPipelineId(overrideRequest.PipelineId)
			}
		}
		if err != nil && errors2.IsNotFound(err) == false {
			impl.logger.Errorf("invalid state", "err", err, "req", strategy)
			return 0, err
		}
	}
	err = impl.CreateHistoriesForDeploymentTrigger(pipeline, strategy, envOverride, envOverride.Chart.ImageDescriptorTemplate, triggeredAt, deployedBy)
	if err != nil {
		impl.logger.Errorw("error in creating history entries for deployment trigger", "err", err)
		return 0, err
	}

	// auto-healing :  data corruption fix - if ChartLocation in chart is not correct, need correction
	if !strings.HasSuffix(envOverride.Chart.ChartLocation, fmt.Sprintf("%s%s", "/", envOverride.Chart.ChartVersion)) {
		err = impl.autoHealChartLocationInChart(envOverride)
		if err != nil {
			return 0, err
		}
	}

	env, err := impl.envRepository.FindById(envOverride.TargetEnvironment)
	if err != nil {
		impl.logger.Errorw("unable to find env", "err", err)
		return 0, err
	}
	envOverride.Environment = env

	// CHART COMMIT and PUSH STARTS HERE, it will push latest version, if found modified on deployment template and overrides
	chartMetaData := &chart2.Metadata{
		Name:    pipeline.App.AppName,
		Version: envOverride.Chart.ChartVersion,
	}
	userUploaded := false
	var chartData *chartRepoRepository.ChartRef
	referenceTemplatePath := path.Join(string(impl.refChartDir), envOverride.Chart.ReferenceTemplate)
	if IsAcdApp(pipeline.DeploymentAppType) {
		// CHART COMMIT and PUSH STARTS HERE, it will push latest version, if found modified on deployment template and overrides
		gitOpsRepoName := impl.chartTemplateService.GetGitOpsRepoName(pipeline.App.AppName)

		chartData, err = impl.chartRefRepository.FindById(envOverride.Chart.ChartRefId)
		if err != nil {
			impl.logger.Errorw("err in getting chart info", "err", err)
			return 0, err
		}
		err = impl.chartService.CheckChartExists(envOverride.Chart.ChartRefId)
		if err != nil {
			impl.logger.Errorw("err in getting chart info", "err", err)
			return 0, err
		}

		userUploaded = chartData.UserUploaded
		var gitCommitStatus pipelineConfig.TimelineStatus
		var gitCommitStatusDetail string
		err = impl.chartTemplateService.BuildChartAndPushToGitRepo(chartMetaData, referenceTemplatePath, gitOpsRepoName, envOverride.Chart.ReferenceTemplate, envOverride.Chart.ChartVersion, envOverride.Chart.GitRepoUrl, overrideRequest.UserId)
		if err != nil {
			impl.logger.Errorw("Ref chart commit error on cd trigger", "err", err, "req", overrideRequest)
			gitCommitStatus = pipelineConfig.TIMELINE_STATUS_GIT_COMMIT_FAILED
			gitCommitStatusDetail = fmt.Sprintf("Git commit failed - %v", err)
			// creating cd pipeline status timeline for git commit
			timeline := &pipelineConfig.PipelineStatusTimeline{
				CdWorkflowRunnerId: wfrId,
				Status:             gitCommitStatus,
				StatusDetail:       gitCommitStatusDetail,
				StatusTime:         time.Now(),
				AuditLog: sql.AuditLog{
					CreatedBy: overrideRequest.UserId,
					CreatedOn: time.Now(),
					UpdatedBy: overrideRequest.UserId,
					UpdatedOn: time.Now(),
				},
			}
			timelineErr := impl.cdPipelineStatusTimelineRepo.SaveTimeline(timeline)
			if timelineErr != nil {
				impl.logger.Errorw("error in creating timeline status for git commit", "err", timelineErr, "timeline", timeline)
			}
			return 0, err
		} else {
			gitCommitStatus = pipelineConfig.TIMELINE_STATUS_GIT_COMMIT
			gitCommitStatusDetail = "Git commit done successfully."
			// creating cd pipeline status timeline for git commit
			timeline := &pipelineConfig.PipelineStatusTimeline{
				CdWorkflowRunnerId: wfrId,
				Status:             gitCommitStatus,
				StatusDetail:       gitCommitStatusDetail,
				StatusTime:         time.Now(),
				AuditLog: sql.AuditLog{
					CreatedBy: overrideRequest.UserId,
					CreatedOn: time.Now(),
					UpdatedBy: overrideRequest.UserId,
					UpdatedOn: time.Now(),
				},
			}
			err := impl.cdPipelineStatusTimelineRepo.SaveTimeline(timeline)
			if err != nil {
				impl.logger.Errorw("error in creating timeline status for git commit", "err", err, "timeline", timeline)
			}
		}

		// ACD app creation STARTS HERE, it will use existing if already created
		impl.logger.Debugw("new pipeline found", "pipeline", pipeline)
		name, err := impl.createArgoApplicationIfRequired(overrideRequest.AppId, pipeline.App.AppName, envOverride, pipeline, overrideRequest.UserId)
		if err != nil {
			impl.logger.Errorw("acd application create error on cd trigger", "err", err, "req", overrideRequest)
			return 0, err
		}
		impl.logger.Debugw("argocd application created", "name", name)
		// ENDS HERE
	}

	artifact, err := impl.ciArtifactRepository.Get(overrideRequest.CiArtifactId)
	if err != nil {
		return 0, err
	}
	materialInfoMap, mErr := artifact.ParseMaterialInfo()
	if mErr != nil {
		impl.logger.Errorw("material info map error", mErr)
		return 0, err
	}

	//FIXME: how to determine rollback
	//we can't depend on ciArtifact ID because CI pipeline can be manually triggered in any order regardless of sourcecode status
	dbMigrationOverride, err := impl.getDbMigrationOverride(overrideRequest, artifact, false)
	if err != nil {
		impl.logger.Errorw("error in fetching db migration config", "req", overrideRequest, "err", err)
		return 0, err
	}
	if !userUploaded {
		valid, err := impl.validateVersionForStrategy(envOverride, strategy)
		if err != nil || !valid {
			impl.logger.Errorw("error in validating pipeline strategy ", "strategy", strategy.Strategy, "err", err)
			return 0, err
		}
	}
	chartVersion := envOverride.Chart.ChartVersion
	configMapJson, err := impl.getConfigMapAndSecretJsonV2(overrideRequest.AppId, envOverride.TargetEnvironment, overrideRequest.PipelineId, chartVersion, overrideRequest.DeploymentWithConfig, overrideRequest.WfrIdForDeploymentWithSpecificTrigger)
	if err != nil {
		impl.logger.Errorw("error in fetching config map n secret ", "err", err)
		configMapJson = nil
	}

	appLabelJsonByte, err := impl.appCrudOperationService.GetLabelsByAppIdForDeployment(overrideRequest.AppId)
	if err != nil {
		impl.logger.Errorw("error in fetching app labels for gitOps commit", "err", err)
		appLabelJsonByte = nil
	}
	releaseId, pipelineOverrideId, mergeAndSave, saveErr := impl.mergeAndSave(envOverride, overrideRequest, dbMigrationOverride, artifact, pipeline, configMapJson, appLabelJsonByte, strategy, ctx, triggeredAt, deployedBy, appMetrics)
	if releaseId != 0 {
		//updating the acd app with updated values and sync operation
		if IsAcdApp(pipeline.DeploymentAppType) {
			updateAppInArgocd, err := impl.updateArgoPipeline(overrideRequest.AppId, pipeline.Name, envOverride, ctx)
			if err != nil {
				impl.logger.Errorw("error in updating argocd  app ", "err", err)
				return 0, err
			}
			if updateAppInArgocd {
				impl.logger.Debug("argo-cd successfully updated")
			} else {
				impl.logger.Debug("argo-cd failed to update, ignoring it")
			}
			//	impl.synchCD(pipeline, ctx, overrideRequest, envOverride)
		}

		deploymentStatus := &repository.DeploymentStatus{
			AppName:   pipeline.App.AppName + "-" + envOverride.Environment.Name,
			AppId:     pipeline.AppId,
			EnvId:     pipeline.EnvironmentId,
			Status:    repository.NewDeployment,
			CreatedOn: triggeredAt,
			UpdatedOn: triggeredAt,
		}
		dbConnection := impl.pipelineRepository.GetConnection()
		tx, err := dbConnection.Begin()
		if err != nil {
			return 0, err
		}
		// Rollback tx on error.
		defer tx.Rollback()
		err = impl.appListingRepository.SaveNewDeployment(deploymentStatus, tx)
		if err != nil {
			impl.logger.Errorw("error in saving new deployment history", "req", overrideRequest, "err", err)
			return 0, err
		}
		err = tx.Commit()
		if err != nil {
			return 0, err
		}

		//for helm type cd pipeline, create install helm application, update deployment status, update workflow runner for app detail status.
		if IsHelmApp(pipeline.DeploymentAppType) {
			_, err = impl.createHelmAppForCdPipeline(overrideRequest, envOverride, referenceTemplatePath, chartMetaData, triggeredAt, pipeline, mergeAndSave, ctx)
			if err != nil {
				impl.logger.Errorw("error in creating or updating helm application for cd pipeline", "err", err)
				return 0, err
			}
		}

		go impl.WriteCDTriggerEvent(overrideRequest, pipeline, envOverride, materialInfoMap, artifact, releaseId, pipelineOverrideId)
		if artifact.ScanEnabled {
			_ = impl.MarkImageScanDeployed(overrideRequest.AppId, envOverride.TargetEnvironment, artifact.ImageDigest, pipeline.Environment.ClusterId)
		}
	}
	middleware.CdTriggerCounter.WithLabelValues(strconv.Itoa(pipeline.AppId), strconv.Itoa(pipeline.EnvironmentId), strconv.Itoa(pipeline.Id)).Inc()
	return releaseId, saveErr
}

func (impl AppServiceImpl) autoHealChartLocationInChart(envOverride *chartConfig.EnvConfigOverride) error {
	chartId := envOverride.Chart.Id
	impl.logger.Infow("auto-healing: Chart location in chart not correct. modifying ", "chartId", chartId,
		"current chartLocation", envOverride.Chart.ChartLocation, "current chartVersion", envOverride.Chart.ChartVersion)

	// get chart from DB (getting it from DB because envOverride.Chart does not have full row of DB)
	chart, err := impl.chartRepository.FindById(chartId)
	if err != nil {
		impl.logger.Errorw("error occurred while fetching chart from DB", "chartId", chartId, "err", err)
		return err
	}

	// get chart ref from DB (to get location)
	chartRefId := chart.ChartRefId
	chartRef, err := impl.chartRefRepository.FindById(chartRefId)
	if err != nil {
		impl.logger.Errorw("error occurred while fetching chartRef from DB", "chartRefId", chartRefId, "err", err)
		return err
	}

	// build new chart location
	newChartLocation := filepath.Join(chartRef.Location, envOverride.Chart.ChartVersion)
	impl.logger.Infow("new chart location build", "chartId", chartId, "newChartLocation", newChartLocation)

	// update chart in DB
	chart.ChartLocation = newChartLocation
	err = impl.chartRepository.Update(chart)
	if err != nil {
		impl.logger.Errorw("error occurred while saving chart into DB", "chartId", chartId, "err", err)
		return err
	}

	// update newChartLocation in model
	envOverride.Chart.ChartLocation = newChartLocation
	return nil
}

func (impl AppServiceImpl) MarkImageScanDeployed(appId int, envId int, imageDigest string, clusterId int) error {
	impl.logger.Debugw("mark image scan deployed for normal app, from cd auto or manual trigger", "imageDigest", imageDigest)
	executionHistory, err := impl.imageScanHistoryRepository.FindByImageDigest(imageDigest)
	if err != nil && err != pg.ErrNoRows {
		impl.logger.Errorw("error in fetching execution history", "err", err)
		return err
	}
	if executionHistory == nil || executionHistory.Id == 0 {
		impl.logger.Errorw("no execution history found for digest", "digest", imageDigest)
		return fmt.Errorf("no execution history found for digest - %s", imageDigest)
	}
	impl.logger.Debugw("mark image scan deployed for normal app, from cd auto or manual trigger", "executionHistory", executionHistory)
	var ids []int
	ids = append(ids, executionHistory.Id)

	ot, err := impl.imageScanDeployInfoRepository.FindByTypeMetaAndTypeId(appId, security.ScanObjectType_APP) //todo insure this touple unique in db
	if err != nil && err != pg.ErrNoRows {
		return err
	} else if err == pg.ErrNoRows {
		imageScanDeployInfo := &security.ImageScanDeployInfo{
			ImageScanExecutionHistoryId: ids,
			ScanObjectMetaId:            appId,
			ObjectType:                  security.ScanObjectType_APP,
			EnvId:                       envId,
			ClusterId:                   clusterId,
			AuditLog: sql.AuditLog{
				CreatedOn: time.Now(),
				CreatedBy: 1,
				UpdatedOn: time.Now(),
				UpdatedBy: 1,
			},
		}
		impl.logger.Debugw("mark image scan deployed for normal app, from cd auto or manual trigger", "imageScanDeployInfo", imageScanDeployInfo)
		err = impl.imageScanDeployInfoRepository.Save(imageScanDeployInfo)
		if err != nil {
			impl.logger.Errorw("error in creating deploy info", "err", err)
		}
	} else {
		impl.logger.Debugw("pt", "ot", ot)
	}
	return err
}

func (impl AppServiceImpl) validateVersionForStrategy(envOverride *chartConfig.EnvConfigOverride, strategy *chartConfig.PipelineStrategy) (bool, error) {
	chartVersion := envOverride.Chart.ChartVersion
	chartMajorVersion, chartMinorVersion, err := util2.ExtractChartVersion(chartVersion)
	if err != nil {
		impl.logger.Errorw("chart version parsing", "err", err)
		return false, err
	}

	if (chartMajorVersion <= 3 && chartMinorVersion < 2) &&
		(strategy.Strategy == pipelineConfig.DEPLOYMENT_TEMPLATE_CANARY || strategy.Strategy == pipelineConfig.DEPLOYMENT_TEMPLATE_RECREATE) {
		err = &ApiError{
			Code:            "422",
			InternalMessage: "incompatible chart for selected cd strategy:" + string(strategy.Strategy),
			UserMessage:     "incompatible chart for selected cd strategy:" + string(strategy.Strategy),
		}
		return false, err
	}
	return true, nil
}

// FIXME tmp workaround
func (impl AppServiceImpl) GetCmSecretNew(appId int, envId int) (*bean.ConfigMapJson, *bean.ConfigSecretJson, error) {
	var configMapJson string
	var secretDataJson string
	var configMapJsonApp string
	var secretDataJsonApp string
	var configMapJsonEnv string
	var secretDataJsonEnv string
	//var configMapJsonPipeline string
	//var secretDataJsonPipeline string

	configMapA, err := impl.configMapRepository.GetByAppIdAppLevel(appId)
	if err != nil && pg.ErrNoRows != err {
		return nil, nil, err
	}
	if configMapA != nil && configMapA.Id > 0 {
		configMapJsonApp = configMapA.ConfigMapData
		secretDataJsonApp = configMapA.SecretData
	}

	configMapE, err := impl.configMapRepository.GetByAppIdAndEnvIdEnvLevel(appId, envId)
	if err != nil && pg.ErrNoRows != err {
		return nil, nil, err
	}
	if configMapE != nil && configMapE.Id > 0 {
		configMapJsonEnv = configMapE.ConfigMapData
		secretDataJsonEnv = configMapE.SecretData
	}

	configMapJson, err = impl.mergeUtil.ConfigMapMerge(configMapJsonApp, configMapJsonEnv)
	if err != nil {
		return nil, nil, err
	}

	chart, err := impl.commonService.FetchLatestChart(appId, envId)
	if err != nil {
		return nil, nil, err
	}
	chartVersion := chart.ChartVersion
	chartMajorVersion, chartMinorVersion, err := util2.ExtractChartVersion(chartVersion)
	if err != nil {
		impl.logger.Errorw("chart version parsing", "err", err)
		return nil, nil, err
	}
	secretDataJson, err = impl.mergeUtil.ConfigSecretMerge(secretDataJsonApp, secretDataJsonEnv, chartMajorVersion, chartMinorVersion)
	if err != nil {
		return nil, nil, err
	}
	configResponse := bean.ConfigMapJson{}
	if configMapJson != "" {
		err = json.Unmarshal([]byte(configMapJson), &configResponse)
		if err != nil {
			return nil, nil, err
		}
	}
	secretResponse := bean.ConfigSecretJson{}
	if configMapJson != "" {
		err = json.Unmarshal([]byte(secretDataJson), &secretResponse)
		if err != nil {
			return nil, nil, err
		}
	}
	return &configResponse, &secretResponse, nil
}

// depricated
// TODO remove this method
func (impl AppServiceImpl) GetConfigMapAndSecretJson(appId int, envId int, pipelineId int) ([]byte, error) {
	var configMapJson string
	var secretDataJson string
	merged := []byte("{}")
	configMapA, err := impl.configMapRepository.GetByAppIdAppLevel(appId)
	if err != nil && pg.ErrNoRows != err {
		return []byte("{}"), err
	}
	if configMapA != nil && configMapA.Id > 0 {
		configMapJson = configMapA.ConfigMapData
		secretDataJson = configMapA.SecretData
		if configMapJson == "" {
			configMapJson = "{}"
		}
		if secretDataJson == "" {
			secretDataJson = "{}"
		}
		config, err := impl.mergeUtil.JsonPatch([]byte(configMapJson), []byte(secretDataJson))
		if err != nil {
			return []byte("{}"), err
		}
		merged, err = impl.mergeUtil.JsonPatch(merged, config)
		if err != nil {
			return []byte("{}"), err
		}
	}

	configMapE, err := impl.configMapRepository.GetByAppIdAndEnvIdEnvLevel(appId, envId)
	if err != nil && pg.ErrNoRows != err {
		return []byte("{}"), err
	}
	if configMapE != nil && configMapE.Id > 0 {
		configMapJson = configMapE.ConfigMapData
		secretDataJson = configMapE.SecretData
		if configMapJson == "" {
			configMapJson = "{}"
		}
		if secretDataJson == "" {
			secretDataJson = "{}"
		}
		config, err := impl.mergeUtil.JsonPatch([]byte(configMapJson), []byte(secretDataJson))
		if err != nil {
			return []byte("{}"), err
		}
		merged, err = impl.mergeUtil.JsonPatch(merged, config)
		if err != nil {
			return []byte("{}"), err
		}
	}

	return merged, nil
}

func (impl AppServiceImpl) getConfigMapAndSecretJsonV2(appId int, envId int, pipelineId int, chartVersion string, deploymentWithConfig bean.DeploymentConfigurationType, wfrIdForDeploymentWithSpecificTrigger int) ([]byte, error) {

	var configMapJson string
	var secretDataJson string
	var configMapJsonApp string
	var secretDataJsonApp string
	var configMapJsonEnv string
	var secretDataJsonEnv string
	var err error
	//var configMapJsonPipeline string
	//var secretDataJsonPipeline string

	merged := []byte("{}")
	if deploymentWithConfig == bean.DEPLOYMENT_CONFIG_TYPE_LAST_SAVED {
		configMapA, err := impl.configMapRepository.GetByAppIdAppLevel(appId)
		if err != nil && pg.ErrNoRows != err {
			return []byte("{}"), err
		}
		if configMapA != nil && configMapA.Id > 0 {
			configMapJsonApp = configMapA.ConfigMapData
			secretDataJsonApp = configMapA.SecretData
		}
		configMapE, err := impl.configMapRepository.GetByAppIdAndEnvIdEnvLevel(appId, envId)
		if err != nil && pg.ErrNoRows != err {
			return []byte("{}"), err
		}
		if configMapE != nil && configMapE.Id > 0 {
			configMapJsonEnv = configMapE.ConfigMapData
			secretDataJsonEnv = configMapE.SecretData
		}
	} else if deploymentWithConfig == bean.DEPLOYMENT_CONFIG_TYPE_SPECIFIC_TRIGGER {
		//fetching history and setting envLevelConfig and not appLevelConfig because history already contains merged appLevel and envLevel configs
		configMapHistory, err := impl.configMapHistoryRepository.GetHistoryByPipelineIdAndWfrId(pipelineId, wfrIdForDeploymentWithSpecificTrigger, repository3.CONFIGMAP_TYPE)
		if err != nil {
			impl.logger.Errorw("error in getting config map history config by pipelineId and wfrId ", "err", err, "pipelineId", pipelineId, "wfrid", wfrIdForDeploymentWithSpecificTrigger)
			return []byte("{}"), err
		}
		configMapJsonEnv = configMapHistory.Data
		secretHistory, err := impl.configMapHistoryRepository.GetHistoryByPipelineIdAndWfrId(pipelineId, wfrIdForDeploymentWithSpecificTrigger, repository3.SECRET_TYPE)
		if err != nil {
			impl.logger.Errorw("error in getting config map history config by pipelineId and wfrId ", "err", err, "pipelineId", pipelineId, "wfrid", wfrIdForDeploymentWithSpecificTrigger)
			return []byte("{}"), err
		}
		secretDataJsonEnv = secretHistory.Data
	}
	configMapJson, err = impl.mergeUtil.ConfigMapMerge(configMapJsonApp, configMapJsonEnv)
	if err != nil {
		return []byte("{}"), err
	}
	chartMajorVersion, chartMinorVersion, err := util2.ExtractChartVersion(chartVersion)
	if err != nil {
		impl.logger.Errorw("chart version parsing", "err", err)
		return []byte("{}"), err
	}
	secretDataJson, err = impl.mergeUtil.ConfigSecretMerge(secretDataJsonApp, secretDataJsonEnv, chartMajorVersion, chartMinorVersion)
	if err != nil {
		return []byte("{}"), err
	}
	configResponseR := bean.ConfigMapRootJson{}
	configResponse := bean.ConfigMapJson{}
	if configMapJson != "" {
		err = json.Unmarshal([]byte(configMapJson), &configResponse)
		if err != nil {
			return []byte("{}"), err
		}
	}
	configResponseR.ConfigMapJson = configResponse
	secretResponseR := bean.ConfigSecretRootJson{}
	secretResponse := bean.ConfigSecretJson{}
	if configMapJson != "" {
		err = json.Unmarshal([]byte(secretDataJson), &secretResponse)
		if err != nil {
			return []byte("{}"), err
		}
	}
	secretResponseR.ConfigSecretJson = secretResponse

	configMapByte, err := json.Marshal(configResponseR)
	if err != nil {
		return []byte("{}"), err
	}
	secretDataByte, err := json.Marshal(secretResponseR)
	if err != nil {
		return []byte("{}"), err
	}

	merged, err = impl.mergeUtil.JsonPatch(configMapByte, secretDataByte)
	if err != nil {
		return []byte("{}"), err
	}
	return merged, nil
}

func (impl AppServiceImpl) synchCD(pipeline *pipelineConfig.Pipeline, ctx context.Context,
	overrideRequest *bean.ValuesOverrideRequest, envOverride *chartConfig.EnvConfigOverride) {
	req := new(application2.ApplicationSyncRequest)
	pipelineName := pipeline.App.AppName + "-" + envOverride.Environment.Name
	req.Name = &pipelineName
	prune := true
	req.Prune = &prune
	if ctx == nil {
		impl.logger.Errorw("err in syncing ACD, ctx is NULL", "pipelineId", overrideRequest.PipelineId)
		return
	}
	if _, err := impl.acdClient.Sync(ctx, req); err != nil {
		impl.logger.Errorw("err in syncing ACD", "pipelineId", overrideRequest.PipelineId, "err", err)
	}
}

func (impl *AppServiceImpl) WriteCDTriggerEvent(overrideRequest *bean.ValuesOverrideRequest, pipeline *pipelineConfig.Pipeline,
	envOverride *chartConfig.EnvConfigOverride, materialInfoMap map[string]string, artifact *repository.CiArtifact, releaseId, pipelineOverrideId int) {
	event := impl.eventFactory.Build(util.Trigger, &pipeline.Id, pipeline.AppId, &pipeline.EnvironmentId, util.CD)
	impl.logger.Debugw("event WriteCDTriggerEvent", "event", event)
	event = impl.eventFactory.BuildExtraCDData(event, nil, pipelineOverrideId, bean.CD_WORKFLOW_TYPE_DEPLOY)
	_, evtErr := impl.eventClient.WriteNotificationEvent(event)
	if evtErr != nil {
		impl.logger.Errorw("CD trigger event not sent", "error", evtErr)
	}
	deploymentEvent := DeploymentEvent{
		ApplicationId:      pipeline.AppId,
		EnvironmentId:      pipeline.EnvironmentId, //check for production Environment
		ReleaseId:          releaseId,
		PipelineOverrideId: pipelineOverrideId,
		TriggerTime:        time.Now(),
		CiArtifactId:       overrideRequest.CiArtifactId,
	}
	ciPipelineMaterials, err := impl.ciPipelineMaterialRepository.GetByPipelineId(artifact.PipelineId)
	if err != nil {
		impl.logger.Errorw("error in ")
	}
	for _, ciPipelineMaterial := range ciPipelineMaterials {
		hash := materialInfoMap[ciPipelineMaterial.GitMaterial.Url]
		pipelineMaterialInfo := &PipelineMaterialInfo{PipelineMaterialId: ciPipelineMaterial.Id, CommitHash: hash}
		deploymentEvent.PipelineMaterials = append(deploymentEvent.PipelineMaterials, pipelineMaterialInfo)
	}
	impl.logger.Infow("triggering deployment event", "event", deploymentEvent)
	err = impl.eventClient.WriteNatsEvent(util2.CD_SUCCESS, deploymentEvent)
	if err != nil {
		impl.logger.Errorw("error in writing cd trigger event", "err", err)
	}
}

type DeploymentEvent struct {
	ApplicationId      int
	EnvironmentId      int
	ReleaseId          int
	PipelineOverrideId int
	TriggerTime        time.Time
	PipelineMaterials  []*PipelineMaterialInfo
	CiArtifactId       int
}
type PipelineMaterialInfo struct {
	PipelineMaterialId int
	CommitHash         string
}

func buildCDTriggerEvent(impl *AppServiceImpl, overrideRequest *bean.ValuesOverrideRequest, pipeline *pipelineConfig.Pipeline,
	envOverride *chartConfig.EnvConfigOverride, materialInfo map[string]string, artifact *repository.CiArtifact) client.Event {
	event := impl.eventFactory.Build(util.Trigger, &pipeline.Id, pipeline.AppId, &pipeline.EnvironmentId, util.CD)
	return event
}

func (impl *AppServiceImpl) BuildPayload(overrideRequest *bean.ValuesOverrideRequest, pipeline *pipelineConfig.Pipeline,
	envOverride *chartConfig.EnvConfigOverride, materialInfo map[string]string, artifact *repository.CiArtifact) *client.Payload {
	payload := &client.Payload{}
	payload.AppName = pipeline.App.AppName
	payload.PipelineName = pipeline.Name
	payload.EnvName = envOverride.Environment.Name

	var revision string
	for _, v := range materialInfo {
		revision = v
		break
	}
	payload.Source = url.PathEscape(revision)
	payload.DockerImageUrl = artifact.Image
	return payload
}

type ReleaseAttributes struct {
	Name           string
	Tag            string
	PipelineName   string
	ReleaseVersion string
	DeploymentType string
	App            string
	Env            string
	AppMetrics     *bool
}

func (impl AppServiceImpl) getReleaseOverride(envOverride *chartConfig.EnvConfigOverride,
	overrideRequest *bean.ValuesOverrideRequest,
	artifact *repository.CiArtifact,
	pipeline *pipelineConfig.Pipeline,
	pipelineOverride *chartConfig.PipelineOverride, strategy *chartConfig.PipelineStrategy, appMetrics *bool) (releaseOverride string, err error) {

	artifactImage := artifact.Image
	imageTag := strings.Split(artifactImage, ":")

	appId := strconv.Itoa(pipeline.App.Id)
	envId := strconv.Itoa(pipeline.EnvironmentId)

	deploymentStrategy := ""
	if strategy != nil {
		deploymentStrategy = string(strategy.Strategy)
	}
	releaseAttribute := ReleaseAttributes{
		Name:           imageTag[0],
		Tag:            imageTag[1],
		PipelineName:   pipeline.Name,
		ReleaseVersion: strconv.Itoa(pipelineOverride.PipelineReleaseCounter),
		DeploymentType: deploymentStrategy,
		App:            appId,
		Env:            envId,
		AppMetrics:     appMetrics,
	}
	override, err := util2.Tprintf(envOverride.Chart.ImageDescriptorTemplate, releaseAttribute)
	if err != nil {
		return "", &ApiError{InternalMessage: "unable to render ImageDescriptorTemplate"}
	}
	if overrideRequest.AdditionalOverride != nil {
		userOverride, err := overrideRequest.AdditionalOverride.MarshalJSON()
		if err != nil {
			return "", err
		}
		data, err := impl.mergeUtil.JsonPatch(userOverride, []byte(override))
		if err != nil {
			return "", err
		}
		override = string(data)
	}
	return override, nil
}

func (impl AppServiceImpl) GetChartRepoName(gitRepoUrl string) string {
	gitRepoUrl = gitRepoUrl[strings.LastIndex(gitRepoUrl, "/")+1:]
	chartRepoName := strings.ReplaceAll(gitRepoUrl, ".git", "")
	return chartRepoName
}

func (impl AppServiceImpl) mergeAndSave(envOverride *chartConfig.EnvConfigOverride,
	overrideRequest *bean.ValuesOverrideRequest,
	dbMigrationOverride []byte,
	artifact *repository.CiArtifact,
	pipeline *pipelineConfig.Pipeline, configMapJson, appLabelJsonByte []byte, strategy *chartConfig.PipelineStrategy, ctx context.Context,
	triggeredAt time.Time, deployedBy int32, appMetrics *bool) (releaseId int, overrideId int, mergedValues string, err error) {

	//register release , obtain release id TODO: populate releaseId to template
	override, err := impl.savePipelineOverride(overrideRequest, envOverride.Id, triggeredAt)
	if err != nil {
		return 0, 0, "", err
	}
	//TODO: check status and apply lock
	overrideJson, err := impl.getReleaseOverride(envOverride, overrideRequest, artifact, pipeline, override, strategy, appMetrics)
	if err != nil {
		return 0, 0, "", err
	}

	//merge three values on the fly
	//ordering is important here
	//global < environment < db< release
	var merged []byte
	if !envOverride.IsOverride {
		merged, err = impl.mergeUtil.JsonPatch([]byte("{}"), []byte(envOverride.Chart.GlobalOverride))
		if err != nil {
			return 0, 0, "", err
		}
	} else {
		merged, err = impl.mergeUtil.JsonPatch([]byte("{}"), []byte(envOverride.EnvOverrideValues))
		if err != nil {
			return 0, 0, "", err
		}
	}

	//pipeline override here comes from pipeline strategy table
	if strategy != nil && len(strategy.Config) > 0 {
		merged, err = impl.mergeUtil.JsonPatch(merged, []byte(strategy.Config))
		if err != nil {
			return 0, 0, "", err
		}
	}
	merged, err = impl.mergeUtil.JsonPatch(merged, dbMigrationOverride)
	if err != nil {
		return 0, 0, "", err
	}
	merged, err = impl.mergeUtil.JsonPatch(merged, []byte(overrideJson))
	if err != nil {
		return 0, 0, "", err
	}

	if configMapJson != nil {
		merged, err = impl.mergeUtil.JsonPatch(merged, configMapJson)
		if err != nil {
			return 0, 0, "", err
		}
	}

	if appLabelJsonByte != nil {
		merged, err = impl.mergeUtil.JsonPatch(merged, appLabelJsonByte)
		if err != nil {
			return 0, 0, "", err
		}
	}

	appName := fmt.Sprintf("%s-%s", pipeline.App.AppName, envOverride.Environment.Name)
	merged = impl.hpaCheckBeforeTrigger(ctx, appName, envOverride.Namespace, merged, pipeline.AppId)

	// handle image pull secret if access given
	merged, err = impl.dockerRegistryIpsConfigService.HandleImagePullSecretOnApplicationDeployment(envOverride.Environment, pipeline.CiPipelineId, merged)
	if err != nil {
		return 0, 0, "", err
	}

	commitHash := ""
	commitTime := time.Time{}
	if IsAcdApp(pipeline.DeploymentAppType) {
		chartRepoName := impl.GetChartRepoName(envOverride.Chart.GitRepoUrl)
		//getting username & emailId for commit author data
		userEmailId, userName := impl.chartTemplateService.GetUserEmailIdAndNameForGitOpsCommit(overrideRequest.UserId)
		chartGitAttr := &ChartConfig{
			FileName:       fmt.Sprintf("_%d-values.yaml", envOverride.TargetEnvironment),
			FileContent:    string(merged),
			ChartName:      envOverride.Chart.ChartName,
			ChartLocation:  envOverride.Chart.ChartLocation,
			ChartRepoName:  chartRepoName,
			ReleaseMessage: fmt.Sprintf("release-%d-env-%d ", override.Id, envOverride.TargetEnvironment),
			UserName:       userName,
			UserEmailId:    userEmailId,
		}
		commitHash, commitTime, err = impl.gitFactory.Client.CommitValues(chartGitAttr)
		if err != nil {
			impl.logger.Errorw("error in git commit", "err", err)
			return 0, 0, "", err
		}
	}
	if commitTime.IsZero() {
		commitTime = time.Now()
	}
	pipelineOverride := &chartConfig.PipelineOverride{
		Id:                     override.Id,
		GitHash:                commitHash,
		CommitTime:             commitTime,
		EnvConfigOverrideId:    envOverride.Id,
		PipelineOverrideValues: overrideJson,
		PipelineId:             overrideRequest.PipelineId,
		CiArtifactId:           overrideRequest.CiArtifactId,
		PipelineMergedValues:   string(merged),
		AuditLog:               sql.AuditLog{UpdatedOn: triggeredAt, UpdatedBy: deployedBy},
	}
	err = impl.pipelineOverrideRepository.Update(pipelineOverride)
	if err != nil {
		return 0, 0, "", err
	}
	mergedValues = string(merged)
	return override.PipelineReleaseCounter, override.Id, mergedValues, nil
}

func (impl AppServiceImpl) savePipelineOverride(overrideRequest *bean.ValuesOverrideRequest, envOverrideId int, triggeredAt time.Time) (override *chartConfig.PipelineOverride, err error) {
	currentReleaseNo, err := impl.pipelineOverrideRepository.GetCurrentPipelineReleaseCounter(overrideRequest.PipelineId)
	if err != nil {
		return nil, err
	}
	po := &chartConfig.PipelineOverride{
		EnvConfigOverrideId:    envOverrideId,
		Status:                 models.CHARTSTATUS_NEW,
		PipelineId:             overrideRequest.PipelineId,
		CiArtifactId:           overrideRequest.CiArtifactId,
		PipelineReleaseCounter: currentReleaseNo + 1,
		CdWorkflowId:           overrideRequest.CdWorkflowId,
		AuditLog:               sql.AuditLog{CreatedBy: overrideRequest.UserId, CreatedOn: triggeredAt, UpdatedOn: triggeredAt, UpdatedBy: overrideRequest.UserId},
		DeploymentType:         overrideRequest.DeploymentType,
	}

	err = impl.pipelineOverrideRepository.Save(po)
	if err != nil {
		return nil, err
	}
	err = impl.checkAndFixDuplicateReleaseNo(po)
	if err != nil {
		impl.logger.Errorw("error in checking release no duplicacy", "pipeline", po, "err", err)
		return nil, err
	}
	return po, nil
}

func (impl AppServiceImpl) checkAndFixDuplicateReleaseNo(override *chartConfig.PipelineOverride) error {

	uniqueVerified := false
	retryCount := 0

	for !uniqueVerified && retryCount < 5 {
		retryCount = retryCount + 1
		overrides, err := impl.pipelineOverrideRepository.GetByPipelineIdAndReleaseNo(override.PipelineId, override.PipelineReleaseCounter)
		if err != nil {
			return err
		}
		if overrides[0].Id == override.Id {
			uniqueVerified = true
		} else {
			//duplicate might be due to concurrency, lets fix it
			currentReleaseNo, err := impl.pipelineOverrideRepository.GetCurrentPipelineReleaseCounter(override.PipelineId)
			if err != nil {
				return err
			}
			override.PipelineReleaseCounter = currentReleaseNo + 1
			err = impl.pipelineOverrideRepository.Save(override)
			if err != nil {
				return err
			}
		}
	}
	if !uniqueVerified {
		return fmt.Errorf("duplicate verification retry count exide max overrideId: %d ,count: %d", override.Id, retryCount)
	}
	return nil
}

func (impl AppServiceImpl) updateArgoPipeline(appId int, pipelineName string, envOverride *chartConfig.EnvConfigOverride, ctx context.Context) (bool, error) {
	//repo has been registered while helm create
	if ctx == nil {
		impl.logger.Errorw("err in syncing ACD, ctx is NULL", "pipelineName", pipelineName)
		return false, nil
	}
	app, err := impl.appRepository.FindById(appId)
	if err != nil {
		impl.logger.Errorw("no app found ", "err", err)
		return false, err
	}
	envModel, err := impl.envRepository.FindById(envOverride.TargetEnvironment)
	if err != nil {
		return false, err
	}
	argoAppName := fmt.Sprintf("%s-%s", app.AppName, envModel.Name)
	impl.logger.Infow("received payload, updateArgoPipeline", "appId", appId, "pipelineName", pipelineName, "envId", envOverride.TargetEnvironment, "argoAppName", argoAppName, "context", ctx)
	application, err := impl.acdClient.Get(ctx, &application2.ApplicationQuery{Name: &argoAppName})
	if err != nil {
		impl.logger.Errorw("no argo app exists", "app", argoAppName, "pipeline", pipelineName)
		return false, err
	}
	//if status, ok:=status.FromError(err);ok{
	appStatus, _ := status.FromError(err)

	if appStatus.Code() == codes.OK {
		impl.logger.Debugw("argo app exists", "app", argoAppName, "pipeline", pipelineName)
		if application.Spec.Source.Path != envOverride.Chart.ChartLocation || application.Spec.Source.TargetRevision != "master" {
			patchReq := v1alpha1.Application{Spec: v1alpha1.ApplicationSpec{Source: v1alpha1.ApplicationSource{Path: envOverride.Chart.ChartLocation, RepoURL: envOverride.Chart.GitRepoUrl, TargetRevision: "master"}}}
			reqbyte, err := json.Marshal(patchReq)
			if err != nil {
				impl.logger.Errorw("error in creating patch", "err", err)
			}
			reqString := string(reqbyte)
			patchType := "merge"
			_, err = impl.acdClient.Patch(ctx, &application2.ApplicationPatchRequest{Patch: &reqString, Name: &argoAppName, PatchType: &patchType})
			if err != nil {
				impl.logger.Errorw("error in creating argo pipeline ", "name", pipelineName, "patch", string(reqbyte), "err", err)
				return false, err
			}
			impl.logger.Debugw("pipeline update req ", "res", patchReq)
		} else {
			impl.logger.Debug("pipeline no need to update ")
		}
		return true, nil
	} else if appStatus.Code() == codes.NotFound {
		impl.logger.Errorw("argo app not found", "app", argoAppName, "pipeline", pipelineName)
		return false, nil
	} else {
		impl.logger.Errorw("err in checking application on gocd", "err", err, "pipeline", pipelineName)
		return false, err
	}
}

func (impl *AppServiceImpl) UpdateCdWorkflowRunnerByACDObject(app *v1alpha1.Application, cdWorkflowId int) error {
	cdWorkflow, err := impl.cdWorkflowRepository.FindById(cdWorkflowId)
	if err != nil {
		impl.logger.Errorw("error on update cd workflow runner, fetch failed for cdwf", "cdWorkflow", cdWorkflow, "app", app, "err", err)
		return err
	}
	wfr, err := impl.cdWorkflowRepository.FindByWorkflowIdAndRunnerType(cdWorkflow.Id, bean.CD_WORKFLOW_TYPE_DEPLOY)
	if err != nil {
		impl.logger.Errorw("error on update cd workflow runner, fetch failed for runner type", "wfr", wfr, "app", app, "err", err)
		return err
	}
	wfr.Status = string(app.Status.Health.Status)
	wfr.FinishedOn = time.Now()
	if string(app.Status.Health.Status) == application.Healthy {
		d, _ := json.Marshal(app)
		impl.logger.Infow("APP_STATUS_UPDATE_REQ", "stage", "wf_healthy", "data", string(d))
	}
	err = impl.cdWorkflowRepository.UpdateWorkFlowRunner(&wfr)
	if err != nil {
		impl.logger.Errorw("error on update cd workflow runner", "wfr", wfr, "app", app, "err", err)
		return err
	}
	return nil
}

func (impl *AppServiceImpl) hpaCheckBeforeTrigger(ctx context.Context, appName string, namespace string, merged []byte, appId int) []byte {
	templateMap := make(map[string]interface{})
	err := json.Unmarshal(merged, &templateMap)
	if err != nil {
		return merged
	}
	if _, ok := templateMap[autoscaling.ServiceName]; ok {
		as := templateMap[autoscaling.ServiceName]
		asd := as.(map[string]interface{})
		isEnable := false
		if _, ok := asd["enabled"]; ok {
			isEnable = asd["enabled"].(bool)
		}
		if isEnable {
			reqReplicaCount := templateMap["replicaCount"].(float64)
			reqMaxReplicas := asd["MaxReplicas"].(float64)
			reqMinReplicas := asd["MinReplicas"].(float64)
			version := ""
			group := autoscaling.ServiceName
			kind := "HorizontalPodAutoscaler"
			resourceName := fmt.Sprintf("%s-%s", appName, "hpa")
			query := &application2.ApplicationResourceRequest{
				Name:         &appName,
				Version:      &version,
				Group:        &group,
				Kind:         &kind,
				ResourceName: &resourceName,
				Namespace:    &namespace,
			}
			recv, err := impl.acdClient.GetResource(ctx, query)
			impl.logger.Debugw("resource manifest get replica count", "response", recv)
			if err != nil {
				impl.logger.Errorw("ACD Get Resource API Failed", "err", err)
				middleware.AcdGetResourceCounter.WithLabelValues(strconv.Itoa(appId), namespace, appName).Inc()
				return merged
			}
			if recv != nil && len(*recv.Manifest) > 0 {
				resourceManifest := make(map[string]interface{})
				err := json.Unmarshal([]byte(*recv.Manifest), &resourceManifest)
				if err != nil {
					impl.logger.Errorw("unmarshal failed for hpa check", "err", err)
					return merged
				}
				status := resourceManifest["status"]
				statusMap := status.(map[string]interface{})
				currentReplicaCount := statusMap["currentReplicas"].(float64)

				if currentReplicaCount <= reqMaxReplicas && currentReplicaCount >= reqMinReplicas {
					reqReplicaCount = currentReplicaCount
				} else if currentReplicaCount > reqMaxReplicas {
					reqReplicaCount = reqMaxReplicas
				} else if currentReplicaCount < reqMinReplicas {
					reqReplicaCount = reqMinReplicas
				}
				templateMap["replicaCount"] = reqReplicaCount
				merged, err = json.Marshal(&templateMap)
				if err != nil {
					impl.logger.Errorw("marshaling failed for hpa check", "err", err)
					return merged
				}
			}
		}
	}

	return merged
}

func (impl *AppServiceImpl) CreateHistoriesForDeploymentTrigger(pipeline *pipelineConfig.Pipeline, strategy *chartConfig.PipelineStrategy, envOverride *chartConfig.EnvConfigOverride, renderedImageTemplate string, deployedOn time.Time, deployedBy int32) error {
	//creating history for deployment template
	err := impl.deploymentTemplateHistoryService.CreateDeploymentTemplateHistoryForDeploymentTrigger(pipeline, envOverride, renderedImageTemplate, deployedOn, deployedBy)
	if err != nil {
		impl.logger.Errorw("error in creating deployment template history for deployment trigger", "err", err)
		return err
	}
	err = impl.configMapHistoryService.CreateCMCSHistoryForDeploymentTrigger(pipeline, deployedOn, deployedBy)
	if err != nil {
		impl.logger.Errorw("error in creating CM/CS history for deployment trigger", "err", err)
		return err
	}
	if strategy != nil {
		err = impl.pipelineStrategyHistoryService.CreateStrategyHistoryForDeploymentTrigger(strategy, deployedOn, deployedBy, pipeline.TriggerType)
		if err != nil {
			impl.logger.Errorw("error in creating strategy history for deployment trigger", "err", err)
			return err
		}
	}
	return nil
}

func (impl AppServiceImpl) updatePipeline(pipeline *pipelineConfig.Pipeline, userId int32) (bool, error) {
	pipeline.DeploymentAppCreated = true
	pipeline.UpdatedOn = time.Now()
	pipeline.UpdatedBy = userId
	err := impl.pipelineRepository.UpdateCdPipeline(pipeline)
	if err != nil {
		impl.logger.Errorw("error on updating cd pipeline for setting deployment app created", "err", err)
		return false, err
	}
	return true, nil
}

func (impl AppServiceImpl) createHelmAppForCdPipeline(overrideRequest *bean.ValuesOverrideRequest,
	envOverride *chartConfig.EnvConfigOverride, referenceTemplatePath string, chartMetaData *chart2.Metadata,
	triggeredAt time.Time, pipeline *pipelineConfig.Pipeline, mergeAndSave string, ctx context.Context) (bool, error) {
	if IsHelmApp(pipeline.DeploymentAppType) {
		referenceChartByte := envOverride.Chart.ReferenceChart
		// here updating reference chart into database.
		if len(envOverride.Chart.ReferenceChart) == 0 {
			refChartByte, err := impl.chartTemplateService.GetByteArrayRefChart(chartMetaData, referenceTemplatePath)
			if err != nil {
				impl.logger.Errorw("ref chart commit error on cd trigger", "err", err, "req", overrideRequest)
				return false, err
			}
			ch := envOverride.Chart
			ch.ReferenceChart = refChartByte
			ch.UpdatedOn = time.Now()
			ch.UpdatedBy = overrideRequest.UserId
			err = impl.chartRepository.Update(ch)
			if err != nil {
				impl.logger.Errorw("chart update error", "err", err, "req", overrideRequest)
				return false, err
			}
			referenceChartByte = refChartByte
		}

		releaseName := fmt.Sprintf("%s-%s", pipeline.App.AppName, envOverride.Environment.Name)
		bearerToken := envOverride.Environment.Cluster.Config["bearer_token"]
		isSuccess := false
		if pipeline.DeploymentAppCreated {
			req := &client2.UpgradeReleaseRequest{
				ReleaseIdentifier: &client2.ReleaseIdentifier{
					ReleaseName:      releaseName,
					ReleaseNamespace: envOverride.Namespace,
					ClusterConfig: &client2.ClusterConfig{
						ClusterName:  envOverride.Environment.Cluster.ClusterName,
						Token:        bearerToken,
						ApiServerUrl: envOverride.Environment.Cluster.ServerUrl,
					},
				},
				ValuesYaml: mergeAndSave,
			}

			updateApplicationResponse, err := impl.helmAppClient.UpdateApplication(ctx, req)
			if err != nil {
				impl.logger.Errorw("error in updating helm application for cd pipeline", "err", err)
				return false, err
			}
			isSuccess = updateApplicationResponse.Success
		} else {
			releaseIdentifier := &client2.ReleaseIdentifier{
				ReleaseName:      releaseName,
				ReleaseNamespace: envOverride.Namespace,
				ClusterConfig: &client2.ClusterConfig{
					ClusterName:  envOverride.Environment.Cluster.ClusterName,
					Token:        bearerToken,
					ApiServerUrl: envOverride.Environment.Cluster.ServerUrl,
				},
			}
			helmInstallRequest := &client2.HelmInstallCustomRequest{
				ValuesYaml:        mergeAndSave,
				ChartContent:      &client2.ChartContent{Content: referenceChartByte},
				ReleaseIdentifier: releaseIdentifier,
			}
			helmResponse, err := impl.helmAppClient.InstallReleaseWithCustomChart(ctx, helmInstallRequest)
			if err != nil {
				impl.logger.Errorw("error in helm install custom chart", "err", err)
				return false, err
			}
			isSuccess = helmResponse.Success
			//update cd pipeline to mark deployment app created
			_, err = impl.updatePipeline(pipeline, overrideRequest.UserId)
			if err != nil {
				impl.logger.Errorw("error in update cd pipeline for deployment app created or not", "err", err)
				return false, err
			}
		}

		// update deployment status, used in deployment history
		deploymentStatus := &repository.DeploymentStatus{
			AppName:   pipeline.App.AppName + "-" + envOverride.Environment.Name,
			AppId:     pipeline.AppId,
			EnvId:     pipeline.EnvironmentId,
			Status:    repository.NewDeployment,
			CreatedOn: triggeredAt,
			UpdatedOn: triggeredAt,
		}
		if isSuccess {
			deploymentStatus.Status = Success
		} else {
			deploymentStatus.Status = Failure
		}
		dbConnection := impl.pipelineRepository.GetConnection()
		tx, err := dbConnection.Begin()
		if err != nil {
			return false, err
		}
		// Rollback tx on error.
		defer tx.Rollback()
		err = impl.appListingRepository.SaveNewDeployment(deploymentStatus, tx)
		if err != nil {
			impl.logger.Errorw("error in saving new deployment history", "req", overrideRequest, "err", err)
			return false, err
		}
		err = tx.Commit()
		if err != nil {
			return false, err
		}

		//update workflow runner status, used in app workflow view
		cdWf, err := impl.cdWorkflowRepository.FindByWorkflowIdAndRunnerType(overrideRequest.CdWorkflowId, bean.CD_WORKFLOW_TYPE_DEPLOY)
		if err != nil && err != pg.ErrNoRows {
			impl.logger.Errorw("err on fetching cd workflow", "err", err)
			return false, err
		}
		cdWorkflowId := cdWf.CdWorkflowId
		if cdWf.CdWorkflowId == 0 {
			cdWf := &pipelineConfig.CdWorkflow{
				CiArtifactId: overrideRequest.CiArtifactId,
				PipelineId:   overrideRequest.PipelineId,
				AuditLog:     sql.AuditLog{CreatedOn: triggeredAt, CreatedBy: overrideRequest.UserId, UpdatedOn: triggeredAt, UpdatedBy: overrideRequest.UserId},
			}
			err := impl.cdWorkflowRepository.SaveWorkFlow(cdWf)
			if err != nil {
				impl.logger.Errorw("err on updating cd workflow for status update", "err", err)
				return false, err
			}
			cdWorkflowId = cdWf.Id
			runner := &pipelineConfig.CdWorkflowRunner{
				Id:           cdWf.Id,
				Name:         pipeline.Name,
				WorkflowType: bean.CD_WORKFLOW_TYPE_DEPLOY,
				ExecutorType: pipelineConfig.WORKFLOW_EXECUTOR_TYPE_AWF,
				Status:       string(health.HealthStatusProgressing),
				TriggeredBy:  overrideRequest.UserId,
				StartedOn:    triggeredAt,
				CdWorkflowId: cdWorkflowId,
			}
			_, err = impl.cdWorkflowRepository.SaveWorkFlowRunner(runner)
			if err != nil {
				impl.logger.Errorw("err on updating cd workflow runner for status update", "err", err)
				return false, err
			}
		} else {
			cdWf.Status = string(health.HealthStatusProgressing)
			cdWf.FinishedOn = time.Now()
			err = impl.cdWorkflowRepository.UpdateWorkFlowRunner(&cdWf)
			if err != nil {
				impl.logger.Errorw("error on update cd workflow runner", "cdWf", cdWf, "err", err)
				return false, err
			}
		}
	}
	return true, nil
}<|MERGE_RESOLUTION|>--- conflicted
+++ resolved
@@ -71,55 +71,6 @@
 )
 
 type AppServiceImpl struct {
-<<<<<<< HEAD
-	environmentConfigRepository            chartConfig.EnvConfigOverrideRepository
-	pipelineOverrideRepository             chartConfig.PipelineOverrideRepository
-	mergeUtil                              *MergeUtil
-	logger                                 *zap.SugaredLogger
-	ciArtifactRepository                   repository.CiArtifactRepository
-	pipelineRepository                     pipelineConfig.PipelineRepository
-	gitFactory                             *GitFactory
-	dbMigrationConfigRepository            pipelineConfig.DbMigrationConfigRepository
-	eventClient                            client.EventClient
-	eventFactory                           client.EventFactory
-	acdClient                              application.ServiceClient
-	tokenCache                             *util3.TokenCache
-	acdAuthConfig                          *util3.ACDAuthConfig
-	enforcer                               casbin.Enforcer
-	enforcerUtil                           rbac.EnforcerUtil
-	user                                   user.UserService
-	appListingRepository                   repository.AppListingRepository
-	appRepository                          app.AppRepository
-	envRepository                          repository2.EnvironmentRepository
-	pipelineConfigRepository               chartConfig.PipelineConfigRepository
-	configMapRepository                    chartConfig.ConfigMapRepository
-	chartRepository                        chartRepoRepository.ChartRepository
-	appRepo                                app.AppRepository
-	appLevelMetricsRepository              repository.AppLevelMetricsRepository
-	envLevelMetricsRepository              repository.EnvLevelAppMetricsRepository
-	ciPipelineMaterialRepository           pipelineConfig.CiPipelineMaterialRepository
-	cdWorkflowRepository                   pipelineConfig.CdWorkflowRepository
-	commonService                          commonService.CommonService
-	imageScanDeployInfoRepository          security.ImageScanDeployInfoRepository
-	imageScanHistoryRepository             security.ImageScanHistoryRepository
-	ArgoK8sClient                          argocdServer.ArgoK8sClient
-	pipelineStrategyHistoryService         history2.PipelineStrategyHistoryService
-	configMapHistoryService                history2.ConfigMapHistoryService
-	deploymentTemplateHistoryService       history2.DeploymentTemplateHistoryService
-	chartTemplateService                   ChartTemplateService
-	refChartDir                            chartRepoRepository.RefChartDir
-	helmAppClient                          client2.HelmAppClient
-	chartRefRepository                     chartRepoRepository.ChartRefRepository
-	chartService                           chart.ChartService
-	argoUserService                        argo.ArgoUserService
-	cdPipelineStatusTimelineRepo           pipelineConfig.PipelineStatusTimelineRepository
-	appCrudOperationService                AppCrudOperationService
-	configMapHistoryRepository             repository3.ConfigMapHistoryRepository
-	strategyHistoryRepository              repository3.PipelineStrategyHistoryRepository
-	deploymentTemplateHistoryRepository    repository3.DeploymentTemplateHistoryRepository
-	pipelineStatusTimelineResourcesService PipelineStatusTimelineResourcesService
-	pipelineStatusSyncDetailService        PipelineStatusSyncDetailService
-=======
 	environmentConfigRepository         chartConfig.EnvConfigOverrideRepository
 	pipelineOverrideRepository          chartConfig.PipelineOverrideRepository
 	mergeUtil                           *MergeUtil
@@ -166,7 +117,8 @@
 	strategyHistoryRepository           repository3.PipelineStrategyHistoryRepository
 	deploymentTemplateHistoryRepository repository3.DeploymentTemplateHistoryRepository
 	dockerRegistryIpsConfigService      dockerRegistry.DockerRegistryIpsConfigService
->>>>>>> d4df85e5
+	pipelineStatusTimelineResourcesService PipelineStatusTimelineResourcesService
+	pipelineStatusSyncDetailService        PipelineStatusSyncDetailService
 }
 
 type AppService interface {
@@ -216,58 +168,9 @@
 	configMapHistoryRepository repository3.ConfigMapHistoryRepository,
 	strategyHistoryRepository repository3.PipelineStrategyHistoryRepository,
 	deploymentTemplateHistoryRepository repository3.DeploymentTemplateHistoryRepository,
-<<<<<<< HEAD
+	dockerRegistryIpsConfigService dockerRegistry.DockerRegistryIpsConfigService,
 	pipelineStatusTimelineResourcesService PipelineStatusTimelineResourcesService,
 	pipelineStatusSyncDetailService PipelineStatusSyncDetailService) *AppServiceImpl {
-	appServiceImpl := &AppServiceImpl{
-		environmentConfigRepository:            environmentConfigRepository,
-		mergeUtil:                              mergeUtil,
-		pipelineOverrideRepository:             pipelineOverrideRepository,
-		logger:                                 logger,
-		ciArtifactRepository:                   ciArtifactRepository,
-		pipelineRepository:                     pipelineRepository,
-		dbMigrationConfigRepository:            dbMigrationConfigRepository,
-		eventClient:                            eventClient,
-		eventFactory:                           eventFactory,
-		acdClient:                              acdClient,
-		tokenCache:                             cache,
-		acdAuthConfig:                          authConfig,
-		enforcer:                               enforcer,
-		enforcerUtil:                           enforcerUtil,
-		user:                                   user,
-		appListingRepository:                   appListingRepository,
-		appRepository:                          appRepository,
-		envRepository:                          envRepository,
-		pipelineConfigRepository:               pipelineConfigRepository,
-		configMapRepository:                    configMapRepository,
-		chartRepository:                        chartRepository,
-		appLevelMetricsRepository:              appLevelMetricsRepository,
-		envLevelMetricsRepository:              envLevelMetricsRepository,
-		ciPipelineMaterialRepository:           ciPipelineMaterialRepository,
-		cdWorkflowRepository:                   cdWorkflowRepository,
-		commonService:                          commonService,
-		imageScanDeployInfoRepository:          imageScanDeployInfoRepository,
-		imageScanHistoryRepository:             imageScanHistoryRepository,
-		ArgoK8sClient:                          ArgoK8sClient,
-		gitFactory:                             gitFactory,
-		pipelineStrategyHistoryService:         pipelineStrategyHistoryService,
-		configMapHistoryService:                configMapHistoryService,
-		deploymentTemplateHistoryService:       deploymentTemplateHistoryService,
-		chartTemplateService:                   chartTemplateService,
-		refChartDir:                            refChartDir,
-		chartRefRepository:                     chartRefRepository,
-		chartService:                           chartService,
-		helmAppClient:                          helmAppClient,
-		argoUserService:                        argoUserService,
-		cdPipelineStatusTimelineRepo:           cdPipelineStatusTimelineRepo,
-		appCrudOperationService:                appCrudOperationService,
-		configMapHistoryRepository:             configMapHistoryRepository,
-		strategyHistoryRepository:              strategyHistoryRepository,
-		deploymentTemplateHistoryRepository:    deploymentTemplateHistoryRepository,
-		pipelineStatusTimelineResourcesService: pipelineStatusTimelineResourcesService,
-		pipelineStatusSyncDetailService:        pipelineStatusSyncDetailService,
-=======
-	dockerRegistryIpsConfigService dockerRegistry.DockerRegistryIpsConfigService) *AppServiceImpl {
 	appServiceImpl := &AppServiceImpl{
 		environmentConfigRepository:         environmentConfigRepository,
 		mergeUtil:                           mergeUtil,
@@ -314,7 +217,8 @@
 		strategyHistoryRepository:           strategyHistoryRepository,
 		deploymentTemplateHistoryRepository: deploymentTemplateHistoryRepository,
 		dockerRegistryIpsConfigService:      dockerRegistryIpsConfigService,
->>>>>>> d4df85e5
+		pipelineStatusTimelineResourcesService: pipelineStatusTimelineResourcesService,
+		pipelineStatusSyncDetailService:        pipelineStatusSyncDetailService,
 	}
 	return appServiceImpl
 }
