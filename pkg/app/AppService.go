--- conflicted
+++ resolved
@@ -172,11 +172,8 @@
 	globalEnvVariables                     *util2.GlobalEnvVariables
 	manifestPushConfigRepository           repository5.ManifestPushConfigRepository
 	GitOpsManifestPushService              GitOpsPushService
-<<<<<<< HEAD
 	helmRepoPushService                    HelmRepoPushService
 	DockerArtifactStoreRepository          dockerRegistryRepository.DockerArtifactStoreRepository
-=======
->>>>>>> 7e7fd3fb
 }
 
 type AppService interface {
@@ -255,13 +252,9 @@
 	installedAppVersionHistoryRepository repository4.InstalledAppVersionHistoryRepository,
 	globalEnvVariables *util2.GlobalEnvVariables, helmAppService client2.HelmAppService,
 	manifestPushConfigRepository repository5.ManifestPushConfigRepository,
-<<<<<<< HEAD
 	GitOpsManifestPushService GitOpsPushService,
 	helmRepoPushService HelmRepoPushService,
 	DockerArtifactStoreRepository dockerRegistryRepository.DockerArtifactStoreRepository) *AppServiceImpl {
-=======
-	GitOpsManifestPushService GitOpsPushService) *AppServiceImpl {
->>>>>>> 7e7fd3fb
 	appServiceImpl := &AppServiceImpl{
 		environmentConfigRepository:            environmentConfigRepository,
 		mergeUtil:                              mergeUtil,
@@ -1842,14 +1835,7 @@
 		manifestPushResponse := manifestPushService.PushChart(manifestPushTemplate, ctx)
 		if manifestPushResponse.Error != nil {
 			impl.logger.Errorw("Error in pushing manifest to git", "err", err, "git_repo_url", manifestPushTemplate.RepoUrl)
-<<<<<<< HEAD
-			gitCommitStatus := pipelineConfig.TIMELINE_STATUS_GIT_COMMIT_FAILED
-			gitCommitStatusDetail := fmt.Sprintf("Git commit failed - %v", err)
-			impl.saveTimeline(overrideRequest, gitCommitStatus, gitCommitStatusDetail, ctx)
-			return releaseNo, manifest, manifestPushResponse.Error
-=======
 			return releaseNo, manifest, err
->>>>>>> 7e7fd3fb
 		}
 		pipelineOverrideUpdateRequest := &chartConfig.PipelineOverride{
 			Id:                     valuesOverrideResponse.PipelineOverride.Id,
@@ -1939,7 +1925,6 @@
 	return manifestPushService
 }
 
-<<<<<<< HEAD
 func GetRepoPathAndChartNameFromRepoName(repoName string) (repoPath, chartName string) {
 	// for helm repo push base path of repo name is assumed to be chart name
 	repositoryNameSplit := strings.Split(repoName, "/")
@@ -2013,42 +1998,6 @@
 		manifestPushTemplate.ChartLocation = valuesOverrideResponse.EnvOverride.Chart.ChartLocation
 		manifestPushTemplate.RepoUrl = valuesOverrideResponse.EnvOverride.Chart.GitRepoUrl
 	}
-=======
-func (impl *AppServiceImpl) BuildManifestPushTemplate(overrideRequest *bean.ValuesOverrideRequest, valuesOverrideResponse *ValuesOverrideResponse, builtChartPath string, manifest *[]byte) (*bean3.ManifestPushTemplate, error) {
-
-	manifestPushTemplate := &bean3.ManifestPushTemplate{
-		WorkflowRunnerId:      overrideRequest.WfrId,
-		AppId:                 overrideRequest.AppId,
-		ChartRefId:            valuesOverrideResponse.EnvOverride.Chart.ChartRefId,
-		EnvironmentId:         valuesOverrideResponse.EnvOverride.Environment.Id,
-		UserId:                overrideRequest.UserId,
-		PipelineOverrideId:    valuesOverrideResponse.PipelineOverride.Id,
-		AppName:               overrideRequest.AppName,
-		TargetEnvironmentName: valuesOverrideResponse.EnvOverride.TargetEnvironment,
-		BuiltChartPath:        builtChartPath,
-		BuiltChartBytes:       manifest,
-		MergedValues:          valuesOverrideResponse.MergedValues,
-	}
-
-	manifestPushConfig, err := impl.manifestPushConfigRepository.GetManifestPushConfigByAppIdAndEnvId(overrideRequest.AppId, overrideRequest.EnvId)
-	if err != nil && err != pg.ErrNoRows {
-		impl.logger.Errorw("error in fetching manifest push config from db", "err", err)
-		return manifestPushTemplate, err
-	}
-
-	if manifestPushConfig != nil {
-		if manifestPushConfig.StorageType == bean2.ManifestStorageGit {
-			// need to implement for git repo push
-			// currently manifest push config doesn't have git push config. Gitops config is derived from charts, chart_env_config_override and chart_ref table
-		}
-	} else {
-		manifestPushTemplate.ChartReferenceTemplate = valuesOverrideResponse.EnvOverride.Chart.ReferenceTemplate
-		manifestPushTemplate.ChartName = valuesOverrideResponse.EnvOverride.Chart.ChartName
-		manifestPushTemplate.ChartVersion = valuesOverrideResponse.EnvOverride.Chart.ChartVersion
-		manifestPushTemplate.ChartLocation = valuesOverrideResponse.EnvOverride.Chart.ChartLocation
-		manifestPushTemplate.RepoUrl = valuesOverrideResponse.EnvOverride.Chart.GitRepoUrl
-	}
->>>>>>> 7e7fd3fb
 	return manifestPushTemplate, err
 }
 
