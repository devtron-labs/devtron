--- conflicted
+++ resolved
@@ -70,49 +70,6 @@
 )
 
 type AppServiceImpl struct {
-<<<<<<< HEAD
-	environmentConfigRepository      chartConfig.EnvConfigOverrideRepository
-	pipelineOverrideRepository       chartConfig.PipelineOverrideRepository
-	mergeUtil                        *MergeUtil
-	logger                           *zap.SugaredLogger
-	ciArtifactRepository             repository.CiArtifactRepository
-	pipelineRepository               pipelineConfig.PipelineRepository
-	gitFactory                       *GitFactory
-	dbMigrationConfigRepository      pipelineConfig.DbMigrationConfigRepository
-	eventClient                      client.EventClient
-	eventFactory                     client.EventFactory
-	acdClient                        application.ServiceClient
-	tokenCache                       *util3.TokenCache
-	acdAuthConfig                    *util3.ACDAuthConfig
-	enforcer                         casbin.Enforcer
-	enforcerUtil                     rbac.EnforcerUtil
-	user                             user.UserService
-	appListingRepository             repository.AppListingRepository
-	appRepository                    app.AppRepository
-	envRepository                    repository2.EnvironmentRepository
-	pipelineConfigRepository         chartConfig.PipelineConfigRepository
-	configMapRepository              chartConfig.ConfigMapRepository
-	chartRepository                  chartRepoRepository.ChartRepository
-	appRepo                          app.AppRepository
-	appLevelMetricsRepository        repository.AppLevelMetricsRepository
-	envLevelMetricsRepository        repository.EnvLevelAppMetricsRepository
-	ciPipelineMaterialRepository     pipelineConfig.CiPipelineMaterialRepository
-	cdWorkflowRepository             pipelineConfig.CdWorkflowRepository
-	commonService                    commonService.CommonService
-	imageScanDeployInfoRepository    security.ImageScanDeployInfoRepository
-	imageScanHistoryRepository       security.ImageScanHistoryRepository
-	ArgoK8sClient                    argocdServer.ArgoK8sClient
-	pipelineStrategyHistoryService   history2.PipelineStrategyHistoryService
-	configMapHistoryService          history2.ConfigMapHistoryService
-	deploymentTemplateHistoryService history2.DeploymentTemplateHistoryService
-	chartTemplateService             ChartTemplateService
-	refChartDir                      chartRepoRepository.RefChartDir
-	helmAppClient                    client2.HelmAppClient
-	chartRefRepository               chartRepoRepository.ChartRefRepository
-	chartService                     chart.ChartService
-	argoUserService                  argo.ArgoUserService
-	cdPipelineStatusTimelineRepo     pipelineConfig.PipelineStatusTimelineRepository
-=======
 	environmentConfigRepository         chartConfig.EnvConfigOverrideRepository
 	pipelineOverrideRepository          chartConfig.PipelineOverrideRepository
 	mergeUtil                           *MergeUtil
@@ -144,7 +101,6 @@
 	imageScanDeployInfoRepository       security.ImageScanDeployInfoRepository
 	imageScanHistoryRepository          security.ImageScanHistoryRepository
 	ArgoK8sClient                       argocdServer.ArgoK8sClient
-	gitOpsRepository                    repository.GitOpsConfigRepository
 	pipelineStrategyHistoryService      history2.PipelineStrategyHistoryService
 	configMapHistoryService             history2.ConfigMapHistoryService
 	deploymentTemplateHistoryService    history2.DeploymentTemplateHistoryService
@@ -155,7 +111,6 @@
 	chartService                        chart.ChartService
 	argoUserService                     argo.ArgoUserService
 	cdPipelineStatusTimelineRepo        pipelineConfig.PipelineStatusTimelineRepository
->>>>>>> 0665a689
 	appCrudOperationService          AppCrudOperationService
 	configMapHistoryRepository          repository3.ConfigMapHistoryRepository
 	strategyHistoryRepository           repository3.PipelineStrategyHistoryRepository
@@ -210,49 +165,6 @@
 	strategyHistoryRepository repository3.PipelineStrategyHistoryRepository,
 	deploymentTemplateHistoryRepository repository3.DeploymentTemplateHistoryRepository) *AppServiceImpl {
 	appServiceImpl := &AppServiceImpl{
-<<<<<<< HEAD
-		environmentConfigRepository:      environmentConfigRepository,
-		mergeUtil:                        mergeUtil,
-		pipelineOverrideRepository:       pipelineOverrideRepository,
-		logger:                           logger,
-		ciArtifactRepository:             ciArtifactRepository,
-		pipelineRepository:               pipelineRepository,
-		dbMigrationConfigRepository:      dbMigrationConfigRepository,
-		eventClient:                      eventClient,
-		eventFactory:                     eventFactory,
-		acdClient:                        acdClient,
-		tokenCache:                       cache,
-		acdAuthConfig:                    authConfig,
-		enforcer:                         enforcer,
-		enforcerUtil:                     enforcerUtil,
-		user:                             user,
-		appListingRepository:             appListingRepository,
-		appRepository:                    appRepository,
-		envRepository:                    envRepository,
-		pipelineConfigRepository:         pipelineConfigRepository,
-		configMapRepository:              configMapRepository,
-		chartRepository:                  chartRepository,
-		appLevelMetricsRepository:        appLevelMetricsRepository,
-		envLevelMetricsRepository:        envLevelMetricsRepository,
-		ciPipelineMaterialRepository:     ciPipelineMaterialRepository,
-		cdWorkflowRepository:             cdWorkflowRepository,
-		commonService:                    commonService,
-		imageScanDeployInfoRepository:    imageScanDeployInfoRepository,
-		imageScanHistoryRepository:       imageScanHistoryRepository,
-		ArgoK8sClient:                    ArgoK8sClient,
-		gitFactory:                       gitFactory,
-		pipelineStrategyHistoryService:   pipelineStrategyHistoryService,
-		configMapHistoryService:          configMapHistoryService,
-		deploymentTemplateHistoryService: deploymentTemplateHistoryService,
-		chartTemplateService:             chartTemplateService,
-		refChartDir:                      refChartDir,
-		chartRefRepository:               chartRefRepository,
-		chartService:                     chartService,
-		helmAppClient:                    helmAppClient,
-		argoUserService:                  argoUserService,
-		cdPipelineStatusTimelineRepo:     cdPipelineStatusTimelineRepo,
-		appCrudOperationService:          appCrudOperationService,
-=======
 		environmentConfigRepository:         environmentConfigRepository,
 		mergeUtil:                           mergeUtil,
 		pipelineOverrideRepository:          pipelineOverrideRepository,
@@ -283,7 +195,6 @@
 		imageScanHistoryRepository:          imageScanHistoryRepository,
 		ArgoK8sClient:                       ArgoK8sClient,
 		gitFactory:                          gitFactory,
-		gitOpsRepository:                    gitOpsRepository,
 		pipelineStrategyHistoryService:      pipelineStrategyHistoryService,
 		configMapHistoryService:             configMapHistoryService,
 		deploymentTemplateHistoryService:    deploymentTemplateHistoryService,
@@ -298,7 +209,6 @@
 		configMapHistoryRepository:          configMapHistoryRepository,
 		strategyHistoryRepository:           strategyHistoryRepository,
 		deploymentTemplateHistoryRepository: deploymentTemplateHistoryRepository,
->>>>>>> 0665a689
 	}
 	return appServiceImpl
 }
