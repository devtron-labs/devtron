/*
 * Copyright (c) 2020 Devtron Labs
 *
 * Licensed under the Apache License, Version 2.0 (the "License");
 * you may not use this file except in compliance with the License.
 * You may obtain a copy of the License at
 *
 *    http://www.apache.org/licenses/LICENSE-2.0
 *
 * Unless required by applicable law or agreed to in writing, software
 * distributed under the License is distributed on an "AS IS" BASIS,
 * WITHOUT WARRANTIES OR CONDITIONS OF ANY KIND, either express or implied.
 * See the License for the specific language governing permissions and
 * limitations under the License.
 *
 */

package app

import (
	"context"
	"encoding/json"
	error2 "errors"
	"fmt"
	"github.com/argoproj/gitops-engine/pkg/health"
	"github.com/argoproj/gitops-engine/pkg/sync/common"
	"github.com/caarlos0/env"
	pubsub "github.com/devtron-labs/common-lib/pubsub-lib"
	client2 "github.com/devtron-labs/devtron/api/helm-app"
	application3 "github.com/devtron-labs/devtron/client/k8s/application"
	status2 "github.com/devtron-labs/devtron/pkg/app/status"
	repository4 "github.com/devtron-labs/devtron/pkg/appStore/deployment/repository"
	"github.com/devtron-labs/devtron/pkg/appStore/deployment/service"
	bean2 "github.com/devtron-labs/devtron/pkg/bean"
	"github.com/devtron-labs/devtron/pkg/chart"
	"github.com/devtron-labs/devtron/pkg/dockerRegistry"
	repository3 "github.com/devtron-labs/devtron/pkg/pipeline/history/repository"
	"github.com/devtron-labs/devtron/util/argo"
	"github.com/devtron-labs/devtron/util/k8s"
	"github.com/tidwall/gjson"
	"github.com/tidwall/sjson"
	"go.opentelemetry.io/otel"
	"io/ioutil"
	metav1 "k8s.io/apimachinery/pkg/apis/meta/v1"
	"k8s.io/apimachinery/pkg/runtime/schema"
	chart2 "k8s.io/helm/pkg/proto/hapi/chart"
	"net/url"
	"os"
	"path"
	"path/filepath"
	"strconv"
	"strings"
	"time"

	"github.com/devtron-labs/devtron/internal/sql/repository/app"
	"github.com/devtron-labs/devtron/pkg/appStatus"
	chartRepoRepository "github.com/devtron-labs/devtron/pkg/chartRepo/repository"
	repository2 "github.com/devtron-labs/devtron/pkg/cluster/repository"
	history2 "github.com/devtron-labs/devtron/pkg/pipeline/history"
	"github.com/devtron-labs/devtron/pkg/sql"
	"github.com/devtron-labs/devtron/pkg/user/casbin"
	util3 "github.com/devtron-labs/devtron/pkg/util"

	application2 "github.com/argoproj/argo-cd/v2/pkg/apiclient/application"
	"github.com/argoproj/argo-cd/v2/pkg/apis/application/v1alpha1"
	"github.com/aws/aws-sdk-go/service/autoscaling"
	"github.com/devtron-labs/devtron/api/bean"
	"github.com/devtron-labs/devtron/client/argocdServer"
	"github.com/devtron-labs/devtron/client/argocdServer/application"
	client "github.com/devtron-labs/devtron/client/events"
	"github.com/devtron-labs/devtron/internal/middleware"
	"github.com/devtron-labs/devtron/internal/sql/models"
	"github.com/devtron-labs/devtron/internal/sql/repository"
	"github.com/devtron-labs/devtron/internal/sql/repository/chartConfig"
	"github.com/devtron-labs/devtron/internal/sql/repository/pipelineConfig"
	"github.com/devtron-labs/devtron/internal/sql/repository/security"
	. "github.com/devtron-labs/devtron/internal/util"
	"github.com/devtron-labs/devtron/pkg/commonService"
	"github.com/devtron-labs/devtron/pkg/user"
	util2 "github.com/devtron-labs/devtron/util"
	util "github.com/devtron-labs/devtron/util/event"
	"github.com/devtron-labs/devtron/util/rbac"
	"github.com/go-pg/pg"
	errors2 "github.com/juju/errors"
	"github.com/pkg/errors"
	"go.uber.org/zap"
	"google.golang.org/grpc/codes"
	"google.golang.org/grpc/status"
)

type AppServiceConfig struct {
	CdPipelineStatusCronTime            string `env:"CD_PIPELINE_STATUS_CRON_TIME" envDefault:"*/2 * * * *"`
	CdHelmPipelineStatusCronTime        string `env:"CD_HELM_PIPELINE_STATUS_CRON_TIME" envDefault:"*/2 * * * *"`
	CdPipelineStatusTimeoutDuration     string `env:"CD_PIPELINE_STATUS_TIMEOUT_DURATION" envDefault:"20"`                   //in minutes
	PipelineDegradedTime                string `env:"PIPELINE_DEGRADED_TIME" envDefault:"10"`                                //in minutes
	GetPipelineDeployedWithinHours      int    `env:"DEPLOY_STATUS_CRON_GET_PIPELINE_DEPLOYED_WITHIN_HOURS" envDefault:"12"` //in hours
	HelmPipelineStatusCheckEligibleTime string `env:"HELM_PIPELINE_STATUS_CHECK_ELIGIBLE_TIME" envDefault:"120"`             //in seconds
	ExposeCDMetrics                     bool   `env:"EXPOSE_CD_METRICS" envDefault:"false"`
}

func GetAppServiceConfig() (*AppServiceConfig, error) {
	cfg := &AppServiceConfig{}
	err := env.Parse(cfg)
	if err != nil {
		fmt.Println("failed to parse server app status config: " + err.Error())
		return nil, err
	}
	return cfg, nil
}

type AppServiceImpl struct {
	environmentConfigRepository            chartConfig.EnvConfigOverrideRepository
	pipelineOverrideRepository             chartConfig.PipelineOverrideRepository
	mergeUtil                              *MergeUtil
	logger                                 *zap.SugaredLogger
	ciArtifactRepository                   repository.CiArtifactRepository
	pipelineRepository                     pipelineConfig.PipelineRepository
	gitFactory                             *GitFactory
	dbMigrationConfigRepository            pipelineConfig.DbMigrationConfigRepository
	eventClient                            client.EventClient
	eventFactory                           client.EventFactory
	acdClient                              application.ServiceClient
	tokenCache                             *util3.TokenCache
	acdAuthConfig                          *util3.ACDAuthConfig
	enforcer                               casbin.Enforcer
	enforcerUtil                           rbac.EnforcerUtil
	user                                   user.UserService
	appListingRepository                   repository.AppListingRepository
	appRepository                          app.AppRepository
	envRepository                          repository2.EnvironmentRepository
	pipelineConfigRepository               chartConfig.PipelineConfigRepository
	configMapRepository                    chartConfig.ConfigMapRepository
	chartRepository                        chartRepoRepository.ChartRepository
	appRepo                                app.AppRepository
	appLevelMetricsRepository              repository.AppLevelMetricsRepository
	envLevelMetricsRepository              repository.EnvLevelAppMetricsRepository
	ciPipelineMaterialRepository           pipelineConfig.CiPipelineMaterialRepository
	cdWorkflowRepository                   pipelineConfig.CdWorkflowRepository
	commonService                          commonService.CommonService
	imageScanDeployInfoRepository          security.ImageScanDeployInfoRepository
	imageScanHistoryRepository             security.ImageScanHistoryRepository
	ArgoK8sClient                          argocdServer.ArgoK8sClient
	pipelineStrategyHistoryService         history2.PipelineStrategyHistoryService
	configMapHistoryService                history2.ConfigMapHistoryService
	deploymentTemplateHistoryService       history2.DeploymentTemplateHistoryService
	chartTemplateService                   ChartTemplateService
	refChartDir                            chartRepoRepository.RefChartDir
	helmAppClient                          client2.HelmAppClient
	helmAppService                         client2.HelmAppService
	chartRefRepository                     chartRepoRepository.ChartRefRepository
	chartService                           chart.ChartService
	argoUserService                        argo.ArgoUserService
	pipelineStatusTimelineRepository       pipelineConfig.PipelineStatusTimelineRepository
	appCrudOperationService                AppCrudOperationService
	configMapHistoryRepository             repository3.ConfigMapHistoryRepository
	strategyHistoryRepository              repository3.PipelineStrategyHistoryRepository
	deploymentTemplateHistoryRepository    repository3.DeploymentTemplateHistoryRepository
	dockerRegistryIpsConfigService         dockerRegistry.DockerRegistryIpsConfigService
	pipelineStatusTimelineResourcesService status2.PipelineStatusTimelineResourcesService
	pipelineStatusSyncDetailService        status2.PipelineStatusSyncDetailService
	pipelineStatusTimelineService          status2.PipelineStatusTimelineService
	appStatusConfig                        *AppServiceConfig
	gitOpsConfigRepository                 repository.GitOpsConfigRepository
	appStatusService                       appStatus.AppStatusService
	installedAppRepository                 repository4.InstalledAppRepository
	AppStoreDeploymentService              service.AppStoreDeploymentService
	k8sApplicationService                  k8s.K8sApplicationService
	installedAppVersionHistoryRepository   repository4.InstalledAppVersionHistoryRepository
	globalEnvVariables                     *util2.GlobalEnvVariables
}

type AppService interface {
	TriggerRelease(overrideRequest *bean.ValuesOverrideRequest, ctx context.Context, triggeredAt time.Time, deployedBy int32) (releaseNo int, manifest []byte, err error)
	UpdateReleaseStatus(request *bean.ReleaseStatusUpdateRequest) (bool, error)
	UpdateDeploymentStatusAndCheckIsSucceeded(app *v1alpha1.Application, statusTime time.Time, isAppStore bool) (bool, error)
	TriggerCD(artifact *repository.CiArtifact, cdWorkflowId, wfrId int, pipeline *pipelineConfig.Pipeline, triggeredAt time.Time) error
	GetConfigMapAndSecretJson(appId int, envId int, pipelineId int) ([]byte, error)
	UpdateCdWorkflowRunnerByACDObject(app *v1alpha1.Application, cdWfrId int, updateTimedOutStatus bool) error
	GetCmSecretNew(appId int, envId int) (*bean.ConfigMapJson, *bean.ConfigSecretJson, error)
	MarkImageScanDeployed(appId int, envId int, imageDigest string, clusterId int) error
	UpdateDeploymentStatusForGitOpsPipelines(app *v1alpha1.Application, statusTime time.Time, isAppStore bool) (bool, bool, error)
	WriteCDSuccessEvent(appId int, envId int, override *chartConfig.PipelineOverride)
	GetGitOpsRepoPrefix() string
	GetValuesOverrideForTrigger(overrideRequest *bean.ValuesOverrideRequest, triggeredAt time.Time, ctx context.Context) (*ValuesOverrideResponse, error)
	GetEnvOverrideByTriggerType(overrideRequest *bean.ValuesOverrideRequest, triggeredAt time.Time, ctx context.Context) (*chartConfig.EnvConfigOverride, error)
	GetAppMetricsByTriggerType(overrideRequest *bean.ValuesOverrideRequest, ctx context.Context) (bool, error)
<<<<<<< HEAD
	CreateGitopsRepo(app *app.App, userId int32) (gitopsRepoName string, chartGitAttr *ChartGitAttribute, err error)
	GetLatestDeployedManifestByPipelineId(appId int, envId int, runner string, ctx context.Context) ([]byte, error)
	GetDeployedManifestByPipelineIdAndCDWorkflowId(cdWorkflowRunnerId int, ctx context.Context) ([]byte, error)
=======
	GetDeploymentStrategyByTriggerType(overrideRequest *bean.ValuesOverrideRequest, ctx context.Context) (*chartConfig.PipelineStrategy, error)
	CreateGitopsRepo(app *app.App, userId int32) (gitopsRepoName string, chartGitAttr *ChartGitAttribute, err error)
	GetLatestDeployedManifestByPipelineId(appId int, envId int, ctx context.Context) ([]byte, error)
	GetDeployedManifestByPipelineIdAndCDWorkflowId(appId int, envId int, cdWorkflowId int, ctx context.Context) ([]byte, error)
>>>>>>> 4ec3430c
	SetPipelineFieldsInOverrideRequest(overrideRequest *bean.ValuesOverrideRequest, pipeline *pipelineConfig.Pipeline)
}

func NewAppService(
	environmentConfigRepository chartConfig.EnvConfigOverrideRepository,
	pipelineOverrideRepository chartConfig.PipelineOverrideRepository,
	mergeUtil *MergeUtil,
	logger *zap.SugaredLogger,
	ciArtifactRepository repository.CiArtifactRepository,
	pipelineRepository pipelineConfig.PipelineRepository,
	dbMigrationConfigRepository pipelineConfig.DbMigrationConfigRepository,
	eventClient client.EventClient,
	eventFactory client.EventFactory, acdClient application.ServiceClient,
	cache *util3.TokenCache, authConfig *util3.ACDAuthConfig,
	enforcer casbin.Enforcer, enforcerUtil rbac.EnforcerUtil, user user.UserService,
	appListingRepository repository.AppListingRepository,
	appRepository app.AppRepository,
	envRepository repository2.EnvironmentRepository,
	pipelineConfigRepository chartConfig.PipelineConfigRepository,
	configMapRepository chartConfig.ConfigMapRepository,
	appLevelMetricsRepository repository.AppLevelMetricsRepository,
	envLevelMetricsRepository repository.EnvLevelAppMetricsRepository,
	chartRepository chartRepoRepository.ChartRepository,
	ciPipelineMaterialRepository pipelineConfig.CiPipelineMaterialRepository,
	cdWorkflowRepository pipelineConfig.CdWorkflowRepository,
	commonService commonService.CommonService,
	imageScanDeployInfoRepository security.ImageScanDeployInfoRepository,
	imageScanHistoryRepository security.ImageScanHistoryRepository,
	ArgoK8sClient argocdServer.ArgoK8sClient,
	gitFactory *GitFactory,
	pipelineStrategyHistoryService history2.PipelineStrategyHistoryService,
	configMapHistoryService history2.ConfigMapHistoryService,
	deploymentTemplateHistoryService history2.DeploymentTemplateHistoryService,
	chartTemplateService ChartTemplateService,
	refChartDir chartRepoRepository.RefChartDir,
	chartRefRepository chartRepoRepository.ChartRefRepository,
	chartService chart.ChartService,
	helmAppClient client2.HelmAppClient,
	argoUserService argo.ArgoUserService,
	cdPipelineStatusTimelineRepo pipelineConfig.PipelineStatusTimelineRepository,
	appCrudOperationService AppCrudOperationService,
	configMapHistoryRepository repository3.ConfigMapHistoryRepository,
	strategyHistoryRepository repository3.PipelineStrategyHistoryRepository,
	deploymentTemplateHistoryRepository repository3.DeploymentTemplateHistoryRepository,
	dockerRegistryIpsConfigService dockerRegistry.DockerRegistryIpsConfigService,
	pipelineStatusTimelineResourcesService status2.PipelineStatusTimelineResourcesService,
	pipelineStatusSyncDetailService status2.PipelineStatusSyncDetailService,
	pipelineStatusTimelineService status2.PipelineStatusTimelineService,
	appStatusConfig *AppServiceConfig,
	gitOpsConfigRepository repository.GitOpsConfigRepository,
	appStatusService appStatus.AppStatusService,
	installedAppRepository repository4.InstalledAppRepository,
	AppStoreDeploymentService service.AppStoreDeploymentService,
	k8sApplicationService k8s.K8sApplicationService,
	installedAppVersionHistoryRepository repository4.InstalledAppVersionHistoryRepository,
	globalEnvVariables *util2.GlobalEnvVariables, helmAppService client2.HelmAppService) *AppServiceImpl {
	appServiceImpl := &AppServiceImpl{
		environmentConfigRepository:            environmentConfigRepository,
		mergeUtil:                              mergeUtil,
		pipelineOverrideRepository:             pipelineOverrideRepository,
		logger:                                 logger,
		ciArtifactRepository:                   ciArtifactRepository,
		pipelineRepository:                     pipelineRepository,
		dbMigrationConfigRepository:            dbMigrationConfigRepository,
		eventClient:                            eventClient,
		eventFactory:                           eventFactory,
		acdClient:                              acdClient,
		tokenCache:                             cache,
		acdAuthConfig:                          authConfig,
		enforcer:                               enforcer,
		enforcerUtil:                           enforcerUtil,
		user:                                   user,
		appListingRepository:                   appListingRepository,
		appRepository:                          appRepository,
		envRepository:                          envRepository,
		pipelineConfigRepository:               pipelineConfigRepository,
		configMapRepository:                    configMapRepository,
		chartRepository:                        chartRepository,
		appLevelMetricsRepository:              appLevelMetricsRepository,
		envLevelMetricsRepository:              envLevelMetricsRepository,
		ciPipelineMaterialRepository:           ciPipelineMaterialRepository,
		cdWorkflowRepository:                   cdWorkflowRepository,
		commonService:                          commonService,
		imageScanDeployInfoRepository:          imageScanDeployInfoRepository,
		imageScanHistoryRepository:             imageScanHistoryRepository,
		ArgoK8sClient:                          ArgoK8sClient,
		gitFactory:                             gitFactory,
		pipelineStrategyHistoryService:         pipelineStrategyHistoryService,
		configMapHistoryService:                configMapHistoryService,
		deploymentTemplateHistoryService:       deploymentTemplateHistoryService,
		chartTemplateService:                   chartTemplateService,
		refChartDir:                            refChartDir,
		chartRefRepository:                     chartRefRepository,
		chartService:                           chartService,
		helmAppClient:                          helmAppClient,
		argoUserService:                        argoUserService,
		pipelineStatusTimelineRepository:       cdPipelineStatusTimelineRepo,
		appCrudOperationService:                appCrudOperationService,
		configMapHistoryRepository:             configMapHistoryRepository,
		strategyHistoryRepository:              strategyHistoryRepository,
		deploymentTemplateHistoryRepository:    deploymentTemplateHistoryRepository,
		dockerRegistryIpsConfigService:         dockerRegistryIpsConfigService,
		pipelineStatusTimelineResourcesService: pipelineStatusTimelineResourcesService,
		pipelineStatusSyncDetailService:        pipelineStatusSyncDetailService,
		pipelineStatusTimelineService:          pipelineStatusTimelineService,
		appStatusConfig:                        appStatusConfig,
		gitOpsConfigRepository:                 gitOpsConfigRepository,
		appStatusService:                       appStatusService,
		installedAppRepository:                 installedAppRepository,
		AppStoreDeploymentService:              AppStoreDeploymentService,
		k8sApplicationService:                  k8sApplicationService,
		installedAppVersionHistoryRepository:   installedAppVersionHistoryRepository,
		globalEnvVariables:                     globalEnvVariables,
		helmAppService:                         helmAppService,
	}
	return appServiceImpl
}

const (
	Success = "SUCCESS"
	Failure = "FAILURE"
)

func (impl *AppServiceImpl) SetPipelineFieldsInOverrideRequest(overrideRequest *bean.ValuesOverrideRequest, pipeline *pipelineConfig.Pipeline) {
	overrideRequest.PipelineId = pipeline.Id
	overrideRequest.PipelineName = pipeline.Name
	overrideRequest.EnvId = pipeline.EnvironmentId
	overrideRequest.EnvName = pipeline.Environment.Name
	overrideRequest.ClusterId = pipeline.Environment.ClusterId
	overrideRequest.AppId = pipeline.AppId
	overrideRequest.AppName = pipeline.App.AppName
	overrideRequest.DeploymentAppType = pipeline.DeploymentAppType
}

func (impl *AppServiceImpl) getValuesFileForEnv(environmentId int) string {
	return fmt.Sprintf("_%d-values.yaml", environmentId) //-{envId}-values.yaml
}
func (impl *AppServiceImpl) createArgoApplicationIfRequired(appId int, envConfigOverride *chartConfig.EnvConfigOverride, pipeline *pipelineConfig.Pipeline, userId int32) (string, error) {
	//repo has been registered while helm create
	chart, err := impl.chartRepository.FindLatestChartForAppByAppId(appId)
	if err != nil {
		impl.logger.Errorw("no chart found ", "app", appId)
		return "", err
	}
	envModel, err := impl.envRepository.FindById(envConfigOverride.TargetEnvironment)
	if err != nil {
		return "", err
	}
	argoAppName := pipeline.DeploymentAppName
	if pipeline.DeploymentAppCreated {
		return argoAppName, nil
	} else {
		//create
		appNamespace := envConfigOverride.Namespace
		if appNamespace == "" {
			appNamespace = "default"
		}
		namespace := argocdServer.DevtronInstalationNs
		appRequest := &argocdServer.AppTemplate{
			ApplicationName: argoAppName,
			Namespace:       namespace,
			TargetNamespace: appNamespace,
			TargetServer:    envModel.Cluster.ServerUrl,
			Project:         "default",
			ValuesFile:      impl.getValuesFileForEnv(envModel.Id),
			RepoPath:        chart.ChartLocation,
			RepoUrl:         chart.GitRepoUrl,
		}

		argoAppName, err := impl.ArgoK8sClient.CreateAcdApp(appRequest, envModel.Cluster)
		if err != nil {
			return "", err
		}
		//update cd pipeline to mark deployment app created
		_, err = impl.updatePipeline(pipeline, userId)
		if err != nil {
			impl.logger.Errorw("error in update cd pipeline for deployment app created or not", "err", err)
			return "", err
		}
		return argoAppName, nil
	}
}

func (impl *AppServiceImpl) UpdateReleaseStatus(updateStatusRequest *bean.ReleaseStatusUpdateRequest) (bool, error) {
	count, err := impl.pipelineOverrideRepository.UpdateStatusByRequestIdentifier(updateStatusRequest.RequestId, updateStatusRequest.NewStatus)
	if err != nil {
		impl.logger.Errorw("error in updating release status", "request", updateStatusRequest, "error", err)
		return false, err
	}
	return count == 1, nil
}

func (impl *AppServiceImpl) UpdateDeploymentStatusAndCheckIsSucceeded(app *v1alpha1.Application, statusTime time.Time, isAppStore bool) (bool, error) {
	isSucceeded := false
	var err error
	if isAppStore {
		var installAppDeleteRequest repository4.InstallAppDeleteRequest
		var gitHash string
		if app.Operation != nil && app.Operation.Sync != nil {
			gitHash = app.Operation.Sync.Revision
		} else if app.Status.OperationState != nil && app.Status.OperationState.Operation.Sync != nil {
			gitHash = app.Status.OperationState.Operation.Sync.Revision
		}
		installAppDeleteRequest, err = impl.installedAppRepository.GetInstalledAppByGitHash(gitHash)
		if err != nil {
			impl.logger.Errorw("error in fetching installed app by git hash from installed app repository", "err", err)
			return isSucceeded, err
		}
		if installAppDeleteRequest.EnvironmentId > 0 {
			err = impl.appStatusService.UpdateStatusWithAppIdEnvId(installAppDeleteRequest.AppId, installAppDeleteRequest.EnvironmentId, string(app.Status.Health.Status))
			if err != nil {
				impl.logger.Errorw("error occurred while updating app status in app_status table", "error", err, "appId", installAppDeleteRequest.AppId, "envId", installAppDeleteRequest.EnvironmentId)
			}
			impl.logger.Debugw("skipping application status update as this app is chart", "appId", installAppDeleteRequest.AppId, "envId", installAppDeleteRequest.EnvironmentId)
			return isSucceeded, nil
		}
	} else {
		repoUrl := app.Spec.Source.RepoURL
		// backward compatibility for updating application status - if unable to find app check it in charts
		chart, err := impl.chartRepository.FindChartByGitRepoUrl(repoUrl)
		if err != nil {
			impl.logger.Errorw("error in fetching chart", "repoUrl", repoUrl, "err", err)
			return isSucceeded, err
		}
		if chart == nil {
			impl.logger.Errorw("no git repo found for url", "repoUrl", repoUrl)
			return isSucceeded, fmt.Errorf("no git repo found for url %s", repoUrl)
		}
		envId, err := impl.appRepository.FindEnvironmentIdForInstalledApp(chart.AppId)
		if err != nil {
			impl.logger.Errorw("error in fetching app", "err", err, "app", chart.AppId)
			return isSucceeded, err
		}
		if envId > 0 {
			err = impl.appStatusService.UpdateStatusWithAppIdEnvId(chart.AppId, envId, string(app.Status.Health.Status))
			if err != nil {
				impl.logger.Errorw("error occurred while updating app status in app_status table", "error", err, "appId", chart.AppId, "envId", envId)
			}
			impl.logger.Debugw("skipping application status update as this app is chart", "appId", chart.AppId, "envId", envId)
			return isSucceeded, nil
		}
	}

	isSucceeded, _, err = impl.UpdateDeploymentStatusForGitOpsPipelines(app, statusTime, isAppStore)
	if err != nil {
		impl.logger.Errorw("error in updating deployment status", "argoAppName", app.Name)
		return isSucceeded, err
	}
	return isSucceeded, nil
}

func (impl *AppServiceImpl) UpdateDeploymentStatusForGitOpsPipelines(app *v1alpha1.Application, statusTime time.Time, isAppStore bool) (bool, bool, error) {
	isSucceeded := false
	isTimelineUpdated := false
	isTimelineTimedOut := false
	gitHash := ""
	if app != nil {
		gitHash = app.Status.Sync.Revision
	}
	if !isAppStore {
		isValid, cdPipeline, cdWfr, pipelineOverride, err := impl.CheckIfPipelineUpdateEventIsValid(app.Name, gitHash)
		if err != nil {
			impl.logger.Errorw("service err, CheckIfPipelineUpdateEventIsValid", "err", err)
			return isSucceeded, isTimelineUpdated, err
		}
		if !isValid {
			impl.logger.Infow("deployment status event invalid, skipping", "appName", app.Name)
			return isSucceeded, isTimelineUpdated, nil
		}
		timeoutDuration, err := strconv.Atoi(impl.appStatusConfig.CdPipelineStatusTimeoutDuration)
		if err != nil {
			impl.logger.Errorw("error in converting string to int", "err", err)
			return isSucceeded, isTimelineUpdated, err
		}
		latestTimelineBeforeThisEvent, err := impl.pipelineStatusTimelineRepository.FetchLatestTimelineByWfrId(cdWfr.Id)
		if err != nil && err != pg.ErrNoRows {
			impl.logger.Errorw("error in getting latest timeline before update", "err", err, "cdWfrId", cdWfr.Id)
			return isSucceeded, isTimelineUpdated, err
		}
		err = impl.appStatusService.UpdateStatusWithAppIdEnvId(cdPipeline.AppId, cdPipeline.EnvironmentId, string(app.Status.Health.Status))
		if err != nil {
			impl.logger.Errorw("error occurred while updating app status in app_status table", "error", err, "appId", cdPipeline.AppId, "envId", cdPipeline.EnvironmentId)
		}
		reconciledAt := &metav1.Time{}
		if app != nil {
			reconciledAt = app.Status.ReconciledAt
		}
		var kubectlSyncedTimeline *pipelineConfig.PipelineStatusTimeline
		//updating cd pipeline status timeline
		isTimelineUpdated, isTimelineTimedOut, kubectlSyncedTimeline, err = impl.UpdatePipelineStatusTimelineForApplicationChanges(app, cdWfr.Id, statusTime, cdWfr.StartedOn, timeoutDuration, latestTimelineBeforeThisEvent, reconciledAt, false)
		if err != nil {
			impl.logger.Errorw("error in updating pipeline status timeline", "err", err)
		}
		if isTimelineTimedOut {
			//not checking further and directly updating timedOutStatus
			err := impl.UpdateCdWorkflowRunnerByACDObject(app, cdWfr.Id, true)
			if err != nil {
				impl.logger.Errorw("error on update cd workflow runner", "CdWorkflowId", pipelineOverride.CdWorkflowId, "status", pipelineConfig.WorkflowTimedOut, "err", err)
				return isSucceeded, isTimelineUpdated, err
			}
			return isSucceeded, isTimelineUpdated, nil
		}
		if reconciledAt.IsZero() || (kubectlSyncedTimeline != nil && kubectlSyncedTimeline.Id > 0 && reconciledAt.After(kubectlSyncedTimeline.StatusTime)) {
			releaseCounter, err := impl.pipelineOverrideRepository.GetCurrentPipelineReleaseCounter(pipelineOverride.PipelineId)
			if err != nil {
				impl.logger.Errorw("error on update application status", "releaseCounter", releaseCounter, "gitHash", gitHash, "pipelineOverride", pipelineOverride, "err", err)
				return isSucceeded, isTimelineUpdated, err
			}
			if pipelineOverride.PipelineReleaseCounter == releaseCounter {
				isSucceeded, err = impl.UpdateDeploymentStatusForPipeline(app, pipelineOverride, cdWfr.Id)
				if err != nil {
					impl.logger.Errorw("error in updating deployment status for pipeline", "err", err)
					return isSucceeded, isTimelineUpdated, err
				}
				if isSucceeded {
					impl.logger.Infow("writing cd success event", "gitHash", gitHash, "pipelineOverride", pipelineOverride)
					go impl.WriteCDSuccessEvent(cdPipeline.AppId, cdPipeline.EnvironmentId, pipelineOverride)
				}
			} else {
				impl.logger.Debugw("event received for older triggered revision", "gitHash", gitHash)
			}
		} else {
			// new revision is not reconciled yet, thus status will not be changes and will remain in progress
		}
	} else {
		isValid, installedAppVersionHistory, appId, envId, err := impl.CheckIfPipelineUpdateEventIsValidForAppStore(app.ObjectMeta.Name)
		if err != nil {
			impl.logger.Errorw("service err, CheckIfPipelineUpdateEventIsValidForAppStore", "err", err)
			return isSucceeded, isTimelineUpdated, err
		}
		if !isValid {
			impl.logger.Infow("deployment status event invalid, skipping", "appName", app.Name)
			return isSucceeded, isTimelineUpdated, nil
		}
		timeoutDuration, err := strconv.Atoi(impl.appStatusConfig.CdPipelineStatusTimeoutDuration)
		if err != nil {
			impl.logger.Errorw("error in converting string to int", "err", err)
			return isSucceeded, isTimelineUpdated, err
		}
		latestTimelineBeforeThisEvent, err := impl.pipelineStatusTimelineRepository.FetchLatestTimelinesByInstalledAppVersionHistoryId(installedAppVersionHistory.Id)
		if err != nil && err != pg.ErrNoRows {
			impl.logger.Errorw("error in getting latest timeline before update", "err", err, "installedAppVersionHistoryId", installedAppVersionHistory.Id)
			return isSucceeded, isTimelineUpdated, err
		}

		err = impl.appStatusService.UpdateStatusWithAppIdEnvId(appId, envId, string(app.Status.Health.Status))
		if err != nil {
			impl.logger.Errorw("error occurred while updating app status in app_status table", "error", err, "appId", appId, "envId", envId)
		}
		//reconcile time is how often your applications will sync from Argo CD to the Git repository
		reconciledAt := &metav1.Time{}
		if app != nil {
			reconciledAt = app.Status.ReconciledAt
		}
		var kubectlSyncedTimeline *pipelineConfig.PipelineStatusTimeline
		//updating versionHistory pipeline status timeline
		isTimelineUpdated, isTimelineTimedOut, kubectlSyncedTimeline, err = impl.UpdatePipelineStatusTimelineForApplicationChanges(app, installedAppVersionHistory.Id, statusTime, installedAppVersionHistory.StartedOn, timeoutDuration, latestTimelineBeforeThisEvent, reconciledAt, true)
		if err != nil {
			impl.logger.Errorw("error in updating pipeline status timeline", "err", err)
		}
		if isTimelineTimedOut {
			//not checking further and directly updating timedOutStatus
			err := impl.UpdateInstalledAppVersionHistoryByACDObject(app, installedAppVersionHistory.Id, true)
			if err != nil {
				impl.logger.Errorw("error on update installedAppVersionHistory", "installedAppVersionHistory", installedAppVersionHistory.Id, "status", pipelineConfig.WorkflowTimedOut, "err", err)
				return isSucceeded, isTimelineUpdated, err
			}
			return isSucceeded, isTimelineUpdated, nil
		}

		if reconciledAt.IsZero() || (kubectlSyncedTimeline != nil && kubectlSyncedTimeline.Id > 0) {
			isSucceeded, err = impl.UpdateDeploymentStatusForAppStore(app, installedAppVersionHistory.Id)
			if err != nil {
				impl.logger.Errorw("error in updating deployment status for pipeline", "err", err)
				return isSucceeded, isTimelineUpdated, err
			}
			if isSucceeded {
				impl.logger.Infow("writing installed app success event", "gitHash", gitHash, "installedAppVersionHistory", installedAppVersionHistory)
			}
		} else {
			impl.logger.Debugw("event received for older triggered revision", "gitHash", gitHash)
		}
	}

	return isSucceeded, isTimelineUpdated, nil
}

func (impl *AppServiceImpl) CheckIfPipelineUpdateEventIsValidForAppStore(gitOpsAppName string) (bool, *repository4.InstalledAppVersionHistory, int, int, error) {
	isValid := false
	var err error
	installedAppVersionHistory := &repository4.InstalledAppVersionHistory{}
	installedAppId := 0
	gitOpsAppNameAndInstalledAppMapping := make(map[string]*int)
	//checking if the gitOpsAppName is present in installed_apps table, if yes the find installed_app_version_history else return
	gitOpsAppNameAndInstalledAppId, err := impl.installedAppRepository.GetAllGitOpsAppNameAndInstalledAppMapping()
	if err != nil {
		impl.logger.Errorw("error in getting all installed apps in GetAllGitOpsAppNameAndInstalledAppMapping", "err", err, "gitOpsAppName", gitOpsAppName)
		return isValid, installedAppVersionHistory, 0, 0, err
	}
	for _, item := range gitOpsAppNameAndInstalledAppId {
		gitOpsAppNameAndInstalledAppMapping[item.GitOpsAppName] = &item.InstalledAppId
	}
	var devtronAcdAppName string
	if len(impl.globalEnvVariables.GitOpsRepoPrefix) > 0 {
		devtronAcdAppName = fmt.Sprintf("%s-%s", impl.globalEnvVariables.GitOpsRepoPrefix, gitOpsAppName)
	} else {
		devtronAcdAppName = gitOpsAppName
	}

	if gitOpsAppNameAndInstalledAppMapping[devtronAcdAppName] != nil {
		installedAppId = *gitOpsAppNameAndInstalledAppMapping[devtronAcdAppName]
	}

	installedAppVersionHistory, err = impl.installedAppVersionHistoryRepository.GetLatestInstalledAppVersionHistoryByInstalledAppId(installedAppId)
	if err != nil {
		impl.logger.Errorw("error in getting latest installedAppVersionHistory by installedAppId", "err", err, "installedAppId", installedAppId)
		return isValid, installedAppVersionHistory, 0, 0, err
	}
	appId, envId, err := impl.installedAppVersionHistoryRepository.GetAppIdAndEnvIdWithInstalledAppVersionId(installedAppVersionHistory.InstalledAppVersionId)
	if err != nil {
		impl.logger.Errorw("error in getting appId and environmentId using installedAppVersionId", "err", err, "installedAppVersionId", installedAppVersionHistory.InstalledAppVersionId)
		return isValid, installedAppVersionHistory, 0, 0, err
	}
	if util2.IsTerminalStatus(installedAppVersionHistory.Status) {
		//drop event
		return isValid, installedAppVersionHistory, appId, envId, nil
	}
	isValid = true
	return isValid, installedAppVersionHistory, appId, envId, err
}

func (impl *AppServiceImpl) CheckIfPipelineUpdateEventIsValid(argoAppName, gitHash string) (bool, pipelineConfig.Pipeline, pipelineConfig.CdWorkflowRunner, *chartConfig.PipelineOverride, error) {
	isValid := false
	var err error
	//var deploymentStatus repository.DeploymentStatus
	var pipeline pipelineConfig.Pipeline
	var pipelineOverride *chartConfig.PipelineOverride
	var cdWfr pipelineConfig.CdWorkflowRunner
	pipeline, err = impl.pipelineRepository.GetArgoPipelineByArgoAppName(argoAppName)
	if err != nil {
		impl.logger.Errorw("error in getting cd pipeline by argoAppName", "err", err, "argoAppName", argoAppName)
		return isValid, pipeline, cdWfr, pipelineOverride, err
	}
	//getting latest pipelineOverride for app (by appId and envId)
	pipelineOverride, err = impl.pipelineOverrideRepository.FindLatestByAppIdAndEnvId(pipeline.AppId, pipeline.EnvironmentId, bean2.ArgoCd)
	if err != nil {
		impl.logger.Errorw("error in getting latest pipelineOverride by appId and envId", "err", err, "appId", pipeline.AppId, "envId", pipeline.EnvironmentId)
		return isValid, pipeline, cdWfr, pipelineOverride, err
	}
	if gitHash != "" && pipelineOverride.GitHash != gitHash {
		pipelineOverrideByHash, err := impl.pipelineOverrideRepository.FindByPipelineTriggerGitHash(gitHash)
		if err != nil {
			impl.logger.Errorw("error on update application status", "gitHash", gitHash, "pipelineOverride", pipelineOverride, "err", err)
			return isValid, pipeline, cdWfr, pipelineOverride, err
		}
		if pipelineOverrideByHash.CommitTime.Before(pipelineOverride.CommitTime) {
			//we have received trigger hash which is committed before this apps actual gitHash stored by us
			// this means that the hash stored by us will be synced later, so we will drop this event
			return isValid, pipeline, cdWfr, pipelineOverride, nil
		}
	}
	cdWfr, err = impl.cdWorkflowRepository.FindByWorkflowIdAndRunnerType(context.Background(), pipelineOverride.CdWorkflowId, bean.CD_WORKFLOW_TYPE_DEPLOY)
	if err != nil {
		impl.logger.Errorw("error in getting latest wfr by pipelineId", "err", err, "pipelineId", pipeline.Id)
		return isValid, pipeline, cdWfr, pipelineOverride, err
	}
	if util2.IsTerminalStatus(cdWfr.Status) {
		//drop event
		return isValid, pipeline, cdWfr, pipelineOverride, nil
	}
	isValid = true
	return isValid, pipeline, cdWfr, pipelineOverride, nil
}

func (impl *AppServiceImpl) UpdateDeploymentStatusForPipeline(app *v1alpha1.Application, pipelineOverride *chartConfig.PipelineOverride, cdWfrId int) (bool, error) {
	impl.logger.Debugw("inserting new app status", "status", app.Status.Health.Status, "argoAppName", app.Name)
	isSucceeded := false
	err := impl.UpdateCdWorkflowRunnerByACDObject(app, cdWfrId, false)
	if err != nil {
		impl.logger.Errorw("error on update cd workflow runner", "CdWorkflowId", pipelineOverride.CdWorkflowId, "app", app, "err", err)
		return isSucceeded, err
	}
	if application.Healthy == app.Status.Health.Status {
		isSucceeded = true
	}
	return isSucceeded, nil
}

func (impl *AppServiceImpl) UpdateDeploymentStatusForAppStore(app *v1alpha1.Application, installedVersionHistoryId int) (bool, error) {
	impl.logger.Debugw("inserting new app status", "status", app.Status.Health.Status, "argoAppName", app.Name)
	isSucceeded := false
	err := impl.UpdateInstalledAppVersionHistoryByACDObject(app, installedVersionHistoryId, false)
	if err != nil {
		impl.logger.Errorw("error on update installed version history", "installedVersionHistoryId", installedVersionHistoryId, "app", app, "err", err)
		return isSucceeded, err
	}
	if application.Healthy == app.Status.Health.Status {
		isSucceeded = true
	}
	return isSucceeded, nil
}

func (impl *AppServiceImpl) UpdatePipelineStatusTimelineForApplicationChanges(app *v1alpha1.Application, pipelineId int,
	statusTime time.Time, triggeredAt time.Time, statusTimeoutDuration int,
	latestTimelineBeforeUpdate *pipelineConfig.PipelineStatusTimeline, reconciledAt *metav1.Time, isAppStore bool) (isTimelineUpdated bool,
	isTimelineTimedOut bool, kubectlApplySyncedTimeline *pipelineConfig.PipelineStatusTimeline, err error) {

	//pipelineId can be wfrId or installedAppVersionHistoryId
	impl.logger.Debugw("updating pipeline status timeline", "app", app, "pipelineOverride", pipelineId, "APP_TO_UPDATE", app.Name)
	isTimelineUpdated = false
	isTimelineTimedOut = false
	if !isAppStore {
		terminalStatusExists, err := impl.pipelineStatusTimelineRepository.CheckIfTerminalStatusTimelinePresentByWfrId(pipelineId)
		if err != nil {
			impl.logger.Errorw("error in checking if terminal status timeline exists by wfrId", "err", err, "wfrId", pipelineId)
			return isTimelineUpdated, isTimelineTimedOut, kubectlApplySyncedTimeline, err
		}
		if terminalStatusExists {
			impl.logger.Infow("terminal status timeline exists for cdWfr, skipping more timeline changes", "wfrId", pipelineId)
			return isTimelineUpdated, isTimelineTimedOut, kubectlApplySyncedTimeline, nil
		}
		err = impl.pipelineStatusSyncDetailService.SaveOrUpdateSyncDetail(pipelineId, 1)
		if err != nil {
			impl.logger.Errorw("error in save/update pipeline status fetch detail", "err", err, "cdWfrId", pipelineId)
		}
		// creating cd pipeline status timeline
		timeline := &pipelineConfig.PipelineStatusTimeline{
			CdWorkflowRunnerId: pipelineId,
			StatusTime:         statusTime,
			AuditLog: sql.AuditLog{
				CreatedBy: 1,
				CreatedOn: time.Now(),
				UpdatedBy: 1,
				UpdatedOn: time.Now(),
			},
		}
		timeline.Status = pipelineConfig.TIMELINE_STATUS_KUBECTL_APPLY_STARTED
		if app != nil && app.Status.OperationState != nil {
			timeline.StatusDetail = app.Status.OperationState.Message
		}
		//checking and saving if this timeline is present or not because kubewatch may stream same objects multiple times
		_, err, isTimelineUpdated = impl.SavePipelineStatusTimelineIfNotAlreadyPresent(pipelineId, timeline.Status, timeline, false)
		if err != nil {
			impl.logger.Errorw("error in saving pipeline status timeline", "err", err)
			return isTimelineUpdated, isTimelineTimedOut, kubectlApplySyncedTimeline, err
		}
		//saving timeline resource details
		err = impl.pipelineStatusTimelineResourcesService.SaveOrUpdatePipelineTimelineResources(pipelineId, app, nil, 1, false)
		if err != nil {
			impl.logger.Errorw("error in saving/updating timeline resources", "err", err, "cdWfrId", pipelineId)
		}
		var kubectlSyncTimelineFetchErr error
		kubectlApplySyncedTimeline, kubectlSyncTimelineFetchErr = impl.pipelineStatusTimelineRepository.FetchTimelineByWfrIdAndStatus(pipelineId, pipelineConfig.TIMELINE_STATUS_KUBECTL_APPLY_SYNCED)
		if kubectlSyncTimelineFetchErr != nil && kubectlSyncTimelineFetchErr != pg.ErrNoRows {
			impl.logger.Errorw("error in getting latest timeline", "err", kubectlSyncTimelineFetchErr, "cdWfrId", pipelineId)
			return isTimelineUpdated, isTimelineTimedOut, kubectlApplySyncedTimeline, kubectlSyncTimelineFetchErr
		}
		if (kubectlApplySyncedTimeline == nil || kubectlApplySyncedTimeline.Id == 0) && app != nil && app.Status.OperationState != nil && app.Status.OperationState.Phase == common.OperationSucceeded {
			timeline.Id = 0
			timeline.Status = pipelineConfig.TIMELINE_STATUS_KUBECTL_APPLY_SYNCED
			timeline.StatusDetail = app.Status.OperationState.Message
			//checking and saving if this timeline is present or not because kubewatch may stream same objects multiple times
			err = impl.pipelineStatusTimelineService.SaveTimeline(timeline, nil, false)
			if err != nil {
				impl.logger.Errorw("error in saving pipeline status timeline", "err", err)
				return isTimelineUpdated, isTimelineTimedOut, kubectlApplySyncedTimeline, err
			}
			isTimelineUpdated = true
			kubectlApplySyncedTimeline = timeline
			impl.logger.Debugw("APP_STATUS_UPDATE_REQ", "stage", "APPLY_SYNCED", "app", app, "status", timeline.Status)
		}
		if reconciledAt.IsZero() || (kubectlApplySyncedTimeline != nil && kubectlApplySyncedTimeline.Id > 0 && reconciledAt.After(kubectlApplySyncedTimeline.StatusTime)) {
			haveNewTimeline := false
			timeline.Id = 0
			if app.Status.Health.Status == health.HealthStatusHealthy {
				impl.logger.Infow("updating pipeline status timeline for healthy app", "app", app, "APP_TO_UPDATE", app.Name)
				haveNewTimeline = true
				timeline.Status = pipelineConfig.TIMELINE_STATUS_APP_HEALTHY
				timeline.StatusDetail = "App status is Healthy."
			}
			if haveNewTimeline {
				//not checking if this status is already present or not because already checked for terminal status existence earlier
				err = impl.pipelineStatusTimelineService.SaveTimeline(timeline, nil, false)
				if err != nil {
					impl.logger.Errorw("error in creating timeline status", "err", err, "timeline", timeline)
					return isTimelineUpdated, isTimelineTimedOut, kubectlApplySyncedTimeline, err
				}
				isTimelineUpdated = true
				impl.logger.Debugw("APP_STATUS_UPDATE_REQ", "stage", "terminal_status", "app", app, "status", timeline.Status)
			}
		}

		if !isTimelineUpdated {
			//no timeline updated since before, in this case we will check for timeout cases
			var lastTimeToCheckForTimeout time.Time
			if latestTimelineBeforeUpdate == nil {
				lastTimeToCheckForTimeout = triggeredAt
			} else {
				lastTimeToCheckForTimeout = latestTimelineBeforeUpdate.StatusTime
			}
			if time.Since(lastTimeToCheckForTimeout) >= time.Duration(statusTimeoutDuration)*time.Minute {
				//mark as timed out if not already marked
				timeline.Status = pipelineConfig.TIMELINE_STATUS_FETCH_TIMED_OUT
				timeline.StatusDetail = "Deployment timed out."
				_, err, isTimelineUpdated = impl.SavePipelineStatusTimelineIfNotAlreadyPresent(pipelineId, timeline.Status, timeline, false)
				if err != nil {
					impl.logger.Errorw("error in saving pipeline status timeline", "err", err)
					return isTimelineUpdated, isTimelineTimedOut, kubectlApplySyncedTimeline, err
				}
				isTimelineTimedOut = true
			} else {
				// deployment status will be in progress so leave timeline
			}
		}
	} else {
		terminalStatusExists, err := impl.pipelineStatusTimelineRepository.CheckIfTerminalStatusTimelinePresentByInstalledAppVersionHistoryId(pipelineId)
		if err != nil {
			impl.logger.Errorw("error in checking if terminal status timeline exists by installedAppVersionHistoryId", "err", err, "installedAppVersionHistoryId", pipelineId)
			return isTimelineUpdated, isTimelineTimedOut, kubectlApplySyncedTimeline, err
		}
		if terminalStatusExists {
			impl.logger.Infow("terminal status timeline exists for installed App, skipping more timeline changes", "installedAppVersionHistoryId", pipelineId)
			return isTimelineUpdated, isTimelineTimedOut, kubectlApplySyncedTimeline, nil
		}
		err = impl.pipelineStatusSyncDetailService.SaveOrUpdateSyncDetailForAppStore(pipelineId, 1)
		if err != nil {
			impl.logger.Errorw("error in save/update pipeline status fetch detail", "err", err, "installedAppVersionHistoryId", pipelineId)
		}
		// creating installedAppVersionHistory status timeline
		timeline := &pipelineConfig.PipelineStatusTimeline{
			InstalledAppVersionHistoryId: pipelineId,
			StatusTime:                   statusTime,
			AuditLog: sql.AuditLog{
				CreatedBy: 1,
				CreatedOn: time.Now(),
				UpdatedBy: 1,
				UpdatedOn: time.Now(),
			},
		}
		timeline.Status = pipelineConfig.TIMELINE_STATUS_KUBECTL_APPLY_STARTED
		if app != nil && app.Status.OperationState != nil {
			timeline.StatusDetail = app.Status.OperationState.Message
		}
		//checking and saving if this timeline is present or not because kubewatch may stream same objects multiple times
		_, err, isTimelineUpdated = impl.SavePipelineStatusTimelineIfNotAlreadyPresent(pipelineId, timeline.Status, timeline, true)
		if err != nil {
			impl.logger.Errorw("error in saving pipeline status timeline", "err", err)
			return isTimelineUpdated, isTimelineTimedOut, kubectlApplySyncedTimeline, err
		}
		//saving timeline resource details
		err = impl.pipelineStatusTimelineResourcesService.SaveOrUpdatePipelineTimelineResources(pipelineId, app, nil, 1, true)
		if err != nil {
			impl.logger.Errorw("error in saving/updating timeline resources", "err", err, "installedAppVersionId", pipelineId)
		}
		var kubectlSyncTimelineFetchErr error
		kubectlApplySyncedTimeline, kubectlSyncTimelineFetchErr = impl.pipelineStatusTimelineRepository.FetchTimelineByInstalledAppVersionHistoryIdAndStatus(pipelineId, pipelineConfig.TIMELINE_STATUS_KUBECTL_APPLY_SYNCED)
		if kubectlSyncTimelineFetchErr != nil && kubectlSyncTimelineFetchErr != pg.ErrNoRows {
			impl.logger.Errorw("error in getting latest timeline", "err", kubectlSyncTimelineFetchErr, "installedAppVersionHistoryId", pipelineId)
			return isTimelineUpdated, isTimelineTimedOut, kubectlApplySyncedTimeline, kubectlSyncTimelineFetchErr
		}
		if (kubectlApplySyncedTimeline == nil || kubectlApplySyncedTimeline.Id == 0) && app != nil && app.Status.OperationState != nil && app.Status.OperationState.Phase == common.OperationSucceeded {
			timeline.Id = 0
			timeline.Status = pipelineConfig.TIMELINE_STATUS_KUBECTL_APPLY_SYNCED
			timeline.StatusDetail = app.Status.OperationState.Message
			//checking and saving if this timeline is present or not because kubewatch may stream same objects multiple times
			err = impl.pipelineStatusTimelineService.SaveTimeline(timeline, nil, true)
			if err != nil {
				impl.logger.Errorw("error in saving pipeline status timeline", "err", err)
				return isTimelineUpdated, isTimelineTimedOut, kubectlApplySyncedTimeline, err
			}
			isTimelineUpdated = true
			kubectlApplySyncedTimeline = timeline
			impl.logger.Debugw("APP_STATUS_UPDATE_REQ", "stage", "APPLY_SYNCED", "app", app, "status", timeline.Status)
		}
		if reconciledAt.IsZero() || (kubectlApplySyncedTimeline != nil && kubectlApplySyncedTimeline.Id > 0) {
			haveNewTimeline := false
			timeline.Id = 0
			if app.Status.Health.Status == health.HealthStatusHealthy {
				impl.logger.Infow("updating pipeline status timeline for healthy app", "app", app, "APP_TO_UPDATE", app.Name)
				haveNewTimeline = true
				timeline.Status = pipelineConfig.TIMELINE_STATUS_APP_HEALTHY
				timeline.StatusDetail = "App status is Healthy."
			}
			if haveNewTimeline {
				//not checking if this status is already present or not because already checked for terminal status existence earlier
				err = impl.pipelineStatusTimelineService.SaveTimeline(timeline, nil, true)
				if err != nil {
					impl.logger.Errorw("error in creating timeline status", "err", err, "timeline", timeline)
					return isTimelineUpdated, isTimelineTimedOut, kubectlApplySyncedTimeline, err
				}
				isTimelineUpdated = true
				impl.logger.Debugw("APP_STATUS_UPDATE_REQ", "stage", "terminal_status", "app", app, "status", timeline.Status)
			}
		}

		if !isTimelineUpdated {
			//no timeline updated since before, in this case we will check for timeout cases
			var lastTimeToCheckForTimeout time.Time
			if latestTimelineBeforeUpdate == nil {
				lastTimeToCheckForTimeout = triggeredAt
			} else {
				lastTimeToCheckForTimeout = latestTimelineBeforeUpdate.StatusTime
			}
			if time.Since(lastTimeToCheckForTimeout) >= time.Duration(statusTimeoutDuration)*time.Minute {
				//mark as timed out if not already marked
				timeline.Status = pipelineConfig.TIMELINE_STATUS_FETCH_TIMED_OUT
				timeline.StatusDetail = "Deployment timed out."
				_, err, isTimelineUpdated = impl.SavePipelineStatusTimelineIfNotAlreadyPresent(pipelineId, timeline.Status, timeline, true)
				if err != nil {
					impl.logger.Errorw("error in saving pipeline status timeline", "err", err)
					return isTimelineUpdated, isTimelineTimedOut, kubectlApplySyncedTimeline, err
				}
				isTimelineTimedOut = true
			} else {
				// deployment status will be in progress so leave timeline
			}
		}
	}
	return isTimelineUpdated, isTimelineTimedOut, kubectlApplySyncedTimeline, nil
}

func (impl *AppServiceImpl) SavePipelineStatusTimelineIfNotAlreadyPresent(pipelineId int, timelineStatus pipelineConfig.TimelineStatus, timeline *pipelineConfig.PipelineStatusTimeline, isAppStore bool) (latestTimeline *pipelineConfig.PipelineStatusTimeline, err error, isTimelineUpdated bool) {
	isTimelineUpdated = false
	if isAppStore {
		latestTimeline, err = impl.pipelineStatusTimelineRepository.FetchTimelineByInstalledAppVersionHistoryIdAndStatus(pipelineId, timelineStatus)
		if err != nil && err != pg.ErrNoRows {
			impl.logger.Errorw("error in getting latest timeline", "err", err)
			return nil, err, isTimelineUpdated
		} else if err == pg.ErrNoRows {
			err = impl.pipelineStatusTimelineService.SaveTimeline(timeline, nil, true)
			if err != nil {
				impl.logger.Errorw("error in creating timeline status", "err", err, "timeline", timeline)
				return nil, err, isTimelineUpdated
			}
			isTimelineUpdated = true
			latestTimeline = timeline
		}
	} else {
		latestTimeline, err = impl.pipelineStatusTimelineRepository.FetchTimelineByWfrIdAndStatus(pipelineId, timelineStatus)
		if err != nil && err != pg.ErrNoRows {
			impl.logger.Errorw("error in getting latest timeline", "err", err)
			return nil, err, isTimelineUpdated
		} else if err == pg.ErrNoRows {
			err = impl.pipelineStatusTimelineService.SaveTimeline(timeline, nil, false)
			if err != nil {
				impl.logger.Errorw("error in creating timeline status", "err", err, "timeline", timeline)
				return nil, err, isTimelineUpdated
			}
			isTimelineUpdated = true
			latestTimeline = timeline
		}
	}
	return latestTimeline, nil, isTimelineUpdated
}

func (impl *AppServiceImpl) WriteCDSuccessEvent(appId int, envId int, override *chartConfig.PipelineOverride) {
	event := impl.eventFactory.Build(util.Success, &override.PipelineId, appId, &envId, util.CD)
	impl.logger.Debugw("event WriteCDSuccessEvent", "event", event, "override", override)
	event = impl.eventFactory.BuildExtraCDData(event, nil, override.Id, bean.CD_WORKFLOW_TYPE_DEPLOY)
	_, evtErr := impl.eventClient.WriteNotificationEvent(event)
	if evtErr != nil {
		impl.logger.Errorw("error in writing event", "event", event, "err", evtErr)
	}
}

func (impl *AppServiceImpl) BuildCDSuccessPayload(appName string, environmentName string) *client.Payload {
	payload := &client.Payload{}
	payload.AppName = appName
	payload.EnvName = environmentName
	return payload
}

type ValuesOverrideResponse struct {
	MergedValues        string
	ReleaseOverrideJSON string
	EnvOverride         *chartConfig.EnvConfigOverride
	PipelineStrategy    *chartConfig.PipelineStrategy
	PipelineOverride    *chartConfig.PipelineOverride
	Artifact            *repository.CiArtifact
	Pipeline            *pipelineConfig.Pipeline
	AppMetrics          bool
}

type EnvironmentOverride struct {
	Enabled   bool        `json:"enabled"`
	EnvValues []*KeyValue `json:"envValues"`
}

type KeyValue struct {
	Key   string `json:"key"`
	Value string `json:"value"`
}

func (conf *EnvironmentOverride) appendEnvironmentVariable(key, value string) {
	item := &KeyValue{Key: key, Value: value}
	conf.EnvValues = append(conf.EnvValues, item)
}

func (impl *AppServiceImpl) TriggerCD(artifact *repository.CiArtifact, cdWorkflowId, wfrId int, pipeline *pipelineConfig.Pipeline, triggeredAt time.Time) error {
	impl.logger.Debugw("automatic pipeline trigger attempt async", "artifactId", artifact.Id)

	return impl.triggerReleaseAsync(artifact, cdWorkflowId, wfrId, pipeline, triggeredAt)
}

func (impl *AppServiceImpl) triggerReleaseAsync(artifact *repository.CiArtifact, cdWorkflowId, wfrId int, pipeline *pipelineConfig.Pipeline, triggeredAt time.Time) error {
	err := impl.validateAndTrigger(pipeline, artifact, cdWorkflowId, wfrId, triggeredAt)
	if err != nil {
		impl.logger.Errorw("error in trigger for pipeline", "pipelineId", strconv.Itoa(pipeline.Id))
	}
	impl.logger.Debugw("trigger attempted for all pipeline ", "artifactId", artifact.Id)
	return err
}

func (impl *AppServiceImpl) validateAndTrigger(p *pipelineConfig.Pipeline, artifact *repository.CiArtifact, cdWorkflowId, wfrId int, triggeredAt time.Time) error {
	object := impl.enforcerUtil.GetAppRBACNameByAppId(p.AppId)
	envApp := strings.Split(object, "/")
	if len(envApp) != 2 {
		impl.logger.Error("invalid req, app and env not found from rbac")
		return errors.New("invalid req, app and env not found from rbac")
	}
	err := impl.releasePipeline(p, artifact, cdWorkflowId, wfrId, triggeredAt)
	return err
}

func (impl *AppServiceImpl) releasePipeline(pipeline *pipelineConfig.Pipeline, artifact *repository.CiArtifact, cdWorkflowId, wfrId int, triggeredAt time.Time) error {
	impl.logger.Debugw("triggering release for ", "cdPipelineId", pipeline.Id, "artifactId", artifact.Id)

	pipeline, err := impl.pipelineRepository.FindById(pipeline.Id)
	if err != nil {
		impl.logger.Errorw("error in fetching pipeline by pipelineId", "err", err)
		return err
	}

	request := &bean.ValuesOverrideRequest{
		PipelineId:           pipeline.Id,
		UserId:               artifact.CreatedBy,
		CiArtifactId:         artifact.Id,
		AppId:                pipeline.AppId,
		CdWorkflowId:         cdWorkflowId,
		ForceTrigger:         true,
		DeploymentWithConfig: bean.DEPLOYMENT_CONFIG_TYPE_LAST_SAVED,
		WfrId:                wfrId,
	}
	impl.SetPipelineFieldsInOverrideRequest(request, pipeline)

	ctx, err := impl.buildACDContext()
	if err != nil {
		impl.logger.Errorw("error in creating acd synch context", "pipelineId", pipeline.Id, "artifactId", artifact.Id, "err", err)
		return err
	}
	//setting deployedBy as 1(system user) since case of auto trigger
	id, _, err := impl.TriggerRelease(request, ctx, triggeredAt, 1)
	if err != nil {
		impl.logger.Errorw("error in auto  cd pipeline trigger", "pipelineId", pipeline.Id, "artifactId", artifact.Id, "err", err)
	} else {
		impl.logger.Infow("pipeline successfully triggered ", "cdPipelineId", pipeline.Id, "artifactId", artifact.Id, "releaseId", id)
	}
	return err

}

func (impl *AppServiceImpl) buildACDContext() (acdContext context.Context, err error) {
	//this method should only call in case of argo-integration and gitops configured
	acdToken, err := impl.argoUserService.GetLatestDevtronArgoCdUserToken()
	if err != nil {
		impl.logger.Errorw("error in getting acd token", "err", err)
		return nil, err
	}
	ctx := context.Background()
	ctx = context.WithValue(ctx, "token", acdToken)
	return ctx, nil
}

func (impl *AppServiceImpl) getDbMigrationOverride(overrideRequest *bean.ValuesOverrideRequest, artifact *repository.CiArtifact, isRollback bool) (overrideJson []byte, err error) {
	if isRollback {
		return nil, fmt.Errorf("rollback not supported ye")
	}
	notConfigured := false
	config, err := impl.dbMigrationConfigRepository.FindByPipelineId(overrideRequest.PipelineId)
	if err != nil && !IsErrNoRows(err) {
		impl.logger.Errorw("error in fetching pipeline override config", "req", overrideRequest, "err", err)
		return nil, err
	} else if IsErrNoRows(err) {
		notConfigured = true
	}
	envVal := &EnvironmentOverride{}
	if notConfigured {
		impl.logger.Warnw("no active db migration found", "pipeline", overrideRequest.PipelineId)
		envVal.Enabled = false
	} else {
		materialInfos, err := artifact.ParseMaterialInfo()
		if err != nil {
			return nil, err
		}

		hash, ok := materialInfos[config.GitMaterial.Url]
		if !ok {
			impl.logger.Errorf("wrong url map ", "map", materialInfos, "url", config.GitMaterial.Url)
			return nil, fmt.Errorf("configured url not found in material %s", config.GitMaterial.Url)
		}

		envVal.Enabled = true
		if config.GitMaterial.GitProvider.AuthMode != repository.AUTH_MODE_USERNAME_PASSWORD &&
			config.GitMaterial.GitProvider.AuthMode != repository.AUTH_MODE_ACCESS_TOKEN &&
			config.GitMaterial.GitProvider.AuthMode != repository.AUTH_MODE_ANONYMOUS {
			return nil, fmt.Errorf("auth mode %s not supported for migration", config.GitMaterial.GitProvider.AuthMode)
		}
		envVal.appendEnvironmentVariable("GIT_REPO_URL", config.GitMaterial.Url)
		envVal.appendEnvironmentVariable("GIT_USER", config.GitMaterial.GitProvider.UserName)
		var password string
		if config.GitMaterial.GitProvider.AuthMode == repository.AUTH_MODE_USERNAME_PASSWORD {
			password = config.GitMaterial.GitProvider.Password
		} else {
			password = config.GitMaterial.GitProvider.AccessToken
		}
		envVal.appendEnvironmentVariable("GIT_AUTH_TOKEN", password)
		// parse git-tag not required
		//envVal.appendEnvironmentVariable("GIT_TAG", "")
		envVal.appendEnvironmentVariable("GIT_HASH", hash)
		envVal.appendEnvironmentVariable("SCRIPT_LOCATION", config.ScriptSource)
		envVal.appendEnvironmentVariable("DB_TYPE", string(config.DbConfig.Type))
		envVal.appendEnvironmentVariable("DB_USER_NAME", config.DbConfig.UserName)
		envVal.appendEnvironmentVariable("DB_PASSWORD", config.DbConfig.Password)
		envVal.appendEnvironmentVariable("DB_HOST", config.DbConfig.Host)
		envVal.appendEnvironmentVariable("DB_PORT", config.DbConfig.Port)
		envVal.appendEnvironmentVariable("DB_NAME", config.DbConfig.DbName)
		//Will be used for rollback don't delete it
		//envVal.appendEnvironmentVariable("MIGRATE_TO_VERSION", strconv.Itoa(overrideRequest.TargetDbVersion))
	}
	dbMigrationConfig := map[string]interface{}{"dbMigrationConfig": envVal}
	confByte, err := json.Marshal(dbMigrationConfig)
	if err != nil {
		return nil, err
	}
	return confByte, nil
}

func (impl *AppServiceImpl) GetAppMetricsByTriggerType(overrideRequest *bean.ValuesOverrideRequest, ctx context.Context) (bool, error) {

	var appMetrics bool
	if overrideRequest.DeploymentWithConfig == bean.DEPLOYMENT_CONFIG_TYPE_SPECIFIC_TRIGGER {
		_, span := otel.Tracer("orchestrator").Start(ctx, "deploymentTemplateHistoryRepository.GetHistoryByPipelineIdAndWfrId")
		deploymentTemplateHistory, err := impl.deploymentTemplateHistoryRepository.GetHistoryByPipelineIdAndWfrId(overrideRequest.PipelineId, overrideRequest.WfrIdForDeploymentWithSpecificTrigger)
		span.End()
		if err != nil {
			impl.logger.Errorw("error in getting deployed deployment template history by pipelineId and wfrId", "err", err, "pipelineId", &overrideRequest, "wfrId", overrideRequest.WfrIdForDeploymentWithSpecificTrigger)
			return appMetrics, err
		}
		appMetrics = deploymentTemplateHistory.IsAppMetricsEnabled

	} else if overrideRequest.DeploymentWithConfig == bean.DEPLOYMENT_CONFIG_TYPE_LAST_SAVED {
		_, span := otel.Tracer("orchestrator").Start(ctx, "appLevelMetricsRepository.FindByAppId")
		appLevelMetrics, err := impl.appLevelMetricsRepository.FindByAppId(overrideRequest.AppId)
		span.End()
		if err != nil && !IsErrNoRows(err) {
			impl.logger.Errorw("err", err)
			return appMetrics, &ApiError{InternalMessage: "unable to fetch app level metrics flag"}
		}
		appMetrics = appLevelMetrics.AppMetrics

		_, span = otel.Tracer("orchestrator").Start(ctx, "envLevelMetricsRepository.FindByAppIdAndEnvId")
		envLevelMetrics, err := impl.envLevelMetricsRepository.FindByAppIdAndEnvId(overrideRequest.AppId, overrideRequest.EnvId)
		span.End()
		if err != nil && !IsErrNoRows(err) {
			impl.logger.Errorw("err", err)
			return appMetrics, &ApiError{InternalMessage: "unable to fetch env level metrics flag"}
		}
		if envLevelMetrics.Id != 0 && envLevelMetrics.AppMetrics != nil {
			appMetrics = *envLevelMetrics.AppMetrics
		}
	}
	return appMetrics, nil
}

<<<<<<< HEAD
func (impl *AppServiceImpl) getDeploymentStrategyByTriggerType(overrideRequest *bean.ValuesOverrideRequest, ctx context.Context) (*chartConfig.PipelineStrategy, error) {
=======
func (impl *AppServiceImpl) GetDeploymentStrategyByTriggerType(overrideRequest *bean.ValuesOverrideRequest, ctx context.Context) (*chartConfig.PipelineStrategy, error) {
>>>>>>> 4ec3430c

	strategy := &chartConfig.PipelineStrategy{}
	var err error
	if overrideRequest.DeploymentWithConfig == bean.DEPLOYMENT_CONFIG_TYPE_SPECIFIC_TRIGGER {
		_, span := otel.Tracer("orchestrator").Start(ctx, "strategyHistoryRepository.GetHistoryByPipelineIdAndWfrId")
		strategyHistory, err := impl.strategyHistoryRepository.GetHistoryByPipelineIdAndWfrId(overrideRequest.PipelineId, overrideRequest.WfrIdForDeploymentWithSpecificTrigger)
		span.End()
		if err != nil {
			impl.logger.Errorw("error in getting deployed strategy history by pipleinId and wfrId", "err", err, "pipelineId", overrideRequest.PipelineId, "wfrId", overrideRequest.WfrIdForDeploymentWithSpecificTrigger)
			return nil, err
		}
		strategy.Strategy = strategyHistory.Strategy
		strategy.Config = strategyHistory.Config
		strategy.PipelineId = overrideRequest.PipelineId
	} else if overrideRequest.DeploymentWithConfig == bean.DEPLOYMENT_CONFIG_TYPE_LAST_SAVED {
		if overrideRequest.ForceTrigger {
			_, span := otel.Tracer("orchestrator").Start(ctx, "pipelineConfigRepository.GetDefaultStrategyByPipelineId")
			strategy, err = impl.pipelineConfigRepository.GetDefaultStrategyByPipelineId(overrideRequest.PipelineId)
			span.End()
		} else {
			var deploymentTemplate chartRepoRepository.DeploymentStrategy
			if overrideRequest.DeploymentTemplate == "ROLLING" {
				deploymentTemplate = chartRepoRepository.DEPLOYMENT_STRATEGY_ROLLING
			} else if overrideRequest.DeploymentTemplate == "BLUE-GREEN" {
				deploymentTemplate = chartRepoRepository.DEPLOYMENT_STRATEGY_BLUE_GREEN
			} else if overrideRequest.DeploymentTemplate == "CANARY" {
				deploymentTemplate = chartRepoRepository.DEPLOYMENT_STRATEGY_CANARY
			} else if overrideRequest.DeploymentTemplate == "RECREATE" {
				deploymentTemplate = chartRepoRepository.DEPLOYMENT_STRATEGY_RECREATE
			}

			if len(deploymentTemplate) > 0 {
				_, span := otel.Tracer("orchestrator").Start(ctx, "pipelineConfigRepository.FindByStrategyAndPipelineId")
				strategy, err = impl.pipelineConfigRepository.FindByStrategyAndPipelineId(deploymentTemplate, overrideRequest.PipelineId)
				span.End()
			} else {
				_, span := otel.Tracer("orchestrator").Start(ctx, "pipelineConfigRepository.GetDefaultStrategyByPipelineId")
				strategy, err = impl.pipelineConfigRepository.GetDefaultStrategyByPipelineId(overrideRequest.PipelineId)
				span.End()
			}
		}
		if err != nil && errors2.IsNotFound(err) == false {
			impl.logger.Errorf("invalid state", "err", err, "req", strategy)
			return nil, err
		}
	}
	return strategy, nil
}

func (impl *AppServiceImpl) GetEnvOverrideByTriggerType(overrideRequest *bean.ValuesOverrideRequest, triggeredAt time.Time, ctx context.Context) (*chartConfig.EnvConfigOverride, error) {

	envOverride := &chartConfig.EnvConfigOverride{}
	var err error
	if overrideRequest.DeploymentWithConfig == bean.DEPLOYMENT_CONFIG_TYPE_SPECIFIC_TRIGGER {
		_, span := otel.Tracer("orchestrator").Start(ctx, "deploymentTemplateHistoryRepository.GetHistoryByPipelineIdAndWfrId")
		deploymentTemplateHistory, err := impl.deploymentTemplateHistoryRepository.GetHistoryByPipelineIdAndWfrId(overrideRequest.PipelineId, overrideRequest.WfrIdForDeploymentWithSpecificTrigger)
		span.End()
		if err != nil {
			impl.logger.Errorw("error in getting deployed deployment template history by pipelineId and wfrId", "err", err, "pipelineId", &overrideRequest, "wfrId", overrideRequest.WfrIdForDeploymentWithSpecificTrigger)
			return nil, err
		}
		templateName := deploymentTemplateHistory.TemplateName
		templateVersion := deploymentTemplateHistory.TemplateVersion
		if templateName == "Rollout Deployment" {
			templateName = ""
		}
		//getting chart_ref by id
		_, span = otel.Tracer("orchestrator").Start(ctx, "chartRefRepository.FindByVersionAndName")
		chartRef, err := impl.chartRefRepository.FindByVersionAndName(templateName, templateVersion)
		span.End()
		if err != nil {
			impl.logger.Errorw("error in getting chartRef by version and name", "err", err, "version", templateVersion, "name", templateName)
			return nil, err
		}
		//assuming that if a chartVersion is deployed then it's envConfigOverride will be available
		_, span = otel.Tracer("orchestrator").Start(ctx, "environmentConfigRepository.GetByAppIdEnvIdAndChartRefId")
		envOverride, err = impl.environmentConfigRepository.GetByAppIdEnvIdAndChartRefId(overrideRequest.AppId, overrideRequest.EnvId, chartRef.Id)
		span.End()
		if err != nil {
			impl.logger.Errorw("error in getting envConfigOverride for pipeline for specific chartVersion", "err", err, "appId", overrideRequest.AppId, "envId", overrideRequest.EnvId, "chartRefId", chartRef.Id)
			return nil, err
		}
		//updating historical data in envConfigOverride and appMetrics flag
		envOverride.IsOverride = true
		envOverride.EnvOverrideValues = deploymentTemplateHistory.Template

	} else if overrideRequest.DeploymentWithConfig == bean.DEPLOYMENT_CONFIG_TYPE_LAST_SAVED {
		_, span := otel.Tracer("orchestrator").Start(ctx, "environmentConfigRepository.ActiveEnvConfigOverride")
		envOverride, err = impl.environmentConfigRepository.ActiveEnvConfigOverride(overrideRequest.AppId, overrideRequest.EnvId)
		span.End()
		if err != nil {
			impl.logger.Errorw("invalid state", "err", err, "req", overrideRequest)
			return nil, err
		}
		if envOverride.Id == 0 {
			_, span = otel.Tracer("orchestrator").Start(ctx, "chartRepository.FindLatestChartForAppByAppId")
			chart, err := impl.chartRepository.FindLatestChartForAppByAppId(overrideRequest.AppId)
			span.End()
			if err != nil {
				impl.logger.Errorw("invalid state", "err", err, "req", overrideRequest)
				return nil, err
			}
			_, span = otel.Tracer("orchestrator").Start(ctx, "environmentConfigRepository.FindChartByAppIdAndEnvIdAndChartRefId")
			envOverride, err = impl.environmentConfigRepository.FindChartByAppIdAndEnvIdAndChartRefId(overrideRequest.AppId, overrideRequest.EnvId, chart.ChartRefId)
			span.End()
			if err != nil && !errors2.IsNotFound(err) {
				impl.logger.Errorw("invalid state", "err", err, "req", overrideRequest)
				return nil, err
			}

			//creating new env override config
			if errors2.IsNotFound(err) || envOverride == nil {
				_, span = otel.Tracer("orchestrator").Start(ctx, "envRepository.FindById")
				environment, err := impl.envRepository.FindById(overrideRequest.EnvId)
				span.End()
				if err != nil && !IsErrNoRows(err) {
					return nil, err
				}
				envOverride = &chartConfig.EnvConfigOverride{
					Active:            true,
					ManualReviewed:    true,
					Status:            models.CHARTSTATUS_SUCCESS,
					TargetEnvironment: overrideRequest.EnvId,
					ChartId:           chart.Id,
					AuditLog:          sql.AuditLog{UpdatedBy: overrideRequest.UserId, UpdatedOn: triggeredAt, CreatedOn: triggeredAt, CreatedBy: overrideRequest.UserId},
					Namespace:         environment.Namespace,
					IsOverride:        false,
					EnvOverrideValues: "{}",
					Latest:            false,
					IsBasicViewLocked: chart.IsBasicViewLocked,
					CurrentViewEditor: chart.CurrentViewEditor,
				}
				_, span = otel.Tracer("orchestrator").Start(ctx, "environmentConfigRepository.Save")
				err = impl.environmentConfigRepository.Save(envOverride)
				span.End()
				if err != nil {
					impl.logger.Errorw("error in creating envconfig", "data", envOverride, "error", err)
					return nil, err
				}
			}
			envOverride.Chart = chart
		} else if envOverride.Id > 0 && !envOverride.IsOverride {
			_, span = otel.Tracer("orchestrator").Start(ctx, "chartRepository.FindLatestChartForAppByAppId")
			chart, err := impl.chartRepository.FindLatestChartForAppByAppId(overrideRequest.AppId)
			span.End()
			if err != nil {
				impl.logger.Errorw("invalid state", "err", err, "req", overrideRequest)
				return nil, err
			}
			envOverride.Chart = chart
		}
	}
	_, span := otel.Tracer("orchestrator").Start(ctx, "envRepository.FindById")
	env, err := impl.envRepository.FindById(envOverride.TargetEnvironment)
	span.End()
	if err != nil {
		impl.logger.Errorw("unable to find env", "err", err)
		return nil, err
	}
	envOverride.Environment = env
	return envOverride, nil
}

func (impl *AppServiceImpl) GetValuesOverrideForTrigger(overrideRequest *bean.ValuesOverrideRequest, triggeredAt time.Time, ctx context.Context) (*ValuesOverrideResponse, error) {
	if overrideRequest.DeploymentType == models.DEPLOYMENTTYPE_UNKNOWN {
		overrideRequest.DeploymentType = models.DEPLOYMENTTYPE_DEPLOY
	}
	if len(overrideRequest.DeploymentWithConfig) == 0 {
		overrideRequest.DeploymentWithConfig = bean.DEPLOYMENT_CONFIG_TYPE_LAST_SAVED
	}
	valuesOverrideResponse := &ValuesOverrideResponse{}

	pipeline, err := impl.pipelineRepository.FindById(overrideRequest.PipelineId)
	if err != nil {
		impl.logger.Errorw("error in fetching pipeline by pipeline id", "err", err, "pipeline-id-", overrideRequest.PipelineId)
		return valuesOverrideResponse, err
	}

	envOverride, err := impl.GetEnvOverrideByTriggerType(overrideRequest, triggeredAt, ctx)
	if err != nil {
		impl.logger.Errorw("error in getting env override by trigger type", "err", err)
		return valuesOverrideResponse, err
<<<<<<< HEAD
	}
	appMetrics, err := impl.GetAppMetricsByTriggerType(overrideRequest, ctx)
	if err != nil {
		impl.logger.Errorw("error in getting app metrics by trigger type", "err", err)
		return valuesOverrideResponse, err
	}
	strategy, err := impl.getDeploymentStrategyByTriggerType(overrideRequest, ctx)
	if err != nil {
		impl.logger.Errorw("error in getting strategy by trigger type", "err", err)
		return valuesOverrideResponse, err
	}
=======
	}
	appMetrics, err := impl.GetAppMetricsByTriggerType(overrideRequest, ctx)
	if err != nil {
		impl.logger.Errorw("error in getting app metrics by trigger type", "err", err)
		return valuesOverrideResponse, err
	}
	strategy, err := impl.GetDeploymentStrategyByTriggerType(overrideRequest, ctx)
	if err != nil {
		impl.logger.Errorw("error in getting strategy by trigger type", "err", err)
		return valuesOverrideResponse, err
	}
>>>>>>> 4ec3430c
	_, span := otel.Tracer("orchestrator").Start(ctx, "ciArtifactRepository.Get")
	artifact, err := impl.ciArtifactRepository.Get(overrideRequest.CiArtifactId)
	span.End()
	if err != nil {
		return valuesOverrideResponse, err
	}
	_, span = otel.Tracer("orchestrator").Start(ctx, "getDbMigrationOverride")
	//FIXME: how to determine rollback
	//we can't depend on ciArtifact ID because CI pipeline can be manually triggered in any order regardless of sourcecode status
	dbMigrationOverride, err := impl.getDbMigrationOverride(overrideRequest, artifact, false)
	span.End()
	if err != nil {
		impl.logger.Errorw("error in fetching db migration config", "req", overrideRequest, "err", err)
		return valuesOverrideResponse, err
<<<<<<< HEAD
=======
	}
	chartVersion := envOverride.Chart.ChartVersion
	_, span = otel.Tracer("orchestrator").Start(ctx, "getConfigMapAndSecretJsonV2")
	configMapJson, err := impl.getConfigMapAndSecretJsonV2(overrideRequest.AppId, envOverride.TargetEnvironment, overrideRequest.PipelineId, chartVersion, overrideRequest.DeploymentWithConfig, overrideRequest.WfrIdForDeploymentWithSpecificTrigger)
	span.End()
	if err != nil {
		impl.logger.Errorw("error in fetching config map n secret ", "err", err)
		configMapJson = nil
	}
	_, span = otel.Tracer("orchestrator").Start(ctx, "appCrudOperationService.GetLabelsByAppIdForDeployment")
	appLabelJsonByte, err := impl.appCrudOperationService.GetLabelsByAppIdForDeployment(overrideRequest.AppId)
	span.End()
	if err != nil {
		impl.logger.Errorw("error in fetching app labels for gitOps commit", "err", err)
		appLabelJsonByte = nil
	}
	_, span = otel.Tracer("orchestrator").Start(ctx, "mergeAndSave")
	pipelineOverride, err := impl.savePipelineOverride(overrideRequest, envOverride.Id, triggeredAt)
	if err != nil {
		return valuesOverrideResponse, err
	}
	//TODO: check status and apply lock
	releaseOverrideJson, err := impl.getReleaseOverride(envOverride, overrideRequest, artifact, pipelineOverride, strategy, &appMetrics)
	if err != nil {
		return valuesOverrideResponse, err
	}
	mergedValues, err := impl.mergeOverrideValues(envOverride, dbMigrationOverride, releaseOverrideJson, configMapJson, appLabelJsonByte, strategy)

	appName := fmt.Sprintf("%s-%s", overrideRequest.AppName, envOverride.Environment.Name)
	mergedValues = impl.autoscalingCheckBeforeTrigger(ctx, appName, envOverride.Namespace, mergedValues, overrideRequest)

	_, span = otel.Tracer("orchestrator").Start(ctx, "dockerRegistryIpsConfigService.HandleImagePullSecretOnApplicationDeployment")
	// handle image pull secret if access given
	mergedValues, err = impl.dockerRegistryIpsConfigService.HandleImagePullSecretOnApplicationDeployment(envOverride.Environment, overrideRequest.PipelineId, mergedValues)
	span.End()
	if err != nil {
		return valuesOverrideResponse, err
	}
	pipelineOverride.PipelineMergedValues = string(mergedValues)
	err = impl.pipelineOverrideRepository.Update(pipelineOverride)
	if err != nil {
		return valuesOverrideResponse, err
	}
	//valuesOverrideResponse.
	valuesOverrideResponse.MergedValues = string(mergedValues)
	valuesOverrideResponse.EnvOverride = envOverride
	valuesOverrideResponse.PipelineOverride = pipelineOverride
	valuesOverrideResponse.AppMetrics = appMetrics
	valuesOverrideResponse.PipelineStrategy = strategy
	valuesOverrideResponse.ReleaseOverrideJSON = releaseOverrideJson
	valuesOverrideResponse.Artifact = artifact
	valuesOverrideResponse.Pipeline = pipeline
	return valuesOverrideResponse, err
}

func (impl *AppServiceImpl) BuildManifestForTrigger(overrideRequest *bean.ValuesOverrideRequest, triggeredAt time.Time, ctx context.Context) (valuesOverrideResponse *ValuesOverrideResponse, builtChartPath string, err error) {

	valuesOverrideResponse = &ValuesOverrideResponse{}
	valuesOverrideResponse, err = impl.GetValuesOverrideForTrigger(overrideRequest, triggeredAt, ctx)
	if err != nil {
		impl.logger.Errorw("error in fetching values for trigger", "err", err)
		return valuesOverrideResponse, "", err
	}
	builtChartPath, err = impl.BuildChartAndGetPath(overrideRequest.AppName, valuesOverrideResponse.EnvOverride, ctx)
	if err != nil {
		impl.logger.Errorw("error in parsing reference chart", "err", err)
		return valuesOverrideResponse, "", err
	}
	return valuesOverrideResponse, builtChartPath, err
}

func (impl *AppServiceImpl) GetLatestDeployedManifestByPipelineId(appId int, envId int, ctx context.Context) ([]byte, error) {

	manifestByteArray := make([]byte, 0)

	pipeline, err := impl.pipelineRepository.FindActiveByAppIdAndEnvironmentId(appId, envId)
	if err != nil {
		impl.logger.Errorw("error in fetching pipeline by appId and envId", "appId", appId, "envId", envId, "err", err)
		return manifestByteArray, err
	}

	pipelineOverride, err := impl.pipelineOverrideRepository.FindLatestByAppIdAndEnvId(appId, envId, pipeline[0].DeploymentAppType)
	if err != nil {
		impl.logger.Errorw("error in fetching latest release by appId and envId", "appId", appId, "envId", envId, "err", err)
		return manifestByteArray, err
	}

	envConfigOverride, err := impl.environmentConfigRepository.Get(pipelineOverride.EnvConfigOverrideId)
	if err != nil {
		impl.logger.Errorw("error in fetching env config repository by appId and envId", "appId", appId, "envId", envId, "err", err)
		return manifestByteArray, err
	}

	appName := pipeline[0].App.AppName
	builtChartPath, err := impl.BuildChartAndGetPath(appName, envConfigOverride, ctx)
	if err != nil {
		impl.logger.Errorw("error in parsing reference chart", "err", err)
		return manifestByteArray, err
	}

	// create values file in built chart path
	valuesFilePath := path.Join(builtChartPath, "valuesOverride.yaml")
	err = ioutil.WriteFile(valuesFilePath, []byte(pipelineOverride.PipelineMergedValues), 0600)
	if err != nil {
		return manifestByteArray, nil
	}

	manifestByteArray, err = impl.chartTemplateService.LoadChartInBytes(builtChartPath, true)
	if err != nil {
		impl.logger.Errorw("error in converting chart to bytes", "err", err)
		return manifestByteArray, err
	}

	return manifestByteArray, nil
}

func (impl *AppServiceImpl) GetDeployedManifestByPipelineIdAndCDWorkflowId(appId int, envId int, cdWorkflowId int, ctx context.Context) ([]byte, error) {

	manifestByteArray := make([]byte, 0)

	pipeline, err := impl.pipelineRepository.FindActiveByAppIdAndEnvironmentId(appId, envId)
	if err != nil {
		impl.logger.Errorw("error in fetching pipeline by appId and envId", "appId", appId, "envId", envId, "err", err)
		return manifestByteArray, err
	}

	pipelineOverride, err := impl.pipelineOverrideRepository.FindLatestByCdWorkflowId(cdWorkflowId)
	if err != nil {
		impl.logger.Errorw("error in fetching latest release by appId and envId", "appId", appId, "envId", envId, "err", err)
		return manifestByteArray, err
	}

	envConfigOverride, err := impl.environmentConfigRepository.Get(pipelineOverride.EnvConfigOverrideId)
	if err != nil {
		impl.logger.Errorw("error in fetching env config repository by appId and envId", "appId", appId, "envId", envId, "err", err)
	}

	appName := pipeline[0].App.AppName
	builtChartPath, err := impl.BuildChartAndGetPath(appName, envConfigOverride, ctx)
	if err != nil {
		impl.logger.Errorw("error in parsing reference chart", "err", err)
		return manifestByteArray, err
	}

	// create values file in built chart path
	valuesFilePath := path.Join(builtChartPath, "valuesOverride.yaml")
	err = ioutil.WriteFile(valuesFilePath, []byte(pipelineOverride.PipelineMergedValues), 0600)
	if err != nil {
		return manifestByteArray, nil
	}

	manifestByteArray, err = impl.chartTemplateService.LoadChartInBytes(builtChartPath, true)
	if err != nil {
		impl.logger.Errorw("error in converting chart to bytes", "err", err)
		return manifestByteArray, err
>>>>>>> 4ec3430c
	}
	chartVersion := envOverride.Chart.ChartVersion
	_, span = otel.Tracer("orchestrator").Start(ctx, "getConfigMapAndSecretJsonV2")
	configMapJson, err := impl.getConfigMapAndSecretJsonV2(overrideRequest.AppId, envOverride.TargetEnvironment, overrideRequest.PipelineId, chartVersion, overrideRequest.DeploymentWithConfig, overrideRequest.WfrIdForDeploymentWithSpecificTrigger)
	span.End()
	if err != nil {
		impl.logger.Errorw("error in fetching config map n secret ", "err", err)
		configMapJson = nil
	}
	_, span = otel.Tracer("orchestrator").Start(ctx, "appCrudOperationService.GetLabelsByAppIdForDeployment")
	appLabelJsonByte, err := impl.appCrudOperationService.GetLabelsByAppIdForDeployment(overrideRequest.AppId)
	span.End()
	if err != nil {
		impl.logger.Errorw("error in fetching app labels for gitOps commit", "err", err)
		appLabelJsonByte = nil
	}
	_, span = otel.Tracer("orchestrator").Start(ctx, "mergeAndSave")
	pipelineOverride, err := impl.savePipelineOverride(overrideRequest, envOverride.Id, triggeredAt)
	if err != nil {
		return valuesOverrideResponse, err
	}
	//TODO: check status and apply lock
	releaseOverrideJson, err := impl.getReleaseOverride(envOverride, overrideRequest, artifact, pipelineOverride, strategy, &appMetrics)
	if err != nil {
		return valuesOverrideResponse, err
	}
	mergedValues, err := impl.mergeOverrideValues(envOverride, dbMigrationOverride, releaseOverrideJson, configMapJson, appLabelJsonByte, strategy)

	appName := fmt.Sprintf("%s-%s", overrideRequest.AppName, envOverride.Environment.Name)
	mergedValues = impl.autoscalingCheckBeforeTrigger(ctx, appName, envOverride.Namespace, mergedValues, overrideRequest)

	_, span = otel.Tracer("orchestrator").Start(ctx, "dockerRegistryIpsConfigService.HandleImagePullSecretOnApplicationDeployment")
	// handle image pull secret if access given
	mergedValues, err = impl.dockerRegistryIpsConfigService.HandleImagePullSecretOnApplicationDeployment(envOverride.Environment, overrideRequest.PipelineId, mergedValues)
	span.End()
	if err != nil {
		return valuesOverrideResponse, err
	}
	pipelineOverride.PipelineMergedValues = string(mergedValues)
	err = impl.pipelineOverrideRepository.Update(pipelineOverride)
	if err != nil {
		return valuesOverrideResponse, err
	}
	//valuesOverrideResponse.
	valuesOverrideResponse.MergedValues = string(mergedValues)
	valuesOverrideResponse.EnvOverride = envOverride
	valuesOverrideResponse.PipelineOverride = pipelineOverride
	valuesOverrideResponse.AppMetrics = appMetrics
	valuesOverrideResponse.PipelineStrategy = strategy
	valuesOverrideResponse.ReleaseOverrideJSON = releaseOverrideJson
	valuesOverrideResponse.Artifact = artifact
	valuesOverrideResponse.Pipeline = pipeline
	return valuesOverrideResponse, err
}

func (impl *AppServiceImpl) BuildManifestForTrigger(overrideRequest *bean.ValuesOverrideRequest, triggeredAt time.Time, ctx context.Context) (valuesOverrideResponse *ValuesOverrideResponse, builtChartPath string, err error) {

	valuesOverrideResponse = &ValuesOverrideResponse{}
	valuesOverrideResponse, err = impl.GetValuesOverrideForTrigger(overrideRequest, triggeredAt, ctx)
	if err != nil {
		impl.logger.Errorw("error in fetching values for trigger", "err", err)
		return valuesOverrideResponse, "", err
	}
	builtChartPath, err = impl.BuildChartAndGetPath(overrideRequest.AppName, valuesOverrideResponse.EnvOverride, ctx)
	if err != nil {
		impl.logger.Errorw("error in parsing reference chart", "err", err)
		return valuesOverrideResponse, "", err
	}
	return valuesOverrideResponse, builtChartPath, err
}

func (impl *AppServiceImpl) GetLatestDeployedManifestByPipelineId(appId int, envId int, runner string, ctx context.Context) ([]byte, error) {

	manifestByteArray := make([]byte, 0)

	pipeline, err := impl.pipelineRepository.FindActiveByAppIdAndEnvironmentId(appId, envId)
	if err != nil {
		impl.logger.Errorw("error in fetching pipeline by appId and envId", "appId", appId, "envId", envId, "err", err)
		return manifestByteArray, err
	}

	if runner == "CD" {
		runner = "DEPLOY"
	} else if runner == "PRECD" {
		runner = "PRE"
	} else if runner == "POSTCD" {
		runner = "POST"
	}

	cdWorkflowRunner, err := impl.cdWorkflowRepository.FindLastStatusByPipelineIdAndRunnerType(pipeline[0].Id, bean.WorkflowType(runner))
	if err != nil {
		impl.logger.Errorw("error in fetching cd_workflow runner by pipeline id and runner type", "err", err)
		return manifestByteArray, err
	}

	return cdWorkflowRunner.HelmReferenceChart, nil
	//pipelineOverride, err := impl.pipelineOverrideRepository.FindLatestByAppIdAndEnvId(appId, envId, pipeline[0].DeploymentAppType)
	//if err != nil {
	//	impl.logger.Errorw("error in fetching latest release by appId and envId", "appId", appId, "envId", envId, "err", err)
	//	return manifestByteArray, err
	//}
	//
	//envConfigOverride, err := impl.environmentConfigRepository.Get(pipelineOverride.EnvConfigOverrideId)
	//if err != nil {
	//	impl.logger.Errorw("error in fetching env config repository by appId and envId", "appId", appId, "envId", envId, "err", err)
	//	return manifestByteArray, err
	//}
	//
	//appName := pipeline[0].App.AppName
	//builtChartPath, err := impl.BuildChartAndGetPath(appName, envConfigOverride, ctx)
	//if err != nil {
	//	impl.logger.Errorw("error in parsing reference chart", "err", err)
	//	return manifestByteArray, err
	//}
	//
	//// create values file in built chart path
	//valuesFilePath := path.Join(builtChartPath, "valuesOverride.yaml")
	//err = ioutil.WriteFile(valuesFilePath, []byte(pipelineOverride.PipelineMergedValues), 0600)
	//if err != nil {
	//	return manifestByteArray, nil
	//}
	//
	//manifestByteArray, err = impl.chartTemplateService.LoadChartInBytes(builtChartPath, true)
	//if err != nil {
	//	impl.logger.Errorw("error in converting chart to bytes", "err", err)
	//	return manifestByteArray, err
	//}
	//
	//return manifestByteArray, nil
}

func (impl *AppServiceImpl) GetDeployedManifestByPipelineIdAndCDWorkflowId(cdWorkflowRunnerId int, ctx context.Context) ([]byte, error) {

	manifestByteArray := make([]byte, 0)

	cdWorkflowRunner, err := impl.cdWorkflowRepository.FindWorkflowRunnerById(cdWorkflowRunnerId)
	if err != nil {
		impl.logger.Errorw("error in getting runners by cdWorkflowId", "err", err)
		return manifestByteArray, err
	}

	return cdWorkflowRunner.HelmReferenceChart, nil

	//if string(cdWorkflowRunner.WorkflowType) == "PRE" || string(cdWorkflowRunner.WorkflowType) == "POST" {
	//	manifestByteArray = cdWorkflowRunner.HelmReferenceChart
	//} else {
	//	pipelineOverride, err := impl.pipelineOverrideRepository.FindLatestByCdWorkflowId(cdWorkflowId)
	//	if err != nil {
	//		impl.logger.Errorw("error in fetching latest release by appId and envId", "appId", appId, "envId", envId, "err", err)
	//		return manifestByteArray, err
	//	}
	//
	//	envConfigOverride, err := impl.environmentConfigRepository.Get(pipelineOverride.EnvConfigOverrideId)
	//	if err != nil {
	//		impl.logger.Errorw("error in fetching env config repository by appId and envId", "appId", appId, "envId", envId, "err", err)
	//	}
	//
	//	appName := pipeline[0].App.AppName
	//	builtChartPath, err := impl.BuildChartAndGetPath(appName, envConfigOverride, ctx)
	//	if err != nil {
	//		impl.logger.Errorw("error in parsing reference chart", "err", err)
	//		return manifestByteArray, err
	//	}
	//
	//	// create values file in built chart path
	//	valuesFilePath := path.Join(builtChartPath, "valuesOverride.yaml")
	//	err = ioutil.WriteFile(valuesFilePath, []byte(pipelineOverride.PipelineMergedValues), 0600)
	//	if err != nil {
	//		return manifestByteArray, nil
	//	}
	//
	//	manifestByteArray, err = impl.chartTemplateService.LoadChartInBytes(builtChartPath, true)
	//	if err != nil {
	//		impl.logger.Errorw("error in converting chart to bytes", "err", err)
	//		return manifestByteArray, err
	//	}
	//}
	//return manifestByteArray, nil
}

func (impl *AppServiceImpl) BuildChartAndGetPath(appName string, envOverride *chartConfig.EnvConfigOverride, ctx context.Context) (string, error) {

<<<<<<< HEAD
=======
	return manifestByteArray, nil

}

func (impl *AppServiceImpl) BuildChartAndGetPath(appName string, envOverride *chartConfig.EnvConfigOverride, ctx context.Context) (string, error) {

>>>>>>> 4ec3430c
	if !strings.HasSuffix(envOverride.Chart.ChartLocation, fmt.Sprintf("%s%s", "/", envOverride.Chart.ChartVersion)) {
		_, span := otel.Tracer("orchestrator").Start(ctx, "autoHealChartLocationInChart")
		err := impl.autoHealChartLocationInChart(ctx, envOverride)
		span.End()
		if err != nil {
			return "", err
		}
	}
	chartMetaData := &chart2.Metadata{
		Name:    appName,
		Version: envOverride.Chart.ChartVersion,
	}
	referenceTemplatePath := path.Join(string(impl.refChartDir), envOverride.Chart.ReferenceTemplate)
	_, span := otel.Tracer("orchestrator").Start(ctx, "chartTemplateService.BuildChart")
	tempReferenceTemplateDir, err := impl.chartTemplateService.BuildChart(ctx, chartMetaData, referenceTemplatePath)
	span.End()
	if err != nil {
		return "", err
	}
	return tempReferenceTemplateDir, nil
}

<<<<<<< HEAD
func (impl *AppServiceImpl) CopyFile(source, destination string) error {
	input, err := ioutil.ReadFile(source)
	if err != nil {
		impl.logger.Errorw("error in reading file input", "err", err)
		return err
	}
	err = ioutil.WriteFile(destination, input, 0644)
	if err != nil {
		impl.logger.Errorw("error in writing file output", "err", err)
		return err
	}
	return nil
}

func (impl *AppServiceImpl) GetHelmManifestInByte(appName string, chartVersion string, overrideValues string, builtChartPath string) ([]byte, error) {

	var manifestByteArr []byte

	// parsed ref-chart has many files and helm chart in form <appName-chartVersion.tgz>, copying this helm chart and values to new dir so that other unnecessary files are removed
	tempHelmPackageDir := path.Join("/tmp/helmManifest", impl.chartTemplateService.GetDir())
	err := os.MkdirAll(tempHelmPackageDir, os.ModePerm)
	if err != nil {
		impl.logger.Errorw("error in making dir for helm manifest", "err", err)
		return manifestByteArr, err
	}

	packageChartName := fmt.Sprintf("%s-%s.tgz", appName, chartVersion)
	packageChartOldPath := path.Join(builtChartPath, packageChartName) // helm chart
	packageChartNewPath := path.Join(tempHelmPackageDir, packageChartName)
	err = impl.CopyFile(packageChartOldPath, packageChartNewPath)
	if err != nil {
		return manifestByteArr, err
	}

	valuesFileOldPath := path.Join(builtChartPath, "values.yaml") //default values of helm chart
	valuesFileNewPath := path.Join(tempHelmPackageDir, "values.yaml")
	err = impl.CopyFile(valuesFileOldPath, valuesFileNewPath)
	if err != nil {
		return manifestByteArr, err
	}

	valuesOverrideFilePath := path.Join(tempHelmPackageDir, "valuesOverride.json") //values override json
	err = ioutil.WriteFile(valuesOverrideFilePath, []byte(overrideValues), 0600)
	if err != nil {
		return manifestByteArr, err
	}

	chartsFileOldPath := path.Join(builtChartPath, "Chart.yaml") //default values of helm chart
	chartsFileNewPath := path.Join(tempHelmPackageDir, "Chart.yaml")
	err = impl.CopyFile(chartsFileOldPath, chartsFileNewPath)
	if err != nil {
		return manifestByteArr, err
	}

	manifestByteArr, err = impl.chartTemplateService.LoadChartInBytes(tempHelmPackageDir, true)
	if err != nil {
		impl.logger.Errorw("error in converting chart to bytes", "err", err)
		return manifestByteArr, err
	}

	return manifestByteArr, err
}

func (impl *AppServiceImpl) CreateGitopsRepo(app *app.App, userId int32) (gitopsRepoName string, chartGitAttr *ChartGitAttribute, err error) {
	chart, err := impl.chartRepository.FindLatestChartForAppByAppId(app.Id)
	if err != nil && pg.ErrNoRows != err {
		return "", nil, err
	}
	gitOpsRepoName := impl.chartTemplateService.GetGitOpsRepoName(app.AppName)
	chartGitAttr, err = impl.chartTemplateService.CreateGitRepositoryForApp(gitOpsRepoName, chart.ReferenceTemplate, chart.ChartVersion, userId)
	if err != nil {
		impl.logger.Errorw("error in pushing chart to git ", "path", chartGitAttr.ChartLocation, "err", err)
		return "", nil, err
	}
	return gitOpsRepoName, chartGitAttr, nil
}

func (impl *AppServiceImpl) PushChartToGitRepoIfNotExistAndUpdateTimelineStatus(overrideRequest *bean.ValuesOverrideRequest, tempReferenceTemplateDir string, envOverride *chartConfig.EnvConfigOverride, ctx context.Context) error {

=======
func (impl *AppServiceImpl) GetHelmManifestInByte(overrideValues string, refChartPath string) ([]byte, error) {

	var manifestByteArr []byte

	valuesFilePath := path.Join(refChartPath, "valuesOverride.yaml")
	err := ioutil.WriteFile(valuesFilePath, []byte(overrideValues), 0600)
	if err != nil {
		return manifestByteArr, nil
	}

	manifestByteArr, err = impl.chartTemplateService.LoadChartInBytes(refChartPath, false)
	if err != nil {
		impl.logger.Errorw("error in converting chart to bytes", "err", err)
		return manifestByteArr, err
	}

	return manifestByteArr, err
}

func (impl *AppServiceImpl) CreateGitopsRepo(app *app.App, userId int32) (gitopsRepoName string, chartGitAttr *ChartGitAttribute, err error) {
	chart, err := impl.chartRepository.FindLatestChartForAppByAppId(app.Id)
	if err != nil && pg.ErrNoRows != err {
		return "", nil, err
	}
	gitOpsRepoName := impl.chartTemplateService.GetGitOpsRepoName(app.AppName)
	chartGitAttr, err = impl.chartTemplateService.CreateGitRepositoryForApp(gitOpsRepoName, chart.ReferenceTemplate, chart.ChartVersion, userId)
	if err != nil {
		impl.logger.Errorw("error in pushing chart to git ", "path", chartGitAttr.ChartLocation, "err", err)
		return "", nil, err
	}
	return gitOpsRepoName, chartGitAttr, nil
}

func (impl *AppServiceImpl) PushChartToGitRepoIfNotExistAndUpdateTimelineStatus(overrideRequest *bean.ValuesOverrideRequest, tempReferenceTemplateDir string, envOverride *chartConfig.EnvConfigOverride, ctx context.Context) error {

>>>>>>> 4ec3430c
	_, span := otel.Tracer("orchestrator").Start(ctx, "chartTemplateService.GetGitOpsRepoName")
	// CHART COMMIT and PUSH STARTS HERE, it will push latest version, if found modified on deployment template and overrides
	gitOpsRepoName := impl.chartTemplateService.GetGitOpsRepoName(overrideRequest.AppName)
	span.End()
	_, span = otel.Tracer("orchestrator").Start(ctx, "chartService.CheckChartExists")
	err := impl.chartService.CheckChartExists(envOverride.Chart.ChartRefId)
	span.End()
	if err != nil {
		impl.logger.Errorw("err in getting chart info", "err", err)
		return err
	}
	// for older apps this is created during cd pipeline creation, but for new helm apps this need to be done during CD trigger
	// This condition will handle gitOps for old helm apps
	if envOverride.Chart.GitRepoUrl == "" {
		_, chartGitAttribute, err := impl.CreateGitopsRepo(&app.App{Id: overrideRequest.PipelineId, AppName: overrideRequest.AppName}, overrideRequest.UserId)
		if err != nil {
			impl.logger.Errorw("error in creating gitops repo", "err", nil)
		}
		err = impl.chartTemplateService.UpdateGitRepoUrlInCharts(overrideRequest.AppId, chartGitAttribute, overrideRequest.UserId)
		if err != nil {
			impl.logger.Errorw("error in updating helm repo git url", "err", err)
		}
		envOverride.Chart.GitRepoUrl = chartGitAttribute.RepoUrl
		envOverride.Chart.ChartLocation = chartGitAttribute.ChartLocation
	}

	var gitCommitStatus pipelineConfig.TimelineStatus
	var gitCommitStatusDetail string
	err = impl.chartTemplateService.PushChartToGitRepo(gitOpsRepoName, envOverride.Chart.ReferenceTemplate, envOverride.Chart.ChartVersion, tempReferenceTemplateDir, envOverride.Chart.GitRepoUrl, overrideRequest.UserId)
	if err != nil {
		impl.saveTimelineForError(overrideRequest, ctx, err)
		return err
	} else {
		gitCommitStatus = pipelineConfig.TIMELINE_STATUS_GIT_COMMIT
		gitCommitStatusDetail = "Git commit done successfully."
		// creating cd pipeline status timeline for git commit
		timeline := &pipelineConfig.PipelineStatusTimeline{
			CdWorkflowRunnerId: overrideRequest.WfrId,
			Status:             gitCommitStatus,
			StatusDetail:       gitCommitStatusDetail,
			StatusTime:         time.Now(),
			AuditLog: sql.AuditLog{
				CreatedBy: overrideRequest.UserId,
				CreatedOn: time.Now(),
				UpdatedBy: overrideRequest.UserId,
				UpdatedOn: time.Now(),
			},
		}
		_, span = otel.Tracer("orchestrator").Start(ctx, "cdPipelineStatusTimelineRepo.SaveTimelineForACDHelmApps")
		err := impl.pipelineStatusTimelineService.SaveTimeline(timeline, nil, false)
		span.End()
		if err != nil {
			impl.logger.Errorw("error in creating timeline status for git commit", "err", err, "timeline", timeline)
		}
	}
	return nil
}

func (impl *AppServiceImpl) CommitValuesToGit(valuesOverrideRequest *bean.ValuesOverrideRequest, valuesOverrideResponse *ValuesOverrideResponse, triggeredAt time.Time, ctx context.Context) (commitHash string, commitTime time.Time, err error) {
	commitHash = ""
	commitTime = time.Time{}
	chartRepoName := impl.chartTemplateService.GetGitOpsRepoNameFromUrl(valuesOverrideResponse.EnvOverride.Chart.GitRepoUrl)
	_, span := otel.Tracer("orchestrator").Start(ctx, "chartTemplateService.GetUserEmailIdAndNameForGitOpsCommit")
	//getting username & emailId for commit author data
	userEmailId, userName := impl.chartTemplateService.GetUserEmailIdAndNameForGitOpsCommit(valuesOverrideRequest.UserId)
	span.End()
	chartGitAttr := &ChartConfig{
		FileName:       fmt.Sprintf("_%d-values.yaml", valuesOverrideResponse.EnvOverride.TargetEnvironment),
		FileContent:    string(valuesOverrideResponse.MergedValues),
		ChartName:      valuesOverrideResponse.EnvOverride.Chart.ChartName,
		ChartLocation:  valuesOverrideResponse.EnvOverride.Chart.ChartLocation,
		ChartRepoName:  chartRepoName,
		ReleaseMessage: fmt.Sprintf("release-%d-env-%d ", valuesOverrideResponse.PipelineOverride.Id, valuesOverrideResponse.EnvOverride.TargetEnvironment),
		UserName:       userName,
		UserEmailId:    userEmailId,
	}
	gitOpsConfigBitbucket, err := impl.gitOpsConfigRepository.GetGitOpsConfigByProvider(BITBUCKET_PROVIDER)
	if err != nil {
		if err == pg.ErrNoRows {
			gitOpsConfigBitbucket.BitBucketWorkspaceId = ""
		} else {
			return commitHash, commitTime, err
		}
	}
	gitOpsConfig := &bean.GitOpsConfigDto{BitBucketWorkspaceId: gitOpsConfigBitbucket.BitBucketWorkspaceId}
	_, span = otel.Tracer("orchestrator").Start(ctx, "gitFactory.Client.CommitValues")
	commitHash, commitTime, err = impl.gitFactory.Client.CommitValues(chartGitAttr, gitOpsConfig)
	span.End()
	if err != nil {
		impl.logger.Errorw("error in git commit", "err", err)
		return commitHash, commitTime, err
	}
	if commitTime.IsZero() {
		commitTime = time.Now()
	}
	span.End()
	if err != nil {
		return commitHash, commitTime, err
	}
	return commitHash, commitTime, nil
}

func (impl *AppServiceImpl) DeployArgocdApp(overrideRequest *bean.ValuesOverrideRequest, valuesOverrideResponse *ValuesOverrideResponse, ctx context.Context) error {

	impl.logger.Debugw("new pipeline found", "pipeline", valuesOverrideResponse.Pipeline)
	_, span := otel.Tracer("orchestrator").Start(ctx, "createArgoApplicationIfRequired")
	name, err := impl.createArgoApplicationIfRequired(overrideRequest.AppId, valuesOverrideResponse.EnvOverride, valuesOverrideResponse.Pipeline, overrideRequest.UserId)
	span.End()
	if err != nil {
		impl.logger.Errorw("acd application create error on cd trigger", "err", err, "req", overrideRequest)
		return err
	}
	impl.logger.Debugw("argocd application created", "name", name)

	_, span = otel.Tracer("orchestrator").Start(ctx, "updateArgoPipeline")
	updateAppInArgocd, err := impl.updateArgoPipeline(overrideRequest.AppId, valuesOverrideResponse.Pipeline.Name, valuesOverrideResponse.EnvOverride, ctx)
	span.End()
	if err != nil {
		impl.logger.Errorw("error in updating argocd app ", "err", err)
		return err
	}
	if updateAppInArgocd {
		impl.logger.Debug("argo-cd successfully updated")
	} else {
		impl.logger.Debug("argo-cd failed to update, ignoring it")
	}
	return nil
}

func (impl *AppServiceImpl) DeployApp(overrideRequest *bean.ValuesOverrideRequest, valuesOverrideResponse *ValuesOverrideResponse, triggeredAt time.Time, ctx context.Context) error {

	if IsAcdApp(overrideRequest.DeploymentAppType) {
		err := impl.DeployArgocdApp(overrideRequest, valuesOverrideResponse, ctx)
		if err != nil {
			impl.logger.Errorw("error in deploying app on argocd", "err", err)
			return err
		}
	} else if IsHelmApp(overrideRequest.DeploymentAppType) {
		_, err := impl.createHelmAppForCdPipeline(overrideRequest, valuesOverrideResponse, triggeredAt, ctx)
		if err != nil {
			impl.logger.Errorw("error in creating or updating helm application for cd pipeline", "err", err)
			return err
		}
	}
	return nil
}

func (impl *AppServiceImpl) ValidateTriggerEvent(triggerEvent bean.TriggerEvent) (bool, error) {

	switch triggerEvent.DeploymentAppType {
	case bean2.ArgoCd:
		if !triggerEvent.PerformGitOps {
			return false, errors2.New("For deployment type ArgoCd, PerformGitOps flag expected value = true, got false")
		}
	case bean2.Helm:
		return true, nil
	case bean2.GitOpsWithoutDeployment:
		if triggerEvent.PerformDeploymentOnCluster {
			return false, errors2.New("For deployment type GitOpsWithoutDeployment, PerformDeploymentOnCluster flag expected value = false, got value = true")
		}
	case bean2.ManifestDownload:
		if triggerEvent.PerformGitOps {
			return false, error2.New("For deployment type ManifestDownload,  PerformGitOps flag expected value = false, got true")
		}
		if triggerEvent.PerformDeploymentOnCluster {
			return false, error2.New("For deployment type ManifestDownload,  PerformDeploymentOnCluster flag expected value = false, got true")
		}
	}
	return true, nil

}

// write integration/unit test for each function
func (impl *AppServiceImpl) TriggerPipeline(overrideRequest *bean.ValuesOverrideRequest, triggerEvent bean.TriggerEvent, ctx context.Context) (releaseNo int, manifest []byte, err error) {

	isRequestValid, err := impl.ValidateTriggerEvent(triggerEvent)
	if !isRequestValid {
		return releaseNo, manifest, err
	}

<<<<<<< HEAD
	_, span := otel.Tracer("orchestrator").Start(ctx, "AppService.BuildManifestForTrigger")
=======
>>>>>>> 4ec3430c
	valuesOverrideResponse, builtChartPath, err := impl.BuildManifestForTrigger(overrideRequest, triggerEvent.TriggerdAt, ctx)
	if err != nil {
		if triggerEvent.GetManifestInResponse {
			timeline := &pipelineConfig.PipelineStatusTimeline{
				CdWorkflowRunnerId: overrideRequest.WfrId,
				Status:             "HELM_PACKAGE_GENERATION_FAILED",
				StatusDetail:       fmt.Sprintf("Helm package generation failed. - %v", err),
				StatusTime:         time.Now(),
				AuditLog: sql.AuditLog{
					CreatedBy: overrideRequest.UserId,
					CreatedOn: time.Now(),
					UpdatedBy: overrideRequest.UserId,
					UpdatedOn: time.Now(),
				},
			}
			err = impl.pipelineStatusTimelineService.SaveTimeline(timeline, nil, false)
			if err != nil {
				impl.logger.Errorw("error in saving timeline for manifest_download type")
			}
		}
		return releaseNo, manifest, err
	}
<<<<<<< HEAD
	span.End()

	_, span = otel.Tracer("orchestrator").Start(ctx, "CreateHistoriesForDeploymentTrigger")
=======

	_, span := otel.Tracer("orchestrator").Start(ctx, "CreateHistoriesForDeploymentTrigger")
>>>>>>> 4ec3430c
	err = impl.CreateHistoriesForDeploymentTrigger(valuesOverrideResponse.Pipeline, valuesOverrideResponse.PipelineStrategy, valuesOverrideResponse.EnvOverride, triggerEvent.TriggerdAt, triggerEvent.TriggeredBy)
	span.End()

	if triggerEvent.GetManifestInResponse {
		//get stream and directly redirect the stram to response
		timeline := &pipelineConfig.PipelineStatusTimeline{
			CdWorkflowRunnerId: overrideRequest.WfrId,
			Status:             "HELM_PACKAGE_GENERATED",
			StatusDetail:       "Helm package generated successfully.",
			StatusTime:         time.Now(),
			AuditLog: sql.AuditLog{
				CreatedBy: overrideRequest.UserId,
				CreatedOn: time.Now(),
				UpdatedBy: overrideRequest.UserId,
				UpdatedOn: time.Now(),
			},
<<<<<<< HEAD
		}
		_, span := otel.Tracer("orchestrator").Start(ctx, "cdPipelineStatusTimelineRepo.SaveTimelineForACDHelmApps")
		err = impl.pipelineStatusTimelineService.SaveTimeline(timeline, nil, false)
		if err != nil {
			impl.logger.Errorw("error in saving timeline for manifest_download type")
		}
		span.End()

		manifest, err = impl.GetHelmManifestInByte(overrideRequest.AppName,
			valuesOverrideResponse.EnvOverride.Chart.ChartVersion,
			valuesOverrideResponse.MergedValues,
			builtChartPath)
		if err != nil {
			impl.logger.Errorw("error in converting built chart to bytes", "err", err)
			return releaseNo, manifest, err
		}
	}

	if triggerEvent.PerformGitOps {
		//TODO: clean chart from local after pushing
		_, span := otel.Tracer("orchestrator").Start(ctx, "AppService.PushChartToGitRepoIfNotExistAndUpdateTimelineStatus")
		err = impl.PushChartToGitRepoIfNotExistAndUpdateTimelineStatus(overrideRequest, builtChartPath, valuesOverrideResponse.EnvOverride, ctx)
		if err != nil {
			impl.logger.Errorw("error in pushing chart to git", "err", err)
			return releaseNo, manifest, err
		}
		span.End()

		_, span = otel.Tracer("orchestrator").Start(ctx, "AppService.CommitValuesToGit")
		commitHash, commitTime, err := impl.CommitValuesToGit(overrideRequest, valuesOverrideResponse, triggerEvent.TriggerdAt, ctx)
		if err != nil {
			impl.logger.Errorw("error in commiting values to git", "err", err)
			return releaseNo, manifest, err
		}
		span.End()

		pipelineOverrideUpdateRequest := &chartConfig.PipelineOverride{
			Id:                     valuesOverrideResponse.PipelineOverride.Id,
			GitHash:                commitHash,
			CommitTime:             commitTime,
			EnvConfigOverrideId:    valuesOverrideResponse.EnvOverride.Id,
			PipelineOverrideValues: valuesOverrideResponse.ReleaseOverrideJSON,
			PipelineId:             overrideRequest.PipelineId,
			CiArtifactId:           overrideRequest.CiArtifactId,
			PipelineMergedValues:   valuesOverrideResponse.MergedValues,
			AuditLog:               sql.AuditLog{UpdatedOn: triggerEvent.TriggerdAt, UpdatedBy: overrideRequest.UserId},
		}
		_, span = otel.Tracer("orchestrator").Start(ctx, "pipelineOverrideRepository.Update")
		err = impl.pipelineOverrideRepository.Update(pipelineOverrideUpdateRequest)
		span.End()

	}

	if triggerEvent.PerformDeploymentOnCluster {
		err = impl.DeployApp(overrideRequest, valuesOverrideResponse, triggerEvent.TriggerdAt, ctx)
		if err != nil {
			impl.logger.Errorw("error in deploying app", "err", err)
			return releaseNo, manifest, err
=======
>>>>>>> 4ec3430c
		}
		_, span := otel.Tracer("orchestrator").Start(ctx, "cdPipelineStatusTimelineRepo.SaveTimelineForACDHelmApps")
		err = impl.pipelineStatusTimelineService.SaveTimeline(timeline, nil, false)
		if err != nil {
			impl.logger.Errorw("error in saving timeline for manifest_download type")
		}
		span.End()
	}

<<<<<<< HEAD
=======
	if triggerEvent.PerformGitOps {
		//TODO: clean chart from local after pushing
		err = impl.PushChartToGitRepoIfNotExistAndUpdateTimelineStatus(overrideRequest, builtChartPath, valuesOverrideResponse.EnvOverride, ctx)
		if err != nil {
			impl.logger.Errorw("error in pushing chart to git", "err", err)
			return releaseNo, manifest, err
		}

		commitHash, commitTime, err := impl.CommitValuesToGit(overrideRequest, valuesOverrideResponse, triggerEvent.TriggerdAt, ctx)
		if err != nil {
			impl.logger.Errorw("error in commiting values to git", "err", err)
			return releaseNo, manifest, err
		}

		pipelineOverrideUpdateRequest := &chartConfig.PipelineOverride{
			Id:                     valuesOverrideResponse.PipelineOverride.Id,
			GitHash:                commitHash,
			CommitTime:             commitTime,
			EnvConfigOverrideId:    valuesOverrideResponse.EnvOverride.Id,
			PipelineOverrideValues: valuesOverrideResponse.ReleaseOverrideJSON,
			PipelineId:             overrideRequest.PipelineId,
			CiArtifactId:           overrideRequest.CiArtifactId,
			PipelineMergedValues:   valuesOverrideResponse.MergedValues,
			AuditLog:               sql.AuditLog{UpdatedOn: triggerEvent.TriggerdAt, UpdatedBy: overrideRequest.UserId},
		}
		_, span := otel.Tracer("orchestrator").Start(ctx, "pipelineOverrideRepository.Update")
		err = impl.pipelineOverrideRepository.Update(pipelineOverrideUpdateRequest)
		span.End()

	}

	if triggerEvent.PerformDeploymentOnCluster {
		err = impl.DeployApp(overrideRequest, valuesOverrideResponse, triggerEvent.TriggerdAt, ctx)
		if err != nil {
			impl.logger.Errorw("error in deploying app", "err", err)
			return releaseNo, manifest, err
		}
	}

>>>>>>> 4ec3430c
	go impl.WriteCDTriggerEvent(overrideRequest, valuesOverrideResponse.Artifact, valuesOverrideResponse.PipelineOverride.PipelineReleaseCounter, valuesOverrideResponse.PipelineOverride.Id)

	if valuesOverrideResponse.Artifact.ScanEnabled {
		_, span := otel.Tracer("orchestrator").Start(ctx, "MarkImageScanDeployed")
		_ = impl.MarkImageScanDeployed(overrideRequest.AppId, valuesOverrideResponse.EnvOverride.TargetEnvironment, valuesOverrideResponse.Artifact.ImageDigest, overrideRequest.ClusterId)
		span.End()
	}

	middleware.CdTriggerCounter.WithLabelValues(overrideRequest.AppName, overrideRequest.EnvName).Inc()

	return valuesOverrideResponse.PipelineOverride.PipelineReleaseCounter, manifest, nil

<<<<<<< HEAD
}

func (impl *AppServiceImpl) TriggerRelease(overrideRequest *bean.ValuesOverrideRequest, ctx context.Context, triggeredAt time.Time, deployedBy int32) (releaseNo int, manifest []byte, err error) {

	// trigger event will decide whether to perform GitOps or deployment for a particular deployment app type
	triggerEvent := bean.TriggerEvent{
		TriggeredBy: deployedBy,
		TriggerdAt:  triggeredAt,
	}

	switch overrideRequest.DeploymentAppType {
	case bean2.ArgoCd:
		triggerEvent.PerformGitOps = true
		triggerEvent.PerformDeploymentOnCluster = true
		triggerEvent.GetManifestInResponse = false
		triggerEvent.DeploymentAppType = bean2.ArgoCd
	case bean2.Helm:
		triggerEvent.PerformGitOps = false
		triggerEvent.PerformDeploymentOnCluster = true
		triggerEvent.GetManifestInResponse = false
		triggerEvent.DeploymentAppType = bean2.Helm
	case bean2.ManifestDownload:
		triggerEvent.PerformGitOps = false
		triggerEvent.PerformDeploymentOnCluster = false
		triggerEvent.GetManifestInResponse = true
		triggerEvent.DeploymentAppType = bean2.ManifestDownload
	case bean2.GitOpsWithoutDeployment:
		triggerEvent.PerformGitOps = true
		triggerEvent.PerformDeploymentOnCluster = false
		triggerEvent.GetManifestInResponse = false
		triggerEvent.DeploymentAppType = bean2.GitOpsWithoutDeployment
	}

	releaseNo, manifest, err = impl.TriggerPipeline(overrideRequest, triggerEvent, ctx)
	if err != nil {
		return 0, manifest, err
	}
	return releaseNo, manifest, nil
}

=======
}

func (impl *AppServiceImpl) TriggerRelease(overrideRequest *bean.ValuesOverrideRequest, ctx context.Context, triggeredAt time.Time, deployedBy int32) (releaseNo int, manifest []byte, err error) {

	// trigger event will decide whether to perform GitOps or deployment for a particular deployment app type
	triggerEvent := bean.TriggerEvent{
		TriggeredBy: deployedBy,
		TriggerdAt:  triggeredAt,
	}

	switch overrideRequest.DeploymentAppType {
	case bean2.ArgoCd:
		triggerEvent.PerformGitOps = true
		triggerEvent.PerformDeploymentOnCluster = true
		triggerEvent.GetManifestInResponse = false
		triggerEvent.DeploymentAppType = bean2.ArgoCd
	case bean2.Helm:
		triggerEvent.PerformGitOps = false
		triggerEvent.PerformDeploymentOnCluster = true
		triggerEvent.GetManifestInResponse = false
		triggerEvent.DeploymentAppType = bean2.Helm
	case bean2.ManifestDownload:
		triggerEvent.PerformGitOps = false
		triggerEvent.PerformDeploymentOnCluster = false
		triggerEvent.GetManifestInResponse = true
		triggerEvent.DeploymentAppType = bean2.ManifestDownload
	case bean2.GitOpsWithoutDeployment:
		triggerEvent.PerformGitOps = true
		triggerEvent.PerformDeploymentOnCluster = false
		triggerEvent.GetManifestInResponse = false
		triggerEvent.DeploymentAppType = bean2.GitOpsWithoutDeployment
	}

	releaseNo, manifest, err = impl.TriggerPipeline(overrideRequest, triggerEvent, ctx)
	if err != nil {
		return 0, manifest, err
	}
	return releaseNo, manifest, nil
}

>>>>>>> 4ec3430c
//func (impl *AppServiceImpl) TriggerRelease(overrideRequest *bean.ValuesOverrideRequest, ctx context.Context, triggeredAt time.Time, deployedBy int32) (releaseNo int, err error) {
//	valuesOverrideResponse, err := impl.GetValuesOverrideForTrigger(overrideRequest, triggeredAt, ctx)
//	if err != nil {
//		impl.logger.Errorw("error in fetching values for trigger", "err", err)
//		return 0, err
//	}
//
//	builtChartPath, err := impl.BuildChartAndGetPath(valuesOverrideResponse.Pipeline.App.AppName, valuesOverrideResponse.EnvOverride, ctx)
//	if err != nil {
//		impl.logger.Errorw("error in parsing reference chart", "err", err)
//		return 0, err
//	}
//
//	//TODO: make gitOps configurable for helm apps
//	if valuesOverrideResponse.Pipeline.DeploymentAppType == string(bean2.ArgoCd) {
//		//TODO: delete tmp/chart
//		err = impl.PushChartToGitRepoIfNotExistAndUpdateTimelineStatus(overrideRequest, valuesOverrideResponse.Pipeline, builtChartPath, valuesOverrideResponse.EnvOverride, ctx)
//		if err != nil {
//			impl.logger.Errorw("error in pushing chart to git", "err", err)
//			return 0, err
//		}
//
//		commitHash, commitTime, err := impl.CommitValuesToGit(overrideRequest, valuesOverrideResponse, triggeredAt, ctx)
//		if err != nil {
//			impl.logger.Errorw("error in commiting values to git", "err", err)
//			return 0, err
//		}
//
//		pipelineOverrideUpdateRequest := &chartConfig.PipelineOverride{
//			Id:                     valuesOverrideResponse.PipelineOverride.Id,
//			GitHash:                commitHash,
//			CommitTime:             commitTime,
//			EnvConfigOverrideId:    valuesOverrideResponse.EnvOverride.Id,
//			PipelineOverrideValues: valuesOverrideResponse.ReleaseOverrideJSON,
//			PipelineId:             overrideRequest.PipelineId,
//			CiArtifactId:           overrideRequest.CiArtifactId,
//			PipelineMergedValues:   string(valuesOverrideResponse.MergedValues),
//			AuditLog:               sql.AuditLog{UpdatedOn: triggeredAt, UpdatedBy: overrideRequest.UserId},
//		}
//		_, span := otel.Tracer("orchestrator").Start(ctx, "pipelineOverrideRepository.Update")
//		err = impl.pipelineOverrideRepository.Update(pipelineOverrideUpdateRequest)
//		span.End()
//	}
//
//	err = impl.DeployApp(overrideRequest, valuesOverrideResponse, triggeredAt, ctx)
//	if err != nil {
//		impl.logger.Errorw("error in deploying app", "err", err)
//		return 0, err
//	}
//	_, span := otel.Tracer("orchestrator").Start(ctx, "CreateHistoriesForDeploymentTrigger")
//	err = impl.CreateHistoriesForDeploymentTrigger(valuesOverrideResponse.Pipeline, valuesOverrideResponse.PipelineStrategy, valuesOverrideResponse.EnvOverride, triggeredAt, deployedBy)
//	span.End()
//	if err != nil {
//		impl.logger.Errorw("error in creating history entries for deployment trigger", "err", err)
//		return 0, err
//	}
//	materialInfoMap, mErr := valuesOverrideResponse.Artifact.ParseMaterialInfo()
//	if mErr != nil {
//		impl.logger.Errorw("material info map error", mErr)
//		return 0, err
//	}
//	go impl.WriteCDTriggerEvent(overrideRequest, valuesOverrideResponse.Pipeline, valuesOverrideResponse.EnvOverride, materialInfoMap, valuesOverrideResponse.Artifact, valuesOverrideResponse.PipelineOverride.PipelineReleaseCounter, valuesOverrideResponse.PipelineOverride.Id)
//	if valuesOverrideResponse.Artifact.ScanEnabled {
//		_, span = otel.Tracer("orchestrator").Start(ctx, "MarkImageScanDeployed")
//		_ = impl.MarkImageScanDeployed(overrideRequest.AppId, valuesOverrideResponse.EnvOverride.TargetEnvironment, valuesOverrideResponse.Artifact.ImageDigest, valuesOverrideResponse.Pipeline.Environment.ClusterId)
//		span.End()
//	}
//	middleware.CdTriggerCounter.WithLabelValues(valuesOverrideResponse.Pipeline.App.AppName, valuesOverrideResponse.Pipeline.Environment.Name).Inc()
//	return valuesOverrideResponse.PipelineOverride.PipelineReleaseCounter, nil
//}

//func (impl *AppServiceImpl) TriggerRelease(overrideRequest *bean.ValuesOverrideRequest, ctx context.Context, triggeredAt time.Time, deployedBy int32) (id int, err error) {
//	if overrideRequest.DeploymentType == models.DEPLOYMENTTYPE_UNKNOWN {
//		overrideRequest.DeploymentType = models.DEPLOYMENTTYPE_DEPLOY
//	}
//	if len(overrideRequest.DeploymentWithConfig) == 0 {
//		overrideRequest.DeploymentWithConfig = bean.DEPLOYMENT_CONFIG_TYPE_LAST_SAVED
//	}
//	_, span := otel.Tracer("orchestrator").Start(ctx, "pipelineRepository.FindById")
//	pipeline, err := impl.pipelineRepository.FindById(overrideRequest.PipelineId)
//	span.End()
//	if err != nil {
//		impl.logger.Errorw("invalid req", "err", err, "req", overrideRequest)
//		return 0, err
//	}
//	envOverride := &chartConfig.EnvConfigOverride{}
//	var appMetrics *bool
//	strategy := &chartConfig.PipelineStrategy{}
//	if overrideRequest.DeploymentWithConfig == bean.DEPLOYMENT_CONFIG_TYPE_SPECIFIC_TRIGGER {
//		_, span := otel.Tracer("orchestrator").Start(ctx, "deploymentTemplateHistoryRepository.GetHistoryByPipelineIdAndWfrId")
//		deploymentTemplateHistory, err := impl.deploymentTemplateHistoryRepository.GetHistoryByPipelineIdAndWfrId(overrideRequest.PipelineId, overrideRequest.WfrIdForDeploymentWithSpecificTrigger)
//		span.End()
//		if err != nil {
//			impl.logger.Errorw("error in getting deployed deployment template history by pipelineId and wfrId", "err", err, "pipelineId", &overrideRequest, "wfrId", overrideRequest.WfrIdForDeploymentWithSpecificTrigger)
//			return 0, err
//		}
//		templateName := deploymentTemplateHistory.TemplateName
//		templateVersion := deploymentTemplateHistory.TemplateVersion
//		if templateName == "Rollout Deployment" {
//			templateName = ""
//		}
//		//getting chart_ref by id
//		_, span = otel.Tracer("orchestrator").Start(ctx, "chartRefRepository.FindByVersionAndName")
//		chartRef, err := impl.chartRefRepository.FindByVersionAndName(templateName, templateVersion)
//		span.End()
//		if err != nil {
//			impl.logger.Errorw("error in getting chartRef by version and name", "err", err, "version", templateVersion, "name", templateName)
//			return 0, err
//		}
//		//assuming that if a chartVersion is deployed then it's envConfigOverride will be available
//		_, span = otel.Tracer("orchestrator").Start(ctx, "environmentConfigRepository.GetByAppIdEnvIdAndChartRefId")
//		envOverride, err = impl.environmentConfigRepository.GetByAppIdEnvIdAndChartRefId(pipeline.AppId, pipeline.EnvironmentId, chartRef.Id)
//		span.End()
//		if err != nil {
//			impl.logger.Errorw("error in getting envConfigOverride for pipeline for specific chartVersion", "err", err, "appId", pipeline.AppId, "envId", pipeline.EnvironmentId, "chartRefId", chartRef.Id)
//			return 0, err
//		}
//		//updating historical data in envConfigOverride and appMetrics flag
//		envOverride.IsOverride = true
//		envOverride.EnvOverrideValues = deploymentTemplateHistory.Template
//		appMetrics = &deploymentTemplateHistory.IsAppMetricsEnabled
//		_, span = otel.Tracer("orchestrator").Start(ctx, "strategyHistoryRepository.GetHistoryByPipelineIdAndWfrId")
//		strategyHistory, err := impl.strategyHistoryRepository.GetHistoryByPipelineIdAndWfrId(overrideRequest.PipelineId, overrideRequest.WfrIdForDeploymentWithSpecificTrigger)
//		span.End()
//		if err != nil {
//			impl.logger.Errorw("error in getting deployed strategy history by pipleinId and wfrId", "err", err, "pipelineId", overrideRequest.PipelineId, "wfrId", overrideRequest.WfrIdForDeploymentWithSpecificTrigger)
//			return 0, err
//		}
//		strategy.Strategy = strategyHistory.Strategy
//		strategy.Config = strategyHistory.Config
//		strategy.PipelineId = pipeline.Id
//	} else if overrideRequest.DeploymentWithConfig == bean.DEPLOYMENT_CONFIG_TYPE_LAST_SAVED {
//		_, span = otel.Tracer("orchestrator").Start(ctx, "environmentConfigRepository.ActiveEnvConfigOverride")
//		envOverride, err = impl.environmentConfigRepository.ActiveEnvConfigOverride(overrideRequest.AppId, pipeline.EnvironmentId)
//		span.End()
//		if err != nil {
//			impl.logger.Errorw("invalid state", "err", err, "req", overrideRequest)
//			return 0, err
//		}
//		if envOverride.Id == 0 {
//			_, span = otel.Tracer("orchestrator").Start(ctx, "chartRepository.FindLatestChartForAppByAppId")
//			chart, err := impl.chartRepository.FindLatestChartForAppByAppId(overrideRequest.AppId)
//			span.End()
//			if err != nil {
//				impl.logger.Errorw("invalid state", "err", err, "req", overrideRequest)
//				return 0, err
//			}
//			_, span = otel.Tracer("orchestrator").Start(ctx, "environmentConfigRepository.FindChartByAppIdAndEnvIdAndChartRefId")
//			envOverride, err = impl.environmentConfigRepository.FindChartByAppIdAndEnvIdAndChartRefId(overrideRequest.AppId, pipeline.EnvironmentId, chart.ChartRefId)
//			span.End()
//			if err != nil && !errors2.IsNotFound(err) {
//				impl.logger.Errorw("invalid state", "err", err, "req", overrideRequest)
//				return 0, err
//			}
//
//			//creating new env override config
//			if errors2.IsNotFound(err) || envOverride == nil {
//				_, span = otel.Tracer("orchestrator").Start(ctx, "envRepository.FindById")
//				environment, err := impl.envRepository.FindById(pipeline.EnvironmentId)
//				span.End()
//				if err != nil && !IsErrNoRows(err) {
//					return 0, err
//				}
//				envOverride = &chartConfig.EnvConfigOverride{
//					Active:            true,
//					ManualReviewed:    true,
//					Status:            models.CHARTSTATUS_SUCCESS,
//					TargetEnvironment: pipeline.EnvironmentId,
//					ChartId:           chart.Id,
//					AuditLog:          sql.AuditLog{UpdatedBy: overrideRequest.UserId, UpdatedOn: triggeredAt, CreatedOn: triggeredAt, CreatedBy: overrideRequest.UserId},
//					Namespace:         environment.Namespace,
//					IsOverride:        false,
//					EnvOverrideValues: "{}",
//					Latest:            false,
//					IsBasicViewLocked: chart.IsBasicViewLocked,
//					CurrentViewEditor: chart.CurrentViewEditor,
//				}
//				_, span = otel.Tracer("orchestrator").Start(ctx, "environmentConfigRepository.Save")
//				err = impl.environmentConfigRepository.Save(envOverride)
//				span.End()
//				if err != nil {
//					impl.logger.Errorw("error in creating envconfig", "data", envOverride, "error", err)
//					return 0, err
//				}
//			}
//			envOverride.Chart = chart
//		} else if envOverride.Id > 0 && !envOverride.IsOverride {
//			_, span = otel.Tracer("orchestrator").Start(ctx, "chartRepository.FindLatestChartForAppByAppId")
//			chart, err := impl.chartRepository.FindLatestChartForAppByAppId(overrideRequest.AppId)
//			span.End()
//			if err != nil {
//				impl.logger.Errorw("invalid state", "err", err, "req", overrideRequest)
//				return 0, err
//			}
//			envOverride.Chart = chart
//		}
//
//		_, span = otel.Tracer("orchestrator").Start(ctx, "appLevelMetricsRepository.FindByAppId")
//		appLevelMetrics, err := impl.appLevelMetricsRepository.FindByAppId(pipeline.AppId)
//		span.End()
//		if err != nil && !IsErrNoRows(err) {
//			impl.logger.Errorw("err", err)
//			return 0, &ApiError{InternalMessage: "unable to fetch app level metrics flag"}
//		}
//		appMetrics = &appLevelMetrics.AppMetrics
//
//		_, span = otel.Tracer("orchestrator").Start(ctx, "envLevelMetricsRepository.FindByAppIdAndEnvId")
//		envLevelMetrics, err := impl.envLevelMetricsRepository.FindByAppIdAndEnvId(pipeline.AppId, pipeline.EnvironmentId)
//		span.End()
//		if err != nil && !IsErrNoRows(err) {
//			impl.logger.Errorw("err", err)
//			return 0, &ApiError{InternalMessage: "unable to fetch env level metrics flag"}
//		}
//		if envLevelMetrics.Id != 0 && envLevelMetrics.AppMetrics != nil {
//			appMetrics = envLevelMetrics.AppMetrics
//		}
//		//fetch pipeline config from strategy table, if pipeline is automatic fetch always default, else depends on request
//
//		//forceTrigger true if CD triggered Auto, triggered occurred from CI
//		if overrideRequest.ForceTrigger {
//			_, span = otel.Tracer("orchestrator").Start(ctx, "pipelineConfigRepository.GetDefaultStrategyByPipelineId")
//			strategy, err = impl.pipelineConfigRepository.GetDefaultStrategyByPipelineId(overrideRequest.PipelineId)
//			span.End()
//		} else {
//			var deploymentTemplate chartRepoRepository.DeploymentStrategy
//			if overrideRequest.DeploymentTemplate == "ROLLING" {
//				deploymentTemplate = chartRepoRepository.DEPLOYMENT_STRATEGY_ROLLING
//			} else if overrideRequest.DeploymentTemplate == "BLUE-GREEN" {
//				deploymentTemplate = chartRepoRepository.DEPLOYMENT_STRATEGY_BLUE_GREEN
//			} else if overrideRequest.DeploymentTemplate == "CANARY" {
//				deploymentTemplate = chartRepoRepository.DEPLOYMENT_STRATEGY_CANARY
//			} else if overrideRequest.DeploymentTemplate == "RECREATE" {
//				deploymentTemplate = chartRepoRepository.DEPLOYMENT_STRATEGY_RECREATE
//			}
//
//			if len(deploymentTemplate) > 0 {
//				_, span = otel.Tracer("orchestrator").Start(ctx, "pipelineConfigRepository.FindByStrategyAndPipelineId")
//				strategy, err = impl.pipelineConfigRepository.FindByStrategyAndPipelineId(deploymentTemplate, overrideRequest.PipelineId)
//				span.End()
//			} else {
//				_, span = otel.Tracer("orchestrator").Start(ctx, "pipelineConfigRepository.GetDefaultStrategyByPipelineId")
//				strategy, err = impl.pipelineConfigRepository.GetDefaultStrategyByPipelineId(overrideRequest.PipelineId)
//				span.End()
//			}
//		}
//		if err != nil && errors2.IsNotFound(err) == false {
//			impl.logger.Errorf("invalid state", "err", err, "req", strategy)
//			return 0, err
//		}
//	}
//	_, span = otel.Tracer("orchestrator").Start(ctx, "CreateHistoriesForDeploymentTrigger")
//	err = impl.CreateHistoriesForDeploymentTrigger(pipeline, strategy, envOverride, triggeredAt, deployedBy)
//	span.End()
//	if err != nil {
//		impl.logger.Errorw("error in creating history entries for deployment trigger", "err", err)
//		return 0, err
//	}
//
//	// auto-healing :  data corruption fix - if ChartLocation in chart is not correct, need correction
//	if !strings.HasSuffix(envOverride.Chart.ChartLocation, fmt.Sprintf("%s%s", "/", envOverride.Chart.ChartVersion)) {
//		_, span = otel.Tracer("orchestrator").Start(ctx, "autoHealChartLocationInChart")
//		err = impl.autoHealChartLocationInChart(ctx, envOverride)
//		span.End()
//		if err != nil {
//			return 0, err
//		}
//	}
//
//	_, span = otel.Tracer("orchestrator").Start(ctx, "envRepository.FindById")
//	env, err := impl.envRepository.FindById(envOverride.TargetEnvironment)
//	span.End()
//	if err != nil {
//		impl.logger.Errorw("unable to find env", "err", err)
//		return 0, err
//	}
//	envOverride.Environment = env
//
//	// CHART COMMIT and PUSH STARTS HERE, it will push latest version, if found modified on deployment template and overrides
//	chartMetaData := &chart2.Metadata{
//		Name:    pipeline.App.AppName,
//		Version: envOverride.Chart.ChartVersion,
//	}
//	referenceTemplatePath := path.Join(string(impl.refChartDir), envOverride.Chart.ReferenceTemplate)
//	if IsAcdApp(pipeline.DeploymentAppType) {
//		_, span = otel.Tracer("orchestrator").Start(ctx, "chartTemplateService.GetGitOpsRepoName")
//		// CHART COMMIT and PUSH STARTS HERE, it will push latest version, if found modified on deployment template and overrides
//		gitOpsRepoName := impl.chartTemplateService.GetGitOpsRepoName(pipeline.App.AppName)
//		span.End()
//		_, span = otel.Tracer("orchestrator").Start(ctx, "chartService.CheckChartExists")
//		err = impl.chartService.CheckChartExists(envOverride.Chart.ChartRefId)
//		span.End()
//		if err != nil {
//			impl.logger.Errorw("err in getting chart info", "err", err)
//			return 0, err
//		}
//		var gitCommitStatus pipelineConfig.TimelineStatus
//		var gitCommitStatusDetail string
//		err = impl.buildChartAndPushToGitRepo(overrideRequest, ctx, chartMetaData, referenceTemplatePath, gitOpsRepoName, envOverride)
//		if err != nil {
//			impl.saveTimelineForError(overrideRequest, ctx, err)
//			return 0, err
//		} else {
//			gitCommitStatus = pipelineConfig.TIMELINE_STATUS_GIT_COMMIT
//			gitCommitStatusDetail = "Git commit done successfully."
//			// creating cd pipeline status timeline for git commit
//			timeline := &pipelineConfig.PipelineStatusTimeline{
//				CdWorkflowRunnerId: overrideRequest.WfrId,
//				Status:             gitCommitStatus,
//				StatusDetail:       gitCommitStatusDetail,
//				StatusTime:         time.Now(),
//				AuditLog: sql.AuditLog{
//					CreatedBy: overrideRequest.UserId,
//					CreatedOn: time.Now(),
//					UpdatedBy: overrideRequest.UserId,
//					UpdatedOn: time.Now(),
//				},
//			}
//			_, span = otel.Tracer("orchestrator").Start(ctx, "cdPipelineStatusTimelineRepo.SaveTimelineForACDHelmApps")
//			err := impl.pipelineStatusTimelineService.SaveTimelineForACDHelmApps(timeline, nil)
//			span.End()
//			if err != nil {
//				impl.logger.Errorw("error in creating timeline status for git commit", "err", err, "timeline", timeline)
//			}
//		}
//
//		// ACD app creation STARTS HERE, it will use existing if already created
//		impl.logger.Debugw("new pipeline found", "pipeline", pipeline)
//		_, span = otel.Tracer("orchestrator").Start(ctx, "createArgoApplicationIfRequired")
//		name, err := impl.createArgoApplicationIfRequired(overrideRequest.AppId, envOverride, pipeline, overrideRequest.UserId)
//		span.End()
//		if err != nil {
//			impl.logger.Errorw("acd application create error on cd trigger", "err", err, "req", overrideRequest)
//			return 0, err
//		}
//		impl.logger.Debugw("argocd application created", "name", name)
//		// ENDS HERE
//	}
//
//	_, span = otel.Tracer("orchestrator").Start(ctx, "ciArtifactRepository.Get")
//	artifact, err := impl.ciArtifactRepository.Get(overrideRequest.CiArtifactId)
//	span.End()
//	if err != nil {
//		return 0, err
//	}
//	materialInfoMap, mErr := artifact.ParseMaterialInfo()
//	if mErr != nil {
//		impl.logger.Errorw("material info map error", mErr)
//		return 0, err
//	}
//
//	_, span = otel.Tracer("orchestrator").Start(ctx, "getDbMigrationOverride")
//	//FIXME: how to determine rollback
//	//we can't depend on ciArtifact ID because CI pipeline can be manually triggered in any order regardless of sourcecode status
//	dbMigrationOverride, err := impl.getDbMigrationOverride(overrideRequest, artifact, false)
//	span.End()
//	if err != nil {
//		impl.logger.Errorw("error in fetching db migration config", "req", overrideRequest, "err", err)
//		return 0, err
//	}
//	chartVersion := envOverride.Chart.ChartVersion
//	_, span = otel.Tracer("orchestrator").Start(ctx, "getConfigMapAndSecretJsonV2")
//	configMapJson, err := impl.getConfigMapAndSecretJsonV2(overrideRequest.AppId, envOverride.TargetEnvironment, overrideRequest.PipelineId, chartVersion, overrideRequest.DeploymentWithConfig, overrideRequest.WfrIdForDeploymentWithSpecificTrigger)
//	span.End()
//	if err != nil {
//		impl.logger.Errorw("error in fetching config map n secret ", "err", err)
//		configMapJson = nil
//	}
//
//	_, span = otel.Tracer("orchestrator").Start(ctx, "appCrudOperationService.GetLabelsByAppIdForDeployment")
//	appLabelJsonByte, err := impl.appCrudOperationService.GetLabelsByAppIdForDeployment(overrideRequest.AppId)
//	span.End()
//	if err != nil {
//		impl.logger.Errorw("error in fetching app labels for gitOps commit", "err", err)
//		appLabelJsonByte = nil
//	}
//	_, span = otel.Tracer("orchestrator").Start(ctx, "mergeAndSave")
//	releaseId, pipelineOverrideId, mergeAndSave, saveErr := impl.mergeAndSave(envOverride, overrideRequest, dbMigrationOverride, artifact, pipeline, configMapJson, appLabelJsonByte, strategy, ctx, triggeredAt, deployedBy, appMetrics)
//	span.End()
//	if releaseId != 0 {
//		//updating the acd app with updated values and sync operation
//		if IsAcdApp(pipeline.DeploymentAppType) {
//			_, span = otel.Tracer("orchestrator").Start(ctx, "updateArgoPipeline")
//			updateAppInArgocd, err := impl.updateArgoPipeline(overrideRequest.AppId, pipeline.Name, envOverride, ctx)
//			span.End()
//			if err != nil {
//				impl.logger.Errorw("error in updating argocd app ", "err", err)
//				return 0, err
//			}
//			if updateAppInArgocd {
//				impl.logger.Debug("argo-cd successfully updated")
//			} else {
//				impl.logger.Debug("argo-cd failed to update, ignoring it")
//			}
//			//	impl.synchCD(pipeline, ctx, overrideRequest, envOverride)
//		}
//		//for helm type cd pipeline, create install helm application, update deployment status, update workflow runner for app detail status.
//		if IsHelmApp(pipeline.DeploymentAppType) {
//			_, span = otel.Tracer("orchestrator").Start(ctx, "createHelmAppForCdPipeline")
//			_, err = impl.createHelmAppForCdPipeline(overrideRequest, envOverride, triggeredAt, pipeline, mergeAndSave, ctx)
//			span.End()
//			if err != nil {
//				impl.logger.Errorw("error in creating or updating helm application for cd pipeline", "err", err)
//				return 0, err
//			}
//		}
//
//		go impl.WriteCDTriggerEvent(overrideRequest, pipeline, envOverride, materialInfoMap, artifact, releaseId, pipelineOverrideId)
//		if artifact.ScanEnabled {
//			_, span = otel.Tracer("orchestrator").Start(ctx, "MarkImageScanDeployed")
//			_ = impl.MarkImageScanDeployed(overrideRequest.AppId, envOverride.TargetEnvironment, artifact.ImageDigest, pipeline.Environment.ClusterId)
//			span.End()
//		}
//	}
//	middleware.CdTriggerCounter.WithLabelValues(pipeline.App.AppName, pipeline.Environment.Name).Inc()
//	return releaseId, saveErr
//}

func (impl *AppServiceImpl) buildChartAndPushToGitRepo(overrideRequest *bean.ValuesOverrideRequest, ctx context.Context, chartMetaData *chart2.Metadata, referenceTemplatePath string, gitOpsRepoName string, envOverride *chartConfig.EnvConfigOverride) error {
	_, span := otel.Tracer("orchestrator").Start(ctx, "chartTemplateService.BuildChart")
	tempReferenceTemplateDir, err := impl.chartTemplateService.BuildChart(ctx, chartMetaData, referenceTemplatePath)
	span.End()
	defer impl.chartTemplateService.CleanDir(tempReferenceTemplateDir)
	if err != nil {
		return err
	}
	_, span = otel.Tracer("orchestrator").Start(ctx, "chartTemplateService.PushChartToGitRepo")
	err = impl.chartTemplateService.PushChartToGitRepo(gitOpsRepoName, envOverride.Chart.ReferenceTemplate, envOverride.Chart.ChartVersion, tempReferenceTemplateDir, envOverride.Chart.GitRepoUrl, overrideRequest.UserId)
	span.End()
	return err
}

func (impl *AppServiceImpl) saveTimelineForError(overrideRequest *bean.ValuesOverrideRequest, ctx context.Context, err error) {
	impl.logger.Errorw("Ref chart commit error on cd trigger", "err", err, "req", overrideRequest)
	gitCommitStatus := pipelineConfig.TIMELINE_STATUS_GIT_COMMIT_FAILED
	gitCommitStatusDetail := fmt.Sprintf("Git commit failed - %v", err)
	// creating cd pipeline status timeline for git commit
	timeline := &pipelineConfig.PipelineStatusTimeline{
		CdWorkflowRunnerId: overrideRequest.WfrId,
		Status:             gitCommitStatus,
		StatusDetail:       gitCommitStatusDetail,
		StatusTime:         time.Now(),
		AuditLog: sql.AuditLog{
			CreatedBy: overrideRequest.UserId,
			CreatedOn: time.Now(),
			UpdatedBy: overrideRequest.UserId,
			UpdatedOn: time.Now(),
		},
	}
	_, span := otel.Tracer("orchestrator").Start(ctx, "cdPipelineStatusTimelineRepo.SaveTimeline")
	timelineErr := impl.pipelineStatusTimelineService.SaveTimeline(timeline, nil, false)
	span.End()
	if timelineErr != nil {
		impl.logger.Errorw("error in creating timeline status for git commit", "err", timelineErr, "timeline", timeline)
	}
}

func (impl *AppServiceImpl) autoHealChartLocationInChart(ctx context.Context, envOverride *chartConfig.EnvConfigOverride) error {
	chartId := envOverride.Chart.Id
	impl.logger.Infow("auto-healing: Chart location in chart not correct. modifying ", "chartId", chartId,
		"current chartLocation", envOverride.Chart.ChartLocation, "current chartVersion", envOverride.Chart.ChartVersion)

	// get chart from DB (getting it from DB because envOverride.Chart does not have full row of DB)
	_, span := otel.Tracer("orchestrator").Start(ctx, "chartRepository.FindById")
	chart, err := impl.chartRepository.FindById(chartId)
	span.End()
	if err != nil {
		impl.logger.Errorw("error occurred while fetching chart from DB", "chartId", chartId, "err", err)
		return err
	}

	// get chart ref from DB (to get location)
	chartRefId := chart.ChartRefId
	_, span = otel.Tracer("orchestrator").Start(ctx, "chartRefRepository.FindById")
	chartRef, err := impl.chartRefRepository.FindById(chartRefId)
	span.End()
	if err != nil {
		impl.logger.Errorw("error occurred while fetching chartRef from DB", "chartRefId", chartRefId, "err", err)
		return err
	}

	// build new chart location
	newChartLocation := filepath.Join(chartRef.Location, envOverride.Chart.ChartVersion)
	impl.logger.Infow("new chart location build", "chartId", chartId, "newChartLocation", newChartLocation)

	// update chart in DB
	chart.ChartLocation = newChartLocation
	_, span = otel.Tracer("orchestrator").Start(ctx, "chartRepository.Update")
	err = impl.chartRepository.Update(chart)
	span.End()
	if err != nil {
		impl.logger.Errorw("error occurred while saving chart into DB", "chartId", chartId, "err", err)
		return err
	}

	// update newChartLocation in model
	envOverride.Chart.ChartLocation = newChartLocation
	return nil
}

func (impl *AppServiceImpl) MarkImageScanDeployed(appId int, envId int, imageDigest string, clusterId int) error {
	impl.logger.Debugw("mark image scan deployed for normal app, from cd auto or manual trigger", "imageDigest", imageDigest)
	executionHistory, err := impl.imageScanHistoryRepository.FindByImageDigest(imageDigest)
	if err != nil && err != pg.ErrNoRows {
		impl.logger.Errorw("error in fetching execution history", "err", err)
		return err
	}
	if executionHistory == nil || executionHistory.Id == 0 {
		impl.logger.Errorw("no execution history found for digest", "digest", imageDigest)
		return fmt.Errorf("no execution history found for digest - %s", imageDigest)
	}
	impl.logger.Debugw("mark image scan deployed for normal app, from cd auto or manual trigger", "executionHistory", executionHistory)
	var ids []int
	ids = append(ids, executionHistory.Id)

	ot, err := impl.imageScanDeployInfoRepository.FindByTypeMetaAndTypeId(appId, security.ScanObjectType_APP) //todo insure this touple unique in db
	if err != nil && err != pg.ErrNoRows {
		return err
	} else if err == pg.ErrNoRows {
		imageScanDeployInfo := &security.ImageScanDeployInfo{
			ImageScanExecutionHistoryId: ids,
			ScanObjectMetaId:            appId,
			ObjectType:                  security.ScanObjectType_APP,
			EnvId:                       envId,
			ClusterId:                   clusterId,
			AuditLog: sql.AuditLog{
				CreatedOn: time.Now(),
				CreatedBy: 1,
				UpdatedOn: time.Now(),
				UpdatedBy: 1,
			},
		}
		impl.logger.Debugw("mark image scan deployed for normal app, from cd auto or manual trigger", "imageScanDeployInfo", imageScanDeployInfo)
		err = impl.imageScanDeployInfoRepository.Save(imageScanDeployInfo)
		if err != nil {
			impl.logger.Errorw("error in creating deploy info", "err", err)
		}
	} else {
		impl.logger.Debugw("pt", "ot", ot)
	}
	return err
}

// FIXME tmp workaround
func (impl *AppServiceImpl) GetCmSecretNew(appId int, envId int) (*bean.ConfigMapJson, *bean.ConfigSecretJson, error) {
	var configMapJson string
	var secretDataJson string
	var configMapJsonApp string
	var secretDataJsonApp string
	var configMapJsonEnv string
	var secretDataJsonEnv string
	//var configMapJsonPipeline string
	//var secretDataJsonPipeline string

	configMapA, err := impl.configMapRepository.GetByAppIdAppLevel(appId)
	if err != nil && pg.ErrNoRows != err {
		return nil, nil, err
	}
	if configMapA != nil && configMapA.Id > 0 {
		configMapJsonApp = configMapA.ConfigMapData
		secretDataJsonApp = configMapA.SecretData
	}

	configMapE, err := impl.configMapRepository.GetByAppIdAndEnvIdEnvLevel(appId, envId)
	if err != nil && pg.ErrNoRows != err {
		return nil, nil, err
	}
	if configMapE != nil && configMapE.Id > 0 {
		configMapJsonEnv = configMapE.ConfigMapData
		secretDataJsonEnv = configMapE.SecretData
	}

	configMapJson, err = impl.mergeUtil.ConfigMapMerge(configMapJsonApp, configMapJsonEnv)
	if err != nil {
		return nil, nil, err
	}

	chart, err := impl.commonService.FetchLatestChart(appId, envId)
	if err != nil {
		return nil, nil, err
	}
	chartVersion := chart.ChartVersion
	chartMajorVersion, chartMinorVersion, err := util2.ExtractChartVersion(chartVersion)
	if err != nil {
		impl.logger.Errorw("chart version parsing", "err", err)
		return nil, nil, err
	}
	secretDataJson, err = impl.mergeUtil.ConfigSecretMerge(secretDataJsonApp, secretDataJsonEnv, chartMajorVersion, chartMinorVersion)
	if err != nil {
		return nil, nil, err
	}
	configResponse := bean.ConfigMapJson{}
	if configMapJson != "" {
		err = json.Unmarshal([]byte(configMapJson), &configResponse)
		if err != nil {
			return nil, nil, err
		}
	}
	secretResponse := bean.ConfigSecretJson{}
	if configMapJson != "" {
		err = json.Unmarshal([]byte(secretDataJson), &secretResponse)
		if err != nil {
			return nil, nil, err
		}
	}
	return &configResponse, &secretResponse, nil
}

// depricated
// TODO remove this method
func (impl *AppServiceImpl) GetConfigMapAndSecretJson(appId int, envId int, pipelineId int) ([]byte, error) {
	var configMapJson string
	var secretDataJson string
	merged := []byte("{}")
	configMapA, err := impl.configMapRepository.GetByAppIdAppLevel(appId)
	if err != nil && pg.ErrNoRows != err {
		return []byte("{}"), err
	}
	if configMapA != nil && configMapA.Id > 0 {
		configMapJson = configMapA.ConfigMapData
		secretDataJson = configMapA.SecretData
		if configMapJson == "" {
			configMapJson = "{}"
		}
		if secretDataJson == "" {
			secretDataJson = "{}"
		}
		config, err := impl.mergeUtil.JsonPatch([]byte(configMapJson), []byte(secretDataJson))
		if err != nil {
			return []byte("{}"), err
		}
		merged, err = impl.mergeUtil.JsonPatch(merged, config)
		if err != nil {
			return []byte("{}"), err
		}
	}

	configMapE, err := impl.configMapRepository.GetByAppIdAndEnvIdEnvLevel(appId, envId)
	if err != nil && pg.ErrNoRows != err {
		return []byte("{}"), err
	}
	if configMapE != nil && configMapE.Id > 0 {
		configMapJson = configMapE.ConfigMapData
		secretDataJson = configMapE.SecretData
		if configMapJson == "" {
			configMapJson = "{}"
		}
		if secretDataJson == "" {
			secretDataJson = "{}"
		}
		config, err := impl.mergeUtil.JsonPatch([]byte(configMapJson), []byte(secretDataJson))
		if err != nil {
			return []byte("{}"), err
		}
		merged, err = impl.mergeUtil.JsonPatch(merged, config)
		if err != nil {
			return []byte("{}"), err
		}
	}

	return merged, nil
}

func (impl *AppServiceImpl) getConfigMapAndSecretJsonV2(appId int, envId int, pipelineId int, chartVersion string, deploymentWithConfig bean.DeploymentConfigurationType, wfrIdForDeploymentWithSpecificTrigger int) ([]byte, error) {

	var configMapJson string
	var secretDataJson string
	var configMapJsonApp string
	var secretDataJsonApp string
	var configMapJsonEnv string
	var secretDataJsonEnv string
	var err error
	//var configMapJsonPipeline string
	//var secretDataJsonPipeline string

	merged := []byte("{}")
	if deploymentWithConfig == bean.DEPLOYMENT_CONFIG_TYPE_LAST_SAVED {
		configMapA, err := impl.configMapRepository.GetByAppIdAppLevel(appId)
		if err != nil && pg.ErrNoRows != err {
			return []byte("{}"), err
		}
		if configMapA != nil && configMapA.Id > 0 {
			configMapJsonApp = configMapA.ConfigMapData
			secretDataJsonApp = configMapA.SecretData
		}
		configMapE, err := impl.configMapRepository.GetByAppIdAndEnvIdEnvLevel(appId, envId)
		if err != nil && pg.ErrNoRows != err {
			return []byte("{}"), err
		}
		if configMapE != nil && configMapE.Id > 0 {
			configMapJsonEnv = configMapE.ConfigMapData
			secretDataJsonEnv = configMapE.SecretData
		}
	} else if deploymentWithConfig == bean.DEPLOYMENT_CONFIG_TYPE_SPECIFIC_TRIGGER {
		//fetching history and setting envLevelConfig and not appLevelConfig because history already contains merged appLevel and envLevel configs
		configMapHistory, err := impl.configMapHistoryRepository.GetHistoryByPipelineIdAndWfrId(pipelineId, wfrIdForDeploymentWithSpecificTrigger, repository3.CONFIGMAP_TYPE)
		if err != nil {
			impl.logger.Errorw("error in getting config map history config by pipelineId and wfrId ", "err", err, "pipelineId", pipelineId, "wfrid", wfrIdForDeploymentWithSpecificTrigger)
			return []byte("{}"), err
		}
		configMapJsonEnv = configMapHistory.Data
		secretHistory, err := impl.configMapHistoryRepository.GetHistoryByPipelineIdAndWfrId(pipelineId, wfrIdForDeploymentWithSpecificTrigger, repository3.SECRET_TYPE)
		if err != nil {
			impl.logger.Errorw("error in getting config map history config by pipelineId and wfrId ", "err", err, "pipelineId", pipelineId, "wfrid", wfrIdForDeploymentWithSpecificTrigger)
			return []byte("{}"), err
		}
		secretDataJsonEnv = secretHistory.Data
	}
	configMapJson, err = impl.mergeUtil.ConfigMapMerge(configMapJsonApp, configMapJsonEnv)
	if err != nil {
		return []byte("{}"), err
	}
	chartMajorVersion, chartMinorVersion, err := util2.ExtractChartVersion(chartVersion)
	if err != nil {
		impl.logger.Errorw("chart version parsing", "err", err)
		return []byte("{}"), err
	}
	secretDataJson, err = impl.mergeUtil.ConfigSecretMerge(secretDataJsonApp, secretDataJsonEnv, chartMajorVersion, chartMinorVersion)
	if err != nil {
		return []byte("{}"), err
	}
	configResponseR := bean.ConfigMapRootJson{}
	configResponse := bean.ConfigMapJson{}
	if configMapJson != "" {
		err = json.Unmarshal([]byte(configMapJson), &configResponse)
		if err != nil {
			return []byte("{}"), err
		}
	}
	configResponseR.ConfigMapJson = configResponse
	secretResponseR := bean.ConfigSecretRootJson{}
	secretResponse := bean.ConfigSecretJson{}
	if configMapJson != "" {
		err = json.Unmarshal([]byte(secretDataJson), &secretResponse)
		if err != nil {
			return []byte("{}"), err
		}
	}
	secretResponseR.ConfigSecretJson = secretResponse

	configMapByte, err := json.Marshal(configResponseR)
	if err != nil {
		return []byte("{}"), err
	}
	secretDataByte, err := json.Marshal(secretResponseR)
	if err != nil {
		return []byte("{}"), err
	}

	merged, err = impl.mergeUtil.JsonPatch(configMapByte, secretDataByte)
	if err != nil {
		return []byte("{}"), err
	}
	return merged, nil
}

func (impl *AppServiceImpl) synchCD(pipeline *pipelineConfig.Pipeline, ctx context.Context,
	overrideRequest *bean.ValuesOverrideRequest, envOverride *chartConfig.EnvConfigOverride) {
	req := new(application2.ApplicationSyncRequest)
	pipelineName := pipeline.App.AppName + "-" + envOverride.Environment.Name
	req.Name = &pipelineName
	prune := true
	req.Prune = &prune
	if ctx == nil {
		impl.logger.Errorw("err in syncing ACD, ctx is NULL", "pipelineId", overrideRequest.PipelineId)
		return
	}
	if _, err := impl.acdClient.Sync(ctx, req); err != nil {
		impl.logger.Errorw("err in syncing ACD", "pipelineId", overrideRequest.PipelineId, "err", err)
	}
}

func (impl *AppServiceImpl) WriteCDTriggerEvent(overrideRequest *bean.ValuesOverrideRequest, artifact *repository.CiArtifact, releaseId, pipelineOverrideId int) {

	event := impl.eventFactory.Build(util.Trigger, &overrideRequest.PipelineId, overrideRequest.AppId, &overrideRequest.EnvId, util.CD)
	impl.logger.Debugw("event WriteCDTriggerEvent", "event", event)
	event = impl.eventFactory.BuildExtraCDData(event, nil, pipelineOverrideId, bean.CD_WORKFLOW_TYPE_DEPLOY)
	_, evtErr := impl.eventClient.WriteNotificationEvent(event)
	if evtErr != nil {
		impl.logger.Errorw("CD trigger event not sent", "error", evtErr)
	}
	deploymentEvent := DeploymentEvent{
		ApplicationId:      overrideRequest.AppId,
		EnvironmentId:      overrideRequest.EnvId, //check for production Environment
		ReleaseId:          releaseId,
		PipelineOverrideId: pipelineOverrideId,
		TriggerTime:        time.Now(),
		CiArtifactId:       overrideRequest.CiArtifactId,
	}
	ciPipelineMaterials, err := impl.ciPipelineMaterialRepository.GetByPipelineId(artifact.PipelineId)
	if err != nil {
		impl.logger.Errorw("error in ")
	}
	materialInfoMap, mErr := artifact.ParseMaterialInfo()
	if mErr != nil {
		impl.logger.Errorw("material info map error", mErr)
		return
	}
	for _, ciPipelineMaterial := range ciPipelineMaterials {
		hash := materialInfoMap[ciPipelineMaterial.GitMaterial.Url]
		pipelineMaterialInfo := &PipelineMaterialInfo{PipelineMaterialId: ciPipelineMaterial.Id, CommitHash: hash}
		deploymentEvent.PipelineMaterials = append(deploymentEvent.PipelineMaterials, pipelineMaterialInfo)
	}
	impl.logger.Infow("triggering deployment event", "event", deploymentEvent)
	err = impl.eventClient.WriteNatsEvent(pubsub.CD_SUCCESS, deploymentEvent)
	if err != nil {
		impl.logger.Errorw("error in writing cd trigger event", "err", err)
	}
}

type DeploymentEvent struct {
	ApplicationId      int
	EnvironmentId      int
	ReleaseId          int
	PipelineOverrideId int
	TriggerTime        time.Time
	PipelineMaterials  []*PipelineMaterialInfo
	CiArtifactId       int
}
type PipelineMaterialInfo struct {
	PipelineMaterialId int
	CommitHash         string
}

func buildCDTriggerEvent(impl *AppServiceImpl, overrideRequest *bean.ValuesOverrideRequest, pipeline *pipelineConfig.Pipeline,
	envOverride *chartConfig.EnvConfigOverride, materialInfo map[string]string, artifact *repository.CiArtifact) client.Event {
	event := impl.eventFactory.Build(util.Trigger, &pipeline.Id, pipeline.AppId, &pipeline.EnvironmentId, util.CD)
	return event
}

func (impl *AppServiceImpl) BuildPayload(overrideRequest *bean.ValuesOverrideRequest, pipeline *pipelineConfig.Pipeline,
	envOverride *chartConfig.EnvConfigOverride, materialInfo map[string]string, artifact *repository.CiArtifact) *client.Payload {
	payload := &client.Payload{}
	payload.AppName = pipeline.App.AppName
	payload.PipelineName = pipeline.Name
	payload.EnvName = envOverride.Environment.Name

	var revision string
	for _, v := range materialInfo {
		revision = v
		break
	}
	payload.Source = url.PathEscape(revision)
	payload.DockerImageUrl = artifact.Image
	return payload
}

type ReleaseAttributes struct {
	Name           string
	Tag            string
	PipelineName   string
	ReleaseVersion string
	DeploymentType string
	App            string
	Env            string
	AppMetrics     *bool
}

func (impl *AppServiceImpl) getReleaseOverride(envOverride *chartConfig.EnvConfigOverride, overrideRequest *bean.ValuesOverrideRequest, artifact *repository.CiArtifact, pipelineOverride *chartConfig.PipelineOverride, strategy *chartConfig.PipelineStrategy, appMetrics *bool) (releaseOverride string, err error) {

	artifactImage := artifact.Image
	imageTag := strings.Split(artifactImage, ":")

	imageTagLen := len(imageTag)

	imageName := ""

	for i := 0; i < imageTagLen-1; i++ {
		if i != imageTagLen-2 {
			imageName = imageName + imageTag[i] + ":"
		} else {
			imageName = imageName + imageTag[i]
		}
	}

	appId := strconv.Itoa(overrideRequest.AppId)
	envId := strconv.Itoa(overrideRequest.EnvId)

	deploymentStrategy := ""
	if strategy != nil {
		deploymentStrategy = string(strategy.Strategy)
	}
	releaseAttribute := ReleaseAttributes{
		Name:           imageName,
		Tag:            imageTag[imageTagLen-1],
		PipelineName:   overrideRequest.PipelineName,
		ReleaseVersion: strconv.Itoa(pipelineOverride.PipelineReleaseCounter),
		DeploymentType: deploymentStrategy,
		App:            appId,
		Env:            envId,
		AppMetrics:     appMetrics,
	}
	override, err := util2.Tprintf(envOverride.Chart.ImageDescriptorTemplate, releaseAttribute)
	if err != nil {
		return "", &ApiError{InternalMessage: "unable to render ImageDescriptorTemplate"}
	}
	if overrideRequest.AdditionalOverride != nil {
		userOverride, err := overrideRequest.AdditionalOverride.MarshalJSON()
		if err != nil {
			return "", err
		}
		data, err := impl.mergeUtil.JsonPatch(userOverride, []byte(override))
		if err != nil {
			return "", err
		}
		override = string(data)
	}
	return override, nil
}

//func (impl *AppServiceImpl) commitMergedValuesToGit() {
//
//	commitHash := ""
//	commitTime := time.Time{}
//
//	chartRepoName := impl.GetChartRepoName(envOverride.Chart.GitRepoUrl)
//	_, span := otel.Tracer("orchestrator").Start(ctx, "chartTemplateService.GetUserEmailIdAndNameForGitOpsCommit")
//	//getting username & emailId for commit author data
//	userEmailId, userName := impl.chartTemplateService.GetUserEmailIdAndNameForGitOpsCommit(overrideRequest.UserId)
//	span.End()
//	chartGitAttr := &ChartConfig{
//		FileName:       fmt.Sprintf("_%d-values.yaml", envOverride.TargetEnvironment),
//		FileContent:    string(merged),
//		ChartName:      envOverride.Chart.ChartName,
//		ChartLocation:  envOverride.Chart.ChartLocation,
//		ChartRepoName:  chartRepoName,
//		ReleaseMessage: fmt.Sprintf("release-%d-env-%d ", override.Id, envOverride.TargetEnvironment),
//		UserName:       userName,
//		UserEmailId:    userEmailId,
//	}
//	gitOpsConfigBitbucket, err := impl.gitOpsConfigRepository.GetGitOpsConfigByProvider(BITBUCKET_PROVIDER)
//	if err != nil {
//		if err == pg.ErrNoRows {
//			gitOpsConfigBitbucket.BitBucketWorkspaceId = ""
//		} else {
//			return 0, 0, "", err
//		}
//	}
//	gitOpsConfig := &bean.GitOpsConfigDto{BitBucketWorkspaceId: gitOpsConfigBitbucket.BitBucketWorkspaceId}
//	_, span = otel.Tracer("orchestrator").Start(ctx, "gitFactory.Client.CommitValues")
//	commitHash, commitTime, err = impl.gitFactory.Client.CommitValues(chartGitAttr, gitOpsConfig)
//	span.End()
//	if err != nil {
//		impl.logger.Errorw("error in git commit", "err", err)
//		return 0, 0, "", err
//	}
//
//	if commitTime.IsZero() {
//		commitTime = time.Now()
//	}
//	pipelineOverride := &chartConfig.PipelineOverride{
//		Id:                     override.Id,
//		GitHash:                commitHash,
//		CommitTime:             commitTime,
//		EnvConfigOverrideId:    envOverride.Id,
//		PipelineOverrideValues: overrideJson,
//		PipelineId:             overrideRequest.PipelineId,
//		CiArtifactId:           overrideRequest.CiArtifactId,
//		PipelineMergedValues:   string(merged),
//		AuditLog:               sql.AuditLog{UpdatedOn: triggeredAt, UpdatedBy: deployedBy},
//	}
//	_, span = otel.Tracer("orchestrator").Start(ctx, "pipelineOverrideRepository.Update")
//	err = impl.pipelineOverrideRepository.Update(pipelineOverride)
//	span.End()
//	if err != nil {
//		return 0, 0, "", err
//	}
//}

func (impl *AppServiceImpl) mergeOverrideValues(envOverride *chartConfig.EnvConfigOverride,
	dbMigrationOverride []byte,
	releaseOverrideJson string,
	configMapJson []byte,
	appLabelJsonByte []byte,
	strategy *chartConfig.PipelineStrategy,
) (mergedValues []byte, err error) {

	//merge three values on the fly
	//ordering is important here
	//global < environment < db< release
	var merged []byte
	if !envOverride.IsOverride {
		merged, err = impl.mergeUtil.JsonPatch([]byte("{}"), []byte(envOverride.Chart.GlobalOverride))
		if err != nil {
			return nil, err
		}
	} else {
		merged, err = impl.mergeUtil.JsonPatch([]byte("{}"), []byte(envOverride.EnvOverrideValues))
		if err != nil {
			return nil, err
		}
	}
	if strategy != nil && len(strategy.Config) > 0 {
		merged, err = impl.mergeUtil.JsonPatch(merged, []byte(strategy.Config))
		if err != nil {
			return nil, err
		}
	}
	merged, err = impl.mergeUtil.JsonPatch(merged, dbMigrationOverride)
	if err != nil {
		return nil, err
	}
	merged, err = impl.mergeUtil.JsonPatch(merged, []byte(releaseOverrideJson))
	if err != nil {
		return nil, err
	}
	if configMapJson != nil {
		merged, err = impl.mergeUtil.JsonPatch(merged, configMapJson)
		if err != nil {
			return nil, err
		}
	}
	if appLabelJsonByte != nil {
		merged, err = impl.mergeUtil.JsonPatch(merged, appLabelJsonByte)
		if err != nil {
			return nil, err
		}
	}
	return merged, nil
}

func (impl *AppServiceImpl) mergeAndSave(envOverride *chartConfig.EnvConfigOverride,
	overrideRequest *bean.ValuesOverrideRequest,
	dbMigrationOverride []byte,
	artifact *repository.CiArtifact,
	pipeline *pipelineConfig.Pipeline, configMapJson, appLabelJsonByte []byte, strategy *chartConfig.PipelineStrategy, ctx context.Context,
	triggeredAt time.Time, deployedBy int32, appMetrics *bool) (releaseId int, overrideId int, mergedValues string, err error) {

	//register release , obtain release id TODO: populate releaseId to template
	override, err := impl.savePipelineOverride(overrideRequest, envOverride.Id, triggeredAt)
	if err != nil {
		return 0, 0, "", err
	}
	//TODO: check status and apply lock
	overrideJson, err := impl.getReleaseOverride(envOverride, overrideRequest, artifact, override, strategy, appMetrics)
	if err != nil {
		return 0, 0, "", err
	}

	//merge three values on the fly
	//ordering is important here
	//global < environment < db< release
	var merged []byte
	if !envOverride.IsOverride {
		merged, err = impl.mergeUtil.JsonPatch([]byte("{}"), []byte(envOverride.Chart.GlobalOverride))
		if err != nil {
			return 0, 0, "", err
		}
	} else {
		merged, err = impl.mergeUtil.JsonPatch([]byte("{}"), []byte(envOverride.EnvOverrideValues))
		if err != nil {
			return 0, 0, "", err
		}
	}

	//pipeline override here comes from pipeline strategy table
	if strategy != nil && len(strategy.Config) > 0 {
		merged, err = impl.mergeUtil.JsonPatch(merged, []byte(strategy.Config))
		if err != nil {
			return 0, 0, "", err
		}
	}
	merged, err = impl.mergeUtil.JsonPatch(merged, dbMigrationOverride)
	if err != nil {
		return 0, 0, "", err
	}
	merged, err = impl.mergeUtil.JsonPatch(merged, []byte(overrideJson))
	if err != nil {
		return 0, 0, "", err
	}

	if configMapJson != nil {
		merged, err = impl.mergeUtil.JsonPatch(merged, configMapJson)
		if err != nil {
			return 0, 0, "", err
		}
	}

	if appLabelJsonByte != nil {
		merged, err = impl.mergeUtil.JsonPatch(merged, appLabelJsonByte)
		if err != nil {
			return 0, 0, "", err
		}
	}

	appName := fmt.Sprintf("%s-%s", pipeline.App.AppName, envOverride.Environment.Name)
	merged = impl.autoscalingCheckBeforeTrigger(ctx, appName, envOverride.Namespace, merged, overrideRequest)

	_, span := otel.Tracer("orchestrator").Start(ctx, "dockerRegistryIpsConfigService.HandleImagePullSecretOnApplicationDeployment")
	// handle image pull secret if access given
	merged, err = impl.dockerRegistryIpsConfigService.HandleImagePullSecretOnApplicationDeployment(envOverride.Environment, pipeline.CiPipelineId, merged)
	span.End()
	if err != nil {
		return 0, 0, "", err
	}

	commitHash := ""
	commitTime := time.Time{}
	if IsAcdApp(pipeline.DeploymentAppType) {
		chartRepoName := impl.chartTemplateService.GetGitOpsRepoNameFromUrl(envOverride.Chart.GitRepoUrl)
		_, span = otel.Tracer("orchestrator").Start(ctx, "chartTemplateService.GetUserEmailIdAndNameForGitOpsCommit")
		//getting username & emailId for commit author data
		userEmailId, userName := impl.chartTemplateService.GetUserEmailIdAndNameForGitOpsCommit(overrideRequest.UserId)
		span.End()
		chartGitAttr := &ChartConfig{
			FileName:       fmt.Sprintf("_%d-values.yaml", envOverride.TargetEnvironment),
			FileContent:    string(merged),
			ChartName:      envOverride.Chart.ChartName,
			ChartLocation:  envOverride.Chart.ChartLocation,
			ChartRepoName:  chartRepoName,
			ReleaseMessage: fmt.Sprintf("release-%d-env-%d ", override.Id, envOverride.TargetEnvironment),
			UserName:       userName,
			UserEmailId:    userEmailId,
		}
		gitOpsConfigBitbucket, err := impl.gitOpsConfigRepository.GetGitOpsConfigByProvider(BITBUCKET_PROVIDER)
		if err != nil {
			if err == pg.ErrNoRows {
				gitOpsConfigBitbucket.BitBucketWorkspaceId = ""
			} else {
				return 0, 0, "", err
			}
		}
		gitOpsConfig := &bean.GitOpsConfigDto{BitBucketWorkspaceId: gitOpsConfigBitbucket.BitBucketWorkspaceId}
		_, span = otel.Tracer("orchestrator").Start(ctx, "gitFactory.Client.CommitValues")
		commitHash, commitTime, err = impl.gitFactory.Client.CommitValues(chartGitAttr, gitOpsConfig)
		span.End()
		if err != nil {
			impl.logger.Errorw("error in git commit", "err", err)
			return 0, 0, "", err
		}
	}
	if commitTime.IsZero() {
		commitTime = time.Now()
	}
	pipelineOverride := &chartConfig.PipelineOverride{
		Id:                     override.Id,
		GitHash:                commitHash,
		CommitTime:             commitTime,
		EnvConfigOverrideId:    envOverride.Id,
		PipelineOverrideValues: overrideJson,
		PipelineId:             overrideRequest.PipelineId,
		CiArtifactId:           overrideRequest.CiArtifactId,
		PipelineMergedValues:   string(merged),
		AuditLog:               sql.AuditLog{UpdatedOn: triggeredAt, UpdatedBy: deployedBy},
	}
	_, span = otel.Tracer("orchestrator").Start(ctx, "pipelineOverrideRepository.Update")
	err = impl.pipelineOverrideRepository.Update(pipelineOverride)
	span.End()
	if err != nil {
		return 0, 0, "", err
	}
	mergedValues = string(merged)
	return override.PipelineReleaseCounter, override.Id, mergedValues, nil
}

func (impl *AppServiceImpl) savePipelineOverride(overrideRequest *bean.ValuesOverrideRequest, envOverrideId int, triggeredAt time.Time) (override *chartConfig.PipelineOverride, err error) {
	currentReleaseNo, err := impl.pipelineOverrideRepository.GetCurrentPipelineReleaseCounter(overrideRequest.PipelineId)
	if err != nil {
		return nil, err
	}
	po := &chartConfig.PipelineOverride{
		EnvConfigOverrideId:    envOverrideId,
		Status:                 models.CHARTSTATUS_NEW,
		PipelineId:             overrideRequest.PipelineId,
		CiArtifactId:           overrideRequest.CiArtifactId,
		PipelineReleaseCounter: currentReleaseNo + 1,
		CdWorkflowId:           overrideRequest.CdWorkflowId,
		AuditLog:               sql.AuditLog{CreatedBy: overrideRequest.UserId, CreatedOn: triggeredAt, UpdatedOn: triggeredAt, UpdatedBy: overrideRequest.UserId},
		DeploymentType:         overrideRequest.DeploymentType,
	}

	err = impl.pipelineOverrideRepository.Save(po)
	if err != nil {
		return nil, err
	}
	err = impl.checkAndFixDuplicateReleaseNo(po)
	if err != nil {
		impl.logger.Errorw("error in checking release no duplicacy", "pipeline", po, "err", err)
		return nil, err
	}
	return po, nil
}

func (impl *AppServiceImpl) checkAndFixDuplicateReleaseNo(override *chartConfig.PipelineOverride) error {

	uniqueVerified := false
	retryCount := 0

	for !uniqueVerified && retryCount < 5 {
		retryCount = retryCount + 1
		overrides, err := impl.pipelineOverrideRepository.GetByPipelineIdAndReleaseNo(override.PipelineId, override.PipelineReleaseCounter)
		if err != nil {
			return err
		}
		if overrides[0].Id == override.Id {
			uniqueVerified = true
		} else {
			//duplicate might be due to concurrency, lets fix it
			currentReleaseNo, err := impl.pipelineOverrideRepository.GetCurrentPipelineReleaseCounter(override.PipelineId)
			if err != nil {
				return err
			}
			override.PipelineReleaseCounter = currentReleaseNo + 1
			err = impl.pipelineOverrideRepository.Save(override)
			if err != nil {
				return err
			}
		}
	}
	if !uniqueVerified {
		return fmt.Errorf("duplicate verification retry count exide max overrideId: %d ,count: %d", override.Id, retryCount)
	}
	return nil
}

func (impl *AppServiceImpl) updateArgoPipeline(appId int, pipelineName string, envOverride *chartConfig.EnvConfigOverride, ctx context.Context) (bool, error) {
	//repo has been registered while helm create
	if ctx == nil {
		impl.logger.Errorw("err in syncing ACD, ctx is NULL", "pipelineName", pipelineName)
		return false, nil
	}
	app, err := impl.appRepository.FindById(appId)
	if err != nil {
		impl.logger.Errorw("no app found ", "err", err)
		return false, err
	}
	envModel, err := impl.envRepository.FindById(envOverride.TargetEnvironment)
	if err != nil {
		return false, err
	}
	argoAppName := fmt.Sprintf("%s-%s", app.AppName, envModel.Name)
	impl.logger.Infow("received payload, updateArgoPipeline", "appId", appId, "pipelineName", pipelineName, "envId", envOverride.TargetEnvironment, "argoAppName", argoAppName, "context", ctx)
	application, err := impl.acdClient.Get(ctx, &application2.ApplicationQuery{Name: &argoAppName})
	if err != nil {
		impl.logger.Errorw("no argo app exists", "app", argoAppName, "pipeline", pipelineName)
		return false, err
	}
	//if status, ok:=status.FromError(err);ok{
	appStatus, _ := status.FromError(err)

	if appStatus.Code() == codes.OK {
		impl.logger.Debugw("argo app exists", "app", argoAppName, "pipeline", pipelineName)
		if application.Spec.Source.Path != envOverride.Chart.ChartLocation || application.Spec.Source.TargetRevision != "master" {
			patchReq := v1alpha1.Application{Spec: v1alpha1.ApplicationSpec{Source: v1alpha1.ApplicationSource{Path: envOverride.Chart.ChartLocation, RepoURL: envOverride.Chart.GitRepoUrl, TargetRevision: "master"}}}
			reqbyte, err := json.Marshal(patchReq)
			if err != nil {
				impl.logger.Errorw("error in creating patch", "err", err)
			}
			reqString := string(reqbyte)
			patchType := "merge"
			_, err = impl.acdClient.Patch(ctx, &application2.ApplicationPatchRequest{Patch: &reqString, Name: &argoAppName, PatchType: &patchType})
			if err != nil {
				impl.logger.Errorw("error in creating argo pipeline ", "name", pipelineName, "patch", string(reqbyte), "err", err)
				return false, err
			}
			impl.logger.Debugw("pipeline update req ", "res", patchReq)
		} else {
			impl.logger.Debug("pipeline no need to update ")
		}
		return true, nil
	} else if appStatus.Code() == codes.NotFound {
		impl.logger.Errorw("argo app not found", "app", argoAppName, "pipeline", pipelineName)
		return false, nil
	} else {
		impl.logger.Errorw("err in checking application on gocd", "err", err, "pipeline", pipelineName)
		return false, err
	}
}

func (impl *AppServiceImpl) UpdateInstalledAppVersionHistoryByACDObject(app *v1alpha1.Application, installedAppVersionHistoryId int, updateTimedOutStatus bool) error {
	installedAppVersionHistory, err := impl.installedAppVersionHistoryRepository.GetInstalledAppVersionHistory(installedAppVersionHistoryId)
	if err != nil {
		impl.logger.Errorw("error on update installedAppVersionHistory, fetch failed for runner type", "installedAppVersionHistory", installedAppVersionHistoryId, "app", app, "err", err)
		return err
	}
	if updateTimedOutStatus {
		installedAppVersionHistory.Status = pipelineConfig.WorkflowTimedOut
	} else {
		if app.Status.Health.Status == health.HealthStatusHealthy {
			installedAppVersionHistory.Status = pipelineConfig.WorkflowSucceeded
			installedAppVersionHistory.FinishedOn = time.Now()
		} else {
			installedAppVersionHistory.Status = pipelineConfig.WorkflowInProgress
		}
	}
	installedAppVersionHistory.UpdatedBy = 1
	installedAppVersionHistory.UpdatedOn = time.Now()
	_, err = impl.installedAppVersionHistoryRepository.UpdateInstalledAppVersionHistory(installedAppVersionHistory, nil)
	if err != nil {
		impl.logger.Errorw("error on update installedAppVersionHistory", "installedAppVersionHistoryId", installedAppVersionHistoryId, "app", app, "err", err)
		return err
	}
	return nil
}

func (impl *AppServiceImpl) UpdateCdWorkflowRunnerByACDObject(app *v1alpha1.Application, cdWfrId int, updateTimedOutStatus bool) error {
	wfr, err := impl.cdWorkflowRepository.FindWorkflowRunnerById(cdWfrId)
	if err != nil {
		impl.logger.Errorw("error on update cd workflow runner, fetch failed for runner type", "wfr", wfr, "app", app, "err", err)
		return err
	}
	if updateTimedOutStatus {
		wfr.Status = pipelineConfig.WorkflowTimedOut
	} else {
		if app.Status.Health.Status == health.HealthStatusHealthy {
			wfr.Status = pipelineConfig.WorkflowSucceeded
			wfr.FinishedOn = time.Now()
		} else {
			wfr.Status = pipelineConfig.WorkflowInProgress
		}
	}
	wfr.UpdatedBy = 1
	wfr.UpdatedOn = time.Now()
	err = impl.cdWorkflowRepository.UpdateWorkFlowRunner(wfr)
	if err != nil {
		impl.logger.Errorw("error on update cd workflow runner", "wfr", wfr, "app", app, "err", err)
		return err
	}
	cdMetrics := util2.CDMetrics{
		AppName:         wfr.CdWorkflow.Pipeline.DeploymentAppName,
		Status:          wfr.Status,
		DeploymentType:  wfr.CdWorkflow.Pipeline.DeploymentAppType,
		EnvironmentName: wfr.CdWorkflow.Pipeline.Environment.Name,
		Time:            time.Since(wfr.StartedOn).Seconds() - time.Since(wfr.FinishedOn).Seconds(),
	}
	util2.TriggerCDMetrics(cdMetrics, impl.appStatusConfig.ExposeCDMetrics)
	return nil
}

func (impl *AppServiceImpl) autoscalingCheckBeforeTrigger(ctx context.Context, appName string, namespace string, merged []byte, overrideRequest *bean.ValuesOverrideRequest) []byte {
	//pipeline := overrideRequest.Pipeline
	var appId = overrideRequest.AppId
	pipelineId := overrideRequest.PipelineId
	var appDeploymentType = overrideRequest.DeploymentAppType
	var clusterId = overrideRequest.ClusterId
	deploymentType := overrideRequest.DeploymentType
	templateMap := make(map[string]interface{})
	err := json.Unmarshal(merged, &templateMap)
	if err != nil {
		return merged
	}
	if _, ok := templateMap[autoscaling.ServiceName]; ok {
		as := templateMap[autoscaling.ServiceName]
		asd := as.(map[string]interface{})
		isEnable := false
		if _, ok := asd["enabled"]; ok {
			isEnable = asd["enabled"].(bool)
		}
		if isEnable {
			reqReplicaCount := templateMap["replicaCount"].(float64)
			reqMaxReplicas := asd["MaxReplicas"].(float64)
			reqMinReplicas := asd["MinReplicas"].(float64)
			version := ""
			group := autoscaling.ServiceName
			kind := "HorizontalPodAutoscaler"
			resourceName := fmt.Sprintf("%s-%s", appName, "hpa")
			resourceManifest := make(map[string]interface{})
			if IsAcdApp(appDeploymentType) {
				query := &application2.ApplicationResourceRequest{
					Name:         &appName,
					Version:      &version,
					Group:        &group,
					Kind:         &kind,
					ResourceName: &resourceName,
					Namespace:    &namespace,
				}
				recv, err := impl.acdClient.GetResource(ctx, query)
				impl.logger.Debugw("resource manifest get replica count", "response", recv)
				if err != nil {
					impl.logger.Errorw("ACD Get Resource API Failed", "err", err)
					middleware.AcdGetResourceCounter.WithLabelValues(strconv.Itoa(appId), namespace, appName).Inc()
					return merged
				}
				if recv != nil && len(*recv.Manifest) > 0 {
					err := json.Unmarshal([]byte(*recv.Manifest), &resourceManifest)
					if err != nil {
						impl.logger.Errorw("unmarshal failed for hpa check", "err", err)
						return merged
					}
				}
			} else {
				version = "v2beta2"
				k8sResource, err := impl.k8sApplicationService.GetResource(ctx, &k8s.ResourceRequestBean{ClusterId: clusterId,
					K8sRequest: &application3.K8sRequestBean{ResourceIdentifier: application3.ResourceIdentifier{Name: resourceName,
						Namespace: namespace, GroupVersionKind: schema.GroupVersionKind{Group: group, Kind: kind, Version: version}}}})
				if err != nil {
					impl.logger.Errorw("error occurred while fetching resource for app", "resourceName", resourceName, "err", err)
					return merged
				}
				resourceManifest = k8sResource.Manifest.Object
			}
			if len(resourceManifest) > 0 {
				statusMap := resourceManifest["status"].(map[string]interface{})
				currentReplicaVal := statusMap["currentReplicas"]
				currentReplicaCount, err := util2.ParseFloatNumber(currentReplicaVal)
				if err != nil {
					impl.logger.Errorw("error occurred while parsing replica count", "currentReplicas", currentReplicaVal, "err", err)
					return merged
				}

				reqReplicaCount = impl.fetchRequiredReplicaCount(currentReplicaCount, reqMaxReplicas, reqMinReplicas)
				templateMap["replicaCount"] = reqReplicaCount
				merged, err = json.Marshal(&templateMap)
				if err != nil {
					impl.logger.Errorw("marshaling failed for hpa check", "err", err)
					return merged
				}
			}
		} else {
			impl.logger.Errorw("autoscaling is not enabled", "pipelineId", pipelineId)
		}
	}
	//check for custom chart support
	if autoscalingEnabledPath, ok := templateMap[bean2.CustomAutoScalingEnabledPathKey]; ok {
		if deploymentType == models.DEPLOYMENTTYPE_STOP {
			merged, err = impl.setScalingValues(templateMap, bean2.CustomAutoScalingEnabledPathKey, merged, false)
			if err != nil {
				return merged
			}
			merged, err = impl.setScalingValues(templateMap, bean2.CustomAutoscalingReplicaCountPathKey, merged, 0)
			if err != nil {
				return merged
			}
		} else {
			autoscalingEnabled := false
			autoscalingEnabledValue := gjson.Get(string(merged), autoscalingEnabledPath.(string)).Value()
			if val, ok := autoscalingEnabledValue.(bool); ok {
				autoscalingEnabled = val
			}
			if autoscalingEnabled {
				// extract replica count, min, max and check for required value
				replicaCount, err := impl.getReplicaCountFromCustomChart(templateMap, merged)
				if err != nil {
					return merged
				}
				merged, err = impl.setScalingValues(templateMap, bean2.CustomAutoscalingReplicaCountPathKey, merged, replicaCount)
				if err != nil {
					return merged
				}
			}
		}
	}

	return merged
}

func (impl *AppServiceImpl) getReplicaCountFromCustomChart(templateMap map[string]interface{}, merged []byte) (float64, error) {
	autoscalingMinVal, err := impl.extractParamValue(templateMap, bean2.CustomAutoscalingMinPathKey, merged)
	if err != nil {
		return 0, err
	}
	autoscalingMaxVal, err := impl.extractParamValue(templateMap, bean2.CustomAutoscalingMaxPathKey, merged)
	if err != nil {
		return 0, err
	}
	autoscalingReplicaCountVal, err := impl.extractParamValue(templateMap, bean2.CustomAutoscalingReplicaCountPathKey, merged)
	if err != nil {
		return 0, err
	}
	return impl.fetchRequiredReplicaCount(autoscalingReplicaCountVal, autoscalingMaxVal, autoscalingMinVal), nil
}

func (impl *AppServiceImpl) extractParamValue(inputMap map[string]interface{}, key string, merged []byte) (float64, error) {
	if _, ok := inputMap[key]; !ok {
		return 0, errors.New("empty-val-err")
	}
	floatNumber, err := util2.ParseFloatNumber(gjson.Get(string(merged), inputMap[key].(string)).Value())
	if err != nil {
		impl.logger.Errorw("error occurred while parsing float number", "key", key, "err", err)
	}
	return floatNumber, err
}

func (impl *AppServiceImpl) setScalingValues(templateMap map[string]interface{}, customScalingKey string, merged []byte, value interface{}) ([]byte, error) {
	autoscalingJsonPath := templateMap[customScalingKey]
	autoscalingJsonPathKey := autoscalingJsonPath.(string)
	mergedRes, err := sjson.Set(string(merged), autoscalingJsonPathKey, value)
	if err != nil {
		impl.logger.Errorw("error occurred while setting autoscaling key", "JsonPathKey", autoscalingJsonPathKey, "err", err)
		return []byte{}, err
	}
	return []byte(mergedRes), nil
}

func (impl *AppServiceImpl) fetchRequiredReplicaCount(currentReplicaCount float64, reqMaxReplicas float64, reqMinReplicas float64) float64 {
	var reqReplicaCount float64
	if currentReplicaCount <= reqMaxReplicas && currentReplicaCount >= reqMinReplicas {
		reqReplicaCount = currentReplicaCount
	} else if currentReplicaCount > reqMaxReplicas {
		reqReplicaCount = reqMaxReplicas
	} else if currentReplicaCount < reqMinReplicas {
		reqReplicaCount = reqMinReplicas
	}
	return reqReplicaCount
}

func (impl *AppServiceImpl) CreateHistoriesForDeploymentTrigger(pipeline *pipelineConfig.Pipeline, strategy *chartConfig.PipelineStrategy, envOverride *chartConfig.EnvConfigOverride, deployedOn time.Time, deployedBy int32) error {
	//creating history for deployment template
	err := impl.deploymentTemplateHistoryService.CreateDeploymentTemplateHistoryForDeploymentTrigger(pipeline, envOverride, envOverride.Chart.ImageDescriptorTemplate, deployedOn, deployedBy)
	if err != nil {
		impl.logger.Errorw("error in creating deployment template history for deployment trigger", "err", err)
		return err
	}
	err = impl.configMapHistoryService.CreateCMCSHistoryForDeploymentTrigger(pipeline, deployedOn, deployedBy)
	if err != nil {
		impl.logger.Errorw("error in creating CM/CS history for deployment trigger", "err", err)
		return err
	}
	if strategy != nil {
		err = impl.pipelineStrategyHistoryService.CreateStrategyHistoryForDeploymentTrigger(strategy, deployedOn, deployedBy, pipeline.TriggerType)
		if err != nil {
			impl.logger.Errorw("error in creating strategy history for deployment trigger", "err", err)
			return err
		}
	}
	return nil
}

func (impl *AppServiceImpl) updatePipeline(pipeline *pipelineConfig.Pipeline, userId int32) (bool, error) {
	err := impl.pipelineRepository.SetDeploymentAppCreatedInPipeline(true, pipeline.Id, userId)
	if err != nil {
		impl.logger.Errorw("error on updating cd pipeline for setting deployment app created", "err", err)
		return false, err
	}
	return true, nil
}

func (impl *AppServiceImpl) createHelmAppForCdPipeline(overrideRequest *bean.ValuesOverrideRequest, valuesOverrideResponse *ValuesOverrideResponse, triggeredAt time.Time, ctx context.Context) (bool, error) {

	pipeline := valuesOverrideResponse.Pipeline
	envOverride := valuesOverrideResponse.EnvOverride
	mergeAndSave := valuesOverrideResponse.MergedValues

	chartMetaData := &chart2.Metadata{
		Name:    pipeline.App.AppName,
		Version: envOverride.Chart.ChartVersion,
	}
	referenceTemplatePath := path.Join(string(impl.refChartDir), envOverride.Chart.ReferenceTemplate)

	if IsHelmApp(pipeline.DeploymentAppType) {
		referenceChartByte := envOverride.Chart.ReferenceChart
		// here updating reference chart into database.
		if len(envOverride.Chart.ReferenceChart) == 0 {
			refChartByte, err := impl.chartTemplateService.GetByteArrayRefChart(chartMetaData, referenceTemplatePath)
			if err != nil {
				impl.logger.Errorw("ref chart commit error on cd trigger", "err", err, "req", overrideRequest)
				return false, err
			}
			ch := envOverride.Chart
			ch.ReferenceChart = refChartByte
			ch.UpdatedOn = time.Now()
			ch.UpdatedBy = overrideRequest.UserId
			err = impl.chartRepository.Update(ch)
			if err != nil {
				impl.logger.Errorw("chart update error", "err", err, "req", overrideRequest)
				return false, err
			}
			referenceChartByte = refChartByte
		}

		releaseName := pipeline.DeploymentAppName
		bearerToken := envOverride.Environment.Cluster.Config["bearer_token"]

		releaseIdentifier := &client2.ReleaseIdentifier{
			ReleaseName:      releaseName,
			ReleaseNamespace: envOverride.Namespace,
			ClusterConfig: &client2.ClusterConfig{
				ClusterName:  envOverride.Environment.Cluster.ClusterName,
				Token:        bearerToken,
				ApiServerUrl: envOverride.Environment.Cluster.ServerUrl,
			},
		}

		if pipeline.DeploymentAppCreated {
			req := &client2.UpgradeReleaseRequest{
				ReleaseIdentifier: releaseIdentifier,
				ValuesYaml:        mergeAndSave,
				HistoryMax:        impl.helmAppService.GetRevisionHistoryMaxValue(client2.SOURCE_DEVTRON_APP),
			}

			updateApplicationResponse, err := impl.helmAppClient.UpdateApplication(ctx, req)

			// For cases where helm release was not found but db flag for deployment app created was true
			if err != nil && strings.Contains(err.Error(), "release: not found") {

				// retry install
				_, err = impl.helmInstallReleaseWithCustomChart(ctx, releaseIdentifier, referenceChartByte, mergeAndSave)

				// if retry failed, return
				if err != nil {
					impl.logger.Errorw("release not found, failed to re-install helm application", "err", err)
					return false, err
				}
			} else if err != nil {
				impl.logger.Errorw("error in updating helm application for cd pipeline", "err", err)
				return false, err
			} else {
				impl.logger.Debugw("updated helm application", "response", updateApplicationResponse, "isSuccess", updateApplicationResponse.Success)
			}

		} else {

			helmResponse, err := impl.helmInstallReleaseWithCustomChart(ctx, releaseIdentifier, referenceChartByte, mergeAndSave)

			// For connection related errors, no need to update the db
			if err != nil && strings.Contains(err.Error(), "connection error") {
				impl.logger.Errorw("error in helm install custom chart", "err", err)
				return false, err
			}

			// IMP: update cd pipeline to mark deployment app created, even if helm install fails
			// If the helm install fails, it still creates the app in failed state, so trying to
			// re-create the app results in error from helm that cannot re-use name which is still in use
			_, pgErr := impl.updatePipeline(pipeline, overrideRequest.UserId)

			if err != nil {
				impl.logger.Errorw("error in helm install custom chart", "err", err)

				if pgErr != nil {
					impl.logger.Errorw("failed to update deployment app created flag in pipeline table", "err", err)
				}
				return false, err
			}

			if pgErr != nil {
				impl.logger.Errorw("failed to update deployment app created flag in pipeline table", "err", err)
				return false, err
			}

			impl.logger.Debugw("received helm release response", "helmResponse", helmResponse, "isSuccess", helmResponse.Success)
		}

		//update workflow runner status, used in app workflow view
		cdWf, err := impl.cdWorkflowRepository.FindByWorkflowIdAndRunnerType(ctx, overrideRequest.CdWorkflowId, bean.CD_WORKFLOW_TYPE_DEPLOY)
		if err != nil && err != pg.ErrNoRows {
			impl.logger.Errorw("err on fetching cd workflow", "err", err)
			return false, err
		}
		cdWorkflowId := cdWf.CdWorkflowId
		if cdWf.CdWorkflowId == 0 {
			cdWf := &pipelineConfig.CdWorkflow{
				CiArtifactId: overrideRequest.CiArtifactId,
				PipelineId:   overrideRequest.PipelineId,
				AuditLog:     sql.AuditLog{CreatedOn: triggeredAt, CreatedBy: overrideRequest.UserId, UpdatedOn: triggeredAt, UpdatedBy: overrideRequest.UserId},
			}
			err := impl.cdWorkflowRepository.SaveWorkFlow(ctx, cdWf)
			if err != nil {
				impl.logger.Errorw("err on updating cd workflow for status update", "err", err)
				return false, err
			}
			cdWorkflowId = cdWf.Id
			runner := &pipelineConfig.CdWorkflowRunner{
				Id:           cdWf.Id,
				Name:         pipeline.Name,
				WorkflowType: bean.CD_WORKFLOW_TYPE_DEPLOY,
				ExecutorType: pipelineConfig.WORKFLOW_EXECUTOR_TYPE_AWF,
				Status:       pipelineConfig.WorkflowInProgress,
				TriggeredBy:  overrideRequest.UserId,
				StartedOn:    triggeredAt,
				CdWorkflowId: cdWorkflowId,
				AuditLog:     sql.AuditLog{CreatedOn: triggeredAt, CreatedBy: overrideRequest.UserId, UpdatedOn: triggeredAt, UpdatedBy: overrideRequest.UserId},
			}
			_, err = impl.cdWorkflowRepository.SaveWorkFlowRunner(runner)
			if err != nil {
				impl.logger.Errorw("err on updating cd workflow runner for status update", "err", err)
				return false, err
			}
		} else {
			cdWf.Status = pipelineConfig.WorkflowInProgress
			cdWf.FinishedOn = time.Now()
			cdWf.UpdatedBy = overrideRequest.UserId
			cdWf.UpdatedOn = time.Now()
			err = impl.cdWorkflowRepository.UpdateWorkFlowRunner(&cdWf)
			if err != nil {
				impl.logger.Errorw("error on update cd workflow runner", "cdWf", cdWf, "err", err)
				return false, err
			}
		}
	}
	return true, nil
}

// helmInstallReleaseWithCustomChart performs helm install with custom chart
func (impl *AppServiceImpl) helmInstallReleaseWithCustomChart(ctx context.Context, releaseIdentifier *client2.ReleaseIdentifier, referenceChartByte []byte, valuesYaml string) (*client2.HelmInstallCustomResponse, error) {

	helmInstallRequest := client2.HelmInstallCustomRequest{
		ValuesYaml:        valuesYaml,
		ChartContent:      &client2.ChartContent{Content: referenceChartByte},
		ReleaseIdentifier: releaseIdentifier,
	}

	// Request exec
	return impl.helmAppClient.InstallReleaseWithCustomChart(ctx, &helmInstallRequest)
}

func (impl *AppServiceImpl) GetGitOpsRepoPrefix() string {
	return impl.globalEnvVariables.GitOpsRepoPrefix
}<|MERGE_RESOLUTION|>--- conflicted
+++ resolved
@@ -184,16 +184,10 @@
 	GetValuesOverrideForTrigger(overrideRequest *bean.ValuesOverrideRequest, triggeredAt time.Time, ctx context.Context) (*ValuesOverrideResponse, error)
 	GetEnvOverrideByTriggerType(overrideRequest *bean.ValuesOverrideRequest, triggeredAt time.Time, ctx context.Context) (*chartConfig.EnvConfigOverride, error)
 	GetAppMetricsByTriggerType(overrideRequest *bean.ValuesOverrideRequest, ctx context.Context) (bool, error)
-<<<<<<< HEAD
+	GetDeploymentStrategyByTriggerType(overrideRequest *bean.ValuesOverrideRequest, ctx context.Context) (*chartConfig.PipelineStrategy, error)
 	CreateGitopsRepo(app *app.App, userId int32) (gitopsRepoName string, chartGitAttr *ChartGitAttribute, err error)
 	GetLatestDeployedManifestByPipelineId(appId int, envId int, runner string, ctx context.Context) ([]byte, error)
 	GetDeployedManifestByPipelineIdAndCDWorkflowId(cdWorkflowRunnerId int, ctx context.Context) ([]byte, error)
-=======
-	GetDeploymentStrategyByTriggerType(overrideRequest *bean.ValuesOverrideRequest, ctx context.Context) (*chartConfig.PipelineStrategy, error)
-	CreateGitopsRepo(app *app.App, userId int32) (gitopsRepoName string, chartGitAttr *ChartGitAttribute, err error)
-	GetLatestDeployedManifestByPipelineId(appId int, envId int, ctx context.Context) ([]byte, error)
-	GetDeployedManifestByPipelineIdAndCDWorkflowId(appId int, envId int, cdWorkflowId int, ctx context.Context) ([]byte, error)
->>>>>>> 4ec3430c
 	SetPipelineFieldsInOverrideRequest(overrideRequest *bean.ValuesOverrideRequest, pipeline *pipelineConfig.Pipeline)
 }
 
@@ -1168,11 +1162,7 @@
 	return appMetrics, nil
 }
 
-<<<<<<< HEAD
-func (impl *AppServiceImpl) getDeploymentStrategyByTriggerType(overrideRequest *bean.ValuesOverrideRequest, ctx context.Context) (*chartConfig.PipelineStrategy, error) {
-=======
 func (impl *AppServiceImpl) GetDeploymentStrategyByTriggerType(overrideRequest *bean.ValuesOverrideRequest, ctx context.Context) (*chartConfig.PipelineStrategy, error) {
->>>>>>> 4ec3430c
 
 	strategy := &chartConfig.PipelineStrategy{}
 	var err error
@@ -1355,31 +1345,17 @@
 	if err != nil {
 		impl.logger.Errorw("error in getting env override by trigger type", "err", err)
 		return valuesOverrideResponse, err
-<<<<<<< HEAD
 	}
 	appMetrics, err := impl.GetAppMetricsByTriggerType(overrideRequest, ctx)
 	if err != nil {
 		impl.logger.Errorw("error in getting app metrics by trigger type", "err", err)
 		return valuesOverrideResponse, err
 	}
-	strategy, err := impl.getDeploymentStrategyByTriggerType(overrideRequest, ctx)
+	strategy, err := impl.GetDeploymentStrategyByTriggerType(overrideRequest, ctx)
 	if err != nil {
 		impl.logger.Errorw("error in getting strategy by trigger type", "err", err)
 		return valuesOverrideResponse, err
 	}
-=======
-	}
-	appMetrics, err := impl.GetAppMetricsByTriggerType(overrideRequest, ctx)
-	if err != nil {
-		impl.logger.Errorw("error in getting app metrics by trigger type", "err", err)
-		return valuesOverrideResponse, err
-	}
-	strategy, err := impl.GetDeploymentStrategyByTriggerType(overrideRequest, ctx)
-	if err != nil {
-		impl.logger.Errorw("error in getting strategy by trigger type", "err", err)
-		return valuesOverrideResponse, err
-	}
->>>>>>> 4ec3430c
 	_, span := otel.Tracer("orchestrator").Start(ctx, "ciArtifactRepository.Get")
 	artifact, err := impl.ciArtifactRepository.Get(overrideRequest.CiArtifactId)
 	span.End()
@@ -1394,164 +1370,6 @@
 	if err != nil {
 		impl.logger.Errorw("error in fetching db migration config", "req", overrideRequest, "err", err)
 		return valuesOverrideResponse, err
-<<<<<<< HEAD
-=======
-	}
-	chartVersion := envOverride.Chart.ChartVersion
-	_, span = otel.Tracer("orchestrator").Start(ctx, "getConfigMapAndSecretJsonV2")
-	configMapJson, err := impl.getConfigMapAndSecretJsonV2(overrideRequest.AppId, envOverride.TargetEnvironment, overrideRequest.PipelineId, chartVersion, overrideRequest.DeploymentWithConfig, overrideRequest.WfrIdForDeploymentWithSpecificTrigger)
-	span.End()
-	if err != nil {
-		impl.logger.Errorw("error in fetching config map n secret ", "err", err)
-		configMapJson = nil
-	}
-	_, span = otel.Tracer("orchestrator").Start(ctx, "appCrudOperationService.GetLabelsByAppIdForDeployment")
-	appLabelJsonByte, err := impl.appCrudOperationService.GetLabelsByAppIdForDeployment(overrideRequest.AppId)
-	span.End()
-	if err != nil {
-		impl.logger.Errorw("error in fetching app labels for gitOps commit", "err", err)
-		appLabelJsonByte = nil
-	}
-	_, span = otel.Tracer("orchestrator").Start(ctx, "mergeAndSave")
-	pipelineOverride, err := impl.savePipelineOverride(overrideRequest, envOverride.Id, triggeredAt)
-	if err != nil {
-		return valuesOverrideResponse, err
-	}
-	//TODO: check status and apply lock
-	releaseOverrideJson, err := impl.getReleaseOverride(envOverride, overrideRequest, artifact, pipelineOverride, strategy, &appMetrics)
-	if err != nil {
-		return valuesOverrideResponse, err
-	}
-	mergedValues, err := impl.mergeOverrideValues(envOverride, dbMigrationOverride, releaseOverrideJson, configMapJson, appLabelJsonByte, strategy)
-
-	appName := fmt.Sprintf("%s-%s", overrideRequest.AppName, envOverride.Environment.Name)
-	mergedValues = impl.autoscalingCheckBeforeTrigger(ctx, appName, envOverride.Namespace, mergedValues, overrideRequest)
-
-	_, span = otel.Tracer("orchestrator").Start(ctx, "dockerRegistryIpsConfigService.HandleImagePullSecretOnApplicationDeployment")
-	// handle image pull secret if access given
-	mergedValues, err = impl.dockerRegistryIpsConfigService.HandleImagePullSecretOnApplicationDeployment(envOverride.Environment, overrideRequest.PipelineId, mergedValues)
-	span.End()
-	if err != nil {
-		return valuesOverrideResponse, err
-	}
-	pipelineOverride.PipelineMergedValues = string(mergedValues)
-	err = impl.pipelineOverrideRepository.Update(pipelineOverride)
-	if err != nil {
-		return valuesOverrideResponse, err
-	}
-	//valuesOverrideResponse.
-	valuesOverrideResponse.MergedValues = string(mergedValues)
-	valuesOverrideResponse.EnvOverride = envOverride
-	valuesOverrideResponse.PipelineOverride = pipelineOverride
-	valuesOverrideResponse.AppMetrics = appMetrics
-	valuesOverrideResponse.PipelineStrategy = strategy
-	valuesOverrideResponse.ReleaseOverrideJSON = releaseOverrideJson
-	valuesOverrideResponse.Artifact = artifact
-	valuesOverrideResponse.Pipeline = pipeline
-	return valuesOverrideResponse, err
-}
-
-func (impl *AppServiceImpl) BuildManifestForTrigger(overrideRequest *bean.ValuesOverrideRequest, triggeredAt time.Time, ctx context.Context) (valuesOverrideResponse *ValuesOverrideResponse, builtChartPath string, err error) {
-
-	valuesOverrideResponse = &ValuesOverrideResponse{}
-	valuesOverrideResponse, err = impl.GetValuesOverrideForTrigger(overrideRequest, triggeredAt, ctx)
-	if err != nil {
-		impl.logger.Errorw("error in fetching values for trigger", "err", err)
-		return valuesOverrideResponse, "", err
-	}
-	builtChartPath, err = impl.BuildChartAndGetPath(overrideRequest.AppName, valuesOverrideResponse.EnvOverride, ctx)
-	if err != nil {
-		impl.logger.Errorw("error in parsing reference chart", "err", err)
-		return valuesOverrideResponse, "", err
-	}
-	return valuesOverrideResponse, builtChartPath, err
-}
-
-func (impl *AppServiceImpl) GetLatestDeployedManifestByPipelineId(appId int, envId int, ctx context.Context) ([]byte, error) {
-
-	manifestByteArray := make([]byte, 0)
-
-	pipeline, err := impl.pipelineRepository.FindActiveByAppIdAndEnvironmentId(appId, envId)
-	if err != nil {
-		impl.logger.Errorw("error in fetching pipeline by appId and envId", "appId", appId, "envId", envId, "err", err)
-		return manifestByteArray, err
-	}
-
-	pipelineOverride, err := impl.pipelineOverrideRepository.FindLatestByAppIdAndEnvId(appId, envId, pipeline[0].DeploymentAppType)
-	if err != nil {
-		impl.logger.Errorw("error in fetching latest release by appId and envId", "appId", appId, "envId", envId, "err", err)
-		return manifestByteArray, err
-	}
-
-	envConfigOverride, err := impl.environmentConfigRepository.Get(pipelineOverride.EnvConfigOverrideId)
-	if err != nil {
-		impl.logger.Errorw("error in fetching env config repository by appId and envId", "appId", appId, "envId", envId, "err", err)
-		return manifestByteArray, err
-	}
-
-	appName := pipeline[0].App.AppName
-	builtChartPath, err := impl.BuildChartAndGetPath(appName, envConfigOverride, ctx)
-	if err != nil {
-		impl.logger.Errorw("error in parsing reference chart", "err", err)
-		return manifestByteArray, err
-	}
-
-	// create values file in built chart path
-	valuesFilePath := path.Join(builtChartPath, "valuesOverride.yaml")
-	err = ioutil.WriteFile(valuesFilePath, []byte(pipelineOverride.PipelineMergedValues), 0600)
-	if err != nil {
-		return manifestByteArray, nil
-	}
-
-	manifestByteArray, err = impl.chartTemplateService.LoadChartInBytes(builtChartPath, true)
-	if err != nil {
-		impl.logger.Errorw("error in converting chart to bytes", "err", err)
-		return manifestByteArray, err
-	}
-
-	return manifestByteArray, nil
-}
-
-func (impl *AppServiceImpl) GetDeployedManifestByPipelineIdAndCDWorkflowId(appId int, envId int, cdWorkflowId int, ctx context.Context) ([]byte, error) {
-
-	manifestByteArray := make([]byte, 0)
-
-	pipeline, err := impl.pipelineRepository.FindActiveByAppIdAndEnvironmentId(appId, envId)
-	if err != nil {
-		impl.logger.Errorw("error in fetching pipeline by appId and envId", "appId", appId, "envId", envId, "err", err)
-		return manifestByteArray, err
-	}
-
-	pipelineOverride, err := impl.pipelineOverrideRepository.FindLatestByCdWorkflowId(cdWorkflowId)
-	if err != nil {
-		impl.logger.Errorw("error in fetching latest release by appId and envId", "appId", appId, "envId", envId, "err", err)
-		return manifestByteArray, err
-	}
-
-	envConfigOverride, err := impl.environmentConfigRepository.Get(pipelineOverride.EnvConfigOverrideId)
-	if err != nil {
-		impl.logger.Errorw("error in fetching env config repository by appId and envId", "appId", appId, "envId", envId, "err", err)
-	}
-
-	appName := pipeline[0].App.AppName
-	builtChartPath, err := impl.BuildChartAndGetPath(appName, envConfigOverride, ctx)
-	if err != nil {
-		impl.logger.Errorw("error in parsing reference chart", "err", err)
-		return manifestByteArray, err
-	}
-
-	// create values file in built chart path
-	valuesFilePath := path.Join(builtChartPath, "valuesOverride.yaml")
-	err = ioutil.WriteFile(valuesFilePath, []byte(pipelineOverride.PipelineMergedValues), 0600)
-	if err != nil {
-		return manifestByteArray, nil
-	}
-
-	manifestByteArray, err = impl.chartTemplateService.LoadChartInBytes(builtChartPath, true)
-	if err != nil {
-		impl.logger.Errorw("error in converting chart to bytes", "err", err)
-		return manifestByteArray, err
->>>>>>> 4ec3430c
 	}
 	chartVersion := envOverride.Chart.ChartVersion
 	_, span = otel.Tracer("orchestrator").Start(ctx, "getConfigMapAndSecretJsonV2")
@@ -1695,54 +1513,10 @@
 
 	return cdWorkflowRunner.HelmReferenceChart, nil
 
-	//if string(cdWorkflowRunner.WorkflowType) == "PRE" || string(cdWorkflowRunner.WorkflowType) == "POST" {
-	//	manifestByteArray = cdWorkflowRunner.HelmReferenceChart
-	//} else {
-	//	pipelineOverride, err := impl.pipelineOverrideRepository.FindLatestByCdWorkflowId(cdWorkflowId)
-	//	if err != nil {
-	//		impl.logger.Errorw("error in fetching latest release by appId and envId", "appId", appId, "envId", envId, "err", err)
-	//		return manifestByteArray, err
-	//	}
-	//
-	//	envConfigOverride, err := impl.environmentConfigRepository.Get(pipelineOverride.EnvConfigOverrideId)
-	//	if err != nil {
-	//		impl.logger.Errorw("error in fetching env config repository by appId and envId", "appId", appId, "envId", envId, "err", err)
-	//	}
-	//
-	//	appName := pipeline[0].App.AppName
-	//	builtChartPath, err := impl.BuildChartAndGetPath(appName, envConfigOverride, ctx)
-	//	if err != nil {
-	//		impl.logger.Errorw("error in parsing reference chart", "err", err)
-	//		return manifestByteArray, err
-	//	}
-	//
-	//	// create values file in built chart path
-	//	valuesFilePath := path.Join(builtChartPath, "valuesOverride.yaml")
-	//	err = ioutil.WriteFile(valuesFilePath, []byte(pipelineOverride.PipelineMergedValues), 0600)
-	//	if err != nil {
-	//		return manifestByteArray, nil
-	//	}
-	//
-	//	manifestByteArray, err = impl.chartTemplateService.LoadChartInBytes(builtChartPath, true)
-	//	if err != nil {
-	//		impl.logger.Errorw("error in converting chart to bytes", "err", err)
-	//		return manifestByteArray, err
-	//	}
-	//}
-	//return manifestByteArray, nil
 }
 
 func (impl *AppServiceImpl) BuildChartAndGetPath(appName string, envOverride *chartConfig.EnvConfigOverride, ctx context.Context) (string, error) {
 
-<<<<<<< HEAD
-=======
-	return manifestByteArray, nil
-
-}
-
-func (impl *AppServiceImpl) BuildChartAndGetPath(appName string, envOverride *chartConfig.EnvConfigOverride, ctx context.Context) (string, error) {
-
->>>>>>> 4ec3430c
 	if !strings.HasSuffix(envOverride.Chart.ChartLocation, fmt.Sprintf("%s%s", "/", envOverride.Chart.ChartVersion)) {
 		_, span := otel.Tracer("orchestrator").Start(ctx, "autoHealChartLocationInChart")
 		err := impl.autoHealChartLocationInChart(ctx, envOverride)
@@ -1765,7 +1539,6 @@
 	return tempReferenceTemplateDir, nil
 }
 
-<<<<<<< HEAD
 func (impl *AppServiceImpl) CopyFile(source, destination string) error {
 	input, err := ioutil.ReadFile(source)
 	if err != nil {
@@ -1845,43 +1618,6 @@
 
 func (impl *AppServiceImpl) PushChartToGitRepoIfNotExistAndUpdateTimelineStatus(overrideRequest *bean.ValuesOverrideRequest, tempReferenceTemplateDir string, envOverride *chartConfig.EnvConfigOverride, ctx context.Context) error {
 
-=======
-func (impl *AppServiceImpl) GetHelmManifestInByte(overrideValues string, refChartPath string) ([]byte, error) {
-
-	var manifestByteArr []byte
-
-	valuesFilePath := path.Join(refChartPath, "valuesOverride.yaml")
-	err := ioutil.WriteFile(valuesFilePath, []byte(overrideValues), 0600)
-	if err != nil {
-		return manifestByteArr, nil
-	}
-
-	manifestByteArr, err = impl.chartTemplateService.LoadChartInBytes(refChartPath, false)
-	if err != nil {
-		impl.logger.Errorw("error in converting chart to bytes", "err", err)
-		return manifestByteArr, err
-	}
-
-	return manifestByteArr, err
-}
-
-func (impl *AppServiceImpl) CreateGitopsRepo(app *app.App, userId int32) (gitopsRepoName string, chartGitAttr *ChartGitAttribute, err error) {
-	chart, err := impl.chartRepository.FindLatestChartForAppByAppId(app.Id)
-	if err != nil && pg.ErrNoRows != err {
-		return "", nil, err
-	}
-	gitOpsRepoName := impl.chartTemplateService.GetGitOpsRepoName(app.AppName)
-	chartGitAttr, err = impl.chartTemplateService.CreateGitRepositoryForApp(gitOpsRepoName, chart.ReferenceTemplate, chart.ChartVersion, userId)
-	if err != nil {
-		impl.logger.Errorw("error in pushing chart to git ", "path", chartGitAttr.ChartLocation, "err", err)
-		return "", nil, err
-	}
-	return gitOpsRepoName, chartGitAttr, nil
-}
-
-func (impl *AppServiceImpl) PushChartToGitRepoIfNotExistAndUpdateTimelineStatus(overrideRequest *bean.ValuesOverrideRequest, tempReferenceTemplateDir string, envOverride *chartConfig.EnvConfigOverride, ctx context.Context) error {
-
->>>>>>> 4ec3430c
 	_, span := otel.Tracer("orchestrator").Start(ctx, "chartTemplateService.GetGitOpsRepoName")
 	// CHART COMMIT and PUSH STARTS HERE, it will push latest version, if found modified on deployment template and overrides
 	gitOpsRepoName := impl.chartTemplateService.GetGitOpsRepoName(overrideRequest.AppName)
@@ -2062,10 +1798,7 @@
 		return releaseNo, manifest, err
 	}
 
-<<<<<<< HEAD
 	_, span := otel.Tracer("orchestrator").Start(ctx, "AppService.BuildManifestForTrigger")
-=======
->>>>>>> 4ec3430c
 	valuesOverrideResponse, builtChartPath, err := impl.BuildManifestForTrigger(overrideRequest, triggerEvent.TriggerdAt, ctx)
 	if err != nil {
 		if triggerEvent.GetManifestInResponse {
@@ -2088,14 +1821,9 @@
 		}
 		return releaseNo, manifest, err
 	}
-<<<<<<< HEAD
 	span.End()
 
 	_, span = otel.Tracer("orchestrator").Start(ctx, "CreateHistoriesForDeploymentTrigger")
-=======
-
-	_, span := otel.Tracer("orchestrator").Start(ctx, "CreateHistoriesForDeploymentTrigger")
->>>>>>> 4ec3430c
 	err = impl.CreateHistoriesForDeploymentTrigger(valuesOverrideResponse.Pipeline, valuesOverrideResponse.PipelineStrategy, valuesOverrideResponse.EnvOverride, triggerEvent.TriggerdAt, triggerEvent.TriggeredBy)
 	span.End()
 
@@ -2112,7 +1840,6 @@
 				UpdatedBy: overrideRequest.UserId,
 				UpdatedOn: time.Now(),
 			},
-<<<<<<< HEAD
 		}
 		_, span := otel.Tracer("orchestrator").Start(ctx, "cdPipelineStatusTimelineRepo.SaveTimelineForACDHelmApps")
 		err = impl.pipelineStatusTimelineService.SaveTimeline(timeline, nil, false)
@@ -2171,59 +1898,9 @@
 		if err != nil {
 			impl.logger.Errorw("error in deploying app", "err", err)
 			return releaseNo, manifest, err
-=======
->>>>>>> 4ec3430c
-		}
-		_, span := otel.Tracer("orchestrator").Start(ctx, "cdPipelineStatusTimelineRepo.SaveTimelineForACDHelmApps")
-		err = impl.pipelineStatusTimelineService.SaveTimeline(timeline, nil, false)
-		if err != nil {
-			impl.logger.Errorw("error in saving timeline for manifest_download type")
-		}
-		span.End()
-	}
-
-<<<<<<< HEAD
-=======
-	if triggerEvent.PerformGitOps {
-		//TODO: clean chart from local after pushing
-		err = impl.PushChartToGitRepoIfNotExistAndUpdateTimelineStatus(overrideRequest, builtChartPath, valuesOverrideResponse.EnvOverride, ctx)
-		if err != nil {
-			impl.logger.Errorw("error in pushing chart to git", "err", err)
-			return releaseNo, manifest, err
-		}
-
-		commitHash, commitTime, err := impl.CommitValuesToGit(overrideRequest, valuesOverrideResponse, triggerEvent.TriggerdAt, ctx)
-		if err != nil {
-			impl.logger.Errorw("error in commiting values to git", "err", err)
-			return releaseNo, manifest, err
-		}
-
-		pipelineOverrideUpdateRequest := &chartConfig.PipelineOverride{
-			Id:                     valuesOverrideResponse.PipelineOverride.Id,
-			GitHash:                commitHash,
-			CommitTime:             commitTime,
-			EnvConfigOverrideId:    valuesOverrideResponse.EnvOverride.Id,
-			PipelineOverrideValues: valuesOverrideResponse.ReleaseOverrideJSON,
-			PipelineId:             overrideRequest.PipelineId,
-			CiArtifactId:           overrideRequest.CiArtifactId,
-			PipelineMergedValues:   valuesOverrideResponse.MergedValues,
-			AuditLog:               sql.AuditLog{UpdatedOn: triggerEvent.TriggerdAt, UpdatedBy: overrideRequest.UserId},
-		}
-		_, span := otel.Tracer("orchestrator").Start(ctx, "pipelineOverrideRepository.Update")
-		err = impl.pipelineOverrideRepository.Update(pipelineOverrideUpdateRequest)
-		span.End()
-
-	}
-
-	if triggerEvent.PerformDeploymentOnCluster {
-		err = impl.DeployApp(overrideRequest, valuesOverrideResponse, triggerEvent.TriggerdAt, ctx)
-		if err != nil {
-			impl.logger.Errorw("error in deploying app", "err", err)
-			return releaseNo, manifest, err
-		}
-	}
-
->>>>>>> 4ec3430c
+		}
+	}
+
 	go impl.WriteCDTriggerEvent(overrideRequest, valuesOverrideResponse.Artifact, valuesOverrideResponse.PipelineOverride.PipelineReleaseCounter, valuesOverrideResponse.PipelineOverride.Id)
 
 	if valuesOverrideResponse.Artifact.ScanEnabled {
@@ -2236,7 +1913,6 @@
 
 	return valuesOverrideResponse.PipelineOverride.PipelineReleaseCounter, manifest, nil
 
-<<<<<<< HEAD
 }
 
 func (impl *AppServiceImpl) TriggerRelease(overrideRequest *bean.ValuesOverrideRequest, ctx context.Context, triggeredAt time.Time, deployedBy int32) (releaseNo int, manifest []byte, err error) {
@@ -2277,48 +1953,6 @@
 	return releaseNo, manifest, nil
 }
 
-=======
-}
-
-func (impl *AppServiceImpl) TriggerRelease(overrideRequest *bean.ValuesOverrideRequest, ctx context.Context, triggeredAt time.Time, deployedBy int32) (releaseNo int, manifest []byte, err error) {
-
-	// trigger event will decide whether to perform GitOps or deployment for a particular deployment app type
-	triggerEvent := bean.TriggerEvent{
-		TriggeredBy: deployedBy,
-		TriggerdAt:  triggeredAt,
-	}
-
-	switch overrideRequest.DeploymentAppType {
-	case bean2.ArgoCd:
-		triggerEvent.PerformGitOps = true
-		triggerEvent.PerformDeploymentOnCluster = true
-		triggerEvent.GetManifestInResponse = false
-		triggerEvent.DeploymentAppType = bean2.ArgoCd
-	case bean2.Helm:
-		triggerEvent.PerformGitOps = false
-		triggerEvent.PerformDeploymentOnCluster = true
-		triggerEvent.GetManifestInResponse = false
-		triggerEvent.DeploymentAppType = bean2.Helm
-	case bean2.ManifestDownload:
-		triggerEvent.PerformGitOps = false
-		triggerEvent.PerformDeploymentOnCluster = false
-		triggerEvent.GetManifestInResponse = true
-		triggerEvent.DeploymentAppType = bean2.ManifestDownload
-	case bean2.GitOpsWithoutDeployment:
-		triggerEvent.PerformGitOps = true
-		triggerEvent.PerformDeploymentOnCluster = false
-		triggerEvent.GetManifestInResponse = false
-		triggerEvent.DeploymentAppType = bean2.GitOpsWithoutDeployment
-	}
-
-	releaseNo, manifest, err = impl.TriggerPipeline(overrideRequest, triggerEvent, ctx)
-	if err != nil {
-		return 0, manifest, err
-	}
-	return releaseNo, manifest, nil
-}
-
->>>>>>> 4ec3430c
 //func (impl *AppServiceImpl) TriggerRelease(overrideRequest *bean.ValuesOverrideRequest, ctx context.Context, triggeredAt time.Time, deployedBy int32) (releaseNo int, err error) {
 //	valuesOverrideResponse, err := impl.GetValuesOverrideForTrigger(overrideRequest, triggeredAt, ctx)
 //	if err != nil {
