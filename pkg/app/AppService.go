--- conflicted
+++ resolved
@@ -30,6 +30,7 @@
 	"io/ioutil"
 	"net/url"
 	"path"
+	"path/filepath"
 	"strconv"
 	"time"
 
@@ -414,16 +415,6 @@
 		impl.logger.Errorw("error in getting all installed apps in GetAllGitOpsAppNameAndInstalledAppMapping", "err", err, "gitOpsAppName", gitOpsAppName)
 		return isValid, installedAppVersionHistory, 0, 0, err
 	}
-<<<<<<< HEAD
-=======
-	for _, item := range gitOpsAppNameAndInstalledAppId {
-		gitOpsAppNameAndInstalledAppMapping[item.GitOpsAppName] = &item.InstalledAppId
-	}
-	devtronAcdAppName := impl.gitOpsConfigReadService.GetGitOpsRepoName(gitOpsAppName)
-	if gitOpsAppNameAndInstalledAppMapping[devtronAcdAppName] != nil {
-		installedAppId = *gitOpsAppNameAndInstalledAppMapping[devtronAcdAppName]
-	}
->>>>>>> c75dbbf0
 
 	installedAppVersionHistory, err = impl.installedAppVersionHistoryRepository.GetLatestInstalledAppVersionHistoryByInstalledAppId(installedAppModel.Id)
 	if err != nil {
@@ -1134,7 +1125,6 @@
 	return nil
 }
 
-
 func (impl *AppServiceImpl) GetActiveCiCdAppsCount() (int, error) {
 	return impl.appRepository.GetActiveCiCdAppsCount()
 }