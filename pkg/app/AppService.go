--- conflicted
+++ resolved
@@ -1830,8 +1830,6 @@
 		gitCommitStatus := pipelineConfig.TIMELINE_STATUS_GIT_COMMIT
 		gitCommitStatusDetail := "Git commit done successfully."
 		impl.saveTimeline(overrideRequest, gitCommitStatus, gitCommitStatusDetail, ctx)
-<<<<<<< HEAD
-=======
 		pipelineOverrideUpdateRequest := &chartConfig.PipelineOverride{
 			Id:                     valuesOverrideResponse.PipelineOverride.Id,
 			GitHash:                manifestPushResponse.CommitHash,
@@ -1846,7 +1844,6 @@
 		_, span := otel.Tracer("orchestrator").Start(ctx, "pipelineOverrideRepository.Update")
 		err = impl.pipelineOverrideRepository.Update(pipelineOverrideUpdateRequest)
 		span.End()
->>>>>>> e64030cf
 	}
 
 	if triggerEvent.PerformDeploymentOnCluster {
