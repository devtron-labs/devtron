--- conflicted
+++ resolved
@@ -24,7 +24,6 @@
 	"github.com/argoproj/gitops-engine/pkg/health"
 	"github.com/caarlos0/env"
 	client2 "github.com/devtron-labs/devtron/api/helm-app"
-	"github.com/devtron-labs/devtron/pkg/appStatus"
 	"github.com/devtron-labs/devtron/pkg/chart"
 	"github.com/devtron-labs/devtron/pkg/dockerRegistry"
 	repository3 "github.com/devtron-labs/devtron/pkg/pipeline/history/repository"
@@ -90,55 +89,6 @@
 }
 
 type AppServiceImpl struct {
-<<<<<<< HEAD
-	environmentConfigRepository         chartConfig.EnvConfigOverrideRepository
-	pipelineOverrideRepository          chartConfig.PipelineOverrideRepository
-	mergeUtil                           *MergeUtil
-	logger                              *zap.SugaredLogger
-	ciArtifactRepository                repository.CiArtifactRepository
-	pipelineRepository                  pipelineConfig.PipelineRepository
-	gitFactory                          *GitFactory
-	dbMigrationConfigRepository         pipelineConfig.DbMigrationConfigRepository
-	eventClient                         client.EventClient
-	eventFactory                        client.EventFactory
-	acdClient                           application.ServiceClient
-	tokenCache                          *util3.TokenCache
-	acdAuthConfig                       *util3.ACDAuthConfig
-	enforcer                            casbin.Enforcer
-	enforcerUtil                        rbac.EnforcerUtil
-	user                                user.UserService
-	appListingRepository                repository.AppListingRepository
-	appRepository                       app.AppRepository
-	envRepository                       repository2.EnvironmentRepository
-	pipelineConfigRepository            chartConfig.PipelineConfigRepository
-	configMapRepository                 chartConfig.ConfigMapRepository
-	chartRepository                     chartRepoRepository.ChartRepository
-	appRepo                             app.AppRepository
-	appLevelMetricsRepository           repository.AppLevelMetricsRepository
-	envLevelMetricsRepository           repository.EnvLevelAppMetricsRepository
-	ciPipelineMaterialRepository        pipelineConfig.CiPipelineMaterialRepository
-	cdWorkflowRepository                pipelineConfig.CdWorkflowRepository
-	commonService                       commonService.CommonService
-	imageScanDeployInfoRepository       security.ImageScanDeployInfoRepository
-	imageScanHistoryRepository          security.ImageScanHistoryRepository
-	ArgoK8sClient                       argocdServer.ArgoK8sClient
-	pipelineStrategyHistoryService      history2.PipelineStrategyHistoryService
-	configMapHistoryService             history2.ConfigMapHistoryService
-	deploymentTemplateHistoryService    history2.DeploymentTemplateHistoryService
-	chartTemplateService                ChartTemplateService
-	refChartDir                         chartRepoRepository.RefChartDir
-	helmAppClient                       client2.HelmAppClient
-	chartRefRepository                  chartRepoRepository.ChartRefRepository
-	chartService                        chart.ChartService
-	argoUserService                     argo.ArgoUserService
-	cdPipelineStatusTimelineRepo        pipelineConfig.PipelineStatusTimelineRepository
-	appCrudOperationService             AppCrudOperationService
-	configMapHistoryRepository          repository3.ConfigMapHistoryRepository
-	strategyHistoryRepository           repository3.PipelineStrategyHistoryRepository
-	deploymentTemplateHistoryRepository repository3.DeploymentTemplateHistoryRepository
-	dockerRegistryIpsConfigService      dockerRegistry.DockerRegistryIpsConfigService
-	appStatusService                    appStatus.AppStatusService
-=======
 	environmentConfigRepository            chartConfig.EnvConfigOverrideRepository
 	pipelineOverrideRepository             chartConfig.PipelineOverrideRepository
 	mergeUtil                              *MergeUtil
@@ -189,7 +139,6 @@
 	pipelineStatusSyncDetailService        PipelineStatusSyncDetailService
 	pipelineStatusTimelineService          PipelineStatusTimelineService
 	appStatusConfig                        *AppStatusConfig
->>>>>>> e76c6539
 }
 
 type AppService interface {
@@ -241,56 +190,6 @@
 	strategyHistoryRepository repository3.PipelineStrategyHistoryRepository,
 	deploymentTemplateHistoryRepository repository3.DeploymentTemplateHistoryRepository,
 	dockerRegistryIpsConfigService dockerRegistry.DockerRegistryIpsConfigService,
-<<<<<<< HEAD
-	appStatusService appStatus.AppStatusService) *AppServiceImpl {
-	appServiceImpl := &AppServiceImpl{
-		environmentConfigRepository:         environmentConfigRepository,
-		mergeUtil:                           mergeUtil,
-		pipelineOverrideRepository:          pipelineOverrideRepository,
-		logger:                              logger,
-		ciArtifactRepository:                ciArtifactRepository,
-		pipelineRepository:                  pipelineRepository,
-		dbMigrationConfigRepository:         dbMigrationConfigRepository,
-		eventClient:                         eventClient,
-		eventFactory:                        eventFactory,
-		acdClient:                           acdClient,
-		tokenCache:                          cache,
-		acdAuthConfig:                       authConfig,
-		enforcer:                            enforcer,
-		enforcerUtil:                        enforcerUtil,
-		user:                                user,
-		appListingRepository:                appListingRepository,
-		appRepository:                       appRepository,
-		envRepository:                       envRepository,
-		pipelineConfigRepository:            pipelineConfigRepository,
-		configMapRepository:                 configMapRepository,
-		chartRepository:                     chartRepository,
-		appLevelMetricsRepository:           appLevelMetricsRepository,
-		envLevelMetricsRepository:           envLevelMetricsRepository,
-		ciPipelineMaterialRepository:        ciPipelineMaterialRepository,
-		cdWorkflowRepository:                cdWorkflowRepository,
-		commonService:                       commonService,
-		imageScanDeployInfoRepository:       imageScanDeployInfoRepository,
-		imageScanHistoryRepository:          imageScanHistoryRepository,
-		ArgoK8sClient:                       ArgoK8sClient,
-		gitFactory:                          gitFactory,
-		pipelineStrategyHistoryService:      pipelineStrategyHistoryService,
-		configMapHistoryService:             configMapHistoryService,
-		deploymentTemplateHistoryService:    deploymentTemplateHistoryService,
-		chartTemplateService:                chartTemplateService,
-		refChartDir:                         refChartDir,
-		chartRefRepository:                  chartRefRepository,
-		chartService:                        chartService,
-		helmAppClient:                       helmAppClient,
-		argoUserService:                     argoUserService,
-		cdPipelineStatusTimelineRepo:        cdPipelineStatusTimelineRepo,
-		appCrudOperationService:             appCrudOperationService,
-		configMapHistoryRepository:          configMapHistoryRepository,
-		strategyHistoryRepository:           strategyHistoryRepository,
-		deploymentTemplateHistoryRepository: deploymentTemplateHistoryRepository,
-		dockerRegistryIpsConfigService:      dockerRegistryIpsConfigService,
-		appStatusService:                    appStatusService,
-=======
 	pipelineStatusTimelineResourcesService PipelineStatusTimelineResourcesService,
 	pipelineStatusSyncDetailService PipelineStatusSyncDetailService,
 	pipelineStatusTimelineService PipelineStatusTimelineService,
@@ -345,7 +244,6 @@
 		pipelineStatusSyncDetailService:        pipelineStatusSyncDetailService,
 		pipelineStatusTimelineService:          pipelineStatusTimelineService,
 		appStatusConfig:                        appStatusConfig,
->>>>>>> e76c6539
 	}
 	return appServiceImpl
 }
@@ -441,15 +339,6 @@
 		impl.logger.Errorw("error in updating deployment status", "argoAppName", app.Name)
 		return isSucceeded, err
 	}
-<<<<<<< HEAD
-	//updating app status in app_status table
-	err = impl.appStatusService.UpdateStatusWithAppIdEnvId(deploymentStatus.AppId, deploymentStatus.EnvId, string(newApp.Status.Health.Status))
-	if err != nil {
-		impl.logger.Errorw("error occurred while updating app status in app_status table", "error", err, "appId", deploymentStatus.AppId, "envId", deploymentStatus.EnvId)
-	}
-	//getting latest pipelineOverride for newApp (by appId and envId)
-	pipelineOverride, err := impl.pipelineOverrideRepository.FindLatestByAppIdAndEnvId(deploymentStatus.AppId, deploymentStatus.EnvId)
-=======
 	return isSucceeded, nil
 }
 
@@ -462,7 +351,6 @@
 		gitHash = app.Status.Sync.Revision
 	}
 	isValid, cdPipeline, cdWfr, pipelineOverride, err := impl.CheckIfPipelineUpdateEventIsValid(app.Name, gitHash)
->>>>>>> e76c6539
 	if err != nil {
 		impl.logger.Errorw("service err, CheckIfPipelineUpdateEventIsValid", "err", err)
 		return isSucceeded, isTimelineUpdated, err
