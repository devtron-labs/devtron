/*
 * Copyright (c) 2020 Devtron Labs
 *
 * Licensed under the Apache License, Version 2.0 (the "License");
 * you may not use this file except in compliance with the License.
 * You may obtain a copy of the License at
 *
 *    http://www.apache.org/licenses/LICENSE-2.0
 *
 * Unless required by applicable law or agreed to in writing, software
 * distributed under the License is distributed on an "AS IS" BASIS,
 * WITHOUT WARRANTIES OR CONDITIONS OF ANY KIND, either express or implied.
 * See the License for the specific language governing permissions and
 * limitations under the License.
 *
 */

package app

import (
	"context"
	"encoding/json"
	error2 "errors"
	"fmt"
	"github.com/argoproj/gitops-engine/pkg/health"
	"github.com/argoproj/gitops-engine/pkg/sync/common"
	"github.com/caarlos0/env"
	pubsub "github.com/devtron-labs/common-lib/pubsub-lib"
	client2 "github.com/devtron-labs/devtron/api/helm-app"
	dockerRegistryRepository "github.com/devtron-labs/devtron/internal/sql/repository/dockerRegistry"
	bean3 "github.com/devtron-labs/devtron/pkg/app/bean"
	status2 "github.com/devtron-labs/devtron/pkg/app/status"
	repository4 "github.com/devtron-labs/devtron/pkg/appStore/deployment/repository"
	"github.com/devtron-labs/devtron/pkg/appStore/deployment/service"
	bean2 "github.com/devtron-labs/devtron/pkg/bean"
	"github.com/devtron-labs/devtron/pkg/chart"
	"github.com/devtron-labs/devtron/pkg/dockerRegistry"
	"github.com/devtron-labs/devtron/pkg/k8s"
	repository3 "github.com/devtron-labs/devtron/pkg/pipeline/history/repository"
	repository5 "github.com/devtron-labs/devtron/pkg/pipeline/repository"
	"github.com/devtron-labs/devtron/util/argo"
	. "github.com/devtron-labs/devtron/util/k8s"
	"github.com/tidwall/gjson"
	"github.com/tidwall/sjson"
	"go.opentelemetry.io/otel"
	"io/ioutil"
	metav1 "k8s.io/apimachinery/pkg/apis/meta/v1"
	"k8s.io/apimachinery/pkg/runtime/schema"
	chart2 "k8s.io/helm/pkg/proto/hapi/chart"
	"net/url"
	"os"
	"path"
	"path/filepath"
	"sigs.k8s.io/yaml"
	"strconv"
	"strings"
	"time"

	"github.com/devtron-labs/devtron/internal/sql/repository/app"
	"github.com/devtron-labs/devtron/pkg/appStatus"
	chartRepoRepository "github.com/devtron-labs/devtron/pkg/chartRepo/repository"
	repository2 "github.com/devtron-labs/devtron/pkg/cluster/repository"
	history2 "github.com/devtron-labs/devtron/pkg/pipeline/history"
	"github.com/devtron-labs/devtron/pkg/sql"
	"github.com/devtron-labs/devtron/pkg/user/casbin"
	util3 "github.com/devtron-labs/devtron/pkg/util"

	application2 "github.com/argoproj/argo-cd/v2/pkg/apiclient/application"
	"github.com/argoproj/argo-cd/v2/pkg/apis/application/v1alpha1"
	"github.com/aws/aws-sdk-go/service/autoscaling"
	"github.com/devtron-labs/devtron/api/bean"
	"github.com/devtron-labs/devtron/client/argocdServer"
	"github.com/devtron-labs/devtron/client/argocdServer/application"
	client "github.com/devtron-labs/devtron/client/events"
	"github.com/devtron-labs/devtron/internal/middleware"
	"github.com/devtron-labs/devtron/internal/sql/models"
	"github.com/devtron-labs/devtron/internal/sql/repository"
	"github.com/devtron-labs/devtron/internal/sql/repository/chartConfig"
	"github.com/devtron-labs/devtron/internal/sql/repository/pipelineConfig"
	"github.com/devtron-labs/devtron/internal/sql/repository/security"
	. "github.com/devtron-labs/devtron/internal/util"
	"github.com/devtron-labs/devtron/pkg/commonService"
	"github.com/devtron-labs/devtron/pkg/user"
	util2 "github.com/devtron-labs/devtron/util"
	util "github.com/devtron-labs/devtron/util/event"
	"github.com/devtron-labs/devtron/util/rbac"
	"github.com/go-pg/pg"
	errors2 "github.com/juju/errors"
	"github.com/pkg/errors"
	"go.uber.org/zap"
	"google.golang.org/grpc/codes"
	"google.golang.org/grpc/status"
)

type AppServiceConfig struct {
	CdPipelineStatusCronTime            string `env:"CD_PIPELINE_STATUS_CRON_TIME" envDefault:"*/2 * * * *"`
	CdHelmPipelineStatusCronTime        string `env:"CD_HELM_PIPELINE_STATUS_CRON_TIME" envDefault:"*/2 * * * *"`
	CdPipelineStatusTimeoutDuration     string `env:"CD_PIPELINE_STATUS_TIMEOUT_DURATION" envDefault:"20"`                   //in minutes
	PipelineDegradedTime                string `env:"PIPELINE_DEGRADED_TIME" envDefault:"10"`                                //in minutes
	GetPipelineDeployedWithinHours      int    `env:"DEPLOY_STATUS_CRON_GET_PIPELINE_DEPLOYED_WITHIN_HOURS" envDefault:"12"` //in hours
	HelmPipelineStatusCheckEligibleTime string `env:"HELM_PIPELINE_STATUS_CHECK_ELIGIBLE_TIME" envDefault:"120"`             //in seconds
	ExposeCDMetrics                     bool   `env:"EXPOSE_CD_METRICS" envDefault:"false"`
}

func GetAppServiceConfig() (*AppServiceConfig, error) {
	cfg := &AppServiceConfig{}
	err := env.Parse(cfg)
	if err != nil {
		fmt.Println("failed to parse server app status config: " + err.Error())
		return nil, err
	}
	return cfg, nil
}

type AppServiceImpl struct {
	environmentConfigRepository            chartConfig.EnvConfigOverrideRepository
	pipelineOverrideRepository             chartConfig.PipelineOverrideRepository
	mergeUtil                              *MergeUtil
	logger                                 *zap.SugaredLogger
	ciArtifactRepository                   repository.CiArtifactRepository
	pipelineRepository                     pipelineConfig.PipelineRepository
	gitFactory                             *GitFactory
	dbMigrationConfigRepository            pipelineConfig.DbMigrationConfigRepository
	eventClient                            client.EventClient
	eventFactory                           client.EventFactory
	acdClient                              application.ServiceClient
	tokenCache                             *util3.TokenCache
	acdAuthConfig                          *util3.ACDAuthConfig
	enforcer                               casbin.Enforcer
	enforcerUtil                           rbac.EnforcerUtil
	user                                   user.UserService
	appListingRepository                   repository.AppListingRepository
	appRepository                          app.AppRepository
	envRepository                          repository2.EnvironmentRepository
	pipelineConfigRepository               chartConfig.PipelineConfigRepository
	configMapRepository                    chartConfig.ConfigMapRepository
	chartRepository                        chartRepoRepository.ChartRepository
	appRepo                                app.AppRepository
	appLevelMetricsRepository              repository.AppLevelMetricsRepository
	envLevelMetricsRepository              repository.EnvLevelAppMetricsRepository
	ciPipelineMaterialRepository           pipelineConfig.CiPipelineMaterialRepository
	cdWorkflowRepository                   pipelineConfig.CdWorkflowRepository
	commonService                          commonService.CommonService
	imageScanDeployInfoRepository          security.ImageScanDeployInfoRepository
	imageScanHistoryRepository             security.ImageScanHistoryRepository
	ArgoK8sClient                          argocdServer.ArgoK8sClient
	pipelineStrategyHistoryService         history2.PipelineStrategyHistoryService
	configMapHistoryService                history2.ConfigMapHistoryService
	deploymentTemplateHistoryService       history2.DeploymentTemplateHistoryService
	chartTemplateService                   ChartTemplateService
	refChartDir                            chartRepoRepository.RefChartDir
	helmAppClient                          client2.HelmAppClient
	helmAppService                         client2.HelmAppService
	chartRefRepository                     chartRepoRepository.ChartRefRepository
	chartService                           chart.ChartService
	argoUserService                        argo.ArgoUserService
	pipelineStatusTimelineRepository       pipelineConfig.PipelineStatusTimelineRepository
	appCrudOperationService                AppCrudOperationService
	configMapHistoryRepository             repository3.ConfigMapHistoryRepository
	strategyHistoryRepository              repository3.PipelineStrategyHistoryRepository
	deploymentTemplateHistoryRepository    repository3.DeploymentTemplateHistoryRepository
	dockerRegistryIpsConfigService         dockerRegistry.DockerRegistryIpsConfigService
	pipelineStatusTimelineResourcesService status2.PipelineStatusTimelineResourcesService
	pipelineStatusSyncDetailService        status2.PipelineStatusSyncDetailService
	pipelineStatusTimelineService          status2.PipelineStatusTimelineService
	appStatusConfig                        *AppServiceConfig
	gitOpsConfigRepository                 repository.GitOpsConfigRepository
	appStatusService                       appStatus.AppStatusService
	installedAppRepository                 repository4.InstalledAppRepository
	AppStoreDeploymentService              service.AppStoreDeploymentService
	K8sCommonService                       k8s.K8sCommonService
	installedAppVersionHistoryRepository   repository4.InstalledAppVersionHistoryRepository
	globalEnvVariables                     *util2.GlobalEnvVariables
	manifestPushConfigRepository           repository5.ManifestPushConfigRepository
	GitOpsManifestPushService              GitOpsPushService
	helmRepoPushService                    HelmRepoPushService
	DockerArtifactStoreRepository          dockerRegistryRepository.DockerArtifactStoreRepository
}

type AppService interface {
	TriggerRelease(overrideRequest *bean.ValuesOverrideRequest, ctx context.Context, triggeredAt time.Time, deployedBy int32) (releaseNo int, manifest []byte, err error)
	UpdateReleaseStatus(request *bean.ReleaseStatusUpdateRequest) (bool, error)
	UpdateDeploymentStatusAndCheckIsSucceeded(app *v1alpha1.Application, statusTime time.Time, isAppStore bool) (bool, error)
	TriggerCD(artifact *repository.CiArtifact, cdWorkflowId, wfrId int, pipeline *pipelineConfig.Pipeline, triggeredAt time.Time) (*[]byte, error)
	GetConfigMapAndSecretJson(appId int, envId int, pipelineId int) ([]byte, error)
	UpdateCdWorkflowRunnerByACDObject(app *v1alpha1.Application, cdWfrId int, updateTimedOutStatus bool) error
	GetCmSecretNew(appId int, envId int, isJob bool) (*bean.ConfigMapJson, *bean.ConfigSecretJson, error)
	MarkImageScanDeployed(appId int, envId int, imageDigest string, clusterId int) error
	UpdateDeploymentStatusForGitOpsPipelines(app *v1alpha1.Application, statusTime time.Time, isAppStore bool) (bool, bool, error)
	WriteCDSuccessEvent(appId int, envId int, wfr *pipelineConfig.CdWorkflowRunner, override *chartConfig.PipelineOverride)
	GetGitOpsRepoPrefix() string
	GetValuesOverrideForTrigger(overrideRequest *bean.ValuesOverrideRequest, triggeredAt time.Time, ctx context.Context) (*ValuesOverrideResponse, error)
	GetEnvOverrideByTriggerType(overrideRequest *bean.ValuesOverrideRequest, triggeredAt time.Time, ctx context.Context) (*chartConfig.EnvConfigOverride, error)
	GetAppMetricsByTriggerType(overrideRequest *bean.ValuesOverrideRequest, ctx context.Context) (bool, error)
	GetDeploymentStrategyByTriggerType(overrideRequest *bean.ValuesOverrideRequest, ctx context.Context) (*chartConfig.PipelineStrategy, error)
	CreateGitopsRepo(app *app.App, userId int32) (gitopsRepoName string, chartGitAttr *ChartGitAttribute, err error)
	GetLatestDeployedManifestByPipelineId(appId int, envId int, runner string, ctx context.Context) ([]byte, error)
	GetDeployedManifestByPipelineIdAndCDWorkflowId(cdWorkflowRunnerId int, ctx context.Context) ([]byte, error)
	SetPipelineFieldsInOverrideRequest(overrideRequest *bean.ValuesOverrideRequest, pipeline *pipelineConfig.Pipeline)
<<<<<<< HEAD
	PushPrePostCDManifest(pipeline *pipelineConfig.Pipeline, cdWorklowRunnerId int, triggeredBy int32, manifest *[]byte, deployType string, ctx context.Context) error
=======
	PushPrePostCDManifest(cdWorklowRunnerId int, triggeredBy int32, jobHelmPackagePath string, deployType string, pipeline *pipelineConfig.Pipeline, imageTag string, ctx context.Context) error
>>>>>>> d3a53509
}

func NewAppService(
	environmentConfigRepository chartConfig.EnvConfigOverrideRepository,
	pipelineOverrideRepository chartConfig.PipelineOverrideRepository,
	mergeUtil *MergeUtil,
	logger *zap.SugaredLogger,
	ciArtifactRepository repository.CiArtifactRepository,
	pipelineRepository pipelineConfig.PipelineRepository,
	dbMigrationConfigRepository pipelineConfig.DbMigrationConfigRepository,
	eventClient client.EventClient,
	eventFactory client.EventFactory, acdClient application.ServiceClient,
	cache *util3.TokenCache, authConfig *util3.ACDAuthConfig,
	enforcer casbin.Enforcer, enforcerUtil rbac.EnforcerUtil, user user.UserService,
	appListingRepository repository.AppListingRepository,
	appRepository app.AppRepository,
	envRepository repository2.EnvironmentRepository,
	pipelineConfigRepository chartConfig.PipelineConfigRepository,
	configMapRepository chartConfig.ConfigMapRepository,
	appLevelMetricsRepository repository.AppLevelMetricsRepository,
	envLevelMetricsRepository repository.EnvLevelAppMetricsRepository,
	chartRepository chartRepoRepository.ChartRepository,
	ciPipelineMaterialRepository pipelineConfig.CiPipelineMaterialRepository,
	cdWorkflowRepository pipelineConfig.CdWorkflowRepository,
	commonService commonService.CommonService,
	imageScanDeployInfoRepository security.ImageScanDeployInfoRepository,
	imageScanHistoryRepository security.ImageScanHistoryRepository,
	ArgoK8sClient argocdServer.ArgoK8sClient,
	gitFactory *GitFactory,
	pipelineStrategyHistoryService history2.PipelineStrategyHistoryService,
	configMapHistoryService history2.ConfigMapHistoryService,
	deploymentTemplateHistoryService history2.DeploymentTemplateHistoryService,
	chartTemplateService ChartTemplateService,
	refChartDir chartRepoRepository.RefChartDir,
	chartRefRepository chartRepoRepository.ChartRefRepository,
	chartService chart.ChartService,
	helmAppClient client2.HelmAppClient,
	argoUserService argo.ArgoUserService,
	cdPipelineStatusTimelineRepo pipelineConfig.PipelineStatusTimelineRepository,
	appCrudOperationService AppCrudOperationService,
	configMapHistoryRepository repository3.ConfigMapHistoryRepository,
	strategyHistoryRepository repository3.PipelineStrategyHistoryRepository,
	deploymentTemplateHistoryRepository repository3.DeploymentTemplateHistoryRepository,
	dockerRegistryIpsConfigService dockerRegistry.DockerRegistryIpsConfigService,
	pipelineStatusTimelineResourcesService status2.PipelineStatusTimelineResourcesService,
	pipelineStatusSyncDetailService status2.PipelineStatusSyncDetailService,
	pipelineStatusTimelineService status2.PipelineStatusTimelineService,
	appStatusConfig *AppServiceConfig,
	gitOpsConfigRepository repository.GitOpsConfigRepository,
	appStatusService appStatus.AppStatusService,
	installedAppRepository repository4.InstalledAppRepository,
	AppStoreDeploymentService service.AppStoreDeploymentService,
	k8sCommonService k8s.K8sCommonService,
	installedAppVersionHistoryRepository repository4.InstalledAppVersionHistoryRepository,
	globalEnvVariables *util2.GlobalEnvVariables, helmAppService client2.HelmAppService,
	manifestPushConfigRepository repository5.ManifestPushConfigRepository,
	GitOpsManifestPushService GitOpsPushService,
	helmRepoPushService HelmRepoPushService,
	DockerArtifactStoreRepository dockerRegistryRepository.DockerArtifactStoreRepository) *AppServiceImpl {
	appServiceImpl := &AppServiceImpl{
		environmentConfigRepository:            environmentConfigRepository,
		mergeUtil:                              mergeUtil,
		pipelineOverrideRepository:             pipelineOverrideRepository,
		logger:                                 logger,
		ciArtifactRepository:                   ciArtifactRepository,
		pipelineRepository:                     pipelineRepository,
		dbMigrationConfigRepository:            dbMigrationConfigRepository,
		eventClient:                            eventClient,
		eventFactory:                           eventFactory,
		acdClient:                              acdClient,
		tokenCache:                             cache,
		acdAuthConfig:                          authConfig,
		enforcer:                               enforcer,
		enforcerUtil:                           enforcerUtil,
		user:                                   user,
		appListingRepository:                   appListingRepository,
		appRepository:                          appRepository,
		envRepository:                          envRepository,
		pipelineConfigRepository:               pipelineConfigRepository,
		configMapRepository:                    configMapRepository,
		chartRepository:                        chartRepository,
		appLevelMetricsRepository:              appLevelMetricsRepository,
		envLevelMetricsRepository:              envLevelMetricsRepository,
		ciPipelineMaterialRepository:           ciPipelineMaterialRepository,
		cdWorkflowRepository:                   cdWorkflowRepository,
		commonService:                          commonService,
		imageScanDeployInfoRepository:          imageScanDeployInfoRepository,
		imageScanHistoryRepository:             imageScanHistoryRepository,
		ArgoK8sClient:                          ArgoK8sClient,
		gitFactory:                             gitFactory,
		pipelineStrategyHistoryService:         pipelineStrategyHistoryService,
		configMapHistoryService:                configMapHistoryService,
		deploymentTemplateHistoryService:       deploymentTemplateHistoryService,
		chartTemplateService:                   chartTemplateService,
		refChartDir:                            refChartDir,
		chartRefRepository:                     chartRefRepository,
		chartService:                           chartService,
		helmAppClient:                          helmAppClient,
		argoUserService:                        argoUserService,
		pipelineStatusTimelineRepository:       cdPipelineStatusTimelineRepo,
		appCrudOperationService:                appCrudOperationService,
		configMapHistoryRepository:             configMapHistoryRepository,
		strategyHistoryRepository:              strategyHistoryRepository,
		deploymentTemplateHistoryRepository:    deploymentTemplateHistoryRepository,
		dockerRegistryIpsConfigService:         dockerRegistryIpsConfigService,
		pipelineStatusTimelineResourcesService: pipelineStatusTimelineResourcesService,
		pipelineStatusSyncDetailService:        pipelineStatusSyncDetailService,
		pipelineStatusTimelineService:          pipelineStatusTimelineService,
		appStatusConfig:                        appStatusConfig,
		gitOpsConfigRepository:                 gitOpsConfigRepository,
		appStatusService:                       appStatusService,
		installedAppRepository:                 installedAppRepository,
		AppStoreDeploymentService:              AppStoreDeploymentService,
		K8sCommonService:                       k8sCommonService,
		installedAppVersionHistoryRepository:   installedAppVersionHistoryRepository,
		globalEnvVariables:                     globalEnvVariables,
		helmAppService:                         helmAppService,
		manifestPushConfigRepository:           manifestPushConfigRepository,
		GitOpsManifestPushService:              GitOpsManifestPushService,
		helmRepoPushService:                    helmRepoPushService,
		DockerArtifactStoreRepository:          DockerArtifactStoreRepository,
	}
	return appServiceImpl
}

const (
	Success = "SUCCESS"
	Failure = "FAILURE"
)

func (impl *AppServiceImpl) SetPipelineFieldsInOverrideRequest(overrideRequest *bean.ValuesOverrideRequest, pipeline *pipelineConfig.Pipeline) {
	overrideRequest.PipelineId = pipeline.Id
	overrideRequest.PipelineName = pipeline.Name
	overrideRequest.EnvId = pipeline.EnvironmentId
	overrideRequest.EnvName = pipeline.Environment.Name
	overrideRequest.ClusterId = pipeline.Environment.ClusterId
	overrideRequest.AppId = pipeline.AppId
	overrideRequest.AppName = pipeline.App.AppName
	overrideRequest.DeploymentAppType = pipeline.DeploymentAppType
}

func (impl *AppServiceImpl) getValuesFileForEnv(environmentId int) string {
	return fmt.Sprintf("_%d-values.yaml", environmentId) //-{envId}-values.yaml
}
func (impl *AppServiceImpl) createArgoApplicationIfRequired(appId int, envConfigOverride *chartConfig.EnvConfigOverride, pipeline *pipelineConfig.Pipeline, userId int32) (string, error) {
	//repo has been registered while helm create
	chart, err := impl.chartRepository.FindLatestChartForAppByAppId(appId)
	if err != nil {
		impl.logger.Errorw("no chart found ", "app", appId)
		return "", err
	}
	envModel, err := impl.envRepository.FindById(envConfigOverride.TargetEnvironment)
	if err != nil {
		return "", err
	}
	argoAppName := pipeline.DeploymentAppName
	if pipeline.DeploymentAppCreated {
		return argoAppName, nil
	} else {
		//create
		appNamespace := envConfigOverride.Namespace
		if appNamespace == "" {
			appNamespace = "default"
		}
		namespace := argocdServer.DevtronInstalationNs
		appRequest := &argocdServer.AppTemplate{
			ApplicationName: argoAppName,
			Namespace:       namespace,
			TargetNamespace: appNamespace,
			TargetServer:    envModel.Cluster.ServerUrl,
			Project:         "default",
			ValuesFile:      impl.getValuesFileForEnv(envModel.Id),
			RepoPath:        chart.ChartLocation,
			RepoUrl:         chart.GitRepoUrl,
		}

		argoAppName, err := impl.ArgoK8sClient.CreateAcdApp(appRequest, envModel.Cluster)
		if err != nil {
			return "", err
		}
		//update cd pipeline to mark deployment app created
		_, err = impl.updatePipeline(pipeline, userId)
		if err != nil {
			impl.logger.Errorw("error in update cd pipeline for deployment app created or not", "err", err)
			return "", err
		}
		return argoAppName, nil
	}
}

func (impl *AppServiceImpl) UpdateReleaseStatus(updateStatusRequest *bean.ReleaseStatusUpdateRequest) (bool, error) {
	count, err := impl.pipelineOverrideRepository.UpdateStatusByRequestIdentifier(updateStatusRequest.RequestId, updateStatusRequest.NewStatus)
	if err != nil {
		impl.logger.Errorw("error in updating release status", "request", updateStatusRequest, "error", err)
		return false, err
	}
	return count == 1, nil
}

func (impl *AppServiceImpl) UpdateDeploymentStatusAndCheckIsSucceeded(app *v1alpha1.Application, statusTime time.Time, isAppStore bool) (bool, error) {
	isSucceeded := false
	var err error
	if isAppStore {
		var installAppDeleteRequest repository4.InstallAppDeleteRequest
		var gitHash string
		if app.Operation != nil && app.Operation.Sync != nil {
			gitHash = app.Operation.Sync.Revision
		} else if app.Status.OperationState != nil && app.Status.OperationState.Operation.Sync != nil {
			gitHash = app.Status.OperationState.Operation.Sync.Revision
		}
		installAppDeleteRequest, err = impl.installedAppRepository.GetInstalledAppByGitHash(gitHash)
		if err != nil {
			impl.logger.Errorw("error in fetching installed app by git hash from installed app repository", "err", err)
			return isSucceeded, err
		}
		if installAppDeleteRequest.EnvironmentId > 0 {
			err = impl.appStatusService.UpdateStatusWithAppIdEnvId(installAppDeleteRequest.AppId, installAppDeleteRequest.EnvironmentId, string(app.Status.Health.Status))
			if err != nil {
				impl.logger.Errorw("error occurred while updating app status in app_status table", "error", err, "appId", installAppDeleteRequest.AppId, "envId", installAppDeleteRequest.EnvironmentId)
			}
			impl.logger.Debugw("skipping application status update as this app is chart", "appId", installAppDeleteRequest.AppId, "envId", installAppDeleteRequest.EnvironmentId)
			return isSucceeded, nil
		}
	} else {
		repoUrl := app.Spec.Source.RepoURL
		// backward compatibility for updating application status - if unable to find app check it in charts
		chart, err := impl.chartRepository.FindChartByGitRepoUrl(repoUrl)
		if err != nil {
			impl.logger.Errorw("error in fetching chart", "repoUrl", repoUrl, "err", err)
			return isSucceeded, err
		}
		if chart == nil {
			impl.logger.Errorw("no git repo found for url", "repoUrl", repoUrl)
			return isSucceeded, fmt.Errorf("no git repo found for url %s", repoUrl)
		}
		envId, err := impl.appRepository.FindEnvironmentIdForInstalledApp(chart.AppId)
		if err != nil {
			impl.logger.Errorw("error in fetching app", "err", err, "app", chart.AppId)
			return isSucceeded, err
		}
		if envId > 0 {
			err = impl.appStatusService.UpdateStatusWithAppIdEnvId(chart.AppId, envId, string(app.Status.Health.Status))
			if err != nil {
				impl.logger.Errorw("error occurred while updating app status in app_status table", "error", err, "appId", chart.AppId, "envId", envId)
			}
			impl.logger.Debugw("skipping application status update as this app is chart", "appId", chart.AppId, "envId", envId)
			return isSucceeded, nil
		}
	}

	isSucceeded, _, err = impl.UpdateDeploymentStatusForGitOpsPipelines(app, statusTime, isAppStore)
	if err != nil {
		impl.logger.Errorw("error in updating deployment status", "argoAppName", app.Name)
		return isSucceeded, err
	}
	return isSucceeded, nil
}

func (impl *AppServiceImpl) UpdateDeploymentStatusForGitOpsPipelines(app *v1alpha1.Application, statusTime time.Time, isAppStore bool) (bool, bool, error) {
	isSucceeded := false
	isTimelineUpdated := false
	isTimelineTimedOut := false
	gitHash := ""
	if app != nil {
		gitHash = app.Status.Sync.Revision
	}
	if !isAppStore {
		isValid, cdPipeline, cdWfr, pipelineOverride, err := impl.CheckIfPipelineUpdateEventIsValid(app.Name, gitHash)
		if err != nil {
			impl.logger.Errorw("service err, CheckIfPipelineUpdateEventIsValid", "err", err)
			return isSucceeded, isTimelineUpdated, err
		}
		if !isValid {
			impl.logger.Infow("deployment status event invalid, skipping", "appName", app.Name)
			return isSucceeded, isTimelineUpdated, nil
		}
		timeoutDuration, err := strconv.Atoi(impl.appStatusConfig.CdPipelineStatusTimeoutDuration)
		if err != nil {
			impl.logger.Errorw("error in converting string to int", "err", err)
			return isSucceeded, isTimelineUpdated, err
		}
		latestTimelineBeforeThisEvent, err := impl.pipelineStatusTimelineRepository.FetchLatestTimelineByWfrId(cdWfr.Id)
		if err != nil && err != pg.ErrNoRows {
			impl.logger.Errorw("error in getting latest timeline before update", "err", err, "cdWfrId", cdWfr.Id)
			return isSucceeded, isTimelineUpdated, err
		}
		err = impl.appStatusService.UpdateStatusWithAppIdEnvId(cdPipeline.AppId, cdPipeline.EnvironmentId, string(app.Status.Health.Status))
		if err != nil {
			impl.logger.Errorw("error occurred while updating app status in app_status table", "error", err, "appId", cdPipeline.AppId, "envId", cdPipeline.EnvironmentId)
		}
		reconciledAt := &metav1.Time{}
		if app != nil {
			reconciledAt = app.Status.ReconciledAt
		}
		var kubectlSyncedTimeline *pipelineConfig.PipelineStatusTimeline
		//updating cd pipeline status timeline
		isTimelineUpdated, isTimelineTimedOut, kubectlSyncedTimeline, err = impl.UpdatePipelineStatusTimelineForApplicationChanges(app, cdWfr.Id, statusTime, cdWfr.StartedOn, timeoutDuration, latestTimelineBeforeThisEvent, reconciledAt, false)
		if err != nil {
			impl.logger.Errorw("error in updating pipeline status timeline", "err", err)
		}
		if isTimelineTimedOut {
			//not checking further and directly updating timedOutStatus
			err := impl.UpdateCdWorkflowRunnerByACDObject(app, cdWfr.Id, true)
			if err != nil {
				impl.logger.Errorw("error on update cd workflow runner", "CdWorkflowId", pipelineOverride.CdWorkflowId, "status", pipelineConfig.WorkflowTimedOut, "err", err)
				return isSucceeded, isTimelineUpdated, err
			}
			return isSucceeded, isTimelineUpdated, nil
		}
		if reconciledAt.IsZero() || (kubectlSyncedTimeline != nil && kubectlSyncedTimeline.Id > 0 && reconciledAt.After(kubectlSyncedTimeline.StatusTime)) {
			releaseCounter, err := impl.pipelineOverrideRepository.GetCurrentPipelineReleaseCounter(pipelineOverride.PipelineId)
			if err != nil {
				impl.logger.Errorw("error on update application status", "releaseCounter", releaseCounter, "gitHash", gitHash, "pipelineOverride", pipelineOverride, "err", err)
				return isSucceeded, isTimelineUpdated, err
			}
			if pipelineOverride.PipelineReleaseCounter == releaseCounter {
				isSucceeded, err = impl.UpdateDeploymentStatusForPipeline(app, pipelineOverride, cdWfr.Id)
				if err != nil {
					impl.logger.Errorw("error in updating deployment status for pipeline", "err", err)
					return isSucceeded, isTimelineUpdated, err
				}
				if isSucceeded {
					impl.logger.Infow("writing cd success event", "gitHash", gitHash, "pipelineOverride", pipelineOverride)
					go impl.WriteCDSuccessEvent(cdPipeline.AppId, cdPipeline.EnvironmentId, &cdWfr, pipelineOverride)
				}
			} else {
				impl.logger.Debugw("event received for older triggered revision", "gitHash", gitHash)
			}
		} else {
			// new revision is not reconciled yet, thus status will not be changes and will remain in progress
		}
	} else {
		isValid, installedAppVersionHistory, appId, envId, err := impl.CheckIfPipelineUpdateEventIsValidForAppStore(app.ObjectMeta.Name, gitHash)
		if err != nil {
			impl.logger.Errorw("service err, CheckIfPipelineUpdateEventIsValidForAppStore", "err", err)
			return isSucceeded, isTimelineUpdated, err
		}
		if !isValid {
			impl.logger.Infow("deployment status event invalid, skipping", "appName", app.Name)
			return isSucceeded, isTimelineUpdated, nil
		}
		timeoutDuration, err := strconv.Atoi(impl.appStatusConfig.CdPipelineStatusTimeoutDuration)
		if err != nil {
			impl.logger.Errorw("error in converting string to int", "err", err)
			return isSucceeded, isTimelineUpdated, err
		}
		latestTimelineBeforeThisEvent, err := impl.pipelineStatusTimelineRepository.FetchLatestTimelinesByInstalledAppVersionHistoryId(installedAppVersionHistory.Id)
		if err != nil && err != pg.ErrNoRows {
			impl.logger.Errorw("error in getting latest timeline before update", "err", err, "installedAppVersionHistoryId", installedAppVersionHistory.Id)
			return isSucceeded, isTimelineUpdated, err
		}

		err = impl.appStatusService.UpdateStatusWithAppIdEnvId(appId, envId, string(app.Status.Health.Status))
		if err != nil {
			impl.logger.Errorw("error occurred while updating app status in app_status table", "error", err, "appId", appId, "envId", envId)
		}
		//reconcile time is how often your applications will sync from Argo CD to the Git repository
		reconciledAt := &metav1.Time{}
		if app != nil {
			reconciledAt = app.Status.ReconciledAt
		}
		var kubectlSyncedTimeline *pipelineConfig.PipelineStatusTimeline
		//updating versionHistory pipeline status timeline
		isTimelineUpdated, isTimelineTimedOut, kubectlSyncedTimeline, err = impl.UpdatePipelineStatusTimelineForApplicationChanges(app, installedAppVersionHistory.Id, statusTime, installedAppVersionHistory.StartedOn, timeoutDuration, latestTimelineBeforeThisEvent, reconciledAt, true)
		if err != nil {
			impl.logger.Errorw("error in updating pipeline status timeline", "err", err)
		}
		if isTimelineTimedOut {
			//not checking further and directly updating timedOutStatus
			err := impl.UpdateInstalledAppVersionHistoryByACDObject(app, installedAppVersionHistory.Id, true)
			if err != nil {
				impl.logger.Errorw("error on update installedAppVersionHistory", "installedAppVersionHistory", installedAppVersionHistory.Id, "status", pipelineConfig.WorkflowTimedOut, "err", err)
				return isSucceeded, isTimelineUpdated, err
			}
			return isSucceeded, isTimelineUpdated, nil
		}

		if reconciledAt.IsZero() || (kubectlSyncedTimeline != nil && kubectlSyncedTimeline.Id > 0) {
			isSucceeded, err = impl.UpdateDeploymentStatusForAppStore(app, installedAppVersionHistory.Id)
			if err != nil {
				impl.logger.Errorw("error in updating deployment status for pipeline", "err", err)
				return isSucceeded, isTimelineUpdated, err
			}
			if isSucceeded {
				impl.logger.Infow("writing installed app success event", "gitHash", gitHash, "installedAppVersionHistory", installedAppVersionHistory)
			}
		} else {
			impl.logger.Debugw("event received for older triggered revision", "gitHash", gitHash)
		}
	}

	return isSucceeded, isTimelineUpdated, nil
}

func (impl *AppServiceImpl) CheckIfPipelineUpdateEventIsValidForAppStore(gitOpsAppName string, gitHash string) (bool, *repository4.InstalledAppVersionHistory, int, int, error) {
	isValid := false
	var err error
	installedAppVersionHistory := &repository4.InstalledAppVersionHistory{}
	installedAppId := 0
	gitOpsAppNameAndInstalledAppMapping := make(map[string]*int)
	//checking if the gitOpsAppName is present in installed_apps table, if yes the find installed_app_version_history else return
	gitOpsAppNameAndInstalledAppId, err := impl.installedAppRepository.GetAllGitOpsAppNameAndInstalledAppMapping()
	if err != nil {
		impl.logger.Errorw("error in getting all installed apps in GetAllGitOpsAppNameAndInstalledAppMapping", "err", err, "gitOpsAppName", gitOpsAppName)
		return isValid, installedAppVersionHistory, 0, 0, err
	}
	for _, item := range gitOpsAppNameAndInstalledAppId {
		gitOpsAppNameAndInstalledAppMapping[item.GitOpsAppName] = &item.InstalledAppId
	}
	var devtronAcdAppName string
	if len(impl.globalEnvVariables.GitOpsRepoPrefix) > 0 {
		devtronAcdAppName = fmt.Sprintf("%s-%s", impl.globalEnvVariables.GitOpsRepoPrefix, gitOpsAppName)
	} else {
		devtronAcdAppName = gitOpsAppName
	}

	if gitOpsAppNameAndInstalledAppMapping[devtronAcdAppName] != nil {
		installedAppId = *gitOpsAppNameAndInstalledAppMapping[devtronAcdAppName]
	}

	installedAppVersionHistory, err = impl.installedAppVersionHistoryRepository.GetLatestInstalledAppVersionHistoryByInstalledAppId(installedAppId)
	if err != nil {
		impl.logger.Errorw("error in getting latest installedAppVersionHistory by installedAppId", "err", err, "installedAppId", installedAppId)
		return isValid, installedAppVersionHistory, 0, 0, err
	}
	appId, envId, err := impl.installedAppVersionHistoryRepository.GetAppIdAndEnvIdWithInstalledAppVersionId(installedAppVersionHistory.InstalledAppVersionId)
	if err != nil {
		impl.logger.Errorw("error in getting appId and environmentId using installedAppVersionId", "err", err, "installedAppVersionId", installedAppVersionHistory.InstalledAppVersionId)
		return isValid, installedAppVersionHistory, 0, 0, err
	}
	if gitHash != "" && installedAppVersionHistory.GitHash != gitHash {
		installedAppVersionHistoryByHash, err := impl.installedAppVersionHistoryRepository.GetLatestInstalledAppVersionHistoryByGitHash(gitHash)
		if err != nil {
			impl.logger.Errorw("error on update application status", "gitHash", gitHash, "installedAppVersionHistory", installedAppVersionHistory, "err", err)
			return isValid, installedAppVersionHistory, appId, envId, err
		}
		if installedAppVersionHistoryByHash.StartedOn.Before(installedAppVersionHistory.StartedOn) {
			//we have received trigger hash which is committed before this apps actual gitHash stored by us
			// this means that the hash stored by us will be synced later, so we will drop this event
			return isValid, installedAppVersionHistory, appId, envId, nil
		}
	}
	if util2.IsTerminalStatus(installedAppVersionHistory.Status) {
		//drop event
		return isValid, installedAppVersionHistory, appId, envId, nil
	}
	isValid = true
	return isValid, installedAppVersionHistory, appId, envId, err
}

func (impl *AppServiceImpl) CheckIfPipelineUpdateEventIsValid(argoAppName, gitHash string) (bool, pipelineConfig.Pipeline, pipelineConfig.CdWorkflowRunner, *chartConfig.PipelineOverride, error) {
	isValid := false
	var err error
	//var deploymentStatus repository.DeploymentStatus
	var pipeline pipelineConfig.Pipeline
	var pipelineOverride *chartConfig.PipelineOverride
	var cdWfr pipelineConfig.CdWorkflowRunner
	pipeline, err = impl.pipelineRepository.GetArgoPipelineByArgoAppName(argoAppName)
	if err != nil {
		impl.logger.Errorw("error in getting cd pipeline by argoAppName", "err", err, "argoAppName", argoAppName)
		return isValid, pipeline, cdWfr, pipelineOverride, err
	}
	//getting latest pipelineOverride for app (by appId and envId)
	pipelineOverride, err = impl.pipelineOverrideRepository.FindLatestByAppIdAndEnvId(pipeline.AppId, pipeline.EnvironmentId, bean2.ArgoCd)
	if err != nil {
		impl.logger.Errorw("error in getting latest pipelineOverride by appId and envId", "err", err, "appId", pipeline.AppId, "envId", pipeline.EnvironmentId)
		return isValid, pipeline, cdWfr, pipelineOverride, err
	}
	if gitHash != "" && pipelineOverride.GitHash != gitHash {
		pipelineOverrideByHash, err := impl.pipelineOverrideRepository.FindByPipelineTriggerGitHash(gitHash)
		if err != nil {
			impl.logger.Errorw("error on update application status", "gitHash", gitHash, "pipelineOverride", pipelineOverride, "err", err)
			return isValid, pipeline, cdWfr, pipelineOverride, err
		}
		if pipelineOverrideByHash.CommitTime.Before(pipelineOverride.CommitTime) {
			//we have received trigger hash which is committed before this apps actual gitHash stored by us
			// this means that the hash stored by us will be synced later, so we will drop this event
			return isValid, pipeline, cdWfr, pipelineOverride, nil
		}
	}
	cdWfr, err = impl.cdWorkflowRepository.FindByWorkflowIdAndRunnerType(context.Background(), pipelineOverride.CdWorkflowId, bean.CD_WORKFLOW_TYPE_DEPLOY)
	if err != nil {
		impl.logger.Errorw("error in getting latest wfr by pipelineId", "err", err, "pipelineId", pipeline.Id)
		return isValid, pipeline, cdWfr, pipelineOverride, err
	}
	if util2.IsTerminalStatus(cdWfr.Status) {
		//drop event
		return isValid, pipeline, cdWfr, pipelineOverride, nil
	}
	isValid = true
	return isValid, pipeline, cdWfr, pipelineOverride, nil
}

func (impl *AppServiceImpl) UpdateDeploymentStatusForPipeline(app *v1alpha1.Application, pipelineOverride *chartConfig.PipelineOverride, cdWfrId int) (bool, error) {
	impl.logger.Debugw("inserting new app status", "status", app.Status.Health.Status, "argoAppName", app.Name)
	isSucceeded := false
	err := impl.UpdateCdWorkflowRunnerByACDObject(app, cdWfrId, false)
	if err != nil {
		impl.logger.Errorw("error on update cd workflow runner", "CdWorkflowId", pipelineOverride.CdWorkflowId, "app", app, "err", err)
		return isSucceeded, err
	}
	if application.Healthy == app.Status.Health.Status {
		isSucceeded = true
	}
	return isSucceeded, nil
}

func (impl *AppServiceImpl) UpdateDeploymentStatusForAppStore(app *v1alpha1.Application, installedVersionHistoryId int) (bool, error) {
	impl.logger.Debugw("inserting new app status", "status", app.Status.Health.Status, "argoAppName", app.Name)
	isSucceeded := false
	err := impl.UpdateInstalledAppVersionHistoryByACDObject(app, installedVersionHistoryId, false)
	if err != nil {
		impl.logger.Errorw("error on update installed version history", "installedVersionHistoryId", installedVersionHistoryId, "app", app, "err", err)
		return isSucceeded, err
	}
	if application.Healthy == app.Status.Health.Status {
		isSucceeded = true
	}
	return isSucceeded, nil
}

func (impl *AppServiceImpl) UpdatePipelineStatusTimelineForApplicationChanges(app *v1alpha1.Application, pipelineId int,
	statusTime time.Time, triggeredAt time.Time, statusTimeoutDuration int,
	latestTimelineBeforeUpdate *pipelineConfig.PipelineStatusTimeline, reconciledAt *metav1.Time, isAppStore bool) (isTimelineUpdated bool,
	isTimelineTimedOut bool, kubectlApplySyncedTimeline *pipelineConfig.PipelineStatusTimeline, err error) {

	//pipelineId can be wfrId or installedAppVersionHistoryId
	impl.logger.Debugw("updating pipeline status timeline", "app", app, "pipelineOverride", pipelineId, "APP_TO_UPDATE", app.Name)
	isTimelineUpdated = false
	isTimelineTimedOut = false
	if !isAppStore {
		terminalStatusExists, err := impl.pipelineStatusTimelineRepository.CheckIfTerminalStatusTimelinePresentByWfrId(pipelineId)
		if err != nil {
			impl.logger.Errorw("error in checking if terminal status timeline exists by wfrId", "err", err, "wfrId", pipelineId)
			return isTimelineUpdated, isTimelineTimedOut, kubectlApplySyncedTimeline, err
		}
		if terminalStatusExists {
			impl.logger.Infow("terminal status timeline exists for cdWfr, skipping more timeline changes", "wfrId", pipelineId)
			return isTimelineUpdated, isTimelineTimedOut, kubectlApplySyncedTimeline, nil
		}
		err = impl.pipelineStatusSyncDetailService.SaveOrUpdateSyncDetail(pipelineId, 1)
		if err != nil {
			impl.logger.Errorw("error in save/update pipeline status fetch detail", "err", err, "cdWfrId", pipelineId)
		}
		// creating cd pipeline status timeline
		timeline := &pipelineConfig.PipelineStatusTimeline{
			CdWorkflowRunnerId: pipelineId,
			StatusTime:         statusTime,
			AuditLog: sql.AuditLog{
				CreatedBy: 1,
				CreatedOn: time.Now(),
				UpdatedBy: 1,
				UpdatedOn: time.Now(),
			},
		}
		timeline.Status = pipelineConfig.TIMELINE_STATUS_KUBECTL_APPLY_STARTED
		if app != nil && app.Status.OperationState != nil {
			timeline.StatusDetail = app.Status.OperationState.Message
		}
		//checking and saving if this timeline is present or not because kubewatch may stream same objects multiple times
		_, err, isTimelineUpdated = impl.SavePipelineStatusTimelineIfNotAlreadyPresent(pipelineId, timeline.Status, timeline, false)
		if err != nil {
			impl.logger.Errorw("error in saving pipeline status timeline", "err", err)
			return isTimelineUpdated, isTimelineTimedOut, kubectlApplySyncedTimeline, err
		}
		//saving timeline resource details
		err = impl.pipelineStatusTimelineResourcesService.SaveOrUpdatePipelineTimelineResources(pipelineId, app, nil, 1, false)
		if err != nil {
			impl.logger.Errorw("error in saving/updating timeline resources", "err", err, "cdWfrId", pipelineId)
		}
		var kubectlSyncTimelineFetchErr error
		kubectlApplySyncedTimeline, kubectlSyncTimelineFetchErr = impl.pipelineStatusTimelineRepository.FetchTimelineByWfrIdAndStatus(pipelineId, pipelineConfig.TIMELINE_STATUS_KUBECTL_APPLY_SYNCED)
		if kubectlSyncTimelineFetchErr != nil && kubectlSyncTimelineFetchErr != pg.ErrNoRows {
			impl.logger.Errorw("error in getting latest timeline", "err", kubectlSyncTimelineFetchErr, "cdWfrId", pipelineId)
			return isTimelineUpdated, isTimelineTimedOut, kubectlApplySyncedTimeline, kubectlSyncTimelineFetchErr
		}
		if (kubectlApplySyncedTimeline == nil || kubectlApplySyncedTimeline.Id == 0) && app != nil && app.Status.OperationState != nil && app.Status.OperationState.Phase == common.OperationSucceeded {
			timeline.Id = 0
			timeline.Status = pipelineConfig.TIMELINE_STATUS_KUBECTL_APPLY_SYNCED
			timeline.StatusDetail = app.Status.OperationState.Message
			//checking and saving if this timeline is present or not because kubewatch may stream same objects multiple times
			err = impl.pipelineStatusTimelineService.SaveTimeline(timeline, nil, false)
			if err != nil {
				impl.logger.Errorw("error in saving pipeline status timeline", "err", err)
				return isTimelineUpdated, isTimelineTimedOut, kubectlApplySyncedTimeline, err
			}
			isTimelineUpdated = true
			kubectlApplySyncedTimeline = timeline
			impl.logger.Debugw("APP_STATUS_UPDATE_REQ", "stage", "APPLY_SYNCED", "app", app, "status", timeline.Status)
		}
		if reconciledAt.IsZero() || (kubectlApplySyncedTimeline != nil && kubectlApplySyncedTimeline.Id > 0 && reconciledAt.After(kubectlApplySyncedTimeline.StatusTime)) {
			haveNewTimeline := false
			timeline.Id = 0
			if app.Status.Health.Status == health.HealthStatusHealthy {
				impl.logger.Infow("updating pipeline status timeline for healthy app", "app", app, "APP_TO_UPDATE", app.Name)
				haveNewTimeline = true
				timeline.Status = pipelineConfig.TIMELINE_STATUS_APP_HEALTHY
				timeline.StatusDetail = "App status is Healthy."
			}
			if haveNewTimeline {
				//not checking if this status is already present or not because already checked for terminal status existence earlier
				err = impl.pipelineStatusTimelineService.SaveTimeline(timeline, nil, false)
				if err != nil {
					impl.logger.Errorw("error in creating timeline status", "err", err, "timeline", timeline)
					return isTimelineUpdated, isTimelineTimedOut, kubectlApplySyncedTimeline, err
				}
				isTimelineUpdated = true
				impl.logger.Debugw("APP_STATUS_UPDATE_REQ", "stage", "terminal_status", "app", app, "status", timeline.Status)
			}
		}

		if !isTimelineUpdated {
			//no timeline updated since before, in this case we will check for timeout cases
			var lastTimeToCheckForTimeout time.Time
			if latestTimelineBeforeUpdate == nil {
				lastTimeToCheckForTimeout = triggeredAt
			} else {
				lastTimeToCheckForTimeout = latestTimelineBeforeUpdate.StatusTime
			}
			if time.Since(lastTimeToCheckForTimeout) >= time.Duration(statusTimeoutDuration)*time.Minute {
				//mark as timed out if not already marked
				timeline.Status = pipelineConfig.TIMELINE_STATUS_FETCH_TIMED_OUT
				timeline.StatusDetail = "Deployment timed out."
				_, err, isTimelineUpdated = impl.SavePipelineStatusTimelineIfNotAlreadyPresent(pipelineId, timeline.Status, timeline, false)
				if err != nil {
					impl.logger.Errorw("error in saving pipeline status timeline", "err", err)
					return isTimelineUpdated, isTimelineTimedOut, kubectlApplySyncedTimeline, err
				}
				isTimelineTimedOut = true
			} else {
				// deployment status will be in progress so leave timeline
			}
		}
	} else {
		terminalStatusExists, err := impl.pipelineStatusTimelineRepository.CheckIfTerminalStatusTimelinePresentByInstalledAppVersionHistoryId(pipelineId)
		if err != nil {
			impl.logger.Errorw("error in checking if terminal status timeline exists by installedAppVersionHistoryId", "err", err, "installedAppVersionHistoryId", pipelineId)
			return isTimelineUpdated, isTimelineTimedOut, kubectlApplySyncedTimeline, err
		}
		if terminalStatusExists {
			impl.logger.Infow("terminal status timeline exists for installed App, skipping more timeline changes", "installedAppVersionHistoryId", pipelineId)
			return isTimelineUpdated, isTimelineTimedOut, kubectlApplySyncedTimeline, nil
		}
		err = impl.pipelineStatusSyncDetailService.SaveOrUpdateSyncDetailForAppStore(pipelineId, 1)
		if err != nil {
			impl.logger.Errorw("error in save/update pipeline status fetch detail", "err", err, "installedAppVersionHistoryId", pipelineId)
		}
		// creating installedAppVersionHistory status timeline
		timeline := &pipelineConfig.PipelineStatusTimeline{
			InstalledAppVersionHistoryId: pipelineId,
			StatusTime:                   statusTime,
			AuditLog: sql.AuditLog{
				CreatedBy: 1,
				CreatedOn: time.Now(),
				UpdatedBy: 1,
				UpdatedOn: time.Now(),
			},
		}
		timeline.Status = pipelineConfig.TIMELINE_STATUS_KUBECTL_APPLY_STARTED
		if app != nil && app.Status.OperationState != nil {
			timeline.StatusDetail = app.Status.OperationState.Message
		}
		//checking and saving if this timeline is present or not because kubewatch may stream same objects multiple times
		_, err, isTimelineUpdated = impl.SavePipelineStatusTimelineIfNotAlreadyPresent(pipelineId, timeline.Status, timeline, true)
		if err != nil {
			impl.logger.Errorw("error in saving pipeline status timeline", "err", err)
			return isTimelineUpdated, isTimelineTimedOut, kubectlApplySyncedTimeline, err
		}
		//saving timeline resource details
		err = impl.pipelineStatusTimelineResourcesService.SaveOrUpdatePipelineTimelineResources(pipelineId, app, nil, 1, true)
		if err != nil {
			impl.logger.Errorw("error in saving/updating timeline resources", "err", err, "installedAppVersionId", pipelineId)
		}
		var kubectlSyncTimelineFetchErr error
		kubectlApplySyncedTimeline, kubectlSyncTimelineFetchErr = impl.pipelineStatusTimelineRepository.FetchTimelineByInstalledAppVersionHistoryIdAndStatus(pipelineId, pipelineConfig.TIMELINE_STATUS_KUBECTL_APPLY_SYNCED)
		if kubectlSyncTimelineFetchErr != nil && kubectlSyncTimelineFetchErr != pg.ErrNoRows {
			impl.logger.Errorw("error in getting latest timeline", "err", kubectlSyncTimelineFetchErr, "installedAppVersionHistoryId", pipelineId)
			return isTimelineUpdated, isTimelineTimedOut, kubectlApplySyncedTimeline, kubectlSyncTimelineFetchErr
		}
		if (kubectlApplySyncedTimeline == nil || kubectlApplySyncedTimeline.Id == 0) && app != nil && app.Status.OperationState != nil && app.Status.OperationState.Phase == common.OperationSucceeded {
			timeline.Id = 0
			timeline.Status = pipelineConfig.TIMELINE_STATUS_KUBECTL_APPLY_SYNCED
			timeline.StatusDetail = app.Status.OperationState.Message
			//checking and saving if this timeline is present or not because kubewatch may stream same objects multiple times
			err = impl.pipelineStatusTimelineService.SaveTimeline(timeline, nil, true)
			if err != nil {
				impl.logger.Errorw("error in saving pipeline status timeline", "err", err)
				return isTimelineUpdated, isTimelineTimedOut, kubectlApplySyncedTimeline, err
			}
			isTimelineUpdated = true
			kubectlApplySyncedTimeline = timeline
			impl.logger.Debugw("APP_STATUS_UPDATE_REQ", "stage", "APPLY_SYNCED", "app", app, "status", timeline.Status)
		}
		if reconciledAt.IsZero() || (kubectlApplySyncedTimeline != nil && kubectlApplySyncedTimeline.Id > 0) {
			haveNewTimeline := false
			timeline.Id = 0
			if app.Status.Health.Status == health.HealthStatusHealthy {
				impl.logger.Infow("updating pipeline status timeline for healthy app", "app", app, "APP_TO_UPDATE", app.Name)
				haveNewTimeline = true
				timeline.Status = pipelineConfig.TIMELINE_STATUS_APP_HEALTHY
				timeline.StatusDetail = "App status is Healthy."
			}
			if haveNewTimeline {
				//not checking if this status is already present or not because already checked for terminal status existence earlier
				err = impl.pipelineStatusTimelineService.SaveTimeline(timeline, nil, true)
				if err != nil {
					impl.logger.Errorw("error in creating timeline status", "err", err, "timeline", timeline)
					return isTimelineUpdated, isTimelineTimedOut, kubectlApplySyncedTimeline, err
				}
				isTimelineUpdated = true
				impl.logger.Debugw("APP_STATUS_UPDATE_REQ", "stage", "terminal_status", "app", app, "status", timeline.Status)
			}
		}

		if !isTimelineUpdated {
			//no timeline updated since before, in this case we will check for timeout cases
			var lastTimeToCheckForTimeout time.Time
			if latestTimelineBeforeUpdate == nil {
				lastTimeToCheckForTimeout = triggeredAt
			} else {
				lastTimeToCheckForTimeout = latestTimelineBeforeUpdate.StatusTime
			}
			if time.Since(lastTimeToCheckForTimeout) >= time.Duration(statusTimeoutDuration)*time.Minute {
				//mark as timed out if not already marked
				timeline.Status = pipelineConfig.TIMELINE_STATUS_FETCH_TIMED_OUT
				timeline.StatusDetail = "Deployment timed out."
				_, err, isTimelineUpdated = impl.SavePipelineStatusTimelineIfNotAlreadyPresent(pipelineId, timeline.Status, timeline, true)
				if err != nil {
					impl.logger.Errorw("error in saving pipeline status timeline", "err", err)
					return isTimelineUpdated, isTimelineTimedOut, kubectlApplySyncedTimeline, err
				}
				isTimelineTimedOut = true
			} else {
				// deployment status will be in progress so leave timeline
			}
		}
	}
	return isTimelineUpdated, isTimelineTimedOut, kubectlApplySyncedTimeline, nil
}

func (impl *AppServiceImpl) SavePipelineStatusTimelineIfNotAlreadyPresent(pipelineId int, timelineStatus pipelineConfig.TimelineStatus, timeline *pipelineConfig.PipelineStatusTimeline, isAppStore bool) (latestTimeline *pipelineConfig.PipelineStatusTimeline, err error, isTimelineUpdated bool) {
	isTimelineUpdated = false
	if isAppStore {
		latestTimeline, err = impl.pipelineStatusTimelineRepository.FetchTimelineByInstalledAppVersionHistoryIdAndStatus(pipelineId, timelineStatus)
		if err != nil && err != pg.ErrNoRows {
			impl.logger.Errorw("error in getting latest timeline", "err", err)
			return nil, err, isTimelineUpdated
		} else if err == pg.ErrNoRows {
			err = impl.pipelineStatusTimelineService.SaveTimeline(timeline, nil, true)
			if err != nil {
				impl.logger.Errorw("error in creating timeline status", "err", err, "timeline", timeline)
				return nil, err, isTimelineUpdated
			}
			isTimelineUpdated = true
			latestTimeline = timeline
		}
	} else {
		latestTimeline, err = impl.pipelineStatusTimelineRepository.FetchTimelineByWfrIdAndStatus(pipelineId, timelineStatus)
		if err != nil && err != pg.ErrNoRows {
			impl.logger.Errorw("error in getting latest timeline", "err", err)
			return nil, err, isTimelineUpdated
		} else if err == pg.ErrNoRows {
			err = impl.pipelineStatusTimelineService.SaveTimeline(timeline, nil, false)
			if err != nil {
				impl.logger.Errorw("error in creating timeline status", "err", err, "timeline", timeline)
				return nil, err, isTimelineUpdated
			}
			isTimelineUpdated = true
			latestTimeline = timeline
		}
	}
	return latestTimeline, nil, isTimelineUpdated
}

func (impl *AppServiceImpl) WriteCDSuccessEvent(appId int, envId int, wfr *pipelineConfig.CdWorkflowRunner, override *chartConfig.PipelineOverride) {
	event := impl.eventFactory.Build(util.Success, &override.PipelineId, appId, &envId, util.CD)
	impl.logger.Debugw("event WriteCDSuccessEvent", "event", event, "override", override)
	event = impl.eventFactory.BuildExtraCDData(event, wfr, override.Id, bean.CD_WORKFLOW_TYPE_DEPLOY)
	_, evtErr := impl.eventClient.WriteNotificationEvent(event)
	if evtErr != nil {
		impl.logger.Errorw("error in writing event", "event", event, "err", evtErr)
	}
}

func (impl *AppServiceImpl) BuildCDSuccessPayload(appName string, environmentName string) *client.Payload {
	payload := &client.Payload{}
	payload.AppName = appName
	payload.EnvName = environmentName
	return payload
}

type ValuesOverrideResponse struct {
	MergedValues        string
	ReleaseOverrideJSON string
	EnvOverride         *chartConfig.EnvConfigOverride
	PipelineStrategy    *chartConfig.PipelineStrategy
	PipelineOverride    *chartConfig.PipelineOverride
	Artifact            *repository.CiArtifact
	Pipeline            *pipelineConfig.Pipeline
	AppMetrics          bool
}

type EnvironmentOverride struct {
	Enabled   bool        `json:"enabled"`
	EnvValues []*KeyValue `json:"envValues"`
}

type KeyValue struct {
	Key   string `json:"key"`
	Value string `json:"value"`
}

func (conf *EnvironmentOverride) appendEnvironmentVariable(key, value string) {
	item := &KeyValue{Key: key, Value: value}
	conf.EnvValues = append(conf.EnvValues, item)
}

func (impl *AppServiceImpl) TriggerCD(artifact *repository.CiArtifact, cdWorkflowId, wfrId int, pipeline *pipelineConfig.Pipeline, triggeredAt time.Time) (*[]byte, error) {
	impl.logger.Debugw("automatic pipeline trigger attempt async", "artifactId", artifact.Id)
	manifest, err := impl.triggerReleaseAsync(artifact, cdWorkflowId, wfrId, pipeline, triggeredAt)
	if err != nil {
		impl.logger.Errorw("error in cd trigger", "err", err)
		return manifest, err
	}
	return manifest, err
}

func (impl *AppServiceImpl) triggerReleaseAsync(artifact *repository.CiArtifact, cdWorkflowId, wfrId int, pipeline *pipelineConfig.Pipeline, triggeredAt time.Time) (*[]byte, error) {
	manifest, err := impl.validateAndTrigger(pipeline, artifact, cdWorkflowId, wfrId, triggeredAt)
	if err != nil {
		impl.logger.Errorw("error in trigger for pipeline", "pipelineId", strconv.Itoa(pipeline.Id))
	}
	impl.logger.Debugw("trigger attempted for all pipeline ", "artifactId", artifact.Id)
	return manifest, err
}

func (impl *AppServiceImpl) validateAndTrigger(p *pipelineConfig.Pipeline, artifact *repository.CiArtifact, cdWorkflowId, wfrId int, triggeredAt time.Time) (*[]byte, error) {
	object := impl.enforcerUtil.GetAppRBACNameByAppId(p.AppId)
	envApp := strings.Split(object, "/")
	if len(envApp) != 2 {
		impl.logger.Error("invalid req, app and env not found from rbac")
		return nil, errors.New("invalid req, app and env not found from rbac")
	}
	manifest, err := impl.releasePipeline(p, artifact, cdWorkflowId, wfrId, triggeredAt)
	return manifest, err
}

func (impl *AppServiceImpl) releasePipeline(pipeline *pipelineConfig.Pipeline, artifact *repository.CiArtifact, cdWorkflowId, wfrId int, triggeredAt time.Time) (*[]byte, error) {
	impl.logger.Debugw("triggering release for ", "cdPipelineId", pipeline.Id, "artifactId", artifact.Id)

	pipeline, err := impl.pipelineRepository.FindById(pipeline.Id)
	if err != nil {
		impl.logger.Errorw("error in fetching pipeline by pipelineId", "err", err)
		return nil, err
	}

	request := &bean.ValuesOverrideRequest{
		PipelineId:           pipeline.Id,
		UserId:               artifact.CreatedBy,
		CiArtifactId:         artifact.Id,
		AppId:                pipeline.AppId,
		CdWorkflowId:         cdWorkflowId,
		ForceTrigger:         true,
		DeploymentWithConfig: bean.DEPLOYMENT_CONFIG_TYPE_LAST_SAVED,
		WfrId:                wfrId,
	}
	impl.SetPipelineFieldsInOverrideRequest(request, pipeline)

	ctx, err := impl.buildACDContext()
	if err != nil {
		impl.logger.Errorw("error in creating acd synch context", "pipelineId", pipeline.Id, "artifactId", artifact.Id, "err", err)
		return nil, err
	}
	//setting deployedBy as 1(system user) since case of auto trigger
	id, manifest, err := impl.TriggerRelease(request, ctx, triggeredAt, 1)
	if err != nil {
		impl.logger.Errorw("error in auto  cd pipeline trigger", "pipelineId", pipeline.Id, "artifactId", artifact.Id, "err", err)
	} else {
		impl.logger.Infow("pipeline successfully triggered ", "cdPipelineId", pipeline.Id, "artifactId", artifact.Id, "releaseId", id)
	}
	return &manifest, err

}

func (impl *AppServiceImpl) buildACDContext() (acdContext context.Context, err error) {
	//this method should only call in case of argo-integration and gitops configured
	acdToken, err := impl.argoUserService.GetLatestDevtronArgoCdUserToken()
	if err != nil {
		impl.logger.Errorw("error in getting acd token", "err", err)
		return nil, err
	}
	ctx := context.Background()
	ctx = context.WithValue(ctx, "token", acdToken)
	return ctx, nil
}

func (impl *AppServiceImpl) getDbMigrationOverride(overrideRequest *bean.ValuesOverrideRequest, artifact *repository.CiArtifact, isRollback bool) (overrideJson []byte, err error) {
	if isRollback {
		return nil, fmt.Errorf("rollback not supported ye")
	}
	notConfigured := false
	config, err := impl.dbMigrationConfigRepository.FindByPipelineId(overrideRequest.PipelineId)
	if err != nil && !IsErrNoRows(err) {
		impl.logger.Errorw("error in fetching pipeline override config", "req", overrideRequest, "err", err)
		return nil, err
	} else if IsErrNoRows(err) {
		notConfigured = true
	}
	envVal := &EnvironmentOverride{}
	if notConfigured {
		impl.logger.Warnw("no active db migration found", "pipeline", overrideRequest.PipelineId)
		envVal.Enabled = false
	} else {
		materialInfos, err := artifact.ParseMaterialInfo()
		if err != nil {
			return nil, err
		}

		hash, ok := materialInfos[config.GitMaterial.Url]
		if !ok {
			impl.logger.Errorf("wrong url map ", "map", materialInfos, "url", config.GitMaterial.Url)
			return nil, fmt.Errorf("configured url not found in material %s", config.GitMaterial.Url)
		}

		envVal.Enabled = true
		if config.GitMaterial.GitProvider.AuthMode != repository.AUTH_MODE_USERNAME_PASSWORD &&
			config.GitMaterial.GitProvider.AuthMode != repository.AUTH_MODE_ACCESS_TOKEN &&
			config.GitMaterial.GitProvider.AuthMode != repository.AUTH_MODE_ANONYMOUS {
			return nil, fmt.Errorf("auth mode %s not supported for migration", config.GitMaterial.GitProvider.AuthMode)
		}
		envVal.appendEnvironmentVariable("GIT_REPO_URL", config.GitMaterial.Url)
		envVal.appendEnvironmentVariable("GIT_USER", config.GitMaterial.GitProvider.UserName)
		var password string
		if config.GitMaterial.GitProvider.AuthMode == repository.AUTH_MODE_USERNAME_PASSWORD {
			password = config.GitMaterial.GitProvider.Password
		} else {
			password = config.GitMaterial.GitProvider.AccessToken
		}
		envVal.appendEnvironmentVariable("GIT_AUTH_TOKEN", password)
		// parse git-tag not required
		//envVal.appendEnvironmentVariable("GIT_TAG", "")
		envVal.appendEnvironmentVariable("GIT_HASH", hash)
		envVal.appendEnvironmentVariable("SCRIPT_LOCATION", config.ScriptSource)
		envVal.appendEnvironmentVariable("DB_TYPE", string(config.DbConfig.Type))
		envVal.appendEnvironmentVariable("DB_USER_NAME", config.DbConfig.UserName)
		envVal.appendEnvironmentVariable("DB_PASSWORD", config.DbConfig.Password)
		envVal.appendEnvironmentVariable("DB_HOST", config.DbConfig.Host)
		envVal.appendEnvironmentVariable("DB_PORT", config.DbConfig.Port)
		envVal.appendEnvironmentVariable("DB_NAME", config.DbConfig.DbName)
		//Will be used for rollback don't delete it
		//envVal.appendEnvironmentVariable("MIGRATE_TO_VERSION", strconv.Itoa(overrideRequest.TargetDbVersion))
	}
	dbMigrationConfig := map[string]interface{}{"dbMigrationConfig": envVal}
	confByte, err := json.Marshal(dbMigrationConfig)
	if err != nil {
		return nil, err
	}
	return confByte, nil
}

func (impl *AppServiceImpl) GetAppMetricsByTriggerType(overrideRequest *bean.ValuesOverrideRequest, ctx context.Context) (bool, error) {

	var appMetrics bool
	if overrideRequest.DeploymentWithConfig == bean.DEPLOYMENT_CONFIG_TYPE_SPECIFIC_TRIGGER {
		_, span := otel.Tracer("orchestrator").Start(ctx, "deploymentTemplateHistoryRepository.GetHistoryByPipelineIdAndWfrId")
		deploymentTemplateHistory, err := impl.deploymentTemplateHistoryRepository.GetHistoryByPipelineIdAndWfrId(overrideRequest.PipelineId, overrideRequest.WfrIdForDeploymentWithSpecificTrigger)
		span.End()
		if err != nil {
			impl.logger.Errorw("error in getting deployed deployment template history by pipelineId and wfrId", "err", err, "pipelineId", &overrideRequest, "wfrId", overrideRequest.WfrIdForDeploymentWithSpecificTrigger)
			return appMetrics, err
		}
		appMetrics = deploymentTemplateHistory.IsAppMetricsEnabled

	} else if overrideRequest.DeploymentWithConfig == bean.DEPLOYMENT_CONFIG_TYPE_LAST_SAVED {
		_, span := otel.Tracer("orchestrator").Start(ctx, "appLevelMetricsRepository.FindByAppId")
		appLevelMetrics, err := impl.appLevelMetricsRepository.FindByAppId(overrideRequest.AppId)
		span.End()
		if err != nil && !IsErrNoRows(err) {
			impl.logger.Errorw("err", err)
			return appMetrics, &ApiError{InternalMessage: "unable to fetch app level metrics flag"}
		}
		appMetrics = appLevelMetrics.AppMetrics

		_, span = otel.Tracer("orchestrator").Start(ctx, "envLevelMetricsRepository.FindByAppIdAndEnvId")
		envLevelMetrics, err := impl.envLevelMetricsRepository.FindByAppIdAndEnvId(overrideRequest.AppId, overrideRequest.EnvId)
		span.End()
		if err != nil && !IsErrNoRows(err) {
			impl.logger.Errorw("err", err)
			return appMetrics, &ApiError{InternalMessage: "unable to fetch env level metrics flag"}
		}
		if envLevelMetrics.Id != 0 && envLevelMetrics.AppMetrics != nil {
			appMetrics = *envLevelMetrics.AppMetrics
		}
	}
	return appMetrics, nil
}

func (impl *AppServiceImpl) GetDeploymentStrategyByTriggerType(overrideRequest *bean.ValuesOverrideRequest, ctx context.Context) (*chartConfig.PipelineStrategy, error) {

	strategy := &chartConfig.PipelineStrategy{}
	var err error
	if overrideRequest.DeploymentWithConfig == bean.DEPLOYMENT_CONFIG_TYPE_SPECIFIC_TRIGGER {
		_, span := otel.Tracer("orchestrator").Start(ctx, "strategyHistoryRepository.GetHistoryByPipelineIdAndWfrId")
		strategyHistory, err := impl.strategyHistoryRepository.GetHistoryByPipelineIdAndWfrId(overrideRequest.PipelineId, overrideRequest.WfrIdForDeploymentWithSpecificTrigger)
		span.End()
		if err != nil {
			impl.logger.Errorw("error in getting deployed strategy history by pipleinId and wfrId", "err", err, "pipelineId", overrideRequest.PipelineId, "wfrId", overrideRequest.WfrIdForDeploymentWithSpecificTrigger)
			return nil, err
		}
		strategy.Strategy = strategyHistory.Strategy
		strategy.Config = strategyHistory.Config
		strategy.PipelineId = overrideRequest.PipelineId
	} else if overrideRequest.DeploymentWithConfig == bean.DEPLOYMENT_CONFIG_TYPE_LAST_SAVED {
		if overrideRequest.ForceTrigger {
			_, span := otel.Tracer("orchestrator").Start(ctx, "pipelineConfigRepository.GetDefaultStrategyByPipelineId")
			strategy, err = impl.pipelineConfigRepository.GetDefaultStrategyByPipelineId(overrideRequest.PipelineId)
			span.End()
		} else {
			var deploymentTemplate chartRepoRepository.DeploymentStrategy
			if overrideRequest.DeploymentTemplate == "ROLLING" {
				deploymentTemplate = chartRepoRepository.DEPLOYMENT_STRATEGY_ROLLING
			} else if overrideRequest.DeploymentTemplate == "BLUE-GREEN" {
				deploymentTemplate = chartRepoRepository.DEPLOYMENT_STRATEGY_BLUE_GREEN
			} else if overrideRequest.DeploymentTemplate == "CANARY" {
				deploymentTemplate = chartRepoRepository.DEPLOYMENT_STRATEGY_CANARY
			} else if overrideRequest.DeploymentTemplate == "RECREATE" {
				deploymentTemplate = chartRepoRepository.DEPLOYMENT_STRATEGY_RECREATE
			}

			if len(deploymentTemplate) > 0 {
				_, span := otel.Tracer("orchestrator").Start(ctx, "pipelineConfigRepository.FindByStrategyAndPipelineId")
				strategy, err = impl.pipelineConfigRepository.FindByStrategyAndPipelineId(deploymentTemplate, overrideRequest.PipelineId)
				span.End()
			} else {
				_, span := otel.Tracer("orchestrator").Start(ctx, "pipelineConfigRepository.GetDefaultStrategyByPipelineId")
				strategy, err = impl.pipelineConfigRepository.GetDefaultStrategyByPipelineId(overrideRequest.PipelineId)
				span.End()
			}
		}
		if err != nil && errors2.IsNotFound(err) == false {
			impl.logger.Errorf("invalid state", "err", err, "req", strategy)
			return nil, err
		}
	}
	return strategy, nil
}

func (impl *AppServiceImpl) GetEnvOverrideByTriggerType(overrideRequest *bean.ValuesOverrideRequest, triggeredAt time.Time, ctx context.Context) (*chartConfig.EnvConfigOverride, error) {

	envOverride := &chartConfig.EnvConfigOverride{}
	var err error
	if overrideRequest.DeploymentWithConfig == bean.DEPLOYMENT_CONFIG_TYPE_SPECIFIC_TRIGGER {
		_, span := otel.Tracer("orchestrator").Start(ctx, "deploymentTemplateHistoryRepository.GetHistoryByPipelineIdAndWfrId")
		deploymentTemplateHistory, err := impl.deploymentTemplateHistoryRepository.GetHistoryByPipelineIdAndWfrId(overrideRequest.PipelineId, overrideRequest.WfrIdForDeploymentWithSpecificTrigger)
		span.End()
		if err != nil {
			impl.logger.Errorw("error in getting deployed deployment template history by pipelineId and wfrId", "err", err, "pipelineId", &overrideRequest, "wfrId", overrideRequest.WfrIdForDeploymentWithSpecificTrigger)
			return nil, err
		}
		templateName := deploymentTemplateHistory.TemplateName
		templateVersion := deploymentTemplateHistory.TemplateVersion
		if templateName == "Rollout Deployment" {
			templateName = ""
		}
		//getting chart_ref by id
		_, span = otel.Tracer("orchestrator").Start(ctx, "chartRefRepository.FindByVersionAndName")
		chartRef, err := impl.chartRefRepository.FindByVersionAndName(templateName, templateVersion)
		span.End()
		if err != nil {
			impl.logger.Errorw("error in getting chartRef by version and name", "err", err, "version", templateVersion, "name", templateName)
			return nil, err
		}
		//assuming that if a chartVersion is deployed then it's envConfigOverride will be available
		_, span = otel.Tracer("orchestrator").Start(ctx, "environmentConfigRepository.GetByAppIdEnvIdAndChartRefId")
		envOverride, err = impl.environmentConfigRepository.GetByAppIdEnvIdAndChartRefId(overrideRequest.AppId, overrideRequest.EnvId, chartRef.Id)
		span.End()
		if err != nil {
			impl.logger.Errorw("error in getting envConfigOverride for pipeline for specific chartVersion", "err", err, "appId", overrideRequest.AppId, "envId", overrideRequest.EnvId, "chartRefId", chartRef.Id)
			return nil, err
		}
		//updating historical data in envConfigOverride and appMetrics flag
		envOverride.IsOverride = true
		envOverride.EnvOverrideValues = deploymentTemplateHistory.Template

	} else if overrideRequest.DeploymentWithConfig == bean.DEPLOYMENT_CONFIG_TYPE_LAST_SAVED {
		_, span := otel.Tracer("orchestrator").Start(ctx, "environmentConfigRepository.ActiveEnvConfigOverride")
		envOverride, err = impl.environmentConfigRepository.ActiveEnvConfigOverride(overrideRequest.AppId, overrideRequest.EnvId)
		span.End()
		if err != nil {
			impl.logger.Errorw("invalid state", "err", err, "req", overrideRequest)
			return nil, err
		}
		if envOverride.Id == 0 {
			_, span = otel.Tracer("orchestrator").Start(ctx, "chartRepository.FindLatestChartForAppByAppId")
			chart, err := impl.chartRepository.FindLatestChartForAppByAppId(overrideRequest.AppId)
			span.End()
			if err != nil {
				impl.logger.Errorw("invalid state", "err", err, "req", overrideRequest)
				return nil, err
			}
			_, span = otel.Tracer("orchestrator").Start(ctx, "environmentConfigRepository.FindChartByAppIdAndEnvIdAndChartRefId")
			envOverride, err = impl.environmentConfigRepository.FindChartByAppIdAndEnvIdAndChartRefId(overrideRequest.AppId, overrideRequest.EnvId, chart.ChartRefId)
			span.End()
			if err != nil && !errors2.IsNotFound(err) {
				impl.logger.Errorw("invalid state", "err", err, "req", overrideRequest)
				return nil, err
			}

			//creating new env override config
			if errors2.IsNotFound(err) || envOverride == nil {
				_, span = otel.Tracer("orchestrator").Start(ctx, "envRepository.FindById")
				environment, err := impl.envRepository.FindById(overrideRequest.EnvId)
				span.End()
				if err != nil && !IsErrNoRows(err) {
					return nil, err
				}
				envOverride = &chartConfig.EnvConfigOverride{
					Active:            true,
					ManualReviewed:    true,
					Status:            models.CHARTSTATUS_SUCCESS,
					TargetEnvironment: overrideRequest.EnvId,
					ChartId:           chart.Id,
					AuditLog:          sql.AuditLog{UpdatedBy: overrideRequest.UserId, UpdatedOn: triggeredAt, CreatedOn: triggeredAt, CreatedBy: overrideRequest.UserId},
					Namespace:         environment.Namespace,
					IsOverride:        false,
					EnvOverrideValues: "{}",
					Latest:            false,
					IsBasicViewLocked: chart.IsBasicViewLocked,
					CurrentViewEditor: chart.CurrentViewEditor,
				}
				_, span = otel.Tracer("orchestrator").Start(ctx, "environmentConfigRepository.Save")
				err = impl.environmentConfigRepository.Save(envOverride)
				span.End()
				if err != nil {
					impl.logger.Errorw("error in creating envconfig", "data", envOverride, "error", err)
					return nil, err
				}
			}
			envOverride.Chart = chart
		} else if envOverride.Id > 0 && !envOverride.IsOverride {
			_, span = otel.Tracer("orchestrator").Start(ctx, "chartRepository.FindLatestChartForAppByAppId")
			chart, err := impl.chartRepository.FindLatestChartForAppByAppId(overrideRequest.AppId)
			span.End()
			if err != nil {
				impl.logger.Errorw("invalid state", "err", err, "req", overrideRequest)
				return nil, err
			}
			envOverride.Chart = chart
		}
	}
	_, span := otel.Tracer("orchestrator").Start(ctx, "envRepository.FindById")
	env, err := impl.envRepository.FindById(envOverride.TargetEnvironment)
	span.End()
	if err != nil {
		impl.logger.Errorw("unable to find env", "err", err)
		return nil, err
	}
	envOverride.Environment = env
	return envOverride, nil
}

func (impl *AppServiceImpl) GetValuesOverrideForTrigger(overrideRequest *bean.ValuesOverrideRequest, triggeredAt time.Time, ctx context.Context) (*ValuesOverrideResponse, error) {
	if overrideRequest.DeploymentType == models.DEPLOYMENTTYPE_UNKNOWN {
		overrideRequest.DeploymentType = models.DEPLOYMENTTYPE_DEPLOY
	}
	if len(overrideRequest.DeploymentWithConfig) == 0 {
		overrideRequest.DeploymentWithConfig = bean.DEPLOYMENT_CONFIG_TYPE_LAST_SAVED
	}
	valuesOverrideResponse := &ValuesOverrideResponse{}

	pipeline, err := impl.pipelineRepository.FindById(overrideRequest.PipelineId)
	if err != nil {
		impl.logger.Errorw("error in fetching pipeline by pipeline id", "err", err, "pipeline-id-", overrideRequest.PipelineId)
		return valuesOverrideResponse, err
	}

	envOverride, err := impl.GetEnvOverrideByTriggerType(overrideRequest, triggeredAt, ctx)
	if err != nil {
		impl.logger.Errorw("error in getting env override by trigger type", "err", err)
		return valuesOverrideResponse, err
	}
	appMetrics, err := impl.GetAppMetricsByTriggerType(overrideRequest, ctx)
	if err != nil {
		impl.logger.Errorw("error in getting app metrics by trigger type", "err", err)
		return valuesOverrideResponse, err
	}
	strategy, err := impl.GetDeploymentStrategyByTriggerType(overrideRequest, ctx)
	if err != nil {
		impl.logger.Errorw("error in getting strategy by trigger type", "err", err)
		return valuesOverrideResponse, err
	}
	_, span := otel.Tracer("orchestrator").Start(ctx, "ciArtifactRepository.Get")
	artifact, err := impl.ciArtifactRepository.Get(overrideRequest.CiArtifactId)
	span.End()
	if err != nil {
		return valuesOverrideResponse, err
	}
	_, span = otel.Tracer("orchestrator").Start(ctx, "getDbMigrationOverride")
	//FIXME: how to determine rollback
	//we can't depend on ciArtifact ID because CI pipeline can be manually triggered in any order regardless of sourcecode status
	dbMigrationOverride, err := impl.getDbMigrationOverride(overrideRequest, artifact, false)
	span.End()
	if err != nil {
		impl.logger.Errorw("error in fetching db migration config", "req", overrideRequest, "err", err)
		return valuesOverrideResponse, err
	}
	chartVersion := envOverride.Chart.ChartVersion
	_, span = otel.Tracer("orchestrator").Start(ctx, "getConfigMapAndSecretJsonV2")
	configMapJson, err := impl.getConfigMapAndSecretJsonV2(overrideRequest.AppId, envOverride.TargetEnvironment, overrideRequest.PipelineId, chartVersion, overrideRequest.DeploymentWithConfig, overrideRequest.WfrIdForDeploymentWithSpecificTrigger)
	span.End()
	if err != nil {
		impl.logger.Errorw("error in fetching config map n secret ", "err", err)
		configMapJson = nil
	}
	_, span = otel.Tracer("orchestrator").Start(ctx, "appCrudOperationService.GetLabelsByAppIdForDeployment")
	appLabelJsonByte, err := impl.appCrudOperationService.GetLabelsByAppIdForDeployment(overrideRequest.AppId)
	span.End()
	if err != nil {
		impl.logger.Errorw("error in fetching app labels for gitOps commit", "err", err)
		appLabelJsonByte = nil
	}
	_, span = otel.Tracer("orchestrator").Start(ctx, "mergeAndSave")
	pipelineOverride, err := impl.savePipelineOverride(overrideRequest, envOverride.Id, triggeredAt)
	if err != nil {
		return valuesOverrideResponse, err
	}
	//TODO: check status and apply lock
	releaseOverrideJson, err := impl.getReleaseOverride(envOverride, overrideRequest, artifact, pipelineOverride, strategy, &appMetrics)
	if err != nil {
		return valuesOverrideResponse, err
	}
	mergedValues, err := impl.mergeOverrideValues(envOverride, dbMigrationOverride, releaseOverrideJson, configMapJson, appLabelJsonByte, strategy)

	appName := fmt.Sprintf("%s-%s", overrideRequest.AppName, envOverride.Environment.Name)
	mergedValues = impl.autoscalingCheckBeforeTrigger(ctx, appName, envOverride.Namespace, mergedValues, overrideRequest)

	_, span = otel.Tracer("orchestrator").Start(ctx, "dockerRegistryIpsConfigService.HandleImagePullSecretOnApplicationDeployment")
	// handle image pull secret if access given
	mergedValues, err = impl.dockerRegistryIpsConfigService.HandleImagePullSecretOnApplicationDeployment(envOverride.Environment, pipeline.CiPipelineId, mergedValues)
	span.End()
	if err != nil {
		return valuesOverrideResponse, err
	}
	pipelineOverride.PipelineMergedValues = string(mergedValues)
	err = impl.pipelineOverrideRepository.Update(pipelineOverride)
	if err != nil {
		return valuesOverrideResponse, err
	}
	//valuesOverrideResponse.
	valuesOverrideResponse.MergedValues = string(mergedValues)
	valuesOverrideResponse.EnvOverride = envOverride
	valuesOverrideResponse.PipelineOverride = pipelineOverride
	valuesOverrideResponse.AppMetrics = appMetrics
	valuesOverrideResponse.PipelineStrategy = strategy
	valuesOverrideResponse.ReleaseOverrideJSON = releaseOverrideJson
	valuesOverrideResponse.Artifact = artifact
	valuesOverrideResponse.Pipeline = pipeline
	return valuesOverrideResponse, err
}

func (impl *AppServiceImpl) BuildManifestForTrigger(overrideRequest *bean.ValuesOverrideRequest, triggeredAt time.Time, ctx context.Context) (valuesOverrideResponse *ValuesOverrideResponse, builtChartPath string, err error) {

	valuesOverrideResponse = &ValuesOverrideResponse{}
	valuesOverrideResponse, err = impl.GetValuesOverrideForTrigger(overrideRequest, triggeredAt, ctx)
	if err != nil {
		impl.logger.Errorw("error in fetching values for trigger", "err", err)
		return valuesOverrideResponse, "", err
	}
	builtChartPath, err = impl.BuildChartAndGetPath(overrideRequest.AppName, valuesOverrideResponse.EnvOverride, ctx)
	if err != nil {
		impl.logger.Errorw("error in parsing reference chart", "err", err)
		return valuesOverrideResponse, "", err
	}
	return valuesOverrideResponse, builtChartPath, err
}

func (impl *AppServiceImpl) GetLatestDeployedManifestByPipelineId(appId int, envId int, runner string, ctx context.Context) ([]byte, error) {

	manifestByteArray := make([]byte, 0)

	pipeline, err := impl.pipelineRepository.FindActiveByAppIdAndEnvironmentId(appId, envId)
	if err != nil || pipeline == nil {
		impl.logger.Errorw("error in fetching pipeline by appId and envId", "appId", appId, "envId", envId, "err", err)
		return manifestByteArray, err
	}

	if runner == "CD" {
		runner = "DEPLOY"
	} else if runner == "PRECD" {
		runner = "PRE"
	} else if runner == "POSTCD" {
		runner = "POST"
	}

	cdWorkflowRunner, err := impl.cdWorkflowRepository.FindLastStatusByPipelineIdAndRunnerType(pipeline[0].Id, bean.WorkflowType(runner))
	if err != nil {
		impl.logger.Errorw("error in fetching cd_workflow runner by pipeline id and runner type", "err", err)
		return manifestByteArray, err
	}

	return cdWorkflowRunner.HelmReferenceChart, nil

}

func (impl *AppServiceImpl) GetDeployedManifestByPipelineIdAndCDWorkflowId(cdWorkflowRunnerId int, ctx context.Context) ([]byte, error) {
<<<<<<< HEAD

	manifestByteArray := make([]byte, 0)

=======

	manifestByteArray := make([]byte, 0)

>>>>>>> d3a53509
	cdWorkflowRunner, err := impl.cdWorkflowRepository.FindWorkflowRunnerById(cdWorkflowRunnerId)
	if err != nil {
		impl.logger.Errorw("error in getting runners by cdWorkflowId", "err", err)
		return manifestByteArray, err
	}

	return cdWorkflowRunner.HelmReferenceChart, nil

}

func (impl *AppServiceImpl) BuildChartAndGetPath(appName string, envOverride *chartConfig.EnvConfigOverride, ctx context.Context) (string, error) {

	if !strings.HasSuffix(envOverride.Chart.ChartLocation, fmt.Sprintf("%s%s", "/", envOverride.Chart.ChartVersion)) {
		_, span := otel.Tracer("orchestrator").Start(ctx, "autoHealChartLocationInChart")
		err := impl.autoHealChartLocationInChart(ctx, envOverride)
		span.End()
		if err != nil {
			return "", err
		}
	}
	chartMetaData := &chart2.Metadata{
		Name:    appName,
		Version: envOverride.Chart.ChartVersion,
	}
	referenceTemplatePath := path.Join(string(impl.refChartDir), envOverride.Chart.ReferenceTemplate)
	// Load custom charts to referenceTemplatePath if not exists
	if _, err := os.Stat(referenceTemplatePath); os.IsNotExist(err) {
		chartRefValue, err := impl.chartRefRepository.FindById(envOverride.Chart.ChartRefId)
		if err != nil {
			impl.logger.Errorw("error in fetching ChartRef data", "err", err)
			return "", err
		}
		if chartRefValue.ChartData != nil {
			chartInfo, err := impl.chartService.ExtractChartIfMissing(chartRefValue.ChartData, string(impl.refChartDir), chartRefValue.Location)
			if chartInfo != nil && chartInfo.TemporaryFolder != "" {
				err1 := os.RemoveAll(chartInfo.TemporaryFolder)
				if err1 != nil {
					impl.logger.Errorw("error in deleting temp dir ", "err", err)
				}
			}
			return "", err
		}
	}
	_, span := otel.Tracer("orchestrator").Start(ctx, "chartTemplateService.BuildChart")
	tempReferenceTemplateDir, err := impl.chartTemplateService.BuildChart(ctx, chartMetaData, referenceTemplatePath)
	span.End()
	if err != nil {
		return "", err
	}
	return tempReferenceTemplateDir, nil
}

func (impl *AppServiceImpl) CopyFile(source, destination string) error {
	input, err := ioutil.ReadFile(source)
<<<<<<< HEAD
	if err != nil {
		impl.logger.Errorw("error in reading file input", "err", err)
		return err
	}
	err = ioutil.WriteFile(destination, input, 0644)
	if err != nil {
		impl.logger.Errorw("error in writing file output", "err", err)
		return err
	}
	return nil
}

func (impl *AppServiceImpl) GetHelmManifestInByte(appName string, envName string, image string, chartVersion string, overrideValues string, builtChartPath string) ([]byte, error) {
	var manifestByteArr []byte
	valuesFilePath := path.Join(builtChartPath, "values.yaml") //default values of helm chart
	defaultValues, err := ioutil.ReadFile(valuesFilePath)
	if err != nil {
		return manifestByteArr, err
	}
	defaultValuesJson, err := yaml.YAMLToJSON(defaultValues)
	if err != nil {
		return manifestByteArr, err
	}
	mergedValues, err := impl.mergeUtil.JsonPatch(defaultValuesJson, []byte(overrideValues))
	if err != nil {
		return manifestByteArr, err
	}
	mergedValuesYaml, err := yaml.JSONToYAML(mergedValues)
	if err != nil {
		return manifestByteArr, err
	}
	err = ioutil.WriteFile(valuesFilePath, mergedValuesYaml, 0600)
	if err != nil {
		return manifestByteArr, err
	}
	var imageTag string
	if len(image) > 0 {
		imageTag = strings.Split(image, ":")[1]
	}
	chartName := fmt.Sprintf("%s-%s-%s", appName, envName, imageTag)
	manifestByteArr, err = impl.chartTemplateService.LoadChartInBytes(builtChartPath, false, chartName, chartVersion)
=======
	if err != nil {
		impl.logger.Errorw("error in reading file input", "err", err)
		return err
	}
	err = ioutil.WriteFile(destination, input, 0644)
>>>>>>> d3a53509
	if err != nil {
		impl.logger.Errorw("error in writing file output", "err", err)
		return err
	}
<<<<<<< HEAD
	return manifestByteArr, err
=======
	return nil
}

func (impl *AppServiceImpl) MergeDefaultValuesWithOverrideValues(overrideValues string, builtChartPath string) error {
	valuesFilePath := path.Join(builtChartPath, "values.yaml") //default values of helm chart
	defaultValues, err := ioutil.ReadFile(valuesFilePath)
	if err != nil {
		return err
	}
	defaultValuesJson, err := yaml.YAMLToJSON(defaultValues)
	if err != nil {
		return err
	}
	mergedValues, err := impl.mergeUtil.JsonPatch(defaultValuesJson, []byte(overrideValues))
	if err != nil {
		return err
	}
	mergedValuesYaml, err := yaml.JSONToYAML(mergedValues)
	if err != nil {
		return err
	}
	err = ioutil.WriteFile(valuesFilePath, mergedValuesYaml, 0600)
	if err != nil {
		return err
	}
	return err
>>>>>>> d3a53509
}

func (impl *AppServiceImpl) CreateGitopsRepo(app *app.App, userId int32) (gitopsRepoName string, chartGitAttr *ChartGitAttribute, err error) {
	chart, err := impl.chartRepository.FindLatestChartForAppByAppId(app.Id)
	if err != nil && pg.ErrNoRows != err {
		return "", nil, err
	}
	gitOpsRepoName := impl.chartTemplateService.GetGitOpsRepoName(app.AppName)
	chartGitAttr, err = impl.chartTemplateService.CreateGitRepositoryForApp(gitOpsRepoName, chart.ReferenceTemplate, chart.ChartVersion, userId)
	if err != nil {
		impl.logger.Errorw("error in pushing chart to git ", "path", chartGitAttr.ChartLocation, "err", err)
		return "", nil, err
	}
	return gitOpsRepoName, chartGitAttr, nil
}

func (impl *AppServiceImpl) DeployArgocdApp(overrideRequest *bean.ValuesOverrideRequest, valuesOverrideResponse *ValuesOverrideResponse, ctx context.Context) error {

	impl.logger.Debugw("new pipeline found", "pipeline", valuesOverrideResponse.Pipeline)
	_, span := otel.Tracer("orchestrator").Start(ctx, "createArgoApplicationIfRequired")
	name, err := impl.createArgoApplicationIfRequired(overrideRequest.AppId, valuesOverrideResponse.EnvOverride, valuesOverrideResponse.Pipeline, overrideRequest.UserId)
	span.End()
	if err != nil {
		impl.logger.Errorw("acd application create error on cd trigger", "err", err, "req", overrideRequest)
		return err
	}
	impl.logger.Debugw("argocd application created", "name", name)

	_, span = otel.Tracer("orchestrator").Start(ctx, "updateArgoPipeline")
	updateAppInArgocd, err := impl.updateArgoPipeline(overrideRequest.AppId, valuesOverrideResponse.Pipeline.Name, valuesOverrideResponse.EnvOverride, ctx)
	span.End()
	if err != nil {
		impl.logger.Errorw("error in updating argocd app ", "err", err)
		return err
	}
	if updateAppInArgocd {
		impl.logger.Debug("argo-cd successfully updated")
	} else {
		impl.logger.Debug("argo-cd failed to update, ignoring it")
	}
	return nil
}

func (impl *AppServiceImpl) DeployApp(overrideRequest *bean.ValuesOverrideRequest, valuesOverrideResponse *ValuesOverrideResponse, triggeredAt time.Time, ctx context.Context) error {

	if IsAcdApp(overrideRequest.DeploymentAppType) {
		_, span := otel.Tracer("orchestrator").Start(ctx, "DeployArgocdApp")
		err := impl.DeployArgocdApp(overrideRequest, valuesOverrideResponse, ctx)
		span.End()
		if err != nil {
			impl.logger.Errorw("error in deploying app on argocd", "err", err)
			return err
		}
	} else if IsHelmApp(overrideRequest.DeploymentAppType) {
		_, span := otel.Tracer("orchestrator").Start(ctx, "createHelmAppForCdPipeline")
		_, err := impl.createHelmAppForCdPipeline(overrideRequest, valuesOverrideResponse, triggeredAt, ctx)
		span.End()
		if err != nil {
			impl.logger.Errorw("error in creating or updating helm application for cd pipeline", "err", err)
			return err
		}
	}
	return nil
}

func (impl *AppServiceImpl) ValidateTriggerEvent(triggerEvent bean.TriggerEvent) (bool, error) {

	switch triggerEvent.DeploymentAppType {
	case bean2.ArgoCd:
		if !triggerEvent.PerformChartPush {
			return false, errors2.New("For deployment type ArgoCd, PerformChartPush flag expected value = true, got false")
		}
	case bean2.Helm:
		return true, nil
	case bean2.ManifestPush:
		if triggerEvent.PerformDeploymentOnCluster {
			return false, errors2.New("For deployment type GitOpsWithoutDeployment, PerformDeploymentOnCluster flag expected value = false, got value = true")
		}
	case bean2.ManifestDownload:
		if triggerEvent.PerformChartPush {
			return false, error2.New("For deployment type ManifestDownload,  PerformChartPush flag expected value = false, got true")
		}
		if triggerEvent.PerformDeploymentOnCluster {
			return false, error2.New("For deployment type ManifestDownload,  PerformDeploymentOnCluster flag expected value = false, got true")
		}
	}
	return true, nil

}

// write integration/unit test for each function
func (impl *AppServiceImpl) TriggerPipeline(overrideRequest *bean.ValuesOverrideRequest, triggerEvent bean.TriggerEvent, ctx context.Context) (releaseNo int, manifest []byte, err error) {

	isRequestValid, err := impl.ValidateTriggerEvent(triggerEvent)
	if !isRequestValid {
		return releaseNo, manifest, err
	}

	_, span := otel.Tracer("orchestrator").Start(ctx, "AppService.BuildManifestForTrigger")
	valuesOverrideResponse, builtChartPath, err := impl.BuildManifestForTrigger(overrideRequest, triggerEvent.TriggerdAt, ctx)
	span.End()
	if err != nil {
		if triggerEvent.GetManifestInResponse {
			timeline := &pipelineConfig.PipelineStatusTimeline{
				CdWorkflowRunnerId: overrideRequest.WfrId,
				Status:             "HELM_PACKAGE_GENERATION_FAILED",
				StatusDetail:       fmt.Sprintf("Helm package generation failed. - %v", err),
				StatusTime:         time.Now(),
				AuditLog: sql.AuditLog{
					CreatedBy: overrideRequest.UserId,
					CreatedOn: time.Now(),
					UpdatedBy: overrideRequest.UserId,
					UpdatedOn: time.Now(),
				},
			}
			err1 := impl.pipelineStatusTimelineService.SaveTimeline(timeline, nil, false)
			if err1 != nil {
				impl.logger.Errorw("error in saving timeline for manifest_download type")
			}
		}
		return releaseNo, manifest, err
	}

	_, span = otel.Tracer("orchestrator").Start(ctx, "CreateHistoriesForDeploymentTrigger")
	err = impl.CreateHistoriesForDeploymentTrigger(valuesOverrideResponse.Pipeline, valuesOverrideResponse.PipelineStrategy, valuesOverrideResponse.EnvOverride, triggerEvent.TriggerdAt, triggerEvent.TriggeredBy)
	span.End()

	if triggerEvent.GetManifestInResponse {
		timeline := &pipelineConfig.PipelineStatusTimeline{
			CdWorkflowRunnerId: overrideRequest.WfrId,
			Status:             "HELM_PACKAGE_GENERATED",
			StatusDetail:       "Helm package generated successfully.",
			StatusTime:         time.Now(),
			AuditLog: sql.AuditLog{
				CreatedBy: overrideRequest.UserId,
				CreatedOn: time.Now(),
				UpdatedBy: overrideRequest.UserId,
				UpdatedOn: time.Now(),
			},
		}
		_, span := otel.Tracer("orchestrator").Start(ctx, "cdPipelineStatusTimelineRepo.SaveTimelineForACDHelmApps")
		err = impl.pipelineStatusTimelineService.SaveTimeline(timeline, nil, false)
		if err != nil {
			impl.logger.Errorw("error in saving timeline for manifest_download type")
		}
		span.End()
<<<<<<< HEAD

		manifest, err = impl.GetHelmManifestInByte(overrideRequest.AppName, overrideRequest.EnvName, valuesOverrideResponse.Artifact.Image, valuesOverrideResponse.EnvOverride.Chart.ChartVersion, valuesOverrideResponse.MergedValues, builtChartPath)
		if err != nil {
			impl.logger.Errorw("error in converting built chart to bytes", "err", err)
=======
		err = impl.MergeDefaultValuesWithOverrideValues(valuesOverrideResponse.MergedValues, builtChartPath)
		if err != nil {
			impl.logger.Errorw("error in merging default values with override values ", "err", err)
			return releaseNo, manifest, err
		}
		// for downloaded manifest name is equal to <app-name>-<env-name>-<image-tag>
		image := valuesOverrideResponse.Artifact.Image
		var imageTag string
		if len(image) > 0 {
			imageTag = strings.Split(image, ":")[1]
		}
		chartName := fmt.Sprintf("%s-%s-%s", overrideRequest.AppName, overrideRequest.EnvName, imageTag)
		// As this chart will be pushed, don't delete it now
		deleteChart := !triggerEvent.PerformChartPush
		manifest, err = impl.chartTemplateService.LoadChartInBytes(builtChartPath, deleteChart, chartName, valuesOverrideResponse.EnvOverride.Chart.ChartVersion)
		if err != nil {
			impl.logger.Errorw("error in converting chart to bytes", "err", err)
>>>>>>> d3a53509
			return releaseNo, manifest, err
		}
	}

	if triggerEvent.PerformChartPush {
		manifestPushTemplate, err := impl.BuildManifestPushTemplate(overrideRequest, valuesOverrideResponse, builtChartPath)
		if err != nil {
			impl.logger.Errorw("error in building manifest push template", "err", err)
			return releaseNo, manifest, err
		}
		manifestPushService := impl.GetManifestPushService(triggerEvent.ManifestStorageType)
		manifestPushResponse := manifestPushService.PushChart(manifestPushTemplate, ctx)
		if manifestPushResponse.Error != nil {
			impl.logger.Errorw("Error in pushing manifest to git/helm", "err", err, "git_repo_url", manifestPushTemplate.RepoUrl)
			return releaseNo, manifest, manifestPushResponse.Error
		}
		pipelineOverrideUpdateRequest := &chartConfig.PipelineOverride{
			Id:                     valuesOverrideResponse.PipelineOverride.Id,
			GitHash:                manifestPushResponse.CommitHash,
			CommitTime:             manifestPushResponse.CommitTime,
			EnvConfigOverrideId:    valuesOverrideResponse.EnvOverride.Id,
			PipelineOverrideValues: valuesOverrideResponse.ReleaseOverrideJSON,
			PipelineId:             overrideRequest.PipelineId,
			CiArtifactId:           overrideRequest.CiArtifactId,
			PipelineMergedValues:   valuesOverrideResponse.MergedValues,
			AuditLog:               sql.AuditLog{UpdatedOn: triggerEvent.TriggerdAt, UpdatedBy: overrideRequest.UserId},
		}
		_, span := otel.Tracer("orchestrator").Start(ctx, "pipelineOverrideRepository.Update")
		err = impl.pipelineOverrideRepository.Update(pipelineOverrideUpdateRequest)
		span.End()
	}

	if triggerEvent.PerformDeploymentOnCluster {
		err = impl.DeployApp(overrideRequest, valuesOverrideResponse, triggerEvent.TriggerdAt, ctx)
		if err != nil {
			impl.logger.Errorw("error in deploying app", "err", err)
			return releaseNo, manifest, err
		}
	}

	go impl.WriteCDTriggerEvent(overrideRequest, valuesOverrideResponse.Artifact, valuesOverrideResponse.PipelineOverride.PipelineReleaseCounter, valuesOverrideResponse.PipelineOverride.Id, overrideRequest.WfrId)

	if valuesOverrideResponse.Artifact.ScanEnabled {
		_, span := otel.Tracer("orchestrator").Start(ctx, "MarkImageScanDeployed")
		_ = impl.MarkImageScanDeployed(overrideRequest.AppId, valuesOverrideResponse.EnvOverride.TargetEnvironment, valuesOverrideResponse.Artifact.ImageDigest, overrideRequest.ClusterId)
		span.End()
	}

	middleware.CdTriggerCounter.WithLabelValues(overrideRequest.AppName, overrideRequest.EnvName).Inc()

	return valuesOverrideResponse.PipelineOverride.PipelineReleaseCounter, manifest, nil

}

func (impl *AppServiceImpl) GetTriggerEvent(deploymentAppType string, triggeredAt time.Time, deployedBy int32) bean.TriggerEvent {
	// trigger event will decide whether to perform GitOps or deployment for a particular deployment app type
	triggerEvent := bean.TriggerEvent{
		TriggeredBy: deployedBy,
		TriggerdAt:  triggeredAt,
	}
	switch deploymentAppType {
	case bean2.ArgoCd:
		triggerEvent.PerformChartPush = true
		triggerEvent.PerformDeploymentOnCluster = true
		triggerEvent.GetManifestInResponse = false
		triggerEvent.DeploymentAppType = bean2.ArgoCd
		triggerEvent.ManifestStorageType = bean2.ManifestStorageGit
	case bean2.Helm:
		triggerEvent.PerformChartPush = false
		triggerEvent.PerformDeploymentOnCluster = true
		triggerEvent.GetManifestInResponse = false
		triggerEvent.DeploymentAppType = bean2.Helm
	case bean2.ManifestDownload:
		triggerEvent.PerformChartPush = false
		triggerEvent.PerformDeploymentOnCluster = false
		triggerEvent.GetManifestInResponse = true
		triggerEvent.DeploymentAppType = bean2.ManifestDownload
	case bean2.ManifestPush:
		triggerEvent.PerformChartPush = true
		triggerEvent.PerformDeploymentOnCluster = false
		triggerEvent.GetManifestInResponse = true
		triggerEvent.DeploymentAppType = bean2.ManifestPush
		triggerEvent.ManifestStorageType = bean2.ManifestStorageOCIHelmRepo
	}
	return triggerEvent
}

func (impl *AppServiceImpl) TriggerRelease(overrideRequest *bean.ValuesOverrideRequest, ctx context.Context, triggeredAt time.Time, deployedBy int32) (releaseNo int, manifest []byte, err error) {
	triggerEvent := impl.GetTriggerEvent(overrideRequest.DeploymentAppType, triggeredAt, deployedBy)
	releaseNo, manifest, err = impl.TriggerPipeline(overrideRequest, triggerEvent, ctx)
	if err != nil {
		return 0, manifest, err
	}
	return releaseNo, manifest, nil
}

func (impl *AppServiceImpl) GetManifestPushService(storageType string) ManifestPushService {
	var manifestPushService ManifestPushService
	if storageType == bean2.ManifestStorageGit {
		manifestPushService = impl.GitOpsManifestPushService
	} else if storageType == bean2.ManifestStorageOCIHelmRepo {
		manifestPushService = impl.helmRepoPushService
	}
	return manifestPushService
}

func GetRepoPathAndChartNameFromRepoName(repoName string) (repoPath, chartName string) {
	// for helm repo push base path of repo name is assumed to be chart name
	repositoryNameSplit := strings.Split(repoName, "/")
	if len(repositoryNameSplit) == 1 {
		chartName = repositoryNameSplit[0]
		repoPath = ""
	} else {
		chartName = repositoryNameSplit[len(repositoryNameSplit)-1]
		repoPath = strings.TrimSuffix(repoName, chartName)
	}
	return repoPath, chartName
}

<<<<<<< HEAD
func (impl *AppServiceImpl) BuildManifestPushTemplate(overrideRequest *bean.ValuesOverrideRequest, valuesOverrideResponse *ValuesOverrideResponse, builtChartPath string, manifest *[]byte) (*bean3.ManifestPushTemplate, error) {
=======
func (impl *AppServiceImpl) BuildManifestPushTemplate(overrideRequest *bean.ValuesOverrideRequest, valuesOverrideResponse *ValuesOverrideResponse, builtChartPath string) (*bean3.ManifestPushTemplate, error) {
>>>>>>> d3a53509

	manifestPushTemplate := &bean3.ManifestPushTemplate{
		WorkflowRunnerId:      overrideRequest.WfrId,
		AppId:                 overrideRequest.AppId,
		ChartRefId:            valuesOverrideResponse.EnvOverride.Chart.ChartRefId,
		EnvironmentId:         valuesOverrideResponse.EnvOverride.Environment.Id,
		UserId:                overrideRequest.UserId,
		PipelineOverrideId:    valuesOverrideResponse.PipelineOverride.Id,
		AppName:               overrideRequest.AppName,
		TargetEnvironmentName: valuesOverrideResponse.EnvOverride.TargetEnvironment,
		BuiltChartPath:        builtChartPath,
		MergedValues:          valuesOverrideResponse.MergedValues,
	}

	manifestPushConfig, err := impl.manifestPushConfigRepository.GetManifestPushConfigByAppIdAndEnvId(overrideRequest.AppId, overrideRequest.EnvId)
	if err != nil && err != pg.ErrNoRows {
		impl.logger.Errorw("error in fetching manifest push config from db", "err", err)
		return manifestPushTemplate, err
	}

	if manifestPushConfig.Id != 0 {
		if manifestPushConfig.StorageType == bean2.ManifestStorageOCIHelmRepo {
<<<<<<< HEAD

=======
>>>>>>> d3a53509
			var credentialsConfig bean3.HelmRepositoryConfig
			err = json.Unmarshal([]byte(manifestPushConfig.CredentialsConfig), &credentialsConfig)
			if err != nil {
				impl.logger.Errorw("error in json unmarshal", "err", err)
				return manifestPushTemplate, err
			}
			dockerArtifactStore, err := impl.DockerArtifactStoreRepository.FindOne(credentialsConfig.ContainerRegistryName)
			if err != nil {
				impl.logger.Errorw("error in fetching artifact info", "err", err)
				return manifestPushTemplate, err
			}
<<<<<<< HEAD
			repoPath, chartName := GetRepoPathAndChartNameFromRepoName(credentialsConfig.RepositoryName)
			manifestPushTemplate.RepoUrl = path.Join(dockerArtifactStore.RegistryURL, repoPath)
			manifestPushTemplate.ChartName = chartName
			manifestPushTemplate.ChartVersion = fmt.Sprintf("%d.%d.%d-%s", 1, 0, overrideRequest.WfrId, "DEPLOY")
			containerRegistryConfig := &bean3.ContainerRegistryConfig{
				RegistryUrl: dockerArtifactStore.RegistryURL,
				Username:    dockerArtifactStore.Username,
				Password:    dockerArtifactStore.Password,
				Insecure:    true,
				AccessKey:   dockerArtifactStore.AWSAccessKeyId,
				SecretKey:   dockerArtifactStore.AWSSecretAccessKey,
				AwsRegion:   dockerArtifactStore.AWSRegion,
=======
			image := valuesOverrideResponse.Artifact.Image
			imageTag := strings.Split(image, ":")[1]
			repoPath, chartName := GetRepoPathAndChartNameFromRepoName(credentialsConfig.RepositoryName)
			manifestPushTemplate.RepoUrl = path.Join(dockerArtifactStore.RegistryURL, repoPath)
			// pushed chart name should be same as repo name configured by user (if repo name is a/b/c chart name will be c)
			manifestPushTemplate.ChartName = chartName
			manifestPushTemplate.ChartVersion = fmt.Sprintf("%d.%d.%d-%s-%s", 1, 0, overrideRequest.WfrId, "DEPLOY", imageTag)
			manifestBytes, err := impl.chartTemplateService.LoadChartInBytes(builtChartPath, true, chartName, manifestPushTemplate.ChartVersion)
			if err != nil {
				impl.logger.Errorw("error in converting chart to bytes", "err", err)
				return manifestPushTemplate, err
			}
			manifestPushTemplate.BuiltChartBytes = &manifestBytes
			containerRegistryConfig := &bean3.ContainerRegistryConfig{
				RegistryUrl:  dockerArtifactStore.RegistryURL,
				Username:     dockerArtifactStore.Username,
				Password:     dockerArtifactStore.Password,
				Insecure:     true,
				AccessKey:    dockerArtifactStore.AWSAccessKeyId,
				SecretKey:    dockerArtifactStore.AWSSecretAccessKey,
				AwsRegion:    dockerArtifactStore.AWSRegion,
				RegistryType: string(dockerArtifactStore.RegistryType),
				RepoName:     repoPath,
			}
			for _, ociRegistryConfig := range dockerArtifactStore.OCIRegistryConfig {
				if ociRegistryConfig.RepositoryType == dockerRegistryRepository.OCI_REGISRTY_REPO_TYPE_CHART {
					containerRegistryConfig.IsPublic = ociRegistryConfig.IsPublic
				}
>>>>>>> d3a53509
			}
			manifestPushTemplate.ContainerRegistryConfig = containerRegistryConfig

		} else if manifestPushConfig.StorageType == bean2.ManifestStorageGit {
			// need to implement for git repo push
		}
	} else {
		manifestPushTemplate.ChartReferenceTemplate = valuesOverrideResponse.EnvOverride.Chart.ReferenceTemplate
		manifestPushTemplate.ChartName = valuesOverrideResponse.EnvOverride.Chart.ChartName
		manifestPushTemplate.ChartVersion = valuesOverrideResponse.EnvOverride.Chart.ChartVersion
		manifestPushTemplate.ChartLocation = valuesOverrideResponse.EnvOverride.Chart.ChartLocation
		manifestPushTemplate.RepoUrl = valuesOverrideResponse.EnvOverride.Chart.GitRepoUrl
	}
	return manifestPushTemplate, nil
}

func (impl *AppServiceImpl) saveTimeline(overrideRequest *bean.ValuesOverrideRequest, status string, statusDetail string, ctx context.Context) {
	// creating cd pipeline status timeline for git commit
	timeline := &pipelineConfig.PipelineStatusTimeline{
		CdWorkflowRunnerId: overrideRequest.WfrId,
		Status:             status,
		StatusDetail:       statusDetail,
		StatusTime:         time.Now(),
		AuditLog: sql.AuditLog{
			CreatedBy: overrideRequest.UserId,
			CreatedOn: time.Now(),
			UpdatedBy: overrideRequest.UserId,
			UpdatedOn: time.Now(),
		},
	}
	_, span := otel.Tracer("orchestrator").Start(ctx, "cdPipelineStatusTimelineRepo.SaveTimeline")
	timelineErr := impl.pipelineStatusTimelineService.SaveTimeline(timeline, nil, false)
	span.End()
	if timelineErr != nil {
		impl.logger.Errorw("error in creating timeline status for git commit", "err", timelineErr, "timeline", timeline)
	}
}

func (impl *AppServiceImpl) autoHealChartLocationInChart(ctx context.Context, envOverride *chartConfig.EnvConfigOverride) error {
	chartId := envOverride.Chart.Id
	impl.logger.Infow("auto-healing: Chart location in chart not correct. modifying ", "chartId", chartId,
		"current chartLocation", envOverride.Chart.ChartLocation, "current chartVersion", envOverride.Chart.ChartVersion)

	// get chart from DB (getting it from DB because envOverride.Chart does not have full row of DB)
	_, span := otel.Tracer("orchestrator").Start(ctx, "chartRepository.FindById")
	chart, err := impl.chartRepository.FindById(chartId)
	span.End()
	if err != nil {
		impl.logger.Errorw("error occurred while fetching chart from DB", "chartId", chartId, "err", err)
		return err
	}

	// get chart ref from DB (to get location)
	chartRefId := chart.ChartRefId
	_, span = otel.Tracer("orchestrator").Start(ctx, "chartRefRepository.FindById")
	chartRef, err := impl.chartRefRepository.FindById(chartRefId)
	span.End()
	if err != nil {
		impl.logger.Errorw("error occurred while fetching chartRef from DB", "chartRefId", chartRefId, "err", err)
		return err
	}

	// build new chart location
	newChartLocation := filepath.Join(chartRef.Location, envOverride.Chart.ChartVersion)
	impl.logger.Infow("new chart location build", "chartId", chartId, "newChartLocation", newChartLocation)

	// update chart in DB
	chart.ChartLocation = newChartLocation
	_, span = otel.Tracer("orchestrator").Start(ctx, "chartRepository.Update")
	err = impl.chartRepository.Update(chart)
	span.End()
	if err != nil {
		impl.logger.Errorw("error occurred while saving chart into DB", "chartId", chartId, "err", err)
		return err
	}

	// update newChartLocation in model
	envOverride.Chart.ChartLocation = newChartLocation
	return nil
}

func (impl *AppServiceImpl) MarkImageScanDeployed(appId int, envId int, imageDigest string, clusterId int) error {
	impl.logger.Debugw("mark image scan deployed for normal app, from cd auto or manual trigger", "imageDigest", imageDigest)
	executionHistory, err := impl.imageScanHistoryRepository.FindByImageDigest(imageDigest)
	if err != nil && err != pg.ErrNoRows {
		impl.logger.Errorw("error in fetching execution history", "err", err)
		return err
	}
	if executionHistory == nil || executionHistory.Id == 0 {
		impl.logger.Errorw("no execution history found for digest", "digest", imageDigest)
		return fmt.Errorf("no execution history found for digest - %s", imageDigest)
	}
	impl.logger.Debugw("mark image scan deployed for normal app, from cd auto or manual trigger", "executionHistory", executionHistory)
	var ids []int
	ids = append(ids, executionHistory.Id)

	ot, err := impl.imageScanDeployInfoRepository.FindByTypeMetaAndTypeId(appId, security.ScanObjectType_APP) //todo insure this touple unique in db
	if err != nil && err != pg.ErrNoRows {
		return err
	} else if err == pg.ErrNoRows {
		imageScanDeployInfo := &security.ImageScanDeployInfo{
			ImageScanExecutionHistoryId: ids,
			ScanObjectMetaId:            appId,
			ObjectType:                  security.ScanObjectType_APP,
			EnvId:                       envId,
			ClusterId:                   clusterId,
			AuditLog: sql.AuditLog{
				CreatedOn: time.Now(),
				CreatedBy: 1,
				UpdatedOn: time.Now(),
				UpdatedBy: 1,
			},
		}
		impl.logger.Debugw("mark image scan deployed for normal app, from cd auto or manual trigger", "imageScanDeployInfo", imageScanDeployInfo)
		err = impl.imageScanDeployInfoRepository.Save(imageScanDeployInfo)
		if err != nil {
			impl.logger.Errorw("error in creating deploy info", "err", err)
		}
	} else {
		// Updating Execution history for Latest Deployment to fetch out security Vulnerabilities for latest deployed info
		ot.ImageScanExecutionHistoryId = ids
		err = impl.imageScanDeployInfoRepository.Update(ot)
		if err != nil {
			impl.logger.Errorw("error in updating deploy info for latest deployed image", "err", err)
		}
	}
	return err
}

// FIXME tmp workaround
func (impl *AppServiceImpl) GetCmSecretNew(appId int, envId int, isJob bool) (*bean.ConfigMapJson, *bean.ConfigSecretJson, error) {
	var configMapJson string
	var secretDataJson string
	var configMapJsonApp string
	var secretDataJsonApp string
	var configMapJsonEnv string
	var secretDataJsonEnv string
	//var configMapJsonPipeline string
	//var secretDataJsonPipeline string

	configMapA, err := impl.configMapRepository.GetByAppIdAppLevel(appId)
	if err != nil && pg.ErrNoRows != err {
		return nil, nil, err
	}
	if configMapA != nil && configMapA.Id > 0 {
		configMapJsonApp = configMapA.ConfigMapData
		secretDataJsonApp = configMapA.SecretData
	}

	configMapE, err := impl.configMapRepository.GetByAppIdAndEnvIdEnvLevel(appId, envId)
	if err != nil && pg.ErrNoRows != err {
		return nil, nil, err
	}
	if configMapE != nil && configMapE.Id > 0 {
		configMapJsonEnv = configMapE.ConfigMapData
		secretDataJsonEnv = configMapE.SecretData
	}

	configMapJson, err = impl.mergeUtil.ConfigMapMerge(configMapJsonApp, configMapJsonEnv)
	if err != nil {
		return nil, nil, err
	}
	var chartMajorVersion int
	var chartMinorVersion int
	if !isJob {
		chart, err := impl.commonService.FetchLatestChart(appId, envId)
		if err != nil {
			return nil, nil, err
		}

		chartVersion := chart.ChartVersion
		chartMajorVersion, chartMinorVersion, err = util2.ExtractChartVersion(chartVersion)
		if err != nil {
			impl.logger.Errorw("chart version parsing", "err", err)
			return nil, nil, err
		}
	}
	secretDataJson, err = impl.mergeUtil.ConfigSecretMerge(secretDataJsonApp, secretDataJsonEnv, chartMajorVersion, chartMinorVersion, isJob)
	if err != nil {
		return nil, nil, err
	}
	configResponse := bean.ConfigMapJson{}
	if configMapJson != "" {
		err = json.Unmarshal([]byte(configMapJson), &configResponse)
		if err != nil {
			return nil, nil, err
		}
	}
	secretResponse := bean.ConfigSecretJson{}
	if configMapJson != "" {
		err = json.Unmarshal([]byte(secretDataJson), &secretResponse)
		if err != nil {
			return nil, nil, err
		}
	}
	return &configResponse, &secretResponse, nil
}

// depricated
// TODO remove this method
func (impl *AppServiceImpl) GetConfigMapAndSecretJson(appId int, envId int, pipelineId int) ([]byte, error) {
	var configMapJson string
	var secretDataJson string
	merged := []byte("{}")
	configMapA, err := impl.configMapRepository.GetByAppIdAppLevel(appId)
	if err != nil && pg.ErrNoRows != err {
		return []byte("{}"), err
	}
	if configMapA != nil && configMapA.Id > 0 {
		configMapJson = configMapA.ConfigMapData
		secretDataJson = configMapA.SecretData
		if configMapJson == "" {
			configMapJson = "{}"
		}
		if secretDataJson == "" {
			secretDataJson = "{}"
		}
		config, err := impl.mergeUtil.JsonPatch([]byte(configMapJson), []byte(secretDataJson))
		if err != nil {
			return []byte("{}"), err
		}
		merged, err = impl.mergeUtil.JsonPatch(merged, config)
		if err != nil {
			return []byte("{}"), err
		}
	}

	configMapE, err := impl.configMapRepository.GetByAppIdAndEnvIdEnvLevel(appId, envId)
	if err != nil && pg.ErrNoRows != err {
		return []byte("{}"), err
	}
	if configMapE != nil && configMapE.Id > 0 {
		configMapJson = configMapE.ConfigMapData
		secretDataJson = configMapE.SecretData
		if configMapJson == "" {
			configMapJson = "{}"
		}
		if secretDataJson == "" {
			secretDataJson = "{}"
		}
		config, err := impl.mergeUtil.JsonPatch([]byte(configMapJson), []byte(secretDataJson))
		if err != nil {
			return []byte("{}"), err
		}
		merged, err = impl.mergeUtil.JsonPatch(merged, config)
		if err != nil {
			return []byte("{}"), err
		}
	}

	return merged, nil
}

func (impl *AppServiceImpl) getConfigMapAndSecretJsonV2(appId int, envId int, pipelineId int, chartVersion string, deploymentWithConfig bean.DeploymentConfigurationType, wfrIdForDeploymentWithSpecificTrigger int) ([]byte, error) {

	var configMapJson string
	var secretDataJson string
	var configMapJsonApp string
	var secretDataJsonApp string
	var configMapJsonEnv string
	var secretDataJsonEnv string
	var err error
	//var configMapJsonPipeline string
	//var secretDataJsonPipeline string

	merged := []byte("{}")
	if deploymentWithConfig == bean.DEPLOYMENT_CONFIG_TYPE_LAST_SAVED {
		configMapA, err := impl.configMapRepository.GetByAppIdAppLevel(appId)
		if err != nil && pg.ErrNoRows != err {
			return []byte("{}"), err
		}
		if configMapA != nil && configMapA.Id > 0 {
			configMapJsonApp = configMapA.ConfigMapData
			secretDataJsonApp = configMapA.SecretData
		}
		configMapE, err := impl.configMapRepository.GetByAppIdAndEnvIdEnvLevel(appId, envId)
		if err != nil && pg.ErrNoRows != err {
			return []byte("{}"), err
		}
		if configMapE != nil && configMapE.Id > 0 {
			configMapJsonEnv = configMapE.ConfigMapData
			secretDataJsonEnv = configMapE.SecretData
		}
	} else if deploymentWithConfig == bean.DEPLOYMENT_CONFIG_TYPE_SPECIFIC_TRIGGER {
		//fetching history and setting envLevelConfig and not appLevelConfig because history already contains merged appLevel and envLevel configs
		configMapHistory, err := impl.configMapHistoryRepository.GetHistoryByPipelineIdAndWfrId(pipelineId, wfrIdForDeploymentWithSpecificTrigger, repository3.CONFIGMAP_TYPE)
		if err != nil {
			impl.logger.Errorw("error in getting config map history config by pipelineId and wfrId ", "err", err, "pipelineId", pipelineId, "wfrid", wfrIdForDeploymentWithSpecificTrigger)
			return []byte("{}"), err
		}
		configMapJsonEnv = configMapHistory.Data
		secretHistory, err := impl.configMapHistoryRepository.GetHistoryByPipelineIdAndWfrId(pipelineId, wfrIdForDeploymentWithSpecificTrigger, repository3.SECRET_TYPE)
		if err != nil {
			impl.logger.Errorw("error in getting config map history config by pipelineId and wfrId ", "err", err, "pipelineId", pipelineId, "wfrid", wfrIdForDeploymentWithSpecificTrigger)
			return []byte("{}"), err
		}
		secretDataJsonEnv = secretHistory.Data
	}
	configMapJson, err = impl.mergeUtil.ConfigMapMerge(configMapJsonApp, configMapJsonEnv)
	if err != nil {
		return []byte("{}"), err
	}
	chartMajorVersion, chartMinorVersion, err := util2.ExtractChartVersion(chartVersion)
	if err != nil {
		impl.logger.Errorw("chart version parsing", "err", err)
		return []byte("{}"), err
	}
	secretDataJson, err = impl.mergeUtil.ConfigSecretMerge(secretDataJsonApp, secretDataJsonEnv, chartMajorVersion, chartMinorVersion, false)
	if err != nil {
		return []byte("{}"), err
	}
	configResponseR := bean.ConfigMapRootJson{}
	configResponse := bean.ConfigMapJson{}
	if configMapJson != "" {
		err = json.Unmarshal([]byte(configMapJson), &configResponse)
		if err != nil {
			return []byte("{}"), err
		}
	}
	configResponseR.ConfigMapJson = configResponse
	secretResponseR := bean.ConfigSecretRootJson{}
	secretResponse := bean.ConfigSecretJson{}
	if configMapJson != "" {
		err = json.Unmarshal([]byte(secretDataJson), &secretResponse)
		if err != nil {
			return []byte("{}"), err
		}
	}
	secretResponseR.ConfigSecretJson = secretResponse

	configMapByte, err := json.Marshal(configResponseR)
	if err != nil {
		return []byte("{}"), err
	}
	secretDataByte, err := json.Marshal(secretResponseR)
	if err != nil {
		return []byte("{}"), err
	}

	merged, err = impl.mergeUtil.JsonPatch(configMapByte, secretDataByte)
	if err != nil {
		return []byte("{}"), err
	}
	return merged, nil
}

func (impl *AppServiceImpl) synchCD(pipeline *pipelineConfig.Pipeline, ctx context.Context,
	overrideRequest *bean.ValuesOverrideRequest, envOverride *chartConfig.EnvConfigOverride) {
	req := new(application2.ApplicationSyncRequest)
	pipelineName := pipeline.App.AppName + "-" + envOverride.Environment.Name
	req.Name = &pipelineName
	prune := true
	req.Prune = &prune
	if ctx == nil {
		impl.logger.Errorw("err in syncing ACD, ctx is NULL", "pipelineId", overrideRequest.PipelineId)
		return
	}
	if _, err := impl.acdClient.Sync(ctx, req); err != nil {
		impl.logger.Errorw("err in syncing ACD", "pipelineId", overrideRequest.PipelineId, "err", err)
	}
}

func (impl *AppServiceImpl) WriteCDTriggerEvent(overrideRequest *bean.ValuesOverrideRequest, artifact *repository.CiArtifact, releaseId, pipelineOverrideId, wfrId int) {

	event := impl.eventFactory.Build(util.Trigger, &overrideRequest.PipelineId, overrideRequest.AppId, &overrideRequest.EnvId, util.CD)
	impl.logger.Debugw("event WriteCDTriggerEvent", "event", event)
	wfr, err := impl.cdWorkflowRepository.FindWorkflowRunnerByIdForApproval(wfrId)
	if err != nil {
		impl.logger.Errorw("could not get wf runner", "err", err)
	}
	event = impl.eventFactory.BuildExtraCDData(event, wfr, pipelineOverrideId, bean.CD_WORKFLOW_TYPE_DEPLOY)
	_, evtErr := impl.eventClient.WriteNotificationEvent(event)
	if evtErr != nil {
		impl.logger.Errorw("CD trigger event not sent", "error", evtErr)
	}
	deploymentEvent := DeploymentEvent{
		ApplicationId:      overrideRequest.AppId,
		EnvironmentId:      overrideRequest.EnvId, //check for production Environment
		ReleaseId:          releaseId,
		PipelineOverrideId: pipelineOverrideId,
		TriggerTime:        time.Now(),
		CiArtifactId:       overrideRequest.CiArtifactId,
	}
	ciPipelineMaterials, err := impl.ciPipelineMaterialRepository.GetByPipelineId(artifact.PipelineId)
	if err != nil {
		impl.logger.Errorw("error in ")
	}
	materialInfoMap, mErr := artifact.ParseMaterialInfo()
	if mErr != nil {
		impl.logger.Errorw("material info map error", mErr)
		return
	}
	for _, ciPipelineMaterial := range ciPipelineMaterials {
		hash := materialInfoMap[ciPipelineMaterial.GitMaterial.Url]
		pipelineMaterialInfo := &PipelineMaterialInfo{PipelineMaterialId: ciPipelineMaterial.Id, CommitHash: hash}
		deploymentEvent.PipelineMaterials = append(deploymentEvent.PipelineMaterials, pipelineMaterialInfo)
	}
	impl.logger.Infow("triggering deployment event", "event", deploymentEvent)
	err = impl.eventClient.WriteNatsEvent(pubsub.CD_SUCCESS, deploymentEvent)
	if err != nil {
		impl.logger.Errorw("error in writing cd trigger event", "err", err)
	}
}

type DeploymentEvent struct {
	ApplicationId      int
	EnvironmentId      int
	ReleaseId          int
	PipelineOverrideId int
	TriggerTime        time.Time
	PipelineMaterials  []*PipelineMaterialInfo
	CiArtifactId       int
}
type PipelineMaterialInfo struct {
	PipelineMaterialId int
	CommitHash         string
}

func buildCDTriggerEvent(impl *AppServiceImpl, overrideRequest *bean.ValuesOverrideRequest, pipeline *pipelineConfig.Pipeline,
	envOverride *chartConfig.EnvConfigOverride, materialInfo map[string]string, artifact *repository.CiArtifact) client.Event {
	event := impl.eventFactory.Build(util.Trigger, &pipeline.Id, pipeline.AppId, &pipeline.EnvironmentId, util.CD)
	return event
}

func (impl *AppServiceImpl) BuildPayload(overrideRequest *bean.ValuesOverrideRequest, pipeline *pipelineConfig.Pipeline,
	envOverride *chartConfig.EnvConfigOverride, materialInfo map[string]string, artifact *repository.CiArtifact) *client.Payload {
	payload := &client.Payload{}
	payload.AppName = pipeline.App.AppName
	payload.PipelineName = pipeline.Name
	payload.EnvName = envOverride.Environment.Name

	var revision string
	for _, v := range materialInfo {
		revision = v
		break
	}
	payload.Source = url.PathEscape(revision)
	payload.DockerImageUrl = artifact.Image
	return payload
}

type ReleaseAttributes struct {
	Name           string
	Tag            string
	PipelineName   string
	ReleaseVersion string
	DeploymentType string
	App            string
	Env            string
	AppMetrics     *bool
}

func (impl *AppServiceImpl) getReleaseOverride(envOverride *chartConfig.EnvConfigOverride, overrideRequest *bean.ValuesOverrideRequest, artifact *repository.CiArtifact, pipelineOverride *chartConfig.PipelineOverride, strategy *chartConfig.PipelineStrategy, appMetrics *bool) (releaseOverride string, err error) {

	artifactImage := artifact.Image
	imageTag := strings.Split(artifactImage, ":")

	imageTagLen := len(imageTag)

	imageName := ""

	for i := 0; i < imageTagLen-1; i++ {
		if i != imageTagLen-2 {
			imageName = imageName + imageTag[i] + ":"
		} else {
			imageName = imageName + imageTag[i]
		}
	}

	appId := strconv.Itoa(overrideRequest.AppId)
	envId := strconv.Itoa(overrideRequest.EnvId)

	deploymentStrategy := ""
	if strategy != nil {
		deploymentStrategy = string(strategy.Strategy)
	}
	releaseAttribute := ReleaseAttributes{
		Name:           imageName,
		Tag:            imageTag[imageTagLen-1],
		PipelineName:   overrideRequest.PipelineName,
		ReleaseVersion: strconv.Itoa(pipelineOverride.PipelineReleaseCounter),
		DeploymentType: deploymentStrategy,
		App:            appId,
		Env:            envId,
		AppMetrics:     appMetrics,
	}
	override, err := util2.Tprintf(envOverride.Chart.ImageDescriptorTemplate, releaseAttribute)
	if err != nil {
		return "", &ApiError{InternalMessage: "unable to render ImageDescriptorTemplate"}
	}
	if overrideRequest.AdditionalOverride != nil {
		userOverride, err := overrideRequest.AdditionalOverride.MarshalJSON()
		if err != nil {
			return "", err
		}
		data, err := impl.mergeUtil.JsonPatch(userOverride, []byte(override))
		if err != nil {
			return "", err
		}
		override = string(data)
	}
	return override, nil
}

func (impl *AppServiceImpl) mergeOverrideValues(envOverride *chartConfig.EnvConfigOverride,
	dbMigrationOverride []byte,
	releaseOverrideJson string,
	configMapJson []byte,
	appLabelJsonByte []byte,
	strategy *chartConfig.PipelineStrategy,
) (mergedValues []byte, err error) {

	//merge three values on the fly
	//ordering is important here
	//global < environment < db< release
	var merged []byte
	if !envOverride.IsOverride {
		merged, err = impl.mergeUtil.JsonPatch([]byte("{}"), []byte(envOverride.Chart.GlobalOverride))
		if err != nil {
			return nil, err
		}
	} else {
		merged, err = impl.mergeUtil.JsonPatch([]byte("{}"), []byte(envOverride.EnvOverrideValues))
		if err != nil {
			return nil, err
		}
	}
	if strategy != nil && len(strategy.Config) > 0 {
		merged, err = impl.mergeUtil.JsonPatch(merged, []byte(strategy.Config))
		if err != nil {
			return nil, err
		}
	}
	merged, err = impl.mergeUtil.JsonPatch(merged, dbMigrationOverride)
	if err != nil {
		return nil, err
	}
	merged, err = impl.mergeUtil.JsonPatch(merged, []byte(releaseOverrideJson))
	if err != nil {
		return nil, err
	}
	if configMapJson != nil {
		merged, err = impl.mergeUtil.JsonPatch(merged, configMapJson)
		if err != nil {
			return nil, err
		}
	}
	if appLabelJsonByte != nil {
		merged, err = impl.mergeUtil.JsonPatch(merged, appLabelJsonByte)
		if err != nil {
			return nil, err
		}
	}
	return merged, nil
}

func (impl *AppServiceImpl) mergeAndSave(envOverride *chartConfig.EnvConfigOverride,
	overrideRequest *bean.ValuesOverrideRequest,
	dbMigrationOverride []byte,
	artifact *repository.CiArtifact,
	pipeline *pipelineConfig.Pipeline, configMapJson, appLabelJsonByte []byte, strategy *chartConfig.PipelineStrategy, ctx context.Context,
	triggeredAt time.Time, deployedBy int32, appMetrics *bool) (releaseId int, overrideId int, mergedValues string, err error) {

	//register release , obtain release id TODO: populate releaseId to template
	override, err := impl.savePipelineOverride(overrideRequest, envOverride.Id, triggeredAt)
	if err != nil {
		return 0, 0, "", err
	}
	//TODO: check status and apply lock
	overrideJson, err := impl.getReleaseOverride(envOverride, overrideRequest, artifact, override, strategy, appMetrics)
	if err != nil {
		return 0, 0, "", err
	}

	//merge three values on the fly
	//ordering is important here
	//global < environment < db< release
	var merged []byte
	if !envOverride.IsOverride {
		merged, err = impl.mergeUtil.JsonPatch([]byte("{}"), []byte(envOverride.Chart.GlobalOverride))
		if err != nil {
			return 0, 0, "", err
		}
	} else {
		merged, err = impl.mergeUtil.JsonPatch([]byte("{}"), []byte(envOverride.EnvOverrideValues))
		if err != nil {
			return 0, 0, "", err
		}
	}

	//pipeline override here comes from pipeline strategy table
	if strategy != nil && len(strategy.Config) > 0 {
		merged, err = impl.mergeUtil.JsonPatch(merged, []byte(strategy.Config))
		if err != nil {
			return 0, 0, "", err
		}
	}
	merged, err = impl.mergeUtil.JsonPatch(merged, dbMigrationOverride)
	if err != nil {
		return 0, 0, "", err
	}
	merged, err = impl.mergeUtil.JsonPatch(merged, []byte(overrideJson))
	if err != nil {
		return 0, 0, "", err
	}

	if configMapJson != nil {
		merged, err = impl.mergeUtil.JsonPatch(merged, configMapJson)
		if err != nil {
			return 0, 0, "", err
		}
	}

	if appLabelJsonByte != nil {
		merged, err = impl.mergeUtil.JsonPatch(merged, appLabelJsonByte)
		if err != nil {
			return 0, 0, "", err
		}
	}

	appName := fmt.Sprintf("%s-%s", pipeline.App.AppName, envOverride.Environment.Name)
	merged = impl.autoscalingCheckBeforeTrigger(ctx, appName, envOverride.Namespace, merged, overrideRequest)

	_, span := otel.Tracer("orchestrator").Start(ctx, "dockerRegistryIpsConfigService.HandleImagePullSecretOnApplicationDeployment")
	// handle image pull secret if access given
	merged, err = impl.dockerRegistryIpsConfigService.HandleImagePullSecretOnApplicationDeployment(envOverride.Environment, pipeline.CiPipelineId, merged)
	span.End()
	if err != nil {
		return 0, 0, "", err
	}

	commitHash := ""
	commitTime := time.Time{}
	if IsAcdApp(pipeline.DeploymentAppType) {
		chartRepoName := impl.chartTemplateService.GetGitOpsRepoNameFromUrl(envOverride.Chart.GitRepoUrl)
		_, span = otel.Tracer("orchestrator").Start(ctx, "chartTemplateService.GetUserEmailIdAndNameForGitOpsCommit")
		//getting username & emailId for commit author data
		userEmailId, userName := impl.chartTemplateService.GetUserEmailIdAndNameForGitOpsCommit(overrideRequest.UserId)
		span.End()
		chartGitAttr := &ChartConfig{
			FileName:       fmt.Sprintf("_%d-values.yaml", envOverride.TargetEnvironment),
			FileContent:    string(merged),
			ChartName:      envOverride.Chart.ChartName,
			ChartLocation:  envOverride.Chart.ChartLocation,
			ChartRepoName:  chartRepoName,
			ReleaseMessage: fmt.Sprintf("release-%d-env-%d ", override.Id, envOverride.TargetEnvironment),
			UserName:       userName,
			UserEmailId:    userEmailId,
		}
		gitOpsConfigBitbucket, err := impl.gitOpsConfigRepository.GetGitOpsConfigByProvider(BITBUCKET_PROVIDER)
		if err != nil {
			if err == pg.ErrNoRows {
				gitOpsConfigBitbucket.BitBucketWorkspaceId = ""
			} else {
				return 0, 0, "", err
			}
		}
		gitOpsConfig := &bean.GitOpsConfigDto{BitBucketWorkspaceId: gitOpsConfigBitbucket.BitBucketWorkspaceId}
		_, span = otel.Tracer("orchestrator").Start(ctx, "gitFactory.Client.CommitValues")
		commitHash, commitTime, err = impl.gitFactory.Client.CommitValues(chartGitAttr, gitOpsConfig)
		span.End()
		if err != nil {
			impl.logger.Errorw("error in git commit", "err", err)
			return 0, 0, "", err
		}
	}
	if commitTime.IsZero() {
		commitTime = time.Now()
	}
	pipelineOverride := &chartConfig.PipelineOverride{
		Id:                     override.Id,
		GitHash:                commitHash,
		CommitTime:             commitTime,
		EnvConfigOverrideId:    envOverride.Id,
		PipelineOverrideValues: overrideJson,
		PipelineId:             overrideRequest.PipelineId,
		CiArtifactId:           overrideRequest.CiArtifactId,
		PipelineMergedValues:   string(merged),
		AuditLog:               sql.AuditLog{UpdatedOn: triggeredAt, UpdatedBy: deployedBy},
	}
	_, span = otel.Tracer("orchestrator").Start(ctx, "pipelineOverrideRepository.Update")
	err = impl.pipelineOverrideRepository.Update(pipelineOverride)
	span.End()
	if err != nil {
		return 0, 0, "", err
	}
	mergedValues = string(merged)
	return override.PipelineReleaseCounter, override.Id, mergedValues, nil
}

func (impl *AppServiceImpl) savePipelineOverride(overrideRequest *bean.ValuesOverrideRequest, envOverrideId int, triggeredAt time.Time) (override *chartConfig.PipelineOverride, err error) {
	currentReleaseNo, err := impl.pipelineOverrideRepository.GetCurrentPipelineReleaseCounter(overrideRequest.PipelineId)
	if err != nil {
		return nil, err
	}
	po := &chartConfig.PipelineOverride{
		EnvConfigOverrideId:    envOverrideId,
		Status:                 models.CHARTSTATUS_NEW,
		PipelineId:             overrideRequest.PipelineId,
		CiArtifactId:           overrideRequest.CiArtifactId,
		PipelineReleaseCounter: currentReleaseNo + 1,
		CdWorkflowId:           overrideRequest.CdWorkflowId,
		AuditLog:               sql.AuditLog{CreatedBy: overrideRequest.UserId, CreatedOn: triggeredAt, UpdatedOn: triggeredAt, UpdatedBy: overrideRequest.UserId},
		DeploymentType:         overrideRequest.DeploymentType,
	}

	err = impl.pipelineOverrideRepository.Save(po)
	if err != nil {
		return nil, err
	}
	err = impl.checkAndFixDuplicateReleaseNo(po)
	if err != nil {
		impl.logger.Errorw("error in checking release no duplicacy", "pipeline", po, "err", err)
		return nil, err
	}
	return po, nil
}

func (impl *AppServiceImpl) checkAndFixDuplicateReleaseNo(override *chartConfig.PipelineOverride) error {

	uniqueVerified := false
	retryCount := 0

	for !uniqueVerified && retryCount < 5 {
		retryCount = retryCount + 1
		overrides, err := impl.pipelineOverrideRepository.GetByPipelineIdAndReleaseNo(override.PipelineId, override.PipelineReleaseCounter)
		if err != nil {
			return err
		}
		if overrides[0].Id == override.Id {
			uniqueVerified = true
		} else {
			//duplicate might be due to concurrency, lets fix it
			currentReleaseNo, err := impl.pipelineOverrideRepository.GetCurrentPipelineReleaseCounter(override.PipelineId)
			if err != nil {
				return err
			}
			override.PipelineReleaseCounter = currentReleaseNo + 1
			err = impl.pipelineOverrideRepository.Save(override)
			if err != nil {
				return err
			}
		}
	}
	if !uniqueVerified {
		return fmt.Errorf("duplicate verification retry count exide max overrideId: %d ,count: %d", override.Id, retryCount)
	}
	return nil
}

func (impl *AppServiceImpl) updateArgoPipeline(appId int, pipelineName string, envOverride *chartConfig.EnvConfigOverride, ctx context.Context) (bool, error) {
	//repo has been registered while helm create
	if ctx == nil {
		impl.logger.Errorw("err in syncing ACD, ctx is NULL", "pipelineName", pipelineName)
		return false, nil
	}
	app, err := impl.appRepository.FindById(appId)
	if err != nil {
		impl.logger.Errorw("no app found ", "err", err)
		return false, err
	}
	envModel, err := impl.envRepository.FindById(envOverride.TargetEnvironment)
	if err != nil {
		return false, err
	}
	argoAppName := fmt.Sprintf("%s-%s", app.AppName, envModel.Name)
	impl.logger.Infow("received payload, updateArgoPipeline", "appId", appId, "pipelineName", pipelineName, "envId", envOverride.TargetEnvironment, "argoAppName", argoAppName, "context", ctx)
	application, err := impl.acdClient.Get(ctx, &application2.ApplicationQuery{Name: &argoAppName})
	if err != nil {
		impl.logger.Errorw("no argo app exists", "app", argoAppName, "pipeline", pipelineName)
		return false, err
	}
	//if status, ok:=status.FromError(err);ok{
	appStatus, _ := status.FromError(err)

	if appStatus.Code() == codes.OK {
		impl.logger.Debugw("argo app exists", "app", argoAppName, "pipeline", pipelineName)
		if application.Spec.Source.Path != envOverride.Chart.ChartLocation || application.Spec.Source.TargetRevision != "master" {
			patchReq := v1alpha1.Application{Spec: v1alpha1.ApplicationSpec{Source: v1alpha1.ApplicationSource{Path: envOverride.Chart.ChartLocation, RepoURL: envOverride.Chart.GitRepoUrl, TargetRevision: "master"}}}
			reqbyte, err := json.Marshal(patchReq)
			if err != nil {
				impl.logger.Errorw("error in creating patch", "err", err)
			}
			reqString := string(reqbyte)
			patchType := "merge"
			_, err = impl.acdClient.Patch(ctx, &application2.ApplicationPatchRequest{Patch: &reqString, Name: &argoAppName, PatchType: &patchType})
			if err != nil {
				impl.logger.Errorw("error in creating argo pipeline ", "name", pipelineName, "patch", string(reqbyte), "err", err)
				return false, err
			}
			impl.logger.Debugw("pipeline update req ", "res", patchReq)
		} else {
			impl.logger.Debug("pipeline no need to update ")
		}
		return true, nil
	} else if appStatus.Code() == codes.NotFound {
		impl.logger.Errorw("argo app not found", "app", argoAppName, "pipeline", pipelineName)
		return false, nil
	} else {
		impl.logger.Errorw("err in checking application on gocd", "err", err, "pipeline", pipelineName)
		return false, err
	}
}

func (impl *AppServiceImpl) UpdateInstalledAppVersionHistoryByACDObject(app *v1alpha1.Application, installedAppVersionHistoryId int, updateTimedOutStatus bool) error {
	installedAppVersionHistory, err := impl.installedAppVersionHistoryRepository.GetInstalledAppVersionHistory(installedAppVersionHistoryId)
	if err != nil {
		impl.logger.Errorw("error on update installedAppVersionHistory, fetch failed for runner type", "installedAppVersionHistory", installedAppVersionHistoryId, "app", app, "err", err)
		return err
	}
	if updateTimedOutStatus {
		installedAppVersionHistory.Status = pipelineConfig.WorkflowTimedOut
	} else {
		if app.Status.Health.Status == health.HealthStatusHealthy {
			installedAppVersionHistory.Status = pipelineConfig.WorkflowSucceeded
			installedAppVersionHistory.FinishedOn = time.Now()
		} else {
			installedAppVersionHistory.Status = pipelineConfig.WorkflowInProgress
		}
	}
	installedAppVersionHistory.UpdatedBy = 1
	installedAppVersionHistory.UpdatedOn = time.Now()
	_, err = impl.installedAppVersionHistoryRepository.UpdateInstalledAppVersionHistory(installedAppVersionHistory, nil)
	if err != nil {
		impl.logger.Errorw("error on update installedAppVersionHistory", "installedAppVersionHistoryId", installedAppVersionHistoryId, "app", app, "err", err)
		return err
	}
	return nil
}

func (impl *AppServiceImpl) UpdateCdWorkflowRunnerByACDObject(app *v1alpha1.Application, cdWfrId int, updateTimedOutStatus bool) error {
	wfr, err := impl.cdWorkflowRepository.FindWorkflowRunnerById(cdWfrId)
	if err != nil {
		impl.logger.Errorw("error on update cd workflow runner, fetch failed for runner type", "wfr", wfr, "app", app, "err", err)
		return err
	}
	if updateTimedOutStatus {
		wfr.Status = pipelineConfig.WorkflowTimedOut
	} else {
		if app.Status.Health.Status == health.HealthStatusHealthy {
			wfr.Status = pipelineConfig.WorkflowSucceeded
			wfr.FinishedOn = time.Now()
		} else {
			wfr.Status = pipelineConfig.WorkflowInProgress
		}
	}
	wfr.UpdatedBy = 1
	wfr.UpdatedOn = time.Now()
	err = impl.cdWorkflowRepository.UpdateWorkFlowRunner(wfr)
	if err != nil {
		impl.logger.Errorw("error on update cd workflow runner", "wfr", wfr, "app", app, "err", err)
		return err
	}
	cdMetrics := util2.CDMetrics{
		AppName:         wfr.CdWorkflow.Pipeline.DeploymentAppName,
		Status:          wfr.Status,
		DeploymentType:  wfr.CdWorkflow.Pipeline.DeploymentAppType,
		EnvironmentName: wfr.CdWorkflow.Pipeline.Environment.Name,
		Time:            time.Since(wfr.StartedOn).Seconds() - time.Since(wfr.FinishedOn).Seconds(),
	}
	util2.TriggerCDMetrics(cdMetrics, impl.appStatusConfig.ExposeCDMetrics)
	return nil
}

const kedaAutoscaling = "kedaAutoscaling"
const HorizontalPodAutoscaler = "HorizontalPodAutoscaler"
const fullnameOverride = "fullnameOverride"
const nameOverride = "nameOverride"
const enabled = "enabled"
const replicaCount = "replicaCount"

func (impl *AppServiceImpl) getAutoScalingReplicaCount(templateMap map[string]interface{}, appName string) *util2.HpaResourceRequest {
	hasOverride := false
	if _, ok := templateMap[fullnameOverride]; ok {
		appNameOverride := templateMap[fullnameOverride].(string)
		if len(appNameOverride) > 0 {
			appName = appNameOverride
			hasOverride = true
		}
	}
	if !hasOverride {
		if _, ok := templateMap[nameOverride]; ok {
			nameOverride := templateMap[nameOverride].(string)
			if len(nameOverride) > 0 {
				appName = fmt.Sprintf("%s-%s", appName, nameOverride)
			}
		}
	}
	hpaResourceRequest := &util2.HpaResourceRequest{}
	hpaResourceRequest.Version = ""
	hpaResourceRequest.Group = autoscaling.ServiceName
	hpaResourceRequest.Kind = HorizontalPodAutoscaler
	impl.logger.Infow("getAutoScalingReplicaCount", "hpaResourceRequest", hpaResourceRequest)
	if _, ok := templateMap[kedaAutoscaling]; ok {
		as := templateMap[kedaAutoscaling]
		asd := as.(map[string]interface{})
		if _, ok := asd[enabled]; ok {
			impl.logger.Infow("getAutoScalingReplicaCount", "hpaResourceRequest", hpaResourceRequest)
			enable := asd[enabled].(bool)
			if enable {
				hpaResourceRequest.IsEnable = enable
				hpaResourceRequest.ReqReplicaCount = templateMap[replicaCount].(float64)
				hpaResourceRequest.ReqMaxReplicas = asd["maxReplicaCount"].(float64)
				hpaResourceRequest.ReqMinReplicas = asd["minReplicaCount"].(float64)
				hpaResourceRequest.ResourceName = fmt.Sprintf("%s-%s-%s", "keda-hpa", appName, "keda")
				impl.logger.Infow("getAutoScalingReplicaCount", "hpaResourceRequest", hpaResourceRequest)
				return hpaResourceRequest
			}
		}
	}

	if _, ok := templateMap[autoscaling.ServiceName]; ok {
		as := templateMap[autoscaling.ServiceName]
		asd := as.(map[string]interface{})
		if _, ok := asd[enabled]; ok {
			enable := asd[enabled].(bool)
			if enable {
				hpaResourceRequest.IsEnable = asd[enabled].(bool)
				hpaResourceRequest.ReqReplicaCount = templateMap[replicaCount].(float64)
				hpaResourceRequest.ReqMaxReplicas = asd["MaxReplicas"].(float64)
				hpaResourceRequest.ReqMinReplicas = asd["MinReplicas"].(float64)
				hpaResourceRequest.ResourceName = fmt.Sprintf("%s-%s", appName, "hpa")
				return hpaResourceRequest
			}
		}
	}
	return hpaResourceRequest

}

func (impl *AppServiceImpl) autoscalingCheckBeforeTrigger(ctx context.Context, appName string, namespace string, merged []byte, overrideRequest *bean.ValuesOverrideRequest) []byte {
	var appId = overrideRequest.AppId
	pipelineId := overrideRequest.PipelineId
	var appDeploymentType = overrideRequest.DeploymentAppType
	var clusterId = overrideRequest.ClusterId
	deploymentType := overrideRequest.DeploymentType
	templateMap := make(map[string]interface{})
	err := json.Unmarshal(merged, &templateMap)
	if err != nil {
		return merged
	}

	hpaResourceRequest := impl.getAutoScalingReplicaCount(templateMap, appName)
	impl.logger.Debugw("autoscalingCheckBeforeTrigger", "hpaResourceRequest", hpaResourceRequest)
	if hpaResourceRequest.IsEnable {

		resourceManifest := make(map[string]interface{})
		if IsAcdApp(appDeploymentType) {
			query := &application2.ApplicationResourceRequest{
				Name:         &appName,
				Version:      &hpaResourceRequest.Version,
				Group:        &hpaResourceRequest.Group,
				Kind:         &hpaResourceRequest.Kind,
				ResourceName: &hpaResourceRequest.ResourceName,
				Namespace:    &namespace,
			}
			recv, err := impl.acdClient.GetResource(ctx, query)
			impl.logger.Debugw("resource manifest get replica count", "response", recv)
			if err != nil {
				impl.logger.Errorw("ACD Get Resource API Failed", "err", err)
				middleware.AcdGetResourceCounter.WithLabelValues(strconv.Itoa(appId), namespace, appName).Inc()
				return merged
			}
			if recv != nil && len(*recv.Manifest) > 0 {
				err := json.Unmarshal([]byte(*recv.Manifest), &resourceManifest)
				if err != nil {
					impl.logger.Errorw("unmarshal failed for hpa check", "err", err)
					return merged
				}
			}
		} else {
			version := "v2beta2"
			k8sResource, err := impl.K8sCommonService.GetResource(ctx, &k8s.ResourceRequestBean{ClusterId: clusterId,
				K8sRequest: &K8sRequestBean{ResourceIdentifier: ResourceIdentifier{Name: hpaResourceRequest.ResourceName,
					Namespace: namespace, GroupVersionKind: schema.GroupVersionKind{Group: hpaResourceRequest.Group, Kind: hpaResourceRequest.Kind, Version: version}}}})
			if err != nil {
				impl.logger.Errorw("error occurred while fetching resource for app", "resourceName", hpaResourceRequest.ResourceName, "err", err)
				return merged
			}
			resourceManifest = k8sResource.Manifest.Object
		}
		if len(resourceManifest) > 0 {
			statusMap := resourceManifest["status"].(map[string]interface{})
			currentReplicaVal := statusMap["currentReplicas"]
			currentReplicaCount, err := util2.ParseFloatNumber(currentReplicaVal)
			if err != nil {
				impl.logger.Errorw("error occurred while parsing replica count", "currentReplicas", currentReplicaVal, "err", err)
				return merged
			}

			reqReplicaCount := impl.fetchRequiredReplicaCount(currentReplicaCount, hpaResourceRequest.ReqMaxReplicas, hpaResourceRequest.ReqMinReplicas)
			templateMap["replicaCount"] = reqReplicaCount
			merged, err = json.Marshal(&templateMap)
			if err != nil {
				impl.logger.Errorw("marshaling failed for hpa check", "err", err)
				return merged
			}
		}
	} else {
		impl.logger.Errorw("autoscaling is not enabled", "pipelineId", pipelineId)
	}

	//check for custom chart support
	if autoscalingEnabledPath, ok := templateMap[bean2.CustomAutoScalingEnabledPathKey]; ok {
		if deploymentType == models.DEPLOYMENTTYPE_STOP {
			merged, err = impl.setScalingValues(templateMap, bean2.CustomAutoScalingEnabledPathKey, merged, false)
			if err != nil {
				return merged
			}
			merged, err = impl.setScalingValues(templateMap, bean2.CustomAutoscalingReplicaCountPathKey, merged, 0)
			if err != nil {
				return merged
			}
		} else {
			autoscalingEnabled := false
			autoscalingEnabledValue := gjson.Get(string(merged), autoscalingEnabledPath.(string)).Value()
			if val, ok := autoscalingEnabledValue.(bool); ok {
				autoscalingEnabled = val
			}
			if autoscalingEnabled {
				// extract replica count, min, max and check for required value
				replicaCount, err := impl.getReplicaCountFromCustomChart(templateMap, merged)
				if err != nil {
					return merged
				}
				merged, err = impl.setScalingValues(templateMap, bean2.CustomAutoscalingReplicaCountPathKey, merged, replicaCount)
				if err != nil {
					return merged
				}
			}
		}
	}

	return merged
}

func (impl *AppServiceImpl) getReplicaCountFromCustomChart(templateMap map[string]interface{}, merged []byte) (float64, error) {
	autoscalingMinVal, err := impl.extractParamValue(templateMap, bean2.CustomAutoscalingMinPathKey, merged)
	if err != nil {
		return 0, err
	}
	autoscalingMaxVal, err := impl.extractParamValue(templateMap, bean2.CustomAutoscalingMaxPathKey, merged)
	if err != nil {
		return 0, err
	}
	autoscalingReplicaCountVal, err := impl.extractParamValue(templateMap, bean2.CustomAutoscalingReplicaCountPathKey, merged)
	if err != nil {
		return 0, err
	}
	return impl.fetchRequiredReplicaCount(autoscalingReplicaCountVal, autoscalingMaxVal, autoscalingMinVal), nil
}

func (impl *AppServiceImpl) extractParamValue(inputMap map[string]interface{}, key string, merged []byte) (float64, error) {
	if _, ok := inputMap[key]; !ok {
		return 0, errors.New("empty-val-err")
	}
	floatNumber, err := util2.ParseFloatNumber(gjson.Get(string(merged), inputMap[key].(string)).Value())
	if err != nil {
		impl.logger.Errorw("error occurred while parsing float number", "key", key, "err", err)
	}
	return floatNumber, err
}

func (impl *AppServiceImpl) setScalingValues(templateMap map[string]interface{}, customScalingKey string, merged []byte, value interface{}) ([]byte, error) {
	autoscalingJsonPath := templateMap[customScalingKey]
	autoscalingJsonPathKey := autoscalingJsonPath.(string)
	mergedRes, err := sjson.Set(string(merged), autoscalingJsonPathKey, value)
	if err != nil {
		impl.logger.Errorw("error occurred while setting autoscaling key", "JsonPathKey", autoscalingJsonPathKey, "err", err)
		return []byte{}, err
	}
	return []byte(mergedRes), nil
}

func (impl *AppServiceImpl) fetchRequiredReplicaCount(currentReplicaCount float64, reqMaxReplicas float64, reqMinReplicas float64) float64 {
	var reqReplicaCount float64
	if currentReplicaCount <= reqMaxReplicas && currentReplicaCount >= reqMinReplicas {
		reqReplicaCount = currentReplicaCount
	} else if currentReplicaCount > reqMaxReplicas {
		reqReplicaCount = reqMaxReplicas
	} else if currentReplicaCount < reqMinReplicas {
		reqReplicaCount = reqMinReplicas
	}
	return reqReplicaCount
}

func (impl *AppServiceImpl) CreateHistoriesForDeploymentTrigger(pipeline *pipelineConfig.Pipeline, strategy *chartConfig.PipelineStrategy, envOverride *chartConfig.EnvConfigOverride, deployedOn time.Time, deployedBy int32) error {
	//creating history for deployment template
	err := impl.deploymentTemplateHistoryService.CreateDeploymentTemplateHistoryForDeploymentTrigger(pipeline, envOverride, envOverride.Chart.ImageDescriptorTemplate, deployedOn, deployedBy)
	if err != nil {
		impl.logger.Errorw("error in creating deployment template history for deployment trigger", "err", err)
		return err
	}
	err = impl.configMapHistoryService.CreateCMCSHistoryForDeploymentTrigger(pipeline, deployedOn, deployedBy)
	if err != nil {
		impl.logger.Errorw("error in creating CM/CS history for deployment trigger", "err", err)
		return err
	}
	if strategy != nil {
		err = impl.pipelineStrategyHistoryService.CreateStrategyHistoryForDeploymentTrigger(strategy, deployedOn, deployedBy, pipeline.TriggerType)
		if err != nil {
			impl.logger.Errorw("error in creating strategy history for deployment trigger", "err", err)
			return err
		}
	}
	return nil
}

func (impl *AppServiceImpl) updatePipeline(pipeline *pipelineConfig.Pipeline, userId int32) (bool, error) {
	err := impl.pipelineRepository.SetDeploymentAppCreatedInPipeline(true, pipeline.Id, userId)
	if err != nil {
		impl.logger.Errorw("error on updating cd pipeline for setting deployment app created", "err", err)
		return false, err
	}
	return true, nil
}

func (impl *AppServiceImpl) createHelmAppForCdPipeline(overrideRequest *bean.ValuesOverrideRequest, valuesOverrideResponse *ValuesOverrideResponse, triggeredAt time.Time, ctx context.Context) (bool, error) {

	pipeline := valuesOverrideResponse.Pipeline
	envOverride := valuesOverrideResponse.EnvOverride
	mergeAndSave := valuesOverrideResponse.MergedValues

	chartMetaData := &chart2.Metadata{
		Name:    pipeline.App.AppName,
		Version: envOverride.Chart.ChartVersion,
	}
	referenceTemplatePath := path.Join(string(impl.refChartDir), envOverride.Chart.ReferenceTemplate)

	if IsHelmApp(pipeline.DeploymentAppType) {
		referenceChartByte := envOverride.Chart.ReferenceChart
		// here updating reference chart into database.
		if len(envOverride.Chart.ReferenceChart) == 0 {
			refChartByte, err := impl.chartTemplateService.GetByteArrayRefChart(chartMetaData, referenceTemplatePath)
			if err != nil {
				impl.logger.Errorw("ref chart commit error on cd trigger", "err", err, "req", overrideRequest)
				return false, err
			}
			ch := envOverride.Chart
			ch.ReferenceChart = refChartByte
			ch.UpdatedOn = time.Now()
			ch.UpdatedBy = overrideRequest.UserId
			err = impl.chartRepository.Update(ch)
			if err != nil {
				impl.logger.Errorw("chart update error", "err", err, "req", overrideRequest)
				return false, err
			}
			referenceChartByte = refChartByte
		}

		releaseName := pipeline.DeploymentAppName
		bearerToken := envOverride.Environment.Cluster.Config[BearerToken]

		releaseIdentifier := &client2.ReleaseIdentifier{
			ReleaseName:      releaseName,
			ReleaseNamespace: envOverride.Namespace,
			ClusterConfig: &client2.ClusterConfig{
				ClusterName:  envOverride.Environment.Cluster.ClusterName,
				Token:        bearerToken,
				ApiServerUrl: envOverride.Environment.Cluster.ServerUrl,
				ProxyUrl:     envOverride.Environment.Cluster.ProxyUrl,
			},
		}

		if pipeline.DeploymentAppCreated {
			req := &client2.UpgradeReleaseRequest{
				ReleaseIdentifier: releaseIdentifier,
				ValuesYaml:        mergeAndSave,
				HistoryMax:        impl.helmAppService.GetRevisionHistoryMaxValue(client2.SOURCE_DEVTRON_APP),
				ChartContent:      &client2.ChartContent{Content: referenceChartByte},
			}

			updateApplicationResponse, err := impl.helmAppClient.UpdateApplication(ctx, req)

			// For cases where helm release was not found but db flag for deployment app created was true
			if err != nil && strings.Contains(err.Error(), "release: not found") {

				// retry install
				_, err = impl.helmInstallReleaseWithCustomChart(ctx, releaseIdentifier, referenceChartByte, mergeAndSave)

				// if retry failed, return
				if err != nil {
					impl.logger.Errorw("release not found, failed to re-install helm application", "err", err)
					return false, err
				}
			} else if err != nil {
				impl.logger.Errorw("error in updating helm application for cd pipeline", "err", err)
				return false, err
			} else {
				impl.logger.Debugw("updated helm application", "response", updateApplicationResponse, "isSuccess", updateApplicationResponse.Success)
			}

		} else {

			helmResponse, err := impl.helmInstallReleaseWithCustomChart(ctx, releaseIdentifier, referenceChartByte, mergeAndSave)

			// For connection related errors, no need to update the db
			if err != nil && strings.Contains(err.Error(), "connection error") {
				impl.logger.Errorw("error in helm install custom chart", "err", err)
				return false, err
			}

			// IMP: update cd pipeline to mark deployment app created, even if helm install fails
			// If the helm install fails, it still creates the app in failed state, so trying to
			// re-create the app results in error from helm that cannot re-use name which is still in use
			_, pgErr := impl.updatePipeline(pipeline, overrideRequest.UserId)

			if err != nil {
				impl.logger.Errorw("error in helm install custom chart", "err", err)

				if pgErr != nil {
					impl.logger.Errorw("failed to update deployment app created flag in pipeline table", "err", err)
				}
				return false, err
			}

			if pgErr != nil {
				impl.logger.Errorw("failed to update deployment app created flag in pipeline table", "err", err)
				return false, err
			}

			impl.logger.Debugw("received helm release response", "helmResponse", helmResponse, "isSuccess", helmResponse.Success)
		}

		//update workflow runner status, used in app workflow view
		cdWf, err := impl.cdWorkflowRepository.FindByWorkflowIdAndRunnerType(ctx, overrideRequest.CdWorkflowId, bean.CD_WORKFLOW_TYPE_DEPLOY)
		if err != nil && err != pg.ErrNoRows {
			impl.logger.Errorw("err on fetching cd workflow", "err", err)
			return false, err
		}
		cdWorkflowId := cdWf.CdWorkflowId
		if cdWf.CdWorkflowId == 0 {
			cdWf := &pipelineConfig.CdWorkflow{
				CiArtifactId: overrideRequest.CiArtifactId,
				PipelineId:   overrideRequest.PipelineId,
				AuditLog:     sql.AuditLog{CreatedOn: triggeredAt, CreatedBy: overrideRequest.UserId, UpdatedOn: triggeredAt, UpdatedBy: overrideRequest.UserId},
			}
			err := impl.cdWorkflowRepository.SaveWorkFlow(ctx, cdWf)
			if err != nil {
				impl.logger.Errorw("err on updating cd workflow for status update", "err", err)
				return false, err
			}
			cdWorkflowId = cdWf.Id
			runner := &pipelineConfig.CdWorkflowRunner{
				Id:           cdWf.Id,
				Name:         pipeline.Name,
				WorkflowType: bean.CD_WORKFLOW_TYPE_DEPLOY,
				ExecutorType: pipelineConfig.WORKFLOW_EXECUTOR_TYPE_AWF,
				Status:       pipelineConfig.WorkflowInProgress,
				TriggeredBy:  overrideRequest.UserId,
				StartedOn:    triggeredAt,
				CdWorkflowId: cdWorkflowId,
				AuditLog:     sql.AuditLog{CreatedOn: triggeredAt, CreatedBy: overrideRequest.UserId, UpdatedOn: triggeredAt, UpdatedBy: overrideRequest.UserId},
			}
			_, err = impl.cdWorkflowRepository.SaveWorkFlowRunner(runner)
			if err != nil {
				impl.logger.Errorw("err on updating cd workflow runner for status update", "err", err)
				return false, err
			}
		} else {
			cdWf.Status = pipelineConfig.WorkflowInProgress
			cdWf.FinishedOn = time.Now()
			cdWf.UpdatedBy = overrideRequest.UserId
			cdWf.UpdatedOn = time.Now()
			err = impl.cdWorkflowRepository.UpdateWorkFlowRunner(&cdWf)
			if err != nil {
				impl.logger.Errorw("error on update cd workflow runner", "cdWf", cdWf, "err", err)
				return false, err
			}
		}
	}
	return true, nil
}

// helmInstallReleaseWithCustomChart performs helm install with custom chart
func (impl *AppServiceImpl) helmInstallReleaseWithCustomChart(ctx context.Context, releaseIdentifier *client2.ReleaseIdentifier, referenceChartByte []byte, valuesYaml string) (*client2.HelmInstallCustomResponse, error) {

	helmInstallRequest := client2.HelmInstallCustomRequest{
		ValuesYaml:        valuesYaml,
		ChartContent:      &client2.ChartContent{Content: referenceChartByte},
		ReleaseIdentifier: releaseIdentifier,
	}

	// Request exec
	return impl.helmAppClient.InstallReleaseWithCustomChart(ctx, &helmInstallRequest)
}

func (impl *AppServiceImpl) GetGitOpsRepoPrefix() string {
	return impl.globalEnvVariables.GitOpsRepoPrefix
}

<<<<<<< HEAD
func (impl *AppServiceImpl) PushPrePostCDManifest(pipeline *pipelineConfig.Pipeline, cdWorklowRunnerId int, triggeredBy int32, manifest *[]byte, deployType string, ctx context.Context) error {

	manifestPushTemplate, err := impl.BuildManifestPushTemplateForPrePostCd(pipeline, cdWorklowRunnerId, triggeredBy, manifest, deployType)
=======
func (impl *AppServiceImpl) PushPrePostCDManifest(cdWorklowRunnerId int, triggeredBy int32, jobHelmPackagePath string, deployType string, pipeline *pipelineConfig.Pipeline, imageTag string, ctx context.Context) error {

	manifestPushTemplate, err := impl.BuildManifestPushTemplateForPrePostCd(pipeline, cdWorklowRunnerId, triggeredBy, jobHelmPackagePath, deployType, imageTag)
>>>>>>> d3a53509
	if err != nil {
		impl.logger.Errorw("error in building manifest push template for pre post cd")
		return err
	}
	manifestPushService := impl.GetManifestPushService(manifestPushTemplate.StorageType)

	manifestPushResponse := manifestPushService.PushChart(manifestPushTemplate, ctx)
	if manifestPushResponse.Error != nil {
		impl.logger.Errorw("error in pushing chart to helm repo", "err", err)
		return manifestPushResponse.Error
	}
	return nil
}

<<<<<<< HEAD
func (impl *AppServiceImpl) BuildManifestPushTemplateForPrePostCd(pipeline *pipelineConfig.Pipeline, cdWorklowRunnerId int, triggeredBy int32, manifest *[]byte, deployType string) (*bean3.ManifestPushTemplate, error) {
=======
func (impl *AppServiceImpl) BuildManifestPushTemplateForPrePostCd(pipeline *pipelineConfig.Pipeline, cdWorklowRunnerId int, triggeredBy int32, jobHelmPackagePath string, deployType string, imageTag string) (*bean3.ManifestPushTemplate, error) {
>>>>>>> d3a53509

	manifestPushTemplate := &bean3.ManifestPushTemplate{
		WorkflowRunnerId:      cdWorklowRunnerId,
		AppId:                 pipeline.AppId,
		EnvironmentId:         pipeline.EnvironmentId,
		UserId:                triggeredBy,
		AppName:               pipeline.App.AppName,
		TargetEnvironmentName: pipeline.Environment.Id,
<<<<<<< HEAD
		ChartVersion:          fmt.Sprintf("%d.%d.%d-%s", 1, 1, cdWorklowRunnerId, deployType),
		BuiltChartBytes:       manifest,
=======
		ChartVersion:          fmt.Sprintf("%d.%d.%d-%s-%s", 1, 1, cdWorklowRunnerId, deployType, imageTag),
>>>>>>> d3a53509
	}

	manifestPushConfig, err := impl.manifestPushConfigRepository.GetManifestPushConfigByAppIdAndEnvId(pipeline.AppId, pipeline.EnvironmentId)
	if err != nil && err != pg.ErrNoRows {
		impl.logger.Errorw("error in fetching manifest push config for pre/post cd", "err", err)
		return manifestPushTemplate, err
	}
	manifestPushTemplate.StorageType = manifestPushConfig.StorageType

	if manifestPushConfig != nil && manifestPushConfig.StorageType == bean2.ManifestStorageOCIHelmRepo {

		var credentialsConfig bean3.HelmRepositoryConfig
		err = json.Unmarshal([]byte(manifestPushConfig.CredentialsConfig), &credentialsConfig)
		if err != nil {
			impl.logger.Errorw("error in json unmarshal", "err", err)
			return manifestPushTemplate, err
		}
		dockerArtifactStore, err := impl.DockerArtifactStoreRepository.FindOne(credentialsConfig.ContainerRegistryName)
		if err != nil {
			impl.logger.Errorw("error in fetching artifact info", "err", err)
			return manifestPushTemplate, err
		}
		repoPath, chartName := GetRepoPathAndChartNameFromRepoName(credentialsConfig.RepositoryName)
		manifestPushTemplate.RepoUrl = path.Join(dockerArtifactStore.RegistryURL, repoPath)
		manifestPushTemplate.ChartName = chartName
<<<<<<< HEAD
		containerRegistryConfig := &bean3.ContainerRegistryConfig{
			RegistryUrl: dockerArtifactStore.RegistryURL,
			Username:    dockerArtifactStore.Username,
			Password:    dockerArtifactStore.Password,
			Insecure:    true,
			AccessKey:   dockerArtifactStore.AWSAccessKeyId,
			SecretKey:   dockerArtifactStore.AWSSecretAccessKey,
			AwsRegion:   dockerArtifactStore.AWSRegion,
=======
		chartBytes, err := impl.chartTemplateService.LoadChartInBytes(jobHelmPackagePath, true, chartName, manifestPushTemplate.ChartVersion)
		if err != nil {
			return manifestPushTemplate, err
		}
		manifestPushTemplate.BuiltChartBytes = &chartBytes
		containerRegistryConfig := &bean3.ContainerRegistryConfig{
			RegistryUrl:  dockerArtifactStore.RegistryURL,
			Username:     dockerArtifactStore.Username,
			Password:     dockerArtifactStore.Password,
			Insecure:     true,
			AccessKey:    dockerArtifactStore.AWSAccessKeyId,
			SecretKey:    dockerArtifactStore.AWSSecretAccessKey,
			AwsRegion:    dockerArtifactStore.AWSRegion,
			RegistryType: string(dockerArtifactStore.RegistryType),
			RepoName:     repoPath,
		}
		for _, ociRegistryConfig := range dockerArtifactStore.OCIRegistryConfig {
			if ociRegistryConfig.RepositoryType == dockerRegistryRepository.OCI_REGISRTY_REPO_TYPE_CHART {
				containerRegistryConfig.IsPublic = ociRegistryConfig.IsPublic
			}
>>>>>>> d3a53509
		}
		manifestPushTemplate.ContainerRegistryConfig = containerRegistryConfig
	} else if manifestPushConfig.StorageType == bean2.ManifestStorageGit {
		// need to implement for git repo push
	}

	return manifestPushTemplate, nil
}<|MERGE_RESOLUTION|>--- conflicted
+++ resolved
@@ -197,11 +197,7 @@
 	GetLatestDeployedManifestByPipelineId(appId int, envId int, runner string, ctx context.Context) ([]byte, error)
 	GetDeployedManifestByPipelineIdAndCDWorkflowId(cdWorkflowRunnerId int, ctx context.Context) ([]byte, error)
 	SetPipelineFieldsInOverrideRequest(overrideRequest *bean.ValuesOverrideRequest, pipeline *pipelineConfig.Pipeline)
-<<<<<<< HEAD
-	PushPrePostCDManifest(pipeline *pipelineConfig.Pipeline, cdWorklowRunnerId int, triggeredBy int32, manifest *[]byte, deployType string, ctx context.Context) error
-=======
 	PushPrePostCDManifest(cdWorklowRunnerId int, triggeredBy int32, jobHelmPackagePath string, deployType string, pipeline *pipelineConfig.Pipeline, imageTag string, ctx context.Context) error
->>>>>>> d3a53509
 }
 
 func NewAppService(
@@ -1507,15 +1503,9 @@
 }
 
 func (impl *AppServiceImpl) GetDeployedManifestByPipelineIdAndCDWorkflowId(cdWorkflowRunnerId int, ctx context.Context) ([]byte, error) {
-<<<<<<< HEAD
 
 	manifestByteArray := make([]byte, 0)
 
-=======
-
-	manifestByteArray := make([]byte, 0)
-
->>>>>>> d3a53509
 	cdWorkflowRunner, err := impl.cdWorkflowRepository.FindWorkflowRunnerById(cdWorkflowRunnerId)
 	if err != nil {
 		impl.logger.Errorw("error in getting runners by cdWorkflowId", "err", err)
@@ -1570,7 +1560,6 @@
 
 func (impl *AppServiceImpl) CopyFile(source, destination string) error {
 	input, err := ioutil.ReadFile(source)
-<<<<<<< HEAD
 	if err != nil {
 		impl.logger.Errorw("error in reading file input", "err", err)
 		return err
@@ -1580,52 +1569,6 @@
 		impl.logger.Errorw("error in writing file output", "err", err)
 		return err
 	}
-	return nil
-}
-
-func (impl *AppServiceImpl) GetHelmManifestInByte(appName string, envName string, image string, chartVersion string, overrideValues string, builtChartPath string) ([]byte, error) {
-	var manifestByteArr []byte
-	valuesFilePath := path.Join(builtChartPath, "values.yaml") //default values of helm chart
-	defaultValues, err := ioutil.ReadFile(valuesFilePath)
-	if err != nil {
-		return manifestByteArr, err
-	}
-	defaultValuesJson, err := yaml.YAMLToJSON(defaultValues)
-	if err != nil {
-		return manifestByteArr, err
-	}
-	mergedValues, err := impl.mergeUtil.JsonPatch(defaultValuesJson, []byte(overrideValues))
-	if err != nil {
-		return manifestByteArr, err
-	}
-	mergedValuesYaml, err := yaml.JSONToYAML(mergedValues)
-	if err != nil {
-		return manifestByteArr, err
-	}
-	err = ioutil.WriteFile(valuesFilePath, mergedValuesYaml, 0600)
-	if err != nil {
-		return manifestByteArr, err
-	}
-	var imageTag string
-	if len(image) > 0 {
-		imageTag = strings.Split(image, ":")[1]
-	}
-	chartName := fmt.Sprintf("%s-%s-%s", appName, envName, imageTag)
-	manifestByteArr, err = impl.chartTemplateService.LoadChartInBytes(builtChartPath, false, chartName, chartVersion)
-=======
-	if err != nil {
-		impl.logger.Errorw("error in reading file input", "err", err)
-		return err
-	}
-	err = ioutil.WriteFile(destination, input, 0644)
->>>>>>> d3a53509
-	if err != nil {
-		impl.logger.Errorw("error in writing file output", "err", err)
-		return err
-	}
-<<<<<<< HEAD
-	return manifestByteArr, err
-=======
 	return nil
 }
 
@@ -1652,7 +1595,6 @@
 		return err
 	}
 	return err
->>>>>>> d3a53509
 }
 
 func (impl *AppServiceImpl) CreateGitopsRepo(app *app.App, userId int32) (gitopsRepoName string, chartGitAttr *ChartGitAttribute, err error) {
@@ -1799,12 +1741,6 @@
 			impl.logger.Errorw("error in saving timeline for manifest_download type")
 		}
 		span.End()
-<<<<<<< HEAD
-
-		manifest, err = impl.GetHelmManifestInByte(overrideRequest.AppName, overrideRequest.EnvName, valuesOverrideResponse.Artifact.Image, valuesOverrideResponse.EnvOverride.Chart.ChartVersion, valuesOverrideResponse.MergedValues, builtChartPath)
-		if err != nil {
-			impl.logger.Errorw("error in converting built chart to bytes", "err", err)
-=======
 		err = impl.MergeDefaultValuesWithOverrideValues(valuesOverrideResponse.MergedValues, builtChartPath)
 		if err != nil {
 			impl.logger.Errorw("error in merging default values with override values ", "err", err)
@@ -1822,7 +1758,6 @@
 		manifest, err = impl.chartTemplateService.LoadChartInBytes(builtChartPath, deleteChart, chartName, valuesOverrideResponse.EnvOverride.Chart.ChartVersion)
 		if err != nil {
 			impl.logger.Errorw("error in converting chart to bytes", "err", err)
->>>>>>> d3a53509
 			return releaseNo, manifest, err
 		}
 	}
@@ -1942,11 +1877,7 @@
 	return repoPath, chartName
 }
 
-<<<<<<< HEAD
-func (impl *AppServiceImpl) BuildManifestPushTemplate(overrideRequest *bean.ValuesOverrideRequest, valuesOverrideResponse *ValuesOverrideResponse, builtChartPath string, manifest *[]byte) (*bean3.ManifestPushTemplate, error) {
-=======
 func (impl *AppServiceImpl) BuildManifestPushTemplate(overrideRequest *bean.ValuesOverrideRequest, valuesOverrideResponse *ValuesOverrideResponse, builtChartPath string) (*bean3.ManifestPushTemplate, error) {
->>>>>>> d3a53509
 
 	manifestPushTemplate := &bean3.ManifestPushTemplate{
 		WorkflowRunnerId:      overrideRequest.WfrId,
@@ -1969,10 +1900,6 @@
 
 	if manifestPushConfig.Id != 0 {
 		if manifestPushConfig.StorageType == bean2.ManifestStorageOCIHelmRepo {
-<<<<<<< HEAD
-
-=======
->>>>>>> d3a53509
 			var credentialsConfig bean3.HelmRepositoryConfig
 			err = json.Unmarshal([]byte(manifestPushConfig.CredentialsConfig), &credentialsConfig)
 			if err != nil {
@@ -1984,20 +1911,6 @@
 				impl.logger.Errorw("error in fetching artifact info", "err", err)
 				return manifestPushTemplate, err
 			}
-<<<<<<< HEAD
-			repoPath, chartName := GetRepoPathAndChartNameFromRepoName(credentialsConfig.RepositoryName)
-			manifestPushTemplate.RepoUrl = path.Join(dockerArtifactStore.RegistryURL, repoPath)
-			manifestPushTemplate.ChartName = chartName
-			manifestPushTemplate.ChartVersion = fmt.Sprintf("%d.%d.%d-%s", 1, 0, overrideRequest.WfrId, "DEPLOY")
-			containerRegistryConfig := &bean3.ContainerRegistryConfig{
-				RegistryUrl: dockerArtifactStore.RegistryURL,
-				Username:    dockerArtifactStore.Username,
-				Password:    dockerArtifactStore.Password,
-				Insecure:    true,
-				AccessKey:   dockerArtifactStore.AWSAccessKeyId,
-				SecretKey:   dockerArtifactStore.AWSSecretAccessKey,
-				AwsRegion:   dockerArtifactStore.AWSRegion,
-=======
 			image := valuesOverrideResponse.Artifact.Image
 			imageTag := strings.Split(image, ":")[1]
 			repoPath, chartName := GetRepoPathAndChartNameFromRepoName(credentialsConfig.RepositoryName)
@@ -2026,7 +1939,6 @@
 				if ociRegistryConfig.RepositoryType == dockerRegistryRepository.OCI_REGISRTY_REPO_TYPE_CHART {
 					containerRegistryConfig.IsPublic = ociRegistryConfig.IsPublic
 				}
->>>>>>> d3a53509
 			}
 			manifestPushTemplate.ContainerRegistryConfig = containerRegistryConfig
 
@@ -3318,15 +3230,9 @@
 	return impl.globalEnvVariables.GitOpsRepoPrefix
 }
 
-<<<<<<< HEAD
-func (impl *AppServiceImpl) PushPrePostCDManifest(pipeline *pipelineConfig.Pipeline, cdWorklowRunnerId int, triggeredBy int32, manifest *[]byte, deployType string, ctx context.Context) error {
-
-	manifestPushTemplate, err := impl.BuildManifestPushTemplateForPrePostCd(pipeline, cdWorklowRunnerId, triggeredBy, manifest, deployType)
-=======
 func (impl *AppServiceImpl) PushPrePostCDManifest(cdWorklowRunnerId int, triggeredBy int32, jobHelmPackagePath string, deployType string, pipeline *pipelineConfig.Pipeline, imageTag string, ctx context.Context) error {
 
 	manifestPushTemplate, err := impl.BuildManifestPushTemplateForPrePostCd(pipeline, cdWorklowRunnerId, triggeredBy, jobHelmPackagePath, deployType, imageTag)
->>>>>>> d3a53509
 	if err != nil {
 		impl.logger.Errorw("error in building manifest push template for pre post cd")
 		return err
@@ -3341,11 +3247,7 @@
 	return nil
 }
 
-<<<<<<< HEAD
-func (impl *AppServiceImpl) BuildManifestPushTemplateForPrePostCd(pipeline *pipelineConfig.Pipeline, cdWorklowRunnerId int, triggeredBy int32, manifest *[]byte, deployType string) (*bean3.ManifestPushTemplate, error) {
-=======
 func (impl *AppServiceImpl) BuildManifestPushTemplateForPrePostCd(pipeline *pipelineConfig.Pipeline, cdWorklowRunnerId int, triggeredBy int32, jobHelmPackagePath string, deployType string, imageTag string) (*bean3.ManifestPushTemplate, error) {
->>>>>>> d3a53509
 
 	manifestPushTemplate := &bean3.ManifestPushTemplate{
 		WorkflowRunnerId:      cdWorklowRunnerId,
@@ -3354,12 +3256,7 @@
 		UserId:                triggeredBy,
 		AppName:               pipeline.App.AppName,
 		TargetEnvironmentName: pipeline.Environment.Id,
-<<<<<<< HEAD
-		ChartVersion:          fmt.Sprintf("%d.%d.%d-%s", 1, 1, cdWorklowRunnerId, deployType),
-		BuiltChartBytes:       manifest,
-=======
 		ChartVersion:          fmt.Sprintf("%d.%d.%d-%s-%s", 1, 1, cdWorklowRunnerId, deployType, imageTag),
->>>>>>> d3a53509
 	}
 
 	manifestPushConfig, err := impl.manifestPushConfigRepository.GetManifestPushConfigByAppIdAndEnvId(pipeline.AppId, pipeline.EnvironmentId)
@@ -3385,16 +3282,6 @@
 		repoPath, chartName := GetRepoPathAndChartNameFromRepoName(credentialsConfig.RepositoryName)
 		manifestPushTemplate.RepoUrl = path.Join(dockerArtifactStore.RegistryURL, repoPath)
 		manifestPushTemplate.ChartName = chartName
-<<<<<<< HEAD
-		containerRegistryConfig := &bean3.ContainerRegistryConfig{
-			RegistryUrl: dockerArtifactStore.RegistryURL,
-			Username:    dockerArtifactStore.Username,
-			Password:    dockerArtifactStore.Password,
-			Insecure:    true,
-			AccessKey:   dockerArtifactStore.AWSAccessKeyId,
-			SecretKey:   dockerArtifactStore.AWSSecretAccessKey,
-			AwsRegion:   dockerArtifactStore.AWSRegion,
-=======
 		chartBytes, err := impl.chartTemplateService.LoadChartInBytes(jobHelmPackagePath, true, chartName, manifestPushTemplate.ChartVersion)
 		if err != nil {
 			return manifestPushTemplate, err
@@ -3415,7 +3302,6 @@
 			if ociRegistryConfig.RepositoryType == dockerRegistryRepository.OCI_REGISRTY_REPO_TYPE_CHART {
 				containerRegistryConfig.IsPublic = ociRegistryConfig.IsPublic
 			}
->>>>>>> d3a53509
 		}
 		manifestPushTemplate.ContainerRegistryConfig = containerRegistryConfig
 	} else if manifestPushConfig.StorageType == bean2.ManifestStorageGit {
