--- conflicted
+++ resolved
@@ -23,14 +23,9 @@
 	"fmt"
 	commonBean "github.com/devtron-labs/devtron/pkg/deployment/gitOps/common/bean"
 	"github.com/devtron-labs/devtron/pkg/deployment/gitOps/config"
-<<<<<<< HEAD
-	"github.com/devtron-labs/devtron/pkg/deployment/gitOps/remote"
-	"github.com/devtron-labs/devtron/pkg/deployment/manifest/deploymentTemplate/chartRef"
-=======
 	"github.com/devtron-labs/devtron/pkg/deployment/gitOps/git"
 	"github.com/devtron-labs/devtron/pkg/deployment/manifest/deploymentTemplate/chartRef"
 	bean3 "github.com/devtron-labs/devtron/pkg/deployment/manifest/deploymentTemplate/chartRef/bean"
->>>>>>> c905e786
 	"io/ioutil"
 	"net/url"
 	"os"
@@ -127,11 +122,7 @@
 	acdConfig                              *argocdServer.ACDConfig
 	chartRefService                        chartRef.ChartRefService
 	gitOpsConfigReadService                config.GitOpsConfigReadService
-<<<<<<< HEAD
-	gitOpsRemoteOperationService           remote.GitOpsRemoteOperationService
-=======
 	gitOperationService                    git.GitOperationService
->>>>>>> c905e786
 }
 
 type AppService interface {
@@ -186,11 +177,7 @@
 	scopedVariableManager variables.ScopedVariableCMCSManager,
 	acdConfig *argocdServer.ACDConfig, chartRefService chartRef.ChartRefService,
 	gitOpsConfigReadService config.GitOpsConfigReadService,
-<<<<<<< HEAD
-	gitOpsRemoteOperationService remote.GitOpsRemoteOperationService) *AppServiceImpl {
-=======
 	gitOperationService git.GitOperationService) *AppServiceImpl {
->>>>>>> c905e786
 	appServiceImpl := &AppServiceImpl{
 		environmentConfigRepository:            environmentConfigRepository,
 		mergeUtil:                              mergeUtil,
@@ -220,11 +207,7 @@
 		acdConfig:                              acdConfig,
 		chartRefService:                        chartRefService,
 		gitOpsConfigReadService:                gitOpsConfigReadService,
-<<<<<<< HEAD
-		gitOpsRemoteOperationService:           gitOpsRemoteOperationService,
-=======
 		gitOperationService:                    gitOperationService,
->>>>>>> c905e786
 	}
 	return appServiceImpl
 }
@@ -900,11 +883,7 @@
 		Name:    appName,
 		Version: envOverride.Chart.ChartVersion,
 	}
-<<<<<<< HEAD
-	referenceTemplatePath := path.Join(chartRepoRepository.RefChartDirPath, envOverride.Chart.ReferenceTemplate)
-=======
 	referenceTemplatePath := path.Join(bean3.RefChartDirPath, envOverride.Chart.ReferenceTemplate)
->>>>>>> c905e786
 	// Load custom charts to referenceTemplatePath if not exists
 	if _, err := os.Stat(referenceTemplatePath); os.IsNotExist(err) {
 		chartRefValue, err := impl.chartRefService.FindById(envOverride.Chart.ChartRefId)
@@ -913,11 +892,7 @@
 			return "", err
 		}
 		if chartRefValue.ChartData != nil {
-<<<<<<< HEAD
-			chartInfo, err := impl.chartRefService.ExtractChartIfMissing(chartRefValue.ChartData, chartRepoRepository.RefChartDirPath, chartRefValue.Location)
-=======
 			chartInfo, err := impl.chartRefService.ExtractChartIfMissing(chartRefValue.ChartData, bean3.RefChartDirPath, chartRefValue.Location)
->>>>>>> c905e786
 			if chartInfo != nil && chartInfo.TemporaryFolder != "" {
 				err1 := os.RemoveAll(chartInfo.TemporaryFolder)
 				if err1 != nil {
@@ -942,11 +917,7 @@
 		return "", nil, err
 	}
 	gitOpsRepoName := impl.gitOpsConfigReadService.GetGitOpsRepoName(app.AppName)
-<<<<<<< HEAD
-	chartGitAttr, err = impl.gitOpsRemoteOperationService.CreateGitRepositoryForApp(gitOpsRepoName, chart.ReferenceTemplate, chart.ChartVersion, userId)
-=======
 	chartGitAttr, err = impl.gitOperationService.CreateGitRepositoryForApp(gitOpsRepoName, chart.ReferenceTemplate, chart.ChartVersion, userId)
->>>>>>> c905e786
 	if err != nil {
 		impl.logger.Errorw("error in pushing chart to git ", "gitOpsRepoName", gitOpsRepoName, "err", err)
 		return "", nil, err
