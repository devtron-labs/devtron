/*
 * Copyright (c) 2020 Devtron Labs
 *
 * Licensed under the Apache License, Version 2.0 (the "License");
 * you may not use this file except in compliance with the License.
 * You may obtain a copy of the License at
 *
 *    http://www.apache.org/licenses/LICENSE-2.0
 *
 * Unless required by applicable law or agreed to in writing, software
 * distributed under the License is distributed on an "AS IS" BASIS,
 * WITHOUT WARRANTIES OR CONDITIONS OF ANY KIND, either express or implied.
 * See the License for the specific language governing permissions and
 * limitations under the License.
 *
 */

package app

import (
	"context"
	"encoding/json"
	"fmt"
	"github.com/devtron-labs/devtron/internal/sql/repository/app"
	chartRepoRepository "github.com/devtron-labs/devtron/pkg/chartRepo/repository"
	repository2 "github.com/devtron-labs/devtron/pkg/cluster/repository"
	"github.com/devtron-labs/devtron/pkg/history"
	"github.com/devtron-labs/devtron/pkg/sql"
	"github.com/devtron-labs/devtron/pkg/user/casbin"
	util3 "github.com/devtron-labs/devtron/pkg/util"
	"net/url"
	"strconv"
	"strings"
	"time"

	application2 "github.com/argoproj/argo-cd/pkg/apiclient/application"
	"github.com/argoproj/argo-cd/pkg/apis/application/v1alpha1"
	"github.com/aws/aws-sdk-go/service/autoscaling"
	"github.com/devtron-labs/devtron/api/bean"
	"github.com/devtron-labs/devtron/client/argocdServer"
	"github.com/devtron-labs/devtron/client/argocdServer/application"
	client "github.com/devtron-labs/devtron/client/events"
	"github.com/devtron-labs/devtron/client/pubsub"
	"github.com/devtron-labs/devtron/internal/middleware"
	"github.com/devtron-labs/devtron/internal/sql/models"
	"github.com/devtron-labs/devtron/internal/sql/repository"
	"github.com/devtron-labs/devtron/internal/sql/repository/chartConfig"
	"github.com/devtron-labs/devtron/internal/sql/repository/pipelineConfig"
	"github.com/devtron-labs/devtron/internal/sql/repository/security"
	. "github.com/devtron-labs/devtron/internal/util"
	"github.com/devtron-labs/devtron/pkg/commonService"
	"github.com/devtron-labs/devtron/pkg/user"
	util2 "github.com/devtron-labs/devtron/util"
	util "github.com/devtron-labs/devtron/util/event"
	"github.com/devtron-labs/devtron/util/rbac"
	"github.com/go-pg/pg"
	errors2 "github.com/juju/errors"
	"github.com/pkg/errors"
	"go.uber.org/zap"
	"google.golang.org/grpc/codes"
	"google.golang.org/grpc/status"
)

type AppServiceImpl struct {
<<<<<<< HEAD
	environmentConfigRepository    chartConfig.EnvConfigOverrideRepository
	pipelineOverrideRepository     chartConfig.PipelineOverrideRepository
	mergeUtil                      *MergeUtil
	logger                         *zap.SugaredLogger
	ciArtifactRepository           repository.CiArtifactRepository
	pipelineRepository             pipelineConfig.PipelineRepository
	gitFactory                     *GitFactory
	dbMigrationConfigRepository    pipelineConfig.DbMigrationConfigRepository
	eventClient                    client.EventClient
	eventFactory                   client.EventFactory
	acdClient                      application.ServiceClient
	tokenCache                     *util3.TokenCache
	acdAuthConfig                  *util3.ACDAuthConfig
	enforcer                       casbin.Enforcer
	enforcerUtil                   rbac.EnforcerUtil
	user                           user.UserService
	appListingRepository           repository.AppListingRepository
	appRepository                  app.AppRepository
	envRepository                  repository2.EnvironmentRepository
	pipelineConfigRepository       chartConfig.PipelineConfigRepository
	configMapRepository            chartConfig.ConfigMapRepository
	chartRepository                chartConfig.ChartRepository
	appRepo                        app.AppRepository
	appLevelMetricsRepository      repository.AppLevelMetricsRepository
	envLevelMetricsRepository      repository.EnvLevelAppMetricsRepository
	ciPipelineMaterialRepository   pipelineConfig.CiPipelineMaterialRepository
	cdWorkflowRepository           pipelineConfig.CdWorkflowRepository
	commonService                  commonService.CommonService
	imageScanDeployInfoRepository  security.ImageScanDeployInfoRepository
	imageScanHistoryRepository     security.ImageScanHistoryRepository
	ArgoK8sClient                  argocdServer.ArgoK8sClient
	gitOpsRepository               repository.GitOpsConfigRepository
	pipelineStrategyHistoryService history.PipelineStrategyHistoryService
	configMapHistoryService        history.ConfigMapHistoryService
	chartsHistoryService           history.ChartsHistoryService
=======
	environmentConfigRepository   chartConfig.EnvConfigOverrideRepository
	pipelineOverrideRepository    chartConfig.PipelineOverrideRepository
	mergeUtil                     *MergeUtil
	logger                        *zap.SugaredLogger
	ciArtifactRepository          repository.CiArtifactRepository
	pipelineRepository            pipelineConfig.PipelineRepository
	gitFactory                    *GitFactory
	dbMigrationConfigRepository   pipelineConfig.DbMigrationConfigRepository
	eventClient                   client.EventClient
	eventFactory                  client.EventFactory
	acdClient                     application.ServiceClient
	tokenCache                    *util3.TokenCache
	acdAuthConfig                 *util3.ACDAuthConfig
	enforcer                      casbin.Enforcer
	enforcerUtil                  rbac.EnforcerUtil
	user                          user.UserService
	appListingRepository          repository.AppListingRepository
	appRepository                 app.AppRepository
	envRepository                 repository2.EnvironmentRepository
	pipelineConfigRepository      chartConfig.PipelineConfigRepository
	configMapRepository           chartConfig.ConfigMapRepository
	chartRepository               chartRepoRepository.ChartRepository
	appRepo                       app.AppRepository
	appLevelMetricsRepository     repository.AppLevelMetricsRepository
	envLevelMetricsRepository     repository.EnvLevelAppMetricsRepository
	ciPipelineMaterialRepository  pipelineConfig.CiPipelineMaterialRepository
	cdWorkflowRepository          pipelineConfig.CdWorkflowRepository
	commonService                 commonService.CommonService
	imageScanDeployInfoRepository security.ImageScanDeployInfoRepository
	imageScanHistoryRepository    security.ImageScanHistoryRepository
	ArgoK8sClient                 argocdServer.ArgoK8sClient
	gitOpsRepository              repository.GitOpsConfigRepository
>>>>>>> 762a2829
}

type AppService interface {
	TriggerRelease(overrideRequest *bean.ValuesOverrideRequest, ctx context.Context, triggeredAt time.Time) (id int, err error)
	UpdateReleaseStatus(request *bean.ReleaseStatusUpdateRequest) (bool, error)
	UpdateApplicationStatusAndCheckIsHealthy(application v1alpha1.Application) (bool, error)
	TriggerCD(artifact *repository.CiArtifact, cdWorkflowId int, pipeline *pipelineConfig.Pipeline, async bool, triggeredAt time.Time) error
	GetConfigMapAndSecretJson(appId int, envId int, pipelineId int) ([]byte, error)
	UpdateCdWorkflowRunnerByACDObject(app v1alpha1.Application, cdWorkflowId int) error
	GetCmSecretNew(appId int, envId int) (*bean.ConfigMapJson, *bean.ConfigSecretJson, error)
	MarkImageScanDeployed(appId int, envId int, imageDigest string, clusterId int) error
}

func NewAppService(
	environmentConfigRepository chartConfig.EnvConfigOverrideRepository,
	pipelineOverrideRepository chartConfig.PipelineOverrideRepository,
	mergeUtil *MergeUtil,
	logger *zap.SugaredLogger,
	ciArtifactRepository repository.CiArtifactRepository,
	pipelineRepository pipelineConfig.PipelineRepository,
	dbMigrationConfigRepository pipelineConfig.DbMigrationConfigRepository,
	eventClient client.EventClient,
	eventFactory client.EventFactory, acdClient application.ServiceClient,
	cache *util3.TokenCache, authConfig *util3.ACDAuthConfig,
	enforcer casbin.Enforcer, enforcerUtil rbac.EnforcerUtil, user user.UserService,
	appListingRepository repository.AppListingRepository,
	appRepository app.AppRepository,
	envRepository repository2.EnvironmentRepository,
	pipelineConfigRepository chartConfig.PipelineConfigRepository, configMapRepository chartConfig.ConfigMapRepository,
	appLevelMetricsRepository repository.AppLevelMetricsRepository, envLevelMetricsRepository repository.EnvLevelAppMetricsRepository,
	chartRepository chartRepoRepository.ChartRepository,
	ciPipelineMaterialRepository pipelineConfig.CiPipelineMaterialRepository,
	cdWorkflowRepository pipelineConfig.CdWorkflowRepository, commonService commonService.CommonService,
	imageScanDeployInfoRepository security.ImageScanDeployInfoRepository, imageScanHistoryRepository security.ImageScanHistoryRepository,
	ArgoK8sClient argocdServer.ArgoK8sClient,
	gitFactory *GitFactory, gitOpsRepository repository.GitOpsConfigRepository,
	pipelineStrategyHistoryService history.PipelineStrategyHistoryService,
	configMapHistoryService history.ConfigMapHistoryService,
	chartsHistoryService history.ChartsHistoryService) *AppServiceImpl {
	appServiceImpl := &AppServiceImpl{
		environmentConfigRepository:    environmentConfigRepository,
		mergeUtil:                      mergeUtil,
		pipelineOverrideRepository:     pipelineOverrideRepository,
		logger:                         logger,
		ciArtifactRepository:           ciArtifactRepository,
		pipelineRepository:             pipelineRepository,
		dbMigrationConfigRepository:    dbMigrationConfigRepository,
		eventClient:                    eventClient,
		eventFactory:                   eventFactory,
		acdClient:                      acdClient,
		tokenCache:                     cache,
		acdAuthConfig:                  authConfig,
		enforcer:                       enforcer,
		enforcerUtil:                   enforcerUtil,
		user:                           user,
		appListingRepository:           appListingRepository,
		appRepository:                  appRepository,
		envRepository:                  envRepository,
		pipelineConfigRepository:       pipelineConfigRepository,
		configMapRepository:            configMapRepository,
		chartRepository:                chartRepository,
		appLevelMetricsRepository:      appLevelMetricsRepository,
		envLevelMetricsRepository:      envLevelMetricsRepository,
		ciPipelineMaterialRepository:   ciPipelineMaterialRepository,
		cdWorkflowRepository:           cdWorkflowRepository,
		commonService:                  commonService,
		imageScanDeployInfoRepository:  imageScanDeployInfoRepository,
		imageScanHistoryRepository:     imageScanHistoryRepository,
		ArgoK8sClient:                  ArgoK8sClient,
		gitFactory:                     gitFactory,
		gitOpsRepository:               gitOpsRepository,
		pipelineStrategyHistoryService: pipelineStrategyHistoryService,
		configMapHistoryService:        configMapHistoryService,
		chartsHistoryService:           chartsHistoryService,
	}
	return appServiceImpl
}

func (impl AppServiceImpl) UpdateReleaseStatus(updateStatusRequest *bean.ReleaseStatusUpdateRequest) (bool, error) {
	count, err := impl.pipelineOverrideRepository.UpdateStatusByRequestIdentifier(updateStatusRequest.RequestId, updateStatusRequest.NewStatus)
	if err != nil {
		impl.logger.Errorw("error in updating release status", "request", updateStatusRequest, "error", err)
		return false, err
	}
	return count == 1, nil
}

func (impl AppServiceImpl) UpdateApplicationStatusAndCheckIsHealthy(app v1alpha1.Application) (bool, error) {
	isHealthy := false
	repoUrl := app.Spec.Source.RepoURL
	repoUrl = repoUrl[strings.LastIndex(repoUrl, "/")+1:]
	appName := strings.ReplaceAll(repoUrl, ".git", "")
	evnName := strings.ReplaceAll(app.Name, appName+"-", "")
	impl.logger.Debugw("event received ", "appName", appName, "evnName", evnName, "app", app)
	dbApp, err := impl.appRepository.FindActiveByName(appName)
	if err != nil && err != pg.ErrNoRows {
		impl.logger.Errorw("error in fetching app name", "err", err, "appName", appName)
		return isHealthy, err
	}
	if dbApp.Id > 0 && dbApp.AppStore == true {
		impl.logger.Debugw("skipping application status update as this app is chart", "appName", appName)
		return isHealthy, nil
	}

	deploymentStatus, err := impl.appListingRepository.FindLastDeployedStatus(app.Name)
	if err != nil && !IsErrNoRows(err) {
		impl.logger.Errorw("error in fetching deployment status", "err", err)
		return isHealthy, err
	}

	if string(application.Healthy) != deploymentStatus.Status {
		if deploymentStatus.Status == app.Status.Health.Status {
			impl.logger.Debug("not updating same statuses from " + deploymentStatus.Status + " to " + app.Status.Health.Status)
			return isHealthy, nil
		}

		gitHash := ""
		if app.Operation != nil && app.Operation.Sync != nil {
			gitHash = app.Operation.Sync.Revision
		} else if app.Status.OperationState != nil && app.Status.OperationState.Operation.Sync != nil {
			gitHash = app.Status.OperationState.Operation.Sync.Revision
		}
		pipelineOverride, err := impl.pipelineOverrideRepository.FindByPipelineTriggerGitHash(gitHash)
		if err != nil {
			impl.logger.Errorw("error on update application status", "pipelineOverride", pipelineOverride, "CdWorkflowId", pipelineOverride.CdWorkflowId, "app", app, "err", err)
			return isHealthy, err
		}

		if pipelineOverride.Pipeline.AppId != dbApp.Id {
			impl.logger.Warnw("event received for other deleted app", "gitHash", gitHash, "pipelineOverride", pipelineOverride, "dbApp", dbApp)
			return isHealthy, nil
		}

		releaseCounter, err := impl.pipelineOverrideRepository.GetCurrentPipelineReleaseCounter(pipelineOverride.PipelineId)
		if err != nil {
			impl.logger.Errorw("error on update application status", "releaseCounter", releaseCounter, "CdWorkflowId", pipelineOverride.CdWorkflowId, "app", app, "err", err)
			return isHealthy, err
		}
		if pipelineOverride.PipelineReleaseCounter == releaseCounter {
			impl.logger.Debug("inserting new app status: " + string(app.Status.Health.Status))
			newDeploymentStatus := &repository.DeploymentStatus{
				AppName:   app.Name,
				AppId:     deploymentStatus.AppId,
				EnvId:     deploymentStatus.EnvId,
				Status:    app.Status.Health.Status,
				CreatedOn: time.Now(),
				UpdatedOn: time.Now(),
			}
			dbConnection := impl.pipelineRepository.GetConnection()
			tx, err := dbConnection.Begin()
			if err != nil {
				impl.logger.Errorw("error on update status, db get txn failed", "CdWorkflowId", pipelineOverride.CdWorkflowId, "app", app, "err", err)
				return isHealthy, err
			}
			// Rollback tx on error.
			defer tx.Rollback()

			err = impl.appListingRepository.SaveNewDeployment(newDeploymentStatus, tx)
			if err != nil {
				impl.logger.Errorw("error on saving new deployment status for wf", "CdWorkflowId", pipelineOverride.CdWorkflowId, "app", app, "err", err)
				return isHealthy, err
			}
			err = impl.UpdateCdWorkflowRunnerByACDObject(app, pipelineOverride.CdWorkflowId)
			if err != nil {
				impl.logger.Errorw("error on update cd workflow runner", "CdWorkflowId", pipelineOverride.CdWorkflowId, "app", app, "err", err)
				return isHealthy, err
			}
			err = tx.Commit()
			if err != nil {
				impl.logger.Errorw("error on db transaction commit for", "CdWorkflowId", pipelineOverride.CdWorkflowId, "app", app, "err", err)
				return isHealthy, err
			}
			if string(application.Healthy) == newDeploymentStatus.Status {
				isHealthy = true
				go impl.WriteCDSuccessEvent(newDeploymentStatus.AppId, appName, newDeploymentStatus.EnvId, evnName, pipelineOverride)
			}
		} else {
			impl.logger.Debug("event received for older triggered revision: " + gitHash)
		}
	}
	return isHealthy, nil
}

func (impl *AppServiceImpl) WriteCDSuccessEvent(appId int, appName string, envId int, envName string, override *chartConfig.PipelineOverride) {
	event := impl.eventFactory.Build(util.Success, &override.PipelineId, appId, &envId, util.CD)
	impl.logger.Debugw("event WriteCDSuccessEvent", "event", event)
	event = impl.eventFactory.BuildExtraCDData(event, nil, override.Id, bean.CD_WORKFLOW_TYPE_DEPLOY)
	_, evtErr := impl.eventClient.WriteEvent(event)
	if evtErr != nil {
		impl.logger.Errorw("error in writing event", "err", evtErr)
	}
}

func (impl *AppServiceImpl) BuildCDSuccessPayload(appName string, environmentName string) *client.Payload {
	payload := &client.Payload{}
	payload.AppName = appName
	payload.EnvName = environmentName
	return payload
}

type EnvironmentOverride struct {
	Enabled   bool        `json:"enabled"`
	EnvValues []*KeyValue `json:"envValues"`
}

type KeyValue struct {
	Key   string `json:"key"`
	Value string `json:"value"`
}

func (conf *EnvironmentOverride) appendEnvironmentVariable(key, value string) {
	item := &KeyValue{Key: key, Value: value}
	conf.EnvValues = append(conf.EnvValues, item)
}

func (impl *AppServiceImpl) TriggerCD(artifact *repository.CiArtifact, cdWorkflowId int, pipeline *pipelineConfig.Pipeline, async bool, triggeredAt time.Time) error {
	impl.logger.Debugw("automatic pipeline trigger attempt async", "artifactId", artifact.Id)

	return impl.triggerReleaseAsync(artifact, cdWorkflowId, pipeline, triggeredAt)
}

func (impl *AppServiceImpl) triggerReleaseAsync(artifact *repository.CiArtifact, cdWorkflowId int, pipeline *pipelineConfig.Pipeline, triggeredAt time.Time) error {
	err := impl.validateAndTrigger(pipeline, artifact, cdWorkflowId, triggeredAt)
	if err != nil {
		impl.logger.Errorw("error in trigger for pipeline", "pipelineId", strconv.Itoa(pipeline.Id))
	}
	impl.logger.Debugw("trigger attempted for all pipeline ", "artifactId", artifact.Id)
	return err
}

func (impl AppServiceImpl) validateAndTrigger(p *pipelineConfig.Pipeline, artifact *repository.CiArtifact, cdWorkflowId int, triggeredAt time.Time) error {
	object := impl.enforcerUtil.GetAppRBACNameByAppId(p.AppId)
	envApp := strings.Split(object, "/")
	if len(envApp) != 2 {
		impl.logger.Error("invalid req, app and env not found from rbac")
		return errors.New("invalid req, app and env not found from rbac")
	}
	err := impl.releasePipeline(p, artifact, cdWorkflowId, triggeredAt)
	return err
}

func (impl AppServiceImpl) releasePipeline(pipeline *pipelineConfig.Pipeline, artifact *repository.CiArtifact, cdWorkflowId int, triggeredAt time.Time) error {
	impl.logger.Debugw("triggering release for ", "cdPipelineId", pipeline.Id, "artifactId", artifact.Id)
	//Iterate for each even if there is error in one
	request := &bean.ValuesOverrideRequest{
		PipelineId:   pipeline.Id,
		UserId:       artifact.CreatedBy,
		CiArtifactId: artifact.Id,
		AppId:        pipeline.AppId,
		CdWorkflowId: cdWorkflowId,
		ForceTrigger: true,
	}

	ctx, err := impl.buildACDSynchContext()
	if err != nil {
		impl.logger.Errorw("error in creating acd synch context", "pipelineId", pipeline.Id, "artifactId", artifact.Id, "err", err)
		return err
	}

	id, err := impl.TriggerRelease(request, ctx, triggeredAt)
	if err != nil {
		impl.logger.Errorw("error in auto  cd pipeline trigger", "pipelineId", pipeline.Id, "artifactId", artifact.Id, "err", err)
	} else {
		impl.logger.Infow("pipeline successfully triggered ", "cdPipelineId", pipeline.Id, "artifactId", artifact.Id, "releaseId", id)
	}
	return err
}

func (impl AppServiceImpl) buildACDSynchContext() (acdContext context.Context, err error) {
	return impl.tokenCache.BuildACDSynchContext()
	/*token, found := impl.tokenCache.Cache.Get("token")
	if !found {
		token, err := impl.userAuthService.HandleLogin(impl.acdAuthConfig.ACDUsername, impl.acdAuthConfig.ACDPassword)
		if err != nil {
			impl.logger.Errorw("error while acd login", "err", err)
			return nil, err
		}
		impl.tokenCache.Cache.Set("token", token, cache.NoExpiration)
	}
	token, _ = impl.tokenCache.Cache.Get("token")
	ctx := context.Background()
	ctx = context.WithValue(ctx, "token", token)
	return ctx, nil*/
}

func (impl AppServiceImpl) getDbMigrationOverride(overrideRequest *bean.ValuesOverrideRequest, artifact *repository.CiArtifact, isRollback bool) (overrideJson []byte, err error) {
	if isRollback {
		return nil, fmt.Errorf("rollback not supported ye")
	}
	notConfigured := false
	config, err := impl.dbMigrationConfigRepository.FindByPipelineId(overrideRequest.PipelineId)
	if err != nil && !IsErrNoRows(err) {
		impl.logger.Errorw("error in fetching pipeline override config", "req", overrideRequest, "err", err)
		return nil, err
	} else if IsErrNoRows(err) {
		notConfigured = true
	}
	envVal := &EnvironmentOverride{}
	if notConfigured {
		impl.logger.Warnw("no active db migration found", "pipeline", overrideRequest.PipelineId)
		envVal.Enabled = false
	} else {
		materialInfos, err := artifact.ParseMaterialInfo()
		if err != nil {
			return nil, err
		}

		hash, ok := materialInfos[config.GitMaterial.Url]
		if !ok {
			impl.logger.Errorf("wrong url map ", "map", materialInfos, "url", config.GitMaterial.Url)
			return nil, fmt.Errorf("configured url not found in material %s", config.GitMaterial.Url)
		}

		envVal.Enabled = true
		if config.GitMaterial.GitProvider.AuthMode != repository.AUTH_MODE_USERNAME_PASSWORD &&
			config.GitMaterial.GitProvider.AuthMode != repository.AUTH_MODE_ACCESS_TOKEN &&
			config.GitMaterial.GitProvider.AuthMode != repository.AUTH_MODE_ANONYMOUS {
			return nil, fmt.Errorf("auth mode %s not supported for migration", config.GitMaterial.GitProvider.AuthMode)
		}
		envVal.appendEnvironmentVariable("GIT_REPO_URL", config.GitMaterial.Url)
		envVal.appendEnvironmentVariable("GIT_USER", config.GitMaterial.GitProvider.UserName)
		var password string
		if config.GitMaterial.GitProvider.AuthMode == repository.AUTH_MODE_USERNAME_PASSWORD {
			password = config.GitMaterial.GitProvider.Password
		} else {
			password = config.GitMaterial.GitProvider.AccessToken
		}
		envVal.appendEnvironmentVariable("GIT_AUTH_TOKEN", password)
		// parse git-tag not required
		//envVal.appendEnvironmentVariable("GIT_TAG", "")
		envVal.appendEnvironmentVariable("GIT_HASH", hash)
		envVal.appendEnvironmentVariable("SCRIPT_LOCATION", config.ScriptSource)
		envVal.appendEnvironmentVariable("DB_TYPE", string(config.DbConfig.Type))
		envVal.appendEnvironmentVariable("DB_USER_NAME", config.DbConfig.UserName)
		envVal.appendEnvironmentVariable("DB_PASSWORD", config.DbConfig.Password)
		envVal.appendEnvironmentVariable("DB_HOST", config.DbConfig.Host)
		envVal.appendEnvironmentVariable("DB_PORT", config.DbConfig.Port)
		envVal.appendEnvironmentVariable("DB_NAME", config.DbConfig.DbName)
		//Will be used for rollback don't delete it
		//envVal.appendEnvironmentVariable("MIGRATE_TO_VERSION", strconv.Itoa(overrideRequest.TargetDbVersion))
	}
	dbMigrationConfig := map[string]interface{}{"dbMigrationConfig": envVal}
	confByte, err := json.Marshal(dbMigrationConfig)
	if err != nil {
		return nil, err
	}
	return confByte, nil
}

func (impl AppServiceImpl) TriggerRelease(overrideRequest *bean.ValuesOverrideRequest, ctx context.Context, triggeredAt time.Time) (id int, err error) {
	if overrideRequest.DeploymentType == models.DEPLOYMENTTYPE_UNKNOWN {
		overrideRequest.DeploymentType = models.DEPLOYMENTTYPE_DEPLOY
	}
	pipeline, err := impl.pipelineRepository.FindById(overrideRequest.PipelineId)
	if err != nil {
		impl.logger.Errorf("invalid req", "err", err, "req", overrideRequest)
		return 0, err
	}
	envOverride, err := impl.environmentConfigRepository.ActiveEnvConfigOverride(overrideRequest.AppId, pipeline.EnvironmentId)
	if err != nil {
		impl.logger.Errorf("invalid state", "err", err, "req", overrideRequest)
		return 0, err
	}

	if envOverride.Id == 0 {
		chart, err := impl.chartRepository.FindLatestChartForAppByAppId(overrideRequest.AppId)
		if err != nil {
			impl.logger.Errorf("invalid state", "err", err, "req", overrideRequest)
			return 0, err
		}
		envOverride, err = impl.environmentConfigRepository.FindChartByAppIdAndEnvIdAndChartRefId(overrideRequest.AppId, pipeline.EnvironmentId, chart.ChartRefId)
		if err != nil && !errors2.IsNotFound(err) {
			impl.logger.Errorf("invalid state", "err", err, "req", overrideRequest)
			return 0, err
		}

		//creating new env override config
		if errors2.IsNotFound(err) || envOverride == nil {
			environment, err := impl.envRepository.FindById(pipeline.EnvironmentId)
			if err != nil && !IsErrNoRows(err) {
				return 0, err
			}
			envOverride = &chartConfig.EnvConfigOverride{
				Active:            true,
				ManualReviewed:    true,
				Status:            models.CHARTSTATUS_SUCCESS,
				TargetEnvironment: pipeline.EnvironmentId,
				ChartId:           chart.Id,
				AuditLog:          sql.AuditLog{UpdatedBy: overrideRequest.UserId, UpdatedOn: triggeredAt, CreatedOn: triggeredAt, CreatedBy: overrideRequest.UserId},
				Namespace:         environment.Namespace,
				IsOverride:        false,
				EnvOverrideValues: "{}",
				Latest:            false,
			}
			err = impl.environmentConfigRepository.Save(envOverride)
			if err != nil {
				impl.logger.Errorw("error in creating envconfig", "data", envOverride, "error", err)
				return 0, err
			}
		}

		env, err := impl.envRepository.FindById(envOverride.TargetEnvironment)
		if err != nil {
			impl.logger.Errorw("unable to find env", "err", err)
			return 0, err
		}
		envOverride.Environment = env
		envOverride.Chart = chart
	} else if envOverride.Id > 0 && !envOverride.IsOverride {
		chart, err := impl.chartRepository.FindLatestChartForAppByAppId(overrideRequest.AppId)
		if err != nil {
			impl.logger.Errorf("invalid state", "err", err, "req", overrideRequest)
			return 0, err
		}
		envOverride.Chart = chart
	}

	artifact, err := impl.ciArtifactRepository.Get(overrideRequest.CiArtifactId)
	if err != nil {
		return 0, err
	}
	materialInfoMap, mErr := artifact.ParseMaterialInfo()
	if mErr != nil {
		impl.logger.Errorw("material info map error", mErr)
		return 0, err
	}

	//FIXME: how to determine rollback
	//we can't depend on ciArtifact ID because CI pipeline can be manually triggered in any order regardless of sourcecode status
	dbMigrationOverride, err := impl.getDbMigrationOverride(overrideRequest, artifact, false)
	if err != nil {
		impl.logger.Errorw("error in fetching db migration config", "req", overrideRequest, "err", err)
		return 0, err
	}

	//fetch pipeline config from strategy table, if pipeline is automatic fetch always default, else depends on request
	var strategy *chartConfig.PipelineStrategy
	//forceTrigger true if CD triggered Auto, triggered occurred from CI
	if overrideRequest.ForceTrigger {
		strategy, err = impl.pipelineConfigRepository.GetDefaultStrategyByPipelineId(overrideRequest.PipelineId)
	} else {
		var deploymentTemplate pipelineConfig.DeploymentTemplate
		if overrideRequest.DeploymentTemplate == "ROLLING" {
			deploymentTemplate = pipelineConfig.DEPLOYMENT_TEMPLATE_ROLLING
		} else if overrideRequest.DeploymentTemplate == "BLUE-GREEN" {
			deploymentTemplate = pipelineConfig.DEPLOYMENT_TEMPLATE_BLUE_GREEN
		} else if overrideRequest.DeploymentTemplate == "CANARY" {
			deploymentTemplate = pipelineConfig.DEPLOYMENT_TEMPLATE_CANARY
		} else if overrideRequest.DeploymentTemplate == "RECREATE" {
			deploymentTemplate = pipelineConfig.DEPLOYMENT_TEMPLATE_RECREATE
		}

		if len(deploymentTemplate) > 0 {
			strategy, err = impl.pipelineConfigRepository.FindByStrategyAndPipelineId(deploymentTemplate, overrideRequest.PipelineId)
		} else {
			strategy, err = impl.pipelineConfigRepository.GetDefaultStrategyByPipelineId(overrideRequest.PipelineId)
		}
	}
	if err != nil && errors2.IsNotFound(err) == false {
		impl.logger.Errorf("invalid state", "err", err, "req", strategy)
		return 0, err
	}

	valid, err := impl.validateVersionForStrategy(envOverride, strategy)
	if err != nil || !valid {
		impl.logger.Errorw("error in validating pipeline strategy ", "strategy", strategy.Strategy, "err", err)
		return 0, err
	}

	chartVersion := envOverride.Chart.ChartVersion
	configMapJson, err := impl.getConfigMapAndSecretJsonV2(overrideRequest.AppId, envOverride.TargetEnvironment, overrideRequest.PipelineId, chartVersion)
	if err != nil {
		impl.logger.Errorw("error in fetching config map n secret ", "err", err)
		configMapJson = nil
	}

	releaseId, pipelineOverrideId, saveErr := impl.mergeAndSave(envOverride, overrideRequest, dbMigrationOverride, artifact, pipeline, configMapJson, strategy, ctx, triggeredAt)
	if releaseId != 0 {
		flag, err := impl.updateArgoPipeline(overrideRequest.AppId, pipeline.Name, envOverride, ctx)
		if err != nil {
			impl.logger.Errorw("error in updating argocd  app ", "err", err)
			return 0, err
		}
		if flag {
			impl.logger.Debug("argocd successfully updated")
		} else {
			impl.logger.Debug("argocd failed to update, ignoring it")
		}

		deploymentStatus := &repository.DeploymentStatus{
			AppName:   pipeline.App.AppName + "-" + envOverride.Environment.Name,
			AppId:     pipeline.AppId,
			EnvId:     pipeline.EnvironmentId,
			Status:    repository.NewDeployment,
			CreatedOn: triggeredAt,
			UpdatedOn: triggeredAt,
		}
		dbConnection := impl.pipelineRepository.GetConnection()
		tx, err := dbConnection.Begin()
		if err != nil {
			return 0, err
		}
		// Rollback tx on error.
		defer tx.Rollback()
		err = impl.appListingRepository.SaveNewDeployment(deploymentStatus, tx)
		if err != nil {
			impl.logger.Errorw("error in saving new deployment history", "req", overrideRequest, "err", err)
			return 0, err
		}
		err = tx.Commit()
		if err != nil {
			return 0, err
		}
		impl.synchCD(pipeline, ctx, overrideRequest, envOverride)
		go impl.WriteCDTriggerEvent(overrideRequest, pipeline, envOverride, materialInfoMap, artifact, releaseId, pipelineOverrideId)
		if artifact.ScanEnabled {
			_ = impl.MarkImageScanDeployed(overrideRequest.AppId, envOverride.TargetEnvironment, artifact.ImageDigest, pipeline.Environment.ClusterId)
		}
	}
	middleware.CdTriggerCounter.WithLabelValues(strconv.Itoa(pipeline.AppId), strconv.Itoa(pipeline.EnvironmentId), strconv.Itoa(pipeline.Id)).Inc()
	return releaseId, saveErr
}

func (impl AppServiceImpl) MarkImageScanDeployed(appId int, envId int, imageDigest string, clusterId int) error {
	impl.logger.Debugw("mark image scan deployed for normal app, from cd auto or manual trigger", "imageDigest", imageDigest)
	executionHistory, err := impl.imageScanHistoryRepository.FindByImageDigest(imageDigest)
	if err != nil && err != pg.ErrNoRows {
		impl.logger.Errorw("error in fetching execution history", "err", err)
		return err
	}
	if executionHistory == nil || executionHistory.Id == 0 {
		impl.logger.Errorw("no execution history found for digest", "digest", imageDigest)
		return fmt.Errorf("no execution history found for digest - %s", imageDigest)
	}
	impl.logger.Debugw("mark image scan deployed for normal app, from cd auto or manual trigger", "executionHistory", executionHistory)
	var ids []int
	ids = append(ids, executionHistory.Id)

	ot, err := impl.imageScanDeployInfoRepository.FindByTypeMetaAndTypeId(appId, security.ScanObjectType_APP) //todo insure this touple unique in db
	if err != nil && err != pg.ErrNoRows {
		return err
	} else if err == pg.ErrNoRows {
		imageScanDeployInfo := &security.ImageScanDeployInfo{
			ImageScanExecutionHistoryId: ids,
			ScanObjectMetaId:            appId,
			ObjectType:                  security.ScanObjectType_APP,
			EnvId:                       envId,
			ClusterId:                   clusterId,
			AuditLog: sql.AuditLog{
				CreatedOn: time.Now(),
				CreatedBy: 1,
				UpdatedOn: time.Now(),
				UpdatedBy: 1,
			},
		}
		impl.logger.Debugw("mark image scan deployed for normal app, from cd auto or manual trigger", "imageScanDeployInfo", imageScanDeployInfo)
		err = impl.imageScanDeployInfoRepository.Save(imageScanDeployInfo)
		if err != nil {
			impl.logger.Errorw("error in creating deploy info", "err", err)
		}
	} else {
		impl.logger.Debugw("pt", "ot", ot)
	}
	return err
}

func (impl AppServiceImpl) validateVersionForStrategy(envOverride *chartConfig.EnvConfigOverride, strategy *chartConfig.PipelineStrategy) (bool, error) {
	chartVersion := envOverride.Chart.ChartVersion
	chartMajorVersion, chartMinorVersion, err := util2.ExtractChartVersion(chartVersion)
	if err != nil {
		impl.logger.Errorw("chart version parsing", "err", err)
		return false, err
	}

	if (chartMajorVersion <= 3 && chartMinorVersion < 2) &&
		(strategy.Strategy == pipelineConfig.DEPLOYMENT_TEMPLATE_CANARY || strategy.Strategy == pipelineConfig.DEPLOYMENT_TEMPLATE_RECREATE) {
		err = &ApiError{
			Code:            "422",
			InternalMessage: "incompatible chart for selected cd strategy:" + string(strategy.Strategy),
			UserMessage:     "incompatible chart for selected cd strategy:" + string(strategy.Strategy),
		}
		return false, err
	}
	return true, nil
}

//FIXME tmp workaround
func (impl AppServiceImpl) GetCmSecretNew(appId int, envId int) (*bean.ConfigMapJson, *bean.ConfigSecretJson, error) {
	var configMapJson string
	var secretDataJson string
	var configMapJsonApp string
	var secretDataJsonApp string
	var configMapJsonEnv string
	var secretDataJsonEnv string
	//var configMapJsonPipeline string
	//var secretDataJsonPipeline string

	configMapA, err := impl.configMapRepository.GetByAppIdAppLevel(appId)
	if err != nil && pg.ErrNoRows != err {
		return nil, nil, err
	}
	if configMapA != nil && configMapA.Id > 0 {
		configMapJsonApp = configMapA.ConfigMapData
		secretDataJsonApp = configMapA.SecretData
	}

	configMapE, err := impl.configMapRepository.GetByAppIdAndEnvIdEnvLevel(appId, envId)
	if err != nil && pg.ErrNoRows != err {
		return nil, nil, err
	}
	if configMapE != nil && configMapE.Id > 0 {
		configMapJsonEnv = configMapE.ConfigMapData
		secretDataJsonEnv = configMapE.SecretData
	}

	configMapJson, err = impl.mergeUtil.ConfigMapMerge(configMapJsonApp, configMapJsonEnv)
	if err != nil {
		return nil, nil, err
	}

	chart, err := impl.commonService.FetchLatestChart(appId, envId)
	if err != nil {
		return nil, nil, err
	}
	chartVersion := chart.ChartVersion
	chartMajorVersion, chartMinorVersion, err := util2.ExtractChartVersion(chartVersion)
	if err != nil {
		impl.logger.Errorw("chart version parsing", "err", err)
		return nil, nil, err
	}
	secretDataJson, err = impl.mergeUtil.ConfigSecretMerge(secretDataJsonApp, secretDataJsonEnv, chartMajorVersion, chartMinorVersion)
	if err != nil {
		return nil, nil, err
	}
	configResponse := bean.ConfigMapJson{}
	if configMapJson != "" {
		err = json.Unmarshal([]byte(configMapJson), &configResponse)
		if err != nil {
			return nil, nil, err
		}
	}
	secretResponse := bean.ConfigSecretJson{}
	if configMapJson != "" {
		err = json.Unmarshal([]byte(secretDataJson), &secretResponse)
		if err != nil {
			return nil, nil, err
		}
	}
	return &configResponse, &secretResponse, nil
}

//depricated
//TODO remove this method
func (impl AppServiceImpl) GetConfigMapAndSecretJson(appId int, envId int, pipelineId int) ([]byte, error) {
	var configMapJson string
	var secretDataJson string
	merged := []byte("{}")
	configMapA, err := impl.configMapRepository.GetByAppIdAppLevel(appId)
	if err != nil && pg.ErrNoRows != err {
		return []byte("{}"), err
	}
	if configMapA != nil && configMapA.Id > 0 {
		configMapJson = configMapA.ConfigMapData
		secretDataJson = configMapA.SecretData
		if configMapJson == "" {
			configMapJson = "{}"
		}
		if secretDataJson == "" {
			secretDataJson = "{}"
		}
		config, err := impl.mergeUtil.JsonPatch([]byte(configMapJson), []byte(secretDataJson))
		if err != nil {
			return []byte("{}"), err
		}
		merged, err = impl.mergeUtil.JsonPatch(merged, config)
		if err != nil {
			return []byte("{}"), err
		}
	}

	configMapE, err := impl.configMapRepository.GetByAppIdAndEnvIdEnvLevel(appId, envId)
	if err != nil && pg.ErrNoRows != err {
		return []byte("{}"), err
	}
	if configMapE != nil && configMapE.Id > 0 {
		configMapJson = configMapE.ConfigMapData
		secretDataJson = configMapE.SecretData
		if configMapJson == "" {
			configMapJson = "{}"
		}
		if secretDataJson == "" {
			secretDataJson = "{}"
		}
		config, err := impl.mergeUtil.JsonPatch([]byte(configMapJson), []byte(secretDataJson))
		if err != nil {
			return []byte("{}"), err
		}
		merged, err = impl.mergeUtil.JsonPatch(merged, config)
		if err != nil {
			return []byte("{}"), err
		}
	}

	return merged, nil
}

func (impl AppServiceImpl) getConfigMapAndSecretJsonV2(appId int, envId int, pipelineId int, chartVersion string) ([]byte, error) {

	var configMapJson string
	var secretDataJson string
	var configMapJsonApp string
	var secretDataJsonApp string
	var configMapJsonEnv string
	var secretDataJsonEnv string
	//var configMapJsonPipeline string
	//var secretDataJsonPipeline string

	merged := []byte("{}")
	configMapA, err := impl.configMapRepository.GetByAppIdAppLevel(appId)
	if err != nil && pg.ErrNoRows != err {
		return []byte("{}"), err
	}
	if configMapA != nil && configMapA.Id > 0 {
		configMapJsonApp = configMapA.ConfigMapData
		secretDataJsonApp = configMapA.SecretData
	}

	configMapE, err := impl.configMapRepository.GetByAppIdAndEnvIdEnvLevel(appId, envId)
	if err != nil && pg.ErrNoRows != err {
		return []byte("{}"), err
	}
	if configMapE != nil && configMapE.Id > 0 {
		configMapJsonEnv = configMapE.ConfigMapData
		secretDataJsonEnv = configMapE.SecretData
	}

	configMapJson, err = impl.mergeUtil.ConfigMapMerge(configMapJsonApp, configMapJsonEnv)
	if err != nil {
		return []byte("{}"), err
	}
	chartMajorVersion, chartMinorVersion, err := util2.ExtractChartVersion(chartVersion)
	if err != nil {
		impl.logger.Errorw("chart version parsing", "err", err)
		return []byte("{}"), err
	}
	secretDataJson, err = impl.mergeUtil.ConfigSecretMerge(secretDataJsonApp, secretDataJsonEnv, chartMajorVersion, chartMinorVersion)
	if err != nil {
		return []byte("{}"), err
	}
	configResponseR := bean.ConfigMapRootJson{}
	configResponse := bean.ConfigMapJson{}
	if configMapJson != "" {
		err = json.Unmarshal([]byte(configMapJson), &configResponse)
		if err != nil {
			return []byte("{}"), err
		}
	}
	configResponseR.ConfigMapJson = configResponse
	secretResponseR := bean.ConfigSecretRootJson{}
	secretResponse := bean.ConfigSecretJson{}
	if configMapJson != "" {
		err = json.Unmarshal([]byte(secretDataJson), &secretResponse)
		if err != nil {
			return []byte("{}"), err
		}
	}
	secretResponseR.ConfigSecretJson = secretResponse

	configMapByte, err := json.Marshal(configResponseR)
	if err != nil {
		return []byte("{}"), err
	}
	secretDataByte, err := json.Marshal(secretResponseR)
	if err != nil {
		return []byte("{}"), err
	}

	merged, err = impl.mergeUtil.JsonPatch(configMapByte, secretDataByte)
	if err != nil {
		return []byte("{}"), err
	}
	return merged, nil
}

func (impl AppServiceImpl) synchCD(pipeline *pipelineConfig.Pipeline, ctx context.Context,
	overrideRequest *bean.ValuesOverrideRequest, envOverride *chartConfig.EnvConfigOverride) {
	req := new(application2.ApplicationSyncRequest)
	pipelineName := pipeline.App.AppName + "-" + envOverride.Environment.Name
	req.Name = &pipelineName
	req.Prune = true
	if ctx == nil {
		impl.logger.Errorw("err in syncing ACD, ctx is NULL", "pipelineId", overrideRequest.PipelineId)
		return
	}
	if _, err := impl.acdClient.Sync(ctx, req); err != nil {
		impl.logger.Errorw("err in syncing ACD", "pipelineId", overrideRequest.PipelineId, "err", err)
	}
}

func (impl *AppServiceImpl) WriteCDTriggerEvent(overrideRequest *bean.ValuesOverrideRequest, pipeline *pipelineConfig.Pipeline,
	envOverride *chartConfig.EnvConfigOverride, materialInfoMap map[string]string, artifact *repository.CiArtifact, releaseId, pipelineOverrideId int) {
	event := impl.eventFactory.Build(util.Trigger, &pipeline.Id, pipeline.AppId, &pipeline.EnvironmentId, util.CD)
	impl.logger.Debugw("event WriteCDTriggerEvent", "event", event)
	event = impl.eventFactory.BuildExtraCDData(event, nil, pipelineOverrideId, bean.CD_WORKFLOW_TYPE_DEPLOY)
	_, evtErr := impl.eventClient.WriteEvent(event)
	if evtErr != nil {
		impl.logger.Errorw("CD trigger event not sent", "error", evtErr)
	}
	deploymentEvent := DeploymentEvent{
		ApplicationId:      pipeline.AppId,
		EnvironmentId:      pipeline.EnvironmentId, //check for production Environment
		ReleaseId:          releaseId,
		PipelineOverrideId: pipelineOverrideId,
		TriggerTime:        time.Now(),
		CiArtifactId:       overrideRequest.CiArtifactId,
	}
	ciPipelineMaterials, err := impl.ciPipelineMaterialRepository.GetByPipelineId(artifact.PipelineId)
	if err != nil {
		impl.logger.Errorw("error in ")
	}
	for _, ciPipelineMaterial := range ciPipelineMaterials {
		hash := materialInfoMap[ciPipelineMaterial.GitMaterial.Url]
		pipelineMaterialInfo := &PipelineMaterialInfo{PipelineMaterialId: ciPipelineMaterial.Id, CommitHash: hash}
		deploymentEvent.PipelineMaterials = append(deploymentEvent.PipelineMaterials, pipelineMaterialInfo)
	}
	impl.logger.Infow("triggering deployment event", "event", deploymentEvent)
	err = impl.eventClient.WriteNatsEvent(pubsub.CD_SUCCESS, deploymentEvent)
	if err != nil {
		impl.logger.Errorw("error in writing cd trigger event", "err", err)
	}
}

type DeploymentEvent struct {
	ApplicationId      int
	EnvironmentId      int
	ReleaseId          int
	PipelineOverrideId int
	TriggerTime        time.Time
	PipelineMaterials  []*PipelineMaterialInfo
	CiArtifactId       int
}
type PipelineMaterialInfo struct {
	PipelineMaterialId int
	CommitHash         string
}

func buildCDTriggerEvent(impl *AppServiceImpl, overrideRequest *bean.ValuesOverrideRequest, pipeline *pipelineConfig.Pipeline,
	envOverride *chartConfig.EnvConfigOverride, materialInfo map[string]string, artifact *repository.CiArtifact) client.Event {
	event := impl.eventFactory.Build(util.Trigger, &pipeline.Id, pipeline.AppId, &pipeline.EnvironmentId, util.CD)
	return event
}

func (impl *AppServiceImpl) BuildPayload(overrideRequest *bean.ValuesOverrideRequest, pipeline *pipelineConfig.Pipeline,
	envOverride *chartConfig.EnvConfigOverride, materialInfo map[string]string, artifact *repository.CiArtifact) *client.Payload {
	payload := &client.Payload{}
	payload.AppName = pipeline.App.AppName
	payload.PipelineName = pipeline.Name
	payload.EnvName = envOverride.Environment.Name

	var revision string
	for _, v := range materialInfo {
		revision = v
		break
	}
	payload.Source = url.PathEscape(revision)
	payload.DockerImageUrl = artifact.Image
	return payload
}

type ReleaseAttributes struct {
	Name           string
	Tag            string
	PipelineName   string
	ReleaseVersion string
	DeploymentType string
	App            string
	Env            string
	AppMetrics     *bool
}

func (impl AppServiceImpl) getReleaseOverride(envOverride *chartConfig.EnvConfigOverride,
	overrideRequest *bean.ValuesOverrideRequest,
	artifact *repository.CiArtifact,
	pipeline *pipelineConfig.Pipeline,
	pipelineOverride *chartConfig.PipelineOverride, strategy *chartConfig.PipelineStrategy) (releaseOverride string, err error) {

	artifactImage := artifact.Image
	imageTag := strings.Split(artifactImage, ":")

	appId := strconv.Itoa(pipeline.App.Id)
	envId := strconv.Itoa(pipeline.EnvironmentId)

	var appMetrics *bool
	appLevelMetrics, err := impl.appLevelMetricsRepository.FindByAppId(pipeline.AppId)
	if err != nil && !IsErrNoRows(err) {
		impl.logger.Errorw("err", err)
		return "", &ApiError{InternalMessage: "unable to fetch app level metrics flag"}
	}
	appMetrics = &appLevelMetrics.AppMetrics

	envLevelMetrics, err := impl.envLevelMetricsRepository.FindByAppIdAndEnvId(pipeline.AppId, pipeline.EnvironmentId)
	if err != nil && !IsErrNoRows(err) {
		impl.logger.Errorw("err", err)
		return "", &ApiError{InternalMessage: "unable to fetch env level metrics flag"}
	}
	if envLevelMetrics.Id != 0 && envLevelMetrics.AppMetrics != nil {
		appMetrics = envLevelMetrics.AppMetrics
	}

	releaseAttribute := ReleaseAttributes{
		Name:           imageTag[0],
		Tag:            imageTag[1],
		PipelineName:   pipeline.Name,
		ReleaseVersion: strconv.Itoa(pipelineOverride.PipelineReleaseCounter),
		DeploymentType: string(strategy.Strategy),
		App:            appId,
		Env:            envId,
		AppMetrics:     appMetrics,
	}
	override, err := Tprintf(envOverride.Chart.ImageDescriptorTemplate, releaseAttribute)
	if err != nil {
		return "", &ApiError{InternalMessage: "unable to render ImageDescriptorTemplate"}
	}
	if overrideRequest.AdditionalOverride != nil {
		userOverride, err := overrideRequest.AdditionalOverride.MarshalJSON()
		if err != nil {
			return "", err
		}
		data, err := impl.mergeUtil.JsonPatch(userOverride, []byte(override))
		if err != nil {
			return "", err
		}
		override = string(data)
	}
	return override, nil
}

func (impl AppServiceImpl) mergeAndSave(envOverride *chartConfig.EnvConfigOverride,
	overrideRequest *bean.ValuesOverrideRequest,
	dbMigrationOverride []byte,
	artifact *repository.CiArtifact,
	pipeline *pipelineConfig.Pipeline, configMapJson []byte, strategy *chartConfig.PipelineStrategy, ctx context.Context,
	triggeredAt time.Time) (releaseId int, overrideId int, err error) {

	//register release , obtain release id TODO: populate releaseId to template
	override, err := impl.savePipelineOverride(overrideRequest, envOverride.Id, triggeredAt)
	if err != nil {
		return 0, 0, err
	}
	//TODO: check status and apply lock
	overrideJson, err := impl.getReleaseOverride(envOverride, overrideRequest, artifact, pipeline, override, strategy)
	if err != nil {
		return 0, 0, err
	}

	//merge three values on the fly
	//ordering is important here
	//global < environment < db< release
	var merged []byte
	if !envOverride.IsOverride {
		merged, err = impl.mergeUtil.JsonPatch([]byte("{}"), []byte(envOverride.Chart.GlobalOverride))
		if err != nil {
			return 0, 0, err
		}
	} else {
		merged, err = impl.mergeUtil.JsonPatch([]byte("{}"), []byte(envOverride.EnvOverrideValues))
		if err != nil {
			return 0, 0, err
		}
	}

	//pipeline override here comes from pipeline strategy table
	if strategy != nil && len(strategy.Config) > 0 {
		merged, err = impl.mergeUtil.JsonPatch(merged, []byte(strategy.Config))
		if err != nil {
			return 0, 0, err
		}
	}
	merged, err = impl.mergeUtil.JsonPatch(merged, dbMigrationOverride)
	if err != nil {
		return 0, 0, err
	}
	merged, err = impl.mergeUtil.JsonPatch(merged, []byte(overrideJson))
	if err != nil {
		return 0, 0, err
	}

	if configMapJson != nil {
		merged, err = impl.mergeUtil.JsonPatch(merged, configMapJson)
		if err != nil {
			return 0, 0, err
		}
	}

	appName := fmt.Sprintf("%s-%s", pipeline.App.AppName, envOverride.Environment.Name)
	merged = impl.hpaCheckBeforeTrigger(ctx, appName, envOverride.Namespace, merged, pipeline.AppId)

	chartGitAttr := &ChartConfig{
		FileName:       fmt.Sprintf("_%d-values.yaml", envOverride.TargetEnvironment),
		FileContent:    string(merged),
		ChartName:      envOverride.Chart.ChartName,
		ChartLocation:  envOverride.Chart.ChartLocation,
		ReleaseMessage: fmt.Sprintf("release-%d-env-%d ", override.Id, envOverride.TargetEnvironment),
	}
	gitOpsConfigBitbucket, err := impl.gitOpsRepository.GetGitOpsConfigByProvider(BITBUCKET_PROVIDER)
	if err != nil {
		if err == pg.ErrNoRows {
			gitOpsConfigBitbucket.BitBucketWorkspaceId = ""
		} else {
			return 0, 0, err
		}
	}
	commitHash, err := impl.gitFactory.Client.CommitValues(chartGitAttr, gitOpsConfigBitbucket.BitBucketWorkspaceId)
	if err != nil {
		impl.logger.Errorw("error in git commit", "err", err)
		return 0, 0, err
	}
	pipelineOverride := &chartConfig.PipelineOverride{
		Id:                     override.Id,
		GitHash:                commitHash,
		EnvConfigOverrideId:    envOverride.Id,
		PipelineOverrideValues: overrideJson,
		PipelineId:             overrideRequest.PipelineId,
		CiArtifactId:           overrideRequest.CiArtifactId,
		PipelineMergedValues:   string(merged),
		AuditLog:               sql.AuditLog{UpdatedOn: triggeredAt, UpdatedBy: overrideRequest.UserId},
	}
	err = impl.pipelineOverrideRepository.Update(pipelineOverride)
	if err != nil {
		return 0, 0, err
	}
	err = impl.CreateHistoriesForDeploymentTrigger(pipeline, strategy, envOverride, overrideJson, triggeredAt, pipelineOverride.UpdatedBy)
	if err != nil {
		impl.logger.Errorw("error in creating history entries for deployment trigger", "err", err)
		return 0, 0, err
	}
	return override.PipelineReleaseCounter, override.Id, nil
}

func (impl AppServiceImpl) savePipelineOverride(overrideRequest *bean.ValuesOverrideRequest, envOverrideId int, triggeredAt time.Time) (override *chartConfig.PipelineOverride, err error) {
	currentReleaseNo, err := impl.pipelineOverrideRepository.GetCurrentPipelineReleaseCounter(overrideRequest.PipelineId)
	if err != nil {
		return nil, err
	}
	po := &chartConfig.PipelineOverride{
		EnvConfigOverrideId:    envOverrideId,
		Status:                 models.CHARTSTATUS_NEW,
		PipelineId:             overrideRequest.PipelineId,
		CiArtifactId:           overrideRequest.CiArtifactId,
		PipelineReleaseCounter: currentReleaseNo + 1,
		CdWorkflowId:           overrideRequest.CdWorkflowId,
		AuditLog:               sql.AuditLog{CreatedBy: overrideRequest.UserId, CreatedOn: triggeredAt, UpdatedOn: triggeredAt, UpdatedBy: overrideRequest.UserId},
		DeploymentType:         overrideRequest.DeploymentType,
	}

	err = impl.pipelineOverrideRepository.Save(po)
	if err != nil {
		return nil, err
	}
	err = impl.checkAndFixDuplicateReleaseNo(po)
	if err != nil {
		impl.logger.Errorw("error in checking release no duplicacy", "pipeline", po, "err", err)
		return nil, err
	}
	return po, nil
}

func (impl AppServiceImpl) checkAndFixDuplicateReleaseNo(override *chartConfig.PipelineOverride) error {

	uniqueVerified := false
	retryCount := 0

	for !uniqueVerified && retryCount < 5 {
		retryCount = retryCount + 1
		overrides, err := impl.pipelineOverrideRepository.GetByPipelineIdAndReleaseNo(override.PipelineId, override.PipelineReleaseCounter)
		if err != nil {
			return err
		}
		if overrides[0].Id == override.Id {
			uniqueVerified = true
		} else {
			//duplicate might be due to concurrency, lets fix it
			currentReleaseNo, err := impl.pipelineOverrideRepository.GetCurrentPipelineReleaseCounter(override.PipelineId)
			if err != nil {
				return err
			}
			override.PipelineReleaseCounter = currentReleaseNo + 1
			err = impl.pipelineOverrideRepository.Save(override)
			if err != nil {
				return err
			}
		}
	}
	if !uniqueVerified {
		return fmt.Errorf("duplicate verification retry count exide max overrideId: %d ,count: %d", override.Id, retryCount)
	}
	return nil
}

func (impl AppServiceImpl) updateArgoPipeline(appId int, pipelineName string, envOverride *chartConfig.EnvConfigOverride, ctx context.Context) (bool, error) {
	//repo has been registered while helm create
	if ctx == nil {
		impl.logger.Errorw("err in syncing ACD, ctx is NULL", "pipelineName", pipelineName)
		return false, nil
	}
	app, err := impl.appRepository.FindById(appId)
	if err != nil {
		impl.logger.Errorw("no app found ", "err", err)
		return false, err
	}
	envModel, err := impl.envRepository.FindById(envOverride.TargetEnvironment)
	if err != nil {
		return false, err
	}
	argoAppName := fmt.Sprintf("%s-%s", app.AppName, envModel.Name)
	application, err := impl.acdClient.Get(ctx, &application2.ApplicationQuery{Name: &argoAppName})
	if err != nil {
		impl.logger.Errorw("no argo app exists", "app", argoAppName, "pipeline", pipelineName)
		return false, err
	}
	//if status, ok:=status.FromError(err);ok{
	appStatus, _ := status.FromError(err)

	if appStatus.Code() == codes.OK {
		impl.logger.Debugw("argo app exists", "app", argoAppName, "pipeline", pipelineName)

		if application.Spec.Source.Path != envOverride.Chart.ChartLocation {
			patchReq := v1alpha1.Application{Spec: v1alpha1.ApplicationSpec{Source: v1alpha1.ApplicationSource{Path: envOverride.Chart.ChartLocation, RepoURL: envOverride.Chart.GitRepoUrl}}}
			reqbyte, err := json.Marshal(patchReq)
			if err != nil {
				impl.logger.Errorw("error in creating patch", "err", err)
			}
			_, err = impl.acdClient.Patch(ctx, &application2.ApplicationPatchRequest{Patch: string(reqbyte), Name: &argoAppName, PatchType: "merge"})
			if err != nil {
				impl.logger.Errorw("error in creating argo pipeline ", "name", pipelineName, "patch", string(reqbyte), "err", err)
				return false, err
			}
			impl.logger.Debugw("pipeline update req ", "res", patchReq)
		} else {
			impl.logger.Debug("pipeline no need to update ")
		}
		return true, nil
	} else if appStatus.Code() == codes.NotFound {
		impl.logger.Errorw("argo app not found", "app", argoAppName, "pipeline", pipelineName)
		return false, nil
	} else {
		impl.logger.Errorw("err in checking application on gocd", "err", err, "pipeline", pipelineName)
		return false, err
	}
}

func (impl *AppServiceImpl) UpdateCdWorkflowRunnerByACDObject(app v1alpha1.Application, cdWorkflowId int) error {
	cdWorkflow, err := impl.cdWorkflowRepository.FindById(cdWorkflowId)
	if err != nil {
		impl.logger.Errorw("error on update cd workflow runner, fetch failed for cdwf", "cdWorkflow", cdWorkflow, "app", app, "err", err)
		return err
	}
	wfr, err := impl.cdWorkflowRepository.FindByWorkflowIdAndRunnerType(cdWorkflow.Id, bean.CD_WORKFLOW_TYPE_DEPLOY)
	if err != nil {
		impl.logger.Errorw("error on update cd workflow runner, fetch failed for runner type", "wfr", wfr, "app", app, "err", err)
		return err
	}
	wfr.Status = app.Status.Health.Status
	wfr.FinishedOn = time.Now()
	err = impl.cdWorkflowRepository.UpdateWorkFlowRunner(&wfr)
	if err != nil {
		impl.logger.Errorw("error on update cd workflow runner", "wfr", wfr, "app", app, "err", err)
		return err
	}
	return nil
}

func (impl *AppServiceImpl) hpaCheckBeforeTrigger(ctx context.Context, appName string, namespace string, merged []byte, appId int) []byte {
	templateMap := make(map[string]interface{})
	err := json.Unmarshal(merged, &templateMap)
	if err != nil {
		return merged
	}
	if _, ok := templateMap[autoscaling.ServiceName]; ok {
		as := templateMap[autoscaling.ServiceName]
		asd := as.(map[string]interface{})
		isEnable := false
		if _, ok := asd["enabled"]; ok {
			isEnable = asd["enabled"].(bool)
		}
		if isEnable {
			reqReplicaCount := templateMap["replicaCount"].(float64)
			reqMaxReplicas := asd["MaxReplicas"].(float64)
			reqMinReplicas := asd["MinReplicas"].(float64)
			query := &application2.ApplicationResourceRequest{
				Name:         &appName,
				Version:      "",
				Group:        autoscaling.ServiceName,
				Kind:         "HorizontalPodAutoscaler",
				ResourceName: fmt.Sprintf("%s-%s", appName, "hpa"),
				Namespace:    namespace,
			}
			recv, err := impl.acdClient.GetResource(ctx, query)
			impl.logger.Debugw("resource manifest get replica count", "response", recv)
			if err != nil {
				impl.logger.Errorw("ACD Get Resource API Failed", "err", err)
				middleware.AcdGetResourceCounter.WithLabelValues(strconv.Itoa(appId), namespace, appName).Inc()
				return merged
			}
			if recv != nil && len(recv.Manifest) > 0 {
				resourceManifest := make(map[string]interface{})
				err := json.Unmarshal([]byte(recv.Manifest), &resourceManifest)
				if err != nil {
					impl.logger.Errorw("unmarshal failed for hpa check", "err", err)
					return merged
				}
				status := resourceManifest["status"]
				statusMap := status.(map[string]interface{})
				currentReplicaCount := statusMap["currentReplicas"].(float64)

				if currentReplicaCount <= reqMaxReplicas && currentReplicaCount >= reqMinReplicas {
					reqReplicaCount = currentReplicaCount
				} else if currentReplicaCount > reqMaxReplicas {
					reqReplicaCount = reqMaxReplicas
				} else if currentReplicaCount < reqMinReplicas {
					reqReplicaCount = reqMinReplicas
				}
				templateMap["replicaCount"] = reqReplicaCount
				merged, err = json.Marshal(&templateMap)
				if err != nil {
					impl.logger.Errorw("marshaling failed for hpa check", "err", err)
					return merged
				}
			}
		}
	}

	return merged
}

func (impl *AppServiceImpl) CreateHistoriesForDeploymentTrigger(pipeline *pipelineConfig.Pipeline, strategy *chartConfig.PipelineStrategy, envOverride *chartConfig.EnvConfigOverride, renderedImageTemplate string, deployedOn time.Time, deployedBy int32) error {
	//creating history for deployment template
	err := impl.chartsHistoryService.CreateChartsHistoryForDeploymentTrigger(pipeline, envOverride, renderedImageTemplate, deployedOn, deployedBy)
	if err != nil {
		impl.logger.Errorw("error in creating charts history for deployment trigger", "err", err)
		return err
	}
	err = impl.configMapHistoryService.CreateConfigMapHistoryForDeploymentTrigger(pipeline, deployedOn, deployedBy)
	if err != nil {
		impl.logger.Errorw("error in creating CM/CS history for deployment trigger", "err", err)
		return err
	}
	err = impl.pipelineStrategyHistoryService.CreateStrategyHistoryForDeploymentTrigger(strategy, deployedOn, deployedBy)
	if err != nil {
		impl.logger.Errorw("error in creating strategy history for deployment trigger", "err", err)
		return err
	}
	return nil
}<|MERGE_RESOLUTION|>--- conflicted
+++ resolved
@@ -62,43 +62,6 @@
 )
 
 type AppServiceImpl struct {
-<<<<<<< HEAD
-	environmentConfigRepository    chartConfig.EnvConfigOverrideRepository
-	pipelineOverrideRepository     chartConfig.PipelineOverrideRepository
-	mergeUtil                      *MergeUtil
-	logger                         *zap.SugaredLogger
-	ciArtifactRepository           repository.CiArtifactRepository
-	pipelineRepository             pipelineConfig.PipelineRepository
-	gitFactory                     *GitFactory
-	dbMigrationConfigRepository    pipelineConfig.DbMigrationConfigRepository
-	eventClient                    client.EventClient
-	eventFactory                   client.EventFactory
-	acdClient                      application.ServiceClient
-	tokenCache                     *util3.TokenCache
-	acdAuthConfig                  *util3.ACDAuthConfig
-	enforcer                       casbin.Enforcer
-	enforcerUtil                   rbac.EnforcerUtil
-	user                           user.UserService
-	appListingRepository           repository.AppListingRepository
-	appRepository                  app.AppRepository
-	envRepository                  repository2.EnvironmentRepository
-	pipelineConfigRepository       chartConfig.PipelineConfigRepository
-	configMapRepository            chartConfig.ConfigMapRepository
-	chartRepository                chartConfig.ChartRepository
-	appRepo                        app.AppRepository
-	appLevelMetricsRepository      repository.AppLevelMetricsRepository
-	envLevelMetricsRepository      repository.EnvLevelAppMetricsRepository
-	ciPipelineMaterialRepository   pipelineConfig.CiPipelineMaterialRepository
-	cdWorkflowRepository           pipelineConfig.CdWorkflowRepository
-	commonService                  commonService.CommonService
-	imageScanDeployInfoRepository  security.ImageScanDeployInfoRepository
-	imageScanHistoryRepository     security.ImageScanHistoryRepository
-	ArgoK8sClient                  argocdServer.ArgoK8sClient
-	gitOpsRepository               repository.GitOpsConfigRepository
-	pipelineStrategyHistoryService history.PipelineStrategyHistoryService
-	configMapHistoryService        history.ConfigMapHistoryService
-	chartsHistoryService           history.ChartsHistoryService
-=======
 	environmentConfigRepository   chartConfig.EnvConfigOverrideRepository
 	pipelineOverrideRepository    chartConfig.PipelineOverrideRepository
 	mergeUtil                     *MergeUtil
@@ -131,7 +94,9 @@
 	imageScanHistoryRepository    security.ImageScanHistoryRepository
 	ArgoK8sClient                 argocdServer.ArgoK8sClient
 	gitOpsRepository              repository.GitOpsConfigRepository
->>>>>>> 762a2829
+	pipelineStrategyHistoryService history.PipelineStrategyHistoryService
+	configMapHistoryService        history.ConfigMapHistoryService
+	chartsHistoryService           history.ChartsHistoryService
 }
 
 type AppService interface {
