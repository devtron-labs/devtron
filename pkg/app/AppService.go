--- conflicted
+++ resolved
@@ -71,55 +71,6 @@
 )
 
 type AppServiceImpl struct {
-<<<<<<< HEAD
-	environmentConfigRepository            chartConfig.EnvConfigOverrideRepository
-	pipelineOverrideRepository             chartConfig.PipelineOverrideRepository
-	mergeUtil                              *MergeUtil
-	logger                                 *zap.SugaredLogger
-	ciArtifactRepository                   repository.CiArtifactRepository
-	pipelineRepository                     pipelineConfig.PipelineRepository
-	gitFactory                             *GitFactory
-	dbMigrationConfigRepository            pipelineConfig.DbMigrationConfigRepository
-	eventClient                            client.EventClient
-	eventFactory                           client.EventFactory
-	acdClient                              application.ServiceClient
-	tokenCache                             *util3.TokenCache
-	acdAuthConfig                          *util3.ACDAuthConfig
-	enforcer                               casbin.Enforcer
-	enforcerUtil                           rbac.EnforcerUtil
-	user                                   user.UserService
-	appListingRepository                   repository.AppListingRepository
-	appRepository                          app.AppRepository
-	envRepository                          repository2.EnvironmentRepository
-	pipelineConfigRepository               chartConfig.PipelineConfigRepository
-	configMapRepository                    chartConfig.ConfigMapRepository
-	chartRepository                        chartRepoRepository.ChartRepository
-	appRepo                                app.AppRepository
-	appLevelMetricsRepository              repository.AppLevelMetricsRepository
-	envLevelMetricsRepository              repository.EnvLevelAppMetricsRepository
-	ciPipelineMaterialRepository           pipelineConfig.CiPipelineMaterialRepository
-	cdWorkflowRepository                   pipelineConfig.CdWorkflowRepository
-	commonService                          commonService.CommonService
-	imageScanDeployInfoRepository          security.ImageScanDeployInfoRepository
-	imageScanHistoryRepository             security.ImageScanHistoryRepository
-	ArgoK8sClient                          argocdServer.ArgoK8sClient
-	pipelineStrategyHistoryService         history2.PipelineStrategyHistoryService
-	configMapHistoryService                history2.ConfigMapHistoryService
-	deploymentTemplateHistoryService       history2.DeploymentTemplateHistoryService
-	chartTemplateService                   ChartTemplateService
-	refChartDir                            chartRepoRepository.RefChartDir
-	helmAppClient                          client2.HelmAppClient
-	chartRefRepository                     chartRepoRepository.ChartRefRepository
-	chartService                           chart.ChartService
-	argoUserService                        argo.ArgoUserService
-	cdPipelineStatusTimelineRepo           pipelineConfig.PipelineStatusTimelineRepository
-	appCrudOperationService                AppCrudOperationService
-	configMapHistoryRepository             repository3.ConfigMapHistoryRepository
-	strategyHistoryRepository              repository3.PipelineStrategyHistoryRepository
-	deploymentTemplateHistoryRepository    repository3.DeploymentTemplateHistoryRepository
-	pipelineStatusTimelineResourcesService PipelineStatusTimelineResourcesService
-	pipelineStatusFetchDetailService       PipelineStatusFetchDetailService
-=======
 	environmentConfigRepository         chartConfig.EnvConfigOverrideRepository
 	pipelineOverrideRepository          chartConfig.PipelineOverrideRepository
 	mergeUtil                           *MergeUtil
@@ -166,7 +117,6 @@
 	strategyHistoryRepository           repository3.PipelineStrategyHistoryRepository
 	deploymentTemplateHistoryRepository repository3.DeploymentTemplateHistoryRepository
 	dockerRegistryIpsConfigService      dockerRegistry.DockerRegistryIpsConfigService
->>>>>>> c06bd49d
 }
 
 type AppService interface {
@@ -216,57 +166,6 @@
 	configMapHistoryRepository repository3.ConfigMapHistoryRepository,
 	strategyHistoryRepository repository3.PipelineStrategyHistoryRepository,
 	deploymentTemplateHistoryRepository repository3.DeploymentTemplateHistoryRepository,
-<<<<<<< HEAD
-	pipelineStatusTimelineResourcesService PipelineStatusTimelineResourcesService,
-	pipelineStatusFetchDetailService PipelineStatusFetchDetailService) *AppServiceImpl {
-	appServiceImpl := &AppServiceImpl{
-		environmentConfigRepository:            environmentConfigRepository,
-		mergeUtil:                              mergeUtil,
-		pipelineOverrideRepository:             pipelineOverrideRepository,
-		logger:                                 logger,
-		ciArtifactRepository:                   ciArtifactRepository,
-		pipelineRepository:                     pipelineRepository,
-		dbMigrationConfigRepository:            dbMigrationConfigRepository,
-		eventClient:                            eventClient,
-		eventFactory:                           eventFactory,
-		acdClient:                              acdClient,
-		tokenCache:                             cache,
-		acdAuthConfig:                          authConfig,
-		enforcer:                               enforcer,
-		enforcerUtil:                           enforcerUtil,
-		user:                                   user,
-		appListingRepository:                   appListingRepository,
-		appRepository:                          appRepository,
-		envRepository:                          envRepository,
-		pipelineConfigRepository:               pipelineConfigRepository,
-		configMapRepository:                    configMapRepository,
-		chartRepository:                        chartRepository,
-		appLevelMetricsRepository:              appLevelMetricsRepository,
-		envLevelMetricsRepository:              envLevelMetricsRepository,
-		ciPipelineMaterialRepository:           ciPipelineMaterialRepository,
-		cdWorkflowRepository:                   cdWorkflowRepository,
-		commonService:                          commonService,
-		imageScanDeployInfoRepository:          imageScanDeployInfoRepository,
-		imageScanHistoryRepository:             imageScanHistoryRepository,
-		ArgoK8sClient:                          ArgoK8sClient,
-		gitFactory:                             gitFactory,
-		pipelineStrategyHistoryService:         pipelineStrategyHistoryService,
-		configMapHistoryService:                configMapHistoryService,
-		deploymentTemplateHistoryService:       deploymentTemplateHistoryService,
-		chartTemplateService:                   chartTemplateService,
-		refChartDir:                            refChartDir,
-		chartRefRepository:                     chartRefRepository,
-		chartService:                           chartService,
-		helmAppClient:                          helmAppClient,
-		argoUserService:                        argoUserService,
-		cdPipelineStatusTimelineRepo:           cdPipelineStatusTimelineRepo,
-		appCrudOperationService:                appCrudOperationService,
-		configMapHistoryRepository:             configMapHistoryRepository,
-		strategyHistoryRepository:              strategyHistoryRepository,
-		deploymentTemplateHistoryRepository:    deploymentTemplateHistoryRepository,
-		pipelineStatusTimelineResourcesService: pipelineStatusTimelineResourcesService,
-		pipelineStatusFetchDetailService:       pipelineStatusFetchDetailService,
-=======
 	dockerRegistryIpsConfigService dockerRegistry.DockerRegistryIpsConfigService) *AppServiceImpl {
 	appServiceImpl := &AppServiceImpl{
 		environmentConfigRepository:         environmentConfigRepository,
@@ -314,7 +213,6 @@
 		strategyHistoryRepository:           strategyHistoryRepository,
 		deploymentTemplateHistoryRepository: deploymentTemplateHistoryRepository,
 		dockerRegistryIpsConfigService:      dockerRegistryIpsConfigService,
->>>>>>> c06bd49d
 	}
 	return appServiceImpl
 }
@@ -405,7 +303,7 @@
 		return isHealthy, nil
 	}
 
-	deploymentStatus, err := impl.appListingRepository.FindLastDeployedStatusByAppName(newApp.Name)
+	deploymentStatus, err := impl.appListingRepository.FindLastDeployedStatus(newApp.Name)
 	if err != nil && !IsErrNoRows(err) {
 		impl.logger.Errorw("error in fetching deployment status", "dbApp", dbApp, "err", err)
 		return isHealthy, err
@@ -527,10 +425,6 @@
 		impl.logger.Infow("terminal status timeline exists for cdWfr, skipping more timeline changes", "wfrId", cdWfr.Id)
 		return nil
 	}
-	err = impl.pipelineStatusFetchDetailService.SaveOrUpdateFetchDetail(cdWfr.Id, 1)
-	if err != nil {
-		impl.logger.Errorw("error in save/update pipeline status fetch detail", "err", err, "cdWfrId", cdWfr.Id)
-	}
 	// creating cd pipeline status timeline
 	timeline := &pipelineConfig.PipelineStatusTimeline{
 		CdWorkflowRunnerId: cdWfr.Id,
@@ -546,22 +440,17 @@
 		//case of first trigger
 		//committing timeline for kubectl apply as revision will be started when
 		timeline.Status = pipelineConfig.TIMELINE_STATUS_KUBECTL_APPLY_STARTED
-		timeline.StatusDetail = newApp.Status.OperationState.Message
+		timeline.StatusDetail = "Kubectl apply initiated successfully."
 		//checking and saving if this timeline is present or not because kubewatch may stream same objects multiple times
 		_, err = impl.SavePipelineStatusTimelineIfNotAlreadyPresent(pipelineOverride.CdWorkflowId, timeline.Status, timeline)
 		if err != nil {
 			impl.logger.Errorw("error in saving pipeline status timeline", "err", err)
 			return err
-		}
-		//saving timeline resource details
-		err = impl.pipelineStatusTimelineResourcesService.SaveOrUpdateCdPipelineTimelineResources(cdWfr.Id, newApp, nil, 1)
-		if err != nil {
-			impl.logger.Errorw("error in saving/updating timeline resources", "err", err, "cdWfrId", cdWfr.Id)
 		}
 		if newApp.Status.Sync.Status == v1alpha1.SyncStatusCodeSynced {
 			timeline.Id = 0
 			timeline.Status = pipelineConfig.TIMELINE_STATUS_KUBECTL_APPLY_SYNCED
-			timeline.StatusDetail = newApp.Status.OperationState.Message
+			timeline.StatusDetail = "Kubectl apply synced successfully."
 			//checking and saving if this timeline is present or not because kubewatch may stream same objects multiple times
 			currrentTimeline, err := impl.SavePipelineStatusTimelineIfNotAlreadyPresent(pipelineOverride.CdWorkflowId, timeline.Status, timeline)
 			if err != nil {
@@ -569,11 +458,7 @@
 				return err
 			}
 			impl.logger.Infow("APP_STATUS_UPDATE_REQ", "stage", "APPLY_SYNCED", "data", string(b), "status", timeline.Status)
-			//saving timeline resource details
-			err = impl.pipelineStatusTimelineResourcesService.SaveOrUpdateCdPipelineTimelineResources(cdWfr.Id, newApp, nil, 1)
-			if err != nil {
-				impl.logger.Errorw("error in saving/updating timeline resources", "err", err, "cdWfrId", cdWfr.Id)
-			}
+
 			if currrentTimeline.StatusTime.Before(newApp.Status.ReconciledAt.Time) {
 				haveNewTimeline := false
 				timeline.Id = 0
@@ -582,6 +467,10 @@
 					haveNewTimeline = true
 					timeline.Status = pipelineConfig.TIMELINE_STATUS_APP_HEALTHY
 					timeline.StatusDetail = "App status is Healthy."
+				} else if newApp.Status.Health.Status == health.HealthStatusDegraded {
+					haveNewTimeline = true
+					timeline.Status = pipelineConfig.TIMELINE_STATUS_APP_DEGRADED
+					timeline.StatusDetail = "App status is Degraded."
 				}
 				if haveNewTimeline {
 					//not checking if this status is already present or not because already checked for terminal status existence earlier
@@ -597,36 +486,27 @@
 	} else {
 		if oldApp.Status.Sync.Revision != newApp.Status.Sync.Revision {
 			timeline.Status = pipelineConfig.TIMELINE_STATUS_KUBECTL_APPLY_STARTED
-			timeline.StatusDetail = newApp.Status.OperationState.Message
+			timeline.StatusDetail = "Kubectl apply initiated successfully."
 			//save after checking if this timeline is present or not because kubewatch may stream same objects multiple times
 			_, err = impl.SavePipelineStatusTimelineIfNotAlreadyPresent(pipelineOverride.CdWorkflowId, timeline.Status, timeline)
 			if err != nil {
 				impl.logger.Errorw("error in saving pipeline status timeline", "err", err)
 				return err
-			}
-			//saving timeline resource details
-			err = impl.pipelineStatusTimelineResourcesService.SaveOrUpdateCdPipelineTimelineResources(cdWfr.Id, newApp, nil, 1)
-			if err != nil {
-				impl.logger.Errorw("error in saving/updating timeline resources", "err", err, "cdWfrId", cdWfr.Id)
 			}
 		} else if newApp.Status.Sync.Status == v1alpha1.SyncStatusCodeSynced {
 			timeline.Id = 0
 			timeline.Status = pipelineConfig.TIMELINE_STATUS_KUBECTL_APPLY_SYNCED
-			timeline.StatusDetail = newApp.Status.OperationState.Message
+			timeline.StatusDetail = "Kubectl apply synced successfully."
 			//save after checking if this timeline is present or not because sync status can change from synced to some other status
 			//and back to synced, or kubewatch may stream same objects multiple times
-			currentTimeline, err := impl.SavePipelineStatusTimelineIfNotAlreadyPresent(pipelineOverride.CdWorkflowId, timeline.Status, timeline)
+			currrentTimeline, err := impl.SavePipelineStatusTimelineIfNotAlreadyPresent(pipelineOverride.CdWorkflowId, timeline.Status, timeline)
 			if err != nil {
 				impl.logger.Errorw("error in saving pipeline status timeline", "err", err)
 				return err
 			}
 			impl.logger.Infow("APP_STATUS_UPDATE_REQ", "stage", "APPLY_SYNCED", "data", string(b), "status", timeline.Status)
-			//saving timeline resource details
-			err = impl.pipelineStatusTimelineResourcesService.SaveOrUpdateCdPipelineTimelineResources(cdWfr.Id, newApp, nil, 1)
-			if err != nil {
-				impl.logger.Errorw("error in saving/updating timeline resources", "err", err, "cdWfrId", cdWfr.Id)
-			}
-			if currentTimeline.StatusTime.Before(newApp.Status.ReconciledAt.Time) {
+
+			if currrentTimeline.StatusTime.Before(newApp.Status.ReconciledAt.Time) {
 				haveNewTimeline := false
 				timeline.Id = 0
 				if newApp.Status.Health.Status == health.HealthStatusHealthy {
@@ -634,6 +514,10 @@
 					haveNewTimeline = true
 					timeline.Status = pipelineConfig.TIMELINE_STATUS_APP_HEALTHY
 					timeline.StatusDetail = "App status is Healthy."
+				} else if newApp.Status.Health.Status == health.HealthStatusDegraded {
+					haveNewTimeline = true
+					timeline.Status = pipelineConfig.TIMELINE_STATUS_APP_DEGRADED
+					timeline.StatusDetail = "App status is Degraded."
 				}
 				if haveNewTimeline {
 					//not checking if this status is already present or not because already checked for terminal status existence earlier
@@ -1729,9 +1613,6 @@
 			return 0, 0, "", err
 		}
 	}
-	if commitTime.IsZero() {
-		commitTime = time.Now()
-	}
 	pipelineOverride := &chartConfig.PipelineOverride{
 		Id:                     override.Id,
 		GitHash:                commitHash,
