--- conflicted
+++ resolved
@@ -27,12 +27,9 @@
 	"github.com/devtron-labs/devtron/internal/sql/repository/pipelineConfig/adapter/cdWorkflow"
 	"github.com/devtron-labs/devtron/internal/sql/repository/pipelineConfig/bean/timelineStatus"
 	cdWorkflow2 "github.com/devtron-labs/devtron/internal/sql/repository/pipelineConfig/bean/workflow/cdWorkflow"
-<<<<<<< HEAD
 	bean3 "github.com/devtron-labs/devtron/pkg/app/bean"
-=======
+	installedAppReader "github.com/devtron-labs/devtron/pkg/appStore/installedApp/read"
 	"github.com/devtron-labs/devtron/pkg/argoApplication/helper"
-	installedAppReader "github.com/devtron-labs/devtron/pkg/appStore/installedApp/read"
->>>>>>> 0e7e4abe
 	common2 "github.com/devtron-labs/devtron/pkg/deployment/common"
 	bean2 "github.com/devtron-labs/devtron/pkg/deployment/common/bean"
 	commonBean "github.com/devtron-labs/devtron/pkg/deployment/gitOps/common/bean"
@@ -779,26 +776,15 @@
 }
 
 type ValuesOverrideResponse struct {
-<<<<<<< HEAD
 	MergedValues         string
 	ReleaseOverrideJSON  string
-	EnvOverride          *chartConfig.EnvConfigOverride
+	EnvOverride          *bean6.EnvConfigOverride
 	PipelineStrategy     *chartConfig.PipelineStrategy
 	PipelineOverride     *chartConfig.PipelineOverride
 	Artifact             *repository.CiArtifact
 	Pipeline             *pipelineConfig.Pipeline
 	DeploymentConfig     *bean2.DeploymentConfig
 	ManifestPushTemplate *bean3.ManifestPushTemplate
-=======
-	MergedValues        string
-	ReleaseOverrideJSON string
-	EnvOverride         *bean6.EnvConfigOverride
-	PipelineStrategy    *chartConfig.PipelineStrategy
-	PipelineOverride    *chartConfig.PipelineOverride
-	Artifact            *repository.CiArtifact
-	Pipeline            *pipelineConfig.Pipeline
-	DeploymentConfig    *bean2.DeploymentConfig
->>>>>>> 0e7e4abe
 }
 
 func (impl *AppServiceImpl) buildACDContext() (acdContext context.Context, err error) {
