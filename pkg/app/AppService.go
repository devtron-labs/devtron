/*
 * Copyright (c) 2020 Devtron Labs
 *
 * Licensed under the Apache License, Version 2.0 (the "License");
 * you may not use this file except in compliance with the License.
 * You may obtain a copy of the License at
 *
 *    http://www.apache.org/licenses/LICENSE-2.0
 *
 * Unless required by applicable law or agreed to in writing, software
 * distributed under the License is distributed on an "AS IS" BASIS,
 * WITHOUT WARRANTIES OR CONDITIONS OF ANY KIND, either express or implied.
 * See the License for the specific language governing permissions and
 * limitations under the License.
 *
 */

package app

import (
	"context"
	"encoding/json"
	error2 "errors"
	"fmt"
	"github.com/argoproj/gitops-engine/pkg/health"
	"github.com/argoproj/gitops-engine/pkg/sync/common"
	"github.com/caarlos0/env"
	pubsub "github.com/devtron-labs/common-lib/pubsub-lib"
	client2 "github.com/devtron-labs/devtron/api/helm-app"
	application3 "github.com/devtron-labs/devtron/client/k8s/application"
	bean3 "github.com/devtron-labs/devtron/pkg/app/bean"
	status2 "github.com/devtron-labs/devtron/pkg/app/status"
	repository4 "github.com/devtron-labs/devtron/pkg/appStore/deployment/repository"
	"github.com/devtron-labs/devtron/pkg/appStore/deployment/service"
	bean2 "github.com/devtron-labs/devtron/pkg/bean"
	"github.com/devtron-labs/devtron/pkg/chart"
	"github.com/devtron-labs/devtron/pkg/dockerRegistry"
	repository3 "github.com/devtron-labs/devtron/pkg/pipeline/history/repository"
	repository5 "github.com/devtron-labs/devtron/pkg/pipeline/repository"
	"github.com/devtron-labs/devtron/util/argo"
	"github.com/devtron-labs/devtron/util/k8s"
	"github.com/tidwall/gjson"
	"github.com/tidwall/sjson"
	"go.opentelemetry.io/otel"
	"io/ioutil"
	metav1 "k8s.io/apimachinery/pkg/apis/meta/v1"
	"k8s.io/apimachinery/pkg/runtime/schema"
	chart2 "k8s.io/helm/pkg/proto/hapi/chart"
	"net/url"
	"os"
	"path"
	"path/filepath"
	"strconv"
	"strings"
	"time"

	"github.com/devtron-labs/devtron/internal/sql/repository/app"
	"github.com/devtron-labs/devtron/pkg/appStatus"
	chartRepoRepository "github.com/devtron-labs/devtron/pkg/chartRepo/repository"
	repository2 "github.com/devtron-labs/devtron/pkg/cluster/repository"
	history2 "github.com/devtron-labs/devtron/pkg/pipeline/history"
	"github.com/devtron-labs/devtron/pkg/sql"
	"github.com/devtron-labs/devtron/pkg/user/casbin"
	util3 "github.com/devtron-labs/devtron/pkg/util"

	application2 "github.com/argoproj/argo-cd/v2/pkg/apiclient/application"
	"github.com/argoproj/argo-cd/v2/pkg/apis/application/v1alpha1"
	"github.com/aws/aws-sdk-go/service/autoscaling"
	"github.com/devtron-labs/devtron/api/bean"
	"github.com/devtron-labs/devtron/client/argocdServer"
	"github.com/devtron-labs/devtron/client/argocdServer/application"
	client "github.com/devtron-labs/devtron/client/events"
	"github.com/devtron-labs/devtron/internal/middleware"
	"github.com/devtron-labs/devtron/internal/sql/models"
	"github.com/devtron-labs/devtron/internal/sql/repository"
	"github.com/devtron-labs/devtron/internal/sql/repository/chartConfig"
	"github.com/devtron-labs/devtron/internal/sql/repository/pipelineConfig"
	"github.com/devtron-labs/devtron/internal/sql/repository/security"
	. "github.com/devtron-labs/devtron/internal/util"
	"github.com/devtron-labs/devtron/pkg/commonService"
	"github.com/devtron-labs/devtron/pkg/user"
	util2 "github.com/devtron-labs/devtron/util"
	util "github.com/devtron-labs/devtron/util/event"
	"github.com/devtron-labs/devtron/util/rbac"
	"github.com/go-pg/pg"
	errors2 "github.com/juju/errors"
	"github.com/pkg/errors"
	"go.uber.org/zap"
	"google.golang.org/grpc/codes"
	"google.golang.org/grpc/status"
)

type AppServiceConfig struct {
	CdPipelineStatusCronTime            string `env:"CD_PIPELINE_STATUS_CRON_TIME" envDefault:"*/2 * * * *"`
	CdHelmPipelineStatusCronTime        string `env:"CD_HELM_PIPELINE_STATUS_CRON_TIME" envDefault:"*/2 * * * *"`
	CdPipelineStatusTimeoutDuration     string `env:"CD_PIPELINE_STATUS_TIMEOUT_DURATION" envDefault:"20"`                   //in minutes
	PipelineDegradedTime                string `env:"PIPELINE_DEGRADED_TIME" envDefault:"10"`                                //in minutes
	GetPipelineDeployedWithinHours      int    `env:"DEPLOY_STATUS_CRON_GET_PIPELINE_DEPLOYED_WITHIN_HOURS" envDefault:"12"` //in hours
	HelmPipelineStatusCheckEligibleTime string `env:"HELM_PIPELINE_STATUS_CHECK_ELIGIBLE_TIME" envDefault:"120"`             //in seconds
	ExposeCDMetrics                     bool   `env:"EXPOSE_CD_METRICS" envDefault:"false"`
}

func GetAppServiceConfig() (*AppServiceConfig, error) {
	cfg := &AppServiceConfig{}
	err := env.Parse(cfg)
	if err != nil {
		fmt.Println("failed to parse server app status config: " + err.Error())
		return nil, err
	}
	return cfg, nil
}

type AppServiceImpl struct {
	environmentConfigRepository            chartConfig.EnvConfigOverrideRepository
	pipelineOverrideRepository             chartConfig.PipelineOverrideRepository
	mergeUtil                              *MergeUtil
	logger                                 *zap.SugaredLogger
	ciArtifactRepository                   repository.CiArtifactRepository
	pipelineRepository                     pipelineConfig.PipelineRepository
	gitFactory                             *GitFactory
	dbMigrationConfigRepository            pipelineConfig.DbMigrationConfigRepository
	eventClient                            client.EventClient
	eventFactory                           client.EventFactory
	acdClient                              application.ServiceClient
	tokenCache                             *util3.TokenCache
	acdAuthConfig                          *util3.ACDAuthConfig
	enforcer                               casbin.Enforcer
	enforcerUtil                           rbac.EnforcerUtil
	user                                   user.UserService
	appListingRepository                   repository.AppListingRepository
	appRepository                          app.AppRepository
	envRepository                          repository2.EnvironmentRepository
	pipelineConfigRepository               chartConfig.PipelineConfigRepository
	configMapRepository                    chartConfig.ConfigMapRepository
	chartRepository                        chartRepoRepository.ChartRepository
	appRepo                                app.AppRepository
	appLevelMetricsRepository              repository.AppLevelMetricsRepository
	envLevelMetricsRepository              repository.EnvLevelAppMetricsRepository
	ciPipelineMaterialRepository           pipelineConfig.CiPipelineMaterialRepository
	cdWorkflowRepository                   pipelineConfig.CdWorkflowRepository
	commonService                          commonService.CommonService
	imageScanDeployInfoRepository          security.ImageScanDeployInfoRepository
	imageScanHistoryRepository             security.ImageScanHistoryRepository
	ArgoK8sClient                          argocdServer.ArgoK8sClient
	pipelineStrategyHistoryService         history2.PipelineStrategyHistoryService
	configMapHistoryService                history2.ConfigMapHistoryService
	deploymentTemplateHistoryService       history2.DeploymentTemplateHistoryService
	chartTemplateService                   ChartTemplateService
	refChartDir                            chartRepoRepository.RefChartDir
	helmAppClient                          client2.HelmAppClient
	helmAppService                         client2.HelmAppService
	chartRefRepository                     chartRepoRepository.ChartRefRepository
	chartService                           chart.ChartService
	argoUserService                        argo.ArgoUserService
	pipelineStatusTimelineRepository       pipelineConfig.PipelineStatusTimelineRepository
	appCrudOperationService                AppCrudOperationService
	configMapHistoryRepository             repository3.ConfigMapHistoryRepository
	strategyHistoryRepository              repository3.PipelineStrategyHistoryRepository
	deploymentTemplateHistoryRepository    repository3.DeploymentTemplateHistoryRepository
	dockerRegistryIpsConfigService         dockerRegistry.DockerRegistryIpsConfigService
	pipelineStatusTimelineResourcesService status2.PipelineStatusTimelineResourcesService
	pipelineStatusSyncDetailService        status2.PipelineStatusSyncDetailService
	pipelineStatusTimelineService          status2.PipelineStatusTimelineService
	appStatusConfig                        *AppServiceConfig
	gitOpsConfigRepository                 repository.GitOpsConfigRepository
	appStatusService                       appStatus.AppStatusService
	installedAppRepository                 repository4.InstalledAppRepository
	AppStoreDeploymentService              service.AppStoreDeploymentService
	k8sApplicationService                  k8s.K8sApplicationService
	installedAppVersionHistoryRepository   repository4.InstalledAppVersionHistoryRepository
	globalEnvVariables                     *util2.GlobalEnvVariables
	manifestPushConfigRepository           repository5.ManifestPushConfigRepository
	GitOpsManifestPushService              GitOpsManifestPushService
}

type AppService interface {
	TriggerRelease(overrideRequest *bean.ValuesOverrideRequest, ctx context.Context, triggeredAt time.Time, deployedBy int32) (releaseNo int, manifest []byte, err error)
	UpdateReleaseStatus(request *bean.ReleaseStatusUpdateRequest) (bool, error)
	UpdateDeploymentStatusAndCheckIsSucceeded(app *v1alpha1.Application, statusTime time.Time, isAppStore bool) (bool, error)
	TriggerCD(artifact *repository.CiArtifact, cdWorkflowId, wfrId int, pipeline *pipelineConfig.Pipeline, triggeredAt time.Time) error
	GetConfigMapAndSecretJson(appId int, envId int, pipelineId int) ([]byte, error)
	UpdateCdWorkflowRunnerByACDObject(app *v1alpha1.Application, cdWfrId int, updateTimedOutStatus bool) error
	GetCmSecretNew(appId int, envId int) (*bean.ConfigMapJson, *bean.ConfigSecretJson, error)
	MarkImageScanDeployed(appId int, envId int, imageDigest string, clusterId int) error
	UpdateDeploymentStatusForGitOpsPipelines(app *v1alpha1.Application, statusTime time.Time, isAppStore bool) (bool, bool, error)
	WriteCDSuccessEvent(appId int, envId int, override *chartConfig.PipelineOverride)
	GetGitOpsRepoPrefix() string
	GetValuesOverrideForTrigger(overrideRequest *bean.ValuesOverrideRequest, triggeredAt time.Time, ctx context.Context) (*ValuesOverrideResponse, error)
	GetEnvOverrideByTriggerType(overrideRequest *bean.ValuesOverrideRequest, triggeredAt time.Time, ctx context.Context) (*chartConfig.EnvConfigOverride, error)
	GetAppMetricsByTriggerType(overrideRequest *bean.ValuesOverrideRequest, ctx context.Context) (bool, error)
	GetDeploymentStrategyByTriggerType(overrideRequest *bean.ValuesOverrideRequest, ctx context.Context) (*chartConfig.PipelineStrategy, error)
	CreateGitopsRepo(app *app.App, userId int32) (gitopsRepoName string, chartGitAttr *ChartGitAttribute, err error)
	GetLatestDeployedManifestByPipelineId(appId int, envId int, runner string, ctx context.Context) ([]byte, error)
	GetDeployedManifestByPipelineIdAndCDWorkflowId(cdWorkflowRunnerId int, ctx context.Context) ([]byte, error)
	SetPipelineFieldsInOverrideRequest(overrideRequest *bean.ValuesOverrideRequest, pipeline *pipelineConfig.Pipeline)
}

func NewAppService(
	environmentConfigRepository chartConfig.EnvConfigOverrideRepository,
	pipelineOverrideRepository chartConfig.PipelineOverrideRepository,
	mergeUtil *MergeUtil,
	logger *zap.SugaredLogger,
	ciArtifactRepository repository.CiArtifactRepository,
	pipelineRepository pipelineConfig.PipelineRepository,
	dbMigrationConfigRepository pipelineConfig.DbMigrationConfigRepository,
	eventClient client.EventClient,
	eventFactory client.EventFactory, acdClient application.ServiceClient,
	cache *util3.TokenCache, authConfig *util3.ACDAuthConfig,
	enforcer casbin.Enforcer, enforcerUtil rbac.EnforcerUtil, user user.UserService,
	appListingRepository repository.AppListingRepository,
	appRepository app.AppRepository,
	envRepository repository2.EnvironmentRepository,
	pipelineConfigRepository chartConfig.PipelineConfigRepository,
	configMapRepository chartConfig.ConfigMapRepository,
	appLevelMetricsRepository repository.AppLevelMetricsRepository,
	envLevelMetricsRepository repository.EnvLevelAppMetricsRepository,
	chartRepository chartRepoRepository.ChartRepository,
	ciPipelineMaterialRepository pipelineConfig.CiPipelineMaterialRepository,
	cdWorkflowRepository pipelineConfig.CdWorkflowRepository,
	commonService commonService.CommonService,
	imageScanDeployInfoRepository security.ImageScanDeployInfoRepository,
	imageScanHistoryRepository security.ImageScanHistoryRepository,
	ArgoK8sClient argocdServer.ArgoK8sClient,
	gitFactory *GitFactory,
	pipelineStrategyHistoryService history2.PipelineStrategyHistoryService,
	configMapHistoryService history2.ConfigMapHistoryService,
	deploymentTemplateHistoryService history2.DeploymentTemplateHistoryService,
	chartTemplateService ChartTemplateService,
	refChartDir chartRepoRepository.RefChartDir,
	chartRefRepository chartRepoRepository.ChartRefRepository,
	chartService chart.ChartService,
	helmAppClient client2.HelmAppClient,
	argoUserService argo.ArgoUserService,
	cdPipelineStatusTimelineRepo pipelineConfig.PipelineStatusTimelineRepository,
	appCrudOperationService AppCrudOperationService,
	configMapHistoryRepository repository3.ConfigMapHistoryRepository,
	strategyHistoryRepository repository3.PipelineStrategyHistoryRepository,
	deploymentTemplateHistoryRepository repository3.DeploymentTemplateHistoryRepository,
	dockerRegistryIpsConfigService dockerRegistry.DockerRegistryIpsConfigService,
	pipelineStatusTimelineResourcesService status2.PipelineStatusTimelineResourcesService,
	pipelineStatusSyncDetailService status2.PipelineStatusSyncDetailService,
	pipelineStatusTimelineService status2.PipelineStatusTimelineService,
	appStatusConfig *AppServiceConfig,
	gitOpsConfigRepository repository.GitOpsConfigRepository,
	appStatusService appStatus.AppStatusService,
	installedAppRepository repository4.InstalledAppRepository,
	AppStoreDeploymentService service.AppStoreDeploymentService,
	k8sApplicationService k8s.K8sApplicationService,
	installedAppVersionHistoryRepository repository4.InstalledAppVersionHistoryRepository,
	globalEnvVariables *util2.GlobalEnvVariables, helmAppService client2.HelmAppService,
	manifestPushConfigRepository repository5.ManifestPushConfigRepository,
	GitOpsManifestPushService GitOpsManifestPushService) *AppServiceImpl {
	appServiceImpl := &AppServiceImpl{
		environmentConfigRepository:            environmentConfigRepository,
		mergeUtil:                              mergeUtil,
		pipelineOverrideRepository:             pipelineOverrideRepository,
		logger:                                 logger,
		ciArtifactRepository:                   ciArtifactRepository,
		pipelineRepository:                     pipelineRepository,
		dbMigrationConfigRepository:            dbMigrationConfigRepository,
		eventClient:                            eventClient,
		eventFactory:                           eventFactory,
		acdClient:                              acdClient,
		tokenCache:                             cache,
		acdAuthConfig:                          authConfig,
		enforcer:                               enforcer,
		enforcerUtil:                           enforcerUtil,
		user:                                   user,
		appListingRepository:                   appListingRepository,
		appRepository:                          appRepository,
		envRepository:                          envRepository,
		pipelineConfigRepository:               pipelineConfigRepository,
		configMapRepository:                    configMapRepository,
		chartRepository:                        chartRepository,
		appLevelMetricsRepository:              appLevelMetricsRepository,
		envLevelMetricsRepository:              envLevelMetricsRepository,
		ciPipelineMaterialRepository:           ciPipelineMaterialRepository,
		cdWorkflowRepository:                   cdWorkflowRepository,
		commonService:                          commonService,
		imageScanDeployInfoRepository:          imageScanDeployInfoRepository,
		imageScanHistoryRepository:             imageScanHistoryRepository,
		ArgoK8sClient:                          ArgoK8sClient,
		gitFactory:                             gitFactory,
		pipelineStrategyHistoryService:         pipelineStrategyHistoryService,
		configMapHistoryService:                configMapHistoryService,
		deploymentTemplateHistoryService:       deploymentTemplateHistoryService,
		chartTemplateService:                   chartTemplateService,
		refChartDir:                            refChartDir,
		chartRefRepository:                     chartRefRepository,
		chartService:                           chartService,
		helmAppClient:                          helmAppClient,
		argoUserService:                        argoUserService,
		pipelineStatusTimelineRepository:       cdPipelineStatusTimelineRepo,
		appCrudOperationService:                appCrudOperationService,
		configMapHistoryRepository:             configMapHistoryRepository,
		strategyHistoryRepository:              strategyHistoryRepository,
		deploymentTemplateHistoryRepository:    deploymentTemplateHistoryRepository,
		dockerRegistryIpsConfigService:         dockerRegistryIpsConfigService,
		pipelineStatusTimelineResourcesService: pipelineStatusTimelineResourcesService,
		pipelineStatusSyncDetailService:        pipelineStatusSyncDetailService,
		pipelineStatusTimelineService:          pipelineStatusTimelineService,
		appStatusConfig:                        appStatusConfig,
		gitOpsConfigRepository:                 gitOpsConfigRepository,
		appStatusService:                       appStatusService,
		installedAppRepository:                 installedAppRepository,
		AppStoreDeploymentService:              AppStoreDeploymentService,
		k8sApplicationService:                  k8sApplicationService,
		installedAppVersionHistoryRepository:   installedAppVersionHistoryRepository,
		globalEnvVariables:                     globalEnvVariables,
		helmAppService:                         helmAppService,
		manifestPushConfigRepository:           manifestPushConfigRepository,
		GitOpsManifestPushService:              GitOpsManifestPushService,
	}
	return appServiceImpl
}

const (
	Success = "SUCCESS"
	Failure = "FAILURE"
)

func (impl *AppServiceImpl) SetPipelineFieldsInOverrideRequest(overrideRequest *bean.ValuesOverrideRequest, pipeline *pipelineConfig.Pipeline) {
	overrideRequest.PipelineId = pipeline.Id
	overrideRequest.PipelineName = pipeline.Name
	overrideRequest.EnvId = pipeline.EnvironmentId
	overrideRequest.EnvName = pipeline.Environment.Name
	overrideRequest.ClusterId = pipeline.Environment.ClusterId
	overrideRequest.AppId = pipeline.AppId
	overrideRequest.AppName = pipeline.App.AppName
	overrideRequest.DeploymentAppType = pipeline.DeploymentAppType
}

func (impl *AppServiceImpl) getValuesFileForEnv(environmentId int) string {
	return fmt.Sprintf("_%d-values.yaml", environmentId) //-{envId}-values.yaml
}
func (impl *AppServiceImpl) createArgoApplicationIfRequired(appId int, envConfigOverride *chartConfig.EnvConfigOverride, pipeline *pipelineConfig.Pipeline, userId int32) (string, error) {
	//repo has been registered while helm create
	chart, err := impl.chartRepository.FindLatestChartForAppByAppId(appId)
	if err != nil {
		impl.logger.Errorw("no chart found ", "app", appId)
		return "", err
	}
	envModel, err := impl.envRepository.FindById(envConfigOverride.TargetEnvironment)
	if err != nil {
		return "", err
	}
	argoAppName := pipeline.DeploymentAppName
	if pipeline.DeploymentAppCreated {
		return argoAppName, nil
	} else {
		//create
		appNamespace := envConfigOverride.Namespace
		if appNamespace == "" {
			appNamespace = "default"
		}
		namespace := argocdServer.DevtronInstalationNs
		appRequest := &argocdServer.AppTemplate{
			ApplicationName: argoAppName,
			Namespace:       namespace,
			TargetNamespace: appNamespace,
			TargetServer:    envModel.Cluster.ServerUrl,
			Project:         "default",
			ValuesFile:      impl.getValuesFileForEnv(envModel.Id),
			RepoPath:        chart.ChartLocation,
			RepoUrl:         chart.GitRepoUrl,
		}

		argoAppName, err := impl.ArgoK8sClient.CreateAcdApp(appRequest, envModel.Cluster)
		if err != nil {
			return "", err
		}
		//update cd pipeline to mark deployment app created
		_, err = impl.updatePipeline(pipeline, userId)
		if err != nil {
			impl.logger.Errorw("error in update cd pipeline for deployment app created or not", "err", err)
			return "", err
		}
		return argoAppName, nil
	}
}

func (impl *AppServiceImpl) UpdateReleaseStatus(updateStatusRequest *bean.ReleaseStatusUpdateRequest) (bool, error) {
	count, err := impl.pipelineOverrideRepository.UpdateStatusByRequestIdentifier(updateStatusRequest.RequestId, updateStatusRequest.NewStatus)
	if err != nil {
		impl.logger.Errorw("error in updating release status", "request", updateStatusRequest, "error", err)
		return false, err
	}
	return count == 1, nil
}

func (impl *AppServiceImpl) UpdateDeploymentStatusAndCheckIsSucceeded(app *v1alpha1.Application, statusTime time.Time, isAppStore bool) (bool, error) {
	isSucceeded := false
	var err error
	if isAppStore {
		var installAppDeleteRequest repository4.InstallAppDeleteRequest
		var gitHash string
		if app.Operation != nil && app.Operation.Sync != nil {
			gitHash = app.Operation.Sync.Revision
		} else if app.Status.OperationState != nil && app.Status.OperationState.Operation.Sync != nil {
			gitHash = app.Status.OperationState.Operation.Sync.Revision
		}
		installAppDeleteRequest, err = impl.installedAppRepository.GetInstalledAppByGitHash(gitHash)
		if err != nil {
			impl.logger.Errorw("error in fetching installed app by git hash from installed app repository", "err", err)
			return isSucceeded, err
		}
		if installAppDeleteRequest.EnvironmentId > 0 {
			err = impl.appStatusService.UpdateStatusWithAppIdEnvId(installAppDeleteRequest.AppId, installAppDeleteRequest.EnvironmentId, string(app.Status.Health.Status))
			if err != nil {
				impl.logger.Errorw("error occurred while updating app status in app_status table", "error", err, "appId", installAppDeleteRequest.AppId, "envId", installAppDeleteRequest.EnvironmentId)
			}
			impl.logger.Debugw("skipping application status update as this app is chart", "appId", installAppDeleteRequest.AppId, "envId", installAppDeleteRequest.EnvironmentId)
			return isSucceeded, nil
		}
	} else {
		repoUrl := app.Spec.Source.RepoURL
		// backward compatibility for updating application status - if unable to find app check it in charts
		chart, err := impl.chartRepository.FindChartByGitRepoUrl(repoUrl)
		if err != nil {
			impl.logger.Errorw("error in fetching chart", "repoUrl", repoUrl, "err", err)
			return isSucceeded, err
		}
		if chart == nil {
			impl.logger.Errorw("no git repo found for url", "repoUrl", repoUrl)
			return isSucceeded, fmt.Errorf("no git repo found for url %s", repoUrl)
		}
		envId, err := impl.appRepository.FindEnvironmentIdForInstalledApp(chart.AppId)
		if err != nil {
			impl.logger.Errorw("error in fetching app", "err", err, "app", chart.AppId)
			return isSucceeded, err
		}
		if envId > 0 {
			err = impl.appStatusService.UpdateStatusWithAppIdEnvId(chart.AppId, envId, string(app.Status.Health.Status))
			if err != nil {
				impl.logger.Errorw("error occurred while updating app status in app_status table", "error", err, "appId", chart.AppId, "envId", envId)
			}
			impl.logger.Debugw("skipping application status update as this app is chart", "appId", chart.AppId, "envId", envId)
			return isSucceeded, nil
		}
	}

	isSucceeded, _, err = impl.UpdateDeploymentStatusForGitOpsPipelines(app, statusTime, isAppStore)
	if err != nil {
		impl.logger.Errorw("error in updating deployment status", "argoAppName", app.Name)
		return isSucceeded, err
	}
	return isSucceeded, nil
}

func (impl *AppServiceImpl) UpdateDeploymentStatusForGitOpsPipelines(app *v1alpha1.Application, statusTime time.Time, isAppStore bool) (bool, bool, error) {
	isSucceeded := false
	isTimelineUpdated := false
	isTimelineTimedOut := false
	gitHash := ""
	if app != nil {
		gitHash = app.Status.Sync.Revision
	}
	if !isAppStore {
		isValid, cdPipeline, cdWfr, pipelineOverride, err := impl.CheckIfPipelineUpdateEventIsValid(app.Name, gitHash)
		if err != nil {
			impl.logger.Errorw("service err, CheckIfPipelineUpdateEventIsValid", "err", err)
			return isSucceeded, isTimelineUpdated, err
		}
		if !isValid {
			impl.logger.Infow("deployment status event invalid, skipping", "appName", app.Name)
			return isSucceeded, isTimelineUpdated, nil
		}
		timeoutDuration, err := strconv.Atoi(impl.appStatusConfig.CdPipelineStatusTimeoutDuration)
		if err != nil {
			impl.logger.Errorw("error in converting string to int", "err", err)
			return isSucceeded, isTimelineUpdated, err
		}
		latestTimelineBeforeThisEvent, err := impl.pipelineStatusTimelineRepository.FetchLatestTimelineByWfrId(cdWfr.Id)
		if err != nil && err != pg.ErrNoRows {
			impl.logger.Errorw("error in getting latest timeline before update", "err", err, "cdWfrId", cdWfr.Id)
			return isSucceeded, isTimelineUpdated, err
		}
		err = impl.appStatusService.UpdateStatusWithAppIdEnvId(cdPipeline.AppId, cdPipeline.EnvironmentId, string(app.Status.Health.Status))
		if err != nil {
			impl.logger.Errorw("error occurred while updating app status in app_status table", "error", err, "appId", cdPipeline.AppId, "envId", cdPipeline.EnvironmentId)
		}
		reconciledAt := &metav1.Time{}
		if app != nil {
			reconciledAt = app.Status.ReconciledAt
		}
		var kubectlSyncedTimeline *pipelineConfig.PipelineStatusTimeline
		//updating cd pipeline status timeline
		isTimelineUpdated, isTimelineTimedOut, kubectlSyncedTimeline, err = impl.UpdatePipelineStatusTimelineForApplicationChanges(app, cdWfr.Id, statusTime, cdWfr.StartedOn, timeoutDuration, latestTimelineBeforeThisEvent, reconciledAt, false)
		if err != nil {
			impl.logger.Errorw("error in updating pipeline status timeline", "err", err)
		}
		if isTimelineTimedOut {
			//not checking further and directly updating timedOutStatus
			err := impl.UpdateCdWorkflowRunnerByACDObject(app, cdWfr.Id, true)
			if err != nil {
				impl.logger.Errorw("error on update cd workflow runner", "CdWorkflowId", pipelineOverride.CdWorkflowId, "status", pipelineConfig.WorkflowTimedOut, "err", err)
				return isSucceeded, isTimelineUpdated, err
			}
			return isSucceeded, isTimelineUpdated, nil
		}
		if reconciledAt.IsZero() || (kubectlSyncedTimeline != nil && kubectlSyncedTimeline.Id > 0 && reconciledAt.After(kubectlSyncedTimeline.StatusTime)) {
			releaseCounter, err := impl.pipelineOverrideRepository.GetCurrentPipelineReleaseCounter(pipelineOverride.PipelineId)
			if err != nil {
				impl.logger.Errorw("error on update application status", "releaseCounter", releaseCounter, "gitHash", gitHash, "pipelineOverride", pipelineOverride, "err", err)
				return isSucceeded, isTimelineUpdated, err
			}
			if pipelineOverride.PipelineReleaseCounter == releaseCounter {
				isSucceeded, err = impl.UpdateDeploymentStatusForPipeline(app, pipelineOverride, cdWfr.Id)
				if err != nil {
					impl.logger.Errorw("error in updating deployment status for pipeline", "err", err)
					return isSucceeded, isTimelineUpdated, err
				}
				if isSucceeded {
					impl.logger.Infow("writing cd success event", "gitHash", gitHash, "pipelineOverride", pipelineOverride)
					go impl.WriteCDSuccessEvent(cdPipeline.AppId, cdPipeline.EnvironmentId, pipelineOverride)
				}
			} else {
				impl.logger.Debugw("event received for older triggered revision", "gitHash", gitHash)
			}
		} else {
			// new revision is not reconciled yet, thus status will not be changes and will remain in progress
		}
	} else {
		isValid, installedAppVersionHistory, appId, envId, err := impl.CheckIfPipelineUpdateEventIsValidForAppStore(app.ObjectMeta.Name)
		if err != nil {
			impl.logger.Errorw("service err, CheckIfPipelineUpdateEventIsValidForAppStore", "err", err)
			return isSucceeded, isTimelineUpdated, err
		}
		if !isValid {
			impl.logger.Infow("deployment status event invalid, skipping", "appName", app.Name)
			return isSucceeded, isTimelineUpdated, nil
		}
		timeoutDuration, err := strconv.Atoi(impl.appStatusConfig.CdPipelineStatusTimeoutDuration)
		if err != nil {
			impl.logger.Errorw("error in converting string to int", "err", err)
			return isSucceeded, isTimelineUpdated, err
		}
		latestTimelineBeforeThisEvent, err := impl.pipelineStatusTimelineRepository.FetchLatestTimelinesByInstalledAppVersionHistoryId(installedAppVersionHistory.Id)
		if err != nil && err != pg.ErrNoRows {
			impl.logger.Errorw("error in getting latest timeline before update", "err", err, "installedAppVersionHistoryId", installedAppVersionHistory.Id)
			return isSucceeded, isTimelineUpdated, err
		}

		err = impl.appStatusService.UpdateStatusWithAppIdEnvId(appId, envId, string(app.Status.Health.Status))
		if err != nil {
			impl.logger.Errorw("error occurred while updating app status in app_status table", "error", err, "appId", appId, "envId", envId)
		}
		//reconcile time is how often your applications will sync from Argo CD to the Git repository
		reconciledAt := &metav1.Time{}
		if app != nil {
			reconciledAt = app.Status.ReconciledAt
		}
		var kubectlSyncedTimeline *pipelineConfig.PipelineStatusTimeline
		//updating versionHistory pipeline status timeline
		isTimelineUpdated, isTimelineTimedOut, kubectlSyncedTimeline, err = impl.UpdatePipelineStatusTimelineForApplicationChanges(app, installedAppVersionHistory.Id, statusTime, installedAppVersionHistory.StartedOn, timeoutDuration, latestTimelineBeforeThisEvent, reconciledAt, true)
		if err != nil {
			impl.logger.Errorw("error in updating pipeline status timeline", "err", err)
		}
		if isTimelineTimedOut {
			//not checking further and directly updating timedOutStatus
			err := impl.UpdateInstalledAppVersionHistoryByACDObject(app, installedAppVersionHistory.Id, true)
			if err != nil {
				impl.logger.Errorw("error on update installedAppVersionHistory", "installedAppVersionHistory", installedAppVersionHistory.Id, "status", pipelineConfig.WorkflowTimedOut, "err", err)
				return isSucceeded, isTimelineUpdated, err
			}
			return isSucceeded, isTimelineUpdated, nil
		}

		if reconciledAt.IsZero() || (kubectlSyncedTimeline != nil && kubectlSyncedTimeline.Id > 0) {
			isSucceeded, err = impl.UpdateDeploymentStatusForAppStore(app, installedAppVersionHistory.Id)
			if err != nil {
				impl.logger.Errorw("error in updating deployment status for pipeline", "err", err)
				return isSucceeded, isTimelineUpdated, err
			}
			if isSucceeded {
				impl.logger.Infow("writing installed app success event", "gitHash", gitHash, "installedAppVersionHistory", installedAppVersionHistory)
			}
		} else {
			impl.logger.Debugw("event received for older triggered revision", "gitHash", gitHash)
		}
	}

	return isSucceeded, isTimelineUpdated, nil
}

func (impl *AppServiceImpl) CheckIfPipelineUpdateEventIsValidForAppStore(gitOpsAppName string) (bool, *repository4.InstalledAppVersionHistory, int, int, error) {
	isValid := false
	var err error
	installedAppVersionHistory := &repository4.InstalledAppVersionHistory{}
	installedAppId := 0
	gitOpsAppNameAndInstalledAppMapping := make(map[string]*int)
	//checking if the gitOpsAppName is present in installed_apps table, if yes the find installed_app_version_history else return
	gitOpsAppNameAndInstalledAppId, err := impl.installedAppRepository.GetAllGitOpsAppNameAndInstalledAppMapping()
	if err != nil {
		impl.logger.Errorw("error in getting all installed apps in GetAllGitOpsAppNameAndInstalledAppMapping", "err", err, "gitOpsAppName", gitOpsAppName)
		return isValid, installedAppVersionHistory, 0, 0, err
	}
	for _, item := range gitOpsAppNameAndInstalledAppId {
		gitOpsAppNameAndInstalledAppMapping[item.GitOpsAppName] = &item.InstalledAppId
	}
	var devtronAcdAppName string
	if len(impl.globalEnvVariables.GitOpsRepoPrefix) > 0 {
		devtronAcdAppName = fmt.Sprintf("%s-%s", impl.globalEnvVariables.GitOpsRepoPrefix, gitOpsAppName)
	} else {
		devtronAcdAppName = gitOpsAppName
	}

	if gitOpsAppNameAndInstalledAppMapping[devtronAcdAppName] != nil {
		installedAppId = *gitOpsAppNameAndInstalledAppMapping[devtronAcdAppName]
	}

	installedAppVersionHistory, err = impl.installedAppVersionHistoryRepository.GetLatestInstalledAppVersionHistoryByInstalledAppId(installedAppId)
	if err != nil {
		impl.logger.Errorw("error in getting latest installedAppVersionHistory by installedAppId", "err", err, "installedAppId", installedAppId)
		return isValid, installedAppVersionHistory, 0, 0, err
	}
	appId, envId, err := impl.installedAppVersionHistoryRepository.GetAppIdAndEnvIdWithInstalledAppVersionId(installedAppVersionHistory.InstalledAppVersionId)
	if err != nil {
		impl.logger.Errorw("error in getting appId and environmentId using installedAppVersionId", "err", err, "installedAppVersionId", installedAppVersionHistory.InstalledAppVersionId)
		return isValid, installedAppVersionHistory, 0, 0, err
	}
	if util2.IsTerminalStatus(installedAppVersionHistory.Status) {
		//drop event
		return isValid, installedAppVersionHistory, appId, envId, nil
	}
	isValid = true
	return isValid, installedAppVersionHistory, appId, envId, err
}

func (impl *AppServiceImpl) CheckIfPipelineUpdateEventIsValid(argoAppName, gitHash string) (bool, pipelineConfig.Pipeline, pipelineConfig.CdWorkflowRunner, *chartConfig.PipelineOverride, error) {
	isValid := false
	var err error
	//var deploymentStatus repository.DeploymentStatus
	var pipeline pipelineConfig.Pipeline
	var pipelineOverride *chartConfig.PipelineOverride
	var cdWfr pipelineConfig.CdWorkflowRunner
	pipeline, err = impl.pipelineRepository.GetArgoPipelineByArgoAppName(argoAppName)
	if err != nil {
		impl.logger.Errorw("error in getting cd pipeline by argoAppName", "err", err, "argoAppName", argoAppName)
		return isValid, pipeline, cdWfr, pipelineOverride, err
	}
	//getting latest pipelineOverride for app (by appId and envId)
	pipelineOverride, err = impl.pipelineOverrideRepository.FindLatestByAppIdAndEnvId(pipeline.AppId, pipeline.EnvironmentId, bean2.ArgoCd)
	if err != nil {
		impl.logger.Errorw("error in getting latest pipelineOverride by appId and envId", "err", err, "appId", pipeline.AppId, "envId", pipeline.EnvironmentId)
		return isValid, pipeline, cdWfr, pipelineOverride, err
	}
	if gitHash != "" && pipelineOverride.GitHash != gitHash {
		pipelineOverrideByHash, err := impl.pipelineOverrideRepository.FindByPipelineTriggerGitHash(gitHash)
		if err != nil {
			impl.logger.Errorw("error on update application status", "gitHash", gitHash, "pipelineOverride", pipelineOverride, "err", err)
			return isValid, pipeline, cdWfr, pipelineOverride, err
		}
		if pipelineOverrideByHash.CommitTime.Before(pipelineOverride.CommitTime) {
			//we have received trigger hash which is committed before this apps actual gitHash stored by us
			// this means that the hash stored by us will be synced later, so we will drop this event
			return isValid, pipeline, cdWfr, pipelineOverride, nil
		}
	}
	cdWfr, err = impl.cdWorkflowRepository.FindByWorkflowIdAndRunnerType(context.Background(), pipelineOverride.CdWorkflowId, bean.CD_WORKFLOW_TYPE_DEPLOY)
	if err != nil {
		impl.logger.Errorw("error in getting latest wfr by pipelineId", "err", err, "pipelineId", pipeline.Id)
		return isValid, pipeline, cdWfr, pipelineOverride, err
	}
	if util2.IsTerminalStatus(cdWfr.Status) {
		//drop event
		return isValid, pipeline, cdWfr, pipelineOverride, nil
	}
	isValid = true
	return isValid, pipeline, cdWfr, pipelineOverride, nil
}

func (impl *AppServiceImpl) UpdateDeploymentStatusForPipeline(app *v1alpha1.Application, pipelineOverride *chartConfig.PipelineOverride, cdWfrId int) (bool, error) {
	impl.logger.Debugw("inserting new app status", "status", app.Status.Health.Status, "argoAppName", app.Name)
	isSucceeded := false
	err := impl.UpdateCdWorkflowRunnerByACDObject(app, cdWfrId, false)
	if err != nil {
		impl.logger.Errorw("error on update cd workflow runner", "CdWorkflowId", pipelineOverride.CdWorkflowId, "app", app, "err", err)
		return isSucceeded, err
	}
	if application.Healthy == app.Status.Health.Status {
		isSucceeded = true
	}
	return isSucceeded, nil
}

func (impl *AppServiceImpl) UpdateDeploymentStatusForAppStore(app *v1alpha1.Application, installedVersionHistoryId int) (bool, error) {
	impl.logger.Debugw("inserting new app status", "status", app.Status.Health.Status, "argoAppName", app.Name)
	isSucceeded := false
	err := impl.UpdateInstalledAppVersionHistoryByACDObject(app, installedVersionHistoryId, false)
	if err != nil {
		impl.logger.Errorw("error on update installed version history", "installedVersionHistoryId", installedVersionHistoryId, "app", app, "err", err)
		return isSucceeded, err
	}
	if application.Healthy == app.Status.Health.Status {
		isSucceeded = true
	}
	return isSucceeded, nil
}

func (impl *AppServiceImpl) UpdatePipelineStatusTimelineForApplicationChanges(app *v1alpha1.Application, pipelineId int,
	statusTime time.Time, triggeredAt time.Time, statusTimeoutDuration int,
	latestTimelineBeforeUpdate *pipelineConfig.PipelineStatusTimeline, reconciledAt *metav1.Time, isAppStore bool) (isTimelineUpdated bool,
	isTimelineTimedOut bool, kubectlApplySyncedTimeline *pipelineConfig.PipelineStatusTimeline, err error) {

	//pipelineId can be wfrId or installedAppVersionHistoryId
	impl.logger.Debugw("updating pipeline status timeline", "app", app, "pipelineOverride", pipelineId, "APP_TO_UPDATE", app.Name)
	isTimelineUpdated = false
	isTimelineTimedOut = false
	if !isAppStore {
		terminalStatusExists, err := impl.pipelineStatusTimelineRepository.CheckIfTerminalStatusTimelinePresentByWfrId(pipelineId)
		if err != nil {
			impl.logger.Errorw("error in checking if terminal status timeline exists by wfrId", "err", err, "wfrId", pipelineId)
			return isTimelineUpdated, isTimelineTimedOut, kubectlApplySyncedTimeline, err
		}
		if terminalStatusExists {
			impl.logger.Infow("terminal status timeline exists for cdWfr, skipping more timeline changes", "wfrId", pipelineId)
			return isTimelineUpdated, isTimelineTimedOut, kubectlApplySyncedTimeline, nil
		}
		err = impl.pipelineStatusSyncDetailService.SaveOrUpdateSyncDetail(pipelineId, 1)
		if err != nil {
			impl.logger.Errorw("error in save/update pipeline status fetch detail", "err", err, "cdWfrId", pipelineId)
		}
		// creating cd pipeline status timeline
		timeline := &pipelineConfig.PipelineStatusTimeline{
			CdWorkflowRunnerId: pipelineId,
			StatusTime:         statusTime,
			AuditLog: sql.AuditLog{
				CreatedBy: 1,
				CreatedOn: time.Now(),
				UpdatedBy: 1,
				UpdatedOn: time.Now(),
			},
		}
		timeline.Status = pipelineConfig.TIMELINE_STATUS_KUBECTL_APPLY_STARTED
		if app != nil && app.Status.OperationState != nil {
			timeline.StatusDetail = app.Status.OperationState.Message
		}
		//checking and saving if this timeline is present or not because kubewatch may stream same objects multiple times
		_, err, isTimelineUpdated = impl.SavePipelineStatusTimelineIfNotAlreadyPresent(pipelineId, timeline.Status, timeline, false)
		if err != nil {
			impl.logger.Errorw("error in saving pipeline status timeline", "err", err)
			return isTimelineUpdated, isTimelineTimedOut, kubectlApplySyncedTimeline, err
		}
		//saving timeline resource details
		err = impl.pipelineStatusTimelineResourcesService.SaveOrUpdatePipelineTimelineResources(pipelineId, app, nil, 1, false)
		if err != nil {
			impl.logger.Errorw("error in saving/updating timeline resources", "err", err, "cdWfrId", pipelineId)
		}
		var kubectlSyncTimelineFetchErr error
		kubectlApplySyncedTimeline, kubectlSyncTimelineFetchErr = impl.pipelineStatusTimelineRepository.FetchTimelineByWfrIdAndStatus(pipelineId, pipelineConfig.TIMELINE_STATUS_KUBECTL_APPLY_SYNCED)
		if kubectlSyncTimelineFetchErr != nil && kubectlSyncTimelineFetchErr != pg.ErrNoRows {
			impl.logger.Errorw("error in getting latest timeline", "err", kubectlSyncTimelineFetchErr, "cdWfrId", pipelineId)
			return isTimelineUpdated, isTimelineTimedOut, kubectlApplySyncedTimeline, kubectlSyncTimelineFetchErr
		}
		if (kubectlApplySyncedTimeline == nil || kubectlApplySyncedTimeline.Id == 0) && app != nil && app.Status.OperationState != nil && app.Status.OperationState.Phase == common.OperationSucceeded {
			timeline.Id = 0
			timeline.Status = pipelineConfig.TIMELINE_STATUS_KUBECTL_APPLY_SYNCED
			timeline.StatusDetail = app.Status.OperationState.Message
			//checking and saving if this timeline is present or not because kubewatch may stream same objects multiple times
			err = impl.pipelineStatusTimelineService.SaveTimeline(timeline, nil, false)
			if err != nil {
				impl.logger.Errorw("error in saving pipeline status timeline", "err", err)
				return isTimelineUpdated, isTimelineTimedOut, kubectlApplySyncedTimeline, err
			}
			isTimelineUpdated = true
			kubectlApplySyncedTimeline = timeline
			impl.logger.Debugw("APP_STATUS_UPDATE_REQ", "stage", "APPLY_SYNCED", "app", app, "status", timeline.Status)
		}
		if reconciledAt.IsZero() || (kubectlApplySyncedTimeline != nil && kubectlApplySyncedTimeline.Id > 0 && reconciledAt.After(kubectlApplySyncedTimeline.StatusTime)) {
			haveNewTimeline := false
			timeline.Id = 0
			if app.Status.Health.Status == health.HealthStatusHealthy {
				impl.logger.Infow("updating pipeline status timeline for healthy app", "app", app, "APP_TO_UPDATE", app.Name)
				haveNewTimeline = true
				timeline.Status = pipelineConfig.TIMELINE_STATUS_APP_HEALTHY
				timeline.StatusDetail = "App status is Healthy."
			}
			if haveNewTimeline {
				//not checking if this status is already present or not because already checked for terminal status existence earlier
				err = impl.pipelineStatusTimelineService.SaveTimeline(timeline, nil, false)
				if err != nil {
					impl.logger.Errorw("error in creating timeline status", "err", err, "timeline", timeline)
					return isTimelineUpdated, isTimelineTimedOut, kubectlApplySyncedTimeline, err
				}
				isTimelineUpdated = true
				impl.logger.Debugw("APP_STATUS_UPDATE_REQ", "stage", "terminal_status", "app", app, "status", timeline.Status)
			}
		}

		if !isTimelineUpdated {
			//no timeline updated since before, in this case we will check for timeout cases
			var lastTimeToCheckForTimeout time.Time
			if latestTimelineBeforeUpdate == nil {
				lastTimeToCheckForTimeout = triggeredAt
			} else {
				lastTimeToCheckForTimeout = latestTimelineBeforeUpdate.StatusTime
			}
			if time.Since(lastTimeToCheckForTimeout) >= time.Duration(statusTimeoutDuration)*time.Minute {
				//mark as timed out if not already marked
				timeline.Status = pipelineConfig.TIMELINE_STATUS_FETCH_TIMED_OUT
				timeline.StatusDetail = "Deployment timed out."
				_, err, isTimelineUpdated = impl.SavePipelineStatusTimelineIfNotAlreadyPresent(pipelineId, timeline.Status, timeline, false)
				if err != nil {
					impl.logger.Errorw("error in saving pipeline status timeline", "err", err)
					return isTimelineUpdated, isTimelineTimedOut, kubectlApplySyncedTimeline, err
				}
				isTimelineTimedOut = true
			} else {
				// deployment status will be in progress so leave timeline
			}
		}
	} else {
		terminalStatusExists, err := impl.pipelineStatusTimelineRepository.CheckIfTerminalStatusTimelinePresentByInstalledAppVersionHistoryId(pipelineId)
		if err != nil {
			impl.logger.Errorw("error in checking if terminal status timeline exists by installedAppVersionHistoryId", "err", err, "installedAppVersionHistoryId", pipelineId)
			return isTimelineUpdated, isTimelineTimedOut, kubectlApplySyncedTimeline, err
		}
		if terminalStatusExists {
			impl.logger.Infow("terminal status timeline exists for installed App, skipping more timeline changes", "installedAppVersionHistoryId", pipelineId)
			return isTimelineUpdated, isTimelineTimedOut, kubectlApplySyncedTimeline, nil
		}
		err = impl.pipelineStatusSyncDetailService.SaveOrUpdateSyncDetailForAppStore(pipelineId, 1)
		if err != nil {
			impl.logger.Errorw("error in save/update pipeline status fetch detail", "err", err, "installedAppVersionHistoryId", pipelineId)
		}
		// creating installedAppVersionHistory status timeline
		timeline := &pipelineConfig.PipelineStatusTimeline{
			InstalledAppVersionHistoryId: pipelineId,
			StatusTime:                   statusTime,
			AuditLog: sql.AuditLog{
				CreatedBy: 1,
				CreatedOn: time.Now(),
				UpdatedBy: 1,
				UpdatedOn: time.Now(),
			},
		}
		timeline.Status = pipelineConfig.TIMELINE_STATUS_KUBECTL_APPLY_STARTED
		if app != nil && app.Status.OperationState != nil {
			timeline.StatusDetail = app.Status.OperationState.Message
		}
		//checking and saving if this timeline is present or not because kubewatch may stream same objects multiple times
		_, err, isTimelineUpdated = impl.SavePipelineStatusTimelineIfNotAlreadyPresent(pipelineId, timeline.Status, timeline, true)
		if err != nil {
			impl.logger.Errorw("error in saving pipeline status timeline", "err", err)
			return isTimelineUpdated, isTimelineTimedOut, kubectlApplySyncedTimeline, err
		}
		//saving timeline resource details
		err = impl.pipelineStatusTimelineResourcesService.SaveOrUpdatePipelineTimelineResources(pipelineId, app, nil, 1, true)
		if err != nil {
			impl.logger.Errorw("error in saving/updating timeline resources", "err", err, "installedAppVersionId", pipelineId)
		}
		var kubectlSyncTimelineFetchErr error
		kubectlApplySyncedTimeline, kubectlSyncTimelineFetchErr = impl.pipelineStatusTimelineRepository.FetchTimelineByInstalledAppVersionHistoryIdAndStatus(pipelineId, pipelineConfig.TIMELINE_STATUS_KUBECTL_APPLY_SYNCED)
		if kubectlSyncTimelineFetchErr != nil && kubectlSyncTimelineFetchErr != pg.ErrNoRows {
			impl.logger.Errorw("error in getting latest timeline", "err", kubectlSyncTimelineFetchErr, "installedAppVersionHistoryId", pipelineId)
			return isTimelineUpdated, isTimelineTimedOut, kubectlApplySyncedTimeline, kubectlSyncTimelineFetchErr
		}
		if (kubectlApplySyncedTimeline == nil || kubectlApplySyncedTimeline.Id == 0) && app != nil && app.Status.OperationState != nil && app.Status.OperationState.Phase == common.OperationSucceeded {
			timeline.Id = 0
			timeline.Status = pipelineConfig.TIMELINE_STATUS_KUBECTL_APPLY_SYNCED
			timeline.StatusDetail = app.Status.OperationState.Message
			//checking and saving if this timeline is present or not because kubewatch may stream same objects multiple times
			err = impl.pipelineStatusTimelineService.SaveTimeline(timeline, nil, true)
			if err != nil {
				impl.logger.Errorw("error in saving pipeline status timeline", "err", err)
				return isTimelineUpdated, isTimelineTimedOut, kubectlApplySyncedTimeline, err
			}
			isTimelineUpdated = true
			kubectlApplySyncedTimeline = timeline
			impl.logger.Debugw("APP_STATUS_UPDATE_REQ", "stage", "APPLY_SYNCED", "app", app, "status", timeline.Status)
		}
		if reconciledAt.IsZero() || (kubectlApplySyncedTimeline != nil && kubectlApplySyncedTimeline.Id > 0) {
			haveNewTimeline := false
			timeline.Id = 0
			if app.Status.Health.Status == health.HealthStatusHealthy {
				impl.logger.Infow("updating pipeline status timeline for healthy app", "app", app, "APP_TO_UPDATE", app.Name)
				haveNewTimeline = true
				timeline.Status = pipelineConfig.TIMELINE_STATUS_APP_HEALTHY
				timeline.StatusDetail = "App status is Healthy."
			}
			if haveNewTimeline {
				//not checking if this status is already present or not because already checked for terminal status existence earlier
				err = impl.pipelineStatusTimelineService.SaveTimeline(timeline, nil, true)
				if err != nil {
					impl.logger.Errorw("error in creating timeline status", "err", err, "timeline", timeline)
					return isTimelineUpdated, isTimelineTimedOut, kubectlApplySyncedTimeline, err
				}
				isTimelineUpdated = true
				impl.logger.Debugw("APP_STATUS_UPDATE_REQ", "stage", "terminal_status", "app", app, "status", timeline.Status)
			}
		}

		if !isTimelineUpdated {
			//no timeline updated since before, in this case we will check for timeout cases
			var lastTimeToCheckForTimeout time.Time
			if latestTimelineBeforeUpdate == nil {
				lastTimeToCheckForTimeout = triggeredAt
			} else {
				lastTimeToCheckForTimeout = latestTimelineBeforeUpdate.StatusTime
			}
			if time.Since(lastTimeToCheckForTimeout) >= time.Duration(statusTimeoutDuration)*time.Minute {
				//mark as timed out if not already marked
				timeline.Status = pipelineConfig.TIMELINE_STATUS_FETCH_TIMED_OUT
				timeline.StatusDetail = "Deployment timed out."
				_, err, isTimelineUpdated = impl.SavePipelineStatusTimelineIfNotAlreadyPresent(pipelineId, timeline.Status, timeline, true)
				if err != nil {
					impl.logger.Errorw("error in saving pipeline status timeline", "err", err)
					return isTimelineUpdated, isTimelineTimedOut, kubectlApplySyncedTimeline, err
				}
				isTimelineTimedOut = true
			} else {
				// deployment status will be in progress so leave timeline
			}
		}
	}
	return isTimelineUpdated, isTimelineTimedOut, kubectlApplySyncedTimeline, nil
}

func (impl *AppServiceImpl) SavePipelineStatusTimelineIfNotAlreadyPresent(pipelineId int, timelineStatus pipelineConfig.TimelineStatus, timeline *pipelineConfig.PipelineStatusTimeline, isAppStore bool) (latestTimeline *pipelineConfig.PipelineStatusTimeline, err error, isTimelineUpdated bool) {
	isTimelineUpdated = false
	if isAppStore {
		latestTimeline, err = impl.pipelineStatusTimelineRepository.FetchTimelineByInstalledAppVersionHistoryIdAndStatus(pipelineId, timelineStatus)
		if err != nil && err != pg.ErrNoRows {
			impl.logger.Errorw("error in getting latest timeline", "err", err)
			return nil, err, isTimelineUpdated
		} else if err == pg.ErrNoRows {
			err = impl.pipelineStatusTimelineService.SaveTimeline(timeline, nil, true)
			if err != nil {
				impl.logger.Errorw("error in creating timeline status", "err", err, "timeline", timeline)
				return nil, err, isTimelineUpdated
			}
			isTimelineUpdated = true
			latestTimeline = timeline
		}
	} else {
		latestTimeline, err = impl.pipelineStatusTimelineRepository.FetchTimelineByWfrIdAndStatus(pipelineId, timelineStatus)
		if err != nil && err != pg.ErrNoRows {
			impl.logger.Errorw("error in getting latest timeline", "err", err)
			return nil, err, isTimelineUpdated
		} else if err == pg.ErrNoRows {
			err = impl.pipelineStatusTimelineService.SaveTimeline(timeline, nil, false)
			if err != nil {
				impl.logger.Errorw("error in creating timeline status", "err", err, "timeline", timeline)
				return nil, err, isTimelineUpdated
			}
			isTimelineUpdated = true
			latestTimeline = timeline
		}
	}
	return latestTimeline, nil, isTimelineUpdated
}

func (impl *AppServiceImpl) WriteCDSuccessEvent(appId int, envId int, override *chartConfig.PipelineOverride) {
	event := impl.eventFactory.Build(util.Success, &override.PipelineId, appId, &envId, util.CD)
	impl.logger.Debugw("event WriteCDSuccessEvent", "event", event, "override", override)
	event = impl.eventFactory.BuildExtraCDData(event, nil, override.Id, bean.CD_WORKFLOW_TYPE_DEPLOY)
	_, evtErr := impl.eventClient.WriteNotificationEvent(event)
	if evtErr != nil {
		impl.logger.Errorw("error in writing event", "event", event, "err", evtErr)
	}
}

func (impl *AppServiceImpl) BuildCDSuccessPayload(appName string, environmentName string) *client.Payload {
	payload := &client.Payload{}
	payload.AppName = appName
	payload.EnvName = environmentName
	return payload
}

type ValuesOverrideResponse struct {
	MergedValues        string
	ReleaseOverrideJSON string
	EnvOverride         *chartConfig.EnvConfigOverride
	PipelineStrategy    *chartConfig.PipelineStrategy
	PipelineOverride    *chartConfig.PipelineOverride
	Artifact            *repository.CiArtifact
	Pipeline            *pipelineConfig.Pipeline
	AppMetrics          bool
}

type EnvironmentOverride struct {
	Enabled   bool        `json:"enabled"`
	EnvValues []*KeyValue `json:"envValues"`
}

type KeyValue struct {
	Key   string `json:"key"`
	Value string `json:"value"`
}

func (conf *EnvironmentOverride) appendEnvironmentVariable(key, value string) {
	item := &KeyValue{Key: key, Value: value}
	conf.EnvValues = append(conf.EnvValues, item)
}

func (impl *AppServiceImpl) TriggerCD(artifact *repository.CiArtifact, cdWorkflowId, wfrId int, pipeline *pipelineConfig.Pipeline, triggeredAt time.Time) error {
	impl.logger.Debugw("automatic pipeline trigger attempt async", "artifactId", artifact.Id)

	return impl.triggerReleaseAsync(artifact, cdWorkflowId, wfrId, pipeline, triggeredAt)
}

func (impl *AppServiceImpl) triggerReleaseAsync(artifact *repository.CiArtifact, cdWorkflowId, wfrId int, pipeline *pipelineConfig.Pipeline, triggeredAt time.Time) error {
	err := impl.validateAndTrigger(pipeline, artifact, cdWorkflowId, wfrId, triggeredAt)
	if err != nil {
		impl.logger.Errorw("error in trigger for pipeline", "pipelineId", strconv.Itoa(pipeline.Id))
	}
	impl.logger.Debugw("trigger attempted for all pipeline ", "artifactId", artifact.Id)
	return err
}

func (impl *AppServiceImpl) validateAndTrigger(p *pipelineConfig.Pipeline, artifact *repository.CiArtifact, cdWorkflowId, wfrId int, triggeredAt time.Time) error {
	object := impl.enforcerUtil.GetAppRBACNameByAppId(p.AppId)
	envApp := strings.Split(object, "/")
	if len(envApp) != 2 {
		impl.logger.Error("invalid req, app and env not found from rbac")
		return errors.New("invalid req, app and env not found from rbac")
	}
	err := impl.releasePipeline(p, artifact, cdWorkflowId, wfrId, triggeredAt)
	return err
}

func (impl *AppServiceImpl) releasePipeline(pipeline *pipelineConfig.Pipeline, artifact *repository.CiArtifact, cdWorkflowId, wfrId int, triggeredAt time.Time) error {
	impl.logger.Debugw("triggering release for ", "cdPipelineId", pipeline.Id, "artifactId", artifact.Id)

	pipeline, err := impl.pipelineRepository.FindById(pipeline.Id)
	if err != nil {
		impl.logger.Errorw("error in fetching pipeline by pipelineId", "err", err)
		return err
	}

	request := &bean.ValuesOverrideRequest{
		PipelineId:           pipeline.Id,
		UserId:               artifact.CreatedBy,
		CiArtifactId:         artifact.Id,
		AppId:                pipeline.AppId,
		CdWorkflowId:         cdWorkflowId,
		ForceTrigger:         true,
		DeploymentWithConfig: bean.DEPLOYMENT_CONFIG_TYPE_LAST_SAVED,
		WfrId:                wfrId,
	}
	impl.SetPipelineFieldsInOverrideRequest(request, pipeline)

	ctx, err := impl.buildACDContext()
	if err != nil {
		impl.logger.Errorw("error in creating acd synch context", "pipelineId", pipeline.Id, "artifactId", artifact.Id, "err", err)
		return err
	}
	//setting deployedBy as 1(system user) since case of auto trigger
	id, _, err := impl.TriggerRelease(request, ctx, triggeredAt, 1)
	if err != nil {
		impl.logger.Errorw("error in auto  cd pipeline trigger", "pipelineId", pipeline.Id, "artifactId", artifact.Id, "err", err)
	} else {
		impl.logger.Infow("pipeline successfully triggered ", "cdPipelineId", pipeline.Id, "artifactId", artifact.Id, "releaseId", id)
	}
	return err

}

func (impl *AppServiceImpl) buildACDContext() (acdContext context.Context, err error) {
	//this method should only call in case of argo-integration and gitops configured
	acdToken, err := impl.argoUserService.GetLatestDevtronArgoCdUserToken()
	if err != nil {
		impl.logger.Errorw("error in getting acd token", "err", err)
		return nil, err
	}
	ctx := context.Background()
	ctx = context.WithValue(ctx, "token", acdToken)
	return ctx, nil
}

func (impl *AppServiceImpl) getDbMigrationOverride(overrideRequest *bean.ValuesOverrideRequest, artifact *repository.CiArtifact, isRollback bool) (overrideJson []byte, err error) {
	if isRollback {
		return nil, fmt.Errorf("rollback not supported ye")
	}
	notConfigured := false
	config, err := impl.dbMigrationConfigRepository.FindByPipelineId(overrideRequest.PipelineId)
	if err != nil && !IsErrNoRows(err) {
		impl.logger.Errorw("error in fetching pipeline override config", "req", overrideRequest, "err", err)
		return nil, err
	} else if IsErrNoRows(err) {
		notConfigured = true
	}
	envVal := &EnvironmentOverride{}
	if notConfigured {
		impl.logger.Warnw("no active db migration found", "pipeline", overrideRequest.PipelineId)
		envVal.Enabled = false
	} else {
		materialInfos, err := artifact.ParseMaterialInfo()
		if err != nil {
			return nil, err
		}

		hash, ok := materialInfos[config.GitMaterial.Url]
		if !ok {
			impl.logger.Errorf("wrong url map ", "map", materialInfos, "url", config.GitMaterial.Url)
			return nil, fmt.Errorf("configured url not found in material %s", config.GitMaterial.Url)
		}

		envVal.Enabled = true
		if config.GitMaterial.GitProvider.AuthMode != repository.AUTH_MODE_USERNAME_PASSWORD &&
			config.GitMaterial.GitProvider.AuthMode != repository.AUTH_MODE_ACCESS_TOKEN &&
			config.GitMaterial.GitProvider.AuthMode != repository.AUTH_MODE_ANONYMOUS {
			return nil, fmt.Errorf("auth mode %s not supported for migration", config.GitMaterial.GitProvider.AuthMode)
		}
		envVal.appendEnvironmentVariable("GIT_REPO_URL", config.GitMaterial.Url)
		envVal.appendEnvironmentVariable("GIT_USER", config.GitMaterial.GitProvider.UserName)
		var password string
		if config.GitMaterial.GitProvider.AuthMode == repository.AUTH_MODE_USERNAME_PASSWORD {
			password = config.GitMaterial.GitProvider.Password
		} else {
			password = config.GitMaterial.GitProvider.AccessToken
		}
		envVal.appendEnvironmentVariable("GIT_AUTH_TOKEN", password)
		// parse git-tag not required
		//envVal.appendEnvironmentVariable("GIT_TAG", "")
		envVal.appendEnvironmentVariable("GIT_HASH", hash)
		envVal.appendEnvironmentVariable("SCRIPT_LOCATION", config.ScriptSource)
		envVal.appendEnvironmentVariable("DB_TYPE", string(config.DbConfig.Type))
		envVal.appendEnvironmentVariable("DB_USER_NAME", config.DbConfig.UserName)
		envVal.appendEnvironmentVariable("DB_PASSWORD", config.DbConfig.Password)
		envVal.appendEnvironmentVariable("DB_HOST", config.DbConfig.Host)
		envVal.appendEnvironmentVariable("DB_PORT", config.DbConfig.Port)
		envVal.appendEnvironmentVariable("DB_NAME", config.DbConfig.DbName)
		//Will be used for rollback don't delete it
		//envVal.appendEnvironmentVariable("MIGRATE_TO_VERSION", strconv.Itoa(overrideRequest.TargetDbVersion))
	}
	dbMigrationConfig := map[string]interface{}{"dbMigrationConfig": envVal}
	confByte, err := json.Marshal(dbMigrationConfig)
	if err != nil {
		return nil, err
	}
	return confByte, nil
}

func (impl *AppServiceImpl) GetAppMetricsByTriggerType(overrideRequest *bean.ValuesOverrideRequest, ctx context.Context) (bool, error) {

	var appMetrics bool
	if overrideRequest.DeploymentWithConfig == bean.DEPLOYMENT_CONFIG_TYPE_SPECIFIC_TRIGGER {
		_, span := otel.Tracer("orchestrator").Start(ctx, "deploymentTemplateHistoryRepository.GetHistoryByPipelineIdAndWfrId")
		deploymentTemplateHistory, err := impl.deploymentTemplateHistoryRepository.GetHistoryByPipelineIdAndWfrId(overrideRequest.PipelineId, overrideRequest.WfrIdForDeploymentWithSpecificTrigger)
		span.End()
		if err != nil {
			impl.logger.Errorw("error in getting deployed deployment template history by pipelineId and wfrId", "err", err, "pipelineId", &overrideRequest, "wfrId", overrideRequest.WfrIdForDeploymentWithSpecificTrigger)
			return appMetrics, err
		}
		appMetrics = deploymentTemplateHistory.IsAppMetricsEnabled

	} else if overrideRequest.DeploymentWithConfig == bean.DEPLOYMENT_CONFIG_TYPE_LAST_SAVED {
		_, span := otel.Tracer("orchestrator").Start(ctx, "appLevelMetricsRepository.FindByAppId")
		appLevelMetrics, err := impl.appLevelMetricsRepository.FindByAppId(overrideRequest.AppId)
		span.End()
		if err != nil && !IsErrNoRows(err) {
			impl.logger.Errorw("err", err)
			return appMetrics, &ApiError{InternalMessage: "unable to fetch app level metrics flag"}
		}
		appMetrics = appLevelMetrics.AppMetrics

		_, span = otel.Tracer("orchestrator").Start(ctx, "envLevelMetricsRepository.FindByAppIdAndEnvId")
		envLevelMetrics, err := impl.envLevelMetricsRepository.FindByAppIdAndEnvId(overrideRequest.AppId, overrideRequest.EnvId)
		span.End()
		if err != nil && !IsErrNoRows(err) {
			impl.logger.Errorw("err", err)
			return appMetrics, &ApiError{InternalMessage: "unable to fetch env level metrics flag"}
		}
		if envLevelMetrics.Id != 0 && envLevelMetrics.AppMetrics != nil {
			appMetrics = *envLevelMetrics.AppMetrics
		}
	}
	return appMetrics, nil
}

func (impl *AppServiceImpl) GetDeploymentStrategyByTriggerType(overrideRequest *bean.ValuesOverrideRequest, ctx context.Context) (*chartConfig.PipelineStrategy, error) {

	strategy := &chartConfig.PipelineStrategy{}
	var err error
	if overrideRequest.DeploymentWithConfig == bean.DEPLOYMENT_CONFIG_TYPE_SPECIFIC_TRIGGER {
		_, span := otel.Tracer("orchestrator").Start(ctx, "strategyHistoryRepository.GetHistoryByPipelineIdAndWfrId")
		strategyHistory, err := impl.strategyHistoryRepository.GetHistoryByPipelineIdAndWfrId(overrideRequest.PipelineId, overrideRequest.WfrIdForDeploymentWithSpecificTrigger)
		span.End()
		if err != nil {
			impl.logger.Errorw("error in getting deployed strategy history by pipleinId and wfrId", "err", err, "pipelineId", overrideRequest.PipelineId, "wfrId", overrideRequest.WfrIdForDeploymentWithSpecificTrigger)
			return nil, err
		}
		strategy.Strategy = strategyHistory.Strategy
		strategy.Config = strategyHistory.Config
		strategy.PipelineId = overrideRequest.PipelineId
	} else if overrideRequest.DeploymentWithConfig == bean.DEPLOYMENT_CONFIG_TYPE_LAST_SAVED {
		if overrideRequest.ForceTrigger {
			_, span := otel.Tracer("orchestrator").Start(ctx, "pipelineConfigRepository.GetDefaultStrategyByPipelineId")
			strategy, err = impl.pipelineConfigRepository.GetDefaultStrategyByPipelineId(overrideRequest.PipelineId)
			span.End()
		} else {
			var deploymentTemplate chartRepoRepository.DeploymentStrategy
			if overrideRequest.DeploymentTemplate == "ROLLING" {
				deploymentTemplate = chartRepoRepository.DEPLOYMENT_STRATEGY_ROLLING
			} else if overrideRequest.DeploymentTemplate == "BLUE-GREEN" {
				deploymentTemplate = chartRepoRepository.DEPLOYMENT_STRATEGY_BLUE_GREEN
			} else if overrideRequest.DeploymentTemplate == "CANARY" {
				deploymentTemplate = chartRepoRepository.DEPLOYMENT_STRATEGY_CANARY
			} else if overrideRequest.DeploymentTemplate == "RECREATE" {
				deploymentTemplate = chartRepoRepository.DEPLOYMENT_STRATEGY_RECREATE
			}

			if len(deploymentTemplate) > 0 {
				_, span := otel.Tracer("orchestrator").Start(ctx, "pipelineConfigRepository.FindByStrategyAndPipelineId")
				strategy, err = impl.pipelineConfigRepository.FindByStrategyAndPipelineId(deploymentTemplate, overrideRequest.PipelineId)
				span.End()
			} else {
				_, span := otel.Tracer("orchestrator").Start(ctx, "pipelineConfigRepository.GetDefaultStrategyByPipelineId")
				strategy, err = impl.pipelineConfigRepository.GetDefaultStrategyByPipelineId(overrideRequest.PipelineId)
				span.End()
			}
		}
		if err != nil && errors2.IsNotFound(err) == false {
			impl.logger.Errorf("invalid state", "err", err, "req", strategy)
			return nil, err
		}
	}
	return strategy, nil
}

func (impl *AppServiceImpl) GetEnvOverrideByTriggerType(overrideRequest *bean.ValuesOverrideRequest, triggeredAt time.Time, ctx context.Context) (*chartConfig.EnvConfigOverride, error) {

	envOverride := &chartConfig.EnvConfigOverride{}
	var err error
	if overrideRequest.DeploymentWithConfig == bean.DEPLOYMENT_CONFIG_TYPE_SPECIFIC_TRIGGER {
		_, span := otel.Tracer("orchestrator").Start(ctx, "deploymentTemplateHistoryRepository.GetHistoryByPipelineIdAndWfrId")
		deploymentTemplateHistory, err := impl.deploymentTemplateHistoryRepository.GetHistoryByPipelineIdAndWfrId(overrideRequest.PipelineId, overrideRequest.WfrIdForDeploymentWithSpecificTrigger)
		span.End()
		if err != nil {
			impl.logger.Errorw("error in getting deployed deployment template history by pipelineId and wfrId", "err", err, "pipelineId", &overrideRequest, "wfrId", overrideRequest.WfrIdForDeploymentWithSpecificTrigger)
			return nil, err
		}
		templateName := deploymentTemplateHistory.TemplateName
		templateVersion := deploymentTemplateHistory.TemplateVersion
		if templateName == "Rollout Deployment" {
			templateName = ""
		}
		//getting chart_ref by id
		_, span = otel.Tracer("orchestrator").Start(ctx, "chartRefRepository.FindByVersionAndName")
		chartRef, err := impl.chartRefRepository.FindByVersionAndName(templateName, templateVersion)
		span.End()
		if err != nil {
			impl.logger.Errorw("error in getting chartRef by version and name", "err", err, "version", templateVersion, "name", templateName)
			return nil, err
		}
		//assuming that if a chartVersion is deployed then it's envConfigOverride will be available
		_, span = otel.Tracer("orchestrator").Start(ctx, "environmentConfigRepository.GetByAppIdEnvIdAndChartRefId")
		envOverride, err = impl.environmentConfigRepository.GetByAppIdEnvIdAndChartRefId(overrideRequest.AppId, overrideRequest.EnvId, chartRef.Id)
		span.End()
		if err != nil {
			impl.logger.Errorw("error in getting envConfigOverride for pipeline for specific chartVersion", "err", err, "appId", overrideRequest.AppId, "envId", overrideRequest.EnvId, "chartRefId", chartRef.Id)
			return nil, err
		}
		//updating historical data in envConfigOverride and appMetrics flag
		envOverride.IsOverride = true
		envOverride.EnvOverrideValues = deploymentTemplateHistory.Template

	} else if overrideRequest.DeploymentWithConfig == bean.DEPLOYMENT_CONFIG_TYPE_LAST_SAVED {
		_, span := otel.Tracer("orchestrator").Start(ctx, "environmentConfigRepository.ActiveEnvConfigOverride")
		envOverride, err = impl.environmentConfigRepository.ActiveEnvConfigOverride(overrideRequest.AppId, overrideRequest.EnvId)
		span.End()
		if err != nil {
			impl.logger.Errorw("invalid state", "err", err, "req", overrideRequest)
			return nil, err
		}
		if envOverride.Id == 0 {
			_, span = otel.Tracer("orchestrator").Start(ctx, "chartRepository.FindLatestChartForAppByAppId")
			chart, err := impl.chartRepository.FindLatestChartForAppByAppId(overrideRequest.AppId)
			span.End()
			if err != nil {
				impl.logger.Errorw("invalid state", "err", err, "req", overrideRequest)
				return nil, err
			}
			_, span = otel.Tracer("orchestrator").Start(ctx, "environmentConfigRepository.FindChartByAppIdAndEnvIdAndChartRefId")
			envOverride, err = impl.environmentConfigRepository.FindChartByAppIdAndEnvIdAndChartRefId(overrideRequest.AppId, overrideRequest.EnvId, chart.ChartRefId)
			span.End()
			if err != nil && !errors2.IsNotFound(err) {
				impl.logger.Errorw("invalid state", "err", err, "req", overrideRequest)
				return nil, err
			}

			//creating new env override config
			if errors2.IsNotFound(err) || envOverride == nil {
				_, span = otel.Tracer("orchestrator").Start(ctx, "envRepository.FindById")
				environment, err := impl.envRepository.FindById(overrideRequest.EnvId)
				span.End()
				if err != nil && !IsErrNoRows(err) {
					return nil, err
				}
				envOverride = &chartConfig.EnvConfigOverride{
					Active:            true,
					ManualReviewed:    true,
					Status:            models.CHARTSTATUS_SUCCESS,
					TargetEnvironment: overrideRequest.EnvId,
					ChartId:           chart.Id,
					AuditLog:          sql.AuditLog{UpdatedBy: overrideRequest.UserId, UpdatedOn: triggeredAt, CreatedOn: triggeredAt, CreatedBy: overrideRequest.UserId},
					Namespace:         environment.Namespace,
					IsOverride:        false,
					EnvOverrideValues: "{}",
					Latest:            false,
					IsBasicViewLocked: chart.IsBasicViewLocked,
					CurrentViewEditor: chart.CurrentViewEditor,
				}
				_, span = otel.Tracer("orchestrator").Start(ctx, "environmentConfigRepository.Save")
				err = impl.environmentConfigRepository.Save(envOverride)
				span.End()
				if err != nil {
					impl.logger.Errorw("error in creating envconfig", "data", envOverride, "error", err)
					return nil, err
				}
			}
			envOverride.Chart = chart
		} else if envOverride.Id > 0 && !envOverride.IsOverride {
			_, span = otel.Tracer("orchestrator").Start(ctx, "chartRepository.FindLatestChartForAppByAppId")
			chart, err := impl.chartRepository.FindLatestChartForAppByAppId(overrideRequest.AppId)
			span.End()
			if err != nil {
				impl.logger.Errorw("invalid state", "err", err, "req", overrideRequest)
				return nil, err
			}
			envOverride.Chart = chart
		}
	}
	_, span := otel.Tracer("orchestrator").Start(ctx, "envRepository.FindById")
	env, err := impl.envRepository.FindById(envOverride.TargetEnvironment)
	span.End()
	if err != nil {
		impl.logger.Errorw("unable to find env", "err", err)
		return nil, err
	}
	envOverride.Environment = env
	return envOverride, nil
}

func (impl *AppServiceImpl) GetValuesOverrideForTrigger(overrideRequest *bean.ValuesOverrideRequest, triggeredAt time.Time, ctx context.Context) (*ValuesOverrideResponse, error) {
	if overrideRequest.DeploymentType == models.DEPLOYMENTTYPE_UNKNOWN {
		overrideRequest.DeploymentType = models.DEPLOYMENTTYPE_DEPLOY
	}
	if len(overrideRequest.DeploymentWithConfig) == 0 {
		overrideRequest.DeploymentWithConfig = bean.DEPLOYMENT_CONFIG_TYPE_LAST_SAVED
	}
	valuesOverrideResponse := &ValuesOverrideResponse{}

	pipeline, err := impl.pipelineRepository.FindById(overrideRequest.PipelineId)
	if err != nil {
		impl.logger.Errorw("error in fetching pipeline by pipeline id", "err", err, "pipeline-id-", overrideRequest.PipelineId)
		return valuesOverrideResponse, err
	}

	envOverride, err := impl.GetEnvOverrideByTriggerType(overrideRequest, triggeredAt, ctx)
	if err != nil {
		impl.logger.Errorw("error in getting env override by trigger type", "err", err)
		return valuesOverrideResponse, err
	}
	appMetrics, err := impl.GetAppMetricsByTriggerType(overrideRequest, ctx)
	if err != nil {
		impl.logger.Errorw("error in getting app metrics by trigger type", "err", err)
		return valuesOverrideResponse, err
	}
	strategy, err := impl.GetDeploymentStrategyByTriggerType(overrideRequest, ctx)
	if err != nil {
		impl.logger.Errorw("error in getting strategy by trigger type", "err", err)
		return valuesOverrideResponse, err
	}
	_, span := otel.Tracer("orchestrator").Start(ctx, "ciArtifactRepository.Get")
	artifact, err := impl.ciArtifactRepository.Get(overrideRequest.CiArtifactId)
	span.End()
	if err != nil {
		return valuesOverrideResponse, err
	}
	_, span = otel.Tracer("orchestrator").Start(ctx, "getDbMigrationOverride")
	//FIXME: how to determine rollback
	//we can't depend on ciArtifact ID because CI pipeline can be manually triggered in any order regardless of sourcecode status
	dbMigrationOverride, err := impl.getDbMigrationOverride(overrideRequest, artifact, false)
	span.End()
	if err != nil {
		impl.logger.Errorw("error in fetching db migration config", "req", overrideRequest, "err", err)
		return valuesOverrideResponse, err
	}
	chartVersion := envOverride.Chart.ChartVersion
	_, span = otel.Tracer("orchestrator").Start(ctx, "getConfigMapAndSecretJsonV2")
	configMapJson, err := impl.getConfigMapAndSecretJsonV2(overrideRequest.AppId, envOverride.TargetEnvironment, overrideRequest.PipelineId, chartVersion, overrideRequest.DeploymentWithConfig, overrideRequest.WfrIdForDeploymentWithSpecificTrigger)
	span.End()
	if err != nil {
		impl.logger.Errorw("error in fetching config map n secret ", "err", err)
		configMapJson = nil
	}
	_, span = otel.Tracer("orchestrator").Start(ctx, "appCrudOperationService.GetLabelsByAppIdForDeployment")
	appLabelJsonByte, err := impl.appCrudOperationService.GetLabelsByAppIdForDeployment(overrideRequest.AppId)
	span.End()
	if err != nil {
		impl.logger.Errorw("error in fetching app labels for gitOps commit", "err", err)
		appLabelJsonByte = nil
	}
	_, span = otel.Tracer("orchestrator").Start(ctx, "mergeAndSave")
	pipelineOverride, err := impl.savePipelineOverride(overrideRequest, envOverride.Id, triggeredAt)
	if err != nil {
		return valuesOverrideResponse, err
	}
	//TODO: check status and apply lock
	releaseOverrideJson, err := impl.getReleaseOverride(envOverride, overrideRequest, artifact, pipelineOverride, strategy, &appMetrics)
	if err != nil {
		return valuesOverrideResponse, err
	}
	mergedValues, err := impl.mergeOverrideValues(envOverride, dbMigrationOverride, releaseOverrideJson, configMapJson, appLabelJsonByte, strategy)

	appName := fmt.Sprintf("%s-%s", overrideRequest.AppName, envOverride.Environment.Name)
	mergedValues = impl.autoscalingCheckBeforeTrigger(ctx, appName, envOverride.Namespace, mergedValues, overrideRequest)

	_, span = otel.Tracer("orchestrator").Start(ctx, "dockerRegistryIpsConfigService.HandleImagePullSecretOnApplicationDeployment")
	// handle image pull secret if access given
	mergedValues, err = impl.dockerRegistryIpsConfigService.HandleImagePullSecretOnApplicationDeployment(envOverride.Environment, pipeline.CiPipelineId, mergedValues)
	span.End()
	if err != nil {
		return valuesOverrideResponse, err
	}
	pipelineOverride.PipelineMergedValues = string(mergedValues)
	err = impl.pipelineOverrideRepository.Update(pipelineOverride)
	if err != nil {
		return valuesOverrideResponse, err
	}
	//valuesOverrideResponse.
	valuesOverrideResponse.MergedValues = string(mergedValues)
	valuesOverrideResponse.EnvOverride = envOverride
	valuesOverrideResponse.PipelineOverride = pipelineOverride
	valuesOverrideResponse.AppMetrics = appMetrics
	valuesOverrideResponse.PipelineStrategy = strategy
	valuesOverrideResponse.ReleaseOverrideJSON = releaseOverrideJson
	valuesOverrideResponse.Artifact = artifact
	valuesOverrideResponse.Pipeline = pipeline
	return valuesOverrideResponse, err
}

func (impl *AppServiceImpl) BuildManifestForTrigger(overrideRequest *bean.ValuesOverrideRequest, triggeredAt time.Time, ctx context.Context) (valuesOverrideResponse *ValuesOverrideResponse, builtChartPath string, err error) {

	valuesOverrideResponse = &ValuesOverrideResponse{}
	valuesOverrideResponse, err = impl.GetValuesOverrideForTrigger(overrideRequest, triggeredAt, ctx)
	if err != nil {
		impl.logger.Errorw("error in fetching values for trigger", "err", err)
		return valuesOverrideResponse, "", err
	}
	builtChartPath, err = impl.BuildChartAndGetPath(overrideRequest.AppName, valuesOverrideResponse.EnvOverride, ctx)
	if err != nil {
		impl.logger.Errorw("error in parsing reference chart", "err", err)
		return valuesOverrideResponse, "", err
	}
	return valuesOverrideResponse, builtChartPath, err
}

func (impl *AppServiceImpl) GetLatestDeployedManifestByPipelineId(appId int, envId int, runner string, ctx context.Context) ([]byte, error) {

	manifestByteArray := make([]byte, 0)

	pipeline, err := impl.pipelineRepository.FindActiveByAppIdAndEnvironmentId(appId, envId)
	if err != nil || pipeline == nil {
		impl.logger.Errorw("error in fetching pipeline by appId and envId", "appId", appId, "envId", envId, "err", err)
		return manifestByteArray, err
	}

	if runner == "CD" {
		runner = "DEPLOY"
	} else if runner == "PRECD" {
		runner = "PRE"
	} else if runner == "POSTCD" {
		runner = "POST"
	}

	cdWorkflowRunner, err := impl.cdWorkflowRepository.FindLastStatusByPipelineIdAndRunnerType(pipeline[0].Id, bean.WorkflowType(runner))
	if err != nil {
		impl.logger.Errorw("error in fetching cd_workflow runner by pipeline id and runner type", "err", err)
		return manifestByteArray, err
	}

	return cdWorkflowRunner.HelmReferenceChart, nil

}

func (impl *AppServiceImpl) GetDeployedManifestByPipelineIdAndCDWorkflowId(cdWorkflowRunnerId int, ctx context.Context) ([]byte, error) {

	manifestByteArray := make([]byte, 0)

	cdWorkflowRunner, err := impl.cdWorkflowRepository.FindWorkflowRunnerById(cdWorkflowRunnerId)
	if err != nil {
		impl.logger.Errorw("error in getting runners by cdWorkflowId", "err", err)
		return manifestByteArray, err
	}

	return cdWorkflowRunner.HelmReferenceChart, nil

}

func (impl *AppServiceImpl) BuildChartAndGetPath(appName string, envOverride *chartConfig.EnvConfigOverride, ctx context.Context) (string, error) {

	if !strings.HasSuffix(envOverride.Chart.ChartLocation, fmt.Sprintf("%s%s", "/", envOverride.Chart.ChartVersion)) {
		_, span := otel.Tracer("orchestrator").Start(ctx, "autoHealChartLocationInChart")
		err := impl.autoHealChartLocationInChart(ctx, envOverride)
		span.End()
		if err != nil {
			return "", err
		}
	}
	chartMetaData := &chart2.Metadata{
		Name:    appName,
		Version: envOverride.Chart.ChartVersion,
	}
	referenceTemplatePath := path.Join(string(impl.refChartDir), envOverride.Chart.ReferenceTemplate)
	_, span := otel.Tracer("orchestrator").Start(ctx, "chartTemplateService.BuildChart")
	tempReferenceTemplateDir, err := impl.chartTemplateService.BuildChart(ctx, chartMetaData, referenceTemplatePath)
	span.End()
	if err != nil {
		return "", err
	}
	return tempReferenceTemplateDir, nil
}

func (impl *AppServiceImpl) CopyFile(source, destination string) error {
	input, err := ioutil.ReadFile(source)
	if err != nil {
		impl.logger.Errorw("error in reading file input", "err", err)
		return err
	}
	err = ioutil.WriteFile(destination, input, 0644)
	if err != nil {
		impl.logger.Errorw("error in writing file output", "err", err)
		return err
	}
	return nil
}

func (impl *AppServiceImpl) GetHelmManifestInByte(appName string, envName string, image string, chartVersion string, overrideValues string, builtChartPath string) ([]byte, error) {

	var manifestByteArr []byte

	// parsed ref-chart has many files and helm chart in form <appName-chartVersion.tgz>, copying this helm chart and values to new dir so that other unnecessary files are removed
	tempHelmPackageDir := path.Join("/tmp/helmManifest", impl.chartTemplateService.GetDir())
	err := os.MkdirAll(tempHelmPackageDir, os.ModePerm)
	if err != nil {
		impl.logger.Errorw("error in making dir for helm manifest", "err", err)
		return manifestByteArr, err
	}

	packageChartName := fmt.Sprintf("%s-%s.tgz", appName, chartVersion)
	packageChartOldPath := path.Join(builtChartPath, packageChartName) // helm chart
	packageChartNewPath := path.Join(tempHelmPackageDir, packageChartName)
	err = impl.CopyFile(packageChartOldPath, packageChartNewPath)
	if err != nil {
		return manifestByteArr, err
	}

	valuesFileOldPath := path.Join(builtChartPath, "values.yaml") //default values of helm chart
	valuesFileNewPath := path.Join(tempHelmPackageDir, "values.yaml")
	err = impl.CopyFile(valuesFileOldPath, valuesFileNewPath)
	if err != nil {
		return manifestByteArr, err
	}

	valuesOverrideFilePath := path.Join(tempHelmPackageDir, "valuesOverride.json") //values override json
	err = ioutil.WriteFile(valuesOverrideFilePath, []byte(overrideValues), 0600)
	if err != nil {
		return manifestByteArr, err
	}

	chartsFileOldPath := path.Join(builtChartPath, "Chart.yaml") //default values of helm chart
	chartsFileNewPath := path.Join(tempHelmPackageDir, "Chart.yaml")
	err = impl.CopyFile(chartsFileOldPath, chartsFileNewPath)
	if err != nil {
		return manifestByteArr, err
	}

	var imageTag string
	if len(image) > 0 {
		imageTag = strings.Split(image, ":")[1]
	}
	chartName := fmt.Sprintf("%s-%s-%s", appName, envName, imageTag)
	manifestByteArr, err = impl.chartTemplateService.LoadChartInBytes(tempHelmPackageDir, true, chartName, chartVersion)
	if err != nil {
		impl.logger.Errorw("error in converting chart to bytes", "err", err)
		return manifestByteArr, err
	}

	return manifestByteArr, err
}

func (impl *AppServiceImpl) CreateGitopsRepo(app *app.App, userId int32) (gitopsRepoName string, chartGitAttr *ChartGitAttribute, err error) {
	chart, err := impl.chartRepository.FindLatestChartForAppByAppId(app.Id)
	if err != nil && pg.ErrNoRows != err {
		return "", nil, err
	}
	gitOpsRepoName := impl.chartTemplateService.GetGitOpsRepoName(app.AppName)
	chartGitAttr, err = impl.chartTemplateService.CreateGitRepositoryForApp(gitOpsRepoName, chart.ReferenceTemplate, chart.ChartVersion, userId)
	if err != nil {
		impl.logger.Errorw("error in pushing chart to git ", "path", chartGitAttr.ChartLocation, "err", err)
		return "", nil, err
	}
	return gitOpsRepoName, chartGitAttr, nil
}

func (impl *AppServiceImpl) PushChartToGitRepoIfNotExistAndUpdateTimelineStatus(overrideRequest *bean.ValuesOverrideRequest, tempReferenceTemplateDir string, envOverride *chartConfig.EnvConfigOverride, ctx context.Context) error {

	_, span := otel.Tracer("orchestrator").Start(ctx, "chartTemplateService.GetGitOpsRepoName")
	// CHART COMMIT and PUSH STARTS HERE, it will push latest version, if found modified on deployment template and overrides
	gitOpsRepoName := impl.chartTemplateService.GetGitOpsRepoName(overrideRequest.AppName)
	span.End()
	_, span = otel.Tracer("orchestrator").Start(ctx, "chartService.CheckChartExists")
	err := impl.chartService.CheckChartExists(envOverride.Chart.ChartRefId)
	span.End()
	if err != nil {
		impl.logger.Errorw("err in getting chart info", "err", err)
		return err
	}

	var gitCommitStatus pipelineConfig.TimelineStatus
	var gitCommitStatusDetail string
	err = impl.chartTemplateService.PushChartToGitRepo(gitOpsRepoName, envOverride.Chart.ReferenceTemplate, envOverride.Chart.ChartVersion, tempReferenceTemplateDir, envOverride.Chart.GitRepoUrl, overrideRequest.UserId)
	if err != nil {
		impl.saveTimeline(overrideRequest, gitCommitStatus, gitCommitStatusDetail, ctx)
		return err
	} else {
		gitCommitStatus = pipelineConfig.TIMELINE_STATUS_GIT_COMMIT
		gitCommitStatusDetail = "Git commit done successfully."
		// creating cd pipeline status timeline for git commit
		timeline := &pipelineConfig.PipelineStatusTimeline{
			CdWorkflowRunnerId: overrideRequest.WfrId,
			Status:             gitCommitStatus,
			StatusDetail:       gitCommitStatusDetail,
			StatusTime:         time.Now(),
			AuditLog: sql.AuditLog{
				CreatedBy: overrideRequest.UserId,
				CreatedOn: time.Now(),
				UpdatedBy: overrideRequest.UserId,
				UpdatedOn: time.Now(),
			},
		}
		_, span = otel.Tracer("orchestrator").Start(ctx, "cdPipelineStatusTimelineRepo.SaveTimelineForACDHelmApps")
		err := impl.pipelineStatusTimelineService.SaveTimeline(timeline, nil, false)
		span.End()
		if err != nil {
			impl.logger.Errorw("error in creating timeline status for git commit", "err", err, "timeline", timeline)
		}
	}
	return nil
}

func (impl *AppServiceImpl) CommitValuesToGit(valuesOverrideRequest *bean.ValuesOverrideRequest, valuesOverrideResponse *ValuesOverrideResponse, triggeredAt time.Time, ctx context.Context) (commitHash string, commitTime time.Time, err error) {
	commitHash = ""
	commitTime = time.Time{}
	chartRepoName := impl.chartTemplateService.GetGitOpsRepoNameFromUrl(valuesOverrideResponse.EnvOverride.Chart.GitRepoUrl)
	_, span := otel.Tracer("orchestrator").Start(ctx, "chartTemplateService.GetUserEmailIdAndNameForGitOpsCommit")
	//getting username & emailId for commit author data
	userEmailId, userName := impl.chartTemplateService.GetUserEmailIdAndNameForGitOpsCommit(valuesOverrideRequest.UserId)
	span.End()
	chartGitAttr := &ChartConfig{
		FileName:       fmt.Sprintf("_%d-values.yaml", valuesOverrideResponse.EnvOverride.TargetEnvironment),
		FileContent:    string(valuesOverrideResponse.MergedValues),
		ChartName:      valuesOverrideResponse.EnvOverride.Chart.ChartName,
		ChartLocation:  valuesOverrideResponse.EnvOverride.Chart.ChartLocation,
		ChartRepoName:  chartRepoName,
		ReleaseMessage: fmt.Sprintf("release-%d-env-%d ", valuesOverrideResponse.PipelineOverride.Id, valuesOverrideResponse.EnvOverride.TargetEnvironment),
		UserName:       userName,
		UserEmailId:    userEmailId,
	}
	gitOpsConfigBitbucket, err := impl.gitOpsConfigRepository.GetGitOpsConfigByProvider(BITBUCKET_PROVIDER)
	if err != nil {
		if err == pg.ErrNoRows {
			gitOpsConfigBitbucket.BitBucketWorkspaceId = ""
		} else {
			return commitHash, commitTime, err
		}
	}
	gitOpsConfig := &bean.GitOpsConfigDto{BitBucketWorkspaceId: gitOpsConfigBitbucket.BitBucketWorkspaceId}
	_, span = otel.Tracer("orchestrator").Start(ctx, "gitFactory.Client.CommitValues")
	commitHash, commitTime, err = impl.gitFactory.Client.CommitValues(chartGitAttr, gitOpsConfig)
	span.End()
	if err != nil {
		impl.logger.Errorw("error in git commit", "err", err)
		return commitHash, commitTime, err
	}
	if commitTime.IsZero() {
		commitTime = time.Now()
	}
	span.End()
	if err != nil {
		return commitHash, commitTime, err
	}
	return commitHash, commitTime, nil
}

func (impl *AppServiceImpl) DeployArgocdApp(overrideRequest *bean.ValuesOverrideRequest, valuesOverrideResponse *ValuesOverrideResponse, ctx context.Context) error {

	impl.logger.Debugw("new pipeline found", "pipeline", valuesOverrideResponse.Pipeline)
	_, span := otel.Tracer("orchestrator").Start(ctx, "createArgoApplicationIfRequired")
	name, err := impl.createArgoApplicationIfRequired(overrideRequest.AppId, valuesOverrideResponse.EnvOverride, valuesOverrideResponse.Pipeline, overrideRequest.UserId)
	span.End()
	if err != nil {
		impl.logger.Errorw("acd application create error on cd trigger", "err", err, "req", overrideRequest)
		return err
	}
	impl.logger.Debugw("argocd application created", "name", name)

	_, span = otel.Tracer("orchestrator").Start(ctx, "updateArgoPipeline")
	updateAppInArgocd, err := impl.updateArgoPipeline(overrideRequest.AppId, valuesOverrideResponse.Pipeline.Name, valuesOverrideResponse.EnvOverride, ctx)
	span.End()
	if err != nil {
		impl.logger.Errorw("error in updating argocd app ", "err", err)
		return err
	}
	if updateAppInArgocd {
		impl.logger.Debug("argo-cd successfully updated")
	} else {
		impl.logger.Debug("argo-cd failed to update, ignoring it")
	}
	return nil
}

func (impl *AppServiceImpl) DeployApp(overrideRequest *bean.ValuesOverrideRequest, valuesOverrideResponse *ValuesOverrideResponse, triggeredAt time.Time, ctx context.Context) error {

	if IsAcdApp(overrideRequest.DeploymentAppType) {
		_, span := otel.Tracer("orchestrator").Start(ctx, "DeployArgocdApp")
		err := impl.DeployArgocdApp(overrideRequest, valuesOverrideResponse, ctx)
		span.End()
		if err != nil {
			impl.logger.Errorw("error in deploying app on argocd", "err", err)
			return err
		}
	} else if IsHelmApp(overrideRequest.DeploymentAppType) {
		_, span := otel.Tracer("orchestrator").Start(ctx, "createHelmAppForCdPipeline")
		_, err := impl.createHelmAppForCdPipeline(overrideRequest, valuesOverrideResponse, triggeredAt, ctx)
		span.End()
		if err != nil {
			impl.logger.Errorw("error in creating or updating helm application for cd pipeline", "err", err)
			return err
		}
	}
	return nil
}

func (impl *AppServiceImpl) ValidateTriggerEvent(triggerEvent bean.TriggerEvent) (bool, error) {

	switch triggerEvent.DeploymentAppType {
	case bean2.ArgoCd:
		if !triggerEvent.PerformChartPush {
			return false, errors2.New("For deployment type ArgoCd, PerformChartPush flag expected value = true, got false")
		}
	case bean2.Helm:
		return true, nil
	case bean2.GitOpsWithoutDeployment:
		if triggerEvent.PerformDeploymentOnCluster {
			return false, errors2.New("For deployment type GitOpsWithoutDeployment, PerformDeploymentOnCluster flag expected value = false, got value = true")
		}
	case bean2.ManifestDownload:
		if triggerEvent.PerformChartPush {
			return false, error2.New("For deployment type ManifestDownload,  PerformChartPush flag expected value = false, got true")
		}
		if triggerEvent.PerformDeploymentOnCluster {
			return false, error2.New("For deployment type ManifestDownload,  PerformDeploymentOnCluster flag expected value = false, got true")
		}
	}
	return true, nil

}

// write integration/unit test for each function
func (impl *AppServiceImpl) TriggerPipeline(overrideRequest *bean.ValuesOverrideRequest, triggerEvent bean.TriggerEvent, ctx context.Context) (releaseNo int, manifest []byte, err error) {

	isRequestValid, err := impl.ValidateTriggerEvent(triggerEvent)
	if !isRequestValid {
		return releaseNo, manifest, err
	}

	_, span := otel.Tracer("orchestrator").Start(ctx, "AppService.BuildManifestForTrigger")
	valuesOverrideResponse, builtChartPath, err := impl.BuildManifestForTrigger(overrideRequest, triggerEvent.TriggerdAt, ctx)
	span.End()
	if err != nil {
		if triggerEvent.GetManifestInResponse {
			timeline := &pipelineConfig.PipelineStatusTimeline{
				CdWorkflowRunnerId: overrideRequest.WfrId,
				Status:             "HELM_PACKAGE_GENERATION_FAILED",
				StatusDetail:       fmt.Sprintf("Helm package generation failed. - %v", err),
				StatusTime:         time.Now(),
				AuditLog: sql.AuditLog{
					CreatedBy: overrideRequest.UserId,
					CreatedOn: time.Now(),
					UpdatedBy: overrideRequest.UserId,
					UpdatedOn: time.Now(),
				},
			}
			err = impl.pipelineStatusTimelineService.SaveTimeline(timeline, nil, false)
			if err != nil {
				impl.logger.Errorw("error in saving timeline for manifest_download type")
			}
		}
		return releaseNo, manifest, err
	}

	_, span = otel.Tracer("orchestrator").Start(ctx, "CreateHistoriesForDeploymentTrigger")
	err = impl.CreateHistoriesForDeploymentTrigger(valuesOverrideResponse.Pipeline, valuesOverrideResponse.PipelineStrategy, valuesOverrideResponse.EnvOverride, triggerEvent.TriggerdAt, triggerEvent.TriggeredBy)
	span.End()

	if triggerEvent.GetManifestInResponse {
		//get stream and directly redirect the stram to response
		timeline := &pipelineConfig.PipelineStatusTimeline{
			CdWorkflowRunnerId: overrideRequest.WfrId,
			Status:             "HELM_PACKAGE_GENERATED",
			StatusDetail:       "Helm package generated successfully.",
			StatusTime:         time.Now(),
			AuditLog: sql.AuditLog{
				CreatedBy: overrideRequest.UserId,
				CreatedOn: time.Now(),
				UpdatedBy: overrideRequest.UserId,
				UpdatedOn: time.Now(),
			},
		}
		_, span := otel.Tracer("orchestrator").Start(ctx, "cdPipelineStatusTimelineRepo.SaveTimelineForACDHelmApps")
		err = impl.pipelineStatusTimelineService.SaveTimeline(timeline, nil, false)
		if err != nil {
			impl.logger.Errorw("error in saving timeline for manifest_download type")
		}
		span.End()

<<<<<<< HEAD
		manifest, err = impl.GetHelmManifestInByte(overrideRequest.AppName, overrideRequest.EnvName, valuesOverrideResponse.Artifact.Image, valuesOverrideResponse.EnvOverride.Chart.ChartVersion, valuesOverrideResponse.MergedValues, builtChartPath)
		if err != nil {
			impl.logger.Errorw("error in converting built chart to bytes", "err", err)
			return releaseNo, manifest, err
		}
	}

=======
>>>>>>> 00a0d93a
	if triggerEvent.PerformChartPush {
		manifestPushTemplate := impl.BuildManifestPushTemplate(overrideRequest, valuesOverrideResponse, builtChartPath, &manifest)
		manifestPushService := impl.GetManifestPushService(triggerEvent)
		manifestPushResponse := manifestPushService.PushChart(manifestPushTemplate, ctx)
		if manifestPushResponse.Error != nil {
			impl.logger.Errorw("Error in pushing manifest to git", "err", err, "git_repo_url", manifestPushTemplate.RepoUrl)
			gitCommitStatus := pipelineConfig.TIMELINE_STATUS_GIT_COMMIT_FAILED
			gitCommitStatusDetail := fmt.Sprintf("Git commit failed - %v", err)
			impl.saveTimeline(overrideRequest, gitCommitStatus, gitCommitStatusDetail, ctx)
			return releaseNo, manifest, err
		}
<<<<<<< HEAD

		pipelineOverrideUpdateRequest := &chartConfig.PipelineOverride{
			Id:                     valuesOverrideResponse.PipelineOverride.Id,
			GitHash:                manifestPushResponse.CommitHash,
			CommitTime:             manifestPushResponse.CommitTime,
			EnvConfigOverrideId:    valuesOverrideResponse.EnvOverride.Id,
			PipelineOverrideValues: valuesOverrideResponse.ReleaseOverrideJSON,
			PipelineId:             overrideRequest.PipelineId,
			CiArtifactId:           overrideRequest.CiArtifactId,
			PipelineMergedValues:   valuesOverrideResponse.MergedValues,
			AuditLog:               sql.AuditLog{UpdatedOn: triggerEvent.TriggerdAt, UpdatedBy: overrideRequest.UserId},
		}
		_, span := otel.Tracer("orchestrator").Start(ctx, "pipelineOverrideRepository.Update")
		err = impl.pipelineOverrideRepository.Update(pipelineOverrideUpdateRequest)
		span.End()

=======
		gitCommitStatus := pipelineConfig.TIMELINE_STATUS_GIT_COMMIT
		gitCommitStatusDetail := "Git commit done successfully."
		impl.saveTimeline(overrideRequest, gitCommitStatus, gitCommitStatusDetail, ctx)
>>>>>>> 00a0d93a
	}

	if triggerEvent.PerformDeploymentOnCluster {
		err = impl.DeployApp(overrideRequest, valuesOverrideResponse, triggerEvent.TriggerdAt, ctx)
		if err != nil {
			impl.logger.Errorw("error in deploying app", "err", err)
			return releaseNo, manifest, err
		}
	}

	go impl.WriteCDTriggerEvent(overrideRequest, valuesOverrideResponse.Artifact, valuesOverrideResponse.PipelineOverride.PipelineReleaseCounter, valuesOverrideResponse.PipelineOverride.Id)

	if valuesOverrideResponse.Artifact.ScanEnabled {
		_, span := otel.Tracer("orchestrator").Start(ctx, "MarkImageScanDeployed")
		_ = impl.MarkImageScanDeployed(overrideRequest.AppId, valuesOverrideResponse.EnvOverride.TargetEnvironment, valuesOverrideResponse.Artifact.ImageDigest, overrideRequest.ClusterId)
		span.End()
	}

	middleware.CdTriggerCounter.WithLabelValues(overrideRequest.AppName, overrideRequest.EnvName).Inc()

	return valuesOverrideResponse.PipelineOverride.PipelineReleaseCounter, manifest, nil

}

func (impl *AppServiceImpl) TriggerRelease(overrideRequest *bean.ValuesOverrideRequest, ctx context.Context, triggeredAt time.Time, deployedBy int32) (releaseNo int, manifest []byte, err error) {

	// trigger event will decide whether to perform GitOps or deployment for a particular deployment app type
	triggerEvent := bean.TriggerEvent{
		TriggeredBy: deployedBy,
		TriggerdAt:  triggeredAt,
	}

	switch overrideRequest.DeploymentAppType {
	case bean2.ArgoCd:
		triggerEvent.PerformChartPush = true
		triggerEvent.PerformDeploymentOnCluster = true
		triggerEvent.GetManifestInResponse = false
		triggerEvent.DeploymentAppType = bean2.ArgoCd
		triggerEvent.ManifestStorageType = bean2.ManifestStorageGit
	case bean2.Helm:
		triggerEvent.PerformChartPush = false
		triggerEvent.PerformDeploymentOnCluster = true
		triggerEvent.GetManifestInResponse = false
		triggerEvent.DeploymentAppType = bean2.Helm
	case bean2.ManifestDownload:
		triggerEvent.PerformChartPush = false
		triggerEvent.PerformDeploymentOnCluster = false
		triggerEvent.GetManifestInResponse = true
		triggerEvent.DeploymentAppType = bean2.ManifestDownload
	case bean2.GitOpsWithoutDeployment:
		triggerEvent.PerformChartPush = true
		triggerEvent.PerformDeploymentOnCluster = false
		triggerEvent.GetManifestInResponse = false
		triggerEvent.DeploymentAppType = bean2.GitOpsWithoutDeployment

	}

	releaseNo, manifest, err = impl.TriggerPipeline(overrideRequest, triggerEvent, ctx)
	if err != nil {
		return 0, manifest, err
	}
	return releaseNo, manifest, nil
}

func (impl *AppServiceImpl) GetManifestPushService(triggerEvent bean.TriggerEvent) ManifestPushService {
	var manifestPushService ManifestPushService
	if triggerEvent.ManifestStorageType == bean2.ManifestStorageGit {
		manifestPushService = impl.GitOpsManifestPushService
	}
	return manifestPushService
}

func (impl *AppServiceImpl) BuildManifestPushTemplate(overrideRequest *bean.ValuesOverrideRequest, valuesOverrideResponse *ValuesOverrideResponse, builtChartPath string, manifest *[]byte) *bean3.ManifestPushTemplate {
	return &bean3.ManifestPushTemplate{
		WorkflowRunnerId:       overrideRequest.WfrId,
		AppId:                  overrideRequest.AppId,
		ChartRefId:             valuesOverrideResponse.EnvOverride.Chart.ChartRefId,
		EnvironmentId:          valuesOverrideResponse.EnvOverride.Environment.Id,
		UserId:                 overrideRequest.UserId,
		PipelineOverrideId:     valuesOverrideResponse.PipelineOverride.Id,
		AppName:                overrideRequest.AppName,
		TargetEnvironmentName:  valuesOverrideResponse.EnvOverride.TargetEnvironment,
		ChartReferenceTemplate: valuesOverrideResponse.EnvOverride.Chart.ReferenceTemplate,
		ChartName:              valuesOverrideResponse.EnvOverride.Chart.ChartName,
		ChartVersion:           valuesOverrideResponse.EnvOverride.Chart.ChartVersion,
		ChartLocation:          valuesOverrideResponse.EnvOverride.Chart.ChartLocation,
		RepoUrl:                valuesOverrideResponse.EnvOverride.Chart.GitRepoUrl,
		BuiltChartPath:         builtChartPath,
		BuiltChartBytes:        manifest,
		MergedValues:           valuesOverrideResponse.MergedValues,
	}
}

func (impl *AppServiceImpl) buildChartAndPushToGitRepo(overrideRequest *bean.ValuesOverrideRequest, ctx context.Context, chartMetaData *chart2.Metadata, referenceTemplatePath string, gitOpsRepoName string, envOverride *chartConfig.EnvConfigOverride) error {
	_, span := otel.Tracer("orchestrator").Start(ctx, "chartTemplateService.BuildChart")
	tempReferenceTemplateDir, err := impl.chartTemplateService.BuildChart(ctx, chartMetaData, referenceTemplatePath)
	span.End()
	defer impl.chartTemplateService.CleanDir(tempReferenceTemplateDir)
	if err != nil {
		return err
	}
	_, span = otel.Tracer("orchestrator").Start(ctx, "chartTemplateService.PushChartToGitRepo")
	err = impl.chartTemplateService.PushChartToGitRepo(gitOpsRepoName, envOverride.Chart.ReferenceTemplate, envOverride.Chart.ChartVersion, tempReferenceTemplateDir, envOverride.Chart.GitRepoUrl, overrideRequest.UserId)
	span.End()
	return err
}

func (impl *AppServiceImpl) saveTimeline(overrideRequest *bean.ValuesOverrideRequest, status string, statusDetail string, ctx context.Context) {
	// creating cd pipeline status timeline for git commit
	timeline := &pipelineConfig.PipelineStatusTimeline{
		CdWorkflowRunnerId: overrideRequest.WfrId,
		Status:             status,
		StatusDetail:       statusDetail,
		StatusTime:         time.Now(),
		AuditLog: sql.AuditLog{
			CreatedBy: overrideRequest.UserId,
			CreatedOn: time.Now(),
			UpdatedBy: overrideRequest.UserId,
			UpdatedOn: time.Now(),
		},
	}
	_, span := otel.Tracer("orchestrator").Start(ctx, "cdPipelineStatusTimelineRepo.SaveTimeline")
	timelineErr := impl.pipelineStatusTimelineService.SaveTimeline(timeline, nil, false)
	span.End()
	if timelineErr != nil {
		impl.logger.Errorw("error in creating timeline status for git commit", "err", timelineErr, "timeline", timeline)
	}
}

func (impl *AppServiceImpl) autoHealChartLocationInChart(ctx context.Context, envOverride *chartConfig.EnvConfigOverride) error {
	chartId := envOverride.Chart.Id
	impl.logger.Infow("auto-healing: Chart location in chart not correct. modifying ", "chartId", chartId,
		"current chartLocation", envOverride.Chart.ChartLocation, "current chartVersion", envOverride.Chart.ChartVersion)

	// get chart from DB (getting it from DB because envOverride.Chart does not have full row of DB)
	_, span := otel.Tracer("orchestrator").Start(ctx, "chartRepository.FindById")
	chart, err := impl.chartRepository.FindById(chartId)
	span.End()
	if err != nil {
		impl.logger.Errorw("error occurred while fetching chart from DB", "chartId", chartId, "err", err)
		return err
	}

	// get chart ref from DB (to get location)
	chartRefId := chart.ChartRefId
	_, span = otel.Tracer("orchestrator").Start(ctx, "chartRefRepository.FindById")
	chartRef, err := impl.chartRefRepository.FindById(chartRefId)
	span.End()
	if err != nil {
		impl.logger.Errorw("error occurred while fetching chartRef from DB", "chartRefId", chartRefId, "err", err)
		return err
	}

	// build new chart location
	newChartLocation := filepath.Join(chartRef.Location, envOverride.Chart.ChartVersion)
	impl.logger.Infow("new chart location build", "chartId", chartId, "newChartLocation", newChartLocation)

	// update chart in DB
	chart.ChartLocation = newChartLocation
	_, span = otel.Tracer("orchestrator").Start(ctx, "chartRepository.Update")
	err = impl.chartRepository.Update(chart)
	span.End()
	if err != nil {
		impl.logger.Errorw("error occurred while saving chart into DB", "chartId", chartId, "err", err)
		return err
	}

	// update newChartLocation in model
	envOverride.Chart.ChartLocation = newChartLocation
	return nil
}

func (impl *AppServiceImpl) MarkImageScanDeployed(appId int, envId int, imageDigest string, clusterId int) error {
	impl.logger.Debugw("mark image scan deployed for normal app, from cd auto or manual trigger", "imageDigest", imageDigest)
	executionHistory, err := impl.imageScanHistoryRepository.FindByImageDigest(imageDigest)
	if err != nil && err != pg.ErrNoRows {
		impl.logger.Errorw("error in fetching execution history", "err", err)
		return err
	}
	if executionHistory == nil || executionHistory.Id == 0 {
		impl.logger.Errorw("no execution history found for digest", "digest", imageDigest)
		return fmt.Errorf("no execution history found for digest - %s", imageDigest)
	}
	impl.logger.Debugw("mark image scan deployed for normal app, from cd auto or manual trigger", "executionHistory", executionHistory)
	var ids []int
	ids = append(ids, executionHistory.Id)

	ot, err := impl.imageScanDeployInfoRepository.FindByTypeMetaAndTypeId(appId, security.ScanObjectType_APP) //todo insure this touple unique in db
	if err != nil && err != pg.ErrNoRows {
		return err
	} else if err == pg.ErrNoRows {
		imageScanDeployInfo := &security.ImageScanDeployInfo{
			ImageScanExecutionHistoryId: ids,
			ScanObjectMetaId:            appId,
			ObjectType:                  security.ScanObjectType_APP,
			EnvId:                       envId,
			ClusterId:                   clusterId,
			AuditLog: sql.AuditLog{
				CreatedOn: time.Now(),
				CreatedBy: 1,
				UpdatedOn: time.Now(),
				UpdatedBy: 1,
			},
		}
		impl.logger.Debugw("mark image scan deployed for normal app, from cd auto or manual trigger", "imageScanDeployInfo", imageScanDeployInfo)
		err = impl.imageScanDeployInfoRepository.Save(imageScanDeployInfo)
		if err != nil {
			impl.logger.Errorw("error in creating deploy info", "err", err)
		}
	} else {
		// Updating Execution history for Latest Deployment to fetch out security Vulnerabilities for latest deployed info
		ot.ImageScanExecutionHistoryId = ids
		err = impl.imageScanDeployInfoRepository.Update(ot)
		if err != nil {
			impl.logger.Errorw("error in updating deploy info for latest deployed image", "err", err)
		}
	}
	return err
}

// FIXME tmp workaround
func (impl *AppServiceImpl) GetCmSecretNew(appId int, envId int) (*bean.ConfigMapJson, *bean.ConfigSecretJson, error) {
	var configMapJson string
	var secretDataJson string
	var configMapJsonApp string
	var secretDataJsonApp string
	var configMapJsonEnv string
	var secretDataJsonEnv string
	//var configMapJsonPipeline string
	//var secretDataJsonPipeline string

	configMapA, err := impl.configMapRepository.GetByAppIdAppLevel(appId)
	if err != nil && pg.ErrNoRows != err {
		return nil, nil, err
	}
	if configMapA != nil && configMapA.Id > 0 {
		configMapJsonApp = configMapA.ConfigMapData
		secretDataJsonApp = configMapA.SecretData
	}

	configMapE, err := impl.configMapRepository.GetByAppIdAndEnvIdEnvLevel(appId, envId)
	if err != nil && pg.ErrNoRows != err {
		return nil, nil, err
	}
	if configMapE != nil && configMapE.Id > 0 {
		configMapJsonEnv = configMapE.ConfigMapData
		secretDataJsonEnv = configMapE.SecretData
	}

	configMapJson, err = impl.mergeUtil.ConfigMapMerge(configMapJsonApp, configMapJsonEnv)
	if err != nil {
		return nil, nil, err
	}

	chart, err := impl.commonService.FetchLatestChart(appId, envId)
	if err != nil {
		return nil, nil, err
	}
	chartVersion := chart.ChartVersion
	chartMajorVersion, chartMinorVersion, err := util2.ExtractChartVersion(chartVersion)
	if err != nil {
		impl.logger.Errorw("chart version parsing", "err", err)
		return nil, nil, err
	}
	secretDataJson, err = impl.mergeUtil.ConfigSecretMerge(secretDataJsonApp, secretDataJsonEnv, chartMajorVersion, chartMinorVersion)
	if err != nil {
		return nil, nil, err
	}
	configResponse := bean.ConfigMapJson{}
	if configMapJson != "" {
		err = json.Unmarshal([]byte(configMapJson), &configResponse)
		if err != nil {
			return nil, nil, err
		}
	}
	secretResponse := bean.ConfigSecretJson{}
	if configMapJson != "" {
		err = json.Unmarshal([]byte(secretDataJson), &secretResponse)
		if err != nil {
			return nil, nil, err
		}
	}
	return &configResponse, &secretResponse, nil
}

// depricated
// TODO remove this method
func (impl *AppServiceImpl) GetConfigMapAndSecretJson(appId int, envId int, pipelineId int) ([]byte, error) {
	var configMapJson string
	var secretDataJson string
	merged := []byte("{}")
	configMapA, err := impl.configMapRepository.GetByAppIdAppLevel(appId)
	if err != nil && pg.ErrNoRows != err {
		return []byte("{}"), err
	}
	if configMapA != nil && configMapA.Id > 0 {
		configMapJson = configMapA.ConfigMapData
		secretDataJson = configMapA.SecretData
		if configMapJson == "" {
			configMapJson = "{}"
		}
		if secretDataJson == "" {
			secretDataJson = "{}"
		}
		config, err := impl.mergeUtil.JsonPatch([]byte(configMapJson), []byte(secretDataJson))
		if err != nil {
			return []byte("{}"), err
		}
		merged, err = impl.mergeUtil.JsonPatch(merged, config)
		if err != nil {
			return []byte("{}"), err
		}
	}

	configMapE, err := impl.configMapRepository.GetByAppIdAndEnvIdEnvLevel(appId, envId)
	if err != nil && pg.ErrNoRows != err {
		return []byte("{}"), err
	}
	if configMapE != nil && configMapE.Id > 0 {
		configMapJson = configMapE.ConfigMapData
		secretDataJson = configMapE.SecretData
		if configMapJson == "" {
			configMapJson = "{}"
		}
		if secretDataJson == "" {
			secretDataJson = "{}"
		}
		config, err := impl.mergeUtil.JsonPatch([]byte(configMapJson), []byte(secretDataJson))
		if err != nil {
			return []byte("{}"), err
		}
		merged, err = impl.mergeUtil.JsonPatch(merged, config)
		if err != nil {
			return []byte("{}"), err
		}
	}

	return merged, nil
}

func (impl *AppServiceImpl) getConfigMapAndSecretJsonV2(appId int, envId int, pipelineId int, chartVersion string, deploymentWithConfig bean.DeploymentConfigurationType, wfrIdForDeploymentWithSpecificTrigger int) ([]byte, error) {

	var configMapJson string
	var secretDataJson string
	var configMapJsonApp string
	var secretDataJsonApp string
	var configMapJsonEnv string
	var secretDataJsonEnv string
	var err error
	//var configMapJsonPipeline string
	//var secretDataJsonPipeline string

	merged := []byte("{}")
	if deploymentWithConfig == bean.DEPLOYMENT_CONFIG_TYPE_LAST_SAVED {
		configMapA, err := impl.configMapRepository.GetByAppIdAppLevel(appId)
		if err != nil && pg.ErrNoRows != err {
			return []byte("{}"), err
		}
		if configMapA != nil && configMapA.Id > 0 {
			configMapJsonApp = configMapA.ConfigMapData
			secretDataJsonApp = configMapA.SecretData
		}
		configMapE, err := impl.configMapRepository.GetByAppIdAndEnvIdEnvLevel(appId, envId)
		if err != nil && pg.ErrNoRows != err {
			return []byte("{}"), err
		}
		if configMapE != nil && configMapE.Id > 0 {
			configMapJsonEnv = configMapE.ConfigMapData
			secretDataJsonEnv = configMapE.SecretData
		}
	} else if deploymentWithConfig == bean.DEPLOYMENT_CONFIG_TYPE_SPECIFIC_TRIGGER {
		//fetching history and setting envLevelConfig and not appLevelConfig because history already contains merged appLevel and envLevel configs
		configMapHistory, err := impl.configMapHistoryRepository.GetHistoryByPipelineIdAndWfrId(pipelineId, wfrIdForDeploymentWithSpecificTrigger, repository3.CONFIGMAP_TYPE)
		if err != nil {
			impl.logger.Errorw("error in getting config map history config by pipelineId and wfrId ", "err", err, "pipelineId", pipelineId, "wfrid", wfrIdForDeploymentWithSpecificTrigger)
			return []byte("{}"), err
		}
		configMapJsonEnv = configMapHistory.Data
		secretHistory, err := impl.configMapHistoryRepository.GetHistoryByPipelineIdAndWfrId(pipelineId, wfrIdForDeploymentWithSpecificTrigger, repository3.SECRET_TYPE)
		if err != nil {
			impl.logger.Errorw("error in getting config map history config by pipelineId and wfrId ", "err", err, "pipelineId", pipelineId, "wfrid", wfrIdForDeploymentWithSpecificTrigger)
			return []byte("{}"), err
		}
		secretDataJsonEnv = secretHistory.Data
	}
	configMapJson, err = impl.mergeUtil.ConfigMapMerge(configMapJsonApp, configMapJsonEnv)
	if err != nil {
		return []byte("{}"), err
	}
	chartMajorVersion, chartMinorVersion, err := util2.ExtractChartVersion(chartVersion)
	if err != nil {
		impl.logger.Errorw("chart version parsing", "err", err)
		return []byte("{}"), err
	}
	secretDataJson, err = impl.mergeUtil.ConfigSecretMerge(secretDataJsonApp, secretDataJsonEnv, chartMajorVersion, chartMinorVersion)
	if err != nil {
		return []byte("{}"), err
	}
	configResponseR := bean.ConfigMapRootJson{}
	configResponse := bean.ConfigMapJson{}
	if configMapJson != "" {
		err = json.Unmarshal([]byte(configMapJson), &configResponse)
		if err != nil {
			return []byte("{}"), err
		}
	}
	configResponseR.ConfigMapJson = configResponse
	secretResponseR := bean.ConfigSecretRootJson{}
	secretResponse := bean.ConfigSecretJson{}
	if configMapJson != "" {
		err = json.Unmarshal([]byte(secretDataJson), &secretResponse)
		if err != nil {
			return []byte("{}"), err
		}
	}
	secretResponseR.ConfigSecretJson = secretResponse

	configMapByte, err := json.Marshal(configResponseR)
	if err != nil {
		return []byte("{}"), err
	}
	secretDataByte, err := json.Marshal(secretResponseR)
	if err != nil {
		return []byte("{}"), err
	}

	merged, err = impl.mergeUtil.JsonPatch(configMapByte, secretDataByte)
	if err != nil {
		return []byte("{}"), err
	}
	return merged, nil
}

func (impl *AppServiceImpl) synchCD(pipeline *pipelineConfig.Pipeline, ctx context.Context,
	overrideRequest *bean.ValuesOverrideRequest, envOverride *chartConfig.EnvConfigOverride) {
	req := new(application2.ApplicationSyncRequest)
	pipelineName := pipeline.App.AppName + "-" + envOverride.Environment.Name
	req.Name = &pipelineName
	prune := true
	req.Prune = &prune
	if ctx == nil {
		impl.logger.Errorw("err in syncing ACD, ctx is NULL", "pipelineId", overrideRequest.PipelineId)
		return
	}
	if _, err := impl.acdClient.Sync(ctx, req); err != nil {
		impl.logger.Errorw("err in syncing ACD", "pipelineId", overrideRequest.PipelineId, "err", err)
	}
}

func (impl *AppServiceImpl) WriteCDTriggerEvent(overrideRequest *bean.ValuesOverrideRequest, artifact *repository.CiArtifact, releaseId, pipelineOverrideId int) {

	event := impl.eventFactory.Build(util.Trigger, &overrideRequest.PipelineId, overrideRequest.AppId, &overrideRequest.EnvId, util.CD)
	impl.logger.Debugw("event WriteCDTriggerEvent", "event", event)
	event = impl.eventFactory.BuildExtraCDData(event, nil, pipelineOverrideId, bean.CD_WORKFLOW_TYPE_DEPLOY)
	_, evtErr := impl.eventClient.WriteNotificationEvent(event)
	if evtErr != nil {
		impl.logger.Errorw("CD trigger event not sent", "error", evtErr)
	}
	deploymentEvent := DeploymentEvent{
		ApplicationId:      overrideRequest.AppId,
		EnvironmentId:      overrideRequest.EnvId, //check for production Environment
		ReleaseId:          releaseId,
		PipelineOverrideId: pipelineOverrideId,
		TriggerTime:        time.Now(),
		CiArtifactId:       overrideRequest.CiArtifactId,
	}
	ciPipelineMaterials, err := impl.ciPipelineMaterialRepository.GetByPipelineId(artifact.PipelineId)
	if err != nil {
		impl.logger.Errorw("error in ")
	}
	materialInfoMap, mErr := artifact.ParseMaterialInfo()
	if mErr != nil {
		impl.logger.Errorw("material info map error", mErr)
		return
	}
	for _, ciPipelineMaterial := range ciPipelineMaterials {
		hash := materialInfoMap[ciPipelineMaterial.GitMaterial.Url]
		pipelineMaterialInfo := &PipelineMaterialInfo{PipelineMaterialId: ciPipelineMaterial.Id, CommitHash: hash}
		deploymentEvent.PipelineMaterials = append(deploymentEvent.PipelineMaterials, pipelineMaterialInfo)
	}
	impl.logger.Infow("triggering deployment event", "event", deploymentEvent)
	err = impl.eventClient.WriteNatsEvent(pubsub.CD_SUCCESS, deploymentEvent)
	if err != nil {
		impl.logger.Errorw("error in writing cd trigger event", "err", err)
	}
}

type DeploymentEvent struct {
	ApplicationId      int
	EnvironmentId      int
	ReleaseId          int
	PipelineOverrideId int
	TriggerTime        time.Time
	PipelineMaterials  []*PipelineMaterialInfo
	CiArtifactId       int
}
type PipelineMaterialInfo struct {
	PipelineMaterialId int
	CommitHash         string
}

func buildCDTriggerEvent(impl *AppServiceImpl, overrideRequest *bean.ValuesOverrideRequest, pipeline *pipelineConfig.Pipeline,
	envOverride *chartConfig.EnvConfigOverride, materialInfo map[string]string, artifact *repository.CiArtifact) client.Event {
	event := impl.eventFactory.Build(util.Trigger, &pipeline.Id, pipeline.AppId, &pipeline.EnvironmentId, util.CD)
	return event
}

func (impl *AppServiceImpl) BuildPayload(overrideRequest *bean.ValuesOverrideRequest, pipeline *pipelineConfig.Pipeline,
	envOverride *chartConfig.EnvConfigOverride, materialInfo map[string]string, artifact *repository.CiArtifact) *client.Payload {
	payload := &client.Payload{}
	payload.AppName = pipeline.App.AppName
	payload.PipelineName = pipeline.Name
	payload.EnvName = envOverride.Environment.Name

	var revision string
	for _, v := range materialInfo {
		revision = v
		break
	}
	payload.Source = url.PathEscape(revision)
	payload.DockerImageUrl = artifact.Image
	return payload
}

type ReleaseAttributes struct {
	Name           string
	Tag            string
	PipelineName   string
	ReleaseVersion string
	DeploymentType string
	App            string
	Env            string
	AppMetrics     *bool
}

func (impl *AppServiceImpl) getReleaseOverride(envOverride *chartConfig.EnvConfigOverride, overrideRequest *bean.ValuesOverrideRequest, artifact *repository.CiArtifact, pipelineOverride *chartConfig.PipelineOverride, strategy *chartConfig.PipelineStrategy, appMetrics *bool) (releaseOverride string, err error) {

	artifactImage := artifact.Image
	imageTag := strings.Split(artifactImage, ":")

	imageTagLen := len(imageTag)

	imageName := ""

	for i := 0; i < imageTagLen-1; i++ {
		if i != imageTagLen-2 {
			imageName = imageName + imageTag[i] + ":"
		} else {
			imageName = imageName + imageTag[i]
		}
	}

	appId := strconv.Itoa(overrideRequest.AppId)
	envId := strconv.Itoa(overrideRequest.EnvId)

	deploymentStrategy := ""
	if strategy != nil {
		deploymentStrategy = string(strategy.Strategy)
	}
	releaseAttribute := ReleaseAttributes{
		Name:           imageName,
		Tag:            imageTag[imageTagLen-1],
		PipelineName:   overrideRequest.PipelineName,
		ReleaseVersion: strconv.Itoa(pipelineOverride.PipelineReleaseCounter),
		DeploymentType: deploymentStrategy,
		App:            appId,
		Env:            envId,
		AppMetrics:     appMetrics,
	}
	override, err := util2.Tprintf(envOverride.Chart.ImageDescriptorTemplate, releaseAttribute)
	if err != nil {
		return "", &ApiError{InternalMessage: "unable to render ImageDescriptorTemplate"}
	}
	if overrideRequest.AdditionalOverride != nil {
		userOverride, err := overrideRequest.AdditionalOverride.MarshalJSON()
		if err != nil {
			return "", err
		}
		data, err := impl.mergeUtil.JsonPatch(userOverride, []byte(override))
		if err != nil {
			return "", err
		}
		override = string(data)
	}
	return override, nil
}

//func (impl *AppServiceImpl) commitMergedValuesToGit() {
//
//	commitHash := ""
//	commitTime := time.Time{}
//
//	chartRepoName := impl.GetChartRepoName(envOverride.Chart.GitRepoUrl)
//	_, span := otel.Tracer("orchestrator").Start(ctx, "chartTemplateService.GetUserEmailIdAndNameForGitOpsCommit")
//	//getting username & emailId for commit author data
//	userEmailId, userName := impl.chartTemplateService.GetUserEmailIdAndNameForGitOpsCommit(overrideRequest.UserId)
//	span.End()
//	chartGitAttr := &ChartConfig{
//		FileName:       fmt.Sprintf("_%d-values.yaml", envOverride.TargetEnvironment),
//		FileContent:    string(merged),
//		ChartName:      envOverride.Chart.ChartName,
//		ChartLocation:  envOverride.Chart.ChartLocation,
//		ChartRepoName:  chartRepoName,
//		ReleaseMessage: fmt.Sprintf("release-%d-env-%d ", override.Id, envOverride.TargetEnvironment),
//		UserName:       userName,
//		UserEmailId:    userEmailId,
//	}
//	gitOpsConfigBitbucket, err := impl.gitOpsConfigRepository.GetGitOpsConfigByProvider(BITBUCKET_PROVIDER)
//	if err != nil {
//		if err == pg.ErrNoRows {
//			gitOpsConfigBitbucket.BitBucketWorkspaceId = ""
//		} else {
//			return 0, 0, "", err
//		}
//	}
//	gitOpsConfig := &bean.GitOpsConfigDto{BitBucketWorkspaceId: gitOpsConfigBitbucket.BitBucketWorkspaceId}
//	_, span = otel.Tracer("orchestrator").Start(ctx, "gitFactory.Client.CommitValues")
//	commitHash, commitTime, err = impl.gitFactory.Client.CommitValues(chartGitAttr, gitOpsConfig)
//	span.End()
//	if err != nil {
//		impl.logger.Errorw("error in git commit", "err", err)
//		return 0, 0, "", err
//	}
//
//	if commitTime.IsZero() {
//		commitTime = time.Now()
//	}
//	pipelineOverride := &chartConfig.PipelineOverride{
//		Id:                     override.Id,
//		GitHash:                commitHash,
//		CommitTime:             commitTime,
//		EnvConfigOverrideId:    envOverride.Id,
//		PipelineOverrideValues: overrideJson,
//		PipelineId:             overrideRequest.PipelineId,
//		CiArtifactId:           overrideRequest.CiArtifactId,
//		PipelineMergedValues:   string(merged),
//		AuditLog:               sql.AuditLog{UpdatedOn: triggeredAt, UpdatedBy: deployedBy},
//	}
//	_, span = otel.Tracer("orchestrator").Start(ctx, "pipelineOverrideRepository.Update")
//	err = impl.pipelineOverrideRepository.Update(pipelineOverride)
//	span.End()
//	if err != nil {
//		return 0, 0, "", err
//	}
//}

func (impl *AppServiceImpl) mergeOverrideValues(envOverride *chartConfig.EnvConfigOverride,
	dbMigrationOverride []byte,
	releaseOverrideJson string,
	configMapJson []byte,
	appLabelJsonByte []byte,
	strategy *chartConfig.PipelineStrategy,
) (mergedValues []byte, err error) {

	//merge three values on the fly
	//ordering is important here
	//global < environment < db< release
	var merged []byte
	if !envOverride.IsOverride {
		merged, err = impl.mergeUtil.JsonPatch([]byte("{}"), []byte(envOverride.Chart.GlobalOverride))
		if err != nil {
			return nil, err
		}
	} else {
		merged, err = impl.mergeUtil.JsonPatch([]byte("{}"), []byte(envOverride.EnvOverrideValues))
		if err != nil {
			return nil, err
		}
	}
	if strategy != nil && len(strategy.Config) > 0 {
		merged, err = impl.mergeUtil.JsonPatch(merged, []byte(strategy.Config))
		if err != nil {
			return nil, err
		}
	}
	merged, err = impl.mergeUtil.JsonPatch(merged, dbMigrationOverride)
	if err != nil {
		return nil, err
	}
	merged, err = impl.mergeUtil.JsonPatch(merged, []byte(releaseOverrideJson))
	if err != nil {
		return nil, err
	}
	if configMapJson != nil {
		merged, err = impl.mergeUtil.JsonPatch(merged, configMapJson)
		if err != nil {
			return nil, err
		}
	}
	if appLabelJsonByte != nil {
		merged, err = impl.mergeUtil.JsonPatch(merged, appLabelJsonByte)
		if err != nil {
			return nil, err
		}
	}
	return merged, nil
}

func (impl *AppServiceImpl) mergeAndSave(envOverride *chartConfig.EnvConfigOverride,
	overrideRequest *bean.ValuesOverrideRequest,
	dbMigrationOverride []byte,
	artifact *repository.CiArtifact,
	pipeline *pipelineConfig.Pipeline, configMapJson, appLabelJsonByte []byte, strategy *chartConfig.PipelineStrategy, ctx context.Context,
	triggeredAt time.Time, deployedBy int32, appMetrics *bool) (releaseId int, overrideId int, mergedValues string, err error) {

	//register release , obtain release id TODO: populate releaseId to template
	override, err := impl.savePipelineOverride(overrideRequest, envOverride.Id, triggeredAt)
	if err != nil {
		return 0, 0, "", err
	}
	//TODO: check status and apply lock
	overrideJson, err := impl.getReleaseOverride(envOverride, overrideRequest, artifact, override, strategy, appMetrics)
	if err != nil {
		return 0, 0, "", err
	}

	//merge three values on the fly
	//ordering is important here
	//global < environment < db< release
	var merged []byte
	if !envOverride.IsOverride {
		merged, err = impl.mergeUtil.JsonPatch([]byte("{}"), []byte(envOverride.Chart.GlobalOverride))
		if err != nil {
			return 0, 0, "", err
		}
	} else {
		merged, err = impl.mergeUtil.JsonPatch([]byte("{}"), []byte(envOverride.EnvOverrideValues))
		if err != nil {
			return 0, 0, "", err
		}
	}

	//pipeline override here comes from pipeline strategy table
	if strategy != nil && len(strategy.Config) > 0 {
		merged, err = impl.mergeUtil.JsonPatch(merged, []byte(strategy.Config))
		if err != nil {
			return 0, 0, "", err
		}
	}
	merged, err = impl.mergeUtil.JsonPatch(merged, dbMigrationOverride)
	if err != nil {
		return 0, 0, "", err
	}
	merged, err = impl.mergeUtil.JsonPatch(merged, []byte(overrideJson))
	if err != nil {
		return 0, 0, "", err
	}

	if configMapJson != nil {
		merged, err = impl.mergeUtil.JsonPatch(merged, configMapJson)
		if err != nil {
			return 0, 0, "", err
		}
	}

	if appLabelJsonByte != nil {
		merged, err = impl.mergeUtil.JsonPatch(merged, appLabelJsonByte)
		if err != nil {
			return 0, 0, "", err
		}
	}

	appName := fmt.Sprintf("%s-%s", pipeline.App.AppName, envOverride.Environment.Name)
	merged = impl.autoscalingCheckBeforeTrigger(ctx, appName, envOverride.Namespace, merged, overrideRequest)

	_, span := otel.Tracer("orchestrator").Start(ctx, "dockerRegistryIpsConfigService.HandleImagePullSecretOnApplicationDeployment")
	// handle image pull secret if access given
	merged, err = impl.dockerRegistryIpsConfigService.HandleImagePullSecretOnApplicationDeployment(envOverride.Environment, pipeline.CiPipelineId, merged)
	span.End()
	if err != nil {
		return 0, 0, "", err
	}

	commitHash := ""
	commitTime := time.Time{}
	if IsAcdApp(pipeline.DeploymentAppType) {
		chartRepoName := impl.chartTemplateService.GetGitOpsRepoNameFromUrl(envOverride.Chart.GitRepoUrl)
		_, span = otel.Tracer("orchestrator").Start(ctx, "chartTemplateService.GetUserEmailIdAndNameForGitOpsCommit")
		//getting username & emailId for commit author data
		userEmailId, userName := impl.chartTemplateService.GetUserEmailIdAndNameForGitOpsCommit(overrideRequest.UserId)
		span.End()
		chartGitAttr := &ChartConfig{
			FileName:       fmt.Sprintf("_%d-values.yaml", envOverride.TargetEnvironment),
			FileContent:    string(merged),
			ChartName:      envOverride.Chart.ChartName,
			ChartLocation:  envOverride.Chart.ChartLocation,
			ChartRepoName:  chartRepoName,
			ReleaseMessage: fmt.Sprintf("release-%d-env-%d ", override.Id, envOverride.TargetEnvironment),
			UserName:       userName,
			UserEmailId:    userEmailId,
		}
		gitOpsConfigBitbucket, err := impl.gitOpsConfigRepository.GetGitOpsConfigByProvider(BITBUCKET_PROVIDER)
		if err != nil {
			if err == pg.ErrNoRows {
				gitOpsConfigBitbucket.BitBucketWorkspaceId = ""
			} else {
				return 0, 0, "", err
			}
		}
		gitOpsConfig := &bean.GitOpsConfigDto{BitBucketWorkspaceId: gitOpsConfigBitbucket.BitBucketWorkspaceId}
		_, span = otel.Tracer("orchestrator").Start(ctx, "gitFactory.Client.CommitValues")
		commitHash, commitTime, err = impl.gitFactory.Client.CommitValues(chartGitAttr, gitOpsConfig)
		span.End()
		if err != nil {
			impl.logger.Errorw("error in git commit", "err", err)
			return 0, 0, "", err
		}
	}
	if commitTime.IsZero() {
		commitTime = time.Now()
	}
	pipelineOverride := &chartConfig.PipelineOverride{
		Id:                     override.Id,
		GitHash:                commitHash,
		CommitTime:             commitTime,
		EnvConfigOverrideId:    envOverride.Id,
		PipelineOverrideValues: overrideJson,
		PipelineId:             overrideRequest.PipelineId,
		CiArtifactId:           overrideRequest.CiArtifactId,
		PipelineMergedValues:   string(merged),
		AuditLog:               sql.AuditLog{UpdatedOn: triggeredAt, UpdatedBy: deployedBy},
	}
	_, span = otel.Tracer("orchestrator").Start(ctx, "pipelineOverrideRepository.Update")
	err = impl.pipelineOverrideRepository.Update(pipelineOverride)
	span.End()
	if err != nil {
		return 0, 0, "", err
	}
	mergedValues = string(merged)
	return override.PipelineReleaseCounter, override.Id, mergedValues, nil
}

func (impl *AppServiceImpl) savePipelineOverride(overrideRequest *bean.ValuesOverrideRequest, envOverrideId int, triggeredAt time.Time) (override *chartConfig.PipelineOverride, err error) {
	currentReleaseNo, err := impl.pipelineOverrideRepository.GetCurrentPipelineReleaseCounter(overrideRequest.PipelineId)
	if err != nil {
		return nil, err
	}
	po := &chartConfig.PipelineOverride{
		EnvConfigOverrideId:    envOverrideId,
		Status:                 models.CHARTSTATUS_NEW,
		PipelineId:             overrideRequest.PipelineId,
		CiArtifactId:           overrideRequest.CiArtifactId,
		PipelineReleaseCounter: currentReleaseNo + 1,
		CdWorkflowId:           overrideRequest.CdWorkflowId,
		AuditLog:               sql.AuditLog{CreatedBy: overrideRequest.UserId, CreatedOn: triggeredAt, UpdatedOn: triggeredAt, UpdatedBy: overrideRequest.UserId},
		DeploymentType:         overrideRequest.DeploymentType,
	}

	err = impl.pipelineOverrideRepository.Save(po)
	if err != nil {
		return nil, err
	}
	err = impl.checkAndFixDuplicateReleaseNo(po)
	if err != nil {
		impl.logger.Errorw("error in checking release no duplicacy", "pipeline", po, "err", err)
		return nil, err
	}
	return po, nil
}

func (impl *AppServiceImpl) checkAndFixDuplicateReleaseNo(override *chartConfig.PipelineOverride) error {

	uniqueVerified := false
	retryCount := 0

	for !uniqueVerified && retryCount < 5 {
		retryCount = retryCount + 1
		overrides, err := impl.pipelineOverrideRepository.GetByPipelineIdAndReleaseNo(override.PipelineId, override.PipelineReleaseCounter)
		if err != nil {
			return err
		}
		if overrides[0].Id == override.Id {
			uniqueVerified = true
		} else {
			//duplicate might be due to concurrency, lets fix it
			currentReleaseNo, err := impl.pipelineOverrideRepository.GetCurrentPipelineReleaseCounter(override.PipelineId)
			if err != nil {
				return err
			}
			override.PipelineReleaseCounter = currentReleaseNo + 1
			err = impl.pipelineOverrideRepository.Save(override)
			if err != nil {
				return err
			}
		}
	}
	if !uniqueVerified {
		return fmt.Errorf("duplicate verification retry count exide max overrideId: %d ,count: %d", override.Id, retryCount)
	}
	return nil
}

func (impl *AppServiceImpl) updateArgoPipeline(appId int, pipelineName string, envOverride *chartConfig.EnvConfigOverride, ctx context.Context) (bool, error) {
	//repo has been registered while helm create
	if ctx == nil {
		impl.logger.Errorw("err in syncing ACD, ctx is NULL", "pipelineName", pipelineName)
		return false, nil
	}
	app, err := impl.appRepository.FindById(appId)
	if err != nil {
		impl.logger.Errorw("no app found ", "err", err)
		return false, err
	}
	envModel, err := impl.envRepository.FindById(envOverride.TargetEnvironment)
	if err != nil {
		return false, err
	}
	argoAppName := fmt.Sprintf("%s-%s", app.AppName, envModel.Name)
	impl.logger.Infow("received payload, updateArgoPipeline", "appId", appId, "pipelineName", pipelineName, "envId", envOverride.TargetEnvironment, "argoAppName", argoAppName, "context", ctx)
	application, err := impl.acdClient.Get(ctx, &application2.ApplicationQuery{Name: &argoAppName})
	if err != nil {
		impl.logger.Errorw("no argo app exists", "app", argoAppName, "pipeline", pipelineName)
		return false, err
	}
	//if status, ok:=status.FromError(err);ok{
	appStatus, _ := status.FromError(err)

	if appStatus.Code() == codes.OK {
		impl.logger.Debugw("argo app exists", "app", argoAppName, "pipeline", pipelineName)
		if application.Spec.Source.Path != envOverride.Chart.ChartLocation || application.Spec.Source.TargetRevision != "master" {
			patchReq := v1alpha1.Application{Spec: v1alpha1.ApplicationSpec{Source: v1alpha1.ApplicationSource{Path: envOverride.Chart.ChartLocation, RepoURL: envOverride.Chart.GitRepoUrl, TargetRevision: "master"}}}
			reqbyte, err := json.Marshal(patchReq)
			if err != nil {
				impl.logger.Errorw("error in creating patch", "err", err)
			}
			reqString := string(reqbyte)
			patchType := "merge"
			_, err = impl.acdClient.Patch(ctx, &application2.ApplicationPatchRequest{Patch: &reqString, Name: &argoAppName, PatchType: &patchType})
			if err != nil {
				impl.logger.Errorw("error in creating argo pipeline ", "name", pipelineName, "patch", string(reqbyte), "err", err)
				return false, err
			}
			impl.logger.Debugw("pipeline update req ", "res", patchReq)
		} else {
			impl.logger.Debug("pipeline no need to update ")
		}
		return true, nil
	} else if appStatus.Code() == codes.NotFound {
		impl.logger.Errorw("argo app not found", "app", argoAppName, "pipeline", pipelineName)
		return false, nil
	} else {
		impl.logger.Errorw("err in checking application on gocd", "err", err, "pipeline", pipelineName)
		return false, err
	}
}

func (impl *AppServiceImpl) UpdateInstalledAppVersionHistoryByACDObject(app *v1alpha1.Application, installedAppVersionHistoryId int, updateTimedOutStatus bool) error {
	installedAppVersionHistory, err := impl.installedAppVersionHistoryRepository.GetInstalledAppVersionHistory(installedAppVersionHistoryId)
	if err != nil {
		impl.logger.Errorw("error on update installedAppVersionHistory, fetch failed for runner type", "installedAppVersionHistory", installedAppVersionHistoryId, "app", app, "err", err)
		return err
	}
	if updateTimedOutStatus {
		installedAppVersionHistory.Status = pipelineConfig.WorkflowTimedOut
	} else {
		if app.Status.Health.Status == health.HealthStatusHealthy {
			installedAppVersionHistory.Status = pipelineConfig.WorkflowSucceeded
			installedAppVersionHistory.FinishedOn = time.Now()
		} else {
			installedAppVersionHistory.Status = pipelineConfig.WorkflowInProgress
		}
	}
	installedAppVersionHistory.UpdatedBy = 1
	installedAppVersionHistory.UpdatedOn = time.Now()
	_, err = impl.installedAppVersionHistoryRepository.UpdateInstalledAppVersionHistory(installedAppVersionHistory, nil)
	if err != nil {
		impl.logger.Errorw("error on update installedAppVersionHistory", "installedAppVersionHistoryId", installedAppVersionHistoryId, "app", app, "err", err)
		return err
	}
	return nil
}

func (impl *AppServiceImpl) UpdateCdWorkflowRunnerByACDObject(app *v1alpha1.Application, cdWfrId int, updateTimedOutStatus bool) error {
	wfr, err := impl.cdWorkflowRepository.FindWorkflowRunnerById(cdWfrId)
	if err != nil {
		impl.logger.Errorw("error on update cd workflow runner, fetch failed for runner type", "wfr", wfr, "app", app, "err", err)
		return err
	}
	if updateTimedOutStatus {
		wfr.Status = pipelineConfig.WorkflowTimedOut
	} else {
		if app.Status.Health.Status == health.HealthStatusHealthy {
			wfr.Status = pipelineConfig.WorkflowSucceeded
			wfr.FinishedOn = time.Now()
		} else {
			wfr.Status = pipelineConfig.WorkflowInProgress
		}
	}
	wfr.UpdatedBy = 1
	wfr.UpdatedOn = time.Now()
	err = impl.cdWorkflowRepository.UpdateWorkFlowRunner(wfr)
	if err != nil {
		impl.logger.Errorw("error on update cd workflow runner", "wfr", wfr, "app", app, "err", err)
		return err
	}
	cdMetrics := util2.CDMetrics{
		AppName:         wfr.CdWorkflow.Pipeline.DeploymentAppName,
		Status:          wfr.Status,
		DeploymentType:  wfr.CdWorkflow.Pipeline.DeploymentAppType,
		EnvironmentName: wfr.CdWorkflow.Pipeline.Environment.Name,
		Time:            time.Since(wfr.StartedOn).Seconds() - time.Since(wfr.FinishedOn).Seconds(),
	}
	util2.TriggerCDMetrics(cdMetrics, impl.appStatusConfig.ExposeCDMetrics)
	return nil
}

const kedaAutoscaling = "kedaAutoscaling"
const HorizontalPodAutoscaler = "HorizontalPodAutoscaler"
const fullnameOverride = "fullnameOverride"
const nameOverride = "nameOverride"
const enabled = "enabled"
const replicaCount = "replicaCount"

func (impl *AppServiceImpl) getAutoScalingReplicaCount(templateMap map[string]interface{}, appName string) *util2.HpaResourceRequest {
	hasOverride := false
	if _, ok := templateMap[fullnameOverride]; ok {
		appNameOverride := templateMap[fullnameOverride].(string)
		if len(appNameOverride) > 0 {
			appName = appNameOverride
			hasOverride = true
		}
	}
	if !hasOverride {
		if _, ok := templateMap[nameOverride]; ok {
			nameOverride := templateMap[nameOverride].(string)
			if len(nameOverride) > 0 {
				appName = fmt.Sprintf("%s-%s", appName, nameOverride)
			}
		}
	}
	hpaResourceRequest := &util2.HpaResourceRequest{}
	hpaResourceRequest.Version = ""
	hpaResourceRequest.Group = autoscaling.ServiceName
	hpaResourceRequest.Kind = HorizontalPodAutoscaler
	impl.logger.Infow("getAutoScalingReplicaCount", "hpaResourceRequest", hpaResourceRequest)
	if _, ok := templateMap[kedaAutoscaling]; ok {
		as := templateMap[kedaAutoscaling]
		asd := as.(map[string]interface{})
		if _, ok := asd[enabled]; ok {
			impl.logger.Infow("getAutoScalingReplicaCount", "hpaResourceRequest", hpaResourceRequest)
			enable := asd[enabled].(bool)
			if enable {
				hpaResourceRequest.IsEnable = enable
				hpaResourceRequest.ReqReplicaCount = templateMap[replicaCount].(float64)
				hpaResourceRequest.ReqMaxReplicas = asd["maxReplicaCount"].(float64)
				hpaResourceRequest.ReqMinReplicas = asd["minReplicaCount"].(float64)
				hpaResourceRequest.ResourceName = fmt.Sprintf("%s-%s-%s", "keda-hpa", appName, "keda")
				impl.logger.Infow("getAutoScalingReplicaCount", "hpaResourceRequest", hpaResourceRequest)
				return hpaResourceRequest
			}
		}
	}

	if _, ok := templateMap[autoscaling.ServiceName]; ok {
		as := templateMap[autoscaling.ServiceName]
		asd := as.(map[string]interface{})
		if _, ok := asd[enabled]; ok {
			enable := asd[enabled].(bool)
			if enable {
				hpaResourceRequest.IsEnable = asd[enabled].(bool)
				hpaResourceRequest.ReqReplicaCount = templateMap[replicaCount].(float64)
				hpaResourceRequest.ReqMaxReplicas = asd["MaxReplicas"].(float64)
				hpaResourceRequest.ReqMinReplicas = asd["MinReplicas"].(float64)
				hpaResourceRequest.ResourceName = fmt.Sprintf("%s-%s", appName, "hpa")
				return hpaResourceRequest
			}
		}
	}
	return hpaResourceRequest

}

func (impl *AppServiceImpl) autoscalingCheckBeforeTrigger(ctx context.Context, appName string, namespace string, merged []byte, overrideRequest *bean.ValuesOverrideRequest) []byte {
	var appId = overrideRequest.AppId
	pipelineId := overrideRequest.PipelineId
	var appDeploymentType = overrideRequest.DeploymentAppType
	var clusterId = overrideRequest.ClusterId
	deploymentType := overrideRequest.DeploymentType
	templateMap := make(map[string]interface{})
	err := json.Unmarshal(merged, &templateMap)
	if err != nil {
		return merged
	}

	hpaResourceRequest := impl.getAutoScalingReplicaCount(templateMap, appName)
	impl.logger.Debugw("autoscalingCheckBeforeTrigger", "hpaResourceRequest", hpaResourceRequest)
	if hpaResourceRequest.IsEnable {

		resourceManifest := make(map[string]interface{})
		if IsAcdApp(appDeploymentType) {
			query := &application2.ApplicationResourceRequest{
				Name:         &appName,
				Version:      &hpaResourceRequest.Version,
				Group:        &hpaResourceRequest.Group,
				Kind:         &hpaResourceRequest.Kind,
				ResourceName: &hpaResourceRequest.ResourceName,
				Namespace:    &namespace,
			}
			recv, err := impl.acdClient.GetResource(ctx, query)
			impl.logger.Debugw("resource manifest get replica count", "response", recv)
			if err != nil {
				impl.logger.Errorw("ACD Get Resource API Failed", "err", err)
				middleware.AcdGetResourceCounter.WithLabelValues(strconv.Itoa(appId), namespace, appName).Inc()
				return merged
			}
			if recv != nil && len(*recv.Manifest) > 0 {
				err := json.Unmarshal([]byte(*recv.Manifest), &resourceManifest)
				if err != nil {
					impl.logger.Errorw("unmarshal failed for hpa check", "err", err)
					return merged
				}
			}
		} else {
			version := "v2beta2"
			k8sResource, err := impl.k8sApplicationService.GetResource(ctx, &k8s.ResourceRequestBean{ClusterId: clusterId,
				K8sRequest: &application3.K8sRequestBean{ResourceIdentifier: application3.ResourceIdentifier{Name: hpaResourceRequest.ResourceName,
					Namespace: namespace, GroupVersionKind: schema.GroupVersionKind{Group: hpaResourceRequest.Group, Kind: hpaResourceRequest.Kind, Version: version}}}})
			if err != nil {
				impl.logger.Errorw("error occurred while fetching resource for app", "resourceName", hpaResourceRequest.ResourceName, "err", err)
				return merged
			}
			resourceManifest = k8sResource.Manifest.Object
		}
		if len(resourceManifest) > 0 {
			statusMap := resourceManifest["status"].(map[string]interface{})
			currentReplicaVal := statusMap["currentReplicas"]
			currentReplicaCount, err := util2.ParseFloatNumber(currentReplicaVal)
			if err != nil {
				impl.logger.Errorw("error occurred while parsing replica count", "currentReplicas", currentReplicaVal, "err", err)
				return merged
			}

			reqReplicaCount := impl.fetchRequiredReplicaCount(currentReplicaCount, hpaResourceRequest.ReqMaxReplicas, hpaResourceRequest.ReqMinReplicas)
			templateMap["replicaCount"] = reqReplicaCount
			merged, err = json.Marshal(&templateMap)
			if err != nil {
				impl.logger.Errorw("marshaling failed for hpa check", "err", err)
				return merged
			}
		}
	} else {
		impl.logger.Errorw("autoscaling is not enabled", "pipelineId", pipelineId)
	}

	//check for custom chart support
	if autoscalingEnabledPath, ok := templateMap[bean2.CustomAutoScalingEnabledPathKey]; ok {
		if deploymentType == models.DEPLOYMENTTYPE_STOP {
			merged, err = impl.setScalingValues(templateMap, bean2.CustomAutoScalingEnabledPathKey, merged, false)
			if err != nil {
				return merged
			}
			merged, err = impl.setScalingValues(templateMap, bean2.CustomAutoscalingReplicaCountPathKey, merged, 0)
			if err != nil {
				return merged
			}
		} else {
			autoscalingEnabled := false
			autoscalingEnabledValue := gjson.Get(string(merged), autoscalingEnabledPath.(string)).Value()
			if val, ok := autoscalingEnabledValue.(bool); ok {
				autoscalingEnabled = val
			}
			if autoscalingEnabled {
				// extract replica count, min, max and check for required value
				replicaCount, err := impl.getReplicaCountFromCustomChart(templateMap, merged)
				if err != nil {
					return merged
				}
				merged, err = impl.setScalingValues(templateMap, bean2.CustomAutoscalingReplicaCountPathKey, merged, replicaCount)
				if err != nil {
					return merged
				}
			}
		}
	}

	return merged
}

func (impl *AppServiceImpl) getReplicaCountFromCustomChart(templateMap map[string]interface{}, merged []byte) (float64, error) {
	autoscalingMinVal, err := impl.extractParamValue(templateMap, bean2.CustomAutoscalingMinPathKey, merged)
	if err != nil {
		return 0, err
	}
	autoscalingMaxVal, err := impl.extractParamValue(templateMap, bean2.CustomAutoscalingMaxPathKey, merged)
	if err != nil {
		return 0, err
	}
	autoscalingReplicaCountVal, err := impl.extractParamValue(templateMap, bean2.CustomAutoscalingReplicaCountPathKey, merged)
	if err != nil {
		return 0, err
	}
	return impl.fetchRequiredReplicaCount(autoscalingReplicaCountVal, autoscalingMaxVal, autoscalingMinVal), nil
}

func (impl *AppServiceImpl) extractParamValue(inputMap map[string]interface{}, key string, merged []byte) (float64, error) {
	if _, ok := inputMap[key]; !ok {
		return 0, errors.New("empty-val-err")
	}
	floatNumber, err := util2.ParseFloatNumber(gjson.Get(string(merged), inputMap[key].(string)).Value())
	if err != nil {
		impl.logger.Errorw("error occurred while parsing float number", "key", key, "err", err)
	}
	return floatNumber, err
}

func (impl *AppServiceImpl) setScalingValues(templateMap map[string]interface{}, customScalingKey string, merged []byte, value interface{}) ([]byte, error) {
	autoscalingJsonPath := templateMap[customScalingKey]
	autoscalingJsonPathKey := autoscalingJsonPath.(string)
	mergedRes, err := sjson.Set(string(merged), autoscalingJsonPathKey, value)
	if err != nil {
		impl.logger.Errorw("error occurred while setting autoscaling key", "JsonPathKey", autoscalingJsonPathKey, "err", err)
		return []byte{}, err
	}
	return []byte(mergedRes), nil
}

func (impl *AppServiceImpl) fetchRequiredReplicaCount(currentReplicaCount float64, reqMaxReplicas float64, reqMinReplicas float64) float64 {
	var reqReplicaCount float64
	if currentReplicaCount <= reqMaxReplicas && currentReplicaCount >= reqMinReplicas {
		reqReplicaCount = currentReplicaCount
	} else if currentReplicaCount > reqMaxReplicas {
		reqReplicaCount = reqMaxReplicas
	} else if currentReplicaCount < reqMinReplicas {
		reqReplicaCount = reqMinReplicas
	}
	return reqReplicaCount
}

func (impl *AppServiceImpl) CreateHistoriesForDeploymentTrigger(pipeline *pipelineConfig.Pipeline, strategy *chartConfig.PipelineStrategy, envOverride *chartConfig.EnvConfigOverride, deployedOn time.Time, deployedBy int32) error {
	//creating history for deployment template
	err := impl.deploymentTemplateHistoryService.CreateDeploymentTemplateHistoryForDeploymentTrigger(pipeline, envOverride, envOverride.Chart.ImageDescriptorTemplate, deployedOn, deployedBy)
	if err != nil {
		impl.logger.Errorw("error in creating deployment template history for deployment trigger", "err", err)
		return err
	}
	err = impl.configMapHistoryService.CreateCMCSHistoryForDeploymentTrigger(pipeline, deployedOn, deployedBy)
	if err != nil {
		impl.logger.Errorw("error in creating CM/CS history for deployment trigger", "err", err)
		return err
	}
	if strategy != nil {
		err = impl.pipelineStrategyHistoryService.CreateStrategyHistoryForDeploymentTrigger(strategy, deployedOn, deployedBy, pipeline.TriggerType)
		if err != nil {
			impl.logger.Errorw("error in creating strategy history for deployment trigger", "err", err)
			return err
		}
	}
	return nil
}

func (impl *AppServiceImpl) updatePipeline(pipeline *pipelineConfig.Pipeline, userId int32) (bool, error) {
	err := impl.pipelineRepository.SetDeploymentAppCreatedInPipeline(true, pipeline.Id, userId)
	if err != nil {
		impl.logger.Errorw("error on updating cd pipeline for setting deployment app created", "err", err)
		return false, err
	}
	return true, nil
}

func (impl *AppServiceImpl) createHelmAppForCdPipeline(overrideRequest *bean.ValuesOverrideRequest, valuesOverrideResponse *ValuesOverrideResponse, triggeredAt time.Time, ctx context.Context) (bool, error) {

	pipeline := valuesOverrideResponse.Pipeline
	envOverride := valuesOverrideResponse.EnvOverride
	mergeAndSave := valuesOverrideResponse.MergedValues

	chartMetaData := &chart2.Metadata{
		Name:    pipeline.App.AppName,
		Version: envOverride.Chart.ChartVersion,
	}
	referenceTemplatePath := path.Join(string(impl.refChartDir), envOverride.Chart.ReferenceTemplate)

	if IsHelmApp(pipeline.DeploymentAppType) {
		referenceChartByte := envOverride.Chart.ReferenceChart
		// here updating reference chart into database.
		if len(envOverride.Chart.ReferenceChart) == 0 {
			refChartByte, err := impl.chartTemplateService.GetByteArrayRefChart(chartMetaData, referenceTemplatePath)
			if err != nil {
				impl.logger.Errorw("ref chart commit error on cd trigger", "err", err, "req", overrideRequest)
				return false, err
			}
			ch := envOverride.Chart
			ch.ReferenceChart = refChartByte
			ch.UpdatedOn = time.Now()
			ch.UpdatedBy = overrideRequest.UserId
			err = impl.chartRepository.Update(ch)
			if err != nil {
				impl.logger.Errorw("chart update error", "err", err, "req", overrideRequest)
				return false, err
			}
			referenceChartByte = refChartByte
		}

		releaseName := pipeline.DeploymentAppName
		bearerToken := envOverride.Environment.Cluster.Config[BearerToken]

		releaseIdentifier := &client2.ReleaseIdentifier{
			ReleaseName:      releaseName,
			ReleaseNamespace: envOverride.Namespace,
			ClusterConfig: &client2.ClusterConfig{
				ClusterName:  envOverride.Environment.Cluster.ClusterName,
				Token:        bearerToken,
				ApiServerUrl: envOverride.Environment.Cluster.ServerUrl,
			},
		}

		if pipeline.DeploymentAppCreated {
			req := &client2.UpgradeReleaseRequest{
				ReleaseIdentifier: releaseIdentifier,
				ValuesYaml:        mergeAndSave,
				HistoryMax:        impl.helmAppService.GetRevisionHistoryMaxValue(client2.SOURCE_DEVTRON_APP),
			}

			updateApplicationResponse, err := impl.helmAppClient.UpdateApplication(ctx, req)

			// For cases where helm release was not found but db flag for deployment app created was true
			if err != nil && strings.Contains(err.Error(), "release: not found") {

				// retry install
				_, err = impl.helmInstallReleaseWithCustomChart(ctx, releaseIdentifier, referenceChartByte, mergeAndSave)

				// if retry failed, return
				if err != nil {
					impl.logger.Errorw("release not found, failed to re-install helm application", "err", err)
					return false, err
				}
			} else if err != nil {
				impl.logger.Errorw("error in updating helm application for cd pipeline", "err", err)
				return false, err
			} else {
				impl.logger.Debugw("updated helm application", "response", updateApplicationResponse, "isSuccess", updateApplicationResponse.Success)
			}

		} else {

			helmResponse, err := impl.helmInstallReleaseWithCustomChart(ctx, releaseIdentifier, referenceChartByte, mergeAndSave)

			// For connection related errors, no need to update the db
			if err != nil && strings.Contains(err.Error(), "connection error") {
				impl.logger.Errorw("error in helm install custom chart", "err", err)
				return false, err
			}

			// IMP: update cd pipeline to mark deployment app created, even if helm install fails
			// If the helm install fails, it still creates the app in failed state, so trying to
			// re-create the app results in error from helm that cannot re-use name which is still in use
			_, pgErr := impl.updatePipeline(pipeline, overrideRequest.UserId)

			if err != nil {
				impl.logger.Errorw("error in helm install custom chart", "err", err)

				if pgErr != nil {
					impl.logger.Errorw("failed to update deployment app created flag in pipeline table", "err", err)
				}
				return false, err
			}

			if pgErr != nil {
				impl.logger.Errorw("failed to update deployment app created flag in pipeline table", "err", err)
				return false, err
			}

			impl.logger.Debugw("received helm release response", "helmResponse", helmResponse, "isSuccess", helmResponse.Success)
		}

		//update workflow runner status, used in app workflow view
		cdWf, err := impl.cdWorkflowRepository.FindByWorkflowIdAndRunnerType(ctx, overrideRequest.CdWorkflowId, bean.CD_WORKFLOW_TYPE_DEPLOY)
		if err != nil && err != pg.ErrNoRows {
			impl.logger.Errorw("err on fetching cd workflow", "err", err)
			return false, err
		}
		cdWorkflowId := cdWf.CdWorkflowId
		if cdWf.CdWorkflowId == 0 {
			cdWf := &pipelineConfig.CdWorkflow{
				CiArtifactId: overrideRequest.CiArtifactId,
				PipelineId:   overrideRequest.PipelineId,
				AuditLog:     sql.AuditLog{CreatedOn: triggeredAt, CreatedBy: overrideRequest.UserId, UpdatedOn: triggeredAt, UpdatedBy: overrideRequest.UserId},
			}
			err := impl.cdWorkflowRepository.SaveWorkFlow(ctx, cdWf)
			if err != nil {
				impl.logger.Errorw("err on updating cd workflow for status update", "err", err)
				return false, err
			}
			cdWorkflowId = cdWf.Id
			runner := &pipelineConfig.CdWorkflowRunner{
				Id:           cdWf.Id,
				Name:         pipeline.Name,
				WorkflowType: bean.CD_WORKFLOW_TYPE_DEPLOY,
				ExecutorType: pipelineConfig.WORKFLOW_EXECUTOR_TYPE_AWF,
				Status:       pipelineConfig.WorkflowInProgress,
				TriggeredBy:  overrideRequest.UserId,
				StartedOn:    triggeredAt,
				CdWorkflowId: cdWorkflowId,
				AuditLog:     sql.AuditLog{CreatedOn: triggeredAt, CreatedBy: overrideRequest.UserId, UpdatedOn: triggeredAt, UpdatedBy: overrideRequest.UserId},
			}
			_, err = impl.cdWorkflowRepository.SaveWorkFlowRunner(runner)
			if err != nil {
				impl.logger.Errorw("err on updating cd workflow runner for status update", "err", err)
				return false, err
			}
		} else {
			cdWf.Status = pipelineConfig.WorkflowInProgress
			cdWf.FinishedOn = time.Now()
			cdWf.UpdatedBy = overrideRequest.UserId
			cdWf.UpdatedOn = time.Now()
			err = impl.cdWorkflowRepository.UpdateWorkFlowRunner(&cdWf)
			if err != nil {
				impl.logger.Errorw("error on update cd workflow runner", "cdWf", cdWf, "err", err)
				return false, err
			}
		}
	}
	return true, nil
}

// helmInstallReleaseWithCustomChart performs helm install with custom chart
func (impl *AppServiceImpl) helmInstallReleaseWithCustomChart(ctx context.Context, releaseIdentifier *client2.ReleaseIdentifier, referenceChartByte []byte, valuesYaml string) (*client2.HelmInstallCustomResponse, error) {

	helmInstallRequest := client2.HelmInstallCustomRequest{
		ValuesYaml:        valuesYaml,
		ChartContent:      &client2.ChartContent{Content: referenceChartByte},
		ReleaseIdentifier: releaseIdentifier,
	}

	// Request exec
	return impl.helmAppClient.InstallReleaseWithCustomChart(ctx, &helmInstallRequest)
}

func (impl *AppServiceImpl) GetGitOpsRepoPrefix() string {
	return impl.globalEnvVariables.GitOpsRepoPrefix
}<|MERGE_RESOLUTION|>--- conflicted
+++ resolved
@@ -1819,7 +1819,6 @@
 		}
 		span.End()
 
-<<<<<<< HEAD
 		manifest, err = impl.GetHelmManifestInByte(overrideRequest.AppName, overrideRequest.EnvName, valuesOverrideResponse.Artifact.Image, valuesOverrideResponse.EnvOverride.Chart.ChartVersion, valuesOverrideResponse.MergedValues, builtChartPath)
 		if err != nil {
 			impl.logger.Errorw("error in converting built chart to bytes", "err", err)
@@ -1827,8 +1826,6 @@
 		}
 	}
 
-=======
->>>>>>> 00a0d93a
 	if triggerEvent.PerformChartPush {
 		manifestPushTemplate := impl.BuildManifestPushTemplate(overrideRequest, valuesOverrideResponse, builtChartPath, &manifest)
 		manifestPushService := impl.GetManifestPushService(triggerEvent)
@@ -1840,8 +1837,9 @@
 			impl.saveTimeline(overrideRequest, gitCommitStatus, gitCommitStatusDetail, ctx)
 			return releaseNo, manifest, err
 		}
-<<<<<<< HEAD
-
+		gitCommitStatus := pipelineConfig.TIMELINE_STATUS_GIT_COMMIT
+		gitCommitStatusDetail := "Git commit done successfully."
+		impl.saveTimeline(overrideRequest, gitCommitStatus, gitCommitStatusDetail, ctx)
 		pipelineOverrideUpdateRequest := &chartConfig.PipelineOverride{
 			Id:                     valuesOverrideResponse.PipelineOverride.Id,
 			GitHash:                manifestPushResponse.CommitHash,
@@ -1856,12 +1854,6 @@
 		_, span := otel.Tracer("orchestrator").Start(ctx, "pipelineOverrideRepository.Update")
 		err = impl.pipelineOverrideRepository.Update(pipelineOverrideUpdateRequest)
 		span.End()
-
-=======
-		gitCommitStatus := pipelineConfig.TIMELINE_STATUS_GIT_COMMIT
-		gitCommitStatusDetail := "Git commit done successfully."
-		impl.saveTimeline(overrideRequest, gitCommitStatus, gitCommitStatusDetail, ctx)
->>>>>>> 00a0d93a
 	}
 
 	if triggerEvent.PerformDeploymentOnCluster {
