--- conflicted
+++ resolved
@@ -212,11 +212,8 @@
 	GetLatestDeployedManifestByPipelineId(appId int, envId int, runner string, ctx context.Context) ([]byte, error)
 	GetDeployedManifestByPipelineIdAndCDWorkflowId(cdWorkflowRunnerId int, ctx context.Context) ([]byte, error)
 	SetPipelineFieldsInOverrideRequest(overrideRequest *bean.ValuesOverrideRequest, pipeline *pipelineConfig.Pipeline)
-<<<<<<< HEAD
 	PushPrePostCDManifest(cdWorklowRunnerId int, triggeredBy int32, jobHelmPackagePath string, deployType string, pipeline *pipelineConfig.Pipeline, imageTag string, ctx context.Context) error
-=======
 	UpdateCDWorkflowRunnerStatus(ctx context.Context, overrideRequest *bean.ValuesOverrideRequest, triggeredAt time.Time, status string) error
->>>>>>> bffcbb03
 }
 
 func NewAppService(
@@ -1110,11 +1107,7 @@
 		return nil, err
 	}
 	//setting deployedBy as 1(system user) since case of auto trigger
-<<<<<<< HEAD
 	id, manifest, err := impl.HandleCDTriggerRelease(request, ctx, triggeredAt, 1)
-=======
-	id, _, err := impl.HandleCDTriggerRelease(request, ctx, triggeredAt, 1)
->>>>>>> bffcbb03
 	if err != nil {
 		impl.logger.Errorw("error in auto  cd pipeline trigger", "pipelineId", pipeline.Id, "artifactId", artifact.Id, "err", err)
 	} else {
@@ -2042,10 +2035,7 @@
 	//update workflow runner status, used in app workflow view
 	err = impl.UpdateCDWorkflowRunnerStatus(ctx, overrideRequest, triggeredAt, pipelineConfig.WorkflowInQueue)
 	if err != nil {
-<<<<<<< HEAD
-=======
 		impl.logger.Errorw("error in updating the workflow runner status, TriggerHelmAsyncRelease", "err", err)
->>>>>>> bffcbb03
 		return 0, manifest, err
 	}
 	return 0, manifest, nil
@@ -3385,10 +3375,7 @@
 		//update workflow runner status, used in app workflow view
 		err := impl.UpdateCDWorkflowRunnerStatus(ctx, overrideRequest, triggeredAt, pipelineConfig.WorkflowInProgress)
 		if err != nil {
-<<<<<<< HEAD
-=======
 			impl.logger.Errorw("error in updating the workflow runner status, createHelmAppForCdPipeline", "err", err)
->>>>>>> bffcbb03
 			return false, err
 		}
 	}
@@ -3400,11 +3387,7 @@
 	isTerminalStatus := slices.Contains(pipelineConfig.WfrTerminalStatusList, status)
 	cdWfr, err := impl.cdWorkflowRepository.FindWorkflowRunnerById(overrideRequest.WfrId)
 	if err != nil && err != pg.ErrNoRows {
-<<<<<<< HEAD
-		impl.logger.Errorw("err on fetching cd workflow", "err", err)
-=======
 		impl.logger.Errorw("err on fetching cd workflow, UpdateCDWorkflowRunnerStatus", "err", err)
->>>>>>> bffcbb03
 		return err
 	}
 	cdWorkflowId := cdWfr.CdWorkflowId
@@ -3417,11 +3400,7 @@
 		}
 		err := impl.cdWorkflowRepository.SaveWorkFlow(ctx, cdWf)
 		if err != nil {
-<<<<<<< HEAD
-			impl.logger.Errorw("err on updating cd workflow for status update", "err", err)
-=======
 			impl.logger.Errorw("err on updating cd workflow for status update, UpdateCDWorkflowRunnerStatus", "err", err)
->>>>>>> bffcbb03
 			return err
 		}
 		cdWorkflowId = cdWf.Id
@@ -3441,22 +3420,14 @@
 		}
 		_, err = impl.cdWorkflowRepository.SaveWorkFlowRunner(runner)
 		if err != nil {
-<<<<<<< HEAD
-			impl.logger.Errorw("err on updating cd workflow runner for status update", "err", err)
-=======
 			impl.logger.Errorw("err on updating cd workflow runner for status update, UpdateCDWorkflowRunnerStatus", "err", err)
->>>>>>> bffcbb03
 			return err
 		}
 	} else {
 		// if the current cdWfr status is already a terminal status and then don't update the status
 		// e.g: Status : Failed --> Progressing (not allowed)
 		if slices.Contains(pipelineConfig.WfrTerminalStatusList, cdWfr.Status) {
-<<<<<<< HEAD
-			impl.logger.Warnw("deployment has already been terminated for workflow runner", "workflowRunnerId", cdWfr.Id, "err", err)
-=======
 			impl.logger.Warnw("deployment has already been terminated for workflow runner, UpdateCDWorkflowRunnerStatus", "workflowRunnerId", cdWfr.Id, "err", err)
->>>>>>> bffcbb03
 			return nil
 		}
 		cdWfr.Status = status
@@ -3467,11 +3438,7 @@
 		cdWfr.UpdatedOn = time.Now()
 		err = impl.cdWorkflowRepository.UpdateWorkFlowRunner(cdWfr)
 		if err != nil {
-<<<<<<< HEAD
-			impl.logger.Errorw("error on update cd workflow runner", "cdWfr", cdWfr, "err", err)
-=======
 			impl.logger.Errorw("error on update cd workflow runner, UpdateCDWorkflowRunnerStatus", "cdWfr", cdWfr, "err", err)
->>>>>>> bffcbb03
 			return err
 		}
 	}
@@ -3498,7 +3465,6 @@
 func (impl *AppServiceImpl) isDevtronAsyncInstallModeEnabled(deploymentAppType string) bool {
 	return impl.appStatusConfig.EnableAsyncInstallDevtronChart &&
 		deploymentAppType == bean2.Helm
-<<<<<<< HEAD
 }
 
 func (impl *AppServiceImpl) PushPrePostCDManifest(cdWorklowRunnerId int, triggeredBy int32, jobHelmPackagePath string, deployType string, pipeline *pipelineConfig.Pipeline, imageTag string, ctx context.Context) error {
@@ -3580,6 +3546,4 @@
 	}
 
 	return manifestPushTemplate, nil
-=======
->>>>>>> bffcbb03
 }