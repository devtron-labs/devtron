--- conflicted
+++ resolved
@@ -50,6 +50,7 @@
 	"github.com/tidwall/gjson"
 	"github.com/tidwall/sjson"
 	"go.opentelemetry.io/otel"
+	"golang.org/x/exp/slices"
 	"io/ioutil"
 	metav1 "k8s.io/apimachinery/pkg/apis/meta/v1"
 	"k8s.io/apimachinery/pkg/runtime/schema"
@@ -58,7 +59,6 @@
 	"os"
 	"path"
 	"path/filepath"
-	"slices"
 	"strconv"
 	"strings"
 	"time"
@@ -1314,16 +1314,11 @@
 		//updating historical data in envConfigOverride and appMetrics flag
 		envOverride.IsOverride = true
 		envOverride.EnvOverrideValues = deploymentTemplateHistory.Template
-<<<<<<< HEAD
 		reference := repository6.HistoryReference{
 			HistoryReferenceId:   deploymentTemplateHistory.Id,
 			HistoryReferenceType: repository6.HistoryReferenceTypeDeploymentTemplate,
 		}
 		resolvedTemplate, variableMap, err := impl.getResolvedTemplateWithSnapshot(envOverride.EnvOverrideValues, reference)
-=======
-
-		resolvedTemplate, variableMap, err := impl.getResolvedTemplateWithSnapshot(deploymentTemplateHistory.Id, envOverride.EnvOverrideValues)
->>>>>>> 67e823a6
 		envOverride.ResolvedEnvOverrideValues = resolvedTemplate
 		envOverride.VariableSnapshot = variableMap
 		if err != nil {
@@ -1450,7 +1445,6 @@
 	return envOverride, nil
 }
 
-<<<<<<< HEAD
 func (impl *AppServiceImpl) getResolvedTemplateWithSnapshot(template string, reference repository6.HistoryReference) (string, map[string]string, error) {
 
 	variableSnapshotMap := make(map[string]string)
@@ -1460,20 +1454,6 @@
 		return template, variableSnapshotMap, err
 	}
 
-=======
-func (impl *AppServiceImpl) getResolvedTemplateWithSnapshot(deploymentTemplateHistoryId int, template string) (string, map[string]string, error) {
-
-	variableSnapshotMap := make(map[string]string)
-	reference := repository6.HistoryReference{
-		HistoryReferenceId:   deploymentTemplateHistoryId,
-		HistoryReferenceType: repository6.HistoryReferenceTypeDeploymentTemplate,
-	}
-	variableSnapshot, err := impl.variableSnapshotHistoryService.GetVariableHistoryForReferences([]repository6.HistoryReference{reference})
-	if err != nil {
-		return template, variableSnapshotMap, err
-	}
-
->>>>>>> 67e823a6
 	if _, ok := variableSnapshot[reference]; !ok {
 		return template, variableSnapshotMap, nil
 	}
@@ -1505,19 +1485,11 @@
 func (impl *AppServiceImpl) extractVariablesAndResolveTemplate(scope resourceQualifiers.Scope, template string, entity repository6.Entity) (string, map[string]string, error) {
 
 	variableMap := make(map[string]string)
-<<<<<<< HEAD
 	entities := []repository6.Entity{entity}
 	entityToVariables, err := impl.GetEntityToVariableMapping(entities)
 	if err != nil {
 		return template, variableMap, err
 	}
-=======
-	entityToVariables, err := impl.variableEntityMappingService.GetAllMappingsForEntities([]repository6.Entity{entity})
-	if err != nil {
-		return template, variableMap, err
-	}
-
->>>>>>> 67e823a6
 	if vars, ok := entityToVariables[entity]; !ok || len(vars) == 0 {
 		return template, variableMap, nil
 	}
@@ -1525,11 +1497,7 @@
 	// pre-populating variable map with variable so that the variables which don't have any resolved data
 	// is saved in snapshot
 	for _, variable := range entityToVariables[entity] {
-<<<<<<< HEAD
 		variableMap[variable] = "@{{" + variable + "}}"
-=======
-		variableMap[variable] = impl.scopedVariableService.GetFormattedVariableForName(variable)
->>>>>>> 67e823a6
 	}
 
 	scopedVariables, err := impl.scopedVariableService.GetScopedVariables(scope, entityToVariables[entity], true)
@@ -1546,7 +1514,6 @@
 	err = parserResponse.Error
 	if err != nil {
 		return template, variableMap, err
-<<<<<<< HEAD
 	}
 
 	resolvedTemplate := parserResponse.ResolvedTemplate
@@ -1596,8 +1563,6 @@
 	err := parserResponse.Error
 	if err != nil {
 		return template, variableMap, err
-=======
->>>>>>> 67e823a6
 	}
 
 	resolvedTemplate := parserResponse.ResolvedTemplate
