--- conflicted
+++ resolved
@@ -1563,16 +1563,8 @@
 		impl.logger.Errorw("error in getting app metrics by trigger type", "err", err)
 		return valuesOverrideResponse, err
 	}
-<<<<<<< HEAD
-	strategy, err := impl.GetDeploymentStrategyByTriggerType(overrideRequest, ctx)
-	if err != nil {
-		impl.logger.Errorw("error in getting strategy by trigger type", "err", err)
-		return valuesOverrideResponse, err
-	}
-
 	var (
 		pipelineOverride                                     *chartConfig.PipelineOverride
-		mergedValuesString                                   string
 		dbMigrationOverride, configMapJson, appLabelJsonByte []byte
 	)
 
@@ -1591,38 +1583,6 @@
 			impl.logger.Errorw("error in getting pipelineOverride for valuesOverrideResponse", "PipelineOverrideId", overrideRequest.PipelineOverrideId)
 			return nil, err
 		}
-=======
-
-	_, span = otel.Tracer("orchestrator").Start(ctx, "getDbMigrationOverride")
-	//FIXME: how to determine rollback
-	//we can't depend on ciArtifact ID because CI pipeline can be manually triggered in any order regardless of sourcecode status
-	dbMigrationOverride, err := impl.getDbMigrationOverride(overrideRequest, artifact, false)
-	span.End()
-	if err != nil {
-		impl.logger.Errorw("error in fetching db migration config", "req", overrideRequest, "err", err)
-		return valuesOverrideResponse, err
-	}
-	chartVersion := envOverride.Chart.ChartVersion
-	_, span = otel.Tracer("orchestrator").Start(ctx, "getConfigMapAndSecretJsonV2")
-	configMapJson, err := impl.getConfigMapAndSecretJsonV2(overrideRequest.AppId, envOverride.TargetEnvironment, overrideRequest.PipelineId, chartVersion, overrideRequest.DeploymentWithConfig, overrideRequest.WfrIdForDeploymentWithSpecificTrigger)
-	span.End()
-	if err != nil {
-		impl.logger.Errorw("error in fetching config map n secret ", "err", err)
-		configMapJson = nil
-	}
-	_, span = otel.Tracer("orchestrator").Start(ctx, "appCrudOperationService.GetLabelsByAppIdForDeployment")
-	appLabelJsonByte, err := impl.appCrudOperationService.GetLabelsByAppIdForDeployment(overrideRequest.AppId)
-	span.End()
-	if err != nil {
-		impl.logger.Errorw("error in fetching app labels for gitOps commit", "err", err)
-		appLabelJsonByte = nil
-	}
-	_, span = otel.Tracer("orchestrator").Start(ctx, "mergeAndSave")
-	pipelineOverride, err := impl.savePipelineOverride(overrideRequest, envOverride.Id, triggeredAt)
-	valuesOverrideResponse.PipelineOverride = pipelineOverride
-	if err != nil {
-		return valuesOverrideResponse, err
->>>>>>> 67e823a6
 	}
 	// Conditional Block based on PipelineOverrideCreated --> end
 
@@ -1632,11 +1592,6 @@
 	if err != nil {
 		return valuesOverrideResponse, err
 	}
-<<<<<<< HEAD
-=======
-	mergedValues, err := impl.mergeOverrideValues(envOverride, dbMigrationOverride, releaseOverrideJson, configMapJson, appLabelJsonByte, strategy)
-	valuesOverrideResponse.MergedValues = string(mergedValues)
->>>>>>> 67e823a6
 
 	// Conditional Block based on PipelineOverrideCreated --> start
 	if !isPipelineOverrideCreated {
@@ -1664,6 +1619,7 @@
 			impl.logger.Errorw("error in fetching app labels for gitOps commit", "err", err)
 			appLabelJsonByte = nil
 		}
+
 		mergedValues, err := impl.mergeOverrideValues(envOverride, dbMigrationOverride, releaseOverrideJson, configMapJson, appLabelJsonByte, strategy)
 		appName := fmt.Sprintf("%s-%s", overrideRequest.AppName, envOverride.Environment.Name)
 		mergedValues = impl.autoscalingCheckBeforeTrigger(ctx, appName, envOverride.Namespace, mergedValues, overrideRequest)
@@ -1675,29 +1631,17 @@
 		if err != nil {
 			return valuesOverrideResponse, err
 		}
+
 		pipelineOverride.PipelineMergedValues = string(mergedValues)
+		valuesOverrideResponse.MergedValues = string(mergedValues)
 		err = impl.pipelineOverrideRepository.Update(pipelineOverride)
 		if err != nil {
 			return valuesOverrideResponse, err
 		}
-		mergedValuesString = string(mergedValues)
 	} else {
-		mergedValuesString = pipelineOverride.PipelineMergedValues
-	}
-<<<<<<< HEAD
+		valuesOverrideResponse.MergedValues = pipelineOverride.PipelineMergedValues
+	}
 	// Conditional Block based on PipelineOverrideCreated --> end
-
-	//valuesOverrideResponse.
-	valuesOverrideResponse.MergedValues = mergedValuesString
-	valuesOverrideResponse.EnvOverride = envOverride
-	valuesOverrideResponse.PipelineOverride = pipelineOverride
-	valuesOverrideResponse.AppMetrics = appMetrics
-	valuesOverrideResponse.PipelineStrategy = strategy
-	valuesOverrideResponse.ReleaseOverrideJSON = releaseOverrideJson
-	valuesOverrideResponse.Artifact = artifact
-	valuesOverrideResponse.Pipeline = pipeline
-=======
->>>>>>> 67e823a6
 	return valuesOverrideResponse, err
 }
 
@@ -1706,15 +1650,14 @@
 	valuesOverrideResponse, err = impl.GetValuesOverrideForTrigger(overrideRequest, triggeredAt, ctx)
 	if err != nil {
 		impl.logger.Errorw("error in fetching values for trigger", "err", err)
-		return valuesOverrideResponse, builtChartPath, err
+		return valuesOverrideResponse, "", err
 	}
 	// build temp reference chart path for deployment
 	builtChartPath, err = impl.BuildChartAndGetPath(overrideRequest.AppName, valuesOverrideResponse.EnvOverride, ctx)
 	if err != nil {
 		impl.logger.Errorw("error in parsing reference chart", "err", err)
-		return valuesOverrideResponse, builtChartPath, err
-	}
-
+		return valuesOverrideResponse, "", err
+	}
 	return valuesOverrideResponse, builtChartPath, err
 }
 
@@ -1906,20 +1849,6 @@
 		return releaseNo, manifest, err
 	}
 
-<<<<<<< HEAD
-=======
-	valuesOverrideResponse, builtChartPath, err := impl.BuildManifestForTrigger(overrideRequest, triggerEvent.TriggerdAt, ctx)
-	_, span := otel.Tracer("orchestrator").Start(ctx, "CreateHistoriesForDeploymentTrigger")
-	err1 := impl.CreateHistoriesForDeploymentTrigger(valuesOverrideResponse.Pipeline, valuesOverrideResponse.PipelineStrategy, valuesOverrideResponse.EnvOverride, triggerEvent.TriggerdAt, triggerEvent.TriggeredBy)
-	if err1 != nil {
-		impl.logger.Errorw("error in saving histories for trigger", "err", err1, "pipelineId", valuesOverrideResponse.Pipeline.Id, "wfrId", overrideRequest.WfrId)
-	}
-	span.End()
-	if err != nil {
-		return releaseNo, manifest, err
-	}
-
->>>>>>> 67e823a6
 	if triggerEvent.PerformChartPush {
 		manifestPushTemplate, err := impl.BuildManifestPushTemplate(overrideRequest, valuesOverrideResponse, builtChartPath, &manifest)
 		if err != nil {
@@ -1997,16 +1926,17 @@
 	}
 	// synchronous mode of installation starts
 
-	// build merged values and save PCO history for the release
 	valuesOverrideResponse, builtChartPath, err := impl.BuildManifestForTrigger(overrideRequest, triggeredAt, ctx)
-	if err != nil {
+	_, span := otel.Tracer("orchestrator").Start(ctx, "CreateHistoriesForDeploymentTrigger")
+	err1 := impl.CreateHistoriesForDeploymentTrigger(valuesOverrideResponse.Pipeline, valuesOverrideResponse.PipelineStrategy, valuesOverrideResponse.EnvOverride, triggeredAt, deployedBy)
+	if err1 != nil {
+		impl.logger.Errorw("error in saving histories for trigger", "err", err1, "pipelineId", valuesOverrideResponse.Pipeline.Id, "wfrId", overrideRequest.WfrId)
+	}
+	span.End()
+	if err != nil {
+		impl.logger.Errorw("error in building merged manifest for trigger", "err", err)
 		return releaseNo, manifest, err
 	}
-
-	// save triggered deployment history
-	_, span := otel.Tracer("orchestrator").Start(ctx, "CreateHistoriesForDeploymentTrigger")
-	err = impl.CreateHistoriesForDeploymentTrigger(valuesOverrideResponse.Pipeline, valuesOverrideResponse.PipelineStrategy, valuesOverrideResponse.EnvOverride, triggeredAt, deployedBy)
-	span.End()
 	return impl.TriggerRelease(overrideRequest, valuesOverrideResponse, builtChartPath, ctx, triggeredAt, deployedBy)
 }
 
@@ -2014,15 +1944,17 @@
 func (impl *AppServiceImpl) TriggerHelmAsyncRelease(overrideRequest *bean.ValuesOverrideRequest, ctx context.Context, triggeredAt time.Time, triggeredBy int32) (releaseNo int, manifest []byte, err error) {
 	// build merged values and save PCO history for the release
 	valuesOverrideResponse, err := impl.GetValuesOverrideForTrigger(overrideRequest, triggeredAt, ctx)
+	_, span := otel.Tracer("orchestrator").Start(ctx, "CreateHistoriesForDeploymentTrigger")
+	// save triggered deployment history
+	err1 := impl.CreateHistoriesForDeploymentTrigger(valuesOverrideResponse.Pipeline, valuesOverrideResponse.PipelineStrategy, valuesOverrideResponse.EnvOverride, triggeredAt, triggeredBy)
+	if err1 != nil {
+		impl.logger.Errorw("error in saving histories for trigger", "err", err1, "pipelineId", valuesOverrideResponse.Pipeline.Id, "wfrId", overrideRequest.WfrId)
+	}
+	span.End()
 	if err != nil {
 		impl.logger.Errorw("error in fetching values for trigger", "err", err)
 		return releaseNo, manifest, err
 	}
-
-	// save triggered deployment history
-	_, span := otel.Tracer("orchestrator").Start(ctx, "CreateHistoriesForDeploymentTrigger")
-	err = impl.CreateHistoriesForDeploymentTrigger(valuesOverrideResponse.Pipeline, valuesOverrideResponse.PipelineStrategy, valuesOverrideResponse.EnvOverride, triggeredAt, triggeredBy)
-	span.End()
 
 	event := &bean.AsyncCdDeployEvent{
 		ValuesOverrideRequest: overrideRequest,
@@ -2229,6 +2161,7 @@
 		}
 		return nil
 	default:
+		impl.logger.Errorw("error in getting image scan info", "appId", appId, "envId", envId, "err", err)
 		return err
 	}
 }
