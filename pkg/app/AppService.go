--- conflicted
+++ resolved
@@ -902,13 +902,8 @@
 	if err != nil && pg.ErrNoRows != err {
 		return "", nil, err
 	}
-<<<<<<< HEAD
 	gitOpsRepoName := impl.gitOpsConfigReadService.GetGitOpsRepoName(app.AppName)
-	chartGitAttr, err = impl.gitOperationService.CreateGitRepositoryForApp(gitOpsRepoName, chart.ReferenceTemplate, chart.ChartVersion, userId)
-=======
-	gitOpsRepoName := impl.chartTemplateService.GetGitOpsRepoName(app.AppName)
-	chartGitAttr, _, err = impl.chartTemplateService.CreateGitRepositoryForApp(gitOpsRepoName, userId)
->>>>>>> 3465d29d
+	chartGitAttr, err = impl.gitOperationService.CreateGitRepositoryForApp(gitOpsRepoName, userId)
 	if err != nil {
 		impl.logger.Errorw("error in pushing chart to git ", "gitOpsRepoName", gitOpsRepoName, "err", err)
 		return "", nil, err
