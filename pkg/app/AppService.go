--- conflicted
+++ resolved
@@ -1826,41 +1826,6 @@
 		}
 	}
 
-<<<<<<< HEAD
-	if triggerEvent.PerformGitOps {
-		//TODO: clean chart from local after pushing
-		_, span := otel.Tracer("orchestrator").Start(ctx, "AppService.PushChartToGitRepoIfNotExistAndUpdateTimelineStatus")
-		err = impl.PushChartToGitRepoIfNotExistAndUpdateTimelineStatus(overrideRequest, builtChartPath, valuesOverrideResponse.EnvOverride, ctx)
-		if err != nil {
-			impl.logger.Errorw("error in pushing chart to git", "err", err)
-			return releaseNo, manifest, err
-		}
-		span.End()
-
-		_, span = otel.Tracer("orchestrator").Start(ctx, "AppService.CommitValuesToGit")
-		commitHash, commitTime, err := impl.CommitValuesToGit(overrideRequest, valuesOverrideResponse, triggerEvent.TriggerdAt, ctx)
-		if err != nil {
-			impl.logger.Errorw("error in commiting values to git", "err", err)
-			return releaseNo, manifest, err
-		}
-		span.End()
-
-		pipelineOverrideUpdateRequest := &chartConfig.PipelineOverride{
-			Id:                     valuesOverrideResponse.PipelineOverride.Id,
-			GitHash:                commitHash,
-			CommitTime:             commitTime,
-			EnvConfigOverrideId:    valuesOverrideResponse.EnvOverride.Id,
-			PipelineOverrideValues: valuesOverrideResponse.ReleaseOverrideJSON,
-			PipelineId:             overrideRequest.PipelineId,
-			CiArtifactId:           overrideRequest.CiArtifactId,
-			PipelineMergedValues:   valuesOverrideResponse.MergedValues,
-			AuditLog:               sql.AuditLog{UpdatedOn: triggerEvent.TriggerdAt, UpdatedBy: overrideRequest.UserId},
-		}
-		_, span = otel.Tracer("orchestrator").Start(ctx, "pipelineOverrideRepository.Update")
-		err = impl.pipelineOverrideRepository.Update(pipelineOverrideUpdateRequest)
-		span.End()
-
-=======
 	if triggerEvent.PerformChartPush {
 		manifestPushTemplate := impl.BuildManifestPushTemplate(overrideRequest, valuesOverrideResponse, builtChartPath, &manifest)
 		manifestPushService := impl.GetManifestPushService(triggerEvent)
@@ -1872,10 +1837,22 @@
 			impl.saveTimeline(overrideRequest, gitCommitStatus, gitCommitStatusDetail, ctx)
 			return releaseNo, manifest, err
 		}
-		gitCommitStatus := pipelineConfig.TIMELINE_STATUS_GIT_COMMIT
-		gitCommitStatusDetail := "Git commit done successfully."
-		impl.saveTimeline(overrideRequest, gitCommitStatus, gitCommitStatusDetail, ctx)
->>>>>>> 9b669c56
+
+		pipelineOverrideUpdateRequest := &chartConfig.PipelineOverride{
+			Id:                     valuesOverrideResponse.PipelineOverride.Id,
+			GitHash:                manifestPushResponse.CommitHash,
+			CommitTime:             manifestPushResponse.CommitTime,
+			EnvConfigOverrideId:    valuesOverrideResponse.EnvOverride.Id,
+			PipelineOverrideValues: valuesOverrideResponse.ReleaseOverrideJSON,
+			PipelineId:             overrideRequest.PipelineId,
+			CiArtifactId:           overrideRequest.CiArtifactId,
+			PipelineMergedValues:   valuesOverrideResponse.MergedValues,
+			AuditLog:               sql.AuditLog{UpdatedOn: triggerEvent.TriggerdAt, UpdatedBy: overrideRequest.UserId},
+		}
+		_, span := otel.Tracer("orchestrator").Start(ctx, "pipelineOverrideRepository.Update")
+		err = impl.pipelineOverrideRepository.Update(pipelineOverrideUpdateRequest)
+		span.End()
+
 	}
 
 	if triggerEvent.PerformDeploymentOnCluster {
