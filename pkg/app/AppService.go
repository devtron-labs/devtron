/*
 * Copyright (c) 2020 Devtron Labs
 *
 * Licensed under the Apache License, Version 2.0 (the "License");
 * you may not use this file except in compliance with the License.
 * You may obtain a copy of the License at
 *
 *    http://www.apache.org/licenses/LICENSE-2.0
 *
 * Unless required by applicable law or agreed to in writing, software
 * distributed under the License is distributed on an "AS IS" BASIS,
 * WITHOUT WARRANTIES OR CONDITIONS OF ANY KIND, either express or implied.
 * See the License for the specific language governing permissions and
 * limitations under the License.
 *
 */

package app

import (
	"context"
	"encoding/json"
	error2 "errors"
	"fmt"
	"github.com/argoproj/gitops-engine/pkg/health"
	"github.com/argoproj/gitops-engine/pkg/sync/common"
	"github.com/caarlos0/env"
	pubsub "github.com/devtron-labs/common-lib/pubsub-lib"
	client2 "github.com/devtron-labs/devtron/api/helm-app"
	dockerRegistryRepository "github.com/devtron-labs/devtron/internal/sql/repository/dockerRegistry"
	bean3 "github.com/devtron-labs/devtron/pkg/app/bean"
	status2 "github.com/devtron-labs/devtron/pkg/app/status"
	repository4 "github.com/devtron-labs/devtron/pkg/appStore/deployment/repository"
	"github.com/devtron-labs/devtron/pkg/appStore/deployment/service"
	bean2 "github.com/devtron-labs/devtron/pkg/bean"
	"github.com/devtron-labs/devtron/pkg/chart"
	"github.com/devtron-labs/devtron/pkg/dockerRegistry"
	"github.com/devtron-labs/devtron/pkg/k8s"
	repository3 "github.com/devtron-labs/devtron/pkg/pipeline/history/repository"
	repository5 "github.com/devtron-labs/devtron/pkg/pipeline/repository"
	"github.com/devtron-labs/devtron/pkg/resourceQualifiers"
	"github.com/devtron-labs/devtron/pkg/variables"
	"github.com/devtron-labs/devtron/pkg/variables/parsers"
	_ "github.com/devtron-labs/devtron/pkg/variables/repository"
	repository6 "github.com/devtron-labs/devtron/pkg/variables/repository"
	"github.com/devtron-labs/devtron/util/argo"
	. "github.com/devtron-labs/devtron/util/k8s"
	"github.com/tidwall/gjson"
	"github.com/tidwall/sjson"
	"go.opentelemetry.io/otel"
	"io/ioutil"
	metav1 "k8s.io/apimachinery/pkg/apis/meta/v1"
	"k8s.io/apimachinery/pkg/runtime/schema"
	chart2 "k8s.io/helm/pkg/proto/hapi/chart"
	"k8s.io/utils/strings/slices"
	"net/url"
	"os"
	"path"
	"path/filepath"
	"sigs.k8s.io/yaml"
	"strconv"
	"strings"
	"time"

	"github.com/devtron-labs/devtron/internal/sql/repository/app"
	"github.com/devtron-labs/devtron/pkg/appStatus"
	chartRepoRepository "github.com/devtron-labs/devtron/pkg/chartRepo/repository"
	repository2 "github.com/devtron-labs/devtron/pkg/cluster/repository"
	history2 "github.com/devtron-labs/devtron/pkg/pipeline/history"
	"github.com/devtron-labs/devtron/pkg/sql"
	"github.com/devtron-labs/devtron/pkg/user/casbin"
	util3 "github.com/devtron-labs/devtron/pkg/util"

	application2 "github.com/argoproj/argo-cd/v2/pkg/apiclient/application"
	"github.com/argoproj/argo-cd/v2/pkg/apis/application/v1alpha1"
	"github.com/aws/aws-sdk-go/service/autoscaling"
	"github.com/devtron-labs/devtron/api/bean"
	"github.com/devtron-labs/devtron/client/argocdServer"
	"github.com/devtron-labs/devtron/client/argocdServer/application"
	client "github.com/devtron-labs/devtron/client/events"
	"github.com/devtron-labs/devtron/internal/middleware"
	"github.com/devtron-labs/devtron/internal/sql/models"
	"github.com/devtron-labs/devtron/internal/sql/repository"
	"github.com/devtron-labs/devtron/internal/sql/repository/chartConfig"
	"github.com/devtron-labs/devtron/internal/sql/repository/pipelineConfig"
	"github.com/devtron-labs/devtron/internal/sql/repository/security"
	. "github.com/devtron-labs/devtron/internal/util"
	"github.com/devtron-labs/devtron/pkg/commonService"
	"github.com/devtron-labs/devtron/pkg/user"
	util2 "github.com/devtron-labs/devtron/util"
	util "github.com/devtron-labs/devtron/util/event"
	"github.com/devtron-labs/devtron/util/rbac"
	"github.com/go-pg/pg"
	errors2 "github.com/juju/errors"
	"github.com/pkg/errors"
	"go.uber.org/zap"
	"google.golang.org/grpc/codes"
	"google.golang.org/grpc/status"
)

type AppServiceConfig struct {
	CdPipelineStatusCronTime            string `env:"CD_PIPELINE_STATUS_CRON_TIME" envDefault:"*/2 * * * *"`
	CdHelmPipelineStatusCronTime        string `env:"CD_HELM_PIPELINE_STATUS_CRON_TIME" envDefault:"*/2 * * * *"`
	CdPipelineStatusTimeoutDuration     string `env:"CD_PIPELINE_STATUS_TIMEOUT_DURATION" envDefault:"20"`                   //in minutes
	PipelineDegradedTime                string `env:"PIPELINE_DEGRADED_TIME" envDefault:"10"`                                //in minutes
	GetPipelineDeployedWithinHours      int    `env:"DEPLOY_STATUS_CRON_GET_PIPELINE_DEPLOYED_WITHIN_HOURS" envDefault:"12"` //in hours
	HelmPipelineStatusCheckEligibleTime string `env:"HELM_PIPELINE_STATUS_CHECK_ELIGIBLE_TIME" envDefault:"120"`             //in seconds
	ExposeCDMetrics                     bool   `env:"EXPOSE_CD_METRICS" envDefault:"false"`
	EnableAsyncInstallDevtronChart      bool   `env:"ENABLE_ASYNC_INSTALL_DEVTRON_CHART" envDefault:"true"`
	DevtronChartInstallRequestTimeout   int    `env:"DEVTRON_CHART_INSTALL_REQUEST_TIMEOUT" envDefault:"6"` //in minutes
	HelmInstallationTimeout             int    `env:"HELM_INSTALLATION_TIMEOUT" envDefault:"5"`             //in minutes
}

func GetAppServiceConfig() (*AppServiceConfig, error) {
	cfg := &AppServiceConfig{}
	err := env.Parse(cfg)
	if err != nil {
		fmt.Println("failed to parse server app status config: " + err.Error())
		return nil, err
	}
	return cfg, nil
}

type AppServiceImpl struct {
	environmentConfigRepository            chartConfig.EnvConfigOverrideRepository
	pipelineOverrideRepository             chartConfig.PipelineOverrideRepository
	mergeUtil                              *MergeUtil
	logger                                 *zap.SugaredLogger
	ciArtifactRepository                   repository.CiArtifactRepository
	pipelineRepository                     pipelineConfig.PipelineRepository
	gitFactory                             *GitFactory
	dbMigrationConfigRepository            pipelineConfig.DbMigrationConfigRepository
	eventClient                            client.EventClient
	eventFactory                           client.EventFactory
	acdClient                              application.ServiceClient
	tokenCache                             *util3.TokenCache
	acdAuthConfig                          *util3.ACDAuthConfig
	enforcer                               casbin.Enforcer
	enforcerUtil                           rbac.EnforcerUtil
	user                                   user.UserService
	appListingRepository                   repository.AppListingRepository
	appRepository                          app.AppRepository
	envRepository                          repository2.EnvironmentRepository
	pipelineConfigRepository               chartConfig.PipelineConfigRepository
	configMapRepository                    chartConfig.ConfigMapRepository
	chartRepository                        chartRepoRepository.ChartRepository
	appRepo                                app.AppRepository
	appLevelMetricsRepository              repository.AppLevelMetricsRepository
	envLevelMetricsRepository              repository.EnvLevelAppMetricsRepository
	ciPipelineMaterialRepository           pipelineConfig.CiPipelineMaterialRepository
	cdWorkflowRepository                   pipelineConfig.CdWorkflowRepository
	commonService                          commonService.CommonService
	imageScanDeployInfoRepository          security.ImageScanDeployInfoRepository
	imageScanHistoryRepository             security.ImageScanHistoryRepository
	ArgoK8sClient                          argocdServer.ArgoK8sClient
	pipelineStrategyHistoryService         history2.PipelineStrategyHistoryService
	configMapHistoryService                history2.ConfigMapHistoryService
	deploymentTemplateHistoryService       history2.DeploymentTemplateHistoryService
	chartTemplateService                   ChartTemplateService
	refChartDir                            chartRepoRepository.RefChartDir
	helmAppClient                          client2.HelmAppClient
	helmAppService                         client2.HelmAppService
	chartRefRepository                     chartRepoRepository.ChartRefRepository
	chartService                           chart.ChartService
	argoUserService                        argo.ArgoUserService
	pipelineStatusTimelineRepository       pipelineConfig.PipelineStatusTimelineRepository
	appCrudOperationService                AppCrudOperationService
	configMapHistoryRepository             repository3.ConfigMapHistoryRepository
	strategyHistoryRepository              repository3.PipelineStrategyHistoryRepository
	deploymentTemplateHistoryRepository    repository3.DeploymentTemplateHistoryRepository
	dockerRegistryIpsConfigService         dockerRegistry.DockerRegistryIpsConfigService
	pipelineStatusTimelineResourcesService status2.PipelineStatusTimelineResourcesService
	pipelineStatusSyncDetailService        status2.PipelineStatusSyncDetailService
	pipelineStatusTimelineService          status2.PipelineStatusTimelineService
	appStatusConfig                        *AppServiceConfig
	gitOpsConfigRepository                 repository.GitOpsConfigRepository
	appStatusService                       appStatus.AppStatusService
	installedAppRepository                 repository4.InstalledAppRepository
	AppStoreDeploymentService              service.AppStoreDeploymentService
	K8sCommonService                       k8s.K8sCommonService
	installedAppVersionHistoryRepository   repository4.InstalledAppVersionHistoryRepository
	globalEnvVariables                     *util2.GlobalEnvVariables
	manifestPushConfigRepository           repository5.ManifestPushConfigRepository
	GitOpsManifestPushService              GitOpsPushService
	helmRepoPushService                    HelmRepoPushService
	DockerArtifactStoreRepository          dockerRegistryRepository.DockerArtifactStoreRepository
	variableSnapshotHistoryService         variables.VariableSnapshotHistoryService
	scopedVariableService                  variables.ScopedVariableService
	variableEntityMappingService           variables.VariableEntityMappingService
	variableTemplateParser                 parsers.VariableTemplateParser
	pubsubClient                           *pubsub.PubSubClientServiceImpl
}

type AppService interface {
	HandleCDTriggerRelease(overrideRequest *bean.ValuesOverrideRequest, ctx context.Context, triggeredAt time.Time, deployedBy int32) (releaseNo int, manifest []byte, err error)
	TriggerRelease(overrideRequest *bean.ValuesOverrideRequest, ctx context.Context, triggeredAt time.Time, deployedBy int32) (releaseNo int, manifest []byte, err error)
	UpdateReleaseStatus(request *bean.ReleaseStatusUpdateRequest) (bool, error)
	UpdateDeploymentStatusAndCheckIsSucceeded(app *v1alpha1.Application, statusTime time.Time, isAppStore bool) (bool, *chartConfig.PipelineOverride, error)
	TriggerCD(artifact *repository.CiArtifact, cdWorkflowId, wfrId int, pipeline *pipelineConfig.Pipeline, triggeredAt time.Time) (*[]byte, error)
	GetConfigMapAndSecretJson(appId int, envId int, pipelineId int) ([]byte, error)
	UpdateCdWorkflowRunnerByACDObject(app *v1alpha1.Application, cdWfrId int, updateTimedOutStatus bool) error
	GetCmSecretNew(appId int, envId int, isJob bool) (*bean.ConfigMapJson, *bean.ConfigSecretJson, error)
	MarkImageScanDeployed(appId int, envId int, imageDigest string, clusterId int, isScanEnabled bool) error
	UpdateDeploymentStatusForGitOpsPipelines(app *v1alpha1.Application, statusTime time.Time, isAppStore bool) (bool, bool, *chartConfig.PipelineOverride, error)
	WriteCDSuccessEvent(appId int, envId int, wfr *pipelineConfig.CdWorkflowRunner, override *chartConfig.PipelineOverride)
	GetGitOpsRepoPrefix() string
	GetValuesOverrideForTrigger(overrideRequest *bean.ValuesOverrideRequest, triggeredAt time.Time, ctx context.Context) (*ValuesOverrideResponse, error)
	GetEnvOverrideByTriggerType(overrideRequest *bean.ValuesOverrideRequest, triggeredAt time.Time, ctx context.Context) (*chartConfig.EnvConfigOverride, error)
	GetAppMetricsByTriggerType(overrideRequest *bean.ValuesOverrideRequest, ctx context.Context) (bool, error)
	GetDeploymentStrategyByTriggerType(overrideRequest *bean.ValuesOverrideRequest, ctx context.Context) (*chartConfig.PipelineStrategy, error)
	CreateGitopsRepo(app *app.App, userId int32) (gitopsRepoName string, chartGitAttr *ChartGitAttribute, err error)
	GetLatestDeployedManifestByPipelineId(appId int, envId int, runner string, ctx context.Context) ([]byte, error)
	GetDeployedManifestByPipelineIdAndCDWorkflowId(cdWorkflowRunnerId int, ctx context.Context) ([]byte, error)
	SetPipelineFieldsInOverrideRequest(overrideRequest *bean.ValuesOverrideRequest, pipeline *pipelineConfig.Pipeline)
	PushPrePostCDManifest(cdWorklowRunnerId int, triggeredBy int32, jobHelmPackagePath string, deployType string, pipeline *pipelineConfig.Pipeline, imageTag string, ctx context.Context) error
}

func NewAppService(
	environmentConfigRepository chartConfig.EnvConfigOverrideRepository,
	pipelineOverrideRepository chartConfig.PipelineOverrideRepository,
	mergeUtil *MergeUtil,
	logger *zap.SugaredLogger,
	ciArtifactRepository repository.CiArtifactRepository,
	pipelineRepository pipelineConfig.PipelineRepository,
	dbMigrationConfigRepository pipelineConfig.DbMigrationConfigRepository,
	eventClient client.EventClient,
	eventFactory client.EventFactory, acdClient application.ServiceClient,
	cache *util3.TokenCache, authConfig *util3.ACDAuthConfig,
	enforcer casbin.Enforcer, enforcerUtil rbac.EnforcerUtil, user user.UserService,
	appListingRepository repository.AppListingRepository,
	appRepository app.AppRepository,
	envRepository repository2.EnvironmentRepository,
	pipelineConfigRepository chartConfig.PipelineConfigRepository,
	configMapRepository chartConfig.ConfigMapRepository,
	appLevelMetricsRepository repository.AppLevelMetricsRepository,
	envLevelMetricsRepository repository.EnvLevelAppMetricsRepository,
	chartRepository chartRepoRepository.ChartRepository,
	ciPipelineMaterialRepository pipelineConfig.CiPipelineMaterialRepository,
	cdWorkflowRepository pipelineConfig.CdWorkflowRepository,
	commonService commonService.CommonService,
	imageScanDeployInfoRepository security.ImageScanDeployInfoRepository,
	imageScanHistoryRepository security.ImageScanHistoryRepository,
	ArgoK8sClient argocdServer.ArgoK8sClient,
	gitFactory *GitFactory,
	pipelineStrategyHistoryService history2.PipelineStrategyHistoryService,
	configMapHistoryService history2.ConfigMapHistoryService,
	deploymentTemplateHistoryService history2.DeploymentTemplateHistoryService,
	chartTemplateService ChartTemplateService,
	refChartDir chartRepoRepository.RefChartDir,
	chartRefRepository chartRepoRepository.ChartRefRepository,
	chartService chart.ChartService,
	helmAppClient client2.HelmAppClient,
	argoUserService argo.ArgoUserService,
	cdPipelineStatusTimelineRepo pipelineConfig.PipelineStatusTimelineRepository,
	appCrudOperationService AppCrudOperationService,
	configMapHistoryRepository repository3.ConfigMapHistoryRepository,
	strategyHistoryRepository repository3.PipelineStrategyHistoryRepository,
	deploymentTemplateHistoryRepository repository3.DeploymentTemplateHistoryRepository,
	dockerRegistryIpsConfigService dockerRegistry.DockerRegistryIpsConfigService,
	pipelineStatusTimelineResourcesService status2.PipelineStatusTimelineResourcesService,
	pipelineStatusSyncDetailService status2.PipelineStatusSyncDetailService,
	pipelineStatusTimelineService status2.PipelineStatusTimelineService,
	appStatusConfig *AppServiceConfig,
	gitOpsConfigRepository repository.GitOpsConfigRepository,
	appStatusService appStatus.AppStatusService,
	installedAppRepository repository4.InstalledAppRepository,
	AppStoreDeploymentService service.AppStoreDeploymentService,
	k8sCommonService k8s.K8sCommonService,
	installedAppVersionHistoryRepository repository4.InstalledAppVersionHistoryRepository,
	globalEnvVariables *util2.GlobalEnvVariables, helmAppService client2.HelmAppService,
	manifestPushConfigRepository repository5.ManifestPushConfigRepository,
	GitOpsManifestPushService GitOpsPushService,
	helmRepoPushService HelmRepoPushService,
	DockerArtifactStoreRepository dockerRegistryRepository.DockerArtifactStoreRepository,
	variableSnapshotHistoryService variables.VariableSnapshotHistoryService,
	scopedVariableService variables.ScopedVariableService,
	variableEntityMappingService variables.VariableEntityMappingService,
	variableTemplateParser parsers.VariableTemplateParser,
	pubsubClient *pubsub.PubSubClientServiceImpl) *AppServiceImpl {
	appServiceImpl := &AppServiceImpl{
		environmentConfigRepository:            environmentConfigRepository,
		mergeUtil:                              mergeUtil,
		pipelineOverrideRepository:             pipelineOverrideRepository,
		logger:                                 logger,
		ciArtifactRepository:                   ciArtifactRepository,
		pipelineRepository:                     pipelineRepository,
		dbMigrationConfigRepository:            dbMigrationConfigRepository,
		eventClient:                            eventClient,
		eventFactory:                           eventFactory,
		acdClient:                              acdClient,
		tokenCache:                             cache,
		acdAuthConfig:                          authConfig,
		enforcer:                               enforcer,
		enforcerUtil:                           enforcerUtil,
		user:                                   user,
		appListingRepository:                   appListingRepository,
		appRepository:                          appRepository,
		envRepository:                          envRepository,
		pipelineConfigRepository:               pipelineConfigRepository,
		configMapRepository:                    configMapRepository,
		chartRepository:                        chartRepository,
		appLevelMetricsRepository:              appLevelMetricsRepository,
		envLevelMetricsRepository:              envLevelMetricsRepository,
		ciPipelineMaterialRepository:           ciPipelineMaterialRepository,
		cdWorkflowRepository:                   cdWorkflowRepository,
		commonService:                          commonService,
		imageScanDeployInfoRepository:          imageScanDeployInfoRepository,
		imageScanHistoryRepository:             imageScanHistoryRepository,
		ArgoK8sClient:                          ArgoK8sClient,
		gitFactory:                             gitFactory,
		pipelineStrategyHistoryService:         pipelineStrategyHistoryService,
		configMapHistoryService:                configMapHistoryService,
		deploymentTemplateHistoryService:       deploymentTemplateHistoryService,
		chartTemplateService:                   chartTemplateService,
		refChartDir:                            refChartDir,
		chartRefRepository:                     chartRefRepository,
		chartService:                           chartService,
		helmAppClient:                          helmAppClient,
		argoUserService:                        argoUserService,
		pipelineStatusTimelineRepository:       cdPipelineStatusTimelineRepo,
		appCrudOperationService:                appCrudOperationService,
		configMapHistoryRepository:             configMapHistoryRepository,
		strategyHistoryRepository:              strategyHistoryRepository,
		deploymentTemplateHistoryRepository:    deploymentTemplateHistoryRepository,
		dockerRegistryIpsConfigService:         dockerRegistryIpsConfigService,
		pipelineStatusTimelineResourcesService: pipelineStatusTimelineResourcesService,
		pipelineStatusSyncDetailService:        pipelineStatusSyncDetailService,
		pipelineStatusTimelineService:          pipelineStatusTimelineService,
		appStatusConfig:                        appStatusConfig,
		gitOpsConfigRepository:                 gitOpsConfigRepository,
		appStatusService:                       appStatusService,
		installedAppRepository:                 installedAppRepository,
		AppStoreDeploymentService:              AppStoreDeploymentService,
		K8sCommonService:                       k8sCommonService,
		installedAppVersionHistoryRepository:   installedAppVersionHistoryRepository,
		globalEnvVariables:                     globalEnvVariables,
		helmAppService:                         helmAppService,
		manifestPushConfigRepository:           manifestPushConfigRepository,
		GitOpsManifestPushService:              GitOpsManifestPushService,
		helmRepoPushService:                    helmRepoPushService,
		DockerArtifactStoreRepository:          DockerArtifactStoreRepository,
		variableSnapshotHistoryService:         variableSnapshotHistoryService,
		scopedVariableService:                  scopedVariableService,
		variableEntityMappingService:           variableEntityMappingService,
		variableTemplateParser:                 variableTemplateParser,
		pubsubClient:                           pubsubClient,
	}
	return appServiceImpl
}

const (
	Success = "SUCCESS"
	Failure = "FAILURE"
)

func (impl *AppServiceImpl) SetPipelineFieldsInOverrideRequest(overrideRequest *bean.ValuesOverrideRequest, pipeline *pipelineConfig.Pipeline) {
	overrideRequest.PipelineId = pipeline.Id
	overrideRequest.PipelineName = pipeline.Name
	overrideRequest.EnvId = pipeline.EnvironmentId
	environment := pipeline.Environment
	overrideRequest.EnvName = environment.Name
	overrideRequest.ClusterId = environment.ClusterId
	overrideRequest.IsProdEnv = environment.Default
	overrideRequest.AppId = pipeline.AppId
	overrideRequest.ProjectId = pipeline.App.TeamId
	overrideRequest.AppName = pipeline.App.AppName
	overrideRequest.DeploymentAppType = pipeline.DeploymentAppType
}

func (impl *AppServiceImpl) getValuesFileForEnv(environmentId int) string {
	return fmt.Sprintf("_%d-values.yaml", environmentId) //-{envId}-values.yaml
}
func (impl *AppServiceImpl) createArgoApplicationIfRequired(appId int, envConfigOverride *chartConfig.EnvConfigOverride, pipeline *pipelineConfig.Pipeline, userId int32) (string, error) {
	//repo has been registered while helm create
	chart, err := impl.chartRepository.FindLatestChartForAppByAppId(appId)
	if err != nil {
		impl.logger.Errorw("no chart found ", "app", appId)
		return "", err
	}
	envModel, err := impl.envRepository.FindById(envConfigOverride.TargetEnvironment)
	if err != nil {
		return "", err
	}
	argoAppName := pipeline.DeploymentAppName
	if pipeline.DeploymentAppCreated {
		return argoAppName, nil
	} else {
		//create
		appNamespace := envConfigOverride.Namespace
		if appNamespace == "" {
			appNamespace = "default"
		}
		namespace := argocdServer.DevtronInstalationNs
		appRequest := &argocdServer.AppTemplate{
			ApplicationName: argoAppName,
			Namespace:       namespace,
			TargetNamespace: appNamespace,
			TargetServer:    envModel.Cluster.ServerUrl,
			Project:         "default",
			ValuesFile:      impl.getValuesFileForEnv(envModel.Id),
			RepoPath:        chart.ChartLocation,
			RepoUrl:         chart.GitRepoUrl,
		}

		argoAppName, err := impl.ArgoK8sClient.CreateAcdApp(appRequest, envModel.Cluster)
		if err != nil {
			return "", err
		}
		//update cd pipeline to mark deployment app created
		_, err = impl.updatePipeline(pipeline, userId)
		if err != nil {
			impl.logger.Errorw("error in update cd pipeline for deployment app created or not", "err", err)
			return "", err
		}
		return argoAppName, nil
	}
}

func (impl *AppServiceImpl) UpdateReleaseStatus(updateStatusRequest *bean.ReleaseStatusUpdateRequest) (bool, error) {
	count, err := impl.pipelineOverrideRepository.UpdateStatusByRequestIdentifier(updateStatusRequest.RequestId, updateStatusRequest.NewStatus)
	if err != nil {
		impl.logger.Errorw("error in updating release status", "request", updateStatusRequest, "error", err)
		return false, err
	}
	return count == 1, nil
}

func (impl *AppServiceImpl) UpdateDeploymentStatusAndCheckIsSucceeded(app *v1alpha1.Application, statusTime time.Time, isAppStore bool) (bool, *chartConfig.PipelineOverride, error) {
	isSucceeded := false
	var err error
	var pipelineOverride *chartConfig.PipelineOverride
	if isAppStore {
		var installAppDeleteRequest repository4.InstallAppDeleteRequest
		var gitHash string
		if app.Operation != nil && app.Operation.Sync != nil {
			gitHash = app.Operation.Sync.Revision
		} else if app.Status.OperationState != nil && app.Status.OperationState.Operation.Sync != nil {
			gitHash = app.Status.OperationState.Operation.Sync.Revision
		}
		installAppDeleteRequest, err = impl.installedAppRepository.GetInstalledAppByGitHash(gitHash)
		if err != nil {
			impl.logger.Errorw("error in fetching installed app by git hash from installed app repository", "err", err)
			return isSucceeded, pipelineOverride, err
		}
		if installAppDeleteRequest.EnvironmentId > 0 {
			err = impl.appStatusService.UpdateStatusWithAppIdEnvId(installAppDeleteRequest.AppId, installAppDeleteRequest.EnvironmentId, string(app.Status.Health.Status))
			if err != nil {
				impl.logger.Errorw("error occurred while updating app status in app_status table", "error", err, "appId", installAppDeleteRequest.AppId, "envId", installAppDeleteRequest.EnvironmentId)
			}
			impl.logger.Debugw("skipping application status update as this app is chart", "appId", installAppDeleteRequest.AppId, "envId", installAppDeleteRequest.EnvironmentId)
			return isSucceeded, pipelineOverride, nil
		}
	} else {
		repoUrl := app.Spec.Source.RepoURL
		// backward compatibility for updating application status - if unable to find app check it in charts
		chart, err := impl.chartRepository.FindChartByGitRepoUrl(repoUrl)
		if err != nil {
			impl.logger.Errorw("error in fetching chart", "repoUrl", repoUrl, "err", err)
			return isSucceeded, pipelineOverride, err
		}
		if chart == nil {
			impl.logger.Errorw("no git repo found for url", "repoUrl", repoUrl)
			return isSucceeded, pipelineOverride, fmt.Errorf("no git repo found for url %s", repoUrl)
		}
		envId, err := impl.appRepository.FindEnvironmentIdForInstalledApp(chart.AppId)
		if err != nil {
			impl.logger.Errorw("error in fetching app", "err", err, "app", chart.AppId)
			return isSucceeded, pipelineOverride, err
		}
		if envId > 0 {
			err = impl.appStatusService.UpdateStatusWithAppIdEnvId(chart.AppId, envId, string(app.Status.Health.Status))
			if err != nil {
				impl.logger.Errorw("error occurred while updating app status in app_status table", "error", err, "appId", chart.AppId, "envId", envId)
			}
			impl.logger.Debugw("skipping application status update as this app is chart", "appId", chart.AppId, "envId", envId)
			return isSucceeded, pipelineOverride, nil
		}
	}

	isSucceeded, _, pipelineOverride, err = impl.UpdateDeploymentStatusForGitOpsPipelines(app, statusTime, isAppStore)
	if err != nil {
		impl.logger.Errorw("error in updating deployment status", "argoAppName", app.Name)
		return isSucceeded, pipelineOverride, err
	}
	return isSucceeded, pipelineOverride, nil
}

func (impl *AppServiceImpl) UpdateDeploymentStatusForGitOpsPipelines(app *v1alpha1.Application, statusTime time.Time, isAppStore bool) (bool, bool, *chartConfig.PipelineOverride, error) {
	isSucceeded := false
	isTimelineUpdated := false
	isTimelineTimedOut := false
	gitHash := ""
	var err error
	var pipelineOverride *chartConfig.PipelineOverride
	if app != nil {
		gitHash = app.Status.Sync.Revision
	}
	if !isAppStore {
		var isValid bool
		var cdPipeline pipelineConfig.Pipeline
		var cdWfr pipelineConfig.CdWorkflowRunner
		isValid, cdPipeline, cdWfr, pipelineOverride, err = impl.CheckIfPipelineUpdateEventIsValid(app.Name, gitHash)
		if err != nil {
			impl.logger.Errorw("service err, CheckIfPipelineUpdateEventIsValid", "err", err)
			return isSucceeded, isTimelineUpdated, pipelineOverride, err
		}
		if !isValid {
			impl.logger.Infow("deployment status event invalid, skipping", "appName", app.Name)
			return isSucceeded, isTimelineUpdated, pipelineOverride, nil
		}
		timeoutDuration, err := strconv.Atoi(impl.appStatusConfig.CdPipelineStatusTimeoutDuration)
		if err != nil {
			impl.logger.Errorw("error in converting string to int", "err", err)
			return isSucceeded, isTimelineUpdated, pipelineOverride, err
		}
		latestTimelineBeforeThisEvent, err := impl.pipelineStatusTimelineRepository.FetchLatestTimelineByWfrId(cdWfr.Id)
		if err != nil && err != pg.ErrNoRows {
			impl.logger.Errorw("error in getting latest timeline before update", "err", err, "cdWfrId", cdWfr.Id)
			return isSucceeded, isTimelineUpdated, pipelineOverride, err
		}
		err = impl.appStatusService.UpdateStatusWithAppIdEnvId(cdPipeline.AppId, cdPipeline.EnvironmentId, string(app.Status.Health.Status))
		if err != nil {
			impl.logger.Errorw("error occurred while updating app status in app_status table", "error", err, "appId", cdPipeline.AppId, "envId", cdPipeline.EnvironmentId)
		}
		reconciledAt := &metav1.Time{}
		if app != nil {
			reconciledAt = app.Status.ReconciledAt
		}
		var kubectlSyncedTimeline *pipelineConfig.PipelineStatusTimeline
		//updating cd pipeline status timeline
		isTimelineUpdated, isTimelineTimedOut, kubectlSyncedTimeline, err = impl.UpdatePipelineStatusTimelineForApplicationChanges(app, cdWfr.Id, statusTime, cdWfr.StartedOn, timeoutDuration, latestTimelineBeforeThisEvent, reconciledAt, false)
		if err != nil {
			impl.logger.Errorw("error in updating pipeline status timeline", "err", err)
		}
		if isTimelineTimedOut {
			//not checking further and directly updating timedOutStatus
			err := impl.UpdateCdWorkflowRunnerByACDObject(app, cdWfr.Id, true)
			if err != nil {
				impl.logger.Errorw("error on update cd workflow runner", "CdWorkflowId", pipelineOverride.CdWorkflowId, "status", pipelineConfig.WorkflowTimedOut, "err", err)
				return isSucceeded, isTimelineUpdated, pipelineOverride, err
			}
			return isSucceeded, isTimelineUpdated, pipelineOverride, nil
		}
		if reconciledAt.IsZero() || (kubectlSyncedTimeline != nil && kubectlSyncedTimeline.Id > 0 && reconciledAt.After(kubectlSyncedTimeline.StatusTime)) {
			releaseCounter, err := impl.pipelineOverrideRepository.GetCurrentPipelineReleaseCounter(pipelineOverride.PipelineId)
			if err != nil {
				impl.logger.Errorw("error on update application status", "releaseCounter", releaseCounter, "gitHash", gitHash, "pipelineOverride", pipelineOverride, "err", err)
				return isSucceeded, isTimelineUpdated, pipelineOverride, err
			}
			if pipelineOverride.PipelineReleaseCounter == releaseCounter {
				isSucceeded, err = impl.UpdateDeploymentStatusForPipeline(app, pipelineOverride, cdWfr.Id)
				if err != nil {
					impl.logger.Errorw("error in updating deployment status for pipeline", "err", err)
					return isSucceeded, isTimelineUpdated, pipelineOverride, err
				}
				if isSucceeded {
					impl.logger.Infow("writing cd success event", "gitHash", gitHash, "pipelineOverride", pipelineOverride)
					go impl.WriteCDSuccessEvent(cdPipeline.AppId, cdPipeline.EnvironmentId, &cdWfr, pipelineOverride)
				}
			} else {
				impl.logger.Debugw("event received for older triggered revision", "gitHash", gitHash)
			}
		} else {
			// new revision is not reconciled yet, thus status will not be changes and will remain in progress
		}
	} else {
		isValid, installedAppVersionHistory, appId, envId, err := impl.CheckIfPipelineUpdateEventIsValidForAppStore(app.ObjectMeta.Name, gitHash)
		if err != nil {
			impl.logger.Errorw("service err, CheckIfPipelineUpdateEventIsValidForAppStore", "err", err)
			return isSucceeded, isTimelineUpdated, pipelineOverride, err
		}
		if !isValid {
			impl.logger.Infow("deployment status event invalid, skipping", "appName", app.Name)
			return isSucceeded, isTimelineUpdated, pipelineOverride, nil
		}
		timeoutDuration, err := strconv.Atoi(impl.appStatusConfig.CdPipelineStatusTimeoutDuration)
		if err != nil {
			impl.logger.Errorw("error in converting string to int", "err", err)
			return isSucceeded, isTimelineUpdated, pipelineOverride, err
		}
		latestTimelineBeforeThisEvent, err := impl.pipelineStatusTimelineRepository.FetchLatestTimelinesByInstalledAppVersionHistoryId(installedAppVersionHistory.Id)
		if err != nil && err != pg.ErrNoRows {
			impl.logger.Errorw("error in getting latest timeline before update", "err", err, "installedAppVersionHistoryId", installedAppVersionHistory.Id)
			return isSucceeded, isTimelineUpdated, pipelineOverride, err
		}

		err = impl.appStatusService.UpdateStatusWithAppIdEnvId(appId, envId, string(app.Status.Health.Status))
		if err != nil {
			impl.logger.Errorw("error occurred while updating app status in app_status table", "error", err, "appId", appId, "envId", envId)
		}
		//reconcile time is how often your applications will sync from Argo CD to the Git repository
		reconciledAt := &metav1.Time{}
		if app != nil {
			reconciledAt = app.Status.ReconciledAt
		}
		var kubectlSyncedTimeline *pipelineConfig.PipelineStatusTimeline
		//updating versionHistory pipeline status timeline
		isTimelineUpdated, isTimelineTimedOut, kubectlSyncedTimeline, err = impl.UpdatePipelineStatusTimelineForApplicationChanges(app, installedAppVersionHistory.Id, statusTime, installedAppVersionHistory.StartedOn, timeoutDuration, latestTimelineBeforeThisEvent, reconciledAt, true)
		if err != nil {
			impl.logger.Errorw("error in updating pipeline status timeline", "err", err)
		}
		if isTimelineTimedOut {
			//not checking further and directly updating timedOutStatus
			err := impl.UpdateInstalledAppVersionHistoryByACDObject(app, installedAppVersionHistory.Id, true)
			if err != nil {
				impl.logger.Errorw("error on update installedAppVersionHistory", "installedAppVersionHistory", installedAppVersionHistory.Id, "status", pipelineConfig.WorkflowTimedOut, "err", err)
				return isSucceeded, isTimelineUpdated, pipelineOverride, err
			}
			return isSucceeded, isTimelineUpdated, pipelineOverride, nil
		}

		if reconciledAt.IsZero() || (kubectlSyncedTimeline != nil && kubectlSyncedTimeline.Id > 0) {
			isSucceeded, err = impl.UpdateDeploymentStatusForAppStore(app, installedAppVersionHistory.Id)
			if err != nil {
				impl.logger.Errorw("error in updating deployment status for pipeline", "err", err)
				return isSucceeded, isTimelineUpdated, pipelineOverride, err
			}
			if isSucceeded {
				impl.logger.Infow("writing installed app success event", "gitHash", gitHash, "installedAppVersionHistory", installedAppVersionHistory)
			}
		} else {
			impl.logger.Debugw("event received for older triggered revision", "gitHash", gitHash)
		}
	}

	return isSucceeded, isTimelineUpdated, pipelineOverride, nil
}

func (impl *AppServiceImpl) CheckIfPipelineUpdateEventIsValidForAppStore(gitOpsAppName string, gitHash string) (bool, *repository4.InstalledAppVersionHistory, int, int, error) {
	isValid := false
	var err error
	installedAppVersionHistory := &repository4.InstalledAppVersionHistory{}
	installedAppId := 0
	gitOpsAppNameAndInstalledAppMapping := make(map[string]*int)
	//checking if the gitOpsAppName is present in installed_apps table, if yes the find installed_app_version_history else return
	gitOpsAppNameAndInstalledAppId, err := impl.installedAppRepository.GetAllGitOpsAppNameAndInstalledAppMapping()
	if err != nil {
		impl.logger.Errorw("error in getting all installed apps in GetAllGitOpsAppNameAndInstalledAppMapping", "err", err, "gitOpsAppName", gitOpsAppName)
		return isValid, installedAppVersionHistory, 0, 0, err
	}
	for _, item := range gitOpsAppNameAndInstalledAppId {
		gitOpsAppNameAndInstalledAppMapping[item.GitOpsAppName] = &item.InstalledAppId
	}
	var devtronAcdAppName string
	if len(impl.globalEnvVariables.GitOpsRepoPrefix) > 0 {
		devtronAcdAppName = fmt.Sprintf("%s-%s", impl.globalEnvVariables.GitOpsRepoPrefix, gitOpsAppName)
	} else {
		devtronAcdAppName = gitOpsAppName
	}

	if gitOpsAppNameAndInstalledAppMapping[devtronAcdAppName] != nil {
		installedAppId = *gitOpsAppNameAndInstalledAppMapping[devtronAcdAppName]
	}

	installedAppVersionHistory, err = impl.installedAppVersionHistoryRepository.GetLatestInstalledAppVersionHistoryByInstalledAppId(installedAppId)
	if err != nil {
		impl.logger.Errorw("error in getting latest installedAppVersionHistory by installedAppId", "err", err, "installedAppId", installedAppId)
		return isValid, installedAppVersionHistory, 0, 0, err
	}
	appId, envId, err := impl.installedAppVersionHistoryRepository.GetAppIdAndEnvIdWithInstalledAppVersionId(installedAppVersionHistory.InstalledAppVersionId)
	if err != nil {
		impl.logger.Errorw("error in getting appId and environmentId using installedAppVersionId", "err", err, "installedAppVersionId", installedAppVersionHistory.InstalledAppVersionId)
		return isValid, installedAppVersionHistory, 0, 0, err
	}
	if gitHash != "" && installedAppVersionHistory.GitHash != gitHash {
		installedAppVersionHistoryByHash, err := impl.installedAppVersionHistoryRepository.GetLatestInstalledAppVersionHistoryByGitHash(gitHash)
		if err != nil {
			impl.logger.Errorw("error on update application status", "gitHash", gitHash, "installedAppVersionHistory", installedAppVersionHistory, "err", err)
			return isValid, installedAppVersionHistory, appId, envId, err
		}
		if installedAppVersionHistoryByHash.StartedOn.Before(installedAppVersionHistory.StartedOn) {
			//we have received trigger hash which is committed before this apps actual gitHash stored by us
			// this means that the hash stored by us will be synced later, so we will drop this event
			return isValid, installedAppVersionHistory, appId, envId, nil
		}
	}
	if util2.IsTerminalStatus(installedAppVersionHistory.Status) {
		//drop event
		return isValid, installedAppVersionHistory, appId, envId, nil
	}
	isValid = true
	return isValid, installedAppVersionHistory, appId, envId, err
}

func (impl *AppServiceImpl) CheckIfPipelineUpdateEventIsValid(argoAppName, gitHash string) (bool, pipelineConfig.Pipeline, pipelineConfig.CdWorkflowRunner, *chartConfig.PipelineOverride, error) {
	isValid := false
	var err error
	//var deploymentStatus repository.DeploymentStatus
	var pipeline pipelineConfig.Pipeline
	var pipelineOverride *chartConfig.PipelineOverride
	var cdWfr pipelineConfig.CdWorkflowRunner
	pipeline, err = impl.pipelineRepository.GetArgoPipelineByArgoAppName(argoAppName)
	if err != nil {
		impl.logger.Errorw("error in getting cd pipeline by argoAppName", "err", err, "argoAppName", argoAppName)
		return isValid, pipeline, cdWfr, pipelineOverride, err
	}
	//getting latest pipelineOverride for app (by appId and envId)
	pipelineOverride, err = impl.pipelineOverrideRepository.FindLatestByAppIdAndEnvId(pipeline.AppId, pipeline.EnvironmentId, bean2.ArgoCd)
	if err != nil {
		impl.logger.Errorw("error in getting latest pipelineOverride by appId and envId", "err", err, "appId", pipeline.AppId, "envId", pipeline.EnvironmentId)
		return isValid, pipeline, cdWfr, pipelineOverride, err
	}
	if gitHash != "" && pipelineOverride.GitHash != gitHash {
		pipelineOverrideByHash, err := impl.pipelineOverrideRepository.FindByPipelineTriggerGitHash(gitHash)
		if err != nil {
			impl.logger.Errorw("error on update application status", "gitHash", gitHash, "pipelineOverride", pipelineOverride, "err", err)
			return isValid, pipeline, cdWfr, pipelineOverride, err
		}
		if pipelineOverrideByHash.CommitTime.Before(pipelineOverride.CommitTime) {
			//we have received trigger hash which is committed before this apps actual gitHash stored by us
			// this means that the hash stored by us will be synced later, so we will drop this event
			return isValid, pipeline, cdWfr, pipelineOverride, nil
		}
	}
	cdWfr, err = impl.cdWorkflowRepository.FindByWorkflowIdAndRunnerType(context.Background(), pipelineOverride.CdWorkflowId, bean.CD_WORKFLOW_TYPE_DEPLOY)
	if err != nil {
		impl.logger.Errorw("error in getting latest wfr by pipelineId", "err", err, "pipelineId", pipeline.Id)
		return isValid, pipeline, cdWfr, pipelineOverride, err
	}
	if util2.IsTerminalStatus(cdWfr.Status) {
		//drop event
		return isValid, pipeline, cdWfr, pipelineOverride, nil
	}
	isValid = true
	return isValid, pipeline, cdWfr, pipelineOverride, nil
}

func (impl *AppServiceImpl) UpdateDeploymentStatusForPipeline(app *v1alpha1.Application, pipelineOverride *chartConfig.PipelineOverride, cdWfrId int) (bool, error) {
	impl.logger.Debugw("inserting new app status", "status", app.Status.Health.Status, "argoAppName", app.Name)
	isSucceeded := false
	err := impl.UpdateCdWorkflowRunnerByACDObject(app, cdWfrId, false)
	if err != nil {
		impl.logger.Errorw("error on update cd workflow runner", "CdWorkflowId", pipelineOverride.CdWorkflowId, "app", app, "err", err)
		return isSucceeded, err
	}
	if application.Healthy == app.Status.Health.Status {
		isSucceeded = true
	}
	return isSucceeded, nil
}

func (impl *AppServiceImpl) UpdateDeploymentStatusForAppStore(app *v1alpha1.Application, installedVersionHistoryId int) (bool, error) {
	impl.logger.Debugw("inserting new app status", "status", app.Status.Health.Status, "argoAppName", app.Name)
	isSucceeded := false
	err := impl.UpdateInstalledAppVersionHistoryByACDObject(app, installedVersionHistoryId, false)
	if err != nil {
		impl.logger.Errorw("error on update installed version history", "installedVersionHistoryId", installedVersionHistoryId, "app", app, "err", err)
		return isSucceeded, err
	}
	if application.Healthy == app.Status.Health.Status {
		isSucceeded = true
	}
	return isSucceeded, nil
}

func (impl *AppServiceImpl) UpdatePipelineStatusTimelineForApplicationChanges(app *v1alpha1.Application, pipelineId int,
	statusTime time.Time, triggeredAt time.Time, statusTimeoutDuration int,
	latestTimelineBeforeUpdate *pipelineConfig.PipelineStatusTimeline, reconciledAt *metav1.Time, isAppStore bool) (isTimelineUpdated bool,
	isTimelineTimedOut bool, kubectlApplySyncedTimeline *pipelineConfig.PipelineStatusTimeline, err error) {

	//pipelineId can be wfrId or installedAppVersionHistoryId
	impl.logger.Debugw("updating pipeline status timeline", "app", app, "pipelineOverride", pipelineId, "APP_TO_UPDATE", app.Name)
	isTimelineUpdated = false
	isTimelineTimedOut = false
	if !isAppStore {
		terminalStatusExists, err := impl.pipelineStatusTimelineRepository.CheckIfTerminalStatusTimelinePresentByWfrId(pipelineId)
		if err != nil {
			impl.logger.Errorw("error in checking if terminal status timeline exists by wfrId", "err", err, "wfrId", pipelineId)
			return isTimelineUpdated, isTimelineTimedOut, kubectlApplySyncedTimeline, err
		}
		if terminalStatusExists {
			impl.logger.Infow("terminal status timeline exists for cdWfr, skipping more timeline changes", "wfrId", pipelineId)
			return isTimelineUpdated, isTimelineTimedOut, kubectlApplySyncedTimeline, nil
		}
		err = impl.pipelineStatusSyncDetailService.SaveOrUpdateSyncDetail(pipelineId, 1)
		if err != nil {
			impl.logger.Errorw("error in save/update pipeline status fetch detail", "err", err, "cdWfrId", pipelineId)
		}
		// creating cd pipeline status timeline
		timeline := &pipelineConfig.PipelineStatusTimeline{
			CdWorkflowRunnerId: pipelineId,
			StatusTime:         statusTime,
			AuditLog: sql.AuditLog{
				CreatedBy: 1,
				CreatedOn: time.Now(),
				UpdatedBy: 1,
				UpdatedOn: time.Now(),
			},
		}
		timeline.Status = pipelineConfig.TIMELINE_STATUS_KUBECTL_APPLY_STARTED
		if app != nil && app.Status.OperationState != nil {
			timeline.StatusDetail = app.Status.OperationState.Message
		}
		//checking and saving if this timeline is present or not because kubewatch may stream same objects multiple times
		_, err, isTimelineUpdated = impl.SavePipelineStatusTimelineIfNotAlreadyPresent(pipelineId, timeline.Status, timeline, false)
		if err != nil {
			impl.logger.Errorw("error in saving pipeline status timeline", "err", err)
			return isTimelineUpdated, isTimelineTimedOut, kubectlApplySyncedTimeline, err
		}
		//saving timeline resource details
		err = impl.pipelineStatusTimelineResourcesService.SaveOrUpdatePipelineTimelineResources(pipelineId, app, nil, 1, false)
		if err != nil {
			impl.logger.Errorw("error in saving/updating timeline resources", "err", err, "cdWfrId", pipelineId)
		}
		var kubectlSyncTimelineFetchErr error
		kubectlApplySyncedTimeline, kubectlSyncTimelineFetchErr = impl.pipelineStatusTimelineRepository.FetchTimelineByWfrIdAndStatus(pipelineId, pipelineConfig.TIMELINE_STATUS_KUBECTL_APPLY_SYNCED)
		if kubectlSyncTimelineFetchErr != nil && kubectlSyncTimelineFetchErr != pg.ErrNoRows {
			impl.logger.Errorw("error in getting latest timeline", "err", kubectlSyncTimelineFetchErr, "cdWfrId", pipelineId)
			return isTimelineUpdated, isTimelineTimedOut, kubectlApplySyncedTimeline, kubectlSyncTimelineFetchErr
		}
		if (kubectlApplySyncedTimeline == nil || kubectlApplySyncedTimeline.Id == 0) && app != nil && app.Status.OperationState != nil && app.Status.OperationState.Phase == common.OperationSucceeded {
			timeline.Id = 0
			timeline.Status = pipelineConfig.TIMELINE_STATUS_KUBECTL_APPLY_SYNCED
			timeline.StatusDetail = app.Status.OperationState.Message
			//checking and saving if this timeline is present or not because kubewatch may stream same objects multiple times
			err = impl.pipelineStatusTimelineService.SaveTimeline(timeline, nil, false)
			if err != nil {
				impl.logger.Errorw("error in saving pipeline status timeline", "err", err)
				return isTimelineUpdated, isTimelineTimedOut, kubectlApplySyncedTimeline, err
			}
			isTimelineUpdated = true
			kubectlApplySyncedTimeline = timeline
			impl.logger.Debugw("APP_STATUS_UPDATE_REQ", "stage", "APPLY_SYNCED", "app", app, "status", timeline.Status)
		}
		if reconciledAt.IsZero() || (kubectlApplySyncedTimeline != nil && kubectlApplySyncedTimeline.Id > 0 && reconciledAt.After(kubectlApplySyncedTimeline.StatusTime)) {
			haveNewTimeline := false
			timeline.Id = 0
			if app.Status.Health.Status == health.HealthStatusHealthy {
				impl.logger.Infow("updating pipeline status timeline for healthy app", "app", app, "APP_TO_UPDATE", app.Name)
				haveNewTimeline = true
				timeline.Status = pipelineConfig.TIMELINE_STATUS_APP_HEALTHY
				timeline.StatusDetail = "App status is Healthy."
			}
			if haveNewTimeline {
				//not checking if this status is already present or not because already checked for terminal status existence earlier
				err = impl.pipelineStatusTimelineService.SaveTimeline(timeline, nil, false)
				if err != nil {
					impl.logger.Errorw("error in creating timeline status", "err", err, "timeline", timeline)
					return isTimelineUpdated, isTimelineTimedOut, kubectlApplySyncedTimeline, err
				}
				isTimelineUpdated = true
				impl.logger.Debugw("APP_STATUS_UPDATE_REQ", "stage", "terminal_status", "app", app, "status", timeline.Status)
			}
		}

		if !isTimelineUpdated {
			//no timeline updated since before, in this case we will check for timeout cases
			var lastTimeToCheckForTimeout time.Time
			if latestTimelineBeforeUpdate == nil {
				lastTimeToCheckForTimeout = triggeredAt
			} else {
				lastTimeToCheckForTimeout = latestTimelineBeforeUpdate.StatusTime
			}
			if time.Since(lastTimeToCheckForTimeout) >= time.Duration(statusTimeoutDuration)*time.Minute {
				//mark as timed out if not already marked
				timeline.Status = pipelineConfig.TIMELINE_STATUS_FETCH_TIMED_OUT
				timeline.StatusDetail = "Deployment timed out."
				_, err, isTimelineUpdated = impl.SavePipelineStatusTimelineIfNotAlreadyPresent(pipelineId, timeline.Status, timeline, false)
				if err != nil {
					impl.logger.Errorw("error in saving pipeline status timeline", "err", err)
					return isTimelineUpdated, isTimelineTimedOut, kubectlApplySyncedTimeline, err
				}
				isTimelineTimedOut = true
			} else {
				// deployment status will be in progress so leave timeline
			}
		}
	} else {
		terminalStatusExists, err := impl.pipelineStatusTimelineRepository.CheckIfTerminalStatusTimelinePresentByInstalledAppVersionHistoryId(pipelineId)
		if err != nil {
			impl.logger.Errorw("error in checking if terminal status timeline exists by installedAppVersionHistoryId", "err", err, "installedAppVersionHistoryId", pipelineId)
			return isTimelineUpdated, isTimelineTimedOut, kubectlApplySyncedTimeline, err
		}
		if terminalStatusExists {
			impl.logger.Infow("terminal status timeline exists for installed App, skipping more timeline changes", "installedAppVersionHistoryId", pipelineId)
			return isTimelineUpdated, isTimelineTimedOut, kubectlApplySyncedTimeline, nil
		}
		err = impl.pipelineStatusSyncDetailService.SaveOrUpdateSyncDetailForAppStore(pipelineId, 1)
		if err != nil {
			impl.logger.Errorw("error in save/update pipeline status fetch detail", "err", err, "installedAppVersionHistoryId", pipelineId)
		}
		// creating installedAppVersionHistory status timeline
		timeline := &pipelineConfig.PipelineStatusTimeline{
			InstalledAppVersionHistoryId: pipelineId,
			StatusTime:                   statusTime,
			AuditLog: sql.AuditLog{
				CreatedBy: 1,
				CreatedOn: time.Now(),
				UpdatedBy: 1,
				UpdatedOn: time.Now(),
			},
		}
		timeline.Status = pipelineConfig.TIMELINE_STATUS_KUBECTL_APPLY_STARTED
		if app != nil && app.Status.OperationState != nil {
			timeline.StatusDetail = app.Status.OperationState.Message
		}
		//checking and saving if this timeline is present or not because kubewatch may stream same objects multiple times
		_, err, isTimelineUpdated = impl.SavePipelineStatusTimelineIfNotAlreadyPresent(pipelineId, timeline.Status, timeline, true)
		if err != nil {
			impl.logger.Errorw("error in saving pipeline status timeline", "err", err)
			return isTimelineUpdated, isTimelineTimedOut, kubectlApplySyncedTimeline, err
		}
		//saving timeline resource details
		err = impl.pipelineStatusTimelineResourcesService.SaveOrUpdatePipelineTimelineResources(pipelineId, app, nil, 1, true)
		if err != nil {
			impl.logger.Errorw("error in saving/updating timeline resources", "err", err, "installedAppVersionId", pipelineId)
		}
		var kubectlSyncTimelineFetchErr error
		kubectlApplySyncedTimeline, kubectlSyncTimelineFetchErr = impl.pipelineStatusTimelineRepository.FetchTimelineByInstalledAppVersionHistoryIdAndStatus(pipelineId, pipelineConfig.TIMELINE_STATUS_KUBECTL_APPLY_SYNCED)
		if kubectlSyncTimelineFetchErr != nil && kubectlSyncTimelineFetchErr != pg.ErrNoRows {
			impl.logger.Errorw("error in getting latest timeline", "err", kubectlSyncTimelineFetchErr, "installedAppVersionHistoryId", pipelineId)
			return isTimelineUpdated, isTimelineTimedOut, kubectlApplySyncedTimeline, kubectlSyncTimelineFetchErr
		}
		if (kubectlApplySyncedTimeline == nil || kubectlApplySyncedTimeline.Id == 0) && app != nil && app.Status.OperationState != nil && app.Status.OperationState.Phase == common.OperationSucceeded {
			timeline.Id = 0
			timeline.Status = pipelineConfig.TIMELINE_STATUS_KUBECTL_APPLY_SYNCED
			timeline.StatusDetail = app.Status.OperationState.Message
			//checking and saving if this timeline is present or not because kubewatch may stream same objects multiple times
			err = impl.pipelineStatusTimelineService.SaveTimeline(timeline, nil, true)
			if err != nil {
				impl.logger.Errorw("error in saving pipeline status timeline", "err", err)
				return isTimelineUpdated, isTimelineTimedOut, kubectlApplySyncedTimeline, err
			}
			isTimelineUpdated = true
			kubectlApplySyncedTimeline = timeline
			impl.logger.Debugw("APP_STATUS_UPDATE_REQ", "stage", "APPLY_SYNCED", "app", app, "status", timeline.Status)
		}
		if reconciledAt.IsZero() || (kubectlApplySyncedTimeline != nil && kubectlApplySyncedTimeline.Id > 0) {
			haveNewTimeline := false
			timeline.Id = 0
			if app.Status.Health.Status == health.HealthStatusHealthy {
				impl.logger.Infow("updating pipeline status timeline for healthy app", "app", app, "APP_TO_UPDATE", app.Name)
				haveNewTimeline = true
				timeline.Status = pipelineConfig.TIMELINE_STATUS_APP_HEALTHY
				timeline.StatusDetail = "App status is Healthy."
			}
			if haveNewTimeline {
				//not checking if this status is already present or not because already checked for terminal status existence earlier
				err = impl.pipelineStatusTimelineService.SaveTimeline(timeline, nil, true)
				if err != nil {
					impl.logger.Errorw("error in creating timeline status", "err", err, "timeline", timeline)
					return isTimelineUpdated, isTimelineTimedOut, kubectlApplySyncedTimeline, err
				}
				isTimelineUpdated = true
				impl.logger.Debugw("APP_STATUS_UPDATE_REQ", "stage", "terminal_status", "app", app, "status", timeline.Status)
			}
		}

		if !isTimelineUpdated {
			//no timeline updated since before, in this case we will check for timeout cases
			var lastTimeToCheckForTimeout time.Time
			if latestTimelineBeforeUpdate == nil {
				lastTimeToCheckForTimeout = triggeredAt
			} else {
				lastTimeToCheckForTimeout = latestTimelineBeforeUpdate.StatusTime
			}
			if time.Since(lastTimeToCheckForTimeout) >= time.Duration(statusTimeoutDuration)*time.Minute {
				//mark as timed out if not already marked
				timeline.Status = pipelineConfig.TIMELINE_STATUS_FETCH_TIMED_OUT
				timeline.StatusDetail = "Deployment timed out."
				_, err, isTimelineUpdated = impl.SavePipelineStatusTimelineIfNotAlreadyPresent(pipelineId, timeline.Status, timeline, true)
				if err != nil {
					impl.logger.Errorw("error in saving pipeline status timeline", "err", err)
					return isTimelineUpdated, isTimelineTimedOut, kubectlApplySyncedTimeline, err
				}
				isTimelineTimedOut = true
			} else {
				// deployment status will be in progress so leave timeline
			}
		}
	}
	return isTimelineUpdated, isTimelineTimedOut, kubectlApplySyncedTimeline, nil
}

func (impl *AppServiceImpl) SavePipelineStatusTimelineIfNotAlreadyPresent(pipelineId int, timelineStatus pipelineConfig.TimelineStatus, timeline *pipelineConfig.PipelineStatusTimeline, isAppStore bool) (latestTimeline *pipelineConfig.PipelineStatusTimeline, err error, isTimelineUpdated bool) {
	isTimelineUpdated = false
	if isAppStore {
		latestTimeline, err = impl.pipelineStatusTimelineRepository.FetchTimelineByInstalledAppVersionHistoryIdAndStatus(pipelineId, timelineStatus)
		if err != nil && err != pg.ErrNoRows {
			impl.logger.Errorw("error in getting latest timeline", "err", err)
			return nil, err, isTimelineUpdated
		} else if err == pg.ErrNoRows {
			err = impl.pipelineStatusTimelineService.SaveTimeline(timeline, nil, true)
			if err != nil {
				impl.logger.Errorw("error in creating timeline status", "err", err, "timeline", timeline)
				return nil, err, isTimelineUpdated
			}
			isTimelineUpdated = true
			latestTimeline = timeline
		}
	} else {
		latestTimeline, err = impl.pipelineStatusTimelineRepository.FetchTimelineByWfrIdAndStatus(pipelineId, timelineStatus)
		if err != nil && err != pg.ErrNoRows {
			impl.logger.Errorw("error in getting latest timeline", "err", err)
			return nil, err, isTimelineUpdated
		} else if err == pg.ErrNoRows {
			err = impl.pipelineStatusTimelineService.SaveTimeline(timeline, nil, false)
			if err != nil {
				impl.logger.Errorw("error in creating timeline status", "err", err, "timeline", timeline)
				return nil, err, isTimelineUpdated
			}
			isTimelineUpdated = true
			latestTimeline = timeline
		}
	}
	return latestTimeline, nil, isTimelineUpdated
}

func (impl *AppServiceImpl) WriteCDSuccessEvent(appId int, envId int, wfr *pipelineConfig.CdWorkflowRunner, override *chartConfig.PipelineOverride) {
	event := impl.eventFactory.Build(util.Success, &override.PipelineId, appId, &envId, util.CD)
	impl.logger.Debugw("event WriteCDSuccessEvent", "event", event, "override", override)
	event = impl.eventFactory.BuildExtraCDData(event, wfr, override.Id, bean.CD_WORKFLOW_TYPE_DEPLOY)
	_, evtErr := impl.eventClient.WriteNotificationEvent(event)
	if evtErr != nil {
		impl.logger.Errorw("error in writing event", "event", event, "err", evtErr)
	}
}

func (impl *AppServiceImpl) BuildCDSuccessPayload(appName string, environmentName string) *client.Payload {
	payload := &client.Payload{}
	payload.AppName = appName
	payload.EnvName = environmentName
	return payload
}

type ValuesOverrideResponse struct {
	MergedValues        string
	ReleaseOverrideJSON string
	EnvOverride         *chartConfig.EnvConfigOverride
	PipelineStrategy    *chartConfig.PipelineStrategy
	PipelineOverride    *chartConfig.PipelineOverride
	Artifact            *repository.CiArtifact
	Pipeline            *pipelineConfig.Pipeline
	AppMetrics          bool
}

type EnvironmentOverride struct {
	Enabled   bool        `json:"enabled"`
	EnvValues []*KeyValue `json:"envValues"`
}

type KeyValue struct {
	Key   string `json:"key"`
	Value string `json:"value"`
}

func (conf *EnvironmentOverride) appendEnvironmentVariable(key, value string) {
	item := &KeyValue{Key: key, Value: value}
	conf.EnvValues = append(conf.EnvValues, item)
}

func (impl *AppServiceImpl) TriggerCD(artifact *repository.CiArtifact, cdWorkflowId, wfrId int, pipeline *pipelineConfig.Pipeline, triggeredAt time.Time) (*[]byte, error) {
	impl.logger.Debugw("automatic pipeline trigger attempt async", "artifactId", artifact.Id)
	manifest, err := impl.triggerReleaseAsync(artifact, cdWorkflowId, wfrId, pipeline, triggeredAt)
	if err != nil {
		impl.logger.Errorw("error in cd trigger", "err", err)
		return manifest, err
	}
	return manifest, err
}

func (impl *AppServiceImpl) triggerReleaseAsync(artifact *repository.CiArtifact, cdWorkflowId, wfrId int, pipeline *pipelineConfig.Pipeline, triggeredAt time.Time) (*[]byte, error) {
	manifest, err := impl.validateAndTrigger(pipeline, artifact, cdWorkflowId, wfrId, triggeredAt)
	if err != nil {
		impl.logger.Errorw("error in trigger for pipeline", "pipelineId", strconv.Itoa(pipeline.Id))
	}
	impl.logger.Debugw("trigger attempted for all pipeline ", "artifactId", artifact.Id)
	return manifest, err
}

func (impl *AppServiceImpl) validateAndTrigger(p *pipelineConfig.Pipeline, artifact *repository.CiArtifact, cdWorkflowId, wfrId int, triggeredAt time.Time) (*[]byte, error) {
	object := impl.enforcerUtil.GetAppRBACNameByAppId(p.AppId)
	envApp := strings.Split(object, "/")
	if len(envApp) != 2 {
		impl.logger.Error("invalid req, app and env not found from rbac")
		return nil, errors.New("invalid req, app and env not found from rbac")
	}
	manifest, err := impl.releasePipeline(p, artifact, cdWorkflowId, wfrId, triggeredAt)
	return manifest, err
}

func (impl *AppServiceImpl) releasePipeline(pipeline *pipelineConfig.Pipeline, artifact *repository.CiArtifact, cdWorkflowId, wfrId int, triggeredAt time.Time) (*[]byte, error) {
	impl.logger.Debugw("triggering release for ", "cdPipelineId", pipeline.Id, "artifactId", artifact.Id)

	pipeline, err := impl.pipelineRepository.FindById(pipeline.Id)
	if err != nil {
		impl.logger.Errorw("error in fetching pipeline by pipelineId", "err", err)
		return nil, err
	}

	request := &bean.ValuesOverrideRequest{
		PipelineId:           pipeline.Id,
		UserId:               artifact.CreatedBy,
		CiArtifactId:         artifact.Id,
		AppId:                pipeline.AppId,
		CdWorkflowId:         cdWorkflowId,
		ForceTrigger:         true,
		DeploymentWithConfig: bean.DEPLOYMENT_CONFIG_TYPE_LAST_SAVED,
		WfrId:                wfrId,
	}
	impl.SetPipelineFieldsInOverrideRequest(request, pipeline)

	ctx, err := impl.buildACDContext()
	if err != nil {
		impl.logger.Errorw("error in creating acd synch context", "pipelineId", pipeline.Id, "artifactId", artifact.Id, "err", err)
		return nil, err
	}
	//setting deployedBy as 1(system user) since case of auto trigger
<<<<<<< HEAD
	id, manifest, err := impl.HandleCDTriggerRelease(request, ctx, triggeredAt, 1)
=======
	id, manifest, err := impl.TriggerRelease(request, ctx, triggeredAt, 1)
>>>>>>> ca6939e2
	if err != nil {
		impl.logger.Errorw("error in auto  cd pipeline trigger", "pipelineId", pipeline.Id, "artifactId", artifact.Id, "err", err)
	} else {
		impl.logger.Infow("pipeline successfully triggered ", "cdPipelineId", pipeline.Id, "artifactId", artifact.Id, "releaseId", id)
	}
	return &manifest, err

}

func (impl *AppServiceImpl) buildACDContext() (acdContext context.Context, err error) {
	//this method should only call in case of argo-integration and gitops configured
	acdToken, err := impl.argoUserService.GetLatestDevtronArgoCdUserToken()
	if err != nil {
		impl.logger.Errorw("error in getting acd token", "err", err)
		return nil, err
	}
	ctx := context.Background()
	ctx = context.WithValue(ctx, "token", acdToken)
	return ctx, nil
}

func (impl *AppServiceImpl) getDbMigrationOverride(overrideRequest *bean.ValuesOverrideRequest, artifact *repository.CiArtifact, isRollback bool) (overrideJson []byte, err error) {
	if isRollback {
		return nil, fmt.Errorf("rollback not supported ye")
	}
	notConfigured := false
	config, err := impl.dbMigrationConfigRepository.FindByPipelineId(overrideRequest.PipelineId)
	if err != nil && !IsErrNoRows(err) {
		impl.logger.Errorw("error in fetching pipeline override config", "req", overrideRequest, "err", err)
		return nil, err
	} else if IsErrNoRows(err) {
		notConfigured = true
	}
	envVal := &EnvironmentOverride{}
	if notConfigured {
		impl.logger.Warnw("no active db migration found", "pipeline", overrideRequest.PipelineId)
		envVal.Enabled = false
	} else {
		materialInfos, err := artifact.ParseMaterialInfo()
		if err != nil {
			return nil, err
		}

		hash, ok := materialInfos[config.GitMaterial.Url]
		if !ok {
			impl.logger.Errorf("wrong url map ", "map", materialInfos, "url", config.GitMaterial.Url)
			return nil, fmt.Errorf("configured url not found in material %s", config.GitMaterial.Url)
		}

		envVal.Enabled = true
		if config.GitMaterial.GitProvider.AuthMode != repository.AUTH_MODE_USERNAME_PASSWORD &&
			config.GitMaterial.GitProvider.AuthMode != repository.AUTH_MODE_ACCESS_TOKEN &&
			config.GitMaterial.GitProvider.AuthMode != repository.AUTH_MODE_ANONYMOUS {
			return nil, fmt.Errorf("auth mode %s not supported for migration", config.GitMaterial.GitProvider.AuthMode)
		}
		envVal.appendEnvironmentVariable("GIT_REPO_URL", config.GitMaterial.Url)
		envVal.appendEnvironmentVariable("GIT_USER", config.GitMaterial.GitProvider.UserName)
		var password string
		if config.GitMaterial.GitProvider.AuthMode == repository.AUTH_MODE_USERNAME_PASSWORD {
			password = config.GitMaterial.GitProvider.Password
		} else {
			password = config.GitMaterial.GitProvider.AccessToken
		}
		envVal.appendEnvironmentVariable("GIT_AUTH_TOKEN", password)
		// parse git-tag not required
		//envVal.appendEnvironmentVariable("GIT_TAG", "")
		envVal.appendEnvironmentVariable("GIT_HASH", hash)
		envVal.appendEnvironmentVariable("SCRIPT_LOCATION", config.ScriptSource)
		envVal.appendEnvironmentVariable("DB_TYPE", string(config.DbConfig.Type))
		envVal.appendEnvironmentVariable("DB_USER_NAME", config.DbConfig.UserName)
		envVal.appendEnvironmentVariable("DB_PASSWORD", config.DbConfig.Password)
		envVal.appendEnvironmentVariable("DB_HOST", config.DbConfig.Host)
		envVal.appendEnvironmentVariable("DB_PORT", config.DbConfig.Port)
		envVal.appendEnvironmentVariable("DB_NAME", config.DbConfig.DbName)
		//Will be used for rollback don't delete it
		//envVal.appendEnvironmentVariable("MIGRATE_TO_VERSION", strconv.Itoa(overrideRequest.TargetDbVersion))
	}
	dbMigrationConfig := map[string]interface{}{"dbMigrationConfig": envVal}
	confByte, err := json.Marshal(dbMigrationConfig)
	if err != nil {
		return nil, err
	}
	return confByte, nil
}

func (impl *AppServiceImpl) GetAppMetricsByTriggerType(overrideRequest *bean.ValuesOverrideRequest, ctx context.Context) (bool, error) {

	var appMetrics bool
	if overrideRequest.DeploymentWithConfig == bean.DEPLOYMENT_CONFIG_TYPE_SPECIFIC_TRIGGER {
		_, span := otel.Tracer("orchestrator").Start(ctx, "deploymentTemplateHistoryRepository.GetHistoryByPipelineIdAndWfrId")
		deploymentTemplateHistory, err := impl.deploymentTemplateHistoryRepository.GetHistoryByPipelineIdAndWfrId(overrideRequest.PipelineId, overrideRequest.WfrIdForDeploymentWithSpecificTrigger)
		span.End()
		if err != nil {
			impl.logger.Errorw("error in getting deployed deployment template history by pipelineId and wfrId", "err", err, "pipelineId", &overrideRequest, "wfrId", overrideRequest.WfrIdForDeploymentWithSpecificTrigger)
			return appMetrics, err
		}
		appMetrics = deploymentTemplateHistory.IsAppMetricsEnabled

	} else if overrideRequest.DeploymentWithConfig == bean.DEPLOYMENT_CONFIG_TYPE_LAST_SAVED {
		_, span := otel.Tracer("orchestrator").Start(ctx, "appLevelMetricsRepository.FindByAppId")
		appLevelMetrics, err := impl.appLevelMetricsRepository.FindByAppId(overrideRequest.AppId)
		span.End()
		if err != nil && !IsErrNoRows(err) {
			impl.logger.Errorw("err", err)
			return appMetrics, &ApiError{InternalMessage: "unable to fetch app level metrics flag"}
		}
		appMetrics = appLevelMetrics.AppMetrics

		_, span = otel.Tracer("orchestrator").Start(ctx, "envLevelMetricsRepository.FindByAppIdAndEnvId")
		envLevelMetrics, err := impl.envLevelMetricsRepository.FindByAppIdAndEnvId(overrideRequest.AppId, overrideRequest.EnvId)
		span.End()
		if err != nil && !IsErrNoRows(err) {
			impl.logger.Errorw("err", err)
			return appMetrics, &ApiError{InternalMessage: "unable to fetch env level metrics flag"}
		}
		if envLevelMetrics.Id != 0 && envLevelMetrics.AppMetrics != nil {
			appMetrics = *envLevelMetrics.AppMetrics
		}
	}
	return appMetrics, nil
}

func (impl *AppServiceImpl) GetDeploymentStrategyByTriggerType(overrideRequest *bean.ValuesOverrideRequest, ctx context.Context) (*chartConfig.PipelineStrategy, error) {

	strategy := &chartConfig.PipelineStrategy{}
	var err error
	if overrideRequest.DeploymentWithConfig == bean.DEPLOYMENT_CONFIG_TYPE_SPECIFIC_TRIGGER {
		_, span := otel.Tracer("orchestrator").Start(ctx, "strategyHistoryRepository.GetHistoryByPipelineIdAndWfrId")
		strategyHistory, err := impl.strategyHistoryRepository.GetHistoryByPipelineIdAndWfrId(overrideRequest.PipelineId, overrideRequest.WfrIdForDeploymentWithSpecificTrigger)
		span.End()
		if err != nil {
			impl.logger.Errorw("error in getting deployed strategy history by pipleinId and wfrId", "err", err, "pipelineId", overrideRequest.PipelineId, "wfrId", overrideRequest.WfrIdForDeploymentWithSpecificTrigger)
			return nil, err
		}
		strategy.Strategy = strategyHistory.Strategy
		strategy.Config = strategyHistory.Config
		strategy.PipelineId = overrideRequest.PipelineId
	} else if overrideRequest.DeploymentWithConfig == bean.DEPLOYMENT_CONFIG_TYPE_LAST_SAVED {
		if overrideRequest.ForceTrigger {
			_, span := otel.Tracer("orchestrator").Start(ctx, "pipelineConfigRepository.GetDefaultStrategyByPipelineId")
			strategy, err = impl.pipelineConfigRepository.GetDefaultStrategyByPipelineId(overrideRequest.PipelineId)
			span.End()
		} else {
			var deploymentTemplate chartRepoRepository.DeploymentStrategy
			if overrideRequest.DeploymentTemplate == "ROLLING" {
				deploymentTemplate = chartRepoRepository.DEPLOYMENT_STRATEGY_ROLLING
			} else if overrideRequest.DeploymentTemplate == "BLUE-GREEN" {
				deploymentTemplate = chartRepoRepository.DEPLOYMENT_STRATEGY_BLUE_GREEN
			} else if overrideRequest.DeploymentTemplate == "CANARY" {
				deploymentTemplate = chartRepoRepository.DEPLOYMENT_STRATEGY_CANARY
			} else if overrideRequest.DeploymentTemplate == "RECREATE" {
				deploymentTemplate = chartRepoRepository.DEPLOYMENT_STRATEGY_RECREATE
			}

			if len(deploymentTemplate) > 0 {
				_, span := otel.Tracer("orchestrator").Start(ctx, "pipelineConfigRepository.FindByStrategyAndPipelineId")
				strategy, err = impl.pipelineConfigRepository.FindByStrategyAndPipelineId(deploymentTemplate, overrideRequest.PipelineId)
				span.End()
			} else {
				_, span := otel.Tracer("orchestrator").Start(ctx, "pipelineConfigRepository.GetDefaultStrategyByPipelineId")
				strategy, err = impl.pipelineConfigRepository.GetDefaultStrategyByPipelineId(overrideRequest.PipelineId)
				span.End()
			}
		}
		if err != nil && errors2.IsNotFound(err) == false {
			impl.logger.Errorf("invalid state", "err", err, "req", strategy)
			return nil, err
		}
	}
	return strategy, nil
}

func (impl *AppServiceImpl) GetEnvOverrideByTriggerType(overrideRequest *bean.ValuesOverrideRequest, triggeredAt time.Time, ctx context.Context) (*chartConfig.EnvConfigOverride, error) {

	envOverride := &chartConfig.EnvConfigOverride{}

	var err error
	if overrideRequest.DeploymentWithConfig == bean.DEPLOYMENT_CONFIG_TYPE_SPECIFIC_TRIGGER {
		_, span := otel.Tracer("orchestrator").Start(ctx, "deploymentTemplateHistoryRepository.GetHistoryByPipelineIdAndWfrId")
		deploymentTemplateHistory, err := impl.deploymentTemplateHistoryRepository.GetHistoryByPipelineIdAndWfrId(overrideRequest.PipelineId, overrideRequest.WfrIdForDeploymentWithSpecificTrigger)
		//VARIABLE_SNAPSHOT_GET and resolve

		span.End()
		if err != nil {
			impl.logger.Errorw("error in getting deployed deployment template history by pipelineId and wfrId", "err", err, "pipelineId", &overrideRequest, "wfrId", overrideRequest.WfrIdForDeploymentWithSpecificTrigger)
			return nil, err
		}
		templateName := deploymentTemplateHistory.TemplateName
		templateVersion := deploymentTemplateHistory.TemplateVersion
		if templateName == "Rollout Deployment" {
			templateName = ""
		}
		//getting chart_ref by id
		_, span = otel.Tracer("orchestrator").Start(ctx, "chartRefRepository.FindByVersionAndName")
		chartRef, err := impl.chartRefRepository.FindByVersionAndName(templateName, templateVersion)
		span.End()
		if err != nil {
			impl.logger.Errorw("error in getting chartRef by version and name", "err", err, "version", templateVersion, "name", templateName)
			return nil, err
		}
		//assuming that if a chartVersion is deployed then it's envConfigOverride will be available
		_, span = otel.Tracer("orchestrator").Start(ctx, "environmentConfigRepository.GetByAppIdEnvIdAndChartRefId")
		envOverride, err = impl.environmentConfigRepository.GetByAppIdEnvIdAndChartRefId(overrideRequest.AppId, overrideRequest.EnvId, chartRef.Id)
		span.End()
		if err != nil {
			impl.logger.Errorw("error in getting envConfigOverride for pipeline for specific chartVersion", "err", err, "appId", overrideRequest.AppId, "envId", overrideRequest.EnvId, "chartRefId", chartRef.Id)
			return nil, err
		}

		//updating historical data in envConfigOverride and appMetrics flag
		envOverride.IsOverride = true
		envOverride.EnvOverrideValues = deploymentTemplateHistory.Template

		resolvedTemplate, variableMap, err := impl.getResolvedTemplateWithSnapshot(deploymentTemplateHistory.Id, envOverride.EnvOverrideValues)
		if err != nil {
			return nil, err
		}
		envOverride.ResolvedEnvOverrideValues = resolvedTemplate
		envOverride.VariableSnapshot = variableMap

	} else if overrideRequest.DeploymentWithConfig == bean.DEPLOYMENT_CONFIG_TYPE_LAST_SAVED {
		_, span := otel.Tracer("orchestrator").Start(ctx, "environmentConfigRepository.ActiveEnvConfigOverride")
		envOverride, err = impl.environmentConfigRepository.ActiveEnvConfigOverride(overrideRequest.AppId, overrideRequest.EnvId)

		var chart *chartRepoRepository.Chart
		span.End()
		if err != nil {
			impl.logger.Errorw("invalid state", "err", err, "req", overrideRequest)
			return nil, err
		}
		if envOverride.Id == 0 {
			_, span = otel.Tracer("orchestrator").Start(ctx, "chartRepository.FindLatestChartForAppByAppId")
			chart, err = impl.chartRepository.FindLatestChartForAppByAppId(overrideRequest.AppId)
			span.End()
			if err != nil {
				impl.logger.Errorw("invalid state", "err", err, "req", overrideRequest)
				return nil, err
			}
			_, span = otel.Tracer("orchestrator").Start(ctx, "environmentConfigRepository.FindChartByAppIdAndEnvIdAndChartRefId")
			envOverride, err = impl.environmentConfigRepository.FindChartByAppIdAndEnvIdAndChartRefId(overrideRequest.AppId, overrideRequest.EnvId, chart.ChartRefId)
			span.End()
			if err != nil && !errors2.IsNotFound(err) {
				impl.logger.Errorw("invalid state", "err", err, "req", overrideRequest)
				return nil, err
			}

			//creating new env override config
			if errors2.IsNotFound(err) || envOverride == nil {
				_, span = otel.Tracer("orchestrator").Start(ctx, "envRepository.FindById")
				environment, err := impl.envRepository.FindById(overrideRequest.EnvId)
				span.End()
				if err != nil && !IsErrNoRows(err) {
					return nil, err
				}
				envOverride = &chartConfig.EnvConfigOverride{
					Active:            true,
					ManualReviewed:    true,
					Status:            models.CHARTSTATUS_SUCCESS,
					TargetEnvironment: overrideRequest.EnvId,
					ChartId:           chart.Id,
					AuditLog:          sql.AuditLog{UpdatedBy: overrideRequest.UserId, UpdatedOn: triggeredAt, CreatedOn: triggeredAt, CreatedBy: overrideRequest.UserId},
					Namespace:         environment.Namespace,
					IsOverride:        false,
					EnvOverrideValues: "{}",
					Latest:            false,
					IsBasicViewLocked: chart.IsBasicViewLocked,
					CurrentViewEditor: chart.CurrentViewEditor,
				}
				_, span = otel.Tracer("orchestrator").Start(ctx, "environmentConfigRepository.Save")
				err = impl.environmentConfigRepository.Save(envOverride)
				span.End()
				if err != nil {
					impl.logger.Errorw("error in creating envconfig", "data", envOverride, "error", err)
					return nil, err
				}
			}
			envOverride.Chart = chart
		} else if envOverride.Id > 0 && !envOverride.IsOverride {
			_, span = otel.Tracer("orchestrator").Start(ctx, "chartRepository.FindLatestChartForAppByAppId")
			chart, err = impl.chartRepository.FindLatestChartForAppByAppId(overrideRequest.AppId)
			span.End()
			if err != nil {
				impl.logger.Errorw("invalid state", "err", err, "req", overrideRequest)
				return nil, err
			}
			envOverride.Chart = chart
		}

		_, span = otel.Tracer("orchestrator").Start(ctx, "envRepository.FindById")
		env, err := impl.envRepository.FindById(envOverride.TargetEnvironment)
		span.End()
		if err != nil {
			impl.logger.Errorw("unable to find env", "err", err)
			return nil, err
		}
		envOverride.Environment = env

		//VARIABLE different cases for variable resolution
		scope := resourceQualifiers.Scope{
			AppId:     overrideRequest.AppId,
			EnvId:     overrideRequest.EnvId,
			ClusterId: overrideRequest.ClusterId,
			SystemMetadata: &resourceQualifiers.SystemMetadata{
				EnvironmentName: env.Name,
				ClusterName:     env.Cluster.ClusterName,
				Namespace:       env.Namespace,
				ImageTag:        overrideRequest.ImageTag,
				AppName:         overrideRequest.AppName,
			},
		}

		if envOverride.IsOverride {

			resolvedTemplate, variableMap, err := impl.extractVariablesAndResolveTemplate(scope, envOverride.EnvOverrideValues, repository6.Entity{
				EntityType: repository6.EntityTypeDeploymentTemplateEnvLevel,
				EntityId:   envOverride.Id,
			})
			if err != nil {
				return nil, err
			}
			envOverride.ResolvedEnvOverrideValues = resolvedTemplate
			envOverride.VariableSnapshot = variableMap
		} else {
			resolvedTemplate, variableMap, err := impl.extractVariablesAndResolveTemplate(scope, chart.GlobalOverride, repository6.Entity{
				EntityType: repository6.EntityTypeDeploymentTemplateAppLevel,
				EntityId:   chart.Id,
			})
			if err != nil {
				return nil, err
			}
			envOverride.Chart.ResolvedGlobalOverride = resolvedTemplate
			envOverride.VariableSnapshot = variableMap
		}
	}

	return envOverride, nil
}

func (impl *AppServiceImpl) getResolvedTemplateWithSnapshot(deploymentTemplateHistoryId int, template string) (string, map[string]string, error) {
	reference := repository6.HistoryReference{
		HistoryReferenceId:   deploymentTemplateHistoryId,
		HistoryReferenceType: repository6.HistoryReferenceTypeDeploymentTemplate,
	}
	variableSnapshot, err := impl.variableSnapshotHistoryService.GetVariableHistoryForReferences([]repository6.HistoryReference{reference})
	if err != nil {
		return "", nil, err
	}

	variableSnapshotMap := make(map[string]string)

	if _, ok := variableSnapshot[reference]; !ok {
		return template, variableSnapshotMap, nil
	}

	err = json.Unmarshal(variableSnapshot[reference].VariableSnapshot, &variableSnapshotMap)
	if err != nil {
		return "", nil, err
	}

	if len(variableSnapshotMap) == 0 {
		return template, variableSnapshotMap, nil
	}
	scopedVariableData := parsers.GetScopedVarData(variableSnapshotMap)
	request := parsers.VariableParserRequest{Template: template, TemplateType: parsers.JsonVariableTemplate, Variables: scopedVariableData}
	parserResponse := impl.variableTemplateParser.ParseTemplate(request)
	err = parserResponse.Error
	if err != nil {
		return "", nil, err
	}
	resolvedTemplate := parserResponse.ResolvedTemplate
	return resolvedTemplate, variableSnapshotMap, nil
}

func (impl *AppServiceImpl) extractVariablesAndResolveTemplate(scope resourceQualifiers.Scope, template string, entity repository6.Entity) (string, map[string]string, error) {

	entityToVariables, err := impl.variableEntityMappingService.GetAllMappingsForEntities([]repository6.Entity{entity})
	if err != nil {
		return "", nil, err
	}

	variableMap := make(map[string]string)
	if vars, ok := entityToVariables[entity]; !ok || len(vars) == 0 {
		return template, variableMap, nil
	}
	scopedVariables, err := impl.scopedVariableService.GetScopedVariables(scope, entityToVariables[entity], true)
	if err != nil {
		return "", nil, err
	}

	parserRequest := parsers.VariableParserRequest{Template: template, Variables: scopedVariables, TemplateType: parsers.JsonVariableTemplate}
	parserResponse := impl.variableTemplateParser.ParseTemplate(parserRequest)
	err = parserResponse.Error
	if err != nil {
		return "", nil, err
	}

	for _, variable := range scopedVariables {
		variableMap[variable.VariableName] = variable.VariableValue.StringValue()
	}

	resolvedTemplate := parserResponse.ResolvedTemplate
	return resolvedTemplate, variableMap, nil
}

func (impl *AppServiceImpl) GetValuesOverrideForTrigger(overrideRequest *bean.ValuesOverrideRequest, triggeredAt time.Time, ctx context.Context) (*ValuesOverrideResponse, error) {
	if overrideRequest.DeploymentType == models.DEPLOYMENTTYPE_UNKNOWN {
		overrideRequest.DeploymentType = models.DEPLOYMENTTYPE_DEPLOY
	}
	if len(overrideRequest.DeploymentWithConfig) == 0 {
		overrideRequest.DeploymentWithConfig = bean.DEPLOYMENT_CONFIG_TYPE_LAST_SAVED
	}
	valuesOverrideResponse := &ValuesOverrideResponse{}

	pipeline, err := impl.pipelineRepository.FindById(overrideRequest.PipelineId)
	if err != nil {
		impl.logger.Errorw("error in fetching pipeline by pipeline id", "err", err, "pipeline-id-", overrideRequest.PipelineId)
		return valuesOverrideResponse, err
	}

	_, span := otel.Tracer("orchestrator").Start(ctx, "ciArtifactRepository.Get")
	artifact, err := impl.ciArtifactRepository.Get(overrideRequest.CiArtifactId)
	span.End()
	if err != nil {
		return valuesOverrideResponse, err
	}
	overrideRequest.ImageTag = getImageTagFromImage(artifact.Image)

	envOverride, err := impl.GetEnvOverrideByTriggerType(overrideRequest, triggeredAt, ctx)
	if err != nil {
		impl.logger.Errorw("error in getting env override by trigger type", "err", err)
		return valuesOverrideResponse, err
	}
	appMetrics, err := impl.GetAppMetricsByTriggerType(overrideRequest, ctx)
	if err != nil {
		impl.logger.Errorw("error in getting app metrics by trigger type", "err", err)
		return valuesOverrideResponse, err
	}
	strategy, err := impl.GetDeploymentStrategyByTriggerType(overrideRequest, ctx)
	if err != nil {
		impl.logger.Errorw("error in getting strategy by trigger type", "err", err)
		return valuesOverrideResponse, err
	}
	_, span = otel.Tracer("orchestrator").Start(ctx, "getDbMigrationOverride")
	//FIXME: how to determine rollback
	//we can't depend on ciArtifact ID because CI pipeline can be manually triggered in any order regardless of sourcecode status
	dbMigrationOverride, err := impl.getDbMigrationOverride(overrideRequest, artifact, false)
	span.End()
	if err != nil {
		impl.logger.Errorw("error in fetching db migration config", "req", overrideRequest, "err", err)
		return valuesOverrideResponse, err
	}
	chartVersion := envOverride.Chart.ChartVersion
	_, span = otel.Tracer("orchestrator").Start(ctx, "getConfigMapAndSecretJsonV2")
	configMapJson, err := impl.getConfigMapAndSecretJsonV2(overrideRequest.AppId, envOverride.TargetEnvironment, overrideRequest.PipelineId, chartVersion, overrideRequest.DeploymentWithConfig, overrideRequest.WfrIdForDeploymentWithSpecificTrigger)
	span.End()
	if err != nil {
		impl.logger.Errorw("error in fetching config map n secret ", "err", err)
		configMapJson = nil
	}
	_, span = otel.Tracer("orchestrator").Start(ctx, "appCrudOperationService.GetLabelsByAppIdForDeployment")
	appLabelJsonByte, err := impl.appCrudOperationService.GetLabelsByAppIdForDeployment(overrideRequest.AppId)
	span.End()
	if err != nil {
		impl.logger.Errorw("error in fetching app labels for gitOps commit", "err", err)
		appLabelJsonByte = nil
	}
	_, span = otel.Tracer("orchestrator").Start(ctx, "mergeAndSave")
	pipelineOverride, err := impl.savePipelineOverride(overrideRequest, envOverride.Id, triggeredAt)
	if err != nil {
		return valuesOverrideResponse, err
	}
	//TODO: check status and apply lock
	releaseOverrideJson, err := impl.getReleaseOverride(envOverride, overrideRequest, artifact, pipelineOverride, strategy, &appMetrics)
	if err != nil {
		return valuesOverrideResponse, err
	}
	mergedValues, err := impl.mergeOverrideValues(envOverride, dbMigrationOverride, releaseOverrideJson, configMapJson, appLabelJsonByte, strategy)

	appName := fmt.Sprintf("%s-%s", overrideRequest.AppName, envOverride.Environment.Name)
	mergedValues = impl.autoscalingCheckBeforeTrigger(ctx, appName, envOverride.Namespace, mergedValues, overrideRequest)

	_, span = otel.Tracer("orchestrator").Start(ctx, "dockerRegistryIpsConfigService.HandleImagePullSecretOnApplicationDeployment")
	// handle image pull secret if access given
	mergedValues, err = impl.dockerRegistryIpsConfigService.HandleImagePullSecretOnApplicationDeployment(envOverride.Environment, pipeline.CiPipelineId, mergedValues)
	span.End()
	if err != nil {
		return valuesOverrideResponse, err
	}
	pipelineOverride.PipelineMergedValues = string(mergedValues)
	err = impl.pipelineOverrideRepository.Update(pipelineOverride)
	if err != nil {
		return valuesOverrideResponse, err
	}
	//valuesOverrideResponse.
	valuesOverrideResponse.MergedValues = string(mergedValues)
	valuesOverrideResponse.EnvOverride = envOverride
	valuesOverrideResponse.PipelineOverride = pipelineOverride
	valuesOverrideResponse.AppMetrics = appMetrics
	valuesOverrideResponse.PipelineStrategy = strategy
	valuesOverrideResponse.ReleaseOverrideJSON = releaseOverrideJson
	valuesOverrideResponse.Artifact = artifact
	valuesOverrideResponse.Pipeline = pipeline
	return valuesOverrideResponse, err
}

func getImageTagFromImage(image string) string {
	parts := strings.Split(image, ":")

	// Get the last part
	return parts[len(parts)-1]
}

func (impl *AppServiceImpl) BuildManifestForTrigger(overrideRequest *bean.ValuesOverrideRequest, triggeredAt time.Time, ctx context.Context) (valuesOverrideResponse *ValuesOverrideResponse, builtChartPath string, err error) {

	valuesOverrideResponse = &ValuesOverrideResponse{}
	valuesOverrideResponse, err = impl.GetValuesOverrideForTrigger(overrideRequest, triggeredAt, ctx)
	if err != nil {
		impl.logger.Errorw("error in fetching values for trigger", "err", err)
		return valuesOverrideResponse, "", err
	}
	builtChartPath, err = impl.BuildChartAndGetPath(overrideRequest.AppName, valuesOverrideResponse.EnvOverride, ctx)
	if err != nil {
		impl.logger.Errorw("error in parsing reference chart", "err", err)
		return valuesOverrideResponse, "", err
	}
	return valuesOverrideResponse, builtChartPath, err
}

func (impl *AppServiceImpl) GetLatestDeployedManifestByPipelineId(appId int, envId int, runner string, ctx context.Context) ([]byte, error) {

	manifestByteArray := make([]byte, 0)

	pipeline, err := impl.pipelineRepository.FindActiveByAppIdAndEnvironmentId(appId, envId)
	if err != nil || pipeline == nil {
		impl.logger.Errorw("error in fetching pipeline by appId and envId", "appId", appId, "envId", envId, "err", err)
		return manifestByteArray, err
	}

	if runner == "CD" {
		runner = "DEPLOY"
	} else if runner == "PRECD" {
		runner = "PRE"
	} else if runner == "POSTCD" {
		runner = "POST"
	}

	cdWorkflowRunner, err := impl.cdWorkflowRepository.FindLastStatusByPipelineIdAndRunnerType(pipeline[0].Id, bean.WorkflowType(runner))
	if err != nil {
		impl.logger.Errorw("error in fetching cd_workflow runner by pipeline id and runner type", "err", err)
		return manifestByteArray, err
	}

	return cdWorkflowRunner.HelmReferenceChart, nil

}
<<<<<<< HEAD

func (impl *AppServiceImpl) GetDeployedManifestByPipelineIdAndCDWorkflowId(cdWorkflowRunnerId int, ctx context.Context) ([]byte, error) {

	manifestByteArray := make([]byte, 0)

=======

func (impl *AppServiceImpl) GetDeployedManifestByPipelineIdAndCDWorkflowId(cdWorkflowRunnerId int, ctx context.Context) ([]byte, error) {

	manifestByteArray := make([]byte, 0)

>>>>>>> ca6939e2
	cdWorkflowRunner, err := impl.cdWorkflowRepository.FindWorkflowRunnerById(cdWorkflowRunnerId)
	if err != nil {
		impl.logger.Errorw("error in getting runners by cdWorkflowId", "err", err)
		return manifestByteArray, err
	}

	return cdWorkflowRunner.HelmReferenceChart, nil

}

func (impl *AppServiceImpl) BuildChartAndGetPath(appName string, envOverride *chartConfig.EnvConfigOverride, ctx context.Context) (string, error) {

	if !strings.HasSuffix(envOverride.Chart.ChartLocation, fmt.Sprintf("%s%s", "/", envOverride.Chart.ChartVersion)) {
		_, span := otel.Tracer("orchestrator").Start(ctx, "autoHealChartLocationInChart")
		err := impl.autoHealChartLocationInChart(ctx, envOverride)
		span.End()
		if err != nil {
			return "", err
		}
	}
	chartMetaData := &chart2.Metadata{
		Name:    appName,
		Version: envOverride.Chart.ChartVersion,
	}
	referenceTemplatePath := path.Join(string(impl.refChartDir), envOverride.Chart.ReferenceTemplate)
	// Load custom charts to referenceTemplatePath if not exists
	if _, err := os.Stat(referenceTemplatePath); os.IsNotExist(err) {
		chartRefValue, err := impl.chartRefRepository.FindById(envOverride.Chart.ChartRefId)
		if err != nil {
			impl.logger.Errorw("error in fetching ChartRef data", "err", err)
			return "", err
		}
		if chartRefValue.ChartData != nil {
			chartInfo, err := impl.chartService.ExtractChartIfMissing(chartRefValue.ChartData, string(impl.refChartDir), chartRefValue.Location)
			if chartInfo != nil && chartInfo.TemporaryFolder != "" {
				err1 := os.RemoveAll(chartInfo.TemporaryFolder)
				if err1 != nil {
					impl.logger.Errorw("error in deleting temp dir ", "err", err)
				}
			}
			return "", err
		}
	}
	_, span := otel.Tracer("orchestrator").Start(ctx, "chartTemplateService.BuildChart")
	tempReferenceTemplateDir, err := impl.chartTemplateService.BuildChart(ctx, chartMetaData, referenceTemplatePath)
	span.End()
	if err != nil {
		return "", err
	}
	return tempReferenceTemplateDir, nil
}

func (impl *AppServiceImpl) CopyFile(source, destination string) error {
	input, err := ioutil.ReadFile(source)
	if err != nil {
		impl.logger.Errorw("error in reading file input", "err", err)
		return err
	}
	err = ioutil.WriteFile(destination, input, 0644)
	if err != nil {
		impl.logger.Errorw("error in writing file output", "err", err)
		return err
	}
	return nil
}

func (impl *AppServiceImpl) MergeDefaultValuesWithOverrideValues(overrideValues string, builtChartPath string) error {
	valuesFilePath := path.Join(builtChartPath, "values.yaml") //default values of helm chart
	defaultValues, err := ioutil.ReadFile(valuesFilePath)
	if err != nil {
		return err
	}
	defaultValuesJson, err := yaml.YAMLToJSON(defaultValues)
	if err != nil {
		return err
	}
	mergedValues, err := impl.mergeUtil.JsonPatch(defaultValuesJson, []byte(overrideValues))
	if err != nil {
		return err
	}
	mergedValuesYaml, err := yaml.JSONToYAML(mergedValues)
	if err != nil {
		return err
	}
	err = ioutil.WriteFile(valuesFilePath, mergedValuesYaml, 0600)
	if err != nil {
		return err
	}
	return err
}

func (impl *AppServiceImpl) CreateGitopsRepo(app *app.App, userId int32) (gitopsRepoName string, chartGitAttr *ChartGitAttribute, err error) {
	chart, err := impl.chartRepository.FindLatestChartForAppByAppId(app.Id)
	if err != nil && pg.ErrNoRows != err {
		return "", nil, err
	}
	gitOpsRepoName := impl.chartTemplateService.GetGitOpsRepoName(app.AppName)
	chartGitAttr, err = impl.chartTemplateService.CreateGitRepositoryForApp(gitOpsRepoName, chart.ReferenceTemplate, chart.ChartVersion, userId)
	if err != nil {
		impl.logger.Errorw("error in pushing chart to git ", "gitOpsRepoName", gitOpsRepoName, "err", err)
		return "", nil, err
	}
	return gitOpsRepoName, chartGitAttr, nil
}

func (impl *AppServiceImpl) DeployArgocdApp(overrideRequest *bean.ValuesOverrideRequest, valuesOverrideResponse *ValuesOverrideResponse, ctx context.Context) error {

	impl.logger.Debugw("new pipeline found", "pipeline", valuesOverrideResponse.Pipeline)
	_, span := otel.Tracer("orchestrator").Start(ctx, "createArgoApplicationIfRequired")
	name, err := impl.createArgoApplicationIfRequired(overrideRequest.AppId, valuesOverrideResponse.EnvOverride, valuesOverrideResponse.Pipeline, overrideRequest.UserId)
	span.End()
	if err != nil {
		impl.logger.Errorw("acd application create error on cd trigger", "err", err, "req", overrideRequest)
		return err
	}
	impl.logger.Debugw("argocd application created", "name", name)

	_, span = otel.Tracer("orchestrator").Start(ctx, "updateArgoPipeline")
	updateAppInArgocd, err := impl.updateArgoPipeline(overrideRequest.AppId, valuesOverrideResponse.Pipeline.Name, valuesOverrideResponse.EnvOverride, ctx)
	span.End()
	if err != nil {
		impl.logger.Errorw("error in updating argocd app ", "err", err)
		return err
	}
	if updateAppInArgocd {
		impl.logger.Debug("argo-cd successfully updated")
	} else {
		impl.logger.Debug("argo-cd failed to update, ignoring it")
	}
	return nil
}

func (impl *AppServiceImpl) DeployApp(overrideRequest *bean.ValuesOverrideRequest, valuesOverrideResponse *ValuesOverrideResponse, triggeredAt time.Time, ctx context.Context) error {

	if IsAcdApp(overrideRequest.DeploymentAppType) {
		_, span := otel.Tracer("orchestrator").Start(ctx, "DeployArgocdApp")
		err := impl.DeployArgocdApp(overrideRequest, valuesOverrideResponse, ctx)
		span.End()
		if err != nil {
			impl.logger.Errorw("error in deploying app on argocd", "err", err)
			return err
		}
	} else if IsHelmApp(overrideRequest.DeploymentAppType) {
		_, span := otel.Tracer("orchestrator").Start(ctx, "createHelmAppForCdPipeline")
		_, err := impl.createHelmAppForCdPipeline(overrideRequest, valuesOverrideResponse, triggeredAt, ctx)
		span.End()
		if err != nil {
			impl.logger.Errorw("error in creating or updating helm application for cd pipeline", "err", err)
			return err
		}
	}
	return nil
}

func (impl *AppServiceImpl) ValidateTriggerEvent(triggerEvent bean.TriggerEvent) (bool, error) {

	switch triggerEvent.DeploymentAppType {
	case bean2.ArgoCd:
		if !triggerEvent.PerformChartPush {
			return false, errors2.New("For deployment type ArgoCd, PerformChartPush flag expected value = true, got false")
		}
	case bean2.Helm:
		return true, nil
	case bean2.ManifestPush:
		if triggerEvent.PerformDeploymentOnCluster {
			return false, errors2.New("For deployment type GitOpsWithoutDeployment, PerformDeploymentOnCluster flag expected value = false, got value = true")
		}
	case bean2.ManifestDownload:
		if triggerEvent.PerformChartPush {
			return false, error2.New("For deployment type ManifestDownload,  PerformChartPush flag expected value = false, got true")
		}
		if triggerEvent.PerformDeploymentOnCluster {
			return false, error2.New("For deployment type ManifestDownload,  PerformDeploymentOnCluster flag expected value = false, got true")
		}
	}
	return true, nil

}

// write integration/unit test for each function
func (impl *AppServiceImpl) TriggerPipeline(overrideRequest *bean.ValuesOverrideRequest, triggerEvent bean.TriggerEvent, ctx context.Context) (releaseNo int, manifest []byte, err error) {
	isRequestValid, err := impl.ValidateTriggerEvent(triggerEvent)
	if !isRequestValid {
		return releaseNo, manifest, err
	}

	_, span := otel.Tracer("orchestrator").Start(ctx, "AppService.BuildManifestForTrigger")
	valuesOverrideResponse, builtChartPath, err := impl.BuildManifestForTrigger(overrideRequest, triggerEvent.TriggerdAt, ctx)
	span.End()
	if err != nil {
		if triggerEvent.GetManifestInResponse {
			timeline := &pipelineConfig.PipelineStatusTimeline{
				CdWorkflowRunnerId: overrideRequest.WfrId,
				Status:             "HELM_PACKAGE_GENERATION_FAILED",
				StatusDetail:       fmt.Sprintf("Helm package generation failed. - %v", err),
				StatusTime:         time.Now(),
				AuditLog: sql.AuditLog{
					CreatedBy: overrideRequest.UserId,
					CreatedOn: time.Now(),
					UpdatedBy: overrideRequest.UserId,
					UpdatedOn: time.Now(),
				},
			}
			err1 := impl.pipelineStatusTimelineService.SaveTimeline(timeline, nil, false)
			if err1 != nil {
				impl.logger.Errorw("error in saving timeline for manifest_download type")
			}
		}
		return releaseNo, manifest, err
	}

	_, span = otel.Tracer("orchestrator").Start(ctx, "CreateHistoriesForDeploymentTrigger")
	err = impl.CreateHistoriesForDeploymentTrigger(valuesOverrideResponse.Pipeline, valuesOverrideResponse.PipelineStrategy, valuesOverrideResponse.EnvOverride, triggerEvent.TriggerdAt, triggerEvent.TriggeredBy)
	span.End()

	if triggerEvent.GetManifestInResponse {
		timeline := &pipelineConfig.PipelineStatusTimeline{
			CdWorkflowRunnerId: overrideRequest.WfrId,
			Status:             "HELM_PACKAGE_GENERATED",
			StatusDetail:       "Helm package generated successfully.",
			StatusTime:         time.Now(),
			AuditLog: sql.AuditLog{
				CreatedBy: overrideRequest.UserId,
				CreatedOn: time.Now(),
				UpdatedBy: overrideRequest.UserId,
				UpdatedOn: time.Now(),
			},
		}
		_, span := otel.Tracer("orchestrator").Start(ctx, "cdPipelineStatusTimelineRepo.SaveTimelineForACDHelmApps")
		err = impl.pipelineStatusTimelineService.SaveTimeline(timeline, nil, false)
		if err != nil {
			impl.logger.Errorw("error in saving timeline for manifest_download type")
		}
		span.End()
		err = impl.MergeDefaultValuesWithOverrideValues(valuesOverrideResponse.MergedValues, builtChartPath)
		if err != nil {
			impl.logger.Errorw("error in merging default values with override values ", "err", err)
			return releaseNo, manifest, err
		}
		// for downloaded manifest name is equal to <app-name>-<env-name>-<image-tag>
		image := valuesOverrideResponse.Artifact.Image
		var imageTag string
		if len(image) > 0 {
			imageTag = strings.Split(image, ":")[1]
		}
		chartName := fmt.Sprintf("%s-%s-%s", overrideRequest.AppName, overrideRequest.EnvName, imageTag)
		// As this chart will be pushed, don't delete it now
		deleteChart := !triggerEvent.PerformChartPush
		manifest, err = impl.chartTemplateService.LoadChartInBytes(builtChartPath, deleteChart, chartName, valuesOverrideResponse.EnvOverride.Chart.ChartVersion)
		if err != nil {
			impl.logger.Errorw("error in converting chart to bytes", "err", err)
			return releaseNo, manifest, err
		}
	}

	if triggerEvent.PerformChartPush {
		manifestPushTemplate, err := impl.BuildManifestPushTemplate(overrideRequest, valuesOverrideResponse, builtChartPath)
		if err != nil {
			impl.logger.Errorw("error in building manifest push template", "err", err)
			return releaseNo, manifest, err
		}
		manifestPushService := impl.GetManifestPushService(triggerEvent.ManifestStorageType)
		manifestPushResponse := manifestPushService.PushChart(manifestPushTemplate, ctx)
		if manifestPushResponse.Error != nil {
			impl.logger.Errorw("Error in pushing manifest to git/helm", "err", err, "git_repo_url", manifestPushTemplate.RepoUrl)
			return releaseNo, manifest, manifestPushResponse.Error
		}
		pipelineOverrideUpdateRequest := &chartConfig.PipelineOverride{
			Id:                     valuesOverrideResponse.PipelineOverride.Id,
			GitHash:                manifestPushResponse.CommitHash,
			CommitTime:             manifestPushResponse.CommitTime,
			EnvConfigOverrideId:    valuesOverrideResponse.EnvOverride.Id,
			PipelineOverrideValues: valuesOverrideResponse.ReleaseOverrideJSON,
			PipelineId:             overrideRequest.PipelineId,
			CiArtifactId:           overrideRequest.CiArtifactId,
			PipelineMergedValues:   valuesOverrideResponse.MergedValues,
			AuditLog:               sql.AuditLog{UpdatedOn: triggerEvent.TriggerdAt, UpdatedBy: overrideRequest.UserId},
		}
		_, span := otel.Tracer("orchestrator").Start(ctx, "pipelineOverrideRepository.Update")
		err = impl.pipelineOverrideRepository.Update(pipelineOverrideUpdateRequest)
		span.End()
	}

	if triggerEvent.PerformDeploymentOnCluster {
		err = impl.DeployApp(overrideRequest, valuesOverrideResponse, triggerEvent.TriggerdAt, ctx)
		if err != nil {
			impl.logger.Errorw("error in deploying app", "err", err)
			return releaseNo, manifest, err
		}
	}

	go impl.WriteCDTriggerEvent(overrideRequest, valuesOverrideResponse.Artifact, valuesOverrideResponse.PipelineOverride.PipelineReleaseCounter, valuesOverrideResponse.PipelineOverride.Id, overrideRequest.WfrId)

	_, span = otel.Tracer("orchestrator").Start(ctx, "MarkImageScanDeployed")
	_ = impl.MarkImageScanDeployed(overrideRequest.AppId, valuesOverrideResponse.EnvOverride.TargetEnvironment, valuesOverrideResponse.Artifact.ImageDigest, overrideRequest.ClusterId, valuesOverrideResponse.Artifact.ScanEnabled)
	span.End()

	middleware.CdTriggerCounter.WithLabelValues(overrideRequest.AppName, overrideRequest.EnvName).Inc()

	return valuesOverrideResponse.PipelineOverride.PipelineReleaseCounter, manifest, nil

}

func (impl *AppServiceImpl) GetTriggerEvent(deploymentAppType string, triggeredAt time.Time, deployedBy int32) bean.TriggerEvent {
	// trigger event will decide whether to perform GitOps or deployment for a particular deployment app type
	triggerEvent := bean.TriggerEvent{
		TriggeredBy: deployedBy,
		TriggerdAt:  triggeredAt,
	}
	switch deploymentAppType {
	case bean2.ArgoCd:
		triggerEvent.PerformChartPush = true
		triggerEvent.PerformDeploymentOnCluster = true
		triggerEvent.GetManifestInResponse = false
		triggerEvent.DeploymentAppType = bean2.ArgoCd
		triggerEvent.ManifestStorageType = bean2.ManifestStorageGit
	case bean2.Helm:
		triggerEvent.PerformChartPush = false
		triggerEvent.PerformDeploymentOnCluster = true
		triggerEvent.GetManifestInResponse = false
		triggerEvent.DeploymentAppType = bean2.Helm
	case bean2.ManifestDownload:
		triggerEvent.PerformChartPush = false
		triggerEvent.PerformDeploymentOnCluster = false
		triggerEvent.GetManifestInResponse = true
		triggerEvent.DeploymentAppType = bean2.ManifestDownload
	case bean2.ManifestPush:
		triggerEvent.PerformChartPush = true
		triggerEvent.PerformDeploymentOnCluster = false
		triggerEvent.GetManifestInResponse = true
		triggerEvent.DeploymentAppType = bean2.ManifestPush
		triggerEvent.ManifestStorageType = bean2.ManifestStorageOCIHelmRepo
	}
	return triggerEvent
}

func (impl *AppServiceImpl) HandleCDTriggerRelease(overrideRequest *bean.ValuesOverrideRequest, ctx context.Context, triggeredAt time.Time, deployedBy int32) (releaseNo int, manifest []byte, err error) {
	if impl.isDevtronAsyncInstallModeEnabled(overrideRequest.DeploymentAppType) {
		// asynchronous mode of installation
		return impl.TriggerHelmAsyncRelease(overrideRequest, ctx, triggeredAt, deployedBy)
	}
	// synchronous mode of installation
	return impl.TriggerRelease(overrideRequest, ctx, triggeredAt, deployedBy)
}

// TriggerHelmAsyncRelease will publish async helm Install/Upgrade request event for Devtron App releases
func (impl *AppServiceImpl) TriggerHelmAsyncRelease(overrideRequest *bean.ValuesOverrideRequest, ctx context.Context, triggeredAt time.Time, triggeredBy int32) (releaseNo int, manifest []byte, err error) {
	event := &bean.AsyncCdDeployEvent{
		ValuesOverrideRequest: overrideRequest,
		TriggeredAt:           triggeredAt,
		TriggeredBy:           triggeredBy,
	}
	payload, err := json.Marshal(event)
	if err != nil {
		impl.logger.Errorw("failed to marshal helm async CD deploy event request", "request", event, "err", err)
		return 0, manifest, err
	}

	// publish nats event for async installation
	err = impl.pubsubClient.Publish(pubsub.DEVTRON_CHART_INSTALL_TOPIC, string(payload))
	if err != nil {
		impl.logger.Errorw("failed to publish trigger request event", "topic", pubsub.DEVTRON_CHART_INSTALL_TOPIC, "payload", payload, "err", err)
	}

	//update workflow runner status, used in app workflow view
	err = impl.UpdateCDWorkflowRunnerStatus(ctx, overrideRequest, triggeredAt, pipelineConfig.WorkflowInQueue)
	if err != nil {
		return 0, manifest, err
	}
	return 0, manifest, nil
}

// TriggerRelease will trigger Install/Upgrade request for Devtron App releases synchronously
func (impl *AppServiceImpl) TriggerRelease(overrideRequest *bean.ValuesOverrideRequest, ctx context.Context, triggeredAt time.Time, triggeredBy int32) (releaseNo int, manifest []byte, err error) {
	// Handling for auto trigger
	if overrideRequest.UserId == 0 {
		overrideRequest.UserId = triggeredBy
	}
	triggerEvent := impl.GetTriggerEvent(overrideRequest.DeploymentAppType, triggeredAt, triggeredBy)
	releaseNo, manifest, err = impl.TriggerPipeline(overrideRequest, triggerEvent, ctx)
	if err != nil {
		return 0, manifest, err
	}
	return releaseNo, manifest, nil
}

func (impl *AppServiceImpl) GetManifestPushService(storageType string) ManifestPushService {
	var manifestPushService ManifestPushService
	if storageType == bean2.ManifestStorageGit {
		manifestPushService = impl.GitOpsManifestPushService
	} else if storageType == bean2.ManifestStorageOCIHelmRepo {
		manifestPushService = impl.helmRepoPushService
	}
	return manifestPushService
}

func GetRepoPathAndChartNameFromRepoName(repoName string) (repoPath, chartName string) {
	// for helm repo push base path of repo name is assumed to be chart name
	repositoryNameSplit := strings.Split(repoName, "/")
	if len(repositoryNameSplit) == 1 {
		chartName = repositoryNameSplit[0]
		repoPath = ""
	} else {
		chartName = repositoryNameSplit[len(repositoryNameSplit)-1]
		repoPath = strings.TrimSuffix(repoName, chartName)
	}
	return repoPath, chartName
}

func (impl *AppServiceImpl) BuildManifestPushTemplate(overrideRequest *bean.ValuesOverrideRequest, valuesOverrideResponse *ValuesOverrideResponse, builtChartPath string) (*bean3.ManifestPushTemplate, error) {

	manifestPushTemplate := &bean3.ManifestPushTemplate{
		WorkflowRunnerId:      overrideRequest.WfrId,
		AppId:                 overrideRequest.AppId,
		ChartRefId:            valuesOverrideResponse.EnvOverride.Chart.ChartRefId,
		EnvironmentId:         valuesOverrideResponse.EnvOverride.Environment.Id,
		UserId:                overrideRequest.UserId,
		PipelineOverrideId:    valuesOverrideResponse.PipelineOverride.Id,
		AppName:               overrideRequest.AppName,
		TargetEnvironmentName: valuesOverrideResponse.EnvOverride.TargetEnvironment,
		BuiltChartPath:        builtChartPath,
		MergedValues:          valuesOverrideResponse.MergedValues,
	}

	manifestPushConfig, err := impl.manifestPushConfigRepository.GetManifestPushConfigByAppIdAndEnvId(overrideRequest.AppId, overrideRequest.EnvId)
	if err != nil && err != pg.ErrNoRows {
		impl.logger.Errorw("error in fetching manifest push config from db", "err", err)
		return manifestPushTemplate, err
	}

	if manifestPushConfig.Id != 0 {
		if manifestPushConfig.StorageType == bean2.ManifestStorageOCIHelmRepo {
			var credentialsConfig bean3.HelmRepositoryConfig
			err = json.Unmarshal([]byte(manifestPushConfig.CredentialsConfig), &credentialsConfig)
			if err != nil {
				impl.logger.Errorw("error in json unmarshal", "err", err)
				return manifestPushTemplate, err
			}
			dockerArtifactStore, err := impl.DockerArtifactStoreRepository.FindOne(credentialsConfig.ContainerRegistryName)
			if err != nil {
				impl.logger.Errorw("error in fetching artifact info", "err", err)
				return manifestPushTemplate, err
			}
			image := valuesOverrideResponse.Artifact.Image
			imageTag := strings.Split(image, ":")[1]
			repoPath, chartName := GetRepoPathAndChartNameFromRepoName(credentialsConfig.RepositoryName)
			manifestPushTemplate.RepoUrl = path.Join(dockerArtifactStore.RegistryURL, repoPath)
			// pushed chart name should be same as repo name configured by user (if repo name is a/b/c chart name will be c)
			manifestPushTemplate.ChartName = chartName
			manifestPushTemplate.ChartVersion = fmt.Sprintf("%d.%d.%d-%s-%s", 1, 0, overrideRequest.WfrId, "DEPLOY", imageTag)
			manifestBytes, err := impl.chartTemplateService.LoadChartInBytes(builtChartPath, true, chartName, manifestPushTemplate.ChartVersion)
			if err != nil {
				impl.logger.Errorw("error in converting chart to bytes", "err", err)
				return manifestPushTemplate, err
			}
			manifestPushTemplate.BuiltChartBytes = &manifestBytes
			containerRegistryConfig := &bean3.ContainerRegistryConfig{
				RegistryUrl:  dockerArtifactStore.RegistryURL,
				Username:     dockerArtifactStore.Username,
				Password:     dockerArtifactStore.Password,
				Insecure:     true,
				AccessKey:    dockerArtifactStore.AWSAccessKeyId,
				SecretKey:    dockerArtifactStore.AWSSecretAccessKey,
				AwsRegion:    dockerArtifactStore.AWSRegion,
				RegistryType: string(dockerArtifactStore.RegistryType),
				RepoName:     repoPath,
			}
			for _, ociRegistryConfig := range dockerArtifactStore.OCIRegistryConfig {
				if ociRegistryConfig.RepositoryType == dockerRegistryRepository.OCI_REGISRTY_REPO_TYPE_CHART {
					containerRegistryConfig.IsPublic = ociRegistryConfig.IsPublic
				}
			}
			manifestPushTemplate.ContainerRegistryConfig = containerRegistryConfig

		} else if manifestPushConfig.StorageType == bean2.ManifestStorageGit {
			// need to implement for git repo push
		}
	} else {
		manifestPushTemplate.ChartReferenceTemplate = valuesOverrideResponse.EnvOverride.Chart.ReferenceTemplate
		manifestPushTemplate.ChartName = valuesOverrideResponse.EnvOverride.Chart.ChartName
		manifestPushTemplate.ChartVersion = valuesOverrideResponse.EnvOverride.Chart.ChartVersion
		manifestPushTemplate.ChartLocation = valuesOverrideResponse.EnvOverride.Chart.ChartLocation
		manifestPushTemplate.RepoUrl = valuesOverrideResponse.EnvOverride.Chart.GitRepoUrl
	}
	return manifestPushTemplate, nil
}

func (impl *AppServiceImpl) saveTimeline(overrideRequest *bean.ValuesOverrideRequest, status string, statusDetail string, ctx context.Context) {
	// creating cd pipeline status timeline for git commit
	timeline := &pipelineConfig.PipelineStatusTimeline{
		CdWorkflowRunnerId: overrideRequest.WfrId,
		Status:             status,
		StatusDetail:       statusDetail,
		StatusTime:         time.Now(),
		AuditLog: sql.AuditLog{
			CreatedBy: overrideRequest.UserId,
			CreatedOn: time.Now(),
			UpdatedBy: overrideRequest.UserId,
			UpdatedOn: time.Now(),
		},
	}
	_, span := otel.Tracer("orchestrator").Start(ctx, "cdPipelineStatusTimelineRepo.SaveTimeline")
	timelineErr := impl.pipelineStatusTimelineService.SaveTimeline(timeline, nil, false)
	span.End()
	if timelineErr != nil {
		impl.logger.Errorw("error in creating timeline status for git commit", "err", timelineErr, "timeline", timeline)
	}
}

func (impl *AppServiceImpl) autoHealChartLocationInChart(ctx context.Context, envOverride *chartConfig.EnvConfigOverride) error {
	chartId := envOverride.Chart.Id
	impl.logger.Infow("auto-healing: Chart location in chart not correct. modifying ", "chartId", chartId,
		"current chartLocation", envOverride.Chart.ChartLocation, "current chartVersion", envOverride.Chart.ChartVersion)

	// get chart from DB (getting it from DB because envOverride.Chart does not have full row of DB)
	_, span := otel.Tracer("orchestrator").Start(ctx, "chartRepository.FindById")
	chart, err := impl.chartRepository.FindById(chartId)
	span.End()
	if err != nil {
		impl.logger.Errorw("error occurred while fetching chart from DB", "chartId", chartId, "err", err)
		return err
	}

	// get chart ref from DB (to get location)
	chartRefId := chart.ChartRefId
	_, span = otel.Tracer("orchestrator").Start(ctx, "chartRefRepository.FindById")
	chartRef, err := impl.chartRefRepository.FindById(chartRefId)
	span.End()
	if err != nil {
		impl.logger.Errorw("error occurred while fetching chartRef from DB", "chartRefId", chartRefId, "err", err)
		return err
	}

	// build new chart location
	newChartLocation := filepath.Join(chartRef.Location, envOverride.Chart.ChartVersion)
	impl.logger.Infow("new chart location build", "chartId", chartId, "newChartLocation", newChartLocation)

	// update chart in DB
	chart.ChartLocation = newChartLocation
	_, span = otel.Tracer("orchestrator").Start(ctx, "chartRepository.Update")
	err = impl.chartRepository.Update(chart)
	span.End()
	if err != nil {
		impl.logger.Errorw("error occurred while saving chart into DB", "chartId", chartId, "err", err)
		return err
	}

	// update newChartLocation in model
	envOverride.Chart.ChartLocation = newChartLocation
	return nil
}

func (impl *AppServiceImpl) MarkImageScanDeployed(appId int, envId int, imageDigest string, clusterId int, isScanEnabled bool) error {
	impl.logger.Debugw("mark image scan deployed for normal app, from cd auto or manual trigger", "imageDigest", imageDigest)
	executionHistory, err := impl.imageScanHistoryRepository.FindByImageDigest(imageDigest)
	if err != nil && err != pg.ErrNoRows {
		impl.logger.Errorw("error in fetching execution history", "err", err)
		return err
	}
	if executionHistory == nil || executionHistory.Id == 0 {
		impl.logger.Errorw("no execution history found for digest", "digest", imageDigest)
		return fmt.Errorf("no execution history found for digest - %s", imageDigest)
	}
	impl.logger.Debugw("mark image scan deployed for normal app, from cd auto or manual trigger", "executionHistory", executionHistory)
	var ids []int
	ids = append(ids, executionHistory.Id)

	ot, err := impl.imageScanDeployInfoRepository.FindByTypeMetaAndTypeId(appId, security.ScanObjectType_APP) //todo insure this touple unique in db
	if err != nil && err != pg.ErrNoRows {
		return err
	} else if err == pg.ErrNoRows && isScanEnabled {
		imageScanDeployInfo := &security.ImageScanDeployInfo{
			ImageScanExecutionHistoryId: ids,
			ScanObjectMetaId:            appId,
			ObjectType:                  security.ScanObjectType_APP,
			EnvId:                       envId,
			ClusterId:                   clusterId,
			AuditLog: sql.AuditLog{
				CreatedOn: time.Now(),
				CreatedBy: 1,
				UpdatedOn: time.Now(),
				UpdatedBy: 1,
			},
		}
		impl.logger.Debugw("mark image scan deployed for normal app, from cd auto or manual trigger", "imageScanDeployInfo", imageScanDeployInfo)
		err = impl.imageScanDeployInfoRepository.Save(imageScanDeployInfo)
		if err != nil {
			impl.logger.Errorw("error in creating deploy info", "err", err)
		}
	} else {
		// Updating Execution history for Latest Deployment to fetch out security Vulnerabilities for latest deployed info
		if isScanEnabled {
			ot.ImageScanExecutionHistoryId = ids
		} else {
			arr := []int{-1}
			ot.ImageScanExecutionHistoryId = arr
		}
		err = impl.imageScanDeployInfoRepository.Update(ot)
		if err != nil {
			impl.logger.Errorw("error in updating deploy info for latest deployed image", "err", err)
		}
	}
	return err
}

// FIXME tmp workaround
func (impl *AppServiceImpl) GetCmSecretNew(appId int, envId int, isJob bool) (*bean.ConfigMapJson, *bean.ConfigSecretJson, error) {
	var configMapJson string
	var secretDataJson string
	var configMapJsonApp string
	var secretDataJsonApp string
	var configMapJsonEnv string
	var secretDataJsonEnv string
	//var configMapJsonPipeline string
	//var secretDataJsonPipeline string

	configMapA, err := impl.configMapRepository.GetByAppIdAppLevel(appId)
	if err != nil && pg.ErrNoRows != err {
		return nil, nil, err
	}
	if configMapA != nil && configMapA.Id > 0 {
		configMapJsonApp = configMapA.ConfigMapData
		secretDataJsonApp = configMapA.SecretData
	}

	configMapE, err := impl.configMapRepository.GetByAppIdAndEnvIdEnvLevel(appId, envId)
	if err != nil && pg.ErrNoRows != err {
		return nil, nil, err
	}
	if configMapE != nil && configMapE.Id > 0 {
		configMapJsonEnv = configMapE.ConfigMapData
		secretDataJsonEnv = configMapE.SecretData
	}

	configMapJson, err = impl.mergeUtil.ConfigMapMerge(configMapJsonApp, configMapJsonEnv)
	if err != nil {
		return nil, nil, err
	}
	var chartMajorVersion int
	var chartMinorVersion int
	if !isJob {
		chart, err := impl.commonService.FetchLatestChart(appId, envId)
		if err != nil {
			return nil, nil, err
		}

		chartVersion := chart.ChartVersion
		chartMajorVersion, chartMinorVersion, err = util2.ExtractChartVersion(chartVersion)
		if err != nil {
			impl.logger.Errorw("chart version parsing", "err", err)
			return nil, nil, err
		}
	}
	secretDataJson, err = impl.mergeUtil.ConfigSecretMerge(secretDataJsonApp, secretDataJsonEnv, chartMajorVersion, chartMinorVersion, isJob)
	if err != nil {
		return nil, nil, err
	}
	configResponse := bean.ConfigMapJson{}
	if configMapJson != "" {
		err = json.Unmarshal([]byte(configMapJson), &configResponse)
		if err != nil {
			return nil, nil, err
		}
	}
	secretResponse := bean.ConfigSecretJson{}
	if configMapJson != "" {
		err = json.Unmarshal([]byte(secretDataJson), &secretResponse)
		if err != nil {
			return nil, nil, err
		}
	}
	return &configResponse, &secretResponse, nil
}

// depricated
// TODO remove this method
func (impl *AppServiceImpl) GetConfigMapAndSecretJson(appId int, envId int, pipelineId int) ([]byte, error) {
	var configMapJson string
	var secretDataJson string
	merged := []byte("{}")
	configMapA, err := impl.configMapRepository.GetByAppIdAppLevel(appId)
	if err != nil && pg.ErrNoRows != err {
		return []byte("{}"), err
	}
	if configMapA != nil && configMapA.Id > 0 {
		configMapJson = configMapA.ConfigMapData
		secretDataJson = configMapA.SecretData
		if configMapJson == "" {
			configMapJson = "{}"
		}
		if secretDataJson == "" {
			secretDataJson = "{}"
		}
		config, err := impl.mergeUtil.JsonPatch([]byte(configMapJson), []byte(secretDataJson))
		if err != nil {
			return []byte("{}"), err
		}
		merged, err = impl.mergeUtil.JsonPatch(merged, config)
		if err != nil {
			return []byte("{}"), err
		}
	}

	configMapE, err := impl.configMapRepository.GetByAppIdAndEnvIdEnvLevel(appId, envId)
	if err != nil && pg.ErrNoRows != err {
		return []byte("{}"), err
	}
	if configMapE != nil && configMapE.Id > 0 {
		configMapJson = configMapE.ConfigMapData
		secretDataJson = configMapE.SecretData
		if configMapJson == "" {
			configMapJson = "{}"
		}
		if secretDataJson == "" {
			secretDataJson = "{}"
		}
		config, err := impl.mergeUtil.JsonPatch([]byte(configMapJson), []byte(secretDataJson))
		if err != nil {
			return []byte("{}"), err
		}
		merged, err = impl.mergeUtil.JsonPatch(merged, config)
		if err != nil {
			return []byte("{}"), err
		}
	}

	return merged, nil
}

func (impl *AppServiceImpl) getConfigMapAndSecretJsonV2(appId int, envId int, pipelineId int, chartVersion string, deploymentWithConfig bean.DeploymentConfigurationType, wfrIdForDeploymentWithSpecificTrigger int) ([]byte, error) {

	var configMapJson string
	var secretDataJson string
	var configMapJsonApp string
	var secretDataJsonApp string
	var configMapJsonEnv string
	var secretDataJsonEnv string
	var err error
	//var configMapJsonPipeline string
	//var secretDataJsonPipeline string

	merged := []byte("{}")
	if deploymentWithConfig == bean.DEPLOYMENT_CONFIG_TYPE_LAST_SAVED {
		configMapA, err := impl.configMapRepository.GetByAppIdAppLevel(appId)
		if err != nil && pg.ErrNoRows != err {
			return []byte("{}"), err
		}
		if configMapA != nil && configMapA.Id > 0 {
			configMapJsonApp = configMapA.ConfigMapData
			secretDataJsonApp = configMapA.SecretData
		}
		configMapE, err := impl.configMapRepository.GetByAppIdAndEnvIdEnvLevel(appId, envId)
		if err != nil && pg.ErrNoRows != err {
			return []byte("{}"), err
		}
		if configMapE != nil && configMapE.Id > 0 {
			configMapJsonEnv = configMapE.ConfigMapData
			secretDataJsonEnv = configMapE.SecretData
		}
	} else if deploymentWithConfig == bean.DEPLOYMENT_CONFIG_TYPE_SPECIFIC_TRIGGER {
		//fetching history and setting envLevelConfig and not appLevelConfig because history already contains merged appLevel and envLevel configs
		configMapHistory, err := impl.configMapHistoryRepository.GetHistoryByPipelineIdAndWfrId(pipelineId, wfrIdForDeploymentWithSpecificTrigger, repository3.CONFIGMAP_TYPE)
		if err != nil {
			impl.logger.Errorw("error in getting config map history config by pipelineId and wfrId ", "err", err, "pipelineId", pipelineId, "wfrid", wfrIdForDeploymentWithSpecificTrigger)
			return []byte("{}"), err
		}
		configMapJsonEnv = configMapHistory.Data
		secretHistory, err := impl.configMapHistoryRepository.GetHistoryByPipelineIdAndWfrId(pipelineId, wfrIdForDeploymentWithSpecificTrigger, repository3.SECRET_TYPE)
		if err != nil {
			impl.logger.Errorw("error in getting config map history config by pipelineId and wfrId ", "err", err, "pipelineId", pipelineId, "wfrid", wfrIdForDeploymentWithSpecificTrigger)
			return []byte("{}"), err
		}
		secretDataJsonEnv = secretHistory.Data
	}
	configMapJson, err = impl.mergeUtil.ConfigMapMerge(configMapJsonApp, configMapJsonEnv)
	if err != nil {
		return []byte("{}"), err
	}
	chartMajorVersion, chartMinorVersion, err := util2.ExtractChartVersion(chartVersion)
	if err != nil {
		impl.logger.Errorw("chart version parsing", "err", err)
		return []byte("{}"), err
	}
	secretDataJson, err = impl.mergeUtil.ConfigSecretMerge(secretDataJsonApp, secretDataJsonEnv, chartMajorVersion, chartMinorVersion, false)
	if err != nil {
		return []byte("{}"), err
	}
	configResponseR := bean.ConfigMapRootJson{}
	configResponse := bean.ConfigMapJson{}
	if configMapJson != "" {
		err = json.Unmarshal([]byte(configMapJson), &configResponse)
		if err != nil {
			return []byte("{}"), err
		}
	}
	configResponseR.ConfigMapJson = configResponse
	secretResponseR := bean.ConfigSecretRootJson{}
	secretResponse := bean.ConfigSecretJson{}
	if configMapJson != "" {
		err = json.Unmarshal([]byte(secretDataJson), &secretResponse)
		if err != nil {
			return []byte("{}"), err
		}
	}
	secretResponseR.ConfigSecretJson = secretResponse

	configMapByte, err := json.Marshal(configResponseR)
	if err != nil {
		return []byte("{}"), err
	}
	secretDataByte, err := json.Marshal(secretResponseR)
	if err != nil {
		return []byte("{}"), err
	}

	merged, err = impl.mergeUtil.JsonPatch(configMapByte, secretDataByte)
	if err != nil {
		return []byte("{}"), err
	}
	return merged, nil
}

func (impl *AppServiceImpl) synchCD(pipeline *pipelineConfig.Pipeline, ctx context.Context,
	overrideRequest *bean.ValuesOverrideRequest, envOverride *chartConfig.EnvConfigOverride) {
	req := new(application2.ApplicationSyncRequest)
	pipelineName := pipeline.App.AppName + "-" + envOverride.Environment.Name
	req.Name = &pipelineName
	prune := true
	req.Prune = &prune
	if ctx == nil {
		impl.logger.Errorw("err in syncing ACD, ctx is NULL", "pipelineId", overrideRequest.PipelineId)
		return
	}
	if _, err := impl.acdClient.Sync(ctx, req); err != nil {
		impl.logger.Errorw("err in syncing ACD", "pipelineId", overrideRequest.PipelineId, "err", err)
	}
}

func (impl *AppServiceImpl) WriteCDTriggerEvent(overrideRequest *bean.ValuesOverrideRequest, artifact *repository.CiArtifact, releaseId, pipelineOverrideId, wfrId int) {

	event := impl.eventFactory.Build(util.Trigger, &overrideRequest.PipelineId, overrideRequest.AppId, &overrideRequest.EnvId, util.CD)
	impl.logger.Debugw("event WriteCDTriggerEvent", "event", event)
	wfr, err := impl.cdWorkflowRepository.FindWorkflowRunnerByIdForApproval(wfrId)
	if err != nil {
		impl.logger.Errorw("could not get wf runner", "err", err)
	}
	event = impl.eventFactory.BuildExtraCDData(event, wfr, pipelineOverrideId, bean.CD_WORKFLOW_TYPE_DEPLOY)
	_, evtErr := impl.eventClient.WriteNotificationEvent(event)
	if evtErr != nil {
		impl.logger.Errorw("CD trigger event not sent", "error", evtErr)
	}
	deploymentEvent := DeploymentEvent{
		ApplicationId:      overrideRequest.AppId,
		EnvironmentId:      overrideRequest.EnvId, //check for production Environment
		ReleaseId:          releaseId,
		PipelineOverrideId: pipelineOverrideId,
		TriggerTime:        time.Now(),
		CiArtifactId:       overrideRequest.CiArtifactId,
	}
	ciPipelineMaterials, err := impl.ciPipelineMaterialRepository.GetByPipelineId(artifact.PipelineId)
	if err != nil {
		impl.logger.Errorw("error in ")
	}
	materialInfoMap, mErr := artifact.ParseMaterialInfo()
	if mErr != nil {
		impl.logger.Errorw("material info map error", mErr)
		return
	}
	for _, ciPipelineMaterial := range ciPipelineMaterials {
		hash := materialInfoMap[ciPipelineMaterial.GitMaterial.Url]
		pipelineMaterialInfo := &PipelineMaterialInfo{PipelineMaterialId: ciPipelineMaterial.Id, CommitHash: hash}
		deploymentEvent.PipelineMaterials = append(deploymentEvent.PipelineMaterials, pipelineMaterialInfo)
	}
	impl.logger.Infow("triggering deployment event", "event", deploymentEvent)
	err = impl.eventClient.WriteNatsEvent(pubsub.CD_SUCCESS, deploymentEvent)
	if err != nil {
		impl.logger.Errorw("error in writing cd trigger event", "err", err)
	}
}

type DeploymentEvent struct {
	ApplicationId      int
	EnvironmentId      int
	ReleaseId          int
	PipelineOverrideId int
	TriggerTime        time.Time
	PipelineMaterials  []*PipelineMaterialInfo
	CiArtifactId       int
}
type PipelineMaterialInfo struct {
	PipelineMaterialId int
	CommitHash         string
}

func buildCDTriggerEvent(impl *AppServiceImpl, overrideRequest *bean.ValuesOverrideRequest, pipeline *pipelineConfig.Pipeline,
	envOverride *chartConfig.EnvConfigOverride, materialInfo map[string]string, artifact *repository.CiArtifact) client.Event {
	event := impl.eventFactory.Build(util.Trigger, &pipeline.Id, pipeline.AppId, &pipeline.EnvironmentId, util.CD)
	return event
}

func (impl *AppServiceImpl) BuildPayload(overrideRequest *bean.ValuesOverrideRequest, pipeline *pipelineConfig.Pipeline,
	envOverride *chartConfig.EnvConfigOverride, materialInfo map[string]string, artifact *repository.CiArtifact) *client.Payload {
	payload := &client.Payload{}
	payload.AppName = pipeline.App.AppName
	payload.PipelineName = pipeline.Name
	payload.EnvName = envOverride.Environment.Name

	var revision string
	for _, v := range materialInfo {
		revision = v
		break
	}
	payload.Source = url.PathEscape(revision)
	payload.DockerImageUrl = artifact.Image
	return payload
}

type ReleaseAttributes struct {
	Name           string
	Tag            string
	PipelineName   string
	ReleaseVersion string
	DeploymentType string
	App            string
	Env            string
	AppMetrics     *bool
}

func (impl *AppServiceImpl) getReleaseOverride(envOverride *chartConfig.EnvConfigOverride, overrideRequest *bean.ValuesOverrideRequest, artifact *repository.CiArtifact, pipelineOverride *chartConfig.PipelineOverride, strategy *chartConfig.PipelineStrategy, appMetrics *bool) (releaseOverride string, err error) {

	artifactImage := artifact.Image
	imageTag := strings.Split(artifactImage, ":")

	imageTagLen := len(imageTag)

	imageName := ""

	for i := 0; i < imageTagLen-1; i++ {
		if i != imageTagLen-2 {
			imageName = imageName + imageTag[i] + ":"
		} else {
			imageName = imageName + imageTag[i]
		}
	}

	appId := strconv.Itoa(overrideRequest.AppId)
	envId := strconv.Itoa(overrideRequest.EnvId)

	deploymentStrategy := ""
	if strategy != nil {
		deploymentStrategy = string(strategy.Strategy)
	}
	releaseAttribute := ReleaseAttributes{
		Name:           imageName,
		Tag:            imageTag[imageTagLen-1],
		PipelineName:   overrideRequest.PipelineName,
		ReleaseVersion: strconv.Itoa(pipelineOverride.PipelineReleaseCounter),
		DeploymentType: deploymentStrategy,
		App:            appId,
		Env:            envId,
		AppMetrics:     appMetrics,
	}
	override, err := util2.Tprintf(envOverride.Chart.ImageDescriptorTemplate, releaseAttribute)
	if err != nil {
		return "", &ApiError{InternalMessage: "unable to render ImageDescriptorTemplate"}
	}
	if overrideRequest.AdditionalOverride != nil {
		userOverride, err := overrideRequest.AdditionalOverride.MarshalJSON()
		if err != nil {
			return "", err
		}
		data, err := impl.mergeUtil.JsonPatch(userOverride, []byte(override))
		if err != nil {
			return "", err
		}
		override = string(data)
	}
	return override, nil
}

func (impl *AppServiceImpl) mergeOverrideValues(envOverride *chartConfig.EnvConfigOverride,
	dbMigrationOverride []byte,
	releaseOverrideJson string,
	configMapJson []byte,
	appLabelJsonByte []byte,
	strategy *chartConfig.PipelineStrategy,
) (mergedValues []byte, err error) {

	//merge three values on the fly
	//ordering is important here
	//global < environment < db< release
	var merged []byte
	if !envOverride.IsOverride {
		merged, err = impl.mergeUtil.JsonPatch([]byte("{}"), []byte(envOverride.Chart.ResolvedGlobalOverride))
		if err != nil {
			return nil, err
		}
	} else {
		merged, err = impl.mergeUtil.JsonPatch([]byte("{}"), []byte(envOverride.ResolvedEnvOverrideValues))
		if err != nil {
			return nil, err
		}
	}
	if strategy != nil && len(strategy.Config) > 0 {
		merged, err = impl.mergeUtil.JsonPatch(merged, []byte(strategy.Config))
		if err != nil {
			return nil, err
		}
	}
	merged, err = impl.mergeUtil.JsonPatch(merged, dbMigrationOverride)
	if err != nil {
		return nil, err
	}
	merged, err = impl.mergeUtil.JsonPatch(merged, []byte(releaseOverrideJson))
	if err != nil {
		return nil, err
	}
	if configMapJson != nil {
		merged, err = impl.mergeUtil.JsonPatch(merged, configMapJson)
		if err != nil {
			return nil, err
		}
	}
	if appLabelJsonByte != nil {
		merged, err = impl.mergeUtil.JsonPatch(merged, appLabelJsonByte)
		if err != nil {
			return nil, err
		}
	}
	return merged, nil
}

func (impl *AppServiceImpl) mergeAndSave(envOverride *chartConfig.EnvConfigOverride,
	overrideRequest *bean.ValuesOverrideRequest,
	dbMigrationOverride []byte,
	artifact *repository.CiArtifact,
	pipeline *pipelineConfig.Pipeline, configMapJson, appLabelJsonByte []byte, strategy *chartConfig.PipelineStrategy, ctx context.Context,
	triggeredAt time.Time, deployedBy int32, appMetrics *bool) (releaseId int, overrideId int, mergedValues string, err error) {

	//register release , obtain release id TODO: populate releaseId to template
	override, err := impl.savePipelineOverride(overrideRequest, envOverride.Id, triggeredAt)
	if err != nil {
		return 0, 0, "", err
	}
	//TODO: check status and apply lock
	overrideJson, err := impl.getReleaseOverride(envOverride, overrideRequest, artifact, override, strategy, appMetrics)
	if err != nil {
		return 0, 0, "", err
	}

	//merge three values on the fly
	//ordering is important here
	//global < environment < db< release
	var merged []byte
	if !envOverride.IsOverride {
		merged, err = impl.mergeUtil.JsonPatch([]byte("{}"), []byte(envOverride.Chart.GlobalOverride))
		if err != nil {
			return 0, 0, "", err
		}
	} else {
		merged, err = impl.mergeUtil.JsonPatch([]byte("{}"), []byte(envOverride.EnvOverrideValues))
		if err != nil {
			return 0, 0, "", err
		}
	}

	//pipeline override here comes from pipeline strategy table
	if strategy != nil && len(strategy.Config) > 0 {
		merged, err = impl.mergeUtil.JsonPatch(merged, []byte(strategy.Config))
		if err != nil {
			return 0, 0, "", err
		}
	}
	merged, err = impl.mergeUtil.JsonPatch(merged, dbMigrationOverride)
	if err != nil {
		return 0, 0, "", err
	}
	merged, err = impl.mergeUtil.JsonPatch(merged, []byte(overrideJson))
	if err != nil {
		return 0, 0, "", err
	}

	if configMapJson != nil {
		merged, err = impl.mergeUtil.JsonPatch(merged, configMapJson)
		if err != nil {
			return 0, 0, "", err
		}
	}

	if appLabelJsonByte != nil {
		merged, err = impl.mergeUtil.JsonPatch(merged, appLabelJsonByte)
		if err != nil {
			return 0, 0, "", err
		}
	}

	appName := fmt.Sprintf("%s-%s", pipeline.App.AppName, envOverride.Environment.Name)
	merged = impl.autoscalingCheckBeforeTrigger(ctx, appName, envOverride.Namespace, merged, overrideRequest)

	_, span := otel.Tracer("orchestrator").Start(ctx, "dockerRegistryIpsConfigService.HandleImagePullSecretOnApplicationDeployment")
	// handle image pull secret if access given
	merged, err = impl.dockerRegistryIpsConfigService.HandleImagePullSecretOnApplicationDeployment(envOverride.Environment, pipeline.CiPipelineId, merged)
	span.End()
	if err != nil {
		return 0, 0, "", err
	}

	commitHash := ""
	commitTime := time.Time{}
	if IsAcdApp(pipeline.DeploymentAppType) {
		chartRepoName := impl.chartTemplateService.GetGitOpsRepoNameFromUrl(envOverride.Chart.GitRepoUrl)
		_, span = otel.Tracer("orchestrator").Start(ctx, "chartTemplateService.GetUserEmailIdAndNameForGitOpsCommit")
		//getting username & emailId for commit author data
		userEmailId, userName := impl.chartTemplateService.GetUserEmailIdAndNameForGitOpsCommit(overrideRequest.UserId)
		span.End()
		chartGitAttr := &ChartConfig{
			FileName:       fmt.Sprintf("_%d-values.yaml", envOverride.TargetEnvironment),
			FileContent:    string(merged),
			ChartName:      envOverride.Chart.ChartName,
			ChartLocation:  envOverride.Chart.ChartLocation,
			ChartRepoName:  chartRepoName,
			ReleaseMessage: fmt.Sprintf("release-%d-env-%d ", override.Id, envOverride.TargetEnvironment),
			UserName:       userName,
			UserEmailId:    userEmailId,
		}
		gitOpsConfigBitbucket, err := impl.gitOpsConfigRepository.GetGitOpsConfigByProvider(BITBUCKET_PROVIDER)
		if err != nil {
			if err == pg.ErrNoRows {
				gitOpsConfigBitbucket.BitBucketWorkspaceId = ""
			} else {
				return 0, 0, "", err
			}
		}
		gitOpsConfig := &bean.GitOpsConfigDto{BitBucketWorkspaceId: gitOpsConfigBitbucket.BitBucketWorkspaceId}
		_, span = otel.Tracer("orchestrator").Start(ctx, "gitFactory.Client.CommitValues")
		commitHash, commitTime, err = impl.gitFactory.Client.CommitValues(chartGitAttr, gitOpsConfig)
		span.End()
		if err != nil {
			impl.logger.Errorw("error in git commit", "err", err)
			return 0, 0, "", err
		}
	}
	if commitTime.IsZero() {
		commitTime = time.Now()
	}
	pipelineOverride := &chartConfig.PipelineOverride{
		Id:                     override.Id,
		GitHash:                commitHash,
		CommitTime:             commitTime,
		EnvConfigOverrideId:    envOverride.Id,
		PipelineOverrideValues: overrideJson,
		PipelineId:             overrideRequest.PipelineId,
		CiArtifactId:           overrideRequest.CiArtifactId,
		PipelineMergedValues:   string(merged),
		AuditLog:               sql.AuditLog{UpdatedOn: triggeredAt, UpdatedBy: deployedBy},
	}
	_, span = otel.Tracer("orchestrator").Start(ctx, "pipelineOverrideRepository.Update")
	err = impl.pipelineOverrideRepository.Update(pipelineOverride)
	span.End()
	if err != nil {
		return 0, 0, "", err
	}
	mergedValues = string(merged)
	return override.PipelineReleaseCounter, override.Id, mergedValues, nil
}

func (impl *AppServiceImpl) savePipelineOverride(overrideRequest *bean.ValuesOverrideRequest, envOverrideId int, triggeredAt time.Time) (override *chartConfig.PipelineOverride, err error) {
	currentReleaseNo, err := impl.pipelineOverrideRepository.GetCurrentPipelineReleaseCounter(overrideRequest.PipelineId)
	if err != nil {
		return nil, err
	}
	po := &chartConfig.PipelineOverride{
		EnvConfigOverrideId:    envOverrideId,
		Status:                 models.CHARTSTATUS_NEW,
		PipelineId:             overrideRequest.PipelineId,
		CiArtifactId:           overrideRequest.CiArtifactId,
		PipelineReleaseCounter: currentReleaseNo + 1,
		CdWorkflowId:           overrideRequest.CdWorkflowId,
		AuditLog:               sql.AuditLog{CreatedBy: overrideRequest.UserId, CreatedOn: triggeredAt, UpdatedOn: triggeredAt, UpdatedBy: overrideRequest.UserId},
		DeploymentType:         overrideRequest.DeploymentType,
	}

	err = impl.pipelineOverrideRepository.Save(po)
	if err != nil {
		return nil, err
	}
	err = impl.checkAndFixDuplicateReleaseNo(po)
	if err != nil {
		impl.logger.Errorw("error in checking release no duplicacy", "pipeline", po, "err", err)
		return nil, err
	}
	return po, nil
}

func (impl *AppServiceImpl) checkAndFixDuplicateReleaseNo(override *chartConfig.PipelineOverride) error {

	uniqueVerified := false
	retryCount := 0

	for !uniqueVerified && retryCount < 5 {
		retryCount = retryCount + 1
		overrides, err := impl.pipelineOverrideRepository.GetByPipelineIdAndReleaseNo(override.PipelineId, override.PipelineReleaseCounter)
		if err != nil {
			return err
		}
		if overrides[0].Id == override.Id {
			uniqueVerified = true
		} else {
			//duplicate might be due to concurrency, lets fix it
			currentReleaseNo, err := impl.pipelineOverrideRepository.GetCurrentPipelineReleaseCounter(override.PipelineId)
			if err != nil {
				return err
			}
			override.PipelineReleaseCounter = currentReleaseNo + 1
			err = impl.pipelineOverrideRepository.Save(override)
			if err != nil {
				return err
			}
		}
	}
	if !uniqueVerified {
		return fmt.Errorf("duplicate verification retry count exide max overrideId: %d ,count: %d", override.Id, retryCount)
	}
	return nil
}

func (impl *AppServiceImpl) updateArgoPipeline(appId int, pipelineName string, envOverride *chartConfig.EnvConfigOverride, ctx context.Context) (bool, error) {
	//repo has been registered while helm create
	if ctx == nil {
		impl.logger.Errorw("err in syncing ACD, ctx is NULL", "pipelineName", pipelineName)
		return false, nil
	}
	app, err := impl.appRepository.FindById(appId)
	if err != nil {
		impl.logger.Errorw("no app found ", "err", err)
		return false, err
	}
	envModel, err := impl.envRepository.FindById(envOverride.TargetEnvironment)
	if err != nil {
		return false, err
	}
	argoAppName := fmt.Sprintf("%s-%s", app.AppName, envModel.Name)
	impl.logger.Infow("received payload, updateArgoPipeline", "appId", appId, "pipelineName", pipelineName, "envId", envOverride.TargetEnvironment, "argoAppName", argoAppName, "context", ctx)
	application, err := impl.acdClient.Get(ctx, &application2.ApplicationQuery{Name: &argoAppName})
	if err != nil {
		impl.logger.Errorw("no argo app exists", "app", argoAppName, "pipeline", pipelineName)
		return false, err
	}
	//if status, ok:=status.FromError(err);ok{
	appStatus, _ := status.FromError(err)

	if appStatus.Code() == codes.OK {
		impl.logger.Debugw("argo app exists", "app", argoAppName, "pipeline", pipelineName)
		if application.Spec.Source.Path != envOverride.Chart.ChartLocation || application.Spec.Source.TargetRevision != "master" {
			patchReq := v1alpha1.Application{Spec: v1alpha1.ApplicationSpec{Source: v1alpha1.ApplicationSource{Path: envOverride.Chart.ChartLocation, RepoURL: envOverride.Chart.GitRepoUrl, TargetRevision: "master"}}}
			reqbyte, err := json.Marshal(patchReq)
			if err != nil {
				impl.logger.Errorw("error in creating patch", "err", err)
			}
			reqString := string(reqbyte)
			patchType := "merge"
			_, err = impl.acdClient.Patch(ctx, &application2.ApplicationPatchRequest{Patch: &reqString, Name: &argoAppName, PatchType: &patchType})
			if err != nil {
				impl.logger.Errorw("error in creating argo pipeline ", "name", pipelineName, "patch", string(reqbyte), "err", err)
				return false, err
			}
			impl.logger.Debugw("pipeline update req ", "res", patchReq)
		} else {
			impl.logger.Debug("pipeline no need to update ")
		}
		return true, nil
	} else if appStatus.Code() == codes.NotFound {
		impl.logger.Errorw("argo app not found", "app", argoAppName, "pipeline", pipelineName)
		return false, nil
	} else {
		impl.logger.Errorw("err in checking application on gocd", "err", err, "pipeline", pipelineName)
		return false, err
	}
}

func (impl *AppServiceImpl) UpdateInstalledAppVersionHistoryByACDObject(app *v1alpha1.Application, installedAppVersionHistoryId int, updateTimedOutStatus bool) error {
	installedAppVersionHistory, err := impl.installedAppVersionHistoryRepository.GetInstalledAppVersionHistory(installedAppVersionHistoryId)
	if err != nil {
		impl.logger.Errorw("error on update installedAppVersionHistory, fetch failed for runner type", "installedAppVersionHistory", installedAppVersionHistoryId, "app", app, "err", err)
		return err
	}
	if updateTimedOutStatus {
		installedAppVersionHistory.Status = pipelineConfig.WorkflowTimedOut
	} else {
		if app.Status.Health.Status == health.HealthStatusHealthy {
			installedAppVersionHistory.Status = pipelineConfig.WorkflowSucceeded
			installedAppVersionHistory.FinishedOn = time.Now()
		} else {
			installedAppVersionHistory.Status = pipelineConfig.WorkflowInProgress
		}
	}
	installedAppVersionHistory.UpdatedBy = 1
	installedAppVersionHistory.UpdatedOn = time.Now()
	_, err = impl.installedAppVersionHistoryRepository.UpdateInstalledAppVersionHistory(installedAppVersionHistory, nil)
	if err != nil {
		impl.logger.Errorw("error on update installedAppVersionHistory", "installedAppVersionHistoryId", installedAppVersionHistoryId, "app", app, "err", err)
		return err
	}
	return nil
}

func (impl *AppServiceImpl) UpdateCdWorkflowRunnerByACDObject(app *v1alpha1.Application, cdWfrId int, updateTimedOutStatus bool) error {
	wfr, err := impl.cdWorkflowRepository.FindWorkflowRunnerById(cdWfrId)
	if err != nil {
		impl.logger.Errorw("error on update cd workflow runner, fetch failed for runner type", "wfr", wfr, "app", app, "err", err)
		return err
	}
	if updateTimedOutStatus {
		wfr.Status = pipelineConfig.WorkflowTimedOut
	} else {
		if app.Status.Health.Status == health.HealthStatusHealthy {
			wfr.Status = pipelineConfig.WorkflowSucceeded
			wfr.FinishedOn = time.Now()
		} else {
			wfr.Status = pipelineConfig.WorkflowInProgress
		}
	}
	wfr.UpdatedBy = 1
	wfr.UpdatedOn = time.Now()
	err = impl.cdWorkflowRepository.UpdateWorkFlowRunner(wfr)
	if err != nil {
		impl.logger.Errorw("error on update cd workflow runner", "wfr", wfr, "app", app, "err", err)
		return err
	}
	cdMetrics := util2.CDMetrics{
		AppName:         wfr.CdWorkflow.Pipeline.DeploymentAppName,
		Status:          wfr.Status,
		DeploymentType:  wfr.CdWorkflow.Pipeline.DeploymentAppType,
		EnvironmentName: wfr.CdWorkflow.Pipeline.Environment.Name,
		Time:            time.Since(wfr.StartedOn).Seconds() - time.Since(wfr.FinishedOn).Seconds(),
	}
	util2.TriggerCDMetrics(cdMetrics, impl.appStatusConfig.ExposeCDMetrics)
	return nil
}

const kedaAutoscaling = "kedaAutoscaling"
const HorizontalPodAutoscaler = "HorizontalPodAutoscaler"
const fullnameOverride = "fullnameOverride"
const nameOverride = "nameOverride"
const enabled = "enabled"
const replicaCount = "replicaCount"

func (impl *AppServiceImpl) getAutoScalingReplicaCount(templateMap map[string]interface{}, appName string) *util2.HpaResourceRequest {
	hasOverride := false
	if _, ok := templateMap[fullnameOverride]; ok {
		appNameOverride := templateMap[fullnameOverride].(string)
		if len(appNameOverride) > 0 {
			appName = appNameOverride
			hasOverride = true
		}
	}
	if !hasOverride {
		if _, ok := templateMap[nameOverride]; ok {
			nameOverride := templateMap[nameOverride].(string)
			if len(nameOverride) > 0 {
				appName = fmt.Sprintf("%s-%s", appName, nameOverride)
			}
		}
	}
	hpaResourceRequest := &util2.HpaResourceRequest{}
	hpaResourceRequest.Version = ""
	hpaResourceRequest.Group = autoscaling.ServiceName
	hpaResourceRequest.Kind = HorizontalPodAutoscaler
	impl.logger.Infow("getAutoScalingReplicaCount", "hpaResourceRequest", hpaResourceRequest)
	if _, ok := templateMap[kedaAutoscaling]; ok {
		as := templateMap[kedaAutoscaling]
		asd := as.(map[string]interface{})
		if _, ok := asd[enabled]; ok {
			impl.logger.Infow("getAutoScalingReplicaCount", "hpaResourceRequest", hpaResourceRequest)
			enable := asd[enabled].(bool)
			if enable {
				hpaResourceRequest.IsEnable = enable
				hpaResourceRequest.ReqReplicaCount = templateMap[replicaCount].(float64)
				hpaResourceRequest.ReqMaxReplicas = asd["maxReplicaCount"].(float64)
				hpaResourceRequest.ReqMinReplicas = asd["minReplicaCount"].(float64)
				hpaResourceRequest.ResourceName = fmt.Sprintf("%s-%s-%s", "keda-hpa", appName, "keda")
				impl.logger.Infow("getAutoScalingReplicaCount", "hpaResourceRequest", hpaResourceRequest)
				return hpaResourceRequest
			}
		}
	}

	if _, ok := templateMap[autoscaling.ServiceName]; ok {
		as := templateMap[autoscaling.ServiceName]
		asd := as.(map[string]interface{})
		if _, ok := asd[enabled]; ok {
			enable := asd[enabled].(bool)
			if enable {
				hpaResourceRequest.IsEnable = asd[enabled].(bool)
				hpaResourceRequest.ReqReplicaCount = templateMap[replicaCount].(float64)
				hpaResourceRequest.ReqMaxReplicas = asd["MaxReplicas"].(float64)
				hpaResourceRequest.ReqMinReplicas = asd["MinReplicas"].(float64)
				hpaResourceRequest.ResourceName = fmt.Sprintf("%s-%s", appName, "hpa")
				return hpaResourceRequest
			}
		}
	}
	return hpaResourceRequest

}

func (impl *AppServiceImpl) autoscalingCheckBeforeTrigger(ctx context.Context, appName string, namespace string, merged []byte, overrideRequest *bean.ValuesOverrideRequest) []byte {
	var appId = overrideRequest.AppId
	pipelineId := overrideRequest.PipelineId
	var appDeploymentType = overrideRequest.DeploymentAppType
	var clusterId = overrideRequest.ClusterId
	deploymentType := overrideRequest.DeploymentType
	templateMap := make(map[string]interface{})
	err := json.Unmarshal(merged, &templateMap)
	if err != nil {
		return merged
	}

	hpaResourceRequest := impl.getAutoScalingReplicaCount(templateMap, appName)
	impl.logger.Debugw("autoscalingCheckBeforeTrigger", "hpaResourceRequest", hpaResourceRequest)
	if hpaResourceRequest.IsEnable {

		resourceManifest := make(map[string]interface{})
		if IsAcdApp(appDeploymentType) {
			query := &application2.ApplicationResourceRequest{
				Name:         &appName,
				Version:      &hpaResourceRequest.Version,
				Group:        &hpaResourceRequest.Group,
				Kind:         &hpaResourceRequest.Kind,
				ResourceName: &hpaResourceRequest.ResourceName,
				Namespace:    &namespace,
			}
			recv, err := impl.acdClient.GetResource(ctx, query)
			impl.logger.Debugw("resource manifest get replica count", "response", recv)
			if err != nil {
				impl.logger.Errorw("ACD Get Resource API Failed", "err", err)
				middleware.AcdGetResourceCounter.WithLabelValues(strconv.Itoa(appId), namespace, appName).Inc()
				return merged
			}
			if recv != nil && len(*recv.Manifest) > 0 {
				err := json.Unmarshal([]byte(*recv.Manifest), &resourceManifest)
				if err != nil {
					impl.logger.Errorw("unmarshal failed for hpa check", "err", err)
					return merged
				}
			}
		} else {
			version := "v2beta2"
			k8sResource, err := impl.K8sCommonService.GetResource(ctx, &k8s.ResourceRequestBean{ClusterId: clusterId,
				K8sRequest: &K8sRequestBean{ResourceIdentifier: ResourceIdentifier{Name: hpaResourceRequest.ResourceName,
					Namespace: namespace, GroupVersionKind: schema.GroupVersionKind{Group: hpaResourceRequest.Group, Kind: hpaResourceRequest.Kind, Version: version}}}})
			if err != nil {
				impl.logger.Errorw("error occurred while fetching resource for app", "resourceName", hpaResourceRequest.ResourceName, "err", err)
				return merged
			}
			resourceManifest = k8sResource.Manifest.Object
		}
		if len(resourceManifest) > 0 {
			statusMap := resourceManifest["status"].(map[string]interface{})
			currentReplicaVal := statusMap["currentReplicas"]
			currentReplicaCount, err := util2.ParseFloatNumber(currentReplicaVal)
			if err != nil {
				impl.logger.Errorw("error occurred while parsing replica count", "currentReplicas", currentReplicaVal, "err", err)
				return merged
			}

			reqReplicaCount := impl.fetchRequiredReplicaCount(currentReplicaCount, hpaResourceRequest.ReqMaxReplicas, hpaResourceRequest.ReqMinReplicas)
			templateMap["replicaCount"] = reqReplicaCount
			merged, err = json.Marshal(&templateMap)
			if err != nil {
				impl.logger.Errorw("marshaling failed for hpa check", "err", err)
				return merged
			}
		}
	} else {
		impl.logger.Errorw("autoscaling is not enabled", "pipelineId", pipelineId)
	}

	//check for custom chart support
	if autoscalingEnabledPath, ok := templateMap[bean2.CustomAutoScalingEnabledPathKey]; ok {
		if deploymentType == models.DEPLOYMENTTYPE_STOP {
			merged, err = impl.setScalingValues(templateMap, bean2.CustomAutoScalingEnabledPathKey, merged, false)
			if err != nil {
				return merged
			}
			merged, err = impl.setScalingValues(templateMap, bean2.CustomAutoscalingReplicaCountPathKey, merged, 0)
			if err != nil {
				return merged
			}
		} else {
			autoscalingEnabled := false
			autoscalingEnabledValue := gjson.Get(string(merged), autoscalingEnabledPath.(string)).Value()
			if val, ok := autoscalingEnabledValue.(bool); ok {
				autoscalingEnabled = val
			}
			if autoscalingEnabled {
				// extract replica count, min, max and check for required value
				replicaCount, err := impl.getReplicaCountFromCustomChart(templateMap, merged)
				if err != nil {
					return merged
				}
				merged, err = impl.setScalingValues(templateMap, bean2.CustomAutoscalingReplicaCountPathKey, merged, replicaCount)
				if err != nil {
					return merged
				}
			}
		}
	}

	return merged
}

func (impl *AppServiceImpl) getReplicaCountFromCustomChart(templateMap map[string]interface{}, merged []byte) (float64, error) {
	autoscalingMinVal, err := impl.extractParamValue(templateMap, bean2.CustomAutoscalingMinPathKey, merged)
	if err != nil {
		return 0, err
	}
	autoscalingMaxVal, err := impl.extractParamValue(templateMap, bean2.CustomAutoscalingMaxPathKey, merged)
	if err != nil {
		return 0, err
	}
	autoscalingReplicaCountVal, err := impl.extractParamValue(templateMap, bean2.CustomAutoscalingReplicaCountPathKey, merged)
	if err != nil {
		return 0, err
	}
	return impl.fetchRequiredReplicaCount(autoscalingReplicaCountVal, autoscalingMaxVal, autoscalingMinVal), nil
}

func (impl *AppServiceImpl) extractParamValue(inputMap map[string]interface{}, key string, merged []byte) (float64, error) {
	if _, ok := inputMap[key]; !ok {
		return 0, errors.New("empty-val-err")
	}
	floatNumber, err := util2.ParseFloatNumber(gjson.Get(string(merged), inputMap[key].(string)).Value())
	if err != nil {
		impl.logger.Errorw("error occurred while parsing float number", "key", key, "err", err)
	}
	return floatNumber, err
}

func (impl *AppServiceImpl) setScalingValues(templateMap map[string]interface{}, customScalingKey string, merged []byte, value interface{}) ([]byte, error) {
	autoscalingJsonPath := templateMap[customScalingKey]
	autoscalingJsonPathKey := autoscalingJsonPath.(string)
	mergedRes, err := sjson.Set(string(merged), autoscalingJsonPathKey, value)
	if err != nil {
		impl.logger.Errorw("error occurred while setting autoscaling key", "JsonPathKey", autoscalingJsonPathKey, "err", err)
		return []byte{}, err
	}
	return []byte(mergedRes), nil
}

func (impl *AppServiceImpl) fetchRequiredReplicaCount(currentReplicaCount float64, reqMaxReplicas float64, reqMinReplicas float64) float64 {
	var reqReplicaCount float64
	if currentReplicaCount <= reqMaxReplicas && currentReplicaCount >= reqMinReplicas {
		reqReplicaCount = currentReplicaCount
	} else if currentReplicaCount > reqMaxReplicas {
		reqReplicaCount = reqMaxReplicas
	} else if currentReplicaCount < reqMinReplicas {
		reqReplicaCount = reqMinReplicas
	}
	return reqReplicaCount
}

func (impl *AppServiceImpl) CreateHistoriesForDeploymentTrigger(pipeline *pipelineConfig.Pipeline, strategy *chartConfig.PipelineStrategy, envOverride *chartConfig.EnvConfigOverride, deployedOn time.Time, deployedBy int32) error {
	//creating history for deployment template
	deploymentTemplateHistory, err := impl.deploymentTemplateHistoryService.CreateDeploymentTemplateHistoryForDeploymentTrigger(pipeline, envOverride, envOverride.Chart.ImageDescriptorTemplate, deployedOn, deployedBy)
	if err != nil {
		impl.logger.Errorw("error in creating deployment template history for deployment trigger", "err", err)
		return err
	}
	err = impl.configMapHistoryService.CreateCMCSHistoryForDeploymentTrigger(pipeline, deployedOn, deployedBy)
	if err != nil {
		impl.logger.Errorw("error in creating CM/CS history for deployment trigger", "err", err)
		return err
	}
	if strategy != nil {
		err = impl.pipelineStrategyHistoryService.CreateStrategyHistoryForDeploymentTrigger(strategy, deployedOn, deployedBy, pipeline.TriggerType)
		if err != nil {
			impl.logger.Errorw("error in creating strategy history for deployment trigger", "err", err)
			return err
		}
	}
	//VARIABLE_SNAPSHOT_SAVE
	if envOverride.VariableSnapshot != nil && len(envOverride.VariableSnapshot) > 0 {
		variableMapBytes, _ := json.Marshal(envOverride.VariableSnapshot)
		variableSnapshotHistory := &repository6.VariableSnapshotHistoryBean{
			VariableSnapshot: variableMapBytes,
			HistoryReference: repository6.HistoryReference{
				HistoryReferenceId:   deploymentTemplateHistory.Id,
				HistoryReferenceType: repository6.HistoryReferenceTypeDeploymentTemplate,
			},
		}
		err = impl.variableSnapshotHistoryService.SaveVariableHistoriesForTrigger([]*repository6.VariableSnapshotHistoryBean{variableSnapshotHistory}, deployedBy)
		if err != nil {
			return err
		}
	}
	return nil
}

func (impl *AppServiceImpl) updatePipeline(pipeline *pipelineConfig.Pipeline, userId int32) (bool, error) {
	err := impl.pipelineRepository.SetDeploymentAppCreatedInPipeline(true, pipeline.Id, userId)
	if err != nil {
		impl.logger.Errorw("error on updating cd pipeline for setting deployment app created", "err", err)
		return false, err
	}
	return true, nil
}

func (impl *AppServiceImpl) createHelmAppForCdPipeline(overrideRequest *bean.ValuesOverrideRequest, valuesOverrideResponse *ValuesOverrideResponse, triggeredAt time.Time, ctx context.Context) (bool, error) {

	pipeline := valuesOverrideResponse.Pipeline
	envOverride := valuesOverrideResponse.EnvOverride
	mergeAndSave := valuesOverrideResponse.MergedValues

	chartMetaData := &chart2.Metadata{
		Name:    pipeline.App.AppName,
		Version: envOverride.Chart.ChartVersion,
	}
	referenceTemplatePath := path.Join(string(impl.refChartDir), envOverride.Chart.ReferenceTemplate)

	if IsHelmApp(pipeline.DeploymentAppType) {
		referenceChartByte := envOverride.Chart.ReferenceChart
		// here updating reference chart into database.
		if len(envOverride.Chart.ReferenceChart) == 0 {
			refChartByte, err := impl.chartTemplateService.GetByteArrayRefChart(chartMetaData, referenceTemplatePath)
			if err != nil {
				impl.logger.Errorw("ref chart commit error on cd trigger", "err", err, "req", overrideRequest)
				return false, err
			}
			ch := envOverride.Chart
			ch.ReferenceChart = refChartByte
			ch.UpdatedOn = time.Now()
			ch.UpdatedBy = overrideRequest.UserId
			err = impl.chartRepository.Update(ch)
			if err != nil {
				impl.logger.Errorw("chart update error", "err", err, "req", overrideRequest)
				return false, err
			}
			referenceChartByte = refChartByte
		}

		releaseName := pipeline.DeploymentAppName
		bearerToken := envOverride.Environment.Cluster.Config[BearerToken]

		releaseIdentifier := &client2.ReleaseIdentifier{
			ReleaseName:      releaseName,
			ReleaseNamespace: envOverride.Namespace,
			ClusterConfig: &client2.ClusterConfig{
				ClusterName:  envOverride.Environment.Cluster.ClusterName,
				Token:        bearerToken,
				ApiServerUrl: envOverride.Environment.Cluster.ServerUrl,
				ProxyUrl:     envOverride.Environment.Cluster.ProxyUrl,
			},
		}

		if pipeline.DeploymentAppCreated {
			req := &client2.UpgradeReleaseRequest{
				ReleaseIdentifier: releaseIdentifier,
				ValuesYaml:        mergeAndSave,
				HistoryMax:        impl.helmAppService.GetRevisionHistoryMaxValue(client2.SOURCE_DEVTRON_APP),
				ChartContent:      &client2.ChartContent{Content: referenceChartByte},
			}
			// For cases where helm release was not found, kubelink will install the same configuration
			updateApplicationResponse, err := impl.helmAppClient.UpdateApplication(ctx, req)
			if err != nil {
				impl.logger.Errorw("error in updating helm application for cd pipeline", "err", err)
				return false, err
			} else {
				impl.logger.Debugw("updated helm application", "response", updateApplicationResponse, "isSuccess", updateApplicationResponse.Success)
			}

		} else {

			helmResponse, err := impl.helmInstallReleaseWithCustomChart(ctx, releaseIdentifier, referenceChartByte, mergeAndSave)

			// For connection related errors, no need to update the db
			if err != nil && strings.Contains(err.Error(), "connection error") {
				impl.logger.Errorw("error in helm install custom chart", "err", err)
				return false, err
			}

			// IMP: update cd pipeline to mark deployment app created, even if helm install fails
			// If the helm install fails, it still creates the app in failed state, so trying to
			// re-create the app results in error from helm that cannot re-use name which is still in use
			_, pgErr := impl.updatePipeline(pipeline, overrideRequest.UserId)

			if err != nil {
				impl.logger.Errorw("error in helm install custom chart", "err", err)

				if pgErr != nil {
					impl.logger.Errorw("failed to update deployment app created flag in pipeline table", "err", err)
				}
				return false, err
			}

			if pgErr != nil {
				impl.logger.Errorw("failed to update deployment app created flag in pipeline table", "err", err)
				return false, err
			}

			impl.logger.Debugw("received helm release response", "helmResponse", helmResponse, "isSuccess", helmResponse.Success)
		}

		//update workflow runner status, used in app workflow view
		err := impl.UpdateCDWorkflowRunnerStatus(ctx, overrideRequest, triggeredAt, pipelineConfig.WorkflowInProgress)
		if err != nil {
			return false, err
		}
	}
	return true, nil
}

func (impl *AppServiceImpl) UpdateCDWorkflowRunnerStatus(ctx context.Context, overrideRequest *bean.ValuesOverrideRequest, triggeredAt time.Time, status string) error {
	// In case of terminal status update finished on time
	isTerminalStatus := slices.Contains(pipelineConfig.WfrTerminalStatusList, status)
	cdWfr, err := impl.cdWorkflowRepository.FindWorkflowRunnerById(overrideRequest.WfrId)
	if err != nil && err != pg.ErrNoRows {
		impl.logger.Errorw("err on fetching cd workflow", "err", err)
		return err
	}
	cdWorkflowId := cdWfr.CdWorkflowId

	if cdWorkflowId == 0 {
		cdWf := &pipelineConfig.CdWorkflow{
			CiArtifactId: overrideRequest.CiArtifactId,
			PipelineId:   overrideRequest.PipelineId,
			AuditLog:     sql.AuditLog{CreatedOn: triggeredAt, CreatedBy: overrideRequest.UserId, UpdatedOn: triggeredAt, UpdatedBy: overrideRequest.UserId},
		}
		err := impl.cdWorkflowRepository.SaveWorkFlow(ctx, cdWf)
		if err != nil {
			impl.logger.Errorw("err on updating cd workflow for status update", "err", err)
			return err
		}
		cdWorkflowId = cdWf.Id
		runner := &pipelineConfig.CdWorkflowRunner{
			Id:           cdWf.Id,
			Name:         overrideRequest.PipelineName,
			WorkflowType: bean.CD_WORKFLOW_TYPE_DEPLOY,
			ExecutorType: pipelineConfig.WORKFLOW_EXECUTOR_TYPE_AWF,
			Status:       status,
			TriggeredBy:  overrideRequest.UserId,
			StartedOn:    triggeredAt,
			CdWorkflowId: cdWorkflowId,
			AuditLog:     sql.AuditLog{CreatedOn: triggeredAt, CreatedBy: overrideRequest.UserId, UpdatedOn: triggeredAt, UpdatedBy: overrideRequest.UserId},
		}
		if isTerminalStatus {
			runner.FinishedOn = time.Now()
		}
		_, err = impl.cdWorkflowRepository.SaveWorkFlowRunner(runner)
		if err != nil {
			impl.logger.Errorw("err on updating cd workflow runner for status update", "err", err)
			return err
		}
	} else {
		// if the current cdWfr status is already a terminal status and then don't update the status
		// e.g: Status : Failed --> Progressing (not allowed)
		if slices.Contains(pipelineConfig.WfrTerminalStatusList, cdWfr.Status) {
			impl.logger.Warnw("deployment has already been terminated for workflow runner", "workflowRunnerId", cdWfr.Id, "err", err)
			return nil
		}
		cdWfr.Status = status
		if isTerminalStatus {
			cdWfr.FinishedOn = time.Now()
		}
		cdWfr.UpdatedBy = overrideRequest.UserId
		cdWfr.UpdatedOn = time.Now()
		err = impl.cdWorkflowRepository.UpdateWorkFlowRunner(cdWfr)
		if err != nil {
			impl.logger.Errorw("error on update cd workflow runner", "cdWfr", cdWfr, "err", err)
			return err
		}
	}
	return nil
}

// helmInstallReleaseWithCustomChart performs helm install with custom chart
func (impl *AppServiceImpl) helmInstallReleaseWithCustomChart(ctx context.Context, releaseIdentifier *client2.ReleaseIdentifier, referenceChartByte []byte, valuesYaml string) (*client2.HelmInstallCustomResponse, error) {

	helmInstallRequest := client2.HelmInstallCustomRequest{
		ValuesYaml:        valuesYaml,
		ChartContent:      &client2.ChartContent{Content: referenceChartByte},
		ReleaseIdentifier: releaseIdentifier,
	}

	// Request exec
	return impl.helmAppClient.InstallReleaseWithCustomChart(ctx, &helmInstallRequest)
}

func (impl *AppServiceImpl) GetGitOpsRepoPrefix() string {
	return impl.globalEnvVariables.GitOpsRepoPrefix
}

<<<<<<< HEAD
func (impl *AppServiceImpl) isDevtronAsyncInstallModeEnabled(deploymentAppType string) bool {
	return impl.appStatusConfig.EnableAsyncInstallDevtronChart &&
		deploymentAppType == bean2.Helm
}

=======
>>>>>>> ca6939e2
func (impl *AppServiceImpl) PushPrePostCDManifest(cdWorklowRunnerId int, triggeredBy int32, jobHelmPackagePath string, deployType string, pipeline *pipelineConfig.Pipeline, imageTag string, ctx context.Context) error {

	manifestPushTemplate, err := impl.BuildManifestPushTemplateForPrePostCd(pipeline, cdWorklowRunnerId, triggeredBy, jobHelmPackagePath, deployType, imageTag)
	if err != nil {
		impl.logger.Errorw("error in building manifest push template for pre post cd")
		return err
	}
	manifestPushService := impl.GetManifestPushService(manifestPushTemplate.StorageType)

	manifestPushResponse := manifestPushService.PushChart(manifestPushTemplate, ctx)
	if manifestPushResponse.Error != nil {
		impl.logger.Errorw("error in pushing chart to helm repo", "err", err)
		return manifestPushResponse.Error
	}
	return nil
}

func (impl *AppServiceImpl) BuildManifestPushTemplateForPrePostCd(pipeline *pipelineConfig.Pipeline, cdWorklowRunnerId int, triggeredBy int32, jobHelmPackagePath string, deployType string, imageTag string) (*bean3.ManifestPushTemplate, error) {

	manifestPushTemplate := &bean3.ManifestPushTemplate{
		WorkflowRunnerId:      cdWorklowRunnerId,
		AppId:                 pipeline.AppId,
		EnvironmentId:         pipeline.EnvironmentId,
		UserId:                triggeredBy,
		AppName:               pipeline.App.AppName,
		TargetEnvironmentName: pipeline.Environment.Id,
		ChartVersion:          fmt.Sprintf("%d.%d.%d-%s-%s", 1, 1, cdWorklowRunnerId, deployType, imageTag),
	}

	manifestPushConfig, err := impl.manifestPushConfigRepository.GetManifestPushConfigByAppIdAndEnvId(pipeline.AppId, pipeline.EnvironmentId)
	if err != nil && err != pg.ErrNoRows {
		impl.logger.Errorw("error in fetching manifest push config for pre/post cd", "err", err)
		return manifestPushTemplate, err
	}
	manifestPushTemplate.StorageType = manifestPushConfig.StorageType

	if manifestPushConfig != nil && manifestPushConfig.StorageType == bean2.ManifestStorageOCIHelmRepo {

		var credentialsConfig bean3.HelmRepositoryConfig
		err = json.Unmarshal([]byte(manifestPushConfig.CredentialsConfig), &credentialsConfig)
		if err != nil {
			impl.logger.Errorw("error in json unmarshal", "err", err)
			return manifestPushTemplate, err
		}
		dockerArtifactStore, err := impl.DockerArtifactStoreRepository.FindOne(credentialsConfig.ContainerRegistryName)
		if err != nil {
			impl.logger.Errorw("error in fetching artifact info", "err", err)
			return manifestPushTemplate, err
		}
		repoPath, chartName := GetRepoPathAndChartNameFromRepoName(credentialsConfig.RepositoryName)
		manifestPushTemplate.RepoUrl = path.Join(dockerArtifactStore.RegistryURL, repoPath)
		manifestPushTemplate.ChartName = chartName
		chartBytes, err := impl.chartTemplateService.LoadChartInBytes(jobHelmPackagePath, true, chartName, manifestPushTemplate.ChartVersion)
		if err != nil {
			return manifestPushTemplate, err
		}
		manifestPushTemplate.BuiltChartBytes = &chartBytes
		containerRegistryConfig := &bean3.ContainerRegistryConfig{
			RegistryUrl:  dockerArtifactStore.RegistryURL,
			Username:     dockerArtifactStore.Username,
			Password:     dockerArtifactStore.Password,
			Insecure:     true,
			AccessKey:    dockerArtifactStore.AWSAccessKeyId,
			SecretKey:    dockerArtifactStore.AWSSecretAccessKey,
			AwsRegion:    dockerArtifactStore.AWSRegion,
			RegistryType: string(dockerArtifactStore.RegistryType),
			RepoName:     repoPath,
		}
		for _, ociRegistryConfig := range dockerArtifactStore.OCIRegistryConfig {
			if ociRegistryConfig.RepositoryType == dockerRegistryRepository.OCI_REGISRTY_REPO_TYPE_CHART {
				containerRegistryConfig.IsPublic = ociRegistryConfig.IsPublic
			}
		}
		manifestPushTemplate.ContainerRegistryConfig = containerRegistryConfig
	} else if manifestPushConfig.StorageType == bean2.ManifestStorageGit {
		// need to implement for git repo push
	}

	return manifestPushTemplate, nil
}<|MERGE_RESOLUTION|>--- conflicted
+++ resolved
@@ -1106,11 +1106,7 @@
 		return nil, err
 	}
 	//setting deployedBy as 1(system user) since case of auto trigger
-<<<<<<< HEAD
 	id, manifest, err := impl.HandleCDTriggerRelease(request, ctx, triggeredAt, 1)
-=======
-	id, manifest, err := impl.TriggerRelease(request, ctx, triggeredAt, 1)
->>>>>>> ca6939e2
 	if err != nil {
 		impl.logger.Errorw("error in auto  cd pipeline trigger", "pipelineId", pipeline.Id, "artifactId", artifact.Id, "err", err)
 	} else {
@@ -1666,19 +1662,11 @@
 	return cdWorkflowRunner.HelmReferenceChart, nil
 
 }
-<<<<<<< HEAD
 
 func (impl *AppServiceImpl) GetDeployedManifestByPipelineIdAndCDWorkflowId(cdWorkflowRunnerId int, ctx context.Context) ([]byte, error) {
 
 	manifestByteArray := make([]byte, 0)
 
-=======
-
-func (impl *AppServiceImpl) GetDeployedManifestByPipelineIdAndCDWorkflowId(cdWorkflowRunnerId int, ctx context.Context) ([]byte, error) {
-
-	manifestByteArray := make([]byte, 0)
-
->>>>>>> ca6939e2
 	cdWorkflowRunner, err := impl.cdWorkflowRepository.FindWorkflowRunnerById(cdWorkflowRunnerId)
 	if err != nil {
 		impl.logger.Errorw("error in getting runners by cdWorkflowId", "err", err)
@@ -3471,14 +3459,11 @@
 	return impl.globalEnvVariables.GitOpsRepoPrefix
 }
 
-<<<<<<< HEAD
 func (impl *AppServiceImpl) isDevtronAsyncInstallModeEnabled(deploymentAppType string) bool {
 	return impl.appStatusConfig.EnableAsyncInstallDevtronChart &&
 		deploymentAppType == bean2.Helm
 }
 
-=======
->>>>>>> ca6939e2
 func (impl *AppServiceImpl) PushPrePostCDManifest(cdWorklowRunnerId int, triggeredBy int32, jobHelmPackagePath string, deployType string, pipeline *pipelineConfig.Pipeline, imageTag string, ctx context.Context) error {
 
 	manifestPushTemplate, err := impl.BuildManifestPushTemplateForPrePostCd(pipeline, cdWorklowRunnerId, triggeredBy, jobHelmPackagePath, deployType, imageTag)
