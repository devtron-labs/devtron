--- conflicted
+++ resolved
@@ -28,11 +28,8 @@
 	"github.com/devtron-labs/devtron/pkg/dockerRegistry"
 	repository3 "github.com/devtron-labs/devtron/pkg/pipeline/history/repository"
 	"github.com/devtron-labs/devtron/util/argo"
-<<<<<<< HEAD
 	"go.opentelemetry.io/otel"
-=======
 	metav1 "k8s.io/apimachinery/pkg/apis/meta/v1"
->>>>>>> d37c1c14
 	chart2 "k8s.io/helm/pkg/proto/hapi/chart"
 	"net/url"
 	"path"
@@ -1008,13 +1005,9 @@
 					UpdatedOn: time.Now(),
 				},
 			}
-<<<<<<< HEAD
 			_, span = otel.Tracer("orchestrator").Start(ctx, "cdPipelineStatusTimelineRepo.SaveTimeline")
-			timelineErr := impl.cdPipelineStatusTimelineRepo.SaveTimeline(timeline)
+			timelineErr := impl.pipelineStatusTimelineService.SaveTimeline(timeline, nil)
 			span.End()
-=======
-			timelineErr := impl.pipelineStatusTimelineService.SaveTimeline(timeline, nil)
->>>>>>> d37c1c14
 			if timelineErr != nil {
 				impl.logger.Errorw("error in creating timeline status for git commit", "err", timelineErr, "timeline", timeline)
 			}
@@ -1035,13 +1028,9 @@
 					UpdatedOn: time.Now(),
 				},
 			}
-<<<<<<< HEAD
 			_, span = otel.Tracer("orchestrator").Start(ctx, "cdPipelineStatusTimelineRepo.SaveTimeline")
-			err := impl.cdPipelineStatusTimelineRepo.SaveTimeline(timeline)
+			err := impl.pipelineStatusTimelineService.SaveTimeline(timeline, nil)
 			span.End()
-=======
-			err := impl.pipelineStatusTimelineService.SaveTimeline(timeline, nil)
->>>>>>> d37c1c14
 			if err != nil {
 				impl.logger.Errorw("error in creating timeline status for git commit", "err", err, "timeline", timeline)
 			}
@@ -1117,37 +1106,6 @@
 			}
 			//	impl.synchCD(pipeline, ctx, overrideRequest, envOverride)
 		}
-<<<<<<< HEAD
-
-		deploymentStatus := &repository.DeploymentStatus{
-			AppName:   pipeline.App.AppName + "-" + envOverride.Environment.Name,
-			AppId:     pipeline.AppId,
-			EnvId:     pipeline.EnvironmentId,
-			Status:    repository.NewDeployment,
-			CreatedOn: triggeredAt,
-			UpdatedOn: triggeredAt,
-		}
-		dbConnection := impl.pipelineRepository.GetConnection()
-		tx, err := dbConnection.Begin()
-		if err != nil {
-			return 0, err
-		}
-		// Rollback tx on error.
-		defer tx.Rollback()
-		_, span = otel.Tracer("orchestrator").Start(ctx, "appListingRepository.SaveNewDeployment")
-		err = impl.appListingRepository.SaveNewDeployment(deploymentStatus, tx)
-		span.End()
-		if err != nil {
-			impl.logger.Errorw("error in saving new deployment history", "req", overrideRequest, "err", err)
-			return 0, err
-		}
-		err = tx.Commit()
-		if err != nil {
-			return 0, err
-		}
-
-=======
->>>>>>> d37c1c14
 		//for helm type cd pipeline, create install helm application, update deployment status, update workflow runner for app detail status.
 		if IsHelmApp(pipeline.DeploymentAppType) {
 			_, span = otel.Tracer("orchestrator").Start(ctx, "createHelmAppForCdPipeline")
@@ -1170,11 +1128,7 @@
 	return releaseId, saveErr
 }
 
-<<<<<<< HEAD
-func (impl AppServiceImpl) autoHealChartLocationInChart(ctx context.Context, envOverride *chartConfig.EnvConfigOverride) error {
-=======
-func (impl *AppServiceImpl) autoHealChartLocationInChart(envOverride *chartConfig.EnvConfigOverride) error {
->>>>>>> d37c1c14
+func (impl *AppServiceImpl) autoHealChartLocationInChart(ctx context.Context, envOverride *chartConfig.EnvConfigOverride) error {
 	chartId := envOverride.Chart.Id
 	impl.logger.Infow("auto-healing: Chart location in chart not correct. modifying ", "chartId", chartId,
 		"current chartLocation", envOverride.Chart.ChartLocation, "current chartVersion", envOverride.Chart.ChartVersion)
@@ -1620,16 +1574,12 @@
 	return chartRepoName
 }
 
-<<<<<<< HEAD
-func (impl AppServiceImpl) mergeAndSave(envOverride *chartConfig.EnvConfigOverride, overrideRequest *bean.ValuesOverrideRequest, dbMigrationOverride []byte, artifact *repository.CiArtifact, pipeline *pipelineConfig.Pipeline, configMapJson, appLabelJsonByte []byte, strategy *chartConfig.PipelineStrategy, ctx context.Context, triggeredAt time.Time, deployedBy int32, appMetrics *bool) (releaseId, overrideId int, mergedValues string, err error) {
-=======
 func (impl *AppServiceImpl) mergeAndSave(envOverride *chartConfig.EnvConfigOverride,
 	overrideRequest *bean.ValuesOverrideRequest,
 	dbMigrationOverride []byte,
 	artifact *repository.CiArtifact,
 	pipeline *pipelineConfig.Pipeline, configMapJson, appLabelJsonByte []byte, strategy *chartConfig.PipelineStrategy, ctx context.Context,
 	triggeredAt time.Time, deployedBy int32, appMetrics *bool) (releaseId int, overrideId int, mergedValues string, err error) {
->>>>>>> d37c1c14
 
 	//register release , obtain release id TODO: populate releaseId to template
 	override, err := impl.savePipelineOverride(overrideRequest, envOverride.Id, triggeredAt)
