--- conflicted
+++ resolved
@@ -3,10 +3,7 @@
 import "time"
 
 const WORKFLOW_EXIST_ERROR = "workflow with this name already exist in this app"
-<<<<<<< HEAD
-=======
 const Workflows = "workflows"
->>>>>>> 33da69b3
 
 type ManifestPushTemplate struct {
 	WorkflowRunnerId       int
