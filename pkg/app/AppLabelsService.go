/*
 * Copyright (c) 2020 Devtron Labs
 *
 * Licensed under the Apache License, Version 2.0 (the "License");
 * you may not use this file except in compliance with the License.
 * You may obtain a copy of the License at
 *
 *    http://www.apache.org/licenses/LICENSE-2.0
 *
 * Unless required by applicable law or agreed to in writing, software
 * distributed under the License is distributed on an "AS IS" BASIS,
 * WITHOUT WARRANTIES OR CONDITIONS OF ANY KIND, either express or implied.
 * See the License for the specific language governing permissions and
 * limitations under the License.
 *
 */

package app

import (
	"encoding/json"
	"fmt"
	"github.com/devtron-labs/devtron/internal/sql/repository/app"
	"github.com/devtron-labs/devtron/internal/sql/repository/pipelineConfig"
	"github.com/devtron-labs/devtron/pkg/bean"
	"github.com/devtron-labs/devtron/pkg/user/repository"
	"github.com/go-pg/pg"
	"go.uber.org/zap"
	"time"
)

type AppLabelService interface {
	Create(request *bean.AppLabelDto, tx *pg.Tx) (*bean.AppLabelDto, error)
	UpdateLabelsInApp(request *bean.AppLabelsDto) (*bean.AppLabelsDto, error)
	FindById(id int) (*bean.AppLabelDto, error)
	FindAll() ([]*bean.AppLabelDto, error)
	GetAppMetaInfo(appId int) (*bean.AppMetaInfoDto, error)
<<<<<<< HEAD
	GetLabelsByAppIdForGitops(appId int) ([]byte, error)
=======
	GetLabelsByAppIdForDeployment(appId int) ([]byte, error)
>>>>>>> 539b90eb
}
type AppLabelServiceImpl struct {
	logger             *zap.SugaredLogger
	appLabelRepository pipelineConfig.AppLabelRepository
	appRepository      app.AppRepository
	userRepository     repository.UserRepository
}

func NewAppLabelServiceImpl(appLabelRepository pipelineConfig.AppLabelRepository,
	logger *zap.SugaredLogger, appRepository app.AppRepository, userRepository repository.UserRepository) *AppLabelServiceImpl {
	return &AppLabelServiceImpl{
		appLabelRepository: appLabelRepository,
		logger:             logger,
		appRepository:      appRepository,
		userRepository:     userRepository,
	}
}

func (impl AppLabelServiceImpl) Create(request *bean.AppLabelDto, tx *pg.Tx) (*bean.AppLabelDto, error) {
	_, err := impl.appLabelRepository.FindByAppIdAndKeyAndValue(request.AppId, request.Key, request.Value)
	if err != nil && err != pg.ErrNoRows {
		impl.logger.Errorw("error in fetching app label", "error", err)
		return nil, err
	}
	if err == pg.ErrNoRows {
		model := &pipelineConfig.AppLabel{
			Key:   request.Key,
			Value: request.Value,
			AppId: request.AppId,
		}
		model.CreatedBy = request.UserId
		model.UpdatedBy = request.UserId
		model.CreatedOn = time.Now()
		model.UpdatedOn = time.Now()
		_, err = impl.appLabelRepository.Create(model, tx)
		if err != nil {
			impl.logger.Errorw("error in creating new app labels", "error", err)
			return nil, err
		}
	} else {
		return nil, fmt.Errorf("duplicate key found for app %d, %s", request.AppId, request.Key)
	}
	return request, nil
}

func (impl AppLabelServiceImpl) UpdateLabelsInApp(request *bean.AppLabelsDto) (*bean.AppLabelsDto, error) {
	dbConnection := impl.appRepository.GetConnection()
	tx, err := dbConnection.Begin()
	if err != nil {
		return nil, err
	}
	// Rollback tx on error.
	defer tx.Rollback()

	appLabels, err := impl.appLabelRepository.FindAllByAppId(request.AppId)
	if err != nil && err != pg.ErrNoRows {
		impl.logger.Errorw("error in fetching app label", "error", err)
		return nil, err
	}
	appLabelMap := make(map[string]*pipelineConfig.AppLabel)
	for _, appLabel := range appLabels {
		uniqueLabelExists := fmt.Sprintf("%s:%s", appLabel.Key, appLabel.Value)
		if _, ok := appLabelMap[uniqueLabelExists]; !ok {
			appLabelMap[uniqueLabelExists] = appLabel
		}
	}

	for _, label := range request.Labels {
		uniqueLabelRequest := fmt.Sprintf("%s:%s", label.Key, label.Value)
		if _, ok := appLabelMap[uniqueLabelRequest]; !ok {
			// create new
			model := &pipelineConfig.AppLabel{
				Key:   label.Key,
				Value: label.Value,
				AppId: request.AppId,
			}
			model.CreatedBy = request.UserId
			model.UpdatedBy = request.UserId
			model.CreatedOn = time.Now()
			model.UpdatedOn = time.Now()
			_, err = impl.appLabelRepository.Create(model, tx)
			if err != nil {
				impl.logger.Errorw("error in creating new app labels", "error", err)
				return nil, err
			}
		} else {
			// delete from map so that item remain live, all other item will be delete from this app
			delete(appLabelMap, uniqueLabelRequest)
		}
	}
	for _, appLabel := range appLabelMap {
		err = impl.appLabelRepository.Delete(appLabel, tx)
		if err != nil {
			impl.logger.Errorw("error in delete app label", "error", err)
			return nil, err
		}
	}
	err = tx.Commit()
	if err != nil {
		impl.logger.Errorw("error in commit repo", "error", err)
		return nil, err
	}
	return request, nil
}

func (impl AppLabelServiceImpl) FindById(id int) (*bean.AppLabelDto, error) {
	model, err := impl.appLabelRepository.FindById(id)
	if err != nil && err != pg.ErrNoRows {
		impl.logger.Errorw("error in fetching app labels", "error", err)
		return nil, err
	}
	if err == pg.ErrNoRows {
		return &bean.AppLabelDto{}, nil
	}
	label := &bean.AppLabelDto{
		Key:   model.Key,
		Value: model.Value,
		AppId: model.AppId,
	}
	return label, nil
}

func (impl AppLabelServiceImpl) FindAll() ([]*bean.AppLabelDto, error) {
	results := make([]*bean.AppLabelDto, 0)
	models, err := impl.appLabelRepository.FindAll()
	if err != nil && err != pg.ErrNoRows {
		impl.logger.Errorw("error in fetching FindAll app labels", "error", err)
		return nil, err
	}
	if err == pg.ErrNoRows {
		return results, nil
	}
	for _, model := range models {
		dto := &bean.AppLabelDto{
			AppId: model.AppId,
			Key:   model.Key,
			Value: model.Value,
		}
		results = append(results, dto)
	}
	return results, nil
}

func (impl AppLabelServiceImpl) GetAppMetaInfo(appId int) (*bean.AppMetaInfoDto, error) {
	app, err := impl.appRepository.FindAppAndProjectByAppId(appId)
	if err != nil {
		impl.logger.Errorw("error in fetching GetAppMetaInfo", "error", err)
		return nil, err
	}
	labels := make([]*bean.Label, 0)
	models, err := impl.appLabelRepository.FindAllByAppId(appId)
	if err != nil && err != pg.ErrNoRows {
		impl.logger.Errorw("error in fetching GetAppMetaInfo", "error", err)
		return nil, err
	}
	if err == pg.ErrNoRows {
		impl.logger.Infow("no labels found for app", "app", app)
	} else {
		for _, model := range models {
			dto := &bean.Label{
				Key:   model.Key,
				Value: model.Value,
			}
			labels = append(labels, dto)
		}
	}

	user, err := impl.userRepository.GetByIdIncludeDeleted(app.CreatedBy)
	if err != nil && err != pg.ErrNoRows {
		impl.logger.Errorw("error in fetching user for app meta info", "error", err)
		return nil, err
	}
	userEmailId := ""
	if user != nil && user.Id > 0 {
		if user.Active {
			userEmailId = fmt.Sprintf(user.EmailId)
		} else {
			userEmailId = fmt.Sprintf("%s (inactive)", user.EmailId)
		}
	}
	info := &bean.AppMetaInfoDto{
		AppId:       app.Id,
		AppName:     app.AppName,
		ProjectId:   app.TeamId,
		ProjectName: app.Team.Name,
		CreatedBy:   userEmailId,
		CreatedOn:   app.CreatedOn,
		Labels:      labels,
		Active:      app.Active,
	}
	return info, nil
}
<<<<<<< HEAD
func (impl AppLabelServiceImpl) GetLabelsByAppIdForGitops(appId int) ([]byte, error) {
	appLabelJson := &bean.AppLabelsJsonForGitops{}
=======
func (impl AppLabelServiceImpl) GetLabelsByAppIdForDeployment(appId int) ([]byte, error) {
	appLabelJson := &bean.AppLabelsJsonForDeployment{}
>>>>>>> 539b90eb
	labels, err := impl.appLabelRepository.FindAllByAppId(appId)
	if err != nil && err != pg.ErrNoRows {
		impl.logger.Errorw("error in getting app labels by appId", "err", err, "appId", appId)
		return nil, err
	}
<<<<<<< HEAD
	labelsDto := make([]*bean.Label, 0)
	for _, label := range labels {
		dto := &bean.Label{
			Key:   label.Key,
			Value: label.Value,
		}
		labelsDto = append(labelsDto, dto)
=======
	labelsDto := make(map[string]string)
	for _, label := range labels {
		labelsDto[label.Key] = label.Value
>>>>>>> 539b90eb
	}
	appLabelJson.Labels = labelsDto
	appLabelByte, err := json.Marshal(appLabelJson)
	if err != nil {
		impl.logger.Errorw("error in marshaling appLabels json", "err", err, "appLabelJson", appLabelJson)
		return nil, err
	}
	return appLabelByte, nil
}<|MERGE_RESOLUTION|>--- conflicted
+++ resolved
@@ -35,11 +35,7 @@
 	FindById(id int) (*bean.AppLabelDto, error)
 	FindAll() ([]*bean.AppLabelDto, error)
 	GetAppMetaInfo(appId int) (*bean.AppMetaInfoDto, error)
-<<<<<<< HEAD
-	GetLabelsByAppIdForGitops(appId int) ([]byte, error)
-=======
 	GetLabelsByAppIdForDeployment(appId int) ([]byte, error)
->>>>>>> 539b90eb
 }
 type AppLabelServiceImpl struct {
 	logger             *zap.SugaredLogger
@@ -232,31 +228,16 @@
 	}
 	return info, nil
 }
-<<<<<<< HEAD
-func (impl AppLabelServiceImpl) GetLabelsByAppIdForGitops(appId int) ([]byte, error) {
-	appLabelJson := &bean.AppLabelsJsonForGitops{}
-=======
 func (impl AppLabelServiceImpl) GetLabelsByAppIdForDeployment(appId int) ([]byte, error) {
 	appLabelJson := &bean.AppLabelsJsonForDeployment{}
->>>>>>> 539b90eb
 	labels, err := impl.appLabelRepository.FindAllByAppId(appId)
 	if err != nil && err != pg.ErrNoRows {
 		impl.logger.Errorw("error in getting app labels by appId", "err", err, "appId", appId)
 		return nil, err
 	}
-<<<<<<< HEAD
-	labelsDto := make([]*bean.Label, 0)
-	for _, label := range labels {
-		dto := &bean.Label{
-			Key:   label.Key,
-			Value: label.Value,
-		}
-		labelsDto = append(labelsDto, dto)
-=======
 	labelsDto := make(map[string]string)
 	for _, label := range labels {
 		labelsDto[label.Key] = label.Value
->>>>>>> 539b90eb
 	}
 	appLabelJson.Labels = labelsDto
 	appLabelByte, err := json.Marshal(appLabelJson)
