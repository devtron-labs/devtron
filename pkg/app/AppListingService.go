--- conflicted
+++ resolved
@@ -1589,30 +1589,13 @@
 		impl.Logger.Errorw("err", err)
 		return envs, err
 	}
-<<<<<<< HEAD
 	appLevelInfraMetrics := true //default val, not being derived from DB. TODO: remove this from FE since this is derived from prometheus config at cluster level and this logic is already present at FE
 	newCtx, span = otel.Tracer("deployedAppMetricsService").Start(newCtx, "GetMetricsFlagByAppId")
 	appLevelAppMetrics, err := impl.deployedAppMetricsService.GetMetricsFlagByAppId(appId)
-=======
-	appLevelAppMetrics := false  // default value
-	appLevelInfraMetrics := true // default val
-	newCtx, span = otel.Tracer("appLevelMetricsRepository").Start(newCtx, "FindByAppId")
-	appLevelMetrics, err := impl.appLevelMetricsRepository.FindByAppId(appId)
->>>>>>> a32692de
 	span.End()
 	if err != nil {
 		impl.Logger.Errorw("error, GetMetricsFlagByAppId", "err", err, "appId", appId)
 		return envs, err
-<<<<<<< HEAD
-=======
-	} else if util.IsErrNoRows(err) {
-		// populate default val
-		appLevelAppMetrics = false  // default value
-		appLevelInfraMetrics = true // default val
-	} else {
-		appLevelAppMetrics = appLevelMetrics.AppMetrics
-		appLevelInfraMetrics = appLevelMetrics.InfraMetrics
->>>>>>> a32692de
 	}
 	newCtx, span = otel.Tracer("chartRepository").Start(newCtx, "FindLatestChartForAppByAppId")
 	chart, err := impl.chartRepository.FindLatestChartForAppByAppId(appId)
@@ -1648,27 +1631,11 @@
 		impl.Logger.Errorw("err", err)
 		return envs, err
 	}
-<<<<<<< HEAD
 	appLevelInfraMetrics := true //default val, not being derived from DB. TODO: remove this from FE since this is derived from prometheus config at cluster level and this logic is already present at FE
 	appLevelAppMetrics, err := impl.deployedAppMetricsService.GetMetricsFlagByAppId(appId)
 	if err != nil {
 		impl.Logger.Errorw("error, GetMetricsFlagByAppId", "err", err, "appId", appId)
 		return nil, err
-=======
-	appLevelAppMetrics := false  // default value
-	appLevelInfraMetrics := true // default val
-	appLevelMetrics, err := impl.appLevelMetricsRepository.FindByAppId(appId)
-	if err != nil && !util.IsErrNoRows(err) {
-		impl.Logger.Errorw("error in fetching app metrics", "err", err)
-		return envs, err
-	} else if util.IsErrNoRows(err) {
-		// populate default val
-		appLevelAppMetrics = false  // default value
-		appLevelInfraMetrics = true // default val
-	} else {
-		appLevelAppMetrics = appLevelMetrics.AppMetrics
-		appLevelInfraMetrics = appLevelMetrics.InfraMetrics
->>>>>>> a32692de
 	}
 
 	chartRefId, err := impl.chartRepository.FindChartRefIdForLatestChartForAppByAppId(appId)
