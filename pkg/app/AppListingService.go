--- conflicted
+++ resolved
@@ -221,13 +221,10 @@
 
 func (impl AppListingServiceImpl) fetchACDAppStatus(fetchAppListingRequest FetchAppListingRequest, existingAppEnvContainers []*bean.AppEnvironmentContainer) (map[string][]*bean.AppEnvironmentContainer, error) {
 	appEnvMapping := make(map[string][]*bean.AppEnvironmentContainer)
-<<<<<<< HEAD
 	t1 := time.Now()
 	t2 := time.Now()
 	impl.Logger.Infow("api response time testing", "time", time.Now().String(), "time diff", t2.Unix()-t1.Unix(), "stage", "3.1.1")
 	t1 = t2
-=======
->>>>>>> 30f8a86b
 	var appNames []string
 	var appIds []int
 	var pipelineIds []int
@@ -260,34 +257,12 @@
 	appEnvCdWorkflowRunnerMap := make(map[int][]*pipelineConfig.CdWorkflowRunner)
 
 	//get all the active cd pipelines
-<<<<<<< HEAD
-	if pipelineIds == nil || len(pipelineIds) == 0 {
-		impl.Logger.Warnw("api response time testing", "pipelineIds", pipelineIds)
-		return appEnvMapping, err
-	}
-	pipelinesAll, err := impl.pipelineRepository.FindByIdsIn(pipelineIds) //TODO - OPTIMIZE 1
-	if err != nil && !util.IsErrNoRows(err) {
-		impl.Logger.Errorw("err", err)
-		return nil, err
-	}
-	/*var pipelineIds []int
-	for _, p := range pipelinesAll {
-		pipelineIds = append(pipelineIds, p.Id)
-	}*/
-	t2 = time.Now()
-	impl.Logger.Infow("api response time testing", "time", time.Now().String(), "time diff", t2.Unix()-t1.Unix(), "stage", "3.1.3")
-	t1 = t2
-	if len(pipelineIds) > 0 {
-
-		impl.Logger.Infow("api response time testing", "pipelineIds", pipelineIds)
-=======
 	if len(pipelineIds) > 0 {
 		pipelinesAll, err := impl.pipelineRepository.FindByIdsIn(pipelineIds) //TODO - OPTIMIZE 1
 		if err != nil && !util.IsErrNoRows(err) {
 			impl.Logger.Errorw("err", err)
 			return nil, err
 		}
->>>>>>> 30f8a86b
 		//here to build a map of pipelines list for each (appId and envId)
 		for _, p := range pipelinesAll {
 			key := fmt.Sprintf("%d-%d", p.AppId, p.EnvironmentId)
@@ -308,10 +283,6 @@
 			impl.Logger.Error(err)
 			return nil, err
 		}
-<<<<<<< HEAD
-		impl.Logger.Infow("api response time testing", "cdWorkflowAll", len(cdWorkflowAll))
-=======
->>>>>>> 30f8a86b
 		// find and build a map of latest cd workflow for each (appId and envId), single latest CDWF for any of the cd pipelines.
 		var wfIds []int
 		for key, v := range appEnvPipelinesMap {
