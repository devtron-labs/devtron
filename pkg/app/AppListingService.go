/*
 * Copyright (c) 2020 Devtron Labs
 *
 * Licensed under the Apache License, Version 2.0 (the "License");
 * you may not use this file except in compliance with the License.
 * You may obtain a copy of the License at
 *
 *    http://www.apache.org/licenses/LICENSE-2.0
 *
 * Unless required by applicable law or agreed to in writing, software
 * distributed under the License is distributed on an "AS IS" BASIS,
 * WITHOUT WARRANTIES OR CONDITIONS OF ANY KIND, either express or implied.
 * See the License for the specific language governing permissions and
 * limitations under the License.
 *
 */

package app

import (
	"context"
	"encoding/json"
	"fmt"
	"github.com/argoproj/argo-cd/pkg/apiclient/application"
	"github.com/argoproj/argo-cd/pkg/apis/application/v1alpha1"
	"github.com/devtron-labs/devtron/api/bean"
	application2 "github.com/devtron-labs/devtron/client/argocdServer/application"
	"github.com/devtron-labs/devtron/internal/constants"
	"github.com/devtron-labs/devtron/internal/sql/models"
	"github.com/devtron-labs/devtron/internal/sql/repository"
	"github.com/devtron-labs/devtron/internal/sql/repository/chartConfig"
	"github.com/devtron-labs/devtron/internal/sql/repository/helper"
	"github.com/devtron-labs/devtron/internal/sql/repository/pipelineConfig"
	"github.com/devtron-labs/devtron/internal/util"
	"github.com/devtron-labs/devtron/pkg/prometheus"
	"github.com/go-pg/pg"
	"github.com/pkg/errors"
	"github.com/prometheus/client_golang/api/prometheus/v1"
	"go.uber.org/zap"
	"net/http"
	"strconv"
	"strings"
	"time"
)

type AppListingService interface {
	FetchAppsByEnvironment(fetchAppListingRequest FetchAppListingRequest, w http.ResponseWriter, r *http.Request, token string) ([]*bean.AppEnvironmentContainer, error)
	BuildAppListingResponse(fetchAppListingRequest FetchAppListingRequest, envContainers []*bean.AppEnvironmentContainer) ([]*bean.AppContainer, error)

	FetchAppDetails(appId int, envId int) (bean.AppDetailContainer, error)

	PodCountByAppLabel(appLabel string, namespace string, env string, proEndpoint string) int
	PodListByAppLabel(appLabel string, namespace string, env string, proEndpoint string) map[string]string

	// below 4 functions used for pod level cpu and memory usage
	CpuUsageGroupByPod(namespace string, env string, proEndpoint string) map[string]string
	CpuRequestGroupByPod(namespace string, env string, proEndpoint string) map[string]string
	MemoryUsageGroupByPod(namespace string, env string, proEndpoint string) map[string]string
	MemoryRequestGroupByPod(namespace string, env string, proEndpoint string) map[string]string

	//Currently not in use
	CpuUsageGroupByContainer(podName string, namespace string, env string, proEndpoint string) map[string]string
	CpuRequestGroupByContainer(podName string, namespace string, env string, proEndpoint string) map[string]string
	MemoryUsageGroupByContainer(podName string, namespace string, env string, proEndpoint string) map[string]string
	MemoryRequestGroupByContainer(podName string, namespace string, env string, proEndpoint string) map[string]string

	//Currently not in use (intent to fetch graph data from prometheus)
	CpuUsageGroupByPodGraph(podName string, namespace string, env string, proEndpoint string, r v1.Range) map[string][]interface{}
	MemoryUsageGroupByPodGraph(podName string, namespace string, env string, proEndpoint string, r v1.Range) map[string][]interface{}
	GraphAPI(appId int, envId int) error

	FetchAppTriggerView(appId int) ([]bean.TriggerView, error)
	FetchAppStageStatus(appId int) ([]bean.AppStageStatus, error)

	FetchOtherEnvironment(appId int) ([]*bean.Environment, error)
	RedirectToLinkouts(Id int, appId int, envId int, podName string, containerName string) (string, error)
	GetLastDeploymentStatusesByAppNames(appNames []string) ([]repository.DeploymentStatus, error)
	GetLastDeploymentStatuses() (map[string]repository.DeploymentStatus, error)
	ISLastReleaseStopType(appId, envId int) (bool, error)
	ISLastReleaseStopTypeV2(pipelineIds []int) (map[int]bool, error)
	GetReleaseCount(appId, envId int) (int, error)
}

const (
	Initiate              string = "Initiate"
	ScalingReplicaSetDown string = "ScalingReplicaSetDown"
)

type FetchAppListingRequest struct {
	Environments      []int            `json:"environments"`
	Statuses          []string         `json:"statuses"`
	Teams             []int            `json:"teams"`
	AppNameSearch     string           `json:"appNameSearch"`
	SortOrder         helper.SortOrder `json:"sortOrder"`
	SortBy            helper.SortBy    `json:"sortBy"`
	Offset            int              `json:"offset"`
	Size              int              `json:"size"`
	DeploymentGroupId int              `json:"deploymentGroupId"`
}

type AppListingServiceImpl struct {
	Logger                    *zap.SugaredLogger
	application               application2.ServiceClient
	appRepository             pipelineConfig.AppRepository
	appListingRepository      repository.AppListingRepository
	appListingViewBuilder     AppListingViewBuilder
	pipelineRepository        pipelineConfig.PipelineRepository
	cdWorkflowRepository      pipelineConfig.CdWorkflowRepository
	linkoutsRepository        repository.LinkoutsRepository
	appLevelMetricsRepository repository.AppLevelMetricsRepository
	envLevelMetricsRepository repository.EnvLevelAppMetricsRepository

	pipelineOverrideRepository chartConfig.PipelineOverrideRepository
}

func NewAppListingServiceImpl(Logger *zap.SugaredLogger, appListingRepository repository.AppListingRepository, application application2.ServiceClient, appRepository pipelineConfig.AppRepository, appListingViewBuilder AppListingViewBuilder, pipelineRepository pipelineConfig.PipelineRepository, linkoutsRepository repository.LinkoutsRepository, appLevelMetricsRepository repository.AppLevelMetricsRepository, envLevelMetricsRepository repository.EnvLevelAppMetricsRepository, cdWorkflowRepository pipelineConfig.CdWorkflowRepository, pipelineOverrideRepository chartConfig.PipelineOverrideRepository) *AppListingServiceImpl {
	serviceImpl := &AppListingServiceImpl{
		Logger:                     Logger,
		appListingRepository:       appListingRepository,
		application:                application,
		appRepository:              appRepository,
		appListingViewBuilder:      appListingViewBuilder,
		pipelineRepository:         pipelineRepository,
		linkoutsRepository:         linkoutsRepository,
		appLevelMetricsRepository:  appLevelMetricsRepository,
		envLevelMetricsRepository:  envLevelMetricsRepository,
		cdWorkflowRepository:       cdWorkflowRepository,
		pipelineOverrideRepository: pipelineOverrideRepository,
	}
	return serviceImpl
}

const AcdInvalidAppErr = "invalid acd app name and env"
const NotDeployed = "Not Deployed"

func (impl AppListingServiceImpl) FetchAppsByEnvironment(fetchAppListingRequest FetchAppListingRequest, w http.ResponseWriter, r *http.Request, token string) ([]*bean.AppEnvironmentContainer, error) {
	impl.Logger.Debug("reached at FetchAppsByEnvironment:")
	// TODO: check statuses
	appListingFilter := helper.AppListingFilter{
		Environments:      fetchAppListingRequest.Environments,
		Statuses:          fetchAppListingRequest.Statuses,
		Teams:             fetchAppListingRequest.Teams,
		AppNameSearch:     fetchAppListingRequest.AppNameSearch,
		SortOrder:         fetchAppListingRequest.SortOrder,
		SortBy:            fetchAppListingRequest.SortBy,
		Offset:            fetchAppListingRequest.Offset,
		Size:              fetchAppListingRequest.Size,
		DeploymentGroupId: fetchAppListingRequest.DeploymentGroupId,
	}
	envContainers, err := impl.appListingRepository.FetchAppsByEnvironment(appListingFilter)
	if err != nil {
		impl.Logger.Errorw("error in fetching app list", "error", err)
		return []*bean.AppEnvironmentContainer{}, err
	}
	return envContainers, err
}

func (impl AppListingServiceImpl) ISLastReleaseStopType(appId, envId int) (bool, error) {
	override, err := impl.pipelineOverrideRepository.GetLatestRelease(appId, envId)
	if err != nil && !util.IsErrNoRows(err) {
		impl.Logger.Errorw("error in getting last release")
		return false, err
	} else if util.IsErrNoRows(err) {
		return false, nil
	} else {
		return models.DEPLOYMENTTYPE_STOP == override.DeploymentType, nil
	}
}

func (impl AppListingServiceImpl) ISLastReleaseStopTypeV2(pipelineIds []int) (map[int]bool, error) {
	releaseMap := make(map[int]bool)
	if len(pipelineIds) == 0 {
		return releaseMap, nil
	}
	overrides, err := impl.pipelineOverrideRepository.GetLatestReleaseDeploymentType(pipelineIds)
	if err != nil && !util.IsErrNoRows(err) {
		impl.Logger.Errorw("error in getting last release")
		return releaseMap, err
	} else if util.IsErrNoRows(err) {
		return releaseMap, nil
	}
	for _, override := range overrides {
		if _, ok := releaseMap[override.PipelineId]; !ok {
			isStopType := models.DEPLOYMENTTYPE_STOP == override.DeploymentType
			releaseMap[override.PipelineId] = isStopType
		}
	}
	return releaseMap, nil
}

func (impl AppListingServiceImpl) GetReleaseCount(appId, envId int) (int, error) {
	override, err := impl.pipelineOverrideRepository.GetAllRelease(appId, envId)
	if err != nil && !util.IsErrNoRows(err) {
		impl.Logger.Errorw("error in getting releases")
		return 0, err
	} else if util.IsErrNoRows(err) {
		return 0, nil
	} else {
		return len(override), nil
	}
}

func (impl AppListingServiceImpl) BuildAppListingResponse(fetchAppListingRequest FetchAppListingRequest, envContainers []*bean.AppEnvironmentContainer) ([]*bean.AppContainer, error) {
	appEnvMapping, err := impl.fetchACDAppStatus(fetchAppListingRequest, envContainers)
	if err != nil {
		impl.Logger.Errorw("error in fetching app statuses", "error", err)
		return []*bean.AppContainer{}, err
	}
	appContainerResponses, err := impl.appListingViewBuilder.BuildView(fetchAppListingRequest, appEnvMapping)
	return appContainerResponses, err
}

func (impl AppListingServiceImpl) fetchACDAppStatus(fetchAppListingRequest FetchAppListingRequest, existingAppEnvContainers []*bean.AppEnvironmentContainer) (map[string][]*bean.AppEnvironmentContainer, error) {
	appEnvMapping := make(map[string][]*bean.AppEnvironmentContainer)
	var appNames []string
	var appIds []int
	var pipelineIds []int
	for _, env := range existingAppEnvContainers {
		appIds = append(appIds, env.AppId)
		if env.EnvironmentName == "" {
			continue
		}
		appName := fmt.Sprintf("%s-%s", env.AppName, env.EnvironmentName)
		appNames = append(appNames, appName)
		pipelineIds = append(pipelineIds, env.PipelineId)
	}
	deploymentStatuses, err := impl.GetLastDeploymentStatusesByAppNames(appNames)
	if err != nil {
		impl.Logger.Error(err)
		return map[string][]*bean.AppEnvironmentContainer{}, err
	}
	existingAppEnvStatusMapping := make(map[string]string)
	for _, ds := range deploymentStatuses {
		if _, ok := existingAppEnvStatusMapping[ds.AppName]; ok {
			continue
		}
		existingAppEnvStatusMapping[ds.AppName] = ds.Status
	}
	appEnvPipelinesMap := make(map[string][]*pipelineConfig.Pipeline)
	appEnvCdWorkflowMap := make(map[string]*pipelineConfig.CdWorkflow)
	appEnvCdWorkflowRunnerMap := make(map[int][]*pipelineConfig.CdWorkflowRunner)

	//get all the active cd pipelines
<<<<<<< HEAD
	if pipelineIds == nil || len(pipelineIds) == 0 {
		impl.Logger.Warnw("api response time testing", "pipelineIds", pipelineIds)
		return appEnvMapping, err
	}
	pipelinesAll, err := impl.pipelineRepository.FindByIdsIn(pipelineIds) //TODO - OPTIMIZE 1
	if err != nil && !util.IsErrNoRows(err) {
		impl.Logger.Errorw("err", err)
		return nil, err
	}
	/*var pipelineIds []int
	for _, p := range pipelinesAll {
		pipelineIds = append(pipelineIds, p.Id)
	}*/
	if pipelineIds == nil || len(pipelineIds) == 0 {
	}
	if pipelineIds == nil || len(pipelineIds) == 0 {
		return appEnvMapping, err
	}

=======
>>>>>>> 56dcefb4
	if len(pipelineIds) > 0 {
		pipelinesAll, err := impl.pipelineRepository.FindByIdsIn(pipelineIds) //TODO - OPTIMIZE 1
		if err != nil && !util.IsErrNoRows(err) {
			impl.Logger.Errorw("err", err)
			return nil, err
		}
		//here to build a map of pipelines list for each (appId and envId)
		for _, p := range pipelinesAll {
			key := fmt.Sprintf("%d-%d", p.AppId, p.EnvironmentId)
			if _, ok := appEnvPipelinesMap[key]; !ok {
				var appEnvPipelines []*pipelineConfig.Pipeline
				appEnvPipelines = append(appEnvPipelines, p)
				appEnvPipelinesMap[key] = appEnvPipelines
			} else {
				appEnvPipelines := appEnvPipelinesMap[key]
				appEnvPipelines = append(appEnvPipelines, p)
				appEnvPipelinesMap[key] = appEnvPipelines
			}
		}

		// from all the active pipeline, get all the cd workflow
		cdWorkflowAll, err := impl.cdWorkflowRepository.FindLatestCdWorkflowByPipelineIdV2(pipelineIds) //TODO - OPTIMIZE 2
		if err != nil && !util.IsErrNoRows(err) {
			impl.Logger.Error(err)
			return nil, err
		}
		// find and build a map of latest cd workflow for each (appId and envId), single latest CDWF for any of the cd pipelines.
		var wfIds []int
		for key, v := range appEnvPipelinesMap {
			if _, ok := appEnvCdWorkflowMap[key]; !ok {
				for _, itemW := range cdWorkflowAll {
					for _, itemP := range v {
						if itemW.PipelineId == itemP.Id {
							// GOT LATEST CD WF, AND PUT INTO MAP
							appEnvCdWorkflowMap[key] = itemW
							wfIds = append(wfIds, itemW.Id)
						}
					}
				}
				//if no cd wf found for appid-envid, add it into map with nil
				if _, ok := appEnvCdWorkflowMap[key]; !ok {
					appEnvCdWorkflowMap[key] = nil
				}
			}
		}
		//fetch all the cd workflow runner from cdWF ids,
		cdWorkflowRunnersAll, err := impl.cdWorkflowRepository.FindWorkflowRunnerByCdWorkflowId(wfIds) //TODO - OPTIMIZE 3
		if err != nil {
			impl.Logger.Errorw("error in getting wf", "err", err)
		}
		//build a map with key cdWF containing cdWFRunner List, which are later put in map for further requirement
		for _, item := range cdWorkflowRunnersAll {
			if _, ok := appEnvCdWorkflowRunnerMap[item.CdWorkflowId]; !ok {
				var cdWorkflowRunners []*pipelineConfig.CdWorkflowRunner
				cdWorkflowRunners = append(cdWorkflowRunners, item)
				appEnvCdWorkflowRunnerMap[item.CdWorkflowId] = cdWorkflowRunners
			} else {
				appEnvCdWorkflowRunnerMap[item.CdWorkflowId] = append(appEnvCdWorkflowRunnerMap[item.CdWorkflowId], item)
			}
		}
	}
	t3 := time.Now()
	t4 := time.Now()
	releaseMap, _ := impl.ISLastReleaseStopTypeV2(pipelineIds)

	for _, env := range existingAppEnvContainers {
		appKey := strconv.Itoa(env.AppId) + "_" + env.AppName
		if _, ok := appEnvMapping[appKey]; !ok {
			var appEnvContainers []*bean.AppEnvironmentContainer
			appEnvMapping[appKey] = appEnvContainers
		}
		appEnvKey := env.AppName + "-" + env.EnvironmentName
		status, ok := existingAppEnvStatusMapping[appEnvKey]
		if !ok || len(env.DataSource) == 0 {
			status = NotDeployed
		}
		env.Status = status

		key := fmt.Sprintf("%d-%d", env.AppId, env.EnvironmentId)
		pipelines := appEnvPipelinesMap[key]
		if len(pipelines) == 0 {
			impl.Logger.Debugw("no pipeline found")
			appEnvMapping[appKey] = append(appEnvMapping[appKey], env)
			continue
		}

		latestTriggeredWf := appEnvCdWorkflowMap[key]
		if latestTriggeredWf == nil || latestTriggeredWf.Id == 0 {
			appEnvMapping[appKey] = append(appEnvMapping[appKey], env)
			continue
		}
		var pipeline *pipelineConfig.Pipeline
		for _, p := range pipelines {
			if p.Id == latestTriggeredWf.PipelineId {
				pipeline = p
				break
			}
		}
		var preCdStageRunner, postCdStageRunner, cdStageRunner *pipelineConfig.CdWorkflowRunner
		cdStageRunners := appEnvCdWorkflowRunnerMap[latestTriggeredWf.Id]
		for _, runner := range cdStageRunners {
			if runner.WorkflowType == bean.CD_WORKFLOW_TYPE_PRE {
				preCdStageRunner = runner
			} else if runner.WorkflowType == bean.CD_WORKFLOW_TYPE_DEPLOY {
				cdStageRunner = runner
			} else if runner.WorkflowType == bean.CD_WORKFLOW_TYPE_POST {
				postCdStageRunner = runner
			}
		}

		if latestTriggeredWf.WorkflowStatus == pipelineConfig.WF_STARTED || latestTriggeredWf.WorkflowStatus == pipelineConfig.WF_UNKNOWN {
			if pipeline.PreStageConfig != "" {
				if preCdStageRunner != nil && preCdStageRunner.Id != 0 {
					env.PreStageStatus = &preCdStageRunner.Status
				} else {
					status := ""
					env.PreStageStatus = &status
				}
			}
			if pipeline.PostStageConfig != "" {
				if postCdStageRunner != nil && postCdStageRunner.Id != 0 {
					env.PostStageStatus = &postCdStageRunner.Status
				} else {
					status := ""
					env.PostStageStatus = &status
				}
			}
			if cdStageRunner != nil {
				status := cdStageRunner.Status
				if status == v1alpha1.HealthStatusHealthy {
					stopType := releaseMap[pipeline.Id]
					if stopType {
						status = application2.HIBERNATING
						env.Status = status
					}
				}
				env.CdStageStatus = &status

			} else {
				status := ""
				env.CdStageStatus = &status
			}
		} else {
			if pipeline.PreStageConfig != "" {
				if preCdStageRunner != nil && preCdStageRunner.Id != 0 {
					var status string
					status = latestTriggeredWf.WorkflowStatus.String()
					env.PreStageStatus = &status
				} else {
					status := ""
					env.PreStageStatus = &status
				}
			}
			if pipeline.PostStageConfig != "" {
				if postCdStageRunner != nil && postCdStageRunner.Id != 0 {
					var status string
					status = latestTriggeredWf.WorkflowStatus.String()
					env.PostStageStatus = &status
				} else {
					status := ""
					env.PostStageStatus = &status
				}
			}
			var status string
			status = latestTriggeredWf.WorkflowStatus.String()

			env.CdStageStatus = &status
		}

		appEnvMapping[appKey] = append(appEnvMapping[appKey], env)
		t4 = time.Now()
		timeDiff := t4.Unix() - t3.Unix()
		if timeDiff > 0 {
			impl.Logger.Infow("api response time testing status setting", "time", time.Now().String(), "time diff", timeDiff, "stage", "3.1.6.2", "env", env)
		}
		t3 = t4
	}
	return appEnvMapping, nil
}

func (impl AppListingServiceImpl) GetLastDeploymentStatusesByAppNames(appNames []string) ([]repository.DeploymentStatus, error) {
	deploymentStatuses, err := impl.appListingRepository.FindLastDeployedStatuses(appNames)
	if err != nil {
		return []repository.DeploymentStatus{}, err
	}
	return deploymentStatuses, nil
}

func (impl AppListingServiceImpl) GetLastDeploymentStatuses() (map[string]repository.DeploymentStatus, error) {
	deploymentStatuses, err := impl.appListingRepository.FindLastDeployedStatusesForAllApps()
	if err != nil {
		return map[string]repository.DeploymentStatus{}, err
	}
	existingAppEnvStatusMapping := make(map[string]repository.DeploymentStatus)
	for _, ds := range deploymentStatuses {
		if _, ok := existingAppEnvStatusMapping[ds.AppName]; ok {
			continue
		}
		existingAppEnvStatusMapping[ds.AppName] = ds
	}
	return existingAppEnvStatusMapping, nil
}

func (impl AppListingServiceImpl) getAppACDStatus(env bean.AppEnvironmentContainer, w http.ResponseWriter, r *http.Request, token string) (string, error) {
	if len(env.AppName) > 0 && len(env.EnvironmentName) > 0 {
		acdAppName := env.AppName + "-" + env.EnvironmentName
		query := &application.ResourcesQuery{
			ApplicationName: &acdAppName,
		}
		ctx, cancel := context.WithCancel(r.Context())
		if cn, ok := w.(http.CloseNotifier); ok {
			go func(done <-chan struct{}, closed <-chan bool) {
				select {
				case <-done:
				case <-closed:
					cancel()
				}
			}(ctx.Done(), cn.CloseNotify())
		}
		ctx = context.WithValue(ctx, "token", token)
		defer cancel()
		impl.Logger.Debugf("Getting status for app %s in env %s", env.AppId, env.EnvironmentId)
		start := time.Now()
		resp, err := impl.application.ResourceTree(ctx, query)
		elapsed := time.Since(start)
		impl.Logger.Debugf("Time elapsed %s in fetching application %s for environment %s", elapsed, env.AppId, env.EnvironmentId)
		if err != nil {
			impl.Logger.Errorw("error fetching resource tree", "error", err)
			err = &util.ApiError{
				Code:            constants.AppDetailResourceTreeNotFound,
				InternalMessage: "app detail fetched, failed to get resource tree from acd",
				UserMessage:     "app detail fetched, failed to get resource tree from acd",
			}
			return "", err
		}
		return resp.Status, nil
	}
	impl.Logger.Error("invalid acd app name and env ", env.AppName, " - ", env.EnvironmentName)
	return "", errors.New(AcdInvalidAppErr)
}

// TODO: Status mapping
func (impl AppListingServiceImpl) adaptStatusForView(status string) string {
	return status
}

func (impl AppListingServiceImpl) FetchAppDetails(appId int, envId int) (bean.AppDetailContainer, error) {
	appDetailContainer, err := impl.appListingRepository.FetchAppDetail(appId, envId)
	if err != nil {
		impl.Logger.Errorw("error in fetching app detail", "error", err)
		return bean.AppDetailContainer{}, err
	}

	var appMetrics bool
	var infraMetrics bool
	appLevelMetrics, err := impl.appLevelMetricsRepository.FindByAppId(appId)
	if err != nil && err != pg.ErrNoRows {
		impl.Logger.Errorw("error in app metrics app level flag", "error", err)
		return bean.AppDetailContainer{}, err
	} else if appLevelMetrics != nil {
		appMetrics = appLevelMetrics.AppMetrics
		infraMetrics = appLevelMetrics.InfraMetrics
	}

	i := 0
	for _, env := range appDetailContainer.Environments {
		var envLevelMetrics *bool
		var envLevelInfraMetrics *bool
		envLevelAppMetrics, err := impl.envLevelMetricsRepository.FindByAppIdAndEnvId(appId, env.EnvironmentId)
		if err != nil && err != pg.ErrNoRows {
			impl.Logger.Errorw("error in app metrics env level flag", "error", err)
			return bean.AppDetailContainer{}, err
		}

		if envLevelAppMetrics != nil && envLevelAppMetrics.Id != 0 && envLevelAppMetrics.AppMetrics != nil {
			envLevelMetrics = envLevelAppMetrics.AppMetrics
		} else {
			envLevelMetrics = &appMetrics
		}
		if envLevelAppMetrics != nil && envLevelAppMetrics.Id != 0 && envLevelAppMetrics.InfraMetrics != nil {
			envLevelInfraMetrics = envLevelAppMetrics.InfraMetrics
		} else {
			envLevelInfraMetrics = &infraMetrics
		}
		appDetailContainer.Environments[i].AppMetrics = envLevelMetrics
		appDetailContainer.Environments[i].InfraMetrics = envLevelInfraMetrics
		i++
	}

	linkoutsModel, err := impl.linkoutsRepository.FetchLinkoutsByAppIdAndEnvId(appId, envId)
	if err != nil && err != pg.ErrNoRows {
		impl.Logger.Errorw("error in fetching linkouts", "error", err)
		return bean.AppDetailContainer{}, err
	}
	var linkouts []bean.LinkOuts
	for _, linkout := range linkoutsModel {
		linkouts = append(linkouts, bean.LinkOuts{Id: linkout.Id, Name: linkout.Name})
	}

	appDetailContainer.LinkOuts = linkouts
	appDetailContainer.AppId = appId
	return appDetailContainer, nil
}

//Return only a integer value pod count, aggregated of all the pod inside a app
//(includes all the pods running different cd pipeline for same app)
func (impl AppListingServiceImpl) PodCountByAppLabel(appLabel string, namespace string, env string, proEndpoint string) int {
	if len(appLabel) == 0 || len(namespace) == 0 || len(proEndpoint) == 0 || len(env) == 0 {
		impl.Logger.Warnw("not a complete data found for prometheus call", "missing", "AppName or namespace or prometheus url or env")
		return 0
	}

	prometheusAPI, err := prometheus.ContextByEnv(env, proEndpoint)
	if err != nil {
		impl.Logger.Errorw("error in getting prometheus api client:", "error", err)
		return 0
	}

	podCountQuery := "count(kube_pod_labels{label_app='" + appLabel + "', namespace='" + namespace + "'})"
	out, _, err := prometheusAPI.Query(context.Background(), podCountQuery, time.Now())
	if err != nil {
		impl.Logger.Errorw("pod count query failed in prometheus:", "error", err)
		return 0
	}
	response := make(map[string]interface{})
	response["data"] = out
	resJson, err := json.Marshal(response)
	if err != nil {
		impl.Logger.Errorw("pod count data marshal failed:", "error", err)
		return 0
	}

	podCount := 0
	resultMap := make(map[string]interface{})
	err = json.Unmarshal([]byte(resJson), &resultMap)
	if err != nil {
		impl.Logger.Errorw("pod count data unmarshal failed: ", "error", err)
		return 0
	}
	for _, value := range resultMap {
		data := value.([]interface{})

		for _, item := range data {

			ito := item
			for k, v := range ito.(map[string]interface{}) {
				if k == "value" {
					vArr := v.([]interface{})
					//t := (vArr[1].(string))
					feetInt, err := strconv.Atoi(vArr[1].(string))
					if err != nil {
						feetInt = 0
						impl.Logger.Errorw("casting error", "err", err)
					}
					podCount = feetInt
				}
			}
		}
	}
	return podCount
}

//Returns map of running pod names
func (impl AppListingServiceImpl) PodListByAppLabel(appLabel string, namespace string, env string, proEndpoint string) map[string]string {
	response := make(map[string]interface{})
	podList := make(map[string]string)
	resultMap := make(map[string]interface{})
	if len(appLabel) == 0 || len(namespace) == 0 || len(proEndpoint) == 0 || len(env) == 0 {
		impl.Logger.Warnw("not a complete data found for prometheus call", "missing", "AppName or namespace or prometheus url or env")
		return podList
	}

	prometheusAPI, err := prometheus.ContextByEnv(env, proEndpoint)
	if err != nil {
		impl.Logger.Errorw("error in getting prometheus api client:", "error", err)
		return podList
	}

	podCountQuery := "kube_pod_labels{label_app='" + appLabel + "', namespace='" + namespace + "'}"
	out, _, err := prometheusAPI.Query(context.Background(), podCountQuery, time.Now())
	if err != nil {
		impl.Logger.Errorw("pod list query failed in prometheus:", "error", err)
		return podList
	}

	response["data"] = out
	resJson, err := json.Marshal(response)
	if err != nil {
		impl.Logger.Errorw("pod count data unmarshal failed:", "error", err)
		return podList
	}

	err = json.Unmarshal([]byte(resJson), &resultMap)
	if err != nil {
		impl.Logger.Errorw("pod count data unmarshal failed:", "error", err)
		return podList
	}
	for _, value := range resultMap {
		if value != nil {
			data := value.([]interface{})

			for _, item := range data {

				ito := item
				for k, v := range ito.(map[string]interface{}) {
					if k == "metric" {
						vMap := v.(map[string]interface{})
						key := vMap["pod"].(string)
						podList[key] = "1"
					}
					if k == "value" {
					}
				}
			}
		}
	}
	return podList
}

func (impl AppListingServiceImpl) CpuUsageGroupByPod(namespace string, env string, proEndpoint string) map[string]string {
	impl.Logger.Debug("executing cpuUsageGroupByPod:")
	cpuUsageMetric := make(map[string]string)

	if len(namespace) == 0 || len(proEndpoint) == 0 || len(env) == 0 {
		impl.Logger.Warnw("not a complete data found for prometheus call", "missing", "AppName or namespace or prometheus url or env")
		return cpuUsageMetric
	}

	prometheusAPI, err := prometheus.ContextByEnv(env, proEndpoint)
	if err != nil {
		impl.Logger.Errorw("error in getting prometheus api client:", "error", err)
		return cpuUsageMetric
	}

	query := "sum(rate (container_cpu_usage_seconds_total{image!='',pod_name!='',container_name!='POD',namespace='" + namespace + "'}[1m])) by (pod_name)"
	out, _, err := prometheusAPI.Query(context.Background(), query, time.Now())
	if err != nil {
		impl.Logger.Errorw("error in getting CpuUsageGroupByPod:", "error", err)
		return cpuUsageMetric
	}

	response := make(map[string]interface{})
	response["data"] = out
	resJson, err := json.Marshal(response)
	if err != nil {
		impl.Logger.Errorw("error in marshal CpuUsageGroupByPod:", "error", err)
		return cpuUsageMetric
	}

	resultMap := make(map[string]interface{})
	err = json.Unmarshal([]byte(resJson), &resultMap)
	if err != nil {
		impl.Logger.Errorw("error in unmarshal CpuUsageGroupByPod:", "error", err)
		return cpuUsageMetric
	}

	for _, value := range resultMap {
		data := value.([]interface{})
		for _, item := range data {
			ito := item
			temp := ""
			for k, v := range ito.(map[string]interface{}) {
				if k == "metric" {
					vMap := v.(map[string]interface{})
					key := vMap["pod_name"].(string)
					cpuUsageMetric[key] = "1.0"
					temp = key
				}
				if k == "value" {
					vArr := v.([]interface{})
					if _, ok := cpuUsageMetric[temp]; ok {
						cpuUsageMetric[temp] = vArr[1].(string)
					}
				}
			}
		}
	}
	return cpuUsageMetric
}

func (impl AppListingServiceImpl) CpuRequestGroupByPod(namespace string, env string, proEndpoint string) map[string]string {
	impl.Logger.Debug("executing cpuUsageGroupByPod:")
	cpuRequestMetric := make(map[string]string)

	if len(namespace) == 0 || len(proEndpoint) == 0 || len(env) == 0 {
		impl.Logger.Warnw("not a complete data found for prometheus call", "missing", "AppName or namespace or prometheus url or env")
		return cpuRequestMetric
	}

	prometheusAPI, err := prometheus.ContextByEnv(env, proEndpoint)
	if err != nil {
		impl.Logger.Errorw("error in getting prometheus api client:", "error", err)
		return cpuRequestMetric
	}

	query := "sum(kube_pod_container_resource_requests_cpu_cores{namespace='" + namespace + "'}) by (pod)"
	out, _, err := prometheusAPI.Query(context.Background(), query, time.Now())
	if err != nil {
		impl.Logger.Errorw("error in prometheus query:", "error", err)
		return cpuRequestMetric
	}

	response := make(map[string]interface{})
	response["data"] = out
	resJson, err := json.Marshal(response)
	if err != nil {
		impl.Logger.Errorw("error in marshal:", "error", err)
		return cpuRequestMetric
	}

	resultMap := make(map[string]interface{})
	err = json.Unmarshal([]byte(resJson), &resultMap)
	if err != nil {
		impl.Logger.Errorw("error in unmarshal:", "error", err)
		return cpuRequestMetric
	}
	for _, value := range resultMap {
		data := value.([]interface{})

		for _, item := range data {

			ito := item
			temp := ""
			for k, v := range ito.(map[string]interface{}) {
				if k == "metric" {
					vMap := v.(map[string]interface{})
					key := vMap["pod"].(string)
					cpuRequestMetric[key] = "1"
					temp = key
				}
				if k == "value" {
					vArr := v.([]interface{})
					if _, ok := cpuRequestMetric[temp]; ok {
						cpuRequestMetric[temp] = vArr[1].(string)
					}
				}
			}
		}
	}
	return cpuRequestMetric
}

func (impl AppListingServiceImpl) MemoryUsageGroupByPod(namespace string, env string, proEndpoint string) map[string]string {
	impl.Logger.Debug("executing memoryUsageGroupByPod")
	memoryUsageMetric := make(map[string]string)

	if len(namespace) == 0 || len(proEndpoint) == 0 || len(env) == 0 {
		impl.Logger.Warnw("not a complete data found for prometheus call", "missing", "AppName or namespace or prometheus url or env")
		return memoryUsageMetric
	}

	prometheusAPI, err := prometheus.ContextByEnv(env, proEndpoint)
	if err != nil {
		impl.Logger.Errorw("error in getting prometheus api client:", "error", err)
		return memoryUsageMetric
	}

	query := "sum(container_memory_usage_bytes{container_name!='POD', container_name!='', namespace='" + namespace + "'}) by (pod_name)"
	out, _, err := prometheusAPI.Query(context.Background(), query, time.Now())
	if err != nil {
		impl.Logger.Errorw("error in prometheus query:", "error", err)
		return memoryUsageMetric
	}
	response := make(map[string]interface{})
	response["data"] = out
	resJson, err := json.Marshal(response)
	if err != nil {
		impl.Logger.Errorw("error in marshal:", "error", err)
		return memoryUsageMetric
	}
	resultMap := make(map[string]interface{})
	err = json.Unmarshal([]byte(resJson), &resultMap)
	if err != nil {
		impl.Logger.Errorw("error in unmarshal:", "error", err)
		return memoryUsageMetric
	}
	for _, value := range resultMap {
		data := value.([]interface{})
		for _, item := range data {

			ito := item
			temp := ""
			for k, v := range ito.(map[string]interface{}) {
				if k == "metric" {
					vMap := v.(map[string]interface{})
					key := vMap["pod_name"].(string)
					memoryUsageMetric[key] = "1"
					temp = key
				}
				if k == "value" {
					vArr := v.([]interface{})
					if _, ok := memoryUsageMetric[temp]; ok {
						memoryUsageMetric[temp] = vArr[1].(string)
					}
				}
			}
		}
	}
	return memoryUsageMetric
}

func (impl AppListingServiceImpl) MemoryRequestGroupByPod(namespace string, env string, proEndpoint string) map[string]string {
	impl.Logger.Debug("executing memoryRequestGroupByPod")
	memoryRequestMetric := make(map[string]string)
	if len(namespace) == 0 || len(proEndpoint) == 0 || len(env) == 0 {
		impl.Logger.Warnw("not a complete data found for prometheus call", "missing", "AppName or namespace or prometheus url or env")
		return memoryRequestMetric
	}

	prometheusAPI, err := prometheus.ContextByEnv(env, proEndpoint)
	if err != nil {
		impl.Logger.Errorw("error in getting prometheus api client:", "error", err)
		return memoryRequestMetric
	}

	query := "sum(kube_pod_container_resource_requests_memory_bytes{container!='POD', container!='', namespace='" + namespace + "'}) by (pod)"
	out, _, err := prometheusAPI.Query(context.Background(), query, time.Now())
	if err != nil {
		impl.Logger.Errorw("error in prometheus query:", "error", err)
		return memoryRequestMetric
	}

	response := make(map[string]interface{})
	response["data"] = out
	resJson, err := json.Marshal(response)
	if err != nil {
		impl.Logger.Errorw("error in marshal:", "error", err)
		return memoryRequestMetric
	}

	resultMap := make(map[string]interface{})
	err = json.Unmarshal([]byte(resJson), &resultMap)
	if err != nil {
		impl.Logger.Errorw("error in unmarshal:", "error", err)
		return memoryRequestMetric
	}

	for _, value := range resultMap {
		data := value.([]interface{})
		for _, item := range data {
			ito := item
			temp := ""
			for k, v := range ito.(map[string]interface{}) {
				if k == "metric" {
					vMap := v.(map[string]interface{})
					key := vMap["pod"].(string)
					memoryRequestMetric[key] = "1"
					temp = key
				}
				if k == "value" {
					vArr := v.([]interface{})
					if _, ok := memoryRequestMetric[temp]; ok {
						memoryRequestMetric[temp] = vArr[1].(string)
					}
				}
			}
		}
	}
	return memoryRequestMetric
}

//Deprecated: Currently not in use
func (impl AppListingServiceImpl) CpuUsageGroupByContainer(podName string, namespace string, env string, proEndpoint string) map[string]string {
	impl.Logger.Debug("executing cpuUsageGroupByPod:")
	prometheusAPI, err := prometheus.ContextByEnv(env, proEndpoint)
	cpuUsageMetric := make(map[string]string)

	if err != nil {
		impl.Logger.Errorw("error in getting prometheus api client:", "error", err)
		return cpuUsageMetric
	}

	query := "sum(rate(container_cpu_usage_seconds_total{image!='', pod_name='" + podName + "',container_name!='POD', namespace='" + podName + "'}[1m])) by (container_name)"
	out, _, err := prometheusAPI.Query(context.Background(), query, time.Now())
	if err != nil {
		impl.Logger.Errorw("error in prometheus query:", "error", err)
		return cpuUsageMetric
	}
	response := make(map[string]interface{})
	response["data"] = out
	resJson, err := json.Marshal(response)
	if err != nil {
		impl.Logger.Errorw("error in marshal:", "error", err)
		return cpuUsageMetric
	}

	resultMap := make(map[string]interface{})
	err = json.Unmarshal([]byte(resJson), &resultMap)
	if err != nil {
		impl.Logger.Errorw("error in unmarshal:", "error", err)
		return cpuUsageMetric
	}

	for _, value := range resultMap {
		data := value.([]interface{})

		for _, item := range data {
			ito := item
			temp := ""
			for k, v := range ito.(map[string]interface{}) {
				if k == "metric" {
					vMap := v.(map[string]interface{})
					key := vMap["pod_name"].(string)
					cpuUsageMetric[key] = "1"
					temp = key
				}
				if k == "value" {
					vArr := v.([]interface{})
					if _, ok := cpuUsageMetric[temp]; ok {
						cpuUsageMetric[temp] = vArr[1].(string)
					}
				}
			}
		}
	}

	return cpuUsageMetric
}

//Deprecated: Currently not in use
func (impl AppListingServiceImpl) CpuRequestGroupByContainer(podName string, namespace string, env string, proEndpoint string) map[string]string {
	impl.Logger.Debug("executing cpuUsageGroupByPod:")
	prometheusAPI, err := prometheus.ContextByEnv(env, proEndpoint)
	cpuRequestMetric := make(map[string]string)

	if err != nil {
		impl.Logger.Errorw("error in getting prometheus api client:", "error", err)
		return cpuRequestMetric
	}

	query := "sum(kube_pod_container_resource_requests_cpu_cores{namespace='" + namespace + "',pod='" + podName + "'}) by (container)"
	out, _, err := prometheusAPI.Query(context.Background(), query, time.Now())
	if err != nil {
		impl.Logger.Errorw("error in prometheus query:", "error", err)
		return cpuRequestMetric
	}

	response := make(map[string]interface{})
	response["data"] = out
	resJson, err := json.Marshal(response)
	if err != nil {
		impl.Logger.Errorw("error in marshal:", "error", err)
		return cpuRequestMetric
	}

	resultMap := make(map[string]interface{})
	err = json.Unmarshal([]byte(resJson), &resultMap)
	if err != nil {
		impl.Logger.Errorw("error in unmarshal:", "error", err)
		return cpuRequestMetric
	}

	for _, value := range resultMap {
		data := value.([]interface{})
		for _, item := range data {
			ito := item
			temp := ""
			for k, v := range ito.(map[string]interface{}) {
				if k == "metric" {
					vMap := v.(map[string]interface{})
					key := vMap["pod"].(string)
					cpuRequestMetric[key] = "1"
					temp = key
				}
				if k == "value" {
					vArr := v.([]interface{})
					if _, ok := cpuRequestMetric[temp]; ok {
						cpuRequestMetric[temp] = vArr[1].(string)
					}
				}
			}
		}
	}
	return cpuRequestMetric
}

//Deprecated: Currently not in use
func (impl AppListingServiceImpl) MemoryUsageGroupByContainer(podName string, namespace string, env string, proEndpoint string) map[string]string {
	impl.Logger.Debug("executing memoryUsageGroupByPod")
	prometheusAPI, err := prometheus.ContextByEnv(env, proEndpoint)
	memoryUsageMetric := make(map[string]string)

	if err != nil {
		impl.Logger.Errorw("error in getting prometheus api client:", "error", err)
		return memoryUsageMetric
	}

	query := "sum(container_memory_usage_bytes{container_name!='POD', container_name!='',pod_name='" + podName + "', namespace='" + namespace + "'}) by (container_name)"
	out, _, err := prometheusAPI.Query(context.Background(), query, time.Now())
	if err != nil {
		impl.Logger.Errorw("error in prometheus query:", "error", err)
		return memoryUsageMetric
	}
	response := make(map[string]interface{})
	response["data"] = out
	resJson, err := json.Marshal(response)
	if err != nil {
		impl.Logger.Errorw("error in marshal:", "error", err)
		return memoryUsageMetric
	}

	resultMap := make(map[string]interface{})
	err = json.Unmarshal([]byte(resJson), &resultMap)
	if err != nil {
		impl.Logger.Errorw("error in unmarshal:", "error", err)
		return memoryUsageMetric
	}
	for _, value := range resultMap {
		data := value.([]interface{})
		for _, item := range data {
			ito := item
			temp := ""
			for k, v := range ito.(map[string]interface{}) {
				if k == "metric" {
					vMap := v.(map[string]interface{})
					key := vMap["pod_name"].(string)
					memoryUsageMetric[key] = "1"
					temp = key
				}
				if k == "value" {
					vArr := v.([]interface{})
					if _, ok := memoryUsageMetric[temp]; ok {
						memoryUsageMetric[temp] = vArr[1].(string)
					}
				}
			}
		}
	}
	return memoryUsageMetric
}

//Deprecated: Currently not in use
func (impl AppListingServiceImpl) MemoryRequestGroupByContainer(podName string, namespace string, env string, proEndpoint string) map[string]string {
	impl.Logger.Debug("executing memoryRequestGroupByPod")
	prometheusAPI, err := prometheus.ContextByEnv(env, proEndpoint)
	memoryRequestMetric := make(map[string]string)
	if err != nil {
		impl.Logger.Errorw("error in getting prometheus api client:", "error", err)
		return memoryRequestMetric
	}

	query := "sum(kube_pod_container_resource_requests_memory_bytes{container!='POD', container!='',pod='" + podName + "', namespace='" + namespace + "'}) by (container)"
	out, _, err := prometheusAPI.Query(context.Background(), query, time.Now())
	if err != nil {
		impl.Logger.Errorw("error in prometheus query:", "error", err)
		return memoryRequestMetric
	}

	response := make(map[string]interface{})
	response["data"] = out
	resJson, err := json.Marshal(response)
	if err != nil {
		impl.Logger.Errorw("error in marshal:", "error", err)
		return memoryRequestMetric
	}

	resultMap := make(map[string]interface{})
	err = json.Unmarshal([]byte(resJson), &resultMap)
	if err != nil {
		impl.Logger.Errorw("error in unmarshal:", "error", err)
		return memoryRequestMetric
	}
	for _, value := range resultMap {
		data := value.([]interface{})
		for _, item := range data {
			ito := item
			temp := ""
			for k, v := range ito.(map[string]interface{}) {
				if k == "metric" {
					vMap := v.(map[string]interface{})
					key := vMap["pod"].(string)
					memoryRequestMetric[key] = "1"
					temp = key
				}
				if k == "value" {
					vArr := v.([]interface{})
					if _, ok := memoryRequestMetric[temp]; ok {
						memoryRequestMetric[temp] = vArr[1].(string)
					}
				}
			}
		}
	}
	return memoryRequestMetric
}

//Deprecated: Currently not in use (intent to fetch graph data from prometheus)
func (impl AppListingServiceImpl) CpuUsageGroupByPodGraph(podName string, namespace string, env string, proEndpoint string, r v1.Range) map[string][]interface{} {
	impl.Logger.Debug("executing CpuUsageGroupByPodGraph:")
	prometheusAPI, err := prometheus.ContextByEnv(env, proEndpoint)
	cpuUsageMetric := make(map[string][]interface{})

	if err != nil {
		impl.Logger.Errorw("error in getting prometheus api client:", "error", err)
		return cpuUsageMetric
	}

	query := "sum(rate(container_cpu_usage_seconds_total{namespace='" + namespace + "', container_name!='POD'}[1m])) by (pod_name)"
	time1 := time.Now()
	r1 := v1.Range{
		Start: time1.Add(-time.Hour),
		End:   time1,
		Step:  time.Minute,
	}
	out, _, err := prometheusAPI.QueryRange(context.Background(), query, r1)
	if err != nil {
		impl.Logger.Errorw("error in prometheus query:", "error", err)
		return cpuUsageMetric
	}

	response := make(map[string]interface{})
	response["data"] = out
	resJson, err := json.Marshal(response)
	if err != nil {
		impl.Logger.Errorw("error in marshal:", "error", err)
		return cpuUsageMetric
	}
	resultMap := make(map[string]interface{})
	err = json.Unmarshal([]byte(resJson), &resultMap)
	if err != nil {
		impl.Logger.Errorw("error in unmarshal:", "error", err)
		return cpuUsageMetric
	}
	for _, value := range resultMap {
		data := value.([]interface{})
		for _, item := range data {
			ito := item
			temp := ""
			for k, v := range ito.(map[string]interface{}) {
				if k == "metric" {
					vMap := v.(map[string]interface{})
					key := vMap["pod_name"].(string)
					cpuUsageMetric[key] = nil
					temp = key
				}
				if k == "values" {
					vArr := v.([]interface{})
					if _, ok := cpuUsageMetric[temp]; ok {
						cpuUsageMetric[temp] = vArr
					}
				}
			}
		}
	}
	return cpuUsageMetric
}

//Deprecated: Currently not in use (intent to fetch graph data from prometheus)
func (impl AppListingServiceImpl) MemoryUsageGroupByPodGraph(podName string, namespace string, env string, proEndpoint string, r v1.Range) map[string][]interface{} {
	impl.Logger.Debug("executing MemoryUsageGroupByPodGraph")
	prometheusAPI, err := prometheus.ContextByEnv(env, proEndpoint)
	memoryUsageMetric := make(map[string][]interface{})

	if err != nil {
		impl.Logger.Errorw("error in getting prometheus api client:", "error", err)
		return memoryUsageMetric
	}

	query := "sum(container_memory_usage_bytes{namespace='" + namespace + "', container_name!='POD', container_name!=''}) by (pod_name)"
	time1 := time.Now()
	r1 := v1.Range{
		Start: time1.Add(-time.Hour),
		End:   time1,
		Step:  time.Minute,
	}
	out, _, err := prometheusAPI.QueryRange(context.Background(), query, r1)
	if err != nil {
		impl.Logger.Errorw("error in prometheus query:", "error", err)
		return memoryUsageMetric
	}
	response := make(map[string]interface{})
	response["data"] = out
	resJson, err := json.Marshal(response)
	if err != nil {
		impl.Logger.Errorw("error in marshal:", "error", err)
		return memoryUsageMetric
	}
	resultMap := make(map[string]interface{})
	err = json.Unmarshal([]byte(resJson), &resultMap)
	if err != nil {
		impl.Logger.Errorw("error in unmarshal:", "error", err)
		return memoryUsageMetric
	}
	for _, value := range resultMap {
		data := value.([]interface{})
		for _, item := range data {
			ito := item
			temp := ""
			for k, v := range ito.(map[string]interface{}) {
				if k == "metric" {
					vMap := v.(map[string]interface{})
					key := vMap["pod_name"].(string)
					memoryUsageMetric[key] = nil
					temp = key
				}
				if k == "values" {
					vArr := v.([]interface{})
					if _, ok := memoryUsageMetric[temp]; ok {
						memoryUsageMetric[temp] = vArr
					}
				}
			}
		}
	}
	return memoryUsageMetric
}

//Deprecated: Currently not in use (intent to fetch graph data from prometheus)
func (impl AppListingServiceImpl) GraphAPI(appId int, envId int) error {
	impl.Logger.Debug("reached at GraphAPI:")
	/*
		appDetailView, err := impl.appListingRepository.FetchAppDetail(appId, envId)
		if err != nil {
			impl.Logger.Errorw("Exception", err)
			return err
		}

		//calculating cpu and memory usage percent
		appLabel := appDetailView.AppName
		namespace := appDetailView.Namespace
		proEndpoint := appDetailView.PrometheusEndpoint
		env := appDetailView.EnvironmentName
		podList := impl.PodListByAppLabel(appLabel, namespace, env, proEndpoint)

		//TODO - Pod List By Label- Release

		time1 := time.Time{}
		r1 := v1.Range{
			Start: time1.Add(-time.Minute),
			End:   time1,
			Step:  time.Minute,
		}
		podName := "prometheus-monitoring-prometheus-oper-prometheus-0"
		impl.CpuUsageGroupByPodGraph(podName, namespace, env, proEndpoint, r1)
		//data := impl.MemoryUsageGroupByPodGraph(podName, "monitoring", env, proEndpoint, r1)

		for fKey, _ := range podList {
			fmt.Println(fKey)
		}
	*/
	return nil
}

func (impl AppListingServiceImpl) FetchAppTriggerView(appId int) ([]bean.TriggerView, error) {
	return impl.appListingRepository.FetchAppTriggerView(appId)
}

func (impl AppListingServiceImpl) FetchAppStageStatus(appId int) ([]bean.AppStageStatus, error) {
	return impl.appListingRepository.FetchAppStageStatus(appId)
}

func (impl AppListingServiceImpl) FetchOtherEnvironment(appId int) ([]*bean.Environment, error) {
	envs, err := impl.appListingRepository.FetchOtherEnvironment(appId)
	if err != nil && !util.IsErrNoRows(err) {
		impl.Logger.Errorw("err", err)
		return envs, err
	}
	appLevelAppMetrics := false  //default value
	appLevelInfraMetrics := true //default val
	appLevelMetrics, err := impl.appLevelMetricsRepository.FindByAppId(appId)
	if err != nil && !util.IsErrNoRows(err) {
		impl.Logger.Errorw("error in fetching app metrics", "err", err)
		return envs, err
	} else if util.IsErrNoRows(err) {
		//populate default val
		appLevelAppMetrics = false  //default value
		appLevelInfraMetrics = true //default val
	} else {
		appLevelAppMetrics = appLevelMetrics.AppMetrics
		appLevelInfraMetrics = appLevelMetrics.InfraMetrics
	}

	for _, env := range envs {
		if env.AppMetrics == nil {
			env.AppMetrics = &appLevelAppMetrics
		}
		if env.InfraMetrics == nil {
			env.InfraMetrics = &appLevelInfraMetrics
		}
	}
	return envs, nil
}

func arrContains(s []string, e string) bool {
	for _, a := range s {
		if a == e {
			return true
		}
	}
	return false
}

func (impl AppListingServiceImpl) RedirectToLinkouts(Id int, appId int, envId int, podName string, containerName string) (string, error) {
	linkout, err := impl.linkoutsRepository.FetchLinkoutById(Id)
	if err != nil {
		impl.Logger.Errorw("Exception", err)
		return "", err
	}
	link := linkout.Link
	if len(podName) > 0 && len(containerName) > 0 {
		link = strings.ReplaceAll(link, "{appName}", linkout.AppName)
		link = strings.ReplaceAll(link, "{envName}", linkout.EnvName)
		link = strings.ReplaceAll(link, "{podName}", podName)
		link = strings.ReplaceAll(link, "{containerName}", containerName)
	} else if len(podName) > 0 {
		link = strings.ReplaceAll(link, "{appName}", linkout.AppName)
		link = strings.ReplaceAll(link, "{envName}", linkout.EnvName)
		link = strings.ReplaceAll(link, "{podName}", podName)
	} else if len(containerName) > 0 {
		link = strings.ReplaceAll(link, "{appName}", linkout.AppName)
		link = strings.ReplaceAll(link, "{envName}", linkout.EnvName)
		link = strings.ReplaceAll(link, "{containerName}", containerName)
	} else {
		link = strings.ReplaceAll(link, "{appName}", linkout.AppName)
		link = strings.ReplaceAll(link, "{envName}", linkout.EnvName)
	}

	return link, nil
}<|MERGE_RESOLUTION|>--- conflicted
+++ resolved
@@ -236,33 +236,12 @@
 		}
 		existingAppEnvStatusMapping[ds.AppName] = ds.Status
 	}
+
 	appEnvPipelinesMap := make(map[string][]*pipelineConfig.Pipeline)
 	appEnvCdWorkflowMap := make(map[string]*pipelineConfig.CdWorkflow)
 	appEnvCdWorkflowRunnerMap := make(map[int][]*pipelineConfig.CdWorkflowRunner)
 
 	//get all the active cd pipelines
-<<<<<<< HEAD
-	if pipelineIds == nil || len(pipelineIds) == 0 {
-		impl.Logger.Warnw("api response time testing", "pipelineIds", pipelineIds)
-		return appEnvMapping, err
-	}
-	pipelinesAll, err := impl.pipelineRepository.FindByIdsIn(pipelineIds) //TODO - OPTIMIZE 1
-	if err != nil && !util.IsErrNoRows(err) {
-		impl.Logger.Errorw("err", err)
-		return nil, err
-	}
-	/*var pipelineIds []int
-	for _, p := range pipelinesAll {
-		pipelineIds = append(pipelineIds, p.Id)
-	}*/
-	if pipelineIds == nil || len(pipelineIds) == 0 {
-	}
-	if pipelineIds == nil || len(pipelineIds) == 0 {
-		return appEnvMapping, err
-	}
-
-=======
->>>>>>> 56dcefb4
 	if len(pipelineIds) > 0 {
 		pipelinesAll, err := impl.pipelineRepository.FindByIdsIn(pipelineIds) //TODO - OPTIMIZE 1
 		if err != nil && !util.IsErrNoRows(err) {
@@ -308,6 +287,7 @@
 				}
 			}
 		}
+
 		//fetch all the cd workflow runner from cdWF ids,
 		cdWorkflowRunnersAll, err := impl.cdWorkflowRepository.FindWorkflowRunnerByCdWorkflowId(wfIds) //TODO - OPTIMIZE 3
 		if err != nil {
@@ -324,8 +304,6 @@
 			}
 		}
 	}
-	t3 := time.Now()
-	t4 := time.Now()
 	releaseMap, _ := impl.ISLastReleaseStopTypeV2(pipelineIds)
 
 	for _, env := range existingAppEnvContainers {
@@ -433,12 +411,6 @@
 		}
 
 		appEnvMapping[appKey] = append(appEnvMapping[appKey], env)
-		t4 = time.Now()
-		timeDiff := t4.Unix() - t3.Unix()
-		if timeDiff > 0 {
-			impl.Logger.Infow("api response time testing status setting", "time", time.Now().String(), "time diff", timeDiff, "stage", "3.1.6.2", "env", env)
-		}
-		t3 = t4
 	}
 	return appEnvMapping, nil
 }
