--- conflicted
+++ resolved
@@ -58,29 +58,7 @@
 	FetchAllDevtronManagedApps() ([]AppNameTypeIdContainer, error)
 	FetchAppDetails(ctx context.Context, appId int, envId int) (bean.AppDetailContainer, error)
 
-<<<<<<< HEAD
 	//------------------
-=======
-	PodCountByAppLabel(appLabel string, namespace string, env string, proEndpoint string) int
-	PodListByAppLabel(appLabel string, namespace string, env string, proEndpoint string) map[string]string
-
-	// below 4 functions used for pod level cpu and memory usage
-	CpuUsageGroupByPod(namespace string, env string, proEndpoint string) map[string]string
-	CpuRequestGroupByPod(namespace string, env string, proEndpoint string) map[string]string
-	MemoryUsageGroupByPod(namespace string, env string, proEndpoint string) map[string]string
-	MemoryRequestGroupByPod(namespace string, env string, proEndpoint string) map[string]string
-
-	// Currently not in use
-	CpuUsageGroupByContainer(podName string, namespace string, env string, proEndpoint string) map[string]string
-	CpuRequestGroupByContainer(podName string, namespace string, env string, proEndpoint string) map[string]string
-	MemoryUsageGroupByContainer(podName string, namespace string, env string, proEndpoint string) map[string]string
-	MemoryRequestGroupByContainer(podName string, namespace string, env string, proEndpoint string) map[string]string
-
-	// Currently not in use (intent to fetch graph data from prometheus)
-	CpuUsageGroupByPodGraph(podName string, namespace string, env string, proEndpoint string, r v1.Range) map[string][]interface{}
-	MemoryUsageGroupByPodGraph(podName string, namespace string, env string, proEndpoint string, r v1.Range) map[string][]interface{}
-	GraphAPI(appId int, envId int) error
->>>>>>> 95f7e2df
 
 	FetchAppTriggerView(appId int) ([]bean.TriggerView, error)
 	FetchAppStageStatus(appId int, appType int) ([]bean.AppStageStatus, error)
@@ -728,58 +706,6 @@
 	return appEnvMapping, nil
 }
 
-<<<<<<< HEAD
-=======
-func (impl AppListingServiceImpl) getAppACDStatus(env bean.AppEnvironmentContainer, w http.ResponseWriter, r *http.Request, token string) (string, error) {
-	// not being used  now
-	if len(env.AppName) > 0 && len(env.EnvironmentName) > 0 {
-		acdAppName := env.AppName + "-" + env.EnvironmentName
-		query := &application.ResourcesQuery{
-			ApplicationName: &acdAppName,
-		}
-		ctx, cancel := context.WithCancel(r.Context())
-		if cn, ok := w.(http.CloseNotifier); ok {
-			go func(done <-chan struct{}, closed <-chan bool) {
-				select {
-				case <-done:
-				case <-closed:
-					cancel()
-				}
-			}(ctx.Done(), cn.CloseNotify())
-		}
-		defer cancel()
-		acdToken, err := impl.argoUserService.GetLatestDevtronArgoCdUserToken()
-		if err != nil {
-			impl.Logger.Errorw("error in getting acd token", "err", err)
-			return "", err
-		}
-		ctx = context.WithValue(ctx, "token", acdToken)
-		impl.Logger.Debugf("Getting status for app %s in env %s", env.AppId, env.EnvironmentId)
-		start := time.Now()
-		resp, err := impl.application.ResourceTree(ctx, query)
-		elapsed := time.Since(start)
-		impl.Logger.Debugf("Time elapsed %s in fetching application %s for environment %s", elapsed, env.AppId, env.EnvironmentId)
-		if err != nil {
-			impl.Logger.Errorw("error fetching resource tree", "error", err)
-			err = &util.ApiError{
-				Code:            constants.AppDetailResourceTreeNotFound,
-				InternalMessage: "app detail fetched, failed to get resource tree from acd",
-				UserMessage:     "app detail fetched, failed to get resource tree from acd",
-			}
-			return "", err
-		}
-		return resp.Status, nil
-	}
-	impl.Logger.Error("invalid acd app name and env ", env.AppName, " - ", env.EnvironmentName)
-	return "", errors.New(AcdInvalidAppErr)
-}
-
-// TODO: Status mapping
-func (impl AppListingServiceImpl) adaptStatusForView(status string) string {
-	return status
-}
-
->>>>>>> 95f7e2df
 func (impl AppListingServiceImpl) FetchAppDetails(ctx context.Context, appId int, envId int) (bean.AppDetailContainer, error) {
 	appDetailContainer, err := impl.appListingRepository.FetchAppDetail(ctx, appId, envId)
 	if err != nil {
@@ -834,748 +760,6 @@
 	return appDetailContainer, nil
 }
 
-<<<<<<< HEAD
-=======
-// Return only a integer value pod count, aggregated of all the pod inside a app
-// (includes all the pods running different cd pipeline for same app)
-func (impl AppListingServiceImpl) PodCountByAppLabel(appLabel string, namespace string, env string, proEndpoint string) int {
-	if appLabel == "" || namespace == "" || proEndpoint == "" || env == "" {
-		impl.Logger.Warnw("not a complete data found for prometheus call", "missing", "AppName or namespace or prometheus url or env")
-		return 0
-	}
-
-	prometheusAPI, err := prometheus.ContextByEnv(env, proEndpoint)
-	if err != nil {
-		impl.Logger.Errorw("error in getting prometheus api client:", "error", err)
-		return 0
-	}
-
-	podCountQuery := "count(kube_pod_labels{label_app='" + appLabel + "', namespace='" + namespace + "'})"
-	out, _, err := prometheusAPI.Query(context.Background(), podCountQuery, time.Now())
-	if err != nil {
-		impl.Logger.Errorw("pod count query failed in prometheus:", "error", err)
-		return 0
-	}
-	response := make(map[string]interface{})
-	response["data"] = out
-	resJson, err := json.Marshal(response)
-	if err != nil {
-		impl.Logger.Errorw("pod count data marshal failed:", "error", err)
-		return 0
-	}
-
-	podCount := 0
-	resultMap := make(map[string]interface{})
-	err = json.Unmarshal([]byte(resJson), &resultMap)
-	if err != nil {
-		impl.Logger.Errorw("pod count data unmarshal failed: ", "error", err)
-		return 0
-	}
-	for _, value := range resultMap {
-		data := value.([]interface{})
-
-		for _, item := range data {
-
-			ito := item
-			for k, v := range ito.(map[string]interface{}) {
-				if k == "value" {
-					vArr := v.([]interface{})
-					// t := (vArr[1].(string))
-					feetInt, err := strconv.Atoi(vArr[1].(string))
-					if err != nil {
-						feetInt = 0
-						impl.Logger.Errorw("casting error", "err", err)
-					}
-					podCount = feetInt
-				}
-			}
-		}
-	}
-	return podCount
-}
-
-// Returns map of running pod names
-func (impl AppListingServiceImpl) PodListByAppLabel(appLabel string, namespace string, env string, proEndpoint string) map[string]string {
-	response := make(map[string]interface{})
-	podList := make(map[string]string)
-	resultMap := make(map[string]interface{})
-	if appLabel == "" || namespace == "" || proEndpoint == "" || env == "" {
-		impl.Logger.Warnw("not a complete data found for prometheus call", "missing", "AppName or namespace or prometheus url or env")
-		return podList
-	}
-
-	prometheusAPI, err := prometheus.ContextByEnv(env, proEndpoint)
-	if err != nil {
-		impl.Logger.Errorw("error in getting prometheus api client:", "error", err)
-		return podList
-	}
-
-	podCountQuery := "kube_pod_labels{label_app='" + appLabel + "', namespace='" + namespace + "'}"
-	out, _, err := prometheusAPI.Query(context.Background(), podCountQuery, time.Now())
-	if err != nil {
-		impl.Logger.Errorw("pod list query failed in prometheus:", "error", err)
-		return podList
-	}
-
-	response["data"] = out
-	resJson, err := json.Marshal(response)
-	if err != nil {
-		impl.Logger.Errorw("pod count data unmarshal failed:", "error", err)
-		return podList
-	}
-
-	err = json.Unmarshal([]byte(resJson), &resultMap)
-	if err != nil {
-		impl.Logger.Errorw("pod count data unmarshal failed:", "error", err)
-		return podList
-	}
-	for _, value := range resultMap {
-		if value != nil {
-			data := value.([]interface{})
-
-			for _, item := range data {
-
-				ito := item
-				for k, v := range ito.(map[string]interface{}) {
-					if k == "metric" {
-						vMap := v.(map[string]interface{})
-						key := vMap["pod"].(string)
-						podList[key] = "1"
-					}
-					if k == "value" {
-					}
-				}
-			}
-		}
-	}
-	return podList
-}
-
-func (impl AppListingServiceImpl) CpuUsageGroupByPod(namespace string, env string, proEndpoint string) map[string]string {
-	impl.Logger.Debug("executing cpuUsageGroupByPod:")
-	cpuUsageMetric := make(map[string]string)
-
-	if namespace == "" || proEndpoint == "" || env == "" {
-		impl.Logger.Warnw("not a complete data found for prometheus call", "missing", "AppName or namespace or prometheus url or env")
-		return cpuUsageMetric
-	}
-
-	prometheusAPI, err := prometheus.ContextByEnv(env, proEndpoint)
-	if err != nil {
-		impl.Logger.Errorw("error in getting prometheus api client:", "error", err)
-		return cpuUsageMetric
-	}
-
-	query := "sum(rate (container_cpu_usage_seconds_total{image!='',pod_name!='',container_name!='POD',namespace='" + namespace + "'}[1m])) by (pod_name)"
-	out, _, err := prometheusAPI.Query(context.Background(), query, time.Now())
-	if err != nil {
-		impl.Logger.Errorw("error in getting CpuUsageGroupByPod:", "error", err)
-		return cpuUsageMetric
-	}
-
-	response := make(map[string]interface{})
-	response["data"] = out
-	resJson, err := json.Marshal(response)
-	if err != nil {
-		impl.Logger.Errorw("error in marshal CpuUsageGroupByPod:", "error", err)
-		return cpuUsageMetric
-	}
-
-	resultMap := make(map[string]interface{})
-	err = json.Unmarshal([]byte(resJson), &resultMap)
-	if err != nil {
-		impl.Logger.Errorw("error in unmarshal CpuUsageGroupByPod:", "error", err)
-		return cpuUsageMetric
-	}
-
-	for _, value := range resultMap {
-		data := value.([]interface{})
-		for _, item := range data {
-			ito := item
-			temp := ""
-			for k, v := range ito.(map[string]interface{}) {
-				if k == "metric" {
-					vMap := v.(map[string]interface{})
-					key := vMap["pod_name"].(string)
-					cpuUsageMetric[key] = "1.0"
-					temp = key
-				}
-				if k == "value" {
-					vArr := v.([]interface{})
-					if _, ok := cpuUsageMetric[temp]; ok {
-						cpuUsageMetric[temp] = vArr[1].(string)
-					}
-				}
-			}
-		}
-	}
-	return cpuUsageMetric
-}
-
-func (impl AppListingServiceImpl) CpuRequestGroupByPod(namespace string, env string, proEndpoint string) map[string]string {
-	impl.Logger.Debug("executing cpuUsageGroupByPod:")
-	cpuRequestMetric := make(map[string]string)
-
-	if namespace == "" || proEndpoint == "" || env == "" {
-		impl.Logger.Warnw("not a complete data found for prometheus call", "missing", "AppName or namespace or prometheus url or env")
-		return cpuRequestMetric
-	}
-
-	prometheusAPI, err := prometheus.ContextByEnv(env, proEndpoint)
-	if err != nil {
-		impl.Logger.Errorw("error in getting prometheus api client:", "error", err)
-		return cpuRequestMetric
-	}
-
-	query := "sum(kube_pod_container_resource_requests_cpu_cores{namespace='" + namespace + "'}) by (pod)"
-	out, _, err := prometheusAPI.Query(context.Background(), query, time.Now())
-	if err != nil {
-		impl.Logger.Errorw("error in prometheus query:", "error", err)
-		return cpuRequestMetric
-	}
-
-	response := make(map[string]interface{})
-	response["data"] = out
-	resJson, err := json.Marshal(response)
-	if err != nil {
-		impl.Logger.Errorw("error in marshal:", "error", err)
-		return cpuRequestMetric
-	}
-
-	resultMap := make(map[string]interface{})
-	err = json.Unmarshal([]byte(resJson), &resultMap)
-	if err != nil {
-		impl.Logger.Errorw("error in unmarshal:", "error", err)
-		return cpuRequestMetric
-	}
-	for _, value := range resultMap {
-		data := value.([]interface{})
-
-		for _, item := range data {
-
-			ito := item
-			temp := ""
-			for k, v := range ito.(map[string]interface{}) {
-				if k == "metric" {
-					vMap := v.(map[string]interface{})
-					key := vMap["pod"].(string)
-					cpuRequestMetric[key] = "1"
-					temp = key
-				}
-				if k == "value" {
-					vArr := v.([]interface{})
-					if _, ok := cpuRequestMetric[temp]; ok {
-						cpuRequestMetric[temp] = vArr[1].(string)
-					}
-				}
-			}
-		}
-	}
-	return cpuRequestMetric
-}
-
-func (impl AppListingServiceImpl) MemoryUsageGroupByPod(namespace string, env string, proEndpoint string) map[string]string {
-	impl.Logger.Debug("executing memoryUsageGroupByPod")
-	memoryUsageMetric := make(map[string]string)
-
-	if namespace == "" || proEndpoint == "" || env == "" {
-		impl.Logger.Warnw("not a complete data found for prometheus call", "missing", "AppName or namespace or prometheus url or env")
-		return memoryUsageMetric
-	}
-
-	prometheusAPI, err := prometheus.ContextByEnv(env, proEndpoint)
-	if err != nil {
-		impl.Logger.Errorw("error in getting prometheus api client:", "error", err)
-		return memoryUsageMetric
-	}
-
-	query := "sum(container_memory_usage_bytes{container_name!='POD', container_name!='', namespace='" + namespace + "'}) by (pod_name)"
-	out, _, err := prometheusAPI.Query(context.Background(), query, time.Now())
-	if err != nil {
-		impl.Logger.Errorw("error in prometheus query:", "error", err)
-		return memoryUsageMetric
-	}
-	response := make(map[string]interface{})
-	response["data"] = out
-	resJson, err := json.Marshal(response)
-	if err != nil {
-		impl.Logger.Errorw("error in marshal:", "error", err)
-		return memoryUsageMetric
-	}
-	resultMap := make(map[string]interface{})
-	err = json.Unmarshal([]byte(resJson), &resultMap)
-	if err != nil {
-		impl.Logger.Errorw("error in unmarshal:", "error", err)
-		return memoryUsageMetric
-	}
-	for _, value := range resultMap {
-		data := value.([]interface{})
-		for _, item := range data {
-
-			ito := item
-			temp := ""
-			for k, v := range ito.(map[string]interface{}) {
-				if k == "metric" {
-					vMap := v.(map[string]interface{})
-					key := vMap["pod_name"].(string)
-					memoryUsageMetric[key] = "1"
-					temp = key
-				}
-				if k == "value" {
-					vArr := v.([]interface{})
-					if _, ok := memoryUsageMetric[temp]; ok {
-						memoryUsageMetric[temp] = vArr[1].(string)
-					}
-				}
-			}
-		}
-	}
-	return memoryUsageMetric
-}
-
-func (impl AppListingServiceImpl) MemoryRequestGroupByPod(namespace string, env string, proEndpoint string) map[string]string {
-	impl.Logger.Debug("executing memoryRequestGroupByPod")
-	memoryRequestMetric := make(map[string]string)
-	if namespace == "" || proEndpoint == "" || env == "" {
-		impl.Logger.Warnw("not a complete data found for prometheus call", "missing", "AppName or namespace or prometheus url or env")
-		return memoryRequestMetric
-	}
-
-	prometheusAPI, err := prometheus.ContextByEnv(env, proEndpoint)
-	if err != nil {
-		impl.Logger.Errorw("error in getting prometheus api client:", "error", err)
-		return memoryRequestMetric
-	}
-
-	query := "sum(kube_pod_container_resource_requests_memory_bytes{container!='POD', container!='', namespace='" + namespace + "'}) by (pod)"
-	out, _, err := prometheusAPI.Query(context.Background(), query, time.Now())
-	if err != nil {
-		impl.Logger.Errorw("error in prometheus query:", "error", err)
-		return memoryRequestMetric
-	}
-
-	response := make(map[string]interface{})
-	response["data"] = out
-	resJson, err := json.Marshal(response)
-	if err != nil {
-		impl.Logger.Errorw("error in marshal:", "error", err)
-		return memoryRequestMetric
-	}
-
-	resultMap := make(map[string]interface{})
-	err = json.Unmarshal([]byte(resJson), &resultMap)
-	if err != nil {
-		impl.Logger.Errorw("error in unmarshal:", "error", err)
-		return memoryRequestMetric
-	}
-
-	for _, value := range resultMap {
-		data := value.([]interface{})
-		for _, item := range data {
-			ito := item
-			temp := ""
-			for k, v := range ito.(map[string]interface{}) {
-				if k == "metric" {
-					vMap := v.(map[string]interface{})
-					key := vMap["pod"].(string)
-					memoryRequestMetric[key] = "1"
-					temp = key
-				}
-				if k == "value" {
-					vArr := v.([]interface{})
-					if _, ok := memoryRequestMetric[temp]; ok {
-						memoryRequestMetric[temp] = vArr[1].(string)
-					}
-				}
-			}
-		}
-	}
-	return memoryRequestMetric
-}
-
-// Deprecated: Currently not in use
-func (impl AppListingServiceImpl) CpuUsageGroupByContainer(podName string, namespace string, env string, proEndpoint string) map[string]string {
-	impl.Logger.Debug("executing cpuUsageGroupByPod:")
-	prometheusAPI, err := prometheus.ContextByEnv(env, proEndpoint)
-	cpuUsageMetric := make(map[string]string)
-
-	if err != nil {
-		impl.Logger.Errorw("error in getting prometheus api client:", "error", err)
-		return cpuUsageMetric
-	}
-
-	query := "sum(rate(container_cpu_usage_seconds_total{image!='', pod_name='" + podName + "',container_name!='POD', namespace='" + podName + "'}[1m])) by (container_name)"
-	out, _, err := prometheusAPI.Query(context.Background(), query, time.Now())
-	if err != nil {
-		impl.Logger.Errorw("error in prometheus query:", "error", err)
-		return cpuUsageMetric
-	}
-	response := make(map[string]interface{})
-	response["data"] = out
-	resJson, err := json.Marshal(response)
-	if err != nil {
-		impl.Logger.Errorw("error in marshal:", "error", err)
-		return cpuUsageMetric
-	}
-
-	resultMap := make(map[string]interface{})
-	err = json.Unmarshal([]byte(resJson), &resultMap)
-	if err != nil {
-		impl.Logger.Errorw("error in unmarshal:", "error", err)
-		return cpuUsageMetric
-	}
-
-	for _, value := range resultMap {
-		data := value.([]interface{})
-
-		for _, item := range data {
-			ito := item
-			temp := ""
-			for k, v := range ito.(map[string]interface{}) {
-				if k == "metric" {
-					vMap := v.(map[string]interface{})
-					key := vMap["pod_name"].(string)
-					cpuUsageMetric[key] = "1"
-					temp = key
-				}
-				if k == "value" {
-					vArr := v.([]interface{})
-					if _, ok := cpuUsageMetric[temp]; ok {
-						cpuUsageMetric[temp] = vArr[1].(string)
-					}
-				}
-			}
-		}
-	}
-
-	return cpuUsageMetric
-}
-
-// Deprecated: Currently not in use
-func (impl AppListingServiceImpl) CpuRequestGroupByContainer(podName string, namespace string, env string, proEndpoint string) map[string]string {
-	impl.Logger.Debug("executing cpuUsageGroupByPod:")
-	prometheusAPI, err := prometheus.ContextByEnv(env, proEndpoint)
-	cpuRequestMetric := make(map[string]string)
-
-	if err != nil {
-		impl.Logger.Errorw("error in getting prometheus api client:", "error", err)
-		return cpuRequestMetric
-	}
-
-	query := "sum(kube_pod_container_resource_requests_cpu_cores{namespace='" + namespace + "',pod='" + podName + "'}) by (container)"
-	out, _, err := prometheusAPI.Query(context.Background(), query, time.Now())
-	if err != nil {
-		impl.Logger.Errorw("error in prometheus query:", "error", err)
-		return cpuRequestMetric
-	}
-
-	response := make(map[string]interface{})
-	response["data"] = out
-	resJson, err := json.Marshal(response)
-	if err != nil {
-		impl.Logger.Errorw("error in marshal:", "error", err)
-		return cpuRequestMetric
-	}
-
-	resultMap := make(map[string]interface{})
-	err = json.Unmarshal([]byte(resJson), &resultMap)
-	if err != nil {
-		impl.Logger.Errorw("error in unmarshal:", "error", err)
-		return cpuRequestMetric
-	}
-
-	for _, value := range resultMap {
-		data := value.([]interface{})
-		for _, item := range data {
-			ito := item
-			temp := ""
-			for k, v := range ito.(map[string]interface{}) {
-				if k == "metric" {
-					vMap := v.(map[string]interface{})
-					key := vMap["pod"].(string)
-					cpuRequestMetric[key] = "1"
-					temp = key
-				}
-				if k == "value" {
-					vArr := v.([]interface{})
-					if _, ok := cpuRequestMetric[temp]; ok {
-						cpuRequestMetric[temp] = vArr[1].(string)
-					}
-				}
-			}
-		}
-	}
-	return cpuRequestMetric
-}
-
-// Deprecated: Currently not in use
-func (impl AppListingServiceImpl) MemoryUsageGroupByContainer(podName string, namespace string, env string, proEndpoint string) map[string]string {
-	impl.Logger.Debug("executing memoryUsageGroupByPod")
-	prometheusAPI, err := prometheus.ContextByEnv(env, proEndpoint)
-	memoryUsageMetric := make(map[string]string)
-
-	if err != nil {
-		impl.Logger.Errorw("error in getting prometheus api client:", "error", err)
-		return memoryUsageMetric
-	}
-
-	query := "sum(container_memory_usage_bytes{container_name!='POD', container_name!='',pod_name='" + podName + "', namespace='" + namespace + "'}) by (container_name)"
-	out, _, err := prometheusAPI.Query(context.Background(), query, time.Now())
-	if err != nil {
-		impl.Logger.Errorw("error in prometheus query:", "error", err)
-		return memoryUsageMetric
-	}
-	response := make(map[string]interface{})
-	response["data"] = out
-	resJson, err := json.Marshal(response)
-	if err != nil {
-		impl.Logger.Errorw("error in marshal:", "error", err)
-		return memoryUsageMetric
-	}
-
-	resultMap := make(map[string]interface{})
-	err = json.Unmarshal([]byte(resJson), &resultMap)
-	if err != nil {
-		impl.Logger.Errorw("error in unmarshal:", "error", err)
-		return memoryUsageMetric
-	}
-	for _, value := range resultMap {
-		data := value.([]interface{})
-		for _, item := range data {
-			ito := item
-			temp := ""
-			for k, v := range ito.(map[string]interface{}) {
-				if k == "metric" {
-					vMap := v.(map[string]interface{})
-					key := vMap["pod_name"].(string)
-					memoryUsageMetric[key] = "1"
-					temp = key
-				}
-				if k == "value" {
-					vArr := v.([]interface{})
-					if _, ok := memoryUsageMetric[temp]; ok {
-						memoryUsageMetric[temp] = vArr[1].(string)
-					}
-				}
-			}
-		}
-	}
-	return memoryUsageMetric
-}
-
-// Deprecated: Currently not in use
-func (impl AppListingServiceImpl) MemoryRequestGroupByContainer(podName string, namespace string, env string, proEndpoint string) map[string]string {
-	impl.Logger.Debug("executing memoryRequestGroupByPod")
-	prometheusAPI, err := prometheus.ContextByEnv(env, proEndpoint)
-	memoryRequestMetric := make(map[string]string)
-	if err != nil {
-		impl.Logger.Errorw("error in getting prometheus api client:", "error", err)
-		return memoryRequestMetric
-	}
-
-	query := "sum(kube_pod_container_resource_requests_memory_bytes{container!='POD', container!='',pod='" + podName + "', namespace='" + namespace + "'}) by (container)"
-	out, _, err := prometheusAPI.Query(context.Background(), query, time.Now())
-	if err != nil {
-		impl.Logger.Errorw("error in prometheus query:", "error", err)
-		return memoryRequestMetric
-	}
-
-	response := make(map[string]interface{})
-	response["data"] = out
-	resJson, err := json.Marshal(response)
-	if err != nil {
-		impl.Logger.Errorw("error in marshal:", "error", err)
-		return memoryRequestMetric
-	}
-
-	resultMap := make(map[string]interface{})
-	err = json.Unmarshal([]byte(resJson), &resultMap)
-	if err != nil {
-		impl.Logger.Errorw("error in unmarshal:", "error", err)
-		return memoryRequestMetric
-	}
-	for _, value := range resultMap {
-		data := value.([]interface{})
-		for _, item := range data {
-			ito := item
-			temp := ""
-			for k, v := range ito.(map[string]interface{}) {
-				if k == "metric" {
-					vMap := v.(map[string]interface{})
-					key := vMap["pod"].(string)
-					memoryRequestMetric[key] = "1"
-					temp = key
-				}
-				if k == "value" {
-					vArr := v.([]interface{})
-					if _, ok := memoryRequestMetric[temp]; ok {
-						memoryRequestMetric[temp] = vArr[1].(string)
-					}
-				}
-			}
-		}
-	}
-	return memoryRequestMetric
-}
-
-// Deprecated: Currently not in use (intent to fetch graph data from prometheus)
-func (impl AppListingServiceImpl) CpuUsageGroupByPodGraph(podName string, namespace string, env string, proEndpoint string, r v1.Range) map[string][]interface{} {
-	impl.Logger.Debug("executing CpuUsageGroupByPodGraph:")
-	prometheusAPI, err := prometheus.ContextByEnv(env, proEndpoint)
-	cpuUsageMetric := make(map[string][]interface{})
-
-	if err != nil {
-		impl.Logger.Errorw("error in getting prometheus api client:", "error", err)
-		return cpuUsageMetric
-	}
-
-	query := "sum(rate(container_cpu_usage_seconds_total{namespace='" + namespace + "', container_name!='POD'}[1m])) by (pod_name)"
-	time1 := time.Now()
-	r1 := v1.Range{
-		Start: time1.Add(-time.Hour),
-		End:   time1,
-		Step:  time.Minute,
-	}
-	out, _, err := prometheusAPI.QueryRange(context.Background(), query, r1)
-	if err != nil {
-		impl.Logger.Errorw("error in prometheus query:", "error", err)
-		return cpuUsageMetric
-	}
-
-	response := make(map[string]interface{})
-	response["data"] = out
-	resJson, err := json.Marshal(response)
-	if err != nil {
-		impl.Logger.Errorw("error in marshal:", "error", err)
-		return cpuUsageMetric
-	}
-	resultMap := make(map[string]interface{})
-	err = json.Unmarshal([]byte(resJson), &resultMap)
-	if err != nil {
-		impl.Logger.Errorw("error in unmarshal:", "error", err)
-		return cpuUsageMetric
-	}
-	for _, value := range resultMap {
-		data := value.([]interface{})
-		for _, item := range data {
-			ito := item
-			temp := ""
-			for k, v := range ito.(map[string]interface{}) {
-				if k == "metric" {
-					vMap := v.(map[string]interface{})
-					key := vMap["pod_name"].(string)
-					cpuUsageMetric[key] = nil
-					temp = key
-				}
-				if k == "values" {
-					vArr := v.([]interface{})
-					if _, ok := cpuUsageMetric[temp]; ok {
-						cpuUsageMetric[temp] = vArr
-					}
-				}
-			}
-		}
-	}
-	return cpuUsageMetric
-}
-
-// Deprecated: Currently not in use (intent to fetch graph data from prometheus)
-func (impl AppListingServiceImpl) MemoryUsageGroupByPodGraph(podName string, namespace string, env string, proEndpoint string, r v1.Range) map[string][]interface{} {
-	impl.Logger.Debug("executing MemoryUsageGroupByPodGraph")
-	prometheusAPI, err := prometheus.ContextByEnv(env, proEndpoint)
-	memoryUsageMetric := make(map[string][]interface{})
-
-	if err != nil {
-		impl.Logger.Errorw("error in getting prometheus api client:", "error", err)
-		return memoryUsageMetric
-	}
-
-	query := "sum(container_memory_usage_bytes{namespace='" + namespace + "', container_name!='POD', container_name!=''}) by (pod_name)"
-	time1 := time.Now()
-	r1 := v1.Range{
-		Start: time1.Add(-time.Hour),
-		End:   time1,
-		Step:  time.Minute,
-	}
-	out, _, err := prometheusAPI.QueryRange(context.Background(), query, r1)
-	if err != nil {
-		impl.Logger.Errorw("error in prometheus query:", "error", err)
-		return memoryUsageMetric
-	}
-	response := make(map[string]interface{})
-	response["data"] = out
-	resJson, err := json.Marshal(response)
-	if err != nil {
-		impl.Logger.Errorw("error in marshal:", "error", err)
-		return memoryUsageMetric
-	}
-	resultMap := make(map[string]interface{})
-	err = json.Unmarshal([]byte(resJson), &resultMap)
-	if err != nil {
-		impl.Logger.Errorw("error in unmarshal:", "error", err)
-		return memoryUsageMetric
-	}
-	for _, value := range resultMap {
-		data := value.([]interface{})
-		for _, item := range data {
-			ito := item
-			temp := ""
-			for k, v := range ito.(map[string]interface{}) {
-				if k == "metric" {
-					vMap := v.(map[string]interface{})
-					key := vMap["pod_name"].(string)
-					memoryUsageMetric[key] = nil
-					temp = key
-				}
-				if k == "values" {
-					vArr := v.([]interface{})
-					if _, ok := memoryUsageMetric[temp]; ok {
-						memoryUsageMetric[temp] = vArr
-					}
-				}
-			}
-		}
-	}
-	return memoryUsageMetric
-}
-
-// Deprecated: Currently not in use (intent to fetch graph data from prometheus)
-func (impl AppListingServiceImpl) GraphAPI(appId int, envId int) error {
-	impl.Logger.Debug("reached at GraphAPI:")
-	/*
-		appDetailView, err := impl.appListingRepository.FetchAppDetail(appId, envId)
-		if err != nil {
-			impl.Logger.Errorw("Exception", err)
-			return err
-		}
-
-		//calculating cpu and memory usage percent
-		appLabel := appDetailView.AppName
-		namespace := appDetailView.Namespace
-		proEndpoint := appDetailView.PrometheusEndpoint
-		env := appDetailView.EnvironmentName
-		podList := impl.PodListByAppLabel(appLabel, namespace, env, proEndpoint)
-
-		//TODO - Pod List By Label- Release
-
-		time1 := time.Time{}
-		r1 := v1.Range{
-			Start: time1.Add(-time.Minute),
-			End:   time1,
-			Step:  time.Minute,
-		}
-		podName := "prometheus-monitoring-prometheus-oper-prometheus-0"
-		impl.CpuUsageGroupByPodGraph(podName, namespace, env, proEndpoint, r1)
-		//data := impl.MemoryUsageGroupByPodGraph(podName, "monitoring", env, proEndpoint, r1)
-
-		for fKey, _ := range podList {
-			fmt.Println(fKey)
-		}
-	*/
-	return nil
-}
-
->>>>>>> 95f7e2df
 func (impl AppListingServiceImpl) FetchAppTriggerView(appId int) ([]bean.TriggerView, error) {
 	return impl.appListingRepository.FetchAppTriggerView(appId)
 }
@@ -1593,30 +777,13 @@
 		impl.Logger.Errorw("err", err)
 		return envs, err
 	}
-<<<<<<< HEAD
 	appLevelInfraMetrics := true //default val, not being derived from DB. TODO: remove this from FE since this is derived from prometheus config at cluster level and this logic is already present at FE
 	newCtx, span = otel.Tracer("deployedAppMetricsService").Start(newCtx, "GetMetricsFlagByAppId")
 	appLevelAppMetrics, err := impl.deployedAppMetricsService.GetMetricsFlagByAppId(appId)
-=======
-	appLevelAppMetrics := false  // default value
-	appLevelInfraMetrics := true // default val
-	newCtx, span = otel.Tracer("appLevelMetricsRepository").Start(newCtx, "FindByAppId")
-	appLevelMetrics, err := impl.appLevelMetricsRepository.FindByAppId(appId)
->>>>>>> 95f7e2df
 	span.End()
 	if err != nil {
 		impl.Logger.Errorw("error, GetMetricsFlagByAppId", "err", err, "appId", appId)
 		return envs, err
-<<<<<<< HEAD
-=======
-	} else if util.IsErrNoRows(err) {
-		// populate default val
-		appLevelAppMetrics = false  // default value
-		appLevelInfraMetrics = true // default val
-	} else {
-		appLevelAppMetrics = appLevelMetrics.AppMetrics
-		appLevelInfraMetrics = appLevelMetrics.InfraMetrics
->>>>>>> 95f7e2df
 	}
 	newCtx, span = otel.Tracer("chartRepository").Start(newCtx, "FindLatestChartForAppByAppId")
 	chart, err := impl.chartRepository.FindLatestChartForAppByAppId(appId)
@@ -1652,27 +819,11 @@
 		impl.Logger.Errorw("err", err)
 		return envs, err
 	}
-<<<<<<< HEAD
 	appLevelInfraMetrics := true //default val, not being derived from DB. TODO: remove this from FE since this is derived from prometheus config at cluster level and this logic is already present at FE
 	appLevelAppMetrics, err := impl.deployedAppMetricsService.GetMetricsFlagByAppId(appId)
 	if err != nil {
 		impl.Logger.Errorw("error, GetMetricsFlagByAppId", "err", err, "appId", appId)
 		return nil, err
-=======
-	appLevelAppMetrics := false  // default value
-	appLevelInfraMetrics := true // default val
-	appLevelMetrics, err := impl.appLevelMetricsRepository.FindByAppId(appId)
-	if err != nil && !util.IsErrNoRows(err) {
-		impl.Logger.Errorw("error in fetching app metrics", "err", err)
-		return envs, err
-	} else if util.IsErrNoRows(err) {
-		// populate default val
-		appLevelAppMetrics = false  // default value
-		appLevelInfraMetrics = true // default val
-	} else {
-		appLevelAppMetrics = appLevelMetrics.AppMetrics
-		appLevelInfraMetrics = appLevelMetrics.InfraMetrics
->>>>>>> 95f7e2df
 	}
 
 	chartRefId, err := impl.chartRepository.FindChartRefIdForLatestChartForAppByAppId(appId)
