/*
 * Copyright (c) 2020 Devtron Labs
 *
 * Licensed under the Apache License, Version 2.0 (the "License");
 * you may not use this file except in compliance with the License.
 * You may obtain a copy of the License at
 *
 *    http://www.apache.org/licenses/LICENSE-2.0
 *
 * Unless required by applicable law or agreed to in writing, software
 * distributed under the License is distributed on an "AS IS" BASIS,
 * WITHOUT WARRANTIES OR CONDITIONS OF ANY KIND, either express or implied.
 * See the License for the specific language governing permissions and
 * limitations under the License.
 *
 */

package app

import (
	"context"
	"fmt"
	argoApplication "github.com/devtron-labs/devtron/client/argocdServer/bean"
	"github.com/devtron-labs/devtron/pkg/deployment/manifest/deployedAppMetrics"
<<<<<<< HEAD
	pipelineConfigBean "github.com/devtron-labs/devtron/pkg/pipeline/constants"
=======
	"github.com/devtron-labs/devtron/pkg/pipeline/bean/CiPipeline"
>>>>>>> bf20b6fe
	"net/http"
	"strconv"
	"strings"
	"time"

	"github.com/devtron-labs/common-lib/utils/k8s/health"
	"github.com/devtron-labs/devtron/internal/middleware"
	"github.com/devtron-labs/devtron/internal/sql/repository/app"
	userrepository "github.com/devtron-labs/devtron/pkg/auth/user/repository"
	chartRepoRepository "github.com/devtron-labs/devtron/pkg/chartRepo/repository"
	repository2 "github.com/devtron-labs/devtron/pkg/cluster/repository"
	"github.com/devtron-labs/devtron/pkg/dockerRegistry"
	"github.com/devtron-labs/devtron/util/argo"
	errors2 "github.com/juju/errors"
	"go.opentelemetry.io/otel"
	"golang.org/x/exp/slices"

	"github.com/devtron-labs/devtron/api/bean"
	application2 "github.com/devtron-labs/devtron/client/argocdServer/application"
	"github.com/devtron-labs/devtron/internal/sql/models"
	"github.com/devtron-labs/devtron/internal/sql/repository"
	"github.com/devtron-labs/devtron/internal/sql/repository/chartConfig"
	"github.com/devtron-labs/devtron/internal/sql/repository/helper"
	"github.com/devtron-labs/devtron/internal/sql/repository/pipelineConfig"
	"github.com/devtron-labs/devtron/internal/util"
	"github.com/go-pg/pg"
	"go.uber.org/zap"
)

type AppListingService interface {
	FetchJobs(fetchJobListingRequest FetchAppListingRequest) ([]*bean.JobContainer, error)
	FetchOverviewCiPipelines(jobId int) ([]*bean.JobListingContainer, error)
	BuildAppListingResponseV2(fetchAppListingRequest FetchAppListingRequest, envContainers []*bean.AppEnvironmentContainer) ([]*bean.AppContainer, error)
	FetchAllDevtronManagedApps() ([]AppNameTypeIdContainer, error)
	FetchAppDetails(ctx context.Context, appId int, envId int) (bean.AppDetailContainer, error)

	// ------------------

	FetchAppTriggerView(appId int) ([]bean.TriggerView, error)
	FetchAppStageStatus(appId int, appType int) ([]bean.AppStageStatus, error)

	FetchOtherEnvironment(ctx context.Context, appId int) ([]*bean.Environment, error)
	FetchMinDetailOtherEnvironment(appId int) ([]*bean.Environment, error)
	RedirectToLinkouts(Id int, appId int, envId int, podName string, containerName string) (string, error)
	ISLastReleaseStopType(appId, envId int) (bool, error)
	ISLastReleaseStopTypeV2(pipelineIds []int) (map[int]bool, error)
	GetReleaseCount(appId, envId int) (int, error)

	FetchAppsByEnvironmentV2(fetchAppListingRequest FetchAppListingRequest, w http.ResponseWriter, r *http.Request, token string) ([]*bean.AppEnvironmentContainer, int, error)
	FetchOverviewAppsByEnvironment(envId, limit, offset int, ctx context.Context) (*OverviewAppsByEnvironmentBean, error)
}

const (
	APIVersionV1 string = "v1"
	APIVersionV2 string = "v2"
)

type FetchAppListingRequest struct {
	Environments      []int            `json:"environments"`
	Statuses          []string         `json:"statuses"`
	Teams             []int            `json:"teams"`
	AppNameSearch     string           `json:"appNameSearch"`
	SortOrder         helper.SortOrder `json:"sortOrder"`
	SortBy            helper.SortBy    `json:"sortBy"`
	Offset            int              `json:"offset"`
	Size              int              `json:"size"`
	DeploymentGroupId int              `json:"deploymentGroupId"`
	Namespaces        []string         `json:"namespaces"` // {clusterId}_{namespace}
	AppStatuses       []string         `json:"appStatuses"`
	AppIds            []int            `json:"-"` // internal use only
	// IsClusterOrNamespaceSelected bool             `json:"isClusterOrNamespaceSelected"`
}
type AppNameTypeIdContainer struct {
	AppName string `json:"appName"`
	Type    string `json:"type"`
	AppId   int    `json:"appId"`
}
type CiArtifactWithParentArtifact struct {
	ParentCiArtifact int
	CiArtifactId     int
}

func (req FetchAppListingRequest) GetNamespaceClusterMapping() (namespaceClusterPair []*repository2.ClusterNamespacePair, clusterIds []int, err error) {
	for _, ns := range req.Namespaces {
		items := strings.Split(ns, "_")
		// TODO refactoring: invalid condition; always false
		if len(items) < 1 && len(items) > 2 {
			return nil, nil, fmt.Errorf("invalid namespaceds")
		}
		clusterId, err := strconv.Atoi(items[0])
		if err != nil {
			return nil, nil, fmt.Errorf("invalid clustrer id")
		}
		if len(items) == 2 {
			pair := &repository2.ClusterNamespacePair{
				ClusterId:     clusterId,
				NamespaceName: items[1],
			}
			namespaceClusterPair = append(namespaceClusterPair, pair)

		} else {
			clusterIds = append(clusterIds, clusterId)
		}
	}
	return namespaceClusterPair, clusterIds, nil
}

type AppListingServiceImpl struct {
	Logger                         *zap.SugaredLogger
	application                    application2.ServiceClient
	appRepository                  app.AppRepository
	appListingRepository           repository.AppListingRepository
	appListingViewBuilder          AppListingViewBuilder
	pipelineRepository             pipelineConfig.PipelineRepository
	cdWorkflowRepository           pipelineConfig.CdWorkflowRepository
	linkoutsRepository             repository.LinkoutsRepository
	pipelineOverrideRepository     chartConfig.PipelineOverrideRepository
	environmentRepository          repository2.EnvironmentRepository
	argoUserService                argo.ArgoUserService
	envOverrideRepository          chartConfig.EnvConfigOverrideRepository
	chartRepository                chartRepoRepository.ChartRepository
	ciPipelineRepository           pipelineConfig.CiPipelineRepository
	dockerRegistryIpsConfigService dockerRegistry.DockerRegistryIpsConfigService
	userRepository                 userrepository.UserRepository
	deployedAppMetricsService      deployedAppMetrics.DeployedAppMetricsService
	ciArtifactRepository           repository.CiArtifactRepository
}

func NewAppListingServiceImpl(Logger *zap.SugaredLogger, appListingRepository repository.AppListingRepository,
	application application2.ServiceClient, appRepository app.AppRepository,
	appListingViewBuilder AppListingViewBuilder, pipelineRepository pipelineConfig.PipelineRepository,
	linkoutsRepository repository.LinkoutsRepository, cdWorkflowRepository pipelineConfig.CdWorkflowRepository,
	pipelineOverrideRepository chartConfig.PipelineOverrideRepository, environmentRepository repository2.EnvironmentRepository,
	argoUserService argo.ArgoUserService, envOverrideRepository chartConfig.EnvConfigOverrideRepository,
	chartRepository chartRepoRepository.ChartRepository, ciPipelineRepository pipelineConfig.CiPipelineRepository,
	dockerRegistryIpsConfigService dockerRegistry.DockerRegistryIpsConfigService, userRepository userrepository.UserRepository,
	deployedAppMetricsService deployedAppMetrics.DeployedAppMetricsService, ciArtifactRepository repository.CiArtifactRepository) *AppListingServiceImpl {
	serviceImpl := &AppListingServiceImpl{
		Logger:                         Logger,
		appListingRepository:           appListingRepository,
		application:                    application,
		appRepository:                  appRepository,
		appListingViewBuilder:          appListingViewBuilder,
		pipelineRepository:             pipelineRepository,
		linkoutsRepository:             linkoutsRepository,
		cdWorkflowRepository:           cdWorkflowRepository,
		pipelineOverrideRepository:     pipelineOverrideRepository,
		environmentRepository:          environmentRepository,
		argoUserService:                argoUserService,
		envOverrideRepository:          envOverrideRepository,
		chartRepository:                chartRepository,
		ciPipelineRepository:           ciPipelineRepository,
		dockerRegistryIpsConfigService: dockerRegistryIpsConfigService,
		userRepository:                 userRepository,
		deployedAppMetricsService:      deployedAppMetricsService,
		ciArtifactRepository:           ciArtifactRepository,
	}
	return serviceImpl
}

const AcdInvalidAppErr = "invalid acd app name and env"
const NotDeployed = "Not Deployed"

type OverviewAppsByEnvironmentBean struct {
	EnvironmentId   int                             `json:"environmentId"`
	EnvironmentName string                          `json:"environmentName"`
	Namespace       string                          `json:"namespace"`
	ClusterName     string                          `json:"clusterName"`
	ClusterId       int                             `json:"clusterId"`
	Type            string                          `json:"environmentType"`
	Description     string                          `json:"description"`
	AppCount        int                             `json:"appCount"`
	Apps            []*bean.AppEnvironmentContainer `json:"apps"`
	CreatedOn       string                          `json:"createdOn"`
	CreatedBy       string                          `json:"createdBy"`
}

const (
	Production    = "Production"
	NonProduction = "Non-Production"
)

func (impl AppListingServiceImpl) FetchOverviewAppsByEnvironment(envId, limit, offset int, ctx context.Context) (*OverviewAppsByEnvironmentBean, error) {
	resp := &OverviewAppsByEnvironmentBean{}
	env, err := impl.environmentRepository.FindById(envId)
	if err != nil {
		impl.Logger.Errorw("failed to fetch env", "err", err, "envId", envId)
		return resp, err
	}
	resp.EnvironmentId = envId
	resp.EnvironmentName = env.Name
	resp.ClusterName = env.Cluster.ClusterName
	resp.ClusterId = env.ClusterId
	resp.Namespace = env.Namespace
	resp.CreatedOn = env.CreatedOn.String()
	if env.Default {
		resp.Type = Production
	} else {
		resp.Type = NonProduction
	}
	resp.Description = env.Description
	createdBy, err := impl.userRepository.GetByIdIncludeDeleted(env.CreatedBy)
	if err != nil && err != pg.ErrNoRows {
		impl.Logger.Errorw("error in fetching user for app meta info", "error", err, "env.CreatedBy", env.CreatedBy)
		return nil, err
	}
	if createdBy != nil && createdBy.Id > 0 {
		if createdBy.Active {
			resp.CreatedBy = fmt.Sprintf(createdBy.EmailId)
		} else {
			resp.CreatedBy = fmt.Sprintf("%s (inactive)", createdBy.EmailId)
		}
	}
	envContainers, err := impl.appListingRepository.FetchOverviewAppsByEnvironment(envId, limit, offset, ctx)
	if err != nil {
		impl.Logger.Errorw("failed to fetch environment containers", "err", err, "envId", envId)
		return resp, err
	}

	artifactIds := make([]int, 0)
	for _, envContainer := range envContainers {
		lastDeployed, err := impl.appListingRepository.FetchLastDeployedImage(envContainer.AppId, envId)
		if err != nil {
			impl.Logger.Errorw("failed to fetch last deployed image", "err", err, "appId", envContainer.AppId, "envId", envId)
			return resp, err
		}

		if lastDeployed != nil {
			envContainer.LastDeployedImage = lastDeployed.LastDeployedImage
			envContainer.LastDeployedBy = lastDeployed.LastDeployedBy
			envContainer.CiArtifactId = lastDeployed.CiArtifactId
			artifactIds = append(artifactIds, lastDeployed.CiArtifactId)
		}
	}
	uniqueArtifacts := getUniqueArtifacts(artifactIds)

	artifactWithGitCommit, err := impl.generateArtifactIDCommitMap(uniqueArtifacts)
	if err != nil {
		impl.Logger.Errorw("failed to fetch Artifacts to git Triggers ", "envId", envId, "err", err)
		return resp, err
	}
	for _, envContainer := range envContainers {
		envContainer.Commits = []string{}
		if envContainer.CiArtifactId > 0 {
			if commits, ok := artifactWithGitCommit[envContainer.CiArtifactId]; ok && commits != nil {
				envContainer.Commits = commits
			}
		}
	}
	resp.Apps = envContainers
	return resp, err
}

func getUniqueArtifacts(artifactIds []int) (uniqueArtifactIds []int) {
	uniqueArtifactIds = make([]int, 0)

	uniqueArtifactMap := make(map[int]bool)

	for _, artifactId := range artifactIds {
		if ok := uniqueArtifactMap[artifactId]; !ok {
			uniqueArtifactIds = append(uniqueArtifactIds, artifactId)
			uniqueArtifactMap[artifactId] = true
		}
	}

	return uniqueArtifactIds
}

func (impl AppListingServiceImpl) FetchAllDevtronManagedApps() ([]AppNameTypeIdContainer, error) {
	impl.Logger.Debug("reached at FetchAllDevtronManagedApps:")
	apps := make([]AppNameTypeIdContainer, 0)
	res, err := impl.appRepository.FetchAllActiveDevtronAppsWithAppIdAndName()
	if err != nil {
		impl.Logger.Errorw("failed to fetch devtron apps", "err", err)
		return nil, err
	}
	for _, r := range res {
		appContainer := AppNameTypeIdContainer{
			AppId:   r.Id,
			AppName: r.AppName,
			Type:    "devtron-app",
		}
		apps = append(apps, appContainer)
	}
	res, err = impl.appRepository.FetchAllActiveInstalledAppsWithAppIdAndName()
	if err != nil {
		impl.Logger.Errorw("failed to fetch devtron installed apps", "err", err)
		return nil, err
	}
	for _, r := range res {
		appContainer := AppNameTypeIdContainer{
			AppId:   r.Id,
			AppName: r.AppName,
			Type:    "devtron-installed-app",
		}
		apps = append(apps, appContainer)
	}
	return apps, nil
}
func (impl AppListingServiceImpl) FetchJobs(fetchJobListingRequest FetchAppListingRequest) ([]*bean.JobContainer, error) {

	jobListingFilter := helper.AppListingFilter{
		Teams:         fetchJobListingRequest.Teams,
		AppNameSearch: fetchJobListingRequest.AppNameSearch,
		SortOrder:     fetchJobListingRequest.SortOrder,
		SortBy:        fetchJobListingRequest.SortBy,
		Offset:        fetchJobListingRequest.Offset,
		Size:          fetchJobListingRequest.Size,
		AppStatuses:   fetchJobListingRequest.AppStatuses,
		Environments:  fetchJobListingRequest.Environments,
		AppIds:        fetchJobListingRequest.AppIds,
	}
	appIds, err := impl.appRepository.FetchAppIdsWithFilter(jobListingFilter)
	if err != nil {
		impl.Logger.Errorw("error in fetching app ids list", "error", err, jobListingFilter)
		return []*bean.JobContainer{}, err
	}
	jobListingContainers, err := impl.appListingRepository.FetchJobs(appIds, jobListingFilter.AppStatuses, jobListingFilter.Environments, string(jobListingFilter.SortOrder))
	if err != nil {
		impl.Logger.Errorw("error in fetching job list", "error", err, jobListingFilter)
		return []*bean.JobContainer{}, err
	}
	CiPipelineIDs := GetCIPipelineIDs(jobListingContainers)
	JobsLastSucceededOnTime, err := impl.appListingRepository.FetchJobsLastSucceededOn(CiPipelineIDs)
	jobContainers := BuildJobListingResponse(jobListingContainers, JobsLastSucceededOnTime)
	return jobContainers, nil
}

func (impl AppListingServiceImpl) FetchOverviewCiPipelines(jobId int) ([]*bean.JobListingContainer, error) {
	jobCiContainers, err := impl.appListingRepository.FetchOverviewCiPipelines(jobId)
	if err != nil {
		impl.Logger.Errorw("error in fetching job container", "error", err, jobId)
		return []*bean.JobListingContainer{}, err
	}
	return jobCiContainers, nil
}

func (impl AppListingServiceImpl) FetchAppsByEnvironmentV2(fetchAppListingRequest FetchAppListingRequest, w http.ResponseWriter, r *http.Request, token string) ([]*bean.AppEnvironmentContainer, int, error) {
	impl.Logger.Debug("reached at FetchAppsByEnvironment:")
	if len(fetchAppListingRequest.Namespaces) != 0 && len(fetchAppListingRequest.Environments) == 0 {
		return []*bean.AppEnvironmentContainer{}, 0, nil
	}
	appListingFilter := helper.AppListingFilter{
		Environments:      fetchAppListingRequest.Environments,
		Statuses:          fetchAppListingRequest.Statuses,
		Teams:             fetchAppListingRequest.Teams,
		AppNameSearch:     fetchAppListingRequest.AppNameSearch,
		SortOrder:         fetchAppListingRequest.SortOrder,
		SortBy:            fetchAppListingRequest.SortBy,
		Offset:            fetchAppListingRequest.Offset,
		Size:              fetchAppListingRequest.Size,
		DeploymentGroupId: fetchAppListingRequest.DeploymentGroupId,
		AppStatuses:       fetchAppListingRequest.AppStatuses,
		AppIds:            fetchAppListingRequest.AppIds,
	}
	_, span := otel.Tracer("appListingRepository").Start(r.Context(), "FetchAppsByEnvironment")
	envContainers, appSize, err := impl.appListingRepository.FetchAppsByEnvironmentV2(appListingFilter)
	span.End()
	if err != nil {
		impl.Logger.Errorw("error in fetching app list", "error", err, "filter", appListingFilter)
		return []*bean.AppEnvironmentContainer{}, appSize, err
	}

	envContainersMap := make(map[int][]*bean.AppEnvironmentContainer)
	envIds := make([]int, 0)
	envsSet := make(map[int]bool)

	for _, container := range envContainers {
		if container.EnvironmentId != 0 {
			if _, ok := envContainersMap[container.EnvironmentId]; !ok {
				envContainersMap[container.EnvironmentId] = make([]*bean.AppEnvironmentContainer, 0)
			}
			envContainersMap[container.EnvironmentId] = append(envContainersMap[container.EnvironmentId], container)
			if _, ok := envsSet[container.EnvironmentId]; !ok {
				envIds = append(envIds, container.EnvironmentId)
				envsSet[container.EnvironmentId] = true
			}
		}
	}
	envClusterInfos, err := impl.environmentRepository.FindEnvClusterInfosByIds(envIds)
	if err != nil {
		impl.Logger.Errorw("error in envClusterInfos list", "error", err, "envIds", envIds)
		return []*bean.AppEnvironmentContainer{}, appSize, err
	}
	for _, info := range envClusterInfos {
		for _, container := range envContainersMap[info.Id] {
			container.Namespace = info.Namespace
			container.ClusterName = info.ClusterName
			container.EnvironmentName = info.Name
			container.IsVirtualEnvironment = info.IsVirtualEnvironment
		}
	}
	return envContainers, appSize, nil
}

func (impl AppListingServiceImpl) ISLastReleaseStopType(appId, envId int) (bool, error) {
	override, err := impl.pipelineOverrideRepository.GetLatestRelease(appId, envId)
	if err != nil && !util.IsErrNoRows(err) {
		impl.Logger.Errorw("error in getting last release")
		return false, err
	} else if util.IsErrNoRows(err) {
		return false, nil
	} else {
		cdWfr, err := impl.cdWorkflowRepository.FindByWorkflowIdAndRunnerType(context.Background(), override.CdWorkflowId, bean.CD_WORKFLOW_TYPE_DEPLOY)
		if err != nil {
			impl.Logger.Errorw("error in getting latest wfr by pipelineId", "err", err, "cdWorkflowId", override.CdWorkflowId)
			return false, err
		}
		if slices.Contains([]string{pipelineConfig.WorkflowInitiated, pipelineConfig.WorkflowInQueue}, cdWfr.Status) {
			return false, nil
		}
		return models.DEPLOYMENTTYPE_STOP == override.DeploymentType, nil
	}
}

func (impl AppListingServiceImpl) ISLastReleaseStopTypeV2(pipelineIds []int) (map[int]bool, error) {
	releaseMap := make(map[int]bool)
	if len(pipelineIds) == 0 {
		return releaseMap, nil
	}
	overrides, err := impl.pipelineOverrideRepository.GetLatestReleaseDeploymentType(pipelineIds)
	if err != nil && !util.IsErrNoRows(err) {
		impl.Logger.Errorw("error in getting last release")
		return releaseMap, err
	} else if util.IsErrNoRows(err) {
		return releaseMap, nil
	}
	for _, override := range overrides {
		if _, ok := releaseMap[override.PipelineId]; !ok {
			cdWfr, err := impl.cdWorkflowRepository.FindByWorkflowIdAndRunnerType(context.Background(), override.CdWorkflowId, bean.CD_WORKFLOW_TYPE_DEPLOY)
			if err != nil {
				impl.Logger.Errorw("error in getting latest wfr by pipelineId", "err", err, "cdWorkflowId", override.CdWorkflowId)
				releaseMap[override.PipelineId] = false
				continue
			}
			if slices.Contains([]string{pipelineConfig.WorkflowInitiated, pipelineConfig.WorkflowInQueue}, cdWfr.Status) {
				releaseMap[override.PipelineId] = false
				continue
			}
			isStopType := models.DEPLOYMENTTYPE_STOP == override.DeploymentType
			releaseMap[override.PipelineId] = isStopType
		}
	}
	return releaseMap, nil
}

func (impl AppListingServiceImpl) GetReleaseCount(appId, envId int) (int, error) {
	override, err := impl.pipelineOverrideRepository.GetAllRelease(appId, envId)
	if err != nil && !util.IsErrNoRows(err) {
		impl.Logger.Errorw("error in getting releases")
		return 0, err
	} else if util.IsErrNoRows(err) {
		return 0, nil
	} else {
		return len(override), nil
	}
}

func (impl AppListingServiceImpl) BuildAppListingResponseV2(fetchAppListingRequest FetchAppListingRequest, envContainers []*bean.AppEnvironmentContainer) ([]*bean.AppContainer, error) {
	start := time.Now()
	appEnvMapping, err := impl.fetchACDAppStatusV2(fetchAppListingRequest, envContainers)
	middleware.AppListingDuration.WithLabelValues("fetchACDAppStatus", "devtron").Observe(time.Since(start).Seconds())
	if err != nil {
		impl.Logger.Errorw("error in fetching app statuses", "error", err)
		return []*bean.AppContainer{}, err
	}
	start = time.Now()
	appContainerResponses, err := impl.appListingViewBuilder.BuildView(fetchAppListingRequest, appEnvMapping)
	middleware.AppListingDuration.WithLabelValues("buildView", "devtron").Observe(time.Since(start).Seconds())
	return appContainerResponses, err
}
func GetCIPipelineIDs(jobContainers []*bean.JobListingContainer) []int {

	var ciPipelineIDs []int
	for _, jobContainer := range jobContainers {
		ciPipelineIDs = append(ciPipelineIDs, jobContainer.CiPipelineID)
	}
	return ciPipelineIDs
}
func BuildJobListingResponse(jobContainers []*bean.JobListingContainer, JobsLastSucceededOnTime []*bean.CiPipelineLastSucceededTime) []*bean.JobContainer {
	jobContainersMapping := make(map[int]bean.JobContainer)
	var appIds []int

	lastSucceededTimeMapping := make(map[int]time.Time)
	for _, lastSuccessTime := range JobsLastSucceededOnTime {
		lastSucceededTimeMapping[lastSuccessTime.CiPipelineID] = lastSuccessTime.LastSucceededOn
	}

	// Storing the sequence in appIds array
	for _, jobContainer := range jobContainers {
		val, ok := jobContainersMapping[jobContainer.JobId]
		if !ok {
			appIds = append(appIds, jobContainer.JobId)
			val = bean.JobContainer{}
			val.JobId = jobContainer.JobId
			val.JobName = jobContainer.JobName
			val.JobActualName = jobContainer.JobActualName
			val.ProjectId = jobContainer.ProjectId
		}

		if len(val.JobCiPipelines) == 0 {
			val.JobCiPipelines = make([]bean.JobCIPipeline, 0)
		}

		if jobContainer.CiPipelineID != 0 {
			ciPipelineObj := bean.JobCIPipeline{
				CiPipelineId:                 jobContainer.CiPipelineID,
				CiPipelineName:               jobContainer.CiPipelineName,
				Status:                       jobContainer.Status,
				LastRunAt:                    jobContainer.StartedOn,
				EnvironmentName:              jobContainer.EnvironmentName,
				EnvironmentId:                jobContainer.EnvironmentId,
				LastTriggeredEnvironmentName: jobContainer.LastTriggeredEnvironmentName,
				// LastSuccessAt: jobContainer.LastSuccessAt,
			}
			if lastSuccessAt, ok := lastSucceededTimeMapping[jobContainer.CiPipelineID]; ok {
				ciPipelineObj.LastSuccessAt = lastSuccessAt
			}

			val.JobCiPipelines = append(val.JobCiPipelines, ciPipelineObj)
		}
		jobContainersMapping[jobContainer.JobId] = val

	}

	result := make([]*bean.JobContainer, 0)
	for _, appId := range appIds {
		val := jobContainersMapping[appId]
		result = append(result, &val)
	}

	return result
}

func (impl AppListingServiceImpl) fetchACDAppStatus(fetchAppListingRequest FetchAppListingRequest, existingAppEnvContainers []*bean.AppEnvironmentContainer) (map[string][]*bean.AppEnvironmentContainer, error) {
	appEnvMapping := make(map[string][]*bean.AppEnvironmentContainer)
	var appNames []string
	var appIds []int
	var pipelineIds []int
	for _, env := range existingAppEnvContainers {
		appIds = append(appIds, env.AppId)
		if env.EnvironmentName == "" {
			continue
		}
		appName := fmt.Sprintf("%s-%s", env.AppName, env.EnvironmentName)
		appNames = append(appNames, appName)
		pipelineIds = append(pipelineIds, env.PipelineId)
	}

	appEnvPipelinesMap := make(map[string][]*pipelineConfig.Pipeline)
	appEnvCdWorkflowMap := make(map[string]*pipelineConfig.CdWorkflow)
	appEnvCdWorkflowRunnerMap := make(map[int][]*pipelineConfig.CdWorkflowRunner)

	// get all the active cd pipelines
	if len(pipelineIds) > 0 {
		pipelinesAll, err := impl.pipelineRepository.FindByIdsIn(pipelineIds) // TODO - OPTIMIZE 1
		if err != nil && !util.IsErrNoRows(err) {
			impl.Logger.Errorw("err", err)
			return nil, err
		}
		// here to build a map of pipelines list for each (appId and envId)
		for _, p := range pipelinesAll {
			key := fmt.Sprintf("%d-%d", p.AppId, p.EnvironmentId)
			if _, ok := appEnvPipelinesMap[key]; !ok {
				var appEnvPipelines []*pipelineConfig.Pipeline
				appEnvPipelines = append(appEnvPipelines, p)
				appEnvPipelinesMap[key] = appEnvPipelines
			} else {
				appEnvPipelines := appEnvPipelinesMap[key]
				appEnvPipelines = append(appEnvPipelines, p)
				appEnvPipelinesMap[key] = appEnvPipelines
			}
		}

		// from all the active pipeline, get all the cd workflow
		cdWorkflowAll, err := impl.cdWorkflowRepository.FindLatestCdWorkflowByPipelineIdV2(pipelineIds) // TODO - OPTIMIZE 2
		if err != nil && !util.IsErrNoRows(err) {
			impl.Logger.Error(err)
			return nil, err
		}
		// find and build a map of latest cd workflow for each (appId and envId), single latest CDWF for any of the cd pipelines.
		var wfIds []int
		for key, v := range appEnvPipelinesMap {
			if _, ok := appEnvCdWorkflowMap[key]; !ok {
				for _, itemW := range cdWorkflowAll {
					for _, itemP := range v {
						if itemW.PipelineId == itemP.Id {
							// GOT LATEST CD WF, AND PUT INTO MAP
							appEnvCdWorkflowMap[key] = itemW
							wfIds = append(wfIds, itemW.Id)
						}
					}
				}
				// if no cd wf found for appid-envid, add it into map with nil
				if _, ok := appEnvCdWorkflowMap[key]; !ok {
					appEnvCdWorkflowMap[key] = nil
				}
			}
		}

		// fetch all the cd workflow runner from cdWF ids,
		cdWorkflowRunnersAll, err := impl.cdWorkflowRepository.FindWorkflowRunnerByCdWorkflowId(wfIds) // TODO - OPTIMIZE 3
		if err != nil {
			impl.Logger.Errorw("error in getting wf", "err", err)
		}
		// build a map with key cdWF containing cdWFRunner List, which are later put in map for further requirement
		for _, item := range cdWorkflowRunnersAll {
			if _, ok := appEnvCdWorkflowRunnerMap[item.CdWorkflowId]; !ok {
				var cdWorkflowRunners []*pipelineConfig.CdWorkflowRunner
				cdWorkflowRunners = append(cdWorkflowRunners, item)
				appEnvCdWorkflowRunnerMap[item.CdWorkflowId] = cdWorkflowRunners
			} else {
				appEnvCdWorkflowRunnerMap[item.CdWorkflowId] = append(appEnvCdWorkflowRunnerMap[item.CdWorkflowId], item)
			}
		}
	}
	releaseMap, _ := impl.ISLastReleaseStopTypeV2(pipelineIds)

	for _, env := range existingAppEnvContainers {
		appKey := strconv.Itoa(env.AppId) + "_" + env.AppName
		if _, ok := appEnvMapping[appKey]; !ok {
			var appEnvContainers []*bean.AppEnvironmentContainer
			appEnvMapping[appKey] = appEnvContainers
		}

		key := fmt.Sprintf("%d-%d", env.AppId, env.EnvironmentId)
		pipelines := appEnvPipelinesMap[key]
		if len(pipelines) == 0 {
			impl.Logger.Debugw("no pipeline found")
			appEnvMapping[appKey] = append(appEnvMapping[appKey], env)
			continue
		}

		latestTriggeredWf := appEnvCdWorkflowMap[key]
		if latestTriggeredWf == nil || latestTriggeredWf.Id == 0 {
			appEnvMapping[appKey] = append(appEnvMapping[appKey], env)
			continue
		}
		var pipeline *pipelineConfig.Pipeline
		for _, p := range pipelines {
			if p.Id == latestTriggeredWf.PipelineId {
				pipeline = p
				break
			}
		}
		var preCdStageRunner, postCdStageRunner, cdStageRunner *pipelineConfig.CdWorkflowRunner
		cdStageRunners := appEnvCdWorkflowRunnerMap[latestTriggeredWf.Id]
		for _, runner := range cdStageRunners {
			if runner.WorkflowType == bean.CD_WORKFLOW_TYPE_PRE {
				preCdStageRunner = runner
			} else if runner.WorkflowType == bean.CD_WORKFLOW_TYPE_DEPLOY {
				cdStageRunner = runner
			} else if runner.WorkflowType == bean.CD_WORKFLOW_TYPE_POST {
				postCdStageRunner = runner
			}
		}

		if latestTriggeredWf.WorkflowStatus == pipelineConfig.WF_STARTED || latestTriggeredWf.WorkflowStatus == pipelineConfig.WF_UNKNOWN {
			if pipeline.PreStageConfig != "" {
				if preCdStageRunner != nil && preCdStageRunner.Id != 0 {
					env.PreStageStatus = &preCdStageRunner.Status
				} else {
					status := ""
					env.PreStageStatus = &status
				}
			}
			if pipeline.PostStageConfig != "" {
				if postCdStageRunner != nil && postCdStageRunner.Id != 0 {
					env.PostStageStatus = &postCdStageRunner.Status
				} else {
					status := ""
					env.PostStageStatus = &status
				}
			}
			if cdStageRunner != nil {
				status := cdStageRunner.Status
				if status == string(health.HealthStatusHealthy) {
					stopType := releaseMap[pipeline.Id]
					if stopType {
						status = argoApplication.HIBERNATING
						env.Status = status
					}
				}
				env.CdStageStatus = &status

			} else {
				status := ""
				env.CdStageStatus = &status
			}
		} else {
			if pipeline.PreStageConfig != "" {
				if preCdStageRunner != nil && preCdStageRunner.Id != 0 {
					var status string = latestTriggeredWf.WorkflowStatus.String()
					env.PreStageStatus = &status
				} else {
					status := ""
					env.PreStageStatus = &status
				}
			}
			if pipeline.PostStageConfig != "" {
				if postCdStageRunner != nil && postCdStageRunner.Id != 0 {
					var status string = latestTriggeredWf.WorkflowStatus.String()
					env.PostStageStatus = &status
				} else {
					status := ""
					env.PostStageStatus = &status
				}
			}
			var status string = latestTriggeredWf.WorkflowStatus.String()

			env.CdStageStatus = &status
		}

		appEnvMapping[appKey] = append(appEnvMapping[appKey], env)
	}
	return appEnvMapping, nil
}

func (impl AppListingServiceImpl) fetchACDAppStatusV2(fetchAppListingRequest FetchAppListingRequest, existingAppEnvContainers []*bean.AppEnvironmentContainer) (map[string][]*bean.AppEnvironmentContainer, error) {
	appEnvMapping := make(map[string][]*bean.AppEnvironmentContainer)
	for _, env := range existingAppEnvContainers {
		appKey := strconv.Itoa(env.AppId) + "_" + env.AppName
		appEnvMapping[appKey] = append(appEnvMapping[appKey], env)
	}
	return appEnvMapping, nil
}

func (impl AppListingServiceImpl) FetchAppDetails(ctx context.Context, appId int, envId int) (bean.AppDetailContainer, error) {
	appDetailContainer, err := impl.appListingRepository.FetchAppDetail(ctx, appId, envId)
	if err != nil {
		impl.Logger.Errorw("error in fetching app detail", "error", err)
		return bean.AppDetailContainer{}, err
	}
	appDetailContainer.AppId = appId

	if len(appDetailContainer.DeploymentDetailContainer.Image) > 0 {
		imageTag := strings.Split(appDetailContainer.DeploymentDetailContainer.Image, ":")[1]
		appDetailContainer.DeploymentDetailContainer.ImageTag = imageTag
	}
	// set ifIpsAccess provided and relevant data
	appDetailContainer.IsExternalCi = true
	environment, err := impl.environmentRepository.FindById(envId)
	if err != nil {
		impl.Logger.Errorw("error in fetching env details, FetchAppDetails service", "error", err)
		return bean.AppDetailContainer{}, err
	}
	appDetailContainer, err = impl.setIpAccessProvidedData(ctx, appDetailContainer, appDetailContainer.ClusterId, environment.IsVirtualEnvironment)
	if err != nil {
		return appDetailContainer, err
	}

	return appDetailContainer, nil
}

func (impl AppListingServiceImpl) setIpAccessProvidedData(ctx context.Context, appDetailContainer bean.AppDetailContainer, clusterId int, isVirtualEnv bool) (bean.AppDetailContainer, error) {
	ciPipelineId := appDetailContainer.CiPipelineId
	if ciPipelineId > 0 {
		_, span := otel.Tracer("orchestrator").Start(ctx, "ciPipelineRepository.FindWithMinDataByCiPipelineId")
		ciPipeline, err := impl.ciPipelineRepository.FindWithMinDataByCiPipelineId(ciPipelineId)
		span.End()
		if err != nil && err != pg.ErrNoRows {
			impl.Logger.Errorw("error in fetching ciPipeline", "ciPipelineId", ciPipelineId, "error", err)
			return bean.AppDetailContainer{}, err
		}

		if ciPipeline != nil && ciPipeline.CiTemplate != nil && len(*ciPipeline.CiTemplate.DockerRegistryId) > 0 {
			dockerRegistryId := ciPipeline.CiTemplate.DockerRegistryId
			appDetailContainer.DockerRegistryId = *dockerRegistryId
			if (!ciPipeline.IsExternal || ciPipeline.ParentCiPipeline != 0) && ciPipeline.PipelineType != string(CiPipeline.LINKED_CD) {
				appDetailContainer.IsExternalCi = false
			}
			_, span = otel.Tracer("orchestrator").Start(ctx, "dockerRegistryIpsConfigService.IsImagePullSecretAccessProvided")
			// check ips access provided to this docker registry for that cluster
			ipsAccessProvided, err := impl.dockerRegistryIpsConfigService.IsImagePullSecretAccessProvided(*dockerRegistryId, clusterId, isVirtualEnv)
			span.End()
			if err != nil {
				impl.Logger.Errorw("error in checking if docker registry ips access provided", "dockerRegistryId", dockerRegistryId, "clusterId", clusterId, "error", err)
				return bean.AppDetailContainer{}, err
			}
			appDetailContainer.IpsAccessProvided = ipsAccessProvided
		}
	}
	return appDetailContainer, nil
}

func (impl AppListingServiceImpl) FetchAppTriggerView(appId int) ([]bean.TriggerView, error) {
	return impl.appListingRepository.FetchAppTriggerView(appId)
}

func (impl AppListingServiceImpl) FetchAppStageStatus(appId int, appType int) ([]bean.AppStageStatus, error) {
	appStageStatuses, err := impl.appListingRepository.FetchAppStageStatus(appId, appType)
	return appStageStatuses, err
}

func (impl AppListingServiceImpl) generateArtifactIDCommitMap(artifactIds []int) (ciArtifactAndGitCommitsMap map[int][]string, err error) {

	if len(artifactIds) == 0 {
		impl.Logger.Errorw("error in getting the ArtifactIds", "ArtifactIds", artifactIds, "err", err)
		return make(map[int][]string), err
	}

	artifacts, err := impl.ciArtifactRepository.GetByIds(artifactIds)
	if err != nil {
		return make(map[int][]string), err
	}

	ciArtifactAndGitCommitsMap = make(map[int][]string)
	ciArtifactWithModificationMap := make(map[int][]repository.Modification)

	for _, artifact := range artifacts {
		materialInfo, err := repository.GetCiMaterialInfo(artifact.MaterialInfo, artifact.DataSource)
		if err != nil {
			impl.Logger.Errorw("error in getting the MaterialInfo", "ArtifactId", artifact.Id, "err", err)
			return make(map[int][]string), err
		}
		if len(materialInfo) == 0 {
			continue
		}
		for _, material := range materialInfo {
			ciArtifactWithModificationMap[artifact.Id] = append(ciArtifactWithModificationMap[artifact.Id], material.Modifications...)
		}
	}

	for artifactId, modifications := range ciArtifactWithModificationMap {

		gitCommits := make([]string, 0)

		for _, modification := range modifications {
			gitCommits = append(gitCommits, modification.Revision)
		}

		ciArtifactAndGitCommitsMap[artifactId] = gitCommits
	}

	return ciArtifactAndGitCommitsMap, nil
}

func (impl AppListingServiceImpl) FetchOtherEnvironment(ctx context.Context, appId int) ([]*bean.Environment, error) {
	newCtx, span := otel.Tracer("appListingRepository").Start(ctx, "FetchOtherEnvironment")
	envs, err := impl.appListingRepository.FetchOtherEnvironment(appId)
	span.End()
	if err != nil && !util.IsErrNoRows(err) {
		impl.Logger.Errorw("err", err)
		return envs, err
	}
	appLevelInfraMetrics := true // default val, not being derived from DB. TODO: remove this from FE since this is derived from prometheus config at cluster level and this logic is already present at FE
	newCtx, span = otel.Tracer("deployedAppMetricsService").Start(newCtx, "GetMetricsFlagByAppId")
	appLevelAppMetrics, err := impl.deployedAppMetricsService.GetMetricsFlagByAppId(appId)
	span.End()
	if err != nil {
		impl.Logger.Errorw("error, GetMetricsFlagByAppId", "err", err, "appId", appId)
		return envs, err
	}
	newCtx, span = otel.Tracer("chartRepository").Start(newCtx, "FindLatestChartForAppByAppId")
	chart, err := impl.chartRepository.FindLatestChartForAppByAppId(appId)
	span.End()
	if err != nil && err != pg.ErrNoRows {
		impl.Logger.Errorw("error in fetching latest chart", "err", err)
		return envs, err
	}

	ciArtifacts := make([]int, 0)
	for _, env := range envs {
		ciArtifacts = append(ciArtifacts, env.CiArtifactId)
	}

	uniqueArtifacts := getUniqueArtifacts(ciArtifacts)

	gitCommitsWithArtifacts, err := impl.generateArtifactIDCommitMap(uniqueArtifacts)
	if err != nil {
		impl.Logger.Errorw("Error in fetching the git commits of the ciArtifacts", "err", err, "ciArtifacts", ciArtifacts)
		return envs, err
	}
	for _, env := range envs {
		newCtx, span = otel.Tracer("envOverrideRepository").Start(newCtx, "FindLatestChartForAppByAppIdAndEnvId")
		envOverride, err := impl.envOverrideRepository.FindLatestChartForAppByAppIdAndEnvId(appId, env.EnvironmentId)
		span.End()
		if err != nil && !errors2.IsNotFound(err) {
			impl.Logger.Errorw("error in fetching latest chart by appId and envId", "err", err, "appId", appId, "envId", env.EnvironmentId)
			return envs, err
		}
		if envOverride != nil && envOverride.Chart != nil {
			env.ChartRefId = envOverride.Chart.ChartRefId
		} else {
			env.ChartRefId = chart.ChartRefId
		}
		if env.AppMetrics == nil {
			env.AppMetrics = &appLevelAppMetrics
		}
<<<<<<< HEAD
		env.InfraMetrics = &appLevelInfraMetrics // using default value, discarding value got from query
=======

		if _, ok := gitCommitsWithArtifacts[env.CiArtifactId]; ok {
			env.Commits = gitCommitsWithArtifacts[env.CiArtifactId]
		} else {
			env.Commits = make([]string, 0)
		}
		env.InfraMetrics = &appLevelInfraMetrics //using default value, discarding value got from query
>>>>>>> bf20b6fe
	}
	return envs, nil
}

func (impl AppListingServiceImpl) FetchMinDetailOtherEnvironment(appId int) ([]*bean.Environment, error) {
	envs, err := impl.appListingRepository.FetchMinDetailOtherEnvironment(appId)
	if err != nil && !util.IsErrNoRows(err) {
		impl.Logger.Errorw("err", err)
		return envs, err
	}
	appLevelInfraMetrics := true // default val, not being derived from DB. TODO: remove this from FE since this is derived from prometheus config at cluster level and this logic is already present at FE
	appLevelAppMetrics, err := impl.deployedAppMetricsService.GetMetricsFlagByAppId(appId)
	if err != nil {
		impl.Logger.Errorw("error, GetMetricsFlagByAppId", "err", err, "appId", appId)
		return nil, err
	}

	chartRefId, err := impl.chartRepository.FindChartRefIdForLatestChartForAppByAppId(appId)
	if err != nil && err != pg.ErrNoRows {
		impl.Logger.Errorw("error in fetching latest chartRefId", "err", err)
		return envs, err
	}
	var envIds []int
	for _, env := range envs {
		envIds = append(envIds, env.EnvironmentId)
	}
	if len(envIds) == 0 {
		impl.Logger.Infow("No environments found for appId", "appId", appId)
		return envs, nil
	}
	overrideChartRefIds, err := impl.envOverrideRepository.FindChartRefIdsForLatestChartForAppByAppIdAndEnvIds(appId, envIds)
	if err != nil && !errors2.IsNotFound(err) {
		impl.Logger.Errorw("error in fetching latest chartRefIds id by appId and envIds", "err", err, "appId", appId, "envId", envIds)
		return envs, err
	}
	for _, env := range envs {
		if len(overrideChartRefIds) != 0 && overrideChartRefIds[env.EnvironmentId] != 0 {
			env.ChartRefId = overrideChartRefIds[env.EnvironmentId]
		} else {
			env.ChartRefId = chartRefId
		}
		if env.AppMetrics == nil {
			env.AppMetrics = &appLevelAppMetrics
		}
		env.InfraMetrics = &appLevelInfraMetrics // using default value, discarding value got from query
	}
	return envs, nil
}

func arrContains(s []string, e string) bool {
	for _, a := range s {
		if a == e {
			return true
		}
	}
	return false
}

func (impl AppListingServiceImpl) RedirectToLinkouts(Id int, appId int, envId int, podName string, containerName string) (string, error) {
	linkout, err := impl.linkoutsRepository.FetchLinkoutById(Id)
	if err != nil {
		impl.Logger.Errorw("Exception", err)
		return "", err
	}
	link := linkout.Link
	if len(podName) > 0 && len(containerName) > 0 {
		link = strings.ReplaceAll(link, "{appName}", linkout.AppName)
		link = strings.ReplaceAll(link, "{envName}", linkout.EnvName)
		link = strings.ReplaceAll(link, "{podName}", podName)
		link = strings.ReplaceAll(link, "{containerName}", containerName)
	} else if len(podName) > 0 {
		link = strings.ReplaceAll(link, "{appName}", linkout.AppName)
		link = strings.ReplaceAll(link, "{envName}", linkout.EnvName)
		link = strings.ReplaceAll(link, "{podName}", podName)
	} else if len(containerName) > 0 {
		link = strings.ReplaceAll(link, "{appName}", linkout.AppName)
		link = strings.ReplaceAll(link, "{envName}", linkout.EnvName)
		link = strings.ReplaceAll(link, "{containerName}", containerName)
	} else {
		link = strings.ReplaceAll(link, "{appName}", linkout.AppName)
		link = strings.ReplaceAll(link, "{envName}", linkout.EnvName)
	}

	return link, nil
}<|MERGE_RESOLUTION|>--- conflicted
+++ resolved
@@ -22,11 +22,7 @@
 	"fmt"
 	argoApplication "github.com/devtron-labs/devtron/client/argocdServer/bean"
 	"github.com/devtron-labs/devtron/pkg/deployment/manifest/deployedAppMetrics"
-<<<<<<< HEAD
-	pipelineConfigBean "github.com/devtron-labs/devtron/pkg/pipeline/constants"
-=======
-	"github.com/devtron-labs/devtron/pkg/pipeline/bean/CiPipeline"
->>>>>>> bf20b6fe
+	"github.com/devtron-labs/devtron/pkg/pipeline/constants"
 	"net/http"
 	"strconv"
 	"strings"
@@ -795,7 +791,7 @@
 		if ciPipeline != nil && ciPipeline.CiTemplate != nil && len(*ciPipeline.CiTemplate.DockerRegistryId) > 0 {
 			dockerRegistryId := ciPipeline.CiTemplate.DockerRegistryId
 			appDetailContainer.DockerRegistryId = *dockerRegistryId
-			if (!ciPipeline.IsExternal || ciPipeline.ParentCiPipeline != 0) && ciPipeline.PipelineType != string(CiPipeline.LINKED_CD) {
+			if (!ciPipeline.IsExternal || ciPipeline.ParentCiPipeline != 0) && ciPipeline.PipelineType != string(constants.LINKED_CD) {
 				appDetailContainer.IsExternalCi = false
 			}
 			_, span = otel.Tracer("orchestrator").Start(ctx, "dockerRegistryIpsConfigService.IsImagePullSecretAccessProvided")
@@ -916,9 +912,6 @@
 		if env.AppMetrics == nil {
 			env.AppMetrics = &appLevelAppMetrics
 		}
-<<<<<<< HEAD
-		env.InfraMetrics = &appLevelInfraMetrics // using default value, discarding value got from query
-=======
 
 		if _, ok := gitCommitsWithArtifacts[env.CiArtifactId]; ok {
 			env.Commits = gitCommitsWithArtifacts[env.CiArtifactId]
@@ -926,7 +919,6 @@
 			env.Commits = make([]string, 0)
 		}
 		env.InfraMetrics = &appLevelInfraMetrics //using default value, discarding value got from query
->>>>>>> bf20b6fe
 	}
 	return envs, nil
 }
