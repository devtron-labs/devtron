--- conflicted
+++ resolved
@@ -5,18 +5,10 @@
 	"fmt"
 	"github.com/devtron-labs/devtron/client/argocdServer"
 	"github.com/devtron-labs/devtron/internal/sql/repository/pipelineConfig"
-<<<<<<< HEAD
-	"github.com/devtron-labs/devtron/internal/util"
-	"github.com/devtron-labs/devtron/pkg/app/bean"
-	status2 "github.com/devtron-labs/devtron/pkg/app/status"
-	"github.com/devtron-labs/devtron/pkg/deployment/gitOps/config"
-	"github.com/devtron-labs/devtron/pkg/deployment/gitOps/remote"
-=======
 	"github.com/devtron-labs/devtron/pkg/app/bean"
 	status2 "github.com/devtron-labs/devtron/pkg/app/status"
 	"github.com/devtron-labs/devtron/pkg/deployment/gitOps/config"
 	"github.com/devtron-labs/devtron/pkg/deployment/gitOps/git"
->>>>>>> c905e786
 	"github.com/devtron-labs/devtron/pkg/deployment/manifest/deploymentTemplate/chartRef"
 	"go.opentelemetry.io/otel"
 	"go.uber.org/zap"
@@ -38,11 +30,7 @@
 	acdConfig                        *argocdServer.ACDConfig
 	chartRefService                  chartRef.ChartRefService
 	gitOpsConfigReadService          config.GitOpsConfigReadService
-<<<<<<< HEAD
-	gitOpsRemoteOperationService     remote.GitOpsRemoteOperationService
-=======
 	gitOperationService              git.GitOperationService
->>>>>>> c905e786
 }
 
 func NewGitOpsManifestPushServiceImpl(logger *zap.SugaredLogger,
@@ -50,11 +38,7 @@
 	pipelineStatusTimelineRepository pipelineConfig.PipelineStatusTimelineRepository,
 	acdConfig *argocdServer.ACDConfig, chartRefService chartRef.ChartRefService,
 	gitOpsConfigReadService config.GitOpsConfigReadService,
-<<<<<<< HEAD
-	gitOpsRemoteOperationService remote.GitOpsRemoteOperationService) *GitOpsManifestPushServiceImpl {
-=======
 	gitOperationService git.GitOperationService) *GitOpsManifestPushServiceImpl {
->>>>>>> c905e786
 	return &GitOpsManifestPushServiceImpl{
 		logger:                           logger,
 		pipelineStatusTimelineService:    pipelineStatusTimelineService,
@@ -62,11 +46,7 @@
 		acdConfig:                        acdConfig,
 		chartRefService:                  chartRefService,
 		gitOpsConfigReadService:          gitOpsConfigReadService,
-<<<<<<< HEAD
-		gitOpsRemoteOperationService:     gitOpsRemoteOperationService,
-=======
 		gitOperationService:              gitOperationService,
->>>>>>> c905e786
 	}
 }
 
@@ -127,11 +107,7 @@
 		impl.logger.Errorw("err in getting chart info", "err", err)
 		return err
 	}
-<<<<<<< HEAD
-	err = impl.gitOpsRemoteOperationService.PushChartToGitRepo(gitOpsRepoName, manifestPushTemplate.ChartReferenceTemplate, manifestPushTemplate.ChartVersion, manifestPushTemplate.BuiltChartPath, manifestPushTemplate.RepoUrl, manifestPushTemplate.UserId)
-=======
 	err = impl.gitOperationService.PushChartToGitRepo(gitOpsRepoName, manifestPushTemplate.ChartReferenceTemplate, manifestPushTemplate.ChartVersion, manifestPushTemplate.BuiltChartPath, manifestPushTemplate.RepoUrl, manifestPushTemplate.UserId)
->>>>>>> c905e786
 	if err != nil {
 		impl.logger.Errorw("error in pushing chart to git", "err", err)
 		return err
@@ -158,13 +134,8 @@
 		UserEmailId:    userEmailId,
 	}
 
-<<<<<<< HEAD
-	_, span = otel.Tracer("orchestrator").Start(ctx, "gitOpsRemoteOperationService.CommitValues")
-	commitHash, commitTime, err = impl.gitOpsRemoteOperationService.CommitValues(chartGitAttr)
-=======
 	_, span = otel.Tracer("orchestrator").Start(ctx, "gitOperationService.CommitValues")
 	commitHash, commitTime, err = impl.gitOperationService.CommitValues(chartGitAttr)
->>>>>>> c905e786
 	span.End()
 	if err != nil {
 		impl.logger.Errorw("error in git commit", "err", err)
