package app

import (
	"context"
	"fmt"
	"github.com/devtron-labs/devtron/client/argocdServer"
	"github.com/devtron-labs/devtron/internal/sql/repository/pipelineConfig"
	"github.com/devtron-labs/devtron/pkg/app/bean"
	status2 "github.com/devtron-labs/devtron/pkg/app/status"
<<<<<<< HEAD
	"github.com/devtron-labs/devtron/pkg/deployment/gitOps/config"
	"github.com/devtron-labs/devtron/pkg/deployment/gitOps/git"
	"github.com/devtron-labs/devtron/pkg/deployment/manifest/deploymentTemplate/chartRef"
=======
	chartService "github.com/devtron-labs/devtron/pkg/chart"
	"github.com/devtron-labs/devtron/pkg/gitops"
	"github.com/devtron-labs/devtron/util/ChartsUtil"
	"github.com/devtron-labs/devtron/util/gitUtil"
	"github.com/go-pg/pg"
>>>>>>> 3465d29d
	"go.opentelemetry.io/otel"
	"go.uber.org/zap"
	"time"
)

type ManifestPushService interface {
	PushChart(manifestPushConfig *bean.ManifestPushTemplate, ctx context.Context) bean.ManifestPushResponse
}

type GitOpsPushService interface {
	ManifestPushService
}

type GitOpsManifestPushServiceImpl struct {
	logger                           *zap.SugaredLogger
<<<<<<< HEAD
	pipelineStatusTimelineService    status2.PipelineStatusTimelineService
	pipelineStatusTimelineRepository pipelineConfig.PipelineStatusTimelineRepository
	acdConfig                        *argocdServer.ACDConfig
	chartRefService                  chartRef.ChartRefService
	gitOpsConfigReadService          config.GitOpsConfigReadService
	gitOperationService              git.GitOperationService
}

func NewGitOpsManifestPushServiceImpl(logger *zap.SugaredLogger,
	pipelineStatusTimelineService status2.PipelineStatusTimelineService,
	pipelineStatusTimelineRepository pipelineConfig.PipelineStatusTimelineRepository,
	acdConfig *argocdServer.ACDConfig, chartRefService chartRef.ChartRefService,
	gitOpsConfigReadService config.GitOpsConfigReadService,
	gitOperationService git.GitOperationService) *GitOpsManifestPushServiceImpl {
	return &GitOpsManifestPushServiceImpl{
		logger:                           logger,
		pipelineStatusTimelineService:    pipelineStatusTimelineService,
		pipelineStatusTimelineRepository: pipelineStatusTimelineRepository,
		acdConfig:                        acdConfig,
		chartRefService:                  chartRefService,
		gitOpsConfigReadService:          gitOpsConfigReadService,
		gitOperationService:              gitOperationService,
=======
	chartTemplateService             util.ChartTemplateService
	chartDeploymentService           util.ChartDeploymentService
	chartService                     chartService.ChartService
	gitOpsConfigRepository           repository.GitOpsConfigRepository
	gitFactory                       *GitFactory
	pipelineStatusTimelineService    status2.PipelineStatusTimelineService
	pipelineStatusTimelineRepository pipelineConfig.PipelineStatusTimelineRepository
	acdConfig                        *argocdServer.ACDConfig
	gitOpsConfigService              gitops.GitOpsConfigService
}

func NewGitOpsManifestPushServiceImpl(
	logger *zap.SugaredLogger,
	chartTemplateService util.ChartTemplateService,
	chartDeploymentService util.ChartDeploymentService,
	chartService chartService.ChartService,
	gitOpsConfigRepository repository.GitOpsConfigRepository,
	gitFactory *GitFactory,
	pipelineStatusTimelineService status2.PipelineStatusTimelineService,
	pipelineStatusTimelineRepository pipelineConfig.PipelineStatusTimelineRepository,
	acdConfig *argocdServer.ACDConfig,
	gitOpsConfigService gitops.GitOpsConfigService,
) *GitOpsManifestPushServiceImpl {
	return &GitOpsManifestPushServiceImpl{
		logger:                           logger,
		chartTemplateService:             chartTemplateService,
		chartDeploymentService:           chartDeploymentService,
		chartService:                     chartService,
		gitOpsConfigRepository:           gitOpsConfigRepository,
		gitFactory:                       gitFactory,
		pipelineStatusTimelineService:    pipelineStatusTimelineService,
		pipelineStatusTimelineRepository: pipelineStatusTimelineRepository,
		acdConfig:                        acdConfig,
		gitOpsConfigService:              gitOpsConfigService,
>>>>>>> 3465d29d
	}
}

func (impl *GitOpsManifestPushServiceImpl) ValidateRepoForGitOperation(manifestPushTemplate *bean.ManifestPushTemplate, ctx context.Context) error {
	// 1. Fetch Global GitOps Details
	activeGlobalGitOpsConfig, err := impl.gitOpsConfigService.GetGitOpsConfigActive()
	if err != nil {
		impl.logger.Errorw("error in fetching active gitOps config", "err", err)
		if util.IsErrNoRows(err) {
			return fmt.Errorf("Gitops integration is not installed/configured. Please install/configure gitops.")
		}
		return err
	}

	// 2. Create Git Repo if required
	if ChartsUtil.IsGitOpsRepoNotConfigured(manifestPushTemplate.RepoUrl) || manifestPushTemplate.GitOpsRepoMigrationRequired {
		if activeGlobalGitOpsConfig.AllowCustomRepository || manifestPushTemplate.IsCustomGitRepository {
			return fmt.Errorf("GitOps repository is not configured! Please configure gitops repository for application first.")
		}

		gitOpsRepoName := impl.chartTemplateService.GetGitOpsRepoName(manifestPushTemplate.AppName)
		chartGitAttr, _, err := impl.chartTemplateService.CreateGitRepositoryForApp(gitOpsRepoName, manifestPushTemplate.UserId)
		if err != nil {
			impl.logger.Errorw("error in pushing chart to git ", "gitOpsRepoName", gitOpsRepoName, "err", err)
			return fmt.Errorf("No repository configured for Gitops! Error while creating git repository: '%s'", gitOpsRepoName)
		}
		err = impl.chartDeploymentService.RegisterInArgo(chartGitAttr, manifestPushTemplate.UserId, ctx)
		if err != nil {
			impl.logger.Errorw("error in registering app in acd", "err", err)
			return fmt.Errorf("Error in registering repository '%s' in ArgoCd", gitOpsRepoName)
		}
		manifestPushTemplate.RepoUrl = chartGitAttr.RepoUrl
		chartGitAttr.ChartLocation = manifestPushTemplate.ChartLocation
		err = impl.chartService.UpdateGitRepoUrlInCharts(manifestPushTemplate.AppId, chartGitAttr, manifestPushTemplate.UserId)
		if err != nil {
			impl.logger.Errorw("error in updating git repo url in charts", "err", err)
			return fmt.Errorf("No repository configured for Gitops! Error while creating git repository: '%s'", gitOpsRepoName)
		}
	}
	return nil
}

func (impl *GitOpsManifestPushServiceImpl) PushChart(manifestPushTemplate *bean.ManifestPushTemplate, ctx context.Context) bean.ManifestPushResponse {
	manifestPushResponse := bean.ManifestPushResponse{}

	// 1. Validate Repository for Git Operation
	errMsg := impl.ValidateRepoForGitOperation(manifestPushTemplate, ctx)
	if errMsg != nil {
		manifestPushResponse.Error = errMsg
		impl.SaveTimelineForError(manifestPushTemplate, errMsg)
		return manifestPushResponse
	}

	// 2. Push Chart to Git Repository
	err := impl.PushChartToGitRepo(manifestPushTemplate, ctx)
	if err != nil {
		impl.logger.Errorw("error in pushing chart to git", "err", err)
		manifestPushResponse.Error = err
		impl.SaveTimelineForError(manifestPushTemplate, err)
		return manifestPushResponse
	}

	// 3. Commit chart values to Git Repository
	commitHash, commitTime, err := impl.CommitValuesToGit(manifestPushTemplate, ctx)
	if err != nil {
		impl.logger.Errorw("error in committing values to git", "err", err)
		manifestPushResponse.Error = err
		impl.SaveTimelineForError(manifestPushTemplate, err)
		return manifestPushResponse
	}
	manifestPushResponse.CommitHash = commitHash
	manifestPushResponse.CommitTime = commitTime

	// 4. Update Deployment Status Timeline
	dbConnection := impl.pipelineStatusTimelineRepository.GetConnection()
	tx, err := dbConnection.Begin()
	if err != nil {
		impl.logger.Errorw("error in transaction begin in saving gitops timeline", "err", err)
		manifestPushResponse.Error = err
		return manifestPushResponse
	}

	gitCommitTimeline := impl.pipelineStatusTimelineService.GetTimelineDbObjectByTimelineStatusAndTimelineDescription(manifestPushTemplate.WorkflowRunnerId, 0, pipelineConfig.TIMELINE_STATUS_GIT_COMMIT, "Git commit done successfully.", manifestPushTemplate.UserId, time.Now())

	timelines := []*pipelineConfig.PipelineStatusTimeline{gitCommitTimeline}
	if !impl.acdConfig.ArgoCDAutoSyncEnabled {
		// if manual sync is enabled, add ARGOCD_SYNC_INITIATED_TIMELINE
		argoCDSyncInitiatedTimeline := impl.pipelineStatusTimelineService.GetTimelineDbObjectByTimelineStatusAndTimelineDescription(manifestPushTemplate.WorkflowRunnerId, 0, pipelineConfig.TIMELINE_STATUS_ARGOCD_SYNC_INITIATED, "argocd sync initiated.", manifestPushTemplate.UserId, time.Now())
		timelines = append(timelines, argoCDSyncInitiatedTimeline)
	}
	timelineErr := impl.pipelineStatusTimelineService.SaveTimelines(timelines, tx)
	if timelineErr != nil {
		impl.logger.Errorw("Error in saving git commit success timeline", err, timelineErr)
	}
	tx.Commit()

	return manifestPushResponse
}

func (impl *GitOpsManifestPushServiceImpl) PushChartToGitRepo(manifestPushTemplate *bean.ManifestPushTemplate, ctx context.Context) error {

	_, span := otel.Tracer("orchestrator").Start(ctx, "chartTemplateService.GetGitOpsRepoName")
	// CHART COMMIT and PUSH STARTS HERE, it will push latest version, if found modified on deployment template and overrides
<<<<<<< HEAD
	gitOpsRepoName := impl.gitOpsConfigReadService.GetGitOpsRepoName(manifestPushTemplate.AppName)
=======
	gitOpsRepoName := gitUtil.GetGitRepoNameFromGitRepoUrl(manifestPushTemplate.RepoUrl)
>>>>>>> 3465d29d
	span.End()
	_, span = otel.Tracer("orchestrator").Start(ctx, "chartService.CheckChartExists")
	err := impl.chartRefService.CheckChartExists(manifestPushTemplate.ChartRefId)
	span.End()
	if err != nil {
		impl.logger.Errorw("err in getting chart info", "err", err)
		return err
	}
	err = impl.gitOperationService.PushChartToGitRepo(gitOpsRepoName, manifestPushTemplate.ChartReferenceTemplate, manifestPushTemplate.ChartVersion, manifestPushTemplate.BuiltChartPath, manifestPushTemplate.RepoUrl, manifestPushTemplate.UserId)
	if err != nil {
		impl.logger.Errorw("error in pushing chart to git", "err", err)
		return err
	}
	return nil
}

func (impl *GitOpsManifestPushServiceImpl) CommitValuesToGit(manifestPushTemplate *bean.ManifestPushTemplate, ctx context.Context) (commitHash string, commitTime time.Time, err error) {
	commitHash = ""
	commitTime = time.Time{}
<<<<<<< HEAD
	chartRepoName := impl.gitOpsConfigReadService.GetGitOpsRepoNameFromUrl(manifestPushTemplate.RepoUrl)
=======
	chartRepoName := gitUtil.GetGitRepoNameFromGitRepoUrl(manifestPushTemplate.RepoUrl)
>>>>>>> 3465d29d
	_, span := otel.Tracer("orchestrator").Start(ctx, "chartTemplateService.GetUserEmailIdAndNameForGitOpsCommit")
	//getting username & emailId for commit author data
	userEmailId, userName := impl.gitOpsConfigReadService.GetUserEmailIdAndNameForGitOpsCommit(manifestPushTemplate.UserId)
	span.End()
	chartGitAttr := &git.ChartConfig{
		FileName:       fmt.Sprintf("_%d-values.yaml", manifestPushTemplate.TargetEnvironmentName),
		FileContent:    string(manifestPushTemplate.MergedValues),
		ChartName:      manifestPushTemplate.ChartName,
		ChartLocation:  manifestPushTemplate.ChartLocation,
		ChartRepoName:  chartRepoName,
		ReleaseMessage: fmt.Sprintf("release-%d-env-%d ", manifestPushTemplate.PipelineOverrideId, manifestPushTemplate.TargetEnvironmentName),
		UserName:       userName,
		UserEmailId:    userEmailId,
	}

	_, span = otel.Tracer("orchestrator").Start(ctx, "gitOperationService.CommitValues")
	commitHash, commitTime, err = impl.gitOperationService.CommitValues(chartGitAttr)
	span.End()
	if err != nil {
		impl.logger.Errorw("error in git commit", "err", err)
		return commitHash, commitTime, err
	}
	return commitHash, commitTime, nil
}

func (impl *GitOpsManifestPushServiceImpl) SaveTimelineForError(manifestPushTemplate *bean.ManifestPushTemplate, gitCommitErr error) {
	timeline := impl.pipelineStatusTimelineService.GetTimelineDbObjectByTimelineStatusAndTimelineDescription(manifestPushTemplate.WorkflowRunnerId, 0, pipelineConfig.TIMELINE_STATUS_GIT_COMMIT_FAILED, fmt.Sprintf("Git commit failed - %v", gitCommitErr), manifestPushTemplate.UserId, time.Now())
	timelineErr := impl.pipelineStatusTimelineService.SaveTimeline(timeline, nil, false)
	if timelineErr != nil {
		impl.logger.Errorw("error in creating timeline status for git commit", "err", timelineErr, "timeline", timeline)
	}
}<|MERGE_RESOLUTION|>--- conflicted
+++ resolved
@@ -5,19 +5,14 @@
 	"fmt"
 	"github.com/devtron-labs/devtron/client/argocdServer"
 	"github.com/devtron-labs/devtron/internal/sql/repository/pipelineConfig"
+	"github.com/devtron-labs/devtron/internal/util"
 	"github.com/devtron-labs/devtron/pkg/app/bean"
 	status2 "github.com/devtron-labs/devtron/pkg/app/status"
-<<<<<<< HEAD
+	chartService "github.com/devtron-labs/devtron/pkg/chart"
 	"github.com/devtron-labs/devtron/pkg/deployment/gitOps/config"
 	"github.com/devtron-labs/devtron/pkg/deployment/gitOps/git"
 	"github.com/devtron-labs/devtron/pkg/deployment/manifest/deploymentTemplate/chartRef"
-=======
-	chartService "github.com/devtron-labs/devtron/pkg/chart"
-	"github.com/devtron-labs/devtron/pkg/gitops"
 	"github.com/devtron-labs/devtron/util/ChartsUtil"
-	"github.com/devtron-labs/devtron/util/gitUtil"
-	"github.com/go-pg/pg"
->>>>>>> 3465d29d
 	"go.opentelemetry.io/otel"
 	"go.uber.org/zap"
 	"time"
@@ -33,71 +28,41 @@
 
 type GitOpsManifestPushServiceImpl struct {
 	logger                           *zap.SugaredLogger
-<<<<<<< HEAD
 	pipelineStatusTimelineService    status2.PipelineStatusTimelineService
 	pipelineStatusTimelineRepository pipelineConfig.PipelineStatusTimelineRepository
 	acdConfig                        *argocdServer.ACDConfig
 	chartRefService                  chartRef.ChartRefService
+	chartService                     chartService.ChartService
 	gitOpsConfigReadService          config.GitOpsConfigReadService
 	gitOperationService              git.GitOperationService
+	argoClientWrapperService         argocdServer.ArgoClientWrapperService
 }
 
 func NewGitOpsManifestPushServiceImpl(logger *zap.SugaredLogger,
 	pipelineStatusTimelineService status2.PipelineStatusTimelineService,
 	pipelineStatusTimelineRepository pipelineConfig.PipelineStatusTimelineRepository,
-	acdConfig *argocdServer.ACDConfig, chartRefService chartRef.ChartRefService,
+	acdConfig *argocdServer.ACDConfig,
+	chartRefService chartRef.ChartRefService,
+	chartService chartService.ChartService,
 	gitOpsConfigReadService config.GitOpsConfigReadService,
-	gitOperationService git.GitOperationService) *GitOpsManifestPushServiceImpl {
+	gitOperationService git.GitOperationService,
+	argoClientWrapperService argocdServer.ArgoClientWrapperService) *GitOpsManifestPushServiceImpl {
 	return &GitOpsManifestPushServiceImpl{
 		logger:                           logger,
 		pipelineStatusTimelineService:    pipelineStatusTimelineService,
 		pipelineStatusTimelineRepository: pipelineStatusTimelineRepository,
 		acdConfig:                        acdConfig,
 		chartRefService:                  chartRefService,
+		chartService:                     chartService,
 		gitOpsConfigReadService:          gitOpsConfigReadService,
 		gitOperationService:              gitOperationService,
-=======
-	chartTemplateService             util.ChartTemplateService
-	chartDeploymentService           util.ChartDeploymentService
-	chartService                     chartService.ChartService
-	gitOpsConfigRepository           repository.GitOpsConfigRepository
-	gitFactory                       *GitFactory
-	pipelineStatusTimelineService    status2.PipelineStatusTimelineService
-	pipelineStatusTimelineRepository pipelineConfig.PipelineStatusTimelineRepository
-	acdConfig                        *argocdServer.ACDConfig
-	gitOpsConfigService              gitops.GitOpsConfigService
-}
-
-func NewGitOpsManifestPushServiceImpl(
-	logger *zap.SugaredLogger,
-	chartTemplateService util.ChartTemplateService,
-	chartDeploymentService util.ChartDeploymentService,
-	chartService chartService.ChartService,
-	gitOpsConfigRepository repository.GitOpsConfigRepository,
-	gitFactory *GitFactory,
-	pipelineStatusTimelineService status2.PipelineStatusTimelineService,
-	pipelineStatusTimelineRepository pipelineConfig.PipelineStatusTimelineRepository,
-	acdConfig *argocdServer.ACDConfig,
-	gitOpsConfigService gitops.GitOpsConfigService,
-) *GitOpsManifestPushServiceImpl {
-	return &GitOpsManifestPushServiceImpl{
-		logger:                           logger,
-		chartTemplateService:             chartTemplateService,
-		chartDeploymentService:           chartDeploymentService,
-		chartService:                     chartService,
-		gitOpsConfigRepository:           gitOpsConfigRepository,
-		gitFactory:                       gitFactory,
-		pipelineStatusTimelineService:    pipelineStatusTimelineService,
-		pipelineStatusTimelineRepository: pipelineStatusTimelineRepository,
-		acdConfig:                        acdConfig,
-		gitOpsConfigService:              gitOpsConfigService,
->>>>>>> 3465d29d
+		argoClientWrapperService:         argoClientWrapperService,
 	}
 }
 
 func (impl *GitOpsManifestPushServiceImpl) ValidateRepoForGitOperation(manifestPushTemplate *bean.ManifestPushTemplate, ctx context.Context) error {
 	// 1. Fetch Global GitOps Details
-	activeGlobalGitOpsConfig, err := impl.gitOpsConfigService.GetGitOpsConfigActive()
+	activeGlobalGitOpsConfig, err := impl.gitOpsConfigReadService.GetGitOpsConfigActive()
 	if err != nil {
 		impl.logger.Errorw("error in fetching active gitOps config", "err", err)
 		if util.IsErrNoRows(err) {
@@ -112,20 +77,20 @@
 			return fmt.Errorf("GitOps repository is not configured! Please configure gitops repository for application first.")
 		}
 
-		gitOpsRepoName := impl.chartTemplateService.GetGitOpsRepoName(manifestPushTemplate.AppName)
-		chartGitAttr, _, err := impl.chartTemplateService.CreateGitRepositoryForApp(gitOpsRepoName, manifestPushTemplate.UserId)
+		gitOpsRepoName := impl.gitOpsConfigReadService.GetGitOpsRepoName(manifestPushTemplate.AppName)
+		chartGitAttr, err := impl.gitOperationService.CreateGitRepositoryForApp(gitOpsRepoName, manifestPushTemplate.UserId)
 		if err != nil {
 			impl.logger.Errorw("error in pushing chart to git ", "gitOpsRepoName", gitOpsRepoName, "err", err)
 			return fmt.Errorf("No repository configured for Gitops! Error while creating git repository: '%s'", gitOpsRepoName)
 		}
-		err = impl.chartDeploymentService.RegisterInArgo(chartGitAttr, manifestPushTemplate.UserId, ctx)
+		err = impl.argoClientWrapperService.RegisterGitOpsRepoInArgo(ctx, chartGitAttr.RepoUrl, manifestPushTemplate.UserId)
 		if err != nil {
 			impl.logger.Errorw("error in registering app in acd", "err", err)
 			return fmt.Errorf("Error in registering repository '%s' in ArgoCd", gitOpsRepoName)
 		}
 		manifestPushTemplate.RepoUrl = chartGitAttr.RepoUrl
 		chartGitAttr.ChartLocation = manifestPushTemplate.ChartLocation
-		err = impl.chartService.UpdateGitRepoUrlInCharts(manifestPushTemplate.AppId, chartGitAttr, manifestPushTemplate.UserId)
+		err = impl.chartService.UpdateGitRepoUrlInCharts(manifestPushTemplate.AppId, chartGitAttr.RepoUrl, chartGitAttr.ChartLocation, manifestPushTemplate.UserId)
 		if err != nil {
 			impl.logger.Errorw("error in updating git repo url in charts", "err", err)
 			return fmt.Errorf("No repository configured for Gitops! Error while creating git repository: '%s'", gitOpsRepoName)
@@ -195,11 +160,7 @@
 
 	_, span := otel.Tracer("orchestrator").Start(ctx, "chartTemplateService.GetGitOpsRepoName")
 	// CHART COMMIT and PUSH STARTS HERE, it will push latest version, if found modified on deployment template and overrides
-<<<<<<< HEAD
-	gitOpsRepoName := impl.gitOpsConfigReadService.GetGitOpsRepoName(manifestPushTemplate.AppName)
-=======
-	gitOpsRepoName := gitUtil.GetGitRepoNameFromGitRepoUrl(manifestPushTemplate.RepoUrl)
->>>>>>> 3465d29d
+	gitOpsRepoName := impl.gitOpsConfigReadService.GetGitOpsRepoNameFromUrl(manifestPushTemplate.RepoUrl)
 	span.End()
 	_, span = otel.Tracer("orchestrator").Start(ctx, "chartService.CheckChartExists")
 	err := impl.chartRefService.CheckChartExists(manifestPushTemplate.ChartRefId)
@@ -219,11 +180,7 @@
 func (impl *GitOpsManifestPushServiceImpl) CommitValuesToGit(manifestPushTemplate *bean.ManifestPushTemplate, ctx context.Context) (commitHash string, commitTime time.Time, err error) {
 	commitHash = ""
 	commitTime = time.Time{}
-<<<<<<< HEAD
 	chartRepoName := impl.gitOpsConfigReadService.GetGitOpsRepoNameFromUrl(manifestPushTemplate.RepoUrl)
-=======
-	chartRepoName := gitUtil.GetGitRepoNameFromGitRepoUrl(manifestPushTemplate.RepoUrl)
->>>>>>> 3465d29d
 	_, span := otel.Tracer("orchestrator").Start(ctx, "chartTemplateService.GetUserEmailIdAndNameForGitOpsCommit")
 	//getting username & emailId for commit author data
 	userEmailId, userName := impl.gitOpsConfigReadService.GetUserEmailIdAndNameForGitOpsCommit(manifestPushTemplate.UserId)
