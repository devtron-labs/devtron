package app

import (
	"github.com/devtron-labs/devtron/internal/sql/repository/pipelineConfig"
	"github.com/devtron-labs/devtron/pkg/user"
	"github.com/go-pg/pg"
	"go.uber.org/zap"
	"time"
)

type PipelineStatusTimelineService interface {
	FetchTimelines(appId, envId, wfrId int) (*PipelineTimelineDetailDto, error)
}

type PipelineStatusTimelineServiceImpl struct {
	logger                                 *zap.SugaredLogger
	pipelineStatusTimelineRepository       pipelineConfig.PipelineStatusTimelineRepository
	cdWorkflowRepository                   pipelineConfig.CdWorkflowRepository
	userService                            user.UserService
	pipelineStatusTimelineResourcesService PipelineStatusTimelineResourcesService
<<<<<<< HEAD
=======
	pipelineStatusFetchDetailService       PipelineStatusFetchDetailService
>>>>>>> ce93a7a1
}

func NewPipelineStatusTimelineServiceImpl(logger *zap.SugaredLogger,
	pipelineStatusTimelineRepository pipelineConfig.PipelineStatusTimelineRepository,
	cdWorkflowRepository pipelineConfig.CdWorkflowRepository,
	userService user.UserService,
	pipelineStatusTimelineResourcesService PipelineStatusTimelineResourcesService,
<<<<<<< HEAD
=======
	pipelineStatusFetchDetailService PipelineStatusFetchDetailService,
>>>>>>> ce93a7a1
) *PipelineStatusTimelineServiceImpl {
	return &PipelineStatusTimelineServiceImpl{
		logger:                                 logger,
		pipelineStatusTimelineRepository:       pipelineStatusTimelineRepository,
		cdWorkflowRepository:                   cdWorkflowRepository,
		userService:                            userService,
		pipelineStatusTimelineResourcesService: pipelineStatusTimelineResourcesService,
<<<<<<< HEAD
=======
		pipelineStatusFetchDetailService:       pipelineStatusFetchDetailService,
>>>>>>> ce93a7a1
	}
}

type PipelineTimelineDetailDto struct {
	DeploymentStartedOn  time.Time                    `json:"deploymentStartedOn"`
	DeploymentFinishedOn time.Time                    `json:"deploymentFinishedOn"`
	TriggeredBy          string                       `json:"triggeredBy"`
	Timelines            []*PipelineStatusTimelineDto `json:"timelines"`
	StatusLastFetchedAt  time.Time                    `json:"statusLastFetchedAt"`
	StatusFetchCount     int                          `json:"statusFetchCount"`
}

type PipelineStatusTimelineDto struct {
	Id                           int                           `json:"id"`
	InstalledAppVersionHistoryId int                           `json:"InstalledAppVersionHistoryId,omitempty"`
	CdWorkflowRunnerId           int                           `json:"cdWorkflowRunnerId"`
	Status                       pipelineConfig.TimelineStatus `json:"status"`
	StatusDetail                 string                        `json:"statusDetail"`
	StatusTime                   time.Time                     `json:"statusTime"`
<<<<<<< HEAD
	ResourceDetails              []*SyncStageResourceDetailDto `json:"resourceDetails"`
=======
	ResourceDetails              []*SyncStageResourceDetailDto `json:"resourceDetails,omitempty"`
>>>>>>> ce93a7a1
}

func (impl *PipelineStatusTimelineServiceImpl) FetchTimelines(appId, envId, wfrId int) (*PipelineTimelineDetailDto, error) {
	var triggeredBy int32
	var deploymentStartedOn time.Time
	var deploymentFinishedOn time.Time
	if wfrId == 0 {
		//fetch latest wfr by app and env
		wfr, err := impl.cdWorkflowRepository.FindLatestWfrByAppIdAndEnvironmentId(appId, envId)
		if err != nil {
			impl.logger.Errorw("error in getting wfr by appId and envId", "err", err, "appId", appId, "envId", envId)
			return nil, err
		}
		wfrId = wfr.Id
		deploymentStartedOn = wfr.StartedOn
		deploymentFinishedOn = wfr.FinishedOn
		triggeredBy = wfr.TriggeredBy
	} else {
		//fetch latest wfr by id
		wfr, err := impl.cdWorkflowRepository.FindWorkflowRunnerById(wfrId)
		if err != nil {
			impl.logger.Errorw("error in getting wfr by appId and envId", "err", err, "appId", appId, "envId", envId)
			return nil, err
		}
		deploymentStartedOn = wfr.StartedOn
		deploymentFinishedOn = wfr.FinishedOn
		triggeredBy = wfr.TriggeredBy
	}

	triggeredByUser, err := impl.userService.GetById(triggeredBy)
	if err != nil {
		impl.logger.Errorw("error in getting user detail by id", "err", err, "userId", triggeredBy)
		return nil, err
	}
	timelines, err := impl.pipelineStatusTimelineRepository.FetchTimelinesByWfrId(wfrId)
	if err != nil {
		impl.logger.Errorw("error in getting timelines by wfrId", "err", err, "wfrId", wfrId)
		return nil, err
	}
	var timelineDtos []*PipelineStatusTimelineDto
	for _, timeline := range timelines {
		var timelineResourceDetails []*SyncStageResourceDetailDto
<<<<<<< HEAD
		if timeline.Status == pipelineConfig.TIMELINE_STATUS_KUBECTL_APPLY_STARTED || timeline.Status == pipelineConfig.TIMELINE_STATUS_KUBECTL_APPLY_SYNCED {
=======
		if timeline.Status == pipelineConfig.TIMELINE_STATUS_KUBECTL_APPLY_STARTED {
>>>>>>> ce93a7a1
			timelineResourceDetails, err = impl.pipelineStatusTimelineResourcesService.GetTimelineResourcesForATimeline(timeline.CdWorkflowRunnerId)
			if err != nil && err != pg.ErrNoRows {
				impl.logger.Errorw("error in getting timeline resources details", "err", err, "cdWfrId", timeline.CdWorkflowRunnerId)
				return nil, err
			}
		}
		timelineDto := &PipelineStatusTimelineDto{
			Id:                 timeline.Id,
			CdWorkflowRunnerId: timeline.CdWorkflowRunnerId,
			Status:             timeline.Status,
			StatusTime:         timeline.StatusTime,
			StatusDetail:       timeline.StatusDetail,
			ResourceDetails:    timelineResourceDetails,
		}
		timelineDtos = append(timelineDtos, timelineDto)
	}
	statusLastFetchedAt, statusFetchCount, err := impl.pipelineStatusFetchDetailService.GetFetchTimeAndCountByCdWfrId(wfrId)
	if err != nil {
		impl.logger.Errorw("error in getting pipeline status fetchTime and fetchCount by cdWfrId", "err", err, "cdWfrId", wfrId)
	}
	timelineDetail := &PipelineTimelineDetailDto{
		TriggeredBy:          triggeredByUser.EmailId,
		DeploymentStartedOn:  deploymentStartedOn,
		DeploymentFinishedOn: deploymentFinishedOn,
		Timelines:            timelineDtos,
		StatusLastFetchedAt:  statusLastFetchedAt,
		StatusFetchCount:     statusFetchCount,
	}
	return timelineDetail, nil
}<|MERGE_RESOLUTION|>--- conflicted
+++ resolved
@@ -18,10 +18,7 @@
 	cdWorkflowRepository                   pipelineConfig.CdWorkflowRepository
 	userService                            user.UserService
 	pipelineStatusTimelineResourcesService PipelineStatusTimelineResourcesService
-<<<<<<< HEAD
-=======
 	pipelineStatusFetchDetailService       PipelineStatusFetchDetailService
->>>>>>> ce93a7a1
 }
 
 func NewPipelineStatusTimelineServiceImpl(logger *zap.SugaredLogger,
@@ -29,10 +26,7 @@
 	cdWorkflowRepository pipelineConfig.CdWorkflowRepository,
 	userService user.UserService,
 	pipelineStatusTimelineResourcesService PipelineStatusTimelineResourcesService,
-<<<<<<< HEAD
-=======
 	pipelineStatusFetchDetailService PipelineStatusFetchDetailService,
->>>>>>> ce93a7a1
 ) *PipelineStatusTimelineServiceImpl {
 	return &PipelineStatusTimelineServiceImpl{
 		logger:                                 logger,
@@ -40,10 +34,7 @@
 		cdWorkflowRepository:                   cdWorkflowRepository,
 		userService:                            userService,
 		pipelineStatusTimelineResourcesService: pipelineStatusTimelineResourcesService,
-<<<<<<< HEAD
-=======
 		pipelineStatusFetchDetailService:       pipelineStatusFetchDetailService,
->>>>>>> ce93a7a1
 	}
 }
 
@@ -63,11 +54,7 @@
 	Status                       pipelineConfig.TimelineStatus `json:"status"`
 	StatusDetail                 string                        `json:"statusDetail"`
 	StatusTime                   time.Time                     `json:"statusTime"`
-<<<<<<< HEAD
-	ResourceDetails              []*SyncStageResourceDetailDto `json:"resourceDetails"`
-=======
 	ResourceDetails              []*SyncStageResourceDetailDto `json:"resourceDetails,omitempty"`
->>>>>>> ce93a7a1
 }
 
 func (impl *PipelineStatusTimelineServiceImpl) FetchTimelines(appId, envId, wfrId int) (*PipelineTimelineDetailDto, error) {
@@ -110,11 +97,7 @@
 	var timelineDtos []*PipelineStatusTimelineDto
 	for _, timeline := range timelines {
 		var timelineResourceDetails []*SyncStageResourceDetailDto
-<<<<<<< HEAD
-		if timeline.Status == pipelineConfig.TIMELINE_STATUS_KUBECTL_APPLY_STARTED || timeline.Status == pipelineConfig.TIMELINE_STATUS_KUBECTL_APPLY_SYNCED {
-=======
 		if timeline.Status == pipelineConfig.TIMELINE_STATUS_KUBECTL_APPLY_STARTED {
->>>>>>> ce93a7a1
 			timelineResourceDetails, err = impl.pipelineStatusTimelineResourcesService.GetTimelineResourcesForATimeline(timeline.CdWorkflowRunnerId)
 			if err != nil && err != pg.ErrNoRows {
 				impl.logger.Errorw("error in getting timeline resources details", "err", err, "cdWfrId", timeline.CdWorkflowRunnerId)
