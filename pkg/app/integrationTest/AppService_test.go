package integrationTest

import (
	"encoding/csv"
	"encoding/json"
	"fmt"
	"github.com/argoproj/argo-cd/v2/pkg/apis/application/v1alpha1"
	pubsub "github.com/devtron-labs/common-lib/pubsub-lib"
	client "github.com/devtron-labs/devtron/api/helm-app"
	client1 "github.com/devtron-labs/devtron/client/events"
	"github.com/devtron-labs/devtron/internal/sql/repository"
	"github.com/devtron-labs/devtron/internal/sql/repository/app"
	"github.com/devtron-labs/devtron/internal/sql/repository/chartConfig"
	"github.com/devtron-labs/devtron/internal/sql/repository/helper"
	"github.com/devtron-labs/devtron/internal/sql/repository/pipelineConfig"
	"github.com/devtron-labs/devtron/internal/util"
	app2 "github.com/devtron-labs/devtron/pkg/app"
	"github.com/devtron-labs/devtron/pkg/app/status"
	chartRepoRepository "github.com/devtron-labs/devtron/pkg/chartRepo/repository"
	"github.com/devtron-labs/devtron/pkg/cluster"
	repository1 "github.com/devtron-labs/devtron/pkg/cluster/repository"
	"github.com/devtron-labs/devtron/pkg/module"
	moduleRepo "github.com/devtron-labs/devtron/pkg/module/repo"
	serverEnvConfig "github.com/devtron-labs/devtron/pkg/server/config"
	"github.com/devtron-labs/devtron/pkg/sql"
	repository2 "github.com/devtron-labs/devtron/pkg/user/repository"
	"log"
	"os"
	"strconv"
	"testing"
	"time"
)

func TestAppServiceImpl_UpdateDeploymentStatusAndCheckIsSucceeded(t *testing.T) {

	appService := InitAppService()
	type args struct {
		app        *v1alpha1.Application
		statusTime time.Time
	}
	type testCase struct {
		name        string
		args        args
		isSucceeded bool
		wantErr     bool
	}
	testCasesFile, err := os.Open("testCases.csv")
	if err != nil {
		fmt.Println("err", err)
	}
	defer testCasesFile.Close()
	testCaseReader := csv.NewReader(testCasesFile)
	data, err := testCaseReader.ReadAll()
	if err != nil {
		fmt.Println("error in reading testCases: ", err)
	}
	for _, line := range data {
		testCaseName := line[0]
		application := &v1alpha1.Application{}
		err = json.Unmarshal([]byte(line[1]), application)
		if err != nil {
			fmt.Println("error in unmarshal: ", err)
		}
		statusTimeArg := line[2]
		statusTime, err := time.Parse(time.RFC3339, statusTimeArg)
		if err != nil {
			fmt.Println("error in parsing time: ", err)
		}
		isSucceededArg := line[3]
		isSucceeded, err := strconv.ParseBool(isSucceededArg)
		if err != nil {
			fmt.Println("error in parsing bool isSucceededArg: ", err)
		}
		wantErrArg := line[4]
		wantErr, err := strconv.ParseBool(wantErrArg)
		if err != nil {
			fmt.Println("error in parsing bool wantErrArg: ", err)
		}
		tt := &testCase{
			name: testCaseName,
			args: args{
				app:        application,
				statusTime: statusTime,
			},
			isSucceeded: isSucceeded,
			wantErr:     wantErr,
		}
		t.Run(tt.name, func(t *testing.T) {
			got, err := appService.UpdateDeploymentStatusAndCheckIsSucceeded(tt.args.app, tt.args.statusTime, false)
			if (err != nil) != tt.wantErr {
				t.Errorf("UpdateDeploymentStatusAndCheckIsSucceeded() error = %v, wantErr %v", err, tt.wantErr)
				return
			}
			if got != tt.isSucceeded {
				t.Errorf("UpdateDeploymentStatusAndCheckIsSucceeded() got = %v, want %v", got, tt.isSucceeded)
			}
		})

	}
}

func InitAppService() *app2.AppServiceImpl {
	logger, err := util.NewSugardLogger()
	if err != nil {
		log.Fatal("error in getting logger, AppService_test", "err", err)
	}

	sqlConfig, err := sql.GetConfig()
	if err != nil {
		log.Fatal("error in getting sql config, AppService_test", "err", err)
	}
	dbConnection, err := sql.NewDbConnection(sqlConfig, logger)
	if err != nil {
		log.Fatal("error in getting db connection, AppService_test", "err", err)
	}

	pipelineOverrideRepository := chartConfig.NewPipelineOverrideRepository(dbConnection)
	pipelineRepository := pipelineConfig.NewPipelineRepositoryImpl(dbConnection, logger)
	httpClient := util.NewHttpClient()
	eventClientConfig, err := client1.GetEventClientConfig()
	pubSubClient := pubsub.NewPubSubClientServiceImpl(logger)
	ciPipelineRepositoryImpl := pipelineConfig.NewCiPipelineRepositoryImpl(dbConnection, logger)
	attributesRepositoryImpl := repository.NewAttributesRepositoryImpl(dbConnection)
	serverEnvConfig, err := serverEnvConfig.ParseServerEnvConfig()
	if err != nil {
		log.Fatal("error in getting server env config, AppService_test", "err", err)
	}
	moduleRepositoryImpl := moduleRepo.NewModuleRepositoryImpl(dbConnection)
	moduleActionAuditLogRepository := module.NewModuleActionAuditLogRepositoryImpl(dbConnection)
	clusterRepository := repository1.NewClusterRepositoryImpl(dbConnection, logger)
	clusterService := cluster.NewClusterServiceImplExtended(clusterRepository, nil, nil, logger, nil, nil, nil, nil, nil, nil, nil, nil)
	helmClientConfig, err := client.GetConfig()
	if err != nil {
		log.Fatal("error in getting server helm client config, AppService_test", "err", err)
	}
	helmAppClient := client.NewHelmAppClientImpl(logger, helmClientConfig)
	helmAppService := client.NewHelmAppServiceImpl(logger, clusterService, helmAppClient, nil, nil, nil, serverEnvConfig, nil, nil, nil, nil, nil, nil, nil, nil)
	moduleService := module.NewModuleServiceImpl(logger, serverEnvConfig, moduleRepositoryImpl, moduleActionAuditLogRepository, helmAppService, nil, nil, nil, nil, nil, nil, nil)
	eventClient := client1.NewEventRESTClientImpl(logger, httpClient, eventClientConfig, pubSubClient, ciPipelineRepositoryImpl,
		pipelineRepository, attributesRepositoryImpl, moduleService)
	cdWorkflowRepository := pipelineConfig.NewCdWorkflowRepositoryImpl(dbConnection, logger)
	ciWorkflowRepository := pipelineConfig.NewCiWorkflowRepositoryImpl(dbConnection, logger)
	ciPipelineMaterialRepository := pipelineConfig.NewCiPipelineMaterialRepositoryImpl(dbConnection, logger)
	userRepository := repository2.NewUserRepositoryImpl(dbConnection, logger)
	eventFactory := client1.NewEventSimpleFactoryImpl(logger, cdWorkflowRepository, pipelineOverrideRepository, ciWorkflowRepository,
		ciPipelineMaterialRepository, ciPipelineRepositoryImpl, pipelineRepository, userRepository, nil, nil, nil, nil, nil)
	appListingRepositoryQueryBuilder := helper.NewAppListingRepositoryQueryBuilder(logger)
	appListingRepository := repository.NewAppListingRepositoryImpl(logger, dbConnection, appListingRepositoryQueryBuilder, nil)
	appRepository := app.NewAppRepositoryImpl(dbConnection, logger)
	chartRepository := chartRepoRepository.NewChartRepository(dbConnection)
	pipelineStatusTimelineResourcesRepository := pipelineConfig.NewPipelineStatusTimelineResourcesRepositoryImpl(dbConnection, logger)
	pipelineStatusTimelineResourcesService := status.NewPipelineStatusTimelineResourcesServiceImpl(dbConnection, logger, pipelineStatusTimelineResourcesRepository)
	pipelineStatusTimelineRepository := pipelineConfig.NewPipelineStatusTimelineRepositoryImpl(dbConnection, logger)
	pipelineStatusSyncDetailRepository := pipelineConfig.NewPipelineStatusSyncDetailRepositoryImpl(dbConnection, logger)
	pipelineStatusSyncDetailService := status.NewPipelineStatusSyncDetailServiceImpl(logger, pipelineStatusSyncDetailRepository)
	pipelineStatusTimelineService := status.NewPipelineStatusTimelineServiceImpl(logger, pipelineStatusTimelineRepository, cdWorkflowRepository, nil, pipelineStatusTimelineResourcesService, pipelineStatusSyncDetailService, nil, nil)
	refChartDir := chartRepoRepository.RefChartDir("scripts/devtron-reference-helm-charts")
	appService := app2.NewAppService(nil, pipelineOverrideRepository, nil, logger, nil,
		pipelineRepository, nil, eventClient, eventFactory, nil, nil, nil, nil, nil, nil,
		appListingRepository, appRepository, nil, nil, nil, nil, nil,
		chartRepository, nil, cdWorkflowRepository, nil, nil, nil, nil,
		nil, nil, nil, nil, nil, refChartDir, nil,
		nil, nil, nil, pipelineStatusTimelineRepository, nil, nil, nil,
		nil, nil, pipelineStatusTimelineResourcesService, pipelineStatusSyncDetailService, pipelineStatusTimelineService,
<<<<<<< HEAD
		nil, nil, nil, nil, nil, nil, nil, nil, nil, nil, nil, nil, nil)
=======
		nil, nil, nil, nil, nil, nil, nil, nil, nil, nil, nil, nil, nil, nil, nil)
>>>>>>> c7799874
	return appService
}<|MERGE_RESOLUTION|>--- conflicted
+++ resolved
@@ -162,10 +162,6 @@
 		nil, nil, nil, nil, nil, refChartDir, nil,
 		nil, nil, nil, pipelineStatusTimelineRepository, nil, nil, nil,
 		nil, nil, pipelineStatusTimelineResourcesService, pipelineStatusSyncDetailService, pipelineStatusTimelineService,
-<<<<<<< HEAD
-		nil, nil, nil, nil, nil, nil, nil, nil, nil, nil, nil, nil, nil)
-=======
-		nil, nil, nil, nil, nil, nil, nil, nil, nil, nil, nil, nil, nil, nil, nil)
->>>>>>> c7799874
+		nil, nil, nil, nil, nil, nil, nil, nil, nil, nil, nil, nil)
 	return appService
 }