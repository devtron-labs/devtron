--- conflicted
+++ resolved
@@ -259,13 +259,6 @@
 
 // getAndUpdateClusterConnectionStatus is a cron function to update the connection status of all clusters
 func (impl *ClusterServiceImpl) getAndUpdateClusterConnectionStatus() {
-<<<<<<< HEAD
-	impl.logger.Debug("starting cluster connection status fetch thread")
-	defer impl.logger.Debug("stopped cluster connection status fetch thread")
-
-	//getting all clusters
-	clusters, err := impl.FindAllExceptVirtual()
-=======
 	impl.logger.Info("starting cluster connection status fetch thread")
 	startTime := time.Now()
 	defer func() {
@@ -274,7 +267,6 @@
 
 	//getting all clusters
 	clusters, err := impl.FindAll()
->>>>>>> 12655421
 	if err != nil {
 		impl.logger.Errorw("error in getting all clusters", "err", err)
 		return
