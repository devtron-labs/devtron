--- conflicted
+++ resolved
@@ -60,6 +60,7 @@
 	SECRET_FIELD_CLUSTER_ID          = "cluster_id"
 	SECRET_FIELD_UPDATED_ON          = "updated_on"
 	SECRET_FIELD_ACTION              = "action"
+	TokenFilePath                    = "/var/run/secrets/kubernetes.io/serviceaccount/token"
 )
 
 type ClusterBean struct {
@@ -104,7 +105,6 @@
 	return bean
 }
 
-<<<<<<< HEAD
 type VirtualClusterBean struct {
 	Id               int    `json:"id,omitempty" validate:"number"`
 	ClusterName      string `json:"clusterName,omitempty" validate:"required"`
@@ -119,16 +119,6 @@
 	TlsClientKey  string `json:"tlsClientKey,omitempty"`
 }
 
-func (bean ClusterBean) GetClusterConfig() util.ClusterConfig {
-	return util.ClusterConfig{
-		ClusterName:           bean.ClusterName,
-		Host:                  bean.ServerUrl,
-		BearerToken:           bean.Config[util.BearerToken],
-		InsecureSkipTLSVerify: bean.InsecureSkipTLSVerify,
-		KeyData:               bean.Config[util.TlsKey],
-		CertData:              bean.Config[util.CertData],
-		CAData:                bean.Config[util.CertificateAuthorityData],
-=======
 func (bean ClusterBean) GetClusterConfig() (*k8s.ClusterConfig, error) {
 	clusterConfig := &k8s.ClusterConfig{}
 	host := bean.ServerUrl
@@ -153,7 +143,6 @@
 		clusterCfg.KeyData = configMap[k8s.TlsKey]
 		clusterCfg.CertData = configMap[k8s.CertData]
 		clusterCfg.CAData = configMap[k8s.CertificateAuthorityData]
->>>>>>> b3f62d97
 	}
 	return clusterConfig, nil
 }
@@ -243,44 +232,6 @@
 	return clusterService
 }
 
-<<<<<<< HEAD
-const DefaultClusterName = "default_cluster"
-const TokenFilePath = "/var/run/secrets/kubernetes.io/serviceaccount/token"
-
-func (impl *ClusterServiceImpl) GetK8sClient() (*v12.CoreV1Client, error) {
-	return impl.K8sUtil.GetK8sClient()
-}
-
-func (impl *ClusterServiceImpl) GetClusterConfig(cluster *ClusterBean) (*util.ClusterConfig, error) {
-	host := cluster.ServerUrl
-	configMap := cluster.Config
-	bearerToken := configMap[util.BearerToken]
-	if cluster.Id == 1 && cluster.ClusterName == util.DEFAULT_CLUSTER {
-		if _, err := os.Stat(TokenFilePath); os.IsNotExist(err) {
-			impl.logger.Errorw("no directory or file exists", "TOKEN_FILE_PATH", TokenFilePath, "err", err)
-			return nil, err
-		} else {
-			content, err := ioutil.ReadFile(TokenFilePath)
-			if err != nil {
-				impl.logger.Errorw("error on reading file", "err", err)
-				return nil, err
-			}
-			bearerToken = string(content)
-		}
-	}
-	clusterCfg := &util.ClusterConfig{Host: host, BearerToken: bearerToken}
-	clusterCfg.InsecureSkipTLSVerify = cluster.InsecureSkipTLSVerify
-	if cluster.InsecureSkipTLSVerify == false {
-		clusterCfg.KeyData = configMap[util.TlsKey]
-		clusterCfg.CertData = configMap[util.CertData]
-		clusterCfg.CAData = configMap[util.CertificateAuthorityData]
-	}
-
-	return clusterCfg, nil
-}
-
-=======
->>>>>>> b3f62d97
 func (impl *ClusterServiceImpl) ConvertClusterBeanToCluster(clusterBean *ClusterBean, userId int32) *repository.Cluster {
 
 	model := &repository.Cluster{}
@@ -361,7 +312,7 @@
 		impl.SyncNsInformer(bean)
 	}
 	impl.logger.Info("saving secret for cluster informer")
-	k8sClient, err := impl.K8sUtil.GetConfigAndClientInCluster()
+	k8sClient, err := impl.K8sUtil.GetCoreV1ClientInCluster()
 	if err != nil {
 		impl.logger.Errorw("error in getting k8s Client in cluster", "err", err, "clusterName", bean.ClusterName)
 		return bean, nil
@@ -608,7 +559,7 @@
 		impl.SyncNsInformer(bean)
 	}
 	impl.logger.Infow("saving secret for cluster informer")
-	k8sClient, err := impl.K8sUtil.GetConfigAndClientInCluster()
+	k8sClient, err := impl.K8sUtil.GetCoreV1ClientInCluster()
 	if err != nil {
 		return bean, nil
 	}
@@ -757,7 +708,7 @@
 		impl.logger.Errorw("error in deleting cluster", "id", bean.Id, "err", err)
 		return err
 	}
-	k8sClient, err := impl.K8sUtil.GetConfigAndClientInCluster()
+	k8sClient, err := impl.K8sUtil.GetCoreV1ClientInCluster()
 	if err != nil {
 		impl.logger.Errorw("error in getting in cluster k8s client", "err", err, "clusterName", bean.ClusterName)
 		return nil
