/*
 * Copyright (c) 2020-2024. Devtron Inc.
 *
 * Licensed under the Apache License, Version 2.0 (the "License");
 * you may not use this file except in compliance with the License.
 * You may obtain a copy of the License at
 *
 *     http://www.apache.org/licenses/LICENSE-2.0
 *
 * Unless required by applicable law or agreed to in writing, software
 * distributed under the License is distributed on an "AS IS" BASIS,
 * WITHOUT WARRANTIES OR CONDITIONS OF ANY KIND, either express or implied.
 * See the License for the specific language governing permissions and
 * limitations under the License.
 */

package cluster

import (
	"context"
	"encoding/json"
	"fmt"
<<<<<<< HEAD
	"github.com/devtron-labs/devtron/pkg/auth/user"
=======
>>>>>>> 97460893
	cronUtil "github.com/devtron-labs/devtron/util/cron"
	"github.com/robfig/cron/v3"
	"log"
	"net/http"
	"net/url"
	"sync"
	"time"

	"github.com/argoproj/argo-cd/v2/pkg/apis/application/v1alpha1"
	"github.com/devtron-labs/common-lib/utils/k8s"
	repository3 "github.com/devtron-labs/devtron/pkg/auth/user/repository"
	"github.com/devtron-labs/devtron/pkg/k8s/informer"
	errors1 "github.com/juju/errors"
	"k8s.io/apimachinery/pkg/api/errors"
	v1 "k8s.io/apimachinery/pkg/apis/meta/v1"
	"k8s.io/apimachinery/pkg/runtime/schema"
	"k8s.io/client-go/kubernetes"
	"k8s.io/client-go/tools/clientcmd/api"
	"k8s.io/client-go/tools/clientcmd/api/latest"

	bean2 "github.com/devtron-labs/devtron/api/bean"
	"github.com/devtron-labs/devtron/internal/constants"
	"github.com/devtron-labs/devtron/internal/util"
	"github.com/devtron-labs/devtron/pkg/cluster/repository"
	globalUtil "github.com/devtron-labs/devtron/util"
	"github.com/go-pg/pg"
	"go.uber.org/zap"
)

const (
	DEFAULT_CLUSTER                  = "default_cluster"
	DEFAULT_NAMESPACE                = "default"
	CLUSTER_MODIFY_EVENT_SECRET_TYPE = "cluster.request/modify"
	CLUSTER_ACTION_ADD               = "add"
	CLUSTER_ACTION_UPDATE            = "update"
	SECRET_NAME                      = "cluster-event"
	SECRET_FIELD_CLUSTER_ID          = "cluster_id"
	SECRET_FIELD_UPDATED_ON          = "updated_on"
	SECRET_FIELD_ACTION              = "action"
	TokenFilePath                    = "/var/run/secrets/kubernetes.io/serviceaccount/token"
)

type PrometheusAuth struct {
	UserName      string `json:"userName,omitempty"`
	Password      string `json:"password,omitempty"`
	TlsClientCert string `json:"tlsClientCert,omitempty"`
	TlsClientKey  string `json:"tlsClientKey,omitempty"`
	IsAnonymous   bool   `json:"isAnonymous"`
}

type ClusterBean struct {
	Id                      int                        `json:"id" validate:"number"`
	ClusterName             string                     `json:"cluster_name,omitempty" validate:"required"`
	Description             string                     `json:"description"`
	ServerUrl               string                     `json:"server_url,omitempty" validate:"url,required"`
	PrometheusUrl           string                     `json:"prometheus_url,omitempty" validate:"validate-non-empty-url"`
	Active                  bool                       `json:"active"`
	Config                  map[string]string          `json:"config,omitempty"`
	PrometheusAuth          *PrometheusAuth            `json:"prometheusAuth,omitempty"`
	DefaultClusterComponent []*DefaultClusterComponent `json:"defaultClusterComponent"`
	AgentInstallationStage  int                        `json:"agentInstallationStage,notnull"` // -1=external, 0=not triggered, 1=progressing, 2=success, 3=fails
	K8sVersion              string                     `json:"k8sVersion"`
	HasConfigOrUrlChanged   bool                       `json:"-"`
	UserName                string                     `json:"userName,omitempty"`
	InsecureSkipTLSVerify   bool                       `json:"insecureSkipTlsVerify"`
	ErrorInConnecting       string                     `json:"errorInConnecting"`
	IsCdArgoSetup           bool                       `json:"isCdArgoSetup"`
	IsVirtualCluster        bool                       `json:"isVirtualCluster"`
	ClusterUpdated          bool                       `json:"clusterUpdated"`
}

func GetClusterBean(model repository.Cluster) ClusterBean {
	bean := ClusterBean{}
	bean.Id = model.Id
	bean.ClusterName = model.ClusterName
	//bean.Note = model.Note
	bean.ServerUrl = model.ServerUrl
	bean.PrometheusUrl = model.PrometheusEndpoint
	bean.AgentInstallationStage = model.AgentInstallationStage
	bean.Active = model.Active
	bean.Config = model.Config
	bean.K8sVersion = model.K8sVersion
	bean.InsecureSkipTLSVerify = model.InsecureSkipTlsVerify
	bean.IsVirtualCluster = model.IsVirtualCluster
	bean.ErrorInConnecting = model.ErrorInConnecting
	bean.PrometheusAuth = &PrometheusAuth{
		UserName:      model.PUserName,
		Password:      model.PPassword,
		TlsClientCert: model.PTlsClientCert,
		TlsClientKey:  model.PTlsClientKey,
	}
	return bean
}

func (bean ClusterBean) GetClusterConfig() *k8s.ClusterConfig {
	host := bean.ServerUrl
	configMap := bean.Config
	bearerToken := configMap[k8s.BearerToken]
	clusterCfg := &k8s.ClusterConfig{Host: host, BearerToken: bearerToken}
	clusterCfg.InsecureSkipTLSVerify = bean.InsecureSkipTLSVerify
	if bean.InsecureSkipTLSVerify == false {
		clusterCfg.KeyData = configMap[k8s.TlsKey]
		clusterCfg.CertData = configMap[k8s.CertData]
		clusterCfg.CAData = configMap[k8s.CertificateAuthorityData]
	}
	return clusterCfg
}

type UserInfo struct {
	UserName          string            `json:"userName,omitempty"`
	Config            map[string]string `json:"config,omitempty"`
	ErrorInConnecting string            `json:"errorInConnecting"`
}

type ValidateClusterBean struct {
	UserInfos map[string]*UserInfo `json:"userInfos,omitempty""`
	*ClusterBean
}

type UserClusterBeanMapping struct {
	Mapping map[string]*ClusterBean `json:"mapping"`
}

type Kubeconfig struct {
	Config string `json:"config"`
}

type DefaultClusterComponent struct {
	ComponentName  string `json:"name"`
	AppId          int    `json:"appId"`
	InstalledAppId int    `json:"installedAppId,omitempty"`
	EnvId          int    `json:"envId"`
	EnvName        string `json:"envName"`
	Status         string `json:"status"`
}

type ClusterService interface {
	Save(parent context.Context, bean *ClusterBean, userId int32) (*ClusterBean, error)
	UpdateClusterDescription(bean *ClusterBean, userId int32) error
	ValidateKubeconfig(kubeConfig string) (map[string]*ValidateClusterBean, error)
	FindOne(clusterName string) (*ClusterBean, error)
	FindOneActive(clusterName string) (*ClusterBean, error)
	FindAll() ([]*ClusterBean, error)
	FindAllExceptVirtual() ([]*ClusterBean, error)
	FindAllWithoutConfig() ([]*ClusterBean, error)
	FindAllActive() ([]ClusterBean, error)
	DeleteFromDb(bean *ClusterBean, userId int32) error

	FindById(id int) (*ClusterBean, error)
	FindByIdWithoutConfig(id int) (*ClusterBean, error)
	FindByIds(id []int) ([]ClusterBean, error)
	Update(ctx context.Context, bean *ClusterBean, userId int32) (*ClusterBean, error)
	Delete(bean *ClusterBean, userId int32) error

	FindAllForAutoComplete() ([]ClusterBean, error)
	CreateGrafanaDataSource(clusterBean *ClusterBean, env *repository.Environment) (int, error)
	GetAllClusterNamespaces() map[string][]string
	FindAllNamespacesByUserIdAndClusterId(userId int32, clusterId int, isActionUserSuperAdmin bool) ([]string, error)
	FindAllForClusterByUserId(userId int32, isActionUserSuperAdmin bool) ([]ClusterBean, error)
	FetchRolesFromGroup(userId int32) ([]*repository3.RoleModel, error)
	HandleErrorInClusterConnections(clusters []*ClusterBean, respMap *sync.Map, clusterExistInDb bool)
	ConnectClustersInBatch(clusters []*ClusterBean, clusterExistInDb bool)
	ConvertClusterBeanToCluster(clusterBean *ClusterBean, userId int32) *repository.Cluster
	ConvertClusterBeanObjectToCluster(bean *ClusterBean) *v1alpha1.Cluster

	GetClusterConfigByClusterId(clusterId int) (*k8s.ClusterConfig, error)
	IsClusterReachable(clusterId int) (bool, error)
}

type ClusterServiceImpl struct {
	clusterRepository   repository.ClusterRepository
	logger              *zap.SugaredLogger
	K8sUtil             *k8s.K8sServiceImpl
	K8sInformerFactory  informer.K8sInformerFactory
	userService        user.UserService
}

func NewClusterServiceImpl(repository repository.ClusterRepository, logger *zap.SugaredLogger,
<<<<<<< HEAD
	K8sUtil *k8s.K8sServiceImpl, K8sInformerFactory informer.K8sInformerFactory, envVariables *globalUtil.EnvironmentVariables,
	cronLogger *cronUtil.CronLoggerImpl, userService user.UserService) (*ClusterServiceImpl, error) {
=======
	K8sUtil *k8s.K8sServiceImpl, K8sInformerFactory informer.K8sInformerFactory,
	userAuthRepository repository3.UserAuthRepository, userRepository repository3.UserRepository,
	roleGroupRepository repository3.RoleGroupRepository,
	envVariables *globalUtil.EnvironmentVariables,
	cronLogger *cronUtil.CronLoggerImpl) (*ClusterServiceImpl, error) {
>>>>>>> 97460893
	clusterService := &ClusterServiceImpl{
		clusterRepository:  repository,
		logger:             logger,
		K8sUtil:            K8sUtil,
		K8sInformerFactory: K8sInformerFactory,
		userService:        userService,
	}
	// initialise cron
	newCron := cron.New(cron.WithChain(cron.Recover(cronLogger)))
	newCron.Start()
	cfg := envVariables.GlobalClusterConfig
	// add function into cron
	_, err := newCron.AddFunc(fmt.Sprintf("@every %dm", cfg.ClusterStatusCronTime), clusterService.getAndUpdateClusterConnectionStatus)
	if err != nil {
		fmt.Println("error in adding cron function into cluster cron service")
		return clusterService, err
	}
<<<<<<< HEAD
=======
	// initialise cron
	newCron := cron.New(cron.WithChain(cron.Recover(cronLogger)))
	newCron.Start()
	cfg := envVariables.GlobalClusterConfig
	// add function into cron
	_, err := newCron.AddFunc(fmt.Sprintf("@every %dm", cfg.ClusterStatusCronTime), clusterService.getAndUpdateClusterConnectionStatus)
	if err != nil {
		fmt.Println("error in adding cron function into cluster cron service")
		return clusterService, err
	}
>>>>>>> 97460893
	logger.Infow("cluster cron service started successfully!", "cronTime", cfg.ClusterStatusCronTime)
	go clusterService.buildInformer()
	return clusterService, nil
}

func (impl *ClusterServiceImpl) ConvertClusterBeanToCluster(clusterBean *ClusterBean, userId int32) *repository.Cluster {

	model := &repository.Cluster{}

	model.ClusterName = clusterBean.ClusterName
	//model.Note = clusterBean.Note
	model.Active = true
	model.ServerUrl = clusterBean.ServerUrl
	model.Config = clusterBean.Config
	model.PrometheusEndpoint = clusterBean.PrometheusUrl
	model.InsecureSkipTlsVerify = clusterBean.InsecureSkipTLSVerify

	if clusterBean.PrometheusAuth != nil {
		model.PUserName = clusterBean.PrometheusAuth.UserName
		model.PPassword = clusterBean.PrometheusAuth.Password
		model.PTlsClientCert = clusterBean.PrometheusAuth.TlsClientCert
		model.PTlsClientKey = clusterBean.PrometheusAuth.TlsClientKey
	}

	model.CreatedBy = userId
	model.UpdatedBy = userId
	model.CreatedOn = time.Now()
	model.UpdatedOn = time.Now()

	return model
}

// getAndUpdateClusterConnectionStatus is a cron function to update the connection status of all clusters
func (impl *ClusterServiceImpl) getAndUpdateClusterConnectionStatus() {
	impl.logger.Info("starting cluster connection status fetch thread")
	startTime := time.Now()
	defer func() {
		impl.logger.Debugw("cluster connection status fetch thread completed", "timeTaken", time.Since(startTime))
	}()

	//getting all clusters
	clusters, err := impl.FindAll()
	if err != nil {
		impl.logger.Errorw("error in getting all clusters", "err", err)
		return
	}
	impl.ConnectClustersInBatch(clusters, true)
}

func (impl *ClusterServiceImpl) Save(parent context.Context, bean *ClusterBean, userId int32) (*ClusterBean, error) {
	//validating config

	err := impl.CheckIfConfigIsValid(bean)

	if err != nil {
		if len(err.Error()) > 2000 {
			err = errors.NewBadRequest("unable to connect to cluster")
		}
		return nil, err
	}

	existingModel, err := impl.clusterRepository.FindOne(bean.ClusterName)
	if err != nil && err != pg.ErrNoRows {
		impl.logger.Error(err)
		return nil, err
	}
	if existingModel.Id > 0 {
		impl.logger.Errorw("error on fetching cluster, duplicate", "name", bean.ClusterName)
		return nil, fmt.Errorf("cluster already exists")
	}

	model := impl.ConvertClusterBeanToCluster(bean, userId)

	cfg := bean.GetClusterConfig()
	client, err := impl.K8sUtil.GetK8sDiscoveryClient(cfg)
	if err != nil {
		return nil, err
	}
	k8sServerVersion, err := client.ServerVersion()
	if err != nil {
		return nil, err
	}
	model.K8sVersion = k8sServerVersion.String()
	err = impl.clusterRepository.Save(model)
	if err != nil {
		impl.logger.Errorw("error in saving cluster in db", "err", err)
		err = &util.ApiError{
			Code:            constants.ClusterCreateDBFailed,
			InternalMessage: "cluster creation failed in db",
			UserMessage:     fmt.Sprintf("requested by %d", userId),
		}
	}
	bean.Id = model.Id

	//on successful creation of new cluster, update informer cache for namespace group by cluster
	//here sync for ea mode only
	if globalUtil.IsBaseStack() {
		impl.SyncNsInformer(bean)
	}
	impl.logger.Info("saving secret for cluster informer")
	k8sClient, err := impl.K8sUtil.GetCoreV1ClientInCluster()
	if err != nil {
		impl.logger.Errorw("error in getting k8s Client in cluster", "err", err, "clusterName", bean.ClusterName)
		return bean, nil
	}
	//creating cluster secret, this secret will be read informer in kubelink to know that a new cluster has been added
	secretName := fmt.Sprintf("%s-%v", SECRET_NAME, bean.Id)

	data := make(map[string][]byte)
	data[SECRET_FIELD_CLUSTER_ID] = []byte(fmt.Sprintf("%v", bean.Id))
	data[SECRET_FIELD_ACTION] = []byte(CLUSTER_ACTION_ADD)
	data[SECRET_FIELD_UPDATED_ON] = []byte(time.Now().String()) // this field will ensure that informer detects change as other fields can be constant even if cluster config changes
	_, err = impl.K8sUtil.CreateSecret(DEFAULT_NAMESPACE, data, secretName, CLUSTER_MODIFY_EVENT_SECRET_TYPE, k8sClient, nil, nil)
	if err != nil {
		impl.logger.Errorw("error in updating secret for informers")
		return bean, nil
	}

	return bean, err
}

// UpdateClusterDescription is new api service logic to only update description, this should be done in cluster update operation only
// but not supported currently as per product
func (impl *ClusterServiceImpl) UpdateClusterDescription(bean *ClusterBean, userId int32) error {
	//updating description as other fields are not supported yet
	err := impl.clusterRepository.SetDescription(bean.Id, bean.Description, userId)
	if err != nil {
		impl.logger.Errorw("error in setting cluster description", "err", err, "clusterId", bean.Id)
		return err
	}
	return nil
}

func (impl *ClusterServiceImpl) FindOne(clusterName string) (*ClusterBean, error) {
	model, err := impl.clusterRepository.FindOne(clusterName)
	if err != nil {
		return nil, err
	}
	bean := GetClusterBean(*model)
	return &bean, nil
}

func (impl *ClusterServiceImpl) FindOneActive(clusterName string) (*ClusterBean, error) {
	model, err := impl.clusterRepository.FindOneActive(clusterName)
	if err != nil {
		return nil, err
	}
	bean := GetClusterBean(*model)
	return &bean, nil

}

func (impl *ClusterServiceImpl) FindAllWithoutConfig() ([]*ClusterBean, error) {
	models, err := impl.FindAll()
	if err != nil {
		return nil, err
	}
	for _, model := range models {
		model.Config = map[string]string{k8s.BearerToken: ""}
	}
	return models, nil
}

func (impl *ClusterServiceImpl) FindAll() ([]*ClusterBean, error) {
	models, err := impl.clusterRepository.FindAllActive()
	if err != nil {
		return nil, err
	}
	var beans []*ClusterBean
	for _, model := range models {
		bean := GetClusterBean(model)
		beans = append(beans, &bean)
	}
	return beans, nil
}

func (impl *ClusterServiceImpl) FindAllExceptVirtual() ([]*ClusterBean, error) {
	models, err := impl.clusterRepository.FindAllActiveExceptVirtual()
	if err != nil {
		return nil, err
	}
	var beans []*ClusterBean
	for _, model := range models {
		bean := GetClusterBean(model)
		beans = append(beans, &bean)
	}
	return beans, nil
}

func (impl *ClusterServiceImpl) FindAllActive() ([]ClusterBean, error) {
	models, err := impl.clusterRepository.FindAllActive()
	if err != nil {
		return nil, err
	}
	var beans []ClusterBean
	for _, model := range models {
		bean := GetClusterBean(model)
		beans = append(beans, bean)
	}
	return beans, nil
}

func (impl *ClusterServiceImpl) FindById(id int) (*ClusterBean, error) {
	model, err := impl.clusterRepository.FindById(id)
	if err != nil {
		return nil, err
	}
	bean := GetClusterBean(*model)
	return &bean, nil
}

func (impl *ClusterServiceImpl) FindByIdWithoutConfig(id int) (*ClusterBean, error) {
	model, err := impl.FindById(id)
	if err != nil {
		return nil, err
	}
	//empty bearer token as it will be hidden for user
	model.Config = map[string]string{k8s.BearerToken: ""}
	return model, nil
}

func (impl *ClusterServiceImpl) FindByIds(ids []int) ([]ClusterBean, error) {
	models, err := impl.clusterRepository.FindByIds(ids)
	if err != nil {
		return nil, err
	}
	var beans []ClusterBean

	for _, model := range models {
		bean := GetClusterBean(model)
		beans = append(beans, bean)
	}
	return beans, nil
}

func (impl *ClusterServiceImpl) Update(ctx context.Context, bean *ClusterBean, userId int32) (*ClusterBean, error) {
	model, err := impl.clusterRepository.FindById(bean.Id)
	if err != nil {
		impl.logger.Error(err)
		return nil, err
	}
	existingModel, err := impl.clusterRepository.FindOne(bean.ClusterName)
	if err != nil && err != pg.ErrNoRows {
		impl.logger.Error(err)
		return nil, err
	}
	if existingModel.Id > 0 && model.Id != existingModel.Id {
		impl.logger.Errorw("error on fetching cluster, duplicate", "name", bean.ClusterName)
		return nil, fmt.Errorf("cluster already exists")
	}

	// check whether config modified or not, if yes create informer with updated config
	dbConfigBearerToken := model.Config[k8s.BearerToken]
	requestConfigBearerToken := bean.Config[k8s.BearerToken]
	if len(requestConfigBearerToken) == 0 {
		bean.Config[k8s.BearerToken] = model.Config[k8s.BearerToken]
	}

	dbConfigTlsKey := model.Config[k8s.TlsKey]
	requestConfigTlsKey := bean.Config[k8s.TlsKey]
	if len(requestConfigTlsKey) == 0 {
		bean.Config[k8s.TlsKey] = model.Config[k8s.TlsKey]
	}

	dbConfigCertData := model.Config[k8s.CertData]
	requestConfigCertData := bean.Config[k8s.CertData]
	if len(requestConfigCertData) == 0 {
		bean.Config[k8s.CertData] = model.Config[k8s.CertData]
	}

	dbConfigCAData := model.Config[k8s.CertificateAuthorityData]
	requestConfigCAData := bean.Config[k8s.CertificateAuthorityData]
	if len(requestConfigCAData) == 0 {
		bean.Config[k8s.CertificateAuthorityData] = model.Config[k8s.CertificateAuthorityData]
	}

	if bean.ServerUrl != model.ServerUrl || bean.InsecureSkipTLSVerify != model.InsecureSkipTlsVerify || dbConfigBearerToken != requestConfigBearerToken || dbConfigTlsKey != requestConfigTlsKey || dbConfigCertData != requestConfigCertData || dbConfigCAData != requestConfigCAData {
		if bean.ClusterName == DEFAULT_CLUSTER {
			impl.logger.Errorw("default_cluster is reserved by the system and cannot be updated, default_cluster", "name", bean.ClusterName)
			return nil, fmt.Errorf("default_cluster is reserved by the system and cannot be updated")
		}
		bean.HasConfigOrUrlChanged = true
		//validating config
		err := impl.CheckIfConfigIsValid(bean)
		if err != nil {
			return nil, err
		}
	}
	model.ClusterName = bean.ClusterName
	model.ServerUrl = bean.ServerUrl
	model.InsecureSkipTlsVerify = bean.InsecureSkipTLSVerify
	model.PrometheusEndpoint = bean.PrometheusUrl

	if bean.PrometheusAuth != nil {
		if bean.PrometheusAuth.UserName != "" || bean.PrometheusAuth.IsAnonymous {
			model.PUserName = bean.PrometheusAuth.UserName
		}
		if bean.PrometheusAuth.Password != "" || bean.PrometheusAuth.IsAnonymous {
			model.PPassword = bean.PrometheusAuth.Password
		}
		if bean.PrometheusAuth.TlsClientCert != "" {
			model.PTlsClientCert = bean.PrometheusAuth.TlsClientCert
		}
		if bean.PrometheusAuth.TlsClientKey != "" {
			model.PTlsClientKey = bean.PrometheusAuth.TlsClientKey
		}
	}
	model.ErrorInConnecting = "" //setting empty because config to be updated is already validated
	model.Active = bean.Active
	model.Config = bean.Config
	model.UpdatedBy = userId
	model.UpdatedOn = time.Now()

	if model.K8sVersion == "" {
		cfg := bean.GetClusterConfig()
		client, err := impl.K8sUtil.GetK8sDiscoveryClient(cfg)
		if err != nil {
			return nil, err
		}
		k8sServerVersion, err := client.ServerVersion()
		if err != nil {
			return nil, err
		}
		model.K8sVersion = k8sServerVersion.String()
	}
	err = impl.clusterRepository.Update(model)
	if err != nil {
		err = &util.ApiError{
			Code:            constants.ClusterUpdateDBFailed,
			InternalMessage: "cluster update failed in db",
			UserMessage:     fmt.Sprintf("requested by %d", userId),
		}
		return bean, err
	}
	bean.Id = model.Id

	//here sync for ea mode only
	if bean.HasConfigOrUrlChanged && globalUtil.IsBaseStack() {
		impl.SyncNsInformer(bean)
	}
	impl.logger.Infow("saving secret for cluster informer")
	k8sClient, err := impl.K8sUtil.GetCoreV1ClientInCluster()
	if err != nil {
		return bean, nil
	}
	// below secret will act as an event for informer running on secret object in kubelink
	if bean.HasConfigOrUrlChanged {
		secretName := fmt.Sprintf("%s-%v", SECRET_NAME, bean.Id)
		secret, err := impl.K8sUtil.GetSecret(DEFAULT_NAMESPACE, secretName, k8sClient)
		statusError, _ := err.(*errors.StatusError)
		if err != nil && statusError.Status().Code != http.StatusNotFound {
			impl.logger.Errorw("secret not found", "err", err)
			return bean, nil
		}
		data := make(map[string][]byte)
		data[SECRET_FIELD_CLUSTER_ID] = []byte(fmt.Sprintf("%v", bean.Id))
		data[SECRET_FIELD_ACTION] = []byte(CLUSTER_ACTION_UPDATE)
		data[SECRET_FIELD_UPDATED_ON] = []byte(time.Now().String()) // this field will ensure that informer detects change as other fields can be constant even if cluster config changes
		if secret == nil {
			_, err = impl.K8sUtil.CreateSecret(DEFAULT_NAMESPACE, data, secretName, CLUSTER_MODIFY_EVENT_SECRET_TYPE, k8sClient, nil, nil)
			if err != nil {
				impl.logger.Errorw("error in creating secret for informers")
			}
		} else {
			secret.Data = data
			secret, err = impl.K8sUtil.UpdateSecret(DEFAULT_NAMESPACE, secret, k8sClient)
			if err != nil {
				impl.logger.Errorw("error in updating secret for informers")
			}
		}
	}
	return bean, nil
}

func (impl *ClusterServiceImpl) SyncNsInformer(bean *ClusterBean) {
	requestConfig := bean.Config[k8s.BearerToken]
	//before creating new informer for cluster, close existing one
	impl.K8sInformerFactory.CleanNamespaceInformer(bean.ClusterName)
	//create new informer for cluster with new config
	clusterInfo := &bean2.ClusterInfo{
		ClusterId:             bean.Id,
		ClusterName:           bean.ClusterName,
		BearerToken:           requestConfig,
		ServerUrl:             bean.ServerUrl,
		InsecureSkipTLSVerify: bean.InsecureSkipTLSVerify,
	}
	if !bean.InsecureSkipTLSVerify {
		clusterInfo.KeyData = bean.Config[k8s.TlsKey]
		clusterInfo.CertData = bean.Config[k8s.CertData]
		clusterInfo.CAData = bean.Config[k8s.CertificateAuthorityData]
	}
	impl.K8sInformerFactory.BuildInformer([]*bean2.ClusterInfo{clusterInfo})
}

func (impl *ClusterServiceImpl) Delete(bean *ClusterBean, userId int32) error {
	model, err := impl.clusterRepository.FindById(bean.Id)
	if err != nil {
		return err
	}
	return impl.clusterRepository.Delete(model)
}

func (impl *ClusterServiceImpl) FindAllForAutoComplete() ([]ClusterBean, error) {
	model, err := impl.clusterRepository.FindAll()
	if err != nil {
		return nil, err
	}
	var beans []ClusterBean
	for _, m := range model {
		beans = append(beans, ClusterBean{
			Id:                m.Id,
			ClusterName:       m.ClusterName,
			ErrorInConnecting: m.ErrorInConnecting,
			IsCdArgoSetup:     m.CdArgoSetup,
			IsVirtualCluster:  m.IsVirtualCluster,
		})
	}
	return beans, nil
}

func (impl *ClusterServiceImpl) CreateGrafanaDataSource(clusterBean *ClusterBean, env *repository.Environment) (int, error) {
	impl.logger.Errorw("CreateGrafanaDataSource not inplementd in ClusterServiceImpl")
	return 0, fmt.Errorf("method not implemented")
}

func (impl *ClusterServiceImpl) buildInformer() {
	models, err := impl.clusterRepository.FindAllActive()
	if err != nil {
		impl.logger.Errorw("error in fetching clusters", "err", err)
		return
	}
	var clusterInfo []*bean2.ClusterInfo
	for _, model := range models {
		if !model.IsVirtualCluster {
			bearerToken := model.Config[k8s.BearerToken]
			clusterInfo = append(clusterInfo, &bean2.ClusterInfo{
				ClusterId:             model.Id,
				ClusterName:           model.ClusterName,
				BearerToken:           bearerToken,
				ServerUrl:             model.ServerUrl,
				InsecureSkipTLSVerify: model.InsecureSkipTlsVerify,
				KeyData:               model.Config[k8s.TlsKey],
				CertData:              model.Config[k8s.CertData],
				CAData:                model.Config[k8s.CertificateAuthorityData],
			})
		}
	}
	impl.K8sInformerFactory.BuildInformer(clusterInfo)
}

func (impl *ClusterServiceImpl) DeleteFromDb(bean *ClusterBean, userId int32) error {
	existingCluster, err := impl.clusterRepository.FindById(bean.Id)
	if err != nil {
		impl.logger.Errorw("No matching entry found for delete.", "id", bean.Id)
		return err
	}
	deleteReq := existingCluster
	deleteReq.UpdatedOn = time.Now()
	deleteReq.UpdatedBy = userId
	err = impl.clusterRepository.MarkClusterDeleted(deleteReq)
	if err != nil {
		impl.logger.Errorw("error in deleting cluster", "id", bean.Id, "err", err)
		return err
	}
	k8sClient, err := impl.K8sUtil.GetCoreV1ClientInCluster()
	if err != nil {
		impl.logger.Errorw("error in getting in cluster k8s client", "err", err, "clusterName", bean.ClusterName)
		return nil
	}
	secretName := fmt.Sprintf("%s-%v", SECRET_NAME, bean.Id)
	err = impl.K8sUtil.DeleteSecret(DEFAULT_NAMESPACE, secretName, k8sClient)
	impl.logger.Errorw("error in deleting secret", "error", err)
	return nil
}

func (impl *ClusterServiceImpl) CheckIfConfigIsValid(cluster *ClusterBean) error {
	clusterConfig := cluster.GetClusterConfig()
	response, err := impl.K8sUtil.DiscoveryClientGetLiveZCall(clusterConfig)
	if err != nil {
		if _, ok := err.(*url.Error); ok {
			return fmt.Errorf("Incorrect server url : %v", err)
		} else if statusError, ok := err.(*errors.StatusError); ok {
			if statusError != nil {
				errReason := statusError.ErrStatus.Reason
				var errMsg string
				if errReason == v1.StatusReasonUnauthorized {
					errMsg = "token seems invalid or does not have sufficient permissions"
				} else {
					errMsg = statusError.ErrStatus.Message
				}
				return fmt.Errorf("%s : %s", errReason, errMsg)
			} else {
				return fmt.Errorf("Validation failed : %v", err)
			}
		} else {
			return fmt.Errorf("Validation failed : %v", err)
		}
	} else if err == nil && string(response) != "ok" {
		return fmt.Errorf("Validation failed with response : %s", string(response))
	}
	return nil
}

func (impl *ClusterServiceImpl) GetAllClusterNamespaces() map[string][]string {
	result := make(map[string][]string)
	namespaceListGroupByCLuster := impl.K8sInformerFactory.GetLatestNamespaceListGroupByCLuster()
	for clusterName, namespaces := range namespaceListGroupByCLuster {
		copiedNamespaces := result[clusterName]
		for namespace, value := range namespaces {
			if value {
				copiedNamespaces = append(copiedNamespaces, namespace)
			}
		}
		result[clusterName] = copiedNamespaces
	}
	return result
}

func (impl *ClusterServiceImpl) FindAllNamespacesByUserIdAndClusterId(userId int32, clusterId int, isActionUserSuperAdmin bool) ([]string, error) {
	result := make([]string, 0)
	clusterBean, err := impl.FindById(clusterId)
	if err != nil {
		impl.logger.Errorw("failed to find cluster for id", "error", err, "clusterId", clusterId)
		return nil, err
	}
	namespaceListGroupByCLuster := impl.K8sInformerFactory.GetLatestNamespaceListGroupByCLuster()
	namespaces := namespaceListGroupByCLuster[clusterBean.ClusterName]

	if isActionUserSuperAdmin {
		for namespace, value := range namespaces {
			if value {
				result = append(result, namespace)
			}
		}
	} else {
		roles, err := impl.userService.FetchRolesFromGroup(userId)
		if err != nil {
			impl.logger.Errorw("error on fetching user roles for cluster list", "err", err)
			return nil, err
		}
		allowedAll := false
		allowedNamespaceMap := make(map[string]bool)
		for _, role := range roles {
			if clusterBean.ClusterName == role.Cluster {
				allowedNamespaceMap[role.Namespace] = true
				if role.Namespace == "" {
					allowedAll = true
				}
			}
		}

		//adding final namespace list
		for namespace, value := range namespaces {
			if _, ok := allowedNamespaceMap[namespace]; ok || allowedAll {
				if value {
					result = append(result, namespace)
				}
			}
		}
	}
	return result, nil
}

func (impl *ClusterServiceImpl) FindAllForClusterByUserId(userId int32, isActionUserSuperAdmin bool) ([]ClusterBean, error) {
	if isActionUserSuperAdmin {
		return impl.FindAllForAutoComplete()
	}
	allowedClustersMap := make(map[string]bool)
	roles, err := impl.userService.FetchRolesFromGroup(userId)
	if err != nil {
		impl.logger.Errorw("error while fetching user roles from db", "error", err)
		return nil, err
	}
	for _, role := range roles {
		allowedClustersMap[role.Cluster] = true
	}

	models, err := impl.clusterRepository.FindAll()
	if err != nil {
		impl.logger.Errorw("error on fetching clusters", "err", err)
		return nil, err
	}
	var beans []ClusterBean
	for _, model := range models {
		if _, ok := allowedClustersMap[model.ClusterName]; ok {
			beans = append(beans, ClusterBean{
				Id:                model.Id,
				ClusterName:       model.ClusterName,
				ErrorInConnecting: model.ErrorInConnecting,
			})
		}
	}
	return beans, nil
}

func (impl *ClusterServiceImpl) FetchRolesFromGroup(userId int32) ([]*repository3.RoleModel, error) {
	return impl.userService.FetchRolesFromGroup(userId)
}

func (impl *ClusterServiceImpl) updateConnectionStatusForVirtualCluster(respMap *sync.Map, clusterId int, clusterName string) {
	connErr := fmt.Errorf("Get virtual cluster '%s' error: connection not setup for isolated clusters", clusterName)
	respMap.Store(clusterId, connErr)
}

func (impl *ClusterServiceImpl) updateConnectionStatusForVirtualCluster(respMap *sync.Map, clusterId int, clusterName string) {
	connErr := fmt.Errorf("Get virtual cluster '%s' error: connection not setup for isolated clusters", clusterName)
	respMap.Store(clusterId, connErr)
}

func (impl *ClusterServiceImpl) ConnectClustersInBatch(clusters []*ClusterBean, clusterExistInDb bool) {
	var wg sync.WaitGroup
	respMap := &sync.Map{}
	for idx, cluster := range clusters {
		if cluster.IsVirtualCluster {
			impl.updateConnectionStatusForVirtualCluster(respMap, cluster.Id, cluster.ClusterName)
			continue
		}
		wg.Add(1)
		go func(idx int, cluster *ClusterBean) {
			defer wg.Done()
			clusterConfig := cluster.GetClusterConfig()
			_, _, k8sClientSet, err := impl.K8sUtil.GetK8sConfigAndClients(clusterConfig)
			if err != nil {
				respMap.Store(cluster.Id, err)
				return
			}

			id := cluster.Id
			if !clusterExistInDb {
				id = idx
			}
			impl.GetAndUpdateConnectionStatusForOneCluster(k8sClientSet, id, respMap)
		}(idx, cluster)
	}

	wg.Wait()
	impl.HandleErrorInClusterConnections(clusters, respMap, clusterExistInDb)
}

func (impl *ClusterServiceImpl) HandleErrorInClusterConnections(clusters []*ClusterBean, respMap *sync.Map, clusterExistInDb bool) {
	respMap.Range(func(key, value any) bool {
		defer func() {
			// defer to handle panic on type assertion
			if r := recover(); r != nil {
				impl.logger.Errorw("error in handling error in cluster connections", "key", key, "value", value, "err", r)
			}
		}()
		id := key.(int)
		var err error
		if connectionError, ok := value.(error); ok {
			err = connectionError
		}
		errorInConnecting := ""
		if err != nil {
			errorInConnecting = err.Error()
			// limiting error message to 2000 characters. Can be changed if needed.
			if len(errorInConnecting) > 2000 {
				errorInConnecting = "unable to connect to cluster"
			}
		}
		//updating cluster connection status
		if clusterExistInDb {
			//id is clusterId if clusterExistInDb
			errInUpdating := impl.clusterRepository.UpdateClusterConnectionStatus(id, errorInConnecting)
			if errInUpdating != nil {
				impl.logger.Errorw("error in updating cluster connection status", "err", err, "clusterId", id, "errorInConnecting", errorInConnecting)
			}
		} else {
			//id is index of the cluster in clusters array
			clusters[id].ErrorInConnecting = errorInConnecting
		}
		return true
	})
}

func (impl *ClusterServiceImpl) ValidateKubeconfig(kubeConfig string) (map[string]*ValidateClusterBean, error) {

	kubeConfigObject := api.Config{}

	gvk := &schema.GroupVersionKind{}

	var kubeConfigDataMap map[string]interface{}
	err := json.Unmarshal([]byte(kubeConfig), &kubeConfigDataMap)
	if err != nil {
		impl.logger.Errorw("error in unmarshalling kubeConfig")
		return nil, errors1.New("invalid kubeConfig found , " + err.Error())
	}

	if kubeConfigDataMap["apiVersion"] == nil {
		impl.logger.Errorw("api version missing from kubeConfig")
		return nil, errors1.New("api version missing from kubeConfig")
	}
	if kubeConfigDataMap["kind"] == nil {
		impl.logger.Errorw("kind missing from kubeConfig")
		return nil, errors1.New("kind missing from kubeConfig")
	}

	gvk.Version = kubeConfigDataMap["apiVersion"].(string)
	gvk.Kind = kubeConfigDataMap["kind"].(string)

	_, _, err = latest.Codec.Decode([]byte(kubeConfig), gvk, &kubeConfigObject)
	if err != nil {
		impl.logger.Errorw("error in decoding kubeConfig")
		return nil, err
	}

	//var clusterBeanObjects []*ClusterBean
	ValidateObjects := make(map[string]*ValidateClusterBean)

	var clusterBeansWithNoValidationErrors []*ClusterBean
	var clusterBeanObjects []*ClusterBean
	if err != nil {
		return ValidateObjects, err
	}

	clusterList, err := impl.clusterRepository.FindActiveClusters()
	if err != nil {
		return nil, err
	}
	clusterListMap := make(map[string]bool)
	clusterListMapWithId := make(map[string]int)
	for _, c := range clusterList {
		clusterListMap[c.ClusterName] = c.Active
		clusterListMapWithId[c.ClusterName] = c.Id
	}

	userInfosMap := map[string]*UserInfo{}
	for _, ctx := range kubeConfigObject.Contexts {
		clusterBeanObject := &ClusterBean{}
		clusterName := ctx.Cluster
		userName := ctx.AuthInfo
		clusterObj := kubeConfigObject.Clusters[clusterName]
		userInfoObj := kubeConfigObject.AuthInfos[userName]

		if clusterObj == nil {
			continue
		}

		if clusterName != "" {
			clusterBeanObject.ClusterName = clusterName
		} else {
			clusterBeanObject.ErrorInConnecting = "cluster name missing from kubeconfig"
		}

		if clusterBeanObject.ClusterName == DEFAULT_CLUSTER {
			clusterBeanObject.ErrorInConnecting = "default_cluster is reserved by the system and cannot be updated"
		}

		if (clusterObj == nil || clusterObj.Server == "") && (clusterBeanObject.ErrorInConnecting == "") {
			clusterBeanObject.ErrorInConnecting = "server url missing from the kubeconfig"
		} else {
			clusterBeanObject.ServerUrl = clusterObj.Server
		}

		if gvk.Version == "" {
			clusterBeanObject.ErrorInConnecting = "api version missing from the contexts in kubeconfig"
		} else {
			clusterBeanObject.K8sVersion = gvk.Version
		}

		Config := make(map[string]string)

		if (userInfoObj == nil || userInfoObj.Token == "" && clusterObj.InsecureSkipTLSVerify) && (clusterBeanObject.ErrorInConnecting == "") {
			clusterBeanObject.ErrorInConnecting = "token missing from the kubeconfig"
		}
		Config[k8s.BearerToken] = userInfoObj.Token

		if clusterObj != nil {
			clusterBeanObject.InsecureSkipTLSVerify = clusterObj.InsecureSkipTLSVerify
		}

		if (clusterObj != nil) && !clusterObj.InsecureSkipTLSVerify && (clusterBeanObject.ErrorInConnecting == "") {
			missingFieldsStr := ""
			if string(userInfoObj.ClientKeyData) == "" {
				missingFieldsStr += "client-key-data" + ", "
			}
			if string(clusterObj.CertificateAuthorityData) == "" {
				missingFieldsStr += "certificate-authority-data" + ", "
			}
			if string(userInfoObj.ClientCertificateData) == "" {
				missingFieldsStr += "client-certificate-data" + ", "
			}
			if len(missingFieldsStr) > 0 {
				missingFieldsStr = missingFieldsStr[:len(missingFieldsStr)-2]
				clusterBeanObject.ErrorInConnecting = fmt.Sprintf("Missing fields against user: %s", missingFieldsStr)
			} else {
				Config[k8s.TlsKey] = string(userInfoObj.ClientKeyData)
				Config[k8s.CertData] = string(userInfoObj.ClientCertificateData)
				Config[k8s.CertificateAuthorityData] = string(clusterObj.CertificateAuthorityData)
			}
		}

		userInfo := UserInfo{
			UserName:          userName,
			Config:            Config,
			ErrorInConnecting: clusterBeanObject.ErrorInConnecting,
		}

		userInfosMap[userInfo.UserName] = &userInfo
		validateObject := &ValidateClusterBean{}
		if _, ok := ValidateObjects[clusterBeanObject.ClusterName]; !ok {
			validateObject.UserInfos = make(map[string]*UserInfo)
			validateObject.ClusterBean = clusterBeanObject
			ValidateObjects[clusterBeanObject.ClusterName] = validateObject
		}
		clusterBeanObject.UserName = userName
		ValidateObjects[clusterBeanObject.ClusterName].UserInfos[userName] = &userInfo
		if clusterBeanObject.ErrorInConnecting == "" || clusterBeanObject.ErrorInConnecting == "cluster already exists" {
			clusterBeanObject.Config = Config
			clusterBeansWithNoValidationErrors = append(clusterBeansWithNoValidationErrors, clusterBeanObject)
		}
		clusterBeanObjects = append(clusterBeanObjects, clusterBeanObject)
	}

	if clusterBeansWithNoValidationErrors != nil {
		impl.ConnectClustersInBatch(clusterBeansWithNoValidationErrors, false)
	}

	for _, clusterBeanObject := range clusterBeanObjects {
		if _, ok := clusterListMap[clusterBeanObject.ClusterName]; ok && clusterBeanObject.ErrorInConnecting == "" {
			clusterBeanObject.ErrorInConnecting = "cluster-already-exists"
			clusterBeanObject.Id = clusterListMapWithId[clusterBeanObject.ClusterName]
			ValidateObjects[clusterBeanObject.ClusterName].Id = clusterBeanObject.Id
		}
		if clusterBeanObject.ErrorInConnecting != "" {
			ValidateObjects[clusterBeanObject.ClusterName].UserInfos[clusterBeanObject.UserName].ErrorInConnecting = clusterBeanObject.ErrorInConnecting
		}
	}
	for _, clusterBeanObject := range clusterBeanObjects {
		clusterBeanObject.Config = nil
		clusterBeanObject.ErrorInConnecting = ""
	}

	if len(ValidateObjects) == 0 {
		impl.logger.Errorw("No valid cluster object provided in kubeconfig for context", "context", kubeConfig)
		return nil, errors1.New("No valid cluster object provided in kubeconfig for context")
	} else {
		return ValidateObjects, nil
	}

}

func (impl *ClusterServiceImpl) GetAndUpdateConnectionStatusForOneCluster(k8sClientSet *kubernetes.Clientset, clusterId int, respMap *sync.Map) {
	response, err := impl.K8sUtil.GetLiveZCall(k8s.LiveZ, k8sClientSet)
	log.Println("received response for cluster livez status", "response", string(response), "err", err, "clusterId", clusterId)

	if err != nil {
		if _, ok := err.(*url.Error); ok {
			err = fmt.Errorf("Incorrect server url : %v", err)
		} else if statusError, ok := err.(*errors.StatusError); ok {
			if statusError != nil {
				errReason := statusError.ErrStatus.Reason
				var errMsg string
				if errReason == v1.StatusReasonUnauthorized {
					errMsg = "token seems invalid or does not have sufficient permissions"
				} else {
					errMsg = statusError.ErrStatus.Message
				}
				err = fmt.Errorf("%s : %s", errReason, errMsg)
			} else {
				err = fmt.Errorf("Validation failed : %v", err)
			}
		} else {
			err = fmt.Errorf("Validation failed : %v", err)
		}
	} else if err == nil && string(response) != "ok" {
		err = fmt.Errorf("Validation failed with response : %s", string(response))
	}

	respMap.Store(clusterId, err)
}

func (impl *ClusterServiceImpl) ConvertClusterBeanObjectToCluster(bean *ClusterBean) *v1alpha1.Cluster {
	configMap := bean.Config
	serverUrl := bean.ServerUrl
	bearerToken := ""
	if configMap[k8s.BearerToken] != "" {
		bearerToken = configMap[k8s.BearerToken]
	}
	tlsConfig := v1alpha1.TLSClientConfig{
		Insecure: bean.InsecureSkipTLSVerify,
	}

	if !bean.InsecureSkipTLSVerify {
		tlsConfig.KeyData = []byte(bean.Config[k8s.TlsKey])
		tlsConfig.CertData = []byte(bean.Config[k8s.CertData])
		tlsConfig.CAData = []byte(bean.Config[k8s.CertificateAuthorityData])
	}
	cdClusterConfig := v1alpha1.ClusterConfig{
		BearerToken:     bearerToken,
		TLSClientConfig: tlsConfig,
	}

	cl := &v1alpha1.Cluster{
		Name:   bean.ClusterName,
		Server: serverUrl,
		Config: cdClusterConfig,
	}
	return cl
}

func (impl *ClusterServiceImpl) GetClusterConfigByClusterId(clusterId int) (*k8s.ClusterConfig, error) {
	clusterBean, err := impl.FindById(clusterId)
	if err != nil {
		impl.logger.Errorw("error in getting clusterBean by cluster id", "err", err, "clusterId", clusterId)
		return nil, err
	}
	rq := *clusterBean
	clusterConfig := rq.GetClusterConfig()
	return clusterConfig, nil
}

func (impl *ClusterServiceImpl) IsClusterReachable(clusterId int) (bool, error) {
	cluster, err := impl.clusterRepository.FindById(clusterId)
	if err != nil {
		impl.logger.Errorw("error in finding cluster from clusterId", "envId", clusterId)
		return false, err
	}
	if len(cluster.ErrorInConnecting) > 0 {
		return false, nil
	}
	return true, nil

}<|MERGE_RESOLUTION|>--- conflicted
+++ resolved
@@ -20,10 +20,7 @@
 	"context"
 	"encoding/json"
 	"fmt"
-<<<<<<< HEAD
 	"github.com/devtron-labs/devtron/pkg/auth/user"
-=======
->>>>>>> 97460893
 	cronUtil "github.com/devtron-labs/devtron/util/cron"
 	"github.com/robfig/cron/v3"
 	"log"
@@ -202,16 +199,9 @@
 }
 
 func NewClusterServiceImpl(repository repository.ClusterRepository, logger *zap.SugaredLogger,
-<<<<<<< HEAD
-	K8sUtil *k8s.K8sServiceImpl, K8sInformerFactory informer.K8sInformerFactory, envVariables *globalUtil.EnvironmentVariables,
-	cronLogger *cronUtil.CronLoggerImpl, userService user.UserService) (*ClusterServiceImpl, error) {
-=======
 	K8sUtil *k8s.K8sServiceImpl, K8sInformerFactory informer.K8sInformerFactory,
-	userAuthRepository repository3.UserAuthRepository, userRepository repository3.UserRepository,
-	roleGroupRepository repository3.RoleGroupRepository,
 	envVariables *globalUtil.EnvironmentVariables,
-	cronLogger *cronUtil.CronLoggerImpl) (*ClusterServiceImpl, error) {
->>>>>>> 97460893
+	cronLogger *cronUtil.CronLoggerImpl,userService user.UserService) (*ClusterServiceImpl, error) {
 	clusterService := &ClusterServiceImpl{
 		clusterRepository:  repository,
 		logger:             logger,
@@ -229,19 +219,6 @@
 		fmt.Println("error in adding cron function into cluster cron service")
 		return clusterService, err
 	}
-<<<<<<< HEAD
-=======
-	// initialise cron
-	newCron := cron.New(cron.WithChain(cron.Recover(cronLogger)))
-	newCron.Start()
-	cfg := envVariables.GlobalClusterConfig
-	// add function into cron
-	_, err := newCron.AddFunc(fmt.Sprintf("@every %dm", cfg.ClusterStatusCronTime), clusterService.getAndUpdateClusterConnectionStatus)
-	if err != nil {
-		fmt.Println("error in adding cron function into cluster cron service")
-		return clusterService, err
-	}
->>>>>>> 97460893
 	logger.Infow("cluster cron service started successfully!", "cronTime", cfg.ClusterStatusCronTime)
 	go clusterService.buildInformer()
 	return clusterService, nil
@@ -846,11 +823,6 @@
 	respMap.Store(clusterId, connErr)
 }
 
-func (impl *ClusterServiceImpl) updateConnectionStatusForVirtualCluster(respMap *sync.Map, clusterId int, clusterName string) {
-	connErr := fmt.Errorf("Get virtual cluster '%s' error: connection not setup for isolated clusters", clusterName)
-	respMap.Store(clusterId, connErr)
-}
-
 func (impl *ClusterServiceImpl) ConnectClustersInBatch(clusters []*ClusterBean, clusterExistInDb bool) {
 	var wg sync.WaitGroup
 	respMap := &sync.Map{}
