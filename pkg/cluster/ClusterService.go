/*
 * Copyright (c) 2020 Devtron Labs
 *
 * Licensed under the Apache License, Version 2.0 (the "License");
 * you may not use this file except in compliance with the License.
 * You may obtain a copy of the License at
 *
 *    http://www.apache.org/licenses/LICENSE-2.0
 *
 * Unless required by applicable law or agreed to in writing, software
 * distributed under the License is distributed on an "AS IS" BASIS,
 * WITHOUT WARRANTIES OR CONDITIONS OF ANY KIND, either express or implied.
 * See the License for the specific language governing permissions and
 * limitations under the License.
 *
 */

package cluster

import (
	"context"
	"encoding/json"
	"fmt"
	"github.com/argoproj/argo-cd/v2/pkg/apis/application/v1alpha1"
	casbin2 "github.com/devtron-labs/devtron/pkg/user/casbin"
	repository2 "github.com/devtron-labs/devtron/pkg/user/repository"
	errors1 "github.com/juju/errors"
	"io/ioutil"
	"k8s.io/apimachinery/pkg/api/errors"
	v1 "k8s.io/apimachinery/pkg/apis/meta/v1"
	"k8s.io/apimachinery/pkg/runtime/schema"
	"k8s.io/client-go/kubernetes"
	v12 "k8s.io/client-go/kubernetes/typed/core/v1"
	"k8s.io/client-go/rest"
	"k8s.io/client-go/tools/clientcmd/api"
	"k8s.io/client-go/tools/clientcmd/api/latest"
	"log"
	"net/http"
	"net/url"
	"os"
	"sync"
	"time"

	bean2 "github.com/devtron-labs/devtron/api/bean"
	"github.com/devtron-labs/devtron/client/k8s/informer"
	"github.com/devtron-labs/devtron/internal/constants"
	"github.com/devtron-labs/devtron/internal/util"
	"github.com/devtron-labs/devtron/pkg/cluster/repository"
	util2 "github.com/devtron-labs/devtron/util"
	"github.com/go-pg/pg"
	"go.uber.org/zap"
)

const (
	DEFAULT_CLUSTER                  = "default_cluster"
	DEFAULT_NAMESPACE                = "default"
	CLUSTER_MODIFY_EVENT_SECRET_TYPE = "cluster.request/modify"
	CLUSTER_ACTION_ADD               = "add"
	CLUSTER_ACTION_UPDATE            = "update"
	SECRET_NAME                      = "cluster-event"
	SECRET_FIELD_CLUSTER_ID          = "cluster_id"
	SECRET_FIELD_UPDATED_ON          = "updated_on"
	SECRET_FIELD_ACTION              = "action"
	TokenFilePath                    = "/var/run/secrets/kubernetes.io/serviceaccount/token"
)

type PrometheusAuth struct {
	UserName      string `json:"userName,omitempty"`
	Password      string `json:"password,omitempty"`
	TlsClientCert string `json:"tlsClientCert,omitempty"`
	TlsClientKey  string `json:"tlsClientKey,omitempty"`
}

type ClusterBean struct {
	Id                      int                        `json:"id" validate:"number"`
	ClusterName             string                     `json:"cluster_name,omitempty" validate:"required"`
	ServerUrl               string                     `json:"server_url,omitempty" validate:"url,required"`
	PrometheusUrl           string                     `json:"prometheus_url,omitempty" validate:"validate-non-empty-url"`
	Active                  bool                       `json:"active"`
	Config                  map[string]string          `json:"config,omitempty"`
	PrometheusAuth          *PrometheusAuth            `json:"prometheusAuth,omitempty"`
	DefaultClusterComponent []*DefaultClusterComponent `json:"defaultClusterComponent"`
	AgentInstallationStage  int                        `json:"agentInstallationStage,notnull"` // -1=external, 0=not triggered, 1=progressing, 2=success, 3=fails
	K8sVersion              string                     `json:"k8sVersion"`
	HasConfigOrUrlChanged   bool                       `json:"-"`
	UserName                string                     `json:"userName,omitempty"`
	InsecureSkipTLSVerify   bool                       `json:"insecureSkipTlsVerify"`
	ErrorInConnecting       string                     `json:"errorInConnecting"`
	IsCdArgoSetup           bool                       `json:"isCdArgoSetup"`
	IsVirtualCluster        bool                       `json:"isVirtualCluster"`
	isClusterNameEmpty      bool                       `json:"-"`
	ClusterUpdated          bool                       `json:"clusterUpdated"`
}

<<<<<<< HEAD
type VirtualClusterBean struct {
	Id               int    `json:"id,omitempty" validate:"number"`
	ClusterName      string `json:"clusterName,omitempty" validate:"required"`
	Active           bool   `json:"active"`
	IsVirtualCluster bool   `json:"isVirtualCluster" default:"true"`
}

type PrometheusAuth struct {
	UserName      string `json:"userName,omitempty"`
	Password      string `json:"password,omitempty"`
	TlsClientCert string `json:"tlsClientCert,omitempty"`
	TlsClientKey  string `json:"tlsClientKey,omitempty"`
=======
func GetClusterBean(model repository.Cluster) ClusterBean {
	bean := ClusterBean{}
	bean.Id = model.Id
	bean.ClusterName = model.ClusterName
	bean.ServerUrl = model.ServerUrl
	bean.PrometheusUrl = model.PrometheusEndpoint
	bean.AgentInstallationStage = model.AgentInstallationStage
	bean.Active = model.Active
	bean.Config = model.Config
	bean.K8sVersion = model.K8sVersion
	bean.InsecureSkipTLSVerify = model.InsecureSkipTlsVerify
	bean.IsVirtualCluster = model.IsVirtualCluster
	bean.PrometheusAuth = &PrometheusAuth{
		UserName:      model.PUserName,
		Password:      model.PPassword,
		TlsClientCert: model.PTlsClientCert,
		TlsClientKey:  model.PTlsClientKey,
	}
	return bean
}

func (bean ClusterBean) GetClusterConfig() util.ClusterConfig {
	return util.ClusterConfig{
		ClusterName:           bean.ClusterName,
		Host:                  bean.ServerUrl,
		BearerToken:           bean.Config[util.BearerToken],
		InsecureSkipTLSVerify: bean.InsecureSkipTLSVerify,
		KeyData:               bean.Config[util.TlsKey],
		CertData:              bean.Config[util.CertData],
		CAData:                bean.Config[util.CertificateAuthorityData],
	}
}

type UserInfo struct {
	UserName          string            `json:"userName,omitempty"`
	Config            map[string]string `json:"config,omitempty"`
	ErrorInConnecting string            `json:"errorInConnecting"`
}

type ValidateClusterBean struct {
	UserInfos map[string]*UserInfo `json:"userInfos,omitempty""`
	*ClusterBean
}

type UserClusterBeanMapping struct {
	Mapping map[string]*ClusterBean `json:"mapping"`
}

type Kubeconfig struct {
	Config string `json:"config"`
>>>>>>> 2e364344
}

type DefaultClusterComponent struct {
	ComponentName  string `json:"name"`
	AppId          int    `json:"appId"`
	InstalledAppId int    `json:"installedAppId,omitempty"`
	EnvId          int    `json:"envId"`
	EnvName        string `json:"envName"`
	Status         string `json:"status"`
}

type ClusterService interface {
	Save(parent context.Context, bean *ClusterBean, userId int32) (*ClusterBean, error)
<<<<<<< HEAD
	SaveVirtualCluster(bean *VirtualClusterBean, userId int32) (*VirtualClusterBean, error)
=======
	ValidateKubeconfig(kubeConfig string) (map[string]*ValidateClusterBean, error)
>>>>>>> 2e364344
	FindOne(clusterName string) (*ClusterBean, error)
	FindOneActive(clusterName string) (*ClusterBean, error)
	FindAll() ([]*ClusterBean, error)
	FindAllWithoutConfig() ([]*ClusterBean, error)
	FindAllActive() ([]ClusterBean, error)
	DeleteFromDb(bean *ClusterBean, userId int32) error
	DeleteFromDbVirtualCluster(bean *VirtualClusterBean, userId int32) error
	FindById(id int) (*ClusterBean, error)
	FindByIdWithoutConfig(id int) (*ClusterBean, error)
	FindByIds(id []int) ([]ClusterBean, error)
	Update(ctx context.Context, bean *ClusterBean, userId int32) (*ClusterBean, error)
	UpdateVirtualCluster(bean *VirtualClusterBean, userId int32) (*VirtualClusterBean, error)
	Delete(bean *ClusterBean, userId int32) error

	FindAllForAutoComplete() ([]ClusterBean, error)
	CreateGrafanaDataSource(clusterBean *ClusterBean, env *repository.Environment) (int, error)
	GetClusterConfig(cluster *ClusterBean) (*util.ClusterConfig, error)
	GetK8sClient() (*v12.CoreV1Client, error)
	GetAllClusterNamespaces() map[string][]string
	FindAllNamespacesByUserIdAndClusterId(userId int32, clusterId int, isActionUserSuperAdmin bool) ([]string, error)
	FindAllForClusterByUserId(userId int32, isActionUserSuperAdmin bool) ([]ClusterBean, error)
	FetchRolesFromGroup(userId int32) ([]*repository2.RoleModel, error)
	ConnectClustersInBatch(clusters []*ClusterBean, clusterExistInDb bool)
	ConvertClusterBeanToCluster(clusterBean *ClusterBean, userId int32) *repository.Cluster
	ConvertClusterBeanObjectToCluster(bean *ClusterBean) *v1alpha1.Cluster
}

type ClusterServiceImpl struct {
	clusterRepository   repository.ClusterRepository
	logger              *zap.SugaredLogger
	K8sUtil             *util.K8sUtil
	K8sInformerFactory  informer.K8sInformerFactory
	userAuthRepository  repository2.UserAuthRepository
	userRepository      repository2.UserRepository
	roleGroupRepository repository2.RoleGroupRepository
}

func NewClusterServiceImpl(repository repository.ClusterRepository, logger *zap.SugaredLogger,
	K8sUtil *util.K8sUtil, K8sInformerFactory informer.K8sInformerFactory,
	userAuthRepository repository2.UserAuthRepository, userRepository repository2.UserRepository,
	roleGroupRepository repository2.RoleGroupRepository) *ClusterServiceImpl {
	clusterService := &ClusterServiceImpl{
		clusterRepository:   repository,
		logger:              logger,
		K8sUtil:             K8sUtil,
		K8sInformerFactory:  K8sInformerFactory,
		userAuthRepository:  userAuthRepository,
		userRepository:      userRepository,
		roleGroupRepository: roleGroupRepository,
	}
	go clusterService.buildInformer()
	return clusterService
}

func (impl *ClusterServiceImpl) GetK8sClient() (*v12.CoreV1Client, error) {
	return impl.K8sUtil.GetK8sClient()
}

func (impl *ClusterServiceImpl) GetClusterConfig(cluster *ClusterBean) (*util.ClusterConfig, error) {
	host := cluster.ServerUrl
	configMap := cluster.Config
	bearerToken := configMap[util.BearerToken]
	if cluster.Id == 1 && cluster.ClusterName == util.DEFAULT_CLUSTER {
		if _, err := os.Stat(TokenFilePath); os.IsNotExist(err) {
			impl.logger.Errorw("no directory or file exists", "TOKEN_FILE_PATH", TokenFilePath, "err", err)
			return nil, err
		} else {
			content, err := ioutil.ReadFile(TokenFilePath)
			if err != nil {
				impl.logger.Errorw("error on reading file", "err", err)
				return nil, err
			}
			bearerToken = string(content)
		}
	}
	clusterCfg := &util.ClusterConfig{Host: host, BearerToken: bearerToken}
	clusterCfg.InsecureSkipTLSVerify = cluster.InsecureSkipTLSVerify
	if cluster.InsecureSkipTLSVerify == false {
		clusterCfg.KeyData = configMap[util.TlsKey]
		clusterCfg.CertData = configMap[util.CertData]
		clusterCfg.CAData = configMap[util.CertificateAuthorityData]
	}

	return clusterCfg, nil
}

func (impl *ClusterServiceImpl) ConvertClusterBeanToCluster(clusterBean *ClusterBean, userId int32) *repository.Cluster {

	model := &repository.Cluster{}

	model.ClusterName = clusterBean.ClusterName
	model.Active = true
	model.ServerUrl = clusterBean.ServerUrl
	model.Config = clusterBean.Config
	model.PrometheusEndpoint = clusterBean.PrometheusUrl
	model.InsecureSkipTlsVerify = clusterBean.InsecureSkipTLSVerify

	if clusterBean.PrometheusAuth != nil {
		model.PUserName = clusterBean.PrometheusAuth.UserName
		model.PPassword = clusterBean.PrometheusAuth.Password
		model.PTlsClientCert = clusterBean.PrometheusAuth.TlsClientCert
		model.PTlsClientKey = clusterBean.PrometheusAuth.TlsClientKey
	}

	model.CreatedBy = userId
	model.UpdatedBy = userId
	model.CreatedOn = time.Now()
	model.UpdatedOn = time.Now()

	return model
}

func (impl *ClusterServiceImpl) Save(parent context.Context, bean *ClusterBean, userId int32) (*ClusterBean, error) {
	//validating config

	err := impl.CheckIfConfigIsValid(bean)

	if err != nil {
		if len(err.Error()) > 2000 {
			err = errors.NewBadRequest("unable to connect to cluster")
		}
		return nil, err
	}

	existingModel, err := impl.clusterRepository.FindOne(bean.ClusterName)
	if err != nil && err != pg.ErrNoRows {
		impl.logger.Error(err)
		return nil, err
	}
	if existingModel.Id > 0 {
		impl.logger.Errorw("error on fetching cluster, duplicate", "name", bean.ClusterName)
		return nil, fmt.Errorf("cluster already exists")
	}

	model := impl.ConvertClusterBeanToCluster(bean, userId)

	cfg, err := impl.GetClusterConfig(bean)
	if err != nil {
		return nil, err
	}
	client, err := impl.K8sUtil.GetK8sDiscoveryClient(cfg)
	if err != nil {
		return nil, err
	}
	k8sServerVersion, err := client.ServerVersion()
	if err != nil {
		return nil, err
	}
	model.K8sVersion = k8sServerVersion.String()
	err = impl.clusterRepository.Save(model)
	if err != nil {
		impl.logger.Errorw("error in saving cluster in db", "err", err)
		err = &util.ApiError{
			Code:            constants.ClusterCreateDBFailed,
			InternalMessage: "cluster creation failed in db",
			UserMessage:     fmt.Sprintf("requested by %d", userId),
		}
	}
	bean.Id = model.Id

	//on successful creation of new cluster, update informer cache for namespace group by cluster
	//here sync for ea mode only
	if util2.IsBaseStack() {
		impl.SyncNsInformer(bean)
	}
	impl.logger.Info("saving secret for cluster informer")
	restConfig := &rest.Config{}
	restConfig, err = rest.InClusterConfig()
	if err != nil {
		impl.logger.Error("Error in creating config for default cluster", "err", err)
		return bean, nil
	}
	httpClientFor, err := rest.HTTPClientFor(restConfig)
	if err != nil {
		impl.logger.Error("error occurred while overriding k8s client", "reason", err)
		return bean, nil
	}
	k8sClient, err := v12.NewForConfigAndClient(restConfig, httpClientFor)
	if err != nil {
		impl.logger.Error("error creating k8s client", "error", err)
		return bean, nil
	}
	//creating cluster secret, this secret will be read informer in kubelink to know that a new cluster has been added
	secretName := fmt.Sprintf("%s-%v", SECRET_NAME, bean.Id)

	data := make(map[string][]byte)
	data[SECRET_FIELD_CLUSTER_ID] = []byte(fmt.Sprintf("%v", bean.Id))
	data[SECRET_FIELD_ACTION] = []byte(CLUSTER_ACTION_ADD)
	data[SECRET_FIELD_UPDATED_ON] = []byte(time.Now().String()) // this field will ensure that informer detects change as other fields can be constant even if cluster config changes
	_, err = impl.K8sUtil.CreateSecret(DEFAULT_NAMESPACE, data, secretName, CLUSTER_MODIFY_EVENT_SECRET_TYPE, k8sClient, nil, nil)
	if err != nil {
		impl.logger.Errorw("error in updating secret for informers")
		return bean, nil
	}

	return bean, err
}

func (impl *ClusterServiceImpl) SaveVirtualCluster(bean *VirtualClusterBean, userId int32) (*VirtualClusterBean, error) {
	model := &repository.Cluster{
		ClusterName:      bean.ClusterName,
		Active:           true,
		IsVirtualCluster: true,
	}
	model.CreatedBy = userId
	model.UpdatedBy = userId
	model.CreatedOn = time.Now()
	model.UpdatedOn = time.Now()
	err := impl.clusterRepository.Save(model)
	if err != nil {
		impl.logger.Errorw("error in saving cluster in db")
		return nil, err
	}
	return bean, err
}

func (impl *ClusterServiceImpl) FindOne(clusterName string) (*ClusterBean, error) {
	model, err := impl.clusterRepository.FindOne(clusterName)
	if err != nil {
		return nil, err
	}
	bean := GetClusterBean(*model)
	return &bean, nil
}

func (impl *ClusterServiceImpl) FindOneActive(clusterName string) (*ClusterBean, error) {
	model, err := impl.clusterRepository.FindOneActive(clusterName)
	if err != nil {
		return nil, err
	}
	bean := GetClusterBean(*model)
	return &bean, nil

}

func (impl *ClusterServiceImpl) FindAllWithoutConfig() ([]*ClusterBean, error) {
	models, err := impl.FindAll()
	if err != nil {
		return nil, err
	}
	for _, model := range models {
		model.Config = map[string]string{util.BearerToken: ""}
	}
	return models, nil
}

func (impl *ClusterServiceImpl) FindAll() ([]*ClusterBean, error) {
	models, err := impl.clusterRepository.FindAllActive()
	if err != nil {
		return nil, err
	}
	var beans []*ClusterBean
	for _, model := range models {
		bean := GetClusterBean(model)
		beans = append(beans, &bean)
	}
	return beans, nil
}

func (impl *ClusterServiceImpl) FindAllActive() ([]ClusterBean, error) {
	models, err := impl.clusterRepository.FindAllActive()
	if err != nil {
		return nil, err
	}
	var beans []ClusterBean
	for _, model := range models {
		bean := GetClusterBean(model)
		beans = append(beans, bean)
	}
	return beans, nil
}

func (impl *ClusterServiceImpl) FindById(id int) (*ClusterBean, error) {
	model, err := impl.clusterRepository.FindById(id)
	if err != nil {
		return nil, err
	}
	bean := GetClusterBean(*model)
	return &bean, nil
}

func (impl *ClusterServiceImpl) FindByIdWithoutConfig(id int) (*ClusterBean, error) {
	model, err := impl.FindById(id)
	if err != nil {
		return nil, err
	}
	//empty bearer token as it will be hidden for user
	model.Config = map[string]string{util.BearerToken: ""}
	return model, nil
}

func (impl *ClusterServiceImpl) FindByIds(ids []int) ([]ClusterBean, error) {
	models, err := impl.clusterRepository.FindByIds(ids)
	if err != nil {
		return nil, err
	}
	var beans []ClusterBean

	for _, model := range models {
		bean := GetClusterBean(model)
		beans = append(beans, bean)
	}
	return beans, nil
}

func (impl *ClusterServiceImpl) Update(ctx context.Context, bean *ClusterBean, userId int32) (*ClusterBean, error) {
	model, err := impl.clusterRepository.FindById(bean.Id)
	if err != nil {
		impl.logger.Error(err)
		return nil, err
	}
	existingModel, err := impl.clusterRepository.FindOne(bean.ClusterName)
	if err != nil && err != pg.ErrNoRows {
		impl.logger.Error(err)
		return nil, err
	}
	if existingModel.Id > 0 && model.Id != existingModel.Id {
		impl.logger.Errorw("error on fetching cluster, duplicate", "name", bean.ClusterName)
		return nil, fmt.Errorf("cluster already exists")
	}

	// check whether config modified or not, if yes create informer with updated config
	dbConfigBearerToken := model.Config[util.BearerToken]
	requestConfigBearerToken := bean.Config[util.BearerToken]
	if len(requestConfigBearerToken) == 0 {
		bean.Config[util.BearerToken] = model.Config[util.BearerToken]
	}

	dbConfigTlsKey := model.Config[util.TlsKey]
	requestConfigTlsKey := bean.Config[util.TlsKey]
	if len(requestConfigTlsKey) == 0 {
		bean.Config[util.TlsKey] = model.Config[util.TlsKey]
	}

	dbConfigCertData := model.Config[util.CertData]
	requestConfigCertData := bean.Config[util.CertData]
	if len(requestConfigCertData) == 0 {
		bean.Config[util.CertData] = model.Config[util.CertData]
	}

	dbConfigCAData := model.Config[util.CertificateAuthorityData]
	requestConfigCAData := bean.Config[util.CertificateAuthorityData]
	if len(requestConfigCAData) == 0 {
		bean.Config[util.CertificateAuthorityData] = model.Config[util.CertificateAuthorityData]
	}

	if bean.ServerUrl != model.ServerUrl || bean.InsecureSkipTLSVerify != model.InsecureSkipTlsVerify || dbConfigBearerToken != requestConfigBearerToken || dbConfigTlsKey != requestConfigTlsKey || dbConfigCertData != requestConfigCertData || dbConfigCAData != requestConfigCAData {
		if bean.ClusterName == "default_cluster" {
			impl.logger.Errorw("default_cluster is reserved by the system and cannot be updated, default_cluster", "name", bean.ClusterName)
			return nil, fmt.Errorf("default_cluster is reserved by the system and cannot be updated")
		}
		bean.HasConfigOrUrlChanged = true
		//validating config
		err := impl.CheckIfConfigIsValid(bean)
		if err != nil {
			return nil, err
		}
	}
	model.ClusterName = bean.ClusterName
	model.ServerUrl = bean.ServerUrl
	model.InsecureSkipTlsVerify = bean.InsecureSkipTLSVerify
	model.PrometheusEndpoint = bean.PrometheusUrl

	if bean.PrometheusAuth != nil {
		if bean.PrometheusAuth.UserName != "" {
			model.PUserName = bean.PrometheusAuth.UserName
		}
		if bean.PrometheusAuth.Password != "" {
			model.PPassword = bean.PrometheusAuth.Password
		}
		if bean.PrometheusAuth.TlsClientCert != "" {
			model.PTlsClientCert = bean.PrometheusAuth.TlsClientCert
		}
		if bean.PrometheusAuth.TlsClientKey != "" {
			model.PTlsClientKey = bean.PrometheusAuth.TlsClientKey
		}
	}
	model.ErrorInConnecting = "" //setting empty because config to be updated is already validated
	model.Active = bean.Active
	model.Config = bean.Config
	model.UpdatedBy = userId
	model.UpdatedOn = time.Now()

	if model.K8sVersion == "" {
		cfg, err := impl.GetClusterConfig(bean)
		if err != nil {
			return nil, err
		}
		client, err := impl.K8sUtil.GetK8sDiscoveryClient(cfg)
		if err != nil {
			return nil, err
		}
		k8sServerVersion, err := client.ServerVersion()
		if err != nil {
			return nil, err
		}
		model.K8sVersion = k8sServerVersion.String()
	}
	err = impl.clusterRepository.Update(model)
	if err != nil {
		err = &util.ApiError{
			Code:            constants.ClusterUpdateDBFailed,
			InternalMessage: "cluster update failed in db",
			UserMessage:     fmt.Sprintf("requested by %d", userId),
		}
		return bean, err
	}
	bean.Id = model.Id

	//here sync for ea mode only
	if bean.HasConfigOrUrlChanged && util2.IsBaseStack() {
		impl.SyncNsInformer(bean)
	}
	impl.logger.Infow("saving secret for cluster informer")
	restConfig := &rest.Config{}

	restConfig, err = rest.InClusterConfig()
	if err != nil {
		impl.logger.Errorw("Error in creating config for default cluster", "err", err)
		return bean, nil
	}

	httpClientFor, err := rest.HTTPClientFor(restConfig)
	if err != nil {
		impl.logger.Infow("error occurred while overriding k8s client", "reason", err)
		return bean, nil
	}
	k8sClient, err := v12.NewForConfigAndClient(restConfig, httpClientFor)
	if err != nil {
		impl.logger.Errorw("error creating k8s client", "error", err)
		return bean, nil
	}
	// below secret will act as an event for informer running on secret object in kubelink
	if bean.HasConfigOrUrlChanged {
		secretName := fmt.Sprintf("%s-%v", SECRET_NAME, bean.Id)
		secret, err := impl.K8sUtil.GetSecret(DEFAULT_NAMESPACE, secretName, k8sClient)
		statusError, _ := err.(*errors.StatusError)
		if err != nil && statusError.Status().Code != http.StatusNotFound {
			impl.logger.Errorw("secret not found", "err", err)
			return bean, nil
		}
		data := make(map[string][]byte)
		data[SECRET_FIELD_CLUSTER_ID] = []byte(fmt.Sprintf("%v", bean.Id))
		data[SECRET_FIELD_ACTION] = []byte(CLUSTER_ACTION_UPDATE)
		data[SECRET_FIELD_UPDATED_ON] = []byte(time.Now().String()) // this field will ensure that informer detects change as other fields can be constant even if cluster config changes
		if secret == nil {
			_, err = impl.K8sUtil.CreateSecret(DEFAULT_NAMESPACE, data, secretName, CLUSTER_MODIFY_EVENT_SECRET_TYPE, k8sClient, nil, nil)
			if err != nil {
				impl.logger.Errorw("error in creating secret for informers")
			}
		} else {
			secret.Data = data
			secret, err = impl.K8sUtil.UpdateSecret(DEFAULT_NAMESPACE, secret, k8sClient)
			if err != nil {
				impl.logger.Errorw("error in updating secret for informers")
			}
		}
	}
	return bean, nil
}

func (impl *ClusterServiceImpl) UpdateVirtualCluster(bean *VirtualClusterBean, userId int32) (*VirtualClusterBean, error) {
	model, err := impl.clusterRepository.FindById(bean.Id)
	if err != nil {
		impl.logger.Error(err)
		return nil, err
	}
	model.ClusterName = bean.ClusterName
	err = impl.clusterRepository.Update(model)
	model.UpdatedBy = userId
	model.UpdatedOn = time.Now()
	if err != nil {
		impl.logger.Errorw("error in updating cluster", "err", err)
		return bean, err
	}
	return nil, err
}

func (impl *ClusterServiceImpl) SyncNsInformer(bean *ClusterBean) {
	requestConfig := bean.Config[util.BearerToken]
	//before creating new informer for cluster, close existing one
	impl.K8sInformerFactory.CleanNamespaceInformer(bean.ClusterName)
	//create new informer for cluster with new config
	clusterInfo := &bean2.ClusterInfo{
		ClusterId:             bean.Id,
		ClusterName:           bean.ClusterName,
		BearerToken:           requestConfig,
		ServerUrl:             bean.ServerUrl,
		InsecureSkipTLSVerify: bean.InsecureSkipTLSVerify,
	}
	if !bean.InsecureSkipTLSVerify {
		clusterInfo.KeyData = bean.Config[util.TlsKey]
		clusterInfo.CertData = bean.Config[util.CertData]
		clusterInfo.CAData = bean.Config[util.CertificateAuthorityData]
	}
	impl.K8sInformerFactory.BuildInformer([]*bean2.ClusterInfo{clusterInfo})
}

func (impl *ClusterServiceImpl) Delete(bean *ClusterBean, userId int32) error {
	model, err := impl.clusterRepository.FindById(bean.Id)
	if err != nil {
		return err
	}
	return impl.clusterRepository.Delete(model)
}

func (impl *ClusterServiceImpl) FindAllForAutoComplete() ([]ClusterBean, error) {
	model, err := impl.clusterRepository.FindAll()
	if err != nil {
		return nil, err
	}
	var beans []ClusterBean
	for _, m := range model {
		beans = append(beans, ClusterBean{
			Id:                m.Id,
			ClusterName:       m.ClusterName,
			ErrorInConnecting: m.ErrorInConnecting,
			IsCdArgoSetup:     m.CdArgoSetup,
			IsVirtualCluster:  m.IsVirtualCluster,
		})
	}
	return beans, nil
}

func (impl *ClusterServiceImpl) CreateGrafanaDataSource(clusterBean *ClusterBean, env *repository.Environment) (int, error) {
	impl.logger.Errorw("CreateGrafanaDataSource not inplementd in ClusterServiceImpl")
	return 0, fmt.Errorf("method not implemented")
}

func (impl *ClusterServiceImpl) buildInformer() {
	models, err := impl.clusterRepository.FindAllActive()
	if err != nil {
		impl.logger.Errorw("error in fetching clusters", "err", err)
		return
	}
	var clusterInfo []*bean2.ClusterInfo
	for _, model := range models {
		if !model.IsVirtualCluster {
			bearerToken := model.Config[util.BearerToken]
			clusterInfo = append(clusterInfo, &bean2.ClusterInfo{
				ClusterId:             model.Id,
				ClusterName:           model.ClusterName,
				BearerToken:           bearerToken,
				ServerUrl:             model.ServerUrl,
				InsecureSkipTLSVerify: model.InsecureSkipTlsVerify,
				KeyData:               model.Config[util.TlsKey],
				CertData:              model.Config[util.CertData],
				CAData:                model.Config[util.CertificateAuthorityData],
			})
		}
	}
	impl.K8sInformerFactory.BuildInformer(clusterInfo)
}

func (impl ClusterServiceImpl) DeleteFromDb(bean *ClusterBean, userId int32) error {
	existingCluster, err := impl.clusterRepository.FindById(bean.Id)
	if err != nil {
		impl.logger.Errorw("No matching entry found for delete.", "id", bean.Id)
		return err
	}
	deleteReq := existingCluster
	deleteReq.UpdatedOn = time.Now()
	deleteReq.UpdatedBy = userId
	err = impl.clusterRepository.MarkClusterDeleted(deleteReq)
	if err != nil {
		impl.logger.Errorw("error in deleting cluster", "id", bean.Id, "err", err)
		return err
	}
	restConfig := &rest.Config{}
	restConfig, err = rest.InClusterConfig()

	if err != nil {
		impl.logger.Errorw("Error in creating config for default cluster", "err", err)
		return nil
	}
	// this secret was created for syncing cluster information with kubelink
	httpClientFor, err := rest.HTTPClientFor(restConfig)
	if err != nil {
		impl.logger.Errorw("error occurred while overriding k8s client", "reason", err)
		return nil
	}
	k8sClient, err := v12.NewForConfigAndClient(restConfig, httpClientFor)
	if err != nil {
		impl.logger.Errorw("error creating k8s client", "error", err)
		return nil
	}
	secretName := fmt.Sprintf("%s-%v", SECRET_NAME, bean.Id)
	err = impl.K8sUtil.DeleteSecret(DEFAULT_NAMESPACE, secretName, k8sClient)
	impl.logger.Errorw("error in deleting secret", "error", err)
	return nil
}

func (impl ClusterServiceImpl) DeleteFromDbVirtualCluster(bean *VirtualClusterBean, userId int32) error {
	existingCluster, err := impl.clusterRepository.FindById(bean.Id)
	if err != nil {
		impl.logger.Errorw("No matching entry found for delete.", "id", bean.Id)
		return err
	}
	existingCluster.UpdatedBy = userId
	existingCluster.UpdatedOn = time.Now()
	err = impl.clusterRepository.MarkClusterDeleted(existingCluster)
	if err != nil {
		impl.logger.Errorw("error in deleting virtual cluster", "err", err)
		return err
	}
	return nil
}

func (impl ClusterServiceImpl) CheckIfConfigIsValid(cluster *ClusterBean) error {
	clusterConfig, err := impl.GetClusterConfig(cluster)
	if err != nil {
		impl.logger.Errorw("error in getting cluster config ", "err", "err", "clusterId", cluster.Id)
		return err
	}
	restConfig, err := impl.K8sUtil.GetRestConfigByCluster(clusterConfig)
	if err != nil {
		impl.logger.Errorw("error in getting client set by rest config", "err", err, "restConfig", restConfig)
		return err
	}
	k8sHttpClient, err := util.OverrideK8sHttpClientWithTracer(restConfig)
	if err != nil {
		return err
	}
	k8sClientSet, err := kubernetes.NewForConfigAndClient(restConfig, k8sHttpClient)
	if err != nil {
		impl.logger.Errorw("error in getting client set by rest config", "err", err, "restConfig", restConfig)
		return err
	}
	//using livez path as healthz path is deprecated
	path := "/livez"
	response, err := k8sClientSet.Discovery().RESTClient().Get().AbsPath(path).DoRaw(context.Background())
	if err != nil {
		if _, ok := err.(*url.Error); ok {
			return fmt.Errorf("Incorrect server url : %v", err)
		} else if statusError, ok := err.(*errors.StatusError); ok {
			if statusError != nil {
				errReason := statusError.ErrStatus.Reason
				var errMsg string
				if errReason == v1.StatusReasonUnauthorized {
					errMsg = "token seems invalid or does not have sufficient permissions"
				} else {
					errMsg = statusError.ErrStatus.Message
				}
				return fmt.Errorf("%s : %s", errReason, errMsg)
			} else {
				return fmt.Errorf("Validation failed : %v", err)
			}
		} else {
			return fmt.Errorf("Validation failed : %v", err)
		}
	} else if err == nil && string(response) != "ok" {
		return fmt.Errorf("Validation failed with response : %s", string(response))
	}
	return nil
}

func (impl *ClusterServiceImpl) GetAllClusterNamespaces() map[string][]string {
	result := make(map[string][]string)
	namespaceListGroupByCLuster := impl.K8sInformerFactory.GetLatestNamespaceListGroupByCLuster()
	for clusterName, namespaces := range namespaceListGroupByCLuster {
		copiedNamespaces := result[clusterName]
		for namespace, value := range namespaces {
			if value {
				copiedNamespaces = append(copiedNamespaces, namespace)
			}
		}
		result[clusterName] = copiedNamespaces
	}
	return result
}

func (impl *ClusterServiceImpl) FindAllNamespacesByUserIdAndClusterId(userId int32, clusterId int, isActionUserSuperAdmin bool) ([]string, error) {
	result := make([]string, 0)
	clusterBean, err := impl.FindById(clusterId)
	if err != nil {
		impl.logger.Errorw("failed to find cluster for id", "error", err, "clusterId", clusterId)
		return nil, err
	}
	namespaceListGroupByCLuster := impl.K8sInformerFactory.GetLatestNamespaceListGroupByCLuster()
	namespaces := namespaceListGroupByCLuster[clusterBean.ClusterName]

	if isActionUserSuperAdmin {
		for namespace, value := range namespaces {
			if value {
				result = append(result, namespace)
			}
		}
	} else {
		roles, err := impl.FetchRolesFromGroup(userId)
		if err != nil {
			impl.logger.Errorw("error on fetching user roles for cluster list", "err", err)
			return nil, err
		}
		allowedAll := false
		allowedNamespaceMap := make(map[string]bool)
		for _, role := range roles {
			if clusterBean.ClusterName == role.Cluster {
				allowedNamespaceMap[role.Namespace] = true
				if role.Namespace == "" {
					allowedAll = true
				}
			}
		}

		//adding final namespace list
		for namespace, value := range namespaces {
			if _, ok := allowedNamespaceMap[namespace]; ok || allowedAll {
				if value {
					result = append(result, namespace)
				}
			}
		}
	}
	return result, nil
}

func (impl *ClusterServiceImpl) FindAllForClusterByUserId(userId int32, isActionUserSuperAdmin bool) ([]ClusterBean, error) {
	if isActionUserSuperAdmin {
		return impl.FindAllForAutoComplete()
	}
	allowedClustersMap := make(map[string]bool)
	roles, err := impl.FetchRolesFromGroup(userId)
	if err != nil {
		impl.logger.Errorw("error while fetching user roles from db", "error", err)
		return nil, err
	}
	for _, role := range roles {
		allowedClustersMap[role.Cluster] = true
	}

	models, err := impl.clusterRepository.FindAll()
	if err != nil {
		impl.logger.Errorw("error on fetching clusters", "err", err)
		return nil, err
	}
	var beans []ClusterBean
	for _, model := range models {
		if _, ok := allowedClustersMap[model.ClusterName]; ok {
			beans = append(beans, ClusterBean{
				Id:                model.Id,
				ClusterName:       model.ClusterName,
				ErrorInConnecting: model.ErrorInConnecting,
			})
		}
	}
	return beans, nil
}

func (impl *ClusterServiceImpl) FetchRolesFromGroup(userId int32) ([]*repository2.RoleModel, error) {
	user, err := impl.userRepository.GetByIdIncludeDeleted(userId)
	if err != nil {
		impl.logger.Errorw("error while fetching user from db", "error", err)
		return nil, err
	}
	groups, err := casbin2.GetRolesForUser(user.EmailId)
	if err != nil {
		impl.logger.Errorw("No Roles Found for user", "id", user.Id)
		return nil, err
	}
	roleEntity := "cluster"
	roles, err := impl.userAuthRepository.GetRolesByUserIdAndEntityType(userId, roleEntity)
	if err != nil {
		impl.logger.Errorw("error on fetching user roles for cluster list", "err", err)
		return nil, err
	}
	rolesFromGroup, err := impl.roleGroupRepository.GetRolesByGroupNamesAndEntity(groups, roleEntity)
	if err != nil && err != pg.ErrNoRows {
		impl.logger.Errorw("error in getting roles by group names", "err", err)
		return nil, err
	}
	if len(rolesFromGroup) > 0 {
		roles = append(roles, rolesFromGroup...)
	}
	return roles, nil
}

func (impl *ClusterServiceImpl) ConnectClustersInBatch(clusters []*ClusterBean, clusterExistInDb bool) {
	var wg sync.WaitGroup
	respMap := make(map[int]error)
	mutex := &sync.Mutex{}

	for idx, cluster := range clusters {
		wg.Add(1)
		go func(idx int, cluster *ClusterBean) {
			defer wg.Done()
			clusterConfig := cluster.GetClusterConfig()
			restConfig, err := impl.K8sUtil.GetRestConfigByCluster(&clusterConfig)
			if err != nil {
				mutex.Lock()
				respMap[cluster.Id] = err
				mutex.Unlock()
				return
			}
			k8sHttpClient, err := util.OverrideK8sHttpClientWithTracer(restConfig)
			if err != nil {
				mutex.Lock()
				respMap[cluster.Id] = err
				mutex.Unlock()
				return
			}
			k8sClientSet, err := kubernetes.NewForConfigAndClient(restConfig, k8sHttpClient)
			if err != nil {
				mutex.Lock()
				respMap[cluster.Id] = err
				mutex.Unlock()
				return
			}

			id := cluster.Id
			if !clusterExistInDb {
				id = idx
			}
			GetAndUpdateConnectionStatusForOneCluster(k8sClientSet, id, respMap, mutex)
		}(idx, cluster)
	}

	wg.Wait()
	impl.HandleErrorInClusterConnections(clusters, respMap, clusterExistInDb)
}

func (impl *ClusterServiceImpl) HandleErrorInClusterConnections(clusters []*ClusterBean, respMap map[int]error, clusterExistInDb bool) {
	for id, err := range respMap {
		errorInConnecting := ""
		if err != nil {
			errorInConnecting = err.Error()
			// limiting error message to 2000 characters. Can be changed if needed.
			if len(errorInConnecting) > 2000 {
				errorInConnecting = "unable to connect to cluster"
			}
		}
		//updating cluster connection status
		if clusterExistInDb {
			//id is clusterId if clusterExistInDb
			errInUpdating := impl.clusterRepository.UpdateClusterConnectionStatus(id, errorInConnecting)
			if errInUpdating != nil {
				impl.logger.Errorw("error in updating cluster connection status", "err", err, "clusterId", id, "errorInConnecting", errorInConnecting)
			}
		} else {
			//id is index of the cluster in clusters array
			clusters[id].ErrorInConnecting = errorInConnecting
		}
	}
}

func (impl *ClusterServiceImpl) ValidateKubeconfig(kubeConfig string) (map[string]*ValidateClusterBean, error) {

	kubeConfigObject := api.Config{}

	gvk := &schema.GroupVersionKind{}

	var kubeConfigDataMap map[string]interface{}
	err := json.Unmarshal([]byte(kubeConfig), &kubeConfigDataMap)
	if err != nil {
		impl.logger.Errorw("error in unmarshalling kubeConfig")
		return nil, errors1.New("invalid kubeConfig found , " + err.Error())
	}

	if kubeConfigDataMap["apiVersion"] == nil {
		impl.logger.Errorw("api version missing from kubeConfig")
		return nil, errors1.New("api version missing from kubeConfig")
	}
	if kubeConfigDataMap["kind"] == nil {
		impl.logger.Errorw("kind missing from kubeConfig")
		return nil, errors1.New("kind missing from kubeConfig")
	}

	gvk.Version = kubeConfigDataMap["apiVersion"].(string)
	gvk.Kind = kubeConfigDataMap["kind"].(string)

	_, _, err = latest.Codec.Decode([]byte(kubeConfig), gvk, &kubeConfigObject)
	if err != nil {
		impl.logger.Errorw("error in decoding kubeConfig")
		return nil, err
	}

	//var clusterBeanObjects []*ClusterBean
	ValidateObjects := make(map[string]*ValidateClusterBean)

	var clusterBeansWithNoValidationErrors []*ClusterBean
	var clusterBeanObjects []*ClusterBean
	if err != nil {
		return ValidateObjects, err
	}

	clusterList, err := impl.clusterRepository.FindActiveClusters()
	if err != nil {
		return nil, err
	}
	clusterListMap := make(map[string]bool)
	clusterListMapWithId := make(map[string]int)
	for _, c := range clusterList {
		clusterListMap[c.ClusterName] = c.Active
		clusterListMapWithId[c.ClusterName] = c.Id
	}

	userInfosMap := map[string]*UserInfo{}
	for _, ctx := range kubeConfigObject.Contexts {
		clusterBeanObject := &ClusterBean{}
		clusterName := ctx.Cluster
		userName := ctx.AuthInfo
		clusterObj := kubeConfigObject.Clusters[clusterName]
		userInfoObj := kubeConfigObject.AuthInfos[userName]

		if clusterObj == nil {
			continue
		}

		if clusterName != "" {
			clusterBeanObject.ClusterName = clusterName
		} else {
			clusterBeanObject.ErrorInConnecting = "cluster name missing from kubeconfig"
		}

		if clusterBeanObject.ClusterName == "default_cluster" {
			clusterBeanObject.ErrorInConnecting = "default_cluster is reserved by the system and cannot be updated"
		}

		if (clusterObj == nil || clusterObj.Server == "") && (clusterBeanObject.ErrorInConnecting == "") {
			clusterBeanObject.ErrorInConnecting = "server url missing from the kubeconfig"
		} else {
			clusterBeanObject.ServerUrl = clusterObj.Server
		}

		if gvk.Version == "" {
			clusterBeanObject.ErrorInConnecting = "api version missing from the contexts in kubeconfig"
		} else {
			clusterBeanObject.K8sVersion = gvk.Version
		}

		Config := make(map[string]string)

		if (userInfoObj == nil || userInfoObj.Token == "" && clusterObj.InsecureSkipTLSVerify) && (clusterBeanObject.ErrorInConnecting == "") {
			clusterBeanObject.ErrorInConnecting = "token missing from the kubeconfig"
		}
		Config[util.BearerToken] = userInfoObj.Token

		if clusterObj != nil {
			clusterBeanObject.InsecureSkipTLSVerify = clusterObj.InsecureSkipTLSVerify
		}

		if (clusterObj != nil) && !clusterObj.InsecureSkipTLSVerify && (clusterBeanObject.ErrorInConnecting == "") {
			missingFieldsStr := ""
			if string(userInfoObj.ClientKeyData) == "" {
				missingFieldsStr += "client-key-data" + ", "
			}
			if string(clusterObj.CertificateAuthorityData) == "" {
				missingFieldsStr += "certificate-authority-data" + ", "
			}
			if string(userInfoObj.ClientCertificateData) == "" {
				missingFieldsStr += "client-certificate-data" + ", "
			}
			if len(missingFieldsStr) > 0 {
				missingFieldsStr = missingFieldsStr[:len(missingFieldsStr)-2]
				clusterBeanObject.ErrorInConnecting = fmt.Sprintf("Missing fields against user: %s", missingFieldsStr)
			} else {
				Config[util.TlsKey] = string(userInfoObj.ClientKeyData)
				Config[util.CertData] = string(userInfoObj.ClientCertificateData)
				Config[util.CertificateAuthorityData] = string(clusterObj.CertificateAuthorityData)
			}
		}

		userInfo := UserInfo{
			UserName:          userName,
			Config:            Config,
			ErrorInConnecting: clusterBeanObject.ErrorInConnecting,
		}

		userInfosMap[userInfo.UserName] = &userInfo
		validateObject := &ValidateClusterBean{}
		if _, ok := ValidateObjects[clusterBeanObject.ClusterName]; !ok {
			validateObject.UserInfos = make(map[string]*UserInfo)
			validateObject.ClusterBean = clusterBeanObject
			ValidateObjects[clusterBeanObject.ClusterName] = validateObject
		}
		clusterBeanObject.UserName = userName
		ValidateObjects[clusterBeanObject.ClusterName].UserInfos[userName] = &userInfo
		if clusterBeanObject.ErrorInConnecting == "" || clusterBeanObject.ErrorInConnecting == "cluster already exists" {
			clusterBeanObject.Config = Config
			clusterBeansWithNoValidationErrors = append(clusterBeansWithNoValidationErrors, clusterBeanObject)
		}
		clusterBeanObjects = append(clusterBeanObjects, clusterBeanObject)
	}

	if clusterBeansWithNoValidationErrors != nil {
		impl.ConnectClustersInBatch(clusterBeansWithNoValidationErrors, false)
	}

	for _, clusterBeanObject := range clusterBeanObjects {
		if _, ok := clusterListMap[clusterBeanObject.ClusterName]; ok && clusterBeanObject.ErrorInConnecting == "" {
			clusterBeanObject.ErrorInConnecting = "cluster-already-exists"
			clusterBeanObject.Id = clusterListMapWithId[clusterBeanObject.ClusterName]
			ValidateObjects[clusterBeanObject.ClusterName].Id = clusterBeanObject.Id
		}
		if clusterBeanObject.ErrorInConnecting != "" {
			ValidateObjects[clusterBeanObject.ClusterName].UserInfos[clusterBeanObject.UserName].ErrorInConnecting = clusterBeanObject.ErrorInConnecting
		}
	}
	for _, clusterBeanObject := range clusterBeanObjects {
		clusterBeanObject.Config = nil
		clusterBeanObject.ErrorInConnecting = ""
	}

	if len(ValidateObjects) == 0 {
		impl.logger.Errorw("No valid cluster object provided in kubeconfig for context", "context", kubeConfig)
		return nil, errors1.New("No valid cluster object provided in kubeconfig for context")
	} else {
		return ValidateObjects, nil
	}

}

func GetAndUpdateConnectionStatusForOneCluster(k8sClientSet *kubernetes.Clientset, clusterId int, respMap map[int]error, mutex *sync.Mutex) {
	path := "/livez"
	response, err := k8sClientSet.Discovery().RESTClient().Get().AbsPath(path).DoRaw(context.Background())
	log.Println("received response for cluster livez status", "response", string(response), "err", err, "clusterId", clusterId)

	if err != nil {
		if _, ok := err.(*url.Error); ok {
			err = fmt.Errorf("Incorrect server url : %v", err)
		} else if statusError, ok := err.(*errors.StatusError); ok {
			if statusError != nil {
				errReason := statusError.ErrStatus.Reason
				var errMsg string
				if errReason == v1.StatusReasonUnauthorized {
					errMsg = "token seems invalid or does not have sufficient permissions"
				} else {
					errMsg = statusError.ErrStatus.Message
				}
				err = fmt.Errorf("%s : %s", errReason, errMsg)
			} else {
				err = fmt.Errorf("Validation failed : %v", err)
			}
		} else {
			err = fmt.Errorf("Validation failed : %v", err)
		}
	} else if err == nil && string(response) != "ok" {
		err = fmt.Errorf("Validation failed with response : %s", string(response))
	}
	mutex.Lock()
	respMap[clusterId] = err
	mutex.Unlock()
}

func (impl ClusterServiceImpl) ConvertClusterBeanObjectToCluster(bean *ClusterBean) *v1alpha1.Cluster {
	configMap := bean.Config
	serverUrl := bean.ServerUrl
	bearerToken := ""
	if configMap[util.BearerToken] != "" {
		bearerToken = configMap[util.BearerToken]
	}
	tlsConfig := v1alpha1.TLSClientConfig{
		Insecure: bean.InsecureSkipTLSVerify,
	}

	if !bean.InsecureSkipTLSVerify {
		tlsConfig.KeyData = []byte(bean.Config[util.TlsKey])
		tlsConfig.CertData = []byte(bean.Config[util.CertData])
		tlsConfig.CAData = []byte(bean.Config[util.CertificateAuthorityData])
	}
	cdClusterConfig := v1alpha1.ClusterConfig{
		BearerToken:     bearerToken,
		TLSClientConfig: tlsConfig,
	}

	cl := &v1alpha1.Cluster{
		Name:   bean.ClusterName,
		Server: serverUrl,
		Config: cdClusterConfig,
	}
	return cl
}<|MERGE_RESOLUTION|>--- conflicted
+++ resolved
@@ -61,15 +61,7 @@
 	SECRET_FIELD_CLUSTER_ID          = "cluster_id"
 	SECRET_FIELD_UPDATED_ON          = "updated_on"
 	SECRET_FIELD_ACTION              = "action"
-	TokenFilePath                    = "/var/run/secrets/kubernetes.io/serviceaccount/token"
 )
-
-type PrometheusAuth struct {
-	UserName      string `json:"userName,omitempty"`
-	Password      string `json:"password,omitempty"`
-	TlsClientCert string `json:"tlsClientCert,omitempty"`
-	TlsClientKey  string `json:"tlsClientKey,omitempty"`
-}
 
 type ClusterBean struct {
 	Id                      int                        `json:"id" validate:"number"`
@@ -92,20 +84,6 @@
 	ClusterUpdated          bool                       `json:"clusterUpdated"`
 }
 
-<<<<<<< HEAD
-type VirtualClusterBean struct {
-	Id               int    `json:"id,omitempty" validate:"number"`
-	ClusterName      string `json:"clusterName,omitempty" validate:"required"`
-	Active           bool   `json:"active"`
-	IsVirtualCluster bool   `json:"isVirtualCluster" default:"true"`
-}
-
-type PrometheusAuth struct {
-	UserName      string `json:"userName,omitempty"`
-	Password      string `json:"password,omitempty"`
-	TlsClientCert string `json:"tlsClientCert,omitempty"`
-	TlsClientKey  string `json:"tlsClientKey,omitempty"`
-=======
 func GetClusterBean(model repository.Cluster) ClusterBean {
 	bean := ClusterBean{}
 	bean.Id = model.Id
@@ -127,6 +105,20 @@
 	return bean
 }
 
+type VirtualClusterBean struct {
+	Id               int    `json:"id,omitempty" validate:"number"`
+	ClusterName      string `json:"clusterName,omitempty" validate:"required"`
+	Active           bool   `json:"active"`
+	IsVirtualCluster bool   `json:"isVirtualCluster" default:"true"`
+}
+
+type PrometheusAuth struct {
+	UserName      string `json:"userName,omitempty"`
+	Password      string `json:"password,omitempty"`
+	TlsClientCert string `json:"tlsClientCert,omitempty"`
+	TlsClientKey  string `json:"tlsClientKey,omitempty"`
+}
+
 func (bean ClusterBean) GetClusterConfig() util.ClusterConfig {
 	return util.ClusterConfig{
 		ClusterName:           bean.ClusterName,
@@ -156,7 +148,6 @@
 
 type Kubeconfig struct {
 	Config string `json:"config"`
->>>>>>> 2e364344
 }
 
 type DefaultClusterComponent struct {
@@ -170,11 +161,8 @@
 
 type ClusterService interface {
 	Save(parent context.Context, bean *ClusterBean, userId int32) (*ClusterBean, error)
-<<<<<<< HEAD
 	SaveVirtualCluster(bean *VirtualClusterBean, userId int32) (*VirtualClusterBean, error)
-=======
 	ValidateKubeconfig(kubeConfig string) (map[string]*ValidateClusterBean, error)
->>>>>>> 2e364344
 	FindOne(clusterName string) (*ClusterBean, error)
 	FindOneActive(clusterName string) (*ClusterBean, error)
 	FindAll() ([]*ClusterBean, error)
@@ -228,6 +216,9 @@
 	go clusterService.buildInformer()
 	return clusterService
 }
+
+const DefaultClusterName = "default_cluster"
+const TokenFilePath = "/var/run/secrets/kubernetes.io/serviceaccount/token"
 
 func (impl *ClusterServiceImpl) GetK8sClient() (*v12.CoreV1Client, error) {
 	return impl.K8sUtil.GetK8sClient()
