/*
 * Copyright (c) 2020 Devtron Labs
 *
 * Licensed under the Apache License, Version 2.0 (the "License");
 * you may not use this file except in compliance with the License.
 * You may obtain a copy of the License at
 *
 *    http://www.apache.org/licenses/LICENSE-2.0
 *
 * Unless required by applicable law or agreed to in writing, software
 * distributed under the License is distributed on an "AS IS" BASIS,
 * WITHOUT WARRANTIES OR CONDITIONS OF ANY KIND, either express or implied.
 * See the License for the specific language governing permissions and
 * limitations under the License.
 *
 */

package cluster

import (
	"context"
	"encoding/json"
	"fmt"
	auth "github.com/devtron-labs/devtron/pkg/auth/authorisation/globalConfig"
	"github.com/devtron-labs/devtron/pkg/auth/user"
	util3 "github.com/devtron-labs/devtron/pkg/auth/user/util"
	"log"
	"net/http"
	"net/url"
	"sync"
	"time"

	"github.com/argoproj/argo-cd/v2/pkg/apis/application/v1alpha1"
	"github.com/devtron-labs/common-lib-private/utils/k8s"
<<<<<<< HEAD
=======
	casbin2 "github.com/devtron-labs/devtron/pkg/auth/authorisation/casbin"
	repository2 "github.com/devtron-labs/devtron/pkg/auth/user/repository"
>>>>>>> a9e5f9a3
	"github.com/devtron-labs/devtron/pkg/k8s/informer"
	errors1 "github.com/juju/errors"
	"k8s.io/apimachinery/pkg/api/errors"
	v1 "k8s.io/apimachinery/pkg/apis/meta/v1"
	"k8s.io/apimachinery/pkg/runtime/schema"
	"k8s.io/apimachinery/pkg/version"
	"k8s.io/client-go/kubernetes"
	"k8s.io/client-go/tools/clientcmd/api"
	"k8s.io/client-go/tools/clientcmd/api/latest"

	bean2 "github.com/devtron-labs/devtron/api/bean"
	"github.com/devtron-labs/devtron/internal/constants"
	"github.com/devtron-labs/devtron/internal/util"
	"github.com/devtron-labs/devtron/pkg/cluster/repository"
	util2 "github.com/devtron-labs/devtron/util"
	"github.com/go-pg/pg"
	"go.uber.org/zap"
)

const (
	DEFAULT_CLUSTER                  = "default_cluster"
	DEFAULT_NAMESPACE                = "default"
	CLUSTER_MODIFY_EVENT_SECRET_TYPE = "cluster.request/modify"
	CLUSTER_ACTION_ADD               = "add"
	CLUSTER_ACTION_UPDATE            = "update"
	SECRET_NAME                      = "cluster-event"
	SECRET_FIELD_CLUSTER_ID          = "cluster_id"
	SECRET_FIELD_UPDATED_ON          = "updated_on"
	SECRET_FIELD_ACTION              = "action"
	TokenFilePath                    = "/var/run/secrets/kubernetes.io/serviceaccount/token"
	SecretDataObfuscatePlaceholder   = "••••••••"
)

type ClusterBean struct {
	Id                      int                        `json:"id" validate:"number"`
	ClusterName             string                     `json:"cluster_name,omitempty" validate:"required"`
	Description             string                     `json:"description"`
	ServerUrl               string                     `json:"server_url,omitempty" validate:"url,required"`
	ProxyUrl                string                     `json:"proxyUrl,omitempty" validate:"omitempty,url"`
	PrometheusUrl           string                     `json:"prometheus_url,omitempty" validate:"validate-non-empty-url"`
	Active                  bool                       `json:"active"`
	Config                  map[string]string          `json:"config,omitempty"`
	PrometheusAuth          *PrometheusAuth            `json:"prometheusAuth,omitempty"`
	DefaultClusterComponent []*DefaultClusterComponent `json:"defaultClusterComponent"`
	AgentInstallationStage  int                        `json:"agentInstallationStage,notnull"` // -1=external, 0=not triggered, 1=progressing, 2=success, 3=fails
	K8sVersion              string                     `json:"k8sVersion"`
	HasConfigOrUrlChanged   bool                       `json:"-"`
	UserName                string                     `json:"userName,omitempty"`
	InsecureSkipTLSVerify   bool                       `json:"insecureSkipTlsVerify"`
	ErrorInConnecting       string                     `json:"errorInConnecting"`
	IsCdArgoSetup           bool                       `json:"isCdArgoSetup"`
	IsVirtualCluster        bool                       `json:"isVirtualCluster"`
	isClusterNameEmpty      bool                       `json:"-"`
	ClusterUpdated          bool                       `json:"clusterUpdated"`
	ToConnectWithSSHTunnel  bool                       `json:"toConnectWithSSHTunnel"`
	SSHTunnelConfig         *SSHTunnelConfig           `json:"sshTunnelConfig,omitempty"`
}

func GetClusterBean(model repository.Cluster) ClusterBean {
	bean := ClusterBean{}
	bean.Id = model.Id
	bean.ClusterName = model.ClusterName
	//bean.Note = model.Note
	bean.ServerUrl = model.ServerUrl
	bean.ProxyUrl = model.ProxyUrl
	bean.PrometheusUrl = model.PrometheusEndpoint
	bean.AgentInstallationStage = model.AgentInstallationStage
	bean.Active = model.Active
	bean.Config = model.Config
	bean.K8sVersion = model.K8sVersion
	bean.InsecureSkipTLSVerify = model.InsecureSkipTlsVerify
	bean.IsVirtualCluster = model.IsVirtualCluster
	bean.ErrorInConnecting = model.ErrorInConnecting
	bean.ToConnectWithSSHTunnel = model.ToConnectWithSSHTunnel
	bean.PrometheusAuth = &PrometheusAuth{
		UserName:      model.PUserName,
		Password:      model.PPassword,
		TlsClientCert: model.PTlsClientCert,
		TlsClientKey:  model.PTlsClientKey,
	}
	bean.SSHTunnelConfig = &SSHTunnelConfig{
		User:             model.SSHTunnelUser,
		Password:         model.SSHTunnelPassword,
		AuthKey:          model.SSHTunnelAuthKey,
		SSHServerAddress: model.SSHTunnelServerAddress,
	}
	return bean
}

type VirtualClusterBean struct {
	Id               int    `json:"id,omitempty" validate:"number"`
	ClusterName      string `json:"clusterName,omitempty" validate:"required"`
	Active           bool   `json:"active"`
	IsVirtualCluster bool   `json:"isVirtualCluster" default:"true"`
}

type PrometheusAuth struct {
	UserName      string `json:"userName,omitempty"`
	Password      string `json:"password,omitempty"`
	TlsClientCert string `json:"tlsClientCert,omitempty"`
	TlsClientKey  string `json:"tlsClientKey,omitempty"`
	IsAnonymous   bool   `json:"isAnonymous"`
}

type SSHTunnelConfig struct {
	User             string `json:"user"`
	Password         string `json:"password"`
	AuthKey          string `json:"authKey"`
	SSHServerAddress string `json:"sshServerAddress"`
}

func (bean ClusterBean) GetClusterConfig() *k8s.ClusterConfig {
	configMap := bean.Config
	bearerToken := configMap[k8s.BearerToken]
	clusterCfg := &k8s.ClusterConfig{
		ClusterId:              bean.Id,
		ClusterName:            bean.ClusterName,
		Host:                   bean.ServerUrl,
		BearerToken:            bearerToken,
		ProxyUrl:               bean.ProxyUrl,
		InsecureSkipTLSVerify:  bean.InsecureSkipTLSVerify,
		ToConnectWithSSHTunnel: bean.ToConnectWithSSHTunnel,
	}
	if bean.InsecureSkipTLSVerify == false {
		clusterCfg.KeyData = configMap[k8s.TlsKey]
		clusterCfg.CertData = configMap[k8s.CertData]
		clusterCfg.CAData = configMap[k8s.CertificateAuthorityData]
	}
	if bean.SSHTunnelConfig != nil {
		clusterCfg.SSHTunnelServerAddress = bean.SSHTunnelConfig.SSHServerAddress
		clusterCfg.SSHTunnelUser = bean.SSHTunnelConfig.User
		clusterCfg.SSHTunnelPassword = bean.SSHTunnelConfig.Password
		clusterCfg.SSHTunnelAuthKey = bean.SSHTunnelConfig.AuthKey
	}
	return clusterCfg
}

type UserInfo struct {
	UserName          string            `json:"userName,omitempty"`
	Config            map[string]string `json:"config,omitempty"`
	ErrorInConnecting string            `json:"errorInConnecting"`
}

type ValidateClusterBean struct {
	UserInfos map[string]*UserInfo `json:"userInfos,omitempty""`
	*ClusterBean
}

type UserClusterBeanMapping struct {
	Mapping map[string]*ClusterBean `json:"mapping"`
}

type Kubeconfig struct {
	Config string `json:"config"`
}

type DefaultClusterComponent struct {
	ComponentName  string `json:"name"`
	AppId          int    `json:"appId"`
	InstalledAppId int    `json:"installedAppId,omitempty"`
	EnvId          int    `json:"envId"`
	EnvName        string `json:"envName"`
	Status         string `json:"status"`
}

type ClusterService interface {
	Save(parent context.Context, bean *ClusterBean, userId int32) (*ClusterBean, error)
	SaveVirtualCluster(bean *VirtualClusterBean, userId int32) (*VirtualClusterBean, error)
	UpdateClusterDescription(bean *ClusterBean, userId int32) error
	ValidateKubeconfig(kubeConfig string) (map[string]*ValidateClusterBean, error)
	FindOne(clusterName string) (*ClusterBean, error)
	FindOneActive(clusterName string) (*ClusterBean, error)
	FindAll() ([]*ClusterBean, error)
	FindAllExceptVirtual() ([]*ClusterBean, error)
	FindAllWithoutConfig() ([]*ClusterBean, error)
	FindAllActive() ([]ClusterBean, error)
	DeleteFromDb(bean *ClusterBean, userId int32) error
	DeleteVirtualClusterFromDb(bean *VirtualClusterBean, userId int32) error
	FindById(id int) (*ClusterBean, error)
	FindByIdWithoutConfig(id int) (*ClusterBean, error)
	FindByIds(id []int) ([]ClusterBean, error)
	Update(ctx context.Context, bean *ClusterBean, userId int32) (*ClusterBean, error)
	UpdateVirtualCluster(bean *VirtualClusterBean, userId int32) (*VirtualClusterBean, error)
	Delete(bean *ClusterBean, userId int32) error

	FindAllForAutoComplete() ([]ClusterBean, error)
	CreateGrafanaDataSource(clusterBean *ClusterBean, env *repository.Environment) (int, error)
	GetAllClusterNamespaces() map[string][]string
	FindAllNamespacesByUserIdAndClusterId(userId int32, clusterId int, isActionUserSuperAdmin bool, token string) ([]string, error)
	FindAllForClusterByUserId(userId int32, isActionUserSuperAdmin bool, token string) ([]ClusterBean, error)
	FetchRolesFromGroup(userId int32, token string) ([]*repository2.RoleModel, error)
	HandleErrorInClusterConnections(clusters []*ClusterBean, respMap map[int]error, clusterExistInDb bool)
	ConnectClustersInBatch(clusters []*ClusterBean, clusterExistInDb bool)
	ConvertClusterBeanToCluster(clusterBean *ClusterBean, userId int32) *repository.Cluster
	ConvertClusterBeanObjectToCluster(bean *ClusterBean) *v1alpha1.Cluster

	GetClusterConfigByClusterId(clusterId int) (*k8s.ClusterConfig, error)
}

type ClusterServiceImpl struct {
	clusterRepository                repository.ClusterRepository
	logger                           *zap.SugaredLogger
	K8sUtil                          *k8s.K8sUtil
	K8sInformerFactory               informer.K8sInformerFactory
	userAuthRepository               repository2.UserAuthRepository
	userRepository                   repository2.UserRepository
	roleGroupRepository              repository2.RoleGroupRepository
	globalAuthorisationConfigService auth.GlobalAuthorisationConfigService
	*ClusterRbacServiceImpl
}

func NewClusterServiceImpl(repository repository.ClusterRepository, logger *zap.SugaredLogger,
	K8sUtil *k8s.K8sUtil, K8sInformerFactory informer.K8sInformerFactory,
	userAuthRepository repository2.UserAuthRepository, userRepository repository2.UserRepository,
	roleGroupRepository repository2.RoleGroupRepository,
	globalAuthorisationConfigService auth.GlobalAuthorisationConfigService,
	userService user.UserService) *ClusterServiceImpl {
	clusterService := &ClusterServiceImpl{
		clusterRepository:   repository,
		logger:              logger,
		K8sUtil:             K8sUtil,
		K8sInformerFactory:  K8sInformerFactory,
		userAuthRepository:  userAuthRepository,
		userRepository:      userRepository,
		roleGroupRepository: roleGroupRepository,
		ClusterRbacServiceImpl: &ClusterRbacServiceImpl{
			logger:      logger,
			userService: userService,
		},
		globalAuthorisationConfigService: globalAuthorisationConfigService,
	}
	go clusterService.buildInformer()
	return clusterService
}

func (impl *ClusterServiceImpl) ConvertClusterBeanToCluster(clusterBean *ClusterBean, userId int32) *repository.Cluster {

	model := &repository.Cluster{}

	model.ClusterName = clusterBean.ClusterName
	//model.Note = clusterBean.Note
	model.Active = true
	model.ServerUrl = clusterBean.ServerUrl
	model.Config = clusterBean.Config
	model.PrometheusEndpoint = clusterBean.PrometheusUrl
	model.InsecureSkipTlsVerify = clusterBean.InsecureSkipTLSVerify
	model.ProxyUrl = clusterBean.ProxyUrl
	model.ToConnectWithSSHTunnel = clusterBean.ToConnectWithSSHTunnel
	if clusterBean.SSHTunnelConfig != nil {
		sshTunnelConfig := clusterBean.SSHTunnelConfig
		model.SSHTunnelServerAddress = sshTunnelConfig.SSHServerAddress
		model.SSHTunnelAuthKey = sshTunnelConfig.AuthKey
		model.SSHTunnelPassword = sshTunnelConfig.Password
		model.SSHTunnelUser = sshTunnelConfig.User
	}
	if clusterBean.PrometheusAuth != nil {
		model.PUserName = clusterBean.PrometheusAuth.UserName
		model.PPassword = clusterBean.PrometheusAuth.Password
		model.PTlsClientCert = clusterBean.PrometheusAuth.TlsClientCert
		model.PTlsClientKey = clusterBean.PrometheusAuth.TlsClientKey
	}

	model.CreatedBy = userId
	model.UpdatedBy = userId
	model.CreatedOn = time.Now()
	model.UpdatedOn = time.Now()

	return model
}

func (impl *ClusterServiceImpl) Save(parent context.Context, bean *ClusterBean, userId int32) (*ClusterBean, error) {
	//validating config
	k8sServerVersion, err := impl.CheckIfConfigIsValidAndGetServerVersion(bean)
	if err != nil {
		if len(err.Error()) > 2000 {
			err = errors.NewBadRequest("unable to connect to cluster")
		}
		return nil, err
	}
	existingModel, err := impl.clusterRepository.FindOne(bean.ClusterName)
	if err != nil && err != pg.ErrNoRows {
		impl.logger.Error(err)
		return nil, err
	}
	if existingModel.Id > 0 {
		impl.logger.Errorw("error on fetching cluster, duplicate", "name", bean.ClusterName)
		return nil, fmt.Errorf("cluster already exists")
	}
	model := impl.ConvertClusterBeanToCluster(bean, userId)
	model.K8sVersion = k8sServerVersion.String()
	err = impl.clusterRepository.Save(model)
	if err != nil {
		impl.logger.Errorw("error in saving cluster in db", "err", err)
		err = &util.ApiError{
			Code:            constants.ClusterCreateDBFailed,
			InternalMessage: "cluster creation failed in db",
			UserMessage:     fmt.Sprintf("requested by %d", userId),
		}
	}
	bean.Id = model.Id

	//on successful creation of new cluster, update informer cache for namespace group by cluster
	//here sync for ea mode only
	if util2.IsBaseStack() {
		impl.SyncNsInformer(bean)
	}
	impl.logger.Info("saving secret for cluster informer")
	k8sClient, err := impl.K8sUtil.GetCoreV1ClientInCluster()
	if err != nil {
		impl.logger.Errorw("error in getting k8s Client in cluster", "err", err, "clusterName", bean.ClusterName)
		return bean, nil
	}
	//creating cluster secret, this secret will be read informer in kubelink to know that a new cluster has been added
	secretName := fmt.Sprintf("%s-%v", SECRET_NAME, bean.Id)

	data := make(map[string][]byte)
	data[SECRET_FIELD_CLUSTER_ID] = []byte(fmt.Sprintf("%v", bean.Id))
	data[SECRET_FIELD_ACTION] = []byte(CLUSTER_ACTION_ADD)
	data[SECRET_FIELD_UPDATED_ON] = []byte(time.Now().String()) // this field will ensure that informer detects change as other fields can be constant even if cluster config changes
	_, err = impl.K8sUtil.CreateSecret(DEFAULT_NAMESPACE, data, secretName, CLUSTER_MODIFY_EVENT_SECRET_TYPE, k8sClient, nil, nil)
	if err != nil {
		impl.logger.Errorw("error in updating secret for informers")
		return bean, nil
	}

	return bean, err
}

func (impl *ClusterServiceImpl) SaveVirtualCluster(bean *VirtualClusterBean, userId int32) (*VirtualClusterBean, error) {

	existingModel, err := impl.clusterRepository.FindOne(bean.ClusterName)
	if err != nil && err != pg.ErrNoRows {
		impl.logger.Error(err)
		return nil, err
	}
	if existingModel.Id > 0 {
		impl.logger.Errorw("error on fetching cluster, duplicate", "name", bean.ClusterName)
		return nil, fmt.Errorf("cluster already exists")
	}
	model := &repository.Cluster{
		ClusterName:      bean.ClusterName,
		Active:           true,
		IsVirtualCluster: true,
	}
	model.CreatedBy = userId
	model.UpdatedBy = userId
	model.CreatedOn = time.Now()
	model.UpdatedOn = time.Now()
	err = impl.clusterRepository.Save(model)
	if err != nil {
		impl.logger.Errorw("error in saving cluster in db")
		return nil, err
	}
	return bean, err
}

// UpdateClusterDescription is new api service logic to only update description, this should be done in cluster update operation only
// but not supported currently as per product
func (impl *ClusterServiceImpl) UpdateClusterDescription(bean *ClusterBean, userId int32) error {
	//updating description as other fields are not supported yet
	err := impl.clusterRepository.SetDescription(bean.Id, bean.Description, userId)
	if err != nil {
		impl.logger.Errorw("error in setting cluster description", "err", err, "clusterId", bean.Id)
		return err
	}
	return nil
}

func (impl *ClusterServiceImpl) FindOne(clusterName string) (*ClusterBean, error) {
	model, err := impl.clusterRepository.FindOne(clusterName)
	if err != nil {
		return nil, err
	}
	bean := GetClusterBean(*model)
	return &bean, nil
}

func (impl *ClusterServiceImpl) FindOneActive(clusterName string) (*ClusterBean, error) {
	model, err := impl.clusterRepository.FindOneActive(clusterName)
	if err != nil {
		return nil, err
	}
	bean := GetClusterBean(*model)
	return &bean, nil

}

func (impl *ClusterServiceImpl) FindAllWithoutConfig() ([]*ClusterBean, error) {
	models, err := impl.FindAll()
	if err != nil {
		return nil, err
	}
	for _, model := range models {
		model.Config = map[string]string{k8s.BearerToken: ""}
		if model.SSHTunnelConfig != nil {
			if len(model.SSHTunnelConfig.Password) > 0 {
				model.SSHTunnelConfig.Password = SecretDataObfuscatePlaceholder
			}
			if len(model.SSHTunnelConfig.AuthKey) > 0 {
				model.SSHTunnelConfig.AuthKey = SecretDataObfuscatePlaceholder
			}
		}
	}
	return models, nil
}

func (impl *ClusterServiceImpl) FindAll() ([]*ClusterBean, error) {
	models, err := impl.clusterRepository.FindAllActive()
	if err != nil {
		return nil, err
	}
	var beans []*ClusterBean
	for _, model := range models {
		bean := GetClusterBean(model)
		beans = append(beans, &bean)
	}
	return beans, nil
}

func (impl *ClusterServiceImpl) FindAllExceptVirtual() ([]*ClusterBean, error) {
	models, err := impl.clusterRepository.FindAllActiveExceptVirtual()
	if err != nil {
		return nil, err
	}
	var beans []*ClusterBean
	for _, model := range models {
		bean := GetClusterBean(model)
		beans = append(beans, &bean)
	}
	return beans, nil
}

func (impl *ClusterServiceImpl) FindAllActive() ([]ClusterBean, error) {
	models, err := impl.clusterRepository.FindAllActive()
	if err != nil {
		return nil, err
	}
	var beans []ClusterBean
	for _, model := range models {
		bean := GetClusterBean(model)
		beans = append(beans, bean)
	}
	return beans, nil
}

func (impl *ClusterServiceImpl) FindById(id int) (*ClusterBean, error) {
	model, err := impl.clusterRepository.FindById(id)
	if err != nil {
		return nil, err
	}
	bean := GetClusterBean(*model)
	return &bean, nil
}

func (impl *ClusterServiceImpl) FindByIdWithoutConfig(id int) (*ClusterBean, error) {
	model, err := impl.FindById(id)
	if err != nil {
		return nil, err
	}
	//empty bearer token as it will be hidden for user
	model.Config = map[string]string{k8s.BearerToken: ""}
	if model.SSHTunnelConfig != nil {
		if len(model.SSHTunnelConfig.Password) > 0 {
			model.SSHTunnelConfig.Password = SecretDataObfuscatePlaceholder
		}
		if len(model.SSHTunnelConfig.AuthKey) > 0 {
			model.SSHTunnelConfig.AuthKey = SecretDataObfuscatePlaceholder
		}
	}
	return model, nil
}

func (impl *ClusterServiceImpl) FindByIds(ids []int) ([]ClusterBean, error) {
	models, err := impl.clusterRepository.FindByIds(ids)
	if err != nil {
		return nil, err
	}
	var beans []ClusterBean

	for _, model := range models {
		bean := GetClusterBean(model)
		beans = append(beans, bean)
	}
	return beans, nil
}

func (impl *ClusterServiceImpl) Update(ctx context.Context, bean *ClusterBean, userId int32) (*ClusterBean, error) {
	model, err := impl.clusterRepository.FindById(bean.Id)
	if err != nil {
		impl.logger.Error(err)
		return nil, err
	}
	existingModel, err := impl.clusterRepository.FindOne(bean.ClusterName)
	if err != nil && err != pg.ErrNoRows {
		impl.logger.Error(err)
		return nil, err
	}
	if existingModel.Id > 0 && model.Id != existingModel.Id {
		impl.logger.Errorw("error on fetching cluster, duplicate", "name", bean.ClusterName)
		return nil, fmt.Errorf("cluster already exists")
	}

	// check whether config modified or not, if yes create informer with updated config
	dbConfigBearerToken := model.Config[k8s.BearerToken]
	requestConfigBearerToken := bean.Config[k8s.BearerToken]
	if len(requestConfigBearerToken) == 0 {
		bean.Config[k8s.BearerToken] = model.Config[k8s.BearerToken]
	}

	if bean.SSHTunnelConfig != nil {
		if bean.SSHTunnelConfig.Password == SecretDataObfuscatePlaceholder {
			bean.SSHTunnelConfig.Password = model.SSHTunnelPassword
		}
		if bean.SSHTunnelConfig.AuthKey == SecretDataObfuscatePlaceholder {
			bean.SSHTunnelConfig.AuthKey = model.SSHTunnelAuthKey
		}
	}

	dbConfigTlsKey := model.Config[k8s.TlsKey]
	requestConfigTlsKey := bean.Config[k8s.TlsKey]
	if len(requestConfigTlsKey) == 0 {
		bean.Config[k8s.TlsKey] = model.Config[k8s.TlsKey]
	}

	dbConfigCertData := model.Config[k8s.CertData]
	requestConfigCertData := bean.Config[k8s.CertData]
	if len(requestConfigCertData) == 0 {
		bean.Config[k8s.CertData] = model.Config[k8s.CertData]
	}

	dbConfigCAData := model.Config[k8s.CertificateAuthorityData]
	requestConfigCAData := bean.Config[k8s.CertificateAuthorityData]
	if len(requestConfigCAData) == 0 {
		bean.Config[k8s.CertificateAuthorityData] = model.Config[k8s.CertificateAuthorityData]
	}
	//below we are checking if any configuration change has been made or not that will impact the connection with the cluster
	//if any such change is made then only we will check if the given config is valid or not by connecting to the cluster
	if bean.ServerUrl != model.ServerUrl || bean.ProxyUrl != model.ProxyUrl ||
		bean.InsecureSkipTLSVerify != model.InsecureSkipTlsVerify || dbConfigBearerToken != requestConfigBearerToken ||
		dbConfigTlsKey != requestConfigTlsKey || dbConfigCertData != requestConfigCertData ||
		dbConfigCAData != requestConfigCAData || bean.ToConnectWithSSHTunnel != model.ToConnectWithSSHTunnel ||
		(bean.SSHTunnelConfig != nil && (bean.SSHTunnelConfig.SSHServerAddress != model.SSHTunnelServerAddress ||
			bean.SSHTunnelConfig.User != model.SSHTunnelUser || bean.SSHTunnelConfig.Password != model.SSHTunnelPassword ||
			bean.SSHTunnelConfig.AuthKey != model.SSHTunnelAuthKey)) {
		if bean.ClusterName == DEFAULT_CLUSTER {
			impl.logger.Errorw("default_cluster is reserved by the system and cannot be updated, default_cluster", "name", bean.ClusterName)
			return nil, fmt.Errorf("default_cluster is reserved by the system and cannot be updated")
		}
		bean.HasConfigOrUrlChanged = true
		//validating config
		k8sServerVersion, err := impl.CheckIfConfigIsValidAndGetServerVersion(bean)
		if err != nil {
			return nil, err
		}
		model.K8sVersion = k8sServerVersion.String()
	}
	model.ClusterName = bean.ClusterName
	model.ServerUrl = bean.ServerUrl
	model.InsecureSkipTlsVerify = bean.InsecureSkipTLSVerify
	model.PrometheusEndpoint = bean.PrometheusUrl
	model.ProxyUrl = bean.ProxyUrl
	model.ToConnectWithSSHTunnel = bean.ToConnectWithSSHTunnel
	if bean.SSHTunnelConfig != nil {
		model.SSHTunnelUser = bean.SSHTunnelConfig.User
		model.SSHTunnelPassword = bean.SSHTunnelConfig.Password
		model.SSHTunnelAuthKey = bean.SSHTunnelConfig.AuthKey
		model.SSHTunnelServerAddress = bean.SSHTunnelConfig.SSHServerAddress
	}
	if bean.PrometheusAuth != nil {
		if bean.PrometheusAuth.UserName != "" || bean.PrometheusAuth.IsAnonymous {
			model.PUserName = bean.PrometheusAuth.UserName
		}
		if bean.PrometheusAuth.Password != "" || bean.PrometheusAuth.IsAnonymous {
			model.PPassword = bean.PrometheusAuth.Password
		}
		if bean.PrometheusAuth.TlsClientCert != "" {
			model.PTlsClientCert = bean.PrometheusAuth.TlsClientCert
		}
		if bean.PrometheusAuth.TlsClientKey != "" {
			model.PTlsClientKey = bean.PrometheusAuth.TlsClientKey
		}
	}
	model.ErrorInConnecting = "" //setting empty because config to be updated is already validated
	model.Active = bean.Active
	model.Config = bean.Config
	model.UpdatedBy = userId
	model.UpdatedOn = time.Now()

	if model.K8sVersion == "" {
		cfg := bean.GetClusterConfig()
		client, err := impl.K8sUtil.GetK8sDiscoveryClient(cfg)
		if err != nil {
			return nil, err
		}
		k8sServerVersion, err := client.ServerVersion()
		if err != nil {
			return nil, err
		}
		model.K8sVersion = k8sServerVersion.String()
	}
	err = impl.clusterRepository.Update(model)
	if err != nil {
		err = &util.ApiError{
			Code:            constants.ClusterUpdateDBFailed,
			InternalMessage: "cluster update failed in db",
			UserMessage:     fmt.Sprintf("requested by %d", userId),
		}
		return bean, err
	}
	bean.Id = model.Id

	//here sync for ea mode only
	if bean.HasConfigOrUrlChanged && util2.IsBaseStack() {
		impl.SyncNsInformer(bean)
	}
	impl.logger.Infow("saving secret for cluster informer")
	k8sClient, err := impl.K8sUtil.GetCoreV1ClientInCluster()
	if err != nil {
		return bean, nil
	}
	// below secret will act as an event for informer running on secret object in kubelink
	if bean.HasConfigOrUrlChanged {
		secretName := fmt.Sprintf("%s-%v", SECRET_NAME, bean.Id)
		secret, err := impl.K8sUtil.GetSecret(DEFAULT_NAMESPACE, secretName, k8sClient)
		statusError, _ := err.(*errors.StatusError)
		if err != nil && statusError.Status().Code != http.StatusNotFound {
			impl.logger.Errorw("secret not found", "err", err)
			return bean, nil
		}
		data := make(map[string][]byte)
		data[SECRET_FIELD_CLUSTER_ID] = []byte(fmt.Sprintf("%v", bean.Id))
		data[SECRET_FIELD_ACTION] = []byte(CLUSTER_ACTION_UPDATE)
		data[SECRET_FIELD_UPDATED_ON] = []byte(time.Now().String()) // this field will ensure that informer detects change as other fields can be constant even if cluster config changes
		if secret == nil {
			_, err = impl.K8sUtil.CreateSecret(DEFAULT_NAMESPACE, data, secretName, CLUSTER_MODIFY_EVENT_SECRET_TYPE, k8sClient, nil, nil)
			if err != nil {
				impl.logger.Errorw("error in creating secret for informers")
			}
		} else {
			secret.Data = data
			secret, err = impl.K8sUtil.UpdateSecret(DEFAULT_NAMESPACE, secret, k8sClient)
			if err != nil {
				impl.logger.Errorw("error in updating secret for informers")
			}
		}
	}
	return bean, nil
}

func (impl *ClusterServiceImpl) UpdateVirtualCluster(bean *VirtualClusterBean, userId int32) (*VirtualClusterBean, error) {
	existingModel, err := impl.clusterRepository.FindOne(bean.ClusterName)
	if err != nil && err != pg.ErrNoRows {
		impl.logger.Error(err)
		return nil, err
	}
	if existingModel.Id > 0 && bean.Id != existingModel.Id {
		impl.logger.Errorw("error on fetching cluster, duplicate", "name", bean.ClusterName)
		return nil, fmt.Errorf("cluster already exists")
	}
	model, err := impl.clusterRepository.FindById(bean.Id)
	if err != nil {
		impl.logger.Error(err)
		return nil, err
	}
	model.ClusterName = bean.ClusterName
	err = impl.clusterRepository.Update(model)
	model.UpdatedBy = userId
	model.UpdatedOn = time.Now()
	if err != nil {
		impl.logger.Errorw("error in updating cluster", "err", err)
		return bean, err
	}
	return nil, err
}

func (impl *ClusterServiceImpl) SyncNsInformer(bean *ClusterBean) {
	requestConfig := bean.Config[k8s.BearerToken]
	//before creating new informer for cluster, close existing one
	impl.K8sInformerFactory.CleanNamespaceInformer(bean.ClusterName)
	//create new informer for cluster with new config
	clusterInfo := &bean2.ClusterInfo{
		ClusterId:              bean.Id,
		ClusterName:            bean.ClusterName,
		BearerToken:            requestConfig,
		ServerUrl:              bean.ServerUrl,
		ProxyUrl:               bean.ProxyUrl,
		InsecureSkipTLSVerify:  bean.InsecureSkipTLSVerify,
		ToConnectWithSSHTunnel: bean.ToConnectWithSSHTunnel,
	}
	if !bean.InsecureSkipTLSVerify {
		clusterInfo.KeyData = bean.Config[k8s.TlsKey]
		clusterInfo.CertData = bean.Config[k8s.CertData]
		clusterInfo.CAData = bean.Config[k8s.CertificateAuthorityData]
	}
	if bean.SSHTunnelConfig != nil {
		clusterInfo.SSHTunnelServerAddress = bean.SSHTunnelConfig.SSHServerAddress
		clusterInfo.SSHTunnelUser = bean.SSHTunnelConfig.User
		clusterInfo.SSHTunnelPassword = bean.SSHTunnelConfig.Password
		clusterInfo.SSHTunnelAuthKey = bean.SSHTunnelConfig.AuthKey
	}

	impl.K8sInformerFactory.BuildInformer([]*bean2.ClusterInfo{clusterInfo})
}

func (impl *ClusterServiceImpl) Delete(bean *ClusterBean, userId int32) error {
	model, err := impl.clusterRepository.FindById(bean.Id)
	if err != nil {
		return err
	}
	return impl.clusterRepository.Delete(model)
}

func (impl *ClusterServiceImpl) FindAllForAutoComplete() ([]ClusterBean, error) {
	model, err := impl.clusterRepository.FindAll()
	if err != nil {
		return nil, err
	}
	var beans []ClusterBean
	for _, m := range model {
		beans = append(beans, ClusterBean{
			Id:                m.Id,
			ClusterName:       m.ClusterName,
			ErrorInConnecting: m.ErrorInConnecting,
			IsCdArgoSetup:     m.CdArgoSetup,
			IsVirtualCluster:  m.IsVirtualCluster,
		})
	}
	return beans, nil
}

func (impl *ClusterServiceImpl) CreateGrafanaDataSource(clusterBean *ClusterBean, env *repository.Environment) (int, error) {
	impl.logger.Errorw("CreateGrafanaDataSource not inplementd in ClusterServiceImpl")
	return 0, fmt.Errorf("method not implemented")
}

func (impl *ClusterServiceImpl) buildInformer() {
	models, err := impl.clusterRepository.FindAllActive()
	if err != nil {
		impl.logger.Errorw("error in fetching clusters", "err", err)
		return
	}
	var clusterInfo []*bean2.ClusterInfo
	for _, model := range models {
		if !model.IsVirtualCluster {
			bearerToken := model.Config[k8s.BearerToken]
			clusterInfo = append(clusterInfo, &bean2.ClusterInfo{
				ClusterId:              model.Id,
				ClusterName:            model.ClusterName,
				BearerToken:            bearerToken,
				ServerUrl:              model.ServerUrl,
				ProxyUrl:               model.ProxyUrl,
				InsecureSkipTLSVerify:  model.InsecureSkipTlsVerify,
				KeyData:                model.Config[k8s.TlsKey],
				CertData:               model.Config[k8s.CertData],
				CAData:                 model.Config[k8s.CertificateAuthorityData],
				ToConnectWithSSHTunnel: model.ToConnectWithSSHTunnel,
				SSHTunnelServerAddress: model.SSHTunnelServerAddress,
				SSHTunnelUser:          model.SSHTunnelUser,
				SSHTunnelPassword:      model.SSHTunnelPassword,
				SSHTunnelAuthKey:       model.SSHTunnelAuthKey,
			})
		}
	}
	impl.K8sInformerFactory.BuildInformer(clusterInfo)
}

func (impl ClusterServiceImpl) DeleteFromDb(bean *ClusterBean, userId int32) error {
	existingCluster, err := impl.clusterRepository.FindById(bean.Id)
	if err != nil {
		impl.logger.Errorw("No matching entry found for delete.", "id", bean.Id)
		return err
	}
	deleteReq := existingCluster
	deleteReq.UpdatedOn = time.Now()
	deleteReq.UpdatedBy = userId
	err = impl.clusterRepository.MarkClusterDeleted(deleteReq)
	if err != nil {
		impl.logger.Errorw("error in deleting cluster", "id", bean.Id, "err", err)
		return err
	}
	k8sClient, err := impl.K8sUtil.GetCoreV1ClientInCluster()
	if err != nil {
		impl.logger.Errorw("error in getting in cluster k8s client", "err", err, "clusterName", bean.ClusterName)
		return nil
	}
	secretName := fmt.Sprintf("%s-%v", SECRET_NAME, bean.Id)
	err = impl.K8sUtil.DeleteSecret(DEFAULT_NAMESPACE, secretName, k8sClient)
	impl.logger.Errorw("error in deleting secret", "error", err)
	return nil
}

func (impl ClusterServiceImpl) DeleteVirtualClusterFromDb(bean *VirtualClusterBean, userId int32) error {
	existingCluster, err := impl.clusterRepository.FindById(bean.Id)
<<<<<<< HEAD
	if err != nil {
		impl.logger.Errorw("No matching entry found for delete.", "id", bean.Id)
		return err
	}
	existingCluster.UpdatedBy = userId
	existingCluster.UpdatedOn = time.Now()
	err = impl.clusterRepository.MarkClusterDeleted(existingCluster)
	if err != nil {
		impl.logger.Errorw("error in deleting virtual cluster", "err", err)
		return err
	}
=======
	if err != nil {
		impl.logger.Errorw("No matching entry found for delete.", "id", bean.Id)
		return err
	}
	existingCluster.UpdatedBy = userId
	existingCluster.UpdatedOn = time.Now()
	err = impl.clusterRepository.MarkClusterDeleted(existingCluster)
	if err != nil {
		impl.logger.Errorw("error in deleting virtual cluster", "err", err)
		return err
	}
>>>>>>> a9e5f9a3
	return nil
}

func (impl ClusterServiceImpl) CheckIfConfigIsValidAndGetServerVersion(cluster *ClusterBean) (*version.Info, error) {
	clusterConfig := cluster.GetClusterConfig()
	//setting flag toConnectForVerification True
	clusterConfig.ToConnectForClusterVerification = true
	defer impl.K8sUtil.CleanupForClusterUsedForVerification(clusterConfig)
	response, err := impl.K8sUtil.DiscoveryClientGetLiveZCall(clusterConfig)
	impl.logger.Debugw("DiscoveryClientGetLiveZCall call completed", "response", response, "err", err)
	if err != nil {
		if _, ok := err.(*url.Error); ok {
			return nil, fmt.Errorf("Incorrect server url : %v", err)
		} else if statusError, ok := err.(*errors.StatusError); ok {
			if statusError != nil {
				errReason := statusError.ErrStatus.Reason
				var errMsg string
				if errReason == v1.StatusReasonUnauthorized {
					errMsg = "token seems invalid or does not have sufficient permissions"
				} else {
					errMsg = statusError.ErrStatus.Message
				}
				return nil, fmt.Errorf("%s : %s", errReason, errMsg)
			} else {
				return nil, fmt.Errorf("Validation failed : %v", err)
			}
		} else {
			return nil, fmt.Errorf("Validation failed : %v", err)
		}
	} else if err == nil && string(response) != "ok" {
		return nil, fmt.Errorf("Validation failed with response : %s", string(response))
	}
	client, err := impl.K8sUtil.GetK8sDiscoveryClient(clusterConfig)
	if err != nil {
		return nil, err
	}
	k8sServerVersion, err := client.ServerVersion()
	if err != nil {
		return nil, err
	}
	return k8sServerVersion, nil
}

func (impl *ClusterServiceImpl) GetAllClusterNamespaces() map[string][]string {
	result := make(map[string][]string)
	namespaceListGroupByCLuster := impl.K8sInformerFactory.GetLatestNamespaceListGroupByCLuster()
	for clusterName, namespaces := range namespaceListGroupByCLuster {
		copiedNamespaces := result[clusterName]
		for namespace, value := range namespaces {
			if value {
				copiedNamespaces = append(copiedNamespaces, namespace)
			}
		}
		result[clusterName] = copiedNamespaces
	}
	return result
}

func (impl *ClusterServiceImpl) FindAllNamespacesByUserIdAndClusterId(userId int32, clusterId int, isActionUserSuperAdmin bool, token string) ([]string, error) {
	result := make([]string, 0)
	clusterBean, err := impl.FindById(clusterId)
	if err != nil {
		impl.logger.Errorw("failed to find cluster for id", "error", err, "clusterId", clusterId)
		return nil, err
	}
	namespaceListGroupByCLuster := impl.K8sInformerFactory.GetLatestNamespaceListGroupByCLuster()
	namespaces := namespaceListGroupByCLuster[clusterBean.ClusterName]

	if isActionUserSuperAdmin {
		for namespace, value := range namespaces {
			if value {
				result = append(result, namespace)
			}
		}
	} else {
		roles, err := impl.FetchRolesFromGroup(userId, token)
		if err != nil {
			impl.logger.Errorw("error on fetching user roles for cluster list", "err", err)
			return nil, err
		}
		allowedAll := false
		allowedNamespaceMap := make(map[string]bool)
		for _, role := range roles {
			if clusterBean.ClusterName == role.Cluster {
				allowedNamespaceMap[role.Namespace] = true
				if role.Namespace == "" {
					allowedAll = true
				}
			}
		}

		//adding final namespace list
		for namespace, value := range namespaces {
			if _, ok := allowedNamespaceMap[namespace]; ok || allowedAll {
				if value {
					result = append(result, namespace)
				}
			}
		}
	}
	return result, nil
}

func (impl *ClusterServiceImpl) FindAllForClusterByUserId(userId int32, isActionUserSuperAdmin bool, token string) ([]ClusterBean, error) {
	if isActionUserSuperAdmin {
		return impl.FindAllForAutoComplete()
	}
	allowedClustersMap := make(map[string]bool)
	roles, err := impl.FetchRolesFromGroup(userId, token)
	if err != nil {
		impl.logger.Errorw("error while fetching user roles from db", "error", err)
		return nil, err
	}
	for _, role := range roles {
		allowedClustersMap[role.Cluster] = true
	}

	models, err := impl.clusterRepository.FindAll()
	if err != nil {
		impl.logger.Errorw("error on fetching clusters", "err", err)
		return nil, err
	}
	var beans []ClusterBean
	for _, model := range models {
		if _, ok := allowedClustersMap[model.ClusterName]; ok {
			beans = append(beans, ClusterBean{
				Id:                model.Id,
				ClusterName:       model.ClusterName,
				ErrorInConnecting: model.ErrorInConnecting,
			})
		}
	}
	return beans, nil
}

func (impl *ClusterServiceImpl) FetchRolesFromGroup(userId int32, token string) ([]*repository2.RoleModel, error) {
	user, err := impl.userRepository.GetByIdIncludeDeleted(userId)
	if err != nil {
		impl.logger.Errorw("error while fetching user from db", "error", err)
		return nil, err
	}
	isGroupClaimsActive := impl.globalAuthorisationConfigService.IsGroupClaimsConfigActive()
	isDevtronSystemActive := impl.globalAuthorisationConfigService.IsDevtronSystemManagedConfigActive()
	var groups []string
	if isDevtronSystemActive || util3.CheckIfAdminOrApiToken(user.EmailId) {
		groupsCasbin, err := casbin2.GetRolesForUser(user.EmailId)
		if err != nil {
			impl.logger.Errorw("No Roles Found for user", "id", user.Id)
			return nil, err
		}
		groups = append(groups, groupsCasbin...)
	}

	if isGroupClaimsActive {
		_, groupClaims, err := impl.ClusterRbacServiceImpl.userService.GetEmailAndGroupClaimsFromToken(token)
		if err != nil {
			impl.logger.Errorw("error in GetEmailAndGroupClaimsFromToken", "err", err)
			return nil, err
		}
		groupsCasbinNames := util3.GetGroupCasbinName(groupClaims)

		groups = append(groups, groupsCasbinNames...)
	}

	roleEntity := "cluster"
	roles, err := impl.userAuthRepository.GetRolesByUserIdAndEntityType(userId, roleEntity)
	if err != nil {
		impl.logger.Errorw("error on fetching user roles for cluster list", "err", err)
		return nil, err
	}
	if len(groups) > 0 {
		rolesFromGroup, err := impl.roleGroupRepository.GetRolesByGroupNamesAndEntity(groups, roleEntity)
		if err != nil && err != pg.ErrNoRows {
			impl.logger.Errorw("error in getting roles by group names", "err", err)
			return nil, err
		}
		if len(rolesFromGroup) > 0 {
			roles = append(roles, rolesFromGroup...)
		}
	}
	return roles, nil
}

func (impl *ClusterServiceImpl) ConnectClustersInBatch(clusters []*ClusterBean, clusterExistInDb bool) {
	var wg sync.WaitGroup
	respMap := make(map[int]error)
	mutex := &sync.Mutex{}

	for idx, cluster := range clusters {
		wg.Add(1)
		go func(idx int, cluster *ClusterBean) {
			defer wg.Done()
			clusterConfig := cluster.GetClusterConfig()
			_, _, k8sClientSet, err := impl.K8sUtil.GetK8sConfigAndClients(clusterConfig)
			if err != nil {
				mutex.Lock()
				respMap[cluster.Id] = err
				mutex.Unlock()
				return
			}

			id := cluster.Id
			if !clusterExistInDb {
				id = idx
			}
			impl.GetAndUpdateConnectionStatusForOneCluster(k8sClientSet, id, respMap, mutex)
		}(idx, cluster)
	}

	wg.Wait()
	impl.HandleErrorInClusterConnections(clusters, respMap, clusterExistInDb)
}

func (impl *ClusterServiceImpl) HandleErrorInClusterConnections(clusters []*ClusterBean, respMap map[int]error, clusterExistInDb bool) {
	for id, err := range respMap {
		errorInConnecting := ""
		if err != nil {
			errorInConnecting = err.Error()
			// limiting error message to 2000 characters. Can be changed if needed.
			if len(errorInConnecting) > 2000 {
				errorInConnecting = "unable to connect to cluster"
			}
		}
		//updating cluster connection status
		if clusterExistInDb {
			//id is clusterId if clusterExistInDb
			errInUpdating := impl.clusterRepository.UpdateClusterConnectionStatus(id, errorInConnecting)
			if errInUpdating != nil {
				impl.logger.Errorw("error in updating cluster connection status", "err", err, "clusterId", id, "errorInConnecting", errorInConnecting)
			}
		} else {
			//id is index of the cluster in clusters array
			clusters[id].ErrorInConnecting = errorInConnecting
		}
	}
}

func (impl *ClusterServiceImpl) ValidateKubeconfig(kubeConfig string) (map[string]*ValidateClusterBean, error) {

	kubeConfigObject := api.Config{}

	gvk := &schema.GroupVersionKind{}

	var kubeConfigDataMap map[string]interface{}
	err := json.Unmarshal([]byte(kubeConfig), &kubeConfigDataMap)
	if err != nil {
		impl.logger.Errorw("error in unmarshalling kubeConfig")
		return nil, errors1.New("invalid kubeConfig found , " + err.Error())
	}

	if kubeConfigDataMap["apiVersion"] == nil {
		impl.logger.Errorw("api version missing from kubeConfig")
		return nil, errors1.New("api version missing from kubeConfig")
	}
	if kubeConfigDataMap["kind"] == nil {
		impl.logger.Errorw("kind missing from kubeConfig")
		return nil, errors1.New("kind missing from kubeConfig")
	}

	gvk.Version = kubeConfigDataMap["apiVersion"].(string)
	gvk.Kind = kubeConfigDataMap["kind"].(string)

	_, _, err = latest.Codec.Decode([]byte(kubeConfig), gvk, &kubeConfigObject)
	if err != nil {
		impl.logger.Errorw("error in decoding kubeConfig")
		return nil, err
	}

	//var clusterBeanObjects []*ClusterBean
	ValidateObjects := make(map[string]*ValidateClusterBean)

	var clusterBeansWithNoValidationErrors []*ClusterBean
	var clusterBeanObjects []*ClusterBean
	if err != nil {
		return ValidateObjects, err
	}

	clusterList, err := impl.clusterRepository.FindActiveClusters()
	if err != nil {
		return nil, err
	}
	clusterListMap := make(map[string]bool)
	clusterListMapWithId := make(map[string]int)
	for _, c := range clusterList {
		clusterListMap[c.ClusterName] = c.Active
		clusterListMapWithId[c.ClusterName] = c.Id
	}

	userInfosMap := map[string]*UserInfo{}
	for _, ctx := range kubeConfigObject.Contexts {
		clusterBeanObject := &ClusterBean{}
		clusterName := ctx.Cluster
		userName := ctx.AuthInfo
		clusterObj := kubeConfigObject.Clusters[clusterName]
		userInfoObj := kubeConfigObject.AuthInfos[userName]

		if clusterObj == nil {
			continue
		}

		if clusterName != "" {
			clusterBeanObject.ClusterName = clusterName
		} else {
			clusterBeanObject.ErrorInConnecting = "cluster name missing from kubeconfig"
		}

		if clusterBeanObject.ClusterName == DEFAULT_CLUSTER {
			clusterBeanObject.ErrorInConnecting = "default_cluster is reserved by the system and cannot be updated"
		}

		if (clusterObj == nil || clusterObj.Server == "") && (clusterBeanObject.ErrorInConnecting == "") {
			clusterBeanObject.ErrorInConnecting = "server url missing from the kubeconfig"
		} else {
			clusterBeanObject.ServerUrl = clusterObj.Server
		}

		if gvk.Version == "" {
			clusterBeanObject.ErrorInConnecting = "api version missing from the contexts in kubeconfig"
		} else {
			clusterBeanObject.K8sVersion = gvk.Version
		}

		Config := make(map[string]string)

		if (userInfoObj == nil || userInfoObj.Token == "" && clusterObj.InsecureSkipTLSVerify) && (clusterBeanObject.ErrorInConnecting == "") {
			clusterBeanObject.ErrorInConnecting = "token missing from the kubeconfig"
		}
		Config[k8s.BearerToken] = userInfoObj.Token

		if clusterObj != nil {
			clusterBeanObject.InsecureSkipTLSVerify = clusterObj.InsecureSkipTLSVerify
			clusterBeanObject.ProxyUrl = clusterObj.ProxyURL
		}

		if (clusterObj != nil) && !clusterObj.InsecureSkipTLSVerify && (clusterBeanObject.ErrorInConnecting == "") {
			missingFieldsStr := ""
			if string(userInfoObj.ClientKeyData) == "" {
				missingFieldsStr += "client-key-data" + ", "
			}
			if string(clusterObj.CertificateAuthorityData) == "" {
				missingFieldsStr += "certificate-authority-data" + ", "
			}
			if string(userInfoObj.ClientCertificateData) == "" {
				missingFieldsStr += "client-certificate-data" + ", "
			}
			if len(missingFieldsStr) > 0 {
				missingFieldsStr = missingFieldsStr[:len(missingFieldsStr)-2]
				clusterBeanObject.ErrorInConnecting = fmt.Sprintf("Missing fields against user: %s", missingFieldsStr)
			} else {
				Config[k8s.TlsKey] = string(userInfoObj.ClientKeyData)
				Config[k8s.CertData] = string(userInfoObj.ClientCertificateData)
				Config[k8s.CertificateAuthorityData] = string(clusterObj.CertificateAuthorityData)
			}
		}

		userInfo := UserInfo{
			UserName:          userName,
			Config:            Config,
			ErrorInConnecting: clusterBeanObject.ErrorInConnecting,
		}

		userInfosMap[userInfo.UserName] = &userInfo
		validateObject := &ValidateClusterBean{}
		if _, ok := ValidateObjects[clusterBeanObject.ClusterName]; !ok {
			validateObject.UserInfos = make(map[string]*UserInfo)
			validateObject.ClusterBean = clusterBeanObject
			ValidateObjects[clusterBeanObject.ClusterName] = validateObject
		}
		clusterBeanObject.UserName = userName
		ValidateObjects[clusterBeanObject.ClusterName].UserInfos[userName] = &userInfo
		if clusterBeanObject.ErrorInConnecting == "" || clusterBeanObject.ErrorInConnecting == "cluster already exists" {
			clusterBeanObject.Config = Config
			clusterBeansWithNoValidationErrors = append(clusterBeansWithNoValidationErrors, clusterBeanObject)
		}
		clusterBeanObjects = append(clusterBeanObjects, clusterBeanObject)
	}

	if clusterBeansWithNoValidationErrors != nil {
		impl.ConnectClustersInBatch(clusterBeansWithNoValidationErrors, false)
	}

	for _, clusterBeanObject := range clusterBeanObjects {
		if _, ok := clusterListMap[clusterBeanObject.ClusterName]; ok && clusterBeanObject.ErrorInConnecting == "" {
			clusterBeanObject.ErrorInConnecting = "cluster-already-exists"
			clusterBeanObject.Id = clusterListMapWithId[clusterBeanObject.ClusterName]
			ValidateObjects[clusterBeanObject.ClusterName].Id = clusterBeanObject.Id
		}
		if clusterBeanObject.ErrorInConnecting != "" {
			ValidateObjects[clusterBeanObject.ClusterName].UserInfos[clusterBeanObject.UserName].ErrorInConnecting = clusterBeanObject.ErrorInConnecting
		}
	}
	for _, clusterBeanObject := range clusterBeanObjects {
		clusterBeanObject.Config = nil
		clusterBeanObject.ErrorInConnecting = ""
	}

	if len(ValidateObjects) == 0 {
		impl.logger.Errorw("No valid cluster object provided in kubeconfig for context", "context", kubeConfig)
		return nil, errors1.New("No valid cluster object provided in kubeconfig for context")
	} else {
		return ValidateObjects, nil
	}

}

func (impl *ClusterServiceImpl) GetAndUpdateConnectionStatusForOneCluster(k8sClientSet *kubernetes.Clientset, clusterId int, respMap map[int]error, mutex *sync.Mutex) {
	response, err := impl.K8sUtil.GetLiveZCall(k8s.LiveZ, k8sClientSet)
	log.Println("received response for cluster livez status", "response", string(response), "err", err, "clusterId", clusterId)

	if err != nil {
		if _, ok := err.(*url.Error); ok {
			err = fmt.Errorf("Incorrect server url : %v", err)
		} else if statusError, ok := err.(*errors.StatusError); ok {
			if statusError != nil {
				errReason := statusError.ErrStatus.Reason
				var errMsg string
				if errReason == v1.StatusReasonUnauthorized {
					errMsg = "token seems invalid or does not have sufficient permissions"
				} else {
					errMsg = statusError.ErrStatus.Message
				}
				err = fmt.Errorf("%s : %s", errReason, errMsg)
			} else {
				err = fmt.Errorf("Validation failed : %v", err)
			}
		} else {
			err = fmt.Errorf("Validation failed : %v", err)
		}
	} else if err == nil && string(response) != "ok" {
		err = fmt.Errorf("Validation failed with response : %s", string(response))
	}
	mutex.Lock()
	respMap[clusterId] = err
	mutex.Unlock()
}

func (impl ClusterServiceImpl) ConvertClusterBeanObjectToCluster(bean *ClusterBean) *v1alpha1.Cluster {
	configMap := bean.Config
	serverUrl := bean.ServerUrl
	bearerToken := ""
	if configMap[k8s.BearerToken] != "" {
		bearerToken = configMap[k8s.BearerToken]
	}
	tlsConfig := v1alpha1.TLSClientConfig{
		Insecure: bean.InsecureSkipTLSVerify,
	}

	if !bean.InsecureSkipTLSVerify {
		tlsConfig.KeyData = []byte(bean.Config[k8s.TlsKey])
		tlsConfig.CertData = []byte(bean.Config[k8s.CertData])
		tlsConfig.CAData = []byte(bean.Config[k8s.CertificateAuthorityData])
	}
	cdClusterConfig := v1alpha1.ClusterConfig{
		BearerToken:     bearerToken,
		TLSClientConfig: tlsConfig,
	}

	cl := &v1alpha1.Cluster{
		Name:   bean.ClusterName,
		Server: serverUrl,
		Config: cdClusterConfig,
	}
	return cl
}

func (impl ClusterServiceImpl) GetClusterConfigByClusterId(clusterId int) (*k8s.ClusterConfig, error) {
	clusterBean, err := impl.FindById(clusterId)
	if err != nil {
		impl.logger.Errorw("error in getting clusterBean by cluster id", "err", err, "clusterId", clusterId)
		return nil, err
	}
	rq := *clusterBean
	clusterConfig := rq.GetClusterConfig()
	return clusterConfig, nil
}<|MERGE_RESOLUTION|>--- conflicted
+++ resolved
@@ -32,11 +32,8 @@
 
 	"github.com/argoproj/argo-cd/v2/pkg/apis/application/v1alpha1"
 	"github.com/devtron-labs/common-lib-private/utils/k8s"
-<<<<<<< HEAD
-=======
 	casbin2 "github.com/devtron-labs/devtron/pkg/auth/authorisation/casbin"
 	repository2 "github.com/devtron-labs/devtron/pkg/auth/user/repository"
->>>>>>> a9e5f9a3
 	"github.com/devtron-labs/devtron/pkg/k8s/informer"
 	errors1 "github.com/juju/errors"
 	"k8s.io/apimachinery/pkg/api/errors"
@@ -830,7 +827,6 @@
 
 func (impl ClusterServiceImpl) DeleteVirtualClusterFromDb(bean *VirtualClusterBean, userId int32) error {
 	existingCluster, err := impl.clusterRepository.FindById(bean.Id)
-<<<<<<< HEAD
 	if err != nil {
 		impl.logger.Errorw("No matching entry found for delete.", "id", bean.Id)
 		return err
@@ -842,19 +838,6 @@
 		impl.logger.Errorw("error in deleting virtual cluster", "err", err)
 		return err
 	}
-=======
-	if err != nil {
-		impl.logger.Errorw("No matching entry found for delete.", "id", bean.Id)
-		return err
-	}
-	existingCluster.UpdatedBy = userId
-	existingCluster.UpdatedOn = time.Now()
-	err = impl.clusterRepository.MarkClusterDeleted(existingCluster)
-	if err != nil {
-		impl.logger.Errorw("error in deleting virtual cluster", "err", err)
-		return err
-	}
->>>>>>> a9e5f9a3
 	return nil
 }
 
