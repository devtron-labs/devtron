--- conflicted
+++ resolved
@@ -86,12 +86,9 @@
 	InsecureSkipTLSVerify   bool                       `json:"insecureSkipTlsVerify"`
 	ErrorInConnecting       string                     `json:"errorInConnecting"`
 	IsCdArgoSetup           bool                       `json:"isCdArgoSetup"`
-<<<<<<< HEAD
+	IsVirtualCluster        bool                       `json:"isVirtualCluster"`
 	isClusterNameEmpty      bool                       `json:"-"`
 	ClusterUpdated          bool                       `json:"clusterUpdated"`
-=======
-	IsVirtualCluster        bool                       `json:"isVirtualCluster"`
->>>>>>> 79b20344
 }
 
 func GetClusterBean(model repository.Cluster) ClusterBean {
@@ -105,6 +102,7 @@
 	bean.Config = model.Config
 	bean.K8sVersion = model.K8sVersion
 	bean.InsecureSkipTLSVerify = model.InsecureSkipTlsVerify
+	bean.IsVirtualCluster = model.IsVirtualCluster
 	bean.PrometheusAuth = &PrometheusAuth{
 		UserName:      model.PUserName,
 		Password:      model.PPassword,
@@ -366,23 +364,8 @@
 	if err != nil {
 		return nil, err
 	}
-<<<<<<< HEAD
 	bean := GetClusterBean(*model)
 	return &bean, nil
-=======
-	bean := &ClusterBean{
-		Id:                     model.Id,
-		ClusterName:            model.ClusterName,
-		ServerUrl:              model.ServerUrl,
-		PrometheusUrl:          model.PrometheusEndpoint,
-		AgentInstallationStage: model.AgentInstallationStage,
-		Active:                 model.Active,
-		Config:                 model.Config,
-		K8sVersion:             model.K8sVersion,
-		IsVirtualCluster:       model.IsVirtualCluster,
-	}
-	return bean, nil
->>>>>>> 79b20344
 }
 
 func (impl *ClusterServiceImpl) FindOneActive(clusterName string) (*ClusterBean, error) {
@@ -390,24 +373,9 @@
 	if err != nil {
 		return nil, err
 	}
-<<<<<<< HEAD
 	bean := GetClusterBean(*model)
 	return &bean, nil
 
-=======
-	bean := &ClusterBean{
-		Id:                     model.Id,
-		ClusterName:            model.ClusterName,
-		ServerUrl:              model.ServerUrl,
-		PrometheusUrl:          model.PrometheusEndpoint,
-		AgentInstallationStage: model.AgentInstallationStage,
-		Active:                 model.Active,
-		Config:                 model.Config,
-		K8sVersion:             model.K8sVersion,
-		IsVirtualCluster:       model.IsVirtualCluster,
-	}
-	return bean, nil
->>>>>>> 79b20344
 }
 
 func (impl *ClusterServiceImpl) FindAllWithoutConfig() ([]*ClusterBean, error) {
@@ -427,25 +395,9 @@
 		return nil, err
 	}
 	var beans []*ClusterBean
-<<<<<<< HEAD
 	for _, model := range models {
 		bean := GetClusterBean(model)
 		beans = append(beans, &bean)
-=======
-	for _, m := range model {
-		beans = append(beans, &ClusterBean{
-			Id:                     m.Id,
-			ClusterName:            m.ClusterName,
-			PrometheusUrl:          m.PrometheusEndpoint,
-			AgentInstallationStage: m.AgentInstallationStage,
-			ServerUrl:              m.ServerUrl,
-			Active:                 m.Active,
-			K8sVersion:             m.K8sVersion,
-			ErrorInConnecting:      m.ErrorInConnecting,
-			Config:                 m.Config,
-			IsVirtualCluster:       m.IsVirtualCluster,
-		})
->>>>>>> 79b20344
 	}
 	return beans, nil
 }
@@ -456,25 +408,9 @@
 		return nil, err
 	}
 	var beans []ClusterBean
-<<<<<<< HEAD
 	for _, model := range models {
 		bean := GetClusterBean(model)
 		beans = append(beans, bean)
-=======
-	for _, m := range model {
-		beans = append(beans, ClusterBean{
-			Id:                     m.Id,
-			ClusterName:            m.ClusterName,
-			ServerUrl:              m.ServerUrl,
-			Active:                 m.Active,
-			PrometheusUrl:          m.PrometheusEndpoint,
-			AgentInstallationStage: m.AgentInstallationStage,
-			Config:                 m.Config,
-			K8sVersion:             m.K8sVersion,
-			ErrorInConnecting:      m.ErrorInConnecting,
-			IsVirtualCluster:       m.IsVirtualCluster,
-		})
->>>>>>> 79b20344
 	}
 	return beans, nil
 }
@@ -484,30 +420,8 @@
 	if err != nil {
 		return nil, err
 	}
-<<<<<<< HEAD
 	bean := GetClusterBean(*model)
 	return &bean, nil
-=======
-	bean := &ClusterBean{
-		Id:                     model.Id,
-		ClusterName:            model.ClusterName,
-		ServerUrl:              model.ServerUrl,
-		PrometheusUrl:          model.PrometheusEndpoint,
-		AgentInstallationStage: model.AgentInstallationStage,
-		Active:                 model.Active,
-		Config:                 model.Config,
-		K8sVersion:             model.K8sVersion,
-		IsVirtualCluster:       model.IsVirtualCluster,
-	}
-	prometheusAuth := &PrometheusAuth{
-		UserName:      model.PUserName,
-		Password:      model.PPassword,
-		TlsClientCert: model.PTlsClientCert,
-		TlsClientKey:  model.PTlsClientKey,
-	}
-	bean.PrometheusAuth = prometheusAuth
-	return bean, nil
->>>>>>> 79b20344
 }
 
 func (impl *ClusterServiceImpl) FindByIdWithoutConfig(id int) (*ClusterBean, error) {
@@ -528,22 +442,8 @@
 	var beans []ClusterBean
 
 	for _, model := range models {
-<<<<<<< HEAD
 		bean := GetClusterBean(model)
 		beans = append(beans, bean)
-=======
-		beans = append(beans, ClusterBean{
-			Id:                     model.Id,
-			ClusterName:            model.ClusterName,
-			ServerUrl:              model.ServerUrl,
-			PrometheusUrl:          model.PrometheusEndpoint,
-			AgentInstallationStage: model.AgentInstallationStage,
-			Active:                 model.Active,
-			Config:                 model.Config,
-			K8sVersion:             model.K8sVersion,
-			IsVirtualCluster:       model.IsVirtualCluster,
-		})
->>>>>>> 79b20344
 	}
 	return beans, nil
 }
@@ -739,14 +639,6 @@
 	}
 	var beans []ClusterBean
 	for _, m := range model {
-<<<<<<< HEAD
-		bean := ClusterBean{}
-		bean.Id = m.Id
-		bean.ClusterName = m.ClusterName
-		bean.ErrorInConnecting = m.ErrorInConnecting
-		bean.IsCdArgoSetup = m.CdArgoSetup
-		beans = append(beans, bean)
-=======
 		beans = append(beans, ClusterBean{
 			Id:                m.Id,
 			ClusterName:       m.ClusterName,
@@ -754,7 +646,6 @@
 			IsCdArgoSetup:     m.CdArgoSetup,
 			IsVirtualCluster:  m.IsVirtualCluster,
 		})
->>>>>>> 79b20344
 	}
 	return beans, nil
 }
@@ -772,29 +663,19 @@
 	}
 	var clusterInfo []*bean2.ClusterInfo
 	for _, model := range models {
-<<<<<<< HEAD
-		bearerToken := model.Config["bearer_token"]
-		clusterInfo = append(clusterInfo, &bean2.ClusterInfo{
-			ClusterId:             model.Id,
-			ClusterName:           model.ClusterName,
-			BearerToken:           bearerToken,
-			ServerUrl:             model.ServerUrl,
-			InsecureSkipTLSVerify: model.InsecureSkipTlsVerify,
-			KeyData:               model.Config["tls_key"],
-			CertData:              model.Config["cert_data"],
-			CAData:                model.Config["cert_auth_data"],
-		})
-=======
 		if !model.IsVirtualCluster {
 			bearerToken := model.Config["bearer_token"]
 			clusterInfo = append(clusterInfo, &bean2.ClusterInfo{
-				ClusterId:   model.Id,
-				ClusterName: model.ClusterName,
-				BearerToken: bearerToken,
-				ServerUrl:   model.ServerUrl,
+				ClusterId:             model.Id,
+				ClusterName:           model.ClusterName,
+				BearerToken:           bearerToken,
+				ServerUrl:             model.ServerUrl,
+				InsecureSkipTLSVerify: model.InsecureSkipTlsVerify,
+				KeyData:               model.Config["tls_key"],
+				CertData:              model.Config["cert_data"],
+				CAData:                model.Config["cert_auth_data"],
 			})
 		}
->>>>>>> 79b20344
 	}
 	impl.K8sInformerFactory.BuildInformer(clusterInfo)
 }
