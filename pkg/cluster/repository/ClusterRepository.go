--- conflicted
+++ resolved
@@ -21,13 +21,6 @@
 	"github.com/devtron-labs/devtron/pkg/sql"
 	"github.com/go-pg/pg"
 	"go.uber.org/zap"
-)
-
-const (
-	BearerToken              = "bearer_token"
-	CertificateAuthorityData = "cert_auth_data"
-	CertData                 = "cert_data"
-	TlsKey                   = "tls_key"
 )
 
 type Cluster struct {
@@ -79,29 +72,6 @@
 	logger       *zap.SugaredLogger
 }
 
-<<<<<<< HEAD
-func (cluster Cluster) GetClusterConfig() *rest.Config {
-	configMap := cluster.Config
-	bearerToken := configMap[BearerToken]
-	config := &rest.Config{
-		Host:        cluster.ServerUrl,
-		BearerToken: bearerToken,
-		TLSClientConfig: rest.TLSClientConfig{
-			Insecure: cluster.InsecureSkipTlsVerify,
-		},
-	}
-
-	if cluster.InsecureSkipTlsVerify == false {
-		config.KeyData = []byte(configMap[TlsKey])
-		config.CertData = []byte(configMap[CertData])
-		config.CAData = []byte(configMap[CertificateAuthorityData])
-	}
-
-	return config
-}
-
-=======
->>>>>>> ca39627e
 func (impl ClusterRepositoryImpl) Save(model *Cluster) error {
 	return impl.dbConnection.Insert(model)
 }
