/*
 * Copyright (c) 2024. Devtron Inc.
 */

package cluster

import (
	"context"
	"fmt"
	"github.com/devtron-labs/common-lib-private/utils/k8s"
	"github.com/devtron-labs/common-lib-private/utils/ssh"
	auth "github.com/devtron-labs/devtron/pkg/auth/authorisation/globalConfig"
	"github.com/devtron-labs/devtron/pkg/auth/user"
	userRepository "github.com/devtron-labs/devtron/pkg/auth/user/repository"
	"github.com/devtron-labs/devtron/pkg/cluster/adapter"
	"github.com/devtron-labs/devtron/pkg/cluster/bean"
	"github.com/devtron-labs/devtron/pkg/deployment/gitOps/config"
	"github.com/devtron-labs/devtron/pkg/imageDigestPolicy"
	"github.com/devtron-labs/devtron/pkg/remoteConnection"
	remoteConnectionBean "github.com/devtron-labs/devtron/pkg/remoteConnection/bean"
	"go.uber.org/zap"
	"net/http"
	"strings"
	"time"

	cluster3 "github.com/argoproj/argo-cd/v2/pkg/apiclient/cluster"
	"github.com/argoproj/argo-cd/v2/pkg/apis/application/v1alpha1"
	k8s2 "github.com/devtron-labs/common-lib/utils/k8s"
	"github.com/devtron-labs/devtron/pkg/k8s/informer"
	"github.com/go-pg/pg"

	cluster2 "github.com/devtron-labs/devtron/client/argocdServer/cluster"
	"github.com/devtron-labs/devtron/client/grafana"
	"github.com/devtron-labs/devtron/internal/constants"
	"github.com/devtron-labs/devtron/internal/util"
	appStoreBean "github.com/devtron-labs/devtron/pkg/appStore/bean"
	repository2 "github.com/devtron-labs/devtron/pkg/appStore/installedApp/repository"
	"github.com/devtron-labs/devtron/pkg/cluster/repository"
)

// ClusterServiceImplExtended extends ClusterServiceImpl and enhances method of ClusterService with full mode specific errors
type ClusterServiceImplExtended struct {
	environmentRepository    repository.EnvironmentRepository
	grafanaClient            grafana.GrafanaClient
	installedAppRepository   repository2.InstalledAppRepository
	clusterServiceCD         cluster2.ServiceClient
	gitOpsConfigReadService  config.GitOpsConfigReadService
	sshTunnelWrapperService  ssh.SSHTunnelWrapperService
	imageDigestPolicyService imageDigestPolicy.ImageDigestPolicyService
	*ClusterServiceImpl
}

func NewClusterServiceImplExtended(repository repository.ClusterRepository, environmentRepository repository.EnvironmentRepository,
	grafanaClient grafana.GrafanaClient, logger *zap.SugaredLogger, installedAppRepository repository2.InstalledAppRepository,
	K8sUtil *k8s.K8sUtilExtended,
	clusterServiceCD cluster2.ServiceClient, K8sInformerFactory informer.K8sInformerFactory,
	userAuthRepository userRepository.UserAuthRepository,
	userRepository userRepository.UserRepository, roleGroupRepository userRepository.RoleGroupRepository,
	sshTunnelWrapperService ssh.SSHTunnelWrapperService,
	globalAuthorisationConfigService auth.GlobalAuthorisationConfigService,
	userService user.UserService,
	gitOpsConfigReadService config.GitOpsConfigReadService,
	imageDigestPolicyService imageDigestPolicy.ImageDigestPolicyService,
	remoteConnectionService remoteConnection.RemoteConnectionService) *ClusterServiceImplExtended {
	clusterServiceExt := &ClusterServiceImplExtended{
		environmentRepository:    environmentRepository,
		grafanaClient:            grafanaClient,
		installedAppRepository:   installedAppRepository,
		clusterServiceCD:         clusterServiceCD,
		sshTunnelWrapperService:  sshTunnelWrapperService,
		gitOpsConfigReadService:  gitOpsConfigReadService,
		imageDigestPolicyService: imageDigestPolicyService,
		ClusterServiceImpl: &ClusterServiceImpl{
			clusterRepository:                repository,
			logger:                           logger,
			K8sUtil:                          K8sUtil,
			K8sInformerFactory:               K8sInformerFactory,
			userAuthRepository:               userAuthRepository,
			userRepository:                   userRepository,
			roleGroupRepository:              roleGroupRepository,
			globalAuthorisationConfigService: globalAuthorisationConfigService,
			userService:                      userService,
			remoteConnectionService:          remoteConnectionService,
		},
	}
	go clusterServiceExt.updateClusterConnectionMap()
	go clusterServiceExt.buildInformer()
	return clusterServiceExt
}

func (impl *ClusterServiceImplExtended) updateClusterConnectionMap() {
<<<<<<< HEAD
	//getting all clusters which have SSH Tunnel configured
=======
	// getting all clusters which have SSH Tunnel configured
>>>>>>> 30d464ac
	clusters, err := impl.clusterRepository.GetAllSSHTunnelConfiguredClusters()
	if err != nil && err != pg.ErrNoRows {
		impl.logger.Error("error in getting all sshTunnel configured clusters", "err", err)
		return
	}
	for _, cluster := range clusters {
		clusterBean := adapter.GetClusterBean(*cluster)
		clusterConfig := clusterBean.GetClusterConfig()
		_, err = impl.sshTunnelWrapperService.StartUpdateConnectionForCluster(clusterConfig)
		if err != nil {
			impl.logger.Warnw("error in connecting with cluster through SSH tunnel", "err", err, "clusterId", cluster.Id)
<<<<<<< HEAD
			//not returning here as at startup it might be possible that the cluster connection status is not updated,
			//and we might be trying on an invalid cluster, so with one try we will move on
=======
			// not returning here as at startup it might be possible that the cluster connection status is not updated,
			// and we might be trying on an invalid cluster, so with one try we will move on
>>>>>>> 30d464ac
			continue
		}
	}
	return
}
func (impl *ClusterServiceImplExtended) FindAllWithoutConfig() ([]*bean.ClusterBean, error) {
	beans, err := impl.FindAll()
	if err != nil {
		return nil, err
	}
	for _, bean := range beans {
		bean.Config = map[string]string{k8s2.BearerToken: ""}
		if bean.RemoteConnectionConfig != nil && bean.RemoteConnectionConfig.ConnectionMethod == remoteConnectionBean.RemoteConnectionMethodSSH &&
			bean.RemoteConnectionConfig.SSHTunnelConfig != nil {
			if len(bean.RemoteConnectionConfig.SSHTunnelConfig.SSHPassword) > 0 {
				bean.RemoteConnectionConfig.SSHTunnelConfig.SSHPassword = remoteConnectionBean.SecretDataObfuscatePlaceholder
			}
			if len(bean.RemoteConnectionConfig.SSHTunnelConfig.SSHAuthKey) > 0 {
				bean.RemoteConnectionConfig.SSHTunnelConfig.SSHAuthKey = remoteConnectionBean.SecretDataObfuscatePlaceholder
			}
		}
	}
	return beans, nil
}

func (impl *ClusterServiceImplExtended) GetClusterFullModeDTO(beans []*bean.ClusterBean) ([]*bean.ClusterBean, error) {
<<<<<<< HEAD
	//devtron full mode logic
=======
	// devtron full mode logic
>>>>>>> 30d464ac
	var clusterIds []int
	for _, cluster := range beans {
		clusterIds = append(clusterIds, cluster.Id)
	}
	clusterComponentsMap := make(map[int][]*repository2.InstalledAppVersions)
	charts, err := impl.installedAppRepository.GetInstalledAppVersionByClusterIdsV2(clusterIds)
	if err != nil {
		impl.logger.Errorw("error on fetching installed apps for cluster ids", "err", err, "clusterIds", clusterIds)
		return nil, err
	}
	for _, item := range charts {
		if _, ok := clusterComponentsMap[item.InstalledApp.Environment.ClusterId]; !ok {
			var charts []*repository2.InstalledAppVersions
			charts = append(charts, item)
			clusterComponentsMap[item.InstalledApp.Environment.ClusterId] = charts
		} else {
			charts := clusterComponentsMap[item.InstalledApp.Environment.ClusterId]
			charts = append(charts, item)
			clusterComponentsMap[item.InstalledApp.Environment.ClusterId] = charts
		}
	}

	for _, item := range beans {
		defaultClusterComponents := make([]*bean.DefaultClusterComponent, 0)
		if _, ok := clusterComponentsMap[item.Id]; ok {
			charts := clusterComponentsMap[item.Id]
			failed := false
			chartLen := 0
			chartPass := 0
			if len(charts) > 0 {
				chartLen = len(charts)
			}
			for _, chart := range charts {
				defaultClusterComponent := &bean.DefaultClusterComponent{}
				defaultClusterComponent.AppId = chart.InstalledApp.AppId
				defaultClusterComponent.InstalledAppId = chart.InstalledApp.Id
				defaultClusterComponent.EnvId = chart.InstalledApp.EnvironmentId
				defaultClusterComponent.EnvName = chart.InstalledApp.Environment.Name
				defaultClusterComponent.ComponentName = chart.AppStoreApplicationVersion.AppStore.Name
				defaultClusterComponent.Status = chart.InstalledApp.Status.String()
				defaultClusterComponents = append(defaultClusterComponents, defaultClusterComponent)
				if chart.InstalledApp.Status == appStoreBean.QUE_ERROR || chart.InstalledApp.Status == appStoreBean.TRIGGER_ERROR ||
					chart.InstalledApp.Status == appStoreBean.DEQUE_ERROR || chart.InstalledApp.Status == appStoreBean.GIT_ERROR ||
					chart.InstalledApp.Status == appStoreBean.ACD_ERROR {
					failed = true
				}
				if chart.InstalledApp.Status == appStoreBean.DEPLOY_SUCCESS {
					chartPass = chartPass + 1
				}
			}
			if chartPass == chartLen {
				item.AgentInstallationStage = 2
			} else if failed {
				item.AgentInstallationStage = 3
			} else {
				item.AgentInstallationStage = 1
			}
		}
		if item.Id == 1 {
			item.AgentInstallationStage = -1
		}
		item.DefaultClusterComponent = defaultClusterComponents
	}
	return beans, nil
}

func (impl *ClusterServiceImplExtended) FindAll() ([]*bean.ClusterBean, error) {
	beans, err := impl.ClusterServiceImpl.FindAll()
	if err != nil {
		return nil, err
	}
	return impl.GetClusterFullModeDTO(beans)
}

func (impl *ClusterServiceImplExtended) FindAllExceptVirtual() ([]*bean.ClusterBean, error) {
	beans, err := impl.ClusterServiceImpl.FindAll()
	if err != nil {
		return nil, err
	}
	return impl.GetClusterFullModeDTO(beans)
}

func (impl *ClusterServiceImplExtended) Update(ctx context.Context, bean *bean.ClusterBean, userId int32) (*bean.ClusterBean, error) {
	gitOpsConfigurationStatus, err1 := impl.gitOpsConfigReadService.IsGitOpsConfigured()
	if err1 != nil {
		return nil, err1
	}

	bean, err := impl.ClusterServiceImpl.Update(ctx, bean, userId)
	if err != nil {
		return nil, err
	}

	envs, err := impl.environmentRepository.FindByClusterId(bean.Id)
	if err != nil && !util.IsErrNoRows(err) {
		impl.logger.Error(err)
		return nil, err
	}

	// TODO: Can be called in goroutines if performance issue
	for _, env := range envs {
		if len(bean.PrometheusUrl) > 0 && env.GrafanaDatasourceId == 0 {
			grafanaDatasourceId, _ := impl.CreateGrafanaDataSource(bean, env)
			if grafanaDatasourceId == 0 {
				impl.logger.Errorw("unable to create data source for environment which doesn't exists", "env", env)
				continue
			}
			env.GrafanaDatasourceId = grafanaDatasourceId
		}
<<<<<<< HEAD
		//if the request doesn't have a non-empty prometheus url, and we don't have a GrafanaDataSourceId defined yet, no point in
		//going to grafana client and trying to get data source
=======
		// if the request doesn't have a non-empty prometheus url, and we don't have a GrafanaDataSourceId defined yet, no point in
		// going to grafana client and trying to get data source
>>>>>>> 30d464ac
		if bean.PrometheusUrl != "" && env.GrafanaDatasourceId != 0 {
			promDatasource, err := impl.grafanaClient.GetDatasource(env.GrafanaDatasourceId)
			if err != nil {
				impl.logger.Errorw("error on getting data source", "err", err)
				return nil, err
			}

			updateDatasourceReq := grafana.UpdateDatasourceRequest{
				Id:                env.GrafanaDatasourceId,
				OrgId:             promDatasource.OrgId,
				Name:              promDatasource.Name,
				Type:              promDatasource.Type,
				Url:               bean.PrometheusUrl,
				Access:            promDatasource.Access,
				BasicAuth:         promDatasource.BasicAuth,
				BasicAuthUser:     promDatasource.BasicAuthUser,
				BasicAuthPassword: promDatasource.BasicAuthPassword,
				JsonData:          promDatasource.JsonData,
			}

			if bean.PrometheusAuth != nil {
				secureJsonData := &grafana.SecureJsonData{}
				if len(bean.PrometheusAuth.UserName) > 0 {
					updateDatasourceReq.BasicAuthUser = bean.PrometheusAuth.UserName
					updateDatasourceReq.BasicAuthPassword = bean.PrometheusAuth.Password
					secureJsonData.BasicAuthPassword = bean.PrometheusAuth.Password
				}
				if len(bean.PrometheusAuth.TlsClientCert) > 0 {
					secureJsonData.TlsClientCert = bean.PrometheusAuth.TlsClientCert
					secureJsonData.TlsClientKey = bean.PrometheusAuth.TlsClientKey
					updateDatasourceReq.BasicAuth = false

					jsonData := &grafana.JsonData{
						HttpMethod: http.MethodGet,
						TlsAuth:    true,
					}
					updateDatasourceReq.JsonData = *jsonData
				}
				updateDatasourceReq.SecureJsonData = secureJsonData
			}
			_, err = impl.grafanaClient.UpdateDatasource(updateDatasourceReq, env.GrafanaDatasourceId)
			if err != nil {
				impl.logger.Errorw("Error while updating the datasource", "Datasource id : ", env.GrafanaDatasourceId, "error", err)
				return nil, err
			}
		}

	}

	// if git-ops configured and no proxy is configured, then only update cluster in ACD, otherwise ignore
	if gitOpsConfigurationStatus.IsGitOpsConfigured && !IsProxyOrSSHConfigured(bean) {
		configMap := bean.Config
		serverUrl := bean.ServerUrl
		bearerToken := ""
		if configMap[k8s2.BearerToken] != "" {
			bearerToken = configMap[k8s2.BearerToken]
		}

		tlsConfig := v1alpha1.TLSClientConfig{
			Insecure: bean.InsecureSkipTLSVerify,
		}
		if !bean.InsecureSkipTLSVerify {
			tlsConfig.KeyData = []byte(configMap[k8s2.TlsKey])
			tlsConfig.CertData = []byte(configMap[k8s2.CertData])
			tlsConfig.CAData = []byte(configMap[k8s2.CertificateAuthorityData])
		}

		cdClusterConfig := v1alpha1.ClusterConfig{
			BearerToken:     bearerToken,
			TLSClientConfig: tlsConfig,
		}

		cl := &v1alpha1.Cluster{
			Name:   bean.ClusterName,
			Server: serverUrl,
			Config: cdClusterConfig,
		}

		_, err = impl.clusterServiceCD.Update(ctx, &cluster3.ClusterUpdateRequest{Cluster: cl})

		if err != nil {
			impl.logger.Errorw("service err, Update", "error", err, "payload", cl)
			userMsg := "failed to update on cluster via ACD"
			if strings.Contains(err.Error(), k8s2.DefaultClusterUrl) {
				userMsg = fmt.Sprintf("%s, %s", err.Error(), ", successfully updated in ACD")
			}
			err = &util.ApiError{
				Code:            constants.ClusterUpdateACDFailed,
				InternalMessage: err.Error(),
				UserMessage:     userMsg,
			}
			return nil, err
		}
	}

	if bean.HasConfigOrUrlChanged {
		impl.ClusterServiceImpl.SyncNsInformer(bean)
	}

	return bean, err
}

func (impl *ClusterServiceImplExtended) CreateGrafanaDataSource(clusterBean *bean.ClusterBean, env *repository.Environment) (int, error) {
	grafanaDatasourceId := env.GrafanaDatasourceId
	if grafanaDatasourceId == 0 {
		// starts grafana creation
		createDatasourceReq := grafana.CreateDatasourceRequest{
			Name:      "Prometheus-" + env.Name,
			Type:      "prometheus",
			Url:       clusterBean.PrometheusUrl,
			Access:    "proxy",
			BasicAuth: true,
		}

		if clusterBean.PrometheusAuth != nil {
			secureJsonData := &grafana.SecureJsonData{}
			if len(clusterBean.PrometheusAuth.UserName) > 0 {
				createDatasourceReq.BasicAuthUser = clusterBean.PrometheusAuth.UserName
				createDatasourceReq.BasicAuthPassword = clusterBean.PrometheusAuth.Password
				secureJsonData.BasicAuthPassword = clusterBean.PrometheusAuth.Password
			}
			if len(clusterBean.PrometheusAuth.TlsClientCert) > 0 {
				secureJsonData.TlsClientCert = clusterBean.PrometheusAuth.TlsClientCert
				secureJsonData.TlsClientKey = clusterBean.PrometheusAuth.TlsClientKey

				jsonData := &grafana.JsonData{
					HttpMethod: http.MethodGet,
					TlsAuth:    true,
				}
				createDatasourceReq.JsonData = jsonData
			}
			createDatasourceReq.SecureJsonData = secureJsonData
		}

		grafanaResp, err := impl.grafanaClient.CreateDatasource(createDatasourceReq)
		if err != nil {
			impl.logger.Errorw("error on create grafana datasource", "err", err)
			return 0, err
		}
		// ends grafana creation
		grafanaDatasourceId = grafanaResp.Id
	}
	env.GrafanaDatasourceId = grafanaDatasourceId
	err := impl.environmentRepository.Update(env)
	if err != nil {
		impl.logger.Errorw("error in updating environment", "err", err)
		return 0, err
	}
	return grafanaDatasourceId, nil
}

func (impl *ClusterServiceImplExtended) Save(ctx context.Context, bean *bean.ClusterBean, userId int32) (*bean.ClusterBean, error) {
	gitOpsConfigurationStatus, err := impl.gitOpsConfigReadService.IsGitOpsConfigured()
	if err != nil {
		return nil, err
	}

	clusterBean, err := impl.ClusterServiceImpl.Save(ctx, bean, userId)
	if err != nil {
		return nil, err
	}

	// if git-ops configured and no proxy or ssh tunnel is configured, then only add cluster in ACD, otherwise ignore
<<<<<<< HEAD
	if gitOpsConfigurationStatus.IsGitOpsConfigured && IsProxyOrSSHConfigured(clusterBean) {
		//create it into argo cd as well
=======
	if gitOpsConfigurationStatus.IsGitOpsConfigured && !IsProxyOrSSHConfigured(clusterBean) {
		// create it into argo cd as well
>>>>>>> 30d464ac
		cl := impl.ConvertClusterBeanObjectToCluster(bean)

		_, err = impl.clusterServiceCD.Create(ctx, &cluster3.ClusterCreateRequest{Upsert: true, Cluster: cl})
		if err != nil {
			impl.logger.Errorw("service err, Save", "err", err, "payload", cl)
			err1 := impl.ClusterServiceImpl.Delete(bean, userId) // FIXME nishant call local
			if err1 != nil {
				impl.logger.Errorw("service err, Save, delete on rollback", "err", err, "payload", bean)
				err = &util.ApiError{
					Code:            constants.ClusterDBRollbackFailed,
					InternalMessage: err.Error(),
					UserMessage:     "failed to rollback cluster from db as it has failed in registering on ACD",
				}
				return nil, err

			}
			err = &util.ApiError{
				Code:            constants.ClusterCreateACDFailed,
				InternalMessage: err.Error(),
				UserMessage:     "failed to register on ACD, rollback completed from db",
			}
			return nil, err
		}
	}

	// on successful creation of new cluster, update informer cache for namespace group by cluster
	impl.SyncNsInformer(bean)
	return clusterBean, nil
}

func (impl ClusterServiceImplExtended) DeleteFromDb(bean *bean.ClusterBean, userId int32) error {
	existingCluster, err := impl.clusterRepository.FindById(bean.Id)
	if err != nil {
		impl.logger.Errorw("No matching entry found for delete.", "id", bean.Id)
		return err
	}
	deleteReq := existingCluster
	deleteReq.UpdatedOn = time.Now()
	deleteReq.UpdatedBy = userId
	err = impl.clusterRepository.MarkClusterDeleted(deleteReq)
	if err != nil {
		impl.logger.Errorw("error in deleting cluster", "id", bean.Id, "err", err)
		return err
	}
	k8sClient, err := impl.ClusterServiceImpl.K8sUtil.GetCoreV1ClientInCluster()
	if err != nil {
		impl.logger.Errorw("error in creating k8s client set", "err", err, "clusterName", bean.ClusterName)
	}
	secretName := fmt.Sprintf("%s-%v", "cluster-event", bean.Id)
	err = impl.K8sUtil.DeleteSecret("default", secretName, k8sClient)
	impl.logger.Errorw("error in deleting secret", "error", err)
	return nil
}

func (impl ClusterServiceImplExtended) IsPolicyConfiguredForCluster(envId, clusterId int) (bool, error) {

	digestConfigurationRequest := imageDigestPolicy.DigestPolicyConfigurationRequest{ClusterId: clusterId, EnvironmentId: envId}
	digestPolicyConfigurations, err := impl.imageDigestPolicyService.GetDigestPolicyConfigurations(digestConfigurationRequest)
	if err != nil {
		impl.logger.Errorw("error in checking if isImageDigestPolicyConfiguredForPipeline", "err", err, "clusterId", clusterId, "envId", envId)
		return false, err
	}
	return digestPolicyConfigurations.DigestConfiguredForEnvOrCluster, nil

}<|MERGE_RESOLUTION|>--- conflicted
+++ resolved
@@ -89,11 +89,7 @@
 }
 
 func (impl *ClusterServiceImplExtended) updateClusterConnectionMap() {
-<<<<<<< HEAD
-	//getting all clusters which have SSH Tunnel configured
-=======
 	// getting all clusters which have SSH Tunnel configured
->>>>>>> 30d464ac
 	clusters, err := impl.clusterRepository.GetAllSSHTunnelConfiguredClusters()
 	if err != nil && err != pg.ErrNoRows {
 		impl.logger.Error("error in getting all sshTunnel configured clusters", "err", err)
@@ -105,13 +101,8 @@
 		_, err = impl.sshTunnelWrapperService.StartUpdateConnectionForCluster(clusterConfig)
 		if err != nil {
 			impl.logger.Warnw("error in connecting with cluster through SSH tunnel", "err", err, "clusterId", cluster.Id)
-<<<<<<< HEAD
-			//not returning here as at startup it might be possible that the cluster connection status is not updated,
-			//and we might be trying on an invalid cluster, so with one try we will move on
-=======
 			// not returning here as at startup it might be possible that the cluster connection status is not updated,
 			// and we might be trying on an invalid cluster, so with one try we will move on
->>>>>>> 30d464ac
 			continue
 		}
 	}
@@ -138,11 +129,7 @@
 }
 
 func (impl *ClusterServiceImplExtended) GetClusterFullModeDTO(beans []*bean.ClusterBean) ([]*bean.ClusterBean, error) {
-<<<<<<< HEAD
-	//devtron full mode logic
-=======
 	// devtron full mode logic
->>>>>>> 30d464ac
 	var clusterIds []int
 	for _, cluster := range beans {
 		clusterIds = append(clusterIds, cluster.Id)
@@ -252,13 +239,8 @@
 			}
 			env.GrafanaDatasourceId = grafanaDatasourceId
 		}
-<<<<<<< HEAD
-		//if the request doesn't have a non-empty prometheus url, and we don't have a GrafanaDataSourceId defined yet, no point in
-		//going to grafana client and trying to get data source
-=======
 		// if the request doesn't have a non-empty prometheus url, and we don't have a GrafanaDataSourceId defined yet, no point in
 		// going to grafana client and trying to get data source
->>>>>>> 30d464ac
 		if bean.PrometheusUrl != "" && env.GrafanaDatasourceId != 0 {
 			promDatasource, err := impl.grafanaClient.GetDatasource(env.GrafanaDatasourceId)
 			if err != nil {
@@ -422,13 +404,8 @@
 	}
 
 	// if git-ops configured and no proxy or ssh tunnel is configured, then only add cluster in ACD, otherwise ignore
-<<<<<<< HEAD
-	if gitOpsConfigurationStatus.IsGitOpsConfigured && IsProxyOrSSHConfigured(clusterBean) {
-		//create it into argo cd as well
-=======
 	if gitOpsConfigurationStatus.IsGitOpsConfigured && !IsProxyOrSSHConfigured(clusterBean) {
 		// create it into argo cd as well
->>>>>>> 30d464ac
 		cl := impl.ConvertClusterBeanObjectToCluster(bean)
 
 		_, err = impl.clusterServiceCD.Create(ctx, &cluster3.ClusterCreateRequest{Upsert: true, Cluster: cl})
