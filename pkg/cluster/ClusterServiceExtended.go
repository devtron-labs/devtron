--- conflicted
+++ resolved
@@ -31,22 +31,13 @@
 
 // ClusterServiceImplExtended extends ClusterServiceImpl and enhances method of ClusterService with full mode specific errors
 type ClusterServiceImplExtended struct {
-<<<<<<< HEAD
 	environmentRepository    repository.EnvironmentRepository
 	grafanaClient            grafana.GrafanaClient
 	installedAppRepository   repository2.InstalledAppRepository
 	clusterServiceCD         cluster2.ServiceClient
-	K8sInformerFactory       informer.K8sInformerFactory
 	gitOpsConfigReadService  config.GitOpsConfigReadService
 	sshTunnelWrapperService  k8s.SSHTunnelWrapperService
 	imageDigestPolicyService imageDigestPolicy.ImageDigestPolicyService
-=======
-	environmentRepository   repository.EnvironmentRepository
-	grafanaClient           grafana.GrafanaClient
-	installedAppRepository  repository2.InstalledAppRepository
-	clusterServiceCD        cluster2.ServiceClient
-	gitOpsConfigReadService config.GitOpsConfigReadService
->>>>>>> 903ece2a
 	*ClusterServiceImpl
 }
 
