--- conflicted
+++ resolved
@@ -19,14 +19,8 @@
 
 import (
 	"fmt"
-<<<<<<< HEAD
-	"github.com/devtron-labs/devtron/client/grafana"
 	"github.com/devtron-labs/devtron/internal/sql/models"
-	"github.com/devtron-labs/devtron/internal/sql/repository"
-	"github.com/devtron-labs/devtron/internal/sql/repository/cluster"
 	"github.com/devtron-labs/devtron/internal/sql/repository/pipelineConfig"
-=======
->>>>>>> f0fc0ffd
 	"github.com/devtron-labs/devtron/internal/util"
 	"github.com/devtron-labs/devtron/pkg/cluster/repository"
 	"github.com/devtron-labs/devtron/pkg/pipeline"
@@ -71,39 +65,26 @@
 	clusterService          ClusterService
 	K8sUtil                 *util.K8sUtil
 	propertiesConfigService pipeline.PropertiesConfigService
-<<<<<<< HEAD
-	grafanaClient           grafana.GrafanaClient
 	pipelineRepository      pipelineConfig.PipelineRepository
 	userAuthService         user.UserAuthService
-=======
->>>>>>> f0fc0ffd
 }
 
 func NewEnvironmentServiceImpl(environmentRepository repository.EnvironmentRepository,
 	clusterService ClusterService, logger *zap.SugaredLogger,
 	K8sUtil *util.K8sUtil,
 	propertiesConfigService pipeline.PropertiesConfigService,
-<<<<<<< HEAD
-	grafanaClient grafana.GrafanaClient, pipelineRepository pipelineConfig.PipelineRepository,
+	pipelineRepository pipelineConfig.PipelineRepository,
 	userAuthService user.UserAuthService) *EnvironmentServiceImpl {
-=======
-) *EnvironmentServiceImpl {
->>>>>>> f0fc0ffd
 	return &EnvironmentServiceImpl{
 		environmentRepository:   environmentRepository,
 		logger:                  logger,
 		clusterService:          clusterService,
 		K8sUtil:                 K8sUtil,
 		propertiesConfigService: propertiesConfigService,
-<<<<<<< HEAD
-		grafanaClient:           grafanaClient,
 		pipelineRepository:      pipelineRepository,
 		userAuthService:         userAuthService,
-=======
->>>>>>> f0fc0ffd
-	}
-}
-
+	}
+}
 func (impl EnvironmentServiceImpl) Create(mappings *EnvironmentBean, userId int32) (*EnvironmentBean, error) {
 	existingEnvs, err := impl.environmentRepository.FindByClusterId(mappings.ClusterId)
 	if err != nil && !util.IsErrNoRows(err) {
