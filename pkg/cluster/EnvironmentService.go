/*
 * Copyright (c) 2020 Devtron Labs
 *
 * Licensed under the Apache License, Version 2.0 (the "License");
 * you may not use this file except in compliance with the License.
 * You may obtain a copy of the License at
 *
 *    http://www.apache.org/licenses/LICENSE-2.0
 *
 * Unless required by applicable law or agreed to in writing, software
 * distributed under the License is distributed on an "AS IS" BASIS,
 * WITHOUT WARRANTIES OR CONDITIONS OF ANY KIND, either express or implied.
 * See the License for the specific language governing permissions and
 * limitations under the License.
 *
 */

package cluster

import (
	"encoding/json"
	"fmt"
	repository2 "github.com/devtron-labs/devtron/internal/sql/repository"
	"github.com/devtron-labs/devtron/pkg/attributes"
	"github.com/devtron-labs/devtron/pkg/user/bean"
	"strconv"
	"strings"
	"time"

	"github.com/devtron-labs/devtron/client/k8s/informer"
	"github.com/devtron-labs/devtron/internal/util"
	"github.com/devtron-labs/devtron/pkg/cluster/repository"
	"github.com/devtron-labs/devtron/pkg/user"
	"github.com/go-pg/pg"
	"github.com/pkg/errors"
	"go.uber.org/zap"
)

type EnvironmentBean struct {
	Id                     int      `json:"id,omitempty" validate:"number"`
	Environment            string   `json:"environment_name,omitempty" validate:"required,max=50"`
	ClusterId              int      `json:"cluster_id,omitempty" validate:"number,required"`
	ClusterName            string   `json:"cluster_name,omitempty"`
	Active                 bool     `json:"active"`
	Default                bool     `json:"default"`
	PrometheusEndpoint     string   `json:"prometheus_endpoint,omitempty"`
	Namespace              string   `json:"namespace,omitempty" validate:"name-space-component,max=50"`
	CdArgoSetup            bool     `json:"isClusterCdActive"`
	EnvironmentIdentifier  string   `json:"environmentIdentifier"`
	Description            string   `json:"description" validate:"max=40"`
	AppCount               int      `json:"appCount"`
	IsVirtualEnvironment   bool     `json:"isVirtualEnvironment"`
	AllowedDeploymentTypes []string `json:"allowedDeploymentTypes"`
}

type VirtualEnvironmentBean struct {
	Id                   int    `json:"id,omitempty" validate:"number"`
	Environment          string `json:"environment_name,omitempty" validate:"required,max=50"`
	ClusterId            int    `json:"cluster_id,omitempty" validate:"number,required"`
	ClusterName          string `json:"cluster_name,omitempty"`
	Active               bool   `json:"active"`
	Namespace            string `json:"namespace,omitempty"`
	Description          string `json:"description" validate:"max=40"`
	IsVirtualEnvironment bool   `json:"isVirtualEnvironment"`
}

type EnvDto struct {
	EnvironmentId         int    `json:"environmentId" validate:"number"`
	EnvironmentName       string `json:"environmentName,omitempty" validate:"max=50"`
	Namespace             string `json:"namespace,omitempty" validate:"name-space-component,max=50"`
	EnvironmentIdentifier string `json:"environmentIdentifier,omitempty"`
	Description           string `json:"description" validate:"max=40"`
	IsVirtualEnvironment  bool   `json:"isVirtualEnvironment"`
}

type ClusterEnvDto struct {
	ClusterId        int       `json:"clusterId"`
	ClusterName      string    `json:"clusterName,omitempty"`
	Environments     []*EnvDto `json:"environments,omitempty"`
	IsVirtualCluster bool      `json:"isVirtualCluster"`
}

type AppGroupingResponse struct {
	EnvList  []EnvironmentBean `json:"envList"`
	EnvCount int               `json:"envCount"`
}

type EnvironmentService interface {
	FindOne(environment string) (*EnvironmentBean, error)
	Create(mappings *EnvironmentBean, userId int32) (*EnvironmentBean, error)
	CreateVirtualEnvironment(mappings *VirtualEnvironmentBean, userId int32) (*VirtualEnvironmentBean, error)
	GetAll() ([]EnvironmentBean, error)
	GetAllActive() ([]EnvironmentBean, error)
	Delete(deleteReq *EnvironmentBean, userId int32) error

	FindById(id int) (*EnvironmentBean, error)
	Update(mappings *EnvironmentBean, userId int32) (*EnvironmentBean, error)
	UpdateVirtualEnvironment(mappings *VirtualEnvironmentBean, userId int32) (*VirtualEnvironmentBean, error)
	FindClusterByEnvId(id int) (*ClusterBean, error)
	GetEnvironmentListForAutocomplete(isDeploymentTypeParam bool) ([]EnvironmentBean, error)
	GetEnvironmentOnlyListForAutocomplete() ([]EnvironmentBean, error)
	FindByIds(ids []*int) ([]*EnvironmentBean, error)
	FindByNamespaceAndClusterName(namespaces string, clusterName string) (*repository.Environment, error)
	GetByClusterId(id int) ([]*EnvironmentBean, error)
	GetCombinedEnvironmentListForDropDown(emailId string, isActionUserSuperAdmin bool, auth func(email string, object []string) map[string]bool) ([]*ClusterEnvDto, error)
	GetCombinedEnvironmentListForDropDownByClusterIds(token string, clusterIds []int, auth func(token string, object string) bool) ([]*ClusterEnvDto, error)
	HandleErrorInClusterConnections(clusters []*ClusterBean, respMap map[int]error, clusterExistInDb bool)
}

type EnvironmentServiceImpl struct {
	environmentRepository repository.EnvironmentRepository
	logger                *zap.SugaredLogger
	clusterService        ClusterService
	K8sUtil               *util.K8sUtil
	k8sInformerFactory    informer.K8sInformerFactory
	//propertiesConfigService pipeline.PropertiesConfigService
	userAuthService      user.UserAuthService
	attributesRepository repository2.AttributesRepository
}

func NewEnvironmentServiceImpl(environmentRepository repository.EnvironmentRepository,
	clusterService ClusterService, logger *zap.SugaredLogger,
	K8sUtil *util.K8sUtil, k8sInformerFactory informer.K8sInformerFactory,
	//  propertiesConfigService pipeline.PropertiesConfigService,
	userAuthService user.UserAuthService, attributesRepository repository2.AttributesRepository) *EnvironmentServiceImpl {
	return &EnvironmentServiceImpl{
		environmentRepository: environmentRepository,
		logger:                logger,
		clusterService:        clusterService,
		K8sUtil:               K8sUtil,
		k8sInformerFactory:    k8sInformerFactory,
		//propertiesConfigService: propertiesConfigService,
		userAuthService:      userAuthService,
		attributesRepository: attributesRepository,
	}
}

func (impl EnvironmentServiceImpl) Create(mappings *EnvironmentBean, userId int32) (*EnvironmentBean, error) {
	existingEnvs, err := impl.environmentRepository.FindByClusterId(mappings.ClusterId)
	if err != nil && !util.IsErrNoRows(err) {
		impl.logger.Errorw("error while fetch", "err", err)
		return nil, err
	}
	err = impl.validateNamespaces(mappings.Namespace, existingEnvs)
	if err != nil {
		return nil, err
	}

	clusterBean, err := impl.clusterService.FindById(mappings.ClusterId)
	if err != nil {
		return nil, err
	}

	identifier := clusterBean.ClusterName + "__" + mappings.Namespace

	model, err := impl.environmentRepository.FindByNameOrIdentifier(mappings.Environment, identifier)
	if err != nil && err != pg.ErrNoRows {
		impl.logger.Errorw("error in finding environment for update", "err", err)
		return mappings, err
	}
	if model.Id > 0 {
		impl.logger.Warnw("environment already exists for this cluster and namespace", "model", model)
		return mappings, fmt.Errorf("environment already exists")
	}

	model = &repository.Environment{
		Name:                  mappings.Environment,
		ClusterId:             mappings.ClusterId,
		Active:                mappings.Active,
		Namespace:             mappings.Namespace,
		Default:               mappings.Default,
		Description:           mappings.Description,
		EnvironmentIdentifier: identifier,
	}
	model.CreatedBy = userId
	model.UpdatedBy = userId
	model.CreatedOn = time.Now()
	model.UpdatedOn = time.Now()
	err = impl.environmentRepository.Create(model)
	if err != nil {
		impl.logger.Errorw("error in saving environment", "err", err)
		return mappings, err
	}
	if len(model.Namespace) > 0 {
		cfg, err := impl.clusterService.GetClusterConfig(clusterBean)
		if err != nil {
			return nil, err
		}
		if err := impl.K8sUtil.CreateNsIfNotExists(model.Namespace, cfg); err != nil {
			impl.logger.Errorw("error in creating ns", "ns", model.Namespace, "err", err)
		}

	}

	//ignore grafana if no prometheus url found
	if len(clusterBean.PrometheusUrl) > 0 {
		_, err = impl.clusterService.CreateGrafanaDataSource(clusterBean, model)
		if err != nil {
			impl.logger.Errorw("unable to create grafana data source", "env", model)
		}
	}
	mappings.Id = model.Id
	return mappings, nil
}

func (impl EnvironmentServiceImpl) CreateVirtualEnvironment(mappings *VirtualEnvironmentBean, userId int32) (*VirtualEnvironmentBean, error) {

	model, err := impl.environmentRepository.FindByName(mappings.Environment)
	if err != nil && err != pg.ErrNoRows {
		impl.logger.Errorw("error in finding environment for update", "err", err)
		return mappings, err
	}
	if model.Id > 0 {
		impl.logger.Warnw("environment already exists for this cluster and namespace", "model", model)
		return mappings, fmt.Errorf("environment already exists")
	}

	environmentIdentifier := mappings.Environment

	model = &repository.Environment{
		Name:                  mappings.Environment,
		ClusterId:             mappings.ClusterId,
		Active:                true,
		Namespace:             mappings.Namespace,
		Description:           mappings.Description,
		EnvironmentIdentifier: environmentIdentifier,
		IsVirtualEnvironment:  true,
	}

	model.CreatedBy = userId
	model.UpdatedBy = userId
	model.CreatedOn = time.Now()
	model.UpdatedOn = time.Now()
	err = impl.environmentRepository.Create(model)
	if err != nil {
		impl.logger.Errorw("error in saving environment", "err", err)
		return mappings, err
	}
	return nil, err
}

func (impl EnvironmentServiceImpl) FindOne(environment string) (*EnvironmentBean, error) {
	model, err := impl.environmentRepository.FindOne(environment)
	if err != nil {
		impl.logger.Errorw("error in fetching environment", "err", err)
		return nil, err
	}
	bean := &EnvironmentBean{
		Id:                    model.Id,
		Environment:           model.Name,
		ClusterId:             model.Cluster.Id,
		Active:                model.Active,
		PrometheusEndpoint:    model.Cluster.PrometheusEndpoint,
		Namespace:             model.Namespace,
		Default:               model.Default,
		EnvironmentIdentifier: model.EnvironmentIdentifier,
		Description:           model.Description,
	}
	return bean, nil
}

func (impl EnvironmentServiceImpl) GetAll() ([]EnvironmentBean, error) {
	models, err := impl.environmentRepository.FindAll()
	if err != nil {
		impl.logger.Errorw("error in fetching environment", "err", err)
	}
	var beans []EnvironmentBean
	for _, model := range models {
		beans = append(beans, EnvironmentBean{
			Id:                    model.Id,
			Environment:           model.Name,
			ClusterId:             model.Cluster.Id,
			ClusterName:           model.Cluster.ClusterName,
			Active:                model.Active,
			PrometheusEndpoint:    model.Cluster.PrometheusEndpoint,
			Namespace:             model.Namespace,
			Default:               model.Default,
			CdArgoSetup:           model.Cluster.CdArgoSetup,
			EnvironmentIdentifier: model.EnvironmentIdentifier,
			Description:           model.Description,
			IsVirtualEnvironment:  model.IsVirtualEnvironment,
		})
	}
	return beans, nil
}

func (impl EnvironmentServiceImpl) GetAllActive() ([]EnvironmentBean, error) {
	models, err := impl.environmentRepository.FindAllActive()
	if err != nil {
		impl.logger.Errorw("error in fetching environment", "err", err)
	}
	var beans []EnvironmentBean
	for _, model := range models {
		beans = append(beans, EnvironmentBean{
			Id:                    model.Id,
			Environment:           model.Name,
			ClusterId:             model.Cluster.Id,
			ClusterName:           model.Cluster.ClusterName,
			Active:                model.Active,
			PrometheusEndpoint:    model.Cluster.PrometheusEndpoint,
			Namespace:             model.Namespace,
			Default:               model.Default,
			EnvironmentIdentifier: model.EnvironmentIdentifier,
			Description:           model.Description,
			IsVirtualEnvironment:  model.IsVirtualEnvironment,
		})
	}
	return beans, nil
}

func (impl EnvironmentServiceImpl) FindById(id int) (*EnvironmentBean, error) {
	model, err := impl.environmentRepository.FindById(id)
	if err != nil {
		impl.logger.Errorw("error in fetching environment", "err", err)
		return nil, err
	}
	bean := &EnvironmentBean{
		Id:                    model.Id,
		Environment:           model.Name,
		ClusterId:             model.Cluster.Id,
		Active:                model.Active,
		PrometheusEndpoint:    model.Cluster.PrometheusEndpoint,
		Namespace:             model.Namespace,
		Default:               model.Default,
		EnvironmentIdentifier: model.EnvironmentIdentifier,
		Description:           model.Description,
		IsVirtualEnvironment:  model.IsVirtualEnvironment,
	}

	/*clusterBean := &ClusterBean{
		id:model.Cluster.id,
		ClusterName: model.Cluster.ClusterName,
		Active:model.Cluster.Active,
	}*/
	return bean, nil
}

func (impl EnvironmentServiceImpl) Update(mappings *EnvironmentBean, userId int32) (*EnvironmentBean, error) {
	model, err := impl.environmentRepository.FindById(mappings.Id)
	if err != nil {
		impl.logger.Errorw("error in finding environment for update", "err", err)
		return mappings, err
	}
	/*isNamespaceChange := false
	if model.Namespace != mappings.Namespace {
		isNamespaceChange = true
	}*/

	clusterBean, err := impl.clusterService.FindById(mappings.ClusterId)
	if err != nil {
		return nil, err
	}

	model.Name = mappings.Environment
	model.Active = mappings.Active
	model.Namespace = mappings.Namespace
	model.Default = mappings.Default
	model.UpdatedBy = userId
	model.UpdatedOn = time.Now()
	model.Description = mappings.Description

	//namespace create if not exist
	if len(model.Namespace) > 0 {
		cfg, err := impl.clusterService.GetClusterConfig(clusterBean)
		if err != nil {
			return nil, err
		}
		if err := impl.K8sUtil.CreateNsIfNotExists(model.Namespace, cfg); err != nil {
			impl.logger.Errorw("error in creating ns", "ns", model.Namespace, "err", err)
		}
	}
	//namespace changed, update it on chart env override config as well
	/*if isNamespaceChange == true {
		impl.logger.Debug("namespace has modified in request, it will update related config")
		envPropertiesList, err := impl.propertiesConfigService.GetEnvironmentPropertiesById(mappings.Id)
		if err != nil {
			impl.logger.Error("failed to fetch chart environment override config", "err", err)
			//TODO - atomic operation breaks, throw internal error codes

		} else {
			for _, envProperties := range envPropertiesList {
				_, err := impl.propertiesConfigService.UpdateEnvironmentProperties(0, &pipeline.EnvironmentProperties{Id: envProperties.Id, Namespace: mappings.Namespace}, userId)
				if err != nil {
					impl.logger.Error("failed to update chart environment override config", "err", err)
					//TODO - atomic operation breaks, throw internal error codes
				}
			}
		}
	}*/
	grafanaDatasourceId := model.GrafanaDatasourceId
	//grafana datasource create if not exist
	if len(clusterBean.PrometheusUrl) > 0 && grafanaDatasourceId == 0 {
		grafanaDatasourceId, err = impl.clusterService.CreateGrafanaDataSource(clusterBean, model)
		if err != nil {
			impl.logger.Errorw("unable to create grafana data source for missing env", "env", model)
		}
	}
	model.GrafanaDatasourceId = grafanaDatasourceId
	err = impl.environmentRepository.Update(model)
	if err != nil {
		impl.logger.Errorw("error in updating environment", "err", err)
		return mappings, err
	}

	mappings.Id = model.Id
	return mappings, nil
}

func (impl EnvironmentServiceImpl) UpdateVirtualEnvironment(mappings *VirtualEnvironmentBean, userId int32) (*VirtualEnvironmentBean, error) {
	model, err := impl.environmentRepository.FindById(mappings.Id)
	if err != nil {
		impl.logger.Errorw("error in finding environment for update", "err", err)
		return mappings, err
	}

	model.Name = mappings.Environment
	model.Namespace = mappings.Namespace
	model.UpdatedBy = userId
	model.UpdatedOn = time.Now()
	model.Description = mappings.Description
	model.IsVirtualEnvironment = true

	err = impl.environmentRepository.Update(model)
	if err != nil {
		impl.logger.Errorw("error in updating environment", "err", err)
		return mappings, err
	}

	mappings.Id = model.Id
	return mappings, nil
}

func (impl EnvironmentServiceImpl) FindClusterByEnvId(id int) (*ClusterBean, error) {
	model, err := impl.environmentRepository.FindById(id)
	if err != nil {
		impl.logger.Errorw("fetch cluster by environment id", "err", err)
		return nil, err
	}
	clusterBean := &ClusterBean{}
	clusterBean.Id = model.Cluster.Id
	clusterBean.ClusterName = model.Cluster.ClusterName
	clusterBean.Active = model.Cluster.Active
	clusterBean.ServerUrl = model.Cluster.ServerUrl
	clusterBean.Config = model.Cluster.Config
	clusterBean.InsecureSkipTLSVerify = model.Cluster.InsecureSkipTlsVerify
	return clusterBean, nil
}

const (
	PIPELINE_DEPLOYMENT_TYPE_HELM = "helm"
	PIPELINE_DEPLOYMENT_TYPE_ACD  = "argo_cd"
)

var permittedDeploymentConfigString = []string{PIPELINE_DEPLOYMENT_TYPE_HELM, PIPELINE_DEPLOYMENT_TYPE_ACD}

func (impl EnvironmentServiceImpl) GetEnvironmentListForAutocomplete(isDeploymentTypeParam bool) ([]EnvironmentBean, error) {
	models, err := impl.environmentRepository.FindAllActive()
	if err != nil {
		impl.logger.Errorw("error in fetching environment", "err", err)
	}
	var beans []EnvironmentBean
	//Fetching deployment app type config values along with autocomplete api while creating CD pipeline
	if isDeploymentTypeParam {
		for _, model := range models {
			var (
				allowedDeploymentConfigString []string
			)
			deploymentConfig := make(map[string]map[string]bool)
			deploymentConfigEnvLevel := make(map[string]bool)
<<<<<<< HEAD
			deploymentConfigValues, _ := impl.attributesRepository.FindByKey(attributes.DEPLOYMENT_APP_TYPE_ALLOWED_CONFIG)
=======
			deploymentConfigValues, _ := impl.attributesRepository.FindByKey(attributes.ENFORCE_DEPLOYMENT_TYPE_CONFIG)
>>>>>>> c2cb3dc6
			//if empty config received(doesn't exist in table) which can't be parsed
			if deploymentConfigValues.Value != "" {
				if err = json.Unmarshal([]byte(deploymentConfigValues.Value), &deploymentConfig); err != nil {
					return nil, err
				}
				deploymentConfigEnvLevel, _ = deploymentConfig[fmt.Sprintf("%d", model.Id)]
			}

			// if real config along with absurd values exist in table {"argo_cd": true, "helm": false, "absurd": false}",
			if ok, filteredDeploymentConfig := impl.IsReceivedDeploymentTypeValid(deploymentConfigEnvLevel); ok {
				allowedDeploymentConfigString = filteredDeploymentConfig
			} else {
				allowedDeploymentConfigString = permittedDeploymentConfigString
			}
			beans = append(beans, EnvironmentBean{
				Id:                     model.Id,
				Environment:            model.Name,
				Namespace:              model.Namespace,
				CdArgoSetup:            model.Cluster.CdArgoSetup,
				EnvironmentIdentifier:  model.EnvironmentIdentifier,
				ClusterName:            model.Cluster.ClusterName,
				Description:            model.Description,
				IsVirtualEnvironment:   model.IsVirtualEnvironment,
				AllowedDeploymentTypes: allowedDeploymentConfigString,
			})
		}
	} else {
		for _, model := range models {
			beans = append(beans, EnvironmentBean{
				Id:                    model.Id,
				Environment:           model.Name,
				Namespace:             model.Namespace,
				CdArgoSetup:           model.Cluster.CdArgoSetup,
				EnvironmentIdentifier: model.EnvironmentIdentifier,
				ClusterName:           model.Cluster.ClusterName,
				Description:           model.Description,
				IsVirtualEnvironment:  model.IsVirtualEnvironment,
			})
		}
	}
	return beans, nil
}

func (impl EnvironmentServiceImpl) IsReceivedDeploymentTypeValid(deploymentConfig map[string]bool) (bool, []string) {
	var (
		filteredDeploymentConfig []string
		flag                     bool
	)

	for key, value := range deploymentConfig {
		for _, permitted := range permittedDeploymentConfigString {
			if key == permitted {
				//filtering only those deployment app types which are in permitted zone and are marked true
				if value {
					flag = true
					filteredDeploymentConfig = append(filteredDeploymentConfig, key)
				}
				break
			}
		}
	}
	if !flag {
		return false, nil
	}
	return true, filteredDeploymentConfig
}

func (impl EnvironmentServiceImpl) GetEnvironmentOnlyListForAutocomplete() ([]EnvironmentBean, error) {
	models, err := impl.environmentRepository.FindAllActiveEnvOnlyDetails()
	if err != nil {
		impl.logger.Errorw("error in fetching environment", "err", err)
	}
	var beans []EnvironmentBean
	for _, model := range models {
		beans = append(beans, EnvironmentBean{
			Id:                    model.Id,
			Environment:           model.Name,
			Namespace:             model.Namespace,
			EnvironmentIdentifier: model.EnvironmentIdentifier,
			ClusterId:             model.ClusterId,
			IsVirtualEnvironment:  model.IsVirtualEnvironment,
		})
	}
	return beans, nil
}

func (impl EnvironmentServiceImpl) validateNamespaces(namespace string, envs []*repository.Environment) error {
	if len(envs) >= 1 {
		if namespace == "" {
			impl.logger.Errorw("namespace cannot be empty")
			return errors.New("namespace cannot be empty")
		}
		for _, n := range envs {
			if n.Namespace == "" {
				impl.logger.Errorw("cannot create env as existing old envs have no namespace")
				return errors.New("cannot create env as existing old envs have no namespace")
			}
		}
	}
	return nil
}

func (impl EnvironmentServiceImpl) FindByIds(ids []*int) ([]*EnvironmentBean, error) {
	models, err := impl.environmentRepository.FindByIds(ids)
	if err != nil {
		impl.logger.Errorw("error in fetching environment", "err", err)
	}
	var beans []*EnvironmentBean
	for _, model := range models {
		beans = append(beans, &EnvironmentBean{
			Id:                    model.Id,
			Environment:           model.Name,
			Active:                model.Active,
			Namespace:             model.Namespace,
			Default:               model.Default,
			EnvironmentIdentifier: model.EnvironmentIdentifier,
			ClusterId:             model.ClusterId,
			Description:           model.Description,
			IsVirtualEnvironment:  model.IsVirtualEnvironment,
		})
	}
	return beans, nil
}

func (impl EnvironmentServiceImpl) FindByNamespaceAndClusterName(namespaces string, clusterName string) (*repository.Environment, error) {
	env, err := impl.environmentRepository.FindByNamespaceAndClusterName(namespaces, clusterName)
	return env, err
}

func (impl EnvironmentServiceImpl) GetByClusterId(id int) ([]*EnvironmentBean, error) {
	models, err := impl.environmentRepository.FindByClusterId(id)
	if err != nil {
		impl.logger.Errorw("error in fetching environment", "err", err)
	}
	var beans []*EnvironmentBean
	for _, model := range models {
		beans = append(beans, &EnvironmentBean{
			Id:                    model.Id,
			Environment:           model.Name,
			Namespace:             model.Namespace,
			EnvironmentIdentifier: model.EnvironmentIdentifier,
			Description:           model.Description,
		})
	}
	return beans, nil
}

func (impl EnvironmentServiceImpl) GetCombinedEnvironmentListForDropDown(emailId string, isActionUserSuperAdmin bool, auth func(email string, object []string) map[string]bool) ([]*ClusterEnvDto, error) {
	var namespaceGroupByClusterResponse []*ClusterEnvDto
	clusterModels, err := impl.clusterService.FindAllActive()
	if err != nil {
		impl.logger.Errorw("error in fetching clusters", "err", err)
		return namespaceGroupByClusterResponse, err
	}

	isVirtualClusterMap := make(map[string]bool)
	for _, item := range clusterModels {
		isVirtualClusterMap[item.ClusterName] = item.IsVirtualCluster
	}

	clusterMap := make(map[string]int)
	for _, item := range clusterModels {
		clusterMap[item.ClusterName] = item.Id
	}
	models, err := impl.environmentRepository.FindAllActive()
	if err != nil {
		impl.logger.Errorw("error in fetching environments", "err", err)
		return namespaceGroupByClusterResponse, err
	}
	rbacObject := make([]string, 0)
	for _, model := range models {
		rbacObject = append(rbacObject, model.EnvironmentIdentifier)
	}
	// auth enforcer applied here in batch
	rbacObjectResult := auth(emailId, rbacObject)

	uniqueComboMap := make(map[string]bool)
	grantedEnvironmentMap := make(map[string][]*EnvDto)
	for _, model := range models {
		// isActionUserSuperAdmin tell that user is super admin or not. auth check skip for admin
		if !isActionUserSuperAdmin {
			isValidAuth := rbacObjectResult[model.EnvironmentIdentifier]
			if !isValidAuth {
				impl.logger.Debugw("authentication for env failed", "object", model.EnvironmentIdentifier)
				continue
			}
		}
		key := fmt.Sprintf("%s__%s", model.Cluster.ClusterName, model.Namespace)
		groupKey := fmt.Sprintf("%s__%d", model.Cluster.ClusterName, model.ClusterId)
		uniqueComboMap[key] = true
		grantedEnvironmentMap[groupKey] = append(grantedEnvironmentMap[groupKey], &EnvDto{
			EnvironmentId:         model.Id,
			EnvironmentName:       model.Name,
			Namespace:             model.Namespace,
			EnvironmentIdentifier: model.EnvironmentIdentifier,
			Description:           model.Description,
			IsVirtualEnvironment:  model.IsVirtualEnvironment,
		})
	}

	namespaceListGroupByClusters := impl.k8sInformerFactory.GetLatestNamespaceListGroupByCLuster()
	rbacObject2 := make([]string, 0)
	for clusterName, namespaces := range namespaceListGroupByClusters {
		if isVirtualClusterMap[clusterName] { // skipping if virtual cluster because virtual cluster is only devtron specific concept and virtual cluster exists only in our database
			continue
		}
		for namespace := range namespaces {
			environmentIdentifier := fmt.Sprintf("%s__%s", clusterName, namespace)
			rbacObject2 = append(rbacObject2, environmentIdentifier)
		}
	}
	// auth enforcer applied here in batch
	rbacObjectResult2 := auth(emailId, rbacObject)

	for clusterName, namespaces := range namespaceListGroupByClusters {
		if isVirtualClusterMap[clusterName] {
			continue
		}
		clusterId := clusterMap[clusterName]
		for namespace := range namespaces {
			//deduplication for cluster and namespace combination
			key := fmt.Sprintf("%s__%s", clusterName, namespace)
			groupKey := fmt.Sprintf("%s__%d", clusterName, clusterId)
			if _, ok := uniqueComboMap[key]; !ok {
				environmentIdentifier := fmt.Sprintf("%s__%s", clusterName, namespace)
				// isActionUserSuperAdmin tell that user is super admin or not. auth check skip for admin
				if !isActionUserSuperAdmin {
					isValidAuth := rbacObjectResult2[environmentIdentifier]
					if !isValidAuth {
						impl.logger.Debugw("authentication for env failed", "object", environmentIdentifier)
						continue
					}
				}
				grantedEnvironmentMap[groupKey] = append(grantedEnvironmentMap[groupKey], &EnvDto{
					EnvironmentName:       environmentIdentifier,
					Namespace:             namespace,
					EnvironmentIdentifier: environmentIdentifier,
				})
			}
		}
	}

	//final result builds here, namespace group by clusters
	for k, v := range grantedEnvironmentMap {
		clusterInfo := strings.Split(k, "__")
		clusterId, err := strconv.Atoi(clusterInfo[1])
		if err != nil {
			clusterId = 0
		}
		namespaceGroupByClusterResponse = append(namespaceGroupByClusterResponse, &ClusterEnvDto{
			ClusterName:      clusterInfo[0],
			ClusterId:        clusterId,
			Environments:     v,
			IsVirtualCluster: isVirtualClusterMap[clusterInfo[0]],
		})
	}
	return namespaceGroupByClusterResponse, nil
}

func (impl EnvironmentServiceImpl) GetCombinedEnvironmentListForDropDownByClusterIds(token string, clusterIds []int, auth func(token string, object string) bool) ([]*ClusterEnvDto, error) {
	var namespaceGroupByClusterResponse []*ClusterEnvDto
	clusterModels, err := impl.clusterService.FindByIds(clusterIds)
	if err != nil {
		impl.logger.Errorw("error in fetching clusters", "err", err)
		return namespaceGroupByClusterResponse, err
	}
	clusterMap := make(map[string]int)
	for _, item := range clusterModels {
		clusterMap[item.ClusterName] = item.Id
	}
	models, err := impl.environmentRepository.FindByClusterIds(clusterIds)
	if err != nil {
		impl.logger.Errorw("error in fetching environments", "err", err)
		return namespaceGroupByClusterResponse, err
	}
	uniqueComboMap := make(map[string]bool)
	grantedEnvironmentMap := make(map[string][]*EnvDto)
	for _, model := range models {
		// auth enforcer applied here
		isValidAuth := auth(token, model.EnvironmentIdentifier)
		if !isValidAuth {
			impl.logger.Debugw("authentication for env failed", "object", model.EnvironmentIdentifier)
			continue
		}
		key := fmt.Sprintf("%s__%s", model.Cluster.ClusterName, model.Namespace)
		groupKey := fmt.Sprintf("%s__%d", model.Cluster.ClusterName, model.ClusterId)
		uniqueComboMap[key] = true
		grantedEnvironmentMap[groupKey] = append(grantedEnvironmentMap[groupKey], &EnvDto{
			EnvironmentId:         model.Id,
			EnvironmentName:       model.Name,
			Namespace:             model.Namespace,
			EnvironmentIdentifier: model.EnvironmentIdentifier,
			Description:           model.Description,
		})
	}

	namespaceListGroupByClusters := impl.k8sInformerFactory.GetLatestNamespaceListGroupByCLuster()
	for clusterName, namespaces := range namespaceListGroupByClusters {
		clusterId := clusterMap[clusterName]
		if clusterId == 0 {
			continue
		}
		for namespace := range namespaces {
			//deduplication for cluster and namespace combination
			key := fmt.Sprintf("%s__%s", clusterName, namespace)
			groupKey := fmt.Sprintf("%s__%d", clusterName, clusterId)
			if _, ok := uniqueComboMap[key]; !ok {
				environmentIdentifier := fmt.Sprintf("%s__%s", clusterName, namespace)
				// auth enforcer applied here
				isValidAuth := auth(token, environmentIdentifier)
				if !isValidAuth {
					impl.logger.Debugw("authentication for env failed", "object", environmentIdentifier)
					continue
				}
				grantedEnvironmentMap[groupKey] = append(grantedEnvironmentMap[groupKey], &EnvDto{
					EnvironmentName:       environmentIdentifier,
					Namespace:             namespace,
					EnvironmentIdentifier: environmentIdentifier,
				})
			}
		}
	}

	//final result builds here, namespace group by clusters
	for k, v := range grantedEnvironmentMap {
		clusterInfo := strings.Split(k, "__")
		clusterId, err := strconv.Atoi(clusterInfo[1])
		if err != nil {
			clusterId = 0
		}
		namespaceGroupByClusterResponse = append(namespaceGroupByClusterResponse, &ClusterEnvDto{
			ClusterName:  clusterInfo[0],
			ClusterId:    clusterId,
			Environments: v,
		})
	}
	return namespaceGroupByClusterResponse, nil
}

func (impl EnvironmentServiceImpl) Delete(deleteReq *EnvironmentBean, userId int32) error {
	existingEnv, err := impl.environmentRepository.FindById(deleteReq.Id)
	if err != nil {
		impl.logger.Errorw("No matching entry found for delete.", "id", deleteReq.Id)
		return err
	}
	dbConnection := impl.environmentRepository.GetConnection()
	tx, err := dbConnection.Begin()
	if err != nil {
		impl.logger.Errorw("error in establishing connection", "err", err)
		return err
	}
	// Rollback tx on error.
	defer tx.Rollback()
	deleteRequest := existingEnv
	deleteRequest.UpdatedOn = time.Now()
	deleteRequest.UpdatedBy = userId
	err = impl.environmentRepository.MarkEnvironmentDeleted(deleteRequest, tx)
	if err != nil {
		impl.logger.Errorw("error in deleting environment", "envId", deleteReq.Id, "envName", deleteReq.Environment)
		return err
	}
	//deleting auth roles entries for this environment
	err = impl.userAuthService.DeleteRoles(bean.ENV_TYPE, deleteRequest.Name, tx, existingEnv.EnvironmentIdentifier)
	if err != nil {
		impl.logger.Errorw("error in deleting auth roles", "err", err)
		return err
	}
	err = tx.Commit()
	if err != nil {
		return err
	}
	return nil
}

func (impl EnvironmentServiceImpl) HandleErrorInClusterConnections(clusters []*ClusterBean, respMap map[int]error, clusterExistInDb bool) {
	impl.clusterService.HandleErrorInClusterConnections(clusters, respMap, clusterExistInDb)
}<|MERGE_RESOLUTION|>--- conflicted
+++ resolved
@@ -467,11 +467,7 @@
 			)
 			deploymentConfig := make(map[string]map[string]bool)
 			deploymentConfigEnvLevel := make(map[string]bool)
-<<<<<<< HEAD
-			deploymentConfigValues, _ := impl.attributesRepository.FindByKey(attributes.DEPLOYMENT_APP_TYPE_ALLOWED_CONFIG)
-=======
 			deploymentConfigValues, _ := impl.attributesRepository.FindByKey(attributes.ENFORCE_DEPLOYMENT_TYPE_CONFIG)
->>>>>>> c2cb3dc6
 			//if empty config received(doesn't exist in table) which can't be parsed
 			if deploymentConfigValues.Value != "" {
 				if err = json.Unmarshal([]byte(deploymentConfigValues.Value), &deploymentConfig); err != nil {
