/*
 * Copyright (c) 2020 Devtron Labs
 *
 * Licensed under the Apache License, Version 2.0 (the "License");
 * you may not use this file except in compliance with the License.
 * You may obtain a copy of the License at
 *
 *    http://www.apache.org/licenses/LICENSE-2.0
 *
 * Unless required by applicable law or agreed to in writing, software
 * distributed under the License is distributed on an "AS IS" BASIS,
 * WITHOUT WARRANTIES OR CONDITIONS OF ANY KIND, either express or implied.
 * See the License for the specific language governing permissions and
 * limitations under the License.
 *
 */

package cluster

import (
	"encoding/json"
	"fmt"
	repository2 "github.com/devtron-labs/devtron/internal/sql/repository"
	"github.com/devtron-labs/devtron/pkg/user/bean"
	"strconv"
	"strings"
	"time"

	"github.com/devtron-labs/devtron/client/k8s/informer"
	"github.com/devtron-labs/devtron/internal/util"
	"github.com/devtron-labs/devtron/pkg/cluster/repository"
	"github.com/devtron-labs/devtron/pkg/user"
	"github.com/go-pg/pg"
	"github.com/pkg/errors"
	"go.uber.org/zap"
)

type EnvironmentBean struct {
<<<<<<< HEAD
	Id                    int    `json:"id,omitempty" validate:"number"`
	Environment           string `json:"environment_name,omitempty" validate:"required,max=50"`
	ClusterId             int    `json:"cluster_id,omitempty" validate:"number,required"`
	ClusterName           string `json:"cluster_name,omitempty"`
	Active                bool   `json:"active"`
	Default               bool   `json:"default"`
	PrometheusEndpoint    string `json:"prometheus_endpoint,omitempty"`
	Namespace             string `json:"namespace,omitempty" validate:"max=50"`
	CdArgoSetup           bool   `json:"isClusterCdActive"`
	EnvironmentIdentifier string `json:"environmentIdentifier"`
	Description           string `json:"description" validate:"max=40"`
	AppCount              int    `json:"appCount"`
	IsVirtualEnvironment  bool   `json:"isVirtualEnvironment"`
=======
	Id                     int      `json:"id,omitempty" validate:"number"`
	Environment            string   `json:"environment_name,omitempty" validate:"required,max=50"`
	ClusterId              int      `json:"cluster_id,omitempty" validate:"number,required"`
	ClusterName            string   `json:"cluster_name,omitempty"`
	Active                 bool     `json:"active"`
	Default                bool     `json:"default"`
	PrometheusEndpoint     string   `json:"prometheus_endpoint,omitempty"`
	Namespace              string   `json:"namespace,omitempty" validate:"name-space-component,max=50"`
	CdArgoSetup            bool     `json:"isClusterCdActive"`
	EnvironmentIdentifier  string   `json:"environmentIdentifier"`
	Description            string   `json:"description" validate:"max=40"`
	AppCount               int      `json:"appCount"`
	IsVirtualEnvironment   bool     `json:"isVirtualEnvironment"`
	AllowedDeploymentTypes []string `json:"allowedDeploymentTypes"`
>>>>>>> d48ff5eb
}

type VirtualEnvironmentBean struct {
	Id                   int    `json:"id,omitempty" validate:"number"`
	Environment          string `json:"environment_name,omitempty" validate:"required,max=50"`
	ClusterId            int    `json:"cluster_id,omitempty" validate:"number,required"`
	ClusterName          string `json:"cluster_name,omitempty"`
	Active               bool   `json:"active"`
	Namespace            string `json:"namespace,omitempty"`
	Description          string `json:"description" validate:"max=40"`
	IsVirtualEnvironment bool   `json:"isVirtualEnvironment"`
}

type EnvDto struct {
	EnvironmentId         int    `json:"environmentId" validate:"number"`
	EnvironmentName       string `json:"environmentName,omitempty" validate:"max=50"`
	Namespace             string `json:"namespace,omitempty" validate:"name-space-component,max=50"`
	EnvironmentIdentifier string `json:"environmentIdentifier,omitempty"`
	Description           string `json:"description" validate:"max=40"`
	IsVirtualEnvironment  bool   `json:"isVirtualEnvironment"`
}

type ClusterEnvDto struct {
	ClusterId        int       `json:"clusterId"`
	ClusterName      string    `json:"clusterName,omitempty"`
	Environments     []*EnvDto `json:"environments,omitempty"`
	IsVirtualCluster bool      `json:"isVirtualCluster"`
}

type AppGroupingResponse struct {
	EnvList  []EnvironmentBean `json:"envList"`
	EnvCount int               `json:"envCount"`
}

type EnvironmentService interface {
	FindOne(environment string) (*EnvironmentBean, error)
	Create(mappings *EnvironmentBean, userId int32) (*EnvironmentBean, error)
	CreateVirtualEnvironment(mappings *VirtualEnvironmentBean, userId int32) (*VirtualEnvironmentBean, error)
	GetAll() ([]EnvironmentBean, error)
	GetAllActive() ([]EnvironmentBean, error)
	Delete(deleteReq *EnvironmentBean, userId int32) error

	FindById(id int) (*EnvironmentBean, error)
	Update(mappings *EnvironmentBean, userId int32) (*EnvironmentBean, error)
	UpdateVirtualEnvironment(mappings *VirtualEnvironmentBean, userId int32) (*VirtualEnvironmentBean, error)
	FindClusterByEnvId(id int) (*ClusterBean, error)
	GetEnvironmentListForAutocomplete(isDeploymentTypeParam bool) ([]EnvironmentBean, error)
	GetEnvironmentOnlyListForAutocomplete() ([]EnvironmentBean, error)
	FindByIds(ids []*int) ([]*EnvironmentBean, error)
	FindByNamespaceAndClusterName(namespaces string, clusterName string) (*repository.Environment, error)
	GetByClusterId(id int) ([]*EnvironmentBean, error)
	GetCombinedEnvironmentListForDropDown(emailId string, isActionUserSuperAdmin bool, auth func(email string, object []string) map[string]bool) ([]*ClusterEnvDto, error)
	GetCombinedEnvironmentListForDropDownByClusterIds(token string, clusterIds []int, auth func(token string, object string) bool) ([]*ClusterEnvDto, error)
	HandleErrorInClusterConnections(clusters []*ClusterBean, respMap map[int]error, clusterExistInDb bool)
}

type EnvironmentServiceImpl struct {
	environmentRepository repository.EnvironmentRepository
	logger                *zap.SugaredLogger
	clusterService        ClusterService
	K8sUtil               *util.K8sUtil
	k8sInformerFactory    informer.K8sInformerFactory
	//propertiesConfigService pipeline.PropertiesConfigService
	userAuthService      user.UserAuthService
	attributesRepository repository2.AttributesRepository
}

func NewEnvironmentServiceImpl(environmentRepository repository.EnvironmentRepository,
	clusterService ClusterService, logger *zap.SugaredLogger,
	K8sUtil *util.K8sUtil, k8sInformerFactory informer.K8sInformerFactory,
	//  propertiesConfigService pipeline.PropertiesConfigService,
	userAuthService user.UserAuthService, attributesRepository repository2.AttributesRepository) *EnvironmentServiceImpl {
	return &EnvironmentServiceImpl{
		environmentRepository: environmentRepository,
		logger:                logger,
		clusterService:        clusterService,
		K8sUtil:               K8sUtil,
		k8sInformerFactory:    k8sInformerFactory,
		//propertiesConfigService: propertiesConfigService,
		userAuthService:      userAuthService,
		attributesRepository: attributesRepository,
	}
}

func (impl EnvironmentServiceImpl) Create(mappings *EnvironmentBean, userId int32) (*EnvironmentBean, error) {
	existingEnvs, err := impl.environmentRepository.FindByClusterId(mappings.ClusterId)
	if err != nil && !util.IsErrNoRows(err) {
		impl.logger.Errorw("error while fetch", "err", err)
		return nil, err
	}
	err = impl.validateNamespaces(mappings.Namespace, existingEnvs)
	if err != nil {
		return nil, err
	}

	clusterBean, err := impl.clusterService.FindById(mappings.ClusterId)
	if err != nil {
		return nil, err
	}

	identifier := clusterBean.ClusterName + "__" + mappings.Namespace

	model, err := impl.environmentRepository.FindByNameOrIdentifier(mappings.Environment, identifier)
	if err != nil && err != pg.ErrNoRows {
		impl.logger.Errorw("error in finding environment for update", "err", err)
		return mappings, err
	}
	if model.Id > 0 {
		impl.logger.Warnw("environment already exists for this cluster and namespace", "model", model)
		return mappings, fmt.Errorf("environment already exists")
	}

	model = &repository.Environment{
		Name:                  mappings.Environment,
		ClusterId:             mappings.ClusterId,
		Active:                mappings.Active,
		Namespace:             mappings.Namespace,
		Default:               mappings.Default,
		Description:           mappings.Description,
		EnvironmentIdentifier: identifier,
	}
	model.CreatedBy = userId
	model.UpdatedBy = userId
	model.CreatedOn = time.Now()
	model.UpdatedOn = time.Now()
	err = impl.environmentRepository.Create(model)
	if err != nil {
		impl.logger.Errorw("error in saving environment", "err", err)
		return mappings, err
	}
	if len(model.Namespace) > 0 {
		cfg, err := impl.clusterService.GetClusterConfig(clusterBean)
		if err != nil {
			return nil, err
		}
		if err := impl.K8sUtil.CreateNsIfNotExists(model.Namespace, cfg); err != nil {
			impl.logger.Errorw("error in creating ns", "ns", model.Namespace, "err", err)
		}

	}

	//ignore grafana if no prometheus url found
	if len(clusterBean.PrometheusUrl) > 0 {
		_, err = impl.clusterService.CreateGrafanaDataSource(clusterBean, model)
		if err != nil {
			impl.logger.Errorw("unable to create grafana data source", "env", model)
		}
	}
	mappings.Id = model.Id
	return mappings, nil
}

func (impl EnvironmentServiceImpl) CreateVirtualEnvironment(mappings *VirtualEnvironmentBean, userId int32) (*VirtualEnvironmentBean, error) {

	model, err := impl.environmentRepository.FindByName(mappings.Environment)
	if err != nil && err != pg.ErrNoRows {
		impl.logger.Errorw("error in finding environment for update", "err", err)
		return mappings, err
	}
	if model.Id > 0 {
		impl.logger.Warnw("environment already exists for this cluster and namespace", "model", model)
		return mappings, fmt.Errorf("environment already exists")
	}

	environmentIdentifier := mappings.Environment

	model = &repository.Environment{
		Name:                  mappings.Environment,
		ClusterId:             mappings.ClusterId,
		Active:                true,
		Namespace:             mappings.Namespace,
		Description:           mappings.Description,
		EnvironmentIdentifier: environmentIdentifier,
		IsVirtualEnvironment:  true,
	}

	model.CreatedBy = userId
	model.UpdatedBy = userId
	model.CreatedOn = time.Now()
	model.UpdatedOn = time.Now()
	err = impl.environmentRepository.Create(model)
	if err != nil {
		impl.logger.Errorw("error in saving environment", "err", err)
		return mappings, err
	}
	return nil, err
}

func (impl EnvironmentServiceImpl) FindOne(environment string) (*EnvironmentBean, error) {
	model, err := impl.environmentRepository.FindOne(environment)
	if err != nil {
		impl.logger.Errorw("error in fetching environment", "err", err)
		return nil, err
	}
	bean := &EnvironmentBean{
		Id:                    model.Id,
		Environment:           model.Name,
		ClusterId:             model.Cluster.Id,
		Active:                model.Active,
		PrometheusEndpoint:    model.Cluster.PrometheusEndpoint,
		Namespace:             model.Namespace,
		Default:               model.Default,
		EnvironmentIdentifier: model.EnvironmentIdentifier,
		Description:           model.Description,
	}
	return bean, nil
}

func (impl EnvironmentServiceImpl) GetAll() ([]EnvironmentBean, error) {
	models, err := impl.environmentRepository.FindAll()
	if err != nil {
		impl.logger.Errorw("error in fetching environment", "err", err)
	}
	var beans []EnvironmentBean
	for _, model := range models {
		beans = append(beans, EnvironmentBean{
			Id:                    model.Id,
			Environment:           model.Name,
			ClusterId:             model.Cluster.Id,
			ClusterName:           model.Cluster.ClusterName,
			Active:                model.Active,
			PrometheusEndpoint:    model.Cluster.PrometheusEndpoint,
			Namespace:             model.Namespace,
			Default:               model.Default,
			CdArgoSetup:           model.Cluster.CdArgoSetup,
			EnvironmentIdentifier: model.EnvironmentIdentifier,
			Description:           model.Description,
			IsVirtualEnvironment:  model.IsVirtualEnvironment,
		})
	}
	return beans, nil
}

func (impl EnvironmentServiceImpl) GetAllActive() ([]EnvironmentBean, error) {
	models, err := impl.environmentRepository.FindAllActive()
	if err != nil {
		impl.logger.Errorw("error in fetching environment", "err", err)
	}
	var beans []EnvironmentBean
	for _, model := range models {
		beans = append(beans, EnvironmentBean{
			Id:                    model.Id,
			Environment:           model.Name,
			ClusterId:             model.Cluster.Id,
			ClusterName:           model.Cluster.ClusterName,
			Active:                model.Active,
			PrometheusEndpoint:    model.Cluster.PrometheusEndpoint,
			Namespace:             model.Namespace,
			Default:               model.Default,
			EnvironmentIdentifier: model.EnvironmentIdentifier,
			Description:           model.Description,
			IsVirtualEnvironment:  model.IsVirtualEnvironment,
		})
	}
	return beans, nil
}

func (impl EnvironmentServiceImpl) FindById(id int) (*EnvironmentBean, error) {
	model, err := impl.environmentRepository.FindById(id)
	if err != nil {
		impl.logger.Errorw("error in fetching environment", "err", err)
		return nil, err
	}
	bean := &EnvironmentBean{
		Id:                    model.Id,
		Environment:           model.Name,
		ClusterId:             model.Cluster.Id,
		Active:                model.Active,
		PrometheusEndpoint:    model.Cluster.PrometheusEndpoint,
		Namespace:             model.Namespace,
		Default:               model.Default,
		EnvironmentIdentifier: model.EnvironmentIdentifier,
		Description:           model.Description,
		IsVirtualEnvironment:  model.IsVirtualEnvironment,
	}

	/*clusterBean := &ClusterBean{
		id:model.Cluster.id,
		ClusterName: model.Cluster.ClusterName,
		Active:model.Cluster.Active,
	}*/
	return bean, nil
}

func (impl EnvironmentServiceImpl) Update(mappings *EnvironmentBean, userId int32) (*EnvironmentBean, error) {
	model, err := impl.environmentRepository.FindById(mappings.Id)
	if err != nil {
		impl.logger.Errorw("error in finding environment for update", "err", err)
		return mappings, err
	}
	/*isNamespaceChange := false
	if model.Namespace != mappings.Namespace {
		isNamespaceChange = true
	}*/

	clusterBean, err := impl.clusterService.FindById(mappings.ClusterId)
	if err != nil {
		return nil, err
	}

	model.Name = mappings.Environment
	model.Active = mappings.Active
	model.Namespace = mappings.Namespace
	model.Default = mappings.Default
	model.UpdatedBy = userId
	model.UpdatedOn = time.Now()
	model.Description = mappings.Description

	//namespace create if not exist
	if len(model.Namespace) > 0 {
		cfg, err := impl.clusterService.GetClusterConfig(clusterBean)
		if err != nil {
			return nil, err
		}
		if err := impl.K8sUtil.CreateNsIfNotExists(model.Namespace, cfg); err != nil {
			impl.logger.Errorw("error in creating ns", "ns", model.Namespace, "err", err)
		}
	}
	//namespace changed, update it on chart env override config as well
	/*if isNamespaceChange == true {
		impl.logger.Debug("namespace has modified in request, it will update related config")
		envPropertiesList, err := impl.propertiesConfigService.GetEnvironmentPropertiesById(mappings.Id)
		if err != nil {
			impl.logger.Error("failed to fetch chart environment override config", "err", err)
			//TODO - atomic operation breaks, throw internal error codes

		} else {
			for _, envProperties := range envPropertiesList {
				_, err := impl.propertiesConfigService.UpdateEnvironmentProperties(0, &pipeline.EnvironmentProperties{Id: envProperties.Id, Namespace: mappings.Namespace}, userId)
				if err != nil {
					impl.logger.Error("failed to update chart environment override config", "err", err)
					//TODO - atomic operation breaks, throw internal error codes
				}
			}
		}
	}*/
	grafanaDatasourceId := model.GrafanaDatasourceId
	//grafana datasource create if not exist
	if len(clusterBean.PrometheusUrl) > 0 && grafanaDatasourceId == 0 {
		grafanaDatasourceId, err = impl.clusterService.CreateGrafanaDataSource(clusterBean, model)
		if err != nil {
			impl.logger.Errorw("unable to create grafana data source for missing env", "env", model)
		}
	}
	model.GrafanaDatasourceId = grafanaDatasourceId
	err = impl.environmentRepository.Update(model)
	if err != nil {
		impl.logger.Errorw("error in updating environment", "err", err)
		return mappings, err
	}

	mappings.Id = model.Id
	return mappings, nil
}

func (impl EnvironmentServiceImpl) UpdateVirtualEnvironment(mappings *VirtualEnvironmentBean, userId int32) (*VirtualEnvironmentBean, error) {
	model, err := impl.environmentRepository.FindById(mappings.Id)
	if err != nil {
		impl.logger.Errorw("error in finding environment for update", "err", err)
		return mappings, err
	}

	model.Name = mappings.Environment
	model.Namespace = mappings.Namespace
	model.UpdatedBy = userId
	model.UpdatedOn = time.Now()
	model.Description = mappings.Description
	model.IsVirtualEnvironment = true

	err = impl.environmentRepository.Update(model)
	if err != nil {
		impl.logger.Errorw("error in updating environment", "err", err)
		return mappings, err
	}

	mappings.Id = model.Id
	return mappings, nil
}

func (impl EnvironmentServiceImpl) FindClusterByEnvId(id int) (*ClusterBean, error) {
	model, err := impl.environmentRepository.FindById(id)
	if err != nil {
		impl.logger.Errorw("fetch cluster by environment id", "err", err)
		return nil, err
	}
	clusterBean := &ClusterBean{}
	clusterBean.Id = model.Cluster.Id
	clusterBean.ClusterName = model.Cluster.ClusterName
	clusterBean.Active = model.Cluster.Active
	clusterBean.ServerUrl = model.Cluster.ServerUrl
	clusterBean.Config = model.Cluster.Config
	clusterBean.InsecureSkipTLSVerify = model.Cluster.InsecureSkipTlsVerify
	return clusterBean, nil
}

const (
	PIPELINE_DEPLOYMENT_TYPE_HELM = "helm"
	PIPELINE_DEPLOYMENT_TYPE_ACD  = "argo_cd"
)

var permittedDeploymentConfigString = []string{PIPELINE_DEPLOYMENT_TYPE_HELM, PIPELINE_DEPLOYMENT_TYPE_ACD}

func (impl EnvironmentServiceImpl) GetEnvironmentListForAutocomplete(isDeploymentTypeParam bool) ([]EnvironmentBean, error) {
	models, err := impl.environmentRepository.FindAllActive()
	if err != nil {
		impl.logger.Errorw("error in fetching environment", "err", err)
	}
	var beans []EnvironmentBean
	//Fetching deployment app type config values along with autocomplete api while creating CD pipeline
	if isDeploymentTypeParam {
		for _, model := range models {
			var (
				deploymentConfig              map[string]bool
				allowedDeploymentConfigString []string
			)
			deploymentConfigValues, _ := impl.attributesRepository.FindByKey(fmt.Sprintf("%d", model.Id))
			if err = json.Unmarshal([]byte(deploymentConfigValues.Value), &deploymentConfig); err != nil {
				return nil, err
			}

			// if real config along with absurd values exist in table {"argo_cd": true, "helm": false, "absurd": false}",
			if ok, filteredDeploymentConfig := impl.IsReceivedDeploymentTypeValid(deploymentConfig); ok {
				allowedDeploymentConfigString = filteredDeploymentConfig
			} else {
				allowedDeploymentConfigString = permittedDeploymentConfigString
			}
			beans = append(beans, EnvironmentBean{
				Id:                     model.Id,
				Environment:            model.Name,
				Namespace:              model.Namespace,
				CdArgoSetup:            model.Cluster.CdArgoSetup,
				EnvironmentIdentifier:  model.EnvironmentIdentifier,
				ClusterName:            model.Cluster.ClusterName,
				Description:            model.Description,
				IsVirtualEnvironment:   model.IsVirtualEnvironment,
				AllowedDeploymentTypes: allowedDeploymentConfigString,
			})
		}
	} else {
		for _, model := range models {
			beans = append(beans, EnvironmentBean{
				Id:                    model.Id,
				Environment:           model.Name,
				Namespace:             model.Namespace,
				CdArgoSetup:           model.Cluster.CdArgoSetup,
				EnvironmentIdentifier: model.EnvironmentIdentifier,
				ClusterName:           model.Cluster.ClusterName,
				Description:           model.Description,
				IsVirtualEnvironment:  model.IsVirtualEnvironment,
			})
		}
	}
	return beans, nil
}

func (impl EnvironmentServiceImpl) IsReceivedDeploymentTypeValid(deploymentConfig map[string]bool) (bool, []string) {
	var (
		filteredDeploymentConfig []string
		flag                     bool
	)

	for key, value := range deploymentConfig {
		for _, permitted := range permittedDeploymentConfigString {
			if key == permitted {
				//filtering only those deployment app types which are in permitted zone and are marked true
				if value {
					flag = true
					filteredDeploymentConfig = append(filteredDeploymentConfig, key)
				}
				break
			}
		}
	}
	if !flag {
		return false, nil
	}
	return true, filteredDeploymentConfig
}

func (impl EnvironmentServiceImpl) GetEnvironmentOnlyListForAutocomplete() ([]EnvironmentBean, error) {
	models, err := impl.environmentRepository.FindAllActiveEnvOnlyDetails()
	if err != nil {
		impl.logger.Errorw("error in fetching environment", "err", err)
	}
	var beans []EnvironmentBean
	for _, model := range models {
		beans = append(beans, EnvironmentBean{
			Id:                    model.Id,
			Environment:           model.Name,
			Namespace:             model.Namespace,
			EnvironmentIdentifier: model.EnvironmentIdentifier,
			ClusterId:             model.ClusterId,
			IsVirtualEnvironment:  model.IsVirtualEnvironment,
		})
	}
	return beans, nil
}

func (impl EnvironmentServiceImpl) validateNamespaces(namespace string, envs []*repository.Environment) error {
	if len(envs) >= 1 {
		if namespace == "" {
			impl.logger.Errorw("namespace cannot be empty")
			return errors.New("namespace cannot be empty")
		}
		for _, n := range envs {
			if n.Namespace == "" {
				impl.logger.Errorw("cannot create env as existing old envs have no namespace")
				return errors.New("cannot create env as existing old envs have no namespace")
			}
		}
	}
	return nil
}

func (impl EnvironmentServiceImpl) FindByIds(ids []*int) ([]*EnvironmentBean, error) {
	models, err := impl.environmentRepository.FindByIds(ids)
	if err != nil {
		impl.logger.Errorw("error in fetching environment", "err", err)
	}
	var beans []*EnvironmentBean
	for _, model := range models {
		beans = append(beans, &EnvironmentBean{
			Id:                    model.Id,
			Environment:           model.Name,
			Active:                model.Active,
			Namespace:             model.Namespace,
			Default:               model.Default,
			EnvironmentIdentifier: model.EnvironmentIdentifier,
			ClusterId:             model.ClusterId,
			Description:           model.Description,
			IsVirtualEnvironment:  model.IsVirtualEnvironment,
		})
	}
	return beans, nil
}

func (impl EnvironmentServiceImpl) FindByNamespaceAndClusterName(namespaces string, clusterName string) (*repository.Environment, error) {
	env, err := impl.environmentRepository.FindByNamespaceAndClusterName(namespaces, clusterName)
	return env, err
}

func (impl EnvironmentServiceImpl) GetByClusterId(id int) ([]*EnvironmentBean, error) {
	models, err := impl.environmentRepository.FindByClusterId(id)
	if err != nil {
		impl.logger.Errorw("error in fetching environment", "err", err)
	}
	var beans []*EnvironmentBean
	for _, model := range models {
		beans = append(beans, &EnvironmentBean{
			Id:                    model.Id,
			Environment:           model.Name,
			Namespace:             model.Namespace,
			EnvironmentIdentifier: model.EnvironmentIdentifier,
			Description:           model.Description,
		})
	}
	return beans, nil
}

func (impl EnvironmentServiceImpl) GetCombinedEnvironmentListForDropDown(emailId string, isActionUserSuperAdmin bool, auth func(email string, object []string) map[string]bool) ([]*ClusterEnvDto, error) {
	var namespaceGroupByClusterResponse []*ClusterEnvDto
	clusterModels, err := impl.clusterService.FindAllActive()
	if err != nil {
		impl.logger.Errorw("error in fetching clusters", "err", err)
		return namespaceGroupByClusterResponse, err
	}

	isVirtualClusterMap := make(map[string]bool)
	for _, item := range clusterModels {
		isVirtualClusterMap[item.ClusterName] = item.IsVirtualCluster
	}

	clusterMap := make(map[string]int)
	for _, item := range clusterModels {
		clusterMap[item.ClusterName] = item.Id
	}
	models, err := impl.environmentRepository.FindAllActive()
	if err != nil {
		impl.logger.Errorw("error in fetching environments", "err", err)
		return namespaceGroupByClusterResponse, err
	}
	rbacObject := make([]string, 0)
	for _, model := range models {
		rbacObject = append(rbacObject, model.EnvironmentIdentifier)
	}
	// auth enforcer applied here in batch
	rbacObjectResult := auth(emailId, rbacObject)

	uniqueComboMap := make(map[string]bool)
	grantedEnvironmentMap := make(map[string][]*EnvDto)
	for _, model := range models {
		// isActionUserSuperAdmin tell that user is super admin or not. auth check skip for admin
		if !isActionUserSuperAdmin {
			isValidAuth := rbacObjectResult[model.EnvironmentIdentifier]
			if !isValidAuth {
				impl.logger.Debugw("authentication for env failed", "object", model.EnvironmentIdentifier)
				continue
			}
		}
		key := fmt.Sprintf("%s__%s", model.Cluster.ClusterName, model.Namespace)
		groupKey := fmt.Sprintf("%s__%d", model.Cluster.ClusterName, model.ClusterId)
		uniqueComboMap[key] = true
		grantedEnvironmentMap[groupKey] = append(grantedEnvironmentMap[groupKey], &EnvDto{
			EnvironmentId:         model.Id,
			EnvironmentName:       model.Name,
			Namespace:             model.Namespace,
			EnvironmentIdentifier: model.EnvironmentIdentifier,
			Description:           model.Description,
			IsVirtualEnvironment:  model.IsVirtualEnvironment,
		})
	}

	namespaceListGroupByClusters := impl.k8sInformerFactory.GetLatestNamespaceListGroupByCLuster()
	rbacObject2 := make([]string, 0)
	for clusterName, namespaces := range namespaceListGroupByClusters {
		if isVirtualClusterMap[clusterName] { // skipping if virtual cluster because virtual cluster is only devtron specific concept and virtual cluster exists only in our database
			continue
		}
		for namespace := range namespaces {
			environmentIdentifier := fmt.Sprintf("%s__%s", clusterName, namespace)
			rbacObject2 = append(rbacObject2, environmentIdentifier)
		}
	}
	// auth enforcer applied here in batch
	rbacObjectResult2 := auth(emailId, rbacObject)

	for clusterName, namespaces := range namespaceListGroupByClusters {
		if isVirtualClusterMap[clusterName] {
			continue
		}
		clusterId := clusterMap[clusterName]
		for namespace := range namespaces {
			//deduplication for cluster and namespace combination
			key := fmt.Sprintf("%s__%s", clusterName, namespace)
			groupKey := fmt.Sprintf("%s__%d", clusterName, clusterId)
			if _, ok := uniqueComboMap[key]; !ok {
				environmentIdentifier := fmt.Sprintf("%s__%s", clusterName, namespace)
				// isActionUserSuperAdmin tell that user is super admin or not. auth check skip for admin
				if !isActionUserSuperAdmin {
					isValidAuth := rbacObjectResult2[environmentIdentifier]
					if !isValidAuth {
						impl.logger.Debugw("authentication for env failed", "object", environmentIdentifier)
						continue
					}
				}
				grantedEnvironmentMap[groupKey] = append(grantedEnvironmentMap[groupKey], &EnvDto{
					EnvironmentName:       environmentIdentifier,
					Namespace:             namespace,
					EnvironmentIdentifier: environmentIdentifier,
				})
			}
		}
	}

	//final result builds here, namespace group by clusters
	for k, v := range grantedEnvironmentMap {
		clusterInfo := strings.Split(k, "__")
		clusterId, err := strconv.Atoi(clusterInfo[1])
		if err != nil {
			clusterId = 0
		}
		namespaceGroupByClusterResponse = append(namespaceGroupByClusterResponse, &ClusterEnvDto{
			ClusterName:      clusterInfo[0],
			ClusterId:        clusterId,
			Environments:     v,
			IsVirtualCluster: isVirtualClusterMap[clusterInfo[0]],
		})
	}
	return namespaceGroupByClusterResponse, nil
}

func (impl EnvironmentServiceImpl) GetCombinedEnvironmentListForDropDownByClusterIds(token string, clusterIds []int, auth func(token string, object string) bool) ([]*ClusterEnvDto, error) {
	var namespaceGroupByClusterResponse []*ClusterEnvDto
	clusterModels, err := impl.clusterService.FindByIds(clusterIds)
	if err != nil {
		impl.logger.Errorw("error in fetching clusters", "err", err)
		return namespaceGroupByClusterResponse, err
	}
	clusterMap := make(map[string]int)
	for _, item := range clusterModels {
		clusterMap[item.ClusterName] = item.Id
	}
	models, err := impl.environmentRepository.FindByClusterIds(clusterIds)
	if err != nil {
		impl.logger.Errorw("error in fetching environments", "err", err)
		return namespaceGroupByClusterResponse, err
	}
	uniqueComboMap := make(map[string]bool)
	grantedEnvironmentMap := make(map[string][]*EnvDto)
	for _, model := range models {
		// auth enforcer applied here
		isValidAuth := auth(token, model.EnvironmentIdentifier)
		if !isValidAuth {
			impl.logger.Debugw("authentication for env failed", "object", model.EnvironmentIdentifier)
			continue
		}
		key := fmt.Sprintf("%s__%s", model.Cluster.ClusterName, model.Namespace)
		groupKey := fmt.Sprintf("%s__%d", model.Cluster.ClusterName, model.ClusterId)
		uniqueComboMap[key] = true
		grantedEnvironmentMap[groupKey] = append(grantedEnvironmentMap[groupKey], &EnvDto{
			EnvironmentId:         model.Id,
			EnvironmentName:       model.Name,
			Namespace:             model.Namespace,
			EnvironmentIdentifier: model.EnvironmentIdentifier,
			Description:           model.Description,
		})
	}

	namespaceListGroupByClusters := impl.k8sInformerFactory.GetLatestNamespaceListGroupByCLuster()
	for clusterName, namespaces := range namespaceListGroupByClusters {
		clusterId := clusterMap[clusterName]
		if clusterId == 0 {
			continue
		}
		for namespace := range namespaces {
			//deduplication for cluster and namespace combination
			key := fmt.Sprintf("%s__%s", clusterName, namespace)
			groupKey := fmt.Sprintf("%s__%d", clusterName, clusterId)
			if _, ok := uniqueComboMap[key]; !ok {
				environmentIdentifier := fmt.Sprintf("%s__%s", clusterName, namespace)
				// auth enforcer applied here
				isValidAuth := auth(token, environmentIdentifier)
				if !isValidAuth {
					impl.logger.Debugw("authentication for env failed", "object", environmentIdentifier)
					continue
				}
				grantedEnvironmentMap[groupKey] = append(grantedEnvironmentMap[groupKey], &EnvDto{
					EnvironmentName:       environmentIdentifier,
					Namespace:             namespace,
					EnvironmentIdentifier: environmentIdentifier,
				})
			}
		}
	}

	//final result builds here, namespace group by clusters
	for k, v := range grantedEnvironmentMap {
		clusterInfo := strings.Split(k, "__")
		clusterId, err := strconv.Atoi(clusterInfo[1])
		if err != nil {
			clusterId = 0
		}
		namespaceGroupByClusterResponse = append(namespaceGroupByClusterResponse, &ClusterEnvDto{
			ClusterName:  clusterInfo[0],
			ClusterId:    clusterId,
			Environments: v,
		})
	}
	return namespaceGroupByClusterResponse, nil
}

func (impl EnvironmentServiceImpl) Delete(deleteReq *EnvironmentBean, userId int32) error {
	existingEnv, err := impl.environmentRepository.FindById(deleteReq.Id)
	if err != nil {
		impl.logger.Errorw("No matching entry found for delete.", "id", deleteReq.Id)
		return err
	}
	dbConnection := impl.environmentRepository.GetConnection()
	tx, err := dbConnection.Begin()
	if err != nil {
		impl.logger.Errorw("error in establishing connection", "err", err)
		return err
	}
	// Rollback tx on error.
	defer tx.Rollback()
	deleteRequest := existingEnv
	deleteRequest.UpdatedOn = time.Now()
	deleteRequest.UpdatedBy = userId
	err = impl.environmentRepository.MarkEnvironmentDeleted(deleteRequest, tx)
	if err != nil {
		impl.logger.Errorw("error in deleting environment", "envId", deleteReq.Id, "envName", deleteReq.Environment)
		return err
	}
	//deleting auth roles entries for this environment
	err = impl.userAuthService.DeleteRoles(bean.ENV_TYPE, deleteRequest.Name, tx, existingEnv.EnvironmentIdentifier)
	if err != nil {
		impl.logger.Errorw("error in deleting auth roles", "err", err)
		return err
	}
	err = tx.Commit()
	if err != nil {
		return err
	}
	return nil
}

func (impl EnvironmentServiceImpl) HandleErrorInClusterConnections(clusters []*ClusterBean, respMap map[int]error, clusterExistInDb bool) {
	impl.clusterService.HandleErrorInClusterConnections(clusters, respMap, clusterExistInDb)
}<|MERGE_RESOLUTION|>--- conflicted
+++ resolved
@@ -36,21 +36,6 @@
 )
 
 type EnvironmentBean struct {
-<<<<<<< HEAD
-	Id                    int    `json:"id,omitempty" validate:"number"`
-	Environment           string `json:"environment_name,omitempty" validate:"required,max=50"`
-	ClusterId             int    `json:"cluster_id,omitempty" validate:"number,required"`
-	ClusterName           string `json:"cluster_name,omitempty"`
-	Active                bool   `json:"active"`
-	Default               bool   `json:"default"`
-	PrometheusEndpoint    string `json:"prometheus_endpoint,omitempty"`
-	Namespace             string `json:"namespace,omitempty" validate:"max=50"`
-	CdArgoSetup           bool   `json:"isClusterCdActive"`
-	EnvironmentIdentifier string `json:"environmentIdentifier"`
-	Description           string `json:"description" validate:"max=40"`
-	AppCount              int    `json:"appCount"`
-	IsVirtualEnvironment  bool   `json:"isVirtualEnvironment"`
-=======
 	Id                     int      `json:"id,omitempty" validate:"number"`
 	Environment            string   `json:"environment_name,omitempty" validate:"required,max=50"`
 	ClusterId              int      `json:"cluster_id,omitempty" validate:"number,required"`
@@ -65,7 +50,6 @@
 	AppCount               int      `json:"appCount"`
 	IsVirtualEnvironment   bool     `json:"isVirtualEnvironment"`
 	AllowedDeploymentTypes []string `json:"allowedDeploymentTypes"`
->>>>>>> d48ff5eb
 }
 
 type VirtualEnvironmentBean struct {
