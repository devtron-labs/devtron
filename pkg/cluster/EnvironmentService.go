/*
 * Copyright (c) 2020 Devtron Labs
 *
 * Licensed under the Apache License, Version 2.0 (the "License");
 * you may not use this file except in compliance with the License.
 * You may obtain a copy of the License at
 *
 *    http://www.apache.org/licenses/LICENSE-2.0
 *
 * Unless required by applicable law or agreed to in writing, software
 * distributed under the License is distributed on an "AS IS" BASIS,
 * WITHOUT WARRANTIES OR CONDITIONS OF ANY KIND, either express or implied.
 * See the License for the specific language governing permissions and
 * limitations under the License.
 *
 */

package cluster

import (
	"fmt"
	"github.com/devtron-labs/devtron/client/k8s/informer"
	"github.com/devtron-labs/devtron/internal/util"
	"github.com/devtron-labs/devtron/pkg/cluster/repository"
	"github.com/devtron-labs/devtron/pkg/sql"
	"github.com/devtron-labs/devtron/pkg/user"
	repository2 "github.com/devtron-labs/devtron/pkg/user/repository"
	"github.com/go-pg/pg"
	"github.com/pkg/errors"
	"go.uber.org/zap"
	"strconv"
	"strings"
	"time"
)

type EnvironmentBean struct {
	Id                    int    `json:"id,omitempty" validate:"number"`
	Environment           string `json:"environment_name,omitempty" validate:"required,max=50"`
	ClusterId             int    `json:"cluster_id,omitempty" validate:"number,required"`
	ClusterName           string `json:"cluster_name,omitempty"`
	Active                bool   `json:"active"`
	Default               bool   `json:"default"`
	PrometheusEndpoint    string `json:"prometheus_endpoint,omitempty"`
	Namespace             string `json:"namespace,omitempty" validate:"max=50"`
	CdArgoSetup           bool   `json:"isClusterCdActive"`
	EnvironmentIdentifier string `json:"environmentIdentifier"`
}

type EnvDto struct {
	EnvironmentId         int    `json:"environmentId" validate:"number"`
	EnvironmentName       string `json:"environmentName,omitempty" validate:"max=50"`
	Namespace             string `json:"namespace,omitempty" validate:"max=50"`
	EnvironmentIdentifier string `json:"environmentIdentifier,omitempty"`
}

type ClusterEnvDto struct {
	ClusterId    int       `json:"clusterId"`
	ClusterName  string    `json:"clusterName,omitempty"`
	Environments []*EnvDto `json:"environments,omitempty"`
}

type EnvironmentService interface {
	FindOne(environment string) (*EnvironmentBean, error)
	Create(mappings *EnvironmentBean, userId int32) (*EnvironmentBean, error)
	GetAll() ([]EnvironmentBean, error)
	GetAllActive() ([]EnvironmentBean, error)
	Delete(deleteReq *EnvironmentBean, userId int32) error

	FindById(id int) (*EnvironmentBean, error)
	Update(mappings *EnvironmentBean, userId int32) (*EnvironmentBean, error)
	FindClusterByEnvId(id int) (*ClusterBean, error)
	GetEnvironmentListForAutocomplete() ([]EnvironmentBean, error)
	FindByIds(ids []*int) ([]*EnvironmentBean, error)
	FindByNamespaceAndClusterName(namespaces string, clusterName string) (*repository.Environment, error)
	GetByClusterId(id int) ([]*EnvironmentBean, error)
	GetCombinedEnvironmentListForDropDown(token string, isActionUserSuperAdmin bool, auth func(token string, object string) bool) ([]*ClusterEnvDto, error)
	GetCombinedEnvironmentListForDropDownByClusterIds(token string, clusterIds []int, auth func(token string, object string) bool) ([]*ClusterEnvDto, error)
}

type EnvironmentServiceImpl struct {
	environmentRepository repository.EnvironmentRepository
	logger                *zap.SugaredLogger
	clusterService        ClusterService
	K8sUtil               *util.K8sUtil
	k8sInformerFactory    informer.K8sInformerFactory
	//propertiesConfigService pipeline.PropertiesConfigService
	userAuthService         user.UserAuthService
}

func NewEnvironmentServiceImpl(environmentRepository repository.EnvironmentRepository,
	clusterService ClusterService, logger *zap.SugaredLogger,
	K8sUtil *util.K8sUtil, k8sInformerFactory informer.K8sInformerFactory,
//  propertiesConfigService pipeline.PropertiesConfigService,
	userAuthService user.UserAuthService) *EnvironmentServiceImpl {
	return &EnvironmentServiceImpl{
		environmentRepository: environmentRepository,
		logger:                logger,
		clusterService:        clusterService,
		K8sUtil:               K8sUtil,
		k8sInformerFactory:    k8sInformerFactory,
		//propertiesConfigService: propertiesConfigService,
		userAuthService:         userAuthService,
	}
}

func (impl EnvironmentServiceImpl) Create(mappings *EnvironmentBean, userId int32) (*EnvironmentBean, error) {
	existingEnvs, err := impl.environmentRepository.FindByClusterId(mappings.ClusterId)
	if err != nil && !util.IsErrNoRows(err) {
		impl.logger.Errorw("error while fetch", "err", err)
		return nil, err
	}
	err = impl.validateNamespaces(mappings.Namespace, existingEnvs)
	if err != nil {
		return nil, err
	}

	clusterBean, err := impl.clusterService.FindById(mappings.ClusterId)
	if err != nil {
		return nil, err
	}

	identifier := clusterBean.ClusterName + "__" + mappings.Namespace

	model, err := impl.environmentRepository.FindByNameOrIdentifier(mappings.Environment, identifier)
	if err != nil && err != pg.ErrNoRows {
		impl.logger.Errorw("error in finding environment for update", "err", err)
		return mappings, err
	}
	if model.Id > 0 {
		impl.logger.Warnw("environment already exists for this cluster and namespace", "model", model)
		return mappings, fmt.Errorf("environment already exists")
	}

	model = &repository.Environment{
		Name:                  mappings.Environment,
		ClusterId:             mappings.ClusterId,
		Active:                mappings.Active,
		Namespace:             mappings.Namespace,
		Default:               mappings.Default,
		EnvironmentIdentifier: identifier,
	}
	model.CreatedBy = userId
	model.UpdatedBy = userId
	model.CreatedOn = time.Now()
	model.UpdatedOn = time.Now()
	err = impl.environmentRepository.Create(model)
	if err != nil {
		impl.logger.Errorw("error in saving environment", "err", err)
		return mappings, err
	}
	if len(model.Namespace) > 0 {
		cfg, err := impl.clusterService.GetClusterConfig(clusterBean)
		if err != nil {
			return nil, err
		}
		if err := impl.K8sUtil.CreateNsIfNotExists(model.Namespace, cfg); err != nil {
			impl.logger.Errorw("error in creating ns", "ns", model.Namespace, "err", err)
		}

	}

	//ignore grafana if no prometheus url found
	if len(clusterBean.PrometheusUrl) > 0 {
		_, err = impl.clusterService.CreateGrafanaDataSource(clusterBean, model)
		if err != nil {
			impl.logger.Errorw("unable to create grafana data source", "env", model)
		}
	}
	mappings.Id = model.Id
	return mappings, nil
}

func (impl EnvironmentServiceImpl) FindOne(environment string) (*EnvironmentBean, error) {
	model, err := impl.environmentRepository.FindOne(environment)
	if err != nil {
		impl.logger.Errorw("error in fetching environment", "err", err)
		return nil, err
	}
	bean := &EnvironmentBean{
		Id:                    model.Id,
		Environment:           model.Name,
		ClusterId:             model.Cluster.Id,
		Active:                model.Active,
		PrometheusEndpoint:    model.Cluster.PrometheusEndpoint,
		Namespace:             model.Namespace,
		Default:               model.Default,
		EnvironmentIdentifier: model.EnvironmentIdentifier,
	}
	return bean, nil
}

func (impl EnvironmentServiceImpl) GetAll() ([]EnvironmentBean, error) {
	models, err := impl.environmentRepository.FindAll()
	if err != nil {
		impl.logger.Errorw("error in fetching environment", "err", err)
	}
	var beans []EnvironmentBean
	for _, model := range models {
		beans = append(beans, EnvironmentBean{
			Id:                    model.Id,
			Environment:           model.Name,
			ClusterId:             model.Cluster.Id,
			ClusterName:           model.Cluster.ClusterName,
			Active:                model.Active,
			PrometheusEndpoint:    model.Cluster.PrometheusEndpoint,
			Namespace:             model.Namespace,
			Default:               model.Default,
			CdArgoSetup:           model.Cluster.CdArgoSetup,
			EnvironmentIdentifier: model.EnvironmentIdentifier,
		})
	}
	return beans, nil
}

func (impl EnvironmentServiceImpl) GetAllActive() ([]EnvironmentBean, error) {
	models, err := impl.environmentRepository.FindAllActive()
	if err != nil {
		impl.logger.Errorw("error in fetching environment", "err", err)
	}
	var beans []EnvironmentBean
	for _, model := range models {
		beans = append(beans, EnvironmentBean{
			Id:                    model.Id,
			Environment:           model.Name,
			ClusterId:             model.Cluster.Id,
			ClusterName:           model.Cluster.ClusterName,
			Active:                model.Active,
			PrometheusEndpoint:    model.Cluster.PrometheusEndpoint,
			Namespace:             model.Namespace,
			Default:               model.Default,
			EnvironmentIdentifier: model.EnvironmentIdentifier,
		})
	}
	return beans, nil
}

func (impl EnvironmentServiceImpl) FindById(id int) (*EnvironmentBean, error) {
	model, err := impl.environmentRepository.FindById(id)
	if err != nil {
		impl.logger.Errorw("error in fetching environment", "err", err)
		return nil, err
	}
	bean := &EnvironmentBean{
		Id:                    model.Id,
		Environment:           model.Name,
		ClusterId:             model.Cluster.Id,
		Active:                model.Active,
		PrometheusEndpoint:    model.Cluster.PrometheusEndpoint,
		Namespace:             model.Namespace,
		Default:               model.Default,
		EnvironmentIdentifier: model.EnvironmentIdentifier,
	}

	/*clusterBean := &ClusterBean{
		id:model.Cluster.id,
		ClusterName: model.Cluster.ClusterName,
		Active:model.Cluster.Active,
	}*/
	return bean, nil
}

func (impl EnvironmentServiceImpl) Update(mappings *EnvironmentBean, userId int32) (*EnvironmentBean, error) {
	model, err := impl.environmentRepository.FindById(mappings.Id)
	if err != nil {
		impl.logger.Errorw("error in finding environment for update", "err", err)
		return mappings, err
	}
	/*isNamespaceChange := false
	if model.Namespace != mappings.Namespace {
		isNamespaceChange = true
	}*/

	clusterBean, err := impl.clusterService.FindById(mappings.ClusterId)
	if err != nil {
		return nil, err
	}

	model.Name = mappings.Environment
	model.Active = mappings.Active
	model.Namespace = mappings.Namespace
	model.Default = mappings.Default
	model.UpdatedBy = userId
	model.UpdatedOn = time.Now()

	//namespace create if not exist
	if len(model.Namespace) > 0 {
		cfg, err := impl.clusterService.GetClusterConfig(clusterBean)
		if err != nil {
			return nil, err
		}
		if err := impl.K8sUtil.CreateNsIfNotExists(model.Namespace, cfg); err != nil {
			impl.logger.Errorw("error in creating ns", "ns", model.Namespace, "err", err)
		}
	}
	//namespace changed, update it on chart env override config as well
	/*if isNamespaceChange == true {
		impl.logger.Debug("namespace has modified in request, it will update related config")
		envPropertiesList, err := impl.propertiesConfigService.GetEnvironmentPropertiesById(mappings.Id)
		if err != nil {
			impl.logger.Error("failed to fetch chart environment override config", "err", err)
			//TODO - atomic operation breaks, throw internal error codes

		} else {
			for _, envProperties := range envPropertiesList {
				_, err := impl.propertiesConfigService.UpdateEnvironmentProperties(0, &pipeline.EnvironmentProperties{Id: envProperties.Id, Namespace: mappings.Namespace}, userId)
				if err != nil {
					impl.logger.Error("failed to update chart environment override config", "err", err)
					//TODO - atomic operation breaks, throw internal error codes
				}
			}
		}
	}*/
	grafanaDatasourceId := model.GrafanaDatasourceId
	//grafana datasource create if not exist
	if len(clusterBean.PrometheusUrl) > 0 && grafanaDatasourceId == 0 {
		grafanaDatasourceId, err = impl.clusterService.CreateGrafanaDataSource(clusterBean, model)
		if err != nil {
			impl.logger.Errorw("unable to create grafana data source for missing env", "env", model)
		}
	}
	model.GrafanaDatasourceId = grafanaDatasourceId
	err = impl.environmentRepository.Update(model)
	if err != nil {
		impl.logger.Errorw("error in updating environment", "err", err)
		return mappings, err
	}

	mappings.Id = model.Id
	return mappings, nil
}

func (impl EnvironmentServiceImpl) FindClusterByEnvId(id int) (*ClusterBean, error) {
	model, err := impl.environmentRepository.FindById(id)
	if err != nil {
		impl.logger.Errorw("fetch cluster by environment id", "err", err)
		return nil, err
	}

	clusterBean := &ClusterBean{
		Id:          model.Cluster.Id,
		ClusterName: model.Cluster.ClusterName,
		Active:      model.Cluster.Active,
		ServerUrl:   model.Cluster.ServerUrl,
		Config:      model.Cluster.Config,
	}
	return clusterBean, nil
}

func (impl EnvironmentServiceImpl) GetEnvironmentListForAutocomplete() ([]EnvironmentBean, error) {
	models, err := impl.environmentRepository.FindAllActive()
	if err != nil {
		impl.logger.Errorw("error in fetching environment", "err", err)
	}
	var beans []EnvironmentBean
	for _, model := range models {
		beans = append(beans, EnvironmentBean{
			Id:                    model.Id,
			Environment:           model.Name,
			Namespace:             model.Namespace,
			CdArgoSetup:           model.Cluster.CdArgoSetup,
			EnvironmentIdentifier: model.EnvironmentIdentifier,
		})
	}
	return beans, nil
}

func (impl EnvironmentServiceImpl) validateNamespaces(namespace string, envs []*repository.Environment) error {
	if len(envs) >= 1 {
		if namespace == "" {
			impl.logger.Errorw("namespace cannot be empty")
			return errors.New("namespace cannot be empty")
		}
		for _, n := range envs {
			if n.Namespace == "" {
				impl.logger.Errorw("cannot create env as existing old envs have no namespace")
				return errors.New("cannot create env as existing old envs have no namespace")
			}
		}
	}
	return nil
}

func (impl EnvironmentServiceImpl) FindByIds(ids []*int) ([]*EnvironmentBean, error) {
	models, err := impl.environmentRepository.FindByIds(ids)
	if err != nil {
		impl.logger.Errorw("error in fetching environment", "err", err)
	}
	var beans []*EnvironmentBean
	for _, model := range models {
		beans = append(beans, &EnvironmentBean{
			Id:                    model.Id,
			Environment:           model.Name,
			Active:                model.Active,
			Namespace:             model.Namespace,
			Default:               model.Default,
			EnvironmentIdentifier: model.EnvironmentIdentifier,
		})
	}
	return beans, nil
}

func (impl EnvironmentServiceImpl) FindByNamespaceAndClusterName(namespaces string, clusterName string) (*repository.Environment, error) {
	env, err := impl.environmentRepository.FindByNamespaceAndClusterName(namespaces, clusterName)
	return env, err
}

func (impl EnvironmentServiceImpl) GetByClusterId(id int) ([]*EnvironmentBean, error) {
	models, err := impl.environmentRepository.FindByClusterId(id)
	if err != nil {
		impl.logger.Errorw("error in fetching environment", "err", err)
	}
	var beans []*EnvironmentBean
	for _, model := range models {
		beans = append(beans, &EnvironmentBean{
			Id:                    model.Id,
			Environment:           model.Name,
			Namespace:             model.Namespace,
			EnvironmentIdentifier: model.EnvironmentIdentifier,
		})
	}
	return beans, nil
}

func (impl EnvironmentServiceImpl) GetCombinedEnvironmentListForDropDown(token string, isActionUserSuperAdmin bool, auth func(token string, object string) bool) ([]*ClusterEnvDto, error) {
	var namespaceGroupByClusterResponse []*ClusterEnvDto
	clusterModels, err := impl.clusterService.FindAllActive()
	if err != nil {
		impl.logger.Errorw("error in fetching clusters", "err", err)
		return namespaceGroupByClusterResponse, err
	}
	clusterMap := make(map[string]int)
	for _, item := range clusterModels {
		clusterMap[item.ClusterName] = item.Id
	}
	models, err := impl.environmentRepository.FindAllActive()
	if err != nil {
		impl.logger.Errorw("error in fetching environments", "err", err)
		return namespaceGroupByClusterResponse, err
	}
	uniqueComboMap := make(map[string]bool)
	grantedEnvironmentMap := make(map[string][]*EnvDto)
	for _, model := range models {
		// isActionUserSuperAdmin tell that user is super admin or not. auth check skip for admin
		if !isActionUserSuperAdmin {
			// auth enforcer applied here
			isValidAuth := auth(token, model.EnvironmentIdentifier)
			if !isValidAuth {
				impl.logger.Debugw("authentication for env failed", "object", model.EnvironmentIdentifier)
				continue
			}
		}
		key := fmt.Sprintf("%s__%s", model.Cluster.ClusterName, model.Namespace)
		groupKey := fmt.Sprintf("%s__%d", model.Cluster.ClusterName, model.ClusterId)
		uniqueComboMap[key] = true
		grantedEnvironmentMap[groupKey] = append(grantedEnvironmentMap[groupKey], &EnvDto{
			EnvironmentId:         model.Id,
			EnvironmentName:       model.Name,
			Namespace:             model.Namespace,
			EnvironmentIdentifier: model.EnvironmentIdentifier,
		})
	}

	namespaceListGroupByClusters := impl.k8sInformerFactory.GetLatestNamespaceListGroupByCLuster()
	for clusterName, namespaces := range namespaceListGroupByClusters {
		clusterId := clusterMap[clusterName]
		for namespace := range namespaces {
			//deduplication for cluster and namespace combination
			groupKey := fmt.Sprintf("%s__%d", clusterName, clusterId)
			if _, ok := uniqueComboMap[groupKey]; !ok {
				environmentIdentifier := fmt.Sprintf("%s__%s", clusterName, namespace)
				// isActionUserSuperAdmin tell that user is super admin or not. auth check skip for admin
				if !isActionUserSuperAdmin {
					// auth enforcer applied here
					isValidAuth := auth(token, environmentIdentifier)
					if !isValidAuth {
						impl.logger.Debugw("authentication for env failed", "object", environmentIdentifier)
						continue
					}
				}
				grantedEnvironmentMap[groupKey] = append(grantedEnvironmentMap[groupKey], &EnvDto{
					EnvironmentName:       environmentIdentifier,
					Namespace:             namespace,
					EnvironmentIdentifier: environmentIdentifier,
				})
			}
		}
	}

	//final result builds here, namespace group by clusters
	for k, v := range grantedEnvironmentMap {
		clusterInfo := strings.Split(k, "__")
		clusterId, err := strconv.Atoi(clusterInfo[1])
		if err != nil {
			clusterId = 0
		}
		namespaceGroupByClusterResponse = append(namespaceGroupByClusterResponse, &ClusterEnvDto{
			ClusterName:  clusterInfo[0],
			ClusterId:    clusterId,
			Environments: v,
		})
	}
	return namespaceGroupByClusterResponse, nil
}

func (impl EnvironmentServiceImpl) GetCombinedEnvironmentListForDropDownByClusterIds(token string, clusterIds []int, auth func(token string, object string) bool) ([]*ClusterEnvDto, error) {
	var namespaceGroupByClusterResponse []*ClusterEnvDto
	clusterModels, err := impl.clusterService.FindByIds(clusterIds)
	if err != nil {
		impl.logger.Errorw("error in fetching clusters", "err", err)
		return namespaceGroupByClusterResponse, err
	}
	clusterMap := make(map[string]int)
	for _, item := range clusterModels {
		clusterMap[item.ClusterName] = item.Id
	}
	models, err := impl.environmentRepository.FindByClusterIds(clusterIds)
	if err != nil {
		impl.logger.Errorw("error in fetching environments", "err", err)
		return namespaceGroupByClusterResponse, err
	}
	uniqueComboMap := make(map[string]bool)
	grantedEnvironmentMap := make(map[string][]*EnvDto)
	for _, model := range models {
		// auth enforcer applied here
		isValidAuth := auth(token, model.EnvironmentIdentifier)
		if !isValidAuth {
			impl.logger.Debugw("authentication for env failed", "object", model.EnvironmentIdentifier)
			continue
		}
		key := fmt.Sprintf("%s__%s", model.Cluster.ClusterName, model.Namespace)
		groupKey := fmt.Sprintf("%s__%d", model.Cluster.ClusterName, model.ClusterId)
		uniqueComboMap[key] = true
		grantedEnvironmentMap[groupKey] = append(grantedEnvironmentMap[groupKey], &EnvDto{
			EnvironmentId:         model.Id,
			EnvironmentName:       model.Name,
			Namespace:             model.Namespace,
			EnvironmentIdentifier: model.EnvironmentIdentifier,
		})
	}

	namespaceListGroupByClusters := impl.k8sInformerFactory.GetLatestNamespaceListGroupByCLuster()
	for clusterName, namespaces := range namespaceListGroupByClusters {
		clusterId := clusterMap[clusterName]
		if clusterId == 0 {
			continue
		}
		for namespace := range namespaces {
			//deduplication for cluster and namespace combination
			groupKey := fmt.Sprintf("%s__%d", clusterName, clusterId)
			if _, ok := uniqueComboMap[groupKey]; !ok {
				environmentIdentifier := fmt.Sprintf("%s__%s", clusterName, namespace)
				// auth enforcer applied here
				isValidAuth := auth(token, environmentIdentifier)
				if !isValidAuth {
					impl.logger.Debugw("authentication for env failed", "object", environmentIdentifier)
					continue
				}
				grantedEnvironmentMap[groupKey] = append(grantedEnvironmentMap[groupKey], &EnvDto{
					EnvironmentName:       environmentIdentifier,
					Namespace:             namespace,
					EnvironmentIdentifier: environmentIdentifier,
				})
			}
		}
	}

<<<<<<< HEAD
	return beans, nil
}

func (impl EnvironmentServiceImpl) Delete(deleteReq *EnvironmentBean, userId int32) error {
	existingTeam, err := impl.environmentRepository.FindById(deleteReq.Id)
	if err != nil {
		impl.logger.Errorw("No matching entry found for delete.", "id", deleteReq.Id)
		return err
	}
	deleteRequest := &repository.Environment{
		Name:      deleteReq.Environment,
		Id:        deleteReq.Id,
		Active:    deleteReq.Active,
		ClusterId: deleteReq.ClusterId,
		Default:   deleteReq.Default,
		AuditLog:  sql.AuditLog{CreatedBy: existingTeam.CreatedBy, CreatedOn: existingTeam.CreatedOn, UpdatedOn: time.Now(), UpdatedBy: userId},
	}
	err = impl.environmentRepository.MarkEnvironmentDeleted(deleteRequest)
	if err != nil {
		impl.logger.Errorw("error in deleting environment", "envId", deleteReq.Id, "envName", deleteReq.Environment)
		return err
	}
	//deleting auth roles entries for this environment
	err = impl.userAuthService.DeleteRoles(repository2.ENV_TYPE, deleteRequest.Name)
	if err != nil {
		impl.logger.Errorw("error in deleting auth roles", "err", err)
		//TODO : confirm if error is to returned or not
	}
	return nil
=======
	//final result builds here, namespace group by clusters
	for k, v := range grantedEnvironmentMap {
		clusterInfo := strings.Split(k, "__")
		clusterId, err := strconv.Atoi(clusterInfo[1])
		if err != nil {
			clusterId = 0
		}
		namespaceGroupByClusterResponse = append(namespaceGroupByClusterResponse, &ClusterEnvDto{
			ClusterName:  clusterInfo[0],
			ClusterId:    clusterId,
			Environments: v,
		})
	}
	return namespaceGroupByClusterResponse, nil
>>>>>>> fea1202f
}<|MERGE_RESOLUTION|>--- conflicted
+++ resolved
@@ -564,8 +564,20 @@
 		}
 	}
 
-<<<<<<< HEAD
-	return beans, nil
+	//final result builds here, namespace group by clusters
+	for k, v := range grantedEnvironmentMap {
+		clusterInfo := strings.Split(k, "__")
+		clusterId, err := strconv.Atoi(clusterInfo[1])
+		if err != nil {
+			clusterId = 0
+		}
+		namespaceGroupByClusterResponse = append(namespaceGroupByClusterResponse, &ClusterEnvDto{
+			ClusterName:  clusterInfo[0],
+			ClusterId:    clusterId,
+			Environments: v,
+		})
+	}
+	return namespaceGroupByClusterResponse, nil
 }
 
 func (impl EnvironmentServiceImpl) Delete(deleteReq *EnvironmentBean, userId int32) error {
@@ -594,20 +606,4 @@
 		//TODO : confirm if error is to returned or not
 	}
 	return nil
-=======
-	//final result builds here, namespace group by clusters
-	for k, v := range grantedEnvironmentMap {
-		clusterInfo := strings.Split(k, "__")
-		clusterId, err := strconv.Atoi(clusterInfo[1])
-		if err != nil {
-			clusterId = 0
-		}
-		namespaceGroupByClusterResponse = append(namespaceGroupByClusterResponse, &ClusterEnvDto{
-			ClusterName:  clusterInfo[0],
-			ClusterId:    clusterId,
-			Environments: v,
-		})
-	}
-	return namespaceGroupByClusterResponse, nil
->>>>>>> fea1202f
 }