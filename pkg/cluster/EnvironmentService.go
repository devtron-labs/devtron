/*
 * Copyright (c) 2020 Devtron Labs
 *
 * Licensed under the Apache License, Version 2.0 (the "License");
 * you may not use this file except in compliance with the License.
 * You may obtain a copy of the License at
 *
 *    http://www.apache.org/licenses/LICENSE-2.0
 *
 * Unless required by applicable law or agreed to in writing, software
 * distributed under the License is distributed on an "AS IS" BASIS,
 * WITHOUT WARRANTIES OR CONDITIONS OF ANY KIND, either express or implied.
 * See the License for the specific language governing permissions and
 * limitations under the License.
 *
 */

package cluster

import (
	"fmt"
	"strconv"
	"strings"
	"time"

	"github.com/devtron-labs/devtron/client/k8s/informer"
	"github.com/devtron-labs/devtron/internal/util"
	"github.com/devtron-labs/devtron/pkg/cluster/repository"
	"github.com/devtron-labs/devtron/pkg/user"
	repository2 "github.com/devtron-labs/devtron/pkg/user/repository"
	"github.com/go-pg/pg"
	"github.com/pkg/errors"
	"go.uber.org/zap"
)

type EnvironmentBean struct {
	Id                    int    `json:"id,omitempty" validate:"number"`
	Environment           string `json:"environment_name,omitempty" validate:"required,max=50"`
	ClusterId             int    `json:"cluster_id,omitempty" validate:"number,required"`
	ClusterName           string `json:"cluster_name,omitempty"`
	Active                bool   `json:"active"`
	Default               bool   `json:"default"`
	PrometheusEndpoint    string `json:"prometheus_endpoint,omitempty"`
	Namespace             string `json:"namespace,omitempty" validate:"name-space-component,max=50"`
	CdArgoSetup           bool   `json:"isClusterCdActive"`
	EnvironmentIdentifier string `json:"environmentIdentifier"`
<<<<<<< HEAD

	Description string `json:"description" validate:"max=40"`
=======
	AppCount              int    `json:"appCount"`
>>>>>>> 8bababa4
}

type EnvDto struct {
	EnvironmentId         int    `json:"environmentId" validate:"number"`
	EnvironmentName       string `json:"environmentName,omitempty" validate:"max=50"`
	Namespace             string `json:"namespace,omitempty" validate:"name-space-component,max=50"`
	EnvironmentIdentifier string `json:"environmentIdentifier,omitempty"`
	Description           string `json:"description" validate:"max=40"`
}

type ClusterEnvDto struct {
	ClusterId    int       `json:"clusterId"`
	ClusterName  string    `json:"clusterName,omitempty"`
	Environments []*EnvDto `json:"environments,omitempty"`
}

type AppGroupingResponse struct {
	EnvList  []EnvironmentBean `json:"envList"`
	EnvCount int               `json:"envCount"`
}

type EnvironmentService interface {
	FindOne(environment string) (*EnvironmentBean, error)
	Create(mappings *EnvironmentBean, userId int32) (*EnvironmentBean, error)
	GetAll() ([]EnvironmentBean, error)
	GetAllActive() ([]EnvironmentBean, error)
	Delete(deleteReq *EnvironmentBean, userId int32) error

	FindById(id int) (*EnvironmentBean, error)
	Update(mappings *EnvironmentBean, userId int32) (*EnvironmentBean, error)
	FindClusterByEnvId(id int) (*ClusterBean, error)
	GetEnvironmentListForAutocomplete() ([]EnvironmentBean, error)
	FindByIds(ids []*int) ([]*EnvironmentBean, error)
	FindByNamespaceAndClusterName(namespaces string, clusterName string) (*repository.Environment, error)
	GetByClusterId(id int) ([]*EnvironmentBean, error)
	GetCombinedEnvironmentListForDropDown(token string, isActionUserSuperAdmin bool, auth func(token string, object string) bool) ([]*ClusterEnvDto, error)
	GetCombinedEnvironmentListForDropDownByClusterIds(token string, clusterIds []int, auth func(token string, object string) bool) ([]*ClusterEnvDto, error)
}

type EnvironmentServiceImpl struct {
	environmentRepository repository.EnvironmentRepository
	logger                *zap.SugaredLogger
	clusterService        ClusterService
	K8sUtil               *util.K8sUtil
	k8sInformerFactory    informer.K8sInformerFactory
	//propertiesConfigService pipeline.PropertiesConfigService
	userAuthService user.UserAuthService
}

func NewEnvironmentServiceImpl(environmentRepository repository.EnvironmentRepository,
	clusterService ClusterService, logger *zap.SugaredLogger,
	K8sUtil *util.K8sUtil, k8sInformerFactory informer.K8sInformerFactory,
	//  propertiesConfigService pipeline.PropertiesConfigService,
	userAuthService user.UserAuthService) *EnvironmentServiceImpl {
	return &EnvironmentServiceImpl{
		environmentRepository: environmentRepository,
		logger:                logger,
		clusterService:        clusterService,
		K8sUtil:               K8sUtil,
		k8sInformerFactory:    k8sInformerFactory,
		//propertiesConfigService: propertiesConfigService,
		userAuthService: userAuthService,
	}
}

func (impl EnvironmentServiceImpl) Create(mappings *EnvironmentBean, userId int32) (*EnvironmentBean, error) {
	existingEnvs, err := impl.environmentRepository.FindByClusterId(mappings.ClusterId)
	if err != nil && !util.IsErrNoRows(err) {
		impl.logger.Errorw("error while fetch", "err", err)
		return nil, err
	}
	err = impl.validateNamespaces(mappings.Namespace, existingEnvs)
	if err != nil {
		return nil, err
	}

	clusterBean, err := impl.clusterService.FindById(mappings.ClusterId)
	if err != nil {
		return nil, err
	}

	identifier := clusterBean.ClusterName + "__" + mappings.Namespace

	model, err := impl.environmentRepository.FindByNameOrIdentifier(mappings.Environment, identifier)
	if err != nil && err != pg.ErrNoRows {
		impl.logger.Errorw("error in finding environment for update", "err", err)
		return mappings, err
	}
	if model.Id > 0 {
		impl.logger.Warnw("environment already exists for this cluster and namespace", "model", model)
		return mappings, fmt.Errorf("environment already exists")
	}

	model = &repository.Environment{
		Name:                  mappings.Environment,
		ClusterId:             mappings.ClusterId,
		Active:                mappings.Active,
		Namespace:             mappings.Namespace,
		Default:               mappings.Default,
		Description:           mappings.Description,
		EnvironmentIdentifier: identifier,
	}
	model.CreatedBy = userId
	model.UpdatedBy = userId
	model.CreatedOn = time.Now()
	model.UpdatedOn = time.Now()
	err = impl.environmentRepository.Create(model)
	if err != nil {
		impl.logger.Errorw("error in saving environment", "err", err)
		return mappings, err
	}
	if len(model.Namespace) > 0 {
		cfg, err := impl.clusterService.GetClusterConfig(clusterBean)
		if err != nil {
			return nil, err
		}
		if err := impl.K8sUtil.CreateNsIfNotExists(model.Namespace, cfg); err != nil {
			impl.logger.Errorw("error in creating ns", "ns", model.Namespace, "err", err)
		}

	}

	//ignore grafana if no prometheus url found
	if len(clusterBean.PrometheusUrl) > 0 {
		_, err = impl.clusterService.CreateGrafanaDataSource(clusterBean, model)
		if err != nil {
			impl.logger.Errorw("unable to create grafana data source", "env", model)
		}
	}
	mappings.Id = model.Id
	return mappings, nil
}

func (impl EnvironmentServiceImpl) FindOne(environment string) (*EnvironmentBean, error) {
	model, err := impl.environmentRepository.FindOne(environment)
	if err != nil {
		impl.logger.Errorw("error in fetching environment", "err", err)
		return nil, err
	}
	bean := &EnvironmentBean{
		Id:                    model.Id,
		Environment:           model.Name,
		ClusterId:             model.Cluster.Id,
		Active:                model.Active,
		PrometheusEndpoint:    model.Cluster.PrometheusEndpoint,
		Namespace:             model.Namespace,
		Default:               model.Default,
		EnvironmentIdentifier: model.EnvironmentIdentifier,
		Description:           model.Description,
	}
	return bean, nil
}

func (impl EnvironmentServiceImpl) GetAll() ([]EnvironmentBean, error) {
	models, err := impl.environmentRepository.FindAll()
	if err != nil {
		impl.logger.Errorw("error in fetching environment", "err", err)
	}
	var beans []EnvironmentBean
	for _, model := range models {
		beans = append(beans, EnvironmentBean{
			Id:                    model.Id,
			Environment:           model.Name,
			ClusterId:             model.Cluster.Id,
			ClusterName:           model.Cluster.ClusterName,
			Active:                model.Active,
			PrometheusEndpoint:    model.Cluster.PrometheusEndpoint,
			Namespace:             model.Namespace,
			Default:               model.Default,
			CdArgoSetup:           model.Cluster.CdArgoSetup,
			EnvironmentIdentifier: model.EnvironmentIdentifier,
			Description:           model.Description,
		})
	}
	return beans, nil
}

func (impl EnvironmentServiceImpl) GetAllActive() ([]EnvironmentBean, error) {
	models, err := impl.environmentRepository.FindAllActive()
	if err != nil {
		impl.logger.Errorw("error in fetching environment", "err", err)
	}
	var beans []EnvironmentBean
	for _, model := range models {
		beans = append(beans, EnvironmentBean{
			Id:                    model.Id,
			Environment:           model.Name,
			ClusterId:             model.Cluster.Id,
			ClusterName:           model.Cluster.ClusterName,
			Active:                model.Active,
			PrometheusEndpoint:    model.Cluster.PrometheusEndpoint,
			Namespace:             model.Namespace,
			Default:               model.Default,
			EnvironmentIdentifier: model.EnvironmentIdentifier,
			Description:           model.Description,
		})
	}
	return beans, nil
}

func (impl EnvironmentServiceImpl) FindById(id int) (*EnvironmentBean, error) {
	model, err := impl.environmentRepository.FindById(id)
	if err != nil {
		impl.logger.Errorw("error in fetching environment", "err", err)
		return nil, err
	}
	bean := &EnvironmentBean{
		Id:                    model.Id,
		Environment:           model.Name,
		ClusterId:             model.Cluster.Id,
		Active:                model.Active,
		PrometheusEndpoint:    model.Cluster.PrometheusEndpoint,
		Namespace:             model.Namespace,
		Default:               model.Default,
		EnvironmentIdentifier: model.EnvironmentIdentifier,
		Description:           model.Description,
	}

	/*clusterBean := &ClusterBean{
		id:model.Cluster.id,
		ClusterName: model.Cluster.ClusterName,
		Active:model.Cluster.Active,
	}*/
	return bean, nil
}

func (impl EnvironmentServiceImpl) Update(mappings *EnvironmentBean, userId int32) (*EnvironmentBean, error) {
	model, err := impl.environmentRepository.FindById(mappings.Id)
	if err != nil {
		impl.logger.Errorw("error in finding environment for update", "err", err)
		return mappings, err
	}
	/*isNamespaceChange := false
	if model.Namespace != mappings.Namespace {
		isNamespaceChange = true
	}*/

	clusterBean, err := impl.clusterService.FindById(mappings.ClusterId)
	if err != nil {
		return nil, err
	}

	model.Name = mappings.Environment
	model.Active = mappings.Active
	model.Namespace = mappings.Namespace
	model.Default = mappings.Default
	model.UpdatedBy = userId
	model.UpdatedOn = time.Now()
	model.Description = mappings.Description

	//namespace create if not exist
	if len(model.Namespace) > 0 {
		cfg, err := impl.clusterService.GetClusterConfig(clusterBean)
		if err != nil {
			return nil, err
		}
		if err := impl.K8sUtil.CreateNsIfNotExists(model.Namespace, cfg); err != nil {
			impl.logger.Errorw("error in creating ns", "ns", model.Namespace, "err", err)
		}
	}
	//namespace changed, update it on chart env override config as well
	/*if isNamespaceChange == true {
		impl.logger.Debug("namespace has modified in request, it will update related config")
		envPropertiesList, err := impl.propertiesConfigService.GetEnvironmentPropertiesById(mappings.Id)
		if err != nil {
			impl.logger.Error("failed to fetch chart environment override config", "err", err)
			//TODO - atomic operation breaks, throw internal error codes

		} else {
			for _, envProperties := range envPropertiesList {
				_, err := impl.propertiesConfigService.UpdateEnvironmentProperties(0, &pipeline.EnvironmentProperties{Id: envProperties.Id, Namespace: mappings.Namespace}, userId)
				if err != nil {
					impl.logger.Error("failed to update chart environment override config", "err", err)
					//TODO - atomic operation breaks, throw internal error codes
				}
			}
		}
	}*/
	grafanaDatasourceId := model.GrafanaDatasourceId
	//grafana datasource create if not exist
	if len(clusterBean.PrometheusUrl) > 0 && grafanaDatasourceId == 0 {
		grafanaDatasourceId, err = impl.clusterService.CreateGrafanaDataSource(clusterBean, model)
		if err != nil {
			impl.logger.Errorw("unable to create grafana data source for missing env", "env", model)
		}
	}
	model.GrafanaDatasourceId = grafanaDatasourceId
	err = impl.environmentRepository.Update(model)
	if err != nil {
		impl.logger.Errorw("error in updating environment", "err", err)
		return mappings, err
	}

	mappings.Id = model.Id
	return mappings, nil
}

func (impl EnvironmentServiceImpl) FindClusterByEnvId(id int) (*ClusterBean, error) {
	model, err := impl.environmentRepository.FindById(id)
	if err != nil {
		impl.logger.Errorw("fetch cluster by environment id", "err", err)
		return nil, err
	}

	clusterBean := &ClusterBean{
		Id:          model.Cluster.Id,
		ClusterName: model.Cluster.ClusterName,
		Active:      model.Cluster.Active,
		ServerUrl:   model.Cluster.ServerUrl,
		Config:      model.Cluster.Config,
	}
	return clusterBean, nil
}

func (impl EnvironmentServiceImpl) GetEnvironmentListForAutocomplete() ([]EnvironmentBean, error) {
	models, err := impl.environmentRepository.FindAllActive()
	if err != nil {
		impl.logger.Errorw("error in fetching environment", "err", err)
	}
	var beans []EnvironmentBean
	for _, model := range models {
		beans = append(beans, EnvironmentBean{
			Id:                    model.Id,
			Environment:           model.Name,
			Namespace:             model.Namespace,
			CdArgoSetup:           model.Cluster.CdArgoSetup,
			EnvironmentIdentifier: model.EnvironmentIdentifier,
			ClusterName:           model.Cluster.ClusterName,
			Description:           model.Description,
		})
	}
	return beans, nil
}

func (impl EnvironmentServiceImpl) validateNamespaces(namespace string, envs []*repository.Environment) error {
	if len(envs) >= 1 {
		if namespace == "" {
			impl.logger.Errorw("namespace cannot be empty")
			return errors.New("namespace cannot be empty")
		}
		for _, n := range envs {
			if n.Namespace == "" {
				impl.logger.Errorw("cannot create env as existing old envs have no namespace")
				return errors.New("cannot create env as existing old envs have no namespace")
			}
		}
	}
	return nil
}

func (impl EnvironmentServiceImpl) FindByIds(ids []*int) ([]*EnvironmentBean, error) {
	models, err := impl.environmentRepository.FindByIds(ids)
	if err != nil {
		impl.logger.Errorw("error in fetching environment", "err", err)
	}
	var beans []*EnvironmentBean
	for _, model := range models {
		beans = append(beans, &EnvironmentBean{
			Id:                    model.Id,
			Environment:           model.Name,
			Active:                model.Active,
			Namespace:             model.Namespace,
			Default:               model.Default,
			EnvironmentIdentifier: model.EnvironmentIdentifier,
			ClusterId:             model.ClusterId,
			Description:           model.Description,
		})
	}
	return beans, nil
}

func (impl EnvironmentServiceImpl) FindByNamespaceAndClusterName(namespaces string, clusterName string) (*repository.Environment, error) {
	env, err := impl.environmentRepository.FindByNamespaceAndClusterName(namespaces, clusterName)
	return env, err
}

func (impl EnvironmentServiceImpl) GetByClusterId(id int) ([]*EnvironmentBean, error) {
	models, err := impl.environmentRepository.FindByClusterId(id)
	if err != nil {
		impl.logger.Errorw("error in fetching environment", "err", err)
	}
	var beans []*EnvironmentBean
	for _, model := range models {
		beans = append(beans, &EnvironmentBean{
			Id:                    model.Id,
			Environment:           model.Name,
			Namespace:             model.Namespace,
			EnvironmentIdentifier: model.EnvironmentIdentifier,
			Description:           model.Description,
		})
	}
	return beans, nil
}

func (impl EnvironmentServiceImpl) GetCombinedEnvironmentListForDropDown(token string, isActionUserSuperAdmin bool, auth func(token string, object string) bool) ([]*ClusterEnvDto, error) {
	var namespaceGroupByClusterResponse []*ClusterEnvDto
	clusterModels, err := impl.clusterService.FindAllActive()
	if err != nil {
		impl.logger.Errorw("error in fetching clusters", "err", err)
		return namespaceGroupByClusterResponse, err
	}
	clusterMap := make(map[string]int)
	for _, item := range clusterModels {
		clusterMap[item.ClusterName] = item.Id
	}
	models, err := impl.environmentRepository.FindAllActive()
	if err != nil {
		impl.logger.Errorw("error in fetching environments", "err", err)
		return namespaceGroupByClusterResponse, err
	}
	uniqueComboMap := make(map[string]bool)
	grantedEnvironmentMap := make(map[string][]*EnvDto)
	for _, model := range models {
		// isActionUserSuperAdmin tell that user is super admin or not. auth check skip for admin
		if !isActionUserSuperAdmin {
			// auth enforcer applied here
			isValidAuth := auth(token, model.EnvironmentIdentifier)
			if !isValidAuth {
				impl.logger.Debugw("authentication for env failed", "object", model.EnvironmentIdentifier)
				continue
			}
		}
		key := fmt.Sprintf("%s__%s", model.Cluster.ClusterName, model.Namespace)
		groupKey := fmt.Sprintf("%s__%d", model.Cluster.ClusterName, model.ClusterId)
		uniqueComboMap[key] = true
		grantedEnvironmentMap[groupKey] = append(grantedEnvironmentMap[groupKey], &EnvDto{
			EnvironmentId:         model.Id,
			EnvironmentName:       model.Name,
			Namespace:             model.Namespace,
			EnvironmentIdentifier: model.EnvironmentIdentifier,
			Description:           model.Description,
		})
	}

	namespaceListGroupByClusters := impl.k8sInformerFactory.GetLatestNamespaceListGroupByCLuster()
	for clusterName, namespaces := range namespaceListGroupByClusters {
		clusterId := clusterMap[clusterName]
		for namespace := range namespaces {
			//deduplication for cluster and namespace combination
			key := fmt.Sprintf("%s__%s", clusterName, namespace)
			groupKey := fmt.Sprintf("%s__%d", clusterName, clusterId)
			if _, ok := uniqueComboMap[key]; !ok {
				environmentIdentifier := fmt.Sprintf("%s__%s", clusterName, namespace)
				// isActionUserSuperAdmin tell that user is super admin or not. auth check skip for admin
				if !isActionUserSuperAdmin {
					// auth enforcer applied here
					isValidAuth := auth(token, environmentIdentifier)
					if !isValidAuth {
						impl.logger.Debugw("authentication for env failed", "object", environmentIdentifier)
						continue
					}
				}
				grantedEnvironmentMap[groupKey] = append(grantedEnvironmentMap[groupKey], &EnvDto{
					EnvironmentName:       environmentIdentifier,
					Namespace:             namespace,
					EnvironmentIdentifier: environmentIdentifier,
				})
			}
		}
	}

	//final result builds here, namespace group by clusters
	for k, v := range grantedEnvironmentMap {
		clusterInfo := strings.Split(k, "__")
		clusterId, err := strconv.Atoi(clusterInfo[1])
		if err != nil {
			clusterId = 0
		}
		namespaceGroupByClusterResponse = append(namespaceGroupByClusterResponse, &ClusterEnvDto{
			ClusterName:  clusterInfo[0],
			ClusterId:    clusterId,
			Environments: v,
		})
	}
	return namespaceGroupByClusterResponse, nil
}

func (impl EnvironmentServiceImpl) GetCombinedEnvironmentListForDropDownByClusterIds(token string, clusterIds []int, auth func(token string, object string) bool) ([]*ClusterEnvDto, error) {
	var namespaceGroupByClusterResponse []*ClusterEnvDto
	clusterModels, err := impl.clusterService.FindByIds(clusterIds)
	if err != nil {
		impl.logger.Errorw("error in fetching clusters", "err", err)
		return namespaceGroupByClusterResponse, err
	}
	clusterMap := make(map[string]int)
	for _, item := range clusterModels {
		clusterMap[item.ClusterName] = item.Id
	}
	models, err := impl.environmentRepository.FindByClusterIds(clusterIds)
	if err != nil {
		impl.logger.Errorw("error in fetching environments", "err", err)
		return namespaceGroupByClusterResponse, err
	}
	uniqueComboMap := make(map[string]bool)
	grantedEnvironmentMap := make(map[string][]*EnvDto)
	for _, model := range models {
		// auth enforcer applied here
		isValidAuth := auth(token, model.EnvironmentIdentifier)
		if !isValidAuth {
			impl.logger.Debugw("authentication for env failed", "object", model.EnvironmentIdentifier)
			continue
		}
		key := fmt.Sprintf("%s__%s", model.Cluster.ClusterName, model.Namespace)
		groupKey := fmt.Sprintf("%s__%d", model.Cluster.ClusterName, model.ClusterId)
		uniqueComboMap[key] = true
		grantedEnvironmentMap[groupKey] = append(grantedEnvironmentMap[groupKey], &EnvDto{
			EnvironmentId:         model.Id,
			EnvironmentName:       model.Name,
			Namespace:             model.Namespace,
			EnvironmentIdentifier: model.EnvironmentIdentifier,
			Description:           model.Description,
		})
	}

	namespaceListGroupByClusters := impl.k8sInformerFactory.GetLatestNamespaceListGroupByCLuster()
	for clusterName, namespaces := range namespaceListGroupByClusters {
		clusterId := clusterMap[clusterName]
		if clusterId == 0 {
			continue
		}
		for namespace := range namespaces {
			//deduplication for cluster and namespace combination
			key := fmt.Sprintf("%s__%s", clusterName, namespace)
			groupKey := fmt.Sprintf("%s__%d", clusterName, clusterId)
			if _, ok := uniqueComboMap[key]; !ok {
				environmentIdentifier := fmt.Sprintf("%s__%s", clusterName, namespace)
				// auth enforcer applied here
				isValidAuth := auth(token, environmentIdentifier)
				if !isValidAuth {
					impl.logger.Debugw("authentication for env failed", "object", environmentIdentifier)
					continue
				}
				grantedEnvironmentMap[groupKey] = append(grantedEnvironmentMap[groupKey], &EnvDto{
					EnvironmentName:       environmentIdentifier,
					Namespace:             namespace,
					EnvironmentIdentifier: environmentIdentifier,
				})
			}
		}
	}

	//final result builds here, namespace group by clusters
	for k, v := range grantedEnvironmentMap {
		clusterInfo := strings.Split(k, "__")
		clusterId, err := strconv.Atoi(clusterInfo[1])
		if err != nil {
			clusterId = 0
		}
		namespaceGroupByClusterResponse = append(namespaceGroupByClusterResponse, &ClusterEnvDto{
			ClusterName:  clusterInfo[0],
			ClusterId:    clusterId,
			Environments: v,
		})
	}
	return namespaceGroupByClusterResponse, nil
}

func (impl EnvironmentServiceImpl) Delete(deleteReq *EnvironmentBean, userId int32) error {
	existingEnv, err := impl.environmentRepository.FindById(deleteReq.Id)
	if err != nil {
		impl.logger.Errorw("No matching entry found for delete.", "id", deleteReq.Id)
		return err
	}
	dbConnection := impl.environmentRepository.GetConnection()
	tx, err := dbConnection.Begin()
	if err != nil {
		impl.logger.Errorw("error in establishing connection", "err", err)
		return err
	}
	// Rollback tx on error.
	defer tx.Rollback()
	deleteRequest := existingEnv
	deleteRequest.UpdatedOn = time.Now()
	deleteRequest.UpdatedBy = userId
	err = impl.environmentRepository.MarkEnvironmentDeleted(deleteRequest, tx)
	if err != nil {
		impl.logger.Errorw("error in deleting environment", "envId", deleteReq.Id, "envName", deleteReq.Environment)
		return err
	}
	//deleting auth roles entries for this environment
	err = impl.userAuthService.DeleteRoles(repository2.ENV_TYPE, deleteRequest.Name, tx, existingEnv.EnvironmentIdentifier)
	if err != nil {
		impl.logger.Errorw("error in deleting auth roles", "err", err)
		return err
	}
	err = tx.Commit()
	if err != nil {
		return err
	}
	return nil
}<|MERGE_RESOLUTION|>--- conflicted
+++ resolved
@@ -44,12 +44,8 @@
 	Namespace             string `json:"namespace,omitempty" validate:"name-space-component,max=50"`
 	CdArgoSetup           bool   `json:"isClusterCdActive"`
 	EnvironmentIdentifier string `json:"environmentIdentifier"`
-<<<<<<< HEAD
-
-	Description string `json:"description" validate:"max=40"`
-=======
+	Description           string `json:"description" validate:"max=40"`
 	AppCount              int    `json:"appCount"`
->>>>>>> 8bababa4
 }
 
 type EnvDto struct {
