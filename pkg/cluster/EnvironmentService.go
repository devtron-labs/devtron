/*
 * Copyright (c) 2020 Devtron Labs
 *
 * Licensed under the Apache License, Version 2.0 (the "License");
 * you may not use this file except in compliance with the License.
 * You may obtain a copy of the License at
 *
 *    http://www.apache.org/licenses/LICENSE-2.0
 *
 * Unless required by applicable law or agreed to in writing, software
 * distributed under the License is distributed on an "AS IS" BASIS,
 * WITHOUT WARRANTIES OR CONDITIONS OF ANY KIND, either express or implied.
 * See the License for the specific language governing permissions and
 * limitations under the License.
 *
 */

package cluster

import (
	"fmt"
	"github.com/devtron-labs/devtron/internal/util"
	"github.com/devtron-labs/devtron/pkg/cluster/repository"
	"github.com/go-pg/pg"
	"github.com/pkg/errors"
	"go.uber.org/zap"
	errors2 "k8s.io/apimachinery/pkg/api/errors"
	v1 "k8s.io/client-go/kubernetes/typed/core/v1"
	"net/http"
	"time"
)

type EnvironmentBean struct {
	Id                    int    `json:"id,omitempty" validate:"number"`
	Environment           string `json:"environment_name,omitempty" validate:"required,max=50"`
	ClusterId             int    `json:"cluster_id,omitempty" validate:"number,required"`
	ClusterName           string `json:"cluster_name,omitempty"`
	Active                bool   `json:"active"`
	Default               bool   `json:"default"`
	PrometheusEndpoint    string `json:"prometheus_endpoint,omitempty"`
	Namespace             string `json:"namespace,omitempty" validate:"max=50"`
	CdArgoSetup           bool   `json:"isClusterCdActive"`
	EnvironmentIdentifier string `json:"environmentIdentifier"`
}

type EnvDto struct {
	EnvironmentId   int    `json:"environmentId,omitempty" validate:"number"`
	EnvironmentName string `json:"environmentName,omitempty" validate:"max=50"`
	Namespace       string `json:"namespace,omitempty" validate:"max=50"`
}

type ClusterEnvDto struct {
	ClusterId    int       `json:"clusterId,omitempty"`
	ClusterName  string    `json:"clusterName,omitempty"`
	Environments []*EnvDto `json:"environments,omitempty"`
}

type EnvironmentService interface {
	FindOne(environment string) (*EnvironmentBean, error)
	Create(mappings *EnvironmentBean, userId int32) (*EnvironmentBean, error)
	GetAll() ([]EnvironmentBean, error)
	GetAllActive() ([]EnvironmentBean, error)

	FindById(id int) (*EnvironmentBean, error)
	Update(mappings *EnvironmentBean, userId int32) (*EnvironmentBean, error)
	FindClusterByEnvId(id int) (*ClusterBean, error)
	GetEnvironmentListForAutocomplete() ([]EnvironmentBean, error)
	FindByIds(ids []*int) ([]*EnvironmentBean, error)
	FindByNamespaceAndClusterName(namespaces string, clusterName string) (*repository.Environment, error)
	GetByClusterId(id int) ([]*EnvironmentBean, error)
	GetCombinedEnvironmentListForDropDown() ([]*EnvironmentBean, error)
}

type EnvironmentServiceImpl struct {
	environmentRepository repository.EnvironmentRepository
	logger                *zap.SugaredLogger
	clusterService        ClusterService
	K8sUtil               *util.K8sUtil
	//propertiesConfigService pipeline.PropertiesConfigService
}

func NewEnvironmentServiceImpl(environmentRepository repository.EnvironmentRepository,
	clusterService ClusterService, logger *zap.SugaredLogger,
	K8sUtil *util.K8sUtil,
//	propertiesConfigService pipeline.PropertiesConfigService,
) *EnvironmentServiceImpl {
	return &EnvironmentServiceImpl{
		environmentRepository: environmentRepository,
		logger:                logger,
		clusterService:        clusterService,
		K8sUtil:               K8sUtil,
		//propertiesConfigService: propertiesConfigService,
	}
}

func (impl EnvironmentServiceImpl) Create(mappings *EnvironmentBean, userId int32) (*EnvironmentBean, error) {
	existingEnvs, err := impl.environmentRepository.FindByClusterId(mappings.ClusterId)
	if err != nil && !util.IsErrNoRows(err) {
		impl.logger.Errorw("error while fetch", "err", err)
		return nil, err
	}
	err = impl.validateNamespaces(mappings.Namespace, existingEnvs)
	if err != nil {
		return nil, err
	}

	clusterBean, err := impl.clusterService.FindById(mappings.ClusterId)
	if err != nil {
		return nil, err
	}

	identifier := clusterBean.ClusterName + "__" + mappings.Namespace

	model, err := impl.environmentRepository.FindByNameOrIdentifier(mappings.Environment, identifier)
	if err != nil && err != pg.ErrNoRows {
		impl.logger.Errorw("error in finding environment for update", "err", err)
		return mappings, err
	}
	if model.Id > 0 {
		impl.logger.Warnw("environment already exists for this cluster and namespace", "model", model)
		return mappings, fmt.Errorf("environment already exists")
	}

	model = &repository.Environment{
		Name:                  mappings.Environment,
		ClusterId:             mappings.ClusterId,
		Active:                mappings.Active,
		Namespace:             mappings.Namespace,
		Default:               mappings.Default,
		EnvironmentIdentifier: identifier,
	}
	model.CreatedBy = userId
	model.UpdatedBy = userId
	model.CreatedOn = time.Now()
	model.UpdatedOn = time.Now()
	err = impl.environmentRepository.Create(model)
	if err != nil {
		impl.logger.Errorw("error in saving environment", "err", err)
		return mappings, err
	}
	if len(model.Namespace) > 0 {
		cfg, err := impl.clusterService.GetClusterConfig(clusterBean)
		if err != nil {
			return nil, err
		}
		if err := impl.K8sUtil.CreateNsIfNotExists(model.Namespace, cfg); err != nil {
			impl.logger.Errorw("error in creating ns", "ns", model.Namespace, "err", err)
		}

	}

	//ignore grafana if no prometheus url found
	if len(clusterBean.PrometheusUrl) > 0 {
		_, err = impl.clusterService.CreateGrafanaDataSource(clusterBean, model)
		if err != nil {
			impl.logger.Errorw("unable to create grafana data source", "env", model)
		}
	}
	mappings.Id = model.Id
	return mappings, nil
}

func (impl EnvironmentServiceImpl) FindOne(environment string) (*EnvironmentBean, error) {
	model, err := impl.environmentRepository.FindOne(environment)
	if err != nil {
		impl.logger.Errorw("error in fetching environment", "err", err)
		return nil, err
	}
	bean := &EnvironmentBean{
		Id:                    model.Id,
		Environment:           model.Name,
		ClusterId:             model.Cluster.Id,
		Active:                model.Active,
		PrometheusEndpoint:    model.Cluster.PrometheusEndpoint,
		Namespace:             model.Namespace,
		Default:               model.Default,
		EnvironmentIdentifier: model.EnvironmentIdentifier,
	}
	return bean, nil
}

func (impl EnvironmentServiceImpl) GetAll() ([]EnvironmentBean, error) {
	models, err := impl.environmentRepository.FindAll()
	if err != nil {
		impl.logger.Errorw("error in fetching environment", "err", err)
	}
	var beans []EnvironmentBean
	for _, model := range models {
		beans = append(beans, EnvironmentBean{
			Id:                    model.Id,
			Environment:           model.Name,
			ClusterId:             model.Cluster.Id,
			ClusterName:           model.Cluster.ClusterName,
			Active:                model.Active,
			PrometheusEndpoint:    model.Cluster.PrometheusEndpoint,
			Namespace:             model.Namespace,
			Default:               model.Default,
			CdArgoSetup:           model.Cluster.CdArgoSetup,
			EnvironmentIdentifier: model.EnvironmentIdentifier,
		})
	}
	return beans, nil
}

func (impl EnvironmentServiceImpl) GetAllActive() ([]EnvironmentBean, error) {
	models, err := impl.environmentRepository.FindAllActive()
	if err != nil {
		impl.logger.Errorw("error in fetching environment", "err", err)
	}
	var beans []EnvironmentBean
	for _, model := range models {
		beans = append(beans, EnvironmentBean{
<<<<<<< HEAD
			Id:                 model.Id,
			Environment:        model.Name,
			ClusterId:          model.Cluster.Id,
			ClusterName:        model.Cluster.ClusterName,
			Active:             model.Active,
			PrometheusEndpoint: model.Cluster.PrometheusEndpoint,
			Namespace:          model.Namespace,
			Default:            model.Default,
=======
			Id:                    model.Id,
			Environment:           model.Name,
			ClusterId:             model.Cluster.Id,
			Active:                model.Active,
			PrometheusEndpoint:    model.Cluster.PrometheusEndpoint,
			Namespace:             model.Namespace,
			Default:               model.Default,
			EnvironmentIdentifier: model.EnvironmentIdentifier,
>>>>>>> 5804acc3
		})
	}
	return beans, nil
}

func (impl EnvironmentServiceImpl) FindById(id int) (*EnvironmentBean, error) {
	model, err := impl.environmentRepository.FindById(id)
	if err != nil {
		impl.logger.Errorw("error in fetching environment", "err", err)
		return nil, err
	}
	bean := &EnvironmentBean{
		Id:                    model.Id,
		Environment:           model.Name,
		ClusterId:             model.Cluster.Id,
		Active:                model.Active,
		PrometheusEndpoint:    model.Cluster.PrometheusEndpoint,
		Namespace:             model.Namespace,
		Default:               model.Default,
		EnvironmentIdentifier: model.EnvironmentIdentifier,
	}

	/*clusterBean := &ClusterBean{
		id:model.Cluster.id,
		ClusterName: model.Cluster.ClusterName,
		Active:model.Cluster.Active,
	}*/
	return bean, nil
}

func (impl EnvironmentServiceImpl) Update(mappings *EnvironmentBean, userId int32) (*EnvironmentBean, error) {
	model, err := impl.environmentRepository.FindById(mappings.Id)
	if err != nil {
		impl.logger.Errorw("error in finding environment for update", "err", err)
		return mappings, err
	}
	/*isNamespaceChange := false
	if model.Namespace != mappings.Namespace {
		isNamespaceChange = true
	}*/

	clusterBean, err := impl.clusterService.FindById(mappings.ClusterId)
	if err != nil {
		return nil, err
	}

	model.Name = mappings.Environment
	model.Active = mappings.Active
	model.Namespace = mappings.Namespace
	model.Default = mappings.Default
	model.UpdatedBy = userId
	model.UpdatedOn = time.Now()

	//namespace create if not exist
	if len(model.Namespace) > 0 {
		cfg, err := impl.clusterService.GetClusterConfig(clusterBean)
		if err != nil {
			return nil, err
		}
		if err := impl.K8sUtil.CreateNsIfNotExists(model.Namespace, cfg); err != nil {
			impl.logger.Errorw("error in creating ns", "ns", model.Namespace, "err", err)
		}
	}
	//namespace changed, update it on chart env override config as well
	/*if isNamespaceChange == true {
		impl.logger.Debug("namespace has modified in request, it will update related config")
		envPropertiesList, err := impl.propertiesConfigService.GetEnvironmentPropertiesById(mappings.Id)
		if err != nil {
			impl.logger.Error("failed to fetch chart environment override config", "err", err)
			//TODO - atomic operation breaks, throw internal error codes

		} else {
			for _, envProperties := range envPropertiesList {
				_, err := impl.propertiesConfigService.UpdateEnvironmentProperties(0, &pipeline.EnvironmentProperties{Id: envProperties.Id, Namespace: mappings.Namespace}, userId)
				if err != nil {
					impl.logger.Error("failed to update chart environment override config", "err", err)
					//TODO - atomic operation breaks, throw internal error codes
				}
			}
		}
	}*/
	grafanaDatasourceId := model.GrafanaDatasourceId
	//grafana datasource create if not exist
	if len(clusterBean.PrometheusUrl) > 0 && grafanaDatasourceId == 0 {
		grafanaDatasourceId, err = impl.clusterService.CreateGrafanaDataSource(clusterBean, model)
		if err != nil {
			impl.logger.Errorw("unable to create grafana data source for missing env", "env", model)
		}
	}
	model.GrafanaDatasourceId = grafanaDatasourceId
	err = impl.environmentRepository.Update(model)
	if err != nil {
		impl.logger.Errorw("error in updating environment", "err", err)
		return mappings, err
	}

	mappings.Id = model.Id
	return mappings, nil
}

func (impl EnvironmentServiceImpl) FindClusterByEnvId(id int) (*ClusterBean, error) {
	model, err := impl.environmentRepository.FindById(id)
	if err != nil {
		impl.logger.Errorw("fetch cluster by environment id", "err", err)
		return nil, err
	}

	clusterBean := &ClusterBean{
		Id:          model.Cluster.Id,
		ClusterName: model.Cluster.ClusterName,
		Active:      model.Cluster.Active,
		ServerUrl:   model.Cluster.ServerUrl,
		Config:      model.Cluster.Config,
	}
	return clusterBean, nil
}

func (impl EnvironmentServiceImpl) GetEnvironmentListForAutocomplete() ([]EnvironmentBean, error) {
	models, err := impl.environmentRepository.FindAllActive()
	if err != nil {
		impl.logger.Errorw("error in fetching environment", "err", err)
	}
	var beans []EnvironmentBean
	for _, model := range models {
		beans = append(beans, EnvironmentBean{
			Id:                    model.Id,
			Environment:           model.Name,
			Namespace:             model.Namespace,
			CdArgoSetup:           model.Cluster.CdArgoSetup,
			EnvironmentIdentifier: model.EnvironmentIdentifier,
		})
	}
	return beans, nil
}

func (impl EnvironmentServiceImpl) validateNamespaces(namespace string, envs []*repository.Environment) error {
	if len(envs) >= 1 {
		if namespace == "" {
			impl.logger.Errorw("namespace cannot be empty")
			return errors.New("namespace cannot be empty")
		}
		for _, n := range envs {
			if n.Namespace == "" {
				impl.logger.Errorw("cannot create env as existing old envs have no namespace")
				return errors.New("cannot create env as existing old envs have no namespace")
			}
		}
	}
	return nil
}

func (impl EnvironmentServiceImpl) FindByIds(ids []*int) ([]*EnvironmentBean, error) {
	models, err := impl.environmentRepository.FindByIds(ids)
	if err != nil {
		impl.logger.Errorw("error in fetching environment", "err", err)
	}
	var beans []*EnvironmentBean
	for _, model := range models {
		beans = append(beans, &EnvironmentBean{
			Id:                    model.Id,
			Environment:           model.Name,
			Active:                model.Active,
			Namespace:             model.Namespace,
			Default:               model.Default,
			EnvironmentIdentifier: model.EnvironmentIdentifier,
		})
	}
	return beans, nil
}

func (impl EnvironmentServiceImpl) FindByNamespaceAndClusterName(namespaces string, clusterName string) (*repository.Environment, error) {
	env, err := impl.environmentRepository.FindByNamespaceAndClusterName(namespaces, clusterName)
	return env, err
}

func (impl EnvironmentServiceImpl) GetByClusterId(id int) ([]*EnvironmentBean, error) {
	models, err := impl.environmentRepository.FindByClusterId(id)
	if err != nil {
		impl.logger.Errorw("error in fetching environment", "err", err)
	}
	var beans []*EnvironmentBean
	for _, model := range models {
		beans = append(beans, &EnvironmentBean{
			Id:                    model.Id,
			Environment:           model.Name,
			Namespace:             model.Namespace,
			EnvironmentIdentifier: model.EnvironmentIdentifier,
		})
	}
	return beans, nil
}

func (impl EnvironmentServiceImpl) GetCombinedEnvironmentListForDropDown() ([]*EnvironmentBean, error) {
	models, err := impl.environmentRepository.FindAllActive()
	if err != nil {
		impl.logger.Errorw("error in fetching environments", "err", err)
	}
	var environments []*EnvironmentBean
	uniqueComboMap := make(map[string]*EnvironmentBean)
	for _, model := range models {
		key := fmt.Sprintf("%s__%s", model.Cluster.ClusterName, model.Namespace)
		uniqueComboMap[key] = &EnvironmentBean{
			Id:          model.Id,
			Environment: model.Name,
			Namespace:   model.Namespace,
			ClusterId:   model.ClusterId,
			ClusterName: model.Cluster.ClusterName,
			CdArgoSetup: model.Cluster.CdArgoSetup,
		}
	}
	for _, v := range uniqueComboMap {
		environments = append(environments, v)
	}
	/*
		clumap := make(map[string][]EnvironmentBean)
		for _, model := range models {
			clumap[model.Cluster.ClusterName] = append(clumap[model.Cluster.ClusterName], EnvironmentBean{
				Id:          model.Id,
				Environment: model.Name,
				Namespace:   model.Namespace,
				ClusterId:   model.ClusterId,
				ClusterName: model.Cluster.ClusterName,
				CdArgoSetup: model.Cluster.CdArgoSetup,
			})
		}
	  `*/

	clusterNamespaces, err := impl.getAllClusterNamespaceCombination()
	if err != nil {
		impl.logger.Errorw("error in fetching clusters namespaces", "err", err)
		// skip if found error in fetching any cluster namespaces
	}
	if clusterNamespaces != nil && len(clusterNamespaces) > 0 {
		for _, item := range clusterNamespaces {
			key := fmt.Sprintf("%s__%s", item.ClusterName, item.Namespace)
			if _, ok := uniqueComboMap[key]; !ok {
				environments = append(environments, item)
			}
		}
	}
	//TODO - dedupe which are already in db
	return environments, nil
}

func (impl EnvironmentServiceImpl) getAllClusterNamespaceCombination() ([]*EnvironmentBean, error) {
	var beans []*EnvironmentBean
	models, err := impl.clusterService.FindAllActive()
	if err != nil {
		impl.logger.Errorw("error in fetching clusters", "err", err)
	}

	for _, clusterBean := range models {
		var client *v1.CoreV1Client
		if clusterBean.ClusterName == "default_cluster" {
			/*if _, err := os.Stat(TokenFilePath); os.IsNotExist(err) {
				impl.logger.Errorw("no directory or file exists", "TOKEN_FILE_PATH", TokenFilePath, "err", err)
				return nil, err
			} else {
				content, err := ioutil.ReadFile(TokenFilePath)
				if err != nil {
					impl.logger.Errorw("error on reading file", "err", err)
					return nil, err
				}
				bearerToken := string(content)
				clusterCfg := &util.ClusterConfig{Host: clusterBean.ServerUrl, BearerToken: bearerToken}
				client, err = impl.K8sUtil.GetClient(clusterCfg)
				if err != nil {
					return nil, err
				}
			}*/
			client, err = impl.K8sUtil.GetClientForInCluster()
			if err != nil {
				return nil, err
			}
		} else {
			configMap := clusterBean.Config
			bearerToken := configMap["bearer_token"]
			clusterCfg := &util.ClusterConfig{Host: clusterBean.ServerUrl, BearerToken: bearerToken}
			client, err = impl.K8sUtil.GetClient(clusterCfg)
			if err != nil {
				return nil, err
			}
		}
		namespaces, err := impl.K8sUtil.ListNamespaces(client)
		statusError, _ := err.(*errors2.StatusError)
		if err != nil && statusError.Status().Code != http.StatusNotFound {
			impl.logger.Errorw("secret not found", "err", err)
			return nil, err
		}

		for _, namespace := range namespaces {
			beans = append(beans, &EnvironmentBean{
				Environment: fmt.Sprintf("%s__%s", clusterBean.ClusterName, namespace.ObjectMeta.Name),
				Namespace:   namespace.ObjectMeta.Name,
				ClusterName: clusterBean.ClusterName,
			})
		}
	}

	return beans, nil
}<|MERGE_RESOLUTION|>--- conflicted
+++ resolved
@@ -210,25 +210,15 @@
 	var beans []EnvironmentBean
 	for _, model := range models {
 		beans = append(beans, EnvironmentBean{
-<<<<<<< HEAD
-			Id:                 model.Id,
-			Environment:        model.Name,
-			ClusterId:          model.Cluster.Id,
-			ClusterName:        model.Cluster.ClusterName,
-			Active:             model.Active,
-			PrometheusEndpoint: model.Cluster.PrometheusEndpoint,
-			Namespace:          model.Namespace,
-			Default:            model.Default,
-=======
 			Id:                    model.Id,
 			Environment:           model.Name,
 			ClusterId:             model.Cluster.Id,
+			ClusterName:        model.Cluster.ClusterName,
 			Active:                model.Active,
 			PrometheusEndpoint:    model.Cluster.PrometheusEndpoint,
 			Namespace:             model.Namespace,
 			Default:               model.Default,
 			EnvironmentIdentifier: model.EnvironmentIdentifier,
->>>>>>> 5804acc3
 		})
 	}
 	return beans, nil
