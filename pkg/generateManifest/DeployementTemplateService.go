--- conflicted
+++ resolved
@@ -80,13 +80,8 @@
 	helmAppService                   client.HelmAppService
 	chartRepository                  chartRepoRepository.ChartRepository
 	chartTemplateServiceImpl         util.ChartTemplateService
-<<<<<<< HEAD
-	K8sUtil                          *k8s.K8sUtil
+	K8sUtil                          *k8s.K8sServiceImpl
 	helmAppClient                    gRPC.HelmAppClient
-=======
-	K8sUtil                          *k8s.K8sServiceImpl
-	helmAppClient                    client.HelmAppClient
->>>>>>> 16cc09f2
 	propertiesConfigService          pipeline.PropertiesConfigService
 	deploymentTemplateHistoryService history.DeploymentTemplateHistoryService
 	environmentRepository            repository3.EnvironmentRepository
@@ -102,13 +97,8 @@
 	helmAppService client.HelmAppService,
 	chartRepository chartRepoRepository.ChartRepository,
 	chartTemplateServiceImpl util.ChartTemplateService,
-<<<<<<< HEAD
 	helmAppClient gRPC.HelmAppClient,
-	K8sUtil *k8s.K8sUtil,
-=======
-	helmAppClient client.HelmAppClient,
 	K8sUtil *k8s.K8sServiceImpl,
->>>>>>> 16cc09f2
 	propertiesConfigService pipeline.PropertiesConfigService,
 	deploymentTemplateHistoryService history.DeploymentTemplateHistoryService,
 	environmentRepository repository3.EnvironmentRepository,
