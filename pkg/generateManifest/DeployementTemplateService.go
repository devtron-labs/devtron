--- conflicted
+++ resolved
@@ -306,11 +306,7 @@
 }
 
 func (impl DeploymentTemplateServiceImpl) GenerateManifest(ctx context.Context, chartRefId int, valuesYaml string) (*openapi2.TemplateChartResponse, error) {
-<<<<<<< HEAD
-	refChart, template, err, version, _ := impl.chartRefService.GetRefChart(chartRefId)
-=======
 	refChart, template, version, _, err := impl.chartRefService.GetRefChart(chartRefId)
->>>>>>> c905e786
 	if err != nil {
 		impl.Logger.Errorw("error in getting refChart", "err", err, "chartRefId", chartRefId)
 		return nil, err
