package generateManifest

import (
	"context"
	"fmt"
	"github.com/devtron-labs/common-lib-private/utils/k8s"
	"github.com/devtron-labs/devtron/api/helm-app/bean"
	"github.com/devtron-labs/devtron/api/helm-app/gRPC"
	client "github.com/devtron-labs/devtron/api/helm-app/service"
	openapi2 "github.com/devtron-labs/devtron/api/openapi/openapiClient"
	"github.com/devtron-labs/devtron/internal/sql/repository"
	appRepository "github.com/devtron-labs/devtron/internal/sql/repository/app"
	"github.com/devtron-labs/devtron/internal/util"
	"github.com/devtron-labs/devtron/pkg/app"
	"github.com/devtron-labs/devtron/pkg/chart"
	repository3 "github.com/devtron-labs/devtron/pkg/cluster/repository"
	"github.com/devtron-labs/devtron/pkg/deployment/manifest/deploymentTemplate/chartRef"
	bean2 "github.com/devtron-labs/devtron/pkg/deployment/trigger/devtronApps/bean"
	k8s2 "github.com/devtron-labs/devtron/pkg/k8s"
	"github.com/devtron-labs/devtron/pkg/pipeline"
	"github.com/devtron-labs/devtron/pkg/pipeline/history"
	"github.com/devtron-labs/devtron/pkg/resourceQualifiers"
	"github.com/devtron-labs/devtron/pkg/variables"
	"github.com/devtron-labs/devtron/pkg/variables/parsers"
	util2 "github.com/devtron-labs/devtron/util"
	"github.com/go-pg/pg"
	"go.uber.org/zap"
	"net/http"
	"os"
	"regexp"
	"strconv"
	"time"
)

type DeploymentTemplateRequest struct {
	AppId                       int                               `json:"appId"`
	EnvId                       int                               `json:"envId,omitempty"`
	ChartRefId                  int                               `json:"chartRefId"`
	RequestDataMode             RequestDataMode                   `json:"valuesAndManifestFlag"`
	Values                      string                            `json:"values"`
	Type                        repository.DeploymentTemplateType `json:"type"`
	DeploymentTemplateHistoryId int                               `json:"deploymentTemplateHistoryId,omitempty"`
	ResourceName                string                            `json:"resourceName"`
	PipelineId                  int                               `json:"pipelineId"`
}

type RequestDataMode int

const (
	Values   RequestDataMode = 1
	Manifest RequestDataMode = 2
)

var ChartRepository = &gRPC.ChartRepository{
	Name:     "repo",
	Url:      "http://localhost:8080/",
	Username: "admin",
	Password: "password",
}

var ReleaseIdentifier = &gRPC.ReleaseIdentifier{
	ReleaseNamespace: "devtron-demo",
	ReleaseName:      "release-name",
}

type DeploymentTemplateResponse struct {
	Data             string            `json:"data"`
	ResolvedData     string            `json:"resolvedData"`
	VariableSnapshot map[string]string `json:"variableSnapshot"`
}

type DeploymentTemplateService interface {
	FetchDeploymentsWithChartRefs(appId int, envId int) ([]*repository.DeploymentTemplateComparisonMetadata, error)
	GetDeploymentTemplate(ctx context.Context, request DeploymentTemplateRequest) (DeploymentTemplateResponse, error)
	GenerateManifest(ctx context.Context, chartRefId int, valuesYaml string) (*openapi2.TemplateChartResponse, error)
}
type DeploymentTemplateServiceImpl struct {
	Logger                           *zap.SugaredLogger
	chartService                     chart.ChartService
	appListingService                app.AppListingService
	deploymentTemplateRepository     repository.DeploymentTemplateRepository
	helmAppService                   client.HelmAppService
	chartTemplateServiceImpl         util.ChartTemplateService
	K8sUtil                          *k8s.K8sUtilExtended
	helmAppClient                    gRPC.HelmAppClient
	propertiesConfigService          pipeline.PropertiesConfigService
	deploymentTemplateHistoryService history.DeploymentTemplateHistoryService
	environmentRepository            repository3.EnvironmentRepository
	appRepository                    appRepository.AppRepository
	scopedVariableManager            variables.ScopedVariableManager
	chartRefService                  chartRef.ChartRefService
}

func NewDeploymentTemplateServiceImpl(Logger *zap.SugaredLogger, chartService chart.ChartService,
	appListingService app.AppListingService,
	deploymentTemplateRepository repository.DeploymentTemplateRepository,
	helmAppService client.HelmAppService,
	chartTemplateServiceImpl util.ChartTemplateService,
	helmAppClient gRPC.HelmAppClient,
	K8sUtil *k8s.K8sUtilExtended,
	propertiesConfigService pipeline.PropertiesConfigService,
	deploymentTemplateHistoryService history.DeploymentTemplateHistoryService,
	environmentRepository repository3.EnvironmentRepository,
	appRepository appRepository.AppRepository,
	scopedVariableManager variables.ScopedVariableManager,
	chartRefService chartRef.ChartRefService) *DeploymentTemplateServiceImpl {
	return &DeploymentTemplateServiceImpl{
		Logger:                           Logger,
		chartService:                     chartService,
		appListingService:                appListingService,
		deploymentTemplateRepository:     deploymentTemplateRepository,
		helmAppService:                   helmAppService,
		chartTemplateServiceImpl:         chartTemplateServiceImpl,
		K8sUtil:                          K8sUtil,
		helmAppClient:                    helmAppClient,
		propertiesConfigService:          propertiesConfigService,
		deploymentTemplateHistoryService: deploymentTemplateHistoryService,
		environmentRepository:            environmentRepository,
		appRepository:                    appRepository,
		scopedVariableManager:            scopedVariableManager,
		chartRefService:                  chartRefService,
	}
}

func (impl DeploymentTemplateServiceImpl) FetchDeploymentsWithChartRefs(appId int, envId int) ([]*repository.DeploymentTemplateComparisonMetadata, error) {

	var responseList []*repository.DeploymentTemplateComparisonMetadata

	defaultVersions, err := impl.chartService.ChartRefAutocompleteForAppOrEnv(appId, 0)
	if err != nil {
		impl.Logger.Errorw("error in getting defaultVersions", "err", err, "appId", appId, "envId", envId)
		return nil, err
	}

	for _, item := range defaultVersions.ChartRefs {
		res := &repository.DeploymentTemplateComparisonMetadata{
			ChartRefId:   item.Id,
			ChartVersion: item.Version,
			ChartType:    item.Name,
			Type:         repository.DefaultVersions,
		}
		responseList = append(responseList, res)
	}

	// when the app id is -1 , then it is only used to get the default versions
	if appId > 0 {

		publishedOnEnvs, err := impl.appListingService.FetchMinDetailOtherEnvironment(appId)
		if err != nil {
			impl.Logger.Errorw("error in getting publishedOnEnvs", "err", err, "appId", appId, "envId", envId)
			return nil, err
		}

		for _, env := range publishedOnEnvs {
			item := &repository.DeploymentTemplateComparisonMetadata{
				ChartRefId:      env.ChartRefId,
				EnvironmentId:   env.EnvironmentId,
				EnvironmentName: env.EnvironmentName,
				Type:            repository.PublishedOnEnvironments,
			}
			responseList = append(responseList, item)
		}

		deployedOnEnv, err := impl.deploymentTemplateRepository.FetchDeploymentHistoryWithChartRefs(appId, envId)
		if err != nil && !util.IsErrNoRows(err) {
			impl.Logger.Errorw("error in getting deployedOnEnv", "err", err, "appId", appId, "envId", envId)
			return nil, err
		}

		for _, deployedItem := range deployedOnEnv {
			deployedItem.Type = repository.DeployedOnSelfEnvironment
			deployedItem.EnvironmentId = envId
			responseList = append(responseList, deployedItem)
		}

		deployedOnOtherEnvs, err := impl.deploymentTemplateRepository.FetchLatestDeploymentWithChartRefs(appId, envId)
		if err != nil && !util.IsErrNoRows(err) {
			impl.Logger.Errorw("error in getting deployedOnOtherEnvs", "err", err, "appId", appId, "envId", envId)
			return nil, err
		}

		for _, deployedItem := range deployedOnOtherEnvs {
			deployedItem.Type = repository.DeployedOnOtherEnvironment
			responseList = append(responseList, deployedItem)
		}
	}

	return responseList, nil
}

func (impl DeploymentTemplateServiceImpl) GetDeploymentTemplate(ctx context.Context, request DeploymentTemplateRequest) (DeploymentTemplateResponse, error) {
	var result DeploymentTemplateResponse
	var values, resolvedValue string
	var err error
	var variableSnapshot map[string]string

	if request.Values != "" {
		values = request.Values
		resolvedValue, variableSnapshot, err = impl.resolveTemplateVariables(ctx, request.Values, request)
		if err != nil {
			return result, err
		}
	} else {
		switch request.Type {
		case repository.DefaultVersions:
			_, values, err = impl.chartRefService.GetAppOverrideForDefaultTemplate(request.ChartRefId)
			resolvedValue = values
		case repository.PublishedOnEnvironments:
			values, resolvedValue, variableSnapshot, err = impl.fetchResolvedTemplateForPublishedEnvs(ctx, request)
		case repository.DeployedOnSelfEnvironment, repository.DeployedOnOtherEnvironment:
			values, resolvedValue, variableSnapshot, err = impl.fetchTemplateForDeployedEnv(ctx, request)
		}
		if err != nil {
			impl.Logger.Errorw("error in getting values", "err", err)
			return result, err
		}
	}

	if request.RequestDataMode == Values {
		result.Data = values
		result.ResolvedData = resolvedValue
		result.VariableSnapshot = variableSnapshot
		return result, nil
	}

	manifest, err := impl.GenerateManifest(ctx, request.ChartRefId, resolvedValue)
	if err != nil {
		return result, err
	}
	result.Data = *manifest.Manifest
	return result, nil
}

func (impl DeploymentTemplateServiceImpl) fetchResolvedTemplateForPublishedEnvs(ctx context.Context, request DeploymentTemplateRequest) (string, string, map[string]string, error) {
	var values string
	override, err := impl.propertiesConfigService.GetEnvironmentProperties(request.AppId, request.EnvId, request.ChartRefId)
	if err == nil && override.GlobalConfig != nil {
		if override.EnvironmentConfig.EnvOverrideValues != nil {
			values = string(override.EnvironmentConfig.EnvOverrideValues)
		} else {
			values = string(override.GlobalConfig)
		}
	} else {
		impl.Logger.Errorw("error in getting overridden values", "err", err)
		return "", "", nil, err
	}
	resolvedTemplate, variableSnapshot, err := impl.resolveTemplateVariables(ctx, values, request)
	if err != nil {
		return values, values, variableSnapshot, err
	}
	return values, resolvedTemplate, variableSnapshot, nil
}

func (impl DeploymentTemplateServiceImpl) fetchTemplateForDeployedEnv(ctx context.Context, request DeploymentTemplateRequest) (string, string, map[string]string, error) {
	historyObject, err := impl.deploymentTemplateHistoryService.GetHistoryForDeployedTemplateById(ctx, request.DeploymentTemplateHistoryId, request.PipelineId)
	if err != nil {
		impl.Logger.Errorw("error in getting deployment template history", "err", err, "id", request.DeploymentTemplateHistoryId, "pipelineId", request.PipelineId)
		return "", "", nil, err
	}

	return historyObject.CodeEditorValue.Value, historyObject.CodeEditorValue.ResolvedValue, historyObject.CodeEditorValue.VariableSnapshot, nil
}

func (impl DeploymentTemplateServiceImpl) resolveTemplateVariables(ctx context.Context, values string, request DeploymentTemplateRequest) (string, map[string]string, error) {

	isSuperAdmin, err := util2.GetIsSuperAdminFromContext(ctx)
	if err != nil {
		return values, nil, err
	}
	scope, err := impl.extractScopeData(request)
	if err != nil {
		return values, nil, err
	}
	maskUnknownVariableForHelmGenerate := request.RequestDataMode == Manifest
	resolvedTemplate, variableSnapshot, err := impl.scopedVariableManager.ExtractVariablesAndResolveTemplate(scope, values, parsers.StringVariableTemplate, isSuperAdmin, maskUnknownVariableForHelmGenerate)
	if err != nil {
		return values, variableSnapshot, err
	}
	return resolvedTemplate, variableSnapshot, nil
}

func (impl DeploymentTemplateServiceImpl) extractScopeData(request DeploymentTemplateRequest) (resourceQualifiers.Scope, error) {
	app, err := impl.appRepository.FindById(request.AppId)
	scope := resourceQualifiers.Scope{}
	if err != nil {
		return scope, err
	}
	scope.AppId = request.AppId
	scope.EnvId = request.EnvId
	scope.SystemMetadata = &resourceQualifiers.SystemMetadata{AppName: app.AppName}

	if request.EnvId != 0 {
		environment, err := impl.environmentRepository.FindById(request.EnvId)
		if err != nil && err != pg.ErrNoRows {
			impl.Logger.Errorw("error in getting system metadata", "err", err)
			return scope, err
		}
		if environment != nil {
			scope.ClusterId = environment.ClusterId
			scope.SystemMetadata.EnvironmentName = environment.Name
			scope.SystemMetadata.ClusterName = environment.Cluster.ClusterName
			scope.SystemMetadata.Namespace = environment.Namespace
		}
	}
	return scope, nil
}

func (impl DeploymentTemplateServiceImpl) GenerateManifest(ctx context.Context, chartRefId int, valuesYaml string) (*openapi2.TemplateChartResponse, error) {
	refChart, template, version, _, err := impl.chartRefService.GetRefChart(chartRefId)
	if err != nil {
		impl.Logger.Errorw("error in getting refChart", "err", err, "chartRefId", chartRefId)
		return nil, err
	}

	outputChartPathDir := fmt.Sprintf("%s-%v", refChart, strconv.FormatInt(time.Now().UnixNano(), 16))
	if _, err := os.Stat(outputChartPathDir); os.IsNotExist(err) {
		err = os.Mkdir(outputChartPathDir, 0755)
		if err != nil {
			impl.Logger.Errorw("error in creating temp outputChartPathDir", "err", err, "outputChartPathDir", outputChartPathDir, "chartRefId", chartRefId)
			return nil, err
		}
	}
	//load chart from given refChart
	chart, err := impl.chartTemplateServiceImpl.LoadChartFromDir(refChart)
	if err != nil {
		impl.Logger.Errorw("error in LoadChartFromDir", "err", err, "chartRefId", chartRefId)
		return nil, err
	}

	//create the .tgz file in temp location
	chartBytes, err := impl.chartTemplateServiceImpl.CreateZipFileForChart(chart, outputChartPathDir)
	if err != nil {
		impl.Logger.Errorw("error in CreateZipFileForChart", "err", err, "chartRefId", chartRefId)
		return nil, err
	}

	//deleted the .tgz temp file after reading chart bytes
	defer impl.chartTemplateServiceImpl.CleanDir(outputChartPathDir)

	k8sServerVersion, err := impl.K8sUtil.GetKubeVersion()
	if err != nil {
		impl.Logger.Errorw("exception caught in getting k8sServerVersion", "err", err)
		return nil, err
	}

	sanitizedK8sVersion := k8sServerVersion.String()
	//handle specific case for all cronjob charts from cronjob-chart_1-2-0 to cronjob-chart_1-5-0 where semverCompare
	//comparison func has wrong api version mentioned, so for already installed charts via these charts that comparison
	//is always false, handles the gh issue:- https://github.com/devtron-labs/devtron/issues/4860
	cronJobChartRegex := regexp.MustCompile(bean2.CronJobChartRegexExpression)
	if cronJobChartRegex.MatchString(template) {
<<<<<<< HEAD
		sanitizedK8sVersion, err = k8s2.StripPrereleaseFromK8sVersion(sanitizedK8sVersion)
		if err != nil {
			impl.Logger.Errorw("error in stripping pre-release from k8sServerVersion due to invalid k8sServerVersion", "k8sServerVersion", k8sServerVersion.String(), "err", err)
			return nil, err
		}
=======
		sanitizedK8sVersion = k8s2.StripPrereleaseFromK8sVersion(sanitizedK8sVersion)
>>>>>>> e135f52f
	}

	installReleaseRequest := &gRPC.InstallReleaseRequest{
		ChartName:         template,
		ChartVersion:      version,
		ValuesYaml:        valuesYaml,
		K8SVersion:        sanitizedK8sVersion,
		ChartRepository:   ChartRepository,
		ReleaseIdentifier: ReleaseIdentifier,
		ChartContent: &gRPC.ChartContent{
			Content: chartBytes,
		},
	}
	config, err := impl.helmAppService.GetClusterConf(bean.DEFAULT_CLUSTER_ID)
	if err != nil {
		impl.Logger.Errorw("error in fetching cluster detail", "clusterId", 1, "err", err)
		return nil, err
	}

	installReleaseRequest.ReleaseIdentifier.ClusterConfig = config

	templateChartResponse, err := impl.helmAppClient.TemplateChart(ctx, installReleaseRequest)
	if err != nil {
		impl.Logger.Errorw("error in templating chart", "err", err)
		clientErrCode, errMsg := util.GetClientDetailedError(err)
		if clientErrCode.IsFailedPreconditionCode() {
			return nil, &util.ApiError{HttpStatusCode: http.StatusUnprocessableEntity, Code: strconv.Itoa(http.StatusUnprocessableEntity), InternalMessage: errMsg, UserMessage: errMsg}
		} else if clientErrCode.IsInvalidArgumentCode() {
			return nil, &util.ApiError{HttpStatusCode: http.StatusConflict, Code: strconv.Itoa(http.StatusConflict), InternalMessage: errMsg, UserMessage: errMsg}
		}
		return nil, err
	}
	response := &openapi2.TemplateChartResponse{
		Manifest: &templateChartResponse.GeneratedManifest,
	}

	return response, nil
}<|MERGE_RESOLUTION|>--- conflicted
+++ resolved
@@ -349,15 +349,7 @@
 	//is always false, handles the gh issue:- https://github.com/devtron-labs/devtron/issues/4860
 	cronJobChartRegex := regexp.MustCompile(bean2.CronJobChartRegexExpression)
 	if cronJobChartRegex.MatchString(template) {
-<<<<<<< HEAD
-		sanitizedK8sVersion, err = k8s2.StripPrereleaseFromK8sVersion(sanitizedK8sVersion)
-		if err != nil {
-			impl.Logger.Errorw("error in stripping pre-release from k8sServerVersion due to invalid k8sServerVersion", "k8sServerVersion", k8sServerVersion.String(), "err", err)
-			return nil, err
-		}
-=======
 		sanitizedK8sVersion = k8s2.StripPrereleaseFromK8sVersion(sanitizedK8sVersion)
->>>>>>> e135f52f
 	}
 
 	installReleaseRequest := &gRPC.InstallReleaseRequest{
