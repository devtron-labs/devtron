package generateManifest

import (
	"context"
	"fmt"
	"github.com/devtron-labs/common-lib/utils/k8s"
	client "github.com/devtron-labs/devtron/api/helm-app"
	openapi2 "github.com/devtron-labs/devtron/api/openapi/openapiClient"
	"github.com/devtron-labs/devtron/internal/sql/repository"
	appRepository "github.com/devtron-labs/devtron/internal/sql/repository/app"
	"github.com/devtron-labs/devtron/internal/util"
	"github.com/devtron-labs/devtron/pkg/app"
	"github.com/devtron-labs/devtron/pkg/chart"
	chartRepoRepository "github.com/devtron-labs/devtron/pkg/chartRepo/repository"
	repository3 "github.com/devtron-labs/devtron/pkg/cluster/repository"
	"github.com/devtron-labs/devtron/pkg/pipeline"
	"github.com/devtron-labs/devtron/pkg/pipeline/history"
	"github.com/devtron-labs/devtron/pkg/resourceQualifiers"
	"github.com/devtron-labs/devtron/pkg/variables/parsers"
	util2 "github.com/devtron-labs/devtron/util"
	"github.com/go-pg/pg"
	"go.uber.org/zap"
	"os"
	"strconv"
	"time"
)

type DeploymentTemplateRequest struct {
	AppId                       int                               `json:"appId"`
	EnvId                       int                               `json:"envId,omitempty"`
	ChartRefId                  int                               `json:"chartRefId"`
	RequestDataMode             RequestDataMode                   `json:"valuesAndManifestFlag"`
	Values                      string                            `json:"values"`
	Type                        repository.DeploymentTemplateType `json:"type"`
	DeploymentTemplateHistoryId int                               `json:"deploymentTemplateHistoryId,omitempty"`
	ResourceName                string                            `json:"resourceName"`
	PipelineId                  int                               `json:"pipelineId"`
}

type RequestDataMode int

const (
	Values   RequestDataMode = 1
	Manifest RequestDataMode = 2
)

var ChartRepository = &client.ChartRepository{
	Name:     "repo",
	Url:      "http://localhost:8080/",
	Username: "admin",
	Password: "password",
}

var ReleaseIdentifier = &client.ReleaseIdentifier{
	ReleaseNamespace: "devtron-demo",
	ReleaseName:      "release-name",
}

type DeploymentTemplateResponse struct {
	Data             string            `json:"data"`
	ResolvedData     string            `json:"resolvedData"`
	VariableSnapshot map[string]string `json:"variableSnapshot"`
}

type DeploymentTemplateService interface {
	FetchDeploymentsWithChartRefs(appId int, envId int) ([]*repository.DeploymentTemplateComparisonMetadata, error)
	GetDeploymentTemplate(ctx context.Context, request DeploymentTemplateRequest) (DeploymentTemplateResponse, error)
	GenerateManifest(ctx context.Context, chartRefId int, valuesYaml string) (*openapi2.TemplateChartResponse, error)
}
type DeploymentTemplateServiceImpl struct {
	Logger                           *zap.SugaredLogger
	chartService                     chart.ChartService
	appListingService                app.AppListingService
	appListingRepository             repository.AppListingRepository
	deploymentTemplateRepository     repository.DeploymentTemplateRepository
	helmAppService                   client.HelmAppService
	chartRepository                  chartRepoRepository.ChartRepository
	chartTemplateServiceImpl         util.ChartTemplateService
	K8sUtil                          *k8s.K8sUtil
	helmAppClient                    client.HelmAppClient
	propertiesConfigService          pipeline.PropertiesConfigService
	deploymentTemplateHistoryService history.DeploymentTemplateHistoryService
	environmentRepository            repository3.EnvironmentRepository
	appRepository                    appRepository.AppRepository
}

func NewDeploymentTemplateServiceImpl(Logger *zap.SugaredLogger, chartService chart.ChartService,
	appListingService app.AppListingService,
	appListingRepository repository.AppListingRepository,
	deploymentTemplateRepository repository.DeploymentTemplateRepository,
	helmAppService client.HelmAppService,
	chartRepository chartRepoRepository.ChartRepository,
	chartTemplateServiceImpl util.ChartTemplateService,
	helmAppClient client.HelmAppClient,
	K8sUtil *k8s.K8sUtil,
	propertiesConfigService pipeline.PropertiesConfigService,
	deploymentTemplateHistoryService history.DeploymentTemplateHistoryService,
	environmentRepository repository3.EnvironmentRepository,
	appRepository appRepository.AppRepository,
) *DeploymentTemplateServiceImpl {
	return &DeploymentTemplateServiceImpl{
		Logger:                           Logger,
		chartService:                     chartService,
		appListingService:                appListingService,
		appListingRepository:             appListingRepository,
		deploymentTemplateRepository:     deploymentTemplateRepository,
		helmAppService:                   helmAppService,
		chartRepository:                  chartRepository,
		chartTemplateServiceImpl:         chartTemplateServiceImpl,
		K8sUtil:                          K8sUtil,
		helmAppClient:                    helmAppClient,
		propertiesConfigService:          propertiesConfigService,
		deploymentTemplateHistoryService: deploymentTemplateHistoryService,
		environmentRepository:            environmentRepository,
		appRepository:                    appRepository,
	}
}

func (impl DeploymentTemplateServiceImpl) FetchDeploymentsWithChartRefs(appId int, envId int) ([]*repository.DeploymentTemplateComparisonMetadata, error) {

	var responseList []*repository.DeploymentTemplateComparisonMetadata

	defaultVersions, err := impl.chartService.ChartRefAutocompleteForAppOrEnv(appId, 0)
	if err != nil {
		impl.Logger.Errorw("error in getting defaultVersions", "err", err, "appId", appId, "envId", envId)
		return nil, err
	}

	for _, item := range defaultVersions.ChartRefs {
		res := &repository.DeploymentTemplateComparisonMetadata{
			ChartId:      item.Id,
			ChartVersion: item.Version,
			ChartType:    item.Name,
			Type:         repository.DefaultVersions,
		}
		responseList = append(responseList, res)
	}

	publishedOnEnvs, err := impl.appListingService.FetchMinDetailOtherEnvironment(appId)
	if err != nil {
		impl.Logger.Errorw("error in getting publishedOnEnvs", "err", err, "appId", appId, "envId", envId)
		return nil, err
	}

	for _, env := range publishedOnEnvs {
		item := &repository.DeploymentTemplateComparisonMetadata{
			ChartId:         env.ChartRefId,
			EnvironmentId:   env.EnvironmentId,
			EnvironmentName: env.EnvironmentName,
			Type:            repository.PublishedOnEnvironments,
		}
		responseList = append(responseList, item)
	}

	deployedOnEnv, err := impl.deploymentTemplateRepository.FetchDeploymentHistoryWithChartRefs(appId, envId)
	if err != nil && !util.IsErrNoRows(err) {
		impl.Logger.Errorw("error in getting deployedOnEnv", "err", err, "appId", appId, "envId", envId)
		return nil, err
	}

	for _, deployedItem := range deployedOnEnv {
		deployedItem.Type = repository.DeployedOnSelfEnvironment
		deployedItem.EnvironmentId = envId
		responseList = append(responseList, deployedItem)
	}

	deployedOnOtherEnvs, err := impl.deploymentTemplateRepository.FetchLatestDeploymentWithChartRefs(appId, envId)
	if err != nil && !util.IsErrNoRows(err) {
		impl.Logger.Errorw("error in getting deployedOnOtherEnvs", "err", err, "appId", appId, "envId", envId)
		return nil, err
	}

	for _, deployedItem := range deployedOnOtherEnvs {
		deployedItem.Type = repository.DeployedOnOtherEnvironment
		responseList = append(responseList, deployedItem)
	}

	return responseList, nil
}

func (impl DeploymentTemplateServiceImpl) GetDeploymentTemplate(ctx context.Context, request DeploymentTemplateRequest) (DeploymentTemplateResponse, error) {
	var result DeploymentTemplateResponse
	var values, resolvedValue string
	var err error
	var variableSnapshot map[string]string

	if request.Values != "" {
		values = request.Values
		resolvedValue, variableSnapshot, err = impl.resolveTemplateVariables(ctx, request.Values, request)
		if err != nil {
			return result, err
		}
	} else {
		switch request.Type {
		case repository.DefaultVersions:
			_, values, err = impl.chartService.GetAppOverrideForDefaultTemplate(request.ChartRefId)
			resolvedValue = values
		case repository.PublishedOnEnvironments:
			values, resolvedValue, variableSnapshot, err = impl.fetchResolvedTemplateForPublishedEnvs(ctx, request)
		case repository.DeployedOnSelfEnvironment, repository.DeployedOnOtherEnvironment:
			values, resolvedValue, variableSnapshot, err = impl.fetchTemplateForDeployedEnv(ctx, request)
		}
		if err != nil {
			impl.Logger.Errorw("error in getting values", "err", err)
			return result, err
		}
	}

	if request.RequestDataMode == Values {
		result.Data = values
		result.ResolvedData = resolvedValue
		result.VariableSnapshot = variableSnapshot
		return result, nil
	}

	manifest, err := impl.GenerateManifest(ctx, request.ChartRefId, resolvedValue)
	if err != nil {
		return result, err
	}
	result.Data = *manifest.Manifest
	return result, nil
}

func (impl DeploymentTemplateServiceImpl) fetchResolvedTemplateForPublishedEnvs(ctx context.Context, request DeploymentTemplateRequest) (string, string, map[string]string, error) {
	var values string
	override, err := impl.propertiesConfigService.GetEnvironmentProperties(request.AppId, request.EnvId, request.ChartRefId)
	if err == nil && override.GlobalConfig != nil {
		if override.EnvironmentConfig.EnvOverrideValues != nil {
			values = string(override.EnvironmentConfig.EnvOverrideValues)
		} else {
			values = string(override.GlobalConfig)
		}
	} else {
		impl.Logger.Errorw("error in getting overridden values", "err", err)
		return "", "", nil, err
	}
	resolvedTemplate, variableSnapshot, err := impl.resolveTemplateVariables(ctx, values, request)
	if err != nil {
		return values, values, variableSnapshot, err
	}
	return values, resolvedTemplate, variableSnapshot, nil
}

func (impl DeploymentTemplateServiceImpl) fetchTemplateForDeployedEnv(ctx context.Context, request DeploymentTemplateRequest) (string, string, map[string]string, error) {
	historyObject, err := impl.deploymentTemplateHistoryService.GetHistoryForDeployedTemplateById(ctx, request.DeploymentTemplateHistoryId, request.PipelineId)
	if err != nil {
		impl.Logger.Errorw("error in getting deployment template history", "err", err, "id", request.DeploymentTemplateHistoryId, "pipelineId", request.PipelineId)
		return "", "", nil, err
	}

<<<<<<< HEAD
=======
	//todo Subhashish solve variable leak
>>>>>>> 67e823a6
	return historyObject.CodeEditorValue.Value, historyObject.ResolvedTemplateData, historyObject.VariableSnapshot, nil
}

func (impl DeploymentTemplateServiceImpl) resolveTemplateVariables(ctx context.Context, values string, request DeploymentTemplateRequest) (string, map[string]string, error) {

	isSuperAdmin, err := util2.GetIsSuperAdminFromContext(ctx)
	if err != nil {
		return values, nil, err
	}
	scope, err := impl.extractScopeData(request)
	if err != nil {
		return values, nil, err
	}
	maskUnknownVariableForHelmGenerate := request.RequestDataMode == Manifest
	resolvedTemplate, variableSnapshot, err := impl.chartService.ExtractVariablesAndResolveTemplate(scope, values, parsers.StringVariableTemplate, isSuperAdmin, maskUnknownVariableForHelmGenerate)
	if err != nil {
		return values, variableSnapshot, err
	}
	return resolvedTemplate, variableSnapshot, nil
}

func (impl DeploymentTemplateServiceImpl) extractScopeData(request DeploymentTemplateRequest) (resourceQualifiers.Scope, error) {
	app, err := impl.appRepository.FindById(request.AppId)
	scope := resourceQualifiers.Scope{}
	if err != nil {
		return scope, err
	}
	scope.AppId = request.AppId
	scope.EnvId = request.EnvId
	scope.SystemMetadata = &resourceQualifiers.SystemMetadata{AppName: app.AppName}

	if request.EnvId != 0 {
		environment, err := impl.environmentRepository.FindById(request.EnvId)
		if err != nil && err != pg.ErrNoRows {
			impl.Logger.Errorw("error in getting system metadata", "err", err)
			return scope, err
		}
		if environment != nil {
			scope.ClusterId = environment.ClusterId
			scope.SystemMetadata.EnvironmentName = environment.Name
			scope.SystemMetadata.ClusterName = environment.Cluster.ClusterName
			scope.SystemMetadata.Namespace = environment.Namespace
		}
	}
	return scope, nil
}

func (impl DeploymentTemplateServiceImpl) GenerateManifest(ctx context.Context, chartRefId int, valuesYaml string) (*openapi2.TemplateChartResponse, error) {
	refChart, template, err, version, _ := impl.chartService.GetRefChart(chart.TemplateRequest{ChartRefId: chartRefId})
	if err != nil {
		impl.Logger.Errorw("error in getting refChart", "err", err, "chartRefId", chartRefId)
		return nil, err
	}

	outputChartPathDir := fmt.Sprintf("%s-%v", refChart, strconv.FormatInt(time.Now().UnixNano(), 16))
	if _, err := os.Stat(outputChartPathDir); os.IsNotExist(err) {
		err = os.Mkdir(outputChartPathDir, 0755)
		if err != nil {
			impl.Logger.Errorw("error in creating temp outputChartPathDir", "err", err, "outputChartPathDir", outputChartPathDir, "chartRefId", chartRefId)
			return nil, err
		}
	}
	//load chart from given refChart
	chart, err := impl.chartTemplateServiceImpl.LoadChartFromDir(refChart)
	if err != nil {
		impl.Logger.Errorw("error in LoadChartFromDir", "err", err, "chartRefId", chartRefId)
		return nil, err
	}

	//create the .tgz file in temp location
	chartBytes, err := impl.chartTemplateServiceImpl.CreateZipFileForChart(chart, outputChartPathDir)
	if err != nil {
		impl.Logger.Errorw("error in CreateZipFileForChart", "err", err, "chartRefId", chartRefId)
		return nil, err
	}

	//deleted the .tgz temp file after reading chart bytes
	defer impl.chartTemplateServiceImpl.CleanDir(outputChartPathDir)

	k8sServerVersion, err := impl.K8sUtil.GetKubeVersion()
	if err != nil {
		impl.Logger.Errorw("exception caught in getting k8sServerVersion", "err", err)
		return nil, err
	}
	installReleaseRequest := &client.InstallReleaseRequest{
		ChartName:         template,
		ChartVersion:      version,
		ValuesYaml:        valuesYaml,
		K8SVersion:        k8sServerVersion.String(),
		ChartRepository:   ChartRepository,
		ReleaseIdentifier: ReleaseIdentifier,
		ChartContent: &client.ChartContent{
			Content: chartBytes,
		},
	}
	config, err := impl.helmAppService.GetClusterConf(client.DEFAULT_CLUSTER_ID)
	if err != nil {
		impl.Logger.Errorw("error in fetching cluster detail", "clusterId", 1, "err", err)
		return nil, err
	}

	installReleaseRequest.ReleaseIdentifier.ClusterConfig = config

	templateChartResponse, err := impl.helmAppClient.TemplateChart(ctx, installReleaseRequest)
	if err != nil {
		impl.Logger.Errorw("error in templating chart", "err", err)
		return nil, err
	}
	response := &openapi2.TemplateChartResponse{
		Manifest: &templateChartResponse.GeneratedManifest,
	}

	return response, nil
}<|MERGE_RESOLUTION|>--- conflicted
+++ resolved
@@ -248,10 +248,7 @@
 		return "", "", nil, err
 	}
 
-<<<<<<< HEAD
-=======
 	//todo Subhashish solve variable leak
->>>>>>> 67e823a6
 	return historyObject.CodeEditorValue.Value, historyObject.ResolvedTemplateData, historyObject.VariableSnapshot, nil
 }
 
