--- conflicted
+++ resolved
@@ -122,10 +122,7 @@
 	for _, field := range globalPolicyDataModel.SearchableFields {
 		searchableKeyEntries := &repository.GlobalPolicySearchableField{
 			GlobalPolicyId: globalPolicyDataModel.Id,
-<<<<<<< HEAD
-=======
 			IsRegex:        false,
->>>>>>> 87ac4c9b
 			FieldName:      field.FieldName,
 		}
 		switch field.FieldType {
