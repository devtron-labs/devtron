--- conflicted
+++ resolved
@@ -21,7 +21,7 @@
 	GetPolicyMetadataByFields(policyIds []int, fields []*util.SearchableField) (map[int][]*util.SearchableField, error)
 	GetPolicyByCriteria(policyNamePattern string, sortRequest *bean.SortByRequest) ([]*bean.GlobalPolicyBaseModel, error)
 	GetPolicyIdByName(name string, policyType bean.GlobalPolicyType) (int, error)
-	GetAllActivePoliciesByType(policyType bean.GlobalPolicyType) ([]*repository.GlobalPolicy, error)
+	GetAllActivePoliciesByType(policyType bean.GlobalPolicyType) ([]*bean.GlobalPolicyBaseModel, error)
 	GetPoliciesByHistoryIds(historyIds []int) ([]*bean.GlobalPolicyBaseModel, error)
 	GetPolicyHistoryIdsByPolicyIds(policyIds []int) ([]int, error)
 
@@ -31,17 +31,7 @@
 	UpdatePolicyByName(tx *pg.Tx, PolicyName string, globalPolicyDataModel *bean.GlobalPolicyDataModel) (*bean.GlobalPolicyDataModel, error)
 
 	DeletePolicyById(tx *pg.Tx, policyId int, userId int32) error
-<<<<<<< HEAD
-	DeletePolicyByName(tx *pg.Tx, policyName string, userId int32) error
-
-	GetPolicyMetadataByFields(policyIds []int, fields []*util.SearchableField) (map[int][]*util.SearchableField, error)
-	// GetPoliciesBySearchableFields(policyIds []int,fields []*SearchableField) ([]*GlobalPolicyBaseModel, error)
-	GetAndSort(policyNamePattern string, sortRequest *bean.SortByRequest) ([]*bean.GlobalPolicyBaseModel, error)
-	GetPolicyIdByName(name string, policyType bean.GlobalPolicyType) (int, error)
-	GetAllActivePoliciesByType(policyType bean.GlobalPolicyType) ([]*bean.GlobalPolicyBaseModel, error)
-=======
 	DeletePolicyByName(tx *pg.Tx, policyName string, policyType bean.GlobalPolicyType, userId int32) error
->>>>>>> 4f870957
 }
 
 type GlobalPolicyDataManagerImpl struct {
@@ -151,27 +141,19 @@
 		impl.logger.Errorw("error in creating global policy searchable fields entry", "err", err, "searchableKeyEntriesTotal", searchableKeyEntriesTotal)
 		return nil, err
 	}
-<<<<<<< HEAD
+
+	err = impl.globalPolicyHistoryService.CreateHistoryEntry(tx, globalPolicy, bean2.HISTORY_OF_ACTION_UPDATE)
+	if err != nil {
+		impl.logger.Errorw("error in creating policy creation history", "policy", globalPolicy, "action", "update", "err", err)
+		return nil, err
+	}
 	if rtx == nil {
 		err = impl.globalPolicyRepository.CommitTransaction(tx)
 		if err != nil {
 			impl.logger.Errorw("error in committing transaction", "err", err)
 			return globalPolicyDataModel, err
 		}
-=======
-
-	err = impl.globalPolicyHistoryService.CreateHistoryEntry(tx, globalPolicy, bean2.HISTORY_OF_ACTION_UPDATE)
-	if err != nil {
-		impl.logger.Errorw("error in creating policy creation history", "policy", globalPolicy, "action", "update", "err", err)
-		return nil, err
-	}
-	err = impl.globalPolicyRepository.CommitTransaction(tx)
-	if err != nil {
-		impl.logger.Errorw("error in committing transaction", "err", err)
-		return globalPolicyDataModel, err
->>>>>>> 4f870957
-	}
-
+	}
 	globalPolicyDataModel.Id = globalPolicy.Id
 	return globalPolicyDataModel, nil
 }
@@ -363,22 +345,13 @@
 	return GlobalPolicyBaseModels, nil
 }
 
-<<<<<<< HEAD
-func (impl *GlobalPolicyDataManagerImpl) GetAllActiveByType(policyType bean.GlobalPolicyType) ([]*bean.GlobalPolicyBaseModel, error) {
-	return nil, nil
-}
-
-func (impl *GlobalPolicyDataManagerImpl) DeletePolicyById(tx *pg.Tx, policyId int, userId int32) error {
-	err := impl.globalPolicyRepository.DeletedById(tx, policyId, userId)
-=======
 func (impl *GlobalPolicyDataManagerImpl) DeletePolicyById(tx *pg.Tx, policyId int, userId int32) error {
 	globalPolicy, err := impl.globalPolicyRepository.GetById(policyId)
 	if err != nil {
 		impl.logger.Errorw("error in getting policy by id", "err", err, "policyId", policyId)
 		return err
 	}
-	err = impl.globalPolicyRepository.DeletedById(policyId, userId)
->>>>>>> 4f870957
+	err = impl.globalPolicyRepository.DeletedById(tx, policyId, userId)
 	if err != nil {
 		impl.logger.Errorw("error in deleting policies", "err", err, "policyId", policyId)
 		return err
@@ -489,7 +462,6 @@
 	return impl.globalPolicyRepository.GetIdByName(name, policyType)
 }
 
-<<<<<<< HEAD
 func (impl *GlobalPolicyDataManagerImpl) GetAllActivePoliciesByType(policyType bean.GlobalPolicyType) ([]*bean.GlobalPolicyBaseModel, error) {
 	models, err := impl.globalPolicyRepository.GetAllActiveByType(policyType)
 	if err != nil {
@@ -501,9 +473,6 @@
 	}
 	return baseModels, nil
 
-=======
-func (impl *GlobalPolicyDataManagerImpl) GetAllActivePoliciesByType(policyType bean.GlobalPolicyType) ([]*repository.GlobalPolicy, error) {
-	return impl.globalPolicyRepository.GetAllActiveByType(policyType)
 }
 
 func (impl *GlobalPolicyDataManagerImpl) GetPoliciesByHistoryIds(historyIds []int) ([]*bean.GlobalPolicyBaseModel, error) {
@@ -516,5 +485,4 @@
 
 func (impl *GlobalPolicyDataManagerImpl) GetPolicyHistoryIdsByPolicyIds(policyIds []int) ([]int, error) {
 	return impl.globalPolicyHistoryService.GetIdsByPolicyIds(policyIds)
->>>>>>> 4f870957
 }