package bean

import (
	"github.com/devtron-labs/devtron/internal/sql/repository/pipelineConfig"
	"github.com/devtron-labs/devtron/pkg/devtronResource/bean"
	"github.com/devtron-labs/devtron/util"
	"time"
)

const (
	POLICY_ALL_OBJECTS_PLACEHOLDER = "*"
	TRUE_STRING                    = "true"
	FALSE_STRING                   = "false"
)

var GlobalPluginPolicyDefinitionAttributes = []bean.DevtronResourceAttributeName{
	bean.DEVTRON_RESOURCE_ATTRIBUTE_CI_PIPELINE_STAGE,
}

var GlobalPluginPolicySelectorAttributes = []bean.DevtronResourceAttributeName{
	bean.DEVTRON_RESOURCE_ATTRIBUTE_APP_NAME,
	bean.DEVTRON_RESOURCE_ATTRIBUTE_ENVIRONMENT_NAME,
	bean.DEVTRON_RESOURCE_ATTRIBUTE_CI_PIPELINE_BRANCH_VALUE,
	bean.DEVTRON_RESOURCE_ATTRIBUTE_ENVIRONMENT_IS_PRODUCTION,
}

type GlobalPolicyComponent int

const (
	GLOBAL_POLICY_COMPONENT_DEFINITION  = 0
	GLOBAL_POLICY_COMPONENT_SELECTOR    = 1
	GLOBAL_POLICY_COMPONENT_CONSEQUENCE = 2
)

type GlobalPolicyType string

const (
<<<<<<< HEAD
	GLOBAL_POLICY_TYPE_PLUGIN            GlobalPolicyType = "PLUGIN"
	GLOBAL_POLICY_TYPE_DEPLOYMENT_WINDOW GlobalPolicyType = "DEPLOYMENT_WINDOW"
=======
	GLOBAL_POLICY_TYPE_PLUGIN                 GlobalPolicyType = "PLUGIN"
	GLOBAL_POLICY_TYPE_DEPLOYMENT_WINDOW      GlobalPolicyType = "DEPLOYMENT_WINDOW"
	GLOBAL_POLICY_TYPE_IMAGE_PROMOTION_POLICY GlobalPolicyType = "IMAGE_PROMOTION"
>>>>>>> 63619a63
)

func (t GlobalPolicyType) ToString() string {
	return string(t)
}

type GlobalPolicyVersion string

const (
	GLOBAL_POLICY_VERSION_V1 GlobalPolicyVersion = "V1"
)

func (v GlobalPolicyVersion) ToString() string {
	return string(v)
}

type ConsequenceAction string

const (
	CONSEQUENCE_ACTION_BLOCK            ConsequenceAction = "BLOCK"
	CONSEQUENCE_ACTION_ALLOW_FOREVER    ConsequenceAction = "ALLOW_FOREVER"
	CONSEQUENCE_ACTION_ALLOW_UNTIL_TIME ConsequenceAction = "ALLOW_UNTIL_TIME"
)

func (a ConsequenceAction) ToString() string {
	return string(a)
}

func (a ConsequenceAction) ToPriorityInt() int { // greater value, more priority
	switch a {
	case CONSEQUENCE_ACTION_ALLOW_FOREVER:
		return 0
	case CONSEQUENCE_ACTION_ALLOW_UNTIL_TIME:
		return 1
	case CONSEQUENCE_ACTION_BLOCK:
		return 2
	default:
		return 0
	}
}

type PluginApplyStage string

const (
	PLUGIN_APPLY_STAGE_PRE_CI         PluginApplyStage = "PRE_CI"
	PLUGIN_APPLY_STAGE_POST_CI        PluginApplyStage = "POST_CI"
	PLUGIN_APPLY_STAGE_PRE_OR_POST_CI PluginApplyStage = "PRE_OR_POST_CI"
)

func (p PluginApplyStage) ToString() string {
	return string(p)
}

type GlobalPolicyDto struct {
	Id          int    `json:"id,omitempty"`
	Name        string `json:"name" validate:"required"`
	Description string `json:"description"`
	Enabled     bool   `json:"enabled"`
	*GlobalPolicyDetailDto
	PolicyOf      GlobalPolicyType    `json:"-"  validate:"oneof=PLUGIN"`
	PolicyVersion GlobalPolicyVersion `json:"-"  validate:"oneof=V1"`
	UserId        int32               `json:"-"`
}

type GlobalPolicyDetailDto struct {
	Definitions  []*DefinitionDto  `json:"definitions" validate:"required,min=1,dive"`
	Selectors    *SelectorDto      `json:"selectors" validate:"required,dive"`
	Consequences []*ConsequenceDto `json:"consequences" validate:"required,min=1,dive"`
}

type ConsequenceDto struct {
	Action        ConsequenceAction `json:"action" validate:"oneof=BLOCK ALLOW_FOREVER ALLOW_UNTIL_TIME"`
	MetadataField time.Time         `json:"metadataField"`
}

type SelectorDto struct {
	ApplicationSelector []*ProjectAppDto        `json:"application" validate:"omitempty,dive"`
	EnvironmentSelector *EnvironmentSelectorDto `json:"environment" validate:"omitempty,dive"`
	BranchList          []*BranchDto            `json:"branch" validate:"omitempty,dive"`
}

type EnvironmentSelectorDto struct {
	AllProductionEnvironments bool             `json:"allProductionEnvironments"`
	ClusterEnvList            []*ClusterEnvDto `json:"clusterEnv" validate:"omitempty,dive"`
}

type DefinitionDto struct {
	AttributeType bean.DevtronResourceAttributeType `json:"attributeType" validate:"oneof=PLUGIN"`
	Data          DefinitionDataDto                 `json:"data" validate:"required,dive"`
}

type DefinitionDataDto struct {
	PluginId     int              `json:"pluginId" validate:"min=1"`
	ApplyToStage PluginApplyStage `json:"applyToStage" validate:"oneof=PRE_CI POST_CI PRE_OR_POST_CI"`
}

type ProjectAppDto struct {
	ProjectName string   `json:"projectName" validate:"required"`
	AppNames    []string `json:"appNames,omitempty"` // if all applications(existing and future) then this array will be empty
}

type ClusterEnvDto struct {
	ClusterName string   `json:"clusterName" validate:"required"` // for all prod environments expecting this to be 0 and below array should contain -1
	EnvNames    []string `json:"envNames,omitempty"`              // if all environments(existing and future) then this array will be empty
}

type BranchDto struct {
	BranchValueType bean.ValueType `json:"branchValueType" validate:"oneof=REGEX FIXED"`
	Value           string         `json:"value" validate:"required,min=1"`
}

type MandatoryPluginDto struct {
	Definitions []*MandatoryPluginDefinitionDto `json:"definitions"`
}

type MandatoryPluginDefinitionDto struct {
	*DefinitionDto
	DefinitionSources []*DefinitionSourceDto `json:"definitionSources"`
}

type DefinitionSourceDto struct {
	ProjectName                  string   `json:"projectName,omitempty"`
	AppName                      string   `json:"appName,omitempty"`
	ClusterName                  string   `json:"clusterName,omitempty"`
	EnvironmentName              string   `json:"environmentName,omitempty"`
	BranchNames                  []string `json:"branchNames,omitempty"`
	IsDueToProductionEnvironment bool     `json:"isDueToProductionEnvironment"`
	IsDueToLinkedPipeline        bool     `json:"isDueToLinkedPipeline"`
	CiPipelineName               string   `json:"ciPipelineName"`
	PolicyName                   string   `json:"policyName"`
}

type PolicyOffendingPipelineWfTreeObject struct {
	PolicyId  int                         `json:"policyId"`
	Workflows []*WorkflowTreeComponentDto `json:"workflows"`
}

type WorkflowTreeComponentDto struct {
	Id             int                                  `json:"id"`
	Name           string                               `json:"name"`
	AppId          int                                  `json:"appId"`
	CiPipelineId   int                                  `json:"ciPipelineId"`
	CiMaterials    []*pipelineConfig.CiPipelineMaterial `json:"ciMaterials"`
	CiPipelineName string                               `json:"ciPipelineName"`
	CdPipelines    []string                             `json:"cdPipelines"`
	GitMaterials   []*Material                          `json:"gitMaterials"`
}

type Material struct {
	GitMaterialId int    `json:"gitMaterialId"`
	MaterialName  string `json:"materialName"`
}

type PluginSourceCiPipelineAppDetailDto struct {
	ProjectName string
	AppName     string
}

type PluginSourceCiPipelineEnvDetailDto struct {
	ClusterName string
	EnvName     string
}

type Severity int

const (
	SEVERITY_MORE_SEVERE Severity = 1
	SEVERITY_SAME_SEVERE          = 2
	SEVERITY_LESS_SEVERE          = 3
)

func (consequence1 *ConsequenceDto) GetSeverity(consequence2 *ConsequenceDto) Severity {
	consequence1ActionInt := consequence1.Action.ToPriorityInt()
	consequence2ActionInt := consequence2.Action.ToPriorityInt()
	if consequence2ActionInt > consequence1ActionInt {
		return SEVERITY_MORE_SEVERE
	} else if consequence2ActionInt == consequence1ActionInt {
		if consequence1.Action == CONSEQUENCE_ACTION_ALLOW_UNTIL_TIME {
			if consequence2.MetadataField.Before(consequence1.MetadataField) {
				return SEVERITY_MORE_SEVERE
			} else if consequence2.MetadataField.After(consequence1.MetadataField) {
				return SEVERITY_LESS_SEVERE
			}
		}
		return SEVERITY_SAME_SEVERE
	} else if consequence2ActionInt < consequence1ActionInt {
		return SEVERITY_LESS_SEVERE
	}
	return SEVERITY_LESS_SEVERE
}

type GlobalPolicyBaseModel struct {
	Id            int
	Name          string
	Description   string
	Enabled       bool
	PolicyOf      GlobalPolicyType
	PolicyVersion GlobalPolicyVersion
	JsonData      string
	Active        bool
	UserId        int32
}

type GlobalPolicyDataModel struct {
<<<<<<< HEAD
	GlobalPolicyBaseModel
	SearchableFields []SearchableField
}

type SearchableField struct {
	FieldName  string
	FieldValue interface{}
	FieldType  FieldType
}
type FieldType int

const NumericType FieldType = 1
const StringType FieldType = 2
const DateTimeType FieldType = 3
const BooleanType FieldType = 4
=======
	// todo: make it pointer
	GlobalPolicyBaseModel
	SearchableFields []util.SearchableField
}

const UniqueActiveNameConstraint = "idx_unique_policy_name_policy_of"

type GlobalPolicyFieldType int

const (
	GlobalPolicySearchableField GlobalPolicyFieldType = iota
	GlobalPolicyColumnField
)

type SortByRequest struct {
	SortByType      GlobalPolicyFieldType // if true sort by searchable field
	SearchableField util.SearchableField  // name of searchable field by which results should be sorted
	SortOrderDesc   bool
}
>>>>>>> 63619a63
<|MERGE_RESOLUTION|>--- conflicted
+++ resolved
@@ -35,14 +35,9 @@
 type GlobalPolicyType string
 
 const (
-<<<<<<< HEAD
-	GLOBAL_POLICY_TYPE_PLUGIN            GlobalPolicyType = "PLUGIN"
-	GLOBAL_POLICY_TYPE_DEPLOYMENT_WINDOW GlobalPolicyType = "DEPLOYMENT_WINDOW"
-=======
 	GLOBAL_POLICY_TYPE_PLUGIN                 GlobalPolicyType = "PLUGIN"
 	GLOBAL_POLICY_TYPE_DEPLOYMENT_WINDOW      GlobalPolicyType = "DEPLOYMENT_WINDOW"
 	GLOBAL_POLICY_TYPE_IMAGE_PROMOTION_POLICY GlobalPolicyType = "IMAGE_PROMOTION"
->>>>>>> 63619a63
 )
 
 func (t GlobalPolicyType) ToString() string {
@@ -247,23 +242,6 @@
 }
 
 type GlobalPolicyDataModel struct {
-<<<<<<< HEAD
-	GlobalPolicyBaseModel
-	SearchableFields []SearchableField
-}
-
-type SearchableField struct {
-	FieldName  string
-	FieldValue interface{}
-	FieldType  FieldType
-}
-type FieldType int
-
-const NumericType FieldType = 1
-const StringType FieldType = 2
-const DateTimeType FieldType = 3
-const BooleanType FieldType = 4
-=======
 	// todo: make it pointer
 	GlobalPolicyBaseModel
 	SearchableFields []util.SearchableField
@@ -282,5 +260,4 @@
 	SortByType      GlobalPolicyFieldType // if true sort by searchable field
 	SearchableField util.SearchableField  // name of searchable field by which results should be sorted
 	SortOrderDesc   bool
-}
->>>>>>> 63619a63
+}