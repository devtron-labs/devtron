package bean

import (
	"github.com/devtron-labs/devtron/internal/sql/repository/pipelineConfig"
	"github.com/devtron-labs/devtron/pkg/devtronResource/bean"
	"time"
)

const (
	POLICY_ALL_OBJECTS_PLACEHOLDER = "*"
	TRUE_STRING                    = "true"
	FALSE_STRING                   = "false"
)

var GlobalPluginPolicyDefinitionAttributes = []bean.DevtronResourceAttributeName{
	bean.DEVTRON_RESOURCE_ATTRIBUTE_CI_PIPELINE_STAGE,
}

var GlobalPluginPolicySelectorAttributes = []bean.DevtronResourceAttributeName{
	bean.DEVTRON_RESOURCE_ATTRIBUTE_APP_NAME,
	bean.DEVTRON_RESOURCE_ATTRIBUTE_ENVIRONMENT_NAME,
	bean.DEVTRON_RESOURCE_ATTRIBUTE_CI_PIPELINE_BRANCH_VALUE,
	bean.DEVTRON_RESOURCE_ATTRIBUTE_ENVIRONMENT_IS_PRODUCTION,
}

type GlobalPolicyComponent int

const (
	GLOBAL_POLICY_COMPONENT_DEFINITION  = 0
	GLOBAL_POLICY_COMPONENT_SELECTOR    = 1
	GLOBAL_POLICY_COMPONENT_CONSEQUENCE = 2
)

type GlobalPolicyType string

const (
<<<<<<< HEAD
	GLOBAL_POLICY_TYPE_PLUGIN              GlobalPolicyType = "PLUGIN"
	IMAGE_PROMOTION_POLICYGlobalPolicyType GlobalPolicyType = "IMAGE_PROMOTION"
=======
	GLOBAL_POLICY_TYPE_PLUGIN            GlobalPolicyType = "PLUGIN"
	GLOBAL_POLICY_TYPE_DEPLOYMENT_WINDOW GlobalPolicyType = "DEPLOYMENT_WINDOW"
>>>>>>> c493a230
)

func (t GlobalPolicyType) ToString() string {
	return string(t)
}

type GlobalPolicyVersion string

const (
	GLOBAL_POLICY_VERSION_V1 GlobalPolicyVersion = "V1"
)

func (v GlobalPolicyVersion) ToString() string {
	return string(v)
}

type ConsequenceAction string

const (
	CONSEQUENCE_ACTION_BLOCK            ConsequenceAction = "BLOCK"
	CONSEQUENCE_ACTION_ALLOW_FOREVER    ConsequenceAction = "ALLOW_FOREVER"
	CONSEQUENCE_ACTION_ALLOW_UNTIL_TIME ConsequenceAction = "ALLOW_UNTIL_TIME"
)

func (a ConsequenceAction) ToString() string {
	return string(a)
}

func (a ConsequenceAction) ToPriorityInt() int { // greater value, more priority
	switch a {
	case CONSEQUENCE_ACTION_ALLOW_FOREVER:
		return 0
	case CONSEQUENCE_ACTION_ALLOW_UNTIL_TIME:
		return 1
	case CONSEQUENCE_ACTION_BLOCK:
		return 2
	default:
		return 0
	}
}

type PluginApplyStage string

const (
	PLUGIN_APPLY_STAGE_PRE_CI         PluginApplyStage = "PRE_CI"
	PLUGIN_APPLY_STAGE_POST_CI        PluginApplyStage = "POST_CI"
	PLUGIN_APPLY_STAGE_PRE_OR_POST_CI PluginApplyStage = "PRE_OR_POST_CI"
)

func (p PluginApplyStage) ToString() string {
	return string(p)
}

type GlobalPolicyDto struct {
	Id          int    `json:"id,omitempty"`
	Name        string `json:"name" validate:"required"`
	Description string `json:"description"`
	Enabled     bool   `json:"enabled"`
	*GlobalPolicyDetailDto
	PolicyOf      GlobalPolicyType    `json:"-"  validate:"oneof=PLUGIN"`
	PolicyVersion GlobalPolicyVersion `json:"-"  validate:"oneof=V1"`
	UserId        int32               `json:"-"`
}

type GlobalPolicyDetailDto struct {
	Definitions  []*DefinitionDto  `json:"definitions" validate:"required,min=1,dive"`
	Selectors    *SelectorDto      `json:"selectors" validate:"required,dive"`
	Consequences []*ConsequenceDto `json:"consequences" validate:"required,min=1,dive"`
}

type ConsequenceDto struct {
	Action        ConsequenceAction `json:"action" validate:"oneof=BLOCK ALLOW_FOREVER ALLOW_UNTIL_TIME"`
	MetadataField time.Time         `json:"metadataField"`
}

type SelectorDto struct {
	ApplicationSelector []*ProjectAppDto        `json:"application" validate:"omitempty,dive"`
	EnvironmentSelector *EnvironmentSelectorDto `json:"environment" validate:"omitempty,dive"`
	BranchList          []*BranchDto            `json:"branch" validate:"omitempty,dive"`
}

type EnvironmentSelectorDto struct {
	AllProductionEnvironments bool             `json:"allProductionEnvironments"`
	ClusterEnvList            []*ClusterEnvDto `json:"clusterEnv" validate:"omitempty,dive"`
}

type DefinitionDto struct {
	AttributeType bean.DevtronResourceAttributeType `json:"attributeType" validate:"oneof=PLUGIN"`
	Data          DefinitionDataDto                 `json:"data" validate:"required,dive"`
}

type DefinitionDataDto struct {
	PluginId     int              `json:"pluginId" validate:"min=1"`
	ApplyToStage PluginApplyStage `json:"applyToStage" validate:"oneof=PRE_CI POST_CI PRE_OR_POST_CI"`
}

type ProjectAppDto struct {
	ProjectName string   `json:"projectName" validate:"required"`
	AppNames    []string `json:"appNames,omitempty"` // if all applications(existing and future) then this array will be empty
}

type ClusterEnvDto struct {
	ClusterName string   `json:"clusterName" validate:"required"` // for all prod environments expecting this to be 0 and below array should contain -1
	EnvNames    []string `json:"envNames,omitempty"`              // if all environments(existing and future) then this array will be empty
}

type BranchDto struct {
	BranchValueType bean.ValueType `json:"branchValueType" validate:"oneof=REGEX FIXED"`
	Value           string         `json:"value" validate:"required,min=1"`
}

type MandatoryPluginDto struct {
	Definitions []*MandatoryPluginDefinitionDto `json:"definitions"`
}

type MandatoryPluginDefinitionDto struct {
	*DefinitionDto
	DefinitionSources []*DefinitionSourceDto `json:"definitionSources"`
}

type DefinitionSourceDto struct {
	ProjectName                  string   `json:"projectName,omitempty"`
	AppName                      string   `json:"appName,omitempty"`
	ClusterName                  string   `json:"clusterName,omitempty"`
	EnvironmentName              string   `json:"environmentName,omitempty"`
	BranchNames                  []string `json:"branchNames,omitempty"`
	IsDueToProductionEnvironment bool     `json:"isDueToProductionEnvironment"`
	IsDueToLinkedPipeline        bool     `json:"isDueToLinkedPipeline"`
	CiPipelineName               string   `json:"ciPipelineName"`
	PolicyName                   string   `json:"policyName"`
}

type PolicyOffendingPipelineWfTreeObject struct {
	PolicyId  int                         `json:"policyId"`
	Workflows []*WorkflowTreeComponentDto `json:"workflows"`
}

type WorkflowTreeComponentDto struct {
	Id             int                                  `json:"id"`
	Name           string                               `json:"name"`
	AppId          int                                  `json:"appId"`
	CiPipelineId   int                                  `json:"ciPipelineId"`
	CiMaterials    []*pipelineConfig.CiPipelineMaterial `json:"ciMaterials"`
	CiPipelineName string                               `json:"ciPipelineName"`
	CdPipelines    []string                             `json:"cdPipelines"`
	GitMaterials   []*Material                          `json:"gitMaterials"`
}

type Material struct {
	GitMaterialId int    `json:"gitMaterialId"`
	MaterialName  string `json:"materialName"`
}

type PluginSourceCiPipelineAppDetailDto struct {
	ProjectName string
	AppName     string
}

type PluginSourceCiPipelineEnvDetailDto struct {
	ClusterName string
	EnvName     string
}

type Severity int

const (
	SEVERITY_MORE_SEVERE Severity = 1
	SEVERITY_SAME_SEVERE          = 2
	SEVERITY_LESS_SEVERE          = 3
)

func (consequence1 *ConsequenceDto) GetSeverity(consequence2 *ConsequenceDto) Severity {
	consequence1ActionInt := consequence1.Action.ToPriorityInt()
	consequence2ActionInt := consequence2.Action.ToPriorityInt()
	if consequence2ActionInt > consequence1ActionInt {
		return SEVERITY_MORE_SEVERE
	} else if consequence2ActionInt == consequence1ActionInt {
		if consequence1.Action == CONSEQUENCE_ACTION_ALLOW_UNTIL_TIME {
			if consequence2.MetadataField.Before(consequence1.MetadataField) {
				return SEVERITY_MORE_SEVERE
			} else if consequence2.MetadataField.After(consequence1.MetadataField) {
				return SEVERITY_LESS_SEVERE
			}
		}
		return SEVERITY_SAME_SEVERE
	} else if consequence2ActionInt < consequence1ActionInt {
		return SEVERITY_LESS_SEVERE
	}
	return SEVERITY_LESS_SEVERE
}

type GlobalPolicyBaseModel struct {
	Id            int
	Name          string
	Description   string
	Enabled       bool
	PolicyOf      GlobalPolicyType
	PolicyVersion GlobalPolicyVersion
	JsonData      string
	Active        bool
	UserId        int32
}

type GlobalPolicyDataModel struct {
<<<<<<< HEAD
	*GlobalPolicyBaseModel
=======
	GlobalPolicyBaseModel
>>>>>>> c493a230
	SearchableFields []SearchableField
}

type SearchableField struct {
	FieldName  string
	FieldValue interface{}
	FieldType  FieldType
}
type FieldType int

const NumericType FieldType = 1
const StringType FieldType = 2
<<<<<<< HEAD
const DateTimeType FieldType = 3
const UniqueActiveNameConstraint = "todo" // todo

type SortByType int

const (
	SortBySearchableField SortByType = iota
	SortByGlobalPolicyField
)

type SortByRequest struct {
	SortByType        SortByType      // if true sort by searchable field
	GlobalPolicyField string          // name of column by which results should be sorted
	SearchableField   SearchableField // name of searchable field by which results should be sorted
}
=======
const DateTimeType FieldType = 3
>>>>>>> c493a230
<|MERGE_RESOLUTION|>--- conflicted
+++ resolved
@@ -34,13 +34,9 @@
 type GlobalPolicyType string
 
 const (
-<<<<<<< HEAD
 	GLOBAL_POLICY_TYPE_PLUGIN              GlobalPolicyType = "PLUGIN"
+	GLOBAL_POLICY_TYPE_DEPLOYMENT_WINDOW   GlobalPolicyType = "DEPLOYMENT_WINDOW"
 	IMAGE_PROMOTION_POLICYGlobalPolicyType GlobalPolicyType = "IMAGE_PROMOTION"
-=======
-	GLOBAL_POLICY_TYPE_PLUGIN            GlobalPolicyType = "PLUGIN"
-	GLOBAL_POLICY_TYPE_DEPLOYMENT_WINDOW GlobalPolicyType = "DEPLOYMENT_WINDOW"
->>>>>>> c493a230
 )
 
 func (t GlobalPolicyType) ToString() string {
@@ -245,11 +241,7 @@
 }
 
 type GlobalPolicyDataModel struct {
-<<<<<<< HEAD
-	*GlobalPolicyBaseModel
-=======
 	GlobalPolicyBaseModel
->>>>>>> c493a230
 	SearchableFields []SearchableField
 }
 
@@ -262,22 +254,18 @@
 
 const NumericType FieldType = 1
 const StringType FieldType = 2
-<<<<<<< HEAD
 const DateTimeType FieldType = 3
 const UniqueActiveNameConstraint = "todo" // todo
 
-type SortByType int
-
-const (
-	SortBySearchableField SortByType = iota
-	SortByGlobalPolicyField
+type GlobalPolicyFieldType int
+
+const (
+	GlobalPolicySearchableField GlobalPolicyFieldType = iota
+	GlobalPolicyColumnField
 )
 
 type SortByRequest struct {
-	SortByType        SortByType      // if true sort by searchable field
-	GlobalPolicyField string          // name of column by which results should be sorted
-	SearchableField   SearchableField // name of searchable field by which results should be sorted
-}
-=======
-const DateTimeType FieldType = 3
->>>>>>> c493a230
+	SortByType      GlobalPolicyFieldType // if true sort by searchable field
+	SearchableField SearchableField       // name of searchable field by which results should be sorted
+	SortOrderDesc   bool
+}