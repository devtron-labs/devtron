--- conflicted
+++ resolved
@@ -20,13 +20,6 @@
 	GetAllByPolicyOfAndVersion(policyOf bean.GlobalPolicyType, policyVersion bean.GlobalPolicyVersion) ([]*GlobalPolicy, error)
 	Create(model *GlobalPolicy, tx *pg.Tx) error
 	Update(model *GlobalPolicy, tx *pg.Tx) error
-<<<<<<< HEAD
-	MarkDeletedById(id int, userId int32, tx *pg.Tx) error
-	GetByIds(ids []int) ([]*GlobalPolicy, error)
-	GetPolicyByType(policyType bean.GlobalPolicyType) ([]*GlobalPolicy, error)
-	DeletedById(id int, userId int32) error
-	DeletedByName(name string, userId int32) error
-=======
 	UpdatePolicyByName(name string, model *GlobalPolicy, tx *pg.Tx) (*GlobalPolicy, error)
 	MarkDeletedById(id int, userId int32, tx *pg.Tx) error
 	GetByIds(ids []int) ([]*GlobalPolicy, error)
@@ -36,7 +29,6 @@
 	GetByNameSearchKey(nameSearchKey string, orderByName bool, sortOrderDesc bool) ([]*GlobalPolicy, error)
 	GetIdByName(name string, policyType bean.GlobalPolicyType) (int, error)
 	GetAllActiveByType(policyType bean.GlobalPolicyType) ([]*GlobalPolicy, error)
->>>>>>> 63619a63
 }
 
 type GlobalPolicyRepositoryImpl struct {
@@ -215,24 +207,15 @@
 	}
 	return models, nil
 }
-<<<<<<< HEAD
-func (repo *GlobalPolicyRepositoryImpl) GetPolicyByType(policyType bean.GlobalPolicyType) ([]*GlobalPolicy, error) {
-	var model []*GlobalPolicy
-=======
 func (repo *GlobalPolicyRepositoryImpl) GetPolicyByType(policyType *bean.GlobalPolicyType) (*GlobalPolicy, error) {
 	var model GlobalPolicy
->>>>>>> 63619a63
 	err := repo.dbConnection.Model(&model).Where("policy_of = ?", policyType).
 		Where("deleted = ?", false).Select()
 	if err != nil {
 		repo.logger.Errorw("error in getting policy by name", "err", err, "policyType", policyType)
 		return nil, err
 	}
-<<<<<<< HEAD
-	return model, nil
-=======
 	return &model, nil
->>>>>>> 63619a63
 }
 
 func (repo *GlobalPolicyRepositoryImpl) DeletedById(id int, userId int32) error {
@@ -247,15 +230,9 @@
 	return nil
 }
 
-<<<<<<< HEAD
-func (repo *GlobalPolicyRepositoryImpl) DeletedByName(name string, userId int32) error {
-	var model GlobalPolicy
-	_, err := repo.dbConnection.Model(&model).
-=======
 func (repo *GlobalPolicyRepositoryImpl) DeletedByName(tx *pg.Tx, name string, userId int32) error {
 	var model GlobalPolicy
 	_, err := tx.Model(&model).
->>>>>>> 63619a63
 		Set("deleted = ?", true).Set("updated_on = ?", time.Now()).
 		Set("updated_by = ?", userId).Where("name = ?", name).Update()
 	if err != nil {
@@ -263,8 +240,6 @@
 		return err
 	}
 	return nil
-<<<<<<< HEAD
-=======
 }
 
 func (repo *GlobalPolicyRepositoryImpl) GetByNameSearchKey(nameSearchKey string, orderByName bool, sortOrderDesc bool) ([]*GlobalPolicy, error) {
@@ -321,5 +296,4 @@
 		repo.logger.Errorw("error in updating global policy", "err", err, "model", model)
 	}
 	return model, err
->>>>>>> 63619a63
 }