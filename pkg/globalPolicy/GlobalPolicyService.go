package globalPolicy

import (
	"encoding/json"
	"fmt"
	"github.com/devtron-labs/devtron/internal/sql/repository/app"
	"github.com/devtron-labs/devtron/internal/sql/repository/appWorkflow"
	"github.com/devtron-labs/devtron/internal/sql/repository/pipelineConfig"
	"github.com/devtron-labs/devtron/internal/util"
	"github.com/devtron-labs/devtron/pkg/devtronResource"
	bean2 "github.com/devtron-labs/devtron/pkg/devtronResource/bean"
	"github.com/devtron-labs/devtron/pkg/globalPolicy/bean"
	"github.com/devtron-labs/devtron/pkg/globalPolicy/history"
	bean3 "github.com/devtron-labs/devtron/pkg/globalPolicy/history/bean"
	"github.com/devtron-labs/devtron/pkg/globalPolicy/repository"
	repository2 "github.com/devtron-labs/devtron/pkg/pipeline/repository"
	"github.com/devtron-labs/devtron/pkg/sql"
	"github.com/go-pg/pg"
	"go.uber.org/zap"
	"net/http"
	"regexp"
	"strconv"
	"strings"
	"time"
)

type GlobalPolicyService interface {
	GetById(id int) (*bean.GlobalPolicyDto, error)
	GetAllGlobalPolicies(policyOf bean.GlobalPolicyType, policyVersion bean.GlobalPolicyVersion) ([]*bean.GlobalPolicyDto, error)
	GetPolicyOffendingPipelinesWfTree(policyId int) (*bean.PolicyOffendingPipelineWfTreeObject, error)
	GetOnlyBlockageStateForCiPipeline(ciPipelineId int, branchValues []string) (bool, bool, *bean.ConsequenceDto, error)
	GetBlockageStateForACIPipelineTrigger(ciPipelineId int, parentCiPipelineId int, branchValues []string, toOnlyGetBlockedStatePolicies bool) (bool, bool, *bean.ConsequenceDto, error)
	GetMandatoryPluginsForACiPipeline(ciPipelineId, appId int, branchValues []string, toOnlyGetBlockedStatePolicies bool) (*bean.MandatoryPluginDto, map[string]*bean.ConsequenceDto, error)
	CreateOrUpdateGlobalPolicy(policy *bean.GlobalPolicyDto) error
	DeleteGlobalPolicy(policyId int, userId int32) error
}

type GlobalPolicyServiceImpl struct {
	logger                                *zap.SugaredLogger
	globalPolicyRepository                repository.GlobalPolicyRepository
	globalPolicySearchableFieldRepository repository.GlobalPolicySearchableFieldRepository
	devtronResourceSearchableKeyService   devtronResource.DevtronResourceSearchableKeyService
	ciPipelineRepository                  pipelineConfig.CiPipelineRepository
	pipelineRepository                    pipelineConfig.PipelineRepository
	appWorkflowRepository                 appWorkflow.AppWorkflowRepository
	pipelineStageRepository               repository2.PipelineStageRepository
	appRepository                         app.AppRepository
	globalPolicyHistoryService            history.GlobalPolicyHistoryService
	ciPipelineMaterialRepository          pipelineConfig.CiPipelineMaterialRepository
	gitMaterialRepository                 pipelineConfig.MaterialRepository
}

func NewGlobalPolicyServiceImpl(logger *zap.SugaredLogger,
	globalPolicyRepository repository.GlobalPolicyRepository,
	globalPolicySearchableFieldRepository repository.GlobalPolicySearchableFieldRepository,
	devtronResourceSearchableKeyService devtronResource.DevtronResourceSearchableKeyService,
	ciPipelineRepository pipelineConfig.CiPipelineRepository,
	pipelineRepository pipelineConfig.PipelineRepository,
	appWorkflowRepository appWorkflow.AppWorkflowRepository,
	pipelineStageRepository repository2.PipelineStageRepository,
	appRepository app.AppRepository,
	globalPolicyHistoryService history.GlobalPolicyHistoryService,
	ciPipelineMaterialRepository pipelineConfig.CiPipelineMaterialRepository,
	gitMaterialRepository pipelineConfig.MaterialRepository) *GlobalPolicyServiceImpl {
	return &GlobalPolicyServiceImpl{
		logger:                                logger,
		globalPolicyRepository:                globalPolicyRepository,
		globalPolicySearchableFieldRepository: globalPolicySearchableFieldRepository,
		devtronResourceSearchableKeyService:   devtronResourceSearchableKeyService,
		ciPipelineRepository:                  ciPipelineRepository,
		pipelineStageRepository:               pipelineStageRepository,
		appRepository:                         appRepository,
		globalPolicyHistoryService:            globalPolicyHistoryService,
		ciPipelineMaterialRepository:          ciPipelineMaterialRepository,
		pipelineRepository:                    pipelineRepository,
		appWorkflowRepository:                 appWorkflowRepository,
		gitMaterialRepository:                 gitMaterialRepository,
	}
}

func (impl *GlobalPolicyServiceImpl) GetById(id int) (*bean.GlobalPolicyDto, error) {
	// getting global policy entry
	globalPolicy, err := impl.globalPolicyRepository.GetById(id)
	if err != nil {
		impl.logger.Errorw("error in getting policy by id", "err", err, "id", id)
		return nil, err
	}
	globalPolicyDto, err := globalPolicy.GetGlobalPolicyDto()
	if err != nil {
		impl.logger.Errorw("error in getting globalPolicyDto", "err", err, "policyId", globalPolicy.Id)
		return nil, err
	}
	return globalPolicyDto, nil
}

func (impl *GlobalPolicyServiceImpl) GetAllGlobalPolicies(policyOf bean.GlobalPolicyType, policyVersion bean.GlobalPolicyVersion) ([]*bean.GlobalPolicyDto, error) {
	// getting all global policy entries
	globalPolicies, err := impl.globalPolicyRepository.GetAllByPolicyOfAndVersion(policyOf, policyVersion)
	if err != nil && err != pg.ErrNoRows {
		impl.logger.Errorw("error in getting all policies", "err", err, "policyOf", policyOf, "policyVersion", policyVersion)
		return nil, err
	}
	globalPolicyDtos, err := impl.getGlobalPolicyDtos(globalPolicies)
	if err != nil {
		impl.logger.Errorw("error in getting globalPolicyDtos", "err", err, "globalPolicies", globalPolicies)
		return nil, err
	}
	return globalPolicyDtos, nil
}

func (impl *GlobalPolicyServiceImpl) CreateOrUpdateGlobalPolicy(policy *bean.GlobalPolicyDto) error {
	// creating global policy entry
	err := impl.createOrUpdateGlobalPolicyInDb(policy)
	if err != nil {
		impl.logger.Errorw("error in creating global policy entry, CreateOrUpdateGlobalPolicy", "err", err, "policy", policy)
		return err
	}
	// creating global policy searchable fields entries
	err = impl.createGlobalPolicySearchableFieldsInDbIfNeeded(policy)
	if err != nil {
		impl.logger.Errorw("error in creating global policy searchable field entry, CreateOrUpdateGlobalPolicy", "err", err, "policy", policy)
		return err
	}
	return nil
}

func (impl *GlobalPolicyServiceImpl) DeleteGlobalPolicy(policyId int, userId int32) error {
	policyModel, err := impl.globalPolicyRepository.GetById(policyId)
	if err != nil {
		impl.logger.Errorw("error in getting global policy by id", "err", err, "policyId", policyId)
		return err
	}
	err = impl.deleteGlobalPolicyAndSearchableFields(policyId, userId)
	if err != nil {
		impl.logger.Errorw("error, deleteGlobalPolicyAndSearchableFields", "err", err, "policyId", policyId)
		return err
	}
	// creating history entry
	err = impl.globalPolicyHistoryService.CreateHistoryEntry(policyModel, bean3.HISTORY_OF_ACTION_DELETE)
	if err != nil {
		impl.logger.Warnw("error in creating global policy history", "err", err, "policyId", policyId)
	}
	return nil
}

func (impl *GlobalPolicyServiceImpl) GetPolicyOffendingPipelinesWfTree(policyId int) (*bean.PolicyOffendingPipelineWfTreeObject, error) {
	// get all policies
	globalPolicy, err := impl.globalPolicyRepository.GetById(policyId)
	if err != nil {
		impl.logger.Errorw("error in getting policy by Id", "err", err, "policyId", policyId)
		return nil, err
	}
	offendingPipelineWfTree := &bean.PolicyOffendingPipelineWfTreeObject{
		PolicyId: policyId,
	}
	if globalPolicy.Enabled { // getting workflows only when policy is enabled, because disabled policies are not enforced and would not be having any offending pipelines
		wfComponents, err := impl.getOffendingPipelineWfComponents(globalPolicy)
		if err != nil {
			impl.logger.Errorw("error, getOffendingPipelineWfComponents", "err", err, "globalPolicy", globalPolicy)
			return nil, err
		}
		offendingPipelineWfTree.Workflows = wfComponents
	}
	return offendingPipelineWfTree, nil
}

func (impl *GlobalPolicyServiceImpl) GetOnlyBlockageStateForCiPipeline(ciPipelineId int, branchValues []string) (bool, bool, *bean.ConsequenceDto, error) {
	ciPipeline, err := impl.ciPipelineRepository.FindById(ciPipelineId)
	if err != nil {
		impl.logger.Errorw("error in getting ci pipeline by id", "err", err, "ciPipelineId", ciPipeline)
		return false, false, nil, err
	}
	return impl.GetBlockageStateForACIPipelineTrigger(ciPipeline.Id, ciPipeline.ParentCiPipeline, branchValues, false)
}

func (impl *GlobalPolicyServiceImpl) GetBlockageStateForACIPipelineTrigger(ciPipelineId int, parentCiPipelineId int, branchValues []string, toOnlyGetBlockedStatePolicies bool) (bool, bool, *bean.ConsequenceDto, error) {
	ciPipelineIdToGetBlockageState := 0
	if parentCiPipelineId != 0 {
		ciPipelineIdToGetBlockageState = parentCiPipelineId
	} else {
		ciPipelineIdToGetBlockageState = ciPipelineId
	}
	isOffendingMandatoryPlugin := false
	isCIPipelineTriggerBlocked := false
	// getting all mandatory plugins for a ci pipeline
	mandatoryPlugins, mandatoryPluginsBlockageState, err := impl.GetMandatoryPluginsForACiPipeline(ciPipelineIdToGetBlockageState, 0, branchValues, toOnlyGetBlockedStatePolicies)
	if err != nil {
		impl.logger.Errorw("error in getting mandatory plugins for a ci", "err", err, "ciPipelineId", ciPipelineId)
		return isOffendingMandatoryPlugin, isCIPipelineTriggerBlocked, nil, err
	}

	var definitions []*bean.MandatoryPluginDefinitionDto
	if mandatoryPlugins != nil {
		definitions = mandatoryPlugins.Definitions
	}
	if len(definitions) == 0 {
		// no mandatory plugins found
		return isOffendingMandatoryPlugin, isCIPipelineTriggerBlocked, nil, nil
	}
	// getting all configured plugins for ci pipeline
	configuredPlugins, err := impl.pipelineStageRepository.GetConfiguredPluginsForCIPipelines([]int{ciPipelineIdToGetBlockageState})
	if err != nil && err != pg.ErrNoRows {
		impl.logger.Errorw("error, GetConfiguredPluginsForCIPipelines", "err", err, "ciPipelineId", ciPipelineIdToGetBlockageState)
		return isOffendingMandatoryPlugin, isCIPipelineTriggerBlocked, nil, err
	}
	configuredPluginMap := getConfiguredPluginMap(configuredPlugins)
	var blockageStateFinal *bean.ConsequenceDto
	isOffendingMandatoryPlugin, isCIPipelineTriggerBlocked, blockageStateFinal =
		getBlockageStateDetails(definitions, configuredPluginMap, mandatoryPluginsBlockageState)

	return isOffendingMandatoryPlugin, isCIPipelineTriggerBlocked, blockageStateFinal, nil
}

func (impl *GlobalPolicyServiceImpl) GetMandatoryPluginsForACiPipeline(ciPipelineId, appId int, branchValues []string,
	toOnlyGetBlockedStatePolicies bool) (*bean.MandatoryPluginDto, map[string]*bean.ConsequenceDto, error) {
	ciPipelineAppProjectObjs, err := impl.getCiPipelineAppProjectObjs(ciPipelineId, appId)
	if err != nil {
		impl.logger.Errorw("error, getCiPipelineAppProjectObjs", "err", err, "ciPipelineId", ciPipelineId, "appId", appId)
		return nil, nil, err
	}
	allCiPipelineIds, ciPipelineIdNameMap, allProjectAppNames, projectMap, ciPipelineIdProjectAppNameMap :=
		getAppProjectDetailsFromCiPipelineProjectAppObjs(ciPipelineAppProjectObjs)
	ciPipelineEnvClusterObjs, err := impl.getCiPipelineEnvClusterObjs(allCiPipelineIds)
	haveAnyProductionEnv, ciPipelineIdProductionEnvDetailMap, ciPipelineIdEnvDetailMap, allClusterEnvNames, clusterMap :=
		getEnvClusterDetailsFromCIPipelineEnvClusterObjs(ciPipelineEnvClusterObjs)
	searchableKeyNameIdMap := impl.devtronResourceSearchableKeyService.GetAllSearchableKeyNameIdMap()
	// getting searchable keyId and value map for filtering all searchable fields in db
	searchableKeyIdValueMapWhereOrGroup, searchableKeyIdValueMapWhereAndGroup := getSearchableKeyIdValueMapForFilter(allProjectAppNames, allClusterEnvNames, branchValues,
		haveAnyProductionEnv, toOnlyGetBlockedStatePolicies, searchableKeyNameIdMap)

	searchableFieldModels, err := impl.globalPolicySearchableFieldRepository.GetSearchableFields(searchableKeyIdValueMapWhereOrGroup, searchableKeyIdValueMapWhereAndGroup)
	if err != nil && err != pg.ErrNoRows {
		impl.logger.Errorw("error in getting searchable fields", "err", err)
		return nil, nil, err
	}
	globalPolicyIds, err := getFilteredGlobalPolicyIdsFromSearchableFields(searchableFieldModels, projectMap, clusterMap, branchValues, impl.devtronResourceSearchableKeyService.GetAllSearchableKeyIdNameMap())
	if err != nil {
		impl.logger.Errorw("error, getFilteredGlobalPolicyIdsFromSearchableFields", "err", err, "searchableFieldModels", searchableFieldModels)
		return nil, nil, err
	}
	var globalPolicies []*repository.GlobalPolicy
	if len(globalPolicyIds) > 0 { // getting global policies by ids
		globalPolicies, err = impl.globalPolicyRepository.GetEnabledPoliciesByIds(globalPolicyIds)
		if err != nil {
			impl.logger.Errorw("error in getting global policies by ids", "err", err, "globalPolicyIds", globalPolicyIds)
			return nil, nil, err
		}
	}
	// map of "pluginId/pluginApplyStage" and its sources
	mandatoryPluginDefinitionMap, mandatoryPluginBlockageMap, err := impl.getMandatoryPluginDefinitionAndBlockageMaps(globalPolicies, toOnlyGetBlockedStatePolicies,
		allCiPipelineIds, ciPipelineId, ciPipelineIdProjectAppNameMap, ciPipelineIdEnvDetailMap, ciPipelineIdProductionEnvDetailMap, branchValues, ciPipelineIdNameMap)
	if err != nil {
		impl.logger.Errorw("error, getMandatoryPluginDefinitionAndBlockageMaps", "err", err, "globalPolicies", globalPolicies)
		return nil, nil, err
	}

	mandatoryPluginsDefinitions := make([]*bean.MandatoryPluginDefinitionDto, 0)
	for pluginIdStage, definitionSources := range mandatoryPluginDefinitionMap {
		mandatoryPluginDefinition, err := getMandatoryPluginDefinition(pluginIdStage, definitionSources)
		if err != nil {
			impl.logger.Errorw("error, getMandatoryPluginDefinition", "err", err)
			return nil, nil, err
		}
		mandatoryPluginsDefinitions = append(mandatoryPluginsDefinitions, mandatoryPluginDefinition)
	}
	mandatoryPlugins := &bean.MandatoryPluginDto{
		Definitions: mandatoryPluginsDefinitions,
	}
	return mandatoryPlugins, mandatoryPluginBlockageMap, nil
}

func (impl *GlobalPolicyServiceImpl) deleteGlobalPolicyAndSearchableFields(policyId int, userId int32) error {
	tx, err := impl.globalPolicyRepository.GetDbTransaction()
	if err != nil {
		impl.logger.Errorw("error in initiating transaction", "err", err)
		return err
	}
	// Rollback tx on error.
	defer func() {
		err = impl.globalPolicyRepository.RollBackTransaction(tx)
		if err != nil {
			impl.logger.Errorw("error in rolling back transaction", "err", err)
		}
	}()
	// mark global policy entry deleted
	err = impl.globalPolicyRepository.MarkDeletedById(policyId, userId, tx)
	if err != nil {
		impl.logger.Errorw("error in marking global policy entry deleted", "err", err, "policyId", policyId)
		return err
	}
	// deleting global policy searchable field entries deleted
	err = impl.globalPolicySearchableFieldRepository.DeleteByPolicyId(policyId, tx)
	if err != nil {
		impl.logger.Errorw("error in deleting searchable fields entry by global policy id", "err", err, "globalPolicyId", policyId)
		return err
	}
	err = impl.globalPolicyRepository.CommitTransaction(tx)
	if err != nil {
		impl.logger.Errorw("error in committing transaction", "err", err)
		return err
	}
	return nil
}

func (impl *GlobalPolicyServiceImpl) getMandatoryPluginDefinitionAndBlockageMaps(globalPolicies []*repository.GlobalPolicy, toOnlyGetBlockedStatePolicies bool,
	allCiPipelineIds []int, ciPipelineId int, ciPipelineIdProjectAppNameMap map[int]*bean.PluginSourceCiPipelineAppDetailDto,
	ciPipelineIdEnvDetailMap, ciPipelineIdProductionEnvDetailMap map[int][]*bean.PluginSourceCiPipelineEnvDetailDto,
	branchValues []string, ciPipelineIdNameMap map[int]string) (map[string][]*bean.DefinitionSourceDto,
	map[string]*bean.ConsequenceDto, error) {
	// map of "pluginId/pluginApplyStage" and its sources
	mandatoryPluginDefinitionMap := make(map[string][]*bean.DefinitionSourceDto)
	mandatoryPluginBlockageMap := make(map[string]*bean.ConsequenceDto)
	for _, globalPolicy := range globalPolicies {
		var globalPolicyDetailDto bean.GlobalPolicyDetailDto
		err := json.Unmarshal([]byte(globalPolicy.PolicyJson), &globalPolicyDetailDto)
		if err != nil {
			impl.logger.Errorw("error in un-marshaling global policy json", "err", err, "policyJson", globalPolicy.PolicyJson)
			return nil, nil, err
		}
		consequence := globalPolicyDetailDto.Consequences[0] // hard coding to get only one consequence of all since only one supported in plugin
		isConsequenceBlocking := checkIfConsequenceIsBlocking(consequence)
		if isConsequenceBlocking { // consequence not blocking, skipping this policy
			consequence = &bean.ConsequenceDto{
				Action: bean.CONSEQUENCE_ACTION_BLOCK,
			}
		} else if toOnlyGetBlockedStatePolicies {
			continue // consequence is not blocking, and we need only blocked policies, so skipping
		}
		definitionSourceDtos, err := impl.getDefinitionSourceDtos(globalPolicyDetailDto, allCiPipelineIds, ciPipelineId,
			ciPipelineIdProjectAppNameMap, ciPipelineIdEnvDetailMap, ciPipelineIdProductionEnvDetailMap, branchValues, globalPolicy.Name, ciPipelineIdNameMap)
		if err != nil {
			impl.logger.Errorw("error in getting definitionSourceDtos", "err", err, "globalPolicy", globalPolicy)
			return nil, nil, err
		}

		if len(definitionSourceDtos) != 0 {
			//map of plugins for which consequence is more or same severe than already present, and need to be included in this policy
			pluginIdApplyStageMap := getPluginIdApplyStageAndPluginBlockageMaps(globalPolicyDetailDto.Definitions, consequence, mandatoryPluginBlockageMap)
			updateMandatoryPluginDefinitionMap(pluginIdApplyStageMap, mandatoryPluginDefinitionMap, definitionSourceDtos)
		}
	}
	return mandatoryPluginDefinitionMap, mandatoryPluginBlockageMap, nil
}

func (impl *GlobalPolicyServiceImpl) getOffendingPipelineWfComponents(globalPolicy *repository.GlobalPolicy) ([]*bean.WorkflowTreeComponentDto, error) {
	var globalPolicyDetailDto bean.GlobalPolicyDetailDto
	err := json.Unmarshal([]byte(globalPolicy.PolicyJson), &globalPolicyDetailDto)
	if err != nil {
		impl.logger.Errorw("error in un-marshaling global policy json", "err", err, "policyJson", globalPolicy.PolicyJson)
		return nil, err
	}
	ciPipelinesForConfiguredPlugins, ciPipelineParentChildMap, ciPipelineMaterialMap, err :=
		impl.getCIPipelinesForConfiguredPlugins(globalPolicyDetailDto)
	if err != nil {
		impl.logger.Errorw("error, getCIPipelinesForConfiguredPlugins", "err", err, "globalPolicyDetailDto", globalPolicyDetailDto)
		return nil, err
	}

	var configuredPlugins []*repository2.PipelineStageStep
	if len(ciPipelinesForConfiguredPlugins) > 0 {
		configuredPlugins, err = impl.pipelineStageRepository.GetConfiguredPluginsForCIPipelines(ciPipelinesForConfiguredPlugins)
		if err != nil && err != pg.ErrNoRows {
			impl.logger.Errorw("error, GetConfiguredPluginsForCIPipelines", "err", err, "ciPipelineIds", ciPipelinesForConfiguredPlugins)
			return nil, err
		}
	}
	ciPipelineConfiguredPluginMap := getCIPipelineConfiguredPluginMap(configuredPlugins)
	offendingCiPipelineIds := getOffendingCIPipelineIds(ciPipelinesForConfiguredPlugins, ciPipelineConfiguredPluginMap,
		globalPolicyDetailDto, ciPipelineParentChildMap)
	wfComponents, err := impl.findAllWorkflowsComponentDetailsForCiPipelineIds(offendingCiPipelineIds, ciPipelineMaterialMap)
	if err != nil {
		impl.logger.Errorw("error, findAllWorkflowsComponentDetailsForCiPipelineIds", "err", err, "ciPipelineIds", offendingCiPipelineIds)
		return nil, err
	}
	return wfComponents, nil
}

func (impl *GlobalPolicyServiceImpl) getCiPipelineAppProjectObjs(ciPipelineId, appId int) ([]*pipelineConfig.CiPipelineAppProject, error) {
	var ciPipelineAppProjectObjs []*pipelineConfig.CiPipelineAppProject
	var err error
	if ciPipelineId != 0 {
		// getting all linked ci pipelines and ciPipelineId along with appName and projectName
		ciPipelineAppProjectObjs, err = impl.ciPipelineRepository.GetAppAndProjectNameForParentAndAllLinkedCI(ciPipelineId)
		if err != nil {
			impl.logger.Errorw("error in getting appName and projectName of parent and all linked ci", "err", err, "ciPipelineId", ciPipelineId)
			return nil, err
		}
		if len(ciPipelineAppProjectObjs) == 0 {
			// at least 1 obj is expected of the given ci pipeline
			return nil, &util.ApiError{HttpStatusCode: http.StatusBadRequest, UserMessage: "bad request, ci pipeline not found"}
		}
	} else if appId != 0 { // ciPipeline is zero(ciPipeline create request), assuming ciPipelineId as zero and moving ahead
		appObj, err := impl.appRepository.FindAppAndProjectByAppId(appId)
		if err != nil {
			impl.logger.Errorw("error in getting app by id", "err", err, "appId", appId)
			return nil, err
		}
		ciPipelineAppProjectObjs = []*pipelineConfig.CiPipelineAppProject{
			{
				CiPipelineId: 0,
				AppName:      appObj.AppName,
				ProjectName:  appObj.Team.Name,
			},
		}
	} else {
		return nil, &util.ApiError{HttpStatusCode: http.StatusBadRequest, UserMessage: "bad request, need ciPipelineId or appId"}
	}
	return ciPipelineAppProjectObjs, nil
}

func (impl *GlobalPolicyServiceImpl) getCiPipelineEnvClusterObjs(allCiPipelineIds []int) ([]*pipelineConfig.CiPipelineEnvCluster, error) {
	var ciPipelineEnvClusterObjs []*pipelineConfig.CiPipelineEnvCluster
	var err error
	if len(allCiPipelineIds) > 0 {
		// getting all envName and clusterName of all linked and parent ci
		ciPipelineEnvClusterObjs, err = impl.ciPipelineRepository.GetAllCDsEnvAndClusterNameByCiPipelineIds(allCiPipelineIds)
		if err != nil && err != pg.ErrNoRows {
			impl.logger.Errorw("error in getting envName and clusterName by ciPipelineIds", "err", err, "ciPipelineIds", allCiPipelineIds)
			return nil, err
		}
	}
	return ciPipelineEnvClusterObjs, nil
}

func (impl *GlobalPolicyServiceImpl) getCIPipelinesForConfiguredPlugins(globalPolicyDetailDto bean.GlobalPolicyDetailDto) ([]int,
	map[int][]int, map[int][]*pipelineConfig.CiPipelineMaterial, error) {
	allProjects, allClusters, branchList, isProductionEnvFlag, isAnyEnvSelectorPresent,
		projectAppNameMap, clusterEnvNameMap := getAllAppEnvBranchDetailsFromGlobalPolicyDetail(&globalPolicyDetailDto)
	var ciPipelineProjectAppNameObjs []*pipelineConfig.CiPipelineAppProject
	var err error
	if len(allProjects) > 0 {
		ciPipelineProjectAppNameObjs, err = impl.ciPipelineRepository.GetAllCIAppAndProjectByProjectNames(allProjects)
		if err != nil {
			impl.logger.Errorw("error in getting all ci pipelines by project names", "err", err)
			return nil, nil, nil, err
		}
		if len(ciPipelineProjectAppNameObjs) == 0 {
			// no pipelines found in given projects, no possible offending pipelines
			return nil, nil, nil, nil
		}
	}

	// getting pipelines to be filtered for project and app names
	ciPipelinesToBeFiltered := getFilteredCiPipelinesByProjectAppObjs(ciPipelineProjectAppNameObjs, projectAppNameMap)
	if isAnyEnvSelectorPresent {
		ciPipelinesToBeFiltered, err = impl.getFilteredCIPipelinesForEnvSelector(ciPipelinesToBeFiltered, isProductionEnvFlag,
			allClusters, clusterEnvNameMap)
		if err != nil {
			impl.logger.Errorw("error, getFilteredCIPipelinesForEnvSelector", "err", err, "ciPipelinesToBeFiltered", ciPipelinesToBeFiltered)
			return nil, nil, nil, err
		}
		if len(ciPipelinesToBeFiltered) == 0 {
			// no pipelines found in given environment selector, no possible offending pipelines
			return nil, nil, nil, nil
		}
	}
	var ciPipelinesForConfiguredPlugins []int
	ciPipelineParentChildMap := make(map[int][]int) // map of parent ciPipelineId and (all linked ones + self)
	ciPipelineMaterialMap := make(map[int][]*pipelineConfig.CiPipelineMaterial)
	if len(branchList) != 0 {
		ciPipelinesForConfiguredPlugins, ciPipelineParentChildMap, ciPipelineMaterialMap, err =
			impl.getCIPipelinesForConfiguredPluginsForBranchSelector(ciPipelinesToBeFiltered, branchList)
		if err != nil {
			impl.logger.Errorw("error, getCIPipelinesForConfiguredPluginsForBranchSelector", "ciPipelinesToBeFiltered", ciPipelinesToBeFiltered)
			return nil, nil, nil, err
		}
	} else {
		ciPipelinesForConfiguredPlugins = ciPipelinesToBeFiltered
		if len(ciPipelinesForConfiguredPlugins) > 0 { // getting all materials by ci pipeline Ids
			ciPipelineMaterials, err := impl.ciPipelineMaterialRepository.FindByCiPipelineIdsIn(ciPipelinesForConfiguredPlugins)
			if err != nil {
				impl.logger.Errorw("error in getting ciPipeline material by ciPipelineIds", "err", err, "ciPipelineIds", ciPipelinesForConfiguredPlugins)
				return nil, nil, nil, err
			}

			for _, ciPipelineMaterial := range ciPipelineMaterials {
				ciPipelineId := ciPipelineMaterial.CiPipelineId
				ciPipelineMaterialMap[ciPipelineId] = append(ciPipelineMaterialMap[ciPipelineId], ciPipelineMaterial)
			}
		}
	}
	return ciPipelinesForConfiguredPlugins, ciPipelineParentChildMap, ciPipelineMaterialMap, nil
}

func (impl *GlobalPolicyServiceImpl) getFilteredCIPipelinesForEnvSelector(ciPipelinesToBeFiltered []int, isProductionEnvFlag bool,
	allClusters []string, clusterEnvNameMap map[string]bool) ([]int, error) {
	var ciPipelineClusterEnvNameObjs []*pipelineConfig.CiPipelineEnvCluster
	var err error
	if isProductionEnvFlag {
		ciPipelineClusterEnvNameObjs, err = impl.ciPipelineRepository.GetAllCIsClusterAndEnvForAllProductionEnvCD(ciPipelinesToBeFiltered)
		if err != nil {
			impl.logger.Errorw("error in getting all ci pipelines by cluster names", "err", err)
			return nil, err
		}
	} else if len(allClusters) > 0 {
		ciPipelineClusterEnvNameObjs, err = impl.ciPipelineRepository.GetAllCIsClusterAndEnvByCDClusterNames(allClusters, ciPipelinesToBeFiltered)
		if err != nil {
			impl.logger.Errorw("error in getting all ci pipelines by cluster names", "err", err)
			return nil, err
		}
	}
	// resetting filter pipelines, now will be updating on basis of cluster match
	ciPipelinesToBeFiltered = nil

	// getting pipelines to be filtered for project and app names
	ciPipelinesToBeFiltered = getFilteredCiPipelinesByClusterAndEnvObjs(ciPipelineClusterEnvNameObjs, isProductionEnvFlag, clusterEnvNameMap)

	return ciPipelinesToBeFiltered, nil
}

func (impl *GlobalPolicyServiceImpl) getCIPipelinesForConfiguredPluginsForBranchSelector(ciPipelinesToBeFiltered []int, branchList []*bean.BranchDto) ([]int,
	map[int][]int, map[int][]*pipelineConfig.CiPipelineMaterial, error) {
	ciPipelineMaterials, err := impl.getCIPipelineMaterialsByFilteredCIPipelineIds(ciPipelinesToBeFiltered)
	if err != nil {
		impl.logger.Errorw("error, getCIPipelineMaterialsByFilteredCIPipelineIds", "err", err, "ciPipelinesToBeFiltered", ciPipelinesToBeFiltered)
		return nil, nil, nil, err
	}
	var ciPipelinesForConfiguredPlugins []int
	ciPipelineParentChildMap := make(map[int][]int) // map of parent ciPipelineId and (all linked ones + self)
	ciPipelineMaterialMap := make(map[int][]*pipelineConfig.CiPipelineMaterial)
	ciPipelinesFinalMap := make(map[int]bool, len(ciPipelineMaterials))
	for _, ciPipelineMaterial := range ciPipelineMaterials {
		ciPipelineId := ciPipelineMaterial.CiPipelineId
		ciPipelineMaterialMap[ciPipelineId] = append(ciPipelineMaterialMap[ciPipelineId], ciPipelineMaterial)
		pipelineTobeUsedToFetchConfiguredPlugins := getPipelineTobeUsedToFetchConfiguredPlugins(ciPipelineMaterial)
		if _, ok := ciPipelinesFinalMap[pipelineTobeUsedToFetchConfiguredPlugins]; !ok {
			for _, branch := range branchList {
				isBranchMatched, err := isBranchValueMatched(branch, ciPipelineMaterial.Value)
				if err != nil {
					impl.logger.Errorw("error in checking if branch value matched or not", "err", err, "branch", branch, "branchValue", ciPipelineMaterial.Value)
					return nil, nil, nil, err
				}
				if isBranchMatched {
					ciPipelinesFinalMap[pipelineTobeUsedToFetchConfiguredPlugins] = true
					ciPipelinesForConfiguredPlugins = append(ciPipelinesForConfiguredPlugins, pipelineTobeUsedToFetchConfiguredPlugins)
					ciPipelineParentChildMap[pipelineTobeUsedToFetchConfiguredPlugins] =
						append(ciPipelineParentChildMap[pipelineTobeUsedToFetchConfiguredPlugins], ciPipelineId)
					break
				}
			}
		} else {
			// adding request ci pipeline again to this because it might be possible
			// that we have entry of parent ci pipeline through one linked, but we need to append this ciPipeline too (might be linked) too
			ciPipelineParentChildMap[pipelineTobeUsedToFetchConfiguredPlugins] =
				append(ciPipelineParentChildMap[pipelineTobeUsedToFetchConfiguredPlugins], ciPipelineId)
		}
	}
	return ciPipelinesForConfiguredPlugins, ciPipelineParentChildMap, ciPipelineMaterialMap, nil
}

func (impl *GlobalPolicyServiceImpl) getCIPipelineMaterialsByFilteredCIPipelineIds(ciPipelinesToBeFiltered []int) ([]*pipelineConfig.CiPipelineMaterial, error) {
	var ciPipelineMaterials []*pipelineConfig.CiPipelineMaterial
	var err error
	if len(ciPipelinesToBeFiltered) > 0 {
		ciPipelineMaterials, err = impl.ciPipelineMaterialRepository.GetByCiPipelineIdsExceptUnsetRegexBranch(ciPipelinesToBeFiltered)
		if err != nil {
			impl.logger.Errorw("error in GetByCiPipelineIdsExceptUnsetRegexBranch", "err", err, "ciPipelineIds", ciPipelinesToBeFiltered)
			return nil, err
		}
	} else {
		ciPipelineMaterials, err = impl.ciPipelineMaterialRepository.GetAllExceptUnsetRegexBranch()
		if err != nil {
			impl.logger.Errorw("error in GetAllExceptUnsetRegexBranch", "err", err)
			return nil, err
		}
	}
	return ciPipelineMaterials, nil
}

func (impl *GlobalPolicyServiceImpl) createOrUpdateGlobalPolicyInDb(policy *bean.GlobalPolicyDto) error {
	// getting policy entry by name
	oldEntry, err := impl.globalPolicyRepository.GetByName(policy.Name, bean.GLOBAL_POLICY_TYPE_PLUGIN)
	if err != nil && err != pg.ErrNoRows {
		impl.logger.Errorw("error in getting global policy by name", "err", err, "name", policy.Name)
		return err
	}
	if oldEntry != nil && oldEntry.Id > 0 && policy.Id == 0 {
		// bad create request since name already exists
		impl.logger.Errorw("error in creating global policy, policy already exists by name", "err", err, "name", policy.Name)
		return &util.ApiError{HttpStatusCode: http.StatusBadRequest, UserMessage: "bad request, policy name already exists"}
	}
	// getting policy detail json
	policyDetailJson, err := json.Marshal(policy.GlobalPolicyDetailDto)
	if err != nil {
		impl.logger.Errorw("error in marshaling globalPolicyDetailDto", "err", err, "policyId", policy.Id)
		return err
	}
	globalPolicyModel := globalPolicyDbAdapter(policy, string(policyDetailJson), oldEntry)
	var historyAction bean3.HistoryOfAction
	if policy.Id == 0 {
<<<<<<< HEAD
		//create entry
=======
		// create entry
>>>>>>> 63619a63
		err = impl.globalPolicyRepository.Create(globalPolicyModel, nil)
		if err != nil {
			impl.logger.Errorw("error, createOrUpdateGlobalPolicyInDb", "err", err, "policyDto", policy)
			return err
		}
		// setting id in policy dto
		policy.Id = globalPolicyModel.Id
		historyAction = bean3.HISTORY_OF_ACTION_CREATE
	} else {
<<<<<<< HEAD
		//update entry
=======
		// update entry
>>>>>>> 63619a63
		err = impl.globalPolicyRepository.Update(globalPolicyModel, nil)
		if err != nil {
			impl.logger.Errorw("error, createOrUpdateGlobalPolicyInDb", "err", err, "policyDto", policy)
			return err
		}
		historyAction = bean3.HISTORY_OF_ACTION_UPDATE
	}
	// creating history entry
	err = impl.globalPolicyHistoryService.CreateHistoryEntry(globalPolicyModel, historyAction)
	if err != nil {
		impl.logger.Warnw("error in creating global policy history", "err", err, "policyId", globalPolicyModel.Id)
	}
	return nil
}

func (impl *GlobalPolicyServiceImpl) createGlobalPolicySearchableFieldsInDbIfNeeded(policy *bean.GlobalPolicyDto) error {
	// initiating transaction
	tx, err := impl.globalPolicyRepository.GetDbTransaction()
	if err != nil {
		impl.logger.Errorw("error in initiating transaction", "err", err)
		return err
	}
	// Rollback tx on error.
	defer func() {
		err = impl.globalPolicyRepository.RollBackTransaction(tx)
		if err != nil {
			impl.logger.Errorw("error in rolling back transaction", "err", err)
		}
	}()
	// first deleting old searchable entries, doing so even if policy is disabled to free indexes
	err = impl.globalPolicySearchableFieldRepository.DeleteByPolicyId(policy.Id, tx)
	if err != nil {
		impl.logger.Errorw("error in deleting global policy searchable fields entries", "err", err, "policy", policy)
		return err
	}
	if policy.Enabled {
		// storing searchable fields only when policy is enabled; since no use of storing searchable fields
		// when policy is disabled and not going to be enforced at all

		// creating global policy searchable fields entries
		err = impl.createGlobalPolicySearchableFieldsInDb(policy, tx)
		if err != nil {
			impl.logger.Errorw("error in creating global policy searchable field entry, CreateOrUpdateGlobalPolicy", "err", err, "policy", policy)
			return err
		}
	}
	// committing transaction
	err = impl.globalPolicyRepository.CommitTransaction(tx)
	if err != nil {
		impl.logger.Errorw("error in committing transaction", "err", err)
		return err
	}
	return nil
}

func (impl *GlobalPolicyServiceImpl) createGlobalPolicySearchableFieldsInDb(policy *bean.GlobalPolicyDto, tx *pg.Tx) error {
	searchableKeyNameIdMap := impl.devtronResourceSearchableKeyService.GetAllSearchableKeyNameIdMap()
	searchableKeyEntriesTotal := make([]*repository.GlobalPolicySearchableField, 0)

	// no searchable fields in definitions for plugin story, TODO add if needed in further global policies

	// getting searchable fields for selectors
	selectorSearchableKeyEntries := impl.getSearchableKeyIdValueEntriesFromSelectors(policy, searchableKeyNameIdMap)

	// getting searchable fields for consequences
	consequenceSearchableKeyEntries := impl.getSearchableKeyIdValueEntriesFromConsequences(policy, searchableKeyNameIdMap)

	// adding all searchable key entries
	searchableKeyEntriesTotal = append(searchableKeyEntriesTotal, selectorSearchableKeyEntries...)
	searchableKeyEntriesTotal = append(searchableKeyEntriesTotal, consequenceSearchableKeyEntries...)

	// saving entries in db
	err := impl.globalPolicySearchableFieldRepository.CreateInBatchWithTxn(searchableKeyEntriesTotal, tx)
	if err != nil {
		impl.logger.Errorw("error in creating global policy searchable fields entry", "err", err, "policy", policy)
		return err
	}
	return nil
}

func (impl *GlobalPolicyServiceImpl) getSearchableKeyIdValueEntriesFromSelectors(policy *bean.GlobalPolicyDto,
	searchableKeyNameIdMap map[bean2.DevtronResourceSearchableKeyName]int) []*repository.GlobalPolicySearchableField {
	searchableFieldEntries := make([]*repository.GlobalPolicySearchableField, 0)
	// getting attributes for plugin policy selectors from global var and then making searchable entries around them
	// TODO: remove and derive from db when more policies are supported
	for _, attribute := range bean.GlobalPluginPolicySelectorAttributes {
		searchableFieldEntriesForAttribute := impl.getSearchableKeyIdValueEntriesForASelectorAttribute(policy, attribute, searchableKeyNameIdMap)
		searchableFieldEntries = append(searchableFieldEntries, searchableFieldEntriesForAttribute...)
	}

	return searchableFieldEntries
}

func (impl *GlobalPolicyServiceImpl) getSearchableKeyIdValueEntriesFromConsequences(policy *bean.GlobalPolicyDto,
	searchableKeyNameIdMap map[bean2.DevtronResourceSearchableKeyName]int) []*repository.GlobalPolicySearchableField {
	searchableFieldEntries := make([]*repository.GlobalPolicySearchableField, 0)
	for _, consequence := range policy.Consequences {
		searchableKeyId := searchableKeyNameIdMap[bean2.DEVTRON_RESOURCE_SEARCHABLE_KEY_CI_PIPELINE_TRIGGER_ACTION]
		// only passing action to searchable field for now and not metadata field
		// since only plugin policies are supported as of now and only one of it has metadata field
		searchableFieldEntries = append(searchableFieldEntries, globalPolicySearchableFieldDbAdapter(policy.Id,
			searchableKeyId, consequence.Action.ToString(), false, policy.UserId, bean.GLOBAL_POLICY_COMPONENT_CONSEQUENCE))
	}
	return searchableFieldEntries
}

func (impl *GlobalPolicyServiceImpl) findAllWorkflowsComponentDetailsForCiPipelineIds(ciPipelineIds []int,
	ciPipelineMaterialMap map[int][]*pipelineConfig.CiPipelineMaterial) ([]*bean.WorkflowTreeComponentDto, error) {
	var appWorkflowMappings []*appWorkflow.AppWorkflowMapping
	var err error
	if len(ciPipelineIds) > 0 {
		appWorkflowMappings, err = impl.appWorkflowRepository.FindMappingsOfWfWithSpecificCIPipelineIds(ciPipelineIds)
		if err != nil {
			impl.logger.Errorw("error in getting appWorkflowMappings by ciPipeline Ids", "err", err, "ciPipelineIds", ciPipelineIds)
			return nil, err
		}
	}
	wfComponentDetails, wfIdAndComponentDtoIndexMap, appIds, cdPipelineIds := getWfComponentDetailsAndMap(appWorkflowMappings)
	appIdGitMaterialMap, err := impl.getAppIdGitMaterialMap(appIds)
	if err != nil {
		impl.logger.Errorw("error, getAppIdGitMaterialMap", "err", err, "appIds", appIds)
		return nil, err

	}
	var ciPipelines []*pipelineConfig.CiPipeline
	if len(ciPipelineIds) > 0 { // getting all ciPipelines by ids
		ciPipelines, err = impl.ciPipelineRepository.FindByIdsIn(ciPipelineIds)
		if err != nil {
			impl.logger.Errorw("error in getting ciPipelines by ids", "err", err, "ids", ciPipelineIds)
			return nil, err
		}
	}

	ciPipelineIdNameMap := make(map[int]string, len(ciPipelines))
	for _, ciPipeline := range ciPipelines {
		ciPipelineIdNameMap[ciPipeline.Id] = ciPipeline.Name
	}
	var cdPipelines []*pipelineConfig.Pipeline
	if len(cdPipelineIds) > 0 { // getting all cdPipelines by ids
		cdPipelines, err = impl.pipelineRepository.FindByIdsIn(cdPipelineIds)
		if err != nil {
			impl.logger.Errorw("error in getting cdPipelines by ids", "err", err, "ids", cdPipelineIds)
			return nil, err
		}
	}
	cdPipelineIdNameMap := make(map[int]string, len(cdPipelines))
	for _, cdPipeline := range cdPipelines {
		cdPipelineIdNameMap[cdPipeline.Id] = cdPipeline.Environment.Name
	}
	return getUpdatedWfComponentDetailsWithCIAndCDInfo(appWorkflowMappings, wfIdAndComponentDtoIndexMap, appIdGitMaterialMap,
		wfComponentDetails, ciPipelineMaterialMap, ciPipelineIdNameMap, cdPipelineIdNameMap), nil
}

func (impl *GlobalPolicyServiceImpl) getGlobalPolicyDtos(globalPolicies []*repository.GlobalPolicy) ([]*bean.GlobalPolicyDto, error) {
	globalPolicyDtos := make([]*bean.GlobalPolicyDto, 0, len(globalPolicies))
	for _, globalPolicy := range globalPolicies {
		globalPolicyDto, err := globalPolicy.GetGlobalPolicyDto()
		if err != nil {
			impl.logger.Errorw("error in getting globalPolicyDto", "err", err, "policyId", globalPolicy.Id)
			return nil, err
		}
		globalPolicyDtos = append(globalPolicyDtos, globalPolicyDto)
	}
	return globalPolicyDtos, nil
}

func (impl *GlobalPolicyServiceImpl) getAppIdGitMaterialMap(appIds []int) (map[int][]*bean.Material, error) {
	appIdGitMaterialMap := make(map[int][]*bean.Material)
	if len(appIds) > 0 {
		gitMaterials, err := impl.gitMaterialRepository.FindByAppIds(appIds)
		if err != nil && err != pg.ErrNoRows {
			impl.logger.Errorw("error in fetching git materials by appIds", "err", err, "appIds", appIds)
			return nil, err
		}
		for _, gitMaterial := range gitMaterials {
			material := &bean.Material{
				GitMaterialId: gitMaterial.Id,
				MaterialName:  gitMaterial.Name[strings.Index(gitMaterial.Name, "-")+1:],
			}
			appIdGitMaterialMap[gitMaterial.AppId] = append(appIdGitMaterialMap[gitMaterial.AppId], material)
		}
	}
	return appIdGitMaterialMap, nil
}

func (impl *GlobalPolicyServiceImpl) getSearchableKeyIdValueEntriesForASelectorAttribute(policy *bean.GlobalPolicyDto,
	attribute bean2.DevtronResourceAttributeName, searchableKeyNameIdMap map[bean2.DevtronResourceSearchableKeyName]int) []*repository.GlobalPolicySearchableField {
	policyId := policy.Id
	userId := policy.UserId
	selectors := &bean.SelectorDto{}
	if policy != nil && policy.Selectors != nil {
		selectors = policy.Selectors
	}
	var searchableFieldEntries []*repository.GlobalPolicySearchableField
	switch attribute {
	case bean2.DEVTRON_RESOURCE_ATTRIBUTE_APP_NAME:
		searchableKeyId := searchableKeyNameIdMap[bean2.DEVTRON_RESOURCE_SEARCHABLE_KEY_PROJECT_APP_NAME]
		applicationSelectors := make([]*bean.ProjectAppDto, 0)
		if selectors != nil {
			applicationSelectors = selectors.ApplicationSelector
		}
		for _, appSelector := range applicationSelectors {
			if len(appSelector.AppNames) == 0 {
				projectAppName := getSlashSeparatedString(appSelector.ProjectName, bean.POLICY_ALL_OBJECTS_PLACEHOLDER)
				searchableFieldEntries = append(searchableFieldEntries,
					globalPolicySearchableFieldDbAdapter(policyId, searchableKeyId, projectAppName, true, userId, bean.GLOBAL_POLICY_COMPONENT_SELECTOR))
			} else {
				for _, appName := range appSelector.AppNames {
					projectAppName := getSlashSeparatedString(appSelector.ProjectName, appName)
					searchableFieldEntries = append(searchableFieldEntries,
						globalPolicySearchableFieldDbAdapter(policyId, searchableKeyId, projectAppName, false, userId, bean.GLOBAL_POLICY_COMPONENT_SELECTOR))
				}
			}
		}
	case bean2.DEVTRON_RESOURCE_ATTRIBUTE_ENVIRONMENT_IS_PRODUCTION:
		allProductionEnvironments := false
		if selectors != nil && selectors.EnvironmentSelector != nil {
			allProductionEnvironments = policy.Selectors.EnvironmentSelector.AllProductionEnvironments
		}
		if allProductionEnvironments {
			searchableKeyId := searchableKeyNameIdMap[bean2.DEVTRON_RESOURCE_SEARCHABLE_KEY_IS_ALL_PRODUCTION_ENV]
			searchableFieldEntries = append(searchableFieldEntries,
				globalPolicySearchableFieldDbAdapter(policyId, searchableKeyId, bean.TRUE_STRING, false, userId, bean.GLOBAL_POLICY_COMPONENT_SELECTOR))
		}
	case bean2.DEVTRON_RESOURCE_ATTRIBUTE_ENVIRONMENT_NAME:
		clusterEnvList := make([]*bean.ClusterEnvDto, 0)
		if selectors != nil && selectors.EnvironmentSelector != nil {
			if selectors.EnvironmentSelector.ClusterEnvList != nil {
				clusterEnvList = selectors.EnvironmentSelector.ClusterEnvList
			}
		}
		searchableKeyId := searchableKeyNameIdMap[bean2.DEVTRON_RESOURCE_SEARCHABLE_KEY_CLUSTER_ENV_NAME]
		for _, clusterEnvObj := range clusterEnvList {
			if len(clusterEnvObj.EnvNames) == 0 {
				clusterEnvName := getSlashSeparatedString(clusterEnvObj.ClusterName, bean.POLICY_ALL_OBJECTS_PLACEHOLDER)
				searchableFieldEntries = append(searchableFieldEntries,
					globalPolicySearchableFieldDbAdapter(policyId, searchableKeyId, clusterEnvName, true, userId, bean.GLOBAL_POLICY_COMPONENT_SELECTOR))
			} else {
				for _, envName := range clusterEnvObj.EnvNames {
					clusterEnvName := getSlashSeparatedString(clusterEnvObj.ClusterName, envName)
					searchableFieldEntries = append(searchableFieldEntries,
						globalPolicySearchableFieldDbAdapter(policyId, searchableKeyId, clusterEnvName, false, userId, bean.GLOBAL_POLICY_COMPONENT_SELECTOR))
				}
			}
		}

	case bean2.DEVTRON_RESOURCE_ATTRIBUTE_CI_PIPELINE_BRANCH_VALUE:
		searchableKeyId := searchableKeyNameIdMap[bean2.DEVTRON_RESOURCE_SEARCHABLE_KEY_CI_PIPELINE_BRANCH]
		branchList := make([]*bean.BranchDto, 0)
		if selectors != nil {
			branchList = policy.Selectors.BranchList
		}
		for _, branchObj := range branchList {
			var isRegexTypeBranchBool bool
			if branchObj.BranchValueType == bean2.VALUE_TYPE_REGEX {
				isRegexTypeBranchBool = true
			} else if branchObj.BranchValueType == bean2.VALUE_TYPE_FIXED {
				isRegexTypeBranchBool = false
			}
			searchableFieldEntries = append(searchableFieldEntries,
				globalPolicySearchableFieldDbAdapter(policyId, searchableKeyId, branchObj.Value, isRegexTypeBranchBool, userId, bean.GLOBAL_POLICY_COMPONENT_SELECTOR))
		}
	default:
		impl.logger.Errorw("invalid attribute found, getSearchableKeyIdValueEntriesForASelectorAttribute", "policy", policy)
		return nil
	}
	return searchableFieldEntries
}

func (impl *GlobalPolicyServiceImpl) getDefinitionSourceDtos(globalPolicyDetailDto bean.GlobalPolicyDetailDto, allCiPipelineIds []int,
	ciPipelineId int, ciPipelineIdProjectAppNameMap map[int]*bean.PluginSourceCiPipelineAppDetailDto,
	ciPipelineIdEnvDetailMap, ciPipelineIdProductionEnvDetailMap map[int][]*bean.PluginSourceCiPipelineEnvDetailDto,
	branchValues []string, globalPolicyName string, ciPipelineIdNameMap map[int]string) ([]*bean.DefinitionSourceDto, error) {
	branchList := globalPolicyDetailDto.Selectors.BranchList
	matchedBranchList, err := impl.getMatchedBranchList(branchList, branchValues)
	if err != nil {
		impl.logger.Errorw("error, getMatchedBranchList", "err", err, "branchList", branchList, "branchValues", branchValues)
		return nil, err
	}
	if len(branchList) > 0 && len(matchedBranchList) == 0 {
		// we have some branch configured in policy, but we have got no matches so skipping this policy
		return nil, nil
	}
	selectors := &bean.SelectorDto{}
	if globalPolicyDetailDto.Selectors != nil {
		selectors = globalPolicyDetailDto.Selectors
	}
	var projectAppList []*bean.ProjectAppDto
	var clusterEnvList []*bean.ClusterEnvDto
	var allProductionEnvsFlag bool
	if selectors != nil && selectors.ApplicationSelector != nil {
		projectAppList = globalPolicyDetailDto.Selectors.ApplicationSelector
	}
	if selectors != nil && selectors.EnvironmentSelector != nil {
		allProductionEnvsFlag = globalPolicyDetailDto.Selectors.EnvironmentSelector.AllProductionEnvironments
		if selectors.EnvironmentSelector.ClusterEnvList != nil {
			clusterEnvList = globalPolicyDetailDto.Selectors.EnvironmentSelector.ClusterEnvList
		}
	}
	needToCheckAppSelector := len(projectAppList) != 0
	needToCheckEnvSelector := allProductionEnvsFlag || (len(clusterEnvList) != 0)

	appSelectorMap := getAppSelectorMap(projectAppList)
	envSelectorMap := getEnvSelectorMap(clusterEnvList)
	var definitionSourceDtos []*bean.DefinitionSourceDto
	for _, ciPipelineIdInObj := range allCiPipelineIds {
		definitionSourceDtosForCI := getDefinitionSourceDtosForACIPipeline(ciPipelineIdInObj, ciPipelineId, matchedBranchList,
			ciPipelineIdNameMap, globalPolicyName, ciPipelineIdProjectAppNameMap, needToCheckAppSelector, needToCheckEnvSelector,
			allProductionEnvsFlag, appSelectorMap, envSelectorMap, ciPipelineIdProductionEnvDetailMap, ciPipelineIdEnvDetailMap)
		if definitionSourceDtosForCI != nil {
			definitionSourceDtos = append(definitionSourceDtos, definitionSourceDtosForCI...)
		}
	}
	return definitionSourceDtos, nil
}

func (impl *GlobalPolicyServiceImpl) getMatchedBranchList(branchList []*bean.BranchDto, branchValues []string) ([]string, error) {
	matchedBranchList := make([]string, 0, len(branchList)*len(branchValues))
	for _, branch := range branchList {
		for _, branchValue := range branchValues {
			isBranchMatched, err := isBranchValueMatched(branch, branchValue)
			if err != nil {
				impl.logger.Errorw("error in checking if branch value matched or not", "err", err, "branch", branch, "branchValue", branchValue)
				return nil, err
			}
			if isBranchMatched {
				matchedBranchList = append(matchedBranchList, branchValue)
			}
		}
	}
	return matchedBranchList, nil
}

func getFilteredGlobalPolicyIdsFromSearchableFields(searchableFieldsModels []*repository.GlobalPolicySearchableField,
	projectMap, clusterMap map[string]bool, branchValues []string, searchableKeyIdNameMap map[int]bean2.DevtronResourceSearchableKeyName) ([]int, error) {
	globalPolicyIds := make([]int, 0)
	globalPolicyIdsMap := make(map[int]bool)
	var err error
	for _, searchableFieldsModel := range searchableFieldsModels {
		searchableKeyName := searchableKeyIdNameMap[searchableFieldsModel.SearchableKeyId]
		globalPolicyId := searchableFieldsModel.GlobalPolicyId
		if _, ok := globalPolicyIdsMap[globalPolicyId]; ok {
			// policy already present, no need to process further
			continue
		}
		value := searchableFieldsModel.Value
		vals := strings.Split(value, "/")
		if searchableFieldsModel.IsRegex {
			switch searchableKeyName {
			case bean2.DEVTRON_RESOURCE_SEARCHABLE_KEY_PROJECT_APP_NAME:
				// checking if project for this needed by us or not (we always keep project value, so if it matches then probably this is an entry for all apps)
				if len(vals) > 0 {
					if projectMap[vals[0]] {
						globalPolicyIds = append(globalPolicyIds, globalPolicyId)
						globalPolicyIdsMap[globalPolicyId] = true
					}
				}
			case bean2.DEVTRON_RESOURCE_SEARCHABLE_KEY_CLUSTER_ENV_NAME:
				// checking if cluster for this needed by us or not (we always keep cluster value, so if it matches then probably this is an entry for all envs)
				if len(vals) > 0 {
					if clusterMap[vals[0]] {
						globalPolicyIds = append(globalPolicyIds, globalPolicyId)
						globalPolicyIdsMap[globalPolicyId] = true
					}
				}
			case bean2.DEVTRON_RESOURCE_SEARCHABLE_KEY_CI_PIPELINE_BRANCH:
				isAnyBranchMatched := false
				for _, branchValue := range branchValues {
					if len(branchValue) != 0 {
						isAnyBranchMatched, err = regexp.MatchString(value, branchValue)
						if err != nil {
							return nil, err
						}
					} else {
						isAnyBranchMatched = true
					}
					if isAnyBranchMatched {
						globalPolicyIds = append(globalPolicyIds, globalPolicyId)
						globalPolicyIdsMap[globalPolicyId] = true
						break
					}
				}
			}
		} else {
			// add global policy id directly
			globalPolicyIds = append(globalPolicyIds, globalPolicyId)
			globalPolicyIdsMap[globalPolicyId] = true
		}
	}
	return globalPolicyIds, nil
}

func getDefinitionSourceDtosForACIPipeline(ciPipelineIdInObj, ciPipelineId int, matchedBranchList []string, ciPipelineIdNameMap map[int]string,
	globalPolicyName string, ciPipelineIdProjectAppNameMap map[int]*bean.PluginSourceCiPipelineAppDetailDto,
	needToCheckAppSelector, needToCheckEnvSelector, allProductionEnvsFlag bool, appSelectorMap, envSelectorMap map[string]bool,
	ciPipelineIdProductionEnvDetailMap, ciPipelineIdEnvDetailMap map[int][]*bean.PluginSourceCiPipelineEnvDetailDto) []*bean.DefinitionSourceDto {
	toContinue := false
	isLinkedCi := ciPipelineIdInObj != ciPipelineId
	definitionSourceAppName := ""
	definitionSourceProjectName := ""
	appProjectDto := ciPipelineIdProjectAppNameMap[ciPipelineIdInObj]
	projectName := appProjectDto.ProjectName
	appName := appProjectDto.AppName
	if needToCheckAppSelector {
		definitionSourceProjectName, definitionSourceAppName, toContinue = checkAppSelectorAndGetDefinitionSourceInfo(appSelectorMap, projectName, appName)
		if toContinue { // app is not matched and needed to be matched, skipping this policy
			return nil
		}
	}
	definitionSourceTemplate := bean.DefinitionSourceDto{
		ProjectName:           definitionSourceProjectName,
		AppName:               definitionSourceAppName,
		BranchNames:           matchedBranchList,
		IsDueToLinkedPipeline: isLinkedCi,
		CiPipelineName:        ciPipelineIdNameMap[ciPipelineIdInObj],
		PolicyName:            globalPolicyName,
	}
	if needToCheckEnvSelector {
		definitionSourceTemplateForEnvs := checkEnvSelectorAndGetDefinitionSourceInfo(allProductionEnvsFlag, envSelectorMap,
			ciPipelineIdProductionEnvDetailMap, ciPipelineIdEnvDetailMap, ciPipelineIdInObj, definitionSourceTemplate)
		if len(definitionSourceTemplateForEnvs) > 0 {
			return definitionSourceTemplateForEnvs
		} else { // no env matched but needed to be matched, skipping this policy
			return nil
		}
	} else { // environment is not needed to be checked in policy, then only enforce on basis of app/branch
		return []*bean.DefinitionSourceDto{&definitionSourceTemplate}
	}
}

func getUpdatedWfComponentDetailsWithCIAndCDInfo(appWorkflowMappings []*appWorkflow.AppWorkflowMapping,
	wfIdAndComponentDtoIndexMap map[int]int, appIdGitMaterialMap map[int][]*bean.Material,
	wfComponentDetails []*bean.WorkflowTreeComponentDto, ciPipelineMaterialMap map[int][]*pipelineConfig.CiPipelineMaterial,
	ciPipelineIdNameMap, cdPipelineIdNameMap map[int]string) []*bean.WorkflowTreeComponentDto {
	for _, appWfMapping := range appWorkflowMappings {
		if index, ok := wfIdAndComponentDtoIndexMap[appWfMapping.AppWorkflowId]; ok {
			wfComponentDetails[index].GitMaterials = appIdGitMaterialMap[appWfMapping.AppWorkflow.AppId]

			if appWfMapping.Type == appWorkflow.CIPIPELINE {
				ciPipelineId := appWfMapping.ComponentId
				// getting all materials from map for this ci pipeline
				ciPipelineMaterials := ciPipelineMaterialMap[ciPipelineId]
				wfComponentDetails[index].CiPipelineId = ciPipelineId
				wfComponentDetails[index].CiMaterials = ciPipelineMaterials
				if name, ok1 := ciPipelineIdNameMap[ciPipelineId]; ok1 {
					wfComponentDetails[index].CiPipelineName = name
				}
			} else if appWfMapping.Type == appWorkflow.CDPIPELINE {
				if envName, ok1 := cdPipelineIdNameMap[appWfMapping.ComponentId]; ok1 {
					wfComponentDetails[index].CdPipelines = append(wfComponentDetails[index].CdPipelines, envName)
				}
			}
		}
	}
	return wfComponentDetails
}

func getWfComponentDetailsAndMap(appWorkflowMappings []*appWorkflow.AppWorkflowMapping) ([]*bean.WorkflowTreeComponentDto,
	map[int]int, []int, []int) {
	var wfComponentDetails []*bean.WorkflowTreeComponentDto
	wfIdAndComponentDtoIndexMap := make(map[int]int)
	var cdPipelineIds []int
	var appIds []int
	for _, appWfMapping := range appWorkflowMappings {
		appId := appWfMapping.AppWorkflow.AppId
		appIds = append(appIds, appId)
		if appWfMapping.Type == appWorkflow.CDPIPELINE {
			cdPipelineIds = append(cdPipelineIds, appWfMapping.ComponentId)
		}
		appWorkflowId := appWfMapping.AppWorkflowId
		if _, ok := wfIdAndComponentDtoIndexMap[appWorkflowId]; !ok {
			wfComponentDetail := &bean.WorkflowTreeComponentDto{
				Id:    appWorkflowId,
				AppId: appId,
				Name:  appWfMapping.AppWorkflow.Name,
			}
			wfComponentDetails = append(wfComponentDetails, wfComponentDetail)
			wfIdAndComponentDtoIndexMap[appWorkflowId] = len(wfComponentDetails) - 1 // index of wfComponentDetail's latest addition
		}
	}
	return wfComponentDetails, wfIdAndComponentDtoIndexMap, appIds, cdPipelineIds
}

func globalPolicyDbAdapter(policyDto *bean.GlobalPolicyDto, policyDetailJson string, oldEntry *repository.GlobalPolicy) *repository.GlobalPolicy {
	globalPolicyDbObj := &repository.GlobalPolicy{
		Id:          policyDto.Id,
		Name:        policyDto.Name,
		PolicyJson:  policyDetailJson,
		PolicyOf:    policyDto.PolicyOf.ToString(),
		Version:     policyDto.PolicyVersion.ToString(),
		Description: policyDto.Description,
		Enabled:     policyDto.Enabled,
		Deleted:     false,
		AuditLog: sql.AuditLog{
			CreatedOn: time.Now(),
			CreatedBy: policyDto.UserId,
			UpdatedOn: time.Now(),
			UpdatedBy: policyDto.UserId,
		},
	}
	if oldEntry != nil {
		globalPolicyDbObj.CreatedOn = oldEntry.CreatedOn
		globalPolicyDbObj.CreatedBy = oldEntry.CreatedBy
	}
	return globalPolicyDbObj
}

func globalPolicySearchableFieldDbAdapter(policyId, searchableKeyId int, value string, isRegex bool,
	userId int32, policyComponent bean.GlobalPolicyComponent) *repository.GlobalPolicySearchableField {
	return &repository.GlobalPolicySearchableField{
		GlobalPolicyId:  policyId,
		SearchableKeyId: searchableKeyId,
		Value:           value,
		IsRegex:         isRegex,
		PolicyComponent: policyComponent,
		AuditLog: sql.AuditLog{
			CreatedOn: time.Now(),
			CreatedBy: userId,
			UpdatedOn: time.Now(),
			UpdatedBy: userId,
		},
	}
}

func getAppProjectDetailsFromCiPipelineProjectAppObjs(ciPipelineAppProjectObjs []*pipelineConfig.CiPipelineAppProject) ([]int, map[int]string,
	[]string, map[string]bool, map[int]*bean.PluginSourceCiPipelineAppDetailDto) {
	allCiPipelineIds := make([]int, 0, len(ciPipelineAppProjectObjs))
	ciPipelineIdNameMap := make(map[int]string, len(ciPipelineAppProjectObjs))
	allProjectAppNames := make([]string, 0, len(ciPipelineAppProjectObjs))
	projectMap := make(map[string]bool, len(ciPipelineAppProjectObjs))
	ciPipelineIdProjectAppNameMap := make(map[int]*bean.PluginSourceCiPipelineAppDetailDto, len(ciPipelineAppProjectObjs))

	for _, ciPipelineAppProjectObj := range ciPipelineAppProjectObjs {
		ciPipelineIdInObj := ciPipelineAppProjectObj.CiPipelineId
		allCiPipelineIds = append(allCiPipelineIds, ciPipelineIdInObj)
		projectName := ciPipelineAppProjectObj.ProjectName
		appName := ciPipelineAppProjectObj.AppName
		ciPipelineIdNameMap[ciPipelineIdInObj] = ciPipelineAppProjectObj.CiPipelineName
		projectAppName := getSlashSeparatedString(projectName, appName)
		allProjectAppNames = append(allProjectAppNames, projectAppName)
		projectMap[projectName] = true
		ciPipelineIdProjectAppNameMap[ciPipelineIdInObj] = getCIPipelineAppDetailDto(projectName, appName)
	}
	return allCiPipelineIds, ciPipelineIdNameMap, allProjectAppNames, projectMap, ciPipelineIdProjectAppNameMap
}

func getEnvClusterDetailsFromCIPipelineEnvClusterObjs(ciPipelineEnvClusterObjs []*pipelineConfig.CiPipelineEnvCluster) (bool,
	map[int][]*bean.PluginSourceCiPipelineEnvDetailDto, map[int][]*bean.PluginSourceCiPipelineEnvDetailDto, []string, map[string]bool) {
	haveAnyProductionEnv := false
	// map of ciPipelineId with all productionEnv present in that ciPipeline's workflow
	ciPipelineIdProductionEnvDetailMap := make(map[int][]*bean.PluginSourceCiPipelineEnvDetailDto)
	ciPipelineIdEnvDetailMap := make(map[int][]*bean.PluginSourceCiPipelineEnvDetailDto)
	allClusterEnvNames := make([]string, 0, len(ciPipelineEnvClusterObjs))
	clusterMap := make(map[string]bool, len(ciPipelineEnvClusterObjs))
	for _, ciPipelineEnvClusterObj := range ciPipelineEnvClusterObjs {
		ciPipelineIdInObj := ciPipelineEnvClusterObj.CiPipelineId
		clusterName := ciPipelineEnvClusterObj.ClusterName
		envName := ciPipelineEnvClusterObj.EnvName
		clusterMap[clusterName] = true
		envDetailDto := getCIPipelineEnvDetailDto(clusterName, envName)
		if ciPipelineEnvClusterObj.IsProductionEnv {
			haveAnyProductionEnv = true // setting flag for having at least one production env to true to filter global policies query using this
			ciPipelineIdProductionEnvDetailMap[ciPipelineIdInObj] = append(ciPipelineIdProductionEnvDetailMap[ciPipelineIdInObj],
				envDetailDto)
		}
		ciPipelineIdEnvDetailMap[ciPipelineIdInObj] = append(ciPipelineIdEnvDetailMap[ciPipelineIdInObj], envDetailDto)
		clusterEnvName := getSlashSeparatedString(clusterName, envName)
		allClusterEnvNames = append(allClusterEnvNames, clusterEnvName)
	}
	return haveAnyProductionEnv, ciPipelineIdProductionEnvDetailMap, ciPipelineIdEnvDetailMap, allClusterEnvNames, clusterMap
}

func getBlockageStateDetails(definitions []*bean.MandatoryPluginDefinitionDto, configuredPluginMap map[string]bool,
	mandatoryPluginsBlockageState map[string]*bean.ConsequenceDto) (bool, bool, *bean.ConsequenceDto) {
	isOffendingMandatoryPlugin := false
	isCIPipelineTriggerBlocked := false
	var blockageStateFinal *bean.ConsequenceDto
	for _, mandatoryPlugin := range definitions {
		data := mandatoryPlugin.Data
		pluginIdStr := fmt.Sprintf("%d", data.PluginId)
		applyToStage := data.ApplyToStage
		pluginIdApplyStage := getSlashSeparatedString(pluginIdStr, applyToStage.ToString())
		if _, ok := configuredPluginMap[pluginIdApplyStage]; !ok {
			blockageState := mandatoryPluginsBlockageState[pluginIdApplyStage]
			if blockageStateFinal == nil {
				blockageStateFinal = blockageState
			} else {
				if sev := blockageStateFinal.GetSeverity(blockageState); sev == bean.SEVERITY_MORE_SEVERE {
					blockageStateFinal = blockageState
				}
			}
			// mandatory plugin not found in configured plugin, marking block state as true
			isOffendingMandatoryPlugin = true
			isBlockingConsequence := checkIfConsequenceIsBlocking(blockageState)
			if isBlockingConsequence {
				isCIPipelineTriggerBlocked = true
			}
		}
	}
	return isOffendingMandatoryPlugin, isCIPipelineTriggerBlocked, blockageStateFinal
}

func getConfiguredPluginMap(configuredPlugins []*repository2.PipelineStageStep) map[string]bool {
	configuredPluginMap := make(map[string]bool)
	for _, configuredPlugin := range configuredPlugins {
		pluginIdStr := fmt.Sprintf("%d", configuredPlugin.RefPluginId)
		var pluginConfiguredInStage bean.PluginApplyStage
		switch configuredPlugin.PipelineStage.Type {
		case repository2.PIPELINE_STAGE_TYPE_PRE_CI:
			pluginConfiguredInStage = bean.PLUGIN_APPLY_STAGE_PRE_CI
		case repository2.PIPELINE_STAGE_TYPE_POST_CI:
			pluginConfiguredInStage = bean.PLUGIN_APPLY_STAGE_POST_CI
		}
		pluginIdApplyStage := getSlashSeparatedString(pluginIdStr, pluginConfiguredInStage.ToString())
		pluginIdPreOrPostCiStage := getSlashSeparatedString(pluginIdStr, bean.PLUGIN_APPLY_STAGE_PRE_OR_POST_CI.ToString())
		configuredPluginMap[pluginIdApplyStage] = true
		configuredPluginMap[pluginIdPreOrPostCiStage] = true
	}
	return configuredPluginMap
}

func getOffendingCIPipelineIds(ciPipelinesForConfiguredPlugins []int, ciPipelineConfiguredPluginMap map[int]map[string]bool,
	globalPolicyDetailDto bean.GlobalPolicyDetailDto, ciPipelineParentChildMap map[int][]int) []int {
	offendingCiPipelineIds := make([]int, 0, len(ciPipelineConfiguredPluginMap))
	for _, ciPipelineId := range ciPipelinesForConfiguredPlugins {
		if configuredPluginMap, ok := ciPipelineConfiguredPluginMap[ciPipelineId]; ok {
			for _, mandatoryPlugin := range globalPolicyDetailDto.Definitions {
				data := mandatoryPlugin.Data
				pluginIdStr := fmt.Sprintf("%d", data.PluginId)
				pluginApplyStage := data.ApplyToStage
				pluginIdApplyStage := getSlashSeparatedString(pluginIdStr, pluginApplyStage.ToString())

				if _, ok2 := configuredPluginMap[pluginIdApplyStage]; !ok2 {
					// all linked and self pipeline id fetch for this ci pipeline id
					selfAndAllLinkedPipelineIds := ciPipelineParentChildMap[ciPipelineId]
					offendingCiPipelineIds = append(offendingCiPipelineIds, selfAndAllLinkedPipelineIds...)
					break
				}
			}
		} else {
			offendingCiPipelineIds = append(offendingCiPipelineIds, ciPipelineId)
		}
	}
	return offendingCiPipelineIds
}

func getCIPipelineConfiguredPluginMap(configuredPlugins []*repository2.PipelineStageStep) map[int]map[string]bool {
	// map of {ciPipelineId: map of {pluginIdStage : bool} }
	ciPipelineConfiguredPluginMap := make(map[int]map[string]bool)
	for _, configuredPlugin := range configuredPlugins {
		ciPipelineId := configuredPlugin.PipelineStage.CiPipelineId
		pluginIdStr := fmt.Sprintf("%d", configuredPlugin.RefPluginId)
		var pluginConfiguredInStage bean.PluginApplyStage
		switch configuredPlugin.PipelineStage.Type {
		case repository2.PIPELINE_STAGE_TYPE_PRE_CI:
			pluginConfiguredInStage = bean.PLUGIN_APPLY_STAGE_PRE_CI
		case repository2.PIPELINE_STAGE_TYPE_POST_CI:
			pluginConfiguredInStage = bean.PLUGIN_APPLY_STAGE_POST_CI
		}
		pluginIdApplyStage := getSlashSeparatedString(pluginIdStr, pluginConfiguredInStage.ToString())
		pluginIdPreOrPostCiStage := getSlashSeparatedString(pluginIdStr, bean.PLUGIN_APPLY_STAGE_PRE_OR_POST_CI.ToString())
		if _, ok := ciPipelineConfiguredPluginMap[ciPipelineId]; !ok {
			ciPipelineConfiguredPluginMap[ciPipelineId] = make(map[string]bool)
		}
		ciPipelineConfiguredPluginMap[ciPipelineId][pluginIdApplyStage] = true
		ciPipelineConfiguredPluginMap[ciPipelineId][pluginIdPreOrPostCiStage] = true
	}
	return ciPipelineConfiguredPluginMap
}

func getPipelineTobeUsedToFetchConfiguredPlugins(ciPipelineMaterial *pipelineConfig.CiPipelineMaterial) int {
	ciPipelineId := ciPipelineMaterial.CiPipelineId
	parentCiPipelineId := ciPipelineMaterial.ParentCiPipeline
	pipelineTobeUsedToFetchConfiguredPlugins := 0
	if parentCiPipelineId != 0 {
		pipelineTobeUsedToFetchConfiguredPlugins = parentCiPipelineId
	} else {
		pipelineTobeUsedToFetchConfiguredPlugins = ciPipelineId
	}
	return pipelineTobeUsedToFetchConfiguredPlugins
}

func getCIPipelineAppDetailDto(projectName, appName string) *bean.PluginSourceCiPipelineAppDetailDto {
	return &bean.PluginSourceCiPipelineAppDetailDto{
		ProjectName: projectName,
		AppName:     appName,
	}
}

func getCIPipelineEnvDetailDto(clusterName, envName string) *bean.PluginSourceCiPipelineEnvDetailDto {
	return &bean.PluginSourceCiPipelineEnvDetailDto{
		EnvName:     envName,
		ClusterName: clusterName,
	}
}

func getSlashSeparatedString(strings ...string) string {
	result := ""
	for i, s := range strings {
		if i == 0 {
			result = s
		} else {
			result = fmt.Sprintf("%s/%s", result, s)
		}
	}
	return result
}

func getSearchableKeyIdValueMapForFilter(allProjectAppNames, allClusterEnvNames, branchValues []string,
	haveAnyProductionEnv, toOnlyGetBlockedStatePolicies bool, searchableKeyNameIdMap map[bean2.DevtronResourceSearchableKeyName]int) (map[int][]string, map[int][]string) {
	searchableKeyIdValueMapWhereOrGroup, searchableKeyIdValueMapWhereAndGroup := make(map[int][]string), make(map[int][]string)

	if len(allProjectAppNames) > 0 {
		// for app
		appSearchableId := searchableKeyNameIdMap[bean2.DEVTRON_RESOURCE_SEARCHABLE_KEY_PROJECT_APP_NAME]
		searchableKeyIdValueMapWhereOrGroup[appSearchableId] = allProjectAppNames
	}
	if len(allClusterEnvNames) > 0 {
		// for env
		envSearchableId := searchableKeyNameIdMap[bean2.DEVTRON_RESOURCE_SEARCHABLE_KEY_CLUSTER_ENV_NAME]
		searchableKeyIdValueMapWhereOrGroup[envSearchableId] = allClusterEnvNames
	}
	if haveAnyProductionEnv {
		// for production env
		productionEnvSearchableId := searchableKeyNameIdMap[bean2.DEVTRON_RESOURCE_SEARCHABLE_KEY_IS_ALL_PRODUCTION_ENV]
		searchableKeyIdValueMapWhereOrGroup[productionEnvSearchableId] = []string{bean.TRUE_STRING}
	}
	if len(branchValues) > 0 {
		// for branch
		branchSearchableId := searchableKeyNameIdMap[bean2.DEVTRON_RESOURCE_SEARCHABLE_KEY_CI_PIPELINE_BRANCH]
		searchableKeyIdValueMapWhereOrGroup[branchSearchableId] = branchValues
	}
	if toOnlyGetBlockedStatePolicies {
		// setting blocking actions in filter map
		ciPipelineTriggerActionSearchableId := searchableKeyNameIdMap[bean2.DEVTRON_RESOURCE_SEARCHABLE_KEY_CI_PIPELINE_TRIGGER_ACTION]
		searchableKeyIdValueMapWhereAndGroup[ciPipelineTriggerActionSearchableId] = []string{bean.CONSEQUENCE_ACTION_BLOCK.ToString(),
			bean.CONSEQUENCE_ACTION_ALLOW_UNTIL_TIME.ToString()}
	}
	return searchableKeyIdValueMapWhereOrGroup, searchableKeyIdValueMapWhereAndGroup
}

func getPluginIdApplyStageAndPluginBlockageMaps(definitions []*bean.DefinitionDto, consequence *bean.ConsequenceDto,
	mandatoryPluginBlockageMap map[string]*bean.ConsequenceDto) map[string]bean.Severity {
	pluginIdApplyStageMap := make(map[string]bean.Severity)
	for _, definition := range definitions {
		pluginIdApplyStage := getSlashSeparatedString(fmt.Sprintf("%d", definition.Data.PluginId), definition.Data.ApplyToStage.ToString())
		if definition.AttributeType == bean2.DEVTRON_RESOURCE_ATTRIBUTE_TYPE_PLUGIN {
			blockageStagePlugin, ok := mandatoryPluginBlockageMap[pluginIdApplyStage]
			if ok {
				severity := blockageStagePlugin.GetSeverity(consequence)
				if severity == bean.SEVERITY_MORE_SEVERE || severity == bean.SEVERITY_SAME_SEVERE {
					pluginIdApplyStageMap[pluginIdApplyStage] = severity
					mandatoryPluginBlockageMap[pluginIdApplyStage] = consequence
				}
			} else {
				mandatoryPluginBlockageMap[pluginIdApplyStage] = consequence
				pluginIdApplyStageMap[pluginIdApplyStage] = bean.SEVERITY_SAME_SEVERE
			}
		}
	}
	return pluginIdApplyStageMap
}

func isBranchValueMatched(branch *bean.BranchDto, branchValue string) (bool, error) {
	isBranchMatched := false
	var err error
	if len(branchValue) != 0 {
		if branch.BranchValueType == bean2.VALUE_TYPE_REGEX {
			if len(branch.Value) != 0 {
				isBranchMatched, err = regexp.MatchString(branch.Value, branchValue)
				if err != nil {
					return isBranchMatched, err
				}
			} else {
				return isBranchMatched, fmt.Errorf("invalid branch regex, is empty")
			}
		} else {
			if branch.Value == branchValue {
				isBranchMatched = true
			}
		}
	} else {
		return isBranchMatched, fmt.Errorf("invalid branch value, is empty")
	}
	return isBranchMatched, nil
}

func getAppSelectorMap(projectAppList []*bean.ProjectAppDto) map[string]bool {
	appSelectorMap := make(map[string]bool)
	for _, selector := range projectAppList {
		projectName := selector.ProjectName
		if len(selector.AppNames) > 0 {
			for _, appName := range selector.AppNames {
				projectAppName := getSlashSeparatedString(projectName, appName)
				appSelectorMap[projectAppName] = true
			}
		} else {
			projectAppName := getSlashSeparatedString(projectName, bean.POLICY_ALL_OBJECTS_PLACEHOLDER)
			appSelectorMap[projectAppName] = true
		}
	}
	return appSelectorMap
}

func getEnvSelectorMap(clusterEnvList []*bean.ClusterEnvDto) map[string]bool {
	envSelectorMap := make(map[string]bool)
	for _, selector := range clusterEnvList {
		clusterName := selector.ClusterName
		if len(selector.EnvNames) > 0 {
			for _, envName := range selector.EnvNames {
				clusterEnvName := getSlashSeparatedString(clusterName, envName)
				envSelectorMap[clusterEnvName] = true
			}
		} else {
			clusterEnvName := getSlashSeparatedString(clusterName, bean.POLICY_ALL_OBJECTS_PLACEHOLDER)
			envSelectorMap[clusterEnvName] = true
		}
	}
	return envSelectorMap
}

func checkAppSelectorAndGetDefinitionSourceInfo(appSelectorMap map[string]bool, projectName, appName string) (string, string, bool) {
	projectAppName := getSlashSeparatedString(projectName, appName)
	projectAllApp := getSlashSeparatedString(projectName, bean.POLICY_ALL_OBJECTS_PLACEHOLDER)
	definitionSourceProjectName := ""
	definitionSourceAppName := ""
	toContinue := false
	if appSelectorMap[projectAppName] {
		definitionSourceProjectName = projectName
		definitionSourceAppName = appName
	} else if appSelectorMap[projectAllApp] {
		definitionSourceProjectName = projectName
	} else {
		// app is not matched and needed to be matched, continuing for next policy
		toContinue = true
	}
	return definitionSourceProjectName, definitionSourceAppName, toContinue
}

func checkEnvSelectorAndGetDefinitionSourceInfo(allProductionEnvsFlag bool, envSelectorMap map[string]bool,
	ciPipelineIdProductionEnvDetailMap, ciPipelineIdEnvDetailMap map[int][]*bean.PluginSourceCiPipelineEnvDetailDto,
	ciPipelineId int, definitionSourceTemplate bean.DefinitionSourceDto) []*bean.DefinitionSourceDto {
	var definitionSourceTemplateForEnvs []*bean.DefinitionSourceDto
	if allProductionEnvsFlag {
		allProductionEnvInCI := ciPipelineIdProductionEnvDetailMap[ciPipelineId]
		for _, productionEnvCI := range allProductionEnvInCI {
			definitionSourceTemplateForEnv := definitionSourceTemplate
			definitionSourceTemplateForEnv.IsDueToProductionEnvironment = true
			definitionSourceTemplateForEnv.EnvironmentName = productionEnvCI.EnvName
			definitionSourceTemplateForEnv.ClusterName = productionEnvCI.ClusterName
			definitionSourceTemplateForEnvs = append(definitionSourceTemplateForEnvs, &definitionSourceTemplateForEnv)
		}
	} else {
		allEnvInCI := ciPipelineIdEnvDetailMap[ciPipelineId]
		for _, envCI := range allEnvInCI {
			definitionSourceTemplateForEnv := definitionSourceTemplate
			definitionSourceTemplateForEnv.IsDueToProductionEnvironment = false
			clusterName := envCI.ClusterName
			envName := envCI.EnvName
			clusterEnvName := getSlashSeparatedString(clusterName, envName)
			clusterAllEnv := getSlashSeparatedString(clusterName, bean.POLICY_ALL_OBJECTS_PLACEHOLDER)
			if envSelectorMap[clusterEnvName] {
				definitionSourceTemplateForEnv.EnvironmentName = envCI.EnvName
				definitionSourceTemplateForEnv.ClusterName = envCI.ClusterName
			} else if envSelectorMap[clusterAllEnv] {
				definitionSourceTemplateForEnv.ClusterName = envCI.ClusterName
			} else {
				// env is not matched and needed to be matched, continuing for next environment
				continue
			}
			definitionSourceTemplateForEnvs = append(definitionSourceTemplateForEnvs, &definitionSourceTemplateForEnv)
		}
	}
	return definitionSourceTemplateForEnvs
}

func getMandatoryPluginDefinition(pluginIdStage string, definitionSources []*bean.DefinitionSourceDto) (*bean.MandatoryPluginDefinitionDto, error) {
	vals := strings.Split(pluginIdStage, "/")
	if len(vals) != 2 {
		return nil, fmt.Errorf("invalid pluginIdStage found : %s", pluginIdStage)
	}
	pluginId, err := strconv.Atoi(vals[0])
	if err != nil {
		return nil, err
	}
	applyToStage := vals[1]
	return &bean.MandatoryPluginDefinitionDto{
		DefinitionDto: &bean.DefinitionDto{
			AttributeType: bean2.DEVTRON_RESOURCE_ATTRIBUTE_TYPE_PLUGIN,
			Data: bean.DefinitionDataDto{
				PluginId:     pluginId,
				ApplyToStage: bean.PluginApplyStage(applyToStage),
			},
		},
		DefinitionSources: definitionSources,
	}, nil
}

func updateMandatoryPluginDefinitionMap(pluginIdApplyStageMap map[string]bean.Severity,
	mandatoryPluginDefinitionMap map[string][]*bean.DefinitionSourceDto, definitionSourceDtos []*bean.DefinitionSourceDto) {
	for pluginIdStage, severity := range pluginIdApplyStageMap {
		if severity == bean.SEVERITY_SAME_SEVERE {
			mandatoryPluginDefinitionMap[pluginIdStage] = append(mandatoryPluginDefinitionMap[pluginIdStage], definitionSourceDtos...)
		} else if severity == bean.SEVERITY_MORE_SEVERE {
			mandatoryPluginDefinitionMap[pluginIdStage] = definitionSourceDtos
		}
	}
}

func checkIfConsequenceIsBlocking(consequence *bean.ConsequenceDto) bool {
	isBlocking := true
	minimumSevereConsequenceToBlock := &bean.ConsequenceDto{
		Action:        bean.CONSEQUENCE_ACTION_ALLOW_UNTIL_TIME,
		MetadataField: time.Now(),
	}
	sev := minimumSevereConsequenceToBlock.GetSeverity(consequence)
	if sev != bean.SEVERITY_MORE_SEVERE { // if time for allowing is not passed then skip this policy for getting mandatory plugins in blockage state
		isBlocking = false
	}
	return isBlocking
}

func getAllAppEnvBranchDetailsFromGlobalPolicyDetail(globalPolicyDetail *bean.GlobalPolicyDetailDto) ([]string, []string, []*bean.BranchDto, bool, bool, map[string]bool, map[string]bool) {
	allProjects, allClusters := make([]string, 0), make([]string, 0)
	branchList := make([]*bean.BranchDto, 0)
	isProductionEnvFlag, isAnyEnvSelectorPresent := false, false
	projectAppNamePolicyIdsMap, clusterEnvNamePolicyIdsMap := make(map[string]bool, 0), make(map[string]bool, 0)
	selectors := &bean.SelectorDto{}
	if globalPolicyDetail != nil && globalPolicyDetail.Selectors != nil {
		selectors = globalPolicyDetail.Selectors
	}
	applicationSelectors := make([]*bean.ProjectAppDto, 0)
	if selectors != nil {
		applicationSelectors = selectors.ApplicationSelector
		for _, applicationSelector := range applicationSelectors {
			projectName := applicationSelector.ProjectName
			allProjects = append(allProjects, projectName)
			if len(applicationSelector.AppNames) == 0 {
				projectAppName := getSlashSeparatedString(projectName, bean.POLICY_ALL_OBJECTS_PLACEHOLDER)
				projectAppNamePolicyIdsMap[projectAppName] = true
			} else {
				for _, appName := range applicationSelector.AppNames {
					projectAppName := getSlashSeparatedString(projectName, appName)
					projectAppNamePolicyIdsMap[projectAppName] = true
				}
			}
		}

		if selectors.EnvironmentSelector != nil {
			isProductionEnvFlag = selectors.EnvironmentSelector.AllProductionEnvironments
			clusterEnvList := selectors.EnvironmentSelector.ClusterEnvList
			isAnyEnvSelectorPresent = isProductionEnvFlag || (len(clusterEnvList) != 0)
			for _, clusterEnv := range clusterEnvList {
				clusterName := clusterEnv.ClusterName
				allClusters = append(allClusters, clusterName)
				if len(clusterEnv.EnvNames) == 0 {
					clusterEnvName := getSlashSeparatedString(clusterName, bean.POLICY_ALL_OBJECTS_PLACEHOLDER)
					clusterEnvNamePolicyIdsMap[clusterEnvName] = true
				} else {
					for _, envName := range clusterEnv.EnvNames {
						clusterEnvName := getSlashSeparatedString(clusterName, envName)
						clusterEnvNamePolicyIdsMap[clusterEnvName] = true
					}
				}

			}
		}
		branchList = selectors.BranchList
	}

	return allProjects, allClusters, branchList, isProductionEnvFlag, isAnyEnvSelectorPresent, projectAppNamePolicyIdsMap, clusterEnvNamePolicyIdsMap
}

func getFilteredCiPipelinesByProjectAppObjs(ciPipelineProjectAppNameObjs []*pipelineConfig.CiPipelineAppProject,
	projectAppNameMap map[string]bool) []int {
	ciPipelinesToBeFiltered := make([]int, 0, len(ciPipelineProjectAppNameObjs))
	for _, ciPipelineProjectAppNameObj := range ciPipelineProjectAppNameObjs {
		ciPipelineId := ciPipelineProjectAppNameObj.CiPipelineId
		projectAppName := getSlashSeparatedString(ciPipelineProjectAppNameObj.ProjectName, ciPipelineProjectAppNameObj.AppName)
		projectAllApp := getSlashSeparatedString(ciPipelineProjectAppNameObj.ProjectName, bean.POLICY_ALL_OBJECTS_PLACEHOLDER)
		if projectAppNameMap[projectAllApp] || projectAppNameMap[projectAppName] {
			ciPipelinesToBeFiltered = append(ciPipelinesToBeFiltered, ciPipelineId)
		}
	}
	return ciPipelinesToBeFiltered
}

func getFilteredCiPipelinesByClusterAndEnvObjs(ciPipelineClusterEnvNameObjs []*pipelineConfig.CiPipelineEnvCluster,
	isProductionEnvFlag bool, clusterEnvNameMap map[string]bool) []int {
	ciPipelinesToBeFiltered := make([]int, 0, len(ciPipelineClusterEnvNameObjs))
	for _, ciPipelineClusterEnvNameObj := range ciPipelineClusterEnvNameObjs {
		clusterEnvName := getSlashSeparatedString(ciPipelineClusterEnvNameObj.ClusterName, ciPipelineClusterEnvNameObj.EnvName)
		clusterAllEnv := getSlashSeparatedString(ciPipelineClusterEnvNameObj.ClusterName, bean.POLICY_ALL_OBJECTS_PLACEHOLDER)
		isEntryMatched := (ciPipelineClusterEnvNameObj.IsProductionEnv && isProductionEnvFlag) || clusterEnvNameMap[clusterEnvName] || clusterEnvNameMap[clusterAllEnv]
		if isEntryMatched {
			ciPipelinesToBeFiltered = append(ciPipelinesToBeFiltered, ciPipelineClusterEnvNameObj.CiPipelineId)
		}
	}
	return ciPipelinesToBeFiltered
}<|MERGE_RESOLUTION|>--- conflicted
+++ resolved
@@ -588,11 +588,7 @@
 	globalPolicyModel := globalPolicyDbAdapter(policy, string(policyDetailJson), oldEntry)
 	var historyAction bean3.HistoryOfAction
 	if policy.Id == 0 {
-<<<<<<< HEAD
-		//create entry
-=======
 		// create entry
->>>>>>> 63619a63
 		err = impl.globalPolicyRepository.Create(globalPolicyModel, nil)
 		if err != nil {
 			impl.logger.Errorw("error, createOrUpdateGlobalPolicyInDb", "err", err, "policyDto", policy)
@@ -602,11 +598,7 @@
 		policy.Id = globalPolicyModel.Id
 		historyAction = bean3.HISTORY_OF_ACTION_CREATE
 	} else {
-<<<<<<< HEAD
-		//update entry
-=======
 		// update entry
->>>>>>> 63619a63
 		err = impl.globalPolicyRepository.Update(globalPolicyModel, nil)
 		if err != nil {
 			impl.logger.Errorw("error, createOrUpdateGlobalPolicyInDb", "err", err, "policyDto", policy)
