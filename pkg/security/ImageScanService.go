/*
 * Copyright (c) 2020 Devtron Labs
 *
 * Licensed under the Apache License, Version 2.0 (the "License");
 * you may not use this file except in compliance with the License.
 * You may obtain a copy of the License at
 *
 *    http://www.apache.org/licenses/LICENSE-2.0
 *
 * Unless required by applicable law or agreed to in writing, software
 * distributed under the License is distributed on an "AS IS" BASIS,
 * WITHOUT WARRANTIES OR CONDITIONS OF ANY KIND, either express or implied.
 * See the License for the specific language governing permissions and
 * limitations under the License.
 *
 */

package security

import (
	"context"
<<<<<<< HEAD
	"github.com/devtron-labs/devtron/pkg/deployment/trigger/devtronApps/bean"
=======
	securityBean "github.com/devtron-labs/devtron/internal/sql/repository/security/bean"
	bean2 "github.com/devtron-labs/devtron/pkg/cluster/repository/bean"
	"github.com/devtron-labs/devtron/pkg/security/bean"
>>>>>>> 5aaad3ba
	"go.opentelemetry.io/otel"
	"time"

	repository1 "github.com/devtron-labs/devtron/internal/sql/repository/app"
	"github.com/devtron-labs/devtron/internal/sql/repository/helper"
	"github.com/devtron-labs/devtron/pkg/auth/user"
	repository2 "github.com/devtron-labs/devtron/pkg/team"

	"github.com/devtron-labs/devtron/internal/sql/repository"
	"github.com/devtron-labs/devtron/internal/sql/repository/pipelineConfig"
	"github.com/devtron-labs/devtron/internal/sql/repository/security"
	"github.com/devtron-labs/devtron/pkg/cluster"
	"github.com/go-pg/pg"
	"go.uber.org/zap"
)

type ImageScanService interface {
	FetchAllDeployInfo(request *bean.ImageScanRequest) ([]*security.ImageScanDeployInfo, error)
	FetchScanExecutionListing(request *bean.ImageScanRequest, ids []int) (*bean.ImageScanHistoryListingResponse, error)
	FetchExecutionDetailResult(ctx context.Context, request *bean.ImageScanRequest) (*bean.ImageScanExecutionDetail, error)
	FetchMinScanResultByAppIdAndEnvId(request *bean.ImageScanRequest) (*bean.ImageScanExecutionDetail, error)
	VulnerabilityExposure(request *security.VulnerabilityRequest) (*security.VulnerabilityExposureListingResponse, error)
<<<<<<< HEAD
	GetArtifactVulnerabilityStatus(ctx context.Context, request *bean.VulnerabilityCheckRequest) (bool, error)
=======
	CalculateSeverityCountInfo(vulnerabilities []*bean.Vulnerabilities) *bean.SeverityCount
	FindScanToolById(id int) (string, error)
>>>>>>> 5aaad3ba
}

type ImageScanServiceImpl struct {
	Logger                                    *zap.SugaredLogger
	scanHistoryRepository                     security.ImageScanHistoryRepository
	scanResultRepository                      security.ImageScanResultRepository
	scanObjectMetaRepository                  security.ImageScanObjectMetaRepository
	cveStoreRepository                        security.CveStoreRepository
	imageScanDeployInfoRepository             security.ImageScanDeployInfoRepository
	userService                               user.UserService
	teamRepository                            repository2.TeamRepository
	appRepository                             repository1.AppRepository
	envService                                cluster.EnvironmentService
	ciArtifactRepository                      repository.CiArtifactRepository
	policyService                             PolicyService
	pipelineRepository                        pipelineConfig.PipelineRepository
	ciPipelineRepository                      pipelineConfig.CiPipelineRepository
	scanToolMetaDataRepository                security.ScanToolMetadataRepository
	scanToolExecutionHistoryMappingRepository security.ScanToolExecutionHistoryMappingRepository
	cvePolicyRepository                       security.CvePolicyRepository
}

func NewImageScanServiceImpl(Logger *zap.SugaredLogger, scanHistoryRepository security.ImageScanHistoryRepository,
	scanResultRepository security.ImageScanResultRepository, scanObjectMetaRepository security.ImageScanObjectMetaRepository,
	cveStoreRepository security.CveStoreRepository, imageScanDeployInfoRepository security.ImageScanDeployInfoRepository,
	userService user.UserService, teamRepository repository2.TeamRepository,
	appRepository repository1.AppRepository,
	envService cluster.EnvironmentService, ciArtifactRepository repository.CiArtifactRepository, policyService PolicyService,
	pipelineRepository pipelineConfig.PipelineRepository, ciPipelineRepository pipelineConfig.CiPipelineRepository, scanToolMetaDataRepository security.ScanToolMetadataRepository, scanToolExecutionHistoryMappingRepository security.ScanToolExecutionHistoryMappingRepository,
	cvePolicyRepository security.CvePolicyRepository) *ImageScanServiceImpl {
	return &ImageScanServiceImpl{Logger: Logger, scanHistoryRepository: scanHistoryRepository, scanResultRepository: scanResultRepository,
		scanObjectMetaRepository: scanObjectMetaRepository, cveStoreRepository: cveStoreRepository,
		imageScanDeployInfoRepository:             imageScanDeployInfoRepository,
		userService:                               userService,
		teamRepository:                            teamRepository,
		appRepository:                             appRepository,
		envService:                                envService,
		ciArtifactRepository:                      ciArtifactRepository,
		policyService:                             policyService,
		pipelineRepository:                        pipelineRepository,
		ciPipelineRepository:                      ciPipelineRepository,
		scanToolMetaDataRepository:                scanToolMetaDataRepository,
		scanToolExecutionHistoryMappingRepository: scanToolExecutionHistoryMappingRepository,
		cvePolicyRepository:                       cvePolicyRepository,
	}
}

func (impl *ImageScanServiceImpl) FetchAllDeployInfo(request *bean.ImageScanRequest) ([]*security.ImageScanDeployInfo, error) {
	deployedList, err := impl.imageScanDeployInfoRepository.FindAll()
	if err != nil {
		impl.Logger.Errorw("error while fetching scan execution result", "err", err)
		return nil, err
	}
	return deployedList, nil
}
func (impl *ImageScanServiceImpl) FindScanToolById(id int) (string, error) {
	return impl.scanToolMetaDataRepository.FindById(id)
}

func (impl *ImageScanServiceImpl) FetchScanExecutionListing(request *bean.ImageScanRequest, deployInfoIds []int) (*bean.ImageScanHistoryListingResponse, error) {
	size := request.Size
	request.Size = 0
	groupByListCount, err := impl.imageScanDeployInfoRepository.ScanListingWithFilter(&request.ImageScanFilter, request.Size, request.Offset, deployInfoIds)
	if err != nil {
		impl.Logger.Errorw("error while fetching scan execution result", "err", err)
		return nil, err
	}
	request.Size = size
	groupByList, err := impl.imageScanDeployInfoRepository.ScanListingWithFilter(&request.ImageScanFilter, request.Size, request.Offset, deployInfoIds)
	if err != nil {
		impl.Logger.Errorw("error while fetching scan execution result", "err", err)
		return nil, err
	}
	var ids []int
	for _, item := range groupByList {
		ids = append(ids, item.Id)
	}
	if len(ids) == 0 {
		impl.Logger.Debugw("no image scan deploy info exists", "err", err)
		responseList := make([]*bean.ImageScanHistoryResponse, 0)
		return &bean.ImageScanHistoryListingResponse{ImageScanHistoryResponse: responseList}, nil
	}
	deployedList, err := impl.imageScanDeployInfoRepository.FindByIds(ids)
	if err != nil {
		impl.Logger.Errorw("error while fetching scan execution result", "err", err)
		return nil, err
	}

	groupByListMap := make(map[int]*security.ImageScanDeployInfo)
	for _, item := range deployedList {
		groupByListMap[item.Id] = item
	}

	var finalResponseList []*bean.ImageScanHistoryResponse
	for _, item := range groupByList {
		imageScanHistoryResponse := &bean.ImageScanHistoryResponse{}
		var lastChecked time.Time

		highCount := 0
		moderateCount := 0
		lowCount := 0
		imageScanDeployInfo := groupByListMap[item.Id]
		if imageScanDeployInfo != nil {
			scanResultList, err := impl.scanResultRepository.FetchByScanExecutionIds(imageScanDeployInfo.ImageScanExecutionHistoryId)
			if err != nil && err != pg.ErrNoRows {
				impl.Logger.Errorw("error while fetching scan execution result", "err", err)
				//return nil, err
			}
			if err == pg.ErrNoRows {
				impl.Logger.Errorw("no scan execution data found, but has image scan deployed info", "err", err)
				return nil, err
			}

			for _, item := range scanResultList {
				lastChecked = item.ImageScanExecutionHistory.ExecutionTime
				if item.CveStore.Severity == securityBean.Critical {
					highCount = highCount + 1
				} else if item.CveStore.Severity == securityBean.Medium {
					moderateCount = moderateCount + 1
				} else if item.CveStore.Severity == securityBean.Low {
					lowCount = lowCount + 1
				}
			}
		}
		severityCount := &bean.SeverityCount{
			High:     highCount,
			Moderate: moderateCount,
			Low:      lowCount,
		}
		imageScanHistoryResponse.ImageScanDeployInfoId = item.Id
		if imageScanDeployInfo != nil {
			imageScanHistoryResponse.LastChecked = &lastChecked
		}
		imageScanHistoryResponse.SeverityCount = severityCount
		if imageScanDeployInfo != nil {
			imageScanHistoryResponse.EnvId = imageScanDeployInfo.EnvId
		}
		imageScanHistoryResponse.Environment = item.EnvironmentName
		if len(request.AppName) > 0 || len(request.ObjectName) > 0 {
			imageScanHistoryResponse.Name = item.ObjectName
			imageScanHistoryResponse.Type = item.ObjectType
			if len(request.AppName) > 0 {
				imageScanHistoryResponse.AppId = item.ScanObjectMetaId
			}
		} else {
			if item.ObjectType == security.ScanObjectType_APP || item.ObjectType == security.ScanObjectType_CHART {
				app, err := impl.appRepository.FindById(item.ScanObjectMetaId)
				if err != nil && err != pg.ErrNoRows {
					return nil, err
				}
				if err == pg.ErrNoRows {
					continue
				}
				imageScanHistoryResponse.AppId = app.Id
				imageScanHistoryResponse.Name = app.AppName
				imageScanHistoryResponse.Type = item.ObjectType
			} else if item.ObjectType == security.ScanObjectType_POD {
				scanObjectMeta, err := impl.scanObjectMetaRepository.FindOne(item.ScanObjectMetaId)
				if err != nil && err != pg.ErrNoRows {
					return nil, err
				}
				if err == pg.ErrNoRows {
					continue
				}
				imageScanHistoryResponse.Name = scanObjectMeta.Name
				imageScanHistoryResponse.Type = item.ObjectType
			}
		}
		finalResponseList = append(finalResponseList, imageScanHistoryResponse)
	}

	finalResponse := &bean.ImageScanHistoryListingResponse{
		Offset:                   request.Offset,
		Size:                     request.Size,
		ImageScanHistoryResponse: finalResponseList,
		Total:                    len(groupByListCount),
	}

	/*
		1) fetch from image_deployment_info, group by object id and type,
		2) on iteration collect image scan execution id and fetch its result and put in map
		3) merge 1st result with map
	*/

	return finalResponse, err
}

func (impl *ImageScanServiceImpl) FetchExecutionDetailResult(ctx context.Context, request *bean.ImageScanRequest) (*bean.ImageScanExecutionDetail, error) {
	_, span := otel.Tracer("ImageScanService").Start(ctx, "FetchExecutionDetailResult")
	defer span.End()
	//var scanExecution *security.ImageScanExecutionHistory
	var scanExecutionIds []int
	var executionTime time.Time
	imageScanResponse := &bean.ImageScanExecutionDetail{}
	isRegularApp := false
	if request.ImageScanDeployInfoId > 0 {
		// scan detail for deployed images
		scanDeployInfo, err := impl.imageScanDeployInfoRepository.FindOne(request.ImageScanDeployInfoId)
		if err != nil {
			impl.Logger.Errorw("error while fetching scan execution result", "err", err)
			return nil, err
		}

		scanExecutionIds = append(scanExecutionIds, scanDeployInfo.ImageScanExecutionHistoryId...)

		if scanDeployInfo.ObjectType == security.ScanObjectType_APP || scanDeployInfo.ObjectType == security.ScanObjectType_CHART {
			request.AppId = scanDeployInfo.ScanObjectMetaId
		} else if scanDeployInfo.ObjectType == security.ScanObjectType_POD {
			request.ObjectId = scanDeployInfo.ScanObjectMetaId
		}
		request.EnvId = scanDeployInfo.EnvId
		if scanDeployInfo.ObjectType == security.ScanObjectType_APP {
			isRegularApp = true
		}
		imageScanResponse.ObjectType = scanDeployInfo.ObjectType
		if !isRegularApp {
			imageScanResponse.ScanEnabled = true
			imageScanResponse.Scanned = true
		}
	} else if request.ArtifactId > 0 {
		// scan detail for artifact weather it is deployed or not, used here for ci build history
		ciArtifact, err := impl.ciArtifactRepository.Get(request.ArtifactId)
		if err != nil {
			impl.Logger.Errorw("error while fetching scan execution result", "err", err)
			return nil, err
		}
		scanExecution, err := impl.scanHistoryRepository.FindByImageAndDigest(ciArtifact.ImageDigest, ciArtifact.Image)
		if err != nil {
			impl.Logger.Errorw("error while fetching scan execution result", "err", err)
			return nil, err
		}
		ciPipeline, err := impl.ciPipelineRepository.FindByIdIncludingInActive(ciArtifact.PipelineId)
		if err != nil {
			impl.Logger.Errorw("error while fetching scan execution result", "err", err)
			return nil, err
		}
		imageScanResponse.AppId = ciPipeline.AppId

		scanExecutionIds = append(scanExecutionIds, scanExecution.Id)
		executionTime = scanExecution.ExecutionTime
		imageScanResponse.ScanEnabled = ciArtifact.ScanEnabled
		imageScanResponse.Scanned = ciArtifact.Scanned
		if ciArtifact.ScanEnabled == false {
			impl.Logger.Debugw("returning without result as scan disabled for this artifact", "ciArtifact", ciArtifact)
			return imageScanResponse, nil
		}
		imageScanResponse.ObjectType = security.ScanObjectType_APP
	}

	var vulnerabilities []*bean.Vulnerabilities
	var highCount, moderateCount, lowCount int
	var cveStores []*security.CveStore
	imageDigests := make(map[string]string)
	if len(scanExecutionIds) > 0 {
		//var imageScanResultFinal []*security.ImageScanExecutionResult
		imageScanResult, err := impl.scanResultRepository.FetchByScanExecutionIds(scanExecutionIds)
		if err != nil {
			impl.Logger.Errorw("error while fetching scan execution result", "err", err)
			return nil, err
		}

		for _, item := range imageScanResult {
			vulnerability := &bean.Vulnerabilities{
				CVEName:  item.CveStore.Name,
				CVersion: item.CveStore.Version,
				FVersion: item.CveStore.FixedVersion,
				Package:  item.CveStore.Package,
				Severity: item.CveStore.Severity.String(),
				//Permission: "BLOCK", TODO
			}
			if item.CveStore.Severity == securityBean.Critical {
				highCount = highCount + 1
			} else if item.CveStore.Severity == securityBean.Medium {
				moderateCount = moderateCount + 1
			} else if item.CveStore.Severity == securityBean.Low {
				lowCount = lowCount + 1
			}
			vulnerabilities = append(vulnerabilities, vulnerability)
			cveStores = append(cveStores, &item.CveStore)
			if _, ok := imageDigests[item.ImageScanExecutionHistory.ImageHash]; !ok {
				imageDigests[item.ImageScanExecutionHistory.ImageHash] = item.ImageScanExecutionHistory.ImageHash
			}
			executionTime = item.ImageScanExecutionHistory.ExecutionTime
		}
		if len(imageScanResult) > 0 {
			imageScanResponse.ScanToolId = imageScanResult[0].ScanToolId
		} else {
			toolIdFromExecutionHistory, err := impl.getScanToolIdFromExecutionHistory(scanExecutionIds)
			if err != nil || toolIdFromExecutionHistory == -1 {
				impl.Logger.Errorw("error in getting scan tool id from exection history", "err", err, "")
				return nil, err
			}
			imageScanResponse.ScanToolId = toolIdFromExecutionHistory
		}
	}
	severityCount := &bean.SeverityCount{
		High:     highCount,
		Moderate: moderateCount,
		Low:      lowCount,
	}
	imageScanResponse.ImageScanDeployInfoId = request.ImageScanDeployInfoId
	if len(vulnerabilities) == 0 {
		vulnerabilities = make([]*bean.Vulnerabilities, 0)
	}
	imageScanResponse.Vulnerabilities = vulnerabilities
	imageScanResponse.SeverityCount = severityCount
	imageScanResponse.ExecutionTime = executionTime

	// scanned enabled or not only for when we don't ask for direct artifact id
	if request.ImageScanDeployInfoId > 0 && request.ArtifactId == 0 && isRegularApp {
		for _, v := range imageDigests {
			ciArtifact, err := impl.ciArtifactRepository.GetByImageDigest(v)
			if err != nil {
				impl.Logger.Errorw("error while fetching scan execution result", "err", err)
				return nil, err
			}
			imageScanResponse.ScanEnabled = ciArtifact.ScanEnabled
			imageScanResponse.Scanned = ciArtifact.Scanned
		}
	}

	if request.AppId > 0 && request.EnvId > 0 {
		app, err := impl.appRepository.FindById(request.AppId)
		if err != nil {
			impl.Logger.Errorw("error while fetching env", "err", err)
			return nil, err
		}
		imageScanResponse.AppId = request.AppId
		imageScanResponse.AppName = app.AppName
		env, err := impl.envService.FindById(request.EnvId)
		if err != nil {
			impl.Logger.Errorw("error while fetching env", "err", err)
			return nil, err
		}
		imageScanResponse.EnvId = request.EnvId
		imageScanResponse.EnvName = env.Environment

		blockCveList, err := impl.policyService.GetBlockedCVEList(cveStores, env.ClusterId, env.Id, request.AppId, app.AppType == helper.ChartStoreApp)
		if err != nil {
			impl.Logger.Errorw("error while fetching env", "err", err)
			//return nil, err
			//TODO - review @nishant
		}
		if blockCveList != nil {
			vulnerabilityPermissionMap := make(map[string]string)
			for _, cve := range blockCveList {
				vulnerabilityPermissionMap[cve.Name] = bean.BLOCK
			}
			var updatedVulnerabilities []*bean.Vulnerabilities
			for _, vulnerability := range imageScanResponse.Vulnerabilities {
				if _, ok := vulnerabilityPermissionMap[vulnerability.CVEName]; ok {
					vulnerability.Permission = bean.BLOCK
				} else {
					vulnerability.Permission = bean.WHITELISTED
				}
				updatedVulnerabilities = append(updatedVulnerabilities, vulnerability)
			}
			if len(updatedVulnerabilities) == 0 {
				updatedVulnerabilities = make([]*bean.Vulnerabilities, 0)
			}
			imageScanResponse.Vulnerabilities = updatedVulnerabilities
		} else {
			for _, vulnerability := range imageScanResponse.Vulnerabilities {
				vulnerability.Permission = bean.WHITELISTED
			}
		}
	}
	return imageScanResponse, nil
}

func (impl *ImageScanServiceImpl) FetchMinScanResultByAppIdAndEnvId(request *bean.ImageScanRequest) (*bean.ImageScanExecutionDetail, error) {
	//var scanExecution *security.ImageScanExecutionHistory
	var scanExecutionIds []int
	var executionTime time.Time

	var objectType []string
	objectType = append(objectType, security.ScanObjectType_APP, security.ScanObjectType_CHART)
	scanDeployInfo, err := impl.imageScanDeployInfoRepository.FetchByAppIdAndEnvId(request.AppId, request.EnvId, objectType)
	if err != nil && pg.ErrNoRows != err {
		impl.Logger.Errorw("error while fetching scan execution result", "err", err)
		return nil, err
	}
	if scanDeployInfo == nil || scanDeployInfo.Id == 0 || err == pg.ErrNoRows {
		return nil, err
	}
	scanExecutionIds = append(scanExecutionIds, scanDeployInfo.ImageScanExecutionHistoryId...)

	var highCount, moderateCount, lowCount, scantoolId int
	if len(scanExecutionIds) > 0 {
		imageScanResult, err := impl.scanResultRepository.FetchByScanExecutionIds(scanExecutionIds)
		if err != nil {
			impl.Logger.Errorw("error while fetching scan execution result", "err", err)
			return nil, err
		}
		for _, item := range imageScanResult {
			executionTime = item.ImageScanExecutionHistory.ExecutionTime
			if item.CveStore.Severity == securityBean.Critical {
				highCount = highCount + 1
			} else if item.CveStore.Severity == securityBean.Medium {
				moderateCount = moderateCount + 1
			} else if item.CveStore.Severity == securityBean.Low {
				lowCount = lowCount + 1
			}
		}
		if len(imageScanResult) > 0 {
			scantoolId = imageScanResult[0].ScanToolId
		} else {
			toolIdFromExecutionHistory, err := impl.getScanToolIdFromExecutionHistory(scanExecutionIds)
			if err != nil || toolIdFromExecutionHistory == -1 {
				impl.Logger.Errorw("error in getting scan tool id from exection history", "err", err, "")
				return nil, err
			}
			scantoolId = toolIdFromExecutionHistory
		}
	}
	severityCount := &bean.SeverityCount{
		High:     highCount,
		Moderate: moderateCount,
		Low:      lowCount,
	}
	imageScanResponse := &bean.ImageScanExecutionDetail{
		ImageScanDeployInfoId: scanDeployInfo.Id,
		SeverityCount:         severityCount,
		ExecutionTime:         executionTime,
		ObjectType:            scanDeployInfo.ObjectType,
		ScanEnabled:           true,
		Scanned:               true,
		ScanToolId:            scantoolId,
	}
	return imageScanResponse, nil
}

func (impl *ImageScanServiceImpl) getScanToolIdFromExecutionHistory(scanExecutionIds []int) (int, error) {
	scanToolHistoryMappings, err := impl.scanToolExecutionHistoryMappingRepository.GetAllScanHistoriesByExecutionHistoryIds(scanExecutionIds)
	if err != nil {
		if err == pg.ErrNoRows {
			impl.Logger.Errorw("got no rows for scanToolHistoryMappings", "err", err)
		} else {
			impl.Logger.Errorw("error in getting scanToolHistoryMappings", "err", err)
			return -1, err
		}
	}
	if len(scanToolHistoryMappings) > 0 {
		return scanToolHistoryMappings[0].ScanToolId, nil
	}
	return -1, err
}

func (impl *ImageScanServiceImpl) VulnerabilityExposure(request *security.VulnerabilityRequest) (*security.VulnerabilityExposureListingResponse, error) {
	vulnerabilityExposureListingResponse := &security.VulnerabilityExposureListingResponse{
		Offset: request.Offset,
		Size:   request.Size,
	}
	size := request.Size
	request.Size = 0
	count, err := impl.cveStoreRepository.VulnerabilityExposure(request)
	if err != nil {
		impl.Logger.Errorw("error while fetching vulnerability exposure", "err", err)
		return nil, err
	}
	request.Size = size
	vulnerabilityExposureListingResponse.Total = len(count)
	vulnerabilityExposureList, err := impl.cveStoreRepository.VulnerabilityExposure(request)
	if err != nil {
		impl.Logger.Errorw("error while fetching vulnerability exposure", "err", err)
		return nil, err
	}

	var cveStores []*security.CveStore
	cveStore, err := impl.cveStoreRepository.FindByName(request.CveName)
	if err != nil {
		impl.Logger.Errorw("error while fetching cve store", "err", err)
		return nil, err
	}

	envMap := make(map[int]bean2.EnvironmentBean)
	environments, err := impl.envService.GetAllActive()
	if err != nil {
		impl.Logger.Errorw("error while fetching vulnerability exposure", "err", err)
		return nil, err
	}
	for _, item := range environments {
		envMap[item.Id] = item
	}

	cveStores = append(cveStores, cveStore)
	for _, item := range vulnerabilityExposureList {
		envId := 0
		if item.AppType == helper.ChartStoreApp {
			envId = item.ChartEnvId
		} else if item.AppType == helper.CustomApp {
			envId = item.PipelineEnvId
		}
		env := envMap[envId]
		item.EnvId = envId
		item.EnvName = env.Environment
		var appStore bool
		appStore = item.AppType == helper.ChartStoreApp
		blockCveList, err := impl.policyService.GetBlockedCVEList(cveStores, env.ClusterId, envId, item.AppId, appStore)
		if err != nil {
			impl.Logger.Errorw("error while fetching blocked list", "err", err)
			return nil, err
		}
		if len(blockCveList) > 0 {
			item.Blocked = true
		}
	}
	vulnerabilityExposureListingResponse.VulnerabilityExposure = vulnerabilityExposureList
	return vulnerabilityExposureListingResponse, nil
}

<<<<<<< HEAD
func (impl ImageScanServiceImpl) GetArtifactVulnerabilityStatus(ctx context.Context, request *bean.VulnerabilityCheckRequest) (bool, error) {
	isVulnerable := false
	if len(request.ImageDigest) > 0 {
		var cveStores []*security.CveStore
		_, span := otel.Tracer("orchestrator").Start(ctx, "scanResultRepository.FindByImageDigest")
		imageScanResult, err := impl.scanResultRepository.FindByImageDigest(request.ImageDigest)
		span.End()
		if err != nil && err != pg.ErrNoRows {
			impl.Logger.Errorw("error fetching image digest", "digest", request.ImageDigest, "err", err)
			return false, err
		}
		for _, item := range imageScanResult {
			cveStores = append(cveStores, &item.CveStore)
		}
		_, span = otel.Tracer("orchestrator").Start(ctx, "cvePolicyRepository.GetBlockedCVEList")
		if request.CdPipeline.Environment.ClusterId == 0 {
			envDetails, err := impl.envService.GetDetailsById(request.CdPipeline.EnvironmentId)
			if err != nil {
				impl.Logger.Errorw("error fetching cluster details by env, GetArtifactVulnerabilityStatus", "envId", request.CdPipeline.EnvironmentId, "err", err)
				return false, err
			}
			request.CdPipeline.Environment = *envDetails
		}
		blockCveList, err := impl.cvePolicyRepository.GetBlockedCVEList(cveStores, request.CdPipeline.Environment.ClusterId, request.CdPipeline.EnvironmentId, request.CdPipeline.AppId, false)
		span.End()
		if err != nil {
			impl.Logger.Errorw("error encountered in GetArtifactVulnerabilityStatus", "clusterId", request.CdPipeline.Environment.ClusterId, "envId", request.CdPipeline.EnvironmentId, "appId", request.CdPipeline.AppId, "err", err)
			return false, err
		}
		if len(blockCveList) > 0 {
			isVulnerable = true
		}
	}
	return isVulnerable, nil
=======
func (impl *ImageScanServiceImpl) CalculateSeverityCountInfo(vulnerabilities []*bean.Vulnerabilities) *bean.SeverityCount {
	diff := bean.SeverityCount{}
	for _, vulnerability := range vulnerabilities {
		if vulnerability.IsCritical() {
			diff.High += 1
		} else if vulnerability.IsModerate() {
			diff.Moderate += 1
		} else if vulnerability.IsLow() {
			diff.Low += 1
		}
	}
	return &diff
>>>>>>> 5aaad3ba
}<|MERGE_RESOLUTION|>--- conflicted
+++ resolved
@@ -19,13 +19,10 @@
 
 import (
 	"context"
-<<<<<<< HEAD
-	"github.com/devtron-labs/devtron/pkg/deployment/trigger/devtronApps/bean"
-=======
 	securityBean "github.com/devtron-labs/devtron/internal/sql/repository/security/bean"
 	bean2 "github.com/devtron-labs/devtron/pkg/cluster/repository/bean"
+	bean3 "github.com/devtron-labs/devtron/pkg/deployment/trigger/devtronApps/bean"
 	"github.com/devtron-labs/devtron/pkg/security/bean"
->>>>>>> 5aaad3ba
 	"go.opentelemetry.io/otel"
 	"time"
 
@@ -48,12 +45,9 @@
 	FetchExecutionDetailResult(ctx context.Context, request *bean.ImageScanRequest) (*bean.ImageScanExecutionDetail, error)
 	FetchMinScanResultByAppIdAndEnvId(request *bean.ImageScanRequest) (*bean.ImageScanExecutionDetail, error)
 	VulnerabilityExposure(request *security.VulnerabilityRequest) (*security.VulnerabilityExposureListingResponse, error)
-<<<<<<< HEAD
-	GetArtifactVulnerabilityStatus(ctx context.Context, request *bean.VulnerabilityCheckRequest) (bool, error)
-=======
 	CalculateSeverityCountInfo(vulnerabilities []*bean.Vulnerabilities) *bean.SeverityCount
 	FindScanToolById(id int) (string, error)
->>>>>>> 5aaad3ba
+	GetArtifactVulnerabilityStatus(ctx context.Context, request *bean3.VulnerabilityCheckRequest) (bool, error)
 }
 
 type ImageScanServiceImpl struct {
@@ -565,8 +559,21 @@
 	return vulnerabilityExposureListingResponse, nil
 }
 
-<<<<<<< HEAD
-func (impl ImageScanServiceImpl) GetArtifactVulnerabilityStatus(ctx context.Context, request *bean.VulnerabilityCheckRequest) (bool, error) {
+func (impl *ImageScanServiceImpl) CalculateSeverityCountInfo(vulnerabilities []*bean.Vulnerabilities) *bean.SeverityCount {
+	diff := bean.SeverityCount{}
+	for _, vulnerability := range vulnerabilities {
+		if vulnerability.IsCritical() {
+			diff.High += 1
+		} else if vulnerability.IsModerate() {
+			diff.Moderate += 1
+		} else if vulnerability.IsLow() {
+			diff.Low += 1
+		}
+	}
+	return &diff
+}
+
+func (impl *ImageScanServiceImpl) GetArtifactVulnerabilityStatus(ctx context.Context, request *bean3.VulnerabilityCheckRequest) (bool, error) {
 	isVulnerable := false
 	if len(request.ImageDigest) > 0 {
 		var cveStores []*security.CveStore
@@ -600,18 +607,4 @@
 		}
 	}
 	return isVulnerable, nil
-=======
-func (impl *ImageScanServiceImpl) CalculateSeverityCountInfo(vulnerabilities []*bean.Vulnerabilities) *bean.SeverityCount {
-	diff := bean.SeverityCount{}
-	for _, vulnerability := range vulnerabilities {
-		if vulnerability.IsCritical() {
-			diff.High += 1
-		} else if vulnerability.IsModerate() {
-			diff.Moderate += 1
-		} else if vulnerability.IsLow() {
-			diff.Low += 1
-		}
-	}
-	return &diff
->>>>>>> 5aaad3ba
 }