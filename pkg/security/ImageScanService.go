/*
 * Copyright (c) 2020 Devtron Labs
 *
 * Licensed under the Apache License, Version 2.0 (the "License");
 * you may not use this file except in compliance with the License.
 * You may obtain a copy of the License at
 *
 *    http://www.apache.org/licenses/LICENSE-2.0
 *
 * Unless required by applicable law or agreed to in writing, software
 * distributed under the License is distributed on an "AS IS" BASIS,
 * WITHOUT WARRANTIES OR CONDITIONS OF ANY KIND, either express or implied.
 * See the License for the specific language governing permissions and
 * limitations under the License.
 *
 */

package security

import (
	"context"
<<<<<<< HEAD
	securityBean "github.com/devtron-labs/devtron/internal/sql/repository/security/bean"
=======
	"fmt"
	securityBean "github.com/devtron-labs/devtron/internal/sql/repository/security/bean"
	bean4 "github.com/devtron-labs/devtron/pkg/auth/user/bean"
>>>>>>> 0323f71c
	bean2 "github.com/devtron-labs/devtron/pkg/cluster/repository/bean"
	bean3 "github.com/devtron-labs/devtron/pkg/deployment/trigger/devtronApps/bean"
	"github.com/devtron-labs/devtron/pkg/security/bean"
	"go.opentelemetry.io/otel"
	"golang.org/x/exp/maps"
	"golang.org/x/exp/slices"
	"time"

	repository1 "github.com/devtron-labs/devtron/internal/sql/repository/app"
	"github.com/devtron-labs/devtron/internal/sql/repository/helper"
	"github.com/devtron-labs/devtron/pkg/auth/user"
	repository2 "github.com/devtron-labs/devtron/pkg/team"

	"github.com/devtron-labs/devtron/internal/sql/repository"
	"github.com/devtron-labs/devtron/internal/sql/repository/pipelineConfig"
	"github.com/devtron-labs/devtron/internal/sql/repository/security"
	"github.com/devtron-labs/devtron/pkg/cluster"
	"github.com/go-pg/pg"
	"go.uber.org/zap"
)

type ImageScanService interface {
	FetchAllDeployInfo(request *bean.ImageScanRequest) ([]*security.ImageScanDeployInfo, error)
	FetchScanExecutionListing(request *bean.ImageScanRequest, ids []int) (*bean.ImageScanHistoryListingResponse, error)
	FetchExecutionDetailResult(ctx context.Context, request *bean.ImageScanRequest) (*bean.ImageScanExecutionDetail, error)
	FetchMinScanResultByAppIdAndEnvId(request *bean.ImageScanRequest) (*bean.ImageScanExecutionDetail, error)
	VulnerabilityExposure(request *security.VulnerabilityRequest) (*security.VulnerabilityExposureListingResponse, error)
	CalculateSeverityCountInfo(vulnerabilities []*bean.Vulnerabilities) *bean.SeverityCount
	FindScanToolById(id int) (string, error)
	GetArtifactVulnerabilityStatus(ctx context.Context, request *bean3.VulnerabilityCheckRequest) (bool, error)
<<<<<<< HEAD
=======
	FetchScanResultsForImages(images []string) ([]*bean.ImageScanResult, error)
>>>>>>> 0323f71c
}

type ImageScanServiceImpl struct {
	Logger                                    *zap.SugaredLogger
	scanHistoryRepository                     security.ImageScanHistoryRepository
	scanResultRepository                      security.ImageScanResultRepository
	scanObjectMetaRepository                  security.ImageScanObjectMetaRepository
	cveStoreRepository                        security.CveStoreRepository
	imageScanDeployInfoRepository             security.ImageScanDeployInfoRepository
	userService                               user.UserService
	teamRepository                            repository2.TeamRepository
	appRepository                             repository1.AppRepository
	envService                                cluster.EnvironmentService
	ciArtifactRepository                      repository.CiArtifactRepository
	policyService                             PolicyService
	pipelineRepository                        pipelineConfig.PipelineRepository
	ciPipelineRepository                      pipelineConfig.CiPipelineRepository
	scanToolMetaDataRepository                security.ScanToolMetadataRepository
	scanToolExecutionHistoryMappingRepository security.ScanToolExecutionHistoryMappingRepository
	cvePolicyRepository                       security.CvePolicyRepository
}

<<<<<<< HEAD
=======
func NewImageScanServiceImplEA() *ImageScanServiceImpl {
	return nil
}

>>>>>>> 0323f71c
func NewImageScanServiceImpl(Logger *zap.SugaredLogger, scanHistoryRepository security.ImageScanHistoryRepository,
	scanResultRepository security.ImageScanResultRepository, scanObjectMetaRepository security.ImageScanObjectMetaRepository,
	cveStoreRepository security.CveStoreRepository, imageScanDeployInfoRepository security.ImageScanDeployInfoRepository,
	userService user.UserService, teamRepository repository2.TeamRepository,
	appRepository repository1.AppRepository,
	envService cluster.EnvironmentService, ciArtifactRepository repository.CiArtifactRepository, policyService PolicyService,
	pipelineRepository pipelineConfig.PipelineRepository, ciPipelineRepository pipelineConfig.CiPipelineRepository, scanToolMetaDataRepository security.ScanToolMetadataRepository, scanToolExecutionHistoryMappingRepository security.ScanToolExecutionHistoryMappingRepository,
	cvePolicyRepository security.CvePolicyRepository) *ImageScanServiceImpl {
	return &ImageScanServiceImpl{Logger: Logger, scanHistoryRepository: scanHistoryRepository, scanResultRepository: scanResultRepository,
		scanObjectMetaRepository: scanObjectMetaRepository, cveStoreRepository: cveStoreRepository,
		imageScanDeployInfoRepository:             imageScanDeployInfoRepository,
		userService:                               userService,
		teamRepository:                            teamRepository,
		appRepository:                             appRepository,
		envService:                                envService,
		ciArtifactRepository:                      ciArtifactRepository,
		policyService:                             policyService,
		pipelineRepository:                        pipelineRepository,
		ciPipelineRepository:                      ciPipelineRepository,
		scanToolMetaDataRepository:                scanToolMetaDataRepository,
		scanToolExecutionHistoryMappingRepository: scanToolExecutionHistoryMappingRepository,
		cvePolicyRepository:                       cvePolicyRepository,
	}
}

func (impl *ImageScanServiceImpl) FetchAllDeployInfo(request *bean.ImageScanRequest) ([]*security.ImageScanDeployInfo, error) {
	deployedList, err := impl.imageScanDeployInfoRepository.FindAll()
	if err != nil {
		impl.Logger.Errorw("error while fetching scan execution result", "err", err)
		return nil, err
	}
	return deployedList, nil
}
func (impl *ImageScanServiceImpl) FindScanToolById(id int) (string, error) {
	return impl.scanToolMetaDataRepository.FindById(id)
}

func (impl *ImageScanServiceImpl) FetchScanExecutionListing(request *bean.ImageScanRequest, deployInfoIds []int) (*bean.ImageScanHistoryListingResponse, error) {
	size := request.Size
	request.Size = 0
	groupByListCount, err := impl.imageScanDeployInfoRepository.ScanListingWithFilter(&request.ImageScanFilter, request.Size, request.Offset, deployInfoIds)
	if err != nil {
		impl.Logger.Errorw("error while fetching scan execution result", "err", err)
		return nil, err
	}
	request.Size = size
	groupByList, err := impl.imageScanDeployInfoRepository.ScanListingWithFilter(&request.ImageScanFilter, request.Size, request.Offset, deployInfoIds)
	if err != nil {
		impl.Logger.Errorw("error while fetching scan execution result", "err", err)
		return nil, err
	}
	var ids []int
	for _, item := range groupByList {
		ids = append(ids, item.Id)
	}
	if len(ids) == 0 {
		impl.Logger.Debugw("no image scan deploy info exists", "err", err)
		responseList := make([]*bean.ImageScanHistoryResponse, 0)
		return &bean.ImageScanHistoryListingResponse{ImageScanHistoryResponse: responseList}, nil
	}
	deployedList, err := impl.imageScanDeployInfoRepository.FindByIds(ids)
	if err != nil {
		impl.Logger.Errorw("error while fetching scan execution result", "err", err)
		return nil, err
	}

	groupByListMap := make(map[int]*security.ImageScanDeployInfo)
	for _, item := range deployedList {
		groupByListMap[item.Id] = item
	}

	var finalResponseList []*bean.ImageScanHistoryResponse
	for _, item := range groupByList {
		imageScanHistoryResponse := &bean.ImageScanHistoryResponse{}
		var lastChecked time.Time

		highCount := 0
		moderateCount := 0
		lowCount := 0
		imageScanDeployInfo := groupByListMap[item.Id]
		if imageScanDeployInfo != nil {
			scanResultList, err := impl.scanResultRepository.FetchByScanExecutionIds(imageScanDeployInfo.ImageScanExecutionHistoryId)
			if err != nil && err != pg.ErrNoRows {
				impl.Logger.Errorw("error while fetching scan execution result", "err", err)
				//return nil, err
			}
			if err == pg.ErrNoRows {
				impl.Logger.Errorw("no scan execution data found, but has image scan deployed info", "err", err)
				return nil, err
			}

			for _, item := range scanResultList {
				lastChecked = item.ImageScanExecutionHistory.ExecutionTime
<<<<<<< HEAD
				if item.CveStore.Severity == securityBean.Critical {
					highCount = highCount + 1
				} else if item.CveStore.Severity == securityBean.Medium {
					moderateCount = moderateCount + 1
				} else if item.CveStore.Severity == securityBean.Low {
					lowCount = lowCount + 1
				}
=======
				highCount, moderateCount, lowCount = impl.updateCount(item.CveStore.Severity, highCount, moderateCount, lowCount)
>>>>>>> 0323f71c
			}
		}
		severityCount := &bean.SeverityCount{
			High:     highCount,
			Moderate: moderateCount,
			Low:      lowCount,
		}
		imageScanHistoryResponse.ImageScanDeployInfoId = item.Id
		if imageScanDeployInfo != nil {
			imageScanHistoryResponse.LastChecked = &lastChecked
		}
		imageScanHistoryResponse.SeverityCount = severityCount
		if imageScanDeployInfo != nil {
			imageScanHistoryResponse.EnvId = imageScanDeployInfo.EnvId
		}
		imageScanHistoryResponse.Environment = item.EnvironmentName
		if len(request.AppName) > 0 || len(request.ObjectName) > 0 {
			imageScanHistoryResponse.Name = item.ObjectName
			imageScanHistoryResponse.Type = item.ObjectType
			if len(request.AppName) > 0 {
				imageScanHistoryResponse.AppId = item.ScanObjectMetaId
			}
		} else {
			if item.ObjectType == security.ScanObjectType_APP || item.ObjectType == security.ScanObjectType_CHART {
				app, err := impl.appRepository.FindById(item.ScanObjectMetaId)
				if err != nil && err != pg.ErrNoRows {
					return nil, err
				}
				if err == pg.ErrNoRows {
					continue
				}
				imageScanHistoryResponse.AppId = app.Id
				imageScanHistoryResponse.Name = app.AppName
				imageScanHistoryResponse.Type = item.ObjectType
			} else if item.ObjectType == security.ScanObjectType_POD {
				scanObjectMeta, err := impl.scanObjectMetaRepository.FindOne(item.ScanObjectMetaId)
				if err != nil && err != pg.ErrNoRows {
					return nil, err
				}
				if err == pg.ErrNoRows {
					continue
				}
				imageScanHistoryResponse.Name = scanObjectMeta.Name
				imageScanHistoryResponse.Type = item.ObjectType
			}
		}
		finalResponseList = append(finalResponseList, imageScanHistoryResponse)
	}

	finalResponse := &bean.ImageScanHistoryListingResponse{
		Offset:                   request.Offset,
		Size:                     request.Size,
		ImageScanHistoryResponse: finalResponseList,
		Total:                    len(groupByListCount),
	}

	/*
		1) fetch from image_deployment_info, group by object id and type,
		2) on iteration collect image scan execution id and fetch its result and put in map
		3) merge 1st result with map
	*/

	return finalResponse, err
}

func (impl *ImageScanServiceImpl) FetchExecutionDetailResult(ctx context.Context, request *bean.ImageScanRequest) (*bean.ImageScanExecutionDetail, error) {
	_, span := otel.Tracer("ImageScanService").Start(ctx, "FetchExecutionDetailResult")
	defer span.End()
	//var scanExecution *security.ImageScanExecutionHistory
	var scanExecutionIds []int
	var executionTime time.Time
	imageScanResponse := &bean.ImageScanExecutionDetail{}
	isRegularApp := false
	if request.ImageScanDeployInfoId > 0 {
		// scan detail for deployed images
		scanDeployInfo, err := impl.imageScanDeployInfoRepository.FindOne(request.ImageScanDeployInfoId)
		if err != nil {
			impl.Logger.Errorw("error while fetching scan execution result", "err", err)
			return nil, err
		}

		scanExecutionIds = append(scanExecutionIds, scanDeployInfo.ImageScanExecutionHistoryId...)

		if scanDeployInfo.ObjectType == security.ScanObjectType_APP || scanDeployInfo.ObjectType == security.ScanObjectType_CHART {
			request.AppId = scanDeployInfo.ScanObjectMetaId
		} else if scanDeployInfo.ObjectType == security.ScanObjectType_POD {
			request.ObjectId = scanDeployInfo.ScanObjectMetaId
		}
		request.EnvId = scanDeployInfo.EnvId
		if scanDeployInfo.ObjectType == security.ScanObjectType_APP {
			isRegularApp = true
		}
		imageScanResponse.ObjectType = scanDeployInfo.ObjectType
		if !isRegularApp {
			imageScanResponse.ScanEnabled = true
			imageScanResponse.Scanned = true
		}
	} else if request.ArtifactId > 0 {
		// scan detail for artifact weather it is deployed or not, used here for ci build history
		ciArtifact, err := impl.ciArtifactRepository.Get(request.ArtifactId)
		if err != nil {
			impl.Logger.Errorw("error while fetching scan execution result", "err", err)
			return nil, err
		}
		scanExecution, err := impl.scanHistoryRepository.FindByImageAndDigest(ciArtifact.ImageDigest, ciArtifact.Image)
		if err != nil {
			impl.Logger.Errorw("error while fetching scan execution result", "err", err)
			return nil, err
		}
		ciPipeline, err := impl.ciPipelineRepository.FindByIdIncludingInActive(ciArtifact.PipelineId)
		if err != nil {
			impl.Logger.Errorw("error while fetching scan execution result", "err", err)
			return nil, err
		}
		imageScanResponse.AppId = ciPipeline.AppId

		scanExecutionIds = append(scanExecutionIds, scanExecution.Id)
		executionTime = scanExecution.ExecutionTime
		imageScanResponse.ScanEnabled = ciArtifact.ScanEnabled
		imageScanResponse.Scanned = ciArtifact.Scanned
		if ciArtifact.ScanEnabled == false {
			impl.Logger.Debugw("returning without result as scan disabled for this artifact", "ciArtifact", ciArtifact)
			return imageScanResponse, nil
		}
		imageScanResponse.ObjectType = security.ScanObjectType_APP
	}

	var vulnerabilities []*bean.Vulnerabilities
	var highCount, moderateCount, lowCount int
	var cveStores []*security.CveStore
	imageDigests := make(map[string]string)
	if len(scanExecutionIds) > 0 {
		//var imageScanResultFinal []*security.ImageScanExecutionResult
		imageScanResult, err := impl.scanResultRepository.FetchByScanExecutionIds(scanExecutionIds)
		if err != nil {
			impl.Logger.Errorw("error while fetching scan execution result", "err", err)
			return nil, err
		}

		for _, item := range imageScanResult {
			vulnerability := &bean.Vulnerabilities{
				CVEName:  item.CveStore.Name,
				CVersion: item.CveStore.Version,
				FVersion: item.CveStore.FixedVersion,
				Package:  item.CveStore.Package,
				Severity: item.CveStore.Severity.String(),
				//Permission: "BLOCK", TODO
			}
<<<<<<< HEAD
			if item.CveStore.Severity == securityBean.Critical {
				highCount = highCount + 1
			} else if item.CveStore.Severity == securityBean.Medium {
				moderateCount = moderateCount + 1
			} else if item.CveStore.Severity == securityBean.Low {
				lowCount = lowCount + 1
			}
=======
			highCount, moderateCount, lowCount = impl.updateCount(item.CveStore.Severity, highCount, moderateCount, lowCount)
>>>>>>> 0323f71c
			vulnerabilities = append(vulnerabilities, vulnerability)
			cveStores = append(cveStores, &item.CveStore)
			if _, ok := imageDigests[item.ImageScanExecutionHistory.ImageHash]; !ok {
				imageDigests[item.ImageScanExecutionHistory.ImageHash] = item.ImageScanExecutionHistory.ImageHash
			}
			executionTime = item.ImageScanExecutionHistory.ExecutionTime
		}
		if len(imageScanResult) > 0 {
			imageScanResponse.ScanToolId = imageScanResult[0].ScanToolId
		} else {
			toolIdFromExecutionHistory, err := impl.getScanToolIdFromExecutionHistory(scanExecutionIds)
			if err != nil || toolIdFromExecutionHistory == -1 {
				impl.Logger.Errorw("error in getting scan tool id from exection history", "err", err, "")
				return nil, err
			}
			imageScanResponse.ScanToolId = toolIdFromExecutionHistory
		}
	}
	severityCount := &bean.SeverityCount{
		High:     highCount,
		Moderate: moderateCount,
		Low:      lowCount,
	}
	imageScanResponse.ImageScanDeployInfoId = request.ImageScanDeployInfoId
	if len(vulnerabilities) == 0 {
		vulnerabilities = make([]*bean.Vulnerabilities, 0)
	}
	imageScanResponse.Vulnerabilities = vulnerabilities
	imageScanResponse.SeverityCount = severityCount
	imageScanResponse.ExecutionTime = executionTime

	// scanned enabled or not only for when we don't ask for direct artifact id
	if request.ImageScanDeployInfoId > 0 && request.ArtifactId == 0 && isRegularApp {
		for _, v := range imageDigests {
			ciArtifact, err := impl.ciArtifactRepository.GetByImageDigest(v)
			if err != nil {
				impl.Logger.Errorw("error while fetching scan execution result", "err", err)
				return nil, err
			}
			imageScanResponse.ScanEnabled = ciArtifact.ScanEnabled
			imageScanResponse.Scanned = ciArtifact.Scanned
		}
	}

	if request.AppId > 0 && request.EnvId > 0 {
		app, err := impl.appRepository.FindById(request.AppId)
		if err != nil {
			impl.Logger.Errorw("error while fetching env", "err", err)
			return nil, err
		}
		imageScanResponse.AppId = request.AppId
		imageScanResponse.AppName = app.AppName
		env, err := impl.envService.FindById(request.EnvId)
		if err != nil {
			impl.Logger.Errorw("error while fetching env", "err", err)
			return nil, err
		}
		imageScanResponse.EnvId = request.EnvId
		imageScanResponse.EnvName = env.Environment

		blockCveList, err := impl.policyService.GetBlockedCVEList(cveStores, env.ClusterId, env.Id, request.AppId, app.AppType == helper.ChartStoreApp)
		if err != nil {
			impl.Logger.Errorw("error while fetching env", "err", err)
			//return nil, err
			//TODO - review @nishant
		}
		if blockCveList != nil {
			vulnerabilityPermissionMap := make(map[string]string)
			for _, cve := range blockCveList {
				vulnerabilityPermissionMap[cve.Name] = bean.BLOCK
			}
			var updatedVulnerabilities []*bean.Vulnerabilities
			for _, vulnerability := range imageScanResponse.Vulnerabilities {
				if _, ok := vulnerabilityPermissionMap[vulnerability.CVEName]; ok {
					vulnerability.Permission = bean.BLOCK
				} else {
					vulnerability.Permission = bean.WHITELISTED
				}
				updatedVulnerabilities = append(updatedVulnerabilities, vulnerability)
			}
			if len(updatedVulnerabilities) == 0 {
				updatedVulnerabilities = make([]*bean.Vulnerabilities, 0)
			}
			imageScanResponse.Vulnerabilities = updatedVulnerabilities
		} else {
			for _, vulnerability := range imageScanResponse.Vulnerabilities {
				vulnerability.Permission = bean.WHITELISTED
			}
		}
	}
	return imageScanResponse, nil
}

func (impl *ImageScanServiceImpl) FetchMinScanResultByAppIdAndEnvId(request *bean.ImageScanRequest) (*bean.ImageScanExecutionDetail, error) {
	//var scanExecution *security.ImageScanExecutionHistory
	var scanExecutionIds []int
	var executionTime time.Time

	var objectType []string
	objectType = append(objectType, security.ScanObjectType_APP, security.ScanObjectType_CHART)
	scanDeployInfo, err := impl.imageScanDeployInfoRepository.FetchByAppIdAndEnvId(request.AppId, request.EnvId, objectType)
	if err != nil && pg.ErrNoRows != err {
		impl.Logger.Errorw("error while fetching scan execution result", "err", err)
		return nil, err
	}
	if scanDeployInfo == nil || scanDeployInfo.Id == 0 || err == pg.ErrNoRows {
		return nil, err
	}
	scanExecutionIds = append(scanExecutionIds, scanDeployInfo.ImageScanExecutionHistoryId...)

	var highCount, moderateCount, lowCount, scantoolId int
	if len(scanExecutionIds) > 0 {
		imageScanResult, err := impl.scanResultRepository.FetchByScanExecutionIds(scanExecutionIds)
		if err != nil {
			impl.Logger.Errorw("error while fetching scan execution result", "err", err)
			return nil, err
		}
		for _, item := range imageScanResult {
			executionTime = item.ImageScanExecutionHistory.ExecutionTime
<<<<<<< HEAD
			if item.CveStore.Severity == securityBean.Critical {
				highCount = highCount + 1
			} else if item.CveStore.Severity == securityBean.Medium {
				moderateCount = moderateCount + 1
			} else if item.CveStore.Severity == securityBean.Low {
				lowCount = lowCount + 1
			}
=======
			highCount, moderateCount, lowCount = impl.updateCount(item.CveStore.Severity, highCount, moderateCount, lowCount)
>>>>>>> 0323f71c
		}
		if len(imageScanResult) > 0 {
			scantoolId = imageScanResult[0].ScanToolId
		} else {
			toolIdFromExecutionHistory, err := impl.getScanToolIdFromExecutionHistory(scanExecutionIds)
			if err != nil || toolIdFromExecutionHistory == -1 {
				impl.Logger.Errorw("error in getting scan tool id from exection history", "err", err, "")
				return nil, err
			}
			scantoolId = toolIdFromExecutionHistory
		}
	}
	severityCount := &bean.SeverityCount{
		High:     highCount,
		Moderate: moderateCount,
		Low:      lowCount,
	}
	imageScanResponse := &bean.ImageScanExecutionDetail{
<<<<<<< HEAD
=======
		ScanResult: bean.ScanResult{
			Vulnerabilities: nil,
			SeverityCount:   severityCount,
			ExecutionTime:   executionTime,
			ScanToolId:      scantoolId,
		},
>>>>>>> 0323f71c
		ImageScanDeployInfoId: scanDeployInfo.Id,
		ObjectType:            scanDeployInfo.ObjectType,
		ScanEnabled:           true,
		Scanned:               true,
	}
	return imageScanResponse, nil
}

func (impl *ImageScanServiceImpl) getScanToolIdFromExecutionHistory(scanExecutionIds []int) (int, error) {
	scanToolHistoryMappings, err := impl.scanToolExecutionHistoryMappingRepository.GetAllScanHistoriesByExecutionHistoryIds(scanExecutionIds)
	if err != nil {
		if err == pg.ErrNoRows {
			impl.Logger.Errorw("got no rows for scanToolHistoryMappings", "err", err)
		} else {
			impl.Logger.Errorw("error in getting scanToolHistoryMappings", "err", err)
			return -1, err
		}
	}
	if len(scanToolHistoryMappings) > 0 {
		return scanToolHistoryMappings[0].ScanToolId, nil
	}
	return -1, err
}

func (impl *ImageScanServiceImpl) VulnerabilityExposure(request *security.VulnerabilityRequest) (*security.VulnerabilityExposureListingResponse, error) {
	vulnerabilityExposureListingResponse := &security.VulnerabilityExposureListingResponse{
		Offset: request.Offset,
		Size:   request.Size,
	}
	size := request.Size
	request.Size = 0
	count, err := impl.cveStoreRepository.VulnerabilityExposure(request)
	if err != nil {
		impl.Logger.Errorw("error while fetching vulnerability exposure", "err", err)
		return nil, err
	}
	request.Size = size
	vulnerabilityExposureListingResponse.Total = len(count)
	vulnerabilityExposureList, err := impl.cveStoreRepository.VulnerabilityExposure(request)
	if err != nil {
		impl.Logger.Errorw("error while fetching vulnerability exposure", "err", err)
		return nil, err
	}

	var cveStores []*security.CveStore
	cveStore, err := impl.cveStoreRepository.FindByName(request.CveName)
	if err != nil {
		impl.Logger.Errorw("error while fetching cve store", "err", err)
		return nil, err
	}

	envMap := make(map[int]bean2.EnvironmentBean)
	environments, err := impl.envService.GetAllActive()
	if err != nil {
		impl.Logger.Errorw("error while fetching vulnerability exposure", "err", err)
		return nil, err
	}
	for _, item := range environments {
		envMap[item.Id] = item
	}

	cveStores = append(cveStores, cveStore)
	for _, item := range vulnerabilityExposureList {
		envId := 0
		if item.AppType == helper.ChartStoreApp {
			envId = item.ChartEnvId
		} else if item.AppType == helper.CustomApp {
			envId = item.PipelineEnvId
		}
		env := envMap[envId]
		item.EnvId = envId
		item.EnvName = env.Environment
		var appStore bool
		appStore = item.AppType == helper.ChartStoreApp
		blockCveList, err := impl.policyService.GetBlockedCVEList(cveStores, env.ClusterId, envId, item.AppId, appStore)
		if err != nil {
			impl.Logger.Errorw("error while fetching blocked list", "err", err)
			return nil, err
		}
		if len(blockCveList) > 0 {
			item.Blocked = true
		}
	}
	vulnerabilityExposureListingResponse.VulnerabilityExposure = vulnerabilityExposureList
	return vulnerabilityExposureListingResponse, nil
}

func (impl *ImageScanServiceImpl) CalculateSeverityCountInfo(vulnerabilities []*bean.Vulnerabilities) *bean.SeverityCount {
	diff := bean.SeverityCount{}
	for _, vulnerability := range vulnerabilities {
		if vulnerability.IsCritical() {
			diff.High += 1
		} else if vulnerability.IsModerate() {
			diff.Moderate += 1
		} else if vulnerability.IsLow() {
			diff.Low += 1
		}
	}
	return &diff
}

func (impl *ImageScanServiceImpl) GetArtifactVulnerabilityStatus(ctx context.Context, request *bean3.VulnerabilityCheckRequest) (bool, error) {
	isVulnerable := false
	if len(request.ImageDigest) > 0 {
		var cveStores []*security.CveStore
		_, span := otel.Tracer("orchestrator").Start(ctx, "scanResultRepository.FindByImageDigest")
		imageScanResult, err := impl.scanResultRepository.FindByImageDigest(request.ImageDigest)
		span.End()
		if err != nil && err != pg.ErrNoRows {
			impl.Logger.Errorw("error fetching image digest", "digest", request.ImageDigest, "err", err)
			return false, err
		}
		for _, item := range imageScanResult {
			cveStores = append(cveStores, &item.CveStore)
		}
		_, span = otel.Tracer("orchestrator").Start(ctx, "cvePolicyRepository.GetBlockedCVEList")
		if request.CdPipeline.Environment.ClusterId == 0 {
			envDetails, err := impl.envService.GetDetailsById(request.CdPipeline.EnvironmentId)
			if err != nil {
				impl.Logger.Errorw("error fetching cluster details by env, GetArtifactVulnerabilityStatus", "envId", request.CdPipeline.EnvironmentId, "err", err)
				return false, err
			}
			request.CdPipeline.Environment = *envDetails
		}
		blockCveList, err := impl.cvePolicyRepository.GetBlockedCVEList(cveStores, request.CdPipeline.Environment.ClusterId, request.CdPipeline.EnvironmentId, request.CdPipeline.AppId, false)
		span.End()
		if err != nil {
			impl.Logger.Errorw("error encountered in GetArtifactVulnerabilityStatus", "clusterId", request.CdPipeline.Environment.ClusterId, "envId", request.CdPipeline.EnvironmentId, "appId", request.CdPipeline.AppId, "err", err)
			return false, err
		}
		if len(blockCveList) > 0 {
			isVulnerable = true
		}
	}
	return isVulnerable, nil
}

func filterResultsForHistoryId(results []*security.ImageScanExecutionResult, id int) []*security.ImageScanExecutionResult {
	resultsFiltered := make([]*security.ImageScanExecutionResult, 0)
	for _, result := range results {
		if result.ImageScanExecutionHistoryId == id {
			resultsFiltered = append(resultsFiltered, result)
		}
	}
	return resultsFiltered
}

func (impl ImageScanServiceImpl) FetchScanResultsForImages(images []string) ([]*bean.ImageScanResult, error) {

	scanHistoriesResult, err := impl.scanHistoryRepository.FindByImages(images)
	if err != nil {
		return nil, fmt.Errorf("error in fetching image scan history %w", err)
	}
	scanHistories := make([]*security.ImageScanExecutionHistory, 0)
	for _, history := range scanHistoriesResult {
		if history.SourceType != 0 {
			continue
		}
		scanHistories = append(scanHistories, history)
	}
	impl.Logger.Debugw("scanHistories", "payload", scanHistories)
	scanHistoryIdToHistory := make(map[int]*security.ImageScanExecutionHistory, 0)
	for _, scanHistory := range scanHistories {
		scanHistoryIdToHistory[scanHistory.Id] = scanHistory
	}

	historyIdsWithScanResults := make([]int, 0)
	imageScanResults, err := impl.scanResultRepository.FetchByScanExecutionIds(maps.Keys(scanHistoryIdToHistory))
	if err != nil {
		return nil, fmt.Errorf("error in fetching image scan result %w", err)

	}
	impl.Logger.Debugw("imageScanResults", "payload", imageScanResults)
	for _, result := range imageScanResults {
		historyIdsWithScanResults = append(historyIdsWithScanResults, result.ImageScanExecutionHistoryId)
	}
	for _, id := range maps.Keys(scanHistoryIdToHistory) {
		if !slices.Contains(historyIdsWithScanResults, id) {
			imageScanResults = append(imageScanResults, &security.ImageScanExecutionResult{
				Id:                          0,
				ImageScanExecutionHistoryId: id,
				ImageScanExecutionHistory:   *scanHistoryIdToHistory[id],
			})
		}
	}

	historyIdToImage, imageToExecutionResults := impl.getImageHistoryAndExecResults(imageScanResults)

	impl.Logger.Debugw("historyIdToImage", "payload", historyIdToImage)
	impl.Logger.Debugw("imageToExecutionResults", "payload", imageToExecutionResults)
	historyIds := maps.Keys(historyIdToImage)
	historyMappings, err := impl.scanToolExecutionHistoryMappingRepository.GetAllScanHistoriesByExecutionHistoryIds(historyIds)
	if err != nil {
		return nil, fmt.Errorf("error in fetching GetAllScanHistoriesByExecutionHistoryIds %w %v", err, historyIds)
	}
	impl.Logger.Debugw("historyMappings", "payload", historyMappings)
	historyIdToMapping := make(map[int]*security.ScanToolExecutionHistoryMapping)
	for _, mapping := range historyMappings {
		historyIdToMapping[mapping.ImageScanExecutionHistoryId] = mapping
	}

	results := make([]*bean.ImageScanResult, 0)

	for _, historyMapping := range historyMappings {
		var image string
		if img, ok := historyIdToImage[historyMapping.ImageScanExecutionHistoryId]; ok {
			image = img
		} else {
			continue
		}
		result := &bean.ImageScanResult{
			Image: image,
			State: historyMapping.State,
			Error: historyMapping.ErrorMessage,
		}
		scanResult := bean.ScanResult{
			ExecutionTime: historyMapping.ExecutionStartTime,
			ScanToolId:    historyMapping.ScanToolId,
		}

		if executionResults, ok := imageToExecutionResults[image]; ok && historyMapping.State == 1 {
			vulnerabilities, severityCount := impl.getVulnerabilitiesAndSeverityCount(executionResults)
			scanResult.Vulnerabilities = vulnerabilities
			scanResult.SeverityCount = severityCount
		}
		result.ScanResult = scanResult
		results = append(results, result)
	}

	for _, image := range images {
		if _, ok := imageToExecutionResults[image]; ok {
			continue
		}
		results = append(results, &bean.ImageScanResult{
			Image: image,
			State: 0,
		})
		impl.sendForScan(image)
	}
	return results, nil
}

func (impl ImageScanServiceImpl) getVulnerabilitiesAndSeverityCount(executionResults []*security.ImageScanExecutionResult) ([]*bean.Vulnerabilities, *bean.SeverityCount) {
	var vulnerabilities []*bean.Vulnerabilities
	var highCount, moderateCount, lowCount int
	var cveStores []*security.CveStore
	for _, item := range executionResults {
		if item.Id == 0 {
			continue
		}
		vulnerability := &bean.Vulnerabilities{
			CVEName:  item.CveStore.Name,
			CVersion: item.CveStore.Version,
			FVersion: item.CveStore.FixedVersion,
			Package:  item.CveStore.Package,
			Severity: item.CveStore.Severity.String(),
		}
		highCount, moderateCount, lowCount = impl.updateCount(item.CveStore.Severity, highCount, moderateCount, lowCount)
		vulnerabilities = append(vulnerabilities, vulnerability)
		cveStores = append(cveStores, &item.CveStore)
	}
	severityCount := &bean.SeverityCount{
		High:     highCount,
		Moderate: moderateCount,
		Low:      lowCount,
	}
	return vulnerabilities, severityCount
}

func (impl ImageScanServiceImpl) updateCount(severity securityBean.Severity, highCount int, moderateCount int, lowCount int) (int, int, int) {
	if severity == securityBean.Critical || severity == securityBean.High {
		highCount = highCount + 1
	} else if severity == securityBean.Medium {
		moderateCount = moderateCount + 1
	} else if severity == securityBean.Low {
		lowCount = lowCount + 1
	}
	return highCount, moderateCount, lowCount
}

func (impl ImageScanServiceImpl) getImageHistoryAndExecResults(imageScanResults []*security.ImageScanExecutionResult) (map[int]string, map[string][]*security.ImageScanExecutionResult) {
	imageToLatestHistoryId := make(map[string]int)
	historyIdToImage := make(map[int]string)
	imageToExecutionResults := make(map[string][]*security.ImageScanExecutionResult)
	imageList := make([]string, 0)
	for _, result := range imageScanResults {

		image := result.ImageScanExecutionHistory.Image
		imageToExecutionResults[image] = append(imageToExecutionResults[image], result)

		if slices.Contains(imageList, image) || image == "" {
			continue
		}
		imageList = append(imageList, image)
		if id, ok := imageToLatestHistoryId[image]; !ok {
			imageToLatestHistoryId[image] = result.ImageScanExecutionHistoryId
			historyIdToImage[result.ImageScanExecutionHistoryId] = image
		} else if result.ImageScanExecutionHistoryId > id {
			imageToLatestHistoryId[image] = result.ImageScanExecutionHistoryId
			historyIdToImage[result.ImageScanExecutionHistoryId] = image
		}
	}

	for image, results := range imageToExecutionResults {
		imageToExecutionResults[image] = filterResultsForHistoryId(results, imageToLatestHistoryId[image])
	}

	for id, image := range historyIdToImage {
		if _, ok := imageToExecutionResults[image]; !ok {
			delete(historyIdToImage, id)
		}
	}

	return historyIdToImage, imageToExecutionResults
}

func (impl ImageScanServiceImpl) sendForScan(image string) {
	err := impl.policyService.SendScanEventAsync(&ScanEvent{
		Image:  image,
		UserId: bean4.SYSTEM_USER_ID,
	})
	if err != nil {
		impl.Logger.Errorw("error in sending image scan event", "err", err, "image", image)
	}
}<|MERGE_RESOLUTION|>--- conflicted
+++ resolved
@@ -19,13 +19,9 @@
 
 import (
 	"context"
-<<<<<<< HEAD
-	securityBean "github.com/devtron-labs/devtron/internal/sql/repository/security/bean"
-=======
 	"fmt"
 	securityBean "github.com/devtron-labs/devtron/internal/sql/repository/security/bean"
 	bean4 "github.com/devtron-labs/devtron/pkg/auth/user/bean"
->>>>>>> 0323f71c
 	bean2 "github.com/devtron-labs/devtron/pkg/cluster/repository/bean"
 	bean3 "github.com/devtron-labs/devtron/pkg/deployment/trigger/devtronApps/bean"
 	"github.com/devtron-labs/devtron/pkg/security/bean"
@@ -56,10 +52,7 @@
 	CalculateSeverityCountInfo(vulnerabilities []*bean.Vulnerabilities) *bean.SeverityCount
 	FindScanToolById(id int) (string, error)
 	GetArtifactVulnerabilityStatus(ctx context.Context, request *bean3.VulnerabilityCheckRequest) (bool, error)
-<<<<<<< HEAD
-=======
 	FetchScanResultsForImages(images []string) ([]*bean.ImageScanResult, error)
->>>>>>> 0323f71c
 }
 
 type ImageScanServiceImpl struct {
@@ -82,13 +75,10 @@
 	cvePolicyRepository                       security.CvePolicyRepository
 }
 
-<<<<<<< HEAD
-=======
 func NewImageScanServiceImplEA() *ImageScanServiceImpl {
 	return nil
 }
 
->>>>>>> 0323f71c
 func NewImageScanServiceImpl(Logger *zap.SugaredLogger, scanHistoryRepository security.ImageScanHistoryRepository,
 	scanResultRepository security.ImageScanResultRepository, scanObjectMetaRepository security.ImageScanObjectMetaRepository,
 	cveStoreRepository security.CveStoreRepository, imageScanDeployInfoRepository security.ImageScanDeployInfoRepository,
@@ -182,17 +172,7 @@
 
 			for _, item := range scanResultList {
 				lastChecked = item.ImageScanExecutionHistory.ExecutionTime
-<<<<<<< HEAD
-				if item.CveStore.Severity == securityBean.Critical {
-					highCount = highCount + 1
-				} else if item.CveStore.Severity == securityBean.Medium {
-					moderateCount = moderateCount + 1
-				} else if item.CveStore.Severity == securityBean.Low {
-					lowCount = lowCount + 1
-				}
-=======
 				highCount, moderateCount, lowCount = impl.updateCount(item.CveStore.Severity, highCount, moderateCount, lowCount)
->>>>>>> 0323f71c
 			}
 		}
 		severityCount := &bean.SeverityCount{
@@ -341,17 +321,7 @@
 				Severity: item.CveStore.Severity.String(),
 				//Permission: "BLOCK", TODO
 			}
-<<<<<<< HEAD
-			if item.CveStore.Severity == securityBean.Critical {
-				highCount = highCount + 1
-			} else if item.CveStore.Severity == securityBean.Medium {
-				moderateCount = moderateCount + 1
-			} else if item.CveStore.Severity == securityBean.Low {
-				lowCount = lowCount + 1
-			}
-=======
 			highCount, moderateCount, lowCount = impl.updateCount(item.CveStore.Severity, highCount, moderateCount, lowCount)
->>>>>>> 0323f71c
 			vulnerabilities = append(vulnerabilities, vulnerability)
 			cveStores = append(cveStores, &item.CveStore)
 			if _, ok := imageDigests[item.ImageScanExecutionHistory.ImageHash]; !ok {
@@ -471,17 +441,7 @@
 		}
 		for _, item := range imageScanResult {
 			executionTime = item.ImageScanExecutionHistory.ExecutionTime
-<<<<<<< HEAD
-			if item.CveStore.Severity == securityBean.Critical {
-				highCount = highCount + 1
-			} else if item.CveStore.Severity == securityBean.Medium {
-				moderateCount = moderateCount + 1
-			} else if item.CveStore.Severity == securityBean.Low {
-				lowCount = lowCount + 1
-			}
-=======
 			highCount, moderateCount, lowCount = impl.updateCount(item.CveStore.Severity, highCount, moderateCount, lowCount)
->>>>>>> 0323f71c
 		}
 		if len(imageScanResult) > 0 {
 			scantoolId = imageScanResult[0].ScanToolId
@@ -500,15 +460,12 @@
 		Low:      lowCount,
 	}
 	imageScanResponse := &bean.ImageScanExecutionDetail{
-<<<<<<< HEAD
-=======
 		ScanResult: bean.ScanResult{
 			Vulnerabilities: nil,
 			SeverityCount:   severityCount,
 			ExecutionTime:   executionTime,
 			ScanToolId:      scantoolId,
 		},
->>>>>>> 0323f71c
 		ImageScanDeployInfoId: scanDeployInfo.Id,
 		ObjectType:            scanDeployInfo.ObjectType,
 		ScanEnabled:           true,
