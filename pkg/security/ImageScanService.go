/*
 * Copyright (c) 2020 Devtron Labs
 *
 * Licensed under the Apache License, Version 2.0 (the "License");
 * you may not use this file except in compliance with the License.
 * You may obtain a copy of the License at
 *
 *    http://www.apache.org/licenses/LICENSE-2.0
 *
 * Unless required by applicable law or agreed to in writing, software
 * distributed under the License is distributed on an "AS IS" BASIS,
 * WITHOUT WARRANTIES OR CONDITIONS OF ANY KIND, either express or implied.
 * See the License for the specific language governing permissions and
 * limitations under the License.
 *
 */

package security

import (
	"github.com/devtron-labs/devtron/internal/sql/repository/app"
	repository2 "github.com/devtron-labs/devtron/pkg/team"
	"time"

	"github.com/devtron-labs/devtron/internal/sql/repository"
	"github.com/devtron-labs/devtron/internal/sql/repository/appstore"
	"github.com/devtron-labs/devtron/internal/sql/repository/pipelineConfig"
	"github.com/devtron-labs/devtron/internal/sql/repository/security"
	"github.com/devtron-labs/devtron/pkg/cluster"
	"github.com/devtron-labs/devtron/pkg/user"
	"github.com/go-pg/pg"
	"go.uber.org/zap"
)

type ImageScanService interface {
	FetchAllDeployInfo(request *ImageScanRequest) ([]*security.ImageScanDeployInfo, error)
	FetchScanExecutionListing(request *ImageScanRequest, ids []int) (*ImageScanHistoryListingResponse, error)
	FetchExecutionDetailResult(request *ImageScanRequest) (*ImageScanExecutionDetail, error)
	FetchMinScanResultByAppIdAndEnvId(request *ImageScanRequest) (*ImageScanExecutionDetail, error)
	VulnerabilityExposure(request *security.VulnerabilityRequest) (*security.VulnerabilityExposureListingResponse, error)
}

type ImageScanServiceImpl struct {
	Logger                        *zap.SugaredLogger
	scanHistoryRepository         security.ImageScanHistoryRepository
	scanResultRepository          security.ImageScanResultRepository
	scanObjectMetaRepository      security.ImageScanObjectMetaRepository
	cveStoreRepository            security.CveStoreRepository
	imageScanDeployInfoRepository security.ImageScanDeployInfoRepository
<<<<<<< HEAD
	userService    user.UserService
	teamRepository repository2.TeamRepository
	appRepository  app.AppRepository
	envService     cluster.EnvironmentService
=======
	userService                   user.UserService
	teamRepository                repository2.TeamRepository
	appRepository                 app.AppRepository
	envService                    cluster.EnvironmentService
>>>>>>> e7512d45
	ciArtifactRepository          repository.CiArtifactRepository
	policyService                 PolicyService
	pipelineRepository            pipelineConfig.PipelineRepository
	installedAppRepository        appstore.InstalledAppRepository
	ciPipelineRepository          pipelineConfig.CiPipelineRepository
}

type ImageScanRequest struct {
	ScanExecutionId       int    `json:"ScanExecutionId"`
	ImageScanDeployInfoId int    `json:"imageScanDeployInfo"`
	AppId                 int    `json:"appId"`
	EnvId                 int    `json:"envId"`
	ObjectId              int    `json:"objectId"`
	ArtifactId            int    `json:"artifactId"`
	Image                 string `json:"image"`
	security.ImageScanFilter
}

type ImageScanHistoryListingResponse struct {
	Offset                   int                         `json:"offset"`
	Size                     int                         `json:"size"`
	Total                    int                         `json:"total"`
	ImageScanHistoryResponse []*ImageScanHistoryResponse `json:"scanList"`
}

type ImageScanHistoryResponse struct {
	ImageScanDeployInfoId int            `json:"imageScanDeployInfoId"`
	AppId                 int            `json:"appId"`
	EnvId                 int            `json:"envId"`
	Name                  string         `json:"name"`
	Type                  string         `json:"type"`
	Environment           string         `json:"environment"`
	LastChecked           *time.Time     `json:"lastChecked"`
	Image                 string         `json:"image,omitempty"`
	SeverityCount         *SeverityCount `json:"severityCount,omitempty"`
}

type ImageScanExecutionDetail struct {
	ImageScanDeployInfoId int                `json:"imageScanDeployInfoId"`
	AppId                 int                `json:"appId,omitempty"`
	EnvId                 int                `json:"envId,omitempty"`
	AppName               string             `json:"appName,omitempty"`
	EnvName               string             `json:"envName,omitempty"`
	ArtifactId            int                `json:"artifactId,omitempty"`
	Image                 string             `json:"image,omitempty"`
	PodName               string             `json:"podName,omitempty"`
	ReplicaSet            string             `json:"replicaSet,omitempty"`
	Vulnerabilities       []*Vulnerabilities `json:"vulnerabilities,omitempty"`
	SeverityCount         *SeverityCount     `json:"severityCount,omitempty"`
	ExecutionTime         time.Time          `json:"executionTime,omitempty"`
	ScanEnabled           bool               `json:"scanEnabled,notnull"`
	Scanned               bool               `json:"scanned,notnull"`
	ObjectType            string             `json:"objectType,notnull"`
}

type Vulnerabilities struct {
	CVEName    string `json:"cveName"`
	Severity   string `json:"severity"`
	Package    string `json:"package,omitempty"`
	CVersion   string `json:"currentVersion"`
	FVersion   string `json:"fixedVersion"`
	Permission string `json:"permission"`
}

type SeverityCount struct {
	High     int `json:"high"`
	Moderate int `json:"moderate"`
	Low      int `json:"low"`
}

func NewImageScanServiceImpl(Logger *zap.SugaredLogger, scanHistoryRepository security.ImageScanHistoryRepository,
	scanResultRepository security.ImageScanResultRepository, scanObjectMetaRepository security.ImageScanObjectMetaRepository,
	cveStoreRepository security.CveStoreRepository, imageScanDeployInfoRepository security.ImageScanDeployInfoRepository,
	userService user.UserService, teamRepository repository2.TeamRepository,
	appRepository app.AppRepository,
	envService cluster.EnvironmentService, ciArtifactRepository repository.CiArtifactRepository, policyService PolicyService,
	pipelineRepository pipelineConfig.PipelineRepository,
	installedAppRepository appstore.InstalledAppRepository, ciPipelineRepository pipelineConfig.CiPipelineRepository) *ImageScanServiceImpl {
	return &ImageScanServiceImpl{Logger: Logger, scanHistoryRepository: scanHistoryRepository, scanResultRepository: scanResultRepository,
		scanObjectMetaRepository: scanObjectMetaRepository, cveStoreRepository: cveStoreRepository,
		imageScanDeployInfoRepository: imageScanDeployInfoRepository,
		userService:                   userService,
		teamRepository:                teamRepository,
		appRepository:                 appRepository,
		envService:                    envService,
		ciArtifactRepository:          ciArtifactRepository,
		policyService:                 policyService,
		pipelineRepository:            pipelineRepository,
		installedAppRepository:        installedAppRepository,
		ciPipelineRepository:          ciPipelineRepository,
	}
}

func (impl ImageScanServiceImpl) FetchAllDeployInfo(request *ImageScanRequest) ([]*security.ImageScanDeployInfo, error) {
	deployedList, err := impl.imageScanDeployInfoRepository.FindAll()
	if err != nil {
		impl.Logger.Errorw("error while fetching scan execution result", "err", err)
		return nil, err
	}
	return deployedList, nil
}

func (impl ImageScanServiceImpl) FetchScanExecutionListing(request *ImageScanRequest, deployInfoIds []int) (*ImageScanHistoryListingResponse, error) {
	size := request.Size
	request.Size = 0
	groupByListCount, err := impl.imageScanDeployInfoRepository.ScanListingWithFilter(&request.ImageScanFilter, request.Size, request.Offset, deployInfoIds)
	if err != nil {
		impl.Logger.Errorw("error while fetching scan execution result", "err", err)
		return nil, err
	}
	request.Size = size
	groupByList, err := impl.imageScanDeployInfoRepository.ScanListingWithFilter(&request.ImageScanFilter, request.Size, request.Offset, deployInfoIds)
	if err != nil {
		impl.Logger.Errorw("error while fetching scan execution result", "err", err)
		return nil, err
	}
	var ids []int
	for _, item := range groupByList {
		ids = append(ids, item.Id)
	}
	if len(ids) == 0 {
		impl.Logger.Debugw("no image scan deploy info exists", "err", err)
		responseList := make([]*ImageScanHistoryResponse, 0)
		return &ImageScanHistoryListingResponse{ImageScanHistoryResponse: responseList}, nil
	}
	deployedList, err := impl.imageScanDeployInfoRepository.FindByIds(ids)
	if err != nil {
		impl.Logger.Errorw("error while fetching scan execution result", "err", err)
		return nil, err
	}

	groupByListMap := make(map[int]*security.ImageScanDeployInfo)
	for _, item := range deployedList {
		groupByListMap[item.Id] = item
	}

	var finalResponseList []*ImageScanHistoryResponse
	for _, item := range groupByList {
		imageScanHistoryResponse := &ImageScanHistoryResponse{}
		var lastChecked time.Time

		highCount := 0
		moderateCount := 0
		lowCount := 0
		imageScanDeployInfo := groupByListMap[item.Id]
		if imageScanDeployInfo != nil {
			scanResultList, err := impl.scanResultRepository.FetchByScanExecutionIds(imageScanDeployInfo.ImageScanExecutionHistoryId)
			if err != nil && err != pg.ErrNoRows {
				impl.Logger.Errorw("error while fetching scan execution result", "err", err)
				//return nil, err
			}
			if err == pg.ErrNoRows {
				impl.Logger.Errorw("no scan execution data found, but has image scan deployed info", "err", err)
				return nil, err
			}

			for _, item := range scanResultList {
				lastChecked = item.ImageScanExecutionHistory.ExecutionTime
				if item.CveStore.Severity == security.Critical {
					highCount = highCount + 1
				} else if item.CveStore.Severity == security.Moderate {
					moderateCount = moderateCount + 1
				} else if item.CveStore.Severity == security.Low {
					lowCount = lowCount + 1
				}
			}
		}
		severityCount := &SeverityCount{
			High:     highCount,
			Moderate: moderateCount,
			Low:      lowCount,
		}
		imageScanHistoryResponse.ImageScanDeployInfoId = item.Id
		if imageScanDeployInfo != nil {
			imageScanHistoryResponse.LastChecked = &lastChecked
		}
		imageScanHistoryResponse.SeverityCount = severityCount
		if imageScanDeployInfo != nil {
			imageScanHistoryResponse.EnvId = imageScanDeployInfo.EnvId
		}
		imageScanHistoryResponse.Environment = item.EnvironmentName
		if len(request.AppName) > 0 || len(request.ObjectName) > 0 {
			imageScanHistoryResponse.Name = item.ObjectName
			imageScanHistoryResponse.Type = item.ObjectType
			if len(request.AppName) > 0 {
				imageScanHistoryResponse.AppId = item.ScanObjectMetaId
			}
		} else {
			if item.ObjectType == security.ScanObjectType_APP || item.ObjectType == security.ScanObjectType_CHART {
				app, err := impl.appRepository.FindById(item.ScanObjectMetaId)
				if err != nil {
					return nil, err
				}
				imageScanHistoryResponse.AppId = app.Id
				imageScanHistoryResponse.Name = app.AppName
				imageScanHistoryResponse.Type = item.ObjectType
			} else if item.ObjectType == security.ScanObjectType_POD {
				scanObjectMeta, err := impl.scanObjectMetaRepository.FindOne(item.ScanObjectMetaId)
				if err != nil {
					return nil, err
				}
				imageScanHistoryResponse.Name = scanObjectMeta.Name
				imageScanHistoryResponse.Type = item.ObjectType
			}
		}
		finalResponseList = append(finalResponseList, imageScanHistoryResponse)
	}

	finalResponse := &ImageScanHistoryListingResponse{
		Offset:                   request.Offset,
		Size:                     request.Size,
		ImageScanHistoryResponse: finalResponseList,
		Total:                    len(groupByListCount),
	}

	/*
		1) fetch from image_deployment_info, group by object id and type,
		2) on iteration collect image scan execution id and fetch its result and put in map
		3) merge 1st result with map
	*/

	return finalResponse, err
}

func (impl ImageScanServiceImpl) FetchExecutionDetailResult(request *ImageScanRequest) (*ImageScanExecutionDetail, error) {
	//var scanExecution *security.ImageScanExecutionHistory
	var scanExecutionIds []int
	var executionTime time.Time
	imageScanResponse := &ImageScanExecutionDetail{}
	isRegularApp := false
	if request.ImageScanDeployInfoId > 0 {
		// scan detail for deployed images
		scanDeployInfo, err := impl.imageScanDeployInfoRepository.FindOne(request.ImageScanDeployInfoId)
		if err != nil {
			impl.Logger.Errorw("error while fetching scan execution result", "err", err)
			return nil, err
		}

		scanExecutionIds = append(scanExecutionIds, scanDeployInfo.ImageScanExecutionHistoryId...)

		if scanDeployInfo.ObjectType == security.ScanObjectType_APP || scanDeployInfo.ObjectType == security.ScanObjectType_CHART {
			request.AppId = scanDeployInfo.ScanObjectMetaId
		} else if scanDeployInfo.ObjectType == security.ScanObjectType_POD {
			request.ObjectId = scanDeployInfo.ScanObjectMetaId
		}
		request.EnvId = scanDeployInfo.EnvId
		if scanDeployInfo.ObjectType == security.ScanObjectType_APP {
			isRegularApp = true
		}
		imageScanResponse.ObjectType = scanDeployInfo.ObjectType
		if !isRegularApp {
			imageScanResponse.ScanEnabled = true
			imageScanResponse.Scanned = true
		}
	} else if request.ArtifactId > 0 {
		// scan detail for artifact weather it is deployed or not, used here for ci build history
		ciArtifact, err := impl.ciArtifactRepository.Get(request.ArtifactId)
		if err != nil {
			impl.Logger.Errorw("error while fetching scan execution result", "err", err)
			return nil, err
		}
		scanExecution, err := impl.scanHistoryRepository.FindByImageDigest(ciArtifact.ImageDigest)
		if err != nil {
			impl.Logger.Errorw("error while fetching scan execution result", "err", err)
			return nil, err
		}
		ciPipeline, err := impl.ciPipelineRepository.FindById(ciArtifact.PipelineId)
		if err != nil {
			impl.Logger.Errorw("error while fetching scan execution result", "err", err)
			return nil, err
		}
		imageScanResponse.AppId = ciPipeline.AppId

		scanExecutionIds = append(scanExecutionIds, scanExecution.Id)
		executionTime = scanExecution.ExecutionTime
		imageScanResponse.ScanEnabled = ciArtifact.ScanEnabled
		imageScanResponse.Scanned = ciArtifact.Scanned
		if ciArtifact.ScanEnabled == false {
			impl.Logger.Debugw("returning without result as scan disabled for this artifact", "ciArtifact", ciArtifact)
			return imageScanResponse, nil
		}
		imageScanResponse.ObjectType = security.ScanObjectType_APP
	}

	var vulnerabilities []*Vulnerabilities
	var highCount, moderateCount, lowCount int
	var cveStores []*security.CveStore
	imageDigests := make(map[string]string)
	if len(scanExecutionIds) > 0 {
		//var imageScanResultFinal []*security.ImageScanExecutionResult
		imageScanResult, err := impl.scanResultRepository.FetchByScanExecutionIds(scanExecutionIds)
		if err != nil {
			impl.Logger.Errorw("error while fetching scan execution result", "err", err)
			return nil, err
		}

		for _, item := range imageScanResult {
			vulnerability := &Vulnerabilities{
				CVEName:  item.CveStore.Name,
				CVersion: item.CveStore.Version,
				FVersion: item.CveStore.FixedVersion,
				Package:  item.CveStore.Package,
				Severity: item.CveStore.Severity.String(),
				//Permission: "BLOCK", TODO
			}
			if item.CveStore.Severity == security.Critical {
				highCount = highCount + 1
			} else if item.CveStore.Severity == security.Moderate {
				moderateCount = moderateCount + 1
			} else if item.CveStore.Severity == security.Low {
				lowCount = lowCount + 1
			}
			vulnerabilities = append(vulnerabilities, vulnerability)
			cveStores = append(cveStores, &item.CveStore)
			if _, ok := imageDigests[item.ImageScanExecutionHistory.ImageHash]; !ok {
				imageDigests[item.ImageScanExecutionHistory.ImageHash] = item.ImageScanExecutionHistory.ImageHash
			}
			executionTime = item.ImageScanExecutionHistory.ExecutionTime
		}
	}
	severityCount := &SeverityCount{
		High:     highCount,
		Moderate: moderateCount,
		Low:      lowCount,
	}
	imageScanResponse.ImageScanDeployInfoId = request.ImageScanDeployInfoId
	if len(vulnerabilities) == 0 {
		vulnerabilities = make([]*Vulnerabilities, 0)
	}
	imageScanResponse.Vulnerabilities = vulnerabilities
	imageScanResponse.SeverityCount = severityCount
	imageScanResponse.ExecutionTime = executionTime

	// scanned enabled or not only for when we don't ask for direct artifact id
	if request.ImageScanDeployInfoId > 0 && request.ArtifactId == 0 && isRegularApp {
		for _, v := range imageDigests {
			ciArtifact, err := impl.ciArtifactRepository.GetByImageDigest(v)
			if err != nil {
				impl.Logger.Errorw("error while fetching scan execution result", "err", err)
				return nil, err
			}
			imageScanResponse.ScanEnabled = ciArtifact.ScanEnabled
			imageScanResponse.Scanned = ciArtifact.Scanned
		}
	}

	if request.AppId > 0 && request.EnvId > 0 {
		app, err := impl.appRepository.FindById(request.AppId)
		if err != nil {
			impl.Logger.Errorw("error while fetching env", "err", err)
			return nil, err
		}
		imageScanResponse.AppId = request.AppId
		imageScanResponse.AppName = app.AppName
		env, err := impl.envService.FindById(request.EnvId)
		if err != nil {
			impl.Logger.Errorw("error while fetching env", "err", err)
			return nil, err
		}
		imageScanResponse.EnvId = request.EnvId
		imageScanResponse.EnvName = env.Environment

		blockCveList, err := impl.policyService.GetBlockedCVEList(cveStores, env.ClusterId, env.Id, request.AppId, app.AppStore)
		if err != nil {
			impl.Logger.Errorw("error while fetching env", "err", err)
			//return nil, err
			//TODO - review @nishant
		}
		if blockCveList != nil {
			vulnerabilityPermissionMap := make(map[string]string)
			for _, cve := range blockCveList {
				vulnerabilityPermissionMap[cve.Name] = "BLOCK"
			}
			var updatedVulnerabilities []*Vulnerabilities
			for _, vulnerability := range imageScanResponse.Vulnerabilities {
				if _, ok := vulnerabilityPermissionMap[vulnerability.CVEName]; ok {
					vulnerability.Permission = "BLOCK"
				} else {
					vulnerability.Permission = "WHITELISTED"
				}
				updatedVulnerabilities = append(updatedVulnerabilities, vulnerability)
			}
			if len(updatedVulnerabilities) == 0 {
				updatedVulnerabilities = make([]*Vulnerabilities, 0)
			}
			imageScanResponse.Vulnerabilities = updatedVulnerabilities
		}
	}
	return imageScanResponse, nil
}

func (impl ImageScanServiceImpl) FetchMinScanResultByAppIdAndEnvId(request *ImageScanRequest) (*ImageScanExecutionDetail, error) {
	//var scanExecution *security.ImageScanExecutionHistory
	var scanExecutionIds []int
	var executionTime time.Time

	var objectType []string
	objectType = append(objectType, security.ScanObjectType_APP, security.ScanObjectType_CHART)
	scanDeployInfo, err := impl.imageScanDeployInfoRepository.FetchByAppIdAndEnvId(request.AppId, request.EnvId, objectType)
	if err != nil && pg.ErrNoRows != err {
		impl.Logger.Errorw("error while fetching scan execution result", "err", err)
		return nil, err
	}
	if scanDeployInfo == nil || scanDeployInfo.Id == 0 || err == pg.ErrNoRows {
		return nil, err
	}
	scanExecutionIds = append(scanExecutionIds, scanDeployInfo.ImageScanExecutionHistoryId...)

	var highCount, moderateCount, lowCount int
	if len(scanExecutionIds) > 0 {
		imageScanResult, err := impl.scanResultRepository.FetchByScanExecutionIds(scanExecutionIds)
		if err != nil {
			impl.Logger.Errorw("error while fetching scan execution result", "err", err)
			return nil, err
		}
		for _, item := range imageScanResult {
			executionTime = item.ImageScanExecutionHistory.ExecutionTime
			if item.CveStore.Severity == security.Critical {
				highCount = highCount + 1
			} else if item.CveStore.Severity == security.Moderate {
				moderateCount = moderateCount + 1
			} else if item.CveStore.Severity == security.Low {
				lowCount = lowCount + 1
			}
		}
	}
	severityCount := &SeverityCount{
		High:     highCount,
		Moderate: moderateCount,
		Low:      lowCount,
	}
	imageScanResponse := &ImageScanExecutionDetail{
		ImageScanDeployInfoId: scanDeployInfo.Id,
		SeverityCount:         severityCount,
		ExecutionTime:         executionTime,
		ObjectType:            scanDeployInfo.ObjectType,
		ScanEnabled:           true,
		Scanned:               true,
	}
	return imageScanResponse, nil
}

func (impl ImageScanServiceImpl) VulnerabilityExposure(request *security.VulnerabilityRequest) (*security.VulnerabilityExposureListingResponse, error) {
	vulnerabilityExposureListingResponse := &security.VulnerabilityExposureListingResponse{
		Offset: request.Offset,
		Size:   request.Size,
	}
	size := request.Size
	request.Size = 0
	count, err := impl.cveStoreRepository.VulnerabilityExposure(request)
	if err != nil {
		impl.Logger.Errorw("error while fetching vulnerability exposure", "err", err)
		return nil, err
	}
	request.Size = size
	vulnerabilityExposureListingResponse.Total = len(count)
	vulnerabilityExposureList, err := impl.cveStoreRepository.VulnerabilityExposure(request)
	if err != nil {
		impl.Logger.Errorw("error while fetching vulnerability exposure", "err", err)
		return nil, err
	}

	var cveStores []*security.CveStore
	cveStore, err := impl.cveStoreRepository.FindByName(request.CveName)
	if err != nil {
		impl.Logger.Errorw("error while fetching cve store", "err", err)
		return nil, err
	}

	envMap := make(map[int]cluster.EnvironmentBean)
	environments, err := impl.envService.GetAllActive()
	if err != nil {
		impl.Logger.Errorw("error while fetching vulnerability exposure", "err", err)
		return nil, err
	}
	for _, item := range environments {
		envMap[item.Id] = item
	}

	cveStores = append(cveStores, cveStore)
	for _, item := range vulnerabilityExposureList {
		envId := 0
		if item.AppStore {
			envId = item.ChartEnvId
		} else {
			envId = item.PipelineEnvId
		}
		env := envMap[envId]
		item.EnvId = envId
		item.EnvName = env.Environment
		blockCveList, err := impl.policyService.GetBlockedCVEList(cveStores, env.ClusterId, envId, item.AppId, item.AppStore)
		if err != nil {
			impl.Logger.Errorw("error while fetching blocked list", "err", err)
			return nil, err
		}
		if len(blockCveList) > 0 {
			item.Blocked = true
		}
	}
	vulnerabilityExposureListingResponse.VulnerabilityExposure = vulnerabilityExposureList
	return vulnerabilityExposureListingResponse, nil
}<|MERGE_RESOLUTION|>--- conflicted
+++ resolved
@@ -47,17 +47,10 @@
 	scanObjectMetaRepository      security.ImageScanObjectMetaRepository
 	cveStoreRepository            security.CveStoreRepository
 	imageScanDeployInfoRepository security.ImageScanDeployInfoRepository
-<<<<<<< HEAD
-	userService    user.UserService
-	teamRepository repository2.TeamRepository
-	appRepository  app.AppRepository
-	envService     cluster.EnvironmentService
-=======
 	userService                   user.UserService
 	teamRepository                repository2.TeamRepository
 	appRepository                 app.AppRepository
 	envService                    cluster.EnvironmentService
->>>>>>> e7512d45
 	ciArtifactRepository          repository.CiArtifactRepository
 	policyService                 PolicyService
 	pipelineRepository            pipelineConfig.PipelineRepository
