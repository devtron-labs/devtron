/*
 * Copyright (c) 2020 Devtron Labs
 *
 * Licensed under the Apache License, Version 2.0 (the "License");
 * you may not use this file except in compliance with the License.
 * You may obtain a copy of the License at
 *
 *    http://www.apache.org/licenses/LICENSE-2.0
 *
 * Unless required by applicable law or agreed to in writing, software
 * distributed under the License is distributed on an "AS IS" BASIS,
 * WITHOUT WARRANTIES OR CONDITIONS OF ANY KIND, either express or implied.
 * See the License for the specific language governing permissions and
 * limitations under the License.
 *
 */

package security

import (
	"context"
	securityBean "github.com/devtron-labs/devtron/internal/sql/repository/security/bean"
	bean2 "github.com/devtron-labs/devtron/pkg/cluster/repository/bean"
<<<<<<< HEAD
=======
	bean3 "github.com/devtron-labs/devtron/pkg/deployment/trigger/devtronApps/bean"
>>>>>>> b784277f
	"github.com/devtron-labs/devtron/pkg/security/bean"
	"go.opentelemetry.io/otel"
	"time"

	repository1 "github.com/devtron-labs/devtron/internal/sql/repository/app"
	"github.com/devtron-labs/devtron/internal/sql/repository/helper"
	"github.com/devtron-labs/devtron/pkg/auth/user"
	repository2 "github.com/devtron-labs/devtron/pkg/team"

	"github.com/devtron-labs/devtron/internal/sql/repository"
	"github.com/devtron-labs/devtron/internal/sql/repository/pipelineConfig"
	"github.com/devtron-labs/devtron/internal/sql/repository/security"
	"github.com/devtron-labs/devtron/pkg/cluster"
	"github.com/go-pg/pg"
	"go.uber.org/zap"
)

type ImageScanService interface {
	FetchAllDeployInfo(request *bean.ImageScanRequest) ([]*security.ImageScanDeployInfo, error)
	FetchScanExecutionListing(request *bean.ImageScanRequest, ids []int) (*bean.ImageScanHistoryListingResponse, error)
	FetchExecutionDetailResult(ctx context.Context, request *bean.ImageScanRequest) (*bean.ImageScanExecutionDetail, error)
	FetchMinScanResultByAppIdAndEnvId(request *bean.ImageScanRequest) (*bean.ImageScanExecutionDetail, error)
	VulnerabilityExposure(request *security.VulnerabilityRequest) (*security.VulnerabilityExposureListingResponse, error)
	CalculateSeverityCountInfo(vulnerabilities []*bean.Vulnerabilities) *bean.SeverityCount
	FindScanToolById(id int) (string, error)
<<<<<<< HEAD
=======
	GetArtifactVulnerabilityStatus(ctx context.Context, request *bean3.VulnerabilityCheckRequest) (bool, error)
>>>>>>> b784277f
}

type ImageScanServiceImpl struct {
	Logger                                    *zap.SugaredLogger
	scanHistoryRepository                     security.ImageScanHistoryRepository
	scanResultRepository                      security.ImageScanResultRepository
	scanObjectMetaRepository                  security.ImageScanObjectMetaRepository
	cveStoreRepository                        security.CveStoreRepository
	imageScanDeployInfoRepository             security.ImageScanDeployInfoRepository
	userService                               user.UserService
	teamRepository                            repository2.TeamRepository
	appRepository                             repository1.AppRepository
	envService                                cluster.EnvironmentService
	ciArtifactRepository                      repository.CiArtifactRepository
	policyService                             PolicyService
	pipelineRepository                        pipelineConfig.PipelineRepository
	ciPipelineRepository                      pipelineConfig.CiPipelineRepository
	scanToolMetaDataRepository                security.ScanToolMetadataRepository
	scanToolExecutionHistoryMappingRepository security.ScanToolExecutionHistoryMappingRepository
<<<<<<< HEAD
=======
	cvePolicyRepository                       security.CvePolicyRepository
>>>>>>> b784277f
}

func NewImageScanServiceImpl(Logger *zap.SugaredLogger, scanHistoryRepository security.ImageScanHistoryRepository,
	scanResultRepository security.ImageScanResultRepository, scanObjectMetaRepository security.ImageScanObjectMetaRepository,
	cveStoreRepository security.CveStoreRepository, imageScanDeployInfoRepository security.ImageScanDeployInfoRepository,
	userService user.UserService, teamRepository repository2.TeamRepository,
	appRepository repository1.AppRepository,
	envService cluster.EnvironmentService, ciArtifactRepository repository.CiArtifactRepository, policyService PolicyService,
	pipelineRepository pipelineConfig.PipelineRepository, ciPipelineRepository pipelineConfig.CiPipelineRepository, scanToolMetaDataRepository security.ScanToolMetadataRepository, scanToolExecutionHistoryMappingRepository security.ScanToolExecutionHistoryMappingRepository,
	cvePolicyRepository security.CvePolicyRepository) *ImageScanServiceImpl {
	return &ImageScanServiceImpl{Logger: Logger, scanHistoryRepository: scanHistoryRepository, scanResultRepository: scanResultRepository,
		scanObjectMetaRepository: scanObjectMetaRepository, cveStoreRepository: cveStoreRepository,
		imageScanDeployInfoRepository:             imageScanDeployInfoRepository,
		userService:                               userService,
		teamRepository:                            teamRepository,
		appRepository:                             appRepository,
		envService:                                envService,
		ciArtifactRepository:                      ciArtifactRepository,
		policyService:                             policyService,
		pipelineRepository:                        pipelineRepository,
		ciPipelineRepository:                      ciPipelineRepository,
		scanToolMetaDataRepository:                scanToolMetaDataRepository,
		scanToolExecutionHistoryMappingRepository: scanToolExecutionHistoryMappingRepository,
		cvePolicyRepository:                       cvePolicyRepository,
	}
}

func (impl *ImageScanServiceImpl) FetchAllDeployInfo(request *bean.ImageScanRequest) ([]*security.ImageScanDeployInfo, error) {
	deployedList, err := impl.imageScanDeployInfoRepository.FindAll()
	if err != nil {
		impl.Logger.Errorw("error while fetching scan execution result", "err", err)
		return nil, err
	}
	return deployedList, nil
}
func (impl *ImageScanServiceImpl) FindScanToolById(id int) (string, error) {
	return impl.scanToolMetaDataRepository.FindById(id)
}

func (impl *ImageScanServiceImpl) FetchScanExecutionListing(request *bean.ImageScanRequest, deployInfoIds []int) (*bean.ImageScanHistoryListingResponse, error) {
	size := request.Size
	request.Size = 0
	groupByListCount, err := impl.imageScanDeployInfoRepository.ScanListingWithFilter(&request.ImageScanFilter, request.Size, request.Offset, deployInfoIds)
	if err != nil {
		impl.Logger.Errorw("error while fetching scan execution result", "err", err)
		return nil, err
	}
	request.Size = size
	groupByList, err := impl.imageScanDeployInfoRepository.ScanListingWithFilter(&request.ImageScanFilter, request.Size, request.Offset, deployInfoIds)
	if err != nil {
		impl.Logger.Errorw("error while fetching scan execution result", "err", err)
		return nil, err
	}
	var ids []int
	for _, item := range groupByList {
		ids = append(ids, item.Id)
	}
	if len(ids) == 0 {
		impl.Logger.Debugw("no image scan deploy info exists", "err", err)
		responseList := make([]*bean.ImageScanHistoryResponse, 0)
		return &bean.ImageScanHistoryListingResponse{ImageScanHistoryResponse: responseList}, nil
	}
	deployedList, err := impl.imageScanDeployInfoRepository.FindByIds(ids)
	if err != nil {
		impl.Logger.Errorw("error while fetching scan execution result", "err", err)
		return nil, err
	}

	groupByListMap := make(map[int]*security.ImageScanDeployInfo)
	for _, item := range deployedList {
		groupByListMap[item.Id] = item
	}

	var finalResponseList []*bean.ImageScanHistoryResponse
	for _, item := range groupByList {
		imageScanHistoryResponse := &bean.ImageScanHistoryResponse{}
		var lastChecked time.Time

		highCount := 0
		moderateCount := 0
		lowCount := 0
		imageScanDeployInfo := groupByListMap[item.Id]
		if imageScanDeployInfo != nil {
			scanResultList, err := impl.scanResultRepository.FetchByScanExecutionIds(imageScanDeployInfo.ImageScanExecutionHistoryId)
			if err != nil && err != pg.ErrNoRows {
				impl.Logger.Errorw("error while fetching scan execution result", "err", err)
				//return nil, err
			}
			if err == pg.ErrNoRows {
				impl.Logger.Errorw("no scan execution data found, but has image scan deployed info", "err", err)
				return nil, err
			}

			for _, item := range scanResultList {
				lastChecked = item.ImageScanExecutionHistory.ExecutionTime
				if item.CveStore.Severity == securityBean.Critical {
					highCount = highCount + 1
				} else if item.CveStore.Severity == securityBean.Medium {
					moderateCount = moderateCount + 1
				} else if item.CveStore.Severity == securityBean.Low {
					lowCount = lowCount + 1
				}
			}
		}
		severityCount := &bean.SeverityCount{
			High:     highCount,
			Moderate: moderateCount,
			Low:      lowCount,
		}
		imageScanHistoryResponse.ImageScanDeployInfoId = item.Id
		if imageScanDeployInfo != nil {
			imageScanHistoryResponse.LastChecked = &lastChecked
		}
		imageScanHistoryResponse.SeverityCount = severityCount
		if imageScanDeployInfo != nil {
			imageScanHistoryResponse.EnvId = imageScanDeployInfo.EnvId
		}
		imageScanHistoryResponse.Environment = item.EnvironmentName
		if len(request.AppName) > 0 || len(request.ObjectName) > 0 {
			imageScanHistoryResponse.Name = item.ObjectName
			imageScanHistoryResponse.Type = item.ObjectType
			if len(request.AppName) > 0 {
				imageScanHistoryResponse.AppId = item.ScanObjectMetaId
			}
		} else {
			if item.ObjectType == security.ScanObjectType_APP || item.ObjectType == security.ScanObjectType_CHART {
				app, err := impl.appRepository.FindById(item.ScanObjectMetaId)
				if err != nil && err != pg.ErrNoRows {
					return nil, err
				}
				if err == pg.ErrNoRows {
					continue
				}
				imageScanHistoryResponse.AppId = app.Id
				imageScanHistoryResponse.Name = app.AppName
				imageScanHistoryResponse.Type = item.ObjectType
			} else if item.ObjectType == security.ScanObjectType_POD {
				scanObjectMeta, err := impl.scanObjectMetaRepository.FindOne(item.ScanObjectMetaId)
				if err != nil && err != pg.ErrNoRows {
					return nil, err
				}
				if err == pg.ErrNoRows {
					continue
				}
				imageScanHistoryResponse.Name = scanObjectMeta.Name
				imageScanHistoryResponse.Type = item.ObjectType
			}
		}
		finalResponseList = append(finalResponseList, imageScanHistoryResponse)
	}

	finalResponse := &bean.ImageScanHistoryListingResponse{
		Offset:                   request.Offset,
		Size:                     request.Size,
		ImageScanHistoryResponse: finalResponseList,
		Total:                    len(groupByListCount),
	}

	/*
		1) fetch from image_deployment_info, group by object id and type,
		2) on iteration collect image scan execution id and fetch its result and put in map
		3) merge 1st result with map
	*/

	return finalResponse, err
}

func (impl *ImageScanServiceImpl) FetchExecutionDetailResult(ctx context.Context, request *bean.ImageScanRequest) (*bean.ImageScanExecutionDetail, error) {
	_, span := otel.Tracer("ImageScanService").Start(ctx, "FetchExecutionDetailResult")
	defer span.End()
	//var scanExecution *security.ImageScanExecutionHistory
	var scanExecutionIds []int
	var executionTime time.Time
	imageScanResponse := &bean.ImageScanExecutionDetail{}
	isRegularApp := false
	if request.ImageScanDeployInfoId > 0 {
		// scan detail for deployed images
		scanDeployInfo, err := impl.imageScanDeployInfoRepository.FindOne(request.ImageScanDeployInfoId)
		if err != nil {
			impl.Logger.Errorw("error while fetching scan execution result", "err", err)
			return nil, err
		}

		scanExecutionIds = append(scanExecutionIds, scanDeployInfo.ImageScanExecutionHistoryId...)

		if scanDeployInfo.ObjectType == security.ScanObjectType_APP || scanDeployInfo.ObjectType == security.ScanObjectType_CHART {
			request.AppId = scanDeployInfo.ScanObjectMetaId
		} else if scanDeployInfo.ObjectType == security.ScanObjectType_POD {
			request.ObjectId = scanDeployInfo.ScanObjectMetaId
		}
		request.EnvId = scanDeployInfo.EnvId
		if scanDeployInfo.ObjectType == security.ScanObjectType_APP {
			isRegularApp = true
		}
		imageScanResponse.ObjectType = scanDeployInfo.ObjectType
		if !isRegularApp {
			imageScanResponse.ScanEnabled = true
			imageScanResponse.Scanned = true
		}
	} else if request.ArtifactId > 0 {
		// scan detail for artifact weather it is deployed or not, used here for ci build history
		ciArtifact, err := impl.ciArtifactRepository.Get(request.ArtifactId)
		if err != nil {
			impl.Logger.Errorw("error while fetching scan execution result", "err", err)
			return nil, err
		}
		scanExecution, err := impl.scanHistoryRepository.FindByImageAndDigest(ciArtifact.ImageDigest, ciArtifact.Image)
		if err != nil {
			impl.Logger.Errorw("error while fetching scan execution result", "err", err)
			return nil, err
		}
		ciPipeline, err := impl.ciPipelineRepository.FindByIdIncludingInActive(ciArtifact.PipelineId)
		if err != nil {
			impl.Logger.Errorw("error while fetching scan execution result", "err", err)
			return nil, err
		}
		imageScanResponse.AppId = ciPipeline.AppId

		scanExecutionIds = append(scanExecutionIds, scanExecution.Id)
		executionTime = scanExecution.ExecutionTime
		imageScanResponse.ScanEnabled = ciArtifact.ScanEnabled
		imageScanResponse.Scanned = ciArtifact.Scanned
		if ciArtifact.ScanEnabled == false {
			impl.Logger.Debugw("returning without result as scan disabled for this artifact", "ciArtifact", ciArtifact)
			return imageScanResponse, nil
		}
		imageScanResponse.ObjectType = security.ScanObjectType_APP
	}

	var vulnerabilities []*bean.Vulnerabilities
	var highCount, moderateCount, lowCount int
	var cveStores []*security.CveStore
	imageDigests := make(map[string]string)
	if len(scanExecutionIds) > 0 {
		//var imageScanResultFinal []*security.ImageScanExecutionResult
		imageScanResult, err := impl.scanResultRepository.FetchByScanExecutionIds(scanExecutionIds)
		if err != nil {
			impl.Logger.Errorw("error while fetching scan execution result", "err", err)
			return nil, err
		}

		for _, item := range imageScanResult {
			vulnerability := &bean.Vulnerabilities{
				CVEName:  item.CveStore.Name,
				CVersion: item.CveStore.Version,
				FVersion: item.CveStore.FixedVersion,
				Package:  item.CveStore.Package,
				Severity: item.CveStore.Severity.String(),
				//Permission: "BLOCK", TODO
			}
			if item.CveStore.Severity == securityBean.Critical {
				highCount = highCount + 1
			} else if item.CveStore.Severity == securityBean.Medium {
				moderateCount = moderateCount + 1
			} else if item.CveStore.Severity == securityBean.Low {
				lowCount = lowCount + 1
			}
			vulnerabilities = append(vulnerabilities, vulnerability)
			cveStores = append(cveStores, &item.CveStore)
			if _, ok := imageDigests[item.ImageScanExecutionHistory.ImageHash]; !ok {
				imageDigests[item.ImageScanExecutionHistory.ImageHash] = item.ImageScanExecutionHistory.ImageHash
			}
			executionTime = item.ImageScanExecutionHistory.ExecutionTime
		}
		if len(imageScanResult) > 0 {
			imageScanResponse.ScanToolId = imageScanResult[0].ScanToolId
		} else {
			toolIdFromExecutionHistory, err := impl.getScanToolIdFromExecutionHistory(scanExecutionIds)
			if err != nil || toolIdFromExecutionHistory == -1 {
				impl.Logger.Errorw("error in getting scan tool id from exection history", "err", err, "")
				return nil, err
			}
			imageScanResponse.ScanToolId = toolIdFromExecutionHistory
		}
	}
	severityCount := &bean.SeverityCount{
		High:     highCount,
		Moderate: moderateCount,
		Low:      lowCount,
	}
	imageScanResponse.ImageScanDeployInfoId = request.ImageScanDeployInfoId
	if len(vulnerabilities) == 0 {
		vulnerabilities = make([]*bean.Vulnerabilities, 0)
	}
	imageScanResponse.Vulnerabilities = vulnerabilities
	imageScanResponse.SeverityCount = severityCount
	imageScanResponse.ExecutionTime = executionTime

	// scanned enabled or not only for when we don't ask for direct artifact id
	if request.ImageScanDeployInfoId > 0 && request.ArtifactId == 0 && isRegularApp {
		for _, v := range imageDigests {
			ciArtifact, err := impl.ciArtifactRepository.GetByImageDigest(v)
			if err != nil {
				impl.Logger.Errorw("error while fetching scan execution result", "err", err)
				return nil, err
			}
			imageScanResponse.ScanEnabled = ciArtifact.ScanEnabled
			imageScanResponse.Scanned = ciArtifact.Scanned
		}
	}

	if request.AppId > 0 && request.EnvId > 0 {
		app, err := impl.appRepository.FindById(request.AppId)
		if err != nil {
			impl.Logger.Errorw("error while fetching env", "err", err)
			return nil, err
		}
		imageScanResponse.AppId = request.AppId
		imageScanResponse.AppName = app.AppName
		env, err := impl.envService.FindById(request.EnvId)
		if err != nil {
			impl.Logger.Errorw("error while fetching env", "err", err)
			return nil, err
		}
		imageScanResponse.EnvId = request.EnvId
		imageScanResponse.EnvName = env.Environment

		blockCveList, err := impl.policyService.GetBlockedCVEList(cveStores, env.ClusterId, env.Id, request.AppId, app.AppType == helper.ChartStoreApp)
		if err != nil {
			impl.Logger.Errorw("error while fetching env", "err", err)
			//return nil, err
			//TODO - review @nishant
		}
		if blockCveList != nil {
			vulnerabilityPermissionMap := make(map[string]string)
			for _, cve := range blockCveList {
				vulnerabilityPermissionMap[cve.Name] = bean.BLOCK
			}
			var updatedVulnerabilities []*bean.Vulnerabilities
			for _, vulnerability := range imageScanResponse.Vulnerabilities {
				if _, ok := vulnerabilityPermissionMap[vulnerability.CVEName]; ok {
					vulnerability.Permission = bean.BLOCK
				} else {
					vulnerability.Permission = bean.WHITELISTED
				}
				updatedVulnerabilities = append(updatedVulnerabilities, vulnerability)
			}
			if len(updatedVulnerabilities) == 0 {
				updatedVulnerabilities = make([]*bean.Vulnerabilities, 0)
			}
			imageScanResponse.Vulnerabilities = updatedVulnerabilities
		} else {
			for _, vulnerability := range imageScanResponse.Vulnerabilities {
				vulnerability.Permission = bean.WHITELISTED
			}
		}
	}
	return imageScanResponse, nil
}

func (impl *ImageScanServiceImpl) FetchMinScanResultByAppIdAndEnvId(request *bean.ImageScanRequest) (*bean.ImageScanExecutionDetail, error) {
	//var scanExecution *security.ImageScanExecutionHistory
	var scanExecutionIds []int
	var executionTime time.Time

	var objectType []string
	objectType = append(objectType, security.ScanObjectType_APP, security.ScanObjectType_CHART)
	scanDeployInfo, err := impl.imageScanDeployInfoRepository.FetchByAppIdAndEnvId(request.AppId, request.EnvId, objectType)
	if err != nil && pg.ErrNoRows != err {
		impl.Logger.Errorw("error while fetching scan execution result", "err", err)
		return nil, err
	}
	if scanDeployInfo == nil || scanDeployInfo.Id == 0 || err == pg.ErrNoRows {
		return nil, err
	}
	scanExecutionIds = append(scanExecutionIds, scanDeployInfo.ImageScanExecutionHistoryId...)

	var highCount, moderateCount, lowCount, scantoolId int
	if len(scanExecutionIds) > 0 {
		imageScanResult, err := impl.scanResultRepository.FetchByScanExecutionIds(scanExecutionIds)
		if err != nil {
			impl.Logger.Errorw("error while fetching scan execution result", "err", err)
			return nil, err
		}
		for _, item := range imageScanResult {
			executionTime = item.ImageScanExecutionHistory.ExecutionTime
			if item.CveStore.Severity == securityBean.Critical {
				highCount = highCount + 1
			} else if item.CveStore.Severity == securityBean.Medium {
				moderateCount = moderateCount + 1
			} else if item.CveStore.Severity == securityBean.Low {
				lowCount = lowCount + 1
			}
		}
		if len(imageScanResult) > 0 {
			scantoolId = imageScanResult[0].ScanToolId
		} else {
			toolIdFromExecutionHistory, err := impl.getScanToolIdFromExecutionHistory(scanExecutionIds)
			if err != nil || toolIdFromExecutionHistory == -1 {
				impl.Logger.Errorw("error in getting scan tool id from exection history", "err", err, "")
				return nil, err
			}
			scantoolId = toolIdFromExecutionHistory
		}
	}
	severityCount := &bean.SeverityCount{
		High:     highCount,
		Moderate: moderateCount,
		Low:      lowCount,
	}
	imageScanResponse := &bean.ImageScanExecutionDetail{
		ImageScanDeployInfoId: scanDeployInfo.Id,
		SeverityCount:         severityCount,
		ExecutionTime:         executionTime,
		ObjectType:            scanDeployInfo.ObjectType,
		ScanEnabled:           true,
		Scanned:               true,
		ScanToolId:            scantoolId,
	}
	return imageScanResponse, nil
}

func (impl *ImageScanServiceImpl) getScanToolIdFromExecutionHistory(scanExecutionIds []int) (int, error) {
	scanToolHistoryMappings, err := impl.scanToolExecutionHistoryMappingRepository.GetAllScanHistoriesByExecutionHistoryIds(scanExecutionIds)
	if err != nil {
		if err == pg.ErrNoRows {
			impl.Logger.Errorw("got no rows for scanToolHistoryMappings", "err", err)
		} else {
			impl.Logger.Errorw("error in getting scanToolHistoryMappings", "err", err)
			return -1, err
		}
	}
	if len(scanToolHistoryMappings) > 0 {
		return scanToolHistoryMappings[0].ScanToolId, nil
	}
	return -1, err
}

func (impl *ImageScanServiceImpl) VulnerabilityExposure(request *security.VulnerabilityRequest) (*security.VulnerabilityExposureListingResponse, error) {
	vulnerabilityExposureListingResponse := &security.VulnerabilityExposureListingResponse{
		Offset: request.Offset,
		Size:   request.Size,
	}
	size := request.Size
	request.Size = 0
	count, err := impl.cveStoreRepository.VulnerabilityExposure(request)
	if err != nil {
		impl.Logger.Errorw("error while fetching vulnerability exposure", "err", err)
		return nil, err
	}
	request.Size = size
	vulnerabilityExposureListingResponse.Total = len(count)
	vulnerabilityExposureList, err := impl.cveStoreRepository.VulnerabilityExposure(request)
	if err != nil {
		impl.Logger.Errorw("error while fetching vulnerability exposure", "err", err)
		return nil, err
	}

	var cveStores []*security.CveStore
	cveStore, err := impl.cveStoreRepository.FindByName(request.CveName)
	if err != nil {
		impl.Logger.Errorw("error while fetching cve store", "err", err)
		return nil, err
	}

	envMap := make(map[int]bean2.EnvironmentBean)
	environments, err := impl.envService.GetAllActive()
	if err != nil {
		impl.Logger.Errorw("error while fetching vulnerability exposure", "err", err)
		return nil, err
	}
	for _, item := range environments {
		envMap[item.Id] = item
	}

	cveStores = append(cveStores, cveStore)
	for _, item := range vulnerabilityExposureList {
		envId := 0
		if item.AppType == helper.ChartStoreApp {
			envId = item.ChartEnvId
		} else if item.AppType == helper.CustomApp {
			envId = item.PipelineEnvId
		}
		env := envMap[envId]
		item.EnvId = envId
		item.EnvName = env.Environment
		var appStore bool
		appStore = item.AppType == helper.ChartStoreApp
		blockCveList, err := impl.policyService.GetBlockedCVEList(cveStores, env.ClusterId, envId, item.AppId, appStore)
		if err != nil {
			impl.Logger.Errorw("error while fetching blocked list", "err", err)
			return nil, err
		}
		if len(blockCveList) > 0 {
			item.Blocked = true
		}
	}
	vulnerabilityExposureListingResponse.VulnerabilityExposure = vulnerabilityExposureList
	return vulnerabilityExposureListingResponse, nil
}

func (impl *ImageScanServiceImpl) CalculateSeverityCountInfo(vulnerabilities []*bean.Vulnerabilities) *bean.SeverityCount {
	diff := bean.SeverityCount{}
	for _, vulnerability := range vulnerabilities {
		if vulnerability.IsCritical() {
			diff.High += 1
		} else if vulnerability.IsModerate() {
			diff.Moderate += 1
		} else if vulnerability.IsLow() {
			diff.Low += 1
		}
	}
	return &diff
<<<<<<< HEAD
=======
}

func (impl *ImageScanServiceImpl) GetArtifactVulnerabilityStatus(ctx context.Context, request *bean3.VulnerabilityCheckRequest) (bool, error) {
	isVulnerable := false
	if len(request.ImageDigest) > 0 {
		var cveStores []*security.CveStore
		_, span := otel.Tracer("orchestrator").Start(ctx, "scanResultRepository.FindByImageDigest")
		imageScanResult, err := impl.scanResultRepository.FindByImageDigest(request.ImageDigest)
		span.End()
		if err != nil && err != pg.ErrNoRows {
			impl.Logger.Errorw("error fetching image digest", "digest", request.ImageDigest, "err", err)
			return false, err
		}
		for _, item := range imageScanResult {
			cveStores = append(cveStores, &item.CveStore)
		}
		_, span = otel.Tracer("orchestrator").Start(ctx, "cvePolicyRepository.GetBlockedCVEList")
		if request.CdPipeline.Environment.ClusterId == 0 {
			envDetails, err := impl.envService.GetDetailsById(request.CdPipeline.EnvironmentId)
			if err != nil {
				impl.Logger.Errorw("error fetching cluster details by env, GetArtifactVulnerabilityStatus", "envId", request.CdPipeline.EnvironmentId, "err", err)
				return false, err
			}
			request.CdPipeline.Environment = *envDetails
		}
		blockCveList, err := impl.cvePolicyRepository.GetBlockedCVEList(cveStores, request.CdPipeline.Environment.ClusterId, request.CdPipeline.EnvironmentId, request.CdPipeline.AppId, false)
		span.End()
		if err != nil {
			impl.Logger.Errorw("error encountered in GetArtifactVulnerabilityStatus", "clusterId", request.CdPipeline.Environment.ClusterId, "envId", request.CdPipeline.EnvironmentId, "appId", request.CdPipeline.AppId, "err", err)
			return false, err
		}
		if len(blockCveList) > 0 {
			isVulnerable = true
		}
	}
	return isVulnerable, nil
>>>>>>> b784277f
}<|MERGE_RESOLUTION|>--- conflicted
+++ resolved
@@ -21,10 +21,7 @@
 	"context"
 	securityBean "github.com/devtron-labs/devtron/internal/sql/repository/security/bean"
 	bean2 "github.com/devtron-labs/devtron/pkg/cluster/repository/bean"
-<<<<<<< HEAD
-=======
 	bean3 "github.com/devtron-labs/devtron/pkg/deployment/trigger/devtronApps/bean"
->>>>>>> b784277f
 	"github.com/devtron-labs/devtron/pkg/security/bean"
 	"go.opentelemetry.io/otel"
 	"time"
@@ -50,10 +47,7 @@
 	VulnerabilityExposure(request *security.VulnerabilityRequest) (*security.VulnerabilityExposureListingResponse, error)
 	CalculateSeverityCountInfo(vulnerabilities []*bean.Vulnerabilities) *bean.SeverityCount
 	FindScanToolById(id int) (string, error)
-<<<<<<< HEAD
-=======
 	GetArtifactVulnerabilityStatus(ctx context.Context, request *bean3.VulnerabilityCheckRequest) (bool, error)
->>>>>>> b784277f
 }
 
 type ImageScanServiceImpl struct {
@@ -73,10 +67,7 @@
 	ciPipelineRepository                      pipelineConfig.CiPipelineRepository
 	scanToolMetaDataRepository                security.ScanToolMetadataRepository
 	scanToolExecutionHistoryMappingRepository security.ScanToolExecutionHistoryMappingRepository
-<<<<<<< HEAD
-=======
 	cvePolicyRepository                       security.CvePolicyRepository
->>>>>>> b784277f
 }
 
 func NewImageScanServiceImpl(Logger *zap.SugaredLogger, scanHistoryRepository security.ImageScanHistoryRepository,
@@ -580,8 +571,6 @@
 		}
 	}
 	return &diff
-<<<<<<< HEAD
-=======
 }
 
 func (impl *ImageScanServiceImpl) GetArtifactVulnerabilityStatus(ctx context.Context, request *bean3.VulnerabilityCheckRequest) (bool, error) {
@@ -618,5 +607,4 @@
 		}
 	}
 	return isVulnerable, nil
->>>>>>> b784277f
 }