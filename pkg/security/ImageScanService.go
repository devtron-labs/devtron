--- conflicted
+++ resolved
@@ -321,21 +321,11 @@
 				Severity: item.CveStore.Severity.String(),
 				//Permission: "BLOCK", TODO
 			}
-<<<<<<< HEAD
-			highCount, moderateCount, lowCount = impl.updateCount(item.CveStore.Severity, highCount, moderateCount, lowCount)
-=======
 			if len(item.CveStore.Package) == 0 {
 				// data already migrated hence get package from image_scan_execution_result
 				vulnerability.Package = item.Package
 			}
-			if item.CveStore.Severity == security.Critical {
-				highCount = highCount + 1
-			} else if item.CveStore.Severity == security.Medium {
-				moderateCount = moderateCount + 1
-			} else if item.CveStore.Severity == security.Low {
-				lowCount = lowCount + 1
-			}
->>>>>>> 96de0c1d
+			highCount, moderateCount, lowCount = impl.updateCount(item.CveStore.Severity, highCount, moderateCount, lowCount)
 			vulnerabilities = append(vulnerabilities, vulnerability)
 			cveStores = append(cveStores, &item.CveStore)
 			if _, ok := imageDigests[item.ImageScanExecutionHistory.ImageHash]; !ok {
