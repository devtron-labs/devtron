--- conflicted
+++ resolved
@@ -21,11 +21,7 @@
 	"context"
 	"fmt"
 	securityBean "github.com/devtron-labs/devtron/internal/sql/repository/security/bean"
-<<<<<<< HEAD
-	bean3 "github.com/devtron-labs/devtron/pkg/auth/user/bean"
-=======
 	bean4 "github.com/devtron-labs/devtron/pkg/auth/user/bean"
->>>>>>> 0323f71c
 	bean2 "github.com/devtron-labs/devtron/pkg/cluster/repository/bean"
 	bean3 "github.com/devtron-labs/devtron/pkg/deployment/trigger/devtronApps/bean"
 	"github.com/devtron-labs/devtron/pkg/security/bean"
@@ -55,10 +51,7 @@
 	VulnerabilityExposure(request *security.VulnerabilityRequest) (*security.VulnerabilityExposureListingResponse, error)
 	CalculateSeverityCountInfo(vulnerabilities []*bean.Vulnerabilities) *bean.SeverityCount
 	FindScanToolById(id int) (string, error)
-<<<<<<< HEAD
-=======
 	GetArtifactVulnerabilityStatus(ctx context.Context, request *bean3.VulnerabilityCheckRequest) (bool, error)
->>>>>>> 0323f71c
 	FetchScanResultsForImages(images []string) ([]*bean.ImageScanResult, error)
 }
 
@@ -80,10 +73,6 @@
 	scanToolMetaDataRepository                security.ScanToolMetadataRepository
 	scanToolExecutionHistoryMappingRepository security.ScanToolExecutionHistoryMappingRepository
 	cvePolicyRepository                       security.CvePolicyRepository
-}
-
-func NewImageScanServiceImplEA() *ImageScanServiceImpl {
-	return nil
 }
 
 func NewImageScanServiceImplEA() *ImageScanServiceImpl {
@@ -578,8 +567,6 @@
 	return &diff
 }
 
-<<<<<<< HEAD
-=======
 func (impl *ImageScanServiceImpl) GetArtifactVulnerabilityStatus(ctx context.Context, request *bean3.VulnerabilityCheckRequest) (bool, error) {
 	isVulnerable := false
 	if len(request.ImageDigest) > 0 {
@@ -616,7 +603,6 @@
 	return isVulnerable, nil
 }
 
->>>>>>> 0323f71c
 func filterResultsForHistoryId(results []*security.ImageScanExecutionResult, id int) []*security.ImageScanExecutionResult {
 	resultsFiltered := make([]*security.ImageScanExecutionResult, 0)
 	for _, result := range results {
@@ -799,11 +785,7 @@
 func (impl ImageScanServiceImpl) sendForScan(image string) {
 	err := impl.policyService.SendScanEventAsync(&ScanEvent{
 		Image:  image,
-<<<<<<< HEAD
-		UserId: bean3.SYSTEM_USER_ID,
-=======
 		UserId: bean4.SYSTEM_USER_ID,
->>>>>>> 0323f71c
 	})
 	if err != nil {
 		impl.Logger.Errorw("error in sending image scan event", "err", err, "image", image)
