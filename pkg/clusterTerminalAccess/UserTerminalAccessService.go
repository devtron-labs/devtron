package clusterTerminalAccess

import (
	"context"
	"encoding/json"
	"errors"
	"fmt"
	"github.com/caarlos0/env/v6"
	client "github.com/devtron-labs/devtron/api/helm-app"
	"github.com/devtron-labs/devtron/client/k8s/application"
	"github.com/devtron-labs/devtron/internal/sql/models"
	"github.com/devtron-labs/devtron/internal/sql/repository"
	"github.com/devtron-labs/devtron/pkg/terminal"
	"github.com/devtron-labs/devtron/util/k8s"
	"github.com/robfig/cron/v3"
	"github.com/yannh/kubeconform/pkg/resource"
	"github.com/yannh/kubeconform/pkg/validator"
	"go.uber.org/zap"
	v1 "k8s.io/api/core/v1"
	k8sErrors "k8s.io/apimachinery/pkg/api/errors"
	metav1 "k8s.io/apimachinery/pkg/apis/meta/v1"
	"k8s.io/apimachinery/pkg/runtime"
	"k8s.io/apimachinery/pkg/runtime/schema"
	"k8s.io/apimachinery/pkg/util/yaml"
	"k8s.io/kubernetes/pkg/api/legacyscheme"
	"strconv"
	"strings"
	"sync"
	"time"
)

type UserTerminalAccessService interface {
	StartTerminalSession(ctx context.Context, request *models.UserTerminalSessionRequest) (*models.UserTerminalSessionResponse, error)
	UpdateTerminalSession(ctx context.Context, request *models.UserTerminalSessionRequest) (*models.UserTerminalSessionResponse, error)
	UpdateTerminalShellSession(ctx context.Context, request *models.UserTerminalShellSessionRequest) (*models.UserTerminalSessionResponse, error)
<<<<<<< HEAD
	FetchTerminalStatus(ctx context.Context, terminalAccessId int, namespace string, containerName string, shellName string) (*models.UserTerminalSessionResponse, error)
=======
	FetchTerminalStatus(ctx context.Context, terminalAccessId int, namespace string, shellName string) (*models.UserTerminalSessionResponse, error)
>>>>>>> ed26ea2d
	StopTerminalSession(ctx context.Context, userTerminalAccessId int)
	DisconnectTerminalSession(ctx context.Context, userTerminalAccessId int) error
	DisconnectAllSessionsForUser(ctx context.Context, userId int32)
	FetchPodManifest(ctx context.Context, userTerminalAccessId int) (resp *application.ManifestResponse, err error)
<<<<<<< HEAD
	FetchPodEvents(ctx context.Context, userTerminalAccessId int) (*application.EventsResponse, error)
	ValidateShell(podName, namespace, shellName, containerName string, clusterId int) (bool, string, error)
	EditTerminalPodManifest(ctx context.Context, request *models.UserTerminalSessionRequest, override bool) (ManifestEditResponse, error)
=======
	FetchPodEvents(ctx context.Context, userTerminalAccessId int) (*models.UserTerminalPodEvents, error)
	ValidateShell(podName, namespace, shellName string, clusterId int) (bool, string, error)
>>>>>>> ed26ea2d
}

const (
	hostNameKey           = "kubernetes.io/hostname"
	serviceAccountNameKey = "serviceAccountName"
	nodeSelectorKey       = "nodeSelector"
	containersKey         = "containers"
	imageKey              = "image"
	namespaceKey          = "namespace"
	metadataKey           = "metadata"
	nameKey               = "name"
	subjectsKey           = "subjects"
)

type UserTerminalAccessServiceImpl struct {
	TerminalAccessRepository     repository.TerminalAccessRepository
	Logger                       *zap.SugaredLogger
	Config                       *models.UserTerminalSessionConfig
	TerminalAccessSessionDataMap *map[int]*UserTerminalAccessSessionData
	TerminalAccessDataArrayMutex *sync.RWMutex
	PodStatusSyncCron            *cron.Cron
	k8sApplicationService        k8s.K8sApplicationService
	k8sClientService             application.K8sClientService
	terminalSessionHandler       terminal.TerminalSessionHandler
}

type UserTerminalAccessSessionData struct {
	sessionId                string
	latestActivityTime       time.Time
	terminalAccessDataEntity *models.UserTerminalAccessData
	terminateTriggered       bool
}
type ManifestEditResponse struct {
	ErrorComments    string                        `json:"errors,omitempty"`
	ManifestResponse *application.ManifestResponse `json:"manifestResponse"`
	models.UserTerminalSessionResponse
}

func GetTerminalAccessConfig() (*models.UserTerminalSessionConfig, error) {
	config := &models.UserTerminalSessionConfig{}
	err := env.Parse(config)
	if err != nil {
		return nil, err
	}
	return config, err
}

func NewUserTerminalAccessServiceImpl(logger *zap.SugaredLogger, terminalAccessRepository repository.TerminalAccessRepository, config *models.UserTerminalSessionConfig,
	k8sApplicationService k8s.K8sApplicationService, k8sClientService application.K8sClientService, terminalSessionHandler terminal.TerminalSessionHandler) (*UserTerminalAccessServiceImpl, error) {
	//fetches all running and starting entities from db and start SyncStatus
	podStatusSyncCron := cron.New(cron.WithChain())
	terminalAccessDataArrayMutex := &sync.RWMutex{}
	map1 := make(map[int]*UserTerminalAccessSessionData)
	accessServiceImpl := &UserTerminalAccessServiceImpl{
		Logger:                       logger,
		TerminalAccessRepository:     terminalAccessRepository,
		Config:                       config,
		PodStatusSyncCron:            podStatusSyncCron,
		TerminalAccessDataArrayMutex: terminalAccessDataArrayMutex,
		k8sApplicationService:        k8sApplicationService,
		k8sClientService:             k8sClientService,
		TerminalAccessSessionDataMap: &map1,
		terminalSessionHandler:       terminalSessionHandler,
	}
	podStatusSyncCron.Start()
	_, err := podStatusSyncCron.AddFunc(fmt.Sprintf("@every %ds", config.TerminalPodStatusSyncTimeInSecs), accessServiceImpl.SyncPodStatus)
	if err != nil {
		logger.Errorw("error occurred while starting cron job", "time in secs", config.TerminalPodStatusSyncTimeInSecs)
		return nil, err
	}
	go accessServiceImpl.SyncRunningInstances()
	return accessServiceImpl, err
}
<<<<<<< HEAD
func (impl *UserTerminalAccessServiceImpl) ValidateShell(podName, namespace, shellName, containerName string, clusterId int) (bool, string, error) {
	impl.Logger.Infow("Inside validateShell method", "UserTerminalAccessServiceImpl")
	if containerName == "" {
		containerName = "devtron-debug-terminal"
	}
=======
func (impl *UserTerminalAccessServiceImpl) ValidateShell(podName, namespace, shellName string, clusterId int) (bool, string, error) {
	impl.Logger.Infow("Inside validateShell method", "UserTerminalAccessServiceImpl", "podName", podName, "namespace", namespace, "shellName", shellName, "clusterId", clusterId)
>>>>>>> ed26ea2d
	req := &terminal.TerminalSessionRequest{
		PodName:       podName,
		Namespace:     namespace,
		Shell:         shellName,
		ClusterId:     clusterId,
<<<<<<< HEAD
		ContainerName: containerName,
=======
		ContainerName: "devtron-debug-terminal",
>>>>>>> ed26ea2d
	}
	if shellName == models.AutoSelectShell {
		shell, err := impl.terminalSessionHandler.AutoSelectShell(req)
		if err != nil {
			return false, shell, err
		}
		return true, shell, err
	}
	res, err := impl.terminalSessionHandler.ValidateShell(req)
	if err != nil && err.Error() == terminal.CommandExecutionFailed {
		return res, shellName, errors.New(fmt.Sprintf(models.ShellNotSupported, shellName))
	}
	return res, shellName, err
}
func (impl *UserTerminalAccessServiceImpl) StartTerminalSession(ctx context.Context, request *models.UserTerminalSessionRequest) (*models.UserTerminalSessionResponse, error) {
	impl.Logger.Infow("terminal start request received for user", "request", request)
	if request.Manifest != "" {
		res, err := impl.EditTerminalPodManifest(ctx, request, true)
		return &models.UserTerminalSessionResponse{
			TerminalAccessId:      res.TerminalAccessId,
			UserTerminalSessionId: res.UserTerminalSessionId,
			Status:                res.Status,
			PodName:               res.PodName,
			NodeName:              res.NodeName,
			ShellName:             res.ShellName,
			Containers:            res.Containers,
			PodExists:             res.PodExists,
		}, err
	}
	podNameVar, err := impl.getPodNameVar(request)
	if err != nil {
		return nil, err
	}
	terminalEntity, err := impl.createTerminalEntity(request, *podNameVar)
	if err != nil {
		return nil, err
	}
	isAutoSelect := false
	if request.NodeName == models.AUTO_SELECT_NODE {
		isAutoSelect = true
	}
	err = impl.startTerminalPod(ctx, terminalEntity.PodName, request, isAutoSelect)
	return terminalEntity, err
}

func (impl *UserTerminalAccessServiceImpl) getPodNameVar(request *models.UserTerminalSessionRequest) (*string, error) {
	userId := request.UserId
	// check for max session check
	err := impl.checkMaxSessionLimit(userId)
	if err != nil {
		return nil, err
	}
	maxIdForUser := impl.getMaxIdForUser(userId)
	podNameVar := impl.createPodName(request, maxIdForUser)
<<<<<<< HEAD
	return &podNameVar, err
=======
	terminalEntity, err := impl.createTerminalEntity(request, podNameVar)
	if err != nil {
		return nil, err
	}
	isAutoSelect := false
	if request.NodeName == models.AUTO_SELECT_NODE {
		isAutoSelect = true
	}
	err = impl.startTerminalPod(ctx, podNameVar, request, isAutoSelect)
	return terminalEntity, err
>>>>>>> ed26ea2d
}

func (impl *UserTerminalAccessServiceImpl) checkMaxSessionLimit(userId int32) error {
	maxSessionPerUser := impl.Config.MaxSessionPerUser
	activeSessionList := impl.getUserActiveSessionList(userId)
	userRunningSessionCount := len(activeSessionList)
	if userRunningSessionCount >= maxSessionPerUser {
		errStr := fmt.Sprintf("cannot start new session more than configured %s", strconv.Itoa(maxSessionPerUser))
		impl.Logger.Errorw(errStr, "userId", userId)
		return errors.New(models.MaxSessionLimitReachedMsg)
	}
	return nil
}

func (impl *UserTerminalAccessServiceImpl) getMaxIdForUser(userId int32) int {
	accessSessionDataMap := impl.TerminalAccessSessionDataMap
	maxId := 0
	for _, userTerminalAccessSessionData := range *accessSessionDataMap {
		terminalAccessDataEntity := userTerminalAccessSessionData.terminalAccessDataEntity
		if terminalAccessDataEntity.UserId == userId {
			accessId := terminalAccessDataEntity.Id
			if accessId > maxId {
				maxId = accessId
			}
		}
	}
	return maxId
}

func (impl *UserTerminalAccessServiceImpl) getUserActiveSessionList(userId int32) []*UserTerminalAccessSessionData {
	var userTerminalAccessSessionDataArray []*UserTerminalAccessSessionData
	accessSessionDataMap := impl.TerminalAccessSessionDataMap
	for _, userTerminalAccessSessionData := range *accessSessionDataMap {
		terminalAccessDataEntity := userTerminalAccessSessionData.terminalAccessDataEntity
		if terminalAccessDataEntity.UserId == userId && userTerminalAccessSessionData.sessionId != "" {
			userTerminalAccessSessionDataArray = append(userTerminalAccessSessionDataArray, userTerminalAccessSessionData)
		}
	}
	return userTerminalAccessSessionDataArray
}

func (impl *UserTerminalAccessServiceImpl) createTerminalEntity(request *models.UserTerminalSessionRequest, podName string) (*models.UserTerminalSessionResponse, error) {
	userAccessData := &models.UserTerminalAccessData{
		UserId:    request.UserId,
		ClusterId: request.ClusterId,
		NodeName:  request.NodeName,
		Status:    string(models.TerminalPodStarting),
		PodName:   podName,
		Metadata:  impl.extractMetadataString(request),
	}
	err := impl.TerminalAccessRepository.SaveUserTerminalAccessData(userAccessData)
	if err != nil {
		impl.Logger.Errorw("error occurred while saving user terminal access data", "err", err)
		return nil, err
	}
	impl.TerminalAccessDataArrayMutex.Lock()
	defer impl.TerminalAccessDataArrayMutex.Unlock()
	terminalAccessDataArray := *impl.TerminalAccessSessionDataMap
	terminalAccessDataArray[userAccessData.Id] = &UserTerminalAccessSessionData{terminalAccessDataEntity: userAccessData, latestActivityTime: time.Now()}
	impl.TerminalAccessSessionDataMap = &terminalAccessDataArray
	return &models.UserTerminalSessionResponse{
		UserId:           userAccessData.UserId,
		PodName:          podName,
		TerminalAccessId: userAccessData.Id,
	}, nil
}

func (impl *UserTerminalAccessServiceImpl) UpdateTerminalShellSession(ctx context.Context, request *models.UserTerminalShellSessionRequest) (*models.UserTerminalSessionResponse, error) {
	impl.Logger.Infow("terminal update shell request received for user", "request", request)
	userTerminalAccessId := request.TerminalAccessId
	impl.StopTerminalSession(ctx, userTerminalAccessId)
	terminalAccessData, err := impl.TerminalAccessRepository.GetUserTerminalAccessData(userTerminalAccessId)
	if err != nil {
		impl.Logger.Errorw("error occurred while fetching user terminal access data", "userTerminalAccessId", userTerminalAccessId, "err", err)
		return nil, err
	}
	updateTerminalShellResponse := &models.UserTerminalSessionResponse{
		UserId:           terminalAccessData.UserId,
		PodName:          terminalAccessData.PodName,
		TerminalAccessId: terminalAccessData.Id,
		ShellName:        request.ShellName,
	}
	statusAndReason := strings.Split(terminalAccessData.Status, "/")
	if statusAndReason[0] == string(models.TerminalPodTerminated) {
		updateTerminalShellResponse.Status = models.TerminalPodTerminated
		updateTerminalShellResponse.ErrorReason = statusAndReason[1]
		return updateTerminalShellResponse, nil
	}

	if models.TerminalPodStatus(terminalAccessData.Status) == models.TerminalPodRunning {
<<<<<<< HEAD
		isValidShell, shellName, err := impl.ValidateShell(terminalAccessData.PodName, request.NameSpace, request.ShellName, request.ContainerName, terminalAccessData.ClusterId)
=======
		isValidShell, shellName, err := impl.ValidateShell(terminalAccessData.PodName, request.NameSpace, request.ShellName, terminalAccessData.ClusterId)
>>>>>>> ed26ea2d
		podStatus := models.TerminalPodStatus(terminalAccessData.Status)
		if err != nil && err.Error() == terminal.PodNotFound {
			podStatus = models.TerminalPodTerminated
		}
		if !isValidShell {
			impl.Logger.Infow("shell is not supported", "podName", terminalAccessData.PodName, "namespace", request.NameSpace, "shell", request.ShellName, "reason", err)
			updateTerminalShellResponse.Status = podStatus
			updateTerminalShellResponse.ErrorReason = err.Error()
			updateTerminalShellResponse.IsValidShell = isValidShell
			//have to get shellName from validate shell , because we can auto-select the shell
			updateTerminalShellResponse.ShellName = shellName
			return updateTerminalShellResponse, nil
		}
	}

	terminalAccessData.Metadata = impl.mergeToMetadataString(terminalAccessData.Metadata, request)
	err = impl.TerminalAccessRepository.UpdateUserTerminalAccessData(terminalAccessData)
	if err != nil {
		impl.Logger.Errorw("error occurred while updating terminal Access data ", "userTerminalAccessId", userTerminalAccessId, "err", err)
		return nil, err
	}
	impl.TerminalAccessDataArrayMutex.Lock()
	defer impl.TerminalAccessDataArrayMutex.Unlock()
	terminalAccessDataMap := *impl.TerminalAccessSessionDataMap
	terminalAccessSessionData := terminalAccessDataMap[terminalAccessData.Id]
	terminalAccessSessionData.terminalAccessDataEntity = terminalAccessData
	terminalAccessSessionData.latestActivityTime = time.Now()
	impl.TerminalAccessSessionDataMap = &terminalAccessDataMap

	updateTerminalShellResponse.IsValidShell = true
	updateTerminalShellResponse.Status = models.TerminalPodStatus(statusAndReason[0])
	return updateTerminalShellResponse, nil
}

func (impl *UserTerminalAccessServiceImpl) UpdateTerminalSession(ctx context.Context, request *models.UserTerminalSessionRequest) (*models.UserTerminalSessionResponse, error) {
	impl.Logger.Infow("terminal update request received for user", "request", request)
	userTerminalAccessId := request.Id
	err := impl.DisconnectTerminalSession(ctx, userTerminalAccessId)
	if err != nil {
		return nil, err
	}
	if request.Manifest != "" {
		res, err := impl.EditTerminalPodManifest(ctx, request, true)
		return &models.UserTerminalSessionResponse{
			TerminalAccessId:      res.TerminalAccessId,
			UserTerminalSessionId: res.UserTerminalSessionId,
			Status:                res.Status,
			PodName:               res.PodName,
			NodeName:              res.NodeName,
			ShellName:             res.ShellName,
			Containers:            res.Containers,
		}, err
	}
	return impl.StartTerminalSession(ctx, request)
}

func (impl *UserTerminalAccessServiceImpl) DisconnectTerminalSession(ctx context.Context, userTerminalAccessId int) error {
	impl.Logger.Info("Disconnect terminal session request received", "userTerminalAccessId", userTerminalAccessId)
	impl.StopTerminalSession(ctx, userTerminalAccessId)
	impl.TerminalAccessDataArrayMutex.Lock()
	defer impl.TerminalAccessDataArrayMutex.Unlock()
	accessSessionDataMap := *impl.TerminalAccessSessionDataMap
	if accessSessionDataMap == nil {
		return nil
	}
	accessSessionData := accessSessionDataMap[userTerminalAccessId]
	if accessSessionData == nil {
		return nil
	}
	terminalAccessData := accessSessionData.terminalAccessDataEntity
	if terminalAccessData == nil {
		return nil
	}
	metadata := terminalAccessData.Metadata
	metadataMap, err := impl.getMetadataMap(metadata)
	if err != nil {
		return err
	}
	namespace := metadataMap["Namespace"]
	err = impl.DeleteTerminalPod(ctx, terminalAccessData.ClusterId, terminalAccessData.PodName, namespace)
	if err != nil {
		if isResourceNotFoundErr(err) {
			accessSessionData.terminateTriggered = true
			err = nil
		}
	} else {
		accessSessionData.terminateTriggered = true
	}
	return err
}

func getErrorDetailedMessage(err error) string {
	if errStatus, ok := err.(*k8sErrors.StatusError); ok {
		return errStatus.Status().Message
	}
	return ""
}
func isResourceNotFoundErr(err error) bool {
	if errStatus, ok := err.(*k8sErrors.StatusError); ok && errStatus.Status().Reason == metav1.StatusReasonNotFound {
		return true
	}
	return false
}

func (impl *UserTerminalAccessServiceImpl) StopTerminalSession(ctx context.Context, userTerminalAccessId int) {
	impl.Logger.Infow("terminal stop request received for user", "userTerminalAccessId", userTerminalAccessId)
	impl.TerminalAccessDataArrayMutex.Lock()
	defer impl.TerminalAccessDataArrayMutex.Unlock()
	accessSessionDataMap := *impl.TerminalAccessSessionDataMap
	if accessSessionDataMap == nil {
		return
	}
	accessSessionData, present := accessSessionDataMap[userTerminalAccessId]
	if present {
		impl.closeAndCleanTerminalSession(accessSessionData)
	}
}

func (impl *UserTerminalAccessServiceImpl) DisconnectAllSessionsForUser(ctx context.Context, userId int32) {
	impl.Logger.Infow("disconnecting all active session for user", "userId", userId)
	impl.TerminalAccessDataArrayMutex.Lock()
	defer impl.TerminalAccessDataArrayMutex.Unlock()
	activeSessionList := impl.getUserActiveSessionList(userId)
	for _, accessSessionData := range activeSessionList {
		impl.closeAndCleanTerminalSession(accessSessionData)
	}
}

func (impl *UserTerminalAccessServiceImpl) closeAndCleanTerminalSession(accessSessionData *UserTerminalAccessSessionData) {
	sessionId := accessSessionData.sessionId
	if sessionId != "" {
		userTerminalAccessId := accessSessionData.terminalAccessDataEntity.Id
		impl.Logger.Infow("closing socket connection", "userTerminalAccessId", userTerminalAccessId)
		impl.closeSession(sessionId)
		accessSessionData.sessionId = ""
		accessSessionData.latestActivityTime = time.Now()
	}
}

func (impl *UserTerminalAccessServiceImpl) closeSession(sessionId string) {
	impl.terminalSessionHandler.Close(sessionId, 1, "Process exited")
}

func (impl *UserTerminalAccessServiceImpl) extractMetadataString(request *models.UserTerminalSessionRequest) string {
	metadata := make(map[string]string)
	metadata["BaseImage"] = request.BaseImage
	metadata["ShellName"] = request.ShellName
	metadata["Namespace"] = request.Namespace
	metadataJsonBytes, err := json.Marshal(metadata)
	if err != nil {
		impl.Logger.Errorw("error occurred while converting metadata to json", "request", request, "err", err)
		return "{}"
	}
	return string(metadataJsonBytes)
}

func (impl *UserTerminalAccessServiceImpl) mergeToMetadataString(metadataJsonStr string, request *models.UserTerminalShellSessionRequest) string {
	metadataMap, err := impl.getMetadataMap(metadataJsonStr)
	if err != nil {
		metadataMap = make(map[string]string)
	}
	metadataMap["ShellName"] = request.ShellName
	metadataJsonBytes, err := json.Marshal(metadataMap)
	if err != nil {
		impl.Logger.Errorw("error occurred while converting metadata to json", "request", request, "err", err)
		return "{}"
	}
	return string(metadataJsonBytes)
}

func (impl *UserTerminalAccessServiceImpl) getMetadataMap(metadata string) (map[string]string, error) {
	var metadataMap map[string]string
	err := json.Unmarshal([]byte(metadata), &metadataMap)
	if err != nil {
		impl.Logger.Errorw("error occurred while converting metadata to map", "metadata", metadata, "err", err)
		return nil, err
	}
	return metadataMap, nil
}

func (impl *UserTerminalAccessServiceImpl) startTerminalPod(ctx context.Context, podNameVar string, request *models.UserTerminalSessionRequest, isAutoSelect bool) error {

	accessTemplates, err := impl.TerminalAccessRepository.FetchAllTemplates()
	if err != nil {
		impl.Logger.Errorw("error occurred while fetching terminal access templates", "err", err)
		return err
	}
	for _, accessTemplate := range accessTemplates {
		err = impl.applyTemplateData(ctx, request, podNameVar, accessTemplate, false, isAutoSelect)
		if err != nil {
			return err
		}
	}
	return err
}

func (impl *UserTerminalAccessServiceImpl) createPodName(request *models.UserTerminalSessionRequest, runningCount int) string {
	podNameVar := models.TerminalAccessPodNameTemplate
	podNameVar = strings.ReplaceAll(podNameVar, models.TerminalAccessClusterIdTemplateVar, strconv.Itoa(request.ClusterId))
	podNameVar = strings.ReplaceAll(podNameVar, models.TerminalAccessUserIdTemplateVar, strconv.FormatInt(int64(request.UserId), 10))
	podNameVar = strings.ReplaceAll(podNameVar, models.TerminalAccessRandomIdVar, strconv.Itoa(runningCount+1))
	return podNameVar
}

<<<<<<< HEAD
func updatePodTemplate(templateDataMap map[string]interface{}, podNameVar string, nodeName string, baseImage string, isAutoSelect bool, taints []models.NodeTaints) (string, error) {
	//adding pod name in metadata
	if val, ok := templateDataMap["metadata"]; ok && len(podNameVar) > 0 {
		metadataMap := val.(map[string]interface{})
		if _, ok1 := metadataMap["name"]; ok1 {
			metadataMap["name"] = interface{}(podNameVar)
		}
	}
	//adding service account and nodeName in pod spec
	if val, ok := templateDataMap["spec"]; ok {
		specMap := val.(map[string]interface{})
		if _, ok1 := specMap["serviceAccountName"]; ok1 && len(podNameVar) > 0 {
			name := fmt.Sprintf("%s-sa", podNameVar)
			specMap["serviceAccountName"] = interface{}(name)
		}
		//TODO: remove the below line after changing pod manifest data in DB
		delete(specMap, "nodeSelector")
		if !isAutoSelect {
			specMap["nodeName"] = interface{}(nodeName)
		}

		//adding container data in pod spec
		if containers, ok1 := specMap["containers"]; ok1 {
			containersData := containers.([]interface{})
			for _, containerData := range containersData {
				containerDataMap := containerData.(map[string]interface{})
				if _, ok2 := containerDataMap["image"]; ok2 {
					containerDataMap["image"] = interface{}(baseImage)
				}
			}
		}

		//adding pod toleration's for the given node if autoSelect = false
		tolerationData := make([]interface{}, 0)
		if !isAutoSelect {
			for _, taint := range taints {
				toleration := make(map[string]interface{})
				toleration["key"] = interface{}(taint.Key)
				toleration["operator"] = interface{}("exists")
				toleration["effect"] = interface{}(taint.Effect)
				tolerationData = append(tolerationData, interface{}(toleration))
			}
		}
		specMap["tolerations"] = interface{}(tolerationData)
=======
func updatePodTemplate(templateDataMap map[string]interface{}, podNameVar string, nodeName string, baseImage string, isAutoSelect bool) (string, error) {
	if val, ok := templateDataMap[metadataKey]; ok {
		metadataMap := val.(map[string]interface{})
		if _, ok1 := metadataMap[nameKey]; ok1 {
			metadataMap[nameKey] = interface{}(podNameVar)
		}
	}
	if val, ok := templateDataMap["spec"]; ok {
		specMap := val.(map[string]interface{})
		if _, ok1 := specMap[serviceAccountNameKey]; ok1 {
			name := fmt.Sprintf("%s-sa", podNameVar)
			specMap[serviceAccountNameKey] = interface{}(name)
		}

		if _, ok1 := specMap[nodeSelectorKey]; ok1 {
			if isAutoSelect {
				delete(specMap, nodeSelectorKey)
			} else {
				nodeSelectorData := specMap[nodeSelectorKey]
				nodeSelectorDataMap := nodeSelectorData.(map[string]interface{})
				if _, ok2 := nodeSelectorDataMap[hostNameKey]; ok2 {
					nodeSelectorDataMap[hostNameKey] = interface{}(nodeName)
				}
			}
		}

		if containers, ok1 := specMap[containersKey]; ok1 {
			containersData := containers.([]interface{})
			for _, containerData := range containersData {
				containerDataMap := containerData.(map[string]interface{})
				if _, ok2 := containerDataMap[imageKey]; ok2 {
					containerDataMap[imageKey] = interface{}(baseImage)
				}
			}
		}

>>>>>>> ed26ea2d
	}
	bytes, err := json.Marshal(&templateDataMap)
	return string(bytes), err
}
func updateClusterRoleBindingTemplate(templateDataMap map[string]interface{}, podNameVar string, namespace string) (string, error) {
<<<<<<< HEAD
	if val, ok := templateDataMap["metadata"]; ok {
		metadataMap := val.(map[string]interface{})
		if _, ok1 := metadataMap["name"]; ok1 {
			name := fmt.Sprintf("%s-crb", podNameVar)
			metadataMap["name"] = name
		}
	}

	if subjects, ok := templateDataMap["subjects"]; ok {
		for _, subject := range subjects.([]interface{}) {
			subjectMap := subject.(map[string]interface{})
			if _, ok1 := subjectMap["name"]; ok1 {
				name := fmt.Sprintf("%s-sa", podNameVar)
				subjectMap["name"] = interface{}(name)
			}

			if _, ok2 := subjectMap["namespace"]; ok2 {
				subjectMap["namespace"] = interface{}(namespace)
=======
	if val, ok := templateDataMap[metadataKey]; ok {
		metadataMap := val.(map[string]interface{})
		if _, ok1 := metadataMap[nameKey]; ok1 {
			name := fmt.Sprintf("%s-crb", podNameVar)
			metadataMap[nameKey] = name
		}
	}

	if subjects, ok := templateDataMap[subjectsKey]; ok {
		for _, subject := range subjects.([]interface{}) {
			subjectMap := subject.(map[string]interface{})
			if _, ok1 := subjectMap[nameKey]; ok1 {
				name := fmt.Sprintf("%s-sa", podNameVar)
				subjectMap[nameKey] = interface{}(name)
			}

			if _, ok2 := subjectMap[namespaceKey]; ok2 {
				subjectMap[namespaceKey] = interface{}(namespace)
>>>>>>> ed26ea2d
			}
		}
	}

	bytes, err := json.Marshal(&templateDataMap)
	return string(bytes), err
}
func updateServiceAccountTemplate(templateDataMap map[string]interface{}, podNameVar string, namespace string) (string, error) {
<<<<<<< HEAD
	if val, ok := templateDataMap["metadata"]; ok {
		metadataMap := val.(map[string]interface{})
		if _, ok1 := metadataMap["name"]; ok1 {
			name := fmt.Sprintf("%s-sa", podNameVar)
			metadataMap["name"] = interface{}(name)
		}

		if _, ok2 := metadataMap["namespace"]; ok2 {
			metadataMap["namespace"] = interface{}(namespace)
=======
	if val, ok := templateDataMap[metadataKey]; ok {
		metadataMap := val.(map[string]interface{})
		if _, ok1 := metadataMap[nameKey]; ok1 {
			name := fmt.Sprintf("%s-sa", podNameVar)
			metadataMap[nameKey] = interface{}(name)
		}

		if _, ok2 := metadataMap[namespaceKey]; ok2 {
			metadataMap[namespaceKey] = interface{}(namespace)
>>>>>>> ed26ea2d
		}

	}
	bytes, err := json.Marshal(&templateDataMap)
	return string(bytes), err
}

<<<<<<< HEAD
func replaceTemplateData(templateData string, podNameVar string, namespace string, nodeName string, baseImage string, isAutoSelect bool, taints []models.NodeTaints) (string, error) {
	templateDataMap := map[string]interface{}{}
	template := templateData

	err := yaml.Unmarshal([]byte(template), &templateDataMap)
=======
func replaceTemplateData(templateData string, podNameVar string, namespace string, nodeName string, baseImage string, isAutoSelect bool) (string, error) {
	templateDataMap := map[string]interface{}{}
	err := yaml.Unmarshal([]byte(templateData), &templateDataMap)
>>>>>>> ed26ea2d
	if err != nil {
		return templateData, err
	}
	if _, ok := templateDataMap["kind"]; ok {
		kind := templateDataMap["kind"]
		if kind == "ServiceAccount" {
			return updateServiceAccountTemplate(templateDataMap, podNameVar, namespace)
		} else if kind == "ClusterRoleBinding" {
			return updateClusterRoleBindingTemplate(templateDataMap, podNameVar, namespace)
		} else if kind == "Pod" {
<<<<<<< HEAD
			return updatePodTemplate(templateDataMap, podNameVar, nodeName, baseImage, isAutoSelect, taints)
=======
			return updatePodTemplate(templateDataMap, podNameVar, nodeName, baseImage, isAutoSelect)
>>>>>>> ed26ea2d
		}
	}
	return templateData, nil
}

//template data use kubernetes object
func (impl *UserTerminalAccessServiceImpl) applyTemplateData(ctx context.Context, request *models.UserTerminalSessionRequest, podNameVar string,
	terminalTemplate *models.TerminalAccessTemplates, isUpdate bool, isAutoSelect bool) error {
	templateName := terminalTemplate.TemplateName
	templateData := terminalTemplate.TemplateData
	clusterId := request.ClusterId
	namespace := request.Namespace
	templateData = strings.ReplaceAll(templateData, models.TerminalAccessUserIdTemplateVar, strconv.FormatInt(int64(request.UserId), 10))
<<<<<<< HEAD
	templateData, err := replaceTemplateData(templateData, podNameVar, namespace, request.NodeName, request.BaseImage, isAutoSelect, request.NodeTaints)
=======
	templateData, err := replaceTemplateData(templateData, podNameVar, namespace, request.NodeName, request.BaseImage, isAutoSelect)
>>>>>>> ed26ea2d
	if err != nil {
		impl.Logger.Errorw("error occurred while updating template data", "name", templateName, "err", err)
		return err
	}

	err = impl.applyTemplate(ctx, clusterId, terminalTemplate.TemplateData, templateData, isUpdate, namespace)
	if err != nil {
		impl.Logger.Errorw("error occurred while applying template ", "name", templateName, "err", err)
		return err
	}
	return nil
}

func (impl *UserTerminalAccessServiceImpl) SyncPodStatus() {
	terminalAccessDataMap := *impl.TerminalAccessSessionDataMap
	impl.TerminalAccessDataArrayMutex.Lock()
	defer impl.TerminalAccessDataArrayMutex.Unlock()
	for _, terminalAccessSessionData := range terminalAccessDataMap {
		sessionId := terminalAccessSessionData.sessionId
		if sessionId != "" {
			validSession := impl.terminalSessionHandler.ValidateSession(sessionId)
			if validSession {
				continue
			} else {
				impl.closeAndCleanTerminalSession(terminalAccessSessionData)
			}
		}
		//check remaining running which are active from last x minutes
		timeGapInMinutes := time.Since(terminalAccessSessionData.latestActivityTime).Minutes()
		if impl.Config.TerminalPodInActiveDurationInMins < int(timeGapInMinutes) {
			terminalAccessData := terminalAccessSessionData.terminalAccessDataEntity
			existingStatus := terminalAccessData.Status
			terminalPodStatusString := existingStatus
			metadata := terminalAccessData.Metadata
			metadataMap, err := impl.getMetadataMap(metadata)
			if err != nil {
				continue
			}
			namespace := metadataMap["Namespace"]
			impl.deleteClusterTerminalTemplates(context.Background(), terminalAccessData.ClusterId, terminalAccessData.PodName, namespace)
			err = impl.DeleteTerminalPod(context.Background(), terminalAccessData.ClusterId, terminalAccessData.PodName, namespace)
			if err != nil {
				if isResourceNotFoundErr(err) {
					errorDetailedMessage := getErrorDetailedMessage(err)
					terminalPodStatusString = fmt.Sprintf("%s/%s", string(models.TerminalPodTerminated), errorDetailedMessage)
				} else {
					continue
				}
			}
			impl.TerminalAccessDataArrayMutex.Lock()
			terminalAccessSessionData.terminateTriggered = true
			if existingStatus != terminalPodStatusString {
				terminalAccessId := terminalAccessData.Id
				err = impl.TerminalAccessRepository.UpdateUserTerminalStatus(terminalAccessId, terminalPodStatusString)
				if err != nil {
					impl.Logger.Errorw("error occurred while updating terminal status", "terminalAccessId", terminalAccessId, "err", err)
					continue
				}
				terminalAccessData.Status = terminalPodStatusString
			}
			impl.TerminalAccessDataArrayMutex.Unlock()
		}
	}

	for _, terminalAccessSessionData := range terminalAccessDataMap {
		terminalAccessData := terminalAccessSessionData.terminalAccessDataEntity
		if terminalAccessData.Status != string(models.TerminalPodStarting) && terminalAccessData.Status != string(models.TerminalPodRunning) {
			// check if this is the last data for this cluster and user then delete terminal resource
			delete(terminalAccessDataMap, terminalAccessData.Id)
		}
	}
	impl.TerminalAccessSessionDataMap = &terminalAccessDataMap
}

func (impl *UserTerminalAccessServiceImpl) checkAndStartSession(ctx context.Context, terminalAccessData *models.UserTerminalAccessData) (string, string, error) {
	clusterId := terminalAccessData.ClusterId
	terminalAccessPodName := terminalAccessData.PodName
	metadata := terminalAccessData.Metadata
	metadataMap, err := impl.getMetadataMap(metadata)
	if err != nil {
		return "", "", err
	}
	namespace := metadataMap["Namespace"]
	terminalPodStatusString, nodeName, err := impl.getPodStatus(ctx, clusterId, terminalAccessPodName, namespace)
	if err != nil {
		return "", "", err
	}
	sessionID := ""
	terminalAccessId := terminalAccessData.Id
	if terminalPodStatusString == string(models.TerminalPodRunning) {
		err = impl.TerminalAccessRepository.UpdateUserTerminalStatus(terminalAccessId, terminalPodStatusString)
		if err != nil {
			impl.Logger.Errorw("error occurred while updating terminal status", "terminalAccessId", terminalAccessId, "err", err)
			return "", "", err
		}
		impl.TerminalAccessDataArrayMutex.Lock()
		terminalAccessData.Status = terminalPodStatusString
		impl.TerminalAccessDataArrayMutex.Unlock()
		//create terminal session if status is Running and store sessionId
		request := &terminal.TerminalSessionRequest{
			Shell:     metadataMap["ShellName"],
			Namespace: namespace,
			PodName:   terminalAccessPodName,
			ClusterId: clusterId,
		}
		_, terminalMessage, err := impl.terminalSessionHandler.GetTerminalSession(request)
		if err != nil {
			impl.Logger.Errorw("error occurred while creating terminal session", "terminalAccessId", terminalAccessId, "err", err)
			return "", "", err
		}
		sessionID = terminalMessage.SessionID
	}
	return sessionID, nodeName, err
}

<<<<<<< HEAD
func (impl *UserTerminalAccessServiceImpl) FetchTerminalStatus(ctx context.Context, terminalAccessId int, namespace string, containerName string, shellName string) (*models.UserTerminalSessionResponse, error) {
=======
func (impl *UserTerminalAccessServiceImpl) FetchTerminalStatus(ctx context.Context, terminalAccessId int, namespace string, shellName string) (*models.UserTerminalSessionResponse, error) {
>>>>>>> ed26ea2d
	terminalAccessDataMap := *impl.TerminalAccessSessionDataMap
	terminalAccessSessionData, present := terminalAccessDataMap[terminalAccessId]
	var terminalSessionId = ""
	var terminalAccessData *models.UserTerminalAccessData
	if present {
		if terminalAccessSessionData.terminateTriggered {
			accessDataEntity := terminalAccessSessionData.terminalAccessDataEntity
			response := &models.UserTerminalSessionResponse{
				TerminalAccessId:      terminalAccessId,
				UserId:                accessDataEntity.UserId,
				Status:                models.TerminalPodStatus(accessDataEntity.Status),
				PodName:               accessDataEntity.PodName,
				UserTerminalSessionId: terminalSessionId,
				ShellName:             shellName,
			}
			if models.TerminalPodStatus(accessDataEntity.Status) == models.TerminalPodRunning {
<<<<<<< HEAD
				isValid, _, err := impl.ValidateShell(accessDataEntity.PodName, namespace, shellName, containerName, accessDataEntity.ClusterId)
=======
				isValid, _, err := impl.ValidateShell(accessDataEntity.PodName, namespace, shellName, accessDataEntity.ClusterId)
>>>>>>> ed26ea2d
				response.IsValidShell = isValid
				if err != nil {
					if err.Error() == terminal.PodNotFound {
						response.Status = models.TerminalPodTerminated
						impl.TerminalAccessDataArrayMutex.Lock()
						terminalAccessSessionData.terminalAccessDataEntity.Status = fmt.Sprintf("%s/%s", models.TerminalPodTerminated, terminal.PodNotFound)
						impl.TerminalAccessDataArrayMutex.Unlock()
					}
					response.ErrorReason = err.Error()
				}
			}
			return response, nil
		} else {
			terminalSessionId = terminalAccessSessionData.sessionId
			validSession := impl.terminalSessionHandler.ValidateSession(terminalSessionId)
			if validSession {
				impl.TerminalAccessDataArrayMutex.Lock()
				terminalAccessData = terminalAccessSessionData.terminalAccessDataEntity
				impl.TerminalAccessDataArrayMutex.Unlock()
			}
		}
	}
	terminalAccessData, err := impl.validateTerminalAccessFromDb(ctx, terminalAccessId, terminalAccessData, terminalSessionId, terminalAccessSessionData, terminalAccessDataMap)
	if err != nil {
		if strings.Contains(err.Error(), "pod-terminated") {
			return &models.UserTerminalSessionResponse{
				TerminalAccessId: terminalAccessId,
				Status:           models.TerminalPodTerminated,
				ErrorReason:      err.Error(),
			}, nil
		} else {
			return nil, err
		}
	}
	terminalAccessDataId := terminalAccessData.Id
	terminalAccessResponse := &models.UserTerminalSessionResponse{
		TerminalAccessId:      terminalAccessDataId,
		UserId:                terminalAccessData.UserId,
		Status:                models.TerminalPodStatus(terminalAccessData.Status),
		PodName:               terminalAccessData.PodName,
		UserTerminalSessionId: terminalSessionId,
		NodeName:              terminalAccessData.NodeName,
		ShellName:             shellName,
	}
	if models.TerminalPodStatus(terminalAccessData.Status) == models.TerminalPodRunning {
<<<<<<< HEAD
		isValid, _, err := impl.ValidateShell(terminalAccessData.PodName, namespace, shellName, containerName, terminalAccessData.ClusterId)
=======
		isValid, _, err := impl.ValidateShell(terminalAccessData.PodName, namespace, shellName, terminalAccessData.ClusterId)
>>>>>>> ed26ea2d
		terminalAccessResponse.IsValidShell = isValid
		if err != nil {
			if err.Error() == terminal.PodNotFound {
				terminalAccessResponse.Status = models.TerminalPodTerminated
				impl.TerminalAccessDataArrayMutex.Lock()
				terminalAccessSessionData.terminalAccessDataEntity.Status = fmt.Sprintf("%s/%s", models.TerminalPodTerminated, terminal.PodNotFound)
				impl.TerminalAccessDataArrayMutex.Unlock()
			}
			terminalAccessResponse.ErrorReason = err.Error()
		}
	}
	return terminalAccessResponse, nil
}

func (impl *UserTerminalAccessServiceImpl) validateTerminalAccessFromDb(ctx context.Context, terminalAccessId int, terminalAccessData *models.UserTerminalAccessData, terminalSessionId string, terminalAccessSessionData *UserTerminalAccessSessionData, terminalAccessDataMap map[int]*UserTerminalAccessSessionData) (*models.UserTerminalAccessData, error) {
	if terminalAccessData == nil {
		existingTerminalAccessData, err := impl.TerminalAccessRepository.GetUserTerminalAccessData(terminalAccessId)
		if err != nil {
			impl.Logger.Errorw("error occurred while fetching terminal status", "terminalAccessId", terminalAccessId, "err", err)
			return nil, err
		}
		terminalAccessData = existingTerminalAccessData
		statusAndReason := strings.Split(existingTerminalAccessData.Status, "/")
		if statusAndReason[0] == string(models.TerminalPodTerminated) {
			impl.TerminalAccessDataArrayMutex.Lock()
			if terminalAccessSessionData != nil && terminalAccessSessionData.terminalAccessDataEntity != nil {
				terminalAccessSessionData.terminalAccessDataEntity.Status = string(models.TerminalPodTerminated)
			}
			impl.TerminalAccessDataArrayMutex.Unlock()
			return nil, errors.New(fmt.Sprintf("pod-terminated(%s)", statusAndReason[1]))
		}
		err = impl.checkMaxSessionLimit(existingTerminalAccessData.UserId)
		if err != nil {
			return nil, err
		}
		var nodeName = terminalAccessData.NodeName
		terminalSessionId, nodeName, err = impl.checkAndStartSession(ctx, existingTerminalAccessData)
		if err != nil {
			return nil, err
		}
		if nodeName != "" {
			terminalAccessData.NodeName = nodeName
			existingTerminalAccessData.NodeName = nodeName
		}
		impl.TerminalAccessDataArrayMutex.Lock()
		if terminalAccessSessionData == nil {
			terminalAccessSessionData = &UserTerminalAccessSessionData{}
		}
		terminalAccessSessionData.sessionId = terminalSessionId
		terminalAccessSessionData.terminalAccessDataEntity = existingTerminalAccessData
		terminalAccessDataMap[terminalAccessId] = terminalAccessSessionData
		impl.TerminalAccessDataArrayMutex.Unlock()

	}
	return terminalAccessData, nil
}

func (impl *UserTerminalAccessServiceImpl) DeleteTerminalPod(ctx context.Context, clusterId int, terminalPodName string, namespace string) error {
	terminalAccessPodTemplate, err := impl.TerminalAccessRepository.FetchTerminalAccessTemplate(models.TerminalAccessPodTemplateName)
	if err != nil {
		impl.Logger.Errorw("error occurred while fetching template", "template", models.TerminalAccessPodTemplateName, "err", err)
		return err
	}
	gvkDataString := terminalAccessPodTemplate.TemplateData
	err = impl.DeleteTerminalResource(ctx, clusterId, terminalPodName, gvkDataString, namespace)
	return err
}

func (impl *UserTerminalAccessServiceImpl) DeleteTerminalResource(ctx context.Context, clusterId int, terminalResourceName string, resourceTemplateString string, namespace string) error {
	_, groupVersionKind, err := legacyscheme.Codecs.UniversalDeserializer().Decode([]byte(resourceTemplateString), nil, nil)
	if err != nil {
		impl.Logger.Errorw("error occurred while extracting data for gvk", "resourceTemplateString", resourceTemplateString, "err", err)
		return err
	}

	restConfig, err := impl.k8sApplicationService.GetRestConfigByClusterId(ctx, clusterId)
	if err != nil {
		return err
	}

	k8sRequest := &application.K8sRequestBean{
		ResourceIdentifier: application.ResourceIdentifier{
			Name:      terminalResourceName,
			Namespace: namespace,
			GroupVersionKind: schema.GroupVersionKind{
				Group:   groupVersionKind.Group,
				Version: groupVersionKind.Version,
				Kind:    groupVersionKind.Kind,
			},
		},
	}
	_, err = impl.k8sClientService.DeleteResource(ctx, restConfig, k8sRequest)
	if err != nil {
		impl.Logger.Errorw("error occurred while deleting resource for pod", "podName", terminalResourceName, "err", err)
	}
	return err
}

func (impl *UserTerminalAccessServiceImpl) applyTemplate(ctx context.Context, clusterId int, gvkDataString string, templateData string, isUpdate bool, namespace string) error {
	restConfig, err := impl.k8sApplicationService.GetRestConfigByClusterId(ctx, clusterId)
	if err != nil {
		return err
	}

	_, groupVersionKind, err := legacyscheme.Codecs.UniversalDeserializer().Decode([]byte(gvkDataString), nil, nil)
	if err != nil {
		impl.Logger.Errorw("error occurred while extracting data for gvk", "gvkDataString", gvkDataString, "err", err)
		return err
	}

	k8sRequest := &application.K8sRequestBean{
		ResourceIdentifier: application.ResourceIdentifier{
			Namespace: namespace,
			GroupVersionKind: schema.GroupVersionKind{
				Group:   groupVersionKind.Group,
				Version: groupVersionKind.Version,
				Kind:    groupVersionKind.Kind,
			},
		},
	}

	if isUpdate {
		k8sRequest.Patch = templateData
		_, err = impl.k8sClientService.UpdateResource(ctx, restConfig, k8sRequest)
	} else {
		_, err = impl.k8sClientService.CreateResource(ctx, restConfig, k8sRequest, templateData)
	}
	if err != nil {
		if errStatus, ok := err.(*k8sErrors.StatusError); !(ok && errStatus.Status().Reason == metav1.StatusReasonAlreadyExists) {
			impl.Logger.Errorw("error in creating resource", "err", err, "request", k8sRequest)
			return err
		}
	}
	return nil
}

func (impl *UserTerminalAccessServiceImpl) getPodStatus(ctx context.Context, clusterId int, podName string, namespace string) (string, string, error) {
	response, err := impl.getPodManifest(ctx, clusterId, podName, namespace)
	if err != nil {
		statusReason := strings.Split(err.Error(), "/")
		if statusReason[0] == string(models.TerminalPodTerminated) {
			return err.Error(), "", nil
		} else {
			return "", "", err
		}
	}
	status := ""
	nodeName := ""
	if response != nil {
		manifest := response.Manifest
		for key, value := range manifest.Object {
			if key == "status" {
				statusData := value.(map[string]interface{})
				status = statusData["phase"].(string)
			}
			if key == "spec" {
				specData := value.(map[string]interface{})
				if _, ok := specData["nodeName"]; ok {
					nodeName = specData["nodeName"].(string)
				}
			}
		}
	}
	impl.Logger.Debug("pod status", "podName", podName, "status", status)
	return status, nodeName, nil
}

func (impl *UserTerminalAccessServiceImpl) getPodManifest(ctx context.Context, clusterId int, podName string, namespace string) (*application.ManifestResponse, error) {
	request, err := impl.getPodRequestBean(clusterId, podName, namespace)
	if err != nil {
		return nil, err
	}
	response, err := impl.k8sApplicationService.GetResource(ctx, request)
	if err != nil {
		if isResourceNotFoundErr(err) {
			errorDetailedMessage := getErrorDetailedMessage(err)
			terminalPodStatusString := fmt.Sprintf("%s/%s", string(models.TerminalPodTerminated), errorDetailedMessage)
			return nil, errors.New(terminalPodStatusString)
		} else {
			impl.Logger.Errorw("error occurred while fetching resource info for pod", "podName", podName)
			return nil, err
		}
	}
	return response, nil
}

func (impl *UserTerminalAccessServiceImpl) getPodRequestBean(clusterId int, podName string, namespace string) (*k8s.ResourceRequestBean, error) {
	terminalAccessPodTemplate, err := impl.TerminalAccessRepository.FetchTerminalAccessTemplate(models.TerminalAccessPodTemplateName)
	if err != nil {
		impl.Logger.Errorw("error occurred while fetching template", "template", models.TerminalAccessPodTemplateName, "err", err)
		return nil, err
	}
	gvkDataString := terminalAccessPodTemplate.TemplateData
	_, groupVersionKind, err := legacyscheme.Codecs.UniversalDeserializer().Decode([]byte(gvkDataString), nil, nil)
	if err != nil {
		impl.Logger.Errorw("error occurred while extracting data for gvk", "gvkDataString", gvkDataString, "err", err)
		return nil, err
	}
	request := &k8s.ResourceRequestBean{
		ClusterId: clusterId,
		AppIdentifier: &client.AppIdentifier{
			ClusterId: clusterId,
		},
		K8sRequest: &application.K8sRequestBean{
			ResourceIdentifier: application.ResourceIdentifier{
				Name:      podName,
				Namespace: namespace,
				GroupVersionKind: schema.GroupVersionKind{
					Group:   groupVersionKind.Group,
					Version: groupVersionKind.Version,
					Kind:    groupVersionKind.Kind,
				},
			},
		},
	}
	return request, nil
}

func (impl *UserTerminalAccessServiceImpl) SyncRunningInstances() {
	terminalAccessData, err := impl.TerminalAccessRepository.GetAllRunningUserTerminalData()
	if err != nil {
		impl.Logger.Fatalw("error occurred while fetching all running/starting data", "err", err)
	}
	impl.TerminalAccessDataArrayMutex.Lock()
	defer impl.TerminalAccessDataArrayMutex.Unlock()
	terminalAccessDataMap := *impl.TerminalAccessSessionDataMap
	for _, accessData := range terminalAccessData {
		terminalAccessDataMap[accessData.Id] = &UserTerminalAccessSessionData{
			terminalAccessDataEntity: accessData,
			latestActivityTime:       time.Now(),
		}
	}
	impl.TerminalAccessSessionDataMap = &terminalAccessDataMap
	impl.Logger.Infow("all running/starting terminal pod loaded", "size", len(terminalAccessDataMap))
}

func (impl *UserTerminalAccessServiceImpl) deleteClusterTerminalTemplates(ctx context.Context, clusterId int, podName string, namespace string) {
	templateData, err := impl.TerminalAccessRepository.FetchTerminalAccessTemplate(models.TerminalAccessClusterRoleBindingTemplateName)
	if err != nil {
		impl.Logger.Errorw("error occurred while fetching terminal access template", "err", err)
		return
	}
	templateName := strings.ReplaceAll(models.TerminalAccessClusterRoleBindingTemplate, models.TerminalAccessPodNameTemplate, podName)
	impl.DeleteTerminalResource(ctx, clusterId, templateName, templateData.TemplateData, namespace)

	templateData, err = impl.TerminalAccessRepository.FetchTerminalAccessTemplate(models.TerminalAccessServiceAccountTemplateName)
	if err != nil {
		impl.Logger.Errorw("error occurred while fetching terminal access template", "err", err)
		return
	}
	templateName = strings.ReplaceAll(models.TerminalAccessServiceAccountTemplate, models.TerminalAccessPodNameTemplate, podName)
	impl.DeleteTerminalResource(ctx, clusterId, templateName, templateData.TemplateData, namespace)
}

func (impl *UserTerminalAccessServiceImpl) FetchPodManifest(ctx context.Context, userTerminalAccessId int) (resp *application.ManifestResponse, err error) {
	terminalAccessData, err := impl.getTerminalAccessDataForId(userTerminalAccessId)
	if err != nil {
		return nil, errors.New("unable to fetch manifest")
	}
<<<<<<< HEAD
	statusReason := strings.Split(terminalAccessData.Status, "/")
	if statusReason[0] == string(models.TerminalPodTerminated) {
		return nil, errors.New(fmt.Sprintf("pod-terminated(%s)", statusReason[1]))
	}
=======
>>>>>>> ed26ea2d
	metadataMap, err := impl.getMetadataMap(terminalAccessData.Metadata)
	if err != nil {
		return nil, err
	}
	namespace := metadataMap["Namespace"]
	manifest, err := impl.getPodManifest(ctx, terminalAccessData.ClusterId, terminalAccessData.PodName, namespace)
	if err != nil {
<<<<<<< HEAD
		statusReason = strings.Split(err.Error(), "/")
=======
		statusReason := strings.Split(err.Error(), "/")
>>>>>>> ed26ea2d
		if statusReason[0] == string(models.TerminalPodTerminated) {
			return nil, errors.New(fmt.Sprintf("pod-terminated(%s)", statusReason[1]))
		}
	}

	return manifest, err
}

func (impl *UserTerminalAccessServiceImpl) FetchPodEvents(ctx context.Context, userTerminalAccessId int) (*models.UserTerminalPodEvents, error) {
	terminalAccessData, err := impl.getTerminalAccessDataForId(userTerminalAccessId)
	if err != nil {
		return nil, errors.New("unable to fetch pod event")
	}
<<<<<<< HEAD
	statusReason := strings.Split(terminalAccessData.Status, "/")
	if statusReason[0] == string(models.TerminalPodTerminated) {
		return nil, errors.New(fmt.Sprintf("pod-terminated(%s)", statusReason[1]))
	}
=======

>>>>>>> ed26ea2d
	metadataMap, err := impl.getMetadataMap(terminalAccessData.Metadata)
	if err != nil {
		return nil, err
	}
	namespace := metadataMap["Namespace"]
	podRequestBean, err := impl.getPodRequestBean(terminalAccessData.ClusterId, terminalAccessData.PodName, namespace)
	podEvents, err := impl.k8sApplicationService.ListEvents(ctx, podRequestBean)
	status := string(terminalAccessData.Status)
	statusReason := strings.Split(terminalAccessData.Status, "/")
	errorReason := ""
	if statusReason[0] == string(models.TerminalPodTerminated) {
		status = string(models.TerminalPodTerminated)
		errorReason = fmt.Sprintf("pod-terminated(%s)", statusReason[1])
	}
	return &models.UserTerminalPodEvents{
		EventsResponse: interface{}(podEvents),
		ErrorReason:    errorReason,
		Status:         status,
	}, err
}

func (impl *UserTerminalAccessServiceImpl) getTerminalAccessDataForId(userTerminalAccessId int) (*models.UserTerminalAccessData, error) {
	terminalAccessDataMap := *impl.TerminalAccessSessionDataMap
	terminalAccessSessionData, present := terminalAccessDataMap[userTerminalAccessId]
	var terminalAccessData *models.UserTerminalAccessData
	var err error
	if present {
		terminalAccessData = terminalAccessSessionData.terminalAccessDataEntity
	} else {
		terminalAccessData, err = impl.TerminalAccessRepository.GetUserTerminalAccessData(userTerminalAccessId)
		if err != nil {
			impl.Logger.Errorw("error occurred while fetching terminal access data ", "userTerminalAccessId", userTerminalAccessId, "err", err)
			return nil, err
		}
	}
	return terminalAccessData, err
}

func (impl *UserTerminalAccessServiceImpl) EditTerminalPodManifest(ctx context.Context, editManifestRequest *models.UserTerminalSessionRequest, override bool) (ManifestEditResponse, error) {

	manifestRequest := editManifestRequest.Manifest
	userTerminalAccessId := editManifestRequest.Id
	impl.Logger.Infow("Reached EditPodManifest method", "userTerminalAccessId", userTerminalAccessId, "manifest", manifestRequest)

	result := ManifestEditResponse{}

	manifestResponse := &application.ManifestResponse{}
	manifestMap := map[string]interface{}{}
	err := json.Unmarshal([]byte(manifestRequest), &manifestMap)
	if err != nil {
		impl.Logger.Errorw("error in unmarshalling manifest request", "err", err)
		return result, err
	}

	manifestResponse.Manifest.SetUnstructuredContent(manifestMap)
	result.ManifestResponse = manifestResponse

	//return if not a pod yaml
	if manifestMap != nil {
		if manifestMap["kind"] != "Pod" {
			err := errors.New("manifest should be of kind \"Pod\"")
			impl.Logger.Errorw("given manifest is not a pod manifest", "manifest", manifestMap, "err", err)
			return result, err
		}
	}

	//construct validator
	v, err := validator.New(nil, validator.Opts{Strict: true})
	if err != nil {
		impl.Logger.Errorw("failed initializing validator", "err", err)
		return result, err
	}
	//construct validate request
	YamlResource := resource.Resource{
		Bytes: []byte(manifestRequest),
	}
	//validate the yaml
	validatorResponse := v.ValidateResource(YamlResource)
	if validatorResponse.Err != nil {
		result.ManifestResponse = manifestResponse
		result.ErrorComments = validatorResponse.Err.Error()
		return result, nil
	}
	// valid pod yaml found
	impl.Logger.Infow("pod manifest yaml validated using \"kubeconform\" validator", "podManifest", manifestMap)

	//convert manifestMap to v1.Pod object
	podObject := v1.Pod{}
	err = runtime.DefaultUnstructuredConverter.
		FromUnstructured(manifestResponse.Manifest.Object, &podObject)
	if err != nil {
		impl.Logger.Errorw("error in converting manifest request to k8s Pod object", "userTerminalAccessId", userTerminalAccessId, "err", err, "manifest", manifestRequest)
		return result, err
	}

	if override {
		//override pod variables with requested variables
		podObject.Namespace = editManifestRequest.Namespace
		if editManifestRequest.NodeName != models.AUTO_SELECT_NODE {
			podObject.Spec.NodeName = editManifestRequest.NodeName
			for _, taint := range editManifestRequest.NodeTaints {
				podObject.Spec.Tolerations = append(podObject.Spec.Tolerations, v1.Toleration{
					Effect:   v1.TaintEffect(taint.Effect),
					Key:      taint.Key,
					Operator: v1.TolerationOpExists,
				})
			}
		}
		//set base image to the requested container
		for i, container := range podObject.Spec.Containers {
			if container.Name == editManifestRequest.ContainerName {
				podObject.Spec.Containers[i].Image = editManifestRequest.BaseImage
			}
		}

	}

	if podObject.Name != editManifestRequest.PodName {
		if !editManifestRequest.ForceDelete && impl.checkOtherPodExists(ctx, podObject.Name, podObject.Namespace, editManifestRequest.ClusterId) {
			result.PodExists = true
			//log the pod exists info
			//return, to warn user that pod with this name already exists in the given namespace
			return result, nil
		}
	}

	//delete if (user chooses to force delete) or (old pod and new pod have same name)
	//if reached this point, force delete the existing pod and create new
	impl.forceDeletePod(ctx, podObject.Name, podObject.Namespace, editManifestRequest.ClusterId, editManifestRequest.UserId)

	//determine request to  createTerminalEntity method
	editManifestRequest.NodeName = podObject.Spec.NodeName
	editManifestRequest.Namespace = podObject.Namespace
	terminalStartResponse, err := impl.createTerminalEntity(editManifestRequest, podObject.Name)
	if err != nil {
		impl.Logger.Errorw("failed to create terminal entity", "userTerminalAccessId", userTerminalAccessId, "err", err)
		return result, err
	}

	//create podTemplate from PodObject
	podTemplateBytes, err := json.Marshal(&podObject)
	podTemplate := string(podTemplateBytes)
	//start new session with provided Pod manifest
	err = impl.applyTemplate(ctx, editManifestRequest.ClusterId, podTemplate, podTemplate, false, editManifestRequest.Namespace)
	if err != nil {
		impl.Logger.Errorw("failed to start terminal session", "userTerminalAccessId", userTerminalAccessId, "err", err)
		//send podObject data
		return result, err
	}
	result.PodExists = false
	var containers []string
	for _, con := range podObject.Spec.Containers {
		containers = append(containers, con.Name)
	}
	result.TerminalAccessId = terminalStartResponse.TerminalAccessId
	result.Containers = containers
	result.PodName = terminalStartResponse.PodName
	result.NodeName = terminalStartResponse.NodeName
	result.ShellName = editManifestRequest.ShellName
	result.Status = ""
	result.NodeName = podObject.Spec.NodeName
	return result, nil
}

func (impl *UserTerminalAccessServiceImpl) checkOtherPodExists(ctx context.Context, podName, namespace string, clusterId int) bool {
	podRequestBean, _ := impl.getPodRequestBean(clusterId, podName, namespace)
	res, _ := impl.k8sApplicationService.GetResource(ctx, podRequestBean)
	if res != nil {
		return true
	}
	return false
}

func (impl *UserTerminalAccessServiceImpl) forceDeletePod(ctx context.Context, podName, namespace string, clusterId int, userId int32) bool {
	//add grace period 0 to force delete
	podRequestBean, err := impl.getPodRequestBean(clusterId, podName, namespace)
	if err != nil {
		impl.Logger.Errorw("error occurred in getting the pod request bean", "podName", podName, "nameSpace", namespace, "clusterId", clusterId)
		return false
	}
	podRequestBean.K8sRequest.ForceDelete = true
	_, err = impl.k8sApplicationService.DeleteResource(ctx, podRequestBean, userId)
	if err != nil && !isResourceNotFoundErr(err) {
		return false
	}
	return true
}<|MERGE_RESOLUTION|>--- conflicted
+++ resolved
@@ -33,23 +33,14 @@
 	StartTerminalSession(ctx context.Context, request *models.UserTerminalSessionRequest) (*models.UserTerminalSessionResponse, error)
 	UpdateTerminalSession(ctx context.Context, request *models.UserTerminalSessionRequest) (*models.UserTerminalSessionResponse, error)
 	UpdateTerminalShellSession(ctx context.Context, request *models.UserTerminalShellSessionRequest) (*models.UserTerminalSessionResponse, error)
-<<<<<<< HEAD
 	FetchTerminalStatus(ctx context.Context, terminalAccessId int, namespace string, containerName string, shellName string) (*models.UserTerminalSessionResponse, error)
-=======
-	FetchTerminalStatus(ctx context.Context, terminalAccessId int, namespace string, shellName string) (*models.UserTerminalSessionResponse, error)
->>>>>>> ed26ea2d
 	StopTerminalSession(ctx context.Context, userTerminalAccessId int)
 	DisconnectTerminalSession(ctx context.Context, userTerminalAccessId int) error
 	DisconnectAllSessionsForUser(ctx context.Context, userId int32)
 	FetchPodManifest(ctx context.Context, userTerminalAccessId int) (resp *application.ManifestResponse, err error)
-<<<<<<< HEAD
 	FetchPodEvents(ctx context.Context, userTerminalAccessId int) (*application.EventsResponse, error)
 	ValidateShell(podName, namespace, shellName, containerName string, clusterId int) (bool, string, error)
 	EditTerminalPodManifest(ctx context.Context, request *models.UserTerminalSessionRequest, override bool) (ManifestEditResponse, error)
-=======
-	FetchPodEvents(ctx context.Context, userTerminalAccessId int) (*models.UserTerminalPodEvents, error)
-	ValidateShell(podName, namespace, shellName string, clusterId int) (bool, string, error)
->>>>>>> ed26ea2d
 }
 
 const (
@@ -123,26 +114,17 @@
 	go accessServiceImpl.SyncRunningInstances()
 	return accessServiceImpl, err
 }
-<<<<<<< HEAD
 func (impl *UserTerminalAccessServiceImpl) ValidateShell(podName, namespace, shellName, containerName string, clusterId int) (bool, string, error) {
 	impl.Logger.Infow("Inside validateShell method", "UserTerminalAccessServiceImpl")
 	if containerName == "" {
 		containerName = "devtron-debug-terminal"
 	}
-=======
-func (impl *UserTerminalAccessServiceImpl) ValidateShell(podName, namespace, shellName string, clusterId int) (bool, string, error) {
-	impl.Logger.Infow("Inside validateShell method", "UserTerminalAccessServiceImpl", "podName", podName, "namespace", namespace, "shellName", shellName, "clusterId", clusterId)
->>>>>>> ed26ea2d
 	req := &terminal.TerminalSessionRequest{
 		PodName:       podName,
 		Namespace:     namespace,
 		Shell:         shellName,
 		ClusterId:     clusterId,
-<<<<<<< HEAD
 		ContainerName: containerName,
-=======
-		ContainerName: "devtron-debug-terminal",
->>>>>>> ed26ea2d
 	}
 	if shellName == models.AutoSelectShell {
 		shell, err := impl.terminalSessionHandler.AutoSelectShell(req)
@@ -197,20 +179,7 @@
 	}
 	maxIdForUser := impl.getMaxIdForUser(userId)
 	podNameVar := impl.createPodName(request, maxIdForUser)
-<<<<<<< HEAD
 	return &podNameVar, err
-=======
-	terminalEntity, err := impl.createTerminalEntity(request, podNameVar)
-	if err != nil {
-		return nil, err
-	}
-	isAutoSelect := false
-	if request.NodeName == models.AUTO_SELECT_NODE {
-		isAutoSelect = true
-	}
-	err = impl.startTerminalPod(ctx, podNameVar, request, isAutoSelect)
-	return terminalEntity, err
->>>>>>> ed26ea2d
 }
 
 func (impl *UserTerminalAccessServiceImpl) checkMaxSessionLimit(userId int32) error {
@@ -301,11 +270,7 @@
 	}
 
 	if models.TerminalPodStatus(terminalAccessData.Status) == models.TerminalPodRunning {
-<<<<<<< HEAD
 		isValidShell, shellName, err := impl.ValidateShell(terminalAccessData.PodName, request.NameSpace, request.ShellName, request.ContainerName, terminalAccessData.ClusterId)
-=======
-		isValidShell, shellName, err := impl.ValidateShell(terminalAccessData.PodName, request.NameSpace, request.ShellName, terminalAccessData.ClusterId)
->>>>>>> ed26ea2d
 		podStatus := models.TerminalPodStatus(terminalAccessData.Status)
 		if err != nil && err.Error() == terminal.PodNotFound {
 			podStatus = models.TerminalPodTerminated
@@ -510,7 +475,6 @@
 	return podNameVar
 }
 
-<<<<<<< HEAD
 func updatePodTemplate(templateDataMap map[string]interface{}, podNameVar string, nodeName string, baseImage string, isAutoSelect bool, taints []models.NodeTaints) (string, error) {
 	//adding pod name in metadata
 	if val, ok := templateDataMap["metadata"]; ok && len(podNameVar) > 0 {
@@ -555,50 +519,11 @@
 			}
 		}
 		specMap["tolerations"] = interface{}(tolerationData)
-=======
-func updatePodTemplate(templateDataMap map[string]interface{}, podNameVar string, nodeName string, baseImage string, isAutoSelect bool) (string, error) {
-	if val, ok := templateDataMap[metadataKey]; ok {
-		metadataMap := val.(map[string]interface{})
-		if _, ok1 := metadataMap[nameKey]; ok1 {
-			metadataMap[nameKey] = interface{}(podNameVar)
-		}
-	}
-	if val, ok := templateDataMap["spec"]; ok {
-		specMap := val.(map[string]interface{})
-		if _, ok1 := specMap[serviceAccountNameKey]; ok1 {
-			name := fmt.Sprintf("%s-sa", podNameVar)
-			specMap[serviceAccountNameKey] = interface{}(name)
-		}
-
-		if _, ok1 := specMap[nodeSelectorKey]; ok1 {
-			if isAutoSelect {
-				delete(specMap, nodeSelectorKey)
-			} else {
-				nodeSelectorData := specMap[nodeSelectorKey]
-				nodeSelectorDataMap := nodeSelectorData.(map[string]interface{})
-				if _, ok2 := nodeSelectorDataMap[hostNameKey]; ok2 {
-					nodeSelectorDataMap[hostNameKey] = interface{}(nodeName)
-				}
-			}
-		}
-
-		if containers, ok1 := specMap[containersKey]; ok1 {
-			containersData := containers.([]interface{})
-			for _, containerData := range containersData {
-				containerDataMap := containerData.(map[string]interface{})
-				if _, ok2 := containerDataMap[imageKey]; ok2 {
-					containerDataMap[imageKey] = interface{}(baseImage)
-				}
-			}
-		}
-
->>>>>>> ed26ea2d
 	}
 	bytes, err := json.Marshal(&templateDataMap)
 	return string(bytes), err
 }
 func updateClusterRoleBindingTemplate(templateDataMap map[string]interface{}, podNameVar string, namespace string) (string, error) {
-<<<<<<< HEAD
 	if val, ok := templateDataMap["metadata"]; ok {
 		metadataMap := val.(map[string]interface{})
 		if _, ok1 := metadataMap["name"]; ok1 {
@@ -617,26 +542,6 @@
 
 			if _, ok2 := subjectMap["namespace"]; ok2 {
 				subjectMap["namespace"] = interface{}(namespace)
-=======
-	if val, ok := templateDataMap[metadataKey]; ok {
-		metadataMap := val.(map[string]interface{})
-		if _, ok1 := metadataMap[nameKey]; ok1 {
-			name := fmt.Sprintf("%s-crb", podNameVar)
-			metadataMap[nameKey] = name
-		}
-	}
-
-	if subjects, ok := templateDataMap[subjectsKey]; ok {
-		for _, subject := range subjects.([]interface{}) {
-			subjectMap := subject.(map[string]interface{})
-			if _, ok1 := subjectMap[nameKey]; ok1 {
-				name := fmt.Sprintf("%s-sa", podNameVar)
-				subjectMap[nameKey] = interface{}(name)
-			}
-
-			if _, ok2 := subjectMap[namespaceKey]; ok2 {
-				subjectMap[namespaceKey] = interface{}(namespace)
->>>>>>> ed26ea2d
 			}
 		}
 	}
@@ -645,7 +550,6 @@
 	return string(bytes), err
 }
 func updateServiceAccountTemplate(templateDataMap map[string]interface{}, podNameVar string, namespace string) (string, error) {
-<<<<<<< HEAD
 	if val, ok := templateDataMap["metadata"]; ok {
 		metadataMap := val.(map[string]interface{})
 		if _, ok1 := metadataMap["name"]; ok1 {
@@ -655,17 +559,6 @@
 
 		if _, ok2 := metadataMap["namespace"]; ok2 {
 			metadataMap["namespace"] = interface{}(namespace)
-=======
-	if val, ok := templateDataMap[metadataKey]; ok {
-		metadataMap := val.(map[string]interface{})
-		if _, ok1 := metadataMap[nameKey]; ok1 {
-			name := fmt.Sprintf("%s-sa", podNameVar)
-			metadataMap[nameKey] = interface{}(name)
-		}
-
-		if _, ok2 := metadataMap[namespaceKey]; ok2 {
-			metadataMap[namespaceKey] = interface{}(namespace)
->>>>>>> ed26ea2d
 		}
 
 	}
@@ -673,17 +566,11 @@
 	return string(bytes), err
 }
 
-<<<<<<< HEAD
 func replaceTemplateData(templateData string, podNameVar string, namespace string, nodeName string, baseImage string, isAutoSelect bool, taints []models.NodeTaints) (string, error) {
 	templateDataMap := map[string]interface{}{}
 	template := templateData
 
 	err := yaml.Unmarshal([]byte(template), &templateDataMap)
-=======
-func replaceTemplateData(templateData string, podNameVar string, namespace string, nodeName string, baseImage string, isAutoSelect bool) (string, error) {
-	templateDataMap := map[string]interface{}{}
-	err := yaml.Unmarshal([]byte(templateData), &templateDataMap)
->>>>>>> ed26ea2d
 	if err != nil {
 		return templateData, err
 	}
@@ -694,11 +581,7 @@
 		} else if kind == "ClusterRoleBinding" {
 			return updateClusterRoleBindingTemplate(templateDataMap, podNameVar, namespace)
 		} else if kind == "Pod" {
-<<<<<<< HEAD
 			return updatePodTemplate(templateDataMap, podNameVar, nodeName, baseImage, isAutoSelect, taints)
-=======
-			return updatePodTemplate(templateDataMap, podNameVar, nodeName, baseImage, isAutoSelect)
->>>>>>> ed26ea2d
 		}
 	}
 	return templateData, nil
@@ -712,11 +595,7 @@
 	clusterId := request.ClusterId
 	namespace := request.Namespace
 	templateData = strings.ReplaceAll(templateData, models.TerminalAccessUserIdTemplateVar, strconv.FormatInt(int64(request.UserId), 10))
-<<<<<<< HEAD
 	templateData, err := replaceTemplateData(templateData, podNameVar, namespace, request.NodeName, request.BaseImage, isAutoSelect, request.NodeTaints)
-=======
-	templateData, err := replaceTemplateData(templateData, podNameVar, namespace, request.NodeName, request.BaseImage, isAutoSelect)
->>>>>>> ed26ea2d
 	if err != nil {
 		impl.Logger.Errorw("error occurred while updating template data", "name", templateName, "err", err)
 		return err
@@ -766,7 +645,6 @@
 					continue
 				}
 			}
-			impl.TerminalAccessDataArrayMutex.Lock()
 			terminalAccessSessionData.terminateTriggered = true
 			if existingStatus != terminalPodStatusString {
 				terminalAccessId := terminalAccessData.Id
@@ -777,7 +655,6 @@
 				}
 				terminalAccessData.Status = terminalPodStatusString
 			}
-			impl.TerminalAccessDataArrayMutex.Unlock()
 		}
 	}
 
@@ -832,11 +709,7 @@
 	return sessionID, nodeName, err
 }
 
-<<<<<<< HEAD
 func (impl *UserTerminalAccessServiceImpl) FetchTerminalStatus(ctx context.Context, terminalAccessId int, namespace string, containerName string, shellName string) (*models.UserTerminalSessionResponse, error) {
-=======
-func (impl *UserTerminalAccessServiceImpl) FetchTerminalStatus(ctx context.Context, terminalAccessId int, namespace string, shellName string) (*models.UserTerminalSessionResponse, error) {
->>>>>>> ed26ea2d
 	terminalAccessDataMap := *impl.TerminalAccessSessionDataMap
 	terminalAccessSessionData, present := terminalAccessDataMap[terminalAccessId]
 	var terminalSessionId = ""
@@ -853,11 +726,7 @@
 				ShellName:             shellName,
 			}
 			if models.TerminalPodStatus(accessDataEntity.Status) == models.TerminalPodRunning {
-<<<<<<< HEAD
 				isValid, _, err := impl.ValidateShell(accessDataEntity.PodName, namespace, shellName, containerName, accessDataEntity.ClusterId)
-=======
-				isValid, _, err := impl.ValidateShell(accessDataEntity.PodName, namespace, shellName, accessDataEntity.ClusterId)
->>>>>>> ed26ea2d
 				response.IsValidShell = isValid
 				if err != nil {
 					if err.Error() == terminal.PodNotFound {
@@ -903,11 +772,7 @@
 		ShellName:             shellName,
 	}
 	if models.TerminalPodStatus(terminalAccessData.Status) == models.TerminalPodRunning {
-<<<<<<< HEAD
 		isValid, _, err := impl.ValidateShell(terminalAccessData.PodName, namespace, shellName, containerName, terminalAccessData.ClusterId)
-=======
-		isValid, _, err := impl.ValidateShell(terminalAccessData.PodName, namespace, shellName, terminalAccessData.ClusterId)
->>>>>>> ed26ea2d
 		terminalAccessResponse.IsValidShell = isValid
 		if err != nil {
 			if err.Error() == terminal.PodNotFound {
@@ -1167,13 +1032,10 @@
 	if err != nil {
 		return nil, errors.New("unable to fetch manifest")
 	}
-<<<<<<< HEAD
 	statusReason := strings.Split(terminalAccessData.Status, "/")
 	if statusReason[0] == string(models.TerminalPodTerminated) {
 		return nil, errors.New(fmt.Sprintf("pod-terminated(%s)", statusReason[1]))
 	}
-=======
->>>>>>> ed26ea2d
 	metadataMap, err := impl.getMetadataMap(terminalAccessData.Metadata)
 	if err != nil {
 		return nil, err
@@ -1181,11 +1043,7 @@
 	namespace := metadataMap["Namespace"]
 	manifest, err := impl.getPodManifest(ctx, terminalAccessData.ClusterId, terminalAccessData.PodName, namespace)
 	if err != nil {
-<<<<<<< HEAD
 		statusReason = strings.Split(err.Error(), "/")
-=======
-		statusReason := strings.Split(err.Error(), "/")
->>>>>>> ed26ea2d
 		if statusReason[0] == string(models.TerminalPodTerminated) {
 			return nil, errors.New(fmt.Sprintf("pod-terminated(%s)", statusReason[1]))
 		}
@@ -1199,14 +1057,7 @@
 	if err != nil {
 		return nil, errors.New("unable to fetch pod event")
 	}
-<<<<<<< HEAD
-	statusReason := strings.Split(terminalAccessData.Status, "/")
-	if statusReason[0] == string(models.TerminalPodTerminated) {
-		return nil, errors.New(fmt.Sprintf("pod-terminated(%s)", statusReason[1]))
-	}
-=======
-
->>>>>>> ed26ea2d
+
 	metadataMap, err := impl.getMetadataMap(terminalAccessData.Metadata)
 	if err != nil {
 		return nil, err
