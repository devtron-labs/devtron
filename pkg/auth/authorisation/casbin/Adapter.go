/*
 * Copyright (c) 2020 Devtron Labs
 *
 * Licensed under the Apache License, Version 2.0 (the "License");
 * you may not use this file except in compliance with the License.
 * You may obtain a copy of the License at
 *
 *    http://www.apache.org/licenses/LICENSE-2.0
 *
 * Unless required by applicable law or agreed to in writing, software
 * distributed under the License is distributed on an "AS IS" BASIS,
 * WITHOUT WARRANTIES OR CONDITIONS OF ANY KIND, either express or implied.
 * See the License for the specific language governing permissions and
 * limitations under the License.
 *
 */

package casbin

import (
	"fmt"
	"github.com/devtron-labs/devtron/pkg/auth/authorisation/casbin/bean"
	"github.com/devtron-labs/devtron/pkg/auth/authorisation/casbin/util"
	bean2 "github.com/devtron-labs/devtron/pkg/auth/common/bean"
	"log"
	"os"
	"strings"

	"github.com/casbin/casbin"
	casbinv2 "github.com/casbin/casbin/v2"
	xormadapter "github.com/casbin/xorm-adapter"
	xormadapter2 "github.com/casbin/xorm-adapter/v2"
	"github.com/devtron-labs/devtron/pkg/sql"
	metav1 "k8s.io/apimachinery/pkg/apis/meta/v1"
)

type Version string

const (
	CasbinV1 Version = "V1"
	CasbinV2 Version = "V2"
)

const CasbinDefaultDatabase = "casbin"

var e *casbin.SyncedEnforcer
var e2 *casbinv2.SyncedEnforcer
var enforcerImplRef *EnforcerImpl
var casbinService CasbinService
var casbinVersion Version

func isV2() bool {
	return casbinVersion == CasbinV2
}

func setCasbinVersion() {
	version := os.Getenv("USE_CASBIN_V2")
	if version == "true" {
		casbinVersion = CasbinV2
		return
	}
	casbinVersion = CasbinV1
}

<<<<<<< HEAD
func Create() *casbin.SyncedEnforcer {
	setCasbinVersion()
	if isV2() {
		return nil
=======
func Create() (*casbin.SyncedEnforcer, error) {
	setCasbinVersion()
	if isV2() {
		return nil, nil
>>>>>>> 60231b03
	}

	metav1.Now()
	config, err := sql.GetConfig() //FIXME: use this from wire
	if err != nil {
		log.Println(err)
		return nil, err
	}
	dbSpecified := true
	if config.CasbinDatabase == CasbinDefaultDatabase {
		dbSpecified = false
	}
	dataSource := fmt.Sprintf("dbname=%s user=%s password=%s host=%s port=%s sslmode=disable", config.CasbinDatabase, config.User, config.Password, config.Addr, config.Port)
	a, err := xormadapter.NewAdapter("postgres", dataSource, dbSpecified) // Your driver and data source.
	if err != nil {
		log.Println(err)
		return nil, err
	}
	auth, err1 := casbin.NewSyncedEnforcerSafe("./auth_model.conf", a)

	if err1 != nil {
		log.Println(err1)
		return nil, err1
	}
	e = auth
	err = e.LoadPolicy()
	if err != nil {
		log.Println(err)
		return nil, err
	}
	log.Println("casbin Policies Loaded Successfully")
	//adding our key matching func - MatchKeyFunc, to enforcer
	e.AddFunction("matchKeyByPart", MatchKeyByPartFunc)
	return e, nil
}

func CreateV2() *casbinv2.SyncedEnforcer {
	setCasbinVersion()
	if !isV2() {
		return nil
	}

	metav1.Now()
	config, err := sql.GetConfig() //FIXME: use this from wire
	if err != nil {
		log.Fatal(err)
	}
	dbSpecified := true
	if config.CasbinDatabase == CasbinDefaultDatabase {
		dbSpecified = false
	}
	dataSource := fmt.Sprintf("dbname=%s user=%s password=%s host=%s port=%s sslmode=disable", config.CasbinDatabase, config.User, config.Password, config.Addr, config.Port)
	a, err := xormadapter2.NewAdapter("postgres", dataSource, dbSpecified) // Your driver and data source.
	if err != nil {
		log.Fatal(err)
	}
	//Adapter

	auth, err1 := casbinv2.NewSyncedEnforcer("./auth_model.conf", a)
	if err1 != nil {
		log.Fatal(err1)
	}
	e2 = auth
	err = e2.LoadPolicy()
	log.Println("v2 casbin Policies Loaded Successfully")
	if err != nil {
		log.Fatal(err)
	}
	//adding our key matching func - MatchKeyFunc, to enforcer
	e2.AddFunction("matchKeyByPart", MatchKeyByPartFunc)
	return e2
}

func CreateV2() *casbinv2.SyncedEnforcer {
	setCasbinVersion()
	if !isV2() {
		return nil
	}

	metav1.Now()
	config, err := sql.GetConfig() //FIXME: use this from wire
	if err != nil {
		log.Fatal(err)
	}
	dbSpecified := true
	if config.CasbinDatabase == CasbinDefaultDatabase {
		dbSpecified = false
	}
	dataSource := fmt.Sprintf("dbname=%s user=%s password=%s host=%s port=%s sslmode=disable", config.CasbinDatabase, config.User, config.Password, config.Addr, config.Port)
	a, err := xormadapter2.NewAdapter("postgres", dataSource, dbSpecified) // Your driver and data source.
	if err != nil {
		log.Fatal(err)
	}
	//Adapter

	auth, err1 := casbinv2.NewSyncedEnforcer("./auth_model.conf", a)
	if err1 != nil {
		log.Fatal(err1)
	}
	e2 = auth
	err = e2.LoadPolicy()
	log.Println("v2 casbin Policies Loaded Successfully")
	if err != nil {
		log.Fatal(err)
	}
	//adding our key matching func - MatchKeyFunc, to enforcer
	e2.AddFunction("matchKeyByPart", MatchKeyByPartFunc)
	return e2
}

func setEnforcerImpl(ref *EnforcerImpl) {
	enforcerImplRef = ref
}
func setCasbinService(service CasbinService) {
	casbinService = service
}

func AddPolicy(policies []bean.Policy) error {
	err := casbinService.AddPolicy(policies)
	if err != nil {
		log.Println("casbin policy addition failed", "err", err)
		return err
	}
	return nil
}

func LoadPolicy() {
	defer HandlePanic()
	isCasbinV2, err := enforcerImplRef.ReloadPolicy()
	if err != nil {
		fmt.Println("error in reloading policies", err)
	} else {
		if isCasbinV2 {
			fmt.Println("V2 policy reloaded successfully")
		} else {
			fmt.Println("policy reloaded successfully")
		}
	}
}

func RemovePolicy(policies []bean.Policy) []bean.Policy {
	policy, err := casbinService.RemovePolicy(policies)
	if err != nil {
		log.Println(err)
	}
	return policy
}

func GetAllSubjects() []string {
	if isV2() {
		return e2.GetAllSubjects()
	}
	return e.GetAllSubjects()
}

func DeleteRoleForUser(user string, role string, expression string, format string) bool {
	user = strings.ToLower(user)
	role = strings.ToLower(role)
	expression = strings.ToLower(expression)
	format = strings.ToLower(format)
	var response bool
	var err error
	if isV2() {
		if len(expression) == 0 && len(format) == 0 {
			response, err = e2.RemoveGroupingPolicy(util.GetStringSliceWithUserAndRole(user, role))
			if err != nil {
				log.Println(err)
			}
		} else {
			response, err = e2.RemoveGroupingPolicy(util.GetStringSliceWithUserRoleExpressionAndFormat(user, role, expression, format))
			if err != nil {
				log.Println(err)
			}
		}
	} else {
		if len(expression) == 0 && len(format) == 0 {
			response = e.RemoveGroupingPolicy(util.GetStringSliceWithUserAndRole(user, role))
		} else {
			response = e.RemoveGroupingPolicy(util.GetStringSliceWithUserRoleExpressionAndFormat(user, role, expression, format))
		}
	}
	return response

}

func GetGroupsAttachedToUser(user string) ([]bean.GroupPolicy, error) {
	return GetRolesAndGroupsAttachedToUser(user, true)
<<<<<<< HEAD
}

func GetRoleMappings() [][]string {
	roleMappings := make([][]string, 0)
	if isV2() {
		roleMappings = e2.GetModel()["g"]["g"].Policy
	} else {
		roleMappings = e.GetModel()["g"]["g"].Policy
	}
	return roleMappings
}

=======
}

func GetRoleMappings() [][]string {
	roleMappings := make([][]string, 0)
	if isV2() {
		roleMappings = e2.GetModel()["g"]["g"].Policy
	} else {
		roleMappings = e.GetModel()["g"]["g"].Policy
	}
	return roleMappings
}

>>>>>>> 60231b03
func GetRolesAndGroupsAttachedToUserWithTimeoutExpressionAndFormat(user string) ([]bean.GroupPolicy, error) {
	return GetRolesAndGroupsAttachedToUser(user, false)
}

func GetRolesAndGroupsAttachedToUser(user string, getGroupsOnly bool) ([]bean.GroupPolicy, error) {
	user = strings.ToLower(user)
	roleMappings := GetRoleMappings()
	userRoles := make([]bean.GroupPolicy, 0)
	for _, roleMappingDetail := range roleMappings {
		lenOfRoleMapping := len(roleMappingDetail)
		if lenOfRoleMapping < 2 {
			//invalid case
			return nil, fmt.Errorf("invalid role mapping found")
		} else {
			userInRole := roleMappingDetail[0]
			if userInRole == user { //checking user
				role := roleMappingDetail[1]
				if getGroupsOnly && !strings.HasPrefix(role, bean2.GroupPrefix) {
					continue
				}
				expression, format, isExpressionValid := util.GetExpressionAndFormatFromRoleMappingDetail(lenOfRoleMapping, roleMappingDetail)
				if isExpressionValid {
					userRoles = append(userRoles, bean.GroupPolicy{Role: role, User: user, ExpressionFormat: format, TimeoutWindowExpression: strings.ToUpper(expression)})
				}

			}
		}
	}
	return userRoles, nil
}

func GetUserAttachedToRoleWithTimeoutExpressionAndFormat(role string) ([]bean.GroupPolicy, error) {
	roleMappings := GetRoleMappings()
	userRoles := make([]bean.GroupPolicy, 0)
	for _, roleMappingDetail := range roleMappings {
		lenOfRoleMapping := len(roleMappingDetail)
		if lenOfRoleMapping < 2 {
			//invalid case
			return nil, fmt.Errorf("invalid role mapping found")
		} else {
			roleInPolicy := roleMappingDetail[1]
			if roleInPolicy == role { //checking user
				user := roleMappingDetail[0]
				expression, format, isExpressionValid := util.GetExpressionAndFormatFromRoleMappingDetail(lenOfRoleMapping, roleMappingDetail)
				if isExpressionValid {
					userRoles = append(userRoles, bean.GroupPolicy{Role: role, User: user, ExpressionFormat: format, TimeoutWindowExpression: strings.ToUpper(expression)})
				}

			}
		}
	}
	return userRoles, nil
}

func RemovePoliciesByRole(role string) bool {
	role = strings.ToLower(role)
	policyResponse, err := casbinService.RemovePoliciesByRole(role)
	if err != nil {
		return false
	}
	enforcerImplRef.InvalidateCompleteCache()
	return policyResponse
}

// In v2 casbin, we first delete from adapter(database) and delete from model(cache) so it deletes from db but when deleting from cache it maintains a Policy Map whose key is combination of all v0,v1,v2 etc and we only have role, so it returns no error but false as output, but this is not blocking can be handled through Loading.
func RemovePoliciesByRoles(roles []string) (bool, error) {
	policyResponse, err := casbinService.RemovePoliciesByRoles(roles)
	enforcerImplRef.InvalidateCompleteCache()
	return policyResponse, err
}

func HandlePanic() {
	if err := recover(); err != nil {
		log.Println("panic occurred:", err)
	}
}<|MERGE_RESOLUTION|>--- conflicted
+++ resolved
@@ -62,17 +62,10 @@
 	casbinVersion = CasbinV1
 }
 
-<<<<<<< HEAD
-func Create() *casbin.SyncedEnforcer {
-	setCasbinVersion()
-	if isV2() {
-		return nil
-=======
 func Create() (*casbin.SyncedEnforcer, error) {
 	setCasbinVersion()
 	if isV2() {
 		return nil, nil
->>>>>>> 60231b03
 	}
 
 	metav1.Now()
@@ -107,43 +100,6 @@
 	//adding our key matching func - MatchKeyFunc, to enforcer
 	e.AddFunction("matchKeyByPart", MatchKeyByPartFunc)
 	return e, nil
-}
-
-func CreateV2() *casbinv2.SyncedEnforcer {
-	setCasbinVersion()
-	if !isV2() {
-		return nil
-	}
-
-	metav1.Now()
-	config, err := sql.GetConfig() //FIXME: use this from wire
-	if err != nil {
-		log.Fatal(err)
-	}
-	dbSpecified := true
-	if config.CasbinDatabase == CasbinDefaultDatabase {
-		dbSpecified = false
-	}
-	dataSource := fmt.Sprintf("dbname=%s user=%s password=%s host=%s port=%s sslmode=disable", config.CasbinDatabase, config.User, config.Password, config.Addr, config.Port)
-	a, err := xormadapter2.NewAdapter("postgres", dataSource, dbSpecified) // Your driver and data source.
-	if err != nil {
-		log.Fatal(err)
-	}
-	//Adapter
-
-	auth, err1 := casbinv2.NewSyncedEnforcer("./auth_model.conf", a)
-	if err1 != nil {
-		log.Fatal(err1)
-	}
-	e2 = auth
-	err = e2.LoadPolicy()
-	log.Println("v2 casbin Policies Loaded Successfully")
-	if err != nil {
-		log.Fatal(err)
-	}
-	//adding our key matching func - MatchKeyFunc, to enforcer
-	e2.AddFunction("matchKeyByPart", MatchKeyByPartFunc)
-	return e2
 }
 
 func CreateV2() *casbinv2.SyncedEnforcer {
@@ -260,7 +216,6 @@
 
 func GetGroupsAttachedToUser(user string) ([]bean.GroupPolicy, error) {
 	return GetRolesAndGroupsAttachedToUser(user, true)
-<<<<<<< HEAD
 }
 
 func GetRoleMappings() [][]string {
@@ -273,20 +228,6 @@
 	return roleMappings
 }
 
-=======
-}
-
-func GetRoleMappings() [][]string {
-	roleMappings := make([][]string, 0)
-	if isV2() {
-		roleMappings = e2.GetModel()["g"]["g"].Policy
-	} else {
-		roleMappings = e.GetModel()["g"]["g"].Policy
-	}
-	return roleMappings
-}
-
->>>>>>> 60231b03
 func GetRolesAndGroupsAttachedToUserWithTimeoutExpressionAndFormat(user string) ([]bean.GroupPolicy, error) {
 	return GetRolesAndGroupsAttachedToUser(user, false)
 }
