package user

import (
	"fmt"
	"math"
	"strconv"
	"strings"
	"time"

	"github.com/caarlos0/env/v6"
	"github.com/devtron-labs/authenticator/middleware"
	"github.com/devtron-labs/devtron/api/bean"
	"github.com/devtron-labs/devtron/pkg/auth/authorisation/casbin"
	bean2 "github.com/devtron-labs/devtron/pkg/auth/user/bean"
	"github.com/devtron-labs/devtron/pkg/auth/user/repository"
	"github.com/devtron-labs/devtron/pkg/sql"
	"github.com/go-pg/pg"
	"github.com/gorilla/sessions"
	"go.uber.org/zap"
)

type UserCommonService interface {
	GetPValUpdateMap(team, entityName, env, entity, cluster, namespace, group, kind, resource string, approver bool, workflow string) map[repository.PValUpdateKey]string
	GetRenderedRoleData(defaultRoleData repository.RoleCacheDetailObj, pValUpdateMap map[repository.PValUpdateKey]string) *repository.RoleModel
	GetRenderedPolicy(defaultPolicy repository.PolicyCacheDetailObj, pValUpdateMap map[repository.PValUpdateKey]string) []casbin.Policy
	CreateDefaultPoliciesForAllTypes(team, entityName, env, entity, cluster, namespace, group, kind, resource, actionType, accessType string, approver bool, workflow string, userId int32) (bool, error, []casbin.Policy)
	RemoveRolesAndReturnEliminatedPolicies(userInfo *bean.UserInfo, existingRoleIds map[int]repository.UserRoleModel, eliminatedRoleIds map[int]*repository.UserRoleModel, tx *pg.Tx, token string, managerAuth func(resource, token, object string) bool) ([]casbin.Policy, error)
	RemoveRolesAndReturnEliminatedPoliciesForGroups(request *bean.RoleGroup, existingRoles map[int]*repository.RoleGroupRoleMapping, eliminatedRoles map[int]*repository.RoleGroupRoleMapping, tx *pg.Tx, token string, managerAuth func(resource string, token string, object string) bool) ([]casbin.Policy, error)
	CheckRbacForClusterEntity(cluster, namespace, group, kind, resource, token string, managerAuth func(resource, token, object string) bool) bool
	GetCapacityForRoleFilter(roleFilters []bean.RoleFilter) (int, map[int]int)
	MergeCustomRoleFilters(roleFilters []bean.RoleFilter) []bean.RoleFilter
	BuildRoleFilterKeyForCluster(roleFilterMap map[string]*bean.RoleFilter, role repository.RoleModel, key string)
	BuildRoleFilterKeyForJobs(roleFilterMap map[string]*bean.RoleFilter, role repository.RoleModel, key string)
	BuildRoleFilterKeyForOtherEntity(roleFilterMap map[string]*bean.RoleFilter, role repository.RoleModel, key string)
	BuildRoleFilterForAllTypes(roleFilterMap map[string]*bean.RoleFilter, role repository.RoleModel, key string)
	GetUniqueKeyForAllEntity(role repository.RoleModel) string
<<<<<<< HEAD
	GetDefaultValuesIfNotPresent(sortBy string, totalSize int, isRoleGroup bool) (bean2.SortBy, int)
=======
	SetDefaultValuesIfNotPresent(request *bean.FetchListingRequest, isRoleGroup bool)
>>>>>>> 046f47aa
}

type UserCommonServiceImpl struct {
	userAuthRepository          repository.UserAuthRepository
	logger                      *zap.SugaredLogger
	userRepository              repository.UserRepository
	roleGroupRepository         repository.RoleGroupRepository
	sessionManager2             *middleware.SessionManager
	defaultRbacDataCacheFactory repository.RbacDataCacheFactory
	userRbacConfig              *UserRbacConfig
}

func NewUserCommonServiceImpl(userAuthRepository repository.UserAuthRepository,
	logger *zap.SugaredLogger,
	userRepository repository.UserRepository,
	userGroupRepository repository.RoleGroupRepository,
	sessionManager2 *middleware.SessionManager,
	defaultRbacDataCacheFactory repository.RbacDataCacheFactory) *UserCommonServiceImpl {
	userConfig := &UserRbacConfig{}
	err := env.Parse(userConfig)
	if err != nil {
		logger.Fatal("error occurred while parsing user config", err)
	}
	serviceImpl := &UserCommonServiceImpl{
		userAuthRepository:          userAuthRepository,
		logger:                      logger,
		userRepository:              userRepository,
		roleGroupRepository:         userGroupRepository,
		sessionManager2:             sessionManager2,
		defaultRbacDataCacheFactory: defaultRbacDataCacheFactory,
		userRbacConfig:              userConfig,
	}
	cStore = sessions.NewCookieStore(randKey())
	defaultRbacDataCacheFactory.SyncPolicyCache()
	defaultRbacDataCacheFactory.SyncRoleDataCache()
	return serviceImpl
}

type UserRbacConfig struct {
	UseRbacCreationV2 bool `env:"USE_RBAC_CREATION_V2" envDefault:"true"`
}

func (impl UserCommonServiceImpl) CreateDefaultPoliciesForAllTypes(team, entityName, env, entity, cluster, namespace, group, kind, resource, actionType, accessType string, approver bool, workflow string, userId int32) (bool, error, []casbin.Policy) {
	if impl.userRbacConfig.UseRbacCreationV2 {
		impl.logger.Debugw("using rbac creation v2 for creating default policies")
		return impl.CreateDefaultPoliciesForAllTypesV2(team, entityName, env, entity, cluster, namespace, group, kind, resource, actionType, accessType, approver, workflow)
	} else {
		return impl.userAuthRepository.CreateDefaultPoliciesForAllTypes(team, entityName, env, entity, cluster, namespace, group, kind, resource, actionType, accessType, approver, userId)
	}
}

func (impl UserCommonServiceImpl) CreateDefaultPoliciesForAllTypesV2(team, entityName, env, entity, cluster, namespace, group, kind, resource, actionType, accessType string, approver bool, workflow string) (bool, error, []casbin.Policy) {
	//TODO: below txn is making this process slow, need to do bulk operation for role creation.
	//For detail - https://github.com/devtron-labs/devtron/blob/main/pkg/user/benchmarking-results

	renderedRole, renderedPolicyDetails, err := impl.getRenderedRoleAndPolicy(team, entityName, env, entity, cluster, namespace, group, kind, resource, actionType, accessType, approver, workflow)
	if err != nil {
		return false, err, nil
	}
	_, err = impl.userAuthRepository.CreateRole(renderedRole)
	if err != nil && strings.Contains("duplicate key value violates unique constraint", err.Error()) {
		return false, err, nil
	}
	return true, nil, renderedPolicyDetails
}

func (impl UserCommonServiceImpl) getRenderedRoleAndPolicy(team, entityName, env, entity, cluster, namespace, group, kind, resource, actionType, accessType string, approver bool, workflow string) (*repository.RoleModel, []casbin.Policy, error) {
	//getting map of values to be used for rendering
	pValUpdateMap := impl.GetPValUpdateMap(team, entityName, env, entity, cluster, namespace, group, kind, resource, approver, workflow)

	//getting default role data and policy
	defaultRoleData, defaultPolicy, err := impl.getDefaultRbacRoleAndPolicyByRoleFilter(entity, accessType, actionType)
	if err != nil {
		return nil, nil, err
	}
	//getting rendered role and policy data
	renderedRoleData := impl.GetRenderedRoleData(defaultRoleData, pValUpdateMap)
	renderedPolicy := impl.GetRenderedPolicy(defaultPolicy, pValUpdateMap)

	return renderedRoleData, renderedPolicy, nil
}

func (impl UserCommonServiceImpl) getDefaultRbacRoleAndPolicyByRoleFilter(entity, accessType, action string) (repository.RoleCacheDetailObj, repository.PolicyCacheDetailObj, error) {
	//getting default role and policy data from cache
	return impl.defaultRbacDataCacheFactory.
		GetDefaultRoleDataAndPolicyByEntityAccessTypeAndRoleType(entity, accessType, action)
}

func (impl UserCommonServiceImpl) GetRenderedRoleData(defaultRoleData repository.RoleCacheDetailObj, pValUpdateMap map[repository.PValUpdateKey]string) *repository.RoleModel {
	renderedRoleData := &repository.RoleModel{
		Role:        getResolvedValueFromPValDetailObject(defaultRoleData.Role, pValUpdateMap).String(),
		Entity:      getResolvedValueFromPValDetailObject(defaultRoleData.Entity, pValUpdateMap).String(),
		EntityName:  getResolvedValueFromPValDetailObject(defaultRoleData.EntityName, pValUpdateMap).String(),
		Team:        getResolvedValueFromPValDetailObject(defaultRoleData.Team, pValUpdateMap).String(),
		Environment: getResolvedValueFromPValDetailObject(defaultRoleData.Environment, pValUpdateMap).String(),
		AccessType:  getResolvedValueFromPValDetailObject(defaultRoleData.AccessType, pValUpdateMap).String(),
		Action:      getResolvedValueFromPValDetailObject(defaultRoleData.Action, pValUpdateMap).String(),
		Cluster:     getResolvedValueFromPValDetailObject(defaultRoleData.Cluster, pValUpdateMap).String(),
		Namespace:   getResolvedValueFromPValDetailObject(defaultRoleData.Namespace, pValUpdateMap).String(),
		Group:       getResolvedValueFromPValDetailObject(defaultRoleData.Group, pValUpdateMap).String(),
		Kind:        getResolvedValueFromPValDetailObject(defaultRoleData.Kind, pValUpdateMap).String(),
		Resource:    getResolvedValueFromPValDetailObject(defaultRoleData.Resource, pValUpdateMap).String(),
		Approver:    getResolvedValueFromPValDetailObject(defaultRoleData.Approver, pValUpdateMap).Boolean(),
		Workflow:    getResolvedValueFromPValDetailObject(defaultRoleData.Workflow, pValUpdateMap).String(),
		AuditLog: sql.AuditLog{ //not storing user information because this role can be mapped to other users in future and hence can lead to confusion
			CreatedOn: time.Now(),
			UpdatedOn: time.Now(),
		},
	}
	return renderedRoleData
}

func (impl UserCommonServiceImpl) GetRenderedPolicy(defaultPolicy repository.PolicyCacheDetailObj, pValUpdateMap map[repository.PValUpdateKey]string) []casbin.Policy {
	renderedPolicies := make([]casbin.Policy, 0, len(defaultPolicy.ResActObjSet))
	policyType := getResolvedValueFromPValDetailObject(defaultPolicy.Type, pValUpdateMap)
	policySub := getResolvedValueFromPValDetailObject(defaultPolicy.Sub, pValUpdateMap)
	for _, v := range defaultPolicy.ResActObjSet {
		policyRes := getResolvedValueFromPValDetailObject(v.Res, pValUpdateMap)
		policyAct := getResolvedValueFromPValDetailObject(v.Act, pValUpdateMap)
		policyObj := getResolvedValueFromPValDetailObject(v.Obj, pValUpdateMap)
		renderedPolicy := casbin.Policy{
			Type: casbin.PolicyType(policyType.String()),
			Sub:  casbin.Subject(policySub.String()),
			Res:  casbin.Resource(policyRes.String()),
			Act:  casbin.Action(policyAct.String()),
			Obj:  casbin.Object(policyObj.String()),
		}
		renderedPolicies = append(renderedPolicies, renderedPolicy)
	}
	return renderedPolicies
}

func getResolvedValueFromPValDetailObject(pValDetailObj repository.PValDetailObj, pValUpdateMap map[repository.PValUpdateKey]string) repository.PValResolvedValue {
	if len(pValDetailObj.IndexKeyMap) == 0 {
		return repository.NewPValResolvedValue(pValDetailObj.Value)
	}
	pValBytes := []byte(pValDetailObj.Value)
	var resolvedValueInBytes []byte
	for i, pValByte := range pValBytes {
		if pValByte == '%' {
			valUpdateKey := pValDetailObj.IndexKeyMap[i]
			val := pValUpdateMap[valUpdateKey]
			resolvedValueInBytes = append(resolvedValueInBytes, []byte(val)...)
		} else {
			resolvedValueInBytes = append(resolvedValueInBytes, pValByte)
		}
	}
	return repository.NewPValResolvedValue(string(resolvedValueInBytes))
}

func (impl UserCommonServiceImpl) GetPValUpdateMap(team, entityName, env, entity, cluster,
	namespace, group, kind, resource string, approver bool, workflow string) map[repository.PValUpdateKey]string {
	pValUpdateMap := make(map[repository.PValUpdateKey]string)
	pValUpdateMap[repository.EntityPValUpdateKey] = entity
	if entity == bean.CLUSTER_ENTITIY {
		pValUpdateMap[repository.ClusterPValUpdateKey] = cluster
		pValUpdateMap[repository.NamespacePValUpdateKey] = namespace
		pValUpdateMap[repository.GroupPValUpdateKey] = group
		pValUpdateMap[repository.KindPValUpdateKey] = kind
		pValUpdateMap[repository.ResourcePValUpdateKey] = resource
		pValUpdateMap[repository.ClusterObjPValUpdateKey] = getResolvedPValMapValue(cluster)
		pValUpdateMap[repository.NamespaceObjPValUpdateKey] = getResolvedPValMapValue(namespace)
		pValUpdateMap[repository.GroupObjPValUpdateKey] = getResolvedPValMapValue(group)
		pValUpdateMap[repository.KindObjPValUpdateKey] = getResolvedPValMapValue(kind)
		pValUpdateMap[repository.ResourceObjPValUpdateKey] = getResolvedPValMapValue(resource)
	} else {
		pValUpdateMap[repository.EntityNamePValUpdateKey] = entityName
		pValUpdateMap[repository.TeamPValUpdateKey] = team
		pValUpdateMap[repository.AppPValUpdateKey] = entityName
		pValUpdateMap[repository.EnvPValUpdateKey] = env
		pValUpdateMap[repository.TeamObjPValUpdateKey] = getResolvedPValMapValue(team)
		pValUpdateMap[repository.AppObjPValUpdateKey] = getResolvedPValMapValue(entityName)
		pValUpdateMap[repository.EnvObjPValUpdateKey] = getResolvedPValMapValue(env)
		pValUpdateMap[repository.ApproverPValUpdateKey] = strconv.FormatBool(approver)
		if entity == bean2.EntityJobs {
			pValUpdateMap[repository.WorkflowPValUpdateKey] = workflow
			pValUpdateMap[repository.WorkflowObjPValUpdateKey] = getResolvedPValMapValue(workflow)
		}
	}
	return pValUpdateMap
}

func getResolvedPValMapValue(rawValue string) string {
	resolvedVal := rawValue
	if rawValue == "" {
		resolvedVal = "*"
	}
	return resolvedVal
}

func (impl UserCommonServiceImpl) RemoveRolesAndReturnEliminatedPolicies(userInfo *bean.UserInfo,
	existingRoleIds map[int]repository.UserRoleModel, eliminatedRoleIds map[int]*repository.UserRoleModel,
	tx *pg.Tx, token string, managerAuth func(resource, token, object string) bool) ([]casbin.Policy, error) {
	var eliminatedPolicies []casbin.Policy
	// DELETE Removed Items
	for _, roleFilter := range userInfo.RoleFilters {
		if roleFilter.Entity == bean.CLUSTER_ENTITIY {
			namespaces := strings.Split(roleFilter.Namespace, ",")
			groups := strings.Split(roleFilter.Group, ",")
			kinds := strings.Split(roleFilter.Kind, ",")
			resources := strings.Split(roleFilter.Resource, ",")
			accessType := roleFilter.AccessType
			actionType := roleFilter.Action
			for _, namespace := range namespaces {
				for _, group := range groups {
					for _, kind := range kinds {
						for _, resource := range resources {
							isValidAuth := impl.CheckRbacForClusterEntity(roleFilter.Cluster, namespace, group, kind, resource, token, managerAuth)
							if !isValidAuth {
								continue
							}
							roleModel, err := impl.userAuthRepository.GetRoleByFilterForAllTypes(roleFilter.Entity, "", "", "", "", roleFilter.Approver, accessType, roleFilter.Cluster, namespace, group, kind, resource, actionType, false, "")
							if err != nil {
								impl.logger.Errorw("Error in fetching roles by filter", "roleFilter", roleFilter)
								return nil, err
							}
							if roleModel.Id == 0 {
								impl.logger.Warnw("no role found for given filter", "filter", roleFilter)
								continue
							}
							if _, ok := existingRoleIds[roleModel.Id]; ok {
								delete(eliminatedRoleIds, roleModel.Id)
							}
						}
					}
				}
			}
		} else if roleFilter.Entity == bean2.EntityJobs {
			if len(roleFilter.Team) > 0 { // check auth only for apps permission, skip for chart group
				rbacObject := fmt.Sprintf("%s", roleFilter.Team)
				isValidAuth := managerAuth(casbin.ResourceUser, token, rbacObject)
				if !isValidAuth {
					continue
				}
			}
			entityNames := strings.Split(roleFilter.EntityName, ",")
			environments := strings.Split(roleFilter.Environment, ",")
			workflows := strings.Split(roleFilter.Workflow, ",")
			actionType := roleFilter.Action
			accessType := roleFilter.AccessType
			for _, environment := range environments {
				for _, entityName := range entityNames {
					for _, workflow := range workflows {
						roleModel, err := impl.userAuthRepository.GetRoleByFilterForAllTypes(roleFilter.Entity, roleFilter.Team, entityName, environment, actionType, false, accessType, "", "", "", "", "", actionType, false, workflow)
						if err != nil {
							impl.logger.Errorw("Error in fetching roles by filter", "user", userInfo)
							return nil, err
						}
						if roleModel.Id == 0 {
							impl.logger.Debugw("no role found for given filter", "filter", roleFilter)
							userInfo.Status = "role not fount for any given filter: " + roleFilter.Team + "," + environment + "," + entityName + "," + roleFilter.Action
							continue
						}
						if _, ok := existingRoleIds[roleModel.Id]; ok {
							delete(eliminatedRoleIds, roleModel.Id)
						}
					}
				}
			}
		} else {
			if len(roleFilter.Team) > 0 { // check auth only for apps permission, skip for chart group
				rbacObject := fmt.Sprintf("%s", roleFilter.Team)
				isValidAuth := managerAuth(casbin.ResourceUser, token, rbacObject)
				if !isValidAuth {
					continue
				}
			}
			entityNames := strings.Split(roleFilter.EntityName, ",")
			environments := strings.Split(roleFilter.Environment, ",")
			actions := strings.Split(roleFilter.Action, ",")
			accessType := roleFilter.AccessType
			for _, environment := range environments {
				for _, entityName := range entityNames {
					for _, actionType := range actions {
						roleModel, err := impl.userAuthRepository.GetRoleByFilterForAllTypes(roleFilter.Entity, roleFilter.Team, entityName, environment, actionType, roleFilter.Approver, accessType, "", "", "", "", "", actionType, false, "")
						if err != nil {
							impl.logger.Errorw("Error in fetching roles by filter", "user", userInfo)
							return nil, err
						}
						oldRoleModel, err := impl.userAuthRepository.GetRoleByFilterForAllTypes(roleFilter.Entity, roleFilter.Team, entityName, environment, actionType, roleFilter.Approver, accessType, "", "", "", "", "", actionType, true, "")
						if err != nil {
							return nil, err
						}
						if roleModel.Id == 0 {
							impl.logger.Debugw("no role found for given filter", "filter", roleFilter)
							userInfo.Status = "role not fount for any given filter: " + roleFilter.Team + "," + environment + "," + entityName + "," + roleFilter.Action
							continue
						}
						if _, ok := existingRoleIds[roleModel.Id]; ok {
							delete(eliminatedRoleIds, roleModel.Id)
						}
						isChartGroupEntity := roleFilter.Entity == bean.CHART_GROUP_ENTITY
						if _, ok := existingRoleIds[oldRoleModel.Id]; ok && !isChartGroupEntity {
							//delete old role mapping from existing but not from eliminated roles (so that it gets deleted)
							delete(existingRoleIds, oldRoleModel.Id)
						}
					}
				}
			}
		}
	}

	// delete remaining Ids from casbin role mapping table in orchestrator and casbin policy db
	// which are existing but not provided in this request

	for _, userRoleModel := range eliminatedRoleIds {
		role, err := impl.userAuthRepository.GetRoleById(userRoleModel.RoleId)
		if err != nil {
			return nil, err
		}
		if len(role.Team) > 0 {
			rbacObject := fmt.Sprintf("%s", role.Team)
			isValidAuth := managerAuth(casbin.ResourceUser, token, rbacObject)
			if !isValidAuth {
				continue
			}
		}
		if role.Entity == bean.CLUSTER_ENTITIY {
			isValidAuth := impl.CheckRbacForClusterEntity(role.Cluster, role.Namespace, role.Group, role.Kind, role.Resource, token, managerAuth)
			if !isValidAuth {
				continue
			}
		}
		_, err = impl.userAuthRepository.DeleteUserRoleMapping(userRoleModel, tx)
		if err != nil {
			impl.logger.Errorw("Error in delete user role mapping", "user", userInfo)
			return nil, err
		}
		eliminatedPolicies = append(eliminatedPolicies, casbin.Policy{Type: "g", Sub: casbin.Subject(userInfo.EmailId), Obj: casbin.Object(role.Role)})
	}
	// DELETE ENDS
	return eliminatedPolicies, nil
}

func (impl UserCommonServiceImpl) RemoveRolesAndReturnEliminatedPoliciesForGroups(request *bean.RoleGroup, existingRoles map[int]*repository.RoleGroupRoleMapping, eliminatedRoles map[int]*repository.RoleGroupRoleMapping, tx *pg.Tx, token string, managerAuth func(resource string, token string, object string) bool) ([]casbin.Policy, error) {
	// Filter out removed items in current request
	//var policies []casbin.Policy
	for _, roleFilter := range request.RoleFilters {
		entity := roleFilter.Entity
		if entity == bean.CLUSTER_ENTITIY {
			namespaces := strings.Split(roleFilter.Namespace, ",")
			groups := strings.Split(roleFilter.Group, ",")
			kinds := strings.Split(roleFilter.Kind, ",")
			resources := strings.Split(roleFilter.Resource, ",")
			actionType := roleFilter.Action
			accessType := roleFilter.AccessType
			for _, namespace := range namespaces {
				for _, group := range groups {
					for _, kind := range kinds {
						for _, resource := range resources {
							isValidAuth := impl.CheckRbacForClusterEntity(roleFilter.Cluster, namespace, group, kind, resource, token, managerAuth)
							if !isValidAuth {
								continue
							}
							roleModel, err := impl.userAuthRepository.GetRoleByFilterForAllTypes(entity, "", "", "", "", roleFilter.Approver, accessType, roleFilter.Cluster, namespace, group, kind, resource, actionType, false, "")
							if err != nil {
								impl.logger.Errorw("Error in fetching roles by filter", "user", request)
								return nil, err
							}
							oldRoleModel, err := impl.userAuthRepository.GetRoleByFilterForAllTypes(entity, "", "", "", "", roleFilter.Approver, accessType, roleFilter.Cluster, namespace, group, kind, resource, actionType, true, "")
							if err != nil {
								impl.logger.Errorw("Error in fetching roles by filter", "user", request)
								return nil, err
							}
							if roleModel.Id == 0 && oldRoleModel.Id == 0 {
								impl.logger.Warnw("no role found for given filter", "filter", roleFilter)
								continue
							}
							if _, ok := existingRoles[roleModel.Id]; ok {
								delete(eliminatedRoles, roleModel.Id)
							}
							if _, ok := existingRoles[oldRoleModel.Id]; ok {
								//delete old role mapping from existing but not from eliminated roles (so that it gets deleted)
								delete(existingRoles, oldRoleModel.Id)
							}
						}
					}
				}
			}
		} else if entity == bean2.EntityJobs {
			if len(roleFilter.Team) > 0 { // check auth only for apps permission, skip for chart group
				rbacObject := fmt.Sprintf("%s", roleFilter.Team)
				isValidAuth := managerAuth(casbin.ResourceUser, token, rbacObject)
				if !isValidAuth {
					continue
				}
			}
			entityNames := strings.Split(roleFilter.EntityName, ",")
			environments := strings.Split(roleFilter.Environment, ",")
			workflows := strings.Split(roleFilter.Workflow, ",")
			accessType := roleFilter.AccessType
			actionType := roleFilter.Action
			for _, environment := range environments {
				for _, entityName := range entityNames {
					for _, workflow := range workflows {
						roleModel, err := impl.userAuthRepository.GetRoleByFilterForAllTypes(roleFilter.Entity, roleFilter.Team, entityName, environment, actionType, false, accessType, "", "", "", "", "", "", false, workflow)
						if err != nil {
							impl.logger.Errorw("Error in fetching roles by filter", "user", request)
							return nil, err
						}
						if roleModel.Id == 0 {
							impl.logger.Warnw("no role found for given filter", "filter", roleFilter)
							request.Status = "role not fount for any given filter: " + roleFilter.Team + "," + environment + "," + entityName + "," + actionType
							continue
						}
						if _, ok := existingRoles[roleModel.Id]; ok {
							delete(eliminatedRoles, roleModel.Id)
						}
					}
				}
			}
		} else {
			if len(roleFilter.Team) > 0 { // check auth only for apps permission, skip for chart group
				rbacObject := fmt.Sprintf("%s", roleFilter.Team)
				isValidAuth := managerAuth(casbin.ResourceUser, token, rbacObject)
				if !isValidAuth {
					continue
				}
			}
			entityNames := strings.Split(roleFilter.EntityName, ",")
			environments := strings.Split(roleFilter.Environment, ",")
			actions := strings.Split(roleFilter.Action, ",")
			accessType := roleFilter.AccessType
			for _, environment := range environments {
				for _, entityName := range entityNames {
					for _, actionType := range actions {
						roleModel, err := impl.userAuthRepository.GetRoleByFilterForAllTypes(roleFilter.Entity, roleFilter.Team, entityName, environment, actionType, roleFilter.Approver, accessType, "", "", "", "", "", "", false, "")
						if err != nil {
							impl.logger.Errorw("Error in fetching roles by filter", "user", request)
							return nil, err
						}
						oldRoleModel, err := impl.userAuthRepository.GetRoleByFilterForAllTypes(roleFilter.Entity, roleFilter.Team, entityName, environment, actionType, roleFilter.Approver, accessType, "", "", "", "", "", "", true, "")
						if err != nil {
							impl.logger.Errorw("Error in fetching roles by filter by old values", "user", request)
							return nil, err
						}
						if roleModel.Id == 0 && oldRoleModel.Id == 0 {
							impl.logger.Warnw("no role found for given filter", "filter", roleFilter)
							request.Status = "role not fount for any given filter: " + roleFilter.Team + "," + environment + "," + entityName + "," + actionType
							continue
						}
						if _, ok := existingRoles[roleModel.Id]; ok {
							delete(eliminatedRoles, roleModel.Id)
						}
						isChartGroupEntity := roleFilter.Entity == bean.CHART_GROUP_ENTITY
						if _, ok := existingRoles[oldRoleModel.Id]; ok && !isChartGroupEntity {
							//delete old role mapping from existing but not from eliminated roles (so that it gets deleted)
							delete(existingRoles, oldRoleModel.Id)
						}
					}
				}
			}
		}
	}

	//delete remaining Ids from casbin role mapping table in orchestrator and casbin policy db
	// which are existing but not provided in this request
	var eliminatedPolicies []casbin.Policy
	for _, model := range eliminatedRoles {
		role, err := impl.userAuthRepository.GetRoleById(model.RoleId)
		if err != nil {
			return nil, err
		}
		if len(role.Team) > 0 {
			rbacObject := fmt.Sprintf("%s", role.Team)
			isValidAuth := managerAuth(casbin.ResourceUser, token, rbacObject)
			if !isValidAuth {
				continue
			}
		}
		if role.Entity == bean.CLUSTER_ENTITIY {
			isValidAuth := impl.CheckRbacForClusterEntity(role.Cluster, role.Namespace, role.Group, role.Kind, role.Resource, token, managerAuth)
			if !isValidAuth {
				continue
			}
		}
		_, err = impl.roleGroupRepository.DeleteRoleGroupRoleMapping(model, tx)
		if err != nil {
			return nil, err
		}
		policyGroup, err := impl.roleGroupRepository.GetRoleGroupById(model.RoleGroupId)
		if err != nil {
			return nil, err
		}
		eliminatedPolicies = append(eliminatedPolicies, casbin.Policy{Type: "g", Sub: casbin.Subject(policyGroup.CasbinName), Obj: casbin.Object(role.Role)})
	}
	return eliminatedPolicies, nil
}

func containsArr(s []string, e string) bool {
	for _, a := range s {
		if a == e {
			return true
		}
	}
	return false
}

func (impl UserCommonServiceImpl) CheckRbacForClusterEntity(cluster, namespace, group, kind, resource, token string, managerAuth func(resource, token, object string) bool) bool {
	if namespace == "NONE" {
		namespace = ""
	}
	if group == "NONE" {
		group = ""
	}
	if kind == "NONE" {
		kind = ""
	}
	if resource == "NONE" {
		resource = ""
	}
	namespaceObj := namespace
	groupObj := group
	kindObj := kind
	resourceObj := resource
	if namespace == "" {
		namespaceObj = "*"
	}
	if group == "" {
		groupObj = "*"
	}
	if kind == "" {
		kindObj = "*"
	}
	if resource == "" {
		resourceObj = "*"
	}

	rbacResource := fmt.Sprintf("%s/%s/%s", strings.ToLower(cluster), strings.ToLower(namespaceObj), casbin.ResourceUser)
	resourcesArray := strings.Split(resourceObj, ",")
	for _, resourceVal := range resourcesArray {
		rbacObject := fmt.Sprintf("%s/%s/%s", groupObj, kindObj, resourceVal)
		allowed := managerAuth(rbacResource, token, rbacObject)
		if !allowed {
			return false
		}
	}
	return true
}

func (impl UserCommonServiceImpl) GetCapacityForRoleFilter(roleFilters []bean.RoleFilter) (int, map[int]int) {
	capacity := 0

	m := make(map[int]int)
	for index, roleFilter := range roleFilters {
		namespaces := strings.Split(roleFilter.Namespace, ",")
		groups := strings.Split(roleFilter.Group, ",")
		kinds := strings.Split(roleFilter.Kind, ",")
		resources := strings.Split(roleFilter.Resource, ",")
		entityNames := strings.Split(roleFilter.EntityName, ",")
		environments := strings.Split(roleFilter.Environment, ",")
		actions := strings.Split(roleFilter.Action, ",")
		workflows := strings.Split(roleFilter.Workflow, ",")
		value := math.Max(float64(len(namespaces)*len(groups)*len(kinds)*len(resources)*2), math.Max(float64(len(entityNames)*len(environments)*len(actions)*6), float64(len(entityNames)*len(environments)*len(workflows)*8)))
		m[index] = int(value)
		capacity += int(value)
	}
	return capacity, m
}

func (impl UserCommonServiceImpl) MergeCustomRoleFilters(roleFilters []bean.RoleFilter) []bean.RoleFilter {
	// it will merge custom roles belong to same team, env & app structure
	var updatedRoleFilters []bean.RoleFilter
	roleFilterMap := make(map[string]bean.RoleFilter)
	for _, roleFilter := range roleFilters {
		team := roleFilter.Team
		if len(team) == 0 {
			updatedRoleFilters = append(updatedRoleFilters, roleFilter)
		} else {
			roleKey := fmt.Sprintf("%s_%s_%s", roleFilter.Team, roleFilter.Environment, roleFilter.EntityName)
			if filter, found := roleFilterMap[roleKey]; found {
				filter.Action = fmt.Sprintf("%s,%s", filter.Action, roleFilter.Action)
				roleFilterMap[roleKey] = filter
			} else {
				roleFilterMap[roleKey] = roleFilter
			}
		}
	}
	for _, roleFilter := range roleFilterMap {
		updatedRoleFilters = append(updatedRoleFilters, roleFilter)
	}
	return updatedRoleFilters
}

func (impl UserCommonServiceImpl) BuildRoleFilterForAllTypes(roleFilterMap map[string]*bean.RoleFilter, role repository.RoleModel, key string) {
	switch role.Entity {
	case bean.CLUSTER_ENTITIY:
		{
			impl.BuildRoleFilterKeyForCluster(roleFilterMap, role, key)
		}
	case bean2.EntityJobs:
		{
			impl.BuildRoleFilterKeyForJobs(roleFilterMap, role, key)
		}
	default:
		{
			impl.BuildRoleFilterKeyForOtherEntity(roleFilterMap, role, key)
		}
	}
}

func (impl UserCommonServiceImpl) BuildRoleFilterKeyForCluster(roleFilterMap map[string]*bean.RoleFilter, role repository.RoleModel, key string) {
	namespaceArr := strings.Split(roleFilterMap[key].Namespace, ",")
	if containsArr(namespaceArr, AllNamespace) {
		roleFilterMap[key].Namespace = AllNamespace
	} else if !containsArr(namespaceArr, role.Namespace) {
		roleFilterMap[key].Namespace = fmt.Sprintf("%s,%s", roleFilterMap[key].Namespace, role.Namespace)
	}
	groupArr := strings.Split(roleFilterMap[key].Group, ",")
	if containsArr(groupArr, AllGroup) {
		roleFilterMap[key].Group = AllGroup
	} else if !containsArr(groupArr, role.Group) {
		roleFilterMap[key].Group = fmt.Sprintf("%s,%s", roleFilterMap[key].Group, role.Group)
	}
	kindArr := strings.Split(roleFilterMap[key].Kind, ",")
	if containsArr(kindArr, AllKind) {
		roleFilterMap[key].Kind = AllKind
	} else if !containsArr(kindArr, role.Kind) {
		roleFilterMap[key].Kind = fmt.Sprintf("%s,%s", roleFilterMap[key].Kind, role.Kind)
	}
	resourceArr := strings.Split(roleFilterMap[key].Resource, ",")
	if containsArr(resourceArr, AllResource) {
		roleFilterMap[key].Resource = AllResource
	} else if !containsArr(resourceArr, role.Resource) {
		roleFilterMap[key].Resource = fmt.Sprintf("%s,%s", roleFilterMap[key].Resource, role.Resource)
	}
}

func (impl UserCommonServiceImpl) BuildRoleFilterKeyForJobs(roleFilterMap map[string]*bean.RoleFilter, role repository.RoleModel, key string) {
	envArr := strings.Split(roleFilterMap[key].Environment, ",")
	if containsArr(envArr, AllEnvironment) {
		roleFilterMap[key].Environment = AllEnvironment
	} else if !containsArr(envArr, role.Environment) {
		roleFilterMap[key].Environment = fmt.Sprintf("%s,%s", roleFilterMap[key].Environment, role.Environment)
	}
	entityArr := strings.Split(roleFilterMap[key].EntityName, ",")
	if !containsArr(entityArr, role.EntityName) {
		roleFilterMap[key].EntityName = fmt.Sprintf("%s,%s", roleFilterMap[key].EntityName, role.EntityName)
	}
	workflowArr := strings.Split(roleFilterMap[key].Workflow, ",")
	if containsArr(workflowArr, AllWorkflow) {
		roleFilterMap[key].Workflow = AllWorkflow
	} else if !containsArr(workflowArr, role.Workflow) {
		roleFilterMap[key].Workflow = fmt.Sprintf("%s,%s", roleFilterMap[key].Workflow, role.Workflow)
	}
}

func (impl UserCommonServiceImpl) BuildRoleFilterKeyForOtherEntity(roleFilterMap map[string]*bean.RoleFilter, role repository.RoleModel, key string) {
	envArr := strings.Split(roleFilterMap[key].Environment, ",")
	if containsArr(envArr, AllEnvironment) {
		roleFilterMap[key].Environment = AllEnvironment
	} else if !containsArr(envArr, role.Environment) {
		roleFilterMap[key].Environment = fmt.Sprintf("%s,%s", roleFilterMap[key].Environment, role.Environment)
	}
	entityArr := strings.Split(roleFilterMap[key].EntityName, ",")
	if !containsArr(entityArr, role.EntityName) {
		roleFilterMap[key].EntityName = fmt.Sprintf("%s,%s", roleFilterMap[key].EntityName, role.EntityName)
	}
}
func (impl UserCommonServiceImpl) GetUniqueKeyForAllEntity(role repository.RoleModel) string {
	key := ""
	if len(role.Team) > 0 {
		key = fmt.Sprintf("%s_%s_%s_%t", role.Team, role.Action, role.AccessType, role.Approver)
	} else if role.Entity == bean2.EntityJobs {
		key = fmt.Sprintf("%s_%s_%s_%s", role.Team, role.Action, role.AccessType, role.Entity)
	} else if len(role.Entity) > 0 {
		if role.Entity == bean.CLUSTER_ENTITIY {
			key = fmt.Sprintf("%s_%s_%s_%s_%s_%s", role.Entity, role.Action, role.Cluster,
				role.Namespace, role.Group, role.Kind)
		} else {
			key = fmt.Sprintf("%s_%s_%s", role.Entity, role.Action)
		}
	}
	return key
}

<<<<<<< HEAD
func (impl UserCommonServiceImpl) GetDefaultValuesIfNotPresent(sortBy string, totalSize int, isRoleGroup bool) (bean2.SortBy, int) {
	var sortByFinal bean2.SortBy
	if len(sortBy) > 0 {
		sortByFinal = bean2.SortBy(sortBy)
	} else if isRoleGroup {
		sortByFinal = bean2.GroupName
	} else {
		sortByFinal = bean2.Email
	}
	if totalSize == 0 {
		totalSize = bean2.DefaultSize
	}
	return sortByFinal, totalSize
=======
func (impl UserCommonServiceImpl) SetDefaultValuesIfNotPresent(request *bean.FetchListingRequest, isRoleGroup bool) {
	if len(request.SortBy) == 0 {
		if isRoleGroup {
			request.SortBy = bean2.GroupName
		} else {
			request.SortBy = bean2.Email
		}
	}
	if request.Size == 0 {
		request.Size = bean2.DefaultSize
	}
>>>>>>> 046f47aa
}<|MERGE_RESOLUTION|>--- conflicted
+++ resolved
@@ -34,11 +34,7 @@
 	BuildRoleFilterKeyForOtherEntity(roleFilterMap map[string]*bean.RoleFilter, role repository.RoleModel, key string)
 	BuildRoleFilterForAllTypes(roleFilterMap map[string]*bean.RoleFilter, role repository.RoleModel, key string)
 	GetUniqueKeyForAllEntity(role repository.RoleModel) string
-<<<<<<< HEAD
-	GetDefaultValuesIfNotPresent(sortBy string, totalSize int, isRoleGroup bool) (bean2.SortBy, int)
-=======
 	SetDefaultValuesIfNotPresent(request *bean.FetchListingRequest, isRoleGroup bool)
->>>>>>> 046f47aa
 }
 
 type UserCommonServiceImpl struct {
@@ -715,21 +711,6 @@
 	return key
 }
 
-<<<<<<< HEAD
-func (impl UserCommonServiceImpl) GetDefaultValuesIfNotPresent(sortBy string, totalSize int, isRoleGroup bool) (bean2.SortBy, int) {
-	var sortByFinal bean2.SortBy
-	if len(sortBy) > 0 {
-		sortByFinal = bean2.SortBy(sortBy)
-	} else if isRoleGroup {
-		sortByFinal = bean2.GroupName
-	} else {
-		sortByFinal = bean2.Email
-	}
-	if totalSize == 0 {
-		totalSize = bean2.DefaultSize
-	}
-	return sortByFinal, totalSize
-=======
 func (impl UserCommonServiceImpl) SetDefaultValuesIfNotPresent(request *bean.FetchListingRequest, isRoleGroup bool) {
 	if len(request.SortBy) == 0 {
 		if isRoleGroup {
@@ -741,5 +722,4 @@
 	if request.Size == 0 {
 		request.Size = bean2.DefaultSize
 	}
->>>>>>> 046f47aa
 }