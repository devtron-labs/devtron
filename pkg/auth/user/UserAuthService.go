/*
 * Copyright (c) 2020 Devtron Labs
 *
 * Licensed under the Apache License, Version 2.0 (the "License");
 * you may not use this file except in compliance with the License.
 * You may obtain a copy of the License at
 *
 *    http://www.apache.org/licenses/LICENSE-2.0
 *
 * Unless required by applicable law or agreed to in writing, software
 * distributed under the License is distributed on an "AS IS" BASIS,
 * WITHOUT WARRANTIES OR CONDITIONS OF ANY KIND, either express or implied.
 * See the License for the specific language governing permissions and
 * limitations under the License.
 *
 */

package user

import (
	"context"
	"encoding/base64"
	"encoding/json"
	"errors"
	"fmt"
	"log"
	"math/rand"
	"net/http"
	"strings"
	"time"

	"github.com/devtron-labs/authenticator/middleware"
	casbin2 "github.com/devtron-labs/devtron/pkg/auth/authorisation/casbin"
	userBean "github.com/devtron-labs/devtron/pkg/auth/user/bean"
	"github.com/devtron-labs/devtron/pkg/auth/user/repository"
	"github.com/go-pg/pg"

	"github.com/caarlos0/env"
	"github.com/coreos/go-oidc"
	"github.com/devtron-labs/devtron/api/bean"
	session2 "github.com/devtron-labs/devtron/client/argocdServer/session"
	"github.com/devtron-labs/devtron/internal/constants"
	"github.com/devtron-labs/devtron/internal/util"
	"github.com/golang-jwt/jwt/v4"
	"github.com/gorilla/sessions"
	"go.uber.org/zap"
	"golang.org/x/oauth2"
)

type UserAuthService interface {
	HandleLoginWithClientIp(ctx context.Context, username, password, clientIp string) (string, error)
	HandleLogin(username string, password string) (string, error)
	HandleDexCallback(w http.ResponseWriter, r *http.Request)
	HandleRefresh(w http.ResponseWriter, r *http.Request)

	CreateRole(roleData *bean.RoleData) (bool, error)
	AuthVerification(r *http.Request) (bool, error)
	DeleteRoles(entityType string, entityName string, tx *pg.Tx, envIdentifier string, workflowName string) error
}

type UserAuthServiceImpl struct {
	userAuthRepository repository.UserAuthRepository
	// sessionClient is being used for argocd username-password login proxy
	sessionClient       session2.ServiceClient
	logger              *zap.SugaredLogger
	userRepository      repository.UserRepository
	sessionManager      *middleware.SessionManager
	roleGroupRepository repository.RoleGroupRepository
	userService         UserService
}

var (
	cStore         *sessions.CookieStore
	dexOauthConfig *oauth2.Config
	// googleOauthConfig *oauth2.Config
	oauthStateString     = randToken()
	idTokenVerifier      *oidc.IDTokenVerifier
	jwtKey               = randKey()
	CookieExpirationTime int
	JwtExpirationTime    int
)

type User struct {
	email  string
	groups []string
}

var Claims struct {
	Email    string   `json:"email"`
	Verified bool     `json:"email_verified"`
	Groups   []string `json:"groups"`
	Token    string   `json:"token"`
	Roles    []string `json:"roles"`
	jwt.StandardClaims
}

type DexConfig struct {
	RedirectURL          string `env:"DEX_RURL" envDefault:"http://127.0.0.1:8080/callback"`
	ClientID             string `env:"DEX_CID" envDefault:"example-app"`
	ClientSecret         string `env:"DEX_SECRET" `
	DexURL               string `env:"DEX_URL" `
	DexJwtKey            string `env:"DEX_JWTKEY" `
	CStoreKey            string `env:"DEX_CSTOREKEY"`
	CookieExpirationTime int    `env:"CExpirationTime" envDefault:"600"`
	JwtExpirationTime    int    `env:"JwtExpirationTime" envDefault:"120"`
}

type WebhookToken struct {
	WebhookToken string `env:"WEBHOOK_TOKEN" envDefault:""`
}

func NewUserAuthServiceImpl(userAuthRepository repository.UserAuthRepository, sessionManager *middleware.SessionManager,
	client session2.ServiceClient, logger *zap.SugaredLogger, userRepository repository.UserRepository,
	roleGroupRepository repository.RoleGroupRepository, userService UserService) *UserAuthServiceImpl {
	serviceImpl := &UserAuthServiceImpl{
		userAuthRepository:  userAuthRepository,
		sessionManager:      sessionManager,
		sessionClient:       client,
		logger:              logger,
		userRepository:      userRepository,
		roleGroupRepository: roleGroupRepository,
		userService:         userService,
	}
	cStore = sessions.NewCookieStore(randKey())
	return serviceImpl
}

func GetConfig() (*DexConfig, error) {
	cfg := &DexConfig{}
	err := env.Parse(cfg)
	return cfg, err
}

func GetWebhookToken() (*WebhookToken, error) {
	cfg := &WebhookToken{}
	err := env.Parse(cfg)
	return cfg, err
}

/* #nosec */
func randToken() string {
	b := make([]byte, 32)
	_, err := rand.Read(b)
	if err != nil {
		util.GetLogger().Error(err)
	}
	return base64.StdEncoding.EncodeToString(b)
}

/* #nosec */
func randKey() []byte {
	b := make([]byte, 32)
	_, err := rand.Read(b)
	if err != nil {
		util.GetLogger().Error(err)
	}
	return b
}

// authorize verifies a bearer token and pulls user information form the claims.
func authorize(ctx context.Context, bearerToken string) (*User, error) {
	idToken, err := idTokenVerifier.Verify(ctx, bearerToken)
	if err != nil {
		return nil, fmt.Errorf("could not verify bearer token: %v", err)
	}
	if err := idToken.Claims(&Claims); err != nil {
		return nil, fmt.Errorf("failed to parse claims: %v", err)
	}
	if !Claims.Verified {
		return nil, fmt.Errorf("email (%q) in returned claims was not verified", Claims.Email)
	}
	return &User{Claims.Email, Claims.Groups}, nil
}

func (impl UserAuthServiceImpl) HandleRefresh(w http.ResponseWriter, r *http.Request) {
	session, _ := cStore.Get(r, "JWT_TOKEN")
	// Check if user is authenticated
	if auth, ok := session.Values["authenticated"].(bool); !ok || !auth {
		http.Redirect(w, r, dexOauthConfig.AuthCodeURL(oauthStateString), http.StatusFound)
	} else {
		jwtToken := session.Values["jwtToken"].(string)
		claims := &Claims

		// Parse the JWT string and store the result in `claims`.
		// Note that we are passing the key in this method as well. This method will return an error
		// if the token is invalid (if it has expired according to the expiry time we set on sign in),
		// or if the signature does not match
		tkn, err := jwt.ParseWithClaims(jwtToken, claims, func(token *jwt.Token) (interface{}, error) {
			return jwtKey, nil
		})
		if !tkn.Valid {
			session.Options = &sessions.Options{
				MaxAge: -1,
			}
			writeResponse(http.StatusUnauthorized, "TOKEN EXPIRED", w, errors.New("token expired"))
			return
		}
		if err != nil {
			if err == jwt.ErrSignatureInvalid {
				writeResponse(http.StatusUnauthorized, "SignatureInvalid", w, errors.New("SignatureInvalid"))
				return
			}
			writeResponse(http.StatusBadRequest, "StatusBadRequest", w, errors.New("StatusBadRequest"))
			return
		}
		bearerToken := claims.Token
		user, err := authorize(context.Background(), bearerToken)
		if err != nil {
			fmt.Print("Exception :", err)
		}
		fmt.Print(user)

		// We ensure that a new token is not issued until enough time has elapsed
		// In this case, a new token will only be issued if the old token is within
		// 30 seconds of expiry. Otherwise, return a bad request status
		/*if time.Unix(claims.ExpiresAt, 0).Sub(time.Now()) > 30*time.Second {
			w.WriteHeader(http.StatusBadRequest)
			return
		}*/

		dbUser, err := impl.userRepository.FetchUserDetailByEmail(Claims.Email)
		if err != nil {
			impl.logger.Errorw("Exception while fetching user from db", "err", err)
		}
		if dbUser.Id > 0 {
			// Do nothing, User already exist in our db. (unique check by email id)
		} else {
			// TODO - need to handle case
		}

		// Now, create a new token for the current use, with a renewed expiration time
		expirationTime := time.Now().Add(time.Duration(JwtExpirationTime) * time.Second)
		// Create the JWT claims, which includes the username and expiry time
		claims.ExpiresAt = expirationTime.Unix()

		claims.Roles = dbUser.Roles
		// Declare the token with the algorithm used for signing, and the claims
		token := jwt.NewWithClaims(jwt.SigningMethodHS256, claims)
		// Create the JWT string
		tokenString, err := token.SignedString(jwtKey)
		if err != nil {
			// If there is an error in creating the JWT return an internal server error
			writeResponse(http.StatusInternalServerError, "StatusInternalServerError", w, errors.New("unauthorized"))
			return
		}

		// Set some session values.
		session.Values["jwtToken"] = tokenString
		session.Values["authenticated"] = true
		session.Options = &sessions.Options{
			MaxAge: CookieExpirationTime,
		}
		// Save it before we write to the response/return from the handler.
		session.Save(r, w)

		http.Redirect(w, r, "/", http.StatusFound)
	}
}

func (impl UserAuthServiceImpl) HandleLoginWithClientIp(ctx context.Context, username, password, clientIp string) (string, error) {
	impl.logger.Info("login with client ip")
	token, err := impl.HandleLogin(username, password)
	if err == nil {
		id, _, err := impl.userService.GetUserByToken(ctx, token)
		if err != nil {
			impl.logger.Errorw("error occurred while getting user by token", "err", err)
		} else {
			impl.userService.SaveLoginAudit("", clientIp, id)
		}
	}
	return token, err
}

func (impl UserAuthServiceImpl) HandleLogin(username string, password string) (string, error) {
	return impl.sessionClient.Create(context.Background(), username, password)
}

func (impl UserAuthServiceImpl) HandleDexCallback(w http.ResponseWriter, r *http.Request) {
	state := r.URL.Query().Get("state")
	session, _ := cStore.Get(r, "JWT_TOKEN")
	fmt.Print(state)
	// Verify state.

	oauth2Token, err := dexOauthConfig.Exchange(context.Background(), r.URL.Query().Get("code"))
	if err != nil {
		// handle error
	}

	// Extract the ID Token from OAuth2 token.
	rawIDToken, ok := oauth2Token.Extra("id_token").(string)
	if !ok {
		// handle missing token
	}

	// Parse and verify ID Token payload.
	idToken, err := idTokenVerifier.Verify(context.Background(), rawIDToken)
	if err != nil {
		// handle error
	}

	if err := idToken.Claims(&Claims); err != nil {
		// handle error
	}

	dbConnection := impl.userRepository.GetConnection()
	tx, err := dbConnection.Begin()
	if err != nil {
		return
	}
	// Rollback tx on error.
	defer tx.Rollback()

	dbUser, err := impl.userRepository.FetchUserDetailByEmail(Claims.Email)
	if err != nil {
		impl.logger.Errorw("Exception while fetching user from db", "err", err)
	}
	if dbUser.Id > 0 {
		// Do nothing, User already exist in our db. (unique check by email id)
	} else {
		// create new user in our db on d basis of info got from google api or hex. assign a basic role
		model := &repository.UserModel{
			EmailId:     Claims.Email,
			AccessToken: rawIDToken,
		}
		_, err := impl.userRepository.CreateUser(model, tx)
		if err != nil {
			log.Println(err)
		}
		dbUser, err = impl.userRepository.FetchUserDetailByEmail(Claims.Email)
	}
	err = tx.Commit()
	if err != nil {
		return
	}

	// Declare the expiration time of the token
	// here, we have kept it as 5 minutes
	expirationTime := time.Now().Add(time.Duration(JwtExpirationTime) * time.Second)
	// Create the JWT claims, which includes the username and expiry time
	claims := &Claims
	claims.Email = dbUser.EmailId
	claims.Verified = dbUser.Exist
	claims.ExpiresAt = expirationTime.Unix()
	claims.Token = rawIDToken
	claims.Roles = dbUser.Roles
	// Declare the token with the algorithm used for signing, and the claims
	token := jwt.NewWithClaims(jwt.SigningMethodHS256, claims)
	// Create the JWT string
	tokenString, err := token.SignedString(jwtKey)
	if err != nil {
		// If there is an error in creating the JWT return an internal server error
		w.WriteHeader(http.StatusInternalServerError)
		return
	}

	// Set some session values.
	session.Values["jwtToken"] = tokenString
	session.Values["authenticated"] = true
	session.Options = &sessions.Options{
		MaxAge: CookieExpirationTime,
	}
	// Save it before we write to the response/return from the handler.
	session.Save(r, w)
	fmt.Print()

	http.Redirect(w, r, "/", http.StatusFound)
}

func WhitelistChecker(url string) bool {
	urls := []string{
		"/health",
		"/metrics",
		"/orchestrator/webhook/ci/gocd/artifact",
		"/orchestrator/auth/login",
		"/orchestrator/auth/callback",
		"/orchestrator/api/v1/session",
		"/orchestrator/app/ci-pipeline/github-webhook/trigger",
		"/orchestrator/webhook/msg/nats",
		"/orchestrator/devtron/auth/verify",
		"/orchestrator/security/policy/verify/webhook",
		"/orchestrator/sso/list",
		"/",
		"/orchestrator/dashboard-event/dashboardAccessed",
		"/orchestrator/dashboard-event/dashboardLoggedIn",
		"/orchestrator/self-register/check",
		"/orchestrator/self-register",
		"/orchestrator/telemetry/summary",
		"/orchestrator/scoop/notify",
	}
	for _, a := range urls {
		if a == url {
			return true
		}
	}
	prefixUrls := []string{
		"/orchestrator/api/vi/pod/exec/ws",
		"/orchestrator/k8s/pod/exec/sockjs/ws",
		"/orchestrator/api/dex",
		"/orchestrator/auth/callback",
		"/orchestrator/auth/login",
		"/dashboard",
		"/orchestrator/webhook/git",
		"/orchestrator/k8s/proxy",
	}
	for _, a := range prefixUrls {
		if strings.Contains(url, a) {
			return true
		}
	}
	return false
}

func writeResponse(status int, message string, w http.ResponseWriter, err error) {
	w.Header().Set("Content-Type", "application/json")
	w.WriteHeader(status)
	type Response struct {
		Code   int              `json:"code,omitempty"`
		Status string           `json:"status,omitempty"`
		Result interface{}      `json:"result,omitempty"`
		Errors []*util.ApiError `json:"errors,omitempty"`
	}
	response := Response{}
	response.Code = status
	response.Result = message
	b, err := json.Marshal(response)
	if err != nil {
		b = []byte("OK")
		util.GetLogger().Errorw("Unexpected error in apiError", "err", err)
	}
	_, err = w.Write(b)
	if err != nil {
		util.GetLogger().Errorw("error", "err", err)
	}
}

func (impl UserAuthServiceImpl) CreateRole(roleData *bean.RoleData) (bool, error) {
	roleModel := &repository.RoleModel{
		Role:        roleData.Role,
		Team:        roleData.Team,
		EntityName:  roleData.EntityName,
		Environment: roleData.Environment,
		Action:      roleData.Action,
		Cluster:     roleData.Cluster,
		Namespace:   roleData.Namespace,
		Group:       roleData.Group,
		Kind:        roleData.Kind,
		Resource:    roleData.Resource,
	}
	roleModel, err := impl.userAuthRepository.CreateRole(roleModel)
	if err != nil || roleModel == nil {
		return false, err
	}
	return true, nil
}

func (impl UserAuthServiceImpl) AuthVerification(r *http.Request) (bool, error) {
	token := r.Header.Get("token")
	if token == "" {
		impl.logger.Infow("no token provided")
		err := &util.ApiError{
			HttpStatusCode:  http.StatusUnauthorized,
			Code:            constants.UserNoTokenProvided,
			InternalMessage: "no token provided",
		}
		return false, err
	}

	_, err := impl.sessionManager.VerifyToken(token)
	if err != nil {
		impl.logger.Errorw("failed to verify token", "error", err)
		err := &util.ApiError{
			HttpStatusCode:  http.StatusUnauthorized,
			Code:            constants.UserNoTokenProvided,
			InternalMessage: "failed to verify token",
			UserMessage:     "token verification failed while getting logged in user",
		}
		return false, err
	}

	isInactive, _, err := impl.userService.CheckUserStatusAndUpdateLoginAudit(token)
	if err != nil {
		err := &util.ApiError{
			HttpStatusCode:  http.StatusUnauthorized,
			InternalMessage: userBean.InvalidUserError,
			UserMessage:     userBean.InvalidUserError,
		}
		return false, err
	} else if isInactive {
		err := &util.ApiError{
			HttpStatusCode:  http.StatusUnauthorized,
			InternalMessage: userBean.InactiveUserError,
			UserMessage:     userBean.InactiveUserError,
		}
		return false, err
	}

	// TODO - extends for other purpose
	return true, nil
}

func (impl UserAuthServiceImpl) DeleteRoles(entityType string, entityName string, tx *pg.Tx, envIdentifier string, workflowName string) (err error) {
	var roleModels []*repository.RoleModel
	switch entityType {
	case userBean.PROJECT_TYPE:
		roleModels, err = impl.userAuthRepository.GetRolesForProject(entityName)
	case userBean.ENV_TYPE:
		roleModels, err = impl.userAuthRepository.GetRolesForEnvironment(entityName, envIdentifier)
	case userBean.APP_TYPE:
		roleModels, err = impl.userAuthRepository.GetRolesForApp(entityName)
	case userBean.CHART_GROUP_TYPE:
		roleModels, err = impl.userAuthRepository.GetRolesForChartGroup(entityName)
	case userBean.WorkflowType:
		roleModels, err = impl.userAuthRepository.GetRolesForWorkflow(workflowName, entityName)
	}
	if err != nil {
		impl.logger.Errorw(fmt.Sprintf("error in getting roles by %s", entityType), "err", err, "name", entityName)
		return err
	}

	// deleting policies in casbin and roles
	casbin2.LoadPolicy()

	if len(roleModels) > 0 {
		// get roles and roleIds from roleModels for bulk db operations
		roleIds, roles := impl.getRoleIdsAndRolesFromRoleModels(roleModels)

		// deleting policies in casbin and roles
		casbinDeleteFailed := impl.deleteAllUserMappingsForRoleModels(roles)
		if len(casbinDeleteFailed) > 0 {
			impl.logger.Errorw("error in deleting role for user from casbin", "casbinDeleteFailed", casbinDeleteFailed)
		}

		// removing all policies for the role
		success, err := casbin2.RemovePoliciesByRoles(roles)
		if !success || err != nil {
			impl.logger.Warnw("error in deleting casbin policy for roles", "roles", roles, "err", err)
			casbinDeleteFailed = append(casbinDeleteFailed, success)
		}

<<<<<<< HEAD
		//deleting user_roles for this role_id (foreign key constraint)
=======
		// deleting user_roles for this role_id (foreign key constraint)
>>>>>>> 0323f71c
		err = impl.userAuthRepository.DeleteUserRoleByRoleIds(roleIds, tx)
		if err != nil {
			impl.logger.Errorw("error in deleting user_roles by role ids", "err", err, "roleIds", roleIds)
			return err
		}
		// deleting role_group_role_mapping for this role_id (foreign key constraint)
		err = impl.roleGroupRepository.DeleteRoleGroupRoleMappingByRoleIds(roleIds, tx)
		if err != nil {
			impl.logger.Errorw("error in deleting role_group_role_mapping by role ids", "err", err, "roleIds", roleIds)
			return err
		}
		// deleting roles
		err = impl.userAuthRepository.DeleteRolesByIds(roleIds, tx)
		if err != nil {
			impl.logger.Errorw(fmt.Sprintf("error in deleting roles "), "err", err, "role", roleModels)
			return err
		}
	}

	casbin2.LoadPolicy()
	return nil
}

func (impl UserAuthServiceImpl) deleteAllUserMappingsForRoleModels(roles []string) []bool {
	var casbinDeleteFailed []bool
	// deleting all user_role mapping from casbin by getting all users mapped to the role
	for _, role := range roles {
		allUsersMappedToRolesPolicies, err := casbin2.GetUserAttachedToRoleWithTimeoutExpressionAndFormat(role)
		if err != nil {
			impl.logger.Errorw("error in getting all users by roles", "err", err, "role", role)
			continue
		}
		for _, rl := range allUsersMappedToRolesPolicies {
			success := casbin2.DeleteRoleForUser(rl.User, role, rl.TimeoutWindowExpression, rl.ExpressionFormat)
			if !success {
				impl.logger.Warnw("error in deleting casbin policy for role", "role", role)
				casbinDeleteFailed = append(casbinDeleteFailed, success)
			}
		}
	}
	return casbinDeleteFailed
}

func (impl UserAuthServiceImpl) getRoleIdsAndRolesFromRoleModels(roleModels []*repository.RoleModel) ([]int, []string) {
	var roleIds []int
	var roles []string
	// deleting all user_role mapping from casbin by getting all users mapped to the role
	for _, roleModel := range roleModels {
		roleIds = append(roleIds, roleModel.Id)
		roles = append(roles, roleModel.Role)
	}
	return roleIds, roles
}<|MERGE_RESOLUTION|>--- conflicted
+++ resolved
@@ -537,11 +537,7 @@
 			casbinDeleteFailed = append(casbinDeleteFailed, success)
 		}
 
-<<<<<<< HEAD
-		//deleting user_roles for this role_id (foreign key constraint)
-=======
 		// deleting user_roles for this role_id (foreign key constraint)
->>>>>>> 0323f71c
 		err = impl.userAuthRepository.DeleteUserRoleByRoleIds(roleIds, tx)
 		if err != nil {
 			impl.logger.Errorw("error in deleting user_roles by role ids", "err", err, "roleIds", roleIds)
