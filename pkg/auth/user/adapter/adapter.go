--- conflicted
+++ resolved
@@ -3,10 +3,7 @@
 import (
 	"github.com/devtron-labs/devtron/api/bean"
 	bean2 "github.com/devtron-labs/devtron/pkg/auth/authorisation/casbin/bean"
-<<<<<<< HEAD
-=======
 	bean3 "github.com/devtron-labs/devtron/pkg/auth/common/bean"
->>>>>>> 5786d904
 	"github.com/devtron-labs/devtron/pkg/auth/user/repository"
 	"strings"
 	"time"
@@ -54,8 +51,6 @@
 		Status:                  status,
 		TimeoutWindowExpression: timeoutExpression,
 	}
-<<<<<<< HEAD
-=======
 }
 
 func CreateRestrictedGroup(roleGroupName string, hasSuperAdminPermission bool) bean.RestrictedGroup {
@@ -64,5 +59,4 @@
 		Group:                   trimmedGroup,
 		HasSuperAdminPermission: hasSuperAdminPermission,
 	}
->>>>>>> 5786d904
 }