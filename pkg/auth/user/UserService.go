--- conflicted
+++ resolved
@@ -12,10 +12,7 @@
 	bean4 "github.com/devtron-labs/devtron/pkg/auth/authorisation/casbin/bean"
 	util4 "github.com/devtron-labs/devtron/pkg/auth/authorisation/casbin/util"
 	auth "github.com/devtron-labs/devtron/pkg/auth/authorisation/globalConfig"
-<<<<<<< HEAD
-=======
 	bean5 "github.com/devtron-labs/devtron/pkg/auth/common/bean"
->>>>>>> 30d464ac
 	helper3 "github.com/devtron-labs/devtron/pkg/auth/common/helper"
 	"github.com/devtron-labs/devtron/pkg/auth/user/adapter"
 	userHelper "github.com/devtron-labs/devtron/pkg/auth/user/helper"
@@ -83,13 +80,8 @@
 	GetRoleFiltersByGroupNames(groupNames []string) ([]bean.RoleFilter, error)
 	GetRoleFiltersByGroupCasbinNames(groupNames []string) ([]bean.RoleFilter, error)
 	SaveLoginAudit(emailId, clientIp string, id int32)
-<<<<<<< HEAD
-	GetApprovalUsersByEnv(appName, envName string) ([]string, error)
-	CheckForApproverAccess(appName, envName string, userId int32) bool
-=======
 	GetApprovalUsersByEnv(appName, envName, token string) ([]string, error)
 	CheckForApproverAccess(appName, envName, token string, userId int32) bool
->>>>>>> 30d464ac
 	GetConfigApprovalUsersByEnv(appName, envName, team string) ([]string, error)
 	IsUserAdminOrManagerForAnyApp(userId int32, token string) (bool, error)
 	GetFieldValuesFromToken(token string) ([]byte, error)
@@ -101,11 +93,7 @@
 	GetActiveUserRolesByEntityAndUserId(entity string, userId int32) ([]*repository.RoleModel, error)
 	GetSuperAdminIds() ([]int32, error)
 	FetchUserIdsByEmails(emails []string) ([]int32, error)
-<<<<<<< HEAD
-	GetUsersByEnvAndAction(appName, envName, team, action string) ([]string, error)
-=======
 	GetUserByEnvAndApprovalAction(appName, envName, team, action, token string) ([]string, error)
->>>>>>> 30d464ac
 	CheckIfTokenIsValid(email string, version string) error
 }
 
@@ -1842,13 +1830,8 @@
 	}
 }
 
-<<<<<<< HEAD
-func (impl UserServiceImpl) CheckForApproverAccess(appName, envName string, userId int32) bool {
-	allowedUsers, err := impl.GetApprovalUsersByEnv(appName, envName)
-=======
 func (impl UserServiceImpl) CheckForApproverAccess(appName, envName, token string, userId int32) bool {
 	allowedUsers, err := impl.GetApprovalUsersByEnv(appName, envName, token)
->>>>>>> 30d464ac
 	if err != nil {
 		impl.logger.Errorw("error occurred while fetching approval users", "appName", appName, "envName", envName, "err", err)
 		return false
@@ -1941,26 +1924,6 @@
 
 }
 
-<<<<<<< HEAD
-func (impl UserServiceImpl) GetApprovalUsersByEnv(appName, envName string) ([]string, error) {
-	emailIds, err := impl.getActiveImageApproverUser(appName, envName)
-	if err != nil {
-		impl.logger.Errorw("error in GetApprovalUsersByEnv", "appName", appName, "envName", envName, "err", err)
-		return emailIds, err
-	}
-	permissionGroupNames, err := impl.userAuthRepository.GetApprovalRoleGroupCasbinNameByEnv(appName, envName)
-	if err != nil {
-		return emailIds, err
-	}
-	finalEmails, err := impl.extractEmailIds(permissionGroupNames, emailIds)
-	if err != nil {
-		return emailIds, err
-	}
-	return finalEmails, nil
-}
-
-func (impl UserServiceImpl) extractEmailIds(permissionGroupNames []string, emailIds []string) ([]string, error) {
-=======
 func (impl UserServiceImpl) GetApprovalUsersByEnv(appName, envName, token string) ([]string, error) {
 	permissionGroupNames, err := impl.userAuthRepository.GetApprovalRoleGroupCasbinNameByEnv(appName, envName)
 	if err != nil {
@@ -1995,7 +1958,6 @@
 
 func (impl UserServiceImpl) extractEmailIds(permissionGroupNames []string, emailIds []string) ([]string, error) {
 
->>>>>>> 30d464ac
 	for _, groupName := range permissionGroupNames {
 		polices, err := casbin2.GetUserAttachedToRoleWithTimeoutExpressionAndFormat(groupName)
 		if err != nil {
@@ -2519,7 +2481,6 @@
 			groups = append(groups, grps...)
 		}
 	}
-<<<<<<< HEAD
 
 	if isGroupClaimsActive {
 		_, groupClaims, err := impl.GetEmailAndGroupClaimsFromToken(token)
@@ -2538,26 +2499,6 @@
 		}
 	}
 
-=======
-
-	if isGroupClaimsActive {
-		_, groupClaims, err := impl.GetEmailAndGroupClaimsFromToken(token)
-		if err != nil {
-			impl.logger.Errorw("error in GetEmailAndGroupClaimsFromToken", "err", err)
-			return nil, err
-		}
-		if len(groupClaims) > 0 {
-			groupsCasbinNames := util3.GetGroupCasbinName(groupClaims)
-			grps, err := impl.getUniquesRolesByGroupCasbinNames(groupsCasbinNames)
-			if err != nil {
-				impl.logger.Errorw("error in getUniquesRolesByGroupCasbinNames", "err", err)
-				return nil, err
-			}
-			groups = append(groups, grps...)
-		}
-	}
-
->>>>>>> 30d464ac
 	return groups, nil
 }
 
@@ -2635,7 +2576,6 @@
 
 // TODO Kripansh remove this
 func (impl UserServiceImpl) IsSuperAdminForDevtronManaged(userId int) (bool, error) {
-<<<<<<< HEAD
 	//validating if action user is not admin and trying to update user who has super admin polices, return 403
 	isSuperAdmin := false
 	// TODO Kripansh: passing empty token in not allowed for Active directory, fix this
@@ -2649,21 +2589,6 @@
 func (impl UserServiceImpl) IsSuperAdmin(userId int, token string) (bool, error) {
 	//validating if action user is not admin and trying to update user who has super admin polices, return 403
 	isSuperAdmin := false
-=======
-	//validating if action user is not admin and trying to update user who has super admin polices, return 403
-	isSuperAdmin := false
-	// TODO Kripansh: passing empty token in not allowed for Active directory, fix this
-	isSuperAdmin, err := impl.IsSuperAdmin(userId, "")
-	if err != nil {
-		return isSuperAdmin, err
-	}
-	return isSuperAdmin, nil
-}
-
-func (impl UserServiceImpl) IsSuperAdmin(userId int, token string) (bool, error) {
-	//validating if action user is not admin and trying to update user who has super admin polices, return 403
-	isSuperAdmin := false
->>>>>>> 30d464ac
 	userCasbinRoles, err := impl.CheckUserRoles(int32(userId), token)
 	if err != nil {
 		return isSuperAdmin, err
@@ -3405,18 +3330,6 @@
 	return ids, nil
 }
 
-<<<<<<< HEAD
-func (impl UserServiceImpl) GetUsersByEnvAndAction(appName, envName, team, action string) ([]string, error) {
-	emailIds, permissionGroupNames, err := impl.userAuthRepository.GetUsersByEnvAndAction(appName, envName, team, action)
-	if err != nil {
-		return emailIds, err
-	}
-	finalEmails, err := impl.extractEmailIds(permissionGroupNames, emailIds)
-	if err != nil {
-		return emailIds, err
-	}
-	return finalEmails, nil
-=======
 // GetUserByEnvAndApprovalAction gets users who have approval access for the given app, env and action (configApprover or artifactPromoter).
 // If the system is following group claims based auth then the method checks if the user requesting has any group with the approval action access
 // if yes then it is sent as response else empty
@@ -3445,5 +3358,4 @@
 		}
 	}
 	return approvers, nil
->>>>>>> 30d464ac
 }