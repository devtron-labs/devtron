/*
 * Copyright (c) 2020 Devtron Labs
 *
 * Licensed under the Apache License, Version 2.0 (the "License");
 * you may not use this file except in compliance with the License.
 * You may obtain a copy of the License at
 *
 *    http://www.apache.org/licenses/LICENSE-2.0
 *
 * Unless required by applicable law or agreed to in writing, software
 * distributed under the License is distributed on an "AS IS" BASIS,
 * WITHOUT WARRANTIES OR CONDITIONS OF ANY KIND, either express or implied.
 * See the License for the specific language governing permissions and
 * limitations under the License.
 *
 */

package user

import (
	"context"
	"encoding/json"
	"fmt"
	auth "github.com/devtron-labs/devtron/pkg/auth/authorisation/globalConfig"
	"github.com/devtron-labs/devtron/pkg/auth/user/adapter"
	"github.com/devtron-labs/devtron/pkg/auth/user/repository/helper"
	util3 "github.com/devtron-labs/devtron/pkg/auth/user/util"
	"github.com/devtron-labs/devtron/pkg/timeoutWindow"
	repository2 "github.com/devtron-labs/devtron/pkg/timeoutWindow/repository"
	bean3 "github.com/devtron-labs/devtron/pkg/timeoutWindow/repository/bean"
	jwt2 "github.com/golang-jwt/jwt/v4"
	"net/http"
	"strings"
	"sync"
	"time"

	"github.com/devtron-labs/authenticator/jwt"
	"github.com/devtron-labs/authenticator/middleware"
	"github.com/devtron-labs/devtron/api/bean"
	"github.com/devtron-labs/devtron/internal/constants"
	"github.com/devtron-labs/devtron/internal/util"

	casbin2 "github.com/devtron-labs/devtron/pkg/auth/authorisation/casbin"
	bean2 "github.com/devtron-labs/devtron/pkg/auth/user/bean"
	"github.com/devtron-labs/devtron/pkg/auth/user/repository"
	"github.com/devtron-labs/devtron/pkg/sql"
	util2 "github.com/devtron-labs/devtron/util"
	"github.com/go-pg/pg"
	"github.com/gorilla/sessions"
	"go.opentelemetry.io/otel"
	"go.uber.org/zap"
)

const (
	ConcurrentRequestLockError   = "there is an ongoing request for this user, please try after some time"
	ConcurrentRequestUnlockError = "cannot block request that is not in process"
)

type UserService interface {
	CreateUser(userInfo *bean.UserInfo, token string, managerAuth func(resource, token string, object string) bool) ([]*bean.UserInfo, error)
	SelfRegisterUserIfNotExists(userInfo *bean.UserInfo, groupsFromClaims []string, groupClaimsConfigActive bool) ([]*bean.UserInfo, error)
	UpdateUserGroupMappingIfActiveUser(emailId string, groups []string) error
	UpdateUser(userInfo *bean.UserInfo, token string, managerAuth func(resource, token string, object string) bool) (*bean.UserInfo, bool, bool, []string, error)
	GetByIdWithoutGroupClaims(id int32) (*bean.UserInfo, error)
	GetRoleFiltersForAUserById(id int32) (*bean.UserInfo, error)
	GetByIdForGroupClaims(id int32) (*bean.UserInfo, error)
	GetAll() ([]bean.UserInfo, error) //this is only being used for summary event for now , in use is GetAllWithFilters
	GetAllWithFilters(request *bean.FetchListingRequest) (*bean.UserListingResponse, error)
	GetEmailById(userId int32) (string, error)
	GetEmailAndGroupClaimsFromToken(token string) (string, []string, error)
	GetLoggedInUser(r *http.Request) (int32, error)
	GetByIds(ids []int32) ([]bean.UserInfo, error)
	DeleteUser(userInfo *bean.UserInfo) (bool, error)
	CheckUserRoles(id int32, token string) ([]string, error)
	SyncOrchestratorToCasbin() (bool, error)
	GetUserByToken(context context.Context, token string) (int32, string, error)
	IsSuperAdminForDevtronManaged(userId int) (bool, error)
	GetByIdIncludeDeleted(id int32) (*bean.UserInfo, error)
	UserExists(emailId string) bool
	GetRoleFiltersByGroupNames(groupNames []string) ([]bean.RoleFilter, error)
	GetRoleFiltersByGroupCasbinNames(groupNames []string) ([]bean.RoleFilter, error)
	SaveLoginAudit(emailId, clientIp string, id int32)
	GetApprovalUsersByEnv(appName, envName string) ([]string, error)
	CheckForApproverAccess(appName, envName string, userId int32) bool
	GetConfigApprovalUsersByEnv(appName, envName, team string) ([]string, error)
	GetFieldValuesFromToken(token string) ([]byte, error)
	BulkUpdateStatusForUsers(request *bean.BulkStatusUpdateRequest, userId int32) (*bean.ActionResponse, error)
	UserStatusCheckInDb(token string) (bool, int32, error)
	GetUserBasicdataByEmailId(emailId string) (*bean.UserInfo, error)
}

type UserServiceImpl struct {
	userReqLock sync.RWMutex
	//map of userId and current lock-state of their serving ability;
	//if TRUE then it means that some request is ongoing & unable to serve and FALSE then it is open to serve
	userReqState                      map[int32]bool
	userAuthRepository                repository.UserAuthRepository
	logger                            *zap.SugaredLogger
	userRepository                    repository.UserRepository
	roleGroupRepository               repository.RoleGroupRepository
	sessionManager2                   *middleware.SessionManager
	userCommonService                 UserCommonService
	userAuditService                  UserAuditService
	globalAuthorisationConfigService  auth.GlobalAuthorisationConfigService
	roleGroupService                  RoleGroupService
	userGroupMapRepository            repository.UserGroupMapRepository
	userListingRepositoryQueryBuilder helper.UserRepositoryQueryBuilder
	timeoutWindowService              timeoutWindow.TimeoutWindowService
}

func NewUserServiceImpl(userAuthRepository repository.UserAuthRepository,
	logger *zap.SugaredLogger,
	userRepository repository.UserRepository,
	userGroupRepository repository.RoleGroupRepository,
	sessionManager2 *middleware.SessionManager, userCommonService UserCommonService, userAuditService UserAuditService,
	globalAuthorisationConfigService auth.GlobalAuthorisationConfigService,
	roleGroupService RoleGroupService, userGroupMapRepository repository.UserGroupMapRepository,
	userListingRepositoryQueryBuilder helper.UserRepositoryQueryBuilder,
	timeoutWindowService timeoutWindow.TimeoutWindowService,
) *UserServiceImpl {
	serviceImpl := &UserServiceImpl{
		userReqState:                      make(map[int32]bool),
		userAuthRepository:                userAuthRepository,
		logger:                            logger,
		userRepository:                    userRepository,
		roleGroupRepository:               userGroupRepository,
		sessionManager2:                   sessionManager2,
		userCommonService:                 userCommonService,
		userAuditService:                  userAuditService,
		globalAuthorisationConfigService:  globalAuthorisationConfigService,
		roleGroupService:                  roleGroupService,
		userGroupMapRepository:            userGroupMapRepository,
		userListingRepositoryQueryBuilder: userListingRepositoryQueryBuilder,
		timeoutWindowService:              timeoutWindowService,
	}
	cStore = sessions.NewCookieStore(randKey())
	return serviceImpl
}

func (impl *UserServiceImpl) getUserReqLockStateById(userId int32) bool {
	defer impl.userReqLock.RUnlock()
	impl.userReqLock.RLock()
	return impl.userReqState[userId]
}

// FreeUnfreeUserReqState - free sets the userId free for serving, meaning removing the lock(removing entry). Unfree locks the user for other requests
func (impl *UserServiceImpl) lockUnlockUserReqState(userId int32, lock bool) error {
	var err error
	defer impl.userReqLock.Unlock()
	impl.userReqLock.Lock()
	if lock {
		//checking again if someone changed or not
		if !impl.userReqState[userId] {
			//available to serve, locking
			impl.userReqState[userId] = true
		} else {
			err = &util.ApiError{Code: "409", HttpStatusCode: http.StatusConflict, UserMessage: ConcurrentRequestLockError}
		}
	} else {
		if impl.userReqState[userId] {
			//in serving state, unlocking
			delete(impl.userReqState, userId)
		} else {
			err = &util.ApiError{Code: "409", HttpStatusCode: http.StatusConflict, UserMessage: ConcurrentRequestUnlockError}
		}
	}
	return err
}

func (impl UserServiceImpl) validateUserRequest(userInfo *bean.UserInfo) (bool, error) {
	if len(userInfo.RoleFilters) == 1 &&
		userInfo.RoleFilters[0].Team == "" && userInfo.RoleFilters[0].Environment == "" && userInfo.RoleFilters[0].Action == "" {
		//skip
	} else {
		invalid := false
		for _, roleFilter := range userInfo.RoleFilters {
			if len(roleFilter.Team) > 0 && len(roleFilter.Action) > 0 {
				//
			} else if len(roleFilter.Entity) > 0 { //this will pass roleFilter for clusterEntity as well as chart-group
				//
			} else {
				invalid = true
			}
		}
		if invalid {
			err := &util.ApiError{HttpStatusCode: http.StatusBadRequest, UserMessage: "Invalid request, please provide role filters"}
			return false, err
		}
	}
	return true, nil
}

func (impl UserServiceImpl) SelfRegisterUserIfNotExists(userInfo *bean.UserInfo, groupsFromClaims []string, groupClaimsConfigActive bool) ([]*bean.UserInfo, error) {
	var userResponse []*bean.UserInfo
	emailIds := strings.Split(userInfo.EmailId, ",")
	dbConnection := impl.userRepository.GetConnection()
	tx, err := dbConnection.Begin()
	if err != nil {
		return nil, err
	}
	// Rollback tx on error.
	defer tx.Rollback()

	var policies []casbin2.Policy
	for _, emailId := range emailIds {
		dbUser, err := impl.userRepository.FetchActiveOrDeletedUserByEmail(emailId)
		if err != nil && err != pg.ErrNoRows {
			impl.logger.Errorw("error while fetching user from db", "error", err)
			return nil, err
		}

		//if found, update it with new roles
		if dbUser != nil && dbUser.Id > 0 {
			return nil, fmt.Errorf("existing user, cant self register")
		}

		// if not found, create new user
		userInfo, err = impl.saveUser(userInfo, emailId)
		if err != nil {
			err = &util.ApiError{
				Code:            constants.UserCreateDBFailed,
				InternalMessage: "failed to create new user in db",
				UserMessage:     fmt.Sprintf("requested by %d", userInfo.UserId),
			}
			return nil, err
		}
		if groupClaimsConfigActive {
			err = impl.updateDataForUserGroupClaimsMap(userInfo.Id, groupsFromClaims)
			if err != nil {
				impl.logger.Errorw("error in updating data for user group claims map", "err", err, "userId", userInfo.Id)
				return nil, err
			}
		}

		if len(userInfo.Roles) > 0 { //checking this because in self registration service we have set roles as per requirement, like in group claims type auth no need of roles
			roles, err := impl.userAuthRepository.GetRoleByRoles(userInfo.Roles)
			if err != nil {
				err = &util.ApiError{
					Code:            constants.UserCreateDBFailed,
					InternalMessage: "configured roles for selfregister are wrong",
					UserMessage:     fmt.Sprintf("requested by %d", userInfo.UserId),
				}
				return nil, err
			}
			for _, roleModel := range roles {
				userRoleModel := &repository.UserRoleModel{UserId: userInfo.Id, RoleId: roleModel.Id}
				userRoleModel, err = impl.userAuthRepository.CreateUserRoleMapping(userRoleModel, tx)
				if err != nil {
					return nil, err
				}
				policies = append(policies, casbin2.Policy{Type: "g", Sub: casbin2.Subject(userInfo.EmailId), Obj: casbin2.Object(roleModel.Role)})
			}
		}
		userInfo.EmailId = emailId
		userInfo.Exist = dbUser.Active
		userResponse = append(userResponse, &bean.UserInfo{Id: userInfo.Id, EmailId: emailId, Groups: userInfo.Groups, RoleFilters: userInfo.RoleFilters, SuperAdmin: userInfo.SuperAdmin})
	}

	if len(policies) > 0 {
		//loading policy for safety
		casbin2.LoadPolicy()
		err = casbin2.AddPolicy(policies)
		if err != nil {
			impl.logger.Errorw("casbin policy addition failed", "err", err)
			return nil, err
		}
		//loading policy for syncing orchestrator to casbin with newly added policies
		casbin2.LoadPolicy()
	}
	err = tx.Commit()
	if err != nil {
		return nil, err
	}
	return userResponse, nil
}

func (impl UserServiceImpl) UpdateUserGroupMappingIfActiveUser(emailId string, groups []string) error {
	user, err := impl.userRepository.FetchActiveUserByEmail(emailId)
	if err != nil {
		impl.logger.Errorw("error in getting active user by email", "err", err, "emailId", emailId)
		return err
	}
	err = impl.updateDataForUserGroupClaimsMap(user.Id, groups)
	if err != nil {
		impl.logger.Errorw("error in updating data for user group claims map", "err", err, "userId", user.Id)
		return err
	}
	return nil
}

func (impl UserServiceImpl) updateDataForUserGroupClaimsMap(userId int32, groups []string) error {
	//updating groups received in claims
	mapOfGroups := make(map[string]bool, len(groups))
	for _, group := range groups {
		mapOfGroups[group] = true
	}
	groupMappings, err := impl.userGroupMapRepository.GetByUserId(userId)
	if err != nil && err != pg.ErrNoRows {
		impl.logger.Errorw("error in getting user group mapping by userId", "err", err, "userId", userId)
		return err
	}
	dbConnection := impl.userGroupMapRepository.GetConnection()
	tx, err := dbConnection.Begin()
	if err != nil {
		impl.logger.Errorw("error in initiating transaction", "err", err)
		return err
	}
	defer tx.Rollback()
	modelsToBeSaved := make([]*repository.UserGroup, 0)
	modelsToBeUpdated := make([]*repository.UserGroup, 0)
	timeNow := time.Now()
	for i := range groupMappings {
		groupMapping := groupMappings[i]
		//checking if mapping present in groups from claims
		if _, ok := mapOfGroups[groupMapping.GroupName]; ok {
			//present so marking active flag true
			groupMapping.Active = true
			//deleting entry from map now
			delete(mapOfGroups, groupMapping.GroupName)
		} else {
			//not present so marking active flag false
			groupMapping.Active = false
		}
		groupMapping.UpdatedOn = timeNow
		groupMapping.UpdatedBy = 1 //system user

		//adding this group mapping to updated models irrespective of active
		modelsToBeUpdated = append(modelsToBeUpdated, groupMapping)
	}

	//iterating through remaining groups from the map, they are not found in current entries so need to be saved
	for group := range mapOfGroups {
		modelsToBeSaved = append(modelsToBeSaved, &repository.UserGroup{
			UserId:            userId,
			GroupName:         group,
			IsGroupClaimsData: true,
			Active:            true,
			AuditLog: sql.AuditLog{
				CreatedBy: 1,
				CreatedOn: timeNow,
				UpdatedBy: 1,
				UpdatedOn: timeNow,
			},
		})
	}
	if len(modelsToBeUpdated) > 0 {
		err = impl.userGroupMapRepository.Update(modelsToBeUpdated, tx)
		if err != nil {
			impl.logger.Errorw("error in updating user group mapping", "err", err)
			return err
		}
	}
	if len(modelsToBeSaved) > 0 {
		err = impl.userGroupMapRepository.Save(modelsToBeSaved, tx)
		if err != nil {
			impl.logger.Errorw("error in saving user group mapping", "err", err)
			return err
		}
	}
	err = tx.Commit()
	if err != nil {
		impl.logger.Errorw("error in committing transaction", "err", err)
		return err
	}
	return nil
}

func (impl UserServiceImpl) saveUser(userInfo *bean.UserInfo, emailId string) (*bean.UserInfo, error) {
	dbConnection := impl.userRepository.GetConnection()
	tx, err := dbConnection.Begin()
	if err != nil {
		return nil, err
	}
	// Rollback tx on error.
	defer tx.Rollback()

	_, err = impl.validateUserRequest(userInfo)
	if err != nil {
		err = &util.ApiError{HttpStatusCode: http.StatusBadRequest, UserMessage: "Invalid request, please provide role filters"}
		return nil, err
	}

	//create new user in our db on d basis of info got from google api or hex. assign a basic role
	model := &repository.UserModel{
		EmailId:     emailId,
		AccessToken: userInfo.AccessToken,
	}
	model.Active = true
	model.CreatedBy = userInfo.UserId
	model.UpdatedBy = userInfo.UserId
	model.CreatedOn = time.Now()
	model.UpdatedOn = time.Now()
	model, err = impl.userRepository.CreateUser(model, tx)
	if err != nil {
		impl.logger.Errorw("error in creating new user", "error", err)
		return nil, err
	}
	err = tx.Commit()
	if err != nil {
		return nil, err
	}
	userInfo.Id = model.Id
	return userInfo, nil
}

func (impl UserServiceImpl) CreateUser(userInfo *bean.UserInfo, token string, managerAuth func(resource, token string, object string) bool) ([]*bean.UserInfo, error) {

	var pass []string
	var userResponse []*bean.UserInfo
	emailIds := strings.Split(userInfo.EmailId, ",")
	for _, emailId := range emailIds {
		dbUser, err := impl.userRepository.FetchActiveOrDeletedUserByEmail(emailId)
		if err != nil && err != pg.ErrNoRows {
			impl.logger.Errorw("error while fetching user from db", "error", err)
			return nil, err
		}

		//if found, update it with new roles
		if dbUser != nil && dbUser.Id > 0 {
			userInfo, err = impl.updateUserIfExists(userInfo, dbUser, emailId, token, managerAuth)
			if err != nil {
				impl.logger.Errorw("error while create user if exists in db", "error", err)
				return nil, err
			}
		}

		// if not found, create new user
		if err == pg.ErrNoRows {
			userInfo, err = impl.createUserIfNotExists(userInfo, emailId, token, managerAuth)
			if err != nil {
				impl.logger.Errorw("error while create user if not exists in db", "error", err)
				return nil, err
			}
		}

		pass = append(pass, emailId)
		userInfo.EmailId = emailId
		userInfo.Exist = dbUser.Active
		userResponse = append(userResponse, &bean.UserInfo{Id: userInfo.Id, EmailId: emailId, Groups: userInfo.Groups, RoleFilters: userInfo.RoleFilters, SuperAdmin: userInfo.SuperAdmin})
	}

	return userResponse, nil
}

func (impl UserServiceImpl) updateUserIfExists(userInfo *bean.UserInfo, dbUser *repository.UserModel, emailId string,
	token string, managerAuth func(resource, token, object string) bool) (*bean.UserInfo, error) {
	updateUserInfo, err := impl.GetByIdWithoutGroupClaims(dbUser.Id)
	if err != nil && err != pg.ErrNoRows {
		impl.logger.Errorw("error while fetching user from db", "error", err)
		return nil, err
	}
	if dbUser.Active == false {
		updateUserInfo = &bean.UserInfo{Id: dbUser.Id}
		userInfo.Id = dbUser.Id
		updateUserInfo.SuperAdmin = userInfo.SuperAdmin
	}
	updateUserInfo.RoleFilters = impl.mergeRoleFilter(updateUserInfo.RoleFilters, userInfo.RoleFilters)
	updateUserInfo.Groups = impl.mergeGroups(updateUserInfo.Groups, userInfo.Groups)
	updateUserInfo.UserId = userInfo.UserId
	updateUserInfo.EmailId = emailId // override case sensitivity
	impl.logger.Debugw("update user called through create user flow", "user", updateUserInfo)
	updateUserInfo, _, _, _, err = impl.UpdateUser(updateUserInfo, token, managerAuth)
	if err != nil {
		impl.logger.Errorw("error while update user", "error", err)
		return nil, err
	}
	return userInfo, nil
}

func (impl UserServiceImpl) createUserIfNotExists(userInfo *bean.UserInfo, emailId string, token string, managerAuth func(resource string, token string, object string) bool) (*bean.UserInfo, error) {
	// if not found, create new user
	dbConnection := impl.userRepository.GetConnection()
	tx, err := dbConnection.Begin()
	if err != nil {
		return nil, err
	}
	// Rollback tx on error.
	defer tx.Rollback()

	_, err = impl.validateUserRequest(userInfo)
	if err != nil {
		err = &util.ApiError{HttpStatusCode: http.StatusBadRequest, UserMessage: "Invalid request, please provide role filters"}
		return nil, err
	}

	//create new user in our db on d basis of info got from google api or hex. assign a basic role
	model := &repository.UserModel{
		EmailId:     emailId,
		AccessToken: userInfo.AccessToken,
		UserType:    userInfo.UserType,
	}
	model.Active = true
	model.CreatedBy = userInfo.UserId
	model.UpdatedBy = userInfo.UserId
	model.CreatedOn = time.Now()
	model.UpdatedOn = time.Now()
	model, err = impl.userRepository.CreateUser(model, tx)
	if err != nil {
		impl.logger.Errorw("error in creating new user", "error", err)
		err = &util.ApiError{
			Code:            constants.UserCreateDBFailed,
			InternalMessage: "failed to create new user in db",
			UserMessage:     fmt.Sprintf("requested by %d", userInfo.UserId),
		}
		return nil, err
	}
	userInfo.Id = model.Id
	isGroupClaimsActive := impl.globalAuthorisationConfigService.IsGroupClaimsConfigActive()
	isSystemManagedActive := impl.globalAuthorisationConfigService.IsDevtronSystemManagedConfigActive()
	// case: when system managed is not active and group claims is active , so only create user, not permissions.
	if !isSystemManagedActive && isGroupClaimsActive {
		userInfo.RoleFilters = []bean.RoleFilter{}
		userInfo.Groups = []string{}
		userInfo.SuperAdmin = false
		err = tx.Commit()
		if err != nil {
			return nil, err
		}
		return userInfo, nil
	}
	//loading policy for safety
	casbin2.LoadPolicy()

	//Starts Role and Mapping
	capacity, mapping := impl.userCommonService.GetCapacityForRoleFilter(userInfo.RoleFilters)
	//var policies []casbin2.Policy
	var policies = make([]casbin2.Policy, 0, capacity)
	if userInfo.SuperAdmin == false {
		for index, roleFilter := range userInfo.RoleFilters {
			impl.logger.Infow("Creating Or updating User Roles for RoleFilter ")
			entity := roleFilter.Entity
			policiesToBeAdded, _, err := impl.CreateOrUpdateUserRolesForAllTypes(roleFilter, userInfo.UserId, model, nil, token, managerAuth, tx, entity, mapping[index])
			if err != nil {
				impl.logger.Errorw("error in creating user roles for Alltypes", "err", err)
				return nil, err
			}
			policies = append(policies, policiesToBeAdded...)

		}

		// START GROUP POLICY
		for _, item := range userInfo.Groups {
			userGroup, err := impl.roleGroupRepository.GetRoleGroupByName(item)
			if err != nil {
				return nil, err
			}
			//object := "group:" + strings.ReplaceAll(item, " ", "_")
			policies = append(policies, casbin2.Policy{Type: "g", Sub: casbin2.Subject(emailId), Obj: casbin2.Object(userGroup.CasbinName)})
		}
		// END GROUP POLICY
	} else if userInfo.SuperAdmin == true {

		isSuperAdmin, err := impl.IsSuperAdmin(int(userInfo.UserId), token)
		if err != nil {
			return nil, err
		}
		if isSuperAdmin == false {
			err = &util.ApiError{HttpStatusCode: http.StatusForbidden, UserMessage: "Invalid request, not allow to update super admin type user"}
			return nil, err
		}
		flag, err := impl.userAuthRepository.CreateRoleForSuperAdminIfNotExists(tx, userInfo.UserId)
		if err != nil || flag == false {
			return nil, err
		}
		roleModel, err := impl.userAuthRepository.GetRoleByFilterForAllTypes("", "", "", "", bean2.SUPER_ADMIN, false, "", "", "", "", "", "", "", false, "")
		if err != nil {
			return nil, err
		}
		if roleModel.Id > 0 {
			userRoleModel := &repository.UserRoleModel{UserId: model.Id, RoleId: roleModel.Id, AuditLog: sql.AuditLog{
				CreatedBy: userInfo.UserId,
				CreatedOn: time.Now(),
				UpdatedBy: userInfo.UserId,
				UpdatedOn: time.Now(),
			}}
			userRoleModel, err = impl.userAuthRepository.CreateUserRoleMapping(userRoleModel, tx)
			if err != nil {
				return nil, err
			}
			policies = append(policies, casbin2.Policy{Type: "g", Sub: casbin2.Subject(model.EmailId), Obj: casbin2.Object(roleModel.Role)})
		}

	}
	impl.logger.Infow("Checking the length of policies to be added and Adding in casbin ")
	if len(policies) > 0 {
		impl.logger.Infow("Adding policies in casbin")
		err = casbin2.AddPolicy(policies)
		if err != nil {
			impl.logger.Errorw("casbin policy addition failed", "err", err)
			return nil, err
		}
	}
	//Ends
	err = tx.Commit()
	if err != nil {
		return nil, err
	}
	//loading policy for syncing orchestrator to casbin with newly added policies
	casbin2.LoadPolicy()
	return userInfo, nil
}

func (impl UserServiceImpl) CreateOrUpdateUserRolesForAllTypes(roleFilter bean.RoleFilter, userId int32, model *repository.UserModel, existingRoles map[int]repository.UserRoleModel, token string, managerAuth func(resource string, token string, object string) bool, tx *pg.Tx, entity string, capacity int) ([]casbin2.Policy, bool, error) {
	//var policiesToBeAdded []casbin2.Policy
	var policiesToBeAdded = make([]casbin2.Policy, 0, capacity)
	var err error
	rolesChanged := false
	if entity == bean2.CLUSTER {
		policiesToBeAdded, rolesChanged, err = impl.createOrUpdateUserRolesForClusterEntity(roleFilter, userId, model, existingRoles, token, managerAuth, tx, entity, capacity)
		if err != nil {
			return nil, false, err
		}
	} else if entity == bean2.EntityJobs {
		policiesToBeAdded, rolesChanged, err = impl.createOrUpdateUserRolesForJobsEntity(roleFilter, userId, model, existingRoles, token, managerAuth, tx, entity, capacity)
		if err != nil {
			return nil, false, err
		}
	} else {
		policiesToBeAdded, rolesChanged, err = impl.createOrUpdateUserRolesForOtherEntity(roleFilter, userId, model, existingRoles, token, managerAuth, tx, entity, capacity)
		if err != nil {
			return nil, false, err
		}
	}
	return policiesToBeAdded, rolesChanged, nil
}

func (impl UserServiceImpl) createOrUpdateUserRolesForClusterEntity(roleFilter bean.RoleFilter, userId int32, model *repository.UserModel, existingRoles map[int]repository.UserRoleModel, token string, managerAuth func(resource string, token string, object string) bool, tx *pg.Tx, entity string, capacity int) ([]casbin2.Policy, bool, error) {

	//var policiesToBeAdded []casbin2.Policy
	rolesChanged := false
	namespaces := strings.Split(roleFilter.Namespace, ",")
	groups := strings.Split(roleFilter.Group, ",")
	kinds := strings.Split(roleFilter.Kind, ",")
	resources := strings.Split(roleFilter.Resource, ",")

	//capacity := len(namespaces) * len(groups) * len(kinds) * len(resources) * 2
	actionType := roleFilter.Action
	accessType := roleFilter.AccessType
	var policiesToBeAdded = make([]casbin2.Policy, 0, capacity)
	for _, namespace := range namespaces {
		for _, group := range groups {
			for _, kind := range kinds {
				for _, resource := range resources {
					if managerAuth != nil {
						isValidAuth := impl.userCommonService.CheckRbacForClusterEntity(roleFilter.Cluster, namespace, group, kind, resource, token, managerAuth)
						if !isValidAuth {
							continue
						}
					}
					impl.logger.Infow("Getting Role by filter for cluster")
					roleModel, err := impl.userAuthRepository.GetRoleByFilterForAllTypes(entity, "", "", "", "", false, accessType, roleFilter.Cluster, namespace, group, kind, resource, actionType, false, "")
					if err != nil {
						return policiesToBeAdded, rolesChanged, err
					}
					if roleModel.Id == 0 {
						impl.logger.Infow("Creating Polices for cluster", resource, kind, namespace, group)
						flag, err, policiesAdded := impl.userCommonService.CreateDefaultPoliciesForAllTypes("", "", "", entity, roleFilter.Cluster, namespace, group, kind, resource, actionType, accessType, false, "", userId)
						if err != nil || flag == false {
							return policiesToBeAdded, rolesChanged, err
						}
						policiesToBeAdded = append(policiesToBeAdded, policiesAdded...)
						impl.logger.Infow("getting role again for cluster")
						roleModel, err = impl.userAuthRepository.GetRoleByFilterForAllTypes(entity, "", "", "", "", false, accessType, roleFilter.Cluster, namespace, group, kind, resource, actionType, false, "")
						if err != nil {
							return policiesToBeAdded, rolesChanged, err
						}
						if roleModel.Id == 0 {
							continue
						}
					}
					if _, ok := existingRoles[roleModel.Id]; ok {
						//Adding policies which are removed
						policiesToBeAdded = append(policiesToBeAdded, casbin2.Policy{Type: "g", Sub: casbin2.Subject(model.EmailId), Obj: casbin2.Object(roleModel.Role)})
					} else {
						if roleModel.Id > 0 {
							rolesChanged = true
							userRoleModel := &repository.UserRoleModel{
								UserId: model.Id,
								RoleId: roleModel.Id,
								AuditLog: sql.AuditLog{
									CreatedBy: userId,
									CreatedOn: time.Now(),
									UpdatedBy: userId,
									UpdatedOn: time.Now(),
								}}
							userRoleModel, err = impl.userAuthRepository.CreateUserRoleMapping(userRoleModel, tx)
							if err != nil {
								return nil, rolesChanged, err
							}
							policiesToBeAdded = append(policiesToBeAdded, casbin2.Policy{Type: "g", Sub: casbin2.Subject(model.EmailId), Obj: casbin2.Object(roleModel.Role)})
						}
					}
				}
			}
		}
	}
	return policiesToBeAdded, rolesChanged, nil
}

func (impl UserServiceImpl) mergeRoleFilter(oldR []bean.RoleFilter, newR []bean.RoleFilter) []bean.RoleFilter {
	var roleFilters []bean.RoleFilter
	keysMap := make(map[string]bool)
	for _, role := range oldR {
		roleFilters = append(roleFilters, bean.RoleFilter{
			Entity:      role.Entity,
			Team:        role.Team,
			Environment: role.Environment,
			EntityName:  role.EntityName,
			Action:      role.Action,
			AccessType:  role.AccessType,
			Cluster:     role.Cluster,
			Namespace:   role.Namespace,
			Group:       role.Group,
			Kind:        role.Kind,
			Resource:    role.Resource,
			Approver:    role.Approver,
			Workflow:    role.Workflow,
		})
		key := fmt.Sprintf("%s-%s-%s-%s-%s-%s-%t-%s-%s-%s-%s-%s-%s", role.Entity, role.Team, role.Environment,
			role.EntityName, role.Action, role.AccessType, role.Approver, role.Cluster, role.Namespace, role.Group, role.Kind, role.Resource, role.Workflow)
		keysMap[key] = true
	}
	for _, role := range newR {
		key := fmt.Sprintf("%s-%s-%s-%s-%s-%s-%t-%s-%s-%s-%s-%s-%s", role.Entity, role.Team, role.Environment,
			role.EntityName, role.Action, role.AccessType, role.Approver, role.Cluster, role.Namespace, role.Group, role.Kind, role.Resource, role.Workflow)
		if _, ok := keysMap[key]; !ok {
			roleFilters = append(roleFilters, bean.RoleFilter{
				Entity:      role.Entity,
				Team:        role.Team,
				Environment: role.Environment,
				EntityName:  role.EntityName,
				Action:      role.Action,
				AccessType:  role.AccessType,
				Cluster:     role.Cluster,
				Namespace:   role.Namespace,
				Group:       role.Group,
				Kind:        role.Kind,
				Resource:    role.Resource,
				Approver:    role.Approver,
				Workflow:    role.Workflow,
			})
		}
	}
	return roleFilters
}

func (impl UserServiceImpl) mergeGroups(oldGroups []string, newGroups []string) []string {
	var groups []string
	keysMap := make(map[string]bool)
	for _, group := range oldGroups {
		groups = append(groups, group)
		key := fmt.Sprintf(group)
		keysMap[key] = true
	}
	for _, group := range newGroups {
		key := fmt.Sprintf(group)
		if _, ok := keysMap[key]; !ok {
			groups = append(groups, group)
		}
	}
	return groups
}

func (impl UserServiceImpl) UpdateUser(userInfo *bean.UserInfo, token string, managerAuth func(resource, token string, object string) bool) (*bean.UserInfo, bool, bool, []string, error) {
	//checking if request for same user is being processed
	isLocked := impl.getUserReqLockStateById(userInfo.Id)
	if isLocked {
		impl.logger.Errorw("received concurrent request for user update, UpdateUser", "userId", userInfo.Id)
		return nil, false, false, nil, &util.ApiError{
			Code:           "409",
			HttpStatusCode: http.StatusConflict,
			UserMessage:    ConcurrentRequestLockError,
		}
	} else {
		//locking state for this user since it's ready to serve
		err := impl.lockUnlockUserReqState(userInfo.Id, true)
		if err != nil {
			impl.logger.Errorw("error in locking, lockUnlockUserReqState", "userId", userInfo.Id)
			return nil, false, false, nil, err
		}
		defer func() {
			err = impl.lockUnlockUserReqState(userInfo.Id, false)
			if err != nil {
				impl.logger.Errorw("error in unlocking, lockUnlockUserReqState", "userId", userInfo.Id)
			}
		}()
	}
	dbConnection := impl.userRepository.GetConnection()
	tx, err := dbConnection.Begin()
	if err != nil {
		return nil, false, false, nil, err
	}
	model, err := impl.userRepository.GetByIdIncludeDeleted(userInfo.Id)
	if err != nil {
		impl.logger.Errorw("error while fetching user from db", "error", err)
		return nil, false, false, nil, err
	}
	// Rollback tx on error.
	defer tx.Rollback()

	isSystemManagedActive := impl.globalAuthorisationConfigService.IsDevtronSystemManagedConfigActive()
	isUserActive := model.Active
	isApiToken := util3.CheckIfApiToken(userInfo.EmailId)
	// case: system managed permissions is not active and user is inActive , mark user as active
	if !isSystemManagedActive && !isUserActive && !isApiToken {
		err = impl.UpdateUserToActive(model, tx, userInfo.EmailId, userInfo.UserId)
		if err != nil {
			impl.logger.Errorw("error in updating user to active", "err", err, "EmailId", userInfo.EmailId)
			return userInfo, false, false, nil, err
		}
		err = tx.Commit()
		if err != nil {
			return nil, false, false, nil, err
		}
		return userInfo, false, false, nil, nil

	} else if !isSystemManagedActive && isUserActive && !isApiToken {
		// case: system managed permissions is not active and user is active , update is not allowed
		err = &util.ApiError{HttpStatusCode: http.StatusBadRequest, UserMessage: "Invalid request, user permissions are managed by your SSO Provider groups"}
		impl.logger.Errorw("Invalid request,User permissions are managed by SSO Provider", "error", err)
		return nil, false, false, nil, err
	}
	//validating if action user is not admin and trying to update user who has super admin polices, return 403
	isUserSuperAdmin, err := impl.IsSuperAdmin(int(userInfo.Id), token)
	if err != nil {
		return nil, false, false, nil, err
	}
	isActionPerformingUserSuperAdmin, err := impl.IsSuperAdmin(int(userInfo.UserId), token)
	if err != nil {
		return nil, false, false, nil, err
	}
	//if request comes to make user as a super admin or user already a super admin (who'is going to be updated), action performing user should have super admin access
	if userInfo.SuperAdmin || isUserSuperAdmin {
		if !isActionPerformingUserSuperAdmin {
			err = &util.ApiError{HttpStatusCode: http.StatusForbidden, UserMessage: "Invalid request, not allow to update super admin type user"}
			impl.logger.Errorw("Invalid request, not allow to update super admin type user", "error", err)
			return nil, false, false, nil, err
		}
	}
	if userInfo.SuperAdmin && isUserSuperAdmin {
		err = &util.ApiError{HttpStatusCode: http.StatusBadRequest, UserMessage: "User Already A Super Admin"}
		impl.logger.Errorw("user already a superAdmin", "error", err)
		return nil, false, false, nil, err
	}

	var eliminatedPolicies []casbin2.Policy
	capacity, mapping := impl.userCommonService.GetCapacityForRoleFilter(userInfo.RoleFilters)
	var addedPolicies = make([]casbin2.Policy, 0, capacity)
	restrictedGroups := []string{}
	rolesChanged := false
	groupsModified := false
	//loading policy for safety
	casbin2.LoadPolicy()
	if userInfo.SuperAdmin == false {
		//Starts Role and Mapping
		userRoleModels, err := impl.userAuthRepository.GetUserRoleMappingByUserId(model.Id)
		if err != nil {
			return nil, false, false, nil, err
		}
		existingRoleIds := make(map[int]repository.UserRoleModel)
		eliminatedRoleIds := make(map[int]*repository.UserRoleModel)
		for i := range userRoleModels {
			existingRoleIds[userRoleModels[i].RoleId] = *userRoleModels[i]
			eliminatedRoleIds[userRoleModels[i].RoleId] = userRoleModels[i]
		}

		//validate role filters
		_, err = impl.validateUserRequest(userInfo)
		if err != nil {
			err = &util.ApiError{HttpStatusCode: http.StatusBadRequest, UserMessage: "Invalid request, please provide role filters"}
			return nil, false, false, nil, err
		}

		// DELETE Removed Items
		items, err := impl.userCommonService.RemoveRolesAndReturnEliminatedPolicies(userInfo, existingRoleIds, eliminatedRoleIds, tx, token, managerAuth)
		if err != nil {
			return nil, false, false, nil, err
		}
		eliminatedPolicies = append(eliminatedPolicies, items...)
		if len(eliminatedPolicies) > 0 {
			impl.logger.Debugw("casbin policies to remove for the request", "policies: ", eliminatedPolicies, "userInfo", userInfo)
			rolesChanged = true
		}

		//Adding New Policies
		for index, roleFilter := range userInfo.RoleFilters {
			entity := roleFilter.Entity

			policiesToBeAdded, rolesChangedFromRoleUpdate, err := impl.CreateOrUpdateUserRolesForAllTypes(roleFilter, userInfo.UserId, model, existingRoleIds, token, managerAuth, tx, entity, mapping[index])
			if err != nil {
				impl.logger.Errorw("error in creating user roles for All Types", "err", err)
				return nil, false, false, nil, err
			}
			addedPolicies = append(addedPolicies, policiesToBeAdded...)
			rolesChanged = rolesChangedFromRoleUpdate

		}

		//ROLE GROUP SETUP
		newGroupMap := make(map[string]string)
		oldGroupMap := make(map[string]string)
		userCasbinRoles, err := impl.CheckUserRoles(userInfo.Id, token)

		if err != nil {
			return nil, false, false, nil, err
		}
		for _, oldItem := range userCasbinRoles {
			oldGroupMap[oldItem] = oldItem
		}
		// START GROUP POLICY
		for _, item := range userInfo.Groups {
			userGroup, err := impl.roleGroupRepository.GetRoleGroupByName(item)
			if err != nil {
				return nil, false, false, nil, err
			}
			newGroupMap[userGroup.CasbinName] = userGroup.CasbinName
			if _, ok := oldGroupMap[userGroup.CasbinName]; !ok {
				//check permission for new group which is going to add
				hasAccessToGroup := impl.checkGroupAuth(userGroup.CasbinName, token, managerAuth, isActionPerformingUserSuperAdmin)
				if hasAccessToGroup {
					groupsModified = true
					addedPolicies = append(addedPolicies, casbin2.Policy{Type: "g", Sub: casbin2.Subject(userInfo.EmailId), Obj: casbin2.Object(userGroup.CasbinName)})
				} else {
					trimmedGroup := strings.TrimPrefix(item, "group:")
					restrictedGroups = append(restrictedGroups, trimmedGroup)
				}
			}
		}

		for _, item := range userCasbinRoles {
			if _, ok := newGroupMap[item]; !ok {
				if item != bean.SUPERADMIN {
					//check permission for group which is going to eliminate
					if strings.HasPrefix(item, "group:") {
						hasAccessToGroup := impl.checkGroupAuth(item, token, managerAuth, isActionPerformingUserSuperAdmin)
						if hasAccessToGroup {
							if strings.HasPrefix(item, "group:") {
								groupsModified = true
							}
							eliminatedPolicies = append(eliminatedPolicies, casbin2.Policy{Type: "g", Sub: casbin2.Subject(userInfo.EmailId), Obj: casbin2.Object(item)})
						} else {
							trimmedGroup := strings.TrimPrefix(item, "group:")
							restrictedGroups = append(restrictedGroups, trimmedGroup)
						}
					}
				}
			}
		}
		// END GROUP POLICY

	} else if userInfo.SuperAdmin == true {
		flag, err := impl.userAuthRepository.CreateRoleForSuperAdminIfNotExists(tx, userInfo.UserId)
		if err != nil || flag == false {
			return nil, false, false, nil, err
		}
		roleModel, err := impl.userAuthRepository.GetRoleByFilterForAllTypes("", "", "", "", bean2.SUPER_ADMIN, false, "", "", "", "", "", "", "", false, "")
		if err != nil {
			return nil, false, false, nil, err
		}
		if roleModel.Id > 0 {
			userRoleModel := &repository.UserRoleModel{UserId: model.Id, RoleId: roleModel.Id}
			userRoleModel, err = impl.userAuthRepository.CreateUserRoleMapping(userRoleModel, tx)
			if err != nil {
				return nil, false, false, nil, err
			}
			addedPolicies = append(addedPolicies, casbin2.Policy{Type: "g", Sub: casbin2.Subject(model.EmailId), Obj: casbin2.Object(roleModel.Role)})
		}
	}

	//updating in casbin
	if len(eliminatedPolicies) > 0 {
		impl.logger.Debugw("casbin policies being eliminated", "policies: ", eliminatedPolicies, "userInfo", userInfo)
		pRes := casbin2.RemovePolicy(eliminatedPolicies)
		println(pRes)
	}
	if len(addedPolicies) > 0 {
		impl.logger.Debugw("casbin policies being added", "policies: ", addedPolicies)
		err = casbin2.AddPolicy(addedPolicies)
		if err != nil {
			impl.logger.Errorw("casbin policy addition failed", "err", err)
			return nil, false, false, nil, err
		}
	}
	//Ends

	model.EmailId = userInfo.EmailId // override case sensitivity
	model.UpdatedOn = time.Now()
	model.UpdatedBy = userInfo.UserId
	model.Active = true
	model, err = impl.userRepository.UpdateUser(model, tx)
	if err != nil {
		impl.logger.Errorw("error while fetching user from db", "error", err)
		return nil, false, false, nil, err
	}
	err = tx.Commit()
	if err != nil {
		return nil, false, false, nil, err
	}
	//loading policy for syncing orchestrator to casbin with newly added policies
	casbin2.LoadPolicy()
	return userInfo, rolesChanged, groupsModified, restrictedGroups, nil
}
func (impl UserServiceImpl) UpdateUserToActive(model *repository.UserModel, tx *pg.Tx, emailId string, userId int32) error {

	model.EmailId = emailId // override case sensitivity
	model.UpdatedOn = time.Now()
	model.UpdatedBy = userId
	model.Active = true
	model, err := impl.userRepository.UpdateUser(model, tx)
	if err != nil {
		impl.logger.Errorw("error while fetching user from db", "error", err)
		return err
	}
	return nil

}

func (impl UserServiceImpl) GetByIdWithoutGroupClaims(id int32) (*bean.UserInfo, error) {
	model, err := impl.userRepository.GetById(id)
	if err != nil {
		impl.logger.Errorw("error while fetching user from db", "error", err)
		return nil, err
	}

	isSuperAdmin, roleFilters, filterGroups := impl.getUserMetadata(model)
	response := &bean.UserInfo{
		Id:          model.Id,
		EmailId:     model.EmailId,
		RoleFilters: roleFilters,
		Groups:      filterGroups,
		SuperAdmin:  isSuperAdmin,
	}

	return response, nil
}

func (impl UserServiceImpl) GetRoleFiltersForAUserById(id int32) (*bean.UserInfo, error) {
	model, err := impl.userRepository.GetById(id)
	if err != nil {
		impl.logger.Errorw("error while fetching user from db", "error", err)
		return nil, err
	}
	var roleFilters []bean.RoleFilter
	isGroupClaimsActive := impl.globalAuthorisationConfigService.IsGroupClaimsConfigActive()
	if isGroupClaimsActive {
		roleFiltersFromGroupClaims, err := impl.getRoleFiltersForGroupClaims(id)
		if err != nil {
			impl.logger.Errorw("error in getRoleFiltersForGroupClaims", "err", err, "userId", id)
			return nil, err
		}
		if len(roleFiltersFromGroupClaims) > 0 {
			roleFilters = append(roleFilters, roleFiltersFromGroupClaims...)
		}

	} else {
		roleFiltersFromDevtronManaged, err := impl.getRolefiltersForDevtronManaged(model)
		if err != nil {
			impl.logger.Errorw("error while getRolefiltersForDevtronManaged", "error", err, "id", model.Id)
			return nil, err
		}
		if len(roleFiltersFromDevtronManaged) > 0 {
			roleFilters = append(roleFilters, roleFiltersFromDevtronManaged...)
		}
	}

	response := &bean.UserInfo{
		Id:          model.Id,
		EmailId:     model.EmailId,
		RoleFilters: roleFilters,
	}

	return response, nil
}

func (impl UserServiceImpl) GetByIdForGroupClaims(id int32) (*bean.UserInfo, error) {
	model, err := impl.userRepository.GetById(id)
	if err != nil {
		impl.logger.Errorw("error while fetching user from db", "error", err)
		return nil, err
	}
	var roleFilters []bean.RoleFilter
	var filterGroups []string
	var isSuperAdmin bool
	var roleGroups []bean.RoleGroup
	isGroupClaimsActive := impl.globalAuthorisationConfigService.IsGroupClaimsConfigActive()
	if isGroupClaimsActive {
		roleGroups, err = impl.getRoleGroupsForGroupClaims(id)
		if err != nil {
			impl.logger.Errorw("error in getRoleGroupsForGroupClaims ", "err", err, "id", id)
			return nil, err
		}
	} else {
		// Intentionally considering ad or devtron managed here to avoid conflicts
		isSuperAdmin, roleFilters, filterGroups = impl.getUserMetadata(model)
	}
	response := &bean.UserInfo{
		Id:          model.Id,
		EmailId:     model.EmailId,
		RoleFilters: roleFilters,
		Groups:      filterGroups,
		SuperAdmin:  isSuperAdmin,
		RoleGroups:  roleGroups,
	}

	return response, nil
}

func (impl UserServiceImpl) fetchRoleGroupsByGroupClaims(groupClaims []string) ([]bean.RoleGroup, error) {
	_, roleGroups, err := impl.roleGroupService.FetchRoleGroupsWithRolesByGroupCasbinNames(groupClaims)
	if err != nil {
		impl.logger.Errorw("error in fetchRoleGroupsByGroupClaims", "err", err, "groupClaims", groupClaims)
		return nil, err
	}
	return roleGroups, err
}

func (impl UserServiceImpl) getUserMetadata(model *repository.UserModel) (bool, []bean.RoleFilter, []string) {
	roles, err := impl.userAuthRepository.GetRolesByUserId(model.Id)
	if err != nil {
		impl.logger.Debugw("No Roles Found for user", "id", model.Id)
	}

	isSuperAdmin := false
	var roleFilters []bean.RoleFilter
	roleFilterMap := make(map[string]*bean.RoleFilter)
	for _, role := range roles {
		key := impl.userCommonService.GetUniqueKeyForAllEntity(role)
		if _, ok := roleFilterMap[key]; ok {
			impl.userCommonService.BuildRoleFilterForAllTypes(roleFilterMap, role, key)
		} else {
			roleFilterMap[key] = &bean.RoleFilter{
				Entity:      role.Entity,
				Team:        role.Team,
				Environment: role.Environment,
				EntityName:  role.EntityName,
				Action:      role.Action,
				AccessType:  role.AccessType,
				Cluster:     role.Cluster,
				Namespace:   role.Namespace,
				Group:       role.Group,
				Kind:        role.Kind,
				Resource:    role.Resource,
				Approver:    role.Approver,
				Workflow:    role.Workflow,
			}

		}
		if role.Role == bean.SUPERADMIN {
			isSuperAdmin = true
		}
	}
	for _, v := range roleFilterMap {
		if v.Action == "super-admin" {
			continue
		}
		roleFilters = append(roleFilters, *v)
	}
	roleFilters = impl.userCommonService.MergeCustomRoleFilters(roleFilters)
	groups, err := casbin2.GetRolesForUser(model.EmailId)
	if err != nil {
		impl.logger.Warnw("No Roles Found for user", "id", model.Id)
	}

	var filterGroups []string
	for _, item := range groups {
		if strings.Contains(item, "group:") {
			filterGroups = append(filterGroups, item)
		}
	}

	if len(filterGroups) > 0 {
		filterGroupsModels, err := impl.roleGroupRepository.GetRoleGroupListByCasbinNames(filterGroups)
		if err != nil {
			impl.logger.Warnw("No Roles Found for user", "id", model.Id)
		}
		filterGroups = nil
		for _, item := range filterGroupsModels {
			filterGroups = append(filterGroups, item.Name)
		}
	} else {
		impl.logger.Warnw("no roles found for user", "email", model.EmailId)
	}

	if len(filterGroups) == 0 {
		filterGroups = make([]string, 0)
	}
	if len(roleFilters) == 0 {
		roleFilters = make([]bean.RoleFilter, 0)
	}
	for index, roleFilter := range roleFilters {
		if roleFilter.Entity == "" {
			roleFilters[index].Entity = bean2.ENTITY_APPS
			if roleFilter.AccessType == "" {
				roleFilters[index].AccessType = bean2.DEVTRON_APP
			}
		}
	}
	return isSuperAdmin, roleFilters, filterGroups
}

// GetAll excluding API token user
func (impl UserServiceImpl) GetAll() ([]bean.UserInfo, error) {
	model, err := impl.userRepository.GetAllExcludingApiTokenUser()
	if err != nil {
		impl.logger.Errorw("error while fetching user from db", "error", err)
		return nil, err
	}
	var response []bean.UserInfo
	for _, m := range model {
		response = append(response, bean.UserInfo{
			Id:          m.Id,
			EmailId:     m.EmailId,
			RoleFilters: make([]bean.RoleFilter, 0),
			Groups:      make([]string, 0),
		})
	}
	if len(response) == 0 {
		response = make([]bean.UserInfo, 0)
	}
	return response, nil
}

// GetAllWithFilters takes filter request  gives UserListingResponse as output with some operations like filter, sorting, searching,pagination support inbuilt
func (impl UserServiceImpl) GetAllWithFilters(request *bean.FetchListingRequest) (*bean.UserListingResponse, error) {
	//  default values will be used if not provided
	impl.userCommonService.SetDefaultValuesIfNotPresent(request, false)
	if request.ShowAll {
		response, err := impl.getAllDetailedUsers()
		if err != nil {
			impl.logger.Errorw("error in getAllDetailedUsers", "err", err)
			return nil, err
		}
		return impl.getAllDetailedUsersAdapter(response), nil
	}

	// Recording time here for overall consistency
	request.CurrentTime = time.Now()

	// Build query from query builder
	query := impl.userListingRepositoryQueryBuilder.GetQueryForUserListingWithFilters(request, true)
	totalCount, err := impl.userRepository.GetCountExecutingQuery(query)
	if err != nil {
		impl.logger.Errorw("error while fetching user from db", "error", err)
		return nil, err
	}

	query = impl.userListingRepositoryQueryBuilder.GetQueryForUserListingWithFilters(request, false)
	models, err := impl.userRepository.GetAllExecutingQuery(query)
	if err != nil {
		impl.logger.Errorw("error while fetching user from db", "error", err)
		return nil, err
	}

	listingResponse, err := impl.getUserResponse(models, request.CurrentTime, totalCount)
	if err != nil {
		impl.logger.Errorw("error in getUserResponseWithLoginAudit", "err", err)
		return nil, err
	}

	return listingResponse, nil

}

func (impl UserServiceImpl) getAllDetailedUsersAdapter(detailedUsers []bean.UserInfo) *bean.UserListingResponse {
	listingResponse := &bean.UserListingResponse{
		Users:      detailedUsers,
		TotalCount: len(detailedUsers),
	}
	return listingResponse
}

func (impl UserServiceImpl) getUserResponse(model []repository.UserModel, recordedTime time.Time, totalCount int) (*bean.UserListingResponse, error) {
	var response []bean.UserInfo
	for _, m := range model {
		lastLoginTime := adapter.GetLastLoginTime(m)
		userStatus, ttlTime := getStatusAndTTL(m, recordedTime)
		response = append(response, bean.UserInfo{
			Id:                      m.Id,
			EmailId:                 m.EmailId,
			RoleFilters:             make([]bean.RoleFilter, 0),
			Groups:                  make([]string, 0),
			LastLoginTime:           lastLoginTime,
			UserStatus:              userStatus,
			TimeoutWindowExpression: ttlTime,
		})
	}
	if len(response) == 0 {
		response = make([]bean.UserInfo, 0)
	}

	listingResponse := &bean.UserListingResponse{
		Users:      response,
		TotalCount: totalCount,
	}
	return listingResponse, nil
}

func (impl UserServiceImpl) getAllDetailedUsers() ([]bean.UserInfo, error) {
	query := impl.userListingRepositoryQueryBuilder.GetQueryForAllUserWithAudit()
	models, err := impl.userRepository.GetAllExecutingQuery(query)
	if err != nil {
		impl.logger.Errorw("error in GetAllDetailedUsers", "err", err)
		return nil, err
	}

	var response []bean.UserInfo
	// recording time here for overall status consistency
	recordedTime := time.Now()

	for _, model := range models {
		isSuperAdmin, roleFilters, filterGroups := impl.getUserMetadata(&model)
		userStatus, ttlTime := getStatusAndTTL(model, recordedTime)
		lastLoginTime := adapter.GetLastLoginTime(model)
		userResp := getUserInfoAdapter(model.Id, model.EmailId, roleFilters, filterGroups, isSuperAdmin, lastLoginTime, ttlTime, userStatus)
		response = append(response, userResp)
	}
	if len(response) == 0 {
		response = make([]bean.UserInfo, 0)
	}
	return response, nil
}

func getUserInfoAdapter(id int32, emailId string, roleFilters []bean.RoleFilter, filterGroups []string, isSuperAdmin bool, lastLoginTime, ttlTime time.Time, userStatus bean.Status) bean.UserInfo {
	user := bean.UserInfo{
		Id:                      id,
		EmailId:                 emailId,
		RoleFilters:             roleFilters,
		Groups:                  filterGroups,
		SuperAdmin:              isSuperAdmin,
		LastLoginTime:           lastLoginTime,
		UserStatus:              userStatus,
		TimeoutWindowExpression: ttlTime,
	}
	return user
}

func (impl UserServiceImpl) getLastLoginTime(model repository.UserModel) time.Time {
	lastLoginTime := time.Time{}
	if model.UserAudit != nil {
		lastLoginTime = model.UserAudit.UpdatedOn
	}
	return lastLoginTime
}

func (impl UserServiceImpl) UserExists(emailId string) bool {
	model, err := impl.userRepository.FetchActiveUserByEmail(emailId)
	if err != nil {
		impl.logger.Errorw("error while fetching user from db", "error", err)
		return false
	}
	if model.Id == 0 {
		impl.logger.Errorw("no user found ", "email", emailId)
		return false
	} else {
		return true
	}
}

func (impl UserServiceImpl) CheckForApproverAccess(appName, envName string, userId int32) bool {
	allowedUsers, err := impl.GetApprovalUsersByEnv(appName, envName)
	if err != nil {
		impl.logger.Errorw("error occurred while fetching approval users", "appName", appName, "envName", envName, "err", err)
		return false
	}
	email, err := impl.GetEmailById(userId)
	if err != nil {
		impl.logger.Errorw("error occurred while fetching user details", "userId", userId, "err", err)
		return false
	}
	allowed := userId == 2 // admin user
	if !allowed {
		for _, allowedUser := range allowedUsers {
			if email == allowedUser {
				allowed = true
				break
			}
		}
	}
	return allowed
}

func (impl UserServiceImpl) GetConfigApprovalUsersByEnv(appName, envName, team string) ([]string, error) {
	emailIds, permissionGroupNames, err := impl.userAuthRepository.GetConfigApprovalUsersByEnv(appName, envName, team)
	if err != nil {
		return emailIds, err
	}
	finalEmails, err := impl.extractEmailIds(permissionGroupNames, emailIds)
	if err != nil {
		return emailIds, err
	}
	return finalEmails, nil
}

func (impl UserServiceImpl) GetApprovalUsersByEnv(appName, envName string) ([]string, error) {
	emailIds, permissionGroupNames, err := impl.userAuthRepository.GetApprovalUsersByEnv(appName, envName)
	if err != nil {
		return emailIds, err
	}
	finalEmails, err := impl.extractEmailIds(permissionGroupNames, emailIds)
	if err != nil {
		return emailIds, err
	}
	return finalEmails, nil
}

func (impl UserServiceImpl) extractEmailIds(permissionGroupNames []string, emailIds []string) ([]string, error) {
	for _, groupName := range permissionGroupNames {
		userEmails, err := casbin2.GetUserByRole(groupName)
		if err != nil {
			return emailIds, err
		}
		emailIds = append(emailIds, userEmails...)
	}
	uniqueEmails := make(map[string]bool)
	for _, emailId := range emailIds {
		_, ok := uniqueEmails[emailId]
		if !ok {
			uniqueEmails[emailId] = true
		}
	}
	var finalEmails []string
	for emailId, _ := range uniqueEmails {
		finalEmails = append(finalEmails, emailId)
	}
	return finalEmails, nil
}
func (impl UserServiceImpl) SaveLoginAudit(emailId, clientIp string, id int32) {

	if emailId != "" && id <= 0 {
		user, err := impl.GetUserBasicdataByEmailId(emailId)
		if err != nil {
			impl.logger.Errorw("error in getting userInfo by emailId", "err", err, "emailId", emailId)
			return
		}
		id = user.Id
	}
	if id <= 0 {
		impl.logger.Errorw("Invalid id to save login audit of sso user", "Id", id)
		return
	}
	model := UserAudit{
		UserId:   id,
		ClientIp: clientIp,
	}
	err := impl.userAuditService.Update(&model)
	if err != nil {
		impl.logger.Errorw("error occurred while saving user audit", "err", err)
	}
}

func (impl UserServiceImpl) getUserWithTimeoutWindowConfiguration(emailId string) (int32, bool, error) {
	isInactive := true
	user, err := impl.userRepository.GetUserWithTimeoutWindowConfiguration(emailId)
	if err != nil {
		err = &util.ApiError{HttpStatusCode: 401, UserMessage: "Invalid User", InternalMessage: "failed to fetch user by email id"}
		impl.logger.Errorw("error while fetching user from db", "error", err)
		return 0, isInactive, err
	}

	if user.TimeoutWindowConfigurationId == 0 {
		//no timeout window configuration available refer infinite active
		isInactive = false
		return user.Id, isInactive, nil
	} else {
		expiryDate, err := time.Parse(helper.TimeFormatForParsing, user.TimeoutWindowConfiguration.TimeoutWindowExpression)
		if err != nil {
			err = &util.ApiError{HttpStatusCode: 401, UserMessage: "Invalid User", InternalMessage: "failed to parse TimeoutWindowExpression"}
			impl.logger.Errorw("error while parsing date time", "error", err)
			return user.Id, isInactive, err
		}
		if expiryDate.After(time.Now()) {
			isInactive = false
		}
	}
	return user.Id, isInactive, nil
}

func (impl UserServiceImpl) GetUserByEmail(emailId string) (*bean.UserInfo, error) {
	model, err := impl.userRepository.FetchActiveUserByEmail(emailId)
	if err != nil {
		impl.logger.Errorw("error while fetching user from db", "error", err)
		return nil, err
	}

	roles, err := impl.userAuthRepository.GetRolesByUserId(model.Id)
	if err != nil {
		impl.logger.Warnw("No Roles Found for user", "id", model.Id)
	}
	var roleFilters []bean.RoleFilter
	for _, role := range roles {
		roleFilters = append(roleFilters, bean.RoleFilter{
			Entity:      role.Entity,
			Team:        role.Team,
			Environment: role.Environment,
			EntityName:  role.EntityName,
			Action:      role.Action,
			Cluster:     role.Cluster,
			Namespace:   role.Namespace,
			Group:       role.Group,
			Kind:        role.Kind,
			Resource:    role.Resource,
			Workflow:    role.Workflow,
		})
	}

	response := &bean.UserInfo{
		Id:          model.Id,
		EmailId:     model.EmailId,
		UserType:    model.UserType,
		AccessToken: model.AccessToken,
		RoleFilters: roleFilters,
	}

	return response, nil
}

func (impl *UserServiceImpl) GetEmailById(userId int32) (string, error) {
	var emailId string
	model, err := impl.userRepository.GetById(userId)
	if err != nil {
		impl.logger.Errorw("error while fetching user from db", "error", err)
		return emailId, err
	}
	if model != nil {
		emailId = model.EmailId
	}
	return emailId, nil
}

func (impl UserServiceImpl) GetLoggedInUser(r *http.Request) (int32, error) {
	_, span := otel.Tracer("userService").Start(r.Context(), "GetLoggedInUser")
	defer span.End()
	token := ""
	if strings.Contains(r.URL.Path, "/orchestrator/webhook/ext-ci/") {
		token = r.Header.Get("api-token")
	} else {
		token = r.Header.Get("token")
	}
	userId, userType, err := impl.GetUserByToken(r.Context(), token)
	// if user is of api-token type, then update lastUsedBy and lastUsedAt
	if err == nil && userType == bean.USER_TYPE_API_TOKEN {
		go impl.saveUserAudit(r, userId)
	}
	return userId, err
}

func (impl UserServiceImpl) GetUserByToken(context context.Context, token string) (int32, string, error) {
	_, span := otel.Tracer("userService").Start(context, "GetUserByToken")
	email, _, err := impl.GetEmailAndGroupClaimsFromToken(token)
	span.End()
	if err != nil {
		return http.StatusUnauthorized, "", err
	}
	userInfo, err := impl.GetUserBasicdataByEmailId(email)
	if err != nil {
		impl.logger.Errorw("unable to fetch user from db", "error", err)
		err := &util.ApiError{
			Code:            constants.UserNotFoundForToken,
			InternalMessage: "user not found for token",
			UserMessage:     fmt.Sprintf("no user found against provided token: %s", token),
		}
		return http.StatusUnauthorized, "", err
	}
	return userInfo.Id, userInfo.UserType, nil
}

func (impl UserServiceImpl) GetFieldValuesFromToken(token string) ([]byte, error) {
	var claimBytes []byte
	mapClaims, err := impl.getMapClaims(token)
	if err != nil {
		return claimBytes, err
	}
	impl.logger.Infow("got map claims", "mapClaims", mapClaims)
	claimBytes, err = json.Marshal(mapClaims)
	if err != nil {
		return nil, err
	}
	return claimBytes, nil
}
func (impl UserServiceImpl) getMapClaims(token string) (jwt2.MapClaims, error) {
	if token == "" {
		impl.logger.Infow("no token provided")
		err := &util.ApiError{
			Code:            constants.UserNoTokenProvided,
			InternalMessage: "no token provided",
		}
		return nil, err
	}

	claims, err := impl.sessionManager2.VerifyToken(token)

	if err != nil {
		impl.logger.Errorw("failed to verify token", "error", err)
		err := &util.ApiError{
			Code:            constants.UserNoTokenProvided,
			InternalMessage: "failed to verify token",
			UserMessage:     "token verification failed while getting logged in user",
		}
		return nil, err
	}
	mapClaims, err := jwt.MapClaims(claims)
	if err != nil {
		impl.logger.Errorw("failed to MapClaims", "error", err)
		err := &util.ApiError{
			Code:            constants.UserNoTokenProvided,
			InternalMessage: "token invalid",
			UserMessage:     "token verification failed while parsing token",
		}
		return nil, err
	}
	return mapClaims, nil
}

func (impl UserServiceImpl) GetEmailAndGroupClaimsFromToken(token string) (string, []string, error) {
	mapClaims, err := impl.getMapClaims(token)
	if err != nil {
		impl.logger.Errorw("error in fetching map claims", "err", err)
		return "", nil, err
	}
	groupsClaims := make([]string, 0)
	email, groups := impl.globalAuthorisationConfigService.GetEmailAndGroupsFromClaims(mapClaims)
	if impl.globalAuthorisationConfigService.IsGroupClaimsConfigActive() {
		groupsClaims = groups
	}
	return email, groupsClaims, nil
}

func (impl UserServiceImpl) GetByIds(ids []int32) ([]bean.UserInfo, error) {
	var beans []bean.UserInfo
	if len(ids) == 0 {
		return beans, nil
	}
	models, err := impl.userRepository.GetByIds(ids)
	if err != nil && err != pg.ErrNoRows {
		impl.logger.Errorw("error while fetching user from db", "error", err)
		return nil, err
	}
	if len(models) > 0 {
		for _, item := range models {
			beans = append(beans, bean.UserInfo{Id: item.Id, EmailId: item.EmailId})
		}
	}
	return beans, nil
}

func (impl UserServiceImpl) DeleteUser(bean *bean.UserInfo) (bool, error) {

	dbConnection := impl.roleGroupRepository.GetConnection()
	tx, err := dbConnection.Begin()
	if err != nil {
		return false, err
	}
	// Rollback tx on error.
	defer tx.Rollback()

	model, err := impl.userRepository.GetById(bean.Id)
	if err != nil {
		impl.logger.Errorw("error while fetching user from db", "error", err)
		return false, err
	}
	urm, err := impl.userAuthRepository.GetUserRoleMappingByUserId(bean.Id)
	if err != nil {
		impl.logger.Errorw("error while fetching user from db", "error", err)
		return false, err
	}
	for _, item := range urm {
		_, err = impl.userAuthRepository.DeleteUserRoleMapping(item, tx)
		if err != nil {
			impl.logger.Errorw("error while fetching user from db", "error", err)
			return false, err
		}
	}
	model.Active = false
	model.UpdatedBy = bean.UserId
	model.UpdatedOn = time.Now()
	model, err = impl.userRepository.UpdateUser(model, tx)
	if err != nil {
		impl.logger.Errorw("error while fetching user from db", "error", err)
		return false, err
	}
	err = tx.Commit()
	if err != nil {
		return false, err
	}

	groups, err := casbin2.GetRolesForUser(model.EmailId)
	if err != nil {
		impl.logger.Warnw("No Roles Found for user", "id", model.Id)
	}
	var eliminatedPolicies []casbin2.Policy
	for _, item := range groups {
		flag := casbin2.DeleteRoleForUser(model.EmailId, item)
		if flag == false {
			impl.logger.Warnw("unable to delete role:", "user", model.EmailId, "role", item)
		}
		eliminatedPolicies = append(eliminatedPolicies, casbin2.Policy{Type: "g", Sub: casbin2.Subject(model.EmailId), Obj: casbin2.Object(item)})
	}
	// updating in casbin
	if len(eliminatedPolicies) > 0 {
		pRes := casbin2.RemovePolicy(eliminatedPolicies)
		impl.logger.Infow("Failed to remove policies", "policies", pRes)
	}

	return true, nil
}

func (impl UserServiceImpl) CheckUserRoles(id int32, token string) ([]string, error) {
	model, err := impl.userRepository.GetByIdIncludeDeleted(id)
	if err != nil {
		impl.logger.Errorw("error while fetching user from db", "error", err)
		return nil, err
	}
	isGroupClaimsActive := impl.globalAuthorisationConfigService.IsGroupClaimsConfigActive()
	isDevtronSystemActive := impl.globalAuthorisationConfigService.IsDevtronSystemManagedConfigActive()
	var groups []string
	if isDevtronSystemActive || util3.CheckIfAdminOrApiToken(model.EmailId) {
		groupsCasbin, err := casbin2.GetRolesForUser(model.EmailId)
		if err != nil {
			impl.logger.Errorw("No Roles Found for user", "id", model.Id)
			return nil, err
		}
		if len(groupsCasbin) > 0 {
			groups = append(groups, groupsCasbin...)
			grps, err := impl.getUniquesRolesByGroupCasbinNames(groups)
			if err != nil {
				impl.logger.Errorw("error in getUniquesRolesByGroupCasbinNames", "err", err)
				return nil, err
			}
			groups = append(groups, grps...)
		}
	}

	if isGroupClaimsActive {
		_, groupClaims, err := impl.GetEmailAndGroupClaimsFromToken(token)
		if err != nil {
			impl.logger.Errorw("error in GetEmailAndGroupClaimsFromToken", "err", err)
			return nil, err
		}
		if len(groupClaims) > 0 {
			groupsCasbinNames := util3.GetGroupCasbinName(groupClaims)
			grps, err := impl.getUniquesRolesByGroupCasbinNames(groupsCasbinNames)
			if err != nil {
				impl.logger.Errorw("error in getUniquesRolesByGroupCasbinNames", "err", err)
				return nil, err
			}
			groups = append(groups, grps...)
		}
	}

	return groups, nil
}

func (impl UserServiceImpl) getUniquesRolesByGroupCasbinNames(groupCasbinNames []string) ([]string, error) {
	var groups []string
	rolesModels, err := impl.roleGroupRepository.GetRolesByGroupCasbinNames(groupCasbinNames)
	if err != nil && err != pg.ErrNoRows {
		impl.logger.Errorw("error in getting roles by group names", "err", err)
		return nil, err
	}
	uniqueRolesFromGroupMap := make(map[string]bool)
	rolesFromGroup := make([]string, 0, len(rolesModels))
	for _, roleModel := range rolesModels {
		uniqueRolesFromGroupMap[roleModel.Role] = true
	}
	for role, _ := range uniqueRolesFromGroupMap {
		rolesFromGroup = append(rolesFromGroup, role)
	}
	if len(rolesFromGroup) > 0 {
		groups = append(groups, rolesFromGroup...)
	}
	return groups, nil
}

func (impl UserServiceImpl) SyncOrchestratorToCasbin() (bool, error) {
	roles, err := impl.userAuthRepository.GetAllRole()
	if err != nil {
		impl.logger.Errorw("error while fetching roles from db", "error", err)
		return false, err
	}
	total := len(roles)
	processed := 0
	impl.logger.Infow("total roles found for sync", "len", total)
	//loading policy for safety
	casbin2.LoadPolicy()
	for _, role := range roles {
		if len(role.Team) > 0 {
			flag, err := impl.userAuthRepository.SyncOrchestratorToCasbin(role.Team, role.EntityName, role.Environment, nil)
			if err != nil {
				impl.logger.Errorw("error sync orchestrator to casbin", "error", err)
				return false, err
			}
			if !flag {
				impl.logger.Infow("sync failed orchestrator to db", "roleId", role.Id)
			}
		}
		processed = processed + 1
	}
	//loading policy for syncing orchestrator to casbin with updated policies(if any)
	casbin2.LoadPolicy()
	impl.logger.Infow("total roles processed for sync", "len", processed)
	return true, nil
}

// TODO Kripansh remove this
func (impl UserServiceImpl) IsSuperAdminForDevtronManaged(userId int) (bool, error) {
	//validating if action user is not admin and trying to update user who has super admin polices, return 403
	isSuperAdmin := false
	// TODO Kripansh: passing empty token in not allowed for Active directory, fix this
	userCasbinRoles, err := impl.CheckUserRoles(int32(userId), "")
	if err != nil {
		return isSuperAdmin, err
	}
	//if user which going to updated is super admin, action performing user also be super admin
	for _, item := range userCasbinRoles {
		if item == bean.SUPERADMIN {
			isSuperAdmin = true
			break
		}
	}
	return isSuperAdmin, nil
}

func (impl UserServiceImpl) IsSuperAdmin(userId int, token string) (bool, error) {
	//validating if action user is not admin and trying to update user who has super admin polices, return 403
	isSuperAdmin := false
	userCasbinRoles, err := impl.CheckUserRoles(int32(userId), token)
	if err != nil {
		return isSuperAdmin, err
	}
	//if user which going to updated is super admin, action performing user also be super admin
	for _, item := range userCasbinRoles {
		if item == bean.SUPERADMIN {
			isSuperAdmin = true
			break
		}
	}
	return isSuperAdmin, nil
}

func (impl UserServiceImpl) GetByIdIncludeDeleted(id int32) (*bean.UserInfo, error) {
	model, err := impl.userRepository.GetByIdIncludeDeleted(id)
	if err != nil {
		impl.logger.Errorw("error while fetching user from db", "error", err)
		return nil, err
	}
	response := &bean.UserInfo{
		Id:      model.Id,
		EmailId: model.EmailId,
	}
	return response, nil
}

func (impl UserServiceImpl) saveUserAudit(r *http.Request, userId int32) {
	clientIp := util2.GetClientIP(r)
	userAudit := &UserAudit{
		UserId:    userId,
		ClientIp:  clientIp,
		CreatedOn: time.Now(),
		UpdatedOn: time.Now(),
	}
	impl.userAuditService.Save(userAudit)
}

func (impl UserServiceImpl) checkGroupAuth(groupName string, token string, managerAuth func(resource, token string, object string) bool, isActionUserSuperAdmin bool) bool {
	//check permission for group which is going to add/eliminate
	roles, err := impl.roleGroupRepository.GetRolesByGroupCasbinName(groupName)
	if err != nil && err != pg.ErrNoRows {
		impl.logger.Errorw("error while fetching user from db", "error", err)
		return false
	}
	hasAccessToGroup := true
	for _, role := range roles {
		if role.AccessType == bean.APP_ACCESS_TYPE_HELM && !isActionUserSuperAdmin {
			hasAccessToGroup = false
		}
		if len(role.Team) > 0 {
			rbacObject := fmt.Sprintf("%s", role.Team)
			isValidAuth := managerAuth(casbin2.ResourceUser, token, rbacObject)
			if !isValidAuth {
				hasAccessToGroup = false
			}
		}
		if role.Entity == bean.CLUSTER_ENTITIY && !isActionUserSuperAdmin {
			isValidAuth := impl.userCommonService.CheckRbacForClusterEntity(role.Cluster, role.Namespace, role.Group, role.Kind, role.Resource, token, managerAuth)
			if !isValidAuth {
				hasAccessToGroup = false
			}
		}

	}
	return hasAccessToGroup
}

func (impl UserServiceImpl) GetRoleFiltersByGroupNames(groupNames []string) ([]bean.RoleFilter, error) {
	roles, err := impl.roleGroupRepository.GetRolesByGroupNames(groupNames)
	if err != nil && err != pg.ErrNoRows {
		impl.logger.Errorw("error in getting roles by group names", "err", err)
		return nil, err
	}

	return impl.getRoleFiltersFromRoles(roles)
}

func (impl UserServiceImpl) GetRoleFiltersByGroupCasbinNames(groupNames []string) ([]bean.RoleFilter, error) {
	roles, err := impl.roleGroupRepository.GetRolesByGroupCasbinNames(groupNames)
	if err != nil && err != pg.ErrNoRows {
		impl.logger.Errorw("error in getting roles by group names", "err", err)
		return nil, err
	}
	return impl.getRoleFiltersFromRoles(roles)
}

func (impl *UserServiceImpl) getRoleFiltersFromRoles(roles []*repository.RoleModel) ([]bean.RoleFilter, error) {
	var roleFilters []bean.RoleFilter
	roleFilterMap := make(map[string]*bean.RoleFilter)
	for _, role := range roles {
		key := impl.userCommonService.GetUniqueKeyForAllEntity(*role)
		if _, ok := roleFilterMap[key]; ok {
			impl.userCommonService.BuildRoleFilterForAllTypes(roleFilterMap, *role, key)
		} else {
			roleFilterMap[key] = &bean.RoleFilter{
				Entity:      role.Entity,
				Team:        role.Team,
				Environment: role.Environment,
				EntityName:  role.EntityName,
				Action:      role.Action,
				AccessType:  role.AccessType,
				Cluster:     role.Cluster,
				Namespace:   role.Namespace,
				Group:       role.Group,
				Kind:        role.Kind,
				Resource:    role.Resource,
				Workflow:    role.Workflow,
			}

		}
	}
	for _, v := range roleFilterMap {
		if v.Action == "super-admin" {
			continue
		}
		roleFilters = append(roleFilters, *v)
	}
	roleFilters = impl.userCommonService.MergeCustomRoleFilters(roleFilters)
	for index, roleFilter := range roleFilters {
		if roleFilter.Entity == "" {
			roleFilters[index].Entity = bean2.ENTITY_APPS
		}
		if roleFilter.Entity == bean2.ENTITY_APPS && roleFilter.AccessType == "" {
			roleFilters[index].AccessType = bean2.DEVTRON_APP
		}
	}
	return roleFilters, nil
}

func (impl *UserServiceImpl) createOrUpdateUserRolesForOtherEntity(roleFilter bean.RoleFilter, userId int32, model *repository.UserModel, existingRoles map[int]repository.UserRoleModel, token string, managerAuth func(resource string, token string, object string) bool, tx *pg.Tx, entity string, capacity int) ([]casbin2.Policy, bool, error) {
	rolesChanged := false
	var policiesToBeAdded = make([]casbin2.Policy, 0, capacity)
	accessType := roleFilter.AccessType
	entityNames := strings.Split(roleFilter.EntityName, ",")
	environments := strings.Split(roleFilter.Environment, ",")
	actions := strings.Split(roleFilter.Action, ",")
	for _, environment := range environments {
		for _, entityName := range entityNames {
			for _, actionType := range actions {
				if managerAuth != nil {
					// check auth only for apps permission, skip for chart group
					rbacObject := fmt.Sprintf("%s", strings.ToLower(roleFilter.Team))
					isValidAuth := managerAuth(casbin2.ResourceUser, token, rbacObject)
					if !isValidAuth {
						continue
					}
				}
				roleModel, err := impl.userAuthRepository.GetRoleByFilterForAllTypes(entity, roleFilter.Team, entityName, environment, actionType, roleFilter.Approver, accessType, "", "", "", "", "", actionType, false, "")
				if err != nil {
					impl.logger.Errorw("error in getting role by all type", "err", err, "roleFilter", roleFilter)
					return policiesToBeAdded, rolesChanged, err
				}
				if roleModel.Id == 0 {
					impl.logger.Debugw("no role found for given filter", "filter", roleFilter)
					flag, err, policiesAdded := impl.userCommonService.CreateDefaultPoliciesForAllTypes(roleFilter.Team, entityName, environment, entity, "", "", "", "", "", actionType, accessType, roleFilter.Approver, "", userId)
					if err != nil || flag == false {
						return policiesToBeAdded, rolesChanged, err
					}
					policiesToBeAdded = append(policiesToBeAdded, policiesAdded...)
					roleModel, err = impl.userAuthRepository.GetRoleByFilterForAllTypes(entity, roleFilter.Team, entityName, environment, actionType, roleFilter.Approver, accessType, "", "", "", "", "", actionType, false, "")
					if err != nil {
						return policiesToBeAdded, rolesChanged, err
					}
					if roleModel.Id == 0 {
						continue
					}
				}
				if _, ok := existingRoles[roleModel.Id]; ok {
					//Adding policies which is removed
					policiesToBeAdded = append(policiesToBeAdded, casbin2.Policy{Type: "g", Sub: casbin2.Subject(model.EmailId), Obj: casbin2.Object(roleModel.Role)})
				} else if roleModel.Id > 0 {
					rolesChanged = true
					userRoleModel := &repository.UserRoleModel{
						UserId: model.Id,
						RoleId: roleModel.Id,
						AuditLog: sql.AuditLog{
							CreatedBy: userId,
							CreatedOn: time.Now(),
							UpdatedBy: userId,
							UpdatedOn: time.Now(),
						}}
					userRoleModel, err = impl.userAuthRepository.CreateUserRoleMapping(userRoleModel, tx)
					if err != nil {
						return nil, rolesChanged, err
					}
					policiesToBeAdded = append(policiesToBeAdded, casbin2.Policy{Type: "g", Sub: casbin2.Subject(model.EmailId), Obj: casbin2.Object(roleModel.Role)})
				}
			}
		}
	}
	return policiesToBeAdded, rolesChanged, nil
}

func (impl *UserServiceImpl) createOrUpdateUserRolesForJobsEntity(roleFilter bean.RoleFilter, userId int32, model *repository.UserModel, existingRoles map[int]repository.UserRoleModel, token string, managerAuth func(resource string, token string, object string) bool, tx *pg.Tx, entity string, capacity int) ([]casbin2.Policy, bool, error) {

	rolesChanged := false
	actionType := roleFilter.Action
	accessType := roleFilter.AccessType
	var policiesToBeAdded = make([]casbin2.Policy, 0, capacity)
	entityNames := strings.Split(roleFilter.EntityName, ",")
	environments := strings.Split(roleFilter.Environment, ",")
	workflows := strings.Split(roleFilter.Workflow, ",")
	for _, environment := range environments {
		for _, entityName := range entityNames {
			for _, workflow := range workflows {
				if managerAuth != nil {
					// check auth only for apps permission, skip for chart group
					rbacObject := fmt.Sprintf("%s", roleFilter.Team)
					isValidAuth := managerAuth(casbin2.ResourceUser, token, rbacObject)
					if !isValidAuth {
						continue
					}
				}
				roleModel, err := impl.userAuthRepository.GetRoleByFilterForAllTypes(entity, roleFilter.Team, entityName, environment, actionType, false, accessType, "", "", "", "", "", actionType, false, workflow)
				if err != nil {
					impl.logger.Errorw("error in getting role by all type", "err", err, "roleFilter", roleFilter)
					return policiesToBeAdded, rolesChanged, err
				}
				if roleModel.Id == 0 {
					impl.logger.Debugw("no role found for given filter", "filter", "roleFilter", roleFilter)
					flag, err, policiesAdded := impl.userCommonService.CreateDefaultPoliciesForAllTypes(roleFilter.Team, entityName, environment, entity, "", "", "", "", "", actionType, accessType, false, workflow, userId)
					if err != nil || flag == false {
						return policiesToBeAdded, rolesChanged, err
					}
					policiesToBeAdded = append(policiesToBeAdded, policiesAdded...)
					roleModel, err = impl.userAuthRepository.GetRoleByFilterForAllTypes(entity, roleFilter.Team, entityName, environment, actionType, false, accessType, "", "", "", "", "", actionType, false, workflow)
					if err != nil {
						return policiesToBeAdded, rolesChanged, err
					}
					if roleModel.Id == 0 {
						continue
					}
				}
				if _, ok := existingRoles[roleModel.Id]; ok {
					//Adding policies which is removed
					policiesToBeAdded = append(policiesToBeAdded, casbin2.Policy{Type: "g", Sub: casbin2.Subject(model.EmailId), Obj: casbin2.Object(roleModel.Role)})
				} else if roleModel.Id > 0 {
					rolesChanged = true
					userRoleModel := &repository.UserRoleModel{
						UserId: model.Id,
						RoleId: roleModel.Id,
						AuditLog: sql.AuditLog{
							CreatedBy: userId,
							CreatedOn: time.Now(),
							UpdatedBy: userId,
							UpdatedOn: time.Now(),
						}}
					userRoleModel, err = impl.userAuthRepository.CreateUserRoleMapping(userRoleModel, tx)
					if err != nil {
						return nil, rolesChanged, err
					}
					policiesToBeAdded = append(policiesToBeAdded, casbin2.Policy{Type: "g", Sub: casbin2.Subject(model.EmailId), Obj: casbin2.Object(roleModel.Role)})
				}
			}
		}
	}
	return policiesToBeAdded, rolesChanged, nil
}

func (impl UserServiceImpl) getRoleFiltersForGroupClaims(id int32) ([]bean.RoleFilter, error) {
	var roleFilters []bean.RoleFilter
	userGroups, err := impl.userGroupMapRepository.GetActiveByUserId(id)
	if err != nil {
		impl.logger.Errorw("error in GetActiveByUserId", "err", err, "userId", id)
		return nil, err
	}
	groupClaims := make([]string, 0, len(userGroups))
	for _, userGroup := range userGroups {
		groupClaims = append(groupClaims, userGroup.GroupName)
	}
	// checking by group casbin name (considering case insensitivity here)
	if len(groupClaims) > 0 {
		groupCasbinNames := util3.GetGroupCasbinName(groupClaims)
		groupFilters, err := impl.GetRoleFiltersByGroupCasbinNames(groupCasbinNames)
		if err != nil {
			impl.logger.Errorw("error while GetRoleFiltersByGroupNames", "error", err, "groupCasbinNames", groupCasbinNames)
			return nil, err
		}
		if len(groupFilters) > 0 {
			roleFilters = append(roleFilters, groupFilters...)
		}
	}
	return roleFilters, nil
}

func (impl UserServiceImpl) getRoleGroupsForGroupClaims(id int32) ([]bean.RoleGroup, error) {
	userGroups, err := impl.userGroupMapRepository.GetActiveByUserId(id)
	if err != nil {
		impl.logger.Errorw("error in GetActiveByUserId", "err", err, "userId", id)
		return nil, err
	}
	groupClaims := make([]string, 0, len(userGroups))
	for _, userGroup := range userGroups {
		groupClaims = append(groupClaims, userGroup.GroupName)
	}
	// checking by group casbin name (considering case insensitivity here)
	var roleGroups []bean.RoleGroup
	if len(groupClaims) > 0 {
		groupCasbinNames := util3.GetGroupCasbinName(groupClaims)
		roleGroups, err = impl.fetchRoleGroupsByGroupClaims(groupCasbinNames)
		if err != nil {
			impl.logger.Errorw("error in fetchRoleGroupsByGroupClaims ", "err", err, "groupClaims", groupClaims)
			return nil, err
		}
	}
	return roleGroups, nil
}

func (impl UserServiceImpl) getRolefiltersForDevtronManaged(model *repository.UserModel) ([]bean.RoleFilter, error) {
	_, roleFilters, filterGroups := impl.getUserMetadata(model)
	if len(filterGroups) > 0 {
		groupRoleFilters, err := impl.GetRoleFiltersByGroupNames(filterGroups)
		if err != nil {
			impl.logger.Errorw("error while GetRoleFiltersByGroupNames", "error", err, "filterGroups", filterGroups)
			return nil, err
		}
		if len(groupRoleFilters) > 0 {
			roleFilters = append(roleFilters, groupRoleFilters...)
		}
	}
	return roleFilters, nil
}

func (impl UserServiceImpl) BulkUpdateStatusForUsers(request *bean.BulkStatusUpdateRequest, userId int32) (*bean.ActionResponse, error) {
	activeStatus := request.Status == bean.Active && request.TimeoutWindowExpression.IsZero()
	inactiveStatus := request.Status == bean.Inactive
	timeExpressionStatus := request.Status == bean.Active && !request.TimeoutWindowExpression.IsZero()
	if activeStatus {
		// active case
		// set foreign key to null for every user
		err := impl.userRepository.UpdateWindowIdToNull(request.UserIds, userId)
		if err != nil {
			impl.logger.Errorw("error in BulkUpdateStatusForUsers", "err", err, "status", request.Status)
			return nil, err
		}
	} else if timeExpressionStatus || inactiveStatus {
		// case: time out expression or inactive

		// getting expression from request configuration
		timeOutExpression, expressionFormat := getTimeoutExpressionAndFormatforReq(timeExpressionStatus, inactiveStatus, request.TimeoutWindowExpression)
		err := impl.createAndUpdateWindowID(request.UserIds, timeOutExpression, expressionFormat, userId)
		if err != nil {
			impl.logger.Errorw("error in BulkUpdateStatusForUsers", "err", err, "status", request.Status)
			return nil, err
		}
	} else {
		return nil, &util.ApiError{Code: "400", HttpStatusCode: 400, UserMessage: "status not supported"}
	}

	resp := &bean.ActionResponse{
		Suceess: true,
	}
	return resp, nil
}

func (impl UserServiceImpl) createAndUpdateWindowID(userIds []int32, timeoutExpression string, expressionFormat bean3.ExpressionFormat, loggedInUserId int32) error {
	idsWithWindowId, idsWithoutWindowId, windowIds, err := impl.getIdsWithAndWithoutWindowId(userIds)
	if err != nil {
		impl.logger.Errorw("error in updateOrCreateAndUpdateWindowID", "err", err, "userIds", userIds)
		return err
	}
	tx, err := impl.userRepository.StartATransaction()
	if err != nil {
		impl.logger.Errorw("error in starting a transaction", "err", err)
		return err
	}
	// Rollback tx on error.
	defer tx.Rollback()
	// case when fk exist , just update the configuration in the timeout window for fks
	if len(idsWithWindowId) > 0 && len(windowIds) > 0 {
		err = impl.timeoutWindowService.UpdateTimeoutExpressionAndFormatForIds(tx, timeoutExpression, windowIds, expressionFormat, loggedInUserId)
		if err != nil {
			impl.logger.Errorw("error in updateOrCreateAndUpdateWindowID", "err", err, "userIds", userIds)
			return err
		}

	}
	countWithoutWindowId := len(idsWithoutWindowId)
	// case when no fk exist , will create it and update the fk constraint for user
	if countWithoutWindowId > 0 {
		err = impl.createAndMapTimeoutWindow(tx, timeoutExpression, countWithoutWindowId, idsWithoutWindowId, expressionFormat, loggedInUserId)
		if err != nil {
			impl.logger.Errorw("error in updateOrCreateAndUpdateWindowID", "err", err, "userIds", userIds, "timeoutExpression", timeoutExpression)
			return err
		}
	}
	err = impl.userRepository.CommitATransaction(tx)
	if err != nil {
		impl.logger.Errorw("error in committing a transaction", "err", err)
		return err
	}
	return nil

}

func (impl UserServiceImpl) createAndMapTimeoutWindow(tx *pg.Tx, timeoutExpression string, countWithoutWindowId int, idsWithoutWindowId []int32, expressionFormat bean3.ExpressionFormat, loggedInUserId int32) error {
	models, err := impl.timeoutWindowService.CreateWithTimeoutExpressionAndFormat(tx, timeoutExpression, countWithoutWindowId, expressionFormat, loggedInUserId)
	if err != nil {
		impl.logger.Errorw("error in updateOrCreateAndUpdateWindowID", "err", err)
		return err
	}
	// user id vs windowId map
	windowMapping, err := impl.getUserIdVsWindowIdMapping(idsWithoutWindowId, models)
	if err != nil {
		impl.logger.Errorw("error in updateOrCreateAndUpdateWindowID", "err", err)
		return err
	}
	err = impl.userRepository.UpdateTimeWindowIdInBatch(tx, idsWithoutWindowId, windowMapping, loggedInUserId)
	if err != nil {
		impl.logger.Errorw("error in updateOrCreateAndUpdateWindowID", "err", err)
		return err
	}
	return nil
}

func (impl UserServiceImpl) getUserIdVsWindowIdMapping(userIds []int32, models []*repository2.TimeoutWindowConfiguration) (map[int32]int, error) {
	length := len(userIds)
	if length != len(models) {
		impl.logger.Errorw("created time models differ with what was required to be created")
		return nil, &util.ApiError{Code: "500", HttpStatusCode: 500, UserMessage: "something went wrong, length does not match for userIds given and db users"}
	}
	mapping := make(map[int32]int, len(userIds))
	for i := 0; i < length; i++ {
		mapping[userIds[i]] = models[i].Id
	}
	return mapping, nil

}

func (impl UserServiceImpl) getIdsWithAndWithoutWindowId(userIds []int32) ([]int32, []int32, []int, error) {
	// Get all users with users ids to check for which users fk exist
	users, err := impl.userRepository.GetByIds(userIds)
	if err != nil {
		impl.logger.Errorw("error in statusUpdateToActiveWithTimeExpression ", "err", err, "userIds", userIds)
		return []int32{}, []int32{}, []int{}, err
	}
	idsWithWindowId, idsWithoutWindowId, windowIds := getUserIdsAndWindowIds(users)
	return idsWithWindowId, idsWithoutWindowId, windowIds, nil

}

func getUserIdsAndWindowIds(users []repository.UserModel) ([]int32, []int32, []int) {
	totalLen := len(users)
	idsWithWindowId := make([]int32, 0, totalLen)
	idsWithoutWindowId := make([]int32, 0, totalLen)
	windowIds := make([]int, 0, totalLen)
	for _, user := range users {
		if user.TimeoutWindowConfigurationId != 0 {
			idsWithWindowId = append(idsWithWindowId, user.Id)
			windowIds = append(windowIds, user.TimeoutWindowConfigurationId)
		} else {
			idsWithoutWindowId = append(idsWithoutWindowId, user.Id)
		}
	}
	return idsWithWindowId, idsWithoutWindowId, windowIds
}

func getTimeoutExpressionAndFormatforReq(timeExpressionStatus, inactiveStatus bool, requestTime time.Time) (string, bean3.ExpressionFormat) {
	if timeExpressionStatus {
		return requestTime.String(), bean3.TimeStamp
	} else if inactiveStatus {
		return time.Time{}.String(), bean3.TimeZeroFormat
	}
	return "", bean3.TimeStamp
}

func getStatusAndTTL(model repository.UserModel, recordedTime time.Time) (bean.Status, time.Time) {
	status := bean.Active
	var ttlTime time.Time
	if model.TimeoutWindowConfiguration != nil && len(model.TimeoutWindowConfiguration.TimeoutWindowExpression) > 0 {
		status, ttlTime = getUserStatusFromTimeoutWindowExpression(model.TimeoutWindowConfiguration.TimeoutWindowExpression, recordedTime, model.TimeoutWindowConfiguration.ExpressionFormat)
	}
	return status, ttlTime
}

func getUserStatusFromTimeoutWindowExpression(expression string, recordedTime time.Time, expressionFormat bean3.ExpressionFormat) (bean.Status, time.Time) {
	parsedTime, err := getParsedTimeFromExpression(expression, expressionFormat)
	if err != nil {
		return bean.Inactive, parsedTime
	}
	if parsedTime.IsZero() || parsedTime.Before(recordedTime) {
		return bean.Inactive, parsedTime
	}
	return bean.Active, parsedTime
}

func getParsedTimeFromExpression(expression string, format bean3.ExpressionFormat) (time.Time, error) {
	// considering default to timestamp , will add support for other formats here in future
	switch format {
	case bean3.TimeStamp:
		return parseExpressionToTime(expression)
	case bean3.TimeZeroFormat:
		// Considering format timeZeroFormat for extremities, kept it in other format but represents UTC time
		return parseExpressionToTime(expression)
	default:
		return parseExpressionToTime(expression)
	}

	return time.Time{}, &util.ApiError{Code: "400", HttpStatusCode: 400, UserMessage: "expression format not supported"}

}

func parseExpressionToTime(expression string) (time.Time, error) {
	parsedTime, err := time.Parse(helper.TimeFormatForParsing, expression)
	if err != nil {
		return parsedTime, err
	}
	return parsedTime, err
}

func (impl UserServiceImpl) GetUserBasicdataByEmailId(emailId string) (*bean.UserInfo, error) {
	model, err := impl.userRepository.FetchActiveUserByEmail(emailId)
	if err != nil {
		impl.logger.Errorw("error while fetching user from db", "error", err)
		return nil, err
	}
	response := &bean.UserInfo{
		Id:       model.Id,
		EmailId:  model.EmailId,
		UserType: model.UserType,
	}
	return response, nil
}

func (impl UserServiceImpl) UserStatusCheckInDb(token string) (bool, int32, error) {
	/*emailId, _, err := impl.GetEmailAndGroupClaimsFromToken(token)
	if err != nil {
		impl.logger.Error("unable to fetch user by token")
		err = &util.ApiError{HttpStatusCode: 401, UserMessage: "Invalid User", InternalMessage: "unable to fetch user by token"}
		return false, 0, err
<<<<<<< HEAD
	}*/
	userId, isInactive, err := impl.GetUserWithTimeoutWindowConfiguration(token)
=======
	}
	userId, isInactive, err := impl.getUserWithTimeoutWindowConfiguration(emailId)
>>>>>>> 0d8f936e
	if err != nil {
		impl.logger.Errorw("unable to fetch user by email, %s", token)
		return isInactive, userId, err
	}
	return isInactive, userId, nil
}<|MERGE_RESOLUTION|>--- conflicted
+++ resolved
@@ -2354,13 +2354,8 @@
 		impl.logger.Error("unable to fetch user by token")
 		err = &util.ApiError{HttpStatusCode: 401, UserMessage: "Invalid User", InternalMessage: "unable to fetch user by token"}
 		return false, 0, err
-<<<<<<< HEAD
 	}*/
-	userId, isInactive, err := impl.GetUserWithTimeoutWindowConfiguration(token)
-=======
-	}
-	userId, isInactive, err := impl.getUserWithTimeoutWindowConfiguration(emailId)
->>>>>>> 0d8f936e
+	userId, isInactive, err := impl.getUserWithTimeoutWindowConfiguration(token)
 	if err != nil {
 		impl.logger.Errorw("unable to fetch user by email, %s", token)
 		return isInactive, userId, err
