/*
 * Copyright (c) 2020 Devtron Labs
 *
 * Licensed under the Apache License, Version 2.0 (the "License");
 * you may not use this file except in compliance with the License.
 * You may obtain a copy of the License at
 *
 *    http://www.apache.org/licenses/LICENSE-2.0
 *
 * Unless required by applicable law or agreed to in writing, software
 * distributed under the License is distributed on an "AS IS" BASIS,
 * WITHOUT WARRANTIES OR CONDITIONS OF ANY KIND, either express or implied.
 * See the License for the specific language governing permissions and
 * limitations under the License.
 *
 */

package user

import (
	"context"
	"encoding/json"
	"fmt"
	auth "github.com/devtron-labs/devtron/pkg/auth/authorisation/globalConfig"
	"github.com/devtron-labs/devtron/pkg/auth/user/adapter"
	"github.com/devtron-labs/devtron/pkg/auth/user/repository/helper"
	util3 "github.com/devtron-labs/devtron/pkg/auth/user/util"
	"github.com/devtron-labs/devtron/pkg/timeoutWindow"
	repository2 "github.com/devtron-labs/devtron/pkg/timeoutWindow/repository"
	bean3 "github.com/devtron-labs/devtron/pkg/timeoutWindow/repository/bean"
	jwt2 "github.com/golang-jwt/jwt/v4"
	"net/http"
	"strings"
	"sync"
	"time"

	"github.com/devtron-labs/authenticator/jwt"
	"github.com/devtron-labs/authenticator/middleware"
	"github.com/devtron-labs/devtron/api/bean"
	"github.com/devtron-labs/devtron/internal/constants"
	"github.com/devtron-labs/devtron/internal/util"

	casbin2 "github.com/devtron-labs/devtron/pkg/auth/authorisation/casbin"
	bean2 "github.com/devtron-labs/devtron/pkg/auth/user/bean"
	"github.com/devtron-labs/devtron/pkg/auth/user/repository"
	"github.com/devtron-labs/devtron/pkg/sql"
	util2 "github.com/devtron-labs/devtron/util"
	"github.com/go-pg/pg"
	"github.com/gorilla/sessions"
	"go.opentelemetry.io/otel"
	"go.uber.org/zap"
)

const (
	ConcurrentRequestLockError   = "there is an ongoing request for this user, please try after some time"
	ConcurrentRequestUnlockError = "cannot block request that is not in process"
)

type UserService interface {
	CreateUser(userInfo *bean.UserInfo, token string, managerAuth func(resource, token string, object string) bool) ([]*bean.UserInfo, error)
	SelfRegisterUserIfNotExists(userInfo *bean.UserInfo, groupsFromClaims []string, groupClaimsConfigActive bool) ([]*bean.UserInfo, error)
	UpdateUserGroupMappingIfActiveUser(emailId string, groups []string) error
	UpdateUser(userInfo *bean.UserInfo, token string, managerAuth func(resource, token string, object string) bool) (*bean.UserInfo, bool, bool, []string, error)
	GetByIdWithoutGroupClaims(id int32) (*bean.UserInfo, error)
	GetRoleFiltersForAUserById(id int32) (*bean.UserInfo, error)
	GetByIdForGroupClaims(id int32) (*bean.UserInfo, error)
	GetAll() ([]bean.UserInfo, error) //this is only being used for summary event for now , in use is GetAllWithFilters
	GetAllWithFilters(request *bean.FetchListingRequest) (*bean.UserListingResponse, error)
	GetEmailById(userId int32) (string, error)
	GetEmailAndGroupClaimsFromToken(token string) (string, []string, error)
	GetLoggedInUser(r *http.Request) (int32, error)
	GetByIds(ids []int32) ([]bean.UserInfo, error)
	DeleteUser(userInfo *bean.UserInfo) (bool, error)
<<<<<<< HEAD
	CheckUserRoles(id int32, token string) ([]string, error)
=======
	BulkDeleteUsers(request *bean.BulkDeleteRequest) (bool, error)
	CheckUserRoles(id int32) ([]string, error)
>>>>>>> 9e26f825
	SyncOrchestratorToCasbin() (bool, error)
	GetUserByToken(context context.Context, token string) (int32, string, error)
	IsSuperAdminForDevtronManaged(userId int) (bool, error)
	GetByIdIncludeDeleted(id int32) (*bean.UserInfo, error)
	UserExists(emailId string) bool
	GetRoleFiltersByGroupNames(groupNames []string) ([]bean.RoleFilter, error)
	GetRoleFiltersByGroupCasbinNames(groupNames []string) ([]bean.RoleFilter, error)
	SaveLoginAudit(emailId, clientIp string, id int32)
	GetApprovalUsersByEnv(appName, envName string) ([]string, error)
	CheckForApproverAccess(appName, envName string, userId int32) bool
	GetConfigApprovalUsersByEnv(appName, envName, team string) ([]string, error)
	GetFieldValuesFromToken(token string) ([]byte, error)
	BulkUpdateStatusForUsers(request *bean.BulkStatusUpdateRequest, userId int32) (*bean.ActionResponse, error)
	CheckUserStatusAndUpdateLoginAudit(token string) (bool, int32, error)
	GetUserBasicDataByEmailId(emailId string) (*bean.UserInfo, error)
}

type UserServiceImpl struct {
	userReqLock sync.RWMutex
	//map of userId and current lock-state of their serving ability;
	//if TRUE then it means that some request is ongoing & unable to serve and FALSE then it is open to serve
	userReqState                      map[int32]bool
	userAuthRepository                repository.UserAuthRepository
	logger                            *zap.SugaredLogger
	userRepository                    repository.UserRepository
	roleGroupRepository               repository.RoleGroupRepository
	sessionManager2                   *middleware.SessionManager
	userCommonService                 UserCommonService
	userAuditService                  UserAuditService
	globalAuthorisationConfigService  auth.GlobalAuthorisationConfigService
	roleGroupService                  RoleGroupService
	userGroupMapRepository            repository.UserGroupMapRepository
	userListingRepositoryQueryBuilder helper.UserRepositoryQueryBuilder
	timeoutWindowService              timeoutWindow.TimeoutWindowService
}

func NewUserServiceImpl(userAuthRepository repository.UserAuthRepository,
	logger *zap.SugaredLogger,
	userRepository repository.UserRepository,
	userGroupRepository repository.RoleGroupRepository,
	sessionManager2 *middleware.SessionManager, userCommonService UserCommonService, userAuditService UserAuditService,
	globalAuthorisationConfigService auth.GlobalAuthorisationConfigService,
	roleGroupService RoleGroupService, userGroupMapRepository repository.UserGroupMapRepository,
	userListingRepositoryQueryBuilder helper.UserRepositoryQueryBuilder,
	timeoutWindowService timeoutWindow.TimeoutWindowService,
) *UserServiceImpl {
	serviceImpl := &UserServiceImpl{
		userReqState:                      make(map[int32]bool),
		userAuthRepository:                userAuthRepository,
		logger:                            logger,
		userRepository:                    userRepository,
		roleGroupRepository:               userGroupRepository,
		sessionManager2:                   sessionManager2,
		userCommonService:                 userCommonService,
		userAuditService:                  userAuditService,
		globalAuthorisationConfigService:  globalAuthorisationConfigService,
		roleGroupService:                  roleGroupService,
		userGroupMapRepository:            userGroupMapRepository,
		userListingRepositoryQueryBuilder: userListingRepositoryQueryBuilder,
		timeoutWindowService:              timeoutWindowService,
	}
	cStore = sessions.NewCookieStore(randKey())
	return serviceImpl
}

func (impl *UserServiceImpl) getUserReqLockStateById(userId int32) bool {
	defer impl.userReqLock.RUnlock()
	impl.userReqLock.RLock()
	return impl.userReqState[userId]
}

// FreeUnfreeUserReqState - free sets the userId free for serving, meaning removing the lock(removing entry). Unfree locks the user for other requests
func (impl *UserServiceImpl) lockUnlockUserReqState(userId int32, lock bool) error {
	var err error
	defer impl.userReqLock.Unlock()
	impl.userReqLock.Lock()
	if lock {
		//checking again if someone changed or not
		if !impl.userReqState[userId] {
			//available to serve, locking
			impl.userReqState[userId] = true
		} else {
			err = &util.ApiError{Code: "409", HttpStatusCode: http.StatusConflict, UserMessage: ConcurrentRequestLockError}
		}
	} else {
		if impl.userReqState[userId] {
			//in serving state, unlocking
			delete(impl.userReqState, userId)
		} else {
			err = &util.ApiError{Code: "409", HttpStatusCode: http.StatusConflict, UserMessage: ConcurrentRequestUnlockError}
		}
	}
	return err
}

func (impl UserServiceImpl) validateUserRequest(userInfo *bean.UserInfo) (bool, error) {
	if len(userInfo.RoleFilters) == 1 &&
		userInfo.RoleFilters[0].Team == "" && userInfo.RoleFilters[0].Environment == "" && userInfo.RoleFilters[0].Action == "" {
		//skip
	} else {
		invalid := false
		for _, roleFilter := range userInfo.RoleFilters {
			if len(roleFilter.Team) > 0 && len(roleFilter.Action) > 0 {
				//
			} else if len(roleFilter.Entity) > 0 { //this will pass roleFilter for clusterEntity as well as chart-group
				//
			} else {
				invalid = true
			}
		}
		if invalid {
			err := &util.ApiError{HttpStatusCode: http.StatusBadRequest, UserMessage: "Invalid request, please provide role filters"}
			return false, err
		}
	}
	return true, nil
}

func (impl UserServiceImpl) SelfRegisterUserIfNotExists(userInfo *bean.UserInfo, groupsFromClaims []string, groupClaimsConfigActive bool) ([]*bean.UserInfo, error) {
	var userResponse []*bean.UserInfo
	emailIds := strings.Split(userInfo.EmailId, ",")
	dbConnection := impl.userRepository.GetConnection()
	tx, err := dbConnection.Begin()
	if err != nil {
		return nil, err
	}
	// Rollback tx on error.
	defer tx.Rollback()

	var policies []casbin2.Policy
	for _, emailId := range emailIds {
		dbUser, err := impl.userRepository.FetchActiveOrDeletedUserByEmail(emailId)
		if err != nil && err != pg.ErrNoRows {
			impl.logger.Errorw("error while fetching user from db", "error", err)
			return nil, err
		}

		//if found, update it with new roles
		if dbUser != nil && dbUser.Id > 0 {
			return nil, fmt.Errorf("existing user, cant self register")
		}

		// if not found, create new user
		userInfo, err = impl.saveUser(userInfo, emailId)
		if err != nil {
			err = &util.ApiError{
				Code:            constants.UserCreateDBFailed,
				InternalMessage: "failed to create new user in db",
				UserMessage:     fmt.Sprintf("requested by %d", userInfo.UserId),
			}
			return nil, err
		}
		if groupClaimsConfigActive {
			err = impl.updateDataForUserGroupClaimsMap(userInfo.Id, groupsFromClaims)
			if err != nil {
				impl.logger.Errorw("error in updating data for user group claims map", "err", err, "userId", userInfo.Id)
				return nil, err
			}
		}

		if len(userInfo.Roles) > 0 { //checking this because in self registration service we have set roles as per requirement, like in group claims type auth no need of roles
			roles, err := impl.userAuthRepository.GetRoleByRoles(userInfo.Roles)
			if err != nil {
				err = &util.ApiError{
					Code:            constants.UserCreateDBFailed,
					InternalMessage: "configured roles for selfregister are wrong",
					UserMessage:     fmt.Sprintf("requested by %d", userInfo.UserId),
				}
				return nil, err
			}
			for _, roleModel := range roles {
				userRoleModel := &repository.UserRoleModel{UserId: userInfo.Id, RoleId: roleModel.Id}
				userRoleModel, err = impl.userAuthRepository.CreateUserRoleMapping(userRoleModel, tx)
				if err != nil {
					return nil, err
				}
				policies = append(policies, casbin2.Policy{Type: "g", Sub: casbin2.Subject(userInfo.EmailId), Obj: casbin2.Object(roleModel.Role)})
			}
		}
		userInfo.EmailId = emailId
		userInfo.Exist = dbUser.Active
		userResponse = append(userResponse, &bean.UserInfo{Id: userInfo.Id, EmailId: emailId, Groups: userInfo.Groups, RoleFilters: userInfo.RoleFilters, SuperAdmin: userInfo.SuperAdmin})
	}

	if len(policies) > 0 {
		//loading policy for safety
		casbin2.LoadPolicy()
		err = casbin2.AddPolicy(policies)
		if err != nil {
			impl.logger.Errorw("casbin policy addition failed", "err", err)
			return nil, err
		}
		//loading policy for syncing orchestrator to casbin with newly added policies
		casbin2.LoadPolicy()
	}
	err = tx.Commit()
	if err != nil {
		return nil, err
	}
	return userResponse, nil
}

func (impl UserServiceImpl) UpdateUserGroupMappingIfActiveUser(emailId string, groups []string) error {
	user, err := impl.userRepository.FetchActiveUserByEmail(emailId)
	if err != nil {
		impl.logger.Errorw("error in getting active user by email", "err", err, "emailId", emailId)
		return err
	}
	err = impl.updateDataForUserGroupClaimsMap(user.Id, groups)
	if err != nil {
		impl.logger.Errorw("error in updating data for user group claims map", "err", err, "userId", user.Id)
		return err
	}
	return nil
}

func (impl UserServiceImpl) updateDataForUserGroupClaimsMap(userId int32, groups []string) error {
	//updating groups received in claims
	mapOfGroups := make(map[string]bool, len(groups))
	for _, group := range groups {
		mapOfGroups[group] = true
	}
	groupMappings, err := impl.userGroupMapRepository.GetByUserId(userId)
	if err != nil && err != pg.ErrNoRows {
		impl.logger.Errorw("error in getting user group mapping by userId", "err", err, "userId", userId)
		return err
	}
	dbConnection := impl.userGroupMapRepository.GetConnection()
	tx, err := dbConnection.Begin()
	if err != nil {
		impl.logger.Errorw("error in initiating transaction", "err", err)
		return err
	}
	defer tx.Rollback()
	modelsToBeSaved := make([]*repository.UserGroup, 0)
	modelsToBeUpdated := make([]*repository.UserGroup, 0)
	timeNow := time.Now()
	for i := range groupMappings {
		groupMapping := groupMappings[i]
		//checking if mapping present in groups from claims
		if _, ok := mapOfGroups[groupMapping.GroupName]; ok {
			//present so marking active flag true
			groupMapping.Active = true
			//deleting entry from map now
			delete(mapOfGroups, groupMapping.GroupName)
		} else {
			//not present so marking active flag false
			groupMapping.Active = false
		}
		groupMapping.UpdatedOn = timeNow
		groupMapping.UpdatedBy = 1 //system user

		//adding this group mapping to updated models irrespective of active
		modelsToBeUpdated = append(modelsToBeUpdated, groupMapping)
	}

	//iterating through remaining groups from the map, they are not found in current entries so need to be saved
	for group := range mapOfGroups {
		modelsToBeSaved = append(modelsToBeSaved, &repository.UserGroup{
			UserId:            userId,
			GroupName:         group,
			IsGroupClaimsData: true,
			Active:            true,
			AuditLog: sql.AuditLog{
				CreatedBy: 1,
				CreatedOn: timeNow,
				UpdatedBy: 1,
				UpdatedOn: timeNow,
			},
		})
	}
	if len(modelsToBeUpdated) > 0 {
		err = impl.userGroupMapRepository.Update(modelsToBeUpdated, tx)
		if err != nil {
			impl.logger.Errorw("error in updating user group mapping", "err", err)
			return err
		}
	}
	if len(modelsToBeSaved) > 0 {
		err = impl.userGroupMapRepository.Save(modelsToBeSaved, tx)
		if err != nil {
			impl.logger.Errorw("error in saving user group mapping", "err", err)
			return err
		}
	}
	err = tx.Commit()
	if err != nil {
		impl.logger.Errorw("error in committing transaction", "err", err)
		return err
	}
	return nil
}

func (impl UserServiceImpl) saveUser(userInfo *bean.UserInfo, emailId string) (*bean.UserInfo, error) {
	dbConnection := impl.userRepository.GetConnection()
	tx, err := dbConnection.Begin()
	if err != nil {
		return nil, err
	}
	// Rollback tx on error.
	defer tx.Rollback()

	_, err = impl.validateUserRequest(userInfo)
	if err != nil {
		err = &util.ApiError{HttpStatusCode: http.StatusBadRequest, UserMessage: "Invalid request, please provide role filters"}
		return nil, err
	}

	//create new user in our db on d basis of info got from google api or hex. assign a basic role
	model := &repository.UserModel{
		EmailId:     emailId,
		AccessToken: userInfo.AccessToken,
	}
	model.Active = true
	model.CreatedBy = userInfo.UserId
	model.UpdatedBy = userInfo.UserId
	model.CreatedOn = time.Now()
	model.UpdatedOn = time.Now()
	model, err = impl.userRepository.CreateUser(model, tx)
	if err != nil {
		impl.logger.Errorw("error in creating new user", "error", err)
		return nil, err
	}
	err = tx.Commit()
	if err != nil {
		return nil, err
	}
	userInfo.Id = model.Id
	return userInfo, nil
}

func (impl UserServiceImpl) CreateUser(userInfo *bean.UserInfo, token string, managerAuth func(resource, token string, object string) bool) ([]*bean.UserInfo, error) {

	var pass []string
	var userResponse []*bean.UserInfo
	emailIds := strings.Split(userInfo.EmailId, ",")
	for _, emailId := range emailIds {
		dbUser, err := impl.userRepository.FetchActiveOrDeletedUserByEmail(emailId)
		if err != nil && err != pg.ErrNoRows {
			impl.logger.Errorw("error while fetching user from db", "error", err)
			return nil, err
		}

		//if found, update it with new roles
		if dbUser != nil && dbUser.Id > 0 {
			userInfo, err = impl.updateUserIfExists(userInfo, dbUser, emailId, token, managerAuth)
			if err != nil {
				impl.logger.Errorw("error while create user if exists in db", "error", err)
				return nil, err
			}
		}

		// if not found, create new user
		if err == pg.ErrNoRows {
			userInfo, err = impl.createUserIfNotExists(userInfo, emailId, token, managerAuth)
			if err != nil {
				impl.logger.Errorw("error while create user if not exists in db", "error", err)
				return nil, err
			}
		}

		pass = append(pass, emailId)
		userInfo.EmailId = emailId
		userInfo.Exist = dbUser.Active
		userResponse = append(userResponse, &bean.UserInfo{Id: userInfo.Id, EmailId: emailId, Groups: userInfo.Groups, RoleFilters: userInfo.RoleFilters, SuperAdmin: userInfo.SuperAdmin})
	}

	return userResponse, nil
}

func (impl UserServiceImpl) updateUserIfExists(userInfo *bean.UserInfo, dbUser *repository.UserModel, emailId string,
	token string, managerAuth func(resource, token, object string) bool) (*bean.UserInfo, error) {
	updateUserInfo, err := impl.GetByIdWithoutGroupClaims(dbUser.Id)
	if err != nil && err != pg.ErrNoRows {
		impl.logger.Errorw("error while fetching user from db", "error", err)
		return nil, err
	}
	if dbUser.Active == false {
		updateUserInfo = &bean.UserInfo{Id: dbUser.Id}
		userInfo.Id = dbUser.Id
		updateUserInfo.SuperAdmin = userInfo.SuperAdmin
	}
	updateUserInfo.RoleFilters = impl.mergeRoleFilter(updateUserInfo.RoleFilters, userInfo.RoleFilters)
	updateUserInfo.Groups = impl.mergeGroups(updateUserInfo.Groups, userInfo.Groups)
	updateUserInfo.UserId = userInfo.UserId
	updateUserInfo.EmailId = emailId // override case sensitivity
	impl.logger.Debugw("update user called through create user flow", "user", updateUserInfo)
	updateUserInfo, _, _, _, err = impl.UpdateUser(updateUserInfo, token, managerAuth)
	if err != nil {
		impl.logger.Errorw("error while update user", "error", err)
		return nil, err
	}
	return userInfo, nil
}

func (impl UserServiceImpl) createUserIfNotExists(userInfo *bean.UserInfo, emailId string, token string, managerAuth func(resource string, token string, object string) bool) (*bean.UserInfo, error) {
	// if not found, create new user
	dbConnection := impl.userRepository.GetConnection()
	tx, err := dbConnection.Begin()
	if err != nil {
		return nil, err
	}
	// Rollback tx on error.
	defer tx.Rollback()

	_, err = impl.validateUserRequest(userInfo)
	if err != nil {
		err = &util.ApiError{HttpStatusCode: http.StatusBadRequest, UserMessage: "Invalid request, please provide role filters"}
		return nil, err
	}

	//create new user in our db on d basis of info got from google api or hex. assign a basic role
	model := &repository.UserModel{
		EmailId:     emailId,
		AccessToken: userInfo.AccessToken,
		UserType:    userInfo.UserType,
	}
	model.Active = true
	model.CreatedBy = userInfo.UserId
	model.UpdatedBy = userInfo.UserId
	model.CreatedOn = time.Now()
	model.UpdatedOn = time.Now()
	model, err = impl.userRepository.CreateUser(model, tx)
	if err != nil {
		impl.logger.Errorw("error in creating new user", "error", err)
		err = &util.ApiError{
			Code:            constants.UserCreateDBFailed,
			InternalMessage: "failed to create new user in db",
			UserMessage:     fmt.Sprintf("requested by %d", userInfo.UserId),
		}
		return nil, err
	}
	userInfo.Id = model.Id
	isGroupClaimsActive := impl.globalAuthorisationConfigService.IsGroupClaimsConfigActive()
	isSystemManagedActive := impl.globalAuthorisationConfigService.IsDevtronSystemManagedConfigActive()
	// case: when system managed is not active and group claims is active , so only create user, not permissions.
	if !isSystemManagedActive && isGroupClaimsActive {
		userInfo.RoleFilters = []bean.RoleFilter{}
		userInfo.Groups = []string{}
		userInfo.SuperAdmin = false
		err = tx.Commit()
		if err != nil {
			return nil, err
		}
		return userInfo, nil
	}
	//loading policy for safety
	casbin2.LoadPolicy()

	//Starts Role and Mapping
	capacity, mapping := impl.userCommonService.GetCapacityForRoleFilter(userInfo.RoleFilters)
	//var policies []casbin2.Policy
	var policies = make([]casbin2.Policy, 0, capacity)
	if userInfo.SuperAdmin == false {
		for index, roleFilter := range userInfo.RoleFilters {
			impl.logger.Infow("Creating Or updating User Roles for RoleFilter ")
			entity := roleFilter.Entity
			policiesToBeAdded, _, err := impl.CreateOrUpdateUserRolesForAllTypes(roleFilter, userInfo.UserId, model, nil, token, managerAuth, tx, entity, mapping[index])
			if err != nil {
				impl.logger.Errorw("error in creating user roles for Alltypes", "err", err)
				return nil, err
			}
			policies = append(policies, policiesToBeAdded...)

		}

		// START GROUP POLICY
		for _, item := range userInfo.Groups {
			userGroup, err := impl.roleGroupRepository.GetRoleGroupByName(item)
			if err != nil {
				return nil, err
			}
			//object := "group:" + strings.ReplaceAll(item, " ", "_")
			policies = append(policies, casbin2.Policy{Type: "g", Sub: casbin2.Subject(emailId), Obj: casbin2.Object(userGroup.CasbinName)})
		}
		// END GROUP POLICY
	} else if userInfo.SuperAdmin == true {

		isSuperAdmin, err := impl.IsSuperAdmin(int(userInfo.UserId), token)
		if err != nil {
			return nil, err
		}
		if isSuperAdmin == false {
			err = &util.ApiError{HttpStatusCode: http.StatusForbidden, UserMessage: "Invalid request, not allow to update super admin type user"}
			return nil, err
		}
		flag, err := impl.userAuthRepository.CreateRoleForSuperAdminIfNotExists(tx, userInfo.UserId)
		if err != nil || flag == false {
			return nil, err
		}
		roleModel, err := impl.userAuthRepository.GetRoleByFilterForAllTypes("", "", "", "", bean2.SUPER_ADMIN, false, "", "", "", "", "", "", "", false, "")
		if err != nil {
			return nil, err
		}
		if roleModel.Id > 0 {
			userRoleModel := &repository.UserRoleModel{UserId: model.Id, RoleId: roleModel.Id, AuditLog: sql.AuditLog{
				CreatedBy: userInfo.UserId,
				CreatedOn: time.Now(),
				UpdatedBy: userInfo.UserId,
				UpdatedOn: time.Now(),
			}}
			userRoleModel, err = impl.userAuthRepository.CreateUserRoleMapping(userRoleModel, tx)
			if err != nil {
				return nil, err
			}
			policies = append(policies, casbin2.Policy{Type: "g", Sub: casbin2.Subject(model.EmailId), Obj: casbin2.Object(roleModel.Role)})
		}

	}
	impl.logger.Infow("Checking the length of policies to be added and Adding in casbin ")
	if len(policies) > 0 {
		impl.logger.Infow("Adding policies in casbin")
		err = casbin2.AddPolicy(policies)
		if err != nil {
			impl.logger.Errorw("casbin policy addition failed", "err", err)
			return nil, err
		}
	}
	//Ends
	err = tx.Commit()
	if err != nil {
		return nil, err
	}
	//loading policy for syncing orchestrator to casbin with newly added policies
	casbin2.LoadPolicy()
	return userInfo, nil
}

func (impl UserServiceImpl) CreateOrUpdateUserRolesForAllTypes(roleFilter bean.RoleFilter, userId int32, model *repository.UserModel, existingRoles map[int]repository.UserRoleModel, token string, managerAuth func(resource string, token string, object string) bool, tx *pg.Tx, entity string, capacity int) ([]casbin2.Policy, bool, error) {
	//var policiesToBeAdded []casbin2.Policy
	var policiesToBeAdded = make([]casbin2.Policy, 0, capacity)
	var err error
	rolesChanged := false
	if entity == bean2.CLUSTER {
		policiesToBeAdded, rolesChanged, err = impl.createOrUpdateUserRolesForClusterEntity(roleFilter, userId, model, existingRoles, token, managerAuth, tx, entity, capacity)
		if err != nil {
			return nil, false, err
		}
	} else if entity == bean2.EntityJobs {
		policiesToBeAdded, rolesChanged, err = impl.createOrUpdateUserRolesForJobsEntity(roleFilter, userId, model, existingRoles, token, managerAuth, tx, entity, capacity)
		if err != nil {
			return nil, false, err
		}
	} else {
		policiesToBeAdded, rolesChanged, err = impl.createOrUpdateUserRolesForOtherEntity(roleFilter, userId, model, existingRoles, token, managerAuth, tx, entity, capacity)
		if err != nil {
			return nil, false, err
		}
	}
	return policiesToBeAdded, rolesChanged, nil
}

func (impl UserServiceImpl) createOrUpdateUserRolesForClusterEntity(roleFilter bean.RoleFilter, userId int32, model *repository.UserModel, existingRoles map[int]repository.UserRoleModel, token string, managerAuth func(resource string, token string, object string) bool, tx *pg.Tx, entity string, capacity int) ([]casbin2.Policy, bool, error) {

	//var policiesToBeAdded []casbin2.Policy
	rolesChanged := false
	namespaces := strings.Split(roleFilter.Namespace, ",")
	groups := strings.Split(roleFilter.Group, ",")
	kinds := strings.Split(roleFilter.Kind, ",")
	resources := strings.Split(roleFilter.Resource, ",")

	//capacity := len(namespaces) * len(groups) * len(kinds) * len(resources) * 2
	actionType := roleFilter.Action
	accessType := roleFilter.AccessType
	var policiesToBeAdded = make([]casbin2.Policy, 0, capacity)
	for _, namespace := range namespaces {
		for _, group := range groups {
			for _, kind := range kinds {
				for _, resource := range resources {
					if managerAuth != nil {
						isValidAuth := impl.userCommonService.CheckRbacForClusterEntity(roleFilter.Cluster, namespace, group, kind, resource, token, managerAuth)
						if !isValidAuth {
							continue
						}
					}
					impl.logger.Infow("Getting Role by filter for cluster")
					roleModel, err := impl.userAuthRepository.GetRoleByFilterForAllTypes(entity, "", "", "", "", false, accessType, roleFilter.Cluster, namespace, group, kind, resource, actionType, false, "")
					if err != nil {
						return policiesToBeAdded, rolesChanged, err
					}
					if roleModel.Id == 0 {
						impl.logger.Infow("Creating Polices for cluster", resource, kind, namespace, group)
						flag, err, policiesAdded := impl.userCommonService.CreateDefaultPoliciesForAllTypes("", "", "", entity, roleFilter.Cluster, namespace, group, kind, resource, actionType, accessType, false, "", userId)
						if err != nil || flag == false {
							return policiesToBeAdded, rolesChanged, err
						}
						policiesToBeAdded = append(policiesToBeAdded, policiesAdded...)
						impl.logger.Infow("getting role again for cluster")
						roleModel, err = impl.userAuthRepository.GetRoleByFilterForAllTypes(entity, "", "", "", "", false, accessType, roleFilter.Cluster, namespace, group, kind, resource, actionType, false, "")
						if err != nil {
							return policiesToBeAdded, rolesChanged, err
						}
						if roleModel.Id == 0 {
							continue
						}
					}
					if _, ok := existingRoles[roleModel.Id]; ok {
						//Adding policies which are removed
						policiesToBeAdded = append(policiesToBeAdded, casbin2.Policy{Type: "g", Sub: casbin2.Subject(model.EmailId), Obj: casbin2.Object(roleModel.Role)})
					} else {
						if roleModel.Id > 0 {
							rolesChanged = true
							userRoleModel := &repository.UserRoleModel{
								UserId: model.Id,
								RoleId: roleModel.Id,
								AuditLog: sql.AuditLog{
									CreatedBy: userId,
									CreatedOn: time.Now(),
									UpdatedBy: userId,
									UpdatedOn: time.Now(),
								}}
							userRoleModel, err = impl.userAuthRepository.CreateUserRoleMapping(userRoleModel, tx)
							if err != nil {
								return nil, rolesChanged, err
							}
							policiesToBeAdded = append(policiesToBeAdded, casbin2.Policy{Type: "g", Sub: casbin2.Subject(model.EmailId), Obj: casbin2.Object(roleModel.Role)})
						}
					}
				}
			}
		}
	}
	return policiesToBeAdded, rolesChanged, nil
}

func (impl UserServiceImpl) mergeRoleFilter(oldR []bean.RoleFilter, newR []bean.RoleFilter) []bean.RoleFilter {
	var roleFilters []bean.RoleFilter
	keysMap := make(map[string]bool)
	for _, role := range oldR {
		roleFilters = append(roleFilters, bean.RoleFilter{
			Entity:      role.Entity,
			Team:        role.Team,
			Environment: role.Environment,
			EntityName:  role.EntityName,
			Action:      role.Action,
			AccessType:  role.AccessType,
			Cluster:     role.Cluster,
			Namespace:   role.Namespace,
			Group:       role.Group,
			Kind:        role.Kind,
			Resource:    role.Resource,
			Approver:    role.Approver,
			Workflow:    role.Workflow,
		})
		key := fmt.Sprintf("%s-%s-%s-%s-%s-%s-%t-%s-%s-%s-%s-%s-%s", role.Entity, role.Team, role.Environment,
			role.EntityName, role.Action, role.AccessType, role.Approver, role.Cluster, role.Namespace, role.Group, role.Kind, role.Resource, role.Workflow)
		keysMap[key] = true
	}
	for _, role := range newR {
		key := fmt.Sprintf("%s-%s-%s-%s-%s-%s-%t-%s-%s-%s-%s-%s-%s", role.Entity, role.Team, role.Environment,
			role.EntityName, role.Action, role.AccessType, role.Approver, role.Cluster, role.Namespace, role.Group, role.Kind, role.Resource, role.Workflow)
		if _, ok := keysMap[key]; !ok {
			roleFilters = append(roleFilters, bean.RoleFilter{
				Entity:      role.Entity,
				Team:        role.Team,
				Environment: role.Environment,
				EntityName:  role.EntityName,
				Action:      role.Action,
				AccessType:  role.AccessType,
				Cluster:     role.Cluster,
				Namespace:   role.Namespace,
				Group:       role.Group,
				Kind:        role.Kind,
				Resource:    role.Resource,
				Approver:    role.Approver,
				Workflow:    role.Workflow,
			})
		}
	}
	return roleFilters
}

func (impl UserServiceImpl) mergeGroups(oldGroups []string, newGroups []string) []string {
	var groups []string
	keysMap := make(map[string]bool)
	for _, group := range oldGroups {
		groups = append(groups, group)
		key := fmt.Sprintf(group)
		keysMap[key] = true
	}
	for _, group := range newGroups {
		key := fmt.Sprintf(group)
		if _, ok := keysMap[key]; !ok {
			groups = append(groups, group)
		}
	}
	return groups
}

func (impl UserServiceImpl) UpdateUser(userInfo *bean.UserInfo, token string, managerAuth func(resource, token string, object string) bool) (*bean.UserInfo, bool, bool, []string, error) {
	//checking if request for same user is being processed
	isLocked := impl.getUserReqLockStateById(userInfo.Id)
	if isLocked {
		impl.logger.Errorw("received concurrent request for user update, UpdateUser", "userId", userInfo.Id)
		return nil, false, false, nil, &util.ApiError{
			Code:           "409",
			HttpStatusCode: http.StatusConflict,
			UserMessage:    ConcurrentRequestLockError,
		}
	} else {
		//locking state for this user since it's ready to serve
		err := impl.lockUnlockUserReqState(userInfo.Id, true)
		if err != nil {
			impl.logger.Errorw("error in locking, lockUnlockUserReqState", "userId", userInfo.Id)
			return nil, false, false, nil, err
		}
		defer func() {
			err = impl.lockUnlockUserReqState(userInfo.Id, false)
			if err != nil {
				impl.logger.Errorw("error in unlocking, lockUnlockUserReqState", "userId", userInfo.Id)
			}
		}()
	}
	dbConnection := impl.userRepository.GetConnection()
	tx, err := dbConnection.Begin()
	if err != nil {
		return nil, false, false, nil, err
	}
	model, err := impl.userRepository.GetByIdIncludeDeleted(userInfo.Id)
	if err != nil {
		impl.logger.Errorw("error while fetching user from db", "error", err)
		return nil, false, false, nil, err
	}
	// Rollback tx on error.
	defer tx.Rollback()

	isSystemManagedActive := impl.globalAuthorisationConfigService.IsDevtronSystemManagedConfigActive()
	isUserActive := model.Active
	isApiToken := util3.CheckIfApiToken(userInfo.EmailId)
	// case: system managed permissions is not active and user is inActive , mark user as active
	if !isSystemManagedActive && !isUserActive && !isApiToken {
		err = impl.UpdateUserToActive(model, tx, userInfo.EmailId, userInfo.UserId)
		if err != nil {
			impl.logger.Errorw("error in updating user to active", "err", err, "EmailId", userInfo.EmailId)
			return userInfo, false, false, nil, err
		}
		err = tx.Commit()
		if err != nil {
			return nil, false, false, nil, err
		}
		return userInfo, false, false, nil, nil

	} else if !isSystemManagedActive && isUserActive && !isApiToken {
		// case: system managed permissions is not active and user is active , update is not allowed
		err = &util.ApiError{HttpStatusCode: http.StatusBadRequest, UserMessage: "Invalid request, user permissions are managed by your SSO Provider groups"}
		impl.logger.Errorw("Invalid request,User permissions are managed by SSO Provider", "error", err)
		return nil, false, false, nil, err
	}
	//validating if action user is not admin and trying to update user who has super admin polices, return 403
	isUserSuperAdmin, err := impl.IsSuperAdmin(int(userInfo.Id), token)
	if err != nil {
		return nil, false, false, nil, err
	}
	isActionPerformingUserSuperAdmin, err := impl.IsSuperAdmin(int(userInfo.UserId), token)
	if err != nil {
		return nil, false, false, nil, err
	}
	//if request comes to make user as a super admin or user already a super admin (who'is going to be updated), action performing user should have super admin access
	if userInfo.SuperAdmin || isUserSuperAdmin {
		if !isActionPerformingUserSuperAdmin {
			err = &util.ApiError{HttpStatusCode: http.StatusForbidden, UserMessage: "Invalid request, not allow to update super admin type user"}
			impl.logger.Errorw("Invalid request, not allow to update super admin type user", "error", err)
			return nil, false, false, nil, err
		}
	}
	if userInfo.SuperAdmin && isUserSuperAdmin {
		err = &util.ApiError{HttpStatusCode: http.StatusBadRequest, UserMessage: "User Already A Super Admin"}
		impl.logger.Errorw("user already a superAdmin", "error", err)
		return nil, false, false, nil, err
	}

	var eliminatedPolicies []casbin2.Policy
	capacity, mapping := impl.userCommonService.GetCapacityForRoleFilter(userInfo.RoleFilters)
	var addedPolicies = make([]casbin2.Policy, 0, capacity)
	restrictedGroups := []string{}
	rolesChanged := false
	groupsModified := false
	//loading policy for safety
	casbin2.LoadPolicy()
	if userInfo.SuperAdmin == false {
		//Starts Role and Mapping
		userRoleModels, err := impl.userAuthRepository.GetUserRoleMappingByUserId(model.Id)
		if err != nil {
			return nil, false, false, nil, err
		}
		existingRoleIds := make(map[int]repository.UserRoleModel)
		eliminatedRoleIds := make(map[int]*repository.UserRoleModel)
		for i := range userRoleModels {
			existingRoleIds[userRoleModels[i].RoleId] = *userRoleModels[i]
			eliminatedRoleIds[userRoleModels[i].RoleId] = userRoleModels[i]
		}

		//validate role filters
		_, err = impl.validateUserRequest(userInfo)
		if err != nil {
			err = &util.ApiError{HttpStatusCode: http.StatusBadRequest, UserMessage: "Invalid request, please provide role filters"}
			return nil, false, false, nil, err
		}

		// DELETE Removed Items
		items, err := impl.userCommonService.RemoveRolesAndReturnEliminatedPolicies(userInfo, existingRoleIds, eliminatedRoleIds, tx, token, managerAuth)
		if err != nil {
			return nil, false, false, nil, err
		}
		eliminatedPolicies = append(eliminatedPolicies, items...)
		if len(eliminatedPolicies) > 0 {
			impl.logger.Debugw("casbin policies to remove for the request", "policies: ", eliminatedPolicies, "userInfo", userInfo)
			rolesChanged = true
		}

		//Adding New Policies
		for index, roleFilter := range userInfo.RoleFilters {
			entity := roleFilter.Entity

			policiesToBeAdded, rolesChangedFromRoleUpdate, err := impl.CreateOrUpdateUserRolesForAllTypes(roleFilter, userInfo.UserId, model, existingRoleIds, token, managerAuth, tx, entity, mapping[index])
			if err != nil {
				impl.logger.Errorw("error in creating user roles for All Types", "err", err)
				return nil, false, false, nil, err
			}
			addedPolicies = append(addedPolicies, policiesToBeAdded...)
			rolesChanged = rolesChangedFromRoleUpdate

		}

		//ROLE GROUP SETUP
		newGroupMap := make(map[string]string)
		oldGroupMap := make(map[string]string)
		userCasbinRoles, err := impl.CheckUserRoles(userInfo.Id, token)

		if err != nil {
			return nil, false, false, nil, err
		}
		for _, oldItem := range userCasbinRoles {
			oldGroupMap[oldItem] = oldItem
		}
		// START GROUP POLICY
		for _, item := range userInfo.Groups {
			userGroup, err := impl.roleGroupRepository.GetRoleGroupByName(item)
			if err != nil {
				return nil, false, false, nil, err
			}
			newGroupMap[userGroup.CasbinName] = userGroup.CasbinName
			if _, ok := oldGroupMap[userGroup.CasbinName]; !ok {
				//check permission for new group which is going to add
				hasAccessToGroup := impl.checkGroupAuth(userGroup.CasbinName, token, managerAuth, isActionPerformingUserSuperAdmin)
				if hasAccessToGroup {
					groupsModified = true
					addedPolicies = append(addedPolicies, casbin2.Policy{Type: "g", Sub: casbin2.Subject(userInfo.EmailId), Obj: casbin2.Object(userGroup.CasbinName)})
				} else {
					trimmedGroup := strings.TrimPrefix(item, "group:")
					restrictedGroups = append(restrictedGroups, trimmedGroup)
				}
			}
		}

		for _, item := range userCasbinRoles {
			if _, ok := newGroupMap[item]; !ok {
				if item != bean.SUPERADMIN {
					//check permission for group which is going to eliminate
					if strings.HasPrefix(item, "group:") {
						hasAccessToGroup := impl.checkGroupAuth(item, token, managerAuth, isActionPerformingUserSuperAdmin)
						if hasAccessToGroup {
							if strings.HasPrefix(item, "group:") {
								groupsModified = true
							}
							eliminatedPolicies = append(eliminatedPolicies, casbin2.Policy{Type: "g", Sub: casbin2.Subject(userInfo.EmailId), Obj: casbin2.Object(item)})
						} else {
							trimmedGroup := strings.TrimPrefix(item, "group:")
							restrictedGroups = append(restrictedGroups, trimmedGroup)
						}
					}
				}
			}
		}
		// END GROUP POLICY

	} else if userInfo.SuperAdmin == true {
		flag, err := impl.userAuthRepository.CreateRoleForSuperAdminIfNotExists(tx, userInfo.UserId)
		if err != nil || flag == false {
			return nil, false, false, nil, err
		}
		roleModel, err := impl.userAuthRepository.GetRoleByFilterForAllTypes("", "", "", "", bean2.SUPER_ADMIN, false, "", "", "", "", "", "", "", false, "")
		if err != nil {
			return nil, false, false, nil, err
		}
		if roleModel.Id > 0 {
			userRoleModel := &repository.UserRoleModel{UserId: model.Id, RoleId: roleModel.Id}
			userRoleModel, err = impl.userAuthRepository.CreateUserRoleMapping(userRoleModel, tx)
			if err != nil {
				return nil, false, false, nil, err
			}
			addedPolicies = append(addedPolicies, casbin2.Policy{Type: "g", Sub: casbin2.Subject(model.EmailId), Obj: casbin2.Object(roleModel.Role)})
		}
	}

	//updating in casbin
	if len(eliminatedPolicies) > 0 {
		impl.logger.Debugw("casbin policies being eliminated", "policies: ", eliminatedPolicies, "userInfo", userInfo)
		pRes := casbin2.RemovePolicy(eliminatedPolicies)
		println(pRes)
	}
	if len(addedPolicies) > 0 {
		impl.logger.Debugw("casbin policies being added", "policies: ", addedPolicies)
		err = casbin2.AddPolicy(addedPolicies)
		if err != nil {
			impl.logger.Errorw("casbin policy addition failed", "err", err)
			return nil, false, false, nil, err
		}
	}
	//Ends

	model.EmailId = userInfo.EmailId // override case sensitivity
	model.UpdatedOn = time.Now()
	model.UpdatedBy = userInfo.UserId
	model.Active = true
	model, err = impl.userRepository.UpdateUser(model, tx)
	if err != nil {
		impl.logger.Errorw("error while fetching user from db", "error", err)
		return nil, false, false, nil, err
	}
	err = tx.Commit()
	if err != nil {
		return nil, false, false, nil, err
	}
	//loading policy for syncing orchestrator to casbin with newly added policies
	casbin2.LoadPolicy()
	return userInfo, rolesChanged, groupsModified, restrictedGroups, nil
}
func (impl UserServiceImpl) UpdateUserToActive(model *repository.UserModel, tx *pg.Tx, emailId string, userId int32) error {

	model.EmailId = emailId // override case sensitivity
	model.UpdatedOn = time.Now()
	model.UpdatedBy = userId
	model.Active = true
	model, err := impl.userRepository.UpdateUser(model, tx)
	if err != nil {
		impl.logger.Errorw("error while fetching user from db", "error", err)
		return err
	}
	return nil

}

func (impl UserServiceImpl) GetByIdWithoutGroupClaims(id int32) (*bean.UserInfo, error) {
	model, err := impl.userRepository.GetById(id)
	if err != nil {
		impl.logger.Errorw("error while fetching user from db", "error", err)
		return nil, err
	}

	isSuperAdmin, roleFilters, filterGroups := impl.getUserMetadata(model)
	response := &bean.UserInfo{
		Id:          model.Id,
		EmailId:     model.EmailId,
		RoleFilters: roleFilters,
		Groups:      filterGroups,
		SuperAdmin:  isSuperAdmin,
	}

	return response, nil
}

func (impl UserServiceImpl) GetRoleFiltersForAUserById(id int32) (*bean.UserInfo, error) {
	model, err := impl.userRepository.GetById(id)
	if err != nil {
		impl.logger.Errorw("error while fetching user from db", "error", err)
		return nil, err
	}
	var roleFilters []bean.RoleFilter
	isGroupClaimsActive := impl.globalAuthorisationConfigService.IsGroupClaimsConfigActive()
	if isGroupClaimsActive {
		roleFiltersFromGroupClaims, err := impl.getRoleFiltersForGroupClaims(id)
		if err != nil {
			impl.logger.Errorw("error in getRoleFiltersForGroupClaims", "err", err, "userId", id)
			return nil, err
		}
		if len(roleFiltersFromGroupClaims) > 0 {
			roleFilters = append(roleFilters, roleFiltersFromGroupClaims...)
		}

	} else {
		roleFiltersFromDevtronManaged, err := impl.getRolefiltersForDevtronManaged(model)
		if err != nil {
			impl.logger.Errorw("error while getRolefiltersForDevtronManaged", "error", err, "id", model.Id)
			return nil, err
		}
		if len(roleFiltersFromDevtronManaged) > 0 {
			roleFilters = append(roleFilters, roleFiltersFromDevtronManaged...)
		}
	}

	response := &bean.UserInfo{
		Id:          model.Id,
		EmailId:     model.EmailId,
		RoleFilters: roleFilters,
	}

	return response, nil
}

func (impl UserServiceImpl) GetByIdForGroupClaims(id int32) (*bean.UserInfo, error) {
	model, err := impl.userRepository.GetById(id)
	if err != nil {
		impl.logger.Errorw("error while fetching user from db", "error", err)
		return nil, err
	}
	var roleFilters []bean.RoleFilter
	var filterGroups []string
	var isSuperAdmin bool
	var roleGroups []bean.RoleGroup
	isGroupClaimsActive := impl.globalAuthorisationConfigService.IsGroupClaimsConfigActive()
	if isGroupClaimsActive {
		roleGroups, err = impl.getRoleGroupsForGroupClaims(id)
		if err != nil {
			impl.logger.Errorw("error in getRoleGroupsForGroupClaims ", "err", err, "id", id)
			return nil, err
		}
	} else {
		// Intentionally considering ad or devtron managed here to avoid conflicts
		isSuperAdmin, roleFilters, filterGroups = impl.getUserMetadata(model)
	}
	response := &bean.UserInfo{
		Id:          model.Id,
		EmailId:     model.EmailId,
		RoleFilters: roleFilters,
		Groups:      filterGroups,
		SuperAdmin:  isSuperAdmin,
		RoleGroups:  roleGroups,
	}

	return response, nil
}

func (impl UserServiceImpl) fetchRoleGroupsByGroupClaims(groupClaims []string) ([]bean.RoleGroup, error) {
	_, roleGroups, err := impl.roleGroupService.FetchRoleGroupsWithRolesByGroupCasbinNames(groupClaims)
	if err != nil {
		impl.logger.Errorw("error in fetchRoleGroupsByGroupClaims", "err", err, "groupClaims", groupClaims)
		return nil, err
	}
	return roleGroups, err
}

func (impl UserServiceImpl) getUserMetadata(model *repository.UserModel) (bool, []bean.RoleFilter, []string) {
	roles, err := impl.userAuthRepository.GetRolesByUserId(model.Id)
	if err != nil {
		impl.logger.Debugw("No Roles Found for user", "id", model.Id)
	}

	isSuperAdmin := false
	var roleFilters []bean.RoleFilter
	roleFilterMap := make(map[string]*bean.RoleFilter)
	for _, role := range roles {
		key := impl.userCommonService.GetUniqueKeyForAllEntity(role)
		if _, ok := roleFilterMap[key]; ok {
			impl.userCommonService.BuildRoleFilterForAllTypes(roleFilterMap, role, key)
		} else {
			roleFilterMap[key] = &bean.RoleFilter{
				Entity:      role.Entity,
				Team:        role.Team,
				Environment: role.Environment,
				EntityName:  role.EntityName,
				Action:      role.Action,
				AccessType:  role.AccessType,
				Cluster:     role.Cluster,
				Namespace:   role.Namespace,
				Group:       role.Group,
				Kind:        role.Kind,
				Resource:    role.Resource,
				Approver:    role.Approver,
				Workflow:    role.Workflow,
			}

		}
		if role.Role == bean.SUPERADMIN {
			isSuperAdmin = true
		}
	}
	for _, v := range roleFilterMap {
		if v.Action == "super-admin" {
			continue
		}
		roleFilters = append(roleFilters, *v)
	}
	roleFilters = impl.userCommonService.MergeCustomRoleFilters(roleFilters)
	groups, err := casbin2.GetRolesForUser(model.EmailId)
	if err != nil {
		impl.logger.Warnw("No Roles Found for user", "id", model.Id)
	}

	var filterGroups []string
	for _, item := range groups {
		if strings.Contains(item, "group:") {
			filterGroups = append(filterGroups, item)
		}
	}

	if len(filterGroups) > 0 {
		filterGroupsModels, err := impl.roleGroupRepository.GetRoleGroupListByCasbinNames(filterGroups)
		if err != nil {
			impl.logger.Warnw("No Roles Found for user", "id", model.Id)
		}
		filterGroups = nil
		for _, item := range filterGroupsModels {
			filterGroups = append(filterGroups, item.Name)
		}
	} else {
		impl.logger.Warnw("no roles found for user", "email", model.EmailId)
	}

	if len(filterGroups) == 0 {
		filterGroups = make([]string, 0)
	}
	if len(roleFilters) == 0 {
		roleFilters = make([]bean.RoleFilter, 0)
	}
	for index, roleFilter := range roleFilters {
		if roleFilter.Entity == "" {
			roleFilters[index].Entity = bean2.ENTITY_APPS
			if roleFilter.AccessType == "" {
				roleFilters[index].AccessType = bean2.DEVTRON_APP
			}
		}
	}
	return isSuperAdmin, roleFilters, filterGroups
}

// GetAll excluding API token user
func (impl UserServiceImpl) GetAll() ([]bean.UserInfo, error) {
	model, err := impl.userRepository.GetAllExcludingApiTokenUser()
	if err != nil {
		impl.logger.Errorw("error while fetching user from db", "error", err)
		return nil, err
	}
	var response []bean.UserInfo
	for _, m := range model {
		response = append(response, bean.UserInfo{
			Id:          m.Id,
			EmailId:     m.EmailId,
			RoleFilters: make([]bean.RoleFilter, 0),
			Groups:      make([]string, 0),
		})
	}
	if len(response) == 0 {
		response = make([]bean.UserInfo, 0)
	}
	return response, nil
}

// GetAllWithFilters takes filter request  gives UserListingResponse as output with some operations like filter, sorting, searching,pagination support inbuilt
func (impl UserServiceImpl) GetAllWithFilters(request *bean.FetchListingRequest) (*bean.UserListingResponse, error) {
	//  default values will be used if not provided
	impl.userCommonService.SetDefaultValuesIfNotPresent(request, false)
	if request.ShowAll {
		response, err := impl.getAllDetailedUsers()
		if err != nil {
			impl.logger.Errorw("error in GetAllWithFilters", "err", err)
			return nil, err
		}
		return impl.getAllDetailedUsersAdapter(response), nil
	}

	// Recording time here for overall consistency
	request.CurrentTime = time.Now()

	// setting count check to true for only count
	request.CountCheck = true
	// Build query from query builder
	query := impl.userListingRepositoryQueryBuilder.GetQueryForUserListingWithFilters(request)
	totalCount, err := impl.userRepository.GetCountExecutingQuery(query)
	if err != nil {
		impl.logger.Errorw("error while fetching user from db in GetAllWithFilters", "error", err)
		return nil, err
	}

	// setting count check to false for getting data
	request.CountCheck = false

	query = impl.userListingRepositoryQueryBuilder.GetQueryForUserListingWithFilters(request)
	models, err := impl.userRepository.GetAllExecutingQuery(query)
	if err != nil {
		impl.logger.Errorw("error while fetching user from db in GetAllWithFilters", "error", err)
		return nil, err
	}

	listingResponse, err := impl.getUserResponse(models, request.CurrentTime, totalCount)
	if err != nil {
		impl.logger.Errorw("error in GetAllWithFilters", "err", err)
		return nil, err
	}

	return listingResponse, nil

}

func (impl UserServiceImpl) getAllDetailedUsersAdapter(detailedUsers []bean.UserInfo) *bean.UserListingResponse {
	listingResponse := &bean.UserListingResponse{
		Users:      detailedUsers,
		TotalCount: len(detailedUsers),
	}
	return listingResponse
}

func (impl UserServiceImpl) getUserResponse(model []repository.UserModel, recordedTime time.Time, totalCount int) (*bean.UserListingResponse, error) {
	var response []bean.UserInfo
	for _, m := range model {
		lastLoginTime := adapter.GetLastLoginTime(m)
		userStatus, ttlTime := getStatusAndTTL(m, recordedTime)
		response = append(response, bean.UserInfo{
			Id:                      m.Id,
			EmailId:                 m.EmailId,
			RoleFilters:             make([]bean.RoleFilter, 0),
			Groups:                  make([]string, 0),
			LastLoginTime:           lastLoginTime,
			UserStatus:              userStatus,
			TimeoutWindowExpression: ttlTime,
		})
	}
	if len(response) == 0 {
		response = make([]bean.UserInfo, 0)
	}

	listingResponse := &bean.UserListingResponse{
		Users:      response,
		TotalCount: totalCount,
	}
	return listingResponse, nil
}

func (impl UserServiceImpl) getAllDetailedUsers() ([]bean.UserInfo, error) {
	query := impl.userListingRepositoryQueryBuilder.GetQueryForAllUserWithAudit()
	models, err := impl.userRepository.GetAllExecutingQuery(query)
	if err != nil {
		impl.logger.Errorw("error in GetAllDetailedUsers", "err", err)
		return nil, err
	}

	var response []bean.UserInfo
	// recording time here for overall status consistency
	recordedTime := time.Now()

	for _, model := range models {
		isSuperAdmin, roleFilters, filterGroups := impl.getUserMetadata(&model)
		userStatus, ttlTime := getStatusAndTTL(model, recordedTime)
		lastLoginTime := adapter.GetLastLoginTime(model)
		userResp := getUserInfoAdapter(model.Id, model.EmailId, roleFilters, filterGroups, isSuperAdmin, lastLoginTime, ttlTime, userStatus)
		response = append(response, userResp)
	}
	if len(response) == 0 {
		response = make([]bean.UserInfo, 0)
	}
	return response, nil
}

func getUserInfoAdapter(id int32, emailId string, roleFilters []bean.RoleFilter, filterGroups []string, isSuperAdmin bool, lastLoginTime, ttlTime time.Time, userStatus bean.Status) bean.UserInfo {
	user := bean.UserInfo{
		Id:                      id,
		EmailId:                 emailId,
		RoleFilters:             roleFilters,
		Groups:                  filterGroups,
		SuperAdmin:              isSuperAdmin,
		LastLoginTime:           lastLoginTime,
		UserStatus:              userStatus,
		TimeoutWindowExpression: ttlTime,
	}
	return user
}

func (impl UserServiceImpl) getLastLoginTime(model repository.UserModel) time.Time {
	lastLoginTime := time.Time{}
	if model.UserAudit != nil {
		lastLoginTime = model.UserAudit.UpdatedOn
	}
	return lastLoginTime
}

func (impl UserServiceImpl) UserExists(emailId string) bool {
	model, err := impl.userRepository.FetchActiveUserByEmail(emailId)
	if err != nil {
		impl.logger.Errorw("error while fetching user from db", "error", err)
		return false
	}
	if model.Id == 0 {
		impl.logger.Errorw("no user found ", "email", emailId)
		return false
	} else {
		return true
	}
}

func (impl UserServiceImpl) CheckForApproverAccess(appName, envName string, userId int32) bool {
	allowedUsers, err := impl.GetApprovalUsersByEnv(appName, envName)
	if err != nil {
		impl.logger.Errorw("error occurred while fetching approval users", "appName", appName, "envName", envName, "err", err)
		return false
	}
	email, err := impl.GetEmailById(userId)
	if err != nil {
		impl.logger.Errorw("error occurred while fetching user details", "userId", userId, "err", err)
		return false
	}
	allowed := userId == 2 // admin user
	if !allowed {
		for _, allowedUser := range allowedUsers {
			if email == allowedUser {
				allowed = true
				break
			}
		}
	}
	return allowed
}

func (impl UserServiceImpl) GetConfigApprovalUsersByEnv(appName, envName, team string) ([]string, error) {
	emailIds, permissionGroupNames, err := impl.userAuthRepository.GetConfigApprovalUsersByEnv(appName, envName, team)
	if err != nil {
		return emailIds, err
	}
	finalEmails, err := impl.extractEmailIds(permissionGroupNames, emailIds)
	if err != nil {
		return emailIds, err
	}
	return finalEmails, nil
}

func (impl UserServiceImpl) GetApprovalUsersByEnv(appName, envName string) ([]string, error) {
	emailIds, permissionGroupNames, err := impl.userAuthRepository.GetApprovalUsersByEnv(appName, envName)
	if err != nil {
		return emailIds, err
	}
	finalEmails, err := impl.extractEmailIds(permissionGroupNames, emailIds)
	if err != nil {
		return emailIds, err
	}
	return finalEmails, nil
}

func (impl UserServiceImpl) extractEmailIds(permissionGroupNames []string, emailIds []string) ([]string, error) {
	for _, groupName := range permissionGroupNames {
		userEmails, err := casbin2.GetUserByRole(groupName)
		if err != nil {
			return emailIds, err
		}
		emailIds = append(emailIds, userEmails...)
	}
	uniqueEmails := make(map[string]bool)
	for _, emailId := range emailIds {
		_, ok := uniqueEmails[emailId]
		if !ok {
			uniqueEmails[emailId] = true
		}
	}
	var finalEmails []string
	for emailId, _ := range uniqueEmails {
		finalEmails = append(finalEmails, emailId)
	}
	return finalEmails, nil
}
func (impl UserServiceImpl) SaveLoginAudit(emailId, clientIp string, id int32) {

	if emailId != "" && id <= 0 {
		user, err := impl.GetUserBasicDataByEmailId(emailId)
		if err != nil {
			impl.logger.Errorw("error in getting userInfo by emailId", "err", err, "emailId", emailId)
			return
		}
		id = user.Id
	}
	if id <= 0 {
		impl.logger.Errorw("Invalid id to save login audit of sso user", "Id", id)
		return
	}
	model := UserAudit{
		UserId:   id,
		ClientIp: clientIp,
	}
	err := impl.userAuditService.Update(&model)
	if err != nil {
		impl.logger.Errorw("error occurred while saving user audit", "err", err)
	}
}

func (impl UserServiceImpl) getUserWithTimeoutWindowConfiguration(emailId string) (int32, bool, error) {
	isInactive := true
	user, err := impl.userRepository.GetUserWithTimeoutWindowConfiguration(emailId)
	if err != nil {
		err = &util.ApiError{HttpStatusCode: 401, UserMessage: "Invalid User", InternalMessage: "failed to fetch user by email id"}
		impl.logger.Errorw("error while fetching user from db", "error", err)
		return 0, isInactive, err
	}

	if user.TimeoutWindowConfigurationId == 0 {
		//no timeout window configuration available refer infinite active
		isInactive = false
		return user.Id, isInactive, nil
	} else {
		expiryDate, err := time.Parse(helper.TimeFormatForParsing, user.TimeoutWindowConfiguration.TimeoutWindowExpression)
		if err != nil {
			err = &util.ApiError{HttpStatusCode: 401, UserMessage: "Invalid User", InternalMessage: "failed to parse TimeoutWindowExpression"}
			impl.logger.Errorw("error while parsing date time", "error", err)
			return user.Id, isInactive, err
		}
		if expiryDate.After(time.Now()) {
			isInactive = false
		}
	}
	return user.Id, isInactive, nil
}

func (impl UserServiceImpl) GetUserByEmail(emailId string) (*bean.UserInfo, error) {
	model, err := impl.userRepository.FetchActiveUserByEmail(emailId)
	if err != nil {
		impl.logger.Errorw("error while fetching user from db", "error", err)
		return nil, err
	}

	roles, err := impl.userAuthRepository.GetRolesByUserId(model.Id)
	if err != nil {
		impl.logger.Warnw("No Roles Found for user", "id", model.Id)
	}
	var roleFilters []bean.RoleFilter
	for _, role := range roles {
		roleFilters = append(roleFilters, bean.RoleFilter{
			Entity:      role.Entity,
			Team:        role.Team,
			Environment: role.Environment,
			EntityName:  role.EntityName,
			Action:      role.Action,
			Cluster:     role.Cluster,
			Namespace:   role.Namespace,
			Group:       role.Group,
			Kind:        role.Kind,
			Resource:    role.Resource,
			Workflow:    role.Workflow,
		})
	}

	response := &bean.UserInfo{
		Id:          model.Id,
		EmailId:     model.EmailId,
		UserType:    model.UserType,
		AccessToken: model.AccessToken,
		RoleFilters: roleFilters,
	}

	return response, nil
}

func (impl *UserServiceImpl) GetEmailById(userId int32) (string, error) {
	var emailId string
	model, err := impl.userRepository.GetById(userId)
	if err != nil {
		impl.logger.Errorw("error while fetching user from db", "error", err)
		return emailId, err
	}
	if model != nil {
		emailId = model.EmailId
	}
	return emailId, nil
}

func (impl UserServiceImpl) GetLoggedInUser(r *http.Request) (int32, error) {
	_, span := otel.Tracer("userService").Start(r.Context(), "GetLoggedInUser")
	defer span.End()
	token := ""
	if strings.Contains(r.URL.Path, "/orchestrator/webhook/ext-ci/") {
		token = r.Header.Get("api-token")
	} else {
		token = r.Header.Get("token")
	}
	userId, userType, err := impl.GetUserByToken(r.Context(), token)
	// if user is of api-token type, then update lastUsedBy and lastUsedAt
	if err == nil && userType == bean.USER_TYPE_API_TOKEN {
		go impl.saveUserAudit(r, userId)
	}
	return userId, err
}

func (impl UserServiceImpl) GetUserByToken(context context.Context, token string) (int32, string, error) {
	_, span := otel.Tracer("userService").Start(context, "GetUserByToken")
	email, _, err := impl.GetEmailAndGroupClaimsFromToken(token)
	span.End()
	if err != nil {
		return http.StatusUnauthorized, "", err
	}
	userInfo, err := impl.GetUserBasicDataByEmailId(email)
	if err != nil {
		impl.logger.Errorw("unable to fetch user from db", "error", err)
		err := &util.ApiError{
			Code:            constants.UserNotFoundForToken,
			InternalMessage: "user not found for token",
			UserMessage:     fmt.Sprintf("no user found against provided token: %s", token),
		}
		return http.StatusUnauthorized, "", err
	}
	return userInfo.Id, userInfo.UserType, nil
}

func (impl UserServiceImpl) GetFieldValuesFromToken(token string) ([]byte, error) {
	var claimBytes []byte
	mapClaims, err := impl.getMapClaims(token)
	if err != nil {
		return claimBytes, err
	}
	impl.logger.Infow("got map claims", "mapClaims", mapClaims)
	claimBytes, err = json.Marshal(mapClaims)
	if err != nil {
		return nil, err
	}
	return claimBytes, nil
}
func (impl UserServiceImpl) getMapClaims(token string) (jwt2.MapClaims, error) {
	if token == "" {
		impl.logger.Infow("no token provided")
		err := &util.ApiError{
			Code:            constants.UserNoTokenProvided,
			InternalMessage: "no token provided",
		}
		return nil, err
	}

	claims, err := impl.sessionManager2.VerifyToken(token)

	if err != nil {
		impl.logger.Errorw("failed to verify token", "error", err)
		err := &util.ApiError{
			Code:            constants.UserNoTokenProvided,
			InternalMessage: "failed to verify token",
			UserMessage:     "token verification failed while getting logged in user",
		}
		return nil, err
	}
	mapClaims, err := jwt.MapClaims(claims)
	if err != nil {
		impl.logger.Errorw("failed to MapClaims", "error", err)
		err := &util.ApiError{
			Code:            constants.UserNoTokenProvided,
			InternalMessage: "token invalid",
			UserMessage:     "token verification failed while parsing token",
		}
		return nil, err
	}
	return mapClaims, nil
}

func (impl UserServiceImpl) GetEmailAndGroupClaimsFromToken(token string) (string, []string, error) {
	mapClaims, err := impl.getMapClaims(token)
	if err != nil {
		impl.logger.Errorw("error in fetching map claims", "err", err)
		return "", nil, err
	}
	groupsClaims := make([]string, 0)
	email, groups := impl.globalAuthorisationConfigService.GetEmailAndGroupsFromClaims(mapClaims)
	if impl.globalAuthorisationConfigService.IsGroupClaimsConfigActive() {
		groupsClaims = groups
	}
	return email, groupsClaims, nil
}

func (impl UserServiceImpl) GetByIds(ids []int32) ([]bean.UserInfo, error) {
	var beans []bean.UserInfo
	if len(ids) == 0 {
		return beans, nil
	}
	models, err := impl.userRepository.GetByIds(ids)
	if err != nil && err != pg.ErrNoRows {
		impl.logger.Errorw("error while fetching user from db", "error", err)
		return nil, err
	}
	if len(models) > 0 {
		for _, item := range models {
			beans = append(beans, bean.UserInfo{Id: item.Id, EmailId: item.EmailId})
		}
	}
	return beans, nil
}

func (impl UserServiceImpl) DeleteUser(bean *bean.UserInfo) (bool, error) {

	dbConnection := impl.roleGroupRepository.GetConnection()
	tx, err := dbConnection.Begin()
	if err != nil {
		return false, err
	}
	// Rollback tx on error.
	defer tx.Rollback()

	model, err := impl.userRepository.GetById(bean.Id)
	if err != nil {
		impl.logger.Errorw("error while fetching user from db", "error", err)
		return false, err
	}
	urm, err := impl.userAuthRepository.GetUserRoleMappingByUserId(bean.Id)
	if err != nil {
		impl.logger.Errorw("error while fetching user from db", "error", err)
		return false, err
	}
	userRolesMappingIds := make([]int, 0, len(urm))
	for _, urmModel := range urm {
		userRolesMappingIds = append(userRolesMappingIds, urmModel.Id)
	}
	if len(userRolesMappingIds) > 0 {
		err = impl.userAuthRepository.DeleteUserRoleMappingByIds(userRolesMappingIds, tx)
		if err != nil {
			impl.logger.Errorw("error in DeleteUser", "userRolesMappingIds", userRolesMappingIds, "err", err)
			return false, err
		}
	}
	model.Active = false
	model.UpdatedBy = bean.UserId
	model.UpdatedOn = time.Now()
	model, err = impl.userRepository.UpdateUser(model, tx)
	if err != nil {
		impl.logger.Errorw("error while fetching user from db", "error", err)
		return false, err
	}
	err = tx.Commit()
	if err != nil {
		return false, err
	}

	groups, err := casbin2.GetRolesForUser(model.EmailId)
	if err != nil {
		impl.logger.Warnw("No Roles Found for user", "id", model.Id)
	}
	var eliminatedPolicies []casbin2.Policy
	for _, item := range groups {
		flag := casbin2.DeleteRoleForUser(model.EmailId, item)
		if flag == false {
			impl.logger.Warnw("unable to delete role:", "user", model.EmailId, "role", item)
		}
		eliminatedPolicies = append(eliminatedPolicies, casbin2.Policy{Type: "g", Sub: casbin2.Subject(model.EmailId), Obj: casbin2.Object(item)})
	}
	// updating in casbin
	if len(eliminatedPolicies) > 0 {
		pRes := casbin2.RemovePolicy(eliminatedPolicies)
		impl.logger.Infow("Failed to remove policies", "policies", pRes)
	}

	return true, nil
}

<<<<<<< HEAD
func (impl UserServiceImpl) CheckUserRoles(id int32, token string) ([]string, error) {
=======
// BulkDeleteUsers takes in BulkDeleteRequest and return success and error
func (impl *UserServiceImpl) BulkDeleteUsers(request *bean.BulkDeleteRequest) (bool, error) {
	err := impl.deleteUsersByIds(request)
	if err != nil {
		impl.logger.Errorw("error in BulkDeleteUsers", "err", err)
		return false, err
	}
	return true, nil
}

// deleteUsersByIds bulk delete all the users with their user role mappings in orchestrator and user-role and user-group mappings from casbin, takes in BulkDeleteRequest request and return success and error in return
func (impl *UserServiceImpl) deleteUsersByIds(request *bean.BulkDeleteRequest) error {
	tx, err := impl.roleGroupRepository.StartATransaction()
	if err != nil {
		impl.logger.Errorw("error in starting a transaction", "err", err)
		return err
	}
	// Rollback tx on error.
	defer tx.Rollback()

	emailIds, err := impl.userRepository.GetEmailByIds(request.Ids)
	if err != nil {
		impl.logger.Errorw("error in DeleteUsersForIds", "err", err)
		return err
	}

	// operations in orchestrator and getting emails ids for corresponding user ids
	err = impl.deleteMappingsFromOrchestrator(request.Ids, tx)
	if err != nil {
		impl.logger.Errorw("error encountered in deleteUsersByIds", "request", request, "err", err)
		return err
	}
	// updating models to inactive
	err = impl.userRepository.UpdateToInactiveByIds(request.Ids, tx, request.LoggedInUserId)
	if err != nil {
		impl.logger.Errorw("error encountered in DeleteUsersForIds", "err", err)
		return err
	}
	// deleting from the group mappings from casbin
	err = impl.deleteMappingsFromCasbin(emailIds, len(request.Ids))
	if err != nil {
		impl.logger.Errorw("error encountered in deleteUsersByIds", "request", request, "err", err)
		return err
	}

	err = impl.roleGroupRepository.CommitATransaction(tx)
	if err != nil {
		impl.logger.Errorw("error in committing a transaction", "err", err)
		return err
	}

	return nil
}

// deleteMappingsFromCasbin gets all mappings for all email ids and delete that mapping one by one as no bulk support from casbin library.
func (impl *UserServiceImpl) deleteMappingsFromCasbin(emailIds []string, totalCount int) error {
	emailIdVsCasbinRolesMap := make(map[string][]string, totalCount)
	for _, email := range emailIds {
		casbinRoles, err := casbin2.GetRolesForUser(email)
		if err != nil {
			impl.logger.Warnw("No Roles Found for user", "email", email, "err", err)
			return err
		}
		emailIdVsCasbinRolesMap[email] = casbinRoles
	}

	success := impl.userCommonService.DeleteRoleForUserFromCasbin(emailIdVsCasbinRolesMap)
	if !success {
		impl.logger.Errorw("error in deleting from casbin in deleteMappingsFromCasbin ", "success", success)
	}
	return nil
}

// deleteMappingsFromOrchestrator takes in userIds to be deleted and transaction returns error in case of any issue else nil
func (impl *UserServiceImpl) deleteMappingsFromOrchestrator(userIds []int32, tx *pg.Tx) error {
	userRoleMapping, err := impl.userAuthRepository.GetUserRoleMappingIdsByUserIds(userIds)
	if err != nil {
		impl.logger.Errorw("error in DeleteUsersForIds", "err", err)
		return err
	}
	urmIds := make([]int, 0, len(userRoleMapping))
	for _, model := range userRoleMapping {
		urmIds = append(urmIds, model.Id)
	}
	if len(urmIds) > 0 {
		err = impl.userAuthRepository.DeleteUserRoleMappingByIds(urmIds, tx)
		if err != nil {
			impl.logger.Errorw("error encountered in DeleteUsersForIds", "urmIds", urmIds, "err", err)
			return err
		}
	}
	return nil
}

func (impl *UserServiceImpl) CheckUserRoles(id int32) ([]string, error) {
>>>>>>> 9e26f825
	model, err := impl.userRepository.GetByIdIncludeDeleted(id)
	if err != nil {
		impl.logger.Errorw("error while fetching user from db", "error", err)
		return nil, err
	}
	isGroupClaimsActive := impl.globalAuthorisationConfigService.IsGroupClaimsConfigActive()
	isDevtronSystemActive := impl.globalAuthorisationConfigService.IsDevtronSystemManagedConfigActive()
	var groups []string
	if isDevtronSystemActive || util3.CheckIfAdminOrApiToken(model.EmailId) {
		groupsCasbin, err := casbin2.GetRolesForUser(model.EmailId)
		if err != nil {
			impl.logger.Errorw("No Roles Found for user", "id", model.Id)
			return nil, err
		}
		if len(groupsCasbin) > 0 {
			groups = append(groups, groupsCasbin...)
			grps, err := impl.getUniquesRolesByGroupCasbinNames(groups)
			if err != nil {
				impl.logger.Errorw("error in getUniquesRolesByGroupCasbinNames", "err", err)
				return nil, err
			}
			groups = append(groups, grps...)
		}
	}

	if isGroupClaimsActive {
		_, groupClaims, err := impl.GetEmailAndGroupClaimsFromToken(token)
		if err != nil {
			impl.logger.Errorw("error in GetEmailAndGroupClaimsFromToken", "err", err)
			return nil, err
		}
		if len(groupClaims) > 0 {
			groupsCasbinNames := util3.GetGroupCasbinName(groupClaims)
			grps, err := impl.getUniquesRolesByGroupCasbinNames(groupsCasbinNames)
			if err != nil {
				impl.logger.Errorw("error in getUniquesRolesByGroupCasbinNames", "err", err)
				return nil, err
			}
			groups = append(groups, grps...)
		}
	}

	return groups, nil
}

func (impl UserServiceImpl) getUniquesRolesByGroupCasbinNames(groupCasbinNames []string) ([]string, error) {
	var groups []string
	rolesModels, err := impl.roleGroupRepository.GetRolesByGroupCasbinNames(groupCasbinNames)
	if err != nil && err != pg.ErrNoRows {
		impl.logger.Errorw("error in getting roles by group names", "err", err)
		return nil, err
	}
	uniqueRolesFromGroupMap := make(map[string]bool)
	rolesFromGroup := make([]string, 0, len(rolesModels))
	for _, roleModel := range rolesModels {
		uniqueRolesFromGroupMap[roleModel.Role] = true
	}
	for role, _ := range uniqueRolesFromGroupMap {
		rolesFromGroup = append(rolesFromGroup, role)
	}
	if len(rolesFromGroup) > 0 {
		groups = append(groups, rolesFromGroup...)
	}
	return groups, nil
}

func (impl UserServiceImpl) SyncOrchestratorToCasbin() (bool, error) {
	roles, err := impl.userAuthRepository.GetAllRole()
	if err != nil {
		impl.logger.Errorw("error while fetching roles from db", "error", err)
		return false, err
	}
	total := len(roles)
	processed := 0
	impl.logger.Infow("total roles found for sync", "len", total)
	//loading policy for safety
	casbin2.LoadPolicy()
	for _, role := range roles {
		if len(role.Team) > 0 {
			flag, err := impl.userAuthRepository.SyncOrchestratorToCasbin(role.Team, role.EntityName, role.Environment, nil)
			if err != nil {
				impl.logger.Errorw("error sync orchestrator to casbin", "error", err)
				return false, err
			}
			if !flag {
				impl.logger.Infow("sync failed orchestrator to db", "roleId", role.Id)
			}
		}
		processed = processed + 1
	}
	//loading policy for syncing orchestrator to casbin with updated policies(if any)
	casbin2.LoadPolicy()
	impl.logger.Infow("total roles processed for sync", "len", processed)
	return true, nil
}

// TODO Kripansh remove this
func (impl UserServiceImpl) IsSuperAdminForDevtronManaged(userId int) (bool, error) {
	//validating if action user is not admin and trying to update user who has super admin polices, return 403
	isSuperAdmin := false
	// TODO Kripansh: passing empty token in not allowed for Active directory, fix this
	userCasbinRoles, err := impl.CheckUserRoles(int32(userId), "")
	if err != nil {
		return isSuperAdmin, err
	}
	//if user which going to updated is super admin, action performing user also be super admin
	for _, item := range userCasbinRoles {
		if item == bean.SUPERADMIN {
			isSuperAdmin = true
			break
		}
	}
	return isSuperAdmin, nil
}

func (impl UserServiceImpl) IsSuperAdmin(userId int, token string) (bool, error) {
	//validating if action user is not admin and trying to update user who has super admin polices, return 403
	isSuperAdmin := false
	userCasbinRoles, err := impl.CheckUserRoles(int32(userId), token)
	if err != nil {
		return isSuperAdmin, err
	}
	//if user which going to updated is super admin, action performing user also be super admin
	for _, item := range userCasbinRoles {
		if item == bean.SUPERADMIN {
			isSuperAdmin = true
			break
		}
	}
	return isSuperAdmin, nil
}

func (impl UserServiceImpl) GetByIdIncludeDeleted(id int32) (*bean.UserInfo, error) {
	model, err := impl.userRepository.GetByIdIncludeDeleted(id)
	if err != nil {
		impl.logger.Errorw("error while fetching user from db", "error", err)
		return nil, err
	}
	response := &bean.UserInfo{
		Id:      model.Id,
		EmailId: model.EmailId,
	}
	return response, nil
}

func (impl UserServiceImpl) saveUserAudit(r *http.Request, userId int32) {
	clientIp := util2.GetClientIP(r)
	userAudit := &UserAudit{
		UserId:    userId,
		ClientIp:  clientIp,
		CreatedOn: time.Now(),
		UpdatedOn: time.Now(),
	}
	impl.userAuditService.Save(userAudit)
}

func (impl UserServiceImpl) checkGroupAuth(groupName string, token string, managerAuth func(resource, token string, object string) bool, isActionUserSuperAdmin bool) bool {
	//check permission for group which is going to add/eliminate
	roles, err := impl.roleGroupRepository.GetRolesByGroupCasbinName(groupName)
	if err != nil && err != pg.ErrNoRows {
		impl.logger.Errorw("error while fetching user from db", "error", err)
		return false
	}
	hasAccessToGroup := true
	for _, role := range roles {
		if role.AccessType == bean.APP_ACCESS_TYPE_HELM && !isActionUserSuperAdmin {
			hasAccessToGroup = false
		}
		if len(role.Team) > 0 {
			rbacObject := fmt.Sprintf("%s", role.Team)
			isValidAuth := managerAuth(casbin2.ResourceUser, token, rbacObject)
			if !isValidAuth {
				hasAccessToGroup = false
			}
		}
		if role.Entity == bean.CLUSTER_ENTITIY && !isActionUserSuperAdmin {
			isValidAuth := impl.userCommonService.CheckRbacForClusterEntity(role.Cluster, role.Namespace, role.Group, role.Kind, role.Resource, token, managerAuth)
			if !isValidAuth {
				hasAccessToGroup = false
			}
		}

	}
	return hasAccessToGroup
}

func (impl UserServiceImpl) GetRoleFiltersByGroupNames(groupNames []string) ([]bean.RoleFilter, error) {
	roles, err := impl.roleGroupRepository.GetRolesByGroupNames(groupNames)
	if err != nil && err != pg.ErrNoRows {
		impl.logger.Errorw("error in getting roles by group names", "err", err)
		return nil, err
	}

	return impl.getRoleFiltersFromRoles(roles)
}

func (impl UserServiceImpl) GetRoleFiltersByGroupCasbinNames(groupNames []string) ([]bean.RoleFilter, error) {
	roles, err := impl.roleGroupRepository.GetRolesByGroupCasbinNames(groupNames)
	if err != nil && err != pg.ErrNoRows {
		impl.logger.Errorw("error in getting roles by group names", "err", err)
		return nil, err
	}
	return impl.getRoleFiltersFromRoles(roles)
}

func (impl *UserServiceImpl) getRoleFiltersFromRoles(roles []*repository.RoleModel) ([]bean.RoleFilter, error) {
	var roleFilters []bean.RoleFilter
	roleFilterMap := make(map[string]*bean.RoleFilter)
	for _, role := range roles {
		key := impl.userCommonService.GetUniqueKeyForAllEntity(*role)
		if _, ok := roleFilterMap[key]; ok {
			impl.userCommonService.BuildRoleFilterForAllTypes(roleFilterMap, *role, key)
		} else {
			roleFilterMap[key] = &bean.RoleFilter{
				Entity:      role.Entity,
				Team:        role.Team,
				Environment: role.Environment,
				EntityName:  role.EntityName,
				Action:      role.Action,
				AccessType:  role.AccessType,
				Cluster:     role.Cluster,
				Namespace:   role.Namespace,
				Group:       role.Group,
				Kind:        role.Kind,
				Resource:    role.Resource,
				Workflow:    role.Workflow,
			}

		}
	}
	for _, v := range roleFilterMap {
		if v.Action == "super-admin" {
			continue
		}
		roleFilters = append(roleFilters, *v)
	}
	roleFilters = impl.userCommonService.MergeCustomRoleFilters(roleFilters)
	for index, roleFilter := range roleFilters {
		if roleFilter.Entity == "" {
			roleFilters[index].Entity = bean2.ENTITY_APPS
		}
		if roleFilter.Entity == bean2.ENTITY_APPS && roleFilter.AccessType == "" {
			roleFilters[index].AccessType = bean2.DEVTRON_APP
		}
	}
	return roleFilters, nil
}

func (impl *UserServiceImpl) createOrUpdateUserRolesForOtherEntity(roleFilter bean.RoleFilter, userId int32, model *repository.UserModel, existingRoles map[int]repository.UserRoleModel, token string, managerAuth func(resource string, token string, object string) bool, tx *pg.Tx, entity string, capacity int) ([]casbin2.Policy, bool, error) {
	rolesChanged := false
	var policiesToBeAdded = make([]casbin2.Policy, 0, capacity)
	accessType := roleFilter.AccessType
	entityNames := strings.Split(roleFilter.EntityName, ",")
	environments := strings.Split(roleFilter.Environment, ",")
	actions := strings.Split(roleFilter.Action, ",")
	for _, environment := range environments {
		for _, entityName := range entityNames {
			for _, actionType := range actions {
				if managerAuth != nil {
					// check auth only for apps permission, skip for chart group
					rbacObject := fmt.Sprintf("%s", strings.ToLower(roleFilter.Team))
					isValidAuth := managerAuth(casbin2.ResourceUser, token, rbacObject)
					if !isValidAuth {
						continue
					}
				}
				roleModel, err := impl.userAuthRepository.GetRoleByFilterForAllTypes(entity, roleFilter.Team, entityName, environment, actionType, roleFilter.Approver, accessType, "", "", "", "", "", actionType, false, "")
				if err != nil {
					impl.logger.Errorw("error in getting role by all type", "err", err, "roleFilter", roleFilter)
					return policiesToBeAdded, rolesChanged, err
				}
				if roleModel.Id == 0 {
					impl.logger.Debugw("no role found for given filter", "filter", roleFilter)
					flag, err, policiesAdded := impl.userCommonService.CreateDefaultPoliciesForAllTypes(roleFilter.Team, entityName, environment, entity, "", "", "", "", "", actionType, accessType, roleFilter.Approver, "", userId)
					if err != nil || flag == false {
						return policiesToBeAdded, rolesChanged, err
					}
					policiesToBeAdded = append(policiesToBeAdded, policiesAdded...)
					roleModel, err = impl.userAuthRepository.GetRoleByFilterForAllTypes(entity, roleFilter.Team, entityName, environment, actionType, roleFilter.Approver, accessType, "", "", "", "", "", actionType, false, "")
					if err != nil {
						return policiesToBeAdded, rolesChanged, err
					}
					if roleModel.Id == 0 {
						continue
					}
				}
				if _, ok := existingRoles[roleModel.Id]; ok {
					//Adding policies which is removed
					policiesToBeAdded = append(policiesToBeAdded, casbin2.Policy{Type: "g", Sub: casbin2.Subject(model.EmailId), Obj: casbin2.Object(roleModel.Role)})
				} else if roleModel.Id > 0 {
					rolesChanged = true
					userRoleModel := &repository.UserRoleModel{
						UserId: model.Id,
						RoleId: roleModel.Id,
						AuditLog: sql.AuditLog{
							CreatedBy: userId,
							CreatedOn: time.Now(),
							UpdatedBy: userId,
							UpdatedOn: time.Now(),
						}}
					userRoleModel, err = impl.userAuthRepository.CreateUserRoleMapping(userRoleModel, tx)
					if err != nil {
						return nil, rolesChanged, err
					}
					policiesToBeAdded = append(policiesToBeAdded, casbin2.Policy{Type: "g", Sub: casbin2.Subject(model.EmailId), Obj: casbin2.Object(roleModel.Role)})
				}
			}
		}
	}
	return policiesToBeAdded, rolesChanged, nil
}

func (impl *UserServiceImpl) createOrUpdateUserRolesForJobsEntity(roleFilter bean.RoleFilter, userId int32, model *repository.UserModel, existingRoles map[int]repository.UserRoleModel, token string, managerAuth func(resource string, token string, object string) bool, tx *pg.Tx, entity string, capacity int) ([]casbin2.Policy, bool, error) {

	rolesChanged := false
	actionType := roleFilter.Action
	accessType := roleFilter.AccessType
	var policiesToBeAdded = make([]casbin2.Policy, 0, capacity)
	entityNames := strings.Split(roleFilter.EntityName, ",")
	environments := strings.Split(roleFilter.Environment, ",")
	workflows := strings.Split(roleFilter.Workflow, ",")
	for _, environment := range environments {
		for _, entityName := range entityNames {
			for _, workflow := range workflows {
				if managerAuth != nil {
					// check auth only for apps permission, skip for chart group
					rbacObject := fmt.Sprintf("%s", roleFilter.Team)
					isValidAuth := managerAuth(casbin2.ResourceUser, token, rbacObject)
					if !isValidAuth {
						continue
					}
				}
				roleModel, err := impl.userAuthRepository.GetRoleByFilterForAllTypes(entity, roleFilter.Team, entityName, environment, actionType, false, accessType, "", "", "", "", "", actionType, false, workflow)
				if err != nil {
					impl.logger.Errorw("error in getting role by all type", "err", err, "roleFilter", roleFilter)
					return policiesToBeAdded, rolesChanged, err
				}
				if roleModel.Id == 0 {
					impl.logger.Debugw("no role found for given filter", "filter", "roleFilter", roleFilter)
					flag, err, policiesAdded := impl.userCommonService.CreateDefaultPoliciesForAllTypes(roleFilter.Team, entityName, environment, entity, "", "", "", "", "", actionType, accessType, false, workflow, userId)
					if err != nil || flag == false {
						return policiesToBeAdded, rolesChanged, err
					}
					policiesToBeAdded = append(policiesToBeAdded, policiesAdded...)
					roleModel, err = impl.userAuthRepository.GetRoleByFilterForAllTypes(entity, roleFilter.Team, entityName, environment, actionType, false, accessType, "", "", "", "", "", actionType, false, workflow)
					if err != nil {
						return policiesToBeAdded, rolesChanged, err
					}
					if roleModel.Id == 0 {
						continue
					}
				}
				if _, ok := existingRoles[roleModel.Id]; ok {
					//Adding policies which is removed
					policiesToBeAdded = append(policiesToBeAdded, casbin2.Policy{Type: "g", Sub: casbin2.Subject(model.EmailId), Obj: casbin2.Object(roleModel.Role)})
				} else if roleModel.Id > 0 {
					rolesChanged = true
					userRoleModel := &repository.UserRoleModel{
						UserId: model.Id,
						RoleId: roleModel.Id,
						AuditLog: sql.AuditLog{
							CreatedBy: userId,
							CreatedOn: time.Now(),
							UpdatedBy: userId,
							UpdatedOn: time.Now(),
						}}
					userRoleModel, err = impl.userAuthRepository.CreateUserRoleMapping(userRoleModel, tx)
					if err != nil {
						return nil, rolesChanged, err
					}
					policiesToBeAdded = append(policiesToBeAdded, casbin2.Policy{Type: "g", Sub: casbin2.Subject(model.EmailId), Obj: casbin2.Object(roleModel.Role)})
				}
			}
		}
	}
	return policiesToBeAdded, rolesChanged, nil
}

func (impl UserServiceImpl) getRoleFiltersForGroupClaims(id int32) ([]bean.RoleFilter, error) {
	var roleFilters []bean.RoleFilter
	userGroups, err := impl.userGroupMapRepository.GetActiveByUserId(id)
	if err != nil {
		impl.logger.Errorw("error in GetActiveByUserId", "err", err, "userId", id)
		return nil, err
	}
	groupClaims := make([]string, 0, len(userGroups))
	for _, userGroup := range userGroups {
		groupClaims = append(groupClaims, userGroup.GroupName)
	}
	// checking by group casbin name (considering case insensitivity here)
	if len(groupClaims) > 0 {
		groupCasbinNames := util3.GetGroupCasbinName(groupClaims)
		groupFilters, err := impl.GetRoleFiltersByGroupCasbinNames(groupCasbinNames)
		if err != nil {
			impl.logger.Errorw("error while GetRoleFiltersByGroupNames", "error", err, "groupCasbinNames", groupCasbinNames)
			return nil, err
		}
		if len(groupFilters) > 0 {
			roleFilters = append(roleFilters, groupFilters...)
		}
	}
	return roleFilters, nil
}

func (impl UserServiceImpl) getRoleGroupsForGroupClaims(id int32) ([]bean.RoleGroup, error) {
	userGroups, err := impl.userGroupMapRepository.GetActiveByUserId(id)
	if err != nil {
		impl.logger.Errorw("error in GetActiveByUserId", "err", err, "userId", id)
		return nil, err
	}
	groupClaims := make([]string, 0, len(userGroups))
	for _, userGroup := range userGroups {
		groupClaims = append(groupClaims, userGroup.GroupName)
	}
	// checking by group casbin name (considering case insensitivity here)
	var roleGroups []bean.RoleGroup
	if len(groupClaims) > 0 {
		groupCasbinNames := util3.GetGroupCasbinName(groupClaims)
		roleGroups, err = impl.fetchRoleGroupsByGroupClaims(groupCasbinNames)
		if err != nil {
			impl.logger.Errorw("error in fetchRoleGroupsByGroupClaims ", "err", err, "groupClaims", groupClaims)
			return nil, err
		}
	}
	return roleGroups, nil
}

func (impl UserServiceImpl) getRolefiltersForDevtronManaged(model *repository.UserModel) ([]bean.RoleFilter, error) {
	_, roleFilters, filterGroups := impl.getUserMetadata(model)
	if len(filterGroups) > 0 {
		groupRoleFilters, err := impl.GetRoleFiltersByGroupNames(filterGroups)
		if err != nil {
			impl.logger.Errorw("error while GetRoleFiltersByGroupNames", "error", err, "filterGroups", filterGroups)
			return nil, err
		}
		if len(groupRoleFilters) > 0 {
			roleFilters = append(roleFilters, groupRoleFilters...)
		}
	}
	return roleFilters, nil
}

func (impl UserServiceImpl) BulkUpdateStatusForUsers(request *bean.BulkStatusUpdateRequest, userId int32) (*bean.ActionResponse, error) {
	activeStatus := request.Status == bean.Active && request.TimeoutWindowExpression.IsZero()
	inactiveStatus := request.Status == bean.Inactive
	timeExpressionStatus := request.Status == bean.Active && !request.TimeoutWindowExpression.IsZero()
	if activeStatus {
		// active case
		// set foreign key to null for every user
		err := impl.userRepository.UpdateWindowIdToNull(request.UserIds, userId)
		if err != nil {
			impl.logger.Errorw("error in BulkUpdateStatusForUsers", "err", err, "status", request.Status)
			return nil, err
		}
	} else if timeExpressionStatus || inactiveStatus {
		// case: time out expression or inactive

		// getting expression from request configuration
		timeOutExpression, expressionFormat := getTimeoutExpressionAndFormatforReq(timeExpressionStatus, inactiveStatus, request.TimeoutWindowExpression)
		err := impl.createAndUpdateWindowID(request.UserIds, timeOutExpression, expressionFormat, userId)
		if err != nil {
			impl.logger.Errorw("error in BulkUpdateStatusForUsers", "err", err, "status", request.Status)
			return nil, err
		}
	} else {
		return nil, &util.ApiError{Code: "400", HttpStatusCode: 400, UserMessage: "status not supported"}
	}

	resp := &bean.ActionResponse{
		Suceess: true,
	}
	return resp, nil
}

func (impl UserServiceImpl) createAndUpdateWindowID(userIds []int32, timeoutExpression string, expressionFormat bean3.ExpressionFormat, loggedInUserId int32) error {
	idsWithWindowId, idsWithoutWindowId, windowIds, err := impl.getIdsWithAndWithoutWindowId(userIds)
	if err != nil {
		impl.logger.Errorw("error in updateOrCreateAndUpdateWindowID", "err", err, "userIds", userIds)
		return err
	}
	tx, err := impl.userRepository.StartATransaction()
	if err != nil {
		impl.logger.Errorw("error in starting a transaction", "err", err)
		return err
	}
	// Rollback tx on error.
	defer tx.Rollback()
	// case when fk exist , just update the configuration in the timeout window for fks
	if len(idsWithWindowId) > 0 && len(windowIds) > 0 {
		err = impl.timeoutWindowService.UpdateTimeoutExpressionAndFormatForIds(tx, timeoutExpression, windowIds, expressionFormat, loggedInUserId)
		if err != nil {
			impl.logger.Errorw("error in updateOrCreateAndUpdateWindowID", "err", err, "userIds", userIds)
			return err
		}

	}
	countWithoutWindowId := len(idsWithoutWindowId)
	// case when no fk exist , will create it and update the fk constraint for user
	if countWithoutWindowId > 0 {
		err = impl.createAndMapTimeoutWindow(tx, timeoutExpression, countWithoutWindowId, idsWithoutWindowId, expressionFormat, loggedInUserId)
		if err != nil {
			impl.logger.Errorw("error in updateOrCreateAndUpdateWindowID", "err", err, "userIds", userIds, "timeoutExpression", timeoutExpression)
			return err
		}
	}
	err = impl.userRepository.CommitATransaction(tx)
	if err != nil {
		impl.logger.Errorw("error in committing a transaction", "err", err)
		return err
	}
	return nil

}

func (impl UserServiceImpl) createAndMapTimeoutWindow(tx *pg.Tx, timeoutExpression string, countWithoutWindowId int, idsWithoutWindowId []int32, expressionFormat bean3.ExpressionFormat, loggedInUserId int32) error {
	models, err := impl.timeoutWindowService.CreateWithTimeoutExpressionAndFormat(tx, timeoutExpression, countWithoutWindowId, expressionFormat, loggedInUserId)
	if err != nil {
		impl.logger.Errorw("error in updateOrCreateAndUpdateWindowID", "err", err)
		return err
	}
	// user id vs windowId map
	windowMapping, err := impl.getUserIdVsWindowIdMapping(idsWithoutWindowId, models)
	if err != nil {
		impl.logger.Errorw("error in updateOrCreateAndUpdateWindowID", "err", err)
		return err
	}
	err = impl.userRepository.UpdateTimeWindowIdInBatch(tx, idsWithoutWindowId, windowMapping, loggedInUserId)
	if err != nil {
		impl.logger.Errorw("error in updateOrCreateAndUpdateWindowID", "err", err)
		return err
	}
	return nil
}

func (impl UserServiceImpl) getUserIdVsWindowIdMapping(userIds []int32, models []*repository2.TimeoutWindowConfiguration) (map[int32]int, error) {
	length := len(userIds)
	if length != len(models) {
		impl.logger.Errorw("created time models differ with what was required to be created")
		return nil, &util.ApiError{Code: "500", HttpStatusCode: 500, UserMessage: "something went wrong, length does not match for userIds given and db users"}
	}
	mapping := make(map[int32]int, len(userIds))
	for i := 0; i < length; i++ {
		mapping[userIds[i]] = models[i].Id
	}
	return mapping, nil

}

func (impl UserServiceImpl) getIdsWithAndWithoutWindowId(userIds []int32) ([]int32, []int32, []int, error) {
	// Get all users with users ids to check for which users fk exist
	users, err := impl.userRepository.GetByIds(userIds)
	if err != nil {
		impl.logger.Errorw("error in statusUpdateToActiveWithTimeExpression ", "err", err, "userIds", userIds)
		return []int32{}, []int32{}, []int{}, err
	}
	idsWithWindowId, idsWithoutWindowId, windowIds := getUserIdsAndWindowIds(users)
	return idsWithWindowId, idsWithoutWindowId, windowIds, nil

}

func getUserIdsAndWindowIds(users []repository.UserModel) ([]int32, []int32, []int) {
	totalLen := len(users)
	idsWithWindowId := make([]int32, 0, totalLen)
	idsWithoutWindowId := make([]int32, 0, totalLen)
	windowIds := make([]int, 0, totalLen)
	for _, user := range users {
		if user.TimeoutWindowConfigurationId != 0 {
			idsWithWindowId = append(idsWithWindowId, user.Id)
			windowIds = append(windowIds, user.TimeoutWindowConfigurationId)
		} else {
			idsWithoutWindowId = append(idsWithoutWindowId, user.Id)
		}
	}
	return idsWithWindowId, idsWithoutWindowId, windowIds
}

func getTimeoutExpressionAndFormatforReq(timeExpressionStatus, inactiveStatus bool, requestTime time.Time) (string, bean3.ExpressionFormat) {
	if timeExpressionStatus {
		return requestTime.String(), bean3.TimeStamp
	} else if inactiveStatus {
		return time.Time{}.String(), bean3.TimeZeroFormat
	}
	return "", bean3.TimeStamp
}

func getStatusAndTTL(model repository.UserModel, recordedTime time.Time) (bean.Status, time.Time) {
	status := bean.Active
	var ttlTime time.Time
	if model.TimeoutWindowConfiguration != nil && len(model.TimeoutWindowConfiguration.TimeoutWindowExpression) > 0 {
		status, ttlTime = getUserStatusFromTimeoutWindowExpression(model.TimeoutWindowConfiguration.TimeoutWindowExpression, recordedTime, model.TimeoutWindowConfiguration.ExpressionFormat)
	}
	return status, ttlTime
}

func getUserStatusFromTimeoutWindowExpression(expression string, recordedTime time.Time, expressionFormat bean3.ExpressionFormat) (bean.Status, time.Time) {
	parsedTime, err := getParsedTimeFromExpression(expression, expressionFormat)
	if err != nil {
		return bean.Inactive, parsedTime
	}
	if parsedTime.IsZero() || parsedTime.Before(recordedTime) {
		// sending time zero in case of inactive status,ignoring time expression in db,in automatic expire case
		return bean.Inactive, time.Time{}
	}
	return bean.Active, parsedTime
}

func getParsedTimeFromExpression(expression string, format bean3.ExpressionFormat) (time.Time, error) {
	// considering default to timestamp , will add support for other formats here in future
	switch format {
	case bean3.TimeStamp:
		return parseExpressionToTime(expression)
	case bean3.TimeZeroFormat:
		// Considering format timeZeroFormat for extremities, kept it in other format but represents UTC time
		return parseExpressionToTime(expression)
	default:
		return parseExpressionToTime(expression)
	}

	return time.Time{}, &util.ApiError{Code: "400", HttpStatusCode: 400, UserMessage: "expression format not supported"}

}

func parseExpressionToTime(expression string) (time.Time, error) {
	parsedTime, err := time.Parse(helper.TimeFormatForParsing, expression)
	if err != nil {
		return parsedTime, err
	}
	return parsedTime, err
}

func (impl UserServiceImpl) GetUserBasicDataByEmailId(emailId string) (*bean.UserInfo, error) {
	model, err := impl.userRepository.FetchActiveUserByEmail(emailId)
	if err != nil {
		impl.logger.Errorw("error while fetching user from db", "error", err)
		return nil, err
	}
	response := &bean.UserInfo{
		Id:       model.Id,
		EmailId:  model.EmailId,
		UserType: model.UserType,
	}
	return response, nil
}

func (impl UserServiceImpl) CheckUserStatusAndUpdateLoginAudit(token string) (bool, int32, error) {
	emailId, _, err := impl.GetEmailAndGroupClaimsFromToken(token)
	if err != nil {
		impl.logger.Error("unable to fetch user by token")
		err = &util.ApiError{HttpStatusCode: 401, UserMessage: "Invalid User", InternalMessage: "unable to fetch user by token"}
		return false, 0, err
	}
	userId, isInactive, err := impl.getUserWithTimeoutWindowConfiguration(emailId)
	if err != nil {
		impl.logger.Errorw("unable to fetch user by email, %s", token)
		return isInactive, userId, err
	}

	//if user is inactive, no need to store audit log
	if !isInactive {
		impl.SaveLoginAudit(emailId, "localhost", userId)
	}

	return isInactive, userId, nil
}<|MERGE_RESOLUTION|>--- conflicted
+++ resolved
@@ -71,12 +71,8 @@
 	GetLoggedInUser(r *http.Request) (int32, error)
 	GetByIds(ids []int32) ([]bean.UserInfo, error)
 	DeleteUser(userInfo *bean.UserInfo) (bool, error)
-<<<<<<< HEAD
 	CheckUserRoles(id int32, token string) ([]string, error)
-=======
 	BulkDeleteUsers(request *bean.BulkDeleteRequest) (bool, error)
-	CheckUserRoles(id int32) ([]string, error)
->>>>>>> 9e26f825
 	SyncOrchestratorToCasbin() (bool, error)
 	GetUserByToken(context context.Context, token string) (int32, string, error)
 	IsSuperAdminForDevtronManaged(userId int) (bool, error)
@@ -1687,6 +1683,7 @@
 	model.Active = false
 	model.UpdatedBy = bean.UserId
 	model.UpdatedOn = time.Now()
+	model.TimeoutWindowConfigurationId = 0
 	model, err = impl.userRepository.UpdateUser(model, tx)
 	if err != nil {
 		impl.logger.Errorw("error while fetching user from db", "error", err)
@@ -1718,9 +1715,6 @@
 	return true, nil
 }
 
-<<<<<<< HEAD
-func (impl UserServiceImpl) CheckUserRoles(id int32, token string) ([]string, error) {
-=======
 // BulkDeleteUsers takes in BulkDeleteRequest and return success and error
 func (impl *UserServiceImpl) BulkDeleteUsers(request *bean.BulkDeleteRequest) (bool, error) {
 	err := impl.deleteUsersByIds(request)
@@ -1814,9 +1808,7 @@
 	}
 	return nil
 }
-
-func (impl *UserServiceImpl) CheckUserRoles(id int32) ([]string, error) {
->>>>>>> 9e26f825
+func (impl UserServiceImpl) CheckUserRoles(id int32, token string) ([]string, error) {
 	model, err := impl.userRepository.GetByIdIncludeDeleted(id)
 	if err != nil {
 		impl.logger.Errorw("error while fetching user from db", "error", err)
