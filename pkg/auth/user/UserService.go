--- conflicted
+++ resolved
@@ -25,10 +25,6 @@
 	bean4 "github.com/devtron-labs/devtron/pkg/auth/authorisation/casbin/bean"
 	util4 "github.com/devtron-labs/devtron/pkg/auth/authorisation/casbin/util"
 	auth "github.com/devtron-labs/devtron/pkg/auth/authorisation/globalConfig"
-<<<<<<< HEAD
-	bean5 "github.com/devtron-labs/devtron/pkg/auth/common/bean"
-=======
->>>>>>> 5786d904
 	helper3 "github.com/devtron-labs/devtron/pkg/auth/common/helper"
 	"github.com/devtron-labs/devtron/pkg/auth/user/adapter"
 	userHelper "github.com/devtron-labs/devtron/pkg/auth/user/helper"
@@ -70,17 +66,10 @@
 )
 
 type UserService interface {
-<<<<<<< HEAD
-	CreateUser(userInfo *bean.UserInfo, token string, managerAuth func(resource, token string, object string) bool) ([]*bean.UserInfo, error)
-	SelfRegisterUserIfNotExists(userInfo *bean.UserInfo, groupsFromClaims []string, groupClaimsConfigActive bool) ([]*bean.UserInfo, error)
-	UpdateUserGroupMappingIfActiveUser(emailId string, groups []string) error
-	UpdateUser(userInfo *bean.UserInfo, token string, managerAuth func(resource, token string, object string) bool) (*bean.UserInfo, bool, bool, []string, error)
-=======
 	CreateUser(userInfo *bean.UserInfo, token string, managerAuth func(resource, token string, object string) bool) ([]*bean.UserInfo, []bean.RestrictedGroup, error)
 	SelfRegisterUserIfNotExists(userInfo *bean.UserInfo, groupsFromClaims []string, groupClaimsConfigActive bool) ([]*bean.UserInfo, error)
 	UpdateUserGroupMappingIfActiveUser(emailId string, groups []string) error
 	UpdateUser(userInfo *bean.UserInfo, token string, managerAuth func(resource, token string, object string) bool) (*bean.UserInfo, bool, bool, []bean.RestrictedGroup, error)
->>>>>>> 5786d904
 	GetByIdWithoutGroupClaims(id int32) (*bean.UserInfo, error)
 	GetRoleFiltersForAUserById(id int32) (*bean.UserInfo, error)
 	GetByIdForGroupClaims(id int32) (*bean.UserInfo, error)
@@ -472,12 +461,7 @@
 	return userInfo, nil
 }
 
-<<<<<<< HEAD
-func (impl UserServiceImpl) CreateUser(userInfo *bean.UserInfo, token string, managerAuth func(resource, token string, object string) bool) ([]*bean.UserInfo, error) {
-
-=======
 func (impl UserServiceImpl) CreateUser(userInfo *bean.UserInfo, token string, managerAuth func(resource, token string, object string) bool) ([]*bean.UserInfo, []bean.RestrictedGroup, error) {
->>>>>>> 5786d904
 	var pass []string
 	var userResponse []*bean.UserInfo
 	var restrictedGroups []bean.RestrictedGroup
@@ -542,12 +526,7 @@
 	return userInfo, nil
 }
 
-<<<<<<< HEAD
-func (impl UserServiceImpl) createUserIfNotExists(userInfo *bean.UserInfo, emailId string, token string, managerAuth func(resource string, token string, object string) bool) (*bean.UserInfo, error) {
-	// if not found, create new user
-=======
 func (impl UserServiceImpl) createUserIfNotExists(userInfo *bean.UserInfo, emailId string, token string, managerAuth func(resource string, token string, object string) bool) (*bean.UserInfo, []bean.RestrictedGroup, error) { // if not found, create new user
->>>>>>> 5786d904
 	dbConnection := impl.userRepository.GetConnection()
 	tx, err := dbConnection.Begin()
 	if err != nil {
@@ -559,11 +538,7 @@
 	err = impl.validateUserRequest(userInfo)
 	if err != nil {
 		impl.logger.Errorw("error in createUserIfNotExists", "request", userInfo, "err", err)
-<<<<<<< HEAD
-		return nil, err
-=======
 		return nil, nil, err
->>>>>>> 5786d904
 	}
 
 	//create new user in our db on d basis of info got from google api or hex. assign a basic role
@@ -577,11 +552,7 @@
 	timeoutWindowConfig, err := impl.getOrCreateTimeoutWindowConfiguration(userInfo.UserStatus, userInfo.TimeoutWindowExpression, tx, userInfo.UserId)
 	if err != nil {
 		impl.logger.Errorw("error encountered in createUserIfNotExists", "userStatus", userInfo.UserStatus, "TimeoutWindowExpression", userInfo.TimeoutWindowExpression, "err", err)
-<<<<<<< HEAD
-		return nil, err
-=======
 		return nil, nil, err
->>>>>>> 5786d904
 	}
 
 	var timeoutWindowConfigId int
@@ -604,32 +575,24 @@
 	operationDone, err := impl.checkAndPerformOperationsForGroupClaims(tx, userInfo)
 	if err != nil {
 		impl.logger.Errorw("error encountered in createUserIfNotExists", "err", err)
-<<<<<<< HEAD
-		return nil, err
-	}
-	// this is in case of active directory ,we are allowed to create user but not no direct permissions will be assigned
-	if operationDone {
-		return userInfo, nil
-=======
 		return nil, nil, err
 	}
 	// this is in case of active directory ,we are allowed to create user but not no direct permissions will be assigned
 	if operationDone {
 		return userInfo, nil, nil
->>>>>>> 5786d904
 	}
 	//loading policy for safety
 	casbin2.LoadPolicy()
 
 	//Starts Role and Mapping
 	policies := make([]bean4.Policy, 0)
-<<<<<<< HEAD
+	var restrictedGroups []bean.RestrictedGroup
 	if userInfo.SuperAdmin == false {
 		// case: non-super admin policies addition
-		policiesToBeAdded, err := impl.CreateAndAddPoliciesForNonSuperAdmin(tx, userInfo.RoleFilters, userInfo.UserRoleGroup, emailId, userInfo.UserId, token, model, managerAuth)
+		policiesToBeAdded, err := impl.CreateAndAddPoliciesForNonSuperAdmin(tx, userInfo.RoleFilters, userInfo.UserRoleGroup, &restrictedGroups, emailId, userInfo.UserId, token, model, managerAuth)
 		if err != nil {
 			impl.logger.Errorw("error encountered in createUserIfNotExists", "err", err)
-			return nil, err
+			return nil, nil, err
 		}
 		policies = append(policies, policiesToBeAdded...)
 	} else if userInfo.SuperAdmin == true {
@@ -637,33 +600,12 @@
 		err = impl.validateSuperAdminUser(userInfo.UserId, token)
 		if err != nil {
 			impl.logger.Errorw("error in createUserIfNotExists", "userId", userInfo.UserId, "err", err)
-			return nil, err
-=======
-	var restrictedGroups []bean.RestrictedGroup
-	if userInfo.SuperAdmin == false {
-		// case: non-super admin policies addition
-		policiesToBeAdded, err := impl.CreateAndAddPoliciesForNonSuperAdmin(tx, userInfo.RoleFilters, userInfo.UserRoleGroup, &restrictedGroups, emailId, userInfo.UserId, token, model, managerAuth)
-		if err != nil {
-			impl.logger.Errorw("error encountered in createUserIfNotExists", "err", err)
 			return nil, nil, err
 		}
-		policies = append(policies, policiesToBeAdded...)
-	} else if userInfo.SuperAdmin == true {
-		// case: super admin policies addition
-		err = impl.validateSuperAdminUser(userInfo.UserId, token)
+		policesToBeAdded, err := impl.CreateAndAddPoliciesForSuperAdmin(tx, userInfo.UserId, model.EmailId, model.Id)
 		if err != nil {
 			impl.logger.Errorw("error in createUserIfNotExists", "userId", userInfo.UserId, "err", err)
 			return nil, nil, err
->>>>>>> 5786d904
-		}
-		policesToBeAdded, err := impl.CreateAndAddPoliciesForSuperAdmin(tx, userInfo.UserId, model.EmailId, model.Id)
-		if err != nil {
-			impl.logger.Errorw("error in createUserIfNotExists", "userId", userInfo.UserId, "err", err)
-<<<<<<< HEAD
-			return nil, err
-=======
-			return nil, nil, err
->>>>>>> 5786d904
 		}
 		policies = append(policies, policesToBeAdded...)
 
@@ -674,11 +616,7 @@
 		err = casbin2.AddPolicy(policies)
 		if err != nil {
 			impl.logger.Errorw("casbin policy addition failed", "err", err)
-<<<<<<< HEAD
-			return nil, err
-=======
 			return nil, nil, err
->>>>>>> 5786d904
 		}
 	}
 	//Ends
@@ -714,11 +652,7 @@
 }
 
 // CreateAndAddPoliciesForNonSuperAdmin : iterates over every roleFilter and adds corresponding mappings in orchestrator and return polcies to be added in casbin.
-<<<<<<< HEAD
-func (impl UserServiceImpl) CreateAndAddPoliciesForNonSuperAdmin(tx *pg.Tx, roleFilters []bean.RoleFilter, userRoleGroup []bean.UserRoleGroup, emailId string, userLoggedInId int32, token string, model *repository.UserModel, managerAuth func(resource string, token string, object string) bool) ([]bean4.Policy, error) {
-=======
 func (impl UserServiceImpl) CreateAndAddPoliciesForNonSuperAdmin(tx *pg.Tx, roleFilters []bean.RoleFilter, userRoleGroup []bean.UserRoleGroup, restrictedGroups *[]bean.RestrictedGroup, emailId string, userLoggedInId int32, token string, model *repository.UserModel, managerAuth func(resource string, token string, object string) bool) ([]bean4.Policy, error) {
->>>>>>> 5786d904
 	capacity, mapping := impl.userCommonService.GetCapacityForRoleFilter(roleFilters)
 	var policies = make([]bean4.Policy, 0, capacity)
 	for index, roleFilter := range roleFilters {
@@ -734,11 +668,7 @@
 	}
 
 	// UserRoleGroup Addition flow starts
-<<<<<<< HEAD
-	policiesToBeAdded, err := impl.AddUserGroupPoliciesForCasbin(userRoleGroup, emailId, userLoggedInId, tx)
-=======
 	policiesToBeAdded, err := impl.AddUserGroupPoliciesForCasbin(userRoleGroup, restrictedGroups, emailId, userLoggedInId, token, managerAuth, tx)
->>>>>>> 5786d904
 	if err != nil {
 		impl.logger.Errorw("error encountered in CreateAndAddPoliciesForNonSuperAdmin", "err", err, "emailId", emailId)
 		return nil, err
@@ -749,19 +679,11 @@
 }
 
 // UpdateAndAddPoliciesForNonSuperAdmin : creates corresponding mappings in orchestrator and return policies to be added, removed from casbin with flags indicating roles changes, groups changed, groups which were restricted with error if any
-<<<<<<< HEAD
-func (impl UserServiceImpl) UpdateAndAddPoliciesForNonSuperAdmin(tx *pg.Tx, model *repository.UserModel, token string, managerAuth func(resource string, token string, object string) bool, userInfo *bean.UserInfo, isActionPerformingUserSuperAdmin bool) ([]bean4.Policy, []bean4.Policy, []string, bool, bool, error) {
-	capacity, mapping := impl.userCommonService.GetCapacityForRoleFilter(userInfo.RoleFilters)
-	addedPolicies := make([]bean4.Policy, 0, capacity)
-	eliminatedPolicies := make([]bean4.Policy, 0, capacity)
-	restrictedGroups := []string{}
-=======
 func (impl UserServiceImpl) UpdateAndAddPoliciesForNonSuperAdmin(tx *pg.Tx, model *repository.UserModel, token string, managerAuth func(resource string, token string, object string) bool, userInfo *bean.UserInfo, isActionPerformingUserSuperAdmin bool) ([]bean4.Policy, []bean4.Policy, []bean.RestrictedGroup, bool, bool, error) {
 	capacity, mapping := impl.userCommonService.GetCapacityForRoleFilter(userInfo.RoleFilters)
 	addedPolicies := make([]bean4.Policy, 0, capacity)
 	eliminatedPolicies := make([]bean4.Policy, 0, capacity)
 	restrictedGroups := []bean.RestrictedGroup{}
->>>>>>> 5786d904
 	rolesChanged := false
 
 	//Starts Role and Mapping
@@ -868,17 +790,12 @@
 }
 
 // AddUserGroupPoliciesForCasbin : returns user and group mapping for casbin with timeout window config.
-<<<<<<< HEAD
-func (impl UserServiceImpl) AddUserGroupPoliciesForCasbin(userRoleGroup []bean.UserRoleGroup, emailId string, userLoggedInId int32, tx *pg.Tx) ([]bean4.Policy, error) {
-	var policies = make([]bean4.Policy, 0)
-=======
 func (impl UserServiceImpl) AddUserGroupPoliciesForCasbin(userRoleGroup []bean.UserRoleGroup, restrictedGroups *[]bean.RestrictedGroup, emailId string, userLoggedInId int32, token string, managerAuth func(resource string, token string, object string) bool, tx *pg.Tx) ([]bean4.Policy, error) {
 	var policies = make([]bean4.Policy, 0)
 	isActionPerformingUserSuperAdmin, err := impl.IsSuperAdmin(int(userLoggedInId), token)
 	if err != nil {
 		return nil, err
 	}
->>>>>>> 5786d904
 	groupIdRoleGroupMap, err := impl.getGroupIdRoleGroupMap(userRoleGroup)
 	if err != nil {
 		impl.logger.Errorw("error in AddUserGroupPoliciesForCasbin", "userGroups", userRoleGroup, "err", err)
@@ -894,9 +811,6 @@
 		}
 		timeExpression, expressionFormat := helper.GetCasbinFormattedTimeAndFormat(twConfig)
 		casbinPolicy := adapter.GetCasbinGroupPolicy(emailId, userGroup.CasbinName, timeExpression, expressionFormat)
-<<<<<<< HEAD
-		policies = append(policies, casbinPolicy)
-=======
 		hasAccessToGroup, hasSuperAdminPermission := impl.checkGroupAuth(userGroup.CasbinName, token, managerAuth, isActionPerformingUserSuperAdmin)
 		if hasAccessToGroup {
 			policies = append(policies, casbinPolicy)
@@ -904,7 +818,6 @@
 			restrictedGroup := adapter.CreateRestrictedGroup(item.RoleGroup.Name, hasSuperAdminPermission)
 			*restrictedGroups = append(*restrictedGroups, restrictedGroup)
 		}
->>>>>>> 5786d904
 	}
 	return policies, nil
 }
@@ -1126,11 +1039,7 @@
 	return finalUserRoleGroups
 }
 
-<<<<<<< HEAD
-func (impl UserServiceImpl) UpdateUser(userInfo *bean.UserInfo, token string, managerAuth func(resource, token string, object string) bool) (*bean.UserInfo, bool, bool, []string, error) {
-=======
 func (impl UserServiceImpl) UpdateUser(userInfo *bean.UserInfo, token string, managerAuth func(resource, token string, object string) bool) (*bean.UserInfo, bool, bool, []bean.RestrictedGroup, error) {
->>>>>>> 5786d904
 	//checking if request for same user is being processed
 	isLocked := impl.getUserReqLockStateById(userInfo.Id)
 	if isLocked {
@@ -1166,7 +1075,6 @@
 	}
 	// Rollback tx on error.
 	defer tx.Rollback()
-<<<<<<< HEAD
 
 	timeoutWindowConfigId, err := impl.getTimeoutWindowID(userInfo.UserStatus, userInfo.TimeoutWindowExpression, tx, userInfo.UserId)
 	if err != nil {
@@ -1195,52 +1103,15 @@
 	}
 
 	isActionPerformingUserSuperAdmin, err := impl.IsSuperAdmin(int(userInfo.UserId), token)
-=======
-
-	timeoutWindowConfigId, err := impl.getTimeoutWindowID(userInfo.UserStatus, userInfo.TimeoutWindowExpression, tx, userInfo.UserId)
->>>>>>> 5786d904
-	if err != nil {
-		impl.logger.Errorw("error in UpdateUser ", "status", userInfo.UserStatus, "timeoutExpression", userInfo.TimeoutWindowExpression, "err", err)
+	if err != nil {
 		return nil, false, false, nil, err
 	}
 
-<<<<<<< HEAD
 	isUserSuperAdmin, err := impl.IsSuperAdmin(int(userInfo.Id), token)
-=======
-	isSystemManagedActive := impl.globalAuthorisationConfigService.IsDevtronSystemManagedConfigActive()
-	isUserActive := model.Active
-	isApiToken := util3.CheckIfApiToken(userInfo.EmailId)
-	userLevelTimeoutChanged := model.TimeoutWindowConfigurationId != timeoutWindowConfigId
-	// case: system managed permissions is not active and user is inActive , mark user as active and update user timeWindowConfig id
-	if !isSystemManagedActive && (!isUserActive || userLevelTimeoutChanged) && !isApiToken {
-		err = impl.updateUserAndCommitTransaction(model, tx, userInfo, timeoutWindowConfigId)
-		if err != nil {
-			impl.logger.Errorw("error in updating user to active", "err", err, "EmailId", userInfo.EmailId)
-			return userInfo, false, false, nil, err
-		}
-		return userInfo, false, false, nil, nil
-
-	} else if !isSystemManagedActive && isUserActive && !isApiToken {
-		// case: system managed permissions is not active and user is active , update is not allowed
-		err = &util.ApiError{HttpStatusCode: http.StatusBadRequest, UserMessage: "Invalid request, user permissions are managed by your SSO Provider groups"}
-		impl.logger.Errorw("Invalid request,User permissions are managed by SSO Provider", "error", err)
+	if err != nil {
 		return nil, false, false, nil, err
 	}
 
-	isActionPerformingUserSuperAdmin, err := impl.IsSuperAdmin(int(userInfo.UserId), token)
->>>>>>> 5786d904
-	if err != nil {
-		return nil, false, false, nil, err
-	}
-
-<<<<<<< HEAD
-=======
-	isUserSuperAdmin, err := impl.IsSuperAdmin(int(userInfo.Id), token)
-	if err != nil {
-		return nil, false, false, nil, err
-	}
-
->>>>>>> 5786d904
 	//validating if action user is not admin and trying to update user who has super admin polices, return 403
 	err = impl.validationIfAllowedToUpdateSuperAdmin(isActionPerformingUserSuperAdmin, isUserSuperAdmin, userInfo.SuperAdmin)
 	if err != nil {
@@ -1264,11 +1135,7 @@
 
 	var eliminatedPolicies = make([]bean4.Policy, 0)
 	var addedPolicies = make([]bean4.Policy, 0)
-<<<<<<< HEAD
-	restrictedGroups := []string{}
-=======
 	restrictedGroups := []bean.RestrictedGroup{}
->>>>>>> 5786d904
 	rolesChanged := false
 	groupsModified := false
 	//loading policy for safety
@@ -1344,11 +1211,7 @@
 }
 
 // createOrUpdateUserRoleGroupsPolices : gives policies which are to be added and which are to be eliminated from casbin, with support of timewindow Config changed fromm existing
-<<<<<<< HEAD
-func (impl UserServiceImpl) createOrUpdateUserRoleGroupsPolices(requestUserRoleGroups []bean.UserRoleGroup, emailId string, token string, managerAuth func(resource string, token string, object string) bool, isActionPerformingUserSuperAdmin bool, tx *pg.Tx, loggedInUser int32) ([]bean4.Policy, []bean4.Policy, []string, bool, error) {
-=======
 func (impl UserServiceImpl) createOrUpdateUserRoleGroupsPolices(requestUserRoleGroups []bean.UserRoleGroup, emailId string, token string, managerAuth func(resource string, token string, object string) bool, isActionPerformingUserSuperAdmin bool, tx *pg.Tx, loggedInUser int32) ([]bean4.Policy, []bean4.Policy, []bean.RestrictedGroup, bool, error) {
->>>>>>> 5786d904
 	// getting existing userRoleGroups mapped to user by email with status according to current time
 	userRoleGroups, _, err := impl.GetUserRoleGroupsForEmail(emailId, time.Now())
 	if err != nil {
@@ -1358,11 +1221,7 @@
 	// initialisation
 	newUserRoleGroupMap := make(map[int32]bean.UserRoleGroup, len(requestUserRoleGroups))
 	oldUserRoleGroupMap := make(map[int32]bean.UserRoleGroup, len(userRoleGroups))
-<<<<<<< HEAD
-	restrictedGroups := make([]string, 0)
-=======
 	restrictedGroups := make([]bean.RestrictedGroup, 0)
->>>>>>> 5786d904
 	groupsModified := false
 	addedPolicies := make([]bean4.Policy, 0)
 	eliminatedPolicies := make([]bean4.Policy, 0)
@@ -1459,19 +1318,11 @@
 }
 
 // CheckAccessAndReturnAdditionPolices : checks group access and return policies which are to be added in casbin
-<<<<<<< HEAD
-func (impl UserServiceImpl) CheckAccessAndReturnAdditionPolices(casbinName, token string, isActionPerformingUserSuperAdmin bool, tx *pg.Tx, loggedInUser int32, emailId string, userRoleGroup bean.UserRoleGroup, managerAuth func(resource string, token string, object string) bool) ([]bean4.Policy, []string, bool, error) {
-	addedPolicies := make([]bean4.Policy, 0)
-	restrictedGroups := make([]string, 0)
-	groupsModified := false
-	hasAccessToGroup := impl.checkGroupAuth(casbinName, token, managerAuth, isActionPerformingUserSuperAdmin)
-=======
 func (impl UserServiceImpl) CheckAccessAndReturnAdditionPolices(casbinName, token string, isActionPerformingUserSuperAdmin bool, tx *pg.Tx, loggedInUser int32, emailId string, userRoleGroup bean.UserRoleGroup, managerAuth func(resource string, token string, object string) bool) ([]bean4.Policy, []bean.RestrictedGroup, bool, error) {
 	addedPolicies := make([]bean4.Policy, 0)
 	restrictedGroups := make([]bean.RestrictedGroup, 0)
 	groupsModified := false
 	hasAccessToGroup, hasSuperAdminPermission := impl.checkGroupAuth(casbinName, token, managerAuth, isActionPerformingUserSuperAdmin)
->>>>>>> 5786d904
 	if hasAccessToGroup {
 		groupsModified = true
 		timeoutWindowConfig, err := impl.getOrCreateTimeoutWindowConfiguration(userRoleGroup.Status, userRoleGroup.TimeoutWindowExpression, tx, loggedInUser)
@@ -1483,46 +1334,27 @@
 		casbinPolicy := adapter.GetCasbinGroupPolicy(emailId, casbinName, timeExpression, expressionFormat)
 		addedPolicies = append(addedPolicies, casbinPolicy)
 	} else {
-<<<<<<< HEAD
-		trimmedGroup := strings.TrimPrefix(casbinName, bean5.GroupPrefix)
-		restrictedGroups = append(restrictedGroups, trimmedGroup)
-=======
 		restrictedGroup := adapter.CreateRestrictedGroup(casbinName, hasSuperAdminPermission)
 		restrictedGroups = append(restrictedGroups, restrictedGroup)
->>>>>>> 5786d904
 	}
 	return addedPolicies, restrictedGroups, groupsModified, nil
 }
 
 // CheckAccessAndReturnEliminatedPolices checks access for the group and returns policies which are to be eliminateeed from casbin
-<<<<<<< HEAD
-func (impl UserServiceImpl) CheckAccessAndReturnEliminatedPolices(token string, isActionPerformingUserSuperAdmin bool, emailId string, userRoleGroup bean.UserRoleGroup, managerAuth func(resource string, token string, object string) bool) ([]bean4.Policy, []string, bool) {
-	eliminatedPolicies := make([]bean4.Policy, 0)
-	restrictedGroups := make([]string, 0)
-	groupsModified := false
-	//check permission for group which is going to eliminate
-	hasAccessToGroup := impl.checkGroupAuth(userRoleGroup.RoleGroup.CasbinName, token, managerAuth, isActionPerformingUserSuperAdmin)
-=======
 func (impl UserServiceImpl) CheckAccessAndReturnEliminatedPolices(token string, isActionPerformingUserSuperAdmin bool, emailId string, userRoleGroup bean.UserRoleGroup, managerAuth func(resource string, token string, object string) bool) ([]bean4.Policy, []bean.RestrictedGroup, bool) {
 	eliminatedPolicies := make([]bean4.Policy, 0)
 	restrictedGroups := make([]bean.RestrictedGroup, 0)
 	groupsModified := false
 	//check permission for group which is going to eliminate
 	hasAccessToGroup, hasSuperAdminPermission := impl.checkGroupAuth(userRoleGroup.RoleGroup.CasbinName, token, managerAuth, isActionPerformingUserSuperAdmin)
->>>>>>> 5786d904
 	if hasAccessToGroup {
 		groupsModified = true
 		// getting casbin policy only for email vs role mapping as to handle ttl cases will result in status inactive, but in casbin we have ttl expression and format
 		casbinPolicy := adapter.GetCasbinGroupPolicyForEmailAndRoleOnly(emailId, userRoleGroup.RoleGroup.CasbinName)
 		eliminatedPolicies = append(eliminatedPolicies, casbinPolicy)
 	} else {
-<<<<<<< HEAD
-		trimmedGroup := strings.TrimPrefix(userRoleGroup.RoleGroup.CasbinName, bean5.GroupPrefix)
-		restrictedGroups = append(restrictedGroups, trimmedGroup)
-=======
 		restrictedGroup := adapter.CreateRestrictedGroup(userRoleGroup.RoleGroup.CasbinName, hasSuperAdminPermission)
 		restrictedGroups = append(restrictedGroups, restrictedGroup)
->>>>>>> 5786d904
 	}
 	return eliminatedPolicies, restrictedGroups, groupsModified
 }
@@ -1659,21 +1491,12 @@
 	if err != nil {
 		impl.logger.Errorw("error in fetchRoleGroupsByGroupClaims", "err", err, "groupClaims", groupClaims)
 		return nil, err
-<<<<<<< HEAD
 	}
 	var userRoleGroups []bean.UserRoleGroup
 	for _, roleGroup := range roleGroups {
 		// Sending hardcoded status active and time zero here in case of Active directory
 		userRoleGroups = append(userRoleGroups, adapter.GetUserRoleGroupAdapter(roleGroup, bean.Active, time.Time{}))
 	}
-=======
-	}
-	var userRoleGroups []bean.UserRoleGroup
-	for _, roleGroup := range roleGroups {
-		// Sending hardcoded status active and time zero here in case of Active directory
-		userRoleGroups = append(userRoleGroups, adapter.GetUserRoleGroupAdapter(roleGroup, bean.Active, time.Time{}))
-	}
->>>>>>> 5786d904
 	return userRoleGroups, err
 }
 
@@ -1749,60 +1572,6 @@
 // GetUserRoleGroupsForEmail : returns existing userRoleGroup with status and timeoutExpression with respect to recordedTime
 func (impl UserServiceImpl) GetUserRoleGroupsForEmail(emailId string, recordedTime time.Time) ([]bean.UserRoleGroup, []string, error) {
 	groupPolicy, err := casbin2.GetGroupsAttachedToUser(emailId)
-<<<<<<< HEAD
-	if err != nil {
-		impl.logger.Warnw("error in getUserRoleGroupsForEmail", "emailId", emailId)
-		return nil, nil, err
-	}
-	var filterGroups []string
-	var userRoleGroups []bean.UserRoleGroup
-	if len(groupPolicy) > 0 {
-		userRoleGroups, filterGroups, err = impl.getUserRoleGroupAndActiveGroups(groupPolicy, recordedTime)
-		if err != nil {
-			impl.logger.Errorw("error in getUserRoleGroupsForEmail", "emailId", emailId)
-			return nil, nil, err
-		}
-	}
-	return userRoleGroups, filterGroups, nil
-
-}
-
-func (impl UserServiceImpl) getUserRoleGroupAndActiveGroups(groupPolicy []bean4.GroupPolicy, recordedTime time.Time) ([]bean.UserRoleGroup, []string, error) {
-	var userRoleGroup []bean.UserRoleGroup
-	var activeGroup []string
-	var casbinGroupName []string
-	groupCasbinNameVsStatusMap := make(map[string]bean4.GroupPolicy)
-	for _, policy := range groupPolicy {
-		groupCasbinNameVsStatusMap[policy.Role] = policy
-		casbinGroupName = append(casbinGroupName, policy.Role)
-	}
-	filterGroupsModels, err := impl.roleGroupRepository.GetRoleGroupListByCasbinNames(casbinGroupName)
-	if err != nil {
-		impl.logger.Errorw("error in getUserRoleGroupAndActiveGroups", "casbinGroupName", casbinGroupName, "err", err)
-		return userRoleGroup, activeGroup, err
-	}
-
-	for _, roleGroup := range filterGroupsModels {
-		group := adapter.GetBasicRoleGroupDetailsAdapter(roleGroup.Name, roleGroup.Description, roleGroup.Id, roleGroup.CasbinName)
-		status, timeWindowExpression, err := getStatusAndTimeoutExpressionFromCasbinValues(groupCasbinNameVsStatusMap[roleGroup.CasbinName].TimeoutWindowExpression, groupCasbinNameVsStatusMap[roleGroup.CasbinName].ExpressionFormat, recordedTime)
-		if err != nil {
-			impl.logger.Errorw("error in getUserRoleGroup", "groupPolicy", groupPolicy, "err", err)
-			return userRoleGroup, activeGroup, err
-		}
-		userRoleGroup = append(userRoleGroup, bean.UserRoleGroup{RoleGroup: group, Status: status, TimeoutWindowExpression: timeWindowExpression})
-		if status != bean.Inactive {
-			activeGroup = append(activeGroup, roleGroup.Name)
-		}
-	}
-
-	return userRoleGroup, activeGroup, nil
-}
-
-// GetAll excluding API token user
-func (impl UserServiceImpl) GetAll() ([]bean.UserInfo, error) {
-	model, err := impl.userRepository.GetAllExcludingApiTokenUser()
-=======
->>>>>>> 5786d904
 	if err != nil {
 		impl.logger.Warnw("error in getUserRoleGroupsForEmail", "emailId", emailId)
 		return nil, nil, err
@@ -2803,7 +2572,6 @@
 
 // TODO Kripansh remove this
 func (impl UserServiceImpl) IsSuperAdminForDevtronManaged(userId int) (bool, error) {
-<<<<<<< HEAD
 	//validating if action user is not admin and trying to update user who has super admin polices, return 403
 	isSuperAdmin := false
 	// TODO Kripansh: passing empty token in not allowed for Active directory, fix this
@@ -2817,21 +2585,6 @@
 func (impl UserServiceImpl) IsSuperAdmin(userId int, token string) (bool, error) {
 	//validating if action user is not admin and trying to update user who has super admin polices, return 403
 	isSuperAdmin := false
-=======
-	//validating if action user is not admin and trying to update user who has super admin polices, return 403
-	isSuperAdmin := false
-	// TODO Kripansh: passing empty token in not allowed for Active directory, fix this
-	isSuperAdmin, err := impl.IsSuperAdmin(userId, "")
-	if err != nil {
-		return isSuperAdmin, err
-	}
-	return isSuperAdmin, nil
-}
-
-func (impl UserServiceImpl) IsSuperAdmin(userId int, token string) (bool, error) {
-	//validating if action user is not admin and trying to update user who has super admin polices, return 403
-	isSuperAdmin := false
->>>>>>> 5786d904
 	userCasbinRoles, err := impl.CheckUserRoles(int32(userId), token)
 	if err != nil {
 		return isSuperAdmin, err
@@ -2870,11 +2623,7 @@
 	impl.userAuditService.Save(userAudit)
 }
 
-<<<<<<< HEAD
-func (impl UserServiceImpl) checkGroupAuth(groupName string, token string, managerAuth func(resource, token string, object string) bool, isActionUserSuperAdmin bool) bool {
-=======
 func (impl UserServiceImpl) checkGroupAuth(groupName string, token string, managerAuth func(resource, token string, object string) bool, isActionUserSuperAdmin bool) (bool, bool) {
->>>>>>> 5786d904
 	//check permission for group which is going to add/eliminate
 	roles, err := impl.roleGroupRepository.GetRolesByGroupCasbinName(groupName)
 	if err != nil && err != pg.ErrNoRows {
