/*
 * Copyright (c) 2020 Devtron Labs
 *
 * Licensed under the Apache License, Version 2.0 (the "License");
 * you may not use this file except in compliance with the License.
 * You may obtain a copy of the License at
 *
 *    http://www.apache.org/licenses/LICENSE-2.0
 *
 * Unless required by applicable law or agreed to in writing, software
 * distributed under the License is distributed on an "AS IS" BASIS,
 * WITHOUT WARRANTIES OR CONDITIONS OF ANY KIND, either express or implied.
 * See the License for the specific language governing permissions and
 * limitations under the License.
 *
 */

package user

import (
	"context"
	"encoding/json"
	"fmt"
	"github.com/devtron-labs/devtron/pkg/auth/authorisation/casbin"
	auth "github.com/devtron-labs/devtron/pkg/auth/authorisation/globalConfig"
	"github.com/devtron-labs/devtron/pkg/auth/user/adapter"
	"github.com/devtron-labs/devtron/pkg/auth/user/repository/helper"
	util3 "github.com/devtron-labs/devtron/pkg/auth/user/util"
	"github.com/devtron-labs/devtron/pkg/timeoutWindow"
	repository2 "github.com/devtron-labs/devtron/pkg/timeoutWindow/repository"
	bean3 "github.com/devtron-labs/devtron/pkg/timeoutWindow/repository/bean"
	jwt2 "github.com/golang-jwt/jwt/v4"
	"net/http"
	"strings"
	"sync"
	"time"

	"github.com/devtron-labs/authenticator/jwt"
	"github.com/devtron-labs/authenticator/middleware"
	"github.com/devtron-labs/devtron/api/bean"
	"github.com/devtron-labs/devtron/internal/constants"
	"github.com/devtron-labs/devtron/internal/util"

	casbin2 "github.com/devtron-labs/devtron/pkg/auth/authorisation/casbin"
	bean2 "github.com/devtron-labs/devtron/pkg/auth/user/bean"
	"github.com/devtron-labs/devtron/pkg/auth/user/repository"
	"github.com/devtron-labs/devtron/pkg/sql"
	util2 "github.com/devtron-labs/devtron/util"
	"github.com/go-pg/pg"
	"github.com/gorilla/sessions"
	"go.opentelemetry.io/otel"
	"go.uber.org/zap"
)

const (
	ConcurrentRequestLockError   = "there is an ongoing request for this user, please try after some time"
	ConcurrentRequestUnlockError = "cannot block request that is not in process"
)

type UserService interface {
	CreateUser(userInfo *bean.UserInfo, token string, managerAuth func(resource, token string, object string) bool) ([]*bean.UserInfo, error)
	SelfRegisterUserIfNotExists(userInfo *bean.UserInfo, groupsFromClaims []string, groupClaimsConfigActive bool) ([]*bean.UserInfo, error)
	UpdateUserGroupMappingIfActiveUser(emailId string, groups []string) error
	UpdateUser(userInfo *bean.UserInfo, token string, managerAuth func(resource, token string, object string) bool) (*bean.UserInfo, bool, bool, []string, error)
	GetByIdWithoutGroupClaims(id int32) (*bean.UserInfo, error)
	GetRoleFiltersForAUserById(id int32) (*bean.UserInfo, error)
	GetByIdForGroupClaims(id int32) (*bean.UserInfo, error)
	GetAll() ([]bean.UserInfo, error) //this is only being used for summary event for now , in use is GetAllWithFilters
	GetAllWithFilters(request *bean.FetchListingRequest) (*bean.UserListingResponse, error)
	GetEmailById(userId int32) (string, error)
	GetEmailAndGroupClaimsFromToken(token string) (string, []string, error)
	GetLoggedInUser(r *http.Request) (int32, error)
	GetByIds(ids []int32) ([]bean.UserInfo, error)
	DeleteUser(userInfo *bean.UserInfo) (bool, error)
	CheckUserRoles(id int32, token string) ([]string, error)
	SyncOrchestratorToCasbin() (bool, error)
	GetUserByToken(context context.Context, token string) (int32, string, error)
	IsSuperAdminForDevtronManaged(userId int) (bool, error)
	GetByIdIncludeDeleted(id int32) (*bean.UserInfo, error)
	UserExists(emailId string) bool
	GetRoleFiltersByGroupNames(groupNames []string) ([]bean.RoleFilter, error)
	GetRoleFiltersByGroupCasbinNames(groupNames []string) ([]bean.RoleFilter, error)
	SaveLoginAudit(emailId, clientIp string, id int32)
	GetApprovalUsersByEnv(appName, envName string) ([]string, error)
	CheckForApproverAccess(appName, envName string, userId int32) bool
	GetConfigApprovalUsersByEnv(appName, envName, team string) ([]string, error)
	IsUserAdminOrManagerForAnyApp(userId int32, token string) (bool, error)
	GetFieldValuesFromToken(token string) ([]byte, error)
	BulkUpdateStatusForUsers(request *bean.BulkStatusUpdateRequest, userId int32) (*bean.ActionResponse, error)
	CheckUserStatusAndUpdateLoginAudit(token string) (bool, int32, error)
	GetUserBasicDataByEmailId(emailId string) (*bean.UserInfo, error)
}

type UserServiceImpl struct {
	userReqLock sync.RWMutex
	//map of userId and current lock-state of their serving ability;
	//if TRUE then it means that some request is ongoing & unable to serve and FALSE then it is open to serve
<<<<<<< HEAD
	userReqState                      map[int32]bool
	userAuthRepository                repository.UserAuthRepository
	logger                            *zap.SugaredLogger
	userRepository                    repository.UserRepository
	roleGroupRepository               repository.RoleGroupRepository
	sessionManager2                   *middleware.SessionManager
	userCommonService                 UserCommonService
	userAuditService                  UserAuditService
	globalAuthorisationConfigService  auth.GlobalAuthorisationConfigService
	roleGroupService                  RoleGroupService
	userGroupMapRepository            repository.UserGroupMapRepository
	userListingRepositoryQueryBuilder helper.UserRepositoryQueryBuilder
	timeoutWindowService              timeoutWindow.TimeoutWindowService
=======
	userReqState                     map[int32]bool
	userAuthRepository               repository.UserAuthRepository
	logger                           *zap.SugaredLogger
	userRepository                   repository.UserRepository
	roleGroupRepository              repository.RoleGroupRepository
	sessionManager2                  *middleware.SessionManager
	userCommonService                UserCommonService
	userAuditService                 UserAuditService
	globalAuthorisationConfigService auth.GlobalAuthorisationConfigService
	roleGroupService                 RoleGroupService
	userGroupMapRepository           repository.UserGroupMapRepository
	enforcer                         casbin.Enforcer
>>>>>>> a67744e9
}

func NewUserServiceImpl(userAuthRepository repository.UserAuthRepository,
	logger *zap.SugaredLogger,
	userRepository repository.UserRepository,
	userGroupRepository repository.RoleGroupRepository,
	sessionManager2 *middleware.SessionManager, userCommonService UserCommonService, userAuditService UserAuditService,
	globalAuthorisationConfigService auth.GlobalAuthorisationConfigService,
	roleGroupService RoleGroupService, userGroupMapRepository repository.UserGroupMapRepository,
<<<<<<< HEAD
	userListingRepositoryQueryBuilder helper.UserRepositoryQueryBuilder,
	timeoutWindowService timeoutWindow.TimeoutWindowService,
) *UserServiceImpl {
	serviceImpl := &UserServiceImpl{
		userReqState:                      make(map[int32]bool),
		userAuthRepository:                userAuthRepository,
		logger:                            logger,
		userRepository:                    userRepository,
		roleGroupRepository:               userGroupRepository,
		sessionManager2:                   sessionManager2,
		userCommonService:                 userCommonService,
		userAuditService:                  userAuditService,
		globalAuthorisationConfigService:  globalAuthorisationConfigService,
		roleGroupService:                  roleGroupService,
		userGroupMapRepository:            userGroupMapRepository,
		userListingRepositoryQueryBuilder: userListingRepositoryQueryBuilder,
		timeoutWindowService:              timeoutWindowService,
=======
	enforcer casbin.Enforcer,
) *UserServiceImpl {
	serviceImpl := &UserServiceImpl{
		userReqState:                     make(map[int32]bool),
		userAuthRepository:               userAuthRepository,
		logger:                           logger,
		userRepository:                   userRepository,
		roleGroupRepository:              userGroupRepository,
		sessionManager2:                  sessionManager2,
		userCommonService:                userCommonService,
		userAuditService:                 userAuditService,
		globalAuthorisationConfigService: globalAuthorisationConfigService,
		roleGroupService:                 roleGroupService,
		userGroupMapRepository:           userGroupMapRepository,
		enforcer:                         enforcer,
>>>>>>> a67744e9
	}
	cStore = sessions.NewCookieStore(randKey())
	return serviceImpl
}

func (impl *UserServiceImpl) getUserReqLockStateById(userId int32) bool {
	defer impl.userReqLock.RUnlock()
	impl.userReqLock.RLock()
	return impl.userReqState[userId]
}

// FreeUnfreeUserReqState - free sets the userId free for serving, meaning removing the lock(removing entry). Unfree locks the user for other requests
func (impl *UserServiceImpl) lockUnlockUserReqState(userId int32, lock bool) error {
	var err error
	defer impl.userReqLock.Unlock()
	impl.userReqLock.Lock()
	if lock {
		//checking again if someone changed or not
		if !impl.userReqState[userId] {
			//available to serve, locking
			impl.userReqState[userId] = true
		} else {
			err = &util.ApiError{Code: "409", HttpStatusCode: http.StatusConflict, UserMessage: ConcurrentRequestLockError}
		}
	} else {
		if impl.userReqState[userId] {
			//in serving state, unlocking
			delete(impl.userReqState, userId)
		} else {
			err = &util.ApiError{Code: "409", HttpStatusCode: http.StatusConflict, UserMessage: ConcurrentRequestUnlockError}
		}
	}
	return err
}

func (impl UserServiceImpl) validateUserRequest(userInfo *bean.UserInfo) (bool, error) {
	if len(userInfo.RoleFilters) == 1 &&
		userInfo.RoleFilters[0].Team == "" && userInfo.RoleFilters[0].Environment == "" && userInfo.RoleFilters[0].Action == "" {
		//skip
	} else {
		invalid := false
		for _, roleFilter := range userInfo.RoleFilters {
			if len(roleFilter.Team) > 0 && len(roleFilter.Action) > 0 {
				//
			} else if len(roleFilter.Entity) > 0 { //this will pass roleFilter for clusterEntity as well as chart-group
				//
			} else {
				invalid = true
			}
		}
		if invalid {
			err := &util.ApiError{HttpStatusCode: http.StatusBadRequest, UserMessage: "Invalid request, please provide role filters"}
			return false, err
		}
	}
	return true, nil
}

func (impl UserServiceImpl) SelfRegisterUserIfNotExists(userInfo *bean.UserInfo, groupsFromClaims []string, groupClaimsConfigActive bool) ([]*bean.UserInfo, error) {
	var userResponse []*bean.UserInfo
	emailIds := strings.Split(userInfo.EmailId, ",")
	dbConnection := impl.userRepository.GetConnection()
	tx, err := dbConnection.Begin()
	if err != nil {
		return nil, err
	}
	// Rollback tx on error.
	defer tx.Rollback()

	var policies []casbin2.Policy
	for _, emailId := range emailIds {
		dbUser, err := impl.userRepository.FetchActiveOrDeletedUserByEmail(emailId)
		if err != nil && err != pg.ErrNoRows {
			impl.logger.Errorw("error while fetching user from db", "error", err)
			return nil, err
		}

		//if found, update it with new roles
		if dbUser != nil && dbUser.Id > 0 {
			return nil, fmt.Errorf("existing user, cant self register")
		}

		// if not found, create new user
		userInfo, err = impl.saveUser(userInfo, emailId)
		if err != nil {
			err = &util.ApiError{
				Code:            constants.UserCreateDBFailed,
				InternalMessage: "failed to create new user in db",
				UserMessage:     fmt.Sprintf("requested by %d", userInfo.UserId),
			}
			return nil, err
		}
		if groupClaimsConfigActive {
			err = impl.updateDataForUserGroupClaimsMap(userInfo.Id, groupsFromClaims)
			if err != nil {
				impl.logger.Errorw("error in updating data for user group claims map", "err", err, "userId", userInfo.Id)
				return nil, err
			}
		}

		if len(userInfo.Roles) > 0 { //checking this because in self registration service we have set roles as per requirement, like in group claims type auth no need of roles
			roles, err := impl.userAuthRepository.GetRoleByRoles(userInfo.Roles)
			if err != nil {
				err = &util.ApiError{
					Code:            constants.UserCreateDBFailed,
					InternalMessage: "configured roles for selfregister are wrong",
					UserMessage:     fmt.Sprintf("requested by %d", userInfo.UserId),
				}
				return nil, err
			}
			for _, roleModel := range roles {
				userRoleModel := &repository.UserRoleModel{UserId: userInfo.Id, RoleId: roleModel.Id}
				userRoleModel, err = impl.userAuthRepository.CreateUserRoleMapping(userRoleModel, tx)
				if err != nil {
					return nil, err
				}
				policies = append(policies, casbin2.Policy{Type: "g", Sub: casbin2.Subject(userInfo.EmailId), Obj: casbin2.Object(roleModel.Role)})
			}
		}
		userInfo.EmailId = emailId
		userInfo.Exist = dbUser.Active
		userResponse = append(userResponse, &bean.UserInfo{Id: userInfo.Id, EmailId: emailId, Groups: userInfo.Groups, RoleFilters: userInfo.RoleFilters, SuperAdmin: userInfo.SuperAdmin})
	}

	if len(policies) > 0 {
		//loading policy for safety
		casbin2.LoadPolicy()
		err = casbin2.AddPolicy(policies)
		if err != nil {
			impl.logger.Errorw("casbin policy addition failed", "err", err)
			return nil, err
		}
		//loading policy for syncing orchestrator to casbin with newly added policies
		casbin2.LoadPolicy()
	}
	err = tx.Commit()
	if err != nil {
		return nil, err
	}
	return userResponse, nil
}

func (impl UserServiceImpl) UpdateUserGroupMappingIfActiveUser(emailId string, groups []string) error {
	user, err := impl.userRepository.FetchActiveUserByEmail(emailId)
	if err != nil {
		impl.logger.Errorw("error in getting active user by email", "err", err, "emailId", emailId)
		return err
	}
	err = impl.updateDataForUserGroupClaimsMap(user.Id, groups)
	if err != nil {
		impl.logger.Errorw("error in updating data for user group claims map", "err", err, "userId", user.Id)
		return err
	}
	return nil
}

func (impl UserServiceImpl) updateDataForUserGroupClaimsMap(userId int32, groups []string) error {
	//updating groups received in claims
	mapOfGroups := make(map[string]bool, len(groups))
	for _, group := range groups {
		mapOfGroups[group] = true
	}
	groupMappings, err := impl.userGroupMapRepository.GetByUserId(userId)
	if err != nil && err != pg.ErrNoRows {
		impl.logger.Errorw("error in getting user group mapping by userId", "err", err, "userId", userId)
		return err
	}
	dbConnection := impl.userGroupMapRepository.GetConnection()
	tx, err := dbConnection.Begin()
	if err != nil {
		impl.logger.Errorw("error in initiating transaction", "err", err)
		return err
	}
	defer tx.Rollback()
	modelsToBeSaved := make([]*repository.UserGroup, 0)
	modelsToBeUpdated := make([]*repository.UserGroup, 0)
	timeNow := time.Now()
	for i := range groupMappings {
		groupMapping := groupMappings[i]
		//checking if mapping present in groups from claims
		if _, ok := mapOfGroups[groupMapping.GroupName]; ok {
			//present so marking active flag true
			groupMapping.Active = true
			//deleting entry from map now
			delete(mapOfGroups, groupMapping.GroupName)
		} else {
			//not present so marking active flag false
			groupMapping.Active = false
		}
		groupMapping.UpdatedOn = timeNow
		groupMapping.UpdatedBy = 1 //system user

		//adding this group mapping to updated models irrespective of active
		modelsToBeUpdated = append(modelsToBeUpdated, groupMapping)
	}

	//iterating through remaining groups from the map, they are not found in current entries so need to be saved
	for group := range mapOfGroups {
		modelsToBeSaved = append(modelsToBeSaved, &repository.UserGroup{
			UserId:            userId,
			GroupName:         group,
			IsGroupClaimsData: true,
			Active:            true,
			AuditLog: sql.AuditLog{
				CreatedBy: 1,
				CreatedOn: timeNow,
				UpdatedBy: 1,
				UpdatedOn: timeNow,
			},
		})
	}
	if len(modelsToBeUpdated) > 0 {
		err = impl.userGroupMapRepository.Update(modelsToBeUpdated, tx)
		if err != nil {
			impl.logger.Errorw("error in updating user group mapping", "err", err)
			return err
		}
	}
	if len(modelsToBeSaved) > 0 {
		err = impl.userGroupMapRepository.Save(modelsToBeSaved, tx)
		if err != nil {
			impl.logger.Errorw("error in saving user group mapping", "err", err)
			return err
		}
	}
	err = tx.Commit()
	if err != nil {
		impl.logger.Errorw("error in committing transaction", "err", err)
		return err
	}
	return nil
}

func (impl UserServiceImpl) saveUser(userInfo *bean.UserInfo, emailId string) (*bean.UserInfo, error) {
	dbConnection := impl.userRepository.GetConnection()
	tx, err := dbConnection.Begin()
	if err != nil {
		return nil, err
	}
	// Rollback tx on error.
	defer tx.Rollback()

	_, err = impl.validateUserRequest(userInfo)
	if err != nil {
		err = &util.ApiError{HttpStatusCode: http.StatusBadRequest, UserMessage: "Invalid request, please provide role filters"}
		return nil, err
	}

	//create new user in our db on d basis of info got from google api or hex. assign a basic role
	model := &repository.UserModel{
		EmailId:     emailId,
		AccessToken: userInfo.AccessToken,
	}
	model.Active = true
	model.CreatedBy = userInfo.UserId
	model.UpdatedBy = userInfo.UserId
	model.CreatedOn = time.Now()
	model.UpdatedOn = time.Now()
	model, err = impl.userRepository.CreateUser(model, tx)
	if err != nil {
		impl.logger.Errorw("error in creating new user", "error", err)
		return nil, err
	}
	err = tx.Commit()
	if err != nil {
		return nil, err
	}
	userInfo.Id = model.Id
	return userInfo, nil
}

func (impl UserServiceImpl) CreateUser(userInfo *bean.UserInfo, token string, managerAuth func(resource, token string, object string) bool) ([]*bean.UserInfo, error) {

	var pass []string
	var userResponse []*bean.UserInfo
	emailIds := strings.Split(userInfo.EmailId, ",")
	for _, emailId := range emailIds {
		dbUser, err := impl.userRepository.FetchActiveOrDeletedUserByEmail(emailId)
		if err != nil && err != pg.ErrNoRows {
			impl.logger.Errorw("error while fetching user from db", "error", err)
			return nil, err
		}

		//if found, update it with new roles
		if dbUser != nil && dbUser.Id > 0 {
			userInfo, err = impl.updateUserIfExists(userInfo, dbUser, emailId, token, managerAuth)
			if err != nil {
				impl.logger.Errorw("error while create user if exists in db", "error", err)
				return nil, err
			}
		}

		// if not found, create new user
		if err == pg.ErrNoRows {
			userInfo, err = impl.createUserIfNotExists(userInfo, emailId, token, managerAuth)
			if err != nil {
				impl.logger.Errorw("error while create user if not exists in db", "error", err)
				return nil, err
			}
		}

		pass = append(pass, emailId)
		userInfo.EmailId = emailId
		userInfo.Exist = dbUser.Active
		userResponse = append(userResponse, &bean.UserInfo{Id: userInfo.Id, EmailId: emailId, Groups: userInfo.Groups, RoleFilters: userInfo.RoleFilters, SuperAdmin: userInfo.SuperAdmin})
	}

	return userResponse, nil
}

func (impl UserServiceImpl) updateUserIfExists(userInfo *bean.UserInfo, dbUser *repository.UserModel, emailId string,
	token string, managerAuth func(resource, token, object string) bool) (*bean.UserInfo, error) {
	updateUserInfo, err := impl.GetByIdWithoutGroupClaims(dbUser.Id)
	if err != nil && err != pg.ErrNoRows {
		impl.logger.Errorw("error while fetching user from db", "error", err)
		return nil, err
	}
	if dbUser.Active == false {
		updateUserInfo = &bean.UserInfo{Id: dbUser.Id}
		userInfo.Id = dbUser.Id
		updateUserInfo.SuperAdmin = userInfo.SuperAdmin
	}
	updateUserInfo.RoleFilters = impl.mergeRoleFilter(updateUserInfo.RoleFilters, userInfo.RoleFilters)
	updateUserInfo.Groups = impl.mergeGroups(updateUserInfo.Groups, userInfo.Groups)
	updateUserInfo.UserId = userInfo.UserId
	updateUserInfo.EmailId = emailId // override case sensitivity
	impl.logger.Debugw("update user called through create user flow", "user", updateUserInfo)
	updateUserInfo, _, _, _, err = impl.UpdateUser(updateUserInfo, token, managerAuth)
	if err != nil {
		impl.logger.Errorw("error while update user", "error", err)
		return nil, err
	}
	return userInfo, nil
}

func (impl UserServiceImpl) createUserIfNotExists(userInfo *bean.UserInfo, emailId string, token string, managerAuth func(resource string, token string, object string) bool) (*bean.UserInfo, error) {
	// if not found, create new user
	dbConnection := impl.userRepository.GetConnection()
	tx, err := dbConnection.Begin()
	if err != nil {
		return nil, err
	}
	// Rollback tx on error.
	defer tx.Rollback()

	_, err = impl.validateUserRequest(userInfo)
	if err != nil {
		err = &util.ApiError{HttpStatusCode: http.StatusBadRequest, UserMessage: "Invalid request, please provide role filters"}
		return nil, err
	}

	//create new user in our db on d basis of info got from google api or hex. assign a basic role
	model := &repository.UserModel{
		EmailId:     emailId,
		AccessToken: userInfo.AccessToken,
		UserType:    userInfo.UserType,
	}
	model.Active = true
	model.CreatedBy = userInfo.UserId
	model.UpdatedBy = userInfo.UserId
	model.CreatedOn = time.Now()
	model.UpdatedOn = time.Now()
	model, err = impl.userRepository.CreateUser(model, tx)
	if err != nil {
		impl.logger.Errorw("error in creating new user", "error", err)
		err = &util.ApiError{
			Code:            constants.UserCreateDBFailed,
			InternalMessage: "failed to create new user in db",
			UserMessage:     fmt.Sprintf("requested by %d", userInfo.UserId),
		}
		return nil, err
	}
	userInfo.Id = model.Id
	isGroupClaimsActive := impl.globalAuthorisationConfigService.IsGroupClaimsConfigActive()
	isSystemManagedActive := impl.globalAuthorisationConfigService.IsDevtronSystemManagedConfigActive()
	// case: when system managed is not active and group claims is active , so only create user, not permissions.
	if !isSystemManagedActive && isGroupClaimsActive {
		userInfo.RoleFilters = []bean.RoleFilter{}
		userInfo.Groups = []string{}
		userInfo.SuperAdmin = false
		err = tx.Commit()
		if err != nil {
			return nil, err
		}
		return userInfo, nil
	}
	//loading policy for safety
	casbin2.LoadPolicy()

	//Starts Role and Mapping
	capacity, mapping := impl.userCommonService.GetCapacityForRoleFilter(userInfo.RoleFilters)
	//var policies []casbin2.Policy
	var policies = make([]casbin2.Policy, 0, capacity)
	if userInfo.SuperAdmin == false {
		for index, roleFilter := range userInfo.RoleFilters {
			impl.logger.Infow("Creating Or updating User Roles for RoleFilter ")
			entity := roleFilter.Entity
			policiesToBeAdded, _, err := impl.CreateOrUpdateUserRolesForAllTypes(roleFilter, userInfo.UserId, model, nil, token, managerAuth, tx, entity, mapping[index])
			if err != nil {
				impl.logger.Errorw("error in creating user roles for Alltypes", "err", err)
				return nil, err
			}
			policies = append(policies, policiesToBeAdded...)

		}

		// START GROUP POLICY
		for _, item := range userInfo.Groups {
			userGroup, err := impl.roleGroupRepository.GetRoleGroupByName(item)
			if err != nil {
				return nil, err
			}
			//object := "group:" + strings.ReplaceAll(item, " ", "_")
			policies = append(policies, casbin2.Policy{Type: "g", Sub: casbin2.Subject(emailId), Obj: casbin2.Object(userGroup.CasbinName)})
		}
		// END GROUP POLICY
	} else if userInfo.SuperAdmin == true {

		isSuperAdmin, err := impl.IsSuperAdmin(int(userInfo.UserId), token)
		if err != nil {
			return nil, err
		}
		if isSuperAdmin == false {
			err = &util.ApiError{HttpStatusCode: http.StatusForbidden, UserMessage: "Invalid request, not allow to update super admin type user"}
			return nil, err
		}
		flag, err := impl.userAuthRepository.CreateRoleForSuperAdminIfNotExists(tx, userInfo.UserId)
		if err != nil || flag == false {
			return nil, err
		}
		roleModel, err := impl.userAuthRepository.GetRoleByFilterForAllTypes("", "", "", "", bean2.SUPER_ADMIN, false, "", "", "", "", "", "", "", false, "")
		if err != nil {
			return nil, err
		}
		if roleModel.Id > 0 {
			userRoleModel := &repository.UserRoleModel{UserId: model.Id, RoleId: roleModel.Id, AuditLog: sql.AuditLog{
				CreatedBy: userInfo.UserId,
				CreatedOn: time.Now(),
				UpdatedBy: userInfo.UserId,
				UpdatedOn: time.Now(),
			}}
			userRoleModel, err = impl.userAuthRepository.CreateUserRoleMapping(userRoleModel, tx)
			if err != nil {
				return nil, err
			}
			policies = append(policies, casbin2.Policy{Type: "g", Sub: casbin2.Subject(model.EmailId), Obj: casbin2.Object(roleModel.Role)})
		}

	}
	impl.logger.Infow("Checking the length of policies to be added and Adding in casbin ")
	if len(policies) > 0 {
		impl.logger.Infow("Adding policies in casbin")
		err = casbin2.AddPolicy(policies)
		if err != nil {
			impl.logger.Errorw("casbin policy addition failed", "err", err)
			return nil, err
		}
	}
	//Ends
	err = tx.Commit()
	if err != nil {
		return nil, err
	}
	//loading policy for syncing orchestrator to casbin with newly added policies
	casbin2.LoadPolicy()
	return userInfo, nil
}

func (impl UserServiceImpl) CreateOrUpdateUserRolesForAllTypes(roleFilter bean.RoleFilter, userId int32, model *repository.UserModel, existingRoles map[int]repository.UserRoleModel, token string, managerAuth func(resource string, token string, object string) bool, tx *pg.Tx, entity string, capacity int) ([]casbin2.Policy, bool, error) {
	//var policiesToBeAdded []casbin2.Policy
	var policiesToBeAdded = make([]casbin2.Policy, 0, capacity)
	var err error
	rolesChanged := false
	if entity == bean2.CLUSTER {
		policiesToBeAdded, rolesChanged, err = impl.createOrUpdateUserRolesForClusterEntity(roleFilter, userId, model, existingRoles, token, managerAuth, tx, entity, capacity)
		if err != nil {
			return nil, false, err
		}
	} else if entity == bean2.EntityJobs {
		policiesToBeAdded, rolesChanged, err = impl.createOrUpdateUserRolesForJobsEntity(roleFilter, userId, model, existingRoles, token, managerAuth, tx, entity, capacity)
		if err != nil {
			return nil, false, err
		}
	} else {
		policiesToBeAdded, rolesChanged, err = impl.createOrUpdateUserRolesForOtherEntity(roleFilter, userId, model, existingRoles, token, managerAuth, tx, entity, capacity)
		if err != nil {
			return nil, false, err
		}
	}
	return policiesToBeAdded, rolesChanged, nil
}

func (impl UserServiceImpl) createOrUpdateUserRolesForClusterEntity(roleFilter bean.RoleFilter, userId int32, model *repository.UserModel, existingRoles map[int]repository.UserRoleModel, token string, managerAuth func(resource string, token string, object string) bool, tx *pg.Tx, entity string, capacity int) ([]casbin2.Policy, bool, error) {

	//var policiesToBeAdded []casbin2.Policy
	rolesChanged := false
	namespaces := strings.Split(roleFilter.Namespace, ",")
	groups := strings.Split(roleFilter.Group, ",")
	kinds := strings.Split(roleFilter.Kind, ",")
	resources := strings.Split(roleFilter.Resource, ",")

	//capacity := len(namespaces) * len(groups) * len(kinds) * len(resources) * 2
	actionType := roleFilter.Action
	accessType := roleFilter.AccessType
	var policiesToBeAdded = make([]casbin2.Policy, 0, capacity)
	for _, namespace := range namespaces {
		for _, group := range groups {
			for _, kind := range kinds {
				for _, resource := range resources {
					if managerAuth != nil {
						isValidAuth := impl.userCommonService.CheckRbacForClusterEntity(roleFilter.Cluster, namespace, group, kind, resource, token, managerAuth)
						if !isValidAuth {
							continue
						}
					}
					impl.logger.Infow("Getting Role by filter for cluster")
					roleModel, err := impl.userAuthRepository.GetRoleByFilterForAllTypes(entity, "", "", "", "", false, accessType, roleFilter.Cluster, namespace, group, kind, resource, actionType, false, "")
					if err != nil {
						return policiesToBeAdded, rolesChanged, err
					}
					if roleModel.Id == 0 {
						impl.logger.Infow("Creating Polices for cluster", resource, kind, namespace, group)
						flag, err, policiesAdded := impl.userCommonService.CreateDefaultPoliciesForAllTypes("", "", "", entity, roleFilter.Cluster, namespace, group, kind, resource, actionType, accessType, false, "", userId)
						if err != nil || flag == false {
							return policiesToBeAdded, rolesChanged, err
						}
						policiesToBeAdded = append(policiesToBeAdded, policiesAdded...)
						impl.logger.Infow("getting role again for cluster")
						roleModel, err = impl.userAuthRepository.GetRoleByFilterForAllTypes(entity, "", "", "", "", false, accessType, roleFilter.Cluster, namespace, group, kind, resource, actionType, false, "")
						if err != nil {
							return policiesToBeAdded, rolesChanged, err
						}
						if roleModel.Id == 0 {
							continue
						}
					}
					if _, ok := existingRoles[roleModel.Id]; ok {
						//Adding policies which are removed
						policiesToBeAdded = append(policiesToBeAdded, casbin2.Policy{Type: "g", Sub: casbin2.Subject(model.EmailId), Obj: casbin2.Object(roleModel.Role)})
					} else {
						if roleModel.Id > 0 {
							rolesChanged = true
							userRoleModel := &repository.UserRoleModel{
								UserId: model.Id,
								RoleId: roleModel.Id,
								AuditLog: sql.AuditLog{
									CreatedBy: userId,
									CreatedOn: time.Now(),
									UpdatedBy: userId,
									UpdatedOn: time.Now(),
								}}
							userRoleModel, err = impl.userAuthRepository.CreateUserRoleMapping(userRoleModel, tx)
							if err != nil {
								return nil, rolesChanged, err
							}
							policiesToBeAdded = append(policiesToBeAdded, casbin2.Policy{Type: "g", Sub: casbin2.Subject(model.EmailId), Obj: casbin2.Object(roleModel.Role)})
						}
					}
				}
			}
		}
	}
	return policiesToBeAdded, rolesChanged, nil
}

func (impl UserServiceImpl) mergeRoleFilter(oldR []bean.RoleFilter, newR []bean.RoleFilter) []bean.RoleFilter {
	var roleFilters []bean.RoleFilter
	keysMap := make(map[string]bool)
	for _, role := range oldR {
		roleFilters = append(roleFilters, bean.RoleFilter{
			Entity:      role.Entity,
			Team:        role.Team,
			Environment: role.Environment,
			EntityName:  role.EntityName,
			Action:      role.Action,
			AccessType:  role.AccessType,
			Cluster:     role.Cluster,
			Namespace:   role.Namespace,
			Group:       role.Group,
			Kind:        role.Kind,
			Resource:    role.Resource,
			Approver:    role.Approver,
			Workflow:    role.Workflow,
		})
		key := fmt.Sprintf("%s-%s-%s-%s-%s-%s-%t-%s-%s-%s-%s-%s-%s", role.Entity, role.Team, role.Environment,
			role.EntityName, role.Action, role.AccessType, role.Approver, role.Cluster, role.Namespace, role.Group, role.Kind, role.Resource, role.Workflow)
		keysMap[key] = true
	}
	for _, role := range newR {
		key := fmt.Sprintf("%s-%s-%s-%s-%s-%s-%t-%s-%s-%s-%s-%s-%s", role.Entity, role.Team, role.Environment,
			role.EntityName, role.Action, role.AccessType, role.Approver, role.Cluster, role.Namespace, role.Group, role.Kind, role.Resource, role.Workflow)
		if _, ok := keysMap[key]; !ok {
			roleFilters = append(roleFilters, bean.RoleFilter{
				Entity:      role.Entity,
				Team:        role.Team,
				Environment: role.Environment,
				EntityName:  role.EntityName,
				Action:      role.Action,
				AccessType:  role.AccessType,
				Cluster:     role.Cluster,
				Namespace:   role.Namespace,
				Group:       role.Group,
				Kind:        role.Kind,
				Resource:    role.Resource,
				Approver:    role.Approver,
				Workflow:    role.Workflow,
			})
		}
	}
	return roleFilters
}

func (impl UserServiceImpl) mergeGroups(oldGroups []string, newGroups []string) []string {
	var groups []string
	keysMap := make(map[string]bool)
	for _, group := range oldGroups {
		groups = append(groups, group)
		key := fmt.Sprintf(group)
		keysMap[key] = true
	}
	for _, group := range newGroups {
		key := fmt.Sprintf(group)
		if _, ok := keysMap[key]; !ok {
			groups = append(groups, group)
		}
	}
	return groups
}

func (impl UserServiceImpl) UpdateUser(userInfo *bean.UserInfo, token string, managerAuth func(resource, token string, object string) bool) (*bean.UserInfo, bool, bool, []string, error) {
	//checking if request for same user is being processed
	isLocked := impl.getUserReqLockStateById(userInfo.Id)
	if isLocked {
		impl.logger.Errorw("received concurrent request for user update, UpdateUser", "userId", userInfo.Id)
		return nil, false, false, nil, &util.ApiError{
			Code:           "409",
			HttpStatusCode: http.StatusConflict,
			UserMessage:    ConcurrentRequestLockError,
		}
	} else {
		//locking state for this user since it's ready to serve
		err := impl.lockUnlockUserReqState(userInfo.Id, true)
		if err != nil {
			impl.logger.Errorw("error in locking, lockUnlockUserReqState", "userId", userInfo.Id)
			return nil, false, false, nil, err
		}
		defer func() {
			err = impl.lockUnlockUserReqState(userInfo.Id, false)
			if err != nil {
				impl.logger.Errorw("error in unlocking, lockUnlockUserReqState", "userId", userInfo.Id)
			}
		}()
	}
	dbConnection := impl.userRepository.GetConnection()
	tx, err := dbConnection.Begin()
	if err != nil {
		return nil, false, false, nil, err
	}
	model, err := impl.userRepository.GetByIdIncludeDeleted(userInfo.Id)
	if err != nil {
		impl.logger.Errorw("error while fetching user from db", "error", err)
		return nil, false, false, nil, err
	}
	// Rollback tx on error.
	defer tx.Rollback()

	isSystemManagedActive := impl.globalAuthorisationConfigService.IsDevtronSystemManagedConfigActive()
	isUserActive := model.Active
	isApiToken := util3.CheckIfApiToken(userInfo.EmailId)
	// case: system managed permissions is not active and user is inActive , mark user as active
	if !isSystemManagedActive && !isUserActive && !isApiToken {
		err = impl.UpdateUserToActive(model, tx, userInfo.EmailId, userInfo.UserId)
		if err != nil {
			impl.logger.Errorw("error in updating user to active", "err", err, "EmailId", userInfo.EmailId)
			return userInfo, false, false, nil, err
		}
		err = tx.Commit()
		if err != nil {
			return nil, false, false, nil, err
		}
		return userInfo, false, false, nil, nil

	} else if !isSystemManagedActive && isUserActive && !isApiToken {
		// case: system managed permissions is not active and user is active , update is not allowed
		err = &util.ApiError{HttpStatusCode: http.StatusBadRequest, UserMessage: "Invalid request, user permissions are managed by your SSO Provider groups"}
		impl.logger.Errorw("Invalid request,User permissions are managed by SSO Provider", "error", err)
		return nil, false, false, nil, err
	}
	//validating if action user is not admin and trying to update user who has super admin polices, return 403
	isUserSuperAdmin, err := impl.IsSuperAdmin(int(userInfo.Id), token)
	if err != nil {
		return nil, false, false, nil, err
	}
	isActionPerformingUserSuperAdmin, err := impl.IsSuperAdmin(int(userInfo.UserId), token)
	if err != nil {
		return nil, false, false, nil, err
	}
	//if request comes to make user as a super admin or user already a super admin (who'is going to be updated), action performing user should have super admin access
	if userInfo.SuperAdmin || isUserSuperAdmin {
		if !isActionPerformingUserSuperAdmin {
			err = &util.ApiError{HttpStatusCode: http.StatusForbidden, UserMessage: "Invalid request, not allow to update super admin type user"}
			impl.logger.Errorw("Invalid request, not allow to update super admin type user", "error", err)
			return nil, false, false, nil, err
		}
	}
	if userInfo.SuperAdmin && isUserSuperAdmin {
		err = &util.ApiError{HttpStatusCode: http.StatusBadRequest, UserMessage: "User Already A Super Admin"}
		impl.logger.Errorw("user already a superAdmin", "error", err)
		return nil, false, false, nil, err
	}

	var eliminatedPolicies []casbin2.Policy
	capacity, mapping := impl.userCommonService.GetCapacityForRoleFilter(userInfo.RoleFilters)
	var addedPolicies = make([]casbin2.Policy, 0, capacity)
	restrictedGroups := []string{}
	rolesChanged := false
	groupsModified := false
	//loading policy for safety
	casbin2.LoadPolicy()
	if userInfo.SuperAdmin == false {
		//Starts Role and Mapping
		userRoleModels, err := impl.userAuthRepository.GetUserRoleMappingByUserId(model.Id)
		if err != nil {
			return nil, false, false, nil, err
		}
		existingRoleIds := make(map[int]repository.UserRoleModel)
		eliminatedRoleIds := make(map[int]*repository.UserRoleModel)
		for i := range userRoleModels {
			existingRoleIds[userRoleModels[i].RoleId] = *userRoleModels[i]
			eliminatedRoleIds[userRoleModels[i].RoleId] = userRoleModels[i]
		}

		//validate role filters
		_, err = impl.validateUserRequest(userInfo)
		if err != nil {
			err = &util.ApiError{HttpStatusCode: http.StatusBadRequest, UserMessage: "Invalid request, please provide role filters"}
			return nil, false, false, nil, err
		}

		// DELETE Removed Items
		items, err := impl.userCommonService.RemoveRolesAndReturnEliminatedPolicies(userInfo, existingRoleIds, eliminatedRoleIds, tx, token, managerAuth)
		if err != nil {
			return nil, false, false, nil, err
		}
		eliminatedPolicies = append(eliminatedPolicies, items...)
		if len(eliminatedPolicies) > 0 {
			impl.logger.Debugw("casbin policies to remove for the request", "policies: ", eliminatedPolicies, "userInfo", userInfo)
			rolesChanged = true
		}

		//Adding New Policies
		for index, roleFilter := range userInfo.RoleFilters {
			entity := roleFilter.Entity

			policiesToBeAdded, rolesChangedFromRoleUpdate, err := impl.CreateOrUpdateUserRolesForAllTypes(roleFilter, userInfo.UserId, model, existingRoleIds, token, managerAuth, tx, entity, mapping[index])
			if err != nil {
				impl.logger.Errorw("error in creating user roles for All Types", "err", err)
				return nil, false, false, nil, err
			}
			addedPolicies = append(addedPolicies, policiesToBeAdded...)
			rolesChanged = rolesChangedFromRoleUpdate

		}

		//ROLE GROUP SETUP
		newGroupMap := make(map[string]string)
		oldGroupMap := make(map[string]string)
		userCasbinRoles, err := impl.CheckUserRoles(userInfo.Id, token)

		if err != nil {
			return nil, false, false, nil, err
		}
		for _, oldItem := range userCasbinRoles {
			oldGroupMap[oldItem] = oldItem
		}
		// START GROUP POLICY
		for _, item := range userInfo.Groups {
			userGroup, err := impl.roleGroupRepository.GetRoleGroupByName(item)
			if err != nil {
				return nil, false, false, nil, err
			}
			newGroupMap[userGroup.CasbinName] = userGroup.CasbinName
			if _, ok := oldGroupMap[userGroup.CasbinName]; !ok {
				//check permission for new group which is going to add
				hasAccessToGroup := impl.checkGroupAuth(userGroup.CasbinName, token, managerAuth, isActionPerformingUserSuperAdmin)
				if hasAccessToGroup {
					groupsModified = true
					addedPolicies = append(addedPolicies, casbin2.Policy{Type: "g", Sub: casbin2.Subject(userInfo.EmailId), Obj: casbin2.Object(userGroup.CasbinName)})
				} else {
					trimmedGroup := strings.TrimPrefix(item, "group:")
					restrictedGroups = append(restrictedGroups, trimmedGroup)
				}
			}
		}

		for _, item := range userCasbinRoles {
			if _, ok := newGroupMap[item]; !ok {
				if item != bean.SUPERADMIN {
					//check permission for group which is going to eliminate
					if strings.HasPrefix(item, "group:") {
						hasAccessToGroup := impl.checkGroupAuth(item, token, managerAuth, isActionPerformingUserSuperAdmin)
						if hasAccessToGroup {
							if strings.HasPrefix(item, "group:") {
								groupsModified = true
							}
							eliminatedPolicies = append(eliminatedPolicies, casbin2.Policy{Type: "g", Sub: casbin2.Subject(userInfo.EmailId), Obj: casbin2.Object(item)})
						} else {
							trimmedGroup := strings.TrimPrefix(item, "group:")
							restrictedGroups = append(restrictedGroups, trimmedGroup)
						}
					}
				}
			}
		}
		// END GROUP POLICY

	} else if userInfo.SuperAdmin == true {
		flag, err := impl.userAuthRepository.CreateRoleForSuperAdminIfNotExists(tx, userInfo.UserId)
		if err != nil || flag == false {
			return nil, false, false, nil, err
		}
		roleModel, err := impl.userAuthRepository.GetRoleByFilterForAllTypes("", "", "", "", bean2.SUPER_ADMIN, false, "", "", "", "", "", "", "", false, "")
		if err != nil {
			return nil, false, false, nil, err
		}
		if roleModel.Id > 0 {
			userRoleModel := &repository.UserRoleModel{UserId: model.Id, RoleId: roleModel.Id}
			userRoleModel, err = impl.userAuthRepository.CreateUserRoleMapping(userRoleModel, tx)
			if err != nil {
				return nil, false, false, nil, err
			}
			addedPolicies = append(addedPolicies, casbin2.Policy{Type: "g", Sub: casbin2.Subject(model.EmailId), Obj: casbin2.Object(roleModel.Role)})
		}
	}

	//updating in casbin
	if len(eliminatedPolicies) > 0 {
		impl.logger.Debugw("casbin policies being eliminated", "policies: ", eliminatedPolicies, "userInfo", userInfo)
		pRes := casbin2.RemovePolicy(eliminatedPolicies)
		println(pRes)
	}
	if len(addedPolicies) > 0 {
		impl.logger.Debugw("casbin policies being added", "policies: ", addedPolicies)
		err = casbin2.AddPolicy(addedPolicies)
		if err != nil {
			impl.logger.Errorw("casbin policy addition failed", "err", err)
			return nil, false, false, nil, err
		}
	}
	//Ends

	model.EmailId = userInfo.EmailId // override case sensitivity
	model.UpdatedOn = time.Now()
	model.UpdatedBy = userInfo.UserId
	model.Active = true
	model, err = impl.userRepository.UpdateUser(model, tx)
	if err != nil {
		impl.logger.Errorw("error while fetching user from db", "error", err)
		return nil, false, false, nil, err
	}
	err = tx.Commit()
	if err != nil {
		return nil, false, false, nil, err
	}
	//loading policy for syncing orchestrator to casbin with newly added policies
	casbin2.LoadPolicy()
	return userInfo, rolesChanged, groupsModified, restrictedGroups, nil
}
func (impl UserServiceImpl) UpdateUserToActive(model *repository.UserModel, tx *pg.Tx, emailId string, userId int32) error {

	model.EmailId = emailId // override case sensitivity
	model.UpdatedOn = time.Now()
	model.UpdatedBy = userId
	model.Active = true
	model, err := impl.userRepository.UpdateUser(model, tx)
	if err != nil {
		impl.logger.Errorw("error while fetching user from db", "error", err)
		return err
	}
	return nil

}

func (impl UserServiceImpl) GetByIdWithoutGroupClaims(id int32) (*bean.UserInfo, error) {
	model, err := impl.userRepository.GetById(id)
	if err != nil {
		impl.logger.Errorw("error while fetching user from db", "error", err)
		return nil, err
	}

	isSuperAdmin, roleFilters, filterGroups := impl.getUserMetadata(model)
	response := &bean.UserInfo{
		Id:          model.Id,
		EmailId:     model.EmailId,
		RoleFilters: roleFilters,
		Groups:      filterGroups,
		SuperAdmin:  isSuperAdmin,
	}

	return response, nil
}

func (impl UserServiceImpl) GetRoleFiltersForAUserById(id int32) (*bean.UserInfo, error) {
	model, err := impl.userRepository.GetById(id)
	if err != nil {
		impl.logger.Errorw("error while fetching user from db", "error", err)
		return nil, err
	}
	var roleFilters []bean.RoleFilter
	isGroupClaimsActive := impl.globalAuthorisationConfigService.IsGroupClaimsConfigActive()
	if isGroupClaimsActive {
		roleFiltersFromGroupClaims, err := impl.getRoleFiltersForGroupClaims(id)
		if err != nil {
			impl.logger.Errorw("error in getRoleFiltersForGroupClaims", "err", err, "userId", id)
			return nil, err
		}
		if len(roleFiltersFromGroupClaims) > 0 {
			roleFilters = append(roleFilters, roleFiltersFromGroupClaims...)
		}

	} else {
		roleFiltersFromDevtronManaged, err := impl.getRolefiltersForDevtronManaged(model)
		if err != nil {
			impl.logger.Errorw("error while getRolefiltersForDevtronManaged", "error", err, "id", model.Id)
			return nil, err
		}
		if len(roleFiltersFromDevtronManaged) > 0 {
			roleFilters = append(roleFilters, roleFiltersFromDevtronManaged...)
		}
	}

	response := &bean.UserInfo{
		Id:          model.Id,
		EmailId:     model.EmailId,
		RoleFilters: roleFilters,
	}

	return response, nil
}

func (impl UserServiceImpl) GetByIdForGroupClaims(id int32) (*bean.UserInfo, error) {
	model, err := impl.userRepository.GetById(id)
	if err != nil {
		impl.logger.Errorw("error while fetching user from db", "error", err)
		return nil, err
	}
	var roleFilters []bean.RoleFilter
	var filterGroups []string
	var isSuperAdmin bool
	var roleGroups []bean.RoleGroup
	isGroupClaimsActive := impl.globalAuthorisationConfigService.IsGroupClaimsConfigActive()
	if isGroupClaimsActive {
		roleGroups, err = impl.getRoleGroupsForGroupClaims(id)
		if err != nil {
			impl.logger.Errorw("error in getRoleGroupsForGroupClaims ", "err", err, "id", id)
			return nil, err
		}
	} else {
		// Intentionally considering ad or devtron managed here to avoid conflicts
		isSuperAdmin, roleFilters, filterGroups = impl.getUserMetadata(model)
	}
	response := &bean.UserInfo{
		Id:          model.Id,
		EmailId:     model.EmailId,
		RoleFilters: roleFilters,
		Groups:      filterGroups,
		SuperAdmin:  isSuperAdmin,
		RoleGroups:  roleGroups,
	}

	return response, nil
}

func (impl UserServiceImpl) fetchRoleGroupsByGroupClaims(groupClaims []string) ([]bean.RoleGroup, error) {
	_, roleGroups, err := impl.roleGroupService.FetchRoleGroupsWithRolesByGroupCasbinNames(groupClaims)
	if err != nil {
		impl.logger.Errorw("error in fetchRoleGroupsByGroupClaims", "err", err, "groupClaims", groupClaims)
		return nil, err
	}
	return roleGroups, err
}

func (impl UserServiceImpl) getUserMetadata(model *repository.UserModel) (bool, []bean.RoleFilter, []string) {
	roles, err := impl.userAuthRepository.GetRolesByUserId(model.Id)
	if err != nil {
		impl.logger.Debugw("No Roles Found for user", "id", model.Id)
	}

	isSuperAdmin := false
	var roleFilters []bean.RoleFilter
	roleFilterMap := make(map[string]*bean.RoleFilter)
	for _, role := range roles {
		key := impl.userCommonService.GetUniqueKeyForAllEntity(role)
		if _, ok := roleFilterMap[key]; ok {
			impl.userCommonService.BuildRoleFilterForAllTypes(roleFilterMap, role, key)
		} else {
			roleFilterMap[key] = &bean.RoleFilter{
				Entity:      role.Entity,
				Team:        role.Team,
				Environment: role.Environment,
				EntityName:  role.EntityName,
				Action:      role.Action,
				AccessType:  role.AccessType,
				Cluster:     role.Cluster,
				Namespace:   role.Namespace,
				Group:       role.Group,
				Kind:        role.Kind,
				Resource:    role.Resource,
				Approver:    role.Approver,
				Workflow:    role.Workflow,
			}

		}
		if role.Role == bean.SUPERADMIN {
			isSuperAdmin = true
		}
	}
	for _, v := range roleFilterMap {
		if v.Action == "super-admin" {
			continue
		}
		roleFilters = append(roleFilters, *v)
	}
	roleFilters = impl.userCommonService.MergeCustomRoleFilters(roleFilters)
	groups, err := casbin2.GetRolesForUser(model.EmailId)
	if err != nil {
		impl.logger.Warnw("No Roles Found for user", "id", model.Id)
	}

	var filterGroups []string
	for _, item := range groups {
		if strings.Contains(item, "group:") {
			filterGroups = append(filterGroups, item)
		}
	}

	if len(filterGroups) > 0 {
		filterGroupsModels, err := impl.roleGroupRepository.GetRoleGroupListByCasbinNames(filterGroups)
		if err != nil {
			impl.logger.Warnw("No Roles Found for user", "id", model.Id)
		}
		filterGroups = nil
		for _, item := range filterGroupsModels {
			filterGroups = append(filterGroups, item.Name)
		}
	} else {
		impl.logger.Warnw("no roles found for user", "email", model.EmailId)
	}

	if len(filterGroups) == 0 {
		filterGroups = make([]string, 0)
	}
	if len(roleFilters) == 0 {
		roleFilters = make([]bean.RoleFilter, 0)
	}
	for index, roleFilter := range roleFilters {
		if roleFilter.Entity == "" {
			roleFilters[index].Entity = bean2.ENTITY_APPS
			if roleFilter.AccessType == "" {
				roleFilters[index].AccessType = bean2.DEVTRON_APP
			}
		}
	}
	return isSuperAdmin, roleFilters, filterGroups
}

// GetAll excluding API token user
func (impl UserServiceImpl) GetAll() ([]bean.UserInfo, error) {
	model, err := impl.userRepository.GetAllExcludingApiTokenUser()
	if err != nil {
		impl.logger.Errorw("error while fetching user from db", "error", err)
		return nil, err
	}
	var response []bean.UserInfo
	for _, m := range model {
		response = append(response, bean.UserInfo{
			Id:          m.Id,
			EmailId:     m.EmailId,
			RoleFilters: make([]bean.RoleFilter, 0),
			Groups:      make([]string, 0),
		})
	}
	if len(response) == 0 {
		response = make([]bean.UserInfo, 0)
	}
	return response, nil
}

// GetAllWithFilters takes filter request  gives UserListingResponse as output with some operations like filter, sorting, searching,pagination support inbuilt
func (impl UserServiceImpl) GetAllWithFilters(request *bean.FetchListingRequest) (*bean.UserListingResponse, error) {
	//  default values will be used if not provided
	impl.userCommonService.SetDefaultValuesIfNotPresent(request, false)
	if request.ShowAll {
		response, err := impl.getAllDetailedUsers()
		if err != nil {
			impl.logger.Errorw("error in GetAllWithFilters", "err", err)
			return nil, err
		}
		return impl.getAllDetailedUsersAdapter(response), nil
	}

	// Recording time here for overall consistency
	request.CurrentTime = time.Now()

	// setting count check to true for only count
	request.CountCheck = true
	// Build query from query builder
	query := impl.userListingRepositoryQueryBuilder.GetQueryForUserListingWithFilters(request)
	totalCount, err := impl.userRepository.GetCountExecutingQuery(query)
	if err != nil {
		impl.logger.Errorw("error while fetching user from db in GetAllWithFilters", "error", err)
		return nil, err
	}

	// setting count check to false for getting data
	request.CountCheck = false

	query = impl.userListingRepositoryQueryBuilder.GetQueryForUserListingWithFilters(request)
	models, err := impl.userRepository.GetAllExecutingQuery(query)
	if err != nil {
		impl.logger.Errorw("error while fetching user from db in GetAllWithFilters", "error", err)
		return nil, err
	}

	listingResponse, err := impl.getUserResponse(models, request.CurrentTime, totalCount)
	if err != nil {
		impl.logger.Errorw("error in GetAllWithFilters", "err", err)
		return nil, err
	}

	return listingResponse, nil

}

func (impl UserServiceImpl) getAllDetailedUsersAdapter(detailedUsers []bean.UserInfo) *bean.UserListingResponse {
	listingResponse := &bean.UserListingResponse{
		Users:      detailedUsers,
		TotalCount: len(detailedUsers),
	}
	return listingResponse
}

func (impl UserServiceImpl) getUserResponse(model []repository.UserModel, recordedTime time.Time, totalCount int) (*bean.UserListingResponse, error) {
	var response []bean.UserInfo
	for _, m := range model {
		lastLoginTime := adapter.GetLastLoginTime(m)
		userStatus, ttlTime := getStatusAndTTL(m, recordedTime)
		response = append(response, bean.UserInfo{
			Id:                      m.Id,
			EmailId:                 m.EmailId,
			RoleFilters:             make([]bean.RoleFilter, 0),
			Groups:                  make([]string, 0),
			LastLoginTime:           lastLoginTime,
			UserStatus:              userStatus,
			TimeoutWindowExpression: ttlTime,
		})
	}
	if len(response) == 0 {
		response = make([]bean.UserInfo, 0)
	}

	listingResponse := &bean.UserListingResponse{
		Users:      response,
		TotalCount: totalCount,
	}
	return listingResponse, nil
}

func (impl UserServiceImpl) getAllDetailedUsers() ([]bean.UserInfo, error) {
	query := impl.userListingRepositoryQueryBuilder.GetQueryForAllUserWithAudit()
	models, err := impl.userRepository.GetAllExecutingQuery(query)
	if err != nil {
		impl.logger.Errorw("error in GetAllDetailedUsers", "err", err)
		return nil, err
	}

	var response []bean.UserInfo
	// recording time here for overall status consistency
	recordedTime := time.Now()

	for _, model := range models {
		isSuperAdmin, roleFilters, filterGroups := impl.getUserMetadata(&model)
		userStatus, ttlTime := getStatusAndTTL(model, recordedTime)
		lastLoginTime := adapter.GetLastLoginTime(model)
		userResp := getUserInfoAdapter(model.Id, model.EmailId, roleFilters, filterGroups, isSuperAdmin, lastLoginTime, ttlTime, userStatus)
		response = append(response, userResp)
	}
	if len(response) == 0 {
		response = make([]bean.UserInfo, 0)
	}
	return response, nil
}

func getUserInfoAdapter(id int32, emailId string, roleFilters []bean.RoleFilter, filterGroups []string, isSuperAdmin bool, lastLoginTime, ttlTime time.Time, userStatus bean.Status) bean.UserInfo {
	user := bean.UserInfo{
		Id:                      id,
		EmailId:                 emailId,
		RoleFilters:             roleFilters,
		Groups:                  filterGroups,
		SuperAdmin:              isSuperAdmin,
		LastLoginTime:           lastLoginTime,
		UserStatus:              userStatus,
		TimeoutWindowExpression: ttlTime,
	}
	return user
}

func (impl UserServiceImpl) getLastLoginTime(model repository.UserModel) time.Time {
	lastLoginTime := time.Time{}
	if model.UserAudit != nil {
		lastLoginTime = model.UserAudit.UpdatedOn
	}
	return lastLoginTime
}

func (impl UserServiceImpl) UserExists(emailId string) bool {
	model, err := impl.userRepository.FetchActiveUserByEmail(emailId)
	if err != nil {
		impl.logger.Errorw("error while fetching user from db", "error", err)
		return false
	}
	if model.Id == 0 {
		impl.logger.Errorw("no user found ", "email", emailId)
		return false
	} else {
		return true
	}
}

func (impl UserServiceImpl) CheckForApproverAccess(appName, envName string, userId int32) bool {
	allowedUsers, err := impl.GetApprovalUsersByEnv(appName, envName)
	if err != nil {
		impl.logger.Errorw("error occurred while fetching approval users", "appName", appName, "envName", envName, "err", err)
		return false
	}
	email, err := impl.GetEmailById(userId)
	if err != nil {
		impl.logger.Errorw("error occurred while fetching user details", "userId", userId, "err", err)
		return false
	}
	allowed := userId == 2 // admin user
	if !allowed {
		for _, allowedUser := range allowedUsers {
			if email == allowedUser {
				allowed = true
				break
			}
		}
	}
	return allowed
}

func (impl UserServiceImpl) GetConfigApprovalUsersByEnv(appName, envName, team string) ([]string, error) {
	emailIds, permissionGroupNames, err := impl.userAuthRepository.GetConfigApprovalUsersByEnv(appName, envName, team)
	if err != nil {
		return emailIds, err
	}
	finalEmails, err := impl.extractEmailIds(permissionGroupNames, emailIds)
	if err != nil {
		return emailIds, err
	}
	return finalEmails, nil
}

func (impl UserServiceImpl) GetApprovalUsersByEnv(appName, envName string) ([]string, error) {
	emailIds, permissionGroupNames, err := impl.userAuthRepository.GetApprovalUsersByEnv(appName, envName)
	if err != nil {
		return emailIds, err
	}
	finalEmails, err := impl.extractEmailIds(permissionGroupNames, emailIds)
	if err != nil {
		return emailIds, err
	}
	return finalEmails, nil
}

func (impl UserServiceImpl) extractEmailIds(permissionGroupNames []string, emailIds []string) ([]string, error) {
	for _, groupName := range permissionGroupNames {
		userEmails, err := casbin2.GetUserByRole(groupName)
		if err != nil {
			return emailIds, err
		}
		emailIds = append(emailIds, userEmails...)
	}
	uniqueEmails := make(map[string]bool)
	for _, emailId := range emailIds {
		_, ok := uniqueEmails[emailId]
		if !ok {
			uniqueEmails[emailId] = true
		}
	}
	var finalEmails []string
	for emailId, _ := range uniqueEmails {
		finalEmails = append(finalEmails, emailId)
	}
	return finalEmails, nil
}
func (impl UserServiceImpl) SaveLoginAudit(emailId, clientIp string, id int32) {

	if emailId != "" && id <= 0 {
		user, err := impl.GetUserBasicDataByEmailId(emailId)
		if err != nil {
			impl.logger.Errorw("error in getting userInfo by emailId", "err", err, "emailId", emailId)
			return
		}
		id = user.Id
	}
	if id <= 0 {
		impl.logger.Errorw("Invalid id to save login audit of sso user", "Id", id)
		return
	}
	model := UserAudit{
		UserId:   id,
		ClientIp: clientIp,
	}
	err := impl.userAuditService.Update(&model)
	if err != nil {
		impl.logger.Errorw("error occurred while saving user audit", "err", err)
	}
}

func (impl UserServiceImpl) getUserWithTimeoutWindowConfiguration(emailId string) (int32, bool, error) {
	isInactive := true
	user, err := impl.userRepository.GetUserWithTimeoutWindowConfiguration(emailId)
	if err != nil {
		err = &util.ApiError{HttpStatusCode: 401, UserMessage: "Invalid User", InternalMessage: "failed to fetch user by email id"}
		impl.logger.Errorw("error while fetching user from db", "error", err)
		return 0, isInactive, err
	}

	if user.TimeoutWindowConfigurationId == 0 {
		//no timeout window configuration available refer infinite active
		isInactive = false
		return user.Id, isInactive, nil
	} else {
		expiryDate, err := time.Parse(helper.TimeFormatForParsing, user.TimeoutWindowConfiguration.TimeoutWindowExpression)
		if err != nil {
			err = &util.ApiError{HttpStatusCode: 401, UserMessage: "Invalid User", InternalMessage: "failed to parse TimeoutWindowExpression"}
			impl.logger.Errorw("error while parsing date time", "error", err)
			return user.Id, isInactive, err
		}
		if expiryDate.After(time.Now()) {
			isInactive = false
		}
	}
	return user.Id, isInactive, nil
}

func (impl UserServiceImpl) GetUserByEmail(emailId string) (*bean.UserInfo, error) {
	model, err := impl.userRepository.FetchActiveUserByEmail(emailId)
	if err != nil {
		impl.logger.Errorw("error while fetching user from db", "error", err)
		return nil, err
	}

	roles, err := impl.userAuthRepository.GetRolesByUserId(model.Id)
	if err != nil {
		impl.logger.Warnw("No Roles Found for user", "id", model.Id)
	}
	var roleFilters []bean.RoleFilter
	for _, role := range roles {
		roleFilters = append(roleFilters, bean.RoleFilter{
			Entity:      role.Entity,
			Team:        role.Team,
			Environment: role.Environment,
			EntityName:  role.EntityName,
			Action:      role.Action,
			Cluster:     role.Cluster,
			Namespace:   role.Namespace,
			Group:       role.Group,
			Kind:        role.Kind,
			Resource:    role.Resource,
			Workflow:    role.Workflow,
		})
	}

	response := &bean.UserInfo{
		Id:          model.Id,
		EmailId:     model.EmailId,
		UserType:    model.UserType,
		AccessToken: model.AccessToken,
		RoleFilters: roleFilters,
	}

	return response, nil
}

func (impl *UserServiceImpl) GetEmailById(userId int32) (string, error) {
	var emailId string
	model, err := impl.userRepository.GetById(userId)
	if err != nil {
		impl.logger.Errorw("error while fetching user from db", "error", err)
		return emailId, err
	}
	if model != nil {
		emailId = model.EmailId
	}
	return emailId, nil
}

func (impl UserServiceImpl) GetLoggedInUser(r *http.Request) (int32, error) {
	_, span := otel.Tracer("userService").Start(r.Context(), "GetLoggedInUser")
	defer span.End()
	token := ""
	if strings.Contains(r.URL.Path, "/orchestrator/webhook/ext-ci/") {
		token = r.Header.Get("api-token")
	} else {
		token = r.Header.Get("token")
	}
	userId, userType, err := impl.GetUserByToken(r.Context(), token)
	// if user is of api-token type, then update lastUsedBy and lastUsedAt
	if err == nil && userType == bean.USER_TYPE_API_TOKEN {
		go impl.saveUserAudit(r, userId)
	}
	return userId, err
}

func (impl UserServiceImpl) GetUserByToken(context context.Context, token string) (int32, string, error) {
	_, span := otel.Tracer("userService").Start(context, "GetUserByToken")
	email, _, err := impl.GetEmailAndGroupClaimsFromToken(token)
	span.End()
	if err != nil {
		return http.StatusUnauthorized, "", err
	}
	userInfo, err := impl.GetUserBasicDataByEmailId(email)
	if err != nil {
		impl.logger.Errorw("unable to fetch user from db", "error", err)
		err := &util.ApiError{
			Code:            constants.UserNotFoundForToken,
			InternalMessage: "user not found for token",
			UserMessage:     fmt.Sprintf("no user found against provided token: %s", token),
		}
		return http.StatusUnauthorized, "", err
	}
	return userInfo.Id, userInfo.UserType, nil
}

func (impl UserServiceImpl) GetFieldValuesFromToken(token string) ([]byte, error) {
	var claimBytes []byte
	mapClaims, err := impl.getMapClaims(token)
	if err != nil {
		return claimBytes, err
	}
	impl.logger.Infow("got map claims", "mapClaims", mapClaims)
	claimBytes, err = json.Marshal(mapClaims)
	if err != nil {
		return nil, err
	}
	return claimBytes, nil
}
func (impl UserServiceImpl) getMapClaims(token string) (jwt2.MapClaims, error) {
	if token == "" {
		impl.logger.Infow("no token provided")
		err := &util.ApiError{
			Code:            constants.UserNoTokenProvided,
			InternalMessage: "no token provided",
		}
		return nil, err
	}

	claims, err := impl.sessionManager2.VerifyToken(token)

	if err != nil {
		impl.logger.Errorw("failed to verify token", "error", err)
		err := &util.ApiError{
			Code:            constants.UserNoTokenProvided,
			InternalMessage: "failed to verify token",
			UserMessage:     "token verification failed while getting logged in user",
		}
		return nil, err
	}
	mapClaims, err := jwt.MapClaims(claims)
	if err != nil {
		impl.logger.Errorw("failed to MapClaims", "error", err)
		err := &util.ApiError{
			Code:            constants.UserNoTokenProvided,
			InternalMessage: "token invalid",
			UserMessage:     "token verification failed while parsing token",
		}
		return nil, err
	}
	return mapClaims, nil
}

func (impl UserServiceImpl) GetEmailAndGroupClaimsFromToken(token string) (string, []string, error) {
	mapClaims, err := impl.getMapClaims(token)
	if err != nil {
		impl.logger.Errorw("error in fetching map claims", "err", err)
		return "", nil, err
	}
	groupsClaims := make([]string, 0)
	email, groups := impl.globalAuthorisationConfigService.GetEmailAndGroupsFromClaims(mapClaims)
	if impl.globalAuthorisationConfigService.IsGroupClaimsConfigActive() {
		groupsClaims = groups
	}
	return email, groupsClaims, nil
}

func (impl UserServiceImpl) GetByIds(ids []int32) ([]bean.UserInfo, error) {
	var beans []bean.UserInfo
	if len(ids) == 0 {
		return beans, nil
	}
	models, err := impl.userRepository.GetByIds(ids)
	if err != nil && err != pg.ErrNoRows {
		impl.logger.Errorw("error while fetching user from db", "error", err)
		return nil, err
	}
	if len(models) > 0 {
		for _, item := range models {
			beans = append(beans, bean.UserInfo{Id: item.Id, EmailId: item.EmailId})
		}
	}
	return beans, nil
}

func (impl UserServiceImpl) DeleteUser(bean *bean.UserInfo) (bool, error) {

	dbConnection := impl.roleGroupRepository.GetConnection()
	tx, err := dbConnection.Begin()
	if err != nil {
		return false, err
	}
	// Rollback tx on error.
	defer tx.Rollback()

	model, err := impl.userRepository.GetById(bean.Id)
	if err != nil {
		impl.logger.Errorw("error while fetching user from db", "error", err)
		return false, err
	}
	urm, err := impl.userAuthRepository.GetUserRoleMappingByUserId(bean.Id)
	if err != nil {
		impl.logger.Errorw("error while fetching user from db", "error", err)
		return false, err
	}
	for _, item := range urm {
		_, err = impl.userAuthRepository.DeleteUserRoleMapping(item, tx)
		if err != nil {
			impl.logger.Errorw("error while fetching user from db", "error", err)
			return false, err
		}
	}
	model.Active = false
	model.UpdatedBy = bean.UserId
	model.UpdatedOn = time.Now()
	model.TimeoutWindowConfigurationId = 0
	model, err = impl.userRepository.UpdateUser(model, tx)
	if err != nil {
		impl.logger.Errorw("error while fetching user from db", "error", err)
		return false, err
	}
	err = tx.Commit()
	if err != nil {
		return false, err
	}

	groups, err := casbin2.GetRolesForUser(model.EmailId)
	if err != nil {
		impl.logger.Warnw("No Roles Found for user", "id", model.Id)
	}
	var eliminatedPolicies []casbin2.Policy
	for _, item := range groups {
		flag := casbin2.DeleteRoleForUser(model.EmailId, item)
		if flag == false {
			impl.logger.Warnw("unable to delete role:", "user", model.EmailId, "role", item)
		}
		eliminatedPolicies = append(eliminatedPolicies, casbin2.Policy{Type: "g", Sub: casbin2.Subject(model.EmailId), Obj: casbin2.Object(item)})
	}
	// updating in casbin
	if len(eliminatedPolicies) > 0 {
		pRes := casbin2.RemovePolicy(eliminatedPolicies)
		impl.logger.Infow("Failed to remove policies", "policies", pRes)
	}

	return true, nil
}

func (impl UserServiceImpl) CheckUserRoles(id int32, token string) ([]string, error) {
	model, err := impl.userRepository.GetByIdIncludeDeleted(id)
	if err != nil {
		impl.logger.Errorw("error while fetching user from db", "error", err)
		return nil, err
	}
	isGroupClaimsActive := impl.globalAuthorisationConfigService.IsGroupClaimsConfigActive()
	isDevtronSystemActive := impl.globalAuthorisationConfigService.IsDevtronSystemManagedConfigActive()
	var groups []string
	if isDevtronSystemActive || util3.CheckIfAdminOrApiToken(model.EmailId) {
		groupsCasbin, err := casbin2.GetRolesForUser(model.EmailId)
		if err != nil {
			impl.logger.Errorw("No Roles Found for user", "id", model.Id)
			return nil, err
		}
		if len(groupsCasbin) > 0 {
			groups = append(groups, groupsCasbin...)
			grps, err := impl.getUniquesRolesByGroupCasbinNames(groups)
			if err != nil {
				impl.logger.Errorw("error in getUniquesRolesByGroupCasbinNames", "err", err)
				return nil, err
			}
			groups = append(groups, grps...)
		}
	}

	if isGroupClaimsActive {
		_, groupClaims, err := impl.GetEmailAndGroupClaimsFromToken(token)
		if err != nil {
			impl.logger.Errorw("error in GetEmailAndGroupClaimsFromToken", "err", err)
			return nil, err
		}
		if len(groupClaims) > 0 {
			groupsCasbinNames := util3.GetGroupCasbinName(groupClaims)
			grps, err := impl.getUniquesRolesByGroupCasbinNames(groupsCasbinNames)
			if err != nil {
				impl.logger.Errorw("error in getUniquesRolesByGroupCasbinNames", "err", err)
				return nil, err
			}
			groups = append(groups, grps...)
		}
	}

	return groups, nil
}

func (impl UserServiceImpl) getUniquesRolesByGroupCasbinNames(groupCasbinNames []string) ([]string, error) {
	var groups []string
	rolesModels, err := impl.roleGroupRepository.GetRolesByGroupCasbinNames(groupCasbinNames)
	if err != nil && err != pg.ErrNoRows {
		impl.logger.Errorw("error in getting roles by group names", "err", err)
		return nil, err
	}
	uniqueRolesFromGroupMap := make(map[string]bool)
	rolesFromGroup := make([]string, 0, len(rolesModels))
	for _, roleModel := range rolesModels {
		uniqueRolesFromGroupMap[roleModel.Role] = true
	}
	for role, _ := range uniqueRolesFromGroupMap {
		rolesFromGroup = append(rolesFromGroup, role)
	}
	if len(rolesFromGroup) > 0 {
		groups = append(groups, rolesFromGroup...)
	}
	return groups, nil
}

func (impl UserServiceImpl) SyncOrchestratorToCasbin() (bool, error) {
	roles, err := impl.userAuthRepository.GetAllRole()
	if err != nil {
		impl.logger.Errorw("error while fetching roles from db", "error", err)
		return false, err
	}
	total := len(roles)
	processed := 0
	impl.logger.Infow("total roles found for sync", "len", total)
	//loading policy for safety
	casbin2.LoadPolicy()
	for _, role := range roles {
		if len(role.Team) > 0 {
			flag, err := impl.userAuthRepository.SyncOrchestratorToCasbin(role.Team, role.EntityName, role.Environment, nil)
			if err != nil {
				impl.logger.Errorw("error sync orchestrator to casbin", "error", err)
				return false, err
			}
			if !flag {
				impl.logger.Infow("sync failed orchestrator to db", "roleId", role.Id)
			}
		}
		processed = processed + 1
	}
	//loading policy for syncing orchestrator to casbin with updated policies(if any)
	casbin2.LoadPolicy()
	impl.logger.Infow("total roles processed for sync", "len", processed)
	return true, nil
}

// TODO Kripansh remove this
func (impl UserServiceImpl) IsSuperAdminForDevtronManaged(userId int) (bool, error) {
	//validating if action user is not admin and trying to update user who has super admin polices, return 403
	isSuperAdmin := false
	// TODO Kripansh: passing empty token in not allowed for Active directory, fix this
	userCasbinRoles, err := impl.CheckUserRoles(int32(userId), "")
	if err != nil {
		return isSuperAdmin, err
	}
	//if user which going to updated is super admin, action performing user also be super admin
	for _, item := range userCasbinRoles {
		if item == bean.SUPERADMIN {
			isSuperAdmin = true
			break
		}
	}
	return isSuperAdmin, nil
}

func (impl UserServiceImpl) IsSuperAdmin(userId int, token string) (bool, error) {
	//validating if action user is not admin and trying to update user who has super admin polices, return 403
	isSuperAdmin := false
	userCasbinRoles, err := impl.CheckUserRoles(int32(userId), token)
	if err != nil {
		return isSuperAdmin, err
	}
	//if user which going to updated is super admin, action performing user also be super admin
	for _, item := range userCasbinRoles {
		if item == bean.SUPERADMIN {
			isSuperAdmin = true
			break
		}
	}
	return isSuperAdmin, nil
}

func (impl UserServiceImpl) GetByIdIncludeDeleted(id int32) (*bean.UserInfo, error) {
	model, err := impl.userRepository.GetByIdIncludeDeleted(id)
	if err != nil {
		impl.logger.Errorw("error while fetching user from db", "error", err)
		return nil, err
	}
	response := &bean.UserInfo{
		Id:      model.Id,
		EmailId: model.EmailId,
	}
	return response, nil
}

func (impl UserServiceImpl) saveUserAudit(r *http.Request, userId int32) {
	clientIp := util2.GetClientIP(r)
	userAudit := &UserAudit{
		UserId:    userId,
		ClientIp:  clientIp,
		CreatedOn: time.Now(),
		UpdatedOn: time.Now(),
	}
	impl.userAuditService.Save(userAudit)
}

func (impl UserServiceImpl) checkGroupAuth(groupName string, token string, managerAuth func(resource, token string, object string) bool, isActionUserSuperAdmin bool) bool {
	//check permission for group which is going to add/eliminate
	roles, err := impl.roleGroupRepository.GetRolesByGroupCasbinName(groupName)
	if err != nil && err != pg.ErrNoRows {
		impl.logger.Errorw("error while fetching user from db", "error", err)
		return false
	}
	hasAccessToGroup := true
	for _, role := range roles {
		if role.AccessType == bean.APP_ACCESS_TYPE_HELM && !isActionUserSuperAdmin {
			hasAccessToGroup = false
		}
		if len(role.Team) > 0 {
			rbacObject := fmt.Sprintf("%s", role.Team)
			isValidAuth := managerAuth(casbin2.ResourceUser, token, rbacObject)
			if !isValidAuth {
				hasAccessToGroup = false
			}
		}
		if role.Entity == bean.CLUSTER_ENTITIY && !isActionUserSuperAdmin {
			isValidAuth := impl.userCommonService.CheckRbacForClusterEntity(role.Cluster, role.Namespace, role.Group, role.Kind, role.Resource, token, managerAuth)
			if !isValidAuth {
				hasAccessToGroup = false
			}
		}

	}
	return hasAccessToGroup
}

func (impl UserServiceImpl) GetRoleFiltersByGroupNames(groupNames []string) ([]bean.RoleFilter, error) {
	roles, err := impl.roleGroupRepository.GetRolesByGroupNames(groupNames)
	if err != nil && err != pg.ErrNoRows {
		impl.logger.Errorw("error in getting roles by group names", "err", err)
		return nil, err
	}

	return impl.getRoleFiltersFromRoles(roles)
}

func (impl UserServiceImpl) GetRoleFiltersByGroupCasbinNames(groupNames []string) ([]bean.RoleFilter, error) {
	roles, err := impl.roleGroupRepository.GetRolesByGroupCasbinNames(groupNames)
	if err != nil && err != pg.ErrNoRows {
		impl.logger.Errorw("error in getting roles by group names", "err", err)
		return nil, err
	}
	return impl.getRoleFiltersFromRoles(roles)
}

func (impl *UserServiceImpl) getRoleFiltersFromRoles(roles []*repository.RoleModel) ([]bean.RoleFilter, error) {
	var roleFilters []bean.RoleFilter
	roleFilterMap := make(map[string]*bean.RoleFilter)
	for _, role := range roles {
		key := impl.userCommonService.GetUniqueKeyForAllEntity(*role)
		if _, ok := roleFilterMap[key]; ok {
			impl.userCommonService.BuildRoleFilterForAllTypes(roleFilterMap, *role, key)
		} else {
			roleFilterMap[key] = &bean.RoleFilter{
				Entity:      role.Entity,
				Team:        role.Team,
				Environment: role.Environment,
				EntityName:  role.EntityName,
				Action:      role.Action,
				AccessType:  role.AccessType,
				Cluster:     role.Cluster,
				Namespace:   role.Namespace,
				Group:       role.Group,
				Kind:        role.Kind,
				Resource:    role.Resource,
				Workflow:    role.Workflow,
			}

		}
	}
	for _, v := range roleFilterMap {
		if v.Action == "super-admin" {
			continue
		}
		roleFilters = append(roleFilters, *v)
	}
	roleFilters = impl.userCommonService.MergeCustomRoleFilters(roleFilters)
	for index, roleFilter := range roleFilters {
		if roleFilter.Entity == "" {
			roleFilters[index].Entity = bean2.ENTITY_APPS
		}
		if roleFilter.Entity == bean2.ENTITY_APPS && roleFilter.AccessType == "" {
			roleFilters[index].AccessType = bean2.DEVTRON_APP
		}
	}
	return roleFilters, nil
}

func (impl *UserServiceImpl) createOrUpdateUserRolesForOtherEntity(roleFilter bean.RoleFilter, userId int32, model *repository.UserModel, existingRoles map[int]repository.UserRoleModel, token string, managerAuth func(resource string, token string, object string) bool, tx *pg.Tx, entity string, capacity int) ([]casbin2.Policy, bool, error) {
	rolesChanged := false
	var policiesToBeAdded = make([]casbin2.Policy, 0, capacity)
	accessType := roleFilter.AccessType
	entityNames := strings.Split(roleFilter.EntityName, ",")
	environments := strings.Split(roleFilter.Environment, ",")
	actions := strings.Split(roleFilter.Action, ",")
	for _, environment := range environments {
		for _, entityName := range entityNames {
			for _, actionType := range actions {
				if managerAuth != nil {
					// check auth only for apps permission, skip for chart group
					rbacObject := fmt.Sprintf("%s", strings.ToLower(roleFilter.Team))
					isValidAuth := managerAuth(casbin2.ResourceUser, token, rbacObject)
					if !isValidAuth {
						continue
					}
				}
				roleModel, err := impl.userAuthRepository.GetRoleByFilterForAllTypes(entity, roleFilter.Team, entityName, environment, actionType, roleFilter.Approver, accessType, "", "", "", "", "", actionType, false, "")
				if err != nil {
					impl.logger.Errorw("error in getting role by all type", "err", err, "roleFilter", roleFilter)
					return policiesToBeAdded, rolesChanged, err
				}
				if roleModel.Id == 0 {
					impl.logger.Debugw("no role found for given filter", "filter", roleFilter)
					flag, err, policiesAdded := impl.userCommonService.CreateDefaultPoliciesForAllTypes(roleFilter.Team, entityName, environment, entity, "", "", "", "", "", actionType, accessType, roleFilter.Approver, "", userId)
					if err != nil || flag == false {
						return policiesToBeAdded, rolesChanged, err
					}
					policiesToBeAdded = append(policiesToBeAdded, policiesAdded...)
					roleModel, err = impl.userAuthRepository.GetRoleByFilterForAllTypes(entity, roleFilter.Team, entityName, environment, actionType, roleFilter.Approver, accessType, "", "", "", "", "", actionType, false, "")
					if err != nil {
						return policiesToBeAdded, rolesChanged, err
					}
					if roleModel.Id == 0 {
						continue
					}
				}
				if _, ok := existingRoles[roleModel.Id]; ok {
					//Adding policies which is removed
					policiesToBeAdded = append(policiesToBeAdded, casbin2.Policy{Type: "g", Sub: casbin2.Subject(model.EmailId), Obj: casbin2.Object(roleModel.Role)})
				} else if roleModel.Id > 0 {
					rolesChanged = true
					userRoleModel := &repository.UserRoleModel{
						UserId: model.Id,
						RoleId: roleModel.Id,
						AuditLog: sql.AuditLog{
							CreatedBy: userId,
							CreatedOn: time.Now(),
							UpdatedBy: userId,
							UpdatedOn: time.Now(),
						}}
					userRoleModel, err = impl.userAuthRepository.CreateUserRoleMapping(userRoleModel, tx)
					if err != nil {
						return nil, rolesChanged, err
					}
					policiesToBeAdded = append(policiesToBeAdded, casbin2.Policy{Type: "g", Sub: casbin2.Subject(model.EmailId), Obj: casbin2.Object(roleModel.Role)})
				}
			}
		}
	}
	return policiesToBeAdded, rolesChanged, nil
}

func (impl *UserServiceImpl) createOrUpdateUserRolesForJobsEntity(roleFilter bean.RoleFilter, userId int32, model *repository.UserModel, existingRoles map[int]repository.UserRoleModel, token string, managerAuth func(resource string, token string, object string) bool, tx *pg.Tx, entity string, capacity int) ([]casbin2.Policy, bool, error) {

	rolesChanged := false
	actionType := roleFilter.Action
	accessType := roleFilter.AccessType
	var policiesToBeAdded = make([]casbin2.Policy, 0, capacity)
	entityNames := strings.Split(roleFilter.EntityName, ",")
	environments := strings.Split(roleFilter.Environment, ",")
	workflows := strings.Split(roleFilter.Workflow, ",")
	for _, environment := range environments {
		for _, entityName := range entityNames {
			for _, workflow := range workflows {
				if managerAuth != nil {
					// check auth only for apps permission, skip for chart group
					rbacObject := fmt.Sprintf("%s", roleFilter.Team)
					isValidAuth := managerAuth(casbin2.ResourceUser, token, rbacObject)
					if !isValidAuth {
						continue
					}
				}
				roleModel, err := impl.userAuthRepository.GetRoleByFilterForAllTypes(entity, roleFilter.Team, entityName, environment, actionType, false, accessType, "", "", "", "", "", actionType, false, workflow)
				if err != nil {
					impl.logger.Errorw("error in getting role by all type", "err", err, "roleFilter", roleFilter)
					return policiesToBeAdded, rolesChanged, err
				}
				if roleModel.Id == 0 {
					impl.logger.Debugw("no role found for given filter", "filter", "roleFilter", roleFilter)
					flag, err, policiesAdded := impl.userCommonService.CreateDefaultPoliciesForAllTypes(roleFilter.Team, entityName, environment, entity, "", "", "", "", "", actionType, accessType, false, workflow, userId)
					if err != nil || flag == false {
						return policiesToBeAdded, rolesChanged, err
					}
					policiesToBeAdded = append(policiesToBeAdded, policiesAdded...)
					roleModel, err = impl.userAuthRepository.GetRoleByFilterForAllTypes(entity, roleFilter.Team, entityName, environment, actionType, false, accessType, "", "", "", "", "", actionType, false, workflow)
					if err != nil {
						return policiesToBeAdded, rolesChanged, err
					}
					if roleModel.Id == 0 {
						continue
					}
				}
				if _, ok := existingRoles[roleModel.Id]; ok {
					//Adding policies which is removed
					policiesToBeAdded = append(policiesToBeAdded, casbin2.Policy{Type: "g", Sub: casbin2.Subject(model.EmailId), Obj: casbin2.Object(roleModel.Role)})
				} else if roleModel.Id > 0 {
					rolesChanged = true
					userRoleModel := &repository.UserRoleModel{
						UserId: model.Id,
						RoleId: roleModel.Id,
						AuditLog: sql.AuditLog{
							CreatedBy: userId,
							CreatedOn: time.Now(),
							UpdatedBy: userId,
							UpdatedOn: time.Now(),
						}}
					userRoleModel, err = impl.userAuthRepository.CreateUserRoleMapping(userRoleModel, tx)
					if err != nil {
						return nil, rolesChanged, err
					}
					policiesToBeAdded = append(policiesToBeAdded, casbin2.Policy{Type: "g", Sub: casbin2.Subject(model.EmailId), Obj: casbin2.Object(roleModel.Role)})
				}
			}
		}
	}
	return policiesToBeAdded, rolesChanged, nil
}

func (impl UserServiceImpl) getRoleFiltersForGroupClaims(id int32) ([]bean.RoleFilter, error) {
	var roleFilters []bean.RoleFilter
	userGroups, err := impl.userGroupMapRepository.GetActiveByUserId(id)
	if err != nil {
		impl.logger.Errorw("error in GetActiveByUserId", "err", err, "userId", id)
		return nil, err
	}
	groupClaims := make([]string, 0, len(userGroups))
	for _, userGroup := range userGroups {
		groupClaims = append(groupClaims, userGroup.GroupName)
	}
	// checking by group casbin name (considering case insensitivity here)
	if len(groupClaims) > 0 {
		groupCasbinNames := util3.GetGroupCasbinName(groupClaims)
		groupFilters, err := impl.GetRoleFiltersByGroupCasbinNames(groupCasbinNames)
		if err != nil {
			impl.logger.Errorw("error while GetRoleFiltersByGroupNames", "error", err, "groupCasbinNames", groupCasbinNames)
			return nil, err
		}
		if len(groupFilters) > 0 {
			roleFilters = append(roleFilters, groupFilters...)
		}
	}
	return roleFilters, nil
}

func (impl UserServiceImpl) getRoleGroupsForGroupClaims(id int32) ([]bean.RoleGroup, error) {
	userGroups, err := impl.userGroupMapRepository.GetActiveByUserId(id)
	if err != nil {
		impl.logger.Errorw("error in GetActiveByUserId", "err", err, "userId", id)
		return nil, err
	}
	groupClaims := make([]string, 0, len(userGroups))
	for _, userGroup := range userGroups {
		groupClaims = append(groupClaims, userGroup.GroupName)
	}
	// checking by group casbin name (considering case insensitivity here)
	var roleGroups []bean.RoleGroup
	if len(groupClaims) > 0 {
		groupCasbinNames := util3.GetGroupCasbinName(groupClaims)
		roleGroups, err = impl.fetchRoleGroupsByGroupClaims(groupCasbinNames)
		if err != nil {
			impl.logger.Errorw("error in fetchRoleGroupsByGroupClaims ", "err", err, "groupClaims", groupClaims)
			return nil, err
		}
	}
	return roleGroups, nil
}

func (impl UserServiceImpl) getRolefiltersForDevtronManaged(model *repository.UserModel) ([]bean.RoleFilter, error) {
	_, roleFilters, filterGroups := impl.getUserMetadata(model)
	if len(filterGroups) > 0 {
		groupRoleFilters, err := impl.GetRoleFiltersByGroupNames(filterGroups)
		if err != nil {
			impl.logger.Errorw("error while GetRoleFiltersByGroupNames", "error", err, "filterGroups", filterGroups)
			return nil, err
		}
		if len(groupRoleFilters) > 0 {
			roleFilters = append(roleFilters, groupRoleFilters...)
		}
	}
	return roleFilters, nil
}

<<<<<<< HEAD
func (impl UserServiceImpl) BulkUpdateStatusForUsers(request *bean.BulkStatusUpdateRequest, userId int32) (*bean.ActionResponse, error) {
	activeStatus := request.Status == bean.Active && request.TimeoutWindowExpression.IsZero()
	inactiveStatus := request.Status == bean.Inactive
	timeExpressionStatus := request.Status == bean.Active && !request.TimeoutWindowExpression.IsZero()
	if activeStatus {
		// active case
		// set foreign key to null for every user
		err := impl.userRepository.UpdateWindowIdToNull(request.UserIds, userId)
		if err != nil {
			impl.logger.Errorw("error in BulkUpdateStatusForUsers", "err", err, "status", request.Status)
			return nil, err
		}
	} else if timeExpressionStatus || inactiveStatus {
		// case: time out expression or inactive

		// getting expression from request configuration
		timeOutExpression, expressionFormat := getTimeoutExpressionAndFormatforReq(timeExpressionStatus, inactiveStatus, request.TimeoutWindowExpression)
		err := impl.createAndUpdateWindowID(request.UserIds, timeOutExpression, expressionFormat, userId)
		if err != nil {
			impl.logger.Errorw("error in BulkUpdateStatusForUsers", "err", err, "status", request.Status)
			return nil, err
		}
	} else {
		return nil, &util.ApiError{Code: "400", HttpStatusCode: 400, UserMessage: "status not supported"}
	}

	resp := &bean.ActionResponse{
		Suceess: true,
	}
	return resp, nil
}

func (impl UserServiceImpl) createAndUpdateWindowID(userIds []int32, timeoutExpression string, expressionFormat bean3.ExpressionFormat, loggedInUserId int32) error {
	idsWithWindowId, idsWithoutWindowId, windowIds, err := impl.getIdsWithAndWithoutWindowId(userIds)
	if err != nil {
		impl.logger.Errorw("error in updateOrCreateAndUpdateWindowID", "err", err, "userIds", userIds)
		return err
	}
	tx, err := impl.userRepository.StartATransaction()
	if err != nil {
		impl.logger.Errorw("error in starting a transaction", "err", err)
		return err
	}
	// Rollback tx on error.
	defer tx.Rollback()
	// case when fk exist , just update the configuration in the timeout window for fks
	if len(idsWithWindowId) > 0 && len(windowIds) > 0 {
		err = impl.timeoutWindowService.UpdateTimeoutExpressionAndFormatForIds(tx, timeoutExpression, windowIds, expressionFormat, loggedInUserId)
		if err != nil {
			impl.logger.Errorw("error in updateOrCreateAndUpdateWindowID", "err", err, "userIds", userIds)
			return err
		}

	}
	countWithoutWindowId := len(idsWithoutWindowId)
	// case when no fk exist , will create it and update the fk constraint for user
	if countWithoutWindowId > 0 {
		err = impl.createAndMapTimeoutWindow(tx, timeoutExpression, countWithoutWindowId, idsWithoutWindowId, expressionFormat, loggedInUserId)
		if err != nil {
			impl.logger.Errorw("error in updateOrCreateAndUpdateWindowID", "err", err, "userIds", userIds, "timeoutExpression", timeoutExpression)
			return err
		}
	}
	err = impl.userRepository.CommitATransaction(tx)
	if err != nil {
		impl.logger.Errorw("error in committing a transaction", "err", err)
		return err
	}
	return nil

}

func (impl UserServiceImpl) createAndMapTimeoutWindow(tx *pg.Tx, timeoutExpression string, countWithoutWindowId int, idsWithoutWindowId []int32, expressionFormat bean3.ExpressionFormat, loggedInUserId int32) error {
	models, err := impl.timeoutWindowService.CreateWithTimeoutExpressionAndFormat(tx, timeoutExpression, countWithoutWindowId, expressionFormat, loggedInUserId)
	if err != nil {
		impl.logger.Errorw("error in updateOrCreateAndUpdateWindowID", "err", err)
		return err
	}
	// user id vs windowId map
	windowMapping, err := impl.getUserIdVsWindowIdMapping(idsWithoutWindowId, models)
	if err != nil {
		impl.logger.Errorw("error in updateOrCreateAndUpdateWindowID", "err", err)
		return err
	}
	err = impl.userRepository.UpdateTimeWindowIdInBatch(tx, idsWithoutWindowId, windowMapping, loggedInUserId)
	if err != nil {
		impl.logger.Errorw("error in updateOrCreateAndUpdateWindowID", "err", err)
		return err
	}
	return nil
}

func (impl UserServiceImpl) getUserIdVsWindowIdMapping(userIds []int32, models []*repository2.TimeoutWindowConfiguration) (map[int32]int, error) {
	length := len(userIds)
	if length != len(models) {
		impl.logger.Errorw("created time models differ with what was required to be created")
		return nil, &util.ApiError{Code: "500", HttpStatusCode: 500, UserMessage: "something went wrong, length does not match for userIds given and db users"}
	}
	mapping := make(map[int32]int, len(userIds))
	for i := 0; i < length; i++ {
		mapping[userIds[i]] = models[i].Id
	}
	return mapping, nil

}

func (impl UserServiceImpl) getIdsWithAndWithoutWindowId(userIds []int32) ([]int32, []int32, []int, error) {
	// Get all users with users ids to check for which users fk exist
	users, err := impl.userRepository.GetByIds(userIds)
	if err != nil {
		impl.logger.Errorw("error in statusUpdateToActiveWithTimeExpression ", "err", err, "userIds", userIds)
		return []int32{}, []int32{}, []int{}, err
	}
	idsWithWindowId, idsWithoutWindowId, windowIds := getUserIdsAndWindowIds(users)
	return idsWithWindowId, idsWithoutWindowId, windowIds, nil

}

func getUserIdsAndWindowIds(users []repository.UserModel) ([]int32, []int32, []int) {
	totalLen := len(users)
	idsWithWindowId := make([]int32, 0, totalLen)
	idsWithoutWindowId := make([]int32, 0, totalLen)
	windowIds := make([]int, 0, totalLen)
	for _, user := range users {
		if user.TimeoutWindowConfigurationId != 0 {
			idsWithWindowId = append(idsWithWindowId, user.Id)
			windowIds = append(windowIds, user.TimeoutWindowConfigurationId)
		} else {
			idsWithoutWindowId = append(idsWithoutWindowId, user.Id)
		}
	}
	return idsWithWindowId, idsWithoutWindowId, windowIds
}

func getTimeoutExpressionAndFormatforReq(timeExpressionStatus, inactiveStatus bool, requestTime time.Time) (string, bean3.ExpressionFormat) {
	if timeExpressionStatus {
		return requestTime.String(), bean3.TimeStamp
	} else if inactiveStatus {
		return time.Time{}.String(), bean3.TimeZeroFormat
	}
	return "", bean3.TimeStamp
}

func getStatusAndTTL(model repository.UserModel, recordedTime time.Time) (bean.Status, time.Time) {
	status := bean.Active
	var ttlTime time.Time
	if model.TimeoutWindowConfiguration != nil && len(model.TimeoutWindowConfiguration.TimeoutWindowExpression) > 0 {
		status, ttlTime = getUserStatusFromTimeoutWindowExpression(model.TimeoutWindowConfiguration.TimeoutWindowExpression, recordedTime, model.TimeoutWindowConfiguration.ExpressionFormat)
	}
	return status, ttlTime
}

func getUserStatusFromTimeoutWindowExpression(expression string, recordedTime time.Time, expressionFormat bean3.ExpressionFormat) (bean.Status, time.Time) {
	parsedTime, err := getParsedTimeFromExpression(expression, expressionFormat)
	if err != nil {
		return bean.Inactive, parsedTime
	}
	if parsedTime.IsZero() || parsedTime.Before(recordedTime) {
		// sending time zero in case of inactive status,ignoring time expression in db,in automatic expire case
		return bean.Inactive, time.Time{}
	}
	return bean.Active, parsedTime
}

func getParsedTimeFromExpression(expression string, format bean3.ExpressionFormat) (time.Time, error) {
	// considering default to timestamp , will add support for other formats here in future
	switch format {
	case bean3.TimeStamp:
		return parseExpressionToTime(expression)
	case bean3.TimeZeroFormat:
		// Considering format timeZeroFormat for extremities, kept it in other format but represents UTC time
		return parseExpressionToTime(expression)
	default:
		return parseExpressionToTime(expression)
	}

	return time.Time{}, &util.ApiError{Code: "400", HttpStatusCode: 400, UserMessage: "expression format not supported"}

}

func parseExpressionToTime(expression string) (time.Time, error) {
	parsedTime, err := time.Parse(helper.TimeFormatForParsing, expression)
	if err != nil {
		return parsedTime, err
	}
	return parsedTime, err
}

func (impl UserServiceImpl) GetUserBasicDataByEmailId(emailId string) (*bean.UserInfo, error) {
	model, err := impl.userRepository.FetchActiveUserByEmail(emailId)
	if err != nil {
		impl.logger.Errorw("error while fetching user from db", "error", err)
		return nil, err
	}
	response := &bean.UserInfo{
		Id:       model.Id,
		EmailId:  model.EmailId,
		UserType: model.UserType,
	}
	return response, nil
}

func (impl UserServiceImpl) CheckUserStatusAndUpdateLoginAudit(token string) (bool, int32, error) {
	emailId, _, err := impl.GetEmailAndGroupClaimsFromToken(token)
	if err != nil {
		impl.logger.Error("unable to fetch user by token")
		err = &util.ApiError{HttpStatusCode: 401, UserMessage: "Invalid User", InternalMessage: "unable to fetch user by token"}
		return false, 0, err
	}
	userId, isInactive, err := impl.getUserWithTimeoutWindowConfiguration(emailId)
	if err != nil {
		impl.logger.Errorw("unable to fetch user by email, %s", token)
		return isInactive, userId, err
	}

	//if user is inactive, no need to store audit log
	if !isInactive {
		impl.SaveLoginAudit(emailId, "localhost", userId)
	}

	return isInactive, userId, nil
=======
func (impl UserServiceImpl) IsUserAdminOrManagerForAnyApp(userId int32, token string) (bool, error) {

	isAuthorised := false

	//checking superAdmin access
	isAuthorised, err := impl.IsSuperAdminForDevtronManaged(int(userId))
	if err != nil {
		impl.logger.Errorw("error in checking superAdmin access of user", "err", err, "userId", userId)
		return false, err
	}
	if !isAuthorised {
		user, err := impl.GetRoleFiltersForAUserById(userId)
		if err != nil {
			impl.logger.Errorw("error in getting user by id", "err", err, "userId", userId)
			return false, err
		}
		// ApplicationResource pe Create
		var roleFilters []bean.RoleFilter
		if user.RoleFilters != nil && len(user.RoleFilters) > 0 {
			roleFilters = append(roleFilters, user.RoleFilters...)
		}
		if len(roleFilters) > 0 {
			resourceObjects := impl.getProjectsOrAppAdminRBACNamesByAppNamesAndTeamNames(roleFilters)
			resourceObjectsMap := impl.enforcer.EnforceInBatch(token, casbin.ResourceApplications, casbin.ActionCreate, resourceObjects)
			for _, value := range resourceObjectsMap {
				if value {
					isAuthorised = true
					break
				}
			}
		}
	}
	return isAuthorised, nil
}

func (impl UserServiceImpl) getProjectOrAppAdminRBACNameByAppNameAndTeamName(appName, teamName string) string {
	if appName == "" {
		return fmt.Sprintf("%s/%s", teamName, "*")
	}
	return fmt.Sprintf("%s/%s", teamName, appName)
}

func (impl UserServiceImpl) getProjectsOrAppAdminRBACNamesByAppNamesAndTeamNames(roleFilters []bean.RoleFilter) []string {
	var resourceObjects []string
	for _, filter := range roleFilters {
		if len(filter.Team) > 0 {
			entityNames := strings.Split(filter.EntityName, ",")
			if len(entityNames) > 0 {
				for _, val := range entityNames {
					resourceName := impl.getProjectOrAppAdminRBACNameByAppNameAndTeamName(val, filter.Team)
					resourceObjects = append(resourceObjects, resourceName)
				}
			}
		}
	}
	return resourceObjects
>>>>>>> a67744e9
}<|MERGE_RESOLUTION|>--- conflicted
+++ resolved
@@ -95,21 +95,6 @@
 	userReqLock sync.RWMutex
 	//map of userId and current lock-state of their serving ability;
 	//if TRUE then it means that some request is ongoing & unable to serve and FALSE then it is open to serve
-<<<<<<< HEAD
-	userReqState                      map[int32]bool
-	userAuthRepository                repository.UserAuthRepository
-	logger                            *zap.SugaredLogger
-	userRepository                    repository.UserRepository
-	roleGroupRepository               repository.RoleGroupRepository
-	sessionManager2                   *middleware.SessionManager
-	userCommonService                 UserCommonService
-	userAuditService                  UserAuditService
-	globalAuthorisationConfigService  auth.GlobalAuthorisationConfigService
-	roleGroupService                  RoleGroupService
-	userGroupMapRepository            repository.UserGroupMapRepository
-	userListingRepositoryQueryBuilder helper.UserRepositoryQueryBuilder
-	timeoutWindowService              timeoutWindow.TimeoutWindowService
-=======
 	userReqState                     map[int32]bool
 	userAuthRepository               repository.UserAuthRepository
 	logger                           *zap.SugaredLogger
@@ -122,7 +107,8 @@
 	roleGroupService                 RoleGroupService
 	userGroupMapRepository           repository.UserGroupMapRepository
 	enforcer                         casbin.Enforcer
->>>>>>> a67744e9
+	userListingRepositoryQueryBuilder helper.UserRepositoryQueryBuilder
+	timeoutWindowService              timeoutWindow.TimeoutWindowService
 }
 
 func NewUserServiceImpl(userAuthRepository repository.UserAuthRepository,
@@ -132,26 +118,9 @@
 	sessionManager2 *middleware.SessionManager, userCommonService UserCommonService, userAuditService UserAuditService,
 	globalAuthorisationConfigService auth.GlobalAuthorisationConfigService,
 	roleGroupService RoleGroupService, userGroupMapRepository repository.UserGroupMapRepository,
-<<<<<<< HEAD
+	enforcer casbin.Enforcer,
 	userListingRepositoryQueryBuilder helper.UserRepositoryQueryBuilder,
 	timeoutWindowService timeoutWindow.TimeoutWindowService,
-) *UserServiceImpl {
-	serviceImpl := &UserServiceImpl{
-		userReqState:                      make(map[int32]bool),
-		userAuthRepository:                userAuthRepository,
-		logger:                            logger,
-		userRepository:                    userRepository,
-		roleGroupRepository:               userGroupRepository,
-		sessionManager2:                   sessionManager2,
-		userCommonService:                 userCommonService,
-		userAuditService:                  userAuditService,
-		globalAuthorisationConfigService:  globalAuthorisationConfigService,
-		roleGroupService:                  roleGroupService,
-		userGroupMapRepository:            userGroupMapRepository,
-		userListingRepositoryQueryBuilder: userListingRepositoryQueryBuilder,
-		timeoutWindowService:              timeoutWindowService,
-=======
-	enforcer casbin.Enforcer,
 ) *UserServiceImpl {
 	serviceImpl := &UserServiceImpl{
 		userReqState:                     make(map[int32]bool),
@@ -166,7 +135,8 @@
 		roleGroupService:                 roleGroupService,
 		userGroupMapRepository:           userGroupMapRepository,
 		enforcer:                         enforcer,
->>>>>>> a67744e9
+		userListingRepositoryQueryBuilder: userListingRepositoryQueryBuilder,
+		timeoutWindowService:              timeoutWindowService,
 	}
 	cStore = sessions.NewCookieStore(randKey())
 	return serviceImpl
@@ -2188,7 +2158,64 @@
 	return roleFilters, nil
 }
 
-<<<<<<< HEAD
+func (impl UserServiceImpl) IsUserAdminOrManagerForAnyApp(userId int32, token string) (bool, error) {
+
+	isAuthorised := false
+
+	//checking superAdmin access
+	isAuthorised, err := impl.IsSuperAdminForDevtronManaged(int(userId))
+	if err != nil {
+		impl.logger.Errorw("error in checking superAdmin access of user", "err", err, "userId", userId)
+		return false, err
+	}
+	if !isAuthorised {
+		user, err := impl.GetRoleFiltersForAUserById(userId)
+		if err != nil {
+			impl.logger.Errorw("error in getting user by id", "err", err, "userId", userId)
+			return false, err
+		}
+		// ApplicationResource pe Create
+		var roleFilters []bean.RoleFilter
+		if user.RoleFilters != nil && len(user.RoleFilters) > 0 {
+			roleFilters = append(roleFilters, user.RoleFilters...)
+		}
+		if len(roleFilters) > 0 {
+			resourceObjects := impl.getProjectsOrAppAdminRBACNamesByAppNamesAndTeamNames(roleFilters)
+			resourceObjectsMap := impl.enforcer.EnforceInBatch(token, casbin.ResourceApplications, casbin.ActionCreate, resourceObjects)
+			for _, value := range resourceObjectsMap {
+				if value {
+					isAuthorised = true
+					break
+				}
+			}
+		}
+	}
+	return isAuthorised, nil
+}
+
+func (impl UserServiceImpl) getProjectOrAppAdminRBACNameByAppNameAndTeamName(appName, teamName string) string {
+	if appName == "" {
+		return fmt.Sprintf("%s/%s", teamName, "*")
+	}
+	return fmt.Sprintf("%s/%s", teamName, appName)
+}
+
+func (impl UserServiceImpl) getProjectsOrAppAdminRBACNamesByAppNamesAndTeamNames(roleFilters []bean.RoleFilter) []string {
+	var resourceObjects []string
+	for _, filter := range roleFilters {
+		if len(filter.Team) > 0 {
+			entityNames := strings.Split(filter.EntityName, ",")
+			if len(entityNames) > 0 {
+				for _, val := range entityNames {
+					resourceName := impl.getProjectOrAppAdminRBACNameByAppNameAndTeamName(val, filter.Team)
+					resourceObjects = append(resourceObjects, resourceName)
+				}
+			}
+		}
+	}
+	return resourceObjects
+}
+
 func (impl UserServiceImpl) BulkUpdateStatusForUsers(request *bean.BulkStatusUpdateRequest, userId int32) (*bean.ActionResponse, error) {
 	activeStatus := request.Status == bean.Active && request.TimeoutWindowExpression.IsZero()
 	inactiveStatus := request.Status == bean.Inactive
@@ -2410,62 +2437,4 @@
 	}
 
 	return isInactive, userId, nil
-=======
-func (impl UserServiceImpl) IsUserAdminOrManagerForAnyApp(userId int32, token string) (bool, error) {
-
-	isAuthorised := false
-
-	//checking superAdmin access
-	isAuthorised, err := impl.IsSuperAdminForDevtronManaged(int(userId))
-	if err != nil {
-		impl.logger.Errorw("error in checking superAdmin access of user", "err", err, "userId", userId)
-		return false, err
-	}
-	if !isAuthorised {
-		user, err := impl.GetRoleFiltersForAUserById(userId)
-		if err != nil {
-			impl.logger.Errorw("error in getting user by id", "err", err, "userId", userId)
-			return false, err
-		}
-		// ApplicationResource pe Create
-		var roleFilters []bean.RoleFilter
-		if user.RoleFilters != nil && len(user.RoleFilters) > 0 {
-			roleFilters = append(roleFilters, user.RoleFilters...)
-		}
-		if len(roleFilters) > 0 {
-			resourceObjects := impl.getProjectsOrAppAdminRBACNamesByAppNamesAndTeamNames(roleFilters)
-			resourceObjectsMap := impl.enforcer.EnforceInBatch(token, casbin.ResourceApplications, casbin.ActionCreate, resourceObjects)
-			for _, value := range resourceObjectsMap {
-				if value {
-					isAuthorised = true
-					break
-				}
-			}
-		}
-	}
-	return isAuthorised, nil
-}
-
-func (impl UserServiceImpl) getProjectOrAppAdminRBACNameByAppNameAndTeamName(appName, teamName string) string {
-	if appName == "" {
-		return fmt.Sprintf("%s/%s", teamName, "*")
-	}
-	return fmt.Sprintf("%s/%s", teamName, appName)
-}
-
-func (impl UserServiceImpl) getProjectsOrAppAdminRBACNamesByAppNamesAndTeamNames(roleFilters []bean.RoleFilter) []string {
-	var resourceObjects []string
-	for _, filter := range roleFilters {
-		if len(filter.Team) > 0 {
-			entityNames := strings.Split(filter.EntityName, ",")
-			if len(entityNames) > 0 {
-				for _, val := range entityNames {
-					resourceName := impl.getProjectOrAppAdminRBACNameByAppNameAndTeamName(val, filter.Team)
-					resourceObjects = append(resourceObjects, resourceName)
-				}
-			}
-		}
-	}
-	return resourceObjects
->>>>>>> a67744e9
 }