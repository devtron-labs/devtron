/*
 * Copyright (c) 2020-2024. Devtron Inc.
 *
 * Licensed under the Apache License, Version 2.0 (the "License");
 * you may not use this file except in compliance with the License.
 * You may obtain a copy of the License at
 *
 *     http://www.apache.org/licenses/LICENSE-2.0
 *
 * Unless required by applicable law or agreed to in writing, software
 * distributed under the License is distributed on an "AS IS" BASIS,
 * WITHOUT WARRANTIES OR CONDITIONS OF ANY KIND, either express or implied.
 * See the License for the specific language governing permissions and
 * limitations under the License.
 */

package user

import (
	"context"
	"fmt"
	"github.com/devtron-labs/devtron/pkg/auth/user/adapter"
	userHelper "github.com/devtron-labs/devtron/pkg/auth/user/helper"
	"github.com/devtron-labs/devtron/pkg/auth/user/repository/helper"
	util3 "github.com/devtron-labs/devtron/pkg/auth/user/util"
	"net/http"
	"strconv"
	"strings"
	"sync"
	"time"

	"github.com/devtron-labs/authenticator/jwt"
	"github.com/devtron-labs/authenticator/middleware"
	"github.com/devtron-labs/devtron/api/bean"
	"github.com/devtron-labs/devtron/internal/constants"
	"github.com/devtron-labs/devtron/internal/util"
	casbin2 "github.com/devtron-labs/devtron/pkg/auth/authorisation/casbin"
	userBean "github.com/devtron-labs/devtron/pkg/auth/user/bean"
	"github.com/devtron-labs/devtron/pkg/auth/user/repository"
	"github.com/devtron-labs/devtron/pkg/sql"
	util2 "github.com/devtron-labs/devtron/util"
	"github.com/go-pg/pg"
	"github.com/gorilla/sessions"
	"go.opentelemetry.io/otel"
	"go.uber.org/zap"
)

const (
	ConcurrentRequestLockError   = "there is an ongoing request for this user, please try after some time"
	ConcurrentRequestUnlockError = "cannot block request that is not in process"
)

type UserService interface {
	CreateUser(userInfo *bean.UserInfo) ([]*bean.UserInfo, error)
	SelfRegisterUserIfNotExists(userInfo *bean.UserInfo) ([]*bean.UserInfo, error)
	UpdateUser(userInfo *bean.UserInfo, token string, checkRBACForUserUpdate func(token string, userInfo *bean.UserInfo, isUserAlreadySuperAdmin bool,
		eliminatedRoleFilters, eliminatedGroupRoles []*repository.RoleModel) (isAuthorised bool, err error)) (*bean.UserInfo, error)
	GetById(id int32) (*bean.UserInfo, error)
	GetAll() ([]bean.UserInfo, error)
	GetAllWithFilters(request *bean.ListingRequest) (*bean.UserListingResponse, error)
	GetAllDetailedUsers() ([]bean.UserInfo, error)
	GetEmailFromToken(token string) (string, error)
	GetEmailAndVersionFromToken(token string) (string, string, error)
	// GetEmailById returns emailId by userId
	//	- if user is not found then it returns bean.AnonymousUserEmail user email
	//	- if user is found but inactive then it returns `emailId (inactive)`
	//	- if user is found and active then it returns `emailId`
	GetEmailById(userId int32) (string, error)
	// GetActiveEmailById returns emailId by userId
	// 	- it only returns emailId if user is active
	// 	- if user is not found then it returns empty string
	// for audit emails use GetEmailById instead
	GetActiveEmailById(userId int32) (string, error)
	GetLoggedInUser(r *http.Request) (int32, error)
	GetByIds(ids []int32) ([]bean.UserInfo, error)
	DeleteUser(userInfo *bean.UserInfo) (bool, error)
	BulkDeleteUsers(request *bean.BulkDeleteRequest) (bool, error)
	CheckUserRoles(id int32) ([]string, error)
	SyncOrchestratorToCasbin() (bool, error)
	GetUserByToken(context context.Context, token string) (int32, string, error)
	//IsSuperAdmin(userId int) (bool, error)
	GetByIdIncludeDeleted(id int32) (*bean.UserInfo, error)
	UserExists(emailId string) bool
	UpdateTriggerPolicyForTerminalAccess() (err error)
	GetRoleFiltersByUserRoleGroups(userRoleGroups []bean.UserRoleGroup) ([]bean.RoleFilter, error)
	SaveLoginAudit(emailId, clientIp string, id int32)
	CheckIfTokenIsValid(email string, version string) error
	FetchRolesFromGroup(userId int32) ([]*repository.RoleModel, error)
}

type UserServiceImpl struct {
	userReqLock sync.RWMutex
	//map of userId and current lock-state of their serving ability;
	//if TRUE then it means that some request is ongoing & unable to serve and FALSE then it is open to serve
	userReqState        map[int32]bool
	userAuthRepository  repository.UserAuthRepository
	logger              *zap.SugaredLogger
	userRepository      repository.UserRepository
	roleGroupRepository repository.RoleGroupRepository
	sessionManager2     *middleware.SessionManager
	userCommonService   UserCommonService
	userAuditService    UserAuditService
}

func NewUserServiceImpl(userAuthRepository repository.UserAuthRepository,
	logger *zap.SugaredLogger,
	userRepository repository.UserRepository,
	userGroupRepository repository.RoleGroupRepository,
	sessionManager2 *middleware.SessionManager, userCommonService UserCommonService, userAuditService UserAuditService) *UserServiceImpl {
	serviceImpl := &UserServiceImpl{
		userReqState:        make(map[int32]bool),
		userAuthRepository:  userAuthRepository,
		logger:              logger,
		userRepository:      userRepository,
		roleGroupRepository: userGroupRepository,
		sessionManager2:     sessionManager2,
		userCommonService:   userCommonService,
		userAuditService:    userAuditService,
	}
	cStore = sessions.NewCookieStore(randKey())
	return serviceImpl
}

func (impl *UserServiceImpl) getUserReqLockStateById(userId int32) bool {
	defer impl.userReqLock.RUnlock()
	impl.userReqLock.RLock()
	return impl.userReqState[userId]
}

// FreeUnfreeUserReqState - free sets the userId free for serving, meaning removing the lock(removing entry). Unfree locks the user for other requests
func (impl *UserServiceImpl) lockUnlockUserReqState(userId int32, lock bool) error {
	var err error
	defer impl.userReqLock.Unlock()
	impl.userReqLock.Lock()
	if lock {
		//checking again if someone changed or not
		if !impl.userReqState[userId] {
			//available to serve, locking
			impl.userReqState[userId] = true
		} else {
			err = &util.ApiError{Code: "409", HttpStatusCode: http.StatusConflict, UserMessage: ConcurrentRequestLockError}
		}
	} else {
		if impl.userReqState[userId] {
			//in serving state, unlocking
			delete(impl.userReqState, userId)
		} else {
			err = &util.ApiError{Code: "409", HttpStatusCode: http.StatusConflict, UserMessage: ConcurrentRequestUnlockError}
		}
	}
	return err
}

func (impl *UserServiceImpl) validateUserRequest(userInfo *bean.UserInfo) (bool, error) {
	if len(userInfo.RoleFilters) == 1 &&
		userInfo.RoleFilters[0].Team == "" && userInfo.RoleFilters[0].Environment == "" && userInfo.RoleFilters[0].Action == "" {
		//skip
	} else {
		invalid := false
		for _, roleFilter := range userInfo.RoleFilters {
			if len(roleFilter.Team) > 0 && len(roleFilter.Action) > 0 {
				//
			} else if len(roleFilter.Entity) > 0 { //this will pass roleFilter for clusterEntity as well as chart-group
				//
			} else {
				invalid = true
			}
		}
		if invalid {
			err := &util.ApiError{HttpStatusCode: http.StatusBadRequest, UserMessage: "Invalid request, please provide role filters"}
			return false, err
		}
	}
	return true, nil
}

func (impl *UserServiceImpl) SelfRegisterUserIfNotExists(userInfo *bean.UserInfo) ([]*bean.UserInfo, error) {
	var pass []string
	var userResponse []*bean.UserInfo
	emailIds := strings.Split(userInfo.EmailId, ",")
	dbConnection := impl.userRepository.GetConnection()
	tx, err := dbConnection.Begin()
	if err != nil {
		return nil, err
	}
	// Rollback tx on error.
	defer tx.Rollback()

	var policies []casbin2.Policy
	for _, emailId := range emailIds {
		dbUser, err := impl.userRepository.FetchActiveOrDeletedUserByEmail(emailId)
		if err != nil && err != pg.ErrNoRows {
			impl.logger.Errorw("error while fetching user from db", "error", err)
			return nil, err
		}

		//if found, update it with new roles
		if dbUser != nil && dbUser.Id > 0 {
			return nil, fmt.Errorf("existing user, cant self register")
		}

		// if not found, create new user
		userInfo, err = impl.saveUser(userInfo, emailId)
		if err != nil {
			err = &util.ApiError{
				Code:            constants.UserCreateDBFailed,
				InternalMessage: "failed to create new user in db",
				UserMessage:     fmt.Sprintf("requested by %d", userInfo.UserId),
			}
			return nil, err
		}

		roles, err := impl.userAuthRepository.GetRoleByRoles(userInfo.Roles)
		if err != nil {
			err = &util.ApiError{
				Code:            constants.UserCreateDBFailed,
				InternalMessage: "configured roles for selfregister are wrong",
				UserMessage:     fmt.Sprintf("requested by %d", userInfo.UserId),
			}
			return nil, err
		}
		for _, roleModel := range roles {
			userRoleModel := &repository.UserRoleModel{UserId: userInfo.Id, RoleId: roleModel.Id}
			userRoleModel, err = impl.userAuthRepository.CreateUserRoleMapping(userRoleModel, tx)
			if err != nil {
				return nil, err
			}
			policies = append(policies, casbin2.Policy{Type: "g", Sub: casbin2.Subject(userInfo.EmailId), Obj: casbin2.Object(roleModel.Role)})
		}

		pass = append(pass, emailId)
		userInfo.EmailId = emailId
		userInfo.Exist = dbUser.Active
		userResponse = append(userResponse, &bean.UserInfo{Id: userInfo.Id, EmailId: emailId, Groups: userInfo.Groups, RoleFilters: userInfo.RoleFilters, SuperAdmin: userInfo.SuperAdmin})
	}

	if len(policies) > 0 {
		//loading policy for safety
		casbin2.LoadPolicy()
		pRes := casbin2.AddPolicy(policies)
		println(pRes)
		//loading policy for syncing orchestrator to casbin with newly added policies
		casbin2.LoadPolicy()
	}
	err = tx.Commit()
	if err != nil {
		return nil, err
	}
	return userResponse, nil
}

func (impl *UserServiceImpl) saveUser(userInfo *bean.UserInfo, emailId string) (*bean.UserInfo, error) {
	dbConnection := impl.userRepository.GetConnection()
	tx, err := dbConnection.Begin()
	if err != nil {
		return nil, err
	}
	// Rollback tx on error.
	defer tx.Rollback()

	_, err = impl.validateUserRequest(userInfo)
	if err != nil {
		err = &util.ApiError{HttpStatusCode: http.StatusBadRequest, UserMessage: "Invalid request, please provide role filters"}
		return nil, err
	}

	//create new user in our db on d basis of info got from google api or hex. assign a basic role
	model := &repository.UserModel{
		EmailId:     emailId,
		AccessToken: userInfo.AccessToken,
	}
	model.Active = true
	model.CreatedBy = userInfo.UserId
	model.UpdatedBy = userInfo.UserId
	model.CreatedOn = time.Now()
	model.UpdatedOn = time.Now()
	model, err = impl.userRepository.CreateUser(model, tx)
	if err != nil {
		impl.logger.Errorw("error in creating new user", "error", err)
		return nil, err
	}
	err = tx.Commit()
	if err != nil {
		return nil, err
	}
	userInfo.Id = model.Id
	return userInfo, nil
}

func (impl *UserServiceImpl) CreateUser(userInfo *bean.UserInfo) ([]*bean.UserInfo, error) {

	var pass []string
	var userResponse []*bean.UserInfo
	emailIds := strings.Split(userInfo.EmailId, ",")
	for _, emailId := range emailIds {
		dbUser, err := impl.userRepository.FetchActiveOrDeletedUserByEmail(emailId)
		if err != nil && err != pg.ErrNoRows {
			impl.logger.Errorw("error while fetching user from db", "error", err)
			return nil, err
		}

		//if found, update it with new roles
		if dbUser != nil && dbUser.Id > 0 {
			userInfo, err = impl.updateUserIfExists(userInfo, dbUser, emailId)
			if err != nil {
				impl.logger.Errorw("error while create user if exists in db", "error", err)
				return nil, err
			}
		}

		// if not found, create new user
		if err == pg.ErrNoRows {
			userInfo, err = impl.createUserIfNotExists(userInfo, emailId)
			if err != nil {
				impl.logger.Errorw("error while create user if not exists in db", "error", err)
				return nil, err
			}
		}

		pass = append(pass, emailId)
		userInfo.EmailId = emailId
		userInfo.Exist = dbUser.Active
		userResponse = append(userResponse, &bean.UserInfo{Id: userInfo.Id, EmailId: emailId, Groups: userInfo.Groups, RoleFilters: userInfo.RoleFilters, SuperAdmin: userInfo.SuperAdmin, UserRoleGroup: userInfo.UserRoleGroup})
	}

	return userResponse, nil
}

func (impl *UserServiceImpl) updateUserIfExists(userInfo *bean.UserInfo, dbUser *repository.UserModel, emailId string) (*bean.UserInfo, error) {
	updateUserInfo, err := impl.GetById(dbUser.Id)
	if err != nil && err != pg.ErrNoRows {
		impl.logger.Errorw("error while fetching user from db", "error", err)
		return nil, err
	}
	if dbUser.Active == false {
		updateUserInfo = &bean.UserInfo{Id: dbUser.Id}
		userInfo.Id = dbUser.Id
		updateUserInfo.SuperAdmin = userInfo.SuperAdmin
	}
	updateUserInfo.RoleFilters = impl.mergeRoleFilter(updateUserInfo.RoleFilters, userInfo.RoleFilters)
	updateUserInfo.Groups = impl.mergeGroups(updateUserInfo.Groups, userInfo.Groups)
	updateUserInfo.UserRoleGroup = impl.mergeUserRoleGroup(updateUserInfo.UserRoleGroup, userInfo.UserRoleGroup)
	updateUserInfo.UserId = userInfo.UserId
	updateUserInfo.EmailId = emailId                               // override case sensitivity
	updateUserInfo, err = impl.UpdateUser(updateUserInfo, "", nil) //rbac already checked in create request handled
	if err != nil {
		impl.logger.Errorw("error while update user", "error", err)
		return nil, err
	}
	return userInfo, nil
}

func (impl *UserServiceImpl) createUserIfNotExists(userInfo *bean.UserInfo, emailId string) (*bean.UserInfo, error) {
	// if not found, create new user
	dbConnection := impl.userRepository.GetConnection()
	tx, err := dbConnection.Begin()
	if err != nil {
		return nil, err
	}
	// Rollback tx on error.
	defer tx.Rollback()

	_, err = impl.validateUserRequest(userInfo)
	if err != nil {
		err = &util.ApiError{HttpStatusCode: http.StatusBadRequest, UserMessage: "Invalid request, please provide role filters"}
		return nil, err
	}

	//create new user in our db on d basis of info got from google api or hex. assign a basic role
	model := &repository.UserModel{
		EmailId:     emailId,
		AccessToken: userInfo.AccessToken,
		UserType:    userInfo.UserType,
	}
	model.Active = true
	model.CreatedBy = userInfo.UserId
	model.UpdatedBy = userInfo.UserId
	model.CreatedOn = time.Now()
	model.UpdatedOn = time.Now()
	model, err = impl.userRepository.CreateUser(model, tx)
	if err != nil {
		impl.logger.Errorw("error in creating new user", "error", err)
		err = &util.ApiError{
			Code:            constants.UserCreateDBFailed,
			InternalMessage: "failed to create new user in db",
			UserMessage:     fmt.Sprintf("requested by %d", userInfo.UserId),
		}
		return nil, err
	}
	userInfo.Id = model.Id
	//loading policy for safety
	casbin2.LoadPolicy()

	//Starts Role and Mapping
	capacity, mapping := impl.userCommonService.GetCapacityForRoleFilter(userInfo.RoleFilters)
	//var policies []casbin2.Policy
	var policies = make([]casbin2.Policy, 0, capacity)
	if userInfo.SuperAdmin == false {
		for index, roleFilter := range userInfo.RoleFilters {
			impl.logger.Infow("Creating Or updating User Roles for RoleFilter ")
			entity := roleFilter.Entity
			policiesToBeAdded, _, err := impl.CreateOrUpdateUserRolesForAllTypes(roleFilter, userInfo.UserId, model, nil, tx, entity, mapping[index])
			if err != nil {
				impl.logger.Errorw("error in creating user roles for Alltypes", "err", err)
				return nil, err
			}
			policies = append(policies, policiesToBeAdded...)
		}

		// START GROUP POLICY
		for _, item := range userInfo.UserRoleGroup {
			userGroup, err := impl.roleGroupRepository.GetRoleGroupByName(item.RoleGroup.Name)
			if err != nil {
				return nil, err
			}
			policies = append(policies, casbin2.Policy{Type: "g", Sub: casbin2.Subject(userInfo.EmailId), Obj: casbin2.Object(userGroup.CasbinName)})
			// below is old code where we used to re check group access, but not needed now as we have moved group rbac to restHandler

			//hasAccessToGroup, hasSuperAdminPermission := impl.checkGroupAuth(userGroup.CasbinName, token, managerAuth, isActionPerformingUserSuperAdmin)
			//if hasAccessToGroup {
			//policies = append(policies, casbin2.Policy{Type: "g", Sub: casbin2.Subject(userInfo.EmailId), Obj: casbin2.Object(userGroup.CasbinName)})
			//} else {
			//	restrictedGroup := adapter.CreateRestrictedGroup(item.RoleGroup.Name, hasSuperAdminPermission)
			//	restrictedGroups = append(restrictedGroups, restrictedGroup)
			//}
		}
		// END GROUP POLICY
	} else if userInfo.SuperAdmin == true {
		flag, err := impl.userAuthRepository.CreateRoleForSuperAdminIfNotExists(tx, userInfo.UserId)
		if err != nil || flag == false {
			return nil, err
		}
		roleModel, err := impl.userAuthRepository.GetRoleByFilterForAllTypes("", "", "", "", userBean.SUPER_ADMIN, "", "", "", "", "", "", "", false, "")
		if err != nil {
			return nil, err
		}
		if roleModel.Id > 0 {
			userRoleModel := &repository.UserRoleModel{UserId: model.Id, RoleId: roleModel.Id, AuditLog: sql.AuditLog{
				CreatedBy: userInfo.UserId,
				CreatedOn: time.Now(),
				UpdatedBy: userInfo.UserId,
				UpdatedOn: time.Now(),
			}}
			userRoleModel, err = impl.userAuthRepository.CreateUserRoleMapping(userRoleModel, tx)
			if err != nil {
				return nil, err
			}
			policies = append(policies, casbin2.Policy{Type: "g", Sub: casbin2.Subject(model.EmailId), Obj: casbin2.Object(roleModel.Role)})
		}
	}
	impl.logger.Infow("Checking the length of policies to be added and Adding in casbin ")
	if len(policies) > 0 {
		impl.logger.Infow("Adding policies in casbin")
		pRes := casbin2.AddPolicy(policies)
		println(pRes)
	}
	//Ends
	err = tx.Commit()
	if err != nil {
		return nil, err
	}
	//loading policy for syncing orchestrator to casbin with newly added policies
	casbin2.LoadPolicy()
	return userInfo, nil
}

func (impl *UserServiceImpl) CreateOrUpdateUserRolesForAllTypes(roleFilter bean.RoleFilter, userId int32, model *repository.UserModel, existingRoles map[int]repository.UserRoleModel, tx *pg.Tx, entity string, capacity int) ([]casbin2.Policy, bool, error) {
	//var policiesToBeAdded []casbin2.Policy
	var policiesToBeAdded = make([]casbin2.Policy, 0, capacity)
	var err error
	rolesChanged := false
<<<<<<< HEAD
	if entity == bean2.CLUSTER {
=======
	if entity == userBean.CLUSTER_ENTITIY {
>>>>>>> 97460893
		policiesToBeAdded, rolesChanged, err = impl.createOrUpdateUserRolesForClusterEntity(roleFilter, userId, model, existingRoles, tx, entity, capacity)
		if err != nil {
			return nil, false, err
		}
<<<<<<< HEAD
	} else if entity == bean2.EntityJobs {
=======
	} else if entity == userBean.EntityJobs {
>>>>>>> 97460893
		policiesToBeAdded, rolesChanged, err = impl.createOrUpdateUserRolesForJobsEntity(roleFilter, userId, model, existingRoles, tx, entity, capacity)
		if err != nil {
			return nil, false, err
		}
	} else {
		policiesToBeAdded, rolesChanged, err = impl.createOrUpdateUserRolesForOtherEntity(roleFilter, userId, model, existingRoles, tx, entity, capacity)
		if err != nil {
			return nil, false, err
		}
	}
	return policiesToBeAdded, rolesChanged, nil
}

func (impl *UserServiceImpl) createOrUpdateUserRolesForClusterEntity(roleFilter bean.RoleFilter, userId int32, model *repository.UserModel, existingRoles map[int]repository.UserRoleModel, tx *pg.Tx, entity string, capacity int) ([]casbin2.Policy, bool, error) {

	//var policiesToBeAdded []casbin2.Policy
	rolesChanged := false
	namespaces := strings.Split(roleFilter.Namespace, ",")
	groups := strings.Split(roleFilter.Group, ",")
	kinds := strings.Split(roleFilter.Kind, ",")
	resources := strings.Split(roleFilter.Resource, ",")

	//capacity := len(namespaces) * len(groups) * len(kinds) * len(resources) * 2
	actionType := roleFilter.Action
	accessType := roleFilter.AccessType
	var policiesToBeAdded = make([]casbin2.Policy, 0, capacity)
	for _, namespace := range namespaces {
		for _, group := range groups {
			for _, kind := range kinds {
				for _, resource := range resources {
					impl.logger.Infow("Getting Role by filter for cluster")
					roleModel, err := impl.userAuthRepository.GetRoleByFilterForAllTypes(entity, "", "", "", "", accessType, roleFilter.Cluster, namespace, group, kind, resource, actionType, false, "")
					if err != nil {
						return policiesToBeAdded, rolesChanged, err
					}
					if roleModel.Id == 0 {
						impl.logger.Infow("Creating Polices for cluster", resource, kind, namespace, group)
						flag, err, policiesAdded := impl.userCommonService.CreateDefaultPoliciesForAllTypes("", "", "", entity, roleFilter.Cluster, namespace, group, kind, resource, actionType, accessType, "", userId)
						if err != nil || flag == false {
							return policiesToBeAdded, rolesChanged, err
						}
						policiesToBeAdded = append(policiesToBeAdded, policiesAdded...)
						impl.logger.Infow("getting role again for cluster")
						roleModel, err = impl.userAuthRepository.GetRoleByFilterForAllTypes(entity, "", "", "", "", accessType, roleFilter.Cluster, namespace, group, kind, resource, actionType, false, "")
						if err != nil {
							return policiesToBeAdded, rolesChanged, err
						}
						if roleModel.Id == 0 {
							continue
						}
					}
					if _, ok := existingRoles[roleModel.Id]; ok {
						//Adding policies which are removed
						policiesToBeAdded = append(policiesToBeAdded, casbin2.Policy{Type: "g", Sub: casbin2.Subject(model.EmailId), Obj: casbin2.Object(roleModel.Role)})
					} else {
						if roleModel.Id > 0 {
							rolesChanged = true
							userRoleModel := &repository.UserRoleModel{
								UserId: model.Id,
								RoleId: roleModel.Id,
								AuditLog: sql.AuditLog{
									CreatedBy: userId,
									CreatedOn: time.Now(),
									UpdatedBy: userId,
									UpdatedOn: time.Now(),
								}}
							userRoleModel, err = impl.userAuthRepository.CreateUserRoleMapping(userRoleModel, tx)
							if err != nil {
								return nil, rolesChanged, err
							}
							policiesToBeAdded = append(policiesToBeAdded, casbin2.Policy{Type: "g", Sub: casbin2.Subject(model.EmailId), Obj: casbin2.Object(roleModel.Role)})
						}
					}
				}
			}
		}
	}
	return policiesToBeAdded, rolesChanged, nil
}

func (impl *UserServiceImpl) mergeRoleFilter(oldR []bean.RoleFilter, newR []bean.RoleFilter) []bean.RoleFilter {
	var roleFilters []bean.RoleFilter
	keysMap := make(map[string]bool)
	for _, role := range oldR {
		roleFilters = append(roleFilters, bean.RoleFilter{
			Entity:      role.Entity,
			Team:        role.Team,
			Environment: role.Environment,
			EntityName:  role.EntityName,
			Action:      role.Action,
			AccessType:  role.AccessType,
			Cluster:     role.Cluster,
			Namespace:   role.Namespace,
			Group:       role.Group,
			Kind:        role.Kind,
			Resource:    role.Resource,
			Workflow:    role.Workflow,
		})
		key := fmt.Sprintf("%s-%s-%s-%s-%s-%s-%s-%s-%s-%s-%s-%s", role.Entity, role.Team, role.Environment,
			role.EntityName, role.Action, role.AccessType, role.Cluster, role.Namespace, role.Group, role.Kind, role.Resource, role.Workflow)
		keysMap[key] = true
	}
	for _, role := range newR {
		key := fmt.Sprintf("%s-%s-%s-%s-%s-%s-%s-%s-%s-%s-%s-%s", role.Entity, role.Team, role.Environment,
			role.EntityName, role.Action, role.AccessType, role.Cluster, role.Namespace, role.Group, role.Kind, role.Resource, role.Workflow)
		if _, ok := keysMap[key]; !ok {
			roleFilters = append(roleFilters, bean.RoleFilter{
				Entity:      role.Entity,
				Team:        role.Team,
				Environment: role.Environment,
				EntityName:  role.EntityName,
				Action:      role.Action,
				AccessType:  role.AccessType,
				Cluster:     role.Cluster,
				Namespace:   role.Namespace,
				Group:       role.Group,
				Kind:        role.Kind,
				Resource:    role.Resource,
				Workflow:    role.Workflow,
			})
		}
	}
	return roleFilters
}

func (impl *UserServiceImpl) mergeGroups(oldGroups []string, newGroups []string) []string {
	var groups []string
	keysMap := make(map[string]bool)
	for _, group := range oldGroups {
		groups = append(groups, group)
		key := fmt.Sprintf(group)
		keysMap[key] = true
	}
	for _, group := range newGroups {
		key := fmt.Sprintf(group)
		if _, ok := keysMap[key]; !ok {
			groups = append(groups, group)
		}
	}
	return groups
}

// mergeUserRoleGroup : patches the existing userRoleGroups and new userRoleGroups with unique key name-status-expression,
func (impl *UserServiceImpl) mergeUserRoleGroup(oldUserRoleGroups []bean.UserRoleGroup, newUserRoleGroups []bean.UserRoleGroup) []bean.UserRoleGroup {
	finalUserRoleGroups := make([]bean.UserRoleGroup, 0)
	keyMap := make(map[string]bool)
	for _, userRoleGroup := range oldUserRoleGroups {
		key := fmt.Sprintf("%s", userRoleGroup.RoleGroup.Name)
		finalUserRoleGroups = append(finalUserRoleGroups, userRoleGroup)
		keyMap[key] = true
	}
	for _, userRoleGroup := range newUserRoleGroups {
		key := fmt.Sprintf("%s", userRoleGroup.RoleGroup.Name)
		if _, ok := keyMap[key]; !ok {
			finalUserRoleGroups = append(finalUserRoleGroups, userRoleGroup)
		}
	}
	return finalUserRoleGroups
}

func (impl *UserServiceImpl) UpdateUser(userInfo *bean.UserInfo, token string, checkRBACForUserUpdate func(token string, userInfo *bean.UserInfo,
	isUserAlreadySuperAdmin bool, eliminatedRoleFilters, eliminatedGroupRoles []*repository.RoleModel) (isAuthorised bool, err error)) (*bean.UserInfo, error) {
	//checking if request for same user is being processed
	isLocked := impl.getUserReqLockStateById(userInfo.Id)
	if isLocked {
		impl.logger.Errorw("received concurrent request for user update, UpdateUser", "userId", userInfo.Id)
		return nil, &util.ApiError{
			Code:           "409",
			HttpStatusCode: http.StatusConflict,
			UserMessage:    ConcurrentRequestLockError,
		}
	} else {
		//locking state for this user since it's ready to serve
		err := impl.lockUnlockUserReqState(userInfo.Id, true)
		if err != nil {
			impl.logger.Errorw("error in locking, lockUnlockUserReqState", "userId", userInfo.Id)
			return nil, err
		}
		defer func() {
			err = impl.lockUnlockUserReqState(userInfo.Id, false)
			if err != nil {
				impl.logger.Errorw("error in unlocking, lockUnlockUserReqState", "userId", userInfo.Id)
			}
		}()
	}
	//validating if action user is not admin and trying to update user who has super admin polices, return 403
	isUserSuperAdmin, err := impl.IsSuperAdmin(int(userInfo.Id))
	if err != nil {
		return nil, err
	}
	dbConnection := impl.userRepository.GetConnection()
	tx, err := dbConnection.Begin()
	if err != nil {
		return nil, err
	}
	// Rollback tx on error.
	defer tx.Rollback()

	model, err := impl.userRepository.GetByIdIncludeDeleted(userInfo.Id)
	if err != nil {
		impl.logger.Errorw("error while fetching user from db", "error", err)
		return nil, err
	}

	var eliminatedPolicies []casbin2.Policy
	capacity, mapping := impl.userCommonService.GetCapacityForRoleFilter(userInfo.RoleFilters)
	var addedPolicies = make([]casbin2.Policy, 0, capacity)
	//loading policy for safety
	casbin2.LoadPolicy()
	var eliminatedRoles, eliminatedGroupRoles []*repository.RoleModel
	if userInfo.SuperAdmin == false {
		//Starts Role and Mapping
		userRoleModels, err := impl.userAuthRepository.GetUserRoleMappingByUserId(model.Id)
		if err != nil {
			return nil, err
		}
		existingRoleIds := make(map[int]repository.UserRoleModel)
		eliminatedRoleIds := make(map[int]*repository.UserRoleModel)
		for i := range userRoleModels {
			existingRoleIds[userRoleModels[i].RoleId] = *userRoleModels[i]
			eliminatedRoleIds[userRoleModels[i].RoleId] = userRoleModels[i]
		}

		//validate role filters
		_, err = impl.validateUserRequest(userInfo)
		if err != nil {
			err = &util.ApiError{HttpStatusCode: http.StatusBadRequest, UserMessage: "Invalid request, please provide role filters"}
			return nil, err
		}

		// DELETE Removed Items
		var items []casbin2.Policy
		items, eliminatedRoles, err = impl.userCommonService.RemoveRolesAndReturnEliminatedPolicies(userInfo, existingRoleIds, eliminatedRoleIds, tx)
		if err != nil {
			return nil, err
		}
		eliminatedPolicies = append(eliminatedPolicies, items...)

		//Adding New Policies
		for index, roleFilter := range userInfo.RoleFilters {
			entity := roleFilter.Entity
			policiesToBeAdded, _, err := impl.CreateOrUpdateUserRolesForAllTypes(roleFilter, userInfo.UserId, model, existingRoleIds, tx, entity, mapping[index])
			if err != nil {
				impl.logger.Errorw("error in creating user roles for All Types", "err", err)
				return nil, err
			}
			addedPolicies = append(addedPolicies, policiesToBeAdded...)
		}

		//ROLE GROUP SETUP
		newGroupMap := make(map[string]string)
		oldGroupMap := make(map[string]string)
		userCasbinRoles, err := impl.CheckUserRoles(userInfo.Id)
		if err != nil {
			return nil, err
		}
		for _, oldItem := range userCasbinRoles {
			oldGroupMap[oldItem] = oldItem
		}
		// START GROUP POLICY
		for _, item := range userInfo.UserRoleGroup {
			userGroup, err := impl.roleGroupRepository.GetRoleGroupByName(item.RoleGroup.Name)
			if err != nil {
				return nil, err
			}
			newGroupMap[userGroup.CasbinName] = userGroup.CasbinName
			if _, ok := oldGroupMap[userGroup.CasbinName]; !ok {
				addedPolicies = append(addedPolicies, casbin2.Policy{Type: "g", Sub: casbin2.Subject(userInfo.EmailId), Obj: casbin2.Object(userGroup.CasbinName)})
				// //check permission for new group which is going to add
				//hasAccessToGroup, hasSuperAdminPermission := impl.checkGroupAuth(userGroup.CasbinName, token, managerAuth, isActionPerformingUserSuperAdmin)
				//if hasAccessToGroup {
				//	groupsModified = true
				//	addedPolicies = append(addedPolicies, casbin2.Policy{Type: "g", Sub: casbin2.Subject(userInfo.EmailId), Obj: casbin2.Object(userGroup.CasbinName)})
				//} else {
				//	restrictedGroup := adapter.CreateRestrictedGroup(item.RoleGroup.Name, hasSuperAdminPermission)
				//	restrictedGroups = append(restrictedGroups, restrictedGroup)
				//}
			}
		}
		eliminatedGroupCasbinNames := make([]string, 0, len(newGroupMap))
		for _, item := range userCasbinRoles {
			if _, ok := newGroupMap[item]; !ok {
				if item != bean.SUPERADMIN {
					//check permission for group which is going to eliminate
					if strings.HasPrefix(item, "group:") {
						eliminatedPolicies = append(eliminatedPolicies, casbin2.Policy{Type: "g", Sub: casbin2.Subject(userInfo.EmailId), Obj: casbin2.Object(item)})
						eliminatedGroupCasbinNames = append(eliminatedGroupCasbinNames, item)
						//hasAccessToGroup, hasSuperAdminPermission := impl.checkGroupAuth(item, token, managerAuth, isActionPerformingUserSuperAdmin)
						//if hasAccessToGroup {
						//	if strings.HasPrefix(item, "group:") {
						//		groupsModified = true
						//	}
						//	eliminatedPolicies = append(eliminatedPolicies, casbin2.Policy{Type: "g", Sub: casbin2.Subject(userInfo.EmailId), Obj: casbin2.Object(item)})
						//} else {
						//	restrictedGroup := adapter.CreateRestrictedGroup(item, hasSuperAdminPermission)
						//	restrictedGroups = append(restrictedGroups, restrictedGroup)
						//}
					}
				}
			}
		} // END GROUP POLICY
		if len(eliminatedGroupCasbinNames) > 0 {
			eliminatedGroupRoles, err = impl.roleGroupRepository.GetRolesByGroupCasbinNames(eliminatedGroupCasbinNames)
			if err != nil {
				impl.logger.Errorw("error, GetRolesByGroupCasbinNames", "err", err, "eliminatedGroupCasbinNames", eliminatedGroupCasbinNames)
				return nil, err
			}
		}
	} else if userInfo.SuperAdmin == true {
		flag, err := impl.userAuthRepository.CreateRoleForSuperAdminIfNotExists(tx, userInfo.UserId)
		if err != nil || flag == false {
			return nil, err
		}
		roleModel, err := impl.userAuthRepository.GetRoleByFilterForAllTypes("", "", "", "", userBean.SUPER_ADMIN, "", "", "", "", "", "", "", false, "")
		if err != nil {
			return nil, err
		}
		if roleModel.Id > 0 {
			userRoleModel := &repository.UserRoleModel{UserId: model.Id, RoleId: roleModel.Id}
			userRoleModel, err = impl.userAuthRepository.CreateUserRoleMapping(userRoleModel, tx)
			if err != nil {
				return nil, err
			}
			addedPolicies = append(addedPolicies, casbin2.Policy{Type: "g", Sub: casbin2.Subject(model.EmailId), Obj: casbin2.Object(roleModel.Role)})
		}
	}

	if checkRBACForUserUpdate != nil {
		isAuthorised, err := checkRBACForUserUpdate(token, userInfo, isUserSuperAdmin, eliminatedRoles, eliminatedGroupRoles)
		if err != nil {
			impl.logger.Errorw("error in checking RBAC for user update", "err", err, "userInfo", userInfo)
			return nil, err
		} else if !isAuthorised {
			impl.logger.Errorw("rbac check failed for user update", "userInfo", userInfo)
			return nil, &util.ApiError{
				Code:           "403",
				HttpStatusCode: http.StatusForbidden,
				UserMessage:    "unauthorized",
			}
		}
	}

	//updating in casbin
	if len(eliminatedPolicies) > 0 {
		pRes := casbin2.RemovePolicy(eliminatedPolicies)
		println(pRes)
	}
	if len(addedPolicies) > 0 {
		pRes := casbin2.AddPolicy(addedPolicies)
		println(pRes)
	}
	//Ends

	model.EmailId = userInfo.EmailId // override case sensitivity
	model.UpdatedOn = time.Now()
	model.UpdatedBy = userInfo.UserId
	model.Active = true
	model, err = impl.userRepository.UpdateUser(model, tx)
	if err != nil {
		impl.logger.Errorw("error while fetching user from db", "error", err)
		return nil, err
	}
	err = tx.Commit()
	if err != nil {
		return nil, err
	}
	//loading policy for syncing orchestrator to casbin with newly added policies
	casbin2.LoadPolicy()
	return userInfo, nil
}

func (impl *UserServiceImpl) GetById(id int32) (*bean.UserInfo, error) {
	model, err := impl.userRepository.GetById(id)
	if err != nil {
		impl.logger.Errorw("error while fetching user from db", "error", err)
		return nil, err
	}

	isSuperAdmin, roleFilters, filterGroups, userRoleGroups := impl.getUserMetadata(model)
	for index, roleFilter := range roleFilters {
		if roleFilter.Entity == "" {
			roleFilters[index].Entity = userBean.ENTITY_APPS
			if roleFilter.AccessType == "" {
				roleFilters[index].AccessType = userBean.DEVTRON_APP
			}
		}
	}
	response := &bean.UserInfo{
		Id:            model.Id,
		EmailId:       model.EmailId,
		RoleFilters:   roleFilters,
		Groups:        filterGroups,
		SuperAdmin:    isSuperAdmin,
		UserRoleGroup: userRoleGroups,
	}

	return response, nil
}

func (impl *UserServiceImpl) getUserMetadata(model *repository.UserModel) (bool, []bean.RoleFilter, []string, []bean.UserRoleGroup) {
	roles, err := impl.userAuthRepository.GetRolesByUserId(model.Id)
	if err != nil {
		impl.logger.Debugw("No Roles Found for user", "id", model.Id)
	}

	isSuperAdmin := false
	var roleFilters []bean.RoleFilter
	roleFilterMap := make(map[string]*bean.RoleFilter)
	for _, role := range roles {
		key := impl.userCommonService.GetUniqueKeyForAllEntity(role)
		if _, ok := roleFilterMap[key]; ok {
			impl.userCommonService.BuildRoleFilterForAllTypes(roleFilterMap, role, key)
		} else {
			roleFilterMap[key] = &bean.RoleFilter{
				Entity:      role.Entity,
				Team:        role.Team,
				Environment: role.Environment,
				EntityName:  role.EntityName,
				Action:      role.Action,
				AccessType:  role.AccessType,
				Cluster:     role.Cluster,
				Namespace:   role.Namespace,
				Group:       role.Group,
				Kind:        role.Kind,
				Resource:    role.Resource,
				Workflow:    role.Workflow,
			}

		}
		if role.Role == bean.SUPERADMIN {
			isSuperAdmin = true
		}
	}
	for _, v := range roleFilterMap {
		if v.Action == "super-admin" {
			continue
		}
		roleFilters = append(roleFilters, *v)
	}

	groups, err := casbin2.GetRolesForUser(model.EmailId)
	if err != nil {
		impl.logger.Warnw("No Roles Found for user", "id", model.Id)
	}

	var filterGroups []string
	var userRoleGroups []bean.UserRoleGroup
	for _, item := range groups {
		if strings.Contains(item, "group:") {
			filterGroups = append(filterGroups, item)
		}
	}

	if len(filterGroups) > 0 {
		filterGroupsModels, err := impl.roleGroupRepository.GetRoleGroupListByCasbinNames(filterGroups)
		if err != nil {
			impl.logger.Warnw("No Roles Found for user", "id", model.Id)
		}
		filterGroups = nil
		for _, item := range filterGroupsModels {
			userRoleGroups = append(userRoleGroups, bean.UserRoleGroup{RoleGroup: &bean.RoleGroup{Name: item.Name, Id: item.Id, Description: item.Description}})
			filterGroups = append(filterGroups, item.Name)
		}
	} else {
		impl.logger.Warnw("no roles found for user", "email", model.EmailId)
	}

	if len(filterGroups) == 0 {
		filterGroups = make([]string, 0)
	}
	if len(roleFilters) == 0 {
		roleFilters = make([]bean.RoleFilter, 0)
	}
	if len(userRoleGroups) == 0 {
		userRoleGroups = make([]bean.UserRoleGroup, 0)
	}
	return isSuperAdmin, roleFilters, filterGroups, userRoleGroups
}

// GetAll excluding API token user
func (impl *UserServiceImpl) GetAll() ([]bean.UserInfo, error) {
	model, err := impl.userRepository.GetAllExcludingApiTokenUser()
	if err != nil {
		impl.logger.Errorw("error while fetching user from db", "error", err)
		return nil, err
	}
	var response []bean.UserInfo
	for _, m := range model {
		response = append(response, bean.UserInfo{
			Id:          m.Id,
			EmailId:     m.EmailId,
			RoleFilters: make([]bean.RoleFilter, 0),
			Groups:      make([]string, 0),
		})
	}
	if len(response) == 0 {
		response = make([]bean.UserInfo, 0)
	}
	return response, nil
}

// GetAllWithFilters takes filter request  gives UserListingResponse as output with some operations like filter, sorting, searching,pagination support inbuilt
func (impl *UserServiceImpl) GetAllWithFilters(request *bean.ListingRequest) (*bean.UserListingResponse, error) {
	//  default values will be used if not provided
	impl.userCommonService.SetDefaultValuesIfNotPresent(request, false)
	if request.ShowAll {
		response, err := impl.getAllDetailedUsers(request)
		if err != nil {
			impl.logger.Errorw("error in GetAllWithFilters", "err", err)
			return nil, err
		}
		return impl.getAllDetailedUsersAdapter(response), nil
	}
	// setting count check to true for only count
	request.CountCheck = true
	// Build query from query builder
	query := helper.GetQueryForUserListingWithFilters(request)
	totalCount, err := impl.userRepository.GetCountExecutingQuery(query)
	if err != nil {
		impl.logger.Errorw("error while fetching user from db in GetAllWithFilters", "error", err)
		return nil, err
	}

	// setting count check to false for getting data
	request.CountCheck = false

	query = helper.GetQueryForUserListingWithFilters(request)
	models, err := impl.userRepository.GetAllExecutingQuery(query)
	if err != nil {
		impl.logger.Errorw("error while fetching user from db in GetAllWithFilters", "error", err)
		return nil, err
	}

	listingResponse, err := impl.getUserResponse(models, totalCount)
	if err != nil {
		impl.logger.Errorw("error in GetAllWithFilters", "err", err)
		return nil, err
	}

	return listingResponse, nil

}

func (impl *UserServiceImpl) getAllDetailedUsersAdapter(detailedUsers []bean.UserInfo) *bean.UserListingResponse {
	listingResponse := &bean.UserListingResponse{
		Users:      detailedUsers,
		TotalCount: len(detailedUsers),
	}
	return listingResponse
}

func (impl *UserServiceImpl) getUserResponse(model []repository.UserModel, totalCount int) (*bean.UserListingResponse, error) {
	var response []bean.UserInfo
	for _, m := range model {
		lastLoginTime := adapter.GetLastLoginTime(m)
		response = append(response, bean.UserInfo{
			Id:            m.Id,
			EmailId:       m.EmailId,
			RoleFilters:   make([]bean.RoleFilter, 0),
			Groups:        make([]string, 0),
			LastLoginTime: lastLoginTime,
			UserRoleGroup: make([]bean.UserRoleGroup, 0),
		})
	}
	if len(response) == 0 {
		response = make([]bean.UserInfo, 0)
	}

	listingResponse := &bean.UserListingResponse{
		Users:      response,
		TotalCount: totalCount,
	}
	return listingResponse, nil
}

func (impl *UserServiceImpl) getAllDetailedUsers(req *bean.ListingRequest) ([]bean.UserInfo, error) {
	query := helper.GetQueryForUserListingWithFilters(req)
	models, err := impl.userRepository.GetAllExecutingQuery(query)
	if err != nil {
		impl.logger.Errorw("error in GetAllDetailedUsers", "err", err)
		return nil, err
	}
	var response []bean.UserInfo
	for _, model := range models {
		isSuperAdmin, roleFilters, filterGroups, userRoleGroups := impl.getUserMetadata(&model)
		lastLoginTime := adapter.GetLastLoginTime(model)
		for index, roleFilter := range roleFilters {
			if roleFilter.Entity == "" {
				roleFilters[index].Entity = userBean.ENTITY_APPS
			}
			if roleFilter.Entity == userBean.ENTITY_APPS && roleFilter.AccessType == "" {
				roleFilters[index].AccessType = userBean.DEVTRON_APP
			}
		}
		response = append(response, bean.UserInfo{
			Id:            model.Id,
			EmailId:       model.EmailId,
			RoleFilters:   roleFilters,
			Groups:        filterGroups,
			SuperAdmin:    isSuperAdmin,
			LastLoginTime: lastLoginTime,
			UserRoleGroup: userRoleGroups,
		})
	}
	if len(response) == 0 {
		response = make([]bean.UserInfo, 0)
	}
	return response, nil
}

func (impl *UserServiceImpl) GetAllDetailedUsers() ([]bean.UserInfo, error) {
	models, err := impl.userRepository.GetAllExcludingApiTokenUser()
	if err != nil {
		impl.logger.Errorw("error while fetching user from db", "error", err)
		return nil, err
	}
	var response []bean.UserInfo
	for _, model := range models {
		isSuperAdmin, roleFilters, filterGroups, _ := impl.getUserMetadata(&model)
		for index, roleFilter := range roleFilters {
			if roleFilter.Entity == "" {
				roleFilters[index].Entity = userBean.ENTITY_APPS
			}
			if roleFilter.Entity == userBean.ENTITY_APPS && roleFilter.AccessType == "" {
				roleFilters[index].AccessType = userBean.DEVTRON_APP
			}
		}
		response = append(response, bean.UserInfo{
			Id:          model.Id,
			EmailId:     model.EmailId,
			RoleFilters: roleFilters,
			Groups:      filterGroups,
			SuperAdmin:  isSuperAdmin,
		})
	}
	if len(response) == 0 {
		response = make([]bean.UserInfo, 0)
	}
	return response, nil
}

func (impl *UserServiceImpl) UserExists(emailId string) bool {
	model, err := impl.userRepository.FetchActiveUserByEmail(emailId)
	if err != nil {
		impl.logger.Errorw("error while fetching user from db", "error", err)
		return false
	}
	if model.Id == 0 {
		impl.logger.Errorw("no user found ", "email", emailId)
		return false
	} else {
		return true
	}
}

func (impl *UserServiceImpl) SaveLoginAudit(emailId, clientIp string, id int32) {

	if emailId != "" && id <= 0 {
		user, err := impl.getUserByEmail(emailId)
		if err != nil {
			impl.logger.Errorw("error in getting userInfo by emailId", "err", err, "emailId", emailId)
			return
		}
		id = user.Id
	}
	if id <= 0 {
		impl.logger.Errorw("Invalid id to save login audit of sso user", "Id", id)
		return
	}
	model := UserAudit{
		UserId:   id,
		ClientIp: clientIp,
	}
	err := impl.userAuditService.Update(&model)
	if err != nil {
		impl.logger.Errorw("error occurred while saving user audit", "err", err)
	}
}

func (impl *UserServiceImpl) getUserByEmail(emailId string) (*bean.UserInfo, error) {
	model, err := impl.userRepository.FetchActiveUserByEmail(emailId)
	if err != nil {
		impl.logger.Errorw("error while fetching user from db", "error", err)
		return nil, err
	}

	roles, err := impl.userAuthRepository.GetRolesByUserId(model.Id)
	if err != nil {
		impl.logger.Warnw("No Roles Found for user", "id", model.Id)
	}
	var roleFilters []bean.RoleFilter
	for _, role := range roles {
		roleFilters = append(roleFilters, bean.RoleFilter{
			Entity:      role.Entity,
			Team:        role.Team,
			Environment: role.Environment,
			EntityName:  role.EntityName,
			Action:      role.Action,
			Cluster:     role.Cluster,
			Namespace:   role.Namespace,
			Group:       role.Group,
			Kind:        role.Kind,
			Resource:    role.Resource,
			Workflow:    role.Workflow,
		})
	}

	response := &bean.UserInfo{
		Id:          model.Id,
		EmailId:     model.EmailId,
		UserType:    model.UserType,
		AccessToken: model.AccessToken,
		RoleFilters: roleFilters,
	}

	return response, nil
}

func (impl *UserServiceImpl) GetActiveEmailById(userId int32) (string, error) {
	var emailId string
	model, err := impl.userRepository.GetById(userId)
	if err != nil {
		impl.logger.Errorw("error while fetching user from db", "error", err)
		return emailId, err
	}
	if model != nil {
		emailId = model.EmailId
	}
	return emailId, nil
}

func (impl *UserServiceImpl) GetEmailById(userId int32) (string, error) {
	emailId := userBean.AnonymousUserEmail
	userModel, err := impl.userRepository.GetByIdIncludeDeleted(userId)
	if err != nil && !util.IsErrNoRows(err) {
		impl.logger.Errorw("error while fetching user Details", "error", err)
		return emailId, err
	}
	if userModel != nil {
		if !userModel.Active {
			emailId = fmt.Sprintf("%s (inactive)", userModel.EmailId)
		} else {
			emailId = userModel.EmailId
		}
	}
	return emailId, nil
}

func (impl *UserServiceImpl) GetLoggedInUser(r *http.Request) (int32, error) {
	_, span := otel.Tracer("userService").Start(r.Context(), "GetLoggedInUser")
	defer span.End()
	token := ""
	if strings.Contains(r.URL.Path, "/orchestrator/webhook/ext-ci/") {
		token = r.Header.Get("api-token")
	} else {
		token = r.Header.Get("token")
	}
	userId, userType, err := impl.GetUserByToken(r.Context(), token)
	// if user is of api-token type, then update lastUsedBy and lastUsedAt
	if err == nil && userType == bean.USER_TYPE_API_TOKEN {
		go impl.saveUserAudit(r, userId)
	}
	return userId, err
}

func (impl *UserServiceImpl) GetUserByToken(context context.Context, token string) (int32, string, error) {
	_, span := otel.Tracer("userService").Start(context, "GetUserByToken")
	email, version, err := impl.GetEmailAndVersionFromToken(token)
	span.End()
	if err != nil {
		return http.StatusUnauthorized, "", err
	}
	userInfo, err := impl.getUserByEmail(email)
	if err != nil {
		impl.logger.Errorw("unable to fetch user from db", "error", err)
		err := &util.ApiError{
			Code:            constants.UserNotFoundForToken,
			InternalMessage: "user not found for token",
			UserMessage:     fmt.Sprintf("no user found against provided token: %s", token),
		}
		return http.StatusUnauthorized, "", err
	}
	// checking length of version, to ensure backward compatibility as earlier we did not
	// have version for api-tokens
	// therefore, for tokens without version we will skip the below part
	if userInfo.UserType == bean.USER_TYPE_API_TOKEN && len(version) > 0 {
		err := impl.CheckIfTokenIsValid(email, version)
		if err != nil {
			impl.logger.Errorw("token is not valid", "error", err, "token", token)
			return http.StatusUnauthorized, "", err
		}
	}
	return userInfo.Id, userInfo.UserType, nil
}

func (impl *UserServiceImpl) CheckIfTokenIsValid(email string, version string) error {
	tokenName := userHelper.ExtractTokenNameFromEmail(email)
	embeddedTokenVersion, _ := strconv.Atoi(version)
	isProvidedTokenValid, err := impl.userRepository.CheckIfTokenExistsByTokenNameAndVersion(tokenName, embeddedTokenVersion)
	if err != nil || !isProvidedTokenValid {
		err := &util.ApiError{
			HttpStatusCode:  http.StatusUnauthorized,
			Code:            constants.UserNotFoundForToken,
			InternalMessage: "user not found for token",
			UserMessage:     fmt.Sprintf("no user found against provided token"),
		}
		return err
	}
	return nil
}

func (impl *UserServiceImpl) GetEmailFromToken(token string) (string, error) {
	if token == "" {
		impl.logger.Infow("no token provided")
		err := &util.ApiError{
			Code:            constants.UserNoTokenProvided,
			InternalMessage: "no token provided",
		}
		return "", err
	}

	claims, err := impl.sessionManager2.VerifyToken(token)

	if err != nil {
		impl.logger.Errorw("failed to verify token", "error", err)
		err := &util.ApiError{
			Code:            constants.UserNoTokenProvided,
			InternalMessage: "failed to verify token",
			UserMessage:     "token verification failed while getting logged in user",
		}
		return "", err
	}

	mapClaims, err := jwt.MapClaims(claims)
	if err != nil {
		impl.logger.Errorw("failed to MapClaims", "error", err)
		err := &util.ApiError{
			Code:            constants.UserNoTokenProvided,
			InternalMessage: "token invalid",
			UserMessage:     "token verification failed while parsing token",
		}
		return "", err
	}

	email := jwt.GetField(mapClaims, "email")
	sub := jwt.GetField(mapClaims, "sub")

	if email == "" && (sub == "admin" || sub == "admin:login") {
		email = "admin"
	}

	return email, nil
}

func (impl *UserServiceImpl) GetEmailAndVersionFromToken(token string) (string, string, error) {
	if token == "" {
		impl.logger.Infow("no token provided")
		err := &util.ApiError{
			Code:            constants.UserNoTokenProvided,
			InternalMessage: "no token provided",
		}
		return "", "", err
	}

	claims, err := impl.sessionManager2.VerifyToken(token)

	if err != nil {
		impl.logger.Errorw("failed to verify token", "error", err)
		err := &util.ApiError{
			Code:            constants.UserNoTokenProvided,
			InternalMessage: "failed to verify token",
			UserMessage:     "token verification failed while getting logged in user",
		}
		return "", "", err
	}

	mapClaims, err := jwt.MapClaims(claims)
	if err != nil {
		impl.logger.Errorw("failed to MapClaims", "error", err)
		err := &util.ApiError{
			Code:            constants.UserNoTokenProvided,
			InternalMessage: "token invalid",
			UserMessage:     "token verification failed while parsing token",
		}
		return "", "", err
	}

	email := jwt.GetField(mapClaims, "email")
	sub := jwt.GetField(mapClaims, "sub")
	tokenVersion := jwt.GetField(mapClaims, "version")

	if email == "" && (sub == "admin" || sub == "admin:login") {
		email = "admin"
	}

	return util3.ConvertEmailToLowerCase(email), tokenVersion, nil
}

func (impl *UserServiceImpl) GetByIds(ids []int32) ([]bean.UserInfo, error) {
	var beans []bean.UserInfo
	models, err := impl.userRepository.GetByIds(ids)
	if err != nil && err != pg.ErrNoRows {
		impl.logger.Errorw("error while fetching user from db", "error", err)
		return nil, err
	}
	if len(models) > 0 {
		for _, item := range models {
			beans = append(beans, bean.UserInfo{Id: item.Id, EmailId: item.EmailId})
		}
	}
	return beans, nil
}

func (impl *UserServiceImpl) DeleteUser(bean *bean.UserInfo) (bool, error) {

	dbConnection := impl.roleGroupRepository.GetConnection()
	tx, err := dbConnection.Begin()
	if err != nil {
		return false, err
	}
	// Rollback tx on error.
	defer tx.Rollback()

	model, err := impl.userRepository.GetById(bean.Id)
	if err != nil {
		impl.logger.Errorw("error while fetching user from db", "error", err)
		return false, err
	}
	userRolesMappingIds, err := impl.userAuthRepository.GetUserRoleMappingIdsByUserId(bean.Id)
	if err != nil {
		impl.logger.Errorw("error while fetching user from db", "error", err)
		return false, err
	}
	if len(userRolesMappingIds) > 0 {
		err = impl.userAuthRepository.DeleteUserRoleMappingByIds(userRolesMappingIds, tx)
		if err != nil {
			impl.logger.Errorw("error in DeleteUser", "userRolesMappingIds", userRolesMappingIds, "err", err)
			return false, err
		}
	}
	model.Active = false
	model.UpdatedBy = bean.UserId
	model.UpdatedOn = time.Now()
	model, err = impl.userRepository.UpdateUser(model, tx)
	if err != nil {
		impl.logger.Errorw("error while fetching user from db", "error", err)
		return false, err
	}
	err = tx.Commit()
	if err != nil {
		return false, err
	}

	groups, err := casbin2.GetRolesForUser(model.EmailId)
	if err != nil {
		impl.logger.Warnw("No Roles Found for user", "id", model.Id)
	}
	for _, item := range groups {
		flag := casbin2.DeleteRoleForUser(model.EmailId, item)
		if flag == false {
			impl.logger.Warnw("unable to delete role:", "user", model.EmailId, "role", item)
		}
	}

	return true, nil
}

// BulkDeleteUsers takes in BulkDeleteRequest and return success and error
func (impl *UserServiceImpl) BulkDeleteUsers(request *bean.BulkDeleteRequest) (bool, error) {
	// it handles ListingRequest if filters are applied will delete those users or will consider the given user ids.
	if request.ListingRequest != nil {
		filteredUserIds, err := impl.getUserIdsHonoringFilters(request.ListingRequest)
		if err != nil {
			impl.logger.Errorw("error in BulkDeleteUsers", "request", request, "err", err)
			return false, err
		}
		// setting the filtered user ids here for further processing
		request.Ids = filteredUserIds
	}
	err := impl.deleteUsersByIds(request)
	if err != nil {
		impl.logger.Errorw("error in BulkDeleteUsers", "err", err)
		return false, err
	}
	return true, nil
}

// getUserIdsHonoringFilters get the filtered user ids according to the request filters and returns userIds and error(not nil) if any exception is caught.
func (impl *UserServiceImpl) getUserIdsHonoringFilters(request *bean.ListingRequest) ([]int32, error) {
	//query to get particular models respecting filters
	query := helper.GetQueryForUserListingWithFilters(request)
	models, err := impl.userRepository.GetAllExecutingQuery(query)
	if err != nil {
		impl.logger.Errorw("error while fetching user from db in GetAllWithFilters", "error", err)
		return nil, err
	}
	// collecting the required user ids from filtered models
	filteredUserIds := make([]int32, 0, len(models))
	for _, model := range models {
		if !userHelper.IsSystemOrAdminUserByEmail(model.EmailId) {
			filteredUserIds = append(filteredUserIds, model.Id)
		}
	}
	return filteredUserIds, nil
}

// deleteUsersByIds bulk delete all the users with their user role mappings in orchestrator and user-role and user-group mappings from casbin, takes in BulkDeleteRequest request and return success and error in return
func (impl *UserServiceImpl) deleteUsersByIds(request *bean.BulkDeleteRequest) error {
	tx, err := impl.roleGroupRepository.StartATransaction()
	if err != nil {
		impl.logger.Errorw("error in starting a transaction", "err", err)
		return err
	}
	// Rollback tx on error.
	defer tx.Rollback()

	emailIds, err := impl.userRepository.GetEmailByIds(request.Ids)
	if err != nil {
		impl.logger.Errorw("error in DeleteUsersForIds", "userIds", request.Ids, "err", err)
		return err
	}

	// operations in orchestrator and getting emails ids for corresponding user ids
	err = impl.deleteMappingsFromOrchestrator(request.Ids, tx)
	if err != nil {
		impl.logger.Errorw("error encountered in deleteUsersByIds", "request", request, "err", err)
		return err
	}
	// updating models to inactive
	err = impl.userRepository.UpdateToInactiveByIds(request.Ids, tx, request.LoggedInUserId)
	if err != nil {
		impl.logger.Errorw("error encountered in DeleteUsersForIds", "err", err)
		return err
	}
	// deleting from the group mappings from casbin
	err = impl.deleteMappingsFromCasbin(emailIds, len(request.Ids))
	if err != nil {
		impl.logger.Errorw("error encountered in deleteUsersByIds", "request", request, "err", err)
		return err
	}

	err = impl.roleGroupRepository.CommitATransaction(tx)
	if err != nil {
		impl.logger.Errorw("error in committing a transaction", "err", err)
		return err
	}

	return nil
}

// deleteMappingsFromCasbin gets all mappings for all email ids and delete that mapping one by one as no bulk support from casbin library.
func (impl *UserServiceImpl) deleteMappingsFromCasbin(emailIds []string, totalCount int) error {
	emailIdVsCasbinRolesMap := make(map[string][]string, totalCount)
	for _, email := range emailIds {
		casbinRoles, err := casbin2.GetRolesForUser(email)
		if err != nil {
			impl.logger.Warnw("No Roles Found for user", "email", email, "err", err)
			return err
		}
		emailIdVsCasbinRolesMap[email] = casbinRoles
	}

	success := impl.userCommonService.DeleteRoleForUserFromCasbin(emailIdVsCasbinRolesMap)
	if !success {
		impl.logger.Errorw("error in deleting from casbin in deleteMappingsFromCasbin ", "emailIds", emailIds)
		return &util.ApiError{Code: "500", HttpStatusCode: 500, InternalMessage: "Not able to delete mappings from casbin", UserMessage: "Not able to delete mappings from casbin"}
	}
	return nil
}

// deleteMappingsFromOrchestrator takes in userIds to be deleted and transaction returns error in case of any issue else nil
func (impl *UserServiceImpl) deleteMappingsFromOrchestrator(userIds []int32, tx *pg.Tx) error {
	urmIds, err := impl.userAuthRepository.GetUserRoleMappingIdsByUserIds(userIds)
	if err != nil {
		impl.logger.Errorw("error in DeleteUsersForIds", "err", err)
		return err
	}

	if len(urmIds) > 0 {
		err = impl.userAuthRepository.DeleteUserRoleMappingByIds(urmIds, tx)
		if err != nil {
			impl.logger.Errorw("error encountered in DeleteUsersForIds", "urmIds", urmIds, "err", err)
			return err
		}
	}
	return nil
}

func (impl *UserServiceImpl) CheckUserRoles(id int32) ([]string, error) {
	model, err := impl.userRepository.GetByIdIncludeDeleted(id)
	if err != nil {
		impl.logger.Errorw("error while fetching user from db", "error", err)
		return nil, err
	}

	groups, err := casbin2.GetRolesForUser(model.EmailId)
	if err != nil {
		impl.logger.Errorw("No Roles Found for user", "id", model.Id)
		return nil, err
	}
	if len(groups) > 0 {
		// getting unique, handling for duplicate roles
		roleFromGroups, err := impl.getUniquesRolesByGroupCasbinNames(groups)
		if err != nil {
			impl.logger.Errorw("error in getUniquesRolesByGroupCasbinNames", "err", err)
			return nil, err
		}
		groups = append(groups, roleFromGroups...)
	}

	return groups, nil
}

<<<<<<< HEAD
func (impl UserServiceImpl) getUniquesRolesByGroupCasbinNames(groupCasbinNames []string) ([]string, error) {
=======
func (impl *UserServiceImpl) getUniquesRolesByGroupCasbinNames(groupCasbinNames []string) ([]string, error) {
>>>>>>> 97460893
	rolesModels, err := impl.roleGroupRepository.GetRolesByGroupCasbinNames(groupCasbinNames)
	if err != nil && err != pg.ErrNoRows {
		impl.logger.Errorw("error in getting roles by group names", "err", err)
		return nil, err
	}
	uniqueRolesFromGroupMap := make(map[string]bool)
	rolesFromGroup := make([]string, 0, len(rolesModels))
	for _, roleModel := range rolesModels {
		uniqueRolesFromGroupMap[roleModel.Role] = true
	}
	for role, _ := range uniqueRolesFromGroupMap {
		rolesFromGroup = append(rolesFromGroup, role)
	}
	return rolesFromGroup, nil
}

func (impl *UserServiceImpl) SyncOrchestratorToCasbin() (bool, error) {
	roles, err := impl.userAuthRepository.GetAllRole()
	if err != nil {
		impl.logger.Errorw("error while fetching roles from db", "error", err)
		return false, err
	}
	total := len(roles)
	processed := 0
	impl.logger.Infow("total roles found for sync", "len", total)
	//loading policy for safety
	casbin2.LoadPolicy()
	for _, role := range roles {
		if len(role.Team) > 0 {
			flag, err := impl.userAuthRepository.SyncOrchestratorToCasbin(role.Team, role.EntityName, role.Environment, nil)
			if err != nil {
				impl.logger.Errorw("error sync orchestrator to casbin", "error", err)
				return false, err
			}
			if !flag {
				impl.logger.Infow("sync failed orchestrator to db", "roleId", role.Id)
			}
		}
		processed = processed + 1
	}
	//loading policy for syncing orchestrator to casbin with updated policies(if any)
	casbin2.LoadPolicy()
	impl.logger.Infow("total roles processed for sync", "len", processed)
	return true, nil
}

func (impl *UserServiceImpl) IsSuperAdmin(userId int) (bool, error) {
	//validating if action user is not admin and trying to update user who has super admin polices, return 403
	isSuperAdmin := false
	userCasbinRoles, err := impl.CheckUserRoles(int32(userId))
	if err != nil {
		return isSuperAdmin, err
	}
	//if user which going to updated is super admin, action performing user also be super admin
	for _, item := range userCasbinRoles {
		if item == bean.SUPERADMIN {
			isSuperAdmin = true
			break
		}
	}
	return isSuperAdmin, nil
}

func (impl *UserServiceImpl) GetByIdIncludeDeleted(id int32) (*bean.UserInfo, error) {
	model, err := impl.userRepository.GetByIdIncludeDeleted(id)
	if err != nil {
		impl.logger.Errorw("error while fetching user from db", "error", err)
		return nil, err
	}
	response := &bean.UserInfo{
		Id:      model.Id,
		EmailId: model.EmailId,
	}
	return response, nil
}

func (impl *UserServiceImpl) UpdateTriggerPolicyForTerminalAccess() (err error) {
	err = impl.userAuthRepository.UpdateTriggerPolicyForTerminalAccess()
	if err != nil {
		impl.logger.Errorw("error in updating policy for terminal access to trigger role", "err", err)
		return err
	}
	return nil
}

func (impl *UserServiceImpl) saveUserAudit(r *http.Request, userId int32) {
	clientIp := util2.GetClientIP(r)
	userAudit := &UserAudit{
		UserId:    userId,
		ClientIp:  clientIp,
		CreatedOn: time.Now(),
		UpdatedOn: time.Now(),
	}
	impl.userAuditService.Save(userAudit)
}

func (impl *UserServiceImpl) checkGroupAuth(groupName string, token string, managerAuth func(resource, token string, object string) bool, isActionUserSuperAdmin bool) (bool, bool) {
	//check permission for group which is going to add/eliminate
	roles, err := impl.roleGroupRepository.GetRolesByGroupCasbinName(groupName)
	if err != nil && err != pg.ErrNoRows {
		impl.logger.Errorw("error while fetching user from db", "error", err)
		return false, false
	}
	hasAccessToGroup := true
	hasSuperAdminPermission := false
	for _, role := range roles {
		if role.Role == bean.SUPERADMIN && !isActionUserSuperAdmin {
			hasAccessToGroup = false
			hasSuperAdminPermission = true
		}
		if role.AccessType == userBean.APP_ACCESS_TYPE_HELM && !isActionUserSuperAdmin {
			hasAccessToGroup = false
		}
		if len(role.Team) > 0 {
			rbacObject := fmt.Sprintf("%s", role.Team)
			isValidAuth := managerAuth(casbin2.ResourceUser, token, rbacObject)
			if !isValidAuth {
				hasAccessToGroup = false
			}
		}
		if role.Entity == userBean.CLUSTER_ENTITIY && !isActionUserSuperAdmin {
			isValidAuth := impl.userCommonService.CheckRbacForClusterEntity(role.Cluster, role.Namespace, role.Group, role.Kind, role.Resource, token, managerAuth)
			if !isValidAuth {
				hasAccessToGroup = false
			}
		}

	}
	return hasAccessToGroup, hasSuperAdminPermission
}

func (impl *UserServiceImpl) GetRoleFiltersByUserRoleGroups(userRoleGroups []bean.UserRoleGroup) ([]bean.RoleFilter, error) {
	groupNames := make([]string, 0)
	for _, userRoleGroup := range userRoleGroups {
		groupNames = append(groupNames, userRoleGroup.RoleGroup.Name)
	}
	if len(groupNames) == 0 {
		return nil, nil
	}
	roles, err := impl.roleGroupRepository.GetRolesByGroupNames(groupNames)
	if err != nil && err != pg.ErrNoRows {
		impl.logger.Errorw("error in getting roles by group names", "err", err)
		return nil, err
	}
	var roleFilters []bean.RoleFilter
	roleFilterMap := make(map[string]*bean.RoleFilter)
	for _, role := range roles {
		key := impl.userCommonService.GetUniqueKeyForAllEntity(*role)
		if _, ok := roleFilterMap[key]; ok {
			impl.userCommonService.BuildRoleFilterForAllTypes(roleFilterMap, *role, key)
		} else {
			roleFilterMap[key] = &bean.RoleFilter{
				Entity:      role.Entity,
				Team:        role.Team,
				Environment: role.Environment,
				EntityName:  role.EntityName,
				Action:      role.Action,
				AccessType:  role.AccessType,
				Cluster:     role.Cluster,
				Namespace:   role.Namespace,
				Group:       role.Group,
				Kind:        role.Kind,
				Resource:    role.Resource,
				Workflow:    role.Workflow,
			}

		}
	}
	for _, v := range roleFilterMap {
		if v.Action == "super-admin" {
			continue
		}
		roleFilters = append(roleFilters, *v)
	}
	for index, roleFilter := range roleFilters {
		if roleFilter.Entity == "" {
			roleFilters[index].Entity = userBean.ENTITY_APPS
		}
		if roleFilter.Entity == userBean.ENTITY_APPS && roleFilter.AccessType == "" {
			roleFilters[index].AccessType = userBean.DEVTRON_APP
		}
	}
	return roleFilters, nil
}

func (impl *UserServiceImpl) createOrUpdateUserRolesForOtherEntity(roleFilter bean.RoleFilter, userId int32, model *repository.UserModel, existingRoles map[int]repository.UserRoleModel, tx *pg.Tx, entity string, capacity int) ([]casbin2.Policy, bool, error) {
	rolesChanged := false
	var policiesToBeAdded = make([]casbin2.Policy, 0, capacity)
	actionType := roleFilter.Action
	accessType := roleFilter.AccessType
	entityNames := strings.Split(roleFilter.EntityName, ",")
	environments := strings.Split(roleFilter.Environment, ",")
	for _, environment := range environments {
		for _, entityName := range entityNames {
			roleModel, err := impl.userAuthRepository.GetRoleByFilterForAllTypes(entity, roleFilter.Team, entityName, environment, actionType, accessType, "", "", "", "", "", actionType, false, "")
			if err != nil {
				impl.logger.Errorw("error in getting role by all type", "err", err, "roleFilter", roleFilter)
				return policiesToBeAdded, rolesChanged, err
			}
			if roleModel.Id == 0 {
				impl.logger.Debugw("no role found for given filter", "filter", "roleFilter", roleFilter)
				flag, err, policiesAdded := impl.userCommonService.CreateDefaultPoliciesForAllTypes(roleFilter.Team, entityName, environment, entity, "", "", "", "", "", actionType, accessType, "", userId)
				if err != nil || flag == false {
					return policiesToBeAdded, rolesChanged, err
				}
				policiesToBeAdded = append(policiesToBeAdded, policiesAdded...)
				roleModel, err = impl.userAuthRepository.GetRoleByFilterForAllTypes(entity, roleFilter.Team, entityName, environment, actionType, accessType, "", "", "", "", "", actionType, false, "")
				if err != nil {
					return policiesToBeAdded, rolesChanged, err
				}
				if roleModel.Id == 0 {
					continue
				}
			}
			if _, ok := existingRoles[roleModel.Id]; ok {
				//Adding policies which is removed
				policiesToBeAdded = append(policiesToBeAdded, casbin2.Policy{Type: "g", Sub: casbin2.Subject(model.EmailId), Obj: casbin2.Object(roleModel.Role)})
			} else if roleModel.Id > 0 {
				rolesChanged = true
				userRoleModel := &repository.UserRoleModel{
					UserId: model.Id,
					RoleId: roleModel.Id,
					AuditLog: sql.AuditLog{
						CreatedBy: userId,
						CreatedOn: time.Now(),
						UpdatedBy: userId,
						UpdatedOn: time.Now(),
					}}
				userRoleModel, err = impl.userAuthRepository.CreateUserRoleMapping(userRoleModel, tx)
				if err != nil {
					return nil, rolesChanged, err
				}
				policiesToBeAdded = append(policiesToBeAdded, casbin2.Policy{Type: "g", Sub: casbin2.Subject(model.EmailId), Obj: casbin2.Object(roleModel.Role)})
			}
		}
	}
	return policiesToBeAdded, rolesChanged, nil
}

func (impl *UserServiceImpl) createOrUpdateUserRolesForJobsEntity(roleFilter bean.RoleFilter, userId int32, model *repository.UserModel, existingRoles map[int]repository.UserRoleModel, tx *pg.Tx, entity string, capacity int) ([]casbin2.Policy, bool, error) {
	rolesChanged := false
	actionType := roleFilter.Action
	accessType := roleFilter.AccessType
	var policiesToBeAdded = make([]casbin2.Policy, 0, capacity)
	entityNames := strings.Split(roleFilter.EntityName, ",")
	environments := strings.Split(roleFilter.Environment, ",")
	workflows := strings.Split(roleFilter.Workflow, ",")
	for _, environment := range environments {
		for _, entityName := range entityNames {
			for _, workflow := range workflows {
				roleModel, err := impl.userAuthRepository.GetRoleByFilterForAllTypes(entity, roleFilter.Team, entityName, environment, actionType, accessType, "", "", "", "", "", actionType, false, workflow)
				if err != nil {
					impl.logger.Errorw("error in getting role by all type", "err", err, "roleFilter", roleFilter)
					return policiesToBeAdded, rolesChanged, err
				}
				if roleModel.Id == 0 {
					impl.logger.Debugw("no role found for given filter", "filter", "roleFilter", roleFilter)
					flag, err, policiesAdded := impl.userCommonService.CreateDefaultPoliciesForAllTypes(roleFilter.Team, entityName, environment, entity, "", "", "", "", "", actionType, accessType, workflow, userId)
					if err != nil || flag == false {
						return policiesToBeAdded, rolesChanged, err
					}
					policiesToBeAdded = append(policiesToBeAdded, policiesAdded...)
					roleModel, err = impl.userAuthRepository.GetRoleByFilterForAllTypes(entity, roleFilter.Team, entityName, environment, actionType, accessType, "", "", "", "", "", actionType, false, workflow)
					if err != nil {
						return policiesToBeAdded, rolesChanged, err
					}
					if roleModel.Id == 0 {
						continue
					}
				}
				if _, ok := existingRoles[roleModel.Id]; ok {
					//Adding policies which is removed
					policiesToBeAdded = append(policiesToBeAdded, casbin2.Policy{Type: "g", Sub: casbin2.Subject(model.EmailId), Obj: casbin2.Object(roleModel.Role)})
				} else if roleModel.Id > 0 {
					rolesChanged = true
					userRoleModel := &repository.UserRoleModel{
						UserId: model.Id,
						RoleId: roleModel.Id,
						AuditLog: sql.AuditLog{
							CreatedBy: userId,
							CreatedOn: time.Now(),
							UpdatedBy: userId,
							UpdatedOn: time.Now(),
						}}
					userRoleModel, err = impl.userAuthRepository.CreateUserRoleMapping(userRoleModel, tx)
					if err != nil {
						return nil, rolesChanged, err
					}
					policiesToBeAdded = append(policiesToBeAdded, casbin2.Policy{Type: "g", Sub: casbin2.Subject(model.EmailId), Obj: casbin2.Object(roleModel.Role)})
				}
			}
		}
	}
	return policiesToBeAdded, rolesChanged, nil
}

func (impl *UserServiceImpl) FetchRolesFromGroup(userId int32) ([]*repository.RoleModel, error) {
	user, err := impl.userRepository.GetByIdIncludeDeleted(userId)
	if err != nil {
		impl.logger.Errorw("error while fetching user from db", "error", err)
		return nil, err
	}
	groups, err := casbin2.GetRolesForUser(user.EmailId)
	if err != nil {
		impl.logger.Errorw("No Roles Found for user", "id", user.Id)
		return nil, err
	}
	roleEntity := "cluster"
	roles, err := impl.userAuthRepository.GetRolesByUserIdAndEntityType(userId, roleEntity)
	if err != nil {
		impl.logger.Errorw("error on fetching user roles for cluster list", "err", err)
		return nil, err
	}
	rolesFromGroup, err := impl.roleGroupRepository.GetRolesByGroupNamesAndEntity(groups, roleEntity)
	if err != nil && err != pg.ErrNoRows {
		impl.logger.Errorw("error in getting roles by group names", "err", err)
		return nil, err
	}
	if len(rolesFromGroup) > 0 {
		roles = append(roles, rolesFromGroup...)
	}
	return roles, nil
}<|MERGE_RESOLUTION|>--- conflicted
+++ resolved
@@ -469,20 +469,12 @@
 	var policiesToBeAdded = make([]casbin2.Policy, 0, capacity)
 	var err error
 	rolesChanged := false
-<<<<<<< HEAD
-	if entity == bean2.CLUSTER {
-=======
 	if entity == userBean.CLUSTER_ENTITIY {
->>>>>>> 97460893
 		policiesToBeAdded, rolesChanged, err = impl.createOrUpdateUserRolesForClusterEntity(roleFilter, userId, model, existingRoles, tx, entity, capacity)
 		if err != nil {
 			return nil, false, err
 		}
-<<<<<<< HEAD
-	} else if entity == bean2.EntityJobs {
-=======
 	} else if entity == userBean.EntityJobs {
->>>>>>> 97460893
 		policiesToBeAdded, rolesChanged, err = impl.createOrUpdateUserRolesForJobsEntity(roleFilter, userId, model, existingRoles, tx, entity, capacity)
 		if err != nil {
 			return nil, false, err
@@ -1596,11 +1588,7 @@
 	return groups, nil
 }
 
-<<<<<<< HEAD
 func (impl UserServiceImpl) getUniquesRolesByGroupCasbinNames(groupCasbinNames []string) ([]string, error) {
-=======
-func (impl *UserServiceImpl) getUniquesRolesByGroupCasbinNames(groupCasbinNames []string) ([]string, error) {
->>>>>>> 97460893
 	rolesModels, err := impl.roleGroupRepository.GetRolesByGroupCasbinNames(groupCasbinNames)
 	if err != nil && err != pg.ErrNoRows {
 		impl.logger.Errorw("error in getting roles by group names", "err", err)
