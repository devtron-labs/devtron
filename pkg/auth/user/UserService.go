--- conflicted
+++ resolved
@@ -79,11 +79,8 @@
 	GetApprovalUsersByEnv(appName, envName string) ([]string, error)
 	CheckForApproverAccess(appName, envName string, userId int32) bool
 	GetConfigApprovalUsersByEnv(appName, envName, team string) ([]string, error)
-<<<<<<< HEAD
+	IsUserAdminOrManagerForAnyApp(userId int32, token string) (bool, error)
 	GetFieldValuesFromToken(token string) ([]byte, error)
-=======
-	IsUserAdminOrManagerForAnyApp(userId int32, token string) (bool, error)
->>>>>>> bf87e053
 }
 
 type UserServiceImpl struct {
