--- conflicted
+++ resolved
@@ -87,7 +87,6 @@
 	return query
 }
 
-<<<<<<< HEAD
 //func (impl UserRepositoryQueryBuilder) GetQueryForBulkUpdate(req *bean.BulkStatusUpdateRequest) string {
 //	ttlTime := req.CurrentTime.Format(QueryTimeFormat)
 //	if req.Status == bean.Active {
@@ -105,7 +104,7 @@
 //	query := fmt.Sprintf("UPDATE USERS set time_to_live= %s %s", ttlTime, whereCondition)
 //	return query
 //}
-=======
+
 func (impl UserRepositoryQueryBuilder) GetQueryForGroupListingWithFilters(req *bean.FetchListingRequest) string {
 	whereCondition := fmt.Sprintf("where active = %t ", true)
 	orderCondition := ""
@@ -132,5 +131,4 @@
 	}
 	return query
 
-}
->>>>>>> a4baf560
+}