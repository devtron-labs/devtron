--- conflicted
+++ resolved
@@ -46,14 +46,10 @@
 	UpdateRoleIdForUserRolesMappings(roleId int, newRoleId int) (*UserRoleModel, error)
 	GetCountExecutingQuery(query string) (int, error)
 	UpdateWindowIdtoNull(userIds []int32) error
-<<<<<<< HEAD
-	UpdateTimeWindowId(userid int32, windowId int) error
-	GetUserWithTimeoutWindowConfiguration(emailId string) (*UserModel, error)
-=======
 	UpdateTimeWindowId(tx *pg.Tx, userid int32, windowId int) error
 	StartATransaction() (*pg.Tx, error)
 	CommitATransaction(tx *pg.Tx) error
->>>>>>> 3dd90d1f
+	GetUserWithTimeoutWindowConfiguration(emailId string) (*UserModel, error)
 }
 
 type UserRepositoryImpl struct {
@@ -252,7 +248,24 @@
 	return nil
 }
 
-<<<<<<< HEAD
+func (impl UserRepositoryImpl) StartATransaction() (*pg.Tx, error) {
+	tx, err := impl.dbConnection.Begin()
+	if err != nil {
+		impl.Logger.Errorw("error in beginning a transaction", "err", err)
+		return nil, err
+	}
+	return tx, nil
+}
+
+func (impl UserRepositoryImpl) CommitATransaction(tx *pg.Tx) error {
+	err := tx.Commit()
+	if err != nil {
+		impl.Logger.Errorw("error in commiting a transaction", "err", err)
+		return err
+	}
+	return nil
+}
+
 func (impl UserRepositoryImpl) GetUserWithTimeoutWindowConfiguration(emailId string) (*UserModel, error) {
 	var model UserModel
 	err := impl.dbConnection.Model(&model).
@@ -288,23 +301,4 @@
 	}
 	return &model, nil
 }
-*/
-=======
-func (impl UserRepositoryImpl) StartATransaction() (*pg.Tx, error) {
-	tx, err := impl.dbConnection.Begin()
-	if err != nil {
-		impl.Logger.Errorw("error in beginning a transaction", "err", err)
-		return nil, err
-	}
-	return tx, nil
-}
-
-func (impl UserRepositoryImpl) CommitATransaction(tx *pg.Tx) error {
-	err := tx.Commit()
-	if err != nil {
-		impl.Logger.Errorw("error in commiting a transaction", "err", err)
-		return err
-	}
-	return nil
-}
->>>>>>> 3dd90d1f
+*/