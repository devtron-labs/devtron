--- conflicted
+++ resolved
@@ -102,21 +102,13 @@
 func NewSSOLoginServiceImpl(
 	logger *zap.SugaredLogger,
 	ssoLoginRepository SSOLoginRepository,
-<<<<<<< HEAD
-	K8sUtil *k8s.K8sUtilExtended, devtronSecretConfig *util2.DevtronSecretConfig, userAuthOidcHelper authentication.UserAuthOidcHelper,
-=======
 	K8sUtil *k8s.K8sUtilExtended, envVariables *util2.EnvironmentVariables, userAuthOidcHelper authentication.UserAuthOidcHelper,
->>>>>>> 5aaad3ba
 	globalAuthConfigService auth.GlobalAuthorisationConfigService) *SSOLoginServiceImpl {
 	serviceImpl := &SSOLoginServiceImpl{
 		logger:                  logger,
 		ssoLoginRepository:      ssoLoginRepository,
 		K8sUtil:                 K8sUtil,
-<<<<<<< HEAD
-		devtronSecretConfig:     devtronSecretConfig,
-=======
 		devtronSecretConfig:     envVariables.DevtronSecretConfig,
->>>>>>> 5aaad3ba
 		userAuthOidcHelper:      userAuthOidcHelper,
 		globalAuthConfigService: globalAuthConfigService,
 	}
