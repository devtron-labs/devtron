package bean

import (
<<<<<<< HEAD
	bean2 "github.com/devtron-labs/devtron/api/bean"
	"github.com/devtron-labs/devtron/internal/sql/repository/chartConfig"
=======
>>>>>>> 5e9d27db
	bean4 "github.com/devtron-labs/devtron/pkg/deployment/deployedApp/bean"
)

type BulkTriggerRequest struct {
	CiArtifactId int `sql:"ci_artifact_id"`
	PipelineId   int `sql:"pipeline_id"`
}

type StopDeploymentGroupRequest struct {
	DeploymentGroupId int               `json:"deploymentGroupId" validate:"required"`
	UserId            int32             `json:"userId"`
	RequestType       bean4.RequestType `json:"requestType" validate:"oneof=START STOP"`
}

type DeploymentGroupAppWithEnv struct {
	EnvironmentId     int               `json:"environmentId"`
	DeploymentGroupId int               `json:"deploymentGroupId"`
	AppId             int               `json:"appId"`
	Active            bool              `json:"active"`
	UserId            int32             `json:"userId"`
	RequestType       bean4.RequestType `json:"requestType" validate:"oneof=START STOP"`
}

<<<<<<< HEAD
type DeployStageSuccessEventReq struct {
	DeployStageType            bean2.WorkflowType            `json:"deployStageType"`
	PipelineOverride           *chartConfig.PipelineOverride `json:"pipelineOverride"`
	CdWorkflowId               int                           `json:"cdWorkflowId"`
	PipelineId                 int                           `json:"pipelineId"`
	PluginRegistryImageDetails map[string][]string           `json:"pluginRegistryImageDetails"`
=======
type CdPipelineDeleteEvent struct {
	PipelineId  int   `json:"pipelineId"`
	TriggeredBy int32 `json:"triggeredBy"`
}

type CIPipelineGitWebhookEvent struct {
	GitHostId          int    `json:"gitHostId"`
	EventType          string `json:"eventType"`
	RequestPayloadJson string `json:"requestPayloadJson"`
>>>>>>> 5e9d27db
}<|MERGE_RESOLUTION|>--- conflicted
+++ resolved
@@ -1,11 +1,8 @@
 package bean
 
 import (
-<<<<<<< HEAD
 	bean2 "github.com/devtron-labs/devtron/api/bean"
 	"github.com/devtron-labs/devtron/internal/sql/repository/chartConfig"
-=======
->>>>>>> 5e9d27db
 	bean4 "github.com/devtron-labs/devtron/pkg/deployment/deployedApp/bean"
 )
 
@@ -29,14 +26,14 @@
 	RequestType       bean4.RequestType `json:"requestType" validate:"oneof=START STOP"`
 }
 
-<<<<<<< HEAD
 type DeployStageSuccessEventReq struct {
 	DeployStageType            bean2.WorkflowType            `json:"deployStageType"`
 	PipelineOverride           *chartConfig.PipelineOverride `json:"pipelineOverride"`
 	CdWorkflowId               int                           `json:"cdWorkflowId"`
 	PipelineId                 int                           `json:"pipelineId"`
 	PluginRegistryImageDetails map[string][]string           `json:"pluginRegistryImageDetails"`
-=======
+}
+
 type CdPipelineDeleteEvent struct {
 	PipelineId  int   `json:"pipelineId"`
 	TriggeredBy int32 `json:"triggeredBy"`
@@ -46,5 +43,4 @@
 	GitHostId          int    `json:"gitHostId"`
 	EventType          string `json:"eventType"`
 	RequestPayloadJson string `json:"requestPayloadJson"`
->>>>>>> 5e9d27db
 }