--- conflicted
+++ resolved
@@ -260,7 +260,6 @@
 	if err != nil {
 		impl.logger.Errorw("error in deleting installed app", "err", err)
 		return err
-<<<<<<< HEAD
 	}
 	return nil
 }
@@ -286,55 +285,18 @@
 	if err != nil {
 		impl.logger.Errorw("error in deleting cd pipeline", "err", err)
 		return err
-=======
->>>>>>> 5538bf74
 	}
 	return nil
 }
 
-<<<<<<< HEAD
 func (impl *DeployedApplicationEventProcessorImpl) updateArgoAppDeleteStatus(applicationDetail bean3.ApplicationDetail) error {
 	application := applicationDetail.Application
 	pipelines, err := impl.pipelineRepository.GetArgoPipelineByArgoAppName(application.ObjectMeta.Name)
-	if err != nil && !errors.Is(err, pg.ErrNoRows) {
+	if err != nil {
 		impl.logger.Errorw("error in fetching pipeline from Pipeline Repository", "err", err)
 		return err
-	} else if errors.Is(err, pg.ErrNoRows) || len(pipelines) == 0 {
-=======
-func (impl *DeployedApplicationEventProcessorImpl) updateDevtronAppArgoAppDeleteStatus(applicationDetail bean3.ApplicationDetail,
-	pipelines []pipelineConfig.Pipeline) error {
-	application := applicationDetail.Application
-	pipelineModel, err := impl.DeploymentConfigService.FilterPipelinesByApplicationClusterIdAndNamespace(pipelines, applicationDetail.ClusterId, application.Namespace)
-	if err != nil {
-		impl.logger.Errorw("error in filtering pipeline by application cluster id and namespace", "err", err)
-		return err
-	}
-	if pipelineModel.Deleted == true {
-		impl.logger.Errorw("invalid nats message, pipeline already deleted")
-		return errors.New("invalid nats message, pipeline already deleted")
-	}
-	// devtron app
-	if pipelineModel.DeploymentAppDeleteRequest == false {
-		impl.logger.Infow("Deployment delete not requested for app, not deleting app from DB", "appName", application.Name, "app", application)
-		return nil
-	}
-	_, err = impl.pipelineBuilder.DeleteCdPipeline(&pipelineModel, context.Background(), bean.FORCE_DELETE, false, 1)
-	if err != nil {
-		impl.logger.Errorw("error in deleting cd pipeline", "err", err)
-		return err
-	}
-	return nil
-}
-
-func (impl *DeployedApplicationEventProcessorImpl) updateArgoAppDeleteStatus(applicationDetail bean3.ApplicationDetail) error {
-	application := applicationDetail.Application
-	pipelines, err := impl.pipelineRepository.GetArgoPipelineByArgoAppName(application.ObjectMeta.Name)
-	if err != nil {
-		impl.logger.Errorw("error in fetching pipeline from Pipeline Repository", "err", err)
-		return err
 	}
 	if len(pipelines) == 0 {
->>>>>>> 5538bf74
 		return impl.updateHelmAppArgoAppDeleteStatus(application)
 	}
 	return impl.updateDevtronAppArgoAppDeleteStatus(applicationDetail, pipelines)
