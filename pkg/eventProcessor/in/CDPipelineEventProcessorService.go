/*
 * Copyright (c) 2024. Devtron Inc.
 *
 * Licensed under the Apache License, Version 2.0 (the "License");
 * you may not use this file except in compliance with the License.
 * You may obtain a copy of the License at
 *
 *     http://www.apache.org/licenses/LICENSE-2.0
 *
 * Unless required by applicable law or agreed to in writing, software
 * distributed under the License is distributed on an "AS IS" BASIS,
 * WITHOUT WARRANTIES OR CONDITIONS OF ANY KIND, either express or implied.
 * See the License for the specific language governing permissions and
 * limitations under the License.
 */

package in

import (
	context2 "context"
	"encoding/json"
	pubsub "github.com/devtron-labs/common-lib/pubsub-lib"
	"github.com/devtron-labs/common-lib/pubsub-lib/model"
	"github.com/devtron-labs/devtron/internal/sql/repository/pipelineConfig"
	installedAppReader "github.com/devtron-labs/devtron/pkg/appStore/installedApp/read"
	installedAppReadBean "github.com/devtron-labs/devtron/pkg/appStore/installedApp/read/bean"
	"github.com/devtron-labs/devtron/pkg/deployment/trigger/devtronApps"
	bean2 "github.com/devtron-labs/devtron/pkg/deployment/trigger/devtronApps/bean"
	"github.com/devtron-labs/devtron/pkg/eventProcessor/bean"
	"github.com/devtron-labs/devtron/pkg/workflow/cd"
	"github.com/devtron-labs/devtron/pkg/workflow/status"
	"go.uber.org/zap"
	"k8s.io/utils/pointer"
)

type CDPipelineEventProcessorImpl struct {
	logger                  *zap.SugaredLogger
	pubSubClient            *pubsub.PubSubClientServiceImpl
	cdWorkflowCommonService cd.CdWorkflowCommonService
	workflowStatusService   status.WorkflowStatusService
	cdHandlerService        devtronApps.HandlerService
	pipelineRepository      pipelineConfig.PipelineRepository
	installedAppReadService installedAppReader.InstalledAppReadService
}

func NewCDPipelineEventProcessorImpl(logger *zap.SugaredLogger,
	pubSubClient *pubsub.PubSubClientServiceImpl,
	cdWorkflowCommonService cd.CdWorkflowCommonService,
	workflowStatusService status.WorkflowStatusService,
	cdHandlerService devtronApps.HandlerService,
	pipelineRepository pipelineConfig.PipelineRepository,
	installedAppReadService installedAppReader.InstalledAppReadService) *CDPipelineEventProcessorImpl {
	cdPipelineEventProcessorImpl := &CDPipelineEventProcessorImpl{
		logger:                  logger,
		pubSubClient:            pubSubClient,
		cdWorkflowCommonService: cdWorkflowCommonService,
		workflowStatusService:   workflowStatusService,
		cdHandlerService:        cdHandlerService,
		pipelineRepository:      pipelineRepository,
		installedAppReadService: installedAppReadService,
	}
	return cdPipelineEventProcessorImpl
}

func (impl *CDPipelineEventProcessorImpl) SubscribeCDBulkTriggerTopic() error {

	callback := func(msg *model.PubSubMsg) {
		event := &bean.BulkCDDeployEvent{}
		err := json.Unmarshal([]byte(msg.Data), event)
		if err != nil {
			impl.logger.Errorw("Error unmarshalling received event", "topic", pubsub.CD_BULK_DEPLOY_TRIGGER_TOPIC, "msg", msg.Data, "err", err)
			return
		}
		event.ValuesOverrideRequest.UserId = event.UserId
		// trigger

		triggerContext := bean2.TriggerContext{
			ReferenceId: pointer.String(msg.MsgId),
			Context:     context2.Background(),
		}
<<<<<<< HEAD
		_, _, _, err = impl.cdTriggerService.ManualCdTrigger(triggerContext, event.ValuesOverrideRequest, event.UserMetadata)
=======
		_, _, _, err = impl.cdHandlerService.ManualCdTrigger(triggerContext, event.ValuesOverrideRequest)
>>>>>>> fc44e3c2
		if err != nil {
			impl.logger.Errorw("Error triggering CD", "topic", pubsub.CD_BULK_DEPLOY_TRIGGER_TOPIC, "msg", msg.Data, "err", err)
		}
	}
	var loggerFunc pubsub.LoggerFunc = func(msg model.PubSubMsg) (string, []interface{}) {
		event := &bean.BulkCDDeployEvent{}
		err := json.Unmarshal([]byte(msg.Data), event)
		if err != nil {
			return "error unmarshalling received event", []interface{}{"msg", msg.Data, "err", err}
		}
		return "got message for trigger cd in bulk", []interface{}{"pipelineId", event.ValuesOverrideRequest.PipelineId, "appId", event.ValuesOverrideRequest.AppId, "cdWorkflowType", event.ValuesOverrideRequest.CdWorkflowType, "ciArtifactId", event.ValuesOverrideRequest.CiArtifactId}
	}
	validations := impl.cdWorkflowCommonService.GetTriggerValidateFuncs()
	err := impl.pubSubClient.Subscribe(pubsub.CD_BULK_DEPLOY_TRIGGER_TOPIC, callback, loggerFunc, validations...)
	if err != nil {
		impl.logger.Error("failed to subscribe to NATS topic", "topic", pubsub.CD_BULK_DEPLOY_TRIGGER_TOPIC, "err", err)
		return err
	}
	return nil
}

func (impl *CDPipelineEventProcessorImpl) SubscribeArgoTypePipelineSyncEvent() error {
	callback := func(msg *model.PubSubMsg) {
		statusUpdateEvent := bean.ArgoPipelineStatusSyncEvent{}
		var err error
		var cdPipeline *pipelineConfig.Pipeline
		var installedApp *installedAppReadBean.InstalledAppMin

		err = json.Unmarshal([]byte(msg.Data), &statusUpdateEvent)
		if err != nil {
			impl.logger.Errorw("unmarshal error on argo pipeline status update event", "err", err)
			return
		}

		if statusUpdateEvent.IsAppStoreApplication {
			installedApp, err = impl.installedAppReadService.GetInstalledAppByInstalledAppVersionId(statusUpdateEvent.InstalledAppVersionId)
			if err != nil {
				impl.logger.Errorw("error in getting installedAppVersion by id", "err", err, "id", statusUpdateEvent.PipelineId)
				return
			}
		} else {
			cdPipeline, err = impl.pipelineRepository.FindById(statusUpdateEvent.PipelineId)
			if err != nil {
				impl.logger.Errorw("error in getting cdPipeline by id", "err", err, "id", statusUpdateEvent.PipelineId)
				return
			}
		}

		triggerContext := bean2.TriggerContext{
			ReferenceId: pointer.String(msg.MsgId),
		}

		err, _ = impl.workflowStatusService.UpdatePipelineTimelineAndStatusByLiveApplicationFetch(triggerContext, cdPipeline, installedApp, statusUpdateEvent.UserId)
		if err != nil {
			impl.logger.Errorw("error on argo pipeline status update", "err", err, "msg", msg.Data)
			return
		}
	}

	// add required logging here
	var loggerFunc pubsub.LoggerFunc = func(msg model.PubSubMsg) (string, []interface{}) {
		statusUpdateEvent := bean.ArgoPipelineStatusSyncEvent{}
		err := json.Unmarshal([]byte(msg.Data), &statusUpdateEvent)
		if err != nil {
			return "unmarshal error on argo pipeline status update event", []interface{}{"err", err}
		}
		return "got message for argo pipeline status update", []interface{}{"pipelineId", statusUpdateEvent.PipelineId, "installedAppVersionId", statusUpdateEvent.InstalledAppVersionId, "isAppStoreApplication", statusUpdateEvent.IsAppStoreApplication}
	}

	validations := impl.cdWorkflowCommonService.GetTriggerValidateFuncs()
	err := impl.pubSubClient.Subscribe(pubsub.ARGO_PIPELINE_STATUS_UPDATE_TOPIC, callback, loggerFunc, validations...)
	if err != nil {
		impl.logger.Errorw("error in subscribing to argo application status update topic", "err", err)
		return err
	}
	return nil
}<|MERGE_RESOLUTION|>--- conflicted
+++ resolved
@@ -78,11 +78,7 @@
 			ReferenceId: pointer.String(msg.MsgId),
 			Context:     context2.Background(),
 		}
-<<<<<<< HEAD
-		_, _, _, err = impl.cdTriggerService.ManualCdTrigger(triggerContext, event.ValuesOverrideRequest, event.UserMetadata)
-=======
-		_, _, _, err = impl.cdHandlerService.ManualCdTrigger(triggerContext, event.ValuesOverrideRequest)
->>>>>>> fc44e3c2
+		_, _, _, err = impl.cdHandlerService.ManualCdTrigger(triggerContext, event.ValuesOverrideRequest, event.UserMetadata)
 		if err != nil {
 			impl.logger.Errorw("Error triggering CD", "topic", pubsub.CD_BULK_DEPLOY_TRIGGER_TOPIC, "msg", msg.Data, "err", err)
 		}
