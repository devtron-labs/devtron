package in

import (
	"bytes"
	"compress/gzip"
	"context"
	"encoding/json"
	"fmt"
	"github.com/devtron-labs/common-lib-private/utils/k8s"
	pubsub "github.com/devtron-labs/common-lib/pubsub-lib"
	"github.com/devtron-labs/common-lib/pubsub-lib/model"
	"github.com/devtron-labs/common-lib/utils/k8sObjectsUtil"
	bean3 "github.com/devtron-labs/devtron/api/helm-app/bean"
	"github.com/devtron-labs/devtron/api/helm-app/gRPC"
	"github.com/devtron-labs/devtron/api/helm-app/service"
	openapi2 "github.com/devtron-labs/devtron/api/openapi/openapiClient"
	security2 "github.com/devtron-labs/devtron/internal/sql/repository/security"
	"github.com/devtron-labs/devtron/internal/util"
	appStoreBean "github.com/devtron-labs/devtron/pkg/appStore/bean"
	"github.com/devtron-labs/devtron/pkg/auth/user/bean"
	bean2 "github.com/devtron-labs/devtron/pkg/eventProcessor/bean"
	"github.com/devtron-labs/devtron/pkg/generateManifest"
	"github.com/devtron-labs/devtron/pkg/security"
	"github.com/devtron-labs/devtron/pkg/sql"
	"go.uber.org/zap"
	"io/ioutil"
	"os"
	"path/filepath"
	"time"
)

const CHART_SCAN_WORKING_DIR_PATH = "/tmp/scan/charts"

type ChartScanEventProcessorImpl struct {
	logger                  *zap.SugaredLogger
	pubSubClient            *pubsub.PubSubClientServiceImpl
	helmAppService          service.HelmAppService
	K8sUtil                 *k8s.K8sUtilExtended
	helmAppClient           gRPC.HelmAppClient
	policyService           security.PolicyService
	imageScanDeployInfoRepo security2.ImageScanDeployInfoRepository
	imageScanHistoryRepo    security2.ImageScanHistoryRepository
	chartTemplateService    util.ChartTemplateService
}

func NewChartScanEventProcessorImpl(logger *zap.SugaredLogger,
	pubSubClient *pubsub.PubSubClientServiceImpl,
	helmAppService service.HelmAppService,
	helmAppClient gRPC.HelmAppClient,
	policyService security.PolicyService,
	imageScanDeployInfoRepo security2.ImageScanDeployInfoRepository,
	imageScanHistoryRepo security2.ImageScanHistoryRepository,
	K8sUtil *k8s.K8sUtilExtended,
	chartTemplateService util.ChartTemplateService,
) *ChartScanEventProcessorImpl {
	return &ChartScanEventProcessorImpl{
		logger:                  logger,
		pubSubClient:            pubSubClient,
		helmAppService:          helmAppService,
		policyService:           policyService,
		imageScanDeployInfoRepo: imageScanDeployInfoRepo,
		imageScanHistoryRepo:    imageScanHistoryRepo,
		helmAppClient:           helmAppClient,
		K8sUtil:                 K8sUtil,
		chartTemplateService:    chartTemplateService,
	}
}

func (impl *ChartScanEventProcessorImpl) SubscribeChartScanEvent() error {
	callback := func(msg *model.PubSubMsg) {
		request := &bean2.ChartScanEventBean{}
		err := json.Unmarshal([]byte(msg.Data), request)
		if err != nil {
			impl.logger.Error("Error while unmarshalling deployPayload json object", "error", err)
			return
		}

		impl.processScanEventForChartInstall(request)
	}

	// add required logging here
	var loggerFunc pubsub.LoggerFunc = func(msg model.PubSubMsg) (string, []interface{}) {
		request := &bean2.ChartScanEventBean{}
		err := json.Unmarshal([]byte(msg.Data), &request)
		if err != nil {
			return "error while unmarshalling ChartScanEventBean json object", []interface{}{"error", err}
		}
		if payload := request.AppVersionDto; payload != nil {
			return "got message for CHART_SCAN_TOPIC", []interface{}{"installedAppVersionId", payload.InstalledAppVersionId, "installedAppVersionHistoryId", payload.InstalledAppVersionHistoryId}
		}

		if payload := request.DevtronAppDto; payload != nil {
			return "got message for CHART_SCAN_TOPIC", []interface{}{"cdWorkflowRunnerId", payload.CdWorkflowId, "chartName", payload.ChartName}
		}
		return "got message for CHART_SCAN_TOPIC", []interface{}{}
	}

	err := impl.pubSubClient.Subscribe(pubsub.CHART_SCAN_TOPIC, callback, loggerFunc)
	if err != nil {
		impl.logger.Error("err", err)
		return err
	}
	return nil
}

func (impl *ChartScanEventProcessorImpl) processScanEventForChartInstall(request *bean2.ChartScanEventBean) {
	appVersionDto := request.AppVersionDto
	var manifest string
	var chartBytes []byte
	var valuesYaml string
	ctx := context.Background()
	isHelmApp := appVersionDto != nil
	historyId := 0
	if isHelmApp {
		manifestRequest := impl.buildTemplateChartRequest(appVersionDto)
		resp, err := impl.helmAppService.TemplateChart(ctx, &manifestRequest)
		if err != nil {
			impl.logger.Errorw("error in generating manifest", "err", err, "request", manifestRequest)
			return
		}
		chartBytes = resp.ChartBytes
		valuesYaml = appVersionDto.ValuesOverrideYaml
		manifest = resp.GetManifest()
		historyId = appVersionDto.InstalledAppVersionHistoryId
	} else {
		devtronAppDto := request.DevtronAppDto
		chartBytes = devtronAppDto.ChartContent
		installReleaseReq, err := impl.buildInstallRequest(devtronAppDto)
		chartResponse, err := impl.helmAppClient.TemplateChart(ctx, installReleaseReq)
		if err != nil {
			impl.logger.Errorw("error in generating manifest", "err", err, "request", installReleaseReq)
			return
		}
		manifest = chartResponse.GeneratedManifest
		historyId = devtronAppDto.CdWorkflowId
		valuesYaml = devtronAppDto.ValuesYaml
	}
	dockerImages := k8sObjectsUtil.ExtractImageFromManifestYaml(manifest)

	for _, image := range dockerImages {
		impl.sendForScan(historyId, image, nil, "", isHelmApp)
	}
	impl.sendForScan(historyId, "", chartBytes, valuesYaml, isHelmApp)
}

func (impl *ChartScanEventProcessorImpl) buildInstallRequest(devtronAppDto *bean2.DevtronAppDto) (*gRPC.InstallReleaseRequest, error) {
	config, err := impl.helmAppService.GetClusterConf(bean3.DEFAULT_CLUSTER_ID)
	if err != nil {
		impl.logger.Errorw("error in fetching cluster detail", "clusterId", 1, "err", err)
		return nil, err
	}
	k8sServerVersion, err := impl.K8sUtil.GetKubeVersion()
	if err != nil {
		impl.logger.Errorw("exception caught in getting k8sServerVersion", "err", err)
		return nil, err
	}

	// TODO: refactor this later
	var b bytes.Buffer
	writer := gzip.NewWriter(&b)
	_, err = writer.Write(devtronAppDto.ChartContent)
	if err != nil {
		impl.logger.Errorw("error on helm install custom while writing chartContent", "err", err)
		return nil, err
	}
	err = writer.Close()
	if err != nil {
		impl.logger.Errorw("error on helm install custom while writing chartContent", "err", err)
		return nil, err
	}

	if _, err := os.Stat(CHART_SCAN_WORKING_DIR_PATH); os.IsNotExist(err) {
		err := os.MkdirAll(CHART_SCAN_WORKING_DIR_PATH, os.ModePerm)
		if err != nil {
			impl.logger.Errorw("err in creating dir", "err", err)
			return nil, err
		}
	}

	dir := impl.chartTemplateService.GetDir()
	referenceChartDir := filepath.Join(CHART_SCAN_WORKING_DIR_PATH, dir)
	referenceChartDir = fmt.Sprintf("%s.tgz", referenceChartDir)
	defer impl.chartTemplateService.CleanDir(referenceChartDir)
	err = ioutil.WriteFile(referenceChartDir, b.Bytes(), os.ModePerm)
	if err != nil {
		impl.logger.Errorw("error on helm install custom while writing chartContent", "err", err)
		return nil, err
	}

	chartBytes, err := os.ReadFile(referenceChartDir)
	if err != nil {
		fmt.Println("error in reading chartdata from the file ", " filePath : ", referenceChartDir, " err : ", err)
	}

	installReleaseReq := &gRPC.InstallReleaseRequest{
		ReleaseIdentifier: generateManifest.ReleaseIdentifier,
		K8SVersion:        k8sServerVersion.String(),
		ChartVersion:      devtronAppDto.ChartVersion,
		ChartName:         devtronAppDto.ChartName,
		ChartRepository:   generateManifest.ChartRepository,
		ChartContent: &gRPC.ChartContent{
			Content: chartBytes,
		},
		ValuesYaml: devtronAppDto.ValuesYaml,
	}
	installReleaseReq.ReleaseIdentifier.ClusterConfig = config
	return installReleaseReq, nil
}

func (impl *ChartScanEventProcessorImpl) buildImageScanHistoryObject(image string) *security2.ImageScanExecutionHistory {
	history := &security2.ImageScanExecutionHistory{
		Id:            0,
		Image:         image,
		ExecutionTime: time.Now(),
		ExecutedBy:    bean.SYSTEM_USER_ID,
	}
	return history
}

func (impl *ChartScanEventProcessorImpl) buildScanDeployInfoObject(historyIds []int, request *appStoreBean.InstallAppVersionDTO) *security2.ImageScanDeployInfo {
	scanDeployObject := &security2.ImageScanDeployInfo{
		ImageScanExecutionHistoryId: historyIds,
		ScanObjectMetaId:            request.InstalledAppVersionHistoryId,
		ObjectType:                  security2.ScanObjectType_CHART_HISTORY,
		EnvId:                       request.EnvironmentId,
		ClusterId:                   request.ClusterId,
		AuditLog: sql.AuditLog{
			CreatedOn: time.Now(),
			CreatedBy: bean.SYSTEM_USER_ID,
			UpdatedOn: time.Now(),
			UpdatedBy: bean.SYSTEM_USER_ID,
		},
	}
	return scanDeployObject
}

func (impl *ChartScanEventProcessorImpl) buildTemplateChartRequest(request *appStoreBean.InstallAppVersionDTO) openapi2.TemplateChartRequest {
	envId := int32(request.EnvironmentId)
	clusterId := int32(request.ClusterId)
	namespace := request.Namespace
	appName := request.AppName
	iavId := int32(request.AppStoreVersion)

	manifestRequest := openapi2.TemplateChartRequest{
		EnvironmentId:                &envId,
		ClusterId:                    &clusterId,
		Namespace:                    &namespace,
		ReleaseName:                  &appName,
		AppStoreApplicationVersionId: &iavId,
		ValuesYaml:                   &request.ValuesOverrideYaml,
		ReturnChartBytes:             true,
	}
	return manifestRequest
}

func (impl *ChartScanEventProcessorImpl) getDockerImages(manifestRequest openapi2.TemplateChartRequest) ([]string, *openapi2.TemplateChartResponse, error) {
	ctx := context.Background()
	resp, err := impl.helmAppService.TemplateChart(ctx, &manifestRequest)
	if err != nil {
		impl.logger.Errorw("error in generating manifest", "err", err, "request", manifestRequest)
		return nil, nil, err
	}
	images := k8sObjectsUtil.ExtractImageFromManifestYaml(resp.GetManifest())
<<<<<<< HEAD
	return images, resp, nil
=======
	return images, resp, err
>>>>>>> 4001da05
}

func (impl *ChartScanEventProcessorImpl) sendForScan(historyId int, image string, chartBytes []byte, valuesYaml string, isHelmApp bool) {

	var err error
	var scanEvent *security.ScanEvent
	if len(image) > 0 {
		scanEvent = &security.ScanEvent{
			Image:         image,
			UserId:        bean.SYSTEM_USER_ID,
			SourceType:    security2.SourceTypeImage,
			SourceSubType: security2.SourceSubTypeManifest,
		}
	} else {
		scanEvent = &security.ScanEvent{
			UserId:        bean.SYSTEM_USER_ID,
			SourceType:    security2.SourceTypeCode,
			SourceSubType: security2.SourceSubTypeManifest,
			ManifestData: &security.ManifestData{
				ChartData:  chartBytes,
				ValuesYaml: []byte(valuesYaml),
			},
		}
	}
	if isHelmApp {
		scanEvent.ChartHistoryId = historyId
	} else {
		scanEvent.CdWorkflowId = historyId
	}
	err = impl.policyService.SendScanEventAsync(scanEvent)
	if err != nil {
		impl.logger.Errorw("error in sending image scan event", "err", err, "image", image)
	}
}<|MERGE_RESOLUTION|>--- conflicted
+++ resolved
@@ -261,11 +261,7 @@
 		return nil, nil, err
 	}
 	images := k8sObjectsUtil.ExtractImageFromManifestYaml(resp.GetManifest())
-<<<<<<< HEAD
-	return images, resp, nil
-=======
 	return images, resp, err
->>>>>>> 4001da05
 }
 
 func (impl *ChartScanEventProcessorImpl) sendForScan(historyId int, image string, chartBytes []byte, valuesYaml string, isHelmApp bool) {
