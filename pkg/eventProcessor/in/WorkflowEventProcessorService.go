--- conflicted
+++ resolved
@@ -81,21 +81,14 @@
 	imageScanService                security.ImageScanService
 	pcoReadService                  configHistory.PipelineConfigOverrideReadService
 
-<<<<<<< HEAD
-	//repositories import to be removed
-=======
 	// repositories import to be removed
->>>>>>> 30d464ac
 	pipelineRepository      pipelineConfig.PipelineRepository
 	ciArtifactRepository    repository.CiArtifactRepository
 	cdWorkflowRepository    pipelineConfig.CdWorkflowRepository
 	policyService           security.PolicyService
 	imageScanDeployInfoRepo security2.ImageScanDeployInfoRepository
 	imageScanHistoryRepo    security2.ImageScanHistoryRepository
-<<<<<<< HEAD
-=======
 	ciCacheSelector         cacheResourceSelector.CiCacheResourceSelector
->>>>>>> 30d464ac
 }
 
 func NewWorkflowEventProcessorImpl(logger *zap.SugaredLogger,
@@ -122,10 +115,7 @@
 	policyService security.PolicyService,
 	imageScanDeployInfoRepo security2.ImageScanDeployInfoRepository,
 	imageScanHistoryRepo security2.ImageScanHistoryRepository,
-<<<<<<< HEAD
-=======
 	ciCacheSelector cacheResourceSelector.CiCacheResourceSelector,
->>>>>>> 30d464ac
 ) (*WorkflowEventProcessorImpl, error) {
 	impl := &WorkflowEventProcessorImpl{
 		logger:                          logger,
@@ -156,10 +146,7 @@
 		policyService:                   policyService,
 		imageScanDeployInfoRepo:         imageScanDeployInfoRepo,
 		imageScanHistoryRepo:            imageScanHistoryRepo,
-<<<<<<< HEAD
-=======
 		ciCacheSelector:                 ciCacheSelector,
->>>>>>> 30d464ac
 	}
 	appServiceConfig, err := app.GetAppServiceConfig()
 	if err != nil {
@@ -185,11 +172,7 @@
 		impl.logger.Debugw("received, CD_STAGE_SUCCESS_EVENT", "message", msg.Data)
 		switch event.DeployStageType {
 		case bean2.CD_WORKFLOW_TYPE_PRE:
-<<<<<<< HEAD
-			//currently not being used, to implement if needed after refactoring current usages
-=======
 			// currently not being used, to implement if needed after refactoring current usages
->>>>>>> 30d464ac
 		case bean2.CD_WORKFLOW_TYPE_DEPLOY:
 			err = impl.workflowDagExecutor.HandleDeploymentSuccessEvent(triggerContext, event.PipelineOverride)
 			if err != nil {
