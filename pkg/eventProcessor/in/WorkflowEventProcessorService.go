--- conflicted
+++ resolved
@@ -404,13 +404,6 @@
 			impl.logger.Errorw("error while unmarshalling wf status update", "err", err, "msg", msg.Data)
 			return
 		}
-<<<<<<< HEAD
-
-		err = impl.ciHandlerService.CheckAndReTriggerCI(wfStatus)
-		if err != nil {
-			impl.logger.Errorw("error in checking and re triggering ci", "err", err)
-			//don't return as we have to update the workflow status
-=======
 		if len(wfStatus.DevtronOwnerInstance) != 0 {
 			devtronUCID, _, err := impl.ucid.GetUCIDWithOutCache()
 			if err != nil {
@@ -421,7 +414,6 @@
 				impl.logger.Warnw("mis match in UCID. skipping...", "devtronAdministratorInstance", wfStatus.DevtronOwnerInstance, "devtronUCID", devtronUCID)
 				return
 			}
->>>>>>> 0204c134
 		}
 		// update the ci workflow status
 		ciWfId, stateChanged, err := impl.ciHandler.UpdateWorkflow(wfStatus)
@@ -431,7 +423,7 @@
 		}
 		if stateChanged {
 			// check if we need to re-trigger the ci
-			err = impl.ciHandler.CheckAndReTriggerCI(wfStatus)
+			err = impl.ciHandlerService.CheckAndReTriggerCI(wfStatus)
 			if err != nil {
 				middleware.ReTriggerFailedCounter.WithLabelValues("CI", strconv.Itoa(ciWfId)).Inc()
 				impl.logger.Errorw("error in checking and re triggering ci", "wfStatus", wfStatus, "err", err)
