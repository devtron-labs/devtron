package bean

import (
	"github.com/devtron-labs/common-lib/utils/k8s"
)

const (
	Authorization     = "Authorization"
	BaseForK8sProxy   = "/orchestrator/k8s/proxy"
	Cluster           = "cluster"
	Empty             = ""
	Env               = "env"
	ClusterIdentifier = "clusterIdentifier"
	EnvIdentifier     = "envIdentifier"
	RoleView          = "View"
	RoleAdmin         = "Admin"
	API               = "api"
	APIs              = "apis"
	K8sEmpty          = "k8sempty"
	V1                = "v1"
	ALL               = "*"
	NAMESPACES        = "namespaces"
	NODES             = "nodes"
)

const (
	DEFAULT_NAMESPACE = "default"
	EVENT_K8S_KIND    = "Event"
	LIST_VERB         = "list"
	Delete            = "delete"
)

const (
	// App Type Identifiers
	DevtronAppType = 0 // Identifier for Devtron Apps
	HelmAppType    = 1 // Identifier for Helm Apps
	ArgoAppType    = 2
	// Deployment Type Identifiers
	HelmInstalledType = 0 // Identifier for Helm deployment
	ArgoInstalledType = 1 // Identifier for ArgoCD deployment
)

const (
	LastEventID                         = "Last-Event-ID"
	TimestampOffsetToAvoidDuplicateLogs = 1
	IntegerBase                         = 10
	IntegerBitSize                      = 64
)

const (
	LocalTimezoneInGMT = "GMT+0530"
	LocalTimeOffset    = 5*60*60 + 30*60
)

type ResourceInfo struct {
	PodName string `json:"podName"`
}

type DevtronAppIdentifier struct {
	ClusterId int `json:"clusterId"`
	AppId     int `json:"appId"`
	EnvId     int `json:"envId"`
}

type Response struct {
	Kind     string   `json:"kind"`
	Name     string   `json:"name"`
	PointsTo string   `json:"pointsTo"`
	Urls     []string `json:"urls"`
}

type RotatePodResourceResponse struct {
	k8s.ResourceIdentifier
	ErrorResponse string `json:"errorResponse"`
}

type PortForwardRequest struct {
	ClusterId   int
	Namespace   string
	ServiceName string
	TargetPort  string // []string{"5432:5432"}
<<<<<<< HEAD
=======
}

type K8sProxyRequest struct {
	ClusterId   int
	ClusterName string
	EnvId       int
	EnvName     string
}

type InterClusterCommunicationConfig struct {
	ProxyUpTime int64 `env:"PROXY_UP_TIME" envDefault:"60"`
>>>>>>> 5786d904
}<|MERGE_RESOLUTION|>--- conflicted
+++ resolved
@@ -79,8 +79,6 @@
 	Namespace   string
 	ServiceName string
 	TargetPort  string // []string{"5432:5432"}
-<<<<<<< HEAD
-=======
 }
 
 type K8sProxyRequest struct {
@@ -92,5 +90,4 @@
 
 type InterClusterCommunicationConfig struct {
 	ProxyUpTime int64 `env:"PROXY_UP_TIME" envDefault:"60"`
->>>>>>> 5786d904
 }