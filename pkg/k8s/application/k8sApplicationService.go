--- conflicted
+++ resolved
@@ -13,14 +13,11 @@
 	"github.com/devtron-labs/devtron/enterprise/pkg/resourceFilter"
 	"github.com/devtron-labs/devtron/internal/constants"
 	"github.com/devtron-labs/devtron/pkg/auth/authorisation/casbin"
-<<<<<<< HEAD
 	clientErrors "github.com/devtron-labs/devtron/pkg/errors"
-=======
 	"github.com/devtron-labs/devtron/pkg/cluster/adapter"
 	"github.com/devtron-labs/devtron/pkg/cluster/bean"
 	client2 "github.com/devtron-labs/scoop/client"
 	types2 "github.com/devtron-labs/scoop/types"
->>>>>>> 5786d904
 	"io"
 	admissionregistrationV1alpha1 "k8s.io/api/admissionregistration/v1alpha1"
 	admissionregistrationV1beta1 "k8s.io/api/admissionregistration/v1beta1"
@@ -110,12 +107,6 @@
 	RecreateResource(ctx context.Context, request *k8s.ResourceRequestBean) (*k8s3.ManifestResponse, error)
 	DeleteResourceWithAudit(ctx context.Context, request *k8s.ResourceRequestBean, userId int32) (*k8s3.ManifestResponse, error)
 	GetUrlsByBatchForIngress(ctx context.Context, resp []k8s.BatchResourceResponse) []interface{}
-<<<<<<< HEAD
-	ValidateK8sResourceAccess(token string, clusterId int, namespace string, resourceGVK schema.GroupVersionKind, resourceAction string, podName string, rbacForResource func(token string, clusterName string, resourceIdentifier k8s3.ResourceIdentifier, casbinAction string) bool) (bool, error)
-	GetScoopServiceProxyHandler(ctx context.Context, clusterId int) (*httputil.ReverseProxy, ScoopServiceClusterConfig, error)
-	PortForwarding(ctx context.Context, clusterId int, serviceName string, namespace string, port string) (*httputil.ReverseProxy, error)
-	StartProxyServer(ctx context.Context, clusterId int, envName string) (*httputil.ReverseProxy, error)
-=======
 	ValidateK8sResourceForCluster(token string, resourceName string, namespace string, resourceGVK schema.GroupVersionKind, rbacForResource func(token string, clusterName string, resourceIdentifier k8s3.ResourceIdentifier, casbinAction string) bool, clusterName string, resourceAction string) bool
 	ValidateK8sResourceAccess(token string, clusterId int, namespace string, resourceGVK schema.GroupVersionKind, resourceAction string, podName string, rbacForResource func(token string, clusterName string, resourceIdentifier k8s3.ResourceIdentifier, casbinAction string) bool) (bool, error)
 	GetScoopServiceProxyHandler(ctx context.Context, clusterId int) (*httputil.ReverseProxy, ScoopServiceClusterConfig, error)
@@ -123,7 +114,6 @@
 	StartProxyServer(ctx context.Context, clusterId int) (*httputil.ReverseProxy, error)
 	GetClusterForK8sProxy(request *bean3.K8sProxyRequest) (*bean.ClusterBean, error)
 	GetScoopPort(ctx context.Context, clusterId int) (int, ScoopServiceClusterConfig, error)
->>>>>>> 5786d904
 }
 
 type K8sApplicationServiceImpl struct {
@@ -139,10 +129,7 @@
 	ephemeralContainerService    cluster.EphemeralContainerService
 	ephemeralContainerRepository repository.EphemeralContainersRepository
 	environmentRepository        repository.EnvironmentRepository
-<<<<<<< HEAD
-=======
 	clusterRepository            repository.ClusterRepository
->>>>>>> 5786d904
 	k8sAppConfig                 *K8sAppConfig
 	argoApplicationService       argoApplication.ArgoApplicationService
 
@@ -159,10 +146,7 @@
 	ephemeralContainerService cluster.EphemeralContainerService,
 	ephemeralContainerRepository repository.EphemeralContainersRepository,
 	environmentRepository repository.EnvironmentRepository,
-<<<<<<< HEAD
-=======
 	clusterRepository repository.ClusterRepository,
->>>>>>> 5786d904
 	argoApplicationService argoApplication.ArgoApplicationService,
 	celEvaluatorService resourceFilter.CELEvaluatorService, interClusterServiceCommunicationHandler InterClusterServiceCommunicationHandler,
 	deploymentWindowService deploymentWindow.DeploymentWindowService) (*K8sApplicationServiceImpl, error) {
@@ -193,10 +177,7 @@
 		ephemeralContainerService:               ephemeralContainerService,
 		ephemeralContainerRepository:            ephemeralContainerRepository,
 		environmentRepository:                   environmentRepository,
-<<<<<<< HEAD
-=======
 		clusterRepository:                       clusterRepository,
->>>>>>> 5786d904
 		k8sAppConfig:                            k8sAppConfig,
 		argoApplicationService:                  argoApplicationService,
 		deploymentWindowService:                 deploymentWindowService,
@@ -210,10 +191,7 @@
 type K8sAppConfig struct {
 	EphemeralServerVersionRegex string `env:"EPHEMERAL_SERVER_VERSION_REGEX" envDefault:"v[1-9]\\.\\b(2[3-9]|[3-9][0-9])\\b.*"`
 	ScoopClusterConfig          string `env:"SCOOP_CLUSTER_CONFIG" envDefault:"{}"`
-<<<<<<< HEAD
-=======
 	UseResourceListV2           bool   `env:"USE_RESOURCE_LIST_V2"`
->>>>>>> 5786d904
 }
 
 type ScoopServiceClusterConfig struct {
@@ -494,23 +472,16 @@
 		return false, err
 	}
 	clusterName := clusterBean.ClusterName
-<<<<<<< HEAD
-=======
 	return impl.ValidateK8sResourceForCluster(token, resourceName, namespace, resourceGVK, rbacForResource, clusterName, resourceAction), nil
 }
 
 func (impl *K8sApplicationServiceImpl) ValidateK8sResourceForCluster(token string, resourceName string, namespace string, resourceGVK schema.GroupVersionKind, rbacForResource func(token string, clusterName string, resourceIdentifier k8s3.ResourceIdentifier, casbinAction string) bool, clusterName string, resourceAction string) bool {
->>>>>>> 5786d904
 	resourceIdentifier := k8s3.ResourceIdentifier{
 		Name:             resourceName,
 		Namespace:        namespace,
 		GroupVersionKind: resourceGVK,
 	}
-<<<<<<< HEAD
-	return rbacForResource(token, clusterName, resourceIdentifier, resourceAction), nil
-=======
 	return rbacForResource(token, clusterName, resourceIdentifier, resourceAction)
->>>>>>> 5786d904
 }
 
 func (impl *K8sApplicationServiceImpl) ValidateClusterResourceRequest(ctx context.Context, clusterResourceRequest *k8s.ResourceRequestBean,
@@ -753,9 +724,6 @@
 	return response, nil
 }
 
-<<<<<<< HEAD
-func (impl *K8sApplicationServiceImpl) GetResourceList(ctx context.Context, token string, request *k8s.ResourceRequestBean, validateResourceAccess func(token string, clusterName string, request k8s.ResourceRequestBean, casbinAction string) bool) (*k8s3.ClusterResourceListMap, error) {
-=======
 func (impl *K8sApplicationServiceImpl) getResourceListV2(ctx context.Context, token string, request *k8s.ResourceRequestBean, validateResourceAccess func(token string, clusterName string, request k8s.ResourceRequestBean, casbinAction string) bool) (*k8s3.ClusterResourceListMap, error) {
 	clusterId := request.ClusterId
 	_, err, clusterBean := impl.k8sCommonService.GetRestConfigByClusterId(ctx, clusterId)
@@ -861,7 +829,6 @@
 }
 
 func (impl *K8sApplicationServiceImpl) getResourceListV1(ctx context.Context, token string, request *k8s.ResourceRequestBean, validateResourceAccess func(token string, clusterName string, request k8s.ResourceRequestBean, casbinAction string) bool) (*k8s3.ClusterResourceListMap, error) {
->>>>>>> 5786d904
 	resourceList := &k8s3.ClusterResourceListMap{}
 	clusterId := request.ClusterId
 	restConfig, err, clusterBean := impl.k8sCommonService.GetRestConfigByClusterId(ctx, clusterId)
@@ -979,11 +946,7 @@
 		return validateResourceAccess(token, clusterBean.ClusterName, *request, casbin.ActionGet)
 	}
 
-<<<<<<< HEAD
-	resourceList, err = impl.K8sUtil.BuildK8sObjectListTableData(&resources, namespaced, request.K8sRequest.ResourceIdentifier.GroupVersionKind, checkForResourceCallback)
-=======
 	resourceList, err = impl.K8sUtil.BuildK8sObjectListTableData(&resources, namespaced, request.K8sRequest.ResourceIdentifier.GroupVersionKind, false, checkForResourceCallback)
->>>>>>> 5786d904
 	if err != nil {
 		impl.logger.Errorw("error on parsing for k8s resource", "err", err)
 		return resourceList, err
@@ -1732,29 +1695,12 @@
 	return matched, nil
 }
 
-<<<<<<< HEAD
-func (impl K8sApplicationServiceImpl) PortForwarding(ctx context.Context, clusterId int, serviceName string, namespace string, port string) (*httputil.ReverseProxy, error) {
-=======
 func (impl *K8sApplicationServiceImpl) PortForwarding(ctx context.Context, clusterId int, serviceName string, namespace string, port string) (*httputil.ReverseProxy, error) {
->>>>>>> 5786d904
 	impl.logger.Infow("received request for port forwarding", "clusterId", clusterId, "serviceName", serviceName, "namespace", namespace, "port", port)
 	proxyHandler, err := impl.interClusterServiceCommunicationHandler.GetClusterServiceProxyHandler(ctx, NewClusterServiceKey(clusterId, serviceName, namespace, port))
 	return proxyHandler, err
 }
 
-<<<<<<< HEAD
-func (impl *K8sApplicationServiceImpl) StartProxyServer(ctx context.Context, clusterId int, envName string) (*httputil.ReverseProxy, error) {
-	if clusterId == -1 {
-		environment, err := impl.environmentRepository.FindByName(envName)
-		if err != nil {
-			impl.logger.Errorw("Error finding clusterId from envName.", "envName", envName)
-			return nil, err
-		}
-		clusterId = environment.ClusterId
-	}
-	proxyHandler, err := impl.interClusterServiceCommunicationHandler.GetK8sApiProxyHandler(ctx, clusterId)
-	return proxyHandler, err
-=======
 func (impl *K8sApplicationServiceImpl) StartProxyServer(ctx context.Context, clusterId int) (*httputil.ReverseProxy, error) {
 	proxyHandler, err := impl.interClusterServiceCommunicationHandler.GetK8sApiProxyHandler(ctx, clusterId)
 	return proxyHandler, err
@@ -1815,5 +1761,4 @@
 	}
 	return scoopPort, scoopConfig, nil
 	// return 8081, ScoopServiceClusterConfig{PassKey: "abcd"}, nil
->>>>>>> 5786d904
 }