--- conflicted
+++ resolved
@@ -8,12 +8,9 @@
 	"github.com/devtron-labs/common-lib/utils"
 	"github.com/devtron-labs/devtron/api/helm-app/gRPC"
 	client "github.com/devtron-labs/devtron/api/helm-app/service"
-<<<<<<< HEAD
 	"github.com/devtron-labs/devtron/enterprise/pkg/deploymentWindow"
-=======
 	util4 "github.com/devtron-labs/devtron/api/util"
 	"github.com/devtron-labs/devtron/enterprise/pkg/resourceFilter"
->>>>>>> 117e93e1
 	"github.com/devtron-labs/devtron/pkg/auth/authorisation/casbin"
 	"io"
 	admissionregistrationV1alpha1 "k8s.io/api/admissionregistration/v1alpha1"
@@ -119,16 +116,13 @@
 	ephemeralContainerRepository repository.EphemeralContainersRepository
 	k8sAppConfig                            *K8sAppConfig
 	argoApplicationService       argoApplication.ArgoApplicationService
-<<<<<<< HEAD
 
 	// nil for EA mode
 	deploymentWindowService deploymentWindow.DeploymentWindowService
-=======
 	celEvaluatorService          resourceFilter.CELEvaluatorService
 	printers                     *printers.HumanReadableGenerator
 	interClusterServiceCommunicationHandler InterClusterServiceCommunicationHandler
 	scoopClusterServiceMap                  map[int]ScoopServiceClusterConfig
->>>>>>> 117e93e1
 }
 
 func NewK8sApplicationServiceImpl(logger *zap.SugaredLogger, clusterService cluster.ClusterService, pump connector.Pump, helmAppService client.HelmAppService, K8sUtil *k8s2.K8sUtilExtended, aCDAuthConfig *util3.ACDAuthConfig, K8sResourceHistoryService kubernetesResourceAuditLogs.K8sResourceHistoryService,
@@ -136,16 +130,10 @@
 	ephemeralContainerService cluster.EphemeralContainerService,
 	ephemeralContainerRepository repository.EphemeralContainersRepository,
 	argoApplicationService argoApplication.ArgoApplicationService,
-<<<<<<< HEAD
-	deploymentWindowService deploymentWindow.DeploymentWindowService,
-) (*K8sApplicationServiceImpl, error) {
-	ephemeralContainerConfig := &EphemeralContainerConfig{}
-	err := env.Parse(ephemeralContainerConfig)
-=======
-	celEvaluatorService resourceFilter.CELEvaluatorService,  interClusterServiceCommunicationHandler InterClusterServiceCommunicationHandler) (*K8sApplicationServiceImpl, error) {
+	celEvaluatorService resourceFilter.CELEvaluatorService,  interClusterServiceCommunicationHandler InterClusterServiceCommunicationHandler,
+	deploymentWindowService deploymentWindow.DeploymentWindowService) (*K8sApplicationServiceImpl, error) {
 	k8sAppConfig := &K8sAppConfig{}
 	err := env.Parse(k8sAppConfig)
->>>>>>> 117e93e1
 	if err != nil {
 		logger.Errorw("error in parsing K8sAppConfig from env", "err", err)
 		return nil, err
@@ -159,22 +147,6 @@
 	printers := printers.NewTableGenerator()
 	util4.AddHandlers(printers)
 	return &K8sApplicationServiceImpl{
-<<<<<<< HEAD
-		logger:                       Logger,
-		clusterService:               clusterService,
-		pump:                         pump,
-		helmAppService:               helmAppService,
-		K8sUtil:                      K8sUtil,
-		aCDAuthConfig:                aCDAuthConfig,
-		K8sResourceHistoryService:    K8sResourceHistoryService,
-		k8sCommonService:             k8sCommonService,
-		terminalSession:              terminalSession,
-		ephemeralContainerService:    ephemeralContainerService,
-		ephemeralContainerRepository: ephemeralContainerRepository,
-		ephemeralContainerConfig:     ephemeralContainerConfig,
-		argoApplicationService:       argoApplicationService,
-		deploymentWindowService:      deploymentWindowService,
-=======
 		logger:                                  logger,
 		clusterService:                          clusterService,
 		pump:                                    pump,
@@ -192,7 +164,6 @@
 		printers:                     printers,
 		interClusterServiceCommunicationHandler: interClusterServiceCommunicationHandler,
 		scoopClusterServiceMap:                  scoopConfig,
->>>>>>> 117e93e1
 	}, nil
 }
 
@@ -1417,7 +1388,6 @@
 	return resp, nil
 }
 
-<<<<<<< HEAD
 func (impl *K8sApplicationServiceImpl) checkForDeploymentWindow(identifier *bean3.DevtronAppIdentifier, userid int32) error {
 
 	if impl.deploymentWindowService == nil || identifier == nil {
@@ -1431,7 +1401,8 @@
 		return deploymentWindow.GetActionBlockedError(actionState.GetErrorMessageForProfileAndState(envState))
 	}
 	return nil
-=======
+}
+
 func (impl *K8sApplicationServiceImpl) GetScoopServiceProxyHandler(ctx context.Context, clusterId int) (*httputil.ReverseProxy, ScoopServiceClusterConfig, error) {
 	// read scoop service metadata from config
 	scoopConfig, ok := impl.scoopClusterServiceMap[clusterId]
@@ -1444,7 +1415,6 @@
 		return nil, scoopConfig, err
 	}
 	return proxyHandler, scoopConfig, nil
->>>>>>> 117e93e1
 }
 
 func (impl *K8sApplicationServiceImpl) DeleteResourceWithAudit(ctx context.Context, request *k8s.ResourceRequestBean, userId int32) (*k8s3.ManifestResponse, error) {
