--- conflicted
+++ resolved
@@ -11,10 +11,8 @@
 	util4 "github.com/devtron-labs/devtron/api/util"
 	"github.com/devtron-labs/devtron/enterprise/pkg/deploymentWindow"
 	"github.com/devtron-labs/devtron/enterprise/pkg/resourceFilter"
-<<<<<<< HEAD
-=======
+	"github.com/devtron-labs/devtron/enterprise/pkg/resourceFilter"
 	"github.com/devtron-labs/devtron/internal/constants"
->>>>>>> 0323f71c
 	"github.com/devtron-labs/devtron/pkg/auth/authorisation/casbin"
 	client2 "github.com/devtron-labs/scoop/client"
 	types2 "github.com/devtron-labs/scoop/types"
@@ -110,11 +108,8 @@
 	ValidateK8sResourceAccess(token string, clusterId int, namespace string, resourceGVK schema.GroupVersionKind, resourceAction string, podName string, rbacForResource func(token string, clusterName string, resourceIdentifier k8s3.ResourceIdentifier, casbinAction string) bool) (bool, error)
 	GetScoopServiceProxyHandler(ctx context.Context, clusterId int) (*httputil.ReverseProxy, ScoopServiceClusterConfig, error)
 	PortForwarding(ctx context.Context, clusterId int, serviceName string, namespace string, port string) (*httputil.ReverseProxy, error)
-<<<<<<< HEAD
+	StartProxyServer(ctx context.Context, clusterId int, envName string) (*httputil.ReverseProxy, error)
 	GetScoopPort(ctx context.Context, clusterId int) (int, ScoopServiceClusterConfig, error)
-=======
-	StartProxyServer(ctx context.Context, clusterId int, envName string) (*httputil.ReverseProxy, error)
->>>>>>> 0323f71c
 }
 
 type K8sApplicationServiceImpl struct {
@@ -129,10 +124,7 @@
 	terminalSession              terminal.TerminalSessionHandler
 	ephemeralContainerService    cluster.EphemeralContainerService
 	ephemeralContainerRepository repository.EphemeralContainersRepository
-<<<<<<< HEAD
-=======
 	environmentRepository        repository.EnvironmentRepository
->>>>>>> 0323f71c
 	k8sAppConfig                 *K8sAppConfig
 	argoApplicationService       argoApplication.ArgoApplicationService
 
@@ -178,10 +170,7 @@
 		terminalSession:                         terminalSession,
 		ephemeralContainerService:               ephemeralContainerService,
 		ephemeralContainerRepository:            ephemeralContainerRepository,
-<<<<<<< HEAD
-=======
 		environmentRepository:                   environmentRepository,
->>>>>>> 0323f71c
 		k8sAppConfig:                            k8sAppConfig,
 		argoApplicationService:                  argoApplicationService,
 		deploymentWindowService:                 deploymentWindowService,
@@ -195,10 +184,14 @@
 type K8sAppConfig struct {
 	EphemeralServerVersionRegex string `env:"EPHEMERAL_SERVER_VERSION_REGEX" envDefault:"v[1-9]\\.\\b(2[3-9]|[3-9][0-9])\\b.*"`
 	ScoopClusterConfig          string `env:"SCOOP_CLUSTER_CONFIG" envDefault:"{}"`
-<<<<<<< HEAD
 	UseResourceListV2           bool   `env:"USE_RESOURCE_LIST_V2"`
-=======
->>>>>>> 0323f71c
+}
+
+type ScoopServiceClusterConfig struct {
+	ServiceName string `json:"serviceName"`
+	Namespace   string `json:"namespace"`
+	PassKey     string `json:"passKey"`
+	Port        string `json:"port"`
 }
 
 type ScoopServiceClusterConfig struct {
@@ -856,10 +849,7 @@
 		labelSelectorString := strings.Join(request.LabelSelector, ",")
 		listOptions.LabelSelector = labelSelectorString
 	}
-<<<<<<< HEAD
-=======
-
->>>>>>> 0323f71c
+
 	if len(request.FieldSelector) > 0 {
 		for _, fieldSelector := range request.FieldSelector {
 			_, err = fields.ParseSelector(fieldSelector)
@@ -950,11 +940,7 @@
 		return validateResourceAccess(token, clusterBean.ClusterName, *request, casbin.ActionGet)
 	}
 
-<<<<<<< HEAD
-	resourceList, err = impl.K8sUtil.BuildK8sObjectListTableData(&resources, namespaced, request.K8sRequest.ResourceIdentifier.GroupVersionKind, false, checkForResourceCallback)
-=======
 	resourceList, err = impl.K8sUtil.BuildK8sObjectListTableData(&resources, namespaced, request.K8sRequest.ResourceIdentifier.GroupVersionKind, checkForResourceCallback)
->>>>>>> 0323f71c
 	if err != nil {
 		impl.logger.Errorw("error on parsing for k8s resource", "err", err)
 		return resourceList, err
@@ -1705,7 +1691,19 @@
 	return proxyHandler, err
 }
 
-<<<<<<< HEAD
+func (impl *K8sApplicationServiceImpl) StartProxyServer(ctx context.Context, clusterId int, envName string) (*httputil.ReverseProxy, error) {
+	if clusterId == -1 {
+		environment, err := impl.environmentRepository.FindByName(envName)
+		if err != nil {
+			impl.logger.Errorw("Error finding clusterId from envName.", "envName", envName)
+			return nil, err
+		}
+		clusterId = environment.ClusterId
+	}
+	proxyHandler, err := impl.interClusterServiceCommunicationHandler.GetK8sApiProxyHandler(ctx, clusterId)
+	return proxyHandler, err
+}
+
 func (impl K8sApplicationServiceImpl) GetScoopPort(ctx context.Context, clusterId int) (int, ScoopServiceClusterConfig, error) {
 	//return 8081, ScoopServiceClusterConfig{
 	//	Port:    "8081",
@@ -1722,27 +1720,4 @@
 	}
 	return scoopPort, scoopConfig, nil
 	//return 8081, ScoopServiceClusterConfig{PassKey: "abcd"}, nil
-}
-
-//func (impl *K8sApplicationServiceImpl) containsHeader(headers []string, key string) bool {
-//	for _, header := range headers {
-//		if header == key {
-//			return true
-//		}
-//	}
-//	return false
-//}
-=======
-func (impl *K8sApplicationServiceImpl) StartProxyServer(ctx context.Context, clusterId int, envName string) (*httputil.ReverseProxy, error) {
-	if clusterId == -1 {
-		environment, err := impl.environmentRepository.FindByName(envName)
-		if err != nil {
-			impl.logger.Errorw("Error finding clusterId from envName.", "envName", envName)
-			return nil, err
-		}
-		clusterId = environment.ClusterId
-	}
-	proxyHandler, err := impl.interClusterServiceCommunicationHandler.GetK8sApiProxyHandler(ctx, clusterId)
-	return proxyHandler, err
-}
->>>>>>> 0323f71c
+}