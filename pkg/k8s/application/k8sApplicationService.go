--- conflicted
+++ resolved
@@ -15,11 +15,10 @@
 	"github.com/devtron-labs/devtron/pkg/auth/authorisation/casbin"
 	"github.com/devtron-labs/devtron/pkg/cluster/adapter"
 	"github.com/devtron-labs/devtron/pkg/cluster/bean"
-<<<<<<< HEAD
+	"github.com/devtron-labs/devtron/pkg/cluster/adapter"
+	"github.com/devtron-labs/devtron/pkg/cluster/bean"
 	client2 "github.com/devtron-labs/scoop/client"
 	types2 "github.com/devtron-labs/scoop/types"
-=======
->>>>>>> 12f8aad0
 	"io"
 	admissionregistrationV1alpha1 "k8s.io/api/admissionregistration/v1alpha1"
 	admissionregistrationV1beta1 "k8s.io/api/admissionregistration/v1beta1"
@@ -115,10 +114,7 @@
 	PortForwarding(ctx context.Context, clusterId int, serviceName string, namespace string, port string) (*httputil.ReverseProxy, error)
 	StartProxyServer(ctx context.Context, clusterId int) (*httputil.ReverseProxy, error)
 	GetClusterForK8sProxy(request *bean3.K8sProxyRequest) (*bean.ClusterBean, error)
-<<<<<<< HEAD
 	GetScoopPort(ctx context.Context, clusterId int) (int, ScoopServiceClusterConfig, error)
-=======
->>>>>>> 12f8aad0
 }
 
 type K8sApplicationServiceImpl struct {
@@ -1742,10 +1738,55 @@
 			}
 			return environment.ClusterId, nil
 		}
-	}
+func (impl *K8sApplicationServiceImpl) StartProxyServer(ctx context.Context, clusterId int) (*httputil.ReverseProxy, error) {
+	proxyHandler, err := impl.interClusterServiceCommunicationHandler.GetK8sApiProxyHandler(ctx, clusterId)
+	return proxyHandler, err
+}
+
+func (impl *K8sApplicationServiceImpl) GetClusterForK8sProxy(request *bean3.K8sProxyRequest) (*bean.ClusterBean, error) {
+	clusterID, err := impl.getClusterIDFromIdentifier(request)
+	if err != nil {
+		impl.logger.Errorw("Error getting clusterId from identifier", "Error:", err)
+		return nil, err
+	}
+	clusterFound, err := impl.clusterRepository.FindById(clusterID)
+	if err != nil {
+		impl.logger.Errorw("Error finding cluster from clusterId.", "clusterId", clusterID)
+		return nil, err
+	}
+	clusterBean := adapter.GetClusterBean(*clusterFound)
+	return &clusterBean, nil
 
 	return request.ClusterId, nil
-<<<<<<< HEAD
+}
+
+func (impl *K8sApplicationServiceImpl) getClusterIDFromIdentifier(request *bean3.K8sProxyRequest) (int, error) {
+	if request.ClusterId == 0 {
+		if request.ClusterName != "" {
+			clusterFound, err := impl.clusterRepository.FindOne(request.ClusterName)
+			if err != nil {
+				impl.logger.Errorw("Error finding clusterId from clusterName.", "clusterName", request.ClusterName)
+				return 0, err
+			}
+			return clusterFound.Id, nil
+		} else if request.EnvName != "" {
+			environment, err := impl.environmentRepository.FindByName(request.EnvName)
+			if err != nil {
+				impl.logger.Errorw("Error finding clusterId from envName.", "envName", request.EnvName)
+				return 0, err
+			}
+			return environment.ClusterId, nil
+		} else if request.EnvId != 0 {
+			environment, err := impl.environmentRepository.FindById(request.EnvId)
+			if err != nil {
+				impl.logger.Errorw("Error finding clusterId from envId.", "envId", request.EnvId)
+				return 0, err
+			}
+			return environment.ClusterId, nil
+		}
+	}
+
+	return request.ClusterId, nil
 }
 
 func (impl K8sApplicationServiceImpl) GetScoopPort(ctx context.Context, clusterId int) (int, ScoopServiceClusterConfig, error) {
@@ -1760,6 +1801,4 @@
 	}
 	return scoopPort, scoopConfig, nil
 	// return 8081, ScoopServiceClusterConfig{PassKey: "abcd"}, nil
-=======
->>>>>>> 12f8aad0
 }