--- conflicted
+++ resolved
@@ -404,11 +404,7 @@
 		var wg sync.WaitGroup
 		for j := 0; j < batchSize; j++ {
 			wg.Add(1)
-<<<<<<< HEAD
-			runnableFunc := func(j int) {
-=======
 			runnableFunc := func(index int) {
->>>>>>> 2643db00
 				resp := bean5.BatchResourceResponse{}
 				response, err := impl.GetResource(ctx, &requests[index])
 				if response != nil {
@@ -418,12 +414,8 @@
 				res[index] = resp
 				wg.Done()
 			}
-<<<<<<< HEAD
-			impl.asyncRunnable.Execute(func() { runnableFunc(j) })
-=======
 			index := i + j
 			impl.asyncRunnable.Execute(func() { runnableFunc(index) })
->>>>>>> 2643db00
 		}
 		wg.Wait()
 		i += batchSize
