--- conflicted
+++ resolved
@@ -59,13 +59,8 @@
 	TimeOutInSeconds int `env:"TIMEOUT_IN_SECONDS" envDefault:"5"`
 }
 
-<<<<<<< HEAD
 func NewK8sCommonServiceImpl(Logger *zap.SugaredLogger, k8sUtils *k8s.K8sUtilExtended, helmAppService service.HelmAppService,
 	K8sResourceHistoryService kubernetesResourceAuditLogs.K8sResourceHistoryService, clusterService cluster.ClusterService,
-=======
-func NewK8sCommonServiceImpl(Logger *zap.SugaredLogger, k8sUtils *k8s.K8sServiceImpl,
-	clusterService cluster.ClusterService,
->>>>>>> 3b57347e
 	argoApplicationService argoApplication.ArgoApplicationService) *K8sCommonServiceImpl {
 	cfg := &K8sApplicationServiceConfig{}
 	err := env.Parse(cfg)
@@ -103,11 +98,7 @@
 		}
 		restConfigFinal = restConfig
 	}
-<<<<<<< HEAD
 	resp, err := impl.K8sUtil.K8sService.GetResource(ctx, resourceIdentifier.Namespace, resourceIdentifier.Name, resourceIdentifier.GroupVersionKind, restConfigFinal)
-=======
-	resp, err := impl.K8sUtil.GetResource(ctx, resourceIdentifier.Namespace, resourceIdentifier.Name, resourceIdentifier.GroupVersionKind, restConfigFinal)
->>>>>>> 3b57347e
 	if err != nil {
 		impl.logger.Errorw("error in getting resource", "err", err, "resource", resourceIdentifier.Name)
 		return nil, err
@@ -473,36 +464,6 @@
 	if err != nil {
 		//not logging clusterConfig as it contains sensitive data
 		impl.logger.Errorw("error occurred in getting clientSet with cluster config", "err", err, "clusterId", clusterId)
-		return nil, v1Client, err
-	}
-	return clientSet, v1Client, nil
-}
-
-func (impl *K8sCommonServiceImpl) GetCoreClientByClusterIdForExternalArgoApps(req *cluster.EphemeralContainerRequest) (*kubernetes.Clientset, *v1.CoreV1Client, error) {
-	restConfig, err := impl.argoApplicationService.GetRestConfigForExternalArgo(context.Background(), req.ClusterId, req.ExternalArgoApplicationName)
-	if err != nil {
-		impl.logger.Errorw("error in getting rest config", "err", err, "clusterId", req.ClusterId, "externalArgoApplicationName", req.ExternalArgoApplicationName)
-	}
-
-	clusterConfig := &k8s2.ClusterConfig{
-		Host:                  restConfig.Host,
-		InsecureSkipTLSVerify: restConfig.TLSClientConfig.Insecure,
-		BearerToken:           restConfig.BearerToken,
-		KeyData:               restConfig.TLSClientConfig.KeyFile,
-		CertData:              restConfig.TLSClientConfig.CertFile,
-		CAData:                restConfig.TLSClientConfig.CAFile,
-	}
-
-	v1Client, err := impl.K8sUtil.GetCoreV1Client(clusterConfig)
-	if err != nil {
-		//not logging clusterConfig as it contains sensitive data
-		impl.logger.Errorw("error occurred in getting v1Client with cluster config", "err", err, "clusterId", req.ClusterId)
-		return nil, nil, err
-	}
-	_, _, clientSet, err := impl.K8sUtil.GetK8sConfigAndClients(clusterConfig)
-	if err != nil {
-		//not logging clusterConfig as it contains sensitive data
-		impl.logger.Errorw("error occurred in getting clientSet with cluster config", "err", err, "clusterId", req.ClusterId)
 		return nil, v1Client, err
 	}
 	return clientSet, v1Client, nil
