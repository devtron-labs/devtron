/*
 * Copyright (c) 2020 Devtron Labs
 *
 * Licensed under the Apache License, Version 2.0 (the "License");
 * you may not use this file except in compliance with the License.
 * You may obtain a copy of the License at
 *
 *    http://www.apache.org/licenses/LICENSE-2.0
 *
 * Unless required by applicable law or agreed to in writing, software
 * distributed under the License is distributed on an "AS IS" BASIS,
 * WITHOUT WARRANTIES OR CONDITIONS OF ANY KIND, either express or implied.
 * See the License for the specific language governing permissions and
 * limitations under the License.
 *
 */

package attributes

import (
	"github.com/devtron-labs/devtron/internal/sql/repository"
	"github.com/go-pg/pg"
	"go.uber.org/zap"
	"time"
)

type AttributesService interface {
	AddAttributes(request *AttributesDto) (*AttributesDto, error)
	UpdateAttributes(request *AttributesDto) (*AttributesDto, error)
	GetById(id int) (*AttributesDto, error)
	GetActiveList() ([]*AttributesDto, error)
	GetByKey(key string) (*AttributesDto, error)
}

const (
	HostUrlKey string = "url"
	API_SECRET_KEY string = "apiTokenSecret"
)

type AttributesDto struct {
	Id     int    `json:"id"`
	Key    string `json:"key,omitempty"`
	Value  string `json:"value,omitempty"`
	Active bool   `json:"active"`
	UserId int32  `json:"-"`
}

type AttributesServiceImpl struct {
	logger               *zap.SugaredLogger
	attributesRepository repository.AttributesRepository
}

<<<<<<< HEAD
func NewAttributesServiceImpl(logger *zap.SugaredLogger,
	attributesRepository repository.AttributesRepository) *AttributesServiceImpl {
=======
func NewAttributesServiceImpl(logger *zap.SugaredLogger, attributesRepository repository.AttributesRepository) *AttributesServiceImpl {
>>>>>>> 76714714
	serviceImpl := &AttributesServiceImpl{
		logger:               logger,
		attributesRepository: attributesRepository,
	}
	return serviceImpl
}

func (impl AttributesServiceImpl) AddAttributes(request *AttributesDto) (*AttributesDto, error) {
	dbConnection := impl.attributesRepository.GetConnection()
	tx, err := dbConnection.Begin()
	if err != nil {
		return nil, err
	}
	// Rollback tx on error.
	defer tx.Rollback()

	existingModel, err := impl.attributesRepository.FindByKey(request.Key)
	if err != nil && err != pg.ErrNoRows {
		impl.logger.Errorw("error in update new attributes", "error", err)
		return nil, err
	}
	if existingModel != nil && existingModel.Id > 0 {
		existingModel.Active = false
		err = impl.attributesRepository.Update(existingModel, tx)
		if err != nil {
			impl.logger.Errorw("error in creating new attributes", "error", err)
			return nil, err
		}
	}

	model := &repository.Attributes{
		Key:   request.Key,
		Value: request.Value,
	}
	model.Active = true
	model.CreatedBy = request.UserId
	model.UpdatedBy = request.UserId
	model.CreatedOn = time.Now()
	model.UpdatedOn = time.Now()
	_, err = impl.attributesRepository.Save(model, tx)
	if err != nil {
		impl.logger.Errorw("error in creating new attributes", "error", err)
		return nil, err
	}
	request.Id = model.Id
	err = tx.Commit()
	if err != nil {
		return nil, err
	}
	return request, nil
}

func (impl AttributesServiceImpl) UpdateAttributes(request *AttributesDto) (*AttributesDto, error) {
	dbConnection := impl.attributesRepository.GetConnection()
	tx, err := dbConnection.Begin()
	if err != nil {
		return nil, err
	}
	// Rollback tx on error.
	defer tx.Rollback()

	model, err := impl.attributesRepository.FindById(request.Id)
	if err != nil {
		impl.logger.Errorw("error in update new host url", "error", err)
		return nil, err
	}

	model.Key = request.Key
	model.Value = request.Value
	model.Active = true
	model.CreatedBy = request.UserId
	model.UpdatedBy = request.UserId
	model.CreatedOn = time.Now()
	model.UpdatedOn = time.Now()
	err = impl.attributesRepository.Update(model, tx)
	if err != nil {
		impl.logger.Errorw("error in update new attributes", "error", err)
		return nil, err
	}
	request.Id = model.Id
	err = tx.Commit()
	if err != nil {
		return nil, err
	}
	return request, nil
}

func (impl AttributesServiceImpl) GetById(id int) (*AttributesDto, error) {
	model, err := impl.attributesRepository.FindById(id)
	if err != nil && err != pg.ErrNoRows {
		impl.logger.Errorw("error in fetching attributes", "error", err)
		return nil, err
	}
	if err == pg.ErrNoRows {
		return nil, nil
	}
	ssoLoginDto := &AttributesDto{
		Id:     model.Id,
		Active: model.Active,
		Key:    model.Key,
		Value:  model.Value,
	}
	return ssoLoginDto, nil
}

func (impl AttributesServiceImpl) GetActiveList() ([]*AttributesDto, error) {
	results := make([]*AttributesDto, 0)
	models, err := impl.attributesRepository.FindActiveList()
	if err != nil && err != pg.ErrNoRows {
		impl.logger.Errorw("error in fetching attributes", "error", err)
		return nil, err
	}
	if err == pg.ErrNoRows {
		return results, nil
	}
	for _, model := range models {
		dto := &AttributesDto{
			Id:     model.Id,
			Active: model.Active,
			Key:    model.Key,
			Value:  model.Value,
		}
		results = append(results, dto)
	}
	return results, nil
}

func (impl AttributesServiceImpl) GetByKey(key string) (*AttributesDto, error) {
	model, err := impl.attributesRepository.FindByKey(key)
	if err != nil && err != pg.ErrNoRows {
		impl.logger.Errorw("error in fetching attributes", "error", err, "key", key)
		return nil, err
	}
	if err == pg.ErrNoRows {
		return nil, nil
	}
	dto := &AttributesDto{
		Id:     model.Id,
		Active: model.Active,
		Key:    model.Key,
		Value:  model.Value,
	}
	return dto, nil
}<|MERGE_RESOLUTION|>--- conflicted
+++ resolved
@@ -50,12 +50,7 @@
 	attributesRepository repository.AttributesRepository
 }
 
-<<<<<<< HEAD
-func NewAttributesServiceImpl(logger *zap.SugaredLogger,
-	attributesRepository repository.AttributesRepository) *AttributesServiceImpl {
-=======
 func NewAttributesServiceImpl(logger *zap.SugaredLogger, attributesRepository repository.AttributesRepository) *AttributesServiceImpl {
->>>>>>> 76714714
 	serviceImpl := &AttributesServiceImpl{
 		logger:               logger,
 		attributesRepository: attributesRepository,
