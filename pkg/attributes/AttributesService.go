--- conflicted
+++ resolved
@@ -240,27 +240,10 @@
 }
 
 func (impl AttributesServiceImpl) AddDeploymentEnforcementConfig(request *AttributesDto) (*AttributesDto, error) {
-<<<<<<< HEAD
-	model, err := impl.attributesRepository.FindByKey(ENFORCE_DEPLOYMENT_TYPE_CONFIG)
-	if err != nil && err != pg.ErrNoRows {
-		impl.logger.Errorw("error in fetching deploymentEnforcementConfig from db", "error", err, "key", request.Key)
-		return request, err
-	}
-	dbConnection := impl.attributesRepository.GetConnection()
-	tx, terr := dbConnection.Begin()
-	if terr != nil {
-		return request, terr
-	}
-	newConfig := make(map[string]map[string]bool)
-	err = json.Unmarshal([]byte(request.Value), &newConfig)
-	if err != nil {
-		return request, err
-=======
 	newConfig := make(map[string]map[string]bool)
 	attributesErr := json.Unmarshal([]byte(request.Value), &newConfig)
 	if attributesErr != nil {
 		return request, attributesErr
->>>>>>> 62ea0427
 	}
 	for environmentId, envConfig := range newConfig {
 		AllowedDeploymentAppTypes := 0
@@ -274,8 +257,6 @@
 				"at least one deployment app type should be allowed", environmentId))
 		}
 	}
-<<<<<<< HEAD
-=======
 	model, err := impl.attributesRepository.FindByKey(ENFORCE_DEPLOYMENT_TYPE_CONFIG)
 	if err != nil && err != pg.ErrNoRows {
 		impl.logger.Errorw("error in fetching deploymentEnforcementConfig from db", "error", err, "key", request.Key)
@@ -286,7 +267,6 @@
 	if terr != nil {
 		return request, terr
 	}
->>>>>>> 62ea0427
 	// Rollback tx on error.
 	defer tx.Rollback()
 	if err == pg.ErrNoRows {
