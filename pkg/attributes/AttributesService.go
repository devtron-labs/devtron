--- conflicted
+++ resolved
@@ -39,15 +39,9 @@
 }
 
 const (
-<<<<<<< HEAD
-	HostUrlKey                         string = "url"
-	API_SECRET_KEY                     string = "apiTokenSecret"
-	DEPLOYMENT_APP_TYPE_ALLOWED_CONFIG string = "deploymentAppTypeAllowedConfig"
-=======
 	HostUrlKey                     string = "url"
 	API_SECRET_KEY                 string = "apiTokenSecret"
 	ENFORCE_DEPLOYMENT_TYPE_CONFIG string = "enforceDeploymentTypeConfig"
->>>>>>> c2cb3dc6
 )
 
 type AttributesDto struct {
@@ -246,11 +240,7 @@
 }
 
 func (impl AttributesServiceImpl) AddDeploymentEnforcementConfig(request *AttributesDto) (*AttributesDto, error) {
-<<<<<<< HEAD
-	model, err := impl.attributesRepository.FindByKey(DEPLOYMENT_APP_TYPE_ALLOWED_CONFIG)
-=======
 	model, err := impl.attributesRepository.FindByKey(ENFORCE_DEPLOYMENT_TYPE_CONFIG)
->>>>>>> c2cb3dc6
 	if err != nil && err != pg.ErrNoRows {
 		impl.logger.Errorw("error in fetching deploymentEnforcementConfig from db", "error", err, "key", request.Key)
 		return request, err
@@ -281,11 +271,7 @@
 	defer tx.Rollback()
 	if err == pg.ErrNoRows {
 		model := &repository.Attributes{
-<<<<<<< HEAD
-			Key:   DEPLOYMENT_APP_TYPE_ALLOWED_CONFIG,
-=======
 			Key:   ENFORCE_DEPLOYMENT_TYPE_CONFIG,
->>>>>>> c2cb3dc6
 			Value: request.Value,
 		}
 		model.Active = true
