--- conflicted
+++ resolved
@@ -103,47 +103,32 @@
 			// timeout case
 			impl.updateModuleStatus(module, ModuleStatusTimeout)
 		} else if !util.IsBaseStack() {
-<<<<<<< HEAD
-			// check if helm release is healthy or not
-
-			resourceTreeFilter, err := impl.buildResourceTreeFilter(module.Name)
-			if err != nil {
-				continue
-			}
-			appIdentifier := client.AppIdentifier{
-				ClusterId:   1,
-				Namespace:   impl.serverEnvConfig.DevtronHelmReleaseNamespace,
-				ReleaseName: impl.serverEnvConfig.DevtronHelmReleaseName,
-			}
-			appDetail, err := impl.helmAppService.GetApplicationDetailWithFilter(context.Background(), &appIdentifier, resourceTreeFilter)
-			if err != nil {
-				impl.logger.Errorw("Error occurred while fetching helm application detail to check if module is installed", "moduleName", module.Name, "err", err)
-				continue
-			} else if appDetail.ApplicationStatus == serverBean.AppHealthStatusHealthy {
-=======
 			// if module is cicd then insert as installed
 			if module.Name == ModuleNameCicd {
->>>>>>> cf7b6142
 				impl.updateModuleStatus(module, ModuleStatusInstalled)
 			} else {
-				// check if helm release is healthy or not for non cicd apps
+				resourceTreeFilter, err := impl.buildResourceTreeFilter(module.Name)
+				if err != nil {
+					continue
+				}
 				appIdentifier := client.AppIdentifier{
 					ClusterId:   1,
 					Namespace:   impl.serverEnvConfig.DevtronHelmReleaseNamespace,
 					ReleaseName: impl.serverEnvConfig.DevtronHelmReleaseName,
 				}
-				appDetail, err := impl.helmAppService.GetApplicationDetail(context.Background(), &appIdentifier)
+				appDetail, err := impl.helmAppService.GetApplicationDetailWithFilter(context.Background(), &appIdentifier, resourceTreeFilter)
 				if err != nil {
 					impl.logger.Errorw("Error occurred while fetching helm application detail to check if module is installed", "moduleName", module.Name, "err", err)
+					continue
 				} else if appDetail.ApplicationStatus == serverBean.AppHealthStatusHealthy {
 					impl.updateModuleStatus(module, ModuleStatusInstalled)
 				}
-			}
-
-			// save module resources status
-			err = impl.saveModuleResourcesStatus(module.Id, appDetail)
-			if err != nil {
-				continue
+
+				// save module resources status
+				err = impl.saveModuleResourcesStatus(module.Id, appDetail)
+				if err != nil {
+					continue
+				}
 			}
 		}
 	}
