--- conflicted
+++ resolved
@@ -13,11 +13,8 @@
 	"github.com/devtron-labs/devtron/pkg/devtronResource/helper"
 	"github.com/devtron-labs/devtron/pkg/devtronResource/in"
 	"github.com/devtron-labs/devtron/pkg/devtronResource/read"
-<<<<<<< HEAD
 	"github.com/devtron-labs/devtron/pkg/policyGovernance/devtronResource/release"
-=======
 	"github.com/devtron-labs/devtron/pkg/pipeline"
->>>>>>> b1fa5e57
 	"github.com/devtron-labs/devtron/util/response/pagination"
 	"go.opentelemetry.io/otel"
 	"golang.org/x/exp/slices"
@@ -96,12 +93,9 @@
 	dtResourceInternalProcessingService  in.InternalProcessingService
 	dtResourceReadService                read.ReadService
 	dtResourceObjectAuditService         audit.ObjectAuditService
-<<<<<<< HEAD
-	releasePolicyEvaluationService       release.PolicyEvaluationService
-=======
 	appArtifactManager                   pipeline.AppArtifactManager
 	appWorkflowDataReadService           read2.AppWorkflowDataReadService
->>>>>>> b1fa5e57
+	releasePolicyEvaluationService       release.PolicyEvaluationService
 }
 
 func NewDevtronResourceServiceImpl(logger *zap.SugaredLogger,
@@ -118,12 +112,9 @@
 	dtResourceInternalProcessingService in.InternalProcessingService,
 	dtResourceReadService read.ReadService,
 	dtResourceObjectAuditService audit.ObjectAuditService,
-<<<<<<< HEAD
+	appArtifactManager pipeline.AppArtifactManager,
+	appWorkflowDataReadService read2.AppWorkflowDataReadService,
 	releasePolicyEvaluationService release.PolicyEvaluationService) (*DevtronResourceServiceImpl, error) {
-=======
-	appArtifactManager pipeline.AppArtifactManager,
-	appWorkflowDataReadService read2.AppWorkflowDataReadService) (*DevtronResourceServiceImpl, error) {
->>>>>>> b1fa5e57
 	impl := &DevtronResourceServiceImpl{
 		logger:                               logger,
 		devtronResourceRepository:            devtronResourceRepository,
@@ -139,12 +130,9 @@
 		dtResourceInternalProcessingService:  dtResourceInternalProcessingService,
 		dtResourceReadService:                dtResourceReadService,
 		dtResourceObjectAuditService:         dtResourceObjectAuditService,
-<<<<<<< HEAD
-		releasePolicyEvaluationService:       releasePolicyEvaluationService,
-=======
 		appArtifactManager:                   appArtifactManager,
 		appWorkflowDataReadService:           appWorkflowDataReadService,
->>>>>>> b1fa5e57
+		releasePolicyEvaluationService:       releasePolicyEvaluationService,
 	}
 	err := impl.SetDevtronResourcesAndSchemaMap()
 	if err != nil {
