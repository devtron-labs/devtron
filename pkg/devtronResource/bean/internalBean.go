package bean

import "github.com/devtron-labs/devtron/api/bean"

type IdIdentifierIndex struct {
	Ids              []int    //all ids
	Identifiers      []string //all identifiers
	IdentifiersIndex []int    //index of dependency in all dependencies array at which this identifier is stored at, will be used to replace identifier with id
}

var DevtronResourceSupportedVersionMap = map[DevtronResourceKind]map[DevtronResourceVersion]bool{
	DevtronResourceApplication: {
		DevtronResourceVersion1: true,
	},
	DevtronResourceDevtronApplication: {
		DevtronResourceVersion1: true,
	},
	DevtronResourceHelmApplication: {
		DevtronResourceVersion1: true,
	},
	DevtronResourceCluster: {
		DevtronResourceVersion1: true,
	},
	DevtronResourceJob: {
		DevtronResourceVersion1: true,
	},
	DevtronResourceCdPipeline: {
		DevtronResourceVersion1: true,
	},
	DevtronResourceReleaseTrack: {
		DevtronResourceVersionAlpha1: true,
	},
	DevtronResourceRelease: {
		DevtronResourceVersionAlpha1: true,
	},
}

type ResourceObjectRequirementRequest struct {
	ReqBean                  *DtResourceObjectInternalBean
	ObjectDataPath           string
	SkipJsonSchemaValidation bool
}

type DtResourceObjectInternalBean struct {
	*DevtronResourceObjectDescriptorBean
	//Schema            string                           `json:"schema,omitempty"`
	ObjectData   string                           `json:"objectData"`
	Dependencies []*DevtronResourceDependencyBean `json:"dependencies"`
	//ChildDependencies []*DevtronResourceDependencyBean `json:"childDependencies"`
	Overview     *ResourceOverview   `json:"overview,omitempty"`
	ConfigStatus *ConfigStatus       `json:"configStatus,omitempty"`
	ParentConfig *ResourceIdentifier `json:"parentConfig,omitempty"`
	//PatchQuery        []PatchQuery                     `json:"query,omitempty"`
	//DependencyInfo    *DependencyInfo                  `json:"DependencyInfo,omitempty"`
}

type DtResourceObjectInternalDescriptorBean struct {
	Kind                    string `json:"kind"`
	SubKind                 string `json:"subKind,omitempty"` //TODO: extract out these fields in apiBean
	Version                 string `json:"version"`
	Id                      int    `json:"id,omitempty"`
	IdType                  IdType `json:"idType,omitempty"`
	Identifier              string `json:"identifier,omitempty"`
	DevtronResourceSchemaId int    `json:"devtronResourceSchemaId"`
	Name                    string `json:"name,omitempty"`
	ReleaseVersion          string `json:"releaseVersion,omitempty"`
}

var PatchQueryPathAuditPathMap = map[PatchQueryPath]string{
	DescriptionQueryPath:   ResourceObjectDescriptionPath,
	ReleaseStatusQueryPath: ReleaseResourceConfigStatusPath,
	ReleaseNoteQueryPath:   ReleaseResourceObjectReleaseNotePath,
	TagsQueryPath:          ResourceObjectTagsPath,
	ReleaseLockQueryPath:   ReleaseResourceConfigStatusIsLockedPath,
	NameQueryPath:          ResourceObjectNamePath,
}

type ReleaseConfigStatus string

func (s ReleaseConfigStatus) ToString() string {
	return string(s)
}

const (
	DraftReleaseConfigStatus     ReleaseConfigStatus = "draft"
	ReadyForReleaseConfigStatus  ReleaseConfigStatus = "readyForRelease"
	HoldReleaseConfigStatus      ReleaseConfigStatus = "hold"
	RescindReleaseConfigStatus   ReleaseConfigStatus = "rescind"
	CorruptedReleaseConfigStatus ReleaseConfigStatus = "corrupted"
)

type ReleaseRolloutStatus string //status of release, i.e. rollout status of the release. Not to be confused with config status

func (s ReleaseRolloutStatus) ToString() string {
	return string(s)
}

const (
	NotDeployedReleaseRolloutStatus        ReleaseRolloutStatus = "notDeployed"
	PartiallyDeployedReleaseRolloutStatus  ReleaseRolloutStatus = "partiallyDeployed"
	CompletelyDeployedReleaseRolloutStatus ReleaseRolloutStatus = "completelyDeployed"
)

func (s ReleaseRolloutStatus) IsPartiallyDeployed() bool {
	return s == PartiallyDeployedReleaseRolloutStatus
}

func (s ReleaseRolloutStatus) IsCompletelyDeployed() bool {
	return s == CompletelyDeployedReleaseRolloutStatus
}

type DependencyArtifactStatus string

func (s DependencyArtifactStatus) ToString() string {
	return string(s)
}

const (
	NotSelectedDependencyArtifactStatus     DependencyArtifactStatus = "noImageSelected"
	PartialSelectedDependencyArtifactStatus DependencyArtifactStatus = "partialImagesSelected"
	AllSelectedDependencyArtifactStatus     DependencyArtifactStatus = "allImagesSelected"
)

const (
	ReleaseConfigStatusAutoChangeComment = "Automatic status change in line with compliance."
)

const (
	ResourceSchemaMetadataPath      = "properties.overview.properties.metadata"
	ResourceObjectMetadataPath      = "overview.metadata"
	ResourceObjectOverviewPath      = "overview"
	ResourceObjectIdPath            = "overview.id"
	ResourceObjectNamePath          = "overview.name"
	ResourceObjectIdentifierPath    = "overview.identifier"
	ResourceObjectDescriptionPath   = "overview.description"
	ResourceObjectCreatedOnPath     = "overview.createdOn"
	ResourceObjectCreatedByPath     = "overview.createdBy"
	ResourceObjectTagsPath          = "overview.tags"
	ResourceObjectIdTypePath        = "overview.idType"
	ResourceObjectCreatedByIdPath   = "overview.createdBy.id"
	ResourceObjectCreatedByNamePath = "overview.createdBy.name"
	ResourceObjectCreatedByIconPath = "overview.createdBy.icon"

	ResourceObjectDependenciesPath = "dependencies"
	DependencyChildInheritanceKey  = "childInheritance"
)

// release specific keys
const (
	ReleaseResourceObjectReleaseNotePath     = "overview.releaseNote"
	ReleaseResourceObjectReleaseVersionPath  = "overview.releaseVersion"
	ReleaseResourceObjectFirstReleasedOnPath = "overview.firstReleasedOn"

	ReleaseResourceConfigStatusPath         = "status.config"
	ReleaseResourceConfigStatusStatusPath   = "status.config.status"
	ReleaseResourceConfigStatusCommentPath  = "status.config.comment"
	ReleaseResourceConfigStatusIsLockedPath = "status.config.lock"
	ReleaseResourceRolloutStatusPath        = "status.rollout.status"

	ReleaseResourceDependencyConfigImageKey              = "artifactConfig.image"
	ReleaseResourceDependencyConfigArtifactIdKey         = "artifactConfig.artifactId"
	ReleaseResourceDependencyConfigRegistryNameKey       = "artifactConfig.registryName"
	ReleaseResourceDependencyConfigRegistryTypeKey       = "artifactConfig.registryType"
	ReleaseResourceArtifactSourceAppWfIdPath             = "artifactConfig.artifactSourceAppWorkflowId"
	ReleaseResourceArtifactSourceReleaseConfigPath       = "artifactConfig.sourceReleaseConfiguration"
	ReleaseResourceDependencyConfigCiWorkflowKey         = "ciWorkflowId"
	ReleaseResourceDependencyConfigCommitSourceKey       = "commitSource"
	ReleaseResourceDependencyConfigReleaseInstructionKey = "releaseInstruction"
)

//taskRun specific keys

const (
	ResourceObjectRunSourcePath = "overview.runSource"
	ResourceTaskRunActionPath   = "action"
)

var DefaultConfigStatus = &ConfigStatus{
	Status:   DraftReleaseConfigStatus,
	IsLocked: false,
}

<<<<<<< HEAD
var DefaultRolloutStatus = NotDeployedReleaseRolloutStatus
=======
var DefaultRolloutStatus = NotDeployedReleaseRolloutStatus

type FilterConditionInternalBean struct {
	AppIds                    []int
	EnvIds                    []int
	StageWiseDeploymentStatus map[bean.WorkflowType][]string
	ReleaseDeploymentStatus   []string
	RequestWithoutFilters     bool
}

func NewFilterConditionInternalBean() *FilterConditionInternalBean {
	return &FilterConditionInternalBean{}

}

type IdAndSchemaIdFilter struct {
	Id                      int
	DevtronResourceSchemaId int
}

type FilterResource string

const (
	DevtronApplicationFilter             FilterResource = "application/devtron-application"
	EnvironmentFilter                    FilterResource = "environment"
	StageWiseDeploymentStatusFilter      FilterResource = "stageWiseDeploymentStatus"
	ReleaseDeploymentRolloutStatusFilter FilterResource = "releaseDeploymentRolloutStatus"
)

func (f FilterResource) ToString() string {
	return string(f)
}

const (
	RunningStatus = "Running"
	Error         = "Error"
	Missing       = "Missing"
	Unknown       = "Unknown"
	Others        = "Others"
)
>>>>>>> d0a4fb2a
<|MERGE_RESOLUTION|>--- conflicted
+++ resolved
@@ -180,9 +180,6 @@
 	IsLocked: false,
 }
 
-<<<<<<< HEAD
-var DefaultRolloutStatus = NotDeployedReleaseRolloutStatus
-=======
 var DefaultRolloutStatus = NotDeployedReleaseRolloutStatus
 
 type FilterConditionInternalBean struct {
@@ -222,5 +219,4 @@
 	Missing       = "Missing"
 	Unknown       = "Unknown"
 	Others        = "Others"
-)
->>>>>>> d0a4fb2a
+)