--- conflicted
+++ resolved
@@ -175,7 +175,13 @@
 	ResourceTaskRunActionPath   = "action"
 )
 
-<<<<<<< HEAD
+var DefaultConfigStatus = &ConfigStatus{
+	Status:   DraftReleaseConfigStatus,
+	IsLocked: false,
+}
+
+var DefaultRolloutStatus = NotDeployedReleaseRolloutStatus
+
 type FilterConditionInternalBean struct {
 	AppIds                    []int
 	EnvIds                    []int
@@ -209,12 +215,4 @@
 
 const (
 	RunningStatus = "Running"
-)
-=======
-var DefaultConfigStatus = &ConfigStatus{
-	Status:   DraftReleaseConfigStatus,
-	IsLocked: false,
-}
-
-var DefaultRolloutStatus = NotDeployedReleaseRolloutStatus
->>>>>>> 2a05e5da
+)