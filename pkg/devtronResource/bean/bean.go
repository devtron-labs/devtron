--- conflicted
+++ resolved
@@ -1,11 +1,5 @@
 package bean
 
-<<<<<<< HEAD
-type DevtronResourceBean struct {
-	DevtronResourceId    int                          `json:"devtronResourceId"`
-	Kind                 string                       `json:"kind,omitempty"`
-	VersionSchemaDetails []*DevtronResourceSchemaBean `json:"versionSchemaDetails,omitempty"`
-=======
 import "time"
 
 type DevtronResourceBean struct {
@@ -15,14 +9,11 @@
 	Kind                 string                       `json:"kind,omitempty"`
 	VersionSchemaDetails []*DevtronResourceSchemaBean `json:"versionSchemaDetails,omitempty"`
 	LastUpdatedOn        time.Time                    `json:"lastUpdatedOn,omitempty"`
->>>>>>> cfd82dfb
 }
 
 type DevtronResourceSchemaBean struct {
 	DevtronResourceSchemaId int    `json:"devtronResourceSchemaId"`
 	Version                 string `json:"version,omitempty"`
-<<<<<<< HEAD
-=======
 	Schema                  string `json:"schema,omitempty"`
 	SampleSchema            string `json:"sampleSchema,omitempty"`
 }
@@ -33,7 +24,6 @@
 	DisplayName             string `json:"displayName,omitempty"`
 	Description             string `json:"description,omitempty"`
 	UserId                  int    `json:"-"`
->>>>>>> cfd82dfb
 }
 
 type DevtronResourceObjectDescriptorBean struct {
@@ -67,8 +57,6 @@
 	Metadata                interface{}                      `json:"metadata,omitempty"`
 }
 
-<<<<<<< HEAD
-=======
 type UpdateSchemaResponseBean struct {
 	Message       string   `json:"message"`
 	PathsToRemove []string `json:"pathsToRemove"`
@@ -87,7 +75,6 @@
 	AdditionalProperties = "additionalProperties"
 )
 
->>>>>>> cfd82dfb
 type DevtronResourceDependencyType string
 
 const (
@@ -120,7 +107,6 @@
 }
 
 type DevtronResourceKind string
-<<<<<<< HEAD
 
 const (
 	DevtronResourceApplication        DevtronResourceKind = "application"
@@ -142,29 +128,6 @@
 	DevtronResourceVersion1 DevtronResourceVersion = "v1"
 )
 
-=======
-
-const (
-	DevtronResourceApplication        DevtronResourceKind = "application"
-	DevtronResourceDevtronApplication DevtronResourceKind = "devtron-application"
-	DevtronResourceHelmApplication    DevtronResourceKind = "helm-application"
-	DevtronResourceCluster            DevtronResourceKind = "cluster"
-	DevtronResourceJob                DevtronResourceKind = "job"
-	DevtronResourceUser               DevtronResourceKind = "users"
-	DevtronResourceCdPipeline         DevtronResourceKind = "cd-pipeline"
-)
-
-func (n DevtronResourceKind) ToString() string {
-	return string(n)
-}
-
-type DevtronResourceVersion string
-
-const (
-	DevtronResourceVersion1 DevtronResourceVersion = "v1"
-)
-
->>>>>>> cfd82dfb
 func (n DevtronResourceVersion) ToString() string {
 	return string(n)
 }
@@ -214,10 +177,7 @@
 	RefKey                     = "$ref"
 	RefTypeKey                 = "refType"
 	ReferencesPrefix           = "#/references"
-<<<<<<< HEAD
-=======
 	RefTypePath                = "#/references/users"
->>>>>>> cfd82dfb
 	ReferencesKey              = "references"
 	IdKey                      = "id"
 	NameKey                    = "name"
