package bean

import "time"

type DevtronResourceBean struct {
	DisplayName          string                       `json:"displayName,omitempty"`
	Description          string                       `json:"description,omitempty"`
	DevtronResourceId    int                          `json:"devtronResourceId"`
	Kind                 string                       `json:"kind,omitempty"`
	VersionSchemaDetails []*DevtronResourceSchemaBean `json:"versionSchemaDetails,omitempty"`
	LastUpdatedOn        time.Time                    `json:"lastUpdatedOn,omitempty"`
}

type DevtronResourceSchemaBean struct {
	DevtronResourceSchemaId int    `json:"devtronResourceSchemaId"`
	Version                 string `json:"version,omitempty"`
	Schema                  string `json:"schema,omitempty"`
	SampleSchema            string `json:"sampleSchema,omitempty"`
}

type DevtronResourceSchemaRequestBean struct {
	DevtronResourceSchemaId int    `json:"devtronResourceSchemaId"`
	Schema                  string `json:"schema,omitempty"`
	DisplayName             string `json:"displayName,omitempty"`
	Description             string `json:"description,omitempty"`
	UserId                  int    `json:"-"`
}

type DevtronResourceObjectDescriptorBean struct {
	Kind        string `json:"kind,omitempty"`
	SubKind     string `json:"subKind,omitempty"`
	Version     string `json:"version,omitempty"`
	OldObjectId int    `json:"id,omitempty"` //here at FE we are still calling this id since id is used everywhere w.r.t resource's own tables
	Name        string `json:"name,omitempty"`
	SchemaId    int    `json:"schemaId"`
}

type DevtronResourceObjectBean struct {
	*DevtronResourceObjectDescriptorBean
	Schema            string                           `json:"schema,omitempty"`
	ObjectData        string                           `json:"objectData"`
	Dependencies      []*DevtronResourceDependencyBean `json:"dependencies"`
	ChildDependencies []*DevtronResourceDependencyBean `json:"childDependencies"`
	UserId            int32                            `json:"-"`
}

type DevtronResourceDependencyBean struct {
	Name                    string                           `json:"name"`
	OldObjectId             int                              `json:"id"`
	DevtronResourceId       int                              `json:"devtronResourceId"`
	DevtronResourceSchemaId int                              `json:"devtronResourceSchemaId"`
	DependentOnIndex        int                              `json:"dependentOnIndex"`
	DependentOnParentIndex  int                              `json:"dependentOnParentIndex"`
	TypeOfDependency        DevtronResourceDependencyType    `json:"typeOfDependency"`
	Index                   int                              `json:"index"`
	Dependencies            []*DevtronResourceDependencyBean `json:"dependencies,omitempty"`
	Metadata                interface{}                      `json:"metadata,omitempty"`
}

type UpdateSchemaResponseBean struct {
	Message       string   `json:"message"`
	PathsToRemove []string `json:"pathsToRemove"`
}

const (
	SchemaUpdateSuccessMessage = "Schema updated successfully."
	DryRunSuccessfullMessage   = "Dry run successful"
)

const (
	Enum                 = "enum"
	Required             = "required"
	Properties           = "properties"
	Items                = "items"
	AdditionalProperties = "additionalProperties"
)

type DevtronResourceDependencyType string

const (
	DevtronResourceDependencyTypeParent     DevtronResourceDependencyType = "parent"
	DevtronResourceDependencyTypeChild      DevtronResourceDependencyType = "child"
	DevtronResourceDependencyTypeUpstream   DevtronResourceDependencyType = "upstream"
	DevtronResourceDependencyTypeDownStream DevtronResourceDependencyType = "downstream"
)

func (n DevtronResourceDependencyType) ToString() string {
	return string(n)
}

type DevtronResourceSearchableKeyName string

const (
	DEVTRON_RESOURCE_SEARCHABLE_KEY_PROJECT_APP_NAME           DevtronResourceSearchableKeyName = "PROJECT_APP_NAME"
	DEVTRON_RESOURCE_SEARCHABLE_KEY_CLUSTER_ENV_NAME           DevtronResourceSearchableKeyName = "CLUSTER_ENV_NAME"
	DEVTRON_RESOURCE_SEARCHABLE_KEY_IS_ALL_PRODUCTION_ENV      DevtronResourceSearchableKeyName = "IS_ALL_PRODUCTION_ENV"
	DEVTRON_RESOURCE_SEARCHABLE_KEY_CI_PIPELINE_BRANCH         DevtronResourceSearchableKeyName = "CI_PIPELINE_BRANCH"
	DEVTRON_RESOURCE_SEARCHABLE_KEY_CI_PIPELINE_TRIGGER_ACTION DevtronResourceSearchableKeyName = "CI_PIPELINE_TRIGGER_ACTION"
	DEVTRON_RESOURCE_SEARCHABLE_KEY_APP_ID                     DevtronResourceSearchableKeyName = "APP_ID"
	DEVTRON_RESOURCE_SEARCHABLE_KEY_ENV_ID                     DevtronResourceSearchableKeyName = "ENV_ID"
	DEVTRON_RESOURCE_SEARCHABLE_KEY_CLUSTER_ID                 DevtronResourceSearchableKeyName = "CLUSTER_ID"
<<<<<<< HEAD
	DEVTRON_RESOURCE_SEARCHABLE_KEY_PROJECT_ID                 DevtronResourceSearchableKeyName = "PROJECT_ID"
=======
	DEVTRON_RESOURCE_SEARCHABLE_KEY_PIPELINE_ID                DevtronResourceSearchableKeyName = "PIPELINE_ID"
>>>>>>> dc1a1d15
)

func (n DevtronResourceSearchableKeyName) ToString() string {
	return string(n)
}

type DevtronResourceKind string

const (
	DevtronResourceApplication        DevtronResourceKind = "application"
	DevtronResourceDevtronApplication DevtronResourceKind = "devtron-application"
	DevtronResourceHelmApplication    DevtronResourceKind = "helm-application"
	DevtronResourceCluster            DevtronResourceKind = "cluster"
	DevtronResourceJob                DevtronResourceKind = "job"
	DevtronResourceUser               DevtronResourceKind = "users"
	DevtronResourceCdPipeline         DevtronResourceKind = "cd-pipeline"
)

func (n DevtronResourceKind) ToString() string {
	return string(n)
}

type DevtronResourceVersion string

const (
	DevtronResourceVersion1 DevtronResourceVersion = "v1"
)

func (n DevtronResourceVersion) ToString() string {
	return string(n)
}

type DevtronResourceAttributeName string

const (
	DEVTRON_RESOURCE_ATTRIBUTE_APP_NAME                  DevtronResourceAttributeName = "APP_NAME"
	DEVTRON_RESOURCE_ATTRIBUTE_PROJECT_NAME              DevtronResourceAttributeName = "PROJECT_NAME"
	DEVTRON_RESOURCE_ATTRIBUTE_CLUSTER_NAME              DevtronResourceAttributeName = "CLUSTER_NAME"
	DEVTRON_RESOURCE_ATTRIBUTE_ENVIRONMENT_NAME          DevtronResourceAttributeName = "ENVIRONMENT_NAME"
	DEVTRON_RESOURCE_ATTRIBUTE_ENVIRONMENT_IS_PRODUCTION DevtronResourceAttributeName = "IS_PRODUCTION_ENVIRONMENT"
	DEVTRON_RESOURCE_ATTRIBUTE_CI_PIPELINE_BRANCH_VALUE  DevtronResourceAttributeName = "CI_PIPELINE_BRANCH_VALUE"
	DEVTRON_RESOURCE_ATTRIBUTE_CI_PIPELINE_STAGE         DevtronResourceAttributeName = "CI_PIPELINE_STAGE"
)

func (n DevtronResourceAttributeName) ToString() string {
	return string(n)
}

type DevtronResourceAttributeType string

const (
	DEVTRON_RESOURCE_ATTRIBUTE_TYPE_PLUGIN DevtronResourceAttributeType = "PLUGIN"
)

func (n DevtronResourceAttributeType) ToString() string {
	return string(n)
}

type ValueType string

const (
	VALUE_TYPE_REGEX ValueType = "REGEX"
	VALUE_TYPE_FIXED ValueType = "FIXED"
)

func (v ValueType) ToString() string {
	return string(v)
}

const (
	KindKey                    = "kind"
	VersionKey                 = "version"
	RefValues                  = "values"
	TypeKey                    = "type"
	RefKey                     = "$ref"
	RefTypeKey                 = "refType"
	ReferencesPrefix           = "#/references"
	RefTypePath                = "#/references/users"
	ReferencesKey              = "references"
	IdKey                      = "id"
	NameKey                    = "name"
	TypeOfDependencyKey        = "typeOfDependency"
	DevtronResourceIdKey       = "devtronResourceId"
	DevtronResourceSchemaIdKey = "devtronResourceSchemaId"
	DependentOnIndexKey        = "dependentOnIndex"
	DependentOnParentIndexKey  = "dependentOnParentIndex"
	IconKey                    = "icon"
	EnumKey                    = "enum"
	EnumNamesKey               = "enumNames"
	IndexKey                   = "index"

	OldObjectIdDbColumnKey = "old_object_id"
	NameDbColumnKey        = "name"

	ResourceSchemaMetadataPath     = "properties.overview.properties.metadata"
	ResourceObjectMetadataPath     = "overview.metadata"
	ResourceObjectDependenciesPath = "dependencies"
	ResourceObjectIdPath           = "overview.id"

	SchemaValidationFailedErrorUserMessage = "Something went wrong. Please check internal message in console for more details."
	BadRequestDependenciesErrorMessage     = "Invalid request. Please check internal message in console for more details."

	EmptyJsonObject = "{}"
)<|MERGE_RESOLUTION|>--- conflicted
+++ resolved
@@ -99,11 +99,8 @@
 	DEVTRON_RESOURCE_SEARCHABLE_KEY_APP_ID                     DevtronResourceSearchableKeyName = "APP_ID"
 	DEVTRON_RESOURCE_SEARCHABLE_KEY_ENV_ID                     DevtronResourceSearchableKeyName = "ENV_ID"
 	DEVTRON_RESOURCE_SEARCHABLE_KEY_CLUSTER_ID                 DevtronResourceSearchableKeyName = "CLUSTER_ID"
-<<<<<<< HEAD
 	DEVTRON_RESOURCE_SEARCHABLE_KEY_PROJECT_ID                 DevtronResourceSearchableKeyName = "PROJECT_ID"
-=======
 	DEVTRON_RESOURCE_SEARCHABLE_KEY_PIPELINE_ID                DevtronResourceSearchableKeyName = "PIPELINE_ID"
->>>>>>> dc1a1d15
 )
 
 func (n DevtronResourceSearchableKeyName) ToString() string {
