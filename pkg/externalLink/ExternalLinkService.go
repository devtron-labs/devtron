/*
 * Copyright (c) 2020 Devtron Labs
 *
 * Licensed under the Apache License, Version 2.0 (the "License");
 * you may not use this file except in compliance with the License.
 * You may obtain a copy of the License at
 *
 *    http://www.apache.org/licenses/LICENSE-2.0
 *
 * Unless required by applicable law or agreed to in writing, software
 * distributed under the License is distributed on an "AS IS" BASIS,
 * WITHOUT WARRANTIES OR CONDITIONS OF ANY KIND, either express or implied.
 * See the License for the specific language governing permissions and
 * limitations under the License.
 *
 */

package externalLink

import (
	"fmt"
	"github.com/devtron-labs/devtron/internal/util"
	"github.com/devtron-labs/devtron/pkg/sql"
	"github.com/go-pg/pg"
	"go.uber.org/zap"
	"strconv"
	"time"
)

const (
	ADMIN_ROLE         string = "admin"
	SUPER_ADMIN_ROLE   string = "superAdmin"
	CLUSTER_LEVEL_LINK string = "clusterLevel"
	APP_LEVEL_LINK     string = "appLevel"
)

type AppIdentifier int

const (
	CLUSTER AppIdentifier = iota
	DEVTRON_APP
	DEVTRON_INSTALLED_APP
	EXTERNAL_HELM_APP
)

var typeMappings = map[string]AppIdentifier{
	"cluster":               CLUSTER,
	"devtron-app":           DEVTRON_APP,
	"devtron-installed-app": DEVTRON_INSTALLED_APP,
	"external-helm-app":     EXTERNAL_HELM_APP,
}

type ExternalLinkService interface {
	Create(requests []*ExternalLinkDto, userId int32, userRole string) (*ExternalLinkApiResponse, error)
	GetAllActiveTools() ([]ExternalLinkMonitoringToolDto, error)
	FetchAllActiveLinksByLinkIdentifier(linkIdentifier *LinkIdentifier, clusterId int, userRole string, userId int) ([]*ExternalLinkDto, error)
	Update(request *ExternalLinkDto, userRole string) (*ExternalLinkApiResponse, error)
	DeleteLink(id int, userId int32, userRole string) (*ExternalLinkApiResponse, error)
}
type ExternalLinkServiceImpl struct {
	logger                                  *zap.SugaredLogger
	externalLinkMonitoringToolRepository    ExternalLinkMonitoringToolRepository
	externalLinkIdentifierMappingRepository ExternalLinkIdentifierMappingRepository
	externalLinkRepository                  ExternalLinkRepository
}
type ExternalLinkMonitoringToolDto struct {
	Id       int    `json:"id"`
	Name     string `json:"name"`
	Icon     string `json:"icon"`
	Category int    `json:"category"`
}
type LinkIdentifier struct {
	Type       string `json:"type"`
	Identifier string `json:"identifier"`
	EnvId      int    `json:"envId"`
	AppId      int    `json:"appId"`
	ClusterId  int    `json:"clusterId"`
}
type ExternalLinkDto struct {
	Id               int              `json:"id"`
	Name             string           `json:"name"`
	Url              string           `json:"url"`
	Active           bool             `json:"active"`
	MonitoringToolId int              `json:"monitoringToolId"`
	Type             string           `json:"type"`
	Identifiers      []LinkIdentifier `json:"identifiers"`
	IsEditable       bool             `json:"isEditable"`
	Description      string           `json:"description"`
	UpdatedOn        time.Time        `json:"updatedOn"`
	UserId           int32            `json:"-"`
}

type ExternalLinkApiResponse struct {
	Success bool `json:"success"`
}

func getType(identifier AppIdentifier) string {
	for key, val := range typeMappings {
		if val == identifier {
			return key
		}
	}
	return ""
}
func NewExternalLinkServiceImpl(logger *zap.SugaredLogger, externalLinksToolsRepository ExternalLinkMonitoringToolRepository,
	externalLinkIdentifierMappingRepository ExternalLinkIdentifierMappingRepository, externalLinksRepository ExternalLinkRepository) *ExternalLinkServiceImpl {
	return &ExternalLinkServiceImpl{
		logger:                                  logger,
		externalLinkMonitoringToolRepository:    externalLinksToolsRepository,
		externalLinkIdentifierMappingRepository: externalLinkIdentifierMappingRepository,
		externalLinkRepository:                  externalLinksRepository,
	}
}

func (impl ExternalLinkServiceImpl) Create(requests []*ExternalLinkDto, userId int32, userRole string) (*ExternalLinkApiResponse, error) {
	impl.logger.Debugw("external links create request", "req", requests)
	dbConnection := impl.externalLinkRepository.GetConnection()
	tx, err := dbConnection.Begin()
	if err != nil {
		impl.logger.Errorw("error in establishing connection", "err", err)
		return nil, err
	}
	// Rollback tx on error.
	defer tx.Rollback()
	for _, request := range requests {
		//if user is admin make isEditable true ,else if user is sup_adm get it from request
		if userRole == ADMIN_ROLE {
			request.IsEditable = true
		}
		//data storing in external links table in db
		externalLink := &ExternalLink{
			Name:                         request.Name,
			Active:                       true,
			ExternalLinkMonitoringToolId: request.MonitoringToolId,
			Url:                          request.Url,
			IsEditable:                   request.IsEditable,
			Description:                  request.Description,
			AuditLog:                     sql.AuditLog{CreatedOn: time.Now(), CreatedBy: userId, UpdatedOn: time.Now(), UpdatedBy: userId},
		}
		err := impl.externalLinkRepository.Save(externalLink, tx)
		if err != nil {
			impl.logger.Errorw("error in saving link", "data", externalLink, "err", err)
			err = &util.ApiError{
				InternalMessage: "external link failed to create in db",
				UserMessage:     "external link failed to create in db",
			}
			return nil, err
		}
		//for all identifiers, check if it is clusterLevel/appLevel
		//if appLevel, get type and identifier else get clusterId
		//save it in external_link_type_mapping table
		linkType := request.Type
		for _, linkIdentifier := range request.Identifiers {
			if linkType == CLUSTER_LEVEL_LINK {
				linkIdentifier.Type = getType(CLUSTER)
				linkIdentifier.Identifier = ""
			} else if linkType == APP_LEVEL_LINK {
				if linkIdentifier.Type == getType(DEVTRON_APP) || linkIdentifier.Type == getType(DEVTRON_INSTALLED_APP) {
					appId, err := strconv.Atoi(linkIdentifier.Identifier)
					if err != nil {
						impl.logger.Errorw("error while parsing appId", "appId", appId, "err", err)
						return nil, err
					}
					linkIdentifier.AppId = appId
				}
				linkIdentifier.ClusterId = 0
			} else {
				return nil, fmt.Errorf("link is neither app level or cluster level")
			}
			externalLinkIdentifierMapping := &ExternalLinkIdentifierMapping{
				ExternalLinkId: externalLink.Id,
				Type:           typeMappings[linkIdentifier.Type],
				Identifier:     linkIdentifier.Identifier,
				AppId:          linkIdentifier.AppId,
				ClusterId:      linkIdentifier.ClusterId,
				Active:         true,
				AuditLog:       sql.AuditLog{CreatedOn: time.Now(), CreatedBy: userId, UpdatedOn: time.Now(), UpdatedBy: userId},
			}
			err := impl.externalLinkIdentifierMappingRepository.Save(externalLinkIdentifierMapping, tx)
			if err != nil {
				impl.logger.Errorw("error in saving external-link-identifier-mappings", "data", externalLinkIdentifierMapping, "err", err)
				err = &util.ApiError{
					InternalMessage: "external-link-identifier-mapping failed to create in db",
					UserMessage:     "external-link-identifier-mapping failed to create in db",
				}
				return nil, err
			}
		}
	}
	err = tx.Commit()
	if err != nil {
		return nil, err
	}
	externalLinksCreateUpdateResponse := &ExternalLinkApiResponse{
		Success: true,
	}
	return externalLinksCreateUpdateResponse, nil
}

func (impl ExternalLinkServiceImpl) GetAllActiveTools() ([]ExternalLinkMonitoringToolDto, error) {
	tools, err := impl.externalLinkMonitoringToolRepository.FindAllActive()
	if err != nil {
		impl.logger.Errorw("error in fetch all tools", "err", err)
		return nil, err
	}
	var response []ExternalLinkMonitoringToolDto
	for _, tool := range tools {
		morningTool := ExternalLinkMonitoringToolDto{
			Id:       tool.Id,
			Name:     tool.Name,
			Icon:     tool.Icon,
			Category: tool.Category,
		}
		response = append(response, morningTool)
	}
	return response, err
}
func (impl ExternalLinkServiceImpl) FindAllActiveByLinkIdentifierByJoin(linkIdentifier *LinkIdentifier, clusterId int) ([]*ExternalLinkDto, error) {
	records, err := impl.externalLinkIdentifierMappingRepository.FindAllActiveByLinkIdentifier(linkIdentifier, clusterId)
	if err != nil && err != pg.ErrNoRows {
		impl.logger.Errorw("error while fetching external links from external_links_identifier mappings table", "err", err)
		return nil, err
	}
<<<<<<< HEAD
=======
	return impl.processResult(records)
}
func (impl ExternalLinkServiceImpl) processResult(records []ExternalLinkExternalMappingJoinResponse) ([]*ExternalLinkDto, error) {
>>>>>>> 77b1730e
	var externalLinkResponse = make([]*ExternalLinkDto, 0)
	responseMap := make(map[int]*ExternalLinkDto)
	for _, record := range records {
		_, ok := responseMap[record.Id]
		if !ok {
			externalLinkDto := &ExternalLinkDto{
				Id:               record.Id,
				Name:             record.Name,
				Url:              record.Url,
				Active:           true,
				MonitoringToolId: record.ExternalLinkMonitoringToolId,
				IsEditable:       record.IsEditable,
				Description:      record.Description,
				Identifiers:      []LinkIdentifier{},
			}
			responseMap[externalLinkDto.Id] = externalLinkDto
<<<<<<< HEAD
		}
		identifier := LinkIdentifier{
			Type:       getType(record.Type),
			Identifier: record.Identifier,
			AppId:      record.AppId,
			ClusterId:  record.ClusterId,
		}
		responseMap[record.Id].Identifiers = append(responseMap[record.Id].Identifiers, identifier)
	}
	for _, res := range responseMap {
		externalLinkResponse = append(externalLinkResponse, res)
	}
	return externalLinkResponse, nil
}
func (impl ExternalLinkServiceImpl) processResult(allActiveExternalLinkMappings []ExternalLinkIdentifierMapping) []*ExternalLinkDto {
	var externalLinkResponse = make([]*ExternalLinkDto, 0)
	response := make(map[int]*ExternalLinkDto)
	for _, link := range allActiveExternalLinkMappings {
		if _, ok := response[link.ExternalLinkId]; !ok {
			response[link.ExternalLinkId] = &ExternalLinkDto{
				Id:               link.ExternalLinkId,
				Name:             link.ExternalLink.Name,
				Url:              link.ExternalLink.Url,
				IsEditable:       link.ExternalLink.IsEditable,
				Description:      link.ExternalLink.Description,
				Active:           link.ExternalLink.Active,
				MonitoringToolId: link.ExternalLink.ExternalLinkMonitoringToolId,
				UpdatedOn:        link.UpdatedOn,
			}
		}
		var identifier = LinkIdentifier{}
		if link.ClusterId > 0 {
			response[link.ExternalLinkId].Type = CLUSTER_LEVEL_LINK
			identifier.ClusterId = link.ClusterId
			identifier.Type = getType(CLUSTER)
			identifier.Identifier = ""
		} else {
			response[link.ExternalLinkId].Type = APP_LEVEL_LINK
			identifier.ClusterId = 0
			identifier.Type = getType(link.Type)
			identifier.Identifier = link.Identifier
		}
		response[link.ExternalLinkId].Identifiers = append(response[link.ExternalLinkId].Identifiers, identifier)
	}
	for _, externalLink := range response {
		externalLinkResponse = append(externalLinkResponse, externalLink)
	}
	return externalLinkResponse
}
func (impl ExternalLinkServiceImpl) FetchAllActiveLinksByLinkIdentifier(linkIdentifier *LinkIdentifier, clusterId int, userRole string, userId int) ([]*ExternalLinkDto, error) {
	//linkIdentifier and clusterId nil and 0 respectively to fetch links at global level(get all active links)
	//linkIdentifier and clusterId passed to get all active links for a particular app(linkIdentifier.ClusterId will be 0)
	var allActiveExternalLinkMappings []ExternalLinkIdentifierMapping
	var err error
	if linkIdentifier == nil {
		if userRole != SUPER_ADMIN_ROLE {
			impl.logger.Debugw("user is not super_admin", "userId", userId, "userRole", userRole)
			return nil, fmt.Errorf("user role is not super_admin")
		}
		allActiveExternalLinkMappings, err = impl.externalLinkIdentifierMappingRepository.FindAllActive()
		if err != nil && err != pg.ErrNoRows {
			impl.logger.Errorw("error while fetching external links from external_links_identifier mappings table", "err", err)
			return nil, err
		}
		return impl.processResult(allActiveExternalLinkMappings), err
	}

	if linkIdentifier.Type == getType(DEVTRON_APP) || linkIdentifier.Type == getType(DEVTRON_INSTALLED_APP) {
		appId, err := strconv.Atoi(linkIdentifier.Identifier)
		if err != nil {
			impl.logger.Errorw("error while parsing appId", "appId", appId, "err", err)
			return nil, err
		}
		linkIdentifier.AppId = appId
	}
	linkIdentifier.ClusterId = 0
	res, err := impl.FindAllActiveByLinkIdentifierByJoin(linkIdentifier, clusterId)
	return res, err
=======
		}
		identifier := LinkIdentifier{
			Type:       getType(record.Type),
			Identifier: record.Identifier,
			AppId:      record.AppId,
			ClusterId:  record.ClusterId,
		}
		responseMap[record.Id].Identifiers = append(responseMap[record.Id].Identifiers, identifier)
	}
	for _, res := range responseMap {
		externalLinkResponse = append(externalLinkResponse, res)
	}
	return externalLinkResponse, nil
}
func (impl ExternalLinkServiceImpl) FetchAllActiveLinksByLinkIdentifier(linkIdentifier *LinkIdentifier, clusterId int, userRole string, userId int) ([]*ExternalLinkDto, error) {
	//linkIdentifier and clusterId nil and 0 respectively to fetch links at global level(get all active links)
	//linkIdentifier and clusterId passed to get all active links for a particular app(linkIdentifier.ClusterId will be 0)
	//var allActiveExternalLinkMappings []ExternalLinkIdentifierMapping
	var err error
	if linkIdentifier == nil {
		if userRole != SUPER_ADMIN_ROLE {
			impl.logger.Debugw("user is not super_admin", "userId", userId, "userRole", userRole)
			return nil, fmt.Errorf("user role is not super_admin")
		}

		records, err := impl.externalLinkIdentifierMappingRepository.FindAllActiveByJoin()
		if err != nil && err != pg.ErrNoRows {
			impl.logger.Errorw("error while fetching external links from external_links_identifier mappings table", "err", err)
			return nil, err
		}
		return impl.processResult(records)
	}

	if linkIdentifier.Type == getType(DEVTRON_APP) || linkIdentifier.Type == getType(DEVTRON_INSTALLED_APP) {
		appId, err := strconv.Atoi(linkIdentifier.Identifier)
		if err != nil {
			impl.logger.Errorw("error while parsing appId", "appId", appId, "err", err)
			return nil, err
		}
		linkIdentifier.AppId = appId
	}
	linkIdentifier.ClusterId = 0
	records, err := impl.externalLinkIdentifierMappingRepository.FindAllActiveByLinkIdentifier(linkIdentifier, clusterId)
	if err != nil && err != pg.ErrNoRows {
		impl.logger.Errorw("error while fetching external links from external_links_identifier mappings table", "err", err)
		return nil, err
	}
	return impl.processResult(records)
>>>>>>> 77b1730e
}

func (impl ExternalLinkServiceImpl) Update(request *ExternalLinkDto, userRole string) (*ExternalLinkApiResponse, error) {
	impl.logger.Debugw("link update request", "req", request)
	dbConnection := impl.externalLinkRepository.GetConnection()
	tx, err := dbConnection.Begin()
	if err != nil {
		impl.logger.Errorw("error in establishing connection", "err", err)
		return nil, err
	}

	// Rollback tx on error.
	defer tx.Rollback()
	externalLink, err0 := impl.externalLinkRepository.FindOne(request.Id)
	if err0 != nil {
		impl.logger.Errorw("No matching entry found for update.", "id", request.Id)
		msg := "no row found for external link	"
		err = &util.ApiError{InternalMessage: msg, UserMessage: msg}
		return nil, err0
	}
	if userRole == ADMIN_ROLE && !externalLink.IsEditable {
		impl.logger.Infow("app admin not allowed to update or delete the external link", "external-link-id", externalLink.Id, "user-id", request.UserId)
		return nil, fmt.Errorf("user not allowed to perform update or delete")
	}
	externalLink.Name = request.Name
	externalLink.Url = request.Url
	externalLink.ExternalLinkMonitoringToolId = request.MonitoringToolId
	externalLink.UpdatedBy = int32(request.UserId)
	externalLink.UpdatedOn = time.Now()
	externalLink.IsEditable = request.IsEditable
	externalLink.Description = request.Description
	err = impl.externalLinkRepository.Update(&externalLink, tx)
	if err != nil {
		impl.logger.Errorw("error in updating link", "data", externalLink, "err", err)
		return nil, err
	}

	allExternalLinksMapping, err := impl.externalLinkIdentifierMappingRepository.FindAllActiveByExternalLinkId(request.Id)
	if err != nil && err != pg.ErrNoRows {
		impl.logger.Errorw("error in fetching link", "data", externalLink, "err", err)
		return nil, err
	}

	//make all the existing mappings of this external link inactive
	for _, model := range allExternalLinksMapping {
		if model.Active == true {
			model.Active = false
			model.UpdatedBy = int32(request.UserId)
			model.UpdatedOn = time.Now()
			err := impl.externalLinkIdentifierMappingRepository.Update(model, tx)
			if err != nil {
				impl.logger.Errorw("error in updating external_link_identifier mappings to false", "data", model, "err", err)
				return nil, err
			}
		}
	}

	//store all the external_link_identifier_mappings fetched from db in a set
	requestedLinkIdentifiersMap := make(map[LinkIdentifier]*ExternalLinkIdentifierMapping)
	for _, model := range allExternalLinksMapping {
		linkIdentifier := LinkIdentifier{
			Type:       getType(model.Type),
			AppId:      model.AppId,
			EnvId:      model.EnvId,
			Identifier: model.Identifier,
			ClusterId:  model.ClusterId,
		}
		requestedLinkIdentifiersMap[linkIdentifier] = model
	}
	//update if request identifier present in set else save a new record
	for _, identifier := range request.Identifiers {
		if request.Type == APP_LEVEL_LINK {
			if identifier.Type == getType(DEVTRON_APP) || identifier.Type == getType(DEVTRON_INSTALLED_APP) {
				appId, err := strconv.Atoi(identifier.Identifier)
				if err != nil {
					impl.logger.Errorw("error while parsing appId", "appId", appId, "err", err)
					return nil, err
				}
				identifier.AppId = appId
			}
			identifier.ClusterId = 0
		} else {
			identifier.Identifier = ""
			identifier.Type = getType(CLUSTER)
		}
		if model, ok := requestedLinkIdentifiersMap[identifier]; ok {
			model.Active = true
			model.UpdatedOn = time.Now()
			model.UpdatedBy = request.UserId
			err = impl.externalLinkIdentifierMappingRepository.Update(model, tx)
		} else {
			externalLinkIdentifier := &ExternalLinkIdentifierMapping{
				ExternalLinkId: request.Id,
				Type:           typeMappings[identifier.Type],
				AppId:          identifier.AppId,
				EnvId:          identifier.EnvId,
				Identifier:     identifier.Identifier,
				ClusterId:      identifier.ClusterId,
				Active:         true,
				AuditLog:       sql.AuditLog{CreatedOn: time.Now(), CreatedBy: request.UserId, UpdatedOn: time.Now(), UpdatedBy: request.UserId},
			}
			err = impl.externalLinkIdentifierMappingRepository.Save(externalLinkIdentifier, tx)
		}
		if err != nil {
			impl.logger.Errorw("error in saving external_link_identifier mapping", "identifier", identifier, "err", err)
			err = &util.ApiError{
				InternalMessage: "external_link_identifier mapping failed to create in db",
				UserMessage:     "external_link_identifier mapping failed to create in db",
			}
			return nil, err
		}
	}

	err = tx.Commit()
	if err != nil {
		return nil, err
	}
	externalLinksCreateUpdateResponse := &ExternalLinkApiResponse{
		Success: true,
	}
	return externalLinksCreateUpdateResponse, nil
}

func (impl ExternalLinkServiceImpl) DeleteLink(id int, userId int32, userRole string) (*ExternalLinkApiResponse, error) {
	impl.logger.Debugw("external link delete request", "external_link_id", id)
	dbConnection := impl.externalLinkRepository.GetConnection()
	tx, err := dbConnection.Begin()
	if err != nil {
		impl.logger.Errorw("error in establishing connection", "err", err)
		return nil, err
	}
	// Rollback tx on error.
	defer tx.Rollback()
	// mark the link inactive if user has edit access
	externalLink, err := impl.externalLinkRepository.FindOne(id)
	if err != nil {
		return nil, err
	}
	if userRole == ADMIN_ROLE && !externalLink.IsEditable {
		impl.logger.Infow("app admin not allowed to update or delete the external link", "external-link-id", externalLink.Id, "user-id", userId)
		return nil, fmt.Errorf("user not allowed to perform update or delete")
	}
	externalLink.Active = false
	externalLink.UpdatedOn = time.Now()
	externalLink.UpdatedBy = userId
	err = impl.externalLinkRepository.Update(&externalLink, tx)
	if err != nil {
		impl.logger.Errorw("error in update external link", "data", externalLink, "err", err)
<<<<<<< HEAD
		return nil, err
	}

	externalLinksClusterMapping, err := impl.externalLinkIdentifierMappingRepository.FindAllActiveByExternalLinkId(id)
	if err != nil {
		return nil, err
	}
=======
		return nil, err
	}

	externalLinksClusterMapping, err := impl.externalLinkIdentifierMappingRepository.FindAllActiveByExternalLinkId(id)
	if err != nil {
		return nil, err
	}
>>>>>>> 77b1730e
	//mark all the mappings inactive
	for _, externalLinkMapping := range externalLinksClusterMapping {
		externalLinkMapping.Active = false
		externalLinkMapping.UpdatedOn = time.Now()
		externalLinkMapping.UpdatedBy = userId
		err := impl.externalLinkIdentifierMappingRepository.Update(externalLinkMapping, tx)
		if err != nil {
			impl.logger.Errorw("error in deleting external_link_identifier mappings to false", "data", externalLink, "err", err)
			return nil, err
		}
	}

	err = tx.Commit()
	if err != nil {
		return nil, err
	}
	externalLinksCreateUpdateResponse := &ExternalLinkApiResponse{
		Success: true,
	}

	return externalLinksCreateUpdateResponse, nil
}<|MERGE_RESOLUTION|>--- conflicted
+++ resolved
@@ -221,12 +221,9 @@
 		impl.logger.Errorw("error while fetching external links from external_links_identifier mappings table", "err", err)
 		return nil, err
 	}
-<<<<<<< HEAD
-=======
 	return impl.processResult(records)
 }
 func (impl ExternalLinkServiceImpl) processResult(records []ExternalLinkExternalMappingJoinResponse) ([]*ExternalLinkDto, error) {
->>>>>>> 77b1730e
 	var externalLinkResponse = make([]*ExternalLinkDto, 0)
 	responseMap := make(map[int]*ExternalLinkDto)
 	for _, record := range records {
@@ -243,86 +240,6 @@
 				Identifiers:      []LinkIdentifier{},
 			}
 			responseMap[externalLinkDto.Id] = externalLinkDto
-<<<<<<< HEAD
-		}
-		identifier := LinkIdentifier{
-			Type:       getType(record.Type),
-			Identifier: record.Identifier,
-			AppId:      record.AppId,
-			ClusterId:  record.ClusterId,
-		}
-		responseMap[record.Id].Identifiers = append(responseMap[record.Id].Identifiers, identifier)
-	}
-	for _, res := range responseMap {
-		externalLinkResponse = append(externalLinkResponse, res)
-	}
-	return externalLinkResponse, nil
-}
-func (impl ExternalLinkServiceImpl) processResult(allActiveExternalLinkMappings []ExternalLinkIdentifierMapping) []*ExternalLinkDto {
-	var externalLinkResponse = make([]*ExternalLinkDto, 0)
-	response := make(map[int]*ExternalLinkDto)
-	for _, link := range allActiveExternalLinkMappings {
-		if _, ok := response[link.ExternalLinkId]; !ok {
-			response[link.ExternalLinkId] = &ExternalLinkDto{
-				Id:               link.ExternalLinkId,
-				Name:             link.ExternalLink.Name,
-				Url:              link.ExternalLink.Url,
-				IsEditable:       link.ExternalLink.IsEditable,
-				Description:      link.ExternalLink.Description,
-				Active:           link.ExternalLink.Active,
-				MonitoringToolId: link.ExternalLink.ExternalLinkMonitoringToolId,
-				UpdatedOn:        link.UpdatedOn,
-			}
-		}
-		var identifier = LinkIdentifier{}
-		if link.ClusterId > 0 {
-			response[link.ExternalLinkId].Type = CLUSTER_LEVEL_LINK
-			identifier.ClusterId = link.ClusterId
-			identifier.Type = getType(CLUSTER)
-			identifier.Identifier = ""
-		} else {
-			response[link.ExternalLinkId].Type = APP_LEVEL_LINK
-			identifier.ClusterId = 0
-			identifier.Type = getType(link.Type)
-			identifier.Identifier = link.Identifier
-		}
-		response[link.ExternalLinkId].Identifiers = append(response[link.ExternalLinkId].Identifiers, identifier)
-	}
-	for _, externalLink := range response {
-		externalLinkResponse = append(externalLinkResponse, externalLink)
-	}
-	return externalLinkResponse
-}
-func (impl ExternalLinkServiceImpl) FetchAllActiveLinksByLinkIdentifier(linkIdentifier *LinkIdentifier, clusterId int, userRole string, userId int) ([]*ExternalLinkDto, error) {
-	//linkIdentifier and clusterId nil and 0 respectively to fetch links at global level(get all active links)
-	//linkIdentifier and clusterId passed to get all active links for a particular app(linkIdentifier.ClusterId will be 0)
-	var allActiveExternalLinkMappings []ExternalLinkIdentifierMapping
-	var err error
-	if linkIdentifier == nil {
-		if userRole != SUPER_ADMIN_ROLE {
-			impl.logger.Debugw("user is not super_admin", "userId", userId, "userRole", userRole)
-			return nil, fmt.Errorf("user role is not super_admin")
-		}
-		allActiveExternalLinkMappings, err = impl.externalLinkIdentifierMappingRepository.FindAllActive()
-		if err != nil && err != pg.ErrNoRows {
-			impl.logger.Errorw("error while fetching external links from external_links_identifier mappings table", "err", err)
-			return nil, err
-		}
-		return impl.processResult(allActiveExternalLinkMappings), err
-	}
-
-	if linkIdentifier.Type == getType(DEVTRON_APP) || linkIdentifier.Type == getType(DEVTRON_INSTALLED_APP) {
-		appId, err := strconv.Atoi(linkIdentifier.Identifier)
-		if err != nil {
-			impl.logger.Errorw("error while parsing appId", "appId", appId, "err", err)
-			return nil, err
-		}
-		linkIdentifier.AppId = appId
-	}
-	linkIdentifier.ClusterId = 0
-	res, err := impl.FindAllActiveByLinkIdentifierByJoin(linkIdentifier, clusterId)
-	return res, err
-=======
 		}
 		identifier := LinkIdentifier{
 			Type:       getType(record.Type),
@@ -371,7 +288,6 @@
 		return nil, err
 	}
 	return impl.processResult(records)
->>>>>>> 77b1730e
 }
 
 func (impl ExternalLinkServiceImpl) Update(request *ExternalLinkDto, userRole string) (*ExternalLinkApiResponse, error) {
@@ -520,7 +436,6 @@
 	err = impl.externalLinkRepository.Update(&externalLink, tx)
 	if err != nil {
 		impl.logger.Errorw("error in update external link", "data", externalLink, "err", err)
-<<<<<<< HEAD
 		return nil, err
 	}
 
@@ -528,15 +443,6 @@
 	if err != nil {
 		return nil, err
 	}
-=======
-		return nil, err
-	}
-
-	externalLinksClusterMapping, err := impl.externalLinkIdentifierMappingRepository.FindAllActiveByExternalLinkId(id)
-	if err != nil {
-		return nil, err
-	}
->>>>>>> 77b1730e
 	//mark all the mappings inactive
 	for _, externalLinkMapping := range externalLinksClusterMapping {
 		externalLinkMapping.Active = false
