/*
 * Copyright (c) 2020 Devtron Labs
 *
 * Licensed under the Apache License, Version 2.0 (the "License");
 * you may not use this file except in compliance with the License.
 * You may obtain a copy of the License at
 *
 *    http://www.apache.org/licenses/LICENSE-2.0
 *
 * Unless required by applicable law or agreed to in writing, software
 * distributed under the License is distributed on an "AS IS" BASIS,
 * WITHOUT WARRANTIES OR CONDITIONS OF ANY KIND, either express or implied.
 * See the License for the specific language governing permissions and
 * limitations under the License.
 *
 */

package pipeline

import (
	"context"
	"encoding/json"
	"errors"
	"fmt"
	"github.com/argoproj/argo-workflows/v3/workflow/common"
	blob_storage "github.com/devtron-labs/common-lib/blob-storage"
	repository2 "github.com/devtron-labs/devtron/internal/sql/repository"
	bean2 "github.com/devtron-labs/devtron/pkg/bean"
	"github.com/devtron-labs/devtron/pkg/cluster/repository"
	bean3 "github.com/devtron-labs/devtron/pkg/pipeline/bean"
	"github.com/devtron-labs/devtron/util/k8s"
	"strconv"
	"strings"
	"time"

	"github.com/argoproj/argo-workflows/v3/pkg/apis/workflow/v1alpha1"
	"github.com/argoproj/argo-workflows/v3/pkg/client/clientset/versioned"
	v1alpha12 "github.com/argoproj/argo-workflows/v3/pkg/client/clientset/versioned/typed/workflow/v1alpha1"
	"github.com/devtron-labs/devtron/api/bean"
	"github.com/devtron-labs/devtron/internal/sql/repository/pipelineConfig"
	"github.com/devtron-labs/devtron/pkg/app"
	"go.uber.org/zap"
	v12 "k8s.io/api/core/v1"
	"k8s.io/apimachinery/pkg/api/resource"
	v1 "k8s.io/apimachinery/pkg/apis/meta/v1"
	"k8s.io/client-go/rest"
)

type CdWorkflowService interface {
	SubmitWorkflow(workflowRequest *CdWorkflowRequest, pipeline *pipelineConfig.Pipeline, env *repository.Environment) error
	DeleteWorkflow(wfName string, namespace string) error
	GetWorkflow(name string, namespace string, restConfig *rest.Config, isExtRun bool) (*v1alpha1.Workflow, error)
	ListAllWorkflows(namespace string) (*v1alpha1.WorkflowList, error)
	UpdateWorkflow(wf *v1alpha1.Workflow) (*v1alpha1.Workflow, error)
<<<<<<< HEAD
	TerminateWorkflow(executorType pipelineConfig.WorkflowExecutorType, name string, namespace string, clusterConfig *rest.Config) error
=======
	TerminateWorkflow(name string, namespace string, restConfig *rest.Config, isExtRun bool) error
>>>>>>> ca39627e
}

const (
	CD_WORKFLOW_NAME        = "cd"
	CD_WORKFLOW_WITH_STAGES = "cd-stages-with-env"
)

type CdWorkflowServiceImpl struct {
<<<<<<< HEAD
	Logger                 *zap.SugaredLogger
	config                 *rest.Config
	cdConfig               *CdConfig
	appService             app.AppService
	envRepository          repository.EnvironmentRepository
	globalCMCSService      GlobalCMCSService
	argoWorkflowExecutor   ArgoWorkflowExecutor
	systemWorkflowExecutor SystemWorkflowExecutor
=======
	Logger               *zap.SugaredLogger
	config               *rest.Config
	cdConfig             *CdConfig
	appService           app.AppService
	envRepository        repository.EnvironmentRepository
	globalCMCSService    GlobalCMCSService
	argoWorkflowExecutor ArgoWorkflowExecutor
	k8sUtil              *k8s.K8sUtil
>>>>>>> ca39627e
}

type CdWorkflowRequest struct {
	AppId                      int                                 `json:"appId"`
	EnvironmentId              int                                 `json:"envId"`
	WorkflowId                 int                                 `json:"workflowId"`
	WorkflowRunnerId           int                                 `json:"workflowRunnerId"`
	CdPipelineId               int                                 `json:"cdPipelineId"`
	TriggeredBy                int32                               `json:"triggeredBy"`
	StageYaml                  string                              `json:"stageYaml"`
	ArtifactLocation           string                              `json:"artifactLocation"`
	ArtifactBucket             string                              `json:"ciArtifactBucket"`
	ArtifactFileName           string                              `json:"ciArtifactFileName"`
	ArtifactRegion             string                              `json:"ciArtifactRegion"`
	CiProjectDetails           []CiProjectDetails                  `json:"ciProjectDetails"`
	CiArtifactDTO              CiArtifactDTO                       `json:"ciArtifactDTO"`
	Namespace                  string                              `json:"namespace"`
	WorkflowNamePrefix         string                              `json:"workflowNamePrefix"`
	CdImage                    string                              `json:"cdImage"`
	ActiveDeadlineSeconds      int64                               `json:"activeDeadlineSeconds"`
	StageType                  string                              `json:"stageType"`
	DockerUsername             string                              `json:"dockerUsername"`
	DockerPassword             string                              `json:"dockerPassword"`
	AwsRegion                  string                              `json:"awsRegion"`
	SecretKey                  string                              `json:"secretKey"`
	AccessKey                  string                              `json:"accessKey"`
	DockerConnection           string                              `json:"dockerConnection"`
	DockerCert                 string                              `json:"dockerCert"`
	CdCacheLocation            string                              `json:"cdCacheLocation"`
	CdCacheRegion              string                              `json:"cdCacheRegion"`
	DockerRegistryType         string                              `json:"dockerRegistryType"`
	DockerRegistryURL          string                              `json:"dockerRegistryURL"`
	OrchestratorHost           string                              `json:"orchestratorHost"`
	OrchestratorToken          string                              `json:"orchestratorToken"`
	IsExtRun                   bool                                `json:"isExtRun"`
	ExtraEnvironmentVariables  map[string]string                   `json:"extraEnvironmentVariables"`
	BlobStorageConfigured      bool                                `json:"blobStorageConfigured"`
	BlobStorageS3Config        *blob_storage.BlobStorageS3Config   `json:"blobStorageS3Config"`
	CloudProvider              blob_storage.BlobStorageType        `json:"cloudProvider"`
	AzureBlobConfig            *blob_storage.AzureBlobConfig       `json:"azureBlobConfig"`
	GcpBlobConfig              *blob_storage.GcpBlobConfig         `json:"gcpBlobConfig"`
	BlobStorageLogsKey         string                              `json:"blobStorageLogsKey"`
	InAppLoggingEnabled        bool                                `json:"inAppLoggingEnabled"`
	WorkflowPrefixForLog       string                              `json:"workflowPrefixForLog"`
	DefaultAddressPoolBaseCidr string                              `json:"defaultAddressPoolBaseCidr"`
	DefaultAddressPoolSize     int                                 `json:"defaultAddressPoolSize"`
	DeploymentTriggeredBy      string                              `json:"deploymentTriggeredBy,omitempty"`
	DeploymentTriggerTime      time.Time                           `json:"deploymentTriggerTime,omitempty"`
	DeploymentReleaseCounter   int                                 `json:"deploymentReleaseCounter,omitempty"`
	WorkflowExecutor           pipelineConfig.WorkflowExecutorType `json:"workflowExecutor"`
	PrePostDeploySteps         []*bean3.StepObject                 `json:"prePostDeploySteps"`
	RefPlugins                 []*bean3.RefPluginObject            `json:"refPlugins"`
}

const PRE = "PRE"
const POST = "POST"

<<<<<<< HEAD
func NewCdWorkflowServiceImpl(Logger *zap.SugaredLogger,
	envRepository repository.EnvironmentRepository,
	cdConfig *CdConfig,
	appService app.AppService,
	globalCMCSService GlobalCMCSService,
	argoWorkflowExecutor ArgoWorkflowExecutor,
	systemWorkflowExecutor SystemWorkflowExecutor) *CdWorkflowServiceImpl {
	return &CdWorkflowServiceImpl{
		Logger:                 Logger,
		config:                 cdConfig.ClusterConfig,
		cdConfig:               cdConfig,
		appService:             appService,
		envRepository:          envRepository,
		globalCMCSService:      globalCMCSService,
		argoWorkflowExecutor:   argoWorkflowExecutor,
		systemWorkflowExecutor: systemWorkflowExecutor,
	}
=======
func NewCdWorkflowServiceImpl(Logger *zap.SugaredLogger, envRepository repository.EnvironmentRepository, cdConfig *CdConfig,
	appService app.AppService, globalCMCSService GlobalCMCSService, argoWorkflowExecutor ArgoWorkflowExecutor,
	k8sUtil *k8s.K8sUtil) (*CdWorkflowServiceImpl, error) {
	cdWorkflowService := &CdWorkflowServiceImpl{Logger: Logger,
		cdConfig:             cdConfig,
		appService:           appService,
		envRepository:        envRepository,
		globalCMCSService:    globalCMCSService,
		argoWorkflowExecutor: argoWorkflowExecutor,
		k8sUtil:              k8sUtil,
	}
	restConfig, err := k8sUtil.GetK8sInClusterRestConfig()
	if err != nil {
		Logger.Errorw("error in getting in cluster rest config", "err", err)
		return nil, err
	}
	cdWorkflowService.config = restConfig
	return cdWorkflowService, nil
>>>>>>> ca39627e
}

func (impl *CdWorkflowServiceImpl) SubmitWorkflow(workflowRequest *CdWorkflowRequest, pipeline *pipelineConfig.Pipeline, env *repository.Environment) error {

	containerEnvVariables := []v12.EnvVar{}
	if impl.cdConfig.CloudProvider == BLOB_STORAGE_S3 && impl.cdConfig.BlobStorageS3AccessKey != "" {
		miniCred := []v12.EnvVar{{Name: "AWS_ACCESS_KEY_ID", Value: impl.cdConfig.BlobStorageS3AccessKey}, {Name: "AWS_SECRET_ACCESS_KEY", Value: impl.cdConfig.BlobStorageS3SecretKey}}
		containerEnvVariables = append(containerEnvVariables, miniCred...)
	}
	if (workflowRequest.StageType == PRE && pipeline.RunPreStageInEnv) || (workflowRequest.StageType == POST && pipeline.RunPostStageInEnv) {
		workflowRequest.IsExtRun = true
	}
	ciCdTriggerEvent := CiCdTriggerEvent{
		Type:      cdStage,
		CdRequest: workflowRequest,
	}

	// key will be used for log archival through in-app logging
	ciCdTriggerEvent.CdRequest.BlobStorageLogsKey = fmt.Sprintf("%s/%s", impl.cdConfig.DefaultBuildLogsKeyPrefix, workflowRequest.WorkflowPrefixForLog)
	ciCdTriggerEvent.CdRequest.InAppLoggingEnabled = impl.cdConfig.InAppLoggingEnabled || (workflowRequest.WorkflowExecutor == pipelineConfig.WORKFLOW_EXECUTOR_TYPE_SYSTEM)
	workflowJson, err := json.Marshal(&ciCdTriggerEvent)
	if err != nil {
		impl.Logger.Errorw("error occurred while marshalling ciCdTriggerEvent", "error", err)
		return err
	}

	privileged := true
	storageConfigured := workflowRequest.BlobStorageConfigured
	ttl := int32(impl.cdConfig.BuildLogTTLValue)
	workflowTemplate := bean3.WorkflowTemplate{}
	workflowTemplate.TTLValue = &ttl
	workflowTemplate.WorkflowId = workflowRequest.WorkflowId
	workflowTemplate.WorkflowRunnerId = workflowRequest.WorkflowRunnerId
	workflowTemplate.WorkflowRequestJson = string(workflowJson)
	workflowTemplate.PrePostDeploySteps = workflowRequest.PrePostDeploySteps
	workflowTemplate.RefPlugins = workflowRequest.RefPlugins

	var globalCmCsConfigs []*bean3.GlobalCMCSDto
	var workflowConfigMaps []bean.ConfigSecretMap
	var workflowSecrets []bean.ConfigSecretMap

	if !workflowRequest.IsExtRun {
		// inject global variables only if IsExtRun is false
		globalCmCsConfigs, err = impl.globalCMCSService.FindAllActiveByPipelineType(repository2.PIPELINE_TYPE_CD)
		if err != nil {
			impl.Logger.Errorw("error in getting all global cm/cs config", "err", err)
			return err
		}
		for i := range globalCmCsConfigs {
			globalCmCsConfigs[i].Name = fmt.Sprintf("%s-%s-%s", strings.ToLower(globalCmCsConfigs[i].Name), strconv.Itoa(workflowRequest.WorkflowRunnerId), CD_WORKFLOW_NAME)
		}

		workflowConfigMaps, workflowSecrets, err = GetFromGlobalCmCsDtos(globalCmCsConfigs)
		if err != nil {
			impl.Logger.Errorw("error in creating templates for global secrets", "err", err)
		}
	}

	cdPipelineLevelConfigMaps, cdPipelineLevelSecrets, err := impl.getConfiguredCmCs(pipeline, workflowRequest.StageType)
	if err != nil {
		impl.Logger.Errorw("error occurred while fetching pipeline configured cm and cs", "pipelineId", pipeline.Id, "err", err)
		return err
	}

	existingConfigMap, existingSecrets, err := impl.appService.GetCmSecretNew(workflowRequest.AppId, workflowRequest.EnvironmentId, false)
	if err != nil {
		impl.Logger.Errorw("failed to get configmap data", "err", err)
		return err
	}
	impl.Logger.Debugw("existing cm", "pipelineId", pipeline.Id, "cm", existingConfigMap)

	for _, cm := range existingConfigMap.Maps {
		if _, ok := cdPipelineLevelConfigMaps[cm.Name]; ok {
			if !cm.External {
				cm.Name = cm.Name + "-" + strconv.Itoa(workflowRequest.WorkflowId) + "-" + strconv.Itoa(workflowRequest.WorkflowRunnerId)
			}
			workflowConfigMaps = append(workflowConfigMaps, cm)
		}
	}

	for _, secret := range existingSecrets.Secrets {
		if _, ok := cdPipelineLevelSecrets[secret.Name]; ok {
			if !secret.External {
				secret.Name = secret.Name + "-" + strconv.Itoa(workflowRequest.WorkflowId) + "-" + strconv.Itoa(workflowRequest.WorkflowRunnerId)
			}
			workflowSecrets = append(workflowSecrets, *secret)
		}
	}

	workflowTemplate.ConfigMaps = workflowConfigMaps
	workflowTemplate.Secrets = workflowSecrets

	workflowTemplate.ServiceAccountName = impl.cdConfig.WorkflowServiceAccount
	workflowTemplate.NodeSelector = map[string]string{impl.cdConfig.TaintKey: impl.cdConfig.TaintValue}
	workflowTemplate.Tolerations = []v12.Toleration{{Key: impl.cdConfig.TaintKey, Value: impl.cdConfig.TaintValue, Operator: v12.TolerationOpEqual, Effect: v12.TaintEffectNoSchedule}}
	workflowTemplate.Volumes = ExtractVolumesFromCmCs(workflowConfigMaps, workflowSecrets)
	workflowTemplate.ArchiveLogs = storageConfigured
	workflowTemplate.ArchiveLogs = workflowTemplate.ArchiveLogs && !ciCdTriggerEvent.CdRequest.InAppLoggingEnabled
	workflowTemplate.RestartPolicy = v12.RestartPolicyNever

	if len(impl.cdConfig.NodeLabel) > 0 {
		workflowTemplate.NodeSelector = impl.cdConfig.NodeLabel
	}

	limitCpu := impl.cdConfig.LimitCpu
	limitMem := impl.cdConfig.LimitMem
	reqCpu := impl.cdConfig.ReqCpu
	reqMem := impl.cdConfig.ReqMem

	eventEnv := v12.EnvVar{Name: "CI_CD_EVENT", Value: string(workflowJson)}
	inAppLoggingEnv := v12.EnvVar{Name: "IN_APP_LOGGING", Value: strconv.FormatBool(ciCdTriggerEvent.CdRequest.InAppLoggingEnabled)}
	containerEnvVariables = append(containerEnvVariables, eventEnv, inAppLoggingEnv)
	workflowMainContainer := v12.Container{
		Env:   containerEnvVariables,
		Name:  common.MainContainerName,
		Image: workflowRequest.CdImage,
		SecurityContext: &v12.SecurityContext{
			Privileged: &privileged,
		},
		Resources: v12.ResourceRequirements{
			Limits: v12.ResourceList{
				v12.ResourceCPU:    resource.MustParse(limitCpu),
				v12.ResourceMemory: resource.MustParse(limitMem),
			},
			Requests: v12.ResourceList{
				v12.ResourceCPU:    resource.MustParse(reqCpu),
				v12.ResourceMemory: resource.MustParse(reqMem),
			},
		},
	}
	UpdateContainerEnvsFromCmCs(&workflowMainContainer, workflowConfigMaps, workflowSecrets)

	impl.updateBlobStorageConfig(workflowRequest, &workflowTemplate, storageConfigured, ciCdTriggerEvent.CdRequest.BlobStorageLogsKey)
	workflowTemplate.Containers = []v12.Container{workflowMainContainer}
	workflowTemplate.WorkflowNamePrefix = workflowRequest.WorkflowNamePrefix
	workflowTemplate.WfControllerInstanceID = impl.cdConfig.WfControllerInstanceID
	workflowTemplate.ActiveDeadlineSeconds = &workflowRequest.ActiveDeadlineSeconds
	workflowTemplate.Namespace = workflowRequest.Namespace
	if workflowRequest.IsExtRun {
		configMap := env.Cluster.Config
		bearerToken := configMap[k8s.BearerToken]
		clusterConfig := &k8s.ClusterConfig{
			ClusterName:           env.Cluster.ClusterName,
			BearerToken:           bearerToken,
			Host:                  env.Cluster.ServerUrl,
			InsecureSkipTLSVerify: true,
		}
		restConfig, err2 := impl.k8sUtil.GetRestConfigByCluster(clusterConfig)
		if err2 != nil {
			impl.Logger.Errorw("error in getting rest config from cluster config", "err", err2, "appId", workflowRequest.AppId)
			return err2
		}
		workflowTemplate.ClusterConfig = restConfig
	} else {
		workflowTemplate.ClusterConfig = impl.config
	}

	workflowExecutor := impl.getWorkflowExecutor(workflowRequest.WorkflowExecutor)
	if workflowExecutor == nil {
		return errors.New("workflow executor not found")
	}
	_, err = workflowExecutor.ExecuteWorkflow(workflowTemplate)
	return err
}

func (impl *CdWorkflowServiceImpl) updateBlobStorageConfig(workflowRequest *CdWorkflowRequest, workflowTemplate *bean3.WorkflowTemplate, storageConfigured bool, blobStorageKey string) {
	workflowTemplate.BlobStorageConfigured = storageConfigured && (impl.cdConfig.UseBlobStorageConfigInCdWorkflow || !workflowRequest.IsExtRun)
	workflowTemplate.BlobStorageS3Config = workflowRequest.BlobStorageS3Config
	workflowTemplate.AzureBlobConfig = workflowRequest.AzureBlobConfig
	workflowTemplate.GcpBlobConfig = workflowRequest.GcpBlobConfig
	workflowTemplate.CloudStorageKey = blobStorageKey
}

func (impl *CdWorkflowServiceImpl) getWorkflowExecutor(executorType pipelineConfig.WorkflowExecutorType) WorkflowExecutor {
	if executorType == pipelineConfig.WORKFLOW_EXECUTOR_TYPE_AWF {
		return impl.argoWorkflowExecutor
	} else if executorType == pipelineConfig.WORKFLOW_EXECUTOR_TYPE_SYSTEM {
		return impl.systemWorkflowExecutor
	}
	impl.Logger.Warnw("workflow executor not found", "type", executorType)
	return nil
}

func (impl *CdWorkflowServiceImpl) getConfiguredCmCs(pipeline *pipelineConfig.Pipeline, stage string) (map[string]bool, map[string]bool, error) {

	cdPipelineLevelConfigMaps := make(map[string]bool)
	cdPipelineLevelSecrets := make(map[string]bool)

	if stage == "PRE" {
		preStageConfigMapSecretsJson := pipeline.PreStageConfigMapSecretNames
		preStageConfigmapSecrets := bean2.PreStageConfigMapSecretNames{}
		err := json.Unmarshal([]byte(preStageConfigMapSecretsJson), &preStageConfigmapSecrets)
		if err != nil {
			return cdPipelineLevelConfigMaps, cdPipelineLevelSecrets, err
		}
		for _, cm := range preStageConfigmapSecrets.ConfigMaps {
			cdPipelineLevelConfigMaps[cm] = true
		}
		for _, secret := range preStageConfigmapSecrets.Secrets {
			cdPipelineLevelSecrets[secret] = true
		}
	} else {
		postStageConfigMapSecretsJson := pipeline.PostStageConfigMapSecretNames
		postStageConfigmapSecrets := bean2.PostStageConfigMapSecretNames{}
		err := json.Unmarshal([]byte(postStageConfigMapSecretsJson), &postStageConfigmapSecrets)
		if err != nil {
			return cdPipelineLevelConfigMaps, cdPipelineLevelSecrets, err
		}
		for _, cm := range postStageConfigmapSecrets.ConfigMaps {
			cdPipelineLevelConfigMaps[cm] = true
		}
		for _, secret := range postStageConfigmapSecrets.Secrets {
			cdPipelineLevelSecrets[secret] = true
		}
	}
	return cdPipelineLevelConfigMaps, cdPipelineLevelSecrets, nil
}

func (impl *CdWorkflowServiceImpl) GetWorkflow(name string, namespace string, restConfig *rest.Config, isExtRun bool) (*v1alpha1.Workflow, error) {
	impl.Logger.Debugw("getting wf", "name", name)
	var wfClient v1alpha12.WorkflowInterface
	var err error
	if isExtRun {
<<<<<<< HEAD
		wfClient, err = impl.getRuntimeEnvClientInstance(namespace, clusterConfig)
=======
		wfClient, err = impl.getRuntimeEnvClientInstance(namespace, restConfig)

>>>>>>> ca39627e
	} else {
		wfClient, err = impl.getClientInstance(namespace)
	}
	if err != nil {
		impl.Logger.Errorw("cannot build wf client", "err", err)
		return nil, err
	}
	workflow, err := wfClient.Get(context.Background(), name, v1.GetOptions{})
	return workflow, err
}

<<<<<<< HEAD
func (impl *CdWorkflowServiceImpl) TerminateWorkflow(executorType pipelineConfig.WorkflowExecutorType, name string, namespace string, clusterConfig *rest.Config) error {
	impl.Logger.Debugw("terminating wf", "name", name)
	if clusterConfig == nil {
		// taking default config
		clusterConfig = impl.config
=======
func (impl *CdWorkflowServiceImpl) TerminateWorkflow(name string, namespace string, restConfig *rest.Config, isExtRun bool) error {
	impl.Logger.Debugw("terminating wf", "name", name)
	var wfClient v1alpha12.WorkflowInterface
	var err error
	if isExtRun {
		wfClient, err = impl.getRuntimeEnvClientInstance(namespace, restConfig)

	} else {
		wfClient, err = impl.getClientInstance(namespace)
	}
	if err != nil {
		impl.Logger.Errorw("cannot build wf client", "err", err)
		return err
>>>>>>> ca39627e
	}
	workflowExecutor := impl.getWorkflowExecutor(executorType)
	err := workflowExecutor.TerminateWorkflow(name, namespace, clusterConfig)
	return err
}

func (impl *CdWorkflowServiceImpl) UpdateWorkflow(wf *v1alpha1.Workflow) (*v1alpha1.Workflow, error) {
	impl.Logger.Debugw("updating wf", "name", wf.Name)
	wfClient, err := impl.getClientInstance(wf.Namespace)
	if err != nil {
		impl.Logger.Errorw("cannot build wf client", "err", err)
		return nil, err
	}
	updatedWf, err := wfClient.Update(context.Background(), wf, v1.UpdateOptions{})
	if err != nil {
		impl.Logger.Errorw("cannot update wf ", "err", err)
		return nil, err
	}
	return updatedWf, err
}

func (impl *CdWorkflowServiceImpl) ListAllWorkflows(namespace string) (*v1alpha1.WorkflowList, error) {
	wfClient, err := impl.getClientInstance(namespace)
	if err != nil {
		impl.Logger.Errorw("cannot build wf client", "err", err)
		return nil, err
	}
	workflowList, err := wfClient.List(context.Background(), v1.ListOptions{})
	return workflowList, err
}

func (impl *CdWorkflowServiceImpl) DeleteWorkflow(wfName string, namespace string) error {
	wfClient, err := impl.getClientInstance(namespace)
	if err != nil {
		impl.Logger.Errorw("cannot build wf client", "err", err)
		return err
	}
	err = wfClient.Delete(context.Background(), wfName, v1.DeleteOptions{})
	return err
}

func (impl *CdWorkflowServiceImpl) getClientInstance(namespace string) (v1alpha12.WorkflowInterface, error) {
	clientSet, err := versioned.NewForConfig(impl.config)
	if err != nil {
		impl.Logger.Errorw("err", err)
		return nil, err
	}
	wfClient := clientSet.ArgoprojV1alpha1().Workflows(namespace) // create the workflow client
	return wfClient, nil
}

func (impl *CdWorkflowServiceImpl) getRuntimeEnvClientInstance(namespace string, restConfig *rest.Config) (v1alpha12.WorkflowInterface, error) {
	clientSet, err := versioned.NewForConfig(restConfig)
	if err != nil {
		impl.Logger.Errorw("err", "err", err)
		return nil, err
	}
	wfClient := clientSet.ArgoprojV1alpha1().Workflows(namespace) // create the workflow client
	return wfClient, nil
}

func (impl *CdWorkflowServiceImpl) checkErr(err error) {
	if err != nil {
		impl.Logger.Errorw("error", "error:", err)
	}
}<|MERGE_RESOLUTION|>--- conflicted
+++ resolved
@@ -52,11 +52,7 @@
 	GetWorkflow(name string, namespace string, restConfig *rest.Config, isExtRun bool) (*v1alpha1.Workflow, error)
 	ListAllWorkflows(namespace string) (*v1alpha1.WorkflowList, error)
 	UpdateWorkflow(wf *v1alpha1.Workflow) (*v1alpha1.Workflow, error)
-<<<<<<< HEAD
-	TerminateWorkflow(executorType pipelineConfig.WorkflowExecutorType, name string, namespace string, clusterConfig *rest.Config) error
-=======
-	TerminateWorkflow(name string, namespace string, restConfig *rest.Config, isExtRun bool) error
->>>>>>> ca39627e
+	TerminateWorkflow(executorType pipelineConfig.WorkflowExecutorType, name string, namespace string, restConfig *rest.Config, isExtRun bool) error
 }
 
 const (
@@ -65,7 +61,6 @@
 )
 
 type CdWorkflowServiceImpl struct {
-<<<<<<< HEAD
 	Logger                 *zap.SugaredLogger
 	config                 *rest.Config
 	cdConfig               *CdConfig
@@ -74,16 +69,7 @@
 	globalCMCSService      GlobalCMCSService
 	argoWorkflowExecutor   ArgoWorkflowExecutor
 	systemWorkflowExecutor SystemWorkflowExecutor
-=======
-	Logger               *zap.SugaredLogger
-	config               *rest.Config
-	cdConfig             *CdConfig
-	appService           app.AppService
-	envRepository        repository.EnvironmentRepository
-	globalCMCSService    GlobalCMCSService
-	argoWorkflowExecutor ArgoWorkflowExecutor
-	k8sUtil              *k8s.K8sUtil
->>>>>>> ca39627e
+	k8sUtil                *k8s.K8sUtil
 }
 
 type CdWorkflowRequest struct {
@@ -141,35 +127,18 @@
 const PRE = "PRE"
 const POST = "POST"
 
-<<<<<<< HEAD
-func NewCdWorkflowServiceImpl(Logger *zap.SugaredLogger,
-	envRepository repository.EnvironmentRepository,
-	cdConfig *CdConfig,
-	appService app.AppService,
-	globalCMCSService GlobalCMCSService,
-	argoWorkflowExecutor ArgoWorkflowExecutor,
-	systemWorkflowExecutor SystemWorkflowExecutor) *CdWorkflowServiceImpl {
-	return &CdWorkflowServiceImpl{
-		Logger:                 Logger,
-		config:                 cdConfig.ClusterConfig,
+func NewCdWorkflowServiceImpl(Logger *zap.SugaredLogger, envRepository repository.EnvironmentRepository, cdConfig *CdConfig,
+	appService app.AppService, globalCMCSService GlobalCMCSService, argoWorkflowExecutor ArgoWorkflowExecutor,
+	k8sUtil *k8s.K8sUtil,
+	systemWorkflowExecutor SystemWorkflowExecutor) (*CdWorkflowServiceImpl, error) {
+	cdWorkflowService := &CdWorkflowServiceImpl{Logger: Logger,
 		cdConfig:               cdConfig,
 		appService:             appService,
 		envRepository:          envRepository,
 		globalCMCSService:      globalCMCSService,
 		argoWorkflowExecutor:   argoWorkflowExecutor,
+		k8sUtil:                k8sUtil,
 		systemWorkflowExecutor: systemWorkflowExecutor,
-	}
-=======
-func NewCdWorkflowServiceImpl(Logger *zap.SugaredLogger, envRepository repository.EnvironmentRepository, cdConfig *CdConfig,
-	appService app.AppService, globalCMCSService GlobalCMCSService, argoWorkflowExecutor ArgoWorkflowExecutor,
-	k8sUtil *k8s.K8sUtil) (*CdWorkflowServiceImpl, error) {
-	cdWorkflowService := &CdWorkflowServiceImpl{Logger: Logger,
-		cdConfig:             cdConfig,
-		appService:           appService,
-		envRepository:        envRepository,
-		globalCMCSService:    globalCMCSService,
-		argoWorkflowExecutor: argoWorkflowExecutor,
-		k8sUtil:              k8sUtil,
 	}
 	restConfig, err := k8sUtil.GetK8sInClusterRestConfig()
 	if err != nil {
@@ -178,7 +147,6 @@
 	}
 	cdWorkflowService.config = restConfig
 	return cdWorkflowService, nil
->>>>>>> ca39627e
 }
 
 func (impl *CdWorkflowServiceImpl) SubmitWorkflow(workflowRequest *CdWorkflowRequest, pipeline *pipelineConfig.Pipeline, env *repository.Environment) error {
@@ -402,12 +370,8 @@
 	var wfClient v1alpha12.WorkflowInterface
 	var err error
 	if isExtRun {
-<<<<<<< HEAD
-		wfClient, err = impl.getRuntimeEnvClientInstance(namespace, clusterConfig)
-=======
 		wfClient, err = impl.getRuntimeEnvClientInstance(namespace, restConfig)
 
->>>>>>> ca39627e
 	} else {
 		wfClient, err = impl.getClientInstance(namespace)
 	}
@@ -419,30 +383,10 @@
 	return workflow, err
 }
 
-<<<<<<< HEAD
-func (impl *CdWorkflowServiceImpl) TerminateWorkflow(executorType pipelineConfig.WorkflowExecutorType, name string, namespace string, clusterConfig *rest.Config) error {
+func (impl *CdWorkflowServiceImpl) TerminateWorkflow(executorType pipelineConfig.WorkflowExecutorType, name string, namespace string, restConfig *rest.Config, isExtRun bool) error {
 	impl.Logger.Debugw("terminating wf", "name", name)
-	if clusterConfig == nil {
-		// taking default config
-		clusterConfig = impl.config
-=======
-func (impl *CdWorkflowServiceImpl) TerminateWorkflow(name string, namespace string, restConfig *rest.Config, isExtRun bool) error {
-	impl.Logger.Debugw("terminating wf", "name", name)
-	var wfClient v1alpha12.WorkflowInterface
-	var err error
-	if isExtRun {
-		wfClient, err = impl.getRuntimeEnvClientInstance(namespace, restConfig)
-
-	} else {
-		wfClient, err = impl.getClientInstance(namespace)
-	}
-	if err != nil {
-		impl.Logger.Errorw("cannot build wf client", "err", err)
-		return err
->>>>>>> ca39627e
-	}
 	workflowExecutor := impl.getWorkflowExecutor(executorType)
-	err := workflowExecutor.TerminateWorkflow(name, namespace, clusterConfig)
+	err := workflowExecutor.TerminateWorkflow(name, namespace, restConfig)
 	return err
 }
 
