/*
 * Copyright (c) 2020 Devtron Labs
 *
 * Licensed under the Apache License, Version 2.0 (the "License");
 * you may not use this file except in compliance with the License.
 * You may obtain a copy of the License at
 *
 *    http://www.apache.org/licenses/LICENSE-2.0
 *
 * Unless required by applicable law or agreed to in writing, software
 * distributed under the License is distributed on an "AS IS" BASIS,
 * WITHOUT WARRANTIES OR CONDITIONS OF ANY KIND, either express or implied.
 * See the License for the specific language governing permissions and
 * limitations under the License.
 *
 */

package pipeline

import (
	"context"
	"encoding/json"
	"errors"
	"fmt"
	"github.com/argoproj/argo-workflows/v3/workflow/common"
	blob_storage "github.com/devtron-labs/common-lib/blob-storage"
	repository2 "github.com/devtron-labs/devtron/internal/sql/repository"
	bean2 "github.com/devtron-labs/devtron/pkg/bean"
	"github.com/devtron-labs/devtron/pkg/cluster/repository"
	bean3 "github.com/devtron-labs/devtron/pkg/pipeline/bean"
	"strconv"
	"strings"
	"time"

	"github.com/argoproj/argo-workflows/v3/pkg/apis/workflow/v1alpha1"
	"github.com/argoproj/argo-workflows/v3/pkg/client/clientset/versioned"
	v1alpha12 "github.com/argoproj/argo-workflows/v3/pkg/client/clientset/versioned/typed/workflow/v1alpha1"
	"github.com/argoproj/argo-workflows/v3/workflow/util"
	"github.com/devtron-labs/devtron/api/bean"
	"github.com/devtron-labs/devtron/internal/sql/repository/pipelineConfig"
	"github.com/devtron-labs/devtron/pkg/app"
	"go.uber.org/zap"
	v12 "k8s.io/api/core/v1"
	"k8s.io/apimachinery/pkg/api/resource"
	v1 "k8s.io/apimachinery/pkg/apis/meta/v1"
	"k8s.io/client-go/rest"
)

type CdWorkflowService interface {
	SubmitWorkflow(workflowRequest *CdWorkflowRequest, pipeline *pipelineConfig.Pipeline, env *repository.Environment) error
	DeleteWorkflow(wfName string, namespace string) error
	GetWorkflow(name string, namespace string, url string, token string, isExtRun bool) (*v1alpha1.Workflow, error)
	ListAllWorkflows(namespace string) (*v1alpha1.WorkflowList, error)
	UpdateWorkflow(wf *v1alpha1.Workflow) (*v1alpha1.Workflow, error)
	TerminateWorkflow(name string, namespace string, url string, token string, isExtRun bool) error
}

const (
	CD_WORKFLOW_NAME        = "cd"
	CD_WORKFLOW_WITH_STAGES = "cd-stages-with-env"
)

type CdWorkflowServiceImpl struct {
<<<<<<< HEAD
	Logger               *zap.SugaredLogger
	config               *rest.Config
	cdConfig             *CdConfig
	appService           app.AppService
	envRepository        repository.EnvironmentRepository
	globalCMCSService    GlobalCMCSService
	argoWorkflowExecutor ArgoWorkflowExecutor
=======
	Logger                 *zap.SugaredLogger
	config                 *rest.Config
	cdConfig               *CdConfig
	appService             app.AppService
	envRepository          repository.EnvironmentRepository
	globalCMCSService      GlobalCMCSService
	argoWorkflowExecutor   ArgoWorkflowExecutor
	systemWorkflowExecutor SystemWorkflowExecutor
>>>>>>> 382b8281
}

type CdWorkflowRequest struct {
	AppId                      int                                 `json:"appId"`
	EnvironmentId              int                                 `json:"envId"`
	WorkflowId                 int                                 `json:"workflowId"`
	WorkflowRunnerId           int                                 `json:"workflowRunnerId"`
	CdPipelineId               int                                 `json:"cdPipelineId"`
	TriggeredBy                int32                               `json:"triggeredBy"`
	StageYaml                  string                              `json:"stageYaml"`
	ArtifactLocation           string                              `json:"artifactLocation"`
	ArtifactBucket             string                              `json:"ciArtifactBucket"`
	ArtifactFileName           string                              `json:"ciArtifactFileName"`
	ArtifactRegion             string                              `json:"ciArtifactRegion"`
	CiProjectDetails           []CiProjectDetails                  `json:"ciProjectDetails"`
	CiArtifactDTO              CiArtifactDTO                       `json:"ciArtifactDTO"`
	Namespace                  string                              `json:"namespace"`
	WorkflowNamePrefix         string                              `json:"workflowNamePrefix"`
	CdImage                    string                              `json:"cdImage"`
	ActiveDeadlineSeconds      int64                               `json:"activeDeadlineSeconds"`
	StageType                  string                              `json:"stageType"`
	DockerUsername             string                              `json:"dockerUsername"`
	DockerPassword             string                              `json:"dockerPassword"`
	AwsRegion                  string                              `json:"awsRegion"`
	SecretKey                  string                              `json:"secretKey"`
	AccessKey                  string                              `json:"accessKey"`
	DockerConnection           string                              `json:"dockerConnection"`
	DockerCert                 string                              `json:"dockerCert"`
	CdCacheLocation            string                              `json:"cdCacheLocation"`
	CdCacheRegion              string                              `json:"cdCacheRegion"`
	DockerRegistryType         string                              `json:"dockerRegistryType"`
	DockerRegistryURL          string                              `json:"dockerRegistryURL"`
	OrchestratorHost           string                              `json:"orchestratorHost"`
	OrchestratorToken          string                              `json:"orchestratorToken"`
	IsExtRun                   bool                                `json:"isExtRun"`
	ExtraEnvironmentVariables  map[string]string                   `json:"extraEnvironmentVariables"`
	BlobStorageConfigured      bool                                `json:"blobStorageConfigured"`
	BlobStorageS3Config        *blob_storage.BlobStorageS3Config   `json:"blobStorageS3Config"`
	CloudProvider              blob_storage.BlobStorageType        `json:"cloudProvider"`
	AzureBlobConfig            *blob_storage.AzureBlobConfig       `json:"azureBlobConfig"`
	GcpBlobConfig              *blob_storage.GcpBlobConfig         `json:"gcpBlobConfig"`
	DefaultAddressPoolBaseCidr string                              `json:"defaultAddressPoolBaseCidr"`
	DefaultAddressPoolSize     int                                 `json:"defaultAddressPoolSize"`
	DeploymentTriggeredBy      string                              `json:"deploymentTriggeredBy,omitempty"`
	DeploymentTriggerTime      time.Time                           `json:"deploymentTriggerTime,omitempty"`
	DeploymentReleaseCounter   int                                 `json:"deploymentReleaseCounter,omitempty"`
	WorkflowExecutor           pipelineConfig.WorkflowExecutorType `json:"workflowExecutor"`
}

const PRE = "PRE"
const POST = "POST"

func NewCdWorkflowServiceImpl(Logger *zap.SugaredLogger,
	envRepository repository.EnvironmentRepository,
	cdConfig *CdConfig,
	appService app.AppService,
	globalCMCSService GlobalCMCSService,
<<<<<<< HEAD
	argoWorkflowExecutor ArgoWorkflowExecutor) *CdWorkflowServiceImpl {
	return &CdWorkflowServiceImpl{Logger: Logger,
		config:               cdConfig.ClusterConfig,
		cdConfig:             cdConfig,
		appService:           appService,
		envRepository:        envRepository,
		globalCMCSService:    globalCMCSService,
		argoWorkflowExecutor: argoWorkflowExecutor}
=======
	argoWorkflowExecutor ArgoWorkflowExecutor, systemWorkflowExecutor SystemWorkflowExecutor) *CdWorkflowServiceImpl {
	return &CdWorkflowServiceImpl{Logger: Logger,
		config:                 cdConfig.ClusterConfig,
		cdConfig:               cdConfig,
		appService:             appService,
		envRepository:          envRepository,
		globalCMCSService:      globalCMCSService,
		argoWorkflowExecutor:   argoWorkflowExecutor,
		systemWorkflowExecutor: systemWorkflowExecutor}
>>>>>>> 382b8281
}

func (impl *CdWorkflowServiceImpl) SubmitWorkflow(workflowRequest *CdWorkflowRequest, pipeline *pipelineConfig.Pipeline, env *repository.Environment) error {

	containerEnvVariables := []v12.EnvVar{}
	if impl.cdConfig.CloudProvider == BLOB_STORAGE_S3 && impl.cdConfig.BlobStorageS3AccessKey != "" {
		miniCred := []v12.EnvVar{{Name: "AWS_ACCESS_KEY_ID", Value: impl.cdConfig.BlobStorageS3AccessKey}, {Name: "AWS_SECRET_ACCESS_KEY", Value: impl.cdConfig.BlobStorageS3SecretKey}}
		containerEnvVariables = append(containerEnvVariables, miniCred...)
	}
	if (workflowRequest.StageType == PRE && pipeline.RunPreStageInEnv) || (workflowRequest.StageType == POST && pipeline.RunPostStageInEnv) {
		workflowRequest.IsExtRun = true
	}
	ciCdTriggerEvent := CiCdTriggerEvent{
		CdRequest: workflowRequest,
	}
	workflowJson, err := json.Marshal(&ciCdTriggerEvent)
	if err != nil {
		impl.Logger.Errorw("error occurred while marshalling ciCdTriggerEvent", "error", err)
		return err
	}

	privileged := true
	storageConfigured := workflowRequest.BlobStorageConfigured
	ttl := int32(impl.cdConfig.BuildLogTTLValue)
	workflowTemplate := bean3.WorkflowTemplate{}
	workflowTemplate.TTLValue = &ttl
	workflowTemplate.WorkflowId = workflowRequest.WorkflowId
	workflowTemplate.WorkflowRunnerId = workflowRequest.WorkflowRunnerId
	workflowTemplate.WorkflowRequestJson = string(workflowJson)

	var globalCmCsConfigs []*bean3.GlobalCMCSDto
	var workflowConfigMaps []bean.ConfigSecretMap
	var workflowSecrets []bean.ConfigSecretMap

	if !workflowRequest.IsExtRun {
		// inject global variables only if IsExtRun is false
		globalCmCsConfigs, err = impl.globalCMCSService.FindAllActiveByPipelineType(repository2.PIPELINE_TYPE_CD)
		if err != nil {
			impl.Logger.Errorw("error in getting all global cm/cs config", "err", err)
			return err
		}
		for i := range globalCmCsConfigs {
			globalCmCsConfigs[i].Name = fmt.Sprintf("%s-%s-%s", strings.ToLower(globalCmCsConfigs[i].Name), strconv.Itoa(workflowRequest.WorkflowRunnerId), CD_WORKFLOW_NAME)
		}

		workflowConfigMaps, workflowSecrets, err = GetFromGlobalCmCsDtos(globalCmCsConfigs)
		if err != nil {
			impl.Logger.Errorw("error in creating templates for global secrets", "err", err)
		}
	}

	cdPipelineLevelConfigMaps, cdPipelineLevelSecrets, err := impl.getConfiguredCmCs(pipeline, workflowRequest.StageType)
	if err != nil {
		impl.Logger.Errorw("error occurred while fetching pipeline configured cm and cs", "pipelineId", pipeline.Id, "err", err)
		return err
	}

	existingConfigMap, existingSecrets, err := impl.appService.GetCmSecretNew(workflowRequest.AppId, workflowRequest.EnvironmentId)
	if err != nil {
		impl.Logger.Errorw("failed to get configmap data", "err", err)
		return err
	}
	impl.Logger.Debugw("existing cm", "pipelineId", pipeline.Id, "cm", existingConfigMap)

	for _, cm := range existingConfigMap.Maps {
		if _, ok := cdPipelineLevelConfigMaps[cm.Name]; ok {
			if !cm.External {
				cm.Name = cm.Name + "-" + strconv.Itoa(workflowRequest.WorkflowId) + "-" + strconv.Itoa(workflowRequest.WorkflowRunnerId)
			}
			workflowConfigMaps = append(workflowConfigMaps, cm)
		}
	}

	for _, secret := range existingSecrets.Secrets {
		if _, ok := cdPipelineLevelSecrets[secret.Name]; ok {
			if !secret.External {
				secret.Name = secret.Name + "-" + strconv.Itoa(workflowRequest.WorkflowId) + "-" + strconv.Itoa(workflowRequest.WorkflowRunnerId)
			}
			workflowSecrets = append(workflowSecrets, *secret)
		}
	}

	workflowTemplate.ConfigMaps = workflowConfigMaps
	workflowTemplate.Secrets = workflowSecrets

	workflowTemplate.ServiceAccountName = impl.cdConfig.WorkflowServiceAccount
	workflowTemplate.NodeSelector = map[string]string{impl.cdConfig.TaintKey: impl.cdConfig.TaintValue}
	workflowTemplate.Tolerations = []v12.Toleration{{Key: impl.cdConfig.TaintKey, Value: impl.cdConfig.TaintValue, Operator: v12.TolerationOpEqual, Effect: v12.TaintEffectNoSchedule}}
	workflowTemplate.Volumes = ExtractVolumesFromCmCs(workflowConfigMaps, workflowSecrets)
	workflowTemplate.ArchiveLogs = storageConfigured
	workflowTemplate.RestartPolicy = v12.RestartPolicyNever

	if len(impl.cdConfig.NodeLabel) > 0 {
		workflowTemplate.NodeSelector = impl.cdConfig.NodeLabel
	}

	limitCpu := impl.cdConfig.LimitCpu
	limitMem := impl.cdConfig.LimitMem
	reqCpu := impl.cdConfig.ReqCpu
	reqMem := impl.cdConfig.ReqMem

	workflowMainContainer := v12.Container{
		Env:   containerEnvVariables,
		Name:  common.MainContainerName,
		Image: workflowRequest.CdImage,
		Args:  []string{string(workflowJson)},
		SecurityContext: &v12.SecurityContext{
			Privileged: &privileged,
		},
		Resources: v12.ResourceRequirements{
			Limits: v12.ResourceList{
				v12.ResourceCPU:    resource.MustParse(limitCpu),
				v12.ResourceMemory: resource.MustParse(limitMem),
			},
			Requests: v12.ResourceList{
				v12.ResourceCPU:    resource.MustParse(reqCpu),
				v12.ResourceMemory: resource.MustParse(reqMem),
			},
		},
	}
	UpdateContainerEnvsFromCmCs(&workflowMainContainer, workflowConfigMaps, workflowSecrets)

	impl.updateBlobStorageConfig(workflowRequest, &workflowTemplate, storageConfigured)
	workflowTemplate.Containers = []v12.Container{workflowMainContainer}
	workflowTemplate.WorkflowNamePrefix = workflowRequest.WorkflowNamePrefix
	workflowTemplate.WfControllerInstanceID = impl.cdConfig.WfControllerInstanceID
	workflowTemplate.ActiveDeadlineSeconds = &workflowRequest.ActiveDeadlineSeconds
	workflowTemplate.Namespace = workflowRequest.Namespace
	if workflowRequest.IsExtRun {
		workflowTemplate.ClusterConfig = env.Cluster.GetClusterConfig()
	} else {
		workflowTemplate.ClusterConfig = impl.config
	}
	workflowExecutor := impl.getWorkflowExecutor(workflowRequest.WorkflowExecutor)
	if workflowExecutor == nil {
		return errors.New("workflow executor not found")
	}
	return workflowExecutor.ExecuteWorkflow(workflowTemplate)
}

func (impl *CdWorkflowServiceImpl) updateBlobStorageConfig(workflowRequest *CdWorkflowRequest, workflowTemplate *bean3.WorkflowTemplate, storageConfigured bool) {
	workflowTemplate.BlobStorageConfigured = storageConfigured && (impl.cdConfig.UseBlobStorageConfigInCdWorkflow || !workflowRequest.IsExtRun)
	workflowTemplate.BlobStorageS3Config = workflowRequest.BlobStorageS3Config
	workflowTemplate.AzureBlobConfig = workflowRequest.AzureBlobConfig
	workflowTemplate.GcpBlobConfig = workflowRequest.GcpBlobConfig
	workflowTemplate.CloudStorageKey = impl.cdConfig.DefaultBuildLogsKeyPrefix + "/" + workflowRequest.WorkflowNamePrefix
}

func (impl *CdWorkflowServiceImpl) getWorkflowExecutor(executorType pipelineConfig.WorkflowExecutorType) WorkflowExecutor {
	if executorType == pipelineConfig.WORKFLOW_EXECUTOR_TYPE_AWF {
		return impl.argoWorkflowExecutor
<<<<<<< HEAD
=======
	} else if executorType == pipelineConfig.WORKFLOW_EXECUTOR_TYPE_SYSTEM {
		return impl.systemWorkflowExecutor
>>>>>>> 382b8281
	}
	impl.Logger.Warnw("workflow executor not found", "type", executorType)
	return nil
}

func (impl *CdWorkflowServiceImpl) getConfiguredCmCs(pipeline *pipelineConfig.Pipeline, stage string) (map[string]bool, map[string]bool, error) {

	cdPipelineLevelConfigMaps := make(map[string]bool)
	cdPipelineLevelSecrets := make(map[string]bool)

	if stage == "PRE" {
		preStageConfigMapSecretsJson := pipeline.PreStageConfigMapSecretNames
		preStageConfigmapSecrets := bean2.PreStageConfigMapSecretNames{}
		err := json.Unmarshal([]byte(preStageConfigMapSecretsJson), &preStageConfigmapSecrets)
		if err != nil {
			return cdPipelineLevelConfigMaps, cdPipelineLevelSecrets, err
		}
		for _, cm := range preStageConfigmapSecrets.ConfigMaps {
			cdPipelineLevelConfigMaps[cm] = true
		}
		for _, secret := range preStageConfigmapSecrets.Secrets {
			cdPipelineLevelSecrets[secret] = true
		}
	} else {
		postStageConfigMapSecretsJson := pipeline.PostStageConfigMapSecretNames
		postStageConfigmapSecrets := bean2.PostStageConfigMapSecretNames{}
		err := json.Unmarshal([]byte(postStageConfigMapSecretsJson), &postStageConfigmapSecrets)
		if err != nil {
			return cdPipelineLevelConfigMaps, cdPipelineLevelSecrets, err
		}
		for _, cm := range postStageConfigmapSecrets.ConfigMaps {
			cdPipelineLevelConfigMaps[cm] = true
		}
		for _, secret := range postStageConfigmapSecrets.Secrets {
			cdPipelineLevelSecrets[secret] = true
		}
	}
	return cdPipelineLevelConfigMaps, cdPipelineLevelSecrets, nil
}

func (impl *CdWorkflowServiceImpl) GetWorkflow(name string, namespace string, url string, token string, isExtRun bool) (*v1alpha1.Workflow, error) {
	impl.Logger.Debugw("getting wf", "name", name)
	var wfClient v1alpha12.WorkflowInterface
	var err error
	if isExtRun {
		wfClient, err = impl.getRuntimeEnvClientInstance(namespace, token, url)

	} else {
		wfClient, err = impl.getClientInstance(namespace)
	}
	if err != nil {
		impl.Logger.Errorw("cannot build wf client", "err", err)
		return nil, err
	}
	workflow, err := wfClient.Get(context.Background(), name, v1.GetOptions{})
	return workflow, err
}

func (impl *CdWorkflowServiceImpl) TerminateWorkflow(name string, namespace string, url string, token string, isExtRun bool) error {
	impl.Logger.Debugw("terminating wf", "name", name)
	var wfClient v1alpha12.WorkflowInterface
	var err error
	if isExtRun {
		wfClient, err = impl.getRuntimeEnvClientInstance(namespace, token, url)

	} else {
		wfClient, err = impl.getClientInstance(namespace)
	}
	if err != nil {
		impl.Logger.Errorw("cannot build wf client", "err", err)
		return err
	}
	err = util.TerminateWorkflow(context.Background(), wfClient, name)
	return err
}

func (impl *CdWorkflowServiceImpl) UpdateWorkflow(wf *v1alpha1.Workflow) (*v1alpha1.Workflow, error) {
	impl.Logger.Debugw("updating wf", "name", wf.Name)
	wfClient, err := impl.getClientInstance(wf.Namespace)
	if err != nil {
		impl.Logger.Errorw("cannot build wf client", "err", err)
		return nil, err
	}
	updatedWf, err := wfClient.Update(context.Background(), wf, v1.UpdateOptions{})
	if err != nil {
		impl.Logger.Errorw("cannot update wf ", "err", err)
		return nil, err
	}
	return updatedWf, err
}

func (impl *CdWorkflowServiceImpl) ListAllWorkflows(namespace string) (*v1alpha1.WorkflowList, error) {
	wfClient, err := impl.getClientInstance(namespace)
	if err != nil {
		impl.Logger.Errorw("cannot build wf client", "err", err)
		return nil, err
	}
	workflowList, err := wfClient.List(context.Background(), v1.ListOptions{})
	return workflowList, err
}

func (impl *CdWorkflowServiceImpl) DeleteWorkflow(wfName string, namespace string) error {
	wfClient, err := impl.getClientInstance(namespace)
	if err != nil {
		impl.Logger.Errorw("cannot build wf client", "err", err)
		return err
	}
	err = wfClient.Delete(context.Background(), wfName, v1.DeleteOptions{})
	return err
}

func (impl *CdWorkflowServiceImpl) getClientInstance(namespace string) (v1alpha12.WorkflowInterface, error) {
	clientSet, err := versioned.NewForConfig(impl.config)
	if err != nil {
		impl.Logger.Errorw("err", err)
		return nil, err
	}
	wfClient := clientSet.ArgoprojV1alpha1().Workflows(namespace) // create the workflow client
	return wfClient, nil
}

func (impl *CdWorkflowServiceImpl) getRuntimeEnvClientInstance(namespace string, token string, host string) (v1alpha12.WorkflowInterface, error) {
	config := &rest.Config{
		Host:        host,
		BearerToken: token,
		TLSClientConfig: rest.TLSClientConfig{
			Insecure: true,
		},
	}
	clientSet, err := versioned.NewForConfig(config)
	if err != nil {
		impl.Logger.Errorw("err", "err", err)
		return nil, err
	}
	wfClient := clientSet.ArgoprojV1alpha1().Workflows(namespace) // create the workflow client
	return wfClient, nil
}

func (impl *CdWorkflowServiceImpl) checkErr(err error) {
	if err != nil {
		impl.Logger.Errorw("error", "error:", err)
	}
}<|MERGE_RESOLUTION|>--- conflicted
+++ resolved
@@ -61,15 +61,6 @@
 )
 
 type CdWorkflowServiceImpl struct {
-<<<<<<< HEAD
-	Logger               *zap.SugaredLogger
-	config               *rest.Config
-	cdConfig             *CdConfig
-	appService           app.AppService
-	envRepository        repository.EnvironmentRepository
-	globalCMCSService    GlobalCMCSService
-	argoWorkflowExecutor ArgoWorkflowExecutor
-=======
 	Logger                 *zap.SugaredLogger
 	config                 *rest.Config
 	cdConfig               *CdConfig
@@ -78,7 +69,6 @@
 	globalCMCSService      GlobalCMCSService
 	argoWorkflowExecutor   ArgoWorkflowExecutor
 	systemWorkflowExecutor SystemWorkflowExecutor
->>>>>>> 382b8281
 }
 
 type CdWorkflowRequest struct {
@@ -136,16 +126,6 @@
 	cdConfig *CdConfig,
 	appService app.AppService,
 	globalCMCSService GlobalCMCSService,
-<<<<<<< HEAD
-	argoWorkflowExecutor ArgoWorkflowExecutor) *CdWorkflowServiceImpl {
-	return &CdWorkflowServiceImpl{Logger: Logger,
-		config:               cdConfig.ClusterConfig,
-		cdConfig:             cdConfig,
-		appService:           appService,
-		envRepository:        envRepository,
-		globalCMCSService:    globalCMCSService,
-		argoWorkflowExecutor: argoWorkflowExecutor}
-=======
 	argoWorkflowExecutor ArgoWorkflowExecutor, systemWorkflowExecutor SystemWorkflowExecutor) *CdWorkflowServiceImpl {
 	return &CdWorkflowServiceImpl{Logger: Logger,
 		config:                 cdConfig.ClusterConfig,
@@ -155,7 +135,6 @@
 		globalCMCSService:      globalCMCSService,
 		argoWorkflowExecutor:   argoWorkflowExecutor,
 		systemWorkflowExecutor: systemWorkflowExecutor}
->>>>>>> 382b8281
 }
 
 func (impl *CdWorkflowServiceImpl) SubmitWorkflow(workflowRequest *CdWorkflowRequest, pipeline *pipelineConfig.Pipeline, env *repository.Environment) error {
@@ -307,11 +286,8 @@
 func (impl *CdWorkflowServiceImpl) getWorkflowExecutor(executorType pipelineConfig.WorkflowExecutorType) WorkflowExecutor {
 	if executorType == pipelineConfig.WORKFLOW_EXECUTOR_TYPE_AWF {
 		return impl.argoWorkflowExecutor
-<<<<<<< HEAD
-=======
 	} else if executorType == pipelineConfig.WORKFLOW_EXECUTOR_TYPE_SYSTEM {
 		return impl.systemWorkflowExecutor
->>>>>>> 382b8281
 	}
 	impl.Logger.Warnw("workflow executor not found", "type", executorType)
 	return nil
