/*
 * Copyright (c) 2020 Devtron Labs
 *
 * Licensed under the Apache License, Version 2.0 (the "License");
 * you may not use this file except in compliance with the License.
 * You may obtain a copy of the License at
 *
 *    http://www.apache.org/licenses/LICENSE-2.0
 *
 * Unless required by applicable law or agreed to in writing, software
 * distributed under the License is distributed on an "AS IS" BASIS,
 * WITHOUT WARRANTIES OR CONDITIONS OF ANY KIND, either express or implied.
 * See the License for the specific language governing permissions and
 * limitations under the License.
 *
 */

package pipeline

import (
	"context"
	"encoding/json"
	"errors"
	"fmt"
	"github.com/argoproj/argo-workflows/v3/workflow/common"
	blob_storage "github.com/devtron-labs/common-lib/blob-storage"
	repository2 "github.com/devtron-labs/devtron/internal/sql/repository"
	util2 "github.com/devtron-labs/devtron/internal/util"
	"github.com/devtron-labs/devtron/pkg/app"
	bean2 "github.com/devtron-labs/devtron/pkg/bean"
	chartRepoRepository "github.com/devtron-labs/devtron/pkg/chartRepo/repository"
	"github.com/devtron-labs/devtron/pkg/cluster/repository"
	bean3 "github.com/devtron-labs/devtron/pkg/pipeline/bean"
	"github.com/devtron-labs/devtron/util/k8s"
	"io/ioutil"
	"k8s.io/helm/pkg/proto/hapi/chart"
	"path"
	"sigs.k8s.io/yaml"
	"strconv"
	"strings"
	"time"

	"github.com/argoproj/argo-workflows/v3/pkg/apis/workflow/v1alpha1"
	"github.com/argoproj/argo-workflows/v3/pkg/client/clientset/versioned"
	v1alpha12 "github.com/argoproj/argo-workflows/v3/pkg/client/clientset/versioned/typed/workflow/v1alpha1"
	"github.com/devtron-labs/devtron/api/bean"
	"github.com/devtron-labs/devtron/internal/sql/repository/pipelineConfig"
	"go.uber.org/zap"
	v12 "k8s.io/api/core/v1"
	"k8s.io/apimachinery/pkg/api/resource"
	v1 "k8s.io/apimachinery/pkg/apis/meta/v1"
	"k8s.io/client-go/rest"
)

type CdWorkflowService interface {
	SubmitWorkflow(workflowRequest *CdWorkflowRequest, pipeline *pipelineConfig.Pipeline, env *repository.Environment) (string, error)
	DeleteWorkflow(wfName string, namespace string) error
	GetWorkflow(name string, namespace string, restConfig *rest.Config, isExtRun bool) (*v1alpha1.Workflow, error)
	ListAllWorkflows(namespace string) (*v1alpha1.WorkflowList, error)
	UpdateWorkflow(wf *v1alpha1.Workflow) (*v1alpha1.Workflow, error)
	TerminateWorkflow(executorType pipelineConfig.WorkflowExecutorType, name string, namespace string, clusterConfig *rest.Config) error
}

const (
	CD_WORKFLOW_NAME           = "cd"
	CD_WORKFLOW_WITH_STAGES    = "cd-stages-with-env"
	HELM_JOB_REF_TEMPLATE_NAME = "helm-job-template"
	JOB_CHART_API_VERSION      = "v2"
	JOB_CHART_NAME             = "helm-job"
	JOB_CHART_VERSION          = "0.1.0"
)

type CdWorkflowServiceImpl struct {
	Logger                 *zap.SugaredLogger
	config                 *rest.Config
	cdConfig               *CdConfig
	appService             app.AppService
	envRepository          repository.EnvironmentRepository
	globalCMCSService      GlobalCMCSService
	argoWorkflowExecutor   ArgoWorkflowExecutor
	systemWorkflowExecutor SystemWorkflowExecutor
	refChartDir            chartRepoRepository.RefChartDir
	chartTemplateService   util2.ChartTemplateService
	mergeUtil              *util2.MergeUtil
	k8sUtil                *k8s.K8sUtil
}

type CdWorkflowRequest struct {
	AppId                      int                                 `json:"appId"`
	EnvironmentId              int                                 `json:"envId"`
	WorkflowId                 int                                 `json:"workflowId"`
	WorkflowRunnerId           int                                 `json:"workflowRunnerId"`
	CdPipelineId               int                                 `json:"cdPipelineId"`
	TriggeredBy                int32                               `json:"triggeredBy"`
	StageYaml                  string                              `json:"stageYaml"`
	ArtifactLocation           string                              `json:"artifactLocation"`
	ArtifactBucket             string                              `json:"ciArtifactBucket"`
	ArtifactFileName           string                              `json:"ciArtifactFileName"`
	ArtifactRegion             string                              `json:"ciArtifactRegion"`
	CiProjectDetails           []CiProjectDetails                  `json:"ciProjectDetails"`
	CiArtifactDTO              CiArtifactDTO                       `json:"ciArtifactDTO"`
	Namespace                  string                              `json:"namespace"`
	WorkflowNamePrefix         string                              `json:"workflowNamePrefix"`
	CdImage                    string                              `json:"cdImage"`
	ActiveDeadlineSeconds      int64                               `json:"activeDeadlineSeconds"`
	StageType                  string                              `json:"stageType"`
	DockerUsername             string                              `json:"dockerUsername"`
	DockerPassword             string                              `json:"dockerPassword"`
	AwsRegion                  string                              `json:"awsRegion"`
	SecretKey                  string                              `json:"secretKey"`
	AccessKey                  string                              `json:"accessKey"`
	DockerConnection           string                              `json:"dockerConnection"`
	DockerCert                 string                              `json:"dockerCert"`
	CdCacheLocation            string                              `json:"cdCacheLocation"`
	CdCacheRegion              string                              `json:"cdCacheRegion"`
	DockerRegistryType         string                              `json:"dockerRegistryType"`
	DockerRegistryURL          string                              `json:"dockerRegistryURL"`
	OrchestratorHost           string                              `json:"orchestratorHost"`
	OrchestratorToken          string                              `json:"orchestratorToken"`
	IsExtRun                   bool                                `json:"isExtRun"`
	ExtraEnvironmentVariables  map[string]string                   `json:"extraEnvironmentVariables"`
	BlobStorageConfigured      bool                                `json:"blobStorageConfigured"`
	BlobStorageS3Config        *blob_storage.BlobStorageS3Config   `json:"blobStorageS3Config"`
	CloudProvider              blob_storage.BlobStorageType        `json:"cloudProvider"`
	AzureBlobConfig            *blob_storage.AzureBlobConfig       `json:"azureBlobConfig"`
	GcpBlobConfig              *blob_storage.GcpBlobConfig         `json:"gcpBlobConfig"`
	BlobStorageLogsKey         string                              `json:"blobStorageLogsKey"`
	InAppLoggingEnabled        bool                                `json:"inAppLoggingEnabled"`
	WorkflowPrefixForLog       string                              `json:"workflowPrefixForLog"`
	DefaultAddressPoolBaseCidr string                              `json:"defaultAddressPoolBaseCidr"`
	DefaultAddressPoolSize     int                                 `json:"defaultAddressPoolSize"`
	DeploymentTriggeredBy      string                              `json:"deploymentTriggeredBy,omitempty"`
	DeploymentTriggerTime      time.Time                           `json:"deploymentTriggerTime,omitempty"`
	DeploymentReleaseCounter   int                                 `json:"deploymentReleaseCounter,omitempty"`
	WorkflowExecutor           pipelineConfig.WorkflowExecutorType `json:"workflowExecutor"`
	IsDryRun                   bool                                `json:"isDryRun"`
	PrePostDeploySteps         []*bean3.StepObject                 `json:"prePostDeploySteps"`
	RefPlugins                 []*bean3.RefPluginObject            `json:"refPlugins"`
}

const PRE = "PRE"
const POST = "POST"

func NewCdWorkflowServiceImpl(Logger *zap.SugaredLogger,
	envRepository repository.EnvironmentRepository,
	cdConfig *CdConfig,
	appService app.AppService,
	globalCMCSService GlobalCMCSService,
	argoWorkflowExecutor ArgoWorkflowExecutor, systemWorkflowExecutor SystemWorkflowExecutor,
	refChartDir chartRepoRepository.RefChartDir, chartTemplateService util2.ChartTemplateService,
	mergeUtil *util2.MergeUtil, k8sUtil *k8s.K8sUtil) (*CdWorkflowServiceImpl, error) {
	cdWorkflowService := &CdWorkflowServiceImpl{Logger: Logger,
		cdConfig:               cdConfig,
		appService:             appService,
		envRepository:          envRepository,
		globalCMCSService:      globalCMCSService,
		argoWorkflowExecutor:   argoWorkflowExecutor,
		systemWorkflowExecutor: systemWorkflowExecutor,
		refChartDir:            refChartDir,
		chartTemplateService:   chartTemplateService,
		mergeUtil:              mergeUtil,
		k8sUtil:                k8sUtil,
	}
	restConfig, err := k8sUtil.GetK8sInClusterRestConfig()
	if err != nil {
		Logger.Errorw("error in getting in cluster rest config", "err", err)
		return nil, err
	}
	cdWorkflowService.config = restConfig
	return cdWorkflowService, nil
}

func (impl *CdWorkflowServiceImpl) SubmitWorkflow(workflowRequest *CdWorkflowRequest, pipeline *pipelineConfig.Pipeline, env *repository.Environment) (string, error) {

	containerEnvVariables := []v12.EnvVar{}
	if impl.cdConfig.CloudProvider == BLOB_STORAGE_S3 && impl.cdConfig.BlobStorageS3AccessKey != "" {
		miniCred := []v12.EnvVar{{Name: "AWS_ACCESS_KEY_ID", Value: impl.cdConfig.BlobStorageS3AccessKey}, {Name: "AWS_SECRET_ACCESS_KEY", Value: impl.cdConfig.BlobStorageS3SecretKey}}
		containerEnvVariables = append(containerEnvVariables, miniCred...)
	}
	if (workflowRequest.StageType == PRE && pipeline.RunPreStageInEnv) || (workflowRequest.StageType == POST && pipeline.RunPostStageInEnv) {
		workflowRequest.IsExtRun = true
	}
	ciCdTriggerEvent := CiCdTriggerEvent{
		Type:      cdStage,
		CdRequest: workflowRequest,
	}

	// key will be used for log archival through in-app logging
	ciCdTriggerEvent.CdRequest.BlobStorageLogsKey = fmt.Sprintf("%s/%s", impl.cdConfig.DefaultBuildLogsKeyPrefix, workflowRequest.WorkflowPrefixForLog)
	ciCdTriggerEvent.CdRequest.InAppLoggingEnabled = impl.cdConfig.InAppLoggingEnabled || (workflowRequest.WorkflowExecutor == pipelineConfig.WORKFLOW_EXECUTOR_TYPE_SYSTEM)
	workflowJson, err := json.Marshal(&ciCdTriggerEvent)
	if err != nil {
		impl.Logger.Errorw("error occurred while marshalling ciCdTriggerEvent", "error", err)
		return "", err
	}

	privileged := true
	storageConfigured := workflowRequest.BlobStorageConfigured
	ttl := int32(impl.cdConfig.BuildLogTTLValue)
	workflowTemplate := bean3.WorkflowTemplate{}
	workflowTemplate.TTLValue = &ttl
	workflowTemplate.TerminationGracePeriod = impl.cdConfig.TerminationGracePeriod
	workflowTemplate.WorkflowId = workflowRequest.WorkflowId
	workflowTemplate.WorkflowRunnerId = workflowRequest.WorkflowRunnerId
	workflowTemplate.WorkflowRequestJson = string(workflowJson)
	workflowTemplate.PrePostDeploySteps = workflowRequest.PrePostDeploySteps
	workflowTemplate.RefPlugins = workflowRequest.RefPlugins

	var globalCmCsConfigs []*bean3.GlobalCMCSDto
	var workflowConfigMaps []bean.ConfigSecretMap
	var workflowSecrets []bean.ConfigSecretMap

	if !workflowRequest.IsExtRun {
		// inject global variables only if IsExtRun is false
		globalCmCsConfigs, err = impl.globalCMCSService.FindAllActiveByPipelineType(repository2.PIPELINE_TYPE_CD)
		if err != nil {
			impl.Logger.Errorw("error in getting all global cm/cs config", "err", err)
			return "", err
		}
		for i := range globalCmCsConfigs {
			globalCmCsConfigs[i].Name = fmt.Sprintf("%s-%s-%s", strings.ToLower(globalCmCsConfigs[i].Name), strconv.Itoa(workflowRequest.WorkflowRunnerId), CD_WORKFLOW_NAME)
		}

		workflowConfigMaps, workflowSecrets, err = GetFromGlobalCmCsDtos(globalCmCsConfigs)
		if err != nil {
			impl.Logger.Errorw("error in creating templates for global secrets", "err", err)
		}
	}

	cdPipelineLevelConfigMaps, cdPipelineLevelSecrets, err := impl.getConfiguredCmCs(pipeline, workflowRequest.StageType)
	if err != nil {
		impl.Logger.Errorw("error occurred while fetching pipeline configured cm and cs", "pipelineId", pipeline.Id, "err", err)
		return "", err
	}

	existingConfigMap, existingSecrets, err := impl.appService.GetCmSecretNew(workflowRequest.AppId, workflowRequest.EnvironmentId, false)
	if err != nil {
		impl.Logger.Errorw("failed to get configmap data", "err", err)
		return "", err
	}
	impl.Logger.Debugw("existing cm", "pipelineId", pipeline.Id, "cm", existingConfigMap)

	for _, cm := range existingConfigMap.Maps {
		if _, ok := cdPipelineLevelConfigMaps[cm.Name]; ok {
			if !cm.External {
				cm.Name = cm.Name + "-" + strconv.Itoa(workflowRequest.WorkflowId) + "-" + strconv.Itoa(workflowRequest.WorkflowRunnerId)
			}
			workflowConfigMaps = append(workflowConfigMaps, cm)
		}
	}

	for _, secret := range existingSecrets.Secrets {
		if _, ok := cdPipelineLevelSecrets[secret.Name]; ok {
			if !secret.External {
				secret.Name = secret.Name + "-" + strconv.Itoa(workflowRequest.WorkflowId) + "-" + strconv.Itoa(workflowRequest.WorkflowRunnerId)
			}
			workflowSecrets = append(workflowSecrets, *secret)
		}
	}

	workflowTemplate.ConfigMaps = workflowConfigMaps
	workflowTemplate.Secrets = workflowSecrets

	workflowTemplate.ServiceAccountName = impl.cdConfig.WorkflowServiceAccount
	if workflowRequest.IsExtRun && impl.cdConfig.UseExternalNode {
		if impl.cdConfig.ExternalTaintKey != "" {
			workflowTemplate.NodeSelector = map[string]string{impl.cdConfig.ExternalTaintKey: impl.cdConfig.ExternalTaintValue}
		}
		workflowTemplate.Tolerations = []v12.Toleration{{Key: impl.cdConfig.ExternalTaintKey, Value: impl.cdConfig.ExternalTaintValue, Operator: v12.TolerationOpEqual, Effect: v12.TaintEffectNoSchedule}}
		if len(impl.cdConfig.ExternalNodeLabel) > 0 {
			workflowTemplate.NodeSelector = impl.cdConfig.ExternalNodeLabel
		}
	} else {
		if impl.cdConfig.TaintKey != "" {
			workflowTemplate.NodeSelector = map[string]string{impl.cdConfig.TaintKey: impl.cdConfig.TaintValue}
		}
		workflowTemplate.Tolerations = []v12.Toleration{{Key: impl.cdConfig.TaintKey, Value: impl.cdConfig.TaintValue, Operator: v12.TolerationOpEqual, Effect: v12.TaintEffectNoSchedule}}
		if len(impl.cdConfig.NodeLabel) > 0 {
			workflowTemplate.NodeSelector = impl.cdConfig.NodeLabel
		}
	}
	workflowTemplate.Volumes = ExtractVolumesFromCmCs(workflowConfigMaps, workflowSecrets)
	workflowTemplate.ArchiveLogs = storageConfigured
	workflowTemplate.ArchiveLogs = workflowTemplate.ArchiveLogs && !ciCdTriggerEvent.CdRequest.InAppLoggingEnabled
	workflowTemplate.RestartPolicy = v12.RestartPolicyNever

	limitCpu := impl.cdConfig.LimitCpu
	limitMem := impl.cdConfig.LimitMem
	reqCpu := impl.cdConfig.ReqCpu
	reqMem := impl.cdConfig.ReqMem

	eventEnv := v12.EnvVar{Name: "CI_CD_EVENT", Value: string(workflowJson)}
	inAppLoggingEnv := v12.EnvVar{Name: "IN_APP_LOGGING", Value: strconv.FormatBool(ciCdTriggerEvent.CdRequest.InAppLoggingEnabled)}
	containerEnvVariables = append(containerEnvVariables, eventEnv, inAppLoggingEnv)
	workflowMainContainer := v12.Container{
		Env:   containerEnvVariables,
		Name:  common.MainContainerName,
		Image: workflowRequest.CdImage,
		SecurityContext: &v12.SecurityContext{
			Privileged: &privileged,
		},
		Resources: v12.ResourceRequirements{
			Limits: v12.ResourceList{
				v12.ResourceCPU:    resource.MustParse(limitCpu),
				v12.ResourceMemory: resource.MustParse(limitMem),
			},
			Requests: v12.ResourceList{
				v12.ResourceCPU:    resource.MustParse(reqCpu),
				v12.ResourceMemory: resource.MustParse(reqMem),
			},
		},
	}
	UpdateContainerEnvsFromCmCs(&workflowMainContainer, workflowConfigMaps, workflowSecrets)

	impl.updateBlobStorageConfig(workflowRequest, &workflowTemplate, storageConfigured, ciCdTriggerEvent.CdRequest.BlobStorageLogsKey)
	workflowTemplate.Containers = []v12.Container{workflowMainContainer}
	workflowTemplate.WorkflowNamePrefix = workflowRequest.WorkflowNamePrefix
	workflowTemplate.WfControllerInstanceID = impl.cdConfig.WfControllerInstanceID
	workflowTemplate.ActiveDeadlineSeconds = &workflowRequest.ActiveDeadlineSeconds
	workflowTemplate.Namespace = workflowRequest.Namespace
	if workflowRequest.IsExtRun {
		configMap := env.Cluster.Config
		bearerToken := configMap[k8s.BearerToken]
		clusterConfig := &k8s.ClusterConfig{
			ClusterName:           env.Cluster.ClusterName,
			BearerToken:           bearerToken,
			Host:                  env.Cluster.ServerUrl,
			InsecureSkipTLSVerify: true,
		}
		restConfig, err2 := impl.k8sUtil.GetRestConfigByCluster(clusterConfig)
		if err2 != nil {
			impl.Logger.Errorw("error in getting rest config from cluster config", "err", err2, "appId", workflowRequest.AppId)
			return "", err2
		}
		workflowTemplate.ClusterConfig = restConfig
	} else {
		workflowTemplate.ClusterConfig = impl.config
	}

	jobHelmChartPath := ""
	if workflowRequest.IsDryRun {
		jobManifestTemplate := &bean3.JobManifestTemplate{
			NameSpace:               workflowRequest.Namespace,
			Container:               workflowMainContainer,
			ConfigSecrets:           workflowSecrets,
			ConfigMaps:              workflowConfigMaps,
			NodeSelector:            workflowTemplate.NodeSelector,
			Toleration:              workflowTemplate.Tolerations,
			TTLSecondsAfterFinished: workflowTemplate.TTLValue,
			ActiveDeadlineSeconds:   workflowTemplate.ActiveDeadlineSeconds,
		}
<<<<<<< HEAD
		jobHelmChartPath, err = impl.TriggerDryRun(jobManifestTemplate, pipeline, env)
=======
		jobHelmChartPath, err = impl.TriggerDryRun(jobManifestTemplate, workflowRequest.StageType)
>>>>>>> d3a53509
	} else {
		workflowExecutor := impl.getWorkflowExecutor(workflowRequest.WorkflowExecutor)
		if workflowExecutor == nil {
			return "", errors.New("workflow executor not found")
		}
		_, err = workflowExecutor.ExecuteWorkflow(workflowTemplate)
	}
	return jobHelmChartPath, err
}

func (impl *CdWorkflowServiceImpl) updateBlobStorageConfig(workflowRequest *CdWorkflowRequest, workflowTemplate *bean3.WorkflowTemplate, storageConfigured bool, blobStorageKey string) {
	workflowTemplate.BlobStorageConfigured = storageConfigured && (impl.cdConfig.UseBlobStorageConfigInCdWorkflow || !workflowRequest.IsExtRun)
	workflowTemplate.BlobStorageS3Config = workflowRequest.BlobStorageS3Config
	workflowTemplate.AzureBlobConfig = workflowRequest.AzureBlobConfig
	workflowTemplate.GcpBlobConfig = workflowRequest.GcpBlobConfig
	workflowTemplate.CloudStorageKey = blobStorageKey
}

func (impl *CdWorkflowServiceImpl) getWorkflowExecutor(executorType pipelineConfig.WorkflowExecutorType) WorkflowExecutor {
	if executorType == pipelineConfig.WORKFLOW_EXECUTOR_TYPE_AWF {
		return impl.argoWorkflowExecutor
	} else if executorType == pipelineConfig.WORKFLOW_EXECUTOR_TYPE_SYSTEM {
		return impl.systemWorkflowExecutor
	}
	impl.Logger.Warnw("workflow executor not found", "type", executorType)
	return nil
}

func (impl *CdWorkflowServiceImpl) getConfiguredCmCs(pipeline *pipelineConfig.Pipeline, stage string) (map[string]bool, map[string]bool, error) {

	cdPipelineLevelConfigMaps := make(map[string]bool)
	cdPipelineLevelSecrets := make(map[string]bool)

	if stage == "PRE" {
		preStageConfigMapSecretsJson := pipeline.PreStageConfigMapSecretNames
		preStageConfigmapSecrets := bean2.PreStageConfigMapSecretNames{}
		err := json.Unmarshal([]byte(preStageConfigMapSecretsJson), &preStageConfigmapSecrets)
		if err != nil {
			return cdPipelineLevelConfigMaps, cdPipelineLevelSecrets, err
		}
		for _, cm := range preStageConfigmapSecrets.ConfigMaps {
			cdPipelineLevelConfigMaps[cm] = true
		}
		for _, secret := range preStageConfigmapSecrets.Secrets {
			cdPipelineLevelSecrets[secret] = true
		}
	} else {
		postStageConfigMapSecretsJson := pipeline.PostStageConfigMapSecretNames
		postStageConfigmapSecrets := bean2.PostStageConfigMapSecretNames{}
		err := json.Unmarshal([]byte(postStageConfigMapSecretsJson), &postStageConfigmapSecrets)
		if err != nil {
			return cdPipelineLevelConfigMaps, cdPipelineLevelSecrets, err
		}
		for _, cm := range postStageConfigmapSecrets.ConfigMaps {
			cdPipelineLevelConfigMaps[cm] = true
		}
		for _, secret := range postStageConfigmapSecrets.Secrets {
			cdPipelineLevelSecrets[secret] = true
		}
	}
	return cdPipelineLevelConfigMaps, cdPipelineLevelSecrets, nil
}

func (impl *CdWorkflowServiceImpl) GetWorkflow(name string, namespace string, restConfig *rest.Config, isExtRun bool) (*v1alpha1.Workflow, error) {
	impl.Logger.Debugw("getting wf", "name", name)
	var wfClient v1alpha12.WorkflowInterface
	var err error
	if isExtRun {
		wfClient, err = impl.getRuntimeEnvClientInstance(namespace, restConfig)

	} else {
		wfClient, err = impl.getClientInstance(namespace)
	}
	if err != nil {
		impl.Logger.Errorw("cannot build wf client", "err", err)
		return nil, err
	}
	workflow, err := wfClient.Get(context.Background(), name, v1.GetOptions{})
	return workflow, err
}

func (impl *CdWorkflowServiceImpl) TerminateWorkflow(executorType pipelineConfig.WorkflowExecutorType, name string, namespace string, clusterConfig *rest.Config) error {

	impl.Logger.Debugw("terminating wf", "name", name)
	if clusterConfig == nil {
		// taking default config
		clusterConfig = impl.config
	}
	workflowExecutor := impl.getWorkflowExecutor(executorType)
	err := workflowExecutor.TerminateWorkflow(name, namespace, clusterConfig)
	return err
}

func (impl *CdWorkflowServiceImpl) UpdateWorkflow(wf *v1alpha1.Workflow) (*v1alpha1.Workflow, error) {
	impl.Logger.Debugw("updating wf", "name", wf.Name)
	wfClient, err := impl.getClientInstance(wf.Namespace)
	if err != nil {
		impl.Logger.Errorw("cannot build wf client", "err", err)
		return nil, err
	}
	updatedWf, err := wfClient.Update(context.Background(), wf, v1.UpdateOptions{})
	if err != nil {
		impl.Logger.Errorw("cannot update wf ", "err", err)
		return nil, err
	}
	return updatedWf, err
}

func (impl *CdWorkflowServiceImpl) ListAllWorkflows(namespace string) (*v1alpha1.WorkflowList, error) {
	wfClient, err := impl.getClientInstance(namespace)
	if err != nil {
		impl.Logger.Errorw("cannot build wf client", "err", err)
		return nil, err
	}
	workflowList, err := wfClient.List(context.Background(), v1.ListOptions{})
	return workflowList, err
}

func (impl *CdWorkflowServiceImpl) DeleteWorkflow(wfName string, namespace string) error {
	wfClient, err := impl.getClientInstance(namespace)
	if err != nil {
		impl.Logger.Errorw("cannot build wf client", "err", err)
		return err
	}
	err = wfClient.Delete(context.Background(), wfName, v1.DeleteOptions{})
	return err
}

func (impl *CdWorkflowServiceImpl) getClientInstance(namespace string) (v1alpha12.WorkflowInterface, error) {
	clientSet, err := versioned.NewForConfig(impl.config)
	if err != nil {
		impl.Logger.Errorw("err", err)
		return nil, err
	}
	wfClient := clientSet.ArgoprojV1alpha1().Workflows(namespace) // create the workflow client
	return wfClient, nil
}

func (impl *CdWorkflowServiceImpl) getRuntimeEnvClientInstance(namespace string, restConfig *rest.Config) (v1alpha12.WorkflowInterface, error) {
	clientSet, err := versioned.NewForConfig(restConfig)
	if err != nil {
		impl.Logger.Errorw("err", "err", err)
		return nil, err
	}
	wfClient := clientSet.ArgoprojV1alpha1().Workflows(namespace) // create the workflow client
	return wfClient, nil
}

func (impl *CdWorkflowServiceImpl) checkErr(err error) {
	if err != nil {
		impl.Logger.Errorw("error", "error:", err)
	}
}

<<<<<<< HEAD
func (impl *CdWorkflowServiceImpl) TriggerDryRun(jobManifestTemplate *bean3.JobManifestTemplate, pipeline *pipelineConfig.Pipeline, env *repository.Environment) (builtChartPath string, err error) {
=======
func (impl *CdWorkflowServiceImpl) TriggerDryRun(jobManifestTemplate *bean3.JobManifestTemplate, stageType string) (builtChartPath string, err error) {
>>>>>>> d3a53509

	jobManifestJson, err := json.Marshal(jobManifestTemplate)
	if err != nil {
		impl.Logger.Errorw("error in converting to json", "err", err)
		return builtChartPath, err
	}
	jobHelmChartPath := path.Join(string(impl.refChartDir), HELM_JOB_REF_TEMPLATE_NAME)
	builtChartPath, err = impl.chartTemplateService.BuildChart(context.Background(),
		&chart.Metadata{ApiVersion: JOB_CHART_API_VERSION, Name: JOB_CHART_NAME, Version: JOB_CHART_VERSION},
		jobHelmChartPath)

	valuesFilePath := path.Join(builtChartPath, "values.yaml") //default values of helm chart
	defaultValues, err := ioutil.ReadFile(valuesFilePath)
	if err != nil {
		return builtChartPath, err
	}
	defaultValuesJson, err := yaml.YAMLToJSON(defaultValues)
	if err != nil {
		return builtChartPath, err
	}
	mergedValues, err := impl.mergeUtil.JsonPatch(defaultValuesJson, jobManifestJson)
	if err != nil {
		return builtChartPath, err
	}
	mergedValuesYaml, err := yaml.JSONToYAML(mergedValues)
	if err != nil {
		return builtChartPath, err
	}
	err = ioutil.WriteFile(valuesFilePath, mergedValuesYaml, 0600)
	if err != nil {
		return builtChartPath, nil
	}
	return builtChartPath, nil
}<|MERGE_RESOLUTION|>--- conflicted
+++ resolved
@@ -349,11 +349,7 @@
 			TTLSecondsAfterFinished: workflowTemplate.TTLValue,
 			ActiveDeadlineSeconds:   workflowTemplate.ActiveDeadlineSeconds,
 		}
-<<<<<<< HEAD
-		jobHelmChartPath, err = impl.TriggerDryRun(jobManifestTemplate, pipeline, env)
-=======
 		jobHelmChartPath, err = impl.TriggerDryRun(jobManifestTemplate, workflowRequest.StageType)
->>>>>>> d3a53509
 	} else {
 		workflowExecutor := impl.getWorkflowExecutor(workflowRequest.WorkflowExecutor)
 		if workflowExecutor == nil {
@@ -508,11 +504,7 @@
 	}
 }
 
-<<<<<<< HEAD
-func (impl *CdWorkflowServiceImpl) TriggerDryRun(jobManifestTemplate *bean3.JobManifestTemplate, pipeline *pipelineConfig.Pipeline, env *repository.Environment) (builtChartPath string, err error) {
-=======
 func (impl *CdWorkflowServiceImpl) TriggerDryRun(jobManifestTemplate *bean3.JobManifestTemplate, stageType string) (builtChartPath string, err error) {
->>>>>>> d3a53509
 
 	jobManifestJson, err := json.Marshal(jobManifestTemplate)
 	if err != nil {
