/*
 * Copyright (c) 2024. Devtron Inc.
 *
 * Licensed under the Apache License, Version 2.0 (the "License");
 * you may not use this file except in compliance with the License.
 * You may obtain a copy of the License at
 *
 *     http://www.apache.org/licenses/LICENSE-2.0
 *
 * Unless required by applicable law or agreed to in writing, software
 * distributed under the License is distributed on an "AS IS" BASIS,
 * WITHOUT WARRANTIES OR CONDITIONS OF ANY KIND, either express or implied.
 * See the License for the specific language governing permissions and
 * limitations under the License.
 */

package adapter

import (
	"encoding/json"
	dockerRegistryRepository "github.com/devtron-labs/devtron/internal/sql/repository/dockerRegistry"
	"github.com/devtron-labs/devtron/internal/sql/repository/pipelineConfig"
	"github.com/devtron-labs/devtron/internal/sql/repository/pipelineConfig/bean/ciPipeline"
	"github.com/devtron-labs/devtron/pkg/bean"
	bean2 "github.com/devtron-labs/devtron/pkg/build/pipeline/bean"
	pipelineConfigBean "github.com/devtron-labs/devtron/pkg/pipeline/bean"
	"github.com/devtron-labs/devtron/pkg/pipeline/types"
	"github.com/devtron-labs/devtron/pkg/sql"
	"time"
)

func GetDockerConfigBean(dockerRegistry *dockerRegistryRepository.DockerArtifactStore) *types.DockerArtifactStoreBean {
	return &types.DockerArtifactStoreBean{
		Id:                 dockerRegistry.Id,
		RegistryType:       dockerRegistry.RegistryType,
		RegistryURL:        dockerRegistry.RegistryURL,
		Username:           dockerRegistry.Username,
		Password:           dockerRegistry.Password,
		AWSRegion:          dockerRegistry.AWSRegion,
		Connection:         dockerRegistry.Connection,
		Cert:               dockerRegistry.Cert,
		AWSAccessKeyId:     dockerRegistry.AWSAccessKeyId,
		AWSSecretAccessKey: dockerRegistry.AWSSecretAccessKey,
	}
}

func UpdateRegistryDetailsToWrfReq(cdStageWorkflowRequest *types.WorkflowRequest, dockerRegistry *types.DockerArtifactStoreBean) {
	cdStageWorkflowRequest.DockerUsername = dockerRegistry.Username
	cdStageWorkflowRequest.DockerPassword = dockerRegistry.Password
	cdStageWorkflowRequest.AwsRegion = dockerRegistry.AWSRegion
	cdStageWorkflowRequest.DockerConnection = dockerRegistry.Connection
	cdStageWorkflowRequest.DockerCert = dockerRegistry.Cert
	cdStageWorkflowRequest.AccessKey = dockerRegistry.AWSAccessKeyId
	cdStageWorkflowRequest.SecretKey = dockerRegistry.AWSSecretAccessKey
	cdStageWorkflowRequest.DockerRegistryType = string(dockerRegistry.RegistryType)
	cdStageWorkflowRequest.DockerRegistryURL = dockerRegistry.RegistryURL
	cdStageWorkflowRequest.DockerRegistryId = dockerRegistry.Id
}

func ConvertBuildConfigBeanToDbEntity(templateId int, overrideTemplateId int, ciBuildConfigBean *bean2.CiBuildConfigBean, userId int32) (*pipelineConfig.CiBuildConfig, error) {
	buildMetadata := ""
	ciBuildType := ciBuildConfigBean.CiBuildType
	if ciBuildType == bean2.BUILDPACK_BUILD_TYPE {
		buildPackConfigMetadataBytes, err := json.Marshal(ciBuildConfigBean.BuildPackConfig)
		if err != nil {
			return nil, err
		}
		buildMetadata = string(buildPackConfigMetadataBytes)
	} else if ciBuildType == bean2.SELF_DOCKERFILE_BUILD_TYPE || ciBuildType == bean2.MANAGED_DOCKERFILE_BUILD_TYPE {
		dockerBuildMetadataBytes, err := json.Marshal(ciBuildConfigBean.DockerBuildConfig)
		if err != nil {
			return nil, err
		}
		buildMetadata = string(dockerBuildMetadataBytes)
	}
	ciBuildConfigEntity := &pipelineConfig.CiBuildConfig{
		Id:                   ciBuildConfigBean.Id,
		Type:                 string(ciBuildType),
		CiTemplateId:         templateId,
		CiTemplateOverrideId: overrideTemplateId,
		BuildMetadata:        buildMetadata,
		AuditLog:             sql.AuditLog{UpdatedOn: time.Now(), UpdatedBy: userId},
		UseRootContext:       &ciBuildConfigBean.UseRootBuildContext,
	}
	return ciBuildConfigEntity, nil
}

func ConvertDbBuildConfigToBean(dbBuildConfig *pipelineConfig.CiBuildConfig) (*bean2.CiBuildConfigBean, error) {
	var buildPackConfig *bean2.BuildPackConfig
	var dockerBuildConfig *bean2.DockerBuildConfig
	var err error
	if dbBuildConfig == nil {
		return nil, nil
	}
	ciBuildType := bean2.CiBuildType(dbBuildConfig.Type)
	if ciBuildType == bean2.BUILDPACK_BUILD_TYPE {
		buildPackConfig, err = convertMetadataToBuildPackConfig(dbBuildConfig.BuildMetadata)
		if err != nil {
			return nil, err
		}
	} else if ciBuildType == bean2.SELF_DOCKERFILE_BUILD_TYPE || ciBuildType == bean2.MANAGED_DOCKERFILE_BUILD_TYPE {
		dockerBuildConfig, err = convertMetadataToDockerBuildConfig(dbBuildConfig.BuildMetadata)
		if err != nil {
			return nil, err
		}
	}
	useRootBuildContext := false
	//dbBuildConfig.UseRootContext will be nil if the entry in db never updated before
	if dbBuildConfig.UseRootContext == nil || *(dbBuildConfig.UseRootContext) {
		useRootBuildContext = true
	}
	ciBuildConfigBean := &bean2.CiBuildConfigBean{
		Id:                  dbBuildConfig.Id,
		CiBuildType:         ciBuildType,
		BuildPackConfig:     buildPackConfig,
		DockerBuildConfig:   dockerBuildConfig,
		UseRootBuildContext: useRootBuildContext,
	}
	return ciBuildConfigBean, nil
}

func convertMetadataToBuildPackConfig(buildConfMetadata string) (*bean2.BuildPackConfig, error) {
	buildPackConfig := &bean2.BuildPackConfig{}
	err := json.Unmarshal([]byte(buildConfMetadata), buildPackConfig)
	return buildPackConfig, err
}

func convertMetadataToDockerBuildConfig(dockerBuildMetadata string) (*bean2.DockerBuildConfig, error) {
	dockerBuildConfig := &bean2.DockerBuildConfig{}
	err := json.Unmarshal([]byte(dockerBuildMetadata), dockerBuildConfig)
	return dockerBuildConfig, err
}

func OverrideCiBuildConfig(dockerfilePath string, oldArgs string, ciLevelArgs string, dockerBuildOptions string, targetPlatform string, ciBuildConfigBean *bean2.CiBuildConfigBean) (*bean2.CiBuildConfigBean, error) {
	oldDockerArgs := map[string]string{}
	ciLevelDockerArgs := map[string]string{}
	dockerBuildOptionsMap := map[string]string{}
	if oldArgs != "" {
		if err := json.Unmarshal([]byte(oldArgs), &oldDockerArgs); err != nil {
			return nil, err
		}
	}
	if ciLevelArgs != "" {
		if err := json.Unmarshal([]byte(ciLevelArgs), &ciLevelDockerArgs); err != nil {
			return nil, err
		}
	}
	if dockerBuildOptions != "" {
		if err := json.Unmarshal([]byte(dockerBuildOptions), &dockerBuildOptionsMap); err != nil {
			return nil, err
		}
	}
	//no entry found in ci_build_config table, construct with requested data
	if ciBuildConfigBean == nil {
		dockerArgs := mergeMap(oldDockerArgs, ciLevelDockerArgs)
		ciBuildConfigBean = &bean2.CiBuildConfigBean{
			CiBuildType: bean2.SELF_DOCKERFILE_BUILD_TYPE,
			DockerBuildConfig: &bean2.DockerBuildConfig{
				DockerfilePath:     dockerfilePath,
				Args:               dockerArgs,
				TargetPlatform:     targetPlatform,
				DockerBuildOptions: dockerBuildOptionsMap,
				BuildContext:       "",
			},
			//setting true as default
			UseRootBuildContext: true,
		}
	} else if ciBuildConfigBean.CiBuildType == bean2.SELF_DOCKERFILE_BUILD_TYPE || ciBuildConfigBean.CiBuildType == bean2.MANAGED_DOCKERFILE_BUILD_TYPE {
		dockerBuildConfig := ciBuildConfigBean.DockerBuildConfig
		dockerArgs := mergeMap(dockerBuildConfig.Args, ciLevelDockerArgs)
		//dockerBuildConfig.DockerfilePath = dockerfilePath
		dockerBuildConfig.Args = dockerArgs
	}
	return ciBuildConfigBean, nil
}

func mergeMap(oldDockerArgs map[string]string, ciLevelDockerArgs map[string]string) map[string]string {
	dockerArgs := make(map[string]string)
	for key, value := range oldDockerArgs {
		dockerArgs[key] = value
	}
	for key, value := range ciLevelDockerArgs {
		dockerArgs[key] = value
	}
	return dockerArgs
}

// IsLinkedCD will return if the pipelineConfig.CiPipeline is a Linked CD
func IsLinkedCD(ci pipelineConfig.CiPipeline) bool {
	return ci.ParentCiPipeline != 0 && ci.PipelineType == string(bean2.LINKED_CD)
}

// IsLinkedCI will return if the pipelineConfig.CiPipeline is a Linked CI
func IsLinkedCI(ci *pipelineConfig.CiPipeline) bool {
	if ci == nil {
		return false
	}
	return ci.ParentCiPipeline != 0 &&
		ci.PipelineType == string(bean2.LINKED)
}

// IsCIJob will return if the pipelineConfig.CiPipeline is a CI JOB
<<<<<<< HEAD
func IsCIJob(ci *pipelineConfig.CiPipeline) bool {
	if ci == nil {
		return false
	}
	return ci.PipelineType == string(CiPipeline.CI_JOB)
=======
func IsCIJob(ci pipelineConfig.CiPipeline) bool {
	return ci.PipelineType == string(bean2.CI_JOB)
>>>>>>> 74ecc576
}

// GetSourceCiDownStreamResponse will take the models []bean.LinkedCIDetails and []pipelineConfig.CdWorkflowRunner (for last deployment status) and generate the []CiPipeline.SourceCiDownStreamResponse
func GetSourceCiDownStreamResponse(linkedCIDetails []ciPipeline.LinkedCIDetails, latestWfrs ...pipelineConfig.CdWorkflowRunner) []bean2.SourceCiDownStreamResponse {
	response := make([]bean2.SourceCiDownStreamResponse, 0)
	cdWfrStatusMap := make(map[int]string)
	for _, latestWfr := range latestWfrs {
		cdWfrStatusMap[latestWfr.CdWorkflow.PipelineId] = latestWfr.Status
	}
	for _, item := range linkedCIDetails {
		linkedCIDetailsRes := bean2.SourceCiDownStreamResponse{
			AppName: item.AppName,
			AppId:   item.AppId,
		}
		if item.PipelineId != 0 {
			linkedCIDetailsRes.EnvironmentName = item.EnvironmentName
			linkedCIDetailsRes.EnvironmentId = item.EnvironmentId
			linkedCIDetailsRes.TriggerMode = item.TriggerMode
			linkedCIDetailsRes.DeploymentStatus = pipelineConfigBean.NotDeployed
			if status, ok := cdWfrStatusMap[item.PipelineId]; ok {
				linkedCIDetailsRes.DeploymentStatus = status
			}
		}
		response = append(response, linkedCIDetailsRes)
	}
	return response
}

func ConvertConfigDataToPipelineConfigData(r *bean.ConfigData) *pipelineConfigBean.ConfigData {
	if r != nil {
		return &pipelineConfigBean.ConfigData{
			Name:                  r.Name,
			Type:                  r.Type,
			External:              r.External,
			MountPath:             r.MountPath,
			Data:                  r.Data,
			DefaultData:           r.DefaultData,
			DefaultMountPath:      r.DefaultMountPath,
			Global:                r.Global,
			ExternalSecretType:    r.ExternalSecretType,
			ESOSecretData:         ConvertESOSecretDataToPipelineESOSecretData(r.ESOSecretData),
			DefaultESOSecretData:  ConvertESOSecretDataToPipelineESOSecretData(r.DefaultESOSecretData),
			ExternalSecret:        ConvertExternalSecretToPipelineExternalSecret(r.ExternalSecret),
			DefaultExternalSecret: ConvertExternalSecretToPipelineExternalSecret(r.DefaultExternalSecret),
			RoleARN:               r.RoleARN,
			SubPath:               r.SubPath,
			ESOSubPath:            r.ESOSubPath,
			FilePermission:        r.FilePermission,
			Overridden:            r.Overridden,
		}
	}
	return &pipelineConfigBean.ConfigData{}
}

func ConvertESOSecretDataToPipelineESOSecretData(r bean.ESOSecretData) pipelineConfigBean.ESOSecretData {
	return pipelineConfigBean.ESOSecretData{
		SecretStore:     r.SecretStore,
		SecretStoreRef:  r.SecretStoreRef,
		ESOData:         ConvertEsoDataToPipelineEsoData(r.ESOData),
		RefreshInterval: r.RefreshInterval,
	}
}

func ConvertExternalSecretToPipelineExternalSecret(r []bean.ExternalSecret) []pipelineConfigBean.ExternalSecret {
	extSec := make([]pipelineConfigBean.ExternalSecret, 0, len(r))
	for _, item := range r {
		newItem := pipelineConfigBean.ExternalSecret{
			Key:      item.Key,
			Name:     item.Name,
			Property: item.Property,
			IsBinary: item.IsBinary,
		}
		extSec = append(extSec, newItem)
	}
	return extSec
}

func ConvertEsoDataToPipelineEsoData(r []bean.ESOData) []pipelineConfigBean.ESOData {
	newEsoData := make([]pipelineConfigBean.ESOData, 0, len(r))
	for _, item := range r {
		newItem := pipelineConfigBean.ESOData{
			SecretKey: item.SecretKey,
			Key:       item.Key,
			Property:  item.Property,
		}
		newEsoData = append(newEsoData, newItem)
	}
	return newEsoData
}

// reverse adapter for the above adapters

func ConvertPipelineConfigDataToConfigData(r *pipelineConfigBean.ConfigData) *bean.ConfigData {
	if r != nil {
		return &bean.ConfigData{
			Name:                  r.Name,
			Type:                  r.Type,
			External:              r.External,
			MountPath:             r.MountPath,
			Data:                  r.Data,
			DefaultData:           r.DefaultData,
			DefaultMountPath:      r.DefaultMountPath,
			Global:                r.Global,
			ExternalSecretType:    r.ExternalSecretType,
			ESOSecretData:         ConvertPipelineESOSecretDataToESOSecretData(r.ESOSecretData),
			DefaultESOSecretData:  ConvertPipelineESOSecretDataToESOSecretData(r.DefaultESOSecretData),
			ExternalSecret:        ConvertPipelineExternalSecretToExternalSecret(r.ExternalSecret),
			DefaultExternalSecret: ConvertPipelineExternalSecretToExternalSecret(r.DefaultExternalSecret),
			RoleARN:               r.RoleARN,
			SubPath:               r.SubPath,
			ESOSubPath:            r.ESOSubPath,
			FilePermission:        r.FilePermission,
			Overridden:            r.Overridden,
		}
	}
	return &bean.ConfigData{}

}

func ConvertPipelineESOSecretDataToESOSecretData(r pipelineConfigBean.ESOSecretData) bean.ESOSecretData {
	return bean.ESOSecretData{
		SecretStore:     r.SecretStore,
		SecretStoreRef:  r.SecretStoreRef,
		ESOData:         ConvertPipelineEsoDataToEsoData(r.ESOData),
		RefreshInterval: r.RefreshInterval,
	}
}

func ConvertPipelineExternalSecretToExternalSecret(r []pipelineConfigBean.ExternalSecret) []bean.ExternalSecret {
	extSec := make([]bean.ExternalSecret, 0, len(r))
	for _, item := range r {
		newItem := bean.ExternalSecret{
			Key:      item.Key,
			Name:     item.Name,
			Property: item.Property,
			IsBinary: item.IsBinary,
		}
		extSec = append(extSec, newItem)
	}
	return extSec
}

func ConvertPipelineEsoDataToEsoData(r []pipelineConfigBean.ESOData) []bean.ESOData {
	newEsoData := make([]bean.ESOData, 0, len(r))
	for _, item := range r {
		newItem := bean.ESOData{
			SecretKey: item.SecretKey,
			Key:       item.Key,
			Property:  item.Property,
		}
		newEsoData = append(newEsoData, newItem)
	}
	return newEsoData
}<|MERGE_RESOLUTION|>--- conflicted
+++ resolved
@@ -200,16 +200,11 @@
 }
 
 // IsCIJob will return if the pipelineConfig.CiPipeline is a CI JOB
-<<<<<<< HEAD
 func IsCIJob(ci *pipelineConfig.CiPipeline) bool {
 	if ci == nil {
 		return false
 	}
-	return ci.PipelineType == string(CiPipeline.CI_JOB)
-=======
-func IsCIJob(ci pipelineConfig.CiPipeline) bool {
 	return ci.PipelineType == string(bean2.CI_JOB)
->>>>>>> 74ecc576
 }
 
 // GetSourceCiDownStreamResponse will take the models []bean.LinkedCIDetails and []pipelineConfig.CdWorkflowRunner (for last deployment status) and generate the []CiPipeline.SourceCiDownStreamResponse
