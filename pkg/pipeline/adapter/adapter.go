--- conflicted
+++ resolved
@@ -6,11 +6,8 @@
 	"github.com/devtron-labs/devtron/internal/sql/repository/pipelineConfig"
 	"github.com/devtron-labs/devtron/internal/sql/repository/pipelineConfig/bean"
 	pipelineConfigBean "github.com/devtron-labs/devtron/pkg/pipeline/bean"
-<<<<<<< HEAD
 	"github.com/devtron-labs/devtron/pkg/pipeline/constants"
-=======
 	"github.com/devtron-labs/devtron/pkg/pipeline/bean/CiPipeline"
->>>>>>> bf20b6fe
 	"github.com/devtron-labs/devtron/pkg/pipeline/types"
 	"github.com/devtron-labs/devtron/pkg/sql"
 	"time"
@@ -174,31 +171,19 @@
 
 // IsLinkedCD will return if the pipelineConfig.CiPipeline is a Linked CD
 func IsLinkedCD(ci pipelineConfig.CiPipeline) bool {
-<<<<<<< HEAD
 	return ci.ParentCiPipeline != 0 && ci.PipelineType == string(constants.LINKED_CD)
-=======
-	return ci.ParentCiPipeline != 0 && ci.PipelineType == string(CiPipeline.LINKED_CD)
->>>>>>> bf20b6fe
 }
 
 // IsLinkedCI will return if the pipelineConfig.CiPipeline is a Linked CI
 // Currently there are inconsistent values present in PipelineType ("CI_EXTERNAL", "LINKED") 207_ci_external.up
 // TODO migrate the deprecated values and maintain a consistent PipelineType
 func IsLinkedCI(ci pipelineConfig.CiPipeline) bool {
-<<<<<<< HEAD
 	return ci.ParentCiPipeline != 0 && ci.PipelineType != string(constants.LINKED_CD)
-=======
-	return ci.ParentCiPipeline != 0 &&
-		(ci.PipelineType == string(CiPipeline.CI_EXTERNAL) || ci.PipelineType == string(CiPipeline.LINKED))
->>>>>>> bf20b6fe
 }
 
 // IsCIJob will return if the pipelineConfig.CiPipeline is a CI JOB
 func IsCIJob(ci pipelineConfig.CiPipeline) bool {
-<<<<<<< HEAD
 	return ci.PipelineType == string(constants.CI_JOB)
-=======
-	return ci.PipelineType == string(CiPipeline.CI_JOB)
 }
 
 // GetSourceCiDownStreamResponse will take the models []bean.LinkedCIDetails and []pipelineConfig.CdWorkflowRunner (for last deployment status) and generate the []CiPipeline.SourceCiDownStreamResponse
@@ -225,5 +210,4 @@
 		response = append(response, linkedCIDetailsRes)
 	}
 	return response
->>>>>>> bf20b6fe
 }