--- conflicted
+++ resolved
@@ -178,19 +178,12 @@
 }
 
 // IsLinkedCI will return if the pipelineConfig.CiPipeline is a Linked CI
-<<<<<<< HEAD
-func IsLinkedCI(ci pipelineConfig.CiPipeline) bool {
-	return ci.ParentCiPipeline != 0 &&
-		ci.PipelineType == string(constants.LINKED)
-=======
-// Currently there are inconsistent values present in PipelineType ("CI_EXTERNAL", "LINKED") 207_ci_external.up
-// TODO migrate the deprecated values and maintain a consistent PipelineType
 func IsLinkedCI(ci *pipelineConfig.CiPipeline) bool {
 	if ci == nil {
 		return false
 	}
-	return ci.ParentCiPipeline != 0 && ci.PipelineType != string(constants.LINKED_CD)
->>>>>>> 2f35546e
+	return ci.ParentCiPipeline != 0 &&
+		ci.PipelineType == string(constants.LINKED)
 }
 
 // IsCIJob will return if the pipelineConfig.CiPipeline is a CI JOB
