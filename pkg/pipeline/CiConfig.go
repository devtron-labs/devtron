--- conflicted
+++ resolved
@@ -86,11 +86,8 @@
 	OrchestratorToken                string `env:"ORCH_TOKEN" envDefault:""`
 	CloningMode                      string `env:"CLONING_MODE" envDefault:"SHALLOW"`
 	BuildxK8sDriverOptions           string `env:"BUILDX_K8S_DRIVER_OPTIONS" envDefault:""`
-<<<<<<< HEAD
 	GitProviders                     string `env:"GIT_PROVIDERS" envDefault:"github,gitlab"`
-=======
 	BuildxProvenanceMode             string `env:"BUILDX_PROVENANCE_MODE" envDefault:""` //provenance is set to false if this flag is not set
->>>>>>> 3994fb30
 }
 
 type CiVolumeMount struct {
