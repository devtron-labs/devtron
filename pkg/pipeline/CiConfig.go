/*
 * Copyright (c) 2020 Devtron Labs
 *
 * Licensed under the Apache License, Version 2.0 (the "License");
 * you may not use this file except in compliance with the License.
 * You may obtain a copy of the License at
 *
 *    http://www.apache.org/licenses/LICENSE-2.0
 *
 * Unless required by applicable law or agreed to in writing, software
 * distributed under the License is distributed on an "AS IS" BASIS,
 * WITHOUT WARRANTIES OR CONDITIONS OF ANY KIND, either express or implied.
 * See the License for the specific language governing permissions and
 * limitations under the License.
 *
 */

package pipeline

import (
	"flag"
	"fmt"
	blob_storage "github.com/devtron-labs/common-lib/blob-storage"
	"os/user"
	"path/filepath"
	"strings"

	"github.com/caarlos0/env"
	"k8s.io/client-go/rest"
	"k8s.io/client-go/tools/clientcmd"
)

const DevMode = "DEV"
const ProdMode = "PROD"

type CiConfig struct {
<<<<<<< HEAD
	DefaultCacheBucket             string                       `env:"DEFAULT_CACHE_BUCKET" envDefault:"ci-caching"`
	DefaultCacheBucketRegion       string                       `env:"DEFAULT_CACHE_BUCKET_REGION" envDefault:"us-east-2"`
	CiLogsKeyPrefix                string                       `env:"CI_LOGS_KEY_PREFIX" envDefault:"my-artifacts"`
	DefaultImage                   string                       `env:"DEFAULT_CI_IMAGE" envDefault:"686244538589.dkr.ecr.us-east-2.amazonaws.com/cirunner:47"`
	DefaultNamespace               string                       `env:"DEFAULT_NAMESPACE" envDefault:"devtron-ci"`
	DefaultTimeout                 int64                        `env:"DEFAULT_TIMEOUT" envDefault:"3600"`
	Mode                           string                       `env:"MODE" envDefault:"DEV"`
	DefaultBuildLogsBucket         string                       `env:"DEFAULT_BUILD_LOGS_BUCKET" envDefault:"devtron-pro-ci-logs"`
	DefaultCdLogsBucketRegion      string                       `env:"DEFAULT_CD_LOGS_BUCKET_REGION" envDefault:"us-east-2"`
	LimitCpu                       string                       `env:"LIMIT_CI_CPU" envDefault:"0.5"`
	LimitMem                       string                       `env:"LIMIT_CI_MEM" envDefault:"3G"`
	ReqCpu                         string                       `env:"REQ_CI_CPU" envDefault:"0.5"`
	ReqMem                         string                       `env:"REQ_CI_MEM" envDefault:"3G"`
	TaintKey                       string                       `env:"CI_NODE_TAINTS_KEY" envDefault:""`
	TaintValue                     string                       `env:"CI_NODE_TAINTS_VALUE" envDefault:""`
	NodeLabelSelector              []string                     `env:"CI_NODE_LABEL_SELECTOR"`
	CacheLimit                     int64                        `env:"CACHE_LIMIT" envDefault:"5000000000"` // TODO: Add to default db config also
	DefaultBuildLogsKeyPrefix      string                       `env:"DEFAULT_BUILD_LOGS_KEY_PREFIX" envDefault:"arsenal-v1"`
	DefaultArtifactKeyPrefix       string                       `env:"DEFAULT_ARTIFACT_KEY_LOCATION" envDefault:"arsenal-v1/ci-artifacts"`
	WorkflowServiceAccount         string                       `env:"WORKFLOW_SERVICE_ACCOUNT" envDefault:"ci-runner"`
	ExternalCiApiSecret            string                       `env:"EXTERNAL_CI_API_SECRET" envDefault:"devtroncd-secret"`
	ExternalCiWebhookUrl           string                       `env:"EXTERNAL_CI_WEB_HOOK_URL" envDefault:""`
	ExternalCiPayload              string                       `env:"EXTERNAL_CI_PAYLOAD" envDefault:"{\"ciProjectDetails\":[{\"gitRepository\":\"https://github.com/vikram1601/getting-started-nodejs.git\",\"checkoutPath\":\"./abc\",\"commitHash\":\"239077135f8cdeeccb7857e2851348f558cb53d3\",\"commitTime\":\"2022-10-30T20:00:00\",\"branch\":\"master\",\"message\":\"Update README.md\",\"author\":\"User Name \"}],\"dockerImage\":\"445808685819.dkr.ecr.us-east-2.amazonaws.com/orch:23907713-2\"}"`
	CiArtifactLocationFormat       string                       `env:"CI_ARTIFACT_LOCATION_FORMAT" envDefault:"%d/%d.zip"`
	ImageScannerEndpoint           string                       `env:"IMAGE_SCANNER_ENDPOINT" envDefault:"http://image-scanner-new-demo-devtroncd-service.devtroncd:80"`
	CloudProvider                  blob_storage.BlobStorageType `env:"BLOB_STORAGE_PROVIDER" envDefault:"S3"`
	AzureAccountName               string                       `env:"AZURE_ACCOUNT_NAME"`
	AzureGatewayUrl                string                       `env:"AZURE_GATEWAY_URL" envDefault:"http://devtron-minio.devtroncd:9000"`
	AzureGatewayConnectionInsecure bool                         `env:"AZURE_GATEWAY_CONNECTION_INSECURE" envDefault:"true"`
	AzureBlobContainerCiLog        string                       `env:"AZURE_BLOB_CONTAINER_CI_LOG"`
	AzureBlobContainerCiCache      string                       `env:"AZURE_BLOB_CONTAINER_CI_CACHE"`
	DefaultAddressPoolBaseCidr     string                       `env:"CI_DEFAULT_ADDRESS_POOL_BASE_CIDR"`
	DefaultAddressPoolSize         int                          `env:"CI_DEFAULT_ADDRESS_POOL_SIZE"`
	BlobStorageEnabled             bool                         `env:"BLOB_STORAGE_ENABLED" envDefault:"false"`
	BlobStorageS3AccessKey         string                       `env:"BLOB_STORAGE_S3_ACCESS_KEY"`
	BlobStorageS3SecretKey         string                       `env:"BLOB_STORAGE_S3_SECRET_KEY"`
	BlobStorageS3Endpoint          string                       `env:"BLOB_STORAGE_S3_ENDPOINT"`
	BlobStorageS3EndpointInsecure  bool                         `env:"BLOB_STORAGE_S3_ENDPOINT_INSECURE" envDefault:"false"`
	BlobStorageS3BucketVersioned   bool                         `env:"BLOB_STORAGE_S3_BUCKET_VERSIONED" envDefault:"true"`
	BlobStorageGcpCredentialJson   string                       `env:"BLOB_STORAGE_GCP_CREDENTIALS_JSON"`
	BuildLogTTLValue               int                          `env:"BUILD_LOG_TTL_VALUE_IN_SECS" envDefault:"3600"`
	AzureAccountKey                string                       `env:"AZURE_ACCOUNT_KEY"`
	CiRunnerDockerMTUValue         int                          `env:"CI_RUNNER_DOCKER_MTU_VALUE" envDefault:"-1"`
	IgnoreDockerCacheForCI         bool                         `env:"CI_IGNORE_DOCKER_CACHE"`
	VolumeMountsForCiJson          string                       `env:"CI_VOLUME_MOUNTS_JSON"`
	BuildPvcCachePath              string                       `env:"PRE_CI_CACHE_PATH" envDefault:"/devtroncd-cache"`
	DefaultPvcCachePath            string                       `env:"DOCKER_BUILD_CACHE_PATH" envDefault:"/var/lib/docker"`
	BuildxPvcCachePath             string                       `env:"BUILDX_CACHE_PATH" envDefault:"/var/lib/devtron/buildx"`
	BaseLogLocationPath            string                       `env:"BASE_LOG_LOCATION_PATH" envDefault:"/home/devtron/"`
	ClusterConfig                  *rest.Config
	NodeLabel                      map[string]string
=======
	DefaultCacheBucket               string                       `env:"DEFAULT_CACHE_BUCKET" envDefault:"ci-caching"`
	DefaultCacheBucketRegion         string                       `env:"DEFAULT_CACHE_BUCKET_REGION" envDefault:"us-east-2"`
	CiLogsKeyPrefix                  string                       `env:"CI_LOGS_KEY_PREFIX" envDefault:"my-artifacts"`
	DefaultImage                     string                       `env:"DEFAULT_CI_IMAGE" envDefault:"686244538589.dkr.ecr.us-east-2.amazonaws.com/cirunner:47"`
	DefaultNamespace                 string                       `env:"DEFAULT_NAMESPACE" envDefault:"devtron-ci"`
	DefaultTimeout                   int64                        `env:"DEFAULT_TIMEOUT" envDefault:"3600"`
	Mode                             string                       `env:"MODE" envDefault:"DEV"`
	DefaultBuildLogsBucket           string                       `env:"DEFAULT_BUILD_LOGS_BUCKET" envDefault:"devtron-pro-ci-logs"`
	DefaultCdLogsBucketRegion        string                       `env:"DEFAULT_CD_LOGS_BUCKET_REGION" envDefault:"us-east-2"`
	LimitCpu                         string                       `env:"LIMIT_CI_CPU" envDefault:"0.5"`
	LimitMem                         string                       `env:"LIMIT_CI_MEM" envDefault:"3G"`
	ReqCpu                           string                       `env:"REQ_CI_CPU" envDefault:"0.5"`
	ReqMem                           string                       `env:"REQ_CI_MEM" envDefault:"3G"`
	TaintKey                         string                       `env:"CI_NODE_TAINTS_KEY" envDefault:""`
	TaintValue                       string                       `env:"CI_NODE_TAINTS_VALUE" envDefault:""`
	NodeLabelSelector                []string                     `env:"CI_NODE_LABEL_SELECTOR"`
	CacheLimit                       int64                        `env:"CACHE_LIMIT" envDefault:"5000000000"` // TODO: Add to default db config also
	DefaultBuildLogsKeyPrefix        string                       `env:"DEFAULT_BUILD_LOGS_KEY_PREFIX" envDefault:"arsenal-v1"`
	DefaultArtifactKeyPrefix         string                       `env:"DEFAULT_ARTIFACT_KEY_LOCATION" envDefault:"arsenal-v1/ci-artifacts"`
	WorkflowServiceAccount           string                       `env:"WORKFLOW_SERVICE_ACCOUNT" envDefault:"ci-runner"`
	ExternalCiApiSecret              string                       `env:"EXTERNAL_CI_API_SECRET" envDefault:"devtroncd-secret"`
	ExternalCiWebhookUrl             string                       `env:"EXTERNAL_CI_WEB_HOOK_URL" envDefault:""`
	ExternalCiPayload                string                       `env:"EXTERNAL_CI_PAYLOAD" envDefault:"{\"ciProjectDetails\":[{\"gitRepository\":\"https://github.com/vikram1601/getting-started-nodejs.git\",\"checkoutPath\":\"./abc\",\"commitHash\":\"239077135f8cdeeccb7857e2851348f558cb53d3\",\"commitTime\":\"2022-10-30T20:00:00\",\"branch\":\"master\",\"message\":\"Update README.md\",\"author\":\"User Name \"}],\"dockerImage\":\"445808685819.dkr.ecr.us-east-2.amazonaws.com/orch:23907713-2\"}"`
	CiArtifactLocationFormat         string                       `env:"CI_ARTIFACT_LOCATION_FORMAT" envDefault:"%d/%d.zip"`
	ImageScannerEndpoint             string                       `env:"IMAGE_SCANNER_ENDPOINT" envDefault:"http://image-scanner-new-demo-devtroncd-service.devtroncd:80"`
	CloudProvider                    blob_storage.BlobStorageType `env:"BLOB_STORAGE_PROVIDER" envDefault:"S3"`
	AzureAccountName                 string                       `env:"AZURE_ACCOUNT_NAME"`
	AzureGatewayUrl                  string                       `env:"AZURE_GATEWAY_URL" envDefault:"http://devtron-minio.devtroncd:9000"`
	AzureGatewayConnectionInsecure   bool                         `env:"AZURE_GATEWAY_CONNECTION_INSECURE" envDefault:"true"`
	AzureBlobContainerCiLog          string                       `env:"AZURE_BLOB_CONTAINER_CI_LOG"`
	AzureBlobContainerCiCache        string                       `env:"AZURE_BLOB_CONTAINER_CI_CACHE"`
	DefaultAddressPoolBaseCidr       string                       `env:"CI_DEFAULT_ADDRESS_POOL_BASE_CIDR"`
	DefaultAddressPoolSize           int                          `env:"CI_DEFAULT_ADDRESS_POOL_SIZE"`
	BlobStorageEnabled               bool                         `env:"BLOB_STORAGE_ENABLED" envDefault:"false"`
	BlobStorageS3AccessKey           string                       `env:"BLOB_STORAGE_S3_ACCESS_KEY"`
	BlobStorageS3SecretKey           string                       `env:"BLOB_STORAGE_S3_SECRET_KEY"`
	BlobStorageS3Endpoint            string                       `env:"BLOB_STORAGE_S3_ENDPOINT"`
	BlobStorageS3EndpointInsecure    bool                         `env:"BLOB_STORAGE_S3_ENDPOINT_INSECURE" envDefault:"false"`
	BlobStorageS3BucketVersioned     bool                         `env:"BLOB_STORAGE_S3_BUCKET_VERSIONED" envDefault:"true"`
	BlobStorageGcpCredentialJson     string                       `env:"BLOB_STORAGE_GCP_CREDENTIALS_JSON"`
	BuildLogTTLValue                 int                          `env:"BUILD_LOG_TTL_VALUE_IN_SECS" envDefault:"3600"`
	AzureAccountKey                  string                       `env:"AZURE_ACCOUNT_KEY"`
	CiRunnerDockerMTUValue           int                          `env:"CI_RUNNER_DOCKER_MTU_VALUE" envDefault:"-1"`
	IgnoreDockerCacheForCI           bool                         `env:"CI_IGNORE_DOCKER_CACHE"`
	VolumeMountsForCiJson            string                       `env:"CI_VOLUME_MOUNTS_JSON"`
	BuildPvcCachePath                string                       `env:"PRE_CI_CACHE_PATH" envDefault:"/devtroncd-cache"`
	DefaultPvcCachePath              string                       `env:"DOCKER_BUILD_CACHE_PATH" envDefault:"/var/lib/docker"`
	BuildxPvcCachePath               string                       `env:"BUILDX_CACHE_PATH" envDefault:"/var/lib/devtron/buildx"`
	UseBlobStorageConfigInCiWorkflow bool                         `env:"USE_BLOB_STORAGE_CONFIG_IN_CI_WORKFLOW" envDefault:"true"`
	ClusterConfig                    *rest.Config
	NodeLabel                        map[string]string
>>>>>>> 5585be7c
}

type CiVolumeMount struct {
	Name               string `json:"name"`
	HostMountPath      string `json:"hostMountPath"`
	ContainerMountPath string `json:"containerMountPath"`
}

const ExternalCiWebhookPath = "orchestrator/webhook/ext-ci"

func GetCiConfig() (*CiConfig, error) {
	cfg := &CiConfig{}
	err := env.Parse(cfg)

	if cfg.Mode == DevMode {
		usr, err := user.Current()
		if err != nil {
			return nil, err
		}
		kubeconfig := flag.String("kubeconfig", filepath.Join(usr.HomeDir, ".kube", "config"), "(optional) absolute path to the kubeconfig file")
		flag.Parse()
		cfg.ClusterConfig, err = clientcmd.BuildConfigFromFlags("", *kubeconfig)
		if err != nil {
			return nil, err
		}
	} else {
		cfg.ClusterConfig, err = rest.InClusterConfig()
		if err != nil {
			return nil, err
		}
	}
	cfg.NodeLabel = make(map[string]string)
	for _, l := range cfg.NodeLabelSelector {
		if l == "" {
			continue
		}
		kv := strings.Split(l, "=")
		if len(kv) != 2 {
			return nil, fmt.Errorf("invalid ci node label selector %s, it must be in form key=value, key2=val2", kv)
		}
		cfg.NodeLabel[kv[0]] = kv[1]
	}
	//validation for supported cloudproviders
	if cfg.BlobStorageEnabled && cfg.CloudProvider != BLOB_STORAGE_S3 && cfg.CloudProvider != BLOB_STORAGE_AZURE &&
		cfg.CloudProvider != BLOB_STORAGE_GCP && cfg.CloudProvider != BLOB_STORAGE_MINIO {
		return nil, fmt.Errorf("unsupported blob storage provider: %s", cfg.CloudProvider)
	}
	return cfg, err
}<|MERGE_RESOLUTION|>--- conflicted
+++ resolved
@@ -34,59 +34,6 @@
 const ProdMode = "PROD"
 
 type CiConfig struct {
-<<<<<<< HEAD
-	DefaultCacheBucket             string                       `env:"DEFAULT_CACHE_BUCKET" envDefault:"ci-caching"`
-	DefaultCacheBucketRegion       string                       `env:"DEFAULT_CACHE_BUCKET_REGION" envDefault:"us-east-2"`
-	CiLogsKeyPrefix                string                       `env:"CI_LOGS_KEY_PREFIX" envDefault:"my-artifacts"`
-	DefaultImage                   string                       `env:"DEFAULT_CI_IMAGE" envDefault:"686244538589.dkr.ecr.us-east-2.amazonaws.com/cirunner:47"`
-	DefaultNamespace               string                       `env:"DEFAULT_NAMESPACE" envDefault:"devtron-ci"`
-	DefaultTimeout                 int64                        `env:"DEFAULT_TIMEOUT" envDefault:"3600"`
-	Mode                           string                       `env:"MODE" envDefault:"DEV"`
-	DefaultBuildLogsBucket         string                       `env:"DEFAULT_BUILD_LOGS_BUCKET" envDefault:"devtron-pro-ci-logs"`
-	DefaultCdLogsBucketRegion      string                       `env:"DEFAULT_CD_LOGS_BUCKET_REGION" envDefault:"us-east-2"`
-	LimitCpu                       string                       `env:"LIMIT_CI_CPU" envDefault:"0.5"`
-	LimitMem                       string                       `env:"LIMIT_CI_MEM" envDefault:"3G"`
-	ReqCpu                         string                       `env:"REQ_CI_CPU" envDefault:"0.5"`
-	ReqMem                         string                       `env:"REQ_CI_MEM" envDefault:"3G"`
-	TaintKey                       string                       `env:"CI_NODE_TAINTS_KEY" envDefault:""`
-	TaintValue                     string                       `env:"CI_NODE_TAINTS_VALUE" envDefault:""`
-	NodeLabelSelector              []string                     `env:"CI_NODE_LABEL_SELECTOR"`
-	CacheLimit                     int64                        `env:"CACHE_LIMIT" envDefault:"5000000000"` // TODO: Add to default db config also
-	DefaultBuildLogsKeyPrefix      string                       `env:"DEFAULT_BUILD_LOGS_KEY_PREFIX" envDefault:"arsenal-v1"`
-	DefaultArtifactKeyPrefix       string                       `env:"DEFAULT_ARTIFACT_KEY_LOCATION" envDefault:"arsenal-v1/ci-artifacts"`
-	WorkflowServiceAccount         string                       `env:"WORKFLOW_SERVICE_ACCOUNT" envDefault:"ci-runner"`
-	ExternalCiApiSecret            string                       `env:"EXTERNAL_CI_API_SECRET" envDefault:"devtroncd-secret"`
-	ExternalCiWebhookUrl           string                       `env:"EXTERNAL_CI_WEB_HOOK_URL" envDefault:""`
-	ExternalCiPayload              string                       `env:"EXTERNAL_CI_PAYLOAD" envDefault:"{\"ciProjectDetails\":[{\"gitRepository\":\"https://github.com/vikram1601/getting-started-nodejs.git\",\"checkoutPath\":\"./abc\",\"commitHash\":\"239077135f8cdeeccb7857e2851348f558cb53d3\",\"commitTime\":\"2022-10-30T20:00:00\",\"branch\":\"master\",\"message\":\"Update README.md\",\"author\":\"User Name \"}],\"dockerImage\":\"445808685819.dkr.ecr.us-east-2.amazonaws.com/orch:23907713-2\"}"`
-	CiArtifactLocationFormat       string                       `env:"CI_ARTIFACT_LOCATION_FORMAT" envDefault:"%d/%d.zip"`
-	ImageScannerEndpoint           string                       `env:"IMAGE_SCANNER_ENDPOINT" envDefault:"http://image-scanner-new-demo-devtroncd-service.devtroncd:80"`
-	CloudProvider                  blob_storage.BlobStorageType `env:"BLOB_STORAGE_PROVIDER" envDefault:"S3"`
-	AzureAccountName               string                       `env:"AZURE_ACCOUNT_NAME"`
-	AzureGatewayUrl                string                       `env:"AZURE_GATEWAY_URL" envDefault:"http://devtron-minio.devtroncd:9000"`
-	AzureGatewayConnectionInsecure bool                         `env:"AZURE_GATEWAY_CONNECTION_INSECURE" envDefault:"true"`
-	AzureBlobContainerCiLog        string                       `env:"AZURE_BLOB_CONTAINER_CI_LOG"`
-	AzureBlobContainerCiCache      string                       `env:"AZURE_BLOB_CONTAINER_CI_CACHE"`
-	DefaultAddressPoolBaseCidr     string                       `env:"CI_DEFAULT_ADDRESS_POOL_BASE_CIDR"`
-	DefaultAddressPoolSize         int                          `env:"CI_DEFAULT_ADDRESS_POOL_SIZE"`
-	BlobStorageEnabled             bool                         `env:"BLOB_STORAGE_ENABLED" envDefault:"false"`
-	BlobStorageS3AccessKey         string                       `env:"BLOB_STORAGE_S3_ACCESS_KEY"`
-	BlobStorageS3SecretKey         string                       `env:"BLOB_STORAGE_S3_SECRET_KEY"`
-	BlobStorageS3Endpoint          string                       `env:"BLOB_STORAGE_S3_ENDPOINT"`
-	BlobStorageS3EndpointInsecure  bool                         `env:"BLOB_STORAGE_S3_ENDPOINT_INSECURE" envDefault:"false"`
-	BlobStorageS3BucketVersioned   bool                         `env:"BLOB_STORAGE_S3_BUCKET_VERSIONED" envDefault:"true"`
-	BlobStorageGcpCredentialJson   string                       `env:"BLOB_STORAGE_GCP_CREDENTIALS_JSON"`
-	BuildLogTTLValue               int                          `env:"BUILD_LOG_TTL_VALUE_IN_SECS" envDefault:"3600"`
-	AzureAccountKey                string                       `env:"AZURE_ACCOUNT_KEY"`
-	CiRunnerDockerMTUValue         int                          `env:"CI_RUNNER_DOCKER_MTU_VALUE" envDefault:"-1"`
-	IgnoreDockerCacheForCI         bool                         `env:"CI_IGNORE_DOCKER_CACHE"`
-	VolumeMountsForCiJson          string                       `env:"CI_VOLUME_MOUNTS_JSON"`
-	BuildPvcCachePath              string                       `env:"PRE_CI_CACHE_PATH" envDefault:"/devtroncd-cache"`
-	DefaultPvcCachePath            string                       `env:"DOCKER_BUILD_CACHE_PATH" envDefault:"/var/lib/docker"`
-	BuildxPvcCachePath             string                       `env:"BUILDX_CACHE_PATH" envDefault:"/var/lib/devtron/buildx"`
-	BaseLogLocationPath            string                       `env:"BASE_LOG_LOCATION_PATH" envDefault:"/home/devtron/"`
-	ClusterConfig                  *rest.Config
-	NodeLabel                      map[string]string
-=======
 	DefaultCacheBucket               string                       `env:"DEFAULT_CACHE_BUCKET" envDefault:"ci-caching"`
 	DefaultCacheBucketRegion         string                       `env:"DEFAULT_CACHE_BUCKET_REGION" envDefault:"us-east-2"`
 	CiLogsKeyPrefix                  string                       `env:"CI_LOGS_KEY_PREFIX" envDefault:"my-artifacts"`
@@ -136,9 +83,9 @@
 	DefaultPvcCachePath              string                       `env:"DOCKER_BUILD_CACHE_PATH" envDefault:"/var/lib/docker"`
 	BuildxPvcCachePath               string                       `env:"BUILDX_CACHE_PATH" envDefault:"/var/lib/devtron/buildx"`
 	UseBlobStorageConfigInCiWorkflow bool                         `env:"USE_BLOB_STORAGE_CONFIG_IN_CI_WORKFLOW" envDefault:"true"`
+	BaseLogLocationPath              string                       `env:"BASE_LOG_LOCATION_PATH" envDefault:"/home/devtron/"`
 	ClusterConfig                    *rest.Config
 	NodeLabel                        map[string]string
->>>>>>> 5585be7c
 }
 
 type CiVolumeMount struct {
