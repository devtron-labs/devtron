--- conflicted
+++ resolved
@@ -85,11 +85,8 @@
 	OrchestratorHost                 string `env:"ORCH_HOST" envDefault:"http://devtroncd-orchestrator-service-prod.devtroncd/webhook/msg/nats"`
 	OrchestratorToken                string `env:"ORCH_TOKEN" envDefault:""`
 	BuildxK8sDriverOptions           string `env:"BUILDX_K8S_DRIVER_OPTIONS" envDefault:""`
-<<<<<<< HEAD
+	BuildxProvenanceMode             string `env:"BUILDX_PROVENANCE_MODE" envDefault:""` //provenance is set to false if this flag is not set
 	MaxCiWorkflowRetries             int    `env:"MAX_CI_WORKFLOW_RETRIES" envDefault:"0"`
-=======
-	BuildxProvenanceMode             string `env:"BUILDX_PROVENANCE_MODE" envDefault:""` //provenance is set to false if this flag is not set
->>>>>>> 1417cc56
 }
 
 type CiVolumeMount struct {
