/*
 * Copyright (c) 2020 Devtron Labs
 *
 * Licensed under the Apache License, Version 2.0 (the "License");
 * you may not use this file except in compliance with the License.
 * You may obtain a copy of the License at
 *
 *    http://www.apache.org/licenses/LICENSE-2.0
 *
 * Unless required by applicable law or agreed to in writing, software
 * distributed under the License is distributed on an "AS IS" BASIS,
 * WITHOUT WARRANTIES OR CONDITIONS OF ANY KIND, either express or implied.
 * See the License for the specific language governing permissions and
 * limitations under the License.
 *
 */

package pipeline

import (
	"bufio"
	"context"
	"errors"
	"fmt"
	application2 "github.com/argoproj/argo-cd/v2/pkg/apiclient/application"
	"github.com/argoproj/argo-workflows/v3/pkg/apis/workflow/v1alpha1"
	blob_storage "github.com/devtron-labs/common-lib/blob-storage"
	pubub "github.com/devtron-labs/common-lib/pubsub-lib"
	"github.com/devtron-labs/devtron/api/bean"
	client "github.com/devtron-labs/devtron/api/helm-app"
	"github.com/devtron-labs/devtron/client/argocdServer/application"
	client2 "github.com/devtron-labs/devtron/client/events"
	"github.com/devtron-labs/devtron/internal/sql/repository"
	"github.com/devtron-labs/devtron/internal/sql/repository/chartConfig"
	"github.com/devtron-labs/devtron/internal/sql/repository/pipelineConfig"
	"github.com/devtron-labs/devtron/internal/util"
	"github.com/devtron-labs/devtron/pkg/app"
	repository2 "github.com/devtron-labs/devtron/pkg/cluster/repository"
	"github.com/devtron-labs/devtron/pkg/sql"
	"github.com/devtron-labs/devtron/pkg/user"
	util3 "github.com/devtron-labs/devtron/util"
	"github.com/devtron-labs/devtron/util/argo"
	"github.com/go-pg/pg"
	"go.uber.org/zap"
	"os"
	"strconv"
	"strings"
	"time"
)

type CdHandler interface {
	UpdateWorkflow(workflowStatus v1alpha1.WorkflowStatus) (int, string, error)
	GetCdBuildHistory(appId int, environmentId int, pipelineId int, offset int, size int) ([]pipelineConfig.CdWorkflowWithArtifact, error)
	GetRunningWorkflowLogs(environmentId int, pipelineId int, workflowId int) (*bufio.Reader, func() error, error)
	FetchCdWorkflowDetails(appId int, environmentId int, pipelineId int, buildId int) (WorkflowResponse, error)
	DownloadCdWorkflowArtifacts(pipelineId int, buildId int) (*os.File, error)
	FetchCdPrePostStageStatus(pipelineId int) ([]pipelineConfig.CdWorkflowWithArtifact, error)
	CancelStage(workflowRunnerId int, userId int32) (int, error)
	FetchAppWorkflowStatusForTriggerView(pipelineId int) ([]*pipelineConfig.CdWorkflowStatus, error)
	CheckHelmAppStatusPeriodicallyAndUpdateInDb(helmPipelineStatusCheckEligibleTime int) error
	CheckArgoAppStatusPeriodicallyAndUpdateInDb(timeForDegradation int) error
	CheckArgoPipelineTimelineStatusPeriodicallyAndUpdateInDb(pendingSinceSeconds int, timeForDegradation int) error
	UpdatePipelineTimelineAndStatusByLiveApplicationFetch(pipeline *pipelineConfig.Pipeline, userId int32) (err error, isTimelineUpdated bool)
	CheckAndSendArgoPipelineStatusSyncEventIfNeeded(pipelineId int, userId int32)
}

type CdHandlerImpl struct {
	Logger                                 *zap.SugaredLogger
	cdService                              CdWorkflowService
	cdConfig                               *CdConfig
	ciConfig                               *CiConfig
	userService                            user.UserService
	ciLogService                           CiLogService
	ciArtifactRepository                   repository.CiArtifactRepository
	ciPipelineMaterialRepository           pipelineConfig.CiPipelineMaterialRepository
	cdWorkflowRepository                   pipelineConfig.CdWorkflowRepository
	envRepository                          repository2.EnvironmentRepository
	pipelineRepository                     pipelineConfig.PipelineRepository
	ciWorkflowRepository                   pipelineConfig.CiWorkflowRepository
	helmAppService                         client.HelmAppService
	pipelineOverrideRepository             chartConfig.PipelineOverrideRepository
	workflowDagExecutor                    WorkflowDagExecutor
	appListingService                      app.AppListingService
	appListingRepository                   repository.AppListingRepository
	pipelineStatusTimelineRepository       pipelineConfig.PipelineStatusTimelineRepository
	application                            application.ServiceClient
	argoUserService                        argo.ArgoUserService
	deploymentEventHandler                 app.DeploymentEventHandler
	eventClient                            client2.EventClient
	pipelineStatusTimelineResourcesService app.PipelineStatusTimelineResourcesService
	pipelineStatusSyncDetailService        app.PipelineStatusSyncDetailService
	pipelineStatusTimelineService          app.PipelineStatusTimelineService
	appService                             app.AppService
}

func NewCdHandlerImpl(Logger *zap.SugaredLogger, cdConfig *CdConfig, userService user.UserService,
	cdWorkflowRepository pipelineConfig.CdWorkflowRepository,
	cdWorkflowService CdWorkflowService,
	ciLogService CiLogService,
	ciArtifactRepository repository.CiArtifactRepository,
	ciPipelineMaterialRepository pipelineConfig.CiPipelineMaterialRepository,
	pipelineRepository pipelineConfig.PipelineRepository,
	envRepository repository2.EnvironmentRepository,
	ciWorkflowRepository pipelineConfig.CiWorkflowRepository,
	ciConfig *CiConfig, helmAppService client.HelmAppService,
	pipelineOverrideRepository chartConfig.PipelineOverrideRepository, workflowDagExecutor WorkflowDagExecutor,
	appListingService app.AppListingService, appListingRepository repository.AppListingRepository,
	pipelineStatusTimelineRepository pipelineConfig.PipelineStatusTimelineRepository,
	application application.ServiceClient, argoUserService argo.ArgoUserService,
	deploymentEventHandler app.DeploymentEventHandler,
	eventClient client2.EventClient,
	pipelineStatusTimelineResourcesService app.PipelineStatusTimelineResourcesService,
	pipelineStatusSyncDetailService app.PipelineStatusSyncDetailService,
	pipelineStatusTimelineService app.PipelineStatusTimelineService,
	appService app.AppService) *CdHandlerImpl {
	return &CdHandlerImpl{
		Logger:                                 Logger,
		cdConfig:                               cdConfig,
		userService:                            userService,
		cdService:                              cdWorkflowService,
		ciLogService:                           ciLogService,
		cdWorkflowRepository:                   cdWorkflowRepository,
		ciArtifactRepository:                   ciArtifactRepository,
		ciPipelineMaterialRepository:           ciPipelineMaterialRepository,
		envRepository:                          envRepository,
		pipelineRepository:                     pipelineRepository,
		ciWorkflowRepository:                   ciWorkflowRepository,
		ciConfig:                               ciConfig,
		helmAppService:                         helmAppService,
		pipelineOverrideRepository:             pipelineOverrideRepository,
		workflowDagExecutor:                    workflowDagExecutor,
		appListingService:                      appListingService,
		appListingRepository:                   appListingRepository,
		pipelineStatusTimelineRepository:       pipelineStatusTimelineRepository,
		application:                            application,
		argoUserService:                        argoUserService,
		deploymentEventHandler:                 deploymentEventHandler,
		eventClient:                            eventClient,
		pipelineStatusTimelineResourcesService: pipelineStatusTimelineResourcesService,
		pipelineStatusSyncDetailService:        pipelineStatusSyncDetailService,
		pipelineStatusTimelineService:          pipelineStatusTimelineService,
		appService:                             appService,
	}
}

type ArgoPipelineStatusSyncEvent struct {
	PipelineId int   `json:"pipelineId"`
	UserId     int32 `json:"userId"`
}

func (impl *CdHandlerImpl) CheckArgoAppStatusPeriodicallyAndUpdateInDb(deployedBeforeMinutes int) error {
	pipelines, err := impl.pipelineRepository.GetArgoPipelinesHavingLatestTriggerStuckInNonTerminalStatuses(deployedBeforeMinutes)
	if err != nil {
		impl.Logger.Errorw("error in getting pipelines having latest trigger stuck in non terminal statuses", "err", err)
		return err
	}
	impl.Logger.Debugw("received stuck argo cd pipelines", "pipelines", pipelines)
	for _, pipeline := range pipelines {
		impl.CheckAndSendArgoPipelineStatusSyncEventIfNeeded(pipeline.Id, 1)
	}
	return nil
}

func (impl *CdHandlerImpl) CheckArgoPipelineTimelineStatusPeriodicallyAndUpdateInDb(pendingSinceSeconds int, timeForDegradation int) error {
	//getting all the progressing status that are stuck since some time after kubectl apply success sync stage
	//and are not eligible for CheckArgoAppStatusPeriodicallyAndUpdateInDb
	pipelines, err := impl.pipelineRepository.GetArgoPipelinesHavingTriggersStuckInLastPossibleNonTerminalTimelines(pendingSinceSeconds, timeForDegradation)
	if err != nil && err != pg.ErrNoRows {
		impl.Logger.Errorw("err in GetArgoPipelinesHavingTriggersStuckInLastPossibleNonTerminalTimelines", "err", err)
		return err
	}
	impl.Logger.Debugw("received argo cd pipelines stuck at kubectl apply synced stage", "pipelines", pipelines)
	for _, pipeline := range pipelines {
		impl.CheckAndSendArgoPipelineStatusSyncEventIfNeeded(pipeline.Id, 1)
	}
	return nil
}

func (impl *CdHandlerImpl) CheckAndSendArgoPipelineStatusSyncEventIfNeeded(pipelineId int, userId int32) {
	lastSyncTime, err := impl.pipelineStatusSyncDetailService.GetLastSyncTimeForLatestCdWfrByCdPipelineId(pipelineId)
	if err != nil {
		impl.Logger.Errorw("error in getting last sync time by pipelineId", "err", err, "pipelineId", pipelineId)
		return
	}
	//TODO: remove hard coding
	if lastSyncTime.IsZero() || (!lastSyncTime.IsZero() && time.Since(lastSyncTime) > 5*time.Second) { //create new nats event
		statusUpdateEvent := ArgoPipelineStatusSyncEvent{
			PipelineId: pipelineId,
			UserId:     userId,
		}
		//write event
		err = impl.eventClient.WriteNatsEvent(pubub.ARGO_PIPELINE_STATUS_UPDATE_TOPIC, statusUpdateEvent)
		if err != nil {
			impl.Logger.Errorw("error in writing nats event", "topic", pubub.ARGO_PIPELINE_STATUS_UPDATE_TOPIC, "payload", statusUpdateEvent)
		}
	}
}

func (impl *CdHandlerImpl) UpdatePipelineTimelineAndStatusByLiveApplicationFetch(pipeline *pipelineConfig.Pipeline, userId int32) (error, bool) {
	isTimelineUpdated := false
	isSucceeded := false
	cdWfr, err := impl.cdWorkflowRepository.FindLastStatusByPipelineIdAndRunnerType(pipeline.Id, bean.CD_WORKFLOW_TYPE_DEPLOY)
	if err != nil {
		impl.Logger.Errorw("error in getting latest cdWfr by cdPipelineId", "err", err, "pipelineId", pipeline.Id)
		return nil, isTimelineUpdated
	}
	impl.Logger.Infow("ARGO_PIPELINE_STATUS_UPDATE_REQ", "stage", "checkingDeploymentStatus", "argoAppName", pipeline, "cdWfr", cdWfr)
	if util3.IsTerminalStatus(cdWfr.Status) {
		//drop event
		return nil, isTimelineUpdated
	}
	//this should only be called when we have git-ops configured
	//try fetching status from argo cd
	acdToken, err := impl.argoUserService.GetLatestDevtronArgoCdUserToken()
	if err != nil {
		impl.Logger.Errorw("error in getting acd token", "err", err)
	}
	ctx := context.WithValue(context.Background(), "token", acdToken)
	query := &application2.ApplicationQuery{
		Name: &pipeline.DeploymentAppName,
	}
	app, err := impl.application.Get(ctx, query)
	if err != nil {
		impl.Logger.Errorw("error in getting acd application", "err", err, "argoAppName", pipeline)
		//updating cdWfr status
		cdWfr.Status = pipelineConfig.WorkflowUnableToFetchState
		cdWfr.UpdatedOn = time.Now()
		cdWfr.UpdatedBy = 1
		err = impl.cdWorkflowRepository.UpdateWorkFlowRunner(&cdWfr)
		if err != nil {
			impl.Logger.Errorw("error on update cd workflow runner", "cdWfr", cdWfr, "err", err)
			return err, isTimelineUpdated
		}
		// creating cd pipeline status timeline
		timeline := &pipelineConfig.PipelineStatusTimeline{
			CdWorkflowRunnerId: cdWfr.Id,
			Status:             pipelineConfig.TIMELINE_STATUS_UNABLE_TO_FETCH_STATUS,
			StatusDetail:       "Failed to connect to Argo CD to fetch deployment status.",
			StatusTime:         time.Now(),
			AuditLog: sql.AuditLog{
				CreatedBy: userId,
				CreatedOn: time.Now(),
				UpdatedBy: userId,
				UpdatedOn: time.Now(),
			},
		}
		err = impl.pipelineStatusTimelineService.SaveTimeline(timeline, nil)
		if err != nil {
			impl.Logger.Errorw("error in creating timeline status for app", "err", err, "timeline", timeline)
			return err, isTimelineUpdated
		}
	} else {
		if app == nil {
			impl.Logger.Errorw("found empty argo application object", "appName", pipeline.DeploymentAppName)
			return fmt.Errorf("found empty argo application object"), isTimelineUpdated
		}
		isSucceeded, isTimelineUpdated, err = impl.appService.UpdateDeploymentStatusForGitOpsCdPipelines(app, time.Now())
		if err != nil {
			impl.Logger.Errorw("error in updating deployment status for gitOps cd pipelines", "app", app)
			return err, isTimelineUpdated
		}
	}
	if isSucceeded {
		//handling deployment success event
		gitHash := ""
		if app != nil {
			gitHash = app.Status.Sync.Revision
		}
		err = impl.workflowDagExecutor.HandleDeploymentSuccessEvent(gitHash, 0)
		if err != nil {
			impl.Logger.Errorw("error in handling deployment success event", "err", err)
			return err, isTimelineUpdated
		}
	}
	return nil, isTimelineUpdated
}

func (impl *CdHandlerImpl) CheckHelmAppStatusPeriodicallyAndUpdateInDb(helmPipelineStatusCheckEligibleTime int) error {
	wfrList, err := impl.cdWorkflowRepository.GetLatestTriggersOfHelmPipelinesStuckInNonTerminalStatuses()
	if err != nil {
		impl.Logger.Errorw("error in getting latest triggers of helm pipelines which are stuck in non terminal statuses", "err", err)
		return err
	}
	impl.Logger.Infow("checking helm app status for non terminal deployment triggers", "wfrList", wfrList)
	for _, wfr := range wfrList {
		if time.Now().Sub(wfr.UpdatedOn) <= time.Duration(helmPipelineStatusCheckEligibleTime)*time.Second {
			//if wfr is updated within configured time then do not include for this cron cycle
			continue
		}
		appIdentifier := &client.AppIdentifier{
			ClusterId:   wfr.CdWorkflow.Pipeline.Environment.ClusterId,
			Namespace:   wfr.CdWorkflow.Pipeline.Environment.Namespace,
			ReleaseName: wfr.CdWorkflow.Pipeline.DeploymentAppName,
		}
		helmAppStatus, err := impl.helmAppService.GetApplicationStatus(context.Background(), appIdentifier)
		if err != nil {
			impl.Logger.Errorw("error in getting helm app release status ", "appIdentifier", appIdentifier, "err", err)
			//return err
			//skip this error and continue for next workflow status
			impl.Logger.Warnw("found error, skipping helm apps status update for this trigger", "appIdentifier", appIdentifier, "err", err)
			continue
		}
		if helmAppStatus == application.Healthy {
			wfr.Status = pipelineConfig.WorkflowSucceeded
		} else {
			wfr.Status = pipelineConfig.WorkflowInProgress
		}
		wfr.UpdatedBy = 1
		wfr.UpdatedOn = time.Now()
		err = impl.cdWorkflowRepository.UpdateWorkFlowRunner(wfr)
		if err != nil {
			impl.Logger.Errorw("error on update cd workflow runner", "wfr", wfr, "err", err)
			return err
		}
<<<<<<< HEAD
		impl.Logger.Infow("updating workflow runner status for helm app", "cdWf", cdWf)
		if cdWf.Status == application.Healthy {
			go impl.appService.WriteCDSuccessEvent(pipelineOverride.Pipeline.AppId, pipelineOverride.Pipeline.EnvironmentId, pipelineOverride)
=======
		impl.Logger.Infow("updated workflow runner status for helm app", "wfr", wfr)
		if helmAppStatus == application.Healthy {
			pipelineOverride, err := impl.pipelineOverrideRepository.FindLatestByCdWorkflowId(wfr.CdWorkflowId)
			if err != nil {
				impl.Logger.Errorw("error in getting latest pipeline override by cdWorkflowId", "err", err, "cdWorkflowId", wfr.CdWorkflowId)
				return err
			}
>>>>>>> 3b1ae152
			err = impl.workflowDagExecutor.HandleDeploymentSuccessEvent("", pipelineOverride.Id)
			if err != nil {
				impl.Logger.Errorw("error on handling deployment success event", "wfr", wfr, "err", err)
				return err
			}
		}
	}
	return nil
}

func (impl *CdHandlerImpl) CancelStage(workflowRunnerId int, userId int32) (int, error) {
	workflowRunner, err := impl.cdWorkflowRepository.FindWorkflowRunnerById(workflowRunnerId)
	if err != nil {
		impl.Logger.Errorw("err", "err", err)
		return 0, err
	}
	if !(string(v1alpha1.NodePending) == workflowRunner.Status || string(v1alpha1.NodeRunning) == workflowRunner.Status) {
		impl.Logger.Info("cannot cancel stage, stage not in progress")
		return 0, errors.New("cannot cancel stage, stage not in progress")
	}
	pipeline, err := impl.pipelineRepository.FindById(workflowRunner.CdWorkflow.PipelineId)
	if err != nil {
		impl.Logger.Errorw("error while fetching cd pipeline", "err", err)
		return 0, err
	}

	env, err := impl.envRepository.FindById(pipeline.EnvironmentId)
	if err != nil {
		impl.Logger.Errorw("could not fetch stage env", "err", err)
		return 0, err
	}

	serverUrl := env.Cluster.ServerUrl
	configMap := env.Cluster.Config
	bearerToken := configMap["bearer_token"]

	var isExtCluster bool
	if workflowRunner.WorkflowType == PRE {
		isExtCluster = pipeline.RunPreStageInEnv
	} else if workflowRunner.WorkflowType == POST {
		isExtCluster = pipeline.RunPostStageInEnv
	}

	runningWf, err := impl.cdService.GetWorkflow(workflowRunner.Name, workflowRunner.Namespace, serverUrl, bearerToken, isExtCluster)
	if err != nil {
		impl.Logger.Errorw("cannot find workflow ", "name", workflowRunner.Name)
		return 0, errors.New("cannot find workflow " + workflowRunner.Name)
	}

	// Terminate workflow
	err = impl.cdService.TerminateWorkflow(runningWf.Name, runningWf.Namespace, serverUrl, bearerToken, isExtCluster)
	if err != nil {
		impl.Logger.Error("cannot terminate wf runner", "err", err)
		return 0, err
	}

	workflowRunner.Status = WorkflowCancel
	workflowRunner.UpdatedOn = time.Now()
	workflowRunner.UpdatedBy = userId
	err = impl.cdWorkflowRepository.UpdateWorkFlowRunner(workflowRunner)
	if err != nil {
		impl.Logger.Error("cannot update deleted workflow runner status, but wf deleted", "err", err)
		return 0, err
	}
	return workflowRunner.Id, nil
}

func (impl *CdHandlerImpl) UpdateWorkflow(workflowStatus v1alpha1.WorkflowStatus) (int, string, error) {
	wfStatusRs := impl.extractWorkfowStatus(workflowStatus)
	workflowName, status, podStatus, message, podName := wfStatusRs.WorkflowName, wfStatusRs.Status, wfStatusRs.PodStatus, wfStatusRs.Message, wfStatusRs.PodName
	impl.Logger.Debugw("cd update for ", "wf ", workflowName, "status", status)
	if workflowName == "" {
		return 0, "", errors.New("invalid wf name")
	}
	workflowId, err := strconv.Atoi(workflowName[:strings.Index(workflowName, "-")])
	if err != nil {
		impl.Logger.Error("invalid wf status update req", "err", err)
		return 0, "", err
	}

	savedWorkflow, err := impl.cdWorkflowRepository.FindWorkflowRunnerById(workflowId)
	if err != nil {
		impl.Logger.Error("cannot get saved wf", "err", err)
		return 0, "", err
	}

	ciWorkflowConfig, err := impl.cdWorkflowRepository.FindConfigByPipelineId(savedWorkflow.CdWorkflow.PipelineId)
	if err != nil && !util.IsErrNoRows(err) {
		impl.Logger.Errorw("unable to fetch ciWorkflowConfig", "err", err)
		return 0, "", err
	}

	ciArtifactLocationFormat := ciWorkflowConfig.CdArtifactLocationFormat
	if ciArtifactLocationFormat == "" {
		ciArtifactLocationFormat = impl.cdConfig.CdArtifactLocationFormat
	}

	if impl.stateChanged(status, podStatus, message, workflowStatus.FinishedAt.Time, savedWorkflow) {
		if savedWorkflow.Status != WorkflowCancel {
			savedWorkflow.Status = status
		}
		savedWorkflow.PodStatus = podStatus
		savedWorkflow.Message = message
		savedWorkflow.FinishedOn = workflowStatus.FinishedAt.Time
		savedWorkflow.Name = workflowName
		savedWorkflow.LogLocation = wfStatusRs.LogLocation
		savedWorkflow.PodName = podName
		savedWorkflow.UpdatedOn = time.Now()
		savedWorkflow.UpdatedBy = 1
		impl.Logger.Debugw("updating workflow ", "workflow", savedWorkflow)
		err = impl.cdWorkflowRepository.UpdateWorkFlowRunner(savedWorkflow)
		if err != nil {
			impl.Logger.Error("update wf failed for id " + strconv.Itoa(savedWorkflow.Id))
			return 0, "", err
		}
		if string(v1alpha1.NodeError) == savedWorkflow.Status || string(v1alpha1.NodeFailed) == savedWorkflow.Status {
			impl.Logger.Warnw("cd stage failed for workflow: ", "wfId", savedWorkflow.Id)
		}
	}
	return savedWorkflow.Id, savedWorkflow.Status, nil
}

func (impl *CdHandlerImpl) extractWorkfowStatus(workflowStatus v1alpha1.WorkflowStatus) *WorkflowStatus {
	workflowName := ""
	status := string(workflowStatus.Phase)
	podStatus := "Pending"
	message := ""
	logLocation := ""
	podName := ""
	for k, v := range workflowStatus.Nodes {
		impl.Logger.Debugw("extractWorkflowStatus", "workflowName", k, "v", v)
		if v.TemplateName == CD_WORKFLOW_NAME {
			if v.BoundaryID == "" {
				workflowName = k
			} else {
				workflowName = v.BoundaryID
			}
			podName = k
			podStatus = string(v.Phase)
			message = v.Message
			if v.Outputs != nil && len(v.Outputs.Artifacts) > 0 {
				if v.Outputs.Artifacts[0].S3 != nil {
					logLocation = v.Outputs.Artifacts[0].S3.Key
				} else if v.Outputs.Artifacts[0].GCS != nil {
					logLocation = v.Outputs.Artifacts[0].GCS.Key
				}
			}
			break
		}
	}
	workflowStatusRes := &WorkflowStatus{
		WorkflowName: workflowName,
		Status:       status,
		PodStatus:    podStatus,
		Message:      message,
		LogLocation:  logLocation,
		PodName:      podName,
	}
	return workflowStatusRes
}

type WorkflowStatus struct {
	WorkflowName, Status, PodStatus, Message, LogLocation, PodName string
}

func (impl *CdHandlerImpl) stateChanged(status string, podStatus string, msg string,
	finishedAt time.Time, savedWorkflow *pipelineConfig.CdWorkflowRunner) bool {
	return savedWorkflow.Status != status || savedWorkflow.PodStatus != podStatus || savedWorkflow.Message != msg || savedWorkflow.FinishedOn != finishedAt
}

func (impl *CdHandlerImpl) GetCdBuildHistory(appId int, environmentId int, pipelineId int, offset int, size int) ([]pipelineConfig.CdWorkflowWithArtifact, error) {

	var cdWorkflowArtifact []pipelineConfig.CdWorkflowWithArtifact
	if pipelineId == 0 {
		wfrList, err := impl.cdWorkflowRepository.FindCdWorkflowMetaByEnvironmentId(appId, environmentId, offset, size)
		if err != nil && err != pg.ErrNoRows {
			return cdWorkflowArtifact, err
		}
		cdWorkflowArtifact = impl.converterWFRList(wfrList)
	} else {
		wfrList, err := impl.cdWorkflowRepository.FindCdWorkflowMetaByPipelineId(pipelineId, offset, size)
		if err != nil && err != pg.ErrNoRows {
			return cdWorkflowArtifact, err
		}
		cdWorkflowArtifact = impl.converterWFRList(wfrList)
	}

	return cdWorkflowArtifact, nil
}

func (impl *CdHandlerImpl) GetRunningWorkflowLogs(environmentId int, pipelineId int, wfrId int) (*bufio.Reader, func() error, error) {
	cdWorkflow, err := impl.cdWorkflowRepository.FindWorkflowRunnerById(wfrId)
	if err != nil {
		impl.Logger.Errorw("error on fetch wf runner", "err", err)
		return nil, nil, err
	}

	env, err := impl.envRepository.FindById(environmentId)
	if err != nil {
		impl.Logger.Errorw("could not fetch stage env", "err", err)
		return nil, nil, err
	}

	pipeline, err := impl.pipelineRepository.FindById(cdWorkflow.CdWorkflow.PipelineId)
	if err != nil {
		impl.Logger.Errorw("error while fetching cd pipeline", "err", err)
		return nil, nil, err
	}

	serverUrl := env.Cluster.ServerUrl
	configMap := env.Cluster.Config
	bearerToken := configMap["bearer_token"]

	var isExtCluster bool
	if cdWorkflow.WorkflowType == PRE {
		isExtCluster = pipeline.RunPreStageInEnv
	} else if cdWorkflow.WorkflowType == POST {
		isExtCluster = pipeline.RunPostStageInEnv
	}
	return impl.getWorkflowLogs(pipelineId, cdWorkflow, bearerToken, serverUrl, isExtCluster)
}

func (impl *CdHandlerImpl) getWorkflowLogs(pipelineId int, cdWorkflow *pipelineConfig.CdWorkflowRunner, token string, host string, runStageInEnv bool) (*bufio.Reader, func() error, error) {
	cdLogRequest := BuildLogRequest{
		PodName:   cdWorkflow.PodName,
		Namespace: cdWorkflow.Namespace,
	}

	logStream, cleanUp, err := impl.ciLogService.FetchRunningWorkflowLogs(cdLogRequest, token, host, runStageInEnv)
	if logStream == nil || err != nil {
		if !cdWorkflow.BlobStorageEnabled {
			return nil, nil, errors.New("logs-not-stored-in-repository")
		} else if string(v1alpha1.NodeSucceeded) == cdWorkflow.Status || string(v1alpha1.NodeError) == cdWorkflow.Status || string(v1alpha1.NodeFailed) == cdWorkflow.Status || cdWorkflow.Status == WorkflowCancel {
			impl.Logger.Debugw("pod is not live ", "err", err)
			return impl.getLogsFromRepository(pipelineId, cdWorkflow)
		}
		impl.Logger.Errorw("err on fetch workflow logs", "err", err)
		return nil, nil, err
	}
	logReader := bufio.NewReader(logStream)
	return logReader, cleanUp, err
}

func (impl *CdHandlerImpl) getLogsFromRepository(pipelineId int, cdWorkflow *pipelineConfig.CdWorkflowRunner) (*bufio.Reader, func() error, error) {
	impl.Logger.Debug("getting historic logs")

	cdConfig, err := impl.cdWorkflowRepository.FindConfigByPipelineId(pipelineId)
	if err != nil && !util.IsErrNoRows(err) {
		impl.Logger.Errorw("err", err)
		return nil, nil, err
	}

	if cdConfig.LogsBucket == "" {
		cdConfig.LogsBucket = impl.cdConfig.DefaultBuildLogsBucket //TODO -fixme
	}
	if cdConfig.CdCacheRegion == "" {
		cdConfig.CdCacheRegion = impl.cdConfig.DefaultCdLogsBucketRegion
	}

	cdLogRequest := BuildLogRequest{
		PipelineId:    cdWorkflow.CdWorkflow.PipelineId,
		WorkflowId:    cdWorkflow.Id,
		PodName:       cdWorkflow.PodName,
		LogsFilePath:  cdWorkflow.LogLocation, // impl.cdConfig.DefaultBuildLogsKeyPrefix + "/" + cdWorkflow.Name + "/main.log", //TODO - fixme
		CloudProvider: impl.ciConfig.CloudProvider,
		AzureBlobConfig: &blob_storage.AzureBlobBaseConfig{
			Enabled:           impl.ciConfig.CloudProvider == BLOB_STORAGE_AZURE,
			AccountName:       impl.ciConfig.AzureAccountName,
			BlobContainerName: impl.ciConfig.AzureBlobContainerCiLog,
			AccountKey:        impl.ciConfig.AzureAccountKey,
		},
		AwsS3BaseConfig: &blob_storage.AwsS3BaseConfig{
			AccessKey:         impl.ciConfig.BlobStorageS3AccessKey,
			Passkey:           impl.ciConfig.BlobStorageS3SecretKey,
			EndpointUrl:       impl.ciConfig.BlobStorageS3Endpoint,
			IsInSecure:        impl.ciConfig.BlobStorageS3EndpointInsecure,
			BucketName:        cdConfig.LogsBucket,
			Region:            cdConfig.CdCacheRegion,
			VersioningEnabled: impl.ciConfig.BlobStorageS3BucketVersioned,
		},
		GcpBlobBaseConfig: &blob_storage.GcpBlobBaseConfig{
			BucketName:             cdConfig.LogsBucket,
			CredentialFileJsonData: impl.ciConfig.BlobStorageGcpCredentialJson,
		},
	}
	impl.Logger.Infow("s3 log req ", "req", cdLogRequest)
	oldLogsStream, cleanUp, err := impl.ciLogService.FetchLogs(cdLogRequest)
	if err != nil {
		impl.Logger.Errorw("err", err)
		return nil, nil, err
	}
	logReader := bufio.NewReader(oldLogsStream)
	return logReader, cleanUp, err
}

func (impl *CdHandlerImpl) FetchCdWorkflowDetails(appId int, environmentId int, pipelineId int, buildId int) (WorkflowResponse, error) {
	workflowR, err := impl.cdWorkflowRepository.FindWorkflowRunnerById(buildId)
	if err != nil && err != pg.ErrNoRows {
		impl.Logger.Errorw("err", "err", err)
		return WorkflowResponse{}, err
	} else if err == pg.ErrNoRows {
		return WorkflowResponse{}, nil
	}
	workflow := impl.converterWFR(*workflowR)

	triggeredByUser, err := impl.userService.GetById(workflow.TriggeredBy)
	if err != nil && !util.IsErrNoRows(err) {
		impl.Logger.Errorw("err", "err", err)
		return WorkflowResponse{}, err
	}
	if triggeredByUser == nil {
		triggeredByUser = &bean.UserInfo{EmailId: "anonymous"}
	}

	ciMaterials, err := impl.ciPipelineMaterialRepository.GetByPipelineId(workflowR.CdWorkflow.Pipeline.CiPipelineId)
	if err != nil {
		impl.Logger.Errorw("err", "err", err)
		return WorkflowResponse{}, err
	}

	var ciMaterialsArr []CiPipelineMaterialResponse
	for _, m := range ciMaterials {
		res := CiPipelineMaterialResponse{
			Id:              m.Id,
			GitMaterialId:   m.GitMaterialId,
			GitMaterialName: m.GitMaterial.Name[strings.Index(m.GitMaterial.Name, "-")+1:],
			Type:            string(m.Type),
			Value:           m.Value,
			Active:          m.Active,
			Url:             m.GitMaterial.Url,
		}
		ciMaterialsArr = append(ciMaterialsArr, res)
	}
	ciWf, err := impl.ciWorkflowRepository.FindLastTriggeredWorkflowByArtifactId(workflow.CiArtifactId)
	if err != nil && err != pg.ErrNoRows {
		impl.Logger.Errorw("error in fetching ci wf", "artifactId", workflow.CiArtifactId, "err", err)
		return WorkflowResponse{}, err
	}
	gitTriggers := make(map[int]pipelineConfig.GitCommit)
	if ciWf.GitTriggers != nil {
		gitTriggers = ciWf.GitTriggers
	}

	workflowResponse := WorkflowResponse{
		Id:                 workflow.Id,
		Name:               workflow.Name,
		Status:             workflow.Status,
		PodStatus:          workflow.PodStatus,
		Message:            workflow.Message,
		StartedOn:          workflow.StartedOn,
		FinishedOn:         workflow.FinishedOn,
		Namespace:          workflow.Namespace,
		CiMaterials:        ciMaterialsArr,
		TriggeredBy:        workflow.TriggeredBy,
		TriggeredByEmail:   triggeredByUser.EmailId,
		Artifact:           workflow.Image,
		Stage:              workflow.WorkflowType,
		GitTriggers:        gitTriggers,
		BlobStorageEnabled: workflow.BlobStorageEnabled,
	}
	return workflowResponse, nil
}

func (impl *CdHandlerImpl) DownloadCdWorkflowArtifacts(pipelineId int, buildId int) (*os.File, error) {
	wfr, err := impl.cdWorkflowRepository.FindWorkflowRunnerById(buildId)
	if err != nil {
		impl.Logger.Errorw("unable to fetch ciWorkflow", "err", err)
		return nil, err
	}

	if !wfr.BlobStorageEnabled {
		return nil, errors.New("logs-not-stored-in-repository")
	}

	cdConfig, err := impl.cdWorkflowRepository.FindConfigByPipelineId(pipelineId)
	if err != nil && !util.IsErrNoRows(err) {
		impl.Logger.Errorw("unable to fetch ciConfig", "err", err)
		return nil, err
	}

	if cdConfig.LogsBucket == "" {
		cdConfig.LogsBucket = impl.cdConfig.DefaultBuildLogsBucket
	}
	if cdConfig.CdCacheRegion == "" {
		cdConfig.CdCacheRegion = impl.cdConfig.DefaultCdLogsBucketRegion
	}

	item := strconv.Itoa(wfr.Id)
	awsS3BaseConfig := &blob_storage.AwsS3BaseConfig{
		AccessKey:         impl.ciConfig.BlobStorageS3AccessKey,
		Passkey:           impl.ciConfig.BlobStorageS3SecretKey,
		EndpointUrl:       impl.ciConfig.BlobStorageS3Endpoint,
		IsInSecure:        impl.ciConfig.BlobStorageS3EndpointInsecure,
		BucketName:        cdConfig.LogsBucket,
		Region:            cdConfig.CdCacheRegion,
		VersioningEnabled: impl.ciConfig.BlobStorageS3BucketVersioned,
	}
	azureBlobBaseConfig := &blob_storage.AzureBlobBaseConfig{
		Enabled:           impl.ciConfig.CloudProvider == BLOB_STORAGE_AZURE,
		AccountKey:        impl.ciConfig.AzureAccountKey,
		AccountName:       impl.ciConfig.AzureAccountName,
		BlobContainerName: impl.ciConfig.AzureBlobContainerCiLog,
	}
	gcpBlobBaseConfig := &blob_storage.GcpBlobBaseConfig{
		BucketName:             cdConfig.LogsBucket,
		CredentialFileJsonData: impl.ciConfig.BlobStorageGcpCredentialJson,
	}
	key := fmt.Sprintf("%s/"+impl.cdConfig.CdArtifactLocationFormat, impl.cdConfig.DefaultArtifactKeyPrefix, wfr.CdWorkflow.Id, wfr.Id)
	blobStorageService := blob_storage.NewBlobStorageServiceImpl(nil)
	request := &blob_storage.BlobStorageRequest{
		StorageType:         impl.ciConfig.CloudProvider,
		SourceKey:           key,
		DestinationKey:      item,
		AzureBlobBaseConfig: azureBlobBaseConfig,
		AwsS3BaseConfig:     awsS3BaseConfig,
		GcpBlobBaseConfig:   gcpBlobBaseConfig,
	}
	_, numBytes, err := blobStorageService.Get(request)
	if err != nil {
		impl.Logger.Errorw("error occurred while downloading file", "request", request, "error", err)
		return nil, errors.New("failed to download resource")
	}

	file, err := os.Open(item)
	if err != nil {
		impl.Logger.Errorw("unable to open file", "file", item, "err", err)
		return nil, errors.New("unable to open file")
	}

	impl.Logger.Infow("Downloaded ", "name", file.Name(), "bytes", numBytes)
	return file, nil
}

func (impl *CdHandlerImpl) converterWFR(wfr pipelineConfig.CdWorkflowRunner) pipelineConfig.CdWorkflowWithArtifact {
	workflow := pipelineConfig.CdWorkflowWithArtifact{}
	if wfr.Id > 0 {
		workflow.Name = wfr.Name
		workflow.Id = wfr.Id
		workflow.Namespace = wfr.Namespace
		workflow.Status = wfr.Status
		workflow.Message = wfr.Message
		workflow.PodStatus = wfr.PodStatus
		workflow.FinishedOn = wfr.FinishedOn
		workflow.TriggeredBy = wfr.TriggeredBy
		workflow.StartedOn = wfr.StartedOn
		workflow.WorkflowType = string(wfr.WorkflowType)
		workflow.CdWorkflowId = wfr.CdWorkflowId
		workflow.Image = wfr.CdWorkflow.CiArtifact.Image
		workflow.PipelineId = wfr.CdWorkflow.PipelineId
		workflow.CiArtifactId = wfr.CdWorkflow.CiArtifactId
		workflow.BlobStorageEnabled = wfr.BlobStorageEnabled

	}
	return workflow
}

func (impl *CdHandlerImpl) converterWFRList(wfrList []pipelineConfig.CdWorkflowRunner) []pipelineConfig.CdWorkflowWithArtifact {
	var workflowList []pipelineConfig.CdWorkflowWithArtifact
	var results []pipelineConfig.CdWorkflowWithArtifact
	var ids []int32
	for _, item := range wfrList {
		ids = append(ids, item.TriggeredBy)
		workflowList = append(workflowList, impl.converterWFR(item))
	}
	userEmails := make(map[int32]string)
	users, err := impl.userService.GetByIds(ids)
	if err != nil {
		impl.Logger.Errorw("unable to find user", "err", err)
	}
	for _, item := range users {
		userEmails[item.Id] = item.EmailId
	}
	for _, item := range workflowList {
		item.EmailId = userEmails[item.TriggeredBy]
		results = append(results, item)
	}
	return results
}

func (impl *CdHandlerImpl) FetchCdPrePostStageStatus(pipelineId int) ([]pipelineConfig.CdWorkflowWithArtifact, error) {
	var results []pipelineConfig.CdWorkflowWithArtifact
	wfrPre, err := impl.cdWorkflowRepository.FindLastStatusByPipelineIdAndRunnerType(pipelineId, bean.CD_WORKFLOW_TYPE_PRE)
	if err != nil && err != pg.ErrNoRows {
		return results, err
	}
	if wfrPre.Id > 0 {
		workflowPre := impl.converterWFR(wfrPre)
		results = append(results, workflowPre)
	} else {
		workflowPre := pipelineConfig.CdWorkflowWithArtifact{Status: "Notbuilt", WorkflowType: string(bean.CD_WORKFLOW_TYPE_PRE), PipelineId: pipelineId}
		results = append(results, workflowPre)
	}

	wfrPost, err := impl.cdWorkflowRepository.FindLastStatusByPipelineIdAndRunnerType(pipelineId, bean.CD_WORKFLOW_TYPE_POST)
	if err != nil && err != pg.ErrNoRows {
		return results, err
	}
	if wfrPost.Id > 0 {
		workflowPost := impl.converterWFR(wfrPost)
		results = append(results, workflowPost)
	} else {
		workflowPost := pipelineConfig.CdWorkflowWithArtifact{Status: "Notbuilt", WorkflowType: string(bean.CD_WORKFLOW_TYPE_POST), PipelineId: pipelineId}
		results = append(results, workflowPost)
	}
	return results, nil

}

func (impl *CdHandlerImpl) FetchAppWorkflowStatusForTriggerView(appId int) ([]*pipelineConfig.CdWorkflowStatus, error) {
	var cdWorkflowStatus []*pipelineConfig.CdWorkflowStatus

	pipelines, err := impl.pipelineRepository.FindActiveByAppId(appId)
	if err != nil && err != pg.ErrNoRows {
		return cdWorkflowStatus, err
	}
	pipelineIds := make([]int, 0)
	//pipelineIdsMap := make(map[int]int)
	for _, pipeline := range pipelines {
		pipelineIds = append(pipelineIds, pipeline.Id)
	}

	if len(pipelineIds) == 0 {
		return cdWorkflowStatus, nil
	}

	cdMap := make(map[int]*pipelineConfig.CdWorkflowStatus)
	result, err := impl.cdWorkflowRepository.FetchAllCdStagesLatestEntity(pipelineIds)
	if err != nil {
		return cdWorkflowStatus, err
	}
	var wfrIds []int
	for _, item := range result {
		wfrIds = append(wfrIds, item.WfrId)
	}

	statusMap := make(map[int]string)
	if len(wfrIds) > 0 {
		wfrList, err := impl.cdWorkflowRepository.FetchAllCdStagesLatestEntityStatus(wfrIds)
		if err != nil && !util.IsErrNoRows(err) {
			return cdWorkflowStatus, err
		}
		for _, item := range wfrList {
			statusMap[item.Id] = item.Status
		}
	}

	for _, item := range result {
		if _, ok := cdMap[item.PipelineId]; !ok {
			cdWorkflowStatus := &pipelineConfig.CdWorkflowStatus{}
			cdWorkflowStatus.PipelineId = item.PipelineId
			cdWorkflowStatus.CiPipelineId = item.CiPipelineId
			if item.WorkflowType == "PRE" {
				cdWorkflowStatus.PreStatus = statusMap[item.WfrId]
			} else if item.WorkflowType == "DEPLOY" {
				cdWorkflowStatus.DeployStatus = statusMap[item.WfrId]
			} else if item.WorkflowType == "POST" {
				cdWorkflowStatus.PostStatus = statusMap[item.WfrId]
			}
			cdMap[item.PipelineId] = cdWorkflowStatus
		} else {
			cdWorkflowStatus := cdMap[item.PipelineId]
			cdWorkflowStatus.PipelineId = item.PipelineId
			cdWorkflowStatus.CiPipelineId = item.CiPipelineId
			if item.WorkflowType == "PRE" {
				cdWorkflowStatus.PreStatus = statusMap[item.WfrId]
			} else if item.WorkflowType == "DEPLOY" {
				cdWorkflowStatus.DeployStatus = statusMap[item.WfrId]
			} else if item.WorkflowType == "POST" {
				cdWorkflowStatus.PostStatus = statusMap[item.WfrId]
			}
			cdMap[item.PipelineId] = cdWorkflowStatus
		}
	}

	for _, item := range cdMap {
		if item.PreStatus == "" {
			item.PreStatus = "Not Triggered"
		}
		if item.DeployStatus == "" {
			item.DeployStatus = "Not Deployed"
		}
		if item.PostStatus == "" {
			item.PostStatus = "Not Triggered"
		}
		cdWorkflowStatus = append(cdWorkflowStatus, item)
	}

	if len(cdWorkflowStatus) == 0 {
		for _, item := range pipelineIds {
			cdWs := &pipelineConfig.CdWorkflowStatus{}
			cdWs.PipelineId = item
			cdWs.PreStatus = "Not Triggered"
			cdWs.DeployStatus = "Not Deployed"
			cdWs.PostStatus = "Not Triggered"
			cdWorkflowStatus = append(cdWorkflowStatus, cdWs)
		}
	} else {
		for _, item := range pipelineIds {
			if _, ok := cdMap[item]; !ok {
				cdWs := &pipelineConfig.CdWorkflowStatus{}
				cdWs.PipelineId = item
				cdWs.PreStatus = "Not Triggered"
				cdWs.DeployStatus = "Not Deployed"
				cdWs.PostStatus = "Not Triggered"
				cdWorkflowStatus = append(cdWorkflowStatus, cdWs)
			}
		}
	}

	return cdWorkflowStatus, err
}<|MERGE_RESOLUTION|>--- conflicted
+++ resolved
@@ -312,11 +312,6 @@
 			impl.Logger.Errorw("error on update cd workflow runner", "wfr", wfr, "err", err)
 			return err
 		}
-<<<<<<< HEAD
-		impl.Logger.Infow("updating workflow runner status for helm app", "cdWf", cdWf)
-		if cdWf.Status == application.Healthy {
-			go impl.appService.WriteCDSuccessEvent(pipelineOverride.Pipeline.AppId, pipelineOverride.Pipeline.EnvironmentId, pipelineOverride)
-=======
 		impl.Logger.Infow("updated workflow runner status for helm app", "wfr", wfr)
 		if helmAppStatus == application.Healthy {
 			pipelineOverride, err := impl.pipelineOverrideRepository.FindLatestByCdWorkflowId(wfr.CdWorkflowId)
@@ -324,7 +319,7 @@
 				impl.Logger.Errorw("error in getting latest pipeline override by cdWorkflowId", "err", err, "cdWorkflowId", wfr.CdWorkflowId)
 				return err
 			}
->>>>>>> 3b1ae152
+			go impl.appService.WriteCDSuccessEvent(pipelineOverride.Pipeline.AppId, pipelineOverride.Pipeline.EnvironmentId, pipelineOverride)
 			err = impl.workflowDagExecutor.HandleDeploymentSuccessEvent("", pipelineOverride.Id)
 			if err != nil {
 				impl.Logger.Errorw("error on handling deployment success event", "wfr", wfr, "err", err)
