--- conflicted
+++ resolved
@@ -22,13 +22,10 @@
 	"errors"
 	"fmt"
 	"github.com/devtron-labs/devtron/enterprise/pkg/deploymentWindow"
-<<<<<<< HEAD
-=======
 	"github.com/devtron-labs/devtron/internal/sql/models"
 	bean3 "github.com/devtron-labs/devtron/pkg/policyGovernance/artifactPromotion/bean"
 	"github.com/devtron-labs/devtron/pkg/policyGovernance/artifactPromotion/constants"
 	"github.com/devtron-labs/devtron/pkg/policyGovernance/artifactPromotion/read"
->>>>>>> 6054d2a7
 	"os"
 	"path/filepath"
 	"strconv"
@@ -80,29 +77,6 @@
 }
 
 type CdHandlerImpl struct {
-<<<<<<< HEAD
-	Logger                       *zap.SugaredLogger
-	userService                  user.UserService
-	ciLogService                 CiLogService
-	ciArtifactRepository         repository.CiArtifactRepository
-	ciPipelineMaterialRepository pipelineConfig.CiPipelineMaterialRepository
-	cdWorkflowRepository         pipelineConfig.CdWorkflowRepository
-	envRepository                repository2.EnvironmentRepository
-	pipelineRepository           pipelineConfig.PipelineRepository
-	ciWorkflowRepository         pipelineConfig.CiWorkflowRepository
-	enforcerUtil                 rbac.EnforcerUtil
-	resourceGroupService         resourceGroup2.ResourceGroupService
-	imageTaggingService          ImageTaggingService
-	k8sUtil                      *k8s.K8sUtilExtended
-	workflowService              WorkflowService
-	config                       *types.CdConfig
-	clusterService               cluster.ClusterService
-	blobConfigStorageService     BlobStorageConfigService
-	customTagService             CustomTagService
-	deploymentApprovalRepository pipelineConfig.DeploymentApprovalRepository
-	resourceFilterService        resourceFilter.ResourceFilterService
-	resourceFilterAuditService   resourceFilter.FilterEvaluationAuditService
-=======
 	Logger                           *zap.SugaredLogger
 	userService                      user.UserService
 	ciLogService                     CiLogService
@@ -126,7 +100,6 @@
 	resourceFilterAuditService       resourceFilter.FilterEvaluationAuditService
 	resourceApprovalRepository       pipelineConfig.RequestApprovalUserdataRepository
 	artifactPromotionDataReadService read.ArtifactPromotionDataReadService
->>>>>>> 6054d2a7
 }
 
 func NewCdHandlerImpl(Logger *zap.SugaredLogger, userService user.UserService,
@@ -142,30 +115,6 @@
 	deploymentApprovalRepository pipelineConfig.DeploymentApprovalRepository,
 	resourceFilterService resourceFilter.ResourceFilterService,
 	resourceFilterAuditService resourceFilter.FilterEvaluationAuditService,
-<<<<<<< HEAD
-) *CdHandlerImpl {
-	cdh := &CdHandlerImpl{
-		Logger:                       Logger,
-		userService:                  userService,
-		ciLogService:                 ciLogService,
-		cdWorkflowRepository:         cdWorkflowRepository,
-		ciArtifactRepository:         ciArtifactRepository,
-		ciPipelineMaterialRepository: ciPipelineMaterialRepository,
-		envRepository:                envRepository,
-		pipelineRepository:           pipelineRepository,
-		ciWorkflowRepository:         ciWorkflowRepository,
-		enforcerUtil:                 enforcerUtil,
-		resourceGroupService:         resourceGroupService,
-		imageTaggingService:          imageTaggingService,
-		k8sUtil:                      k8sUtil,
-		workflowService:              workflowService,
-		clusterService:               clusterService,
-		blobConfigStorageService:     blobConfigStorageService,
-		customTagService:             customTagService,
-		deploymentApprovalRepository: deploymentApprovalRepository,
-		resourceFilterService:        resourceFilterService,
-		resourceFilterAuditService:   resourceFilterAuditService,
-=======
 	resourceApprovalRepository pipelineConfig.RequestApprovalUserdataRepository,
 	artifactPromotionDataReadService read.ArtifactPromotionDataReadService,
 ) *CdHandlerImpl {
@@ -192,7 +141,6 @@
 		resourceFilterAuditService:       resourceFilterAuditService,
 		resourceApprovalRepository:       resourceApprovalRepository,
 		artifactPromotionDataReadService: artifactPromotionDataReadService,
->>>>>>> 6054d2a7
 	}
 	config, err := types.GetCdConfig()
 	if err != nil {
@@ -396,15 +344,9 @@
 	}
 	return cdWorkflowArtifacts
 }
-<<<<<<< HEAD
 
 func (impl *CdHandlerImpl) GetCdBuildHistory(appId int, environmentId int, pipelineId int, offset int, size int) ([]pipelineBean.CdWorkflowWithArtifact, error) {
 
-=======
-
-func (impl *CdHandlerImpl) GetCdBuildHistory(appId int, environmentId int, pipelineId int, offset int, size int) ([]pipelineBean.CdWorkflowWithArtifact, error) {
-
->>>>>>> 6054d2a7
 	var cdWorkflowArtifact []pipelineBean.CdWorkflowWithArtifact
 	// this map contains artifactId -> array of tags of that artifact
 	imageTagsDataMap, err := impl.imageTaggingService.GetTagsDataMapByAppId(appId)
@@ -678,11 +620,7 @@
 	approvalRequest := workflowR.DeploymentApprovalRequest
 	if approvalRequest != nil {
 		approvalReqId := workflowR.DeploymentApprovalRequestId
-<<<<<<< HEAD
-		approvalUserData, err := impl.deploymentApprovalRepository.FetchApprovalDataForRequests([]int{approvalReqId})
-=======
 		approvalUserData, err := impl.resourceApprovalRepository.FetchApprovalDataForRequests([]int{approvalReqId}, models.DEPLOYMENT_APPROVAL)
->>>>>>> 6054d2a7
 		if err != nil {
 			return types.WorkflowResponse{}, err
 		}
@@ -777,36 +715,6 @@
 		impl.Logger.Errorw("error in fetching DeploymentWindowAuditMessage", "cdWorkflowRunnerId", workflowR.Id, "err", err)
 	}
 
-<<<<<<< HEAD
-	workflowResponse := types.WorkflowResponse{
-		Id:                   workflow.Id,
-		Name:                 workflow.Name,
-		Status:               workflow.Status,
-		PodStatus:            workflow.PodStatus,
-		Message:              workflow.Message,
-		StartedOn:            workflow.StartedOn,
-		FinishedOn:           workflow.FinishedOn,
-		Namespace:            workflow.Namespace,
-		CiMaterials:          ciMaterialsArr,
-		TriggeredBy:          workflow.TriggeredBy,
-		TriggeredByEmail:     triggeredByUserEmailId,
-		Artifact:             workflow.Image,
-		Stage:                workflow.WorkflowType,
-		GitTriggers:          gitTriggers,
-		BlobStorageEnabled:   workflow.BlobStorageEnabled,
-		UserApprovalMetadata: workflow.UserApprovalMetadata,
-		IsVirtualEnvironment: workflowR.CdWorkflow.Pipeline.Environment.IsVirtualEnvironment,
-		PodName:              workflowR.PodName,
-		CdWorkflowId:         workflowR.CdWorkflowId,
-		HelmPackageName:      helmPackageName,
-		ArtifactId:           workflow.CiArtifactId,
-		CiPipelineId:         ciWf.CiPipelineId,
-		TriggerMetadata:      triggerMetadata,
-	}
-
-	if showAppliedFilters {
-		appliedFilterStateMap, appliedFiltersMap, appliedFiltersTimeStampMap, err := impl.resourceFilterService.GetEvaluatedFiltersForSubjects(resourceFilter.Artifact, []int{workflow.CiArtifactId}, workflow.Id, resourceFilter.CdWorkflowRunner)
-=======
 	artifactIdToPromotionApporvalMetadata, err := impl.artifactPromotionDataReadService.FetchPromotionApprovalDataForArtifacts([]int{workflow.CiArtifactId}, pipelineId, constants.PROMOTED)
 	if err != nil {
 		impl.Logger.Errorw("error in fetching promotion approval metadata for artifactIds", "artifactIds", []int{workflow.CiArtifactId}, "pipelineId", pipelineId, "err", err)
@@ -848,16 +756,11 @@
 	if showAppliedFilters {
 
 		subjectIdVsState, appliedFiltersMap, appliedFiltersTimeStampMap, err := impl.resourceFilterService.GetEvaluatedFiltersForSubjects(resourceFilter.Artifact, []int{workflow.CiArtifactId}, workflow.Id, resourceFilter.CdWorkflowRunner)
->>>>>>> 6054d2a7
 		if err != nil {
 			// not returning error by choice
 			impl.Logger.Errorw("error in fetching applied filters when this image was born", "cdWorkflowRunnerId", workflow.Id, "err", err)
 		}
-<<<<<<< HEAD
-		workflowResponse.AppliedFiltersState = appliedFilterStateMap[workflow.CiArtifactId]
-=======
 		workflowResponse.AppliedFiltersState = subjectIdVsState[workflow.CiArtifactId]
->>>>>>> 6054d2a7
 		workflowResponse.AppliedFilters = appliedFiltersMap[workflow.CiArtifactId]
 		workflowResponse.AppliedFiltersTimestamp = appliedFiltersTimeStampMap[workflow.CiArtifactId]
 	}
