/*
 * Copyright (c) 2020 Devtron Labs
 *
 * Licensed under the Apache License, Version 2.0 (the "License");
 * you may not use this file except in compliance with the License.
 * You may obtain a copy of the License at
 *
 *    http://www.apache.org/licenses/LICENSE-2.0
 *
 * Unless required by applicable law or agreed to in writing, software
 * distributed under the License is distributed on an "AS IS" BASIS,
 * WITHOUT WARRANTIES OR CONDITIONS OF ANY KIND, either express or implied.
 * See the License for the specific language governing permissions and
 * limitations under the License.
 *
 */

package pipeline

import (
	"bufio"
	"context"
	"errors"
	"fmt"
	application2 "github.com/argoproj/argo-cd/v2/pkg/apiclient/application"
	"github.com/argoproj/argo-workflows/v3/pkg/apis/workflow/v1alpha1"
	"github.com/argoproj/gitops-engine/pkg/health"
	blob_storage "github.com/devtron-labs/common-lib/blob-storage"
	"github.com/devtron-labs/devtron/api/bean"
	client "github.com/devtron-labs/devtron/api/helm-app"
	"github.com/devtron-labs/devtron/client/argocdServer/application"
	client2 "github.com/devtron-labs/devtron/client/events"
	"github.com/devtron-labs/devtron/internal/sql/repository"
	"github.com/devtron-labs/devtron/internal/sql/repository/chartConfig"
	"github.com/devtron-labs/devtron/internal/sql/repository/pipelineConfig"
	"github.com/devtron-labs/devtron/internal/util"
	"github.com/devtron-labs/devtron/pkg/app"
	repository2 "github.com/devtron-labs/devtron/pkg/cluster/repository"
	"github.com/devtron-labs/devtron/pkg/sql"
	"github.com/devtron-labs/devtron/pkg/user"
	util3 "github.com/devtron-labs/devtron/util"
	"github.com/devtron-labs/devtron/util/argo"
	util2 "github.com/devtron-labs/devtron/util/event"
	"github.com/go-pg/pg"
	"go.uber.org/zap"
	"os"
	"strconv"
	"strings"
	"time"
)

type CdHandler interface {
	UpdateWorkflow(workflowStatus v1alpha1.WorkflowStatus) (int, string, error)
	GetCdBuildHistory(appId int, environmentId int, pipelineId int, offset int, size int) ([]pipelineConfig.CdWorkflowWithArtifact, error)
	GetRunningWorkflowLogs(environmentId int, pipelineId int, workflowId int) (*bufio.Reader, func() error, error)
	FetchCdWorkflowDetails(appId int, environmentId int, pipelineId int, buildId int) (WorkflowResponse, error)
	DownloadCdWorkflowArtifacts(pipelineId int, buildId int) (*os.File, error)
	FetchCdPrePostStageStatus(pipelineId int) ([]pipelineConfig.CdWorkflowWithArtifact, error)
	CancelStage(workflowRunnerId int) (int, error)
	FetchAppWorkflowStatusForTriggerView(pipelineId int) ([]*pipelineConfig.CdWorkflowStatus, error)
	CheckHelmAppStatusPeriodicallyAndUpdateInDb(timeForDegradation int) error
	CheckArgoAppStatusPeriodicallyAndUpdateInDb(timeForDegradation int) error
	CheckArgoPipelineTimelineStatusPeriodicallyAndUpdateInDb(pendingSinceSeconds int) error
	UpdatePipelineTimelineAndStatusByLiveResourceTreeFetch(argoAppName string, appId, envId int, ignoreFailedWorkflowStatus bool) error
}

type CdHandlerImpl struct {
	Logger                           *zap.SugaredLogger
	cdService                        CdWorkflowService
	cdConfig                         *CdConfig
	ciConfig                         *CiConfig
	userService                      user.UserService
	ciLogService                     CiLogService
	ciArtifactRepository             repository.CiArtifactRepository
	ciPipelineMaterialRepository     pipelineConfig.CiPipelineMaterialRepository
	cdWorkflowRepository             pipelineConfig.CdWorkflowRepository
	envRepository                    repository2.EnvironmentRepository
	pipelineRepository               pipelineConfig.PipelineRepository
	ciWorkflowRepository             pipelineConfig.CiWorkflowRepository
	helmAppService                   client.HelmAppService
	pipelineOverrideRepository       chartConfig.PipelineOverrideRepository
	workflowDagExecutor              WorkflowDagExecutor
	appListingService                app.AppListingService
	appListingRepository             repository.AppListingRepository
	pipelineStatusTimelineRepository pipelineConfig.PipelineStatusTimelineRepository
	application                      application.ServiceClient
	argoUserService                  argo.ArgoUserService
	deploymentEventHandler           app.DeploymentEventHandler
<<<<<<< HEAD
=======
	eventClient                      client2.EventClient
>>>>>>> d7ff7fb4
}

func NewCdHandlerImpl(Logger *zap.SugaredLogger, cdConfig *CdConfig, userService user.UserService,
	cdWorkflowRepository pipelineConfig.CdWorkflowRepository,
	cdWorkflowService CdWorkflowService,
	ciLogService CiLogService,
	ciArtifactRepository repository.CiArtifactRepository,
	ciPipelineMaterialRepository pipelineConfig.CiPipelineMaterialRepository,
	pipelineRepository pipelineConfig.PipelineRepository,
	envRepository repository2.EnvironmentRepository,
	ciWorkflowRepository pipelineConfig.CiWorkflowRepository,
	ciConfig *CiConfig, helmAppService client.HelmAppService,
	pipelineOverrideRepository chartConfig.PipelineOverrideRepository, workflowDagExecutor WorkflowDagExecutor,
	appListingService app.AppListingService, appListingRepository repository.AppListingRepository,
	pipelineStatusTimelineRepository pipelineConfig.PipelineStatusTimelineRepository,
	application application.ServiceClient, argoUserService argo.ArgoUserService,
<<<<<<< HEAD
	deploymentFailureHandler app.DeploymentEventHandler) *CdHandlerImpl {
=======
	deploymentEventHandler app.DeploymentEventHandler,
	eventClient client2.EventClient) *CdHandlerImpl {
>>>>>>> d7ff7fb4
	return &CdHandlerImpl{
		Logger:                           Logger,
		cdConfig:                         cdConfig,
		userService:                      userService,
		cdService:                        cdWorkflowService,
		ciLogService:                     ciLogService,
		cdWorkflowRepository:             cdWorkflowRepository,
		ciArtifactRepository:             ciArtifactRepository,
		ciPipelineMaterialRepository:     ciPipelineMaterialRepository,
		envRepository:                    envRepository,
		pipelineRepository:               pipelineRepository,
		ciWorkflowRepository:             ciWorkflowRepository,
		ciConfig:                         ciConfig,
		helmAppService:                   helmAppService,
		pipelineOverrideRepository:       pipelineOverrideRepository,
		workflowDagExecutor:              workflowDagExecutor,
		appListingService:                appListingService,
		appListingRepository:             appListingRepository,
		pipelineStatusTimelineRepository: pipelineStatusTimelineRepository,
		application:                      application,
		argoUserService:                  argoUserService,
<<<<<<< HEAD
		deploymentEventHandler:           deploymentFailureHandler,
=======
		deploymentEventHandler:           deploymentEventHandler,
		eventClient:                      eventClient,
>>>>>>> d7ff7fb4
	}
}

type ArgoPipelineStatusEvent struct {
	ArgoAppName                string `json:"argoAppName"`
	AppId                      int    `json:"appId"`
	EnvId                      int    `json:"envId"`
	IgnoreFailedWorkflowStatus bool   `json:"ignoreFailedWorkflowStatus"`
}

func (impl *CdHandlerImpl) CheckArgoAppStatusPeriodicallyAndUpdateInDb(timeForDegradation int) error {
	//getting all the progressing status that are stucked since some time
	deploymentStatuses, err := impl.appListingService.GetLastProgressingDeploymentStatusesOfActiveAppsWithActiveEnvs(timeForDegradation)
	if err != nil {
		impl.Logger.Errorw("err in getting latest deployment statuses for argo pipelines", err)
		return err
	}
	impl.Logger.Infow("received deployment statuses for stucked argo cd pipelines", "deploymentStatuses", deploymentStatuses)
	for _, deploymentStatus := range deploymentStatuses {
		//create new nats event
		statusUpdateEvent := ArgoPipelineStatusEvent{
			ArgoAppName:                deploymentStatus.AppName,
			AppId:                      deploymentStatus.AppId,
			EnvId:                      deploymentStatus.EnvId,
			IgnoreFailedWorkflowStatus: false,
		}
		//write event
		err = impl.eventClient.WriteNatsEvent(util3.ARGO_PIPELINE_STATUS_UPDATE_TOPIC, statusUpdateEvent)
		if err != nil {
			impl.Logger.Errorw("error in writing nats event", "topic", util3.ARGO_PIPELINE_STATUS_UPDATE_TOPIC, "payload", statusUpdateEvent)
			continue
		}
<<<<<<< HEAD
		cdWfr.Status = appStatus
		newCdWfrs = append(newCdWfrs, cdWfr)
		// creating cd pipeline status timeline for degraded app
		timeline := pipelineConfig.PipelineStatusTimeline{
			CdWorkflowRunnerId: cdWfr.Id,
			Status:             timelineStatus,
			StatusDetail:       statusMessage,
			StatusTime:         time.Now(),
			AuditLog: sql.AuditLog{
				CreatedBy: 1,
				CreatedOn: time.Now(),
				UpdatedBy: 1,
				UpdatedOn: time.Now(),
			},
		}
		timelines = append(timelines, timeline)
		if appStatus == string(health.HealthStatusHealthy) {
			//writing pipeline success event
			impl.deploymentEventHandler.WriteCDFailureEvent(cdWfr.CdWorkflow.PipelineId, deploymentStatus.AppId, deploymentStatus.EnvId)
		} else if appStatus == WorkflowFailed {
			//writing pipeline failure event
			impl.deploymentEventHandler.WriteCDFailureEvent(cdWfr.CdWorkflow.PipelineId, deploymentStatus.AppId, deploymentStatus.EnvId)
		}

	}
	dbConnection := impl.cdWorkflowRepository.GetConnection()
	tx, err := dbConnection.Begin()
	if err != nil {
		impl.Logger.Errorw("error on update status, db get txn failed", "err", err)
=======
	}
	return nil
}

func (impl *CdHandlerImpl) CheckArgoPipelineTimelineStatusPeriodicallyAndUpdateInDb(pendingSinceSeconds int) error {
	//getting all the progressing status that are stucked since some time
	pipelineIds, err := impl.pipelineRepository.GetPipelineIdsHavingStatusTimelinesPendingAfterKubectlApplyStatus(pendingSinceSeconds)
	if err != nil && err != pg.ErrNoRows {
		impl.Logger.Errorw("err in GetPipelinesHavingStatusTimelinesPendingAfterKubectlApplyStatus", "err", err)
>>>>>>> d7ff7fb4
		return err
	}
	var pipelines []*pipelineConfig.Pipeline
	if len(pipelineIds) > 0 {
		pipelines, err = impl.pipelineRepository.FindByIdsIn(pipelineIds)
		if err != nil {
			impl.Logger.Errorw("err in finding pipelines by pipelineIds", "err", err)
			return err
		}
	}
	impl.Logger.Infow("received argo cd pipelines stucked at kubectl apply synced stage", "pipelines", pipelines)
	for _, pipeline := range pipelines {
		//create new nats event
		statusUpdateEvent := ArgoPipelineStatusEvent{
			ArgoAppName:                pipeline.App.AppName + "-" + pipeline.Environment.Name,
			AppId:                      pipeline.AppId,
			EnvId:                      pipeline.EnvironmentId,
			IgnoreFailedWorkflowStatus: true,
		}
		//write event
		err = impl.eventClient.WriteNatsEvent(util3.ARGO_PIPELINE_STATUS_UPDATE_TOPIC, statusUpdateEvent)
		if err != nil {
			impl.Logger.Errorw("error in writing nats event", "topic", util3.ARGO_PIPELINE_STATUS_UPDATE_TOPIC, "payload", statusUpdateEvent)
			continue
		}
	}
	return nil
}

func (impl *CdHandlerImpl) UpdatePipelineTimelineAndStatusByLiveResourceTreeFetch(argoAppName string, appId, envId int, ignoreFailedWorkflowStatus bool) error {
	deploymentStatus, err := impl.appListingRepository.FindLastDeployedStatus(argoAppName)
	if err != nil && err != pg.ErrNoRows {
		impl.Logger.Errorw("error in fetching deployment status", "appName", argoAppName, "err", err)
		return err
	}
	impl.Logger.Infow("ARGO_PIPELINE_STATUS_UPDATE_REQ", "stage", "checkingDeploymentStatus", "argoAppName", argoAppName, "deploymentStatus", deploymentStatus)
	if util3.IsTerminalStatus(deploymentStatus.Status) {
		//drop event
		return nil
	}
	timelineStatus, appStatus, statusMessage, hash := impl.GetAppStatusByResourceTreeFetchFromArgo(argoAppName)
	if appStatus == WorkflowFailed && ignoreFailedWorkflowStatus {
		return nil
	}
	//checking if this hash is committed before our stored hash, if yes we will not update this resource tree data
	pipelineOverride, err := impl.pipelineOverrideRepository.FindLatestByAppIdAndEnvId(appId, envId)
	if err != nil {
		impl.Logger.Errorw("error in getting latest pipelineOverride by appId and envId", "err", err, "appId", appId, "envId", envId)
		return err
	}
	if pipelineOverride.GitHash != hash {
		pipelineOverrideByHash, err := impl.pipelineOverrideRepository.FindByPipelineTriggerGitHash(hash)
		if err != nil {
			impl.Logger.Errorw("error on update application status", "gitHash", hash, "pipelineOverride", pipelineOverride, "err", err)
			return err
		}
		if pipelineOverrideByHash.CommitTime.Before(pipelineOverride.CommitTime) {
			//we have received trigger hash which is committed before this apps actual gitHash stored by us
			// this means that the hash stored by us will be synced later, so we will drop this event
			return nil
		}
	}
	dbConnection := impl.cdWorkflowRepository.GetConnection()
	tx, err := dbConnection.Begin()
	if err != nil {
		impl.Logger.Errorw("error on update status, db get txn failed", "err", err)
		return err
	}
	// Rollback tx on error.
	defer tx.Rollback()
	newDeploymentStatus := repository.DeploymentStatus{
		Status:    appStatus,
		AppId:     appId,
		EnvId:     envId,
		AppName:   argoAppName,
		CreatedOn: time.Now(),
		UpdatedOn: time.Now(),
	}
	impl.Logger.Infow("ARGO_PIPELINE_STATUS_UPDATE_REQ", "stage", "saving new DeploymentStatus", "argoAppName", argoAppName, "newDeploymentStatus", newDeploymentStatus)
	err = impl.appListingRepository.SaveNewDeploymentsWithTxn([]repository.DeploymentStatus{newDeploymentStatus}, tx)
	if err != nil {
		impl.Logger.Errorw("error on saving new deployment status for wf", "err", err)
		return err
	}
	var cdWfr pipelineConfig.CdWorkflowRunner
	cdWfr, err = impl.cdWorkflowRepository.FindCdWorkflowRunnerByEnvironmentIdAndRunnerType(appId, envId, bean.CD_WORKFLOW_TYPE_DEPLOY)
	if err != nil {
		impl.Logger.Errorw("found error, skipping argo apps status update for this trigger", "appId", appId, "envId", envId, "err", err)
		return err
	}
	cdWfr.Status = appStatus
	impl.Logger.Infow("ARGO_PIPELINE_STATUS_UPDATE_REQ", "stage", "updating wfr", "argoAppName", argoAppName, "newCdWfr", cdWfr)
	err = impl.cdWorkflowRepository.UpdateWorkFlowRunnersWithTxn([]pipelineConfig.CdWorkflowRunner{cdWfr}, tx)
	if err != nil {
		impl.Logger.Errorw("error on update cd workflow runner", "cdWfr", cdWfr, "err", err)
		return err
	}
	// creating cd pipeline status timeline for degraded app
	timeline := pipelineConfig.PipelineStatusTimeline{
		CdWorkflowRunnerId: cdWfr.Id,
		Status:             timelineStatus,
		StatusDetail:       statusMessage,
		StatusTime:         time.Now(),
		AuditLog: sql.AuditLog{
			CreatedBy: 1,
			CreatedOn: time.Now(),
			UpdatedBy: 1,
			UpdatedOn: time.Now(),
		},
	}
	impl.Logger.Infow("ARGO_PIPELINE_STATUS_UPDATE_REQ", "stage", "saving new timeline", "argoAppName", argoAppName, "newTimeline", timeline)
	err = impl.pipelineStatusTimelineRepository.SaveTimelinesWithTxn([]pipelineConfig.PipelineStatusTimeline{timeline}, tx)
	if err != nil {
		impl.Logger.Errorw("error in creating timeline status for app", "err", err, "timeline", timeline)
		return err
	}
	err = tx.Commit()
	if err != nil {
		impl.Logger.Errorw("error on db transaction commit for", "err", err)
		return err
	}
	if appStatus == WorkflowFailed {
		//writing pipeline failure event
		impl.deploymentEventHandler.WriteCDDeploymentEvent(cdWfr.CdWorkflow.PipelineId, appId, envId, util2.Fail)
	} else if appStatus == string(health.HealthStatusHealthy) {
		//handling deployment success event
		impl.Logger.Infow("ARGO_PIPELINE_STATUS_UPDATE_REQ", "stage", "handling deployment success event", "argoAppName", argoAppName, "pipelineOverride", pipelineOverride)
		err = impl.workflowDagExecutor.HandleDeploymentSuccessEvent("", pipelineOverride.Id)
		if err != nil {
			impl.Logger.Errorw("error in handling deployment success event", "err", err, "pipelineOverrideId", pipelineOverride.Id)
			return err
		}
		//writing pipeline success event
		impl.deploymentEventHandler.WriteCDDeploymentEvent(cdWfr.CdWorkflow.PipelineId, appId, envId, util2.Success)
	}
	return nil
}

func (impl *CdHandlerImpl) GetAppStatusByResourceTreeFetchFromArgo(appName string) (timelineStatus pipelineConfig.TimelineStatus, appStatus, statusMessage, hash string) {
	//this should only be called when we have git-ops configured
	//try fetching status from argo cd
	acdToken, err := impl.argoUserService.GetLatestDevtronArgoCdUserToken()
	if err != nil {
		impl.Logger.Errorw("error in getting acd token", "err", err)
	}
	ctx := context.WithValue(context.Background(), "token", acdToken)
	query := &application2.ResourcesQuery{
		ApplicationName: &appName,
	}
	hash = ""
	resp, err := impl.application.ResourceTree(ctx, query)
	if err != nil {
		impl.Logger.Errorw("error in getting resource tree of acd", "err", err, "appName", appName)
		appStatus = WorkflowFailed
		timelineStatus = pipelineConfig.TIMELINE_STATUS_DEPLOYMENT_FAILED
		statusMessage = "Failed to connect to Argo CD to fetch deployment status."
	} else {
		hash = resp.RevisionHash
		if resp.Status == string(health.HealthStatusHealthy) {
			appStatus = resp.Status
			timelineStatus = pipelineConfig.TIMELINE_STATUS_APP_HEALTHY
			statusMessage = "App is healthy."
		} else if resp.Status == string(health.HealthStatusDegraded) {
			appStatus = resp.Status
			timelineStatus = pipelineConfig.TIMELINE_STATUS_APP_DEGRADED
			statusMessage = "App is degraded."
		} else {
			appStatus = WorkflowFailed
			timelineStatus = pipelineConfig.TIMELINE_STATUS_DEPLOYMENT_FAILED
			statusMessage = "Deployment timed out. Failed to deploy application."
		}
	}
	return timelineStatus, appStatus, statusMessage, hash
}

func (impl *CdHandlerImpl) CheckHelmAppStatusPeriodicallyAndUpdateInDb(timeForDegradation int) error {
	pipelineOverrides, err := impl.pipelineOverrideRepository.FetchHelmTypePipelineOverridesForStatusUpdate()
	if err != nil {
		impl.Logger.Errorw("error on fetching all the recent deployment trigger for helm app type", "err", err)
		return nil
	}
	impl.Logger.Infow("checking helm app status for deployment triggers", "pipelineOverrides", pipelineOverrides)
	for _, pipelineOverride := range pipelineOverrides {
		appIdentifier := &client.AppIdentifier{
			ClusterId:   pipelineOverride.Pipeline.Environment.ClusterId,
			Namespace:   pipelineOverride.Pipeline.Environment.Namespace,
			ReleaseName: fmt.Sprintf("%s-%s", pipelineOverride.Pipeline.App.AppName, pipelineOverride.Pipeline.Environment.Name),
		}
		helmApp, err := impl.helmAppService.GetApplicationDetail(context.Background(), appIdentifier)
		if err != nil {
			impl.Logger.Errorw("error in getting helm app release status ", "appIdentifier", appIdentifier, "err", err)
			//return err
			//skip this error and continue for next workflow status
			impl.Logger.Warnw("found error, skipping helm apps status update for this trigger", "appIdentifier", appIdentifier, "err", err)
			continue
		}
		cdWf, err := impl.cdWorkflowRepository.FindByWorkflowIdAndRunnerType(pipelineOverride.CdWorkflowId, bean.CD_WORKFLOW_TYPE_DEPLOY)
		if err != nil && err != pg.ErrNoRows {
			impl.Logger.Errorw("err on fetching cd workflow", "CdWorkflowId", pipelineOverride.CdWorkflowId, "err", err)
			//skip this error and continue for next workflow status
			impl.Logger.Warnw("found error, skipping helm apps status update for this trigger", "CdWorkflowId", pipelineOverride.CdWorkflowId, "err", err)
			continue
		}
		if pipelineOverride.CreatedOn.Before(time.Now().Add(-time.Minute * time.Duration(timeForDegradation))) {
			// apps which are still not healthy after DegradeTime, make them "Degraded"
			cdWf.Status = application.Degraded
		} else {
			cdWf.Status = helmApp.ApplicationStatus
		}
		err = impl.cdWorkflowRepository.UpdateWorkFlowRunner(&cdWf)
		if err != nil {
			impl.Logger.Errorw("error on update cd workflow runner", "cdWf", cdWf, "err", err)
			return err
		}
		impl.Logger.Infow("updating workflow runner status for helm app", "cdWf", cdWf)
		if cdWf.Status == application.Healthy {
			err = impl.workflowDagExecutor.HandleDeploymentSuccessEvent("", pipelineOverride.Id)
			if err != nil {
				impl.Logger.Errorw("error on handling deployment success event", "cdWf", cdWf, "err", err)
				return err
			}
		}
	}
	return nil
}

func (impl *CdHandlerImpl) CancelStage(workflowRunnerId int) (int, error) {
	workflowRunner, err := impl.cdWorkflowRepository.FindWorkflowRunnerById(workflowRunnerId)
	if err != nil {
		impl.Logger.Errorw("err", "err", err)
		return 0, err
	}
	if !(string(v1alpha1.NodePending) == workflowRunner.Status || string(v1alpha1.NodeRunning) == workflowRunner.Status) {
		impl.Logger.Info("cannot cancel stage, stage not in progress")
		return 0, errors.New("cannot cancel stage, stage not in progress")
	}
	pipeline, err := impl.pipelineRepository.FindById(workflowRunner.CdWorkflow.PipelineId)
	if err != nil {
		impl.Logger.Errorw("error while fetching cd pipeline", "err", err)
		return 0, err
	}

	env, err := impl.envRepository.FindById(pipeline.EnvironmentId)
	if err != nil {
		impl.Logger.Errorw("could not fetch stage env", "err", err)
		return 0, err
	}

	serverUrl := env.Cluster.ServerUrl
	configMap := env.Cluster.Config
	bearerToken := configMap["bearer_token"]

	var isExtCluster bool
	if workflowRunner.WorkflowType == PRE {
		isExtCluster = pipeline.RunPreStageInEnv
	} else if workflowRunner.WorkflowType == POST {
		isExtCluster = pipeline.RunPostStageInEnv
	}

	runningWf, err := impl.cdService.GetWorkflow(workflowRunner.Name, workflowRunner.Namespace, serverUrl, bearerToken, isExtCluster)
	if err != nil {
		impl.Logger.Errorw("cannot find workflow ", "name", workflowRunner.Name)
		return 0, errors.New("cannot find workflow " + workflowRunner.Name)
	}

	// Terminate workflow
	err = impl.cdService.TerminateWorkflow(runningWf.Name, runningWf.Namespace, serverUrl, bearerToken, isExtCluster)
	if err != nil {
		impl.Logger.Error("cannot terminate wf runner", "err", err)
		return 0, err
	}

	workflowRunner.Status = WorkflowCancel
	err = impl.cdWorkflowRepository.UpdateWorkFlowRunner(workflowRunner)
	if err != nil {
		impl.Logger.Error("cannot update deleted workflow runner status, but wf deleted", "err", err)
		return 0, err
	}
	return workflowRunner.Id, nil
}

func (impl *CdHandlerImpl) UpdateWorkflow(workflowStatus v1alpha1.WorkflowStatus) (int, string, error) {
	wfStatusRs := impl.extractWorkfowStatus(workflowStatus)
	workflowName, status, podStatus, message, podName := wfStatusRs.WorkflowName, wfStatusRs.Status, wfStatusRs.PodStatus, wfStatusRs.Message, wfStatusRs.PodName
	impl.Logger.Debugw("cd update for ", "wf ", workflowName, "status", status)
	if workflowName == "" {
		return 0, "", errors.New("invalid wf name")
	}
	workflowId, err := strconv.Atoi(workflowName[:strings.Index(workflowName, "-")])
	if err != nil {
		impl.Logger.Error("invalid wf status update req", "err", err)
		return 0, "", err
	}

	savedWorkflow, err := impl.cdWorkflowRepository.FindWorkflowRunnerById(workflowId)
	if err != nil {
		impl.Logger.Error("cannot get saved wf", "err", err)
		return 0, "", err
	}

	ciWorkflowConfig, err := impl.cdWorkflowRepository.FindConfigByPipelineId(savedWorkflow.CdWorkflow.PipelineId)
	if err != nil && !util.IsErrNoRows(err) {
		impl.Logger.Errorw("unable to fetch ciWorkflowConfig", "err", err)
		return 0, "", err
	}

	ciArtifactLocationFormat := ciWorkflowConfig.CdArtifactLocationFormat
	if ciArtifactLocationFormat == "" {
		ciArtifactLocationFormat = impl.cdConfig.CdArtifactLocationFormat
	}

	if impl.stateChanged(status, podStatus, message, workflowStatus.FinishedAt.Time, savedWorkflow) {
		if savedWorkflow.Status != WorkflowCancel {
			savedWorkflow.Status = status
		}
		savedWorkflow.PodStatus = podStatus
		savedWorkflow.Message = message
		savedWorkflow.FinishedOn = workflowStatus.FinishedAt.Time
		savedWorkflow.Name = workflowName
		savedWorkflow.LogLocation = wfStatusRs.LogLocation
		savedWorkflow.PodName = podName
		impl.Logger.Debugw("updating workflow ", "workflow", savedWorkflow)
		err = impl.cdWorkflowRepository.UpdateWorkFlowRunner(savedWorkflow)
		if err != nil {
			impl.Logger.Error("update wf failed for id " + strconv.Itoa(savedWorkflow.Id))
			return 0, "", err
		}
		if string(v1alpha1.NodeError) == savedWorkflow.Status || string(v1alpha1.NodeFailed) == savedWorkflow.Status {
			impl.Logger.Warnw("cd stage failed for workflow: ", "wfId", savedWorkflow.Id)
		}
	}
	return savedWorkflow.Id, savedWorkflow.Status, nil
}

func (impl *CdHandlerImpl) extractWorkfowStatus(workflowStatus v1alpha1.WorkflowStatus) *WorkflowStatus {
	workflowName := ""
	status := string(workflowStatus.Phase)
	podStatus := "Pending"
	message := ""
	logLocation := ""
	podName := ""
	for k, v := range workflowStatus.Nodes {
		impl.Logger.Debugw("extractWorkflowStatus", "workflowName", k, "v", v)
		if v.TemplateName == CD_WORKFLOW_NAME {
			if v.BoundaryID == "" {
				workflowName = k
			} else {
				workflowName = v.BoundaryID
			}
			podName = k
			podStatus = string(v.Phase)
			message = v.Message
			if v.Outputs != nil && len(v.Outputs.Artifacts) > 0 {
				if v.Outputs.Artifacts[0].S3 != nil {
					logLocation = v.Outputs.Artifacts[0].S3.Key
				} else if v.Outputs.Artifacts[0].GCS != nil {
					logLocation = v.Outputs.Artifacts[0].GCS.Key
				}
			}
			break
		}
	}
	workflowStatusRes := &WorkflowStatus{
		WorkflowName: workflowName,
		Status:       status,
		PodStatus:    podStatus,
		Message:      message,
		LogLocation:  logLocation,
		PodName:      podName,
	}
	return workflowStatusRes
}

type WorkflowStatus struct {
	WorkflowName, Status, PodStatus, Message, LogLocation, PodName string
}

func (impl *CdHandlerImpl) stateChanged(status string, podStatus string, msg string,
	finishedAt time.Time, savedWorkflow *pipelineConfig.CdWorkflowRunner) bool {
	return savedWorkflow.Status != status || savedWorkflow.PodStatus != podStatus || savedWorkflow.Message != msg || savedWorkflow.FinishedOn != finishedAt
}

func (impl *CdHandlerImpl) GetCdBuildHistory(appId int, environmentId int, pipelineId int, offset int, size int) ([]pipelineConfig.CdWorkflowWithArtifact, error) {

	var cdWorkflowArtifact []pipelineConfig.CdWorkflowWithArtifact
	if pipelineId == 0 {
		wfrList, err := impl.cdWorkflowRepository.FindCdWorkflowMetaByEnvironmentId(appId, environmentId, offset, size)
		if err != nil && err != pg.ErrNoRows {
			return cdWorkflowArtifact, err
		}
		cdWorkflowArtifact = impl.converterWFRList(wfrList)
	} else {
		wfrList, err := impl.cdWorkflowRepository.FindCdWorkflowMetaByPipelineId(pipelineId, offset, size)
		if err != nil && err != pg.ErrNoRows {
			return cdWorkflowArtifact, err
		}
		cdWorkflowArtifact = impl.converterWFRList(wfrList)
	}

	return cdWorkflowArtifact, nil
}

func (impl *CdHandlerImpl) GetRunningWorkflowLogs(environmentId int, pipelineId int, wfrId int) (*bufio.Reader, func() error, error) {
	cdWorkflow, err := impl.cdWorkflowRepository.FindWorkflowRunnerById(wfrId)
	if err != nil {
		impl.Logger.Errorw("error on fetch wf runner", "err", err)
		return nil, nil, err
	}

	env, err := impl.envRepository.FindById(environmentId)
	if err != nil {
		impl.Logger.Errorw("could not fetch stage env", "err", err)
		return nil, nil, err
	}

	pipeline, err := impl.pipelineRepository.FindById(cdWorkflow.CdWorkflow.PipelineId)
	if err != nil {
		impl.Logger.Errorw("error while fetching cd pipeline", "err", err)
		return nil, nil, err
	}

	serverUrl := env.Cluster.ServerUrl
	configMap := env.Cluster.Config
	bearerToken := configMap["bearer_token"]

	var isExtCluster bool
	if cdWorkflow.WorkflowType == PRE {
		isExtCluster = pipeline.RunPreStageInEnv
	} else if cdWorkflow.WorkflowType == POST {
		isExtCluster = pipeline.RunPostStageInEnv
	}
	return impl.getWorkflowLogs(pipelineId, cdWorkflow, bearerToken, serverUrl, isExtCluster)
}

func (impl *CdHandlerImpl) getWorkflowLogs(pipelineId int, cdWorkflow *pipelineConfig.CdWorkflowRunner, token string, host string, runStageInEnv bool) (*bufio.Reader, func() error, error) {
	cdLogRequest := BuildLogRequest{
		PodName:   cdWorkflow.PodName,
		Namespace: cdWorkflow.Namespace,
	}

	logStream, cleanUp, err := impl.ciLogService.FetchRunningWorkflowLogs(cdLogRequest, token, host, runStageInEnv)
	if logStream == nil || err != nil {
		if !cdWorkflow.BlobStorageEnabled {
			return nil, nil, errors.New("logs-not-stored-in-repository")
		} else if string(v1alpha1.NodeSucceeded) == cdWorkflow.Status || string(v1alpha1.NodeError) == cdWorkflow.Status || string(v1alpha1.NodeFailed) == cdWorkflow.Status || cdWorkflow.Status == WorkflowCancel {
			impl.Logger.Debugw("pod is not live ", "err", err)
			return impl.getLogsFromRepository(pipelineId, cdWorkflow)
		}
		impl.Logger.Errorw("err on fetch workflow logs", "err", err)
		return nil, nil, err
	}
	logReader := bufio.NewReader(logStream)
	return logReader, cleanUp, err
}

func (impl *CdHandlerImpl) getLogsFromRepository(pipelineId int, cdWorkflow *pipelineConfig.CdWorkflowRunner) (*bufio.Reader, func() error, error) {
	impl.Logger.Debug("getting historic logs")

	cdConfig, err := impl.cdWorkflowRepository.FindConfigByPipelineId(pipelineId)
	if err != nil && !util.IsErrNoRows(err) {
		impl.Logger.Errorw("err", err)
		return nil, nil, err
	}

	if cdConfig.LogsBucket == "" {
		cdConfig.LogsBucket = impl.cdConfig.DefaultBuildLogsBucket //TODO -fixme
	}
	if cdConfig.CdCacheRegion == "" {
		cdConfig.CdCacheRegion = impl.cdConfig.DefaultCdLogsBucketRegion
	}

	cdLogRequest := BuildLogRequest{
		PipelineId:    cdWorkflow.CdWorkflow.PipelineId,
		WorkflowId:    cdWorkflow.Id,
		PodName:       cdWorkflow.PodName,
		LogsFilePath:  cdWorkflow.LogLocation, // impl.cdConfig.DefaultBuildLogsKeyPrefix + "/" + cdWorkflow.Name + "/main.log", //TODO - fixme
		CloudProvider: impl.ciConfig.CloudProvider,
		AzureBlobConfig: &blob_storage.AzureBlobBaseConfig{
			Enabled:           impl.ciConfig.CloudProvider == BLOB_STORAGE_AZURE,
			AccountName:       impl.ciConfig.AzureAccountName,
			BlobContainerName: impl.ciConfig.AzureBlobContainerCiLog,
			AccountKey:        impl.ciConfig.AzureAccountKey,
		},
		AwsS3BaseConfig: &blob_storage.AwsS3BaseConfig{
			AccessKey:         impl.ciConfig.BlobStorageS3AccessKey,
			Passkey:           impl.ciConfig.BlobStorageS3SecretKey,
			EndpointUrl:       impl.ciConfig.BlobStorageS3Endpoint,
			IsInSecure:        impl.ciConfig.BlobStorageS3EndpointInsecure,
			BucketName:        cdConfig.LogsBucket,
			Region:            cdConfig.CdCacheRegion,
			VersioningEnabled: impl.ciConfig.BlobStorageS3BucketVersioned,
		},
		GcpBlobBaseConfig: &blob_storage.GcpBlobBaseConfig{
			BucketName:             cdConfig.LogsBucket,
			CredentialFileJsonData: impl.ciConfig.BlobStorageGcpCredentialJson,
		},
	}
	impl.Logger.Infow("s3 log req ", "req", cdLogRequest)
	oldLogsStream, cleanUp, err := impl.ciLogService.FetchLogs(cdLogRequest)
	if err != nil {
		impl.Logger.Errorw("err", err)
		return nil, nil, err
	}
	logReader := bufio.NewReader(oldLogsStream)
	return logReader, cleanUp, err
}

func (impl *CdHandlerImpl) FetchCdWorkflowDetails(appId int, environmentId int, pipelineId int, buildId int) (WorkflowResponse, error) {
	workflowR, err := impl.cdWorkflowRepository.FindWorkflowRunnerById(buildId)
	if err != nil && err != pg.ErrNoRows {
		impl.Logger.Errorw("err", "err", err)
		return WorkflowResponse{}, err
	} else if err == pg.ErrNoRows {
		return WorkflowResponse{}, nil
	}
	workflow := impl.converterWFR(*workflowR)

	triggeredByUser, err := impl.userService.GetById(workflow.TriggeredBy)
	if err != nil && !util.IsErrNoRows(err) {
		impl.Logger.Errorw("err", "err", err)
		return WorkflowResponse{}, err
	}
	if triggeredByUser == nil {
		triggeredByUser = &bean.UserInfo{EmailId: "anonymous"}
	}

	ciMaterials, err := impl.ciPipelineMaterialRepository.GetByPipelineId(workflowR.CdWorkflow.Pipeline.CiPipelineId)
	if err != nil {
		impl.Logger.Errorw("err", "err", err)
		return WorkflowResponse{}, err
	}

	var ciMaterialsArr []CiPipelineMaterialResponse
	for _, m := range ciMaterials {
		res := CiPipelineMaterialResponse{
			Id:              m.Id,
			GitMaterialId:   m.GitMaterialId,
			GitMaterialName: m.GitMaterial.Name[strings.Index(m.GitMaterial.Name, "-")+1:],
			Type:            string(m.Type),
			Value:           m.Value,
			Active:          m.Active,
			Url:             m.GitMaterial.Url,
		}
		ciMaterialsArr = append(ciMaterialsArr, res)
	}
	ciWf, err := impl.ciWorkflowRepository.FindLastTriggeredWorkflowByArtifactId(workflow.CiArtifactId)
	if err != nil && err != pg.ErrNoRows {
		impl.Logger.Errorw("error in fetching ci wf", "artifactId", workflow.CiArtifactId, "err", err)
		return WorkflowResponse{}, err
	}
	gitTriggers := make(map[int]pipelineConfig.GitCommit)
	if ciWf.GitTriggers != nil {
		gitTriggers = ciWf.GitTriggers
	}

	workflowResponse := WorkflowResponse{
		Id:                 workflow.Id,
		Name:               workflow.Name,
		Status:             workflow.Status,
		PodStatus:          workflow.PodStatus,
		Message:            workflow.Message,
		StartedOn:          workflow.StartedOn,
		FinishedOn:         workflow.FinishedOn,
		Namespace:          workflow.Namespace,
		CiMaterials:        ciMaterialsArr,
		TriggeredBy:        workflow.TriggeredBy,
		TriggeredByEmail:   triggeredByUser.EmailId,
		Artifact:           workflow.Image,
		Stage:              workflow.WorkflowType,
		GitTriggers:        gitTriggers,
		BlobStorageEnabled: workflow.BlobStorageEnabled,
	}
	return workflowResponse, nil
}

func (impl *CdHandlerImpl) DownloadCdWorkflowArtifacts(pipelineId int, buildId int) (*os.File, error) {
	wfr, err := impl.cdWorkflowRepository.FindWorkflowRunnerById(buildId)
	if err != nil {
		impl.Logger.Errorw("unable to fetch ciWorkflow", "err", err)
		return nil, err
	}

	if !wfr.BlobStorageEnabled {
		return nil, errors.New("logs-not-stored-in-repository")
	}

	cdConfig, err := impl.cdWorkflowRepository.FindConfigByPipelineId(pipelineId)
	if err != nil && !util.IsErrNoRows(err) {
		impl.Logger.Errorw("unable to fetch ciConfig", "err", err)
		return nil, err
	}

	if cdConfig.LogsBucket == "" {
		cdConfig.LogsBucket = impl.cdConfig.DefaultBuildLogsBucket
	}
	if cdConfig.CdCacheRegion == "" {
		cdConfig.CdCacheRegion = impl.cdConfig.DefaultCdLogsBucketRegion
	}

	item := strconv.Itoa(wfr.Id)
	awsS3BaseConfig := &blob_storage.AwsS3BaseConfig{
		AccessKey:         impl.ciConfig.BlobStorageS3AccessKey,
		Passkey:           impl.ciConfig.BlobStorageS3SecretKey,
		EndpointUrl:       impl.ciConfig.BlobStorageS3Endpoint,
		IsInSecure:        impl.ciConfig.BlobStorageS3EndpointInsecure,
		BucketName:        cdConfig.LogsBucket,
		Region:            cdConfig.CdCacheRegion,
		VersioningEnabled: impl.ciConfig.BlobStorageS3BucketVersioned,
	}
	azureBlobBaseConfig := &blob_storage.AzureBlobBaseConfig{
		Enabled:           impl.ciConfig.CloudProvider == BLOB_STORAGE_AZURE,
		AccountKey:        impl.ciConfig.AzureAccountKey,
		AccountName:       impl.ciConfig.AzureAccountName,
		BlobContainerName: impl.ciConfig.AzureBlobContainerCiLog,
	}
	gcpBlobBaseConfig := &blob_storage.GcpBlobBaseConfig{
		BucketName:             cdConfig.LogsBucket,
		CredentialFileJsonData: impl.ciConfig.BlobStorageGcpCredentialJson,
	}
	key := fmt.Sprintf("%s/"+impl.cdConfig.CdArtifactLocationFormat, impl.cdConfig.DefaultArtifactKeyPrefix, wfr.CdWorkflow.Id, wfr.Id)
	blobStorageService := blob_storage.NewBlobStorageServiceImpl(nil)
	request := &blob_storage.BlobStorageRequest{
		StorageType:         impl.ciConfig.CloudProvider,
		SourceKey:           key,
		DestinationKey:      item,
		AzureBlobBaseConfig: azureBlobBaseConfig,
		AwsS3BaseConfig:     awsS3BaseConfig,
		GcpBlobBaseConfig:   gcpBlobBaseConfig,
	}
	_, numBytes, err := blobStorageService.Get(request)
	if err != nil {
		impl.Logger.Errorw("error occurred while downloading file", "request", request, "error", err)
		return nil, errors.New("failed to download resource")
	}

	file, err := os.Open(item)
	if err != nil {
		impl.Logger.Errorw("unable to open file", "file", item, "err", err)
		return nil, errors.New("unable to open file")
	}

	impl.Logger.Infow("Downloaded ", "name", file.Name(), "bytes", numBytes)
	return file, nil
}

func (impl *CdHandlerImpl) converterWFR(wfr pipelineConfig.CdWorkflowRunner) pipelineConfig.CdWorkflowWithArtifact {
	workflow := pipelineConfig.CdWorkflowWithArtifact{}
	if wfr.Id > 0 {
		workflow.Name = wfr.Name
		workflow.Id = wfr.Id
		workflow.Namespace = wfr.Namespace
		workflow.Status = wfr.Status
		workflow.Message = wfr.Message
		workflow.PodStatus = wfr.PodStatus
		workflow.FinishedOn = wfr.FinishedOn
		workflow.TriggeredBy = wfr.TriggeredBy
		workflow.StartedOn = wfr.StartedOn
		workflow.WorkflowType = string(wfr.WorkflowType)
		workflow.CdWorkflowId = wfr.CdWorkflowId
		workflow.Image = wfr.CdWorkflow.CiArtifact.Image
		workflow.PipelineId = wfr.CdWorkflow.PipelineId
		workflow.CiArtifactId = wfr.CdWorkflow.CiArtifactId
		workflow.BlobStorageEnabled = wfr.BlobStorageEnabled

	}
	return workflow
}

func (impl *CdHandlerImpl) converterWFRList(wfrList []pipelineConfig.CdWorkflowRunner) []pipelineConfig.CdWorkflowWithArtifact {
	var workflowList []pipelineConfig.CdWorkflowWithArtifact
	var results []pipelineConfig.CdWorkflowWithArtifact
	var ids []int32
	for _, item := range wfrList {
		ids = append(ids, item.TriggeredBy)
		workflowList = append(workflowList, impl.converterWFR(item))
	}
	userEmails := make(map[int32]string)
	users, err := impl.userService.GetByIds(ids)
	if err != nil {
		impl.Logger.Errorw("unable to find user", "err", err)
	}
	for _, item := range users {
		userEmails[item.Id] = item.EmailId
	}
	for _, item := range workflowList {
		item.EmailId = userEmails[item.TriggeredBy]
		results = append(results, item)
	}
	return results
}

func (impl *CdHandlerImpl) FetchCdPrePostStageStatus(pipelineId int) ([]pipelineConfig.CdWorkflowWithArtifact, error) {
	var results []pipelineConfig.CdWorkflowWithArtifact
	wfrPre, err := impl.cdWorkflowRepository.FindLastStatusByPipelineIdAndRunnerType(pipelineId, bean.CD_WORKFLOW_TYPE_PRE)
	if err != nil && err != pg.ErrNoRows {
		return results, err
	}
	if wfrPre.Id > 0 {
		workflowPre := impl.converterWFR(wfrPre)
		results = append(results, workflowPre)
	} else {
		workflowPre := pipelineConfig.CdWorkflowWithArtifact{Status: "Notbuilt", WorkflowType: string(bean.CD_WORKFLOW_TYPE_PRE), PipelineId: pipelineId}
		results = append(results, workflowPre)
	}

	wfrPost, err := impl.cdWorkflowRepository.FindLastStatusByPipelineIdAndRunnerType(pipelineId, bean.CD_WORKFLOW_TYPE_POST)
	if err != nil && err != pg.ErrNoRows {
		return results, err
	}
	if wfrPost.Id > 0 {
		workflowPost := impl.converterWFR(wfrPost)
		results = append(results, workflowPost)
	} else {
		workflowPost := pipelineConfig.CdWorkflowWithArtifact{Status: "Notbuilt", WorkflowType: string(bean.CD_WORKFLOW_TYPE_POST), PipelineId: pipelineId}
		results = append(results, workflowPost)
	}
	return results, nil

}

func (impl *CdHandlerImpl) FetchAppWorkflowStatusForTriggerView(appId int) ([]*pipelineConfig.CdWorkflowStatus, error) {
	var cdWorkflowStatus []*pipelineConfig.CdWorkflowStatus

	pipelines, err := impl.pipelineRepository.FindActiveByAppId(appId)
	if err != nil && err != pg.ErrNoRows {
		return cdWorkflowStatus, err
	}
	pipelineIds := make([]int, 0)
	//pipelineIdsMap := make(map[int]int)
	for _, pipeline := range pipelines {
		pipelineIds = append(pipelineIds, pipeline.Id)
	}

	if len(pipelineIds) == 0 {
		return cdWorkflowStatus, nil
	}

	cdMap := make(map[int]*pipelineConfig.CdWorkflowStatus)
	result, err := impl.cdWorkflowRepository.FetchAllCdStagesLatestEntity(pipelineIds)
	if err != nil {
		return cdWorkflowStatus, err
	}
	var wfrIds []int
	for _, item := range result {
		wfrIds = append(wfrIds, item.WfrId)
	}

	statusMap := make(map[int]string)
	if len(wfrIds) > 0 {
		wfrList, err := impl.cdWorkflowRepository.FetchAllCdStagesLatestEntityStatus(wfrIds)
		if err != nil && !util.IsErrNoRows(err) {
			return cdWorkflowStatus, err
		}
		for _, item := range wfrList {
			statusMap[item.Id] = item.Status
		}
	}

	for _, item := range result {
		if _, ok := cdMap[item.PipelineId]; !ok {
			cdWorkflowStatus := &pipelineConfig.CdWorkflowStatus{}
			cdWorkflowStatus.PipelineId = item.PipelineId
			cdWorkflowStatus.CiPipelineId = item.CiPipelineId
			if item.WorkflowType == "PRE" {
				cdWorkflowStatus.PreStatus = statusMap[item.WfrId]
			} else if item.WorkflowType == "DEPLOY" {
				cdWorkflowStatus.DeployStatus = statusMap[item.WfrId]
			} else if item.WorkflowType == "POST" {
				cdWorkflowStatus.PostStatus = statusMap[item.WfrId]
			}
			cdMap[item.PipelineId] = cdWorkflowStatus
		} else {
			cdWorkflowStatus := cdMap[item.PipelineId]
			cdWorkflowStatus.PipelineId = item.PipelineId
			cdWorkflowStatus.CiPipelineId = item.CiPipelineId
			if item.WorkflowType == "PRE" {
				cdWorkflowStatus.PreStatus = statusMap[item.WfrId]
			} else if item.WorkflowType == "DEPLOY" {
				cdWorkflowStatus.DeployStatus = statusMap[item.WfrId]
			} else if item.WorkflowType == "POST" {
				cdWorkflowStatus.PostStatus = statusMap[item.WfrId]
			}
			cdMap[item.PipelineId] = cdWorkflowStatus
		}
	}

	for _, item := range cdMap {
		if item.PreStatus == "" {
			item.PreStatus = "Not Triggered"
		}
		if item.DeployStatus == "" {
			item.DeployStatus = "Not Deployed"
		}
		if item.PostStatus == "" {
			item.PostStatus = "Not Triggered"
		}
		cdWorkflowStatus = append(cdWorkflowStatus, item)
	}

	if len(cdWorkflowStatus) == 0 {
		for _, item := range pipelineIds {
			cdWs := &pipelineConfig.CdWorkflowStatus{}
			cdWs.PipelineId = item
			cdWs.PreStatus = "Not Triggered"
			cdWs.DeployStatus = "Not Deployed"
			cdWs.PostStatus = "Not Triggered"
			cdWorkflowStatus = append(cdWorkflowStatus, cdWs)
		}
	} else {
		for _, item := range pipelineIds {
			if _, ok := cdMap[item]; !ok {
				cdWs := &pipelineConfig.CdWorkflowStatus{}
				cdWs.PipelineId = item
				cdWs.PreStatus = "Not Triggered"
				cdWs.DeployStatus = "Not Deployed"
				cdWs.PostStatus = "Not Triggered"
				cdWorkflowStatus = append(cdWorkflowStatus, cdWs)
			}
		}
	}

	return cdWorkflowStatus, err
}<|MERGE_RESOLUTION|>--- conflicted
+++ resolved
@@ -86,10 +86,7 @@
 	application                      application.ServiceClient
 	argoUserService                  argo.ArgoUserService
 	deploymentEventHandler           app.DeploymentEventHandler
-<<<<<<< HEAD
-=======
 	eventClient                      client2.EventClient
->>>>>>> d7ff7fb4
 }
 
 func NewCdHandlerImpl(Logger *zap.SugaredLogger, cdConfig *CdConfig, userService user.UserService,
@@ -106,12 +103,8 @@
 	appListingService app.AppListingService, appListingRepository repository.AppListingRepository,
 	pipelineStatusTimelineRepository pipelineConfig.PipelineStatusTimelineRepository,
 	application application.ServiceClient, argoUserService argo.ArgoUserService,
-<<<<<<< HEAD
-	deploymentFailureHandler app.DeploymentEventHandler) *CdHandlerImpl {
-=======
 	deploymentEventHandler app.DeploymentEventHandler,
 	eventClient client2.EventClient) *CdHandlerImpl {
->>>>>>> d7ff7fb4
 	return &CdHandlerImpl{
 		Logger:                           Logger,
 		cdConfig:                         cdConfig,
@@ -133,12 +126,8 @@
 		pipelineStatusTimelineRepository: pipelineStatusTimelineRepository,
 		application:                      application,
 		argoUserService:                  argoUserService,
-<<<<<<< HEAD
-		deploymentEventHandler:           deploymentFailureHandler,
-=======
 		deploymentEventHandler:           deploymentEventHandler,
 		eventClient:                      eventClient,
->>>>>>> d7ff7fb4
 	}
 }
 
@@ -171,37 +160,6 @@
 			impl.Logger.Errorw("error in writing nats event", "topic", util3.ARGO_PIPELINE_STATUS_UPDATE_TOPIC, "payload", statusUpdateEvent)
 			continue
 		}
-<<<<<<< HEAD
-		cdWfr.Status = appStatus
-		newCdWfrs = append(newCdWfrs, cdWfr)
-		// creating cd pipeline status timeline for degraded app
-		timeline := pipelineConfig.PipelineStatusTimeline{
-			CdWorkflowRunnerId: cdWfr.Id,
-			Status:             timelineStatus,
-			StatusDetail:       statusMessage,
-			StatusTime:         time.Now(),
-			AuditLog: sql.AuditLog{
-				CreatedBy: 1,
-				CreatedOn: time.Now(),
-				UpdatedBy: 1,
-				UpdatedOn: time.Now(),
-			},
-		}
-		timelines = append(timelines, timeline)
-		if appStatus == string(health.HealthStatusHealthy) {
-			//writing pipeline success event
-			impl.deploymentEventHandler.WriteCDFailureEvent(cdWfr.CdWorkflow.PipelineId, deploymentStatus.AppId, deploymentStatus.EnvId)
-		} else if appStatus == WorkflowFailed {
-			//writing pipeline failure event
-			impl.deploymentEventHandler.WriteCDFailureEvent(cdWfr.CdWorkflow.PipelineId, deploymentStatus.AppId, deploymentStatus.EnvId)
-		}
-
-	}
-	dbConnection := impl.cdWorkflowRepository.GetConnection()
-	tx, err := dbConnection.Begin()
-	if err != nil {
-		impl.Logger.Errorw("error on update status, db get txn failed", "err", err)
-=======
 	}
 	return nil
 }
@@ -211,7 +169,6 @@
 	pipelineIds, err := impl.pipelineRepository.GetPipelineIdsHavingStatusTimelinesPendingAfterKubectlApplyStatus(pendingSinceSeconds)
 	if err != nil && err != pg.ErrNoRows {
 		impl.Logger.Errorw("err in GetPipelinesHavingStatusTimelinesPendingAfterKubectlApplyStatus", "err", err)
->>>>>>> d7ff7fb4
 		return err
 	}
 	var pipelines []*pipelineConfig.Pipeline
