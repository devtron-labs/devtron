--- conflicted
+++ resolved
@@ -91,7 +91,7 @@
 	CheckAndSendArgoPipelineStatusSyncEventIfNeeded(pipelineId int, installedAppVersionId int, userId int32, isAppStoreApplication bool)
 	FetchAppWorkflowStatusForTriggerViewForEnvironment(request resourceGroup2.ResourceGroupingRequest, token string) ([]*pipelineConfig.CdWorkflowStatus, error)
 	FetchAppDeploymentStatusForEnvironments(request resourceGroup2.ResourceGroupingRequest, token string) ([]*pipelineConfig.AppDeploymentStatus, error)
-	PerformDeploymentApprovalAction(userId int32, approvalActionRequest bean3.UserApprovalActionRequest) error
+	PerformDeploymentApprovalAction(triggerContext TriggerContext, userId int32, approvalActionRequest bean3.UserApprovalActionRequest) error
 	DeactivateImageReservationPathsOnFailure(imagePathReservationIds []int) error
 }
 
@@ -615,13 +615,8 @@
 				impl.Logger.Errorw("error in getting latest pipeline override by cdWorkflowId", "err", err, "cdWorkflowId", wfr.CdWorkflowId)
 				return err
 			}
-<<<<<<< HEAD
 			go impl.appService.WriteCDSuccessEvent(pipelineOverride.Pipeline.AppId, pipelineOverride.Pipeline.EnvironmentId, wfr, pipelineOverride)
-			err = impl.workflowDagExecutor.HandleDeploymentSuccessEvent(pipelineOverride)
-=======
-			go impl.appService.WriteCDSuccessEvent(pipelineOverride.Pipeline.AppId, pipelineOverride.Pipeline.EnvironmentId, pipelineOverride)
 			err = impl.workflowDagExecutor.HandleDeploymentSuccessEvent(TriggerContext{}, pipelineOverride)
->>>>>>> e060bdd0
 			if err != nil {
 				impl.Logger.Errorw("error on handling deployment success event", "wfr", wfr, "err", err)
 				return err
@@ -828,13 +823,8 @@
 
 func (impl *CdHandlerImpl) GetCdBuildHistory(appId int, environmentId int, pipelineId int, offset int, size int) ([]bean2.CdWorkflowWithArtifact, error) {
 
-<<<<<<< HEAD
 	var cdWorkflowArtifact []bean2.CdWorkflowWithArtifact
-	//this map contains artifactId -> array of tags of that artifact
-=======
-	var cdWorkflowArtifact []pipelineConfig.CdWorkflowWithArtifact
 	// this map contains artifactId -> array of tags of that artifact
->>>>>>> e060bdd0
 	imageTagsDataMap, err := impl.imageTaggingService.GetTagsDataMapByAppId(appId)
 	if err != nil {
 		impl.Logger.Errorw("error in fetching image tags with appId", "err", err, "appId", appId)
@@ -1759,12 +1749,12 @@
 	return deploymentStatuses, err
 }
 
-func (impl *CdHandlerImpl) PerformDeploymentApprovalAction(userId int32, approvalActionRequest bean3.UserApprovalActionRequest) error {
+func (impl *CdHandlerImpl) PerformDeploymentApprovalAction(triggerContext TriggerContext, userId int32, approvalActionRequest bean3.UserApprovalActionRequest) error {
 	approvalActionType := approvalActionRequest.ActionType
 	artifactId := approvalActionRequest.ArtifactId
 	approvalRequestId := approvalActionRequest.ApprovalRequestId
 	if approvalActionType == bean3.APPROVAL_APPROVE_ACTION {
-		//fetch approval request data, same user should not be Approval requester
+		// fetch approval request data, same user should not be Approval requester
 		approvalRequest, err := impl.deploymentApprovalRepository.FetchWithPipelineAndArtifactDetails(approvalRequestId)
 		if err != nil {
 			return errors.New("failed to fetch approval request data")
@@ -1776,7 +1766,7 @@
 			return errors.New("requester cannot be an approver")
 		}
 
-		//fetch artifact metadata, who triggered this build
+		// fetch artifact metadata, who triggered this build
 		ciArtifact, err := impl.ciArtifactRepository.Get(artifactId)
 		if err != nil {
 			impl.Logger.Errorw("error occurred while fetching workflow data for artifact", "artifactId", artifactId, "userId", userId, "err", err)
@@ -1813,7 +1803,14 @@
 			}
 			if approvedData, ok := approvalDataForArtifacts[artifactId]; ok && approvedData.ApprovalRuntimeState == pipelineConfig.ApprovedApprovalState {
 				// trigger deployment
-				err = impl.workflowDagExecutor.TriggerDeployment(nil, approvalRequest.CiArtifact, pipeline, 1)
+				triggerRequest := TriggerRequest{
+					CdWf:           nil,
+					Pipeline:       pipeline,
+					Artifact:       approvalRequest.CiArtifact,
+					TriggeredBy:    1,
+					TriggerContext: triggerContext,
+				}
+				err = impl.workflowDagExecutor.TriggerDeployment(triggerRequest)
 				if err != nil {
 					impl.Logger.Errorw("error occurred while triggering deployment", "pipelineId", pipelineId, "artifactId", artifactId, "err", err)
 					return errors.New("auto deployment failed, please try manually")
