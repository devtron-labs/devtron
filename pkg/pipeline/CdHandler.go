--- conflicted
+++ resolved
@@ -72,52 +72,6 @@
 }
 
 type CdHandlerImpl struct {
-<<<<<<< HEAD
-	Logger                                 *zap.SugaredLogger
-	userService                            user.UserService
-	ciLogService                           CiLogService
-	ciArtifactRepository                   repository.CiArtifactRepository
-	ciPipelineMaterialRepository           pipelineConfig.CiPipelineMaterialRepository
-	cdWorkflowRepository                   pipelineConfig.CdWorkflowRepository
-	envRepository                          repository2.EnvironmentRepository
-	pipelineRepository                     pipelineConfig.PipelineRepository
-	ciWorkflowRepository                   pipelineConfig.CiWorkflowRepository
-	helmAppService                         client.HelmAppService
-	pipelineOverrideRepository             chartConfig.PipelineOverrideRepository
-	workflowDagExecutor                    WorkflowDagExecutor
-	appListingService                      app.AppListingService
-	appListingRepository                   repository.AppListingRepository
-	pipelineStatusTimelineRepository       pipelineConfig.PipelineStatusTimelineRepository
-	application                            application.ServiceClient
-	argoUserService                        argo.ArgoUserService
-	deploymentEventHandler                 app.DeploymentEventHandler
-	eventClient                            client2.EventClient
-	pipelineStatusTimelineResourcesService status.PipelineStatusTimelineResourcesService
-	pipelineStatusSyncDetailService        status.PipelineStatusSyncDetailService
-	pipelineStatusTimelineService          status.PipelineStatusTimelineService
-	appService                             app.AppService
-	appStatusService                       app_status.AppStatusService
-	enforcerUtil                           rbac.EnforcerUtil
-	installedAppRepository                 repository3.InstalledAppRepository
-	installedAppVersionHistoryRepository   repository3.InstalledAppVersionHistoryRepository
-	appRepository                          app2.AppRepository
-	resourceGroupService                   resourceGroup2.ResourceGroupService
-	deploymentApprovalRepository           pipelineConfig.DeploymentApprovalRepository
-	resourceApprovalRepository             pipelineConfig.ResourceApprovalRepository
-	imageTaggingService                    ImageTaggingService
-	eventFactory                           client2.EventFactory
-	k8sUtil                                *k8s.K8sUtilExtended
-	workflowService                        WorkflowService
-	resourceFilterService                  resourceFilter.ResourceFilterService
-	config                                 *types.CdConfig
-	clusterService                         cluster.ClusterService
-	blobConfigStorageService               BlobStorageConfigService
-	customTagService                       CustomTagService
-	argocdClientWrapperService             argocdServer.ArgoClientWrapperService
-	AppConfig                              *app.AppServiceConfig
-	acdConfig                              *argocdServer.ACDConfig
-	appArtifactManager                     AppArtifactManager
-=======
 	Logger                       *zap.SugaredLogger
 	userService                  user.UserService
 	ciLogService                 CiLogService
@@ -136,9 +90,8 @@
 	clusterService               cluster.ClusterService
 	blobConfigStorageService     BlobStorageConfigService
 	customTagService             CustomTagService
-	deploymentApprovalRepository pipelineConfig.DeploymentApprovalRepository
+	resourceApprovalRepository             pipelineConfig.ResourceApprovalRepository
 	resourceFilterService        resourceFilter.ResourceFilterService
->>>>>>> 29511096
 }
 
 func NewCdHandlerImpl(Logger *zap.SugaredLogger, userService user.UserService,
@@ -151,62 +104,7 @@
 	imageTaggingService ImageTaggingService, k8sUtil *k8s.K8sUtilExtended,
 	workflowService WorkflowService, clusterService cluster.ClusterService,
 	blobConfigStorageService BlobStorageConfigService, customTagService CustomTagService,
-	deploymentApprovalRepository pipelineConfig.DeploymentApprovalRepository,
-<<<<<<< HEAD
-	resourceApprovalRepository pipelineConfig.ResourceApprovalRepository,
-	eventFactory client2.EventFactory,
-	resourceFilterService resourceFilter.ResourceFilterService,
-	customTagService CustomTagService,
-	argocdClientWrapperService argocdServer.ArgoClientWrapperService,
-	AppConfig *app.AppServiceConfig,
-	acdConfig *argocdServer.ACDConfig,
-	appArtifactManager AppArtifactManager,
-) *CdHandlerImpl {
-	cdh := &CdHandlerImpl{
-		Logger:                                 Logger,
-		userService:                            userService,
-		ciLogService:                           ciLogService,
-		cdWorkflowRepository:                   cdWorkflowRepository,
-		ciArtifactRepository:                   ciArtifactRepository,
-		ciPipelineMaterialRepository:           ciPipelineMaterialRepository,
-		envRepository:                          envRepository,
-		pipelineRepository:                     pipelineRepository,
-		ciWorkflowRepository:                   ciWorkflowRepository,
-		helmAppService:                         helmAppService,
-		pipelineOverrideRepository:             pipelineOverrideRepository,
-		workflowDagExecutor:                    workflowDagExecutor,
-		appListingService:                      appListingService,
-		appListingRepository:                   appListingRepository,
-		pipelineStatusTimelineRepository:       pipelineStatusTimelineRepository,
-		application:                            application,
-		argoUserService:                        argoUserService,
-		deploymentEventHandler:                 deploymentEventHandler,
-		eventClient:                            eventClient,
-		pipelineStatusTimelineResourcesService: pipelineStatusTimelineResourcesService,
-		pipelineStatusSyncDetailService:        pipelineStatusSyncDetailService,
-		pipelineStatusTimelineService:          pipelineStatusTimelineService,
-		appService:                             appService,
-		appStatusService:                       appStatusService,
-		enforcerUtil:                           enforcerUtil,
-		installedAppRepository:                 installedAppRepository,
-		installedAppVersionHistoryRepository:   installedAppVersionHistoryRepository,
-		appRepository:                          appRepository,
-		resourceGroupService:                   resourceGroupService,
-		deploymentApprovalRepository:           deploymentApprovalRepository,
-		resourceApprovalRepository:             resourceApprovalRepository,
-		imageTaggingService:                    imageTaggingService,
-		eventFactory:                           eventFactory,
-		k8sUtil:                                k8sUtil,
-		workflowService:                        workflowService,
-		clusterService:                         clusterService,
-		blobConfigStorageService:               blobConfigStorageService,
-		resourceFilterService:                  resourceFilterService,
-		customTagService:                       customTagService,
-		argocdClientWrapperService:             argocdClientWrapperService,
-		AppConfig:                              AppConfig,
-		acdConfig:                              acdConfig,
-		appArtifactManager:                     appArtifactManager,
-=======
+	resourceApprovalRepository             pipelineConfig.ResourceApprovalRepository,
 	resourceFilterService resourceFilter.ResourceFilterService) *CdHandlerImpl {
 	cdh := &CdHandlerImpl{
 		Logger:                       Logger,
@@ -226,9 +124,8 @@
 		clusterService:               clusterService,
 		blobConfigStorageService:     blobConfigStorageService,
 		customTagService:             customTagService,
-		deploymentApprovalRepository: deploymentApprovalRepository,
+		resourceApprovalRepository: resourceApprovalRepository,
 		resourceFilterService:        resourceFilterService,
->>>>>>> 29511096
 	}
 	config, err := types.GetCdConfig()
 	if err != nil {
@@ -1369,152 +1266,6 @@
 
 }
 
-<<<<<<< HEAD
-func (impl *CdHandlerImpl) PerformDeploymentApprovalAction(triggerContext TriggerContext, userId int32, approvalActionRequest bean3.UserApprovalActionRequest) error {
-	approvalActionType := approvalActionRequest.ActionType
-	artifactId := approvalActionRequest.ArtifactId
-	approvalRequestId := approvalActionRequest.ApprovalRequestId
-	if approvalActionType == bean3.APPROVAL_APPROVE_ACTION {
-		// fetch approval request data, same user should not be Approval requester
-		approvalRequest, err := impl.deploymentApprovalRepository.FetchWithPipelineAndArtifactDetails(approvalRequestId)
-		if err != nil {
-			return &bean3.DeploymentApprovalValidationError{
-				Err:           errors.New("failed to fetch approval request data"),
-				ApprovalState: bean3.RequestCancelled,
-			}
-
-		}
-		if approvalRequest.ArtifactDeploymentTriggered == true {
-			return &bean3.DeploymentApprovalValidationError{
-				Err:           errors.New("deployment has already been triggered for this request"),
-				ApprovalState: bean3.AlreadyApproved,
-			}
-		}
-		if approvalRequest.CreatedBy == userId {
-			return errors.New("requester cannot be an approver")
-		}
-
-		// fetch artifact metadata, who triggered this build
-		ciArtifact, err := impl.ciArtifactRepository.Get(artifactId)
-		if err != nil {
-			impl.Logger.Errorw("error occurred while fetching workflow data for artifact", "artifactId", artifactId, "userId", userId, "err", err)
-			return errors.New("failed to fetch workflow for artifact data")
-		}
-		if ciArtifact.CreatedBy == userId {
-			return errors.New("user who triggered the build cannot be an approver")
-		}
-		deploymentApprovalData := &pipelineConfig.ResourceApprovalUserData{
-			ApprovalRequestId: approvalRequestId,
-			UserId:            userId,
-			UserResponse:      pipelineConfig.APPROVED,
-		}
-		deploymentApprovalData.CreatedBy = userId
-		deploymentApprovalData.UpdatedBy = userId
-		err = impl.deploymentApprovalRepository.SaveDeploymentUserData(deploymentApprovalData)
-		if err != nil {
-			impl.Logger.Errorw("error occurred while saving user approval data", "approvalRequestId", approvalRequestId, "err", err)
-			return &bean3.DeploymentApprovalValidationError{
-				Err:           err,
-				ApprovalState: bean3.AlreadyApproved,
-			}
-		}
-		// trigger deployment if approved and pipeline type is automatic
-		pipeline := approvalRequest.Pipeline
-		if pipeline.TriggerType == pipelineConfig.TRIGGER_TYPE_AUTOMATIC {
-			pipelineId := approvalRequest.PipelineId
-			approvalConfig, err := pipeline.GetApprovalConfig()
-			if err != nil {
-				impl.Logger.Errorw("error occurred while fetching approval config", "pipelineId", pipelineId, "config", pipeline.UserApprovalConfig, "err", err)
-				return nil
-			}
-			approvalDataForArtifacts, err := impl.workflowDagExecutor.FetchApprovalDataForArtifacts([]int{artifactId}, pipelineId, approvalConfig.RequiredCount)
-			if err != nil {
-				impl.Logger.Errorw("error occurred while fetching approval data for artifacts", "artifactId", artifactId, "pipelineId", pipelineId, "config", pipeline.UserApprovalConfig, "err", err)
-				return nil
-			}
-			if approvedData, ok := approvalDataForArtifacts[artifactId]; ok && approvedData.ApprovalRuntimeState == pipelineConfig.ApprovedApprovalState {
-				// trigger deployment
-				triggerRequest := TriggerRequest{
-					CdWf:           nil,
-					Pipeline:       pipeline,
-					Artifact:       approvalRequest.CiArtifact,
-					TriggeredBy:    1,
-					TriggerContext: triggerContext,
-				}
-				err = impl.workflowDagExecutor.TriggerDeployment(triggerRequest)
-				if err != nil {
-					impl.Logger.Errorw("error occurred while triggering deployment", "pipelineId", pipelineId, "artifactId", artifactId, "err", err)
-					return errors.New("auto deployment failed, please try manually")
-				}
-			}
-		}
-
-	} else if approvalActionType == bean3.APPROVAL_REQUEST_ACTION {
-		pipelineId := approvalActionRequest.PipelineId
-		deploymentApprovalRequest := &pipelineConfig.DeploymentApprovalRequest{
-			PipelineId: pipelineId,
-			ArtifactId: artifactId,
-			Active:     true,
-		}
-		deploymentApprovalRequest.CreatedBy = userId
-		deploymentApprovalRequest.UpdatedBy = userId
-		err := impl.deploymentApprovalRepository.Save(deploymentApprovalRequest)
-		if err != nil {
-			impl.Logger.Errorw("error occurred while submitting approval request", "pipelineId", pipelineId, "artifactId", artifactId, "err", err)
-			return err
-		}
-		approvalActionRequest.ApprovalRequestId = deploymentApprovalRequest.Id
-		go impl.performNotificationApprovalAction(approvalActionRequest, userId)
-
-	} else {
-		// fetch if cd wf runner is present then user cannot cancel the request, as deployment has been triggered already
-		approvalRequest, err := impl.deploymentApprovalRepository.FetchById(approvalRequestId)
-		if err != nil {
-			return errors.New("failed to fetch approval request data")
-		}
-		if approvalRequest.CreatedBy != userId {
-			return errors.New("request cannot be cancelled as not initiated by the same")
-		}
-		if approvalRequest.ArtifactDeploymentTriggered {
-			return errors.New("request cannot be cancelled as deployment is already been made for this request")
-		}
-		approvalRequest.Active = false
-		err = impl.deploymentApprovalRepository.Update(approvalRequest)
-		if err != nil {
-			impl.Logger.Errorw("error occurred while updating approval request", "pipelineId", approvalRequest.PipelineId, "artifactId", artifactId, "err", err)
-			return err
-		}
-	}
-	return nil
-}
-
-func (impl *CdHandlerImpl) performNotificationApprovalAction(approvalActionRequest bean3.UserApprovalActionRequest, userId int32) {
-	if len(approvalActionRequest.ApprovalNotificationConfig.EmailIds) == 0 {
-		return
-	}
-	eventType := util2.Approval
-	var events []client2.Event
-	pipeline, err := impl.pipelineRepository.FindById(approvalActionRequest.PipelineId)
-	if err != nil {
-		impl.Logger.Errorw("error occurred while updating approval request", "pipelineId", pipeline, "pipeline", pipeline, "err", err)
-	}
-	event := impl.eventFactory.Build(eventType, &approvalActionRequest.PipelineId, approvalActionRequest.AppId, &pipeline.EnvironmentId, "")
-	imageComment, imageTagNames, err := impl.appArtifactManager.GetImageTagsAndComment(approvalActionRequest.ArtifactId)
-	if err != nil {
-		impl.Logger.Errorw("error in fetching tags and comment", "artifactId", approvalActionRequest.ArtifactId)
-	}
-	events = impl.eventFactory.BuildExtraApprovalData(event, approvalActionRequest, pipeline, userId, imageTagNames, imageComment.Comment)
-	for _, evnt := range events {
-		_, evtErr := impl.eventClient.WriteNotificationEvent(evnt)
-		if evtErr != nil {
-			impl.Logger.Errorw("unable to send approval event", "error", evtErr)
-		}
-	}
-
-}
-
-=======
->>>>>>> 29511096
 func (impl *CdHandlerImpl) DeactivateImageReservationPathsOnFailure(imagePathReservationIds []int) error {
 	return impl.customTagService.DeactivateImagePathReservationByImageIds(imagePathReservationIds)
 }