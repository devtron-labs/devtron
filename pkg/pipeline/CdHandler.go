--- conflicted
+++ resolved
@@ -735,7 +735,6 @@
 	// filter out pipelines for unauthorized apps but not envs
 	appResults, _ := request.CheckAuthBatch(token, appObjectArr, envObjectArr)
 	for _, pipeline := range pipelines {
-<<<<<<< HEAD
 		// Safety check to prevent index-out-of-range panic
 		objectArr, ok := objects[pipeline.Id]
 		if !ok {
@@ -743,13 +742,6 @@
 			continue
 		}
 		appObject := objectArr[0]
-=======
-		if _, ok := objects[pipeline.Id]; !ok {
-			impl.Logger.Warnw("skipping pipeline as no object found for it", "pipelineId", pipeline.Id)
-			continue
-		}
-		appObject := objects[pipeline.Id][0]
->>>>>>> 62620569
 		if !(appResults[appObject]) {
 			// if user unauthorized, skip items
 			continue
