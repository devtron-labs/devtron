--- conflicted
+++ resolved
@@ -51,7 +51,6 @@
 	"github.com/go-pg/pg"
 	"go.opentelemetry.io/otel"
 	"go.uber.org/zap"
-	"k8s.io/client-go/rest"
 	"os"
 	"path/filepath"
 	"strconv"
@@ -537,9 +536,7 @@
 		impl.Logger.Errorw("could not fetch stage env", "err", err)
 		return 0, err
 	}
-<<<<<<< HEAD
-
-=======
+
 	var clusterBean cluster.ClusterBean
 	if env != nil && env.Cluster != nil {
 		clusterBean = cluster.GetClusterBean(*env.Cluster)
@@ -549,20 +546,12 @@
 		impl.Logger.Errorw("error in getting cluster config", "err", err, "clusterId", clusterBean.Id)
 		return 0, err
 	}
->>>>>>> ca39627e
 	var isExtCluster bool
 	if workflowRunner.WorkflowType == PRE {
 		isExtCluster = pipeline.RunPreStageInEnv
 	} else if workflowRunner.WorkflowType == POST {
 		isExtCluster = pipeline.RunPostStageInEnv
 	}
-<<<<<<< HEAD
-	var clusterConfig *rest.Config
-	if isExtCluster {
-		clusterConfig = env.Cluster.GetClusterConfig()
-	}
-	err = impl.cdService.TerminateWorkflow(workflowRunner.ExecutorType, workflowRunner.Name, workflowRunner.Namespace, clusterConfig)
-=======
 	restConfig, err := impl.k8sUtil.GetRestConfigByCluster(clusterConfig)
 	if err != nil {
 		impl.Logger.Errorw("error in getting rest config by cluster id", "err", err)
@@ -575,8 +564,7 @@
 	}
 
 	// Terminate workflow
-	err = impl.cdService.TerminateWorkflow(runningWf.Name, runningWf.Namespace, restConfig, isExtCluster)
->>>>>>> ca39627e
+	err = impl.cdService.TerminateWorkflow(workflowRunner.ExecutorType, runningWf.Name, runningWf.Namespace, restConfig, isExtCluster)
 	if err != nil {
 		impl.Logger.Error("cannot terminate wf runner", "err", err)
 		return 0, err
