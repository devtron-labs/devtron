--- conflicted
+++ resolved
@@ -720,19 +720,17 @@
 		impl.Logger.Errorw("error in fetching image tags with appId", "err", err, "appId", appId)
 		return cdWorkflowArtifact, err
 	}
-	var wfrList []pipelineConfig.CdWorkflowRunner
 	if pipelineId == 0 {
-		wfrList, err = impl.cdWorkflowRepository.FindCdWorkflowMetaByEnvironmentId(appId, environmentId, offset, size)
+		wfrList, err := impl.cdWorkflowRepository.FindCdWorkflowMetaByEnvironmentId(appId, environmentId, offset, size)
 		if err != nil && err != pg.ErrNoRows {
 			return cdWorkflowArtifact, err
 		}
+		cdWorkflowArtifact = impl.converterWFRList(wfrList)
 	} else {
-		wfrList, err = impl.cdWorkflowRepository.FindCdWorkflowMetaByPipelineId(pipelineId, offset, size)
+		wfrList, err := impl.cdWorkflowRepository.FindCdWorkflowMetaByPipelineId(pipelineId, offset, size)
 		if err != nil && err != pg.ErrNoRows {
 			return cdWorkflowArtifact, err
 		}
-<<<<<<< HEAD
-=======
 		cdWorkflowArtifact = impl.converterWFRList(wfrList)
 		if err == pg.ErrNoRows || wfrList == nil {
 			return cdWorkflowArtifact, nil
@@ -816,20 +814,26 @@
 
 		}
 		cdWorkflowArtifact = newCdWorkflowArtifact
->>>>>>> 2c6ed701
 	}
 
 	var artifactIds []int
-	for _, item := range wfrList {
-		artifactIds = append(artifactIds, item.CdWorkflow.CiArtifactId)
+	for _, item := range cdWorkflowArtifact {
+		artifactIds = append(artifactIds, item.CiArtifactId)
 	}
 	imageCommentsDataMap, err := impl.imageTaggingService.GetImageCommentsDataMapByArtifactIds(artifactIds)
 	if err != nil {
 		impl.Logger.Errorw("error in fetching imageCommentsDataMap", "err", err, "artifactIds", artifactIds, "appId", appId)
 		return cdWorkflowArtifact, err
 	}
-	cdWorkflowArtifact = impl.converterWFRList(imageTagsDataMap, imageCommentsDataMap, wfrList)
-
+	for _, item := range cdWorkflowArtifact {
+
+		if imageTagsDataMap[item.CiArtifactId] != nil {
+			item.ImageReleaseTags = imageTaggingDataMap[item.CiArtifactId]
+		}
+		if imageCommentsDataMap[item.CiArtifactId] != nil {
+			item.ImageComment = imageCommentsDataMap[item.CiArtifactId]
+		}
+	}
 	return cdWorkflowArtifact, nil
 }
 
@@ -1022,12 +1026,9 @@
 		GitTriggers:          gitTriggers,
 		BlobStorageEnabled:   workflow.BlobStorageEnabled,
 		IsVirtualEnvironment: workflowR.CdWorkflow.Pipeline.Environment.IsVirtualEnvironment,
-<<<<<<< HEAD
+		PodName:              workflowR.PodName,
 		ArtifactId:           workflow.CiArtifactId,
 		CiPipelineId:         ciWf.CiPipelineId,
-=======
-		PodName:              workflowR.PodName,
->>>>>>> 2c6ed701
 	}
 	return workflowResponse, nil
 
@@ -1128,22 +1129,13 @@
 	return workflow
 }
 
-func (impl *CdHandlerImpl) converterWFRList(imageTaggingDataMap map[int][]*repository4.ImageTag, imageCommentsDataMap map[int]*repository4.ImageComment, wfrList []pipelineConfig.CdWorkflowRunner) []pipelineConfig.CdWorkflowWithArtifact {
+func (impl *CdHandlerImpl) converterWFRList(wfrList []pipelineConfig.CdWorkflowRunner) []pipelineConfig.CdWorkflowWithArtifact {
 	var workflowList []pipelineConfig.CdWorkflowWithArtifact
 	var results []pipelineConfig.CdWorkflowWithArtifact
 	var ids []int32
-
 	for _, item := range wfrList {
 		ids = append(ids, item.TriggeredBy)
-		convertedWFR := impl.converterWFR(item)
-
-		if imageTaggingDataMap[convertedWFR.CiArtifactId] != nil {
-			convertedWFR.ImageReleaseTags = imageTaggingDataMap[convertedWFR.CiArtifactId]
-		}
-		if imageCommentsDataMap[convertedWFR.CiArtifactId] != nil {
-			convertedWFR.ImageComment = imageCommentsDataMap[convertedWFR.CiArtifactId]
-		}
-		workflowList = append(workflowList, convertedWFR)
+		workflowList = append(workflowList, impl.converterWFR(item))
 	}
 	userEmails := make(map[int32]string)
 	users, err := impl.userService.GetByIds(ids)
