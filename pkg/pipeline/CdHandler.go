--- conflicted
+++ resolved
@@ -1087,28 +1087,22 @@
 	return cdWorkflowStatus, err
 }
 
-<<<<<<< HEAD
-func (impl *CdHandlerImpl) FetchAppWorkflowStatusForTriggerViewForEnvironment(envId int, emailId string, checkAuthBatch func(emailId string, appObject []string, envObject []string) (map[string]bool, map[string]bool)) ([]*pipelineConfig.CdWorkflowStatus, error) {
-	cdWorkflowStatus := make([]*pipelineConfig.CdWorkflowStatus, 0)
+func (impl *CdHandlerImpl) FetchAppDeploymentStatusForEnvironments(envId int, emailId string, checkAuthBatch func(emailId string, appObject []string, envObject []string) (map[string]bool, map[string]bool)) ([]*pipelineConfig.AppDeploymentStatus, error) {
+	deploymentStatuses := make([]*pipelineConfig.AppDeploymentStatus, 0)
+	deploymentStatusesMap := make(map[int]*pipelineConfig.AppDeploymentStatus)
+	pipelineAppMap := make(map[int]int)
+	statusMap := make(map[int]string)
+
 	pipelines, err := impl.pipelineRepository.FindActiveByEnvId(envId)
 	if err != nil && err != pg.ErrNoRows {
 		impl.Logger.Errorw("error fetching pipelines for env id", "err", err)
 		return nil, err
 	}
-
-	var appIds []int
 	for _, pipeline := range pipelines {
-		appIds = append(appIds, pipeline.AppId)
-	}
-	if len(appIds) == 0 {
-		impl.Logger.Warnw("there is no app id found for fetching cd pipelines", "envId", envId)
-		return cdWorkflowStatus, nil
-	}
-	pipelines, err = impl.pipelineRepository.FindActiveByAppIds(appIds)
-	if err != nil && err != pg.ErrNoRows {
-		return cdWorkflowStatus, err
+		pipelineAppMap[pipeline.Id] = pipeline.AppId
 	}
 	pipelineIds := make([]int, 0)
+
 	//authorization block starts here
 	var envObjectArr []string
 	var appObjectArr []string
@@ -1120,136 +1114,6 @@
 		envObjectArr = append(envObjectArr, envObject)
 		rbacObjectMap[pipeline.Id] = []string{appObject, envObject}
 	}
-	for _, pipeline := range pipelines {
-		appResults, envResults := checkAuthBatch(emailId, appObjectArr, envObjectArr)
-		appObject := rbacObjectMap[pipeline.Id][0]
-		envObject := rbacObjectMap[pipeline.Id][1]
-		if !(appResults[appObject] && envResults[envObject]) {
-			//if user unauthorized, skip items
-			continue
-		}
-		pipelineIds = append(pipelineIds, pipeline.Id)
-	}
-	//authorization block ends here
-	if len(pipelineIds) == 0 {
-		return cdWorkflowStatus, nil
-	}
-	cdMap := make(map[int]*pipelineConfig.CdWorkflowStatus)
-	result, err := impl.cdWorkflowRepository.FetchAllCdStagesLatestEntity(pipelineIds)
-	if err != nil {
-		return cdWorkflowStatus, err
-	}
-	var wfrIds []int
-	for _, item := range result {
-		wfrIds = append(wfrIds, item.WfrId)
-	}
-
-	statusMap := make(map[int]string)
-	if len(wfrIds) > 0 {
-		wfrList, err := impl.cdWorkflowRepository.FetchAllCdStagesLatestEntityStatus(wfrIds)
-		if err != nil && !util.IsErrNoRows(err) {
-			return cdWorkflowStatus, err
-		}
-		for _, item := range wfrList {
-			statusMap[item.Id] = item.Status
-		}
-	}
-
-	for _, item := range result {
-		if _, ok := cdMap[item.PipelineId]; !ok {
-			cdWorkflowStatus := &pipelineConfig.CdWorkflowStatus{}
-			cdWorkflowStatus.PipelineId = item.PipelineId
-			cdWorkflowStatus.CiPipelineId = item.CiPipelineId
-			if item.WorkflowType == "PRE" {
-				cdWorkflowStatus.PreStatus = statusMap[item.WfrId]
-			} else if item.WorkflowType == "DEPLOY" {
-				cdWorkflowStatus.DeployStatus = statusMap[item.WfrId]
-			} else if item.WorkflowType == "POST" {
-				cdWorkflowStatus.PostStatus = statusMap[item.WfrId]
-			}
-			cdMap[item.PipelineId] = cdWorkflowStatus
-		} else {
-			cdWorkflowStatus := cdMap[item.PipelineId]
-			cdWorkflowStatus.PipelineId = item.PipelineId
-			cdWorkflowStatus.CiPipelineId = item.CiPipelineId
-			if item.WorkflowType == "PRE" {
-				cdWorkflowStatus.PreStatus = statusMap[item.WfrId]
-			} else if item.WorkflowType == "DEPLOY" {
-				cdWorkflowStatus.DeployStatus = statusMap[item.WfrId]
-			} else if item.WorkflowType == "POST" {
-				cdWorkflowStatus.PostStatus = statusMap[item.WfrId]
-			}
-			cdMap[item.PipelineId] = cdWorkflowStatus
-		}
-	}
-
-	for _, item := range cdMap {
-		if item.PreStatus == "" {
-			item.PreStatus = "Not Triggered"
-		}
-		if item.DeployStatus == "" {
-			item.DeployStatus = "Not Deployed"
-		}
-		if item.PostStatus == "" {
-			item.PostStatus = "Not Triggered"
-		}
-		cdWorkflowStatus = append(cdWorkflowStatus, item)
-	}
-
-	if len(cdWorkflowStatus) == 0 {
-		for _, item := range pipelineIds {
-			cdWs := &pipelineConfig.CdWorkflowStatus{}
-			cdWs.PipelineId = item
-			cdWs.PreStatus = "Not Triggered"
-			cdWs.DeployStatus = "Not Deployed"
-			cdWs.PostStatus = "Not Triggered"
-			cdWorkflowStatus = append(cdWorkflowStatus, cdWs)
-		}
-	} else {
-		for _, item := range pipelineIds {
-			if _, ok := cdMap[item]; !ok {
-				cdWs := &pipelineConfig.CdWorkflowStatus{}
-				cdWs.PipelineId = item
-				cdWs.PreStatus = "Not Triggered"
-				cdWs.DeployStatus = "Not Deployed"
-				cdWs.PostStatus = "Not Triggered"
-				cdWorkflowStatus = append(cdWorkflowStatus, cdWs)
-			}
-		}
-	}
-
-	return cdWorkflowStatus, err
-}
-
-=======
->>>>>>> 752b742e
-func (impl *CdHandlerImpl) FetchAppDeploymentStatusForEnvironments(envId int, emailId string, checkAuthBatch func(emailId string, appObject []string, envObject []string) (map[string]bool, map[string]bool)) ([]*pipelineConfig.AppDeploymentStatus, error) {
-	deploymentStatuses := make([]*pipelineConfig.AppDeploymentStatus, 0)
-	deploymentStatusesMap := make(map[int]*pipelineConfig.AppDeploymentStatus)
-	pipelineAppMap := make(map[int]int)
-	statusMap := make(map[int]string)
-
-	pipelines, err := impl.pipelineRepository.FindActiveByEnvId(envId)
-	if err != nil && err != pg.ErrNoRows {
-		impl.Logger.Errorw("error fetching pipelines for env id", "err", err)
-		return nil, err
-	}
-	for _, pipeline := range pipelines {
-		pipelineAppMap[pipeline.Id] = pipeline.AppId
-	}
-	pipelineIds := make([]int, 0)
-
-	//authorization block starts here
-	var envObjectArr []string
-	var appObjectArr []string
-	rbacObjectMap := make(map[int][]string)
-	for _, pipeline := range pipelines {
-		appObject := impl.enforcerUtil.GetAppRBACName(pipeline.App.AppName)
-		envObject := impl.enforcerUtil.GetEnvRBACNameByCdPipelineIdAndEnvId(pipeline.Id)
-		appObjectArr = append(appObjectArr, appObject)
-		envObjectArr = append(envObjectArr, envObject)
-		rbacObjectMap[pipeline.Id] = []string{appObject, envObject}
-	}
 	appResults, envResults := checkAuthBatch(emailId, appObjectArr, envObjectArr)
 	for _, pipeline := range pipelines {
 		appObject := rbacObjectMap[pipeline.Id][0]
@@ -1281,11 +1145,7 @@
 		}
 		for _, item := range wfrList {
 			if item.Status == "" {
-<<<<<<< HEAD
-				statusMap[item.Id] = "Not Deployed"
-=======
 				statusMap[item.Id] = NotDeployed
->>>>>>> 752b742e
 			} else {
 				statusMap[item.Id] = item.Status
 			}
@@ -1296,11 +1156,7 @@
 		if _, ok := deploymentStatusesMap[item.PipelineId]; !ok {
 			deploymentStatus := &pipelineConfig.AppDeploymentStatus{}
 			deploymentStatus.PipelineId = item.PipelineId
-<<<<<<< HEAD
-			if item.WorkflowType == "DEPLOY" {
-=======
 			if item.WorkflowType == WorklowTypeDeploy {
->>>>>>> 752b742e
 				deploymentStatus.DeployStatus = statusMap[item.WfrId]
 				deploymentStatus.AppId = pipelineAppMap[deploymentStatus.PipelineId]
 				deploymentStatusesMap[item.PipelineId] = deploymentStatus
@@ -1312,11 +1168,7 @@
 		if _, ok := deploymentStatusesMap[pipelineId]; !ok {
 			deploymentStatus := &pipelineConfig.AppDeploymentStatus{}
 			deploymentStatus.PipelineId = pipelineId
-<<<<<<< HEAD
-			deploymentStatus.DeployStatus = "Not Deployed"
-=======
 			deploymentStatus.DeployStatus = NotDeployed
->>>>>>> 752b742e
 			deploymentStatus.AppId = pipelineAppMap[deploymentStatus.PipelineId]
 			deploymentStatusesMap[pipelineId] = deploymentStatus
 		}
