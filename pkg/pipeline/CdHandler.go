/*
 * Copyright (c) 2020 Devtron Labs
 *
 * Licensed under the Apache License, Version 2.0 (the "License");
 * you may not use this file except in compliance with the License.
 * You may obtain a copy of the License at
 *
 *    http://www.apache.org/licenses/LICENSE-2.0
 *
 * Unless required by applicable law or agreed to in writing, software
 * distributed under the License is distributed on an "AS IS" BASIS,
 * WITHOUT WARRANTIES OR CONDITIONS OF ANY KIND, either express or implied.
 * See the License for the specific language governing permissions and
 * limitations under the License.
 *
 */

package pipeline

import (
	"bufio"
	"context"
	"errors"
	"fmt"
	"os"
	"path/filepath"
	"strconv"
	"strings"
	"time"

	application2 "github.com/argoproj/argo-cd/v2/pkg/apiclient/application"
	"github.com/argoproj/argo-workflows/v3/pkg/apis/workflow/v1alpha1"
	blob_storage "github.com/devtron-labs/common-lib/blob-storage"
	pubub "github.com/devtron-labs/common-lib/pubsub-lib"
	"github.com/devtron-labs/common-lib/utils/k8s"
	"github.com/devtron-labs/devtron/api/bean"
	client "github.com/devtron-labs/devtron/api/helm-app"
	"github.com/devtron-labs/devtron/client/argocdServer"
	"github.com/devtron-labs/devtron/client/argocdServer/application"
	client2 "github.com/devtron-labs/devtron/client/events"
	"github.com/devtron-labs/devtron/internal/sql/repository"
	app2 "github.com/devtron-labs/devtron/internal/sql/repository/app"
	"github.com/devtron-labs/devtron/internal/sql/repository/chartConfig"
	"github.com/devtron-labs/devtron/internal/sql/repository/pipelineConfig"
	"github.com/devtron-labs/devtron/internal/util"
	"github.com/devtron-labs/devtron/pkg/app"
	"github.com/devtron-labs/devtron/pkg/app/status"
	app_status "github.com/devtron-labs/devtron/pkg/appStatus"
	repository3 "github.com/devtron-labs/devtron/pkg/appStore/deployment/repository"
	"github.com/devtron-labs/devtron/pkg/auth/user"
	"github.com/devtron-labs/devtron/pkg/cluster"
	repository2 "github.com/devtron-labs/devtron/pkg/cluster/repository"
	bean2 "github.com/devtron-labs/devtron/pkg/pipeline/bean"
	"github.com/devtron-labs/devtron/pkg/pipeline/executors"
	"github.com/devtron-labs/devtron/pkg/pipeline/types"
	resourceGroup2 "github.com/devtron-labs/devtron/pkg/resourceGroup"
	"github.com/devtron-labs/devtron/pkg/sql"
	util3 "github.com/devtron-labs/devtron/util"
	"github.com/devtron-labs/devtron/util/argo"
	"github.com/devtron-labs/devtron/util/rbac"
	"github.com/go-pg/pg"
	"go.opentelemetry.io/otel"
	"go.uber.org/zap"
	"k8s.io/client-go/rest"
	"k8s.io/utils/strings/slices"
)

const (
	DEVTRON_APP_HELM_PIPELINE_STATUS_UPDATE_CRON = "DTAppHelmPipelineStatusUpdateCron"
	DEVTRON_APP_ARGO_PIPELINE_STATUS_UPDATE_CRON = "DTAppArgoPipelineStatusUpdateCron"
	HELM_APP_ARGO_PIPELINE_STATUS_UPDATE_CRON    = "HelmAppArgoPipelineStatusUpdateCron"
)

type CdHandler interface {
	HandleCdStageReTrigger(runner *pipelineConfig.CdWorkflowRunner) error
	UpdateWorkflow(workflowStatus v1alpha1.WorkflowStatus) (int, string, error)
	GetCdBuildHistory(appId int, environmentId int, pipelineId int, offset int, size int) ([]pipelineConfig.CdWorkflowWithArtifact, error)
	GetRunningWorkflowLogs(environmentId int, pipelineId int, workflowId int) (*bufio.Reader, func() error, error)
	FetchCdWorkflowDetails(appId int, environmentId int, pipelineId int, buildId int) (types.WorkflowResponse, error)
	DownloadCdWorkflowArtifacts(pipelineId int, buildId int) (*os.File, error)
	FetchCdPrePostStageStatus(pipelineId int) ([]pipelineConfig.CdWorkflowWithArtifact, error)
	CancelStage(workflowRunnerId int, userId int32) (int, error)
	FetchAppWorkflowStatusForTriggerView(appId int) ([]*pipelineConfig.CdWorkflowStatus, error)
	CheckHelmAppStatusPeriodicallyAndUpdateInDb(helmPipelineStatusCheckEligibleTime int, getPipelineDeployedWithinHours int) error
	CheckArgoAppStatusPeriodicallyAndUpdateInDb(getPipelineDeployedBeforeMinutes int, getPipelineDeployedWithinHours int) error
	CheckArgoPipelineTimelineStatusPeriodicallyAndUpdateInDb(pendingSinceSeconds int, timeForDegradation int) error
	UpdatePipelineTimelineAndStatusByLiveApplicationFetch(triggerContext TriggerContext, pipeline *pipelineConfig.Pipeline, installedApp repository3.InstalledApps, userId int32) (err error, isTimelineUpdated bool)
	CheckAndSendArgoPipelineStatusSyncEventIfNeeded(pipelineId int, installedAppVersionId int, userId int32, isAppStoreApplication bool)
	FetchAppWorkflowStatusForTriggerViewForEnvironment(request resourceGroup2.ResourceGroupingRequest, token string) ([]*pipelineConfig.CdWorkflowStatus, error)
	FetchAppDeploymentStatusForEnvironments(request resourceGroup2.ResourceGroupingRequest, token string) ([]*pipelineConfig.AppDeploymentStatus, error)
	DeactivateImageReservationPathsOnFailure(imagePathReservationIds []int) error
}

type CdHandlerImpl struct {
	Logger                                 *zap.SugaredLogger
	userService                            user.UserService
	ciLogService                           CiLogService
	ciArtifactRepository                   repository.CiArtifactRepository
	ciPipelineMaterialRepository           pipelineConfig.CiPipelineMaterialRepository
	cdWorkflowRepository                   pipelineConfig.CdWorkflowRepository
	envRepository                          repository2.EnvironmentRepository
	pipelineRepository                     pipelineConfig.PipelineRepository
	ciWorkflowRepository                   pipelineConfig.CiWorkflowRepository
	helmAppService                         client.HelmAppService
	pipelineOverrideRepository             chartConfig.PipelineOverrideRepository
	workflowDagExecutor                    WorkflowDagExecutor
	appListingService                      app.AppListingService
	appListingRepository                   repository.AppListingRepository
	pipelineStatusTimelineRepository       pipelineConfig.PipelineStatusTimelineRepository
	application                            application.ServiceClient
	argoUserService                        argo.ArgoUserService
	deploymentEventHandler                 app.DeploymentEventHandler
	eventClient                            client2.EventClient
	pipelineStatusTimelineResourcesService status.PipelineStatusTimelineResourcesService
	pipelineStatusSyncDetailService        status.PipelineStatusSyncDetailService
	pipelineStatusTimelineService          status.PipelineStatusTimelineService
	appService                             app.AppService
	appStatusService                       app_status.AppStatusService
	enforcerUtil                           rbac.EnforcerUtil
	installedAppRepository                 repository3.InstalledAppRepository
	installedAppVersionHistoryRepository   repository3.InstalledAppVersionHistoryRepository
	appRepository                          app2.AppRepository
	resourceGroupService                   resourceGroup2.ResourceGroupService
	imageTaggingService                    ImageTaggingService
	k8sUtil                                *k8s.K8sUtil
	workflowService                        WorkflowService
	config                                 *types.CdConfig
	clusterService                         cluster.ClusterService
	blobConfigStorageService               BlobStorageConfigService
	customTagService                       CustomTagService
	argocdClientWrapperService             argocdServer.ArgoClientWrapperService
	AppConfig                              *app.AppServiceConfig
	acdConfig                              *argocdServer.ACDConfig
}

func NewCdHandlerImpl(Logger *zap.SugaredLogger, userService user.UserService, cdWorkflowRepository pipelineConfig.CdWorkflowRepository, ciLogService CiLogService, ciArtifactRepository repository.CiArtifactRepository, ciPipelineMaterialRepository pipelineConfig.CiPipelineMaterialRepository, pipelineRepository pipelineConfig.PipelineRepository, envRepository repository2.EnvironmentRepository, ciWorkflowRepository pipelineConfig.CiWorkflowRepository, helmAppService client.HelmAppService, pipelineOverrideRepository chartConfig.PipelineOverrideRepository, workflowDagExecutor WorkflowDagExecutor, appListingService app.AppListingService, appListingRepository repository.AppListingRepository, pipelineStatusTimelineRepository pipelineConfig.PipelineStatusTimelineRepository, application application.ServiceClient, argoUserService argo.ArgoUserService, deploymentEventHandler app.DeploymentEventHandler, eventClient client2.EventClient, pipelineStatusTimelineResourcesService status.PipelineStatusTimelineResourcesService, pipelineStatusSyncDetailService status.PipelineStatusSyncDetailService, pipelineStatusTimelineService status.PipelineStatusTimelineService, appService app.AppService, appStatusService app_status.AppStatusService, enforcerUtil rbac.EnforcerUtil, installedAppRepository repository3.InstalledAppRepository, installedAppVersionHistoryRepository repository3.InstalledAppVersionHistoryRepository, appRepository app2.AppRepository, resourceGroupService resourceGroup2.ResourceGroupService, imageTaggingService ImageTaggingService, k8sUtil *k8s.K8sUtil, workflowService WorkflowService, clusterService cluster.ClusterService, blobConfigStorageService BlobStorageConfigService, customTagService CustomTagService, argocdClientWrapperService argocdServer.ArgoClientWrapperService, AppConfig *app.AppServiceConfig, acdConfig *argocdServer.ACDConfig) *CdHandlerImpl {
	cdh := &CdHandlerImpl{
		Logger:                                 Logger,
		userService:                            userService,
		ciLogService:                           ciLogService,
		cdWorkflowRepository:                   cdWorkflowRepository,
		ciArtifactRepository:                   ciArtifactRepository,
		ciPipelineMaterialRepository:           ciPipelineMaterialRepository,
		envRepository:                          envRepository,
		pipelineRepository:                     pipelineRepository,
		ciWorkflowRepository:                   ciWorkflowRepository,
		helmAppService:                         helmAppService,
		pipelineOverrideRepository:             pipelineOverrideRepository,
		workflowDagExecutor:                    workflowDagExecutor,
		appListingService:                      appListingService,
		appListingRepository:                   appListingRepository,
		pipelineStatusTimelineRepository:       pipelineStatusTimelineRepository,
		application:                            application,
		argoUserService:                        argoUserService,
		deploymentEventHandler:                 deploymentEventHandler,
		eventClient:                            eventClient,
		pipelineStatusTimelineResourcesService: pipelineStatusTimelineResourcesService,
		pipelineStatusSyncDetailService:        pipelineStatusSyncDetailService,
		pipelineStatusTimelineService:          pipelineStatusTimelineService,
		appService:                             appService,
		appStatusService:                       appStatusService,
		enforcerUtil:                           enforcerUtil,
		installedAppRepository:                 installedAppRepository,
		installedAppVersionHistoryRepository:   installedAppVersionHistoryRepository,
		appRepository:                          appRepository,
		resourceGroupService:                   resourceGroupService,
		imageTaggingService:                    imageTaggingService,
		k8sUtil:                                k8sUtil,
		workflowService:                        workflowService,
		clusterService:                         clusterService,
		blobConfigStorageService:               blobConfigStorageService,
		customTagService:                       customTagService,
		argocdClientWrapperService:             argocdClientWrapperService,
		AppConfig:                              AppConfig,
		acdConfig:                              acdConfig,
	}
	config, err := types.GetCdConfig()
	if err != nil {
		return nil
	}
	cdh.config = config
	return cdh
}

type ArgoPipelineStatusSyncEvent struct {
	PipelineId            int   `json:"pipelineId"`
	InstalledAppVersionId int   `json:"installedAppVersionId"`
	UserId                int32 `json:"userId"`
	IsAppStoreApplication bool  `json:"isAppStoreApplication"`
}

const NotTriggered string = "Not Triggered"
const NotDeployed = "Not Deployed"
const WorklowTypeDeploy = "DEPLOY"
const WorklowTypePre = "PRE"
const WorklowTypePost = "POST"

func (impl *CdHandlerImpl) HandleCdStageReTrigger(runner *pipelineConfig.CdWorkflowRunner) error {
	// do not re-trigger if retries = 0
	if !impl.config.WorkflowRetriesEnabled() {
		impl.Logger.Debugw("cd stage workflow re-triggering is not enabled")
		return nil
	}

	impl.Logger.Infow("re triggering cd stage ", "runnerId", runner.Id)
	var err error
	// add comment for this logic
	if runner.RefCdWorkflowRunnerId != 0 {
		runner, err = impl.cdWorkflowRepository.FindWorkflowRunnerById(runner.RefCdWorkflowRunnerId)
		if err != nil {
			impl.Logger.Errorw("error in FindWorkflowRunnerById by id ", "err", err, "wfrId", runner.RefCdWorkflowRunnerId)
			return err
		}
	}
	retryCnt, err := impl.cdWorkflowRepository.FindRetriedWorkflowCountByReferenceId(runner.Id)
	if err != nil {
		impl.Logger.Errorw("error in FindRetriedWorkflowCountByReferenceId ", "err", err, "cdWorkflowRunnerId", runner.Id)
		return err
	}

	if retryCnt >= impl.config.MaxCdWorkflowRunnerRetries {
		impl.Logger.Infow("maximum retries for this workflow are exhausted, not re-triggering again", "retries", retryCnt, "wfrId", runner.Id)
		return nil
	}

	triggerRequest := TriggerRequest{
		CdWf:                  runner.CdWorkflow,
		Pipeline:              runner.CdWorkflow.Pipeline,
		Artifact:              runner.CdWorkflow.CiArtifact,
		TriggeredBy:           1,
		ApplyAuth:             false,
		RefCdWorkflowRunnerId: runner.Id,
		TriggerContext: TriggerContext{
			Context: context.Background(),
		},
	}

	if runner.WorkflowType == bean.CD_WORKFLOW_TYPE_PRE {
<<<<<<< HEAD
		err = impl.workflowDagExecutor.TriggerPreStage(triggerRequest)
=======
		err = impl.workflowDagExecutor.TriggerPreStage(context.Background(), runner.CdWorkflow, runner.CdWorkflow.CiArtifact, runner.CdWorkflow.Pipeline, 1, runner.Id)
>>>>>>> c77281e8
		if err != nil {
			impl.Logger.Errorw("error in TriggerPreStage ", "err", err, "cdWorkflowRunnerId", runner.Id)
			return err
		}
	} else if runner.WorkflowType == bean.CD_WORKFLOW_TYPE_POST {
		err = impl.workflowDagExecutor.TriggerPostStage(triggerRequest)
		if err != nil {
			impl.Logger.Errorw("error in TriggerPostStage ", "err", err, "cdWorkflowRunnerId", runner.Id)
			return err
		}
	}

	impl.Logger.Infow("cd stage re triggered for runner", "runnerId", runner.Id)
	return nil
}

func (impl *CdHandlerImpl) CheckArgoAppStatusPeriodicallyAndUpdateInDb(getPipelineDeployedBeforeMinutes int, getPipelineDeployedWithinHours int) error {
	pipelines, err := impl.pipelineRepository.GetArgoPipelinesHavingLatestTriggerStuckInNonTerminalStatuses(getPipelineDeployedBeforeMinutes, getPipelineDeployedWithinHours)
	if err != nil {
		impl.Logger.Errorw("error in getting pipelines having latest trigger stuck in non terminal statuses", "err", err)
		return err
	}
	impl.Logger.Debugw("received stuck argo cd pipelines", "pipelines", pipelines, "number of pipelines", len(pipelines))

	for _, pipeline := range pipelines {
		impl.CheckAndSendArgoPipelineStatusSyncEventIfNeeded(pipeline.Id, 0, 1, false)
	}

	installedAppVersions, err := impl.installedAppRepository.GetArgoPipelinesHavingLatestTriggerStuckInNonTerminalStatusesForAppStore(getPipelineDeployedBeforeMinutes, getPipelineDeployedWithinHours)
	if err != nil {
		impl.Logger.Errorw("error in getting installedAppVersions having latest trigger stuck in non terminal statuses", "err", err)
		return err
	}
	impl.Logger.Debugw("received stuck argo installed appStore app", "installedAppVersions", installedAppVersions, "number of triggers", len(installedAppVersions))

	for _, installedAppVersion := range installedAppVersions {
		impl.CheckAndSendArgoPipelineStatusSyncEventIfNeeded(0, installedAppVersion.Id, 1, true)
	}
	return nil
}

func (impl *CdHandlerImpl) CheckArgoPipelineTimelineStatusPeriodicallyAndUpdateInDb(pendingSinceSeconds int, timeForDegradation int) error {
	// getting all the progressing status that are stuck since some time after kubectl apply success sync stage
	// and are not eligible for CheckArgoAppStatusPeriodicallyAndUpdateInDb
	pipelines, err := impl.pipelineRepository.GetArgoPipelinesHavingTriggersStuckInLastPossibleNonTerminalTimelines(pendingSinceSeconds, timeForDegradation)
	if err != nil && err != pg.ErrNoRows {
		impl.Logger.Errorw("err in GetArgoPipelinesHavingTriggersStuckInLastPossibleNonTerminalTimelines", "err", err)
		return err
	}
	impl.Logger.Debugw("received argo cd pipelines stuck at kubectl apply synced stage", "pipelines", pipelines)

	installedAppVersions, err := impl.installedAppRepository.GetArgoPipelinesHavingTriggersStuckInLastPossibleNonTerminalTimelinesForAppStore(pendingSinceSeconds, timeForDegradation)
	if err != nil && err != pg.ErrNoRows {
		impl.Logger.Errorw("err in GetArgoPipelinesHavingTriggersStuckInLastPossibleNonTerminalTimelinesForAppStore", "err", err)
		return err
	}

	impl.Logger.Debugw("received argo appStore application stuck at kubectl apply synced stage", "pipelines", installedAppVersions)
	for _, pipeline := range pipelines {
		impl.CheckAndSendArgoPipelineStatusSyncEventIfNeeded(pipeline.Id, 0, 1, false)
	}

	for _, installedAppVersion := range installedAppVersions {
		impl.CheckAndSendArgoPipelineStatusSyncEventIfNeeded(0, installedAppVersion.Id, 1, true)
	}
	return nil
}

func (impl *CdHandlerImpl) CheckAndSendArgoPipelineStatusSyncEventIfNeeded(pipelineId int, installedAppVersionId int, userId int32, isAppStoreApplication bool) {
	var lastSyncTime time.Time
	var err error
	if isAppStoreApplication {
		lastSyncTime, err = impl.pipelineStatusSyncDetailService.GetLastSyncTimeForLatestInstalledAppVersionHistoryByInstalledAppVersionId(installedAppVersionId)
	} else {
		lastSyncTime, err = impl.pipelineStatusSyncDetailService.GetLastSyncTimeForLatestCdWfrByCdPipelineId(pipelineId)
	}
	if err != nil {
		impl.Logger.Errorw("error in getting last sync time by pipelineId", "err", err, "pipelineId", pipelineId, "installedAppVersionHistoryId", installedAppVersionId)
		return
	}

	// sync argocd app
	if pipelineId != 0 {
		err := impl.syncACDDevtronApps(impl.AppConfig.ArgocdManualSyncCronPipelineDeployedBefore, pipelineId)
		if err != nil {
			impl.Logger.Errorw("error in syncing devtron apps deployed via argoCD", "err", err)
			return
		}
	}
	if installedAppVersionId != 0 {
		err := impl.SyncACDHelmApps(impl.AppConfig.ArgocdManualSyncCronPipelineDeployedBefore, installedAppVersionId)
		if err != nil {
			impl.Logger.Errorw("error in syncing Helm apps deployed via argoCD", "err", err)
			return
		}
	}

	// pipelineId can be cdPipelineId or installedAppVersionId, using isAppStoreApplication flag to identify between them
	if lastSyncTime.IsZero() || (!lastSyncTime.IsZero() && time.Since(lastSyncTime) > 5*time.Second) { // create new nats event
		statusUpdateEvent := ArgoPipelineStatusSyncEvent{
			PipelineId:            pipelineId,
			InstalledAppVersionId: installedAppVersionId,
			UserId:                userId,
			IsAppStoreApplication: isAppStoreApplication,
		}
		// write event
		err = impl.eventClient.WriteNatsEvent(pubub.ARGO_PIPELINE_STATUS_UPDATE_TOPIC, statusUpdateEvent)
		if err != nil {
			impl.Logger.Errorw("error in writing nats event", "topic", pubub.ARGO_PIPELINE_STATUS_UPDATE_TOPIC, "payload", statusUpdateEvent)
		}
	}
}

func (impl *CdHandlerImpl) UpdatePipelineTimelineAndStatusByLiveApplicationFetch(triggerContext TriggerContext, pipeline *pipelineConfig.Pipeline, installedApp repository3.InstalledApps, userId int32) (error, bool) {
	isTimelineUpdated := false
	isSucceeded := false
	var pipelineOverride *chartConfig.PipelineOverride
	if pipeline != nil {
		isAppStore := false
		cdWfr, err := impl.cdWorkflowRepository.FindLastStatusByPipelineIdAndRunnerType(pipeline.Id, bean.CD_WORKFLOW_TYPE_DEPLOY)
		if err != nil {
			impl.Logger.Errorw("error in getting latest cdWfr by cdPipelineId", "err", err, "pipelineId", pipeline.Id)
			return nil, isTimelineUpdated
		}
		impl.Logger.Debugw("ARGO_PIPELINE_STATUS_UPDATE_REQ", "stage", "checkingDeploymentStatus", "argoAppName", pipeline, "cdWfr", cdWfr)
		if util3.IsTerminalStatus(cdWfr.Status) {
			// drop event
			return nil, isTimelineUpdated
		}

		if !impl.acdConfig.ArgoCDAutoSyncEnabled {
			// if manual sync check for application sync status
			isArgoAppSynced := impl.pipelineStatusTimelineService.GetArgoAppSyncStatus(cdWfr.Id)
			if !isArgoAppSynced {
				return nil, isTimelineUpdated
			}
		}
		// this should only be called when we have git-ops configured
		// try fetching status from argo cd
		acdToken, err := impl.argoUserService.GetLatestDevtronArgoCdUserToken()
		if err != nil {
			impl.Logger.Errorw("error in getting acd token", "err", err)
		}
		ctx := context.WithValue(context.Background(), "token", acdToken)
		query := &application2.ApplicationQuery{
			Name: &pipeline.DeploymentAppName,
		}
		app, err := impl.application.Get(ctx, query)
		if err != nil {
			impl.Logger.Errorw("error in getting acd application", "err", err, "argoAppName", pipeline)
			// updating cdWfr status
			cdWfr.Status = pipelineConfig.WorkflowUnableToFetchState
			cdWfr.UpdatedOn = time.Now()
			cdWfr.UpdatedBy = 1
			err = impl.cdWorkflowRepository.UpdateWorkFlowRunner(&cdWfr)
			if err != nil {
				impl.Logger.Errorw("error on update cd workflow runner", "cdWfr", cdWfr, "err", err)
				return err, isTimelineUpdated
			}
			// creating cd pipeline status timeline
			timeline := &pipelineConfig.PipelineStatusTimeline{
				CdWorkflowRunnerId: cdWfr.Id,
				Status:             pipelineConfig.TIMELINE_STATUS_UNABLE_TO_FETCH_STATUS,
				StatusDetail:       "Failed to connect to Argo CD to fetch deployment status.",
				StatusTime:         time.Now(),
				AuditLog: sql.AuditLog{
					CreatedBy: userId,
					CreatedOn: time.Now(),
					UpdatedBy: userId,
					UpdatedOn: time.Now(),
				},
			}
			err = impl.pipelineStatusTimelineService.SaveTimeline(timeline, nil, isAppStore)
			if err != nil {
				impl.Logger.Errorw("error in creating timeline status for app", "err", err, "timeline", timeline)
				return err, isTimelineUpdated
			}
		} else {
			if app == nil {
				impl.Logger.Errorw("found empty argo application object", "appName", pipeline.DeploymentAppName)
				return fmt.Errorf("found empty argo application object"), isTimelineUpdated
			}
			isSucceeded, isTimelineUpdated, pipelineOverride, err = impl.appService.UpdateDeploymentStatusForGitOpsPipelines(app, time.Now(), isAppStore)
			if err != nil {
				impl.Logger.Errorw("error in updating deployment status for gitOps cd pipelines", "app", app)
				return err, isTimelineUpdated
			}
			appStatus := app.Status.Health.Status
			err = impl.appStatusService.UpdateStatusWithAppIdEnvId(pipeline.AppId, pipeline.EnvironmentId, string(appStatus))
			if err != nil {
				impl.Logger.Errorw("error occurred while updating app-status for cd pipeline", "err", err, "appId", pipeline.AppId, "envId", pipeline.EnvironmentId)
				impl.Logger.Debugw("ignoring the error, UpdateStatusWithAppIdEnvId", "err", err, "appId", pipeline.AppId, "envId", pipeline.EnvironmentId)
			}
		}
		if isSucceeded {
			// handling deployment success event
			err = impl.workflowDagExecutor.HandleDeploymentSuccessEvent(triggerContext, pipelineOverride)
			if err != nil {
				impl.Logger.Errorw("error in handling deployment success event", "pipelineOverride", pipelineOverride, "err", err)
				return err, isTimelineUpdated
			}
		}
	} else {
		isAppStore := true
		installedAppVersionHistory, err := impl.installedAppVersionHistoryRepository.GetLatestInstalledAppVersionHistoryByInstalledAppId(installedApp.Id)
		if err != nil {
			impl.Logger.Errorw("error in getting latest installedAppVersionHistory by installedAppId", "err", err, "installedAppId", installedApp.Id)
			return nil, isTimelineUpdated
		}
		impl.Logger.Debugw("ARGO_PIPELINE_STATUS_UPDATE_REQ", "stage", "checkingDeploymentStatus", "argoAppName", installedApp, "installedAppVersionHistory", installedAppVersionHistory)
		if util3.IsTerminalStatus(installedAppVersionHistory.Status) {
			// drop event
			return nil, isTimelineUpdated
		}
		if !impl.acdConfig.ArgoCDAutoSyncEnabled {
			isArgoAppSynced := impl.pipelineStatusTimelineService.GetArgoAppSyncStatusForAppStore(installedAppVersionHistory.Id)
			if !isArgoAppSynced {
				return nil, isTimelineUpdated
			}
		}
		appDetails, err := impl.appRepository.FindActiveById(installedApp.AppId)
		if err != nil {
			impl.Logger.Errorw("error in getting appDetails from appId", "err", err)
			return nil, isTimelineUpdated
		}
		// TODO if Environment object in installedApp is nil then fetch envDetails also from envRepository
		envDetail, err := impl.envRepository.FindById(installedApp.EnvironmentId)
		if err != nil {
			impl.Logger.Errorw("error in getting envDetails from environment id", "err", err)
			return nil, isTimelineUpdated
		}
		var acdAppName string
		if len(installedApp.Environment.Name) != 0 {
			acdAppName = appDetails.AppName + installedApp.Environment.Name
		} else {
			acdAppName = appDetails.AppName + "-" + envDetail.Name
		}

		// this should only be called when we have git-ops configured
		// try fetching status from argo cd
		acdToken, err := impl.argoUserService.GetLatestDevtronArgoCdUserToken()
		if err != nil {
			impl.Logger.Errorw("error in getting acd token", "err", err)
		}

		ctx := context.WithValue(context.Background(), "token", acdToken)
		query := &application2.ApplicationQuery{
			Name: &acdAppName,
		}
		app, err := impl.application.Get(ctx, query)
		if err != nil {
			impl.Logger.Errorw("error in getting acd application", "err", err, "argoAppName", installedApp)
			// updating cdWfr status
			installedAppVersionHistory.Status = pipelineConfig.WorkflowUnableToFetchState
			installedAppVersionHistory.UpdatedOn = time.Now()
			installedAppVersionHistory.UpdatedBy = 1
			installedAppVersionHistory, err = impl.installedAppVersionHistoryRepository.UpdateInstalledAppVersionHistory(installedAppVersionHistory, nil)
			if err != nil {
				impl.Logger.Errorw("error on update installedAppVersionHistory", "installedAppVersionHistory", installedAppVersionHistory, "err", err)
				return err, isTimelineUpdated
			}
			// creating installedApp pipeline status timeline
			timeline := &pipelineConfig.PipelineStatusTimeline{
				InstalledAppVersionHistoryId: installedAppVersionHistory.Id,
				Status:                       pipelineConfig.TIMELINE_STATUS_UNABLE_TO_FETCH_STATUS,
				StatusDetail:                 "Failed to connect to Argo CD to fetch deployment status.",
				StatusTime:                   time.Now(),
				AuditLog: sql.AuditLog{
					CreatedBy: userId,
					CreatedOn: time.Now(),
					UpdatedBy: userId,
					UpdatedOn: time.Now(),
				},
			}
			err = impl.pipelineStatusTimelineService.SaveTimeline(timeline, nil, isAppStore)
			if err != nil {
				impl.Logger.Errorw("error in creating timeline status for app", "err", err, "timeline", timeline)
				return err, isTimelineUpdated
			}
		} else {
			if app == nil {
				impl.Logger.Errorw("found empty argo application object", "appName", acdAppName)
				return fmt.Errorf("found empty argo application object"), isTimelineUpdated
			}
			isSucceeded, isTimelineUpdated, pipelineOverride, err = impl.appService.UpdateDeploymentStatusForGitOpsPipelines(app, time.Now(), isAppStore)
			if err != nil {
				impl.Logger.Errorw("error in updating deployment status for gitOps cd pipelines", "app", app)
				return err, isTimelineUpdated
			}
			appStatus := app.Status.Health.Status
			err = impl.appStatusService.UpdateStatusWithAppIdEnvId(installedApp.AppId, installedApp.EnvironmentId, string(appStatus))
			if err != nil {
				impl.Logger.Errorw("error occurred while updating app-status for installed app", "err", err, "appId", installedApp.AppId, "envId", installedApp.EnvironmentId)
				impl.Logger.Debugw("ignoring the error, UpdateStatusWithAppIdEnvId", "err", err, "appId", installedApp.AppId, "envId", installedApp.EnvironmentId)
			}
		}
		if isSucceeded {
			// handling deployment success event
			// updating cdWfr status
			installedAppVersionHistory.Status = pipelineConfig.WorkflowSucceeded
			installedAppVersionHistory.FinishedOn = time.Now()
			installedAppVersionHistory.UpdatedOn = time.Now()
			installedAppVersionHistory.UpdatedBy = 1
			installedAppVersionHistory, err = impl.installedAppVersionHistoryRepository.UpdateInstalledAppVersionHistory(installedAppVersionHistory, nil)
			if err != nil {
				impl.Logger.Errorw("error on update installedAppVersionHistory", "installedAppVersionHistory", installedAppVersionHistory, "err", err)
				return err, isTimelineUpdated
			}

		}
	}

	return nil, isTimelineUpdated
}

func (impl *CdHandlerImpl) CheckHelmAppStatusPeriodicallyAndUpdateInDb(helmPipelineStatusCheckEligibleTime int, getPipelineDeployedWithinHours int) error {
	wfrList, err := impl.cdWorkflowRepository.GetLatestTriggersOfHelmPipelinesStuckInNonTerminalStatuses(getPipelineDeployedWithinHours)
	if err != nil {
		impl.Logger.Errorw("error in getting latest triggers of helm pipelines which are stuck in non terminal statuses", "err", err)
		return err
	}
	impl.Logger.Debugw("checking helm app status for non terminal deployment triggers", "wfrList", wfrList, "number of wfr", len(wfrList))
	for _, wfr := range wfrList {
		if time.Now().Sub(wfr.StartedOn) <= time.Duration(helmPipelineStatusCheckEligibleTime)*time.Second {
			// if wfr is updated within configured time then do not include for this cron cycle
			continue
		}
		appIdentifier := &client.AppIdentifier{
			ClusterId:   wfr.CdWorkflow.Pipeline.Environment.ClusterId,
			Namespace:   wfr.CdWorkflow.Pipeline.Environment.Namespace,
			ReleaseName: wfr.CdWorkflow.Pipeline.DeploymentAppName,
		}
		if isWfrUpdated := impl.workflowDagExecutor.UpdateWorkflowRunnerStatusForDeployment(appIdentifier, wfr, true); !isWfrUpdated {
			continue
		}
		wfr.UpdatedBy = 1
		wfr.UpdatedOn = time.Now()
		if wfr.Status == pipelineConfig.WorkflowFailed {
			err = impl.workflowDagExecutor.MarkPipelineStatusTimelineFailed(wfr, errors.New(pipelineConfig.NEW_DEPLOYMENT_INITIATED))
			if err != nil {
				impl.Logger.Errorw("error updating CdPipelineStatusTimeline", "err", err)
				return err
			}
		}
		err = impl.cdWorkflowRepository.UpdateWorkFlowRunner(wfr)
		if err != nil {
			impl.Logger.Errorw("error on update cd workflow runner", "wfr", wfr, "err", err)
			return err
		}
		if slices.Contains(pipelineConfig.WfrTerminalStatusList, wfr.Status) {
			impl.workflowDagExecutor.UpdateTriggerCDMetricsOnFinish(wfr)
		}

		impl.Logger.Infow("updated workflow runner status for helm app", "wfr", wfr)
		if wfr.Status == pipelineConfig.WorkflowSucceeded {
			pipelineOverride, err := impl.pipelineOverrideRepository.FindLatestByCdWorkflowId(wfr.CdWorkflowId)
			if err != nil {
				impl.Logger.Errorw("error in getting latest pipeline override by cdWorkflowId", "err", err, "cdWorkflowId", wfr.CdWorkflowId)
				return err
			}
			go impl.appService.WriteCDSuccessEvent(pipelineOverride.Pipeline.AppId, pipelineOverride.Pipeline.EnvironmentId, pipelineOverride)
			err = impl.workflowDagExecutor.HandleDeploymentSuccessEvent(TriggerContext{}, pipelineOverride)
			if err != nil {
				impl.Logger.Errorw("error on handling deployment success event", "wfr", wfr, "err", err)
				return err
			}
		}
	}
	return nil
}

func (impl *CdHandlerImpl) CancelStage(workflowRunnerId int, userId int32) (int, error) {
	workflowRunner, err := impl.cdWorkflowRepository.FindWorkflowRunnerById(workflowRunnerId)
	if err != nil {
		impl.Logger.Errorw("err", "err", err)
		return 0, err
	}
	if !(string(v1alpha1.NodePending) == workflowRunner.Status || string(v1alpha1.NodeRunning) == workflowRunner.Status) {
		impl.Logger.Info("cannot cancel stage, stage not in progress")
		return 0, errors.New("cannot cancel stage, stage not in progress")
	}
	pipeline, err := impl.pipelineRepository.FindById(workflowRunner.CdWorkflow.PipelineId)
	if err != nil {
		impl.Logger.Errorw("error while fetching cd pipeline", "err", err)
		return 0, err
	}

	env, err := impl.envRepository.FindById(pipeline.EnvironmentId)
	if err != nil {
		impl.Logger.Errorw("could not fetch stage env", "err", err)
		return 0, err
	}

	var clusterBean cluster.ClusterBean
	if env != nil && env.Cluster != nil {
		clusterBean = cluster.GetClusterBean(*env.Cluster)
	}
	clusterConfig, err := clusterBean.GetClusterConfig()
	if err != nil {
		impl.Logger.Errorw("error in getting cluster config", "err", err, "clusterId", clusterBean.Id)
		return 0, err
	}
	var isExtCluster bool
	if workflowRunner.WorkflowType == types.PRE {
		isExtCluster = pipeline.RunPreStageInEnv
	} else if workflowRunner.WorkflowType == types.POST {
		isExtCluster = pipeline.RunPostStageInEnv
	}
	var restConfig *rest.Config
	if isExtCluster {
		restConfig, err = impl.k8sUtil.GetRestConfigByCluster(clusterConfig)
		if err != nil {
			impl.Logger.Errorw("error in getting rest config by cluster id", "err", err)
			return 0, err
		}
	}
	// Terminate workflow
	err = impl.workflowService.TerminateWorkflow(workflowRunner.ExecutorType, workflowRunner.Name, workflowRunner.Namespace, restConfig, isExtCluster, nil)
	if err != nil {
		impl.Logger.Error("cannot terminate wf runner", "err", err)
		return 0, err
	}
	if len(workflowRunner.ImagePathReservationIds) > 0 {
		err := impl.customTagService.DeactivateImagePathReservationByImageIds(workflowRunner.ImagePathReservationIds)
		if err != nil {
			impl.Logger.Errorw("error in deactivating image path reservation ids", "err", err)
			return 0, err
		}
	}
	workflowRunner.Status = executors.WorkflowCancel
	workflowRunner.UpdatedOn = time.Now()
	workflowRunner.UpdatedBy = userId
	err = impl.cdWorkflowRepository.UpdateWorkFlowRunner(workflowRunner)
	if err != nil {
		impl.Logger.Error("cannot update deleted workflow runner status, but wf deleted", "err", err)
		return 0, err
	}
	return workflowRunner.Id, nil
}

func (impl *CdHandlerImpl) UpdateWorkflow(workflowStatus v1alpha1.WorkflowStatus) (int, string, error) {
	wfStatusRs := impl.extractWorkfowStatus(workflowStatus)
	workflowName, status, podStatus, message, podName := wfStatusRs.WorkflowName, wfStatusRs.Status, wfStatusRs.PodStatus, wfStatusRs.Message, wfStatusRs.PodName
	impl.Logger.Debugw("cd update for ", "wf ", workflowName, "status", status)
	if workflowName == "" {
		return 0, "", errors.New("invalid wf name")
	}
	workflowId, err := strconv.Atoi(workflowName[:strings.Index(workflowName, "-")])
	if err != nil {
		impl.Logger.Error("invalid wf status update req", "err", err)
		return 0, "", err
	}

	savedWorkflow, err := impl.cdWorkflowRepository.FindWorkflowRunnerById(workflowId)
	if err != nil {
		impl.Logger.Error("cannot get saved wf", "err", err)
		return 0, "", err
	}

	ciWorkflowConfig, err := impl.cdWorkflowRepository.FindConfigByPipelineId(savedWorkflow.CdWorkflow.PipelineId)
	if err != nil && !util.IsErrNoRows(err) {
		impl.Logger.Errorw("unable to fetch ciWorkflowConfig", "err", err)
		return 0, "", err
	}

	ciArtifactLocationFormat := ciWorkflowConfig.CdArtifactLocationFormat
	if ciArtifactLocationFormat == "" {
		ciArtifactLocationFormat = impl.config.GetArtifactLocationFormat()
	}

	if impl.stateChanged(status, podStatus, message, workflowStatus.FinishedAt.Time, savedWorkflow) {
		if savedWorkflow.Status != executors.WorkflowCancel {
			savedWorkflow.Status = status
		}
		savedWorkflow.PodStatus = podStatus
		savedWorkflow.Message = message
		savedWorkflow.FinishedOn = workflowStatus.FinishedAt.Time
		savedWorkflow.Name = workflowName
		// removed log location from here since we are saving it at trigger
		savedWorkflow.PodName = podName
		savedWorkflow.UpdatedOn = time.Now()
		savedWorkflow.UpdatedBy = 1
		impl.Logger.Debugw("updating workflow ", "workflow", savedWorkflow)
		err = impl.cdWorkflowRepository.UpdateWorkFlowRunner(savedWorkflow)
		if err != nil {
			impl.Logger.Error("update wf failed for id " + strconv.Itoa(savedWorkflow.Id))
			return 0, "", err
		}
		cdMetrics := util3.CDMetrics{
			AppName:         savedWorkflow.CdWorkflow.Pipeline.DeploymentAppName,
			Status:          savedWorkflow.Status,
			DeploymentType:  savedWorkflow.CdWorkflow.Pipeline.DeploymentAppType,
			EnvironmentName: savedWorkflow.CdWorkflow.Pipeline.Environment.Name,
			Time:            time.Since(savedWorkflow.StartedOn).Seconds() - time.Since(savedWorkflow.FinishedOn).Seconds(),
		}
		util3.TriggerCDMetrics(cdMetrics, impl.config.ExposeCDMetrics)
		if string(v1alpha1.NodeError) == savedWorkflow.Status || string(v1alpha1.NodeFailed) == savedWorkflow.Status {
			impl.Logger.Warnw("cd stage failed for workflow: ", "wfId", savedWorkflow.Id)
		}
	}
	return savedWorkflow.Id, savedWorkflow.Status, nil
}

func (impl *CdHandlerImpl) extractWorkfowStatus(workflowStatus v1alpha1.WorkflowStatus) *types.WorkflowStatus {
	workflowName := ""
	status := string(workflowStatus.Phase)
	podStatus := "Pending"
	message := ""
	logLocation := ""
	podName := ""
	for k, v := range workflowStatus.Nodes {
		impl.Logger.Debugw("ExtractWorkflowStatus", "workflowName", k, "v", v)
		if v.TemplateName == bean2.CD_WORKFLOW_NAME {
			if v.BoundaryID == "" {
				workflowName = k
			} else {
				workflowName = v.BoundaryID
			}
			podName = k
			podStatus = string(v.Phase)
			message = v.Message
			if v.Outputs != nil && len(v.Outputs.Artifacts) > 0 {
				if v.Outputs.Artifacts[0].S3 != nil {
					logLocation = v.Outputs.Artifacts[0].S3.Key
				} else if v.Outputs.Artifacts[0].GCS != nil {
					logLocation = v.Outputs.Artifacts[0].GCS.Key
				}
			}
			break
		}
	}
	workflowStatusRes := &types.WorkflowStatus{
		WorkflowName: workflowName,
		Status:       status,
		PodStatus:    podStatus,
		Message:      message,
		LogLocation:  logLocation,
		PodName:      podName,
	}
	return workflowStatusRes
}

func (impl *CdHandlerImpl) stateChanged(status string, podStatus string, msg string,
	finishedAt time.Time, savedWorkflow *pipelineConfig.CdWorkflowRunner) bool {
	return savedWorkflow.Status != status || savedWorkflow.PodStatus != podStatus || savedWorkflow.Message != msg || savedWorkflow.FinishedOn != finishedAt
}

func (impl *CdHandlerImpl) GetCdBuildHistory(appId int, environmentId int, pipelineId int, offset int, size int) ([]pipelineConfig.CdWorkflowWithArtifact, error) {

	var cdWorkflowArtifact []pipelineConfig.CdWorkflowWithArtifact
	// this map contains artifactId -> array of tags of that artifact
	imageTagsDataMap, err := impl.imageTaggingService.GetTagsDataMapByAppId(appId)
	if err != nil {
		impl.Logger.Errorw("error in fetching image tags with appId", "err", err, "appId", appId)
		return cdWorkflowArtifact, err
	}
	if pipelineId == 0 {
		wfrList, err := impl.cdWorkflowRepository.FindCdWorkflowMetaByEnvironmentId(appId, environmentId, offset, size)
		if err != nil && err != pg.ErrNoRows {
			return cdWorkflowArtifact, err
		}
		cdWorkflowArtifact = impl.converterWFRList(wfrList)
	} else {
		wfrList, err := impl.cdWorkflowRepository.FindCdWorkflowMetaByPipelineId(pipelineId, offset, size)
		if err != nil && err != pg.ErrNoRows {
			return cdWorkflowArtifact, err
		}
		cdWorkflowArtifact = impl.converterWFRList(wfrList)
		if err == pg.ErrNoRows || wfrList == nil {
			return cdWorkflowArtifact, nil
		}
		var ciArtifactIds []int
		for _, cdWfA := range cdWorkflowArtifact {
			ciArtifactIds = append(ciArtifactIds, cdWfA.CiArtifactId)
		}
		parentCiArtifact := make(map[int]int)
		isLinked := false
		ciArtifacts, err := impl.ciArtifactRepository.GetArtifactParentCiAndWorkflowDetailsByIds(ciArtifactIds)
		if err != nil || len(ciArtifacts) == 0 {
			impl.Logger.Errorw("error fetching artifact data", "err", err)
			return cdWorkflowArtifact, err
		}
		var newCiArtifactIds []int
		for _, ciArtifact := range ciArtifacts {
			if ciArtifact.ParentCiArtifact > 0 && ciArtifact.WorkflowId == nil {
				// parent ci artifact ID can be greater than zero when pipeline is linked or when image is copied at plugin level from some other image
				isLinked = true
				newCiArtifactIds = append(newCiArtifactIds, ciArtifact.ParentCiArtifact)
				parentCiArtifact[ciArtifact.Id] = ciArtifact.ParentCiArtifact
			} else {
				newCiArtifactIds = append(newCiArtifactIds, ciArtifact.Id)
			}
		}
		// handling linked ci pipeline
		if isLinked {
			ciArtifactIds = newCiArtifactIds
		}

		ciWfs, err := impl.ciWorkflowRepository.FindAllLastTriggeredWorkflowByArtifactId(ciArtifactIds)
		if err != nil && err != pg.ErrNoRows {
			impl.Logger.Errorw("error in fetching ci wfs", "artifactIds", ciArtifactIds, "err", err)
			return cdWorkflowArtifact, err
		} else if len(ciWfs) == 0 {
			return cdWorkflowArtifact, nil
		}

		wfGitTriggers := make(map[int]map[int]pipelineConfig.GitCommit)
		var ciPipelineId int
		for _, ciWf := range ciWfs {
			ciPipelineId = ciWf.CiPipelineId
			wfGitTriggers[ciWf.Id] = ciWf.GitTriggers
		}
		ciMaterials, err := impl.ciPipelineMaterialRepository.GetByPipelineIdForRegexAndFixed(ciPipelineId)
		if err != nil && err != pg.ErrNoRows {
			impl.Logger.Errorw("err in fetching ci materials", "ciMaterials", ciMaterials, "err", err)
			return cdWorkflowArtifact, err
		}

		var ciMaterialsArr []pipelineConfig.CiPipelineMaterialResponse
		for _, ciMaterial := range ciMaterials {
			res := pipelineConfig.CiPipelineMaterialResponse{
				Id:              ciMaterial.Id,
				GitMaterialId:   ciMaterial.GitMaterialId,
				GitMaterialName: ciMaterial.GitMaterial.Name[strings.Index(ciMaterial.GitMaterial.Name, "-")+1:],
				Type:            string(ciMaterial.Type),
				Value:           ciMaterial.Value,
				Active:          ciMaterial.Active,
				Url:             ciMaterial.GitMaterial.Url,
			}
			ciMaterialsArr = append(ciMaterialsArr, res)
		}
		var newCdWorkflowArtifact []pipelineConfig.CdWorkflowWithArtifact
		for _, cdWfA := range cdWorkflowArtifact {

			gitTriggers := make(map[int]pipelineConfig.GitCommit)
			if isLinked {
				if gitTriggerVal, ok := wfGitTriggers[parentCiArtifact[cdWfA.CiArtifactId]]; ok {
					gitTriggers = gitTriggerVal
				}
			} else {
				if gitTriggerVal, ok := wfGitTriggers[cdWfA.CiArtifactId]; ok {
					gitTriggers = gitTriggerVal
				}
			}

			cdWfA.GitTriggers = gitTriggers
			cdWfA.CiMaterials = ciMaterialsArr
			newCdWorkflowArtifact = append(newCdWorkflowArtifact, cdWfA)

		}
		cdWorkflowArtifact = newCdWorkflowArtifact
	}

	var artifactIds []int
	for _, item := range cdWorkflowArtifact {
		artifactIds = append(artifactIds, item.CiArtifactId)
	}
	imageCommentsDataMap, err := impl.imageTaggingService.GetImageCommentsDataMapByArtifactIds(artifactIds)
	if err != nil {
		impl.Logger.Errorw("error in fetching imageCommentsDataMap", "err", err, "artifactIds", artifactIds, "appId", appId)
		return cdWorkflowArtifact, err
	}
	for i, item := range cdWorkflowArtifact {

		if imageTagsDataMap[item.CiArtifactId] != nil {
			item.ImageReleaseTags = imageTagsDataMap[item.CiArtifactId]
		}
		if imageCommentsDataMap[item.CiArtifactId] != nil {
			item.ImageComment = imageCommentsDataMap[item.CiArtifactId]
		}
		cdWorkflowArtifact[i] = item
	}
	return cdWorkflowArtifact, nil
}

func (impl *CdHandlerImpl) GetRunningWorkflowLogs(environmentId int, pipelineId int, wfrId int) (*bufio.Reader, func() error, error) {
	cdWorkflow, err := impl.cdWorkflowRepository.FindWorkflowRunnerById(wfrId)
	if err != nil {
		impl.Logger.Errorw("error on fetch wf runner", "err", err)
		return nil, nil, err
	}

	env, err := impl.envRepository.FindById(environmentId)
	if err != nil {
		impl.Logger.Errorw("could not fetch stage env", "err", err)
		return nil, nil, err
	}

	pipeline, err := impl.pipelineRepository.FindById(cdWorkflow.CdWorkflow.PipelineId)
	if err != nil {
		impl.Logger.Errorw("error while fetching cd pipeline", "err", err)
		return nil, nil, err
	}
	var clusterBean cluster.ClusterBean
	if env != nil && env.Cluster != nil {
		clusterBean = cluster.GetClusterBean(*env.Cluster)
	}
	clusterConfig, err := clusterBean.GetClusterConfig()
	if err != nil {
		impl.Logger.Errorw("error in getting cluster config", "err", err, "clusterId", clusterBean.Id)
		return nil, nil, err
	}
	var isExtCluster bool
	if cdWorkflow.WorkflowType == types.PRE {
		isExtCluster = pipeline.RunPreStageInEnv
	} else if cdWorkflow.WorkflowType == types.POST {
		isExtCluster = pipeline.RunPostStageInEnv
	}
	return impl.getWorkflowLogs(pipelineId, cdWorkflow, clusterConfig, isExtCluster)
}

func (impl *CdHandlerImpl) getWorkflowLogs(pipelineId int, cdWorkflow *pipelineConfig.CdWorkflowRunner, clusterConfig *k8s.ClusterConfig, runStageInEnv bool) (*bufio.Reader, func() error, error) {
	cdLogRequest := types.BuildLogRequest{
		PodName:   cdWorkflow.PodName,
		Namespace: cdWorkflow.Namespace,
	}

	logStream, cleanUp, err := impl.ciLogService.FetchRunningWorkflowLogs(cdLogRequest, clusterConfig, runStageInEnv)
	if logStream == nil || err != nil {
		if !cdWorkflow.BlobStorageEnabled {
			return nil, nil, errors.New("logs-not-stored-in-repository")
		} else if string(v1alpha1.NodeSucceeded) == cdWorkflow.Status || string(v1alpha1.NodeError) == cdWorkflow.Status || string(v1alpha1.NodeFailed) == cdWorkflow.Status || cdWorkflow.Status == executors.WorkflowCancel {
			impl.Logger.Debugw("pod is not live ", "err", err)
			return impl.getLogsFromRepository(pipelineId, cdWorkflow, clusterConfig, runStageInEnv)
		}
		impl.Logger.Errorw("err on fetch workflow logs", "err", err)
		return nil, nil, err
	}
	logReader := bufio.NewReader(logStream)
	return logReader, cleanUp, err
}

func (impl *CdHandlerImpl) getLogsFromRepository(pipelineId int, cdWorkflow *pipelineConfig.CdWorkflowRunner, clusterConfig *k8s.ClusterConfig, isExt bool) (*bufio.Reader, func() error, error) {
	impl.Logger.Debug("getting historic logs", "pipelineId", pipelineId)

	cdConfig, err := impl.cdWorkflowRepository.FindConfigByPipelineId(pipelineId)
	if err != nil && !util.IsErrNoRows(err) {
		impl.Logger.Errorw("err", err)
		return nil, nil, err
	}

	if cdConfig.LogsBucket == "" {
		cdConfig.LogsBucket = impl.config.GetDefaultBuildLogsBucket() // TODO -fixme
	}
	if cdConfig.CdCacheRegion == "" {
		cdConfig.CdCacheRegion = impl.config.GetDefaultCdLogsBucketRegion()
	}

	cdLogRequest := types.BuildLogRequest{
		PipelineId:    cdWorkflow.CdWorkflow.PipelineId,
		WorkflowId:    cdWorkflow.Id,
		PodName:       cdWorkflow.PodName,
		LogsFilePath:  cdWorkflow.LogLocation, // impl.ciCdConfig.CiDefaultBuildLogsKeyPrefix + "/" + cdWorkflow.Name + "/main.log", //TODO - fixme
		CloudProvider: impl.config.CloudProvider,
		AzureBlobConfig: &blob_storage.AzureBlobBaseConfig{
			Enabled:           impl.config.CloudProvider == types.BLOB_STORAGE_AZURE,
			AccountName:       impl.config.AzureAccountName,
			BlobContainerName: impl.config.AzureBlobContainerCiLog,
			AccountKey:        impl.config.AzureAccountKey,
		},
		AwsS3BaseConfig: &blob_storage.AwsS3BaseConfig{
			AccessKey:         impl.config.BlobStorageS3AccessKey,
			Passkey:           impl.config.BlobStorageS3SecretKey,
			EndpointUrl:       impl.config.BlobStorageS3Endpoint,
			IsInSecure:        impl.config.BlobStorageS3EndpointInsecure,
			BucketName:        cdConfig.LogsBucket,
			Region:            cdConfig.CdCacheRegion,
			VersioningEnabled: impl.config.BlobStorageS3BucketVersioned,
		},
		GcpBlobBaseConfig: &blob_storage.GcpBlobBaseConfig{
			BucketName:             cdConfig.LogsBucket,
			CredentialFileJsonData: impl.config.BlobStorageGcpCredentialJson,
		},
	}
	useExternalBlobStorage := isExternalBlobStorageEnabled(isExt, impl.config.UseBlobStorageConfigInCdWorkflow)
	if useExternalBlobStorage {
		// fetch extClusterBlob cm and cs from k8s client, if they are present then read creds
		// from them else return.
		cmConfig, secretConfig, err := impl.blobConfigStorageService.FetchCmAndSecretBlobConfigFromExternalCluster(clusterConfig, cdWorkflow.Namespace)
		if err != nil {
			impl.Logger.Errorw("error in fetching config map and secret from external cluster", "err", err, "clusterConfig", clusterConfig)
			return nil, nil, err
		}
		rq := &cdLogRequest
		rq.SetBuildLogRequest(cmConfig, secretConfig)
	}

	impl.Logger.Infow("s3 log req ", "req", cdLogRequest)
	oldLogsStream, cleanUp, err := impl.ciLogService.FetchLogs(impl.config.BaseLogLocationPath, cdLogRequest)
	if err != nil {
		impl.Logger.Errorw("err", err)
		return nil, nil, err
	}
	logReader := bufio.NewReader(oldLogsStream)
	return logReader, cleanUp, err
}
func isExternalBlobStorageEnabled(isExternalRun bool, useBlobStorageConfigInCdWorkflow bool) bool {
	// TODO impl.config.UseBlobStorageConfigInCdWorkflow fetches the live status, we need to check from db as well, we should put useExternalBlobStorage in db
	return isExternalRun && !useBlobStorageConfigInCdWorkflow
}

func (impl *CdHandlerImpl) FetchCdWorkflowDetails(appId int, environmentId int, pipelineId int, buildId int) (types.WorkflowResponse, error) {
	workflowR, err := impl.cdWorkflowRepository.FindWorkflowRunnerById(buildId)
	if err != nil && err != pg.ErrNoRows {
		impl.Logger.Errorw("err", "err", err)
		return types.WorkflowResponse{}, err
	} else if err == pg.ErrNoRows {
		return types.WorkflowResponse{}, nil
	}
	workflow := impl.converterWFR(*workflowR)

	triggeredByUserEmailId, err := impl.userService.GetEmailById(workflow.TriggeredBy)
	if err != nil && !util.IsErrNoRows(err) {
		impl.Logger.Errorw("err", "err", err)
		return types.WorkflowResponse{}, err
	}
	if len(triggeredByUserEmailId) == 0 {
		triggeredByUserEmailId = "anonymous"
	}
	ciArtifactId := workflow.CiArtifactId
	if ciArtifactId > 0 {
		ciArtifact, err := impl.ciArtifactRepository.Get(ciArtifactId)
		if err != nil {
			impl.Logger.Errorw("error fetching artifact data", "err", err)
			return types.WorkflowResponse{}, err
		}

		// handling linked ci pipeline
		if ciArtifact.ParentCiArtifact > 0 && ciArtifact.WorkflowId == nil {
			ciArtifactId = ciArtifact.ParentCiArtifact
		}
	}
	ciWf, err := impl.ciWorkflowRepository.FindLastTriggeredWorkflowByArtifactId(ciArtifactId)
	if err != nil && err != pg.ErrNoRows {
		impl.Logger.Errorw("error in fetching ci wf", "artifactId", workflow.CiArtifactId, "err", err)
		return types.WorkflowResponse{}, err
	}
	ciMaterials, err := impl.ciPipelineMaterialRepository.GetByPipelineIdForRegexAndFixed(ciWf.CiPipelineId)
	if err != nil {
		impl.Logger.Errorw("err", "err", err)
		return types.WorkflowResponse{}, err
	}

	var ciMaterialsArr []pipelineConfig.CiPipelineMaterialResponse
	for _, m := range ciMaterials {
		res := pipelineConfig.CiPipelineMaterialResponse{
			Id:              m.Id,
			GitMaterialId:   m.GitMaterialId,
			GitMaterialName: m.GitMaterial.Name[strings.Index(m.GitMaterial.Name, "-")+1:],
			Type:            string(m.Type),
			Value:           m.Value,
			Active:          m.Active,
			Url:             m.GitMaterial.Url,
		}
		ciMaterialsArr = append(ciMaterialsArr, res)
	}
	gitTriggers := make(map[int]pipelineConfig.GitCommit)
	if ciWf.GitTriggers != nil {
		gitTriggers = ciWf.GitTriggers
	}

	workflowResponse := types.WorkflowResponse{
		Id:                   workflow.Id,
		Name:                 workflow.Name,
		Status:               workflow.Status,
		PodStatus:            workflow.PodStatus,
		Message:              workflow.Message,
		StartedOn:            workflow.StartedOn,
		FinishedOn:           workflow.FinishedOn,
		Namespace:            workflow.Namespace,
		CiMaterials:          ciMaterialsArr,
		TriggeredBy:          workflow.TriggeredBy,
		TriggeredByEmail:     triggeredByUserEmailId,
		Artifact:             workflow.Image,
		Stage:                workflow.WorkflowType,
		GitTriggers:          gitTriggers,
		BlobStorageEnabled:   workflow.BlobStorageEnabled,
		IsVirtualEnvironment: workflowR.CdWorkflow.Pipeline.Environment.IsVirtualEnvironment,
		PodName:              workflowR.PodName,
		ArtifactId:           workflow.CiArtifactId,
		CiPipelineId:         ciWf.CiPipelineId,
	}
	return workflowResponse, nil

}

func (impl *CdHandlerImpl) DownloadCdWorkflowArtifacts(pipelineId int, buildId int) (*os.File, error) {
	wfr, err := impl.cdWorkflowRepository.FindWorkflowRunnerById(buildId)
	if err != nil {
		impl.Logger.Errorw("unable to fetch ciWorkflow", "err", err)
		return nil, err
	}
	useExternalBlobStorage := isExternalBlobStorageEnabled(wfr.IsExternalRun(), impl.config.UseBlobStorageConfigInCdWorkflow)
	if !wfr.BlobStorageEnabled {
		return nil, errors.New("logs-not-stored-in-repository")
	}

	cdConfig, err := impl.cdWorkflowRepository.FindConfigByPipelineId(pipelineId)
	if err != nil && !util.IsErrNoRows(err) {
		impl.Logger.Errorw("unable to fetch ciCdConfig", "err", err)
		return nil, err
	}

	if cdConfig.LogsBucket == "" {
		cdConfig.LogsBucket = impl.config.GetDefaultBuildLogsBucket()
	}
	if cdConfig.CdCacheRegion == "" {
		cdConfig.CdCacheRegion = impl.config.GetDefaultCdLogsBucketRegion()
	}

	item := strconv.Itoa(wfr.Id)
	awsS3BaseConfig := &blob_storage.AwsS3BaseConfig{
		AccessKey:         impl.config.BlobStorageS3AccessKey,
		Passkey:           impl.config.BlobStorageS3SecretKey,
		EndpointUrl:       impl.config.BlobStorageS3Endpoint,
		IsInSecure:        impl.config.BlobStorageS3EndpointInsecure,
		BucketName:        cdConfig.LogsBucket,
		Region:            cdConfig.CdCacheRegion,
		VersioningEnabled: impl.config.BlobStorageS3BucketVersioned,
	}
	azureBlobBaseConfig := &blob_storage.AzureBlobBaseConfig{
		Enabled:           impl.config.CloudProvider == types.BLOB_STORAGE_AZURE,
		AccountKey:        impl.config.AzureAccountKey,
		AccountName:       impl.config.AzureAccountName,
		BlobContainerName: impl.config.AzureBlobContainerCiLog,
	}
	gcpBlobBaseConfig := &blob_storage.GcpBlobBaseConfig{
		BucketName:             cdConfig.LogsBucket,
		CredentialFileJsonData: impl.config.BlobStorageGcpCredentialJson,
	}
	key := fmt.Sprintf("%s/"+impl.config.GetArtifactLocationFormat(), impl.config.GetDefaultArtifactKeyPrefix(), wfr.CdWorkflow.Id, wfr.Id)
	baseLogLocationPathConfig := impl.config.BaseLogLocationPath
	blobStorageService := blob_storage.NewBlobStorageServiceImpl(nil)
	destinationKey := filepath.Clean(filepath.Join(baseLogLocationPathConfig, item))
	request := &blob_storage.BlobStorageRequest{
		StorageType:         impl.config.CloudProvider,
		SourceKey:           key,
		DestinationKey:      destinationKey,
		AzureBlobBaseConfig: azureBlobBaseConfig,
		AwsS3BaseConfig:     awsS3BaseConfig,
		GcpBlobBaseConfig:   gcpBlobBaseConfig,
	}
	if useExternalBlobStorage {
		clusterConfig, err := impl.clusterService.GetClusterConfigByClusterId(wfr.CdWorkflow.Pipeline.Environment.ClusterId)
		if err != nil {
			impl.Logger.Errorw("GetClusterConfigByClusterId, error in fetching clusterConfig", "err", err, "clusterId", wfr.CdWorkflow.Pipeline.Environment.ClusterId)
			return nil, err
		}
		// fetch extClusterBlob cm and cs from k8s client, if they are present then read creds
		// from them else return.
		cmConfig, secretConfig, err := impl.blobConfigStorageService.FetchCmAndSecretBlobConfigFromExternalCluster(clusterConfig, wfr.Namespace)
		if err != nil {
			impl.Logger.Errorw("error in fetching config map and secret from external cluster", "err", err, "clusterConfig", clusterConfig)
			return nil, err
		}
		request = updateRequestWithExtClusterCmAndSecret(request, cmConfig, secretConfig)
	}
	_, numBytes, err := blobStorageService.Get(request)
	if err != nil {
		impl.Logger.Errorw("error occurred while downloading file", "request", request, "error", err)
		return nil, errors.New("failed to download resource")
	}

	file, err := os.Open(destinationKey)
	if err != nil {
		impl.Logger.Errorw("unable to open file", "file", item, "err", err)
		return nil, errors.New("unable to open file")
	}

	impl.Logger.Infow("Downloaded ", "name", file.Name(), "bytes", numBytes)
	return file, nil
}

func (impl *CdHandlerImpl) converterWFR(wfr pipelineConfig.CdWorkflowRunner) pipelineConfig.CdWorkflowWithArtifact {
	workflow := pipelineConfig.CdWorkflowWithArtifact{}
	if wfr.Id > 0 {
		workflow.Name = wfr.Name
		workflow.Id = wfr.Id
		workflow.Namespace = wfr.Namespace
		workflow.Status = wfr.Status
		workflow.Message = wfr.Message
		workflow.PodStatus = wfr.PodStatus
		workflow.FinishedOn = wfr.FinishedOn
		workflow.TriggeredBy = wfr.TriggeredBy
		workflow.StartedOn = wfr.StartedOn
		workflow.WorkflowType = string(wfr.WorkflowType)
		workflow.CdWorkflowId = wfr.CdWorkflowId
		workflow.Image = wfr.CdWorkflow.CiArtifact.Image
		workflow.PipelineId = wfr.CdWorkflow.PipelineId
		workflow.CiArtifactId = wfr.CdWorkflow.CiArtifactId
		workflow.BlobStorageEnabled = wfr.BlobStorageEnabled
		workflow.RefCdWorkflowRunnerId = wfr.RefCdWorkflowRunnerId
	}
	return workflow
}

func (impl *CdHandlerImpl) converterWFRList(wfrList []pipelineConfig.CdWorkflowRunner) []pipelineConfig.CdWorkflowWithArtifact {
	var workflowList []pipelineConfig.CdWorkflowWithArtifact
	var results []pipelineConfig.CdWorkflowWithArtifact
	var ids []int32
	for _, item := range wfrList {
		ids = append(ids, item.TriggeredBy)
		workflowList = append(workflowList, impl.converterWFR(item))
	}
	userEmails := make(map[int32]string)
	users, err := impl.userService.GetByIds(ids)
	if err != nil {
		impl.Logger.Errorw("unable to find user", "err", err)
	}
	for _, item := range users {
		userEmails[item.Id] = item.EmailId
	}
	for _, item := range workflowList {
		item.EmailId = userEmails[item.TriggeredBy]
		results = append(results, item)
	}
	return results
}

func (impl *CdHandlerImpl) FetchCdPrePostStageStatus(pipelineId int) ([]pipelineConfig.CdWorkflowWithArtifact, error) {
	var results []pipelineConfig.CdWorkflowWithArtifact
	wfrPre, err := impl.cdWorkflowRepository.FindLastStatusByPipelineIdAndRunnerType(pipelineId, bean.CD_WORKFLOW_TYPE_PRE)
	if err != nil && err != pg.ErrNoRows {
		return results, err
	}
	if wfrPre.Id > 0 {
		workflowPre := impl.converterWFR(wfrPre)
		results = append(results, workflowPre)
	} else {
		workflowPre := pipelineConfig.CdWorkflowWithArtifact{Status: "Notbuilt", WorkflowType: string(bean.CD_WORKFLOW_TYPE_PRE), PipelineId: pipelineId}
		results = append(results, workflowPre)
	}

	wfrPost, err := impl.cdWorkflowRepository.FindLastStatusByPipelineIdAndRunnerType(pipelineId, bean.CD_WORKFLOW_TYPE_POST)
	if err != nil && err != pg.ErrNoRows {
		return results, err
	}
	if wfrPost.Id > 0 {
		workflowPost := impl.converterWFR(wfrPost)
		results = append(results, workflowPost)
	} else {
		workflowPost := pipelineConfig.CdWorkflowWithArtifact{Status: "Notbuilt", WorkflowType: string(bean.CD_WORKFLOW_TYPE_POST), PipelineId: pipelineId}
		results = append(results, workflowPost)
	}
	return results, nil

}

func (impl *CdHandlerImpl) FetchAppWorkflowStatusForTriggerView(appId int) ([]*pipelineConfig.CdWorkflowStatus, error) {
	var cdWorkflowStatus []*pipelineConfig.CdWorkflowStatus

	pipelines, err := impl.pipelineRepository.FindActiveByAppId(appId)
	if err != nil && err != pg.ErrNoRows {
		return cdWorkflowStatus, err
	}
	pipelineIds := make([]int, 0)
	partialDeletedPipelines := make(map[int]bool)
	// pipelineIdsMap := make(map[int]int)
	for _, pipeline := range pipelines {
		pipelineIds = append(pipelineIds, pipeline.Id)
		partialDeletedPipelines[pipeline.Id] = pipeline.DeploymentAppDeleteRequest
	}

	if len(pipelineIds) == 0 {
		return cdWorkflowStatus, nil
	}

	cdMap := make(map[int]*pipelineConfig.CdWorkflowStatus)
	result, err := impl.cdWorkflowRepository.FetchAllCdStagesLatestEntity(pipelineIds)
	if err != nil {
		return cdWorkflowStatus, err
	}
	var wfrIds []int
	for _, item := range result {
		wfrIds = append(wfrIds, item.WfrId)
	}

	statusMap := make(map[int]string)
	if len(wfrIds) > 0 {
		wfrList, err := impl.cdWorkflowRepository.FetchAllCdStagesLatestEntityStatus(wfrIds)
		if err != nil && !util.IsErrNoRows(err) {
			return cdWorkflowStatus, err
		}
		for _, item := range wfrList {
			statusMap[item.Id] = item.Status
		}
	}

	for _, item := range result {
		if _, ok := cdMap[item.PipelineId]; !ok {
			cdWorkflowStatus := &pipelineConfig.CdWorkflowStatus{}
			cdWorkflowStatus.PipelineId = item.PipelineId
			cdWorkflowStatus.CiPipelineId = item.CiPipelineId
			if item.WorkflowType == WorklowTypePre {
				cdWorkflowStatus.PreStatus = statusMap[item.WfrId]
			} else if item.WorkflowType == WorklowTypeDeploy {
				cdWorkflowStatus.DeployStatus = statusMap[item.WfrId]
			} else if item.WorkflowType == WorklowTypePost {
				cdWorkflowStatus.PostStatus = statusMap[item.WfrId]
			}
			cdMap[item.PipelineId] = cdWorkflowStatus
		} else {
			cdWorkflowStatus := cdMap[item.PipelineId]
			cdWorkflowStatus.PipelineId = item.PipelineId
			cdWorkflowStatus.CiPipelineId = item.CiPipelineId
			if item.WorkflowType == WorklowTypePre {
				cdWorkflowStatus.PreStatus = statusMap[item.WfrId]
			} else if item.WorkflowType == WorklowTypeDeploy {
				cdWorkflowStatus.DeployStatus = statusMap[item.WfrId]
			} else if item.WorkflowType == WorklowTypePost {
				cdWorkflowStatus.PostStatus = statusMap[item.WfrId]
			}
			cdMap[item.PipelineId] = cdWorkflowStatus
		}
		cdMap[item.PipelineId].DeploymentAppDeleteRequest = partialDeletedPipelines[item.PipelineId]
	}

	for _, item := range cdMap {
		if item.PreStatus == "" {
			item.PreStatus = NotTriggered
		}
		if item.DeployStatus == "" {
			item.DeployStatus = NotDeployed
		}
		if item.PostStatus == "" {
			item.PostStatus = NotTriggered
		}
		cdWorkflowStatus = append(cdWorkflowStatus, item)
	}

	if len(cdWorkflowStatus) == 0 {
		for _, item := range pipelineIds {
			cdWs := &pipelineConfig.CdWorkflowStatus{}
			cdWs.PipelineId = item
			cdWs.PreStatus = NotTriggered
			cdWs.DeployStatus = NotDeployed
			cdWs.PostStatus = NotTriggered
			cdWorkflowStatus = append(cdWorkflowStatus, cdWs)
		}
	} else {
		for _, item := range pipelineIds {
			if _, ok := cdMap[item]; !ok {
				cdWs := &pipelineConfig.CdWorkflowStatus{}
				cdWs.PipelineId = item
				cdWs.PreStatus = NotTriggered
				cdWs.DeployStatus = NotDeployed
				cdWs.PostStatus = NotTriggered
				cdWorkflowStatus = append(cdWorkflowStatus, cdWs)
			}
		}
	}

	return cdWorkflowStatus, err
}

func (impl *CdHandlerImpl) FetchAppWorkflowStatusForTriggerViewForEnvironment(request resourceGroup2.ResourceGroupingRequest, token string) ([]*pipelineConfig.CdWorkflowStatus, error) {
	cdWorkflowStatus := make([]*pipelineConfig.CdWorkflowStatus, 0)
	var pipelines []*pipelineConfig.Pipeline
	var err error
	if request.ResourceGroupId > 0 {
		appIds, err := impl.resourceGroupService.GetResourceIdsByResourceGroupId(request.ResourceGroupId)
		if err != nil {
			return nil, err
		}
		// override appIds if already provided app group id in request.
		request.ResourceIds = appIds
	}
	if len(request.ResourceIds) > 0 {
		pipelines, err = impl.pipelineRepository.FindActiveByInFilter(request.ParentResourceId, request.ResourceIds)
	} else {
		pipelines, err = impl.pipelineRepository.FindActiveByEnvId(request.ParentResourceId)
	}
	if err != nil {
		impl.Logger.Errorw("error in fetching pipelines", "request", request, "err", err)
		return nil, err
	}

	var appIds []int
	for _, pipeline := range pipelines {
		appIds = append(appIds, pipeline.AppId)
	}
	if len(appIds) == 0 {
		impl.Logger.Warnw("there is no app id found for fetching cd pipelines", "request", request)
		return cdWorkflowStatus, nil
	}
	pipelines, err = impl.pipelineRepository.FindActiveByAppIds(appIds)
	if err != nil && err != pg.ErrNoRows {
		return cdWorkflowStatus, err
	}
	pipelineIds := make([]int, 0)
	for _, pipeline := range pipelines {
		pipelineIds = append(pipelineIds, pipeline.Id)
	}
	if len(pipelineIds) == 0 {
		return cdWorkflowStatus, nil
	}
	// authorization block starts here
	var appObjectArr []string
	var envObjectArr []string
	objects := impl.enforcerUtil.GetAppAndEnvObjectByPipelineIds(pipelineIds)
	pipelineIds = []int{}
	for _, object := range objects {
		appObjectArr = append(appObjectArr, object[0])
		envObjectArr = append(envObjectArr, object[1])
	}
	appResults, envResults := request.CheckAuthBatch(token, appObjectArr, envObjectArr)
	for _, pipeline := range pipelines {
		appObject := objects[pipeline.Id][0]
		envObject := objects[pipeline.Id][1]
		if !(appResults[appObject] && envResults[envObject]) {
			// if user unauthorized, skip items
			continue
		}
		pipelineIds = append(pipelineIds, pipeline.Id)
	}
	// authorization block ends here
	if len(pipelineIds) == 0 {
		return cdWorkflowStatus, nil
	}
	cdMap := make(map[int]*pipelineConfig.CdWorkflowStatus)
	wfrStatus, err := impl.cdWorkflowRepository.FetchAllCdStagesLatestEntity(pipelineIds)
	if err != nil {
		return cdWorkflowStatus, err
	}
	var wfrIds []int
	for _, item := range wfrStatus {
		wfrIds = append(wfrIds, item.WfrId)
	}

	statusMap := make(map[int]string)
	if len(wfrIds) > 0 {
		cdWorkflowRunners, err := impl.cdWorkflowRepository.FetchAllCdStagesLatestEntityStatus(wfrIds)
		if err != nil && !util.IsErrNoRows(err) {
			return cdWorkflowStatus, err
		}
		for _, item := range cdWorkflowRunners {
			statusMap[item.Id] = item.Status
		}
	}

	for _, item := range wfrStatus {
		if _, ok := cdMap[item.PipelineId]; !ok {
			cdWorkflowStatus := &pipelineConfig.CdWorkflowStatus{}
			cdWorkflowStatus.PipelineId = item.PipelineId
			cdWorkflowStatus.CiPipelineId = item.CiPipelineId
			if item.WorkflowType == WorklowTypePre {
				cdWorkflowStatus.PreStatus = statusMap[item.WfrId]
			} else if item.WorkflowType == WorklowTypeDeploy {
				cdWorkflowStatus.DeployStatus = statusMap[item.WfrId]
			} else if item.WorkflowType == WorklowTypePost {
				cdWorkflowStatus.PostStatus = statusMap[item.WfrId]
			}
			cdMap[item.PipelineId] = cdWorkflowStatus
		} else {
			cdWorkflowStatus := cdMap[item.PipelineId]
			cdWorkflowStatus.PipelineId = item.PipelineId
			cdWorkflowStatus.CiPipelineId = item.CiPipelineId
			if item.WorkflowType == WorklowTypePre {
				cdWorkflowStatus.PreStatus = statusMap[item.WfrId]
			} else if item.WorkflowType == WorklowTypeDeploy {
				cdWorkflowStatus.DeployStatus = statusMap[item.WfrId]
			} else if item.WorkflowType == WorklowTypePost {
				cdWorkflowStatus.PostStatus = statusMap[item.WfrId]
			}
			cdMap[item.PipelineId] = cdWorkflowStatus
		}
	}

	for _, item := range cdMap {
		if item.PreStatus == "" {
			item.PreStatus = NotTriggered
		}
		if item.DeployStatus == "" {
			item.DeployStatus = NotDeployed
		}
		if item.PostStatus == "" {
			item.PostStatus = NotTriggered
		}
		cdWorkflowStatus = append(cdWorkflowStatus, item)
	}

	if len(cdWorkflowStatus) == 0 {
		for _, item := range pipelineIds {
			cdWs := &pipelineConfig.CdWorkflowStatus{}
			cdWs.PipelineId = item
			cdWs.PreStatus = NotTriggered
			cdWs.DeployStatus = NotDeployed
			cdWs.PostStatus = NotTriggered
			cdWorkflowStatus = append(cdWorkflowStatus, cdWs)
		}
	} else {
		for _, item := range pipelineIds {
			if _, ok := cdMap[item]; !ok {
				cdWs := &pipelineConfig.CdWorkflowStatus{}
				cdWs.PipelineId = item
				cdWs.PreStatus = NotTriggered
				cdWs.DeployStatus = NotDeployed
				cdWs.PostStatus = NotTriggered
				cdWorkflowStatus = append(cdWorkflowStatus, cdWs)
			}
		}
	}

	return cdWorkflowStatus, err
}

func (impl *CdHandlerImpl) FetchAppDeploymentStatusForEnvironments(request resourceGroup2.ResourceGroupingRequest, token string) ([]*pipelineConfig.AppDeploymentStatus, error) {
	_, span := otel.Tracer("orchestrator").Start(request.Ctx, "pipelineBuilder.authorizationDeploymentStatusForResourceGrouping")
	deploymentStatuses := make([]*pipelineConfig.AppDeploymentStatus, 0)
	deploymentStatusesMap := make(map[int]*pipelineConfig.AppDeploymentStatus)
	pipelineAppMap := make(map[int]int)
	statusMap := make(map[int]string)
	var cdPipelines []*pipelineConfig.Pipeline
	var err error
	if request.ResourceGroupId > 0 {
		appIds, err := impl.resourceGroupService.GetResourceIdsByResourceGroupId(request.ResourceGroupId)
		if err != nil {
			return nil, err
		}
		// override appIds if already provided app group id in request.
		request.ResourceIds = appIds
	}
	if len(request.ResourceIds) > 0 {
		cdPipelines, err = impl.pipelineRepository.FindActiveByInFilter(request.ParentResourceId, request.ResourceIds)
	} else {
		cdPipelines, err = impl.pipelineRepository.FindActiveByEnvId(request.ParentResourceId)
	}
	if err != nil {
		impl.Logger.Errorw("error in fetching pipelines", "request", request, "err", err)
		return nil, err
	}
	pipelineIds := make([]int, 0)
	for _, pipeline := range cdPipelines {
		pipelineIds = append(pipelineIds, pipeline.Id)
	}
	if len(pipelineIds) == 0 {
		err = &util.ApiError{Code: "404", HttpStatusCode: 200, UserMessage: "no matching pipeline found"}
		return nil, err
	}
	// authorization block starts here
	var appObjectArr []string
	var envObjectArr []string
	objects := impl.enforcerUtil.GetAppAndEnvObjectByPipelineIds(pipelineIds)
	pipelineIds = []int{}
	for _, object := range objects {
		appObjectArr = append(appObjectArr, object[0])
		envObjectArr = append(envObjectArr, object[1])
	}
	appResults, envResults := request.CheckAuthBatch(token, appObjectArr, envObjectArr)
	for _, pipeline := range cdPipelines {
		appObject := objects[pipeline.Id][0]
		envObject := objects[pipeline.Id][1]
		if !(appResults[appObject] && envResults[envObject]) {
			// if user unauthorized, skip items
			continue
		}
		pipelineIds = append(pipelineIds, pipeline.Id)
		pipelineAppMap[pipeline.Id] = pipeline.AppId
	}
	span.End()
	// authorization block ends here

	if len(pipelineIds) == 0 {
		return deploymentStatuses, nil
	}
	_, span = otel.Tracer("orchestrator").Start(request.Ctx, "pipelineBuilder.FetchAllCdStagesLatestEntity")
	result, err := impl.cdWorkflowRepository.FetchAllCdStagesLatestEntity(pipelineIds)
	span.End()
	if err != nil {
		return deploymentStatuses, err
	}
	var wfrIds []int
	for _, item := range result {
		wfrIds = append(wfrIds, item.WfrId)
	}
	if len(wfrIds) > 0 {
		_, span = otel.Tracer("orchestrator").Start(request.Ctx, "pipelineBuilder.FetchAllCdStagesLatestEntityStatus")
		wfrList, err := impl.cdWorkflowRepository.FetchAllCdStagesLatestEntityStatus(wfrIds)
		span.End()
		if err != nil && !util.IsErrNoRows(err) {
			return deploymentStatuses, err
		}
		for _, item := range wfrList {
			if item.Status == "" {
				statusMap[item.Id] = NotDeployed
			} else {
				statusMap[item.Id] = item.Status
			}
		}
	}

	for _, item := range result {
		if _, ok := deploymentStatusesMap[item.PipelineId]; !ok {
			deploymentStatus := &pipelineConfig.AppDeploymentStatus{}
			deploymentStatus.PipelineId = item.PipelineId
			if item.WorkflowType == WorklowTypeDeploy {
				deploymentStatus.DeployStatus = statusMap[item.WfrId]
				deploymentStatus.AppId = pipelineAppMap[deploymentStatus.PipelineId]
				deploymentStatusesMap[item.PipelineId] = deploymentStatus
			}
		}
	}
	// in case there is no workflow found for pipeline, set all the pipeline status - Not Deployed
	for _, pipelineId := range pipelineIds {
		if _, ok := deploymentStatusesMap[pipelineId]; !ok {
			deploymentStatus := &pipelineConfig.AppDeploymentStatus{}
			deploymentStatus.PipelineId = pipelineId
			deploymentStatus.DeployStatus = NotDeployed
			deploymentStatus.AppId = pipelineAppMap[deploymentStatus.PipelineId]
			deploymentStatusesMap[pipelineId] = deploymentStatus
		}
	}
	for _, deploymentStatus := range deploymentStatusesMap {
		deploymentStatuses = append(deploymentStatuses, deploymentStatus)
	}

	return deploymentStatuses, err
}

func (impl *CdHandlerImpl) DeactivateImageReservationPathsOnFailure(imagePathReservationIds []int) error {
	return impl.customTagService.DeactivateImagePathReservationByImageIds(imagePathReservationIds)
}

func (impl *CdHandlerImpl) syncACDDevtronApps(deployedBeforeMinutes int, pipelineId int) error {
	if impl.acdConfig.ArgoCDAutoSyncEnabled {
		// don't check for apps if auto sync is enabled
		return nil
	}
	cdWfr, err := impl.cdWorkflowRepository.FindLastStatusByPipelineIdAndRunnerType(pipelineId, bean.CD_WORKFLOW_TYPE_DEPLOY)
	if err != nil {
		impl.Logger.Errorw("error in getting latest cdWfr by cdPipelineId", "err", err, "pipelineId", pipelineId)
		return err
	}
	if util3.IsTerminalStatus(cdWfr.Status) {
		return nil
	}
	pipelineStatusTimeline, err := impl.pipelineStatusTimelineRepository.FetchLatestTimelineByWfrId(cdWfr.Id)
	if err != nil {
		impl.Logger.Errorw("error in fetching latest pipeline status by cdWfrId", "err", err)
		return err
	}
	if pipelineStatusTimeline.Status == pipelineConfig.TIMELINE_STATUS_ARGOCD_SYNC_INITIATED && time.Since(pipelineStatusTimeline.StatusTime) >= time.Minute*time.Duration(deployedBeforeMinutes) {
		acdToken, err := impl.argoUserService.GetLatestDevtronArgoCdUserToken()
		if err != nil {
			impl.Logger.Errorw("error in getting acd token", "err", err)
			return err
		}
		ctx := context.Background()
		ctx = context.WithValue(ctx, "token", acdToken)
		syncTime := time.Now()
		syncErr := impl.argocdClientWrapperService.SyncArgoCDApplicationIfNeededAndRefresh(ctx, cdWfr.CdWorkflow.Pipeline.DeploymentAppName)
		if syncErr != nil {
			impl.Logger.Errorw("error in syncing argoCD app", "err", syncErr)
			timelineObject := impl.pipelineStatusTimelineService.GetTimelineDbObjectByTimelineStatusAndTimelineDescription(cdWfr.Id, 0, pipelineConfig.TIMELINE_STATUS_DEPLOYMENT_FAILED, fmt.Sprintf("error occured in syncing argocd application. err: %s", syncErr.Error()), 1, time.Now())
			_ = impl.pipelineStatusTimelineService.SaveTimeline(timelineObject, nil, false)
			cdWfr.Status = pipelineConfig.WorkflowFailed
			cdWfr.UpdatedBy = 1
			cdWfr.UpdatedOn = time.Now()
			cdWfrUpdateErr := impl.cdWorkflowRepository.UpdateWorkFlowRunner(&cdWfr)
			if cdWfrUpdateErr != nil {
				impl.Logger.Errorw("error in updating cd workflow runner as failed in argocd app sync cron", "err", err)
				return err
			}
			return nil
		}
		timeline := &pipelineConfig.PipelineStatusTimeline{
			CdWorkflowRunnerId: cdWfr.Id,
			StatusTime:         syncTime,
			Status:             pipelineConfig.TIMELINE_STATUS_ARGOCD_SYNC_COMPLETED,
			StatusDetail:       "argocd sync completed",
			AuditLog: sql.AuditLog{
				CreatedBy: 1,
				CreatedOn: time.Now(),
				UpdatedBy: 1,
				UpdatedOn: time.Now(),
			},
		}
		_, err, _ = impl.pipelineStatusTimelineService.SavePipelineStatusTimelineIfNotAlreadyPresent(timeline.CdWorkflowRunnerId, timeline.Status, timeline, false)
	}
	return nil
}

func (impl *CdHandlerImpl) SyncACDHelmApps(deployedBeforeMinutes int, installedAppVersionId int) error {
	if impl.acdConfig.ArgoCDAutoSyncEnabled {
		// don't check for apps if auto sync is enabled
		return nil
	}
	installedAppVersionHistory, err := impl.installedAppVersionHistoryRepository.GetLatestInstalledAppVersionHistory(installedAppVersionId)
	if err != nil {
		impl.Logger.Errorw("error in getting latest cdWfr by cdPipelineId", "err", err, "installedAppVersionId", installedAppVersionId)
		return err
	}
	if util3.IsTerminalStatus(installedAppVersionHistory.Status) {
		return nil
	}
	installedAppVersionHistoryId := installedAppVersionHistory.Id
	pipelineStatusTimeline, err := impl.pipelineStatusTimelineRepository.FetchLatestTimelinesByInstalledAppVersionHistoryId(installedAppVersionHistoryId)
	if err != nil {
		impl.Logger.Errorw("error in fetching latest pipeline status by cdWfrId", "err", err)
		return err
	}
	if pipelineStatusTimeline.Status == pipelineConfig.TIMELINE_STATUS_ARGOCD_SYNC_INITIATED && time.Since(pipelineStatusTimeline.StatusTime) >= time.Minute*time.Duration(deployedBeforeMinutes) {
		installedApp, err := impl.installedAppRepository.GetInstalledAppByInstalledAppVersionId(installedAppVersionHistory.InstalledAppVersionId)
		if err != nil {
			impl.Logger.Errorw("error in fetching installed_app by installedAppVersionId", "err", err)
			return err
		}
		appDetails, err := impl.appRepository.FindActiveById(installedApp.AppId)
		if err != nil {
			impl.Logger.Errorw("error in getting appDetails from appId", "err", err)
			return err
		}
		envDetails, err := impl.envRepository.FindById(installedApp.EnvironmentId)
		if err != nil {
			impl.Logger.Errorw("error in fetching environment by envId", "err", err)
		}
		argoAppName := fmt.Sprintf("%s-%s", appDetails.AppName, envDetails.Name)
		acdToken, err := impl.argoUserService.GetLatestDevtronArgoCdUserToken()
		if err != nil {
			impl.Logger.Errorw("error in getting acd token", "err", err)
			return err
		}
		ctx := context.Background()
		ctx = context.WithValue(ctx, "token", acdToken)
		syncTime := time.Now()
		syncErr := impl.argocdClientWrapperService.SyncArgoCDApplicationIfNeededAndRefresh(ctx, argoAppName)
		if syncErr != nil {
			impl.Logger.Errorw("error in syncing argoCD app", "err", syncErr)
			timelineObject := impl.pipelineStatusTimelineService.GetTimelineDbObjectByTimelineStatusAndTimelineDescription(0, installedAppVersionHistoryId, pipelineConfig.TIMELINE_STATUS_DEPLOYMENT_FAILED, fmt.Sprintf("error occured in syncing argocd application. err: %s", syncErr.Error()), 1, time.Now())
			_ = impl.pipelineStatusTimelineService.SaveTimeline(timelineObject, nil, false)
			installedAppVersionHistory.Status = pipelineConfig.WorkflowFailed
			installedAppVersionHistory.UpdatedBy = 1
			installedAppVersionHistory.UpdatedOn = time.Now()
			_, installedAppUpdateErr := impl.installedAppVersionHistoryRepository.UpdateInstalledAppVersionHistory(installedAppVersionHistory, nil)
			if installedAppUpdateErr != nil {
				impl.Logger.Errorw("error in updating cd workflow runner as failed in argocd app sync cron", "err", err)
				return err
			}
			return nil
		}
		timeline := &pipelineConfig.PipelineStatusTimeline{
			InstalledAppVersionHistoryId: installedAppVersionHistoryId,
			StatusTime:                   syncTime,
			Status:                       pipelineConfig.TIMELINE_STATUS_ARGOCD_SYNC_COMPLETED,
			StatusDetail:                 "argocd sync completed",
			AuditLog: sql.AuditLog{
				CreatedBy: 1,
				CreatedOn: time.Now(),
				UpdatedBy: 1,
				UpdatedOn: time.Now(),
			},
		}
		_, err, _ = impl.pipelineStatusTimelineService.SavePipelineStatusTimelineIfNotAlreadyPresent(timeline.CdWorkflowRunnerId, timeline.Status, timeline, false)
	}
	return nil
}<|MERGE_RESOLUTION|>--- conflicted
+++ resolved
@@ -236,11 +236,7 @@
 	}
 
 	if runner.WorkflowType == bean.CD_WORKFLOW_TYPE_PRE {
-<<<<<<< HEAD
 		err = impl.workflowDagExecutor.TriggerPreStage(triggerRequest)
-=======
-		err = impl.workflowDagExecutor.TriggerPreStage(context.Background(), runner.CdWorkflow, runner.CdWorkflow.CiArtifact, runner.CdWorkflow.Pipeline, 1, runner.Id)
->>>>>>> c77281e8
 		if err != nil {
 			impl.Logger.Errorw("error in TriggerPreStage ", "err", err, "cdWorkflowRunnerId", runner.Id)
 			return err
