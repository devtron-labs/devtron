--- conflicted
+++ resolved
@@ -76,11 +76,7 @@
 	UpdateWorkflow(workflowStatus v1alpha1.WorkflowStatus) (int, string, error)
 	GetCdBuildHistory(appId int, environmentId int, pipelineId int, offset int, size int) ([]pipelineConfig.CdWorkflowWithArtifact, error)
 	GetRunningWorkflowLogs(environmentId int, pipelineId int, workflowId int) (*bufio.Reader, func() error, error)
-<<<<<<< HEAD
-	FetchCdWorkflowDetails(appId int, environmentId int, pipelineId int, buildId int, showAppliedFilters bool) (WorkflowResponse, error)
-=======
-	FetchCdWorkflowDetails(appId int, environmentId int, pipelineId int, buildId int) (types.WorkflowResponse, error)
->>>>>>> 13edad5a
+	FetchCdWorkflowDetails(appId int, environmentId int, pipelineId int, buildId int, showAppliedFilters bool) (types.WorkflowResponse, error)
 	DownloadCdWorkflowArtifacts(pipelineId int, buildId int) (*os.File, error)
 	FetchCdPrePostStageStatus(pipelineId int) ([]pipelineConfig.CdWorkflowWithArtifact, error)
 	CancelStage(workflowRunnerId int, userId int32) (int, error)
@@ -130,14 +126,10 @@
 	eventFactory                           client2.EventFactory
 	k8sUtil                                *k8s.K8sUtil
 	workflowService                        WorkflowService
-<<<<<<< HEAD
 	resourceFilterService                  resourceFilter.ResourceFilterService
-	config                                 *CdConfig
-=======
 	config                                 *types.CdConfig
 	clusterService                         cluster.ClusterService
 	blobConfigStorageService               BlobStorageConfigService
->>>>>>> 13edad5a
 }
 
 func NewCdHandlerImpl(Logger *zap.SugaredLogger, userService user.UserService, cdWorkflowRepository pipelineConfig.CdWorkflowRepository, ciLogService CiLogService, ciArtifactRepository repository.CiArtifactRepository, ciPipelineMaterialRepository pipelineConfig.CiPipelineMaterialRepository, pipelineRepository pipelineConfig.PipelineRepository, envRepository repository2.EnvironmentRepository, ciWorkflowRepository pipelineConfig.CiWorkflowRepository, helmAppService client.HelmAppService, pipelineOverrideRepository chartConfig.PipelineOverrideRepository, workflowDagExecutor WorkflowDagExecutor, appListingService app.AppListingService, appListingRepository repository.AppListingRepository, pipelineStatusTimelineRepository pipelineConfig.PipelineStatusTimelineRepository, application application.ServiceClient, argoUserService argo.ArgoUserService, deploymentEventHandler app.DeploymentEventHandler, eventClient client2.EventClient, pipelineStatusTimelineResourcesService status.PipelineStatusTimelineResourcesService, pipelineStatusSyncDetailService status.PipelineStatusSyncDetailService, pipelineStatusTimelineService status.PipelineStatusTimelineService, appService app.AppService, appStatusService app_status.AppStatusService, enforcerUtil rbac.EnforcerUtil, installedAppRepository repository3.InstalledAppRepository, installedAppVersionHistoryRepository repository3.InstalledAppVersionHistoryRepository, appRepository app2.AppRepository, resourceGroupService resourceGroup2.ResourceGroupService, imageTaggingService ImageTaggingService, k8sUtil *k8s.K8sUtil, workflowService WorkflowService, clusterService cluster.ClusterService, blobConfigStorageService BlobStorageConfigService,
@@ -179,12 +171,9 @@
 		eventFactory:                           eventFactory,
 		k8sUtil:                                k8sUtil,
 		workflowService:                        workflowService,
-<<<<<<< HEAD
-		resourceFilterService:                  resourceFilterService,
-=======
 		clusterService:                         clusterService,
 		blobConfigStorageService:               blobConfigStorageService,
->>>>>>> 13edad5a
+		resourceFilterService:                  resourceFilterService,
 	}
 	config, err := types.GetCdConfig()
 	if err != nil {
@@ -1034,11 +1023,7 @@
 	return isExternalRun && !useBlobStorageConfigInCdWorkflow
 }
 
-<<<<<<< HEAD
-func (impl *CdHandlerImpl) FetchCdWorkflowDetails(appId int, environmentId int, pipelineId int, buildId int, showAppliedFilters bool) (WorkflowResponse, error) {
-=======
-func (impl *CdHandlerImpl) FetchCdWorkflowDetails(appId int, environmentId int, pipelineId int, buildId int) (types.WorkflowResponse, error) {
->>>>>>> 13edad5a
+func (impl *CdHandlerImpl) FetchCdWorkflowDetails(appId int, environmentId int, pipelineId int, buildId int, showAppliedFilters bool) (types.WorkflowResponse, error) {
 	workflowR, err := impl.cdWorkflowRepository.FindWorkflowRunnerById(buildId)
 	if err != nil && err != pg.ErrNoRows {
 		impl.Logger.Errorw("err", "err", err)
@@ -1138,12 +1123,8 @@
 		appName,
 		workflowR.CdWorkflow.Pipeline.Environment.Name,
 		imageTag)
-<<<<<<< HEAD
-	workflowResponse := WorkflowResponse{
-=======
 
 	workflowResponse := types.WorkflowResponse{
->>>>>>> 13edad5a
 		Id:                   workflow.Id,
 		Name:                 workflow.Name,
 		Status:               workflow.Status,
