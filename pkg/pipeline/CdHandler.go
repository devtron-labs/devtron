--- conflicted
+++ resolved
@@ -149,13 +149,9 @@
 	customTagService CustomTagService,
 	argocdClientWrapperService argocdServer.ArgoClientWrapperService,
 	AppConfig *app.AppServiceConfig,
-<<<<<<< HEAD
-	acdConfig *argocdServer.ACDConfig) *CdHandlerImpl {
-=======
 	acdConfig *argocdServer.ACDConfig,
 	appArtifactManager AppArtifactManager,
 ) *CdHandlerImpl {
->>>>>>> da4e6028
 	cdh := &CdHandlerImpl{
 		Logger:                                 Logger,
 		userService:                            userService,
@@ -829,15 +825,9 @@
 	}
 	return cdWorkflowArtifacts
 }
-<<<<<<< HEAD
 
 func (impl *CdHandlerImpl) GetCdBuildHistory(appId int, environmentId int, pipelineId int, offset int, size int) ([]bean2.CdWorkflowWithArtifact, error) {
 
-=======
-
-func (impl *CdHandlerImpl) GetCdBuildHistory(appId int, environmentId int, pipelineId int, offset int, size int) ([]bean2.CdWorkflowWithArtifact, error) {
-
->>>>>>> da4e6028
 	var cdWorkflowArtifact []bean2.CdWorkflowWithArtifact
 	// this map contains artifactId -> array of tags of that artifact
 	imageTagsDataMap, err := impl.imageTaggingService.GetTagsDataMapByAppId(appId)
@@ -1908,131 +1898,6 @@
 
 }
 
-func (impl *CdHandlerImpl) PerformDeploymentApprovalAction(triggerContext TriggerContext, userId int32, approvalActionRequest bean3.UserApprovalActionRequest) error {
-	approvalActionType := approvalActionRequest.ActionType
-	artifactId := approvalActionRequest.ArtifactId
-	approvalRequestId := approvalActionRequest.ApprovalRequestId
-	if approvalActionType == bean3.APPROVAL_APPROVE_ACTION {
-		// fetch approval request data, same user should not be Approval requester
-		approvalRequest, err := impl.deploymentApprovalRepository.FetchWithPipelineAndArtifactDetails(approvalRequestId)
-		if err != nil {
-			return errors.New("failed to fetch approval request data")
-		}
-		if approvalRequest.ArtifactDeploymentTriggered == true {
-			return errors.New("deployment has already been triggered for this request")
-		}
-		if approvalRequest.CreatedBy == userId {
-			return errors.New("requester cannot be an approver")
-		}
-
-		// fetch artifact metadata, who triggered this build
-		ciArtifact, err := impl.ciArtifactRepository.Get(artifactId)
-		if err != nil {
-			impl.Logger.Errorw("error occurred while fetching workflow data for artifact", "artifactId", artifactId, "userId", userId, "err", err)
-			return errors.New("failed to fetch workflow for artifact data")
-		}
-		if ciArtifact.CreatedBy == userId {
-			return errors.New("user who triggered the build cannot be an approver")
-		}
-		deploymentApprovalData := &pipelineConfig.DeploymentApprovalUserData{
-			ApprovalRequestId: approvalRequestId,
-			UserId:            userId,
-			UserResponse:      pipelineConfig.APPROVED,
-		}
-		deploymentApprovalData.CreatedBy = userId
-		deploymentApprovalData.UpdatedBy = userId
-		err = impl.deploymentApprovalRepository.SaveDeploymentUserData(deploymentApprovalData)
-		if err != nil {
-			impl.Logger.Errorw("error occurred while saving user approval data", "approvalRequestId", approvalRequestId, "err", err)
-			return err
-		}
-		// trigger deployment if approved and pipeline type is automatic
-		pipeline := approvalRequest.Pipeline
-		if pipeline.TriggerType == pipelineConfig.TRIGGER_TYPE_AUTOMATIC {
-			pipelineId := approvalRequest.PipelineId
-			approvalConfig, err := pipeline.GetApprovalConfig()
-			if err != nil {
-				impl.Logger.Errorw("error occurred while fetching approval config", "pipelineId", pipelineId, "config", pipeline.UserApprovalConfig, "err", err)
-				return nil
-			}
-			approvalDataForArtifacts, err := impl.workflowDagExecutor.FetchApprovalDataForArtifacts([]int{artifactId}, pipelineId, approvalConfig.RequiredCount)
-			if err != nil {
-				impl.Logger.Errorw("error occurred while fetching approval data for artifacts", "artifactId", artifactId, "pipelineId", pipelineId, "config", pipeline.UserApprovalConfig, "err", err)
-				return nil
-			}
-			if approvedData, ok := approvalDataForArtifacts[artifactId]; ok && approvedData.ApprovalRuntimeState == pipelineConfig.ApprovedApprovalState {
-				// trigger deployment
-				triggerRequest := TriggerRequest{
-					CdWf:           nil,
-					Pipeline:       pipeline,
-					Artifact:       approvalRequest.CiArtifact,
-					TriggeredBy:    1,
-					TriggerContext: triggerContext,
-				}
-				err = impl.workflowDagExecutor.TriggerDeployment(triggerRequest)
-				if err != nil {
-					impl.Logger.Errorw("error occurred while triggering deployment", "pipelineId", pipelineId, "artifactId", artifactId, "err", err)
-					return errors.New("auto deployment failed, please try manually")
-				}
-			}
-		}
-
-	} else if approvalActionType == bean3.APPROVAL_REQUEST_ACTION {
-		pipelineId := approvalActionRequest.PipelineId
-		deploymentApprovalRequest := &pipelineConfig.DeploymentApprovalRequest{
-			PipelineId: pipelineId,
-			ArtifactId: artifactId,
-			Active:     true,
-		}
-		deploymentApprovalRequest.CreatedBy = userId
-		deploymentApprovalRequest.UpdatedBy = userId
-		err := impl.deploymentApprovalRepository.Save(deploymentApprovalRequest)
-		if err != nil {
-			impl.Logger.Errorw("error occurred while submitting approval request", "pipelineId", pipelineId, "artifactId", artifactId, "err", err)
-			return err
-		}
-		go impl.performNotificationApprovalAction(approvalActionRequest, userId)
-
-	} else {
-		// fetch if cd wf runner is present then user cannot cancel the request, as deployment has been triggered already
-		approvalRequest, err := impl.deploymentApprovalRepository.FetchById(approvalRequestId)
-		if err != nil {
-			return errors.New("failed to fetch approval request data")
-		}
-		if approvalRequest.CreatedBy != userId {
-			return errors.New("request cannot be cancelled as not initiated by the same")
-		}
-		if approvalRequest.ArtifactDeploymentTriggered {
-			return errors.New("request cannot be cancelled as deployment is already been made for this request")
-		}
-		approvalRequest.Active = false
-		err = impl.deploymentApprovalRepository.Update(approvalRequest)
-		if err != nil {
-			impl.Logger.Errorw("error occurred while updating approval request", "pipelineId", approvalRequest.PipelineId, "artifactId", artifactId, "err", err)
-			return err
-		}
-	}
-	return nil
-}
-
-func (impl *CdHandlerImpl) performNotificationApprovalAction(approvalActionRequest bean3.UserApprovalActionRequest, userId int32) {
-	if len(approvalActionRequest.ApprovalNotificationConfig.EmailIds) == 0 {
-		return
-	}
-	eventType := util2.Approval
-	pipeline, err := impl.pipelineRepository.FindById(approvalActionRequest.PipelineId)
-	if err != nil {
-		impl.Logger.Errorw("error occurred while updating approval request", "pipelineId", pipeline, "pipeline", pipeline, "err", err)
-	}
-	event := impl.eventFactory.Build(eventType, &approvalActionRequest.PipelineId, approvalActionRequest.AppId, &pipeline.EnvironmentId, "")
-	event = impl.eventFactory.BuildExtraApprovalData(event, approvalActionRequest, pipeline, userId)
-	_, evtErr := impl.eventClient.WriteNotificationEvent(event)
-	if evtErr != nil {
-		impl.Logger.Errorw("CD stage post fail or success event unable to sent", "error", evtErr)
-	}
-
-}
-
 func (impl *CdHandlerImpl) DeactivateImageReservationPathsOnFailure(imagePathReservationIds []int) error {
 	return impl.customTagService.DeactivateImagePathReservationByImageIds(imagePathReservationIds)
 }
