--- conflicted
+++ resolved
@@ -91,11 +91,7 @@
 	CheckAndSendArgoPipelineStatusSyncEventIfNeeded(pipelineId int, installedAppVersionId int, userId int32, isAppStoreApplication bool)
 	FetchAppWorkflowStatusForTriggerViewForEnvironment(request resourceGroup2.ResourceGroupingRequest, token string) ([]*pipelineConfig.CdWorkflowStatus, error)
 	FetchAppDeploymentStatusForEnvironments(request resourceGroup2.ResourceGroupingRequest, token string) ([]*pipelineConfig.AppDeploymentStatus, error)
-<<<<<<< HEAD
-	PerformDeploymentApprovalAction(userId int32, approvalActionRequest bean3.UserApprovalActionRequest) error
-=======
 	PerformDeploymentApprovalAction(triggerContext TriggerContext, userId int32, approvalActionRequest bean3.UserApprovalActionRequest) error
->>>>>>> 86982869
 	DeactivateImageReservationPathsOnFailure(imagePathReservationIds []int) error
 }
 
@@ -620,11 +616,7 @@
 				return err
 			}
 			go impl.appService.WriteCDSuccessEvent(pipelineOverride.Pipeline.AppId, pipelineOverride.Pipeline.EnvironmentId, wfr, pipelineOverride)
-<<<<<<< HEAD
-			err = impl.workflowDagExecutor.HandleDeploymentSuccessEvent(pipelineOverride)
-=======
 			err = impl.workflowDagExecutor.HandleDeploymentSuccessEvent(TriggerContext{}, pipelineOverride)
->>>>>>> 86982869
 			if err != nil {
 				impl.Logger.Errorw("error on handling deployment success event", "wfr", wfr, "err", err)
 				return err
@@ -828,19 +820,11 @@
 	}
 	return cdWorkflowArtifacts
 }
-<<<<<<< HEAD
-
-func (impl *CdHandlerImpl) GetCdBuildHistory(appId int, environmentId int, pipelineId int, offset int, size int) ([]bean2.CdWorkflowWithArtifact, error) {
-
-	var cdWorkflowArtifact []bean2.CdWorkflowWithArtifact
-	//this map contains artifactId -> array of tags of that artifact
-=======
 
 func (impl *CdHandlerImpl) GetCdBuildHistory(appId int, environmentId int, pipelineId int, offset int, size int) ([]bean2.CdWorkflowWithArtifact, error) {
 
 	var cdWorkflowArtifact []bean2.CdWorkflowWithArtifact
 	// this map contains artifactId -> array of tags of that artifact
->>>>>>> 86982869
 	imageTagsDataMap, err := impl.imageTaggingService.GetTagsDataMapByAppId(appId)
 	if err != nil {
 		impl.Logger.Errorw("error in fetching image tags with appId", "err", err, "appId", appId)
@@ -1765,20 +1749,12 @@
 	return deploymentStatuses, err
 }
 
-<<<<<<< HEAD
-func (impl *CdHandlerImpl) PerformDeploymentApprovalAction(userId int32, approvalActionRequest bean3.UserApprovalActionRequest) error {
-=======
 func (impl *CdHandlerImpl) PerformDeploymentApprovalAction(triggerContext TriggerContext, userId int32, approvalActionRequest bean3.UserApprovalActionRequest) error {
->>>>>>> 86982869
 	approvalActionType := approvalActionRequest.ActionType
 	artifactId := approvalActionRequest.ArtifactId
 	approvalRequestId := approvalActionRequest.ApprovalRequestId
 	if approvalActionType == bean3.APPROVAL_APPROVE_ACTION {
-<<<<<<< HEAD
-		//fetch approval request data, same user should not be Approval requester
-=======
 		// fetch approval request data, same user should not be Approval requester
->>>>>>> 86982869
 		approvalRequest, err := impl.deploymentApprovalRepository.FetchWithPipelineAndArtifactDetails(approvalRequestId)
 		if err != nil {
 			return errors.New("failed to fetch approval request data")
@@ -1790,11 +1766,7 @@
 			return errors.New("requester cannot be an approver")
 		}
 
-<<<<<<< HEAD
-		//fetch artifact metadata, who triggered this build
-=======
 		// fetch artifact metadata, who triggered this build
->>>>>>> 86982869
 		ciArtifact, err := impl.ciArtifactRepository.Get(artifactId)
 		if err != nil {
 			impl.Logger.Errorw("error occurred while fetching workflow data for artifact", "artifactId", artifactId, "userId", userId, "err", err)
@@ -1831,9 +1803,6 @@
 			}
 			if approvedData, ok := approvalDataForArtifacts[artifactId]; ok && approvedData.ApprovalRuntimeState == pipelineConfig.ApprovedApprovalState {
 				// trigger deployment
-<<<<<<< HEAD
-				err = impl.workflowDagExecutor.TriggerDeployment(nil, approvalRequest.CiArtifact, pipeline, 1)
-=======
 				triggerRequest := TriggerRequest{
 					CdWf:           nil,
 					Pipeline:       pipeline,
@@ -1842,7 +1811,6 @@
 					TriggerContext: triggerContext,
 				}
 				err = impl.workflowDagExecutor.TriggerDeployment(triggerRequest)
->>>>>>> 86982869
 				if err != nil {
 					impl.Logger.Errorw("error occurred while triggering deployment", "pipelineId", pipelineId, "artifactId", artifactId, "err", err)
 					return errors.New("auto deployment failed, please try manually")
