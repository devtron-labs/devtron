/*
 * Copyright (c) 2020-2024. Devtron Inc.
 *
 * Licensed under the Apache License, Version 2.0 (the "License");
 * you may not use this file except in compliance with the License.
 * You may obtain a copy of the License at
 *
 *     http://www.apache.org/licenses/LICENSE-2.0
 *
 * Unless required by applicable law or agreed to in writing, software
 * distributed under the License is distributed on an "AS IS" BASIS,
 * WITHOUT WARRANTIES OR CONDITIONS OF ANY KIND, either express or implied.
 * See the License for the specific language governing permissions and
 * limitations under the License.
 */

package pipeline

import (
	"errors"
	"fmt"
	"github.com/devtron-labs/common-lib/utils"
	bean4 "github.com/devtron-labs/common-lib/utils/bean"
<<<<<<< HEAD
	"github.com/devtron-labs/devtron/internal/sql/repository/pipelineConfig/adapter/cdWorkflow"
	cdWorkflow2 "github.com/devtron-labs/devtron/internal/sql/repository/pipelineConfig/bean/workflow/cdWorkflow"
=======
	pipelineAdapter "github.com/devtron-labs/devtron/internal/sql/repository/pipelineConfig/adapter/cdWorkflow"
	cdWorkflowBean "github.com/devtron-labs/devtron/internal/sql/repository/pipelineConfig/bean/workflow/cdWorkflow"
	bean2 "github.com/devtron-labs/devtron/pkg/bean"
>>>>>>> 0204c134
	"github.com/devtron-labs/devtron/pkg/build/artifacts/imageTagging"
	buildBean "github.com/devtron-labs/devtron/pkg/build/pipeline/bean"
	repository3 "github.com/devtron-labs/devtron/pkg/cluster/environment/repository"
	common2 "github.com/devtron-labs/devtron/pkg/deployment/common"
<<<<<<< HEAD
	"github.com/devtron-labs/devtron/pkg/pipeline/workflowStatus"
	bean5 "github.com/devtron-labs/devtron/pkg/pipeline/workflowStatus/bean"
	"github.com/devtron-labs/devtron/pkg/workflow/cd"
=======
	eventProcessorBean "github.com/devtron-labs/devtron/pkg/eventProcessor/bean"
	"github.com/devtron-labs/devtron/pkg/pipeline/constants"
	util2 "github.com/devtron-labs/devtron/pkg/pipeline/util"
	"github.com/devtron-labs/devtron/pkg/pipeline/workflowStatus"
	bean5 "github.com/devtron-labs/devtron/pkg/pipeline/workflowStatus/bean"
	"github.com/devtron-labs/devtron/pkg/workflow/cd"
	"net/http"
	"os"
	"path/filepath"
	"slices"
>>>>>>> 0204c134
	"strconv"
	"strings"
	"time"

	"github.com/argoproj/argo-workflows/v3/pkg/apis/workflow/v1alpha1"
	"github.com/devtron-labs/common-lib/utils/k8s"
	"github.com/devtron-labs/devtron/api/bean"
	"github.com/devtron-labs/devtron/internal/sql/repository"
	"github.com/devtron-labs/devtron/internal/sql/repository/pipelineConfig"
	"github.com/devtron-labs/devtron/internal/util"
	"github.com/devtron-labs/devtron/pkg/auth/user"
	pipelineBean "github.com/devtron-labs/devtron/pkg/pipeline/bean"
	"github.com/devtron-labs/devtron/pkg/pipeline/types"
	resourceGroup2 "github.com/devtron-labs/devtron/pkg/resourceGroup"
	globalUtil "github.com/devtron-labs/devtron/util"
	"github.com/devtron-labs/devtron/util/rbac"
	"github.com/go-pg/pg"
	"go.opentelemetry.io/otel"
	"go.uber.org/zap"
)

const (
	DEVTRON_APP_HELM_PIPELINE_STATUS_UPDATE_CRON = "DTAppHelmPipelineStatusUpdateCron"
	DEVTRON_APP_ARGO_PIPELINE_STATUS_UPDATE_CRON = "DTAppArgoPipelineStatusUpdateCron"
	HELM_APP_ARGO_PIPELINE_STATUS_UPDATE_CRON    = "HelmAppArgoPipelineStatusUpdateCron"
)

type CdHandler interface {
	UpdateWorkflow(workflowStatus eventProcessorBean.CiCdStatus) (int, string, bool, error)
	GetCdBuildHistory(appId int, environmentId int, pipelineId int, offset int, size int) ([]pipelineBean.CdWorkflowWithArtifact, error)
	FetchCdWorkflowDetails(appId int, environmentId int, pipelineId int, buildId int) (types.WorkflowResponse, error)
	FetchCdPrePostStageStatus(pipelineId int) ([]pipelineBean.CdWorkflowWithArtifact, error)
	FetchAppWorkflowStatusForTriggerView(appId int) ([]*pipelineConfig.CdWorkflowStatus, error)
	FetchAppWorkflowStatusForTriggerViewForEnvironment(request resourceGroup2.ResourceGroupingRequest, token string) ([]*pipelineConfig.CdWorkflowStatus, error)
	FetchAppDeploymentStatusForEnvironments(request resourceGroup2.ResourceGroupingRequest, token string) ([]*pipelineConfig.AppDeploymentStatus, error)
	DeactivateImageReservationPathsOnFailure(imagePathReservationIds []int) error
}

type CdHandlerImpl struct {
	Logger                       *zap.SugaredLogger
	userService                  user.UserService
	ciArtifactRepository         repository.CiArtifactRepository
	ciPipelineMaterialRepository pipelineConfig.CiPipelineMaterialRepository
	cdWorkflowRepository         pipelineConfig.CdWorkflowRepository
	envRepository                repository3.EnvironmentRepository
	pipelineRepository           pipelineConfig.PipelineRepository
	ciWorkflowRepository         pipelineConfig.CiWorkflowRepository
	enforcerUtil                 rbac.EnforcerUtil
	resourceGroupService         resourceGroup2.ResourceGroupService
	imageTaggingService          imageTagging.ImageTaggingService
	k8sUtil                      *k8s.K8sServiceImpl
	config                       *types.CdConfig
	customTagService             CustomTagService
	deploymentConfigService      common2.DeploymentConfigService
	workflowStageStatusService   workflowStatus.WorkFlowStageStatusService
	cdWorkflowRunnerService      cd.CdWorkflowRunnerService
}

func NewCdHandlerImpl(Logger *zap.SugaredLogger, userService user.UserService,
	cdWorkflowRepository pipelineConfig.CdWorkflowRepository,
	ciArtifactRepository repository.CiArtifactRepository,
	ciPipelineMaterialRepository pipelineConfig.CiPipelineMaterialRepository,
	pipelineRepository pipelineConfig.PipelineRepository, envRepository repository3.EnvironmentRepository,
	ciWorkflowRepository pipelineConfig.CiWorkflowRepository, enforcerUtil rbac.EnforcerUtil,
	resourceGroupService resourceGroup2.ResourceGroupService,
	imageTaggingService imageTagging.ImageTaggingService, k8sUtil *k8s.K8sServiceImpl,
	customTagService CustomTagService,
	deploymentConfigService common2.DeploymentConfigService,
	workflowStageStatusService workflowStatus.WorkFlowStageStatusService,
	cdWorkflowRunnerService cd.CdWorkflowRunnerService,
) *CdHandlerImpl {
	cdh := &CdHandlerImpl{
		Logger:                       Logger,
		userService:                  userService,
		cdWorkflowRepository:         cdWorkflowRepository,
		ciArtifactRepository:         ciArtifactRepository,
		ciPipelineMaterialRepository: ciPipelineMaterialRepository,
		envRepository:                envRepository,
		pipelineRepository:           pipelineRepository,
		ciWorkflowRepository:         ciWorkflowRepository,
		enforcerUtil:                 enforcerUtil,
		resourceGroupService:         resourceGroupService,
		imageTaggingService:          imageTaggingService,
		k8sUtil:                      k8sUtil,
		customTagService:             customTagService,
		deploymentConfigService:      deploymentConfigService,
		workflowStageStatusService:   workflowStageStatusService,
		cdWorkflowRunnerService:      cdWorkflowRunnerService,
	}
	config, err := types.GetCdConfig()
	if err != nil {
		return nil
	}
	cdh.config = config
	return cdh
}

<<<<<<< HEAD
func (impl *CdHandlerImpl) UpdateWorkflow(workflowStatus v1alpha1.WorkflowStatus) (int, string, bool, error) {
	wfStatusRs := impl.extractWorkfowStatus(workflowStatus)
=======
func (impl *CdHandlerImpl) CancelStage(workflowRunnerId int, forceAbort bool, userId int32) (int, error) {
	workflowRunner, err := impl.cdWorkflowRepository.FindWorkflowRunnerById(workflowRunnerId)
	if err != nil {
		impl.Logger.Errorw("err", "err", err)
		return 0, err
	}
	pipeline, err := impl.pipelineRepository.FindById(workflowRunner.CdWorkflow.PipelineId)
	if err != nil {
		impl.Logger.Errorw("error while fetching cd pipeline", "err", err)
		return 0, err
	}

	env, err := impl.envRepository.FindById(pipeline.EnvironmentId)
	if err != nil {
		impl.Logger.Errorw("could not fetch stage env", "err", err)
		return 0, err
	}

	var clusterBean bean3.ClusterBean
	if env != nil && env.Cluster != nil {
		clusterBean = adapter.GetClusterBean(*env.Cluster)
	}
	clusterConfig := clusterBean.GetClusterConfig()
	var isExtCluster bool
	if workflowRunner.WorkflowType == types.PRE {
		isExtCluster = pipeline.RunPreStageInEnv
	} else if workflowRunner.WorkflowType == types.POST {
		isExtCluster = pipeline.RunPostStageInEnv
	}
	var restConfig *rest.Config
	if isExtCluster {
		restConfig, err = impl.k8sUtil.GetRestConfigByCluster(clusterConfig)
		if err != nil {
			impl.Logger.Errorw("error in getting rest config by cluster id", "err", err)
			return 0, err
		}
	}
	// Terminate workflow
	cancelWfDtoRequest := &types.CancelWfRequestDto{
		ExecutorType: workflowRunner.ExecutorType,
		WorkflowName: workflowRunner.Name,
		Namespace:    workflowRunner.Namespace,
		RestConfig:   restConfig,
		IsExt:        isExtCluster,
		Environment:  nil,
	}
	err = impl.workflowService.TerminateWorkflow(cancelWfDtoRequest)
	if err != nil && forceAbort {
		impl.Logger.Errorw("error in terminating workflow, with force abort flag as true", "workflowName", workflowRunner.Name, "err", err)
		cancelWfDtoRequest.WorkflowGenerateName = fmt.Sprintf("%d-%s", workflowRunnerId, workflowRunner.Name)
		err1 := impl.workflowService.TerminateDanglingWorkflows(cancelWfDtoRequest)
		if err1 != nil {
			impl.Logger.Errorw("error in terminating dangling workflows", "cancelWfDtoRequest", cancelWfDtoRequest, "err", err)
			// ignoring error here in case of force abort, confirmed from product
		}
	} else if err != nil && strings.Contains(err.Error(), "cannot find workflow") {
		return 0, &util.ApiError{Code: "200", HttpStatusCode: http.StatusBadRequest, UserMessage: err.Error()}
	} else if err != nil {
		impl.Logger.Error("cannot terminate wf runner", "err", err)
		return 0, err
	}
	if forceAbort {
		err = impl.handleForceAbortCaseForCdStage(workflowRunner, forceAbort)
		if err != nil {
			impl.Logger.Errorw("error in handleForceAbortCaseForCdStage", "forceAbortFlag", forceAbort, "workflowRunner", workflowRunner, "err", err)
			return 0, err
		}
		return workflowRunner.Id, nil
	}
	if len(workflowRunner.ImagePathReservationIds) > 0 {
		err := impl.customTagService.DeactivateImagePathReservationByImageIds(workflowRunner.ImagePathReservationIds)
		if err != nil {
			impl.Logger.Errorw("error in deactivating image path reservation ids", "err", err)
			return 0, err
		}
	}
	workflowRunner.Status = cdWorkflowBean.WorkflowCancel
	workflowRunner.UpdatedOn = time.Now()
	workflowRunner.UpdatedBy = userId
	err = impl.cdWorkflowRunnerService.UpdateCdWorkflowRunnerWithStage(workflowRunner)
	if err != nil {
		impl.Logger.Error("cannot update deleted workflow runner status, but wf deleted", "err", err)
		return 0, err
	}
	return workflowRunner.Id, nil
}

func (impl *CdHandlerImpl) updateWorkflowRunnerForForceAbort(workflowRunner *pipelineConfig.CdWorkflowRunner) error {
	workflowRunner.Status = cdWorkflowBean.WorkflowCancel
	workflowRunner.PodStatus = string(bean2.Failed)
	workflowRunner.Message = constants.FORCE_ABORT_MESSAGE_AFTER_STARTING_STAGE
	err := impl.cdWorkflowRunnerService.UpdateCdWorkflowRunnerWithStage(workflowRunner)
	if err != nil {
		impl.Logger.Errorw("error in updating workflow status in cd workflow runner in force abort case", "err", err)
		return err
	}
	return nil
}

func (impl *CdHandlerImpl) handleForceAbortCaseForCdStage(workflowRunner *pipelineConfig.CdWorkflowRunner, forceAbort bool) error {
	isWorkflowInNonTerminalStage := workflowRunner.Status == string(v1alpha1.NodePending) || workflowRunner.Status == string(v1alpha1.NodeRunning)
	if !isWorkflowInNonTerminalStage {
		if forceAbort {
			return impl.updateWorkflowRunnerForForceAbort(workflowRunner)
		} else {
			return &util.ApiError{Code: "200", HttpStatusCode: 400, UserMessage: "cannot cancel stage, stage not in progress"}
		}
	}
	//this arises when someone deletes the workflow in resource browser and wants to force abort a cd stage(pre/post)
	if workflowRunner.Status == string(v1alpha1.NodeRunning) && forceAbort {
		return impl.updateWorkflowRunnerForForceAbort(workflowRunner)
	}
	return nil
}

func (impl *CdHandlerImpl) UpdateWorkflow(workflowStatus eventProcessorBean.CiCdStatus) (int, string, bool, error) {
	wfStatusRs := impl.extractWorkflowStatus(workflowStatus)
>>>>>>> 0204c134
	workflowName, status, podStatus, message, podName := wfStatusRs.WorkflowName, wfStatusRs.Status, wfStatusRs.PodStatus, wfStatusRs.Message, wfStatusRs.PodName
	impl.Logger.Debugw("cd workflow status update event for", "wf ", workflowName, "status", status)
	if workflowName == "" {
		return 0, "", false, errors.New("invalid wf name")
	}
	workflowId, err := strconv.Atoi(workflowName[:strings.Index(workflowName, "-")])
	if err != nil {
		impl.Logger.Errorw("invalid wf status update req", "workflowName", workflowName, "err", err)
		return 0, "", false, err
	}

	savedWorkflow, err := impl.cdWorkflowRepository.FindPreOrPostCdWorkflowRunnerById(workflowId)
	if err != nil {
		impl.Logger.Error("cannot get saved wf", "workflowId", workflowId, "err", err)
		return 0, "", false, err
	}

	cdArtifactLocationFormat := impl.config.GetArtifactLocationFormat()
	cdArtifactLocation := fmt.Sprintf(cdArtifactLocationFormat, savedWorkflow.CdWorkflowId, savedWorkflow.Id)
	if impl.stateChanged(status, podStatus, message, workflowStatus.FinishedAt.Time, savedWorkflow) {
		if !slices.Contains(cdWorkflowBean.WfrTerminalStatusList, savedWorkflow.PodStatus) {
			savedWorkflow.Message = message
			if !slices.Contains(cdWorkflowBean.WfrTerminalStatusList, savedWorkflow.Status) {
				savedWorkflow.FinishedOn = workflowStatus.FinishedAt.Time
			}
		} else {
			impl.Logger.Warnw("cd stage already in terminal state. skipped message and finishedOn from being updated",
				"wfId", savedWorkflow.Id, "podStatus", savedWorkflow.PodStatus, "status", savedWorkflow.Status, "message", message, "finishedOn", workflowStatus.FinishedAt.Time)
		}
		if savedWorkflow.Status != cdWorkflowBean.WorkflowCancel {
			savedWorkflow.Status = status
		}
		savedWorkflow.CdArtifactLocation = cdArtifactLocation
		savedWorkflow.PodStatus = podStatus
		savedWorkflow.Name = workflowName
		// removed log location from here since we are saving it at trigger
		savedWorkflow.PodName = podName
		savedWorkflow.UpdateAuditLog(1)
		impl.Logger.Debugw("updating cd workflow runner", "workflow", savedWorkflow)
		err = impl.cdWorkflowRunnerService.UpdateCdWorkflowRunnerWithStage(savedWorkflow)
		if err != nil {
			impl.Logger.Errorw("update wf failed for id", "wfId", savedWorkflow.Id, "err", err)
			return savedWorkflow.Id, "", true, err
		}
		appId := savedWorkflow.CdWorkflow.Pipeline.AppId
		envId := savedWorkflow.CdWorkflow.Pipeline.EnvironmentId
		envDeploymentConfig, err := impl.deploymentConfigService.GetConfigForDevtronApps(appId, envId)
		if err != nil {
			impl.Logger.Errorw("error in fetching environment deployment config by appId and envId", "appId", appId, "envId", envId, "err", err)
			return savedWorkflow.Id, savedWorkflow.Status, true, err
		}
		globalUtil.TriggerCDMetrics(pipelineAdapter.GetTriggerMetricsFromRunnerObj(savedWorkflow, envDeploymentConfig), impl.config.ExposeCDMetrics)
		if string(v1alpha1.NodeError) == savedWorkflow.Status || string(v1alpha1.NodeFailed) == savedWorkflow.Status {
			impl.Logger.Warnw("cd stage failed for workflow", "wfId", savedWorkflow.Id)
		}
		return savedWorkflow.Id, savedWorkflow.Status, true, nil
	}
	return savedWorkflow.Id, status, false, nil
}

func (impl *CdHandlerImpl) extractWorkflowStatus(workflowStatus eventProcessorBean.CiCdStatus) *types.WorkflowStatus {
	workflowName := ""
	status := string(workflowStatus.Phase)
	podStatus := "Pending"
	message := ""
	logLocation := ""
	podName := ""
	for k, v := range workflowStatus.Nodes {
		impl.Logger.Debugw("ExtractWorkflowStatus", "workflowName", k, "v", v)
		if v.TemplateName == pipelineBean.CD_WORKFLOW_NAME {
			if v.BoundaryID == "" {
				workflowName = k
			} else {
				workflowName = v.BoundaryID
			}
			podName = k
			podStatus = string(v.Phase)
			message = v.Message
			if v.Outputs != nil && len(v.Outputs.Artifacts) > 0 {
				if v.Outputs.Artifacts[0].S3 != nil {
					logLocation = v.Outputs.Artifacts[0].S3.Key
				} else if v.Outputs.Artifacts[0].GCS != nil {
					logLocation = v.Outputs.Artifacts[0].GCS.Key
				}
			}
			break
		}
	}
	workflowStatusRes := &types.WorkflowStatus{
		WorkflowName: workflowName,
		Status:       status,
		PodStatus:    podStatus,
		Message:      message,
		LogLocation:  logLocation,
		PodName:      podName,
	}
	return workflowStatusRes
}

func (impl *CdHandlerImpl) stateChanged(status string, podStatus string, msg string,
	finishedAt time.Time, savedWorkflow *pipelineConfig.CdWorkflowRunner) bool {
	return savedWorkflow.Status != status || savedWorkflow.PodStatus != podStatus || savedWorkflow.Message != msg || savedWorkflow.FinishedOn != finishedAt
}

func (impl *CdHandlerImpl) GetCdBuildHistory(appId int, environmentId int, pipelineId int, offset int, size int) ([]pipelineBean.CdWorkflowWithArtifact, error) {

	var cdWorkflowArtifact []pipelineBean.CdWorkflowWithArtifact
	// this map contains artifactId -> array of tags of that artifact
	imageTagsDataMap, err := impl.imageTaggingService.GetTagsDataMapByAppId(appId)
	if err != nil {
		impl.Logger.Errorw("error in fetching image tags with appId", "err", err, "appId", appId)
		return cdWorkflowArtifact, err
	}
	if pipelineId == 0 {
		wfrList, err := impl.cdWorkflowRepository.FindCdWorkflowMetaByEnvironmentId(appId, environmentId, offset, size)
		if err != nil && err != pg.ErrNoRows {
			return cdWorkflowArtifact, err
		}
		cdWorkflowArtifact = impl.converterWFRList(wfrList)
	} else {
		wfrList, err := impl.cdWorkflowRepository.FindCdWorkflowMetaByPipelineId(pipelineId, offset, size)
		if err != nil && err != pg.ErrNoRows {
			return cdWorkflowArtifact, err
		}
		cdWorkflowArtifact = impl.converterWFRList(wfrList)
		if err == pg.ErrNoRows || wfrList == nil {
			return cdWorkflowArtifact, nil
		}
		var ciArtifactIds []int
		for _, cdWfA := range cdWorkflowArtifact {
			ciArtifactIds = append(ciArtifactIds, cdWfA.CiArtifactId)
		}
		parentCiArtifact := make(map[int]int)
		isLinked := false
		ciArtifacts, err := impl.ciArtifactRepository.GetArtifactParentCiAndWorkflowDetailsByIds(ciArtifactIds)
		if err != nil || len(ciArtifacts) == 0 {
			impl.Logger.Errorw("error fetching artifact data", "err", err)
			return cdWorkflowArtifact, err
		}
		var newCiArtifactIds []int
		for _, ciArtifact := range ciArtifacts {
			if ciArtifact.ParentCiArtifact > 0 && ciArtifact.WorkflowId == nil {
				// parent ci artifact ID can be greater than zero when pipeline is linked or when image is copied at plugin level from some other image
				isLinked = true
				newCiArtifactIds = append(newCiArtifactIds, ciArtifact.ParentCiArtifact)
				parentCiArtifact[ciArtifact.Id] = ciArtifact.ParentCiArtifact
			} else {
				newCiArtifactIds = append(newCiArtifactIds, ciArtifact.Id)
			}
		}
		// handling linked ci pipeline
		if isLinked {
			ciArtifactIds = newCiArtifactIds
		}

		ciWfs, err := impl.ciWorkflowRepository.FindAllLastTriggeredWorkflowByArtifactId(ciArtifactIds)
		if err != nil && err != pg.ErrNoRows {
			impl.Logger.Errorw("error in fetching ci wfs", "artifactIds", ciArtifactIds, "err", err)
			return cdWorkflowArtifact, err
		} else if len(ciWfs) == 0 {
			return cdWorkflowArtifact, nil
		}

		wfGitTriggers := make(map[int]map[int]pipelineConfig.GitCommit)
		var ciPipelineId int
		for _, ciWf := range ciWfs {
			ciPipelineId = ciWf.CiPipelineId
			wfGitTriggers[ciWf.Id] = ciWf.GitTriggers
		}
		ciMaterials, err := impl.ciPipelineMaterialRepository.GetByPipelineIdForRegexAndFixed(ciPipelineId)
		if err != nil && err != pg.ErrNoRows {
			impl.Logger.Errorw("err in fetching ci materials", "ciMaterials", ciMaterials, "err", err)
			return cdWorkflowArtifact, err
		}

		var ciMaterialsArr []buildBean.CiPipelineMaterialResponse
		for _, ciMaterial := range ciMaterials {
			res := buildBean.CiPipelineMaterialResponse{
				Id:              ciMaterial.Id,
				GitMaterialId:   ciMaterial.GitMaterialId,
				GitMaterialName: ciMaterial.GitMaterial.Name[strings.Index(ciMaterial.GitMaterial.Name, "-")+1:],
				Type:            string(ciMaterial.Type),
				Value:           ciMaterial.Value,
				Active:          ciMaterial.Active,
				Url:             ciMaterial.GitMaterial.Url,
			}
			ciMaterialsArr = append(ciMaterialsArr, res)
		}
		var newCdWorkflowArtifact []pipelineBean.CdWorkflowWithArtifact
		for _, cdWfA := range cdWorkflowArtifact {

			gitTriggers := make(map[int]pipelineConfig.GitCommit)
			if isLinked {
				if gitTriggerVal, ok := wfGitTriggers[parentCiArtifact[cdWfA.CiArtifactId]]; ok {
					gitTriggers = gitTriggerVal
				}
			} else {
				if gitTriggerVal, ok := wfGitTriggers[cdWfA.CiArtifactId]; ok {
					gitTriggers = gitTriggerVal
				}
			}

			cdWfA.GitTriggers = gitTriggers
			cdWfA.CiMaterials = ciMaterialsArr
			newCdWorkflowArtifact = append(newCdWorkflowArtifact, cdWfA)

		}
		cdWorkflowArtifact = newCdWorkflowArtifact
	}

	var artifactIds []int
	for _, item := range cdWorkflowArtifact {
		artifactIds = append(artifactIds, item.CiArtifactId)
	}
	imageCommentsDataMap, err := impl.imageTaggingService.GetImageCommentsDataMapByArtifactIds(artifactIds)
	if err != nil {
		impl.Logger.Errorw("error in fetching imageCommentsDataMap", "err", err, "artifactIds", artifactIds, "appId", appId)
		return cdWorkflowArtifact, err
	}
	for i, item := range cdWorkflowArtifact {

		if imageTagsDataMap[item.CiArtifactId] != nil {
			item.ImageReleaseTags = imageTagsDataMap[item.CiArtifactId]
		}
		if imageCommentsDataMap[item.CiArtifactId] != nil {
			item.ImageComment = imageCommentsDataMap[item.CiArtifactId]
		}
		cdWorkflowArtifact[i] = item
	}

	//process pre/post cd stage data
	//prepare a map of wfId and wf type to pass to next function
	wfIdToWfTypeMap := make(map[int]pipelineBean.CdWorkflowWithArtifact)
	for _, item := range cdWorkflowArtifact {
		if item.WorkflowType == bean.CD_WORKFLOW_TYPE_PRE.String() || item.WorkflowType == bean.CD_WORKFLOW_TYPE_POST.String() {
			wfIdToWfTypeMap[item.Id] = item
		}
	}
	wfRunnerIdToStageDetailMap, err := impl.cdWorkflowRunnerService.GetPrePostWorkflowStagesByWorkflowRunnerIdsList(wfIdToWfTypeMap)
	if err != nil {
		impl.Logger.Errorw("error in fetching pre/post stage data", "err", err)
		return cdWorkflowArtifact, err
	}

	//now for each cdWorkflowArtifact, set the workflowStage Data from wfRunnerIdToStageDetailMap using workflowId as key wfRunnerIdToStageDetailMap
	if len(wfRunnerIdToStageDetailMap) > 0 {
		for i, item := range cdWorkflowArtifact {
			if val, ok := wfRunnerIdToStageDetailMap[item.Id]; ok {
				cdWorkflowArtifact[i].WorkflowExecutionStage = val
			}
		}
	}
	return cdWorkflowArtifact, nil
}

<<<<<<< HEAD
=======
func (impl *CdHandlerImpl) GetRunningWorkflowLogs(environmentId int, pipelineId int, wfrId int) (*bufio.Reader, func() error, error) {
	cdWorkflow, err := impl.cdWorkflowRepository.FindWorkflowRunnerById(wfrId)
	if err != nil {
		impl.Logger.Errorw("error on fetch wf runner", "err", err)
		return nil, nil, err
	}

	env, err := impl.envRepository.FindById(environmentId)
	if err != nil {
		impl.Logger.Errorw("could not fetch stage env", "err", err)
		return nil, nil, err
	}

	pipeline, err := impl.pipelineRepository.FindById(cdWorkflow.CdWorkflow.PipelineId)
	if err != nil {
		impl.Logger.Errorw("error while fetching cd pipeline", "err", err)
		return nil, nil, err
	}
	var clusterBean bean3.ClusterBean
	if env != nil && env.Cluster != nil {
		clusterBean = adapter.GetClusterBean(*env.Cluster)
	}
	clusterConfig := clusterBean.GetClusterConfig()
	var isExtCluster bool
	if cdWorkflow.WorkflowType == types.PRE {
		isExtCluster = pipeline.RunPreStageInEnv
	} else if cdWorkflow.WorkflowType == types.POST {
		isExtCluster = pipeline.RunPostStageInEnv
	}
	return impl.getWorkflowLogs(pipelineId, cdWorkflow, clusterConfig, isExtCluster)
}

func (impl *CdHandlerImpl) getWorkflowLogs(pipelineId int, cdWorkflow *pipelineConfig.CdWorkflowRunner, clusterConfig *k8s.ClusterConfig, runStageInEnv bool) (*bufio.Reader, func() error, error) {
	cdLogRequest := types.BuildLogRequest{
		PodName:   cdWorkflow.PodName,
		Namespace: cdWorkflow.Namespace,
	}

	logStream, cleanUp, err := impl.ciLogService.FetchRunningWorkflowLogs(cdLogRequest, clusterConfig, runStageInEnv)
	if logStream == nil || err != nil {
		if !cdWorkflow.BlobStorageEnabled {
			return nil, nil, errors.New("logs-not-stored-in-repository")
		} else if string(v1alpha1.NodeSucceeded) == cdWorkflow.Status || string(v1alpha1.NodeError) == cdWorkflow.Status || string(v1alpha1.NodeFailed) == cdWorkflow.Status || cdWorkflow.Status == cdWorkflowBean.WorkflowCancel {
			impl.Logger.Debugw("pod is not live", "podName", cdWorkflow.PodName, "err", err)
			return impl.getLogsFromRepository(pipelineId, cdWorkflow, clusterConfig, runStageInEnv)
		}
		if err != nil {
			impl.Logger.Errorw("err on fetch workflow logs", "err", err)
			return nil, nil, err
		} else if logStream == nil {
			return nil, cleanUp, fmt.Errorf("no logs found for pod %s", cdWorkflow.PodName)
		}
	}
	logReader := bufio.NewReader(logStream)
	return logReader, cleanUp, err
}

func (impl *CdHandlerImpl) getLogsFromRepository(pipelineId int, cdWorkflow *pipelineConfig.CdWorkflowRunner, clusterConfig *k8s.ClusterConfig, isExt bool) (*bufio.Reader, func() error, error) {
	impl.Logger.Debug("getting historic logs", "pipelineId", pipelineId)

	cdConfigLogsBucket := impl.config.GetDefaultBuildLogsBucket() // TODO -fixme
	cdConfigCdCacheRegion := impl.config.GetDefaultCdLogsBucketRegion()

	cdLogRequest := types.BuildLogRequest{
		PipelineId:    cdWorkflow.CdWorkflow.PipelineId,
		WorkflowId:    cdWorkflow.Id,
		PodName:       cdWorkflow.PodName,
		LogsFilePath:  cdWorkflow.LogLocation, // impl.ciCdConfig.CiDefaultBuildLogsKeyPrefix + "/" + cdWorkflow.Name + "/main.log", //TODO - fixme
		CloudProvider: impl.config.CloudProvider,
		AzureBlobConfig: &blob_storage.AzureBlobBaseConfig{
			Enabled:           impl.config.CloudProvider == types.BLOB_STORAGE_AZURE,
			AccountName:       impl.config.AzureAccountName,
			BlobContainerName: impl.config.AzureBlobContainerCiLog,
			AccountKey:        impl.config.AzureAccountKey,
		},
		AwsS3BaseConfig: &blob_storage.AwsS3BaseConfig{
			AccessKey:         impl.config.BlobStorageS3AccessKey,
			Passkey:           impl.config.BlobStorageS3SecretKey,
			EndpointUrl:       impl.config.BlobStorageS3Endpoint,
			IsInSecure:        impl.config.BlobStorageS3EndpointInsecure,
			BucketName:        cdConfigLogsBucket,
			Region:            cdConfigCdCacheRegion,
			VersioningEnabled: impl.config.BlobStorageS3BucketVersioned,
		},
		GcpBlobBaseConfig: &blob_storage.GcpBlobBaseConfig{
			BucketName:             cdConfigLogsBucket,
			CredentialFileJsonData: impl.config.BlobStorageGcpCredentialJson,
		},
	}
	useExternalBlobStorage := isExternalBlobStorageEnabled(isExt, impl.config.UseBlobStorageConfigInCdWorkflow)
	if useExternalBlobStorage {
		// fetch extClusterBlob cm and cs from k8s client, if they are present then read creds
		// from them else return.
		cmConfig, secretConfig, err := impl.blobConfigStorageService.FetchCmAndSecretBlobConfigFromExternalCluster(clusterConfig, cdWorkflow.Namespace)
		if err != nil {
			impl.Logger.Errorw("error in fetching config map and secret from external cluster", "err", err, "clusterConfig", clusterConfig)
			return nil, nil, err
		}
		rq := &cdLogRequest
		rq.SetBuildLogRequest(cmConfig, secretConfig)
	}

	impl.Logger.Debugw("s3 log req ", "pipelineId", pipelineId, "runnerId", cdWorkflow.Id)
	oldLogsStream, cleanUp, err := impl.ciLogService.FetchLogs(impl.config.BaseLogLocationPath, cdLogRequest)
	if err != nil {
		impl.Logger.Errorw("err", err)
		return nil, nil, err
	}
	logReader := bufio.NewReader(oldLogsStream)
	return logReader, cleanUp, err
}
func isExternalBlobStorageEnabled(isExternalRun bool, useBlobStorageConfigInCdWorkflow bool) bool {
	// TODO impl.config.UseBlobStorageConfigInCdWorkflow fetches the live status, we need to check from db as well, we should put useExternalBlobStorage in db
	return isExternalRun && !useBlobStorageConfigInCdWorkflow
}

>>>>>>> 0204c134
func (impl *CdHandlerImpl) FetchCdWorkflowDetails(appId int, environmentId int, pipelineId int, buildId int) (types.WorkflowResponse, error) {
	workflowR, err := impl.cdWorkflowRepository.FindWorkflowRunnerById(buildId)
	if err != nil && err != pg.ErrNoRows {
		impl.Logger.Errorw("err", "err", err)
		return types.WorkflowResponse{}, err
	} else if err == pg.ErrNoRows {
		return types.WorkflowResponse{}, nil
	}
	workflow := impl.converterWFR(*workflowR)

	if workflowR.WorkflowType == bean.CD_WORKFLOW_TYPE_PRE || workflowR.WorkflowType == bean.CD_WORKFLOW_TYPE_POST {
		//get execution stage data
		impl.Logger.Infow("fetching pre/post workflow stages", "workflowId", workflowR.Id, "workflowType", workflowR.WorkflowType)
		workflowStageData, err := impl.workflowStageStatusService.GetWorkflowStagesByWorkflowIdAndType(workflowR.Id, workflowR.WorkflowType.String())
		if err != nil {
			impl.Logger.Errorw("error in fetching pre/post workflow stages", "err", err)
			return types.WorkflowResponse{}, err
		}
		workflow.WorkflowExecutionStage = impl.workflowStageStatusService.ConvertDBWorkflowStageToMap(workflowStageData, workflow.Id, workflow.Status, workflow.PodStatus, workflow.Message, workflow.WorkflowType, workflow.StartedOn, workflow.FinishedOn)
	} else {
		workflow.WorkflowExecutionStage = map[string][]*bean5.WorkflowStageDto{}
	}

	triggeredByUserEmailId, err := impl.userService.GetActiveEmailById(workflow.TriggeredBy)
	if err != nil && !util.IsErrNoRows(err) {
		impl.Logger.Errorw("err", "err", err)
		return types.WorkflowResponse{}, err
	}
	if len(triggeredByUserEmailId) == 0 {
		triggeredByUserEmailId = "anonymous"
	}
	ciArtifactId := workflow.CiArtifactId
	targetPlatforms := []*bean4.TargetPlatform{}
	if ciArtifactId > 0 {
		ciArtifact, err := impl.ciArtifactRepository.Get(ciArtifactId)
		if err != nil {
			impl.Logger.Errorw("error fetching artifact data", "err", err)
			return types.WorkflowResponse{}, err
		}

		targetPlatforms = utils.ConvertTargetPlatformStringToObject(ciArtifact.TargetPlatforms)

		// handling linked ci pipeline
		if ciArtifact.ParentCiArtifact > 0 && ciArtifact.WorkflowId == nil {
			ciArtifactId = ciArtifact.ParentCiArtifact
		}
	}
	ciWf, err := impl.ciWorkflowRepository.FindLastTriggeredWorkflowByArtifactId(ciArtifactId)
	if err != nil && err != pg.ErrNoRows {
		impl.Logger.Errorw("error in fetching ci wf", "artifactId", workflow.CiArtifactId, "err", err)
		return types.WorkflowResponse{}, err
	}
	ciMaterials, err := impl.ciPipelineMaterialRepository.GetByPipelineIdForRegexAndFixed(ciWf.CiPipelineId)
	if err != nil {
		impl.Logger.Errorw("err", "err", err)
		return types.WorkflowResponse{}, err
	}

	var ciMaterialsArr []buildBean.CiPipelineMaterialResponse
	for _, m := range ciMaterials {
		res := buildBean.CiPipelineMaterialResponse{
			Id:              m.Id,
			GitMaterialId:   m.GitMaterialId,
			GitMaterialName: m.GitMaterial.Name[strings.Index(m.GitMaterial.Name, "-")+1:],
			Type:            string(m.Type),
			Value:           m.Value,
			Active:          m.Active,
			Url:             m.GitMaterial.Url,
		}
		ciMaterialsArr = append(ciMaterialsArr, res)
	}
	gitTriggers := make(map[int]pipelineConfig.GitCommit)
	if ciWf.GitTriggers != nil {
		gitTriggers = ciWf.GitTriggers
	}

	workflowResponse := types.WorkflowResponse{
		Id:                     workflow.Id,
		Name:                   workflow.Name,
		Status:                 workflow.Status,
		PodStatus:              workflow.PodStatus,
		Message:                workflow.Message,
		StartedOn:              workflow.StartedOn,
		FinishedOn:             workflow.FinishedOn,
		Namespace:              workflow.Namespace,
		CiMaterials:            ciMaterialsArr,
		TriggeredBy:            workflow.TriggeredBy,
		TriggeredByEmail:       triggeredByUserEmailId,
		Artifact:               workflow.Image,
		Stage:                  workflow.WorkflowType,
		GitTriggers:            gitTriggers,
		BlobStorageEnabled:     workflow.BlobStorageEnabled,
		IsVirtualEnvironment:   workflowR.CdWorkflow.Pipeline.Environment.IsVirtualEnvironment,
		PodName:                workflowR.PodName,
		ArtifactId:             workflow.CiArtifactId,
		IsArtifactUploaded:     workflow.IsArtifactUploaded,
		CiPipelineId:           ciWf.CiPipelineId,
		TargetPlatforms:        targetPlatforms,
		WorkflowExecutionStage: workflow.WorkflowExecutionStage,
	}
	return workflowResponse, nil

}

func (impl *CdHandlerImpl) converterWFR(wfr pipelineConfig.CdWorkflowRunner) pipelineBean.CdWorkflowWithArtifact {
	workflow := pipelineBean.CdWorkflowWithArtifact{}
	if wfr.Id > 0 {
		workflow.Name = wfr.Name
		workflow.Id = wfr.Id
		workflow.Namespace = wfr.Namespace
		workflow.Status = wfr.Status
		workflow.Message = wfr.Message
		workflow.PodStatus = wfr.PodStatus
		workflow.FinishedOn = wfr.FinishedOn
		workflow.TriggeredBy = wfr.TriggeredBy
		workflow.StartedOn = wfr.StartedOn
		workflow.WorkflowType = string(wfr.WorkflowType)
		workflow.CdWorkflowId = wfr.CdWorkflowId
		workflow.Image = wfr.CdWorkflow.CiArtifact.Image
		workflow.TargetPlatforms = utils.ConvertTargetPlatformStringToObject(wfr.CdWorkflow.CiArtifact.TargetPlatforms)
		workflow.PipelineId = wfr.CdWorkflow.PipelineId
		workflow.CiArtifactId = wfr.CdWorkflow.CiArtifactId
		// TODO: FIXME :- if wfr status is terminal then only migrate isArtifactUploaded flag.
		isArtifactUploaded, isMigrationRequired := wfr.GetIsArtifactUploaded()
		if isMigrationRequired {
			// Migrate isArtifactUploaded. For old records, set isArtifactUploaded -> Uploaded
			impl.cdWorkflowRepository.MigrateIsArtifactUploaded(wfr.Id, true)
			isArtifactUploaded = true
		}
		workflow.IsArtifactUploaded = isArtifactUploaded
		workflow.BlobStorageEnabled = wfr.BlobStorageEnabled
		workflow.RefCdWorkflowRunnerId = wfr.RefCdWorkflowRunnerId
	}
	return workflow
}

func (impl *CdHandlerImpl) converterWFRList(wfrList []pipelineConfig.CdWorkflowRunner) []pipelineBean.CdWorkflowWithArtifact {
	var workflowList []pipelineBean.CdWorkflowWithArtifact
	var results []pipelineBean.CdWorkflowWithArtifact
	var ids []int32
	for _, item := range wfrList {
		ids = append(ids, item.TriggeredBy)
		workflowList = append(workflowList, impl.converterWFR(item))
	}
	userEmails := make(map[int32]string)
	users, err := impl.userService.GetByIds(ids)
	if err != nil {
		impl.Logger.Errorw("unable to find user", "err", err)
	}
	for _, item := range users {
		userEmails[item.Id] = item.EmailId
	}
	for _, item := range workflowList {
		item.EmailId = userEmails[item.TriggeredBy]
		results = append(results, item)
	}
	return results
}

func (impl *CdHandlerImpl) FetchCdPrePostStageStatus(pipelineId int) ([]pipelineBean.CdWorkflowWithArtifact, error) {
	var results []pipelineBean.CdWorkflowWithArtifact
	wfrPre, err := impl.cdWorkflowRepository.FindLatestByPipelineIdAndRunnerType(pipelineId, bean.CD_WORKFLOW_TYPE_PRE)
	if err != nil && err != pg.ErrNoRows {
		return results, err
	}
	if wfrPre.Id > 0 {
		workflowPre := impl.converterWFR(wfrPre)
		results = append(results, workflowPre)
	} else {
		workflowPre := pipelineBean.CdWorkflowWithArtifact{Status: "Notbuilt", WorkflowType: string(bean.CD_WORKFLOW_TYPE_PRE), PipelineId: pipelineId}
		results = append(results, workflowPre)
	}

	wfrPost, err := impl.cdWorkflowRepository.FindLatestByPipelineIdAndRunnerType(pipelineId, bean.CD_WORKFLOW_TYPE_POST)
	if err != nil && err != pg.ErrNoRows {
		return results, err
	}
	if wfrPost.Id > 0 {
		workflowPost := impl.converterWFR(wfrPost)
		results = append(results, workflowPost)
	} else {
		workflowPost := pipelineBean.CdWorkflowWithArtifact{Status: "Notbuilt", WorkflowType: string(bean.CD_WORKFLOW_TYPE_POST), PipelineId: pipelineId}
		results = append(results, workflowPost)
	}
	return results, nil

}

func (impl *CdHandlerImpl) FetchAppWorkflowStatusForTriggerView(appId int) ([]*pipelineConfig.CdWorkflowStatus, error) {
	var cdWorkflowStatus []*pipelineConfig.CdWorkflowStatus

	pipelines, err := impl.pipelineRepository.FindActiveByAppId(appId)
	if err != nil && err != pg.ErrNoRows {
		return cdWorkflowStatus, err
	}
	pipelineIds := make([]int, 0)
	partialDeletedPipelines := make(map[int]bool)
	// pipelineIdsMap := make(map[int]int)
	for _, pipeline := range pipelines {
		pipelineIds = append(pipelineIds, pipeline.Id)
		partialDeletedPipelines[pipeline.Id] = pipeline.DeploymentAppDeleteRequest
	}

	if len(pipelineIds) == 0 {
		return cdWorkflowStatus, nil
	}

	cdMap := make(map[int]*pipelineConfig.CdWorkflowStatus)
	result, err := impl.cdWorkflowRepository.FetchAllCdStagesLatestEntity(pipelineIds)
	if err != nil {
		return cdWorkflowStatus, err
	}
	var wfrIds []int
	for _, item := range result {
		wfrIds = append(wfrIds, item.WfrId)
	}

	statusMap := make(map[int]string)
	if len(wfrIds) > 0 {
		wfrList, err := impl.cdWorkflowRepository.FetchAllCdStagesLatestEntityStatus(wfrIds)
		if err != nil && !util.IsErrNoRows(err) {
			return cdWorkflowStatus, err
		}
		for _, item := range wfrList {
			statusMap[item.Id] = item.Status
		}
	}

	for _, item := range result {
		if _, ok := cdMap[item.PipelineId]; !ok {
			cdWorkflowStatus := &pipelineConfig.CdWorkflowStatus{}
			cdWorkflowStatus.PipelineId = item.PipelineId
			cdWorkflowStatus.CiPipelineId = item.CiPipelineId
			if item.WorkflowType == pipelineBean.WorkflowTypePre {
				cdWorkflowStatus.PreStatus = statusMap[item.WfrId]
			} else if item.WorkflowType == pipelineBean.WorkflowTypeDeploy {
				cdWorkflowStatus.DeployStatus = statusMap[item.WfrId]
			} else if item.WorkflowType == pipelineBean.WorkflowTypePost {
				cdWorkflowStatus.PostStatus = statusMap[item.WfrId]
			}
			cdMap[item.PipelineId] = cdWorkflowStatus
		} else {
			cdWorkflowStatus := cdMap[item.PipelineId]
			cdWorkflowStatus.PipelineId = item.PipelineId
			cdWorkflowStatus.CiPipelineId = item.CiPipelineId
			if item.WorkflowType == pipelineBean.WorkflowTypePre {
				cdWorkflowStatus.PreStatus = statusMap[item.WfrId]
			} else if item.WorkflowType == pipelineBean.WorkflowTypeDeploy {
				cdWorkflowStatus.DeployStatus = statusMap[item.WfrId]
			} else if item.WorkflowType == pipelineBean.WorkflowTypePost {
				cdWorkflowStatus.PostStatus = statusMap[item.WfrId]
			}
			cdMap[item.PipelineId] = cdWorkflowStatus
		}
		cdMap[item.PipelineId].DeploymentAppDeleteRequest = partialDeletedPipelines[item.PipelineId]
	}

	for _, item := range cdMap {
		if item.PreStatus == "" {
			item.PreStatus = pipelineBean.NotTriggered
		}
		if item.DeployStatus == "" {
			item.DeployStatus = pipelineBean.NotDeployed
		}
		if item.PostStatus == "" {
			item.PostStatus = pipelineBean.NotTriggered
		}
		cdWorkflowStatus = append(cdWorkflowStatus, item)
	}

	if len(cdWorkflowStatus) == 0 {
		for _, item := range pipelineIds {
			cdWs := &pipelineConfig.CdWorkflowStatus{}
			cdWs.PipelineId = item
			cdWs.PreStatus = pipelineBean.NotTriggered
			cdWs.DeployStatus = pipelineBean.NotDeployed
			cdWs.PostStatus = pipelineBean.NotTriggered
			cdWorkflowStatus = append(cdWorkflowStatus, cdWs)
		}
	} else {
		for _, item := range pipelineIds {
			if _, ok := cdMap[item]; !ok {
				cdWs := &pipelineConfig.CdWorkflowStatus{}
				cdWs.PipelineId = item
				cdWs.PreStatus = pipelineBean.NotTriggered
				cdWs.DeployStatus = pipelineBean.NotDeployed
				cdWs.PostStatus = pipelineBean.NotTriggered
				cdWorkflowStatus = append(cdWorkflowStatus, cdWs)
			}
		}
	}

	return cdWorkflowStatus, err
}

func (impl *CdHandlerImpl) FetchAppWorkflowStatusForTriggerViewForEnvironment(request resourceGroup2.ResourceGroupingRequest, token string) ([]*pipelineConfig.CdWorkflowStatus, error) {
	cdWorkflowStatus := make([]*pipelineConfig.CdWorkflowStatus, 0)
	var pipelines []*pipelineConfig.Pipeline
	var err error
	if request.ResourceGroupId > 0 {
		appIds, err := impl.resourceGroupService.GetResourceIdsByResourceGroupId(request.ResourceGroupId)
		if err != nil {
			return nil, err
		}
		// override appIds if already provided app group id in request.
		request.ResourceIds = appIds
	}
	if len(request.ResourceIds) > 0 {
		pipelines, err = impl.pipelineRepository.FindActiveByInFilter(request.ParentResourceId, request.ResourceIds)
	} else {
		pipelines, err = impl.pipelineRepository.FindActiveByEnvId(request.ParentResourceId)
	}
	if err != nil {
		impl.Logger.Errorw("error in fetching pipelines", "request", request, "err", err)
		return nil, err
	}

	var appIds []int
	for _, pipeline := range pipelines {
		appIds = append(appIds, pipeline.AppId)
	}
	if len(appIds) == 0 {
		impl.Logger.Warnw("there is no app id found for fetching cd pipelines", "request", request)
		return cdWorkflowStatus, nil
	}
	pipelines, err = impl.pipelineRepository.FindActiveByAppIds(appIds)
	if err != nil && err != pg.ErrNoRows {
		return cdWorkflowStatus, err
	}
	pipelineIds := make([]int, 0)
	for _, pipeline := range pipelines {
		pipelineIds = append(pipelineIds, pipeline.Id)
	}
	if len(pipelineIds) == 0 {
		return cdWorkflowStatus, nil
	}
	// authorization block starts here
	var appObjectArr []string
	var envObjectArr []string
	objects := impl.enforcerUtil.GetAppAndEnvObjectByPipelineIds(pipelineIds)
	pipelineIds = []int{}
	for _, object := range objects {
		appObjectArr = append(appObjectArr, object[0])
		envObjectArr = append(envObjectArr, object[1])
	}

	// filter out pipelines for unauthorized apps but not envs
	appResults, _ := request.CheckAuthBatch(token, appObjectArr, envObjectArr)
	for _, pipeline := range pipelines {
		appObject := objects[pipeline.Id][0]
		if !(appResults[appObject]) {
			// if user unauthorized, skip items
			continue
		}
		pipelineIds = append(pipelineIds, pipeline.Id)
	}
	// authorization block ends here
	if len(pipelineIds) == 0 {
		return cdWorkflowStatus, nil
	}
	cdMap := make(map[int]*pipelineConfig.CdWorkflowStatus)
	wfrStatus, err := impl.cdWorkflowRepository.FetchAllCdStagesLatestEntity(pipelineIds)
	if err != nil {
		return cdWorkflowStatus, err
	}
	var wfrIds []int
	for _, item := range wfrStatus {
		wfrIds = append(wfrIds, item.WfrId)
	}

	statusMap := make(map[int]string)
	if len(wfrIds) > 0 {
		cdWorkflowRunners, err := impl.cdWorkflowRepository.FetchAllCdStagesLatestEntityStatus(wfrIds)
		if err != nil && !util.IsErrNoRows(err) {
			return cdWorkflowStatus, err
		}
		for _, item := range cdWorkflowRunners {
			statusMap[item.Id] = item.Status
		}
	}

	for _, item := range wfrStatus {
		if _, ok := cdMap[item.PipelineId]; !ok {
			cdWorkflowStatus := &pipelineConfig.CdWorkflowStatus{}
			cdWorkflowStatus.PipelineId = item.PipelineId
			cdWorkflowStatus.CiPipelineId = item.CiPipelineId
			if item.WorkflowType == pipelineBean.WorkflowTypePre {
				cdWorkflowStatus.PreStatus = statusMap[item.WfrId]
			} else if item.WorkflowType == pipelineBean.WorkflowTypeDeploy {
				cdWorkflowStatus.DeployStatus = statusMap[item.WfrId]
			} else if item.WorkflowType == pipelineBean.WorkflowTypePost {
				cdWorkflowStatus.PostStatus = statusMap[item.WfrId]
			}
			cdMap[item.PipelineId] = cdWorkflowStatus
		} else {
			cdWorkflowStatus := cdMap[item.PipelineId]
			cdWorkflowStatus.PipelineId = item.PipelineId
			cdWorkflowStatus.CiPipelineId = item.CiPipelineId
			if item.WorkflowType == pipelineBean.WorkflowTypePre {
				cdWorkflowStatus.PreStatus = statusMap[item.WfrId]
			} else if item.WorkflowType == pipelineBean.WorkflowTypeDeploy {
				cdWorkflowStatus.DeployStatus = statusMap[item.WfrId]
			} else if item.WorkflowType == pipelineBean.WorkflowTypePost {
				cdWorkflowStatus.PostStatus = statusMap[item.WfrId]
			}
			cdMap[item.PipelineId] = cdWorkflowStatus
		}
	}

	for _, item := range cdMap {
		if item.PreStatus == "" {
			item.PreStatus = pipelineBean.NotTriggered
		}
		if item.DeployStatus == "" {
			item.DeployStatus = pipelineBean.NotDeployed
		}
		if item.PostStatus == "" {
			item.PostStatus = pipelineBean.NotTriggered
		}
		cdWorkflowStatus = append(cdWorkflowStatus, item)
	}

	if len(cdWorkflowStatus) == 0 {
		for _, item := range pipelineIds {
			cdWs := &pipelineConfig.CdWorkflowStatus{}
			cdWs.PipelineId = item
			cdWs.PreStatus = pipelineBean.NotTriggered
			cdWs.DeployStatus = pipelineBean.NotDeployed
			cdWs.PostStatus = pipelineBean.NotTriggered
			cdWorkflowStatus = append(cdWorkflowStatus, cdWs)
		}
	} else {
		for _, item := range pipelineIds {
			if _, ok := cdMap[item]; !ok {
				cdWs := &pipelineConfig.CdWorkflowStatus{}
				cdWs.PipelineId = item
				cdWs.PreStatus = pipelineBean.NotTriggered
				cdWs.DeployStatus = pipelineBean.NotDeployed
				cdWs.PostStatus = pipelineBean.NotTriggered
				cdWorkflowStatus = append(cdWorkflowStatus, cdWs)
			}
		}
	}

	return cdWorkflowStatus, err
}

func (impl *CdHandlerImpl) FetchAppDeploymentStatusForEnvironments(request resourceGroup2.ResourceGroupingRequest, token string) ([]*pipelineConfig.AppDeploymentStatus, error) {
	_, span := otel.Tracer("orchestrator").Start(request.Ctx, "pipelineBuilder.authorizationDeploymentStatusForResourceGrouping")
	deploymentStatuses := make([]*pipelineConfig.AppDeploymentStatus, 0)
	deploymentStatusesMap := make(map[int]*pipelineConfig.AppDeploymentStatus)
	pipelineAppMap := make(map[int]int)
	statusMap := make(map[int]string)
	var cdPipelines []*pipelineConfig.Pipeline
	var err error
	if request.ResourceGroupId > 0 {
		appIds, err := impl.resourceGroupService.GetResourceIdsByResourceGroupId(request.ResourceGroupId)
		if err != nil {
			return nil, err
		}
		// override appIds if already provided app group id in request.
		request.ResourceIds = appIds
	}
	if len(request.ResourceIds) > 0 {
		cdPipelines, err = impl.pipelineRepository.FindActiveByInFilter(request.ParentResourceId, request.ResourceIds)
	} else {
		cdPipelines, err = impl.pipelineRepository.FindActiveByEnvId(request.ParentResourceId)
	}
	if err != nil {
		impl.Logger.Errorw("error in fetching pipelines", "request", request, "err", err)
		return nil, err
	}
	pipelineIds := make([]int, 0)
	for _, pipeline := range cdPipelines {
		pipelineIds = append(pipelineIds, pipeline.Id)
	}
	if len(pipelineIds) == 0 {
		err = &util.ApiError{Code: "404", HttpStatusCode: 200, UserMessage: "no matching pipeline found"}
		return nil, err
	}
	// authorization block starts here
	var appObjectArr []string
	var envObjectArr []string
	objects := impl.enforcerUtil.GetAppAndEnvObjectByPipelineIds(pipelineIds)
	pipelineIds = []int{}
	for _, object := range objects {
		appObjectArr = append(appObjectArr, object[0])
		envObjectArr = append(envObjectArr, object[1])
	}
	appResults, envResults := request.CheckAuthBatch(token, appObjectArr, envObjectArr)
	for _, pipeline := range cdPipelines {
		appObject := objects[pipeline.Id][0]
		envObject := objects[pipeline.Id][1]
		if !(appResults[appObject] && envResults[envObject]) {
			// if user unauthorized, skip items
			continue
		}
		pipelineIds = append(pipelineIds, pipeline.Id)
		pipelineAppMap[pipeline.Id] = pipeline.AppId
	}
	span.End()
	// authorization block ends here

	if len(pipelineIds) == 0 {
		return deploymentStatuses, nil
	}
	_, span = otel.Tracer("orchestrator").Start(request.Ctx, "pipelineBuilder.FetchAllCdStagesLatestEntity")
	result, err := impl.cdWorkflowRepository.FetchAllCdStagesLatestEntity(pipelineIds)
	span.End()
	if err != nil {
		return deploymentStatuses, err
	}
	var wfrIds []int
	for _, item := range result {
		wfrIds = append(wfrIds, item.WfrId)
	}
	if len(wfrIds) > 0 {
		_, span = otel.Tracer("orchestrator").Start(request.Ctx, "pipelineBuilder.FetchAllCdStagesLatestEntityStatus")
		wfrList, err := impl.cdWorkflowRepository.FetchEnvAllCdStagesLatestEntityStatus(wfrIds, request.ParentResourceId)
		span.End()
		if err != nil && !util.IsErrNoRows(err) {
			return deploymentStatuses, err
		}
		for _, item := range wfrList {
			if item.Status == "" {
				statusMap[item.Id] = pipelineBean.NotDeployed
			} else {
				statusMap[item.Id] = item.Status
			}
		}
	}

	for _, item := range result {
		if _, ok := deploymentStatusesMap[item.PipelineId]; !ok {
			deploymentStatus := &pipelineConfig.AppDeploymentStatus{}
			deploymentStatus.PipelineId = item.PipelineId
			if item.WorkflowType == pipelineBean.WorkflowTypeDeploy {
				deploymentStatus.DeployStatus = statusMap[item.WfrId]
				deploymentStatus.AppId = pipelineAppMap[deploymentStatus.PipelineId]
				deploymentStatusesMap[item.PipelineId] = deploymentStatus
			}
		}
	}
	// in case there is no workflow found for pipeline, set all the pipeline status - Not Deployed
	for _, pipelineId := range pipelineIds {
		if _, ok := deploymentStatusesMap[pipelineId]; !ok {
			deploymentStatus := &pipelineConfig.AppDeploymentStatus{}
			deploymentStatus.PipelineId = pipelineId
			deploymentStatus.DeployStatus = pipelineBean.NotDeployed
			deploymentStatus.AppId = pipelineAppMap[deploymentStatus.PipelineId]
			deploymentStatusesMap[pipelineId] = deploymentStatus
		}
	}
	for _, deploymentStatus := range deploymentStatusesMap {
		deploymentStatuses = append(deploymentStatuses, deploymentStatus)
	}

	return deploymentStatuses, err
}

func (impl *CdHandlerImpl) DeactivateImageReservationPathsOnFailure(imagePathReservationIds []int) error {
	return impl.customTagService.DeactivateImagePathReservationByImageIds(imagePathReservationIds)
}<|MERGE_RESOLUTION|>--- conflicted
+++ resolved
@@ -21,34 +21,17 @@
 	"fmt"
 	"github.com/devtron-labs/common-lib/utils"
 	bean4 "github.com/devtron-labs/common-lib/utils/bean"
-<<<<<<< HEAD
-	"github.com/devtron-labs/devtron/internal/sql/repository/pipelineConfig/adapter/cdWorkflow"
-	cdWorkflow2 "github.com/devtron-labs/devtron/internal/sql/repository/pipelineConfig/bean/workflow/cdWorkflow"
-=======
 	pipelineAdapter "github.com/devtron-labs/devtron/internal/sql/repository/pipelineConfig/adapter/cdWorkflow"
 	cdWorkflowBean "github.com/devtron-labs/devtron/internal/sql/repository/pipelineConfig/bean/workflow/cdWorkflow"
-	bean2 "github.com/devtron-labs/devtron/pkg/bean"
->>>>>>> 0204c134
 	"github.com/devtron-labs/devtron/pkg/build/artifacts/imageTagging"
 	buildBean "github.com/devtron-labs/devtron/pkg/build/pipeline/bean"
 	repository3 "github.com/devtron-labs/devtron/pkg/cluster/environment/repository"
 	common2 "github.com/devtron-labs/devtron/pkg/deployment/common"
-<<<<<<< HEAD
+	eventProcessorBean "github.com/devtron-labs/devtron/pkg/eventProcessor/bean"
 	"github.com/devtron-labs/devtron/pkg/pipeline/workflowStatus"
 	bean5 "github.com/devtron-labs/devtron/pkg/pipeline/workflowStatus/bean"
 	"github.com/devtron-labs/devtron/pkg/workflow/cd"
-=======
-	eventProcessorBean "github.com/devtron-labs/devtron/pkg/eventProcessor/bean"
-	"github.com/devtron-labs/devtron/pkg/pipeline/constants"
-	util2 "github.com/devtron-labs/devtron/pkg/pipeline/util"
-	"github.com/devtron-labs/devtron/pkg/pipeline/workflowStatus"
-	bean5 "github.com/devtron-labs/devtron/pkg/pipeline/workflowStatus/bean"
-	"github.com/devtron-labs/devtron/pkg/workflow/cd"
-	"net/http"
-	"os"
-	"path/filepath"
 	"slices"
->>>>>>> 0204c134
 	"strconv"
 	"strings"
 	"time"
@@ -146,128 +129,8 @@
 	return cdh
 }
 
-<<<<<<< HEAD
-func (impl *CdHandlerImpl) UpdateWorkflow(workflowStatus v1alpha1.WorkflowStatus) (int, string, bool, error) {
-	wfStatusRs := impl.extractWorkfowStatus(workflowStatus)
-=======
-func (impl *CdHandlerImpl) CancelStage(workflowRunnerId int, forceAbort bool, userId int32) (int, error) {
-	workflowRunner, err := impl.cdWorkflowRepository.FindWorkflowRunnerById(workflowRunnerId)
-	if err != nil {
-		impl.Logger.Errorw("err", "err", err)
-		return 0, err
-	}
-	pipeline, err := impl.pipelineRepository.FindById(workflowRunner.CdWorkflow.PipelineId)
-	if err != nil {
-		impl.Logger.Errorw("error while fetching cd pipeline", "err", err)
-		return 0, err
-	}
-
-	env, err := impl.envRepository.FindById(pipeline.EnvironmentId)
-	if err != nil {
-		impl.Logger.Errorw("could not fetch stage env", "err", err)
-		return 0, err
-	}
-
-	var clusterBean bean3.ClusterBean
-	if env != nil && env.Cluster != nil {
-		clusterBean = adapter.GetClusterBean(*env.Cluster)
-	}
-	clusterConfig := clusterBean.GetClusterConfig()
-	var isExtCluster bool
-	if workflowRunner.WorkflowType == types.PRE {
-		isExtCluster = pipeline.RunPreStageInEnv
-	} else if workflowRunner.WorkflowType == types.POST {
-		isExtCluster = pipeline.RunPostStageInEnv
-	}
-	var restConfig *rest.Config
-	if isExtCluster {
-		restConfig, err = impl.k8sUtil.GetRestConfigByCluster(clusterConfig)
-		if err != nil {
-			impl.Logger.Errorw("error in getting rest config by cluster id", "err", err)
-			return 0, err
-		}
-	}
-	// Terminate workflow
-	cancelWfDtoRequest := &types.CancelWfRequestDto{
-		ExecutorType: workflowRunner.ExecutorType,
-		WorkflowName: workflowRunner.Name,
-		Namespace:    workflowRunner.Namespace,
-		RestConfig:   restConfig,
-		IsExt:        isExtCluster,
-		Environment:  nil,
-	}
-	err = impl.workflowService.TerminateWorkflow(cancelWfDtoRequest)
-	if err != nil && forceAbort {
-		impl.Logger.Errorw("error in terminating workflow, with force abort flag as true", "workflowName", workflowRunner.Name, "err", err)
-		cancelWfDtoRequest.WorkflowGenerateName = fmt.Sprintf("%d-%s", workflowRunnerId, workflowRunner.Name)
-		err1 := impl.workflowService.TerminateDanglingWorkflows(cancelWfDtoRequest)
-		if err1 != nil {
-			impl.Logger.Errorw("error in terminating dangling workflows", "cancelWfDtoRequest", cancelWfDtoRequest, "err", err)
-			// ignoring error here in case of force abort, confirmed from product
-		}
-	} else if err != nil && strings.Contains(err.Error(), "cannot find workflow") {
-		return 0, &util.ApiError{Code: "200", HttpStatusCode: http.StatusBadRequest, UserMessage: err.Error()}
-	} else if err != nil {
-		impl.Logger.Error("cannot terminate wf runner", "err", err)
-		return 0, err
-	}
-	if forceAbort {
-		err = impl.handleForceAbortCaseForCdStage(workflowRunner, forceAbort)
-		if err != nil {
-			impl.Logger.Errorw("error in handleForceAbortCaseForCdStage", "forceAbortFlag", forceAbort, "workflowRunner", workflowRunner, "err", err)
-			return 0, err
-		}
-		return workflowRunner.Id, nil
-	}
-	if len(workflowRunner.ImagePathReservationIds) > 0 {
-		err := impl.customTagService.DeactivateImagePathReservationByImageIds(workflowRunner.ImagePathReservationIds)
-		if err != nil {
-			impl.Logger.Errorw("error in deactivating image path reservation ids", "err", err)
-			return 0, err
-		}
-	}
-	workflowRunner.Status = cdWorkflowBean.WorkflowCancel
-	workflowRunner.UpdatedOn = time.Now()
-	workflowRunner.UpdatedBy = userId
-	err = impl.cdWorkflowRunnerService.UpdateCdWorkflowRunnerWithStage(workflowRunner)
-	if err != nil {
-		impl.Logger.Error("cannot update deleted workflow runner status, but wf deleted", "err", err)
-		return 0, err
-	}
-	return workflowRunner.Id, nil
-}
-
-func (impl *CdHandlerImpl) updateWorkflowRunnerForForceAbort(workflowRunner *pipelineConfig.CdWorkflowRunner) error {
-	workflowRunner.Status = cdWorkflowBean.WorkflowCancel
-	workflowRunner.PodStatus = string(bean2.Failed)
-	workflowRunner.Message = constants.FORCE_ABORT_MESSAGE_AFTER_STARTING_STAGE
-	err := impl.cdWorkflowRunnerService.UpdateCdWorkflowRunnerWithStage(workflowRunner)
-	if err != nil {
-		impl.Logger.Errorw("error in updating workflow status in cd workflow runner in force abort case", "err", err)
-		return err
-	}
-	return nil
-}
-
-func (impl *CdHandlerImpl) handleForceAbortCaseForCdStage(workflowRunner *pipelineConfig.CdWorkflowRunner, forceAbort bool) error {
-	isWorkflowInNonTerminalStage := workflowRunner.Status == string(v1alpha1.NodePending) || workflowRunner.Status == string(v1alpha1.NodeRunning)
-	if !isWorkflowInNonTerminalStage {
-		if forceAbort {
-			return impl.updateWorkflowRunnerForForceAbort(workflowRunner)
-		} else {
-			return &util.ApiError{Code: "200", HttpStatusCode: 400, UserMessage: "cannot cancel stage, stage not in progress"}
-		}
-	}
-	//this arises when someone deletes the workflow in resource browser and wants to force abort a cd stage(pre/post)
-	if workflowRunner.Status == string(v1alpha1.NodeRunning) && forceAbort {
-		return impl.updateWorkflowRunnerForForceAbort(workflowRunner)
-	}
-	return nil
-}
-
 func (impl *CdHandlerImpl) UpdateWorkflow(workflowStatus eventProcessorBean.CiCdStatus) (int, string, bool, error) {
 	wfStatusRs := impl.extractWorkflowStatus(workflowStatus)
->>>>>>> 0204c134
 	workflowName, status, podStatus, message, podName := wfStatusRs.WorkflowName, wfStatusRs.Status, wfStatusRs.PodStatus, wfStatusRs.Message, wfStatusRs.PodName
 	impl.Logger.Debugw("cd workflow status update event for", "wf ", workflowName, "status", status)
 	if workflowName == "" {
@@ -523,125 +386,6 @@
 	return cdWorkflowArtifact, nil
 }
 
-<<<<<<< HEAD
-=======
-func (impl *CdHandlerImpl) GetRunningWorkflowLogs(environmentId int, pipelineId int, wfrId int) (*bufio.Reader, func() error, error) {
-	cdWorkflow, err := impl.cdWorkflowRepository.FindWorkflowRunnerById(wfrId)
-	if err != nil {
-		impl.Logger.Errorw("error on fetch wf runner", "err", err)
-		return nil, nil, err
-	}
-
-	env, err := impl.envRepository.FindById(environmentId)
-	if err != nil {
-		impl.Logger.Errorw("could not fetch stage env", "err", err)
-		return nil, nil, err
-	}
-
-	pipeline, err := impl.pipelineRepository.FindById(cdWorkflow.CdWorkflow.PipelineId)
-	if err != nil {
-		impl.Logger.Errorw("error while fetching cd pipeline", "err", err)
-		return nil, nil, err
-	}
-	var clusterBean bean3.ClusterBean
-	if env != nil && env.Cluster != nil {
-		clusterBean = adapter.GetClusterBean(*env.Cluster)
-	}
-	clusterConfig := clusterBean.GetClusterConfig()
-	var isExtCluster bool
-	if cdWorkflow.WorkflowType == types.PRE {
-		isExtCluster = pipeline.RunPreStageInEnv
-	} else if cdWorkflow.WorkflowType == types.POST {
-		isExtCluster = pipeline.RunPostStageInEnv
-	}
-	return impl.getWorkflowLogs(pipelineId, cdWorkflow, clusterConfig, isExtCluster)
-}
-
-func (impl *CdHandlerImpl) getWorkflowLogs(pipelineId int, cdWorkflow *pipelineConfig.CdWorkflowRunner, clusterConfig *k8s.ClusterConfig, runStageInEnv bool) (*bufio.Reader, func() error, error) {
-	cdLogRequest := types.BuildLogRequest{
-		PodName:   cdWorkflow.PodName,
-		Namespace: cdWorkflow.Namespace,
-	}
-
-	logStream, cleanUp, err := impl.ciLogService.FetchRunningWorkflowLogs(cdLogRequest, clusterConfig, runStageInEnv)
-	if logStream == nil || err != nil {
-		if !cdWorkflow.BlobStorageEnabled {
-			return nil, nil, errors.New("logs-not-stored-in-repository")
-		} else if string(v1alpha1.NodeSucceeded) == cdWorkflow.Status || string(v1alpha1.NodeError) == cdWorkflow.Status || string(v1alpha1.NodeFailed) == cdWorkflow.Status || cdWorkflow.Status == cdWorkflowBean.WorkflowCancel {
-			impl.Logger.Debugw("pod is not live", "podName", cdWorkflow.PodName, "err", err)
-			return impl.getLogsFromRepository(pipelineId, cdWorkflow, clusterConfig, runStageInEnv)
-		}
-		if err != nil {
-			impl.Logger.Errorw("err on fetch workflow logs", "err", err)
-			return nil, nil, err
-		} else if logStream == nil {
-			return nil, cleanUp, fmt.Errorf("no logs found for pod %s", cdWorkflow.PodName)
-		}
-	}
-	logReader := bufio.NewReader(logStream)
-	return logReader, cleanUp, err
-}
-
-func (impl *CdHandlerImpl) getLogsFromRepository(pipelineId int, cdWorkflow *pipelineConfig.CdWorkflowRunner, clusterConfig *k8s.ClusterConfig, isExt bool) (*bufio.Reader, func() error, error) {
-	impl.Logger.Debug("getting historic logs", "pipelineId", pipelineId)
-
-	cdConfigLogsBucket := impl.config.GetDefaultBuildLogsBucket() // TODO -fixme
-	cdConfigCdCacheRegion := impl.config.GetDefaultCdLogsBucketRegion()
-
-	cdLogRequest := types.BuildLogRequest{
-		PipelineId:    cdWorkflow.CdWorkflow.PipelineId,
-		WorkflowId:    cdWorkflow.Id,
-		PodName:       cdWorkflow.PodName,
-		LogsFilePath:  cdWorkflow.LogLocation, // impl.ciCdConfig.CiDefaultBuildLogsKeyPrefix + "/" + cdWorkflow.Name + "/main.log", //TODO - fixme
-		CloudProvider: impl.config.CloudProvider,
-		AzureBlobConfig: &blob_storage.AzureBlobBaseConfig{
-			Enabled:           impl.config.CloudProvider == types.BLOB_STORAGE_AZURE,
-			AccountName:       impl.config.AzureAccountName,
-			BlobContainerName: impl.config.AzureBlobContainerCiLog,
-			AccountKey:        impl.config.AzureAccountKey,
-		},
-		AwsS3BaseConfig: &blob_storage.AwsS3BaseConfig{
-			AccessKey:         impl.config.BlobStorageS3AccessKey,
-			Passkey:           impl.config.BlobStorageS3SecretKey,
-			EndpointUrl:       impl.config.BlobStorageS3Endpoint,
-			IsInSecure:        impl.config.BlobStorageS3EndpointInsecure,
-			BucketName:        cdConfigLogsBucket,
-			Region:            cdConfigCdCacheRegion,
-			VersioningEnabled: impl.config.BlobStorageS3BucketVersioned,
-		},
-		GcpBlobBaseConfig: &blob_storage.GcpBlobBaseConfig{
-			BucketName:             cdConfigLogsBucket,
-			CredentialFileJsonData: impl.config.BlobStorageGcpCredentialJson,
-		},
-	}
-	useExternalBlobStorage := isExternalBlobStorageEnabled(isExt, impl.config.UseBlobStorageConfigInCdWorkflow)
-	if useExternalBlobStorage {
-		// fetch extClusterBlob cm and cs from k8s client, if they are present then read creds
-		// from them else return.
-		cmConfig, secretConfig, err := impl.blobConfigStorageService.FetchCmAndSecretBlobConfigFromExternalCluster(clusterConfig, cdWorkflow.Namespace)
-		if err != nil {
-			impl.Logger.Errorw("error in fetching config map and secret from external cluster", "err", err, "clusterConfig", clusterConfig)
-			return nil, nil, err
-		}
-		rq := &cdLogRequest
-		rq.SetBuildLogRequest(cmConfig, secretConfig)
-	}
-
-	impl.Logger.Debugw("s3 log req ", "pipelineId", pipelineId, "runnerId", cdWorkflow.Id)
-	oldLogsStream, cleanUp, err := impl.ciLogService.FetchLogs(impl.config.BaseLogLocationPath, cdLogRequest)
-	if err != nil {
-		impl.Logger.Errorw("err", err)
-		return nil, nil, err
-	}
-	logReader := bufio.NewReader(oldLogsStream)
-	return logReader, cleanUp, err
-}
-func isExternalBlobStorageEnabled(isExternalRun bool, useBlobStorageConfigInCdWorkflow bool) bool {
-	// TODO impl.config.UseBlobStorageConfigInCdWorkflow fetches the live status, we need to check from db as well, we should put useExternalBlobStorage in db
-	return isExternalRun && !useBlobStorageConfigInCdWorkflow
-}
-
->>>>>>> 0204c134
 func (impl *CdHandlerImpl) FetchCdWorkflowDetails(appId int, environmentId int, pipelineId int, buildId int) (types.WorkflowResponse, error) {
 	workflowR, err := impl.cdWorkflowRepository.FindWorkflowRunnerById(buildId)
 	if err != nil && err != pg.ErrNoRows {
