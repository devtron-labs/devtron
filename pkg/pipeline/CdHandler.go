--- conflicted
+++ resolved
@@ -154,27 +154,9 @@
 		impl.Logger.Errorw("error in getting pipelines having latest trigger stuck in non terminal statuses", "err", err)
 		return err
 	}
-<<<<<<< HEAD
-	impl.Logger.Infow("received deployment statuses for stucked argo cd pipelines", "deploymentStatuses", deploymentStatuses)
-	for _, deploymentStatus := range deploymentStatuses {
-		//create new nats event
-		statusUpdateEvent := ArgoPipelineStatusEvent{
-			ArgoAppName:                deploymentStatus.AppName,
-			AppId:                      deploymentStatus.AppId,
-			EnvId:                      deploymentStatus.EnvId,
-			IgnoreFailedWorkflowStatus: false,
-		}
-		//write event
-		err = impl.eventClient.WriteNatsEvent(pubub.ARGO_PIPELINE_STATUS_UPDATE_TOPIC, statusUpdateEvent)
-		if err != nil {
-			impl.Logger.Errorw("error in writing nats event", "topic", pubub.ARGO_PIPELINE_STATUS_UPDATE_TOPIC, "payload", statusUpdateEvent)
-			continue
-		}
-=======
 	impl.Logger.Debugw("received stuck argo cd pipelines", "pipelines", pipelines)
 	for _, pipeline := range pipelines {
 		impl.CheckAndSendArgoPipelineStatusSyncEventIfNeeded(pipeline.Id, 1)
->>>>>>> e76c6539
 	}
 	return nil
 }
@@ -209,12 +191,7 @@
 		//write event
 		err = impl.eventClient.WriteNatsEvent(pubub.ARGO_PIPELINE_STATUS_UPDATE_TOPIC, statusUpdateEvent)
 		if err != nil {
-<<<<<<< HEAD
 			impl.Logger.Errorw("error in writing nats event", "topic", pubub.ARGO_PIPELINE_STATUS_UPDATE_TOPIC, "payload", statusUpdateEvent)
-			continue
-=======
-			impl.Logger.Errorw("error in writing nats event", "topic", util3.ARGO_PIPELINE_STATUS_UPDATE_TOPIC, "payload", statusUpdateEvent)
->>>>>>> e76c6539
 		}
 	}
 }
