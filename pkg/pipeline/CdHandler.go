--- conflicted
+++ resolved
@@ -900,7 +900,6 @@
 			cdWorkflowStatus.PipelineId = item.PipelineId
 			cdWorkflowStatus.CiPipelineId = item.CiPipelineId
 			if item.WorkflowType == WorklowTypePre {
-<<<<<<< HEAD
 				cdWorkflowStatus.PreStatus = statusMap[item.WfrId]
 			} else if item.WorkflowType == WorklowTypeDeploy {
 				cdWorkflowStatus.DeployStatus = statusMap[item.WfrId]
@@ -961,151 +960,6 @@
 	return cdWorkflowStatus, err
 }
 
-func (impl *CdHandlerImpl) FetchAppWorkflowStatusForTriggerViewForEnvironment(envId int, emailId string, checkAuthBatch func(emailId string, appObject []string, envObject []string) (map[string]bool, map[string]bool)) ([]*pipelineConfig.CdWorkflowStatus, error) {
-	cdWorkflowStatus := make([]*pipelineConfig.CdWorkflowStatus, 0)
-	pipelines, err := impl.pipelineRepository.FindActiveByEnvId(envId)
-	if err != nil && err != pg.ErrNoRows {
-		impl.Logger.Errorw("error fetching pipelines for env id", "err", err)
-		return nil, err
-	}
-
-	var appIds []int
-	for _, pipeline := range pipelines {
-		appIds = append(appIds, pipeline.AppId)
-	}
-	if len(appIds) == 0 {
-		impl.Logger.Warnw("there is no app id found for fetching cd pipelines", "envId", envId)
-		return cdWorkflowStatus, nil
-	}
-	pipelines, err = impl.pipelineRepository.FindActiveByAppIds(appIds)
-	if err != nil && err != pg.ErrNoRows {
-		return cdWorkflowStatus, err
-	}
-	pipelineIds := make([]int, 0)
-	//authorization block starts here
-	var envObjectArr []string
-	var appObjectArr []string
-	rbacObjectMap := make(map[int][]string)
-	for _, pipeline := range pipelines {
-		appObject := impl.enforcerUtil.GetAppRBACName(pipeline.App.AppName)
-		envObject := impl.enforcerUtil.GetEnvRBACNameByCdPipelineIdAndEnvId(pipeline.Id)
-		appObjectArr = append(appObjectArr, appObject)
-		envObjectArr = append(envObjectArr, envObject)
-		rbacObjectMap[pipeline.Id] = []string{appObject, envObject}
-	}
-	for _, pipeline := range pipelines {
-		appResults, envResults := checkAuthBatch(emailId, appObjectArr, envObjectArr)
-		appObject := rbacObjectMap[pipeline.Id][0]
-		envObject := rbacObjectMap[pipeline.Id][1]
-		if !(appResults[appObject] && envResults[envObject]) {
-			//if user unauthorized, skip items
-			continue
-		}
-		pipelineIds = append(pipelineIds, pipeline.Id)
-	}
-	//authorization block ends here
-	if len(pipelineIds) == 0 {
-		return cdWorkflowStatus, nil
-	}
-	cdMap := make(map[int]*pipelineConfig.CdWorkflowStatus)
-	result, err := impl.cdWorkflowRepository.FetchAllCdStagesLatestEntity(pipelineIds)
-	if err != nil {
-		return cdWorkflowStatus, err
-	}
-	var wfrIds []int
-	for _, item := range result {
-		wfrIds = append(wfrIds, item.WfrId)
-	}
-
-	statusMap := make(map[int]string)
-	if len(wfrIds) > 0 {
-		wfrList, err := impl.cdWorkflowRepository.FetchAllCdStagesLatestEntityStatus(wfrIds)
-		if err != nil && !util.IsErrNoRows(err) {
-			return cdWorkflowStatus, err
-		}
-		for _, item := range wfrList {
-			statusMap[item.Id] = item.Status
-		}
-	}
-
-	for _, item := range result {
-		if _, ok := cdMap[item.PipelineId]; !ok {
-			cdWorkflowStatus := &pipelineConfig.CdWorkflowStatus{}
-			cdWorkflowStatus.PipelineId = item.PipelineId
-			cdWorkflowStatus.CiPipelineId = item.CiPipelineId
-			if item.WorkflowType == WorklowTypePre {
-=======
->>>>>>> 5927525c
-				cdWorkflowStatus.PreStatus = statusMap[item.WfrId]
-			} else if item.WorkflowType == WorklowTypeDeploy {
-				cdWorkflowStatus.DeployStatus = statusMap[item.WfrId]
-			} else if item.WorkflowType == WorklowTypePost {
-				cdWorkflowStatus.PostStatus = statusMap[item.WfrId]
-			}
-			cdMap[item.PipelineId] = cdWorkflowStatus
-		} else {
-			cdWorkflowStatus := cdMap[item.PipelineId]
-			cdWorkflowStatus.PipelineId = item.PipelineId
-			cdWorkflowStatus.CiPipelineId = item.CiPipelineId
-			if item.WorkflowType == WorklowTypePre {
-				cdWorkflowStatus.PreStatus = statusMap[item.WfrId]
-			} else if item.WorkflowType == WorklowTypeDeploy {
-				cdWorkflowStatus.DeployStatus = statusMap[item.WfrId]
-<<<<<<< HEAD
-			} else if item.WorkflowType == WorklowTypePre {
-=======
-			} else if item.WorkflowType == WorklowTypePost {
->>>>>>> 5927525c
-				cdWorkflowStatus.PostStatus = statusMap[item.WfrId]
-			}
-			cdMap[item.PipelineId] = cdWorkflowStatus
-		}
-	}
-
-	for _, item := range cdMap {
-		if item.PreStatus == "" {
-			item.PreStatus = NotTriggered
-		}
-		if item.DeployStatus == "" {
-			item.DeployStatus = NotDeployed
-		}
-		if item.PostStatus == "" {
-			item.PostStatus = NotTriggered
-		}
-		cdWorkflowStatus = append(cdWorkflowStatus, item)
-	}
-
-	if len(cdWorkflowStatus) == 0 {
-		for _, item := range pipelineIds {
-			cdWs := &pipelineConfig.CdWorkflowStatus{}
-			cdWs.PipelineId = item
-			cdWs.PreStatus = NotTriggered
-			cdWs.DeployStatus = NotDeployed
-			cdWs.PostStatus = NotTriggered
-			cdWorkflowStatus = append(cdWorkflowStatus, cdWs)
-		}
-	} else {
-		for _, item := range pipelineIds {
-			if _, ok := cdMap[item]; !ok {
-				cdWs := &pipelineConfig.CdWorkflowStatus{}
-				cdWs.PipelineId = item
-				cdWs.PreStatus = NotTriggered
-				cdWs.DeployStatus = NotDeployed
-<<<<<<< HEAD
-				cdWs.PostStatus = WorklowTypeDeploy
-=======
-				cdWs.PostStatus = NotTriggered
->>>>>>> 5927525c
-				cdWorkflowStatus = append(cdWorkflowStatus, cdWs)
-			}
-		}
-	}
-
-	return cdWorkflowStatus, err
-}
-
-<<<<<<< HEAD
-=======
 func (impl *CdHandlerImpl) FetchAppWorkflowStatusForTriggerViewForEnvironment(envId int, emailId string, checkAuthBatch func(emailId string, appObject []string, envObject []string) (map[string]bool, map[string]bool)) ([]*pipelineConfig.CdWorkflowStatus, error) {
 	cdWorkflowStatus := make([]*pipelineConfig.CdWorkflowStatus, 0)
 	pipelines, err := impl.pipelineRepository.FindActiveByEnvId(envId)
@@ -1239,7 +1093,6 @@
 	return cdWorkflowStatus, err
 }
 
->>>>>>> 5927525c
 func (impl *CdHandlerImpl) FetchAppDeploymentStatusForEnvironments(envId int, emailId string, checkAuthBatch func(emailId string, appObject []string, envObject []string) (map[string]bool, map[string]bool)) ([]*pipelineConfig.AppDeploymentStatus, error) {
 	deploymentStatuses := make([]*pipelineConfig.AppDeploymentStatus, 0)
 	deploymentStatusesMap := make(map[int]*pipelineConfig.AppDeploymentStatus)
