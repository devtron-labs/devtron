/*
 * Copyright (c) 2020 Devtron Labs
 *
 * Licensed under the Apache License, Version 2.0 (the "License");
 * you may not use this file except in compliance with the License.
 * You may obtain a copy of the License at
 *
 *    http://www.apache.org/licenses/LICENSE-2.0
 *
 * Unless required by applicable law or agreed to in writing, software
 * distributed under the License is distributed on an "AS IS" BASIS,
 * WITHOUT WARRANTIES OR CONDITIONS OF ANY KIND, either express or implied.
 * See the License for the specific language governing permissions and
 * limitations under the License.
 *
 */

package pipeline

import (
	"bufio"
	"context"
	"errors"
	"fmt"
	application2 "github.com/argoproj/argo-cd/v2/pkg/apiclient/application"
	"github.com/argoproj/argo-workflows/v3/pkg/apis/workflow/v1alpha1"
	blob_storage "github.com/devtron-labs/common-lib/blob-storage"
	pubub "github.com/devtron-labs/common-lib/pubsub-lib"
	"github.com/devtron-labs/devtron/api/bean"
	client "github.com/devtron-labs/devtron/api/helm-app"
	"github.com/devtron-labs/devtron/client/argocdServer/application"
	client2 "github.com/devtron-labs/devtron/client/events"
	"github.com/devtron-labs/devtron/internal/sql/repository"
	app2 "github.com/devtron-labs/devtron/internal/sql/repository/app"
	"github.com/devtron-labs/devtron/internal/sql/repository/chartConfig"
	"github.com/devtron-labs/devtron/internal/sql/repository/pipelineConfig"
	"github.com/devtron-labs/devtron/internal/util"
	"github.com/devtron-labs/devtron/pkg/app"
	"github.com/devtron-labs/devtron/pkg/app/status"
	app_status "github.com/devtron-labs/devtron/pkg/appStatus"
	repository3 "github.com/devtron-labs/devtron/pkg/appStore/deployment/repository"
	bean3 "github.com/devtron-labs/devtron/pkg/bean"
	"github.com/devtron-labs/devtron/pkg/cluster"
	repository2 "github.com/devtron-labs/devtron/pkg/cluster/repository"
	bean2 "github.com/devtron-labs/devtron/pkg/pipeline/bean"
	resourceGroup2 "github.com/devtron-labs/devtron/pkg/resourceGroup"
	"github.com/devtron-labs/devtron/pkg/sql"
	"github.com/devtron-labs/devtron/pkg/user"
	util3 "github.com/devtron-labs/devtron/util"
	"github.com/devtron-labs/devtron/util/argo"
	util2 "github.com/devtron-labs/devtron/util/event"
	"github.com/devtron-labs/devtron/util/k8s"
	"github.com/devtron-labs/devtron/util/rbac"
	"github.com/go-pg/pg"
	"go.opentelemetry.io/otel"
	"go.uber.org/zap"
	"os"
	"path/filepath"
	"strconv"
	"strings"
	"time"
)

const (
	DEVTRON_APP_HELM_PIPELINE_STATUS_UPDATE_CRON = "DTAppHelmPipelineStatusUpdateCron"
	DEVTRON_APP_ARGO_PIPELINE_STATUS_UPDATE_CRON = "DTAppArgoPipelineStatusUpdateCron"
	HELM_APP_ARGO_PIPELINE_STATUS_UPDATE_CRON    = "HelmAppArgoPipelineStatusUpdateCron"
)

type CdHandler interface {
	HandleCdStageReTrigger(runner *pipelineConfig.CdWorkflowRunner) error
	UpdateWorkflow(workflowStatus v1alpha1.WorkflowStatus) (int, string, error)
	GetCdBuildHistory(appId int, environmentId int, pipelineId int, offset int, size int) ([]pipelineConfig.CdWorkflowWithArtifact, error)
	GetRunningWorkflowLogs(environmentId int, pipelineId int, workflowId int) (*bufio.Reader, func() error, error)
	FetchCdWorkflowDetails(appId int, environmentId int, pipelineId int, buildId int) (WorkflowResponse, error)
	DownloadCdWorkflowArtifacts(pipelineId int, buildId int) (*os.File, error)
	FetchCdPrePostStageStatus(pipelineId int) ([]pipelineConfig.CdWorkflowWithArtifact, error)
	CancelStage(workflowRunnerId int, userId int32) (int, error)
	FetchAppWorkflowStatusForTriggerView(appId int) ([]*pipelineConfig.CdWorkflowStatus, error)
	CheckHelmAppStatusPeriodicallyAndUpdateInDb(helmPipelineStatusCheckEligibleTime int, getPipelineDeployedWithinHours int) error
	CheckArgoAppStatusPeriodicallyAndUpdateInDb(getPipelineDeployedBeforeMinutes int, getPipelineDeployedWithinHours int) error
	CheckArgoPipelineTimelineStatusPeriodicallyAndUpdateInDb(pendingSinceSeconds int, timeForDegradation int) error
	UpdatePipelineTimelineAndStatusByLiveApplicationFetch(pipeline *pipelineConfig.Pipeline, installedApp repository3.InstalledApps, userId int32) (err error, isTimelineUpdated bool)
	CheckAndSendArgoPipelineStatusSyncEventIfNeeded(pipelineId int, userId int32, isAppStoreApplication bool)
	FetchAppWorkflowStatusForTriggerViewForEnvironment(request resourceGroup2.ResourceGroupingRequest) ([]*pipelineConfig.CdWorkflowStatus, error)
	FetchAppDeploymentStatusForEnvironments(request resourceGroup2.ResourceGroupingRequest) ([]*pipelineConfig.AppDeploymentStatus, error)
	PerformDeploymentApprovalAction(userId int32, approvalActionRequest bean3.UserApprovalActionRequest) error
}

type CdHandlerImpl struct {
	Logger                                 *zap.SugaredLogger
	userService                            user.UserService
	ciLogService                           CiLogService
	ciArtifactRepository                   repository.CiArtifactRepository
	ciPipelineMaterialRepository           pipelineConfig.CiPipelineMaterialRepository
	cdWorkflowRepository                   pipelineConfig.CdWorkflowRepository
	envRepository                          repository2.EnvironmentRepository
	pipelineRepository                     pipelineConfig.PipelineRepository
	ciWorkflowRepository                   pipelineConfig.CiWorkflowRepository
	helmAppService                         client.HelmAppService
	pipelineOverrideRepository             chartConfig.PipelineOverrideRepository
	workflowDagExecutor                    WorkflowDagExecutor
	appListingService                      app.AppListingService
	appListingRepository                   repository.AppListingRepository
	pipelineStatusTimelineRepository       pipelineConfig.PipelineStatusTimelineRepository
	application                            application.ServiceClient
	argoUserService                        argo.ArgoUserService
	deploymentEventHandler                 app.DeploymentEventHandler
	eventClient                            client2.EventClient
	pipelineStatusTimelineResourcesService status.PipelineStatusTimelineResourcesService
	pipelineStatusSyncDetailService        status.PipelineStatusSyncDetailService
	pipelineStatusTimelineService          status.PipelineStatusTimelineService
	appService                             app.AppService
	appStatusService                       app_status.AppStatusService
	enforcerUtil                           rbac.EnforcerUtil
	installedAppRepository                 repository3.InstalledAppRepository
	installedAppVersionHistoryRepository   repository3.InstalledAppVersionHistoryRepository
	appRepository                          app2.AppRepository
	resourceGroupService                   resourceGroup2.ResourceGroupService
	deploymentApprovalRepository           pipelineConfig.DeploymentApprovalRepository
	imageTaggingService                    ImageTaggingService
	eventFactory                           client2.EventFactory
	k8sUtil                                *k8s.K8sUtil
	workflowService                        WorkflowService
	config                                 *CdConfig
}

func NewCdHandlerImpl(Logger *zap.SugaredLogger, userService user.UserService, cdWorkflowRepository pipelineConfig.CdWorkflowRepository, ciLogService CiLogService, ciArtifactRepository repository.CiArtifactRepository, ciPipelineMaterialRepository pipelineConfig.CiPipelineMaterialRepository, pipelineRepository pipelineConfig.PipelineRepository, envRepository repository2.EnvironmentRepository, ciWorkflowRepository pipelineConfig.CiWorkflowRepository, helmAppService client.HelmAppService, pipelineOverrideRepository chartConfig.PipelineOverrideRepository, workflowDagExecutor WorkflowDagExecutor, appListingService app.AppListingService, appListingRepository repository.AppListingRepository, pipelineStatusTimelineRepository pipelineConfig.PipelineStatusTimelineRepository, application application.ServiceClient, argoUserService argo.ArgoUserService, deploymentEventHandler app.DeploymentEventHandler, eventClient client2.EventClient, pipelineStatusTimelineResourcesService status.PipelineStatusTimelineResourcesService, pipelineStatusSyncDetailService status.PipelineStatusSyncDetailService, pipelineStatusTimelineService status.PipelineStatusTimelineService, appService app.AppService, appStatusService app_status.AppStatusService, enforcerUtil rbac.EnforcerUtil, installedAppRepository repository3.InstalledAppRepository, installedAppVersionHistoryRepository repository3.InstalledAppVersionHistoryRepository, appRepository app2.AppRepository, resourceGroupService resourceGroup2.ResourceGroupService, imageTaggingService ImageTaggingService, k8sUtil *k8s.K8sUtil, workflowService WorkflowService,
	deploymentApprovalRepository pipelineConfig.DeploymentApprovalRepository,
	eventFactory client2.EventFactory) *CdHandlerImpl {
	cdh := &CdHandlerImpl{
		Logger:                                 Logger,
		userService:                            userService,
		ciLogService:                           ciLogService,
		cdWorkflowRepository:                   cdWorkflowRepository,
		ciArtifactRepository:                   ciArtifactRepository,
		ciPipelineMaterialRepository:           ciPipelineMaterialRepository,
		envRepository:                          envRepository,
		pipelineRepository:                     pipelineRepository,
		ciWorkflowRepository:                   ciWorkflowRepository,
		helmAppService:                         helmAppService,
		pipelineOverrideRepository:             pipelineOverrideRepository,
		workflowDagExecutor:                    workflowDagExecutor,
		appListingService:                      appListingService,
		appListingRepository:                   appListingRepository,
		pipelineStatusTimelineRepository:       pipelineStatusTimelineRepository,
		application:                            application,
		argoUserService:                        argoUserService,
		deploymentEventHandler:                 deploymentEventHandler,
		eventClient:                            eventClient,
		pipelineStatusTimelineResourcesService: pipelineStatusTimelineResourcesService,
		pipelineStatusSyncDetailService:        pipelineStatusSyncDetailService,
		pipelineStatusTimelineService:          pipelineStatusTimelineService,
		appService:                             appService,
		appStatusService:                       appStatusService,
		enforcerUtil:                           enforcerUtil,
		installedAppRepository:                 installedAppRepository,
		installedAppVersionHistoryRepository:   installedAppVersionHistoryRepository,
		appRepository:                          appRepository,
		resourceGroupService:                   resourceGroupService,
		deploymentApprovalRepository:           deploymentApprovalRepository,
		imageTaggingService:                    imageTaggingService,
		eventFactory:                           eventFactory,
		k8sUtil:                                k8sUtil,
		workflowService:                        workflowService,
	}
	config, err := GetCdConfig()
	if err != nil {
		return nil
	}
	cdh.config = config
	return cdh
}

type ArgoPipelineStatusSyncEvent struct {
	PipelineId            int   `json:"pipelineId"`
	UserId                int32 `json:"userId"`
	IsAppStoreApplication bool  `json:"isAppStoreApplication"`
}

const NotTriggered string = "Not Triggered"
const NotDeployed = "Not Deployed"
const WorklowTypeDeploy = "DEPLOY"
const WorklowTypePre = "PRE"
const WorklowTypePost = "POST"
const WorkflowApprovalNode = "APPROVAL"

func (impl *CdHandlerImpl) HandleCdStageReTrigger(runner *pipelineConfig.CdWorkflowRunner) error {
	// do not re-trigger if retries = 0
	if !impl.config.WorkflowRetriesEnabled() {
		impl.Logger.Debugw("cd stage workflow re-triggering is not enabled")
		return nil
	}

	impl.Logger.Infow("re triggering cd stage ", "runnerId", runner.Id)
	var err error
	//add comment for this logic
	if runner.RefCdWorkflowRunnerId != 0 {
		runner, err = impl.cdWorkflowRepository.FindWorkflowRunnerById(runner.RefCdWorkflowRunnerId)
		if err != nil {
			impl.Logger.Errorw("error in FindWorkflowRunnerById by id ", "err", err, "wfrId", runner.RefCdWorkflowRunnerId)
			return err
		}
	}
	retryCnt, err := impl.cdWorkflowRepository.FindRetriedWorkflowCountByReferenceId(runner.Id)
	if err != nil {
		impl.Logger.Errorw("error in FindRetriedWorkflowCountByReferenceId ", "err", err, "cdWorkflowRunnerId", runner.Id)
		return err
	}

	if retryCnt >= impl.config.MaxCdWorkflowRunnerRetries {
		impl.Logger.Infow("maximum retries for this workflow are exhausted, not re-triggering again", "retries", retryCnt, "wfrId", runner.Id)
		return nil
	}

	if runner.WorkflowType == bean.CD_WORKFLOW_TYPE_PRE {
		err = impl.workflowDagExecutor.TriggerPreStage(context.Background(), runner.CdWorkflow, runner.CdWorkflow.CiArtifact, runner.CdWorkflow.Pipeline, 1, false, runner.Id)
		if err != nil {
			impl.Logger.Errorw("error in TriggerPreStage ", "err", err, "cdWorkflowRunnerId", runner.Id)
			return err
		}
	} else if runner.WorkflowType == bean.CD_WORKFLOW_TYPE_POST {
		err = impl.workflowDagExecutor.TriggerPostStage(runner.CdWorkflow, runner.CdWorkflow.Pipeline, 1, runner.Id)
		if err != nil {
			impl.Logger.Errorw("error in TriggerPostStage ", "err", err, "cdWorkflowRunnerId", runner.Id)
			return err
		}
	}

	impl.Logger.Infow("cd stage re triggered for runner", "runnerId", runner.Id)
	return nil
}

func (impl *CdHandlerImpl) CheckArgoAppStatusPeriodicallyAndUpdateInDb(getPipelineDeployedBeforeMinutes int, getPipelineDeployedWithinHours int) error {
	pipelines, err := impl.pipelineRepository.GetArgoPipelinesHavingLatestTriggerStuckInNonTerminalStatuses(getPipelineDeployedBeforeMinutes, getPipelineDeployedWithinHours)
	if err != nil {
		impl.Logger.Errorw("error in getting pipelines having latest trigger stuck in non terminal statuses", "err", err)
		return err
	}
	impl.Logger.Debugw("received stuck argo cd pipelines", "pipelines", pipelines, "number of pipelines", len(pipelines))

	for _, pipeline := range pipelines {
		impl.CheckAndSendArgoPipelineStatusSyncEventIfNeeded(pipeline.Id, 1, false)
	}

	installedAppVersions, err := impl.installedAppRepository.GetArgoPipelinesHavingLatestTriggerStuckInNonTerminalStatusesForAppStore(getPipelineDeployedBeforeMinutes, getPipelineDeployedWithinHours)
	if err != nil {
		impl.Logger.Errorw("error in getting installedAppVersions having latest trigger stuck in non terminal statuses", "err", err)
		return err
	}
	impl.Logger.Debugw("received stuck argo installed appStore app", "installedAppVersions", installedAppVersions, "number of triggers", len(installedAppVersions))

	for _, installedAppVersion := range installedAppVersions {
		impl.CheckAndSendArgoPipelineStatusSyncEventIfNeeded(installedAppVersion.Id, 1, true)
	}
	return nil
}

func (impl *CdHandlerImpl) CheckArgoPipelineTimelineStatusPeriodicallyAndUpdateInDb(pendingSinceSeconds int, timeForDegradation int) error {
	//getting all the progressing status that are stuck since some time after kubectl apply success sync stage
	//and are not eligible for CheckArgoAppStatusPeriodicallyAndUpdateInDb
	pipelines, err := impl.pipelineRepository.GetArgoPipelinesHavingTriggersStuckInLastPossibleNonTerminalTimelines(pendingSinceSeconds, timeForDegradation)
	if err != nil && err != pg.ErrNoRows {
		impl.Logger.Errorw("err in GetArgoPipelinesHavingTriggersStuckInLastPossibleNonTerminalTimelines", "err", err)
		return err
	}
	impl.Logger.Debugw("received argo cd pipelines stuck at kubectl apply synced stage", "pipelines", pipelines)

	installedAppVersions, err := impl.installedAppRepository.GetArgoPipelinesHavingTriggersStuckInLastPossibleNonTerminalTimelinesForAppStore(pendingSinceSeconds, timeForDegradation)
	if err != nil && err != pg.ErrNoRows {
		impl.Logger.Errorw("err in GetArgoPipelinesHavingTriggersStuckInLastPossibleNonTerminalTimelinesForAppStore", "err", err)
		return err
	}

	impl.Logger.Debugw("received argo appStore application stuck at kubectl apply synced stage", "pipelines", installedAppVersions)
	for _, pipeline := range pipelines {
		impl.CheckAndSendArgoPipelineStatusSyncEventIfNeeded(pipeline.Id, 1, false)
	}

	for _, installedAppVersion := range installedAppVersions {
		impl.CheckAndSendArgoPipelineStatusSyncEventIfNeeded(installedAppVersion.Id, 1, true)
	}
	return nil
}

func (impl *CdHandlerImpl) CheckAndSendArgoPipelineStatusSyncEventIfNeeded(pipelineId int, userId int32, isAppStoreApplication bool) {
	var lastSyncTime time.Time
	var err error
	if isAppStoreApplication {
		lastSyncTime, err = impl.pipelineStatusSyncDetailService.GetLastSyncTimeForLatestInstalledAppVersionHistoryByInstalledAppVersionId(pipelineId)
	} else {
		lastSyncTime, err = impl.pipelineStatusSyncDetailService.GetLastSyncTimeForLatestCdWfrByCdPipelineId(pipelineId)
	}
	if err != nil {
		impl.Logger.Errorw("error in getting last sync time by pipelineId", "err", err, "pipelineId", pipelineId)
		return
	}
	//TODO: remove hard coding
	//pipelineId can be cdPipelineId or installedAppVersionId, using isAppStoreApplication flag to identify between them
	if lastSyncTime.IsZero() || (!lastSyncTime.IsZero() && time.Since(lastSyncTime) > 5*time.Second) { //create new nats event
		statusUpdateEvent := ArgoPipelineStatusSyncEvent{
			PipelineId:            pipelineId,
			UserId:                userId,
			IsAppStoreApplication: isAppStoreApplication,
		}
		//write event
		err = impl.eventClient.WriteNatsEvent(pubub.ARGO_PIPELINE_STATUS_UPDATE_TOPIC, statusUpdateEvent)
		if err != nil {
			impl.Logger.Errorw("error in writing nats event", "topic", pubub.ARGO_PIPELINE_STATUS_UPDATE_TOPIC, "payload", statusUpdateEvent)
		}
	}
}

func (impl *CdHandlerImpl) UpdatePipelineTimelineAndStatusByLiveApplicationFetch(pipeline *pipelineConfig.Pipeline, installedApp repository3.InstalledApps, userId int32) (error, bool) {
	isTimelineUpdated := false
	isSucceeded := false
	var pipelineOverride *chartConfig.PipelineOverride
	if pipeline != nil {
		isAppStore := false
		cdWfr, err := impl.cdWorkflowRepository.FindLastStatusByPipelineIdAndRunnerType(pipeline.Id, bean.CD_WORKFLOW_TYPE_DEPLOY)
		if err != nil {
			impl.Logger.Errorw("error in getting latest cdWfr by cdPipelineId", "err", err, "pipelineId", pipeline.Id)
			return nil, isTimelineUpdated
		}
		impl.Logger.Debugw("ARGO_PIPELINE_STATUS_UPDATE_REQ", "stage", "checkingDeploymentStatus", "argoAppName", pipeline, "cdWfr", cdWfr)
		if util3.IsTerminalStatus(cdWfr.Status) {
			//drop event
			return nil, isTimelineUpdated
		}
		//this should only be called when we have git-ops configured
		//try fetching status from argo cd
		acdToken, err := impl.argoUserService.GetLatestDevtronArgoCdUserToken()
		if err != nil {
			impl.Logger.Errorw("error in getting acd token", "err", err)
		}
		ctx := context.WithValue(context.Background(), "token", acdToken)
		query := &application2.ApplicationQuery{
			Name: &pipeline.DeploymentAppName,
		}
		app, err := impl.application.Get(ctx, query)
		if err != nil {
			impl.Logger.Errorw("error in getting acd application", "err", err, "argoAppName", pipeline)
			//updating cdWfr status
			cdWfr.Status = pipelineConfig.WorkflowUnableToFetchState
			cdWfr.UpdatedOn = time.Now()
			cdWfr.UpdatedBy = 1
			err = impl.cdWorkflowRepository.UpdateWorkFlowRunner(&cdWfr)
			if err != nil {
				impl.Logger.Errorw("error on update cd workflow runner", "cdWfr", cdWfr, "err", err)
				return err, isTimelineUpdated
			}
			// creating cd pipeline status timeline
			timeline := &pipelineConfig.PipelineStatusTimeline{
				CdWorkflowRunnerId: cdWfr.Id,
				Status:             pipelineConfig.TIMELINE_STATUS_UNABLE_TO_FETCH_STATUS,
				StatusDetail:       "Failed to connect to Argo CD to fetch deployment status.",
				StatusTime:         time.Now(),
				AuditLog: sql.AuditLog{
					CreatedBy: userId,
					CreatedOn: time.Now(),
					UpdatedBy: userId,
					UpdatedOn: time.Now(),
				},
			}
			err = impl.pipelineStatusTimelineService.SaveTimeline(timeline, nil, isAppStore)
			if err != nil {
				impl.Logger.Errorw("error in creating timeline status for app", "err", err, "timeline", timeline)
				return err, isTimelineUpdated
			}
		} else {
			if app == nil {
				impl.Logger.Errorw("found empty argo application object", "appName", pipeline.DeploymentAppName)
				return fmt.Errorf("found empty argo application object"), isTimelineUpdated
			}
			isSucceeded, isTimelineUpdated, pipelineOverride, err = impl.appService.UpdateDeploymentStatusForGitOpsPipelines(app, time.Now(), isAppStore)
			if err != nil {
				impl.Logger.Errorw("error in updating deployment status for gitOps cd pipelines", "app", app)
				return err, isTimelineUpdated
			}
			appStatus := app.Status.Health.Status
			err = impl.appStatusService.UpdateStatusWithAppIdEnvId(pipeline.AppId, pipeline.EnvironmentId, string(appStatus))
			if err != nil {
				impl.Logger.Errorw("error occurred while updating app-status for cd pipeline", "err", err, "appId", pipeline.AppId, "envId", pipeline.EnvironmentId)
				impl.Logger.Debugw("ignoring the error, UpdateStatusWithAppIdEnvId", "err", err, "appId", pipeline.AppId, "envId", pipeline.EnvironmentId)
			}
		}
		if isSucceeded {
			//handling deployment success event
			err = impl.workflowDagExecutor.HandleDeploymentSuccessEvent(pipelineOverride)
			if err != nil {
				impl.Logger.Errorw("error in handling deployment success event", "pipelineOverride", pipelineOverride, "err", err)
				return err, isTimelineUpdated
			}
		}
	} else {
		isAppStore := true
		installedAppVersionHistory, err := impl.installedAppVersionHistoryRepository.GetLatestInstalledAppVersionHistoryByInstalledAppId(installedApp.Id)
		if err != nil {
			impl.Logger.Errorw("error in getting latest installedAppVersionHistory by installedAppId", "err", err, "installedAppId", installedApp.Id)
			return nil, isTimelineUpdated
		}
		impl.Logger.Debugw("ARGO_PIPELINE_STATUS_UPDATE_REQ", "stage", "checkingDeploymentStatus", "argoAppName", installedApp, "installedAppVersionHistory", installedAppVersionHistory)
		if util3.IsTerminalStatus(installedAppVersionHistory.Status) {
			//drop event
			return nil, isTimelineUpdated
		}
		appDetails, err := impl.appRepository.FindActiveById(installedApp.AppId)
		if err != nil {
			impl.Logger.Errorw("error in getting appDetails from appId", "err", err)
			return nil, isTimelineUpdated
		}

		//TODO if Environment object in installedApp is nil then fetch envDetails also from envRepository
		envDetail, err := impl.envRepository.FindById(installedApp.EnvironmentId)
		if err != nil {
			impl.Logger.Errorw("error in getting envDetails from environment id", "err", err)
			return nil, isTimelineUpdated
		}
		var acdAppName string
		if len(installedApp.Environment.Name) != 0 {
			acdAppName = appDetails.AppName + installedApp.Environment.Name
		} else {
			acdAppName = appDetails.AppName + "-" + envDetail.Name
		}

		//this should only be called when we have git-ops configured
		//try fetching status from argo cd
		acdToken, err := impl.argoUserService.GetLatestDevtronArgoCdUserToken()
		if err != nil {
			impl.Logger.Errorw("error in getting acd token", "err", err)
		}

		ctx := context.WithValue(context.Background(), "token", acdToken)
		query := &application2.ApplicationQuery{
			Name: &acdAppName,
		}
		app, err := impl.application.Get(ctx, query)
		if err != nil {
			impl.Logger.Errorw("error in getting acd application", "err", err, "argoAppName", installedApp)
			//updating cdWfr status
			installedAppVersionHistory.Status = pipelineConfig.WorkflowUnableToFetchState
			installedAppVersionHistory.UpdatedOn = time.Now()
			installedAppVersionHistory.UpdatedBy = 1
			installedAppVersionHistory, err = impl.installedAppVersionHistoryRepository.UpdateInstalledAppVersionHistory(installedAppVersionHistory, nil)
			if err != nil {
				impl.Logger.Errorw("error on update installedAppVersionHistory", "installedAppVersionHistory", installedAppVersionHistory, "err", err)
				return err, isTimelineUpdated
			}
			// creating installedApp pipeline status timeline
			timeline := &pipelineConfig.PipelineStatusTimeline{
				InstalledAppVersionHistoryId: installedAppVersionHistory.Id,
				Status:                       pipelineConfig.TIMELINE_STATUS_UNABLE_TO_FETCH_STATUS,
				StatusDetail:                 "Failed to connect to Argo CD to fetch deployment status.",
				StatusTime:                   time.Now(),
				AuditLog: sql.AuditLog{
					CreatedBy: userId,
					CreatedOn: time.Now(),
					UpdatedBy: userId,
					UpdatedOn: time.Now(),
				},
			}
			err = impl.pipelineStatusTimelineService.SaveTimeline(timeline, nil, isAppStore)
			if err != nil {
				impl.Logger.Errorw("error in creating timeline status for app", "err", err, "timeline", timeline)
				return err, isTimelineUpdated
			}
		} else {
			if app == nil {
				impl.Logger.Errorw("found empty argo application object", "appName", acdAppName)
				return fmt.Errorf("found empty argo application object"), isTimelineUpdated
			}
			isSucceeded, isTimelineUpdated, pipelineOverride, err = impl.appService.UpdateDeploymentStatusForGitOpsPipelines(app, time.Now(), isAppStore)
			if err != nil {
				impl.Logger.Errorw("error in updating deployment status for gitOps cd pipelines", "app", app)
				return err, isTimelineUpdated
			}
			appStatus := app.Status.Health.Status
			err = impl.appStatusService.UpdateStatusWithAppIdEnvId(installedApp.AppId, installedApp.EnvironmentId, string(appStatus))
			if err != nil {
				impl.Logger.Errorw("error occurred while updating app-status for installed app", "err", err, "appId", installedApp.AppId, "envId", installedApp.EnvironmentId)
				impl.Logger.Debugw("ignoring the error, UpdateStatusWithAppIdEnvId", "err", err, "appId", installedApp.AppId, "envId", installedApp.EnvironmentId)
			}
		}
		if isSucceeded {
			//handling deployment success event
			//updating cdWfr status
			installedAppVersionHistory.Status = pipelineConfig.WorkflowSucceeded
			installedAppVersionHistory.FinishedOn = time.Now()
			installedAppVersionHistory.UpdatedOn = time.Now()
			installedAppVersionHistory.UpdatedBy = 1
			installedAppVersionHistory, err = impl.installedAppVersionHistoryRepository.UpdateInstalledAppVersionHistory(installedAppVersionHistory, nil)
			if err != nil {
				impl.Logger.Errorw("error on update installedAppVersionHistory", "installedAppVersionHistory", installedAppVersionHistory, "err", err)
				return err, isTimelineUpdated
			}

		}
	}

	return nil, isTimelineUpdated
}

func (impl *CdHandlerImpl) CheckHelmAppStatusPeriodicallyAndUpdateInDb(helmPipelineStatusCheckEligibleTime int, getPipelineDeployedWithinHours int) error {
	wfrList, err := impl.cdWorkflowRepository.GetLatestTriggersOfHelmPipelinesStuckInNonTerminalStatuses(getPipelineDeployedWithinHours)
	if err != nil {
		impl.Logger.Errorw("error in getting latest triggers of helm pipelines which are stuck in non terminal statuses", "err", err)
		return err
	}
	impl.Logger.Debugw("checking helm app status for non terminal deployment triggers", "wfrList", wfrList, "number of wfr", len(wfrList))
	for _, wfr := range wfrList {
		if time.Now().Sub(wfr.UpdatedOn) <= time.Duration(helmPipelineStatusCheckEligibleTime)*time.Second {
			//if wfr is updated within configured time then do not include for this cron cycle
			continue
		}
		appIdentifier := &client.AppIdentifier{
			ClusterId:   wfr.CdWorkflow.Pipeline.Environment.ClusterId,
			Namespace:   wfr.CdWorkflow.Pipeline.Environment.Namespace,
			ReleaseName: wfr.CdWorkflow.Pipeline.DeploymentAppName,
		}
		helmAppStatus, err := impl.helmAppService.GetApplicationStatus(context.Background(), appIdentifier)
		if err != nil {
			impl.Logger.Errorw("error in getting helm app release status ", "appIdentifier", appIdentifier, "err", err)
			//return err
			//skip this error and continue for next workflow status
			impl.Logger.Warnw("found error, skipping helm apps status update for this trigger", "appIdentifier", appIdentifier, "err", err)

			// Handle release not found errors
			if !strings.Contains(err.Error(), "release: not found") {
				continue
			}
		}
		if helmAppStatus == application.Healthy {
			wfr.Status = pipelineConfig.WorkflowSucceeded
			wfr.FinishedOn = time.Now()

		} else if err != nil && strings.Contains(err.Error(), "release: not found") {
			// If release not found, mark the deployment as failure
			wfr.Status = pipelineConfig.WorkflowFailed

		} else {
			wfr.Status = pipelineConfig.WorkflowInProgress
		}
		wfr.UpdatedBy = 1
		wfr.UpdatedOn = time.Now()
		err = impl.cdWorkflowRepository.UpdateWorkFlowRunner(wfr)
		if err != nil {
			impl.Logger.Errorw("error on update cd workflow runner", "wfr", wfr, "err", err)
			return err
		}
		cdMetrics := util3.CDMetrics{
			AppName:         wfr.CdWorkflow.Pipeline.DeploymentAppName,
			Status:          wfr.Status,
			DeploymentType:  wfr.CdWorkflow.Pipeline.DeploymentAppType,
			EnvironmentName: wfr.CdWorkflow.Pipeline.Environment.Name,
			Time:            time.Since(wfr.StartedOn).Seconds() - time.Since(wfr.FinishedOn).Seconds(),
		}
		util3.TriggerCDMetrics(cdMetrics, impl.config.ExposeCDMetrics)
		impl.Logger.Infow("updated workflow runner status for helm app", "wfr", wfr)
		if helmAppStatus == application.Healthy {
			pipelineOverride, err := impl.pipelineOverrideRepository.FindLatestByCdWorkflowId(wfr.CdWorkflowId)
			if err != nil {
				impl.Logger.Errorw("error in getting latest pipeline override by cdWorkflowId", "err", err, "cdWorkflowId", wfr.CdWorkflowId)
				return err
			}
			go impl.appService.WriteCDSuccessEvent(pipelineOverride.Pipeline.AppId, pipelineOverride.Pipeline.EnvironmentId, wfr, pipelineOverride)
			err = impl.workflowDagExecutor.HandleDeploymentSuccessEvent(pipelineOverride)
			if err != nil {
				impl.Logger.Errorw("error on handling deployment success event", "wfr", wfr, "err", err)
				return err
			}
		}
	}
	return nil
}

func (impl *CdHandlerImpl) CancelStage(workflowRunnerId int, userId int32) (int, error) {
	workflowRunner, err := impl.cdWorkflowRepository.FindWorkflowRunnerById(workflowRunnerId)
	if err != nil {
		impl.Logger.Errorw("err", "err", err)
		return 0, err
	}
	if !(string(v1alpha1.NodePending) == workflowRunner.Status || string(v1alpha1.NodeRunning) == workflowRunner.Status) {
		impl.Logger.Info("cannot cancel stage, stage not in progress")
		return 0, errors.New("cannot cancel stage, stage not in progress")
	}
	pipeline, err := impl.pipelineRepository.FindById(workflowRunner.CdWorkflow.PipelineId)
	if err != nil {
		impl.Logger.Errorw("error while fetching cd pipeline", "err", err)
		return 0, err
	}

	env, err := impl.envRepository.FindById(pipeline.EnvironmentId)
	if err != nil {
		impl.Logger.Errorw("could not fetch stage env", "err", err)
		return 0, err
	}

	var clusterBean cluster.ClusterBean
	if env != nil && env.Cluster != nil {
		clusterBean = cluster.GetClusterBean(*env.Cluster)
	}
	clusterConfig, err := clusterBean.GetClusterConfig()
	if err != nil {
		impl.Logger.Errorw("error in getting cluster config", "err", err, "clusterId", clusterBean.Id)
		return 0, err
	}
	var isExtCluster bool
	if workflowRunner.WorkflowType == PRE {
		isExtCluster = pipeline.RunPreStageInEnv
	} else if workflowRunner.WorkflowType == POST {
		isExtCluster = pipeline.RunPostStageInEnv
	}
	restConfig, err := impl.k8sUtil.GetRestConfigByCluster(clusterConfig)
	if err != nil {
		impl.Logger.Errorw("error in getting rest config by cluster id", "err", err)
		return 0, err
	}
	// Terminate workflow
	err = impl.workflowService.TerminateWorkflow(workflowRunner.ExecutorType, workflowRunner.Name, workflowRunner.Namespace, restConfig, isExtCluster, nil)
	if err != nil {
		impl.Logger.Error("cannot terminate wf runner", "err", err)
		return 0, err
	}

	workflowRunner.Status = WorkflowCancel
	workflowRunner.UpdatedOn = time.Now()
	workflowRunner.UpdatedBy = userId
	err = impl.cdWorkflowRepository.UpdateWorkFlowRunner(workflowRunner)
	if err != nil {
		impl.Logger.Error("cannot update deleted workflow runner status, but wf deleted", "err", err)
		return 0, err
	}
	return workflowRunner.Id, nil
}

func (impl *CdHandlerImpl) UpdateWorkflow(workflowStatus v1alpha1.WorkflowStatus) (int, string, error) {
	wfStatusRs := impl.extractWorkfowStatus(workflowStatus)
	workflowName, status, podStatus, message, podName := wfStatusRs.WorkflowName, wfStatusRs.Status, wfStatusRs.PodStatus, wfStatusRs.Message, wfStatusRs.PodName
	impl.Logger.Debugw("cd update for ", "wf ", workflowName, "status", status)
	if workflowName == "" {
		return 0, "", errors.New("invalid wf name")
	}
	workflowId, err := strconv.Atoi(workflowName[:strings.Index(workflowName, "-")])
	if err != nil {
		impl.Logger.Error("invalid wf status update req", "err", err)
		return 0, "", err
	}

	savedWorkflow, err := impl.cdWorkflowRepository.FindWorkflowRunnerById(workflowId)
	if err != nil {
		impl.Logger.Error("cannot get saved wf", "err", err)
		return 0, "", err
	}

	ciWorkflowConfig, err := impl.cdWorkflowRepository.FindConfigByPipelineId(savedWorkflow.CdWorkflow.PipelineId)
	if err != nil && !util.IsErrNoRows(err) {
		impl.Logger.Errorw("unable to fetch ciWorkflowConfig", "err", err)
		return 0, "", err
	}

	ciArtifactLocationFormat := ciWorkflowConfig.CdArtifactLocationFormat
	if ciArtifactLocationFormat == "" {
		ciArtifactLocationFormat = impl.config.GetArtifactLocationFormat()
	}

	if impl.stateChanged(status, podStatus, message, workflowStatus.FinishedAt.Time, savedWorkflow) {
		if savedWorkflow.Status != WorkflowCancel {
			savedWorkflow.Status = status
		}
		savedWorkflow.PodStatus = podStatus
		savedWorkflow.Message = message
		savedWorkflow.FinishedOn = workflowStatus.FinishedAt.Time
		savedWorkflow.Name = workflowName
		// removed log location from here since we are saving it at trigger
		savedWorkflow.PodName = podName
		savedWorkflow.UpdatedOn = time.Now()
		savedWorkflow.UpdatedBy = 1
		impl.Logger.Debugw("updating workflow ", "workflow", savedWorkflow)
		err = impl.cdWorkflowRepository.UpdateWorkFlowRunner(savedWorkflow)
		if err != nil {
			impl.Logger.Error("update wf failed for id " + strconv.Itoa(savedWorkflow.Id))
			return 0, "", err
		}
		cdMetrics := util3.CDMetrics{
			AppName:         savedWorkflow.CdWorkflow.Pipeline.DeploymentAppName,
			Status:          savedWorkflow.Status,
			DeploymentType:  savedWorkflow.CdWorkflow.Pipeline.DeploymentAppType,
			EnvironmentName: savedWorkflow.CdWorkflow.Pipeline.Environment.Name,
			Time:            time.Since(savedWorkflow.StartedOn).Seconds() - time.Since(savedWorkflow.FinishedOn).Seconds(),
		}
		util3.TriggerCDMetrics(cdMetrics, impl.config.ExposeCDMetrics)
		if string(v1alpha1.NodeError) == savedWorkflow.Status || string(v1alpha1.NodeFailed) == savedWorkflow.Status {
			impl.Logger.Warnw("cd stage failed for workflow: ", "wfId", savedWorkflow.Id)
		}
	}
	return savedWorkflow.Id, savedWorkflow.Status, nil
}

func (impl *CdHandlerImpl) extractWorkfowStatus(workflowStatus v1alpha1.WorkflowStatus) *WorkflowStatus {
	workflowName := ""
	status := string(workflowStatus.Phase)
	podStatus := "Pending"
	message := ""
	logLocation := ""
	podName := ""
	for k, v := range workflowStatus.Nodes {
		impl.Logger.Debugw("extractWorkflowStatus", "workflowName", k, "v", v)
		if v.TemplateName == bean2.CD_WORKFLOW_NAME {
			if v.BoundaryID == "" {
				workflowName = k
			} else {
				workflowName = v.BoundaryID
			}
			podName = k
			podStatus = string(v.Phase)
			message = v.Message
			if v.Outputs != nil && len(v.Outputs.Artifacts) > 0 {
				if v.Outputs.Artifacts[0].S3 != nil {
					logLocation = v.Outputs.Artifacts[0].S3.Key
				} else if v.Outputs.Artifacts[0].GCS != nil {
					logLocation = v.Outputs.Artifacts[0].GCS.Key
				}
			}
			break
		}
	}
	workflowStatusRes := &WorkflowStatus{
		WorkflowName: workflowName,
		Status:       status,
		PodStatus:    podStatus,
		Message:      message,
		LogLocation:  logLocation,
		PodName:      podName,
	}
	return workflowStatusRes
}

type WorkflowStatus struct {
	WorkflowName, Status, PodStatus, Message, LogLocation, PodName string
}

func (impl *CdHandlerImpl) stateChanged(status string, podStatus string, msg string,
	finishedAt time.Time, savedWorkflow *pipelineConfig.CdWorkflowRunner) bool {
	return savedWorkflow.Status != status || savedWorkflow.PodStatus != podStatus || savedWorkflow.Message != msg || savedWorkflow.FinishedOn != finishedAt
}

func (impl *CdHandlerImpl) GetCdBuildHistory(appId int, environmentId int, pipelineId int, offset int, size int) ([]pipelineConfig.CdWorkflowWithArtifact, error) {

	var cdWorkflowArtifact []pipelineConfig.CdWorkflowWithArtifact
	//this map contains artifactId -> array of tags of that artifact
	imageTagsDataMap, err := impl.imageTaggingService.GetTagsDataMapByAppId(appId)
	if err != nil {
		impl.Logger.Errorw("error in fetching image tags with appId", "err", err, "appId", appId)
		return cdWorkflowArtifact, err
	}
	if pipelineId == 0 {
		wfrList, err := impl.cdWorkflowRepository.FindCdWorkflowMetaByEnvironmentId(appId, environmentId, offset, size)
		if err != nil && err != pg.ErrNoRows {
			return cdWorkflowArtifact, err
		}
		cdWorkflowArtifact = impl.converterWFRList(wfrList)
	} else {
		wfrList, err := impl.cdWorkflowRepository.FindCdWorkflowMetaByPipelineId(pipelineId, offset, size)
		if err != nil && err != pg.ErrNoRows {
			return cdWorkflowArtifact, err
		}
		cdWorkflowArtifact = impl.converterWFRList(wfrList)
		if err == pg.ErrNoRows || wfrList == nil {
			return cdWorkflowArtifact, nil
		}
		var ciArtifactIds []int
		for _, cdWfA := range cdWorkflowArtifact {
			ciArtifactIds = append(ciArtifactIds, cdWfA.CiArtifactId)
		}
		parentCiArtifact := make(map[int]int)
		isLinked := false
		ciArtifacts, err := impl.ciArtifactRepository.GetArtifactParentCiAndWorkflowDetailsByIdsInDesc(ciArtifactIds)
		if err != nil || len(ciArtifacts) == 0 {
			impl.Logger.Errorw("error fetching artifact data", "err", err)
			return cdWorkflowArtifact, err
		}
		var newCiArtifactIds []int
		for _, ciArtifact := range ciArtifacts {
			if ciArtifact.ParentCiArtifact > 0 && ciArtifact.WorkflowId == nil {
				isLinked = true
				newCiArtifactIds = append(newCiArtifactIds, ciArtifact.ParentCiArtifact)
				parentCiArtifact[ciArtifact.Id] = ciArtifact.ParentCiArtifact
			} else {
				newCiArtifactIds = append(newCiArtifactIds, ciArtifact.Id)
			}
		}
		// handling linked ci pipeline
		if isLinked {
			ciArtifactIds = newCiArtifactIds
		}

		ciWfs, err := impl.ciWorkflowRepository.FindAllLastTriggeredWorkflowByArtifactId(ciArtifactIds)
		if err != nil && err != pg.ErrNoRows {
			impl.Logger.Errorw("error in fetching ci wfs", "artifactIds", ciArtifactIds, "err", err)
			return cdWorkflowArtifact, err
		} else if len(ciWfs) == 0 {
			return cdWorkflowArtifact, nil
		}

		wfGitTriggers := make(map[int]map[int]pipelineConfig.GitCommit)
		var ciPipelineId int
		for _, ciWf := range ciWfs {
			ciPipelineId = ciWf.CiPipelineId
			wfGitTriggers[ciWf.Id] = ciWf.GitTriggers
		}
		ciMaterials, err := impl.ciPipelineMaterialRepository.GetByPipelineIdForRegexAndFixed(ciPipelineId)
		if err != nil && err != pg.ErrNoRows {
			impl.Logger.Errorw("err in fetching ci materials", "ciMaterials", ciMaterials, "err", err)
			return cdWorkflowArtifact, err
		}

		var ciMaterialsArr []pipelineConfig.CiPipelineMaterialResponse
		for _, ciMaterial := range ciMaterials {
			res := pipelineConfig.CiPipelineMaterialResponse{
				Id:              ciMaterial.Id,
				GitMaterialId:   ciMaterial.GitMaterialId,
				GitMaterialName: ciMaterial.GitMaterial.Name[strings.Index(ciMaterial.GitMaterial.Name, "-")+1:],
				Type:            string(ciMaterial.Type),
				Value:           ciMaterial.Value,
				Active:          ciMaterial.Active,
				Url:             ciMaterial.GitMaterial.Url,
			}
			ciMaterialsArr = append(ciMaterialsArr, res)
		}
		var newCdWorkflowArtifact []pipelineConfig.CdWorkflowWithArtifact
		for _, cdWfA := range cdWorkflowArtifact {

			gitTriggers := make(map[int]pipelineConfig.GitCommit)
			if isLinked {
				if gitTriggerVal, ok := wfGitTriggers[parentCiArtifact[cdWfA.CiArtifactId]]; ok {
					gitTriggers = gitTriggerVal
				}
			} else {
				if gitTriggerVal, ok := wfGitTriggers[cdWfA.CiArtifactId]; ok {
					gitTriggers = gitTriggerVal
				}
			}

			cdWfA.GitTriggers = gitTriggers
			cdWfA.CiMaterials = ciMaterialsArr
			newCdWorkflowArtifact = append(newCdWorkflowArtifact, cdWfA)

		}
		cdWorkflowArtifact = newCdWorkflowArtifact
	}

	var artifactIds []int
	for _, item := range cdWorkflowArtifact {
		artifactIds = append(artifactIds, item.CiArtifactId)
	}
	imageCommentsDataMap, err := impl.imageTaggingService.GetImageCommentsDataMapByArtifactIds(artifactIds)
	if err != nil {
		impl.Logger.Errorw("error in fetching imageCommentsDataMap", "err", err, "artifactIds", artifactIds, "appId", appId)
		return cdWorkflowArtifact, err
	}
	for i, item := range cdWorkflowArtifact {

		if imageTagsDataMap[item.CiArtifactId] != nil {
			item.ImageReleaseTags = imageTagsDataMap[item.CiArtifactId]
		}
		if imageCommentsDataMap[item.CiArtifactId] != nil {
			item.ImageComment = imageCommentsDataMap[item.CiArtifactId]
		}
		cdWorkflowArtifact[i] = item
	}
	return cdWorkflowArtifact, nil
}

func (impl *CdHandlerImpl) GetRunningWorkflowLogs(environmentId int, pipelineId int, wfrId int) (*bufio.Reader, func() error, error) {
	cdWorkflow, err := impl.cdWorkflowRepository.FindWorkflowRunnerById(wfrId)
	if err != nil {
		impl.Logger.Errorw("error on fetch wf runner", "err", err)
		return nil, nil, err
	}

	env, err := impl.envRepository.FindById(environmentId)
	if err != nil {
		impl.Logger.Errorw("could not fetch stage env", "err", err)
		return nil, nil, err
	}

	pipeline, err := impl.pipelineRepository.FindById(cdWorkflow.CdWorkflow.PipelineId)
	if err != nil {
		impl.Logger.Errorw("error while fetching cd pipeline", "err", err)
		return nil, nil, err
	}
	var clusterBean cluster.ClusterBean
	if env != nil && env.Cluster != nil {
		clusterBean = cluster.GetClusterBean(*env.Cluster)
	}
	clusterConfig, err := clusterBean.GetClusterConfig()
	if err != nil {
		impl.Logger.Errorw("error in getting cluster config", "err", err, "clusterId", clusterBean.Id)
		return nil, nil, err
	}
	var isExtCluster bool
	if cdWorkflow.WorkflowType == PRE {
		isExtCluster = pipeline.RunPreStageInEnv
	} else if cdWorkflow.WorkflowType == POST {
		isExtCluster = pipeline.RunPostStageInEnv
	}
	return impl.getWorkflowLogs(pipelineId, cdWorkflow, clusterConfig, isExtCluster)
}

func (impl *CdHandlerImpl) getWorkflowLogs(pipelineId int, cdWorkflow *pipelineConfig.CdWorkflowRunner, clusterConfig *k8s.ClusterConfig, runStageInEnv bool) (*bufio.Reader, func() error, error) {
	cdLogRequest := BuildLogRequest{
		PodName:   cdWorkflow.PodName,
		Namespace: cdWorkflow.Namespace,
	}

	logStream, cleanUp, err := impl.ciLogService.FetchRunningWorkflowLogs(cdLogRequest, clusterConfig, runStageInEnv)
	if logStream == nil || err != nil {
		if !cdWorkflow.BlobStorageEnabled {
			return nil, nil, errors.New("logs-not-stored-in-repository")
		} else if string(v1alpha1.NodeSucceeded) == cdWorkflow.Status || string(v1alpha1.NodeError) == cdWorkflow.Status || string(v1alpha1.NodeFailed) == cdWorkflow.Status || cdWorkflow.Status == WorkflowCancel {
			impl.Logger.Debugw("pod is not live ", "err", err)
			return impl.getLogsFromRepository(pipelineId, cdWorkflow)
		}
		impl.Logger.Errorw("err on fetch workflow logs", "err", err)
		return nil, nil, err
	}
	logReader := bufio.NewReader(logStream)
	return logReader, cleanUp, err
}

func (impl *CdHandlerImpl) getLogsFromRepository(pipelineId int, cdWorkflow *pipelineConfig.CdWorkflowRunner) (*bufio.Reader, func() error, error) {
	impl.Logger.Debug("getting historic logs")

	cdConfig, err := impl.cdWorkflowRepository.FindConfigByPipelineId(pipelineId)
	if err != nil && !util.IsErrNoRows(err) {
		impl.Logger.Errorw("err", err)
		return nil, nil, err
	}

	if cdConfig.LogsBucket == "" {
		cdConfig.LogsBucket = impl.config.GetDefaultBuildLogsBucket() //TODO -fixme
	}
	if cdConfig.CdCacheRegion == "" {
		cdConfig.CdCacheRegion = impl.config.GetDefaultCdLogsBucketRegion()
	}

	cdLogRequest := BuildLogRequest{
		PipelineId:    cdWorkflow.CdWorkflow.PipelineId,
		WorkflowId:    cdWorkflow.Id,
		PodName:       cdWorkflow.PodName,
		LogsFilePath:  cdWorkflow.LogLocation, // impl.ciCdConfig.CiDefaultBuildLogsKeyPrefix + "/" + cdWorkflow.Name + "/main.log", //TODO - fixme
		CloudProvider: impl.config.CloudProvider,
		AzureBlobConfig: &blob_storage.AzureBlobBaseConfig{
			Enabled:           impl.config.CloudProvider == BLOB_STORAGE_AZURE,
			AccountName:       impl.config.AzureAccountName,
			BlobContainerName: impl.config.AzureBlobContainerCiLog,
			AccountKey:        impl.config.AzureAccountKey,
		},
		AwsS3BaseConfig: &blob_storage.AwsS3BaseConfig{
			AccessKey:         impl.config.BlobStorageS3AccessKey,
			Passkey:           impl.config.BlobStorageS3SecretKey,
			EndpointUrl:       impl.config.BlobStorageS3Endpoint,
			IsInSecure:        impl.config.BlobStorageS3EndpointInsecure,
			BucketName:        cdConfig.LogsBucket,
			Region:            cdConfig.CdCacheRegion,
			VersioningEnabled: impl.config.BlobStorageS3BucketVersioned,
		},
		GcpBlobBaseConfig: &blob_storage.GcpBlobBaseConfig{
			BucketName:             cdConfig.LogsBucket,
			CredentialFileJsonData: impl.config.BlobStorageGcpCredentialJson,
		},
	}
	impl.Logger.Infow("s3 log req ", "req", cdLogRequest)
	oldLogsStream, cleanUp, err := impl.ciLogService.FetchLogs(impl.config.BaseLogLocationPath, cdLogRequest)
	if err != nil {
		impl.Logger.Errorw("err", err)
		return nil, nil, err
	}
	logReader := bufio.NewReader(oldLogsStream)
	return logReader, cleanUp, err
}

func (impl *CdHandlerImpl) FetchCdWorkflowDetails(appId int, environmentId int, pipelineId int, buildId int) (WorkflowResponse, error) {
	workflowR, err := impl.cdWorkflowRepository.FindWorkflowRunnerById(buildId)
	if err != nil && err != pg.ErrNoRows {
		impl.Logger.Errorw("err", "err", err)
		return WorkflowResponse{}, err
	} else if err == pg.ErrNoRows {
		return WorkflowResponse{}, nil
	}

	var userIds []int32
	var approvalRequestedUserId int32
	approvalRequest := workflowR.DeploymentApprovalRequest
	if approvalRequest != nil {
		approvalReqId := workflowR.DeploymentApprovalRequestId
		approvalUserData, err := impl.deploymentApprovalRepository.FetchApprovalDataForRequests([]int{approvalReqId})
		if err != nil {
			return WorkflowResponse{}, err
		}
		approvalRequest.DeploymentApprovalUserData = approvalUserData
		approvalRequestedUserId = approvalRequest.CreatedBy
		userIds = append(userIds, approvalRequestedUserId)
	}

	triggeredBy := workflowR.TriggeredBy

	triggeredByUser := bean.UserInfo{EmailId: "anonymous"}

	userIds = append(userIds, triggeredBy)
	userInfos, err := impl.userService.GetByIds(userIds)
	if err != nil && !util.IsErrNoRows(err) {
		impl.Logger.Errorw("err", "err", err)
		return WorkflowResponse{}, err
	}
	for _, userInfo := range userInfos {
		if userInfo.Id == triggeredBy {
			triggeredByUser = userInfo
		}
		if userInfo.Id == approvalRequestedUserId {
			approvalRequest.UserEmail = userInfo.EmailId
		}
	}

	workflow := impl.converterWFR(*workflowR)

	ciArtifactId := workflow.CiArtifactId
	if ciArtifactId > 0 {
		ciArtifact, err := impl.ciArtifactRepository.Get(ciArtifactId)
		if err != nil {
			impl.Logger.Errorw("error fetching artifact data", "err", err)
			return WorkflowResponse{}, err
		}

		// handling linked ci pipeline
		if ciArtifact.ParentCiArtifact > 0 && ciArtifact.WorkflowId == nil {
			ciArtifactId = ciArtifact.ParentCiArtifact
		}
	}
	ciWf, err := impl.ciWorkflowRepository.FindLastTriggeredWorkflowByArtifactId(ciArtifactId)
	if err != nil && err != pg.ErrNoRows {
		impl.Logger.Errorw("error in fetching ci wf", "artifactId", workflow.CiArtifactId, "err", err)
		return WorkflowResponse{}, err
	}
	ciMaterials, err := impl.ciPipelineMaterialRepository.GetByPipelineIdForRegexAndFixed(ciWf.CiPipelineId)
	if err != nil {
		impl.Logger.Errorw("err", "err", err)
		return WorkflowResponse{}, err
	}

	var ciMaterialsArr []pipelineConfig.CiPipelineMaterialResponse
	for _, m := range ciMaterials {
		res := pipelineConfig.CiPipelineMaterialResponse{
			Id:              m.Id,
			GitMaterialId:   m.GitMaterialId,
			GitMaterialName: m.GitMaterial.Name[strings.Index(m.GitMaterial.Name, "-")+1:],
			Type:            string(m.Type),
			Value:           m.Value,
			Active:          m.Active,
			Url:             m.GitMaterial.Url,
		}
		ciMaterialsArr = append(ciMaterialsArr, res)
	}
	gitTriggers := make(map[int]pipelineConfig.GitCommit)
	if ciWf.GitTriggers != nil {
		gitTriggers = ciWf.GitTriggers
	}

	var imageTag string
	if len(workflow.Image) > 0 {
		imageTag = strings.Split(workflow.Image, ":")[1]
	}
	appName := workflowR.CdWorkflow.Pipeline.App.AppName
	if workflowR.WorkflowType == bean.CD_WORKFLOW_TYPE_PRE {
		appName = fmt.Sprintf("%s-%s", bean.CD_WORKFLOW_TYPE_PRE, appName)
	} else if workflowR.WorkflowType == bean.CD_WORKFLOW_TYPE_POST {
		appName = fmt.Sprintf("%s-%s", bean.CD_WORKFLOW_TYPE_POST, appName)
	}
	helmPackageName := fmt.Sprintf("%s-%s-%s",
		appName,
		workflowR.CdWorkflow.Pipeline.Environment.Name,
		imageTag)

	workflowResponse := WorkflowResponse{
		Id:                   workflow.Id,
		Name:                 workflow.Name,
		Status:               workflow.Status,
		PodStatus:            workflow.PodStatus,
		Message:              workflow.Message,
		StartedOn:            workflow.StartedOn,
		FinishedOn:           workflow.FinishedOn,
		Namespace:            workflow.Namespace,
		CiMaterials:          ciMaterialsArr,
		TriggeredBy:          workflow.TriggeredBy,
		TriggeredByEmail:     triggeredByUser.EmailId,
		Artifact:             workflow.Image,
		Stage:                workflow.WorkflowType,
		GitTriggers:          gitTriggers,
		BlobStorageEnabled:   workflow.BlobStorageEnabled,
		UserApprovalMetadata: workflow.UserApprovalMetadata,
		IsVirtualEnvironment: workflowR.CdWorkflow.Pipeline.Environment.IsVirtualEnvironment,
		PodName:              workflowR.PodName,
		CdWorkflowId:         workflowR.CdWorkflowId,
		HelmPackageName:      helmPackageName,
		ArtifactId:           workflow.CiArtifactId,
		CiPipelineId:         ciWf.CiPipelineId,
	}
	return workflowResponse, nil

}

func (impl *CdHandlerImpl) DownloadCdWorkflowArtifacts(pipelineId int, buildId int) (*os.File, error) {
	wfr, err := impl.cdWorkflowRepository.FindWorkflowRunnerById(buildId)
	if err != nil {
		impl.Logger.Errorw("unable to fetch ciWorkflow", "err", err)
		return nil, err
	}

	if !wfr.BlobStorageEnabled {
		return nil, errors.New("logs-not-stored-in-repository")
	}

	cdConfig, err := impl.cdWorkflowRepository.FindConfigByPipelineId(pipelineId)
	if err != nil && !util.IsErrNoRows(err) {
		impl.Logger.Errorw("unable to fetch ciCdConfig", "err", err)
		return nil, err
	}

	if cdConfig.LogsBucket == "" {
		cdConfig.LogsBucket = impl.config.GetDefaultBuildLogsBucket()
	}
	if cdConfig.CdCacheRegion == "" {
		cdConfig.CdCacheRegion = impl.config.GetDefaultCdLogsBucketRegion()
	}

	item := strconv.Itoa(wfr.Id)
	awsS3BaseConfig := &blob_storage.AwsS3BaseConfig{
		AccessKey:         impl.config.BlobStorageS3AccessKey,
		Passkey:           impl.config.BlobStorageS3SecretKey,
		EndpointUrl:       impl.config.BlobStorageS3Endpoint,
		IsInSecure:        impl.config.BlobStorageS3EndpointInsecure,
		BucketName:        cdConfig.LogsBucket,
		Region:            cdConfig.CdCacheRegion,
		VersioningEnabled: impl.config.BlobStorageS3BucketVersioned,
	}
	azureBlobBaseConfig := &blob_storage.AzureBlobBaseConfig{
		Enabled:           impl.config.CloudProvider == BLOB_STORAGE_AZURE,
		AccountKey:        impl.config.AzureAccountKey,
		AccountName:       impl.config.AzureAccountName,
		BlobContainerName: impl.config.AzureBlobContainerCiLog,
	}
	gcpBlobBaseConfig := &blob_storage.GcpBlobBaseConfig{
		BucketName:             cdConfig.LogsBucket,
		CredentialFileJsonData: impl.config.BlobStorageGcpCredentialJson,
	}
	key := fmt.Sprintf("%s/"+impl.config.GetArtifactLocationFormat(), impl.config.GetDefaultArtifactKeyPrefix(), wfr.CdWorkflow.Id, wfr.Id)
	baseLogLocationPathConfig := impl.config.BaseLogLocationPath
	blobStorageService := blob_storage.NewBlobStorageServiceImpl(nil)
	destinationKey := filepath.Clean(filepath.Join(baseLogLocationPathConfig, item))
	request := &blob_storage.BlobStorageRequest{
		StorageType:         impl.config.CloudProvider,
		SourceKey:           key,
		DestinationKey:      destinationKey,
		AzureBlobBaseConfig: azureBlobBaseConfig,
		AwsS3BaseConfig:     awsS3BaseConfig,
		GcpBlobBaseConfig:   gcpBlobBaseConfig,
	}
	_, numBytes, err := blobStorageService.Get(request)
	if err != nil {
		impl.Logger.Errorw("error occurred while downloading file", "request", request, "error", err)
		return nil, errors.New("failed to download resource")
	}

	file, err := os.Open(destinationKey)
	if err != nil {
		impl.Logger.Errorw("unable to open file", "file", item, "err", err)
		return nil, errors.New("unable to open file")
	}

	impl.Logger.Infow("Downloaded ", "name", file.Name(), "bytes", numBytes)
	return file, nil
}

func (impl *CdHandlerImpl) converterWFR(wfr pipelineConfig.CdWorkflowRunner) pipelineConfig.CdWorkflowWithArtifact {
	workflow := pipelineConfig.CdWorkflowWithArtifact{}
	if wfr.Id > 0 {
		workflow.Name = wfr.Name
		workflow.Id = wfr.Id
		workflow.Namespace = wfr.Namespace
		workflow.Status = wfr.Status
		workflow.Message = wfr.Message
		workflow.PodStatus = wfr.PodStatus
		workflow.FinishedOn = wfr.FinishedOn
		workflow.TriggeredBy = wfr.TriggeredBy
		workflow.StartedOn = wfr.StartedOn
		workflow.WorkflowType = string(wfr.WorkflowType)
		workflow.CdWorkflowId = wfr.CdWorkflowId
		workflow.Image = wfr.CdWorkflow.CiArtifact.Image
		workflow.PipelineId = wfr.CdWorkflow.PipelineId
		workflow.CiArtifactId = wfr.CdWorkflow.CiArtifactId
		workflow.BlobStorageEnabled = wfr.BlobStorageEnabled
<<<<<<< HEAD
		if wfr.DeploymentApprovalRequest != nil {
			workflow.UserApprovalMetadata = wfr.DeploymentApprovalRequest.ConvertToApprovalMetadata()
		}
=======
		workflow.RefCdWorkflowRunnerId = wfr.RefCdWorkflowRunnerId
>>>>>>> 0fdbc444
	}
	return workflow
}

func (impl *CdHandlerImpl) converterWFRList(wfrList []pipelineConfig.CdWorkflowRunner) []pipelineConfig.CdWorkflowWithArtifact {
	var workflowList []pipelineConfig.CdWorkflowWithArtifact
	var results []pipelineConfig.CdWorkflowWithArtifact
	var ids []int32
	for _, item := range wfrList {
		ids = append(ids, item.TriggeredBy)
		workflowList = append(workflowList, impl.converterWFR(item))
	}
	userEmails := make(map[int32]string)
	users, err := impl.userService.GetByIds(ids)
	if err != nil {
		impl.Logger.Errorw("unable to find user", "err", err)
	}
	for _, item := range users {
		userEmails[item.Id] = item.EmailId
	}
	for _, item := range workflowList {
		item.EmailId = userEmails[item.TriggeredBy]
		results = append(results, item)
	}
	return results
}

func (impl *CdHandlerImpl) FetchCdPrePostStageStatus(pipelineId int) ([]pipelineConfig.CdWorkflowWithArtifact, error) {
	var results []pipelineConfig.CdWorkflowWithArtifact
	wfrPre, err := impl.cdWorkflowRepository.FindLastStatusByPipelineIdAndRunnerType(pipelineId, bean.CD_WORKFLOW_TYPE_PRE)
	if err != nil && err != pg.ErrNoRows {
		return results, err
	}
	if wfrPre.Id > 0 {
		workflowPre := impl.converterWFR(wfrPre)
		results = append(results, workflowPre)
	} else {
		workflowPre := pipelineConfig.CdWorkflowWithArtifact{Status: "Notbuilt", WorkflowType: string(bean.CD_WORKFLOW_TYPE_PRE), PipelineId: pipelineId}
		results = append(results, workflowPre)
	}

	wfrPost, err := impl.cdWorkflowRepository.FindLastStatusByPipelineIdAndRunnerType(pipelineId, bean.CD_WORKFLOW_TYPE_POST)
	if err != nil && err != pg.ErrNoRows {
		return results, err
	}
	if wfrPost.Id > 0 {
		workflowPost := impl.converterWFR(wfrPost)
		results = append(results, workflowPost)
	} else {
		workflowPost := pipelineConfig.CdWorkflowWithArtifact{Status: "Notbuilt", WorkflowType: string(bean.CD_WORKFLOW_TYPE_POST), PipelineId: pipelineId}
		results = append(results, workflowPost)
	}
	return results, nil

}

func (impl *CdHandlerImpl) FetchAppWorkflowStatusForTriggerView(appId int) ([]*pipelineConfig.CdWorkflowStatus, error) {
	var cdWorkflowStatus []*pipelineConfig.CdWorkflowStatus

	pipelines, err := impl.pipelineRepository.FindActiveByAppId(appId)
	if err != nil && err != pg.ErrNoRows {
		return cdWorkflowStatus, err
	}
	pipelineIds := make([]int, 0)
	partialDeletedPipelines := make(map[int]bool)
	//pipelineIdsMap := make(map[int]int)
	for _, pipeline := range pipelines {
		pipelineIds = append(pipelineIds, pipeline.Id)
		partialDeletedPipelines[pipeline.Id] = pipeline.DeploymentAppDeleteRequest
	}

	if len(pipelineIds) == 0 {
		return cdWorkflowStatus, nil
	}

	cdMap := make(map[int]*pipelineConfig.CdWorkflowStatus)
	result, err := impl.cdWorkflowRepository.FetchAllCdStagesLatestEntity(pipelineIds)
	if err != nil {
		return cdWorkflowStatus, err
	}
	var wfrIds []int
	for _, item := range result {
		wfrIds = append(wfrIds, item.WfrId)
	}

	statusMap := make(map[int]string)
	if len(wfrIds) > 0 {
		wfrList, err := impl.cdWorkflowRepository.FetchAllCdStagesLatestEntityStatus(wfrIds)
		if err != nil && !util.IsErrNoRows(err) {
			return cdWorkflowStatus, err
		}
		for _, item := range wfrList {
			statusMap[item.Id] = item.Status
		}
	}

	for _, item := range result {
		if _, ok := cdMap[item.PipelineId]; !ok {
			cdWorkflowStatus := &pipelineConfig.CdWorkflowStatus{}
			cdWorkflowStatus.PipelineId = item.PipelineId
			cdWorkflowStatus.CiPipelineId = item.CiPipelineId
			if item.WorkflowType == WorklowTypePre {
				cdWorkflowStatus.PreStatus = statusMap[item.WfrId]
			} else if item.WorkflowType == WorklowTypeDeploy {
				cdWorkflowStatus.DeployStatus = statusMap[item.WfrId]
			} else if item.WorkflowType == WorklowTypePost {
				cdWorkflowStatus.PostStatus = statusMap[item.WfrId]
			}
			cdMap[item.PipelineId] = cdWorkflowStatus
		} else {
			cdWorkflowStatus := cdMap[item.PipelineId]
			cdWorkflowStatus.PipelineId = item.PipelineId
			cdWorkflowStatus.CiPipelineId = item.CiPipelineId
			if item.WorkflowType == WorklowTypePre {
				cdWorkflowStatus.PreStatus = statusMap[item.WfrId]
			} else if item.WorkflowType == WorklowTypeDeploy {
				cdWorkflowStatus.DeployStatus = statusMap[item.WfrId]
			} else if item.WorkflowType == WorklowTypePost {
				cdWorkflowStatus.PostStatus = statusMap[item.WfrId]
			}
			cdMap[item.PipelineId] = cdWorkflowStatus
		}
		cdMap[item.PipelineId].DeploymentAppDeleteRequest = partialDeletedPipelines[item.PipelineId]
	}

	for _, item := range cdMap {
		if item.PreStatus == "" {
			item.PreStatus = NotTriggered
		}
		if item.DeployStatus == "" {
			item.DeployStatus = NotDeployed
		}
		if item.PostStatus == "" {
			item.PostStatus = NotTriggered
		}
		cdWorkflowStatus = append(cdWorkflowStatus, item)
	}

	if len(cdWorkflowStatus) == 0 {
		for _, item := range pipelineIds {
			cdWs := &pipelineConfig.CdWorkflowStatus{}
			cdWs.PipelineId = item
			cdWs.PreStatus = NotTriggered
			cdWs.DeployStatus = NotDeployed
			cdWs.PostStatus = NotTriggered
			cdWorkflowStatus = append(cdWorkflowStatus, cdWs)
		}
	} else {
		for _, item := range pipelineIds {
			if _, ok := cdMap[item]; !ok {
				cdWs := &pipelineConfig.CdWorkflowStatus{}
				cdWs.PipelineId = item
				cdWs.PreStatus = NotTriggered
				cdWs.DeployStatus = NotDeployed
				cdWs.PostStatus = NotTriggered
				cdWorkflowStatus = append(cdWorkflowStatus, cdWs)
			}
		}
	}

	return cdWorkflowStatus, err
}

func (impl *CdHandlerImpl) FetchAppWorkflowStatusForTriggerViewForEnvironment(request resourceGroup2.ResourceGroupingRequest) ([]*pipelineConfig.CdWorkflowStatus, error) {
	cdWorkflowStatus := make([]*pipelineConfig.CdWorkflowStatus, 0)
	var pipelines []*pipelineConfig.Pipeline
	var err error
	if request.ResourceGroupId > 0 {
		appIds, err := impl.resourceGroupService.GetResourceIdsByResourceGroupId(request.ResourceGroupId)
		if err != nil {
			return nil, err
		}
		//override appIds if already provided app group id in request.
		request.ResourceIds = appIds
	}
	if len(request.ResourceIds) > 0 {
		pipelines, err = impl.pipelineRepository.FindActiveByInFilter(request.ParentResourceId, request.ResourceIds)
	} else {
		pipelines, err = impl.pipelineRepository.FindActiveByEnvId(request.ParentResourceId)
	}
	if err != nil {
		impl.Logger.Errorw("error in fetching pipelines", "request", request, "err", err)
		return nil, err
	}

	var appIds []int
	for _, pipeline := range pipelines {
		appIds = append(appIds, pipeline.AppId)
	}
	if len(appIds) == 0 {
		impl.Logger.Warnw("there is no app id found for fetching cd pipelines", "request", request)
		return cdWorkflowStatus, nil
	}
	pipelines, err = impl.pipelineRepository.FindActiveByAppIds(appIds)
	if err != nil && err != pg.ErrNoRows {
		return cdWorkflowStatus, err
	}
	pipelineIds := make([]int, 0)
	for _, pipeline := range pipelines {
		pipelineIds = append(pipelineIds, pipeline.Id)
	}
	if len(pipelineIds) == 0 {
		return cdWorkflowStatus, nil
	}
	//authorization block starts here
	var appObjectArr []string
	var envObjectArr []string
	objects := impl.enforcerUtil.GetAppAndEnvObjectByPipelineIds(pipelineIds)
	pipelineIds = []int{}
	for _, object := range objects {
		appObjectArr = append(appObjectArr, object[0])
		envObjectArr = append(envObjectArr, object[1])
	}
	appResults, envResults := request.CheckAuthBatch(request.EmailId, appObjectArr, envObjectArr)
	for _, pipeline := range pipelines {
		appObject := objects[pipeline.Id][0]
		envObject := objects[pipeline.Id][1]
		if !(appResults[appObject] && envResults[envObject]) {
			//if user unauthorized, skip items
			continue
		}
		pipelineIds = append(pipelineIds, pipeline.Id)
	}
	//authorization block ends here
	if len(pipelineIds) == 0 {
		return cdWorkflowStatus, nil
	}
	cdMap := make(map[int]*pipelineConfig.CdWorkflowStatus)
	wfrStatus, err := impl.cdWorkflowRepository.FetchAllCdStagesLatestEntity(pipelineIds)
	if err != nil {
		return cdWorkflowStatus, err
	}
	var wfrIds []int
	for _, item := range wfrStatus {
		wfrIds = append(wfrIds, item.WfrId)
	}

	statusMap := make(map[int]string)
	if len(wfrIds) > 0 {
		cdWorkflowRunners, err := impl.cdWorkflowRepository.FetchAllCdStagesLatestEntityStatus(wfrIds)
		if err != nil && !util.IsErrNoRows(err) {
			return cdWorkflowStatus, err
		}
		for _, item := range cdWorkflowRunners {
			statusMap[item.Id] = item.Status
		}
	}

	for _, item := range wfrStatus {
		if _, ok := cdMap[item.PipelineId]; !ok {
			cdWorkflowStatus := &pipelineConfig.CdWorkflowStatus{}
			cdWorkflowStatus.PipelineId = item.PipelineId
			cdWorkflowStatus.CiPipelineId = item.CiPipelineId
			if item.WorkflowType == WorklowTypePre {
				cdWorkflowStatus.PreStatus = statusMap[item.WfrId]
			} else if item.WorkflowType == WorklowTypeDeploy {
				cdWorkflowStatus.DeployStatus = statusMap[item.WfrId]
			} else if item.WorkflowType == WorklowTypePost {
				cdWorkflowStatus.PostStatus = statusMap[item.WfrId]
			}
			cdMap[item.PipelineId] = cdWorkflowStatus
		} else {
			cdWorkflowStatus := cdMap[item.PipelineId]
			cdWorkflowStatus.PipelineId = item.PipelineId
			cdWorkflowStatus.CiPipelineId = item.CiPipelineId
			if item.WorkflowType == WorklowTypePre {
				cdWorkflowStatus.PreStatus = statusMap[item.WfrId]
			} else if item.WorkflowType == WorklowTypeDeploy {
				cdWorkflowStatus.DeployStatus = statusMap[item.WfrId]
			} else if item.WorkflowType == WorklowTypePost {
				cdWorkflowStatus.PostStatus = statusMap[item.WfrId]
			}
			cdMap[item.PipelineId] = cdWorkflowStatus
		}
	}

	for _, item := range cdMap {
		if item.PreStatus == "" {
			item.PreStatus = NotTriggered
		}
		if item.DeployStatus == "" {
			item.DeployStatus = NotDeployed
		}
		if item.PostStatus == "" {
			item.PostStatus = NotTriggered
		}
		cdWorkflowStatus = append(cdWorkflowStatus, item)
	}

	if len(cdWorkflowStatus) == 0 {
		for _, item := range pipelineIds {
			cdWs := &pipelineConfig.CdWorkflowStatus{}
			cdWs.PipelineId = item
			cdWs.PreStatus = NotTriggered
			cdWs.DeployStatus = NotDeployed
			cdWs.PostStatus = NotTriggered
			cdWorkflowStatus = append(cdWorkflowStatus, cdWs)
		}
	} else {
		for _, item := range pipelineIds {
			if _, ok := cdMap[item]; !ok {
				cdWs := &pipelineConfig.CdWorkflowStatus{}
				cdWs.PipelineId = item
				cdWs.PreStatus = NotTriggered
				cdWs.DeployStatus = NotDeployed
				cdWs.PostStatus = NotTriggered
				cdWorkflowStatus = append(cdWorkflowStatus, cdWs)
			}
		}
	}

	return cdWorkflowStatus, err
}

func (impl *CdHandlerImpl) FetchAppDeploymentStatusForEnvironments(request resourceGroup2.ResourceGroupingRequest) ([]*pipelineConfig.AppDeploymentStatus, error) {
	_, span := otel.Tracer("orchestrator").Start(request.Ctx, "pipelineBuilder.authorizationDeploymentStatusForResourceGrouping")
	deploymentStatuses := make([]*pipelineConfig.AppDeploymentStatus, 0)
	deploymentStatusesMap := make(map[int]*pipelineConfig.AppDeploymentStatus)
	pipelineAppMap := make(map[int]int)
	statusMap := make(map[int]string)
	var cdPipelines []*pipelineConfig.Pipeline
	var err error
	if request.ResourceGroupId > 0 {
		appIds, err := impl.resourceGroupService.GetResourceIdsByResourceGroupId(request.ResourceGroupId)
		if err != nil {
			return nil, err
		}
		//override appIds if already provided app group id in request.
		request.ResourceIds = appIds
	}
	if len(request.ResourceIds) > 0 {
		cdPipelines, err = impl.pipelineRepository.FindActiveByInFilter(request.ParentResourceId, request.ResourceIds)
	} else {
		cdPipelines, err = impl.pipelineRepository.FindActiveByEnvId(request.ParentResourceId)
	}
	if err != nil {
		impl.Logger.Errorw("error in fetching pipelines", "request", request, "err", err)
		return nil, err
	}
	pipelineIds := make([]int, 0)
	for _, pipeline := range cdPipelines {
		pipelineIds = append(pipelineIds, pipeline.Id)
	}
	if len(pipelineIds) == 0 {
		err = &util.ApiError{Code: "404", HttpStatusCode: 200, UserMessage: "no matching pipeline found"}
		return nil, err
	}
	//authorization block starts here
	var appObjectArr []string
	var envObjectArr []string
	objects := impl.enforcerUtil.GetAppAndEnvObjectByPipelineIds(pipelineIds)
	pipelineIds = []int{}
	for _, object := range objects {
		appObjectArr = append(appObjectArr, object[0])
		envObjectArr = append(envObjectArr, object[1])
	}
	appResults, envResults := request.CheckAuthBatch(request.EmailId, appObjectArr, envObjectArr)
	for _, pipeline := range cdPipelines {
		appObject := objects[pipeline.Id][0]
		envObject := objects[pipeline.Id][1]
		if !(appResults[appObject] && envResults[envObject]) {
			//if user unauthorized, skip items
			continue
		}
		pipelineIds = append(pipelineIds, pipeline.Id)
		pipelineAppMap[pipeline.Id] = pipeline.AppId
	}
	span.End()
	//authorization block ends here

	if len(pipelineIds) == 0 {
		return deploymentStatuses, nil
	}
	_, span = otel.Tracer("orchestrator").Start(request.Ctx, "pipelineBuilder.FetchAllCdStagesLatestEntity")
	result, err := impl.cdWorkflowRepository.FetchAllCdStagesLatestEntity(pipelineIds)
	span.End()
	if err != nil {
		return deploymentStatuses, err
	}
	var wfrIds []int
	for _, item := range result {
		wfrIds = append(wfrIds, item.WfrId)
	}
	if len(wfrIds) > 0 {
		_, span = otel.Tracer("orchestrator").Start(request.Ctx, "pipelineBuilder.FetchAllCdStagesLatestEntityStatus")
		wfrList, err := impl.cdWorkflowRepository.FetchAllCdStagesLatestEntityStatus(wfrIds)
		span.End()
		if err != nil && !util.IsErrNoRows(err) {
			return deploymentStatuses, err
		}
		for _, item := range wfrList {
			if item.Status == "" {
				statusMap[item.Id] = NotDeployed
			} else {
				statusMap[item.Id] = item.Status
			}
		}
	}

	for _, item := range result {
		if _, ok := deploymentStatusesMap[item.PipelineId]; !ok {
			deploymentStatus := &pipelineConfig.AppDeploymentStatus{}
			deploymentStatus.PipelineId = item.PipelineId
			if item.WorkflowType == WorklowTypeDeploy {
				deploymentStatus.DeployStatus = statusMap[item.WfrId]
				deploymentStatus.AppId = pipelineAppMap[deploymentStatus.PipelineId]
				deploymentStatusesMap[item.PipelineId] = deploymentStatus
			}
		}
	}
	//in case there is no workflow found for pipeline, set all the pipeline status - Not Deployed
	for _, pipelineId := range pipelineIds {
		if _, ok := deploymentStatusesMap[pipelineId]; !ok {
			deploymentStatus := &pipelineConfig.AppDeploymentStatus{}
			deploymentStatus.PipelineId = pipelineId
			deploymentStatus.DeployStatus = NotDeployed
			deploymentStatus.AppId = pipelineAppMap[deploymentStatus.PipelineId]
			deploymentStatusesMap[pipelineId] = deploymentStatus
		}
	}
	for _, deploymentStatus := range deploymentStatusesMap {
		deploymentStatuses = append(deploymentStatuses, deploymentStatus)
	}

	return deploymentStatuses, err
}

func (impl *CdHandlerImpl) PerformDeploymentApprovalAction(userId int32, approvalActionRequest bean3.UserApprovalActionRequest) error {
	approvalActionType := approvalActionRequest.ActionType
	artifactId := approvalActionRequest.ArtifactId
	approvalRequestId := approvalActionRequest.ApprovalRequestId
	if approvalActionType == bean3.APPROVAL_APPROVE_ACTION {
		//fetch approval request data, same user should not be Approval requester
		approvalRequest, err := impl.deploymentApprovalRepository.FetchWithPipelineAndArtifactDetails(approvalRequestId)
		if err != nil {
			return errors.New("failed to fetch approval request data")
		}
		if approvalRequest.ArtifactDeploymentTriggered == true {
			return errors.New("deployment has already been triggered for this request")
		}
		if approvalRequest.CreatedBy == userId {
			return errors.New("requester cannot be an approver")
		}

		//fetch artifact metadata, who triggered this build
		ciArtifact, err := impl.ciArtifactRepository.Get(artifactId)
		if err != nil {
			impl.Logger.Errorw("error occurred while fetching workflow data for artifact", "artifactId", artifactId, "userId", userId, "err", err)
			return errors.New("failed to fetch workflow for artifact data")
		}
		if ciArtifact.CreatedBy == userId {
			return errors.New("user who triggered the build cannot be an approver")
		}
		deploymentApprovalData := &pipelineConfig.DeploymentApprovalUserData{
			ApprovalRequestId: approvalRequestId,
			UserId:            userId,
			UserResponse:      pipelineConfig.APPROVED,
		}
		deploymentApprovalData.CreatedBy = userId
		deploymentApprovalData.UpdatedBy = userId
		err = impl.deploymentApprovalRepository.SaveDeploymentUserData(deploymentApprovalData)
		if err != nil {
			impl.Logger.Errorw("error occurred while saving user approval data", "approvalRequestId", approvalRequestId, "err", err)
			return err
		}
		// trigger deployment if approved and pipeline type is automatic
		pipeline := approvalRequest.Pipeline
		if pipeline.TriggerType == pipelineConfig.TRIGGER_TYPE_AUTOMATIC {
			pipelineId := approvalRequest.PipelineId
			approvalConfig, err := pipeline.GetApprovalConfig()
			if err != nil {
				impl.Logger.Errorw("error occurred while fetching approval config", "pipelineId", pipelineId, "config", pipeline.UserApprovalConfig, "err", err)
				return nil
			}
			approvalDataForArtifacts, err := impl.workflowDagExecutor.FetchApprovalDataForArtifacts([]int{artifactId}, pipelineId, approvalConfig.RequiredCount)
			if err != nil {
				impl.Logger.Errorw("error occurred while fetching approval data for artifacts", "artifactId", artifactId, "pipelineId", pipelineId, "config", pipeline.UserApprovalConfig, "err", err)
				return nil
			}
			if approvedData, ok := approvalDataForArtifacts[artifactId]; ok && approvedData.ApprovalRuntimeState == pipelineConfig.ApprovedApprovalState {
				// trigger deployment
				err = impl.workflowDagExecutor.TriggerDeployment(nil, approvalRequest.CiArtifact, pipeline, false, 1)
				if err != nil {
					impl.Logger.Errorw("error occurred while triggering deployment", "pipelineId", pipelineId, "artifactId", artifactId, "err", err)
					return errors.New("auto deployment failed, please try manually")
				}
			}
		}

	} else if approvalActionType == bean3.APPROVAL_REQUEST_ACTION {
		pipelineId := approvalActionRequest.PipelineId
		deploymentApprovalRequest := &pipelineConfig.DeploymentApprovalRequest{
			PipelineId: pipelineId,
			ArtifactId: artifactId,
			Active:     true,
		}
		deploymentApprovalRequest.CreatedBy = userId
		deploymentApprovalRequest.UpdatedBy = userId
		err := impl.deploymentApprovalRepository.Save(deploymentApprovalRequest)
		if err != nil {
			impl.Logger.Errorw("error occurred while submitting approval request", "pipelineId", pipelineId, "artifactId", artifactId, "err", err)
			return err
		}
		err = impl.performNotificationApprovalAction(approvalActionRequest, userId)
		if err != nil {
			impl.Logger.Errorw("error occurred while performing notification approval action", "approvalActionRequest", approvalActionRequest, "userId", userId, "err", err)
			return err
		}

	} else {
		// fetch if cd wf runner is present then user cannot cancel the request, as deployment has been triggered already
		approvalRequest, err := impl.deploymentApprovalRepository.FetchById(approvalRequestId)
		if err != nil {
			return errors.New("failed to fetch approval request data")
		}
		if approvalRequest.CreatedBy != userId {
			return errors.New("request cannot be cancelled as not initiated by the same")
		}
		if approvalRequest.ArtifactDeploymentTriggered {
			return errors.New("request cannot be cancelled as deployment is already been made for this request")
		}
		approvalRequest.Active = false
		err = impl.deploymentApprovalRepository.Update(approvalRequest)
		if err != nil {
			impl.Logger.Errorw("error occurred while updating approval request", "pipelineId", approvalRequest.PipelineId, "artifactId", artifactId, "err", err)
			return err
		}
	}
	return nil
}

func (impl *CdHandlerImpl) performNotificationApprovalAction(approvalActionRequest bean3.UserApprovalActionRequest, userId int32) error {
	eventType := util2.Approval
	pipeline, err := impl.pipelineRepository.FindById(approvalActionRequest.PipelineId)
	if err != nil {
		impl.Logger.Errorw("error occurred while updating approval request", "pipelineId", pipeline, "pipeline", pipeline, "err", err)
		return err
	}
	event := impl.eventFactory.Build(eventType, &approvalActionRequest.PipelineId, approvalActionRequest.AppId, &pipeline.EnvironmentId, "")
	event = impl.eventFactory.BuildExtraApprovalData(event, approvalActionRequest, pipeline, userId)
	_, evtErr := impl.eventClient.WriteNotificationEvent(event)
	if evtErr != nil {
		impl.Logger.Errorw("CD stage post fail or success event unable to sent", "error", evtErr)
		return evtErr
	}
	return nil
}<|MERGE_RESOLUTION|>--- conflicted
+++ resolved
@@ -1199,13 +1199,10 @@
 		workflow.PipelineId = wfr.CdWorkflow.PipelineId
 		workflow.CiArtifactId = wfr.CdWorkflow.CiArtifactId
 		workflow.BlobStorageEnabled = wfr.BlobStorageEnabled
-<<<<<<< HEAD
 		if wfr.DeploymentApprovalRequest != nil {
 			workflow.UserApprovalMetadata = wfr.DeploymentApprovalRequest.ConvertToApprovalMetadata()
 		}
-=======
 		workflow.RefCdWorkflowRunnerId = wfr.RefCdWorkflowRunnerId
->>>>>>> 0fdbc444
 	}
 	return workflow
 }
