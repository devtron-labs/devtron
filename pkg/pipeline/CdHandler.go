/*
 * Copyright (c) 2020 Devtron Labs
 *
 * Licensed under the Apache License, Version 2.0 (the "License");
 * you may not use this file except in compliance with the License.
 * You may obtain a copy of the License at
 *
 *    http://www.apache.org/licenses/LICENSE-2.0
 *
 * Unless required by applicable law or agreed to in writing, software
 * distributed under the License is distributed on an "AS IS" BASIS,
 * WITHOUT WARRANTIES OR CONDITIONS OF ANY KIND, either express or implied.
 * See the License for the specific language governing permissions and
 * limitations under the License.
 *
 */

package pipeline

import (
	"bufio"
	"context"
	"errors"
	"fmt"
	application2 "github.com/argoproj/argo-cd/v2/pkg/apiclient/application"
	"github.com/argoproj/argo-workflows/v3/pkg/apis/workflow/v1alpha1"
	blob_storage "github.com/devtron-labs/common-lib/blob-storage"
	pubub "github.com/devtron-labs/common-lib/pubsub-lib"
	"github.com/devtron-labs/devtron/api/bean"
	client "github.com/devtron-labs/devtron/api/helm-app"
	"github.com/devtron-labs/devtron/client/argocdServer/application"
	client2 "github.com/devtron-labs/devtron/client/events"
	"github.com/devtron-labs/devtron/internal/sql/repository"
	app2 "github.com/devtron-labs/devtron/internal/sql/repository/app"
	"github.com/devtron-labs/devtron/internal/sql/repository/chartConfig"
	"github.com/devtron-labs/devtron/internal/sql/repository/pipelineConfig"
	"github.com/devtron-labs/devtron/internal/util"
	"github.com/devtron-labs/devtron/pkg/app"
	"github.com/devtron-labs/devtron/pkg/app/status"
	appGroup2 "github.com/devtron-labs/devtron/pkg/appGroup"
	app_status "github.com/devtron-labs/devtron/pkg/appStatus"
	repository3 "github.com/devtron-labs/devtron/pkg/appStore/deployment/repository"
	bean2 "github.com/devtron-labs/devtron/pkg/bean"
	repository2 "github.com/devtron-labs/devtron/pkg/cluster/repository"
	"github.com/devtron-labs/devtron/pkg/sql"
	"github.com/devtron-labs/devtron/pkg/user"
	util3 "github.com/devtron-labs/devtron/util"
	"github.com/devtron-labs/devtron/util/argo"
	"github.com/devtron-labs/devtron/util/rbac"
	"github.com/go-pg/pg"
	"go.opentelemetry.io/otel"
	"go.uber.org/zap"
	"k8s.io/client-go/rest"
	"os"
	"path/filepath"
	"strconv"
	"strings"
	"time"
)

const (
	DEVTRON_APP_HELM_PIPELINE_STATUS_UPDATE_CRON = "DTAppHelmPipelineStatusUpdateCron"
	DEVTRON_APP_ARGO_PIPELINE_STATUS_UPDATE_CRON = "DTAppArgoPipelineStatusUpdateCron"
	HELM_APP_ARGO_PIPELINE_STATUS_UPDATE_CRON    = "HelmAppArgoPipelineStatusUpdateCron"
)

type CdHandler interface {
	UpdateWorkflow(workflowStatus v1alpha1.WorkflowStatus) (int, string, error)
	GetCdBuildHistory(appId int, environmentId int, pipelineId int, offset int, size int) ([]pipelineConfig.CdWorkflowWithArtifact, error)
	GetRunningWorkflowLogs(environmentId int, pipelineId int, workflowId int) (*bufio.Reader, func() error, error)
	FetchCdWorkflowDetails(appId int, environmentId int, pipelineId int, buildId int) (WorkflowResponse, error)
	DownloadCdWorkflowArtifacts(pipelineId int, buildId int) (*os.File, error)
	FetchCdPrePostStageStatus(pipelineId int) ([]pipelineConfig.CdWorkflowWithArtifact, error)
	CancelStage(workflowRunnerId int, userId int32) (int, error)
	FetchAppWorkflowStatusForTriggerView(appId int) ([]*pipelineConfig.CdWorkflowStatus, error)
	CheckHelmAppStatusPeriodicallyAndUpdateInDb(helmPipelineStatusCheckEligibleTime int) error
	CheckArgoAppStatusPeriodicallyAndUpdateInDb(getPipelineDeployedBeforeMinutes int, getPipelineDeployedWithinHours int) error
	CheckArgoPipelineTimelineStatusPeriodicallyAndUpdateInDb(pendingSinceSeconds int, timeForDegradation int) error
	UpdatePipelineTimelineAndStatusByLiveApplicationFetch(pipeline *pipelineConfig.Pipeline, installedApp repository3.InstalledApps, userId int32) (err error, isTimelineUpdated bool)
	CheckAndSendArgoPipelineStatusSyncEventIfNeeded(pipelineId int, userId int32, isAppStoreApplication bool)
	FetchAppWorkflowStatusForTriggerViewForEnvironment(request appGroup2.AppGroupingRequest) ([]*pipelineConfig.CdWorkflowStatus, error)
	FetchAppDeploymentStatusForEnvironments(request appGroup2.AppGroupingRequest) ([]*pipelineConfig.AppDeploymentStatus, error)
	PerformDeploymentApprovalAction(userId int32, approvalActionRequest bean2.UserApprovalActionRequest) error
}

type CdHandlerImpl struct {
	Logger                                 *zap.SugaredLogger
	cdService                              CdWorkflowService
	cdConfig                               *CdConfig
	ciConfig                               *CiConfig
	userService                            user.UserService
	ciLogService                           CiLogService
	ciArtifactRepository                   repository.CiArtifactRepository
	ciPipelineMaterialRepository           pipelineConfig.CiPipelineMaterialRepository
	cdWorkflowRepository                   pipelineConfig.CdWorkflowRepository
	envRepository                          repository2.EnvironmentRepository
	pipelineRepository                     pipelineConfig.PipelineRepository
	ciWorkflowRepository                   pipelineConfig.CiWorkflowRepository
	helmAppService                         client.HelmAppService
	pipelineOverrideRepository             chartConfig.PipelineOverrideRepository
	workflowDagExecutor                    WorkflowDagExecutor
	appListingService                      app.AppListingService
	appListingRepository                   repository.AppListingRepository
	pipelineStatusTimelineRepository       pipelineConfig.PipelineStatusTimelineRepository
	application                            application.ServiceClient
	argoUserService                        argo.ArgoUserService
	deploymentEventHandler                 app.DeploymentEventHandler
	eventClient                            client2.EventClient
	pipelineStatusTimelineResourcesService status.PipelineStatusTimelineResourcesService
	pipelineStatusSyncDetailService        status.PipelineStatusSyncDetailService
	pipelineStatusTimelineService          status.PipelineStatusTimelineService
	appService                             app.AppService
	appStatusService                       app_status.AppStatusService
	enforcerUtil                           rbac.EnforcerUtil
	installedAppRepository                 repository3.InstalledAppRepository
	installedAppVersionHistoryRepository   repository3.InstalledAppVersionHistoryRepository
	appRepository                          app2.AppRepository
	appGroupService                        appGroup2.AppGroupService
<<<<<<< HEAD
	imageTaggingService                    ImageTaggingService
=======
	deploymentApprovalRepository           pipelineConfig.DeploymentApprovalRepository
>>>>>>> 63d3b4f2
}

func NewCdHandlerImpl(Logger *zap.SugaredLogger, cdConfig *CdConfig, userService user.UserService,
	cdWorkflowRepository pipelineConfig.CdWorkflowRepository,
	cdWorkflowService CdWorkflowService,
	ciLogService CiLogService,
	ciArtifactRepository repository.CiArtifactRepository,
	ciPipelineMaterialRepository pipelineConfig.CiPipelineMaterialRepository,
	pipelineRepository pipelineConfig.PipelineRepository,
	envRepository repository2.EnvironmentRepository,
	ciWorkflowRepository pipelineConfig.CiWorkflowRepository,
	ciConfig *CiConfig, helmAppService client.HelmAppService,
	pipelineOverrideRepository chartConfig.PipelineOverrideRepository, workflowDagExecutor WorkflowDagExecutor,
	appListingService app.AppListingService, appListingRepository repository.AppListingRepository,
	pipelineStatusTimelineRepository pipelineConfig.PipelineStatusTimelineRepository,
	application application.ServiceClient, argoUserService argo.ArgoUserService,
	deploymentEventHandler app.DeploymentEventHandler,
	eventClient client2.EventClient,
	pipelineStatusTimelineResourcesService status.PipelineStatusTimelineResourcesService,
	pipelineStatusSyncDetailService status.PipelineStatusSyncDetailService,
	pipelineStatusTimelineService status.PipelineStatusTimelineService,
	appService app.AppService,
	appStatusService app_status.AppStatusService, enforcerUtil rbac.EnforcerUtil,
	installedAppRepository repository3.InstalledAppRepository,
	installedAppVersionHistoryRepository repository3.InstalledAppVersionHistoryRepository, appRepository app2.AppRepository,
	appGroupService appGroup2.AppGroupService,
<<<<<<< HEAD
	imageTaggingService ImageTaggingService) *CdHandlerImpl {
=======
	deploymentApprovalRepository pipelineConfig.DeploymentApprovalRepository) *CdHandlerImpl {
>>>>>>> 63d3b4f2
	return &CdHandlerImpl{
		Logger:                                 Logger,
		cdConfig:                               cdConfig,
		userService:                            userService,
		cdService:                              cdWorkflowService,
		ciLogService:                           ciLogService,
		cdWorkflowRepository:                   cdWorkflowRepository,
		ciArtifactRepository:                   ciArtifactRepository,
		ciPipelineMaterialRepository:           ciPipelineMaterialRepository,
		envRepository:                          envRepository,
		pipelineRepository:                     pipelineRepository,
		ciWorkflowRepository:                   ciWorkflowRepository,
		ciConfig:                               ciConfig,
		helmAppService:                         helmAppService,
		pipelineOverrideRepository:             pipelineOverrideRepository,
		workflowDagExecutor:                    workflowDagExecutor,
		appListingService:                      appListingService,
		appListingRepository:                   appListingRepository,
		pipelineStatusTimelineRepository:       pipelineStatusTimelineRepository,
		application:                            application,
		argoUserService:                        argoUserService,
		deploymentEventHandler:                 deploymentEventHandler,
		eventClient:                            eventClient,
		pipelineStatusTimelineResourcesService: pipelineStatusTimelineResourcesService,
		pipelineStatusSyncDetailService:        pipelineStatusSyncDetailService,
		pipelineStatusTimelineService:          pipelineStatusTimelineService,
		appService:                             appService,
		appStatusService:                       appStatusService,
		enforcerUtil:                           enforcerUtil,
		installedAppRepository:                 installedAppRepository,
		installedAppVersionHistoryRepository:   installedAppVersionHistoryRepository,
		appRepository:                          appRepository,
		appGroupService:                        appGroupService,
<<<<<<< HEAD
		imageTaggingService:                    imageTaggingService,
=======
		deploymentApprovalRepository:           deploymentApprovalRepository,
>>>>>>> 63d3b4f2
	}
}

type ArgoPipelineStatusSyncEvent struct {
	PipelineId            int   `json:"pipelineId"`
	UserId                int32 `json:"userId"`
	IsAppStoreApplication bool  `json:"isAppStoreApplication"`
}

const NotTriggered string = "Not Triggered"
const NotDeployed = "Not Deployed"
const WorklowTypeDeploy = "DEPLOY"
const WorklowTypePre = "PRE"
const WorklowTypePost = "POST"
const WorkflowApprovalNode = "APPROVAL"

func (impl *CdHandlerImpl) CheckArgoAppStatusPeriodicallyAndUpdateInDb(getPipelineDeployedBeforeMinutes int, getPipelineDeployedWithinHours int) error {
	pipelines, err := impl.pipelineRepository.GetArgoPipelinesHavingLatestTriggerStuckInNonTerminalStatuses(getPipelineDeployedBeforeMinutes, getPipelineDeployedWithinHours)
	if err != nil {
		impl.Logger.Errorw("error in getting pipelines having latest trigger stuck in non terminal statuses", "err", err)
		return err
	}
	impl.Logger.Debugw("received stuck argo cd pipelines", "pipelines", pipelines, "number of pipelines", len(pipelines))

	for _, pipeline := range pipelines {
		impl.CheckAndSendArgoPipelineStatusSyncEventIfNeeded(pipeline.Id, 1, false)
	}

	installedAppVersions, err := impl.installedAppRepository.GetArgoPipelinesHavingLatestTriggerStuckInNonTerminalStatusesForAppStore(getPipelineDeployedBeforeMinutes, getPipelineDeployedWithinHours)
	if err != nil {
		impl.Logger.Errorw("error in getting installedAppVersions having latest trigger stuck in non terminal statuses", "err", err)
		return err
	}
	impl.Logger.Debugw("received stuck argo installed appStore app", "installedAppVersions", installedAppVersions, "number of triggers", len(installedAppVersions))

	for _, installedAppVersion := range installedAppVersions {
		impl.CheckAndSendArgoPipelineStatusSyncEventIfNeeded(installedAppVersion.Id, 1, true)
	}
	return nil
}

func (impl *CdHandlerImpl) CheckArgoPipelineTimelineStatusPeriodicallyAndUpdateInDb(pendingSinceSeconds int, timeForDegradation int) error {
	//getting all the progressing status that are stuck since some time after kubectl apply success sync stage
	//and are not eligible for CheckArgoAppStatusPeriodicallyAndUpdateInDb
	pipelines, err := impl.pipelineRepository.GetArgoPipelinesHavingTriggersStuckInLastPossibleNonTerminalTimelines(pendingSinceSeconds, timeForDegradation)
	if err != nil && err != pg.ErrNoRows {
		impl.Logger.Errorw("err in GetArgoPipelinesHavingTriggersStuckInLastPossibleNonTerminalTimelines", "err", err)
		return err
	}
	impl.Logger.Debugw("received argo cd pipelines stuck at kubectl apply synced stage", "pipelines", pipelines)

	installedAppVersions, err := impl.installedAppRepository.GetArgoPipelinesHavingTriggersStuckInLastPossibleNonTerminalTimelinesForAppStore(pendingSinceSeconds, timeForDegradation)
	if err != nil && err != pg.ErrNoRows {
		impl.Logger.Errorw("err in GetArgoPipelinesHavingTriggersStuckInLastPossibleNonTerminalTimelinesForAppStore", "err", err)
		return err
	}

	impl.Logger.Debugw("received argo appStore application stuck at kubectl apply synced stage", "pipelines", installedAppVersions)
	for _, pipeline := range pipelines {
		impl.CheckAndSendArgoPipelineStatusSyncEventIfNeeded(pipeline.Id, 1, false)
	}

	for _, installedAppVersion := range installedAppVersions {
		impl.CheckAndSendArgoPipelineStatusSyncEventIfNeeded(installedAppVersion.Id, 1, true)
	}
	return nil
}

func (impl *CdHandlerImpl) CheckAndSendArgoPipelineStatusSyncEventIfNeeded(pipelineId int, userId int32, isAppStoreApplication bool) {
	var lastSyncTime time.Time
	var err error
	if isAppStoreApplication {
		lastSyncTime, err = impl.pipelineStatusSyncDetailService.GetLastSyncTimeForLatestInstalledAppVersionHistoryByInstalledAppVersionId(pipelineId)
	} else {
		lastSyncTime, err = impl.pipelineStatusSyncDetailService.GetLastSyncTimeForLatestCdWfrByCdPipelineId(pipelineId)
	}
	if err != nil {
		impl.Logger.Errorw("error in getting last sync time by pipelineId", "err", err, "pipelineId", pipelineId)
		return
	}
	//TODO: remove hard coding
	//pipelineId can be cdPipelineId or installedAppVersionId, using isAppStoreApplication flag to identify between them
	if lastSyncTime.IsZero() || (!lastSyncTime.IsZero() && time.Since(lastSyncTime) > 5*time.Second) { //create new nats event
		statusUpdateEvent := ArgoPipelineStatusSyncEvent{
			PipelineId:            pipelineId,
			UserId:                userId,
			IsAppStoreApplication: isAppStoreApplication,
		}
		//write event
		err = impl.eventClient.WriteNatsEvent(pubub.ARGO_PIPELINE_STATUS_UPDATE_TOPIC, statusUpdateEvent)
		if err != nil {
			impl.Logger.Errorw("error in writing nats event", "topic", pubub.ARGO_PIPELINE_STATUS_UPDATE_TOPIC, "payload", statusUpdateEvent)
		}
	}
}

func (impl *CdHandlerImpl) UpdatePipelineTimelineAndStatusByLiveApplicationFetch(pipeline *pipelineConfig.Pipeline, installedApp repository3.InstalledApps, userId int32) (error, bool) {
	isTimelineUpdated := false
	isSucceeded := false
	if pipeline != nil {
		isAppStore := false
		cdWfr, err := impl.cdWorkflowRepository.FindLastStatusByPipelineIdAndRunnerType(pipeline.Id, bean.CD_WORKFLOW_TYPE_DEPLOY)
		if err != nil {
			impl.Logger.Errorw("error in getting latest cdWfr by cdPipelineId", "err", err, "pipelineId", pipeline.Id)
			return nil, isTimelineUpdated
		}
		impl.Logger.Debugw("ARGO_PIPELINE_STATUS_UPDATE_REQ", "stage", "checkingDeploymentStatus", "argoAppName", pipeline, "cdWfr", cdWfr)
		if util3.IsTerminalStatus(cdWfr.Status) {
			//drop event
			return nil, isTimelineUpdated
		}
		//this should only be called when we have git-ops configured
		//try fetching status from argo cd
		acdToken, err := impl.argoUserService.GetLatestDevtronArgoCdUserToken()
		if err != nil {
			impl.Logger.Errorw("error in getting acd token", "err", err)
		}
		ctx := context.WithValue(context.Background(), "token", acdToken)
		query := &application2.ApplicationQuery{
			Name: &pipeline.DeploymentAppName,
		}
		app, err := impl.application.Get(ctx, query)
		if err != nil {
			impl.Logger.Errorw("error in getting acd application", "err", err, "argoAppName", pipeline)
			//updating cdWfr status
			cdWfr.Status = pipelineConfig.WorkflowUnableToFetchState
			cdWfr.UpdatedOn = time.Now()
			cdWfr.UpdatedBy = 1
			err = impl.cdWorkflowRepository.UpdateWorkFlowRunner(&cdWfr)
			if err != nil {
				impl.Logger.Errorw("error on update cd workflow runner", "cdWfr", cdWfr, "err", err)
				return err, isTimelineUpdated
			}
			// creating cd pipeline status timeline
			timeline := &pipelineConfig.PipelineStatusTimeline{
				CdWorkflowRunnerId: cdWfr.Id,
				Status:             pipelineConfig.TIMELINE_STATUS_UNABLE_TO_FETCH_STATUS,
				StatusDetail:       "Failed to connect to Argo CD to fetch deployment status.",
				StatusTime:         time.Now(),
				AuditLog: sql.AuditLog{
					CreatedBy: userId,
					CreatedOn: time.Now(),
					UpdatedBy: userId,
					UpdatedOn: time.Now(),
				},
			}
			err = impl.pipelineStatusTimelineService.SaveTimeline(timeline, nil, isAppStore)
			if err != nil {
				impl.Logger.Errorw("error in creating timeline status for app", "err", err, "timeline", timeline)
				return err, isTimelineUpdated
			}
		} else {
			if app == nil {
				impl.Logger.Errorw("found empty argo application object", "appName", pipeline.DeploymentAppName)
				return fmt.Errorf("found empty argo application object"), isTimelineUpdated
			}
			isSucceeded, isTimelineUpdated, err = impl.appService.UpdateDeploymentStatusForGitOpsPipelines(app, time.Now(), isAppStore)
			if err != nil {
				impl.Logger.Errorw("error in updating deployment status for gitOps cd pipelines", "app", app)
				return err, isTimelineUpdated
			}
			appStatus := app.Status.Health.Status
			err = impl.appStatusService.UpdateStatusWithAppIdEnvId(pipeline.AppId, pipeline.EnvironmentId, string(appStatus))
			if err != nil {
				impl.Logger.Errorw("error occurred while updating app-status for cd pipeline", "err", err, "appId", pipeline.AppId, "envId", pipeline.EnvironmentId)
				impl.Logger.Debugw("ignoring the error, UpdateStatusWithAppIdEnvId", "err", err, "appId", pipeline.AppId, "envId", pipeline.EnvironmentId)
			}
		}
		if isSucceeded {
			//handling deployment success event
			gitHash := ""
			if app != nil {
				gitHash = app.Status.Sync.Revision
			}
			err = impl.workflowDagExecutor.HandleDeploymentSuccessEvent(gitHash, 0)
			if err != nil {
				impl.Logger.Errorw("error in handling deployment success event", "err", err)
				return err, isTimelineUpdated
			}
		}
	} else {
		isAppStore := true
		installedAppVersionHistory, err := impl.installedAppVersionHistoryRepository.GetLatestInstalledAppVersionHistoryByInstalledAppId(installedApp.Id)
		if err != nil {
			impl.Logger.Errorw("error in getting latest installedAppVersionHistory by installedAppId", "err", err, "installedAppId", installedApp.Id)
			return nil, isTimelineUpdated
		}
		impl.Logger.Debugw("ARGO_PIPELINE_STATUS_UPDATE_REQ", "stage", "checkingDeploymentStatus", "argoAppName", installedApp, "installedAppVersionHistory", installedAppVersionHistory)
		if util3.IsTerminalStatus(installedAppVersionHistory.Status) {
			//drop event
			return nil, isTimelineUpdated
		}
		appDetails, err := impl.appRepository.FindActiveById(installedApp.AppId)
		if err != nil {
			impl.Logger.Errorw("error in getting appDetails from appId", "err", err)
			return nil, isTimelineUpdated
		}

		//TODO if Environment object in installedApp is nil then fetch envDetails also from envRepository
		envDetail, err := impl.envRepository.FindById(installedApp.EnvironmentId)
		if err != nil {
			impl.Logger.Errorw("error in getting envDetails from environment id", "err", err)
			return nil, isTimelineUpdated
		}
		var acdAppName string
		if len(installedApp.Environment.Name) != 0 {
			acdAppName = appDetails.AppName + installedApp.Environment.Name
		} else {
			acdAppName = appDetails.AppName + "-" + envDetail.Name
		}

		//this should only be called when we have git-ops configured
		//try fetching status from argo cd
		acdToken, err := impl.argoUserService.GetLatestDevtronArgoCdUserToken()
		if err != nil {
			impl.Logger.Errorw("error in getting acd token", "err", err)
		}

		ctx := context.WithValue(context.Background(), "token", acdToken)
		query := &application2.ApplicationQuery{
			Name: &acdAppName,
		}
		app, err := impl.application.Get(ctx, query)
		if err != nil {
			impl.Logger.Errorw("error in getting acd application", "err", err, "argoAppName", installedApp)
			//updating cdWfr status
			installedAppVersionHistory.Status = pipelineConfig.WorkflowUnableToFetchState
			installedAppVersionHistory.UpdatedOn = time.Now()
			installedAppVersionHistory.UpdatedBy = 1
			installedAppVersionHistory, err = impl.installedAppVersionHistoryRepository.UpdateInstalledAppVersionHistory(installedAppVersionHistory, nil)
			if err != nil {
				impl.Logger.Errorw("error on update installedAppVersionHistory", "installedAppVersionHistory", installedAppVersionHistory, "err", err)
				return err, isTimelineUpdated
			}
			// creating installedApp pipeline status timeline
			timeline := &pipelineConfig.PipelineStatusTimeline{
				InstalledAppVersionHistoryId: installedAppVersionHistory.Id,
				Status:                       pipelineConfig.TIMELINE_STATUS_UNABLE_TO_FETCH_STATUS,
				StatusDetail:                 "Failed to connect to Argo CD to fetch deployment status.",
				StatusTime:                   time.Now(),
				AuditLog: sql.AuditLog{
					CreatedBy: userId,
					CreatedOn: time.Now(),
					UpdatedBy: userId,
					UpdatedOn: time.Now(),
				},
			}
			err = impl.pipelineStatusTimelineService.SaveTimeline(timeline, nil, isAppStore)
			if err != nil {
				impl.Logger.Errorw("error in creating timeline status for app", "err", err, "timeline", timeline)
				return err, isTimelineUpdated
			}
		} else {
			if app == nil {
				impl.Logger.Errorw("found empty argo application object", "appName", acdAppName)
				return fmt.Errorf("found empty argo application object"), isTimelineUpdated
			}
			isSucceeded, isTimelineUpdated, err = impl.appService.UpdateDeploymentStatusForGitOpsPipelines(app, time.Now(), isAppStore)
			if err != nil {
				impl.Logger.Errorw("error in updating deployment status for gitOps cd pipelines", "app", app)
				return err, isTimelineUpdated
			}
			appStatus := app.Status.Health.Status
			err = impl.appStatusService.UpdateStatusWithAppIdEnvId(installedApp.AppId, installedApp.EnvironmentId, string(appStatus))
			if err != nil {
				impl.Logger.Errorw("error occurred while updating app-status for installed app", "err", err, "appId", installedApp.AppId, "envId", installedApp.EnvironmentId)
				impl.Logger.Debugw("ignoring the error, UpdateStatusWithAppIdEnvId", "err", err, "appId", installedApp.AppId, "envId", installedApp.EnvironmentId)
			}
		}
		if isSucceeded {
			//handling deployment success event
			//updating cdWfr status
			installedAppVersionHistory.Status = pipelineConfig.WorkflowSucceeded
			installedAppVersionHistory.FinishedOn = time.Now()
			installedAppVersionHistory.UpdatedOn = time.Now()
			installedAppVersionHistory.UpdatedBy = 1
			installedAppVersionHistory, err = impl.installedAppVersionHistoryRepository.UpdateInstalledAppVersionHistory(installedAppVersionHistory, nil)
			if err != nil {
				impl.Logger.Errorw("error on update installedAppVersionHistory", "installedAppVersionHistory", installedAppVersionHistory, "err", err)
				return err, isTimelineUpdated
			}

		}
	}

	return nil, isTimelineUpdated
}

func (impl *CdHandlerImpl) CheckHelmAppStatusPeriodicallyAndUpdateInDb(helmPipelineStatusCheckEligibleTime int) error {
	wfrList, err := impl.cdWorkflowRepository.GetLatestTriggersOfHelmPipelinesStuckInNonTerminalStatuses()
	if err != nil {
		impl.Logger.Errorw("error in getting latest triggers of helm pipelines which are stuck in non terminal statuses", "err", err)
		return err
	}
	impl.Logger.Debugw("checking helm app status for non terminal deployment triggers", "wfrList", wfrList, "number of wfr", len(wfrList))
	for _, wfr := range wfrList {
		if time.Now().Sub(wfr.UpdatedOn) <= time.Duration(helmPipelineStatusCheckEligibleTime)*time.Second {
			//if wfr is updated within configured time then do not include for this cron cycle
			continue
		}
		appIdentifier := &client.AppIdentifier{
			ClusterId:   wfr.CdWorkflow.Pipeline.Environment.ClusterId,
			Namespace:   wfr.CdWorkflow.Pipeline.Environment.Namespace,
			ReleaseName: wfr.CdWorkflow.Pipeline.DeploymentAppName,
		}
		helmAppStatus, err := impl.helmAppService.GetApplicationStatus(context.Background(), appIdentifier)
		if err != nil {
			impl.Logger.Errorw("error in getting helm app release status ", "appIdentifier", appIdentifier, "err", err)
			//return err
			//skip this error and continue for next workflow status
			impl.Logger.Warnw("found error, skipping helm apps status update for this trigger", "appIdentifier", appIdentifier, "err", err)

			// Handle release not found errors
			if !strings.Contains(err.Error(), "release: not found") {
				continue
			}
		}
		if helmAppStatus == application.Healthy {
			wfr.Status = pipelineConfig.WorkflowSucceeded
			wfr.FinishedOn = time.Now()

		} else if err != nil && strings.Contains(err.Error(), "release: not found") {
			// If release not found, mark the deployment as failure
			wfr.Status = pipelineConfig.WorkflowFailed

		} else {
			wfr.Status = pipelineConfig.WorkflowInProgress
		}
		wfr.UpdatedBy = 1
		wfr.UpdatedOn = time.Now()
		err = impl.cdWorkflowRepository.UpdateWorkFlowRunner(wfr)
		if err != nil {
			impl.Logger.Errorw("error on update cd workflow runner", "wfr", wfr, "err", err)
			return err
		}
		cdMetrics := util3.CDMetrics{
			AppName:         wfr.CdWorkflow.Pipeline.DeploymentAppName,
			Status:          wfr.Status,
			DeploymentType:  wfr.CdWorkflow.Pipeline.DeploymentAppType,
			EnvironmentName: wfr.CdWorkflow.Pipeline.Environment.Name,
			Time:            time.Since(wfr.StartedOn).Seconds() - time.Since(wfr.FinishedOn).Seconds(),
		}
		util3.TriggerCDMetrics(cdMetrics, impl.cdConfig.ExposeCDMetrics)
		impl.Logger.Infow("updated workflow runner status for helm app", "wfr", wfr)
		if helmAppStatus == application.Healthy {
			pipelineOverride, err := impl.pipelineOverrideRepository.FindLatestByCdWorkflowId(wfr.CdWorkflowId)
			if err != nil {
				impl.Logger.Errorw("error in getting latest pipeline override by cdWorkflowId", "err", err, "cdWorkflowId", wfr.CdWorkflowId)
				return err
			}
			go impl.appService.WriteCDSuccessEvent(pipelineOverride.Pipeline.AppId, pipelineOverride.Pipeline.EnvironmentId, pipelineOverride)
			err = impl.workflowDagExecutor.HandleDeploymentSuccessEvent("", pipelineOverride.Id)
			if err != nil {
				impl.Logger.Errorw("error on handling deployment success event", "wfr", wfr, "err", err)
				return err
			}
		}
	}
	return nil
}

func (impl *CdHandlerImpl) CancelStage(workflowRunnerId int, userId int32) (int, error) {
	workflowRunner, err := impl.cdWorkflowRepository.FindWorkflowRunnerById(workflowRunnerId)
	if err != nil {
		impl.Logger.Errorw("err", "err", err)
		return 0, err
	}
	if !(string(v1alpha1.NodePending) == workflowRunner.Status || string(v1alpha1.NodeRunning) == workflowRunner.Status) {
		impl.Logger.Info("cannot cancel stage, stage not in progress")
		return 0, errors.New("cannot cancel stage, stage not in progress")
	}
	pipeline, err := impl.pipelineRepository.FindById(workflowRunner.CdWorkflow.PipelineId)
	if err != nil {
		impl.Logger.Errorw("error while fetching cd pipeline", "err", err)
		return 0, err
	}

	env, err := impl.envRepository.FindById(pipeline.EnvironmentId)
	if err != nil {
		impl.Logger.Errorw("could not fetch stage env", "err", err)
		return 0, err
	}

	var isExtCluster bool
	if workflowRunner.WorkflowType == PRE {
		isExtCluster = pipeline.RunPreStageInEnv
	} else if workflowRunner.WorkflowType == POST {
		isExtCluster = pipeline.RunPostStageInEnv
	}
	// Terminate workflow
	var clusterConfig *rest.Config
	if isExtCluster {
		clusterConfig = env.Cluster.GetClusterConfig()
	}
	err = impl.cdService.TerminateWorkflow(workflowRunner.ExecutorType, workflowRunner.Name, workflowRunner.Namespace, clusterConfig)
	if err != nil {
		impl.Logger.Error("cannot terminate wf runner", "err", err)
		return 0, err
	}

	workflowRunner.Status = WorkflowCancel
	workflowRunner.UpdatedOn = time.Now()
	workflowRunner.UpdatedBy = userId
	err = impl.cdWorkflowRepository.UpdateWorkFlowRunner(workflowRunner)
	if err != nil {
		impl.Logger.Error("cannot update deleted workflow runner status, but wf deleted", "err", err)
		return 0, err
	}
	return workflowRunner.Id, nil
}

func (impl *CdHandlerImpl) UpdateWorkflow(workflowStatus v1alpha1.WorkflowStatus) (int, string, error) {
	wfStatusRs := impl.extractWorkfowStatus(workflowStatus)
	workflowName, status, podStatus, message, podName := wfStatusRs.WorkflowName, wfStatusRs.Status, wfStatusRs.PodStatus, wfStatusRs.Message, wfStatusRs.PodName
	impl.Logger.Debugw("cd update for ", "wf ", workflowName, "status", status)
	if workflowName == "" {
		return 0, "", errors.New("invalid wf name")
	}
	workflowId, err := strconv.Atoi(workflowName[:strings.Index(workflowName, "-")])
	if err != nil {
		impl.Logger.Error("invalid wf status update req", "err", err)
		return 0, "", err
	}

	savedWorkflow, err := impl.cdWorkflowRepository.FindWorkflowRunnerById(workflowId)
	if err != nil {
		impl.Logger.Error("cannot get saved wf", "err", err)
		return 0, "", err
	}

	ciWorkflowConfig, err := impl.cdWorkflowRepository.FindConfigByPipelineId(savedWorkflow.CdWorkflow.PipelineId)
	if err != nil && !util.IsErrNoRows(err) {
		impl.Logger.Errorw("unable to fetch ciWorkflowConfig", "err", err)
		return 0, "", err
	}

	ciArtifactLocationFormat := ciWorkflowConfig.CdArtifactLocationFormat
	if ciArtifactLocationFormat == "" {
		ciArtifactLocationFormat = impl.cdConfig.CdArtifactLocationFormat
	}

	if impl.stateChanged(status, podStatus, message, workflowStatus.FinishedAt.Time, savedWorkflow) {
		if savedWorkflow.Status != WorkflowCancel {
			savedWorkflow.Status = status
		}
		savedWorkflow.PodStatus = podStatus
		savedWorkflow.Message = message
		savedWorkflow.FinishedOn = workflowStatus.FinishedAt.Time
		savedWorkflow.Name = workflowName
		// removed log location from here since we are saving it at trigger
		savedWorkflow.PodName = podName
		savedWorkflow.UpdatedOn = time.Now()
		savedWorkflow.UpdatedBy = 1
		impl.Logger.Debugw("updating workflow ", "workflow", savedWorkflow)
		err = impl.cdWorkflowRepository.UpdateWorkFlowRunner(savedWorkflow)
		if err != nil {
			impl.Logger.Error("update wf failed for id " + strconv.Itoa(savedWorkflow.Id))
			return 0, "", err
		}
		cdMetrics := util3.CDMetrics{
			AppName:         savedWorkflow.CdWorkflow.Pipeline.DeploymentAppName,
			Status:          savedWorkflow.Status,
			DeploymentType:  savedWorkflow.CdWorkflow.Pipeline.DeploymentAppType,
			EnvironmentName: savedWorkflow.CdWorkflow.Pipeline.Environment.Name,
			Time:            time.Since(savedWorkflow.StartedOn).Seconds() - time.Since(savedWorkflow.FinishedOn).Seconds(),
		}
		util3.TriggerCDMetrics(cdMetrics, impl.cdConfig.ExposeCDMetrics)
		if string(v1alpha1.NodeError) == savedWorkflow.Status || string(v1alpha1.NodeFailed) == savedWorkflow.Status {
			impl.Logger.Warnw("cd stage failed for workflow: ", "wfId", savedWorkflow.Id)
		}
	}
	return savedWorkflow.Id, savedWorkflow.Status, nil
}

func (impl *CdHandlerImpl) extractWorkfowStatus(workflowStatus v1alpha1.WorkflowStatus) *WorkflowStatus {
	workflowName := ""
	status := string(workflowStatus.Phase)
	podStatus := "Pending"
	message := ""
	logLocation := ""
	podName := ""
	for k, v := range workflowStatus.Nodes {
		impl.Logger.Debugw("extractWorkflowStatus", "workflowName", k, "v", v)
		if v.TemplateName == CD_WORKFLOW_NAME {
			if v.BoundaryID == "" {
				workflowName = k
			} else {
				workflowName = v.BoundaryID
			}
			podName = k
			podStatus = string(v.Phase)
			message = v.Message
			if v.Outputs != nil && len(v.Outputs.Artifacts) > 0 {
				if v.Outputs.Artifacts[0].S3 != nil {
					logLocation = v.Outputs.Artifacts[0].S3.Key
				} else if v.Outputs.Artifacts[0].GCS != nil {
					logLocation = v.Outputs.Artifacts[0].GCS.Key
				}
			}
			break
		}
	}
	workflowStatusRes := &WorkflowStatus{
		WorkflowName: workflowName,
		Status:       status,
		PodStatus:    podStatus,
		Message:      message,
		LogLocation:  logLocation,
		PodName:      podName,
	}
	return workflowStatusRes
}

type WorkflowStatus struct {
	WorkflowName, Status, PodStatus, Message, LogLocation, PodName string
}

func (impl *CdHandlerImpl) stateChanged(status string, podStatus string, msg string,
	finishedAt time.Time, savedWorkflow *pipelineConfig.CdWorkflowRunner) bool {
	return savedWorkflow.Status != status || savedWorkflow.PodStatus != podStatus || savedWorkflow.Message != msg || savedWorkflow.FinishedOn != finishedAt
}

func (impl *CdHandlerImpl) GetCdBuildHistory(appId int, environmentId int, pipelineId int, offset int, size int) ([]pipelineConfig.CdWorkflowWithArtifact, error) {

	var cdWorkflowArtifact []pipelineConfig.CdWorkflowWithArtifact
	//this map contains artifactId -> array of tags of that artifact
	imageTagsDataMap, err := impl.imageTaggingService.GetTagsDataMapByAppId(appId)
	if err != nil {
		impl.Logger.Errorw("error in fetching image tags with appId", "err", err, "appId", appId)
		return cdWorkflowArtifact, err
	}
	if pipelineId == 0 {
		wfrList, err := impl.cdWorkflowRepository.FindCdWorkflowMetaByEnvironmentId(appId, environmentId, offset, size)
		if err != nil && err != pg.ErrNoRows {
			return cdWorkflowArtifact, err
		}
		cdWorkflowArtifact = impl.converterWFRList(wfrList)
	} else {
		wfrList, err := impl.cdWorkflowRepository.FindCdWorkflowMetaByPipelineId(pipelineId, offset, size)
		if err != nil && err != pg.ErrNoRows {
			return cdWorkflowArtifact, err
		}
		cdWorkflowArtifact = impl.converterWFRList(wfrList)
		if err == pg.ErrNoRows || wfrList == nil {
			return cdWorkflowArtifact, nil
		}
		var ciArtifactIds []int
		for _, cdWfA := range cdWorkflowArtifact {
			ciArtifactIds = append(ciArtifactIds, cdWfA.CiArtifactId)
		}
		parentCiArtifact := make(map[int]int)
		isLinked := false
		ciArtifacts, err := impl.ciArtifactRepository.GetArtifactParentCiAndWorkflowDetailsByIdsInDesc(ciArtifactIds)
		if err != nil || len(ciArtifacts) == 0 {
			impl.Logger.Errorw("error fetching artifact data", "err", err)
			return cdWorkflowArtifact, err
		}
		var newCiArtifactIds []int
		for _, ciArtifact := range ciArtifacts {
			if ciArtifact.ParentCiArtifact > 0 && ciArtifact.WorkflowId == nil {
				isLinked = true
				newCiArtifactIds = append(newCiArtifactIds, ciArtifact.ParentCiArtifact)
				parentCiArtifact[ciArtifact.Id] = ciArtifact.ParentCiArtifact
			} else {
				newCiArtifactIds = append(newCiArtifactIds, ciArtifact.Id)
			}
		}
		// handling linked ci pipeline
		if isLinked {
			ciArtifactIds = newCiArtifactIds
		}

		ciWfs, err := impl.ciWorkflowRepository.FindAllLastTriggeredWorkflowByArtifactId(ciArtifactIds)
		if err != nil && err != pg.ErrNoRows {
			impl.Logger.Errorw("error in fetching ci wfs", "artifactIds", ciArtifactIds, "err", err)
			return cdWorkflowArtifact, err
		} else if len(ciWfs) == 0 {
			return cdWorkflowArtifact, nil
		}

		wfGitTriggers := make(map[int]map[int]pipelineConfig.GitCommit)
		var ciPipelineId int
		for _, ciWf := range ciWfs {
			ciPipelineId = ciWf.CiPipelineId
			wfGitTriggers[ciWf.Id] = ciWf.GitTriggers
		}
		ciMaterials, err := impl.ciPipelineMaterialRepository.GetByPipelineIdForRegexAndFixed(ciPipelineId)
		if err != nil && err != pg.ErrNoRows {
			impl.Logger.Errorw("err in fetching ci materials", "ciMaterials", ciMaterials, "err", err)
			return cdWorkflowArtifact, err
		}

		var ciMaterialsArr []pipelineConfig.CiPipelineMaterialResponse
		for _, ciMaterial := range ciMaterials {
			res := pipelineConfig.CiPipelineMaterialResponse{
				Id:              ciMaterial.Id,
				GitMaterialId:   ciMaterial.GitMaterialId,
				GitMaterialName: ciMaterial.GitMaterial.Name[strings.Index(ciMaterial.GitMaterial.Name, "-")+1:],
				Type:            string(ciMaterial.Type),
				Value:           ciMaterial.Value,
				Active:          ciMaterial.Active,
				Url:             ciMaterial.GitMaterial.Url,
			}
			ciMaterialsArr = append(ciMaterialsArr, res)
		}
		var newCdWorkflowArtifact []pipelineConfig.CdWorkflowWithArtifact
		for _, cdWfA := range cdWorkflowArtifact {

			gitTriggers := make(map[int]pipelineConfig.GitCommit)
			if isLinked {
				if gitTriggerVal, ok := wfGitTriggers[parentCiArtifact[cdWfA.CiArtifactId]]; ok {
					gitTriggers = gitTriggerVal
				}
			} else {
				if gitTriggerVal, ok := wfGitTriggers[cdWfA.CiArtifactId]; ok {
					gitTriggers = gitTriggerVal
				}
			}

			cdWfA.GitTriggers = gitTriggers
			cdWfA.CiMaterials = ciMaterialsArr
			newCdWorkflowArtifact = append(newCdWorkflowArtifact, cdWfA)

		}
		cdWorkflowArtifact = newCdWorkflowArtifact
	}

	var artifactIds []int
	for _, item := range cdWorkflowArtifact {
		artifactIds = append(artifactIds, item.CiArtifactId)
	}
	imageCommentsDataMap, err := impl.imageTaggingService.GetImageCommentsDataMapByArtifactIds(artifactIds)
	if err != nil {
		impl.Logger.Errorw("error in fetching imageCommentsDataMap", "err", err, "artifactIds", artifactIds, "appId", appId)
		return cdWorkflowArtifact, err
	}
	for i, item := range cdWorkflowArtifact {

		if imageTagsDataMap[item.CiArtifactId] != nil {
			item.ImageReleaseTags = imageTagsDataMap[item.CiArtifactId]
		}
		if imageCommentsDataMap[item.CiArtifactId] != nil {
			item.ImageComment = imageCommentsDataMap[item.CiArtifactId]
		}
		cdWorkflowArtifact[i] = item
	}
	return cdWorkflowArtifact, nil
}

func (impl *CdHandlerImpl) GetRunningWorkflowLogs(environmentId int, pipelineId int, wfrId int) (*bufio.Reader, func() error, error) {
	cdWorkflow, err := impl.cdWorkflowRepository.FindWorkflowRunnerById(wfrId)
	if err != nil {
		impl.Logger.Errorw("error on fetch wf runner", "err", err)
		return nil, nil, err
	}

	env, err := impl.envRepository.FindById(environmentId)
	if err != nil {
		impl.Logger.Errorw("could not fetch stage env", "err", err)
		return nil, nil, err
	}

	pipeline, err := impl.pipelineRepository.FindById(cdWorkflow.CdWorkflow.PipelineId)
	if err != nil {
		impl.Logger.Errorw("error while fetching cd pipeline", "err", err)
		return nil, nil, err
	}
	configMap := env.Cluster.Config
	clusterConfig := util.ClusterConfig{
		Host:                  env.Cluster.ServerUrl,
		BearerToken:           configMap[util.BearerToken],
		InsecureSkipTLSVerify: env.Cluster.InsecureSkipTlsVerify,
	}
	if env.Cluster.InsecureSkipTlsVerify == false {
		clusterConfig.KeyData = configMap[util.TlsKey]
		clusterConfig.CertData = configMap[util.CertData]
		clusterConfig.CAData = configMap[util.CertificateAuthorityData]
	}

	var isExtCluster bool
	if cdWorkflow.WorkflowType == PRE {
		isExtCluster = pipeline.RunPreStageInEnv
	} else if cdWorkflow.WorkflowType == POST {
		isExtCluster = pipeline.RunPostStageInEnv
	}
	return impl.getWorkflowLogs(pipelineId, cdWorkflow, clusterConfig, isExtCluster)
}

func (impl *CdHandlerImpl) getWorkflowLogs(pipelineId int, cdWorkflow *pipelineConfig.CdWorkflowRunner, clusterConfig util.ClusterConfig, runStageInEnv bool) (*bufio.Reader, func() error, error) {
	cdLogRequest := BuildLogRequest{
		PodName:   cdWorkflow.PodName,
		Namespace: cdWorkflow.Namespace,
	}

	logStream, cleanUp, err := impl.ciLogService.FetchRunningWorkflowLogs(cdLogRequest, clusterConfig, runStageInEnv)
	if logStream == nil || err != nil {
		if !cdWorkflow.BlobStorageEnabled {
			return nil, nil, errors.New("logs-not-stored-in-repository")
		} else if string(v1alpha1.NodeSucceeded) == cdWorkflow.Status || string(v1alpha1.NodeError) == cdWorkflow.Status || string(v1alpha1.NodeFailed) == cdWorkflow.Status || cdWorkflow.Status == WorkflowCancel {
			impl.Logger.Debugw("pod is not live ", "err", err)
			return impl.getLogsFromRepository(pipelineId, cdWorkflow)
		}
		impl.Logger.Errorw("err on fetch workflow logs", "err", err)
		return nil, nil, err
	}
	logReader := bufio.NewReader(logStream)
	return logReader, cleanUp, err
}

func (impl *CdHandlerImpl) getLogsFromRepository(pipelineId int, cdWorkflow *pipelineConfig.CdWorkflowRunner) (*bufio.Reader, func() error, error) {
	impl.Logger.Debug("getting historic logs")

	cdConfig, err := impl.cdWorkflowRepository.FindConfigByPipelineId(pipelineId)
	if err != nil && !util.IsErrNoRows(err) {
		impl.Logger.Errorw("err", err)
		return nil, nil, err
	}

	if cdConfig.LogsBucket == "" {
		cdConfig.LogsBucket = impl.cdConfig.DefaultBuildLogsBucket //TODO -fixme
	}
	if cdConfig.CdCacheRegion == "" {
		cdConfig.CdCacheRegion = impl.cdConfig.DefaultCdLogsBucketRegion
	}

	cdLogRequest := BuildLogRequest{
		PipelineId:    cdWorkflow.CdWorkflow.PipelineId,
		WorkflowId:    cdWorkflow.Id,
		PodName:       cdWorkflow.PodName,
		LogsFilePath:  cdWorkflow.LogLocation, // impl.cdConfig.DefaultBuildLogsKeyPrefix + "/" + cdWorkflow.Name + "/main.log", //TODO - fixme
		CloudProvider: impl.ciConfig.CloudProvider,
		AzureBlobConfig: &blob_storage.AzureBlobBaseConfig{
			Enabled:           impl.ciConfig.CloudProvider == BLOB_STORAGE_AZURE,
			AccountName:       impl.ciConfig.AzureAccountName,
			BlobContainerName: impl.ciConfig.AzureBlobContainerCiLog,
			AccountKey:        impl.ciConfig.AzureAccountKey,
		},
		AwsS3BaseConfig: &blob_storage.AwsS3BaseConfig{
			AccessKey:         impl.ciConfig.BlobStorageS3AccessKey,
			Passkey:           impl.ciConfig.BlobStorageS3SecretKey,
			EndpointUrl:       impl.ciConfig.BlobStorageS3Endpoint,
			IsInSecure:        impl.ciConfig.BlobStorageS3EndpointInsecure,
			BucketName:        cdConfig.LogsBucket,
			Region:            cdConfig.CdCacheRegion,
			VersioningEnabled: impl.ciConfig.BlobStorageS3BucketVersioned,
		},
		GcpBlobBaseConfig: &blob_storage.GcpBlobBaseConfig{
			BucketName:             cdConfig.LogsBucket,
			CredentialFileJsonData: impl.ciConfig.BlobStorageGcpCredentialJson,
		},
	}
	impl.Logger.Infow("s3 log req ", "req", cdLogRequest)
	oldLogsStream, cleanUp, err := impl.ciLogService.FetchLogs(impl.ciConfig.BaseLogLocationPath, cdLogRequest)
	if err != nil {
		impl.Logger.Errorw("err", err)
		return nil, nil, err
	}
	logReader := bufio.NewReader(oldLogsStream)
	return logReader, cleanUp, err
}

func (impl *CdHandlerImpl) FetchCdWorkflowDetails(appId int, environmentId int, pipelineId int, buildId int) (WorkflowResponse, error) {
	workflowR, err := impl.cdWorkflowRepository.FindWorkflowRunnerById(buildId)
	if err != nil && err != pg.ErrNoRows {
		impl.Logger.Errorw("err", "err", err)
		return WorkflowResponse{}, err
	} else if err == pg.ErrNoRows {
		return WorkflowResponse{}, nil
	}

	var userIds []int32
	var approvalRequestedUserId int32
	approvalRequest := workflowR.DeploymentApprovalRequest
	if approvalRequest != nil {
		approvalReqId := workflowR.DeploymentApprovalRequestId
		approvalUserData, err := impl.deploymentApprovalRepository.FetchApprovalDataForRequests([]int{approvalReqId})
		if err != nil {
			return WorkflowResponse{}, err
		}
		approvalRequest.DeploymentApprovalUserData = approvalUserData
		approvalRequestedUserId = approvalRequest.CreatedBy
		userIds = append(userIds, approvalRequestedUserId)
	}

	triggeredBy := workflowR.TriggeredBy

	triggeredByUser := bean.UserInfo{EmailId: "anonymous"}

	userIds = append(userIds, triggeredBy)
	userInfos, err := impl.userService.GetByIds(userIds)
	if err != nil && !util.IsErrNoRows(err) {
		impl.Logger.Errorw("err", "err", err)
		return WorkflowResponse{}, err
	}
	for _, userInfo := range userInfos {
		if userInfo.Id == triggeredBy {
			triggeredByUser = userInfo
		}
		if userInfo.Id == approvalRequestedUserId {
			approvalRequest.UserEmail = userInfo.EmailId
		}
	}

	workflow := impl.converterWFR(*workflowR)

	ciArtifactId := workflow.CiArtifactId
	if ciArtifactId > 0 {
		ciArtifact, err := impl.ciArtifactRepository.Get(ciArtifactId)
		if err != nil {
			impl.Logger.Errorw("error fetching artifact data", "err", err)
			return WorkflowResponse{}, err
		}

		// handling linked ci pipeline
		if ciArtifact.ParentCiArtifact > 0 && ciArtifact.WorkflowId == nil {
			ciArtifactId = ciArtifact.ParentCiArtifact
		}
	}
	ciWf, err := impl.ciWorkflowRepository.FindLastTriggeredWorkflowByArtifactId(ciArtifactId)
	if err != nil && err != pg.ErrNoRows {
		impl.Logger.Errorw("error in fetching ci wf", "artifactId", workflow.CiArtifactId, "err", err)
		return WorkflowResponse{}, err
	}
	ciMaterials, err := impl.ciPipelineMaterialRepository.GetByPipelineIdForRegexAndFixed(ciWf.CiPipelineId)
	if err != nil {
		impl.Logger.Errorw("err", "err", err)
		return WorkflowResponse{}, err
	}

	var ciMaterialsArr []pipelineConfig.CiPipelineMaterialResponse
	for _, m := range ciMaterials {
		res := pipelineConfig.CiPipelineMaterialResponse{
			Id:              m.Id,
			GitMaterialId:   m.GitMaterialId,
			GitMaterialName: m.GitMaterial.Name[strings.Index(m.GitMaterial.Name, "-")+1:],
			Type:            string(m.Type),
			Value:           m.Value,
			Active:          m.Active,
			Url:             m.GitMaterial.Url,
		}
		ciMaterialsArr = append(ciMaterialsArr, res)
	}
	gitTriggers := make(map[int]pipelineConfig.GitCommit)
	if ciWf.GitTriggers != nil {
		gitTriggers = ciWf.GitTriggers
	}

	var imageTag string
	if len(workflow.Image) > 0 {
		imageTag = strings.Split(workflow.Image, ":")[1]
	}

	helmPackageName := fmt.Sprintf("%s-%s-%s",
		workflowR.CdWorkflow.Pipeline.App.AppName,
		workflowR.CdWorkflow.Pipeline.Environment.Name,
		imageTag)

	workflowResponse := WorkflowResponse{
		Id:                   workflow.Id,
		Name:                 workflow.Name,
		Status:               workflow.Status,
		PodStatus:            workflow.PodStatus,
		Message:              workflow.Message,
		StartedOn:            workflow.StartedOn,
		FinishedOn:           workflow.FinishedOn,
		Namespace:            workflow.Namespace,
		CiMaterials:          ciMaterialsArr,
		TriggeredBy:          workflow.TriggeredBy,
		TriggeredByEmail:     triggeredByUser.EmailId,
		Artifact:             workflow.Image,
		Stage:                workflow.WorkflowType,
		GitTriggers:          gitTriggers,
		BlobStorageEnabled:   workflow.BlobStorageEnabled,
		UserApprovalMetadata: workflow.UserApprovalMetadata,
		IsVirtualEnvironment: workflowR.CdWorkflow.Pipeline.Environment.IsVirtualEnvironment,
		PodName:              workflowR.PodName,
<<<<<<< HEAD
		ArtifactId:           workflow.CiArtifactId,
		CiPipelineId:         ciWf.CiPipelineId,
=======
		CdWorkflowId:         workflowR.CdWorkflowId,
		HelmPackageName:      helmPackageName,
>>>>>>> 63d3b4f2
	}
	return workflowResponse, nil

}

func (impl *CdHandlerImpl) DownloadCdWorkflowArtifacts(pipelineId int, buildId int) (*os.File, error) {
	wfr, err := impl.cdWorkflowRepository.FindWorkflowRunnerById(buildId)
	if err != nil {
		impl.Logger.Errorw("unable to fetch ciWorkflow", "err", err)
		return nil, err
	}

	if !wfr.BlobStorageEnabled {
		return nil, errors.New("logs-not-stored-in-repository")
	}

	cdConfig, err := impl.cdWorkflowRepository.FindConfigByPipelineId(pipelineId)
	if err != nil && !util.IsErrNoRows(err) {
		impl.Logger.Errorw("unable to fetch ciConfig", "err", err)
		return nil, err
	}

	if cdConfig.LogsBucket == "" {
		cdConfig.LogsBucket = impl.cdConfig.DefaultBuildLogsBucket
	}
	if cdConfig.CdCacheRegion == "" {
		cdConfig.CdCacheRegion = impl.cdConfig.DefaultCdLogsBucketRegion
	}

	item := strconv.Itoa(wfr.Id)
	awsS3BaseConfig := &blob_storage.AwsS3BaseConfig{
		AccessKey:         impl.ciConfig.BlobStorageS3AccessKey,
		Passkey:           impl.ciConfig.BlobStorageS3SecretKey,
		EndpointUrl:       impl.ciConfig.BlobStorageS3Endpoint,
		IsInSecure:        impl.ciConfig.BlobStorageS3EndpointInsecure,
		BucketName:        cdConfig.LogsBucket,
		Region:            cdConfig.CdCacheRegion,
		VersioningEnabled: impl.ciConfig.BlobStorageS3BucketVersioned,
	}
	azureBlobBaseConfig := &blob_storage.AzureBlobBaseConfig{
		Enabled:           impl.ciConfig.CloudProvider == BLOB_STORAGE_AZURE,
		AccountKey:        impl.ciConfig.AzureAccountKey,
		AccountName:       impl.ciConfig.AzureAccountName,
		BlobContainerName: impl.ciConfig.AzureBlobContainerCiLog,
	}
	gcpBlobBaseConfig := &blob_storage.GcpBlobBaseConfig{
		BucketName:             cdConfig.LogsBucket,
		CredentialFileJsonData: impl.ciConfig.BlobStorageGcpCredentialJson,
	}
	key := fmt.Sprintf("%s/"+impl.cdConfig.CdArtifactLocationFormat, impl.cdConfig.DefaultArtifactKeyPrefix, wfr.CdWorkflow.Id, wfr.Id)
	baseLogLocationPathConfig := impl.cdConfig.BaseLogLocationPath
	blobStorageService := blob_storage.NewBlobStorageServiceImpl(nil)
	destinationKey := filepath.Clean(filepath.Join(baseLogLocationPathConfig, item))
	request := &blob_storage.BlobStorageRequest{
		StorageType:         impl.ciConfig.CloudProvider,
		SourceKey:           key,
		DestinationKey:      destinationKey,
		AzureBlobBaseConfig: azureBlobBaseConfig,
		AwsS3BaseConfig:     awsS3BaseConfig,
		GcpBlobBaseConfig:   gcpBlobBaseConfig,
	}
	_, numBytes, err := blobStorageService.Get(request)
	if err != nil {
		impl.Logger.Errorw("error occurred while downloading file", "request", request, "error", err)
		return nil, errors.New("failed to download resource")
	}

	file, err := os.Open(destinationKey)
	if err != nil {
		impl.Logger.Errorw("unable to open file", "file", item, "err", err)
		return nil, errors.New("unable to open file")
	}

	impl.Logger.Infow("Downloaded ", "name", file.Name(), "bytes", numBytes)
	return file, nil
}

func (impl *CdHandlerImpl) converterWFR(wfr pipelineConfig.CdWorkflowRunner) pipelineConfig.CdWorkflowWithArtifact {
	workflow := pipelineConfig.CdWorkflowWithArtifact{}
	if wfr.Id > 0 {
		workflow.Name = wfr.Name
		workflow.Id = wfr.Id
		workflow.Namespace = wfr.Namespace
		workflow.Status = wfr.Status
		workflow.Message = wfr.Message
		workflow.PodStatus = wfr.PodStatus
		workflow.FinishedOn = wfr.FinishedOn
		workflow.TriggeredBy = wfr.TriggeredBy
		workflow.StartedOn = wfr.StartedOn
		workflow.WorkflowType = string(wfr.WorkflowType)
		workflow.CdWorkflowId = wfr.CdWorkflowId
		workflow.Image = wfr.CdWorkflow.CiArtifact.Image
		workflow.PipelineId = wfr.CdWorkflow.PipelineId
		workflow.CiArtifactId = wfr.CdWorkflow.CiArtifactId
		workflow.BlobStorageEnabled = wfr.BlobStorageEnabled
		if wfr.DeploymentApprovalRequest != nil {
			workflow.UserApprovalMetadata = wfr.DeploymentApprovalRequest.ConvertToApprovalMetadata()
		}
	}
	return workflow
}

func (impl *CdHandlerImpl) converterWFRList(wfrList []pipelineConfig.CdWorkflowRunner) []pipelineConfig.CdWorkflowWithArtifact {
	var workflowList []pipelineConfig.CdWorkflowWithArtifact
	var results []pipelineConfig.CdWorkflowWithArtifact
	var ids []int32
	for _, item := range wfrList {
		ids = append(ids, item.TriggeredBy)
		workflowList = append(workflowList, impl.converterWFR(item))
	}
	userEmails := make(map[int32]string)
	users, err := impl.userService.GetByIds(ids)
	if err != nil {
		impl.Logger.Errorw("unable to find user", "err", err)
	}
	for _, item := range users {
		userEmails[item.Id] = item.EmailId
	}
	for _, item := range workflowList {
		item.EmailId = userEmails[item.TriggeredBy]
		results = append(results, item)
	}
	return results
}

func (impl *CdHandlerImpl) FetchCdPrePostStageStatus(pipelineId int) ([]pipelineConfig.CdWorkflowWithArtifact, error) {
	var results []pipelineConfig.CdWorkflowWithArtifact
	wfrPre, err := impl.cdWorkflowRepository.FindLastStatusByPipelineIdAndRunnerType(pipelineId, bean.CD_WORKFLOW_TYPE_PRE)
	if err != nil && err != pg.ErrNoRows {
		return results, err
	}
	if wfrPre.Id > 0 {
		workflowPre := impl.converterWFR(wfrPre)
		results = append(results, workflowPre)
	} else {
		workflowPre := pipelineConfig.CdWorkflowWithArtifact{Status: "Notbuilt", WorkflowType: string(bean.CD_WORKFLOW_TYPE_PRE), PipelineId: pipelineId}
		results = append(results, workflowPre)
	}

	wfrPost, err := impl.cdWorkflowRepository.FindLastStatusByPipelineIdAndRunnerType(pipelineId, bean.CD_WORKFLOW_TYPE_POST)
	if err != nil && err != pg.ErrNoRows {
		return results, err
	}
	if wfrPost.Id > 0 {
		workflowPost := impl.converterWFR(wfrPost)
		results = append(results, workflowPost)
	} else {
		workflowPost := pipelineConfig.CdWorkflowWithArtifact{Status: "Notbuilt", WorkflowType: string(bean.CD_WORKFLOW_TYPE_POST), PipelineId: pipelineId}
		results = append(results, workflowPost)
	}
	return results, nil

}

func (impl *CdHandlerImpl) FetchAppWorkflowStatusForTriggerView(appId int) ([]*pipelineConfig.CdWorkflowStatus, error) {
	var cdWorkflowStatus []*pipelineConfig.CdWorkflowStatus

	pipelines, err := impl.pipelineRepository.FindActiveByAppId(appId)
	if err != nil && err != pg.ErrNoRows {
		return cdWorkflowStatus, err
	}
	pipelineIds := make([]int, 0)
	partialDeletedPipelines := make(map[int]bool)
	//pipelineIdsMap := make(map[int]int)
	for _, pipeline := range pipelines {
		pipelineIds = append(pipelineIds, pipeline.Id)
		partialDeletedPipelines[pipeline.Id] = pipeline.DeploymentAppDeleteRequest
	}

	if len(pipelineIds) == 0 {
		return cdWorkflowStatus, nil
	}

	cdMap := make(map[int]*pipelineConfig.CdWorkflowStatus)
	result, err := impl.cdWorkflowRepository.FetchAllCdStagesLatestEntity(pipelineIds)
	if err != nil {
		return cdWorkflowStatus, err
	}
	var wfrIds []int
	for _, item := range result {
		wfrIds = append(wfrIds, item.WfrId)
	}

	statusMap := make(map[int]string)
	if len(wfrIds) > 0 {
		wfrList, err := impl.cdWorkflowRepository.FetchAllCdStagesLatestEntityStatus(wfrIds)
		if err != nil && !util.IsErrNoRows(err) {
			return cdWorkflowStatus, err
		}
		for _, item := range wfrList {
			statusMap[item.Id] = item.Status
		}
	}

	for _, item := range result {
		if _, ok := cdMap[item.PipelineId]; !ok {
			cdWorkflowStatus := &pipelineConfig.CdWorkflowStatus{}
			cdWorkflowStatus.PipelineId = item.PipelineId
			cdWorkflowStatus.CiPipelineId = item.CiPipelineId
			if item.WorkflowType == WorklowTypePre {
				cdWorkflowStatus.PreStatus = statusMap[item.WfrId]
			} else if item.WorkflowType == WorklowTypeDeploy {
				cdWorkflowStatus.DeployStatus = statusMap[item.WfrId]
			} else if item.WorkflowType == WorklowTypePost {
				cdWorkflowStatus.PostStatus = statusMap[item.WfrId]
			}
			cdMap[item.PipelineId] = cdWorkflowStatus
		} else {
			cdWorkflowStatus := cdMap[item.PipelineId]
			cdWorkflowStatus.PipelineId = item.PipelineId
			cdWorkflowStatus.CiPipelineId = item.CiPipelineId
			if item.WorkflowType == WorklowTypePre {
				cdWorkflowStatus.PreStatus = statusMap[item.WfrId]
			} else if item.WorkflowType == WorklowTypeDeploy {
				cdWorkflowStatus.DeployStatus = statusMap[item.WfrId]
			} else if item.WorkflowType == WorklowTypePost {
				cdWorkflowStatus.PostStatus = statusMap[item.WfrId]
			}
			cdMap[item.PipelineId] = cdWorkflowStatus
		}
		cdMap[item.PipelineId].DeploymentAppDeleteRequest = partialDeletedPipelines[item.PipelineId]
	}

	for _, item := range cdMap {
		if item.PreStatus == "" {
			item.PreStatus = NotTriggered
		}
		if item.DeployStatus == "" {
			item.DeployStatus = NotDeployed
		}
		if item.PostStatus == "" {
			item.PostStatus = NotTriggered
		}
		cdWorkflowStatus = append(cdWorkflowStatus, item)
	}

	if len(cdWorkflowStatus) == 0 {
		for _, item := range pipelineIds {
			cdWs := &pipelineConfig.CdWorkflowStatus{}
			cdWs.PipelineId = item
			cdWs.PreStatus = NotTriggered
			cdWs.DeployStatus = NotDeployed
			cdWs.PostStatus = NotTriggered
			cdWorkflowStatus = append(cdWorkflowStatus, cdWs)
		}
	} else {
		for _, item := range pipelineIds {
			if _, ok := cdMap[item]; !ok {
				cdWs := &pipelineConfig.CdWorkflowStatus{}
				cdWs.PipelineId = item
				cdWs.PreStatus = NotTriggered
				cdWs.DeployStatus = NotDeployed
				cdWs.PostStatus = NotTriggered
				cdWorkflowStatus = append(cdWorkflowStatus, cdWs)
			}
		}
	}

	return cdWorkflowStatus, err
}

func (impl *CdHandlerImpl) FetchAppWorkflowStatusForTriggerViewForEnvironment(request appGroup2.AppGroupingRequest) ([]*pipelineConfig.CdWorkflowStatus, error) {
	cdWorkflowStatus := make([]*pipelineConfig.CdWorkflowStatus, 0)
	var pipelines []*pipelineConfig.Pipeline
	var err error
	if request.AppGroupId > 0 {
		appIds, err := impl.appGroupService.GetAppIdsByAppGroupId(request.AppGroupId)
		if err != nil {
			return nil, err
		}
		//override appIds if already provided app group id in request.
		request.AppIds = appIds
	}
	if len(request.AppIds) > 0 {
		pipelines, err = impl.pipelineRepository.FindActiveByInFilter(request.EnvId, request.AppIds)
	} else {
		pipelines, err = impl.pipelineRepository.FindActiveByEnvId(request.EnvId)
	}
	if err != nil {
		impl.Logger.Errorw("error in fetching pipelines", "request", request, "err", err)
		return nil, err
	}

	var appIds []int
	for _, pipeline := range pipelines {
		appIds = append(appIds, pipeline.AppId)
	}
	if len(appIds) == 0 {
		impl.Logger.Warnw("there is no app id found for fetching cd pipelines", "request", request)
		return cdWorkflowStatus, nil
	}
	pipelines, err = impl.pipelineRepository.FindActiveByAppIds(appIds)
	if err != nil && err != pg.ErrNoRows {
		return cdWorkflowStatus, err
	}
	pipelineIds := make([]int, 0)
	for _, pipeline := range pipelines {
		pipelineIds = append(pipelineIds, pipeline.Id)
	}
	if len(pipelineIds) == 0 {
		return cdWorkflowStatus, nil
	}
	//authorization block starts here
	var appObjectArr []string
	var envObjectArr []string
	objects := impl.enforcerUtil.GetAppAndEnvObjectByPipelineIds(pipelineIds)
	pipelineIds = []int{}
	for _, object := range objects {
		appObjectArr = append(appObjectArr, object[0])
		envObjectArr = append(envObjectArr, object[1])
	}
	appResults, envResults := request.CheckAuthBatch(request.EmailId, appObjectArr, envObjectArr)
	for _, pipeline := range pipelines {
		appObject := objects[pipeline.Id][0]
		envObject := objects[pipeline.Id][1]
		if !(appResults[appObject] && envResults[envObject]) {
			//if user unauthorized, skip items
			continue
		}
		pipelineIds = append(pipelineIds, pipeline.Id)
	}
	//authorization block ends here
	if len(pipelineIds) == 0 {
		return cdWorkflowStatus, nil
	}
	cdMap := make(map[int]*pipelineConfig.CdWorkflowStatus)
	wfrStatus, err := impl.cdWorkflowRepository.FetchAllCdStagesLatestEntity(pipelineIds)
	if err != nil {
		return cdWorkflowStatus, err
	}
	var wfrIds []int
	for _, item := range wfrStatus {
		wfrIds = append(wfrIds, item.WfrId)
	}

	statusMap := make(map[int]string)
	if len(wfrIds) > 0 {
		cdWorkflowRunners, err := impl.cdWorkflowRepository.FetchAllCdStagesLatestEntityStatus(wfrIds)
		if err != nil && !util.IsErrNoRows(err) {
			return cdWorkflowStatus, err
		}
		for _, item := range cdWorkflowRunners {
			statusMap[item.Id] = item.Status
		}
	}

	for _, item := range wfrStatus {
		if _, ok := cdMap[item.PipelineId]; !ok {
			cdWorkflowStatus := &pipelineConfig.CdWorkflowStatus{}
			cdWorkflowStatus.PipelineId = item.PipelineId
			cdWorkflowStatus.CiPipelineId = item.CiPipelineId
			if item.WorkflowType == WorklowTypePre {
				cdWorkflowStatus.PreStatus = statusMap[item.WfrId]
			} else if item.WorkflowType == WorklowTypeDeploy {
				cdWorkflowStatus.DeployStatus = statusMap[item.WfrId]
			} else if item.WorkflowType == WorklowTypePost {
				cdWorkflowStatus.PostStatus = statusMap[item.WfrId]
			}
			cdMap[item.PipelineId] = cdWorkflowStatus
		} else {
			cdWorkflowStatus := cdMap[item.PipelineId]
			cdWorkflowStatus.PipelineId = item.PipelineId
			cdWorkflowStatus.CiPipelineId = item.CiPipelineId
			if item.WorkflowType == WorklowTypePre {
				cdWorkflowStatus.PreStatus = statusMap[item.WfrId]
			} else if item.WorkflowType == WorklowTypeDeploy {
				cdWorkflowStatus.DeployStatus = statusMap[item.WfrId]
			} else if item.WorkflowType == WorklowTypePre {
				cdWorkflowStatus.PostStatus = statusMap[item.WfrId]
			}
			cdMap[item.PipelineId] = cdWorkflowStatus
		}
	}

	for _, item := range cdMap {
		if item.PreStatus == "" {
			item.PreStatus = NotTriggered
		}
		if item.DeployStatus == "" {
			item.DeployStatus = NotDeployed
		}
		if item.PostStatus == "" {
			item.PostStatus = NotTriggered
		}
		cdWorkflowStatus = append(cdWorkflowStatus, item)
	}

	if len(cdWorkflowStatus) == 0 {
		for _, item := range pipelineIds {
			cdWs := &pipelineConfig.CdWorkflowStatus{}
			cdWs.PipelineId = item
			cdWs.PreStatus = NotTriggered
			cdWs.DeployStatus = NotDeployed
			cdWs.PostStatus = NotTriggered
			cdWorkflowStatus = append(cdWorkflowStatus, cdWs)
		}
	} else {
		for _, item := range pipelineIds {
			if _, ok := cdMap[item]; !ok {
				cdWs := &pipelineConfig.CdWorkflowStatus{}
				cdWs.PipelineId = item
				cdWs.PreStatus = NotTriggered
				cdWs.DeployStatus = NotDeployed
				cdWs.PostStatus = NotTriggered
				cdWorkflowStatus = append(cdWorkflowStatus, cdWs)
			}
		}
	}

	return cdWorkflowStatus, err
}

func (impl *CdHandlerImpl) FetchAppDeploymentStatusForEnvironments(request appGroup2.AppGroupingRequest) ([]*pipelineConfig.AppDeploymentStatus, error) {
	_, span := otel.Tracer("orchestrator").Start(request.Ctx, "pipelineBuilder.authorizationDeploymentStatusForAppGrouping")
	deploymentStatuses := make([]*pipelineConfig.AppDeploymentStatus, 0)
	deploymentStatusesMap := make(map[int]*pipelineConfig.AppDeploymentStatus)
	pipelineAppMap := make(map[int]int)
	statusMap := make(map[int]string)
	var cdPipelines []*pipelineConfig.Pipeline
	var err error
	if request.AppGroupId > 0 {
		appIds, err := impl.appGroupService.GetAppIdsByAppGroupId(request.AppGroupId)
		if err != nil {
			return nil, err
		}
		//override appIds if already provided app group id in request.
		request.AppIds = appIds
	}
	if len(request.AppIds) > 0 {
		cdPipelines, err = impl.pipelineRepository.FindActiveByInFilter(request.EnvId, request.AppIds)
	} else {
		cdPipelines, err = impl.pipelineRepository.FindActiveByEnvId(request.EnvId)
	}
	if err != nil {
		impl.Logger.Errorw("error in fetching pipelines", "request", request, "err", err)
		return nil, err
	}
	pipelineIds := make([]int, 0)
	for _, pipeline := range cdPipelines {
		pipelineIds = append(pipelineIds, pipeline.Id)
	}
	if len(pipelineIds) == 0 {
		err = &util.ApiError{Code: "404", HttpStatusCode: 200, UserMessage: "no matching pipeline found"}
		return nil, err
	}
	//authorization block starts here
	var appObjectArr []string
	var envObjectArr []string
	objects := impl.enforcerUtil.GetAppAndEnvObjectByPipelineIds(pipelineIds)
	pipelineIds = []int{}
	for _, object := range objects {
		appObjectArr = append(appObjectArr, object[0])
		envObjectArr = append(envObjectArr, object[1])
	}
	appResults, envResults := request.CheckAuthBatch(request.EmailId, appObjectArr, envObjectArr)
	for _, pipeline := range cdPipelines {
		appObject := objects[pipeline.Id][0]
		envObject := objects[pipeline.Id][1]
		if !(appResults[appObject] && envResults[envObject]) {
			//if user unauthorized, skip items
			continue
		}
		pipelineIds = append(pipelineIds, pipeline.Id)
		pipelineAppMap[pipeline.Id] = pipeline.AppId
	}
	span.End()
	//authorization block ends here

	if len(pipelineIds) == 0 {
		return deploymentStatuses, nil
	}
	_, span = otel.Tracer("orchestrator").Start(request.Ctx, "pipelineBuilder.FetchAllCdStagesLatestEntity")
	result, err := impl.cdWorkflowRepository.FetchAllCdStagesLatestEntity(pipelineIds)
	span.End()
	if err != nil {
		return deploymentStatuses, err
	}
	var wfrIds []int
	for _, item := range result {
		wfrIds = append(wfrIds, item.WfrId)
	}
	if len(wfrIds) > 0 {
		_, span = otel.Tracer("orchestrator").Start(request.Ctx, "pipelineBuilder.FetchAllCdStagesLatestEntityStatus")
		wfrList, err := impl.cdWorkflowRepository.FetchAllCdStagesLatestEntityStatus(wfrIds)
		span.End()
		if err != nil && !util.IsErrNoRows(err) {
			return deploymentStatuses, err
		}
		for _, item := range wfrList {
			if item.Status == "" {
				statusMap[item.Id] = NotDeployed
			} else {
				statusMap[item.Id] = item.Status
			}
		}
	}

	for _, item := range result {
		if _, ok := deploymentStatusesMap[item.PipelineId]; !ok {
			deploymentStatus := &pipelineConfig.AppDeploymentStatus{}
			deploymentStatus.PipelineId = item.PipelineId
			if item.WorkflowType == WorklowTypeDeploy {
				deploymentStatus.DeployStatus = statusMap[item.WfrId]
				deploymentStatus.AppId = pipelineAppMap[deploymentStatus.PipelineId]
				deploymentStatusesMap[item.PipelineId] = deploymentStatus
			}
		}
	}
	//in case there is no workflow found for pipeline, set all the pipeline status - Not Deployed
	for _, pipelineId := range pipelineIds {
		if _, ok := deploymentStatusesMap[pipelineId]; !ok {
			deploymentStatus := &pipelineConfig.AppDeploymentStatus{}
			deploymentStatus.PipelineId = pipelineId
			deploymentStatus.DeployStatus = NotDeployed
			deploymentStatus.AppId = pipelineAppMap[deploymentStatus.PipelineId]
			deploymentStatusesMap[pipelineId] = deploymentStatus
		}
	}
	for _, deploymentStatus := range deploymentStatusesMap {
		deploymentStatuses = append(deploymentStatuses, deploymentStatus)
	}

	return deploymentStatuses, err
}

func (impl *CdHandlerImpl) PerformDeploymentApprovalAction(userId int32, approvalActionRequest bean2.UserApprovalActionRequest) error {
	approvalActionType := approvalActionRequest.ActionType
	artifactId := approvalActionRequest.ArtifactId
	approvalRequestId := approvalActionRequest.ApprovalRequestId
	if approvalActionType == bean2.APPROVAL_APPROVE_ACTION {
		//fetch approval request data, same user should not be Approval requester
		approvalRequest, err := impl.deploymentApprovalRepository.FetchWithPipelineAndArtifactDetails(approvalRequestId)
		if err != nil {
			return errors.New("failed to fetch approval request data")
		}
		if approvalRequest.ArtifactDeploymentTriggered == true {
			return errors.New("deployment has already been triggered for this request")
		}
		if approvalRequest.CreatedBy == userId {
			return errors.New("requester cannot be an approver")
		}

		//fetch artifact metadata, who triggered this build
		ciArtifact, err := impl.ciArtifactRepository.Get(artifactId)
		if err != nil {
			impl.Logger.Errorw("error occurred while fetching workflow data for artifact", "artifactId", artifactId, "userId", userId, "err", err)
			return errors.New("failed to fetch workflow for artifact data")
		}
		if ciArtifact.CreatedBy == userId {
			return errors.New("user who triggered the build cannot be an approver")
		}
		deploymentApprovalData := &pipelineConfig.DeploymentApprovalUserData{
			ApprovalRequestId: approvalRequestId,
			UserId:            userId,
			UserResponse:      pipelineConfig.APPROVED,
		}
		deploymentApprovalData.CreatedBy = userId
		deploymentApprovalData.UpdatedBy = userId
		err = impl.deploymentApprovalRepository.SaveDeploymentUserData(deploymentApprovalData)
		if err != nil {
			impl.Logger.Errorw("error occurred while saving user approval data", "approvalRequestId", approvalRequestId, "err", err)
			return err
		}
		// trigger deployment if approved and pipeline type is automatic
		pipeline := approvalRequest.Pipeline
		if pipeline.TriggerType == pipelineConfig.TRIGGER_TYPE_AUTOMATIC {
			pipelineId := approvalRequest.PipelineId
			approvalConfig, err := pipeline.GetApprovalConfig()
			if err != nil {
				impl.Logger.Errorw("error occurred while fetching approval config", "pipelineId", pipelineId, "config", pipeline.UserApprovalConfig, "err", err)
				return nil
			}
			approvalDataForArtifacts, err := impl.workflowDagExecutor.FetchApprovalDataForArtifacts([]int{artifactId}, pipelineId, approvalConfig.RequiredCount)
			if err != nil {
				impl.Logger.Errorw("error occurred while fetching approval data for artifacts", "artifactId", artifactId, "pipelineId", pipelineId, "config", pipeline.UserApprovalConfig, "err", err)
				return nil
			}
			if approvedData, ok := approvalDataForArtifacts[artifactId]; ok && approvedData.ApprovalRuntimeState == pipelineConfig.ApprovedApprovalState {
				// trigger deployment
				err = impl.workflowDagExecutor.TriggerDeployment(nil, approvalRequest.CiArtifact, pipeline, false, 1)
				if err != nil {
					impl.Logger.Errorw("error occurred while triggering deployment", "pipelineId", pipelineId, "artifactId", artifactId, "err", err)
					return errors.New("auto deployment failed, please try manually")
				}
			}
		}

	} else if approvalActionType == bean2.APPROVAL_REQUEST_ACTION {
		pipelineId := approvalActionRequest.PipelineId
		deploymentApprovalRequest := &pipelineConfig.DeploymentApprovalRequest{
			PipelineId: pipelineId,
			ArtifactId: artifactId,
			Active:     true,
		}
		deploymentApprovalRequest.CreatedBy = userId
		deploymentApprovalRequest.UpdatedBy = userId
		err := impl.deploymentApprovalRepository.Save(deploymentApprovalRequest)
		if err != nil {
			impl.Logger.Errorw("error occurred while submitting approval request", "pipelineId", pipelineId, "artifactId", artifactId, "err", err)
			return err
		}
	} else {
		// fetch if cd wf runner is present then user cannot cancel the request, as deployment has been triggered already
		approvalRequest, err := impl.deploymentApprovalRepository.FetchById(approvalRequestId)
		if err != nil {
			return errors.New("failed to fetch approval request data")
		}
		if approvalRequest.CreatedBy != userId {
			return errors.New("request cannot be cancelled as not initiated by the same")
		}
		if approvalRequest.ArtifactDeploymentTriggered {
			return errors.New("request cannot be cancelled as deployment is already been made for this request")
		}
		approvalRequest.Active = false
		err = impl.deploymentApprovalRepository.Update(approvalRequest)
		if err != nil {
			impl.Logger.Errorw("error occurred while updating approval request", "pipelineId", approvalRequest.PipelineId, "artifactId", artifactId, "err", err)
			return err
		}
	}
	return nil
}<|MERGE_RESOLUTION|>--- conflicted
+++ resolved
@@ -116,11 +116,8 @@
 	installedAppVersionHistoryRepository   repository3.InstalledAppVersionHistoryRepository
 	appRepository                          app2.AppRepository
 	appGroupService                        appGroup2.AppGroupService
-<<<<<<< HEAD
+	deploymentApprovalRepository           pipelineConfig.DeploymentApprovalRepository
 	imageTaggingService                    ImageTaggingService
-=======
-	deploymentApprovalRepository           pipelineConfig.DeploymentApprovalRepository
->>>>>>> 63d3b4f2
 }
 
 func NewCdHandlerImpl(Logger *zap.SugaredLogger, cdConfig *CdConfig, userService user.UserService,
@@ -147,11 +144,8 @@
 	installedAppRepository repository3.InstalledAppRepository,
 	installedAppVersionHistoryRepository repository3.InstalledAppVersionHistoryRepository, appRepository app2.AppRepository,
 	appGroupService appGroup2.AppGroupService,
-<<<<<<< HEAD
+	deploymentApprovalRepository pipelineConfig.DeploymentApprovalRepository,
 	imageTaggingService ImageTaggingService) *CdHandlerImpl {
-=======
-	deploymentApprovalRepository pipelineConfig.DeploymentApprovalRepository) *CdHandlerImpl {
->>>>>>> 63d3b4f2
 	return &CdHandlerImpl{
 		Logger:                                 Logger,
 		cdConfig:                               cdConfig,
@@ -185,11 +179,8 @@
 		installedAppVersionHistoryRepository:   installedAppVersionHistoryRepository,
 		appRepository:                          appRepository,
 		appGroupService:                        appGroupService,
-<<<<<<< HEAD
+		deploymentApprovalRepository:           deploymentApprovalRepository,
 		imageTaggingService:                    imageTaggingService,
-=======
-		deploymentApprovalRepository:           deploymentApprovalRepository,
->>>>>>> 63d3b4f2
 	}
 }
 
@@ -1066,13 +1057,10 @@
 		UserApprovalMetadata: workflow.UserApprovalMetadata,
 		IsVirtualEnvironment: workflowR.CdWorkflow.Pipeline.Environment.IsVirtualEnvironment,
 		PodName:              workflowR.PodName,
-<<<<<<< HEAD
+		CdWorkflowId:         workflowR.CdWorkflowId,
+		HelmPackageName:      helmPackageName,
 		ArtifactId:           workflow.CiArtifactId,
 		CiPipelineId:         ciWf.CiPipelineId,
-=======
-		CdWorkflowId:         workflowR.CdWorkflowId,
-		HelmPackageName:      helmPackageName,
->>>>>>> 63d3b4f2
 	}
 	return workflowResponse, nil
 
