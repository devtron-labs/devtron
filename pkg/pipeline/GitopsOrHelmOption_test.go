--- conflicted
+++ resolved
@@ -24,7 +24,7 @@
 			nil, nil, nil,
 			nil, nil, nil, nil,
 			nil, nil, nil, nil,
-			nil, nil, nil, nil, nil, nil, nil, nil, &DeploymentServiceTypeConfig{IsInternalUse: false}, nil, nil, nil, nil, nil, nil)
+			nil, nil, nil, nil, nil, nil, nil, nil, &DeploymentServiceTypeConfig{IsInternalUse: false}, nil, nil, nil, nil, nil, nil, nil)
 
 		pipelineCreateRequest := &bean.CdPipelines{
 			Pipelines: []*bean.CDPipelineConfigObject{
@@ -77,13 +77,7 @@
 			nil, nil, nil,
 			nil, nil, nil, nil,
 			nil, nil, nil, nil,
-<<<<<<< HEAD
-			nil, nil, nil, nil, nil, nil, nil, nil, &DeploymentServiceTypeConfig{IsInternalUse: false}, nil, nil, nil, nil, nil, nil)
-=======
-			nil, nil, nil, nil, nil, nil, nil,
-			nil, &DeploymentServiceTypeConfig{IsInternalUse: false},
-			nil, nil, nil, nil, nil, nil)
->>>>>>> 35184a86
+			nil, nil, nil, nil, nil, nil, nil, nil, &DeploymentServiceTypeConfig{IsInternalUse: false}, nil, nil, nil, nil, nil, nil, nil)
 
 		pipelineCreateRequest := &bean.CdPipelines{
 			Pipelines: []*bean.CDPipelineConfigObject{
@@ -136,14 +130,7 @@
 			nil, nil, nil,
 			nil, nil, nil, nil,
 			nil, nil, nil, nil,
-<<<<<<< HEAD
-			nil, nil, nil, nil, nil, nil, nil, nil, &DeploymentServiceTypeConfig{IsInternalUse: true}, nil, nil, nil, nil, nil, nil)
-=======
-			nil, nil, nil, nil, nil, nil,
-			nil, nil,
-			&DeploymentServiceTypeConfig{IsInternalUse: true}, nil, nil, nil,
-			nil, nil, nil)
->>>>>>> 35184a86
+			nil, nil, nil, nil, nil, nil, nil, nil, &DeploymentServiceTypeConfig{IsInternalUse: true}, nil, nil, nil, nil, nil, nil, nil)
 
 		pipelineCreateRequestHelm := &bean.CdPipelines{
 			Pipelines: []*bean.CDPipelineConfigObject{
@@ -234,12 +221,7 @@
 			nil, nil, nil,
 			nil, nil, nil, nil,
 			nil, nil, nil, nil,
-<<<<<<< HEAD
-			nil, nil, nil, nil, nil, nil, nil, nil, &DeploymentServiceTypeConfig{IsInternalUse: false}, nil, nil, nil, nil, nil, nil)
-=======
-			nil, nil, nil, nil, nil, nil, nil,
-			nil, &DeploymentServiceTypeConfig{IsInternalUse: false}, nil, nil, nil, nil, nil, nil)
->>>>>>> 35184a86
+			nil, nil, nil, nil, nil, nil, nil, nil, &DeploymentServiceTypeConfig{IsInternalUse: false}, nil, nil, nil, nil, nil, nil, nil)
 
 		pipelineCreateRequest := &bean.CdPipelines{
 			Pipelines: []*bean.CDPipelineConfigObject{
@@ -296,7 +278,7 @@
 			nil, nil, nil,
 			nil, nil, nil, nil,
 			nil, nil, nil, nil,
-			nil, nil, nil, nil, nil, nil, nil, nil, &DeploymentServiceTypeConfig{IsInternalUse: true}, nil, nil, nil, nil, nil, nil)
+			nil, nil, nil, nil, nil, nil, nil, nil, &DeploymentServiceTypeConfig{IsInternalUse: true}, nil, nil, nil, nil, nil, nil, nil)
 
 		pipelineCreateRequest := &bean.CdPipelines{
 			Pipelines: []*bean.CDPipelineConfigObject{
