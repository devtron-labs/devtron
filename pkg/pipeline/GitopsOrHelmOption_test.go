package pipeline

import (
	"github.com/devtron-labs/devtron/internal/sql/repository/pipelineConfig/mocks"
	"github.com/devtron-labs/devtron/internal/util"
	"github.com/devtron-labs/devtron/pkg/bean"
	"github.com/stretchr/testify/assert"
	"testing"
)

func TestGitopsOrHelmOption(t *testing.T) {

	t.Run("DeploymentAppSetterFunctionIfGitOpsConfiguredExternalUse", func(t *testing.T) {

		sugaredLogger, err := util.NewSugardLogger()
		assert.Nil(t, err)

		pipelineBuilderService := NewPipelineBuilderImpl(sugaredLogger, nil, nil, nil, nil,
			nil, nil, nil,
			nil, nil, nil, nil, nil,
			nil, nil, nil, nil, util.MergeUtil{Logger: sugaredLogger}, nil,
			nil, nil, nil, nil, nil,
			nil, nil, nil, nil, nil,
			nil, nil, nil,
			nil, nil, nil, nil,
			nil, nil, nil, nil,
<<<<<<< HEAD
			nil, nil, nil, nil, nil, nil, nil, nil, &DeploymentServiceTypeConfig{IsInternalUse: false}, nil, nil, nil, nil, nil, nil, nil, nil, nil)
=======
			nil, nil, nil, nil, nil, nil, nil, nil, &DeploymentServiceTypeConfig{IsInternalUse: false}, nil, nil, nil, nil, nil, nil, nil, nil, nil, nil)
>>>>>>> 541eec8f

		pipelineCreateRequest := &bean.CdPipelines{
			Pipelines: []*bean.CDPipelineConfigObject{
				{
					Id:                            0,
					EnvironmentId:                 1,
					EnvironmentName:               "",
					CiPipelineId:                  1,
					TriggerType:                   "AUTOMATIC",
					Name:                          "cd-1-vo8q",
					Strategies:                    nil,
					Namespace:                     "devtron-demo",
					AppWorkflowId:                 1,
					DeploymentTemplate:            "",
					PreStage:                      bean.CdStage{},
					PostStage:                     bean.CdStage{},
					PreStageConfigMapSecretNames:  bean.PreStageConfigMapSecretNames{},
					PostStageConfigMapSecretNames: bean.PostStageConfigMapSecretNames{},
					RunPreStageInEnv:              false,
					RunPostStageInEnv:             false,
					CdArgoSetup:                   false,
					ParentPipelineId:              1,
					ParentPipelineType:            "CI_PIPELINE",
					DeploymentAppType:             "",
				},
			},
			AppId:  1,
			UserId: 0,
		}
		isVirtualEnvironmentMap := make(map[int]bool)
		isVirtualEnvironmentMap[1] = false
		isGitOpsConfigured := true
		pipelineBuilderService.SetPipelineDeploymentAppType(pipelineCreateRequest, isGitOpsConfigured, isVirtualEnvironmentMap)

		for _, pipeline := range pipelineCreateRequest.Pipelines {
			assert.Equal(t, pipeline.DeploymentAppType, "argo_cd")
		}

	})

	t.Run("DeploymentAppSetterFunctionIfGitOpsNotConfiguredExternalUse", func(t *testing.T) {

		sugaredLogger, err := util.NewSugardLogger()
		assert.Nil(t, err)

		pipelineBuilderService := NewPipelineBuilderImpl(sugaredLogger, nil, nil, nil, nil,
			nil, nil, nil,
			nil, nil, nil, nil, nil,
			nil, nil, nil, nil, util.MergeUtil{Logger: sugaredLogger}, nil,
			nil, nil, nil, nil, nil,
			nil, nil, nil, nil, nil,
			nil, nil, nil,
			nil, nil, nil, nil,
			nil, nil, nil, nil,
<<<<<<< HEAD
			nil, nil, nil, nil, nil, nil, nil, nil, &DeploymentServiceTypeConfig{IsInternalUse: false}, nil, nil, nil, nil, nil, nil, nil, nil, nil)
=======
			nil, nil, nil, nil, nil, nil, nil, nil, &DeploymentServiceTypeConfig{IsInternalUse: false}, nil, nil, nil, nil, nil, nil, nil, nil, nil, nil)
>>>>>>> 541eec8f

		pipelineCreateRequest := &bean.CdPipelines{
			Pipelines: []*bean.CDPipelineConfigObject{
				{
					Id:                            0,
					EnvironmentId:                 1,
					EnvironmentName:               "",
					CiPipelineId:                  1,
					TriggerType:                   "AUTOMATIC",
					Name:                          "cd-1-vo8q",
					Strategies:                    nil,
					Namespace:                     "devtron-demo",
					AppWorkflowId:                 1,
					DeploymentTemplate:            "",
					PreStage:                      bean.CdStage{},
					PostStage:                     bean.CdStage{},
					PreStageConfigMapSecretNames:  bean.PreStageConfigMapSecretNames{},
					PostStageConfigMapSecretNames: bean.PostStageConfigMapSecretNames{},
					RunPreStageInEnv:              false,
					RunPostStageInEnv:             false,
					CdArgoSetup:                   false,
					ParentPipelineId:              1,
					ParentPipelineType:            "CI_PIPELINE",
					DeploymentAppType:             "",
				},
			},
			AppId:  1,
			UserId: 0,
		}
		isGitOpsConfigured := false
		isVirtualEnvironmentMap := make(map[int]bool)
		isVirtualEnvironmentMap[1] = false
		pipelineBuilderService.SetPipelineDeploymentAppType(pipelineCreateRequest, isGitOpsConfigured, isVirtualEnvironmentMap)

		for _, pipeline := range pipelineCreateRequest.Pipelines {
			assert.Equal(t, pipeline.DeploymentAppType, "helm")
		}

	})

	t.Run("DeploymentAppSetterFunctionInternalUse", func(t *testing.T) {

		sugaredLogger, err := util.NewSugardLogger()
		assert.Nil(t, err)

		pipelineBuilderService := NewPipelineBuilderImpl(sugaredLogger, nil, nil, nil, nil,
			nil, nil, nil,
			nil, nil, nil, nil, nil,
			nil, nil, nil, nil, util.MergeUtil{Logger: sugaredLogger}, nil,
			nil, nil, nil, nil, nil,
			nil, nil, nil, nil, nil,
			nil, nil, nil,
			nil, nil, nil, nil,
			nil, nil, nil, nil,
<<<<<<< HEAD
			nil, nil, nil, nil, nil, nil, nil, nil, &DeploymentServiceTypeConfig{IsInternalUse: true}, nil, nil, nil, nil, nil, nil, nil, nil, nil)
=======
			nil, nil, nil, nil, nil, nil, nil, nil, &DeploymentServiceTypeConfig{IsInternalUse: true}, nil, nil, nil, nil, nil, nil, nil, nil, nil, nil)
>>>>>>> 541eec8f

		pipelineCreateRequestHelm := &bean.CdPipelines{
			Pipelines: []*bean.CDPipelineConfigObject{
				&bean.CDPipelineConfigObject{
					Id:                            0,
					EnvironmentId:                 1,
					EnvironmentName:               "",
					CiPipelineId:                  1,
					TriggerType:                   "AUTOMATIC",
					Name:                          "cd-1-vo8q",
					Strategies:                    nil,
					Namespace:                     "devtron-demo",
					AppWorkflowId:                 1,
					DeploymentTemplate:            "",
					PreStage:                      bean.CdStage{},
					PostStage:                     bean.CdStage{},
					PreStageConfigMapSecretNames:  bean.PreStageConfigMapSecretNames{},
					PostStageConfigMapSecretNames: bean.PostStageConfigMapSecretNames{},
					RunPreStageInEnv:              false,
					RunPostStageInEnv:             false,
					CdArgoSetup:                   false,
					ParentPipelineId:              1,
					ParentPipelineType:            "CI_PIPELINE",
					DeploymentAppType:             "helm",
				},
			},
			AppId:  1,
			UserId: 0,
		}
		isGitOpsConfigured := true
		isVirtualEnvironmentMap := make(map[int]bool)
		pipelineBuilderService.SetPipelineDeploymentAppType(pipelineCreateRequestHelm, isGitOpsConfigured, isVirtualEnvironmentMap)

		for _, pipeline := range pipelineCreateRequestHelm.Pipelines {
			assert.Equal(t, pipeline.DeploymentAppType, "helm")
		}

		pipelineCreateRequestGitOps := &bean.CdPipelines{
			Pipelines: []*bean.CDPipelineConfigObject{
				&bean.CDPipelineConfigObject{
					Id:                            0,
					EnvironmentId:                 1,
					EnvironmentName:               "",
					CiPipelineId:                  1,
					TriggerType:                   "AUTOMATIC",
					Name:                          "cd-1-vo8q",
					Strategies:                    nil,
					Namespace:                     "devtron-demo",
					AppWorkflowId:                 1,
					DeploymentTemplate:            "",
					PreStage:                      bean.CdStage{},
					PostStage:                     bean.CdStage{},
					PreStageConfigMapSecretNames:  bean.PreStageConfigMapSecretNames{},
					PostStageConfigMapSecretNames: bean.PostStageConfigMapSecretNames{},
					RunPreStageInEnv:              false,
					RunPostStageInEnv:             false,
					CdArgoSetup:                   false,
					ParentPipelineId:              1,
					ParentPipelineType:            "CI_PIPELINE",
					DeploymentAppType:             "argo_cd",
				},
			},
			AppId:  1,
			UserId: 0,
		}
		pipelineBuilderService.SetPipelineDeploymentAppType(pipelineCreateRequestGitOps, isGitOpsConfigured, isVirtualEnvironmentMap)

		for _, pipeline := range pipelineCreateRequestGitOps.Pipelines {
			assert.Equal(t, pipeline.DeploymentAppType, "argo_cd")
		}

	})

	t.Run("TestValidateCDPipelineRequestExternalUse", func(t *testing.T) {

		sugaredLogger, err := util.NewSugardLogger()
		assert.Nil(t, err)

		mockedPipelineRepository := mocks.NewPipelineRepository(t)

		mockedPipelineRepository.On("FindActiveByAppIdAndEnvironmentId", 1, 1).Return(nil, nil)

		pipelineBuilderService := NewPipelineBuilderImpl(sugaredLogger, nil, nil, nil, nil,
			mockedPipelineRepository, nil, nil,
			nil, nil, nil, nil, nil,
			nil, nil, nil, nil, util.MergeUtil{Logger: sugaredLogger}, nil,
			nil, nil, nil, nil, nil,
			nil, nil, nil, nil, nil,
			nil, nil, nil,
			nil, nil, nil, nil,
			nil, nil, nil, nil,
<<<<<<< HEAD
			nil, nil, nil, nil, nil, nil, nil, nil, &DeploymentServiceTypeConfig{IsInternalUse: false}, nil, nil, nil, nil, nil, nil, nil, nil, nil)
=======
			nil, nil, nil, nil, nil, nil, nil, nil, &DeploymentServiceTypeConfig{IsInternalUse: false}, nil, nil, nil, nil, nil, nil, nil, nil, nil, nil)
>>>>>>> 541eec8f

		pipelineCreateRequest := &bean.CdPipelines{
			Pipelines: []*bean.CDPipelineConfigObject{
				&bean.CDPipelineConfigObject{
					Id:                            0,
					EnvironmentId:                 1,
					EnvironmentName:               "",
					CiPipelineId:                  1,
					TriggerType:                   "AUTOMATIC",
					Name:                          "cd-1-vo8q",
					Strategies:                    nil,
					Namespace:                     "devtron-demo",
					AppWorkflowId:                 1,
					DeploymentTemplate:            "",
					PreStage:                      bean.CdStage{},
					PostStage:                     bean.CdStage{},
					PreStageConfigMapSecretNames:  bean.PreStageConfigMapSecretNames{},
					PostStageConfigMapSecretNames: bean.PostStageConfigMapSecretNames{},
					RunPreStageInEnv:              false,
					RunPostStageInEnv:             false,
					CdArgoSetup:                   false,
					ParentPipelineId:              1,
					ParentPipelineType:            "CI_PIPELINE",
					DeploymentAppType:             "",
				},
			},
			AppId:  1,
			UserId: 0,
		}
		isGitOpsConfigured := false
		isGitOpsRequired := pipelineBuilderService.IsGitOpsRequiredForCD(pipelineCreateRequest)
		isVirtualEnvironmentMap := make(map[int]bool)

		_, err = pipelineBuilderService.ValidateCDPipelineRequest(pipelineCreateRequest, isGitOpsConfigured, isGitOpsRequired, isVirtualEnvironmentMap)

		assert.Nil(t, err)

	})

	t.Run("TestValidateCDPipelineRequestInternalUse", func(t *testing.T) {

		sugaredLogger, err := util.NewSugardLogger()
		assert.Nil(t, err)

		mockedPipelineRepository := mocks.NewPipelineRepository(t)

		//mockedPipelineRepository.On("FindActiveByAppIdAndEnvironmentId", 1, 1).Return(nil, nil)

		pipelineBuilderService := NewPipelineBuilderImpl(sugaredLogger, nil, nil, nil, nil,
			mockedPipelineRepository, nil, nil,
			nil, nil, nil, nil, nil,
			nil, nil, nil, nil, util.MergeUtil{Logger: sugaredLogger}, nil,
			nil, nil, nil, nil, nil,
			nil, nil, nil, nil, nil,
			nil, nil, nil,
			nil, nil, nil, nil,
			nil, nil, nil, nil,
<<<<<<< HEAD
			nil, nil, nil, nil, nil, nil, nil, nil, &DeploymentServiceTypeConfig{IsInternalUse: true}, nil, nil, nil, nil, nil, nil, nil, nil, nil)
=======
			nil, nil, nil, nil, nil, nil, nil, nil, &DeploymentServiceTypeConfig{IsInternalUse: true}, nil, nil, nil, nil, nil, nil, nil, nil, nil, nil)
>>>>>>> 541eec8f

		pipelineCreateRequest := &bean.CdPipelines{
			Pipelines: []*bean.CDPipelineConfigObject{
				&bean.CDPipelineConfigObject{
					Id:                            0,
					EnvironmentId:                 1,
					EnvironmentName:               "",
					CiPipelineId:                  1,
					TriggerType:                   "AUTOMATIC",
					Name:                          "cd-1-vo8q",
					Strategies:                    nil,
					Namespace:                     "devtron-demo",
					AppWorkflowId:                 1,
					DeploymentTemplate:            "",
					PreStage:                      bean.CdStage{},
					PostStage:                     bean.CdStage{},
					PreStageConfigMapSecretNames:  bean.PreStageConfigMapSecretNames{},
					PostStageConfigMapSecretNames: bean.PostStageConfigMapSecretNames{},
					RunPreStageInEnv:              false,
					RunPostStageInEnv:             false,
					CdArgoSetup:                   false,
					ParentPipelineId:              1,
					ParentPipelineType:            "CI_PIPELINE",
					DeploymentAppType:             "argo_cd",
				},
			},
			AppId:  1,
			UserId: 0,
		}
		isGitOpsConfigured := false
		isGitOpsRequired := pipelineBuilderService.IsGitOpsRequiredForCD(pipelineCreateRequest)
		isVirtualEnvironmentMap := make(map[int]bool)

		InvalidRequest, err := pipelineBuilderService.ValidateCDPipelineRequest(pipelineCreateRequest, isGitOpsConfigured, isGitOpsRequired, isVirtualEnvironmentMap)

		if err != nil {
			assert.Equal(t, InvalidRequest, false)
		}

	})

}<|MERGE_RESOLUTION|>--- conflicted
+++ resolved
@@ -24,11 +24,7 @@
 			nil, nil, nil,
 			nil, nil, nil, nil,
 			nil, nil, nil, nil,
-<<<<<<< HEAD
-			nil, nil, nil, nil, nil, nil, nil, nil, &DeploymentServiceTypeConfig{IsInternalUse: false}, nil, nil, nil, nil, nil, nil, nil, nil, nil)
-=======
-			nil, nil, nil, nil, nil, nil, nil, nil, &DeploymentServiceTypeConfig{IsInternalUse: false}, nil, nil, nil, nil, nil, nil, nil, nil, nil, nil)
->>>>>>> 541eec8f
+			nil, nil, nil, nil, nil, nil, nil, nil, &DeploymentServiceTypeConfig{IsInternalUse: false}, nil, nil, nil, nil, nil, nil, nil, nil, nil, nil, nil)
 
 		pipelineCreateRequest := &bean.CdPipelines{
 			Pipelines: []*bean.CDPipelineConfigObject{
@@ -83,11 +79,9 @@
 			nil, nil, nil,
 			nil, nil, nil, nil,
 			nil, nil, nil, nil,
-<<<<<<< HEAD
-			nil, nil, nil, nil, nil, nil, nil, nil, &DeploymentServiceTypeConfig{IsInternalUse: false}, nil, nil, nil, nil, nil, nil, nil, nil, nil)
-=======
-			nil, nil, nil, nil, nil, nil, nil, nil, &DeploymentServiceTypeConfig{IsInternalUse: false}, nil, nil, nil, nil, nil, nil, nil, nil, nil, nil)
->>>>>>> 541eec8f
+			nil, nil, nil, nil, nil, nil, nil,
+			nil, &DeploymentServiceTypeConfig{IsInternalUse: false},
+			nil, nil, nil, nil, nil, nil, nil, nil, nil, nil, nil)
 
 		pipelineCreateRequest := &bean.CdPipelines{
 			Pipelines: []*bean.CDPipelineConfigObject{
@@ -142,11 +136,10 @@
 			nil, nil, nil,
 			nil, nil, nil, nil,
 			nil, nil, nil, nil,
-<<<<<<< HEAD
-			nil, nil, nil, nil, nil, nil, nil, nil, &DeploymentServiceTypeConfig{IsInternalUse: true}, nil, nil, nil, nil, nil, nil, nil, nil, nil)
-=======
-			nil, nil, nil, nil, nil, nil, nil, nil, &DeploymentServiceTypeConfig{IsInternalUse: true}, nil, nil, nil, nil, nil, nil, nil, nil, nil, nil)
->>>>>>> 541eec8f
+			nil, nil, nil, nil, nil, nil,
+			nil, nil,
+			&DeploymentServiceTypeConfig{IsInternalUse: true}, nil, nil, nil, nil,
+			nil, nil, nil, nil, nil, nil, nil)
 
 		pipelineCreateRequestHelm := &bean.CdPipelines{
 			Pipelines: []*bean.CDPipelineConfigObject{
@@ -238,11 +231,8 @@
 			nil, nil, nil,
 			nil, nil, nil, nil,
 			nil, nil, nil, nil,
-<<<<<<< HEAD
-			nil, nil, nil, nil, nil, nil, nil, nil, &DeploymentServiceTypeConfig{IsInternalUse: false}, nil, nil, nil, nil, nil, nil, nil, nil, nil)
-=======
-			nil, nil, nil, nil, nil, nil, nil, nil, &DeploymentServiceTypeConfig{IsInternalUse: false}, nil, nil, nil, nil, nil, nil, nil, nil, nil, nil)
->>>>>>> 541eec8f
+			nil, nil, nil, nil, nil, nil, nil,
+			nil, &DeploymentServiceTypeConfig{IsInternalUse: false}, nil, nil, nil, nil, nil, nil, nil, nil, nil, nil, nil)
 
 		pipelineCreateRequest := &bean.CdPipelines{
 			Pipelines: []*bean.CDPipelineConfigObject{
@@ -300,11 +290,7 @@
 			nil, nil, nil,
 			nil, nil, nil, nil,
 			nil, nil, nil, nil,
-<<<<<<< HEAD
-			nil, nil, nil, nil, nil, nil, nil, nil, &DeploymentServiceTypeConfig{IsInternalUse: true}, nil, nil, nil, nil, nil, nil, nil, nil, nil)
-=======
-			nil, nil, nil, nil, nil, nil, nil, nil, &DeploymentServiceTypeConfig{IsInternalUse: true}, nil, nil, nil, nil, nil, nil, nil, nil, nil, nil)
->>>>>>> 541eec8f
+			nil, nil, nil, nil, nil, nil, nil, nil, &DeploymentServiceTypeConfig{IsInternalUse: true}, nil, nil, nil, nil, nil, nil, nil, nil, nil, nil, nil)
 
 		pipelineCreateRequest := &bean.CdPipelines{
 			Pipelines: []*bean.CDPipelineConfigObject{
