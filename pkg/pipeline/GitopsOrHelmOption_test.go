--- conflicted
+++ resolved
@@ -24,7 +24,7 @@
 			nil, nil, nil,
 			nil, nil, nil, nil,
 			nil, nil, nil, nil,
-			nil, nil, nil, nil, nil, nil, nil, nil, &DeploymentServiceTypeConfig{IsInternalUse: false}, nil, nil, nil, nil, nil, nil, nil, nil, nil, nil, nil)
+			nil, nil, nil, nil, nil, nil, nil, nil, &DeploymentServiceTypeConfig{IsInternalUse: false}, nil, nil, nil, nil, nil, nil, nil, nil, nil, nil, nil, nil)
 
 		pipelineCreateRequest := &bean.CdPipelines{
 			Pipelines: []*bean.CDPipelineConfigObject{
@@ -79,13 +79,9 @@
 			nil, nil, nil,
 			nil, nil, nil, nil,
 			nil, nil, nil, nil,
-<<<<<<< HEAD
 			nil, nil, nil, nil, nil, nil, nil,
 			nil, &DeploymentServiceTypeConfig{IsInternalUse: false},
-			nil, nil, nil, nil, nil, nil, nil, nil, nil, nil, nil)
-=======
-			nil, nil, nil, nil, nil, nil, nil, nil, &DeploymentServiceTypeConfig{IsInternalUse: false}, nil, nil, nil, nil, nil, nil, nil, nil, nil, nil, nil)
->>>>>>> 85d8e0de
+			nil, nil, nil, nil, nil, nil, nil, nil, nil, nil, nil, nil)
 
 		pipelineCreateRequest := &bean.CdPipelines{
 			Pipelines: []*bean.CDPipelineConfigObject{
@@ -140,14 +136,7 @@
 			nil, nil, nil,
 			nil, nil, nil, nil,
 			nil, nil, nil, nil,
-<<<<<<< HEAD
-			nil, nil, nil, nil, nil, nil,
-			nil, nil,
-			&DeploymentServiceTypeConfig{IsInternalUse: true}, nil, nil, nil, nil,
-			nil, nil, nil, nil, nil, nil, nil)
-=======
-			nil, nil, nil, nil, nil, nil, nil, nil, &DeploymentServiceTypeConfig{IsInternalUse: true}, nil, nil, nil, nil, nil, nil, nil, nil, nil, nil, nil)
->>>>>>> 85d8e0de
+			nil, nil, nil, nil, nil, nil, nil, nil, &DeploymentServiceTypeConfig{IsInternalUse: true}, nil, nil, nil, nil, nil, nil, nil, nil, nil, nil, nil, nil)
 
 		pipelineCreateRequestHelm := &bean.CdPipelines{
 			Pipelines: []*bean.CDPipelineConfigObject{
@@ -239,12 +228,7 @@
 			nil, nil, nil,
 			nil, nil, nil, nil,
 			nil, nil, nil, nil,
-<<<<<<< HEAD
-			nil, nil, nil, nil, nil, nil, nil,
-			nil, &DeploymentServiceTypeConfig{IsInternalUse: false}, nil, nil, nil, nil, nil, nil, nil, nil, nil, nil, nil)
-=======
-			nil, nil, nil, nil, nil, nil, nil, nil, &DeploymentServiceTypeConfig{IsInternalUse: false}, nil, nil, nil, nil, nil, nil, nil, nil, nil, nil, nil)
->>>>>>> 85d8e0de
+			nil, nil, nil, nil, nil, nil, nil, nil, &DeploymentServiceTypeConfig{IsInternalUse: false}, nil, nil, nil, nil, nil, nil, nil, nil, nil, nil, nil, nil)
 
 		pipelineCreateRequest := &bean.CdPipelines{
 			Pipelines: []*bean.CDPipelineConfigObject{
@@ -302,7 +286,7 @@
 			nil, nil, nil,
 			nil, nil, nil, nil,
 			nil, nil, nil, nil,
-			nil, nil, nil, nil, nil, nil, nil, nil, &DeploymentServiceTypeConfig{IsInternalUse: true}, nil, nil, nil, nil, nil, nil, nil, nil, nil, nil, nil)
+			nil, nil, nil, nil, nil, nil, nil, nil, &DeploymentServiceTypeConfig{IsInternalUse: true}, nil, nil, nil, nil, nil, nil, nil, nil, nil, nil, nil, nil)
 
 		pipelineCreateRequest := &bean.CdPipelines{
 			Pipelines: []*bean.CDPipelineConfigObject{
