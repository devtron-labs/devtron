package pipeline

import (
	"github.com/devtron-labs/devtron/internal/sql/repository/pipelineConfig/mocks"
	"github.com/devtron-labs/devtron/internal/util"
	"github.com/devtron-labs/devtron/pkg/bean"
	"github.com/stretchr/testify/assert"
	"testing"
)

func TestGitopsOrHelmOption(t *testing.T) {

	t.Run("DeploymentAppSetterFunctionIfGitOpsConfiguredExternalUse", func(t *testing.T) {

		sugaredLogger, err := util.NewSugardLogger()
		assert.Nil(t, err)

		pipelineBuilderService := NewPipelineBuilderImpl(sugaredLogger, nil, nil, nil, nil,
			nil, nil, nil,
			nil, nil, nil, nil, nil,
			nil, nil, nil, nil, util.MergeUtil{Logger: sugaredLogger}, nil,
			nil, nil, nil, nil, nil,
			nil, nil, nil, nil, nil,
			nil, nil, nil,
			nil, nil, nil, nil,
			nil, nil, nil, nil,
			nil, nil, nil, nil, nil, nil, nil, nil, &DeploymentServiceTypeConfig{IsInternalUse: false}, nil, nil, nil, nil, nil, nil, nil, nil, nil, nil, nil)

		pipelineCreateRequest := &bean.CdPipelines{
			Pipelines: []*bean.CDPipelineConfigObject{
				{
					Id:                            0,
					EnvironmentId:                 1,
					EnvironmentName:               "",
					CiPipelineId:                  1,
					TriggerType:                   "AUTOMATIC",
					Name:                          "cd-1-vo8q",
					Strategies:                    nil,
					Namespace:                     "devtron-demo",
					AppWorkflowId:                 1,
					DeploymentTemplate:            "",
					PreStage:                      bean.CdStage{},
					PostStage:                     bean.CdStage{},
					PreStageConfigMapSecretNames:  bean.PreStageConfigMapSecretNames{},
					PostStageConfigMapSecretNames: bean.PostStageConfigMapSecretNames{},
					RunPreStageInEnv:              false,
					RunPostStageInEnv:             false,
					CdArgoSetup:                   false,
					ParentPipelineId:              1,
					ParentPipelineType:            "CI_PIPELINE",
					DeploymentAppType:             "",
				},
			},
			AppId:  1,
			UserId: 0,
		}
		isVirtualEnvironmentMap := make(map[int]bool)
		isVirtualEnvironmentMap[1] = false
		isGitOpsConfigured := true
<<<<<<< HEAD
		pipelineBuilderService.SetPipelineDeploymentAppType(pipelineCreateRequest, isGitOpsConfigured, isVirtualEnvironmentMap)
=======
		deploymentConfig := make(map[string]bool)
		deploymentConfig["argo_cd"] = true
		deploymentConfig["helm"] = false
		pipelineBuilderService.SetPipelineDeploymentAppType(pipelineCreateRequest, isGitOpsConfigured, deploymentConfig)
>>>>>>> 74f236ca

		for _, pipeline := range pipelineCreateRequest.Pipelines {
			assert.Equal(t, pipeline.DeploymentAppType, "argo_cd")
		}

	})
	t.Run("DeploymentAppSetterFunctionIfGitOpsConfiguredButNotAllowedExternalUse", func(t *testing.T) {

		sugaredLogger, err := util.NewSugardLogger()
		assert.Nil(t, err)

		pipelineBuilderService := NewPipelineBuilderImpl(sugaredLogger, nil, nil, nil, nil,
			nil, nil, nil,
			nil, nil, nil, nil, nil,
			nil, nil, nil, nil, util.MergeUtil{Logger: sugaredLogger}, nil,
			nil, nil, nil, nil, nil,
			nil, nil, nil, nil, nil,
			nil, nil, nil,
			nil, nil, nil, nil,
			nil, nil, nil, nil,
			nil, nil, nil, nil, nil, nil, nil, nil, &DeploymentServiceTypeConfig{IsInternalUse: false}, nil, nil, nil, nil, nil, nil, nil, nil, nil, nil)

		pipelineCreateRequest := &bean.CdPipelines{
			Pipelines: []*bean.CDPipelineConfigObject{
				{
					Id:                            0,
					EnvironmentId:                 1,
					EnvironmentName:               "",
					CiPipelineId:                  1,
					TriggerType:                   "AUTOMATIC",
					Name:                          "cd-1-vo8q",
					Strategies:                    nil,
					Namespace:                     "devtron-demo",
					AppWorkflowId:                 1,
					DeploymentTemplate:            "",
					PreStage:                      bean.CdStage{},
					PostStage:                     bean.CdStage{},
					PreStageConfigMapSecretNames:  bean.PreStageConfigMapSecretNames{},
					PostStageConfigMapSecretNames: bean.PostStageConfigMapSecretNames{},
					RunPreStageInEnv:              false,
					RunPostStageInEnv:             false,
					CdArgoSetup:                   false,
					ParentPipelineId:              1,
					ParentPipelineType:            "CI_PIPELINE",
					DeploymentAppType:             "",
				},
			},
			AppId:  1,
			UserId: 0,
		}
		isGitOpsConfigured := true
		deploymentConfig := make(map[string]bool)
		deploymentConfig["helm"] = true
		deploymentConfig["argo_cd"] = false
		pipelineBuilderService.SetPipelineDeploymentAppType(pipelineCreateRequest, isGitOpsConfigured, deploymentConfig)

		for _, pipeline := range pipelineCreateRequest.Pipelines {
			assert.Equal(t, pipeline.DeploymentAppType, "helm")
		}

	})

	t.Run("DeploymentAppSetterFunctionIfGitOpsNotConfiguredExternalUse", func(t *testing.T) {

		sugaredLogger, err := util.NewSugardLogger()
		assert.Nil(t, err)

		pipelineBuilderService := NewPipelineBuilderImpl(sugaredLogger, nil, nil, nil, nil,
			nil, nil, nil,
			nil, nil, nil, nil, nil,
			nil, nil, nil, nil, util.MergeUtil{Logger: sugaredLogger}, nil,
			nil, nil, nil, nil, nil,
			nil, nil, nil, nil, nil,
			nil, nil, nil,
			nil, nil, nil, nil,
			nil, nil, nil, nil,
			nil, nil, nil, nil, nil, nil, nil, nil, &DeploymentServiceTypeConfig{IsInternalUse: false}, nil, nil, nil, nil, nil, nil, nil, nil, nil, nil, nil)

		pipelineCreateRequest := &bean.CdPipelines{
			Pipelines: []*bean.CDPipelineConfigObject{
				{
					Id:                            0,
					EnvironmentId:                 1,
					EnvironmentName:               "",
					CiPipelineId:                  1,
					TriggerType:                   "AUTOMATIC",
					Name:                          "cd-1-vo8q",
					Strategies:                    nil,
					Namespace:                     "devtron-demo",
					AppWorkflowId:                 1,
					DeploymentTemplate:            "",
					PreStage:                      bean.CdStage{},
					PostStage:                     bean.CdStage{},
					PreStageConfigMapSecretNames:  bean.PreStageConfigMapSecretNames{},
					PostStageConfigMapSecretNames: bean.PostStageConfigMapSecretNames{},
					RunPreStageInEnv:              false,
					RunPostStageInEnv:             false,
					CdArgoSetup:                   false,
					ParentPipelineId:              1,
					ParentPipelineType:            "CI_PIPELINE",
					DeploymentAppType:             "",
				},
			},
			AppId:  1,
			UserId: 0,
		}
		isGitOpsConfigured := false
<<<<<<< HEAD
		isVirtualEnvironmentMap := make(map[int]bool)
		isVirtualEnvironmentMap[1] = false
		pipelineBuilderService.SetPipelineDeploymentAppType(pipelineCreateRequest, isGitOpsConfigured, isVirtualEnvironmentMap)
=======
		deploymentConfig := make(map[string]bool)
		deploymentConfig["helm"] = true
		pipelineBuilderService.SetPipelineDeploymentAppType(pipelineCreateRequest, isGitOpsConfigured, deploymentConfig)
>>>>>>> 74f236ca

		for _, pipeline := range pipelineCreateRequest.Pipelines {
			assert.Equal(t, pipeline.DeploymentAppType, "helm")
		}

	})

	t.Run("DeploymentAppSetterFunctionInternalUse", func(t *testing.T) {

		sugaredLogger, err := util.NewSugardLogger()
		assert.Nil(t, err)

		pipelineBuilderService := NewPipelineBuilderImpl(sugaredLogger, nil, nil, nil, nil,
			nil, nil, nil,
			nil, nil, nil, nil, nil,
			nil, nil, nil, nil, util.MergeUtil{Logger: sugaredLogger}, nil,
			nil, nil, nil, nil, nil,
			nil, nil, nil, nil, nil,
			nil, nil, nil,
			nil, nil, nil, nil,
			nil, nil, nil, nil,
			nil, nil, nil, nil, nil, nil, nil, nil, &DeploymentServiceTypeConfig{IsInternalUse: true}, nil, nil, nil, nil, nil, nil, nil, nil, nil, nil, nil)

		pipelineCreateRequestHelm := &bean.CdPipelines{
			Pipelines: []*bean.CDPipelineConfigObject{
				&bean.CDPipelineConfigObject{
					Id:                            0,
					EnvironmentId:                 1,
					EnvironmentName:               "",
					CiPipelineId:                  1,
					TriggerType:                   "AUTOMATIC",
					Name:                          "cd-1-vo8q",
					Strategies:                    nil,
					Namespace:                     "devtron-demo",
					AppWorkflowId:                 1,
					DeploymentTemplate:            "",
					PreStage:                      bean.CdStage{},
					PostStage:                     bean.CdStage{},
					PreStageConfigMapSecretNames:  bean.PreStageConfigMapSecretNames{},
					PostStageConfigMapSecretNames: bean.PostStageConfigMapSecretNames{},
					RunPreStageInEnv:              false,
					RunPostStageInEnv:             false,
					CdArgoSetup:                   false,
					ParentPipelineId:              1,
					ParentPipelineType:            "CI_PIPELINE",
					DeploymentAppType:             "helm",
				},
			},
			AppId:  1,
			UserId: 0,
		}
		isGitOpsConfigured := true
<<<<<<< HEAD
		isVirtualEnvironmentMap := make(map[int]bool)
		pipelineBuilderService.SetPipelineDeploymentAppType(pipelineCreateRequestHelm, isGitOpsConfigured, isVirtualEnvironmentMap)
=======
		deploymentConfig := make(map[string]bool)
		deploymentConfig["helm"] = true
		pipelineBuilderService.SetPipelineDeploymentAppType(pipelineCreateRequestHelm, isGitOpsConfigured, deploymentConfig)
>>>>>>> 74f236ca

		for _, pipeline := range pipelineCreateRequestHelm.Pipelines {
			assert.Equal(t, pipeline.DeploymentAppType, "helm")
		}

		pipelineCreateRequestGitOps := &bean.CdPipelines{
			Pipelines: []*bean.CDPipelineConfigObject{
				&bean.CDPipelineConfigObject{
					Id:                            0,
					EnvironmentId:                 1,
					EnvironmentName:               "",
					CiPipelineId:                  1,
					TriggerType:                   "AUTOMATIC",
					Name:                          "cd-1-vo8q",
					Strategies:                    nil,
					Namespace:                     "devtron-demo",
					AppWorkflowId:                 1,
					DeploymentTemplate:            "",
					PreStage:                      bean.CdStage{},
					PostStage:                     bean.CdStage{},
					PreStageConfigMapSecretNames:  bean.PreStageConfigMapSecretNames{},
					PostStageConfigMapSecretNames: bean.PostStageConfigMapSecretNames{},
					RunPreStageInEnv:              false,
					RunPostStageInEnv:             false,
					CdArgoSetup:                   false,
					ParentPipelineId:              1,
					ParentPipelineType:            "CI_PIPELINE",
					DeploymentAppType:             "argo_cd",
				},
			},
			AppId:  1,
			UserId: 0,
		}
<<<<<<< HEAD
		pipelineBuilderService.SetPipelineDeploymentAppType(pipelineCreateRequestGitOps, isGitOpsConfigured, isVirtualEnvironmentMap)
=======
		deploymentConfig["argo_cd"] = true
		pipelineBuilderService.SetPipelineDeploymentAppType(pipelineCreateRequestGitOps, isGitOpsConfigured, deploymentConfig)
>>>>>>> 74f236ca

		for _, pipeline := range pipelineCreateRequestGitOps.Pipelines {
			assert.Equal(t, pipeline.DeploymentAppType, "argo_cd")
		}

	})

	t.Run("TestValidateCDPipelineRequestExternalUse", func(t *testing.T) {

		sugaredLogger, err := util.NewSugardLogger()
		assert.Nil(t, err)

		mockedPipelineRepository := mocks.NewPipelineRepository(t)

		mockedPipelineRepository.On("FindActiveByAppIdAndEnvironmentId", 1, 1).Return(nil, nil)

		pipelineBuilderService := NewPipelineBuilderImpl(sugaredLogger, nil, nil, nil, nil,
			mockedPipelineRepository, nil, nil,
			nil, nil, nil, nil, nil,
			nil, nil, nil, nil, util.MergeUtil{Logger: sugaredLogger}, nil,
			nil, nil, nil, nil, nil,
			nil, nil, nil, nil, nil,
			nil, nil, nil,
			nil, nil, nil, nil,
			nil, nil, nil, nil,
			nil, nil, nil, nil, nil, nil, nil, nil, &DeploymentServiceTypeConfig{IsInternalUse: false}, nil, nil, nil, nil, nil, nil, nil, nil, nil, nil, nil)

		pipelineCreateRequest := &bean.CdPipelines{
			Pipelines: []*bean.CDPipelineConfigObject{
				&bean.CDPipelineConfigObject{
					Id:                            0,
					EnvironmentId:                 1,
					EnvironmentName:               "",
					CiPipelineId:                  1,
					TriggerType:                   "AUTOMATIC",
					Name:                          "cd-1-vo8q",
					Strategies:                    nil,
					Namespace:                     "devtron-demo",
					AppWorkflowId:                 1,
					DeploymentTemplate:            "",
					PreStage:                      bean.CdStage{},
					PostStage:                     bean.CdStage{},
					PreStageConfigMapSecretNames:  bean.PreStageConfigMapSecretNames{},
					PostStageConfigMapSecretNames: bean.PostStageConfigMapSecretNames{},
					RunPreStageInEnv:              false,
					RunPostStageInEnv:             false,
					CdArgoSetup:                   false,
					ParentPipelineId:              1,
					ParentPipelineType:            "CI_PIPELINE",
					DeploymentAppType:             "",
				},
			},
			AppId:  1,
			UserId: 0,
		}
		isGitOpsConfigured := false
		isGitOpsRequired := pipelineBuilderService.IsGitOpsRequiredForCD(pipelineCreateRequest)
		isVirtualEnvironmentMap := make(map[int]bool)

		_, err = pipelineBuilderService.ValidateCDPipelineRequest(pipelineCreateRequest, isGitOpsConfigured, isGitOpsRequired, isVirtualEnvironmentMap)

		assert.Nil(t, err)

	})

	t.Run("TestValidateCDPipelineRequestInternalUse", func(t *testing.T) {

		sugaredLogger, err := util.NewSugardLogger()
		assert.Nil(t, err)

		mockedPipelineRepository := mocks.NewPipelineRepository(t)

		//mockedPipelineRepository.On("FindActiveByAppIdAndEnvironmentId", 1, 1).Return(nil, nil)

		pipelineBuilderService := NewPipelineBuilderImpl(sugaredLogger, nil, nil, nil, nil,
			mockedPipelineRepository, nil, nil,
			nil, nil, nil, nil, nil,
			nil, nil, nil, nil, util.MergeUtil{Logger: sugaredLogger}, nil,
			nil, nil, nil, nil, nil,
			nil, nil, nil, nil, nil,
			nil, nil, nil,
			nil, nil, nil, nil,
			nil, nil, nil, nil,
			nil, nil, nil, nil, nil, nil, nil, nil, &DeploymentServiceTypeConfig{IsInternalUse: true}, nil, nil, nil, nil, nil, nil, nil, nil, nil, nil, nil)

		pipelineCreateRequest := &bean.CdPipelines{
			Pipelines: []*bean.CDPipelineConfigObject{
				&bean.CDPipelineConfigObject{
					Id:                            0,
					EnvironmentId:                 1,
					EnvironmentName:               "",
					CiPipelineId:                  1,
					TriggerType:                   "AUTOMATIC",
					Name:                          "cd-1-vo8q",
					Strategies:                    nil,
					Namespace:                     "devtron-demo",
					AppWorkflowId:                 1,
					DeploymentTemplate:            "",
					PreStage:                      bean.CdStage{},
					PostStage:                     bean.CdStage{},
					PreStageConfigMapSecretNames:  bean.PreStageConfigMapSecretNames{},
					PostStageConfigMapSecretNames: bean.PostStageConfigMapSecretNames{},
					RunPreStageInEnv:              false,
					RunPostStageInEnv:             false,
					CdArgoSetup:                   false,
					ParentPipelineId:              1,
					ParentPipelineType:            "CI_PIPELINE",
					DeploymentAppType:             "argo_cd",
				},
			},
			AppId:  1,
			UserId: 0,
		}
		isGitOpsConfigured := false
		isGitOpsRequired := pipelineBuilderService.IsGitOpsRequiredForCD(pipelineCreateRequest)
		isVirtualEnvironmentMap := make(map[int]bool)

		InvalidRequest, err := pipelineBuilderService.ValidateCDPipelineRequest(pipelineCreateRequest, isGitOpsConfigured, isGitOpsRequired, isVirtualEnvironmentMap)

		if err != nil {
			assert.Equal(t, InvalidRequest, false)
		}

	})

}<|MERGE_RESOLUTION|>--- conflicted
+++ resolved
@@ -57,14 +57,10 @@
 		isVirtualEnvironmentMap := make(map[int]bool)
 		isVirtualEnvironmentMap[1] = false
 		isGitOpsConfigured := true
-<<<<<<< HEAD
-		pipelineBuilderService.SetPipelineDeploymentAppType(pipelineCreateRequest, isGitOpsConfigured, isVirtualEnvironmentMap)
-=======
 		deploymentConfig := make(map[string]bool)
 		deploymentConfig["argo_cd"] = true
 		deploymentConfig["helm"] = false
-		pipelineBuilderService.SetPipelineDeploymentAppType(pipelineCreateRequest, isGitOpsConfigured, deploymentConfig)
->>>>>>> 74f236ca
+		pipelineBuilderService.SetPipelineDeploymentAppType(pipelineCreateRequest, isGitOpsConfigured, isVirtualEnvironmentMap, deploymentConfig)
 
 		for _, pipeline := range pipelineCreateRequest.Pipelines {
 			assert.Equal(t, pipeline.DeploymentAppType, "argo_cd")
@@ -85,7 +81,7 @@
 			nil, nil, nil,
 			nil, nil, nil, nil,
 			nil, nil, nil, nil,
-			nil, nil, nil, nil, nil, nil, nil, nil, &DeploymentServiceTypeConfig{IsInternalUse: false}, nil, nil, nil, nil, nil, nil, nil, nil, nil, nil)
+			nil, nil, nil, nil, nil, nil, nil, nil, &DeploymentServiceTypeConfig{IsInternalUse: false}, nil, nil, nil, nil, nil, nil, nil, nil, nil, nil, nil)
 
 		pipelineCreateRequest := &bean.CdPipelines{
 			Pipelines: []*bean.CDPipelineConfigObject{
@@ -115,11 +111,13 @@
 			AppId:  1,
 			UserId: 0,
 		}
+		isVirtualEnvironmentMap := make(map[int]bool)
+		isVirtualEnvironmentMap[1] = false
 		isGitOpsConfigured := true
 		deploymentConfig := make(map[string]bool)
 		deploymentConfig["helm"] = true
 		deploymentConfig["argo_cd"] = false
-		pipelineBuilderService.SetPipelineDeploymentAppType(pipelineCreateRequest, isGitOpsConfigured, deploymentConfig)
+		pipelineBuilderService.SetPipelineDeploymentAppType(pipelineCreateRequest, isGitOpsConfigured, isVirtualEnvironmentMap, deploymentConfig)
 
 		for _, pipeline := range pipelineCreateRequest.Pipelines {
 			assert.Equal(t, pipeline.DeploymentAppType, "helm")
@@ -172,15 +170,11 @@
 			UserId: 0,
 		}
 		isGitOpsConfigured := false
-<<<<<<< HEAD
 		isVirtualEnvironmentMap := make(map[int]bool)
 		isVirtualEnvironmentMap[1] = false
-		pipelineBuilderService.SetPipelineDeploymentAppType(pipelineCreateRequest, isGitOpsConfigured, isVirtualEnvironmentMap)
-=======
 		deploymentConfig := make(map[string]bool)
 		deploymentConfig["helm"] = true
-		pipelineBuilderService.SetPipelineDeploymentAppType(pipelineCreateRequest, isGitOpsConfigured, deploymentConfig)
->>>>>>> 74f236ca
+		pipelineBuilderService.SetPipelineDeploymentAppType(pipelineCreateRequest, isGitOpsConfigured, isVirtualEnvironmentMap, deploymentConfig)
 
 		for _, pipeline := range pipelineCreateRequest.Pipelines {
 			assert.Equal(t, pipeline.DeploymentAppType, "helm")
@@ -233,14 +227,10 @@
 			UserId: 0,
 		}
 		isGitOpsConfigured := true
-<<<<<<< HEAD
-		isVirtualEnvironmentMap := make(map[int]bool)
-		pipelineBuilderService.SetPipelineDeploymentAppType(pipelineCreateRequestHelm, isGitOpsConfigured, isVirtualEnvironmentMap)
-=======
+		isVirtualEnvironmentMap := make(map[int]bool)
 		deploymentConfig := make(map[string]bool)
 		deploymentConfig["helm"] = true
-		pipelineBuilderService.SetPipelineDeploymentAppType(pipelineCreateRequestHelm, isGitOpsConfigured, deploymentConfig)
->>>>>>> 74f236ca
+		pipelineBuilderService.SetPipelineDeploymentAppType(pipelineCreateRequestHelm, isGitOpsConfigured, isVirtualEnvironmentMap, deploymentConfig)
 
 		for _, pipeline := range pipelineCreateRequestHelm.Pipelines {
 			assert.Equal(t, pipeline.DeploymentAppType, "helm")
@@ -274,12 +264,9 @@
 			AppId:  1,
 			UserId: 0,
 		}
-<<<<<<< HEAD
-		pipelineBuilderService.SetPipelineDeploymentAppType(pipelineCreateRequestGitOps, isGitOpsConfigured, isVirtualEnvironmentMap)
-=======
+		isVirtualEnvironmentMap = make(map[int]bool)
 		deploymentConfig["argo_cd"] = true
-		pipelineBuilderService.SetPipelineDeploymentAppType(pipelineCreateRequestGitOps, isGitOpsConfigured, deploymentConfig)
->>>>>>> 74f236ca
+		pipelineBuilderService.SetPipelineDeploymentAppType(pipelineCreateRequestGitOps, isGitOpsConfigured, isVirtualEnvironmentMap, deploymentConfig)
 
 		for _, pipeline := range pipelineCreateRequestGitOps.Pipelines {
 			assert.Equal(t, pipeline.DeploymentAppType, "argo_cd")
