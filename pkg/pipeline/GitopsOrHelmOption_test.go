--- conflicted
+++ resolved
@@ -58,15 +58,9 @@
 		isVirtualEnvironmentMap[1] = false
 		isGitOpsConfigured := true
 		deploymentConfig := make(map[string]bool)
-<<<<<<< HEAD
-		deploymentConfig["argo_cd"] = true
-		deploymentConfig["helm"] = false
-		pipelineBuilderService.SetPipelineDeploymentAppType(pipelineCreateRequest, isGitOpsConfigured, isVirtualEnvironmentMap, deploymentConfig)
-=======
 		deploymentConfig[bean.ArgoCd] = true
 		deploymentConfig[bean.Helm] = false
-		pipelineBuilderService.SetPipelineDeploymentAppType(pipelineCreateRequest, isGitOpsConfigured, deploymentConfig)
->>>>>>> c2cb3dc6
+		pipelineBuilderService.SetPipelineDeploymentAppType(pipelineCreateRequest, isGitOpsConfigured, isVirtualEnvironmentMap, deploymentConfig)
 
 		for _, pipeline := range pipelineCreateRequest.Pipelines {
 			assert.Equal(t, pipeline.DeploymentAppType, "argo_cd")
@@ -87,11 +81,7 @@
 			nil, nil, nil,
 			nil, nil, nil, nil,
 			nil, nil, nil, nil,
-<<<<<<< HEAD
 			nil, nil, nil, nil, nil, nil, nil, nil, &DeploymentServiceTypeConfig{IsInternalUse: false}, nil, nil, nil, nil, nil, nil, nil, nil, nil, nil, nil)
-=======
-			nil, nil, nil, nil, nil, nil, nil, nil, &DeploymentServiceTypeConfig{IsInternalUse: false}, nil, nil, nil, nil, nil, nil, nil, nil, nil, nil)
->>>>>>> c2cb3dc6
 
 		pipelineCreateRequest := &bean.CdPipelines{
 			Pipelines: []*bean.CDPipelineConfigObject{
@@ -121,21 +111,13 @@
 			AppId:  1,
 			UserId: 0,
 		}
-<<<<<<< HEAD
 		isVirtualEnvironmentMap := make(map[int]bool)
 		isVirtualEnvironmentMap[1] = false
-		isGitOpsConfigured := true
-		deploymentConfig := make(map[string]bool)
-		deploymentConfig["helm"] = true
-		deploymentConfig["argo_cd"] = false
-		pipelineBuilderService.SetPipelineDeploymentAppType(pipelineCreateRequest, isGitOpsConfigured, isVirtualEnvironmentMap, deploymentConfig)
-=======
 		isGitOpsConfigured := true
 		deploymentConfig := make(map[string]bool)
 		deploymentConfig[bean.Helm] = true
 		deploymentConfig[bean.ArgoCd] = false
-		pipelineBuilderService.SetPipelineDeploymentAppType(pipelineCreateRequest, isGitOpsConfigured, deploymentConfig)
->>>>>>> c2cb3dc6
+		pipelineBuilderService.SetPipelineDeploymentAppType(pipelineCreateRequest, isGitOpsConfigured, isVirtualEnvironmentMap, deploymentConfig)
 
 		for _, pipeline := range pipelineCreateRequest.Pipelines {
 			assert.Equal(t, pipeline.DeploymentAppType, "helm")
@@ -188,79 +170,67 @@
 			UserId: 0,
 		}
 		isGitOpsConfigured := false
-<<<<<<< HEAD
 		isVirtualEnvironmentMap := make(map[int]bool)
 		isVirtualEnvironmentMap[1] = false
 		deploymentConfig := make(map[string]bool)
-		deploymentConfig["helm"] = true
+		deploymentConfig[bean.Helm] = true
 		pipelineBuilderService.SetPipelineDeploymentAppType(pipelineCreateRequest, isGitOpsConfigured, isVirtualEnvironmentMap, deploymentConfig)
-=======
+
+		for _, pipeline := range pipelineCreateRequest.Pipelines {
+			assert.Equal(t, pipeline.DeploymentAppType, "helm")
+		}
+
+	})
+
+	t.Run("DeploymentAppSetterFunctionInternalUse", func(t *testing.T) {
+
+		sugaredLogger, err := util.NewSugardLogger()
+		assert.Nil(t, err)
+
+		pipelineBuilderService := NewPipelineBuilderImpl(sugaredLogger, nil, nil, nil, nil,
+			nil, nil, nil,
+			nil, nil, nil, nil, nil,
+			nil, nil, nil, nil, util.MergeUtil{Logger: sugaredLogger}, nil,
+			nil, nil, nil, nil, nil,
+			nil, nil, nil, nil, nil,
+			nil, nil, nil,
+			nil, nil, nil, nil,
+			nil, nil, nil, nil,
+			nil, nil, nil, nil, nil, nil, nil, nil, &DeploymentServiceTypeConfig{IsInternalUse: true}, nil, nil, nil, nil, nil, nil, nil, nil, nil, nil, nil)
+
+		pipelineCreateRequestHelm := &bean.CdPipelines{
+			Pipelines: []*bean.CDPipelineConfigObject{
+				&bean.CDPipelineConfigObject{
+					Id:                            0,
+					EnvironmentId:                 1,
+					EnvironmentName:               "",
+					CiPipelineId:                  1,
+					TriggerType:                   "AUTOMATIC",
+					Name:                          "cd-1-vo8q",
+					Strategies:                    nil,
+					Namespace:                     "devtron-demo",
+					AppWorkflowId:                 1,
+					DeploymentTemplate:            "",
+					PreStage:                      bean.CdStage{},
+					PostStage:                     bean.CdStage{},
+					PreStageConfigMapSecretNames:  bean.PreStageConfigMapSecretNames{},
+					PostStageConfigMapSecretNames: bean.PostStageConfigMapSecretNames{},
+					RunPreStageInEnv:              false,
+					RunPostStageInEnv:             false,
+					CdArgoSetup:                   false,
+					ParentPipelineId:              1,
+					ParentPipelineType:            "CI_PIPELINE",
+					DeploymentAppType:             "helm",
+				},
+			},
+			AppId:  1,
+			UserId: 0,
+		}
+		isGitOpsConfigured := true
+		isVirtualEnvironmentMap := make(map[int]bool)
 		deploymentConfig := make(map[string]bool)
 		deploymentConfig[bean.Helm] = true
-		pipelineBuilderService.SetPipelineDeploymentAppType(pipelineCreateRequest, isGitOpsConfigured, deploymentConfig)
->>>>>>> c2cb3dc6
-
-		for _, pipeline := range pipelineCreateRequest.Pipelines {
-			assert.Equal(t, pipeline.DeploymentAppType, "helm")
-		}
-
-	})
-
-	t.Run("DeploymentAppSetterFunctionInternalUse", func(t *testing.T) {
-
-		sugaredLogger, err := util.NewSugardLogger()
-		assert.Nil(t, err)
-
-		pipelineBuilderService := NewPipelineBuilderImpl(sugaredLogger, nil, nil, nil, nil,
-			nil, nil, nil,
-			nil, nil, nil, nil, nil,
-			nil, nil, nil, nil, util.MergeUtil{Logger: sugaredLogger}, nil,
-			nil, nil, nil, nil, nil,
-			nil, nil, nil, nil, nil,
-			nil, nil, nil,
-			nil, nil, nil, nil,
-			nil, nil, nil, nil,
-			nil, nil, nil, nil, nil, nil, nil, nil, &DeploymentServiceTypeConfig{IsInternalUse: true}, nil, nil, nil, nil, nil, nil, nil, nil, nil, nil, nil)
-
-		pipelineCreateRequestHelm := &bean.CdPipelines{
-			Pipelines: []*bean.CDPipelineConfigObject{
-				&bean.CDPipelineConfigObject{
-					Id:                            0,
-					EnvironmentId:                 1,
-					EnvironmentName:               "",
-					CiPipelineId:                  1,
-					TriggerType:                   "AUTOMATIC",
-					Name:                          "cd-1-vo8q",
-					Strategies:                    nil,
-					Namespace:                     "devtron-demo",
-					AppWorkflowId:                 1,
-					DeploymentTemplate:            "",
-					PreStage:                      bean.CdStage{},
-					PostStage:                     bean.CdStage{},
-					PreStageConfigMapSecretNames:  bean.PreStageConfigMapSecretNames{},
-					PostStageConfigMapSecretNames: bean.PostStageConfigMapSecretNames{},
-					RunPreStageInEnv:              false,
-					RunPostStageInEnv:             false,
-					CdArgoSetup:                   false,
-					ParentPipelineId:              1,
-					ParentPipelineType:            "CI_PIPELINE",
-					DeploymentAppType:             "helm",
-				},
-			},
-			AppId:  1,
-			UserId: 0,
-		}
-		isGitOpsConfigured := true
-<<<<<<< HEAD
-		isVirtualEnvironmentMap := make(map[int]bool)
-		deploymentConfig := make(map[string]bool)
-		deploymentConfig["helm"] = true
 		pipelineBuilderService.SetPipelineDeploymentAppType(pipelineCreateRequestHelm, isGitOpsConfigured, isVirtualEnvironmentMap, deploymentConfig)
-=======
-		deploymentConfig := make(map[string]bool)
-		deploymentConfig[bean.Helm] = true
-		pipelineBuilderService.SetPipelineDeploymentAppType(pipelineCreateRequestHelm, isGitOpsConfigured, deploymentConfig)
->>>>>>> c2cb3dc6
 
 		for _, pipeline := range pipelineCreateRequestHelm.Pipelines {
 			assert.Equal(t, pipeline.DeploymentAppType, "helm")
@@ -294,14 +264,9 @@
 			AppId:  1,
 			UserId: 0,
 		}
-<<<<<<< HEAD
 		isVirtualEnvironmentMap = make(map[int]bool)
 		deploymentConfig["argo_cd"] = true
 		pipelineBuilderService.SetPipelineDeploymentAppType(pipelineCreateRequestGitOps, isGitOpsConfigured, isVirtualEnvironmentMap, deploymentConfig)
-=======
-		deploymentConfig[bean.ArgoCd] = true
-		pipelineBuilderService.SetPipelineDeploymentAppType(pipelineCreateRequestGitOps, isGitOpsConfigured, deploymentConfig)
->>>>>>> c2cb3dc6
 
 		for _, pipeline := range pipelineCreateRequestGitOps.Pipelines {
 			assert.Equal(t, pipeline.DeploymentAppType, "argo_cd")
