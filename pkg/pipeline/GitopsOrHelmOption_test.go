package pipeline

import (
	"github.com/devtron-labs/devtron/internal/sql/repository/pipelineConfig/mocks"
	"github.com/devtron-labs/devtron/internal/util"
	"github.com/devtron-labs/devtron/pkg/bean"
	"github.com/stretchr/testify/assert"
	"testing"
)

func TestGitopsOrHelmOption(t *testing.T) {

	t.Run("DeploymentAppSetterFunctionIfGitOpsConfiguredExternalUse", func(t *testing.T) {

		sugaredLogger, err := util.NewSugardLogger()
		assert.Nil(t, err)

		pipelineBuilderService := NewPipelineBuilderImpl(sugaredLogger, nil, nil, nil, nil,
			nil, nil, nil,
			nil, nil, nil, nil, nil,
			nil, nil, nil, nil, util.MergeUtil{Logger: sugaredLogger}, nil,
			nil, nil, nil, nil, nil,
			nil, nil, nil, nil, nil,
			nil, nil, nil,
			nil, nil, nil, nil,
			nil, nil, nil, nil,
			nil, nil, nil, nil, nil, nil, nil, nil, &DeploymentServiceTypeConfig{IsInternalUse: false}, nil, nil, nil, nil, nil, nil, nil, nil)

		pipelineCreateRequest := &bean.CdPipelines{
			Pipelines: []*bean.CDPipelineConfigObject{
				{
					Id:                            0,
					EnvironmentId:                 1,
					EnvironmentName:               "",
					CiPipelineId:                  1,
					TriggerType:                   "AUTOMATIC",
					Name:                          "cd-1-vo8q",
					Strategies:                    nil,
					Namespace:                     "devtron-demo",
					AppWorkflowId:                 1,
					DeploymentTemplate:            "",
					PreStage:                      bean.CdStage{},
					PostStage:                     bean.CdStage{},
					PreStageConfigMapSecretNames:  bean.PreStageConfigMapSecretNames{},
					PostStageConfigMapSecretNames: bean.PostStageConfigMapSecretNames{},
					RunPreStageInEnv:              false,
					RunPostStageInEnv:             false,
					CdArgoSetup:                   false,
					ParentPipelineId:              1,
					ParentPipelineType:            "CI_PIPELINE",
					DeploymentAppType:             "",
				},
			},
			AppId:  1,
			UserId: 0,
		}
		isVirtualEnvironmentMap := make(map[int]bool)
		isVirtualEnvironmentMap[1] = false
		isGitOpsConfigured := true
		pipelineBuilderService.SetPipelineDeploymentAppType(pipelineCreateRequest, isGitOpsConfigured, isVirtualEnvironmentMap)

		for _, pipeline := range pipelineCreateRequest.Pipelines {
			assert.Equal(t, pipeline.DeploymentAppType, "argo_cd")
		}

	})

	t.Run("DeploymentAppSetterFunctionIfGitOpsNotConfiguredExternalUse", func(t *testing.T) {

		sugaredLogger, err := util.NewSugardLogger()
		assert.Nil(t, err)

		pipelineBuilderService := NewPipelineBuilderImpl(sugaredLogger, nil, nil, nil, nil,
			nil, nil, nil,
			nil, nil, nil, nil, nil,
			nil, nil, nil, nil, util.MergeUtil{Logger: sugaredLogger}, nil,
			nil, nil, nil, nil, nil,
			nil, nil, nil, nil, nil,
			nil, nil, nil,
			nil, nil, nil, nil,
			nil, nil, nil, nil,
<<<<<<< HEAD
			nil, nil, nil, nil, nil, nil, nil,
			nil, &DeploymentServiceTypeConfig{IsInternalUse: false},
			nil, nil, nil, nil, nil, nil, nil, nil)
=======
			nil, nil, nil, nil, nil, nil, nil, nil, &DeploymentServiceTypeConfig{IsInternalUse: false}, nil, nil, nil, nil, nil, nil, nil, nil)
>>>>>>> d28dead2

		pipelineCreateRequest := &bean.CdPipelines{
			Pipelines: []*bean.CDPipelineConfigObject{
				{
					Id:                            0,
					EnvironmentId:                 1,
					EnvironmentName:               "",
					CiPipelineId:                  1,
					TriggerType:                   "AUTOMATIC",
					Name:                          "cd-1-vo8q",
					Strategies:                    nil,
					Namespace:                     "devtron-demo",
					AppWorkflowId:                 1,
					DeploymentTemplate:            "",
					PreStage:                      bean.CdStage{},
					PostStage:                     bean.CdStage{},
					PreStageConfigMapSecretNames:  bean.PreStageConfigMapSecretNames{},
					PostStageConfigMapSecretNames: bean.PostStageConfigMapSecretNames{},
					RunPreStageInEnv:              false,
					RunPostStageInEnv:             false,
					CdArgoSetup:                   false,
					ParentPipelineId:              1,
					ParentPipelineType:            "CI_PIPELINE",
					DeploymentAppType:             "",
				},
			},
			AppId:  1,
			UserId: 0,
		}
		isGitOpsConfigured := false
		isVirtualEnvironmentMap := make(map[int]bool)
		isVirtualEnvironmentMap[1] = false
		pipelineBuilderService.SetPipelineDeploymentAppType(pipelineCreateRequest, isGitOpsConfigured, isVirtualEnvironmentMap)

		for _, pipeline := range pipelineCreateRequest.Pipelines {
			assert.Equal(t, pipeline.DeploymentAppType, "helm")
		}

	})

	t.Run("DeploymentAppSetterFunctionInternalUse", func(t *testing.T) {

		sugaredLogger, err := util.NewSugardLogger()
		assert.Nil(t, err)

		pipelineBuilderService := NewPipelineBuilderImpl(sugaredLogger, nil, nil, nil, nil,
			nil, nil, nil,
			nil, nil, nil, nil, nil,
			nil, nil, nil, nil, util.MergeUtil{Logger: sugaredLogger}, nil,
			nil, nil, nil, nil, nil,
			nil, nil, nil, nil, nil,
			nil, nil, nil,
			nil, nil, nil, nil,
			nil, nil, nil, nil,
<<<<<<< HEAD
			nil, nil, nil, nil, nil, nil,
			nil, nil,
			&DeploymentServiceTypeConfig{IsInternalUse: true}, nil, nil, nil, nil,
			nil, nil, nil, nil)
=======
			nil, nil, nil, nil, nil, nil, nil, nil, &DeploymentServiceTypeConfig{IsInternalUse: true}, nil, nil, nil, nil, nil, nil, nil, nil)
>>>>>>> d28dead2

		pipelineCreateRequestHelm := &bean.CdPipelines{
			Pipelines: []*bean.CDPipelineConfigObject{
				&bean.CDPipelineConfigObject{
					Id:                            0,
					EnvironmentId:                 1,
					EnvironmentName:               "",
					CiPipelineId:                  1,
					TriggerType:                   "AUTOMATIC",
					Name:                          "cd-1-vo8q",
					Strategies:                    nil,
					Namespace:                     "devtron-demo",
					AppWorkflowId:                 1,
					DeploymentTemplate:            "",
					PreStage:                      bean.CdStage{},
					PostStage:                     bean.CdStage{},
					PreStageConfigMapSecretNames:  bean.PreStageConfigMapSecretNames{},
					PostStageConfigMapSecretNames: bean.PostStageConfigMapSecretNames{},
					RunPreStageInEnv:              false,
					RunPostStageInEnv:             false,
					CdArgoSetup:                   false,
					ParentPipelineId:              1,
					ParentPipelineType:            "CI_PIPELINE",
					DeploymentAppType:             "helm",
				},
			},
			AppId:  1,
			UserId: 0,
		}
		isGitOpsConfigured := true
		isVirtualEnvironmentMap := make(map[int]bool)
		pipelineBuilderService.SetPipelineDeploymentAppType(pipelineCreateRequestHelm, isGitOpsConfigured, isVirtualEnvironmentMap)

		for _, pipeline := range pipelineCreateRequestHelm.Pipelines {
			assert.Equal(t, pipeline.DeploymentAppType, "helm")
		}

		pipelineCreateRequestGitOps := &bean.CdPipelines{
			Pipelines: []*bean.CDPipelineConfigObject{
				&bean.CDPipelineConfigObject{
					Id:                            0,
					EnvironmentId:                 1,
					EnvironmentName:               "",
					CiPipelineId:                  1,
					TriggerType:                   "AUTOMATIC",
					Name:                          "cd-1-vo8q",
					Strategies:                    nil,
					Namespace:                     "devtron-demo",
					AppWorkflowId:                 1,
					DeploymentTemplate:            "",
					PreStage:                      bean.CdStage{},
					PostStage:                     bean.CdStage{},
					PreStageConfigMapSecretNames:  bean.PreStageConfigMapSecretNames{},
					PostStageConfigMapSecretNames: bean.PostStageConfigMapSecretNames{},
					RunPreStageInEnv:              false,
					RunPostStageInEnv:             false,
					CdArgoSetup:                   false,
					ParentPipelineId:              1,
					ParentPipelineType:            "CI_PIPELINE",
					DeploymentAppType:             "argo_cd",
				},
			},
			AppId:  1,
			UserId: 0,
		}
		pipelineBuilderService.SetPipelineDeploymentAppType(pipelineCreateRequestGitOps, isGitOpsConfigured, isVirtualEnvironmentMap)

		for _, pipeline := range pipelineCreateRequestGitOps.Pipelines {
			assert.Equal(t, pipeline.DeploymentAppType, "argo_cd")
		}

	})

	t.Run("TestValidateCDPipelineRequestExternalUse", func(t *testing.T) {

		sugaredLogger, err := util.NewSugardLogger()
		assert.Nil(t, err)

		mockedPipelineRepository := mocks.NewPipelineRepository(t)

		mockedPipelineRepository.On("FindActiveByAppIdAndEnvironmentId", 1, 1).Return(nil, nil)

		pipelineBuilderService := NewPipelineBuilderImpl(sugaredLogger, nil, nil, nil, nil,
			mockedPipelineRepository, nil, nil,
			nil, nil, nil, nil, nil,
			nil, nil, nil, nil, util.MergeUtil{Logger: sugaredLogger}, nil,
			nil, nil, nil, nil, nil,
			nil, nil, nil, nil, nil,
			nil, nil, nil,
			nil, nil, nil, nil,
			nil, nil, nil, nil,
<<<<<<< HEAD
			nil, nil, nil, nil, nil, nil, nil,
			nil, &DeploymentServiceTypeConfig{IsInternalUse: false}, nil, nil, nil, nil, nil, nil, nil, nil)
=======
			nil, nil, nil, nil, nil, nil, nil, nil, &DeploymentServiceTypeConfig{IsInternalUse: false}, nil, nil, nil, nil, nil, nil, nil, nil)
>>>>>>> d28dead2

		pipelineCreateRequest := &bean.CdPipelines{
			Pipelines: []*bean.CDPipelineConfigObject{
				&bean.CDPipelineConfigObject{
					Id:                            0,
					EnvironmentId:                 1,
					EnvironmentName:               "",
					CiPipelineId:                  1,
					TriggerType:                   "AUTOMATIC",
					Name:                          "cd-1-vo8q",
					Strategies:                    nil,
					Namespace:                     "devtron-demo",
					AppWorkflowId:                 1,
					DeploymentTemplate:            "",
					PreStage:                      bean.CdStage{},
					PostStage:                     bean.CdStage{},
					PreStageConfigMapSecretNames:  bean.PreStageConfigMapSecretNames{},
					PostStageConfigMapSecretNames: bean.PostStageConfigMapSecretNames{},
					RunPreStageInEnv:              false,
					RunPostStageInEnv:             false,
					CdArgoSetup:                   false,
					ParentPipelineId:              1,
					ParentPipelineType:            "CI_PIPELINE",
					DeploymentAppType:             "",
				},
			},
			AppId:  1,
			UserId: 0,
		}
		isGitOpsConfigured := false
		isGitOpsRequired := pipelineBuilderService.IsGitOpsRequiredForCD(pipelineCreateRequest)
		isVirtualEnvironmentMap := make(map[int]bool)

		_, err = pipelineBuilderService.ValidateCDPipelineRequest(pipelineCreateRequest, isGitOpsConfigured, isGitOpsRequired, isVirtualEnvironmentMap)

		assert.Nil(t, err)

	})

	t.Run("TestValidateCDPipelineRequestInternalUse", func(t *testing.T) {

		sugaredLogger, err := util.NewSugardLogger()
		assert.Nil(t, err)

		mockedPipelineRepository := mocks.NewPipelineRepository(t)

		//mockedPipelineRepository.On("FindActiveByAppIdAndEnvironmentId", 1, 1).Return(nil, nil)

		pipelineBuilderService := NewPipelineBuilderImpl(sugaredLogger, nil, nil, nil, nil,
			mockedPipelineRepository, nil, nil,
			nil, nil, nil, nil, nil,
			nil, nil, nil, nil, util.MergeUtil{Logger: sugaredLogger}, nil,
			nil, nil, nil, nil, nil,
			nil, nil, nil, nil, nil,
			nil, nil, nil,
			nil, nil, nil, nil,
			nil, nil, nil, nil,
			nil, nil, nil, nil, nil, nil, nil, nil, &DeploymentServiceTypeConfig{IsInternalUse: true}, nil, nil, nil, nil, nil, nil, nil, nil)

		pipelineCreateRequest := &bean.CdPipelines{
			Pipelines: []*bean.CDPipelineConfigObject{
				&bean.CDPipelineConfigObject{
					Id:                            0,
					EnvironmentId:                 1,
					EnvironmentName:               "",
					CiPipelineId:                  1,
					TriggerType:                   "AUTOMATIC",
					Name:                          "cd-1-vo8q",
					Strategies:                    nil,
					Namespace:                     "devtron-demo",
					AppWorkflowId:                 1,
					DeploymentTemplate:            "",
					PreStage:                      bean.CdStage{},
					PostStage:                     bean.CdStage{},
					PreStageConfigMapSecretNames:  bean.PreStageConfigMapSecretNames{},
					PostStageConfigMapSecretNames: bean.PostStageConfigMapSecretNames{},
					RunPreStageInEnv:              false,
					RunPostStageInEnv:             false,
					CdArgoSetup:                   false,
					ParentPipelineId:              1,
					ParentPipelineType:            "CI_PIPELINE",
					DeploymentAppType:             "argo_cd",
				},
			},
			AppId:  1,
			UserId: 0,
		}
		isGitOpsConfigured := false
		isGitOpsRequired := pipelineBuilderService.IsGitOpsRequiredForCD(pipelineCreateRequest)
		isVirtualEnvironmentMap := make(map[int]bool)

		InvalidRequest, err := pipelineBuilderService.ValidateCDPipelineRequest(pipelineCreateRequest, isGitOpsConfigured, isGitOpsRequired, isVirtualEnvironmentMap)

		if err != nil {
			assert.Equal(t, InvalidRequest, false)
		}

	})

}<|MERGE_RESOLUTION|>--- conflicted
+++ resolved
@@ -24,7 +24,7 @@
 			nil, nil, nil,
 			nil, nil, nil, nil,
 			nil, nil, nil, nil,
-			nil, nil, nil, nil, nil, nil, nil, nil, &DeploymentServiceTypeConfig{IsInternalUse: false}, nil, nil, nil, nil, nil, nil, nil, nil)
+			nil, nil, nil, nil, nil, nil, nil, nil, &DeploymentServiceTypeConfig{IsInternalUse: false}, nil, nil, nil, nil, nil, nil, nil, nil, nil)
 
 		pipelineCreateRequest := &bean.CdPipelines{
 			Pipelines: []*bean.CDPipelineConfigObject{
@@ -79,13 +79,7 @@
 			nil, nil, nil,
 			nil, nil, nil, nil,
 			nil, nil, nil, nil,
-<<<<<<< HEAD
-			nil, nil, nil, nil, nil, nil, nil,
-			nil, &DeploymentServiceTypeConfig{IsInternalUse: false},
-			nil, nil, nil, nil, nil, nil, nil, nil)
-=======
-			nil, nil, nil, nil, nil, nil, nil, nil, &DeploymentServiceTypeConfig{IsInternalUse: false}, nil, nil, nil, nil, nil, nil, nil, nil)
->>>>>>> d28dead2
+			nil, nil, nil, nil, nil, nil, nil, nil, &DeploymentServiceTypeConfig{IsInternalUse: false}, nil, nil, nil, nil, nil, nil, nil, nil, nil)
 
 		pipelineCreateRequest := &bean.CdPipelines{
 			Pipelines: []*bean.CDPipelineConfigObject{
@@ -140,14 +134,7 @@
 			nil, nil, nil,
 			nil, nil, nil, nil,
 			nil, nil, nil, nil,
-<<<<<<< HEAD
-			nil, nil, nil, nil, nil, nil,
-			nil, nil,
-			&DeploymentServiceTypeConfig{IsInternalUse: true}, nil, nil, nil, nil,
-			nil, nil, nil, nil)
-=======
-			nil, nil, nil, nil, nil, nil, nil, nil, &DeploymentServiceTypeConfig{IsInternalUse: true}, nil, nil, nil, nil, nil, nil, nil, nil)
->>>>>>> d28dead2
+			nil, nil, nil, nil, nil, nil, nil, nil, &DeploymentServiceTypeConfig{IsInternalUse: true}, nil, nil, nil, nil, nil, nil, nil, nil, nil)
 
 		pipelineCreateRequestHelm := &bean.CdPipelines{
 			Pipelines: []*bean.CDPipelineConfigObject{
@@ -239,12 +226,7 @@
 			nil, nil, nil,
 			nil, nil, nil, nil,
 			nil, nil, nil, nil,
-<<<<<<< HEAD
-			nil, nil, nil, nil, nil, nil, nil,
-			nil, &DeploymentServiceTypeConfig{IsInternalUse: false}, nil, nil, nil, nil, nil, nil, nil, nil)
-=======
-			nil, nil, nil, nil, nil, nil, nil, nil, &DeploymentServiceTypeConfig{IsInternalUse: false}, nil, nil, nil, nil, nil, nil, nil, nil)
->>>>>>> d28dead2
+			nil, nil, nil, nil, nil, nil, nil, nil, &DeploymentServiceTypeConfig{IsInternalUse: false}, nil, nil, nil, nil, nil, nil, nil, nil, nil)
 
 		pipelineCreateRequest := &bean.CdPipelines{
 			Pipelines: []*bean.CDPipelineConfigObject{
@@ -302,7 +284,7 @@
 			nil, nil, nil,
 			nil, nil, nil, nil,
 			nil, nil, nil, nil,
-			nil, nil, nil, nil, nil, nil, nil, nil, &DeploymentServiceTypeConfig{IsInternalUse: true}, nil, nil, nil, nil, nil, nil, nil, nil)
+			nil, nil, nil, nil, nil, nil, nil, nil, &DeploymentServiceTypeConfig{IsInternalUse: true}, nil, nil, nil, nil, nil, nil, nil, nil, nil)
 
 		pipelineCreateRequest := &bean.CdPipelines{
 			Pipelines: []*bean.CDPipelineConfigObject{
