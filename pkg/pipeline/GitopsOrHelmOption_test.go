package pipeline

import (
	"github.com/devtron-labs/devtron/internal/sql/repository/pipelineConfig/mocks"
	"github.com/devtron-labs/devtron/internal/util"
	"github.com/devtron-labs/devtron/pkg/bean"
	"github.com/stretchr/testify/assert"
	"testing"
)

func TestGitopsOrHelmOption(t *testing.T) {

	t.Run("DeploymentAppSetterFunctionIfGitOpsConfiguredExternalUse", func(t *testing.T) {

		sugaredLogger, err := util.NewSugardLogger()
		assert.Nil(t, err)

		pipelineBuilderService := NewPipelineBuilderImpl(sugaredLogger, nil, nil, nil, nil,
			nil, nil, nil,
			nil, nil, nil, nil, nil,
			nil, nil, nil, util.MergeUtil{Logger: sugaredLogger}, nil,
			nil, nil, nil, nil, nil,
			nil, nil, nil, nil, nil,
			nil, nil, nil,
			nil, nil, nil, nil,
			nil, nil, nil, nil,
<<<<<<< HEAD
			nil, nil, nil, nil, nil, nil, nil, nil, &DeploymentServiceTypeConfig{IsInternalUse: false}, nil, nil)
=======
			nil, nil, nil, nil, nil,
			nil, nil, nil, &DeploymentServiceTypeConfig{IsInternalUse: false}, nil, nil)
>>>>>>> 98b1f8f8

		pipelineCreateRequest := &bean.CdPipelines{
			Pipelines: []*bean.CDPipelineConfigObject{
				{
					Id:                            0,
					EnvironmentId:                 1,
					EnvironmentName:               "",
					CiPipelineId:                  1,
					TriggerType:                   "AUTOMATIC",
					Name:                          "cd-1-vo8q",
					Strategies:                    nil,
					Namespace:                     "devtron-demo",
					AppWorkflowId:                 1,
					DeploymentTemplate:            "",
					PreStage:                      bean.CdStage{},
					PostStage:                     bean.CdStage{},
					PreStageConfigMapSecretNames:  bean.PreStageConfigMapSecretNames{},
					PostStageConfigMapSecretNames: bean.PostStageConfigMapSecretNames{},
					RunPreStageInEnv:              false,
					RunPostStageInEnv:             false,
					CdArgoSetup:                   false,
					ParentPipelineId:              1,
					ParentPipelineType:            "CI_PIPELINE",
					DeploymentAppType:             "",
				},
			},
			AppId:  1,
			UserId: 0,
		}
		isGitOpsConfigured := true
		pipelineBuilderService.SetPipelineDeploymentAppType(pipelineCreateRequest, isGitOpsConfigured)

		for _, pipeline := range pipelineCreateRequest.Pipelines {
			assert.Equal(t, pipeline.DeploymentAppType, "argo_cd")
		}

	})

	t.Run("DeploymentAppSetterFunctionIfGitOpsNotConfiguredExternalUse", func(t *testing.T) {

		sugaredLogger, err := util.NewSugardLogger()
		assert.Nil(t, err)

		pipelineBuilderService := NewPipelineBuilderImpl(sugaredLogger, nil, nil, nil, nil,
			nil, nil, nil,
			nil, nil, nil, nil, nil,
			nil, nil, nil, util.MergeUtil{Logger: sugaredLogger}, nil,
			nil, nil, nil, nil, nil,
			nil, nil, nil, nil, nil,
			nil, nil, nil,
			nil, nil, nil, nil,
			nil, nil, nil, nil,
<<<<<<< HEAD
			nil, nil, nil, nil, nil, nil, nil, nil, &DeploymentServiceTypeConfig{IsInternalUse: false}, nil, nil)
=======
			nil, nil, nil, nil,
			nil, nil, nil, nil,
			&DeploymentServiceTypeConfig{IsInternalUse: false}, nil, nil)
>>>>>>> 98b1f8f8

		pipelineCreateRequest := &bean.CdPipelines{
			Pipelines: []*bean.CDPipelineConfigObject{
				{
					Id:                            0,
					EnvironmentId:                 1,
					EnvironmentName:               "",
					CiPipelineId:                  1,
					TriggerType:                   "AUTOMATIC",
					Name:                          "cd-1-vo8q",
					Strategies:                    nil,
					Namespace:                     "devtron-demo",
					AppWorkflowId:                 1,
					DeploymentTemplate:            "",
					PreStage:                      bean.CdStage{},
					PostStage:                     bean.CdStage{},
					PreStageConfigMapSecretNames:  bean.PreStageConfigMapSecretNames{},
					PostStageConfigMapSecretNames: bean.PostStageConfigMapSecretNames{},
					RunPreStageInEnv:              false,
					RunPostStageInEnv:             false,
					CdArgoSetup:                   false,
					ParentPipelineId:              1,
					ParentPipelineType:            "CI_PIPELINE",
					DeploymentAppType:             "",
				},
			},
			AppId:  1,
			UserId: 0,
		}
		isGitOpsConfigured := false
		pipelineBuilderService.SetPipelineDeploymentAppType(pipelineCreateRequest, isGitOpsConfigured)

		for _, pipeline := range pipelineCreateRequest.Pipelines {
			assert.Equal(t, pipeline.DeploymentAppType, "helm")
		}

	})

	t.Run("DeploymentAppSetterFunctionInternalUse", func(t *testing.T) {

		sugaredLogger, err := util.NewSugardLogger()
		assert.Nil(t, err)

		pipelineBuilderService := NewPipelineBuilderImpl(sugaredLogger, nil, nil, nil, nil,
			nil, nil, nil,
			nil, nil, nil, nil, nil,
			nil, nil, nil, util.MergeUtil{Logger: sugaredLogger}, nil,
			nil, nil, nil, nil, nil,
			nil, nil, nil, nil, nil,
			nil, nil, nil,
			nil, nil, nil, nil,
			nil, nil, nil, nil,
<<<<<<< HEAD
			nil, nil, nil, nil, nil, nil, nil, nil, &DeploymentServiceTypeConfig{IsInternalUse: true}, nil, nil)
=======
			nil, nil, nil, nil, nil, nil,
			nil, nil, &DeploymentServiceTypeConfig{IsInternalUse: true}, nil, nil)
>>>>>>> 98b1f8f8

		pipelineCreateRequestHelm := &bean.CdPipelines{
			Pipelines: []*bean.CDPipelineConfigObject{
				&bean.CDPipelineConfigObject{
					Id:                            0,
					EnvironmentId:                 1,
					EnvironmentName:               "",
					CiPipelineId:                  1,
					TriggerType:                   "AUTOMATIC",
					Name:                          "cd-1-vo8q",
					Strategies:                    nil,
					Namespace:                     "devtron-demo",
					AppWorkflowId:                 1,
					DeploymentTemplate:            "",
					PreStage:                      bean.CdStage{},
					PostStage:                     bean.CdStage{},
					PreStageConfigMapSecretNames:  bean.PreStageConfigMapSecretNames{},
					PostStageConfigMapSecretNames: bean.PostStageConfigMapSecretNames{},
					RunPreStageInEnv:              false,
					RunPostStageInEnv:             false,
					CdArgoSetup:                   false,
					ParentPipelineId:              1,
					ParentPipelineType:            "CI_PIPELINE",
					DeploymentAppType:             "helm",
				},
			},
			AppId:  1,
			UserId: 0,
		}
		isGitOpsConfigured := true
		pipelineBuilderService.SetPipelineDeploymentAppType(pipelineCreateRequestHelm, isGitOpsConfigured)

		for _, pipeline := range pipelineCreateRequestHelm.Pipelines {
			assert.Equal(t, pipeline.DeploymentAppType, "helm")
		}

		pipelineCreateRequestGitOps := &bean.CdPipelines{
			Pipelines: []*bean.CDPipelineConfigObject{
				&bean.CDPipelineConfigObject{
					Id:                            0,
					EnvironmentId:                 1,
					EnvironmentName:               "",
					CiPipelineId:                  1,
					TriggerType:                   "AUTOMATIC",
					Name:                          "cd-1-vo8q",
					Strategies:                    nil,
					Namespace:                     "devtron-demo",
					AppWorkflowId:                 1,
					DeploymentTemplate:            "",
					PreStage:                      bean.CdStage{},
					PostStage:                     bean.CdStage{},
					PreStageConfigMapSecretNames:  bean.PreStageConfigMapSecretNames{},
					PostStageConfigMapSecretNames: bean.PostStageConfigMapSecretNames{},
					RunPreStageInEnv:              false,
					RunPostStageInEnv:             false,
					CdArgoSetup:                   false,
					ParentPipelineId:              1,
					ParentPipelineType:            "CI_PIPELINE",
					DeploymentAppType:             "argo_cd",
				},
			},
			AppId:  1,
			UserId: 0,
		}
		pipelineBuilderService.SetPipelineDeploymentAppType(pipelineCreateRequestGitOps, isGitOpsConfigured)

		for _, pipeline := range pipelineCreateRequestGitOps.Pipelines {
			assert.Equal(t, pipeline.DeploymentAppType, "argo_cd")
		}

	})

	t.Run("TestValidateCDPipelineRequestExternalUse", func(t *testing.T) {

		sugaredLogger, err := util.NewSugardLogger()
		assert.Nil(t, err)

		mockedPipelineRepository := mocks.NewPipelineRepository(t)

		mockedPipelineRepository.On("FindActiveByAppIdAndEnvironmentId", 1, 1).Return(nil, nil)

		pipelineBuilderService := NewPipelineBuilderImpl(sugaredLogger, nil, nil, nil, nil,
			mockedPipelineRepository, nil, nil,
			nil, nil, nil, nil, nil,
			nil, nil, nil, util.MergeUtil{Logger: sugaredLogger}, nil,
			nil, nil, nil, nil, nil,
			nil, nil, nil, nil, nil,
			nil, nil, nil,
			nil, nil, nil, nil,
			nil, nil, nil, nil,
<<<<<<< HEAD
			nil, nil, nil, nil, nil, nil, nil, nil, &DeploymentServiceTypeConfig{IsInternalUse: false}, nil, nil)
=======
			nil, nil, nil, nil, nil, nil,
			nil, nil, &DeploymentServiceTypeConfig{IsInternalUse: false}, nil, nil)
>>>>>>> 98b1f8f8

		pipelineCreateRequest := &bean.CdPipelines{
			Pipelines: []*bean.CDPipelineConfigObject{
				&bean.CDPipelineConfigObject{
					Id:                            0,
					EnvironmentId:                 1,
					EnvironmentName:               "",
					CiPipelineId:                  1,
					TriggerType:                   "AUTOMATIC",
					Name:                          "cd-1-vo8q",
					Strategies:                    nil,
					Namespace:                     "devtron-demo",
					AppWorkflowId:                 1,
					DeploymentTemplate:            "",
					PreStage:                      bean.CdStage{},
					PostStage:                     bean.CdStage{},
					PreStageConfigMapSecretNames:  bean.PreStageConfigMapSecretNames{},
					PostStageConfigMapSecretNames: bean.PostStageConfigMapSecretNames{},
					RunPreStageInEnv:              false,
					RunPostStageInEnv:             false,
					CdArgoSetup:                   false,
					ParentPipelineId:              1,
					ParentPipelineType:            "CI_PIPELINE",
					DeploymentAppType:             "",
				},
			},
			AppId:  1,
			UserId: 0,
		}
		isGitOpsConfigured := false
		isGitOpsRequired := pipelineBuilderService.IsGitOpsRequiredForCD(pipelineCreateRequest)

		_, err = pipelineBuilderService.ValidateCDPipelineRequest(pipelineCreateRequest, isGitOpsConfigured, isGitOpsRequired)

		assert.Nil(t, err)

	})

	t.Run("TestValidateCDPipelineRequestInternalUse", func(t *testing.T) {

		sugaredLogger, err := util.NewSugardLogger()
		assert.Nil(t, err)

		mockedPipelineRepository := mocks.NewPipelineRepository(t)

		//mockedPipelineRepository.On("FindActiveByAppIdAndEnvironmentId", 1, 1).Return(nil, nil)

		pipelineBuilderService := NewPipelineBuilderImpl(sugaredLogger, nil, nil, nil, nil,
			mockedPipelineRepository, nil, nil,
			nil, nil, nil, nil, nil,
			nil, nil, nil, util.MergeUtil{Logger: sugaredLogger}, nil,
			nil, nil, nil, nil, nil,
			nil, nil, nil, nil, nil,
			nil, nil, nil,
			nil, nil, nil, nil,
			nil, nil, nil, nil,
<<<<<<< HEAD
			nil, nil, nil, nil, nil, nil, nil, nil, &DeploymentServiceTypeConfig{IsInternalUse: true}, nil, nil)
=======
			nil, nil, nil, nil, nil, nil,
			nil, nil, &DeploymentServiceTypeConfig{IsInternalUse: true}, nil, nil)
>>>>>>> 98b1f8f8

		pipelineCreateRequest := &bean.CdPipelines{
			Pipelines: []*bean.CDPipelineConfigObject{
				&bean.CDPipelineConfigObject{
					Id:                            0,
					EnvironmentId:                 1,
					EnvironmentName:               "",
					CiPipelineId:                  1,
					TriggerType:                   "AUTOMATIC",
					Name:                          "cd-1-vo8q",
					Strategies:                    nil,
					Namespace:                     "devtron-demo",
					AppWorkflowId:                 1,
					DeploymentTemplate:            "",
					PreStage:                      bean.CdStage{},
					PostStage:                     bean.CdStage{},
					PreStageConfigMapSecretNames:  bean.PreStageConfigMapSecretNames{},
					PostStageConfigMapSecretNames: bean.PostStageConfigMapSecretNames{},
					RunPreStageInEnv:              false,
					RunPostStageInEnv:             false,
					CdArgoSetup:                   false,
					ParentPipelineId:              1,
					ParentPipelineType:            "CI_PIPELINE",
					DeploymentAppType:             "argo_cd",
				},
			},
			AppId:  1,
			UserId: 0,
		}
		isGitOpsConfigured := false
		isGitOpsRequired := pipelineBuilderService.IsGitOpsRequiredForCD(pipelineCreateRequest)

		InvalidRequest, err := pipelineBuilderService.ValidateCDPipelineRequest(pipelineCreateRequest, isGitOpsConfigured, isGitOpsRequired)

		if err != nil {
			assert.Equal(t, InvalidRequest, false)
		}

	})

}<|MERGE_RESOLUTION|>--- conflicted
+++ resolved
@@ -24,12 +24,8 @@
 			nil, nil, nil,
 			nil, nil, nil, nil,
 			nil, nil, nil, nil,
-<<<<<<< HEAD
-			nil, nil, nil, nil, nil, nil, nil, nil, &DeploymentServiceTypeConfig{IsInternalUse: false}, nil, nil)
-=======
-			nil, nil, nil, nil, nil,
-			nil, nil, nil, &DeploymentServiceTypeConfig{IsInternalUse: false}, nil, nil)
->>>>>>> 98b1f8f8
+			nil, nil, nil, nil, nil,
+			nil, nil, nil, &DeploymentServiceTypeConfig{IsInternalUse: false}, nil, nil, nil)
 
 		pipelineCreateRequest := &bean.CdPipelines{
 			Pipelines: []*bean.CDPipelineConfigObject{
@@ -82,13 +78,9 @@
 			nil, nil, nil,
 			nil, nil, nil, nil,
 			nil, nil, nil, nil,
-<<<<<<< HEAD
-			nil, nil, nil, nil, nil, nil, nil, nil, &DeploymentServiceTypeConfig{IsInternalUse: false}, nil, nil)
-=======
-			nil, nil, nil, nil,
-			nil, nil, nil, nil,
-			&DeploymentServiceTypeConfig{IsInternalUse: false}, nil, nil)
->>>>>>> 98b1f8f8
+			nil, nil, nil, nil,
+			nil, nil, nil, nil,
+			&DeploymentServiceTypeConfig{IsInternalUse: false}, nil, nil, nil)
 
 		pipelineCreateRequest := &bean.CdPipelines{
 			Pipelines: []*bean.CDPipelineConfigObject{
@@ -141,12 +133,8 @@
 			nil, nil, nil,
 			nil, nil, nil, nil,
 			nil, nil, nil, nil,
-<<<<<<< HEAD
-			nil, nil, nil, nil, nil, nil, nil, nil, &DeploymentServiceTypeConfig{IsInternalUse: true}, nil, nil)
-=======
 			nil, nil, nil, nil, nil, nil,
-			nil, nil, &DeploymentServiceTypeConfig{IsInternalUse: true}, nil, nil)
->>>>>>> 98b1f8f8
+			nil, nil, &DeploymentServiceTypeConfig{IsInternalUse: true}, nil, nil, nil)
 
 		pipelineCreateRequestHelm := &bean.CdPipelines{
 			Pipelines: []*bean.CDPipelineConfigObject{
@@ -237,12 +225,8 @@
 			nil, nil, nil,
 			nil, nil, nil, nil,
 			nil, nil, nil, nil,
-<<<<<<< HEAD
-			nil, nil, nil, nil, nil, nil, nil, nil, &DeploymentServiceTypeConfig{IsInternalUse: false}, nil, nil)
-=======
 			nil, nil, nil, nil, nil, nil,
-			nil, nil, &DeploymentServiceTypeConfig{IsInternalUse: false}, nil, nil)
->>>>>>> 98b1f8f8
+			nil, nil, &DeploymentServiceTypeConfig{IsInternalUse: false}, nil, nil, nil)
 
 		pipelineCreateRequest := &bean.CdPipelines{
 			Pipelines: []*bean.CDPipelineConfigObject{
@@ -299,12 +283,8 @@
 			nil, nil, nil,
 			nil, nil, nil, nil,
 			nil, nil, nil, nil,
-<<<<<<< HEAD
-			nil, nil, nil, nil, nil, nil, nil, nil, &DeploymentServiceTypeConfig{IsInternalUse: true}, nil, nil)
-=======
 			nil, nil, nil, nil, nil, nil,
-			nil, nil, &DeploymentServiceTypeConfig{IsInternalUse: true}, nil, nil)
->>>>>>> 98b1f8f8
+			nil, nil, &DeploymentServiceTypeConfig{IsInternalUse: true}, nil, nil, nil)
 
 		pipelineCreateRequest := &bean.CdPipelines{
 			Pipelines: []*bean.CDPipelineConfigObject{
