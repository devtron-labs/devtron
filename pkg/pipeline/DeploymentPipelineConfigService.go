--- conflicted
+++ resolved
@@ -41,14 +41,11 @@
 	chartRepoRepository "github.com/devtron-labs/devtron/pkg/chartRepo/repository"
 	"github.com/devtron-labs/devtron/pkg/cluster"
 	repository2 "github.com/devtron-labs/devtron/pkg/cluster/repository"
-<<<<<<< HEAD
 	commonBean "github.com/devtron-labs/devtron/pkg/deployment/gitOps/common/bean"
 	"github.com/devtron-labs/devtron/pkg/deployment/gitOps/config"
 	"github.com/devtron-labs/devtron/pkg/deployment/gitOps/git"
 	"github.com/devtron-labs/devtron/pkg/deployment/manifest/deployedAppMetrics"
-=======
 	"github.com/devtron-labs/devtron/pkg/imageDigestPolicy"
->>>>>>> 9bd59a25
 	bean3 "github.com/devtron-labs/devtron/pkg/pipeline/bean"
 	"github.com/devtron-labs/devtron/pkg/pipeline/history"
 	repository4 "github.com/devtron-labs/devtron/pkg/pipeline/history/repository"
@@ -149,14 +146,11 @@
 	devtronAppCMCSService            DevtronAppCMCSService
 	ciPipelineConfigService          CiPipelineConfigService
 	buildPipelineSwitchService       BuildPipelineSwitchService
-<<<<<<< HEAD
 	argoClientWrapperService         argocdServer.ArgoClientWrapperService
 	deployedAppMetricsService        deployedAppMetrics.DeployedAppMetricsService
 	gitOpsConfigReadService          config.GitOpsConfigReadService
 	gitOperationService              git.GitOperationService
-=======
 	imageDigestPolicyService         imageDigestPolicy.ImageDigestPolicyService
->>>>>>> 9bd59a25
 }
 
 func NewCdPipelineConfigServiceImpl(logger *zap.SugaredLogger, pipelineRepository pipelineConfig.PipelineRepository,
@@ -170,7 +164,6 @@
 	chartRepository chartRepoRepository.ChartRepository, resourceGroupService resourceGroup2.ResourceGroupService,
 	propertiesConfigService PropertiesConfigService,
 	deploymentTemplateHistoryService history.DeploymentTemplateHistoryService,
-<<<<<<< HEAD
 	scopedVariableManager variables.ScopedVariableManager, deploymentConfig *DeploymentServiceTypeConfig,
 	application application.ServiceClient, customTagService CustomTagService,
 	pipelineConfigListenerService PipelineConfigListenerService, devtronAppCMCSService DevtronAppCMCSService,
@@ -178,18 +171,8 @@
 	argoClientWrapperService argocdServer.ArgoClientWrapperService,
 	deployedAppMetricsService deployedAppMetrics.DeployedAppMetricsService,
 	gitOpsConfigReadService config.GitOpsConfigReadService,
-	gitOperationService git.GitOperationService) *CdPipelineConfigServiceImpl {
-=======
-	scopedVariableManager variables.ScopedVariableManager,
-	deploymentConfig *DeploymentServiceTypeConfig,
-	application application.ServiceClient,
-	customTagService CustomTagService,
-	pipelineConfigListenerService PipelineConfigListenerService,
-	devtronAppCMCSService DevtronAppCMCSService,
-	ciPipelineConfigService CiPipelineConfigService,
-	buildPipelineSwitchService BuildPipelineSwitchService,
+	gitOperationService git.GitOperationService,
 	imageDigestPolicyService imageDigestPolicy.ImageDigestPolicyService) *CdPipelineConfigServiceImpl {
->>>>>>> 9bd59a25
 	return &CdPipelineConfigServiceImpl{
 		logger:                           logger,
 		pipelineRepository:               pipelineRepository,
@@ -220,14 +203,11 @@
 		customTagService:                 customTagService,
 		ciPipelineConfigService:          ciPipelineConfigService,
 		buildPipelineSwitchService:       buildPipelineSwitchService,
-<<<<<<< HEAD
 		argoClientWrapperService:         argoClientWrapperService,
 		deployedAppMetricsService:        deployedAppMetricsService,
 		gitOpsConfigReadService:          gitOpsConfigReadService,
 		gitOperationService:              gitOperationService,
-=======
 		imageDigestPolicyService:         imageDigestPolicyService,
->>>>>>> 9bd59a25
 	}
 }
 
@@ -1969,9 +1949,6 @@
 	return nil
 }
 
-<<<<<<< HEAD
-func (impl *CdPipelineConfigServiceImpl) updateGitRepoUrlInCharts(appId int, chartGitAttribute *commonBean.ChartGitAttribute, userId int32) error {
-=======
 func (impl *CdPipelineConfigServiceImpl) handleDigestPolicyOperations(tx *pg.Tx, pipelineId int, pipelineName string, isDigestEnforcedForPipeline bool, userId int32) (resourceQualifierId int, err error) {
 	if isDigestEnforcedForPipeline {
 		resourceQualifierId, err = impl.imageDigestPolicyService.CreatePolicyForPipelineIfNotExist(tx, pipelineId, pipelineName, userId)
@@ -1989,8 +1966,7 @@
 	return resourceQualifierId, nil
 }
 
-func (impl *CdPipelineConfigServiceImpl) updateGitRepoUrlInCharts(appId int, chartGitAttribute *util.ChartGitAttribute, userId int32) error {
->>>>>>> 9bd59a25
+func (impl *CdPipelineConfigServiceImpl) updateGitRepoUrlInCharts(appId int, chartGitAttribute *commonBean.ChartGitAttribute, userId int32) error {
 	charts, err := impl.chartRepository.FindActiveChartsByAppId(appId)
 	if err != nil && pg.ErrNoRows != err {
 		return err
