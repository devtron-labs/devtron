--- conflicted
+++ resolved
@@ -133,52 +133,9 @@
 	FindByIdsIn(ids []int) ([]*pipelineConfig.Pipeline, error)
 	FindActiveByAppIdAndEnvNames(appId int, envNames []string) (pipelines []*pipelineConfig.Pipeline, err error)
 	FindAppAndEnvironmentAndProjectByPipelineIds(pipelineIds []int) (pipelines []*pipelineConfig.Pipeline, err error)
-<<<<<<< HEAD
-	GetPipelineEnvironmentsForApplication(appId int) ([]int, error)
-}
-
-type CdPipelineConfigServiceImpl struct {
-	logger                           *zap.SugaredLogger
-	pipelineRepository               pipelineConfig.PipelineRepository
-	environmentRepository            repository2.EnvironmentRepository
-	pipelineConfigRepository         chartConfig.PipelineConfigRepository
-	appWorkflowRepository            appWorkflow.AppWorkflowRepository
-	pipelineStageService             PipelineStageService
-	appRepo                          app.AppRepository
-	appService                       app2.AppService
-	deploymentGroupRepository        repository.DeploymentGroupRepository
-	ciCdPipelineOrchestrator         CiCdPipelineOrchestrator
-	appStatusRepository              appStatus.AppStatusRepository
-	ciPipelineRepository             pipelineConfig.CiPipelineRepository
-	prePostCdScriptHistoryService    history.PrePostCdScriptHistoryService
-	clusterRepository                repository2.ClusterRepository
-	helmAppService                   client.HelmAppService
-	enforcerUtil                     rbac.EnforcerUtil
-	pipelineStrategyHistoryService   history.PipelineStrategyHistoryService
-	chartRepository                  chartRepoRepository.ChartRepository
-	resourceGroupService             resourceGroup2.ResourceGroupService
-	propertiesConfigService          PropertiesConfigService
-	deploymentTemplateHistoryService history.DeploymentTemplateHistoryService
-	scopedVariableManager            variables.ScopedVariableManager
-	deploymentConfig                 *DeploymentServiceTypeConfig
-	application                      application.ServiceClient
-	manifestPushConfigRepository     repository5.ManifestPushConfigRepository
-	pipelineConfigListenerService    PipelineConfigListenerService
-	devtronAppCMCSService            DevtronAppCMCSService
-	customTagService                 CustomTagService
-	ciPipelineConfigService          CiPipelineConfigService
-	buildPipelineSwitchService       BuildPipelineSwitchService
-	devtronResourceService           devtronResource.DevtronResourceService
-	argoClientWrapperService         argocdServer.ArgoClientWrapperService
-	deployedAppMetricsService        deployedAppMetrics.DeployedAppMetricsService
-	gitOpsConfigReadService          config.GitOpsConfigReadService
-	gitOperationService              git.GitOperationService
-	chartService                     chart.ChartService
-	imageDigestPolicyService         imageDigestPolicy.ImageDigestPolicyService
-	deploymentWindowService          deploymentWindow.DeploymentWindowService
-=======
 	//DeleteHelmTypePipelineDeploymentApp : Deletes helm release for a pipeline with force flag
 	DeleteHelmTypePipelineDeploymentApp(ctx context.Context, forceDelete bool, pipeline *pipelineConfig.Pipeline) error
+	GetPipelineEnvironmentsForApplication(appId int) ([]int, error)
 }
 
 type CdPipelineConfigServiceImpl struct {
@@ -219,7 +176,7 @@
 	chartService                      chart.ChartService
 	imageDigestPolicyService          imageDigestPolicy.ImageDigestPolicyService
 	pipelineConfigEventPublishService out.PipelineConfigEventPublishService
->>>>>>> 0532c065
+	deploymentWindowService          deploymentWindow.DeploymentWindowService
 }
 
 func NewCdPipelineConfigServiceImpl(
@@ -259,50 +216,9 @@
 	gitOperationService git.GitOperationService,
 	chartService chart.ChartService,
 	imageDigestPolicyService imageDigestPolicy.ImageDigestPolicyService,
-<<<<<<< HEAD
+	pipelineConfigEventPublishService out.PipelineConfigEventPublishService,
 	deploymentWindowService deploymentWindow.DeploymentWindowService,
 ) *CdPipelineConfigServiceImpl {
-	return &CdPipelineConfigServiceImpl{
-		logger:                           logger,
-		pipelineRepository:               pipelineRepository,
-		environmentRepository:            environmentRepository,
-		pipelineConfigRepository:         pipelineConfigRepository,
-		appWorkflowRepository:            appWorkflowRepository,
-		pipelineStageService:             pipelineStageService,
-		appRepo:                          appRepo,
-		appService:                       appService,
-		deploymentGroupRepository:        deploymentGroupRepository,
-		ciCdPipelineOrchestrator:         ciCdPipelineOrchestrator,
-		appStatusRepository:              appStatusRepository,
-		ciPipelineRepository:             ciPipelineRepository,
-		prePostCdScriptHistoryService:    prePostCdScriptHistoryService,
-		clusterRepository:                clusterRepository,
-		helmAppService:                   helmAppService,
-		enforcerUtil:                     enforcerUtil,
-		pipelineStrategyHistoryService:   pipelineStrategyHistoryService,
-		chartRepository:                  chartRepository,
-		resourceGroupService:             resourceGroupService,
-		propertiesConfigService:          propertiesConfigService,
-		deploymentTemplateHistoryService: deploymentTemplateHistoryService,
-		scopedVariableManager:            scopedVariableManager,
-		deploymentConfig:                 deploymentConfig,
-		application:                      application,
-		manifestPushConfigRepository:     manifestPushConfigRepository,
-		pipelineConfigListenerService:    pipelineConfigListenerService,
-		chartService:                     chartService,
-		devtronAppCMCSService:            devtronAppCMCSService,
-		ciPipelineConfigService:          ciPipelineConfigService,
-		customTagService:                 customTagService,
-		buildPipelineSwitchService:       buildPipelineSwitchService,
-		devtronResourceService:           devtronResourceService,
-		argoClientWrapperService:         argoClientWrapperService,
-		deployedAppMetricsService:        deployedAppMetricsService,
-		gitOpsConfigReadService:          gitOpsConfigReadService,
-		gitOperationService:              gitOperationService,
-		imageDigestPolicyService:         imageDigestPolicyService,
-		deploymentWindowService:          deploymentWindowService,
-=======
-	pipelineConfigEventPublishService out.PipelineConfigEventPublishService) *CdPipelineConfigServiceImpl {
 	return &CdPipelineConfigServiceImpl{
 		logger:                            logger,
 		pipelineRepository:                pipelineRepository,
@@ -341,7 +257,7 @@
 		gitOperationService:               gitOperationService,
 		imageDigestPolicyService:          imageDigestPolicyService,
 		pipelineConfigEventPublishService: pipelineConfigEventPublishService,
->>>>>>> 0532c065
+		deploymentWindowService:          deploymentWindowService,
 	}
 }
 
