--- conflicted
+++ resolved
@@ -55,11 +55,7 @@
 	"github.com/devtron-labs/devtron/pkg/eventProcessor/out"
 	"github.com/devtron-labs/devtron/pkg/imageDigestPolicy"
 	pipelineConfigBean "github.com/devtron-labs/devtron/pkg/pipeline/bean"
-<<<<<<< HEAD
-	"github.com/devtron-labs/devtron/pkg/pipeline/bean/CiPipeline"
-=======
 	"github.com/devtron-labs/devtron/pkg/pipeline/constants"
->>>>>>> 6054d2a7
 	"github.com/devtron-labs/devtron/pkg/pipeline/history"
 	repository4 "github.com/devtron-labs/devtron/pkg/pipeline/history/repository"
 	repository5 "github.com/devtron-labs/devtron/pkg/pipeline/repository"
@@ -97,17 +93,10 @@
 	GetTriggerViewCdPipelinesForApp(appId int) (cdPipelines *bean.CdPipelines, err error)
 	// GetCdPipelinesForApp : Retrieve cdPipeline for given appId
 	GetCdPipelinesForApp(appId int) (cdPipelines *bean.CdPipelines, err error)
-<<<<<<< HEAD
-	//GetAllCdPipelinesAndEnvDataLite : get data of all cd pipelines in an app and the environment associated with it. Light api created for listing pipelines but to show env on UI
-	GetAllCdPipelinesAndEnvDataLite(appId int) ([]*bean.CdPipelineEnvDataResponseDto, error)
-	//GetCdPipelinesForAppAndEnv : Retrieve cdPipeline for given appId and envId
-	GetCdPipelinesForAppAndEnv(appId int, envId int) (cdPipelines *bean.CdPipelines, err error)
-=======
 	// GetAllCdPipelinesAndEnvDataLite : get data of all cd pipelines in an app and the environment associated with it. Light api created for listing pipelines but to show env on UI
 	GetAllCdPipelinesAndEnvDataLite(appId int) ([]*bean.CdPipelineEnvDataResponseDto, error)
 	// GetCdPipelinesForAppAndEnv : Retrieve cdPipeline for given appId and envId
 	GetCdPipelinesByAppAndEnv(appId int, envId int, envName string) (cdPipelines *bean.CdPipelines, err error)
->>>>>>> 6054d2a7
 	/*	CreateCdPipelines(cdPipelines bean.CdPipelines) (*bean.CdPipelines, error)*/
 	// GetCdPipelinesByEnvironment : lists cdPipeline for given environmentId and appIds
 	GetCdPipelinesByEnvironment(request resourceGroup2.ResourceGroupingRequest, token string) (cdPipelines *bean.CdPipelines, err error)
@@ -139,13 +128,6 @@
 	// GetEnvironmentListForAutocompleteFilter : lists environment for given configuration
 	GetEnvironmentListForAutocompleteFilter(envName string, clusterIds []int, offset int, size int, token string, checkAuthBatch func(token string, appObject []string, envObject []string) (map[string]bool, map[string]bool), ctx context.Context) (*clutserBean.ResourceGroupingResponse, error)
 	RegisterInACD(ctx context.Context, chartGitAttr *commonBean.ChartGitAttribute, userId int32) error
-<<<<<<< HEAD
-	FindCdPipelinesByIds(cdPipelineIds []int) (cdPipeline []*bean.CDPipelineConfigObject, err error)
-	FindByIdsIn(ids []int) ([]*pipelineConfig.Pipeline, error)
-	FindActiveByAppIdAndEnvNames(appId int, envNames []string) (pipelines []*pipelineConfig.Pipeline, err error)
-	FindAppAndEnvironmentAndProjectByPipelineIds(pipelineIds []int) (pipelines []*pipelineConfig.Pipeline, err error)
-	//DeleteHelmTypePipelineDeploymentApp : Deletes helm release for a pipeline with force flag
-=======
 	FindCdPipelinesByIds(cdPipelineIds []int) (cdPipeline []*bean.CDPipelineMinConfig, err error)
 	FindCdPipelinesByAppAndEnv(appId, envId int, envName string) (cdPipelines *bean.CDPipelineMinConfig, err error)
 	FindByIdsIn(ids []int) ([]*pipelineConfig.Pipeline, error)
@@ -153,7 +135,6 @@
 	FindAppAndEnvironmentAndProjectByPipelineIds(pipelineIds []int) (pipelines []*pipelineConfig.Pipeline, err error)
 	ExtractParentMetaDataByPipeline(pipeline *pipelineConfig.Pipeline, stage bean2.WorkflowType) (parentId int, parentType bean2.WorkflowType, parentCdId int, err error)
 	// DeleteHelmTypePipelineDeploymentApp : Deletes helm release for a pipeline with force flag
->>>>>>> 6054d2a7
 	DeleteHelmTypePipelineDeploymentApp(ctx context.Context, forceDelete bool, pipeline *pipelineConfig.Pipeline) error
 	GetPipelineEnvironmentsForApplication(appId int) ([]int, error)
 }
@@ -195,11 +176,7 @@
 	chartService                      chart.ChartService
 	imageDigestPolicyService          imageDigestPolicy.ImageDigestPolicyService
 	pipelineConfigEventPublishService out.PipelineConfigEventPublishService
-<<<<<<< HEAD
-	deploymentWindowService          deploymentWindow.DeploymentWindowService
-=======
 	deploymentWindowService           deploymentWindow.DeploymentWindowService
->>>>>>> 6054d2a7
 	deploymentTypeOverrideService     config2.DeploymentTypeOverrideService
 }
 
@@ -278,11 +255,7 @@
 		gitOperationService:               gitOperationService,
 		imageDigestPolicyService:          imageDigestPolicyService,
 		pipelineConfigEventPublishService: pipelineConfigEventPublishService,
-<<<<<<< HEAD
-		deploymentWindowService:          deploymentWindowService,
-=======
 		deploymentWindowService:           deploymentWindowService,
->>>>>>> 6054d2a7
 		deploymentTypeOverrideService:     deploymentTypeOverrideService,
 	}
 }
@@ -457,11 +430,8 @@
 		AppId:                         dbPipeline.AppId,
 		IsDigestEnforcedForPipeline:   digestPolicyConfigurations.DigestConfiguredForPipeline,
 		IsDigestEnforcedForEnv:        digestPolicyConfigurations.DigestConfiguredForEnvOrCluster,
-<<<<<<< HEAD
-=======
 		TeamId:                        dbPipeline.App.TeamId,
 		EnvironmentIdentifier:         environment.EnvironmentIdentifier,
->>>>>>> 6054d2a7
 	}
 	var preDeployStage *pipelineConfigBean.PipelineStageDto
 	var postDeployStage *pipelineConfigBean.PipelineStageDto
@@ -760,11 +730,7 @@
 }
 
 func (impl *CdPipelineConfigServiceImpl) hasLinkedCDWorkflowMappings(cdPipelineId int) (bool, error) {
-<<<<<<< HEAD
-	linkedPipelines, err := impl.ciPipelineRepository.FindByParentIdAndType(cdPipelineId, string(CiPipeline.LINKED_CD))
-=======
 	linkedPipelines, err := impl.ciPipelineRepository.FindByParentIdAndType(cdPipelineId, string(constants.LINKED_CD))
->>>>>>> 6054d2a7
 	if err != nil && err != pg.ErrNoRows {
 		impl.logger.Errorw("error in finding linked CD pipelines", "err", err, "cdPipelineId", cdPipelineId)
 		return true, err
@@ -807,20 +773,12 @@
 		deleteResponse.ClusterReachable = false
 	}
 
-<<<<<<< HEAD
-	//getting linked CD pipelines
-=======
 	// getting linked CD pipelines
->>>>>>> 6054d2a7
 	hasLinkedCDPipelines, err := impl.hasLinkedCDWorkflowMappings(pipeline.Id)
 	if err != nil {
 		return deleteResponse, err
 	}
-<<<<<<< HEAD
-	//getting children CD pipeline details
-=======
 	// getting children CD pipeline details
->>>>>>> 6054d2a7
 	childNodes, err := impl.appWorkflowRepository.FindWFCDMappingByParentCDPipelineId(pipeline.Id)
 	if err != nil && err != pg.ErrNoRows {
 		impl.logger.Errorw("error in getting children cd details", "err", err)
@@ -1315,13 +1273,8 @@
 	return resp, nil
 }
 
-<<<<<<< HEAD
-func (impl *CdPipelineConfigServiceImpl) GetCdPipelinesForAppAndEnv(appId int, envId int) (cdPipelines *bean.CdPipelines, err error) {
-	return impl.ciCdPipelineOrchestrator.GetCdPipelinesForAppAndEnv(appId, envId)
-=======
 func (impl *CdPipelineConfigServiceImpl) GetCdPipelinesByAppAndEnv(appId int, envId int, envName string) (cdPipelines *bean.CdPipelines, err error) {
 	return impl.ciCdPipelineOrchestrator.GetCdPipelinesForAppAndEnv(appId, envId, envName)
->>>>>>> 6054d2a7
 }
 
 func (impl *CdPipelineConfigServiceImpl) GetCdPipelinesByEnvironment(request resourceGroup2.ResourceGroupingRequest, token string) (cdPipelines *bean.CdPipelines, err error) {
@@ -1538,13 +1491,10 @@
 	return impl.pipelineRepository.FindByIdsIn(cdPipelineId)
 }
 
-<<<<<<< HEAD
-=======
 func (impl *CdPipelineConfigServiceImpl) FindPipelineMinById(cdPipelineId []int) ([]*pipelineConfig.Pipeline, error) {
 	return impl.pipelineRepository.FindByIdsIn(cdPipelineId)
 }
 
->>>>>>> 6054d2a7
 func (impl *CdPipelineConfigServiceImpl) FindAppAndEnvDetailsByPipelineId(cdPipelineId int) (*pipelineConfig.Pipeline, error) {
 	return impl.pipelineRepository.FindAppAndEnvDetailsByPipelineId(cdPipelineId)
 }
@@ -1999,11 +1949,7 @@
 			return 0, errors2.New("container registry name and repo name cannot be empty for manifest push deployment")
 		}
 		if pipeline.ManifestStorageType == bean.ManifestStorageGit {
-<<<<<<< HEAD
-			//implement
-=======
 			// implement
->>>>>>> 6054d2a7
 		} else if pipeline.ManifestStorageType == bean.ManifestStorageOCIHelmRepo {
 
 			helmRepositoryConfig := appBean.HelmRepositoryConfig{
@@ -2228,11 +2174,7 @@
 			return err
 		}
 		if pipeline.ManifestStorageType == bean.ManifestStorageGit {
-<<<<<<< HEAD
-			//implement
-=======
 			// implement
->>>>>>> 6054d2a7
 		} else if pipeline.ManifestStorageType == bean.ManifestStorageOCIHelmRepo {
 			existingHelmRepositoryConfig := appBean.HelmRepositoryConfig{
 				RepositoryName:        strings.TrimSpace(pipeline.RepoName),
@@ -2510,34 +2452,14 @@
 
 }
 
-<<<<<<< HEAD
-func (impl *CdPipelineConfigServiceImpl) FindCdPipelinesByIds(cdPipelineIds []int) (cdPipelines []*bean.CDPipelineConfigObject, err error) {
-
-	Pipelines, err := impl.pipelineRepository.FindByIdsIn(cdPipelineIds)
-=======
 func (impl *CdPipelineConfigServiceImpl) FindCdPipelinesByIds(cdPipelineIds []int) (cdPipelines []*bean.CDPipelineMinConfig, err error) {
 
 	pipelines, err := impl.pipelineRepository.FindMetadataByIdsIn(cdPipelineIds, true)
->>>>>>> 6054d2a7
 	if err != nil {
 		impl.logger.Errorw("error in fetching cdPipeline by id", "cdPipelineIds", cdPipelineIds, "err", err)
 		return nil, err
 	}
 
-<<<<<<< HEAD
-	for _, pipeline := range Pipelines {
-		cdPipeline := &bean.CDPipelineConfigObject{
-			Id:                         pipeline.Id,
-			EnvironmentId:              pipeline.EnvironmentId,
-			EnvironmentName:            pipeline.Environment.Name,
-			CiPipelineId:               pipeline.CiPipelineId,
-			Name:                       pipeline.Name,
-			Namespace:                  pipeline.Environment.Namespace,
-			DeploymentAppType:          pipeline.DeploymentAppType,
-			DeploymentAppDeleteRequest: pipeline.DeploymentAppDeleteRequest,
-			DeploymentAppCreated:       pipeline.DeploymentAppCreated,
-			AppId:                      pipeline.AppId,
-=======
 	for _, pipeline := range pipelines {
 		cdPipeline := &bean.CDPipelineMinConfig{
 			Id:                    pipeline.Id,
@@ -2550,7 +2472,6 @@
 			AppName:               pipeline.AppName,
 			TeamId:                pipeline.TeamId,
 			DeploymentAppType:     pipeline.DeploymentAppType,
->>>>>>> 6054d2a7
 		}
 		cdPipelines = append(cdPipelines, cdPipeline)
 
@@ -2559,8 +2480,6 @@
 
 }
 
-<<<<<<< HEAD
-=======
 func (impl *CdPipelineConfigServiceImpl) FindCdPipelinesByAppAndEnv(appId, envId int, envName string) (cdPipelines *bean.CDPipelineMinConfig, err error) {
 
 	pipeline, err := impl.pipelineRepository.FindMetadataByAppAndEnv(appId, envId, envName)
@@ -2589,7 +2508,6 @@
 
 }
 
->>>>>>> 6054d2a7
 func (impl *CdPipelineConfigServiceImpl) FindByIdsIn(ids []int) ([]*pipelineConfig.Pipeline, error) {
 	return impl.pipelineRepository.FindByIdsIn(ids)
 }
@@ -2602,8 +2520,6 @@
 	return impl.pipelineRepository.FindAppAndEnvironmentAndProjectByPipelineIds(pipelineIds)
 }
 
-<<<<<<< HEAD
-=======
 func (impl *CdPipelineConfigServiceImpl) ExtractParentMetaDataByPipeline(pipeline *pipelineConfig.Pipeline, stage bean2.WorkflowType) (parentId int, parentType bean2.WorkflowType, parentCdId int, err error) {
 	// retrieve parent details
 	parentId, parentType, err = impl.RetrieveParentDetails(pipeline.Id)
@@ -2640,7 +2556,6 @@
 	return parentId, parentType, parentCdId, err
 }
 
->>>>>>> 6054d2a7
 func (impl *CdPipelineConfigServiceImpl) GetPipelineEnvironmentsForApplication(appId int) ([]int, error) {
 	pipelines, err := impl.pipelineRepository.FindPipelineEnvsByAppId(appId)
 	if err != nil {
