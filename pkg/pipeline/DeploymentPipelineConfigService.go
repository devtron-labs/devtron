--- conflicted
+++ resolved
@@ -30,10 +30,7 @@
 	"github.com/devtron-labs/devtron/client/argocdServer"
 	"github.com/devtron-labs/devtron/client/argocdServer/application"
 	"github.com/devtron-labs/devtron/enterprise/pkg/deploymentWindow"
-<<<<<<< HEAD
 	"github.com/devtron-labs/devtron/internal/constants"
-=======
->>>>>>> 5aaad3ba
 	"github.com/devtron-labs/devtron/internal/sql/models"
 	"github.com/devtron-labs/devtron/internal/sql/repository"
 	"github.com/devtron-labs/devtron/internal/sql/repository/app"
@@ -43,11 +40,7 @@
 	"github.com/devtron-labs/devtron/internal/sql/repository/pipelineConfig"
 	"github.com/devtron-labs/devtron/internal/util"
 	app2 "github.com/devtron-labs/devtron/pkg/app"
-<<<<<<< HEAD
-	bean4 "github.com/devtron-labs/devtron/pkg/app/bean"
-=======
 	appBean "github.com/devtron-labs/devtron/pkg/app/bean"
->>>>>>> 5aaad3ba
 	"github.com/devtron-labs/devtron/pkg/bean"
 	"github.com/devtron-labs/devtron/pkg/chart"
 	chartRepoRepository "github.com/devtron-labs/devtron/pkg/chartRepo/repository"
@@ -57,10 +50,7 @@
 	"github.com/devtron-labs/devtron/pkg/deployment/gitOps/config"
 	"github.com/devtron-labs/devtron/pkg/deployment/gitOps/git"
 	"github.com/devtron-labs/devtron/pkg/deployment/manifest/deployedAppMetrics"
-<<<<<<< HEAD
-=======
 	config2 "github.com/devtron-labs/devtron/pkg/deployment/providerConfig"
->>>>>>> 5aaad3ba
 	"github.com/devtron-labs/devtron/pkg/devtronResource"
 	bean5 "github.com/devtron-labs/devtron/pkg/devtronResource/bean"
 	"github.com/devtron-labs/devtron/pkg/eventProcessor/out"
@@ -135,11 +125,6 @@
 	GetBulkActionImpactedPipelines(dto *bean.CdBulkActionRequestDto) ([]*pipelineConfig.Pipeline, error) //no usage
 	//IsGitOpsRequiredForCD : Determine if GitOps is required for CD based on the provided pipeline creation request
 	IsGitOpsRequiredForCD(pipelineCreateRequest *bean.CdPipelines) bool
-<<<<<<< HEAD
-	//SetPipelineDeploymentAppType : Set pipeline deployment application(helm/argo) types based on the provided configuration
-	SetPipelineDeploymentAppType(pipelineCreateRequest *bean.CdPipelines, isGitOpsConfigured bool, virtualEnvironmentMap map[int]bool, deploymentTypeValidationConfig map[string]bool) error
-=======
->>>>>>> 5aaad3ba
 	MarkGitOpsDevtronAppsDeletedWhereArgoAppIsDeleted(appId int, envId int, acdToken string, pipeline *pipelineConfig.Pipeline) (bool, error)
 	//GetEnvironmentListForAutocompleteFilter : lists environment for given configuration
 	GetEnvironmentListForAutocompleteFilter(envName string, clusterIds []int, offset int, size int, token string, checkAuthBatch func(token string, appObject []string, envObject []string) (map[string]bool, map[string]bool), ctx context.Context) (*clutserBean.ResourceGroupingResponse, error)
@@ -179,10 +164,6 @@
 	deploymentConfig                  *util2.DeploymentServiceTypeConfig
 	application                       application.ServiceClient
 	manifestPushConfigRepository      repository5.ManifestPushConfigRepository
-<<<<<<< HEAD
-	devtronAppCMCSService             DevtronAppCMCSService
-=======
->>>>>>> 5aaad3ba
 	customTagService                  CustomTagService
 	ciPipelineConfigService           CiPipelineConfigService
 	buildPipelineSwitchService        BuildPipelineSwitchService
@@ -194,12 +175,8 @@
 	chartService                      chart.ChartService
 	imageDigestPolicyService          imageDigestPolicy.ImageDigestPolicyService
 	pipelineConfigEventPublishService out.PipelineConfigEventPublishService
-<<<<<<< HEAD
-	deploymentWindowService           deploymentWindow.DeploymentWindowService
-=======
 	deploymentWindowService          deploymentWindow.DeploymentWindowService
 	deploymentTypeOverrideService     config2.DeploymentTypeOverrideService
->>>>>>> 5aaad3ba
 }
 
 func NewCdPipelineConfigServiceImpl(
@@ -224,19 +201,10 @@
 	resourceGroupService resourceGroup2.ResourceGroupService, chartTemplateService util.ChartTemplateService,
 	propertiesConfigService PropertiesConfigService,
 	deploymentTemplateHistoryService history.DeploymentTemplateHistoryService,
-<<<<<<< HEAD
-	scopedVariableManager variables.ScopedVariableManager,
-	deploymentConfig *DeploymentServiceTypeConfig,
-	application application.ServiceClient,
-	manifestPushConfigRepository repository5.ManifestPushConfigRepository,
-	customTagService CustomTagService,
-	devtronAppCMCSService DevtronAppCMCSService,
-=======
 	scopedVariableManager variables.ScopedVariableManager, envVariables *util2.EnvironmentVariables,
 	application application.ServiceClient,
 	manifestPushConfigRepository repository5.ManifestPushConfigRepository,
 	customTagService CustomTagService,
->>>>>>> 5aaad3ba
 	ciPipelineConfigService CiPipelineConfigService,
 	buildPipelineSwitchService BuildPipelineSwitchService,
 	devtronResourceService devtronResource.DevtronResourceService,
@@ -248,11 +216,7 @@
 	imageDigestPolicyService imageDigestPolicy.ImageDigestPolicyService,
 	pipelineConfigEventPublishService out.PipelineConfigEventPublishService,
 	deploymentWindowService deploymentWindow.DeploymentWindowService,
-<<<<<<< HEAD
-) *CdPipelineConfigServiceImpl {
-=======
 	deploymentTypeOverrideService config2.DeploymentTypeOverrideService) *CdPipelineConfigServiceImpl {
->>>>>>> 5aaad3ba
 	return &CdPipelineConfigServiceImpl{
 		logger:                            logger,
 		pipelineRepository:                pipelineRepository,
@@ -280,10 +244,6 @@
 		application:                       application,
 		manifestPushConfigRepository:      manifestPushConfigRepository,
 		chartService:                      chartService,
-<<<<<<< HEAD
-		devtronAppCMCSService:             devtronAppCMCSService,
-=======
->>>>>>> 5aaad3ba
 		ciPipelineConfigService:           ciPipelineConfigService,
 		customTagService:                  customTagService,
 		buildPipelineSwitchService:        buildPipelineSwitchService,
@@ -294,12 +254,8 @@
 		gitOperationService:               gitOperationService,
 		imageDigestPolicyService:          imageDigestPolicyService,
 		pipelineConfigEventPublishService: pipelineConfigEventPublishService,
-<<<<<<< HEAD
-		deploymentWindowService:           deploymentWindowService,
-=======
 		deploymentWindowService:          deploymentWindowService,
 		deploymentTypeOverrideService:     deploymentTypeOverrideService,
->>>>>>> 5aaad3ba
 	}
 }
 
@@ -390,11 +346,7 @@
 	if manifestPushConfig.Id != 0 {
 		manifestStorageType = manifestPushConfig.StorageType
 		if manifestStorageType == bean.ManifestStorageOCIHelmRepo {
-<<<<<<< HEAD
-			var credentialsConfig bean4.HelmRepositoryConfig
-=======
 			var credentialsConfig appBean.HelmRepositoryConfig
->>>>>>> 5aaad3ba
 			err = json.Unmarshal([]byte(manifestPushConfig.CredentialsConfig), &credentialsConfig)
 			if err != nil {
 				impl.logger.Errorw("error in json unmarshal", "err", err)
@@ -495,15 +447,6 @@
 	//Validation for checking deployment App type
 	gitOpsConfigurationStatus, err := impl.gitOpsConfigReadService.IsGitOpsConfigured()
 
-<<<<<<< HEAD
-	virtualEnvironmentMap, err := impl.GetVirtualEnvironmentMap(pipelineCreateRequest)
-	if err != nil {
-		impl.logger.Errorw("error in getting virtual environment map by pipeline id", "err", err)
-		return nil, err
-	}
-
-=======
->>>>>>> 5aaad3ba
 	for _, pipeline := range pipelineCreateRequest.Pipelines {
 		// skip creation of pipeline if envId is not set
 		if pipeline.EnvironmentId <= 0 {
@@ -511,16 +454,6 @@
 		}
 		overrideDeploymentType, err := impl.deploymentTypeOverrideService.ValidateAndOverrideDeploymentAppType(pipeline.DeploymentAppType, gitOpsConfigurationStatus.IsGitOpsConfigured, pipeline.EnvironmentId)
 		if err != nil {
-<<<<<<< HEAD
-			return nil, err
-		}
-		err = impl.SetPipelineDeploymentAppType(pipelineCreateRequest, gitOpsConfigurationStatus.IsGitOpsConfigured, virtualEnvironmentMap, deploymentConfig)
-		if err != nil {
-			return nil, err
-		}
-		if err := impl.validateDeploymentAppType(pipeline, deploymentConfig); err != nil {
-=======
->>>>>>> 5aaad3ba
 			impl.logger.Errorw("validation error in creating pipeline", "name", pipeline.Name, "err", err)
 			return nil, err
 		}
@@ -533,11 +466,7 @@
 		impl.logger.Errorw("app not found", "err", err, "appId", pipelineCreateRequest.AppId)
 		return nil, err
 	}
-<<<<<<< HEAD
-	_, err = impl.ValidateCDPipelineRequest(pipelineCreateRequest, gitOpsConfigurationStatus.IsGitOpsConfigured, isGitOpsRequiredForCD, virtualEnvironmentMap)
-=======
 	_, err = impl.validateCDPipelineRequest(pipelineCreateRequest)
->>>>>>> 5aaad3ba
 	if err != nil {
 		return nil, err
 	}
@@ -811,11 +740,7 @@
 		return fmt.Errorf("error in getting deployment window state %v", err)
 	}
 	if !actionState.IsActionAllowedWithBypass() {
-<<<<<<< HEAD
 		return deploymentWindow.GetActionBlockedError(actionState.GetBypassActionMessageForProfileAndState(envState), constants.HttpStatusUnprocessableEntity)
-=======
-		return deploymentWindow.GetActionBlockedError(actionState.GetBypassActionMessageForProfileAndState(envState))
->>>>>>> 5aaad3ba
 	}
 	return nil
 }
@@ -1672,47 +1597,6 @@
 	return haveAtLeastOneGitOps
 }
 
-<<<<<<< HEAD
-func (impl *CdPipelineConfigServiceImpl) SetPipelineDeploymentAppType(pipelineCreateRequest *bean.CdPipelines, isGitOpsConfigured bool, virtualEnvironmentMap map[int]bool, deploymentTypeValidationConfig map[string]bool) error {
-	for _, pipeline := range pipelineCreateRequest.Pipelines {
-		// by default both deployment app type are allowed
-		AllowedDeploymentAppTypes := map[string]bool{
-			util.PIPELINE_DEPLOYMENT_TYPE_ACD:  true,
-			util.PIPELINE_DEPLOYMENT_TYPE_HELM: true,
-		}
-		for k, v := range deploymentTypeValidationConfig {
-			// rewriting allowed deployment types based on config provided by user
-			AllowedDeploymentAppTypes[k] = v
-		}
-		if !impl.deploymentConfig.IsInternalUse {
-			if isVirtualEnv, ok := virtualEnvironmentMap[pipeline.EnvironmentId]; ok {
-				if !isVirtualEnv {
-					if isGitOpsConfigured && AllowedDeploymentAppTypes[util.PIPELINE_DEPLOYMENT_TYPE_ACD] {
-						pipeline.DeploymentAppType = util.PIPELINE_DEPLOYMENT_TYPE_ACD
-					} else if AllowedDeploymentAppTypes[util.PIPELINE_DEPLOYMENT_TYPE_HELM] {
-						pipeline.DeploymentAppType = util.PIPELINE_DEPLOYMENT_TYPE_HELM
-					}
-				}
-			}
-		}
-		// if in case deployment app type is empty (not send from FE and isInternalUse=true
-		if pipeline.DeploymentAppType == "" {
-			if isVirtualEnv, ok := virtualEnvironmentMap[pipeline.EnvironmentId]; ok {
-				if isVirtualEnv {
-					pipeline.DeploymentAppType = util.PIPELINE_DEPLOYMENT_TYPE_MANIFEST_DOWNLOAD
-				} else if isGitOpsConfigured && AllowedDeploymentAppTypes[util.PIPELINE_DEPLOYMENT_TYPE_ACD] {
-					pipeline.DeploymentAppType = util.PIPELINE_DEPLOYMENT_TYPE_ACD
-				} else if AllowedDeploymentAppTypes[util.PIPELINE_DEPLOYMENT_TYPE_HELM] {
-					pipeline.DeploymentAppType = util.PIPELINE_DEPLOYMENT_TYPE_HELM
-				}
-			}
-		}
-	}
-	return nil
-}
-
-=======
->>>>>>> 5aaad3ba
 func (impl *CdPipelineConfigServiceImpl) MarkGitOpsDevtronAppsDeletedWhereArgoAppIsDeleted(appId int, envId int, acdToken string, pipeline *pipelineConfig.Pipeline) (bool, error) {
 
 	acdAppFound := false
@@ -1836,71 +1720,7 @@
 	return result, nil
 }
 
-<<<<<<< HEAD
-func (impl *CdPipelineConfigServiceImpl) GetVirtualEnvironmentMap(pipelineCreateRequest *bean.CdPipelines) (map[int]bool, error) {
-	var envIds []*int
-	virtualEnvironmentMap := make(map[int]bool)
-
-	for _, pipeline := range pipelineCreateRequest.Pipelines {
-		if pipeline.EnvironmentId > 0 {
-			envIds = append(envIds, &pipeline.EnvironmentId)
-		}
-	}
-
-	var envs []*repository2.Environment
-	var err error
-
-	if len(envIds) > 0 {
-		envs, err = impl.environmentRepository.FindByIds(envIds)
-		if err != nil {
-			impl.logger.Errorw("error in fetching environment by ids", "err", err)
-			return virtualEnvironmentMap, err
-		}
-	}
-	for _, environment := range envs {
-		virtualEnvironmentMap[environment.Id] = environment.IsVirtualEnvironment
-	}
-	return virtualEnvironmentMap, nil
-}
-
-func (impl *CdPipelineConfigServiceImpl) validateDeploymentAppType(pipeline *bean.CDPipelineConfigObject, deploymentConfig map[string]bool) error {
-
-	// Config value doesn't exist in attribute table
-	if deploymentConfig == nil {
-		return nil
-	}
-	//Config value found to be true for ArgoCD and Helm both
-	if allDeploymentConfigTrue(deploymentConfig) {
-		return nil
-	}
-	//Case : {ArgoCD : false, Helm: true, HGF : true}
-	if validDeploymentConfigReceived(deploymentConfig, pipeline.DeploymentAppType) {
-		return nil
-	}
-
-	err := &util.ApiError{
-		HttpStatusCode:  http.StatusBadRequest,
-		InternalMessage: "Received deployment app type doesn't match with the allowed deployment app type for this environment.",
-		UserMessage:     "Received deployment app type doesn't match with the allowed deployment app type for this environment.",
-	}
-	return err
-}
-
-func (impl *CdPipelineConfigServiceImpl) ValidateCDPipelineRequest(pipelineCreateRequest *bean.CdPipelines, isGitOpsConfigured, haveAtleastOneGitOps bool, virtualEnvironmentMap map[int]bool) (bool, error) {
-
-	if isGitOpsConfigured == false && haveAtleastOneGitOps {
-		impl.logger.Errorw("Gitops not configured but selected in creating cd pipeline")
-		err := &util.ApiError{
-			HttpStatusCode:  http.StatusBadRequest,
-			InternalMessage: "Gitops integration is not installed/configured. Please install/configure gitops or use helm option.",
-			UserMessage:     "Gitops integration is not installed/configured. Please install/configure gitops or use helm option.",
-		}
-		return false, err
-	}
-
-=======
 func (impl *CdPipelineConfigServiceImpl) validateCDPipelineRequest(pipelineCreateRequest *bean.CdPipelines) (bool, error) {
->>>>>>> 5aaad3ba
 	envPipelineMap := make(map[int]string)
 	for _, pipeline := range pipelineCreateRequest.Pipelines {
 		if envPipelineMap[pipeline.EnvironmentId] != "" {
@@ -2124,11 +1944,7 @@
 			//implement
 		} else if pipeline.ManifestStorageType == bean.ManifestStorageOCIHelmRepo {
 
-<<<<<<< HEAD
-			helmRepositoryConfig := bean4.HelmRepositoryConfig{
-=======
 			helmRepositoryConfig := appBean.HelmRepositoryConfig{
->>>>>>> 5aaad3ba
 				RepositoryName:        strings.TrimSpace(pipeline.RepoName),
 				ContainerRegistryName: pipeline.ContainerRegistryName,
 			}
@@ -2352,11 +2168,7 @@
 		if pipeline.ManifestStorageType == bean.ManifestStorageGit {
 			//implement
 		} else if pipeline.ManifestStorageType == bean.ManifestStorageOCIHelmRepo {
-<<<<<<< HEAD
-			existingHelmRepositoryConfig := bean4.HelmRepositoryConfig{
-=======
 			existingHelmRepositoryConfig := appBean.HelmRepositoryConfig{
->>>>>>> 5aaad3ba
 				RepositoryName:        strings.TrimSpace(pipeline.RepoName),
 				ContainerRegistryName: pipeline.ContainerRegistryName,
 			}
@@ -2395,11 +2207,7 @@
 					},
 				}
 			}
-<<<<<<< HEAD
-			helmRepositoryConfig := bean4.HelmRepositoryConfig{
-=======
 			helmRepositoryConfig := appBean.HelmRepositoryConfig{
->>>>>>> 5aaad3ba
 				RepositoryName:        strings.TrimSpace(pipeline.RepoName),
 				ContainerRegistryName: pipeline.ContainerRegistryName,
 			}
