--- conflicted
+++ resolved
@@ -430,11 +430,7 @@
 	envIds := make([]*int, 0)
 	for _, pipeline := range pipelineCreateRequest.Pipelines {
 		// skip creation of pipeline if envId is not set
-<<<<<<< HEAD
-		if pipeline.EnvironmentId <= 0 || pipeline.IsExternalArgoAppLinkRequest() {
-=======
 		if pipeline.EnvironmentId <= 0 || pipeline.IsLinkedRelease() {
->>>>>>> 5538bf74
 			continue
 		}
 		// making environment array for fetching the clusterIds
@@ -504,14 +500,7 @@
 				}
 				return nil, apiErr
 			}
-<<<<<<< HEAD
-			targetRevision := globalUtil.GetDefaultTargetRevision()
-			if len(appDeploymentConfig.GetTargetRevision()) != 0 {
-				targetRevision = appDeploymentConfig.GetTargetRevision()
-			}
-=======
 			targetRevision := appDeploymentConfig.GetTargetRevision()
->>>>>>> 5538bf74
 			_, chartGitAttr, err := impl.appService.CreateGitOpsRepo(app, targetRevision, pipelineCreateRequest.UserId)
 			if err != nil {
 				impl.logger.Errorw("error in creating git repo", "err", err)
@@ -564,17 +553,10 @@
 				}
 				envDeploymentConfig.ConfigType = appDeploymentConfig.ConfigType
 			}
-<<<<<<< HEAD
-			if releaseConfig != nil && releaseConfig.ArgoCDSpec.Spec.Source != nil {
-				envDeploymentConfig.RepoURL = releaseConfig.ArgoCDSpec.Spec.Source.RepoURL //for backward compatibility
-			}
-			envDeploymentConfig.ReleaseConfiguration = releaseConfig
-=======
 			envDeploymentConfig.ReleaseConfiguration = releaseConfig
 			if releaseConfig != nil && releaseConfig.ArgoCDSpec.Spec.Source != nil {
 				envDeploymentConfig = envDeploymentConfig.SetRepoURL(releaseConfig.ArgoCDSpec.Spec.Source.RepoURL) //for backward compatibility
 			}
->>>>>>> 5538bf74
 			envDeploymentConfig, err = impl.deploymentConfigService.CreateOrUpdateConfig(nil, envDeploymentConfig, pipelineCreateRequest.UserId)
 			if err != nil {
 				impl.logger.Errorw("error in fetching creating env config", "appId", app.Id, "envId", pipeline.EnvironmentId, "err", err)
@@ -651,11 +633,7 @@
 				Source: &bean4.ApplicationSource{
 					RepoURL:        AppDeploymentConfig.GetRepoURL(),
 					Path:           chartLocation,
-<<<<<<< HEAD
-					TargetRevision: "master",
-=======
 					TargetRevision: globalUtil.GetDefaultTargetRevision(),
->>>>>>> 5538bf74
 					Helm: &bean4.ApplicationSourceHelm{
 						ValueFiles: []string{fmt.Sprintf("_%d-values.yaml", env.Id)},
 					},
@@ -667,18 +645,6 @@
 
 func (impl *CdPipelineConfigServiceImpl) ValidateLinkExternalArgoCDRequest(request *pipelineConfigBean.MigrateReleaseValidationRequest) pipelineConfigBean.ArgoCdAppLinkValidationResponse {
 	appId := request.AppId
-<<<<<<< HEAD
-	applicationObjectClusterId := request.ApplicationObjectClusterId
-	applicationObjectNamespace := request.ApplicationObjectNamespace
-	acdAppName := request.DeploymentAppName
-
-	response := pipelineConfigBean.ArgoCdAppLinkValidationResponse{
-		IsLinkable:          false,
-		ApplicationMetadata: pipelineConfigBean.NewEmptyApplicationMetadata(),
-	}
-
-	application, err := impl.argoClientWrapperService.GetArgoAppByNameWithK8sClient(context.Background(), applicationObjectClusterId, applicationObjectNamespace, acdAppName)
-=======
 	applicationObjectClusterId := request.ApplicationMetadataRequest.ApplicationObjectClusterId
 	applicationObjectNamespace := request.ApplicationMetadataRequest.ApplicationObjectNamespace
 	acdAppName := request.DeploymentAppName
@@ -691,19 +657,10 @@
 	}
 
 	argoApplicationSpec, err := impl.argoClientWrapperService.GetArgoAppByNameWithK8sClient(context.Background(), applicationObjectClusterId, applicationObjectNamespace, acdAppName)
->>>>>>> 5538bf74
 	if err != nil {
 		impl.logger.Errorw("error in fetching application", "deploymentAppName", acdAppName, "err", err)
 		return response.SetUnknownErrorDetail(err)
 	}
-<<<<<<< HEAD
-	argoApplicationSpec, err := argocdServer.GetAppObject(application)
-	if err != nil {
-		impl.logger.Errorw("error in getting app object", "deploymentAppName", acdAppName, "application", application, "err", err)
-		return response.SetUnknownErrorDetail(err)
-	}
-=======
->>>>>>> 5538bf74
 	if argoApplicationSpec.Spec.HasMultipleSources() {
 		return response.SetErrorDetail(pipelineConfigBean.UnsupportedApplicationSpec, "application with multiple sources not supported")
 	}
@@ -719,18 +676,11 @@
 	if len(targetClusterNamespace) == 0 {
 		return response.SetErrorDetail(pipelineConfigBean.UnsupportedApplicationSpec, "application with empty destination namespace is not supported")
 	}
-<<<<<<< HEAD
-
-	response.ApplicationMetadata.Source.RepoURL = argoApplicationSpec.Spec.Source.RepoURL
-	response.ApplicationMetadata.Source.ChartPath = argoApplicationSpec.Spec.Source.Chart
-	response.ApplicationMetadata.Status = string(argoApplicationSpec.Status.Health.Status)
-=======
 	if argoApplicationSpec.Spec.Source != nil {
 		response.AdditionalProperties.ApplicationMetadata.Source.RepoURL = argoApplicationSpec.Spec.Source.RepoURL
 		response.AdditionalProperties.ApplicationMetadata.Source.ChartPath = argoApplicationSpec.Spec.Source.Chart
 	}
 	response.AdditionalProperties.ApplicationMetadata.Status = string(argoApplicationSpec.Status.Health.Status)
->>>>>>> 5538bf74
 
 	pipelines, err := impl.pipelineRepository.GetArgoPipelineByArgoAppName(acdAppName)
 	if err != nil && !errors3.Is(err, pg.ErrNoRows) {
@@ -758,11 +708,7 @@
 
 	var targetCluster *bean3.ClusterBean
 	if targetClusterURL == commonBean2.DefaultClusterUrl {
-<<<<<<< HEAD
-		targetCluster, err = impl.clusterReadService.FindById(request.ApplicationObjectClusterId)
-=======
 		targetCluster, err = impl.clusterReadService.FindById(request.ApplicationMetadataRequest.ApplicationObjectClusterId)
->>>>>>> 5538bf74
 	} else {
 		targetCluster, err = impl.clusterReadService.FindByClusterURL(targetClusterURL)
 	}
@@ -773,16 +719,10 @@
 		impl.logger.Debugw("targetCluster not found by url", "clusterURL", targetClusterURL)
 		return response.SetErrorDetail(pipelineConfigBean.ClusterNotFound, "targetCluster not added in global configuration")
 	}
-<<<<<<< HEAD
-	response.ApplicationMetadata.Destination.ClusterServerUrl = targetCluster.ServerUrl
-	response.ApplicationMetadata.Destination.ClusterName = targetCluster.ClusterName
-	response.ApplicationMetadata.Destination.Namespace = targetClusterNamespace
-=======
 
 	response.AdditionalProperties.ApplicationMetadata.Destination.ClusterServerUrl = targetCluster.ServerUrl
 	response.AdditionalProperties.ApplicationMetadata.Destination.ClusterName = targetCluster.ClusterName
 	response.AdditionalProperties.ApplicationMetadata.Destination.Namespace = targetClusterNamespace
->>>>>>> 5538bf74
 
 	targetEnv, err := impl.environmentRepository.FindOneByNamespaceAndClusterId(targetClusterNamespace, targetCluster.Id)
 	if err != nil {
@@ -791,13 +731,6 @@
 		}
 		return response.SetUnknownErrorDetail(err)
 	}
-<<<<<<< HEAD
-	response.ApplicationMetadata.Destination.EnvironmentName = targetEnv.Name
-	response.ApplicationMetadata.Destination.EnvironmentId = targetEnv.Id
-
-	validateRequest := &validationBean.ValidateGitOpsRepoUrlRequest{
-		RequestedGitUrl: argoApplicationSpec.Spec.Source.RepoURL,
-=======
 	response.AdditionalProperties.ApplicationMetadata.Destination.EnvironmentName = targetEnv.Name
 	response.AdditionalProperties.ApplicationMetadata.Destination.EnvironmentId = targetEnv.Id
 
@@ -807,7 +740,6 @@
 	}
 	validateRequest := &validationBean.ValidateGitOpsRepoUrlRequest{
 		RequestedGitUrl: requestedGitUrl,
->>>>>>> 5538bf74
 		UseActiveGitOps: true, // oss only supports active gitops
 	}
 	sanitisedRepoUrl, err := impl.gitOpsValidationService.ValidateGitOpsRepoUrl(validateRequest)
@@ -817,17 +749,11 @@
 		}
 		return response.SetUnknownErrorDetail(err)
 	}
-<<<<<<< HEAD
-
-	chartPath := argoApplicationSpec.Spec.Source.Path
-	targetRevision := argoApplicationSpec.Spec.Source.TargetRevision
-=======
 	var chartPath, targetRevision string
 	if argoApplicationSpec.Spec.Source != nil {
 		chartPath = argoApplicationSpec.Spec.Source.Path
 		targetRevision = argoApplicationSpec.Spec.Source.TargetRevision
 	}
->>>>>>> 5538bf74
 	helmChart, err := impl.extractHelmChartForExternalArgoApp(sanitisedRepoUrl, targetRevision, chartPath)
 	if err != nil {
 		impl.logger.Errorw("error in extracting helm chart from application spec", "acdAppName", acdAppName, "err", err)
@@ -845,12 +771,6 @@
 		impl.logger.Errorw("error in finding chart ref by chartRefId", "chartRefId", latestChart.ChartRefId, "err", err)
 		return response.SetUnknownErrorDetail(err)
 	}
-<<<<<<< HEAD
-	response.ApplicationMetadata.Source.ChartMetadata = pipelineConfigBean.ChartMetadata{
-		RequiredChartVersion: applicationChartVersion,
-		SavedChartName:       chartRef.Name,
-		ValuesFilename:       argoApplicationSpec.Spec.Source.Helm.ValueFiles[0],
-=======
 	var valuesFilename string
 	if argoApplicationSpec.Spec.Source != nil && argoApplicationSpec.Spec.Source.Helm != nil {
 		valuesFilename = argoApplicationSpec.Spec.Source.Helm.ValueFiles[0]
@@ -859,7 +779,6 @@
 		RequiredChartVersion: applicationChartVersion,
 		SavedChartName:       chartRef.Name,
 		ValuesFilename:       valuesFilename,
->>>>>>> 5538bf74
 		RequiredChartName:    applicationChartName,
 	}
 
@@ -875,11 +794,7 @@
 		return response.SetErrorDetail(pipelineConfigBean.ChartVersionNotFound, fmt.Sprintf(pipelineConfigBean.ChartVersionNotFoundErrorMsg, applicationChartVersion, chartRef.Name))
 	}
 	response.IsLinkable = true
-<<<<<<< HEAD
-	response.ApplicationMetadata.Status = string(argoApplicationSpec.Status.Health.Status)
-=======
 	response.AdditionalProperties.ApplicationMetadata.Status = string(argoApplicationSpec.Status.Health.Status)
->>>>>>> 5538bf74
 
 	overrideDeploymentType, err := impl.deploymentTypeOverrideService.ValidateAndOverrideDeploymentAppType(util.PIPELINE_DEPLOYMENT_TYPE_ACD, true, targetEnv.Id)
 	if err != nil {
