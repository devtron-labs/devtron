--- conflicted
+++ resolved
@@ -142,14 +142,10 @@
 	scopedVariableManager            variables.ScopedVariableManager
 	deploymentConfig                 *DeploymentServiceTypeConfig
 	application                      application.ServiceClient
-<<<<<<< HEAD
 	manifestPushConfigRepository     repository5.ManifestPushConfigRepository
 
 	devtronAppCMCSService DevtronAppCMCSService
-=======
 	customTagService                 CustomTagService
-	devtronAppCMCSService            DevtronAppCMCSService
->>>>>>> ebae885b
 }
 
 func NewCdPipelineConfigServiceImpl(
@@ -181,14 +177,9 @@
 	scopedVariableManager variables.ScopedVariableManager,
 	deploymentConfig *DeploymentServiceTypeConfig,
 	application application.ServiceClient,
-<<<<<<< HEAD
 	manifestPushConfigRepository repository5.ManifestPushConfigRepository,
-
+	customTagService CustomTagService,
 	devtronAppCMCSService DevtronAppCMCSService) *CdPipelineConfigServiceImpl {
-=======
-	devtronAppCMCSService DevtronAppCMCSService,
-	customTagService CustomTagService) *CdPipelineConfigServiceImpl {
->>>>>>> ebae885b
 	return &CdPipelineConfigServiceImpl{
 		logger:                           logger,
 		pipelineRepository:               pipelineRepository,
@@ -301,7 +292,6 @@
 		return nil, err
 	}
 
-<<<<<<< HEAD
 	manifestPushConfig, err := impl.manifestPushConfigRepository.GetManifestPushConfigByAppIdAndEnvId(dbPipeline.AppId, dbPipeline.EnvironmentId)
 	if err != nil {
 		impl.logger.Errorw("error in fetching manifest push config by appId and envId", "appId", dbPipeline.AppId, "envId", dbPipeline.EnvironmentId)
@@ -321,7 +311,9 @@
 			repoName = credentialsConfig.RepositoryName
 			containerRegistryName = credentialsConfig.ContainerRegistryName
 		}
-=======
+	}
+
+
 	var customTag *bean.CustomTagData
 	var customTagStage repository5.PipelineStageType
 	var customTagEnabled bool
@@ -349,7 +341,6 @@
 		}
 		customTagStage = repository5.PIPELINE_STAGE_TYPE_POST_CD
 		customTagEnabled = customTagPostCD.Enabled
->>>>>>> ebae885b
 	}
 
 	cdPipeline = &bean.CDPipelineConfigObject{
@@ -374,16 +365,13 @@
 		DeploymentAppCreated:          dbPipeline.DeploymentAppCreated,
 		UserApprovalConf:              approvalConfig,
 		IsVirtualEnvironment:          dbPipeline.Environment.IsVirtualEnvironment,
-<<<<<<< HEAD
 		ContainerRegistryName:         containerRegistryName,
 		RepoName:                      repoName,
 		ManifestStorageType:           manifestStorageType,
-=======
 		CustomTagObject:               customTag,
 		CustomTagStage:                &customTagStage,
 		EnableCustomTag:               customTagEnabled,
 		AppId:                         dbPipeline.AppId,
->>>>>>> ebae885b
 	}
 	var preDeployStage *bean3.PipelineStageDto
 	var postDeployStage *bean3.PipelineStageDto
@@ -810,7 +798,6 @@
 			return deleteResponse, err
 		}
 	}
-<<<<<<< HEAD
 	// delete manifest push config if exists
 	if util.IsManifestPush(pipeline.DeploymentAppType) {
 		manifestPushConfig, err := impl.manifestPushConfigRepository.GetManifestPushConfigByAppIdAndEnvId(pipeline.AppId, pipeline.EnvironmentId)
@@ -825,7 +812,8 @@
 				impl.logger.Errorw("error in updating config for oci helm repo", "err", err)
 				return deleteResponse, err
 			}
-=======
+		}
+	}
 	if cdPipelinePluginDeleteReq.PreDeployStage != nil {
 		tag := bean2.CustomTag{
 			EntityKey:   bean3.EntityTypePreCD,
@@ -844,7 +832,6 @@
 		err = impl.customTagService.DeleteCustomTagIfExists(tag)
 		if err != nil {
 			impl.logger.Errorw("error in deleting custom tag for pre-cd stage", "Err", err, "cd-pipeline-id", pipeline.Id)
->>>>>>> ebae885b
 		}
 	}
 	//delete app from argo cd, if created
@@ -1872,7 +1859,6 @@
 		}
 
 	}
-<<<<<<< HEAD
 	if util.IsManifestPush(pipeline.DeploymentAppType) {
 		if len(pipeline.ContainerRegistryName) == 0 || len(pipeline.RepoName) == 0 {
 			return 0, errors2.New("container registry name and repo name cannot be empty for manifest push deployment")
@@ -1923,14 +1909,11 @@
 			}
 		}
 	}
-
-=======
 	// save custom tag data
 	err = impl.CDPipelineCustomTagDBOperations(pipeline)
 	if err != nil {
 		return pipelineId, err
 	}
->>>>>>> ebae885b
 	err = tx.Commit()
 	if err != nil {
 		return 0, err
@@ -1965,12 +1948,8 @@
 	}
 	// Rollback tx on error.
 	defer tx.Rollback()
-<<<<<<< HEAD
 
 	pipelineDbObj, err := impl.ciCdPipelineOrchestrator.UpdateCDPipeline(pipeline, userID, tx)
-=======
-	dbPipelineObj, err := impl.ciCdPipelineOrchestrator.UpdateCDPipeline(pipeline, userID, tx)
->>>>>>> ebae885b
 	if err != nil {
 		impl.logger.Errorw("error in updating pipeline")
 		return err
@@ -2052,7 +2031,6 @@
 			}
 		}
 	}
-<<<<<<< HEAD
 
 	if util.IsManifestPush(pipeline.DeploymentAppType) {
 		if len(pipeline.ContainerRegistryName) == 0 || len(pipeline.RepoName) == 0 {
@@ -2164,14 +2142,13 @@
 			impl.logger.Errorw("error in updating pipeline deployment app type", "err", err)
 			return err
 		}
-=======
+	}
 	// update custom tag data
-	pipeline.Id = dbPipelineObj.Id // pipeline object is request received from FE
+	pipeline.Id = pipelineDbObj.Id // pipeline object is request received from FE
 	err = impl.CDPipelineCustomTagDBOperations(pipeline)
 	if err != nil {
 		impl.logger.Errorw("error in updating custom tag data for pipeline", "err", err)
 		return err
->>>>>>> ebae885b
 	}
 	err = tx.Commit()
 	if err != nil {
