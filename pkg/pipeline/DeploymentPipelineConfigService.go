/*
 * Copyright (c) 2020 Devtron Labs
 *
 * Licensed under the Apache License, Version 2.0 (the "License");
 * you may not use this file except in compliance with the License.
 * You may obtain a copy of the License at
 *
 *    http://www.apache.org/licenses/LICENSE-2.0
 *
 * Unless required by applicable law or agreed to in writing, software
 * distributed under the License is distributed on an "AS IS" BASIS,
 * WITHOUT WARRANTIES OR CONDITIONS OF ANY KIND, either express or implied.
 * See the License for the specific language governing permissions and
 * limitations under the License.
 *
 */

package pipeline

import (
	"context"
	"encoding/json"
	errors3 "errors"
	"fmt"
	application2 "github.com/argoproj/argo-cd/v2/pkg/apiclient/application"
	bean2 "github.com/devtron-labs/devtron/api/bean"
	models2 "github.com/devtron-labs/devtron/api/helm-app/models"
<<<<<<< HEAD
	client "github.com/devtron-labs/devtron/api/helm-app/service"
=======
>>>>>>> c905e786
	"github.com/devtron-labs/devtron/client/argocdServer"
	"github.com/devtron-labs/devtron/client/argocdServer/application"
	"github.com/devtron-labs/devtron/internal/sql/models"
	"github.com/devtron-labs/devtron/internal/sql/repository"
	app2 "github.com/devtron-labs/devtron/internal/sql/repository/app"
	"github.com/devtron-labs/devtron/internal/sql/repository/appStatus"
	"github.com/devtron-labs/devtron/internal/sql/repository/appWorkflow"
	"github.com/devtron-labs/devtron/internal/sql/repository/chartConfig"
	"github.com/devtron-labs/devtron/internal/sql/repository/pipelineConfig"
	"github.com/devtron-labs/devtron/internal/util"
	"github.com/devtron-labs/devtron/pkg/app"
	"github.com/devtron-labs/devtron/pkg/bean"
	chartRepoRepository "github.com/devtron-labs/devtron/pkg/chartRepo/repository"
	"github.com/devtron-labs/devtron/pkg/cluster"
	repository2 "github.com/devtron-labs/devtron/pkg/cluster/repository"
	commonBean "github.com/devtron-labs/devtron/pkg/deployment/gitOps/common/bean"
	"github.com/devtron-labs/devtron/pkg/deployment/gitOps/config"
<<<<<<< HEAD
	"github.com/devtron-labs/devtron/pkg/deployment/gitOps/remote"
	"github.com/devtron-labs/devtron/pkg/deployment/manifest/deployedAppMetrics"
=======
	"github.com/devtron-labs/devtron/pkg/deployment/gitOps/git"
	"github.com/devtron-labs/devtron/pkg/deployment/manifest/deployedAppMetrics"
	"github.com/devtron-labs/devtron/pkg/imageDigestPolicy"
>>>>>>> c905e786
	bean3 "github.com/devtron-labs/devtron/pkg/pipeline/bean"
	"github.com/devtron-labs/devtron/pkg/pipeline/history"
	repository4 "github.com/devtron-labs/devtron/pkg/pipeline/history/repository"
	repository5 "github.com/devtron-labs/devtron/pkg/pipeline/repository"
	resourceGroup2 "github.com/devtron-labs/devtron/pkg/resourceGroup"
	"github.com/devtron-labs/devtron/pkg/sql"
	"github.com/devtron-labs/devtron/pkg/variables"
	repository3 "github.com/devtron-labs/devtron/pkg/variables/repository"
	util2 "github.com/devtron-labs/devtron/util"
	"github.com/devtron-labs/devtron/util/rbac"
	"github.com/go-pg/pg"
	errors2 "github.com/juju/errors"
	"go.opentelemetry.io/otel"
	"go.uber.org/zap"
	"k8s.io/apimachinery/pkg/api/errors"
	"net/http"
	"strconv"
	"strings"
	"time"
)

type CdPipelineConfigService interface {
	//GetCdPipelineById : Retrieve cdPipeline for given cdPipelineId.
	//getting cdPipeline,environment and strategies ,preDeployStage, postDeployStage,appWorkflowMapping from respective repository and service layer
	//converting above data in proper bean object and then assigning to CDPipelineConfigObject
	//if any error occur , will get empty object or nil
	GetCdPipelineById(pipelineId int) (cdPipeline *bean.CDPipelineConfigObject, err error)
	CreateCdPipelines(cdPipelines *bean.CdPipelines, ctx context.Context) (*bean.CdPipelines, error)
	//PatchCdPipelines : Handle CD pipeline patch requests, making necessary changes to the configuration and returning the updated version.
	//Performs Create ,Update and Delete operation.
	PatchCdPipelines(cdPipelines *bean.CDPatchRequest, ctx context.Context) (*bean.CdPipelines, error)
	DeleteCdPipeline(pipeline *pipelineConfig.Pipeline, ctx context.Context, deleteAction int, acdDelete bool, userId int32) (*bean.AppDeleteResponseDTO, error)
	DeleteACDAppCdPipelineWithNonCascade(pipeline *pipelineConfig.Pipeline, ctx context.Context, forceDelete bool, userId int32) (err error)
	//GetTriggerViewCdPipelinesForApp :
	GetTriggerViewCdPipelinesForApp(appId int) (cdPipelines *bean.CdPipelines, err error)
	//GetCdPipelinesForApp : Retrieve cdPipeline for given appId
	GetCdPipelinesForApp(appId int) (cdPipelines *bean.CdPipelines, err error)
	//GetCdPipelinesForAppAndEnv : Retrieve cdPipeline for given appId and envId
	GetCdPipelinesForAppAndEnv(appId int, envId int) (cdPipelines *bean.CdPipelines, err error)
	/*	CreateCdPipelines(cdPipelines bean.CdPipelines) (*bean.CdPipelines, error)*/
	//GetCdPipelinesByEnvironment : lists cdPipeline for given environmentId and appIds
	GetCdPipelinesByEnvironment(request resourceGroup2.ResourceGroupingRequest, token string) (cdPipelines *bean.CdPipelines, err error)
	//GetCdPipelinesByEnvironmentMin : lists minimum detail of cdPipelines for given environmentId and appIds
	GetCdPipelinesByEnvironmentMin(request resourceGroup2.ResourceGroupingRequest, token string) (cdPipelines []*bean.CDPipelineConfigObject, err error)
	//PerformBulkActionOnCdPipelines :
	PerformBulkActionOnCdPipelines(dto *bean.CdBulkActionRequestDto, impactedPipelines []*pipelineConfig.Pipeline, ctx context.Context, dryRun bool, userId int32) ([]*bean.CdBulkActionResponseDto, error)
	//FindPipelineById : Retrieve Pipeline object from pipelineRepository for given cdPipelineId
	FindPipelineById(cdPipelineId int) (*pipelineConfig.Pipeline, error)
	//FindAppAndEnvDetailsByPipelineId : Retrieve app and env details for given cdPipelineId
	FindAppAndEnvDetailsByPipelineId(cdPipelineId int) (*pipelineConfig.Pipeline, error)
	// RetrieveParentDetails : Retrieve the parent id and type of the parent.
	//Here ParentId refers to Parent like parent of CD can be CI , PRE-CD .
	// It first fetches the workflow details from the appWorkflow repository.
	//If the workflow is a CD pipeline, it further checks for stage configurations.
	//If the workflow is a webhook, it returns the webhook workflow type.
	//In case of error , it returns 0 for parentId and empty string for parentType
	RetrieveParentDetails(pipelineId int) (parentId int, parentType bean2.WorkflowType, err error)
	//GetEnvironmentByCdPipelineId : Retrieve environmentId for given cdPipelineId
	GetEnvironmentByCdPipelineId(pipelineId int) (int, error)
	GetBulkActionImpactedPipelines(dto *bean.CdBulkActionRequestDto) ([]*pipelineConfig.Pipeline, error) //no usage
	//IsGitOpsRequiredForCD : Determine if GitOps is required for CD based on the provided pipeline creation request
	IsGitOpsRequiredForCD(pipelineCreateRequest *bean.CdPipelines) bool
	//SetPipelineDeploymentAppType : Set pipeline deployment application(helm/argo) types based on the provided configuration
	SetPipelineDeploymentAppType(pipelineCreateRequest *bean.CdPipelines, isGitOpsConfigured bool, deploymentTypeValidationConfig map[string]bool)
	MarkGitOpsDevtronAppsDeletedWhereArgoAppIsDeleted(appId int, envId int, acdToken string, pipeline *pipelineConfig.Pipeline) (bool, error)
	//GetEnvironmentListForAutocompleteFilter : lists environment for given configuration
	GetEnvironmentListForAutocompleteFilter(envName string, clusterIds []int, offset int, size int, token string, checkAuthBatch func(token string, appObject []string, envObject []string) (map[string]bool, map[string]bool), ctx context.Context) (*cluster.ResourceGroupingResponse, error)
	RegisterInACD(gitOpsRepoName string, chartGitAttr *commonBean.ChartGitAttribute, userId int32, ctx context.Context) error
}

type CdPipelineConfigServiceImpl struct {
	logger                           *zap.SugaredLogger
	pipelineRepository               pipelineConfig.PipelineRepository
	environmentRepository            repository2.EnvironmentRepository
	pipelineConfigRepository         chartConfig.PipelineConfigRepository
	appWorkflowRepository            appWorkflow.AppWorkflowRepository
	pipelineStageService             PipelineStageService
	appRepo                          app2.AppRepository
	appService                       app.AppService
	deploymentGroupRepository        repository.DeploymentGroupRepository
	ciCdPipelineOrchestrator         CiCdPipelineOrchestrator
	appStatusRepository              appStatus.AppStatusRepository
	ciPipelineRepository             pipelineConfig.CiPipelineRepository
	prePostCdScriptHistoryService    history.PrePostCdScriptHistoryService
	clusterRepository                repository2.ClusterRepository
	helmAppService                   client.HelmAppService
	enforcerUtil                     rbac.EnforcerUtil
	pipelineStrategyHistoryService   history.PipelineStrategyHistoryService
	chartRepository                  chartRepoRepository.ChartRepository
	resourceGroupService             resourceGroup2.ResourceGroupService
	propertiesConfigService          PropertiesConfigService
	deploymentTemplateHistoryService history.DeploymentTemplateHistoryService
	scopedVariableManager            variables.ScopedVariableManager
	deploymentConfig                 *DeploymentServiceTypeConfig
	application                      application.ServiceClient
	customTagService                 CustomTagService
	pipelineConfigListenerService    PipelineConfigListenerService
	devtronAppCMCSService            DevtronAppCMCSService
	ciPipelineConfigService          CiPipelineConfigService
	buildPipelineSwitchService       BuildPipelineSwitchService
	argoClientWrapperService         argocdServer.ArgoClientWrapperService
	deployedAppMetricsService        deployedAppMetrics.DeployedAppMetricsService
	gitOpsConfigReadService          config.GitOpsConfigReadService
<<<<<<< HEAD
	gitOpsRemoteOperationService     remote.GitOpsRemoteOperationService
=======
	gitOperationService              git.GitOperationService
	imageDigestPolicyService         imageDigestPolicy.ImageDigestPolicyService
>>>>>>> c905e786
}

func NewCdPipelineConfigServiceImpl(logger *zap.SugaredLogger, pipelineRepository pipelineConfig.PipelineRepository,
	environmentRepository repository2.EnvironmentRepository, pipelineConfigRepository chartConfig.PipelineConfigRepository,
	appWorkflowRepository appWorkflow.AppWorkflowRepository, pipelineStageService PipelineStageService,
	appRepo app2.AppRepository, appService app.AppService, deploymentGroupRepository repository.DeploymentGroupRepository,
	ciCdPipelineOrchestrator CiCdPipelineOrchestrator, appStatusRepository appStatus.AppStatusRepository,
	ciPipelineRepository pipelineConfig.CiPipelineRepository, prePostCdScriptHistoryService history.PrePostCdScriptHistoryService,
	clusterRepository repository2.ClusterRepository, helmAppService client.HelmAppService,
	enforcerUtil rbac.EnforcerUtil, pipelineStrategyHistoryService history.PipelineStrategyHistoryService,
	chartRepository chartRepoRepository.ChartRepository, resourceGroupService resourceGroup2.ResourceGroupService,
	propertiesConfigService PropertiesConfigService,
	deploymentTemplateHistoryService history.DeploymentTemplateHistoryService,
	scopedVariableManager variables.ScopedVariableManager, deploymentConfig *DeploymentServiceTypeConfig,
	application application.ServiceClient, customTagService CustomTagService,
	pipelineConfigListenerService PipelineConfigListenerService, devtronAppCMCSService DevtronAppCMCSService,
	ciPipelineConfigService CiPipelineConfigService, buildPipelineSwitchService BuildPipelineSwitchService,
	argoClientWrapperService argocdServer.ArgoClientWrapperService,
	deployedAppMetricsService deployedAppMetrics.DeployedAppMetricsService,
	gitOpsConfigReadService config.GitOpsConfigReadService,
<<<<<<< HEAD
	gitOpsRemoteOperationService remote.GitOpsRemoteOperationService) *CdPipelineConfigServiceImpl {
=======
	gitOperationService git.GitOperationService,
	imageDigestPolicyService imageDigestPolicy.ImageDigestPolicyService) *CdPipelineConfigServiceImpl {
>>>>>>> c905e786
	return &CdPipelineConfigServiceImpl{
		logger:                           logger,
		pipelineRepository:               pipelineRepository,
		environmentRepository:            environmentRepository,
		pipelineConfigRepository:         pipelineConfigRepository,
		appWorkflowRepository:            appWorkflowRepository,
		pipelineStageService:             pipelineStageService,
		appRepo:                          appRepo,
		appService:                       appService,
		deploymentGroupRepository:        deploymentGroupRepository,
		ciCdPipelineOrchestrator:         ciCdPipelineOrchestrator,
		appStatusRepository:              appStatusRepository,
		ciPipelineRepository:             ciPipelineRepository,
		prePostCdScriptHistoryService:    prePostCdScriptHistoryService,
		clusterRepository:                clusterRepository,
		helmAppService:                   helmAppService,
		enforcerUtil:                     enforcerUtil,
		pipelineStrategyHistoryService:   pipelineStrategyHistoryService,
		chartRepository:                  chartRepository,
		resourceGroupService:             resourceGroupService,
		propertiesConfigService:          propertiesConfigService,
		deploymentTemplateHistoryService: deploymentTemplateHistoryService,
		scopedVariableManager:            scopedVariableManager,
		deploymentConfig:                 deploymentConfig,
		application:                      application,
		pipelineConfigListenerService:    pipelineConfigListenerService,
		devtronAppCMCSService:            devtronAppCMCSService,
		customTagService:                 customTagService,
		ciPipelineConfigService:          ciPipelineConfigService,
		buildPipelineSwitchService:       buildPipelineSwitchService,
		argoClientWrapperService:         argoClientWrapperService,
		deployedAppMetricsService:        deployedAppMetricsService,
		gitOpsConfigReadService:          gitOpsConfigReadService,
<<<<<<< HEAD
		gitOpsRemoteOperationService:     gitOpsRemoteOperationService,
=======
		gitOperationService:              gitOperationService,
		imageDigestPolicyService:         imageDigestPolicyService,
>>>>>>> c905e786
	}
}

func (impl *CdPipelineConfigServiceImpl) GetCdPipelineById(pipelineId int) (cdPipeline *bean.CDPipelineConfigObject, err error) {
	dbPipeline, err := impl.pipelineRepository.FindById(pipelineId)
	if err != nil && errors.IsNotFound(err) {
		impl.logger.Errorw("error in fetching pipeline", "err", err)
		return cdPipeline, err
	}
	environment, err := impl.environmentRepository.FindById(dbPipeline.EnvironmentId)
	if err != nil && errors.IsNotFound(err) {
		impl.logger.Errorw("error in fetching pipeline", "err", err)
		return cdPipeline, err
	}
	strategies, err := impl.pipelineConfigRepository.GetAllStrategyByPipelineId(dbPipeline.Id)
	if err != nil && errors.IsNotFound(err) {
		impl.logger.Errorw("error in fetching strategies", "err", err)
		return cdPipeline, err
	}
	var strategiesBean []bean.Strategy
	var deploymentTemplate chartRepoRepository.DeploymentStrategy
	for _, item := range strategies {
		strategiesBean = append(strategiesBean, bean.Strategy{
			Config:             []byte(item.Config),
			DeploymentTemplate: item.Strategy,
			Default:            item.Default,
		})

		if item.Default {
			deploymentTemplate = item.Strategy
		}
	}

	preStage := bean.CdStage{}
	if len(dbPipeline.PreStageConfig) > 0 {
		preStage.Name = "Pre-Deployment"
		preStage.Config = dbPipeline.PreStageConfig
		preStage.TriggerType = dbPipeline.PreTriggerType
	}
	postStage := bean.CdStage{}
	if len(dbPipeline.PostStageConfig) > 0 {
		postStage.Name = "Post-Deployment"
		postStage.Config = dbPipeline.PostStageConfig
		postStage.TriggerType = dbPipeline.PostTriggerType
	}

	preStageConfigmapSecrets := bean.PreStageConfigMapSecretNames{}
	postStageConfigmapSecrets := bean.PostStageConfigMapSecretNames{}

	if dbPipeline.PreStageConfigMapSecretNames != "" {
		err = json.Unmarshal([]byte(dbPipeline.PreStageConfigMapSecretNames), &preStageConfigmapSecrets)
		if err != nil {
			impl.logger.Error(err)
			return nil, err
		}
	}

	if dbPipeline.PostStageConfigMapSecretNames != "" {
		err = json.Unmarshal([]byte(dbPipeline.PostStageConfigMapSecretNames), &postStageConfigmapSecrets)
		if err != nil {
			impl.logger.Error(err)
			return nil, err
		}
	}
	appWorkflowMapping, err := impl.appWorkflowRepository.FindWFCDMappingByCDPipelineId(pipelineId)
	if err != nil {
		return nil, err
	}

	var customTag *bean.CustomTagData
	var customTagStage repository5.PipelineStageType
	var customTagEnabled bool
	customTagPreCD, err := impl.customTagService.GetActiveCustomTagByEntityKeyAndValue(bean3.EntityTypePreCD, strconv.Itoa(pipelineId))
	if err != nil && err != pg.ErrNoRows {
		impl.logger.Errorw("error in fetching custom Tag precd")
		return nil, err
	}
	customTagPostCD, err := impl.customTagService.GetActiveCustomTagByEntityKeyAndValue(bean3.EntityTypePostCD, strconv.Itoa(pipelineId))
	if err != nil && err != pg.ErrNoRows {
		impl.logger.Errorw("error in fetching custom Tag precd")
		return nil, err
	}
	if customTagPreCD != nil && customTagPreCD.Id > 0 {
		customTag = &bean.CustomTagData{TagPattern: customTagPreCD.TagPattern,
			CounterX: customTagPreCD.AutoIncreasingNumber,
			Enabled:  customTagPreCD.Enabled,
		}
		customTagStage = repository5.PIPELINE_STAGE_TYPE_PRE_CD
		customTagEnabled = customTagPreCD.Enabled
	} else if customTagPostCD != nil && customTagPostCD.Id > 0 {
		customTag = &bean.CustomTagData{TagPattern: customTagPostCD.TagPattern,
			CounterX: customTagPostCD.AutoIncreasingNumber,
			Enabled:  customTagPostCD.Enabled,
		}
		customTagStage = repository5.PIPELINE_STAGE_TYPE_POST_CD
		customTagEnabled = customTagPostCD.Enabled
	}

	digestConfigurationRequest := imageDigestPolicy.DigestPolicyConfigurationRequest{PipelineId: pipelineId}
	digestPolicyConfigurations, err := impl.imageDigestPolicyService.GetDigestPolicyConfigurations(digestConfigurationRequest)
	if err != nil {
		impl.logger.Errorw("error in checking if isImageDigestPolicyConfiguredForPipeline", "err", err, "pipelineId", pipelineId)
		return nil, err
	}

	cdPipeline = &bean.CDPipelineConfigObject{
		Id:                            dbPipeline.Id,
		Name:                          dbPipeline.Name,
		EnvironmentId:                 dbPipeline.EnvironmentId,
		EnvironmentName:               environment.Name,
		CiPipelineId:                  dbPipeline.CiPipelineId,
		DeploymentTemplate:            deploymentTemplate,
		TriggerType:                   dbPipeline.TriggerType,
		Strategies:                    strategiesBean,
		PreStage:                      preStage,
		PostStage:                     postStage,
		PreStageConfigMapSecretNames:  preStageConfigmapSecrets,
		PostStageConfigMapSecretNames: postStageConfigmapSecrets,
		RunPreStageInEnv:              dbPipeline.RunPreStageInEnv,
		RunPostStageInEnv:             dbPipeline.RunPostStageInEnv,
		CdArgoSetup:                   environment.Cluster.CdArgoSetup,
		ParentPipelineId:              appWorkflowMapping.ParentId,
		ParentPipelineType:            appWorkflowMapping.ParentType,
		DeploymentAppType:             dbPipeline.DeploymentAppType,
		DeploymentAppCreated:          dbPipeline.DeploymentAppCreated,
		IsVirtualEnvironment:          dbPipeline.Environment.IsVirtualEnvironment,
		CustomTagObject:               customTag,
		CustomTagStage:                &customTagStage,
		EnableCustomTag:               customTagEnabled,
		AppId:                         dbPipeline.AppId,
		IsDigestEnforcedForPipeline:   digestPolicyConfigurations.DigestConfiguredForPipeline,
	}
	var preDeployStage *bean3.PipelineStageDto
	var postDeployStage *bean3.PipelineStageDto
	preDeployStage, postDeployStage, err = impl.pipelineStageService.GetCdPipelineStageDataDeepCopy(dbPipeline.Id)
	if err != nil {
		impl.logger.Errorw("error in getting pre/post-CD stage data", "err", err, "cdPipelineId", dbPipeline.Id)
		return nil, err
	}
	cdPipeline.PreDeployStage = preDeployStage
	cdPipeline.PostDeployStage = postDeployStage

	return cdPipeline, err
}

func (impl *CdPipelineConfigServiceImpl) CreateCdPipelines(pipelineCreateRequest *bean.CdPipelines, ctx context.Context) (*bean.CdPipelines, error) {

	//Validation for checking deployment App type
	isGitOpsConfigured, err := impl.gitOpsConfigReadService.IsGitOpsConfigured()
	if err != nil {
		impl.logger.Errorw("error in checking if gitOps is configured or not", "err", err)
		return nil, err
	}
	for _, pipeline := range pipelineCreateRequest.Pipelines {
		// skip creation of pipeline if envId is not set
		if pipeline.EnvironmentId <= 0 {
			continue
		}
		// if no deployment app type sent from user then we'll not validate
		deploymentConfig, err := impl.devtronAppCMCSService.GetDeploymentConfigMap(pipeline.EnvironmentId)
		if err != nil {
			return nil, err
		}
		impl.SetPipelineDeploymentAppType(pipelineCreateRequest, isGitOpsConfigured, deploymentConfig)
		if err := impl.validateDeploymentAppType(pipeline, deploymentConfig); err != nil {
			impl.logger.Errorw("validation error in creating pipeline", "name", pipeline.Name, "err", err)
			return nil, err
		}
	}

	isGitOpsRequiredForCD := impl.IsGitOpsRequiredForCD(pipelineCreateRequest)
	app, err := impl.appRepo.FindById(pipelineCreateRequest.AppId)
	if err != nil {
		impl.logger.Errorw("app not found", "err", err, "appId", pipelineCreateRequest.AppId)
		return nil, err
	}
	_, err = impl.ValidateCDPipelineRequest(pipelineCreateRequest, isGitOpsConfigured, isGitOpsRequiredForCD)
	if err != nil {
		return nil, err
	}

	// TODO: creating git repo for all apps irrespective of acd or helm
	if isGitOpsConfigured && isGitOpsRequiredForCD {

		gitopsRepoName, chartGitAttr, err := impl.appService.CreateGitopsRepo(app, pipelineCreateRequest.UserId)
		if err != nil {
			impl.logger.Errorw("error in creating git repo", "err", err)
			return nil, err
		}

		err = impl.RegisterInACD(gitopsRepoName, chartGitAttr, pipelineCreateRequest.UserId, ctx)
		if err != nil {
			impl.logger.Errorw("error in registering app in acd", "err", err)
			return nil, err
		}

		err = impl.updateGitRepoUrlInCharts(pipelineCreateRequest.AppId, chartGitAttr, pipelineCreateRequest.UserId)
		if err != nil {
			impl.logger.Errorw("error in updating git repo url in charts", "err", err)
			return nil, err
		}
	}

	for _, pipeline := range pipelineCreateRequest.Pipelines {

		id, err := impl.createCdPipeline(ctx, app, pipeline, pipelineCreateRequest.UserId)
		if err != nil {
			impl.logger.Errorw("error in creating pipeline", "name", pipeline.Name, "err", err)
			return nil, err
		}
		pipeline.Id = id
		//go for stage creation if pipeline is created above
		if pipeline.Id > 0 {
			//creating pipeline_stage entry here after tx commit due to FK issue
			if pipeline.PreDeployStage != nil && len(pipeline.PreDeployStage.Steps) > 0 {
				err = impl.pipelineStageService.CreatePipelineStage(pipeline.PreDeployStage, repository5.PIPELINE_STAGE_TYPE_PRE_CD, id, pipelineCreateRequest.UserId)
				if err != nil {
					impl.logger.Errorw("error in creating pre-cd stage", "err", err, "preCdStage", pipeline.PreDeployStage, "pipelineId", id)
					return nil, err
				}
			}
			if pipeline.PostDeployStage != nil && len(pipeline.PostDeployStage.Steps) > 0 {
				err = impl.pipelineStageService.CreatePipelineStage(pipeline.PostDeployStage, repository5.PIPELINE_STAGE_TYPE_POST_CD, id, pipelineCreateRequest.UserId)
				if err != nil {
					impl.logger.Errorw("error in creating post-cd stage", "err", err, "postCdStage", pipeline.PostDeployStage, "pipelineId", id)
					return nil, err
				}
			}
		}
	}
	return pipelineCreateRequest, nil
}

func (impl *CdPipelineConfigServiceImpl) CDPipelineCustomTagDBOperations(pipeline *bean.CDPipelineConfigObject) error {

	if pipeline.EnableCustomTag && (pipeline.CustomTagObject != nil && len(pipeline.CustomTagObject.TagPattern) == 0) {
		return fmt.Errorf("please provide custom tag data if tag is enabled")
	}
	if pipeline.CustomTagObject != nil && pipeline.CustomTagObject.CounterX < 0 {
		return fmt.Errorf("value of {x} cannot be negative")
	}
	if !pipeline.EnableCustomTag {
		// disable custom tag if exist
		err := impl.DisableCustomTag(pipeline)
		if err != nil {
			return err
		}
		return nil
	} else {
		err := impl.SaveOrUpdateCustomTagForCDPipeline(pipeline)
		if err != nil {
			impl.logger.Errorw("error in creating custom tag for pipeline stage", "err", err)
			return err
		}
	}
	if *pipeline.CustomTagStage == repository5.PIPELINE_STAGE_TYPE_POST_CD {
		// delete entry for post stage if any
		preCDStageName := repository5.PIPELINE_STAGE_TYPE_PRE_CD
		err := impl.DeleteCustomTagByPipelineStageType(&preCDStageName, pipeline.Id)
		if err != nil {
			return err
		}
	} else if *pipeline.CustomTagStage == repository5.PIPELINE_STAGE_TYPE_PRE_CD {
		postCdStageName := repository5.PIPELINE_STAGE_TYPE_POST_CD
		err := impl.DeleteCustomTagByPipelineStageType(&postCdStageName, pipeline.Id)
		if err != nil {
			return err
		}
	}
	return nil
}

func (impl *CdPipelineConfigServiceImpl) DeleteCustomTag(pipeline *bean.CDPipelineConfigObject) error {
	preStage := repository5.PIPELINE_STAGE_TYPE_PRE_CD
	postStage := repository5.PIPELINE_STAGE_TYPE_POST_CD
	err := impl.DeleteCustomTagByPipelineStageType(&preStage, pipeline.Id)
	if err != nil {
		return err
	}
	err = impl.DeleteCustomTagByPipelineStageType(&postStage, pipeline.Id)
	if err != nil {
		return err
	}
	return nil
}

func (impl *CdPipelineConfigServiceImpl) DisableCustomTag(pipeline *bean.CDPipelineConfigObject) error {
	preStage := repository5.PIPELINE_STAGE_TYPE_PRE_CD
	postStage := repository5.PIPELINE_STAGE_TYPE_POST_CD
	err := impl.DisableCustomTagByPipelineStageType(&preStage, pipeline.Id)
	if err != nil {
		return err
	}
	err = impl.DisableCustomTagByPipelineStageType(&postStage, pipeline.Id)
	if err != nil {
		return err
	}
	return nil
}

func (impl *CdPipelineConfigServiceImpl) DeleteCustomTagByPipelineStageType(pipelineStageType *repository5.PipelineStageType, pipelineId int) error {
	err := impl.customTagService.DeleteCustomTagIfExists(
		bean2.CustomTag{EntityKey: getEntityTypeByPipelineStageType(*pipelineStageType),
			EntityValue: fmt.Sprintf("%d", pipelineId),
		})
	if err != nil {
		impl.logger.Errorw("error in deleting custom tag for pre stage", "err", err, "pipeline-id", pipelineId)
		return err
	}
	return nil
}

func (impl *CdPipelineConfigServiceImpl) DisableCustomTagByPipelineStageType(pipelineStageType *repository5.PipelineStageType, pipelineId int) error {
	err := impl.customTagService.DisableCustomTagIfExist(
		bean2.CustomTag{EntityKey: getEntityTypeByPipelineStageType(*pipelineStageType),
			EntityValue: fmt.Sprintf("%d", pipelineId),
		})
	if err != nil {
		impl.logger.Errorw("error in deleting custom tag for pre stage", "err", err, "pipeline-id", pipelineId)
		return err
	}
	return nil
}

func (impl *CdPipelineConfigServiceImpl) SaveOrUpdateCustomTagForCDPipeline(pipeline *bean.CDPipelineConfigObject) error {
	customTag, err := impl.ParseCustomTagPatchRequest(pipeline)
	if err != nil {
		impl.logger.Errorw("err", err)
		return err
	}
	err = impl.customTagService.CreateOrUpdateCustomTag(customTag)
	if err != nil {
		impl.logger.Errorw("error in creating custom tag", "err", err)
		return err
	}
	return nil
}

func (impl *CdPipelineConfigServiceImpl) ParseCustomTagPatchRequest(pipelineRequest *bean.CDPipelineConfigObject) (*bean2.CustomTag, error) {
	entityType := getEntityTypeByPipelineStageType(*pipelineRequest.CustomTagStage)
	if entityType == 0 {
		return nil, fmt.Errorf("invalid stage for cd pipeline custom tag; pipelineStageType: %s ", string(*pipelineRequest.CustomTagStage))
	}
	customTag := &bean2.CustomTag{
		EntityKey:            entityType,
		EntityValue:          fmt.Sprintf("%d", pipelineRequest.Id),
		TagPattern:           pipelineRequest.CustomTagObject.TagPattern,
		AutoIncreasingNumber: pipelineRequest.CustomTagObject.CounterX,
		Metadata:             "",
		Enabled:              pipelineRequest.EnableCustomTag,
	}
	return customTag, nil
}

func getEntityTypeByPipelineStageType(pipelineStageType repository5.PipelineStageType) (customTagEntityType int) {
	switch pipelineStageType {
	case repository5.PIPELINE_STAGE_TYPE_PRE_CD:
		customTagEntityType = bean3.EntityTypePreCD
	case repository5.PIPELINE_STAGE_TYPE_POST_CD:
		customTagEntityType = bean3.EntityTypePostCD
	default:
		customTagEntityType = bean3.EntityNull
	}
	return customTagEntityType
}

func (impl *CdPipelineConfigServiceImpl) PatchCdPipelines(cdPipelines *bean.CDPatchRequest, ctx context.Context) (*bean.CdPipelines, error) {
	pipelineRequest := &bean.CdPipelines{
		UserId:    cdPipelines.UserId,
		AppId:     cdPipelines.AppId,
		Pipelines: []*bean.CDPipelineConfigObject{cdPipelines.Pipeline},
	}
	deleteAction := bean.CASCADE_DELETE
	if cdPipelines.ForceDelete {
		deleteAction = bean.FORCE_DELETE
	} else if cdPipelines.NonCascadeDelete {
		deleteAction = bean.NON_CASCADE_DELETE
	}
	switch cdPipelines.Action {
	case bean.CD_CREATE:
		return impl.CreateCdPipelines(pipelineRequest, ctx)
	case bean.CD_UPDATE:
		err := impl.updateCdPipeline(ctx, cdPipelines.Pipeline, cdPipelines.UserId)
		return pipelineRequest, err
	case bean.CD_DELETE:
		pipeline, err := impl.pipelineRepository.FindById(cdPipelines.Pipeline.Id)
		if err != nil {
			impl.logger.Errorw("error in getting cd pipeline by id", "err", err, "id", cdPipelines.Pipeline.Id)
			return pipelineRequest, err
		}
		deleteResponse, err := impl.DeleteCdPipeline(pipeline, ctx, deleteAction, false, cdPipelines.UserId)
		pipelineRequest.AppDeleteResponse = deleteResponse
		return pipelineRequest, err
	case bean.CD_DELETE_PARTIAL:
		pipeline, err := impl.pipelineRepository.FindById(cdPipelines.Pipeline.Id)
		if err != nil {
			impl.logger.Errorw("error in getting cd pipeline by id", "err", err, "id", cdPipelines.Pipeline.Id)
			return pipelineRequest, err
		}
		deleteResponse, err := impl.DeleteCdPipelinePartial(pipeline, ctx, deleteAction, cdPipelines.UserId)
		pipelineRequest.AppDeleteResponse = deleteResponse
		return pipelineRequest, err
	default:
		return nil, &util.ApiError{Code: "404", HttpStatusCode: 404, UserMessage: "operation not supported"}
	}
}

func (impl *CdPipelineConfigServiceImpl) DeleteCdPipeline(pipeline *pipelineConfig.Pipeline, ctx context.Context, deleteAction int, deleteFromAcd bool, userId int32) (*bean.AppDeleteResponseDTO, error) {
	cascadeDelete := true
	forceDelete := false
	deleteResponse := &bean.AppDeleteResponseDTO{
		DeleteInitiated:  false,
		ClusterReachable: true,
	}
	if deleteAction == bean.FORCE_DELETE {
		forceDelete = true
		cascadeDelete = false
	} else if deleteAction == bean.NON_CASCADE_DELETE {
		cascadeDelete = false
	}
	// updating cluster reachable flag
	clusterBean, err := impl.clusterRepository.FindById(pipeline.Environment.ClusterId)
	if err != nil {
		impl.logger.Errorw("error in getting cluster details", "err", err, "clusterId", pipeline.Environment.ClusterId)
	}
	deleteResponse.ClusterName = clusterBean.ClusterName
	if len(clusterBean.ErrorInConnecting) > 0 {
		deleteResponse.ClusterReachable = false
	}

	//getting children CD pipeline details
	childNodes, err := impl.appWorkflowRepository.FindWFCDMappingByParentCDPipelineId(pipeline.Id)
	if err != nil && err != pg.ErrNoRows {
		impl.logger.Errorw("error in getting children cd details", "err", err)
		return deleteResponse, err
	}

	//getting deployment group for this pipeline
	deploymentGroupNames, err := impl.deploymentGroupRepository.GetNamesByAppIdAndEnvId(pipeline.EnvironmentId, pipeline.AppId)
	if err != nil && err != pg.ErrNoRows {
		impl.logger.Errorw("error in getting deployment group names by appId and envId", "err", err)
		return deleteResponse, err
	} else if len(deploymentGroupNames) > 0 {
		groupNamesByte, err := json.Marshal(deploymentGroupNames)
		if err != nil {
			impl.logger.Errorw("error in marshaling deployment group names", "err", err, "deploymentGroupNames", deploymentGroupNames)
		}
		impl.logger.Debugw("cannot delete cd pipeline, is being used in deployment group")
		return deleteResponse, fmt.Errorf("Please remove this CD pipeline from deployment groups : %s", string(groupNamesByte))
	}
	dbConnection := impl.pipelineRepository.GetConnection()
	tx, err := dbConnection.Begin()
	if err != nil {
		return deleteResponse, err
	}
	// Rollback tx on error.
	defer tx.Rollback()
	if err = impl.ciCdPipelineOrchestrator.DeleteCdPipeline(pipeline.Id, userId, tx); err != nil {
		impl.logger.Errorw("err in deleting pipeline from db", "id", pipeline, "err", err)
		return deleteResponse, err
	}
	// delete entry in app_status table
	err = impl.appStatusRepository.Delete(tx, pipeline.AppId, pipeline.EnvironmentId)
	if err != nil && err != pg.ErrNoRows {
		impl.logger.Errorw("err in deleting app_status from db", "appId", pipeline.AppId, "envId", pipeline.EnvironmentId, "err", err)
		return deleteResponse, err
	}
	//delete app workflow mapping
	appWorkflowMapping, err := impl.appWorkflowRepository.FindWFCDMappingByCDPipelineId(pipeline.Id)
	if err != nil {
		impl.logger.Errorw("error in deleting workflow mapping", "err", err)
		return deleteResponse, err
	}
	if appWorkflowMapping.ParentType == appWorkflow.WEBHOOK && len(childNodes) == 0 {
		childNodes, err := impl.appWorkflowRepository.FindWFCDMappingByExternalCiId(appWorkflowMapping.ParentId)
		if err != nil && !util.IsErrNoRows(err) {
			impl.logger.Errorw("error in fetching external ci", "err", err)
			return deleteResponse, err
		}
		noOtherChildNodes := true
		for _, childNode := range childNodes {
			if appWorkflowMapping.Id != childNode.Id {
				noOtherChildNodes = false
			}
		}
		if noOtherChildNodes {
			externalCiPipeline, err := impl.ciPipelineRepository.FindExternalCiById(appWorkflowMapping.ParentId)
			if err != nil {
				impl.logger.Errorw("error in deleting workflow mapping", "err", err)
				return deleteResponse, err
			}
			externalCiPipeline.Active = false
			externalCiPipeline.UpdatedOn = time.Now()
			externalCiPipeline.UpdatedBy = userId
			_, err = impl.ciPipelineRepository.UpdateExternalCi(externalCiPipeline, tx)
			if err != nil {
				impl.logger.Errorw("error in deleting workflow mapping", "err", err)
				return deleteResponse, err
			}

			appWorkflow, err := impl.appWorkflowRepository.FindById(appWorkflowMapping.AppWorkflowId)
			if err != nil {
				impl.logger.Errorw("error in deleting workflow mapping", "err", err)
				return deleteResponse, err
			}
			err = impl.appWorkflowRepository.DeleteAppWorkflow(appWorkflow, tx)
			if err != nil {
				impl.logger.Errorw("error in deleting workflow mapping", "err", err)
				return deleteResponse, err
			}
		}
	}
	appWorkflowMapping.UpdatedBy = userId
	appWorkflowMapping.UpdatedOn = time.Now()
	err = impl.appWorkflowRepository.DeleteAppWorkflowMapping(appWorkflowMapping, tx)
	if err != nil {
		impl.logger.Errorw("error in deleting workflow mapping", "err", err)
		return deleteResponse, err
	}

	if len(childNodes) > 0 {
		err = impl.appWorkflowRepository.UpdateParentComponentDetails(tx, appWorkflowMapping.ComponentId, appWorkflowMapping.Type, appWorkflowMapping.ParentId, appWorkflowMapping.ParentType, nil)
		if err != nil {
			impl.logger.Errorw("error updating wfm for children pipelines of pipeline", "err", err, "id", appWorkflowMapping.Id)
			return deleteResponse, err
		}
	}

	if pipeline.PreStageConfig != "" {
		err = impl.prePostCdScriptHistoryService.CreatePrePostCdScriptHistory(pipeline, tx, repository4.PRE_CD_TYPE, false, 0, time.Time{})
		if err != nil {
			impl.logger.Errorw("error in creating pre cd script entry", "err", err, "pipeline", pipeline)
			return deleteResponse, err
		}
	}
	if pipeline.PostStageConfig != "" {
		err = impl.prePostCdScriptHistoryService.CreatePrePostCdScriptHistory(pipeline, tx, repository4.POST_CD_TYPE, false, 0, time.Time{})
		if err != nil {
			impl.logger.Errorw("error in creating post cd script entry", "err", err, "pipeline", pipeline)
			return deleteResponse, err
		}
	}
	cdPipelinePluginDeleteReq, err := impl.GetCdPipelineById(pipeline.Id)
	if err != nil {
		impl.logger.Errorw("error in getting cdPipeline by id", "err", err, "id", pipeline.Id)
		return deleteResponse, err
	}
	if cdPipelinePluginDeleteReq.PreDeployStage != nil && cdPipelinePluginDeleteReq.PreDeployStage.Id > 0 {
		//deleting pre-stage
		err = impl.pipelineStageService.DeletePipelineStage(cdPipelinePluginDeleteReq.PreDeployStage, userId, tx)
		if err != nil {
			impl.logger.Errorw("error in deleting pre-CD stage", "err", err, "preDeployStage", cdPipelinePluginDeleteReq.PreDeployStage)
			return deleteResponse, err
		}
	}
	if cdPipelinePluginDeleteReq.PostDeployStage != nil && cdPipelinePluginDeleteReq.PostDeployStage.Id > 0 {
		//deleting post-stage
		err = impl.pipelineStageService.DeletePipelineStage(cdPipelinePluginDeleteReq.PostDeployStage, userId, tx)
		if err != nil {
			impl.logger.Errorw("error in deleting post-CD stage", "err", err, "postDeployStage", cdPipelinePluginDeleteReq.PostDeployStage)
			return deleteResponse, err
		}
	}
	if cdPipelinePluginDeleteReq.PreDeployStage != nil {
		tag := bean2.CustomTag{
			EntityKey:   bean3.EntityTypePreCD,
			EntityValue: strconv.Itoa(pipeline.Id),
		}
		err = impl.customTagService.DeleteCustomTagIfExists(tag)
		if err != nil {
			impl.logger.Errorw("error in deleting custom tag for pre-cd stage", "Err", err, "cd-pipeline-id", pipeline.Id)
		}
	}
	if cdPipelinePluginDeleteReq.PostDeployStage != nil {
		tag := bean2.CustomTag{
			EntityKey:   bean3.EntityTypePostCD,
			EntityValue: strconv.Itoa(pipeline.Id),
		}
		err = impl.customTagService.DeleteCustomTagIfExists(tag)
		if err != nil {
			impl.logger.Errorw("error in deleting custom tag for pre-cd stage", "Err", err, "cd-pipeline-id", pipeline.Id)
		}
	}
	_, err = impl.imageDigestPolicyService.DeletePolicyForPipeline(tx, pipeline.Id, userId)
	if err != nil {
		impl.logger.Errorw("error in deleting imageDigestPolicy for pipeline", "err", err, "pipelineId", pipeline.Id)
		return nil, err
	}
	//delete app from argo cd, if created
	if pipeline.DeploymentAppCreated == true {
		deploymentAppName := fmt.Sprintf("%s-%s", pipeline.App.AppName, pipeline.Environment.Name)
		if util.IsAcdApp(pipeline.DeploymentAppType) {
			if !deleteResponse.ClusterReachable {
				impl.logger.Errorw("cluster connection error", "err", clusterBean.ErrorInConnecting)
				if cascadeDelete {
					return deleteResponse, nil
				}
			}
			impl.logger.Debugw("acd app is already deleted for this pipeline", "pipeline", pipeline)
			if deleteFromAcd {
				req := &application2.ApplicationDeleteRequest{
					Name:    &deploymentAppName,
					Cascade: &cascadeDelete,
				}
				if _, err := impl.application.Delete(ctx, req); err != nil {
					impl.logger.Errorw("err in deleting pipeline on argocd", "id", pipeline, "err", err)

					if forceDelete {
						impl.logger.Warnw("error while deletion of app in acd, continue to delete in db as this operation is force delete", "error", err)
					} else {
						//statusError, _ := err.(*errors2.StatusError)
						if cascadeDelete && strings.Contains(err.Error(), "code = NotFound") {
							err = &util.ApiError{
								UserMessage:     "Could not delete as application not found in argocd",
								InternalMessage: err.Error(),
							}
						} else {
							err = &util.ApiError{
								UserMessage:     "Could not delete application",
								InternalMessage: err.Error(),
							}
						}
						return deleteResponse, err
					}
				}
				impl.logger.Infow("app deleted from argocd", "id", pipeline.Id, "pipelineName", pipeline.Name, "app", deploymentAppName)
			}
		} else if util.IsHelmApp(pipeline.DeploymentAppType) {
			appIdentifier := &client.AppIdentifier{
				ClusterId:   pipeline.Environment.ClusterId,
				ReleaseName: deploymentAppName,
				Namespace:   pipeline.Environment.Namespace,
			}
			deleteResourceResponse, err := impl.helmAppService.DeleteApplication(ctx, appIdentifier)
			if forceDelete || errors3.As(err, &models2.NamespaceNotExistError{}) {
				impl.logger.Warnw("error while deletion of helm application, ignore error and delete from db since force delete req", "error", err, "pipelineId", pipeline.Id)
			} else {
				if err != nil {
					impl.logger.Errorw("error in deleting helm application", "error", err, "appIdentifier", appIdentifier)
					return deleteResponse, err
				}
				if deleteResourceResponse == nil || !deleteResourceResponse.GetSuccess() {
					return deleteResponse, errors2.New("delete application response unsuccessful")
				}
			}
		}
	}
	err = tx.Commit()
	if err != nil {
		impl.logger.Errorw("error in committing db transaction", "err", err)
		return deleteResponse, err
	}
	deleteResponse.DeleteInitiated = true
	impl.pipelineConfigListenerService.HandleCdPipelineDelete(pipeline.Id, userId)
	return deleteResponse, nil
}

func (impl *CdPipelineConfigServiceImpl) DeleteACDAppCdPipelineWithNonCascade(pipeline *pipelineConfig.Pipeline, ctx context.Context, forceDelete bool, userId int32) error {
	if forceDelete {
		_, err := impl.DeleteCdPipeline(pipeline, ctx, bean.FORCE_DELETE, false, userId)
		return err
	}
	//delete app from argo cd with non-cascade, if created
	if pipeline.DeploymentAppCreated && util.IsAcdApp(pipeline.DeploymentAppType) {
		appDetails, err := impl.appRepo.FindById(pipeline.AppId)
		deploymentAppName := fmt.Sprintf("%s-%s", appDetails.AppName, pipeline.Environment.Name)
		impl.logger.Debugw("acd app is already deleted for this pipeline", "pipeline", pipeline)
		cascadeDelete := false
		req := &application2.ApplicationDeleteRequest{
			Name:    &deploymentAppName,
			Cascade: &cascadeDelete,
		}
		if _, err = impl.application.Delete(ctx, req); err != nil {
			impl.logger.Errorw("err in deleting pipeline on argocd", "id", pipeline, "err", err)
			//statusError, _ := err.(*errors2.StatusError)
			if !strings.Contains(err.Error(), "code = NotFound") {
				err = &util.ApiError{
					UserMessage:     "Could not delete application",
					InternalMessage: err.Error(),
				}
				return err
			}
		}

	}
	return nil
}

func (impl *CdPipelineConfigServiceImpl) GetTriggerViewCdPipelinesForApp(appId int) (cdPipelines *bean.CdPipelines, err error) {
	triggerViewCdPipelinesResp, err := impl.ciCdPipelineOrchestrator.GetCdPipelinesForApp(appId)
	if err != nil {
		impl.logger.Errorw("error in fetching triggerViewCdPipelinesResp by appId", "err", err, "appId", appId)
		return triggerViewCdPipelinesResp, err
	}
	var dbPipelineIds []int
	for _, dbPipeline := range triggerViewCdPipelinesResp.Pipelines {
		dbPipelineIds = append(dbPipelineIds, dbPipeline.Id)
	}

	//construct strategiesMapping to get all strategies against pipelineId
	strategiesMapping, err := impl.getStrategiesMapping(dbPipelineIds)
	if err != nil {
		return triggerViewCdPipelinesResp, err
	}
	for _, dbPipeline := range triggerViewCdPipelinesResp.Pipelines {
		var strategies []*chartConfig.PipelineStrategy
		var deploymentTemplate chartRepoRepository.DeploymentStrategy
		if len(strategiesMapping[dbPipeline.Id]) != 0 {
			strategies = strategiesMapping[dbPipeline.Id]
		}
		for _, item := range strategies {
			if item.Default {
				deploymentTemplate = item.Strategy
			}
		}
		dbPipeline.DeploymentTemplate = deploymentTemplate
	}

	return triggerViewCdPipelinesResp, err
}

func (impl *CdPipelineConfigServiceImpl) GetCdPipelinesForApp(appId int) (cdPipelines *bean.CdPipelines, err error) {
	cdPipelines, err = impl.ciCdPipelineOrchestrator.GetCdPipelinesForApp(appId)
	if err != nil {
		impl.logger.Errorw("error in fetching cd Pipelines for appId", "err", err, "appId", appId)
		return nil, err
	}
	var envIds []*int
	var dbPipelineIds []int
	for _, dbPipeline := range cdPipelines.Pipelines {
		envIds = append(envIds, &dbPipeline.EnvironmentId)
		dbPipelineIds = append(dbPipelineIds, dbPipeline.Id)
	}
	if len(envIds) == 0 || len(dbPipelineIds) == 0 {
		return cdPipelines, nil
	}
	envMapping := make(map[int]*repository2.Environment)
	appWorkflowMapping := make(map[int]*appWorkflow.AppWorkflowMapping)

	envs, err := impl.environmentRepository.FindByIds(envIds)
	if err != nil && errors.IsNotFound(err) {
		impl.logger.Errorw("error in fetching environments", "err", err)
		return cdPipelines, err
	}
	//creating map for envId and respective env
	for _, env := range envs {
		envMapping[env.Id] = env
	}
	strategiesMapping, err := impl.getStrategiesMapping(dbPipelineIds)
	if err != nil {
		return cdPipelines, err
	}
	appWorkflowMappings, err := impl.appWorkflowRepository.FindByCDPipelineIds(dbPipelineIds)
	if err != nil {
		impl.logger.Errorw("error in fetching app workflow mappings by pipelineIds", "err", err)
		return nil, err
	}
	for _, appWorkflow := range appWorkflowMappings {
		appWorkflowMapping[appWorkflow.ComponentId] = appWorkflow
	}

	var pipelines []*bean.CDPipelineConfigObject
	for _, dbPipeline := range cdPipelines.Pipelines {
		environment := &repository2.Environment{}
		var strategies []*chartConfig.PipelineStrategy
		appToWorkflowMapping := &appWorkflow.AppWorkflowMapping{}

		if envMapping[dbPipeline.EnvironmentId] != nil {
			environment = envMapping[dbPipeline.EnvironmentId]
		}
		if len(strategiesMapping[dbPipeline.Id]) != 0 {
			strategies = strategiesMapping[dbPipeline.Id]
		}
		if appWorkflowMapping[dbPipeline.Id] != nil {
			appToWorkflowMapping = appWorkflowMapping[dbPipeline.Id]
		}
		var strategiesBean []bean.Strategy
		var deploymentTemplate chartRepoRepository.DeploymentStrategy
		for _, item := range strategies {
			strategiesBean = append(strategiesBean, bean.Strategy{
				Config:             []byte(item.Config),
				DeploymentTemplate: item.Strategy,
				Default:            item.Default,
			})

			if item.Default {
				deploymentTemplate = item.Strategy
			}
		}
		var customTag *bean.CustomTagData
		var customTagStage repository5.PipelineStageType
		var customTagEnabled bool
		customTagPreCD, err := impl.customTagService.GetActiveCustomTagByEntityKeyAndValue(bean3.EntityTypePreCD, strconv.Itoa(dbPipeline.Id))
		if err != nil && err != pg.ErrNoRows {
			impl.logger.Errorw("error in fetching custom Tag precd")
			return nil, err
		}
		customTagPostCD, err := impl.customTagService.GetActiveCustomTagByEntityKeyAndValue(bean3.EntityTypePostCD, strconv.Itoa(dbPipeline.Id))
		if err != nil && err != pg.ErrNoRows {
			impl.logger.Errorw("error in fetching custom Tag precd")
			return nil, err
		}
		if customTagPreCD != nil && customTagPreCD.Id > 0 {
			customTag = &bean.CustomTagData{TagPattern: customTagPreCD.TagPattern,
				CounterX: customTagPreCD.AutoIncreasingNumber,
				Enabled:  customTagPreCD.Enabled,
			}
			customTagStage = repository5.PIPELINE_STAGE_TYPE_PRE_CD
			customTagEnabled = customTagPreCD.Enabled
		} else if customTagPostCD != nil && customTagPostCD.Id > 0 {
			customTag = &bean.CustomTagData{TagPattern: customTagPostCD.TagPattern,
				CounterX: customTagPostCD.AutoIncreasingNumber,
				Enabled:  customTagPostCD.Enabled,
			}
			customTagStage = repository5.PIPELINE_STAGE_TYPE_POST_CD
			customTagEnabled = customTagPostCD.Enabled
		}

		digestConfigurationRequest := imageDigestPolicy.DigestPolicyConfigurationRequest{PipelineId: dbPipeline.Id}
		digestPolicyConfigurations, err := impl.imageDigestPolicyService.GetDigestPolicyConfigurations(digestConfigurationRequest)
		if err != nil {
			impl.logger.Errorw("error in checking if isImageDigestPolicyConfiguredForPipeline", "err", err, "pipelineId", dbPipeline.Id)
			return nil, err
		}

		pipeline := &bean.CDPipelineConfigObject{
			Id:                            dbPipeline.Id,
			Name:                          dbPipeline.Name,
			EnvironmentId:                 dbPipeline.EnvironmentId,
			EnvironmentName:               environment.Name,
			Description:                   environment.Description,
			CiPipelineId:                  dbPipeline.CiPipelineId,
			DeploymentTemplate:            deploymentTemplate,
			TriggerType:                   dbPipeline.TriggerType,
			Strategies:                    strategiesBean,
			PreStage:                      dbPipeline.PreStage,
			PostStage:                     dbPipeline.PostStage,
			PreStageConfigMapSecretNames:  dbPipeline.PreStageConfigMapSecretNames,
			PostStageConfigMapSecretNames: dbPipeline.PostStageConfigMapSecretNames,
			RunPreStageInEnv:              dbPipeline.RunPreStageInEnv,
			RunPostStageInEnv:             dbPipeline.RunPostStageInEnv,
			DeploymentAppType:             dbPipeline.DeploymentAppType,
			DeploymentAppCreated:          dbPipeline.DeploymentAppCreated,
			ParentPipelineType:            appToWorkflowMapping.ParentType,
			ParentPipelineId:              appToWorkflowMapping.ParentId,
			DeploymentAppDeleteRequest:    dbPipeline.DeploymentAppDeleteRequest,
			IsVirtualEnvironment:          dbPipeline.IsVirtualEnvironment,
			PreDeployStage:                dbPipeline.PreDeployStage,
			PostDeployStage:               dbPipeline.PostDeployStage,
			CustomTagObject:               customTag,
			CustomTagStage:                &customTagStage,
			EnableCustomTag:               customTagEnabled,
			IsDigestEnforcedForPipeline:   digestPolicyConfigurations.DigestConfiguredForPipeline,
			IsDigestEnforcedForEnv:        digestPolicyConfigurations.DigestConfiguredForEnvOrCluster, // will always be false in oss
		}
		pipelines = append(pipelines, pipeline)
	}
	cdPipelines.Pipelines = pipelines
	return cdPipelines, err
}

func (impl *CdPipelineConfigServiceImpl) GetCdPipelinesForAppAndEnv(appId int, envId int) (cdPipelines *bean.CdPipelines, err error) {
	return impl.ciCdPipelineOrchestrator.GetCdPipelinesForAppAndEnv(appId, envId)
}

func (impl *CdPipelineConfigServiceImpl) GetCdPipelinesByEnvironment(request resourceGroup2.ResourceGroupingRequest, token string) (cdPipelines *bean.CdPipelines, err error) {
	_, span := otel.Tracer("orchestrator").Start(request.Ctx, "cdHandler.authorizationCdPipelinesForResourceGrouping")
	if request.ResourceGroupId > 0 {
		appIds, err := impl.resourceGroupService.GetResourceIdsByResourceGroupId(request.ResourceGroupId)
		if err != nil {
			return nil, err
		}
		//override appIds if already provided app group id in request.
		request.ResourceIds = appIds
	}
	cdPipelines, err = impl.ciCdPipelineOrchestrator.GetCdPipelinesForEnv(request.ParentResourceId, request.ResourceIds)
	if err != nil {
		impl.logger.Errorw("error in fetching pipeline", "err", err)
		return cdPipelines, err
	}
	pipelineIds := make([]int, 0)
	for _, pipeline := range cdPipelines.Pipelines {
		pipelineIds = append(pipelineIds, pipeline.Id)
	}
	if len(pipelineIds) == 0 {
		err = &util.ApiError{Code: "404", HttpStatusCode: 200, UserMessage: "no matching pipeline found"}
		return cdPipelines, err
	}
	//authorization block starts here
	var appObjectArr []string
	var envObjectArr []string
	objects := impl.enforcerUtil.GetAppAndEnvObjectByPipeline(cdPipelines.Pipelines)
	pipelineIds = []int{}
	for _, object := range objects {
		appObjectArr = append(appObjectArr, object[0])
		envObjectArr = append(envObjectArr, object[1])
	}
	appResults, envResults := request.CheckAuthBatch(token, appObjectArr, envObjectArr)
	//authorization block ends here
	span.End()
	var pipelines []*bean.CDPipelineConfigObject
	authorizedPipelines := make(map[int]*bean.CDPipelineConfigObject)
	for _, dbPipeline := range cdPipelines.Pipelines {
		appObject := objects[dbPipeline.Id][0]
		envObject := objects[dbPipeline.Id][1]
		if !(appResults[appObject] && envResults[envObject]) {
			//if user unauthorized, skip items
			continue
		}
		pipelineIds = append(pipelineIds, dbPipeline.Id)
		authorizedPipelines[dbPipeline.Id] = dbPipeline
	}

	pipelineDeploymentTemplate := make(map[int]chartRepoRepository.DeploymentStrategy)
	pipelineWorkflowMapping := make(map[int]*appWorkflow.AppWorkflowMapping)
	if len(pipelineIds) == 0 {
		err = &util.ApiError{Code: "404", HttpStatusCode: 200, UserMessage: "no authorized pipeline found"}
		return cdPipelines, err
	}
	_, span = otel.Tracer("orchestrator").Start(request.Ctx, "cdHandler.GetAllStrategyByPipelineIds")
	strategies, err := impl.pipelineConfigRepository.GetAllStrategyByPipelineIds(pipelineIds)
	span.End()
	if err != nil {
		impl.logger.Errorw("error in fetching strategies", "err", err)
		return cdPipelines, err
	}
	for _, item := range strategies {
		if item.Default {
			pipelineDeploymentTemplate[item.PipelineId] = item.Strategy
		}
	}
	_, span = otel.Tracer("orchestrator").Start(request.Ctx, "cdHandler.FindByCDPipelineIds")
	appWorkflowMappings, err := impl.appWorkflowRepository.FindByCDPipelineIds(pipelineIds)
	span.End()
	if err != nil {
		impl.logger.Errorw("error in fetching workflows", "err", err)
		return nil, err
	}
	for _, item := range appWorkflowMappings {
		pipelineWorkflowMapping[item.ComponentId] = item
	}

	for _, dbPipeline := range authorizedPipelines {
		var customTag *bean.CustomTagData
		var customTagStage repository5.PipelineStageType
		customTagPreCD, err := impl.customTagService.GetActiveCustomTagByEntityKeyAndValue(bean3.EntityTypePreCD, strconv.Itoa(dbPipeline.Id))
		if err != nil && err != pg.ErrNoRows {
			impl.logger.Errorw("error in fetching custom Tag precd")
			return nil, err
		}
		customTagPostCD, err := impl.customTagService.GetActiveCustomTagByEntityKeyAndValue(bean3.EntityTypePostCD, strconv.Itoa(dbPipeline.Id))
		if err != nil && err != pg.ErrNoRows {
			impl.logger.Errorw("error in fetching custom Tag precd")
			return nil, err
		}
		if customTagPreCD != nil && customTagPreCD.Id > 0 {
			customTag = &bean.CustomTagData{TagPattern: customTagPreCD.TagPattern,
				CounterX: customTagPreCD.AutoIncreasingNumber,
			}
			customTagStage = repository5.PIPELINE_STAGE_TYPE_PRE_CD
		} else if customTagPostCD != nil && customTagPostCD.Id > 0 {
			customTag = &bean.CustomTagData{TagPattern: customTagPostCD.TagPattern,
				CounterX: customTagPostCD.AutoIncreasingNumber,
			}
			customTagStage = repository5.PIPELINE_STAGE_TYPE_POST_CD
		}
		pipeline := &bean.CDPipelineConfigObject{
			Id:                            dbPipeline.Id,
			Name:                          dbPipeline.Name,
			EnvironmentId:                 dbPipeline.EnvironmentId,
			EnvironmentName:               dbPipeline.EnvironmentName,
			CiPipelineId:                  dbPipeline.CiPipelineId,
			DeploymentTemplate:            pipelineDeploymentTemplate[dbPipeline.Id],
			TriggerType:                   dbPipeline.TriggerType,
			PreStage:                      dbPipeline.PreStage,
			PostStage:                     dbPipeline.PostStage,
			PreStageConfigMapSecretNames:  dbPipeline.PreStageConfigMapSecretNames,
			PostStageConfigMapSecretNames: dbPipeline.PostStageConfigMapSecretNames,
			RunPreStageInEnv:              dbPipeline.RunPreStageInEnv,
			RunPostStageInEnv:             dbPipeline.RunPostStageInEnv,
			DeploymentAppType:             dbPipeline.DeploymentAppType,
			ParentPipelineType:            pipelineWorkflowMapping[dbPipeline.Id].ParentType,
			ParentPipelineId:              pipelineWorkflowMapping[dbPipeline.Id].ParentId,
			AppName:                       dbPipeline.AppName,
			AppId:                         dbPipeline.AppId,
			IsVirtualEnvironment:          dbPipeline.IsVirtualEnvironment,
			PreDeployStage:                dbPipeline.PreDeployStage,
			PostDeployStage:               dbPipeline.PostDeployStage,
			CustomTagObject:               customTag,
			CustomTagStage:                &customTagStage,
		}
		pipelines = append(pipelines, pipeline)
	}
	cdPipelines.Pipelines = pipelines
	return cdPipelines, err
}

func (impl *CdPipelineConfigServiceImpl) GetCdPipelinesByEnvironmentMin(request resourceGroup2.ResourceGroupingRequest, token string) (cdPipelines []*bean.CDPipelineConfigObject, err error) {
	_, span := otel.Tracer("orchestrator").Start(request.Ctx, "cdHandler.authorizationCdPipelinesForResourceGrouping")
	if request.ResourceGroupId > 0 {
		appIds, err := impl.resourceGroupService.GetResourceIdsByResourceGroupId(request.ResourceGroupId)
		if err != nil {
			return cdPipelines, err
		}
		//override appIds if already provided app group id in request.
		request.ResourceIds = appIds
	}
	var pipelines []*pipelineConfig.Pipeline
	if len(request.ResourceIds) > 0 {
		pipelines, err = impl.pipelineRepository.FindActiveByInFilter(request.ParentResourceId, request.ResourceIds)
	} else {
		pipelines, err = impl.pipelineRepository.FindActiveByEnvId(request.ParentResourceId)
	}
	if err != nil {
		impl.logger.Errorw("error in fetching pipelines", "request", request, "err", err)
		return cdPipelines, err
	}
	//authorization block starts here
	var appObjectArr []string
	var envObjectArr []string
	objects := impl.enforcerUtil.GetAppAndEnvObjectByDbPipeline(pipelines)
	for _, object := range objects {
		appObjectArr = append(appObjectArr, object[0])
		envObjectArr = append(envObjectArr, object[1])
	}
	appResults, envResults := request.CheckAuthBatch(token, appObjectArr, envObjectArr)
	//authorization block ends here
	span.End()
	for _, dbPipeline := range pipelines {
		appObject := objects[dbPipeline.Id][0]
		envObject := objects[dbPipeline.Id][1]
		if !(appResults[appObject] && envResults[envObject]) {
			//if user unauthorized, skip items
			continue
		}
		pcObject := &bean.CDPipelineConfigObject{
			AppId:                dbPipeline.AppId,
			AppName:              dbPipeline.App.AppName,
			EnvironmentId:        dbPipeline.EnvironmentId,
			Id:                   dbPipeline.Id,
			DeploymentAppType:    dbPipeline.DeploymentAppType,
			IsVirtualEnvironment: dbPipeline.Environment.IsVirtualEnvironment,
		}
		cdPipelines = append(cdPipelines, pcObject)
	}
	return cdPipelines, err
}

func (impl *CdPipelineConfigServiceImpl) PerformBulkActionOnCdPipelines(dto *bean.CdBulkActionRequestDto, impactedPipelines []*pipelineConfig.Pipeline, ctx context.Context, dryRun bool, userId int32) ([]*bean.CdBulkActionResponseDto, error) {
	switch dto.Action {
	case bean.CD_BULK_DELETE:
		deleteAction := bean.CASCADE_DELETE
		if dto.ForceDelete {
			deleteAction = bean.FORCE_DELETE
		} else if !dto.CascadeDelete {
			deleteAction = bean.NON_CASCADE_DELETE
		}
		bulkDeleteResp := impl.BulkDeleteCdPipelines(impactedPipelines, ctx, dryRun, deleteAction, userId)
		return bulkDeleteResp, nil
	default:
		return nil, &util.ApiError{Code: "400", HttpStatusCode: 400, UserMessage: "this action is not supported"}
	}
}

func (impl *CdPipelineConfigServiceImpl) FindPipelineById(cdPipelineId int) (*pipelineConfig.Pipeline, error) {
	return impl.pipelineRepository.FindById(cdPipelineId)
}

func (impl *CdPipelineConfigServiceImpl) FindAppAndEnvDetailsByPipelineId(cdPipelineId int) (*pipelineConfig.Pipeline, error) {
	return impl.pipelineRepository.FindAppAndEnvDetailsByPipelineId(cdPipelineId)
}

func (impl *CdPipelineConfigServiceImpl) RetrieveParentDetails(pipelineId int) (parentId int, parentType bean2.WorkflowType, err error) {

	workflow, err := impl.appWorkflowRepository.GetParentDetailsByPipelineId(pipelineId)
	if err != nil {
		impl.logger.Errorw("failed to get parent component details",
			"componentId", pipelineId,
			"err", err)
		return 0, "", err
	}

	if workflow.ParentType == appWorkflow.CDPIPELINE {
		// workflow is of type CD, check for stage
		// for older apps post cd script was stored in post_stage_config_yaml, for newer apps new stage is created in pipeline_stage
		parentPostStage, err := impl.pipelineStageService.GetCdStageByCdPipelineIdAndStageType(workflow.ParentId, repository5.PIPELINE_STAGE_TYPE_POST_CD)
		if err != nil && err != pg.ErrNoRows {
			impl.logger.Errorw("error in fetching post stage by pipeline id", "err", err, "cd-pipeline-id", parentId)
			return workflow.ParentId, bean2.CD_WORKFLOW_TYPE_DEPLOY, err
		}
		parentPipeline, err := impl.pipelineRepository.GetPostStageConfigById(workflow.ParentId)
		if err != nil {
			impl.logger.Errorw("failed to get the post_stage_config_yaml",
				"cdPipelineId", workflow.ParentId,
				"err", err)
			return 0, "", err
		}

		if len(parentPipeline.PostStageConfig) > 0 || (parentPostStage != nil && parentPostStage.Id > 0) {
			return workflow.ParentId, bean2.CD_WORKFLOW_TYPE_POST, nil
		}
		return workflow.ParentId, bean2.CD_WORKFLOW_TYPE_DEPLOY, nil

	} else if workflow.ParentType == appWorkflow.WEBHOOK {
		// For webhook type
		return workflow.ParentId, bean2.WEBHOOK_WORKFLOW_TYPE, nil
	}

	return workflow.ParentId, bean2.CI_WORKFLOW_TYPE, nil
}

func (impl *CdPipelineConfigServiceImpl) GetEnvironmentByCdPipelineId(pipelineId int) (int, error) {
	dbPipeline, err := impl.pipelineRepository.FindById(pipelineId)
	if err != nil || dbPipeline == nil {
		impl.logger.Errorw("error in fetching pipeline", "err", err)
		return 0, err
	}
	return dbPipeline.EnvironmentId, err
}

func (impl *CdPipelineConfigServiceImpl) GetBulkActionImpactedPipelines(dto *bean.CdBulkActionRequestDto) ([]*pipelineConfig.Pipeline, error) {
	if len(dto.EnvIds) == 0 || (len(dto.AppIds) == 0 && len(dto.ProjectIds) == 0) {
		//invalid payload, envIds are must and either of appIds or projectIds are must
		return nil, &util.ApiError{Code: "400", HttpStatusCode: 400, UserMessage: "invalid payload, can not get pipelines for this filter"}
	}
	var pipelineIdsByAppLevel []int
	var pipelineIdsByProjectLevel []int
	var err error
	if len(dto.AppIds) > 0 && len(dto.EnvIds) > 0 {
		//getting pipeline IDs for app level deletion request
		pipelineIdsByAppLevel, err = impl.pipelineRepository.FindIdsByAppIdsAndEnvironmentIds(dto.AppIds, dto.EnvIds)
		if err != nil && err != pg.ErrNoRows {
			impl.logger.Errorw("error in getting cd pipelines by appIds and envIds", "err", err)
			return nil, err
		}
	}
	if len(dto.ProjectIds) > 0 && len(dto.EnvIds) > 0 {
		//getting pipeline IDs for project level deletion request
		pipelineIdsByProjectLevel, err = impl.pipelineRepository.FindIdsByProjectIdsAndEnvironmentIds(dto.ProjectIds, dto.EnvIds)
		if err != nil && err != pg.ErrNoRows {
			impl.logger.Errorw("error in getting cd pipelines by projectIds and envIds", "err", err)
			return nil, err
		}
	}
	var pipelineIdsMerged []int
	//it might be possible that pipelineIdsByAppLevel & pipelineIdsByProjectLevel have some same values
	//we are still appending them to save operation cost of checking same ids as we will get pipelines from
	//in clause which gives correct results even if some values are repeating
	pipelineIdsMerged = append(pipelineIdsMerged, pipelineIdsByAppLevel...)
	pipelineIdsMerged = append(pipelineIdsMerged, pipelineIdsByProjectLevel...)
	var pipelines []*pipelineConfig.Pipeline
	if len(pipelineIdsMerged) > 0 {
		pipelines, err = impl.pipelineRepository.FindByIdsIn(pipelineIdsMerged)
		if err != nil {
			impl.logger.Errorw("error in getting cd pipelines by ids", "err", err, "ids", pipelineIdsMerged)
			return nil, err
		}
	}
	return pipelines, nil
}

func (impl *CdPipelineConfigServiceImpl) IsGitOpsRequiredForCD(pipelineCreateRequest *bean.CdPipelines) bool {

	// if deploymentAppType is not coming in request than hasAtLeastOneGitOps will be false

	haveAtLeastOneGitOps := false
	for _, pipeline := range pipelineCreateRequest.Pipelines {
		if pipeline.EnvironmentId > 0 && pipeline.DeploymentAppType == util.PIPELINE_DEPLOYMENT_TYPE_ACD {
			haveAtLeastOneGitOps = true
		}
	}
	return haveAtLeastOneGitOps
}

func (impl *CdPipelineConfigServiceImpl) SetPipelineDeploymentAppType(pipelineCreateRequest *bean.CdPipelines, isGitOpsConfigured bool, deploymentTypeValidationConfig map[string]bool) {
	for _, pipeline := range pipelineCreateRequest.Pipelines {
		// by default both deployment app type are allowed
		AllowedDeploymentAppTypes := map[string]bool{
			util.PIPELINE_DEPLOYMENT_TYPE_ACD:  true,
			util.PIPELINE_DEPLOYMENT_TYPE_HELM: true,
		}
		for k, v := range deploymentTypeValidationConfig {
			// rewriting allowed deployment types based on config provided by user
			AllowedDeploymentAppTypes[k] = v
		}
		if !impl.deploymentConfig.IsInternalUse {
			if isGitOpsConfigured && AllowedDeploymentAppTypes[util.PIPELINE_DEPLOYMENT_TYPE_ACD] {
				pipeline.DeploymentAppType = util.PIPELINE_DEPLOYMENT_TYPE_ACD
			} else if AllowedDeploymentAppTypes[util.PIPELINE_DEPLOYMENT_TYPE_HELM] {
				pipeline.DeploymentAppType = util.PIPELINE_DEPLOYMENT_TYPE_HELM
			}
		}
		if pipeline.DeploymentAppType == "" {
			if isGitOpsConfigured && AllowedDeploymentAppTypes[util.PIPELINE_DEPLOYMENT_TYPE_ACD] {
				pipeline.DeploymentAppType = util.PIPELINE_DEPLOYMENT_TYPE_ACD
			} else if AllowedDeploymentAppTypes[util.PIPELINE_DEPLOYMENT_TYPE_HELM] {
				pipeline.DeploymentAppType = util.PIPELINE_DEPLOYMENT_TYPE_HELM
			}
		}
	}
}

func (impl *CdPipelineConfigServiceImpl) MarkGitOpsDevtronAppsDeletedWhereArgoAppIsDeleted(appId int, envId int, acdToken string, pipeline *pipelineConfig.Pipeline) (bool, error) {

	acdAppFound := false
	ctx := context.Background()
	ctx = context.WithValue(ctx, "token", acdToken)
	acdAppName := pipeline.DeploymentAppName
	_, err := impl.application.Get(ctx, &application2.ApplicationQuery{Name: &acdAppName})
	if err == nil {
		// acd app is not yet deleted so return
		acdAppFound = true
		return acdAppFound, err
	}
	impl.logger.Warnw("app not found in argo, deleting from db ", "err", err)
	//make call to delete it from pipeline DB because it's ACD counterpart is deleted
	_, err = impl.DeleteCdPipeline(pipeline, context.Background(), bean.FORCE_DELETE, false, 1)
	if err != nil {
		impl.logger.Errorw("error in deleting cd pipeline", "err", err)
		return acdAppFound, err
	}
	return acdAppFound, nil
}

func (impl *CdPipelineConfigServiceImpl) GetEnvironmentListForAutocompleteFilter(envName string, clusterIds []int, offset int, size int, token string, checkAuthBatch func(token string, appObject []string, envObject []string) (map[string]bool, map[string]bool), ctx context.Context) (*cluster.ResourceGroupingResponse, error) {
	result := &cluster.ResourceGroupingResponse{}
	var models []*repository2.Environment
	var beans []cluster.EnvironmentBean
	var err error
	if len(envName) > 0 && len(clusterIds) > 0 {
		models, err = impl.environmentRepository.FindByEnvNameAndClusterIds(envName, clusterIds)
	} else if len(clusterIds) > 0 {
		models, err = impl.environmentRepository.FindByClusterIdsWithFilter(clusterIds)
	} else if len(envName) > 0 {
		models, err = impl.environmentRepository.FindByEnvName(envName)
	} else {
		models, err = impl.environmentRepository.FindAllActiveWithFilter()
	}
	if err != nil && err != pg.ErrNoRows {
		impl.logger.Errorw("error in fetching environment", "err", err)
		return result, err
	}
	var envIds []int
	for _, model := range models {
		envIds = append(envIds, model.Id)
	}
	if len(envIds) == 0 {
		err = &util.ApiError{Code: "404", HttpStatusCode: 200, UserMessage: "no matching environment found"}
		return nil, err
	}
	_, span := otel.Tracer("orchestrator").Start(ctx, "pipelineBuilder.FindActiveByEnvIds")
	cdPipelines, err := impl.pipelineRepository.FindActiveByEnvIds(envIds)
	span.End()
	if err != nil && err != pg.ErrNoRows {
		return result, err
	}
	pipelineIds := make([]int, 0)
	for _, pipeline := range cdPipelines {
		pipelineIds = append(pipelineIds, pipeline.Id)
	}
	if len(pipelineIds) == 0 {
		err = &util.ApiError{Code: "404", HttpStatusCode: 200, UserMessage: "no matching pipeline found"}
		return nil, err
	}
	//authorization block starts here
	var appObjectArr []string
	var envObjectArr []string
	_, span = otel.Tracer("orchestrator").Start(ctx, "pipelineBuilder.GetAppAndEnvObjectByPipelineIds")
	objects := impl.enforcerUtil.GetAppAndEnvObjectByPipelineIds(pipelineIds)
	span.End()
	pipelineIds = []int{}
	for _, object := range objects {
		appObjectArr = append(appObjectArr, object[0])
		envObjectArr = append(envObjectArr, object[1])
	}
	_, span = otel.Tracer("orchestrator").Start(ctx, "pipelineBuilder.checkAuthBatch")
	appResults, envResults := checkAuthBatch(token, appObjectArr, envObjectArr)
	span.End()
	//authorization block ends here

	pipelinesMap := make(map[int][]*pipelineConfig.Pipeline)
	for _, pipeline := range cdPipelines {
		appObject := objects[pipeline.Id][0]
		envObject := objects[pipeline.Id][1]
		if !(appResults[appObject] && envResults[envObject]) {
			//if user unauthorized, skip items
			continue
		}
		pipelinesMap[pipeline.EnvironmentId] = append(pipelinesMap[pipeline.EnvironmentId], pipeline)
	}
	for _, model := range models {
		environment := cluster.EnvironmentBean{
			Id:                    model.Id,
			Environment:           model.Name,
			Namespace:             model.Namespace,
			CdArgoSetup:           model.Cluster.CdArgoSetup,
			EnvironmentIdentifier: model.EnvironmentIdentifier,
			ClusterName:           model.Cluster.ClusterName,
			IsVirtualEnvironment:  model.IsVirtualEnvironment,
		}

		//authorization block starts here
		appCount := 0
		envPipelines := pipelinesMap[model.Id]
		if _, ok := pipelinesMap[model.Id]; ok {
			appCount = len(envPipelines)
		}
		environment.AppCount = appCount
		beans = append(beans, environment)
	}

	envCount := len(beans)
	// Apply pagination
	if size > 0 {
		if offset+size <= len(beans) {
			beans = beans[offset : offset+size]
		} else {
			beans = beans[offset:]
		}
	}
	result.EnvList = beans
	result.EnvCount = envCount
	return result, nil
}

func (impl *CdPipelineConfigServiceImpl) validateDeploymentAppType(pipeline *bean.CDPipelineConfigObject, deploymentConfig map[string]bool) error {

	// Config value doesn't exist in attribute table
	if deploymentConfig == nil {
		return nil
	}
	//Config value found to be true for ArgoCD and Helm both
	if allDeploymentConfigTrue(deploymentConfig) {
		return nil
	}
	//Case : {ArgoCD : false, Helm: true, HGF : true}
	if validDeploymentConfigReceived(deploymentConfig, pipeline.DeploymentAppType) {
		return nil
	}

	err := &util.ApiError{
		HttpStatusCode:  http.StatusBadRequest,
		InternalMessage: "Received deployment app type doesn't match with the allowed deployment app type for this environment.",
		UserMessage:     "Received deployment app type doesn't match with the allowed deployment app type for this environment.",
	}
	return err
}

func (impl *CdPipelineConfigServiceImpl) ValidateCDPipelineRequest(pipelineCreateRequest *bean.CdPipelines, isGitOpsConfigured, haveAtleastOneGitOps bool) (bool, error) {

	if isGitOpsConfigured == false && haveAtleastOneGitOps {
		impl.logger.Errorw("Gitops not configured but selected in creating cd pipeline")
		err := &util.ApiError{
			HttpStatusCode:  http.StatusBadRequest,
			InternalMessage: "Gitops integration is not installed/configured. Please install/configure gitops or use helm option.",
			UserMessage:     "Gitops integration is not installed/configured. Please install/configure gitops or use helm option.",
		}
		return false, err
	}

	envPipelineMap := make(map[int]string)
	for _, pipeline := range pipelineCreateRequest.Pipelines {
		if envPipelineMap[pipeline.EnvironmentId] != "" {
			err := &util.ApiError{
				HttpStatusCode:  http.StatusBadRequest,
				InternalMessage: "cd-pipelines already exist for this app and env, cannot create multiple cd-pipelines",
				UserMessage:     "cd-pipelines already exist for this app and env, cannot create multiple cd-pipelines",
			}
			return false, err
		}
		envPipelineMap[pipeline.EnvironmentId] = pipeline.Name

		existingCdPipelinesForEnv, pErr := impl.pipelineRepository.FindActiveByAppIdAndEnvironmentId(pipelineCreateRequest.AppId, pipeline.EnvironmentId)
		if pErr != nil && !util.IsErrNoRows(pErr) {
			impl.logger.Errorw("error in fetching cd pipelines ", "err", pErr, "appId", pipelineCreateRequest.AppId)
			return false, pErr
		}
		if len(existingCdPipelinesForEnv) > 0 {
			err := &util.ApiError{
				HttpStatusCode:  http.StatusBadRequest,
				InternalMessage: "cd-pipelines already exist for this app and env, cannot create multiple cd-pipelines",
				UserMessage:     "cd-pipelines already exist for this app and env, cannot create multiple cd-pipelines",
			}
			return false, err
		}
		if len(pipeline.PreStage.Config) > 0 && !strings.Contains(pipeline.PreStage.Config, "beforeStages") {
			err := &util.ApiError{
				HttpStatusCode:  http.StatusBadRequest,
				InternalMessage: "invalid yaml config, must include - beforeStages",
				UserMessage:     "invalid yaml config, must include - beforeStages",
			}
			return false, err
		}
		if len(pipeline.PostStage.Config) > 0 && !strings.Contains(pipeline.PostStage.Config, "afterStages") {
			err := &util.ApiError{
				HttpStatusCode:  http.StatusBadRequest,
				InternalMessage: "invalid yaml config, must include - afterStages",
				UserMessage:     "invalid yaml config, must include - afterStages",
			}
			return false, err
		}

	}

	return true, nil

}

func (impl *CdPipelineConfigServiceImpl) RegisterInACD(gitOpsRepoName string, chartGitAttr *commonBean.ChartGitAttribute, userId int32, ctx context.Context) error {
	err := impl.argoClientWrapperService.RegisterGitOpsRepoInArgo(ctx, chartGitAttr.RepoUrl)
	if err != nil {
		impl.logger.Errorw("error while register git repo in argo", "err", err)
		emptyRepoErrorMessage := []string{"failed to get index: 404 Not Found", "remote repository is empty"}
		if strings.Contains(err.Error(), emptyRepoErrorMessage[0]) || strings.Contains(err.Error(), emptyRepoErrorMessage[1]) {
			// - found empty repository, create some file in repository
<<<<<<< HEAD
			err := impl.gitOpsRemoteOperationService.CreateReadmeInGitRepo(gitOpsRepoName, userId)
=======
			err := impl.gitOperationService.CreateReadmeInGitRepo(gitOpsRepoName, userId)
>>>>>>> c905e786
			if err != nil {
				impl.logger.Errorw("error in creating file in git repo", "err", err)
				return err
			}
			// - retry register in argo
			err = impl.argoClientWrapperService.RegisterGitOpsRepoInArgo(ctx, chartGitAttr.RepoUrl)
			if err != nil {
				impl.logger.Errorw("error in re-try register in argo", "err", err)
				return err
			}
		} else {
			return err
		}
	}

	return nil
}

func (impl *CdPipelineConfigServiceImpl) createCdPipeline(ctx context.Context, app *app2.App, pipeline *bean.CDPipelineConfigObject, userId int32) (pipelineRes int, err error) {
	dbConnection := impl.pipelineRepository.GetConnection()
	tx, err := dbConnection.Begin()
	if err != nil {
		return 0, err
	}
	// Rollback tx on error.
	defer tx.Rollback()
	if (pipeline.AppWorkflowId == 0 || pipeline.IsSwitchCiPipelineRequest()) && pipeline.ParentPipelineType == "WEBHOOK" {
		if pipeline.AppWorkflowId == 0 {
			wf := &appWorkflow.AppWorkflow{
				Name:     fmt.Sprintf("wf-%d-%s", app.Id, util2.Generate(4)),
				AppId:    app.Id,
				Active:   true,
				AuditLog: sql.AuditLog{CreatedBy: userId, CreatedOn: time.Now(), UpdatedOn: time.Now(), UpdatedBy: userId},
			}
			savedAppWf, err := impl.appWorkflowRepository.SaveAppWorkflowWithTx(wf, tx)
			if err != nil {
				impl.logger.Errorw("error in saving app workflow", "appId", app.Id, "err", err)
				return 0, err
			}
			pipeline.AppWorkflowId = savedAppWf.Id
		}
		externalCiPipelineId, appWorkflowMapping, err := impl.ciPipelineConfigService.CreateExternalCiAndAppWorkflowMapping(app.Id, pipeline.AppWorkflowId, userId, tx)
		if err != nil {
			impl.logger.Errorw("error in creating new external ci pipeline and new app workflow mapping", "appId", app.Id, "err", err)
			return 0, err
		}
		if pipeline.IsSwitchCiPipelineRequest() {
			err = impl.buildPipelineSwitchService.SwitchToExternalCi(tx, appWorkflowMapping, pipeline.SwitchFromCiPipelineId, userId)
			if err != nil {
				impl.logger.Errorw("error in switching external ci", "appId", app.Id, "switchFromExternalCiPipelineId", pipeline.SwitchFromCiPipelineId, "userId", userId, "err", err)
				return 0, err
			}
		}
		pipeline.ParentPipelineId = externalCiPipelineId
	}

	// do not create the pipeline if environment is not set
	pipelineId := 0
	if pipeline.EnvironmentId > 0 {
		chart, err := impl.chartRepository.FindLatestChartForAppByAppId(app.Id)
		if err != nil {
			return 0, err
		}
		//getting global app metrics for cd pipeline create because env level metrics is not created yet
		appLevelAppMetricsEnabled := false
		isAppLevelMetricsEnabled, err := impl.deployedAppMetricsService.GetMetricsFlagByAppId(app.Id)
<<<<<<< HEAD
=======
		if err != nil {
			impl.logger.Errorw("error, GetMetricsFlagByAppId", "err", err, "appId", app.Id)
			return 0, err
		}
		appLevelAppMetricsEnabled = isAppLevelMetricsEnabled
		envOverride, updatedAppMetrics, err := impl.propertiesConfigService.CreateIfRequired(chart, pipeline.EnvironmentId, userId, false,
			models.CHARTSTATUS_NEW, false, appLevelAppMetricsEnabled, pipeline.Namespace, chart.IsBasicViewLocked, chart.CurrentViewEditor, tx)
>>>>>>> c905e786
		if err != nil {
			impl.logger.Errorw("error, GetMetricsFlagByAppId", "err", err, "appId", app.Id)
			return 0, err
		}
<<<<<<< HEAD
		appLevelAppMetricsEnabled = isAppLevelMetricsEnabled
		envOverride, updatedAppMetrics, err := impl.propertiesConfigService.CreateIfRequired(chart, pipeline.EnvironmentId, userId, false,
			models.CHARTSTATUS_NEW, false, appLevelAppMetricsEnabled, pipeline.Namespace, chart.IsBasicViewLocked, chart.CurrentViewEditor, tx)
		if err != nil {
			return 0, err
		}
=======
>>>>>>> c905e786
		appLevelAppMetricsEnabled = updatedAppMetrics
		// Get pipeline override based on Deployment strategy
		//TODO: mark as created in our db
		pipelineId, err = impl.ciCdPipelineOrchestrator.CreateCDPipelines(pipeline, app.Id, userId, tx, app.AppName)
		if err != nil {
			impl.logger.Errorw("error in creating cd pipeline", "appId", app.Id, "pipeline", pipeline)
			return 0, err
		}
		if pipeline.RefPipelineId > 0 {
			pipeline.SourceToNewPipelineId[pipeline.RefPipelineId] = pipelineId
		}

		//adding pipeline to workflow
		_, err = impl.appWorkflowRepository.FindByIdAndAppId(pipeline.AppWorkflowId, app.Id)
		if err != nil && err != pg.ErrNoRows {
			return 0, err
		}
		if pipeline.AppWorkflowId > 0 {
			var parentPipelineId int
			var parentPipelineType string

			if pipeline.ParentPipelineId == 0 {
				parentPipelineId = pipeline.CiPipelineId
				parentPipelineType = "CI_PIPELINE"
			} else {
				parentPipelineId = pipeline.ParentPipelineId
				parentPipelineType = pipeline.ParentPipelineType
				if pipeline.ParentPipelineType != appWorkflow.WEBHOOK && pipeline.RefPipelineId > 0 && len(pipeline.SourceToNewPipelineId) > 0 {
					parentPipelineId = pipeline.SourceToNewPipelineId[pipeline.ParentPipelineId]
				}
			}

			if pipeline.CDPipelineAddType == bean.SEQUENTIAL {
				childPipelineIds := make([]int, 0)
				if pipeline.ChildPipelineId > 0 {
					childPipelineIds = append(childPipelineIds, pipeline.ChildPipelineId)
				}
				err = impl.appWorkflowRepository.UpdateParentComponentDetails(tx, parentPipelineId, parentPipelineType, pipelineId, "CD_PIPELINE", childPipelineIds)
				if err != nil {
					return 0, err
				}
			}

			appWorkflowMap := &appWorkflow.AppWorkflowMapping{
				AppWorkflowId: pipeline.AppWorkflowId,
				ParentId:      parentPipelineId,
				ParentType:    parentPipelineType,
				ComponentId:   pipelineId,
				Type:          "CD_PIPELINE",
				Active:        true,
				AuditLog:      sql.AuditLog{CreatedBy: userId, CreatedOn: time.Now(), UpdatedOn: time.Now(), UpdatedBy: userId},
			}
			_, err = impl.appWorkflowRepository.SaveAppWorkflowMapping(appWorkflowMap, tx)
			if err != nil {
				return 0, err
			}
		}

		err = impl.deploymentTemplateHistoryService.CreateDeploymentTemplateHistoryFromEnvOverrideTemplate(envOverride, tx, appLevelAppMetricsEnabled, pipelineId)
		if err != nil {
			impl.logger.Errorw("error in creating entry for env deployment template history", "err", err, "envOverride", envOverride)
			return 0, err
		}
		//VARIABLE_MAPPING_UPDATE
		err = impl.scopedVariableManager.ExtractAndMapVariables(envOverride.EnvOverrideValues, envOverride.Id, repository3.EntityTypeDeploymentTemplateEnvLevel, envOverride.UpdatedBy, tx)
		if err != nil {
			return 0, err
		}
		// strategies for pipeline ids, there is only one is default
		defaultCount := 0
		for _, item := range pipeline.Strategies {
			if item.Default {
				defaultCount = defaultCount + 1
				if defaultCount > 1 {
					impl.logger.Warnw("already have one strategy is default in this pipeline", "strategy", item.DeploymentTemplate)
					item.Default = false
				}
			}
			strategy := &chartConfig.PipelineStrategy{
				PipelineId: pipelineId,
				Strategy:   item.DeploymentTemplate,
				Config:     string(item.Config),
				Default:    item.Default,
				Deleted:    false,
				AuditLog:   sql.AuditLog{UpdatedBy: userId, CreatedBy: userId, UpdatedOn: time.Now(), CreatedOn: time.Now()},
			}
			err = impl.pipelineConfigRepository.Save(strategy, tx)
			if err != nil {
				impl.logger.Errorw("error in saving strategy", "strategy", item.DeploymentTemplate)
				return pipelineId, fmt.Errorf("pipeline created but failed to add strategy")
			}
			//creating history entry for strategy
			_, err = impl.pipelineStrategyHistoryService.CreatePipelineStrategyHistory(strategy, pipeline.TriggerType, tx)
			if err != nil {
				impl.logger.Errorw("error in creating strategy history entry", "err", err)
				return 0, err
			}

		}
	}
	// save custom tag data
	err = impl.CDPipelineCustomTagDBOperations(pipeline)
	if err != nil {
		return pipelineId, err
	}

	if pipeline.IsDigestEnforcedForPipeline {
		_, err = impl.imageDigestPolicyService.CreatePolicyForPipeline(tx, pipelineId, pipeline.Name, userId)
		if err != nil {
			return pipelineId, err
		}
	}

	err = tx.Commit()
	if err != nil {
		return 0, err
	}

	impl.logger.Debugw("pipeline created with GitMaterialId ", "id", pipelineId, "pipeline", pipeline)
	return pipelineId, nil
}

func (impl *CdPipelineConfigServiceImpl) updateCdPipeline(ctx context.Context, pipeline *bean.CDPipelineConfigObject, userID int32) (err error) {

	if len(pipeline.PreStage.Config) > 0 && !strings.Contains(pipeline.PreStage.Config, "beforeStages") {
		err = &util.ApiError{
			HttpStatusCode:  http.StatusBadRequest,
			InternalMessage: "invalid yaml config, must include - beforeStages",
			UserMessage:     "invalid yaml config, must include - beforeStages",
		}
		return err
	}
	if len(pipeline.PostStage.Config) > 0 && !strings.Contains(pipeline.PostStage.Config, "afterStages") {
		err = &util.ApiError{
			HttpStatusCode:  http.StatusBadRequest,
			InternalMessage: "invalid yaml config, must include - afterStages",
			UserMessage:     "invalid yaml config, must include - afterStages",
		}
		return err
	}
	dbConnection := impl.pipelineRepository.GetConnection()
	tx, err := dbConnection.Begin()
	if err != nil {
		return err
	}
	// Rollback tx on error.
	defer tx.Rollback()
	dbPipelineObj, err := impl.ciCdPipelineOrchestrator.UpdateCDPipeline(pipeline, userID, tx)
	if err != nil {
		impl.logger.Errorw("error in updating pipeline")
		return err
	}

	// strategies for pipeline ids, there is only one is default
	existingStrategies, err := impl.pipelineConfigRepository.GetAllStrategyByPipelineId(pipeline.Id)
	if err != nil && !errors2.IsNotFound(err) {
		impl.logger.Errorw("error in getting pipeline strategies", "err", err)
		return err
	}
	for _, oldItem := range existingStrategies {
		notFound := true
		for _, newItem := range pipeline.Strategies {
			if newItem.DeploymentTemplate == oldItem.Strategy {
				notFound = false
			}
		}

		if notFound {
			//delete from db
			err := impl.pipelineConfigRepository.Delete(oldItem, tx)
			if err != nil {
				impl.logger.Errorw("error in delete pipeline strategies", "err", err)
				return fmt.Errorf("error in delete pipeline strategies")
			}
		}
	}

	defaultCount := 0
	for _, item := range pipeline.Strategies {
		if item.Default {
			defaultCount = defaultCount + 1
			if defaultCount > 1 {
				impl.logger.Warnw("already have one strategy is default in this pipeline, skip this", "strategy", item.DeploymentTemplate)
				continue
			}
		}
		strategy, err := impl.pipelineConfigRepository.FindByStrategyAndPipelineId(item.DeploymentTemplate, pipeline.Id)
		if err != nil && pg.ErrNoRows != err {
			impl.logger.Errorw("error in getting strategy", "err", err)
			return err
		}
		if strategy.Id > 0 {
			strategy.Config = string(item.Config)
			strategy.Default = item.Default
			strategy.UpdatedBy = userID
			strategy.UpdatedOn = time.Now()
			err = impl.pipelineConfigRepository.Update(strategy, tx)
			if err != nil {
				impl.logger.Errorw("error in updating strategy", "strategy", item.DeploymentTemplate)
				return fmt.Errorf("pipeline updated but failed to update one strategy")
			}
			//creating history entry for strategy
			_, err = impl.pipelineStrategyHistoryService.CreatePipelineStrategyHistory(strategy, pipeline.TriggerType, tx)
			if err != nil {
				impl.logger.Errorw("error in creating strategy history entry", "err", err)
				return err
			}
		} else {
			strategy := &chartConfig.PipelineStrategy{
				PipelineId: pipeline.Id,
				Strategy:   item.DeploymentTemplate,
				Config:     string(item.Config),
				Default:    item.Default,
				Deleted:    false,
				AuditLog:   sql.AuditLog{UpdatedBy: userID, CreatedBy: userID, UpdatedOn: time.Now(), CreatedOn: time.Now()},
			}
			err = impl.pipelineConfigRepository.Save(strategy, tx)
			if err != nil {
				impl.logger.Errorw("error in saving strategy", "strategy", item.DeploymentTemplate)
				return fmt.Errorf("pipeline created but failed to add strategy")
			}
			//creating history entry for strategy
			_, err = impl.pipelineStrategyHistoryService.CreatePipelineStrategyHistory(strategy, pipeline.TriggerType, tx)
			if err != nil {
				impl.logger.Errorw("error in creating strategy history entry", "err", err)
				return err
			}
		}
	}
	// update custom tag data
	pipeline.Id = dbPipelineObj.Id // pipeline object is request received from FE
	err = impl.CDPipelineCustomTagDBOperations(pipeline)
	if err != nil {
		impl.logger.Errorw("error in updating custom tag data for pipeline", "err", err)
		return err
	}

	_, err = impl.handleDigestPolicyOperations(tx, pipeline.Id, pipeline.Name, pipeline.IsDigestEnforcedForPipeline, userID)
	if err != nil {
		return err
	}

	err = tx.Commit()
	if err != nil {
		return err
	}
	return nil
}

<<<<<<< HEAD
=======
func (impl *CdPipelineConfigServiceImpl) handleDigestPolicyOperations(tx *pg.Tx, pipelineId int, pipelineName string, isDigestEnforcedForPipeline bool, userId int32) (resourceQualifierId int, err error) {
	if isDigestEnforcedForPipeline {
		resourceQualifierId, err = impl.imageDigestPolicyService.CreatePolicyForPipelineIfNotExist(tx, pipelineId, pipelineName, userId)
		if err != nil {
			impl.logger.Errorw("error in imageDigestPolicy operations for CD pipeline", "err", err, "pipelineId", pipelineId)
			return 0, err
		}
	} else {
		resourceQualifierId, err = impl.imageDigestPolicyService.DeletePolicyForPipeline(tx, pipelineId, userId)
		if err != nil {
			impl.logger.Errorw("error in deleting imageDigestPolicy for pipeline", "err", err, "pipelineId", pipelineId)
			return 0, err
		}
	}
	return resourceQualifierId, nil
}

>>>>>>> c905e786
func (impl *CdPipelineConfigServiceImpl) updateGitRepoUrlInCharts(appId int, chartGitAttribute *commonBean.ChartGitAttribute, userId int32) error {
	charts, err := impl.chartRepository.FindActiveChartsByAppId(appId)
	if err != nil && pg.ErrNoRows != err {
		return err
	}
	for _, ch := range charts {
		if len(ch.GitRepoUrl) == 0 {
			ch.GitRepoUrl = chartGitAttribute.RepoUrl
			ch.ChartLocation = chartGitAttribute.ChartLocation
			ch.UpdatedOn = time.Now()
			ch.UpdatedBy = userId
			err = impl.chartRepository.Update(ch)
			if err != nil {
				return err
			}
		}
	}
	return nil
}

func (impl *CdPipelineConfigServiceImpl) DeleteCdPipelinePartial(pipeline *pipelineConfig.Pipeline, ctx context.Context, deleteAction int, userId int32) (*bean.AppDeleteResponseDTO, error) {
	cascadeDelete := true
	forceDelete := false
	deleteResponse := &bean.AppDeleteResponseDTO{
		DeleteInitiated:  false,
		ClusterReachable: true,
	}
	if deleteAction == bean.FORCE_DELETE {
		forceDelete = true
		cascadeDelete = false
	} else if deleteAction == bean.NON_CASCADE_DELETE {
		cascadeDelete = false
	}
	//Updating clusterReachable flag
	clusterBean, err := impl.clusterRepository.FindById(pipeline.Environment.ClusterId)
	if err != nil {
		impl.logger.Errorw("error in getting cluster details", "err", err, "clusterId", pipeline.Environment.ClusterId)
	}
	deleteResponse.ClusterName = clusterBean.ClusterName
	if len(clusterBean.ErrorInConnecting) > 0 {
		deleteResponse.ClusterReachable = false
	}
	//getting children CD pipeline details
	if err != nil && err != pg.ErrNoRows {
		impl.logger.Errorw("error in getting children cd details", "err", err)
		return deleteResponse, err
	}

	//getting deployment group for this pipeline
	deploymentGroupNames, err := impl.deploymentGroupRepository.GetNamesByAppIdAndEnvId(pipeline.EnvironmentId, pipeline.AppId)
	if err != nil && err != pg.ErrNoRows {
		impl.logger.Errorw("error in getting deployment group names by appId and envId", "err", err)
		return deleteResponse, err
	} else if len(deploymentGroupNames) > 0 {
		groupNamesByte, err := json.Marshal(deploymentGroupNames)
		if err != nil {
			impl.logger.Errorw("error in marshaling deployment group names", "err", err, "deploymentGroupNames", deploymentGroupNames)
		}
		impl.logger.Debugw("cannot delete cd pipeline, is being used in deployment group")
		return deleteResponse, fmt.Errorf("Please remove this CD pipeline from deployment groups : %s", string(groupNamesByte))
	}
	dbConnection := impl.pipelineRepository.GetConnection()
	tx, err := dbConnection.Begin()
	if err != nil {
		return deleteResponse, err
	}
	// Rollback tx on error.
	defer tx.Rollback()

	//delete app from argo cd, if created
	if pipeline.DeploymentAppCreated && !pipeline.DeploymentAppDeleteRequest {
		deploymentAppName := fmt.Sprintf("%s-%s", pipeline.App.AppName, pipeline.Environment.Name)
		if util.IsAcdApp(pipeline.DeploymentAppType) {
			if !deleteResponse.ClusterReachable {
				impl.logger.Errorw("cluster connection error", "err", clusterBean.ErrorInConnecting)
				if cascadeDelete {
					return deleteResponse, nil
				}
			}
			impl.logger.Debugw("acd app is already deleted for this pipeline", "pipeline", pipeline)
			req := &application2.ApplicationDeleteRequest{
				Name:    &deploymentAppName,
				Cascade: &cascadeDelete,
			}
			if _, err := impl.application.Delete(ctx, req); err != nil {
				impl.logger.Errorw("err in deleting pipeline on argocd", "id", pipeline, "err", err)

				if forceDelete {
					impl.logger.Warnw("error while deletion of app in acd, continue to delete in db as this operation is force delete", "error", err)
				} else {
					//statusError, _ := err.(*errors2.StatusError)
					if cascadeDelete && strings.Contains(err.Error(), "code = NotFound") {
						err = &util.ApiError{
							UserMessage:     "Could not delete as application not found in argocd",
							InternalMessage: err.Error(),
						}
					} else {
						err = &util.ApiError{
							UserMessage:     "Could not delete application",
							InternalMessage: err.Error(),
						}
					}
					return deleteResponse, err
				}
			}
			impl.logger.Infow("app deleted from argocd", "id", pipeline.Id, "pipelineName", pipeline.Name, "app", deploymentAppName)
			pipeline.DeploymentAppDeleteRequest = true
			pipeline.UpdatedOn = time.Now()
			pipeline.UpdatedBy = userId
			err = impl.pipelineRepository.Update(pipeline, tx)
			if err != nil {
				impl.logger.Errorw("error in partially delete cd pipeline", "err", err)
				return deleteResponse, err
			}
		}
		deleteResponse.DeleteInitiated = true
	}
	err = tx.Commit()
	if err != nil {
		impl.logger.Errorw("error in committing db transaction", "err", err)
		return deleteResponse, err
	}
	return deleteResponse, nil
}

func (impl *CdPipelineConfigServiceImpl) getStrategiesMapping(dbPipelineIds []int) (map[int][]*chartConfig.PipelineStrategy, error) {
	strategiesMapping := make(map[int][]*chartConfig.PipelineStrategy)
	strategiesByPipelineIds, err := impl.pipelineConfigRepository.GetAllStrategyByPipelineIds(dbPipelineIds)
	if err != nil && !errors2.IsNotFound(err) {
		impl.logger.Errorw("error in fetching strategies by pipelineIds", "PipelineIds", dbPipelineIds, "err", err)
		return strategiesMapping, err
	}
	for _, strategy := range strategiesByPipelineIds {
		strategiesMapping[strategy.PipelineId] = append(strategiesMapping[strategy.PipelineId], strategy)
	}
	return strategiesMapping, nil
}

func (impl *CdPipelineConfigServiceImpl) BulkDeleteCdPipelines(impactedPipelines []*pipelineConfig.Pipeline, ctx context.Context, dryRun bool, deleteAction int, userId int32) []*bean.CdBulkActionResponseDto {
	var respDtos []*bean.CdBulkActionResponseDto
	for _, pipeline := range impactedPipelines {
		respDto := &bean.CdBulkActionResponseDto{
			PipelineName:    pipeline.Name,
			AppName:         pipeline.App.AppName,
			EnvironmentName: pipeline.Environment.Name,
		}
		if !dryRun {
			deleteResponse, err := impl.DeleteCdPipeline(pipeline, ctx, deleteAction, true, userId)
			if err != nil {
				impl.logger.Errorw("error in deleting cd pipeline", "err", err, "pipelineId", pipeline.Id)
				respDto.DeletionResult = fmt.Sprintf("Not able to delete pipeline, %v", err)
			} else if !(deleteResponse.DeleteInitiated || deleteResponse.ClusterReachable) {
				respDto.DeletionResult = fmt.Sprintf("Not able to delete pipeline, cluster connection error")
			} else {
				respDto.DeletionResult = "Pipeline deleted successfully."
			}
		}
		respDtos = append(respDtos, respDto)
	}
	return respDtos

}<|MERGE_RESOLUTION|>--- conflicted
+++ resolved
@@ -25,10 +25,7 @@
 	application2 "github.com/argoproj/argo-cd/v2/pkg/apiclient/application"
 	bean2 "github.com/devtron-labs/devtron/api/bean"
 	models2 "github.com/devtron-labs/devtron/api/helm-app/models"
-<<<<<<< HEAD
 	client "github.com/devtron-labs/devtron/api/helm-app/service"
-=======
->>>>>>> c905e786
 	"github.com/devtron-labs/devtron/client/argocdServer"
 	"github.com/devtron-labs/devtron/client/argocdServer/application"
 	"github.com/devtron-labs/devtron/internal/sql/models"
@@ -46,14 +43,9 @@
 	repository2 "github.com/devtron-labs/devtron/pkg/cluster/repository"
 	commonBean "github.com/devtron-labs/devtron/pkg/deployment/gitOps/common/bean"
 	"github.com/devtron-labs/devtron/pkg/deployment/gitOps/config"
-<<<<<<< HEAD
-	"github.com/devtron-labs/devtron/pkg/deployment/gitOps/remote"
-	"github.com/devtron-labs/devtron/pkg/deployment/manifest/deployedAppMetrics"
-=======
 	"github.com/devtron-labs/devtron/pkg/deployment/gitOps/git"
 	"github.com/devtron-labs/devtron/pkg/deployment/manifest/deployedAppMetrics"
 	"github.com/devtron-labs/devtron/pkg/imageDigestPolicy"
->>>>>>> c905e786
 	bean3 "github.com/devtron-labs/devtron/pkg/pipeline/bean"
 	"github.com/devtron-labs/devtron/pkg/pipeline/history"
 	repository4 "github.com/devtron-labs/devtron/pkg/pipeline/history/repository"
@@ -157,12 +149,8 @@
 	argoClientWrapperService         argocdServer.ArgoClientWrapperService
 	deployedAppMetricsService        deployedAppMetrics.DeployedAppMetricsService
 	gitOpsConfigReadService          config.GitOpsConfigReadService
-<<<<<<< HEAD
-	gitOpsRemoteOperationService     remote.GitOpsRemoteOperationService
-=======
 	gitOperationService              git.GitOperationService
 	imageDigestPolicyService         imageDigestPolicy.ImageDigestPolicyService
->>>>>>> c905e786
 }
 
 func NewCdPipelineConfigServiceImpl(logger *zap.SugaredLogger, pipelineRepository pipelineConfig.PipelineRepository,
@@ -183,12 +171,8 @@
 	argoClientWrapperService argocdServer.ArgoClientWrapperService,
 	deployedAppMetricsService deployedAppMetrics.DeployedAppMetricsService,
 	gitOpsConfigReadService config.GitOpsConfigReadService,
-<<<<<<< HEAD
-	gitOpsRemoteOperationService remote.GitOpsRemoteOperationService) *CdPipelineConfigServiceImpl {
-=======
 	gitOperationService git.GitOperationService,
 	imageDigestPolicyService imageDigestPolicy.ImageDigestPolicyService) *CdPipelineConfigServiceImpl {
->>>>>>> c905e786
 	return &CdPipelineConfigServiceImpl{
 		logger:                           logger,
 		pipelineRepository:               pipelineRepository,
@@ -222,12 +206,8 @@
 		argoClientWrapperService:         argoClientWrapperService,
 		deployedAppMetricsService:        deployedAppMetricsService,
 		gitOpsConfigReadService:          gitOpsConfigReadService,
-<<<<<<< HEAD
-		gitOpsRemoteOperationService:     gitOpsRemoteOperationService,
-=======
 		gitOperationService:              gitOperationService,
 		imageDigestPolicyService:         imageDigestPolicyService,
->>>>>>> c905e786
 	}
 }
 
@@ -1643,11 +1623,7 @@
 		emptyRepoErrorMessage := []string{"failed to get index: 404 Not Found", "remote repository is empty"}
 		if strings.Contains(err.Error(), emptyRepoErrorMessage[0]) || strings.Contains(err.Error(), emptyRepoErrorMessage[1]) {
 			// - found empty repository, create some file in repository
-<<<<<<< HEAD
-			err := impl.gitOpsRemoteOperationService.CreateReadmeInGitRepo(gitOpsRepoName, userId)
-=======
 			err := impl.gitOperationService.CreateReadmeInGitRepo(gitOpsRepoName, userId)
->>>>>>> c905e786
 			if err != nil {
 				impl.logger.Errorw("error in creating file in git repo", "err", err)
 				return err
@@ -1714,8 +1690,6 @@
 		//getting global app metrics for cd pipeline create because env level metrics is not created yet
 		appLevelAppMetricsEnabled := false
 		isAppLevelMetricsEnabled, err := impl.deployedAppMetricsService.GetMetricsFlagByAppId(app.Id)
-<<<<<<< HEAD
-=======
 		if err != nil {
 			impl.logger.Errorw("error, GetMetricsFlagByAppId", "err", err, "appId", app.Id)
 			return 0, err
@@ -1723,20 +1697,9 @@
 		appLevelAppMetricsEnabled = isAppLevelMetricsEnabled
 		envOverride, updatedAppMetrics, err := impl.propertiesConfigService.CreateIfRequired(chart, pipeline.EnvironmentId, userId, false,
 			models.CHARTSTATUS_NEW, false, appLevelAppMetricsEnabled, pipeline.Namespace, chart.IsBasicViewLocked, chart.CurrentViewEditor, tx)
->>>>>>> c905e786
-		if err != nil {
-			impl.logger.Errorw("error, GetMetricsFlagByAppId", "err", err, "appId", app.Id)
+		if err != nil {
 			return 0, err
 		}
-<<<<<<< HEAD
-		appLevelAppMetricsEnabled = isAppLevelMetricsEnabled
-		envOverride, updatedAppMetrics, err := impl.propertiesConfigService.CreateIfRequired(chart, pipeline.EnvironmentId, userId, false,
-			models.CHARTSTATUS_NEW, false, appLevelAppMetricsEnabled, pipeline.Namespace, chart.IsBasicViewLocked, chart.CurrentViewEditor, tx)
-		if err != nil {
-			return 0, err
-		}
-=======
->>>>>>> c905e786
 		appLevelAppMetricsEnabled = updatedAppMetrics
 		// Get pipeline override based on Deployment strategy
 		//TODO: mark as created in our db
@@ -1986,8 +1949,6 @@
 	return nil
 }
 
-<<<<<<< HEAD
-=======
 func (impl *CdPipelineConfigServiceImpl) handleDigestPolicyOperations(tx *pg.Tx, pipelineId int, pipelineName string, isDigestEnforcedForPipeline bool, userId int32) (resourceQualifierId int, err error) {
 	if isDigestEnforcedForPipeline {
 		resourceQualifierId, err = impl.imageDigestPolicyService.CreatePolicyForPipelineIfNotExist(tx, pipelineId, pipelineName, userId)
@@ -2005,7 +1966,6 @@
 	return resourceQualifierId, nil
 }
 
->>>>>>> c905e786
 func (impl *CdPipelineConfigServiceImpl) updateGitRepoUrlInCharts(appId int, chartGitAttribute *commonBean.ChartGitAttribute, userId int32) error {
 	charts, err := impl.chartRepository.FindActiveChartsByAppId(appId)
 	if err != nil && pg.ErrNoRows != err {
