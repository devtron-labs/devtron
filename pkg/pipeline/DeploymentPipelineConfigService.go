--- conflicted
+++ resolved
@@ -126,7 +126,6 @@
 }
 
 type CdPipelineConfigServiceImpl struct {
-<<<<<<< HEAD
 	logger                            *zap.SugaredLogger
 	pipelineRepository                pipelineConfig.PipelineRepository
 	environmentRepository             repository2.EnvironmentRepository
@@ -161,47 +160,9 @@
 	deployedAppMetricsService         deployedAppMetrics.DeployedAppMetricsService
 	gitOpsConfigReadService           config.GitOpsConfigReadService
 	gitOperationService               git.GitOperationService
+	chartService                      chart.ChartService
 	imageDigestPolicyService          imageDigestPolicy.ImageDigestPolicyService
 	pipelineConfigEventPublishService out.PipelineConfigEventPublishService
-=======
-	logger                           *zap.SugaredLogger
-	pipelineRepository               pipelineConfig.PipelineRepository
-	environmentRepository            repository2.EnvironmentRepository
-	pipelineConfigRepository         chartConfig.PipelineConfigRepository
-	appWorkflowRepository            appWorkflow.AppWorkflowRepository
-	pipelineStageService             PipelineStageService
-	appRepo                          app.AppRepository
-	appService                       app2.AppService
-	deploymentGroupRepository        repository.DeploymentGroupRepository
-	ciCdPipelineOrchestrator         CiCdPipelineOrchestrator
-	appStatusRepository              appStatus.AppStatusRepository
-	ciPipelineRepository             pipelineConfig.CiPipelineRepository
-	prePostCdScriptHistoryService    history.PrePostCdScriptHistoryService
-	clusterRepository                repository2.ClusterRepository
-	helmAppService                   client.HelmAppService
-	enforcerUtil                     rbac.EnforcerUtil
-	pipelineStrategyHistoryService   history.PipelineStrategyHistoryService
-	chartRepository                  chartRepoRepository.ChartRepository
-	resourceGroupService             resourceGroup2.ResourceGroupService
-	propertiesConfigService          PropertiesConfigService
-	deploymentTemplateHistoryService history.DeploymentTemplateHistoryService
-	scopedVariableManager            variables.ScopedVariableManager
-	deploymentConfig                 *DeploymentServiceTypeConfig
-	application                      application.ServiceClient
-	manifestPushConfigRepository     repository5.ManifestPushConfigRepository
-	pipelineConfigListenerService    PipelineConfigListenerService
-	devtronAppCMCSService            DevtronAppCMCSService
-	customTagService                 CustomTagService
-	ciPipelineConfigService          CiPipelineConfigService
-	buildPipelineSwitchService       BuildPipelineSwitchService
-	devtronResourceService           devtronResource.DevtronResourceService
-	argoClientWrapperService         argocdServer.ArgoClientWrapperService
-	deployedAppMetricsService        deployedAppMetrics.DeployedAppMetricsService
-	gitOpsConfigReadService          config.GitOpsConfigReadService
-	gitOperationService              git.GitOperationService
-	chartService                     chart.ChartService
-	imageDigestPolicyService         imageDigestPolicy.ImageDigestPolicyService
->>>>>>> d04bbb92
 }
 
 func NewCdPipelineConfigServiceImpl(
@@ -239,7 +200,7 @@
 	deployedAppMetricsService deployedAppMetrics.DeployedAppMetricsService,
 	gitOpsConfigReadService config.GitOpsConfigReadService,
 	gitOperationService git.GitOperationService,
-<<<<<<< HEAD
+	chartService chart.ChartService,
 	imageDigestPolicyService imageDigestPolicy.ImageDigestPolicyService,
 	pipelineConfigEventPublishService out.PipelineConfigEventPublishService) *CdPipelineConfigServiceImpl {
 	return &CdPipelineConfigServiceImpl{
@@ -268,6 +229,7 @@
 		deploymentConfig:                  deploymentConfig,
 		application:                       application,
 		manifestPushConfigRepository:      manifestPushConfigRepository,
+		chartService:                      chartService,
 		devtronAppCMCSService:             devtronAppCMCSService,
 		ciPipelineConfigService:           ciPipelineConfigService,
 		customTagService:                  customTagService,
@@ -279,48 +241,6 @@
 		gitOperationService:               gitOperationService,
 		imageDigestPolicyService:          imageDigestPolicyService,
 		pipelineConfigEventPublishService: pipelineConfigEventPublishService,
-=======
-	chartService chart.ChartService,
-	imageDigestPolicyService imageDigestPolicy.ImageDigestPolicyService) *CdPipelineConfigServiceImpl {
-	return &CdPipelineConfigServiceImpl{
-		logger:                           logger,
-		pipelineRepository:               pipelineRepository,
-		environmentRepository:            environmentRepository,
-		pipelineConfigRepository:         pipelineConfigRepository,
-		appWorkflowRepository:            appWorkflowRepository,
-		pipelineStageService:             pipelineStageService,
-		appRepo:                          appRepo,
-		appService:                       appService,
-		deploymentGroupRepository:        deploymentGroupRepository,
-		ciCdPipelineOrchestrator:         ciCdPipelineOrchestrator,
-		appStatusRepository:              appStatusRepository,
-		ciPipelineRepository:             ciPipelineRepository,
-		prePostCdScriptHistoryService:    prePostCdScriptHistoryService,
-		clusterRepository:                clusterRepository,
-		helmAppService:                   helmAppService,
-		enforcerUtil:                     enforcerUtil,
-		pipelineStrategyHistoryService:   pipelineStrategyHistoryService,
-		chartRepository:                  chartRepository,
-		resourceGroupService:             resourceGroupService,
-		propertiesConfigService:          propertiesConfigService,
-		deploymentTemplateHistoryService: deploymentTemplateHistoryService,
-		scopedVariableManager:            scopedVariableManager,
-		deploymentConfig:                 deploymentConfig,
-		application:                      application,
-		manifestPushConfigRepository:     manifestPushConfigRepository,
-		pipelineConfigListenerService:    pipelineConfigListenerService,
-		chartService:                     chartService,
-		devtronAppCMCSService:            devtronAppCMCSService,
-		ciPipelineConfigService:          ciPipelineConfigService,
-		customTagService:                 customTagService,
-		buildPipelineSwitchService:       buildPipelineSwitchService,
-		devtronResourceService:           devtronResourceService,
-		argoClientWrapperService:         argoClientWrapperService,
-		deployedAppMetricsService:        deployedAppMetricsService,
-		gitOpsConfigReadService:          gitOpsConfigReadService,
-		gitOperationService:              gitOperationService,
-		imageDigestPolicyService:         imageDigestPolicyService,
->>>>>>> d04bbb92
 	}
 }
 
