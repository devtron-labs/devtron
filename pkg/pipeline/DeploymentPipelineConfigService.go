--- conflicted
+++ resolved
@@ -2048,40 +2048,10 @@
 	if err != nil {
 		return pipelineId, err
 	}
-<<<<<<< HEAD
-	environment, err := impl.environmentRepository.FindById(pipeline.EnvironmentId)
-	if err != nil {
-		impl.logger.Errorw("error in fetching environment by environmentId", "err", err, "environmentId", pipeline.EnvironmentId)
+
+	_, err = impl.handleImagePolicyDBOperations(tx, pipeline.Id, pipeline.EnvironmentId, pipeline.IsDigestEnforcedForPipeline, userId)
+	if err != nil {
 		return pipelineId, err
-	}
-	isImageDigestPolicyConfiguredAtGlobalLevel, err :=
-		impl.imageDigestPolicyService.IsPolicyConfiguredForEnvOrCluster(environment.Id, environment.ClusterId)
-	if err != nil {
-		impl.logger.Errorw("error in checking if image digest policy is configured or not", "err", err)
-		return pipelineId, err
-	}
-	if !isImageDigestPolicyConfiguredAtGlobalLevel {
-		if pipeline.IsDigestEnforcedForPipeline {
-			_, err = impl.imageDigestPolicyService.CreatePolicyForPipelineIfNotExist(tx, pipeline.Id, userId)
-			if err != nil {
-				impl.logger.Errorw("error in imageDigestPolicy operations for CD pipeline", "err", err, "pipelineId", pipeline.Id)
-				return pipelineId, err
-			}
-		} else if !pipeline.IsDigestEnforcedForPipeline {
-			_, err = impl.imageDigestPolicyService.DeletePolicyForPipeline(tx, pipeline.Id, userId)
-			if err != nil {
-				impl.logger.Errorw("error in deleting imageDigestPolicy for pipeline", "err", err, "pipelineId", pipeline.Id)
-				return pipelineId, err
-			}
-		}
-	} else {
-		impl.logger.Debugw("Image digest policy is enforced at global level, so skipping pipeline level operations")
-=======
-
-	_, err = impl.handleImagePolicyDBOperations(tx, pipeline.Id, pipeline.IsDigestEnforcedForPipeline, userId)
-	if err != nil {
-		return pipelineId, err
->>>>>>> be692366
 	}
 
 	err = tx.Commit()
@@ -2226,7 +2196,6 @@
 			}
 		}
 	}
-<<<<<<< HEAD
 	if util.IsManifestPush(pipeline.DeploymentAppType) {
 		manifestPushConfig, err := impl.manifestPushConfigRepository.GetManifestPushConfigByAppIdAndEnvId(pipeline.AppId, pipeline.EnvironmentId)
 		if err != nil {
@@ -2322,62 +2291,53 @@
 		return err
 	}
 
-	environment, err := impl.environmentRepository.FindById(pipeline.EnvironmentId)
-	if err != nil {
-		impl.logger.Errorw("error in fetching environment by environmentId", "err", err, "environmentId", pipeline.EnvironmentId)
+	_, err = impl.handleImagePolicyDBOperations(tx, pipeline.Id, pipeline.EnvironmentId, pipeline.IsDigestEnforcedForPipeline, userID)
+	if err != nil {
 		return err
 	}
-	isImageDigestPolicyConfiguredAtGlobalLevel, err :=
+
+	err = tx.Commit()
+	if err != nil {
+		return err
+	}
+	return nil
+}
+
+func (impl *CdPipelineConfigServiceImpl) handleImagePolicyDBOperations(tx *pg.Tx,
+	pipelineId int,
+	envId int,
+	isDigestEnforcedForPipeline bool,
+	userId int32) (resourceQualifierId int, err error) {
+
+	environment, err := impl.environmentRepository.FindById(envId)
+	if err != nil {
+		impl.logger.Errorw("error in fetching environment by environmentId", "err", err, "environmentId", envId)
+		return pipelineId, err
+	}
+
+	isPolicyConfiguredForEnvOrCluster, err :=
 		impl.imageDigestPolicyService.IsPolicyConfiguredForEnvOrCluster(environment.Id, environment.ClusterId)
 	if err != nil {
-		impl.logger.Errorw("error in checking if image digest policy is configured or not", "err", err)
-		return err
-	}
-	if !isImageDigestPolicyConfiguredAtGlobalLevel {
-		if pipeline.IsDigestEnforcedForPipeline {
-			_, err = impl.imageDigestPolicyService.CreatePolicyForPipelineIfNotExist(tx, pipeline.Id, userID)
-			if err != nil {
-				impl.logger.Errorw("error in imageDigestPolicy operations for CD pipeline", "err", err, "pipelineId", pipeline.Id)
-				return err
-			}
-		} else if !pipeline.IsDigestEnforcedForPipeline {
-			_, err = impl.imageDigestPolicyService.DeletePolicyForPipeline(tx, pipeline.Id, userID)
-			if err != nil {
-				impl.logger.Errorw("error in deleting imageDigestPolicy for pipeline", "err", err, "pipelineId", pipeline.Id)
-				return err
+		impl.logger.Errorw("error in checking if image digest policy is configured or not", "err", err, "envId", envId, "clusterId", environment.ClusterId)
+		return pipelineId, err
+	}
+
+	if !isPolicyConfiguredForEnvOrCluster {
+		if isDigestEnforcedForPipeline {
+			_, err = impl.imageDigestPolicyService.CreatePolicyForPipelineIfNotExist(tx, pipelineId, userId)
+			if err != nil {
+				impl.logger.Errorw("error in imageDigestPolicy operations for CD pipeline", "err", err, "pipelineId", pipelineId)
+				return pipelineId, err
+			}
+		} else if !isDigestEnforcedForPipeline {
+			_, err = impl.imageDigestPolicyService.DeletePolicyForPipeline(tx, pipelineId, userId)
+			if err != nil {
+				impl.logger.Errorw("error in deleting imageDigestPolicy for pipeline", "err", err, "pipelineId", pipelineId)
+				return pipelineId, err
 			}
 		}
 	} else {
-		impl.logger.Debugw("Image digest policy is enforced at global level, so skipping pipeline level operations", "pipelineId", pipeline.Id)
-	}
-=======
-
-	_, err = impl.handleImagePolicyDBOperations(tx, pipeline.Id, pipeline.IsDigestEnforcedForPipeline, userID)
-	if err != nil {
-		return err
-	}
-
->>>>>>> be692366
-	err = tx.Commit()
-	if err != nil {
-		return err
-	}
-	return nil
-}
-
-func (impl *CdPipelineConfigServiceImpl) handleImagePolicyDBOperations(tx *pg.Tx, pipelineId int, isDigestEnforcedForPipeline bool, userId int32) (resourceQualifierId int, err error) {
-	if isDigestEnforcedForPipeline {
-		resourceQualifierId, err = impl.imageDigestPolicyService.CreatePolicyForPipelineIfNotExist(tx, pipelineId, userId)
-		if err != nil {
-			impl.logger.Errorw("error in imageDigestPolicy operations for CD pipeline", "err", err, "pipelineId", pipelineId)
-			return 0, err
-		}
-	} else if !isDigestEnforcedForPipeline {
-		resourceQualifierId, err = impl.imageDigestPolicyService.DeletePolicyForPipeline(tx, pipelineId, userId)
-		if err != nil {
-			impl.logger.Errorw("error in deleting imageDigestPolicy for pipeline", "err", err, "pipelineId", pipelineId)
-			return 0, err
-		}
+		impl.logger.Debugw("Image digest policy is enforced at global level, so skipping pipeline level operations", "envId", envId, "pipelineId", pipelineId)
 	}
 	return resourceQualifierId, nil
 }
