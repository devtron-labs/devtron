/*
 * Copyright (c) 2020 Devtron Labs
 *
 * Licensed under the Apache License, Version 2.0 (the "License");
 * you may not use this file except in compliance with the License.
 * You may obtain a copy of the License at
 *
 *    http://www.apache.org/licenses/LICENSE-2.0
 *
 * Unless required by applicable law or agreed to in writing, software
 * distributed under the License is distributed on an "AS IS" BASIS,
 * WITHOUT WARRANTIES OR CONDITIONS OF ANY KIND, either express or implied.
 * See the License for the specific language governing permissions and
 * limitations under the License.
 *
 */

package pipeline

import (
	"context"
	"encoding/json"
	errors3 "errors"
	"fmt"
	application2 "github.com/argoproj/argo-cd/v2/pkg/apiclient/application"
	bean2 "github.com/devtron-labs/devtron/api/bean"
	"github.com/devtron-labs/devtron/api/bean/gitOps"
	models2 "github.com/devtron-labs/devtron/api/helm-app/models"
	client "github.com/devtron-labs/devtron/api/helm-app/service"
	"github.com/devtron-labs/devtron/client/argocdServer"
	"github.com/devtron-labs/devtron/client/argocdServer/application"
	"github.com/devtron-labs/devtron/internal/sql/models"
	"github.com/devtron-labs/devtron/internal/sql/repository"
	"github.com/devtron-labs/devtron/internal/sql/repository/app"
	"github.com/devtron-labs/devtron/internal/sql/repository/appStatus"
	"github.com/devtron-labs/devtron/internal/sql/repository/appWorkflow"
	"github.com/devtron-labs/devtron/internal/sql/repository/chartConfig"
	"github.com/devtron-labs/devtron/internal/sql/repository/pipelineConfig"
	"github.com/devtron-labs/devtron/internal/util"
	app2 "github.com/devtron-labs/devtron/pkg/app"
	bean4 "github.com/devtron-labs/devtron/pkg/app/bean"
	"github.com/devtron-labs/devtron/pkg/bean"
	"github.com/devtron-labs/devtron/pkg/chart"
	chartRepoRepository "github.com/devtron-labs/devtron/pkg/chartRepo/repository"
	"github.com/devtron-labs/devtron/pkg/cluster"
	repository2 "github.com/devtron-labs/devtron/pkg/cluster/repository"
	commonBean "github.com/devtron-labs/devtron/pkg/deployment/gitOps/common/bean"
	"github.com/devtron-labs/devtron/pkg/deployment/gitOps/config"
	"github.com/devtron-labs/devtron/pkg/deployment/gitOps/git"
	"github.com/devtron-labs/devtron/pkg/deployment/manifest/deployedAppMetrics"
	"github.com/devtron-labs/devtron/pkg/devtronResource"
	bean5 "github.com/devtron-labs/devtron/pkg/devtronResource/bean"
	"github.com/devtron-labs/devtron/pkg/eventProcessor/out"
	"github.com/devtron-labs/devtron/pkg/imageDigestPolicy"
	pipelineConfigBean "github.com/devtron-labs/devtron/pkg/pipeline/bean"
	"github.com/devtron-labs/devtron/pkg/pipeline/bean/CiPipeline"
	"github.com/devtron-labs/devtron/pkg/pipeline/history"
	repository4 "github.com/devtron-labs/devtron/pkg/pipeline/history/repository"
	repository5 "github.com/devtron-labs/devtron/pkg/pipeline/repository"
	resourceGroup2 "github.com/devtron-labs/devtron/pkg/resourceGroup"
	"github.com/devtron-labs/devtron/pkg/sql"
	"github.com/devtron-labs/devtron/pkg/variables"
	models3 "github.com/devtron-labs/devtron/pkg/variables/models"
	repository3 "github.com/devtron-labs/devtron/pkg/variables/repository"
	util2 "github.com/devtron-labs/devtron/util"
	"github.com/devtron-labs/devtron/util/rbac"
	"github.com/go-pg/pg"
	errors2 "github.com/juju/errors"
	"go.opentelemetry.io/otel"
	"go.uber.org/zap"
	"k8s.io/apimachinery/pkg/api/errors"
	"net/http"
	"strconv"
	"strings"
	"time"
)

type CdPipelineConfigService interface {
	// GetCdPipelineById : Retrieve cdPipeline for given cdPipelineId.
	// getting cdPipeline,environment and strategies ,preDeployStage, postDeployStage,appWorkflowMapping from respective repository and service layer
	// converting above data in proper bean object and then assigning to CDPipelineConfigObject
	// if any error occur , will get empty object or nil
	GetCdPipelineById(pipelineId int) (cdPipeline *bean.CDPipelineConfigObject, err error)
	CreateCdPipelines(cdPipelines *bean.CdPipelines, ctx context.Context) (*bean.CdPipelines, error)
	// PatchCdPipelines : Handle CD pipeline patch requests, making necessary changes to the configuration and returning the updated version.
	// Performs Create ,Update and Delete operation.
	PatchCdPipelines(cdPipelines *bean.CDPatchRequest, ctx context.Context) (*bean.CdPipelines, error)
	DeleteCdPipeline(pipeline *pipelineConfig.Pipeline, ctx context.Context, deleteAction int, acdDelete bool, userId int32) (*bean.AppDeleteResponseDTO, error)
	DeleteACDAppCdPipelineWithNonCascade(pipeline *pipelineConfig.Pipeline, ctx context.Context, forceDelete bool, userId int32) (err error)
	// GetTriggerViewCdPipelinesForApp :
	GetTriggerViewCdPipelinesForApp(appId int) (cdPipelines *bean.CdPipelines, err error)
	// GetCdPipelinesForApp : Retrieve cdPipeline for given appId
	GetCdPipelinesForApp(appId int) (cdPipelines *bean.CdPipelines, err error)
	// GetAllCdPipelinesAndEnvDataLite : get data of all cd pipelines in an app and the environment associated with it. Light api created for listing pipelines but to show env on UI
	GetAllCdPipelinesAndEnvDataLite(appId int) ([]*bean.CdPipelineEnvDataResponseDto, error)
	// GetCdPipelinesForAppAndEnv : Retrieve cdPipeline for given appId and envId
	GetCdPipelinesForAppAndEnv(appId int, envId int) (cdPipelines *bean.CdPipelines, err error)
	/*	CreateCdPipelines(cdPipelines bean.CdPipelines) (*bean.CdPipelines, error)*/
	// GetCdPipelinesByEnvironment : lists cdPipeline for given environmentId and appIds
	GetCdPipelinesByEnvironment(request resourceGroup2.ResourceGroupingRequest, token string) (cdPipelines *bean.CdPipelines, err error)
	// GetCdPipelinesByEnvironmentMin : lists minimum detail of cdPipelines for given environmentId and appIds
	GetCdPipelinesByEnvironmentMin(request resourceGroup2.ResourceGroupingRequest, token string) (cdPipelines []*bean.CDPipelineConfigObject, err error)
	// PerformBulkActionOnCdPipelines :
	PerformBulkActionOnCdPipelines(dto *bean.CdBulkActionRequestDto, impactedPipelines []*pipelineConfig.Pipeline, ctx context.Context, dryRun bool, userId int32) ([]*bean.CdBulkActionResponseDto, error)
	// FindPipelineById : Retrieve Pipeline object from pipelineRepository for given cdPipelineId
	FindPipelineById(cdPipelineId int) (*pipelineConfig.Pipeline, error)

	FindPipelineByIds(cdPipelineIds []int) ([]*pipelineConfig.Pipeline, error)

	// FindAppAndEnvDetailsByPipelineId : Retrieve app and env details for given cdPipelineId
	FindAppAndEnvDetailsByPipelineId(cdPipelineId int) (*pipelineConfig.Pipeline, error)
	FindAppAndEnvDetailsByListFilter(filter pipelineConfig.CdPipelineListFilter) ([]pipelineConfig.CdPipelineMetaData, error)
	// RetrieveParentDetails : Retrieve the parent id and type of the parent.
	// Here ParentId refers to Parent like parent of CD can be CI , PRE-CD .
	// It first fetches the workflow details from the appWorkflow repository.
	// If the workflow is a CD pipeline, it further checks for stage configurations.
	// If the workflow is a webhook, it returns the webhook workflow type.
	// In case of error , it returns 0 for parentId and empty string for parentType
	RetrieveParentDetails(pipelineId int) (parentId int, parentType bean2.WorkflowType, err error)
	// GetEnvironmentByCdPipelineId : Retrieve environmentId for given cdPipelineId
	GetEnvironmentByCdPipelineId(pipelineId int) (int, error)
	GetBulkActionImpactedPipelines(dto *bean.CdBulkActionRequestDto) ([]*pipelineConfig.Pipeline, error) // no usage
	// IsGitOpsRequiredForCD : Determine if GitOps is required for CD based on the provided pipeline creation request
	IsGitOpsRequiredForCD(pipelineCreateRequest *bean.CdPipelines) bool
	// SetPipelineDeploymentAppType : Set pipeline deployment application(helm/argo) types based on the provided configuration
	SetPipelineDeploymentAppType(pipelineCreateRequest *bean.CdPipelines, isGitOpsConfigured bool, virtualEnvironmentMap map[int]bool, deploymentTypeValidationConfig map[string]bool) error
	MarkGitOpsDevtronAppsDeletedWhereArgoAppIsDeleted(appId int, envId int, acdToken string, pipeline *pipelineConfig.Pipeline) (bool, error)
	// GetEnvironmentListForAutocompleteFilter : lists environment for given configuration
	GetEnvironmentListForAutocompleteFilter(envName string, clusterIds []int, offset int, size int, token string, checkAuthBatch func(token string, appObject []string, envObject []string) (map[string]bool, map[string]bool), ctx context.Context) (*cluster.ResourceGroupingResponse, error)
	RegisterInACD(ctx context.Context, chartGitAttr *commonBean.ChartGitAttribute, userId int32) error
<<<<<<< HEAD
	FindCdPipelinesByIds(cdPipelineIds []int) (cdPipeline []*bean.CDPipelineConfigObject, err error)
	FindByIdsIn(ids []int) ([]*pipelineConfig.Pipeline, error)
	FindActiveByAppIdAndEnvNames(appId int, envNames []string) (pipelines []*pipelineConfig.Pipeline, err error)
	FindAppAndEnvironmentAndProjectByPipelineIds(pipelineIds []int) (pipelines []*pipelineConfig.Pipeline, err error)
=======
	//DeleteHelmTypePipelineDeploymentApp : Deletes helm release for a pipeline with force flag
	DeleteHelmTypePipelineDeploymentApp(ctx context.Context, forceDelete bool, pipeline *pipelineConfig.Pipeline) error
>>>>>>> dae187b7
}

type CdPipelineConfigServiceImpl struct {
	logger                            *zap.SugaredLogger
	pipelineRepository                pipelineConfig.PipelineRepository
	environmentRepository             repository2.EnvironmentRepository
	pipelineConfigRepository          chartConfig.PipelineConfigRepository
	appWorkflowRepository             appWorkflow.AppWorkflowRepository
	pipelineStageService              PipelineStageService
	appRepo                           app.AppRepository
	appService                        app2.AppService
	deploymentGroupRepository         repository.DeploymentGroupRepository
	ciCdPipelineOrchestrator          CiCdPipelineOrchestrator
	appStatusRepository               appStatus.AppStatusRepository
	ciPipelineRepository              pipelineConfig.CiPipelineRepository
	prePostCdScriptHistoryService     history.PrePostCdScriptHistoryService
	clusterRepository                 repository2.ClusterRepository
	helmAppService                    client.HelmAppService
	enforcerUtil                      rbac.EnforcerUtil
	pipelineStrategyHistoryService    history.PipelineStrategyHistoryService
	chartRepository                   chartRepoRepository.ChartRepository
	resourceGroupService              resourceGroup2.ResourceGroupService
	propertiesConfigService           PropertiesConfigService
	deploymentTemplateHistoryService  history.DeploymentTemplateHistoryService
	scopedVariableManager             variables.ScopedVariableManager
	deploymentConfig                  *DeploymentServiceTypeConfig
	application                       application.ServiceClient
	manifestPushConfigRepository      repository5.ManifestPushConfigRepository
	devtronAppCMCSService             DevtronAppCMCSService
	customTagService                  CustomTagService
	ciPipelineConfigService           CiPipelineConfigService
	buildPipelineSwitchService        BuildPipelineSwitchService
	devtronResourceService            devtronResource.DevtronResourceService
	argoClientWrapperService          argocdServer.ArgoClientWrapperService
	deployedAppMetricsService         deployedAppMetrics.DeployedAppMetricsService
	gitOpsConfigReadService           config.GitOpsConfigReadService
	gitOperationService               git.GitOperationService
	chartService                      chart.ChartService
	imageDigestPolicyService          imageDigestPolicy.ImageDigestPolicyService
	pipelineConfigEventPublishService out.PipelineConfigEventPublishService
}

func NewCdPipelineConfigServiceImpl(
	logger *zap.SugaredLogger,
	pipelineRepository pipelineConfig.PipelineRepository,
	environmentRepository repository2.EnvironmentRepository,
	pipelineConfigRepository chartConfig.PipelineConfigRepository,
	appWorkflowRepository appWorkflow.AppWorkflowRepository,
	pipelineStageService PipelineStageService,
	appRepo app.AppRepository,
	appService app2.AppService,
	deploymentGroupRepository repository.DeploymentGroupRepository,
	ciCdPipelineOrchestrator CiCdPipelineOrchestrator,
	appStatusRepository appStatus.AppStatusRepository,
	ciPipelineRepository pipelineConfig.CiPipelineRepository,
	prePostCdScriptHistoryService history.PrePostCdScriptHistoryService,
	clusterRepository repository2.ClusterRepository,
	helmAppService client.HelmAppService,
	enforcerUtil rbac.EnforcerUtil,
	pipelineStrategyHistoryService history.PipelineStrategyHistoryService,
	chartRepository chartRepoRepository.ChartRepository,
	resourceGroupService resourceGroup2.ResourceGroupService, chartTemplateService util.ChartTemplateService,
	propertiesConfigService PropertiesConfigService,
	deploymentTemplateHistoryService history.DeploymentTemplateHistoryService,
	scopedVariableManager variables.ScopedVariableManager,
	deploymentConfig *DeploymentServiceTypeConfig,
	application application.ServiceClient,
	manifestPushConfigRepository repository5.ManifestPushConfigRepository,
	customTagService CustomTagService,
	devtronAppCMCSService DevtronAppCMCSService,
	ciPipelineConfigService CiPipelineConfigService,
	buildPipelineSwitchService BuildPipelineSwitchService,
	devtronResourceService devtronResource.DevtronResourceService,
	argoClientWrapperService argocdServer.ArgoClientWrapperService,
	deployedAppMetricsService deployedAppMetrics.DeployedAppMetricsService,
	gitOpsConfigReadService config.GitOpsConfigReadService,
	gitOperationService git.GitOperationService,
	chartService chart.ChartService,
	imageDigestPolicyService imageDigestPolicy.ImageDigestPolicyService,
	pipelineConfigEventPublishService out.PipelineConfigEventPublishService) *CdPipelineConfigServiceImpl {
	return &CdPipelineConfigServiceImpl{
		logger:                            logger,
		pipelineRepository:                pipelineRepository,
		environmentRepository:             environmentRepository,
		pipelineConfigRepository:          pipelineConfigRepository,
		appWorkflowRepository:             appWorkflowRepository,
		pipelineStageService:              pipelineStageService,
		appRepo:                           appRepo,
		appService:                        appService,
		deploymentGroupRepository:         deploymentGroupRepository,
		ciCdPipelineOrchestrator:          ciCdPipelineOrchestrator,
		appStatusRepository:               appStatusRepository,
		ciPipelineRepository:              ciPipelineRepository,
		prePostCdScriptHistoryService:     prePostCdScriptHistoryService,
		clusterRepository:                 clusterRepository,
		helmAppService:                    helmAppService,
		enforcerUtil:                      enforcerUtil,
		pipelineStrategyHistoryService:    pipelineStrategyHistoryService,
		chartRepository:                   chartRepository,
		resourceGroupService:              resourceGroupService,
		propertiesConfigService:           propertiesConfigService,
		deploymentTemplateHistoryService:  deploymentTemplateHistoryService,
		scopedVariableManager:             scopedVariableManager,
		deploymentConfig:                  deploymentConfig,
		application:                       application,
		manifestPushConfigRepository:      manifestPushConfigRepository,
		chartService:                      chartService,
		devtronAppCMCSService:             devtronAppCMCSService,
		ciPipelineConfigService:           ciPipelineConfigService,
		customTagService:                  customTagService,
		buildPipelineSwitchService:        buildPipelineSwitchService,
		devtronResourceService:            devtronResourceService,
		argoClientWrapperService:          argoClientWrapperService,
		deployedAppMetricsService:         deployedAppMetricsService,
		gitOpsConfigReadService:           gitOpsConfigReadService,
		gitOperationService:               gitOperationService,
		imageDigestPolicyService:          imageDigestPolicyService,
		pipelineConfigEventPublishService: pipelineConfigEventPublishService,
	}
}

func (impl *CdPipelineConfigServiceImpl) GetCdPipelineById(pipelineId int) (cdPipeline *bean.CDPipelineConfigObject, err error) {
	dbPipeline, err := impl.pipelineRepository.FindById(pipelineId)
	if err != nil && errors.IsNotFound(err) {
		impl.logger.Errorw("error in fetching pipeline", "err", err)
		return cdPipeline, err
	}
	environment, err := impl.environmentRepository.FindById(dbPipeline.EnvironmentId)
	if err != nil && errors.IsNotFound(err) {
		impl.logger.Errorw("error in fetching pipeline", "err", err)
		return cdPipeline, err
	}
	strategies, err := impl.pipelineConfigRepository.GetAllStrategyByPipelineId(dbPipeline.Id)
	if err != nil && errors.IsNotFound(err) {
		impl.logger.Errorw("error in fetching strategies", "err", err)
		return cdPipeline, err
	}
	var strategiesBean []bean.Strategy
	var deploymentTemplate chartRepoRepository.DeploymentStrategy
	for _, item := range strategies {
		strategiesBean = append(strategiesBean, bean.Strategy{
			Config:             []byte(item.Config),
			DeploymentTemplate: item.Strategy,
			Default:            item.Default,
		})

		if item.Default {
			deploymentTemplate = item.Strategy
		}
	}

	preStage := bean.CdStage{}
	if len(dbPipeline.PreStageConfig) > 0 {
		preStage.Name = "Pre-Deployment"
		preStage.Config = dbPipeline.PreStageConfig
		preStage.TriggerType = dbPipeline.PreTriggerType
	}
	postStage := bean.CdStage{}
	if len(dbPipeline.PostStageConfig) > 0 {
		postStage.Name = "Post-Deployment"
		postStage.Config = dbPipeline.PostStageConfig
		postStage.TriggerType = dbPipeline.PostTriggerType
	}

	preStageConfigmapSecrets := bean.PreStageConfigMapSecretNames{}
	postStageConfigmapSecrets := bean.PostStageConfigMapSecretNames{}
	var approvalConfig *pipelineConfig.UserApprovalConfig

	if dbPipeline.PreStageConfigMapSecretNames != "" {
		err = json.Unmarshal([]byte(dbPipeline.PreStageConfigMapSecretNames), &preStageConfigmapSecrets)
		if err != nil {
			impl.logger.Error(err)
			return nil, err
		}
	}

	if dbPipeline.PostStageConfigMapSecretNames != "" {
		err = json.Unmarshal([]byte(dbPipeline.PostStageConfigMapSecretNames), &postStageConfigmapSecrets)
		if err != nil {
			impl.logger.Error(err)
			return nil, err
		}
	}

	if dbPipeline.ApprovalNodeConfigured() {
		approvalConfig = &pipelineConfig.UserApprovalConfig{}
		err = json.Unmarshal([]byte(dbPipeline.UserApprovalConfig), approvalConfig)
		if err != nil {
			impl.logger.Errorw("error occurred while unmarshalling user approval config", "err", err)
			return nil, err
		}
	}

	appWorkflowMapping, err := impl.appWorkflowRepository.FindWFCDMappingByCDPipelineId(pipelineId)
	if err != nil {
		return nil, err
	}

	manifestPushConfig, err := impl.manifestPushConfigRepository.GetManifestPushConfigByAppIdAndEnvId(dbPipeline.AppId, dbPipeline.EnvironmentId)
	if err != nil {
		impl.logger.Errorw("error in fetching manifest push config by appId and envId", "appId", dbPipeline.AppId, "envId", dbPipeline.EnvironmentId)
		return nil, err
	}

	var containerRegistryName, repoName, manifestStorageType string
	if manifestPushConfig.Id != 0 {
		manifestStorageType = manifestPushConfig.StorageType
		if manifestStorageType == bean.ManifestStorageOCIHelmRepo {
			var credentialsConfig bean4.HelmRepositoryConfig
			err = json.Unmarshal([]byte(manifestPushConfig.CredentialsConfig), &credentialsConfig)
			if err != nil {
				impl.logger.Errorw("error in json unmarshal", "err", err)
				return nil, err
			}
			repoName = credentialsConfig.RepositoryName
			containerRegistryName = credentialsConfig.ContainerRegistryName
		}
	}

	var customTag *bean.CustomTagData
	var customTagStage repository5.PipelineStageType
	var customTagEnabled bool
	customTagPreCD, err := impl.customTagService.GetActiveCustomTagByEntityKeyAndValue(pipelineConfigBean.EntityTypePreCD, strconv.Itoa(pipelineId))
	if err != nil && err != pg.ErrNoRows {
		impl.logger.Errorw("error in fetching custom Tag precd")
		return nil, err
	}
	customTagPostCD, err := impl.customTagService.GetActiveCustomTagByEntityKeyAndValue(pipelineConfigBean.EntityTypePostCD, strconv.Itoa(pipelineId))
	if err != nil && err != pg.ErrNoRows {
		impl.logger.Errorw("error in fetching custom Tag precd")
		return nil, err
	}
	if customTagPreCD != nil && customTagPreCD.Id > 0 {
		customTag = &bean.CustomTagData{TagPattern: customTagPreCD.TagPattern,
			CounterX: customTagPreCD.AutoIncreasingNumber,
			Enabled:  customTagPreCD.Enabled,
		}
		customTagStage = repository5.PIPELINE_STAGE_TYPE_PRE_CD
		customTagEnabled = customTagPreCD.Enabled
	} else if customTagPostCD != nil && customTagPostCD.Id > 0 {
		customTag = &bean.CustomTagData{TagPattern: customTagPostCD.TagPattern,
			CounterX: customTagPostCD.AutoIncreasingNumber,
			Enabled:  customTagPostCD.Enabled,
		}
		customTagStage = repository5.PIPELINE_STAGE_TYPE_POST_CD
		customTagEnabled = customTagPostCD.Enabled
	}

	digestConfigurationRequest := imageDigestPolicy.DigestPolicyConfigurationRequest{
		ClusterId:     environment.ClusterId,
		EnvironmentId: environment.Id,
		PipelineId:    pipelineId,
	}
	digestPolicyConfigurations, err := impl.imageDigestPolicyService.GetDigestPolicyConfigurations(digestConfigurationRequest)
	if err != nil {
		impl.logger.Errorw("error in checking if isImageDigestPolicyConfiguredForPipeline", "err", err, "clusterId", environment.ClusterId, "envId", environment.Id, "pipelineId", pipelineId)
		return nil, err
	}

	cdPipeline = &bean.CDPipelineConfigObject{
		Id:                            dbPipeline.Id,
		Name:                          dbPipeline.Name,
		EnvironmentId:                 dbPipeline.EnvironmentId,
		EnvironmentName:               environment.Name,
		CiPipelineId:                  dbPipeline.CiPipelineId,
		DeploymentTemplate:            deploymentTemplate,
		TriggerType:                   dbPipeline.TriggerType,
		Strategies:                    strategiesBean,
		PreStage:                      preStage,
		PostStage:                     postStage,
		PreStageConfigMapSecretNames:  preStageConfigmapSecrets,
		PostStageConfigMapSecretNames: postStageConfigmapSecrets,
		RunPreStageInEnv:              dbPipeline.RunPreStageInEnv,
		RunPostStageInEnv:             dbPipeline.RunPostStageInEnv,
		CdArgoSetup:                   environment.Cluster.CdArgoSetup,
		ParentPipelineId:              appWorkflowMapping.ParentId,
		ParentPipelineType:            appWorkflowMapping.ParentType,
		DeploymentAppType:             dbPipeline.DeploymentAppType,
		DeploymentAppCreated:          dbPipeline.DeploymentAppCreated,
		UserApprovalConf:              approvalConfig,
		IsVirtualEnvironment:          dbPipeline.Environment.IsVirtualEnvironment,
		ContainerRegistryName:         containerRegistryName,
		RepoName:                      repoName,
		ManifestStorageType:           manifestStorageType,
		CustomTagObject:               customTag,
		CustomTagStage:                &customTagStage,
		EnableCustomTag:               customTagEnabled,
		AppId:                         dbPipeline.AppId,
		IsDigestEnforcedForPipeline:   digestPolicyConfigurations.DigestConfiguredForPipeline,
		IsDigestEnforcedForEnv:        digestPolicyConfigurations.DigestConfiguredForEnvOrCluster,
	}
	var preDeployStage *pipelineConfigBean.PipelineStageDto
	var postDeployStage *pipelineConfigBean.PipelineStageDto
	preDeployStage, postDeployStage, err = impl.pipelineStageService.GetCdPipelineStageDataDeepCopy(dbPipeline.Id)
	if err != nil {
		impl.logger.Errorw("error in getting pre/post-CD stage data", "err", err, "cdPipelineId", dbPipeline.Id)
		return nil, err
	}
	cdPipeline.PreDeployStage = preDeployStage
	cdPipeline.PostDeployStage = postDeployStage

	return cdPipeline, err
}

func (impl *CdPipelineConfigServiceImpl) CreateCdPipelines(pipelineCreateRequest *bean.CdPipelines, ctx context.Context) (*bean.CdPipelines, error) {

	// Validation for checking deployment App type
	gitOpsConfigurationStatus, err := impl.gitOpsConfigReadService.IsGitOpsConfigured()

	virtualEnvironmentMap, err := impl.GetVirtualEnvironmentMap(pipelineCreateRequest)
	if err != nil {
		impl.logger.Errorw("error in getting virtual environment map by pipeline id", "err", err)
		return nil, err
	}

	for _, pipeline := range pipelineCreateRequest.Pipelines {
		// skip creation of pipeline if envId is not set
		if pipeline.EnvironmentId <= 0 {
			continue
		}
		// if no deployment app type sent from user then we'll not validate
		deploymentConfig, err := impl.devtronAppCMCSService.GetDeploymentConfigMap(pipeline.EnvironmentId)
		if err != nil {
			return nil, err
		}
		err = impl.SetPipelineDeploymentAppType(pipelineCreateRequest, gitOpsConfigurationStatus.IsGitOpsConfigured, virtualEnvironmentMap, deploymentConfig)
		if err != nil {
			return nil, err
		}
		if err := impl.validateDeploymentAppType(pipeline, deploymentConfig); err != nil {
			impl.logger.Errorw("validation error in creating pipeline", "name", pipeline.Name, "err", err)
			return nil, err
		}
	}

	isGitOpsRequiredForCD := impl.IsGitOpsRequiredForCD(pipelineCreateRequest)
	app, err := impl.appRepo.FindById(pipelineCreateRequest.AppId)
	if err != nil {
		impl.logger.Errorw("app not found", "err", err, "appId", pipelineCreateRequest.AppId)
		return nil, err
	}
	_, err = impl.ValidateCDPipelineRequest(pipelineCreateRequest, gitOpsConfigurationStatus.IsGitOpsConfigured, isGitOpsRequiredForCD, virtualEnvironmentMap)
	if err != nil {
		return nil, err
	}

	// TODO: creating git repo for all apps irrespective of acd or helm
	if gitOpsConfigurationStatus.IsGitOpsConfigured && isGitOpsRequiredForCD && !pipelineCreateRequest.IsCloneAppReq {
		chart, err := impl.chartService.FindLatestChartForAppByAppId(app.Id)
		if err != nil {
			impl.logger.Errorw("Error in fetching latest chart for pipeline", "err", err, "appId", app.Id)
			return nil, err
		}
		if gitOps.IsGitOpsRepoNotConfigured(chart.GitRepoUrl) {
			if gitOpsConfigurationStatus.AllowCustomRepository || chart.IsCustomGitRepository {
				apiErr := &util.ApiError{
					HttpStatusCode:  http.StatusConflict,
					UserMessage:     pipelineConfig.GITOPS_REPO_NOT_CONFIGURED,
					InternalMessage: pipelineConfig.GITOPS_REPO_NOT_CONFIGURED,
				}
				return nil, apiErr
			}
			_, chartGitAttr, err := impl.appService.CreateGitopsRepo(app, pipelineCreateRequest.UserId)
			if err != nil {
				impl.logger.Errorw("error in creating git repo", "err", err)
				return nil, fmt.Errorf("Create GitOps repository error: %s", err.Error())
			}
			err = impl.RegisterInACD(ctx, chartGitAttr, pipelineCreateRequest.UserId)
			if err != nil {
				impl.logger.Errorw("error in registering app in acd", "err", err)
				return nil, err
			}
			// below function will update gitRepoUrl for charts if user has not already provided gitOps repoURL
			err = impl.chartService.ConfigureGitOpsRepoUrl(pipelineCreateRequest.AppId, chartGitAttr.RepoUrl, chartGitAttr.ChartLocation, false, pipelineCreateRequest.UserId)
			if err != nil {
				impl.logger.Errorw("error in updating git repo url in charts", "err", err)
				return nil, err
			}
		}
	}

	for _, pipeline := range pipelineCreateRequest.Pipelines {

		id, err := impl.createCdPipeline(ctx, app, pipeline, pipelineCreateRequest.UserId)
		if err != nil {
			impl.logger.Errorw("error in creating pipeline", "name", pipeline.Name, "err", err)
			return nil, err
		}
		pipeline.Id = id
		// go for stage creation if pipeline is created above
		if pipeline.Id > 0 {
			// creating pipeline_stage entry here after tx commit due to FK issue
			if pipeline.PreDeployStage != nil && len(pipeline.PreDeployStage.Steps) > 0 {
				err = impl.pipelineStageService.CreatePipelineStage(pipeline.PreDeployStage, repository5.PIPELINE_STAGE_TYPE_PRE_CD, id, pipelineCreateRequest.UserId)
				if err != nil {
					impl.logger.Errorw("error in creating pre-cd stage", "err", err, "preCdStage", pipeline.PreDeployStage, "pipelineId", id)
					return nil, err
				}
			}
			if pipeline.PostDeployStage != nil && len(pipeline.PostDeployStage.Steps) > 0 {
				err = impl.pipelineStageService.CreatePipelineStage(pipeline.PostDeployStage, repository5.PIPELINE_STAGE_TYPE_POST_CD, id, pipelineCreateRequest.UserId)
				if err != nil {
					impl.logger.Errorw("error in creating post-cd stage", "err", err, "postCdStage", pipeline.PostDeployStage, "pipelineId", id)
					return nil, err
				}
			}
		}
	}
	return pipelineCreateRequest, nil
}

func (impl *CdPipelineConfigServiceImpl) CDPipelineCustomTagDBOperations(pipeline *bean.CDPipelineConfigObject) error {

	if pipeline.EnableCustomTag && (pipeline.CustomTagObject != nil && len(pipeline.CustomTagObject.TagPattern) == 0) {
		return fmt.Errorf("please provide custom tag data if tag is enabled")
	}
	if pipeline.CustomTagObject != nil && pipeline.CustomTagObject.CounterX < 0 {
		return fmt.Errorf("value of {x} cannot be negative")
	}
	if !pipeline.EnableCustomTag {
		// disable custom tag if exist
		err := impl.DisableCustomTag(pipeline)
		if err != nil {
			return err
		}
		return nil
	} else {
		err := impl.SaveOrUpdateCustomTagForCDPipeline(pipeline)
		if err != nil {
			impl.logger.Errorw("error in creating custom tag for pipeline stage", "err", err)
			return err
		}
	}
	if *pipeline.CustomTagStage == repository5.PIPELINE_STAGE_TYPE_POST_CD {
		// delete entry for post stage if any
		preCDStageName := repository5.PIPELINE_STAGE_TYPE_PRE_CD
		err := impl.DeleteCustomTagByPipelineStageType(&preCDStageName, pipeline.Id)
		if err != nil {
			return err
		}
	} else if *pipeline.CustomTagStage == repository5.PIPELINE_STAGE_TYPE_PRE_CD {
		postCdStageName := repository5.PIPELINE_STAGE_TYPE_POST_CD
		err := impl.DeleteCustomTagByPipelineStageType(&postCdStageName, pipeline.Id)
		if err != nil {
			return err
		}
	}
	return nil
}

func (impl *CdPipelineConfigServiceImpl) DeleteCustomTag(pipeline *bean.CDPipelineConfigObject) error {
	preStage := repository5.PIPELINE_STAGE_TYPE_PRE_CD
	postStage := repository5.PIPELINE_STAGE_TYPE_POST_CD
	err := impl.DeleteCustomTagByPipelineStageType(&preStage, pipeline.Id)
	if err != nil {
		return err
	}
	err = impl.DeleteCustomTagByPipelineStageType(&postStage, pipeline.Id)
	if err != nil {
		return err
	}
	return nil
}

func (impl *CdPipelineConfigServiceImpl) DisableCustomTag(pipeline *bean.CDPipelineConfigObject) error {
	preStage := repository5.PIPELINE_STAGE_TYPE_PRE_CD
	postStage := repository5.PIPELINE_STAGE_TYPE_POST_CD
	err := impl.DisableCustomTagByPipelineStageType(&preStage, pipeline.Id)
	if err != nil {
		return err
	}
	err = impl.DisableCustomTagByPipelineStageType(&postStage, pipeline.Id)
	if err != nil {
		return err
	}
	return nil
}

func (impl *CdPipelineConfigServiceImpl) DeleteCustomTagByPipelineStageType(pipelineStageType *repository5.PipelineStageType, pipelineId int) error {
	err := impl.customTagService.DeleteCustomTagIfExists(
		bean2.CustomTag{EntityKey: getEntityTypeByPipelineStageType(*pipelineStageType),
			EntityValue: fmt.Sprintf("%d", pipelineId),
		})
	if err != nil {
		impl.logger.Errorw("error in deleting custom tag for pre stage", "err", err, "pipeline-id", pipelineId)
		return err
	}
	return nil
}

func (impl *CdPipelineConfigServiceImpl) DisableCustomTagByPipelineStageType(pipelineStageType *repository5.PipelineStageType, pipelineId int) error {
	err := impl.customTagService.DisableCustomTagIfExist(
		bean2.CustomTag{EntityKey: getEntityTypeByPipelineStageType(*pipelineStageType),
			EntityValue: fmt.Sprintf("%d", pipelineId),
		})
	if err != nil {
		impl.logger.Errorw("error in deleting custom tag for pre stage", "err", err, "pipeline-id", pipelineId)
		return err
	}
	return nil
}

func (impl *CdPipelineConfigServiceImpl) SaveOrUpdateCustomTagForCDPipeline(pipeline *bean.CDPipelineConfigObject) error {
	customTag, err := impl.ParseCustomTagPatchRequest(pipeline)
	if err != nil {
		impl.logger.Errorw("err", err)
		return err
	}
	err = impl.customTagService.CreateOrUpdateCustomTag(customTag)
	if err != nil {
		impl.logger.Errorw("error in creating custom tag", "err", err)
		return err
	}
	return nil
}

func (impl *CdPipelineConfigServiceImpl) ParseCustomTagPatchRequest(pipelineRequest *bean.CDPipelineConfigObject) (*bean2.CustomTag, error) {
	entityType := getEntityTypeByPipelineStageType(*pipelineRequest.CustomTagStage)
	if entityType == 0 {
		return nil, fmt.Errorf("invalid stage for cd pipeline custom tag; pipelineStageType: %s ", string(*pipelineRequest.CustomTagStage))
	}
	customTag := &bean2.CustomTag{
		EntityKey:            entityType,
		EntityValue:          fmt.Sprintf("%d", pipelineRequest.Id),
		TagPattern:           pipelineRequest.CustomTagObject.TagPattern,
		AutoIncreasingNumber: pipelineRequest.CustomTagObject.CounterX,
		Metadata:             "",
		Enabled:              pipelineRequest.EnableCustomTag,
	}
	return customTag, nil
}

func getEntityTypeByPipelineStageType(pipelineStageType repository5.PipelineStageType) (customTagEntityType int) {
	switch pipelineStageType {
	case repository5.PIPELINE_STAGE_TYPE_PRE_CD:
		customTagEntityType = pipelineConfigBean.EntityTypePreCD
	case repository5.PIPELINE_STAGE_TYPE_POST_CD:
		customTagEntityType = pipelineConfigBean.EntityTypePostCD
	default:
		customTagEntityType = pipelineConfigBean.EntityNull
	}
	return customTagEntityType
}

func (impl *CdPipelineConfigServiceImpl) PatchCdPipelines(cdPipelines *bean.CDPatchRequest, ctx context.Context) (*bean.CdPipelines, error) {
	pipelineRequest := &bean.CdPipelines{
		UserId:    cdPipelines.UserId,
		AppId:     cdPipelines.AppId,
		Pipelines: []*bean.CDPipelineConfigObject{cdPipelines.Pipeline},
	}
	deleteAction := bean.CASCADE_DELETE
	if cdPipelines.ForceDelete {
		deleteAction = bean.FORCE_DELETE
	} else if cdPipelines.NonCascadeDelete {
		deleteAction = bean.NON_CASCADE_DELETE
	}
	switch cdPipelines.Action {
	case bean.CD_CREATE:
		return impl.CreateCdPipelines(pipelineRequest, ctx)
	case bean.CD_UPDATE:
		err := impl.updateCdPipeline(ctx, cdPipelines.AppId, cdPipelines.Pipeline, cdPipelines.UserId)
		return pipelineRequest, err
	case bean.CD_DELETE:
		pipeline, err := impl.pipelineRepository.FindById(cdPipelines.Pipeline.Id)
		if err != nil {
			impl.logger.Errorw("error in getting cd pipeline by id", "err", err, "id", cdPipelines.Pipeline.Id)
			return pipelineRequest, err
		}
		deleteResponse, err := impl.DeleteCdPipeline(pipeline, ctx, deleteAction, false, cdPipelines.UserId)
		pipelineRequest.AppDeleteResponse = deleteResponse
		return pipelineRequest, err
	case bean.CD_DELETE_PARTIAL:
		pipeline, err := impl.pipelineRepository.FindById(cdPipelines.Pipeline.Id)
		if err != nil {
			impl.logger.Errorw("error in getting cd pipeline by id", "err", err, "id", cdPipelines.Pipeline.Id)
			return pipelineRequest, err
		}
		deleteResponse, err := impl.DeleteCdPipelinePartial(pipeline, ctx, deleteAction, cdPipelines.UserId)
		pipelineRequest.AppDeleteResponse = deleteResponse
		return pipelineRequest, err
	default:
		return nil, &util.ApiError{Code: "404", HttpStatusCode: 404, UserMessage: "operation not supported"}
	}
}

func (impl *CdPipelineConfigServiceImpl) hasLinkedCDWorkflowMappings(cdPipelineId int) (bool, error) {
	linkedPipelines, err := impl.ciPipelineRepository.FindByParentIdAndType(cdPipelineId, string(CiPipeline.LINKED_CD))
	if err != nil && err != pg.ErrNoRows {
		impl.logger.Errorw("error in finding linked CD pipelines", "err", err, "cdPipelineId", cdPipelineId)
		return true, err
	}
	return len(linkedPipelines) != 0, nil
}

func (impl *CdPipelineConfigServiceImpl) DeleteCdPipeline(pipeline *pipelineConfig.Pipeline, ctx context.Context, deleteAction int, deleteFromAcd bool, userId int32) (*bean.AppDeleteResponseDTO, error) {
	cascadeDelete := true
	forceDelete := false
	deleteResponse := &bean.AppDeleteResponseDTO{
		DeleteInitiated:  false,
		ClusterReachable: true,
	}
	if deleteAction == bean.FORCE_DELETE {
		forceDelete = true
		cascadeDelete = false
	} else if deleteAction == bean.NON_CASCADE_DELETE {
		cascadeDelete = false
	}
	// updating cluster reachable flag
	clusterBean, err := impl.clusterRepository.FindById(pipeline.Environment.ClusterId)
	if err != nil {
		impl.logger.Errorw("error in getting cluster details", "err", err, "clusterId", pipeline.Environment.ClusterId)
	}
	deleteResponse.ClusterName = clusterBean.ClusterName
	if len(clusterBean.ErrorInConnecting) > 0 {
		deleteResponse.ClusterReachable = false
	}

	// getting linked CD pipelines
	hasLinkedCDPipelines, err := impl.hasLinkedCDWorkflowMappings(pipeline.Id)
	if err != nil {
		return deleteResponse, err
	}
	// getting children CD pipeline details
	childNodes, err := impl.appWorkflowRepository.FindWFCDMappingByParentCDPipelineId(pipeline.Id)
	if err != nil && err != pg.ErrNoRows {
		impl.logger.Errorw("error in getting children cd details", "err", err)
		return deleteResponse, err
	} else if hasLinkedCDPipelines {
		impl.logger.Debugw("cannot delete cd pipeline, contains linked CD")
		return deleteResponse, models3.ValidationError{Err: fmt.Errorf("This deployment pipeline cannot be deleted as it is being used as image source in another workflow.")}
	}

	// getting deployment group for this pipeline
	deploymentGroupNames, err := impl.deploymentGroupRepository.GetNamesByAppIdAndEnvId(pipeline.EnvironmentId, pipeline.AppId)
	if err != nil && err != pg.ErrNoRows {
		impl.logger.Errorw("error in getting deployment group names by appId and envId", "err", err)
		return deleteResponse, err
	} else if len(deploymentGroupNames) > 0 {
		groupNamesByte, err := json.Marshal(deploymentGroupNames)
		if err != nil {
			impl.logger.Errorw("error in marshaling deployment group names", "err", err, "deploymentGroupNames", deploymentGroupNames)
		}
		impl.logger.Debugw("cannot delete cd pipeline, is being used in deployment group")
		return deleteResponse, fmt.Errorf("Please remove this CD pipeline from deployment groups : %s", string(groupNamesByte))
	}
	dbConnection := impl.pipelineRepository.GetConnection()
	tx, err := dbConnection.Begin()
	if err != nil {
		return deleteResponse, err
	}
	// Rollback tx on error.
	defer tx.Rollback()
	if err = impl.ciCdPipelineOrchestrator.DeleteCdPipeline(pipeline.Id, userId, tx); err != nil {
		impl.logger.Errorw("err in deleting pipeline from db", "id", pipeline, "err", err)
		return deleteResponse, err
	}
	// delete entry in app_status table
	err = impl.appStatusRepository.Delete(tx, pipeline.AppId, pipeline.EnvironmentId)
	if err != nil && err != pg.ErrNoRows {
		impl.logger.Errorw("err in deleting app_status from db", "appId", pipeline.AppId, "envId", pipeline.EnvironmentId, "err", err)
		return deleteResponse, err
	}
	// delete app workflow mapping
	appWorkflowMapping, err := impl.appWorkflowRepository.FindWFCDMappingByCDPipelineId(pipeline.Id)
	if err != nil {
		impl.logger.Errorw("error in deleting workflow mapping", "err", err)
		return deleteResponse, err
	}
	if appWorkflowMapping.ParentType == appWorkflow.WEBHOOK && len(childNodes) == 0 {
		childNodes, err := impl.appWorkflowRepository.FindWFCDMappingByExternalCiId(appWorkflowMapping.ParentId)
		if err != nil && !util.IsErrNoRows(err) {
			impl.logger.Errorw("error in fetching external ci", "err", err)
			return deleteResponse, err
		}
		noOtherChildNodes := true
		for _, childNode := range childNodes {
			if appWorkflowMapping.Id != childNode.Id {
				noOtherChildNodes = false
			}
		}
		if noOtherChildNodes {
			externalCiPipeline, err := impl.ciPipelineRepository.FindExternalCiById(appWorkflowMapping.ParentId)
			if err != nil {
				impl.logger.Errorw("error in deleting workflow mapping", "err", err)
				return deleteResponse, err
			}
			externalCiPipeline.Active = false
			externalCiPipeline.UpdatedOn = time.Now()
			externalCiPipeline.UpdatedBy = userId
			_, err = impl.ciPipelineRepository.UpdateExternalCi(externalCiPipeline, tx)
			if err != nil {
				impl.logger.Errorw("error in deleting workflow mapping", "err", err)
				return deleteResponse, err
			}

			appWorkflow, err := impl.appWorkflowRepository.FindById(appWorkflowMapping.AppWorkflowId)
			if err != nil {
				impl.logger.Errorw("error in deleting workflow mapping", "err", err)
				return deleteResponse, err
			}
			err = impl.appWorkflowRepository.DeleteAppWorkflow(appWorkflow, tx)
			if err != nil {
				impl.logger.Errorw("error in deleting workflow mapping", "err", err)
				return deleteResponse, err
			}
		}
	}
	appWorkflowMapping.UpdatedBy = userId
	appWorkflowMapping.UpdatedOn = time.Now()
	err = impl.appWorkflowRepository.DeleteAppWorkflowMapping(appWorkflowMapping, tx)
	if err != nil {
		impl.logger.Errorw("error in deleting workflow mapping", "err", err)
		return deleteResponse, err
	}

	if len(childNodes) > 0 {
		err = impl.appWorkflowRepository.UpdateParentComponentDetails(tx, appWorkflowMapping.ComponentId, appWorkflowMapping.Type, appWorkflowMapping.ParentId, appWorkflowMapping.ParentType, nil)
		if err != nil {
			impl.logger.Errorw("error updating wfm for children pipelines of pipeline", "err", err, "id", appWorkflowMapping.Id)
			return deleteResponse, err
		}
	}

	if pipeline.PreStageConfig != "" {
		err = impl.prePostCdScriptHistoryService.CreatePrePostCdScriptHistory(pipeline, tx, repository4.PRE_CD_TYPE, false, 0, time.Time{})
		if err != nil {
			impl.logger.Errorw("error in creating pre cd script entry", "err", err, "pipeline", pipeline)
			return deleteResponse, err
		}
	}
	if pipeline.PostStageConfig != "" {
		err = impl.prePostCdScriptHistoryService.CreatePrePostCdScriptHistory(pipeline, tx, repository4.POST_CD_TYPE, false, 0, time.Time{})
		if err != nil {
			impl.logger.Errorw("error in creating post cd script entry", "err", err, "pipeline", pipeline)
			return deleteResponse, err
		}
	}
	cdPipelinePluginDeleteReq, err := impl.GetCdPipelineById(pipeline.Id)
	if err != nil {
		impl.logger.Errorw("error in getting cdPipeline by id", "err", err, "id", pipeline.Id)
		return deleteResponse, err
	}
	if cdPipelinePluginDeleteReq.PreDeployStage != nil && cdPipelinePluginDeleteReq.PreDeployStage.Id > 0 {
		// deleting pre-stage
		err = impl.pipelineStageService.DeletePipelineStage(cdPipelinePluginDeleteReq.PreDeployStage, userId, tx)
		if err != nil {
			impl.logger.Errorw("error in deleting pre-CD stage", "err", err, "preDeployStage", cdPipelinePluginDeleteReq.PreDeployStage)
			return deleteResponse, err
		}
	}
	if cdPipelinePluginDeleteReq.PostDeployStage != nil && cdPipelinePluginDeleteReq.PostDeployStage.Id > 0 {
		// deleting post-stage
		err = impl.pipelineStageService.DeletePipelineStage(cdPipelinePluginDeleteReq.PostDeployStage, userId, tx)
		if err != nil {
			impl.logger.Errorw("error in deleting post-CD stage", "err", err, "postDeployStage", cdPipelinePluginDeleteReq.PostDeployStage)
			return deleteResponse, err
		}
	}
	// delete manifest push config if exists
	if util.IsManifestPush(pipeline.DeploymentAppType) {
		manifestPushConfig, err := impl.manifestPushConfigRepository.GetManifestPushConfigByAppIdAndEnvId(pipeline.AppId, pipeline.EnvironmentId)
		if err != nil {
			impl.logger.Errorw("error in getting manifest push config by appId and envId", "appId", pipeline.AppId, "envId", pipeline.EnvironmentId, "err", err)
			return deleteResponse, err
		}
		if manifestPushConfig.Id != 0 {
			manifestPushConfig.Deleted = true
			err = impl.manifestPushConfigRepository.UpdateConfig(manifestPushConfig)
			if err != nil {
				impl.logger.Errorw("error in updating config for oci helm repo", "err", err)
				return deleteResponse, err
			}
		}
	}
	if cdPipelinePluginDeleteReq.PreDeployStage != nil {
		tag := bean2.CustomTag{
			EntityKey:   pipelineConfigBean.EntityTypePreCD,
			EntityValue: strconv.Itoa(pipeline.Id),
		}
		err = impl.customTagService.DeleteCustomTagIfExists(tag)
		if err != nil {
			impl.logger.Errorw("error in deleting custom tag for pre-cd stage", "Err", err, "cd-pipeline-id", pipeline.Id)
		}
	}
	if cdPipelinePluginDeleteReq.PostDeployStage != nil {
		tag := bean2.CustomTag{
			EntityKey:   pipelineConfigBean.EntityTypePostCD,
			EntityValue: strconv.Itoa(pipeline.Id),
		}
		err = impl.customTagService.DeleteCustomTagIfExists(tag)
		if err != nil {
			impl.logger.Errorw("error in deleting custom tag for pre-cd stage", "Err", err, "cd-pipeline-id", pipeline.Id)
		}
	}
	_, err = impl.imageDigestPolicyService.DeletePolicyForPipeline(tx, pipeline.Id, userId)
	if err != nil {
		impl.logger.Errorw("error in deleting imageDigestPolicy for pipeline", "err", err, "pipelineId", pipeline.Id)
		return nil, err
	}
	// delete app from argo cd, if created
	if pipeline.DeploymentAppCreated == true {
		deploymentAppName := fmt.Sprintf("%s-%s", pipeline.App.AppName, pipeline.Environment.Name)
		if util.IsAcdApp(pipeline.DeploymentAppType) {
			if !deleteResponse.ClusterReachable {
				impl.logger.Errorw("cluster connection error", "err", clusterBean.ErrorInConnecting)
				if cascadeDelete {
					return deleteResponse, nil
				}
			}
			impl.logger.Debugw("acd app is already deleted for this pipeline", "pipeline", pipeline)
			if deleteFromAcd {
				req := &application2.ApplicationDeleteRequest{
					Name:    &deploymentAppName,
					Cascade: &cascadeDelete,
				}
				if _, err := impl.application.Delete(ctx, req); err != nil {
					impl.logger.Errorw("err in deleting pipeline on argocd", "id", pipeline, "err", err)

					if forceDelete {
						impl.logger.Warnw("error while deletion of app in acd, continue to delete in db as this operation is force delete", "error", err)
					} else {
						// statusError, _ := err.(*errors2.StatusError)
						if cascadeDelete && strings.Contains(err.Error(), "code = NotFound") {
							err = &util.ApiError{
								UserMessage:     "Could not delete as application not found in argocd",
								InternalMessage: err.Error(),
							}
						} else {
							err = &util.ApiError{
								UserMessage:     "Could not delete application",
								InternalMessage: err.Error(),
							}
						}
						return deleteResponse, err
					}
				}
				impl.logger.Infow("app deleted from argocd", "id", pipeline.Id, "pipelineName", pipeline.Name, "app", deploymentAppName)
			}
		} else if util.IsHelmApp(pipeline.DeploymentAppType) {
			err = impl.DeleteHelmTypePipelineDeploymentApp(ctx, forceDelete, pipeline)
			if err != nil {
				impl.logger.Errorw("error, DeleteHelmTypePipelineDeploymentApp", "err", err, "pipelineId", pipeline.Id)
				return deleteResponse, err

			}
		}
	}
	err = tx.Commit()
	if err != nil {
		impl.logger.Errorw("error in committing db transaction", "err", err)
		return deleteResponse, err
	}
	deleteResponse.DeleteInitiated = true
	impl.pipelineConfigEventPublishService.PublishCDPipelineDelete(pipeline.Id, userId)

	go func() {
		errInResourceDelete := impl.devtronResourceService.DeleteObjectAndItsDependency(pipeline.Id, bean5.DevtronResourceCdPipeline, "", bean5.DevtronResourceVersion1, userId)
		if errInResourceDelete != nil {
			impl.logger.Errorw("error in deleting cd pipeline resource and dependency data", "err", err, "pipelineId", pipeline.Id)
		}
	}()
	return deleteResponse, nil
}

func (impl *CdPipelineConfigServiceImpl) DeleteHelmTypePipelineDeploymentApp(ctx context.Context, forceDelete bool, pipeline *pipelineConfig.Pipeline) error {
	deploymentAppName := fmt.Sprintf("%s-%s", pipeline.App.AppName, pipeline.Environment.Name)
	appIdentifier := &client.AppIdentifier{
		ClusterId:   pipeline.Environment.ClusterId,
		ReleaseName: deploymentAppName,
		Namespace:   pipeline.Environment.Namespace,
	}
	deleteResourceResponse, err := impl.helmAppService.DeleteApplication(ctx, appIdentifier)
	if forceDelete || errors3.As(err, &models2.NamespaceNotExistError{}) {
		impl.logger.Warnw("error while deletion of helm application, ignore error and delete from db since force delete req", "error", err, "pipelineId", pipeline.Id)
	} else {
		if err != nil {
			impl.logger.Errorw("error in deleting helm application", "error", err, "appIdentifier", appIdentifier)
			return err
		}
		if deleteResourceResponse == nil || !deleteResourceResponse.GetSuccess() {
			return errors2.New("delete application response unsuccessful")
		}
	}
	return nil
}

func (impl *CdPipelineConfigServiceImpl) DeleteACDAppCdPipelineWithNonCascade(pipeline *pipelineConfig.Pipeline, ctx context.Context, forceDelete bool, userId int32) error {
	if forceDelete {
		_, err := impl.DeleteCdPipeline(pipeline, ctx, bean.FORCE_DELETE, false, userId)
		return err
	}
	// delete app from argo cd with non-cascade, if created
	if pipeline.DeploymentAppCreated && util.IsAcdApp(pipeline.DeploymentAppType) {
		appDetails, err := impl.appRepo.FindById(pipeline.AppId)
		deploymentAppName := fmt.Sprintf("%s-%s", appDetails.AppName, pipeline.Environment.Name)
		impl.logger.Debugw("acd app is already deleted for this pipeline", "pipeline", pipeline)
		cascadeDelete := false
		req := &application2.ApplicationDeleteRequest{
			Name:    &deploymentAppName,
			Cascade: &cascadeDelete,
		}
		if _, err = impl.application.Delete(ctx, req); err != nil {
			impl.logger.Errorw("err in deleting pipeline on argocd", "id", pipeline, "err", err)
			// statusError, _ := err.(*errors2.StatusError)
			if !strings.Contains(err.Error(), "code = NotFound") {
				err = &util.ApiError{
					UserMessage:     "Could not delete application",
					InternalMessage: err.Error(),
				}
				return err
			}
		}

	}
	return nil
}

func (impl *CdPipelineConfigServiceImpl) GetTriggerViewCdPipelinesForApp(appId int) (cdPipelines *bean.CdPipelines, err error) {
	triggerViewCdPipelinesResp, err := impl.ciCdPipelineOrchestrator.GetCdPipelinesForApp(appId)
	if err != nil {
		impl.logger.Errorw("error in fetching triggerViewCdPipelinesResp by appId", "err", err, "appId", appId)
		return triggerViewCdPipelinesResp, err
	}
	var dbPipelineIds []int
	for _, dbPipeline := range triggerViewCdPipelinesResp.Pipelines {
		dbPipelineIds = append(dbPipelineIds, dbPipeline.Id)
	}

	// construct strategiesMapping to get all strategies against pipelineId
	strategiesMapping, err := impl.getStrategiesMapping(dbPipelineIds)
	if err != nil {
		return triggerViewCdPipelinesResp, err
	}
	for _, dbPipeline := range triggerViewCdPipelinesResp.Pipelines {
		var strategies []*chartConfig.PipelineStrategy
		var deploymentTemplate chartRepoRepository.DeploymentStrategy
		if len(strategiesMapping[dbPipeline.Id]) != 0 {
			strategies = strategiesMapping[dbPipeline.Id]
		}
		for _, item := range strategies {
			if item.Default {
				deploymentTemplate = item.Strategy
			}
		}
		dbPipeline.DeploymentTemplate = deploymentTemplate
	}

	return triggerViewCdPipelinesResp, err
}

func (impl *CdPipelineConfigServiceImpl) GetCdPipelinesForApp(appId int) (cdPipelines *bean.CdPipelines, err error) {
	cdPipelines, err = impl.ciCdPipelineOrchestrator.GetCdPipelinesForApp(appId)
	if err != nil {
		impl.logger.Errorw("error in fetching cd Pipelines for appId", "err", err, "appId", appId)
		return nil, err
	}
	var envIds []*int
	var dbPipelineIds []int
	for _, dbPipeline := range cdPipelines.Pipelines {
		envIds = append(envIds, &dbPipeline.EnvironmentId)
		dbPipelineIds = append(dbPipelineIds, dbPipeline.Id)
	}
	if len(envIds) == 0 || len(dbPipelineIds) == 0 {
		return cdPipelines, nil
	}
	envMapping := make(map[int]*repository2.Environment)
	appWorkflowMapping := make(map[int]*appWorkflow.AppWorkflowMapping)

	envs, err := impl.environmentRepository.FindByIds(envIds)
	if err != nil && errors.IsNotFound(err) {
		impl.logger.Errorw("error in fetching environments", "err", err)
		return cdPipelines, err
	}
	// creating map for envId and respective env
	for _, env := range envs {
		envMapping[env.Id] = env
	}
	strategiesMapping, err := impl.getStrategiesMapping(dbPipelineIds)
	if err != nil {
		return cdPipelines, err
	}
	appWorkflowMappings, err := impl.appWorkflowRepository.FindByCDPipelineIds(dbPipelineIds)
	if err != nil {
		impl.logger.Errorw("error in fetching app workflow mappings by pipelineIds", "err", err)
		return nil, err
	}
	for _, appWorkflow := range appWorkflowMappings {
		appWorkflowMapping[appWorkflow.ComponentId] = appWorkflow
	}

	var pipelines []*bean.CDPipelineConfigObject
	for _, dbPipeline := range cdPipelines.Pipelines {
		environment := &repository2.Environment{}
		var strategies []*chartConfig.PipelineStrategy
		appToWorkflowMapping := &appWorkflow.AppWorkflowMapping{}

		if envMapping[dbPipeline.EnvironmentId] != nil {
			environment = envMapping[dbPipeline.EnvironmentId]
		}
		if len(strategiesMapping[dbPipeline.Id]) != 0 {
			strategies = strategiesMapping[dbPipeline.Id]
		}
		if appWorkflowMapping[dbPipeline.Id] != nil {
			appToWorkflowMapping = appWorkflowMapping[dbPipeline.Id]
		}
		var strategiesBean []bean.Strategy
		var deploymentTemplate chartRepoRepository.DeploymentStrategy
		for _, item := range strategies {
			strategiesBean = append(strategiesBean, bean.Strategy{
				Config:             []byte(item.Config),
				DeploymentTemplate: item.Strategy,
				Default:            item.Default,
			})

			if item.Default {
				deploymentTemplate = item.Strategy
			}
		}
		var customTag *bean.CustomTagData
		var customTagStage repository5.PipelineStageType
		var customTagEnabled bool
		customTagPreCD, err := impl.customTagService.GetActiveCustomTagByEntityKeyAndValue(pipelineConfigBean.EntityTypePreCD, strconv.Itoa(dbPipeline.Id))
		if err != nil && err != pg.ErrNoRows {
			impl.logger.Errorw("error in fetching custom Tag precd")
			return nil, err
		}
		customTagPostCD, err := impl.customTagService.GetActiveCustomTagByEntityKeyAndValue(pipelineConfigBean.EntityTypePostCD, strconv.Itoa(dbPipeline.Id))
		if err != nil && err != pg.ErrNoRows {
			impl.logger.Errorw("error in fetching custom Tag precd")
			return nil, err
		}
		if customTagPreCD != nil && customTagPreCD.Id > 0 {
			customTag = &bean.CustomTagData{TagPattern: customTagPreCD.TagPattern,
				CounterX: customTagPreCD.AutoIncreasingNumber,
				Enabled:  customTagPreCD.Enabled,
			}
			customTagStage = repository5.PIPELINE_STAGE_TYPE_PRE_CD
			customTagEnabled = customTagPreCD.Enabled
		} else if customTagPostCD != nil && customTagPostCD.Id > 0 {
			customTag = &bean.CustomTagData{TagPattern: customTagPostCD.TagPattern,
				CounterX: customTagPostCD.AutoIncreasingNumber,
				Enabled:  customTagPostCD.Enabled,
			}
			customTagStage = repository5.PIPELINE_STAGE_TYPE_POST_CD
			customTagEnabled = customTagPostCD.Enabled
		}

		digestConfigurationRequest := imageDigestPolicy.DigestPolicyConfigurationRequest{
			ClusterId:     environment.ClusterId,
			EnvironmentId: environment.Id,
			PipelineId:    dbPipeline.Id,
		}
		digestPolicyConfigurations, err := impl.imageDigestPolicyService.GetDigestPolicyConfigurations(digestConfigurationRequest)
		if err != nil {
			impl.logger.Errorw("error in checking if isImageDigestPolicyConfiguredForPipeline", "err", err, "clusterId", environment.ClusterId, "envId", environment.Id, "pipelineId", dbPipeline.Id)
			return nil, err
		}

		pipeline := &bean.CDPipelineConfigObject{
			Id:                            dbPipeline.Id,
			Name:                          dbPipeline.Name,
			EnvironmentId:                 dbPipeline.EnvironmentId,
			EnvironmentName:               environment.Name,
			Description:                   environment.Description,
			CiPipelineId:                  dbPipeline.CiPipelineId,
			DeploymentTemplate:            deploymentTemplate,
			TriggerType:                   dbPipeline.TriggerType,
			Strategies:                    strategiesBean,
			PreStage:                      dbPipeline.PreStage,
			PostStage:                     dbPipeline.PostStage,
			PreStageConfigMapSecretNames:  dbPipeline.PreStageConfigMapSecretNames,
			PostStageConfigMapSecretNames: dbPipeline.PostStageConfigMapSecretNames,
			RunPreStageInEnv:              dbPipeline.RunPreStageInEnv,
			RunPostStageInEnv:             dbPipeline.RunPostStageInEnv,
			DeploymentAppType:             dbPipeline.DeploymentAppType,
			DeploymentAppCreated:          dbPipeline.DeploymentAppCreated,
			ParentPipelineType:            appToWorkflowMapping.ParentType,
			ParentPipelineId:              appToWorkflowMapping.ParentId,
			DeploymentAppDeleteRequest:    dbPipeline.DeploymentAppDeleteRequest,
			UserApprovalConf:              dbPipeline.UserApprovalConf,
			IsVirtualEnvironment:          dbPipeline.IsVirtualEnvironment,
			ManifestStorageType:           dbPipeline.ManifestStorageType,
			ContainerRegistryName:         dbPipeline.ContainerRegistryName,
			RepoName:                      dbPipeline.RepoName,
			PreDeployStage:                dbPipeline.PreDeployStage,
			PostDeployStage:               dbPipeline.PostDeployStage,
			CustomTagObject:               customTag,
			CustomTagStage:                &customTagStage,
			EnableCustomTag:               customTagEnabled,
			IsDigestEnforcedForPipeline:   digestPolicyConfigurations.DigestConfiguredForPipeline,
			IsDigestEnforcedForEnv:        digestPolicyConfigurations.DigestConfiguredForEnvOrCluster, // will always be false in oss
		}
		pipelines = append(pipelines, pipeline)
	}
	cdPipelines.Pipelines = pipelines
	return cdPipelines, err
}

func (impl *CdPipelineConfigServiceImpl) GetAllCdPipelinesAndEnvDataLite(appId int) ([]*bean.CdPipelineEnvDataResponseDto, error) {
	cdPipelines, err := impl.pipelineRepository.FindActiveByAppIds([]int{appId})
	if err != nil {
		impl.logger.Errorw("error in fetching cdPipelines by appId", "err", err, "appId", appId)
		return nil, err
	}
	resp := make([]*bean.CdPipelineEnvDataResponseDto, 0, len(cdPipelines))
	for _, cdPipeline := range cdPipelines {
		resp = append(resp, &bean.CdPipelineEnvDataResponseDto{
			PipelineId:      cdPipeline.Id,
			PipelineName:    cdPipeline.Name,
			EnvironmentId:   cdPipeline.EnvironmentId,
			EnvironmentName: cdPipeline.Environment.Name,
		})
	}

	return resp, nil
}

func (impl *CdPipelineConfigServiceImpl) GetCdPipelinesForAppAndEnv(appId int, envId int) (cdPipelines *bean.CdPipelines, err error) {
	return impl.ciCdPipelineOrchestrator.GetCdPipelinesForAppAndEnv(appId, envId)
}

func (impl *CdPipelineConfigServiceImpl) GetCdPipelinesByEnvironment(request resourceGroup2.ResourceGroupingRequest, token string) (cdPipelines *bean.CdPipelines, err error) {
	_, span := otel.Tracer("orchestrator").Start(request.Ctx, "cdHandler.authorizationCdPipelinesForResourceGrouping")
	if request.ResourceGroupId > 0 {
		appIds, err := impl.resourceGroupService.GetResourceIdsByResourceGroupId(request.ResourceGroupId)
		if err != nil {
			return nil, err
		}
		// override appIds if already provided app group id in request.
		request.ResourceIds = appIds
	}
	cdPipelines, err = impl.ciCdPipelineOrchestrator.GetCdPipelinesForEnv(request.ParentResourceId, request.ResourceIds)
	if err != nil {
		impl.logger.Errorw("error in fetching pipeline", "err", err)
		return cdPipelines, err
	}
	pipelineIds := make([]int, 0)
	for _, pipeline := range cdPipelines.Pipelines {
		pipelineIds = append(pipelineIds, pipeline.Id)
	}
	if len(pipelineIds) == 0 {
		err = &util.ApiError{Code: "404", HttpStatusCode: 200, UserMessage: "no matching pipeline found"}
		return cdPipelines, err
	}
	// authorization block starts here
	var appObjectArr []string
	var envObjectArr []string
	objects := impl.enforcerUtil.GetAppAndEnvObjectByPipeline(cdPipelines.Pipelines)
	pipelineIds = []int{}
	for _, object := range objects {
		appObjectArr = append(appObjectArr, object[0])
		envObjectArr = append(envObjectArr, object[1])
	}
	appResults, envResults := request.CheckAuthBatch(token, appObjectArr, envObjectArr)
	// authorization block ends here
	span.End()
	var pipelines []*bean.CDPipelineConfigObject
	authorizedPipelines := make(map[int]*bean.CDPipelineConfigObject)
	for _, dbPipeline := range cdPipelines.Pipelines {
		appObject := objects[dbPipeline.Id][0]
		envObject := objects[dbPipeline.Id][1]
		if !(appResults[appObject] && envResults[envObject]) {
			// if user unauthorized, skip items
			continue
		}
		pipelineIds = append(pipelineIds, dbPipeline.Id)
		authorizedPipelines[dbPipeline.Id] = dbPipeline
	}

	pipelineDeploymentTemplate := make(map[int]chartRepoRepository.DeploymentStrategy)
	pipelineWorkflowMapping := make(map[int]*appWorkflow.AppWorkflowMapping)
	if len(pipelineIds) == 0 {
		err = &util.ApiError{Code: "404", HttpStatusCode: 200, UserMessage: "no authorized pipeline found"}
		return cdPipelines, err
	}
	_, span = otel.Tracer("orchestrator").Start(request.Ctx, "cdHandler.GetAllStrategyByPipelineIds")
	strategies, err := impl.pipelineConfigRepository.GetAllStrategyByPipelineIds(pipelineIds)
	span.End()
	if err != nil {
		impl.logger.Errorw("error in fetching strategies", "err", err)
		return cdPipelines, err
	}
	for _, item := range strategies {
		if item.Default {
			pipelineDeploymentTemplate[item.PipelineId] = item.Strategy
		}
	}
	_, span = otel.Tracer("orchestrator").Start(request.Ctx, "cdHandler.FindByCDPipelineIds")
	appWorkflowMappings, err := impl.appWorkflowRepository.FindByCDPipelineIds(pipelineIds)
	span.End()
	if err != nil {
		impl.logger.Errorw("error in fetching workflows", "err", err)
		return nil, err
	}
	for _, item := range appWorkflowMappings {
		pipelineWorkflowMapping[item.ComponentId] = item
	}

	for _, dbPipeline := range authorizedPipelines {
		var customTag *bean.CustomTagData
		var customTagStage repository5.PipelineStageType
		customTagPreCD, err := impl.customTagService.GetActiveCustomTagByEntityKeyAndValue(pipelineConfigBean.EntityTypePreCD, strconv.Itoa(dbPipeline.Id))
		if err != nil && err != pg.ErrNoRows {
			impl.logger.Errorw("error in fetching custom Tag precd")
			return nil, err
		}
		customTagPostCD, err := impl.customTagService.GetActiveCustomTagByEntityKeyAndValue(pipelineConfigBean.EntityTypePostCD, strconv.Itoa(dbPipeline.Id))
		if err != nil && err != pg.ErrNoRows {
			impl.logger.Errorw("error in fetching custom Tag precd")
			return nil, err
		}
		if customTagPreCD != nil && customTagPreCD.Id > 0 {
			customTag = &bean.CustomTagData{TagPattern: customTagPreCD.TagPattern,
				CounterX: customTagPreCD.AutoIncreasingNumber,
			}
			customTagStage = repository5.PIPELINE_STAGE_TYPE_PRE_CD
		} else if customTagPostCD != nil && customTagPostCD.Id > 0 {
			customTag = &bean.CustomTagData{TagPattern: customTagPostCD.TagPattern,
				CounterX: customTagPostCD.AutoIncreasingNumber,
			}
			customTagStage = repository5.PIPELINE_STAGE_TYPE_POST_CD
		}
		isAppLevelGitOpsConfigured, err := impl.chartService.IsGitOpsRepoConfiguredForDevtronApps(dbPipeline.AppId)
		if err != nil {
			impl.logger.Errorw("error in fetching latest chart details for app by appId")
			return nil, err
		}
		pipeline := &bean.CDPipelineConfigObject{
			Id:                            dbPipeline.Id,
			Name:                          dbPipeline.Name,
			EnvironmentId:                 dbPipeline.EnvironmentId,
			EnvironmentName:               dbPipeline.EnvironmentName,
			CiPipelineId:                  dbPipeline.CiPipelineId,
			DeploymentTemplate:            pipelineDeploymentTemplate[dbPipeline.Id],
			TriggerType:                   dbPipeline.TriggerType,
			PreStage:                      dbPipeline.PreStage,
			PostStage:                     dbPipeline.PostStage,
			PreStageConfigMapSecretNames:  dbPipeline.PreStageConfigMapSecretNames,
			PostStageConfigMapSecretNames: dbPipeline.PostStageConfigMapSecretNames,
			RunPreStageInEnv:              dbPipeline.RunPreStageInEnv,
			RunPostStageInEnv:             dbPipeline.RunPostStageInEnv,
			DeploymentAppType:             dbPipeline.DeploymentAppType,
			ParentPipelineType:            pipelineWorkflowMapping[dbPipeline.Id].ParentType,
			ParentPipelineId:              pipelineWorkflowMapping[dbPipeline.Id].ParentId,
			AppName:                       dbPipeline.AppName,
			AppId:                         dbPipeline.AppId,
			UserApprovalConf:              dbPipeline.UserApprovalConf,
			IsVirtualEnvironment:          dbPipeline.IsVirtualEnvironment,
			PreDeployStage:                dbPipeline.PreDeployStage,
			PostDeployStage:               dbPipeline.PostDeployStage,
			CustomTagObject:               customTag,
			CustomTagStage:                &customTagStage,
			IsGitOpsRepoNotConfigured:     !isAppLevelGitOpsConfigured,
		}
		pipelines = append(pipelines, pipeline)
	}
	cdPipelines.Pipelines = pipelines
	return cdPipelines, err
}

func (impl *CdPipelineConfigServiceImpl) GetCdPipelinesByEnvironmentMin(request resourceGroup2.ResourceGroupingRequest, token string) (cdPipelines []*bean.CDPipelineConfigObject, err error) {
	_, span := otel.Tracer("orchestrator").Start(request.Ctx, "cdHandler.authorizationCdPipelinesForResourceGrouping")
	if request.ResourceGroupId > 0 {
		appIds, err := impl.resourceGroupService.GetResourceIdsByResourceGroupId(request.ResourceGroupId)
		if err != nil {
			return cdPipelines, err
		}
		// override appIds if already provided app group id in request.
		request.ResourceIds = appIds
	}
	var pipelines []*pipelineConfig.Pipeline
	if len(request.ResourceIds) > 0 {
		pipelines, err = impl.pipelineRepository.FindActiveByInFilter(request.ParentResourceId, request.ResourceIds)
	} else {
		pipelines, err = impl.pipelineRepository.FindActiveByEnvId(request.ParentResourceId)
	}
	if err != nil {
		impl.logger.Errorw("error in fetching pipelines", "request", request, "err", err)
		return cdPipelines, err
	}
	// authorization block starts here
	var appObjectArr []string
	var envObjectArr []string
	objects := impl.enforcerUtil.GetAppAndEnvObjectByDbPipeline(pipelines)
	for _, object := range objects {
		appObjectArr = append(appObjectArr, object[0])
		envObjectArr = append(envObjectArr, object[1])
	}
	appResults, envResults := request.CheckAuthBatch(token, appObjectArr, envObjectArr)
	// authorization block ends here
	span.End()
	for _, dbPipeline := range pipelines {
		appObject := objects[dbPipeline.Id][0]
		envObject := objects[dbPipeline.Id][1]
		if !(appResults[appObject] && envResults[envObject]) {
			// if user unauthorized, skip items
			continue
		}
		pcObject := &bean.CDPipelineConfigObject{
			AppId:                dbPipeline.AppId,
			AppName:              dbPipeline.App.AppName,
			EnvironmentId:        dbPipeline.EnvironmentId,
			Id:                   dbPipeline.Id,
			DeploymentAppType:    dbPipeline.DeploymentAppType,
			IsVirtualEnvironment: dbPipeline.Environment.IsVirtualEnvironment,
		}
		cdPipelines = append(cdPipelines, pcObject)
	}
	return cdPipelines, err
}

func (impl *CdPipelineConfigServiceImpl) PerformBulkActionOnCdPipelines(dto *bean.CdBulkActionRequestDto, impactedPipelines []*pipelineConfig.Pipeline, ctx context.Context, dryRun bool, userId int32) ([]*bean.CdBulkActionResponseDto, error) {
	switch dto.Action {
	case bean.CD_BULK_DELETE:
		deleteAction := bean.CASCADE_DELETE
		if dto.ForceDelete {
			deleteAction = bean.FORCE_DELETE
		} else if !dto.CascadeDelete {
			deleteAction = bean.NON_CASCADE_DELETE
		}
		bulkDeleteResp := impl.BulkDeleteCdPipelines(impactedPipelines, ctx, dryRun, deleteAction, userId)
		return bulkDeleteResp, nil
	default:
		return nil, &util.ApiError{Code: "400", HttpStatusCode: 400, UserMessage: "this action is not supported"}
	}
}

func (impl *CdPipelineConfigServiceImpl) FindPipelineById(cdPipelineId int) (*pipelineConfig.Pipeline, error) {
	return impl.pipelineRepository.FindById(cdPipelineId)
}

func (impl *CdPipelineConfigServiceImpl) FindPipelineByIds(cdPipelineId []int) ([]*pipelineConfig.Pipeline, error) {
	return impl.pipelineRepository.FindByIdsIn(cdPipelineId)
}

func (impl *CdPipelineConfigServiceImpl) FindAppAndEnvDetailsByPipelineId(cdPipelineId int) (*pipelineConfig.Pipeline, error) {
	return impl.pipelineRepository.FindAppAndEnvDetailsByPipelineId(cdPipelineId)
}

func (impl *CdPipelineConfigServiceImpl) FindAppAndEnvDetailsByListFilter(filter pipelineConfig.CdPipelineListFilter) ([]pipelineConfig.CdPipelineMetaData, error) {
	return impl.pipelineRepository.FindAppAndEnvDetailsByListFilter(filter)
}

func (impl *CdPipelineConfigServiceImpl) RetrieveParentDetails(pipelineId int) (parentId int, parentType bean2.WorkflowType, err error) {

	workflow, err := impl.appWorkflowRepository.GetParentDetailsByPipelineId(pipelineId)
	if err != nil {
		impl.logger.Errorw("failed to get parent component details",
			"componentId", pipelineId,
			"err", err)
		return 0, "", err
	}

	if workflow.ParentType == appWorkflow.CDPIPELINE {
		// workflow is of type CD, check for stage
		// for older apps post cd script was stored in post_stage_config_yaml, for newer apps new stage is created in pipeline_stage
		parentPostStage, err := impl.pipelineStageService.GetCdStageByCdPipelineIdAndStageType(workflow.ParentId, repository5.PIPELINE_STAGE_TYPE_POST_CD)
		if err != nil && err != pg.ErrNoRows {
			impl.logger.Errorw("error in fetching post stage by pipeline id", "err", err, "cd-pipeline-id", parentId)
			return workflow.ParentId, bean2.CD_WORKFLOW_TYPE_DEPLOY, err
		}
		parentPipeline, err := impl.pipelineRepository.GetPostStageConfigById(workflow.ParentId)
		if err != nil {
			impl.logger.Errorw("failed to get the post_stage_config_yaml",
				"cdPipelineId", workflow.ParentId,
				"err", err)
			return 0, "", err
		}

		if len(parentPipeline.PostStageConfig) > 0 || (parentPostStage != nil && parentPostStage.Id > 0) {
			return workflow.ParentId, bean2.CD_WORKFLOW_TYPE_POST, nil
		}
		return workflow.ParentId, bean2.CD_WORKFLOW_TYPE_DEPLOY, nil

	} else if workflow.ParentType == appWorkflow.WEBHOOK {
		// For webhook type
		return workflow.ParentId, bean2.WEBHOOK_WORKFLOW_TYPE, nil
	}

	return workflow.ParentId, bean2.CI_WORKFLOW_TYPE, nil
}

func (impl *CdPipelineConfigServiceImpl) GetEnvironmentByCdPipelineId(pipelineId int) (int, error) {
	dbPipeline, err := impl.pipelineRepository.FindById(pipelineId)
	if err != nil || dbPipeline == nil {
		impl.logger.Errorw("error in fetching pipeline", "err", err)
		return 0, err
	}
	return dbPipeline.EnvironmentId, err
}

func (impl *CdPipelineConfigServiceImpl) GetBulkActionImpactedPipelines(dto *bean.CdBulkActionRequestDto) ([]*pipelineConfig.Pipeline, error) {
	if len(dto.EnvIds) == 0 || (len(dto.AppIds) == 0 && len(dto.ProjectIds) == 0) {
		// invalid payload, envIds are must and either of appIds or projectIds are must
		return nil, &util.ApiError{Code: "400", HttpStatusCode: 400, UserMessage: "invalid payload, can not get pipelines for this filter"}
	}
	var pipelineIdsByAppLevel []int
	var pipelineIdsByProjectLevel []int
	var err error
	if len(dto.AppIds) > 0 && len(dto.EnvIds) > 0 {
		// getting pipeline IDs for app level deletion request
		pipelineIdsByAppLevel, err = impl.pipelineRepository.FindIdsByAppIdsAndEnvironmentIds(dto.AppIds, dto.EnvIds)
		if err != nil && err != pg.ErrNoRows {
			impl.logger.Errorw("error in getting cd pipelines by appIds and envIds", "err", err)
			return nil, err
		}
	}
	if len(dto.ProjectIds) > 0 && len(dto.EnvIds) > 0 {
		// getting pipeline IDs for project level deletion request
		pipelineIdsByProjectLevel, err = impl.pipelineRepository.FindIdsByProjectIdsAndEnvironmentIds(dto.ProjectIds, dto.EnvIds)
		if err != nil && err != pg.ErrNoRows {
			impl.logger.Errorw("error in getting cd pipelines by projectIds and envIds", "err", err)
			return nil, err
		}
	}
	var pipelineIdsMerged []int
	// it might be possible that pipelineIdsByAppLevel & pipelineIdsByProjectLevel have some same values
	// we are still appending them to save operation cost of checking same ids as we will get pipelines from
	// in clause which gives correct results even if some values are repeating
	pipelineIdsMerged = append(pipelineIdsMerged, pipelineIdsByAppLevel...)
	pipelineIdsMerged = append(pipelineIdsMerged, pipelineIdsByProjectLevel...)
	var pipelines []*pipelineConfig.Pipeline
	if len(pipelineIdsMerged) > 0 {
		pipelines, err = impl.pipelineRepository.FindByIdsIn(pipelineIdsMerged)
		if err != nil {
			impl.logger.Errorw("error in getting cd pipelines by ids", "err", err, "ids", pipelineIdsMerged)
			return nil, err
		}
	}
	return pipelines, nil
}

func (impl *CdPipelineConfigServiceImpl) IsGitOpsRequiredForCD(pipelineCreateRequest *bean.CdPipelines) bool {

	// if deploymentAppType is not coming in request than hasAtLeastOneGitOps will be false

	haveAtLeastOneGitOps := false
	for _, pipeline := range pipelineCreateRequest.Pipelines {
		if pipeline.EnvironmentId > 0 && pipeline.DeploymentAppType == util.PIPELINE_DEPLOYMENT_TYPE_ACD {
			haveAtLeastOneGitOps = true
		}
	}
	return haveAtLeastOneGitOps
}

func (impl *CdPipelineConfigServiceImpl) SetPipelineDeploymentAppType(pipelineCreateRequest *bean.CdPipelines, isGitOpsConfigured bool, virtualEnvironmentMap map[int]bool, deploymentTypeValidationConfig map[string]bool) error {
	for _, pipeline := range pipelineCreateRequest.Pipelines {
		// by default both deployment app type are allowed
		AllowedDeploymentAppTypes := map[string]bool{
			util.PIPELINE_DEPLOYMENT_TYPE_ACD:  true,
			util.PIPELINE_DEPLOYMENT_TYPE_HELM: true,
		}
		for k, v := range deploymentTypeValidationConfig {
			// rewriting allowed deployment types based on config provided by user
			AllowedDeploymentAppTypes[k] = v
		}
		if !impl.deploymentConfig.IsInternalUse {
			if isVirtualEnv, ok := virtualEnvironmentMap[pipeline.EnvironmentId]; ok {
				if !isVirtualEnv {
					if isGitOpsConfigured && AllowedDeploymentAppTypes[util.PIPELINE_DEPLOYMENT_TYPE_ACD] {
						pipeline.DeploymentAppType = util.PIPELINE_DEPLOYMENT_TYPE_ACD
					} else if AllowedDeploymentAppTypes[util.PIPELINE_DEPLOYMENT_TYPE_HELM] {
						pipeline.DeploymentAppType = util.PIPELINE_DEPLOYMENT_TYPE_HELM
					}
				}
			}
		}
		// if in case deployment app type is empty (not send from FE and isInternalUse=true
		if pipeline.DeploymentAppType == "" {
			if isVirtualEnv, ok := virtualEnvironmentMap[pipeline.EnvironmentId]; ok {
				if isVirtualEnv {
					pipeline.DeploymentAppType = util.PIPELINE_DEPLOYMENT_TYPE_MANIFEST_DOWNLOAD
				} else if isGitOpsConfigured && AllowedDeploymentAppTypes[util.PIPELINE_DEPLOYMENT_TYPE_ACD] {
					pipeline.DeploymentAppType = util.PIPELINE_DEPLOYMENT_TYPE_ACD
				} else if AllowedDeploymentAppTypes[util.PIPELINE_DEPLOYMENT_TYPE_HELM] {
					pipeline.DeploymentAppType = util.PIPELINE_DEPLOYMENT_TYPE_HELM
				}
			}
		}
	}
	return nil
}

func (impl *CdPipelineConfigServiceImpl) MarkGitOpsDevtronAppsDeletedWhereArgoAppIsDeleted(appId int, envId int, acdToken string, pipeline *pipelineConfig.Pipeline) (bool, error) {

	acdAppFound := false
	ctx := context.Background()
	ctx = context.WithValue(ctx, "token", acdToken)
	acdAppName := pipeline.DeploymentAppName
	_, err := impl.application.Get(ctx, &application2.ApplicationQuery{Name: &acdAppName})
	if err == nil {
		// acd app is not yet deleted so return
		acdAppFound = true
		return acdAppFound, err
	}
	impl.logger.Warnw("app not found in argo, deleting from db ", "err", err)
	// make call to delete it from pipeline DB because it's ACD counterpart is deleted
	_, err = impl.DeleteCdPipeline(pipeline, context.Background(), bean.FORCE_DELETE, false, 1)
	if err != nil {
		impl.logger.Errorw("error in deleting cd pipeline", "err", err)
		return acdAppFound, err
	}
	return acdAppFound, nil
}

func (impl *CdPipelineConfigServiceImpl) GetEnvironmentListForAutocompleteFilter(envName string, clusterIds []int, offset int, size int, token string, checkAuthBatch func(token string, appObject []string, envObject []string) (map[string]bool, map[string]bool), ctx context.Context) (*cluster.ResourceGroupingResponse, error) {
	result := &cluster.ResourceGroupingResponse{}
	var models []*repository2.Environment
	var beans []cluster.EnvironmentBean
	var err error
	if len(envName) > 0 && len(clusterIds) > 0 {
		models, err = impl.environmentRepository.FindByEnvNameAndClusterIds(envName, clusterIds)
	} else if len(clusterIds) > 0 {
		models, err = impl.environmentRepository.FindByClusterIdsWithFilter(clusterIds)
	} else if len(envName) > 0 {
		models, err = impl.environmentRepository.FindByEnvName(envName)
	} else {
		models, err = impl.environmentRepository.FindAllActiveWithFilter()
	}
	if err != nil && err != pg.ErrNoRows {
		impl.logger.Errorw("error in fetching environment", "err", err)
		return result, err
	}
	var envIds []int
	for _, model := range models {
		envIds = append(envIds, model.Id)
	}
	if len(envIds) == 0 {
		err = &util.ApiError{Code: "404", HttpStatusCode: 200, UserMessage: "no matching environment found"}
		return nil, err
	}
	_, span := otel.Tracer("orchestrator").Start(ctx, "pipelineBuilder.FindActiveByEnvIds")
	cdPipelines, err := impl.pipelineRepository.FindActiveByEnvIds(envIds)
	span.End()
	if err != nil && err != pg.ErrNoRows {
		return result, err
	}
	pipelineIds := make([]int, 0)
	for _, pipeline := range cdPipelines {
		pipelineIds = append(pipelineIds, pipeline.Id)
	}
	if len(pipelineIds) == 0 {
		err = &util.ApiError{Code: "404", HttpStatusCode: 200, UserMessage: "no matching pipeline found"}
		return nil, err
	}
	// authorization block starts here
	var appObjectArr []string
	var envObjectArr []string
	_, span = otel.Tracer("orchestrator").Start(ctx, "pipelineBuilder.GetAppAndEnvObjectByPipelineIds")
	objects := impl.enforcerUtil.GetAppAndEnvObjectByPipelineIds(pipelineIds)
	span.End()
	pipelineIds = []int{}
	for _, object := range objects {
		appObjectArr = append(appObjectArr, object[0])
		envObjectArr = append(envObjectArr, object[1])
	}
	_, span = otel.Tracer("orchestrator").Start(ctx, "pipelineBuilder.checkAuthBatch")
	appResults, envResults := checkAuthBatch(token, appObjectArr, envObjectArr)
	span.End()
	// authorization block ends here

	pipelinesMap := make(map[int][]*pipelineConfig.Pipeline)
	for _, pipeline := range cdPipelines {
		appObject := objects[pipeline.Id][0]
		envObject := objects[pipeline.Id][1]
		if !(appResults[appObject] && envResults[envObject]) {
			// if user unauthorized, skip items
			continue
		}
		pipelinesMap[pipeline.EnvironmentId] = append(pipelinesMap[pipeline.EnvironmentId], pipeline)
	}
	for _, model := range models {
		environment := cluster.EnvironmentBean{
			Id:                    model.Id,
			Environment:           model.Name,
			Namespace:             model.Namespace,
			CdArgoSetup:           model.Cluster.CdArgoSetup,
			EnvironmentIdentifier: model.EnvironmentIdentifier,
			ClusterName:           model.Cluster.ClusterName,
			IsVirtualEnvironment:  model.IsVirtualEnvironment,
		}

		// authorization block starts here
		appCount := 0
		envPipelines := pipelinesMap[model.Id]
		if _, ok := pipelinesMap[model.Id]; ok {
			appCount = len(envPipelines)
		}
		environment.AppCount = appCount
		beans = append(beans, environment)
	}

	envCount := len(beans)
	// Apply pagination
	if size > 0 {
		if offset+size <= len(beans) {
			beans = beans[offset : offset+size]
		} else {
			beans = beans[offset:]
		}
	}
	result.EnvList = beans
	result.EnvCount = envCount
	return result, nil
}

func (impl *CdPipelineConfigServiceImpl) GetVirtualEnvironmentMap(pipelineCreateRequest *bean.CdPipelines) (map[int]bool, error) {
	var envIds []*int
	virtualEnvironmentMap := make(map[int]bool)

	for _, pipeline := range pipelineCreateRequest.Pipelines {
		if pipeline.EnvironmentId > 0 {
			envIds = append(envIds, &pipeline.EnvironmentId)
		}
	}

	var envs []*repository2.Environment
	var err error

	if len(envIds) > 0 {
		envs, err = impl.environmentRepository.FindByIds(envIds)
		if err != nil {
			impl.logger.Errorw("error in fetching environment by ids", "err", err)
			return virtualEnvironmentMap, err
		}
	}
	for _, environment := range envs {
		virtualEnvironmentMap[environment.Id] = environment.IsVirtualEnvironment
	}
	return virtualEnvironmentMap, nil
}

func (impl *CdPipelineConfigServiceImpl) validateDeploymentAppType(pipeline *bean.CDPipelineConfigObject, deploymentConfig map[string]bool) error {

	// Config value doesn't exist in attribute table
	if deploymentConfig == nil {
		return nil
	}
	// Config value found to be true for ArgoCD and Helm both
	if allDeploymentConfigTrue(deploymentConfig) {
		return nil
	}
	// Case : {ArgoCD : false, Helm: true, HGF : true}
	if validDeploymentConfigReceived(deploymentConfig, pipeline.DeploymentAppType) {
		return nil
	}

	err := &util.ApiError{
		HttpStatusCode:  http.StatusBadRequest,
		InternalMessage: "Received deployment app type doesn't match with the allowed deployment app type for this environment.",
		UserMessage:     "Received deployment app type doesn't match with the allowed deployment app type for this environment.",
	}
	return err
}

func (impl *CdPipelineConfigServiceImpl) ValidateCDPipelineRequest(pipelineCreateRequest *bean.CdPipelines, isGitOpsConfigured, haveAtleastOneGitOps bool, virtualEnvironmentMap map[int]bool) (bool, error) {

	if isGitOpsConfigured == false && haveAtleastOneGitOps {
		impl.logger.Errorw("Gitops not configured but selected in creating cd pipeline")
		err := &util.ApiError{
			HttpStatusCode:  http.StatusBadRequest,
			InternalMessage: "Gitops integration is not installed/configured. Please install/configure gitops or use helm option.",
			UserMessage:     "Gitops integration is not installed/configured. Please install/configure gitops or use helm option.",
		}
		return false, err
	}

	envPipelineMap := make(map[int]string)
	for _, pipeline := range pipelineCreateRequest.Pipelines {
		if envPipelineMap[pipeline.EnvironmentId] != "" {
			err := &util.ApiError{
				HttpStatusCode:  http.StatusBadRequest,
				InternalMessage: "cd-pipelines already exist for this app and env, cannot create multiple cd-pipelines",
				UserMessage:     "cd-pipelines already exist for this app and env, cannot create multiple cd-pipelines",
			}
			return false, err
		}
		envPipelineMap[pipeline.EnvironmentId] = pipeline.Name

		existingCdPipelinesForEnv, pErr := impl.pipelineRepository.FindActiveByAppIdAndEnvironmentId(pipelineCreateRequest.AppId, pipeline.EnvironmentId)
		if pErr != nil && !util.IsErrNoRows(pErr) {
			impl.logger.Errorw("error in fetching cd pipelines ", "err", pErr, "appId", pipelineCreateRequest.AppId)
			return false, pErr
		}
		if len(existingCdPipelinesForEnv) > 0 {
			err := &util.ApiError{
				HttpStatusCode:  http.StatusBadRequest,
				InternalMessage: "cd-pipelines already exist for this app and env, cannot create multiple cd-pipelines",
				UserMessage:     "cd-pipelines already exist for this app and env, cannot create multiple cd-pipelines",
			}
			return false, err
		}
		if len(pipeline.PreStage.Config) > 0 && !strings.Contains(pipeline.PreStage.Config, "beforeStages") {
			err := &util.ApiError{
				HttpStatusCode:  http.StatusBadRequest,
				InternalMessage: "invalid yaml config, must include - beforeStages",
				UserMessage:     "invalid yaml config, must include - beforeStages",
			}
			return false, err
		}
		if len(pipeline.PostStage.Config) > 0 && !strings.Contains(pipeline.PostStage.Config, "afterStages") {
			err := &util.ApiError{
				HttpStatusCode:  http.StatusBadRequest,
				InternalMessage: "invalid yaml config, must include - afterStages",
				UserMessage:     "invalid yaml config, must include - afterStages",
			}
			return false, err
		}

	}

	return true, nil

}

func (impl *CdPipelineConfigServiceImpl) RegisterInACD(ctx context.Context, chartGitAttr *commonBean.ChartGitAttribute, userId int32) error {
	err := impl.argoClientWrapperService.RegisterGitOpsRepoInArgoWithRetry(ctx, chartGitAttr.RepoUrl, userId)
	if err != nil {
		impl.logger.Errorw("error while register git repo in argo", "err", err)
		return err
	}
	return nil
}

func (impl *CdPipelineConfigServiceImpl) createCdPipeline(ctx context.Context, app *app.App, pipeline *bean.CDPipelineConfigObject, userId int32) (pipelineRes int, err error) {
	dbConnection := impl.pipelineRepository.GetConnection()
	tx, err := dbConnection.Begin()
	if err != nil {
		return 0, err
	}
	// Rollback tx on error.
	defer tx.Rollback()
	if (pipeline.AppWorkflowId == 0 || pipeline.IsSwitchCiPipelineRequest()) && pipeline.ParentPipelineType == "WEBHOOK" {
		if pipeline.AppWorkflowId == 0 {
			wf := &appWorkflow.AppWorkflow{
				Name:     fmt.Sprintf("wf-%d-%s", app.Id, util2.Generate(4)),
				AppId:    app.Id,
				Active:   true,
				AuditLog: sql.AuditLog{CreatedBy: userId, CreatedOn: time.Now(), UpdatedOn: time.Now(), UpdatedBy: userId},
			}
			savedAppWf, err := impl.appWorkflowRepository.SaveAppWorkflowWithTx(wf, tx)
			if err != nil {
				impl.logger.Errorw("error in saving app workflow", "appId", app.Id, "err", err)
				return 0, err
			}
			pipeline.AppWorkflowId = savedAppWf.Id
		}
		externalCiPipelineId, appWorkflowMapping, err := impl.ciPipelineConfigService.CreateExternalCiAndAppWorkflowMapping(app.Id, pipeline.AppWorkflowId, userId, tx)
		if err != nil {
			impl.logger.Errorw("error in creating new external ci pipeline and new app workflow mapping", "appId", app.Id, "err", err)
			return 0, err
		}
		if pipeline.IsSwitchCiPipelineRequest() {
			err = impl.buildPipelineSwitchService.SwitchToExternalCi(tx, appWorkflowMapping, pipeline.SwitchFromCiPipelineId, userId)
			if err != nil {
				impl.logger.Errorw("error in switching external ci", "appId", app.Id, "switchFromExternalCiPipelineId", pipeline.SwitchFromCiPipelineId, "userId", userId, "err", err)
				return 0, err
			}
		}
		pipeline.ParentPipelineId = externalCiPipelineId
	}

	// do not create the pipeline if environment is not set
	pipelineId := 0
	if pipeline.EnvironmentId > 0 {
		chart, err := impl.chartRepository.FindLatestChartForAppByAppId(app.Id)
		if err != nil {
			return 0, err
		}
		// getting global app metrics for cd pipeline create because env level metrics is not created yet
		appLevelAppMetricsEnabled := false
		isAppLevelMetricsEnabled, err := impl.deployedAppMetricsService.GetMetricsFlagByAppId(app.Id)
		if err != nil {
			impl.logger.Errorw("error, GetMetricsFlagByAppId", "err", err, "appId", app.Id)
			return 0, err
		}
		appLevelAppMetricsEnabled = isAppLevelMetricsEnabled
		envOverride, updatedAppMetrics, err := impl.propertiesConfigService.CreateIfRequired(chart, pipeline.EnvironmentId, userId, false,
			models.CHARTSTATUS_NEW, false, appLevelAppMetricsEnabled, pipeline.Namespace, chart.IsBasicViewLocked, chart.CurrentViewEditor, tx)
		if err != nil {
			return 0, err
		}
		appLevelAppMetricsEnabled = updatedAppMetrics
		// Get pipeline override based on Deployment strategy
		// TODO: mark as created in our db
		pipelineId, err = impl.ciCdPipelineOrchestrator.CreateCDPipelines(pipeline, app.Id, userId, tx, app.AppName)
		if err != nil {
			impl.logger.Errorw("error in creating cd pipeline", "appId", app.Id, "pipeline", pipeline)
			return 0, err
		}
		if pipeline.RefPipelineId > 0 {
			pipeline.SourceToNewPipelineId[pipeline.RefPipelineId] = pipelineId
		}

		// adding pipeline to workflow
		_, err = impl.appWorkflowRepository.FindByIdAndAppId(pipeline.AppWorkflowId, app.Id)
		if err != nil && err != pg.ErrNoRows {
			return 0, err
		}
		if pipeline.AppWorkflowId > 0 {
			var parentPipelineId int
			var parentPipelineType string

			if pipeline.ParentPipelineId == 0 {
				parentPipelineId = pipeline.CiPipelineId
				parentPipelineType = "CI_PIPELINE"
			} else {
				parentPipelineId = pipeline.ParentPipelineId
				parentPipelineType = pipeline.ParentPipelineType
				if pipeline.ParentPipelineType != appWorkflow.WEBHOOK && pipeline.RefPipelineId > 0 && len(pipeline.SourceToNewPipelineId) > 0 {
					parentPipelineId = pipeline.SourceToNewPipelineId[pipeline.ParentPipelineId]
				}
			}

			if pipeline.CDPipelineAddType == bean.SEQUENTIAL {
				childPipelineIds := make([]int, 0)
				if pipeline.ChildPipelineId > 0 {
					childPipelineIds = append(childPipelineIds, pipeline.ChildPipelineId)
				}
				err = impl.appWorkflowRepository.UpdateParentComponentDetails(tx, parentPipelineId, parentPipelineType, pipelineId, "CD_PIPELINE", childPipelineIds)
				if err != nil {
					return 0, err
				}
			}

			appWorkflowMap := &appWorkflow.AppWorkflowMapping{
				AppWorkflowId: pipeline.AppWorkflowId,
				ParentId:      parentPipelineId,
				ParentType:    parentPipelineType,
				ComponentId:   pipelineId,
				Type:          "CD_PIPELINE",
				Active:        true,
				AuditLog:      sql.AuditLog{CreatedBy: userId, CreatedOn: time.Now(), UpdatedOn: time.Now(), UpdatedBy: userId},
			}
			_, err = impl.appWorkflowRepository.SaveAppWorkflowMapping(appWorkflowMap, tx)
			if err != nil {
				return 0, err
			}
		}

		err = impl.deploymentTemplateHistoryService.CreateDeploymentTemplateHistoryFromEnvOverrideTemplate(envOverride, tx, appLevelAppMetricsEnabled, pipelineId)
		if err != nil {
			impl.logger.Errorw("error in creating entry for env deployment template history", "err", err, "envOverride", envOverride)
			return 0, err
		}
		// VARIABLE_MAPPING_UPDATE
		err = impl.scopedVariableManager.ExtractAndMapVariables(envOverride.EnvOverrideValues, envOverride.Id, repository3.EntityTypeDeploymentTemplateEnvLevel, envOverride.UpdatedBy, tx)
		if err != nil {
			return 0, err
		}
		// strategies for pipeline ids, there is only one is default
		defaultCount := 0
		for _, item := range pipeline.Strategies {
			if item.Default {
				defaultCount = defaultCount + 1
				if defaultCount > 1 {
					impl.logger.Warnw("already have one strategy is default in this pipeline", "strategy", item.DeploymentTemplate)
					item.Default = false
				}
			}
			strategy := &chartConfig.PipelineStrategy{
				PipelineId: pipelineId,
				Strategy:   item.DeploymentTemplate,
				Config:     string(item.Config),
				Default:    item.Default,
				Deleted:    false,
				AuditLog:   sql.AuditLog{UpdatedBy: userId, CreatedBy: userId, UpdatedOn: time.Now(), CreatedOn: time.Now()},
			}
			err = impl.pipelineConfigRepository.Save(strategy, tx)
			if err != nil {
				impl.logger.Errorw("error in saving strategy", "strategy", item.DeploymentTemplate)
				return pipelineId, fmt.Errorf("pipeline created but failed to add strategy")
			}
			// creating history entry for strategy
			_, err = impl.pipelineStrategyHistoryService.CreatePipelineStrategyHistory(strategy, pipeline.TriggerType, tx)
			if err != nil {
				impl.logger.Errorw("error in creating strategy history entry", "err", err)
				return 0, err
			}

		}
	}
	if util.IsManifestPush(pipeline.DeploymentAppType) {
		if len(pipeline.ContainerRegistryName) == 0 || len(pipeline.RepoName) == 0 {
			return 0, errors2.New("container registry name and repo name cannot be empty for manifest push deployment")
		}
		if pipeline.ManifestStorageType == bean.ManifestStorageGit {
			// implement
		} else if pipeline.ManifestStorageType == bean.ManifestStorageOCIHelmRepo {

			helmRepositoryConfig := bean4.HelmRepositoryConfig{
				RepositoryName:        strings.TrimSpace(pipeline.RepoName),
				ContainerRegistryName: pipeline.ContainerRegistryName,
			}
			helmRepositoryConfigBytes, err := json.Marshal(helmRepositoryConfig)
			if err != nil {
				impl.logger.Errorw("error in marshaling helm registry config", "err", err)
				return 0, err
			}
			manifestPushConfig := &repository5.ManifestPushConfig{
				AppId:             app.Id,
				EnvId:             pipeline.EnvironmentId,
				CredentialsConfig: string(helmRepositoryConfigBytes),
				ChartName:         pipeline.ChartName,
				ChartBaseVersion:  pipeline.ChartBaseVersion,
				StorageType:       bean.ManifestStorageOCIHelmRepo,
				Deleted:           false,
				AuditLog: sql.AuditLog{
					CreatedOn: time.Now(),
					CreatedBy: userId,
					UpdatedOn: time.Now(),
					UpdatedBy: userId,
				},
			}
			existingManifestPushConfig, err := impl.manifestPushConfigRepository.GetOneManifestPushConfig(string(helmRepositoryConfigBytes))
			if err != nil {
				impl.logger.Errorw("error in fetching manifest push config from db", "err", err)
				return 0, err
			}

			if existingManifestPushConfig.Id != 0 {
				err = fmt.Errorf("repository name \"%s\" is already in use for this container registry", helmRepositoryConfig.RepositoryName)
				impl.logger.Errorw("error in saving manifest push config in db", "err", err)
				return 0, err
			}
			manifestPushConfig, err = impl.manifestPushConfigRepository.SaveConfig(manifestPushConfig)
			if err != nil {
				impl.logger.Errorw("error in saving config for oci helm repo", "err", err)
				return 0, err
			}
		}
	}
	// save custom tag data
	err = impl.CDPipelineCustomTagDBOperations(pipeline)
	if err != nil {
		return pipelineId, err
	}

	environment, err := impl.environmentRepository.FindById(pipeline.EnvironmentId)
	if err != nil {
		impl.logger.Errorw("error in fetching environment by environmentId", "err", err, "environmentId", pipeline.EnvironmentId)
		return pipelineId, err
	}

	digestConfigurationRequest := imageDigestPolicy.DigestPolicyConfigurationRequest{
		ClusterId:     environment.ClusterId,
		EnvironmentId: environment.Id,
		PipelineId:    pipelineId}
	digestPolicyConfigurations, err := impl.imageDigestPolicyService.GetDigestPolicyConfigurations(digestConfigurationRequest)
	if err != nil {
		impl.logger.Errorw("error in checking if isImageDigestPolicyConfiguredForPipeline", "err", err, "clusterId", environment.ClusterId, "envId", environment.Id, "pipelineId", pipelineId)
		return pipelineId, err
	}

	if !digestPolicyConfigurations.DigestConfiguredForEnvOrCluster {
		if pipeline.IsDigestEnforcedForPipeline {
			_, err = impl.imageDigestPolicyService.CreatePolicyForPipeline(tx, pipelineId, pipeline.Name, userId)
			if err != nil {
				return pipelineId, err
			}
		}
	}

	err = tx.Commit()
	if err != nil {
		return 0, err
	}

	impl.logger.Debugw("pipeline created with GitMaterialId ", "id", pipelineId, "pipeline", pipeline)
	return pipelineId, nil
}

func (impl *CdPipelineConfigServiceImpl) updateCdPipeline(ctx context.Context, appId int, pipeline *bean.CDPipelineConfigObject, userID int32) (err error) {

	if len(pipeline.PreStage.Config) > 0 && !strings.Contains(pipeline.PreStage.Config, "beforeStages") {
		err = &util.ApiError{
			HttpStatusCode:  http.StatusBadRequest,
			InternalMessage: "invalid yaml config, must include - beforeStages",
			UserMessage:     "invalid yaml config, must include - beforeStages",
		}
		return err
	}
	if len(pipeline.PostStage.Config) > 0 && !strings.Contains(pipeline.PostStage.Config, "afterStages") {
		err = &util.ApiError{
			HttpStatusCode:  http.StatusBadRequest,
			InternalMessage: "invalid yaml config, must include - afterStages",
			UserMessage:     "invalid yaml config, must include - afterStages",
		}
		return err
	}
	dbConnection := impl.pipelineRepository.GetConnection()
	tx, err := dbConnection.Begin()
	if err != nil {
		return err
	}
	// Rollback tx on error.
	defer tx.Rollback()

	pipelineDbObj, err := impl.ciCdPipelineOrchestrator.UpdateCDPipeline(pipeline, userID, tx)
	if err != nil {
		impl.logger.Errorw("error in updating pipeline")
		return err
	}

	// strategies for pipeline ids, there is only one is default
	existingStrategies, err := impl.pipelineConfigRepository.GetAllStrategyByPipelineId(pipeline.Id)
	if err != nil && !errors2.IsNotFound(err) {
		impl.logger.Errorw("error in getting pipeline strategies", "err", err)
		return err
	}
	for _, oldItem := range existingStrategies {
		notFound := true
		for _, newItem := range pipeline.Strategies {
			if newItem.DeploymentTemplate == oldItem.Strategy {
				notFound = false
			}
		}

		if notFound {
			// delete from db
			err := impl.pipelineConfigRepository.Delete(oldItem, tx)
			if err != nil {
				impl.logger.Errorw("error in delete pipeline strategies", "err", err)
				return fmt.Errorf("error in delete pipeline strategies")
			}
		}
	}

	defaultCount := 0
	for _, item := range pipeline.Strategies {
		if item.Default {
			defaultCount = defaultCount + 1
			if defaultCount > 1 {
				impl.logger.Warnw("already have one strategy is default in this pipeline, skip this", "strategy", item.DeploymentTemplate)
				continue
			}
		}
		strategy, err := impl.pipelineConfigRepository.FindByStrategyAndPipelineId(item.DeploymentTemplate, pipeline.Id)
		if err != nil && pg.ErrNoRows != err {
			impl.logger.Errorw("error in getting strategy", "err", err)
			return err
		}
		if strategy.Id > 0 {
			strategy.Config = string(item.Config)
			strategy.Default = item.Default
			strategy.UpdatedBy = userID
			strategy.UpdatedOn = time.Now()
			err = impl.pipelineConfigRepository.Update(strategy, tx)
			if err != nil {
				impl.logger.Errorw("error in updating strategy", "strategy", item.DeploymentTemplate)
				return fmt.Errorf("pipeline updated but failed to update one strategy")
			}
			// creating history entry for strategy
			_, err = impl.pipelineStrategyHistoryService.CreatePipelineStrategyHistory(strategy, pipeline.TriggerType, tx)
			if err != nil {
				impl.logger.Errorw("error in creating strategy history entry", "err", err)
				return err
			}
		} else {
			strategy := &chartConfig.PipelineStrategy{
				PipelineId: pipeline.Id,
				Strategy:   item.DeploymentTemplate,
				Config:     string(item.Config),
				Default:    item.Default,
				Deleted:    false,
				AuditLog:   sql.AuditLog{UpdatedBy: userID, CreatedBy: userID, UpdatedOn: time.Now(), CreatedOn: time.Now()},
			}
			err = impl.pipelineConfigRepository.Save(strategy, tx)
			if err != nil {
				impl.logger.Errorw("error in saving strategy", "strategy", item.DeploymentTemplate)
				return fmt.Errorf("pipeline created but failed to add strategy")
			}
			// creating history entry for strategy
			_, err = impl.pipelineStrategyHistoryService.CreatePipelineStrategyHistory(strategy, pipeline.TriggerType, tx)
			if err != nil {
				impl.logger.Errorw("error in creating strategy history entry", "err", err)
				return err
			}
		}
	}

	if util.IsManifestPush(pipeline.DeploymentAppType) {
		if len(pipeline.ContainerRegistryName) == 0 || len(pipeline.RepoName) == 0 {
			return errors2.New("container registry name and repo name cannot be empty in case of manifest push deployment")
		}
	}
	pipeline.AppId = pipelineDbObj.AppId

	if util.IsManifestDownload(pipeline.DeploymentAppType) {
		if util.IsManifestPush(pipelineDbObj.DeploymentAppType) {
			manifestPushConfig, err := impl.manifestPushConfigRepository.GetManifestPushConfigByAppIdAndEnvId(pipeline.AppId, pipeline.EnvironmentId)
			if err != nil {
				impl.logger.Errorw("error in getting manifest push config by appId and envId", "appId", pipeline.AppId, "envId", pipeline.EnvironmentId, "err", err)
				return err
			}
			if manifestPushConfig.Id != 0 {
				manifestPushConfig.Deleted = true
				err = impl.manifestPushConfigRepository.UpdateConfig(manifestPushConfig)
				if err != nil {
					impl.logger.Errorw("error in updating config for oci helm repo", "err", err)
					return err
				}
			}
		}
	}
	if util.IsManifestPush(pipeline.DeploymentAppType) {
		manifestPushConfig, err := impl.manifestPushConfigRepository.GetManifestPushConfigByAppIdAndEnvId(pipeline.AppId, pipeline.EnvironmentId)
		if err != nil {
			impl.logger.Errorw("error in getting manifest push config by appId and envId", "appId", pipeline.AppId, "envId", pipeline.EnvironmentId, "err", err)
			return err
		}
		if pipeline.ManifestStorageType == bean.ManifestStorageGit {
			// implement
		} else if pipeline.ManifestStorageType == bean.ManifestStorageOCIHelmRepo {
			existingHelmRepositoryConfig := bean4.HelmRepositoryConfig{
				RepositoryName:        strings.TrimSpace(pipeline.RepoName),
				ContainerRegistryName: pipeline.ContainerRegistryName,
			}
			existingHelmRepositoryConfigBytes, err := json.Marshal(existingHelmRepositoryConfig)
			if err != nil {
				impl.logger.Errorw("error in marshaling helm registry config", "err", err)
				return err
			}
			existingCredentialsConfig := string(existingHelmRepositoryConfigBytes)
			if manifestPushConfig.CredentialsConfig != existingCredentialsConfig {
				existingManifestPushConfig, err := impl.manifestPushConfigRepository.GetOneManifestPushConfig(existingCredentialsConfig)
				if err != nil {
					impl.logger.Errorw("error in fetching manifest push config from db", "err", err)
					return err
				}

				if existingManifestPushConfig.Id != 0 {
					err = fmt.Errorf("repository name \"%s\" is already in use for this container registry", existingHelmRepositoryConfig.RepositoryName)
					impl.logger.Errorw("error in saving manifest push config in db", "err", err)
					return err
				}
			}
			if manifestPushConfig.Id == 0 {
				manifestPushConfig = &repository5.ManifestPushConfig{
					AppId:            appId,
					EnvId:            pipeline.EnvironmentId,
					ChartName:        pipeline.ChartName,
					ChartBaseVersion: pipeline.ChartBaseVersion,
					StorageType:      bean.ManifestStorageOCIHelmRepo,
					Deleted:          false,
					AuditLog: sql.AuditLog{
						CreatedOn: time.Now(),
						CreatedBy: userID,
						UpdatedOn: time.Now(),
						UpdatedBy: userID,
					},
				}
			}
			helmRepositoryConfig := bean4.HelmRepositoryConfig{
				RepositoryName:        strings.TrimSpace(pipeline.RepoName),
				ContainerRegistryName: pipeline.ContainerRegistryName,
			}
			helmRepositoryConfigBytes, err := json.Marshal(helmRepositoryConfig)
			if err != nil {
				impl.logger.Errorw("error in marshaling helm registry config", "err", err)
				return err
			}
			manifestPushConfig.CredentialsConfig = string(helmRepositoryConfigBytes)
		}
		pipelineDbObj.DeploymentAppType = pipeline.DeploymentAppType
		err = impl.pipelineRepository.Update(pipelineDbObj, tx)
		if err != nil {
			impl.logger.Errorw("error in updating pipeline deployment app type", "err", err)
			return err
		}
		if manifestPushConfig.Id == 0 {
			manifestPushConfig, err = impl.manifestPushConfigRepository.SaveConfig(manifestPushConfig)
			if err != nil {
				impl.logger.Errorw("error in saving config for oci helm repo", "err", err)
				return err
			}
		} else {
			err = impl.manifestPushConfigRepository.UpdateConfig(manifestPushConfig)
			if err != nil {
				impl.logger.Errorw("error in updating config for oci helm repo", "err", err)
				return err
			}
		}
	}
	if util.IsManifestDownload(pipeline.DeploymentAppType) || util.IsManifestPush(pipeline.DeploymentAppType) {
		pipelineDbObj.DeploymentAppType = pipeline.DeploymentAppType
		err = impl.pipelineRepository.Update(pipelineDbObj, tx)
		if err != nil {
			impl.logger.Errorw("error in updating pipeline deployment app type", "err", err)
			return err
		}
	}
	// update custom tag data
	pipeline.Id = pipelineDbObj.Id // pipeline object is request received from FE
	err = impl.CDPipelineCustomTagDBOperations(pipeline)
	if err != nil {
		impl.logger.Errorw("error in updating custom tag data for pipeline", "err", err)
		return err
	}

	_, err = impl.handleImagePolicyOperations(tx, pipeline.Id, pipeline.Name, pipeline.EnvironmentId, pipeline.IsDigestEnforcedForPipeline, userID)
	if err != nil {
		return err
	}

	err = tx.Commit()
	if err != nil {
		return err
	}
	return nil
}

func (impl *CdPipelineConfigServiceImpl) handleImagePolicyOperations(tx *pg.Tx, pipelineId int, pipelineName string, envId int, isDigestEnforcedForPipeline bool, userId int32) (resourceQualifierId int, err error) {

	environment, err := impl.environmentRepository.FindById(envId)
	if err != nil {
		impl.logger.Errorw("error in fetching environment by environmentId", "err", err, "environmentId", envId)
		return pipelineId, err
	}

	digestConfigurationRequest := imageDigestPolicy.DigestPolicyConfigurationRequest{ClusterId: environment.ClusterId, EnvironmentId: environment.Id, PipelineId: pipelineId}
	digestPolicyConfigurations, err := impl.imageDigestPolicyService.GetDigestPolicyConfigurations(digestConfigurationRequest)
	if err != nil {
		impl.logger.Errorw("error in checking if isImageDigestPolicyConfiguredForPipeline", "err", err, "clusterId", environment.ClusterId, "envId", environment.Id, "pipelineId", pipelineId)
		return pipelineId, err
	}

	if !digestPolicyConfigurations.DigestConfiguredForEnvOrCluster {
		if isDigestEnforcedForPipeline && !digestPolicyConfigurations.DigestConfiguredForPipeline {
			_, err = impl.imageDigestPolicyService.CreatePolicyForPipeline(tx, pipelineId, pipelineName, userId)
			if err != nil {
				impl.logger.Errorw("error in imageDigestPolicy operations for CD pipeline", "err", err, "pipelineId", pipelineId)
				return pipelineId, err
			}
		} else if !isDigestEnforcedForPipeline && digestPolicyConfigurations.DigestConfiguredForPipeline {
			_, err = impl.imageDigestPolicyService.DeletePolicyForPipeline(tx, pipelineId, userId)
			if err != nil {
				impl.logger.Errorw("error in deleting imageDigestPolicy for pipeline", "err", err, "pipelineId", pipelineId)
				return pipelineId, err
			}
		}
	} else {
		impl.logger.Debugw("Image digest policy is enforced at global level, so skipping pipeline level operations", "envId", envId, "pipelineId", pipelineId)
	}
	return resourceQualifierId, nil
}

func (impl *CdPipelineConfigServiceImpl) DeleteCdPipelinePartial(pipeline *pipelineConfig.Pipeline, ctx context.Context, deleteAction int, userId int32) (*bean.AppDeleteResponseDTO, error) {
	cascadeDelete := true
	forceDelete := false
	deleteResponse := &bean.AppDeleteResponseDTO{
		DeleteInitiated:  false,
		ClusterReachable: true,
	}
	if deleteAction == bean.FORCE_DELETE {
		forceDelete = true
		cascadeDelete = false
	} else if deleteAction == bean.NON_CASCADE_DELETE {
		cascadeDelete = false
	}
	// Updating clusterReachable flag
	clusterBean, err := impl.clusterRepository.FindById(pipeline.Environment.ClusterId)
	if err != nil {
		impl.logger.Errorw("error in getting cluster details", "err", err, "clusterId", pipeline.Environment.ClusterId)
	}
	deleteResponse.ClusterName = clusterBean.ClusterName
	if len(clusterBean.ErrorInConnecting) > 0 {
		deleteResponse.ClusterReachable = false
	}
	// getting children CD pipeline details
	if err != nil && err != pg.ErrNoRows {
		impl.logger.Errorw("error in getting children cd details", "err", err)
		return deleteResponse, err
	}

	// getting deployment group for this pipeline
	deploymentGroupNames, err := impl.deploymentGroupRepository.GetNamesByAppIdAndEnvId(pipeline.EnvironmentId, pipeline.AppId)
	if err != nil && err != pg.ErrNoRows {
		impl.logger.Errorw("error in getting deployment group names by appId and envId", "err", err)
		return deleteResponse, err
	} else if len(deploymentGroupNames) > 0 {
		groupNamesByte, err := json.Marshal(deploymentGroupNames)
		if err != nil {
			impl.logger.Errorw("error in marshaling deployment group names", "err", err, "deploymentGroupNames", deploymentGroupNames)
		}
		impl.logger.Debugw("cannot delete cd pipeline, is being used in deployment group")
		return deleteResponse, fmt.Errorf("Please remove this CD pipeline from deployment groups : %s", string(groupNamesByte))
	}
	dbConnection := impl.pipelineRepository.GetConnection()
	tx, err := dbConnection.Begin()
	if err != nil {
		return deleteResponse, err
	}
	// Rollback tx on error.
	defer tx.Rollback()

	// delete app from argo cd, if created
	if pipeline.DeploymentAppCreated && !pipeline.DeploymentAppDeleteRequest {
		deploymentAppName := fmt.Sprintf("%s-%s", pipeline.App.AppName, pipeline.Environment.Name)
		if util.IsAcdApp(pipeline.DeploymentAppType) {
			if !deleteResponse.ClusterReachable {
				impl.logger.Errorw("cluster connection error", "err", clusterBean.ErrorInConnecting)
				if cascadeDelete {
					return deleteResponse, nil
				}
			}
			impl.logger.Debugw("acd app is already deleted for this pipeline", "pipeline", pipeline)
			req := &application2.ApplicationDeleteRequest{
				Name:    &deploymentAppName,
				Cascade: &cascadeDelete,
			}
			if _, err := impl.application.Delete(ctx, req); err != nil {
				impl.logger.Errorw("err in deleting pipeline on argocd", "id", pipeline, "err", err)

				if forceDelete {
					impl.logger.Warnw("error while deletion of app in acd, continue to delete in db as this operation is force delete", "error", err)
				} else {
					// statusError, _ := err.(*errors2.StatusError)
					if cascadeDelete && strings.Contains(err.Error(), "code = NotFound") {
						err = &util.ApiError{
							UserMessage:     "Could not delete as application not found in argocd",
							InternalMessage: err.Error(),
						}
					} else {
						err = &util.ApiError{
							UserMessage:     "Could not delete application",
							InternalMessage: err.Error(),
						}
					}
					return deleteResponse, err
				}
			}
			impl.logger.Infow("app deleted from argocd", "id", pipeline.Id, "pipelineName", pipeline.Name, "app", deploymentAppName)
			pipeline.DeploymentAppDeleteRequest = true
			pipeline.UpdatedOn = time.Now()
			pipeline.UpdatedBy = userId
			err = impl.pipelineRepository.Update(pipeline, tx)
			if err != nil {
				impl.logger.Errorw("error in partially delete cd pipeline", "err", err)
				return deleteResponse, err
			}
		}
		deleteResponse.DeleteInitiated = true
	}
	err = tx.Commit()
	if err != nil {
		impl.logger.Errorw("error in committing db transaction", "err", err)
		return deleteResponse, err
	}
	return deleteResponse, nil
}

func (impl *CdPipelineConfigServiceImpl) getStrategiesMapping(dbPipelineIds []int) (map[int][]*chartConfig.PipelineStrategy, error) {
	strategiesMapping := make(map[int][]*chartConfig.PipelineStrategy)
	strategiesByPipelineIds, err := impl.pipelineConfigRepository.GetAllStrategyByPipelineIds(dbPipelineIds)
	if err != nil && !errors2.IsNotFound(err) {
		impl.logger.Errorw("error in fetching strategies by pipelineIds", "PipelineIds", dbPipelineIds, "err", err)
		return strategiesMapping, err
	}
	for _, strategy := range strategiesByPipelineIds {
		strategiesMapping[strategy.PipelineId] = append(strategiesMapping[strategy.PipelineId], strategy)
	}
	return strategiesMapping, nil
}

func (impl *CdPipelineConfigServiceImpl) BulkDeleteCdPipelines(impactedPipelines []*pipelineConfig.Pipeline, ctx context.Context, dryRun bool, deleteAction int, userId int32) []*bean.CdBulkActionResponseDto {
	var respDtos []*bean.CdBulkActionResponseDto
	for _, pipeline := range impactedPipelines {
		respDto := &bean.CdBulkActionResponseDto{
			PipelineName:    pipeline.Name,
			AppName:         pipeline.App.AppName,
			EnvironmentName: pipeline.Environment.Name,
		}
		if !dryRun {
			deleteResponse, err := impl.DeleteCdPipeline(pipeline, ctx, deleteAction, true, userId)
			if err != nil {
				impl.logger.Errorw("error in deleting cd pipeline", "err", err, "pipelineId", pipeline.Id)
				respDto.DeletionResult = fmt.Sprintf("Not able to delete pipeline, %v", err)
			} else if !(deleteResponse.DeleteInitiated || deleteResponse.ClusterReachable) {
				respDto.DeletionResult = fmt.Sprintf("Not able to delete pipeline, cluster connection error")
			} else {
				respDto.DeletionResult = "Pipeline deleted successfully."
			}
		}
		respDtos = append(respDtos, respDto)
	}
	return respDtos

}

func (impl *CdPipelineConfigServiceImpl) FindCdPipelinesByIds(cdPipelineIds []int) (cdPipelines []*bean.CDPipelineConfigObject, err error) {

	Pipelines, err := impl.pipelineRepository.FindByIdsIn(cdPipelineIds)
	if err != nil {
		impl.logger.Errorw("error in fetching cdPipeline by id", "cdPipelineIds", cdPipelineIds, "err", err)
		return nil, err
	}

	for _, pipeline := range Pipelines {
		cdPipeline := &bean.CDPipelineConfigObject{
			Id:                         pipeline.Id,
			EnvironmentId:              pipeline.EnvironmentId,
			EnvironmentName:            pipeline.Environment.Name,
			CiPipelineId:               pipeline.CiPipelineId,
			Name:                       pipeline.Name,
			Namespace:                  pipeline.Environment.Namespace,
			DeploymentAppType:          pipeline.DeploymentAppType,
			DeploymentAppDeleteRequest: pipeline.DeploymentAppDeleteRequest,
			DeploymentAppCreated:       pipeline.DeploymentAppCreated,
			AppId:                      pipeline.AppId,
		}
		cdPipelines = append(cdPipelines, cdPipeline)

	}
	return cdPipelines, nil

}

func (impl *CdPipelineConfigServiceImpl) FindByIdsIn(ids []int) ([]*pipelineConfig.Pipeline, error) {
	return impl.pipelineRepository.FindByIdsIn(ids)
}

func (impl *CdPipelineConfigServiceImpl) FindActiveByAppIdAndEnvNames(appId int, envNames []string) (pipelines []*pipelineConfig.Pipeline, err error) {
	return impl.pipelineRepository.FindActiveByAppIdAndEnvNames(appId, envNames)
}

func (impl *CdPipelineConfigServiceImpl) FindAppAndEnvironmentAndProjectByPipelineIds(pipelineIds []int) (pipelines []*pipelineConfig.Pipeline, err error) {
	return impl.pipelineRepository.FindAppAndEnvironmentAndProjectByPipelineIds(pipelineIds)
}<|MERGE_RESOLUTION|>--- conflicted
+++ resolved
@@ -76,33 +76,33 @@
 )
 
 type CdPipelineConfigService interface {
-	// GetCdPipelineById : Retrieve cdPipeline for given cdPipelineId.
-	// getting cdPipeline,environment and strategies ,preDeployStage, postDeployStage,appWorkflowMapping from respective repository and service layer
-	// converting above data in proper bean object and then assigning to CDPipelineConfigObject
-	// if any error occur , will get empty object or nil
+	//GetCdPipelineById : Retrieve cdPipeline for given cdPipelineId.
+	//getting cdPipeline,environment and strategies ,preDeployStage, postDeployStage,appWorkflowMapping from respective repository and service layer
+	//converting above data in proper bean object and then assigning to CDPipelineConfigObject
+	//if any error occur , will get empty object or nil
 	GetCdPipelineById(pipelineId int) (cdPipeline *bean.CDPipelineConfigObject, err error)
 	CreateCdPipelines(cdPipelines *bean.CdPipelines, ctx context.Context) (*bean.CdPipelines, error)
-	// PatchCdPipelines : Handle CD pipeline patch requests, making necessary changes to the configuration and returning the updated version.
-	// Performs Create ,Update and Delete operation.
+	//PatchCdPipelines : Handle CD pipeline patch requests, making necessary changes to the configuration and returning the updated version.
+	//Performs Create ,Update and Delete operation.
 	PatchCdPipelines(cdPipelines *bean.CDPatchRequest, ctx context.Context) (*bean.CdPipelines, error)
 	DeleteCdPipeline(pipeline *pipelineConfig.Pipeline, ctx context.Context, deleteAction int, acdDelete bool, userId int32) (*bean.AppDeleteResponseDTO, error)
 	DeleteACDAppCdPipelineWithNonCascade(pipeline *pipelineConfig.Pipeline, ctx context.Context, forceDelete bool, userId int32) (err error)
-	// GetTriggerViewCdPipelinesForApp :
+	//GetTriggerViewCdPipelinesForApp :
 	GetTriggerViewCdPipelinesForApp(appId int) (cdPipelines *bean.CdPipelines, err error)
-	// GetCdPipelinesForApp : Retrieve cdPipeline for given appId
+	//GetCdPipelinesForApp : Retrieve cdPipeline for given appId
 	GetCdPipelinesForApp(appId int) (cdPipelines *bean.CdPipelines, err error)
-	// GetAllCdPipelinesAndEnvDataLite : get data of all cd pipelines in an app and the environment associated with it. Light api created for listing pipelines but to show env on UI
+	//GetAllCdPipelinesAndEnvDataLite : get data of all cd pipelines in an app and the environment associated with it. Light api created for listing pipelines but to show env on UI
 	GetAllCdPipelinesAndEnvDataLite(appId int) ([]*bean.CdPipelineEnvDataResponseDto, error)
-	// GetCdPipelinesForAppAndEnv : Retrieve cdPipeline for given appId and envId
+	//GetCdPipelinesForAppAndEnv : Retrieve cdPipeline for given appId and envId
 	GetCdPipelinesForAppAndEnv(appId int, envId int) (cdPipelines *bean.CdPipelines, err error)
 	/*	CreateCdPipelines(cdPipelines bean.CdPipelines) (*bean.CdPipelines, error)*/
-	// GetCdPipelinesByEnvironment : lists cdPipeline for given environmentId and appIds
+	//GetCdPipelinesByEnvironment : lists cdPipeline for given environmentId and appIds
 	GetCdPipelinesByEnvironment(request resourceGroup2.ResourceGroupingRequest, token string) (cdPipelines *bean.CdPipelines, err error)
-	// GetCdPipelinesByEnvironmentMin : lists minimum detail of cdPipelines for given environmentId and appIds
+	//GetCdPipelinesByEnvironmentMin : lists minimum detail of cdPipelines for given environmentId and appIds
 	GetCdPipelinesByEnvironmentMin(request resourceGroup2.ResourceGroupingRequest, token string) (cdPipelines []*bean.CDPipelineConfigObject, err error)
-	// PerformBulkActionOnCdPipelines :
+	//PerformBulkActionOnCdPipelines :
 	PerformBulkActionOnCdPipelines(dto *bean.CdBulkActionRequestDto, impactedPipelines []*pipelineConfig.Pipeline, ctx context.Context, dryRun bool, userId int32) ([]*bean.CdBulkActionResponseDto, error)
-	// FindPipelineById : Retrieve Pipeline object from pipelineRepository for given cdPipelineId
+	//FindPipelineById : Retrieve Pipeline object from pipelineRepository for given cdPipelineId
 	FindPipelineById(cdPipelineId int) (*pipelineConfig.Pipeline, error)
 
 	FindPipelineByIds(cdPipelineIds []int) ([]*pipelineConfig.Pipeline, error)
@@ -111,32 +111,29 @@
 	FindAppAndEnvDetailsByPipelineId(cdPipelineId int) (*pipelineConfig.Pipeline, error)
 	FindAppAndEnvDetailsByListFilter(filter pipelineConfig.CdPipelineListFilter) ([]pipelineConfig.CdPipelineMetaData, error)
 	// RetrieveParentDetails : Retrieve the parent id and type of the parent.
-	// Here ParentId refers to Parent like parent of CD can be CI , PRE-CD .
+	//Here ParentId refers to Parent like parent of CD can be CI , PRE-CD .
 	// It first fetches the workflow details from the appWorkflow repository.
-	// If the workflow is a CD pipeline, it further checks for stage configurations.
-	// If the workflow is a webhook, it returns the webhook workflow type.
-	// In case of error , it returns 0 for parentId and empty string for parentType
+	//If the workflow is a CD pipeline, it further checks for stage configurations.
+	//If the workflow is a webhook, it returns the webhook workflow type.
+	//In case of error , it returns 0 for parentId and empty string for parentType
 	RetrieveParentDetails(pipelineId int) (parentId int, parentType bean2.WorkflowType, err error)
-	// GetEnvironmentByCdPipelineId : Retrieve environmentId for given cdPipelineId
+	//GetEnvironmentByCdPipelineId : Retrieve environmentId for given cdPipelineId
 	GetEnvironmentByCdPipelineId(pipelineId int) (int, error)
-	GetBulkActionImpactedPipelines(dto *bean.CdBulkActionRequestDto) ([]*pipelineConfig.Pipeline, error) // no usage
-	// IsGitOpsRequiredForCD : Determine if GitOps is required for CD based on the provided pipeline creation request
+	GetBulkActionImpactedPipelines(dto *bean.CdBulkActionRequestDto) ([]*pipelineConfig.Pipeline, error) //no usage
+	//IsGitOpsRequiredForCD : Determine if GitOps is required for CD based on the provided pipeline creation request
 	IsGitOpsRequiredForCD(pipelineCreateRequest *bean.CdPipelines) bool
-	// SetPipelineDeploymentAppType : Set pipeline deployment application(helm/argo) types based on the provided configuration
+	//SetPipelineDeploymentAppType : Set pipeline deployment application(helm/argo) types based on the provided configuration
 	SetPipelineDeploymentAppType(pipelineCreateRequest *bean.CdPipelines, isGitOpsConfigured bool, virtualEnvironmentMap map[int]bool, deploymentTypeValidationConfig map[string]bool) error
 	MarkGitOpsDevtronAppsDeletedWhereArgoAppIsDeleted(appId int, envId int, acdToken string, pipeline *pipelineConfig.Pipeline) (bool, error)
-	// GetEnvironmentListForAutocompleteFilter : lists environment for given configuration
+	//GetEnvironmentListForAutocompleteFilter : lists environment for given configuration
 	GetEnvironmentListForAutocompleteFilter(envName string, clusterIds []int, offset int, size int, token string, checkAuthBatch func(token string, appObject []string, envObject []string) (map[string]bool, map[string]bool), ctx context.Context) (*cluster.ResourceGroupingResponse, error)
 	RegisterInACD(ctx context.Context, chartGitAttr *commonBean.ChartGitAttribute, userId int32) error
-<<<<<<< HEAD
 	FindCdPipelinesByIds(cdPipelineIds []int) (cdPipeline []*bean.CDPipelineConfigObject, err error)
 	FindByIdsIn(ids []int) ([]*pipelineConfig.Pipeline, error)
 	FindActiveByAppIdAndEnvNames(appId int, envNames []string) (pipelines []*pipelineConfig.Pipeline, err error)
 	FindAppAndEnvironmentAndProjectByPipelineIds(pipelineIds []int) (pipelines []*pipelineConfig.Pipeline, err error)
-=======
 	//DeleteHelmTypePipelineDeploymentApp : Deletes helm release for a pipeline with force flag
 	DeleteHelmTypePipelineDeploymentApp(ctx context.Context, forceDelete bool, pipeline *pipelineConfig.Pipeline) error
->>>>>>> dae187b7
 }
 
 type CdPipelineConfigServiceImpl struct {
@@ -443,7 +440,7 @@
 
 func (impl *CdPipelineConfigServiceImpl) CreateCdPipelines(pipelineCreateRequest *bean.CdPipelines, ctx context.Context) (*bean.CdPipelines, error) {
 
-	// Validation for checking deployment App type
+	//Validation for checking deployment App type
 	gitOpsConfigurationStatus, err := impl.gitOpsConfigReadService.IsGitOpsConfigured()
 
 	virtualEnvironmentMap, err := impl.GetVirtualEnvironmentMap(pipelineCreateRequest)
@@ -526,9 +523,9 @@
 			return nil, err
 		}
 		pipeline.Id = id
-		// go for stage creation if pipeline is created above
+		//go for stage creation if pipeline is created above
 		if pipeline.Id > 0 {
-			// creating pipeline_stage entry here after tx commit due to FK issue
+			//creating pipeline_stage entry here after tx commit due to FK issue
 			if pipeline.PreDeployStage != nil && len(pipeline.PreDeployStage.Steps) > 0 {
 				err = impl.pipelineStageService.CreatePipelineStage(pipeline.PreDeployStage, repository5.PIPELINE_STAGE_TYPE_PRE_CD, id, pipelineCreateRequest.UserId)
 				if err != nil {
@@ -754,12 +751,12 @@
 		deleteResponse.ClusterReachable = false
 	}
 
-	// getting linked CD pipelines
+	//getting linked CD pipelines
 	hasLinkedCDPipelines, err := impl.hasLinkedCDWorkflowMappings(pipeline.Id)
 	if err != nil {
 		return deleteResponse, err
 	}
-	// getting children CD pipeline details
+	//getting children CD pipeline details
 	childNodes, err := impl.appWorkflowRepository.FindWFCDMappingByParentCDPipelineId(pipeline.Id)
 	if err != nil && err != pg.ErrNoRows {
 		impl.logger.Errorw("error in getting children cd details", "err", err)
@@ -769,7 +766,7 @@
 		return deleteResponse, models3.ValidationError{Err: fmt.Errorf("This deployment pipeline cannot be deleted as it is being used as image source in another workflow.")}
 	}
 
-	// getting deployment group for this pipeline
+	//getting deployment group for this pipeline
 	deploymentGroupNames, err := impl.deploymentGroupRepository.GetNamesByAppIdAndEnvId(pipeline.EnvironmentId, pipeline.AppId)
 	if err != nil && err != pg.ErrNoRows {
 		impl.logger.Errorw("error in getting deployment group names by appId and envId", "err", err)
@@ -799,7 +796,7 @@
 		impl.logger.Errorw("err in deleting app_status from db", "appId", pipeline.AppId, "envId", pipeline.EnvironmentId, "err", err)
 		return deleteResponse, err
 	}
-	// delete app workflow mapping
+	//delete app workflow mapping
 	appWorkflowMapping, err := impl.appWorkflowRepository.FindWFCDMappingByCDPipelineId(pipeline.Id)
 	if err != nil {
 		impl.logger.Errorw("error in deleting workflow mapping", "err", err)
@@ -880,7 +877,7 @@
 		return deleteResponse, err
 	}
 	if cdPipelinePluginDeleteReq.PreDeployStage != nil && cdPipelinePluginDeleteReq.PreDeployStage.Id > 0 {
-		// deleting pre-stage
+		//deleting pre-stage
 		err = impl.pipelineStageService.DeletePipelineStage(cdPipelinePluginDeleteReq.PreDeployStage, userId, tx)
 		if err != nil {
 			impl.logger.Errorw("error in deleting pre-CD stage", "err", err, "preDeployStage", cdPipelinePluginDeleteReq.PreDeployStage)
@@ -888,7 +885,7 @@
 		}
 	}
 	if cdPipelinePluginDeleteReq.PostDeployStage != nil && cdPipelinePluginDeleteReq.PostDeployStage.Id > 0 {
-		// deleting post-stage
+		//deleting post-stage
 		err = impl.pipelineStageService.DeletePipelineStage(cdPipelinePluginDeleteReq.PostDeployStage, userId, tx)
 		if err != nil {
 			impl.logger.Errorw("error in deleting post-CD stage", "err", err, "postDeployStage", cdPipelinePluginDeleteReq.PostDeployStage)
@@ -936,7 +933,7 @@
 		impl.logger.Errorw("error in deleting imageDigestPolicy for pipeline", "err", err, "pipelineId", pipeline.Id)
 		return nil, err
 	}
-	// delete app from argo cd, if created
+	//delete app from argo cd, if created
 	if pipeline.DeploymentAppCreated == true {
 		deploymentAppName := fmt.Sprintf("%s-%s", pipeline.App.AppName, pipeline.Environment.Name)
 		if util.IsAcdApp(pipeline.DeploymentAppType) {
@@ -958,7 +955,7 @@
 					if forceDelete {
 						impl.logger.Warnw("error while deletion of app in acd, continue to delete in db as this operation is force delete", "error", err)
 					} else {
-						// statusError, _ := err.(*errors2.StatusError)
+						//statusError, _ := err.(*errors2.StatusError)
 						if cascadeDelete && strings.Contains(err.Error(), "code = NotFound") {
 							err = &util.ApiError{
 								UserMessage:     "Could not delete as application not found in argocd",
@@ -1028,7 +1025,7 @@
 		_, err := impl.DeleteCdPipeline(pipeline, ctx, bean.FORCE_DELETE, false, userId)
 		return err
 	}
-	// delete app from argo cd with non-cascade, if created
+	//delete app from argo cd with non-cascade, if created
 	if pipeline.DeploymentAppCreated && util.IsAcdApp(pipeline.DeploymentAppType) {
 		appDetails, err := impl.appRepo.FindById(pipeline.AppId)
 		deploymentAppName := fmt.Sprintf("%s-%s", appDetails.AppName, pipeline.Environment.Name)
@@ -1040,7 +1037,7 @@
 		}
 		if _, err = impl.application.Delete(ctx, req); err != nil {
 			impl.logger.Errorw("err in deleting pipeline on argocd", "id", pipeline, "err", err)
-			// statusError, _ := err.(*errors2.StatusError)
+			//statusError, _ := err.(*errors2.StatusError)
 			if !strings.Contains(err.Error(), "code = NotFound") {
 				err = &util.ApiError{
 					UserMessage:     "Could not delete application",
@@ -1065,7 +1062,7 @@
 		dbPipelineIds = append(dbPipelineIds, dbPipeline.Id)
 	}
 
-	// construct strategiesMapping to get all strategies against pipelineId
+	//construct strategiesMapping to get all strategies against pipelineId
 	strategiesMapping, err := impl.getStrategiesMapping(dbPipelineIds)
 	if err != nil {
 		return triggerViewCdPipelinesResp, err
@@ -1110,7 +1107,7 @@
 		impl.logger.Errorw("error in fetching environments", "err", err)
 		return cdPipelines, err
 	}
-	// creating map for envId and respective env
+	//creating map for envId and respective env
 	for _, env := range envs {
 		envMapping[env.Id] = env
 	}
@@ -1265,7 +1262,7 @@
 		if err != nil {
 			return nil, err
 		}
-		// override appIds if already provided app group id in request.
+		//override appIds if already provided app group id in request.
 		request.ResourceIds = appIds
 	}
 	cdPipelines, err = impl.ciCdPipelineOrchestrator.GetCdPipelinesForEnv(request.ParentResourceId, request.ResourceIds)
@@ -1281,7 +1278,7 @@
 		err = &util.ApiError{Code: "404", HttpStatusCode: 200, UserMessage: "no matching pipeline found"}
 		return cdPipelines, err
 	}
-	// authorization block starts here
+	//authorization block starts here
 	var appObjectArr []string
 	var envObjectArr []string
 	objects := impl.enforcerUtil.GetAppAndEnvObjectByPipeline(cdPipelines.Pipelines)
@@ -1291,7 +1288,7 @@
 		envObjectArr = append(envObjectArr, object[1])
 	}
 	appResults, envResults := request.CheckAuthBatch(token, appObjectArr, envObjectArr)
-	// authorization block ends here
+	//authorization block ends here
 	span.End()
 	var pipelines []*bean.CDPipelineConfigObject
 	authorizedPipelines := make(map[int]*bean.CDPipelineConfigObject)
@@ -1299,7 +1296,7 @@
 		appObject := objects[dbPipeline.Id][0]
 		envObject := objects[dbPipeline.Id][1]
 		if !(appResults[appObject] && envResults[envObject]) {
-			// if user unauthorized, skip items
+			//if user unauthorized, skip items
 			continue
 		}
 		pipelineIds = append(pipelineIds, dbPipeline.Id)
@@ -1404,7 +1401,7 @@
 		if err != nil {
 			return cdPipelines, err
 		}
-		// override appIds if already provided app group id in request.
+		//override appIds if already provided app group id in request.
 		request.ResourceIds = appIds
 	}
 	var pipelines []*pipelineConfig.Pipeline
@@ -1417,7 +1414,7 @@
 		impl.logger.Errorw("error in fetching pipelines", "request", request, "err", err)
 		return cdPipelines, err
 	}
-	// authorization block starts here
+	//authorization block starts here
 	var appObjectArr []string
 	var envObjectArr []string
 	objects := impl.enforcerUtil.GetAppAndEnvObjectByDbPipeline(pipelines)
@@ -1426,13 +1423,13 @@
 		envObjectArr = append(envObjectArr, object[1])
 	}
 	appResults, envResults := request.CheckAuthBatch(token, appObjectArr, envObjectArr)
-	// authorization block ends here
+	//authorization block ends here
 	span.End()
 	for _, dbPipeline := range pipelines {
 		appObject := objects[dbPipeline.Id][0]
 		envObject := objects[dbPipeline.Id][1]
 		if !(appResults[appObject] && envResults[envObject]) {
-			// if user unauthorized, skip items
+			//if user unauthorized, skip items
 			continue
 		}
 		pcObject := &bean.CDPipelineConfigObject{
@@ -1530,14 +1527,14 @@
 
 func (impl *CdPipelineConfigServiceImpl) GetBulkActionImpactedPipelines(dto *bean.CdBulkActionRequestDto) ([]*pipelineConfig.Pipeline, error) {
 	if len(dto.EnvIds) == 0 || (len(dto.AppIds) == 0 && len(dto.ProjectIds) == 0) {
-		// invalid payload, envIds are must and either of appIds or projectIds are must
+		//invalid payload, envIds are must and either of appIds or projectIds are must
 		return nil, &util.ApiError{Code: "400", HttpStatusCode: 400, UserMessage: "invalid payload, can not get pipelines for this filter"}
 	}
 	var pipelineIdsByAppLevel []int
 	var pipelineIdsByProjectLevel []int
 	var err error
 	if len(dto.AppIds) > 0 && len(dto.EnvIds) > 0 {
-		// getting pipeline IDs for app level deletion request
+		//getting pipeline IDs for app level deletion request
 		pipelineIdsByAppLevel, err = impl.pipelineRepository.FindIdsByAppIdsAndEnvironmentIds(dto.AppIds, dto.EnvIds)
 		if err != nil && err != pg.ErrNoRows {
 			impl.logger.Errorw("error in getting cd pipelines by appIds and envIds", "err", err)
@@ -1545,7 +1542,7 @@
 		}
 	}
 	if len(dto.ProjectIds) > 0 && len(dto.EnvIds) > 0 {
-		// getting pipeline IDs for project level deletion request
+		//getting pipeline IDs for project level deletion request
 		pipelineIdsByProjectLevel, err = impl.pipelineRepository.FindIdsByProjectIdsAndEnvironmentIds(dto.ProjectIds, dto.EnvIds)
 		if err != nil && err != pg.ErrNoRows {
 			impl.logger.Errorw("error in getting cd pipelines by projectIds and envIds", "err", err)
@@ -1553,9 +1550,9 @@
 		}
 	}
 	var pipelineIdsMerged []int
-	// it might be possible that pipelineIdsByAppLevel & pipelineIdsByProjectLevel have some same values
-	// we are still appending them to save operation cost of checking same ids as we will get pipelines from
-	// in clause which gives correct results even if some values are repeating
+	//it might be possible that pipelineIdsByAppLevel & pipelineIdsByProjectLevel have some same values
+	//we are still appending them to save operation cost of checking same ids as we will get pipelines from
+	//in clause which gives correct results even if some values are repeating
 	pipelineIdsMerged = append(pipelineIdsMerged, pipelineIdsByAppLevel...)
 	pipelineIdsMerged = append(pipelineIdsMerged, pipelineIdsByProjectLevel...)
 	var pipelines []*pipelineConfig.Pipeline
@@ -1633,7 +1630,7 @@
 		return acdAppFound, err
 	}
 	impl.logger.Warnw("app not found in argo, deleting from db ", "err", err)
-	// make call to delete it from pipeline DB because it's ACD counterpart is deleted
+	//make call to delete it from pipeline DB because it's ACD counterpart is deleted
 	_, err = impl.DeleteCdPipeline(pipeline, context.Background(), bean.FORCE_DELETE, false, 1)
 	if err != nil {
 		impl.logger.Errorw("error in deleting cd pipeline", "err", err)
@@ -1682,7 +1679,7 @@
 		err = &util.ApiError{Code: "404", HttpStatusCode: 200, UserMessage: "no matching pipeline found"}
 		return nil, err
 	}
-	// authorization block starts here
+	//authorization block starts here
 	var appObjectArr []string
 	var envObjectArr []string
 	_, span = otel.Tracer("orchestrator").Start(ctx, "pipelineBuilder.GetAppAndEnvObjectByPipelineIds")
@@ -1696,14 +1693,14 @@
 	_, span = otel.Tracer("orchestrator").Start(ctx, "pipelineBuilder.checkAuthBatch")
 	appResults, envResults := checkAuthBatch(token, appObjectArr, envObjectArr)
 	span.End()
-	// authorization block ends here
+	//authorization block ends here
 
 	pipelinesMap := make(map[int][]*pipelineConfig.Pipeline)
 	for _, pipeline := range cdPipelines {
 		appObject := objects[pipeline.Id][0]
 		envObject := objects[pipeline.Id][1]
 		if !(appResults[appObject] && envResults[envObject]) {
-			// if user unauthorized, skip items
+			//if user unauthorized, skip items
 			continue
 		}
 		pipelinesMap[pipeline.EnvironmentId] = append(pipelinesMap[pipeline.EnvironmentId], pipeline)
@@ -1719,7 +1716,7 @@
 			IsVirtualEnvironment:  model.IsVirtualEnvironment,
 		}
 
-		// authorization block starts here
+		//authorization block starts here
 		appCount := 0
 		envPipelines := pipelinesMap[model.Id]
 		if _, ok := pipelinesMap[model.Id]; ok {
@@ -1775,11 +1772,11 @@
 	if deploymentConfig == nil {
 		return nil
 	}
-	// Config value found to be true for ArgoCD and Helm both
+	//Config value found to be true for ArgoCD and Helm both
 	if allDeploymentConfigTrue(deploymentConfig) {
 		return nil
 	}
-	// Case : {ArgoCD : false, Helm: true, HGF : true}
+	//Case : {ArgoCD : false, Helm: true, HGF : true}
 	if validDeploymentConfigReceived(deploymentConfig, pipeline.DeploymentAppType) {
 		return nil
 	}
@@ -1906,7 +1903,7 @@
 		if err != nil {
 			return 0, err
 		}
-		// getting global app metrics for cd pipeline create because env level metrics is not created yet
+		//getting global app metrics for cd pipeline create because env level metrics is not created yet
 		appLevelAppMetricsEnabled := false
 		isAppLevelMetricsEnabled, err := impl.deployedAppMetricsService.GetMetricsFlagByAppId(app.Id)
 		if err != nil {
@@ -1921,7 +1918,7 @@
 		}
 		appLevelAppMetricsEnabled = updatedAppMetrics
 		// Get pipeline override based on Deployment strategy
-		// TODO: mark as created in our db
+		//TODO: mark as created in our db
 		pipelineId, err = impl.ciCdPipelineOrchestrator.CreateCDPipelines(pipeline, app.Id, userId, tx, app.AppName)
 		if err != nil {
 			impl.logger.Errorw("error in creating cd pipeline", "appId", app.Id, "pipeline", pipeline)
@@ -1931,7 +1928,7 @@
 			pipeline.SourceToNewPipelineId[pipeline.RefPipelineId] = pipelineId
 		}
 
-		// adding pipeline to workflow
+		//adding pipeline to workflow
 		_, err = impl.appWorkflowRepository.FindByIdAndAppId(pipeline.AppWorkflowId, app.Id)
 		if err != nil && err != pg.ErrNoRows {
 			return 0, err
@@ -1982,7 +1979,7 @@
 			impl.logger.Errorw("error in creating entry for env deployment template history", "err", err, "envOverride", envOverride)
 			return 0, err
 		}
-		// VARIABLE_MAPPING_UPDATE
+		//VARIABLE_MAPPING_UPDATE
 		err = impl.scopedVariableManager.ExtractAndMapVariables(envOverride.EnvOverrideValues, envOverride.Id, repository3.EntityTypeDeploymentTemplateEnvLevel, envOverride.UpdatedBy, tx)
 		if err != nil {
 			return 0, err
@@ -2010,7 +2007,7 @@
 				impl.logger.Errorw("error in saving strategy", "strategy", item.DeploymentTemplate)
 				return pipelineId, fmt.Errorf("pipeline created but failed to add strategy")
 			}
-			// creating history entry for strategy
+			//creating history entry for strategy
 			_, err = impl.pipelineStrategyHistoryService.CreatePipelineStrategyHistory(strategy, pipeline.TriggerType, tx)
 			if err != nil {
 				impl.logger.Errorw("error in creating strategy history entry", "err", err)
@@ -2024,7 +2021,7 @@
 			return 0, errors2.New("container registry name and repo name cannot be empty for manifest push deployment")
 		}
 		if pipeline.ManifestStorageType == bean.ManifestStorageGit {
-			// implement
+			//implement
 		} else if pipeline.ManifestStorageType == bean.ManifestStorageOCIHelmRepo {
 
 			helmRepositoryConfig := bean4.HelmRepositoryConfig{
@@ -2156,7 +2153,7 @@
 		}
 
 		if notFound {
-			// delete from db
+			//delete from db
 			err := impl.pipelineConfigRepository.Delete(oldItem, tx)
 			if err != nil {
 				impl.logger.Errorw("error in delete pipeline strategies", "err", err)
@@ -2189,7 +2186,7 @@
 				impl.logger.Errorw("error in updating strategy", "strategy", item.DeploymentTemplate)
 				return fmt.Errorf("pipeline updated but failed to update one strategy")
 			}
-			// creating history entry for strategy
+			//creating history entry for strategy
 			_, err = impl.pipelineStrategyHistoryService.CreatePipelineStrategyHistory(strategy, pipeline.TriggerType, tx)
 			if err != nil {
 				impl.logger.Errorw("error in creating strategy history entry", "err", err)
@@ -2209,7 +2206,7 @@
 				impl.logger.Errorw("error in saving strategy", "strategy", item.DeploymentTemplate)
 				return fmt.Errorf("pipeline created but failed to add strategy")
 			}
-			// creating history entry for strategy
+			//creating history entry for strategy
 			_, err = impl.pipelineStrategyHistoryService.CreatePipelineStrategyHistory(strategy, pipeline.TriggerType, tx)
 			if err != nil {
 				impl.logger.Errorw("error in creating strategy history entry", "err", err)
@@ -2249,7 +2246,7 @@
 			return err
 		}
 		if pipeline.ManifestStorageType == bean.ManifestStorageGit {
-			// implement
+			//implement
 		} else if pipeline.ManifestStorageType == bean.ManifestStorageOCIHelmRepo {
 			existingHelmRepositoryConfig := bean4.HelmRepositoryConfig{
 				RepositoryName:        strings.TrimSpace(pipeline.RepoName),
@@ -2397,7 +2394,7 @@
 	} else if deleteAction == bean.NON_CASCADE_DELETE {
 		cascadeDelete = false
 	}
-	// Updating clusterReachable flag
+	//Updating clusterReachable flag
 	clusterBean, err := impl.clusterRepository.FindById(pipeline.Environment.ClusterId)
 	if err != nil {
 		impl.logger.Errorw("error in getting cluster details", "err", err, "clusterId", pipeline.Environment.ClusterId)
@@ -2406,13 +2403,13 @@
 	if len(clusterBean.ErrorInConnecting) > 0 {
 		deleteResponse.ClusterReachable = false
 	}
-	// getting children CD pipeline details
+	//getting children CD pipeline details
 	if err != nil && err != pg.ErrNoRows {
 		impl.logger.Errorw("error in getting children cd details", "err", err)
 		return deleteResponse, err
 	}
 
-	// getting deployment group for this pipeline
+	//getting deployment group for this pipeline
 	deploymentGroupNames, err := impl.deploymentGroupRepository.GetNamesByAppIdAndEnvId(pipeline.EnvironmentId, pipeline.AppId)
 	if err != nil && err != pg.ErrNoRows {
 		impl.logger.Errorw("error in getting deployment group names by appId and envId", "err", err)
@@ -2433,7 +2430,7 @@
 	// Rollback tx on error.
 	defer tx.Rollback()
 
-	// delete app from argo cd, if created
+	//delete app from argo cd, if created
 	if pipeline.DeploymentAppCreated && !pipeline.DeploymentAppDeleteRequest {
 		deploymentAppName := fmt.Sprintf("%s-%s", pipeline.App.AppName, pipeline.Environment.Name)
 		if util.IsAcdApp(pipeline.DeploymentAppType) {
@@ -2454,7 +2451,7 @@
 				if forceDelete {
 					impl.logger.Warnw("error while deletion of app in acd, continue to delete in db as this operation is force delete", "error", err)
 				} else {
-					// statusError, _ := err.(*errors2.StatusError)
+					//statusError, _ := err.(*errors2.StatusError)
 					if cascadeDelete && strings.Contains(err.Error(), "code = NotFound") {
 						err = &util.ApiError{
 							UserMessage:     "Could not delete as application not found in argocd",
