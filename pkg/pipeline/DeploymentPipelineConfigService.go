/*
 * Copyright (c) 2020 Devtron Labs
 *
 * Licensed under the Apache License, Version 2.0 (the "License");
 * you may not use this file except in compliance with the License.
 * You may obtain a copy of the License at
 *
 *    http://www.apache.org/licenses/LICENSE-2.0
 *
 * Unless required by applicable law or agreed to in writing, software
 * distributed under the License is distributed on an "AS IS" BASIS,
 * WITHOUT WARRANTIES OR CONDITIONS OF ANY KIND, either express or implied.
 * See the License for the specific language governing permissions and
 * limitations under the License.
 *
 */

package pipeline

import (
	"context"
	"encoding/json"
	errors3 "errors"
	"fmt"
	application2 "github.com/argoproj/argo-cd/v2/pkg/apiclient/application"
	bean2 "github.com/devtron-labs/devtron/api/bean"
	"github.com/devtron-labs/devtron/api/bean/gitOps"
	models2 "github.com/devtron-labs/devtron/api/helm-app/models"
	client "github.com/devtron-labs/devtron/api/helm-app/service"
	"github.com/devtron-labs/devtron/client/argocdServer"
	"github.com/devtron-labs/devtron/client/argocdServer/application"
	"github.com/devtron-labs/devtron/enterprise/pkg/deploymentWindow"
	"github.com/devtron-labs/devtron/internal/sql/models"
	"github.com/devtron-labs/devtron/internal/sql/repository"
	"github.com/devtron-labs/devtron/internal/sql/repository/app"
	"github.com/devtron-labs/devtron/internal/sql/repository/appStatus"
	"github.com/devtron-labs/devtron/internal/sql/repository/appWorkflow"
	"github.com/devtron-labs/devtron/internal/sql/repository/chartConfig"
	"github.com/devtron-labs/devtron/internal/sql/repository/pipelineConfig"
	"github.com/devtron-labs/devtron/internal/util"
	app2 "github.com/devtron-labs/devtron/pkg/app"
	bean4 "github.com/devtron-labs/devtron/pkg/app/bean"
	"github.com/devtron-labs/devtron/pkg/bean"
	"github.com/devtron-labs/devtron/pkg/chart"
	chartRepoRepository "github.com/devtron-labs/devtron/pkg/chartRepo/repository"
	"github.com/devtron-labs/devtron/pkg/cluster"
	repository2 "github.com/devtron-labs/devtron/pkg/cluster/repository"
	commonBean "github.com/devtron-labs/devtron/pkg/deployment/gitOps/common/bean"
	"github.com/devtron-labs/devtron/pkg/deployment/gitOps/config"
	"github.com/devtron-labs/devtron/pkg/deployment/gitOps/git"
	"github.com/devtron-labs/devtron/pkg/deployment/manifest/deployedAppMetrics"
	"github.com/devtron-labs/devtron/pkg/devtronResource"
	bean5 "github.com/devtron-labs/devtron/pkg/devtronResource/bean"
	"github.com/devtron-labs/devtron/pkg/imageDigestPolicy"
	pipelineConfigBean "github.com/devtron-labs/devtron/pkg/pipeline/bean"
	"github.com/devtron-labs/devtron/pkg/pipeline/history"
	repository4 "github.com/devtron-labs/devtron/pkg/pipeline/history/repository"
	repository5 "github.com/devtron-labs/devtron/pkg/pipeline/repository"
	resourceGroup2 "github.com/devtron-labs/devtron/pkg/resourceGroup"
	"github.com/devtron-labs/devtron/pkg/sql"
	"github.com/devtron-labs/devtron/pkg/variables"
	models3 "github.com/devtron-labs/devtron/pkg/variables/models"
	repository3 "github.com/devtron-labs/devtron/pkg/variables/repository"
	util2 "github.com/devtron-labs/devtron/util"
	"github.com/devtron-labs/devtron/util/rbac"
	"github.com/go-pg/pg"
	errors2 "github.com/juju/errors"
	"go.opentelemetry.io/otel"
	"go.uber.org/zap"
	"k8s.io/apimachinery/pkg/api/errors"
	"net/http"
	"strconv"
	"strings"
	"time"
)

type CdPipelineConfigService interface {
	//GetCdPipelineById : Retrieve cdPipeline for given cdPipelineId.
	//getting cdPipeline,environment and strategies ,preDeployStage, postDeployStage,appWorkflowMapping from respective repository and service layer
	//converting above data in proper bean object and then assigning to CDPipelineConfigObject
	//if any error occur , will get empty object or nil
	GetCdPipelineById(pipelineId int) (cdPipeline *bean.CDPipelineConfigObject, err error)
	CreateCdPipelines(cdPipelines *bean.CdPipelines, ctx context.Context) (*bean.CdPipelines, error)
	//PatchCdPipelines : Handle CD pipeline patch requests, making necessary changes to the configuration and returning the updated version.
	//Performs Create ,Update and Delete operation.
	PatchCdPipelines(cdPipelines *bean.CDPatchRequest, ctx context.Context) (*bean.CdPipelines, error)
	DeleteCdPipeline(pipeline *pipelineConfig.Pipeline, ctx context.Context, deleteAction int, acdDelete bool, userId int32) (*bean.AppDeleteResponseDTO, error)
	DeleteACDAppCdPipelineWithNonCascade(pipeline *pipelineConfig.Pipeline, ctx context.Context, forceDelete bool, userId int32) (err error)
	//GetTriggerViewCdPipelinesForApp :
	GetTriggerViewCdPipelinesForApp(appId int) (cdPipelines *bean.CdPipelines, err error)
	//GetCdPipelinesForApp : Retrieve cdPipeline for given appId
	GetCdPipelinesForApp(appId int) (cdPipelines *bean.CdPipelines, err error)
	//GetAllCdPipelinesAndEnvDataLite : get data of all cd pipelines in an app and the environment associated with it. Light api created for listing pipelines but to show env on UI
	GetAllCdPipelinesAndEnvDataLite(appId int) ([]*bean.CdPipelineEnvDataResponseDto, error)
	//GetCdPipelinesForAppAndEnv : Retrieve cdPipeline for given appId and envId
	GetCdPipelinesForAppAndEnv(appId int, envId int) (cdPipelines *bean.CdPipelines, err error)
	/*	CreateCdPipelines(cdPipelines bean.CdPipelines) (*bean.CdPipelines, error)*/
	//GetCdPipelinesByEnvironment : lists cdPipeline for given environmentId and appIds
	GetCdPipelinesByEnvironment(request resourceGroup2.ResourceGroupingRequest, token string) (cdPipelines *bean.CdPipelines, err error)
	//GetCdPipelinesByEnvironmentMin : lists minimum detail of cdPipelines for given environmentId and appIds
	GetCdPipelinesByEnvironmentMin(request resourceGroup2.ResourceGroupingRequest, token string) (cdPipelines []*bean.CDPipelineConfigObject, err error)
	//PerformBulkActionOnCdPipelines :
	PerformBulkActionOnCdPipelines(dto *bean.CdBulkActionRequestDto, impactedPipelines []*pipelineConfig.Pipeline, ctx context.Context, dryRun bool, userId int32) ([]*bean.CdBulkActionResponseDto, error)
	//FindPipelineById : Retrieve Pipeline object from pipelineRepository for given cdPipelineId
	FindPipelineById(cdPipelineId int) (*pipelineConfig.Pipeline, error)
	//FindAppAndEnvDetailsByPipelineId : Retrieve app and env details for given cdPipelineId
	FindAppAndEnvDetailsByPipelineId(cdPipelineId int) (*pipelineConfig.Pipeline, error)
	// RetrieveParentDetails : Retrieve the parent id and type of the parent.
	//Here ParentId refers to Parent like parent of CD can be CI , PRE-CD .
	// It first fetches the workflow details from the appWorkflow repository.
	//If the workflow is a CD pipeline, it further checks for stage configurations.
	//If the workflow is a webhook, it returns the webhook workflow type.
	//In case of error , it returns 0 for parentId and empty string for parentType
	RetrieveParentDetails(pipelineId int) (parentId int, parentType bean2.WorkflowType, err error)
	//GetEnvironmentByCdPipelineId : Retrieve environmentId for given cdPipelineId
	GetEnvironmentByCdPipelineId(pipelineId int) (int, error)
	GetBulkActionImpactedPipelines(dto *bean.CdBulkActionRequestDto) ([]*pipelineConfig.Pipeline, error) //no usage
	//IsGitOpsRequiredForCD : Determine if GitOps is required for CD based on the provided pipeline creation request
	IsGitOpsRequiredForCD(pipelineCreateRequest *bean.CdPipelines) bool
	//SetPipelineDeploymentAppType : Set pipeline deployment application(helm/argo) types based on the provided configuration
	SetPipelineDeploymentAppType(pipelineCreateRequest *bean.CdPipelines, isGitOpsConfigured bool, virtualEnvironmentMap map[int]bool, deploymentTypeValidationConfig map[string]bool) error
	MarkGitOpsDevtronAppsDeletedWhereArgoAppIsDeleted(appId int, envId int, acdToken string, pipeline *pipelineConfig.Pipeline) (bool, error)
	//GetEnvironmentListForAutocompleteFilter : lists environment for given configuration
	GetEnvironmentListForAutocompleteFilter(envName string, clusterIds []int, offset int, size int, token string, checkAuthBatch func(token string, appObject []string, envObject []string) (map[string]bool, map[string]bool), ctx context.Context) (*cluster.ResourceGroupingResponse, error)
	RegisterInACD(ctx context.Context, chartGitAttr *commonBean.ChartGitAttribute, userId int32) error
}

type CdPipelineConfigServiceImpl struct {
	logger                           *zap.SugaredLogger
	pipelineRepository               pipelineConfig.PipelineRepository
	environmentRepository            repository2.EnvironmentRepository
	pipelineConfigRepository         chartConfig.PipelineConfigRepository
	appWorkflowRepository            appWorkflow.AppWorkflowRepository
	pipelineStageService             PipelineStageService
	appRepo                          app.AppRepository
	appService                       app2.AppService
	deploymentGroupRepository        repository.DeploymentGroupRepository
	ciCdPipelineOrchestrator         CiCdPipelineOrchestrator
	appStatusRepository              appStatus.AppStatusRepository
	ciPipelineRepository             pipelineConfig.CiPipelineRepository
	prePostCdScriptHistoryService    history.PrePostCdScriptHistoryService
	clusterRepository                repository2.ClusterRepository
	helmAppService                   client.HelmAppService
	enforcerUtil                     rbac.EnforcerUtil
	pipelineStrategyHistoryService   history.PipelineStrategyHistoryService
	chartRepository                  chartRepoRepository.ChartRepository
	resourceGroupService             resourceGroup2.ResourceGroupService
	propertiesConfigService          PropertiesConfigService
	deploymentTemplateHistoryService history.DeploymentTemplateHistoryService
	scopedVariableManager            variables.ScopedVariableManager
	deploymentConfig                 *DeploymentServiceTypeConfig
	application                      application.ServiceClient
	manifestPushConfigRepository     repository5.ManifestPushConfigRepository
	pipelineConfigListenerService    PipelineConfigListenerService
	devtronAppCMCSService            DevtronAppCMCSService
	customTagService                 CustomTagService
	ciPipelineConfigService          CiPipelineConfigService
	buildPipelineSwitchService       BuildPipelineSwitchService
	devtronResourceService           devtronResource.DevtronResourceService
	argoClientWrapperService         argocdServer.ArgoClientWrapperService
	deployedAppMetricsService        deployedAppMetrics.DeployedAppMetricsService
	gitOpsConfigReadService          config.GitOpsConfigReadService
	gitOperationService              git.GitOperationService
	chartService                     chart.ChartService
	imageDigestPolicyService         imageDigestPolicy.ImageDigestPolicyService
	deploymentWindowService          deploymentWindow.DeploymentWindowService
}

func NewCdPipelineConfigServiceImpl(
	logger *zap.SugaredLogger,
	pipelineRepository pipelineConfig.PipelineRepository,
	environmentRepository repository2.EnvironmentRepository,
	pipelineConfigRepository chartConfig.PipelineConfigRepository,
	appWorkflowRepository appWorkflow.AppWorkflowRepository,
	pipelineStageService PipelineStageService,
	appRepo app.AppRepository,
	appService app2.AppService,
	deploymentGroupRepository repository.DeploymentGroupRepository,
	ciCdPipelineOrchestrator CiCdPipelineOrchestrator,
	appStatusRepository appStatus.AppStatusRepository,
	ciPipelineRepository pipelineConfig.CiPipelineRepository,
	prePostCdScriptHistoryService history.PrePostCdScriptHistoryService,
	clusterRepository repository2.ClusterRepository,
	helmAppService client.HelmAppService,
	enforcerUtil rbac.EnforcerUtil,
	pipelineStrategyHistoryService history.PipelineStrategyHistoryService,
	chartRepository chartRepoRepository.ChartRepository,
	resourceGroupService resourceGroup2.ResourceGroupService, chartTemplateService util.ChartTemplateService,
	propertiesConfigService PropertiesConfigService,
	deploymentTemplateHistoryService history.DeploymentTemplateHistoryService,
	scopedVariableManager variables.ScopedVariableManager,
	deploymentConfig *DeploymentServiceTypeConfig,
	application application.ServiceClient,
	pipelineConfigListenerService PipelineConfigListenerService,
	manifestPushConfigRepository repository5.ManifestPushConfigRepository,
	customTagService CustomTagService,
	devtronAppCMCSService DevtronAppCMCSService,
	ciPipelineConfigService CiPipelineConfigService,
	buildPipelineSwitchService BuildPipelineSwitchService,
	devtronResourceService devtronResource.DevtronResourceService,
	argoClientWrapperService argocdServer.ArgoClientWrapperService,
	deployedAppMetricsService deployedAppMetrics.DeployedAppMetricsService,
	gitOpsConfigReadService config.GitOpsConfigReadService,
	gitOperationService git.GitOperationService,
<<<<<<< HEAD
	imageDigestPolicyService imageDigestPolicy.ImageDigestPolicyService,
	deploymentWindowService deploymentWindow.DeploymentWindowService,
) *CdPipelineConfigServiceImpl {
=======
	chartService chart.ChartService,
	imageDigestPolicyService imageDigestPolicy.ImageDigestPolicyService) *CdPipelineConfigServiceImpl {
>>>>>>> 0e0e6606
	return &CdPipelineConfigServiceImpl{
		logger:                           logger,
		pipelineRepository:               pipelineRepository,
		environmentRepository:            environmentRepository,
		pipelineConfigRepository:         pipelineConfigRepository,
		appWorkflowRepository:            appWorkflowRepository,
		pipelineStageService:             pipelineStageService,
		appRepo:                          appRepo,
		appService:                       appService,
		deploymentGroupRepository:        deploymentGroupRepository,
		ciCdPipelineOrchestrator:         ciCdPipelineOrchestrator,
		appStatusRepository:              appStatusRepository,
		ciPipelineRepository:             ciPipelineRepository,
		prePostCdScriptHistoryService:    prePostCdScriptHistoryService,
		clusterRepository:                clusterRepository,
		helmAppService:                   helmAppService,
		enforcerUtil:                     enforcerUtil,
		pipelineStrategyHistoryService:   pipelineStrategyHistoryService,
		chartRepository:                  chartRepository,
		resourceGroupService:             resourceGroupService,
		propertiesConfigService:          propertiesConfigService,
		deploymentTemplateHistoryService: deploymentTemplateHistoryService,
		scopedVariableManager:            scopedVariableManager,
		deploymentConfig:                 deploymentConfig,
		application:                      application,
		manifestPushConfigRepository:     manifestPushConfigRepository,
		pipelineConfigListenerService:    pipelineConfigListenerService,
		chartService:                     chartService,
		devtronAppCMCSService:            devtronAppCMCSService,
		ciPipelineConfigService:          ciPipelineConfigService,
		customTagService:                 customTagService,
		buildPipelineSwitchService:       buildPipelineSwitchService,
		devtronResourceService:           devtronResourceService,
		argoClientWrapperService:         argoClientWrapperService,
		deployedAppMetricsService:        deployedAppMetricsService,
		gitOpsConfigReadService:          gitOpsConfigReadService,
		gitOperationService:              gitOperationService,
		imageDigestPolicyService:         imageDigestPolicyService,
		deploymentWindowService:          deploymentWindowService,
	}
}

func (impl *CdPipelineConfigServiceImpl) GetCdPipelineById(pipelineId int) (cdPipeline *bean.CDPipelineConfigObject, err error) {
	dbPipeline, err := impl.pipelineRepository.FindById(pipelineId)
	if err != nil && errors.IsNotFound(err) {
		impl.logger.Errorw("error in fetching pipeline", "err", err)
		return cdPipeline, err
	}
	environment, err := impl.environmentRepository.FindById(dbPipeline.EnvironmentId)
	if err != nil && errors.IsNotFound(err) {
		impl.logger.Errorw("error in fetching pipeline", "err", err)
		return cdPipeline, err
	}
	strategies, err := impl.pipelineConfigRepository.GetAllStrategyByPipelineId(dbPipeline.Id)
	if err != nil && errors.IsNotFound(err) {
		impl.logger.Errorw("error in fetching strategies", "err", err)
		return cdPipeline, err
	}
	var strategiesBean []bean.Strategy
	var deploymentTemplate chartRepoRepository.DeploymentStrategy
	for _, item := range strategies {
		strategiesBean = append(strategiesBean, bean.Strategy{
			Config:             []byte(item.Config),
			DeploymentTemplate: item.Strategy,
			Default:            item.Default,
		})

		if item.Default {
			deploymentTemplate = item.Strategy
		}
	}

	preStage := bean.CdStage{}
	if len(dbPipeline.PreStageConfig) > 0 {
		preStage.Name = "Pre-Deployment"
		preStage.Config = dbPipeline.PreStageConfig
		preStage.TriggerType = dbPipeline.PreTriggerType
	}
	postStage := bean.CdStage{}
	if len(dbPipeline.PostStageConfig) > 0 {
		postStage.Name = "Post-Deployment"
		postStage.Config = dbPipeline.PostStageConfig
		postStage.TriggerType = dbPipeline.PostTriggerType
	}

	preStageConfigmapSecrets := bean.PreStageConfigMapSecretNames{}
	postStageConfigmapSecrets := bean.PostStageConfigMapSecretNames{}
	var approvalConfig *pipelineConfig.UserApprovalConfig

	if dbPipeline.PreStageConfigMapSecretNames != "" {
		err = json.Unmarshal([]byte(dbPipeline.PreStageConfigMapSecretNames), &preStageConfigmapSecrets)
		if err != nil {
			impl.logger.Error(err)
			return nil, err
		}
	}

	if dbPipeline.PostStageConfigMapSecretNames != "" {
		err = json.Unmarshal([]byte(dbPipeline.PostStageConfigMapSecretNames), &postStageConfigmapSecrets)
		if err != nil {
			impl.logger.Error(err)
			return nil, err
		}
	}

	if dbPipeline.ApprovalNodeConfigured() {
		approvalConfig = &pipelineConfig.UserApprovalConfig{}
		err = json.Unmarshal([]byte(dbPipeline.UserApprovalConfig), approvalConfig)
		if err != nil {
			impl.logger.Errorw("error occurred while unmarshalling user approval config", "err", err)
			return nil, err
		}
	}

	appWorkflowMapping, err := impl.appWorkflowRepository.FindWFCDMappingByCDPipelineId(pipelineId)
	if err != nil {
		return nil, err
	}

	manifestPushConfig, err := impl.manifestPushConfigRepository.GetManifestPushConfigByAppIdAndEnvId(dbPipeline.AppId, dbPipeline.EnvironmentId)
	if err != nil {
		impl.logger.Errorw("error in fetching manifest push config by appId and envId", "appId", dbPipeline.AppId, "envId", dbPipeline.EnvironmentId)
		return nil, err
	}

	var containerRegistryName, repoName, manifestStorageType string
	if manifestPushConfig.Id != 0 {
		manifestStorageType = manifestPushConfig.StorageType
		if manifestStorageType == bean.ManifestStorageOCIHelmRepo {
			var credentialsConfig bean4.HelmRepositoryConfig
			err = json.Unmarshal([]byte(manifestPushConfig.CredentialsConfig), &credentialsConfig)
			if err != nil {
				impl.logger.Errorw("error in json unmarshal", "err", err)
				return nil, err
			}
			repoName = credentialsConfig.RepositoryName
			containerRegistryName = credentialsConfig.ContainerRegistryName
		}
	}

	var customTag *bean.CustomTagData
	var customTagStage repository5.PipelineStageType
	var customTagEnabled bool
	customTagPreCD, err := impl.customTagService.GetActiveCustomTagByEntityKeyAndValue(pipelineConfigBean.EntityTypePreCD, strconv.Itoa(pipelineId))
	if err != nil && err != pg.ErrNoRows {
		impl.logger.Errorw("error in fetching custom Tag precd")
		return nil, err
	}
	customTagPostCD, err := impl.customTagService.GetActiveCustomTagByEntityKeyAndValue(pipelineConfigBean.EntityTypePostCD, strconv.Itoa(pipelineId))
	if err != nil && err != pg.ErrNoRows {
		impl.logger.Errorw("error in fetching custom Tag precd")
		return nil, err
	}
	if customTagPreCD != nil && customTagPreCD.Id > 0 {
		customTag = &bean.CustomTagData{TagPattern: customTagPreCD.TagPattern,
			CounterX: customTagPreCD.AutoIncreasingNumber,
			Enabled:  customTagPreCD.Enabled,
		}
		customTagStage = repository5.PIPELINE_STAGE_TYPE_PRE_CD
		customTagEnabled = customTagPreCD.Enabled
	} else if customTagPostCD != nil && customTagPostCD.Id > 0 {
		customTag = &bean.CustomTagData{TagPattern: customTagPostCD.TagPattern,
			CounterX: customTagPostCD.AutoIncreasingNumber,
			Enabled:  customTagPostCD.Enabled,
		}
		customTagStage = repository5.PIPELINE_STAGE_TYPE_POST_CD
		customTagEnabled = customTagPostCD.Enabled
	}

	digestConfigurationRequest := imageDigestPolicy.DigestPolicyConfigurationRequest{
		ClusterId:     environment.ClusterId,
		EnvironmentId: environment.Id,
		PipelineId:    pipelineId,
	}
	digestPolicyConfigurations, err := impl.imageDigestPolicyService.GetDigestPolicyConfigurations(digestConfigurationRequest)
	if err != nil {
		impl.logger.Errorw("error in checking if isImageDigestPolicyConfiguredForPipeline", "err", err, "clusterId", environment.ClusterId, "envId", environment.Id, "pipelineId", pipelineId)
		return nil, err
	}

	cdPipeline = &bean.CDPipelineConfigObject{
		Id:                            dbPipeline.Id,
		Name:                          dbPipeline.Name,
		EnvironmentId:                 dbPipeline.EnvironmentId,
		EnvironmentName:               environment.Name,
		CiPipelineId:                  dbPipeline.CiPipelineId,
		DeploymentTemplate:            deploymentTemplate,
		TriggerType:                   dbPipeline.TriggerType,
		Strategies:                    strategiesBean,
		PreStage:                      preStage,
		PostStage:                     postStage,
		PreStageConfigMapSecretNames:  preStageConfigmapSecrets,
		PostStageConfigMapSecretNames: postStageConfigmapSecrets,
		RunPreStageInEnv:              dbPipeline.RunPreStageInEnv,
		RunPostStageInEnv:             dbPipeline.RunPostStageInEnv,
		CdArgoSetup:                   environment.Cluster.CdArgoSetup,
		ParentPipelineId:              appWorkflowMapping.ParentId,
		ParentPipelineType:            appWorkflowMapping.ParentType,
		DeploymentAppType:             dbPipeline.DeploymentAppType,
		DeploymentAppCreated:          dbPipeline.DeploymentAppCreated,
		UserApprovalConf:              approvalConfig,
		IsVirtualEnvironment:          dbPipeline.Environment.IsVirtualEnvironment,
		ContainerRegistryName:         containerRegistryName,
		RepoName:                      repoName,
		ManifestStorageType:           manifestStorageType,
		CustomTagObject:               customTag,
		CustomTagStage:                &customTagStage,
		EnableCustomTag:               customTagEnabled,
		AppId:                         dbPipeline.AppId,
		IsDigestEnforcedForPipeline:   digestPolicyConfigurations.DigestConfiguredForPipeline,
		IsDigestEnforcedForEnv:        digestPolicyConfigurations.DigestConfiguredForEnvOrCluster,
	}
	var preDeployStage *pipelineConfigBean.PipelineStageDto
	var postDeployStage *pipelineConfigBean.PipelineStageDto
	preDeployStage, postDeployStage, err = impl.pipelineStageService.GetCdPipelineStageDataDeepCopy(dbPipeline.Id)
	if err != nil {
		impl.logger.Errorw("error in getting pre/post-CD stage data", "err", err, "cdPipelineId", dbPipeline.Id)
		return nil, err
	}
	cdPipeline.PreDeployStage = preDeployStage
	cdPipeline.PostDeployStage = postDeployStage

	return cdPipeline, err
}

func (impl *CdPipelineConfigServiceImpl) CreateCdPipelines(pipelineCreateRequest *bean.CdPipelines, ctx context.Context) (*bean.CdPipelines, error) {

	//Validation for checking deployment App type
	gitOpsConfigurationStatus, err := impl.gitOpsConfigReadService.IsGitOpsConfigured()

	virtualEnvironmentMap, err := impl.GetVirtualEnvironmentMap(pipelineCreateRequest)
	if err != nil {
		impl.logger.Errorw("error in getting virtual environment map by pipeline id", "err", err)
		return nil, err
	}

	for _, pipeline := range pipelineCreateRequest.Pipelines {
		// skip creation of pipeline if envId is not set
		if pipeline.EnvironmentId <= 0 {
			continue
		}
		// if no deployment app type sent from user then we'll not validate
		deploymentConfig, err := impl.devtronAppCMCSService.GetDeploymentConfigMap(pipeline.EnvironmentId)
		if err != nil {
			return nil, err
		}
		err = impl.SetPipelineDeploymentAppType(pipelineCreateRequest, gitOpsConfigurationStatus.IsGitOpsConfigured, virtualEnvironmentMap, deploymentConfig)
		if err != nil {
			return nil, err
		}
		if err := impl.validateDeploymentAppType(pipeline, deploymentConfig); err != nil {
			impl.logger.Errorw("validation error in creating pipeline", "name", pipeline.Name, "err", err)
			return nil, err
		}
	}

	isGitOpsRequiredForCD := impl.IsGitOpsRequiredForCD(pipelineCreateRequest)
	app, err := impl.appRepo.FindById(pipelineCreateRequest.AppId)
	if err != nil {
		impl.logger.Errorw("app not found", "err", err, "appId", pipelineCreateRequest.AppId)
		return nil, err
	}
	_, err = impl.ValidateCDPipelineRequest(pipelineCreateRequest, gitOpsConfigurationStatus.IsGitOpsConfigured, isGitOpsRequiredForCD, virtualEnvironmentMap)
	if err != nil {
		return nil, err
	}

	// TODO: creating git repo for all apps irrespective of acd or helm
	if gitOpsConfigurationStatus.IsGitOpsConfigured && isGitOpsRequiredForCD && !pipelineCreateRequest.IsCloneAppReq {
		chart, err := impl.chartService.FindLatestChartForAppByAppId(app.Id)
		if err != nil {
			impl.logger.Errorw("Error in fetching latest chart for pipeline", "err", err, "appId", app.Id)
			return nil, err
		}
		if gitOps.IsGitOpsRepoNotConfigured(chart.GitRepoUrl) {
			if gitOpsConfigurationStatus.AllowCustomRepository || chart.IsCustomGitRepository {
				apiErr := &util.ApiError{
					HttpStatusCode:  http.StatusConflict,
					UserMessage:     pipelineConfig.GITOPS_REPO_NOT_CONFIGURED,
					InternalMessage: pipelineConfig.GITOPS_REPO_NOT_CONFIGURED,
				}
				return nil, apiErr
			}
			_, chartGitAttr, err := impl.appService.CreateGitopsRepo(app, pipelineCreateRequest.UserId)
			if err != nil {
				impl.logger.Errorw("error in creating git repo", "err", err)
				return nil, fmt.Errorf("Create GitOps repository error: %s", err.Error())
			}
			err = impl.RegisterInACD(ctx, chartGitAttr, pipelineCreateRequest.UserId)
			if err != nil {
				impl.logger.Errorw("error in registering app in acd", "err", err)
				return nil, err
			}
			// below function will update gitRepoUrl for charts if user has not already provided gitOps repoURL
			err = impl.chartService.ConfigureGitOpsRepoUrl(pipelineCreateRequest.AppId, chartGitAttr.RepoUrl, chartGitAttr.ChartLocation, false, pipelineCreateRequest.UserId)
			if err != nil {
				impl.logger.Errorw("error in updating git repo url in charts", "err", err)
				return nil, err
			}
		}
	}

	for _, pipeline := range pipelineCreateRequest.Pipelines {

		id, err := impl.createCdPipeline(ctx, app, pipeline, pipelineCreateRequest.UserId)
		if err != nil {
			impl.logger.Errorw("error in creating pipeline", "name", pipeline.Name, "err", err)
			return nil, err
		}
		pipeline.Id = id
		//go for stage creation if pipeline is created above
		if pipeline.Id > 0 {
			//creating pipeline_stage entry here after tx commit due to FK issue
			if pipeline.PreDeployStage != nil && len(pipeline.PreDeployStage.Steps) > 0 {
				err = impl.pipelineStageService.CreatePipelineStage(pipeline.PreDeployStage, repository5.PIPELINE_STAGE_TYPE_PRE_CD, id, pipelineCreateRequest.UserId)
				if err != nil {
					impl.logger.Errorw("error in creating pre-cd stage", "err", err, "preCdStage", pipeline.PreDeployStage, "pipelineId", id)
					return nil, err
				}
			}
			if pipeline.PostDeployStage != nil && len(pipeline.PostDeployStage.Steps) > 0 {
				err = impl.pipelineStageService.CreatePipelineStage(pipeline.PostDeployStage, repository5.PIPELINE_STAGE_TYPE_POST_CD, id, pipelineCreateRequest.UserId)
				if err != nil {
					impl.logger.Errorw("error in creating post-cd stage", "err", err, "postCdStage", pipeline.PostDeployStage, "pipelineId", id)
					return nil, err
				}
			}
		}
	}
	return pipelineCreateRequest, nil
}

func (impl *CdPipelineConfigServiceImpl) CDPipelineCustomTagDBOperations(pipeline *bean.CDPipelineConfigObject) error {

	if pipeline.EnableCustomTag && (pipeline.CustomTagObject != nil && len(pipeline.CustomTagObject.TagPattern) == 0) {
		return fmt.Errorf("please provide custom tag data if tag is enabled")
	}
	if pipeline.CustomTagObject != nil && pipeline.CustomTagObject.CounterX < 0 {
		return fmt.Errorf("value of {x} cannot be negative")
	}
	if !pipeline.EnableCustomTag {
		// disable custom tag if exist
		err := impl.DisableCustomTag(pipeline)
		if err != nil {
			return err
		}
		return nil
	} else {
		err := impl.SaveOrUpdateCustomTagForCDPipeline(pipeline)
		if err != nil {
			impl.logger.Errorw("error in creating custom tag for pipeline stage", "err", err)
			return err
		}
	}
	if *pipeline.CustomTagStage == repository5.PIPELINE_STAGE_TYPE_POST_CD {
		// delete entry for post stage if any
		preCDStageName := repository5.PIPELINE_STAGE_TYPE_PRE_CD
		err := impl.DeleteCustomTagByPipelineStageType(&preCDStageName, pipeline.Id)
		if err != nil {
			return err
		}
	} else if *pipeline.CustomTagStage == repository5.PIPELINE_STAGE_TYPE_PRE_CD {
		postCdStageName := repository5.PIPELINE_STAGE_TYPE_POST_CD
		err := impl.DeleteCustomTagByPipelineStageType(&postCdStageName, pipeline.Id)
		if err != nil {
			return err
		}
	}
	return nil
}

func (impl *CdPipelineConfigServiceImpl) DeleteCustomTag(pipeline *bean.CDPipelineConfigObject) error {
	preStage := repository5.PIPELINE_STAGE_TYPE_PRE_CD
	postStage := repository5.PIPELINE_STAGE_TYPE_POST_CD
	err := impl.DeleteCustomTagByPipelineStageType(&preStage, pipeline.Id)
	if err != nil {
		return err
	}
	err = impl.DeleteCustomTagByPipelineStageType(&postStage, pipeline.Id)
	if err != nil {
		return err
	}
	return nil
}

func (impl *CdPipelineConfigServiceImpl) DisableCustomTag(pipeline *bean.CDPipelineConfigObject) error {
	preStage := repository5.PIPELINE_STAGE_TYPE_PRE_CD
	postStage := repository5.PIPELINE_STAGE_TYPE_POST_CD
	err := impl.DisableCustomTagByPipelineStageType(&preStage, pipeline.Id)
	if err != nil {
		return err
	}
	err = impl.DisableCustomTagByPipelineStageType(&postStage, pipeline.Id)
	if err != nil {
		return err
	}
	return nil
}

func (impl *CdPipelineConfigServiceImpl) DeleteCustomTagByPipelineStageType(pipelineStageType *repository5.PipelineStageType, pipelineId int) error {
	err := impl.customTagService.DeleteCustomTagIfExists(
		bean2.CustomTag{EntityKey: getEntityTypeByPipelineStageType(*pipelineStageType),
			EntityValue: fmt.Sprintf("%d", pipelineId),
		})
	if err != nil {
		impl.logger.Errorw("error in deleting custom tag for pre stage", "err", err, "pipeline-id", pipelineId)
		return err
	}
	return nil
}

func (impl *CdPipelineConfigServiceImpl) DisableCustomTagByPipelineStageType(pipelineStageType *repository5.PipelineStageType, pipelineId int) error {
	err := impl.customTagService.DisableCustomTagIfExist(
		bean2.CustomTag{EntityKey: getEntityTypeByPipelineStageType(*pipelineStageType),
			EntityValue: fmt.Sprintf("%d", pipelineId),
		})
	if err != nil {
		impl.logger.Errorw("error in deleting custom tag for pre stage", "err", err, "pipeline-id", pipelineId)
		return err
	}
	return nil
}

func (impl *CdPipelineConfigServiceImpl) SaveOrUpdateCustomTagForCDPipeline(pipeline *bean.CDPipelineConfigObject) error {
	customTag, err := impl.ParseCustomTagPatchRequest(pipeline)
	if err != nil {
		impl.logger.Errorw("err", err)
		return err
	}
	err = impl.customTagService.CreateOrUpdateCustomTag(customTag)
	if err != nil {
		impl.logger.Errorw("error in creating custom tag", "err", err)
		return err
	}
	return nil
}

func (impl *CdPipelineConfigServiceImpl) ParseCustomTagPatchRequest(pipelineRequest *bean.CDPipelineConfigObject) (*bean2.CustomTag, error) {
	entityType := getEntityTypeByPipelineStageType(*pipelineRequest.CustomTagStage)
	if entityType == 0 {
		return nil, fmt.Errorf("invalid stage for cd pipeline custom tag; pipelineStageType: %s ", string(*pipelineRequest.CustomTagStage))
	}
	customTag := &bean2.CustomTag{
		EntityKey:            entityType,
		EntityValue:          fmt.Sprintf("%d", pipelineRequest.Id),
		TagPattern:           pipelineRequest.CustomTagObject.TagPattern,
		AutoIncreasingNumber: pipelineRequest.CustomTagObject.CounterX,
		Metadata:             "",
		Enabled:              pipelineRequest.EnableCustomTag,
	}
	return customTag, nil
}

func getEntityTypeByPipelineStageType(pipelineStageType repository5.PipelineStageType) (customTagEntityType int) {
	switch pipelineStageType {
	case repository5.PIPELINE_STAGE_TYPE_PRE_CD:
		customTagEntityType = pipelineConfigBean.EntityTypePreCD
	case repository5.PIPELINE_STAGE_TYPE_POST_CD:
		customTagEntityType = pipelineConfigBean.EntityTypePostCD
	default:
		customTagEntityType = pipelineConfigBean.EntityNull
	}
	return customTagEntityType
}

func (impl *CdPipelineConfigServiceImpl) PatchCdPipelines(cdPipelines *bean.CDPatchRequest, ctx context.Context) (*bean.CdPipelines, error) {
	pipelineRequest := &bean.CdPipelines{
		UserId:    cdPipelines.UserId,
		AppId:     cdPipelines.AppId,
		Pipelines: []*bean.CDPipelineConfigObject{cdPipelines.Pipeline},
	}
	deleteAction := bean.CASCADE_DELETE
	if cdPipelines.ForceDelete {
		deleteAction = bean.FORCE_DELETE
	} else if cdPipelines.NonCascadeDelete {
		deleteAction = bean.NON_CASCADE_DELETE
	}
	switch cdPipelines.Action {
	case bean.CD_CREATE:
		return impl.CreateCdPipelines(pipelineRequest, ctx)
	case bean.CD_UPDATE:
		err := impl.updateCdPipeline(ctx, cdPipelines.AppId, cdPipelines.Pipeline, cdPipelines.UserId)
		return pipelineRequest, err
	case bean.CD_DELETE:
		pipeline, err := impl.pipelineRepository.FindById(cdPipelines.Pipeline.Id)
		if err != nil {
			impl.logger.Errorw("error in getting cd pipeline by id", "err", err, "id", cdPipelines.Pipeline.Id)
			return pipelineRequest, err
		}
		deleteResponse, err := impl.DeleteCdPipeline(pipeline, ctx, deleteAction, false, cdPipelines.UserId)
		pipelineRequest.AppDeleteResponse = deleteResponse
		return pipelineRequest, err
	case bean.CD_DELETE_PARTIAL:
		pipeline, err := impl.pipelineRepository.FindById(cdPipelines.Pipeline.Id)
		if err != nil {
			impl.logger.Errorw("error in getting cd pipeline by id", "err", err, "id", cdPipelines.Pipeline.Id)
			return pipelineRequest, err
		}
		deleteResponse, err := impl.DeleteCdPipelinePartial(pipeline, ctx, deleteAction, cdPipelines.UserId)
		pipelineRequest.AppDeleteResponse = deleteResponse
		return pipelineRequest, err
	default:
		return nil, &util.ApiError{Code: "404", HttpStatusCode: 404, UserMessage: "operation not supported"}
	}
}

func (impl *CdPipelineConfigServiceImpl) hasLinkedCDWorkflowMappings(cdPipelineId int) (bool, error) {
	linkedPipelines, err := impl.ciPipelineRepository.FindByParentIdAndType(cdPipelineId, string(pipelineConfigBean.LINKED_CD))
	if err != nil && err != pg.ErrNoRows {
		impl.logger.Errorw("error in finding linked CD pipelines", "err", err, "cdPipelineId", cdPipelineId)
		return true, err
	}
	return len(linkedPipelines) != 0, nil
}

func (impl *CdPipelineConfigServiceImpl) checkForDeploymentWindow(pipeline *pipelineConfig.Pipeline, userId int32) error {
	_, actionState, err := impl.deploymentWindowService.GetActiveProfileForAppEnv(time.Now(), pipeline.AppId, pipeline.EnvironmentId, userId)
	if err != nil || !actionState.IsActionAllowed() {
		return fmt.Errorf("action not allowed %v", err)
	}
	return nil
}

func (impl *CdPipelineConfigServiceImpl) DeleteCdPipeline(pipeline *pipelineConfig.Pipeline, ctx context.Context, deleteAction int, deleteFromAcd bool, userId int32) (*bean.AppDeleteResponseDTO, error) {

	err := impl.checkForDeploymentWindow(pipeline, userId)
	if err != nil {
		return nil, err
	}

	cascadeDelete := true
	forceDelete := false
	deleteResponse := &bean.AppDeleteResponseDTO{
		DeleteInitiated:  false,
		ClusterReachable: true,
	}
	if deleteAction == bean.FORCE_DELETE {
		forceDelete = true
		cascadeDelete = false
	} else if deleteAction == bean.NON_CASCADE_DELETE {
		cascadeDelete = false
	}
	// updating cluster reachable flag
	clusterBean, err := impl.clusterRepository.FindById(pipeline.Environment.ClusterId)
	if err != nil {
		impl.logger.Errorw("error in getting cluster details", "err", err, "clusterId", pipeline.Environment.ClusterId)
	}
	deleteResponse.ClusterName = clusterBean.ClusterName
	if len(clusterBean.ErrorInConnecting) > 0 {
		deleteResponse.ClusterReachable = false
	}

	//getting linked CD pipelines
	hasLinkedCDPipelines, err := impl.hasLinkedCDWorkflowMappings(pipeline.Id)
	if err != nil {
		return deleteResponse, err
	}
	//getting children CD pipeline details
	childNodes, err := impl.appWorkflowRepository.FindWFCDMappingByParentCDPipelineId(pipeline.Id)
	if err != nil && err != pg.ErrNoRows {
		impl.logger.Errorw("error in getting children cd details", "err", err)
		return deleteResponse, err
	} else if hasLinkedCDPipelines {
		impl.logger.Debugw("cannot delete cd pipeline, contains linked CD")
		return deleteResponse, models3.ValidationError{Err: fmt.Errorf("This deployment pipeline cannot be deleted as it is being used as image source in another workflow.")}
	}

	//getting deployment group for this pipeline
	deploymentGroupNames, err := impl.deploymentGroupRepository.GetNamesByAppIdAndEnvId(pipeline.EnvironmentId, pipeline.AppId)
	if err != nil && err != pg.ErrNoRows {
		impl.logger.Errorw("error in getting deployment group names by appId and envId", "err", err)
		return deleteResponse, err
	} else if len(deploymentGroupNames) > 0 {
		groupNamesByte, err := json.Marshal(deploymentGroupNames)
		if err != nil {
			impl.logger.Errorw("error in marshaling deployment group names", "err", err, "deploymentGroupNames", deploymentGroupNames)
		}
		impl.logger.Debugw("cannot delete cd pipeline, is being used in deployment group")
		return deleteResponse, fmt.Errorf("Please remove this CD pipeline from deployment groups : %s", string(groupNamesByte))
	}
	dbConnection := impl.pipelineRepository.GetConnection()
	tx, err := dbConnection.Begin()
	if err != nil {
		return deleteResponse, err
	}
	// Rollback tx on error.
	defer tx.Rollback()
	if err = impl.ciCdPipelineOrchestrator.DeleteCdPipeline(pipeline.Id, userId, tx); err != nil {
		impl.logger.Errorw("err in deleting pipeline from db", "id", pipeline, "err", err)
		return deleteResponse, err
	}
	// delete entry in app_status table
	err = impl.appStatusRepository.Delete(tx, pipeline.AppId, pipeline.EnvironmentId)
	if err != nil && err != pg.ErrNoRows {
		impl.logger.Errorw("err in deleting app_status from db", "appId", pipeline.AppId, "envId", pipeline.EnvironmentId, "err", err)
		return deleteResponse, err
	}
	//delete app workflow mapping
	appWorkflowMapping, err := impl.appWorkflowRepository.FindWFCDMappingByCDPipelineId(pipeline.Id)
	if err != nil {
		impl.logger.Errorw("error in deleting workflow mapping", "err", err)
		return deleteResponse, err
	}
	if appWorkflowMapping.ParentType == appWorkflow.WEBHOOK && len(childNodes) == 0 {
		childNodes, err := impl.appWorkflowRepository.FindWFCDMappingByExternalCiId(appWorkflowMapping.ParentId)
		if err != nil && !util.IsErrNoRows(err) {
			impl.logger.Errorw("error in fetching external ci", "err", err)
			return deleteResponse, err
		}
		noOtherChildNodes := true
		for _, childNode := range childNodes {
			if appWorkflowMapping.Id != childNode.Id {
				noOtherChildNodes = false
			}
		}
		if noOtherChildNodes {
			externalCiPipeline, err := impl.ciPipelineRepository.FindExternalCiById(appWorkflowMapping.ParentId)
			if err != nil {
				impl.logger.Errorw("error in deleting workflow mapping", "err", err)
				return deleteResponse, err
			}
			externalCiPipeline.Active = false
			externalCiPipeline.UpdatedOn = time.Now()
			externalCiPipeline.UpdatedBy = userId
			_, err = impl.ciPipelineRepository.UpdateExternalCi(externalCiPipeline, tx)
			if err != nil {
				impl.logger.Errorw("error in deleting workflow mapping", "err", err)
				return deleteResponse, err
			}

			appWorkflow, err := impl.appWorkflowRepository.FindById(appWorkflowMapping.AppWorkflowId)
			if err != nil {
				impl.logger.Errorw("error in deleting workflow mapping", "err", err)
				return deleteResponse, err
			}
			err = impl.appWorkflowRepository.DeleteAppWorkflow(appWorkflow, tx)
			if err != nil {
				impl.logger.Errorw("error in deleting workflow mapping", "err", err)
				return deleteResponse, err
			}
		}
	}
	appWorkflowMapping.UpdatedBy = userId
	appWorkflowMapping.UpdatedOn = time.Now()
	err = impl.appWorkflowRepository.DeleteAppWorkflowMapping(appWorkflowMapping, tx)
	if err != nil {
		impl.logger.Errorw("error in deleting workflow mapping", "err", err)
		return deleteResponse, err
	}

	if len(childNodes) > 0 {
		err = impl.appWorkflowRepository.UpdateParentComponentDetails(tx, appWorkflowMapping.ComponentId, appWorkflowMapping.Type, appWorkflowMapping.ParentId, appWorkflowMapping.ParentType, nil)
		if err != nil {
			impl.logger.Errorw("error updating wfm for children pipelines of pipeline", "err", err, "id", appWorkflowMapping.Id)
			return deleteResponse, err
		}
	}

	if pipeline.PreStageConfig != "" {
		err = impl.prePostCdScriptHistoryService.CreatePrePostCdScriptHistory(pipeline, tx, repository4.PRE_CD_TYPE, false, 0, time.Time{})
		if err != nil {
			impl.logger.Errorw("error in creating pre cd script entry", "err", err, "pipeline", pipeline)
			return deleteResponse, err
		}
	}
	if pipeline.PostStageConfig != "" {
		err = impl.prePostCdScriptHistoryService.CreatePrePostCdScriptHistory(pipeline, tx, repository4.POST_CD_TYPE, false, 0, time.Time{})
		if err != nil {
			impl.logger.Errorw("error in creating post cd script entry", "err", err, "pipeline", pipeline)
			return deleteResponse, err
		}
	}
	cdPipelinePluginDeleteReq, err := impl.GetCdPipelineById(pipeline.Id)
	if err != nil {
		impl.logger.Errorw("error in getting cdPipeline by id", "err", err, "id", pipeline.Id)
		return deleteResponse, err
	}
	if cdPipelinePluginDeleteReq.PreDeployStage != nil && cdPipelinePluginDeleteReq.PreDeployStage.Id > 0 {
		//deleting pre-stage
		err = impl.pipelineStageService.DeletePipelineStage(cdPipelinePluginDeleteReq.PreDeployStage, userId, tx)
		if err != nil {
			impl.logger.Errorw("error in deleting pre-CD stage", "err", err, "preDeployStage", cdPipelinePluginDeleteReq.PreDeployStage)
			return deleteResponse, err
		}
	}
	if cdPipelinePluginDeleteReq.PostDeployStage != nil && cdPipelinePluginDeleteReq.PostDeployStage.Id > 0 {
		//deleting post-stage
		err = impl.pipelineStageService.DeletePipelineStage(cdPipelinePluginDeleteReq.PostDeployStage, userId, tx)
		if err != nil {
			impl.logger.Errorw("error in deleting post-CD stage", "err", err, "postDeployStage", cdPipelinePluginDeleteReq.PostDeployStage)
			return deleteResponse, err
		}
	}
	// delete manifest push config if exists
	if util.IsManifestPush(pipeline.DeploymentAppType) {
		manifestPushConfig, err := impl.manifestPushConfigRepository.GetManifestPushConfigByAppIdAndEnvId(pipeline.AppId, pipeline.EnvironmentId)
		if err != nil {
			impl.logger.Errorw("error in getting manifest push config by appId and envId", "appId", pipeline.AppId, "envId", pipeline.EnvironmentId, "err", err)
			return deleteResponse, err
		}
		if manifestPushConfig.Id != 0 {
			manifestPushConfig.Deleted = true
			err = impl.manifestPushConfigRepository.UpdateConfig(manifestPushConfig)
			if err != nil {
				impl.logger.Errorw("error in updating config for oci helm repo", "err", err)
				return deleteResponse, err
			}
		}
	}
	if cdPipelinePluginDeleteReq.PreDeployStage != nil {
		tag := bean2.CustomTag{
			EntityKey:   pipelineConfigBean.EntityTypePreCD,
			EntityValue: strconv.Itoa(pipeline.Id),
		}
		err = impl.customTagService.DeleteCustomTagIfExists(tag)
		if err != nil {
			impl.logger.Errorw("error in deleting custom tag for pre-cd stage", "Err", err, "cd-pipeline-id", pipeline.Id)
		}
	}
	if cdPipelinePluginDeleteReq.PostDeployStage != nil {
		tag := bean2.CustomTag{
			EntityKey:   pipelineConfigBean.EntityTypePostCD,
			EntityValue: strconv.Itoa(pipeline.Id),
		}
		err = impl.customTagService.DeleteCustomTagIfExists(tag)
		if err != nil {
			impl.logger.Errorw("error in deleting custom tag for pre-cd stage", "Err", err, "cd-pipeline-id", pipeline.Id)
		}
	}
	_, err = impl.imageDigestPolicyService.DeletePolicyForPipeline(tx, pipeline.Id, userId)
	if err != nil {
		impl.logger.Errorw("error in deleting imageDigestPolicy for pipeline", "err", err, "pipelineId", pipeline.Id)
		return nil, err
	}
	//delete app from argo cd, if created
	if pipeline.DeploymentAppCreated == true {
		deploymentAppName := fmt.Sprintf("%s-%s", pipeline.App.AppName, pipeline.Environment.Name)
		if util.IsAcdApp(pipeline.DeploymentAppType) {
			if !deleteResponse.ClusterReachable {
				impl.logger.Errorw("cluster connection error", "err", clusterBean.ErrorInConnecting)
				if cascadeDelete {
					return deleteResponse, nil
				}
			}
			impl.logger.Debugw("acd app is already deleted for this pipeline", "pipeline", pipeline)
			if deleteFromAcd {
				req := &application2.ApplicationDeleteRequest{
					Name:    &deploymentAppName,
					Cascade: &cascadeDelete,
				}
				if _, err := impl.application.Delete(ctx, req); err != nil {
					impl.logger.Errorw("err in deleting pipeline on argocd", "id", pipeline, "err", err)

					if forceDelete {
						impl.logger.Warnw("error while deletion of app in acd, continue to delete in db as this operation is force delete", "error", err)
					} else {
						//statusError, _ := err.(*errors2.StatusError)
						if cascadeDelete && strings.Contains(err.Error(), "code = NotFound") {
							err = &util.ApiError{
								UserMessage:     "Could not delete as application not found in argocd",
								InternalMessage: err.Error(),
							}
						} else {
							err = &util.ApiError{
								UserMessage:     "Could not delete application",
								InternalMessage: err.Error(),
							}
						}
						return deleteResponse, err
					}
				}
				impl.logger.Infow("app deleted from argocd", "id", pipeline.Id, "pipelineName", pipeline.Name, "app", deploymentAppName)
			}
		} else if util.IsHelmApp(pipeline.DeploymentAppType) {
			appIdentifier := &client.AppIdentifier{
				ClusterId:   pipeline.Environment.ClusterId,
				ReleaseName: deploymentAppName,
				Namespace:   pipeline.Environment.Namespace,
			}
			deleteResourceResponse, err := impl.helmAppService.DeleteApplication(ctx, appIdentifier)
			if forceDelete || errors3.As(err, &models2.NamespaceNotExistError{}) {
				impl.logger.Warnw("error while deletion of helm application, ignore error and delete from db since force delete req", "error", err, "pipelineId", pipeline.Id)
			} else {
				if err != nil {
					impl.logger.Errorw("error in deleting helm application", "error", err, "appIdentifier", appIdentifier)
					return deleteResponse, err
				}
				if deleteResourceResponse == nil || !deleteResourceResponse.GetSuccess() {
					return deleteResponse, errors2.New("delete application response unsuccessful")
				}
			}
		}
	}
	err = tx.Commit()
	if err != nil {
		impl.logger.Errorw("error in committing db transaction", "err", err)
		return deleteResponse, err
	}
	deleteResponse.DeleteInitiated = true
	impl.pipelineConfigListenerService.HandleCdPipelineDelete(pipeline.Id, userId)

	go func() {
		errInResourceDelete := impl.devtronResourceService.DeleteObjectAndItsDependency(pipeline.Id, bean5.DevtronResourceCdPipeline, "", bean5.DevtronResourceVersion1, userId)
		if errInResourceDelete != nil {
			impl.logger.Errorw("error in deleting cd pipeline resource and dependency data", "err", err, "pipelineId", pipeline.Id)
		}
	}()
	return deleteResponse, nil
}

func (impl *CdPipelineConfigServiceImpl) DeleteACDAppCdPipelineWithNonCascade(pipeline *pipelineConfig.Pipeline, ctx context.Context, forceDelete bool, userId int32) error {
	if forceDelete {
		_, err := impl.DeleteCdPipeline(pipeline, ctx, bean.FORCE_DELETE, false, userId)
		return err
	}
	//delete app from argo cd with non-cascade, if created
	if pipeline.DeploymentAppCreated && util.IsAcdApp(pipeline.DeploymentAppType) {
		appDetails, err := impl.appRepo.FindById(pipeline.AppId)
		deploymentAppName := fmt.Sprintf("%s-%s", appDetails.AppName, pipeline.Environment.Name)
		impl.logger.Debugw("acd app is already deleted for this pipeline", "pipeline", pipeline)
		cascadeDelete := false
		req := &application2.ApplicationDeleteRequest{
			Name:    &deploymentAppName,
			Cascade: &cascadeDelete,
		}
		if _, err = impl.application.Delete(ctx, req); err != nil {
			impl.logger.Errorw("err in deleting pipeline on argocd", "id", pipeline, "err", err)
			//statusError, _ := err.(*errors2.StatusError)
			if !strings.Contains(err.Error(), "code = NotFound") {
				err = &util.ApiError{
					UserMessage:     "Could not delete application",
					InternalMessage: err.Error(),
				}
				return err
			}
		}

	}
	return nil
}

func (impl *CdPipelineConfigServiceImpl) GetTriggerViewCdPipelinesForApp(appId int) (cdPipelines *bean.CdPipelines, err error) {
	triggerViewCdPipelinesResp, err := impl.ciCdPipelineOrchestrator.GetCdPipelinesForApp(appId)
	if err != nil {
		impl.logger.Errorw("error in fetching triggerViewCdPipelinesResp by appId", "err", err, "appId", appId)
		return triggerViewCdPipelinesResp, err
	}
	var dbPipelineIds []int
	for _, dbPipeline := range triggerViewCdPipelinesResp.Pipelines {
		dbPipelineIds = append(dbPipelineIds, dbPipeline.Id)
	}

	//construct strategiesMapping to get all strategies against pipelineId
	strategiesMapping, err := impl.getStrategiesMapping(dbPipelineIds)
	if err != nil {
		return triggerViewCdPipelinesResp, err
	}
	for _, dbPipeline := range triggerViewCdPipelinesResp.Pipelines {
		var strategies []*chartConfig.PipelineStrategy
		var deploymentTemplate chartRepoRepository.DeploymentStrategy
		if len(strategiesMapping[dbPipeline.Id]) != 0 {
			strategies = strategiesMapping[dbPipeline.Id]
		}
		for _, item := range strategies {
			if item.Default {
				deploymentTemplate = item.Strategy
			}
		}
		dbPipeline.DeploymentTemplate = deploymentTemplate
	}

	return triggerViewCdPipelinesResp, err
}

func (impl *CdPipelineConfigServiceImpl) GetCdPipelinesForApp(appId int) (cdPipelines *bean.CdPipelines, err error) {
	cdPipelines, err = impl.ciCdPipelineOrchestrator.GetCdPipelinesForApp(appId)
	if err != nil {
		impl.logger.Errorw("error in fetching cd Pipelines for appId", "err", err, "appId", appId)
		return nil, err
	}
	var envIds []*int
	var dbPipelineIds []int
	for _, dbPipeline := range cdPipelines.Pipelines {
		envIds = append(envIds, &dbPipeline.EnvironmentId)
		dbPipelineIds = append(dbPipelineIds, dbPipeline.Id)
	}
	if len(envIds) == 0 || len(dbPipelineIds) == 0 {
		return cdPipelines, nil
	}
	envMapping := make(map[int]*repository2.Environment)
	appWorkflowMapping := make(map[int]*appWorkflow.AppWorkflowMapping)

	envs, err := impl.environmentRepository.FindByIds(envIds)
	if err != nil && errors.IsNotFound(err) {
		impl.logger.Errorw("error in fetching environments", "err", err)
		return cdPipelines, err
	}
	//creating map for envId and respective env
	for _, env := range envs {
		envMapping[env.Id] = env
	}
	strategiesMapping, err := impl.getStrategiesMapping(dbPipelineIds)
	if err != nil {
		return cdPipelines, err
	}
	appWorkflowMappings, err := impl.appWorkflowRepository.FindByCDPipelineIds(dbPipelineIds)
	if err != nil {
		impl.logger.Errorw("error in fetching app workflow mappings by pipelineIds", "err", err)
		return nil, err
	}
	for _, appWorkflow := range appWorkflowMappings {
		appWorkflowMapping[appWorkflow.ComponentId] = appWorkflow
	}

	var pipelines []*bean.CDPipelineConfigObject
	for _, dbPipeline := range cdPipelines.Pipelines {
		environment := &repository2.Environment{}
		var strategies []*chartConfig.PipelineStrategy
		appToWorkflowMapping := &appWorkflow.AppWorkflowMapping{}

		if envMapping[dbPipeline.EnvironmentId] != nil {
			environment = envMapping[dbPipeline.EnvironmentId]
		}
		if len(strategiesMapping[dbPipeline.Id]) != 0 {
			strategies = strategiesMapping[dbPipeline.Id]
		}
		if appWorkflowMapping[dbPipeline.Id] != nil {
			appToWorkflowMapping = appWorkflowMapping[dbPipeline.Id]
		}
		var strategiesBean []bean.Strategy
		var deploymentTemplate chartRepoRepository.DeploymentStrategy
		for _, item := range strategies {
			strategiesBean = append(strategiesBean, bean.Strategy{
				Config:             []byte(item.Config),
				DeploymentTemplate: item.Strategy,
				Default:            item.Default,
			})

			if item.Default {
				deploymentTemplate = item.Strategy
			}
		}
		var customTag *bean.CustomTagData
		var customTagStage repository5.PipelineStageType
		var customTagEnabled bool
		customTagPreCD, err := impl.customTagService.GetActiveCustomTagByEntityKeyAndValue(pipelineConfigBean.EntityTypePreCD, strconv.Itoa(dbPipeline.Id))
		if err != nil && err != pg.ErrNoRows {
			impl.logger.Errorw("error in fetching custom Tag precd")
			return nil, err
		}
		customTagPostCD, err := impl.customTagService.GetActiveCustomTagByEntityKeyAndValue(pipelineConfigBean.EntityTypePostCD, strconv.Itoa(dbPipeline.Id))
		if err != nil && err != pg.ErrNoRows {
			impl.logger.Errorw("error in fetching custom Tag precd")
			return nil, err
		}
		if customTagPreCD != nil && customTagPreCD.Id > 0 {
			customTag = &bean.CustomTagData{TagPattern: customTagPreCD.TagPattern,
				CounterX: customTagPreCD.AutoIncreasingNumber,
				Enabled:  customTagPreCD.Enabled,
			}
			customTagStage = repository5.PIPELINE_STAGE_TYPE_PRE_CD
			customTagEnabled = customTagPreCD.Enabled
		} else if customTagPostCD != nil && customTagPostCD.Id > 0 {
			customTag = &bean.CustomTagData{TagPattern: customTagPostCD.TagPattern,
				CounterX: customTagPostCD.AutoIncreasingNumber,
				Enabled:  customTagPostCD.Enabled,
			}
			customTagStage = repository5.PIPELINE_STAGE_TYPE_POST_CD
			customTagEnabled = customTagPostCD.Enabled
		}

		digestConfigurationRequest := imageDigestPolicy.DigestPolicyConfigurationRequest{
			ClusterId:     environment.ClusterId,
			EnvironmentId: environment.Id,
			PipelineId:    dbPipeline.Id,
		}
		digestPolicyConfigurations, err := impl.imageDigestPolicyService.GetDigestPolicyConfigurations(digestConfigurationRequest)
		if err != nil {
			impl.logger.Errorw("error in checking if isImageDigestPolicyConfiguredForPipeline", "err", err, "clusterId", environment.ClusterId, "envId", environment.Id, "pipelineId", dbPipeline.Id)
			return nil, err
		}

		pipeline := &bean.CDPipelineConfigObject{
			Id:                            dbPipeline.Id,
			Name:                          dbPipeline.Name,
			EnvironmentId:                 dbPipeline.EnvironmentId,
			EnvironmentName:               environment.Name,
			Description:                   environment.Description,
			CiPipelineId:                  dbPipeline.CiPipelineId,
			DeploymentTemplate:            deploymentTemplate,
			TriggerType:                   dbPipeline.TriggerType,
			Strategies:                    strategiesBean,
			PreStage:                      dbPipeline.PreStage,
			PostStage:                     dbPipeline.PostStage,
			PreStageConfigMapSecretNames:  dbPipeline.PreStageConfigMapSecretNames,
			PostStageConfigMapSecretNames: dbPipeline.PostStageConfigMapSecretNames,
			RunPreStageInEnv:              dbPipeline.RunPreStageInEnv,
			RunPostStageInEnv:             dbPipeline.RunPostStageInEnv,
			DeploymentAppType:             dbPipeline.DeploymentAppType,
			DeploymentAppCreated:          dbPipeline.DeploymentAppCreated,
			ParentPipelineType:            appToWorkflowMapping.ParentType,
			ParentPipelineId:              appToWorkflowMapping.ParentId,
			DeploymentAppDeleteRequest:    dbPipeline.DeploymentAppDeleteRequest,
			UserApprovalConf:              dbPipeline.UserApprovalConf,
			IsVirtualEnvironment:          dbPipeline.IsVirtualEnvironment,
			ManifestStorageType:           dbPipeline.ManifestStorageType,
			ContainerRegistryName:         dbPipeline.ContainerRegistryName,
			RepoName:                      dbPipeline.RepoName,
			PreDeployStage:                dbPipeline.PreDeployStage,
			PostDeployStage:               dbPipeline.PostDeployStage,
			CustomTagObject:               customTag,
			CustomTagStage:                &customTagStage,
			EnableCustomTag:               customTagEnabled,
			IsDigestEnforcedForPipeline:   digestPolicyConfigurations.DigestConfiguredForPipeline,
			IsDigestEnforcedForEnv:        digestPolicyConfigurations.DigestConfiguredForEnvOrCluster, // will always be false in oss
		}
		pipelines = append(pipelines, pipeline)
	}
	cdPipelines.Pipelines = pipelines
	return cdPipelines, err
}

func (impl *CdPipelineConfigServiceImpl) GetAllCdPipelinesAndEnvDataLite(appId int) ([]*bean.CdPipelineEnvDataResponseDto, error) {
	cdPipelines, err := impl.pipelineRepository.FindActiveByAppIds([]int{appId})
	if err != nil {
		impl.logger.Errorw("error in fetching cdPipelines by appId", "err", err, "appId", appId)
		return nil, err
	}
	resp := make([]*bean.CdPipelineEnvDataResponseDto, 0, len(cdPipelines))
	for _, cdPipeline := range cdPipelines {
		resp = append(resp, &bean.CdPipelineEnvDataResponseDto{
			PipelineId:      cdPipeline.Id,
			PipelineName:    cdPipeline.Name,
			EnvironmentId:   cdPipeline.EnvironmentId,
			EnvironmentName: cdPipeline.Environment.Name,
		})
	}

	return resp, nil
}

func (impl *CdPipelineConfigServiceImpl) GetCdPipelinesForAppAndEnv(appId int, envId int) (cdPipelines *bean.CdPipelines, err error) {
	return impl.ciCdPipelineOrchestrator.GetCdPipelinesForAppAndEnv(appId, envId)
}

func (impl *CdPipelineConfigServiceImpl) GetCdPipelinesByEnvironment(request resourceGroup2.ResourceGroupingRequest, token string) (cdPipelines *bean.CdPipelines, err error) {
	_, span := otel.Tracer("orchestrator").Start(request.Ctx, "cdHandler.authorizationCdPipelinesForResourceGrouping")
	if request.ResourceGroupId > 0 {
		appIds, err := impl.resourceGroupService.GetResourceIdsByResourceGroupId(request.ResourceGroupId)
		if err != nil {
			return nil, err
		}
		//override appIds if already provided app group id in request.
		request.ResourceIds = appIds
	}
	cdPipelines, err = impl.ciCdPipelineOrchestrator.GetCdPipelinesForEnv(request.ParentResourceId, request.ResourceIds)
	if err != nil {
		impl.logger.Errorw("error in fetching pipeline", "err", err)
		return cdPipelines, err
	}
	pipelineIds := make([]int, 0)
	for _, pipeline := range cdPipelines.Pipelines {
		pipelineIds = append(pipelineIds, pipeline.Id)
	}
	if len(pipelineIds) == 0 {
		err = &util.ApiError{Code: "404", HttpStatusCode: 200, UserMessage: "no matching pipeline found"}
		return cdPipelines, err
	}
	//authorization block starts here
	var appObjectArr []string
	var envObjectArr []string
	objects := impl.enforcerUtil.GetAppAndEnvObjectByPipeline(cdPipelines.Pipelines)
	pipelineIds = []int{}
	for _, object := range objects {
		appObjectArr = append(appObjectArr, object[0])
		envObjectArr = append(envObjectArr, object[1])
	}
	appResults, envResults := request.CheckAuthBatch(token, appObjectArr, envObjectArr)
	//authorization block ends here
	span.End()
	var pipelines []*bean.CDPipelineConfigObject
	authorizedPipelines := make(map[int]*bean.CDPipelineConfigObject)
	for _, dbPipeline := range cdPipelines.Pipelines {
		appObject := objects[dbPipeline.Id][0]
		envObject := objects[dbPipeline.Id][1]
		if !(appResults[appObject] && envResults[envObject]) {
			//if user unauthorized, skip items
			continue
		}
		pipelineIds = append(pipelineIds, dbPipeline.Id)
		authorizedPipelines[dbPipeline.Id] = dbPipeline
	}

	pipelineDeploymentTemplate := make(map[int]chartRepoRepository.DeploymentStrategy)
	pipelineWorkflowMapping := make(map[int]*appWorkflow.AppWorkflowMapping)
	if len(pipelineIds) == 0 {
		err = &util.ApiError{Code: "404", HttpStatusCode: 200, UserMessage: "no authorized pipeline found"}
		return cdPipelines, err
	}
	_, span = otel.Tracer("orchestrator").Start(request.Ctx, "cdHandler.GetAllStrategyByPipelineIds")
	strategies, err := impl.pipelineConfigRepository.GetAllStrategyByPipelineIds(pipelineIds)
	span.End()
	if err != nil {
		impl.logger.Errorw("error in fetching strategies", "err", err)
		return cdPipelines, err
	}
	for _, item := range strategies {
		if item.Default {
			pipelineDeploymentTemplate[item.PipelineId] = item.Strategy
		}
	}
	_, span = otel.Tracer("orchestrator").Start(request.Ctx, "cdHandler.FindByCDPipelineIds")
	appWorkflowMappings, err := impl.appWorkflowRepository.FindByCDPipelineIds(pipelineIds)
	span.End()
	if err != nil {
		impl.logger.Errorw("error in fetching workflows", "err", err)
		return nil, err
	}
	for _, item := range appWorkflowMappings {
		pipelineWorkflowMapping[item.ComponentId] = item
	}

	for _, dbPipeline := range authorizedPipelines {
		var customTag *bean.CustomTagData
		var customTagStage repository5.PipelineStageType
		customTagPreCD, err := impl.customTagService.GetActiveCustomTagByEntityKeyAndValue(pipelineConfigBean.EntityTypePreCD, strconv.Itoa(dbPipeline.Id))
		if err != nil && err != pg.ErrNoRows {
			impl.logger.Errorw("error in fetching custom Tag precd")
			return nil, err
		}
		customTagPostCD, err := impl.customTagService.GetActiveCustomTagByEntityKeyAndValue(pipelineConfigBean.EntityTypePostCD, strconv.Itoa(dbPipeline.Id))
		if err != nil && err != pg.ErrNoRows {
			impl.logger.Errorw("error in fetching custom Tag precd")
			return nil, err
		}
		if customTagPreCD != nil && customTagPreCD.Id > 0 {
			customTag = &bean.CustomTagData{TagPattern: customTagPreCD.TagPattern,
				CounterX: customTagPreCD.AutoIncreasingNumber,
			}
			customTagStage = repository5.PIPELINE_STAGE_TYPE_PRE_CD
		} else if customTagPostCD != nil && customTagPostCD.Id > 0 {
			customTag = &bean.CustomTagData{TagPattern: customTagPostCD.TagPattern,
				CounterX: customTagPostCD.AutoIncreasingNumber,
			}
			customTagStage = repository5.PIPELINE_STAGE_TYPE_POST_CD
		}
		isAppLevelGitOpsConfigured, err := impl.chartService.IsGitOpsRepoConfiguredForDevtronApps(dbPipeline.AppId)
		if err != nil {
			impl.logger.Errorw("error in fetching latest chart details for app by appId")
			return nil, err
		}
		pipeline := &bean.CDPipelineConfigObject{
			Id:                            dbPipeline.Id,
			Name:                          dbPipeline.Name,
			EnvironmentId:                 dbPipeline.EnvironmentId,
			EnvironmentName:               dbPipeline.EnvironmentName,
			CiPipelineId:                  dbPipeline.CiPipelineId,
			DeploymentTemplate:            pipelineDeploymentTemplate[dbPipeline.Id],
			TriggerType:                   dbPipeline.TriggerType,
			PreStage:                      dbPipeline.PreStage,
			PostStage:                     dbPipeline.PostStage,
			PreStageConfigMapSecretNames:  dbPipeline.PreStageConfigMapSecretNames,
			PostStageConfigMapSecretNames: dbPipeline.PostStageConfigMapSecretNames,
			RunPreStageInEnv:              dbPipeline.RunPreStageInEnv,
			RunPostStageInEnv:             dbPipeline.RunPostStageInEnv,
			DeploymentAppType:             dbPipeline.DeploymentAppType,
			ParentPipelineType:            pipelineWorkflowMapping[dbPipeline.Id].ParentType,
			ParentPipelineId:              pipelineWorkflowMapping[dbPipeline.Id].ParentId,
			AppName:                       dbPipeline.AppName,
			AppId:                         dbPipeline.AppId,
			UserApprovalConf:              dbPipeline.UserApprovalConf,
			IsVirtualEnvironment:          dbPipeline.IsVirtualEnvironment,
			PreDeployStage:                dbPipeline.PreDeployStage,
			PostDeployStage:               dbPipeline.PostDeployStage,
			CustomTagObject:               customTag,
			CustomTagStage:                &customTagStage,
			IsGitOpsRepoNotConfigured:     !isAppLevelGitOpsConfigured,
		}
		pipelines = append(pipelines, pipeline)
	}
	cdPipelines.Pipelines = pipelines
	return cdPipelines, err
}

func (impl *CdPipelineConfigServiceImpl) GetCdPipelinesByEnvironmentMin(request resourceGroup2.ResourceGroupingRequest, token string) (cdPipelines []*bean.CDPipelineConfigObject, err error) {
	_, span := otel.Tracer("orchestrator").Start(request.Ctx, "cdHandler.authorizationCdPipelinesForResourceGrouping")
	if request.ResourceGroupId > 0 {
		appIds, err := impl.resourceGroupService.GetResourceIdsByResourceGroupId(request.ResourceGroupId)
		if err != nil {
			return cdPipelines, err
		}
		//override appIds if already provided app group id in request.
		request.ResourceIds = appIds
	}
	var pipelines []*pipelineConfig.Pipeline
	if len(request.ResourceIds) > 0 {
		pipelines, err = impl.pipelineRepository.FindActiveByInFilter(request.ParentResourceId, request.ResourceIds)
	} else {
		pipelines, err = impl.pipelineRepository.FindActiveByEnvId(request.ParentResourceId)
	}
	if err != nil {
		impl.logger.Errorw("error in fetching pipelines", "request", request, "err", err)
		return cdPipelines, err
	}
	//authorization block starts here
	var appObjectArr []string
	var envObjectArr []string
	objects := impl.enforcerUtil.GetAppAndEnvObjectByDbPipeline(pipelines)
	for _, object := range objects {
		appObjectArr = append(appObjectArr, object[0])
		envObjectArr = append(envObjectArr, object[1])
	}
	appResults, envResults := request.CheckAuthBatch(token, appObjectArr, envObjectArr)
	//authorization block ends here
	span.End()
	for _, dbPipeline := range pipelines {
		appObject := objects[dbPipeline.Id][0]
		envObject := objects[dbPipeline.Id][1]
		if !(appResults[appObject] && envResults[envObject]) {
			//if user unauthorized, skip items
			continue
		}
		pcObject := &bean.CDPipelineConfigObject{
			AppId:                dbPipeline.AppId,
			AppName:              dbPipeline.App.AppName,
			EnvironmentId:        dbPipeline.EnvironmentId,
			Id:                   dbPipeline.Id,
			DeploymentAppType:    dbPipeline.DeploymentAppType,
			IsVirtualEnvironment: dbPipeline.Environment.IsVirtualEnvironment,
		}
		cdPipelines = append(cdPipelines, pcObject)
	}
	return cdPipelines, err
}

func (impl *CdPipelineConfigServiceImpl) PerformBulkActionOnCdPipelines(dto *bean.CdBulkActionRequestDto, impactedPipelines []*pipelineConfig.Pipeline, ctx context.Context, dryRun bool, userId int32) ([]*bean.CdBulkActionResponseDto, error) {
	switch dto.Action {
	case bean.CD_BULK_DELETE:
		deleteAction := bean.CASCADE_DELETE
		if dto.ForceDelete {
			deleteAction = bean.FORCE_DELETE
		} else if !dto.CascadeDelete {
			deleteAction = bean.NON_CASCADE_DELETE
		}
		bulkDeleteResp := impl.BulkDeleteCdPipelines(impactedPipelines, ctx, dryRun, deleteAction, userId)
		return bulkDeleteResp, nil
	default:
		return nil, &util.ApiError{Code: "400", HttpStatusCode: 400, UserMessage: "this action is not supported"}
	}
}

func (impl *CdPipelineConfigServiceImpl) FindPipelineById(cdPipelineId int) (*pipelineConfig.Pipeline, error) {
	return impl.pipelineRepository.FindById(cdPipelineId)
}

func (impl *CdPipelineConfigServiceImpl) FindAppAndEnvDetailsByPipelineId(cdPipelineId int) (*pipelineConfig.Pipeline, error) {
	return impl.pipelineRepository.FindAppAndEnvDetailsByPipelineId(cdPipelineId)
}

func (impl *CdPipelineConfigServiceImpl) RetrieveParentDetails(pipelineId int) (parentId int, parentType bean2.WorkflowType, err error) {

	workflow, err := impl.appWorkflowRepository.GetParentDetailsByPipelineId(pipelineId)
	if err != nil {
		impl.logger.Errorw("failed to get parent component details",
			"componentId", pipelineId,
			"err", err)
		return 0, "", err
	}

	if workflow.ParentType == appWorkflow.CDPIPELINE {
		// workflow is of type CD, check for stage
		// for older apps post cd script was stored in post_stage_config_yaml, for newer apps new stage is created in pipeline_stage
		parentPostStage, err := impl.pipelineStageService.GetCdStageByCdPipelineIdAndStageType(workflow.ParentId, repository5.PIPELINE_STAGE_TYPE_POST_CD)
		if err != nil && err != pg.ErrNoRows {
			impl.logger.Errorw("error in fetching post stage by pipeline id", "err", err, "cd-pipeline-id", parentId)
			return workflow.ParentId, bean2.CD_WORKFLOW_TYPE_DEPLOY, err
		}
		parentPipeline, err := impl.pipelineRepository.GetPostStageConfigById(workflow.ParentId)
		if err != nil {
			impl.logger.Errorw("failed to get the post_stage_config_yaml",
				"cdPipelineId", workflow.ParentId,
				"err", err)
			return 0, "", err
		}

		if len(parentPipeline.PostStageConfig) > 0 || (parentPostStage != nil && parentPostStage.Id > 0) {
			return workflow.ParentId, bean2.CD_WORKFLOW_TYPE_POST, nil
		}
		return workflow.ParentId, bean2.CD_WORKFLOW_TYPE_DEPLOY, nil

	} else if workflow.ParentType == appWorkflow.WEBHOOK {
		// For webhook type
		return workflow.ParentId, bean2.WEBHOOK_WORKFLOW_TYPE, nil
	}

	return workflow.ParentId, bean2.CI_WORKFLOW_TYPE, nil
}

func (impl *CdPipelineConfigServiceImpl) GetEnvironmentByCdPipelineId(pipelineId int) (int, error) {
	dbPipeline, err := impl.pipelineRepository.FindById(pipelineId)
	if err != nil || dbPipeline == nil {
		impl.logger.Errorw("error in fetching pipeline", "err", err)
		return 0, err
	}
	return dbPipeline.EnvironmentId, err
}

func (impl *CdPipelineConfigServiceImpl) GetBulkActionImpactedPipelines(dto *bean.CdBulkActionRequestDto) ([]*pipelineConfig.Pipeline, error) {
	if len(dto.EnvIds) == 0 || (len(dto.AppIds) == 0 && len(dto.ProjectIds) == 0) {
		//invalid payload, envIds are must and either of appIds or projectIds are must
		return nil, &util.ApiError{Code: "400", HttpStatusCode: 400, UserMessage: "invalid payload, can not get pipelines for this filter"}
	}
	var pipelineIdsByAppLevel []int
	var pipelineIdsByProjectLevel []int
	var err error
	if len(dto.AppIds) > 0 && len(dto.EnvIds) > 0 {
		//getting pipeline IDs for app level deletion request
		pipelineIdsByAppLevel, err = impl.pipelineRepository.FindIdsByAppIdsAndEnvironmentIds(dto.AppIds, dto.EnvIds)
		if err != nil && err != pg.ErrNoRows {
			impl.logger.Errorw("error in getting cd pipelines by appIds and envIds", "err", err)
			return nil, err
		}
	}
	if len(dto.ProjectIds) > 0 && len(dto.EnvIds) > 0 {
		//getting pipeline IDs for project level deletion request
		pipelineIdsByProjectLevel, err = impl.pipelineRepository.FindIdsByProjectIdsAndEnvironmentIds(dto.ProjectIds, dto.EnvIds)
		if err != nil && err != pg.ErrNoRows {
			impl.logger.Errorw("error in getting cd pipelines by projectIds and envIds", "err", err)
			return nil, err
		}
	}
	var pipelineIdsMerged []int
	//it might be possible that pipelineIdsByAppLevel & pipelineIdsByProjectLevel have some same values
	//we are still appending them to save operation cost of checking same ids as we will get pipelines from
	//in clause which gives correct results even if some values are repeating
	pipelineIdsMerged = append(pipelineIdsMerged, pipelineIdsByAppLevel...)
	pipelineIdsMerged = append(pipelineIdsMerged, pipelineIdsByProjectLevel...)
	var pipelines []*pipelineConfig.Pipeline
	if len(pipelineIdsMerged) > 0 {
		pipelines, err = impl.pipelineRepository.FindByIdsIn(pipelineIdsMerged)
		if err != nil {
			impl.logger.Errorw("error in getting cd pipelines by ids", "err", err, "ids", pipelineIdsMerged)
			return nil, err
		}
	}
	return pipelines, nil
}

func (impl *CdPipelineConfigServiceImpl) IsGitOpsRequiredForCD(pipelineCreateRequest *bean.CdPipelines) bool {

	// if deploymentAppType is not coming in request than hasAtLeastOneGitOps will be false

	haveAtLeastOneGitOps := false
	for _, pipeline := range pipelineCreateRequest.Pipelines {
		if pipeline.EnvironmentId > 0 && pipeline.DeploymentAppType == util.PIPELINE_DEPLOYMENT_TYPE_ACD {
			haveAtLeastOneGitOps = true
		}
	}
	return haveAtLeastOneGitOps
}

func (impl *CdPipelineConfigServiceImpl) SetPipelineDeploymentAppType(pipelineCreateRequest *bean.CdPipelines, isGitOpsConfigured bool, virtualEnvironmentMap map[int]bool, deploymentTypeValidationConfig map[string]bool) error {
	for _, pipeline := range pipelineCreateRequest.Pipelines {
		// by default both deployment app type are allowed
		AllowedDeploymentAppTypes := map[string]bool{
			util.PIPELINE_DEPLOYMENT_TYPE_ACD:  true,
			util.PIPELINE_DEPLOYMENT_TYPE_HELM: true,
		}
		for k, v := range deploymentTypeValidationConfig {
			// rewriting allowed deployment types based on config provided by user
			AllowedDeploymentAppTypes[k] = v
		}
		if !impl.deploymentConfig.IsInternalUse {
			if isVirtualEnv, ok := virtualEnvironmentMap[pipeline.EnvironmentId]; ok {
				if !isVirtualEnv {
					if isGitOpsConfigured && AllowedDeploymentAppTypes[util.PIPELINE_DEPLOYMENT_TYPE_ACD] {
						pipeline.DeploymentAppType = util.PIPELINE_DEPLOYMENT_TYPE_ACD
					} else if AllowedDeploymentAppTypes[util.PIPELINE_DEPLOYMENT_TYPE_HELM] {
						pipeline.DeploymentAppType = util.PIPELINE_DEPLOYMENT_TYPE_HELM
					}
				}
			}
		}
		// if in case deployment app type is empty (not send from FE and isInternalUse=true
		if pipeline.DeploymentAppType == "" {
			if isVirtualEnv, ok := virtualEnvironmentMap[pipeline.EnvironmentId]; ok {
				if isVirtualEnv {
					pipeline.DeploymentAppType = util.PIPELINE_DEPLOYMENT_TYPE_MANIFEST_DOWNLOAD
				} else if isGitOpsConfigured && AllowedDeploymentAppTypes[util.PIPELINE_DEPLOYMENT_TYPE_ACD] {
					pipeline.DeploymentAppType = util.PIPELINE_DEPLOYMENT_TYPE_ACD
				} else if AllowedDeploymentAppTypes[util.PIPELINE_DEPLOYMENT_TYPE_HELM] {
					pipeline.DeploymentAppType = util.PIPELINE_DEPLOYMENT_TYPE_HELM
				}
			}
		}
	}
	return nil
}

func (impl *CdPipelineConfigServiceImpl) MarkGitOpsDevtronAppsDeletedWhereArgoAppIsDeleted(appId int, envId int, acdToken string, pipeline *pipelineConfig.Pipeline) (bool, error) {

	acdAppFound := false
	ctx := context.Background()
	ctx = context.WithValue(ctx, "token", acdToken)
	acdAppName := pipeline.DeploymentAppName
	_, err := impl.application.Get(ctx, &application2.ApplicationQuery{Name: &acdAppName})
	if err == nil {
		// acd app is not yet deleted so return
		acdAppFound = true
		return acdAppFound, err
	}
	impl.logger.Warnw("app not found in argo, deleting from db ", "err", err)
	//make call to delete it from pipeline DB because it's ACD counterpart is deleted
	_, err = impl.DeleteCdPipeline(pipeline, context.Background(), bean.FORCE_DELETE, false, 1)
	if err != nil {
		impl.logger.Errorw("error in deleting cd pipeline", "err", err)
		return acdAppFound, err
	}
	return acdAppFound, nil
}

func (impl *CdPipelineConfigServiceImpl) GetEnvironmentListForAutocompleteFilter(envName string, clusterIds []int, offset int, size int, token string, checkAuthBatch func(token string, appObject []string, envObject []string) (map[string]bool, map[string]bool), ctx context.Context) (*cluster.ResourceGroupingResponse, error) {
	result := &cluster.ResourceGroupingResponse{}
	var models []*repository2.Environment
	var beans []cluster.EnvironmentBean
	var err error
	if len(envName) > 0 && len(clusterIds) > 0 {
		models, err = impl.environmentRepository.FindByEnvNameAndClusterIds(envName, clusterIds)
	} else if len(clusterIds) > 0 {
		models, err = impl.environmentRepository.FindByClusterIdsWithFilter(clusterIds)
	} else if len(envName) > 0 {
		models, err = impl.environmentRepository.FindByEnvName(envName)
	} else {
		models, err = impl.environmentRepository.FindAllActiveWithFilter()
	}
	if err != nil && err != pg.ErrNoRows {
		impl.logger.Errorw("error in fetching environment", "err", err)
		return result, err
	}
	var envIds []int
	for _, model := range models {
		envIds = append(envIds, model.Id)
	}
	if len(envIds) == 0 {
		err = &util.ApiError{Code: "404", HttpStatusCode: 200, UserMessage: "no matching environment found"}
		return nil, err
	}
	_, span := otel.Tracer("orchestrator").Start(ctx, "pipelineBuilder.FindActiveByEnvIds")
	cdPipelines, err := impl.pipelineRepository.FindActiveByEnvIds(envIds)
	span.End()
	if err != nil && err != pg.ErrNoRows {
		return result, err
	}
	pipelineIds := make([]int, 0)
	for _, pipeline := range cdPipelines {
		pipelineIds = append(pipelineIds, pipeline.Id)
	}
	if len(pipelineIds) == 0 {
		err = &util.ApiError{Code: "404", HttpStatusCode: 200, UserMessage: "no matching pipeline found"}
		return nil, err
	}
	//authorization block starts here
	var appObjectArr []string
	var envObjectArr []string
	_, span = otel.Tracer("orchestrator").Start(ctx, "pipelineBuilder.GetAppAndEnvObjectByPipelineIds")
	objects := impl.enforcerUtil.GetAppAndEnvObjectByPipelineIds(pipelineIds)
	span.End()
	pipelineIds = []int{}
	for _, object := range objects {
		appObjectArr = append(appObjectArr, object[0])
		envObjectArr = append(envObjectArr, object[1])
	}
	_, span = otel.Tracer("orchestrator").Start(ctx, "pipelineBuilder.checkAuthBatch")
	appResults, envResults := checkAuthBatch(token, appObjectArr, envObjectArr)
	span.End()
	//authorization block ends here

	pipelinesMap := make(map[int][]*pipelineConfig.Pipeline)
	for _, pipeline := range cdPipelines {
		appObject := objects[pipeline.Id][0]
		envObject := objects[pipeline.Id][1]
		if !(appResults[appObject] && envResults[envObject]) {
			//if user unauthorized, skip items
			continue
		}
		pipelinesMap[pipeline.EnvironmentId] = append(pipelinesMap[pipeline.EnvironmentId], pipeline)
	}
	for _, model := range models {
		environment := cluster.EnvironmentBean{
			Id:                    model.Id,
			Environment:           model.Name,
			Namespace:             model.Namespace,
			CdArgoSetup:           model.Cluster.CdArgoSetup,
			EnvironmentIdentifier: model.EnvironmentIdentifier,
			ClusterName:           model.Cluster.ClusterName,
			IsVirtualEnvironment:  model.IsVirtualEnvironment,
		}

		//authorization block starts here
		appCount := 0
		envPipelines := pipelinesMap[model.Id]
		if _, ok := pipelinesMap[model.Id]; ok {
			appCount = len(envPipelines)
		}
		environment.AppCount = appCount
		beans = append(beans, environment)
	}

	envCount := len(beans)
	// Apply pagination
	if size > 0 {
		if offset+size <= len(beans) {
			beans = beans[offset : offset+size]
		} else {
			beans = beans[offset:]
		}
	}
	result.EnvList = beans
	result.EnvCount = envCount
	return result, nil
}

func (impl *CdPipelineConfigServiceImpl) GetVirtualEnvironmentMap(pipelineCreateRequest *bean.CdPipelines) (map[int]bool, error) {
	var envIds []*int
	virtualEnvironmentMap := make(map[int]bool)

	for _, pipeline := range pipelineCreateRequest.Pipelines {
		if pipeline.EnvironmentId > 0 {
			envIds = append(envIds, &pipeline.EnvironmentId)
		}
	}

	var envs []*repository2.Environment
	var err error

	if len(envIds) > 0 {
		envs, err = impl.environmentRepository.FindByIds(envIds)
		if err != nil {
			impl.logger.Errorw("error in fetching environment by ids", "err", err)
			return virtualEnvironmentMap, err
		}
	}
	for _, environment := range envs {
		virtualEnvironmentMap[environment.Id] = environment.IsVirtualEnvironment
	}
	return virtualEnvironmentMap, nil
}

func (impl *CdPipelineConfigServiceImpl) validateDeploymentAppType(pipeline *bean.CDPipelineConfigObject, deploymentConfig map[string]bool) error {

	// Config value doesn't exist in attribute table
	if deploymentConfig == nil {
		return nil
	}
	//Config value found to be true for ArgoCD and Helm both
	if allDeploymentConfigTrue(deploymentConfig) {
		return nil
	}
	//Case : {ArgoCD : false, Helm: true, HGF : true}
	if validDeploymentConfigReceived(deploymentConfig, pipeline.DeploymentAppType) {
		return nil
	}

	err := &util.ApiError{
		HttpStatusCode:  http.StatusBadRequest,
		InternalMessage: "Received deployment app type doesn't match with the allowed deployment app type for this environment.",
		UserMessage:     "Received deployment app type doesn't match with the allowed deployment app type for this environment.",
	}
	return err
}

func (impl *CdPipelineConfigServiceImpl) ValidateCDPipelineRequest(pipelineCreateRequest *bean.CdPipelines, isGitOpsConfigured, haveAtleastOneGitOps bool, virtualEnvironmentMap map[int]bool) (bool, error) {

	if isGitOpsConfigured == false && haveAtleastOneGitOps {
		impl.logger.Errorw("Gitops not configured but selected in creating cd pipeline")
		err := &util.ApiError{
			HttpStatusCode:  http.StatusBadRequest,
			InternalMessage: "Gitops integration is not installed/configured. Please install/configure gitops or use helm option.",
			UserMessage:     "Gitops integration is not installed/configured. Please install/configure gitops or use helm option.",
		}
		return false, err
	}

	envPipelineMap := make(map[int]string)
	for _, pipeline := range pipelineCreateRequest.Pipelines {
		if envPipelineMap[pipeline.EnvironmentId] != "" {
			err := &util.ApiError{
				HttpStatusCode:  http.StatusBadRequest,
				InternalMessage: "cd-pipelines already exist for this app and env, cannot create multiple cd-pipelines",
				UserMessage:     "cd-pipelines already exist for this app and env, cannot create multiple cd-pipelines",
			}
			return false, err
		}
		envPipelineMap[pipeline.EnvironmentId] = pipeline.Name

		existingCdPipelinesForEnv, pErr := impl.pipelineRepository.FindActiveByAppIdAndEnvironmentId(pipelineCreateRequest.AppId, pipeline.EnvironmentId)
		if pErr != nil && !util.IsErrNoRows(pErr) {
			impl.logger.Errorw("error in fetching cd pipelines ", "err", pErr, "appId", pipelineCreateRequest.AppId)
			return false, pErr
		}
		if len(existingCdPipelinesForEnv) > 0 {
			err := &util.ApiError{
				HttpStatusCode:  http.StatusBadRequest,
				InternalMessage: "cd-pipelines already exist for this app and env, cannot create multiple cd-pipelines",
				UserMessage:     "cd-pipelines already exist for this app and env, cannot create multiple cd-pipelines",
			}
			return false, err
		}
		if len(pipeline.PreStage.Config) > 0 && !strings.Contains(pipeline.PreStage.Config, "beforeStages") {
			err := &util.ApiError{
				HttpStatusCode:  http.StatusBadRequest,
				InternalMessage: "invalid yaml config, must include - beforeStages",
				UserMessage:     "invalid yaml config, must include - beforeStages",
			}
			return false, err
		}
		if len(pipeline.PostStage.Config) > 0 && !strings.Contains(pipeline.PostStage.Config, "afterStages") {
			err := &util.ApiError{
				HttpStatusCode:  http.StatusBadRequest,
				InternalMessage: "invalid yaml config, must include - afterStages",
				UserMessage:     "invalid yaml config, must include - afterStages",
			}
			return false, err
		}

	}

	return true, nil

}

func (impl *CdPipelineConfigServiceImpl) RegisterInACD(ctx context.Context, chartGitAttr *commonBean.ChartGitAttribute, userId int32) error {
	err := impl.argoClientWrapperService.RegisterGitOpsRepoInArgoWithRetry(ctx, chartGitAttr.RepoUrl, userId)
	if err != nil {
		impl.logger.Errorw("error while register git repo in argo", "err", err)
		return err
	}
	return nil
}

func (impl *CdPipelineConfigServiceImpl) createCdPipeline(ctx context.Context, app *app.App, pipeline *bean.CDPipelineConfigObject, userId int32) (pipelineRes int, err error) {
	dbConnection := impl.pipelineRepository.GetConnection()
	tx, err := dbConnection.Begin()
	if err != nil {
		return 0, err
	}
	// Rollback tx on error.
	defer tx.Rollback()
	if (pipeline.AppWorkflowId == 0 || pipeline.IsSwitchCiPipelineRequest()) && pipeline.ParentPipelineType == "WEBHOOK" {
		if pipeline.AppWorkflowId == 0 {
			wf := &appWorkflow.AppWorkflow{
				Name:     fmt.Sprintf("wf-%d-%s", app.Id, util2.Generate(4)),
				AppId:    app.Id,
				Active:   true,
				AuditLog: sql.AuditLog{CreatedBy: userId, CreatedOn: time.Now(), UpdatedOn: time.Now(), UpdatedBy: userId},
			}
			savedAppWf, err := impl.appWorkflowRepository.SaveAppWorkflowWithTx(wf, tx)
			if err != nil {
				impl.logger.Errorw("error in saving app workflow", "appId", app.Id, "err", err)
				return 0, err
			}
			pipeline.AppWorkflowId = savedAppWf.Id
		}
		externalCiPipelineId, appWorkflowMapping, err := impl.ciPipelineConfigService.CreateExternalCiAndAppWorkflowMapping(app.Id, pipeline.AppWorkflowId, userId, tx)
		if err != nil {
			impl.logger.Errorw("error in creating new external ci pipeline and new app workflow mapping", "appId", app.Id, "err", err)
			return 0, err
		}
		if pipeline.IsSwitchCiPipelineRequest() {
			err = impl.buildPipelineSwitchService.SwitchToExternalCi(tx, appWorkflowMapping, pipeline.SwitchFromCiPipelineId, userId)
			if err != nil {
				impl.logger.Errorw("error in switching external ci", "appId", app.Id, "switchFromExternalCiPipelineId", pipeline.SwitchFromCiPipelineId, "userId", userId, "err", err)
				return 0, err
			}
		}
		pipeline.ParentPipelineId = externalCiPipelineId
	}

	// do not create the pipeline if environment is not set
	pipelineId := 0
	if pipeline.EnvironmentId > 0 {
		chart, err := impl.chartRepository.FindLatestChartForAppByAppId(app.Id)
		if err != nil {
			return 0, err
		}
		//getting global app metrics for cd pipeline create because env level metrics is not created yet
		appLevelAppMetricsEnabled := false
		isAppLevelMetricsEnabled, err := impl.deployedAppMetricsService.GetMetricsFlagByAppId(app.Id)
		if err != nil {
			impl.logger.Errorw("error, GetMetricsFlagByAppId", "err", err, "appId", app.Id)
			return 0, err
		}
		appLevelAppMetricsEnabled = isAppLevelMetricsEnabled
		envOverride, updatedAppMetrics, err := impl.propertiesConfigService.CreateIfRequired(chart, pipeline.EnvironmentId, userId, false,
			models.CHARTSTATUS_NEW, false, appLevelAppMetricsEnabled, pipeline.Namespace, chart.IsBasicViewLocked, chart.CurrentViewEditor, tx)
		if err != nil {
			return 0, err
		}
		appLevelAppMetricsEnabled = updatedAppMetrics
		// Get pipeline override based on Deployment strategy
		//TODO: mark as created in our db
		pipelineId, err = impl.ciCdPipelineOrchestrator.CreateCDPipelines(pipeline, app.Id, userId, tx, app.AppName)
		if err != nil {
			impl.logger.Errorw("error in creating cd pipeline", "appId", app.Id, "pipeline", pipeline)
			return 0, err
		}
		if pipeline.RefPipelineId > 0 {
			pipeline.SourceToNewPipelineId[pipeline.RefPipelineId] = pipelineId
		}

		//adding pipeline to workflow
		_, err = impl.appWorkflowRepository.FindByIdAndAppId(pipeline.AppWorkflowId, app.Id)
		if err != nil && err != pg.ErrNoRows {
			return 0, err
		}
		if pipeline.AppWorkflowId > 0 {
			var parentPipelineId int
			var parentPipelineType string

			if pipeline.ParentPipelineId == 0 {
				parentPipelineId = pipeline.CiPipelineId
				parentPipelineType = "CI_PIPELINE"
			} else {
				parentPipelineId = pipeline.ParentPipelineId
				parentPipelineType = pipeline.ParentPipelineType
				if pipeline.ParentPipelineType != appWorkflow.WEBHOOK && pipeline.RefPipelineId > 0 && len(pipeline.SourceToNewPipelineId) > 0 {
					parentPipelineId = pipeline.SourceToNewPipelineId[pipeline.ParentPipelineId]
				}
			}

			if pipeline.CDPipelineAddType == bean.SEQUENTIAL {
				childPipelineIds := make([]int, 0)
				if pipeline.ChildPipelineId > 0 {
					childPipelineIds = append(childPipelineIds, pipeline.ChildPipelineId)
				}
				err = impl.appWorkflowRepository.UpdateParentComponentDetails(tx, parentPipelineId, parentPipelineType, pipelineId, "CD_PIPELINE", childPipelineIds)
				if err != nil {
					return 0, err
				}
			}

			appWorkflowMap := &appWorkflow.AppWorkflowMapping{
				AppWorkflowId: pipeline.AppWorkflowId,
				ParentId:      parentPipelineId,
				ParentType:    parentPipelineType,
				ComponentId:   pipelineId,
				Type:          "CD_PIPELINE",
				Active:        true,
				AuditLog:      sql.AuditLog{CreatedBy: userId, CreatedOn: time.Now(), UpdatedOn: time.Now(), UpdatedBy: userId},
			}
			_, err = impl.appWorkflowRepository.SaveAppWorkflowMapping(appWorkflowMap, tx)
			if err != nil {
				return 0, err
			}
		}

		err = impl.deploymentTemplateHistoryService.CreateDeploymentTemplateHistoryFromEnvOverrideTemplate(envOverride, tx, appLevelAppMetricsEnabled, pipelineId)
		if err != nil {
			impl.logger.Errorw("error in creating entry for env deployment template history", "err", err, "envOverride", envOverride)
			return 0, err
		}
		//VARIABLE_MAPPING_UPDATE
		err = impl.scopedVariableManager.ExtractAndMapVariables(envOverride.EnvOverrideValues, envOverride.Id, repository3.EntityTypeDeploymentTemplateEnvLevel, envOverride.UpdatedBy, tx)
		if err != nil {
			return 0, err
		}
		// strategies for pipeline ids, there is only one is default
		defaultCount := 0
		for _, item := range pipeline.Strategies {
			if item.Default {
				defaultCount = defaultCount + 1
				if defaultCount > 1 {
					impl.logger.Warnw("already have one strategy is default in this pipeline", "strategy", item.DeploymentTemplate)
					item.Default = false
				}
			}
			strategy := &chartConfig.PipelineStrategy{
				PipelineId: pipelineId,
				Strategy:   item.DeploymentTemplate,
				Config:     string(item.Config),
				Default:    item.Default,
				Deleted:    false,
				AuditLog:   sql.AuditLog{UpdatedBy: userId, CreatedBy: userId, UpdatedOn: time.Now(), CreatedOn: time.Now()},
			}
			err = impl.pipelineConfigRepository.Save(strategy, tx)
			if err != nil {
				impl.logger.Errorw("error in saving strategy", "strategy", item.DeploymentTemplate)
				return pipelineId, fmt.Errorf("pipeline created but failed to add strategy")
			}
			//creating history entry for strategy
			_, err = impl.pipelineStrategyHistoryService.CreatePipelineStrategyHistory(strategy, pipeline.TriggerType, tx)
			if err != nil {
				impl.logger.Errorw("error in creating strategy history entry", "err", err)
				return 0, err
			}

		}
	}
	if util.IsManifestPush(pipeline.DeploymentAppType) {
		if len(pipeline.ContainerRegistryName) == 0 || len(pipeline.RepoName) == 0 {
			return 0, errors2.New("container registry name and repo name cannot be empty for manifest push deployment")
		}
		if pipeline.ManifestStorageType == bean.ManifestStorageGit {
			//implement
		} else if pipeline.ManifestStorageType == bean.ManifestStorageOCIHelmRepo {

			helmRepositoryConfig := bean4.HelmRepositoryConfig{
				RepositoryName:        strings.TrimSpace(pipeline.RepoName),
				ContainerRegistryName: pipeline.ContainerRegistryName,
			}
			helmRepositoryConfigBytes, err := json.Marshal(helmRepositoryConfig)
			if err != nil {
				impl.logger.Errorw("error in marshaling helm registry config", "err", err)
				return 0, err
			}
			manifestPushConfig := &repository5.ManifestPushConfig{
				AppId:             app.Id,
				EnvId:             pipeline.EnvironmentId,
				CredentialsConfig: string(helmRepositoryConfigBytes),
				ChartName:         pipeline.ChartName,
				ChartBaseVersion:  pipeline.ChartBaseVersion,
				StorageType:       bean.ManifestStorageOCIHelmRepo,
				Deleted:           false,
				AuditLog: sql.AuditLog{
					CreatedOn: time.Now(),
					CreatedBy: userId,
					UpdatedOn: time.Now(),
					UpdatedBy: userId,
				},
			}
			existingManifestPushConfig, err := impl.manifestPushConfigRepository.GetOneManifestPushConfig(string(helmRepositoryConfigBytes))
			if err != nil {
				impl.logger.Errorw("error in fetching manifest push config from db", "err", err)
				return 0, err
			}

			if existingManifestPushConfig.Id != 0 {
				err = fmt.Errorf("repository name \"%s\" is already in use for this container registry", helmRepositoryConfig.RepositoryName)
				impl.logger.Errorw("error in saving manifest push config in db", "err", err)
				return 0, err
			}
			manifestPushConfig, err = impl.manifestPushConfigRepository.SaveConfig(manifestPushConfig)
			if err != nil {
				impl.logger.Errorw("error in saving config for oci helm repo", "err", err)
				return 0, err
			}
		}
	}
	// save custom tag data
	err = impl.CDPipelineCustomTagDBOperations(pipeline)
	if err != nil {
		return pipelineId, err
	}

	environment, err := impl.environmentRepository.FindById(pipeline.EnvironmentId)
	if err != nil {
		impl.logger.Errorw("error in fetching environment by environmentId", "err", err, "environmentId", pipeline.EnvironmentId)
		return pipelineId, err
	}

	digestConfigurationRequest := imageDigestPolicy.DigestPolicyConfigurationRequest{
		ClusterId:     environment.ClusterId,
		EnvironmentId: environment.Id,
		PipelineId:    pipelineId}
	digestPolicyConfigurations, err := impl.imageDigestPolicyService.GetDigestPolicyConfigurations(digestConfigurationRequest)
	if err != nil {
		impl.logger.Errorw("error in checking if isImageDigestPolicyConfiguredForPipeline", "err", err, "clusterId", environment.ClusterId, "envId", environment.Id, "pipelineId", pipelineId)
		return pipelineId, err
	}

	if !digestPolicyConfigurations.DigestConfiguredForEnvOrCluster {
		if pipeline.IsDigestEnforcedForPipeline {
			_, err = impl.imageDigestPolicyService.CreatePolicyForPipeline(tx, pipelineId, pipeline.Name, userId)
			if err != nil {
				return pipelineId, err
			}
		}
	}

	err = tx.Commit()
	if err != nil {
		return 0, err
	}

	impl.logger.Debugw("pipeline created with GitMaterialId ", "id", pipelineId, "pipeline", pipeline)
	return pipelineId, nil
}

func (impl *CdPipelineConfigServiceImpl) updateCdPipeline(ctx context.Context, appId int, pipeline *bean.CDPipelineConfigObject, userID int32) (err error) {

	if len(pipeline.PreStage.Config) > 0 && !strings.Contains(pipeline.PreStage.Config, "beforeStages") {
		err = &util.ApiError{
			HttpStatusCode:  http.StatusBadRequest,
			InternalMessage: "invalid yaml config, must include - beforeStages",
			UserMessage:     "invalid yaml config, must include - beforeStages",
		}
		return err
	}
	if len(pipeline.PostStage.Config) > 0 && !strings.Contains(pipeline.PostStage.Config, "afterStages") {
		err = &util.ApiError{
			HttpStatusCode:  http.StatusBadRequest,
			InternalMessage: "invalid yaml config, must include - afterStages",
			UserMessage:     "invalid yaml config, must include - afterStages",
		}
		return err
	}
	dbConnection := impl.pipelineRepository.GetConnection()
	tx, err := dbConnection.Begin()
	if err != nil {
		return err
	}
	// Rollback tx on error.
	defer tx.Rollback()

	pipelineDbObj, err := impl.ciCdPipelineOrchestrator.UpdateCDPipeline(pipeline, userID, tx)
	if err != nil {
		impl.logger.Errorw("error in updating pipeline")
		return err
	}

	// strategies for pipeline ids, there is only one is default
	existingStrategies, err := impl.pipelineConfigRepository.GetAllStrategyByPipelineId(pipeline.Id)
	if err != nil && !errors2.IsNotFound(err) {
		impl.logger.Errorw("error in getting pipeline strategies", "err", err)
		return err
	}
	for _, oldItem := range existingStrategies {
		notFound := true
		for _, newItem := range pipeline.Strategies {
			if newItem.DeploymentTemplate == oldItem.Strategy {
				notFound = false
			}
		}

		if notFound {
			//delete from db
			err := impl.pipelineConfigRepository.Delete(oldItem, tx)
			if err != nil {
				impl.logger.Errorw("error in delete pipeline strategies", "err", err)
				return fmt.Errorf("error in delete pipeline strategies")
			}
		}
	}

	defaultCount := 0
	for _, item := range pipeline.Strategies {
		if item.Default {
			defaultCount = defaultCount + 1
			if defaultCount > 1 {
				impl.logger.Warnw("already have one strategy is default in this pipeline, skip this", "strategy", item.DeploymentTemplate)
				continue
			}
		}
		strategy, err := impl.pipelineConfigRepository.FindByStrategyAndPipelineId(item.DeploymentTemplate, pipeline.Id)
		if err != nil && pg.ErrNoRows != err {
			impl.logger.Errorw("error in getting strategy", "err", err)
			return err
		}
		if strategy.Id > 0 {
			strategy.Config = string(item.Config)
			strategy.Default = item.Default
			strategy.UpdatedBy = userID
			strategy.UpdatedOn = time.Now()
			err = impl.pipelineConfigRepository.Update(strategy, tx)
			if err != nil {
				impl.logger.Errorw("error in updating strategy", "strategy", item.DeploymentTemplate)
				return fmt.Errorf("pipeline updated but failed to update one strategy")
			}
			//creating history entry for strategy
			_, err = impl.pipelineStrategyHistoryService.CreatePipelineStrategyHistory(strategy, pipeline.TriggerType, tx)
			if err != nil {
				impl.logger.Errorw("error in creating strategy history entry", "err", err)
				return err
			}
		} else {
			strategy := &chartConfig.PipelineStrategy{
				PipelineId: pipeline.Id,
				Strategy:   item.DeploymentTemplate,
				Config:     string(item.Config),
				Default:    item.Default,
				Deleted:    false,
				AuditLog:   sql.AuditLog{UpdatedBy: userID, CreatedBy: userID, UpdatedOn: time.Now(), CreatedOn: time.Now()},
			}
			err = impl.pipelineConfigRepository.Save(strategy, tx)
			if err != nil {
				impl.logger.Errorw("error in saving strategy", "strategy", item.DeploymentTemplate)
				return fmt.Errorf("pipeline created but failed to add strategy")
			}
			//creating history entry for strategy
			_, err = impl.pipelineStrategyHistoryService.CreatePipelineStrategyHistory(strategy, pipeline.TriggerType, tx)
			if err != nil {
				impl.logger.Errorw("error in creating strategy history entry", "err", err)
				return err
			}
		}
	}

	if util.IsManifestPush(pipeline.DeploymentAppType) {
		if len(pipeline.ContainerRegistryName) == 0 || len(pipeline.RepoName) == 0 {
			return errors2.New("container registry name and repo name cannot be empty in case of manifest push deployment")
		}
	}
	pipeline.AppId = pipelineDbObj.AppId

	if util.IsManifestDownload(pipeline.DeploymentAppType) {
		if util.IsManifestPush(pipelineDbObj.DeploymentAppType) {
			manifestPushConfig, err := impl.manifestPushConfigRepository.GetManifestPushConfigByAppIdAndEnvId(pipeline.AppId, pipeline.EnvironmentId)
			if err != nil {
				impl.logger.Errorw("error in getting manifest push config by appId and envId", "appId", pipeline.AppId, "envId", pipeline.EnvironmentId, "err", err)
				return err
			}
			if manifestPushConfig.Id != 0 {
				manifestPushConfig.Deleted = true
				err = impl.manifestPushConfigRepository.UpdateConfig(manifestPushConfig)
				if err != nil {
					impl.logger.Errorw("error in updating config for oci helm repo", "err", err)
					return err
				}
			}
		}
	}
	if util.IsManifestPush(pipeline.DeploymentAppType) {
		manifestPushConfig, err := impl.manifestPushConfigRepository.GetManifestPushConfigByAppIdAndEnvId(pipeline.AppId, pipeline.EnvironmentId)
		if err != nil {
			impl.logger.Errorw("error in getting manifest push config by appId and envId", "appId", pipeline.AppId, "envId", pipeline.EnvironmentId, "err", err)
			return err
		}
		if pipeline.ManifestStorageType == bean.ManifestStorageGit {
			//implement
		} else if pipeline.ManifestStorageType == bean.ManifestStorageOCIHelmRepo {
			existingHelmRepositoryConfig := bean4.HelmRepositoryConfig{
				RepositoryName:        strings.TrimSpace(pipeline.RepoName),
				ContainerRegistryName: pipeline.ContainerRegistryName,
			}
			existingHelmRepositoryConfigBytes, err := json.Marshal(existingHelmRepositoryConfig)
			if err != nil {
				impl.logger.Errorw("error in marshaling helm registry config", "err", err)
				return err
			}
			existingCredentialsConfig := string(existingHelmRepositoryConfigBytes)
			if manifestPushConfig.CredentialsConfig != existingCredentialsConfig {
				existingManifestPushConfig, err := impl.manifestPushConfigRepository.GetOneManifestPushConfig(existingCredentialsConfig)
				if err != nil {
					impl.logger.Errorw("error in fetching manifest push config from db", "err", err)
					return err
				}

				if existingManifestPushConfig.Id != 0 {
					err = fmt.Errorf("repository name \"%s\" is already in use for this container registry", existingHelmRepositoryConfig.RepositoryName)
					impl.logger.Errorw("error in saving manifest push config in db", "err", err)
					return err
				}
			}
			if manifestPushConfig.Id == 0 {
				manifestPushConfig = &repository5.ManifestPushConfig{
					AppId:            appId,
					EnvId:            pipeline.EnvironmentId,
					ChartName:        pipeline.ChartName,
					ChartBaseVersion: pipeline.ChartBaseVersion,
					StorageType:      bean.ManifestStorageOCIHelmRepo,
					Deleted:          false,
					AuditLog: sql.AuditLog{
						CreatedOn: time.Now(),
						CreatedBy: userID,
						UpdatedOn: time.Now(),
						UpdatedBy: userID,
					},
				}
			}
			helmRepositoryConfig := bean4.HelmRepositoryConfig{
				RepositoryName:        strings.TrimSpace(pipeline.RepoName),
				ContainerRegistryName: pipeline.ContainerRegistryName,
			}
			helmRepositoryConfigBytes, err := json.Marshal(helmRepositoryConfig)
			if err != nil {
				impl.logger.Errorw("error in marshaling helm registry config", "err", err)
				return err
			}
			manifestPushConfig.CredentialsConfig = string(helmRepositoryConfigBytes)
		}
		pipelineDbObj.DeploymentAppType = pipeline.DeploymentAppType
		err = impl.pipelineRepository.Update(pipelineDbObj, tx)
		if err != nil {
			impl.logger.Errorw("error in updating pipeline deployment app type", "err", err)
			return err
		}
		if manifestPushConfig.Id == 0 {
			manifestPushConfig, err = impl.manifestPushConfigRepository.SaveConfig(manifestPushConfig)
			if err != nil {
				impl.logger.Errorw("error in saving config for oci helm repo", "err", err)
				return err
			}
		} else {
			err = impl.manifestPushConfigRepository.UpdateConfig(manifestPushConfig)
			if err != nil {
				impl.logger.Errorw("error in updating config for oci helm repo", "err", err)
				return err
			}
		}
	}
	if util.IsManifestDownload(pipeline.DeploymentAppType) || util.IsManifestPush(pipeline.DeploymentAppType) {
		pipelineDbObj.DeploymentAppType = pipeline.DeploymentAppType
		err = impl.pipelineRepository.Update(pipelineDbObj, tx)
		if err != nil {
			impl.logger.Errorw("error in updating pipeline deployment app type", "err", err)
			return err
		}
	}
	// update custom tag data
	pipeline.Id = pipelineDbObj.Id // pipeline object is request received from FE
	err = impl.CDPipelineCustomTagDBOperations(pipeline)
	if err != nil {
		impl.logger.Errorw("error in updating custom tag data for pipeline", "err", err)
		return err
	}

	_, err = impl.handleImagePolicyOperations(tx, pipeline.Id, pipeline.Name, pipeline.EnvironmentId, pipeline.IsDigestEnforcedForPipeline, userID)
	if err != nil {
		return err
	}

	err = tx.Commit()
	if err != nil {
		return err
	}
	return nil
}

func (impl *CdPipelineConfigServiceImpl) handleImagePolicyOperations(tx *pg.Tx, pipelineId int, pipelineName string, envId int, isDigestEnforcedForPipeline bool, userId int32) (resourceQualifierId int, err error) {

	environment, err := impl.environmentRepository.FindById(envId)
	if err != nil {
		impl.logger.Errorw("error in fetching environment by environmentId", "err", err, "environmentId", envId)
		return pipelineId, err
	}

	digestConfigurationRequest := imageDigestPolicy.DigestPolicyConfigurationRequest{ClusterId: environment.ClusterId, EnvironmentId: environment.Id, PipelineId: pipelineId}
	digestPolicyConfigurations, err := impl.imageDigestPolicyService.GetDigestPolicyConfigurations(digestConfigurationRequest)
	if err != nil {
		impl.logger.Errorw("error in checking if isImageDigestPolicyConfiguredForPipeline", "err", err, "clusterId", environment.ClusterId, "envId", environment.Id, "pipelineId", pipelineId)
		return pipelineId, err
	}

	if !digestPolicyConfigurations.DigestConfiguredForEnvOrCluster {
		if isDigestEnforcedForPipeline && !digestPolicyConfigurations.DigestConfiguredForPipeline {
			_, err = impl.imageDigestPolicyService.CreatePolicyForPipeline(tx, pipelineId, pipelineName, userId)
			if err != nil {
				impl.logger.Errorw("error in imageDigestPolicy operations for CD pipeline", "err", err, "pipelineId", pipelineId)
				return pipelineId, err
			}
		} else if !isDigestEnforcedForPipeline && digestPolicyConfigurations.DigestConfiguredForPipeline {
			_, err = impl.imageDigestPolicyService.DeletePolicyForPipeline(tx, pipelineId, userId)
			if err != nil {
				impl.logger.Errorw("error in deleting imageDigestPolicy for pipeline", "err", err, "pipelineId", pipelineId)
				return pipelineId, err
			}
		}
	} else {
		impl.logger.Debugw("Image digest policy is enforced at global level, so skipping pipeline level operations", "envId", envId, "pipelineId", pipelineId)
	}
	return resourceQualifierId, nil
}

func (impl *CdPipelineConfigServiceImpl) DeleteCdPipelinePartial(pipeline *pipelineConfig.Pipeline, ctx context.Context, deleteAction int, userId int32) (*bean.AppDeleteResponseDTO, error) {
	cascadeDelete := true
	forceDelete := false
	deleteResponse := &bean.AppDeleteResponseDTO{
		DeleteInitiated:  false,
		ClusterReachable: true,
	}
	if deleteAction == bean.FORCE_DELETE {
		forceDelete = true
		cascadeDelete = false
	} else if deleteAction == bean.NON_CASCADE_DELETE {
		cascadeDelete = false
	}
	//Updating clusterReachable flag
	clusterBean, err := impl.clusterRepository.FindById(pipeline.Environment.ClusterId)
	if err != nil {
		impl.logger.Errorw("error in getting cluster details", "err", err, "clusterId", pipeline.Environment.ClusterId)
	}
	deleteResponse.ClusterName = clusterBean.ClusterName
	if len(clusterBean.ErrorInConnecting) > 0 {
		deleteResponse.ClusterReachable = false
	}
	//getting children CD pipeline details
	if err != nil && err != pg.ErrNoRows {
		impl.logger.Errorw("error in getting children cd details", "err", err)
		return deleteResponse, err
	}

	//getting deployment group for this pipeline
	deploymentGroupNames, err := impl.deploymentGroupRepository.GetNamesByAppIdAndEnvId(pipeline.EnvironmentId, pipeline.AppId)
	if err != nil && err != pg.ErrNoRows {
		impl.logger.Errorw("error in getting deployment group names by appId and envId", "err", err)
		return deleteResponse, err
	} else if len(deploymentGroupNames) > 0 {
		groupNamesByte, err := json.Marshal(deploymentGroupNames)
		if err != nil {
			impl.logger.Errorw("error in marshaling deployment group names", "err", err, "deploymentGroupNames", deploymentGroupNames)
		}
		impl.logger.Debugw("cannot delete cd pipeline, is being used in deployment group")
		return deleteResponse, fmt.Errorf("Please remove this CD pipeline from deployment groups : %s", string(groupNamesByte))
	}
	dbConnection := impl.pipelineRepository.GetConnection()
	tx, err := dbConnection.Begin()
	if err != nil {
		return deleteResponse, err
	}
	// Rollback tx on error.
	defer tx.Rollback()

	//delete app from argo cd, if created
	if pipeline.DeploymentAppCreated && !pipeline.DeploymentAppDeleteRequest {
		deploymentAppName := fmt.Sprintf("%s-%s", pipeline.App.AppName, pipeline.Environment.Name)
		if util.IsAcdApp(pipeline.DeploymentAppType) {
			if !deleteResponse.ClusterReachable {
				impl.logger.Errorw("cluster connection error", "err", clusterBean.ErrorInConnecting)
				if cascadeDelete {
					return deleteResponse, nil
				}
			}
			impl.logger.Debugw("acd app is already deleted for this pipeline", "pipeline", pipeline)
			req := &application2.ApplicationDeleteRequest{
				Name:    &deploymentAppName,
				Cascade: &cascadeDelete,
			}
			if _, err := impl.application.Delete(ctx, req); err != nil {
				impl.logger.Errorw("err in deleting pipeline on argocd", "id", pipeline, "err", err)

				if forceDelete {
					impl.logger.Warnw("error while deletion of app in acd, continue to delete in db as this operation is force delete", "error", err)
				} else {
					//statusError, _ := err.(*errors2.StatusError)
					if cascadeDelete && strings.Contains(err.Error(), "code = NotFound") {
						err = &util.ApiError{
							UserMessage:     "Could not delete as application not found in argocd",
							InternalMessage: err.Error(),
						}
					} else {
						err = &util.ApiError{
							UserMessage:     "Could not delete application",
							InternalMessage: err.Error(),
						}
					}
					return deleteResponse, err
				}
			}
			impl.logger.Infow("app deleted from argocd", "id", pipeline.Id, "pipelineName", pipeline.Name, "app", deploymentAppName)
			pipeline.DeploymentAppDeleteRequest = true
			pipeline.UpdatedOn = time.Now()
			pipeline.UpdatedBy = userId
			err = impl.pipelineRepository.Update(pipeline, tx)
			if err != nil {
				impl.logger.Errorw("error in partially delete cd pipeline", "err", err)
				return deleteResponse, err
			}
		}
		deleteResponse.DeleteInitiated = true
	}
	err = tx.Commit()
	if err != nil {
		impl.logger.Errorw("error in committing db transaction", "err", err)
		return deleteResponse, err
	}
	return deleteResponse, nil
}

func (impl *CdPipelineConfigServiceImpl) getStrategiesMapping(dbPipelineIds []int) (map[int][]*chartConfig.PipelineStrategy, error) {
	strategiesMapping := make(map[int][]*chartConfig.PipelineStrategy)
	strategiesByPipelineIds, err := impl.pipelineConfigRepository.GetAllStrategyByPipelineIds(dbPipelineIds)
	if err != nil && !errors2.IsNotFound(err) {
		impl.logger.Errorw("error in fetching strategies by pipelineIds", "PipelineIds", dbPipelineIds, "err", err)
		return strategiesMapping, err
	}
	for _, strategy := range strategiesByPipelineIds {
		strategiesMapping[strategy.PipelineId] = append(strategiesMapping[strategy.PipelineId], strategy)
	}
	return strategiesMapping, nil
}

func (impl *CdPipelineConfigServiceImpl) BulkDeleteCdPipelines(impactedPipelines []*pipelineConfig.Pipeline, ctx context.Context, dryRun bool, deleteAction int, userId int32) []*bean.CdBulkActionResponseDto {
	var respDtos []*bean.CdBulkActionResponseDto
	for _, pipeline := range impactedPipelines {
		respDto := &bean.CdBulkActionResponseDto{
			PipelineName:    pipeline.Name,
			AppName:         pipeline.App.AppName,
			EnvironmentName: pipeline.Environment.Name,
		}
		if !dryRun {
			deleteResponse, err := impl.DeleteCdPipeline(pipeline, ctx, deleteAction, true, userId)
			if err != nil {
				impl.logger.Errorw("error in deleting cd pipeline", "err", err, "pipelineId", pipeline.Id)
				respDto.DeletionResult = fmt.Sprintf("Not able to delete pipeline, %v", err)
			} else if !(deleteResponse.DeleteInitiated || deleteResponse.ClusterReachable) {
				respDto.DeletionResult = fmt.Sprintf("Not able to delete pipeline, cluster connection error")
			} else {
				respDto.DeletionResult = "Pipeline deleted successfully."
			}
		}
		respDtos = append(respDtos, respDto)
	}
	return respDtos

}<|MERGE_RESOLUTION|>--- conflicted
+++ resolved
@@ -202,14 +202,10 @@
 	deployedAppMetricsService deployedAppMetrics.DeployedAppMetricsService,
 	gitOpsConfigReadService config.GitOpsConfigReadService,
 	gitOperationService git.GitOperationService,
-<<<<<<< HEAD
+	chartService chart.ChartService,
 	imageDigestPolicyService imageDigestPolicy.ImageDigestPolicyService,
 	deploymentWindowService deploymentWindow.DeploymentWindowService,
 ) *CdPipelineConfigServiceImpl {
-=======
-	chartService chart.ChartService,
-	imageDigestPolicyService imageDigestPolicy.ImageDigestPolicyService) *CdPipelineConfigServiceImpl {
->>>>>>> 0e0e6606
 	return &CdPipelineConfigServiceImpl{
 		logger:                           logger,
 		pipelineRepository:               pipelineRepository,
