--- conflicted
+++ resolved
@@ -124,12 +124,9 @@
 	GetBulkActionImpactedPipelines(dto *bean.CdBulkActionRequestDto) ([]*pipelineConfig.Pipeline, error) // no usage
 	// IsGitOpsRequiredForCD : Determine if GitOps is required for CD based on the provided pipeline creation request
 	IsGitOpsRequiredForCD(pipelineCreateRequest *bean.CdPipelines) bool
-<<<<<<< HEAD
-	// SetPipelineDeploymentAppType : Set pipeline deployment application(helm/argo) types based on the provided configuration
-	SetPipelineDeploymentAppType(pipelineCreateRequest *bean.CdPipelines, isGitOpsConfigured bool, virtualEnvironmentMap map[int]bool, deploymentTypeValidationConfig map[string]bool) error
 	MarkGitOpsDevtronAppsDeletedWhereArgoAppIsDeleted(appId int, envId int, acdToken string, pipeline *pipelineConfig.Pipeline) (bool, error)
 	// GetEnvironmentListForAutocompleteFilter : lists environment for given configuration
-	GetEnvironmentListForAutocompleteFilter(envName string, clusterIds []int, offset int, size int, token string, checkAuthBatch func(token string, appObject []string, envObject []string) (map[string]bool, map[string]bool), ctx context.Context) (*cluster.ResourceGroupingResponse, error)
+	GetEnvironmentListForAutocompleteFilter(envName string, clusterIds []int, offset int, size int, token string, checkAuthBatch func(token string, appObject []string, envObject []string) (map[string]bool, map[string]bool), ctx context.Context) (*clutserBean.ResourceGroupingResponse, error)
 	RegisterInACD(ctx context.Context, chartGitAttr *commonBean.ChartGitAttribute, userId int32) error
 	FindCdPipelinesByIds(cdPipelineIds []int) (cdPipeline []*bean.CDPipelineMinConfig, err error)
 	FindCdPipelinesByAppAndEnv(appId, envId int, envName string) (cdPipelines *bean.CDPipelineMinConfig, err error)
@@ -137,17 +134,7 @@
 	FindActiveByAppIdAndEnvNames(appId int, envNames []string) (pipelines []*pipelineConfig.Pipeline, err error)
 	FindAppAndEnvironmentAndProjectByPipelineIds(pipelineIds []int) (pipelines []*pipelineConfig.Pipeline, err error)
 	ExtractParentMetaDataByPipeline(pipeline *pipelineConfig.Pipeline, stage bean2.WorkflowType) (parentId int, parentType bean2.WorkflowType, parentCdId int, err error)
-=======
-	MarkGitOpsDevtronAppsDeletedWhereArgoAppIsDeleted(appId int, envId int, acdToken string, pipeline *pipelineConfig.Pipeline) (bool, error)
-	//GetEnvironmentListForAutocompleteFilter : lists environment for given configuration
-	GetEnvironmentListForAutocompleteFilter(envName string, clusterIds []int, offset int, size int, token string, checkAuthBatch func(token string, appObject []string, envObject []string) (map[string]bool, map[string]bool), ctx context.Context) (*clutserBean.ResourceGroupingResponse, error)
-	RegisterInACD(ctx context.Context, chartGitAttr *commonBean.ChartGitAttribute, userId int32) error
-	FindCdPipelinesByIds(cdPipelineIds []int) (cdPipeline []*bean.CDPipelineConfigObject, err error)
-	FindByIdsIn(ids []int) ([]*pipelineConfig.Pipeline, error)
-	FindActiveByAppIdAndEnvNames(appId int, envNames []string) (pipelines []*pipelineConfig.Pipeline, err error)
-	FindAppAndEnvironmentAndProjectByPipelineIds(pipelineIds []int) (pipelines []*pipelineConfig.Pipeline, err error)
->>>>>>> 6ab57e3a
-	//DeleteHelmTypePipelineDeploymentApp : Deletes helm release for a pipeline with force flag
+	// DeleteHelmTypePipelineDeploymentApp : Deletes helm release for a pipeline with force flag
 	DeleteHelmTypePipelineDeploymentApp(ctx context.Context, forceDelete bool, pipeline *pipelineConfig.Pipeline) error
 	GetPipelineEnvironmentsForApplication(appId int) ([]int, error)
 }
@@ -189,7 +176,7 @@
 	chartService                      chart.ChartService
 	imageDigestPolicyService          imageDigestPolicy.ImageDigestPolicyService
 	pipelineConfigEventPublishService out.PipelineConfigEventPublishService
-	deploymentWindowService          deploymentWindow.DeploymentWindowService
+	deploymentWindowService           deploymentWindow.DeploymentWindowService
 	deploymentTypeOverrideService     config2.DeploymentTypeOverrideService
 }
 
@@ -268,7 +255,7 @@
 		gitOperationService:               gitOperationService,
 		imageDigestPolicyService:          imageDigestPolicyService,
 		pipelineConfigEventPublishService: pipelineConfigEventPublishService,
-		deploymentWindowService:          deploymentWindowService,
+		deploymentWindowService:           deploymentWindowService,
 		deploymentTypeOverrideService:     deploymentTypeOverrideService,
 	}
 }
@@ -1504,13 +1491,10 @@
 	return impl.pipelineRepository.FindByIdsIn(cdPipelineId)
 }
 
-<<<<<<< HEAD
 func (impl *CdPipelineConfigServiceImpl) FindPipelineMinById(cdPipelineId []int) ([]*pipelineConfig.Pipeline, error) {
 	return impl.pipelineRepository.FindByIdsIn(cdPipelineId)
 }
 
-=======
->>>>>>> 6ab57e3a
 func (impl *CdPipelineConfigServiceImpl) FindAppAndEnvDetailsByPipelineId(cdPipelineId int) (*pipelineConfig.Pipeline, error) {
 	return impl.pipelineRepository.FindAppAndEnvDetailsByPipelineId(cdPipelineId)
 }
@@ -1744,71 +1728,7 @@
 	return result, nil
 }
 
-<<<<<<< HEAD
-func (impl *CdPipelineConfigServiceImpl) GetVirtualEnvironmentMap(pipelineCreateRequest *bean.CdPipelines) (map[int]bool, error) {
-	var envIds []*int
-	virtualEnvironmentMap := make(map[int]bool)
-
-	for _, pipeline := range pipelineCreateRequest.Pipelines {
-		if pipeline.EnvironmentId > 0 {
-			envIds = append(envIds, &pipeline.EnvironmentId)
-		}
-	}
-
-	var envs []*repository2.Environment
-	var err error
-
-	if len(envIds) > 0 {
-		envs, err = impl.environmentRepository.FindByIds(envIds)
-		if err != nil {
-			impl.logger.Errorw("error in fetching environment by ids", "err", err)
-			return virtualEnvironmentMap, err
-		}
-	}
-	for _, environment := range envs {
-		virtualEnvironmentMap[environment.Id] = environment.IsVirtualEnvironment
-	}
-	return virtualEnvironmentMap, nil
-}
-
-func (impl *CdPipelineConfigServiceImpl) validateDeploymentAppType(pipeline *bean.CDPipelineConfigObject, deploymentConfig map[string]bool) error {
-
-	// Config value doesn't exist in attribute table
-	if deploymentConfig == nil {
-		return nil
-	}
-	// Config value found to be true for ArgoCD and Helm both
-	if allDeploymentConfigTrue(deploymentConfig) {
-		return nil
-	}
-	// Case : {ArgoCD : false, Helm: true, HGF : true}
-	if validDeploymentConfigReceived(deploymentConfig, pipeline.DeploymentAppType) {
-		return nil
-	}
-
-	err := &util.ApiError{
-		HttpStatusCode:  http.StatusBadRequest,
-		InternalMessage: "Received deployment app type doesn't match with the allowed deployment app type for this environment.",
-		UserMessage:     "Received deployment app type doesn't match with the allowed deployment app type for this environment.",
-	}
-	return err
-}
-
-func (impl *CdPipelineConfigServiceImpl) ValidateCDPipelineRequest(pipelineCreateRequest *bean.CdPipelines, isGitOpsConfigured, haveAtleastOneGitOps bool, virtualEnvironmentMap map[int]bool) (bool, error) {
-
-	if isGitOpsConfigured == false && haveAtleastOneGitOps {
-		impl.logger.Errorw("Gitops not configured but selected in creating cd pipeline")
-		err := &util.ApiError{
-			HttpStatusCode:  http.StatusBadRequest,
-			InternalMessage: "Gitops integration is not installed/configured. Please install/configure gitops or use helm option.",
-			UserMessage:     "Gitops integration is not installed/configured. Please install/configure gitops or use helm option.",
-		}
-		return false, err
-	}
-
-=======
 func (impl *CdPipelineConfigServiceImpl) validateCDPipelineRequest(pipelineCreateRequest *bean.CdPipelines) (bool, error) {
->>>>>>> 6ab57e3a
 	envPipelineMap := make(map[int]string)
 	for _, pipeline := range pipelineCreateRequest.Pipelines {
 		if envPipelineMap[pipeline.EnvironmentId] != "" {
@@ -2532,21 +2452,14 @@
 
 }
 
-<<<<<<< HEAD
 func (impl *CdPipelineConfigServiceImpl) FindCdPipelinesByIds(cdPipelineIds []int) (cdPipelines []*bean.CDPipelineMinConfig, err error) {
 
 	pipelines, err := impl.pipelineRepository.FindMetadataByIdsIn(cdPipelineIds, true)
-=======
-func (impl *CdPipelineConfigServiceImpl) FindCdPipelinesByIds(cdPipelineIds []int) (cdPipelines []*bean.CDPipelineConfigObject, err error) {
-
-	Pipelines, err := impl.pipelineRepository.FindByIdsIn(cdPipelineIds)
->>>>>>> 6ab57e3a
 	if err != nil {
 		impl.logger.Errorw("error in fetching cdPipeline by id", "cdPipelineIds", cdPipelineIds, "err", err)
 		return nil, err
 	}
 
-<<<<<<< HEAD
 	for _, pipeline := range pipelines {
 		cdPipeline := &bean.CDPipelineMinConfig{
 			Id:                pipeline.Id,
@@ -2558,20 +2471,6 @@
 			AppName:           pipeline.AppName,
 			TeamId:            pipeline.TeamId,
 			DeploymentAppType: pipeline.DeploymentAppType,
-=======
-	for _, pipeline := range Pipelines {
-		cdPipeline := &bean.CDPipelineConfigObject{
-			Id:                         pipeline.Id,
-			EnvironmentId:              pipeline.EnvironmentId,
-			EnvironmentName:            pipeline.Environment.Name,
-			CiPipelineId:               pipeline.CiPipelineId,
-			Name:                       pipeline.Name,
-			Namespace:                  pipeline.Environment.Namespace,
-			DeploymentAppType:          pipeline.DeploymentAppType,
-			DeploymentAppDeleteRequest: pipeline.DeploymentAppDeleteRequest,
-			DeploymentAppCreated:       pipeline.DeploymentAppCreated,
-			AppId:                      pipeline.AppId,
->>>>>>> 6ab57e3a
 		}
 		cdPipelines = append(cdPipelines, cdPipeline)
 
@@ -2580,7 +2479,6 @@
 
 }
 
-<<<<<<< HEAD
 func (impl *CdPipelineConfigServiceImpl) FindCdPipelinesByAppAndEnv(appId, envId int, envName string) (cdPipelines *bean.CDPipelineMinConfig, err error) {
 
 	pipeline, err := impl.pipelineRepository.FindMetadataByAppAndEnv(appId, envId, envName)
@@ -2590,22 +2488,24 @@
 	}
 
 	cdPipeline := &bean.CDPipelineMinConfig{
-		Id:                pipeline.Id,
-		CiPipelineId:      pipeline.CiPipelineId,
-		EnvironmentId:     pipeline.EnvironmentId,
-		EnvironmentName:   pipeline.EnvironmentName,
-		IsProdEnv:         pipeline.Default,
-		AppId:             pipeline.AppId,
-		AppName:           pipeline.AppName,
-		TeamId:            pipeline.TeamId,
-		DeploymentAppType: pipeline.DeploymentAppType,
+		Id:                         pipeline.Id,
+		Name:                       pipeline.Name,
+		CiPipelineId:               pipeline.CiPipelineId,
+		EnvironmentId:              pipeline.EnvironmentId,
+		EnvironmentName:            pipeline.EnvironmentName,
+		Namespace:                  pipeline.Namespace,
+		IsProdEnv:                  pipeline.Default,
+		AppId:                      pipeline.AppId,
+		AppName:                    pipeline.AppName,
+		TeamId:                     pipeline.TeamId,
+		DeploymentAppType:          pipeline.DeploymentAppType,
+		DeploymentAppDeleteRequest: pipeline.DeploymentAppDeleteRequest,
+		DeploymentAppCreated:       pipeline.DeploymentAppCreated,
 	}
 	return cdPipeline, nil
 
 }
 
-=======
->>>>>>> 6ab57e3a
 func (impl *CdPipelineConfigServiceImpl) FindByIdsIn(ids []int) ([]*pipelineConfig.Pipeline, error) {
 	return impl.pipelineRepository.FindByIdsIn(ids)
 }
@@ -2618,7 +2518,6 @@
 	return impl.pipelineRepository.FindAppAndEnvironmentAndProjectByPipelineIds(pipelineIds)
 }
 
-<<<<<<< HEAD
 func (impl *CdPipelineConfigServiceImpl) ExtractParentMetaDataByPipeline(pipeline *pipelineConfig.Pipeline, stage bean2.WorkflowType) (parentId int, parentType bean2.WorkflowType, parentCdId int, err error) {
 	// retrieve parent details
 	parentId, parentType, err = impl.RetrieveParentDetails(pipeline.Id)
@@ -2653,7 +2552,8 @@
 		parentType = bean2.CD_WORKFLOW_TYPE_DEPLOY
 	}
 	return parentId, parentType, parentCdId, err
-=======
+}
+
 func (impl *CdPipelineConfigServiceImpl) GetPipelineEnvironmentsForApplication(appId int) ([]int, error) {
 	pipelines, err := impl.pipelineRepository.FindPipelineEnvsByAppId(appId)
 	if err != nil {
@@ -2664,5 +2564,4 @@
 		envIds = append(envIds, pipeline.EnvironmentId)
 	}
 	return envIds, nil
->>>>>>> 6ab57e3a
 }