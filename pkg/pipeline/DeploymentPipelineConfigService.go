--- conflicted
+++ resolved
@@ -143,15 +143,10 @@
 	application                      application.ServiceClient
 	customTagService                 CustomTagService
 	pipelineConfigListenerService    PipelineConfigListenerService
-<<<<<<< HEAD
-	chartService                     chart.ChartService
-
-	devtronAppCMCSService DevtronAppCMCSService
-=======
 	devtronAppCMCSService            DevtronAppCMCSService
 	ciPipelineConfigService          CiPipelineConfigService
 	buildPipelineSwitchService       BuildPipelineSwitchService
->>>>>>> 54c7f8e9
+	chartService                     chart.ChartService
 }
 
 func NewCdPipelineConfigServiceImpl(
@@ -185,15 +180,10 @@
 	application application.ServiceClient,
 	customTagService CustomTagService,
 	pipelineConfigListenerService PipelineConfigListenerService,
-<<<<<<< HEAD
-	chartService chart.ChartService,
-
-	devtronAppCMCSService DevtronAppCMCSService) *CdPipelineConfigServiceImpl {
-=======
 	devtronAppCMCSService DevtronAppCMCSService,
 	ciPipelineConfigService CiPipelineConfigService,
-	buildPipelineSwitchService BuildPipelineSwitchService) *CdPipelineConfigServiceImpl {
->>>>>>> 54c7f8e9
+	buildPipelineSwitchService BuildPipelineSwitchService,
+	chartService chart.ChartService) *CdPipelineConfigServiceImpl {
 	return &CdPipelineConfigServiceImpl{
 		logger:                           logger,
 		pipelineRepository:               pipelineRepository,
