--- conflicted
+++ resolved
@@ -363,18 +363,17 @@
 		customTagEnabled = customTagPostCD.Enabled
 	}
 
-	digestConfigurationRequest := imageDigestPolicy.DigestPolicyConfigurationRequest{PipelineId: pipelineId}
+	digestConfigurationRequest := imageDigestPolicy.DigestPolicyConfigurationRequest{
+		ClusterId:     environment.ClusterId,
+		EnvironmentId: environment.Id,
+		PipelineId:    pipelineId,
+	}
 	digestPolicyConfigurations, err := impl.imageDigestPolicyService.GetDigestPolicyConfigurations(digestConfigurationRequest)
 	if err != nil {
 		impl.logger.Errorw("error in checking if isImageDigestPolicyConfiguredForPipeline", "err", err)
 		return nil, err
 	}
-	IsDigestEnforcedForEnv, err :=
-		impl.imageDigestPolicyService.IsPolicyConfiguredForEnvOrCluster(environment.Id, environment.ClusterId)
-	if err != nil {
-		impl.logger.Errorw("error in checking if image digest policy is configured or not", "err", err)
-		return nil, err
-	}
+
 	cdPipeline = &bean.CDPipelineConfigObject{
 		Id:                            dbPipeline.Id,
 		Name:                          dbPipeline.Name,
@@ -404,12 +403,8 @@
 		CustomTagStage:                &customTagStage,
 		EnableCustomTag:               customTagEnabled,
 		AppId:                         dbPipeline.AppId,
-<<<<<<< HEAD
-		IsDigestEnforcedForPipeline:   isImageDigestPolicyConfiguredForPipeline,
-		IsDigestEnforcedForEnv:        IsDigestEnforcedForEnv,
-=======
 		IsDigestEnforcedForPipeline:   digestPolicyConfigurations.DigestConfiguredForPipeline,
->>>>>>> de62cd1e
+		IsDigestEnforcedForEnv:        digestPolicyConfigurations.DigestConfiguredForEnvOrCluster,
 	}
 	var preDeployStage *bean3.PipelineStageDto
 	var postDeployStage *bean3.PipelineStageDto
@@ -1143,22 +1138,16 @@
 			customTagEnabled = customTagPostCD.Enabled
 		}
 
-		digestConfigurationRequest := imageDigestPolicy.DigestPolicyConfigurationRequest{PipelineId: dbPipeline.Id}
+		digestConfigurationRequest := imageDigestPolicy.DigestPolicyConfigurationRequest{
+			ClusterId:     environment.ClusterId,
+			EnvironmentId: environment.Id,
+			PipelineId:    dbPipeline.Id,
+		}
 		digestPolicyConfigurations, err := impl.imageDigestPolicyService.GetDigestPolicyConfigurations(digestConfigurationRequest)
 		if err != nil {
 			impl.logger.Errorw("error in checking if isImageDigestPolicyConfiguredForPipeline", "err", err)
 			return nil, err
 		}
-<<<<<<< HEAD
-
-		IsDigestEnforcedForEnv, err :=
-			impl.imageDigestPolicyService.IsPolicyConfiguredForEnvOrCluster(environment.Id, environment.ClusterId)
-		if err != nil {
-			impl.logger.Errorw("error in checking if image digest policy is configured or not", "err", err)
-			return nil, err
-		}
-=======
->>>>>>> de62cd1e
 
 		pipeline := &bean.CDPipelineConfigObject{
 			Id:                            dbPipeline.Id,
@@ -2059,17 +2048,29 @@
 		return pipelineId, err
 	}
 
-<<<<<<< HEAD
-	_, err = impl.handleImagePolicyDBOperations(tx, pipeline.Id, pipeline.EnvironmentId, pipeline.IsDigestEnforcedForPipeline, userId)
-	if err != nil {
+	environment, err := impl.environmentRepository.FindById(pipeline.EnvironmentId)
+	if err != nil {
+		impl.logger.Errorw("error in fetching environment by environmentId", "err", err, "environmentId", pipeline.EnvironmentId)
 		return pipelineId, err
-=======
-	if pipeline.IsDigestEnforcedForPipeline {
-		_, err = impl.imageDigestPolicyService.CreatePolicyForPipeline(pipeline.Id, pipeline.Name, tx, userId)
-		if err != nil {
-			return pipelineId, err
-		}
->>>>>>> de62cd1e
+	}
+
+	digestConfigurationRequest := imageDigestPolicy.DigestPolicyConfigurationRequest{
+		ClusterId:     environment.ClusterId,
+		EnvironmentId: environment.Id,
+		PipelineId:    pipelineId}
+	digestPolicyConfigurations, err := impl.imageDigestPolicyService.GetDigestPolicyConfigurations(digestConfigurationRequest)
+	if err != nil {
+		impl.logger.Errorw("error in checking if isImageDigestPolicyConfiguredForPipeline", "err", err)
+		return pipelineId, err
+	}
+
+	if !digestPolicyConfigurations.DigestConfiguredForEnvOrCluster {
+		if pipeline.IsDigestEnforcedForPipeline {
+			_, err = impl.imageDigestPolicyService.CreatePolicyForPipeline(tx, pipeline.Id, pipeline.Name, userId)
+			if err != nil {
+				return pipelineId, err
+			}
+		}
 	}
 
 	err = tx.Commit()
@@ -2309,11 +2310,7 @@
 		return err
 	}
 
-<<<<<<< HEAD
-	_, err = impl.handleImagePolicyDBOperations(tx, pipeline.Id, pipeline.EnvironmentId, pipeline.IsDigestEnforcedForPipeline, userID)
-=======
-	_, err = impl.handleImagePolicyOperations(tx, pipeline.Id, pipeline.IsDigestEnforcedForPipeline, userID)
->>>>>>> de62cd1e
+	_, err = impl.handleImagePolicyOperations(tx, pipeline.Id, pipeline.Name, pipeline.EnvironmentId, pipeline.IsDigestEnforcedForPipeline, userID)
 	if err != nil {
 		return err
 	}
@@ -2325,12 +2322,7 @@
 	return nil
 }
 
-<<<<<<< HEAD
-func (impl *CdPipelineConfigServiceImpl) handleImagePolicyDBOperations(tx *pg.Tx,
-	pipelineId int,
-	envId int,
-	isDigestEnforcedForPipeline bool,
-	userId int32) (resourceQualifierId int, err error) {
+func (impl *CdPipelineConfigServiceImpl) handleImagePolicyOperations(tx *pg.Tx, pipelineId int, pipelineName string, envId int, isDigestEnforcedForPipeline bool, userId int32) (resourceQualifierId int, err error) {
 
 	environment, err := impl.environmentRepository.FindById(envId)
 	if err != nil {
@@ -2338,40 +2330,26 @@
 		return pipelineId, err
 	}
 
-	isPolicyConfiguredForEnvOrCluster, err :=
-		impl.imageDigestPolicyService.IsPolicyConfiguredForEnvOrCluster(environment.Id, environment.ClusterId)
-	if err != nil {
-		impl.logger.Errorw("error in checking if image digest policy is configured or not", "err", err, "envId", envId, "clusterId", environment.ClusterId)
+	digestConfigurationRequest := imageDigestPolicy.DigestPolicyConfigurationRequest{ClusterId: environment.ClusterId, EnvironmentId: environment.Id, PipelineId: pipelineId}
+	digestPolicyConfigurations, err := impl.imageDigestPolicyService.GetDigestPolicyConfigurations(digestConfigurationRequest)
+	if err != nil {
+		impl.logger.Errorw("error in checking if isImageDigestPolicyConfiguredForPipeline", "err", err)
 		return pipelineId, err
 	}
 
-	if !isPolicyConfiguredForEnvOrCluster {
-		if isDigestEnforcedForPipeline {
-			_, err = impl.imageDigestPolicyService.CreatePolicyForPipelineIfNotExist(tx, pipelineId, userId)
+	if !digestPolicyConfigurations.DigestConfiguredForEnvOrCluster {
+		if isDigestEnforcedForPipeline && !digestPolicyConfigurations.DigestConfiguredForPipeline {
+			_, err = impl.imageDigestPolicyService.CreatePolicyForPipeline(tx, pipelineId, pipelineName, userId)
 			if err != nil {
 				impl.logger.Errorw("error in imageDigestPolicy operations for CD pipeline", "err", err, "pipelineId", pipelineId)
 				return pipelineId, err
 			}
-		} else if !isDigestEnforcedForPipeline {
+		} else if !isDigestEnforcedForPipeline && digestPolicyConfigurations.DigestConfiguredForPipeline {
 			_, err = impl.imageDigestPolicyService.DeletePolicyForPipeline(tx, pipelineId, userId)
 			if err != nil {
 				impl.logger.Errorw("error in deleting imageDigestPolicy for pipeline", "err", err, "pipelineId", pipelineId)
 				return pipelineId, err
 			}
-=======
-func (impl *CdPipelineConfigServiceImpl) handleImagePolicyOperations(tx *pg.Tx, pipelineId int, isDigestEnforcedForPipeline bool, userId int32) (resourceQualifierId int, err error) {
-	if isDigestEnforcedForPipeline {
-		resourceQualifierId, err = impl.imageDigestPolicyService.CreatePolicyForPipelineIfNotExist(tx, pipelineId, "", userId)
-		if err != nil {
-			impl.logger.Errorw("error in imageDigestPolicy operations for CD pipeline", "err", err, "pipelineId", pipelineId)
-			return 0, err
-		}
-	} else {
-		resourceQualifierId, err = impl.imageDigestPolicyService.DeletePolicyForPipeline(tx, pipelineId, userId)
-		if err != nil {
-			impl.logger.Errorw("error in deleting imageDigestPolicy for pipeline", "err", err, "pipelineId", pipelineId)
-			return 0, err
->>>>>>> de62cd1e
 		}
 	} else {
 		impl.logger.Debugw("Image digest policy is enforced at global level, so skipping pipeline level operations", "envId", envId, "pipelineId", pipelineId)
