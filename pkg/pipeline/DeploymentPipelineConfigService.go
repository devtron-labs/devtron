--- conflicted
+++ resolved
@@ -47,11 +47,8 @@
 	"github.com/devtron-labs/devtron/pkg/deployment/gitOps/config"
 	"github.com/devtron-labs/devtron/pkg/deployment/gitOps/git"
 	"github.com/devtron-labs/devtron/pkg/deployment/manifest/deployedAppMetrics"
-<<<<<<< HEAD
 	config2 "github.com/devtron-labs/devtron/pkg/deployment/providerConfig"
-=======
 	"github.com/devtron-labs/devtron/pkg/eventProcessor/out"
->>>>>>> 8e4cc36e
 	"github.com/devtron-labs/devtron/pkg/imageDigestPolicy"
 	bean3 "github.com/devtron-labs/devtron/pkg/pipeline/bean"
 	"github.com/devtron-labs/devtron/pkg/pipeline/history"
@@ -124,43 +121,6 @@
 }
 
 type CdPipelineConfigServiceImpl struct {
-<<<<<<< HEAD
-	logger                           *zap.SugaredLogger
-	pipelineRepository               pipelineConfig.PipelineRepository
-	environmentRepository            repository2.EnvironmentRepository
-	pipelineConfigRepository         chartConfig.PipelineConfigRepository
-	appWorkflowRepository            appWorkflow.AppWorkflowRepository
-	pipelineStageService             PipelineStageService
-	appRepo                          app2.AppRepository
-	appService                       app.AppService
-	deploymentGroupRepository        repository.DeploymentGroupRepository
-	ciCdPipelineOrchestrator         CiCdPipelineOrchestrator
-	appStatusRepository              appStatus.AppStatusRepository
-	ciPipelineRepository             pipelineConfig.CiPipelineRepository
-	prePostCdScriptHistoryService    history.PrePostCdScriptHistoryService
-	clusterRepository                repository2.ClusterRepository
-	helmAppService                   client.HelmAppService
-	enforcerUtil                     rbac.EnforcerUtil
-	pipelineStrategyHistoryService   history.PipelineStrategyHistoryService
-	chartRepository                  chartRepoRepository.ChartRepository
-	resourceGroupService             resourceGroup2.ResourceGroupService
-	propertiesConfigService          PropertiesConfigService
-	deploymentTemplateHistoryService history.DeploymentTemplateHistoryService
-	scopedVariableManager            variables.ScopedVariableManager
-	deploymentConfig                 *util2.DeploymentServiceTypeConfig
-	application                      application.ServiceClient
-	customTagService                 CustomTagService
-	pipelineConfigListenerService    PipelineConfigListenerService
-	ciPipelineConfigService          CiPipelineConfigService
-	buildPipelineSwitchService       BuildPipelineSwitchService
-	argoClientWrapperService         argocdServer.ArgoClientWrapperService
-	deployedAppMetricsService        deployedAppMetrics.DeployedAppMetricsService
-	gitOpsConfigReadService          config.GitOpsConfigReadService
-	gitOperationService              git.GitOperationService
-	chartService                     chart.ChartService
-	imageDigestPolicyService         imageDigestPolicy.ImageDigestPolicyService
-	deploymentTypeOverrideService    config2.DeploymentTypeOverrideService
-=======
 	logger                            *zap.SugaredLogger
 	pipelineRepository                pipelineConfig.PipelineRepository
 	environmentRepository             repository2.EnvironmentRepository
@@ -183,7 +143,7 @@
 	propertiesConfigService           PropertiesConfigService
 	deploymentTemplateHistoryService  history.DeploymentTemplateHistoryService
 	scopedVariableManager             variables.ScopedVariableManager
-	deploymentConfig                  *DeploymentServiceTypeConfig
+	deploymentConfig                  *util2.DeploymentServiceTypeConfig
 	application                       application.ServiceClient
 	customTagService                  CustomTagService
 	devtronAppCMCSService             DevtronAppCMCSService
@@ -196,7 +156,7 @@
 	chartService                      chart.ChartService
 	imageDigestPolicyService          imageDigestPolicy.ImageDigestPolicyService
 	pipelineConfigEventPublishService out.PipelineConfigEventPublishService
->>>>>>> 8e4cc36e
+	deploymentTypeOverrideService    config2.DeploymentTypeOverrideService
 }
 
 func NewCdPipelineConfigServiceImpl(logger *zap.SugaredLogger, pipelineRepository pipelineConfig.PipelineRepository,
@@ -212,11 +172,7 @@
 	deploymentTemplateHistoryService history.DeploymentTemplateHistoryService,
 	scopedVariableManager variables.ScopedVariableManager, envVariables *util2.EnvironmentVariables,
 	application application.ServiceClient, customTagService CustomTagService,
-<<<<<<< HEAD
-	pipelineConfigListenerService PipelineConfigListenerService,
-=======
 	devtronAppCMCSService DevtronAppCMCSService,
->>>>>>> 8e4cc36e
 	ciPipelineConfigService CiPipelineConfigService, buildPipelineSwitchService BuildPipelineSwitchService,
 	argoClientWrapperService argocdServer.ArgoClientWrapperService,
 	deployedAppMetricsService deployedAppMetrics.DeployedAppMetricsService,
@@ -224,46 +180,8 @@
 	gitOperationService git.GitOperationService,
 	chartService chart.ChartService,
 	imageDigestPolicyService imageDigestPolicy.ImageDigestPolicyService,
-<<<<<<< HEAD
+	pipelineConfigEventPublishService out.PipelineConfigEventPublishService,
 	deploymentTypeOverrideService config2.DeploymentTypeOverrideService) *CdPipelineConfigServiceImpl {
-	return &CdPipelineConfigServiceImpl{
-		logger:                           logger,
-		pipelineRepository:               pipelineRepository,
-		environmentRepository:            environmentRepository,
-		pipelineConfigRepository:         pipelineConfigRepository,
-		appWorkflowRepository:            appWorkflowRepository,
-		pipelineStageService:             pipelineStageService,
-		appRepo:                          appRepo,
-		appService:                       appService,
-		deploymentGroupRepository:        deploymentGroupRepository,
-		ciCdPipelineOrchestrator:         ciCdPipelineOrchestrator,
-		appStatusRepository:              appStatusRepository,
-		ciPipelineRepository:             ciPipelineRepository,
-		prePostCdScriptHistoryService:    prePostCdScriptHistoryService,
-		clusterRepository:                clusterRepository,
-		helmAppService:                   helmAppService,
-		enforcerUtil:                     enforcerUtil,
-		pipelineStrategyHistoryService:   pipelineStrategyHistoryService,
-		chartRepository:                  chartRepository,
-		resourceGroupService:             resourceGroupService,
-		propertiesConfigService:          propertiesConfigService,
-		deploymentTemplateHistoryService: deploymentTemplateHistoryService,
-		scopedVariableManager:            scopedVariableManager,
-		deploymentConfig:                 envVariables.DeploymentServiceTypeConfig,
-		application:                      application,
-		pipelineConfigListenerService:    pipelineConfigListenerService,
-		chartService:                     chartService,
-		customTagService:                 customTagService,
-		ciPipelineConfigService:          ciPipelineConfigService,
-		buildPipelineSwitchService:       buildPipelineSwitchService,
-		argoClientWrapperService:         argoClientWrapperService,
-		deployedAppMetricsService:        deployedAppMetricsService,
-		gitOpsConfigReadService:          gitOpsConfigReadService,
-		gitOperationService:              gitOperationService,
-		imageDigestPolicyService:         imageDigestPolicyService,
-		deploymentTypeOverrideService:    deploymentTypeOverrideService,
-=======
-	pipelineConfigEventPublishService out.PipelineConfigEventPublishService) *CdPipelineConfigServiceImpl {
 	return &CdPipelineConfigServiceImpl{
 		logger:                            logger,
 		pipelineRepository:                pipelineRepository,
@@ -287,7 +205,7 @@
 		propertiesConfigService:           propertiesConfigService,
 		deploymentTemplateHistoryService:  deploymentTemplateHistoryService,
 		scopedVariableManager:             scopedVariableManager,
-		deploymentConfig:                  deploymentConfig,
+		deploymentConfig:                 envVariables.DeploymentServiceTypeConfig,
 		application:                       application,
 		chartService:                      chartService,
 		devtronAppCMCSService:             devtronAppCMCSService,
@@ -300,7 +218,7 @@
 		gitOperationService:               gitOperationService,
 		imageDigestPolicyService:          imageDigestPolicyService,
 		pipelineConfigEventPublishService: pipelineConfigEventPublishService,
->>>>>>> 8e4cc36e
+		deploymentTypeOverrideService:    deploymentTypeOverrideService,
 	}
 }
 
