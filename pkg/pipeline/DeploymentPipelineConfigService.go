/*
 * Copyright (c) 2020 Devtron Labs
 *
 * Licensed under the Apache License, Version 2.0 (the "License");
 * you may not use this file except in compliance with the License.
 * You may obtain a copy of the License at
 *
 *    http://www.apache.org/licenses/LICENSE-2.0
 *
 * Unless required by applicable law or agreed to in writing, software
 * distributed under the License is distributed on an "AS IS" BASIS,
 * WITHOUT WARRANTIES OR CONDITIONS OF ANY KIND, either express or implied.
 * See the License for the specific language governing permissions and
 * limitations under the License.
 *
 */

package pipeline

import (
	"context"
	"encoding/json"
	errors3 "errors"
	"fmt"
	application2 "github.com/argoproj/argo-cd/v2/pkg/apiclient/application"
	bean2 "github.com/devtron-labs/devtron/api/bean"
	"github.com/devtron-labs/devtron/api/bean/gitOps"
	models2 "github.com/devtron-labs/devtron/api/helm-app/models"
	client "github.com/devtron-labs/devtron/api/helm-app/service"
	"github.com/devtron-labs/devtron/client/argocdServer"
	"github.com/devtron-labs/devtron/client/argocdServer/application"
	"github.com/devtron-labs/devtron/internal/sql/models"
	"github.com/devtron-labs/devtron/internal/sql/repository"
	app2 "github.com/devtron-labs/devtron/internal/sql/repository/app"
	"github.com/devtron-labs/devtron/internal/sql/repository/appStatus"
	"github.com/devtron-labs/devtron/internal/sql/repository/appWorkflow"
	"github.com/devtron-labs/devtron/internal/sql/repository/chartConfig"
	"github.com/devtron-labs/devtron/internal/sql/repository/pipelineConfig"
	"github.com/devtron-labs/devtron/internal/util"
	"github.com/devtron-labs/devtron/pkg/app"
	"github.com/devtron-labs/devtron/pkg/bean"
	"github.com/devtron-labs/devtron/pkg/chart"
	chartRepoRepository "github.com/devtron-labs/devtron/pkg/chartRepo/repository"
	"github.com/devtron-labs/devtron/pkg/cluster"
	repository2 "github.com/devtron-labs/devtron/pkg/cluster/repository"
	commonBean "github.com/devtron-labs/devtron/pkg/deployment/gitOps/common/bean"
	"github.com/devtron-labs/devtron/pkg/deployment/gitOps/config"
	"github.com/devtron-labs/devtron/pkg/deployment/gitOps/git"
	"github.com/devtron-labs/devtron/pkg/deployment/manifest/deployedAppMetrics"
	"github.com/devtron-labs/devtron/pkg/eventProcessor/out"
	"github.com/devtron-labs/devtron/pkg/imageDigestPolicy"
	bean3 "github.com/devtron-labs/devtron/pkg/pipeline/bean"
	"github.com/devtron-labs/devtron/pkg/pipeline/history"
	repository4 "github.com/devtron-labs/devtron/pkg/pipeline/history/repository"
	repository5 "github.com/devtron-labs/devtron/pkg/pipeline/repository"
	resourceGroup2 "github.com/devtron-labs/devtron/pkg/resourceGroup"
	"github.com/devtron-labs/devtron/pkg/sql"
	"github.com/devtron-labs/devtron/pkg/variables"
	repository3 "github.com/devtron-labs/devtron/pkg/variables/repository"
	util2 "github.com/devtron-labs/devtron/util"
	"github.com/devtron-labs/devtron/util/rbac"
	"github.com/go-pg/pg"
	errors2 "github.com/juju/errors"
	"go.opentelemetry.io/otel"
	"go.uber.org/zap"
	"k8s.io/apimachinery/pkg/api/errors"
	"net/http"
	"strconv"
	"strings"
	"time"
)

type CdPipelineConfigService interface {
	//GetCdPipelineById : Retrieve cdPipeline for given cdPipelineId.
	//getting cdPipeline,environment and strategies ,preDeployStage, postDeployStage,appWorkflowMapping from respective repository and service layer
	//converting above data in proper bean object and then assigning to CDPipelineConfigObject
	//if any error occur , will get empty object or nil
	GetCdPipelineById(pipelineId int) (cdPipeline *bean.CDPipelineConfigObject, err error)
	CreateCdPipelines(cdPipelines *bean.CdPipelines, ctx context.Context) (*bean.CdPipelines, error)
	//PatchCdPipelines : Handle CD pipeline patch requests, making necessary changes to the configuration and returning the updated version.
	//Performs Create ,Update and Delete operation.
	PatchCdPipelines(cdPipelines *bean.CDPatchRequest, ctx context.Context) (*bean.CdPipelines, error)
	DeleteCdPipeline(pipeline *pipelineConfig.Pipeline, ctx context.Context, deleteAction int, acdDelete bool, userId int32) (*bean.AppDeleteResponseDTO, error)
	DeleteACDAppCdPipelineWithNonCascade(pipeline *pipelineConfig.Pipeline, ctx context.Context, forceDelete bool, userId int32) (err error)
	//GetTriggerViewCdPipelinesForApp :
	GetTriggerViewCdPipelinesForApp(appId int) (cdPipelines *bean.CdPipelines, err error)
	//GetCdPipelinesForApp : Retrieve cdPipeline for given appId
	GetCdPipelinesForApp(appId int) (cdPipelines *bean.CdPipelines, err error)
	//GetCdPipelinesForAppAndEnv : Retrieve cdPipeline for given appId and envId
	GetCdPipelinesForAppAndEnv(appId int, envId int) (cdPipelines *bean.CdPipelines, err error)
	/*	CreateCdPipelines(cdPipelines bean.CdPipelines) (*bean.CdPipelines, error)*/
	//GetCdPipelinesByEnvironment : lists cdPipeline for given environmentId and appIds
	GetCdPipelinesByEnvironment(request resourceGroup2.ResourceGroupingRequest, token string) (cdPipelines *bean.CdPipelines, err error)
	//GetCdPipelinesByEnvironmentMin : lists minimum detail of cdPipelines for given environmentId and appIds
	GetCdPipelinesByEnvironmentMin(request resourceGroup2.ResourceGroupingRequest, token string) (cdPipelines []*bean.CDPipelineConfigObject, err error)
	//PerformBulkActionOnCdPipelines :
	PerformBulkActionOnCdPipelines(dto *bean.CdBulkActionRequestDto, impactedPipelines []*pipelineConfig.Pipeline, ctx context.Context, dryRun bool, userId int32) ([]*bean.CdBulkActionResponseDto, error)
	//FindPipelineById : Retrieve Pipeline object from pipelineRepository for given cdPipelineId
	FindPipelineById(cdPipelineId int) (*pipelineConfig.Pipeline, error)
	//FindAppAndEnvDetailsByPipelineId : Retrieve app and env details for given cdPipelineId
	FindAppAndEnvDetailsByPipelineId(cdPipelineId int) (*pipelineConfig.Pipeline, error)
	// RetrieveParentDetails : Retrieve the parent id and type of the parent.
	//Here ParentId refers to Parent like parent of CD can be CI , PRE-CD .
	// It first fetches the workflow details from the appWorkflow repository.
	//If the workflow is a CD pipeline, it further checks for stage configurations.
	//If the workflow is a webhook, it returns the webhook workflow type.
	//In case of error , it returns 0 for parentId and empty string for parentType
	RetrieveParentDetails(pipelineId int) (parentId int, parentType bean2.WorkflowType, err error)
	//GetEnvironmentByCdPipelineId : Retrieve environmentId for given cdPipelineId
	GetEnvironmentByCdPipelineId(pipelineId int) (int, error)
	GetBulkActionImpactedPipelines(dto *bean.CdBulkActionRequestDto) ([]*pipelineConfig.Pipeline, error) //no usage
	//IsGitOpsRequiredForCD : Determine if GitOps is required for CD based on the provided pipeline creation request
	IsGitOpsRequiredForCD(pipelineCreateRequest *bean.CdPipelines) bool
	//SetPipelineDeploymentAppType : Set pipeline deployment application(helm/argo) types based on the provided configuration
	SetPipelineDeploymentAppType(pipelineCreateRequest *bean.CdPipelines, isGitOpsConfigured bool, deploymentTypeValidationConfig map[string]bool)
	MarkGitOpsDevtronAppsDeletedWhereArgoAppIsDeleted(appId int, envId int, acdToken string, pipeline *pipelineConfig.Pipeline) (bool, error)
	//GetEnvironmentListForAutocompleteFilter : lists environment for given configuration
	GetEnvironmentListForAutocompleteFilter(envName string, clusterIds []int, offset int, size int, token string, checkAuthBatch func(token string, appObject []string, envObject []string) (map[string]bool, map[string]bool), ctx context.Context) (*cluster.ResourceGroupingResponse, error)
	RegisterInACD(ctx context.Context, chartGitAttr *commonBean.ChartGitAttribute, userId int32) error
}

type CdPipelineConfigServiceImpl struct {
<<<<<<< HEAD
	logger                            *zap.SugaredLogger
	pipelineRepository                pipelineConfig.PipelineRepository
	environmentRepository             repository2.EnvironmentRepository
	pipelineConfigRepository          chartConfig.PipelineConfigRepository
	appWorkflowRepository             appWorkflow.AppWorkflowRepository
	pipelineStageService              PipelineStageService
	appRepo                           app2.AppRepository
	appService                        app.AppService
	deploymentGroupRepository         repository.DeploymentGroupRepository
	ciCdPipelineOrchestrator          CiCdPipelineOrchestrator
	appStatusRepository               appStatus.AppStatusRepository
	ciPipelineRepository              pipelineConfig.CiPipelineRepository
	prePostCdScriptHistoryService     history.PrePostCdScriptHistoryService
	clusterRepository                 repository2.ClusterRepository
	helmAppService                    client.HelmAppService
	enforcerUtil                      rbac.EnforcerUtil
	pipelineStrategyHistoryService    history.PipelineStrategyHistoryService
	chartRepository                   chartRepoRepository.ChartRepository
	resourceGroupService              resourceGroup2.ResourceGroupService
	propertiesConfigService           PropertiesConfigService
	deploymentTemplateHistoryService  history.DeploymentTemplateHistoryService
	scopedVariableManager             variables.ScopedVariableManager
	deploymentConfig                  *DeploymentServiceTypeConfig
	application                       application.ServiceClient
	customTagService                  CustomTagService
	devtronAppCMCSService             DevtronAppCMCSService
	ciPipelineConfigService           CiPipelineConfigService
	buildPipelineSwitchService        BuildPipelineSwitchService
	argoClientWrapperService          argocdServer.ArgoClientWrapperService
	deployedAppMetricsService         deployedAppMetrics.DeployedAppMetricsService
	gitOpsConfigReadService           config.GitOpsConfigReadService
	gitOperationService               git.GitOperationService
	imageDigestPolicyService          imageDigestPolicy.ImageDigestPolicyService
	pipelineConfigEventPublishService out.PipelineConfigEventPublishService
=======
	logger                           *zap.SugaredLogger
	pipelineRepository               pipelineConfig.PipelineRepository
	environmentRepository            repository2.EnvironmentRepository
	pipelineConfigRepository         chartConfig.PipelineConfigRepository
	appWorkflowRepository            appWorkflow.AppWorkflowRepository
	pipelineStageService             PipelineStageService
	appRepo                          app2.AppRepository
	appService                       app.AppService
	deploymentGroupRepository        repository.DeploymentGroupRepository
	ciCdPipelineOrchestrator         CiCdPipelineOrchestrator
	appStatusRepository              appStatus.AppStatusRepository
	ciPipelineRepository             pipelineConfig.CiPipelineRepository
	prePostCdScriptHistoryService    history.PrePostCdScriptHistoryService
	clusterRepository                repository2.ClusterRepository
	helmAppService                   client.HelmAppService
	enforcerUtil                     rbac.EnforcerUtil
	pipelineStrategyHistoryService   history.PipelineStrategyHistoryService
	chartRepository                  chartRepoRepository.ChartRepository
	resourceGroupService             resourceGroup2.ResourceGroupService
	propertiesConfigService          PropertiesConfigService
	deploymentTemplateHistoryService history.DeploymentTemplateHistoryService
	scopedVariableManager            variables.ScopedVariableManager
	deploymentConfig                 *DeploymentServiceTypeConfig
	application                      application.ServiceClient
	customTagService                 CustomTagService
	pipelineConfigListenerService    PipelineConfigListenerService
	devtronAppCMCSService            DevtronAppCMCSService
	ciPipelineConfigService          CiPipelineConfigService
	buildPipelineSwitchService       BuildPipelineSwitchService
	argoClientWrapperService         argocdServer.ArgoClientWrapperService
	deployedAppMetricsService        deployedAppMetrics.DeployedAppMetricsService
	gitOpsConfigReadService          config.GitOpsConfigReadService
	gitOperationService              git.GitOperationService
	chartService                     chart.ChartService
	imageDigestPolicyService         imageDigestPolicy.ImageDigestPolicyService
>>>>>>> 36398dbb
}

func NewCdPipelineConfigServiceImpl(logger *zap.SugaredLogger, pipelineRepository pipelineConfig.PipelineRepository,
	environmentRepository repository2.EnvironmentRepository, pipelineConfigRepository chartConfig.PipelineConfigRepository,
	appWorkflowRepository appWorkflow.AppWorkflowRepository, pipelineStageService PipelineStageService,
	appRepo app2.AppRepository, appService app.AppService, deploymentGroupRepository repository.DeploymentGroupRepository,
	ciCdPipelineOrchestrator CiCdPipelineOrchestrator, appStatusRepository appStatus.AppStatusRepository,
	ciPipelineRepository pipelineConfig.CiPipelineRepository, prePostCdScriptHistoryService history.PrePostCdScriptHistoryService,
	clusterRepository repository2.ClusterRepository, helmAppService client.HelmAppService,
	enforcerUtil rbac.EnforcerUtil, pipelineStrategyHistoryService history.PipelineStrategyHistoryService,
	chartRepository chartRepoRepository.ChartRepository, resourceGroupService resourceGroup2.ResourceGroupService,
	propertiesConfigService PropertiesConfigService,
	deploymentTemplateHistoryService history.DeploymentTemplateHistoryService,
	scopedVariableManager variables.ScopedVariableManager, deploymentConfig *DeploymentServiceTypeConfig,
	application application.ServiceClient, customTagService CustomTagService,
<<<<<<< HEAD
	devtronAppCMCSService DevtronAppCMCSService, ciPipelineConfigService CiPipelineConfigService,
	buildPipelineSwitchService BuildPipelineSwitchService, argoClientWrapperService argocdServer.ArgoClientWrapperService,
	deployedAppMetricsService deployedAppMetrics.DeployedAppMetricsService, gitOpsConfigReadService config.GitOpsConfigReadService,
	gitOperationService git.GitOperationService, imageDigestPolicyService imageDigestPolicy.ImageDigestPolicyService,
	pipelineConfigEventPublishService out.PipelineConfigEventPublishService) *CdPipelineConfigServiceImpl {
	return &CdPipelineConfigServiceImpl{
		logger:                            logger,
		pipelineRepository:                pipelineRepository,
		environmentRepository:             environmentRepository,
		pipelineConfigRepository:          pipelineConfigRepository,
		appWorkflowRepository:             appWorkflowRepository,
		pipelineStageService:              pipelineStageService,
		appRepo:                           appRepo,
		appService:                        appService,
		deploymentGroupRepository:         deploymentGroupRepository,
		ciCdPipelineOrchestrator:          ciCdPipelineOrchestrator,
		appStatusRepository:               appStatusRepository,
		ciPipelineRepository:              ciPipelineRepository,
		prePostCdScriptHistoryService:     prePostCdScriptHistoryService,
		clusterRepository:                 clusterRepository,
		helmAppService:                    helmAppService,
		enforcerUtil:                      enforcerUtil,
		pipelineStrategyHistoryService:    pipelineStrategyHistoryService,
		chartRepository:                   chartRepository,
		resourceGroupService:              resourceGroupService,
		propertiesConfigService:           propertiesConfigService,
		deploymentTemplateHistoryService:  deploymentTemplateHistoryService,
		scopedVariableManager:             scopedVariableManager,
		deploymentConfig:                  deploymentConfig,
		application:                       application,
		devtronAppCMCSService:             devtronAppCMCSService,
		customTagService:                  customTagService,
		ciPipelineConfigService:           ciPipelineConfigService,
		buildPipelineSwitchService:        buildPipelineSwitchService,
		argoClientWrapperService:          argoClientWrapperService,
		deployedAppMetricsService:         deployedAppMetricsService,
		gitOpsConfigReadService:           gitOpsConfigReadService,
		gitOperationService:               gitOperationService,
		imageDigestPolicyService:          imageDigestPolicyService,
		pipelineConfigEventPublishService: pipelineConfigEventPublishService,
=======
	pipelineConfigListenerService PipelineConfigListenerService, devtronAppCMCSService DevtronAppCMCSService,
	ciPipelineConfigService CiPipelineConfigService, buildPipelineSwitchService BuildPipelineSwitchService,
	argoClientWrapperService argocdServer.ArgoClientWrapperService,
	deployedAppMetricsService deployedAppMetrics.DeployedAppMetricsService,
	gitOpsConfigReadService config.GitOpsConfigReadService,
	gitOperationService git.GitOperationService,
	chartService chart.ChartService,
	imageDigestPolicyService imageDigestPolicy.ImageDigestPolicyService) *CdPipelineConfigServiceImpl {
	return &CdPipelineConfigServiceImpl{
		logger:                           logger,
		pipelineRepository:               pipelineRepository,
		environmentRepository:            environmentRepository,
		pipelineConfigRepository:         pipelineConfigRepository,
		appWorkflowRepository:            appWorkflowRepository,
		pipelineStageService:             pipelineStageService,
		appRepo:                          appRepo,
		appService:                       appService,
		deploymentGroupRepository:        deploymentGroupRepository,
		ciCdPipelineOrchestrator:         ciCdPipelineOrchestrator,
		appStatusRepository:              appStatusRepository,
		ciPipelineRepository:             ciPipelineRepository,
		prePostCdScriptHistoryService:    prePostCdScriptHistoryService,
		clusterRepository:                clusterRepository,
		helmAppService:                   helmAppService,
		enforcerUtil:                     enforcerUtil,
		pipelineStrategyHistoryService:   pipelineStrategyHistoryService,
		chartRepository:                  chartRepository,
		resourceGroupService:             resourceGroupService,
		propertiesConfigService:          propertiesConfigService,
		deploymentTemplateHistoryService: deploymentTemplateHistoryService,
		scopedVariableManager:            scopedVariableManager,
		deploymentConfig:                 deploymentConfig,
		application:                      application,
		pipelineConfigListenerService:    pipelineConfigListenerService,
		chartService:                     chartService,
		devtronAppCMCSService:            devtronAppCMCSService,
		customTagService:                 customTagService,
		ciPipelineConfigService:          ciPipelineConfigService,
		buildPipelineSwitchService:       buildPipelineSwitchService,
		argoClientWrapperService:         argoClientWrapperService,
		deployedAppMetricsService:        deployedAppMetricsService,
		gitOpsConfigReadService:          gitOpsConfigReadService,
		gitOperationService:              gitOperationService,
		imageDigestPolicyService:         imageDigestPolicyService,
>>>>>>> 36398dbb
	}
}

func (impl *CdPipelineConfigServiceImpl) GetCdPipelineById(pipelineId int) (cdPipeline *bean.CDPipelineConfigObject, err error) {
	dbPipeline, err := impl.pipelineRepository.FindById(pipelineId)
	if err != nil && errors.IsNotFound(err) {
		impl.logger.Errorw("error in fetching pipeline", "err", err)
		return cdPipeline, err
	}
	environment, err := impl.environmentRepository.FindById(dbPipeline.EnvironmentId)
	if err != nil && errors.IsNotFound(err) {
		impl.logger.Errorw("error in fetching pipeline", "err", err)
		return cdPipeline, err
	}
	strategies, err := impl.pipelineConfigRepository.GetAllStrategyByPipelineId(dbPipeline.Id)
	if err != nil && errors.IsNotFound(err) {
		impl.logger.Errorw("error in fetching strategies", "err", err)
		return cdPipeline, err
	}
	var strategiesBean []bean.Strategy
	var deploymentTemplate chartRepoRepository.DeploymentStrategy
	for _, item := range strategies {
		strategiesBean = append(strategiesBean, bean.Strategy{
			Config:             []byte(item.Config),
			DeploymentTemplate: item.Strategy,
			Default:            item.Default,
		})

		if item.Default {
			deploymentTemplate = item.Strategy
		}
	}

	preStage := bean.CdStage{}
	if len(dbPipeline.PreStageConfig) > 0 {
		preStage.Name = "Pre-Deployment"
		preStage.Config = dbPipeline.PreStageConfig
		preStage.TriggerType = dbPipeline.PreTriggerType
	}
	postStage := bean.CdStage{}
	if len(dbPipeline.PostStageConfig) > 0 {
		postStage.Name = "Post-Deployment"
		postStage.Config = dbPipeline.PostStageConfig
		postStage.TriggerType = dbPipeline.PostTriggerType
	}

	preStageConfigmapSecrets := bean.PreStageConfigMapSecretNames{}
	postStageConfigmapSecrets := bean.PostStageConfigMapSecretNames{}

	if dbPipeline.PreStageConfigMapSecretNames != "" {
		err = json.Unmarshal([]byte(dbPipeline.PreStageConfigMapSecretNames), &preStageConfigmapSecrets)
		if err != nil {
			impl.logger.Error(err)
			return nil, err
		}
	}

	if dbPipeline.PostStageConfigMapSecretNames != "" {
		err = json.Unmarshal([]byte(dbPipeline.PostStageConfigMapSecretNames), &postStageConfigmapSecrets)
		if err != nil {
			impl.logger.Error(err)
			return nil, err
		}
	}
	appWorkflowMapping, err := impl.appWorkflowRepository.FindWFCDMappingByCDPipelineId(pipelineId)
	if err != nil {
		return nil, err
	}

	var customTag *bean.CustomTagData
	var customTagStage repository5.PipelineStageType
	var customTagEnabled bool
	customTagPreCD, err := impl.customTagService.GetActiveCustomTagByEntityKeyAndValue(bean3.EntityTypePreCD, strconv.Itoa(pipelineId))
	if err != nil && err != pg.ErrNoRows {
		impl.logger.Errorw("error in fetching custom Tag precd")
		return nil, err
	}
	customTagPostCD, err := impl.customTagService.GetActiveCustomTagByEntityKeyAndValue(bean3.EntityTypePostCD, strconv.Itoa(pipelineId))
	if err != nil && err != pg.ErrNoRows {
		impl.logger.Errorw("error in fetching custom Tag precd")
		return nil, err
	}
	if customTagPreCD != nil && customTagPreCD.Id > 0 {
		customTag = &bean.CustomTagData{TagPattern: customTagPreCD.TagPattern,
			CounterX: customTagPreCD.AutoIncreasingNumber,
			Enabled:  customTagPreCD.Enabled,
		}
		customTagStage = repository5.PIPELINE_STAGE_TYPE_PRE_CD
		customTagEnabled = customTagPreCD.Enabled
	} else if customTagPostCD != nil && customTagPostCD.Id > 0 {
		customTag = &bean.CustomTagData{TagPattern: customTagPostCD.TagPattern,
			CounterX: customTagPostCD.AutoIncreasingNumber,
			Enabled:  customTagPostCD.Enabled,
		}
		customTagStage = repository5.PIPELINE_STAGE_TYPE_POST_CD
		customTagEnabled = customTagPostCD.Enabled
	}

	digestConfigurationRequest := imageDigestPolicy.DigestPolicyConfigurationRequest{PipelineId: pipelineId}
	digestPolicyConfigurations, err := impl.imageDigestPolicyService.GetDigestPolicyConfigurations(digestConfigurationRequest)
	if err != nil {
		impl.logger.Errorw("error in checking if isImageDigestPolicyConfiguredForPipeline", "err", err, "pipelineId", pipelineId)
		return nil, err
	}

	cdPipeline = &bean.CDPipelineConfigObject{
		Id:                            dbPipeline.Id,
		Name:                          dbPipeline.Name,
		EnvironmentId:                 dbPipeline.EnvironmentId,
		EnvironmentName:               environment.Name,
		CiPipelineId:                  dbPipeline.CiPipelineId,
		DeploymentTemplate:            deploymentTemplate,
		TriggerType:                   dbPipeline.TriggerType,
		Strategies:                    strategiesBean,
		PreStage:                      preStage,
		PostStage:                     postStage,
		PreStageConfigMapSecretNames:  preStageConfigmapSecrets,
		PostStageConfigMapSecretNames: postStageConfigmapSecrets,
		RunPreStageInEnv:              dbPipeline.RunPreStageInEnv,
		RunPostStageInEnv:             dbPipeline.RunPostStageInEnv,
		CdArgoSetup:                   environment.Cluster.CdArgoSetup,
		ParentPipelineId:              appWorkflowMapping.ParentId,
		ParentPipelineType:            appWorkflowMapping.ParentType,
		DeploymentAppType:             dbPipeline.DeploymentAppType,
		DeploymentAppCreated:          dbPipeline.DeploymentAppCreated,
		IsVirtualEnvironment:          dbPipeline.Environment.IsVirtualEnvironment,
		CustomTagObject:               customTag,
		CustomTagStage:                &customTagStage,
		EnableCustomTag:               customTagEnabled,
		AppId:                         dbPipeline.AppId,
		IsDigestEnforcedForPipeline:   digestPolicyConfigurations.DigestConfiguredForPipeline,
	}
	var preDeployStage *bean3.PipelineStageDto
	var postDeployStage *bean3.PipelineStageDto
	preDeployStage, postDeployStage, err = impl.pipelineStageService.GetCdPipelineStageDataDeepCopy(dbPipeline.Id)
	if err != nil {
		impl.logger.Errorw("error in getting pre/post-CD stage data", "err", err, "cdPipelineId", dbPipeline.Id)
		return nil, err
	}
	cdPipeline.PreDeployStage = preDeployStage
	cdPipeline.PostDeployStage = postDeployStage

	return cdPipeline, err
}

func (impl *CdPipelineConfigServiceImpl) CreateCdPipelines(pipelineCreateRequest *bean.CdPipelines, ctx context.Context) (*bean.CdPipelines, error) {

	//Validation for checking deployment App type
	gitOpsConfigurationStatus, err := impl.gitOpsConfigReadService.IsGitOpsConfigured()
	if err != nil {
		impl.logger.Errorw("error in checking if gitOps is configured or not", "err", err)
		return nil, err
	}
	for _, pipeline := range pipelineCreateRequest.Pipelines {
		// skip creation of pipeline if envId is not set
		if pipeline.EnvironmentId <= 0 {
			continue
		}
		// if no deployment app type sent from user then we'll not validate
		deploymentConfig, err := impl.devtronAppCMCSService.GetDeploymentConfigMap(pipeline.EnvironmentId)
		if err != nil {
			return nil, err
		}
		impl.SetPipelineDeploymentAppType(pipelineCreateRequest, gitOpsConfigurationStatus.IsGitOpsConfigured, deploymentConfig)
		if err := impl.validateDeploymentAppType(pipeline, deploymentConfig); err != nil {
			impl.logger.Errorw("validation error in creating pipeline", "name", pipeline.Name, "err", err)
			return nil, err
		}
	}

	isGitOpsRequiredForCD := impl.IsGitOpsRequiredForCD(pipelineCreateRequest)
	app, err := impl.appRepo.FindById(pipelineCreateRequest.AppId)
	if err != nil {
		impl.logger.Errorw("app not found", "err", err, "appId", pipelineCreateRequest.AppId)
		return nil, err
	}
	_, err = impl.ValidateCDPipelineRequest(pipelineCreateRequest, gitOpsConfigurationStatus.IsGitOpsConfigured, isGitOpsRequiredForCD)
	if err != nil {
		return nil, err
	}

	// TODO: creating git repo for all apps irrespective of acd or helm
	if gitOpsConfigurationStatus.IsGitOpsConfigured && isGitOpsRequiredForCD && !pipelineCreateRequest.IsCloneAppReq {
		chart, err := impl.chartService.FindLatestChartForAppByAppId(app.Id)
		if err != nil {
			impl.logger.Errorw("Error in fetching latest chart for pipeline", "err", err, "appId", app.Id)
			return nil, err
		}
		if gitOps.IsGitOpsRepoNotConfigured(chart.GitRepoUrl) {
			if gitOpsConfigurationStatus.AllowCustomRepository || chart.IsCustomGitRepository {
				apiErr := &util.ApiError{
					HttpStatusCode:  http.StatusConflict,
					UserMessage:     pipelineConfig.GITOPS_REPO_NOT_CONFIGURED,
					InternalMessage: pipelineConfig.GITOPS_REPO_NOT_CONFIGURED,
				}
				return nil, apiErr
			}
			_, chartGitAttr, err := impl.appService.CreateGitopsRepo(app, pipelineCreateRequest.UserId)
			if err != nil {
				impl.logger.Errorw("error in creating git repo", "err", err)
				return nil, fmt.Errorf("Create GitOps repository error: %s", err.Error())
			}
			err = impl.RegisterInACD(ctx, chartGitAttr, pipelineCreateRequest.UserId)
			if err != nil {
				impl.logger.Errorw("error in registering app in acd", "err", err)
				return nil, err
			}
			// below function will update gitRepoUrl for charts if user has not already provided gitOps repoURL
			err = impl.chartService.ConfigureGitOpsRepoUrl(pipelineCreateRequest.AppId, chartGitAttr.RepoUrl, chartGitAttr.ChartLocation, false, pipelineCreateRequest.UserId)
			if err != nil {
				impl.logger.Errorw("error in updating git repo url in charts", "err", err)
				return nil, err
			}
		}
	}

	for _, pipeline := range pipelineCreateRequest.Pipelines {

		id, err := impl.createCdPipeline(ctx, app, pipeline, pipelineCreateRequest.UserId)
		if err != nil {
			impl.logger.Errorw("error in creating pipeline", "name", pipeline.Name, "err", err)
			return nil, err
		}
		pipeline.Id = id
		//go for stage creation if pipeline is created above
		if pipeline.Id > 0 {
			//creating pipeline_stage entry here after tx commit due to FK issue
			if pipeline.PreDeployStage != nil && len(pipeline.PreDeployStage.Steps) > 0 {
				err = impl.pipelineStageService.CreatePipelineStage(pipeline.PreDeployStage, repository5.PIPELINE_STAGE_TYPE_PRE_CD, id, pipelineCreateRequest.UserId)
				if err != nil {
					impl.logger.Errorw("error in creating pre-cd stage", "err", err, "preCdStage", pipeline.PreDeployStage, "pipelineId", id)
					return nil, err
				}
			}
			if pipeline.PostDeployStage != nil && len(pipeline.PostDeployStage.Steps) > 0 {
				err = impl.pipelineStageService.CreatePipelineStage(pipeline.PostDeployStage, repository5.PIPELINE_STAGE_TYPE_POST_CD, id, pipelineCreateRequest.UserId)
				if err != nil {
					impl.logger.Errorw("error in creating post-cd stage", "err", err, "postCdStage", pipeline.PostDeployStage, "pipelineId", id)
					return nil, err
				}
			}
		}
	}
	return pipelineCreateRequest, nil
}

func (impl *CdPipelineConfigServiceImpl) CDPipelineCustomTagDBOperations(pipeline *bean.CDPipelineConfigObject) error {

	if pipeline.EnableCustomTag && (pipeline.CustomTagObject != nil && len(pipeline.CustomTagObject.TagPattern) == 0) {
		return fmt.Errorf("please provide custom tag data if tag is enabled")
	}
	if pipeline.CustomTagObject != nil && pipeline.CustomTagObject.CounterX < 0 {
		return fmt.Errorf("value of {x} cannot be negative")
	}
	if !pipeline.EnableCustomTag {
		// disable custom tag if exist
		err := impl.DisableCustomTag(pipeline)
		if err != nil {
			return err
		}
		return nil
	} else {
		err := impl.SaveOrUpdateCustomTagForCDPipeline(pipeline)
		if err != nil {
			impl.logger.Errorw("error in creating custom tag for pipeline stage", "err", err)
			return err
		}
	}
	if *pipeline.CustomTagStage == repository5.PIPELINE_STAGE_TYPE_POST_CD {
		// delete entry for post stage if any
		preCDStageName := repository5.PIPELINE_STAGE_TYPE_PRE_CD
		err := impl.DeleteCustomTagByPipelineStageType(&preCDStageName, pipeline.Id)
		if err != nil {
			return err
		}
	} else if *pipeline.CustomTagStage == repository5.PIPELINE_STAGE_TYPE_PRE_CD {
		postCdStageName := repository5.PIPELINE_STAGE_TYPE_POST_CD
		err := impl.DeleteCustomTagByPipelineStageType(&postCdStageName, pipeline.Id)
		if err != nil {
			return err
		}
	}
	return nil
}

func (impl *CdPipelineConfigServiceImpl) DeleteCustomTag(pipeline *bean.CDPipelineConfigObject) error {
	preStage := repository5.PIPELINE_STAGE_TYPE_PRE_CD
	postStage := repository5.PIPELINE_STAGE_TYPE_POST_CD
	err := impl.DeleteCustomTagByPipelineStageType(&preStage, pipeline.Id)
	if err != nil {
		return err
	}
	err = impl.DeleteCustomTagByPipelineStageType(&postStage, pipeline.Id)
	if err != nil {
		return err
	}
	return nil
}

func (impl *CdPipelineConfigServiceImpl) DisableCustomTag(pipeline *bean.CDPipelineConfigObject) error {
	preStage := repository5.PIPELINE_STAGE_TYPE_PRE_CD
	postStage := repository5.PIPELINE_STAGE_TYPE_POST_CD
	err := impl.DisableCustomTagByPipelineStageType(&preStage, pipeline.Id)
	if err != nil {
		return err
	}
	err = impl.DisableCustomTagByPipelineStageType(&postStage, pipeline.Id)
	if err != nil {
		return err
	}
	return nil
}

func (impl *CdPipelineConfigServiceImpl) DeleteCustomTagByPipelineStageType(pipelineStageType *repository5.PipelineStageType, pipelineId int) error {
	err := impl.customTagService.DeleteCustomTagIfExists(
		bean2.CustomTag{EntityKey: getEntityTypeByPipelineStageType(*pipelineStageType),
			EntityValue: fmt.Sprintf("%d", pipelineId),
		})
	if err != nil {
		impl.logger.Errorw("error in deleting custom tag for pre stage", "err", err, "pipeline-id", pipelineId)
		return err
	}
	return nil
}

func (impl *CdPipelineConfigServiceImpl) DisableCustomTagByPipelineStageType(pipelineStageType *repository5.PipelineStageType, pipelineId int) error {
	err := impl.customTagService.DisableCustomTagIfExist(
		bean2.CustomTag{EntityKey: getEntityTypeByPipelineStageType(*pipelineStageType),
			EntityValue: fmt.Sprintf("%d", pipelineId),
		})
	if err != nil {
		impl.logger.Errorw("error in deleting custom tag for pre stage", "err", err, "pipeline-id", pipelineId)
		return err
	}
	return nil
}

func (impl *CdPipelineConfigServiceImpl) SaveOrUpdateCustomTagForCDPipeline(pipeline *bean.CDPipelineConfigObject) error {
	customTag, err := impl.ParseCustomTagPatchRequest(pipeline)
	if err != nil {
		impl.logger.Errorw("err", err)
		return err
	}
	err = impl.customTagService.CreateOrUpdateCustomTag(customTag)
	if err != nil {
		impl.logger.Errorw("error in creating custom tag", "err", err)
		return err
	}
	return nil
}

func (impl *CdPipelineConfigServiceImpl) ParseCustomTagPatchRequest(pipelineRequest *bean.CDPipelineConfigObject) (*bean2.CustomTag, error) {
	entityType := getEntityTypeByPipelineStageType(*pipelineRequest.CustomTagStage)
	if entityType == 0 {
		return nil, fmt.Errorf("invalid stage for cd pipeline custom tag; pipelineStageType: %s ", string(*pipelineRequest.CustomTagStage))
	}
	customTag := &bean2.CustomTag{
		EntityKey:            entityType,
		EntityValue:          fmt.Sprintf("%d", pipelineRequest.Id),
		TagPattern:           pipelineRequest.CustomTagObject.TagPattern,
		AutoIncreasingNumber: pipelineRequest.CustomTagObject.CounterX,
		Metadata:             "",
		Enabled:              pipelineRequest.EnableCustomTag,
	}
	return customTag, nil
}

func getEntityTypeByPipelineStageType(pipelineStageType repository5.PipelineStageType) (customTagEntityType int) {
	switch pipelineStageType {
	case repository5.PIPELINE_STAGE_TYPE_PRE_CD:
		customTagEntityType = bean3.EntityTypePreCD
	case repository5.PIPELINE_STAGE_TYPE_POST_CD:
		customTagEntityType = bean3.EntityTypePostCD
	default:
		customTagEntityType = bean3.EntityNull
	}
	return customTagEntityType
}

func (impl *CdPipelineConfigServiceImpl) PatchCdPipelines(cdPipelines *bean.CDPatchRequest, ctx context.Context) (*bean.CdPipelines, error) {
	pipelineRequest := &bean.CdPipelines{
		UserId:    cdPipelines.UserId,
		AppId:     cdPipelines.AppId,
		Pipelines: []*bean.CDPipelineConfigObject{cdPipelines.Pipeline},
	}
	deleteAction := bean.CASCADE_DELETE
	if cdPipelines.ForceDelete {
		deleteAction = bean.FORCE_DELETE
	} else if cdPipelines.NonCascadeDelete {
		deleteAction = bean.NON_CASCADE_DELETE
	}
	switch cdPipelines.Action {
	case bean.CD_CREATE:
		return impl.CreateCdPipelines(pipelineRequest, ctx)
	case bean.CD_UPDATE:
		err := impl.updateCdPipeline(ctx, cdPipelines.Pipeline, cdPipelines.UserId)
		return pipelineRequest, err
	case bean.CD_DELETE:
		pipeline, err := impl.pipelineRepository.FindById(cdPipelines.Pipeline.Id)
		if err != nil {
			impl.logger.Errorw("error in getting cd pipeline by id", "err", err, "id", cdPipelines.Pipeline.Id)
			return pipelineRequest, err
		}
		deleteResponse, err := impl.DeleteCdPipeline(pipeline, ctx, deleteAction, false, cdPipelines.UserId)
		pipelineRequest.AppDeleteResponse = deleteResponse
		return pipelineRequest, err
	case bean.CD_DELETE_PARTIAL:
		pipeline, err := impl.pipelineRepository.FindById(cdPipelines.Pipeline.Id)
		if err != nil {
			impl.logger.Errorw("error in getting cd pipeline by id", "err", err, "id", cdPipelines.Pipeline.Id)
			return pipelineRequest, err
		}
		deleteResponse, err := impl.DeleteCdPipelinePartial(pipeline, ctx, deleteAction, cdPipelines.UserId)
		pipelineRequest.AppDeleteResponse = deleteResponse
		return pipelineRequest, err
	default:
		return nil, &util.ApiError{Code: "404", HttpStatusCode: 404, UserMessage: "operation not supported"}
	}
}

func (impl *CdPipelineConfigServiceImpl) DeleteCdPipeline(pipeline *pipelineConfig.Pipeline, ctx context.Context, deleteAction int, deleteFromAcd bool, userId int32) (*bean.AppDeleteResponseDTO, error) {
	cascadeDelete := true
	forceDelete := false
	deleteResponse := &bean.AppDeleteResponseDTO{
		DeleteInitiated:  false,
		ClusterReachable: true,
	}
	if deleteAction == bean.FORCE_DELETE {
		forceDelete = true
		cascadeDelete = false
	} else if deleteAction == bean.NON_CASCADE_DELETE {
		cascadeDelete = false
	}
	// updating cluster reachable flag
	clusterBean, err := impl.clusterRepository.FindById(pipeline.Environment.ClusterId)
	if err != nil {
		impl.logger.Errorw("error in getting cluster details", "err", err, "clusterId", pipeline.Environment.ClusterId)
	}
	deleteResponse.ClusterName = clusterBean.ClusterName
	if len(clusterBean.ErrorInConnecting) > 0 {
		deleteResponse.ClusterReachable = false
	}

	//getting children CD pipeline details
	childNodes, err := impl.appWorkflowRepository.FindWFCDMappingByParentCDPipelineId(pipeline.Id)
	if err != nil && err != pg.ErrNoRows {
		impl.logger.Errorw("error in getting children cd details", "err", err)
		return deleteResponse, err
	}

	//getting deployment group for this pipeline
	deploymentGroupNames, err := impl.deploymentGroupRepository.GetNamesByAppIdAndEnvId(pipeline.EnvironmentId, pipeline.AppId)
	if err != nil && err != pg.ErrNoRows {
		impl.logger.Errorw("error in getting deployment group names by appId and envId", "err", err)
		return deleteResponse, err
	} else if len(deploymentGroupNames) > 0 {
		groupNamesByte, err := json.Marshal(deploymentGroupNames)
		if err != nil {
			impl.logger.Errorw("error in marshaling deployment group names", "err", err, "deploymentGroupNames", deploymentGroupNames)
		}
		impl.logger.Debugw("cannot delete cd pipeline, is being used in deployment group")
		return deleteResponse, fmt.Errorf("Please remove this CD pipeline from deployment groups : %s", string(groupNamesByte))
	}
	dbConnection := impl.pipelineRepository.GetConnection()
	tx, err := dbConnection.Begin()
	if err != nil {
		return deleteResponse, err
	}
	// Rollback tx on error.
	defer tx.Rollback()
	if err = impl.ciCdPipelineOrchestrator.DeleteCdPipeline(pipeline.Id, userId, tx); err != nil {
		impl.logger.Errorw("err in deleting pipeline from db", "id", pipeline, "err", err)
		return deleteResponse, err
	}
	// delete entry in app_status table
	err = impl.appStatusRepository.Delete(tx, pipeline.AppId, pipeline.EnvironmentId)
	if err != nil && err != pg.ErrNoRows {
		impl.logger.Errorw("err in deleting app_status from db", "appId", pipeline.AppId, "envId", pipeline.EnvironmentId, "err", err)
		return deleteResponse, err
	}
	//delete app workflow mapping
	appWorkflowMapping, err := impl.appWorkflowRepository.FindWFCDMappingByCDPipelineId(pipeline.Id)
	if err != nil {
		impl.logger.Errorw("error in deleting workflow mapping", "err", err)
		return deleteResponse, err
	}
	if appWorkflowMapping.ParentType == appWorkflow.WEBHOOK && len(childNodes) == 0 {
		childNodes, err := impl.appWorkflowRepository.FindWFCDMappingByExternalCiId(appWorkflowMapping.ParentId)
		if err != nil && !util.IsErrNoRows(err) {
			impl.logger.Errorw("error in fetching external ci", "err", err)
			return deleteResponse, err
		}
		noOtherChildNodes := true
		for _, childNode := range childNodes {
			if appWorkflowMapping.Id != childNode.Id {
				noOtherChildNodes = false
			}
		}
		if noOtherChildNodes {
			externalCiPipeline, err := impl.ciPipelineRepository.FindExternalCiById(appWorkflowMapping.ParentId)
			if err != nil {
				impl.logger.Errorw("error in deleting workflow mapping", "err", err)
				return deleteResponse, err
			}
			externalCiPipeline.Active = false
			externalCiPipeline.UpdatedOn = time.Now()
			externalCiPipeline.UpdatedBy = userId
			_, err = impl.ciPipelineRepository.UpdateExternalCi(externalCiPipeline, tx)
			if err != nil {
				impl.logger.Errorw("error in deleting workflow mapping", "err", err)
				return deleteResponse, err
			}

			appWorkflow, err := impl.appWorkflowRepository.FindById(appWorkflowMapping.AppWorkflowId)
			if err != nil {
				impl.logger.Errorw("error in deleting workflow mapping", "err", err)
				return deleteResponse, err
			}
			err = impl.appWorkflowRepository.DeleteAppWorkflow(appWorkflow, tx)
			if err != nil {
				impl.logger.Errorw("error in deleting workflow mapping", "err", err)
				return deleteResponse, err
			}
		}
	}
	appWorkflowMapping.UpdatedBy = userId
	appWorkflowMapping.UpdatedOn = time.Now()
	err = impl.appWorkflowRepository.DeleteAppWorkflowMapping(appWorkflowMapping, tx)
	if err != nil {
		impl.logger.Errorw("error in deleting workflow mapping", "err", err)
		return deleteResponse, err
	}

	if len(childNodes) > 0 {
		err = impl.appWorkflowRepository.UpdateParentComponentDetails(tx, appWorkflowMapping.ComponentId, appWorkflowMapping.Type, appWorkflowMapping.ParentId, appWorkflowMapping.ParentType, nil)
		if err != nil {
			impl.logger.Errorw("error updating wfm for children pipelines of pipeline", "err", err, "id", appWorkflowMapping.Id)
			return deleteResponse, err
		}
	}

	if pipeline.PreStageConfig != "" {
		err = impl.prePostCdScriptHistoryService.CreatePrePostCdScriptHistory(pipeline, tx, repository4.PRE_CD_TYPE, false, 0, time.Time{})
		if err != nil {
			impl.logger.Errorw("error in creating pre cd script entry", "err", err, "pipeline", pipeline)
			return deleteResponse, err
		}
	}
	if pipeline.PostStageConfig != "" {
		err = impl.prePostCdScriptHistoryService.CreatePrePostCdScriptHistory(pipeline, tx, repository4.POST_CD_TYPE, false, 0, time.Time{})
		if err != nil {
			impl.logger.Errorw("error in creating post cd script entry", "err", err, "pipeline", pipeline)
			return deleteResponse, err
		}
	}
	cdPipelinePluginDeleteReq, err := impl.GetCdPipelineById(pipeline.Id)
	if err != nil {
		impl.logger.Errorw("error in getting cdPipeline by id", "err", err, "id", pipeline.Id)
		return deleteResponse, err
	}
	if cdPipelinePluginDeleteReq.PreDeployStage != nil && cdPipelinePluginDeleteReq.PreDeployStage.Id > 0 {
		//deleting pre-stage
		err = impl.pipelineStageService.DeletePipelineStage(cdPipelinePluginDeleteReq.PreDeployStage, userId, tx)
		if err != nil {
			impl.logger.Errorw("error in deleting pre-CD stage", "err", err, "preDeployStage", cdPipelinePluginDeleteReq.PreDeployStage)
			return deleteResponse, err
		}
	}
	if cdPipelinePluginDeleteReq.PostDeployStage != nil && cdPipelinePluginDeleteReq.PostDeployStage.Id > 0 {
		//deleting post-stage
		err = impl.pipelineStageService.DeletePipelineStage(cdPipelinePluginDeleteReq.PostDeployStage, userId, tx)
		if err != nil {
			impl.logger.Errorw("error in deleting post-CD stage", "err", err, "postDeployStage", cdPipelinePluginDeleteReq.PostDeployStage)
			return deleteResponse, err
		}
	}
	if cdPipelinePluginDeleteReq.PreDeployStage != nil {
		tag := bean2.CustomTag{
			EntityKey:   bean3.EntityTypePreCD,
			EntityValue: strconv.Itoa(pipeline.Id),
		}
		err = impl.customTagService.DeleteCustomTagIfExists(tag)
		if err != nil {
			impl.logger.Errorw("error in deleting custom tag for pre-cd stage", "Err", err, "cd-pipeline-id", pipeline.Id)
		}
	}
	if cdPipelinePluginDeleteReq.PostDeployStage != nil {
		tag := bean2.CustomTag{
			EntityKey:   bean3.EntityTypePostCD,
			EntityValue: strconv.Itoa(pipeline.Id),
		}
		err = impl.customTagService.DeleteCustomTagIfExists(tag)
		if err != nil {
			impl.logger.Errorw("error in deleting custom tag for pre-cd stage", "Err", err, "cd-pipeline-id", pipeline.Id)
		}
	}
	_, err = impl.imageDigestPolicyService.DeletePolicyForPipeline(tx, pipeline.Id, userId)
	if err != nil {
		impl.logger.Errorw("error in deleting imageDigestPolicy for pipeline", "err", err, "pipelineId", pipeline.Id)
		return nil, err
	}
	//delete app from argo cd, if created
	if pipeline.DeploymentAppCreated == true {
		deploymentAppName := fmt.Sprintf("%s-%s", pipeline.App.AppName, pipeline.Environment.Name)
		if util.IsAcdApp(pipeline.DeploymentAppType) {
			if !deleteResponse.ClusterReachable {
				impl.logger.Errorw("cluster connection error", "err", clusterBean.ErrorInConnecting)
				if cascadeDelete {
					return deleteResponse, nil
				}
			}
			impl.logger.Debugw("acd app is already deleted for this pipeline", "pipeline", pipeline)
			if deleteFromAcd {
				req := &application2.ApplicationDeleteRequest{
					Name:    &deploymentAppName,
					Cascade: &cascadeDelete,
				}
				if _, err := impl.application.Delete(ctx, req); err != nil {
					impl.logger.Errorw("err in deleting pipeline on argocd", "id", pipeline, "err", err)

					if forceDelete {
						impl.logger.Warnw("error while deletion of app in acd, continue to delete in db as this operation is force delete", "error", err)
					} else {
						//statusError, _ := err.(*errors2.StatusError)
						if cascadeDelete && strings.Contains(err.Error(), "code = NotFound") {
							err = &util.ApiError{
								UserMessage:     "Could not delete as application not found in argocd",
								InternalMessage: err.Error(),
							}
						} else {
							err = &util.ApiError{
								UserMessage:     "Could not delete application",
								InternalMessage: err.Error(),
							}
						}
						return deleteResponse, err
					}
				}
				impl.logger.Infow("app deleted from argocd", "id", pipeline.Id, "pipelineName", pipeline.Name, "app", deploymentAppName)
			}
		} else if util.IsHelmApp(pipeline.DeploymentAppType) {
			appIdentifier := &client.AppIdentifier{
				ClusterId:   pipeline.Environment.ClusterId,
				ReleaseName: deploymentAppName,
				Namespace:   pipeline.Environment.Namespace,
			}
			deleteResourceResponse, err := impl.helmAppService.DeleteApplication(ctx, appIdentifier)
			if forceDelete || errors3.As(err, &models2.NamespaceNotExistError{}) {
				impl.logger.Warnw("error while deletion of helm application, ignore error and delete from db since force delete req", "error", err, "pipelineId", pipeline.Id)
			} else {
				if err != nil {
					impl.logger.Errorw("error in deleting helm application", "error", err, "appIdentifier", appIdentifier)
					return deleteResponse, err
				}
				if deleteResourceResponse == nil || !deleteResourceResponse.GetSuccess() {
					return deleteResponse, errors2.New("delete application response unsuccessful")
				}
			}
		}
	}
	err = tx.Commit()
	if err != nil {
		impl.logger.Errorw("error in committing db transaction", "err", err)
		return deleteResponse, err
	}
	deleteResponse.DeleteInitiated = true
	impl.pipelineConfigEventPublishService.PublishCDPipelineDelete(pipeline.Id, userId)
	return deleteResponse, nil
}

func (impl *CdPipelineConfigServiceImpl) DeleteACDAppCdPipelineWithNonCascade(pipeline *pipelineConfig.Pipeline, ctx context.Context, forceDelete bool, userId int32) error {
	if forceDelete {
		_, err := impl.DeleteCdPipeline(pipeline, ctx, bean.FORCE_DELETE, false, userId)
		return err
	}
	//delete app from argo cd with non-cascade, if created
	if pipeline.DeploymentAppCreated && util.IsAcdApp(pipeline.DeploymentAppType) {
		appDetails, err := impl.appRepo.FindById(pipeline.AppId)
		deploymentAppName := fmt.Sprintf("%s-%s", appDetails.AppName, pipeline.Environment.Name)
		impl.logger.Debugw("acd app is already deleted for this pipeline", "pipeline", pipeline)
		cascadeDelete := false
		req := &application2.ApplicationDeleteRequest{
			Name:    &deploymentAppName,
			Cascade: &cascadeDelete,
		}
		if _, err = impl.application.Delete(ctx, req); err != nil {
			impl.logger.Errorw("err in deleting pipeline on argocd", "id", pipeline, "err", err)
			//statusError, _ := err.(*errors2.StatusError)
			if !strings.Contains(err.Error(), "code = NotFound") {
				err = &util.ApiError{
					UserMessage:     "Could not delete application",
					InternalMessage: err.Error(),
				}
				return err
			}
		}

	}
	return nil
}

func (impl *CdPipelineConfigServiceImpl) GetTriggerViewCdPipelinesForApp(appId int) (cdPipelines *bean.CdPipelines, err error) {
	triggerViewCdPipelinesResp, err := impl.ciCdPipelineOrchestrator.GetCdPipelinesForApp(appId)
	if err != nil {
		impl.logger.Errorw("error in fetching triggerViewCdPipelinesResp by appId", "err", err, "appId", appId)
		return triggerViewCdPipelinesResp, err
	}
	var dbPipelineIds []int
	for _, dbPipeline := range triggerViewCdPipelinesResp.Pipelines {
		dbPipelineIds = append(dbPipelineIds, dbPipeline.Id)
	}

	//construct strategiesMapping to get all strategies against pipelineId
	strategiesMapping, err := impl.getStrategiesMapping(dbPipelineIds)
	if err != nil {
		return triggerViewCdPipelinesResp, err
	}
	for _, dbPipeline := range triggerViewCdPipelinesResp.Pipelines {
		var strategies []*chartConfig.PipelineStrategy
		var deploymentTemplate chartRepoRepository.DeploymentStrategy
		if len(strategiesMapping[dbPipeline.Id]) != 0 {
			strategies = strategiesMapping[dbPipeline.Id]
		}
		for _, item := range strategies {
			if item.Default {
				deploymentTemplate = item.Strategy
			}
		}
		dbPipeline.DeploymentTemplate = deploymentTemplate
	}

	return triggerViewCdPipelinesResp, err
}

func (impl *CdPipelineConfigServiceImpl) GetCdPipelinesForApp(appId int) (cdPipelines *bean.CdPipelines, err error) {
	cdPipelines, err = impl.ciCdPipelineOrchestrator.GetCdPipelinesForApp(appId)
	if err != nil {
		impl.logger.Errorw("error in fetching cd Pipelines for appId", "err", err, "appId", appId)
		return nil, err
	}
	var envIds []*int
	var dbPipelineIds []int
	for _, dbPipeline := range cdPipelines.Pipelines {
		envIds = append(envIds, &dbPipeline.EnvironmentId)
		dbPipelineIds = append(dbPipelineIds, dbPipeline.Id)
	}
	if len(envIds) == 0 || len(dbPipelineIds) == 0 {
		return cdPipelines, nil
	}
	envMapping := make(map[int]*repository2.Environment)
	appWorkflowMapping := make(map[int]*appWorkflow.AppWorkflowMapping)

	envs, err := impl.environmentRepository.FindByIds(envIds)
	if err != nil && errors.IsNotFound(err) {
		impl.logger.Errorw("error in fetching environments", "err", err)
		return cdPipelines, err
	}
	//creating map for envId and respective env
	for _, env := range envs {
		envMapping[env.Id] = env
	}
	strategiesMapping, err := impl.getStrategiesMapping(dbPipelineIds)
	if err != nil {
		return cdPipelines, err
	}
	appWorkflowMappings, err := impl.appWorkflowRepository.FindByCDPipelineIds(dbPipelineIds)
	if err != nil {
		impl.logger.Errorw("error in fetching app workflow mappings by pipelineIds", "err", err)
		return nil, err
	}
	for _, appWorkflow := range appWorkflowMappings {
		appWorkflowMapping[appWorkflow.ComponentId] = appWorkflow
	}

	var pipelines []*bean.CDPipelineConfigObject
	for _, dbPipeline := range cdPipelines.Pipelines {
		environment := &repository2.Environment{}
		var strategies []*chartConfig.PipelineStrategy
		appToWorkflowMapping := &appWorkflow.AppWorkflowMapping{}

		if envMapping[dbPipeline.EnvironmentId] != nil {
			environment = envMapping[dbPipeline.EnvironmentId]
		}
		if len(strategiesMapping[dbPipeline.Id]) != 0 {
			strategies = strategiesMapping[dbPipeline.Id]
		}
		if appWorkflowMapping[dbPipeline.Id] != nil {
			appToWorkflowMapping = appWorkflowMapping[dbPipeline.Id]
		}
		var strategiesBean []bean.Strategy
		var deploymentTemplate chartRepoRepository.DeploymentStrategy
		for _, item := range strategies {
			strategiesBean = append(strategiesBean, bean.Strategy{
				Config:             []byte(item.Config),
				DeploymentTemplate: item.Strategy,
				Default:            item.Default,
			})

			if item.Default {
				deploymentTemplate = item.Strategy
			}
		}
		var customTag *bean.CustomTagData
		var customTagStage repository5.PipelineStageType
		var customTagEnabled bool
		customTagPreCD, err := impl.customTagService.GetActiveCustomTagByEntityKeyAndValue(bean3.EntityTypePreCD, strconv.Itoa(dbPipeline.Id))
		if err != nil && err != pg.ErrNoRows {
			impl.logger.Errorw("error in fetching custom Tag precd")
			return nil, err
		}
		customTagPostCD, err := impl.customTagService.GetActiveCustomTagByEntityKeyAndValue(bean3.EntityTypePostCD, strconv.Itoa(dbPipeline.Id))
		if err != nil && err != pg.ErrNoRows {
			impl.logger.Errorw("error in fetching custom Tag precd")
			return nil, err
		}
		if customTagPreCD != nil && customTagPreCD.Id > 0 {
			customTag = &bean.CustomTagData{TagPattern: customTagPreCD.TagPattern,
				CounterX: customTagPreCD.AutoIncreasingNumber,
				Enabled:  customTagPreCD.Enabled,
			}
			customTagStage = repository5.PIPELINE_STAGE_TYPE_PRE_CD
			customTagEnabled = customTagPreCD.Enabled
		} else if customTagPostCD != nil && customTagPostCD.Id > 0 {
			customTag = &bean.CustomTagData{TagPattern: customTagPostCD.TagPattern,
				CounterX: customTagPostCD.AutoIncreasingNumber,
				Enabled:  customTagPostCD.Enabled,
			}
			customTagStage = repository5.PIPELINE_STAGE_TYPE_POST_CD
			customTagEnabled = customTagPostCD.Enabled
		}

		digestConfigurationRequest := imageDigestPolicy.DigestPolicyConfigurationRequest{PipelineId: dbPipeline.Id}
		digestPolicyConfigurations, err := impl.imageDigestPolicyService.GetDigestPolicyConfigurations(digestConfigurationRequest)
		if err != nil {
			impl.logger.Errorw("error in checking if isImageDigestPolicyConfiguredForPipeline", "err", err, "pipelineId", dbPipeline.Id)
			return nil, err
		}

		pipeline := &bean.CDPipelineConfigObject{
			Id:                            dbPipeline.Id,
			Name:                          dbPipeline.Name,
			EnvironmentId:                 dbPipeline.EnvironmentId,
			EnvironmentName:               environment.Name,
			Description:                   environment.Description,
			CiPipelineId:                  dbPipeline.CiPipelineId,
			DeploymentTemplate:            deploymentTemplate,
			TriggerType:                   dbPipeline.TriggerType,
			Strategies:                    strategiesBean,
			PreStage:                      dbPipeline.PreStage,
			PostStage:                     dbPipeline.PostStage,
			PreStageConfigMapSecretNames:  dbPipeline.PreStageConfigMapSecretNames,
			PostStageConfigMapSecretNames: dbPipeline.PostStageConfigMapSecretNames,
			RunPreStageInEnv:              dbPipeline.RunPreStageInEnv,
			RunPostStageInEnv:             dbPipeline.RunPostStageInEnv,
			DeploymentAppType:             dbPipeline.DeploymentAppType,
			DeploymentAppCreated:          dbPipeline.DeploymentAppCreated,
			ParentPipelineType:            appToWorkflowMapping.ParentType,
			ParentPipelineId:              appToWorkflowMapping.ParentId,
			DeploymentAppDeleteRequest:    dbPipeline.DeploymentAppDeleteRequest,
			IsVirtualEnvironment:          dbPipeline.IsVirtualEnvironment,
			PreDeployStage:                dbPipeline.PreDeployStage,
			PostDeployStage:               dbPipeline.PostDeployStage,
			CustomTagObject:               customTag,
			CustomTagStage:                &customTagStage,
			EnableCustomTag:               customTagEnabled,
			IsDigestEnforcedForPipeline:   digestPolicyConfigurations.DigestConfiguredForPipeline,
			IsDigestEnforcedForEnv:        digestPolicyConfigurations.DigestConfiguredForEnvOrCluster, // will always be false in oss
		}
		pipelines = append(pipelines, pipeline)
	}
	cdPipelines.Pipelines = pipelines
	return cdPipelines, err
}

func (impl *CdPipelineConfigServiceImpl) GetCdPipelinesForAppAndEnv(appId int, envId int) (cdPipelines *bean.CdPipelines, err error) {
	return impl.ciCdPipelineOrchestrator.GetCdPipelinesForAppAndEnv(appId, envId)
}

func (impl *CdPipelineConfigServiceImpl) GetCdPipelinesByEnvironment(request resourceGroup2.ResourceGroupingRequest, token string) (cdPipelines *bean.CdPipelines, err error) {
	_, span := otel.Tracer("orchestrator").Start(request.Ctx, "cdHandler.authorizationCdPipelinesForResourceGrouping")
	if request.ResourceGroupId > 0 {
		appIds, err := impl.resourceGroupService.GetResourceIdsByResourceGroupId(request.ResourceGroupId)
		if err != nil {
			return nil, err
		}
		//override appIds if already provided app group id in request.
		request.ResourceIds = appIds
	}
	cdPipelines, err = impl.ciCdPipelineOrchestrator.GetCdPipelinesForEnv(request.ParentResourceId, request.ResourceIds)
	if err != nil {
		impl.logger.Errorw("error in fetching pipeline", "err", err)
		return cdPipelines, err
	}
	pipelineIds := make([]int, 0)
	for _, pipeline := range cdPipelines.Pipelines {
		pipelineIds = append(pipelineIds, pipeline.Id)
	}
	if len(pipelineIds) == 0 {
		err = &util.ApiError{Code: "404", HttpStatusCode: 200, UserMessage: "no matching pipeline found"}
		return cdPipelines, err
	}
	//authorization block starts here
	var appObjectArr []string
	var envObjectArr []string
	objects := impl.enforcerUtil.GetAppAndEnvObjectByPipeline(cdPipelines.Pipelines)
	pipelineIds = []int{}
	for _, object := range objects {
		appObjectArr = append(appObjectArr, object[0])
		envObjectArr = append(envObjectArr, object[1])
	}
	appResults, envResults := request.CheckAuthBatch(token, appObjectArr, envObjectArr)
	//authorization block ends here
	span.End()
	var pipelines []*bean.CDPipelineConfigObject
	authorizedPipelines := make(map[int]*bean.CDPipelineConfigObject)
	for _, dbPipeline := range cdPipelines.Pipelines {
		appObject := objects[dbPipeline.Id][0]
		envObject := objects[dbPipeline.Id][1]
		if !(appResults[appObject] && envResults[envObject]) {
			//if user unauthorized, skip items
			continue
		}
		pipelineIds = append(pipelineIds, dbPipeline.Id)
		authorizedPipelines[dbPipeline.Id] = dbPipeline
	}

	pipelineDeploymentTemplate := make(map[int]chartRepoRepository.DeploymentStrategy)
	pipelineWorkflowMapping := make(map[int]*appWorkflow.AppWorkflowMapping)
	if len(pipelineIds) == 0 {
		err = &util.ApiError{Code: "404", HttpStatusCode: 200, UserMessage: "no authorized pipeline found"}
		return cdPipelines, err
	}
	_, span = otel.Tracer("orchestrator").Start(request.Ctx, "cdHandler.GetAllStrategyByPipelineIds")
	strategies, err := impl.pipelineConfigRepository.GetAllStrategyByPipelineIds(pipelineIds)
	span.End()
	if err != nil {
		impl.logger.Errorw("error in fetching strategies", "err", err)
		return cdPipelines, err
	}
	for _, item := range strategies {
		if item.Default {
			pipelineDeploymentTemplate[item.PipelineId] = item.Strategy
		}
	}
	_, span = otel.Tracer("orchestrator").Start(request.Ctx, "cdHandler.FindByCDPipelineIds")
	appWorkflowMappings, err := impl.appWorkflowRepository.FindByCDPipelineIds(pipelineIds)
	span.End()
	if err != nil {
		impl.logger.Errorw("error in fetching workflows", "err", err)
		return nil, err
	}
	for _, item := range appWorkflowMappings {
		pipelineWorkflowMapping[item.ComponentId] = item
	}

	for _, dbPipeline := range authorizedPipelines {
		var customTag *bean.CustomTagData
		var customTagStage repository5.PipelineStageType
		customTagPreCD, err := impl.customTagService.GetActiveCustomTagByEntityKeyAndValue(bean3.EntityTypePreCD, strconv.Itoa(dbPipeline.Id))
		if err != nil && err != pg.ErrNoRows {
			impl.logger.Errorw("error in fetching custom Tag precd")
			return nil, err
		}
		customTagPostCD, err := impl.customTagService.GetActiveCustomTagByEntityKeyAndValue(bean3.EntityTypePostCD, strconv.Itoa(dbPipeline.Id))
		if err != nil && err != pg.ErrNoRows {
			impl.logger.Errorw("error in fetching custom Tag precd")
			return nil, err
		}
		if customTagPreCD != nil && customTagPreCD.Id > 0 {
			customTag = &bean.CustomTagData{TagPattern: customTagPreCD.TagPattern,
				CounterX: customTagPreCD.AutoIncreasingNumber,
			}
			customTagStage = repository5.PIPELINE_STAGE_TYPE_PRE_CD
		} else if customTagPostCD != nil && customTagPostCD.Id > 0 {
			customTag = &bean.CustomTagData{TagPattern: customTagPostCD.TagPattern,
				CounterX: customTagPostCD.AutoIncreasingNumber,
			}
			customTagStage = repository5.PIPELINE_STAGE_TYPE_POST_CD
		}
		isAppLevelGitOpsConfigured, err := impl.chartService.IsGitOpsRepoConfiguredForDevtronApps(dbPipeline.AppId)
		if err != nil {
			impl.logger.Errorw("error in fetching latest chart details for app by appId")
			return nil, err
		}
		pipeline := &bean.CDPipelineConfigObject{
			Id:                            dbPipeline.Id,
			Name:                          dbPipeline.Name,
			EnvironmentId:                 dbPipeline.EnvironmentId,
			EnvironmentName:               dbPipeline.EnvironmentName,
			CiPipelineId:                  dbPipeline.CiPipelineId,
			DeploymentTemplate:            pipelineDeploymentTemplate[dbPipeline.Id],
			TriggerType:                   dbPipeline.TriggerType,
			PreStage:                      dbPipeline.PreStage,
			PostStage:                     dbPipeline.PostStage,
			PreStageConfigMapSecretNames:  dbPipeline.PreStageConfigMapSecretNames,
			PostStageConfigMapSecretNames: dbPipeline.PostStageConfigMapSecretNames,
			RunPreStageInEnv:              dbPipeline.RunPreStageInEnv,
			RunPostStageInEnv:             dbPipeline.RunPostStageInEnv,
			DeploymentAppType:             dbPipeline.DeploymentAppType,
			ParentPipelineType:            pipelineWorkflowMapping[dbPipeline.Id].ParentType,
			ParentPipelineId:              pipelineWorkflowMapping[dbPipeline.Id].ParentId,
			AppName:                       dbPipeline.AppName,
			AppId:                         dbPipeline.AppId,
			IsVirtualEnvironment:          dbPipeline.IsVirtualEnvironment,
			PreDeployStage:                dbPipeline.PreDeployStage,
			PostDeployStage:               dbPipeline.PostDeployStage,
			CustomTagObject:               customTag,
			CustomTagStage:                &customTagStage,
			IsGitOpsRepoNotConfigured:     !isAppLevelGitOpsConfigured,
		}
		pipelines = append(pipelines, pipeline)
	}
	cdPipelines.Pipelines = pipelines
	return cdPipelines, err
}

func (impl *CdPipelineConfigServiceImpl) GetCdPipelinesByEnvironmentMin(request resourceGroup2.ResourceGroupingRequest, token string) (cdPipelines []*bean.CDPipelineConfigObject, err error) {
	_, span := otel.Tracer("orchestrator").Start(request.Ctx, "cdHandler.authorizationCdPipelinesForResourceGrouping")
	if request.ResourceGroupId > 0 {
		appIds, err := impl.resourceGroupService.GetResourceIdsByResourceGroupId(request.ResourceGroupId)
		if err != nil {
			return cdPipelines, err
		}
		//override appIds if already provided app group id in request.
		request.ResourceIds = appIds
	}
	var pipelines []*pipelineConfig.Pipeline
	if len(request.ResourceIds) > 0 {
		pipelines, err = impl.pipelineRepository.FindActiveByInFilter(request.ParentResourceId, request.ResourceIds)
	} else {
		pipelines, err = impl.pipelineRepository.FindActiveByEnvId(request.ParentResourceId)
	}
	if err != nil {
		impl.logger.Errorw("error in fetching pipelines", "request", request, "err", err)
		return cdPipelines, err
	}
	//authorization block starts here
	var appObjectArr []string
	var envObjectArr []string
	objects := impl.enforcerUtil.GetAppAndEnvObjectByDbPipeline(pipelines)
	for _, object := range objects {
		appObjectArr = append(appObjectArr, object[0])
		envObjectArr = append(envObjectArr, object[1])
	}
	appResults, envResults := request.CheckAuthBatch(token, appObjectArr, envObjectArr)
	//authorization block ends here
	span.End()
	for _, dbPipeline := range pipelines {
		appObject := objects[dbPipeline.Id][0]
		envObject := objects[dbPipeline.Id][1]
		if !(appResults[appObject] && envResults[envObject]) {
			//if user unauthorized, skip items
			continue
		}
		pcObject := &bean.CDPipelineConfigObject{
			AppId:                dbPipeline.AppId,
			AppName:              dbPipeline.App.AppName,
			EnvironmentId:        dbPipeline.EnvironmentId,
			Id:                   dbPipeline.Id,
			DeploymentAppType:    dbPipeline.DeploymentAppType,
			IsVirtualEnvironment: dbPipeline.Environment.IsVirtualEnvironment,
		}
		cdPipelines = append(cdPipelines, pcObject)
	}
	return cdPipelines, err
}

func (impl *CdPipelineConfigServiceImpl) PerformBulkActionOnCdPipelines(dto *bean.CdBulkActionRequestDto, impactedPipelines []*pipelineConfig.Pipeline, ctx context.Context, dryRun bool, userId int32) ([]*bean.CdBulkActionResponseDto, error) {
	switch dto.Action {
	case bean.CD_BULK_DELETE:
		deleteAction := bean.CASCADE_DELETE
		if dto.ForceDelete {
			deleteAction = bean.FORCE_DELETE
		} else if !dto.CascadeDelete {
			deleteAction = bean.NON_CASCADE_DELETE
		}
		bulkDeleteResp := impl.BulkDeleteCdPipelines(impactedPipelines, ctx, dryRun, deleteAction, userId)
		return bulkDeleteResp, nil
	default:
		return nil, &util.ApiError{Code: "400", HttpStatusCode: 400, UserMessage: "this action is not supported"}
	}
}

func (impl *CdPipelineConfigServiceImpl) FindPipelineById(cdPipelineId int) (*pipelineConfig.Pipeline, error) {
	return impl.pipelineRepository.FindById(cdPipelineId)
}

func (impl *CdPipelineConfigServiceImpl) FindAppAndEnvDetailsByPipelineId(cdPipelineId int) (*pipelineConfig.Pipeline, error) {
	return impl.pipelineRepository.FindAppAndEnvDetailsByPipelineId(cdPipelineId)
}

func (impl *CdPipelineConfigServiceImpl) RetrieveParentDetails(pipelineId int) (parentId int, parentType bean2.WorkflowType, err error) {

	workflow, err := impl.appWorkflowRepository.GetParentDetailsByPipelineId(pipelineId)
	if err != nil {
		impl.logger.Errorw("failed to get parent component details",
			"componentId", pipelineId,
			"err", err)
		return 0, "", err
	}

	if workflow.ParentType == appWorkflow.CDPIPELINE {
		// workflow is of type CD, check for stage
		// for older apps post cd script was stored in post_stage_config_yaml, for newer apps new stage is created in pipeline_stage
		parentPostStage, err := impl.pipelineStageService.GetCdStageByCdPipelineIdAndStageType(workflow.ParentId, repository5.PIPELINE_STAGE_TYPE_POST_CD)
		if err != nil && err != pg.ErrNoRows {
			impl.logger.Errorw("error in fetching post stage by pipeline id", "err", err, "cd-pipeline-id", parentId)
			return workflow.ParentId, bean2.CD_WORKFLOW_TYPE_DEPLOY, err
		}
		parentPipeline, err := impl.pipelineRepository.GetPostStageConfigById(workflow.ParentId)
		if err != nil {
			impl.logger.Errorw("failed to get the post_stage_config_yaml",
				"cdPipelineId", workflow.ParentId,
				"err", err)
			return 0, "", err
		}

		if len(parentPipeline.PostStageConfig) > 0 || (parentPostStage != nil && parentPostStage.Id > 0) {
			return workflow.ParentId, bean2.CD_WORKFLOW_TYPE_POST, nil
		}
		return workflow.ParentId, bean2.CD_WORKFLOW_TYPE_DEPLOY, nil

	} else if workflow.ParentType == appWorkflow.WEBHOOK {
		// For webhook type
		return workflow.ParentId, bean2.WEBHOOK_WORKFLOW_TYPE, nil
	}

	return workflow.ParentId, bean2.CI_WORKFLOW_TYPE, nil
}

func (impl *CdPipelineConfigServiceImpl) GetEnvironmentByCdPipelineId(pipelineId int) (int, error) {
	dbPipeline, err := impl.pipelineRepository.FindById(pipelineId)
	if err != nil || dbPipeline == nil {
		impl.logger.Errorw("error in fetching pipeline", "err", err)
		return 0, err
	}
	return dbPipeline.EnvironmentId, err
}

func (impl *CdPipelineConfigServiceImpl) GetBulkActionImpactedPipelines(dto *bean.CdBulkActionRequestDto) ([]*pipelineConfig.Pipeline, error) {
	if len(dto.EnvIds) == 0 || (len(dto.AppIds) == 0 && len(dto.ProjectIds) == 0) {
		//invalid payload, envIds are must and either of appIds or projectIds are must
		return nil, &util.ApiError{Code: "400", HttpStatusCode: 400, UserMessage: "invalid payload, can not get pipelines for this filter"}
	}
	var pipelineIdsByAppLevel []int
	var pipelineIdsByProjectLevel []int
	var err error
	if len(dto.AppIds) > 0 && len(dto.EnvIds) > 0 {
		//getting pipeline IDs for app level deletion request
		pipelineIdsByAppLevel, err = impl.pipelineRepository.FindIdsByAppIdsAndEnvironmentIds(dto.AppIds, dto.EnvIds)
		if err != nil && err != pg.ErrNoRows {
			impl.logger.Errorw("error in getting cd pipelines by appIds and envIds", "err", err)
			return nil, err
		}
	}
	if len(dto.ProjectIds) > 0 && len(dto.EnvIds) > 0 {
		//getting pipeline IDs for project level deletion request
		pipelineIdsByProjectLevel, err = impl.pipelineRepository.FindIdsByProjectIdsAndEnvironmentIds(dto.ProjectIds, dto.EnvIds)
		if err != nil && err != pg.ErrNoRows {
			impl.logger.Errorw("error in getting cd pipelines by projectIds and envIds", "err", err)
			return nil, err
		}
	}
	var pipelineIdsMerged []int
	//it might be possible that pipelineIdsByAppLevel & pipelineIdsByProjectLevel have some same values
	//we are still appending them to save operation cost of checking same ids as we will get pipelines from
	//in clause which gives correct results even if some values are repeating
	pipelineIdsMerged = append(pipelineIdsMerged, pipelineIdsByAppLevel...)
	pipelineIdsMerged = append(pipelineIdsMerged, pipelineIdsByProjectLevel...)
	var pipelines []*pipelineConfig.Pipeline
	if len(pipelineIdsMerged) > 0 {
		pipelines, err = impl.pipelineRepository.FindByIdsIn(pipelineIdsMerged)
		if err != nil {
			impl.logger.Errorw("error in getting cd pipelines by ids", "err", err, "ids", pipelineIdsMerged)
			return nil, err
		}
	}
	return pipelines, nil
}

func (impl *CdPipelineConfigServiceImpl) IsGitOpsRequiredForCD(pipelineCreateRequest *bean.CdPipelines) bool {

	// if deploymentAppType is not coming in request than hasAtLeastOneGitOps will be false

	haveAtLeastOneGitOps := false
	for _, pipeline := range pipelineCreateRequest.Pipelines {
		if pipeline.EnvironmentId > 0 && pipeline.DeploymentAppType == util.PIPELINE_DEPLOYMENT_TYPE_ACD {
			haveAtLeastOneGitOps = true
		}
	}
	return haveAtLeastOneGitOps
}

func (impl *CdPipelineConfigServiceImpl) SetPipelineDeploymentAppType(pipelineCreateRequest *bean.CdPipelines, isGitOpsConfigured bool, deploymentTypeValidationConfig map[string]bool) {
	for _, pipeline := range pipelineCreateRequest.Pipelines {
		// by default both deployment app type are allowed
		AllowedDeploymentAppTypes := map[string]bool{
			util.PIPELINE_DEPLOYMENT_TYPE_ACD:  true,
			util.PIPELINE_DEPLOYMENT_TYPE_HELM: true,
		}
		for k, v := range deploymentTypeValidationConfig {
			// rewriting allowed deployment types based on config provided by user
			AllowedDeploymentAppTypes[k] = v
		}
		if !impl.deploymentConfig.IsInternalUse {
			if isGitOpsConfigured && AllowedDeploymentAppTypes[util.PIPELINE_DEPLOYMENT_TYPE_ACD] {
				pipeline.DeploymentAppType = util.PIPELINE_DEPLOYMENT_TYPE_ACD
			} else if AllowedDeploymentAppTypes[util.PIPELINE_DEPLOYMENT_TYPE_HELM] {
				pipeline.DeploymentAppType = util.PIPELINE_DEPLOYMENT_TYPE_HELM
			}
		}
		if pipeline.DeploymentAppType == "" {
			if isGitOpsConfigured && AllowedDeploymentAppTypes[util.PIPELINE_DEPLOYMENT_TYPE_ACD] {
				pipeline.DeploymentAppType = util.PIPELINE_DEPLOYMENT_TYPE_ACD
			} else if AllowedDeploymentAppTypes[util.PIPELINE_DEPLOYMENT_TYPE_HELM] {
				pipeline.DeploymentAppType = util.PIPELINE_DEPLOYMENT_TYPE_HELM
			}
		}
	}
}

func (impl *CdPipelineConfigServiceImpl) MarkGitOpsDevtronAppsDeletedWhereArgoAppIsDeleted(appId int, envId int, acdToken string, pipeline *pipelineConfig.Pipeline) (bool, error) {

	acdAppFound := false
	ctx := context.Background()
	ctx = context.WithValue(ctx, "token", acdToken)
	acdAppName := pipeline.DeploymentAppName
	_, err := impl.application.Get(ctx, &application2.ApplicationQuery{Name: &acdAppName})
	if err == nil {
		// acd app is not yet deleted so return
		acdAppFound = true
		return acdAppFound, err
	}
	impl.logger.Warnw("app not found in argo, deleting from db ", "err", err)
	//make call to delete it from pipeline DB because it's ACD counterpart is deleted
	_, err = impl.DeleteCdPipeline(pipeline, context.Background(), bean.FORCE_DELETE, false, 1)
	if err != nil {
		impl.logger.Errorw("error in deleting cd pipeline", "err", err)
		return acdAppFound, err
	}
	return acdAppFound, nil
}

func (impl *CdPipelineConfigServiceImpl) GetEnvironmentListForAutocompleteFilter(envName string, clusterIds []int, offset int, size int, token string, checkAuthBatch func(token string, appObject []string, envObject []string) (map[string]bool, map[string]bool), ctx context.Context) (*cluster.ResourceGroupingResponse, error) {
	result := &cluster.ResourceGroupingResponse{}
	var models []*repository2.Environment
	var beans []cluster.EnvironmentBean
	var err error
	if len(envName) > 0 && len(clusterIds) > 0 {
		models, err = impl.environmentRepository.FindByEnvNameAndClusterIds(envName, clusterIds)
	} else if len(clusterIds) > 0 {
		models, err = impl.environmentRepository.FindByClusterIdsWithFilter(clusterIds)
	} else if len(envName) > 0 {
		models, err = impl.environmentRepository.FindByEnvName(envName)
	} else {
		models, err = impl.environmentRepository.FindAllActiveWithFilter()
	}
	if err != nil && err != pg.ErrNoRows {
		impl.logger.Errorw("error in fetching environment", "err", err)
		return result, err
	}
	var envIds []int
	for _, model := range models {
		envIds = append(envIds, model.Id)
	}
	if len(envIds) == 0 {
		err = &util.ApiError{Code: "404", HttpStatusCode: 200, UserMessage: "no matching environment found"}
		return nil, err
	}
	_, span := otel.Tracer("orchestrator").Start(ctx, "pipelineBuilder.FindActiveByEnvIds")
	cdPipelines, err := impl.pipelineRepository.FindActiveByEnvIds(envIds)
	span.End()
	if err != nil && err != pg.ErrNoRows {
		return result, err
	}
	pipelineIds := make([]int, 0)
	for _, pipeline := range cdPipelines {
		pipelineIds = append(pipelineIds, pipeline.Id)
	}
	if len(pipelineIds) == 0 {
		err = &util.ApiError{Code: "404", HttpStatusCode: 200, UserMessage: "no matching pipeline found"}
		return nil, err
	}
	//authorization block starts here
	var appObjectArr []string
	var envObjectArr []string
	_, span = otel.Tracer("orchestrator").Start(ctx, "pipelineBuilder.GetAppAndEnvObjectByPipelineIds")
	objects := impl.enforcerUtil.GetAppAndEnvObjectByPipelineIds(pipelineIds)
	span.End()
	pipelineIds = []int{}
	for _, object := range objects {
		appObjectArr = append(appObjectArr, object[0])
		envObjectArr = append(envObjectArr, object[1])
	}
	_, span = otel.Tracer("orchestrator").Start(ctx, "pipelineBuilder.checkAuthBatch")
	appResults, envResults := checkAuthBatch(token, appObjectArr, envObjectArr)
	span.End()
	//authorization block ends here

	pipelinesMap := make(map[int][]*pipelineConfig.Pipeline)
	for _, pipeline := range cdPipelines {
		appObject := objects[pipeline.Id][0]
		envObject := objects[pipeline.Id][1]
		if !(appResults[appObject] && envResults[envObject]) {
			//if user unauthorized, skip items
			continue
		}
		pipelinesMap[pipeline.EnvironmentId] = append(pipelinesMap[pipeline.EnvironmentId], pipeline)
	}
	for _, model := range models {
		environment := cluster.EnvironmentBean{
			Id:                    model.Id,
			Environment:           model.Name,
			Namespace:             model.Namespace,
			CdArgoSetup:           model.Cluster.CdArgoSetup,
			EnvironmentIdentifier: model.EnvironmentIdentifier,
			ClusterName:           model.Cluster.ClusterName,
			IsVirtualEnvironment:  model.IsVirtualEnvironment,
		}

		//authorization block starts here
		appCount := 0
		envPipelines := pipelinesMap[model.Id]
		if _, ok := pipelinesMap[model.Id]; ok {
			appCount = len(envPipelines)
		}
		environment.AppCount = appCount
		beans = append(beans, environment)
	}

	envCount := len(beans)
	// Apply pagination
	if size > 0 {
		if offset+size <= len(beans) {
			beans = beans[offset : offset+size]
		} else {
			beans = beans[offset:]
		}
	}
	result.EnvList = beans
	result.EnvCount = envCount
	return result, nil
}

func (impl *CdPipelineConfigServiceImpl) validateDeploymentAppType(pipeline *bean.CDPipelineConfigObject, deploymentConfig map[string]bool) error {

	// Config value doesn't exist in attribute table
	if deploymentConfig == nil {
		return nil
	}
	//Config value found to be true for ArgoCD and Helm both
	if allDeploymentConfigTrue(deploymentConfig) {
		return nil
	}
	//Case : {ArgoCD : false, Helm: true, HGF : true}
	if validDeploymentConfigReceived(deploymentConfig, pipeline.DeploymentAppType) {
		return nil
	}

	err := &util.ApiError{
		HttpStatusCode:  http.StatusBadRequest,
		InternalMessage: "Received deployment app type doesn't match with the allowed deployment app type for this environment.",
		UserMessage:     "Received deployment app type doesn't match with the allowed deployment app type for this environment.",
	}
	return err
}

func (impl *CdPipelineConfigServiceImpl) ValidateCDPipelineRequest(pipelineCreateRequest *bean.CdPipelines, isGitOpsConfigured, haveAtleastOneGitOps bool) (bool, error) {

	if isGitOpsConfigured == false && haveAtleastOneGitOps {
		impl.logger.Errorw("Gitops not configured but selected in creating cd pipeline")
		err := &util.ApiError{
			HttpStatusCode:  http.StatusBadRequest,
			InternalMessage: "Gitops integration is not installed/configured. Please install/configure gitops or use helm option.",
			UserMessage:     "Gitops integration is not installed/configured. Please install/configure gitops or use helm option.",
		}
		return false, err
	}

	envPipelineMap := make(map[int]string)
	for _, pipeline := range pipelineCreateRequest.Pipelines {
		if envPipelineMap[pipeline.EnvironmentId] != "" {
			err := &util.ApiError{
				HttpStatusCode:  http.StatusBadRequest,
				InternalMessage: "cd-pipelines already exist for this app and env, cannot create multiple cd-pipelines",
				UserMessage:     "cd-pipelines already exist for this app and env, cannot create multiple cd-pipelines",
			}
			return false, err
		}
		envPipelineMap[pipeline.EnvironmentId] = pipeline.Name

		existingCdPipelinesForEnv, pErr := impl.pipelineRepository.FindActiveByAppIdAndEnvironmentId(pipelineCreateRequest.AppId, pipeline.EnvironmentId)
		if pErr != nil && !util.IsErrNoRows(pErr) {
			impl.logger.Errorw("error in fetching cd pipelines ", "err", pErr, "appId", pipelineCreateRequest.AppId)
			return false, pErr
		}
		if len(existingCdPipelinesForEnv) > 0 {
			err := &util.ApiError{
				HttpStatusCode:  http.StatusBadRequest,
				InternalMessage: "cd-pipelines already exist for this app and env, cannot create multiple cd-pipelines",
				UserMessage:     "cd-pipelines already exist for this app and env, cannot create multiple cd-pipelines",
			}
			return false, err
		}
		if len(pipeline.PreStage.Config) > 0 && !strings.Contains(pipeline.PreStage.Config, "beforeStages") {
			err := &util.ApiError{
				HttpStatusCode:  http.StatusBadRequest,
				InternalMessage: "invalid yaml config, must include - beforeStages",
				UserMessage:     "invalid yaml config, must include - beforeStages",
			}
			return false, err
		}
		if len(pipeline.PostStage.Config) > 0 && !strings.Contains(pipeline.PostStage.Config, "afterStages") {
			err := &util.ApiError{
				HttpStatusCode:  http.StatusBadRequest,
				InternalMessage: "invalid yaml config, must include - afterStages",
				UserMessage:     "invalid yaml config, must include - afterStages",
			}
			return false, err
		}

	}

	return true, nil

}

func (impl *CdPipelineConfigServiceImpl) RegisterInACD(ctx context.Context, chartGitAttr *commonBean.ChartGitAttribute, userId int32) error {
	err := impl.argoClientWrapperService.RegisterGitOpsRepoInArgoWithRetry(ctx, chartGitAttr.RepoUrl, userId)
	if err != nil {
		impl.logger.Errorw("error while register git repo in argo", "err", err)
		return err
	}
	return nil
}

func (impl *CdPipelineConfigServiceImpl) createCdPipeline(ctx context.Context, app *app2.App, pipeline *bean.CDPipelineConfigObject, userId int32) (pipelineRes int, err error) {
	dbConnection := impl.pipelineRepository.GetConnection()
	tx, err := dbConnection.Begin()
	if err != nil {
		return 0, err
	}
	// Rollback tx on error.
	defer tx.Rollback()
	if (pipeline.AppWorkflowId == 0 || pipeline.IsSwitchCiPipelineRequest()) && pipeline.ParentPipelineType == "WEBHOOK" {
		if pipeline.AppWorkflowId == 0 {
			wf := &appWorkflow.AppWorkflow{
				Name:     fmt.Sprintf("wf-%d-%s", app.Id, util2.Generate(4)),
				AppId:    app.Id,
				Active:   true,
				AuditLog: sql.AuditLog{CreatedBy: userId, CreatedOn: time.Now(), UpdatedOn: time.Now(), UpdatedBy: userId},
			}
			savedAppWf, err := impl.appWorkflowRepository.SaveAppWorkflowWithTx(wf, tx)
			if err != nil {
				impl.logger.Errorw("error in saving app workflow", "appId", app.Id, "err", err)
				return 0, err
			}
			pipeline.AppWorkflowId = savedAppWf.Id
		}
		externalCiPipelineId, appWorkflowMapping, err := impl.ciPipelineConfigService.CreateExternalCiAndAppWorkflowMapping(app.Id, pipeline.AppWorkflowId, userId, tx)
		if err != nil {
			impl.logger.Errorw("error in creating new external ci pipeline and new app workflow mapping", "appId", app.Id, "err", err)
			return 0, err
		}
		if pipeline.IsSwitchCiPipelineRequest() {
			err = impl.buildPipelineSwitchService.SwitchToExternalCi(tx, appWorkflowMapping, pipeline.SwitchFromCiPipelineId, userId)
			if err != nil {
				impl.logger.Errorw("error in switching external ci", "appId", app.Id, "switchFromExternalCiPipelineId", pipeline.SwitchFromCiPipelineId, "userId", userId, "err", err)
				return 0, err
			}
		}
		pipeline.ParentPipelineId = externalCiPipelineId
	}

	// do not create the pipeline if environment is not set
	pipelineId := 0
	if pipeline.EnvironmentId > 0 {
		chart, err := impl.chartRepository.FindLatestChartForAppByAppId(app.Id)
		if err != nil {
			return 0, err
		}
		//getting global app metrics for cd pipeline create because env level metrics is not created yet
		appLevelAppMetricsEnabled := false
		isAppLevelMetricsEnabled, err := impl.deployedAppMetricsService.GetMetricsFlagByAppId(app.Id)
		if err != nil {
			impl.logger.Errorw("error, GetMetricsFlagByAppId", "err", err, "appId", app.Id)
			return 0, err
		}
		appLevelAppMetricsEnabled = isAppLevelMetricsEnabled
		envOverride, updatedAppMetrics, err := impl.propertiesConfigService.CreateIfRequired(chart, pipeline.EnvironmentId, userId, false,
			models.CHARTSTATUS_NEW, false, appLevelAppMetricsEnabled, pipeline.Namespace, chart.IsBasicViewLocked, chart.CurrentViewEditor, tx)
		if err != nil {
			return 0, err
		}
		appLevelAppMetricsEnabled = updatedAppMetrics
		// Get pipeline override based on Deployment strategy
		//TODO: mark as created in our db
		pipelineId, err = impl.ciCdPipelineOrchestrator.CreateCDPipelines(pipeline, app.Id, userId, tx, app.AppName)
		if err != nil {
			impl.logger.Errorw("error in creating cd pipeline", "appId", app.Id, "pipeline", pipeline)
			return 0, err
		}
		if pipeline.RefPipelineId > 0 {
			pipeline.SourceToNewPipelineId[pipeline.RefPipelineId] = pipelineId
		}

		//adding pipeline to workflow
		_, err = impl.appWorkflowRepository.FindByIdAndAppId(pipeline.AppWorkflowId, app.Id)
		if err != nil && err != pg.ErrNoRows {
			return 0, err
		}
		if pipeline.AppWorkflowId > 0 {
			var parentPipelineId int
			var parentPipelineType string

			if pipeline.ParentPipelineId == 0 {
				parentPipelineId = pipeline.CiPipelineId
				parentPipelineType = "CI_PIPELINE"
			} else {
				parentPipelineId = pipeline.ParentPipelineId
				parentPipelineType = pipeline.ParentPipelineType
				if pipeline.ParentPipelineType != appWorkflow.WEBHOOK && pipeline.RefPipelineId > 0 && len(pipeline.SourceToNewPipelineId) > 0 {
					parentPipelineId = pipeline.SourceToNewPipelineId[pipeline.ParentPipelineId]
				}
			}

			if pipeline.CDPipelineAddType == bean.SEQUENTIAL {
				childPipelineIds := make([]int, 0)
				if pipeline.ChildPipelineId > 0 {
					childPipelineIds = append(childPipelineIds, pipeline.ChildPipelineId)
				}
				err = impl.appWorkflowRepository.UpdateParentComponentDetails(tx, parentPipelineId, parentPipelineType, pipelineId, "CD_PIPELINE", childPipelineIds)
				if err != nil {
					return 0, err
				}
			}

			appWorkflowMap := &appWorkflow.AppWorkflowMapping{
				AppWorkflowId: pipeline.AppWorkflowId,
				ParentId:      parentPipelineId,
				ParentType:    parentPipelineType,
				ComponentId:   pipelineId,
				Type:          "CD_PIPELINE",
				Active:        true,
				AuditLog:      sql.AuditLog{CreatedBy: userId, CreatedOn: time.Now(), UpdatedOn: time.Now(), UpdatedBy: userId},
			}
			_, err = impl.appWorkflowRepository.SaveAppWorkflowMapping(appWorkflowMap, tx)
			if err != nil {
				return 0, err
			}
		}

		err = impl.deploymentTemplateHistoryService.CreateDeploymentTemplateHistoryFromEnvOverrideTemplate(envOverride, tx, appLevelAppMetricsEnabled, pipelineId)
		if err != nil {
			impl.logger.Errorw("error in creating entry for env deployment template history", "err", err, "envOverride", envOverride)
			return 0, err
		}
		//VARIABLE_MAPPING_UPDATE
		err = impl.scopedVariableManager.ExtractAndMapVariables(envOverride.EnvOverrideValues, envOverride.Id, repository3.EntityTypeDeploymentTemplateEnvLevel, envOverride.UpdatedBy, tx)
		if err != nil {
			return 0, err
		}
		// strategies for pipeline ids, there is only one is default
		defaultCount := 0
		for _, item := range pipeline.Strategies {
			if item.Default {
				defaultCount = defaultCount + 1
				if defaultCount > 1 {
					impl.logger.Warnw("already have one strategy is default in this pipeline", "strategy", item.DeploymentTemplate)
					item.Default = false
				}
			}
			strategy := &chartConfig.PipelineStrategy{
				PipelineId: pipelineId,
				Strategy:   item.DeploymentTemplate,
				Config:     string(item.Config),
				Default:    item.Default,
				Deleted:    false,
				AuditLog:   sql.AuditLog{UpdatedBy: userId, CreatedBy: userId, UpdatedOn: time.Now(), CreatedOn: time.Now()},
			}
			err = impl.pipelineConfigRepository.Save(strategy, tx)
			if err != nil {
				impl.logger.Errorw("error in saving strategy", "strategy", item.DeploymentTemplate)
				return pipelineId, fmt.Errorf("pipeline created but failed to add strategy")
			}
			//creating history entry for strategy
			_, err = impl.pipelineStrategyHistoryService.CreatePipelineStrategyHistory(strategy, pipeline.TriggerType, tx)
			if err != nil {
				impl.logger.Errorw("error in creating strategy history entry", "err", err)
				return 0, err
			}

		}
	}
	// save custom tag data
	err = impl.CDPipelineCustomTagDBOperations(pipeline)
	if err != nil {
		return pipelineId, err
	}

	if pipeline.IsDigestEnforcedForPipeline {
		_, err = impl.imageDigestPolicyService.CreatePolicyForPipeline(tx, pipelineId, pipeline.Name, userId)
		if err != nil {
			return pipelineId, err
		}
	}

	err = tx.Commit()
	if err != nil {
		return 0, err
	}

	impl.logger.Debugw("pipeline created with GitMaterialId ", "id", pipelineId, "pipeline", pipeline)
	return pipelineId, nil
}

func (impl *CdPipelineConfigServiceImpl) updateCdPipeline(ctx context.Context, pipeline *bean.CDPipelineConfigObject, userID int32) (err error) {

	if len(pipeline.PreStage.Config) > 0 && !strings.Contains(pipeline.PreStage.Config, "beforeStages") {
		err = &util.ApiError{
			HttpStatusCode:  http.StatusBadRequest,
			InternalMessage: "invalid yaml config, must include - beforeStages",
			UserMessage:     "invalid yaml config, must include - beforeStages",
		}
		return err
	}
	if len(pipeline.PostStage.Config) > 0 && !strings.Contains(pipeline.PostStage.Config, "afterStages") {
		err = &util.ApiError{
			HttpStatusCode:  http.StatusBadRequest,
			InternalMessage: "invalid yaml config, must include - afterStages",
			UserMessage:     "invalid yaml config, must include - afterStages",
		}
		return err
	}
	dbConnection := impl.pipelineRepository.GetConnection()
	tx, err := dbConnection.Begin()
	if err != nil {
		return err
	}
	// Rollback tx on error.
	defer tx.Rollback()
	dbPipelineObj, err := impl.ciCdPipelineOrchestrator.UpdateCDPipeline(pipeline, userID, tx)
	if err != nil {
		impl.logger.Errorw("error in updating pipeline")
		return err
	}

	// strategies for pipeline ids, there is only one is default
	existingStrategies, err := impl.pipelineConfigRepository.GetAllStrategyByPipelineId(pipeline.Id)
	if err != nil && !errors2.IsNotFound(err) {
		impl.logger.Errorw("error in getting pipeline strategies", "err", err)
		return err
	}
	for _, oldItem := range existingStrategies {
		notFound := true
		for _, newItem := range pipeline.Strategies {
			if newItem.DeploymentTemplate == oldItem.Strategy {
				notFound = false
			}
		}

		if notFound {
			//delete from db
			err := impl.pipelineConfigRepository.Delete(oldItem, tx)
			if err != nil {
				impl.logger.Errorw("error in delete pipeline strategies", "err", err)
				return fmt.Errorf("error in delete pipeline strategies")
			}
		}
	}

	defaultCount := 0
	for _, item := range pipeline.Strategies {
		if item.Default {
			defaultCount = defaultCount + 1
			if defaultCount > 1 {
				impl.logger.Warnw("already have one strategy is default in this pipeline, skip this", "strategy", item.DeploymentTemplate)
				continue
			}
		}
		strategy, err := impl.pipelineConfigRepository.FindByStrategyAndPipelineId(item.DeploymentTemplate, pipeline.Id)
		if err != nil && pg.ErrNoRows != err {
			impl.logger.Errorw("error in getting strategy", "err", err)
			return err
		}
		if strategy.Id > 0 {
			strategy.Config = string(item.Config)
			strategy.Default = item.Default
			strategy.UpdatedBy = userID
			strategy.UpdatedOn = time.Now()
			err = impl.pipelineConfigRepository.Update(strategy, tx)
			if err != nil {
				impl.logger.Errorw("error in updating strategy", "strategy", item.DeploymentTemplate)
				return fmt.Errorf("pipeline updated but failed to update one strategy")
			}
			//creating history entry for strategy
			_, err = impl.pipelineStrategyHistoryService.CreatePipelineStrategyHistory(strategy, pipeline.TriggerType, tx)
			if err != nil {
				impl.logger.Errorw("error in creating strategy history entry", "err", err)
				return err
			}
		} else {
			strategy := &chartConfig.PipelineStrategy{
				PipelineId: pipeline.Id,
				Strategy:   item.DeploymentTemplate,
				Config:     string(item.Config),
				Default:    item.Default,
				Deleted:    false,
				AuditLog:   sql.AuditLog{UpdatedBy: userID, CreatedBy: userID, UpdatedOn: time.Now(), CreatedOn: time.Now()},
			}
			err = impl.pipelineConfigRepository.Save(strategy, tx)
			if err != nil {
				impl.logger.Errorw("error in saving strategy", "strategy", item.DeploymentTemplate)
				return fmt.Errorf("pipeline created but failed to add strategy")
			}
			//creating history entry for strategy
			_, err = impl.pipelineStrategyHistoryService.CreatePipelineStrategyHistory(strategy, pipeline.TriggerType, tx)
			if err != nil {
				impl.logger.Errorw("error in creating strategy history entry", "err", err)
				return err
			}
		}
	}
	// update custom tag data
	pipeline.Id = dbPipelineObj.Id // pipeline object is request received from FE
	err = impl.CDPipelineCustomTagDBOperations(pipeline)
	if err != nil {
		impl.logger.Errorw("error in updating custom tag data for pipeline", "err", err)
		return err
	}

	_, err = impl.handleDigestPolicyOperations(tx, pipeline.Id, pipeline.Name, pipeline.IsDigestEnforcedForPipeline, userID)
	if err != nil {
		return err
	}

	err = tx.Commit()
	if err != nil {
		return err
	}
	return nil
}

func (impl *CdPipelineConfigServiceImpl) handleDigestPolicyOperations(tx *pg.Tx, pipelineId int, pipelineName string, isDigestEnforcedForPipeline bool, userId int32) (resourceQualifierId int, err error) {
	if isDigestEnforcedForPipeline {
		resourceQualifierId, err = impl.imageDigestPolicyService.CreatePolicyForPipelineIfNotExist(tx, pipelineId, pipelineName, userId)
		if err != nil {
			impl.logger.Errorw("error in imageDigestPolicy operations for CD pipeline", "err", err, "pipelineId", pipelineId)
			return 0, err
		}
	} else {
		resourceQualifierId, err = impl.imageDigestPolicyService.DeletePolicyForPipeline(tx, pipelineId, userId)
		if err != nil {
			impl.logger.Errorw("error in deleting imageDigestPolicy for pipeline", "err", err, "pipelineId", pipelineId)
			return 0, err
		}
	}
	return resourceQualifierId, nil
}

func (impl *CdPipelineConfigServiceImpl) DeleteCdPipelinePartial(pipeline *pipelineConfig.Pipeline, ctx context.Context, deleteAction int, userId int32) (*bean.AppDeleteResponseDTO, error) {
	cascadeDelete := true
	forceDelete := false
	deleteResponse := &bean.AppDeleteResponseDTO{
		DeleteInitiated:  false,
		ClusterReachable: true,
	}
	if deleteAction == bean.FORCE_DELETE {
		forceDelete = true
		cascadeDelete = false
	} else if deleteAction == bean.NON_CASCADE_DELETE {
		cascadeDelete = false
	}
	//Updating clusterReachable flag
	clusterBean, err := impl.clusterRepository.FindById(pipeline.Environment.ClusterId)
	if err != nil {
		impl.logger.Errorw("error in getting cluster details", "err", err, "clusterId", pipeline.Environment.ClusterId)
	}
	deleteResponse.ClusterName = clusterBean.ClusterName
	if len(clusterBean.ErrorInConnecting) > 0 {
		deleteResponse.ClusterReachable = false
	}
	//getting children CD pipeline details
	if err != nil && err != pg.ErrNoRows {
		impl.logger.Errorw("error in getting children cd details", "err", err)
		return deleteResponse, err
	}

	//getting deployment group for this pipeline
	deploymentGroupNames, err := impl.deploymentGroupRepository.GetNamesByAppIdAndEnvId(pipeline.EnvironmentId, pipeline.AppId)
	if err != nil && err != pg.ErrNoRows {
		impl.logger.Errorw("error in getting deployment group names by appId and envId", "err", err)
		return deleteResponse, err
	} else if len(deploymentGroupNames) > 0 {
		groupNamesByte, err := json.Marshal(deploymentGroupNames)
		if err != nil {
			impl.logger.Errorw("error in marshaling deployment group names", "err", err, "deploymentGroupNames", deploymentGroupNames)
		}
		impl.logger.Debugw("cannot delete cd pipeline, is being used in deployment group")
		return deleteResponse, fmt.Errorf("Please remove this CD pipeline from deployment groups : %s", string(groupNamesByte))
	}
	dbConnection := impl.pipelineRepository.GetConnection()
	tx, err := dbConnection.Begin()
	if err != nil {
		return deleteResponse, err
	}
	// Rollback tx on error.
	defer tx.Rollback()

	//delete app from argo cd, if created
	if pipeline.DeploymentAppCreated && !pipeline.DeploymentAppDeleteRequest {
		deploymentAppName := fmt.Sprintf("%s-%s", pipeline.App.AppName, pipeline.Environment.Name)
		if util.IsAcdApp(pipeline.DeploymentAppType) {
			if !deleteResponse.ClusterReachable {
				impl.logger.Errorw("cluster connection error", "err", clusterBean.ErrorInConnecting)
				if cascadeDelete {
					return deleteResponse, nil
				}
			}
			impl.logger.Debugw("acd app is already deleted for this pipeline", "pipeline", pipeline)
			req := &application2.ApplicationDeleteRequest{
				Name:    &deploymentAppName,
				Cascade: &cascadeDelete,
			}
			if _, err := impl.application.Delete(ctx, req); err != nil {
				impl.logger.Errorw("err in deleting pipeline on argocd", "id", pipeline, "err", err)

				if forceDelete {
					impl.logger.Warnw("error while deletion of app in acd, continue to delete in db as this operation is force delete", "error", err)
				} else {
					//statusError, _ := err.(*errors2.StatusError)
					if cascadeDelete && strings.Contains(err.Error(), "code = NotFound") {
						err = &util.ApiError{
							UserMessage:     "Could not delete as application not found in argocd",
							InternalMessage: err.Error(),
						}
					} else {
						err = &util.ApiError{
							UserMessage:     "Could not delete application",
							InternalMessage: err.Error(),
						}
					}
					return deleteResponse, err
				}
			}
			impl.logger.Infow("app deleted from argocd", "id", pipeline.Id, "pipelineName", pipeline.Name, "app", deploymentAppName)
			pipeline.DeploymentAppDeleteRequest = true
			pipeline.UpdatedOn = time.Now()
			pipeline.UpdatedBy = userId
			err = impl.pipelineRepository.Update(pipeline, tx)
			if err != nil {
				impl.logger.Errorw("error in partially delete cd pipeline", "err", err)
				return deleteResponse, err
			}
		}
		deleteResponse.DeleteInitiated = true
	}
	err = tx.Commit()
	if err != nil {
		impl.logger.Errorw("error in committing db transaction", "err", err)
		return deleteResponse, err
	}
	return deleteResponse, nil
}

func (impl *CdPipelineConfigServiceImpl) getStrategiesMapping(dbPipelineIds []int) (map[int][]*chartConfig.PipelineStrategy, error) {
	strategiesMapping := make(map[int][]*chartConfig.PipelineStrategy)
	strategiesByPipelineIds, err := impl.pipelineConfigRepository.GetAllStrategyByPipelineIds(dbPipelineIds)
	if err != nil && !errors2.IsNotFound(err) {
		impl.logger.Errorw("error in fetching strategies by pipelineIds", "PipelineIds", dbPipelineIds, "err", err)
		return strategiesMapping, err
	}
	for _, strategy := range strategiesByPipelineIds {
		strategiesMapping[strategy.PipelineId] = append(strategiesMapping[strategy.PipelineId], strategy)
	}
	return strategiesMapping, nil
}

func (impl *CdPipelineConfigServiceImpl) BulkDeleteCdPipelines(impactedPipelines []*pipelineConfig.Pipeline, ctx context.Context, dryRun bool, deleteAction int, userId int32) []*bean.CdBulkActionResponseDto {
	var respDtos []*bean.CdBulkActionResponseDto
	for _, pipeline := range impactedPipelines {
		respDto := &bean.CdBulkActionResponseDto{
			PipelineName:    pipeline.Name,
			AppName:         pipeline.App.AppName,
			EnvironmentName: pipeline.Environment.Name,
		}
		if !dryRun {
			deleteResponse, err := impl.DeleteCdPipeline(pipeline, ctx, deleteAction, true, userId)
			if err != nil {
				impl.logger.Errorw("error in deleting cd pipeline", "err", err, "pipelineId", pipeline.Id)
				respDto.DeletionResult = fmt.Sprintf("Not able to delete pipeline, %v", err)
			} else if !(deleteResponse.DeleteInitiated || deleteResponse.ClusterReachable) {
				respDto.DeletionResult = fmt.Sprintf("Not able to delete pipeline, cluster connection error")
			} else {
				respDto.DeletionResult = "Pipeline deleted successfully."
			}
		}
		respDtos = append(respDtos, respDto)
	}
	return respDtos

}<|MERGE_RESOLUTION|>--- conflicted
+++ resolved
@@ -120,7 +120,6 @@
 }
 
 type CdPipelineConfigServiceImpl struct {
-<<<<<<< HEAD
 	logger                            *zap.SugaredLogger
 	pipelineRepository                pipelineConfig.PipelineRepository
 	environmentRepository             repository2.EnvironmentRepository
@@ -153,45 +152,9 @@
 	deployedAppMetricsService         deployedAppMetrics.DeployedAppMetricsService
 	gitOpsConfigReadService           config.GitOpsConfigReadService
 	gitOperationService               git.GitOperationService
+	chartService                      chart.ChartService
 	imageDigestPolicyService          imageDigestPolicy.ImageDigestPolicyService
 	pipelineConfigEventPublishService out.PipelineConfigEventPublishService
-=======
-	logger                           *zap.SugaredLogger
-	pipelineRepository               pipelineConfig.PipelineRepository
-	environmentRepository            repository2.EnvironmentRepository
-	pipelineConfigRepository         chartConfig.PipelineConfigRepository
-	appWorkflowRepository            appWorkflow.AppWorkflowRepository
-	pipelineStageService             PipelineStageService
-	appRepo                          app2.AppRepository
-	appService                       app.AppService
-	deploymentGroupRepository        repository.DeploymentGroupRepository
-	ciCdPipelineOrchestrator         CiCdPipelineOrchestrator
-	appStatusRepository              appStatus.AppStatusRepository
-	ciPipelineRepository             pipelineConfig.CiPipelineRepository
-	prePostCdScriptHistoryService    history.PrePostCdScriptHistoryService
-	clusterRepository                repository2.ClusterRepository
-	helmAppService                   client.HelmAppService
-	enforcerUtil                     rbac.EnforcerUtil
-	pipelineStrategyHistoryService   history.PipelineStrategyHistoryService
-	chartRepository                  chartRepoRepository.ChartRepository
-	resourceGroupService             resourceGroup2.ResourceGroupService
-	propertiesConfigService          PropertiesConfigService
-	deploymentTemplateHistoryService history.DeploymentTemplateHistoryService
-	scopedVariableManager            variables.ScopedVariableManager
-	deploymentConfig                 *DeploymentServiceTypeConfig
-	application                      application.ServiceClient
-	customTagService                 CustomTagService
-	pipelineConfigListenerService    PipelineConfigListenerService
-	devtronAppCMCSService            DevtronAppCMCSService
-	ciPipelineConfigService          CiPipelineConfigService
-	buildPipelineSwitchService       BuildPipelineSwitchService
-	argoClientWrapperService         argocdServer.ArgoClientWrapperService
-	deployedAppMetricsService        deployedAppMetrics.DeployedAppMetricsService
-	gitOpsConfigReadService          config.GitOpsConfigReadService
-	gitOperationService              git.GitOperationService
-	chartService                     chart.ChartService
-	imageDigestPolicyService         imageDigestPolicy.ImageDigestPolicyService
->>>>>>> 36398dbb
 }
 
 func NewCdPipelineConfigServiceImpl(logger *zap.SugaredLogger, pipelineRepository pipelineConfig.PipelineRepository,
@@ -207,11 +170,14 @@
 	deploymentTemplateHistoryService history.DeploymentTemplateHistoryService,
 	scopedVariableManager variables.ScopedVariableManager, deploymentConfig *DeploymentServiceTypeConfig,
 	application application.ServiceClient, customTagService CustomTagService,
-<<<<<<< HEAD
-	devtronAppCMCSService DevtronAppCMCSService, ciPipelineConfigService CiPipelineConfigService,
-	buildPipelineSwitchService BuildPipelineSwitchService, argoClientWrapperService argocdServer.ArgoClientWrapperService,
-	deployedAppMetricsService deployedAppMetrics.DeployedAppMetricsService, gitOpsConfigReadService config.GitOpsConfigReadService,
-	gitOperationService git.GitOperationService, imageDigestPolicyService imageDigestPolicy.ImageDigestPolicyService,
+	devtronAppCMCSService DevtronAppCMCSService,
+	ciPipelineConfigService CiPipelineConfigService, buildPipelineSwitchService BuildPipelineSwitchService,
+	argoClientWrapperService argocdServer.ArgoClientWrapperService,
+	deployedAppMetricsService deployedAppMetrics.DeployedAppMetricsService,
+	gitOpsConfigReadService config.GitOpsConfigReadService,
+	gitOperationService git.GitOperationService,
+	chartService chart.ChartService,
+	imageDigestPolicyService imageDigestPolicy.ImageDigestPolicyService,
 	pipelineConfigEventPublishService out.PipelineConfigEventPublishService) *CdPipelineConfigServiceImpl {
 	return &CdPipelineConfigServiceImpl{
 		logger:                            logger,
@@ -238,6 +204,7 @@
 		scopedVariableManager:             scopedVariableManager,
 		deploymentConfig:                  deploymentConfig,
 		application:                       application,
+		chartService:                      chartService,
 		devtronAppCMCSService:             devtronAppCMCSService,
 		customTagService:                  customTagService,
 		ciPipelineConfigService:           ciPipelineConfigService,
@@ -248,52 +215,6 @@
 		gitOperationService:               gitOperationService,
 		imageDigestPolicyService:          imageDigestPolicyService,
 		pipelineConfigEventPublishService: pipelineConfigEventPublishService,
-=======
-	pipelineConfigListenerService PipelineConfigListenerService, devtronAppCMCSService DevtronAppCMCSService,
-	ciPipelineConfigService CiPipelineConfigService, buildPipelineSwitchService BuildPipelineSwitchService,
-	argoClientWrapperService argocdServer.ArgoClientWrapperService,
-	deployedAppMetricsService deployedAppMetrics.DeployedAppMetricsService,
-	gitOpsConfigReadService config.GitOpsConfigReadService,
-	gitOperationService git.GitOperationService,
-	chartService chart.ChartService,
-	imageDigestPolicyService imageDigestPolicy.ImageDigestPolicyService) *CdPipelineConfigServiceImpl {
-	return &CdPipelineConfigServiceImpl{
-		logger:                           logger,
-		pipelineRepository:               pipelineRepository,
-		environmentRepository:            environmentRepository,
-		pipelineConfigRepository:         pipelineConfigRepository,
-		appWorkflowRepository:            appWorkflowRepository,
-		pipelineStageService:             pipelineStageService,
-		appRepo:                          appRepo,
-		appService:                       appService,
-		deploymentGroupRepository:        deploymentGroupRepository,
-		ciCdPipelineOrchestrator:         ciCdPipelineOrchestrator,
-		appStatusRepository:              appStatusRepository,
-		ciPipelineRepository:             ciPipelineRepository,
-		prePostCdScriptHistoryService:    prePostCdScriptHistoryService,
-		clusterRepository:                clusterRepository,
-		helmAppService:                   helmAppService,
-		enforcerUtil:                     enforcerUtil,
-		pipelineStrategyHistoryService:   pipelineStrategyHistoryService,
-		chartRepository:                  chartRepository,
-		resourceGroupService:             resourceGroupService,
-		propertiesConfigService:          propertiesConfigService,
-		deploymentTemplateHistoryService: deploymentTemplateHistoryService,
-		scopedVariableManager:            scopedVariableManager,
-		deploymentConfig:                 deploymentConfig,
-		application:                      application,
-		pipelineConfigListenerService:    pipelineConfigListenerService,
-		chartService:                     chartService,
-		devtronAppCMCSService:            devtronAppCMCSService,
-		customTagService:                 customTagService,
-		ciPipelineConfigService:          ciPipelineConfigService,
-		buildPipelineSwitchService:       buildPipelineSwitchService,
-		argoClientWrapperService:         argoClientWrapperService,
-		deployedAppMetricsService:        deployedAppMetricsService,
-		gitOpsConfigReadService:          gitOpsConfigReadService,
-		gitOperationService:              gitOperationService,
-		imageDigestPolicyService:         imageDigestPolicyService,
->>>>>>> 36398dbb
 	}
 }
 
