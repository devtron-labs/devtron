/*
 * Copyright (c) 2020 Devtron Labs
 *
 * Licensed under the Apache License, Version 2.0 (the "License");
 * you may not use this file except in compliance with the License.
 * You may obtain a copy of the License at
 *
 *    http://www.apache.org/licenses/LICENSE-2.0
 *
 * Unless required by applicable law or agreed to in writing, software
 * distributed under the License is distributed on an "AS IS" BASIS,
 * WITHOUT WARRANTIES OR CONDITIONS OF ANY KIND, either express or implied.
 * See the License for the specific language governing permissions and
 * limitations under the License.
 *
 */

package pipeline

import (
	"context"
	"encoding/json"
	errors3 "errors"
	"fmt"
	application2 "github.com/argoproj/argo-cd/v2/pkg/apiclient/application"
	bean2 "github.com/devtron-labs/devtron/api/bean"
	client "github.com/devtron-labs/devtron/api/helm-app"
	models2 "github.com/devtron-labs/devtron/api/helm-app/models"
	"github.com/devtron-labs/devtron/client/argocdServer/application"
	"github.com/devtron-labs/devtron/internal/sql/models"
	"github.com/devtron-labs/devtron/internal/sql/repository"
	app2 "github.com/devtron-labs/devtron/internal/sql/repository/app"
	"github.com/devtron-labs/devtron/internal/sql/repository/appStatus"
	"github.com/devtron-labs/devtron/internal/sql/repository/appWorkflow"
	"github.com/devtron-labs/devtron/internal/sql/repository/chartConfig"
	"github.com/devtron-labs/devtron/internal/sql/repository/pipelineConfig"
	"github.com/devtron-labs/devtron/internal/util"
	"github.com/devtron-labs/devtron/pkg/app"
	"github.com/devtron-labs/devtron/pkg/bean"
	"github.com/devtron-labs/devtron/pkg/chart"
	chartRepoRepository "github.com/devtron-labs/devtron/pkg/chartRepo/repository"
	"github.com/devtron-labs/devtron/pkg/cluster"
	repository2 "github.com/devtron-labs/devtron/pkg/cluster/repository"
	"github.com/devtron-labs/devtron/pkg/imageDigestPolicy"
	bean3 "github.com/devtron-labs/devtron/pkg/pipeline/bean"
	"github.com/devtron-labs/devtron/pkg/pipeline/history"
	repository4 "github.com/devtron-labs/devtron/pkg/pipeline/history/repository"
	repository5 "github.com/devtron-labs/devtron/pkg/pipeline/repository"
	resourceGroup2 "github.com/devtron-labs/devtron/pkg/resourceGroup"
	"github.com/devtron-labs/devtron/pkg/sql"
	"github.com/devtron-labs/devtron/pkg/variables"
	repository3 "github.com/devtron-labs/devtron/pkg/variables/repository"
	util2 "github.com/devtron-labs/devtron/util"
	"github.com/devtron-labs/devtron/util/ChartsUtil"
	"github.com/devtron-labs/devtron/util/rbac"
	"github.com/go-pg/pg"
	errors2 "github.com/juju/errors"
	"go.opentelemetry.io/otel"
	"go.uber.org/zap"
	"k8s.io/apimachinery/pkg/api/errors"
	"net/http"
	"strconv"
	"strings"
	"time"
)

type CdPipelineConfigService interface {
	//GetCdPipelineById : Retrieve cdPipeline for given cdPipelineId.
	//getting cdPipeline,environment and strategies ,preDeployStage, postDeployStage,appWorkflowMapping from respective repository and service layer
	//converting above data in proper bean object and then assigning to CDPipelineConfigObject
	//if any error occur , will get empty object or nil
	GetCdPipelineById(pipelineId int) (cdPipeline *bean.CDPipelineConfigObject, err error)
	CreateCdPipelines(cdPipelines *bean.CdPipelines, ctx context.Context) (*bean.CdPipelines, error)
	//PatchCdPipelines : Handle CD pipeline patch requests, making necessary changes to the configuration and returning the updated version.
	//Performs Create ,Update and Delete operation.
	PatchCdPipelines(cdPipelines *bean.CDPatchRequest, ctx context.Context) (*bean.CdPipelines, error)
	DeleteCdPipeline(pipeline *pipelineConfig.Pipeline, ctx context.Context, deleteAction int, acdDelete bool, userId int32) (*bean.AppDeleteResponseDTO, error)
	DeleteACDAppCdPipelineWithNonCascade(pipeline *pipelineConfig.Pipeline, ctx context.Context, forceDelete bool, userId int32) (err error)
	//GetTriggerViewCdPipelinesForApp :
	GetTriggerViewCdPipelinesForApp(appId int) (cdPipelines *bean.CdPipelines, err error)
	//GetCdPipelinesForApp : Retrieve cdPipeline for given appId
	GetCdPipelinesForApp(appId int) (cdPipelines *bean.CdPipelines, err error)
	//GetCdPipelinesForAppAndEnv : Retrieve cdPipeline for given appId and envId
	GetCdPipelinesForAppAndEnv(appId int, envId int) (cdPipelines *bean.CdPipelines, err error)
	/*	CreateCdPipelines(cdPipelines bean.CdPipelines) (*bean.CdPipelines, error)*/
	//GetCdPipelinesByEnvironment : lists cdPipeline for given environmentId and appIds
	GetCdPipelinesByEnvironment(request resourceGroup2.ResourceGroupingRequest, token string) (cdPipelines *bean.CdPipelines, err error)
	//GetCdPipelinesByEnvironmentMin : lists minimum detail of cdPipelines for given environmentId and appIds
	GetCdPipelinesByEnvironmentMin(request resourceGroup2.ResourceGroupingRequest, token string) (cdPipelines []*bean.CDPipelineConfigObject, err error)
	//PerformBulkActionOnCdPipelines :
	PerformBulkActionOnCdPipelines(dto *bean.CdBulkActionRequestDto, impactedPipelines []*pipelineConfig.Pipeline, ctx context.Context, dryRun bool, userId int32) ([]*bean.CdBulkActionResponseDto, error)
	//FindPipelineById : Retrieve Pipeline object from pipelineRepository for given cdPipelineId
	FindPipelineById(cdPipelineId int) (*pipelineConfig.Pipeline, error)
	//FindAppAndEnvDetailsByPipelineId : Retrieve app and env details for given cdPipelineId
	FindAppAndEnvDetailsByPipelineId(cdPipelineId int) (*pipelineConfig.Pipeline, error)
	// RetrieveParentDetails : Retrieve the parent id and type of the parent.
	//Here ParentId refers to Parent like parent of CD can be CI , PRE-CD .
	// It first fetches the workflow details from the appWorkflow repository.
	//If the workflow is a CD pipeline, it further checks for stage configurations.
	//If the workflow is a webhook, it returns the webhook workflow type.
	//In case of error , it returns 0 for parentId and empty string for parentType
	RetrieveParentDetails(pipelineId int) (parentId int, parentType bean2.WorkflowType, err error)
	//GetEnvironmentByCdPipelineId : Retrieve environmentId for given cdPipelineId
	GetEnvironmentByCdPipelineId(pipelineId int) (int, error)
	GetBulkActionImpactedPipelines(dto *bean.CdBulkActionRequestDto) ([]*pipelineConfig.Pipeline, error) //no usage
	//IsGitOpsRequiredForCD : Determine if GitOps is required for CD based on the provided pipeline creation request
	IsGitOpsRequiredForCD(pipelineCreateRequest *bean.CdPipelines) bool
	//SetPipelineDeploymentAppType : Set pipeline deployment application(helm/argo) types based on the provided configuration
	SetPipelineDeploymentAppType(pipelineCreateRequest *bean.CdPipelines, isGitOpsConfigured bool, deploymentTypeValidationConfig map[string]bool)
	MarkGitOpsDevtronAppsDeletedWhereArgoAppIsDeleted(appId int, envId int, acdToken string, pipeline *pipelineConfig.Pipeline) (bool, error)
	//GetEnvironmentListForAutocompleteFilter : lists environment for given configuration
	GetEnvironmentListForAutocompleteFilter(envName string, clusterIds []int, offset int, size int, token string, checkAuthBatch func(token string, appObject []string, envObject []string) (map[string]bool, map[string]bool), ctx context.Context) (*cluster.ResourceGroupingResponse, error)
	GetActiveGitopsConfig() (*repository.GitOpsConfig, error)
	RegisterInACD(chartGitAttr *util.ChartGitAttribute, userId int32, ctx context.Context) error
}

type CdPipelineConfigServiceImpl struct {
	logger                           *zap.SugaredLogger
	pipelineRepository               pipelineConfig.PipelineRepository
	environmentRepository            repository2.EnvironmentRepository
	pipelineConfigRepository         chartConfig.PipelineConfigRepository
	appWorkflowRepository            appWorkflow.AppWorkflowRepository
	pipelineStageService             PipelineStageService
	appRepo                          app2.AppRepository
	appService                       app.AppService
	deploymentGroupRepository        repository.DeploymentGroupRepository
	ciCdPipelineOrchestrator         CiCdPipelineOrchestrator
	appStatusRepository              appStatus.AppStatusRepository
	ciPipelineRepository             pipelineConfig.CiPipelineRepository
	prePostCdScriptHistoryService    history.PrePostCdScriptHistoryService
	clusterRepository                repository2.ClusterRepository
	helmAppService                   client.HelmAppService
	enforcerUtil                     rbac.EnforcerUtil
	gitOpsRepository                 repository.GitOpsConfigRepository
	pipelineStrategyHistoryService   history.PipelineStrategyHistoryService
	chartRepository                  chartRepoRepository.ChartRepository
	resourceGroupService             resourceGroup2.ResourceGroupService
	chartDeploymentService           util.ChartDeploymentService
	chartTemplateService             util.ChartTemplateService
	propertiesConfigService          PropertiesConfigService
	appLevelMetricsRepository        repository.AppLevelMetricsRepository
	deploymentTemplateHistoryService history.DeploymentTemplateHistoryService
	scopedVariableManager            variables.ScopedVariableManager
	deploymentConfig                 *DeploymentServiceTypeConfig
	application                      application.ServiceClient
	customTagService                 CustomTagService
	pipelineConfigListenerService    PipelineConfigListenerService
	devtronAppCMCSService            DevtronAppCMCSService
	ciPipelineConfigService          CiPipelineConfigService
	buildPipelineSwitchService       BuildPipelineSwitchService
<<<<<<< HEAD
	chartService                     chart.ChartService
=======
	imageDigestPolicyService         imageDigestPolicy.ImageDigestPolicyService
>>>>>>> 2feec2a7
}

func NewCdPipelineConfigServiceImpl(
	logger *zap.SugaredLogger,
	pipelineRepository pipelineConfig.PipelineRepository,
	environmentRepository repository2.EnvironmentRepository,
	pipelineConfigRepository chartConfig.PipelineConfigRepository,
	appWorkflowRepository appWorkflow.AppWorkflowRepository,
	pipelineStageService PipelineStageService,
	appRepo app2.AppRepository,
	appService app.AppService,
	deploymentGroupRepository repository.DeploymentGroupRepository,
	ciCdPipelineOrchestrator CiCdPipelineOrchestrator,
	appStatusRepository appStatus.AppStatusRepository,
	ciPipelineRepository pipelineConfig.CiPipelineRepository,
	prePostCdScriptHistoryService history.PrePostCdScriptHistoryService,
	clusterRepository repository2.ClusterRepository,
	helmAppService client.HelmAppService,
	enforcerUtil rbac.EnforcerUtil,
	gitOpsRepository repository.GitOpsConfigRepository,
	pipelineStrategyHistoryService history.PipelineStrategyHistoryService,
	chartRepository chartRepoRepository.ChartRepository,
	resourceGroupService resourceGroup2.ResourceGroupService,
	chartDeploymentService util.ChartDeploymentService,
	chartTemplateService util.ChartTemplateService,
	propertiesConfigService PropertiesConfigService,
	appLevelMetricsRepository repository.AppLevelMetricsRepository,
	deploymentTemplateHistoryService history.DeploymentTemplateHistoryService,
	scopedVariableManager variables.ScopedVariableManager,
	deploymentConfig *DeploymentServiceTypeConfig,
	application application.ServiceClient,
	customTagService CustomTagService,
	pipelineConfigListenerService PipelineConfigListenerService,
	devtronAppCMCSService DevtronAppCMCSService,
	ciPipelineConfigService CiPipelineConfigService,
	buildPipelineSwitchService BuildPipelineSwitchService,
<<<<<<< HEAD
	chartService chart.ChartService) *CdPipelineConfigServiceImpl {
=======
	imageDigestPolicyService imageDigestPolicy.ImageDigestPolicyService) *CdPipelineConfigServiceImpl {
>>>>>>> 2feec2a7
	return &CdPipelineConfigServiceImpl{
		logger:                           logger,
		pipelineRepository:               pipelineRepository,
		environmentRepository:            environmentRepository,
		pipelineConfigRepository:         pipelineConfigRepository,
		appWorkflowRepository:            appWorkflowRepository,
		pipelineStageService:             pipelineStageService,
		appRepo:                          appRepo,
		appService:                       appService,
		deploymentGroupRepository:        deploymentGroupRepository,
		ciCdPipelineOrchestrator:         ciCdPipelineOrchestrator,
		appStatusRepository:              appStatusRepository,
		ciPipelineRepository:             ciPipelineRepository,
		prePostCdScriptHistoryService:    prePostCdScriptHistoryService,
		clusterRepository:                clusterRepository,
		helmAppService:                   helmAppService,
		enforcerUtil:                     enforcerUtil,
		gitOpsRepository:                 gitOpsRepository,
		pipelineStrategyHistoryService:   pipelineStrategyHistoryService,
		chartRepository:                  chartRepository,
		resourceGroupService:             resourceGroupService,
		chartDeploymentService:           chartDeploymentService,
		chartTemplateService:             chartTemplateService,
		propertiesConfigService:          propertiesConfigService,
		appLevelMetricsRepository:        appLevelMetricsRepository,
		deploymentTemplateHistoryService: deploymentTemplateHistoryService,
		scopedVariableManager:            scopedVariableManager,
		deploymentConfig:                 deploymentConfig,
		application:                      application,
		pipelineConfigListenerService:    pipelineConfigListenerService,
		chartService:                     chartService,
		devtronAppCMCSService:            devtronAppCMCSService,
		customTagService:                 customTagService,
		ciPipelineConfigService:          ciPipelineConfigService,
		buildPipelineSwitchService:       buildPipelineSwitchService,
		imageDigestPolicyService:         imageDigestPolicyService,
	}
}

func (impl *CdPipelineConfigServiceImpl) GetCdPipelineById(pipelineId int) (cdPipeline *bean.CDPipelineConfigObject, err error) {
	dbPipeline, err := impl.pipelineRepository.FindById(pipelineId)
	if err != nil && errors.IsNotFound(err) {
		impl.logger.Errorw("error in fetching pipeline", "err", err)
		return cdPipeline, err
	}
	environment, err := impl.environmentRepository.FindById(dbPipeline.EnvironmentId)
	if err != nil && errors.IsNotFound(err) {
		impl.logger.Errorw("error in fetching pipeline", "err", err)
		return cdPipeline, err
	}
	strategies, err := impl.pipelineConfigRepository.GetAllStrategyByPipelineId(dbPipeline.Id)
	if err != nil && errors.IsNotFound(err) {
		impl.logger.Errorw("error in fetching strategies", "err", err)
		return cdPipeline, err
	}
	var strategiesBean []bean.Strategy
	var deploymentTemplate chartRepoRepository.DeploymentStrategy
	for _, item := range strategies {
		strategiesBean = append(strategiesBean, bean.Strategy{
			Config:             []byte(item.Config),
			DeploymentTemplate: item.Strategy,
			Default:            item.Default,
		})

		if item.Default {
			deploymentTemplate = item.Strategy
		}
	}

	preStage := bean.CdStage{}
	if len(dbPipeline.PreStageConfig) > 0 {
		preStage.Name = "Pre-Deployment"
		preStage.Config = dbPipeline.PreStageConfig
		preStage.TriggerType = dbPipeline.PreTriggerType
	}
	postStage := bean.CdStage{}
	if len(dbPipeline.PostStageConfig) > 0 {
		postStage.Name = "Post-Deployment"
		postStage.Config = dbPipeline.PostStageConfig
		postStage.TriggerType = dbPipeline.PostTriggerType
	}

	preStageConfigmapSecrets := bean.PreStageConfigMapSecretNames{}
	postStageConfigmapSecrets := bean.PostStageConfigMapSecretNames{}

	if dbPipeline.PreStageConfigMapSecretNames != "" {
		err = json.Unmarshal([]byte(dbPipeline.PreStageConfigMapSecretNames), &preStageConfigmapSecrets)
		if err != nil {
			impl.logger.Error(err)
			return nil, err
		}
	}

	if dbPipeline.PostStageConfigMapSecretNames != "" {
		err = json.Unmarshal([]byte(dbPipeline.PostStageConfigMapSecretNames), &postStageConfigmapSecrets)
		if err != nil {
			impl.logger.Error(err)
			return nil, err
		}
	}
	appWorkflowMapping, err := impl.appWorkflowRepository.FindWFCDMappingByCDPipelineId(pipelineId)
	if err != nil {
		return nil, err
	}

	var customTag *bean.CustomTagData
	var customTagStage repository5.PipelineStageType
	var customTagEnabled bool
	customTagPreCD, err := impl.customTagService.GetActiveCustomTagByEntityKeyAndValue(bean3.EntityTypePreCD, strconv.Itoa(pipelineId))
	if err != nil && err != pg.ErrNoRows {
		impl.logger.Errorw("error in fetching custom Tag precd")
		return nil, err
	}
	customTagPostCD, err := impl.customTagService.GetActiveCustomTagByEntityKeyAndValue(bean3.EntityTypePostCD, strconv.Itoa(pipelineId))
	if err != nil && err != pg.ErrNoRows {
		impl.logger.Errorw("error in fetching custom Tag precd")
		return nil, err
	}
	if customTagPreCD != nil && customTagPreCD.Id > 0 {
		customTag = &bean.CustomTagData{TagPattern: customTagPreCD.TagPattern,
			CounterX: customTagPreCD.AutoIncreasingNumber,
			Enabled:  customTagPreCD.Enabled,
		}
		customTagStage = repository5.PIPELINE_STAGE_TYPE_PRE_CD
		customTagEnabled = customTagPreCD.Enabled
	} else if customTagPostCD != nil && customTagPostCD.Id > 0 {
		customTag = &bean.CustomTagData{TagPattern: customTagPostCD.TagPattern,
			CounterX: customTagPostCD.AutoIncreasingNumber,
			Enabled:  customTagPostCD.Enabled,
		}
		customTagStage = repository5.PIPELINE_STAGE_TYPE_POST_CD
		customTagEnabled = customTagPostCD.Enabled
	}

	digestConfigurationRequest := imageDigestPolicy.DigestPolicyConfigurationRequest{PipelineId: pipelineId}
	digestPolicyConfigurations, err := impl.imageDigestPolicyService.GetDigestPolicyConfigurations(digestConfigurationRequest)
	if err != nil {
		impl.logger.Errorw("error in checking if isImageDigestPolicyConfiguredForPipeline", "err", err, "pipelineId", pipelineId)
		return nil, err
	}

	cdPipeline = &bean.CDPipelineConfigObject{
		Id:                            dbPipeline.Id,
		Name:                          dbPipeline.Name,
		EnvironmentId:                 dbPipeline.EnvironmentId,
		EnvironmentName:               environment.Name,
		CiPipelineId:                  dbPipeline.CiPipelineId,
		DeploymentTemplate:            deploymentTemplate,
		TriggerType:                   dbPipeline.TriggerType,
		Strategies:                    strategiesBean,
		PreStage:                      preStage,
		PostStage:                     postStage,
		PreStageConfigMapSecretNames:  preStageConfigmapSecrets,
		PostStageConfigMapSecretNames: postStageConfigmapSecrets,
		RunPreStageInEnv:              dbPipeline.RunPreStageInEnv,
		RunPostStageInEnv:             dbPipeline.RunPostStageInEnv,
		CdArgoSetup:                   environment.Cluster.CdArgoSetup,
		ParentPipelineId:              appWorkflowMapping.ParentId,
		ParentPipelineType:            appWorkflowMapping.ParentType,
		DeploymentAppType:             dbPipeline.DeploymentAppType,
		DeploymentAppCreated:          dbPipeline.DeploymentAppCreated,
		IsVirtualEnvironment:          dbPipeline.Environment.IsVirtualEnvironment,
		CustomTagObject:               customTag,
		CustomTagStage:                &customTagStage,
		EnableCustomTag:               customTagEnabled,
		AppId:                         dbPipeline.AppId,
		IsDigestEnforcedForPipeline:   digestPolicyConfigurations.DigestConfiguredForPipeline,
	}
	var preDeployStage *bean3.PipelineStageDto
	var postDeployStage *bean3.PipelineStageDto
	preDeployStage, postDeployStage, err = impl.pipelineStageService.GetCdPipelineStageDataDeepCopy(dbPipeline.Id)
	if err != nil {
		impl.logger.Errorw("error in getting pre/post-CD stage data", "err", err, "cdPipelineId", dbPipeline.Id)
		return nil, err
	}
	cdPipeline.PreDeployStage = preDeployStage
	cdPipeline.PostDeployStage = postDeployStage

	return cdPipeline, err
}

func (impl *CdPipelineConfigServiceImpl) CreateCdPipelines(pipelineCreateRequest *bean.CdPipelines, ctx context.Context) (*bean.CdPipelines, error) {

	//Validation for checking deployment App type
	isGitOpsConfigured := false
	gitOpsConfig, err := impl.gitOpsRepository.GetGitOpsConfigActive()
	if err != nil && err != pg.ErrNoRows {
		impl.logger.Errorw("error while getting active GitOpsConfig", "err", err)
	}
	if gitOpsConfig != nil && gitOpsConfig.Id > 0 {
		isGitOpsConfigured = true
	}
	//isGitOpsConfigured, err := impl.IsGitopsConfigured()

	for _, pipeline := range pipelineCreateRequest.Pipelines {
		// skip creation of pipeline if envId is not set
		if pipeline.EnvironmentId <= 0 {
			continue
		}
		// if no deployment app type sent from user then we'll not validate
		deploymentConfig, err := impl.devtronAppCMCSService.GetDeploymentConfigMap(pipeline.EnvironmentId)
		if err != nil {
			return nil, err
		}
		impl.SetPipelineDeploymentAppType(pipelineCreateRequest, isGitOpsConfigured, deploymentConfig)
		if err := impl.validateDeploymentAppType(pipeline, deploymentConfig); err != nil {
			impl.logger.Errorw("validation error in creating pipeline", "name", pipeline.Name, "err", err)
			return nil, err
		}
	}

	isGitOpsRequiredForCD := impl.IsGitOpsRequiredForCD(pipelineCreateRequest)
	app, err := impl.appRepo.FindById(pipelineCreateRequest.AppId)
	if err != nil {
		impl.logger.Errorw("app not found", "err", err, "appId", pipelineCreateRequest.AppId)
		return nil, err
	}
	_, err = impl.ValidateCDPipelineRequest(pipelineCreateRequest, isGitOpsConfigured, isGitOpsRequiredForCD)
	if err != nil {
		return nil, err
	}

	// TODO: creating git repo for all apps irrespective of acd or helm
	if isGitOpsConfigured && isGitOpsRequiredForCD && !pipelineCreateRequest.IsCloneAppReq {
		chart, err := impl.chartService.FindLatestChartForAppByAppId(app.Id)
		if err != nil {
			impl.logger.Errorw("Error in fetching latest chart for pipeline", "err", err, "appId", app.Id)
			return nil, err
		}
		if ChartsUtil.IsGitOpsRepoNotConfigured(chart.GitRepoUrl) {
			if gitOpsConfig.AllowCustomRepository || chart.IsCustomGitRepository {
				return nil, fmt.Errorf(pipelineConfig.GITOPS_REPO_NOT_CONFIGURED)
			}
			_, chartGitAttr, err := impl.appService.CreateGitopsRepo(app, pipelineCreateRequest.UserId)
			if err != nil {
				impl.logger.Errorw("error in creating git repo", "err", err)
				return nil, fmt.Errorf("Create GitOps repository error: %s", err.Error())
			}
			err = impl.RegisterInACD(chartGitAttr, pipelineCreateRequest.UserId, ctx)
			if err != nil {
				impl.logger.Errorw("error in registering app in acd", "err", err)
				return nil, err
			}
			// below function will update gitRepoUrl for charts if user has not already provided gitOps repoURL
			err = impl.chartService.UpdateGitRepoUrlInCharts(pipelineCreateRequest.AppId, chartGitAttr, pipelineCreateRequest.UserId)
			if err != nil {
				impl.logger.Errorw("error in updating git repo url in charts", "err", err)
				return nil, err
			}
		}
	}

	for _, pipeline := range pipelineCreateRequest.Pipelines {

		id, err := impl.createCdPipeline(ctx, app, pipeline, pipelineCreateRequest.UserId)
		if err != nil {
			impl.logger.Errorw("error in creating pipeline", "name", pipeline.Name, "err", err)
			return nil, err
		}
		pipeline.Id = id
		//go for stage creation if pipeline is created above
		if pipeline.Id > 0 {
			//creating pipeline_stage entry here after tx commit due to FK issue
			if pipeline.PreDeployStage != nil && len(pipeline.PreDeployStage.Steps) > 0 {
				err = impl.pipelineStageService.CreatePipelineStage(pipeline.PreDeployStage, repository5.PIPELINE_STAGE_TYPE_PRE_CD, id, pipelineCreateRequest.UserId)
				if err != nil {
					impl.logger.Errorw("error in creating pre-cd stage", "err", err, "preCdStage", pipeline.PreDeployStage, "pipelineId", id)
					return nil, err
				}
			}
			if pipeline.PostDeployStage != nil && len(pipeline.PostDeployStage.Steps) > 0 {
				err = impl.pipelineStageService.CreatePipelineStage(pipeline.PostDeployStage, repository5.PIPELINE_STAGE_TYPE_POST_CD, id, pipelineCreateRequest.UserId)
				if err != nil {
					impl.logger.Errorw("error in creating post-cd stage", "err", err, "postCdStage", pipeline.PostDeployStage, "pipelineId", id)
					return nil, err
				}
			}
		}
	}
	return pipelineCreateRequest, nil
}

func (impl *CdPipelineConfigServiceImpl) CDPipelineCustomTagDBOperations(pipeline *bean.CDPipelineConfigObject) error {

	if pipeline.EnableCustomTag && (pipeline.CustomTagObject != nil && len(pipeline.CustomTagObject.TagPattern) == 0) {
		return fmt.Errorf("please provide custom tag data if tag is enabled")
	}
	if pipeline.CustomTagObject != nil && pipeline.CustomTagObject.CounterX < 0 {
		return fmt.Errorf("value of {x} cannot be negative")
	}
	if !pipeline.EnableCustomTag {
		// disable custom tag if exist
		err := impl.DisableCustomTag(pipeline)
		if err != nil {
			return err
		}
		return nil
	} else {
		err := impl.SaveOrUpdateCustomTagForCDPipeline(pipeline)
		if err != nil {
			impl.logger.Errorw("error in creating custom tag for pipeline stage", "err", err)
			return err
		}
	}
	if *pipeline.CustomTagStage == repository5.PIPELINE_STAGE_TYPE_POST_CD {
		// delete entry for post stage if any
		preCDStageName := repository5.PIPELINE_STAGE_TYPE_PRE_CD
		err := impl.DeleteCustomTagByPipelineStageType(&preCDStageName, pipeline.Id)
		if err != nil {
			return err
		}
	} else if *pipeline.CustomTagStage == repository5.PIPELINE_STAGE_TYPE_PRE_CD {
		postCdStageName := repository5.PIPELINE_STAGE_TYPE_POST_CD
		err := impl.DeleteCustomTagByPipelineStageType(&postCdStageName, pipeline.Id)
		if err != nil {
			return err
		}
	}
	return nil
}

func (impl *CdPipelineConfigServiceImpl) DeleteCustomTag(pipeline *bean.CDPipelineConfigObject) error {
	preStage := repository5.PIPELINE_STAGE_TYPE_PRE_CD
	postStage := repository5.PIPELINE_STAGE_TYPE_POST_CD
	err := impl.DeleteCustomTagByPipelineStageType(&preStage, pipeline.Id)
	if err != nil {
		return err
	}
	err = impl.DeleteCustomTagByPipelineStageType(&postStage, pipeline.Id)
	if err != nil {
		return err
	}
	return nil
}

func (impl *CdPipelineConfigServiceImpl) DisableCustomTag(pipeline *bean.CDPipelineConfigObject) error {
	preStage := repository5.PIPELINE_STAGE_TYPE_PRE_CD
	postStage := repository5.PIPELINE_STAGE_TYPE_POST_CD
	err := impl.DisableCustomTagByPipelineStageType(&preStage, pipeline.Id)
	if err != nil {
		return err
	}
	err = impl.DisableCustomTagByPipelineStageType(&postStage, pipeline.Id)
	if err != nil {
		return err
	}
	return nil
}

func (impl *CdPipelineConfigServiceImpl) DeleteCustomTagByPipelineStageType(pipelineStageType *repository5.PipelineStageType, pipelineId int) error {
	err := impl.customTagService.DeleteCustomTagIfExists(
		bean2.CustomTag{EntityKey: getEntityTypeByPipelineStageType(*pipelineStageType),
			EntityValue: fmt.Sprintf("%d", pipelineId),
		})
	if err != nil {
		impl.logger.Errorw("error in deleting custom tag for pre stage", "err", err, "pipeline-id", pipelineId)
		return err
	}
	return nil
}

func (impl *CdPipelineConfigServiceImpl) DisableCustomTagByPipelineStageType(pipelineStageType *repository5.PipelineStageType, pipelineId int) error {
	err := impl.customTagService.DisableCustomTagIfExist(
		bean2.CustomTag{EntityKey: getEntityTypeByPipelineStageType(*pipelineStageType),
			EntityValue: fmt.Sprintf("%d", pipelineId),
		})
	if err != nil {
		impl.logger.Errorw("error in deleting custom tag for pre stage", "err", err, "pipeline-id", pipelineId)
		return err
	}
	return nil
}

func (impl *CdPipelineConfigServiceImpl) SaveOrUpdateCustomTagForCDPipeline(pipeline *bean.CDPipelineConfigObject) error {
	customTag, err := impl.ParseCustomTagPatchRequest(pipeline)
	if err != nil {
		impl.logger.Errorw("err", err)
		return err
	}
	err = impl.customTagService.CreateOrUpdateCustomTag(customTag)
	if err != nil {
		impl.logger.Errorw("error in creating custom tag", "err", err)
		return err
	}
	return nil
}

func (impl *CdPipelineConfigServiceImpl) ParseCustomTagPatchRequest(pipelineRequest *bean.CDPipelineConfigObject) (*bean2.CustomTag, error) {
	entityType := getEntityTypeByPipelineStageType(*pipelineRequest.CustomTagStage)
	if entityType == 0 {
		return nil, fmt.Errorf("invalid stage for cd pipeline custom tag; pipelineStageType: %s ", string(*pipelineRequest.CustomTagStage))
	}
	customTag := &bean2.CustomTag{
		EntityKey:            entityType,
		EntityValue:          fmt.Sprintf("%d", pipelineRequest.Id),
		TagPattern:           pipelineRequest.CustomTagObject.TagPattern,
		AutoIncreasingNumber: pipelineRequest.CustomTagObject.CounterX,
		Metadata:             "",
		Enabled:              pipelineRequest.EnableCustomTag,
	}
	return customTag, nil
}

func getEntityTypeByPipelineStageType(pipelineStageType repository5.PipelineStageType) (customTagEntityType int) {
	switch pipelineStageType {
	case repository5.PIPELINE_STAGE_TYPE_PRE_CD:
		customTagEntityType = bean3.EntityTypePreCD
	case repository5.PIPELINE_STAGE_TYPE_POST_CD:
		customTagEntityType = bean3.EntityTypePostCD
	default:
		customTagEntityType = bean3.EntityNull
	}
	return customTagEntityType
}

func (impl *CdPipelineConfigServiceImpl) PatchCdPipelines(cdPipelines *bean.CDPatchRequest, ctx context.Context) (*bean.CdPipelines, error) {
	pipelineRequest := &bean.CdPipelines{
		UserId:    cdPipelines.UserId,
		AppId:     cdPipelines.AppId,
		Pipelines: []*bean.CDPipelineConfigObject{cdPipelines.Pipeline},
	}
	deleteAction := bean.CASCADE_DELETE
	if cdPipelines.ForceDelete {
		deleteAction = bean.FORCE_DELETE
	} else if cdPipelines.NonCascadeDelete {
		deleteAction = bean.NON_CASCADE_DELETE
	}
	switch cdPipelines.Action {
	case bean.CD_CREATE:
		return impl.CreateCdPipelines(pipelineRequest, ctx)
	case bean.CD_UPDATE:
		err := impl.updateCdPipeline(ctx, cdPipelines.Pipeline, cdPipelines.UserId)
		return pipelineRequest, err
	case bean.CD_DELETE:
		pipeline, err := impl.pipelineRepository.FindById(cdPipelines.Pipeline.Id)
		if err != nil {
			impl.logger.Errorw("error in getting cd pipeline by id", "err", err, "id", cdPipelines.Pipeline.Id)
			return pipelineRequest, err
		}
		deleteResponse, err := impl.DeleteCdPipeline(pipeline, ctx, deleteAction, false, cdPipelines.UserId)
		pipelineRequest.AppDeleteResponse = deleteResponse
		return pipelineRequest, err
	case bean.CD_DELETE_PARTIAL:
		pipeline, err := impl.pipelineRepository.FindById(cdPipelines.Pipeline.Id)
		if err != nil {
			impl.logger.Errorw("error in getting cd pipeline by id", "err", err, "id", cdPipelines.Pipeline.Id)
			return pipelineRequest, err
		}
		deleteResponse, err := impl.DeleteCdPipelinePartial(pipeline, ctx, deleteAction, cdPipelines.UserId)
		pipelineRequest.AppDeleteResponse = deleteResponse
		return pipelineRequest, err
	default:
		return nil, &util.ApiError{Code: "404", HttpStatusCode: 404, UserMessage: "operation not supported"}
	}
}

func (impl *CdPipelineConfigServiceImpl) DeleteCdPipeline(pipeline *pipelineConfig.Pipeline, ctx context.Context, deleteAction int, deleteFromAcd bool, userId int32) (*bean.AppDeleteResponseDTO, error) {
	cascadeDelete := true
	forceDelete := false
	deleteResponse := &bean.AppDeleteResponseDTO{
		DeleteInitiated:  false,
		ClusterReachable: true,
	}
	if deleteAction == bean.FORCE_DELETE {
		forceDelete = true
		cascadeDelete = false
	} else if deleteAction == bean.NON_CASCADE_DELETE {
		cascadeDelete = false
	}
	// updating cluster reachable flag
	clusterBean, err := impl.clusterRepository.FindById(pipeline.Environment.ClusterId)
	if err != nil {
		impl.logger.Errorw("error in getting cluster details", "err", err, "clusterId", pipeline.Environment.ClusterId)
	}
	deleteResponse.ClusterName = clusterBean.ClusterName
	if len(clusterBean.ErrorInConnecting) > 0 {
		deleteResponse.ClusterReachable = false
	}

	//getting children CD pipeline details
	childNodes, err := impl.appWorkflowRepository.FindWFCDMappingByParentCDPipelineId(pipeline.Id)
	if err != nil && err != pg.ErrNoRows {
		impl.logger.Errorw("error in getting children cd details", "err", err)
		return deleteResponse, err
	}

	//getting deployment group for this pipeline
	deploymentGroupNames, err := impl.deploymentGroupRepository.GetNamesByAppIdAndEnvId(pipeline.EnvironmentId, pipeline.AppId)
	if err != nil && err != pg.ErrNoRows {
		impl.logger.Errorw("error in getting deployment group names by appId and envId", "err", err)
		return deleteResponse, err
	} else if len(deploymentGroupNames) > 0 {
		groupNamesByte, err := json.Marshal(deploymentGroupNames)
		if err != nil {
			impl.logger.Errorw("error in marshaling deployment group names", "err", err, "deploymentGroupNames", deploymentGroupNames)
		}
		impl.logger.Debugw("cannot delete cd pipeline, is being used in deployment group")
		return deleteResponse, fmt.Errorf("Please remove this CD pipeline from deployment groups : %s", string(groupNamesByte))
	}
	dbConnection := impl.pipelineRepository.GetConnection()
	tx, err := dbConnection.Begin()
	if err != nil {
		return deleteResponse, err
	}
	// Rollback tx on error.
	defer tx.Rollback()
	if err = impl.ciCdPipelineOrchestrator.DeleteCdPipeline(pipeline.Id, userId, tx); err != nil {
		impl.logger.Errorw("err in deleting pipeline from db", "id", pipeline, "err", err)
		return deleteResponse, err
	}
	// delete entry in app_status table
	err = impl.appStatusRepository.Delete(tx, pipeline.AppId, pipeline.EnvironmentId)
	if err != nil && err != pg.ErrNoRows {
		impl.logger.Errorw("err in deleting app_status from db", "appId", pipeline.AppId, "envId", pipeline.EnvironmentId, "err", err)
		return deleteResponse, err
	}
	//delete app workflow mapping
	appWorkflowMapping, err := impl.appWorkflowRepository.FindWFCDMappingByCDPipelineId(pipeline.Id)
	if err != nil {
		impl.logger.Errorw("error in deleting workflow mapping", "err", err)
		return deleteResponse, err
	}
	if appWorkflowMapping.ParentType == appWorkflow.WEBHOOK && len(childNodes) == 0 {
		childNodes, err := impl.appWorkflowRepository.FindWFCDMappingByExternalCiId(appWorkflowMapping.ParentId)
		if err != nil && !util.IsErrNoRows(err) {
			impl.logger.Errorw("error in fetching external ci", "err", err)
			return deleteResponse, err
		}
		noOtherChildNodes := true
		for _, childNode := range childNodes {
			if appWorkflowMapping.Id != childNode.Id {
				noOtherChildNodes = false
			}
		}
		if noOtherChildNodes {
			externalCiPipeline, err := impl.ciPipelineRepository.FindExternalCiById(appWorkflowMapping.ParentId)
			if err != nil {
				impl.logger.Errorw("error in deleting workflow mapping", "err", err)
				return deleteResponse, err
			}
			externalCiPipeline.Active = false
			externalCiPipeline.UpdatedOn = time.Now()
			externalCiPipeline.UpdatedBy = userId
			_, err = impl.ciPipelineRepository.UpdateExternalCi(externalCiPipeline, tx)
			if err != nil {
				impl.logger.Errorw("error in deleting workflow mapping", "err", err)
				return deleteResponse, err
			}

			appWorkflow, err := impl.appWorkflowRepository.FindById(appWorkflowMapping.AppWorkflowId)
			if err != nil {
				impl.logger.Errorw("error in deleting workflow mapping", "err", err)
				return deleteResponse, err
			}
			err = impl.appWorkflowRepository.DeleteAppWorkflow(appWorkflow, tx)
			if err != nil {
				impl.logger.Errorw("error in deleting workflow mapping", "err", err)
				return deleteResponse, err
			}
		}
	}
	appWorkflowMapping.UpdatedBy = userId
	appWorkflowMapping.UpdatedOn = time.Now()
	err = impl.appWorkflowRepository.DeleteAppWorkflowMapping(appWorkflowMapping, tx)
	if err != nil {
		impl.logger.Errorw("error in deleting workflow mapping", "err", err)
		return deleteResponse, err
	}

	if len(childNodes) > 0 {
		err = impl.appWorkflowRepository.UpdateParentComponentDetails(tx, appWorkflowMapping.ComponentId, appWorkflowMapping.Type, appWorkflowMapping.ParentId, appWorkflowMapping.ParentType, nil)
		if err != nil {
			impl.logger.Errorw("error updating wfm for children pipelines of pipeline", "err", err, "id", appWorkflowMapping.Id)
			return deleteResponse, err
		}
	}

	if pipeline.PreStageConfig != "" {
		err = impl.prePostCdScriptHistoryService.CreatePrePostCdScriptHistory(pipeline, tx, repository4.PRE_CD_TYPE, false, 0, time.Time{})
		if err != nil {
			impl.logger.Errorw("error in creating pre cd script entry", "err", err, "pipeline", pipeline)
			return deleteResponse, err
		}
	}
	if pipeline.PostStageConfig != "" {
		err = impl.prePostCdScriptHistoryService.CreatePrePostCdScriptHistory(pipeline, tx, repository4.POST_CD_TYPE, false, 0, time.Time{})
		if err != nil {
			impl.logger.Errorw("error in creating post cd script entry", "err", err, "pipeline", pipeline)
			return deleteResponse, err
		}
	}
	cdPipelinePluginDeleteReq, err := impl.GetCdPipelineById(pipeline.Id)
	if err != nil {
		impl.logger.Errorw("error in getting cdPipeline by id", "err", err, "id", pipeline.Id)
		return deleteResponse, err
	}
	if cdPipelinePluginDeleteReq.PreDeployStage != nil && cdPipelinePluginDeleteReq.PreDeployStage.Id > 0 {
		//deleting pre-stage
		err = impl.pipelineStageService.DeletePipelineStage(cdPipelinePluginDeleteReq.PreDeployStage, userId, tx)
		if err != nil {
			impl.logger.Errorw("error in deleting pre-CD stage", "err", err, "preDeployStage", cdPipelinePluginDeleteReq.PreDeployStage)
			return deleteResponse, err
		}
	}
	if cdPipelinePluginDeleteReq.PostDeployStage != nil && cdPipelinePluginDeleteReq.PostDeployStage.Id > 0 {
		//deleting post-stage
		err = impl.pipelineStageService.DeletePipelineStage(cdPipelinePluginDeleteReq.PostDeployStage, userId, tx)
		if err != nil {
			impl.logger.Errorw("error in deleting post-CD stage", "err", err, "postDeployStage", cdPipelinePluginDeleteReq.PostDeployStage)
			return deleteResponse, err
		}
	}
	if cdPipelinePluginDeleteReq.PreDeployStage != nil {
		tag := bean2.CustomTag{
			EntityKey:   bean3.EntityTypePreCD,
			EntityValue: strconv.Itoa(pipeline.Id),
		}
		err = impl.customTagService.DeleteCustomTagIfExists(tag)
		if err != nil {
			impl.logger.Errorw("error in deleting custom tag for pre-cd stage", "Err", err, "cd-pipeline-id", pipeline.Id)
		}
	}
	if cdPipelinePluginDeleteReq.PostDeployStage != nil {
		tag := bean2.CustomTag{
			EntityKey:   bean3.EntityTypePostCD,
			EntityValue: strconv.Itoa(pipeline.Id),
		}
		err = impl.customTagService.DeleteCustomTagIfExists(tag)
		if err != nil {
			impl.logger.Errorw("error in deleting custom tag for pre-cd stage", "Err", err, "cd-pipeline-id", pipeline.Id)
		}
	}
	_, err = impl.imageDigestPolicyService.DeletePolicyForPipeline(tx, pipeline.Id, userId)
	if err != nil {
		impl.logger.Errorw("error in deleting imageDigestPolicy for pipeline", "err", err, "pipelineId", pipeline.Id)
		return nil, err
	}
	//delete app from argo cd, if created
	if pipeline.DeploymentAppCreated == true {
		deploymentAppName := fmt.Sprintf("%s-%s", pipeline.App.AppName, pipeline.Environment.Name)
		if util.IsAcdApp(pipeline.DeploymentAppType) {
			if !deleteResponse.ClusterReachable {
				impl.logger.Errorw("cluster connection error", "err", clusterBean.ErrorInConnecting)
				if cascadeDelete {
					return deleteResponse, nil
				}
			}
			impl.logger.Debugw("acd app is already deleted for this pipeline", "pipeline", pipeline)
			if deleteFromAcd {
				req := &application2.ApplicationDeleteRequest{
					Name:    &deploymentAppName,
					Cascade: &cascadeDelete,
				}
				if _, err := impl.application.Delete(ctx, req); err != nil {
					impl.logger.Errorw("err in deleting pipeline on argocd", "id", pipeline, "err", err)

					if forceDelete {
						impl.logger.Warnw("error while deletion of app in acd, continue to delete in db as this operation is force delete", "error", err)
					} else {
						//statusError, _ := err.(*errors2.StatusError)
						if cascadeDelete && strings.Contains(err.Error(), "code = NotFound") {
							err = &util.ApiError{
								UserMessage:     "Could not delete as application not found in argocd",
								InternalMessage: err.Error(),
							}
						} else {
							err = &util.ApiError{
								UserMessage:     "Could not delete application",
								InternalMessage: err.Error(),
							}
						}
						return deleteResponse, err
					}
				}
				impl.logger.Infow("app deleted from argocd", "id", pipeline.Id, "pipelineName", pipeline.Name, "app", deploymentAppName)
			}
		} else if util.IsHelmApp(pipeline.DeploymentAppType) {
			appIdentifier := &client.AppIdentifier{
				ClusterId:   pipeline.Environment.ClusterId,
				ReleaseName: deploymentAppName,
				Namespace:   pipeline.Environment.Namespace,
			}
			deleteResourceResponse, err := impl.helmAppService.DeleteApplication(ctx, appIdentifier)
			if forceDelete || errors3.As(err, &models2.NamespaceNotExistError{}) {
				impl.logger.Warnw("error while deletion of helm application, ignore error and delete from db since force delete req", "error", err, "pipelineId", pipeline.Id)
			} else {
				if err != nil {
					impl.logger.Errorw("error in deleting helm application", "error", err, "appIdentifier", appIdentifier)
					return deleteResponse, err
				}
				if deleteResourceResponse == nil || !deleteResourceResponse.GetSuccess() {
					return deleteResponse, errors2.New("delete application response unsuccessful")
				}
			}
		}
	}
	err = tx.Commit()
	if err != nil {
		impl.logger.Errorw("error in committing db transaction", "err", err)
		return deleteResponse, err
	}
	deleteResponse.DeleteInitiated = true
	impl.pipelineConfigListenerService.HandleCdPipelineDelete(pipeline.Id, userId)
	return deleteResponse, nil
}

func (impl *CdPipelineConfigServiceImpl) DeleteACDAppCdPipelineWithNonCascade(pipeline *pipelineConfig.Pipeline, ctx context.Context, forceDelete bool, userId int32) error {
	if forceDelete {
		_, err := impl.DeleteCdPipeline(pipeline, ctx, bean.FORCE_DELETE, false, userId)
		return err
	}
	//delete app from argo cd with non-cascade, if created
	if pipeline.DeploymentAppCreated && util.IsAcdApp(pipeline.DeploymentAppType) {
		appDetails, err := impl.appRepo.FindById(pipeline.AppId)
		deploymentAppName := fmt.Sprintf("%s-%s", appDetails.AppName, pipeline.Environment.Name)
		impl.logger.Debugw("acd app is already deleted for this pipeline", "pipeline", pipeline)
		cascadeDelete := false
		req := &application2.ApplicationDeleteRequest{
			Name:    &deploymentAppName,
			Cascade: &cascadeDelete,
		}
		if _, err = impl.application.Delete(ctx, req); err != nil {
			impl.logger.Errorw("err in deleting pipeline on argocd", "id", pipeline, "err", err)
			//statusError, _ := err.(*errors2.StatusError)
			if !strings.Contains(err.Error(), "code = NotFound") {
				err = &util.ApiError{
					UserMessage:     "Could not delete application",
					InternalMessage: err.Error(),
				}
				return err
			}
		}

	}
	return nil
}

func (impl *CdPipelineConfigServiceImpl) GetTriggerViewCdPipelinesForApp(appId int) (cdPipelines *bean.CdPipelines, err error) {
	triggerViewCdPipelinesResp, err := impl.ciCdPipelineOrchestrator.GetCdPipelinesForApp(appId)
	if err != nil {
		impl.logger.Errorw("error in fetching triggerViewCdPipelinesResp by appId", "err", err, "appId", appId)
		return triggerViewCdPipelinesResp, err
	}
	var dbPipelineIds []int
	for _, dbPipeline := range triggerViewCdPipelinesResp.Pipelines {
		dbPipelineIds = append(dbPipelineIds, dbPipeline.Id)
	}

	//construct strategiesMapping to get all strategies against pipelineId
	strategiesMapping, err := impl.getStrategiesMapping(dbPipelineIds)
	if err != nil {
		return triggerViewCdPipelinesResp, err
	}
	for _, dbPipeline := range triggerViewCdPipelinesResp.Pipelines {
		var strategies []*chartConfig.PipelineStrategy
		var deploymentTemplate chartRepoRepository.DeploymentStrategy
		if len(strategiesMapping[dbPipeline.Id]) != 0 {
			strategies = strategiesMapping[dbPipeline.Id]
		}
		for _, item := range strategies {
			if item.Default {
				deploymentTemplate = item.Strategy
			}
		}
		dbPipeline.DeploymentTemplate = deploymentTemplate
	}

	return triggerViewCdPipelinesResp, err
}

func (impl *CdPipelineConfigServiceImpl) GetCdPipelinesForApp(appId int) (cdPipelines *bean.CdPipelines, err error) {
	cdPipelines, err = impl.ciCdPipelineOrchestrator.GetCdPipelinesForApp(appId)
	if err != nil {
		impl.logger.Errorw("error in fetching cd Pipelines for appId", "err", err, "appId", appId)
		return nil, err
	}
	var envIds []*int
	var dbPipelineIds []int
	for _, dbPipeline := range cdPipelines.Pipelines {
		envIds = append(envIds, &dbPipeline.EnvironmentId)
		dbPipelineIds = append(dbPipelineIds, dbPipeline.Id)
	}
	if len(envIds) == 0 || len(dbPipelineIds) == 0 {
		return cdPipelines, nil
	}
	envMapping := make(map[int]*repository2.Environment)
	appWorkflowMapping := make(map[int]*appWorkflow.AppWorkflowMapping)

	envs, err := impl.environmentRepository.FindByIds(envIds)
	if err != nil && errors.IsNotFound(err) {
		impl.logger.Errorw("error in fetching environments", "err", err)
		return cdPipelines, err
	}
	//creating map for envId and respective env
	for _, env := range envs {
		envMapping[env.Id] = env
	}
	strategiesMapping, err := impl.getStrategiesMapping(dbPipelineIds)
	if err != nil {
		return cdPipelines, err
	}
	appWorkflowMappings, err := impl.appWorkflowRepository.FindByCDPipelineIds(dbPipelineIds)
	if err != nil {
		impl.logger.Errorw("error in fetching app workflow mappings by pipelineIds", "err", err)
		return nil, err
	}
	for _, appWorkflow := range appWorkflowMappings {
		appWorkflowMapping[appWorkflow.ComponentId] = appWorkflow
	}

	var pipelines []*bean.CDPipelineConfigObject
	for _, dbPipeline := range cdPipelines.Pipelines {
		environment := &repository2.Environment{}
		var strategies []*chartConfig.PipelineStrategy
		appToWorkflowMapping := &appWorkflow.AppWorkflowMapping{}

		if envMapping[dbPipeline.EnvironmentId] != nil {
			environment = envMapping[dbPipeline.EnvironmentId]
		}
		if len(strategiesMapping[dbPipeline.Id]) != 0 {
			strategies = strategiesMapping[dbPipeline.Id]
		}
		if appWorkflowMapping[dbPipeline.Id] != nil {
			appToWorkflowMapping = appWorkflowMapping[dbPipeline.Id]
		}
		var strategiesBean []bean.Strategy
		var deploymentTemplate chartRepoRepository.DeploymentStrategy
		for _, item := range strategies {
			strategiesBean = append(strategiesBean, bean.Strategy{
				Config:             []byte(item.Config),
				DeploymentTemplate: item.Strategy,
				Default:            item.Default,
			})

			if item.Default {
				deploymentTemplate = item.Strategy
			}
		}
		var customTag *bean.CustomTagData
		var customTagStage repository5.PipelineStageType
		var customTagEnabled bool
		customTagPreCD, err := impl.customTagService.GetActiveCustomTagByEntityKeyAndValue(bean3.EntityTypePreCD, strconv.Itoa(dbPipeline.Id))
		if err != nil && err != pg.ErrNoRows {
			impl.logger.Errorw("error in fetching custom Tag precd")
			return nil, err
		}
		customTagPostCD, err := impl.customTagService.GetActiveCustomTagByEntityKeyAndValue(bean3.EntityTypePostCD, strconv.Itoa(dbPipeline.Id))
		if err != nil && err != pg.ErrNoRows {
			impl.logger.Errorw("error in fetching custom Tag precd")
			return nil, err
		}
		if customTagPreCD != nil && customTagPreCD.Id > 0 {
			customTag = &bean.CustomTagData{TagPattern: customTagPreCD.TagPattern,
				CounterX: customTagPreCD.AutoIncreasingNumber,
				Enabled:  customTagPreCD.Enabled,
			}
			customTagStage = repository5.PIPELINE_STAGE_TYPE_PRE_CD
			customTagEnabled = customTagPreCD.Enabled
		} else if customTagPostCD != nil && customTagPostCD.Id > 0 {
			customTag = &bean.CustomTagData{TagPattern: customTagPostCD.TagPattern,
				CounterX: customTagPostCD.AutoIncreasingNumber,
				Enabled:  customTagPostCD.Enabled,
			}
			customTagStage = repository5.PIPELINE_STAGE_TYPE_POST_CD
			customTagEnabled = customTagPostCD.Enabled
		}

		digestConfigurationRequest := imageDigestPolicy.DigestPolicyConfigurationRequest{PipelineId: dbPipeline.Id}
		digestPolicyConfigurations, err := impl.imageDigestPolicyService.GetDigestPolicyConfigurations(digestConfigurationRequest)
		if err != nil {
			impl.logger.Errorw("error in checking if isImageDigestPolicyConfiguredForPipeline", "err", err, "pipelineId", dbPipeline.Id)
			return nil, err
		}

		pipeline := &bean.CDPipelineConfigObject{
			Id:                            dbPipeline.Id,
			Name:                          dbPipeline.Name,
			EnvironmentId:                 dbPipeline.EnvironmentId,
			EnvironmentName:               environment.Name,
			Description:                   environment.Description,
			CiPipelineId:                  dbPipeline.CiPipelineId,
			DeploymentTemplate:            deploymentTemplate,
			TriggerType:                   dbPipeline.TriggerType,
			Strategies:                    strategiesBean,
			PreStage:                      dbPipeline.PreStage,
			PostStage:                     dbPipeline.PostStage,
			PreStageConfigMapSecretNames:  dbPipeline.PreStageConfigMapSecretNames,
			PostStageConfigMapSecretNames: dbPipeline.PostStageConfigMapSecretNames,
			RunPreStageInEnv:              dbPipeline.RunPreStageInEnv,
			RunPostStageInEnv:             dbPipeline.RunPostStageInEnv,
			DeploymentAppType:             dbPipeline.DeploymentAppType,
			DeploymentAppCreated:          dbPipeline.DeploymentAppCreated,
			ParentPipelineType:            appToWorkflowMapping.ParentType,
			ParentPipelineId:              appToWorkflowMapping.ParentId,
			DeploymentAppDeleteRequest:    dbPipeline.DeploymentAppDeleteRequest,
			IsVirtualEnvironment:          dbPipeline.IsVirtualEnvironment,
			PreDeployStage:                dbPipeline.PreDeployStage,
			PostDeployStage:               dbPipeline.PostDeployStage,
			CustomTagObject:               customTag,
			CustomTagStage:                &customTagStage,
			EnableCustomTag:               customTagEnabled,
			IsDigestEnforcedForPipeline:   digestPolicyConfigurations.DigestConfiguredForPipeline,
			IsDigestEnforcedForEnv:        digestPolicyConfigurations.DigestConfiguredForEnvOrCluster, // will always be false in oss
		}
		pipelines = append(pipelines, pipeline)
	}
	cdPipelines.Pipelines = pipelines
	return cdPipelines, err
}

func (impl *CdPipelineConfigServiceImpl) GetCdPipelinesForAppAndEnv(appId int, envId int) (cdPipelines *bean.CdPipelines, err error) {
	return impl.ciCdPipelineOrchestrator.GetCdPipelinesForAppAndEnv(appId, envId)
}

func (impl *CdPipelineConfigServiceImpl) GetCdPipelinesByEnvironment(request resourceGroup2.ResourceGroupingRequest, token string) (cdPipelines *bean.CdPipelines, err error) {
	_, span := otel.Tracer("orchestrator").Start(request.Ctx, "cdHandler.authorizationCdPipelinesForResourceGrouping")
	if request.ResourceGroupId > 0 {
		appIds, err := impl.resourceGroupService.GetResourceIdsByResourceGroupId(request.ResourceGroupId)
		if err != nil {
			return nil, err
		}
		//override appIds if already provided app group id in request.
		request.ResourceIds = appIds
	}
	cdPipelines, err = impl.ciCdPipelineOrchestrator.GetCdPipelinesForEnv(request.ParentResourceId, request.ResourceIds)
	if err != nil {
		impl.logger.Errorw("error in fetching pipeline", "err", err)
		return cdPipelines, err
	}
	pipelineIds := make([]int, 0)
	for _, pipeline := range cdPipelines.Pipelines {
		pipelineIds = append(pipelineIds, pipeline.Id)
	}
	if len(pipelineIds) == 0 {
		err = &util.ApiError{Code: "404", HttpStatusCode: 200, UserMessage: "no matching pipeline found"}
		return cdPipelines, err
	}
	//authorization block starts here
	var appObjectArr []string
	var envObjectArr []string
	objects := impl.enforcerUtil.GetAppAndEnvObjectByPipeline(cdPipelines.Pipelines)
	pipelineIds = []int{}
	for _, object := range objects {
		appObjectArr = append(appObjectArr, object[0])
		envObjectArr = append(envObjectArr, object[1])
	}
	appResults, envResults := request.CheckAuthBatch(token, appObjectArr, envObjectArr)
	//authorization block ends here
	span.End()
	var pipelines []*bean.CDPipelineConfigObject
	authorizedPipelines := make(map[int]*bean.CDPipelineConfigObject)
	for _, dbPipeline := range cdPipelines.Pipelines {
		appObject := objects[dbPipeline.Id][0]
		envObject := objects[dbPipeline.Id][1]
		if !(appResults[appObject] && envResults[envObject]) {
			//if user unauthorized, skip items
			continue
		}
		pipelineIds = append(pipelineIds, dbPipeline.Id)
		authorizedPipelines[dbPipeline.Id] = dbPipeline
	}

	pipelineDeploymentTemplate := make(map[int]chartRepoRepository.DeploymentStrategy)
	pipelineWorkflowMapping := make(map[int]*appWorkflow.AppWorkflowMapping)
	if len(pipelineIds) == 0 {
		err = &util.ApiError{Code: "404", HttpStatusCode: 200, UserMessage: "no authorized pipeline found"}
		return cdPipelines, err
	}
	_, span = otel.Tracer("orchestrator").Start(request.Ctx, "cdHandler.GetAllStrategyByPipelineIds")
	strategies, err := impl.pipelineConfigRepository.GetAllStrategyByPipelineIds(pipelineIds)
	span.End()
	if err != nil {
		impl.logger.Errorw("error in fetching strategies", "err", err)
		return cdPipelines, err
	}
	for _, item := range strategies {
		if item.Default {
			pipelineDeploymentTemplate[item.PipelineId] = item.Strategy
		}
	}
	_, span = otel.Tracer("orchestrator").Start(request.Ctx, "cdHandler.FindByCDPipelineIds")
	appWorkflowMappings, err := impl.appWorkflowRepository.FindByCDPipelineIds(pipelineIds)
	span.End()
	if err != nil {
		impl.logger.Errorw("error in fetching workflows", "err", err)
		return nil, err
	}
	for _, item := range appWorkflowMappings {
		pipelineWorkflowMapping[item.ComponentId] = item
	}

	for _, dbPipeline := range authorizedPipelines {
		var customTag *bean.CustomTagData
		var customTagStage repository5.PipelineStageType
		customTagPreCD, err := impl.customTagService.GetActiveCustomTagByEntityKeyAndValue(bean3.EntityTypePreCD, strconv.Itoa(dbPipeline.Id))
		if err != nil && err != pg.ErrNoRows {
			impl.logger.Errorw("error in fetching custom Tag precd")
			return nil, err
		}
		customTagPostCD, err := impl.customTagService.GetActiveCustomTagByEntityKeyAndValue(bean3.EntityTypePostCD, strconv.Itoa(dbPipeline.Id))
		if err != nil && err != pg.ErrNoRows {
			impl.logger.Errorw("error in fetching custom Tag precd")
			return nil, err
		}
		if customTagPreCD != nil && customTagPreCD.Id > 0 {
			customTag = &bean.CustomTagData{TagPattern: customTagPreCD.TagPattern,
				CounterX: customTagPreCD.AutoIncreasingNumber,
			}
			customTagStage = repository5.PIPELINE_STAGE_TYPE_PRE_CD
		} else if customTagPostCD != nil && customTagPostCD.Id > 0 {
			customTag = &bean.CustomTagData{TagPattern: customTagPostCD.TagPattern,
				CounterX: customTagPostCD.AutoIncreasingNumber,
			}
			customTagStage = repository5.PIPELINE_STAGE_TYPE_POST_CD
		}
		isAppLevelGitOpsConfigured, err := impl.chartService.IsGitOpsRepoConfiguredForDevtronApps(dbPipeline.AppId)
		if err != nil {
			impl.logger.Errorw("error in fetching latest chart details for app by appId")
			return nil, err
		}
		pipeline := &bean.CDPipelineConfigObject{
			Id:                            dbPipeline.Id,
			Name:                          dbPipeline.Name,
			EnvironmentId:                 dbPipeline.EnvironmentId,
			EnvironmentName:               dbPipeline.EnvironmentName,
			CiPipelineId:                  dbPipeline.CiPipelineId,
			DeploymentTemplate:            pipelineDeploymentTemplate[dbPipeline.Id],
			TriggerType:                   dbPipeline.TriggerType,
			PreStage:                      dbPipeline.PreStage,
			PostStage:                     dbPipeline.PostStage,
			PreStageConfigMapSecretNames:  dbPipeline.PreStageConfigMapSecretNames,
			PostStageConfigMapSecretNames: dbPipeline.PostStageConfigMapSecretNames,
			RunPreStageInEnv:              dbPipeline.RunPreStageInEnv,
			RunPostStageInEnv:             dbPipeline.RunPostStageInEnv,
			DeploymentAppType:             dbPipeline.DeploymentAppType,
			ParentPipelineType:            pipelineWorkflowMapping[dbPipeline.Id].ParentType,
			ParentPipelineId:              pipelineWorkflowMapping[dbPipeline.Id].ParentId,
			AppName:                       dbPipeline.AppName,
			AppId:                         dbPipeline.AppId,
			IsVirtualEnvironment:          dbPipeline.IsVirtualEnvironment,
			PreDeployStage:                dbPipeline.PreDeployStage,
			PostDeployStage:               dbPipeline.PostDeployStage,
			CustomTagObject:               customTag,
			CustomTagStage:                &customTagStage,
			IsGitOpsRepoNotConfigured:     !isAppLevelGitOpsConfigured,
		}
		pipelines = append(pipelines, pipeline)
	}
	cdPipelines.Pipelines = pipelines
	return cdPipelines, err
}

func (impl *CdPipelineConfigServiceImpl) GetCdPipelinesByEnvironmentMin(request resourceGroup2.ResourceGroupingRequest, token string) (cdPipelines []*bean.CDPipelineConfigObject, err error) {
	_, span := otel.Tracer("orchestrator").Start(request.Ctx, "cdHandler.authorizationCdPipelinesForResourceGrouping")
	if request.ResourceGroupId > 0 {
		appIds, err := impl.resourceGroupService.GetResourceIdsByResourceGroupId(request.ResourceGroupId)
		if err != nil {
			return cdPipelines, err
		}
		//override appIds if already provided app group id in request.
		request.ResourceIds = appIds
	}
	var pipelines []*pipelineConfig.Pipeline
	if len(request.ResourceIds) > 0 {
		pipelines, err = impl.pipelineRepository.FindActiveByInFilter(request.ParentResourceId, request.ResourceIds)
	} else {
		pipelines, err = impl.pipelineRepository.FindActiveByEnvId(request.ParentResourceId)
	}
	if err != nil {
		impl.logger.Errorw("error in fetching pipelines", "request", request, "err", err)
		return cdPipelines, err
	}
	//authorization block starts here
	var appObjectArr []string
	var envObjectArr []string
	objects := impl.enforcerUtil.GetAppAndEnvObjectByDbPipeline(pipelines)
	for _, object := range objects {
		appObjectArr = append(appObjectArr, object[0])
		envObjectArr = append(envObjectArr, object[1])
	}
	appResults, envResults := request.CheckAuthBatch(token, appObjectArr, envObjectArr)
	//authorization block ends here
	span.End()
	for _, dbPipeline := range pipelines {
		appObject := objects[dbPipeline.Id][0]
		envObject := objects[dbPipeline.Id][1]
		if !(appResults[appObject] && envResults[envObject]) {
			//if user unauthorized, skip items
			continue
		}
		pcObject := &bean.CDPipelineConfigObject{
			AppId:                dbPipeline.AppId,
			AppName:              dbPipeline.App.AppName,
			EnvironmentId:        dbPipeline.EnvironmentId,
			Id:                   dbPipeline.Id,
			DeploymentAppType:    dbPipeline.DeploymentAppType,
			IsVirtualEnvironment: dbPipeline.Environment.IsVirtualEnvironment,
		}
		cdPipelines = append(cdPipelines, pcObject)
	}
	return cdPipelines, err
}

func (impl *CdPipelineConfigServiceImpl) PerformBulkActionOnCdPipelines(dto *bean.CdBulkActionRequestDto, impactedPipelines []*pipelineConfig.Pipeline, ctx context.Context, dryRun bool, userId int32) ([]*bean.CdBulkActionResponseDto, error) {
	switch dto.Action {
	case bean.CD_BULK_DELETE:
		deleteAction := bean.CASCADE_DELETE
		if dto.ForceDelete {
			deleteAction = bean.FORCE_DELETE
		} else if !dto.CascadeDelete {
			deleteAction = bean.NON_CASCADE_DELETE
		}
		bulkDeleteResp := impl.BulkDeleteCdPipelines(impactedPipelines, ctx, dryRun, deleteAction, userId)
		return bulkDeleteResp, nil
	default:
		return nil, &util.ApiError{Code: "400", HttpStatusCode: 400, UserMessage: "this action is not supported"}
	}
}

func (impl *CdPipelineConfigServiceImpl) FindPipelineById(cdPipelineId int) (*pipelineConfig.Pipeline, error) {
	return impl.pipelineRepository.FindById(cdPipelineId)
}

func (impl *CdPipelineConfigServiceImpl) FindAppAndEnvDetailsByPipelineId(cdPipelineId int) (*pipelineConfig.Pipeline, error) {
	return impl.pipelineRepository.FindAppAndEnvDetailsByPipelineId(cdPipelineId)
}

func (impl *CdPipelineConfigServiceImpl) RetrieveParentDetails(pipelineId int) (parentId int, parentType bean2.WorkflowType, err error) {

	workflow, err := impl.appWorkflowRepository.GetParentDetailsByPipelineId(pipelineId)
	if err != nil {
		impl.logger.Errorw("failed to get parent component details",
			"componentId", pipelineId,
			"err", err)
		return 0, "", err
	}

	if workflow.ParentType == appWorkflow.CDPIPELINE {
		// workflow is of type CD, check for stage
		// for older apps post cd script was stored in post_stage_config_yaml, for newer apps new stage is created in pipeline_stage
		parentPostStage, err := impl.pipelineStageService.GetCdStageByCdPipelineIdAndStageType(workflow.ParentId, repository5.PIPELINE_STAGE_TYPE_POST_CD)
		if err != nil && err != pg.ErrNoRows {
			impl.logger.Errorw("error in fetching post stage by pipeline id", "err", err, "cd-pipeline-id", parentId)
			return workflow.ParentId, bean2.CD_WORKFLOW_TYPE_DEPLOY, err
		}
		parentPipeline, err := impl.pipelineRepository.GetPostStageConfigById(workflow.ParentId)
		if err != nil {
			impl.logger.Errorw("failed to get the post_stage_config_yaml",
				"cdPipelineId", workflow.ParentId,
				"err", err)
			return 0, "", err
		}

		if len(parentPipeline.PostStageConfig) > 0 || (parentPostStage != nil && parentPostStage.Id > 0) {
			return workflow.ParentId, bean2.CD_WORKFLOW_TYPE_POST, nil
		}
		return workflow.ParentId, bean2.CD_WORKFLOW_TYPE_DEPLOY, nil

	} else if workflow.ParentType == appWorkflow.WEBHOOK {
		// For webhook type
		return workflow.ParentId, bean2.WEBHOOK_WORKFLOW_TYPE, nil
	}

	return workflow.ParentId, bean2.CI_WORKFLOW_TYPE, nil
}

func (impl *CdPipelineConfigServiceImpl) GetEnvironmentByCdPipelineId(pipelineId int) (int, error) {
	dbPipeline, err := impl.pipelineRepository.FindById(pipelineId)
	if err != nil || dbPipeline == nil {
		impl.logger.Errorw("error in fetching pipeline", "err", err)
		return 0, err
	}
	return dbPipeline.EnvironmentId, err
}

func (impl *CdPipelineConfigServiceImpl) GetBulkActionImpactedPipelines(dto *bean.CdBulkActionRequestDto) ([]*pipelineConfig.Pipeline, error) {
	if len(dto.EnvIds) == 0 || (len(dto.AppIds) == 0 && len(dto.ProjectIds) == 0) {
		//invalid payload, envIds are must and either of appIds or projectIds are must
		return nil, &util.ApiError{Code: "400", HttpStatusCode: 400, UserMessage: "invalid payload, can not get pipelines for this filter"}
	}
	var pipelineIdsByAppLevel []int
	var pipelineIdsByProjectLevel []int
	var err error
	if len(dto.AppIds) > 0 && len(dto.EnvIds) > 0 {
		//getting pipeline IDs for app level deletion request
		pipelineIdsByAppLevel, err = impl.pipelineRepository.FindIdsByAppIdsAndEnvironmentIds(dto.AppIds, dto.EnvIds)
		if err != nil && err != pg.ErrNoRows {
			impl.logger.Errorw("error in getting cd pipelines by appIds and envIds", "err", err)
			return nil, err
		}
	}
	if len(dto.ProjectIds) > 0 && len(dto.EnvIds) > 0 {
		//getting pipeline IDs for project level deletion request
		pipelineIdsByProjectLevel, err = impl.pipelineRepository.FindIdsByProjectIdsAndEnvironmentIds(dto.ProjectIds, dto.EnvIds)
		if err != nil && err != pg.ErrNoRows {
			impl.logger.Errorw("error in getting cd pipelines by projectIds and envIds", "err", err)
			return nil, err
		}
	}
	var pipelineIdsMerged []int
	//it might be possible that pipelineIdsByAppLevel & pipelineIdsByProjectLevel have some same values
	//we are still appending them to save operation cost of checking same ids as we will get pipelines from
	//in clause which gives correct results even if some values are repeating
	pipelineIdsMerged = append(pipelineIdsMerged, pipelineIdsByAppLevel...)
	pipelineIdsMerged = append(pipelineIdsMerged, pipelineIdsByProjectLevel...)
	var pipelines []*pipelineConfig.Pipeline
	if len(pipelineIdsMerged) > 0 {
		pipelines, err = impl.pipelineRepository.FindByIdsIn(pipelineIdsMerged)
		if err != nil {
			impl.logger.Errorw("error in getting cd pipelines by ids", "err", err, "ids", pipelineIdsMerged)
			return nil, err
		}
	}
	return pipelines, nil
}

func (impl *CdPipelineConfigServiceImpl) IsGitOpsRequiredForCD(pipelineCreateRequest *bean.CdPipelines) bool {

	// if deploymentAppType is not coming in request than hasAtLeastOneGitOps will be false

	haveAtLeastOneGitOps := false
	for _, pipeline := range pipelineCreateRequest.Pipelines {
		if pipeline.EnvironmentId > 0 && pipeline.DeploymentAppType == util.PIPELINE_DEPLOYMENT_TYPE_ACD {
			haveAtLeastOneGitOps = true
		}
	}
	return haveAtLeastOneGitOps
}

func (impl *CdPipelineConfigServiceImpl) SetPipelineDeploymentAppType(pipelineCreateRequest *bean.CdPipelines, isGitOpsConfigured bool, deploymentTypeValidationConfig map[string]bool) {
	for _, pipeline := range pipelineCreateRequest.Pipelines {
		// by default both deployment app type are allowed
		AllowedDeploymentAppTypes := map[string]bool{
			util.PIPELINE_DEPLOYMENT_TYPE_ACD:  true,
			util.PIPELINE_DEPLOYMENT_TYPE_HELM: true,
		}
		for k, v := range deploymentTypeValidationConfig {
			// rewriting allowed deployment types based on config provided by user
			AllowedDeploymentAppTypes[k] = v
		}
		if !impl.deploymentConfig.IsInternalUse {
			if isGitOpsConfigured && AllowedDeploymentAppTypes[util.PIPELINE_DEPLOYMENT_TYPE_ACD] {
				pipeline.DeploymentAppType = util.PIPELINE_DEPLOYMENT_TYPE_ACD
			} else if AllowedDeploymentAppTypes[util.PIPELINE_DEPLOYMENT_TYPE_HELM] {
				pipeline.DeploymentAppType = util.PIPELINE_DEPLOYMENT_TYPE_HELM
			}
		}
		if pipeline.DeploymentAppType == "" {
			if isGitOpsConfigured && AllowedDeploymentAppTypes[util.PIPELINE_DEPLOYMENT_TYPE_ACD] {
				pipeline.DeploymentAppType = util.PIPELINE_DEPLOYMENT_TYPE_ACD
			} else if AllowedDeploymentAppTypes[util.PIPELINE_DEPLOYMENT_TYPE_HELM] {
				pipeline.DeploymentAppType = util.PIPELINE_DEPLOYMENT_TYPE_HELM
			}
		}
	}
}

func (impl *CdPipelineConfigServiceImpl) MarkGitOpsDevtronAppsDeletedWhereArgoAppIsDeleted(appId int, envId int, acdToken string, pipeline *pipelineConfig.Pipeline) (bool, error) {

	acdAppFound := false
	ctx := context.Background()
	ctx = context.WithValue(ctx, "token", acdToken)
	acdAppName := pipeline.DeploymentAppName
	_, err := impl.application.Get(ctx, &application2.ApplicationQuery{Name: &acdAppName})
	if err == nil {
		// acd app is not yet deleted so return
		acdAppFound = true
		return acdAppFound, err
	}
	impl.logger.Warnw("app not found in argo, deleting from db ", "err", err)
	//make call to delete it from pipeline DB because it's ACD counterpart is deleted
	_, err = impl.DeleteCdPipeline(pipeline, context.Background(), bean.FORCE_DELETE, false, 1)
	if err != nil {
		impl.logger.Errorw("error in deleting cd pipeline", "err", err)
		return acdAppFound, err
	}
	return acdAppFound, nil
}

func (impl *CdPipelineConfigServiceImpl) GetEnvironmentListForAutocompleteFilter(envName string, clusterIds []int, offset int, size int, token string, checkAuthBatch func(token string, appObject []string, envObject []string) (map[string]bool, map[string]bool), ctx context.Context) (*cluster.ResourceGroupingResponse, error) {
	result := &cluster.ResourceGroupingResponse{}
	var models []*repository2.Environment
	var beans []cluster.EnvironmentBean
	var err error
	if len(envName) > 0 && len(clusterIds) > 0 {
		models, err = impl.environmentRepository.FindByEnvNameAndClusterIds(envName, clusterIds)
	} else if len(clusterIds) > 0 {
		models, err = impl.environmentRepository.FindByClusterIdsWithFilter(clusterIds)
	} else if len(envName) > 0 {
		models, err = impl.environmentRepository.FindByEnvName(envName)
	} else {
		models, err = impl.environmentRepository.FindAllActiveWithFilter()
	}
	if err != nil && err != pg.ErrNoRows {
		impl.logger.Errorw("error in fetching environment", "err", err)
		return result, err
	}
	var envIds []int
	for _, model := range models {
		envIds = append(envIds, model.Id)
	}
	if len(envIds) == 0 {
		err = &util.ApiError{Code: "404", HttpStatusCode: 200, UserMessage: "no matching environment found"}
		return nil, err
	}
	_, span := otel.Tracer("orchestrator").Start(ctx, "pipelineBuilder.FindActiveByEnvIds")
	cdPipelines, err := impl.pipelineRepository.FindActiveByEnvIds(envIds)
	span.End()
	if err != nil && err != pg.ErrNoRows {
		return result, err
	}
	pipelineIds := make([]int, 0)
	for _, pipeline := range cdPipelines {
		pipelineIds = append(pipelineIds, pipeline.Id)
	}
	if len(pipelineIds) == 0 {
		err = &util.ApiError{Code: "404", HttpStatusCode: 200, UserMessage: "no matching pipeline found"}
		return nil, err
	}
	//authorization block starts here
	var appObjectArr []string
	var envObjectArr []string
	_, span = otel.Tracer("orchestrator").Start(ctx, "pipelineBuilder.GetAppAndEnvObjectByPipelineIds")
	objects := impl.enforcerUtil.GetAppAndEnvObjectByPipelineIds(pipelineIds)
	span.End()
	pipelineIds = []int{}
	for _, object := range objects {
		appObjectArr = append(appObjectArr, object[0])
		envObjectArr = append(envObjectArr, object[1])
	}
	_, span = otel.Tracer("orchestrator").Start(ctx, "pipelineBuilder.checkAuthBatch")
	appResults, envResults := checkAuthBatch(token, appObjectArr, envObjectArr)
	span.End()
	//authorization block ends here

	pipelinesMap := make(map[int][]*pipelineConfig.Pipeline)
	for _, pipeline := range cdPipelines {
		appObject := objects[pipeline.Id][0]
		envObject := objects[pipeline.Id][1]
		if !(appResults[appObject] && envResults[envObject]) {
			//if user unauthorized, skip items
			continue
		}
		pipelinesMap[pipeline.EnvironmentId] = append(pipelinesMap[pipeline.EnvironmentId], pipeline)
	}
	for _, model := range models {
		environment := cluster.EnvironmentBean{
			Id:                    model.Id,
			Environment:           model.Name,
			Namespace:             model.Namespace,
			CdArgoSetup:           model.Cluster.CdArgoSetup,
			EnvironmentIdentifier: model.EnvironmentIdentifier,
			ClusterName:           model.Cluster.ClusterName,
			IsVirtualEnvironment:  model.IsVirtualEnvironment,
		}

		//authorization block starts here
		appCount := 0
		envPipelines := pipelinesMap[model.Id]
		if _, ok := pipelinesMap[model.Id]; ok {
			appCount = len(envPipelines)
		}
		environment.AppCount = appCount
		beans = append(beans, environment)
	}

	envCount := len(beans)
	// Apply pagination
	if size > 0 {
		if offset+size <= len(beans) {
			beans = beans[offset : offset+size]
		} else {
			beans = beans[offset:]
		}
	}
	result.EnvList = beans
	result.EnvCount = envCount
	return result, nil
}

func (impl *CdPipelineConfigServiceImpl) GetActiveGitopsConfig() (*repository.GitOpsConfig, error) {
	return impl.gitOpsRepository.GetGitOpsConfigActive()
}

func (impl *CdPipelineConfigServiceImpl) validateDeploymentAppType(pipeline *bean.CDPipelineConfigObject, deploymentConfig map[string]bool) error {

	// Config value doesn't exist in attribute table
	if deploymentConfig == nil {
		return nil
	}
	//Config value found to be true for ArgoCD and Helm both
	if allDeploymentConfigTrue(deploymentConfig) {
		return nil
	}
	//Case : {ArgoCD : false, Helm: true, HGF : true}
	if validDeploymentConfigReceived(deploymentConfig, pipeline.DeploymentAppType) {
		return nil
	}

	err := &util.ApiError{
		HttpStatusCode:  http.StatusBadRequest,
		InternalMessage: "Received deployment app type doesn't match with the allowed deployment app type for this environment.",
		UserMessage:     "Received deployment app type doesn't match with the allowed deployment app type for this environment.",
	}
	return err
}

func (impl *CdPipelineConfigServiceImpl) ValidateCDPipelineRequest(pipelineCreateRequest *bean.CdPipelines, isGitOpsConfigured, haveAtleastOneGitOps bool) (bool, error) {

	if isGitOpsConfigured == false && haveAtleastOneGitOps {
		impl.logger.Errorw("Gitops not configured but selected in creating cd pipeline")
		err := &util.ApiError{
			HttpStatusCode:  http.StatusBadRequest,
			InternalMessage: "Gitops integration is not installed/configured. Please install/configure gitops or use helm option.",
			UserMessage:     "Gitops integration is not installed/configured. Please install/configure gitops or use helm option.",
		}
		return false, err
	}

	envPipelineMap := make(map[int]string)
	for _, pipeline := range pipelineCreateRequest.Pipelines {
		if envPipelineMap[pipeline.EnvironmentId] != "" {
			err := &util.ApiError{
				HttpStatusCode:  http.StatusBadRequest,
				InternalMessage: "cd-pipelines already exist for this app and env, cannot create multiple cd-pipelines",
				UserMessage:     "cd-pipelines already exist for this app and env, cannot create multiple cd-pipelines",
			}
			return false, err
		}
		envPipelineMap[pipeline.EnvironmentId] = pipeline.Name

		existingCdPipelinesForEnv, pErr := impl.pipelineRepository.FindActiveByAppIdAndEnvironmentId(pipelineCreateRequest.AppId, pipeline.EnvironmentId)
		if pErr != nil && !util.IsErrNoRows(pErr) {
			impl.logger.Errorw("error in fetching cd pipelines ", "err", pErr, "appId", pipelineCreateRequest.AppId)
			return false, pErr
		}
		if len(existingCdPipelinesForEnv) > 0 {
			err := &util.ApiError{
				HttpStatusCode:  http.StatusBadRequest,
				InternalMessage: "cd-pipelines already exist for this app and env, cannot create multiple cd-pipelines",
				UserMessage:     "cd-pipelines already exist for this app and env, cannot create multiple cd-pipelines",
			}
			return false, err
		}
		if len(pipeline.PreStage.Config) > 0 && !strings.Contains(pipeline.PreStage.Config, "beforeStages") {
			err := &util.ApiError{
				HttpStatusCode:  http.StatusBadRequest,
				InternalMessage: "invalid yaml config, must include - beforeStages",
				UserMessage:     "invalid yaml config, must include - beforeStages",
			}
			return false, err
		}
		if len(pipeline.PostStage.Config) > 0 && !strings.Contains(pipeline.PostStage.Config, "afterStages") {
			err := &util.ApiError{
				HttpStatusCode:  http.StatusBadRequest,
				InternalMessage: "invalid yaml config, must include - afterStages",
				UserMessage:     "invalid yaml config, must include - afterStages",
			}
			return false, err
		}

	}

	return true, nil

}

func (impl *CdPipelineConfigServiceImpl) RegisterInACD(chartGitAttr *util.ChartGitAttribute, userId int32, ctx context.Context) error {

	err := impl.chartDeploymentService.RegisterInArgo(chartGitAttr, userId, ctx)
	if err != nil {
		impl.logger.Errorw("error while register git repo in argo", "err", err)
		return err
	}
	return nil
}

func (impl *CdPipelineConfigServiceImpl) createCdPipeline(ctx context.Context, app *app2.App, pipeline *bean.CDPipelineConfigObject, userId int32) (pipelineRes int, err error) {
	dbConnection := impl.pipelineRepository.GetConnection()
	tx, err := dbConnection.Begin()
	if err != nil {
		return 0, err
	}
	// Rollback tx on error.
	defer tx.Rollback()
	if (pipeline.AppWorkflowId == 0 || pipeline.IsSwitchCiPipelineRequest()) && pipeline.ParentPipelineType == "WEBHOOK" {
		if pipeline.AppWorkflowId == 0 {
			wf := &appWorkflow.AppWorkflow{
				Name:     fmt.Sprintf("wf-%d-%s", app.Id, util2.Generate(4)),
				AppId:    app.Id,
				Active:   true,
				AuditLog: sql.AuditLog{CreatedBy: userId, CreatedOn: time.Now(), UpdatedOn: time.Now(), UpdatedBy: userId},
			}
			savedAppWf, err := impl.appWorkflowRepository.SaveAppWorkflowWithTx(wf, tx)
			if err != nil {
				impl.logger.Errorw("error in saving app workflow", "appId", app.Id, "err", err)
				return 0, err
			}
			pipeline.AppWorkflowId = savedAppWf.Id
		}
		externalCiPipelineId, appWorkflowMapping, err := impl.ciPipelineConfigService.CreateExternalCiAndAppWorkflowMapping(app.Id, pipeline.AppWorkflowId, userId, tx)
		if err != nil {
			impl.logger.Errorw("error in creating new external ci pipeline and new app workflow mapping", "appId", app.Id, "err", err)
			return 0, err
		}
		if pipeline.IsSwitchCiPipelineRequest() {
			err = impl.buildPipelineSwitchService.SwitchToExternalCi(tx, appWorkflowMapping, pipeline.SwitchFromCiPipelineId, userId)
			if err != nil {
				impl.logger.Errorw("error in switching external ci", "appId", app.Id, "switchFromExternalCiPipelineId", pipeline.SwitchFromCiPipelineId, "userId", userId, "err", err)
				return 0, err
			}
		}
		pipeline.ParentPipelineId = externalCiPipelineId
	}

	// do not create the pipeline if environment is not set
	pipelineId := 0
	if pipeline.EnvironmentId > 0 {
		chart, err := impl.chartRepository.FindLatestChartForAppByAppId(app.Id)
		if err != nil {
			return 0, err
		}
		envOverride, err := impl.propertiesConfigService.CreateIfRequired(chart, pipeline.EnvironmentId, userId, false, models.CHARTSTATUS_NEW, false, false, pipeline.Namespace, chart.IsBasicViewLocked, chart.CurrentViewEditor, tx)
		if err != nil {
			return 0, err
		}

		// Get pipeline override based on Deployment strategy
		//TODO: mark as created in our db
		pipelineId, err = impl.ciCdPipelineOrchestrator.CreateCDPipelines(pipeline, app.Id, userId, tx, app.AppName)
		if err != nil {
			impl.logger.Errorw("error in creating cd pipeline", "appId", app.Id, "pipeline", pipeline)
			return 0, err
		}
		if pipeline.RefPipelineId > 0 {
			pipeline.SourceToNewPipelineId[pipeline.RefPipelineId] = pipelineId
		}

		//adding pipeline to workflow
		_, err = impl.appWorkflowRepository.FindByIdAndAppId(pipeline.AppWorkflowId, app.Id)
		if err != nil && err != pg.ErrNoRows {
			return 0, err
		}
		if pipeline.AppWorkflowId > 0 {
			var parentPipelineId int
			var parentPipelineType string

			if pipeline.ParentPipelineId == 0 {
				parentPipelineId = pipeline.CiPipelineId
				parentPipelineType = "CI_PIPELINE"
			} else {
				parentPipelineId = pipeline.ParentPipelineId
				parentPipelineType = pipeline.ParentPipelineType
				if pipeline.ParentPipelineType != appWorkflow.WEBHOOK && pipeline.RefPipelineId > 0 && len(pipeline.SourceToNewPipelineId) > 0 {
					parentPipelineId = pipeline.SourceToNewPipelineId[pipeline.ParentPipelineId]
				}
			}

			if pipeline.CDPipelineAddType == bean.SEQUENTIAL {
				childPipelineIds := make([]int, 0)
				if pipeline.ChildPipelineId > 0 {
					childPipelineIds = append(childPipelineIds, pipeline.ChildPipelineId)
				}
				err = impl.appWorkflowRepository.UpdateParentComponentDetails(tx, parentPipelineId, parentPipelineType, pipelineId, "CD_PIPELINE", childPipelineIds)
				if err != nil {
					return 0, err
				}
			}

			appWorkflowMap := &appWorkflow.AppWorkflowMapping{
				AppWorkflowId: pipeline.AppWorkflowId,
				ParentId:      parentPipelineId,
				ParentType:    parentPipelineType,
				ComponentId:   pipelineId,
				Type:          "CD_PIPELINE",
				Active:        true,
				AuditLog:      sql.AuditLog{CreatedBy: userId, CreatedOn: time.Now(), UpdatedOn: time.Now(), UpdatedBy: userId},
			}
			_, err = impl.appWorkflowRepository.SaveAppWorkflowMapping(appWorkflowMap, tx)
			if err != nil {
				return 0, err
			}
		}
		//getting global app metrics for cd pipeline create because env level metrics is not created yet
		appLevelAppMetricsEnabled := false
		appLevelMetrics, err := impl.appLevelMetricsRepository.FindByAppId(app.Id)
		if err != nil && err != pg.ErrNoRows {
			impl.logger.Errorw("error in getting app level metrics app level", "error", err)
		} else if err == nil {
			appLevelAppMetricsEnabled = appLevelMetrics.AppMetrics
		}
		err = impl.deploymentTemplateHistoryService.CreateDeploymentTemplateHistoryFromEnvOverrideTemplate(envOverride, tx, appLevelAppMetricsEnabled, pipelineId)
		if err != nil {
			impl.logger.Errorw("error in creating entry for env deployment template history", "err", err, "envOverride", envOverride)
			return 0, err
		}
		//VARIABLE_MAPPING_UPDATE
		err = impl.scopedVariableManager.ExtractAndMapVariables(envOverride.EnvOverrideValues, envOverride.Id, repository3.EntityTypeDeploymentTemplateEnvLevel, envOverride.UpdatedBy, tx)
		if err != nil {
			return 0, err
		}
		// strategies for pipeline ids, there is only one is default
		defaultCount := 0
		for _, item := range pipeline.Strategies {
			if item.Default {
				defaultCount = defaultCount + 1
				if defaultCount > 1 {
					impl.logger.Warnw("already have one strategy is default in this pipeline", "strategy", item.DeploymentTemplate)
					item.Default = false
				}
			}
			strategy := &chartConfig.PipelineStrategy{
				PipelineId: pipelineId,
				Strategy:   item.DeploymentTemplate,
				Config:     string(item.Config),
				Default:    item.Default,
				Deleted:    false,
				AuditLog:   sql.AuditLog{UpdatedBy: userId, CreatedBy: userId, UpdatedOn: time.Now(), CreatedOn: time.Now()},
			}
			err = impl.pipelineConfigRepository.Save(strategy, tx)
			if err != nil {
				impl.logger.Errorw("error in saving strategy", "strategy", item.DeploymentTemplate)
				return pipelineId, fmt.Errorf("pipeline created but failed to add strategy")
			}
			//creating history entry for strategy
			_, err = impl.pipelineStrategyHistoryService.CreatePipelineStrategyHistory(strategy, pipeline.TriggerType, tx)
			if err != nil {
				impl.logger.Errorw("error in creating strategy history entry", "err", err)
				return 0, err
			}

		}
	}
	// save custom tag data
	err = impl.CDPipelineCustomTagDBOperations(pipeline)
	if err != nil {
		return pipelineId, err
	}

	if pipeline.IsDigestEnforcedForPipeline {
		_, err = impl.imageDigestPolicyService.CreatePolicyForPipeline(tx, pipelineId, pipeline.Name, userId)
		if err != nil {
			return pipelineId, err
		}
	}

	err = tx.Commit()
	if err != nil {
		return 0, err
	}

	impl.logger.Debugw("pipeline created with GitMaterialId ", "id", pipelineId, "pipeline", pipeline)
	return pipelineId, nil
}

func (impl *CdPipelineConfigServiceImpl) updateCdPipeline(ctx context.Context, pipeline *bean.CDPipelineConfigObject, userID int32) (err error) {

	if len(pipeline.PreStage.Config) > 0 && !strings.Contains(pipeline.PreStage.Config, "beforeStages") {
		err = &util.ApiError{
			HttpStatusCode:  http.StatusBadRequest,
			InternalMessage: "invalid yaml config, must include - beforeStages",
			UserMessage:     "invalid yaml config, must include - beforeStages",
		}
		return err
	}
	if len(pipeline.PostStage.Config) > 0 && !strings.Contains(pipeline.PostStage.Config, "afterStages") {
		err = &util.ApiError{
			HttpStatusCode:  http.StatusBadRequest,
			InternalMessage: "invalid yaml config, must include - afterStages",
			UserMessage:     "invalid yaml config, must include - afterStages",
		}
		return err
	}
	dbConnection := impl.pipelineRepository.GetConnection()
	tx, err := dbConnection.Begin()
	if err != nil {
		return err
	}
	// Rollback tx on error.
	defer tx.Rollback()
	dbPipelineObj, err := impl.ciCdPipelineOrchestrator.UpdateCDPipeline(pipeline, userID, tx)
	if err != nil {
		impl.logger.Errorw("error in updating pipeline")
		return err
	}

	// strategies for pipeline ids, there is only one is default
	existingStrategies, err := impl.pipelineConfigRepository.GetAllStrategyByPipelineId(pipeline.Id)
	if err != nil && !errors2.IsNotFound(err) {
		impl.logger.Errorw("error in getting pipeline strategies", "err", err)
		return err
	}
	for _, oldItem := range existingStrategies {
		notFound := true
		for _, newItem := range pipeline.Strategies {
			if newItem.DeploymentTemplate == oldItem.Strategy {
				notFound = false
			}
		}

		if notFound {
			//delete from db
			err := impl.pipelineConfigRepository.Delete(oldItem, tx)
			if err != nil {
				impl.logger.Errorw("error in delete pipeline strategies", "err", err)
				return fmt.Errorf("error in delete pipeline strategies")
			}
		}
	}

	defaultCount := 0
	for _, item := range pipeline.Strategies {
		if item.Default {
			defaultCount = defaultCount + 1
			if defaultCount > 1 {
				impl.logger.Warnw("already have one strategy is default in this pipeline, skip this", "strategy", item.DeploymentTemplate)
				continue
			}
		}
		strategy, err := impl.pipelineConfigRepository.FindByStrategyAndPipelineId(item.DeploymentTemplate, pipeline.Id)
		if err != nil && pg.ErrNoRows != err {
			impl.logger.Errorw("error in getting strategy", "err", err)
			return err
		}
		if strategy.Id > 0 {
			strategy.Config = string(item.Config)
			strategy.Default = item.Default
			strategy.UpdatedBy = userID
			strategy.UpdatedOn = time.Now()
			err = impl.pipelineConfigRepository.Update(strategy, tx)
			if err != nil {
				impl.logger.Errorw("error in updating strategy", "strategy", item.DeploymentTemplate)
				return fmt.Errorf("pipeline updated but failed to update one strategy")
			}
			//creating history entry for strategy
			_, err = impl.pipelineStrategyHistoryService.CreatePipelineStrategyHistory(strategy, pipeline.TriggerType, tx)
			if err != nil {
				impl.logger.Errorw("error in creating strategy history entry", "err", err)
				return err
			}
		} else {
			strategy := &chartConfig.PipelineStrategy{
				PipelineId: pipeline.Id,
				Strategy:   item.DeploymentTemplate,
				Config:     string(item.Config),
				Default:    item.Default,
				Deleted:    false,
				AuditLog:   sql.AuditLog{UpdatedBy: userID, CreatedBy: userID, UpdatedOn: time.Now(), CreatedOn: time.Now()},
			}
			err = impl.pipelineConfigRepository.Save(strategy, tx)
			if err != nil {
				impl.logger.Errorw("error in saving strategy", "strategy", item.DeploymentTemplate)
				return fmt.Errorf("pipeline created but failed to add strategy")
			}
			//creating history entry for strategy
			_, err = impl.pipelineStrategyHistoryService.CreatePipelineStrategyHistory(strategy, pipeline.TriggerType, tx)
			if err != nil {
				impl.logger.Errorw("error in creating strategy history entry", "err", err)
				return err
			}
		}
	}
	// update custom tag data
	pipeline.Id = dbPipelineObj.Id // pipeline object is request received from FE
	err = impl.CDPipelineCustomTagDBOperations(pipeline)
	if err != nil {
		impl.logger.Errorw("error in updating custom tag data for pipeline", "err", err)
		return err
	}

	_, err = impl.handleDigestPolicyOperations(tx, pipeline.Id, pipeline.Name, pipeline.IsDigestEnforcedForPipeline, userID)
	if err != nil {
		return err
	}

	err = tx.Commit()
	if err != nil {
		return err
	}
	return nil
}

<<<<<<< HEAD
=======
func (impl *CdPipelineConfigServiceImpl) handleDigestPolicyOperations(tx *pg.Tx, pipelineId int, pipelineName string, isDigestEnforcedForPipeline bool, userId int32) (resourceQualifierId int, err error) {
	if isDigestEnforcedForPipeline {
		resourceQualifierId, err = impl.imageDigestPolicyService.CreatePolicyForPipelineIfNotExist(tx, pipelineId, pipelineName, userId)
		if err != nil {
			impl.logger.Errorw("error in imageDigestPolicy operations for CD pipeline", "err", err, "pipelineId", pipelineId)
			return 0, err
		}
	} else {
		resourceQualifierId, err = impl.imageDigestPolicyService.DeletePolicyForPipeline(tx, pipelineId, userId)
		if err != nil {
			impl.logger.Errorw("error in deleting imageDigestPolicy for pipeline", "err", err, "pipelineId", pipelineId)
			return 0, err
		}
	}
	return resourceQualifierId, nil
}

func (impl *CdPipelineConfigServiceImpl) updateGitRepoUrlInCharts(appId int, chartGitAttribute *util.ChartGitAttribute, userId int32) error {
	charts, err := impl.chartRepository.FindActiveChartsByAppId(appId)
	if err != nil && pg.ErrNoRows != err {
		return err
	}
	for _, ch := range charts {
		if len(ch.GitRepoUrl) == 0 {
			ch.GitRepoUrl = chartGitAttribute.RepoUrl
			ch.ChartLocation = chartGitAttribute.ChartLocation
			ch.UpdatedOn = time.Now()
			ch.UpdatedBy = userId
			err = impl.chartRepository.Update(ch)
			if err != nil {
				return err
			}
		}
	}
	return nil
}

>>>>>>> 2feec2a7
func (impl *CdPipelineConfigServiceImpl) DeleteCdPipelinePartial(pipeline *pipelineConfig.Pipeline, ctx context.Context, deleteAction int, userId int32) (*bean.AppDeleteResponseDTO, error) {
	cascadeDelete := true
	forceDelete := false
	deleteResponse := &bean.AppDeleteResponseDTO{
		DeleteInitiated:  false,
		ClusterReachable: true,
	}
	if deleteAction == bean.FORCE_DELETE {
		forceDelete = true
		cascadeDelete = false
	} else if deleteAction == bean.NON_CASCADE_DELETE {
		cascadeDelete = false
	}
	//Updating clusterReachable flag
	clusterBean, err := impl.clusterRepository.FindById(pipeline.Environment.ClusterId)
	if err != nil {
		impl.logger.Errorw("error in getting cluster details", "err", err, "clusterId", pipeline.Environment.ClusterId)
	}
	deleteResponse.ClusterName = clusterBean.ClusterName
	if len(clusterBean.ErrorInConnecting) > 0 {
		deleteResponse.ClusterReachable = false
	}
	//getting children CD pipeline details
	if err != nil && err != pg.ErrNoRows {
		impl.logger.Errorw("error in getting children cd details", "err", err)
		return deleteResponse, err
	}

	//getting deployment group for this pipeline
	deploymentGroupNames, err := impl.deploymentGroupRepository.GetNamesByAppIdAndEnvId(pipeline.EnvironmentId, pipeline.AppId)
	if err != nil && err != pg.ErrNoRows {
		impl.logger.Errorw("error in getting deployment group names by appId and envId", "err", err)
		return deleteResponse, err
	} else if len(deploymentGroupNames) > 0 {
		groupNamesByte, err := json.Marshal(deploymentGroupNames)
		if err != nil {
			impl.logger.Errorw("error in marshaling deployment group names", "err", err, "deploymentGroupNames", deploymentGroupNames)
		}
		impl.logger.Debugw("cannot delete cd pipeline, is being used in deployment group")
		return deleteResponse, fmt.Errorf("Please remove this CD pipeline from deployment groups : %s", string(groupNamesByte))
	}
	dbConnection := impl.pipelineRepository.GetConnection()
	tx, err := dbConnection.Begin()
	if err != nil {
		return deleteResponse, err
	}
	// Rollback tx on error.
	defer tx.Rollback()

	//delete app from argo cd, if created
	if pipeline.DeploymentAppCreated && !pipeline.DeploymentAppDeleteRequest {
		deploymentAppName := fmt.Sprintf("%s-%s", pipeline.App.AppName, pipeline.Environment.Name)
		if util.IsAcdApp(pipeline.DeploymentAppType) {
			if !deleteResponse.ClusterReachable {
				impl.logger.Errorw("cluster connection error", "err", clusterBean.ErrorInConnecting)
				if cascadeDelete {
					return deleteResponse, nil
				}
			}
			impl.logger.Debugw("acd app is already deleted for this pipeline", "pipeline", pipeline)
			req := &application2.ApplicationDeleteRequest{
				Name:    &deploymentAppName,
				Cascade: &cascadeDelete,
			}
			if _, err := impl.application.Delete(ctx, req); err != nil {
				impl.logger.Errorw("err in deleting pipeline on argocd", "id", pipeline, "err", err)

				if forceDelete {
					impl.logger.Warnw("error while deletion of app in acd, continue to delete in db as this operation is force delete", "error", err)
				} else {
					//statusError, _ := err.(*errors2.StatusError)
					if cascadeDelete && strings.Contains(err.Error(), "code = NotFound") {
						err = &util.ApiError{
							UserMessage:     "Could not delete as application not found in argocd",
							InternalMessage: err.Error(),
						}
					} else {
						err = &util.ApiError{
							UserMessage:     "Could not delete application",
							InternalMessage: err.Error(),
						}
					}
					return deleteResponse, err
				}
			}
			impl.logger.Infow("app deleted from argocd", "id", pipeline.Id, "pipelineName", pipeline.Name, "app", deploymentAppName)
			pipeline.DeploymentAppDeleteRequest = true
			pipeline.UpdatedOn = time.Now()
			pipeline.UpdatedBy = userId
			err = impl.pipelineRepository.Update(pipeline, tx)
			if err != nil {
				impl.logger.Errorw("error in partially delete cd pipeline", "err", err)
				return deleteResponse, err
			}
		}
		deleteResponse.DeleteInitiated = true
	}
	err = tx.Commit()
	if err != nil {
		impl.logger.Errorw("error in committing db transaction", "err", err)
		return deleteResponse, err
	}
	return deleteResponse, nil
}

func (impl *CdPipelineConfigServiceImpl) getStrategiesMapping(dbPipelineIds []int) (map[int][]*chartConfig.PipelineStrategy, error) {
	strategiesMapping := make(map[int][]*chartConfig.PipelineStrategy)
	strategiesByPipelineIds, err := impl.pipelineConfigRepository.GetAllStrategyByPipelineIds(dbPipelineIds)
	if err != nil && !errors2.IsNotFound(err) {
		impl.logger.Errorw("error in fetching strategies by pipelineIds", "PipelineIds", dbPipelineIds, "err", err)
		return strategiesMapping, err
	}
	for _, strategy := range strategiesByPipelineIds {
		strategiesMapping[strategy.PipelineId] = append(strategiesMapping[strategy.PipelineId], strategy)
	}
	return strategiesMapping, nil
}

func (impl *CdPipelineConfigServiceImpl) BulkDeleteCdPipelines(impactedPipelines []*pipelineConfig.Pipeline, ctx context.Context, dryRun bool, deleteAction int, userId int32) []*bean.CdBulkActionResponseDto {
	var respDtos []*bean.CdBulkActionResponseDto
	for _, pipeline := range impactedPipelines {
		respDto := &bean.CdBulkActionResponseDto{
			PipelineName:    pipeline.Name,
			AppName:         pipeline.App.AppName,
			EnvironmentName: pipeline.Environment.Name,
		}
		if !dryRun {
			deleteResponse, err := impl.DeleteCdPipeline(pipeline, ctx, deleteAction, true, userId)
			if err != nil {
				impl.logger.Errorw("error in deleting cd pipeline", "err", err, "pipelineId", pipeline.Id)
				respDto.DeletionResult = fmt.Sprintf("Not able to delete pipeline, %v", err)
			} else if !(deleteResponse.DeleteInitiated || deleteResponse.ClusterReachable) {
				respDto.DeletionResult = fmt.Sprintf("Not able to delete pipeline, cluster connection error")
			} else {
				respDto.DeletionResult = "Pipeline deleted successfully."
			}
		}
		respDtos = append(respDtos, respDto)
	}
	return respDtos

}<|MERGE_RESOLUTION|>--- conflicted
+++ resolved
@@ -148,11 +148,8 @@
 	devtronAppCMCSService            DevtronAppCMCSService
 	ciPipelineConfigService          CiPipelineConfigService
 	buildPipelineSwitchService       BuildPipelineSwitchService
-<<<<<<< HEAD
 	chartService                     chart.ChartService
-=======
 	imageDigestPolicyService         imageDigestPolicy.ImageDigestPolicyService
->>>>>>> 2feec2a7
 }
 
 func NewCdPipelineConfigServiceImpl(
@@ -189,11 +186,8 @@
 	devtronAppCMCSService DevtronAppCMCSService,
 	ciPipelineConfigService CiPipelineConfigService,
 	buildPipelineSwitchService BuildPipelineSwitchService,
-<<<<<<< HEAD
-	chartService chart.ChartService) *CdPipelineConfigServiceImpl {
-=======
+	chartService chart.ChartService,
 	imageDigestPolicyService imageDigestPolicy.ImageDigestPolicyService) *CdPipelineConfigServiceImpl {
->>>>>>> 2feec2a7
 	return &CdPipelineConfigServiceImpl{
 		logger:                           logger,
 		pipelineRepository:               pipelineRepository,
@@ -1976,8 +1970,6 @@
 	return nil
 }
 
-<<<<<<< HEAD
-=======
 func (impl *CdPipelineConfigServiceImpl) handleDigestPolicyOperations(tx *pg.Tx, pipelineId int, pipelineName string, isDigestEnforcedForPipeline bool, userId int32) (resourceQualifierId int, err error) {
 	if isDigestEnforcedForPipeline {
 		resourceQualifierId, err = impl.imageDigestPolicyService.CreatePolicyForPipelineIfNotExist(tx, pipelineId, pipelineName, userId)
@@ -1995,27 +1987,6 @@
 	return resourceQualifierId, nil
 }
 
-func (impl *CdPipelineConfigServiceImpl) updateGitRepoUrlInCharts(appId int, chartGitAttribute *util.ChartGitAttribute, userId int32) error {
-	charts, err := impl.chartRepository.FindActiveChartsByAppId(appId)
-	if err != nil && pg.ErrNoRows != err {
-		return err
-	}
-	for _, ch := range charts {
-		if len(ch.GitRepoUrl) == 0 {
-			ch.GitRepoUrl = chartGitAttribute.RepoUrl
-			ch.ChartLocation = chartGitAttribute.ChartLocation
-			ch.UpdatedOn = time.Now()
-			ch.UpdatedBy = userId
-			err = impl.chartRepository.Update(ch)
-			if err != nil {
-				return err
-			}
-		}
-	}
-	return nil
-}
-
->>>>>>> 2feec2a7
 func (impl *CdPipelineConfigServiceImpl) DeleteCdPipelinePartial(pipeline *pipelineConfig.Pipeline, ctx context.Context, deleteAction int, userId int32) (*bean.AppDeleteResponseDTO, error) {
 	cascadeDelete := true
 	forceDelete := false
