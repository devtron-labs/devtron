/*
 * Copyright (c) 2020 Devtron Labs
 *
 * Licensed under the Apache License, Version 2.0 (the "License");
 * you may not use this file except in compliance with the License.
 * You may obtain a copy of the License at
 *
 *    http://www.apache.org/licenses/LICENSE-2.0
 *
 * Unless required by applicable law or agreed to in writing, software
 * distributed under the License is distributed on an "AS IS" BASIS,
 * WITHOUT WARRANTIES OR CONDITIONS OF ANY KIND, either express or implied.
 * See the License for the specific language governing permissions and
 * limitations under the License.
 *
 */

package pipeline

import (
	"context"
	"encoding/json"
	errors3 "errors"
	"fmt"
	application2 "github.com/argoproj/argo-cd/v2/pkg/apiclient/application"
	bean2 "github.com/devtron-labs/devtron/api/bean"
	"github.com/devtron-labs/devtron/api/bean/gitOps"
	models2 "github.com/devtron-labs/devtron/api/helm-app/models"
	client "github.com/devtron-labs/devtron/api/helm-app/service"
	"github.com/devtron-labs/devtron/client/argocdServer"
	"github.com/devtron-labs/devtron/client/argocdServer/application"
	"github.com/devtron-labs/devtron/internal/sql/models"
	"github.com/devtron-labs/devtron/internal/sql/repository"
	app2 "github.com/devtron-labs/devtron/internal/sql/repository/app"
	"github.com/devtron-labs/devtron/internal/sql/repository/appStatus"
	"github.com/devtron-labs/devtron/internal/sql/repository/appWorkflow"
	"github.com/devtron-labs/devtron/internal/sql/repository/chartConfig"
	"github.com/devtron-labs/devtron/internal/sql/repository/pipelineConfig"
	"github.com/devtron-labs/devtron/internal/util"
	"github.com/devtron-labs/devtron/pkg/app"
	"github.com/devtron-labs/devtron/pkg/bean"
	"github.com/devtron-labs/devtron/pkg/chart"
	chartRepoRepository "github.com/devtron-labs/devtron/pkg/chartRepo/repository"
	repository2 "github.com/devtron-labs/devtron/pkg/cluster/repository"
	bean4 "github.com/devtron-labs/devtron/pkg/cluster/repository/bean"
	commonBean "github.com/devtron-labs/devtron/pkg/deployment/gitOps/common/bean"
	"github.com/devtron-labs/devtron/pkg/deployment/gitOps/config"
	"github.com/devtron-labs/devtron/pkg/deployment/gitOps/git"
	"github.com/devtron-labs/devtron/pkg/deployment/manifest/deployedAppMetrics"
	config2 "github.com/devtron-labs/devtron/pkg/deployment/providerConfig"
	"github.com/devtron-labs/devtron/pkg/imageDigestPolicy"
	bean3 "github.com/devtron-labs/devtron/pkg/pipeline/bean"
	"github.com/devtron-labs/devtron/pkg/pipeline/history"
	repository4 "github.com/devtron-labs/devtron/pkg/pipeline/history/repository"
	repository5 "github.com/devtron-labs/devtron/pkg/pipeline/repository"
	resourceGroup2 "github.com/devtron-labs/devtron/pkg/resourceGroup"
	"github.com/devtron-labs/devtron/pkg/sql"
	"github.com/devtron-labs/devtron/pkg/variables"
	repository3 "github.com/devtron-labs/devtron/pkg/variables/repository"
	util2 "github.com/devtron-labs/devtron/util"
	"github.com/devtron-labs/devtron/util/rbac"
	"github.com/go-pg/pg"
	errors2 "github.com/juju/errors"
	"go.opentelemetry.io/otel"
	"go.uber.org/zap"
	"k8s.io/apimachinery/pkg/api/errors"
	"net/http"
	"strconv"
	"strings"
	"time"
)

type CdPipelineConfigService interface {
	//GetCdPipelineById : Retrieve cdPipeline for given cdPipelineId.
	//getting cdPipeline,environment and strategies ,preDeployStage, postDeployStage,appWorkflowMapping from respective repository and service layer
	//converting above data in proper bean object and then assigning to CDPipelineConfigObject
	//if any error occur , will get empty object or nil
	GetCdPipelineById(pipelineId int) (cdPipeline *bean.CDPipelineConfigObject, err error)
	CreateCdPipelines(cdPipelines *bean.CdPipelines, ctx context.Context) (*bean.CdPipelines, error)
	//PatchCdPipelines : Handle CD pipeline patch requests, making necessary changes to the configuration and returning the updated version.
	//Performs Create ,Update and Delete operation.
	PatchCdPipelines(cdPipelines *bean.CDPatchRequest, ctx context.Context) (*bean.CdPipelines, error)
	DeleteCdPipeline(pipeline *pipelineConfig.Pipeline, ctx context.Context, deleteAction int, acdDelete bool, userId int32) (*bean.AppDeleteResponseDTO, error)
	DeleteACDAppCdPipelineWithNonCascade(pipeline *pipelineConfig.Pipeline, ctx context.Context, forceDelete bool, userId int32) (err error)
	//GetTriggerViewCdPipelinesForApp :
	GetTriggerViewCdPipelinesForApp(appId int) (cdPipelines *bean.CdPipelines, err error)
	//GetCdPipelinesForApp : Retrieve cdPipeline for given appId
	GetCdPipelinesForApp(appId int) (cdPipelines *bean.CdPipelines, err error)
	//GetCdPipelinesForAppAndEnv : Retrieve cdPipeline for given appId and envId
	GetCdPipelinesForAppAndEnv(appId int, envId int) (cdPipelines *bean.CdPipelines, err error)
	/*	CreateCdPipelines(cdPipelines bean.CdPipelines) (*bean.CdPipelines, error)*/
	//GetCdPipelinesByEnvironment : lists cdPipeline for given environmentId and appIds
	GetCdPipelinesByEnvironment(request resourceGroup2.ResourceGroupingRequest, token string) (cdPipelines *bean.CdPipelines, err error)
	//GetCdPipelinesByEnvironmentMin : lists minimum detail of cdPipelines for given environmentId and appIds
	GetCdPipelinesByEnvironmentMin(request resourceGroup2.ResourceGroupingRequest, token string) (cdPipelines []*bean.CDPipelineConfigObject, err error)
	//PerformBulkActionOnCdPipelines :
	PerformBulkActionOnCdPipelines(dto *bean.CdBulkActionRequestDto, impactedPipelines []*pipelineConfig.Pipeline, ctx context.Context, dryRun bool, userId int32) ([]*bean.CdBulkActionResponseDto, error)
	//FindPipelineById : Retrieve Pipeline object from pipelineRepository for given cdPipelineId
	FindPipelineById(cdPipelineId int) (*pipelineConfig.Pipeline, error)
	//FindAppAndEnvDetailsByPipelineId : Retrieve app and env details for given cdPipelineId
	FindAppAndEnvDetailsByPipelineId(cdPipelineId int) (*pipelineConfig.Pipeline, error)
	// RetrieveParentDetails : Retrieve the parent id and type of the parent.
	//Here ParentId refers to Parent like parent of CD can be CI , PRE-CD .
	// It first fetches the workflow details from the appWorkflow repository.
	//If the workflow is a CD pipeline, it further checks for stage configurations.
	//If the workflow is a webhook, it returns the webhook workflow type.
	//In case of error , it returns 0 for parentId and empty string for parentType
	RetrieveParentDetails(pipelineId int) (parentId int, parentType bean2.WorkflowType, err error)
	//GetEnvironmentByCdPipelineId : Retrieve environmentId for given cdPipelineId
	GetEnvironmentByCdPipelineId(pipelineId int) (int, error)
	GetBulkActionImpactedPipelines(dto *bean.CdBulkActionRequestDto) ([]*pipelineConfig.Pipeline, error) //no usage
	//IsGitOpsRequiredForCD : Determine if GitOps is required for CD based on the provided pipeline creation request
	IsGitOpsRequiredForCD(pipelineCreateRequest *bean.CdPipelines) bool
	MarkGitOpsDevtronAppsDeletedWhereArgoAppIsDeleted(appId int, envId int, acdToken string, pipeline *pipelineConfig.Pipeline) (bool, error)
	//GetEnvironmentListForAutocompleteFilter : lists environment for given configuration
<<<<<<< HEAD
	GetEnvironmentListForAutocompleteFilter(envName string, clusterIds []int, offset int, size int, token string, checkAuthBatch func(token string, appObject []string, envObject []string) (map[string]bool, map[string]bool), ctx context.Context) (*bean4.ResourceGroupingResponse, error)
	RegisterInACD(gitOpsRepoName string, chartGitAttr *commonBean.ChartGitAttribute, userId int32, ctx context.Context) error
=======
	GetEnvironmentListForAutocompleteFilter(envName string, clusterIds []int, offset int, size int, token string, checkAuthBatch func(token string, appObject []string, envObject []string) (map[string]bool, map[string]bool), ctx context.Context) (*cluster.ResourceGroupingResponse, error)
	RegisterInACD(ctx context.Context, chartGitAttr *commonBean.ChartGitAttribute, userId int32) error
>>>>>>> b867684c
}

type CdPipelineConfigServiceImpl struct {
	logger                           *zap.SugaredLogger
	pipelineRepository               pipelineConfig.PipelineRepository
	environmentRepository            repository2.EnvironmentRepository
	pipelineConfigRepository         chartConfig.PipelineConfigRepository
	appWorkflowRepository            appWorkflow.AppWorkflowRepository
	pipelineStageService             PipelineStageService
	appRepo                          app2.AppRepository
	appService                       app.AppService
	deploymentGroupRepository        repository.DeploymentGroupRepository
	ciCdPipelineOrchestrator         CiCdPipelineOrchestrator
	appStatusRepository              appStatus.AppStatusRepository
	ciPipelineRepository             pipelineConfig.CiPipelineRepository
	prePostCdScriptHistoryService    history.PrePostCdScriptHistoryService
	clusterRepository                repository2.ClusterRepository
	helmAppService                   client.HelmAppService
	enforcerUtil                     rbac.EnforcerUtil
	pipelineStrategyHistoryService   history.PipelineStrategyHistoryService
	chartRepository                  chartRepoRepository.ChartRepository
	resourceGroupService             resourceGroup2.ResourceGroupService
	propertiesConfigService          PropertiesConfigService
	deploymentTemplateHistoryService history.DeploymentTemplateHistoryService
	scopedVariableManager            variables.ScopedVariableManager
	deploymentConfig                 *util2.DeploymentServiceTypeConfig
	application                      application.ServiceClient
	customTagService                 CustomTagService
	pipelineConfigListenerService    PipelineConfigListenerService
	ciPipelineConfigService          CiPipelineConfigService
	buildPipelineSwitchService       BuildPipelineSwitchService
	argoClientWrapperService         argocdServer.ArgoClientWrapperService
	deployedAppMetricsService        deployedAppMetrics.DeployedAppMetricsService
	gitOpsConfigReadService          config.GitOpsConfigReadService
	gitOperationService              git.GitOperationService
	chartService                     chart.ChartService
	imageDigestPolicyService         imageDigestPolicy.ImageDigestPolicyService
	deploymentTypeOverrideService    config2.DeploymentTypeOverrideService
}

func NewCdPipelineConfigServiceImpl(logger *zap.SugaredLogger, pipelineRepository pipelineConfig.PipelineRepository,
	environmentRepository repository2.EnvironmentRepository, pipelineConfigRepository chartConfig.PipelineConfigRepository,
	appWorkflowRepository appWorkflow.AppWorkflowRepository, pipelineStageService PipelineStageService,
	appRepo app2.AppRepository, appService app.AppService, deploymentGroupRepository repository.DeploymentGroupRepository,
	ciCdPipelineOrchestrator CiCdPipelineOrchestrator, appStatusRepository appStatus.AppStatusRepository,
	ciPipelineRepository pipelineConfig.CiPipelineRepository, prePostCdScriptHistoryService history.PrePostCdScriptHistoryService,
	clusterRepository repository2.ClusterRepository, helmAppService client.HelmAppService,
	enforcerUtil rbac.EnforcerUtil, pipelineStrategyHistoryService history.PipelineStrategyHistoryService,
	chartRepository chartRepoRepository.ChartRepository, resourceGroupService resourceGroup2.ResourceGroupService,
	propertiesConfigService PropertiesConfigService,
	deploymentTemplateHistoryService history.DeploymentTemplateHistoryService,
	scopedVariableManager variables.ScopedVariableManager, envVariables *util2.EnvironmentVariables,
	application application.ServiceClient, customTagService CustomTagService,
	pipelineConfigListenerService PipelineConfigListenerService,
	ciPipelineConfigService CiPipelineConfigService, buildPipelineSwitchService BuildPipelineSwitchService,
	argoClientWrapperService argocdServer.ArgoClientWrapperService,
	deployedAppMetricsService deployedAppMetrics.DeployedAppMetricsService,
	gitOpsConfigReadService config.GitOpsConfigReadService,
	gitOperationService git.GitOperationService,
<<<<<<< HEAD
	imageDigestPolicyService imageDigestPolicy.ImageDigestPolicyService,
	deploymentTypeOverrideService config2.DeploymentTypeOverrideService) *CdPipelineConfigServiceImpl {
=======
	chartService chart.ChartService,
	imageDigestPolicyService imageDigestPolicy.ImageDigestPolicyService) *CdPipelineConfigServiceImpl {
>>>>>>> b867684c
	return &CdPipelineConfigServiceImpl{
		logger:                           logger,
		pipelineRepository:               pipelineRepository,
		environmentRepository:            environmentRepository,
		pipelineConfigRepository:         pipelineConfigRepository,
		appWorkflowRepository:            appWorkflowRepository,
		pipelineStageService:             pipelineStageService,
		appRepo:                          appRepo,
		appService:                       appService,
		deploymentGroupRepository:        deploymentGroupRepository,
		ciCdPipelineOrchestrator:         ciCdPipelineOrchestrator,
		appStatusRepository:              appStatusRepository,
		ciPipelineRepository:             ciPipelineRepository,
		prePostCdScriptHistoryService:    prePostCdScriptHistoryService,
		clusterRepository:                clusterRepository,
		helmAppService:                   helmAppService,
		enforcerUtil:                     enforcerUtil,
		pipelineStrategyHistoryService:   pipelineStrategyHistoryService,
		chartRepository:                  chartRepository,
		resourceGroupService:             resourceGroupService,
		propertiesConfigService:          propertiesConfigService,
		deploymentTemplateHistoryService: deploymentTemplateHistoryService,
		scopedVariableManager:            scopedVariableManager,
		deploymentConfig:                 envVariables.DeploymentServiceTypeConfig,
		application:                      application,
		pipelineConfigListenerService:    pipelineConfigListenerService,
<<<<<<< HEAD
=======
		chartService:                     chartService,
		devtronAppCMCSService:            devtronAppCMCSService,
>>>>>>> b867684c
		customTagService:                 customTagService,
		ciPipelineConfigService:          ciPipelineConfigService,
		buildPipelineSwitchService:       buildPipelineSwitchService,
		argoClientWrapperService:         argoClientWrapperService,
		deployedAppMetricsService:        deployedAppMetricsService,
		gitOpsConfigReadService:          gitOpsConfigReadService,
		gitOperationService:              gitOperationService,
		imageDigestPolicyService:         imageDigestPolicyService,
		deploymentTypeOverrideService:    deploymentTypeOverrideService,
	}
}

func (impl *CdPipelineConfigServiceImpl) GetCdPipelineById(pipelineId int) (cdPipeline *bean.CDPipelineConfigObject, err error) {
	dbPipeline, err := impl.pipelineRepository.FindById(pipelineId)
	if err != nil && errors.IsNotFound(err) {
		impl.logger.Errorw("error in fetching pipeline", "err", err)
		return cdPipeline, err
	}
	environment, err := impl.environmentRepository.FindById(dbPipeline.EnvironmentId)
	if err != nil && errors.IsNotFound(err) {
		impl.logger.Errorw("error in fetching pipeline", "err", err)
		return cdPipeline, err
	}
	strategies, err := impl.pipelineConfigRepository.GetAllStrategyByPipelineId(dbPipeline.Id)
	if err != nil && errors.IsNotFound(err) {
		impl.logger.Errorw("error in fetching strategies", "err", err)
		return cdPipeline, err
	}
	var strategiesBean []bean.Strategy
	var deploymentTemplate chartRepoRepository.DeploymentStrategy
	for _, item := range strategies {
		strategiesBean = append(strategiesBean, bean.Strategy{
			Config:             []byte(item.Config),
			DeploymentTemplate: item.Strategy,
			Default:            item.Default,
		})

		if item.Default {
			deploymentTemplate = item.Strategy
		}
	}

	preStage := bean.CdStage{}
	if len(dbPipeline.PreStageConfig) > 0 {
		preStage.Name = "Pre-Deployment"
		preStage.Config = dbPipeline.PreStageConfig
		preStage.TriggerType = dbPipeline.PreTriggerType
	}
	postStage := bean.CdStage{}
	if len(dbPipeline.PostStageConfig) > 0 {
		postStage.Name = "Post-Deployment"
		postStage.Config = dbPipeline.PostStageConfig
		postStage.TriggerType = dbPipeline.PostTriggerType
	}

	preStageConfigmapSecrets := bean.PreStageConfigMapSecretNames{}
	postStageConfigmapSecrets := bean.PostStageConfigMapSecretNames{}

	if dbPipeline.PreStageConfigMapSecretNames != "" {
		err = json.Unmarshal([]byte(dbPipeline.PreStageConfigMapSecretNames), &preStageConfigmapSecrets)
		if err != nil {
			impl.logger.Error(err)
			return nil, err
		}
	}

	if dbPipeline.PostStageConfigMapSecretNames != "" {
		err = json.Unmarshal([]byte(dbPipeline.PostStageConfigMapSecretNames), &postStageConfigmapSecrets)
		if err != nil {
			impl.logger.Error(err)
			return nil, err
		}
	}
	appWorkflowMapping, err := impl.appWorkflowRepository.FindWFCDMappingByCDPipelineId(pipelineId)
	if err != nil {
		return nil, err
	}

	var customTag *bean.CustomTagData
	var customTagStage repository5.PipelineStageType
	var customTagEnabled bool
	customTagPreCD, err := impl.customTagService.GetActiveCustomTagByEntityKeyAndValue(bean3.EntityTypePreCD, strconv.Itoa(pipelineId))
	if err != nil && err != pg.ErrNoRows {
		impl.logger.Errorw("error in fetching custom Tag precd")
		return nil, err
	}
	customTagPostCD, err := impl.customTagService.GetActiveCustomTagByEntityKeyAndValue(bean3.EntityTypePostCD, strconv.Itoa(pipelineId))
	if err != nil && err != pg.ErrNoRows {
		impl.logger.Errorw("error in fetching custom Tag precd")
		return nil, err
	}
	if customTagPreCD != nil && customTagPreCD.Id > 0 {
		customTag = &bean.CustomTagData{TagPattern: customTagPreCD.TagPattern,
			CounterX: customTagPreCD.AutoIncreasingNumber,
			Enabled:  customTagPreCD.Enabled,
		}
		customTagStage = repository5.PIPELINE_STAGE_TYPE_PRE_CD
		customTagEnabled = customTagPreCD.Enabled
	} else if customTagPostCD != nil && customTagPostCD.Id > 0 {
		customTag = &bean.CustomTagData{TagPattern: customTagPostCD.TagPattern,
			CounterX: customTagPostCD.AutoIncreasingNumber,
			Enabled:  customTagPostCD.Enabled,
		}
		customTagStage = repository5.PIPELINE_STAGE_TYPE_POST_CD
		customTagEnabled = customTagPostCD.Enabled
	}

	digestConfigurationRequest := imageDigestPolicy.DigestPolicyConfigurationRequest{PipelineId: pipelineId}
	digestPolicyConfigurations, err := impl.imageDigestPolicyService.GetDigestPolicyConfigurations(digestConfigurationRequest)
	if err != nil {
		impl.logger.Errorw("error in checking if isImageDigestPolicyConfiguredForPipeline", "err", err, "pipelineId", pipelineId)
		return nil, err
	}

	cdPipeline = &bean.CDPipelineConfigObject{
		Id:                            dbPipeline.Id,
		Name:                          dbPipeline.Name,
		EnvironmentId:                 dbPipeline.EnvironmentId,
		EnvironmentName:               environment.Name,
		CiPipelineId:                  dbPipeline.CiPipelineId,
		DeploymentTemplate:            deploymentTemplate,
		TriggerType:                   dbPipeline.TriggerType,
		Strategies:                    strategiesBean,
		PreStage:                      preStage,
		PostStage:                     postStage,
		PreStageConfigMapSecretNames:  preStageConfigmapSecrets,
		PostStageConfigMapSecretNames: postStageConfigmapSecrets,
		RunPreStageInEnv:              dbPipeline.RunPreStageInEnv,
		RunPostStageInEnv:             dbPipeline.RunPostStageInEnv,
		CdArgoSetup:                   environment.Cluster.CdArgoSetup,
		ParentPipelineId:              appWorkflowMapping.ParentId,
		ParentPipelineType:            appWorkflowMapping.ParentType,
		DeploymentAppType:             dbPipeline.DeploymentAppType,
		DeploymentAppCreated:          dbPipeline.DeploymentAppCreated,
		IsVirtualEnvironment:          dbPipeline.Environment.IsVirtualEnvironment,
		CustomTagObject:               customTag,
		CustomTagStage:                &customTagStage,
		EnableCustomTag:               customTagEnabled,
		AppId:                         dbPipeline.AppId,
		IsDigestEnforcedForPipeline:   digestPolicyConfigurations.DigestConfiguredForPipeline,
	}
	var preDeployStage *bean3.PipelineStageDto
	var postDeployStage *bean3.PipelineStageDto
	preDeployStage, postDeployStage, err = impl.pipelineStageService.GetCdPipelineStageDataDeepCopy(dbPipeline.Id)
	if err != nil {
		impl.logger.Errorw("error in getting pre/post-CD stage data", "err", err, "cdPipelineId", dbPipeline.Id)
		return nil, err
	}
	cdPipeline.PreDeployStage = preDeployStage
	cdPipeline.PostDeployStage = postDeployStage

	return cdPipeline, err
}

func (impl *CdPipelineConfigServiceImpl) CreateCdPipelines(pipelineCreateRequest *bean.CdPipelines, ctx context.Context) (*bean.CdPipelines, error) {

	//Validation for checking deployment App type
	gitOpsConfigurationStatus, err := impl.gitOpsConfigReadService.IsGitOpsConfigured()
	if err != nil {
		impl.logger.Errorw("error in checking if gitOps is configured or not", "err", err)
		return nil, err
	}
	for _, pipeline := range pipelineCreateRequest.Pipelines {
		// skip creation of pipeline if envId is not set
		if pipeline.EnvironmentId <= 0 {
			continue
		}
		overrideDeploymentType, err := impl.deploymentTypeOverrideService.ValidateAndOverrideDeploymentAppType(pipeline.DeploymentAppType, isGitOpsConfigured, pipeline.EnvironmentId)
		if err != nil {
<<<<<<< HEAD
=======
			return nil, err
		}
		impl.SetPipelineDeploymentAppType(pipelineCreateRequest, gitOpsConfigurationStatus.IsGitOpsConfigured, deploymentConfig)
		if err := impl.validateDeploymentAppType(pipeline, deploymentConfig); err != nil {
>>>>>>> b867684c
			impl.logger.Errorw("validation error in creating pipeline", "name", pipeline.Name, "err", err)
			return nil, err
		}
		pipeline.DeploymentAppType = overrideDeploymentType
	}

	isGitOpsRequiredForCD := impl.IsGitOpsRequiredForCD(pipelineCreateRequest)
	app, err := impl.appRepo.FindById(pipelineCreateRequest.AppId)
	if err != nil {
		impl.logger.Errorw("app not found", "err", err, "appId", pipelineCreateRequest.AppId)
		return nil, err
	}
<<<<<<< HEAD
	_, err = impl.validateCDPipelineRequest(pipelineCreateRequest)
=======
	_, err = impl.ValidateCDPipelineRequest(pipelineCreateRequest, gitOpsConfigurationStatus.IsGitOpsConfigured, isGitOpsRequiredForCD)
>>>>>>> b867684c
	if err != nil {
		return nil, err
	}

	// TODO: creating git repo for all apps irrespective of acd or helm
	if gitOpsConfigurationStatus.IsGitOpsConfigured && isGitOpsRequiredForCD && !pipelineCreateRequest.IsCloneAppReq {
		chart, err := impl.chartService.FindLatestChartForAppByAppId(app.Id)
		if err != nil {
			impl.logger.Errorw("Error in fetching latest chart for pipeline", "err", err, "appId", app.Id)
			return nil, err
		}
		if gitOps.IsGitOpsRepoNotConfigured(chart.GitRepoUrl) {
			if gitOpsConfigurationStatus.AllowCustomRepository || chart.IsCustomGitRepository {
				apiErr := &util.ApiError{
					HttpStatusCode:  http.StatusConflict,
					UserMessage:     pipelineConfig.GITOPS_REPO_NOT_CONFIGURED,
					InternalMessage: pipelineConfig.GITOPS_REPO_NOT_CONFIGURED,
				}
				return nil, apiErr
			}
			_, chartGitAttr, err := impl.appService.CreateGitopsRepo(app, pipelineCreateRequest.UserId)
			if err != nil {
				impl.logger.Errorw("error in creating git repo", "err", err)
				return nil, fmt.Errorf("Create GitOps repository error: %s", err.Error())
			}
			err = impl.RegisterInACD(ctx, chartGitAttr, pipelineCreateRequest.UserId)
			if err != nil {
				impl.logger.Errorw("error in registering app in acd", "err", err)
				return nil, err
			}
			// below function will update gitRepoUrl for charts if user has not already provided gitOps repoURL
			err = impl.chartService.ConfigureGitOpsRepoUrl(pipelineCreateRequest.AppId, chartGitAttr.RepoUrl, chartGitAttr.ChartLocation, false, pipelineCreateRequest.UserId)
			if err != nil {
				impl.logger.Errorw("error in updating git repo url in charts", "err", err)
				return nil, err
			}
		}
	}

	for _, pipeline := range pipelineCreateRequest.Pipelines {

		id, err := impl.createCdPipeline(ctx, app, pipeline, pipelineCreateRequest.UserId)
		if err != nil {
			impl.logger.Errorw("error in creating pipeline", "name", pipeline.Name, "err", err)
			return nil, err
		}
		pipeline.Id = id
		//go for stage creation if pipeline is created above
		if pipeline.Id > 0 {
			//creating pipeline_stage entry here after tx commit due to FK issue
			if pipeline.PreDeployStage != nil && len(pipeline.PreDeployStage.Steps) > 0 {
				err = impl.pipelineStageService.CreatePipelineStage(pipeline.PreDeployStage, repository5.PIPELINE_STAGE_TYPE_PRE_CD, id, pipelineCreateRequest.UserId)
				if err != nil {
					impl.logger.Errorw("error in creating pre-cd stage", "err", err, "preCdStage", pipeline.PreDeployStage, "pipelineId", id)
					return nil, err
				}
			}
			if pipeline.PostDeployStage != nil && len(pipeline.PostDeployStage.Steps) > 0 {
				err = impl.pipelineStageService.CreatePipelineStage(pipeline.PostDeployStage, repository5.PIPELINE_STAGE_TYPE_POST_CD, id, pipelineCreateRequest.UserId)
				if err != nil {
					impl.logger.Errorw("error in creating post-cd stage", "err", err, "postCdStage", pipeline.PostDeployStage, "pipelineId", id)
					return nil, err
				}
			}
		}
	}
	return pipelineCreateRequest, nil
}

func (impl *CdPipelineConfigServiceImpl) CDPipelineCustomTagDBOperations(pipeline *bean.CDPipelineConfigObject) error {

	if pipeline.EnableCustomTag && (pipeline.CustomTagObject != nil && len(pipeline.CustomTagObject.TagPattern) == 0) {
		return fmt.Errorf("please provide custom tag data if tag is enabled")
	}
	if pipeline.CustomTagObject != nil && pipeline.CustomTagObject.CounterX < 0 {
		return fmt.Errorf("value of {x} cannot be negative")
	}
	if !pipeline.EnableCustomTag {
		// disable custom tag if exist
		err := impl.DisableCustomTag(pipeline)
		if err != nil {
			return err
		}
		return nil
	} else {
		err := impl.SaveOrUpdateCustomTagForCDPipeline(pipeline)
		if err != nil {
			impl.logger.Errorw("error in creating custom tag for pipeline stage", "err", err)
			return err
		}
	}
	if *pipeline.CustomTagStage == repository5.PIPELINE_STAGE_TYPE_POST_CD {
		// delete entry for post stage if any
		preCDStageName := repository5.PIPELINE_STAGE_TYPE_PRE_CD
		err := impl.DeleteCustomTagByPipelineStageType(&preCDStageName, pipeline.Id)
		if err != nil {
			return err
		}
	} else if *pipeline.CustomTagStage == repository5.PIPELINE_STAGE_TYPE_PRE_CD {
		postCdStageName := repository5.PIPELINE_STAGE_TYPE_POST_CD
		err := impl.DeleteCustomTagByPipelineStageType(&postCdStageName, pipeline.Id)
		if err != nil {
			return err
		}
	}
	return nil
}

func (impl *CdPipelineConfigServiceImpl) DeleteCustomTag(pipeline *bean.CDPipelineConfigObject) error {
	preStage := repository5.PIPELINE_STAGE_TYPE_PRE_CD
	postStage := repository5.PIPELINE_STAGE_TYPE_POST_CD
	err := impl.DeleteCustomTagByPipelineStageType(&preStage, pipeline.Id)
	if err != nil {
		return err
	}
	err = impl.DeleteCustomTagByPipelineStageType(&postStage, pipeline.Id)
	if err != nil {
		return err
	}
	return nil
}

func (impl *CdPipelineConfigServiceImpl) DisableCustomTag(pipeline *bean.CDPipelineConfigObject) error {
	preStage := repository5.PIPELINE_STAGE_TYPE_PRE_CD
	postStage := repository5.PIPELINE_STAGE_TYPE_POST_CD
	err := impl.DisableCustomTagByPipelineStageType(&preStage, pipeline.Id)
	if err != nil {
		return err
	}
	err = impl.DisableCustomTagByPipelineStageType(&postStage, pipeline.Id)
	if err != nil {
		return err
	}
	return nil
}

func (impl *CdPipelineConfigServiceImpl) DeleteCustomTagByPipelineStageType(pipelineStageType *repository5.PipelineStageType, pipelineId int) error {
	err := impl.customTagService.DeleteCustomTagIfExists(
		bean2.CustomTag{EntityKey: getEntityTypeByPipelineStageType(*pipelineStageType),
			EntityValue: fmt.Sprintf("%d", pipelineId),
		})
	if err != nil {
		impl.logger.Errorw("error in deleting custom tag for pre stage", "err", err, "pipeline-id", pipelineId)
		return err
	}
	return nil
}

func (impl *CdPipelineConfigServiceImpl) DisableCustomTagByPipelineStageType(pipelineStageType *repository5.PipelineStageType, pipelineId int) error {
	err := impl.customTagService.DisableCustomTagIfExist(
		bean2.CustomTag{EntityKey: getEntityTypeByPipelineStageType(*pipelineStageType),
			EntityValue: fmt.Sprintf("%d", pipelineId),
		})
	if err != nil {
		impl.logger.Errorw("error in deleting custom tag for pre stage", "err", err, "pipeline-id", pipelineId)
		return err
	}
	return nil
}

func (impl *CdPipelineConfigServiceImpl) SaveOrUpdateCustomTagForCDPipeline(pipeline *bean.CDPipelineConfigObject) error {
	customTag, err := impl.ParseCustomTagPatchRequest(pipeline)
	if err != nil {
		impl.logger.Errorw("err", err)
		return err
	}
	err = impl.customTagService.CreateOrUpdateCustomTag(customTag)
	if err != nil {
		impl.logger.Errorw("error in creating custom tag", "err", err)
		return err
	}
	return nil
}

func (impl *CdPipelineConfigServiceImpl) ParseCustomTagPatchRequest(pipelineRequest *bean.CDPipelineConfigObject) (*bean2.CustomTag, error) {
	entityType := getEntityTypeByPipelineStageType(*pipelineRequest.CustomTagStage)
	if entityType == 0 {
		return nil, fmt.Errorf("invalid stage for cd pipeline custom tag; pipelineStageType: %s ", string(*pipelineRequest.CustomTagStage))
	}
	customTag := &bean2.CustomTag{
		EntityKey:            entityType,
		EntityValue:          fmt.Sprintf("%d", pipelineRequest.Id),
		TagPattern:           pipelineRequest.CustomTagObject.TagPattern,
		AutoIncreasingNumber: pipelineRequest.CustomTagObject.CounterX,
		Metadata:             "",
		Enabled:              pipelineRequest.EnableCustomTag,
	}
	return customTag, nil
}

func getEntityTypeByPipelineStageType(pipelineStageType repository5.PipelineStageType) (customTagEntityType int) {
	switch pipelineStageType {
	case repository5.PIPELINE_STAGE_TYPE_PRE_CD:
		customTagEntityType = bean3.EntityTypePreCD
	case repository5.PIPELINE_STAGE_TYPE_POST_CD:
		customTagEntityType = bean3.EntityTypePostCD
	default:
		customTagEntityType = bean3.EntityNull
	}
	return customTagEntityType
}

func (impl *CdPipelineConfigServiceImpl) PatchCdPipelines(cdPipelines *bean.CDPatchRequest, ctx context.Context) (*bean.CdPipelines, error) {
	pipelineRequest := &bean.CdPipelines{
		UserId:    cdPipelines.UserId,
		AppId:     cdPipelines.AppId,
		Pipelines: []*bean.CDPipelineConfigObject{cdPipelines.Pipeline},
	}
	deleteAction := bean.CASCADE_DELETE
	if cdPipelines.ForceDelete {
		deleteAction = bean.FORCE_DELETE
	} else if cdPipelines.NonCascadeDelete {
		deleteAction = bean.NON_CASCADE_DELETE
	}
	switch cdPipelines.Action {
	case bean.CD_CREATE:
		return impl.CreateCdPipelines(pipelineRequest, ctx)
	case bean.CD_UPDATE:
		err := impl.updateCdPipeline(ctx, cdPipelines.Pipeline, cdPipelines.UserId)
		return pipelineRequest, err
	case bean.CD_DELETE:
		pipeline, err := impl.pipelineRepository.FindById(cdPipelines.Pipeline.Id)
		if err != nil {
			impl.logger.Errorw("error in getting cd pipeline by id", "err", err, "id", cdPipelines.Pipeline.Id)
			return pipelineRequest, err
		}
		deleteResponse, err := impl.DeleteCdPipeline(pipeline, ctx, deleteAction, false, cdPipelines.UserId)
		pipelineRequest.AppDeleteResponse = deleteResponse
		return pipelineRequest, err
	case bean.CD_DELETE_PARTIAL:
		pipeline, err := impl.pipelineRepository.FindById(cdPipelines.Pipeline.Id)
		if err != nil {
			impl.logger.Errorw("error in getting cd pipeline by id", "err", err, "id", cdPipelines.Pipeline.Id)
			return pipelineRequest, err
		}
		deleteResponse, err := impl.DeleteCdPipelinePartial(pipeline, ctx, deleteAction, cdPipelines.UserId)
		pipelineRequest.AppDeleteResponse = deleteResponse
		return pipelineRequest, err
	default:
		return nil, &util.ApiError{Code: "404", HttpStatusCode: 404, UserMessage: "operation not supported"}
	}
}

func (impl *CdPipelineConfigServiceImpl) DeleteCdPipeline(pipeline *pipelineConfig.Pipeline, ctx context.Context, deleteAction int, deleteFromAcd bool, userId int32) (*bean.AppDeleteResponseDTO, error) {
	cascadeDelete := true
	forceDelete := false
	deleteResponse := &bean.AppDeleteResponseDTO{
		DeleteInitiated:  false,
		ClusterReachable: true,
	}
	if deleteAction == bean.FORCE_DELETE {
		forceDelete = true
		cascadeDelete = false
	} else if deleteAction == bean.NON_CASCADE_DELETE {
		cascadeDelete = false
	}
	// updating cluster reachable flag
	clusterBean, err := impl.clusterRepository.FindById(pipeline.Environment.ClusterId)
	if err != nil {
		impl.logger.Errorw("error in getting cluster details", "err", err, "clusterId", pipeline.Environment.ClusterId)
	}
	deleteResponse.ClusterName = clusterBean.ClusterName
	if len(clusterBean.ErrorInConnecting) > 0 {
		deleteResponse.ClusterReachable = false
	}

	//getting children CD pipeline details
	childNodes, err := impl.appWorkflowRepository.FindWFCDMappingByParentCDPipelineId(pipeline.Id)
	if err != nil && err != pg.ErrNoRows {
		impl.logger.Errorw("error in getting children cd details", "err", err)
		return deleteResponse, err
	}

	//getting deployment group for this pipeline
	deploymentGroupNames, err := impl.deploymentGroupRepository.GetNamesByAppIdAndEnvId(pipeline.EnvironmentId, pipeline.AppId)
	if err != nil && err != pg.ErrNoRows {
		impl.logger.Errorw("error in getting deployment group names by appId and envId", "err", err)
		return deleteResponse, err
	} else if len(deploymentGroupNames) > 0 {
		groupNamesByte, err := json.Marshal(deploymentGroupNames)
		if err != nil {
			impl.logger.Errorw("error in marshaling deployment group names", "err", err, "deploymentGroupNames", deploymentGroupNames)
		}
		impl.logger.Debugw("cannot delete cd pipeline, is being used in deployment group")
		return deleteResponse, fmt.Errorf("Please remove this CD pipeline from deployment groups : %s", string(groupNamesByte))
	}
	dbConnection := impl.pipelineRepository.GetConnection()
	tx, err := dbConnection.Begin()
	if err != nil {
		return deleteResponse, err
	}
	// Rollback tx on error.
	defer tx.Rollback()
	if err = impl.ciCdPipelineOrchestrator.DeleteCdPipeline(pipeline.Id, userId, tx); err != nil {
		impl.logger.Errorw("err in deleting pipeline from db", "id", pipeline, "err", err)
		return deleteResponse, err
	}
	// delete entry in app_status table
	err = impl.appStatusRepository.Delete(tx, pipeline.AppId, pipeline.EnvironmentId)
	if err != nil && err != pg.ErrNoRows {
		impl.logger.Errorw("err in deleting app_status from db", "appId", pipeline.AppId, "envId", pipeline.EnvironmentId, "err", err)
		return deleteResponse, err
	}
	//delete app workflow mapping
	appWorkflowMapping, err := impl.appWorkflowRepository.FindWFCDMappingByCDPipelineId(pipeline.Id)
	if err != nil {
		impl.logger.Errorw("error in deleting workflow mapping", "err", err)
		return deleteResponse, err
	}
	if appWorkflowMapping.ParentType == appWorkflow.WEBHOOK && len(childNodes) == 0 {
		childNodes, err := impl.appWorkflowRepository.FindWFCDMappingByExternalCiId(appWorkflowMapping.ParentId)
		if err != nil && !util.IsErrNoRows(err) {
			impl.logger.Errorw("error in fetching external ci", "err", err)
			return deleteResponse, err
		}
		noOtherChildNodes := true
		for _, childNode := range childNodes {
			if appWorkflowMapping.Id != childNode.Id {
				noOtherChildNodes = false
			}
		}
		if noOtherChildNodes {
			externalCiPipeline, err := impl.ciPipelineRepository.FindExternalCiById(appWorkflowMapping.ParentId)
			if err != nil {
				impl.logger.Errorw("error in deleting workflow mapping", "err", err)
				return deleteResponse, err
			}
			externalCiPipeline.Active = false
			externalCiPipeline.UpdatedOn = time.Now()
			externalCiPipeline.UpdatedBy = userId
			_, err = impl.ciPipelineRepository.UpdateExternalCi(externalCiPipeline, tx)
			if err != nil {
				impl.logger.Errorw("error in deleting workflow mapping", "err", err)
				return deleteResponse, err
			}

			appWorkflow, err := impl.appWorkflowRepository.FindById(appWorkflowMapping.AppWorkflowId)
			if err != nil {
				impl.logger.Errorw("error in deleting workflow mapping", "err", err)
				return deleteResponse, err
			}
			err = impl.appWorkflowRepository.DeleteAppWorkflow(appWorkflow, tx)
			if err != nil {
				impl.logger.Errorw("error in deleting workflow mapping", "err", err)
				return deleteResponse, err
			}
		}
	}
	appWorkflowMapping.UpdatedBy = userId
	appWorkflowMapping.UpdatedOn = time.Now()
	err = impl.appWorkflowRepository.DeleteAppWorkflowMapping(appWorkflowMapping, tx)
	if err != nil {
		impl.logger.Errorw("error in deleting workflow mapping", "err", err)
		return deleteResponse, err
	}

	if len(childNodes) > 0 {
		err = impl.appWorkflowRepository.UpdateParentComponentDetails(tx, appWorkflowMapping.ComponentId, appWorkflowMapping.Type, appWorkflowMapping.ParentId, appWorkflowMapping.ParentType, nil)
		if err != nil {
			impl.logger.Errorw("error updating wfm for children pipelines of pipeline", "err", err, "id", appWorkflowMapping.Id)
			return deleteResponse, err
		}
	}

	if pipeline.PreStageConfig != "" {
		err = impl.prePostCdScriptHistoryService.CreatePrePostCdScriptHistory(pipeline, tx, repository4.PRE_CD_TYPE, false, 0, time.Time{})
		if err != nil {
			impl.logger.Errorw("error in creating pre cd script entry", "err", err, "pipeline", pipeline)
			return deleteResponse, err
		}
	}
	if pipeline.PostStageConfig != "" {
		err = impl.prePostCdScriptHistoryService.CreatePrePostCdScriptHistory(pipeline, tx, repository4.POST_CD_TYPE, false, 0, time.Time{})
		if err != nil {
			impl.logger.Errorw("error in creating post cd script entry", "err", err, "pipeline", pipeline)
			return deleteResponse, err
		}
	}
	cdPipelinePluginDeleteReq, err := impl.GetCdPipelineById(pipeline.Id)
	if err != nil {
		impl.logger.Errorw("error in getting cdPipeline by id", "err", err, "id", pipeline.Id)
		return deleteResponse, err
	}
	if cdPipelinePluginDeleteReq.PreDeployStage != nil && cdPipelinePluginDeleteReq.PreDeployStage.Id > 0 {
		//deleting pre-stage
		err = impl.pipelineStageService.DeletePipelineStage(cdPipelinePluginDeleteReq.PreDeployStage, userId, tx)
		if err != nil {
			impl.logger.Errorw("error in deleting pre-CD stage", "err", err, "preDeployStage", cdPipelinePluginDeleteReq.PreDeployStage)
			return deleteResponse, err
		}
	}
	if cdPipelinePluginDeleteReq.PostDeployStage != nil && cdPipelinePluginDeleteReq.PostDeployStage.Id > 0 {
		//deleting post-stage
		err = impl.pipelineStageService.DeletePipelineStage(cdPipelinePluginDeleteReq.PostDeployStage, userId, tx)
		if err != nil {
			impl.logger.Errorw("error in deleting post-CD stage", "err", err, "postDeployStage", cdPipelinePluginDeleteReq.PostDeployStage)
			return deleteResponse, err
		}
	}
	if cdPipelinePluginDeleteReq.PreDeployStage != nil {
		tag := bean2.CustomTag{
			EntityKey:   bean3.EntityTypePreCD,
			EntityValue: strconv.Itoa(pipeline.Id),
		}
		err = impl.customTagService.DeleteCustomTagIfExists(tag)
		if err != nil {
			impl.logger.Errorw("error in deleting custom tag for pre-cd stage", "Err", err, "cd-pipeline-id", pipeline.Id)
		}
	}
	if cdPipelinePluginDeleteReq.PostDeployStage != nil {
		tag := bean2.CustomTag{
			EntityKey:   bean3.EntityTypePostCD,
			EntityValue: strconv.Itoa(pipeline.Id),
		}
		err = impl.customTagService.DeleteCustomTagIfExists(tag)
		if err != nil {
			impl.logger.Errorw("error in deleting custom tag for pre-cd stage", "Err", err, "cd-pipeline-id", pipeline.Id)
		}
	}
	_, err = impl.imageDigestPolicyService.DeletePolicyForPipeline(tx, pipeline.Id, userId)
	if err != nil {
		impl.logger.Errorw("error in deleting imageDigestPolicy for pipeline", "err", err, "pipelineId", pipeline.Id)
		return nil, err
	}
	//delete app from argo cd, if created
	if pipeline.DeploymentAppCreated == true {
		deploymentAppName := fmt.Sprintf("%s-%s", pipeline.App.AppName, pipeline.Environment.Name)
		if util.IsAcdApp(pipeline.DeploymentAppType) {
			if !deleteResponse.ClusterReachable {
				impl.logger.Errorw("cluster connection error", "err", clusterBean.ErrorInConnecting)
				if cascadeDelete {
					return deleteResponse, nil
				}
			}
			impl.logger.Debugw("acd app is already deleted for this pipeline", "pipeline", pipeline)
			if deleteFromAcd {
				req := &application2.ApplicationDeleteRequest{
					Name:    &deploymentAppName,
					Cascade: &cascadeDelete,
				}
				if _, err := impl.application.Delete(ctx, req); err != nil {
					impl.logger.Errorw("err in deleting pipeline on argocd", "id", pipeline, "err", err)

					if forceDelete {
						impl.logger.Warnw("error while deletion of app in acd, continue to delete in db as this operation is force delete", "error", err)
					} else {
						//statusError, _ := err.(*errors2.StatusError)
						if cascadeDelete && strings.Contains(err.Error(), "code = NotFound") {
							err = &util.ApiError{
								UserMessage:     "Could not delete as application not found in argocd",
								InternalMessage: err.Error(),
							}
						} else {
							err = &util.ApiError{
								UserMessage:     "Could not delete application",
								InternalMessage: err.Error(),
							}
						}
						return deleteResponse, err
					}
				}
				impl.logger.Infow("app deleted from argocd", "id", pipeline.Id, "pipelineName", pipeline.Name, "app", deploymentAppName)
			}
		} else if util.IsHelmApp(pipeline.DeploymentAppType) {
			appIdentifier := &client.AppIdentifier{
				ClusterId:   pipeline.Environment.ClusterId,
				ReleaseName: deploymentAppName,
				Namespace:   pipeline.Environment.Namespace,
			}
			deleteResourceResponse, err := impl.helmAppService.DeleteApplication(ctx, appIdentifier)
			if forceDelete || errors3.As(err, &models2.NamespaceNotExistError{}) {
				impl.logger.Warnw("error while deletion of helm application, ignore error and delete from db since force delete req", "error", err, "pipelineId", pipeline.Id)
			} else {
				if err != nil {
					impl.logger.Errorw("error in deleting helm application", "error", err, "appIdentifier", appIdentifier)
					return deleteResponse, err
				}
				if deleteResourceResponse == nil || !deleteResourceResponse.GetSuccess() {
					return deleteResponse, errors2.New("delete application response unsuccessful")
				}
			}
		}
	}
	err = tx.Commit()
	if err != nil {
		impl.logger.Errorw("error in committing db transaction", "err", err)
		return deleteResponse, err
	}
	deleteResponse.DeleteInitiated = true
	impl.pipelineConfigListenerService.HandleCdPipelineDelete(pipeline.Id, userId)
	return deleteResponse, nil
}

func (impl *CdPipelineConfigServiceImpl) DeleteACDAppCdPipelineWithNonCascade(pipeline *pipelineConfig.Pipeline, ctx context.Context, forceDelete bool, userId int32) error {
	if forceDelete {
		_, err := impl.DeleteCdPipeline(pipeline, ctx, bean.FORCE_DELETE, false, userId)
		return err
	}
	//delete app from argo cd with non-cascade, if created
	if pipeline.DeploymentAppCreated && util.IsAcdApp(pipeline.DeploymentAppType) {
		appDetails, err := impl.appRepo.FindById(pipeline.AppId)
		deploymentAppName := fmt.Sprintf("%s-%s", appDetails.AppName, pipeline.Environment.Name)
		impl.logger.Debugw("acd app is already deleted for this pipeline", "pipeline", pipeline)
		cascadeDelete := false
		req := &application2.ApplicationDeleteRequest{
			Name:    &deploymentAppName,
			Cascade: &cascadeDelete,
		}
		if _, err = impl.application.Delete(ctx, req); err != nil {
			impl.logger.Errorw("err in deleting pipeline on argocd", "id", pipeline, "err", err)
			//statusError, _ := err.(*errors2.StatusError)
			if !strings.Contains(err.Error(), "code = NotFound") {
				err = &util.ApiError{
					UserMessage:     "Could not delete application",
					InternalMessage: err.Error(),
				}
				return err
			}
		}

	}
	return nil
}

func (impl *CdPipelineConfigServiceImpl) GetTriggerViewCdPipelinesForApp(appId int) (cdPipelines *bean.CdPipelines, err error) {
	triggerViewCdPipelinesResp, err := impl.ciCdPipelineOrchestrator.GetCdPipelinesForApp(appId)
	if err != nil {
		impl.logger.Errorw("error in fetching triggerViewCdPipelinesResp by appId", "err", err, "appId", appId)
		return triggerViewCdPipelinesResp, err
	}
	var dbPipelineIds []int
	for _, dbPipeline := range triggerViewCdPipelinesResp.Pipelines {
		dbPipelineIds = append(dbPipelineIds, dbPipeline.Id)
	}

	//construct strategiesMapping to get all strategies against pipelineId
	strategiesMapping, err := impl.getStrategiesMapping(dbPipelineIds)
	if err != nil {
		return triggerViewCdPipelinesResp, err
	}
	for _, dbPipeline := range triggerViewCdPipelinesResp.Pipelines {
		var strategies []*chartConfig.PipelineStrategy
		var deploymentTemplate chartRepoRepository.DeploymentStrategy
		if len(strategiesMapping[dbPipeline.Id]) != 0 {
			strategies = strategiesMapping[dbPipeline.Id]
		}
		for _, item := range strategies {
			if item.Default {
				deploymentTemplate = item.Strategy
			}
		}
		dbPipeline.DeploymentTemplate = deploymentTemplate
	}

	return triggerViewCdPipelinesResp, err
}

func (impl *CdPipelineConfigServiceImpl) GetCdPipelinesForApp(appId int) (cdPipelines *bean.CdPipelines, err error) {
	cdPipelines, err = impl.ciCdPipelineOrchestrator.GetCdPipelinesForApp(appId)
	if err != nil {
		impl.logger.Errorw("error in fetching cd Pipelines for appId", "err", err, "appId", appId)
		return nil, err
	}
	var envIds []*int
	var dbPipelineIds []int
	for _, dbPipeline := range cdPipelines.Pipelines {
		envIds = append(envIds, &dbPipeline.EnvironmentId)
		dbPipelineIds = append(dbPipelineIds, dbPipeline.Id)
	}
	if len(envIds) == 0 || len(dbPipelineIds) == 0 {
		return cdPipelines, nil
	}
	envMapping := make(map[int]*repository2.Environment)
	appWorkflowMapping := make(map[int]*appWorkflow.AppWorkflowMapping)

	envs, err := impl.environmentRepository.FindByIds(envIds)
	if err != nil && errors.IsNotFound(err) {
		impl.logger.Errorw("error in fetching environments", "err", err)
		return cdPipelines, err
	}
	//creating map for envId and respective env
	for _, env := range envs {
		envMapping[env.Id] = env
	}
	strategiesMapping, err := impl.getStrategiesMapping(dbPipelineIds)
	if err != nil {
		return cdPipelines, err
	}
	appWorkflowMappings, err := impl.appWorkflowRepository.FindByCDPipelineIds(dbPipelineIds)
	if err != nil {
		impl.logger.Errorw("error in fetching app workflow mappings by pipelineIds", "err", err)
		return nil, err
	}
	for _, appWorkflow := range appWorkflowMappings {
		appWorkflowMapping[appWorkflow.ComponentId] = appWorkflow
	}

	var pipelines []*bean.CDPipelineConfigObject
	for _, dbPipeline := range cdPipelines.Pipelines {
		environment := &repository2.Environment{}
		var strategies []*chartConfig.PipelineStrategy
		appToWorkflowMapping := &appWorkflow.AppWorkflowMapping{}

		if envMapping[dbPipeline.EnvironmentId] != nil {
			environment = envMapping[dbPipeline.EnvironmentId]
		}
		if len(strategiesMapping[dbPipeline.Id]) != 0 {
			strategies = strategiesMapping[dbPipeline.Id]
		}
		if appWorkflowMapping[dbPipeline.Id] != nil {
			appToWorkflowMapping = appWorkflowMapping[dbPipeline.Id]
		}
		var strategiesBean []bean.Strategy
		var deploymentTemplate chartRepoRepository.DeploymentStrategy
		for _, item := range strategies {
			strategiesBean = append(strategiesBean, bean.Strategy{
				Config:             []byte(item.Config),
				DeploymentTemplate: item.Strategy,
				Default:            item.Default,
			})

			if item.Default {
				deploymentTemplate = item.Strategy
			}
		}
		var customTag *bean.CustomTagData
		var customTagStage repository5.PipelineStageType
		var customTagEnabled bool
		customTagPreCD, err := impl.customTagService.GetActiveCustomTagByEntityKeyAndValue(bean3.EntityTypePreCD, strconv.Itoa(dbPipeline.Id))
		if err != nil && err != pg.ErrNoRows {
			impl.logger.Errorw("error in fetching custom Tag precd")
			return nil, err
		}
		customTagPostCD, err := impl.customTagService.GetActiveCustomTagByEntityKeyAndValue(bean3.EntityTypePostCD, strconv.Itoa(dbPipeline.Id))
		if err != nil && err != pg.ErrNoRows {
			impl.logger.Errorw("error in fetching custom Tag precd")
			return nil, err
		}
		if customTagPreCD != nil && customTagPreCD.Id > 0 {
			customTag = &bean.CustomTagData{TagPattern: customTagPreCD.TagPattern,
				CounterX: customTagPreCD.AutoIncreasingNumber,
				Enabled:  customTagPreCD.Enabled,
			}
			customTagStage = repository5.PIPELINE_STAGE_TYPE_PRE_CD
			customTagEnabled = customTagPreCD.Enabled
		} else if customTagPostCD != nil && customTagPostCD.Id > 0 {
			customTag = &bean.CustomTagData{TagPattern: customTagPostCD.TagPattern,
				CounterX: customTagPostCD.AutoIncreasingNumber,
				Enabled:  customTagPostCD.Enabled,
			}
			customTagStage = repository5.PIPELINE_STAGE_TYPE_POST_CD
			customTagEnabled = customTagPostCD.Enabled
		}

		digestConfigurationRequest := imageDigestPolicy.DigestPolicyConfigurationRequest{PipelineId: dbPipeline.Id}
		digestPolicyConfigurations, err := impl.imageDigestPolicyService.GetDigestPolicyConfigurations(digestConfigurationRequest)
		if err != nil {
			impl.logger.Errorw("error in checking if isImageDigestPolicyConfiguredForPipeline", "err", err, "pipelineId", dbPipeline.Id)
			return nil, err
		}

		pipeline := &bean.CDPipelineConfigObject{
			Id:                            dbPipeline.Id,
			Name:                          dbPipeline.Name,
			EnvironmentId:                 dbPipeline.EnvironmentId,
			EnvironmentName:               environment.Name,
			Description:                   environment.Description,
			CiPipelineId:                  dbPipeline.CiPipelineId,
			DeploymentTemplate:            deploymentTemplate,
			TriggerType:                   dbPipeline.TriggerType,
			Strategies:                    strategiesBean,
			PreStage:                      dbPipeline.PreStage,
			PostStage:                     dbPipeline.PostStage,
			PreStageConfigMapSecretNames:  dbPipeline.PreStageConfigMapSecretNames,
			PostStageConfigMapSecretNames: dbPipeline.PostStageConfigMapSecretNames,
			RunPreStageInEnv:              dbPipeline.RunPreStageInEnv,
			RunPostStageInEnv:             dbPipeline.RunPostStageInEnv,
			DeploymentAppType:             dbPipeline.DeploymentAppType,
			DeploymentAppCreated:          dbPipeline.DeploymentAppCreated,
			ParentPipelineType:            appToWorkflowMapping.ParentType,
			ParentPipelineId:              appToWorkflowMapping.ParentId,
			DeploymentAppDeleteRequest:    dbPipeline.DeploymentAppDeleteRequest,
			IsVirtualEnvironment:          dbPipeline.IsVirtualEnvironment,
			PreDeployStage:                dbPipeline.PreDeployStage,
			PostDeployStage:               dbPipeline.PostDeployStage,
			CustomTagObject:               customTag,
			CustomTagStage:                &customTagStage,
			EnableCustomTag:               customTagEnabled,
			IsDigestEnforcedForPipeline:   digestPolicyConfigurations.DigestConfiguredForPipeline,
			IsDigestEnforcedForEnv:        digestPolicyConfigurations.DigestConfiguredForEnvOrCluster, // will always be false in oss
		}
		pipelines = append(pipelines, pipeline)
	}
	cdPipelines.Pipelines = pipelines
	return cdPipelines, err
}

func (impl *CdPipelineConfigServiceImpl) GetCdPipelinesForAppAndEnv(appId int, envId int) (cdPipelines *bean.CdPipelines, err error) {
	return impl.ciCdPipelineOrchestrator.GetCdPipelinesForAppAndEnv(appId, envId)
}

func (impl *CdPipelineConfigServiceImpl) GetCdPipelinesByEnvironment(request resourceGroup2.ResourceGroupingRequest, token string) (cdPipelines *bean.CdPipelines, err error) {
	_, span := otel.Tracer("orchestrator").Start(request.Ctx, "cdHandler.authorizationCdPipelinesForResourceGrouping")
	if request.ResourceGroupId > 0 {
		appIds, err := impl.resourceGroupService.GetResourceIdsByResourceGroupId(request.ResourceGroupId)
		if err != nil {
			return nil, err
		}
		//override appIds if already provided app group id in request.
		request.ResourceIds = appIds
	}
	cdPipelines, err = impl.ciCdPipelineOrchestrator.GetCdPipelinesForEnv(request.ParentResourceId, request.ResourceIds)
	if err != nil {
		impl.logger.Errorw("error in fetching pipeline", "err", err)
		return cdPipelines, err
	}
	pipelineIds := make([]int, 0)
	for _, pipeline := range cdPipelines.Pipelines {
		pipelineIds = append(pipelineIds, pipeline.Id)
	}
	if len(pipelineIds) == 0 {
		err = &util.ApiError{Code: "404", HttpStatusCode: 200, UserMessage: "no matching pipeline found"}
		return cdPipelines, err
	}
	//authorization block starts here
	var appObjectArr []string
	var envObjectArr []string
	objects := impl.enforcerUtil.GetAppAndEnvObjectByPipeline(cdPipelines.Pipelines)
	pipelineIds = []int{}
	for _, object := range objects {
		appObjectArr = append(appObjectArr, object[0])
		envObjectArr = append(envObjectArr, object[1])
	}
	appResults, envResults := request.CheckAuthBatch(token, appObjectArr, envObjectArr)
	//authorization block ends here
	span.End()
	var pipelines []*bean.CDPipelineConfigObject
	authorizedPipelines := make(map[int]*bean.CDPipelineConfigObject)
	for _, dbPipeline := range cdPipelines.Pipelines {
		appObject := objects[dbPipeline.Id][0]
		envObject := objects[dbPipeline.Id][1]
		if !(appResults[appObject] && envResults[envObject]) {
			//if user unauthorized, skip items
			continue
		}
		pipelineIds = append(pipelineIds, dbPipeline.Id)
		authorizedPipelines[dbPipeline.Id] = dbPipeline
	}

	pipelineDeploymentTemplate := make(map[int]chartRepoRepository.DeploymentStrategy)
	pipelineWorkflowMapping := make(map[int]*appWorkflow.AppWorkflowMapping)
	if len(pipelineIds) == 0 {
		err = &util.ApiError{Code: "404", HttpStatusCode: 200, UserMessage: "no authorized pipeline found"}
		return cdPipelines, err
	}
	_, span = otel.Tracer("orchestrator").Start(request.Ctx, "cdHandler.GetAllStrategyByPipelineIds")
	strategies, err := impl.pipelineConfigRepository.GetAllStrategyByPipelineIds(pipelineIds)
	span.End()
	if err != nil {
		impl.logger.Errorw("error in fetching strategies", "err", err)
		return cdPipelines, err
	}
	for _, item := range strategies {
		if item.Default {
			pipelineDeploymentTemplate[item.PipelineId] = item.Strategy
		}
	}
	_, span = otel.Tracer("orchestrator").Start(request.Ctx, "cdHandler.FindByCDPipelineIds")
	appWorkflowMappings, err := impl.appWorkflowRepository.FindByCDPipelineIds(pipelineIds)
	span.End()
	if err != nil {
		impl.logger.Errorw("error in fetching workflows", "err", err)
		return nil, err
	}
	for _, item := range appWorkflowMappings {
		pipelineWorkflowMapping[item.ComponentId] = item
	}

	for _, dbPipeline := range authorizedPipelines {
		var customTag *bean.CustomTagData
		var customTagStage repository5.PipelineStageType
		customTagPreCD, err := impl.customTagService.GetActiveCustomTagByEntityKeyAndValue(bean3.EntityTypePreCD, strconv.Itoa(dbPipeline.Id))
		if err != nil && err != pg.ErrNoRows {
			impl.logger.Errorw("error in fetching custom Tag precd")
			return nil, err
		}
		customTagPostCD, err := impl.customTagService.GetActiveCustomTagByEntityKeyAndValue(bean3.EntityTypePostCD, strconv.Itoa(dbPipeline.Id))
		if err != nil && err != pg.ErrNoRows {
			impl.logger.Errorw("error in fetching custom Tag precd")
			return nil, err
		}
		if customTagPreCD != nil && customTagPreCD.Id > 0 {
			customTag = &bean.CustomTagData{TagPattern: customTagPreCD.TagPattern,
				CounterX: customTagPreCD.AutoIncreasingNumber,
			}
			customTagStage = repository5.PIPELINE_STAGE_TYPE_PRE_CD
		} else if customTagPostCD != nil && customTagPostCD.Id > 0 {
			customTag = &bean.CustomTagData{TagPattern: customTagPostCD.TagPattern,
				CounterX: customTagPostCD.AutoIncreasingNumber,
			}
			customTagStage = repository5.PIPELINE_STAGE_TYPE_POST_CD
		}
		isAppLevelGitOpsConfigured, err := impl.chartService.IsGitOpsRepoConfiguredForDevtronApps(dbPipeline.AppId)
		if err != nil {
			impl.logger.Errorw("error in fetching latest chart details for app by appId")
			return nil, err
		}
		pipeline := &bean.CDPipelineConfigObject{
			Id:                            dbPipeline.Id,
			Name:                          dbPipeline.Name,
			EnvironmentId:                 dbPipeline.EnvironmentId,
			EnvironmentName:               dbPipeline.EnvironmentName,
			CiPipelineId:                  dbPipeline.CiPipelineId,
			DeploymentTemplate:            pipelineDeploymentTemplate[dbPipeline.Id],
			TriggerType:                   dbPipeline.TriggerType,
			PreStage:                      dbPipeline.PreStage,
			PostStage:                     dbPipeline.PostStage,
			PreStageConfigMapSecretNames:  dbPipeline.PreStageConfigMapSecretNames,
			PostStageConfigMapSecretNames: dbPipeline.PostStageConfigMapSecretNames,
			RunPreStageInEnv:              dbPipeline.RunPreStageInEnv,
			RunPostStageInEnv:             dbPipeline.RunPostStageInEnv,
			DeploymentAppType:             dbPipeline.DeploymentAppType,
			ParentPipelineType:            pipelineWorkflowMapping[dbPipeline.Id].ParentType,
			ParentPipelineId:              pipelineWorkflowMapping[dbPipeline.Id].ParentId,
			AppName:                       dbPipeline.AppName,
			AppId:                         dbPipeline.AppId,
			IsVirtualEnvironment:          dbPipeline.IsVirtualEnvironment,
			PreDeployStage:                dbPipeline.PreDeployStage,
			PostDeployStage:               dbPipeline.PostDeployStage,
			CustomTagObject:               customTag,
			CustomTagStage:                &customTagStage,
			IsGitOpsRepoNotConfigured:     !isAppLevelGitOpsConfigured,
		}
		pipelines = append(pipelines, pipeline)
	}
	cdPipelines.Pipelines = pipelines
	return cdPipelines, err
}

func (impl *CdPipelineConfigServiceImpl) GetCdPipelinesByEnvironmentMin(request resourceGroup2.ResourceGroupingRequest, token string) (cdPipelines []*bean.CDPipelineConfigObject, err error) {
	_, span := otel.Tracer("orchestrator").Start(request.Ctx, "cdHandler.authorizationCdPipelinesForResourceGrouping")
	if request.ResourceGroupId > 0 {
		appIds, err := impl.resourceGroupService.GetResourceIdsByResourceGroupId(request.ResourceGroupId)
		if err != nil {
			return cdPipelines, err
		}
		//override appIds if already provided app group id in request.
		request.ResourceIds = appIds
	}
	var pipelines []*pipelineConfig.Pipeline
	if len(request.ResourceIds) > 0 {
		pipelines, err = impl.pipelineRepository.FindActiveByInFilter(request.ParentResourceId, request.ResourceIds)
	} else {
		pipelines, err = impl.pipelineRepository.FindActiveByEnvId(request.ParentResourceId)
	}
	if err != nil {
		impl.logger.Errorw("error in fetching pipelines", "request", request, "err", err)
		return cdPipelines, err
	}
	//authorization block starts here
	var appObjectArr []string
	var envObjectArr []string
	objects := impl.enforcerUtil.GetAppAndEnvObjectByDbPipeline(pipelines)
	for _, object := range objects {
		appObjectArr = append(appObjectArr, object[0])
		envObjectArr = append(envObjectArr, object[1])
	}
	appResults, envResults := request.CheckAuthBatch(token, appObjectArr, envObjectArr)
	//authorization block ends here
	span.End()
	for _, dbPipeline := range pipelines {
		appObject := objects[dbPipeline.Id][0]
		envObject := objects[dbPipeline.Id][1]
		if !(appResults[appObject] && envResults[envObject]) {
			//if user unauthorized, skip items
			continue
		}
		pcObject := &bean.CDPipelineConfigObject{
			AppId:                dbPipeline.AppId,
			AppName:              dbPipeline.App.AppName,
			EnvironmentId:        dbPipeline.EnvironmentId,
			Id:                   dbPipeline.Id,
			DeploymentAppType:    dbPipeline.DeploymentAppType,
			IsVirtualEnvironment: dbPipeline.Environment.IsVirtualEnvironment,
		}
		cdPipelines = append(cdPipelines, pcObject)
	}
	return cdPipelines, err
}

func (impl *CdPipelineConfigServiceImpl) PerformBulkActionOnCdPipelines(dto *bean.CdBulkActionRequestDto, impactedPipelines []*pipelineConfig.Pipeline, ctx context.Context, dryRun bool, userId int32) ([]*bean.CdBulkActionResponseDto, error) {
	switch dto.Action {
	case bean.CD_BULK_DELETE:
		deleteAction := bean.CASCADE_DELETE
		if dto.ForceDelete {
			deleteAction = bean.FORCE_DELETE
		} else if !dto.CascadeDelete {
			deleteAction = bean.NON_CASCADE_DELETE
		}
		bulkDeleteResp := impl.BulkDeleteCdPipelines(impactedPipelines, ctx, dryRun, deleteAction, userId)
		return bulkDeleteResp, nil
	default:
		return nil, &util.ApiError{Code: "400", HttpStatusCode: 400, UserMessage: "this action is not supported"}
	}
}

func (impl *CdPipelineConfigServiceImpl) FindPipelineById(cdPipelineId int) (*pipelineConfig.Pipeline, error) {
	return impl.pipelineRepository.FindById(cdPipelineId)
}

func (impl *CdPipelineConfigServiceImpl) FindAppAndEnvDetailsByPipelineId(cdPipelineId int) (*pipelineConfig.Pipeline, error) {
	return impl.pipelineRepository.FindAppAndEnvDetailsByPipelineId(cdPipelineId)
}

func (impl *CdPipelineConfigServiceImpl) RetrieveParentDetails(pipelineId int) (parentId int, parentType bean2.WorkflowType, err error) {

	workflow, err := impl.appWorkflowRepository.GetParentDetailsByPipelineId(pipelineId)
	if err != nil {
		impl.logger.Errorw("failed to get parent component details",
			"componentId", pipelineId,
			"err", err)
		return 0, "", err
	}

	if workflow.ParentType == appWorkflow.CDPIPELINE {
		// workflow is of type CD, check for stage
		// for older apps post cd script was stored in post_stage_config_yaml, for newer apps new stage is created in pipeline_stage
		parentPostStage, err := impl.pipelineStageService.GetCdStageByCdPipelineIdAndStageType(workflow.ParentId, repository5.PIPELINE_STAGE_TYPE_POST_CD)
		if err != nil && err != pg.ErrNoRows {
			impl.logger.Errorw("error in fetching post stage by pipeline id", "err", err, "cd-pipeline-id", parentId)
			return workflow.ParentId, bean2.CD_WORKFLOW_TYPE_DEPLOY, err
		}
		parentPipeline, err := impl.pipelineRepository.GetPostStageConfigById(workflow.ParentId)
		if err != nil {
			impl.logger.Errorw("failed to get the post_stage_config_yaml",
				"cdPipelineId", workflow.ParentId,
				"err", err)
			return 0, "", err
		}

		if len(parentPipeline.PostStageConfig) > 0 || (parentPostStage != nil && parentPostStage.Id > 0) {
			return workflow.ParentId, bean2.CD_WORKFLOW_TYPE_POST, nil
		}
		return workflow.ParentId, bean2.CD_WORKFLOW_TYPE_DEPLOY, nil

	} else if workflow.ParentType == appWorkflow.WEBHOOK {
		// For webhook type
		return workflow.ParentId, bean2.WEBHOOK_WORKFLOW_TYPE, nil
	}

	return workflow.ParentId, bean2.CI_WORKFLOW_TYPE, nil
}

func (impl *CdPipelineConfigServiceImpl) GetEnvironmentByCdPipelineId(pipelineId int) (int, error) {
	dbPipeline, err := impl.pipelineRepository.FindById(pipelineId)
	if err != nil || dbPipeline == nil {
		impl.logger.Errorw("error in fetching pipeline", "err", err)
		return 0, err
	}
	return dbPipeline.EnvironmentId, err
}

func (impl *CdPipelineConfigServiceImpl) GetBulkActionImpactedPipelines(dto *bean.CdBulkActionRequestDto) ([]*pipelineConfig.Pipeline, error) {
	if len(dto.EnvIds) == 0 || (len(dto.AppIds) == 0 && len(dto.ProjectIds) == 0) {
		//invalid payload, envIds are must and either of appIds or projectIds are must
		return nil, &util.ApiError{Code: "400", HttpStatusCode: 400, UserMessage: "invalid payload, can not get pipelines for this filter"}
	}
	var pipelineIdsByAppLevel []int
	var pipelineIdsByProjectLevel []int
	var err error
	if len(dto.AppIds) > 0 && len(dto.EnvIds) > 0 {
		//getting pipeline IDs for app level deletion request
		pipelineIdsByAppLevel, err = impl.pipelineRepository.FindIdsByAppIdsAndEnvironmentIds(dto.AppIds, dto.EnvIds)
		if err != nil && err != pg.ErrNoRows {
			impl.logger.Errorw("error in getting cd pipelines by appIds and envIds", "err", err)
			return nil, err
		}
	}
	if len(dto.ProjectIds) > 0 && len(dto.EnvIds) > 0 {
		//getting pipeline IDs for project level deletion request
		pipelineIdsByProjectLevel, err = impl.pipelineRepository.FindIdsByProjectIdsAndEnvironmentIds(dto.ProjectIds, dto.EnvIds)
		if err != nil && err != pg.ErrNoRows {
			impl.logger.Errorw("error in getting cd pipelines by projectIds and envIds", "err", err)
			return nil, err
		}
	}
	var pipelineIdsMerged []int
	//it might be possible that pipelineIdsByAppLevel & pipelineIdsByProjectLevel have some same values
	//we are still appending them to save operation cost of checking same ids as we will get pipelines from
	//in clause which gives correct results even if some values are repeating
	pipelineIdsMerged = append(pipelineIdsMerged, pipelineIdsByAppLevel...)
	pipelineIdsMerged = append(pipelineIdsMerged, pipelineIdsByProjectLevel...)
	var pipelines []*pipelineConfig.Pipeline
	if len(pipelineIdsMerged) > 0 {
		pipelines, err = impl.pipelineRepository.FindByIdsIn(pipelineIdsMerged)
		if err != nil {
			impl.logger.Errorw("error in getting cd pipelines by ids", "err", err, "ids", pipelineIdsMerged)
			return nil, err
		}
	}
	return pipelines, nil
}

func (impl *CdPipelineConfigServiceImpl) IsGitOpsRequiredForCD(pipelineCreateRequest *bean.CdPipelines) bool {

	// if deploymentAppType is not coming in request than hasAtLeastOneGitOps will be false

	haveAtLeastOneGitOps := false
	for _, pipeline := range pipelineCreateRequest.Pipelines {
		if pipeline.EnvironmentId > 0 && pipeline.DeploymentAppType == util.PIPELINE_DEPLOYMENT_TYPE_ACD {
			haveAtLeastOneGitOps = true
		}
	}
	return haveAtLeastOneGitOps
}

func (impl *CdPipelineConfigServiceImpl) MarkGitOpsDevtronAppsDeletedWhereArgoAppIsDeleted(appId int, envId int, acdToken string, pipeline *pipelineConfig.Pipeline) (bool, error) {

	acdAppFound := false
	ctx := context.Background()
	ctx = context.WithValue(ctx, "token", acdToken)
	acdAppName := pipeline.DeploymentAppName
	_, err := impl.application.Get(ctx, &application2.ApplicationQuery{Name: &acdAppName})
	if err == nil {
		// acd app is not yet deleted so return
		acdAppFound = true
		return acdAppFound, err
	}
	impl.logger.Warnw("app not found in argo, deleting from db ", "err", err)
	//make call to delete it from pipeline DB because it's ACD counterpart is deleted
	_, err = impl.DeleteCdPipeline(pipeline, context.Background(), bean.FORCE_DELETE, false, 1)
	if err != nil {
		impl.logger.Errorw("error in deleting cd pipeline", "err", err)
		return acdAppFound, err
	}
	return acdAppFound, nil
}

func (impl *CdPipelineConfigServiceImpl) GetEnvironmentListForAutocompleteFilter(envName string, clusterIds []int, offset int, size int, token string, checkAuthBatch func(token string, appObject []string, envObject []string) (map[string]bool, map[string]bool), ctx context.Context) (*bean4.ResourceGroupingResponse, error) {
	result := &bean4.ResourceGroupingResponse{}
	var models []*repository2.Environment
	var beans []bean4.EnvironmentBean
	var err error
	if len(envName) > 0 && len(clusterIds) > 0 {
		models, err = impl.environmentRepository.FindByEnvNameAndClusterIds(envName, clusterIds)
	} else if len(clusterIds) > 0 {
		models, err = impl.environmentRepository.FindByClusterIdsWithFilter(clusterIds)
	} else if len(envName) > 0 {
		models, err = impl.environmentRepository.FindByEnvName(envName)
	} else {
		models, err = impl.environmentRepository.FindAllActiveWithFilter()
	}
	if err != nil && err != pg.ErrNoRows {
		impl.logger.Errorw("error in fetching environment", "err", err)
		return result, err
	}
	var envIds []int
	for _, model := range models {
		envIds = append(envIds, model.Id)
	}
	if len(envIds) == 0 {
		err = &util.ApiError{Code: "404", HttpStatusCode: 200, UserMessage: "no matching environment found"}
		return nil, err
	}
	_, span := otel.Tracer("orchestrator").Start(ctx, "pipelineBuilder.FindActiveByEnvIds")
	cdPipelines, err := impl.pipelineRepository.FindActiveByEnvIds(envIds)
	span.End()
	if err != nil && err != pg.ErrNoRows {
		return result, err
	}
	pipelineIds := make([]int, 0)
	for _, pipeline := range cdPipelines {
		pipelineIds = append(pipelineIds, pipeline.Id)
	}
	if len(pipelineIds) == 0 {
		err = &util.ApiError{Code: "404", HttpStatusCode: 200, UserMessage: "no matching pipeline found"}
		return nil, err
	}
	//authorization block starts here
	var appObjectArr []string
	var envObjectArr []string
	_, span = otel.Tracer("orchestrator").Start(ctx, "pipelineBuilder.GetAppAndEnvObjectByPipelineIds")
	objects := impl.enforcerUtil.GetAppAndEnvObjectByPipelineIds(pipelineIds)
	span.End()
	pipelineIds = []int{}
	for _, object := range objects {
		appObjectArr = append(appObjectArr, object[0])
		envObjectArr = append(envObjectArr, object[1])
	}
	_, span = otel.Tracer("orchestrator").Start(ctx, "pipelineBuilder.checkAuthBatch")
	appResults, envResults := checkAuthBatch(token, appObjectArr, envObjectArr)
	span.End()
	//authorization block ends here

	pipelinesMap := make(map[int][]*pipelineConfig.Pipeline)
	for _, pipeline := range cdPipelines {
		appObject := objects[pipeline.Id][0]
		envObject := objects[pipeline.Id][1]
		if !(appResults[appObject] && envResults[envObject]) {
			//if user unauthorized, skip items
			continue
		}
		pipelinesMap[pipeline.EnvironmentId] = append(pipelinesMap[pipeline.EnvironmentId], pipeline)
	}
	for _, model := range models {
		environment := bean4.EnvironmentBean{
			Id:                    model.Id,
			Environment:           model.Name,
			Namespace:             model.Namespace,
			CdArgoSetup:           model.Cluster.CdArgoSetup,
			EnvironmentIdentifier: model.EnvironmentIdentifier,
			ClusterName:           model.Cluster.ClusterName,
			IsVirtualEnvironment:  model.IsVirtualEnvironment,
		}

		//authorization block starts here
		appCount := 0
		envPipelines := pipelinesMap[model.Id]
		if _, ok := pipelinesMap[model.Id]; ok {
			appCount = len(envPipelines)
		}
		environment.AppCount = appCount
		beans = append(beans, environment)
	}

	envCount := len(beans)
	// Apply pagination
	if size > 0 {
		if offset+size <= len(beans) {
			beans = beans[offset : offset+size]
		} else {
			beans = beans[offset:]
		}
	}
	result.EnvList = beans
	result.EnvCount = envCount
	return result, nil
}

func (impl *CdPipelineConfigServiceImpl) validateCDPipelineRequest(pipelineCreateRequest *bean.CdPipelines) (bool, error) {
	envPipelineMap := make(map[int]string)
	for _, pipeline := range pipelineCreateRequest.Pipelines {
		if envPipelineMap[pipeline.EnvironmentId] != "" {
			err := &util.ApiError{
				HttpStatusCode:  http.StatusBadRequest,
				InternalMessage: "cd-pipelines already exist for this app and env, cannot create multiple cd-pipelines",
				UserMessage:     "cd-pipelines already exist for this app and env, cannot create multiple cd-pipelines",
			}
			return false, err
		}
		envPipelineMap[pipeline.EnvironmentId] = pipeline.Name

		existingCdPipelinesForEnv, pErr := impl.pipelineRepository.FindActiveByAppIdAndEnvironmentId(pipelineCreateRequest.AppId, pipeline.EnvironmentId)
		if pErr != nil && !util.IsErrNoRows(pErr) {
			impl.logger.Errorw("error in fetching cd pipelines ", "err", pErr, "appId", pipelineCreateRequest.AppId)
			return false, pErr
		}
		if len(existingCdPipelinesForEnv) > 0 {
			err := &util.ApiError{
				HttpStatusCode:  http.StatusBadRequest,
				InternalMessage: "cd-pipelines already exist for this app and env, cannot create multiple cd-pipelines",
				UserMessage:     "cd-pipelines already exist for this app and env, cannot create multiple cd-pipelines",
			}
			return false, err
		}
		if len(pipeline.PreStage.Config) > 0 && !strings.Contains(pipeline.PreStage.Config, "beforeStages") {
			err := &util.ApiError{
				HttpStatusCode:  http.StatusBadRequest,
				InternalMessage: "invalid yaml config, must include - beforeStages",
				UserMessage:     "invalid yaml config, must include - beforeStages",
			}
			return false, err
		}
		if len(pipeline.PostStage.Config) > 0 && !strings.Contains(pipeline.PostStage.Config, "afterStages") {
			err := &util.ApiError{
				HttpStatusCode:  http.StatusBadRequest,
				InternalMessage: "invalid yaml config, must include - afterStages",
				UserMessage:     "invalid yaml config, must include - afterStages",
			}
			return false, err
		}

	}

	return true, nil

}

func (impl *CdPipelineConfigServiceImpl) RegisterInACD(ctx context.Context, chartGitAttr *commonBean.ChartGitAttribute, userId int32) error {
	err := impl.argoClientWrapperService.RegisterGitOpsRepoInArgoWithRetry(ctx, chartGitAttr.RepoUrl, userId)
	if err != nil {
		impl.logger.Errorw("error while register git repo in argo", "err", err)
		return err
	}
	return nil
}

func (impl *CdPipelineConfigServiceImpl) createCdPipeline(ctx context.Context, app *app2.App, pipeline *bean.CDPipelineConfigObject, userId int32) (pipelineRes int, err error) {
	dbConnection := impl.pipelineRepository.GetConnection()
	tx, err := dbConnection.Begin()
	if err != nil {
		return 0, err
	}
	// Rollback tx on error.
	defer tx.Rollback()
	if (pipeline.AppWorkflowId == 0 || pipeline.IsSwitchCiPipelineRequest()) && pipeline.ParentPipelineType == "WEBHOOK" {
		if pipeline.AppWorkflowId == 0 {
			wf := &appWorkflow.AppWorkflow{
				Name:     fmt.Sprintf("wf-%d-%s", app.Id, util2.Generate(4)),
				AppId:    app.Id,
				Active:   true,
				AuditLog: sql.AuditLog{CreatedBy: userId, CreatedOn: time.Now(), UpdatedOn: time.Now(), UpdatedBy: userId},
			}
			savedAppWf, err := impl.appWorkflowRepository.SaveAppWorkflowWithTx(wf, tx)
			if err != nil {
				impl.logger.Errorw("error in saving app workflow", "appId", app.Id, "err", err)
				return 0, err
			}
			pipeline.AppWorkflowId = savedAppWf.Id
		}
		externalCiPipelineId, appWorkflowMapping, err := impl.ciPipelineConfigService.CreateExternalCiAndAppWorkflowMapping(app.Id, pipeline.AppWorkflowId, userId, tx)
		if err != nil {
			impl.logger.Errorw("error in creating new external ci pipeline and new app workflow mapping", "appId", app.Id, "err", err)
			return 0, err
		}
		if pipeline.IsSwitchCiPipelineRequest() {
			err = impl.buildPipelineSwitchService.SwitchToExternalCi(tx, appWorkflowMapping, pipeline.SwitchFromCiPipelineId, userId)
			if err != nil {
				impl.logger.Errorw("error in switching external ci", "appId", app.Id, "switchFromExternalCiPipelineId", pipeline.SwitchFromCiPipelineId, "userId", userId, "err", err)
				return 0, err
			}
		}
		pipeline.ParentPipelineId = externalCiPipelineId
	}

	// do not create the pipeline if environment is not set
	pipelineId := 0
	if pipeline.EnvironmentId > 0 {
		chart, err := impl.chartRepository.FindLatestChartForAppByAppId(app.Id)
		if err != nil {
			return 0, err
		}
		//getting global app metrics for cd pipeline create because env level metrics is not created yet
		appLevelAppMetricsEnabled := false
		isAppLevelMetricsEnabled, err := impl.deployedAppMetricsService.GetMetricsFlagByAppId(app.Id)
		if err != nil {
			impl.logger.Errorw("error, GetMetricsFlagByAppId", "err", err, "appId", app.Id)
			return 0, err
		}
		appLevelAppMetricsEnabled = isAppLevelMetricsEnabled
		envOverride, updatedAppMetrics, err := impl.propertiesConfigService.CreateIfRequired(chart, pipeline.EnvironmentId, userId, false,
			models.CHARTSTATUS_NEW, false, appLevelAppMetricsEnabled, pipeline.Namespace, chart.IsBasicViewLocked, chart.CurrentViewEditor, tx)
		if err != nil {
			return 0, err
		}
		appLevelAppMetricsEnabled = updatedAppMetrics
		// Get pipeline override based on Deployment strategy
		//TODO: mark as created in our db
		pipelineId, err = impl.ciCdPipelineOrchestrator.CreateCDPipelines(pipeline, app.Id, userId, tx, app.AppName)
		if err != nil {
			impl.logger.Errorw("error in creating cd pipeline", "appId", app.Id, "pipeline", pipeline)
			return 0, err
		}
		if pipeline.RefPipelineId > 0 {
			pipeline.SourceToNewPipelineId[pipeline.RefPipelineId] = pipelineId
		}

		//adding pipeline to workflow
		_, err = impl.appWorkflowRepository.FindByIdAndAppId(pipeline.AppWorkflowId, app.Id)
		if err != nil && err != pg.ErrNoRows {
			return 0, err
		}
		if pipeline.AppWorkflowId > 0 {
			var parentPipelineId int
			var parentPipelineType string

			if pipeline.ParentPipelineId == 0 {
				parentPipelineId = pipeline.CiPipelineId
				parentPipelineType = "CI_PIPELINE"
			} else {
				parentPipelineId = pipeline.ParentPipelineId
				parentPipelineType = pipeline.ParentPipelineType
				if pipeline.ParentPipelineType != appWorkflow.WEBHOOK && pipeline.RefPipelineId > 0 && len(pipeline.SourceToNewPipelineId) > 0 {
					parentPipelineId = pipeline.SourceToNewPipelineId[pipeline.ParentPipelineId]
				}
			}

			if pipeline.CDPipelineAddType == bean.SEQUENTIAL {
				childPipelineIds := make([]int, 0)
				if pipeline.ChildPipelineId > 0 {
					childPipelineIds = append(childPipelineIds, pipeline.ChildPipelineId)
				}
				err = impl.appWorkflowRepository.UpdateParentComponentDetails(tx, parentPipelineId, parentPipelineType, pipelineId, "CD_PIPELINE", childPipelineIds)
				if err != nil {
					return 0, err
				}
			}

			appWorkflowMap := &appWorkflow.AppWorkflowMapping{
				AppWorkflowId: pipeline.AppWorkflowId,
				ParentId:      parentPipelineId,
				ParentType:    parentPipelineType,
				ComponentId:   pipelineId,
				Type:          "CD_PIPELINE",
				Active:        true,
				AuditLog:      sql.AuditLog{CreatedBy: userId, CreatedOn: time.Now(), UpdatedOn: time.Now(), UpdatedBy: userId},
			}
			_, err = impl.appWorkflowRepository.SaveAppWorkflowMapping(appWorkflowMap, tx)
			if err != nil {
				return 0, err
			}
		}

		err = impl.deploymentTemplateHistoryService.CreateDeploymentTemplateHistoryFromEnvOverrideTemplate(envOverride, tx, appLevelAppMetricsEnabled, pipelineId)
		if err != nil {
			impl.logger.Errorw("error in creating entry for env deployment template history", "err", err, "envOverride", envOverride)
			return 0, err
		}
		//VARIABLE_MAPPING_UPDATE
		err = impl.scopedVariableManager.ExtractAndMapVariables(envOverride.EnvOverrideValues, envOverride.Id, repository3.EntityTypeDeploymentTemplateEnvLevel, envOverride.UpdatedBy, tx)
		if err != nil {
			return 0, err
		}
		// strategies for pipeline ids, there is only one is default
		defaultCount := 0
		for _, item := range pipeline.Strategies {
			if item.Default {
				defaultCount = defaultCount + 1
				if defaultCount > 1 {
					impl.logger.Warnw("already have one strategy is default in this pipeline", "strategy", item.DeploymentTemplate)
					item.Default = false
				}
			}
			strategy := &chartConfig.PipelineStrategy{
				PipelineId: pipelineId,
				Strategy:   item.DeploymentTemplate,
				Config:     string(item.Config),
				Default:    item.Default,
				Deleted:    false,
				AuditLog:   sql.AuditLog{UpdatedBy: userId, CreatedBy: userId, UpdatedOn: time.Now(), CreatedOn: time.Now()},
			}
			err = impl.pipelineConfigRepository.Save(strategy, tx)
			if err != nil {
				impl.logger.Errorw("error in saving strategy", "strategy", item.DeploymentTemplate)
				return pipelineId, fmt.Errorf("pipeline created but failed to add strategy")
			}
			//creating history entry for strategy
			_, err = impl.pipelineStrategyHistoryService.CreatePipelineStrategyHistory(strategy, pipeline.TriggerType, tx)
			if err != nil {
				impl.logger.Errorw("error in creating strategy history entry", "err", err)
				return 0, err
			}

		}
	}
	// save custom tag data
	err = impl.CDPipelineCustomTagDBOperations(pipeline)
	if err != nil {
		return pipelineId, err
	}

	if pipeline.IsDigestEnforcedForPipeline {
		_, err = impl.imageDigestPolicyService.CreatePolicyForPipeline(tx, pipelineId, pipeline.Name, userId)
		if err != nil {
			return pipelineId, err
		}
	}

	err = tx.Commit()
	if err != nil {
		return 0, err
	}

	impl.logger.Debugw("pipeline created with GitMaterialId ", "id", pipelineId, "pipeline", pipeline)
	return pipelineId, nil
}

func (impl *CdPipelineConfigServiceImpl) updateCdPipeline(ctx context.Context, pipeline *bean.CDPipelineConfigObject, userID int32) (err error) {

	if len(pipeline.PreStage.Config) > 0 && !strings.Contains(pipeline.PreStage.Config, "beforeStages") {
		err = &util.ApiError{
			HttpStatusCode:  http.StatusBadRequest,
			InternalMessage: "invalid yaml config, must include - beforeStages",
			UserMessage:     "invalid yaml config, must include - beforeStages",
		}
		return err
	}
	if len(pipeline.PostStage.Config) > 0 && !strings.Contains(pipeline.PostStage.Config, "afterStages") {
		err = &util.ApiError{
			HttpStatusCode:  http.StatusBadRequest,
			InternalMessage: "invalid yaml config, must include - afterStages",
			UserMessage:     "invalid yaml config, must include - afterStages",
		}
		return err
	}
	dbConnection := impl.pipelineRepository.GetConnection()
	tx, err := dbConnection.Begin()
	if err != nil {
		return err
	}
	// Rollback tx on error.
	defer tx.Rollback()
	dbPipelineObj, err := impl.ciCdPipelineOrchestrator.UpdateCDPipeline(pipeline, userID, tx)
	if err != nil {
		impl.logger.Errorw("error in updating pipeline")
		return err
	}

	// strategies for pipeline ids, there is only one is default
	existingStrategies, err := impl.pipelineConfigRepository.GetAllStrategyByPipelineId(pipeline.Id)
	if err != nil && !errors2.IsNotFound(err) {
		impl.logger.Errorw("error in getting pipeline strategies", "err", err)
		return err
	}
	for _, oldItem := range existingStrategies {
		notFound := true
		for _, newItem := range pipeline.Strategies {
			if newItem.DeploymentTemplate == oldItem.Strategy {
				notFound = false
			}
		}

		if notFound {
			//delete from db
			err := impl.pipelineConfigRepository.Delete(oldItem, tx)
			if err != nil {
				impl.logger.Errorw("error in delete pipeline strategies", "err", err)
				return fmt.Errorf("error in delete pipeline strategies")
			}
		}
	}

	defaultCount := 0
	for _, item := range pipeline.Strategies {
		if item.Default {
			defaultCount = defaultCount + 1
			if defaultCount > 1 {
				impl.logger.Warnw("already have one strategy is default in this pipeline, skip this", "strategy", item.DeploymentTemplate)
				continue
			}
		}
		strategy, err := impl.pipelineConfigRepository.FindByStrategyAndPipelineId(item.DeploymentTemplate, pipeline.Id)
		if err != nil && pg.ErrNoRows != err {
			impl.logger.Errorw("error in getting strategy", "err", err)
			return err
		}
		if strategy.Id > 0 {
			strategy.Config = string(item.Config)
			strategy.Default = item.Default
			strategy.UpdatedBy = userID
			strategy.UpdatedOn = time.Now()
			err = impl.pipelineConfigRepository.Update(strategy, tx)
			if err != nil {
				impl.logger.Errorw("error in updating strategy", "strategy", item.DeploymentTemplate)
				return fmt.Errorf("pipeline updated but failed to update one strategy")
			}
			//creating history entry for strategy
			_, err = impl.pipelineStrategyHistoryService.CreatePipelineStrategyHistory(strategy, pipeline.TriggerType, tx)
			if err != nil {
				impl.logger.Errorw("error in creating strategy history entry", "err", err)
				return err
			}
		} else {
			strategy := &chartConfig.PipelineStrategy{
				PipelineId: pipeline.Id,
				Strategy:   item.DeploymentTemplate,
				Config:     string(item.Config),
				Default:    item.Default,
				Deleted:    false,
				AuditLog:   sql.AuditLog{UpdatedBy: userID, CreatedBy: userID, UpdatedOn: time.Now(), CreatedOn: time.Now()},
			}
			err = impl.pipelineConfigRepository.Save(strategy, tx)
			if err != nil {
				impl.logger.Errorw("error in saving strategy", "strategy", item.DeploymentTemplate)
				return fmt.Errorf("pipeline created but failed to add strategy")
			}
			//creating history entry for strategy
			_, err = impl.pipelineStrategyHistoryService.CreatePipelineStrategyHistory(strategy, pipeline.TriggerType, tx)
			if err != nil {
				impl.logger.Errorw("error in creating strategy history entry", "err", err)
				return err
			}
		}
	}
	// update custom tag data
	pipeline.Id = dbPipelineObj.Id // pipeline object is request received from FE
	err = impl.CDPipelineCustomTagDBOperations(pipeline)
	if err != nil {
		impl.logger.Errorw("error in updating custom tag data for pipeline", "err", err)
		return err
	}

	_, err = impl.handleDigestPolicyOperations(tx, pipeline.Id, pipeline.Name, pipeline.IsDigestEnforcedForPipeline, userID)
	if err != nil {
		return err
	}

	err = tx.Commit()
	if err != nil {
		return err
	}
	return nil
}

func (impl *CdPipelineConfigServiceImpl) handleDigestPolicyOperations(tx *pg.Tx, pipelineId int, pipelineName string, isDigestEnforcedForPipeline bool, userId int32) (resourceQualifierId int, err error) {
	if isDigestEnforcedForPipeline {
		resourceQualifierId, err = impl.imageDigestPolicyService.CreatePolicyForPipelineIfNotExist(tx, pipelineId, pipelineName, userId)
		if err != nil {
			impl.logger.Errorw("error in imageDigestPolicy operations for CD pipeline", "err", err, "pipelineId", pipelineId)
			return 0, err
		}
	} else {
		resourceQualifierId, err = impl.imageDigestPolicyService.DeletePolicyForPipeline(tx, pipelineId, userId)
		if err != nil {
			impl.logger.Errorw("error in deleting imageDigestPolicy for pipeline", "err", err, "pipelineId", pipelineId)
			return 0, err
		}
	}
	return resourceQualifierId, nil
}

func (impl *CdPipelineConfigServiceImpl) DeleteCdPipelinePartial(pipeline *pipelineConfig.Pipeline, ctx context.Context, deleteAction int, userId int32) (*bean.AppDeleteResponseDTO, error) {
	cascadeDelete := true
	forceDelete := false
	deleteResponse := &bean.AppDeleteResponseDTO{
		DeleteInitiated:  false,
		ClusterReachable: true,
	}
	if deleteAction == bean.FORCE_DELETE {
		forceDelete = true
		cascadeDelete = false
	} else if deleteAction == bean.NON_CASCADE_DELETE {
		cascadeDelete = false
	}
	//Updating clusterReachable flag
	clusterBean, err := impl.clusterRepository.FindById(pipeline.Environment.ClusterId)
	if err != nil {
		impl.logger.Errorw("error in getting cluster details", "err", err, "clusterId", pipeline.Environment.ClusterId)
	}
	deleteResponse.ClusterName = clusterBean.ClusterName
	if len(clusterBean.ErrorInConnecting) > 0 {
		deleteResponse.ClusterReachable = false
	}
	//getting children CD pipeline details
	if err != nil && err != pg.ErrNoRows {
		impl.logger.Errorw("error in getting children cd details", "err", err)
		return deleteResponse, err
	}

	//getting deployment group for this pipeline
	deploymentGroupNames, err := impl.deploymentGroupRepository.GetNamesByAppIdAndEnvId(pipeline.EnvironmentId, pipeline.AppId)
	if err != nil && err != pg.ErrNoRows {
		impl.logger.Errorw("error in getting deployment group names by appId and envId", "err", err)
		return deleteResponse, err
	} else if len(deploymentGroupNames) > 0 {
		groupNamesByte, err := json.Marshal(deploymentGroupNames)
		if err != nil {
			impl.logger.Errorw("error in marshaling deployment group names", "err", err, "deploymentGroupNames", deploymentGroupNames)
		}
		impl.logger.Debugw("cannot delete cd pipeline, is being used in deployment group")
		return deleteResponse, fmt.Errorf("Please remove this CD pipeline from deployment groups : %s", string(groupNamesByte))
	}
	dbConnection := impl.pipelineRepository.GetConnection()
	tx, err := dbConnection.Begin()
	if err != nil {
		return deleteResponse, err
	}
	// Rollback tx on error.
	defer tx.Rollback()

	//delete app from argo cd, if created
	if pipeline.DeploymentAppCreated && !pipeline.DeploymentAppDeleteRequest {
		deploymentAppName := fmt.Sprintf("%s-%s", pipeline.App.AppName, pipeline.Environment.Name)
		if util.IsAcdApp(pipeline.DeploymentAppType) {
			if !deleteResponse.ClusterReachable {
				impl.logger.Errorw("cluster connection error", "err", clusterBean.ErrorInConnecting)
				if cascadeDelete {
					return deleteResponse, nil
				}
			}
			impl.logger.Debugw("acd app is already deleted for this pipeline", "pipeline", pipeline)
			req := &application2.ApplicationDeleteRequest{
				Name:    &deploymentAppName,
				Cascade: &cascadeDelete,
			}
			if _, err := impl.application.Delete(ctx, req); err != nil {
				impl.logger.Errorw("err in deleting pipeline on argocd", "id", pipeline, "err", err)

				if forceDelete {
					impl.logger.Warnw("error while deletion of app in acd, continue to delete in db as this operation is force delete", "error", err)
				} else {
					//statusError, _ := err.(*errors2.StatusError)
					if cascadeDelete && strings.Contains(err.Error(), "code = NotFound") {
						err = &util.ApiError{
							UserMessage:     "Could not delete as application not found in argocd",
							InternalMessage: err.Error(),
						}
					} else {
						err = &util.ApiError{
							UserMessage:     "Could not delete application",
							InternalMessage: err.Error(),
						}
					}
					return deleteResponse, err
				}
			}
			impl.logger.Infow("app deleted from argocd", "id", pipeline.Id, "pipelineName", pipeline.Name, "app", deploymentAppName)
			pipeline.DeploymentAppDeleteRequest = true
			pipeline.UpdatedOn = time.Now()
			pipeline.UpdatedBy = userId
			err = impl.pipelineRepository.Update(pipeline, tx)
			if err != nil {
				impl.logger.Errorw("error in partially delete cd pipeline", "err", err)
				return deleteResponse, err
			}
		}
		deleteResponse.DeleteInitiated = true
	}
	err = tx.Commit()
	if err != nil {
		impl.logger.Errorw("error in committing db transaction", "err", err)
		return deleteResponse, err
	}
	return deleteResponse, nil
}

func (impl *CdPipelineConfigServiceImpl) getStrategiesMapping(dbPipelineIds []int) (map[int][]*chartConfig.PipelineStrategy, error) {
	strategiesMapping := make(map[int][]*chartConfig.PipelineStrategy)
	strategiesByPipelineIds, err := impl.pipelineConfigRepository.GetAllStrategyByPipelineIds(dbPipelineIds)
	if err != nil && !errors2.IsNotFound(err) {
		impl.logger.Errorw("error in fetching strategies by pipelineIds", "PipelineIds", dbPipelineIds, "err", err)
		return strategiesMapping, err
	}
	for _, strategy := range strategiesByPipelineIds {
		strategiesMapping[strategy.PipelineId] = append(strategiesMapping[strategy.PipelineId], strategy)
	}
	return strategiesMapping, nil
}

func (impl *CdPipelineConfigServiceImpl) BulkDeleteCdPipelines(impactedPipelines []*pipelineConfig.Pipeline, ctx context.Context, dryRun bool, deleteAction int, userId int32) []*bean.CdBulkActionResponseDto {
	var respDtos []*bean.CdBulkActionResponseDto
	for _, pipeline := range impactedPipelines {
		respDto := &bean.CdBulkActionResponseDto{
			PipelineName:    pipeline.Name,
			AppName:         pipeline.App.AppName,
			EnvironmentName: pipeline.Environment.Name,
		}
		if !dryRun {
			deleteResponse, err := impl.DeleteCdPipeline(pipeline, ctx, deleteAction, true, userId)
			if err != nil {
				impl.logger.Errorw("error in deleting cd pipeline", "err", err, "pipelineId", pipeline.Id)
				respDto.DeletionResult = fmt.Sprintf("Not able to delete pipeline, %v", err)
			} else if !(deleteResponse.DeleteInitiated || deleteResponse.ClusterReachable) {
				respDto.DeletionResult = fmt.Sprintf("Not able to delete pipeline, cluster connection error")
			} else {
				respDto.DeletionResult = "Pipeline deleted successfully."
			}
		}
		respDtos = append(respDtos, respDto)
	}
	return respDtos

}<|MERGE_RESOLUTION|>--- conflicted
+++ resolved
@@ -113,13 +113,8 @@
 	IsGitOpsRequiredForCD(pipelineCreateRequest *bean.CdPipelines) bool
 	MarkGitOpsDevtronAppsDeletedWhereArgoAppIsDeleted(appId int, envId int, acdToken string, pipeline *pipelineConfig.Pipeline) (bool, error)
 	//GetEnvironmentListForAutocompleteFilter : lists environment for given configuration
-<<<<<<< HEAD
 	GetEnvironmentListForAutocompleteFilter(envName string, clusterIds []int, offset int, size int, token string, checkAuthBatch func(token string, appObject []string, envObject []string) (map[string]bool, map[string]bool), ctx context.Context) (*bean4.ResourceGroupingResponse, error)
-	RegisterInACD(gitOpsRepoName string, chartGitAttr *commonBean.ChartGitAttribute, userId int32, ctx context.Context) error
-=======
-	GetEnvironmentListForAutocompleteFilter(envName string, clusterIds []int, offset int, size int, token string, checkAuthBatch func(token string, appObject []string, envObject []string) (map[string]bool, map[string]bool), ctx context.Context) (*cluster.ResourceGroupingResponse, error)
 	RegisterInACD(ctx context.Context, chartGitAttr *commonBean.ChartGitAttribute, userId int32) error
->>>>>>> b867684c
 }
 
 type CdPipelineConfigServiceImpl struct {
@@ -179,13 +174,9 @@
 	deployedAppMetricsService deployedAppMetrics.DeployedAppMetricsService,
 	gitOpsConfigReadService config.GitOpsConfigReadService,
 	gitOperationService git.GitOperationService,
-<<<<<<< HEAD
+	chartService chart.ChartService,
 	imageDigestPolicyService imageDigestPolicy.ImageDigestPolicyService,
 	deploymentTypeOverrideService config2.DeploymentTypeOverrideService) *CdPipelineConfigServiceImpl {
-=======
-	chartService chart.ChartService,
-	imageDigestPolicyService imageDigestPolicy.ImageDigestPolicyService) *CdPipelineConfigServiceImpl {
->>>>>>> b867684c
 	return &CdPipelineConfigServiceImpl{
 		logger:                           logger,
 		pipelineRepository:               pipelineRepository,
@@ -212,11 +203,7 @@
 		deploymentConfig:                 envVariables.DeploymentServiceTypeConfig,
 		application:                      application,
 		pipelineConfigListenerService:    pipelineConfigListenerService,
-<<<<<<< HEAD
-=======
 		chartService:                     chartService,
-		devtronAppCMCSService:            devtronAppCMCSService,
->>>>>>> b867684c
 		customTagService:                 customTagService,
 		ciPipelineConfigService:          ciPipelineConfigService,
 		buildPipelineSwitchService:       buildPipelineSwitchService,
@@ -384,15 +371,8 @@
 		if pipeline.EnvironmentId <= 0 {
 			continue
 		}
-		overrideDeploymentType, err := impl.deploymentTypeOverrideService.ValidateAndOverrideDeploymentAppType(pipeline.DeploymentAppType, isGitOpsConfigured, pipeline.EnvironmentId)
-		if err != nil {
-<<<<<<< HEAD
-=======
-			return nil, err
-		}
-		impl.SetPipelineDeploymentAppType(pipelineCreateRequest, gitOpsConfigurationStatus.IsGitOpsConfigured, deploymentConfig)
-		if err := impl.validateDeploymentAppType(pipeline, deploymentConfig); err != nil {
->>>>>>> b867684c
+		overrideDeploymentType, err := impl.deploymentTypeOverrideService.ValidateAndOverrideDeploymentAppType(pipeline.DeploymentAppType, gitOpsConfigurationStatus.IsGitOpsConfigured, pipeline.EnvironmentId)
+		if err != nil {
 			impl.logger.Errorw("validation error in creating pipeline", "name", pipeline.Name, "err", err)
 			return nil, err
 		}
@@ -405,11 +385,7 @@
 		impl.logger.Errorw("app not found", "err", err, "appId", pipelineCreateRequest.AppId)
 		return nil, err
 	}
-<<<<<<< HEAD
 	_, err = impl.validateCDPipelineRequest(pipelineCreateRequest)
-=======
-	_, err = impl.ValidateCDPipelineRequest(pipelineCreateRequest, gitOpsConfigurationStatus.IsGitOpsConfigured, isGitOpsRequiredForCD)
->>>>>>> b867684c
 	if err != nil {
 		return nil, err
 	}
