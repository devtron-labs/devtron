--- conflicted
+++ resolved
@@ -141,11 +141,8 @@
 	scopedVariableManager            variables.ScopedVariableManager
 	deploymentConfig                 *DeploymentServiceTypeConfig
 	application                      application.ServiceClient
-<<<<<<< HEAD
+	customTagService                 CustomTagService
 	pipelineConfigListenerService    PipelineConfigListenerService
-=======
-	customTagService                 CustomTagService
->>>>>>> 12a5f508
 	devtronAppCMCSService            DevtronAppCMCSService
 }
 
@@ -178,13 +175,9 @@
 	scopedVariableManager variables.ScopedVariableManager,
 	deploymentConfig *DeploymentServiceTypeConfig,
 	application application.ServiceClient,
-<<<<<<< HEAD
+	customTagService CustomTagService,
 	pipelineConfigListenerService PipelineConfigListenerService,
 	devtronAppCMCSService DevtronAppCMCSService) *CdPipelineConfigServiceImpl {
-=======
-	devtronAppCMCSService DevtronAppCMCSService,
-	customTagService CustomTagService) *CdPipelineConfigServiceImpl {
->>>>>>> 12a5f508
 	return &CdPipelineConfigServiceImpl{
 		logger:                           logger,
 		pipelineRepository:               pipelineRepository,
