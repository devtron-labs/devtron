--- conflicted
+++ resolved
@@ -140,15 +140,10 @@
 	scopedVariableManager            variables.ScopedVariableManager
 	deploymentConfig                 *DeploymentServiceTypeConfig
 	application                      application.ServiceClient
-<<<<<<< HEAD
-
-	devtronAppCMCSService   DevtronAppCMCSService
-	ciPipelineConfigService CiPipelineConfigService
-=======
 	customTagService                 CustomTagService
 	pipelineConfigListenerService    PipelineConfigListenerService
 	devtronAppCMCSService            DevtronAppCMCSService
->>>>>>> d16595b5
+	ciPipelineConfigService          CiPipelineConfigService
 }
 
 func NewCdPipelineConfigServiceImpl(
@@ -180,15 +175,10 @@
 	scopedVariableManager variables.ScopedVariableManager,
 	deploymentConfig *DeploymentServiceTypeConfig,
 	application application.ServiceClient,
-<<<<<<< HEAD
-
+	customTagService CustomTagService,
+	pipelineConfigListenerService PipelineConfigListenerService,
 	devtronAppCMCSService DevtronAppCMCSService,
 	ciPipelineConfigService CiPipelineConfigService) *CdPipelineConfigServiceImpl {
-=======
-	customTagService CustomTagService,
-	pipelineConfigListenerService PipelineConfigListenerService,
-	devtronAppCMCSService DevtronAppCMCSService) *CdPipelineConfigServiceImpl {
->>>>>>> d16595b5
 	return &CdPipelineConfigServiceImpl{
 		logger:                           logger,
 		pipelineRepository:               pipelineRepository,
@@ -220,11 +210,8 @@
 		application:                      application,
 		pipelineConfigListenerService:    pipelineConfigListenerService,
 		devtronAppCMCSService:            devtronAppCMCSService,
-<<<<<<< HEAD
+		customTagService:                 customTagService,
 		ciPipelineConfigService:          ciPipelineConfigService,
-=======
-		customTagService:                 customTagService,
->>>>>>> d16595b5
 	}
 }
 
@@ -443,8 +430,6 @@
 				}
 			}
 		}
-<<<<<<< HEAD
-=======
 	}
 	return pipelineCreateRequest, nil
 }
@@ -456,7 +441,6 @@
 	}
 	if pipeline.CustomTagObject != nil && pipeline.CustomTagObject.CounterX < 0 {
 		return fmt.Errorf("value of {x} cannot be negative")
->>>>>>> d16595b5
 	}
 	if !pipeline.EnableCustomTag {
 		// disable custom tag if exist
@@ -1028,7 +1012,6 @@
 			EnvironmentId:                 dbPipeline.EnvironmentId,
 			EnvironmentName:               environment.Name,
 			Description:                   environment.Description,
-			IsProdEnv:                     environment.Default,
 			CiPipelineId:                  dbPipeline.CiPipelineId,
 			DeploymentTemplate:            deploymentTemplate,
 			TriggerType:                   dbPipeline.TriggerType,
