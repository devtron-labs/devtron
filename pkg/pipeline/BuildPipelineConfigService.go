/*
 * Copyright (c) 2020 Devtron Labs
 *
 * Licensed under the Apache License, Version 2.0 (the "License");
 * you may not use this file except in compliance with the License.
 * You may obtain a copy of the License at
 *
 *    http://www.apache.org/licenses/LICENSE-2.0
 *
 * Unless required by applicable law or agreed to in writing, software
 * distributed under the License is distributed on an "AS IS" BASIS,
 * WITHOUT WARRANTIES OR CONDITIONS OF ANY KIND, either express or implied.
 * See the License for the specific language governing permissions and
 * limitations under the License.
 *
 */

package pipeline

import (
	"encoding/json"
	"fmt"
	"github.com/caarlos0/env"
	app2 "github.com/devtron-labs/devtron/internal/sql/repository/app"
	"github.com/devtron-labs/devtron/internal/sql/repository/appWorkflow"
	dockerRegistryRepository "github.com/devtron-labs/devtron/internal/sql/repository/dockerRegistry"
	"github.com/devtron-labs/devtron/internal/sql/repository/pipelineConfig"
	"github.com/devtron-labs/devtron/internal/util"
	"github.com/devtron-labs/devtron/pkg/attributes"
	"github.com/devtron-labs/devtron/pkg/bean"
	bean3 "github.com/devtron-labs/devtron/pkg/pipeline/bean"
	"github.com/devtron-labs/devtron/pkg/pipeline/history"
	"github.com/devtron-labs/devtron/pkg/pipeline/types"
	resourceGroup2 "github.com/devtron-labs/devtron/pkg/resourceGroup"
	"github.com/devtron-labs/devtron/pkg/sql"
	util2 "github.com/devtron-labs/devtron/util"
	"github.com/devtron-labs/devtron/util/rbac"
	"github.com/go-pg/pg"
	"github.com/juju/errors"
	"go.opentelemetry.io/otel"
	"go.uber.org/zap"
	"strconv"
	"strings"
	"time"
)

type CiPipelineConfigService interface {
	//GetCiPipeline : retrieves CI pipeline configuration (CiConfigRequest) for a specific application (appId).
	// It fetches CI pipeline data, including pipeline materials, scripts, and associated configurations.
	// It returns a detailed CiConfigRequest.
	//If any errors occur during the retrieval process  CI pipeline configuration remains nil.
	//If you want less detail of ciPipeline ,Please refer GetCiPipelineMin
	GetCiPipeline(appId int) (ciConfig *bean.CiConfigRequest, err error)
	//GetCiPipelineById : Retrieve ciPipeline for given ciPipelineId
	GetCiPipelineById(pipelineId int) (ciPipeline *bean.CiPipeline, err error)
	//GetTriggerViewCiPipeline : retrieves a detailed view of the CI pipelines configured for a specific application (appId).
	// It includes information on CI pipeline materials, scripts, configurations, and linked pipelines.
	//If any errors occur ,It returns an error along with a nil result(bean.TriggerViewCiConfig).
	GetTriggerViewCiPipeline(appId int) (*bean.TriggerViewCiConfig, error)
	//GetExternalCi : Lists externalCi for given appId
	//"external CI" refers to CI pipelines and configurations that are managed externally,
	//like by third-party services or tools.
	//It fetches information about external CI pipelines, their webhooks, payload configurations, and related roles.
	//The function constructs an array of ExternalCiConfig objects and returns it.
	// If any errors occur, the function returns an error along with a nil result([]*bean.ExternalCiConfig).
	GetExternalCi(appId int) (ciConfig []*bean.ExternalCiConfig, err error)
	//GetExternalCiById : Retrieve externalCi for given appId and externalCiId.
	//It begins by validating the provided ID and fetching the corresponding CI pipeline from the repository.
	//If the CI pipeline is found, the function constructs an ExternalCiConfig object, encapsulating essential details and returns it.
	// If any errors occur, the function returns an error along with a nil result(*bean.ExternalCiConfig).
	GetExternalCiById(appId int, externalCiId int) (ciConfig *bean.ExternalCiConfig, err error)
	//UpdateCiTemplate : handles updates to the CiTemplate based on the provided CiConfigRequest.
	//It fetches relevant Docker registry information, and updates the CI configuration.
	//The function then creates or modifies associated resources such as Docker repositories.
	//After updating the configuration, it ensures to update history .
	//Finally, the function returns the modified CiConfigRequest.
	//If an error occurs, the CiConfigRequest is nil.
	//If you want to Update CiPipeline please refer PatchCiPipeline
	UpdateCiTemplate(updateRequest *bean.CiConfigRequest) (*bean.CiConfigRequest, error)
	//PatchCiPipeline :  function manages CI pipeline operations based on the provided CiPatchRequest.
	//It fetches template variables, sets specific attributes, and
	//handles following actions
	// 1. create
	//2. update source
	//3. delete pipelines
	PatchCiPipeline(request *bean.CiPatchRequest) (ciConfig *bean.CiConfigRequest, err error)
	//CreateCiPipeline : manages the creation of a CI pipeline based on the provided CiConfigRequest.
	// It first fetches  application data and configures Docker registry settings
	//then constructs a CI template with specified build configurations, auditing details, and related Git materials.

	CreateCiPipeline(createRequest *bean.CiConfigRequest) (*bean.PipelineCreateResponse, error)
	//GetCiPipelineMin : lists minimum detail of ciPipelines for given appId and envIds.
	//It filters and fetches CI pipelines based on the provided environment identifiers.
	//If no specific environments are provided, it retrieves all CI pipelines associated with the application.
	//If you want more details like buildConfig ,gitMaterials etc, please refer GetCiPipeline
	GetCiPipelineMin(appId int, envIds []int) ([]*bean.CiPipelineMin, error)
	//PatchRegexCiPipeline : Update CI pipeline materials based on the provided regex patch request
	PatchRegexCiPipeline(request *bean.CiRegexPatchRequest) (err error)
	//GetCiPipelineByEnvironment : lists ciPipeline for given environmentId and appIds
	GetCiPipelineByEnvironment(request resourceGroup2.ResourceGroupingRequest) ([]*bean.CiConfigRequest, error)
	//GetCiPipelineByEnvironmentMin : lists minimum detail of ciPipelines for given environmentId and appIds
	GetCiPipelineByEnvironmentMin(request resourceGroup2.ResourceGroupingRequest) ([]*bean.CiPipelineMinResponse, error)
	//GetExternalCiByEnvironment : lists externalCi for given environmentId and appIds
	GetExternalCiByEnvironment(request resourceGroup2.ResourceGroupingRequest) (ciConfig []*bean.ExternalCiConfig, err error)
	DeleteCiPipeline(request *bean.CiPatchRequest) (*bean.CiPipeline, error)
}

type CiPipelineConfigServiceImpl struct {
	logger                        *zap.SugaredLogger
	ciTemplateService             CiTemplateService
	materialRepo                  pipelineConfig.MaterialRepository
	ciPipelineRepository          pipelineConfig.CiPipelineRepository
	ciConfig                      *types.CiCdConfig
	attributesService             attributes.AttributesService
	ciWorkflowRepository          pipelineConfig.CiWorkflowRepository
	appWorkflowRepository         appWorkflow.AppWorkflowRepository
	pipelineStageService          PipelineStageService
	pipelineRepository            pipelineConfig.PipelineRepository
	appRepo                       app2.AppRepository
	dockerArtifactStoreRepository dockerRegistryRepository.DockerArtifactStoreRepository
	ciCdPipelineOrchestrator      CiCdPipelineOrchestrator
	ciTemplateOverrideRepository  pipelineConfig.CiTemplateOverrideRepository
	CiTemplateHistoryService      history.CiTemplateHistoryService
	securityConfig                *SecurityConfig
	ecrConfig                     *EcrConfig
	ciPipelineMaterialRepository  pipelineConfig.CiPipelineMaterialRepository
	resourceGroupService          resourceGroup2.ResourceGroupService
	enforcerUtil                  rbac.EnforcerUtil
	customTagService              CustomTagService
}

func NewCiPipelineConfigServiceImpl(logger *zap.SugaredLogger,
	ciCdPipelineOrchestrator CiCdPipelineOrchestrator,
	dockerArtifactStoreRepository dockerRegistryRepository.DockerArtifactStoreRepository,
	materialRepo pipelineConfig.MaterialRepository,
	pipelineGroupRepo app2.AppRepository,
	pipelineRepository pipelineConfig.PipelineRepository,
	ciPipelineRepository pipelineConfig.CiPipelineRepository,
	ecrConfig *EcrConfig,
	appWorkflowRepository appWorkflow.AppWorkflowRepository,
	ciConfig *types.CiCdConfig,
	attributesService attributes.AttributesService,
	pipelineStageService PipelineStageService,
	ciPipelineMaterialRepository pipelineConfig.CiPipelineMaterialRepository,
	ciTemplateService CiTemplateService,
	ciTemplateOverrideRepository pipelineConfig.CiTemplateOverrideRepository,
	CiTemplateHistoryService history.CiTemplateHistoryService,
	enforcerUtil rbac.EnforcerUtil,
	ciWorkflowRepository pipelineConfig.CiWorkflowRepository,
	resourceGroupService resourceGroup2.ResourceGroupService,
	customTagService CustomTagService) *CiPipelineConfigServiceImpl {

	securityConfig := &SecurityConfig{}
	err := env.Parse(securityConfig)
	if err != nil {
		logger.Errorw("error in parsing securityConfig,setting  ForceSecurityScanning to default value", "defaultValue", securityConfig.ForceSecurityScanning, "err", err)
	}
	return &CiPipelineConfigServiceImpl{
		logger:                        logger,
		ciCdPipelineOrchestrator:      ciCdPipelineOrchestrator,
		dockerArtifactStoreRepository: dockerArtifactStoreRepository,
		materialRepo:                  materialRepo,
		appRepo:                       pipelineGroupRepo,
		pipelineRepository:            pipelineRepository,
		ciPipelineRepository:          ciPipelineRepository,
		ecrConfig:                     ecrConfig,
		appWorkflowRepository:         appWorkflowRepository,
		ciConfig:                      ciConfig,
		attributesService:             attributesService,
		pipelineStageService:          pipelineStageService,
		ciPipelineMaterialRepository:  ciPipelineMaterialRepository,
		ciTemplateService:             ciTemplateService,
		ciTemplateOverrideRepository:  ciTemplateOverrideRepository,
		CiTemplateHistoryService:      CiTemplateHistoryService,
		enforcerUtil:                  enforcerUtil,
		ciWorkflowRepository:          ciWorkflowRepository,
		resourceGroupService:          resourceGroupService,
		securityConfig:                securityConfig,
		customTagService:              customTagService,
	}
}

func (impl *CiPipelineConfigServiceImpl) getCiTemplateVariablesByAppIds(appIds []int) (map[int]*bean.CiConfigRequest, error) {
	ciConfigMap := make(map[int]*bean.CiConfigRequest)
	ciTemplateMap, err := impl.ciTemplateService.FindByAppIds(appIds)
	if err != nil && !errors.IsNotFound(err) {
		impl.logger.Errorw("error in fetching ci pipeline", "appIds", appIds, "err", err)
		return nil, err
	}
	if errors.IsNotFound(err) {
		impl.logger.Debugw("no ci pipeline exists", "appIds", appIds, "err", err)
		err = &util.ApiError{Code: "404", HttpStatusCode: 200, UserMessage: "no ci pipeline exists"}
		return nil, err
	}
	gitMaterialsMap := make(map[int][]*pipelineConfig.GitMaterial)
	allGitMaterials, err := impl.materialRepo.FindByAppIds(appIds)
	if err != nil && err != pg.ErrNoRows {
		impl.logger.Errorw("error in fetching git materials", "appIds", appIds, "err", err)
		return nil, err
	}
	if err == pg.ErrNoRows {
		impl.logger.Debugw(" no git materials exists", "appIds", appIds, "err", err)
		err = &util.ApiError{Code: "404", HttpStatusCode: 200, UserMessage: "no git materials exists"}
		return nil, err
	}
	for _, gitMaterial := range allGitMaterials {
		gitMaterialsMap[gitMaterial.AppId] = append(gitMaterialsMap[gitMaterial.AppId], gitMaterial)
	}
	for _, ciTemplate := range ciTemplateMap {
		template := ciTemplate.CiTemplate
		var materials []bean.Material
		gitMaterials := gitMaterialsMap[ciTemplate.CiTemplate.AppId]
		for _, g := range gitMaterials {
			m := bean.Material{
				GitMaterialId: g.Id,
				MaterialName:  g.Name[strings.Index(g.Name, "-")+1:],
			}
			materials = append(materials, m)
		}

		var regHost string
		dockerRegistry := template.DockerRegistry
		if dockerRegistry != nil {
			regHost, err = dockerRegistry.GetRegistryLocation()
			if err != nil {
				impl.logger.Errorw("invalid reg url", "err", err)
				return nil, err
			}
		}
		ciConfig := &bean.CiConfigRequest{
			Id:                template.Id,
			AppId:             template.AppId,
			AppName:           template.App.AppName,
			DockerRepository:  template.DockerRepository,
			DockerRegistryUrl: regHost,
			CiBuildConfig:     ciTemplate.CiBuildConfig,
			Version:           template.Version,
			CiTemplateName:    template.TemplateName,
			Materials:         materials,
			//UpdatedOn:         template.UpdatedOn,
			//UpdatedBy:         template.UpdatedBy,
			//CreatedBy:         template.CreatedBy,
			//CreatedOn:         template.CreatedOn,
		}
		if dockerRegistry != nil {
			ciConfig.DockerRegistry = dockerRegistry.Id
		}
		ciConfigMap[template.AppId] = ciConfig
	}
	return ciConfigMap, err
}

func (impl *CiPipelineConfigServiceImpl) getDefaultArtifactStore(id string) (store *dockerRegistryRepository.DockerArtifactStore, err error) {
	if id == "" {
		impl.logger.Debugw("docker repo is empty adding default repo")
		store, err = impl.dockerArtifactStoreRepository.FindActiveDefaultStore()

	} else {
		store, err = impl.dockerArtifactStoreRepository.FindOne(id)
	}
	return
}

func (impl *CiPipelineConfigServiceImpl) patchCiPipelineUpdateSource(baseCiConfig *bean.CiConfigRequest, modifiedCiPipeline *bean.CiPipeline) (ciConfig *bean.CiConfigRequest, err error) {

	pipeline, err := impl.ciPipelineRepository.FindById(modifiedCiPipeline.Id)
	if err != nil {
		impl.logger.Errorw("error in fetching pipeline", "id", modifiedCiPipeline.Id, "err", err)
		return nil, err
	}

	cannotUpdate := false
	for _, material := range pipeline.CiPipelineMaterials {
		if material.ScmId != "" {
			cannotUpdate = true
		}
	}

	if cannotUpdate {
		//scm plugin material change scm object
		//material.ScmName
		return nil, fmt.Errorf("update of plugin scm material not supported")
	} else {
		modifiedCiPipeline.ScanEnabled = baseCiConfig.ScanEnabled
		modifiedCiPipeline, err = impl.ciCdPipelineOrchestrator.PatchMaterialValue(modifiedCiPipeline, baseCiConfig.UserId, pipeline)
		if err != nil {
			return nil, err
		}
		baseCiConfig.CiPipelines = append(baseCiConfig.CiPipelines, modifiedCiPipeline)
		return baseCiConfig, err
	}

}

func (impl *CiPipelineConfigServiceImpl) addpipelineToTemplate(createRequest *bean.CiConfigRequest) (resp *bean.CiConfigRequest, err error) {

	if createRequest.AppWorkflowId == 0 {
		// create workflow
		wf := &appWorkflow.AppWorkflow{
			Name:   fmt.Sprintf("wf-%d-%s", createRequest.AppId, util2.Generate(4)),
			AppId:  createRequest.AppId,
			Active: true,
			AuditLog: sql.AuditLog{
				CreatedOn: time.Now(),
				UpdatedOn: time.Now(),
				CreatedBy: createRequest.UserId,
				UpdatedBy: createRequest.UserId,
			},
		}
		savedAppWf, err := impl.appWorkflowRepository.SaveAppWorkflow(wf)
		if err != nil {
			impl.logger.Errorw("err", err)
			return nil, err
		}
		// workflow creation ends
		createRequest.AppWorkflowId = savedAppWf.Id
	}
	//single ci in same wf validation
	workflowMapping, err := impl.appWorkflowRepository.FindWFCIMappingByWorkflowId(createRequest.AppWorkflowId)
	if err != nil && err != pg.ErrNoRows {
		impl.logger.Errorw("error in fetching workflow mapping for ci validation", "err", err)
		return nil, err
	}
	if len(workflowMapping) > 0 {
		return nil, &util.ApiError{
			InternalMessage:   "pipeline already exists",
			UserDetailMessage: fmt.Sprintf("pipeline already exists in workflow"),
			UserMessage:       fmt.Sprintf("pipeline already exists in workflow")}
	}

	//pipeline name validation
	var pipelineNames []string
	for _, pipeline := range createRequest.CiPipelines {
		pipelineNames = append(pipelineNames, pipeline.Name)
	}
	if err != nil {
		impl.logger.Errorw("error in creating pipeline group", "err", err)
		return nil, err
	}
	createRequest, err = impl.ciCdPipelineOrchestrator.CreateCiConf(createRequest, createRequest.Id)
	if err != nil {
		return nil, err
	}
	return createRequest, err
}

func (impl *CiPipelineConfigServiceImpl) buildResponses() []bean.ResponseSchemaObject {
	responseSchemaObjects := make([]bean.ResponseSchemaObject, 0)
	schema := make(map[string]interface{})
	schema["code"] = &bean.SchemaObject{Description: "http status code", DataType: "integer", Example: "200,400,401", Optional: false}
	schema["result"] = &bean.SchemaObject{Description: "api response", DataType: "string", Example: "url", Optional: true}
	schema["status"] = &bean.SchemaObject{Description: "api response status", DataType: "string", Example: "url", Optional: true}

	error := make(map[string]interface{})
	error["code"] = &bean.SchemaObject{Description: "http status code", DataType: "integer", Example: "200,400,401", Optional: true}
	error["userMessage"] = &bean.SchemaObject{Description: "api error user message", DataType: "string", Example: "message", Optional: true}
	schema["error"] = &bean.SchemaObject{Description: "api error", DataType: "object", Example: "{}", Optional: true, Child: error}
	description200 := bean.ResponseDescriptionSchemaObject{
		Description: "success http api response",
		ExampleValue: bean.ExampleValueDto{
			Code:   200,
			Result: "api response result",
		},
		Schema: schema,
	}
	response200 := bean.ResponseSchemaObject{
		Description: description200,
		Code:        "200",
	}
	badReq := bean.ErrorDto{
		Code:        400,
		UserMessage: "Bad request",
	}
	description400 := bean.ResponseDescriptionSchemaObject{
		Description: "bad http request api response",
		ExampleValue: bean.ExampleValueDto{
			Code:   400,
			Errors: []bean.ErrorDto{badReq},
		},
		Schema: schema,
	}

	response400 := bean.ResponseSchemaObject{
		Description: description400,
		Code:        "400",
	}
	description401 := bean.ResponseDescriptionSchemaObject{
		Description: "unauthorized http api response",
		ExampleValue: bean.ExampleValueDto{
			Code:   401,
			Result: "Unauthorized",
		},
		Schema: schema,
	}
	response401 := bean.ResponseSchemaObject{
		Description: description401,
		Code:        "401",
	}
	responseSchemaObjects = append(responseSchemaObjects, response200)
	responseSchemaObjects = append(responseSchemaObjects, response400)
	responseSchemaObjects = append(responseSchemaObjects, response401)
	return responseSchemaObjects
}

func (impl *CiPipelineConfigServiceImpl) buildPayloadOption() []bean.PayloadOptionObject {
	payloadOption := make([]bean.PayloadOptionObject, 0)
	payloadOption = append(payloadOption, bean.PayloadOptionObject{
		Key:        "dockerImage",
		PayloadKey: []string{"dockerImage"},
		Label:      "Container image tag",
		Mandatory:  true,
	})

	payloadOption = append(payloadOption, bean.PayloadOptionObject{
		Key:        "commitHash",
		PayloadKey: []string{"ciProjectDetails.commitHash"},
		Label:      "Commit hash",
		Mandatory:  false,
	})
	payloadOption = append(payloadOption, bean.PayloadOptionObject{
		Key:        "message",
		PayloadKey: []string{"ciProjectDetails.message"},
		Label:      "Commit message",
		Mandatory:  false,
	})
	payloadOption = append(payloadOption, bean.PayloadOptionObject{
		Key:        "author",
		PayloadKey: []string{"ciProjectDetails.author"},
		Label:      "Author",
		Mandatory:  false,
	})
	payloadOption = append(payloadOption, bean.PayloadOptionObject{
		Key:        "commitTime",
		PayloadKey: []string{"ciProjectDetails.commitTime"},
		Label:      "Date & time of commit",
		Mandatory:  false,
	})
	return payloadOption
}

func (impl *CiPipelineConfigServiceImpl) buildExternalCiWebhookSchema() map[string]interface{} {
	schema := make(map[string]interface{})
	schema["dockerImage"] = &bean.SchemaObject{Description: "docker image created for your application (Eg. quay.io/devtron/test:da3ba325-161-467)", DataType: "String", Example: "test-docker-repo/test:b150cc81-5-20", Optional: false}
	//schema["digest"] = &bean.SchemaObject{Description: "docker image sha1 digest", DataType: "String", Example: "sha256:94180dead8336237430e848ef8145f060b51", Optional: true}
	//schema["materialType"] = &bean.SchemaObject{Description: "git", DataType: "String", Example: "git", Optional: true}

	ciProjectDetails := make([]map[string]interface{}, 0)
	ciProjectDetail := make(map[string]interface{})
	ciProjectDetail["commitHash"] = &bean.SchemaObject{Description: "Hash of git commit used to build the image (Eg. 4bd84gba5ebdd6b1937ffd6c0734c2ad52ede782)", DataType: "String", Example: "dg46f67559dbsdfdfdfdsfba47901caf47f8b7e", Optional: true}
	ciProjectDetail["commitTime"] = &bean.SchemaObject{Description: "Time at which the code was committed to git (Eg. 2022-11-12T12:12:00)", DataType: "String", Example: "2022-11-12T12:12:00", Optional: true}
	ciProjectDetail["message"] = &bean.SchemaObject{Description: "Message provided during code commit (Eg. This is a sample commit message)", DataType: "String", Example: "commit message", Optional: true}
	ciProjectDetail["author"] = &bean.SchemaObject{Description: "Name or email id of the user who has done git commit (Eg. John Doe, johndoe@company.com)", DataType: "String", Example: "Devtron User", Optional: true}
	ciProjectDetails = append(ciProjectDetails, ciProjectDetail)

	schema["ciProjectDetails"] = &bean.SchemaObject{Description: "Git commit details used to build the image", DataType: "Array", Example: "[{}]", Optional: true, Child: ciProjectDetails}
	return schema
}

func (impl *CiPipelineConfigServiceImpl) getCiTemplateVariables(appId int) (ciConfig *bean.CiConfigRequest, err error) {
	ciTemplateBean, err := impl.ciTemplateService.FindByAppId(appId)
	if err != nil && !errors.IsNotFound(err) {
		impl.logger.Errorw("error in fetching ci pipeline", "appId", appId, "err", err)
		return nil, err
	}
	if errors.IsNotFound(err) {
		impl.logger.Debugw("no ci pipeline exists", "appId", appId, "err", err)
		err = &util.ApiError{Code: "404", HttpStatusCode: 200, UserMessage: "no ci pipeline exists"}
		return nil, err
	}
	template := ciTemplateBean.CiTemplate

	gitMaterials, err := impl.materialRepo.FindByAppId(appId)
	if err != nil && err != pg.ErrNoRows {
		impl.logger.Errorw("error in fetching git materials", "appId", appId, "err", err)
		return nil, err
	}
	if err == pg.ErrNoRows {
		impl.logger.Debugw(" no git materials exists", "appId", appId, "err", err)
		err = &util.ApiError{Code: "404", HttpStatusCode: 200, UserMessage: "no git materials exists"}
		return nil, err
	}

	var materials []bean.Material
	for _, g := range gitMaterials {
		m := bean.Material{
			GitMaterialId: g.Id,
			MaterialName:  g.Name[strings.Index(g.Name, "-")+1:],
		}
		materials = append(materials, m)
	}

	var regHost string
	var templateDockerRegistryId string
	dockerRegistry := template.DockerRegistry
	if dockerRegistry != nil {
		regHost, err = dockerRegistry.GetRegistryLocation()
		if err != nil {
			impl.logger.Errorw("invalid reg url", "err", err)
			return nil, err
		}
		templateDockerRegistryId = dockerRegistry.Id
	}
	ciConfig = &bean.CiConfigRequest{
		Id:                template.Id,
		AppId:             template.AppId,
		AppName:           template.App.AppName,
		DockerRepository:  template.DockerRepository,
		DockerRegistryUrl: regHost,
		CiBuildConfig:     ciTemplateBean.CiBuildConfig,
		Version:           template.Version,
		CiTemplateName:    template.TemplateName,
		Materials:         materials,
		UpdatedOn:         template.UpdatedOn,
		UpdatedBy:         template.UpdatedBy,
		CreatedBy:         template.CreatedBy,
		CreatedOn:         template.CreatedOn,
		CiGitMaterialId:   template.GitMaterialId,
		DockerRegistry:    templateDockerRegistryId,
	}
	if dockerRegistry != nil {
		ciConfig.DockerRegistry = dockerRegistry.Id
	}
	return ciConfig, err
}

func (impl *CiPipelineConfigServiceImpl) GetCiPipeline(appId int) (ciConfig *bean.CiConfigRequest, err error) {
	ciConfig, err = impl.getCiTemplateVariables(appId)
	if err != nil {
		impl.logger.Debugw("error in fetching ci pipeline", "appId", appId, "err", err)
		return nil, err
	}
	//TODO fill these variables
	//ciCdConfig.CiPipeline=
	//--------pipeline population start
	pipelines, err := impl.ciPipelineRepository.FindByAppId(appId)
	if err != nil && !util.IsErrNoRows(err) {
		impl.logger.Errorw("error in fetching ci pipeline", "appId", appId, "err", err)
		return nil, err
	}

	if impl.ciConfig.ExternalCiWebhookUrl == "" {
		hostUrl, err := impl.attributesService.GetByKey(attributes.HostUrlKey)
		if err != nil {
			return nil, err
		}
		if hostUrl != nil {
			impl.ciConfig.ExternalCiWebhookUrl = fmt.Sprintf("%s/%s", hostUrl.Value, types.ExternalCiWebhookPath)
		}
	}
	//map of ciPipelineId and their templateOverrideConfig
	ciOverrideTemplateMap := make(map[int]*bean3.CiTemplateBean)
	ciTemplateBeanOverrides, err := impl.ciTemplateService.FindTemplateOverrideByAppId(appId)
	if err != nil {
		return nil, err
	}

	for _, templateBeanOverride := range ciTemplateBeanOverrides {
		ciTemplateOverride := templateBeanOverride.CiTemplateOverride
		ciOverrideTemplateMap[ciTemplateOverride.CiPipelineId] = templateBeanOverride
	}
	var ciPipelineResp []*bean.CiPipeline
	for _, pipeline := range pipelines {

		dockerArgs := make(map[string]string)
		if len(pipeline.DockerArgs) > 0 {
			err := json.Unmarshal([]byte(pipeline.DockerArgs), &dockerArgs)
			if err != nil {
				impl.logger.Warnw("error in unmarshal", "err", err)
			}
		}

		var externalCiConfig bean.ExternalCiConfig

		ciPipelineScripts, err := impl.ciPipelineRepository.FindCiScriptsByCiPipelineId(pipeline.Id)
		if err != nil && !util.IsErrNoRows(err) {
			impl.logger.Errorw("error in fetching ci scripts")
			return nil, err
		}

		var beforeDockerBuildScripts []*bean.CiScript
		var afterDockerBuildScripts []*bean.CiScript
		for _, ciScript := range ciPipelineScripts {
			ciScriptResp := &bean.CiScript{
				Id:             ciScript.Id,
				Index:          ciScript.Index,
				Name:           ciScript.Name,
				Script:         ciScript.Script,
				OutputLocation: ciScript.OutputLocation,
			}
			if ciScript.Stage == BEFORE_DOCKER_BUILD {
				beforeDockerBuildScripts = append(beforeDockerBuildScripts, ciScriptResp)
			} else if ciScript.Stage == AFTER_DOCKER_BUILD {
				afterDockerBuildScripts = append(afterDockerBuildScripts, ciScriptResp)
			}
		}
		parentCiPipeline, err := impl.ciPipelineRepository.FindById(pipeline.ParentCiPipeline)
		if err != nil && !util.IsErrNoRows(err) {
			impl.logger.Errorw("err", err)
			return nil, err
		}
		ciPipeline := &bean.CiPipeline{
			Id:                       pipeline.Id,
			Version:                  pipeline.Version,
			Name:                     pipeline.Name,
			Active:                   pipeline.Active,
			Deleted:                  pipeline.Deleted,
			DockerArgs:               dockerArgs,
			IsManual:                 pipeline.IsManual,
			IsExternal:               pipeline.IsExternal,
			ParentCiPipeline:         pipeline.ParentCiPipeline,
			ParentAppId:              parentCiPipeline.AppId,
			ExternalCiConfig:         externalCiConfig,
			BeforeDockerBuildScripts: beforeDockerBuildScripts,
			AfterDockerBuildScripts:  afterDockerBuildScripts,
			ScanEnabled:              pipeline.ScanEnabled,
			IsDockerConfigOverridden: pipeline.IsDockerConfigOverridden,
			PipelineType:             bean.PipelineType(pipeline.PipelineType),
		}
		ciEnvMapping, err := impl.ciPipelineRepository.FindCiEnvMappingByCiPipelineId(pipeline.Id)
		if err != nil && err != pg.ErrNoRows {
			impl.logger.Errorw("error in fetching ciEnvMapping", "ciPipelineId ", pipeline.Id, "err", err)
			return nil, err
		}
		customTag, err := impl.customTagService.GetActiveCustomTagByEntityKeyAndValue(bean3.EntityTypeCiPipelineId, strconv.Itoa(pipeline.Id))
		if err != nil && err != pg.ErrNoRows {
			return nil, err
		}
		if customTag.Id != 0 {
			ciPipeline.CustomTagObject = &bean.CustomTagData{
				TagPattern: customTag.TagPattern,
				CounterX:   customTag.AutoIncreasingNumber,
<<<<<<< HEAD
				Enabled:    customTag.Enabled,
			}
			ciPipeline.EnableCustomTag = customTag.Enabled
=======
			}
>>>>>>> 84b39118
		}
		if ciEnvMapping.Id > 0 {
			ciPipeline.EnvironmentId = ciEnvMapping.EnvironmentId
		}

		lastTriggeredWorkflowEnv, err := impl.ciWorkflowRepository.FindLastTriggeredWorkflow(pipeline.Id)
		if err != nil && err != pg.ErrNoRows {
			impl.logger.Errorw("error in fetching lasTriggeredWorkflowEnv", "ciPipelineId ", pipeline.Id, "err", err)
			return nil, err
		}
		if err == pg.ErrNoRows {
			ciPipeline.LastTriggeredEnvId = -1
		} else {
			ciPipeline.LastTriggeredEnvId = lastTriggeredWorkflowEnv.EnvironmentId
		}

		if ciTemplateBean, ok := ciOverrideTemplateMap[pipeline.Id]; ok {
			templateOverride := ciTemplateBean.CiTemplateOverride
			ciPipeline.DockerConfigOverride = bean.DockerConfigOverride{
				DockerRegistry:   templateOverride.DockerRegistryId,
				DockerRepository: templateOverride.DockerRepository,
				CiBuildConfig:    ciTemplateBean.CiBuildConfig,
			}
		}
		for _, material := range pipeline.CiPipelineMaterials {
			// ignore those materials which have inactive git material
			if material == nil || material.GitMaterial == nil || !material.GitMaterial.Active {
				continue
			}
			ciMaterial := &bean.CiMaterial{
				Id:              material.Id,
				CheckoutPath:    material.CheckoutPath,
				Path:            material.Path,
				ScmId:           material.ScmId,
				GitMaterialId:   material.GitMaterialId,
				GitMaterialName: material.GitMaterial.Name[strings.Index(material.GitMaterial.Name, "-")+1:],
				ScmName:         material.ScmName,
				ScmVersion:      material.ScmVersion,
				IsRegex:         material.Regex != "",
				Source:          &bean.SourceTypeConfig{Type: material.Type, Value: material.Value, Regex: material.Regex},
			}
			ciPipeline.CiMaterial = append(ciPipeline.CiMaterial, ciMaterial)
		}
		linkedCis, err := impl.ciPipelineRepository.FindByParentCiPipelineId(ciPipeline.Id)
		if err != nil && !util.IsErrNoRows(err) {
			return nil, err
		}
		ciPipeline.LinkedCount = len(linkedCis)
		ciPipelineResp = append(ciPipelineResp, ciPipeline)
	}
	ciConfig.CiPipelines = ciPipelineResp
	//--------pipeline population end
	return ciConfig, err
}

func (impl *CiPipelineConfigServiceImpl) GetCiPipelineById(pipelineId int) (ciPipeline *bean.CiPipeline, err error) {
	pipeline, err := impl.ciPipelineRepository.FindById(pipelineId)
	if err != nil && !util.IsErrNoRows(err) {
		impl.logger.Errorw("error in fetching ci pipeline", "pipelineId", pipelineId, "err", err)
		return nil, err
	}
	dockerArgs := make(map[string]string)
	if len(pipeline.DockerArgs) > 0 {
		err := json.Unmarshal([]byte(pipeline.DockerArgs), &dockerArgs)
		if err != nil {
			impl.logger.Warnw("error in unmarshal", "err", err)
		}
	}

	if impl.ciConfig.ExternalCiWebhookUrl == "" {
		hostUrl, err := impl.attributesService.GetByKey(attributes.HostUrlKey)
		if err != nil {
			impl.logger.Errorw("there is no external ci webhook url configured", "ci pipeline", pipeline)
			return nil, err
		}
		if hostUrl != nil {
			impl.ciConfig.ExternalCiWebhookUrl = fmt.Sprintf("%s/%s", hostUrl.Value, types.ExternalCiWebhookPath)
		}
	}

	var externalCiConfig bean.ExternalCiConfig

	ciPipelineScripts, err := impl.ciPipelineRepository.FindCiScriptsByCiPipelineId(pipeline.Id)
	if err != nil && !util.IsErrNoRows(err) {
		impl.logger.Errorw("error in fetching ci scripts")
		return nil, err
	}

	var beforeDockerBuildScripts []*bean.CiScript
	var afterDockerBuildScripts []*bean.CiScript
	for _, ciScript := range ciPipelineScripts {
		ciScriptResp := &bean.CiScript{
			Id:             ciScript.Id,
			Index:          ciScript.Index,
			Name:           ciScript.Name,
			Script:         ciScript.Script,
			OutputLocation: ciScript.OutputLocation,
		}
		if ciScript.Stage == BEFORE_DOCKER_BUILD {
			beforeDockerBuildScripts = append(beforeDockerBuildScripts, ciScriptResp)
		} else if ciScript.Stage == AFTER_DOCKER_BUILD {
			afterDockerBuildScripts = append(afterDockerBuildScripts, ciScriptResp)
		}
	}
	parentCiPipeline, err := impl.ciPipelineRepository.FindById(pipeline.ParentCiPipeline)
	if err != nil && !util.IsErrNoRows(err) {
		impl.logger.Errorw("err", err)
		return nil, err
	}
	ciPipeline = &bean.CiPipeline{
		Id:                       pipeline.Id,
		Version:                  pipeline.Version,
		Name:                     pipeline.Name,
		Active:                   pipeline.Active,
		Deleted:                  pipeline.Deleted,
		DockerArgs:               dockerArgs,
		IsManual:                 pipeline.IsManual,
		IsExternal:               pipeline.IsExternal,
		AppId:                    pipeline.AppId,
		ParentCiPipeline:         pipeline.ParentCiPipeline,
		ParentAppId:              parentCiPipeline.AppId,
		ExternalCiConfig:         externalCiConfig,
		BeforeDockerBuildScripts: beforeDockerBuildScripts,
		AfterDockerBuildScripts:  afterDockerBuildScripts,
		ScanEnabled:              pipeline.ScanEnabled,
		IsDockerConfigOverridden: pipeline.IsDockerConfigOverridden,
		PipelineType:             bean.PipelineType(pipeline.PipelineType),
	}
	customTag, err := impl.customTagService.GetActiveCustomTagByEntityKeyAndValue(bean3.EntityTypeCiPipelineId, strconv.Itoa(pipeline.Id))
	if err != nil && err != pg.ErrNoRows {
		return nil, err
	}
	if customTag.Id != 0 {
		ciPipeline.CustomTagObject = &bean.CustomTagData{
			TagPattern: customTag.TagPattern,
			CounterX:   customTag.AutoIncreasingNumber,
		}
<<<<<<< HEAD
		ciPipeline.EnableCustomTag = customTag.Enabled
=======
>>>>>>> 84b39118
	}
	ciEnvMapping, err := impl.ciPipelineRepository.FindCiEnvMappingByCiPipelineId(pipelineId)
	if err != nil && err != pg.ErrNoRows {
		impl.logger.Errorw("error in fetching ci env mapping", "pipelineId", pipelineId, "err", err)
		return nil, err
	}
	if ciEnvMapping.Id > 0 {
		ciPipeline.EnvironmentId = ciEnvMapping.EnvironmentId
	}
	if !ciPipeline.IsExternal && ciPipeline.IsDockerConfigOverridden {
		ciTemplateBean, err := impl.ciTemplateService.FindTemplateOverrideByCiPipelineId(ciPipeline.Id)
		if err != nil {
			return nil, err
		}
		templateOverride := ciTemplateBean.CiTemplateOverride
		ciBuildConfig := ciTemplateBean.CiBuildConfig
		ciPipeline.DockerConfigOverride = bean.DockerConfigOverride{
			DockerRegistry:   templateOverride.DockerRegistryId,
			DockerRepository: templateOverride.DockerRepository,
			CiBuildConfig:    ciBuildConfig,
			//DockerBuildConfig: &bean.DockerBuildConfig{
			//	GitMaterialId:  templateOverride.GitMaterialId,
			//	DockerfilePath: templateOverride.DockerfilePath,
			//},
		}
	}
	for _, material := range pipeline.CiPipelineMaterials {
		if material == nil || material.GitMaterial == nil || !material.GitMaterial.Active {
			continue
		}
		ciMaterial := &bean.CiMaterial{
			Id:              material.Id,
			CheckoutPath:    material.CheckoutPath,
			Path:            material.Path,
			ScmId:           material.ScmId,
			GitMaterialId:   material.GitMaterialId,
			GitMaterialName: material.GitMaterial.Name[strings.Index(material.GitMaterial.Name, "-")+1:],
			ScmName:         material.ScmName,
			ScmVersion:      material.ScmVersion,
			IsRegex:         material.Regex != "",
			Source:          &bean.SourceTypeConfig{Type: material.Type, Value: material.Value, Regex: material.Regex},
		}
		ciPipeline.CiMaterial = append(ciPipeline.CiMaterial, ciMaterial)
	}

	linkedCis, err := impl.ciPipelineRepository.FindByParentCiPipelineId(ciPipeline.Id)
	if err != nil && !util.IsErrNoRows(err) {
		return nil, err
	}
	ciPipeline.LinkedCount = len(linkedCis)

	appWorkflowMappings, err := impl.appWorkflowRepository.FindWFCIMappingByCIPipelineId(ciPipeline.Id)
	for _, mapping := range appWorkflowMappings {
		//there will be only one active entry in db always
		ciPipeline.AppWorkflowId = mapping.AppWorkflowId
	}

	//getting pre stage and post stage details
	preStageDetail, postStageDetail, err := impl.pipelineStageService.GetCiPipelineStageData(ciPipeline.Id)
	if err != nil {
		impl.logger.Errorw("error in getting pre & post stage detail by ciPipelineId", "err", err, "ciPipelineId", ciPipeline.Id)
		return nil, err
	}
	ciPipeline.PreBuildStage = preStageDetail
	ciPipeline.PostBuildStage = postStageDetail
	return ciPipeline, err
}

func (impl *CiPipelineConfigServiceImpl) GetTriggerViewCiPipeline(appId int) (*bean.TriggerViewCiConfig, error) {

	triggerViewCiConfig := &bean.TriggerViewCiConfig{}

	ciConfig, err := impl.getCiTemplateVariables(appId)
	if err != nil {
		impl.logger.Debugw("error in fetching ci pipeline", "appId", appId, "err", err)
		return nil, err
	}

	triggerViewCiConfig.CiGitMaterialId = ciConfig.CiBuildConfig.GitMaterialId

	// fetch pipelines
	pipelines, err := impl.ciPipelineRepository.FindByAppId(appId)
	if err != nil && !util.IsErrNoRows(err) {
		impl.logger.Errorw("error in fetching ci pipeline", "appId", appId, "err", err)
		return nil, err
	}

	ciOverrideTemplateMap := make(map[int]*bean3.CiTemplateBean)
	ciTemplateBeanOverrides, err := impl.ciTemplateService.FindTemplateOverrideByAppId(appId)
	if err != nil {
		return nil, err
	}

	for _, templateBeanOverride := range ciTemplateBeanOverrides {
		ciTemplateOverride := templateBeanOverride.CiTemplateOverride
		ciOverrideTemplateMap[ciTemplateOverride.CiPipelineId] = templateBeanOverride
	}

	var ciPipelineResp []*bean.CiPipeline
	for _, pipeline := range pipelines {
		isLinkedCiPipeline := pipeline.IsExternal
		ciPipeline := &bean.CiPipeline{
			Id:                       pipeline.Id,
			Version:                  pipeline.Version,
			Name:                     pipeline.Name,
			Active:                   pipeline.Active,
			Deleted:                  pipeline.Deleted,
			IsManual:                 pipeline.IsManual,
			IsExternal:               isLinkedCiPipeline,
			ParentCiPipeline:         pipeline.ParentCiPipeline,
			ScanEnabled:              pipeline.ScanEnabled,
			IsDockerConfigOverridden: pipeline.IsDockerConfigOverridden,
			PipelineType:             bean.PipelineType(pipeline.PipelineType),
		}
		if ciTemplateBean, ok := ciOverrideTemplateMap[pipeline.Id]; ok {
			templateOverride := ciTemplateBean.CiTemplateOverride
			ciPipeline.DockerConfigOverride = bean.DockerConfigOverride{
				DockerRegistry:   templateOverride.DockerRegistryId,
				DockerRepository: templateOverride.DockerRepository,
				CiBuildConfig:    ciTemplateBean.CiBuildConfig,
			}
		}
		for _, material := range pipeline.CiPipelineMaterials {
			// ignore those materials which have inactive git material
			if material == nil || material.GitMaterial == nil || !material.GitMaterial.Active {
				continue
			}
			ciMaterial := &bean.CiMaterial{
				Id:              material.Id,
				CheckoutPath:    material.CheckoutPath,
				Path:            material.Path,
				ScmId:           material.ScmId,
				GitMaterialId:   material.GitMaterialId,
				GitMaterialName: material.GitMaterial.Name[strings.Index(material.GitMaterial.Name, "-")+1:],
				ScmName:         material.ScmName,
				ScmVersion:      material.ScmVersion,
				IsRegex:         material.Regex != "",
				Source:          &bean.SourceTypeConfig{Type: material.Type, Value: material.Value, Regex: material.Regex},
			}
			ciPipeline.CiMaterial = append(ciPipeline.CiMaterial, ciMaterial)
		}
		linkedCis, err := impl.ciPipelineRepository.FindByParentCiPipelineId(ciPipeline.Id)
		if err != nil && !util.IsErrNoRows(err) {
			return nil, err
		}
		ciPipeline.LinkedCount = len(linkedCis)
		ciPipelineResp = append(ciPipelineResp, ciPipeline)
	}
	triggerViewCiConfig.CiPipelines = ciPipelineResp
	triggerViewCiConfig.Materials = ciConfig.Materials

	return triggerViewCiConfig, nil
}

func (impl *CiPipelineConfigServiceImpl) GetExternalCi(appId int) (ciConfig []*bean.ExternalCiConfig, err error) {
	externalCiPipelines, err := impl.ciPipelineRepository.FindExternalCiByAppId(appId)
	if err != nil && !util.IsErrNoRows(err) {
		impl.logger.Errorw("error in fetching external ci", "appId", appId, "err", err)
		return nil, err
	}

	hostUrl, err := impl.attributesService.GetByKey(attributes.HostUrlKey)
	if err != nil {
		impl.logger.Errorw("error in fetching external ci", "appId", appId, "err", err)
		return nil, err
	}
	if hostUrl != nil {
		impl.ciConfig.ExternalCiWebhookUrl = fmt.Sprintf("%s/%s", hostUrl.Value, types.ExternalCiWebhookPath)
	}

	externalCiConfigs := make([]*bean.ExternalCiConfig, 0)

	var externalCiPipelineIds []int
	appWorkflowMappingsMap := make(map[int][]*appWorkflow.AppWorkflowMapping)

	for _, externalCiPipeline := range externalCiPipelines {
		externalCiPipelineIds = append(externalCiPipelineIds, externalCiPipeline.Id)
	}
	if len(externalCiPipelineIds) == 0 {
		err = &util.ApiError{Code: "404", HttpStatusCode: 200, UserMessage: "no external ci pipeline found"}
		return externalCiConfigs, err
	}
	appWorkflowMappings, err := impl.appWorkflowRepository.FindWFCDMappingByExternalCiIdByIdsIn(externalCiPipelineIds)
	if err != nil {
		impl.logger.Errorw("Error in fetching app workflow mapping for CD pipeline by external CI ID", "err", err)
		return nil, err
	}

	for _, appWorkflowMapping := range appWorkflowMappings {
		appWorkflowMappingsMap[appWorkflowMapping.ParentId] = append(appWorkflowMappingsMap[appWorkflowMapping.ParentId], appWorkflowMapping)
	}

	for _, externalCiPipeline := range externalCiPipelines {
		externalCiConfig := &bean.ExternalCiConfig{
			Id:         externalCiPipeline.Id,
			WebhookUrl: fmt.Sprintf("%s/%d", impl.ciConfig.ExternalCiWebhookUrl, externalCiPipeline.Id),
			Payload:    impl.ciConfig.ExternalCiPayload,
			AccessKey:  "",
		}

		if _, ok := appWorkflowMappingsMap[externalCiPipeline.Id]; !ok {
			impl.logger.Errorw("unable to find app workflow cd mapping corresponding to external ci pipeline id")
			return nil, errors.New("unable to find app workflow cd mapping corresponding to external ci pipeline id")
		}

		var appWorkflowComponentIds []int
		var appIds []int

		CDPipelineMap := make(map[int]*pipelineConfig.Pipeline)
		appIdMap := make(map[int]*app2.App)

		for _, appWorkflowMappings := range appWorkflowMappings {
			appWorkflowComponentIds = append(appWorkflowComponentIds, appWorkflowMappings.ComponentId)
		}
		if len(appWorkflowComponentIds) == 0 {
			continue
		}
		cdPipelines, err := impl.pipelineRepository.FindAppAndEnvironmentAndProjectByPipelineIds(appWorkflowComponentIds)
		if err != nil && !util.IsErrNoRows(err) {
			impl.logger.Errorw("error in fetching external ci", "appId", appId, "err", err)
			return nil, err
		}
		for _, pipeline := range cdPipelines {
			CDPipelineMap[pipeline.Id] = pipeline
			appIds = append(appIds, pipeline.AppId)
		}
		if len(appIds) == 0 {
			continue
		}
		apps, err := impl.appRepo.FindAppAndProjectByIdsIn(appIds)
		for _, app := range apps {
			appIdMap[app.Id] = app
		}

		roleData := make(map[string]interface{})
		for _, appWorkflowMapping := range appWorkflowMappings {
			if _, ok := CDPipelineMap[appWorkflowMapping.ComponentId]; !ok {
				impl.logger.Errorw("error in getting cd pipeline data for workflow", "app workflow id", appWorkflowMapping.ComponentId, "err", err)
				return nil, errors.New("error in getting cd pipeline data for workflow")
			}
			cdPipeline := CDPipelineMap[appWorkflowMapping.ComponentId]

			if _, ok := roleData[teamIdKey]; !ok {
				if _, ok := appIdMap[cdPipeline.AppId]; !ok {
					impl.logger.Errorw("error in getting app data for pipeline", "app id", cdPipeline.AppId)
					return nil, errors.New("error in getting app data for pipeline")
				}
				app := appIdMap[cdPipeline.AppId]
				roleData[teamIdKey] = app.TeamId
				roleData[teamNameKey] = app.Team.Name
				roleData[appIdKey] = cdPipeline.AppId
				roleData[appNameKey] = cdPipeline.App.AppName
			}
			if _, ok := roleData[environmentNameKey]; !ok {
				roleData[environmentNameKey] = cdPipeline.Environment.Name
			} else {
				roleData[environmentNameKey] = fmt.Sprintf("%s,%s", roleData[environmentNameKey], cdPipeline.Environment.Name)
			}
			if _, ok := roleData[environmentIdentifierKey]; !ok {
				roleData[environmentIdentifierKey] = cdPipeline.Environment.EnvironmentIdentifier
			} else {
				roleData[environmentIdentifierKey] = fmt.Sprintf("%s,%s", roleData[environmentIdentifierKey], cdPipeline.Environment.EnvironmentIdentifier)
			}
		}

		externalCiConfig.ExternalCiConfigRole = bean.ExternalCiConfigRole{
			ProjectId:             roleData[teamIdKey].(int),
			ProjectName:           roleData[teamNameKey].(string),
			AppId:                 roleData[appIdKey].(int),
			AppName:               roleData[appNameKey].(string),
			EnvironmentName:       roleData[environmentNameKey].(string),
			EnvironmentIdentifier: roleData[environmentIdentifierKey].(string),
			Role:                  "Build and deploy",
		}
		externalCiConfigs = append(externalCiConfigs, externalCiConfig)
	}
	//--------pipeline population end
	return externalCiConfigs, err
}

func (impl *CiPipelineConfigServiceImpl) GetExternalCiById(appId int, externalCiId int) (ciConfig *bean.ExternalCiConfig, err error) {

	externalCiPipeline, err := impl.ciPipelineRepository.FindExternalCiById(externalCiId)
	if err != nil && !util.IsErrNoRows(err) {
		impl.logger.Errorw("error in fetching external ci", "appId", appId, "err", err)
		return nil, err
	}

	if externalCiPipeline.Id == 0 {
		impl.logger.Errorw("invalid external ci id", "externalCiId", externalCiId, "err", err)
		return nil, &util.ApiError{Code: "400", HttpStatusCode: 400, UserMessage: "invalid external ci id"}
	}

	hostUrl, err := impl.attributesService.GetByKey(attributes.HostUrlKey)
	if err != nil {
		impl.logger.Errorw("error in fetching external ci", "appId", appId, "err", err)
		return nil, err
	}
	if hostUrl != nil {
		impl.ciConfig.ExternalCiWebhookUrl = fmt.Sprintf("%s/%s", hostUrl.Value, types.ExternalCiWebhookPath)
	}

	appWorkflowMappings, err := impl.appWorkflowRepository.FindWFCDMappingByExternalCiId(externalCiPipeline.Id)
	if err != nil && !util.IsErrNoRows(err) {
		impl.logger.Errorw("error in fetching external ci", "appId", appId, "err", err)
		return nil, err
	}

	roleData := make(map[string]interface{})
	for _, appWorkflowMapping := range appWorkflowMappings {
		cdPipeline, err := impl.pipelineRepository.FindById(appWorkflowMapping.ComponentId)
		if err != nil && !util.IsErrNoRows(err) {
			impl.logger.Errorw("error in fetching external ci", "appId", appId, "err", err)
			return nil, err
		}
		if _, ok := roleData[teamIdKey]; !ok {
			app, err := impl.appRepo.FindAppAndProjectByAppId(cdPipeline.AppId)
			if err != nil && !util.IsErrNoRows(err) {
				impl.logger.Errorw("error in fetching external ci", "appId", appId, "err", err)
				return nil, err
			}
			roleData[teamIdKey] = app.TeamId
			roleData[teamNameKey] = app.Team.Name
			roleData[appIdKey] = cdPipeline.AppId
			roleData[appNameKey] = cdPipeline.App.AppName
		}
		if _, ok := roleData[environmentNameKey]; !ok {
			roleData[environmentNameKey] = cdPipeline.Environment.Name
		} else {
			roleData[environmentNameKey] = fmt.Sprintf("%s,%s", roleData[environmentNameKey], cdPipeline.Environment.Name)
		}
		if _, ok := roleData[environmentIdentifierKey]; !ok {
			roleData[environmentIdentifierKey] = cdPipeline.Environment.EnvironmentIdentifier
		} else {
			roleData[environmentIdentifierKey] = fmt.Sprintf("%s,%s", roleData[environmentIdentifierKey], cdPipeline.Environment.EnvironmentIdentifier)
		}
	}

	externalCiConfig := &bean.ExternalCiConfig{
		Id:         externalCiPipeline.Id,
		WebhookUrl: fmt.Sprintf("%s/%d", impl.ciConfig.ExternalCiWebhookUrl, externalCiId),
		Payload:    impl.ciConfig.ExternalCiPayload,
		AccessKey:  "",
	}
	externalCiConfig.ExternalCiConfigRole = bean.ExternalCiConfigRole{
		ProjectId:             roleData[teamIdKey].(int),
		ProjectName:           roleData[teamNameKey].(string),
		AppId:                 roleData[appIdKey].(int),
		AppName:               roleData[appNameKey].(string),
		EnvironmentName:       roleData[environmentNameKey].(string),
		EnvironmentIdentifier: roleData[environmentIdentifierKey].(string),
		Role:                  "Build and deploy",
	}
	externalCiConfig.Schema = impl.buildExternalCiWebhookSchema()
	externalCiConfig.PayloadOption = impl.buildPayloadOption()
	externalCiConfig.Responses = impl.buildResponses()
	//--------pipeline population end
	return externalCiConfig, err
}

func (impl *CiPipelineConfigServiceImpl) UpdateCiTemplate(updateRequest *bean.CiConfigRequest) (*bean.CiConfigRequest, error) {
	originalCiConf, err := impl.getCiTemplateVariables(updateRequest.AppId)
	if err != nil {
		impl.logger.Errorw("error in fetching original ciCdConfig for update", "appId", updateRequest.Id, "err", err)
		return nil, err
	}
	if originalCiConf.Version != updateRequest.Version {
		impl.logger.Errorw("stale version requested", "appId", updateRequest.Id, "old", originalCiConf.Version, "new", updateRequest.Version)
		return nil, fmt.Errorf("stale version of resource requested kindly refresh. requested: %s, found %s", updateRequest.Version, originalCiConf.Version)
	}
	dockerArtifaceStore, err := impl.dockerArtifactStoreRepository.FindOne(updateRequest.DockerRegistry)
	if err != nil {
		impl.logger.Errorw("error in fetching DockerRegistry  for update", "appId", updateRequest.Id, "err", err, "registry", updateRequest.DockerRegistry)
		return nil, err
	}
	regHost, err := dockerArtifaceStore.GetRegistryLocation()
	if err != nil {
		impl.logger.Errorw("invalid reg url", "err", err)
		return nil, err
	}

	var repo string
	if updateRequest.DockerRepository != "" {
		repo = updateRequest.DockerRepository
	} else {
		repo = originalCiConf.DockerRepository
	}

	if dockerArtifaceStore.RegistryType == dockerRegistryRepository.REGISTRYTYPE_ECR {
		err := impl.ciCdPipelineOrchestrator.CreateEcrRepo(repo, dockerArtifaceStore.AWSRegion, dockerArtifaceStore.AWSAccessKeyId, dockerArtifaceStore.AWSSecretAccessKey)
		if err != nil {
			impl.logger.Errorw("ecr repo creation failed while updating ci template", "repo", repo, "err", err)
			return nil, err
		}
	}

	originalCiConf.AfterDockerBuild = updateRequest.AfterDockerBuild
	originalCiConf.BeforeDockerBuild = updateRequest.BeforeDockerBuild
	//originalCiConf.CiBuildConfigBean = updateRequest.CiBuildConfigBean
	originalCiConf.DockerRegistry = updateRequest.DockerRegistry
	originalCiConf.DockerRepository = updateRequest.DockerRepository
	originalCiConf.DockerRegistryUrl = regHost

	//argByte, err := json.Marshal(originalCiConf.DockerBuildConfig.Args)
	//if err != nil {
	//	return nil, err
	//}
	afterByte, err := json.Marshal(originalCiConf.AfterDockerBuild)
	if err != nil {
		return nil, err
	}
	beforeByte, err := json.Marshal(originalCiConf.BeforeDockerBuild)
	if err != nil {
		return nil, err
	}
	//buildOptionsByte, err := json.Marshal(originalCiConf.DockerBuildConfig.DockerBuildOptions)
	//if err != nil {
	//	impl.logger.Errorw("error in marshaling dockerBuildOptions", "err", err)
	//	return nil, err
	//}
	ciBuildConfig := updateRequest.CiBuildConfig
	originalCiBuildConfig := originalCiConf.CiBuildConfig
	ciTemplate := &pipelineConfig.CiTemplate{
		//DockerfilePath:    originalCiConf.DockerBuildConfig.DockerfilePath,
		GitMaterialId:             ciBuildConfig.GitMaterialId,
		BuildContextGitMaterialId: ciBuildConfig.BuildContextGitMaterialId,
		//Args:              string(argByte),
		//TargetPlatform:    originalCiConf.DockerBuildConfig.TargetPlatform,
		AppId:             originalCiConf.AppId,
		BeforeDockerBuild: string(beforeByte),
		AfterDockerBuild:  string(afterByte),
		Version:           originalCiConf.Version,
		Id:                originalCiConf.Id,
		DockerRepository:  originalCiConf.DockerRepository,
		DockerRegistryId:  &originalCiConf.DockerRegistry,
		Active:            true,
		AuditLog: sql.AuditLog{
			CreatedOn: originalCiConf.CreatedOn,
			CreatedBy: originalCiConf.CreatedBy,
			UpdatedOn: time.Now(),
			UpdatedBy: updateRequest.UserId,
		},
	}

	ciBuildConfig.Id = originalCiBuildConfig.Id
	ciTemplateBean := &bean3.CiTemplateBean{
		CiTemplate:    ciTemplate,
		CiBuildConfig: ciBuildConfig,
		UserId:        updateRequest.UserId,
	}
	err = impl.ciTemplateService.Update(ciTemplateBean)
	if err != nil {
		return nil, err
	}

	originalCiConf.CiBuildConfig = ciBuildConfig
	//TODO: below update code is a hack for ci_job and should be reviewed

	// updating ci_template_override for ci_pipeline type = CI_JOB because for this pipeling ci_template and ci_template_override are kept same as
	pipelines, err := impl.ciPipelineRepository.FindByAppId(originalCiConf.AppId)
	if err != nil && err != pg.ErrNoRows {
		impl.logger.Errorw("error in finding pipeline for app")
	}
	ciPipelineIds := make([]int, 0)
	ciPipelineIdsMap := make(map[int]*pipelineConfig.CiPipeline)
	for _, p := range pipelines {
		ciPipelineIds = append(ciPipelineIds, p.Id)
		ciPipelineIdsMap[p.Id] = p
	}
	var ciTemplateOverrides []*pipelineConfig.CiTemplateOverride
	if len(ciPipelineIds) > 0 {
		ciTemplateOverrides, err = impl.ciTemplateOverrideRepository.FindByCiPipelineIds(ciPipelineIds)
		if err != nil && err != pg.ErrNoRows {
			impl.logger.Errorw("error in fetching ci tempalate by pipeline ids", "err", err, "ciPipelineIds", ciPipelineIds)
		}
	}
	for _, ciTemplateOverride := range ciTemplateOverrides {
		if _, ok := ciPipelineIdsMap[ciTemplateOverride.CiPipelineId]; ok {
			if ciPipelineIdsMap[ciTemplateOverride.CiPipelineId].PipelineType == string(bean.CI_JOB) {
				ciTemplateOverride.DockerRepository = updateRequest.DockerRepository
				ciTemplateOverride.DockerRegistryId = updateRequest.DockerRegistry
				_, err = impl.ciTemplateOverrideRepository.Update(ciTemplateOverride)
				if err != nil {
					impl.logger.Errorw("error in updating ci template for ci_job", "err", err)
				}
			}
		}
	}
	// update completed for ci_pipeline_type = ci_job

	err = impl.CiTemplateHistoryService.SaveHistory(ciTemplateBean, "update")

	if err != nil {
		impl.logger.Errorw("error in saving update history for ci template", "error", err)
	}

	return originalCiConf, nil
}

func (impl *CiPipelineConfigServiceImpl) PatchCiPipeline(request *bean.CiPatchRequest) (ciConfig *bean.CiConfigRequest, err error) {
	ciConfig, err = impl.getCiTemplateVariables(request.AppId)
	if err != nil {
		impl.logger.Errorw("err in fetching template for pipeline patch, ", "err", err, "appId", request.AppId)
		return nil, err
	}
	if request.CiPipeline.PipelineType == bean.CI_JOB {
		request.CiPipeline.IsDockerConfigOverridden = true
		request.CiPipeline.DockerConfigOverride = bean.DockerConfigOverride{
			DockerRegistry:   ciConfig.DockerRegistry,
			DockerRepository: ciConfig.DockerRepository,
			CiBuildConfig: &bean3.CiBuildConfigBean{
				Id:                        0,
				GitMaterialId:             request.CiPipeline.CiMaterial[0].GitMaterialId,
				BuildContextGitMaterialId: request.CiPipeline.CiMaterial[0].GitMaterialId,
				UseRootBuildContext:       false,
				CiBuildType:               bean3.SKIP_BUILD_TYPE,
				DockerBuildConfig:         nil,
				BuildPackConfig:           nil,
			},
		}
	}
	ciConfig.AppWorkflowId = request.AppWorkflowId
	ciConfig.UserId = request.UserId
	if request.CiPipeline != nil {
		//setting ScanEnabled value from env variable,
		request.CiPipeline.ScanEnabled = request.CiPipeline.ScanEnabled || impl.securityConfig.ForceSecurityScanning
		ciConfig.ScanEnabled = request.CiPipeline.ScanEnabled
	}

	ciConfig.IsJob = request.IsJob
	// Check for clone job to not create env override again
	ciConfig.IsCloneJob = request.IsCloneJob

	switch request.Action {
	case bean.CREATE:
		impl.logger.Debugw("create patch request")
		ciConfig.CiPipelines = []*bean.CiPipeline{request.CiPipeline} //request.CiPipeline

		pipelineExists, err := impl.ciPipelineRepository.CheckIfPipelineExistsByNameAndAppId(request.CiPipeline.Name, request.AppId)
		if err != nil && err != pg.ErrNoRows {
			impl.logger.Errorw("error in fetching pipeline by name, FindByName", "err", err, "patch cipipeline name", request.CiPipeline.Name)
			return nil, err
		}

		if pipelineExists {
			impl.logger.Errorw("pipeline name already exist", "err", err, "patch cipipeline name", request.CiPipeline.Name)
			return nil, fmt.Errorf("pipeline name already exist")
		}

		res, err := impl.addpipelineToTemplate(ciConfig)
		if err != nil {
			impl.logger.Errorw("error in adding pipeline to template", "ciConf", ciConfig, "err", err)
			return nil, err
		}
		return res, nil
	case bean.UPDATE_SOURCE:
		return impl.patchCiPipelineUpdateSource(ciConfig, request.CiPipeline)
	case bean.DELETE:
		pipeline, err := impl.DeleteCiPipeline(request)
		if err != nil {
			return nil, err
		}
		ciConfig.CiPipelines = []*bean.CiPipeline{pipeline}
		return ciConfig, nil
	default:
		impl.logger.Errorw("unsupported operation ", "op", request.Action)
		return nil, fmt.Errorf("unsupported operation %s", request.Action)
	}

}

func (impl *CiPipelineConfigServiceImpl) CreateCiPipeline(createRequest *bean.CiConfigRequest) (*bean.PipelineCreateResponse, error) {
	impl.logger.Debugw("pipeline create request received", "req", createRequest)

	//-----------fetch data
	app, err := impl.appRepo.FindById(createRequest.AppId)
	if err != nil {
		impl.logger.Errorw("error in fetching pipeline group", "groupId", createRequest.AppId, "err", err)
		return nil, err
	}
	//--ecr config
	createRequest.AppName = app.AppName
	if !createRequest.IsJob {
		store, err := impl.getDefaultArtifactStore(createRequest.DockerRegistry)
		if err != nil {
			impl.logger.Errorw("error in fetching docker store ", "id", createRequest.DockerRepository, "err", err)
			return nil, err
		}

		regHost, err := store.GetRegistryLocation()
		if err != nil {
			impl.logger.Errorw("invalid reg url", "err", err)
			return nil, err
		}
		createRequest.DockerRegistryUrl = regHost
		createRequest.DockerRegistry = store.Id

		var repo string
		if createRequest.DockerRepository != "" {
			repo = createRequest.DockerRepository
		} else {
			repo = impl.ecrConfig.EcrPrefix + app.AppName
		}

		if store.RegistryType == dockerRegistryRepository.REGISTRYTYPE_ECR {
			err := impl.ciCdPipelineOrchestrator.CreateEcrRepo(repo, store.AWSRegion, store.AWSAccessKeyId, store.AWSSecretAccessKey)
			if err != nil {
				impl.logger.Errorw("ecr repo creation failed while creating ci pipeline", "repo", repo, "err", err)
				return nil, err
			}
		}
		createRequest.DockerRepository = repo
	}
	//--ecr config	end
	//-- template config start

	//argByte, err := json.Marshal(createRequest.DockerBuildConfig.Args)
	//if err != nil {
	//	return nil, err
	//}
	afterByte, err := json.Marshal(createRequest.AfterDockerBuild)
	if err != nil {
		return nil, err
	}
	beforeByte, err := json.Marshal(createRequest.BeforeDockerBuild)
	if err != nil {
		return nil, err
	}
	buildConfig := createRequest.CiBuildConfig
	ciTemplate := &pipelineConfig.CiTemplate{
		//DockerRegistryId: createRequest.DockerRegistry,
		//DockerRepository: createRequest.DockerRepository,
		GitMaterialId:             buildConfig.GitMaterialId,
		BuildContextGitMaterialId: buildConfig.BuildContextGitMaterialId,
		//DockerfilePath:    createRequest.DockerBuildConfig.DockerfilePath,
		//Args:              string(argByte),
		//TargetPlatform:    createRequest.DockerBuildConfig.TargetPlatform,
		Active:            true,
		TemplateName:      createRequest.CiTemplateName,
		Version:           createRequest.Version,
		AppId:             createRequest.AppId,
		AfterDockerBuild:  string(afterByte),
		BeforeDockerBuild: string(beforeByte),
		AuditLog:          sql.AuditLog{CreatedOn: time.Now(), UpdatedOn: time.Now(), CreatedBy: createRequest.UserId, UpdatedBy: createRequest.UserId},
	}
	if !createRequest.IsJob {
		ciTemplate.DockerRegistryId = &createRequest.DockerRegistry
		ciTemplate.DockerRepository = createRequest.DockerRepository
	}

	ciTemplateBean := &bean3.CiTemplateBean{
		CiTemplate:    ciTemplate,
		CiBuildConfig: createRequest.CiBuildConfig,
	}
	err = impl.ciTemplateService.Save(ciTemplateBean)
	if err != nil {
		return nil, err
	}

	//-- template config end

	err = impl.CiTemplateHistoryService.SaveHistory(ciTemplateBean, "add")

	if err != nil {
		impl.logger.Errorw("error in saving audit logs of ci Template", "error", err)
	}

	createRequest.Id = ciTemplate.Id
	createRequest.CiTemplateName = ciTemplate.TemplateName
	if len(createRequest.CiPipelines) > 0 {
		conf, err := impl.addpipelineToTemplate(createRequest)
		if err != nil {
			impl.logger.Errorw("error in pipeline creation ", "err", err)
			return nil, err
		}
		impl.logger.Debugw("pipeline created ", "detail", conf)
	}
	createRes := &bean.PipelineCreateResponse{AppName: app.AppName, AppId: createRequest.AppId} //FIXME
	return createRes, nil
}

func (impl *CiPipelineConfigServiceImpl) GetCiPipelineMin(appId int, envIds []int) ([]*bean.CiPipelineMin, error) {
	pipelines := make([]*pipelineConfig.CiPipeline, 0)
	var err error
	if len(envIds) > 0 {
		//filter ci_pipelines based on env list
		pipelines, err = impl.ciPipelineRepository.FindCiPipelineByAppIdAndEnvIds(appId, envIds)
	} else {
		pipelines, err = impl.ciPipelineRepository.FindByAppId(appId)
	}

	if err != nil && err != pg.ErrNoRows {
		impl.logger.Errorw("error in fetching ci pipeline", "appId", appId, "err", err)
		return nil, err
	}
	if err == pg.ErrNoRows || len(pipelines) == 0 {
		impl.logger.Errorw("no ci pipeline found", "appId", appId, "err", err)
		err = &util.ApiError{Code: "404", HttpStatusCode: 200, UserMessage: "no ci pipeline found"}
		return nil, err
	}
	parentCiPipelines, linkedCiPipelineIds, err := impl.ciPipelineRepository.FindParentCiPipelineMapByAppId(appId)
	if err != nil && !util.IsErrNoRows(err) {
		impl.logger.Errorw("err", err)
		return nil, err
	}
	pipelineParentCiMap := make(map[int]*pipelineConfig.CiPipeline)
	for index, item := range parentCiPipelines {
		pipelineParentCiMap[linkedCiPipelineIds[index]] = item
	}

	var ciPipelineResp []*bean.CiPipelineMin
	for _, pipeline := range pipelines {
		parentCiPipeline := pipelineConfig.CiPipeline{}
		pipelineType := bean.NORMAL

		if pipelineParentCiMap[pipeline.Id] != nil {
			parentCiPipeline = *pipelineParentCiMap[pipeline.Id]
			pipelineType = bean.LINKED
		} else if pipeline.IsExternal == true {
			pipelineType = bean.EXTERNAL
		} else if pipeline.PipelineType == string(bean.CI_JOB) {
			pipelineType = bean.CI_JOB
		}

		ciPipeline := &bean.CiPipelineMin{
			Id:               pipeline.Id,
			Name:             pipeline.Name,
			ParentCiPipeline: pipeline.ParentCiPipeline,
			ParentAppId:      parentCiPipeline.AppId,
			PipelineType:     pipelineType,
			ScanEnabled:      pipeline.ScanEnabled,
		}
		ciPipelineResp = append(ciPipelineResp, ciPipeline)
	}
	return ciPipelineResp, err
}

func (impl *CiPipelineConfigServiceImpl) PatchRegexCiPipeline(request *bean.CiRegexPatchRequest) (err error) {
	var materials []*pipelineConfig.CiPipelineMaterial
	for _, material := range request.CiPipelineMaterial {
		materialDbObject, err := impl.ciPipelineMaterialRepository.GetById(material.Id)
		if err != nil {
			impl.logger.Errorw("err in fetching material, ", "err", err)
			return err
		}
		if materialDbObject.Regex != "" {
			if !impl.ciCdPipelineOrchestrator.CheckStringMatchRegex(materialDbObject.Regex, material.Value) {
				impl.logger.Errorw("not matching given regex, ", "err", err)
				return errors.New("not matching given regex")
			}
		}
		pipelineMaterial := &pipelineConfig.CiPipelineMaterial{
			Id:            material.Id,
			Value:         material.Value,
			CiPipelineId:  materialDbObject.CiPipelineId,
			Type:          pipelineConfig.SourceType(material.Type),
			Active:        true,
			GitMaterialId: materialDbObject.GitMaterialId,
			Regex:         materialDbObject.Regex,
			AuditLog:      sql.AuditLog{UpdatedBy: request.UserId, UpdatedOn: time.Now(), CreatedOn: time.Now(), CreatedBy: request.UserId},
		}
		materials = append(materials, pipelineMaterial)
	}

	dbConnection := impl.pipelineRepository.GetConnection()
	tx, err := dbConnection.Begin()
	if err != nil {
		return err
	}
	// Rollback tx on error.
	defer tx.Rollback()

	err = impl.ciPipelineMaterialRepository.Update(tx, materials...)
	if err != nil {
		return err
	}

	err = tx.Commit()
	if err != nil {
		return err
	}

	err = impl.ciCdPipelineOrchestrator.AddPipelineMaterialInGitSensor(materials)
	if err != nil {
		impl.logger.Errorf("error in saving pipelineMaterials in git sensor", "materials", materials, "err", err)
		return err
	}
	return nil
}

func (impl *CiPipelineConfigServiceImpl) GetCiPipelineByEnvironment(request resourceGroup2.ResourceGroupingRequest) ([]*bean.CiConfigRequest, error) {
	ciPipelinesConfigByApps := make([]*bean.CiConfigRequest, 0)
	_, span := otel.Tracer("orchestrator").Start(request.Ctx, "ciHandler.ResourceGroupingCiPipelinesAuthorization")
	var cdPipelines []*pipelineConfig.Pipeline
	var err error
	if request.ResourceGroupId > 0 {
		appIds, err := impl.resourceGroupService.GetResourceIdsByResourceGroupId(request.ResourceGroupId)
		if err != nil {
			return nil, err
		}
		//override appIds if already provided app group id in request.
		request.ResourceIds = appIds
	}
	if len(request.ResourceIds) > 0 {
		cdPipelines, err = impl.pipelineRepository.FindActiveByInFilter(request.ParentResourceId, request.ResourceIds)
	} else {
		cdPipelines, err = impl.pipelineRepository.FindActiveByEnvId(request.ParentResourceId)
	}
	if err != nil {
		impl.logger.Errorw("error in fetching pipelines", "request", request, "err", err)
		return nil, err
	}

	var appIds []int
	ciPipelineIds := make([]int, 0)
	cdPipelineIds := make([]int, 0)
	for _, pipeline := range cdPipelines {
		cdPipelineIds = append(cdPipelineIds, pipeline.Id)
	}

	//authorization block starts here
	var appObjectArr []string
	objects := impl.enforcerUtil.GetAppAndEnvObjectByDbPipeline(cdPipelines)
	ciPipelineIds = []int{}
	for _, object := range objects {
		appObjectArr = append(appObjectArr, object[0])
	}
	appResults, _ := request.CheckAuthBatch(request.EmailId, appObjectArr, []string{})
	for _, pipeline := range cdPipelines {
		appObject := objects[pipeline.Id]
		if !appResults[appObject[0]] {
			//if user unauthorized, skip items
			continue
		}
		appIds = append(appIds, pipeline.AppId)
		ciPipelineIds = append(ciPipelineIds, pipeline.CiPipelineId)
	}
	//authorization block ends here
	span.End()
	if len(appIds) == 0 {
		err = &util.ApiError{Code: "404", HttpStatusCode: 200, UserMessage: "no matching app found"}
		return nil, err
	}
	if impl.ciConfig.ExternalCiWebhookUrl == "" {
		hostUrl, err := impl.attributesService.GetByKey(attributes.HostUrlKey)
		if err != nil {
			return nil, err
		}
		if hostUrl != nil {
			impl.ciConfig.ExternalCiWebhookUrl = fmt.Sprintf("%s/%s", hostUrl.Value, types.ExternalCiWebhookPath)
		}
	}

	_, span = otel.Tracer("orchestrator").Start(request.Ctx, "ciHandler.GetCiTemplateVariables")
	defer span.End()
	ciPipelinesConfigMap, err := impl.getCiTemplateVariablesByAppIds(appIds)
	if err != nil {
		impl.logger.Debugw("error in fetching ci pipeline", "appIds", appIds, "err", err)
		return nil, err
	}

	ciPipelineByApp := make(map[int][]*pipelineConfig.CiPipeline)
	_, span = otel.Tracer("orchestrator").Start(request.Ctx, "ciHandler.FindByAppIds")
	ciPipelines, err := impl.ciPipelineRepository.FindByAppIds(appIds)
	span.End()
	if err != nil && !util.IsErrNoRows(err) {
		impl.logger.Errorw("error in fetching ci pipeline", "appIds", appIds, "err", err)
		return nil, err
	}
	parentCiPipelineIds := make([]int, 0)
	for _, ciPipeline := range ciPipelines {
		ciPipelineByApp[ciPipeline.AppId] = append(ciPipelineByApp[ciPipeline.AppId], ciPipeline)
		if ciPipeline.ParentCiPipeline > 0 && ciPipeline.IsExternal {
			parentCiPipelineIds = append(parentCiPipelineIds, ciPipeline.ParentCiPipeline)
		}
	}
	pipelineIdVsAppId, err := impl.ciPipelineRepository.FindAppIdsForCiPipelineIds(parentCiPipelineIds)
	if err != nil {
		impl.logger.Errorw("error occurred while fetching appIds for pipelineIds", "parentCiPipelineIds", parentCiPipelineIds, "err", err)
		return nil, err
	}

	if len(ciPipelineIds) == 0 {
		err = &util.ApiError{Code: "404", HttpStatusCode: 200, UserMessage: "no matching ci pipeline found"}
		return nil, err
	}
	linkedCiPipelinesMap := make(map[int][]*pipelineConfig.CiPipeline)
	_, span = otel.Tracer("orchestrator").Start(request.Ctx, "ciHandler.FindByParentCiPipelineIds")
	linkedCiPipelines, err := impl.ciPipelineRepository.FindByParentCiPipelineIds(ciPipelineIds)
	span.End()
	if err != nil && !util.IsErrNoRows(err) {
		return nil, err
	}
	for _, linkedCiPipeline := range linkedCiPipelines {
		linkedCiPipelinesMap[linkedCiPipeline.ParentCiPipeline] = append(linkedCiPipelinesMap[linkedCiPipeline.Id], linkedCiPipeline)
	}

	_, span = otel.Tracer("orchestrator").Start(request.Ctx, "ciHandler.FindTemplateOverrideByCiPipelineIds")
	ciTemplateBeanOverrides, err := impl.ciTemplateService.FindTemplateOverrideByCiPipelineIds(ciPipelineIds)
	span.End()
	if err != nil {
		impl.logger.Errorw("error in fetching templates override", "appIds", appIds, "err", err)
		return nil, err
	}
	ciOverrideTemplateMap := make(map[int]*bean3.CiTemplateBean)
	for _, templateBeanOverride := range ciTemplateBeanOverrides {
		ciTemplateOverride := templateBeanOverride.CiTemplateOverride
		ciOverrideTemplateMap[ciTemplateOverride.CiPipelineId] = templateBeanOverride
	}

	var externalCiConfig bean.ExternalCiConfig
	//var parentCiPipelineIds []int
	for appId, ciPipelinesConfigByApp := range ciPipelinesConfigMap {
		var ciPipelineResp []*bean.CiPipeline

		ciPipelines := ciPipelineByApp[appId]
		for _, pipeline := range ciPipelines {
			dockerArgs := make(map[string]string)
			if len(pipeline.DockerArgs) > 0 {
				err := json.Unmarshal([]byte(pipeline.DockerArgs), &dockerArgs)
				if err != nil {
					impl.logger.Warnw("error in unmarshal", "err", err)
				}
			}
			parentCiPipelineId := pipeline.ParentCiPipeline
			ciPipeline := &bean.CiPipeline{
				Id:                       pipeline.Id,
				Version:                  pipeline.Version,
				Name:                     pipeline.Name,
				Active:                   pipeline.Active,
				Deleted:                  pipeline.Deleted,
				DockerArgs:               dockerArgs,
				IsManual:                 pipeline.IsManual,
				IsExternal:               pipeline.IsExternal,
				ParentCiPipeline:         parentCiPipelineId,
				ExternalCiConfig:         externalCiConfig,
				ScanEnabled:              pipeline.ScanEnabled,
				IsDockerConfigOverridden: pipeline.IsDockerConfigOverridden,
				PipelineType:             bean.PipelineType(pipeline.PipelineType),
			}
			parentPipelineAppId, ok := pipelineIdVsAppId[parentCiPipelineId]
			if ok {
				ciPipeline.ParentAppId = parentPipelineAppId
			}
			if ciTemplateBean, ok := ciOverrideTemplateMap[pipeline.Id]; ok {
				templateOverride := ciTemplateBean.CiTemplateOverride
				ciPipeline.DockerConfigOverride = bean.DockerConfigOverride{
					DockerRegistry:   templateOverride.DockerRegistryId,
					DockerRepository: templateOverride.DockerRepository,
					CiBuildConfig:    ciTemplateBean.CiBuildConfig,
				}
			}

			//this will build ci materials for each ci pipeline
			for _, material := range pipeline.CiPipelineMaterials {
				// ignore those materials which have inactive git material
				if material == nil || material.GitMaterial == nil || !material.GitMaterial.Active {
					continue
				}
				ciMaterial := &bean.CiMaterial{
					Id:              material.Id,
					CheckoutPath:    material.CheckoutPath,
					Path:            material.Path,
					ScmId:           material.ScmId,
					GitMaterialId:   material.GitMaterialId,
					GitMaterialName: material.GitMaterial.Name[strings.Index(material.GitMaterial.Name, "-")+1:],
					ScmName:         material.ScmName,
					ScmVersion:      material.ScmVersion,
					IsRegex:         material.Regex != "",
					Source:          &bean.SourceTypeConfig{Type: material.Type, Value: material.Value, Regex: material.Regex},
				}
				ciPipeline.CiMaterial = append(ciPipeline.CiMaterial, ciMaterial)
			}

			//this will count the length of child ci pipelines, of each ci pipeline
			linkedCi := linkedCiPipelinesMap[pipeline.Id]
			ciPipeline.LinkedCount = len(linkedCi)
			ciPipelineResp = append(ciPipelineResp, ciPipeline)

			//this will use for fetch the parent ci pipeline app id, of each ci pipeline
			//parentCiPipelineIds = append(parentCiPipelineIds, pipeline.ParentCiPipeline)
		}
		ciPipelinesConfigByApp.CiPipelines = ciPipelineResp
		ciPipelinesConfigByApp.CiGitMaterialId = ciPipelinesConfigByApp.CiBuildConfig.GitMaterialId
		ciPipelinesConfigByApps = append(ciPipelinesConfigByApps, ciPipelinesConfigByApp)
	}

	return ciPipelinesConfigByApps, err
}

func (impl *CiPipelineConfigServiceImpl) GetCiPipelineByEnvironmentMin(request resourceGroup2.ResourceGroupingRequest) ([]*bean.CiPipelineMinResponse, error) {
	results := make([]*bean.CiPipelineMinResponse, 0)
	var cdPipelines []*pipelineConfig.Pipeline
	var err error
	if request.ResourceGroupId > 0 {
		appIds, err := impl.resourceGroupService.GetResourceIdsByResourceGroupId(request.ResourceGroupId)
		if err != nil {
			return results, err
		}
		//override appIds if already provided app group id in request.
		request.ResourceIds = appIds
	}
	if len(request.ResourceIds) > 0 {
		cdPipelines, err = impl.pipelineRepository.FindActiveByInFilter(request.ParentResourceId, request.ResourceIds)
	} else {
		cdPipelines, err = impl.pipelineRepository.FindActiveByEnvId(request.ParentResourceId)
	}
	if err != nil {
		impl.logger.Errorw("error in fetching pipelines", "request", request, "err", err)
		return results, err
	}
	foundAppIds := make([]int, 0)
	for _, pipeline := range cdPipelines {
		foundAppIds = append(foundAppIds, pipeline.AppId)
	}
	if len(foundAppIds) == 0 {
		err = &util.ApiError{Code: "404", HttpStatusCode: 200, UserMessage: "no matching pipeline found"}
		return nil, err
	}
	ciPipelines, err := impl.ciPipelineRepository.FindByAppIds(foundAppIds)
	if err != nil && !util.IsErrNoRows(err) {
		impl.logger.Errorw("error in fetching ci pipeline", "err", err)
		return nil, err
	}
	ciPipelineByApp := make(map[int]*pipelineConfig.CiPipeline)
	parentCiPipelineIds := make([]int, 0)
	for _, ciPipeline := range ciPipelines {
		ciPipelineByApp[ciPipeline.Id] = ciPipeline
		if ciPipeline.ParentCiPipeline > 0 && ciPipeline.IsExternal {
			parentCiPipelineIds = append(parentCiPipelineIds, ciPipeline.ParentCiPipeline)
		}
	}
	pipelineIdVsAppId, err := impl.ciPipelineRepository.FindAppIdsForCiPipelineIds(parentCiPipelineIds)
	if err != nil {
		impl.logger.Errorw("error occurred while fetching appIds for pipelineIds", "parentCiPipelineIds", parentCiPipelineIds, "err", err)
		return nil, err
	}

	//authorization block starts here
	var appObjectArr []string
	objects := impl.enforcerUtil.GetAppAndEnvObjectByDbPipeline(cdPipelines)
	for _, object := range objects {
		appObjectArr = append(appObjectArr, object[0])
	}
	appResults, _ := request.CheckAuthBatch(request.EmailId, appObjectArr, []string{})
	authorizedIds := make([]int, 0)
	for _, pipeline := range cdPipelines {
		appObject := objects[pipeline.Id]
		if !appResults[appObject[0]] {
			//if user unauthorized, skip items
			continue
		}
		if pipeline.CiPipelineId == 0 {
			//skip for external ci
			continue
		}
		ciPipeline := ciPipelineByApp[pipeline.CiPipelineId]
		parentAppId := pipelineIdVsAppId[ciPipeline.ParentCiPipeline]
		result := &bean.CiPipelineMinResponse{
			Id:               pipeline.CiPipelineId,
			AppId:            pipeline.AppId,
			AppName:          pipeline.App.AppName,
			ParentCiPipeline: ciPipeline.ParentCiPipeline,
			ParentAppId:      parentAppId,
			PipelineType:     ciPipeline.PipelineType,
		}
		results = append(results, result)
		authorizedIds = append(authorizedIds, pipeline.CiPipelineId)
	}
	//authorization block ends here

	return results, err
}

func (impl *CiPipelineConfigServiceImpl) GetExternalCiByEnvironment(request resourceGroup2.ResourceGroupingRequest) (ciConfig []*bean.ExternalCiConfig, err error) {
	_, span := otel.Tracer("orchestrator").Start(request.Ctx, "ciHandler.authorizationExternalCiForResourceGrouping")
	externalCiConfigs := make([]*bean.ExternalCiConfig, 0)
	var cdPipelines []*pipelineConfig.Pipeline
	if request.ResourceGroupId > 0 {
		appIds, err := impl.resourceGroupService.GetResourceIdsByResourceGroupId(request.ResourceGroupId)
		if err != nil {
			return nil, err
		}
		//override appIds if already provided app group id in request.
		request.ResourceIds = appIds
	}
	if len(request.ResourceIds) > 0 {
		cdPipelines, err = impl.pipelineRepository.FindActiveByInFilter(request.ParentResourceId, request.ResourceIds)
	} else {
		cdPipelines, err = impl.pipelineRepository.FindActiveByEnvId(request.ParentResourceId)
	}
	if err != nil {
		impl.logger.Errorw("error in fetching pipelines", "request", request, "err", err)
		return nil, err
	}

	var appIds []int
	//authorization block starts here
	var appObjectArr []string
	objects := impl.enforcerUtil.GetAppAndEnvObjectByDbPipeline(cdPipelines)
	for _, object := range objects {
		appObjectArr = append(appObjectArr, object[0])
	}
	appResults, _ := request.CheckAuthBatch(request.EmailId, appObjectArr, []string{})
	for _, pipeline := range cdPipelines {
		appObject := objects[pipeline.Id]
		if !appResults[appObject[0]] {
			//if user unauthorized, skip items
			continue
		}
		//add only those who have external ci
		if pipeline.CiPipelineId == 0 {
			appIds = append(appIds, pipeline.AppId)
		}
	}

	//authorization block ends here
	span.End()

	if len(appIds) == 0 {
		impl.logger.Warnw("there is no app id found for fetching external ci pipelines", "request", request)
		return externalCiConfigs, nil
	}
	_, span = otel.Tracer("orchestrator").Start(request.Ctx, "ciHandler.FindExternalCiByAppIds")
	externalCiPipelines, err := impl.ciPipelineRepository.FindExternalCiByAppIds(appIds)
	span.End()
	if err != nil && !util.IsErrNoRows(err) {
		impl.logger.Errorw("error in fetching external ci", "request", request, "err", err)
		return nil, err
	}
	hostUrl, err := impl.attributesService.GetByKey(attributes.HostUrlKey)
	if err != nil {
		impl.logger.Errorw("error in fetching external ci", "request", request, "err", err)
		return nil, err
	}
	if hostUrl != nil {
		impl.ciConfig.ExternalCiWebhookUrl = fmt.Sprintf("%s/%s", hostUrl.Value, types.ExternalCiWebhookPath)
	}

	var externalCiPipelineIds []int
	appWorkflowMappingsMap := make(map[int][]*appWorkflow.AppWorkflowMapping)

	for _, externalCiPipeline := range externalCiPipelines {
		externalCiPipelineIds = append(externalCiPipelineIds, externalCiPipeline.Id)
	}
	if len(externalCiPipelineIds) == 0 {
		err = &util.ApiError{Code: "404", HttpStatusCode: 200, UserMessage: "no external ci pipeline found"}
		return externalCiConfigs, err
	}
	appWorkflowMappings, err := impl.appWorkflowRepository.FindWFCDMappingByExternalCiIdByIdsIn(externalCiPipelineIds)
	if err != nil {
		impl.logger.Errorw("Error in fetching app workflow mapping for CD pipeline by external CI ID", "err", err)
		return nil, err
	}

	CDPipelineMap := make(map[int]*pipelineConfig.Pipeline)
	appIdMap := make(map[int]*app2.App)
	var componentIds []int
	for _, appWorkflowMapping := range appWorkflowMappings {
		appWorkflowMappingsMap[appWorkflowMapping.ParentId] = append(appWorkflowMappingsMap[appWorkflowMapping.ParentId], appWorkflowMapping)
		componentIds = append(componentIds, appWorkflowMapping.ComponentId)
	}
	if len(componentIds) == 0 {
		return nil, err
	}
	cdPipelines, err = impl.pipelineRepository.FindAppAndEnvironmentAndProjectByPipelineIds(componentIds)
	if err != nil && !util.IsErrNoRows(err) {
		impl.logger.Errorw("error in fetching external ci", "request", request, "err", err)
		return nil, err
	}
	for _, pipeline := range cdPipelines {
		CDPipelineMap[pipeline.Id] = pipeline
		appIds = append(appIds, pipeline.AppId)
	}
	if len(appIds) == 0 {
		err = &util.ApiError{Code: "404", HttpStatusCode: 200, UserMessage: "no matching apps found"}
		return nil, err
	}
	apps, err := impl.appRepo.FindAppAndProjectByIdsIn(appIds)
	for _, app := range apps {
		appIdMap[app.Id] = app
	}

	_, span = otel.Tracer("orchestrator").Start(request.Ctx, "ciHandler.FindAppAndEnvironmentAndProjectByPipelineIds")
	for _, externalCiPipeline := range externalCiPipelines {
		externalCiConfig := &bean.ExternalCiConfig{
			Id:         externalCiPipeline.Id,
			WebhookUrl: fmt.Sprintf("%s/%d", impl.ciConfig.ExternalCiWebhookUrl, externalCiPipeline.Id),
			Payload:    impl.ciConfig.ExternalCiPayload,
			AccessKey:  "",
		}

		if _, ok := appWorkflowMappingsMap[externalCiPipeline.Id]; !ok {
			return nil, errors.New("Error in fetching app workflow mapping for cd pipeline by parent id")
		}
		appWorkflowMappings := appWorkflowMappingsMap[externalCiPipeline.Id]
		roleData := make(map[string]interface{})
		for _, appWorkflowMapping := range appWorkflowMappings {
			if _, ok := CDPipelineMap[appWorkflowMapping.ComponentId]; !ok {
				impl.logger.Errorw("error in getting cd pipeline data for workflow", "app workflow id", appWorkflowMapping.ComponentId, "err", err)
				return nil, errors.New("error in getting cd pipeline data for workflow")
			}
			cdPipeline := CDPipelineMap[appWorkflowMapping.ComponentId]
			if _, ok := roleData[teamIdKey]; !ok {
				if _, ok := appIdMap[cdPipeline.AppId]; !ok {
					impl.logger.Errorw("error in getting app data for pipeline", "app id", cdPipeline.AppId, "err", err)
					return nil, errors.New("error in getting app data for pipeline")
				}
				app := appIdMap[cdPipeline.AppId]
				roleData[teamIdKey] = app.TeamId
				roleData[teamNameKey] = app.Team.Name
				roleData[appIdKey] = cdPipeline.AppId
				roleData[appNameKey] = cdPipeline.App.AppName
			}
			if _, ok := roleData[environmentNameKey]; !ok {
				roleData[environmentNameKey] = cdPipeline.Environment.Name
			} else {
				roleData[environmentNameKey] = fmt.Sprintf("%s,%s", roleData[environmentNameKey], cdPipeline.Environment.Name)
			}
			if _, ok := roleData[environmentIdentifierKey]; !ok {
				roleData[environmentIdentifierKey] = cdPipeline.Environment.EnvironmentIdentifier
			} else {
				roleData[environmentIdentifierKey] = fmt.Sprintf("%s,%s", roleData[environmentIdentifierKey], cdPipeline.Environment.EnvironmentIdentifier)
			}
		}

		externalCiConfig.ExternalCiConfigRole = bean.ExternalCiConfigRole{
			ProjectId:             roleData[teamIdKey].(int),
			ProjectName:           roleData[teamNameKey].(string),
			AppId:                 roleData[appIdKey].(int),
			AppName:               roleData[appNameKey].(string),
			EnvironmentName:       roleData[environmentNameKey].(string),
			EnvironmentIdentifier: roleData[environmentIdentifierKey].(string),
			Role:                  "Build and deploy",
		}
		externalCiConfigs = append(externalCiConfigs, externalCiConfig)
	}
	span.End()
	//--------pipeline population end
	return externalCiConfigs, err
}

func (impl *CiPipelineConfigServiceImpl) DeleteCiPipeline(request *bean.CiPatchRequest) (*bean.CiPipeline, error) {
	ciPipelineId := request.CiPipeline.Id
	//wf validation
	workflowMapping, err := impl.appWorkflowRepository.FindWFCDMappingByCIPipelineId(ciPipelineId)
	if err != nil && err != pg.ErrNoRows {
		impl.logger.Errorw("error in fetching workflow mapping for ci validation", "err", err)
		return nil, err
	}
	if len(workflowMapping) > 0 {
		return nil, &util.ApiError{
			InternalMessage:   "cd pipeline exists for this CI",
			UserDetailMessage: fmt.Sprintf("cd pipeline exists for this CI"),
			UserMessage:       fmt.Sprintf("cd pipeline exists for this CI")}
	}

	pipeline, err := impl.ciPipelineRepository.FindById(ciPipelineId)
	if err != nil {
		impl.logger.Errorw("pipeline fetch err", "id", ciPipelineId, "err", err)
		return nil, err
	}
	appId := request.AppId
	if pipeline.AppId != appId {
		return nil, fmt.Errorf("invalid appid: %d pipelineId: %d mapping", appId, ciPipelineId)
	}

	dbConnection := impl.pipelineRepository.GetConnection()
	tx, err := dbConnection.Begin()
	if err != nil {
		return nil, err
	}
	// Rollback tx on error.
	defer tx.Rollback()

	err = impl.ciCdPipelineOrchestrator.DeleteCiPipeline(pipeline, request, tx)
	if err != nil {
		impl.logger.Errorw("error in deleting pipeline db")
		return nil, err
	}

	//delete app workflow mapping
	appWorkflowMappings, err := impl.appWorkflowRepository.FindWFCIMappingByCIPipelineId(pipeline.Id)
	for _, mapping := range appWorkflowMappings {
		err := impl.appWorkflowRepository.DeleteAppWorkflowMapping(mapping, tx)
		if err != nil {
			impl.logger.Errorw("error in deleting workflow mapping", "err", err)
			return nil, err
		}
	}
	if request.CiPipeline.PreBuildStage != nil && request.CiPipeline.PreBuildStage.Id > 0 {
		//deleting pre stage
		err = impl.pipelineStageService.DeletePipelineStage(request.CiPipeline.PreBuildStage, request.UserId, tx)
		if err != nil {
			impl.logger.Errorw("error in deleting pre stage", "err", err, "preBuildStage", request.CiPipeline.PreBuildStage)
			return nil, err
		}
	}
	if request.CiPipeline.PostBuildStage != nil && request.CiPipeline.PostBuildStage.Id > 0 {
		//deleting post stage
		err = impl.pipelineStageService.DeletePipelineStage(request.CiPipeline.PostBuildStage, request.UserId, tx)
		if err != nil {
			impl.logger.Errorw("error in deleting post stage", "err", err, "postBuildStage", request.CiPipeline.PostBuildStage)
			return nil, err
		}
	}
	err = tx.Commit()
	if err != nil {
		return nil, err
	}
	request.CiPipeline.Deleted = true
	request.CiPipeline.Name = pipeline.Name
	return request.CiPipeline, nil
	//delete pipeline
	//delete scm

}<|MERGE_RESOLUTION|>--- conflicted
+++ resolved
@@ -629,13 +629,9 @@
 			ciPipeline.CustomTagObject = &bean.CustomTagData{
 				TagPattern: customTag.TagPattern,
 				CounterX:   customTag.AutoIncreasingNumber,
-<<<<<<< HEAD
 				Enabled:    customTag.Enabled,
 			}
 			ciPipeline.EnableCustomTag = customTag.Enabled
-=======
-			}
->>>>>>> 84b39118
 		}
 		if ciEnvMapping.Id > 0 {
 			ciPipeline.EnvironmentId = ciEnvMapping.EnvironmentId
@@ -773,10 +769,7 @@
 			TagPattern: customTag.TagPattern,
 			CounterX:   customTag.AutoIncreasingNumber,
 		}
-<<<<<<< HEAD
 		ciPipeline.EnableCustomTag = customTag.Enabled
-=======
->>>>>>> 84b39118
 	}
 	ciEnvMapping, err := impl.ciPipelineRepository.FindCiEnvMappingByCiPipelineId(pipelineId)
 	if err != nil && err != pg.ErrNoRows {
