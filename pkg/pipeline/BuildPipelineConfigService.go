/*
 * Copyright (c) 2020 Devtron Labs
 *
 * Licensed under the Apache License, Version 2.0 (the "License");
 * you may not use this file except in compliance with the License.
 * You may obtain a copy of the License at
 *
 *    http://www.apache.org/licenses/LICENSE-2.0
 *
 * Unless required by applicable law or agreed to in writing, software
 * distributed under the License is distributed on an "AS IS" BASIS,
 * WITHOUT WARRANTIES OR CONDITIONS OF ANY KIND, either express or implied.
 * See the License for the specific language governing permissions and
 * limitations under the License.
 *
 */

package pipeline

import (
	"encoding/json"
	"fmt"
	"github.com/caarlos0/env"
	"github.com/devtron-labs/common-lib/utils"
	bean2 "github.com/devtron-labs/devtron/api/bean"
	argoApplication "github.com/devtron-labs/devtron/client/argocdServer/bean"
	app2 "github.com/devtron-labs/devtron/internal/sql/repository/app"
	"github.com/devtron-labs/devtron/internal/sql/repository/appWorkflow"
	dockerRegistryRepository "github.com/devtron-labs/devtron/internal/sql/repository/dockerRegistry"
	"github.com/devtron-labs/devtron/internal/sql/repository/helper"
	"github.com/devtron-labs/devtron/internal/sql/repository/pipelineConfig"
	"github.com/devtron-labs/devtron/internal/util"
	"github.com/devtron-labs/devtron/pkg/attributes"
	bean3 "github.com/devtron-labs/devtron/pkg/attributes/bean"
	"github.com/devtron-labs/devtron/pkg/bean"
	"github.com/devtron-labs/devtron/pkg/globalPolicy"
	pipelineConfigBean "github.com/devtron-labs/devtron/pkg/pipeline/bean"
	CiPipeline2 "github.com/devtron-labs/devtron/pkg/pipeline/bean/CiPipeline"
	"github.com/devtron-labs/devtron/pkg/pipeline/constants"
	"github.com/devtron-labs/devtron/pkg/pipeline/history"
	"github.com/devtron-labs/devtron/pkg/pipeline/types"
	resourceGroup2 "github.com/devtron-labs/devtron/pkg/resourceGroup"
	"github.com/devtron-labs/devtron/pkg/sql"
	"github.com/devtron-labs/devtron/util/rbac"
	"github.com/go-pg/pg"
	"github.com/juju/errors"
	"go.opentelemetry.io/otel"
	"go.uber.org/zap"
	"net/http"
	"strconv"
	"strings"
	"time"
)

type CiPipelineConfigService interface {
	// GetCiPipeline : retrieves CI pipeline configuration (CiConfigRequest) for a specific application (appId).
	// It fetches CI pipeline data, including pipeline materials, scripts, and associated configurations.
	// It returns a detailed CiConfigRequest.
	// If any errors occur during the retrieval process  CI pipeline configuration remains nil.
	// If you want less detail of ciPipeline ,Please refer GetCiPipelineMin
	GetCiPipeline(appId int) (ciConfig *bean.CiConfigRequest, err error)
	// GetCiPipelineById : Retrieve ciPipeline for given ciPipelineId
	GetCiPipelineById(pipelineId int) (ciPipeline *bean.CiPipeline, err error)
	// GetTriggerViewCiPipeline : retrieves a detailed view of the CI pipelines configured for a specific application (appId).
	// It includes information on CI pipeline materials, scripts, configurations, and linked pipelines.
	// If any errors occur ,It returns an error along with a nil result(bean.TriggerViewCiConfig).
	GetTriggerViewCiPipeline(appId int) (*bean.TriggerViewCiConfig, error)
	// GetExternalCi : Lists externalCi for given appId
	// "external CI" refers to CI pipelines and configurations that are managed externally,
	// like by third-party services or tools.
	// It fetches information about external CI pipelines, their webhooks, payload configurations, and related roles.
	// The function constructs an array of ExternalCiConfig objects and returns it.
	// If any errors occur, the function returns an error along with a nil result([]*bean.ExternalCiConfig).
	GetExternalCi(appId int) (ciConfig []*bean.ExternalCiConfig, err error)
	// GetExternalCiById : Retrieve externalCi for given appId and externalCiId.
	// It begins by validating the provided ID and fetching the corresponding CI pipeline from the repository.
	// If the CI pipeline is found, the function constructs an ExternalCiConfig object, encapsulating essential details and returns it.
	// If any errors occur, the function returns an error along with a nil result(*bean.ExternalCiConfig).
	GetExternalCiById(appId int, externalCiId int) (ciConfig *bean.ExternalCiConfig, err error)
	// UpdateCiTemplate : handles updates to the CiTemplate based on the provided CiConfigRequest.
	// It fetches relevant Docker registry information, and updates the CI configuration.
	// The function then creates or modifies associated resources such as Docker repositories.
	// After updating the configuration, it ensures to update history .
	// Finally, the function returns the modified CiConfigRequest.
	// If an error occurs, the CiConfigRequest is nil.
	// If you want to Update CiPipeline please refer PatchCiPipeline
	UpdateCiTemplate(updateRequest *bean.CiConfigRequest) (*bean.CiConfigRequest, error)
	// PatchCiPipeline :  function manages CI pipeline operations based on the provided CiPatchRequest.
	// It fetches template variables, sets specific attributes, and
	// handles following actions
	// 1. create
	// 2. update source
	// 3. delete pipelines
	PatchCiPipeline(request *bean.CiPatchRequest) (ciConfig *bean.CiConfigRequest, err error)
	// CreateCiPipeline : manages the creation of a CI pipeline based on the provided CiConfigRequest.
	// It first fetches  application data and configures Docker registry settings
	// then constructs a CI template with specified build configurations, auditing details, and related Git materials.

	CreateCiPipeline(createRequest *bean.CiConfigRequest) (*bean.PipelineCreateResponse, error)
	// GetCiPipelineMin : lists minimum detail of ciPipelines for given appId and envIds.
	// It filters and fetches CI pipelines based on the provided environment identifiers.
	// If no specific environments are provided, it retrieves all CI pipelines associated with the application.
	// If you want more details like buildConfig ,gitMaterials etc, please refer GetCiPipeline
	GetCiPipelineMin(appId int, envIds []int) ([]*bean.CiPipelineMin, error)
	// PatchRegexCiPipeline : Update CI pipeline materials based on the provided regex patch request
	PatchRegexCiPipeline(request *bean.CiRegexPatchRequest) (err error)
	// GetCiPipelineByEnvironment : lists ciPipeline for given environmentId and appIds
	GetCiPipelineByEnvironment(request resourceGroup2.ResourceGroupingRequest, token string) ([]*bean.CiConfigRequest, error)
	// GetCiPipelineByEnvironmentMin : lists minimum detail of ciPipelines for given environmentId and appIds
	GetCiPipelineByEnvironmentMin(request resourceGroup2.ResourceGroupingRequest, token string) ([]*bean.CiPipelineMinResponse, error)
	// GetExternalCiByEnvironment : lists externalCi for given environmentId and appIds
	GetExternalCiByEnvironment(request resourceGroup2.ResourceGroupingRequest, token string) (ciConfig []*bean.ExternalCiConfig, err error)
	DeleteCiPipeline(request *bean.CiPatchRequest) (*bean.CiPipeline, error)
	CreateExternalCiAndAppWorkflowMapping(appId, appWorkflowId int, userId int32, tx *pg.Tx) (int, *appWorkflow.AppWorkflowMapping, error)

<<<<<<< HEAD
	//GetCIRuntimeParams gets all ci pipeline needed runtime params. Currently only env variables are supported.
	GetCIRuntimeParams(ciPipelineId int) (*bean.RuntimeParameters, error)
=======
	// GetCIRuntimeParams gets all ci pipeline needed runtime params. Currently only env variables are supported.
	GetCIRuntimeParams(ciPipelineId int) (*bean.RuntimeParameters, error)

	GetCIPipelineByNameAndAppId(appId int, name string) (bean.CiPipelineMin, error)
>>>>>>> 6054d2a7
}

type CiPipelineConfigServiceImpl struct {
	logger                              *zap.SugaredLogger
	ciTemplateService                   CiTemplateService
	materialRepo                        pipelineConfig.MaterialRepository
	ciPipelineRepository                pipelineConfig.CiPipelineRepository
	ciConfig                            *types.CiCdConfig
	attributesService                   attributes.AttributesService
	ciWorkflowRepository                pipelineConfig.CiWorkflowRepository
	appWorkflowRepository               appWorkflow.AppWorkflowRepository
	pipelineStageService                PipelineStageService
	pipelineRepository                  pipelineConfig.PipelineRepository
	appRepo                             app2.AppRepository
	dockerArtifactStoreRepository       dockerRegistryRepository.DockerArtifactStoreRepository
	ciCdPipelineOrchestrator            CiCdPipelineOrchestrator
	ciTemplateOverrideRepository        pipelineConfig.CiTemplateOverrideRepository
	CiTemplateHistoryService            history.CiTemplateHistoryService
	securityConfig                      *SecurityConfig
	ecrConfig                           *EcrConfig
	ciPipelineMaterialRepository        pipelineConfig.CiPipelineMaterialRepository
	resourceGroupService                resourceGroup2.ResourceGroupService
	enforcerUtil                        rbac.EnforcerUtil
	globalPolicyService                 globalPolicy.GlobalPolicyService
	customTagService                    CustomTagService
	deployedConfigurationHistoryService history.DeployedConfigurationHistoryService
	ciPipelineHistoryService            history.CiPipelineHistoryService
	cdWorkflowRepository                pipelineConfig.CdWorkflowRepository
	buildPipelineSwitchService          BuildPipelineSwitchService
}

func NewCiPipelineConfigServiceImpl(logger *zap.SugaredLogger,
	ciCdPipelineOrchestrator CiCdPipelineOrchestrator,
	dockerArtifactStoreRepository dockerRegistryRepository.DockerArtifactStoreRepository,
	materialRepo pipelineConfig.MaterialRepository,
	pipelineGroupRepo app2.AppRepository,
	pipelineRepository pipelineConfig.PipelineRepository,
	ciPipelineRepository pipelineConfig.CiPipelineRepository,
	ecrConfig *EcrConfig,
	appWorkflowRepository appWorkflow.AppWorkflowRepository,
	ciConfig *types.CiCdConfig,
	attributesService attributes.AttributesService,
	pipelineStageService PipelineStageService,
	ciPipelineMaterialRepository pipelineConfig.CiPipelineMaterialRepository,
	ciTemplateService CiTemplateService,
	ciTemplateOverrideRepository pipelineConfig.CiTemplateOverrideRepository,
	CiTemplateHistoryService history.CiTemplateHistoryService,
	enforcerUtil rbac.EnforcerUtil,
	ciWorkflowRepository pipelineConfig.CiWorkflowRepository,
	globalPolicyService globalPolicy.GlobalPolicyService,
	resourceGroupService resourceGroup2.ResourceGroupService,
	customTagService CustomTagService,
	deployedConfigurationHistoryService history.DeployedConfigurationHistoryService,
	ciPipelineHistoryService history.CiPipelineHistoryService,
	cdWorkflowRepository pipelineConfig.CdWorkflowRepository,
	buildPipelineSwitchService BuildPipelineSwitchService,
) *CiPipelineConfigServiceImpl {

	securityConfig := &SecurityConfig{}
	err := env.Parse(securityConfig)
	if err != nil {
		logger.Errorw("error in parsing securityConfig,setting  ForceSecurityScanning to default value", "defaultValue", securityConfig.ForceSecurityScanning, "err", err)
	}
	return &CiPipelineConfigServiceImpl{
		logger:                              logger,
		ciCdPipelineOrchestrator:            ciCdPipelineOrchestrator,
		dockerArtifactStoreRepository:       dockerArtifactStoreRepository,
		materialRepo:                        materialRepo,
		appRepo:                             pipelineGroupRepo,
		pipelineRepository:                  pipelineRepository,
		ciPipelineRepository:                ciPipelineRepository,
		ecrConfig:                           ecrConfig,
		appWorkflowRepository:               appWorkflowRepository,
		ciConfig:                            ciConfig,
		attributesService:                   attributesService,
		pipelineStageService:                pipelineStageService,
		ciPipelineMaterialRepository:        ciPipelineMaterialRepository,
		ciTemplateService:                   ciTemplateService,
		ciTemplateOverrideRepository:        ciTemplateOverrideRepository,
		CiTemplateHistoryService:            CiTemplateHistoryService,
		enforcerUtil:                        enforcerUtil,
		ciWorkflowRepository:                ciWorkflowRepository,
		resourceGroupService:                resourceGroupService,
		securityConfig:                      securityConfig,
		globalPolicyService:                 globalPolicyService,
		customTagService:                    customTagService,
		deployedConfigurationHistoryService: deployedConfigurationHistoryService,
		ciPipelineHistoryService:            ciPipelineHistoryService,
		cdWorkflowRepository:                cdWorkflowRepository,
		buildPipelineSwitchService:          buildPipelineSwitchService,
	}
}

func (impl *CiPipelineConfigServiceImpl) getCiTemplateVariables(appId int) (ciConfig *bean.CiConfigRequest, err error) {
	ciTemplateBean, err := impl.ciTemplateService.FindByAppId(appId)
	if err != nil && !errors.IsNotFound(err) {
		impl.logger.Errorw("error in fetching ci pipeline", "appId", appId, "err", err)
		return nil, err
	}
	if errors.IsNotFound(err) {
		impl.logger.Debugw("no ci pipeline exists", "appId", appId, "err", err)
		err = &util.ApiError{Code: "404", HttpStatusCode: 200, UserMessage: "no ci pipeline exists"}
		return nil, err
	}
	template := ciTemplateBean.CiTemplate

	gitMaterials, err := impl.materialRepo.FindByAppId(appId)
	if err != nil && err != pg.ErrNoRows {
		impl.logger.Errorw("error in fetching git materials", "appId", appId, "err", err)
		return nil, err
	}
	if err == pg.ErrNoRows {
		impl.logger.Debugw(" no git materials exists", "appId", appId, "err", err)
		err = &util.ApiError{Code: "404", HttpStatusCode: 200, UserMessage: "no git materials exists"}
		return nil, err
	}

	var materials []bean.Material
	for _, g := range gitMaterials {
		m := bean.Material{
			GitMaterialId: g.Id,
			MaterialName:  g.Name[strings.Index(g.Name, "-")+1:],
		}
		materials = append(materials, m)
	}

	var regHost string
	var templateDockerRegistryId string
	dockerRegistry := template.DockerRegistry
	if dockerRegistry != nil {
		regHost, err = dockerRegistry.GetRegistryLocation()
		if err != nil {
			impl.logger.Errorw("invalid reg url", "err", err)
			return nil, err
		}
		templateDockerRegistryId = dockerRegistry.Id
	}
	ciConfig = &bean.CiConfigRequest{
		Id:                template.Id,
		AppId:             template.AppId,
		AppName:           template.App.AppName,
		DockerRepository:  template.DockerRepository,
		DockerRegistryUrl: regHost,
		CiBuildConfig:     ciTemplateBean.CiBuildConfig,
		Version:           template.Version,
		CiTemplateName:    template.TemplateName,
		Materials:         materials,
		UpdatedOn:         template.UpdatedOn,
		UpdatedBy:         template.UpdatedBy,
		CreatedBy:         template.CreatedBy,
		CreatedOn:         template.CreatedOn,
		CiGitMaterialId:   template.GitMaterialId,
		DockerRegistry:    templateDockerRegistryId,
	}
	if dockerRegistry != nil {
		ciConfig.DockerRegistry = dockerRegistry.Id
	}
	return ciConfig, err
}

func (impl *CiPipelineConfigServiceImpl) buildExternalCiWebhookSchema() map[string]interface{} {
	schema := make(map[string]interface{})
	schema["dockerImage"] = &bean.SchemaObject{Description: "docker image created for your application (Eg. quay.io/devtron/test:da3ba325-161-467)", DataType: "String", Example: "test-docker-repo/test:b150cc81-5-20", Optional: false}
<<<<<<< HEAD
	//schema["digest"] = &bean.SchemaObject{Description: "docker image sha1 digest", DataType: "String", Example: "sha256:94180dead8336237430e848ef8145f060b51", Optional: true}
	//schema["materialType"] = &bean.SchemaObject{Description: "git", DataType: "String", Example: "git", Optional: true}
=======
	// schema["digest"] = &bean.SchemaObject{Description: "docker image sha1 digest", DataType: "String", Example: "sha256:94180dead8336237430e848ef8145f060b51", Optional: true}
	// schema["materialType"] = &bean.SchemaObject{Description: "git", DataType: "String", Example: "git", Optional: true}
>>>>>>> 6054d2a7

	ciProjectDetails := make([]map[string]interface{}, 0)
	ciProjectDetail := make(map[string]interface{})
	ciProjectDetail["commitHash"] = &bean.SchemaObject{Description: "Hash of git commit used to build the image (Eg. 4bd84gba5ebdd6b1937ffd6c0734c2ad52ede782)", DataType: "String", Example: "dg46f67559dbsdfdfdfdsfba47901caf47f8b7e", Optional: true}
	ciProjectDetail["commitTime"] = &bean.SchemaObject{Description: "Time at which the code was committed to git (Eg. 2022-11-12T12:12:00)", DataType: "String", Example: "2022-11-12T12:12:00", Optional: true}
	ciProjectDetail["message"] = &bean.SchemaObject{Description: "Message provided during code commit (Eg. This is a sample commit message)", DataType: "String", Example: "commit message", Optional: true}
	ciProjectDetail["author"] = &bean.SchemaObject{Description: "Name or email id of the user who has done git commit (Eg. John Doe, johndoe@company.com)", DataType: "String", Example: "Devtron User", Optional: true}
	ciProjectDetails = append(ciProjectDetails, ciProjectDetail)

	schema["ciProjectDetails"] = &bean.SchemaObject{Description: "Git commit details used to build the image", DataType: "Array", Example: "[{}]", Optional: true, Child: ciProjectDetails}
	return schema
}

func (impl *CiPipelineConfigServiceImpl) buildPayloadOption() []bean.PayloadOptionObject {
	payloadOption := make([]bean.PayloadOptionObject, 0)
	payloadOption = append(payloadOption, bean.PayloadOptionObject{
		Key:        "dockerImage",
		PayloadKey: []string{"dockerImage"},
		Label:      "Container image tag",
		Mandatory:  true,
	})

	payloadOption = append(payloadOption, bean.PayloadOptionObject{
		Key:        "commitHash",
		PayloadKey: []string{"ciProjectDetails.commitHash"},
		Label:      "Commit hash",
		Mandatory:  false,
	})
	payloadOption = append(payloadOption, bean.PayloadOptionObject{
		Key:        "message",
		PayloadKey: []string{"ciProjectDetails.message"},
		Label:      "Commit message",
		Mandatory:  false,
	})
	payloadOption = append(payloadOption, bean.PayloadOptionObject{
		Key:        "author",
		PayloadKey: []string{"ciProjectDetails.author"},
		Label:      "Author",
		Mandatory:  false,
	})
	payloadOption = append(payloadOption, bean.PayloadOptionObject{
		Key:        "commitTime",
		PayloadKey: []string{"ciProjectDetails.commitTime"},
		Label:      "Date & time of commit",
		Mandatory:  false,
	})
	return payloadOption
}

func (impl *CiPipelineConfigServiceImpl) buildResponses() []bean.ResponseSchemaObject {
	responseSchemaObjects := make([]bean.ResponseSchemaObject, 0)
	schema := make(map[string]interface{})
	schema["code"] = &bean.SchemaObject{Description: "http status code", DataType: "integer", Example: "200,400,401", Optional: false}
	schema["result"] = &bean.SchemaObject{Description: "api response", DataType: "string", Example: "url", Optional: true}
	schema["status"] = &bean.SchemaObject{Description: "api response status", DataType: "string", Example: "url", Optional: true}

	error := make(map[string]interface{})
	error["code"] = &bean.SchemaObject{Description: "http status code", DataType: "integer", Example: "200,400,401", Optional: true}
	error["userMessage"] = &bean.SchemaObject{Description: "api error user message", DataType: "string", Example: "message", Optional: true}
	schema["error"] = &bean.SchemaObject{Description: "api error", DataType: "object", Example: "{}", Optional: true, Child: error}
	description200 := bean.ResponseDescriptionSchemaObject{
		Description: "success http api response",
		ExampleValue: bean.ExampleValueDto{
			Code:   200,
			Result: "api response result",
		},
		Schema: schema,
	}
	response200 := bean.ResponseSchemaObject{
		Description: description200,
		Code:        "200",
	}
	badReq := bean.ErrorDto{
		Code:        400,
		UserMessage: "Bad request",
	}
	description400 := bean.ResponseDescriptionSchemaObject{
		Description: "bad http request api response",
		ExampleValue: bean.ExampleValueDto{
			Code:   400,
			Errors: []bean.ErrorDto{badReq},
		},
		Schema: schema,
	}

	response400 := bean.ResponseSchemaObject{
		Description: description400,
		Code:        "400",
	}
	description401 := bean.ResponseDescriptionSchemaObject{
		Description: "unauthorized http api response",
		ExampleValue: bean.ExampleValueDto{
			Code:   401,
			Result: "Unauthorized",
		},
		Schema: schema,
	}
	response401 := bean.ResponseSchemaObject{
		Description: description401,
		Code:        "401",
	}
	responseSchemaObjects = append(responseSchemaObjects, response200)
	responseSchemaObjects = append(responseSchemaObjects, response400)
	responseSchemaObjects = append(responseSchemaObjects, response401)
	return responseSchemaObjects
}

func (impl *CiPipelineConfigServiceImpl) patchCiPipelineUpdateSource(baseCiConfig *bean.CiConfigRequest, modifiedCiPipeline *bean.CiPipeline) (ciConfig *bean.CiConfigRequest, err error) {

	pipeline, err := impl.ciPipelineRepository.FindById(modifiedCiPipeline.Id)
	if err != nil {
		impl.logger.Errorw("error in fetching pipeline", "id", modifiedCiPipeline.Id, "err", err)
		return nil, err
	}

	cannotUpdate := false
	for _, material := range pipeline.CiPipelineMaterials {
		if material.ScmId != "" {
			cannotUpdate = true
		}
	}

	if cannotUpdate {
<<<<<<< HEAD
		//scm plugin material change scm object
		//material.ScmName
=======
		// scm plugin material change scm object
		// material.ScmName
>>>>>>> 6054d2a7
		return nil, fmt.Errorf("update of plugin scm material not supported")
	} else {
		modifiedCiPipeline.ScanEnabled = baseCiConfig.ScanEnabled
		modifiedCiPipeline, err = impl.ciCdPipelineOrchestrator.PatchMaterialValue(modifiedCiPipeline, baseCiConfig.UserId, pipeline)
		if err != nil {
			return nil, err
		}
		baseCiConfig.CiPipelines = append(baseCiConfig.CiPipelines, modifiedCiPipeline)
		return baseCiConfig, err
	}

}

func (impl *CiPipelineConfigServiceImpl) getDefaultArtifactStore(id string) (store *dockerRegistryRepository.DockerArtifactStore, err error) {
	if id == "" {
		impl.logger.Debugw("docker repo is empty adding default repo")
		store, err = impl.dockerArtifactStoreRepository.FindActiveDefaultStore()

	} else {
		store, err = impl.dockerArtifactStoreRepository.FindOne(id)
	}
	return
}

func (impl *CiPipelineConfigServiceImpl) getCiTemplateVariablesByAppIds(appIds []int) (map[int]*bean.CiConfigRequest, error) {
	ciConfigMap := make(map[int]*bean.CiConfigRequest)
	ciTemplateMap, err := impl.ciTemplateService.FindByAppIds(appIds)
	if err != nil && !errors.IsNotFound(err) {
		impl.logger.Errorw("error in fetching ci pipeline", "appIds", appIds, "err", err)
		return nil, err
	}
	if errors.IsNotFound(err) {
		impl.logger.Debugw("no ci pipeline exists", "appIds", appIds, "err", err)
		err = &util.ApiError{Code: "404", HttpStatusCode: 200, UserMessage: "no ci pipeline exists"}
		return nil, err
	}
	gitMaterialsMap := make(map[int][]*pipelineConfig.GitMaterial)
	allGitMaterials, err := impl.materialRepo.FindByAppIds(appIds)
	if err != nil && err != pg.ErrNoRows {
		impl.logger.Errorw("error in fetching git materials", "appIds", appIds, "err", err)
		return nil, err
	}
	if err == pg.ErrNoRows {
		impl.logger.Debugw(" no git materials exists", "appIds", appIds, "err", err)
		err = &util.ApiError{Code: "404", HttpStatusCode: 200, UserMessage: "no git materials exists"}
		return nil, err
	}
	for _, gitMaterial := range allGitMaterials {
		gitMaterialsMap[gitMaterial.AppId] = append(gitMaterialsMap[gitMaterial.AppId], gitMaterial)
	}
	for _, ciTemplate := range ciTemplateMap {
		template := ciTemplate.CiTemplate
		var materials []bean.Material
		gitMaterials := gitMaterialsMap[ciTemplate.CiTemplate.AppId]
		for _, g := range gitMaterials {
			m := bean.Material{
				GitMaterialId: g.Id,
				MaterialName:  g.Name[strings.Index(g.Name, "-")+1:],
			}
			materials = append(materials, m)
		}

		var regHost string
		dockerRegistry := template.DockerRegistry
		if dockerRegistry != nil {
			regHost, err = dockerRegistry.GetRegistryLocation()
			if err != nil {
				impl.logger.Errorw("invalid reg url", "err", err)
				return nil, err
			}
		}
		ciConfig := &bean.CiConfigRequest{
			Id:                template.Id,
			AppId:             template.AppId,
			AppName:           template.App.AppName,
			DockerRepository:  template.DockerRepository,
			DockerRegistryUrl: regHost,
			CiBuildConfig:     ciTemplate.CiBuildConfig,
			Version:           template.Version,
			CiTemplateName:    template.TemplateName,
			Materials:         materials,
		}
		if dockerRegistry != nil {
			ciConfig.DockerRegistry = dockerRegistry.Id
		}
		ciConfigMap[template.AppId] = ciConfig
	}
	return ciConfigMap, err
}

func (impl *CiPipelineConfigServiceImpl) setCiPipelineBlockageState(ciPipeline *bean.CiPipeline, branchesForCheckingBlockageState []string, toOnlyGetBlockedStatePolicies bool) error {

<<<<<<< HEAD
	if ciPipeline.PipelineType == CiPipeline.LINKED_CD {
=======
	if ciPipeline.PipelineType == constants.LINKED_CD {
>>>>>>> 6054d2a7
		return nil
	}

	isOffendingMandatoryPlugin, isCiTriggerBlocked, blockageState, err :=
		impl.globalPolicyService.GetBlockageStateForACIPipelineTrigger(ciPipeline.Id, ciPipeline.ParentCiPipeline, branchesForCheckingBlockageState, toOnlyGetBlockedStatePolicies)
	if err != nil {
		impl.logger.Errorw("error in getting blockage state for ci pipeline", "err", err, "ciPipelineId", ciPipeline.Id)
		return err
	}
	if toOnlyGetBlockedStatePolicies {
		ciPipeline.IsCITriggerBlocked = &isCiTriggerBlocked
	} else {
		ciPipeline.IsOffendingMandatoryPlugin = &isOffendingMandatoryPlugin
	}
	ciPipeline.CiBlockState = blockageState
	return nil
}

func (impl *CiPipelineConfigServiceImpl) updateCiPipelineSourceValue(baseCiConfig *bean.CiConfigRequest, modifiedCiPipeline *bean.CiPipeline) (ciConfig *bean.CiConfigRequest, err error) {
	pipeline, err := impl.ciPipelineRepository.FindById(modifiedCiPipeline.Id)
	if err != nil {
		impl.logger.Errorw("error in fetching pipeline", "id", modifiedCiPipeline.Id, "err", err)
		return nil, err
	}
	cannotUpdate := false
	for _, material := range pipeline.CiPipelineMaterials {
		if material.ScmId != "" {
			cannotUpdate = true
		}
	}
	if cannotUpdate {
		return nil, fmt.Errorf("update of plugin scm material not supported")
	} else {
		dbConnection := impl.pipelineRepository.GetConnection()
		tx, err := dbConnection.Begin()
		if err != nil {
			return nil, err
		}
		// Rollback tx on error.
		defer tx.Rollback()
		var materialsUpdate []*pipelineConfig.CiPipelineMaterial
		for _, material := range modifiedCiPipeline.CiMaterial {
			pipelineMaterial := &pipelineConfig.CiPipelineMaterial{
				Id:       material.Id,
				Value:    material.Source.Value,
				Active:   true,
				AuditLog: sql.AuditLog{UpdatedBy: baseCiConfig.UserId, UpdatedOn: time.Now()},
			}
			if material.Id == 0 {
				continue
			} else {
				materialsUpdate = append(materialsUpdate, pipelineMaterial)
			}
		}
		if len(materialsUpdate) > 0 {
<<<<<<< HEAD
			//using update not null
=======
			// using update not null
>>>>>>> 6054d2a7
			err = impl.ciPipelineMaterialRepository.UpdateNotNull(tx, materialsUpdate...)
			if err != nil {
				return nil, err
			}
		}
		err = tx.Commit()
		if err != nil {
			impl.logger.Errorw("error in committing transaction", "err", err)
			return nil, err
		}
		if !modifiedCiPipeline.IsExternal {
			err = impl.ciCdPipelineOrchestrator.AddPipelineMaterialInGitSensor(materialsUpdate)
			if err != nil {
				impl.logger.Errorw("error in saving pipelineMaterials in git sensor", "materials", materialsUpdate, "err", err)
				return nil, err
			}
		}
		modifiedCiPipeline.ScanEnabled = baseCiConfig.ScanEnabled
		baseCiConfig.CiPipelines = append(baseCiConfig.CiPipelines, modifiedCiPipeline)
		return baseCiConfig, nil
	}

}

func (impl *CiPipelineConfigServiceImpl) GetCiPipeline(appId int) (ciConfig *bean.CiConfigRequest, err error) {
	ciConfig, err = impl.getCiTemplateVariables(appId)
	if err != nil {
		impl.logger.Debugw("error in fetching ci pipeline", "appId", appId, "err", err)
		return nil, err
	}
	app, err := impl.appRepo.FindActiveById(appId)
	if err != nil {
		impl.logger.Debugw("error in fetching app details", "appId", appId, "err", err)
		return nil, err
	}
	isJob := app.AppType == helper.Job
<<<<<<< HEAD
	//TODO fill these variables
	//ciCdConfig.CiPipeline=
	//--------pipeline population start
=======
	// TODO fill these variables
	// ciCdConfig.CiPipeline=
	// --------pipeline population start
>>>>>>> 6054d2a7
	pipelines, err := impl.ciPipelineRepository.FindByAppId(appId)
	if err != nil && !util.IsErrNoRows(err) {
		impl.logger.Errorw("error in fetching ci pipeline", "appId", appId, "err", err)
		return nil, err
	}

	if impl.ciConfig.ExternalCiWebhookUrl == "" {
		hostUrl, err := impl.attributesService.GetByKey(bean3.HostUrlKey)
		if err != nil {
			return nil, err
		}
		if hostUrl != nil {
			impl.ciConfig.ExternalCiWebhookUrl = fmt.Sprintf("%s/%s", hostUrl.Value, types.ExternalCiWebhookPath)
		}
	}
	// map of ciPipelineId and their templateOverrideConfig
	ciOverrideTemplateMap := make(map[int]*pipelineConfigBean.CiTemplateBean)
	ciTemplateBeanOverrides, err := impl.ciTemplateService.FindTemplateOverrideByAppId(appId)
	if err != nil {
		return nil, err
	}

	for _, templateBeanOverride := range ciTemplateBeanOverrides {
		ciTemplateOverride := templateBeanOverride.CiTemplateOverride
		ciOverrideTemplateMap[ciTemplateOverride.CiPipelineId] = templateBeanOverride
	}
	var ciPipelineResp []*bean.CiPipeline
	for _, pipeline := range pipelines {

		dockerArgs := make(map[string]string)
		if len(pipeline.DockerArgs) > 0 {
			err := json.Unmarshal([]byte(pipeline.DockerArgs), &dockerArgs)
			if err != nil {
				impl.logger.Warnw("error in unmarshal", "err", err)
			}
		}

		var externalCiConfig bean.ExternalCiConfig

		ciPipelineScripts, err := impl.ciPipelineRepository.FindCiScriptsByCiPipelineId(pipeline.Id)
		if err != nil && !util.IsErrNoRows(err) {
			impl.logger.Errorw("error in fetching ci scripts")
			return nil, err
		}

		var beforeDockerBuildScripts []*bean.CiScript
		var afterDockerBuildScripts []*bean.CiScript
		for _, ciScript := range ciPipelineScripts {
			ciScriptResp := &bean.CiScript{
				Id:             ciScript.Id,
				Index:          ciScript.Index,
				Name:           ciScript.Name,
				Script:         ciScript.Script,
				OutputLocation: ciScript.OutputLocation,
			}
			if ciScript.Stage == BEFORE_DOCKER_BUILD {
				beforeDockerBuildScripts = append(beforeDockerBuildScripts, ciScriptResp)
			} else if ciScript.Stage == AFTER_DOCKER_BUILD {
				afterDockerBuildScripts = append(afterDockerBuildScripts, ciScriptResp)
			}
		}
		parentCiPipeline, err := impl.ciPipelineRepository.FindById(pipeline.ParentCiPipeline)
		if err != nil && !util.IsErrNoRows(err) {
			impl.logger.Errorw("err", err)
			return nil, err
		}
		ciPipeline := &bean.CiPipeline{
			Id:                       pipeline.Id,
			Version:                  pipeline.Version,
			Name:                     pipeline.Name,
			Active:                   pipeline.Active,
			Deleted:                  pipeline.Deleted,
			DockerArgs:               dockerArgs,
			IsManual:                 pipeline.IsManual,
			IsExternal:               pipeline.IsExternal,
			ParentCiPipeline:         pipeline.ParentCiPipeline,
			ParentAppId:              parentCiPipeline.AppId,
			ExternalCiConfig:         externalCiConfig,
			BeforeDockerBuildScripts: beforeDockerBuildScripts,
			AfterDockerBuildScripts:  afterDockerBuildScripts,
			ScanEnabled:              pipeline.ScanEnabled,
			IsDockerConfigOverridden: pipeline.IsDockerConfigOverridden,
			PipelineType:             constants.PipelineType(pipeline.PipelineType),
		}
		ciEnvMapping, err := impl.ciPipelineRepository.FindCiEnvMappingByCiPipelineId(pipeline.Id)
		if err != nil && err != pg.ErrNoRows {
			impl.logger.Errorw("error in fetching ciEnvMapping", "ciPipelineId ", pipeline.Id, "err", err)
			return nil, err
		}
		customTag, err := impl.customTagService.GetActiveCustomTagByEntityKeyAndValue(pipelineConfigBean.EntityTypeCiPipelineId, strconv.Itoa(pipeline.Id))
		if err != nil && err != pg.ErrNoRows {
			return nil, err
		}
		if customTag.Id != 0 {
			ciPipeline.CustomTagObject = &bean.CustomTagData{
				TagPattern: customTag.TagPattern,
				CounterX:   customTag.AutoIncreasingNumber,
				Enabled:    customTag.Enabled,
			}
			ciPipeline.EnableCustomTag = customTag.Enabled
		}
		if ciEnvMapping.Id > 0 {
			ciPipeline.EnvironmentId = ciEnvMapping.EnvironmentId
		}

		lastTriggeredWorkflowEnv, err := impl.ciWorkflowRepository.FindLastTriggeredWorkflow(pipeline.Id)
		if err != nil && err != pg.ErrNoRows {
			impl.logger.Errorw("error in fetching lasTriggeredWorkflowEnv", "ciPipelineId ", pipeline.Id, "err", err)
			return nil, err
		}
		if err == pg.ErrNoRows {
			ciPipeline.LastTriggeredEnvId = -1
		} else {
			ciPipeline.LastTriggeredEnvId = lastTriggeredWorkflowEnv.EnvironmentId
		}

		if ciTemplateBean, ok := ciOverrideTemplateMap[pipeline.Id]; ok {
			templateOverride := ciTemplateBean.CiTemplateOverride
			ciPipeline.DockerConfigOverride = bean.DockerConfigOverride{
				DockerRegistry:   templateOverride.DockerRegistryId,
				DockerRepository: templateOverride.DockerRepository,
				CiBuildConfig:    ciTemplateBean.CiBuildConfig,
			}
		}
		branchesForCheckingBlockageState := make([]string, 0, len(pipeline.CiPipelineMaterials))
		for _, material := range pipeline.CiPipelineMaterials {
			// ignore those materials which have inactive git material
			if material == nil || material.GitMaterial == nil || !material.GitMaterial.Active {
				continue
			}
			isRegex := material.Regex != ""
<<<<<<< HEAD
			if !(isRegex && len(material.Value) == 0) { //add branches for all cases except if type regex and branch is not set
=======
			if !(isRegex && len(material.Value) == 0) { // add branches for all cases except if type regex and branch is not set
>>>>>>> 6054d2a7
				branchesForCheckingBlockageState = append(branchesForCheckingBlockageState, material.Value)
			}
			ciMaterial := &bean.CiMaterial{
				Id:              material.Id,
				CheckoutPath:    material.CheckoutPath,
				Path:            material.Path,
				ScmId:           material.ScmId,
				GitMaterialId:   material.GitMaterialId,
				GitMaterialName: material.GitMaterial.Name[strings.Index(material.GitMaterial.Name, "-")+1:],
				ScmName:         material.ScmName,
				ScmVersion:      material.ScmVersion,
				IsRegex:         material.Regex != "",
				Source:          &bean.SourceTypeConfig{Type: material.Type, Value: material.Value, Regex: material.Regex},
			}
			ciPipeline.CiMaterial = append(ciPipeline.CiMaterial, ciMaterial)
		}
		if !isJob {
			err = impl.setCiPipelineBlockageState(ciPipeline, branchesForCheckingBlockageState, false)
			if err != nil {
				impl.logger.Errorw("error in getting blockage state for ci pipeline", "err", err, "ciPipelineId", ciPipeline.Id)
				return nil, err
			}
		}
		linkedCis, err := impl.ciPipelineRepository.FindByParentCiPipelineId(ciPipeline.Id)
		if err != nil && !util.IsErrNoRows(err) {
			return nil, err
		}
		ciPipeline.LinkedCount = len(linkedCis)
		ciPipelineResp = append(ciPipelineResp, ciPipeline)
	}
	ciConfig.CiPipelines = ciPipelineResp
	// --------pipeline population end
	return ciConfig, err
}

func (impl *CiPipelineConfigServiceImpl) GetCiPipelineById(pipelineId int) (ciPipeline *bean.CiPipeline, err error) {
	pipeline, err := impl.ciPipelineRepository.FindById(pipelineId)
	if err != nil && !util.IsErrNoRows(err) {
		impl.logger.Errorw("error in fetching ci pipeline", "pipelineId", pipelineId, "err", err)
		return nil, err
	}
	dockerArgs := make(map[string]string)
	if len(pipeline.DockerArgs) > 0 {
		err := json.Unmarshal([]byte(pipeline.DockerArgs), &dockerArgs)
		if err != nil {
			impl.logger.Warnw("error in unmarshal", "err", err)
		}
	}

	if impl.ciConfig.ExternalCiWebhookUrl == "" {
		hostUrl, err := impl.attributesService.GetByKey(bean3.HostUrlKey)
		if err != nil {
			impl.logger.Errorw("there is no external ci webhook url configured", "ci pipeline", pipeline)
			return nil, err
		}
		if hostUrl != nil {
			impl.ciConfig.ExternalCiWebhookUrl = fmt.Sprintf("%s/%s", hostUrl.Value, types.ExternalCiWebhookPath)
		}
	}

	var externalCiConfig bean.ExternalCiConfig

	ciPipelineScripts, err := impl.ciPipelineRepository.FindCiScriptsByCiPipelineId(pipeline.Id)
	if err != nil && !util.IsErrNoRows(err) {
		impl.logger.Errorw("error in fetching ci scripts")
		return nil, err
	}

	var beforeDockerBuildScripts []*bean.CiScript
	var afterDockerBuildScripts []*bean.CiScript
	for _, ciScript := range ciPipelineScripts {
		ciScriptResp := &bean.CiScript{
			Id:             ciScript.Id,
			Index:          ciScript.Index,
			Name:           ciScript.Name,
			Script:         ciScript.Script,
			OutputLocation: ciScript.OutputLocation,
		}
		if ciScript.Stage == BEFORE_DOCKER_BUILD {
			beforeDockerBuildScripts = append(beforeDockerBuildScripts, ciScriptResp)
		} else if ciScript.Stage == AFTER_DOCKER_BUILD {
			afterDockerBuildScripts = append(afterDockerBuildScripts, ciScriptResp)
		}
	}
	parentCiPipeline, err := impl.ciPipelineRepository.FindById(pipeline.ParentCiPipeline)
	if err != nil && !util.IsErrNoRows(err) {
		impl.logger.Errorw("err", err)
		return nil, err
	}
	ciPipeline = &bean.CiPipeline{
		Id:                       pipeline.Id,
		Version:                  pipeline.Version,
		Name:                     pipeline.Name,
		Active:                   pipeline.Active,
		Deleted:                  pipeline.Deleted,
		DockerArgs:               dockerArgs,
		IsManual:                 pipeline.IsManual,
		IsExternal:               pipeline.IsExternal,
		AppId:                    pipeline.AppId,
		ParentCiPipeline:         pipeline.ParentCiPipeline,
		ParentAppId:              parentCiPipeline.AppId,
		ExternalCiConfig:         externalCiConfig,
		BeforeDockerBuildScripts: beforeDockerBuildScripts,
		AfterDockerBuildScripts:  afterDockerBuildScripts,
		ScanEnabled:              pipeline.ScanEnabled,
		IsDockerConfigOverridden: pipeline.IsDockerConfigOverridden,
		PipelineType:             constants.PipelineType(pipeline.PipelineType),
	}
	customTag, err := impl.customTagService.GetActiveCustomTagByEntityKeyAndValue(pipelineConfigBean.EntityTypeCiPipelineId, strconv.Itoa(pipeline.Id))
	if err != nil && err != pg.ErrNoRows {
		return nil, err
	}
	if customTag.Id != 0 {
		ciPipeline.CustomTagObject = &bean.CustomTagData{
			TagPattern: customTag.TagPattern,
			CounterX:   customTag.AutoIncreasingNumber,
		}
		ciPipeline.EnableCustomTag = customTag.Enabled
	}
	ciEnvMapping, err := impl.ciPipelineRepository.FindCiEnvMappingByCiPipelineId(pipelineId)
	if err != nil && err != pg.ErrNoRows {
		impl.logger.Errorw("error in fetching ci env mapping", "pipelineId", pipelineId, "err", err)
		return nil, err
	}
	if ciEnvMapping.Id > 0 {
		ciPipeline.EnvironmentId = ciEnvMapping.EnvironmentId
	}
	if !ciPipeline.IsExternal && ciPipeline.IsDockerConfigOverridden {
		ciTemplateBean, err := impl.ciTemplateService.FindTemplateOverrideByCiPipelineId(ciPipeline.Id)
		if err != nil {
			return nil, err
		}
		templateOverride := ciTemplateBean.CiTemplateOverride
		ciBuildConfig := ciTemplateBean.CiBuildConfig
		ciPipeline.DockerConfigOverride = bean.DockerConfigOverride{
			DockerRegistry:   templateOverride.DockerRegistryId,
			DockerRepository: templateOverride.DockerRepository,
			CiBuildConfig:    ciBuildConfig,
			// DockerBuildConfig: &bean.DockerBuildConfig{
			//	GitMaterialId:  templateOverride.GitMaterialId,
			//	DockerfilePath: templateOverride.DockerfilePath,
			// },
		}
	}
	branchesForCheckingBlockageState := make([]string, 0, len(pipeline.CiPipelineMaterials))
	for _, material := range pipeline.CiPipelineMaterials {
		if material == nil || material.GitMaterial == nil || !material.GitMaterial.Active {
			continue
		}
		isRegex := material.Regex != ""
<<<<<<< HEAD
		if !(isRegex && len(material.Value) == 0) { //add branches for all cases except if type regex and branch is not set
=======
		if !(isRegex && len(material.Value) == 0) { // add branches for all cases except if type regex and branch is not set
>>>>>>> 6054d2a7
			branchesForCheckingBlockageState = append(branchesForCheckingBlockageState, material.Value)
		}
		ciMaterial := &bean.CiMaterial{
			Id:              material.Id,
			CheckoutPath:    material.CheckoutPath,
			Path:            material.Path,
			ScmId:           material.ScmId,
			GitMaterialId:   material.GitMaterialId,
			GitMaterialName: material.GitMaterial.Name[strings.Index(material.GitMaterial.Name, "-")+1:],
			ScmName:         material.ScmName,
			ScmVersion:      material.ScmVersion,
			IsRegex:         material.Regex != "",
			Source:          &bean.SourceTypeConfig{Type: material.Type, Value: material.Value, Regex: material.Regex},
		}
		ciPipeline.CiMaterial = append(ciPipeline.CiMaterial, ciMaterial)
	}

	appDetails := pipeline.App
	isJob := appDetails != nil && appDetails.AppType == helper.Job
	if !isJob {
		err = impl.setCiPipelineBlockageState(ciPipeline, branchesForCheckingBlockageState, false)
		if err != nil {
			impl.logger.Errorw("error in getting blockage state for ci pipeline", "err", err, "ciPipelineId", ciPipeline.Id)
			return nil, err
		}
	}
	linkedCis, err := impl.ciPipelineRepository.FindByParentCiPipelineId(ciPipeline.Id)
	if err != nil && !util.IsErrNoRows(err) {
		return nil, err
	}
	ciPipeline.LinkedCount = len(linkedCis)

	appWorkflowMappings, err := impl.appWorkflowRepository.FindWFCIMappingByCIPipelineId(ciPipeline.Id)
	for _, mapping := range appWorkflowMappings {
		// there will be only one active entry in db always
		ciPipeline.AppWorkflowId = mapping.AppWorkflowId
	}

	// getting pre stage and post stage details
	preStageDetail, postStageDetail, err := impl.pipelineStageService.GetCiPipelineStageData(ciPipeline.Id)
	if err != nil {
		impl.logger.Errorw("error in getting pre & post stage detail by ciPipelineId", "err", err, "ciPipelineId", ciPipeline.Id)
		return nil, err
	}
	ciPipeline.PreBuildStage = preStageDetail
	ciPipeline.PostBuildStage = postStageDetail
	return ciPipeline, err
}

func (impl *CiPipelineConfigServiceImpl) GetTriggerViewCiPipeline(appId int) (*bean.TriggerViewCiConfig, error) {

	triggerViewCiConfig := &bean.TriggerViewCiConfig{}

	ciConfig, err := impl.getCiTemplateVariables(appId)
	if err != nil {
		impl.logger.Debugw("error in fetching ci pipeline", "appId", appId, "err", err)
		return nil, err
	}

	triggerViewCiConfig.CiGitMaterialId = ciConfig.CiBuildConfig.GitMaterialId

	// fetch pipelines
	pipelines, err := impl.ciPipelineRepository.FindByAppId(appId)
	if err != nil && !util.IsErrNoRows(err) {
		impl.logger.Errorw("error in fetching ci pipeline", "appId", appId, "err", err)
		return nil, err
	}

	ciOverrideTemplateMap := make(map[int]*pipelineConfigBean.CiTemplateBean)
	ciTemplateBeanOverrides, err := impl.ciTemplateService.FindTemplateOverrideByAppId(appId)
	if err != nil {
		return nil, err
	}

	for _, templateBeanOverride := range ciTemplateBeanOverrides {
		ciTemplateOverride := templateBeanOverride.CiTemplateOverride
		ciOverrideTemplateMap[ciTemplateOverride.CiPipelineId] = templateBeanOverride
	}

	var ciPipelineResp []*bean.CiPipeline
	for _, pipeline := range pipelines {
		isLinkedCiPipeline := pipeline.IsExternal
		ciPipeline := &bean.CiPipeline{
			Id:                       pipeline.Id,
			Version:                  pipeline.Version,
			Name:                     pipeline.Name,
			Active:                   pipeline.Active,
			Deleted:                  pipeline.Deleted,
			IsManual:                 pipeline.IsManual,
			IsExternal:               isLinkedCiPipeline,
			ParentCiPipeline:         pipeline.ParentCiPipeline,
			ScanEnabled:              pipeline.ScanEnabled,
			IsDockerConfigOverridden: pipeline.IsDockerConfigOverridden,
			PipelineType:             constants.PipelineType(pipeline.PipelineType),
		}
		if ciTemplateBean, ok := ciOverrideTemplateMap[pipeline.Id]; ok {
			templateOverride := ciTemplateBean.CiTemplateOverride
			ciPipeline.DockerConfigOverride = bean.DockerConfigOverride{
				DockerRegistry:   templateOverride.DockerRegistryId,
				DockerRepository: templateOverride.DockerRepository,
				CiBuildConfig:    ciTemplateBean.CiBuildConfig,
			}
		}

		branchesForCheckingBlockageState := make([]string, 0, len(pipeline.CiPipelineMaterials))
		for _, material := range pipeline.CiPipelineMaterials {
			// ignore those materials which have inactive git material
			if material == nil || material.GitMaterial == nil || !material.GitMaterial.Active {
				continue
			}
			isRegex := material.Regex != ""
<<<<<<< HEAD
			if !(isRegex && len(material.Value) == 0) { //add branches for all cases except if type regex and branch is not set
=======
			if !(isRegex && len(material.Value) == 0) { // add branches for all cases except if type regex and branch is not set
>>>>>>> 6054d2a7
				branchesForCheckingBlockageState = append(branchesForCheckingBlockageState, material.Value)
			}
			ciMaterial := &bean.CiMaterial{
				Id:              material.Id,
				CheckoutPath:    material.CheckoutPath,
				Path:            material.Path,
				ScmId:           material.ScmId,
				GitMaterialId:   material.GitMaterialId,
				GitMaterialName: material.GitMaterial.Name[strings.Index(material.GitMaterial.Name, "-")+1:],
				ScmName:         material.ScmName,
				ScmVersion:      material.ScmVersion,
				IsRegex:         isRegex,
				Source:          &bean.SourceTypeConfig{Type: material.Type, Value: material.Value, Regex: material.Regex},
			}
			ciPipeline.CiMaterial = append(ciPipeline.CiMaterial, ciMaterial)
		}
		linkedCis, err := impl.ciPipelineRepository.FindByParentCiPipelineId(ciPipeline.Id)
		if err != nil && !util.IsErrNoRows(err) {
			return nil, err
		}
		ciPipeline.LinkedCount = len(linkedCis)
		err = impl.setCiPipelineBlockageState(ciPipeline, branchesForCheckingBlockageState, true)
		if err != nil {
			impl.logger.Errorw("error in getting blockage state for ci pipeline", "err", err, "ciPipelineId", ciPipeline.Id)
			return nil, err
		}
		ciPipelineResp = append(ciPipelineResp, ciPipeline)
	}
	triggerViewCiConfig.CiPipelines = ciPipelineResp
	triggerViewCiConfig.Materials = ciConfig.Materials

	return triggerViewCiConfig, nil
}

func (impl *CiPipelineConfigServiceImpl) GetExternalCi(appId int) (ciConfig []*bean.ExternalCiConfig, err error) {
	externalCiPipelines, err := impl.ciPipelineRepository.FindExternalCiByAppId(appId)
	if err != nil && !util.IsErrNoRows(err) {
		impl.logger.Errorw("error in fetching external ci", "appId", appId, "err", err)
		return nil, err
	}

	hostUrl, err := impl.attributesService.GetByKey(bean3.HostUrlKey)
	if err != nil {
		impl.logger.Errorw("error in fetching external ci", "appId", appId, "err", err)
		return nil, err
	}
	if hostUrl != nil {
		impl.ciConfig.ExternalCiWebhookUrl = fmt.Sprintf("%s/%s", hostUrl.Value, types.ExternalCiWebhookPath)
	}

	externalCiConfigs := make([]*bean.ExternalCiConfig, 0)

	var externalCiPipelineIds []int
	appWorkflowMappingsMap := make(map[int][]*appWorkflow.AppWorkflowMapping)

	for _, externalCiPipeline := range externalCiPipelines {
		externalCiPipelineIds = append(externalCiPipelineIds, externalCiPipeline.Id)
	}
	if len(externalCiPipelineIds) == 0 {
		err = &util.ApiError{Code: "404", HttpStatusCode: 200, UserMessage: "no external ci pipeline found"}
		return externalCiConfigs, err
	}
	appWorkflowMappings, err := impl.appWorkflowRepository.FindWFCDMappingByExternalCiIdByIdsIn(externalCiPipelineIds)
	if err != nil {
		impl.logger.Errorw("Error in fetching app workflow mapping for CD pipeline by external CI ID", "err", err)
		return nil, err
	}

	for _, appWorkflowMapping := range appWorkflowMappings {
		appWorkflowMappingsMap[appWorkflowMapping.ParentId] = append(appWorkflowMappingsMap[appWorkflowMapping.ParentId], appWorkflowMapping)
	}

	for _, externalCiPipeline := range externalCiPipelines {
		externalCiConfig := &bean.ExternalCiConfig{
			Id:         externalCiPipeline.Id,
			WebhookUrl: fmt.Sprintf("%s/%d", impl.ciConfig.ExternalCiWebhookUrl, externalCiPipeline.Id),
			Payload:    impl.ciConfig.ExternalCiPayload,
			AccessKey:  "",
		}

		if _, ok := appWorkflowMappingsMap[externalCiPipeline.Id]; !ok {
			impl.logger.Errorw("unable to find app workflow cd mapping corresponding to external ci pipeline id")
			return nil, errors.New("unable to find app workflow cd mapping corresponding to external ci pipeline id")
		}

		var appWorkflowComponentIds []int
		var appIds []int

		CDPipelineMap := make(map[int]*pipelineConfig.Pipeline)
		appIdMap := make(map[int]*app2.App)

		for _, appWorkflowMappings := range appWorkflowMappings {
			appWorkflowComponentIds = append(appWorkflowComponentIds, appWorkflowMappings.ComponentId)
		}
		if len(appWorkflowComponentIds) == 0 {
			continue
		}
		cdPipelines, err := impl.pipelineRepository.FindAppAndEnvironmentAndProjectByPipelineIds(appWorkflowComponentIds)
		if err != nil && !util.IsErrNoRows(err) {
			impl.logger.Errorw("error in fetching external ci", "appId", appId, "err", err)
			return nil, err
		}
		for _, pipeline := range cdPipelines {
			CDPipelineMap[pipeline.Id] = pipeline
			appIds = append(appIds, pipeline.AppId)
		}
		if len(appIds) == 0 {
			continue
		}
		apps, err := impl.appRepo.FindAppAndProjectByIdsIn(appIds)
		for _, app := range apps {
			appIdMap[app.Id] = app
		}

		roleData := make(map[string]interface{})
		for _, appWorkflowMapping := range appWorkflowMappings {
			if _, ok := CDPipelineMap[appWorkflowMapping.ComponentId]; !ok {
				impl.logger.Errorw("error in getting cd pipeline data for workflow", "app workflow id", appWorkflowMapping.ComponentId, "err", err)
				return nil, errors.New("error in getting cd pipeline data for workflow")
			}
			cdPipeline := CDPipelineMap[appWorkflowMapping.ComponentId]

			if _, ok := roleData[teamIdKey]; !ok {
				if _, ok := appIdMap[cdPipeline.AppId]; !ok {
					impl.logger.Errorw("error in getting app data for pipeline", "app id", cdPipeline.AppId)
					return nil, errors.New("error in getting app data for pipeline")
				}
				app := appIdMap[cdPipeline.AppId]
				roleData[teamIdKey] = app.TeamId
				roleData[teamNameKey] = app.Team.Name
				roleData[appIdKey] = cdPipeline.AppId
				roleData[appNameKey] = cdPipeline.App.AppName
			}
			if _, ok := roleData[environmentNameKey]; !ok {
				roleData[environmentNameKey] = cdPipeline.Environment.Name
			} else {
				roleData[environmentNameKey] = fmt.Sprintf("%s,%s", roleData[environmentNameKey], cdPipeline.Environment.Name)
			}
			if _, ok := roleData[environmentIdentifierKey]; !ok {
				roleData[environmentIdentifierKey] = cdPipeline.Environment.EnvironmentIdentifier
			} else {
				roleData[environmentIdentifierKey] = fmt.Sprintf("%s,%s", roleData[environmentIdentifierKey], cdPipeline.Environment.EnvironmentIdentifier)
			}
		}

		externalCiConfig.ExternalCiConfigRole = bean.ExternalCiConfigRole{
			ProjectId:             roleData[teamIdKey].(int),
			ProjectName:           roleData[teamNameKey].(string),
			AppId:                 roleData[appIdKey].(int),
			AppName:               roleData[appNameKey].(string),
			EnvironmentName:       roleData[environmentNameKey].(string),
			EnvironmentIdentifier: roleData[environmentIdentifierKey].(string),
			Role:                  "Build and deploy",
		}
		externalCiConfigs = append(externalCiConfigs, externalCiConfig)
	}
	// --------pipeline population end
	return externalCiConfigs, err
}

func (impl *CiPipelineConfigServiceImpl) GetExternalCiById(appId int, externalCiId int) (ciConfig *bean.ExternalCiConfig, err error) {

	externalCiPipeline, err := impl.ciPipelineRepository.FindExternalCiById(externalCiId)
	if err != nil && !util.IsErrNoRows(err) {
		impl.logger.Errorw("error in fetching external ci", "appId", appId, "err", err)
		return nil, err
	}

	if externalCiPipeline.Id == 0 {
		impl.logger.Errorw("invalid external ci id", "externalCiId", externalCiId, "err", err)
		return nil, &util.ApiError{Code: "400", HttpStatusCode: 400, UserMessage: "invalid external ci id"}
	}

	hostUrl, err := impl.attributesService.GetByKey(bean3.HostUrlKey)
	if err != nil {
		impl.logger.Errorw("error in fetching external ci", "appId", appId, "err", err)
		return nil, err
	}
	if hostUrl != nil {
		impl.ciConfig.ExternalCiWebhookUrl = fmt.Sprintf("%s/%s", hostUrl.Value, types.ExternalCiWebhookPath)
	}

	appWorkflowMappings, err := impl.appWorkflowRepository.FindWFCDMappingByExternalCiId(externalCiPipeline.Id)
	if err != nil && !util.IsErrNoRows(err) {
		impl.logger.Errorw("error in fetching external ci", "appId", appId, "err", err)
		return nil, err
	}

	roleData := make(map[string]interface{})
	for _, appWorkflowMapping := range appWorkflowMappings {
		cdPipeline, err := impl.pipelineRepository.FindById(appWorkflowMapping.ComponentId)
		if err != nil && !util.IsErrNoRows(err) {
			impl.logger.Errorw("error in fetching external ci", "appId", appId, "err", err)
			return nil, err
		}
		if _, ok := roleData[teamIdKey]; !ok {
			app, err := impl.appRepo.FindAppAndProjectByAppId(cdPipeline.AppId)
			if err != nil && !util.IsErrNoRows(err) {
				impl.logger.Errorw("error in fetching external ci", "appId", appId, "err", err)
				return nil, err
			}
			roleData[teamIdKey] = app.TeamId
			roleData[teamNameKey] = app.Team.Name
			roleData[appIdKey] = cdPipeline.AppId
			roleData[appNameKey] = cdPipeline.App.AppName
		}
		if _, ok := roleData[environmentNameKey]; !ok {
			roleData[environmentNameKey] = cdPipeline.Environment.Name
		} else {
			roleData[environmentNameKey] = fmt.Sprintf("%s,%s", roleData[environmentNameKey], cdPipeline.Environment.Name)
		}
		if _, ok := roleData[environmentIdentifierKey]; !ok {
			roleData[environmentIdentifierKey] = cdPipeline.Environment.EnvironmentIdentifier
		} else {
			roleData[environmentIdentifierKey] = fmt.Sprintf("%s,%s", roleData[environmentIdentifierKey], cdPipeline.Environment.EnvironmentIdentifier)
		}
	}

	externalCiConfig := &bean.ExternalCiConfig{
		Id:         externalCiPipeline.Id,
		WebhookUrl: fmt.Sprintf("%s/%d", impl.ciConfig.ExternalCiWebhookUrl, externalCiId),
		Payload:    impl.ciConfig.ExternalCiPayload,
		AccessKey:  "",
	}
	externalCiConfig.ExternalCiConfigRole = bean.ExternalCiConfigRole{
		ProjectId:             roleData[teamIdKey].(int),
		ProjectName:           roleData[teamNameKey].(string),
		AppId:                 roleData[appIdKey].(int),
		AppName:               roleData[appNameKey].(string),
		EnvironmentName:       roleData[environmentNameKey].(string),
		EnvironmentIdentifier: roleData[environmentIdentifierKey].(string),
		Role:                  "Build and deploy",
	}
	externalCiConfig.Schema = impl.buildExternalCiWebhookSchema()
	externalCiConfig.PayloadOption = impl.buildPayloadOption()
	externalCiConfig.Responses = impl.buildResponses()
	// --------pipeline population end
	return externalCiConfig, err
}

func (impl *CiPipelineConfigServiceImpl) UpdateCiTemplate(updateRequest *bean.CiConfigRequest) (*bean.CiConfigRequest, error) {
	originalCiConf, err := impl.getCiTemplateVariables(updateRequest.AppId)
	if err != nil {
		impl.logger.Errorw("error in fetching original ciCdConfig for update", "appId", updateRequest.Id, "err", err)
		return nil, err
	}
	if originalCiConf.Version != updateRequest.Version {
		impl.logger.Errorw("stale version requested", "appId", updateRequest.Id, "old", originalCiConf.Version, "new", updateRequest.Version)
		return nil, fmt.Errorf("stale version of resource requested kindly refresh. requested: %s, found %s", updateRequest.Version, originalCiConf.Version)
	}
	dockerArtifaceStore, err := impl.dockerArtifactStoreRepository.FindOne(updateRequest.DockerRegistry)
	if err != nil {
		impl.logger.Errorw("error in fetching DockerRegistry  for update", "appId", updateRequest.Id, "err", err, "registry", updateRequest.DockerRegistry)
		return nil, err
	}
	regHost, err := dockerArtifaceStore.GetRegistryLocation()
	if err != nil {
		impl.logger.Errorw("invalid reg url", "err", err)
		return nil, err
	}

	var repo string
	if updateRequest.DockerRepository != "" {
		repo = updateRequest.DockerRepository
	} else {
		repo = originalCiConf.DockerRepository
	}

	if dockerArtifaceStore.RegistryType == dockerRegistryRepository.REGISTRYTYPE_ECR {
		err := impl.ciCdPipelineOrchestrator.CreateEcrRepo(repo, dockerArtifaceStore.AWSRegion, dockerArtifaceStore.AWSAccessKeyId, dockerArtifaceStore.AWSSecretAccessKey)
		if err != nil {
			impl.logger.Errorw("ecr repo creation failed while updating ci template", "repo", repo, "err", err)
			return nil, err
		}
	}

	originalCiConf.AfterDockerBuild = updateRequest.AfterDockerBuild
	originalCiConf.BeforeDockerBuild = updateRequest.BeforeDockerBuild
	// originalCiConf.CiBuildConfigBean = updateRequest.CiBuildConfigBean
	originalCiConf.DockerRegistry = updateRequest.DockerRegistry
	originalCiConf.DockerRepository = updateRequest.DockerRepository
	originalCiConf.DockerRegistryUrl = regHost

	// argByte, err := json.Marshal(originalCiConf.DockerBuildConfig.Args)
	// if err != nil {
	//	return nil, err
	// }
	afterByte, err := json.Marshal(originalCiConf.AfterDockerBuild)
	if err != nil {
		return nil, err
	}
	beforeByte, err := json.Marshal(originalCiConf.BeforeDockerBuild)
	if err != nil {
		return nil, err
	}
	// buildOptionsByte, err := json.Marshal(originalCiConf.DockerBuildConfig.DockerBuildOptions)
	// if err != nil {
	//	impl.logger.Errorw("error in marshaling dockerBuildOptions", "err", err)
	//	return nil, err
	// }
	ciBuildConfig := updateRequest.CiBuildConfig
	originalCiBuildConfig := originalCiConf.CiBuildConfig
	ciTemplate := &pipelineConfig.CiTemplate{
		// DockerfilePath:    originalCiConf.DockerBuildConfig.DockerfilePath,
		GitMaterialId:             ciBuildConfig.GitMaterialId,
		BuildContextGitMaterialId: ciBuildConfig.BuildContextGitMaterialId,
		// Args:              string(argByte),
		// TargetPlatform:    originalCiConf.DockerBuildConfig.TargetPlatform,
		AppId:             originalCiConf.AppId,
		BeforeDockerBuild: string(beforeByte),
		AfterDockerBuild:  string(afterByte),
		Version:           originalCiConf.Version,
		Id:                originalCiConf.Id,
		DockerRepository:  originalCiConf.DockerRepository,
		DockerRegistryId:  &originalCiConf.DockerRegistry,
		Active:            true,
		AuditLog: sql.AuditLog{
			CreatedOn: originalCiConf.CreatedOn,
			CreatedBy: originalCiConf.CreatedBy,
			UpdatedOn: time.Now(),
			UpdatedBy: updateRequest.UserId,
		},
	}

	ciBuildConfig.Id = originalCiBuildConfig.Id
	ciTemplateBean := &pipelineConfigBean.CiTemplateBean{
		CiTemplate:    ciTemplate,
		CiBuildConfig: ciBuildConfig,
		UserId:        updateRequest.UserId,
	}
	err = impl.ciTemplateService.Update(ciTemplateBean)
	if err != nil {
		return nil, err
	}

	originalCiConf.CiBuildConfig = ciBuildConfig
	// TODO: below update code is a hack for ci_job and should be reviewed

	// updating ci_template_override for ci_pipeline type = CI_JOB because for this pipeling ci_template and ci_template_override are kept same as
	pipelines, err := impl.ciPipelineRepository.FindByAppId(originalCiConf.AppId)
	if err != nil && err != pg.ErrNoRows {
		impl.logger.Errorw("error in finding pipeline for app")
	}
	ciPipelineIds := make([]int, 0)
	ciPipelineIdsMap := make(map[int]*pipelineConfig.CiPipeline)
	for _, p := range pipelines {
		ciPipelineIds = append(ciPipelineIds, p.Id)
		ciPipelineIdsMap[p.Id] = p
	}
	var ciTemplateOverrides []*pipelineConfig.CiTemplateOverride
	if len(ciPipelineIds) > 0 {
		ciTemplateOverrides, err = impl.ciTemplateOverrideRepository.FindByCiPipelineIds(ciPipelineIds)
		if err != nil && err != pg.ErrNoRows {
			impl.logger.Errorw("error in fetching ci tempalate by pipeline ids", "err", err, "ciPipelineIds", ciPipelineIds)
		}
	}
	for _, ciTemplateOverride := range ciTemplateOverrides {
		if _, ok := ciPipelineIdsMap[ciTemplateOverride.CiPipelineId]; ok {
			if ciPipelineIdsMap[ciTemplateOverride.CiPipelineId].PipelineType == string(constants.CI_JOB) {
				ciTemplateOverride.DockerRepository = updateRequest.DockerRepository
				ciTemplateOverride.DockerRegistryId = updateRequest.DockerRegistry
				_, err = impl.ciTemplateOverrideRepository.Update(ciTemplateOverride)
				if err != nil {
					impl.logger.Errorw("error in updating ci template for ci_job", "err", err)
				}
			}
		}
	}
	// update completed for ci_pipeline_type = ci_job

	err = impl.CiTemplateHistoryService.SaveHistory(ciTemplateBean, "update")

	if err != nil {
		impl.logger.Errorw("error in saving update history for ci template", "error", err)
	}

	return originalCiConf, nil
}

func (impl *CiPipelineConfigServiceImpl) handlePipelineCreate(request *bean.CiPatchRequest, ciConfig *bean.CiConfigRequest) (*bean.CiConfigRequest, error) {

	pipelineExists, err := impl.ciPipelineRepository.CheckIfPipelineExistsByNameAndAppId(request.CiPipeline.Name, request.AppId)
	if err != nil && err != pg.ErrNoRows {
		impl.logger.Errorw("error in fetching pipeline by name, FindByName", "err", err, "patch cipipeline name", request.CiPipeline.Name)
		return nil, err
	}

	if pipelineExists {
		err = &utils.ApiError{Code: "400", HttpStatusCode: 400, UserMessage: "pipeline name already exist"}
		impl.logger.Errorw("pipeline name already exist", "err", err, "patch cipipeline name", request.CiPipeline.Name)
		return nil, fmt.Errorf(CiPipeline2.PIPELINE_NAME_ALREADY_EXISTS_ERROR)
	}

	if request.IsSwitchCiPipelineRequest() {
		impl.logger.Debugw("handling switch ci pipeline", "switchFromCiPipelineId", request.SwitchFromCiPipelineId, "switchFromExternalCiPipelineId", request.SwitchFromExternalCiPipelineId)
		return impl.buildPipelineSwitchService.SwitchToCiPipelineExceptExternal(request, ciConfig)
	}

	ciConfig.CiPipelines = []*bean.CiPipeline{request.CiPipeline} // request.CiPipeline
	res, err := impl.ciCdPipelineOrchestrator.AddPipelineToTemplate(ciConfig, false)
	if err != nil {
		impl.logger.Errorw("error in adding pipeline to template", "ciConf", ciConfig, "err", err)
		return nil, err
	}
	return res, nil

}

func (impl *CiPipelineConfigServiceImpl) PatchCiPipeline(request *bean.CiPatchRequest) (ciConfig *bean.CiConfigRequest, err error) {
	ciConfig, err = impl.getCiTemplateVariables(request.AppId)
	if err != nil {
		impl.logger.Errorw("err in fetching template for pipeline patch, ", "err", err, "appId", request.AppId)
		return nil, err
	}
	if request.CiPipeline.PipelineType == constants.CI_JOB {
		request.CiPipeline.IsDockerConfigOverridden = true
		request.CiPipeline.DockerConfigOverride = bean.DockerConfigOverride{
			DockerRegistry:   ciConfig.DockerRegistry,
			DockerRepository: ciConfig.DockerRepository,
			CiBuildConfig: &CiPipeline2.CiBuildConfigBean{
				Id:                        0,
				GitMaterialId:             request.CiPipeline.CiMaterial[0].GitMaterialId,
				BuildContextGitMaterialId: request.CiPipeline.CiMaterial[0].GitMaterialId,
				UseRootBuildContext:       false,
				CiBuildType:               CiPipeline2.SKIP_BUILD_TYPE,
				DockerBuildConfig:         nil,
				BuildPackConfig:           nil,
			},
		}
	}

	if request.ParentCDPipeline > 0 {
		configRequest, err := impl.setArtifactForLinkedCDCreate(request, ciConfig)
		if err != nil {
			return configRequest, err
		}
	}

	ciConfig.AppWorkflowId = request.AppWorkflowId
	ciConfig.UserId = request.UserId
	if request.CiPipeline != nil {
		// setting ScanEnabled value from env variable,
		request.CiPipeline.ScanEnabled = request.CiPipeline.ScanEnabled || impl.securityConfig.ForceSecurityScanning
		ciConfig.ScanEnabled = request.CiPipeline.ScanEnabled
	}

	ciConfig.IsJob = request.IsJob
	// Check for clone job to not create env override again
	ciConfig.IsCloneJob = request.IsCloneJob
	switch request.Action {
	case bean.CREATE:
		res, err := impl.handlePipelineCreate(request, ciConfig)
		if err != nil {
			impl.logger.Errorw("error in creating ci pipeline", "err", err, "request", request, "ciConfig", ciConfig)
		}
		return res, err
	case bean.UPDATE_SOURCE:
		return impl.updateCiPipelineSourceValue(ciConfig, request.CiPipeline)
	case bean.DELETE:
		pipeline, err := impl.DeleteCiPipeline(request)
		if err != nil {
			return nil, err
		}
		ciConfig.CiPipelines = []*bean.CiPipeline{pipeline}
		return ciConfig, nil
	case bean.UPDATE_PIPELINE:
		return impl.patchCiPipelineUpdateSource(ciConfig, request.CiPipeline)
	default:
		impl.logger.Errorw("unsupported operation ", "op", request.Action)
		return nil, fmt.Errorf("unsupported operation %s", request.Action)
	}

}

func (impl *CiPipelineConfigServiceImpl) setArtifactForLinkedCDCreate(request *bean.CiPatchRequest, ciConfig *bean.CiConfigRequest) (*bean.CiConfigRequest, error) {

	runners, err := impl.cdWorkflowRepository.FindArtifactByPipelineIdAndRunnerType(request.ParentCDPipeline, bean2.CD_WORKFLOW_TYPE_DEPLOY, "", 1, []string{argoApplication.Healthy, argoApplication.SUCCEEDED})
	if err != nil && err != pg.ErrNoRows {
		return nil, err
	}
	if len(runners) != 1 {
		impl.logger.Warnw("something wrong with getting running artifact for parent", "pipelineID", request.ParentCDPipeline)
		return ciConfig, nil
	}

	artifact := runners[0].CdWorkflow.CiArtifact
	// artifact will be nil when no artifacts are present
	if artifact != nil {
		ciConfig.Artifact = artifact.CopyArtifactMetadata(0, request.UserId)
	}
	return ciConfig, nil
}

func (impl *CiPipelineConfigServiceImpl) CreateCiPipeline(createRequest *bean.CiConfigRequest) (*bean.PipelineCreateResponse, error) {
	impl.logger.Debugw("pipeline create request received", "req", createRequest)

	// -----------fetch data
	app, err := impl.appRepo.FindById(createRequest.AppId)
	if err != nil {
		impl.logger.Errorw("error in fetching pipeline group", "groupId", createRequest.AppId, "err", err)
		return nil, err
	}
	// --ecr config
	createRequest.AppName = app.AppName
	createRequest.IsJob = app.AppType == helper.Job
	if !createRequest.IsJob {
		store, err := impl.getDefaultArtifactStore(createRequest.DockerRegistry)
		if err != nil {
			impl.logger.Errorw("error in fetching docker store ", "id", createRequest.DockerRepository, "err", err)
			return nil, err
		}

		regHost, err := store.GetRegistryLocation()
		if err != nil {
			impl.logger.Errorw("invalid reg url", "err", err)
			return nil, err
		}
		createRequest.DockerRegistryUrl = regHost
		createRequest.DockerRegistry = store.Id

		var repo string
		if createRequest.DockerRepository != "" {
			repo = createRequest.DockerRepository
		} else {
			repo = impl.ecrConfig.EcrPrefix + app.AppName
		}

		if store.RegistryType == dockerRegistryRepository.REGISTRYTYPE_ECR {
			err := impl.ciCdPipelineOrchestrator.CreateEcrRepo(repo, store.AWSRegion, store.AWSAccessKeyId, store.AWSSecretAccessKey)
			if err != nil {
				impl.logger.Errorw("ecr repo creation failed while creating ci pipeline", "repo", repo, "err", err)
				return nil, err
			}
		}
		createRequest.DockerRepository = repo
	}
	// --ecr config	end
	// -- template config start

	// argByte, err := json.Marshal(createRequest.DockerBuildConfig.Args)
	// if err != nil {
	//	return nil, err
	// }
	afterByte, err := json.Marshal(createRequest.AfterDockerBuild)
	if err != nil {
		return nil, err
	}
	beforeByte, err := json.Marshal(createRequest.BeforeDockerBuild)
	if err != nil {
		return nil, err
	}
	buildConfig := createRequest.CiBuildConfig
	ciTemplate := &pipelineConfig.CiTemplate{
		// DockerRegistryId: createRequest.DockerRegistry,
		// DockerRepository: createRequest.DockerRepository,
		GitMaterialId:             buildConfig.GitMaterialId,
		BuildContextGitMaterialId: buildConfig.BuildContextGitMaterialId,
		// DockerfilePath:    createRequest.DockerBuildConfig.DockerfilePath,
		// Args:              string(argByte),
		// TargetPlatform:    createRequest.DockerBuildConfig.TargetPlatform,
		Active:            true,
		TemplateName:      createRequest.CiTemplateName,
		Version:           createRequest.Version,
		AppId:             createRequest.AppId,
		AfterDockerBuild:  string(afterByte),
		BeforeDockerBuild: string(beforeByte),
		AuditLog:          sql.AuditLog{CreatedOn: time.Now(), UpdatedOn: time.Now(), CreatedBy: createRequest.UserId, UpdatedBy: createRequest.UserId},
	}
	if !createRequest.IsJob {
		ciTemplate.DockerRegistryId = &createRequest.DockerRegistry
		ciTemplate.DockerRepository = createRequest.DockerRepository
	}

	ciTemplateBean := &pipelineConfigBean.CiTemplateBean{
		CiTemplate:    ciTemplate,
		CiBuildConfig: createRequest.CiBuildConfig,
	}
	err = impl.ciTemplateService.Save(ciTemplateBean)
	if err != nil {
		return nil, err
	}

	// -- template config end

	err = impl.CiTemplateHistoryService.SaveHistory(ciTemplateBean, "add")

	if err != nil {
		impl.logger.Errorw("error in saving audit logs of ci Template", "error", err)
	}

	createRequest.Id = ciTemplate.Id
	createRequest.CiTemplateName = ciTemplate.TemplateName
	if len(createRequest.CiPipelines) > 0 {
		conf, err := impl.ciCdPipelineOrchestrator.AddPipelineToTemplate(createRequest, false)
		if err != nil {
			impl.logger.Errorw("error in pipeline creation ", "err", err)
			return nil, err
		}
		impl.logger.Debugw("pipeline created ", "detail", conf)
	}
	createRes := &bean.PipelineCreateResponse{AppName: app.AppName, AppId: createRequest.AppId} // FIXME
	return createRes, nil
}

func (impl *CiPipelineConfigServiceImpl) GetCiPipelineMin(appId int, envIds []int) ([]*bean.CiPipelineMin, error) {
	pipelines := make([]*pipelineConfig.CiPipeline, 0)
	var err error
	if len(envIds) > 0 {
		// filter ci_pipelines based on env list
		pipelines, err = impl.ciPipelineRepository.FindCiPipelineByAppIdAndEnvIds(appId, envIds)
	} else {
		pipelines, err = impl.ciPipelineRepository.FindByAppId(appId)
	}

	if err != nil && err != pg.ErrNoRows {
		impl.logger.Errorw("error in fetching ci pipeline", "appId", appId, "err", err)
		return nil, err
	}
	if err == pg.ErrNoRows || len(pipelines) == 0 {
		impl.logger.Errorw("no ci pipeline found", "appId", appId, "err", err)
		err = &util.ApiError{Code: "404", HttpStatusCode: 404, UserMessage: "no ci pipeline found"}
		return nil, err
	}
	parentCiPipelines, linkedCiPipelineIds, err := impl.ciPipelineRepository.FindParentCiPipelineMapByAppId(appId)
	if err != nil && !util.IsErrNoRows(err) {
		impl.logger.Errorw("err", err)
		return nil, err
	}
	pipelineParentCiMap := make(map[int]*pipelineConfig.CiPipeline)
	for index, item := range parentCiPipelines {
		pipelineParentCiMap[linkedCiPipelineIds[index]] = item
	}

	var ciPipelineResp []*bean.CiPipelineMin
	for _, pipeline := range pipelines {
		parentCiPipeline := pipelineConfig.CiPipeline{}
		pipelineType := constants.NORMAL

		if pipelineParentCiMap[pipeline.Id] != nil {
			parentCiPipeline = *pipelineParentCiMap[pipeline.Id]
			pipelineType = constants.LINKED
		} else if pipeline.IsExternal == true {
<<<<<<< HEAD
			pipelineType = CiPipeline.EXTERNAL
		} else if pipeline.PipelineType == string(CiPipeline.CI_JOB) {
			pipelineType = CiPipeline.CI_JOB
		} else if pipeline.PipelineType == string(CiPipeline.LINKED_CD) {
			pipelineType = CiPipeline.LINKED_CD
=======
			pipelineType = constants.EXTERNAL
		} else if pipeline.PipelineType == string(constants.CI_JOB) {
			pipelineType = constants.CI_JOB
		} else if pipeline.PipelineType == string(constants.LINKED_CD) {
			pipelineType = constants.LINKED_CD
>>>>>>> 6054d2a7
		}

		ciPipeline := &bean.CiPipelineMin{
			Id:               pipeline.Id,
			Name:             pipeline.Name,
			ParentCiPipeline: pipeline.ParentCiPipeline,
			ParentAppId:      parentCiPipeline.AppId,
			PipelineType:     pipelineType,
			ScanEnabled:      pipeline.ScanEnabled,
		}
		ciPipelineResp = append(ciPipelineResp, ciPipeline)
	}
	return ciPipelineResp, err
}

func (impl *CiPipelineConfigServiceImpl) GetCIRuntimeParams(ciPipelineId int) (*bean.RuntimeParameters, error) {
	//getting env Variables from attributes service
	attributeObj, err := impl.attributesService.GetByKey(bean3.CI_RUNTIME_ENV_VARS)
	if err != nil && err != pg.ErrNoRows {
		impl.logger.Errorw("error in getting ci runtime env vars attribute entry", "err", err, "ciPipelineId", ciPipelineId)
		return nil, err
	}
	runtimeParams := &bean.RuntimeParameters{}
	if attributeObj != nil {
		envVars := make(map[string]string)
		err = json.Unmarshal([]byte(attributeObj.Value), &envVars)
		if err != nil {
			impl.logger.Errorw("error in unmarshaling ci runtime env vars attribute value", "err", err, "value", attributeObj.Value)
			return nil, err
		}
		runtimeParams.EnvVariables = envVars
	}
	return runtimeParams, nil
}

func (impl *CiPipelineConfigServiceImpl) PatchRegexCiPipeline(request *bean.CiRegexPatchRequest) (err error) {
	var materials []*pipelineConfig.CiPipelineMaterial
	for _, material := range request.CiPipelineMaterial {
		materialDbObject, err := impl.ciPipelineMaterialRepository.GetById(material.Id)
		if err != nil {
			impl.logger.Errorw("err in fetching material, ", "err", err)
			return err
		}
		if materialDbObject.Regex != "" {
			if !impl.ciCdPipelineOrchestrator.CheckStringMatchRegex(materialDbObject.Regex, material.Value) {
				impl.logger.Errorw("not matching given regex, ", "err", err)
				return errors.New("not matching given regex")
			}
		}
		pipelineMaterial := &pipelineConfig.CiPipelineMaterial{
			Id:            material.Id,
			Value:         material.Value,
			CiPipelineId:  materialDbObject.CiPipelineId,
			Type:          pipelineConfig.SourceType(material.Type),
			Active:        true,
			GitMaterialId: materialDbObject.GitMaterialId,
			Regex:         materialDbObject.Regex,
			AuditLog:      sql.AuditLog{UpdatedBy: request.UserId, UpdatedOn: time.Now(), CreatedOn: time.Now(), CreatedBy: request.UserId},
		}
		materials = append(materials, pipelineMaterial)
	}

	dbConnection := impl.pipelineRepository.GetConnection()
	tx, err := dbConnection.Begin()
	if err != nil {
		return err
	}
	// Rollback tx on error.
	defer tx.Rollback()

	err = impl.ciPipelineMaterialRepository.Update(tx, materials...)
	if err != nil {
		return err
	}

	err = tx.Commit()
	if err != nil {
		return err
	}

	err = impl.ciCdPipelineOrchestrator.AddPipelineMaterialInGitSensor(materials)
	if err != nil {
		impl.logger.Errorf("error in saving pipelineMaterials in git sensor", "materials", materials, "err", err)
		return err
	}
	return nil
}

func (impl *CiPipelineConfigServiceImpl) GetCiPipelineByEnvironment(request resourceGroup2.ResourceGroupingRequest, token string) ([]*bean.CiConfigRequest, error) {
	ciPipelinesConfigByApps := make([]*bean.CiConfigRequest, 0)
	_, span := otel.Tracer("orchestrator").Start(request.Ctx, "ciHandler.ResourceGroupingCiPipelinesAuthorization")
	var cdPipelines []*pipelineConfig.Pipeline
	var err error
	if request.ResourceGroupId > 0 {
		appIds, err := impl.resourceGroupService.GetResourceIdsByResourceGroupId(request.ResourceGroupId)
		if err != nil {
			return nil, err
		}
		// override appIds if already provided app group id in request.
		request.ResourceIds = appIds
	}
	if len(request.ResourceIds) > 0 {
		cdPipelines, err = impl.pipelineRepository.FindActiveByInFilter(request.ParentResourceId, request.ResourceIds)
	} else {
		cdPipelines, err = impl.pipelineRepository.FindActiveByEnvId(request.ParentResourceId)
	}
	if err != nil {
		impl.logger.Errorw("error in fetching pipelines", "request", request, "err", err)
		return nil, err
	}

	var appIds []int
	ciPipelineIds := make([]int, 0)
	cdPipelineIds := make([]int, 0)
	for _, pipeline := range cdPipelines {
		cdPipelineIds = append(cdPipelineIds, pipeline.Id)
	}

	// authorization block starts here
	var appObjectArr []string
	objects := impl.enforcerUtil.GetAppAndEnvObjectByDbPipeline(cdPipelines)
	ciPipelineIds = []int{}
	for _, object := range objects {
		appObjectArr = append(appObjectArr, object[0])
	}
	appResults, _ := request.CheckAuthBatch(token, appObjectArr, []string{})
	for _, pipeline := range cdPipelines {
		appObject := objects[pipeline.Id]
		if !appResults[appObject[0]] {
			// if user unauthorized, skip items
			continue
		}
		appIds = append(appIds, pipeline.AppId)
		ciPipelineIds = append(ciPipelineIds, pipeline.CiPipelineId)
	}
	// authorization block ends here
	span.End()
	if len(appIds) == 0 {
		err = &util.ApiError{Code: "404", HttpStatusCode: 200, UserMessage: "no matching app found"}
		return nil, err
	}
	if impl.ciConfig.ExternalCiWebhookUrl == "" {
		hostUrl, err := impl.attributesService.GetByKey(bean3.HostUrlKey)
		if err != nil {
			return nil, err
		}
		if hostUrl != nil {
			impl.ciConfig.ExternalCiWebhookUrl = fmt.Sprintf("%s/%s", hostUrl.Value, types.ExternalCiWebhookPath)
		}
	}

	_, span = otel.Tracer("orchestrator").Start(request.Ctx, "ciHandler.GetCiTemplateVariables")
	defer span.End()
	ciPipelinesConfigMap, err := impl.getCiTemplateVariablesByAppIds(appIds)
	if err != nil {
		impl.logger.Debugw("error in fetching ci pipeline", "appIds", appIds, "err", err)
		return nil, err
	}

	ciPipelineByApp := make(map[int][]*pipelineConfig.CiPipeline)
	_, span = otel.Tracer("orchestrator").Start(request.Ctx, "ciHandler.FindByAppIds")
	ciPipelines, err := impl.ciPipelineRepository.FindByAppIds(appIds)
	span.End()
	if err != nil && !util.IsErrNoRows(err) {
		impl.logger.Errorw("error in fetching ci pipeline", "appIds", appIds, "err", err)
		return nil, err
	}
	parentCiPipelineIds := make([]int, 0)
	for _, ciPipeline := range ciPipelines {
		ciPipelineByApp[ciPipeline.AppId] = append(ciPipelineByApp[ciPipeline.AppId], ciPipeline)
		if ciPipeline.ParentCiPipeline > 0 && ciPipeline.IsExternal {
			parentCiPipelineIds = append(parentCiPipelineIds, ciPipeline.ParentCiPipeline)
		}
	}
	pipelineIdVsAppId, err := impl.ciPipelineRepository.FindAppIdsForCiPipelineIds(parentCiPipelineIds)
	if err != nil {
		impl.logger.Errorw("error occurred while fetching appIds for pipelineIds", "parentCiPipelineIds", parentCiPipelineIds, "err", err)
		return nil, err
	}

	if len(ciPipelineIds) == 0 {
		err = &util.ApiError{Code: "404", HttpStatusCode: 200, UserMessage: "no matching ci pipeline found"}
		return nil, err
	}
	linkedCiPipelinesMap := make(map[int][]*pipelineConfig.CiPipeline)
	_, span = otel.Tracer("orchestrator").Start(request.Ctx, "ciHandler.FindByParentCiPipelineIds")
	linkedCiPipelines, err := impl.ciPipelineRepository.FindByParentCiPipelineIds(ciPipelineIds)
	span.End()
	if err != nil && !util.IsErrNoRows(err) {
		return nil, err
	}
	for _, linkedCiPipeline := range linkedCiPipelines {
		linkedCiPipelinesMap[linkedCiPipeline.ParentCiPipeline] = append(linkedCiPipelinesMap[linkedCiPipeline.Id], linkedCiPipeline)
	}

	_, span = otel.Tracer("orchestrator").Start(request.Ctx, "ciHandler.FindTemplateOverrideByCiPipelineIds")
	ciTemplateBeanOverrides, err := impl.ciTemplateService.FindTemplateOverrideByCiPipelineIds(ciPipelineIds)
	span.End()
	if err != nil {
		impl.logger.Errorw("error in fetching templates override", "appIds", appIds, "err", err)
		return nil, err
	}
	ciOverrideTemplateMap := make(map[int]*pipelineConfigBean.CiTemplateBean)
	for _, templateBeanOverride := range ciTemplateBeanOverrides {
		ciTemplateOverride := templateBeanOverride.CiTemplateOverride
		ciOverrideTemplateMap[ciTemplateOverride.CiPipelineId] = templateBeanOverride
	}

	var externalCiConfig bean.ExternalCiConfig
	// var parentCiPipelineIds []int
	for appId, ciPipelinesConfigByApp := range ciPipelinesConfigMap {
		var ciPipelineResp []*bean.CiPipeline

		ciPipelines := ciPipelineByApp[appId]
		for _, pipeline := range ciPipelines {
			dockerArgs := make(map[string]string)
			if len(pipeline.DockerArgs) > 0 {
				err := json.Unmarshal([]byte(pipeline.DockerArgs), &dockerArgs)
				if err != nil {
					impl.logger.Warnw("error in unmarshal", "err", err)
				}
			}
			parentCiPipelineId := pipeline.ParentCiPipeline
			ciPipeline := &bean.CiPipeline{
				Id:                       pipeline.Id,
				Version:                  pipeline.Version,
				Name:                     pipeline.Name,
				Active:                   pipeline.Active,
				Deleted:                  pipeline.Deleted,
				DockerArgs:               dockerArgs,
				IsManual:                 pipeline.IsManual,
				IsExternal:               pipeline.IsExternal,
				ParentCiPipeline:         parentCiPipelineId,
				ExternalCiConfig:         externalCiConfig,
				ScanEnabled:              pipeline.ScanEnabled,
				IsDockerConfigOverridden: pipeline.IsDockerConfigOverridden,
				PipelineType:             constants.PipelineType(pipeline.PipelineType),
			}
			parentPipelineAppId, ok := pipelineIdVsAppId[parentCiPipelineId]
			if ok {
				ciPipeline.ParentAppId = parentPipelineAppId
			}
			if ciTemplateBean, ok := ciOverrideTemplateMap[pipeline.Id]; ok {
				templateOverride := ciTemplateBean.CiTemplateOverride
				ciPipeline.DockerConfigOverride = bean.DockerConfigOverride{
					DockerRegistry:   templateOverride.DockerRegistryId,
					DockerRepository: templateOverride.DockerRepository,
					CiBuildConfig:    ciTemplateBean.CiBuildConfig,
				}
			}
			branchesForCheckingBlockageState := make([]string, 0, len(pipeline.CiPipelineMaterials))

			// this will build ci materials for each ci pipeline
			for _, material := range pipeline.CiPipelineMaterials {
				// ignore those materials which have inactive git material
				if material == nil || material.GitMaterial == nil || !material.GitMaterial.Active {
					continue
				}
				isRegex := material.Regex != ""
<<<<<<< HEAD
				if !(isRegex && len(material.Value) == 0) { //add branches for all cases except if type regex and branch is not set
=======
				if !(isRegex && len(material.Value) == 0) { // add branches for all cases except if type regex and branch is not set
>>>>>>> 6054d2a7
					branchesForCheckingBlockageState = append(branchesForCheckingBlockageState, material.Value)
				}
				ciMaterial := &bean.CiMaterial{
					Id:              material.Id,
					CheckoutPath:    material.CheckoutPath,
					Path:            material.Path,
					ScmId:           material.ScmId,
					GitMaterialId:   material.GitMaterialId,
					GitMaterialName: material.GitMaterial.Name[strings.Index(material.GitMaterial.Name, "-")+1:],
					ScmName:         material.ScmName,
					ScmVersion:      material.ScmVersion,
					IsRegex:         material.Regex != "",
					Source:          &bean.SourceTypeConfig{Type: material.Type, Value: material.Value, Regex: material.Regex},
				}
				ciPipeline.CiMaterial = append(ciPipeline.CiMaterial, ciMaterial)
			}

			err = impl.setCiPipelineBlockageState(ciPipeline, branchesForCheckingBlockageState, true)
			if err != nil {
				impl.logger.Errorw("error in getting blockage state for ci pipeline", "err", err, "ciPipelineId", ciPipeline.Id)
				return nil, err
			}

<<<<<<< HEAD
			//this will count the length of child ci pipelines, of each ci pipeline
=======
			// this will count the length of child ci pipelines, of each ci pipeline
>>>>>>> 6054d2a7
			linkedCi := linkedCiPipelinesMap[pipeline.Id]
			ciPipeline.LinkedCount = len(linkedCi)
			ciPipelineResp = append(ciPipelineResp, ciPipeline)

			// this will use for fetch the parent ci pipeline app id, of each ci pipeline
			// parentCiPipelineIds = append(parentCiPipelineIds, pipeline.ParentCiPipeline)
		}
		ciPipelinesConfigByApp.CiPipelines = ciPipelineResp
		ciPipelinesConfigByApp.CiGitMaterialId = ciPipelinesConfigByApp.CiBuildConfig.GitMaterialId
		ciPipelinesConfigByApps = append(ciPipelinesConfigByApps, ciPipelinesConfigByApp)
	}

	return ciPipelinesConfigByApps, err
}

func (impl *CiPipelineConfigServiceImpl) GetCiPipelineByEnvironmentMin(request resourceGroup2.ResourceGroupingRequest, token string) ([]*bean.CiPipelineMinResponse, error) {
	results := make([]*bean.CiPipelineMinResponse, 0)
	var cdPipelines []*pipelineConfig.Pipeline
	var err error
	if request.ResourceGroupId > 0 {
		appIds, err := impl.resourceGroupService.GetResourceIdsByResourceGroupId(request.ResourceGroupId)
		if err != nil {
			return results, err
		}
		// override appIds if already provided app group id in request.
		request.ResourceIds = appIds
	}
	if len(request.ResourceIds) > 0 {
		cdPipelines, err = impl.pipelineRepository.FindActiveByInFilter(request.ParentResourceId, request.ResourceIds)
	} else {
		cdPipelines, err = impl.pipelineRepository.FindActiveByEnvId(request.ParentResourceId)
	}
	if err != nil {
		impl.logger.Errorw("error in fetching pipelines", "request", request, "err", err)
		return results, err
	}
	foundAppIds := make([]int, 0)
	for _, pipeline := range cdPipelines {
		foundAppIds = append(foundAppIds, pipeline.AppId)
	}
	if len(foundAppIds) == 0 {
		err = &util.ApiError{Code: "404", HttpStatusCode: 200, UserMessage: "no matching pipeline found"}
		return nil, err
	}
	ciPipelines, err := impl.ciPipelineRepository.FindByAppIds(foundAppIds)
	if err != nil && !util.IsErrNoRows(err) {
		impl.logger.Errorw("error in fetching ci pipeline", "err", err)
		return nil, err
	}
	ciPipelineByApp := make(map[int]*pipelineConfig.CiPipeline)
	parentCiPipelineIds := make([]int, 0)
	for _, ciPipeline := range ciPipelines {
		ciPipelineByApp[ciPipeline.Id] = ciPipeline
		if ciPipeline.ParentCiPipeline > 0 && ciPipeline.IsExternal {
			parentCiPipelineIds = append(parentCiPipelineIds, ciPipeline.ParentCiPipeline)
		}
	}
	pipelineIdVsAppId, err := impl.ciPipelineRepository.FindAppIdsForCiPipelineIds(parentCiPipelineIds)
	if err != nil {
		impl.logger.Errorw("error occurred while fetching appIds for pipelineIds", "parentCiPipelineIds", parentCiPipelineIds, "err", err)
		return nil, err
	}

	// authorization block starts here
	var appObjectArr []string
	objects := impl.enforcerUtil.GetAppAndEnvObjectByDbPipeline(cdPipelines)
	for _, object := range objects {
		appObjectArr = append(appObjectArr, object[0])
	}
	appResults, _ := request.CheckAuthBatch(token, appObjectArr, []string{})
	authorizedIds := make([]int, 0)
	for _, pipeline := range cdPipelines {
		appObject := objects[pipeline.Id]
		if !appResults[appObject[0]] {
			// if user unauthorized, skip items
			continue
		}
		if pipeline.CiPipelineId == 0 {
			// skip for external ci
			continue
		}
		ciPipeline := ciPipelineByApp[pipeline.CiPipelineId]
		parentAppId := pipelineIdVsAppId[ciPipeline.ParentCiPipeline]
		result := &bean.CiPipelineMinResponse{
			Id:               pipeline.CiPipelineId,
			AppId:            pipeline.AppId,
			AppName:          pipeline.App.AppName,
			ParentCiPipeline: ciPipeline.ParentCiPipeline,
			ParentAppId:      parentAppId,
			PipelineType:     ciPipeline.PipelineType,
		}
		results = append(results, result)
		authorizedIds = append(authorizedIds, pipeline.CiPipelineId)
	}
	// authorization block ends here

	return results, err
}

func (impl *CiPipelineConfigServiceImpl) GetExternalCiByEnvironment(request resourceGroup2.ResourceGroupingRequest, token string) (ciConfig []*bean.ExternalCiConfig, err error) {
	_, span := otel.Tracer("orchestrator").Start(request.Ctx, "ciHandler.authorizationExternalCiForResourceGrouping")
	externalCiConfigs := make([]*bean.ExternalCiConfig, 0)
	var cdPipelines []*pipelineConfig.Pipeline
	if request.ResourceGroupId > 0 {
		appIds, err := impl.resourceGroupService.GetResourceIdsByResourceGroupId(request.ResourceGroupId)
		if err != nil {
			return nil, err
		}
		// override appIds if already provided app group id in request.
		request.ResourceIds = appIds
	}
	if len(request.ResourceIds) > 0 {
		cdPipelines, err = impl.pipelineRepository.FindActiveByInFilter(request.ParentResourceId, request.ResourceIds)
	} else {
		cdPipelines, err = impl.pipelineRepository.FindActiveByEnvId(request.ParentResourceId)
	}
	if err != nil {
		impl.logger.Errorw("error in fetching pipelines", "request", request, "err", err)
		return nil, err
	}

	var appIds []int
	// authorization block starts here
	var appObjectArr []string
	objects := impl.enforcerUtil.GetAppAndEnvObjectByDbPipeline(cdPipelines)
	for _, object := range objects {
		appObjectArr = append(appObjectArr, object[0])
	}
	appResults, _ := request.CheckAuthBatch(token, appObjectArr, []string{})
	for _, pipeline := range cdPipelines {
		appObject := objects[pipeline.Id]
		if !appResults[appObject[0]] {
			// if user unauthorized, skip items
			continue
		}
		// add only those who have external ci
		if pipeline.CiPipelineId == 0 {
			appIds = append(appIds, pipeline.AppId)
		}
	}

	// authorization block ends here
	span.End()

	if len(appIds) == 0 {
		impl.logger.Warnw("there is no app id found for fetching external ci pipelines", "request", request)
		return externalCiConfigs, nil
	}
	_, span = otel.Tracer("orchestrator").Start(request.Ctx, "ciHandler.FindExternalCiByAppIds")
	externalCiPipelines, err := impl.ciPipelineRepository.FindExternalCiByAppIds(appIds)
	span.End()
	if err != nil && !util.IsErrNoRows(err) {
		impl.logger.Errorw("error in fetching external ci", "request", request, "err", err)
		return nil, err
	}
	hostUrl, err := impl.attributesService.GetByKey(bean3.HostUrlKey)
	if err != nil {
		impl.logger.Errorw("error in fetching external ci", "request", request, "err", err)
		return nil, err
	}
	if hostUrl != nil {
		impl.ciConfig.ExternalCiWebhookUrl = fmt.Sprintf("%s/%s", hostUrl.Value, types.ExternalCiWebhookPath)
	}

	var externalCiPipelineIds []int
	appWorkflowMappingsMap := make(map[int][]*appWorkflow.AppWorkflowMapping)

	for _, externalCiPipeline := range externalCiPipelines {
		externalCiPipelineIds = append(externalCiPipelineIds, externalCiPipeline.Id)
	}
	if len(externalCiPipelineIds) == 0 {
		err = &util.ApiError{Code: "404", HttpStatusCode: 200, UserMessage: "no external ci pipeline found"}
		return externalCiConfigs, err
	}
	appWorkflowMappings, err := impl.appWorkflowRepository.FindWFCDMappingByExternalCiIdByIdsIn(externalCiPipelineIds)
	if err != nil {
		impl.logger.Errorw("Error in fetching app workflow mapping for CD pipeline by external CI ID", "err", err)
		return nil, err
	}

	CDPipelineMap := make(map[int]*pipelineConfig.Pipeline)
	appIdMap := make(map[int]*app2.App)
	var componentIds []int
	for _, appWorkflowMapping := range appWorkflowMappings {
		appWorkflowMappingsMap[appWorkflowMapping.ParentId] = append(appWorkflowMappingsMap[appWorkflowMapping.ParentId], appWorkflowMapping)
		componentIds = append(componentIds, appWorkflowMapping.ComponentId)
	}
	if len(componentIds) == 0 {
		return nil, err
	}
	cdPipelines, err = impl.pipelineRepository.FindAppAndEnvironmentAndProjectByPipelineIds(componentIds)
	if err != nil && !util.IsErrNoRows(err) {
		impl.logger.Errorw("error in fetching external ci", "request", request, "err", err)
		return nil, err
	}
	for _, pipeline := range cdPipelines {
		CDPipelineMap[pipeline.Id] = pipeline
		appIds = append(appIds, pipeline.AppId)
	}
	if len(appIds) == 0 {
		err = &util.ApiError{Code: "404", HttpStatusCode: 200, UserMessage: "no matching apps found"}
		return nil, err
	}
	apps, err := impl.appRepo.FindAppAndProjectByIdsIn(appIds)
	for _, app := range apps {
		appIdMap[app.Id] = app
	}

	_, span = otel.Tracer("orchestrator").Start(request.Ctx, "ciHandler.FindAppAndEnvironmentAndProjectByPipelineIds")
	for _, externalCiPipeline := range externalCiPipelines {
		externalCiConfig := &bean.ExternalCiConfig{
			Id:         externalCiPipeline.Id,
			WebhookUrl: fmt.Sprintf("%s/%d", impl.ciConfig.ExternalCiWebhookUrl, externalCiPipeline.Id),
			Payload:    impl.ciConfig.ExternalCiPayload,
			AccessKey:  "",
		}

		if _, ok := appWorkflowMappingsMap[externalCiPipeline.Id]; !ok {
			return nil, errors.New("Error in fetching app workflow mapping for cd pipeline by parent id")
		}
		appWorkflowMappings := appWorkflowMappingsMap[externalCiPipeline.Id]
		roleData := make(map[string]interface{})
		for _, appWorkflowMapping := range appWorkflowMappings {
			if _, ok := CDPipelineMap[appWorkflowMapping.ComponentId]; !ok {
				impl.logger.Errorw("error in getting cd pipeline data for workflow", "app workflow id", appWorkflowMapping.ComponentId, "err", err)
				return nil, errors.New("error in getting cd pipeline data for workflow")
			}
			cdPipeline := CDPipelineMap[appWorkflowMapping.ComponentId]
			if _, ok := roleData[teamIdKey]; !ok {
				if _, ok := appIdMap[cdPipeline.AppId]; !ok {
					impl.logger.Errorw("error in getting app data for pipeline", "app id", cdPipeline.AppId, "err", err)
					return nil, errors.New("error in getting app data for pipeline")
				}
				app := appIdMap[cdPipeline.AppId]
				roleData[teamIdKey] = app.TeamId
				roleData[teamNameKey] = app.Team.Name
				roleData[appIdKey] = cdPipeline.AppId
				roleData[appNameKey] = cdPipeline.App.AppName
			}
			if _, ok := roleData[environmentNameKey]; !ok {
				roleData[environmentNameKey] = cdPipeline.Environment.Name
			} else {
				roleData[environmentNameKey] = fmt.Sprintf("%s,%s", roleData[environmentNameKey], cdPipeline.Environment.Name)
			}
			if _, ok := roleData[environmentIdentifierKey]; !ok {
				roleData[environmentIdentifierKey] = cdPipeline.Environment.EnvironmentIdentifier
			} else {
				roleData[environmentIdentifierKey] = fmt.Sprintf("%s,%s", roleData[environmentIdentifierKey], cdPipeline.Environment.EnvironmentIdentifier)
			}
		}

		externalCiConfig.ExternalCiConfigRole = bean.ExternalCiConfigRole{
			ProjectId:             roleData[teamIdKey].(int),
			ProjectName:           roleData[teamNameKey].(string),
			AppId:                 roleData[appIdKey].(int),
			AppName:               roleData[appNameKey].(string),
			EnvironmentName:       roleData[environmentNameKey].(string),
			EnvironmentIdentifier: roleData[environmentIdentifierKey].(string),
			Role:                  "Build and deploy",
		}
		externalCiConfigs = append(externalCiConfigs, externalCiConfig)
	}
	span.End()
	// --------pipeline population end
	return externalCiConfigs, err
}

func (impl *CiPipelineConfigServiceImpl) DeleteCiPipeline(request *bean.CiPatchRequest) (*bean.CiPipeline, error) {
	ciPipelineId := request.CiPipeline.Id
	// wf validation
	workflowMapping, err := impl.appWorkflowRepository.FindWFCDMappingByCIPipelineId(ciPipelineId)
	if err != nil && err != pg.ErrNoRows {
		impl.logger.Errorw("error in fetching workflow mapping for ci validation", "err", err)
		return nil, err
	}
	if len(workflowMapping) > 0 {
		return nil, &util.ApiError{
			HttpStatusCode:    http.StatusBadRequest,
			InternalMessage:   "Please delete deployment pipelines for this workflow first and try again.",
			UserDetailMessage: fmt.Sprintf("Please delete deployment pipelines for this workflow first and try again."),
			UserMessage:       fmt.Sprintf("Please delete deployment pipelines for this workflow first and try again.")}
	}

	pipeline, err := impl.ciPipelineRepository.FindById(ciPipelineId)
	if err != nil {
		impl.logger.Errorw("pipeline fetch err", "id", ciPipelineId, "err", err)
		return nil, err
	}
	appId := request.AppId
	if pipeline.AppId != appId {
		return nil, fmt.Errorf("invalid appid: %d pipelineId: %d mapping", appId, ciPipelineId)
	}

	dbConnection := impl.pipelineRepository.GetConnection()
	tx, err := dbConnection.Begin()
	if err != nil {
		return nil, err
	}
	// Rollback tx on error.
	defer tx.Rollback()

	err = impl.ciCdPipelineOrchestrator.DeleteCiPipeline(pipeline, request, tx)
	if err != nil {
		impl.logger.Errorw("error in deleting pipeline db")
		return nil, err
	}

	// delete app workflow mapping
	appWorkflowMappings, err := impl.appWorkflowRepository.FindWFCIMappingByCIPipelineId(pipeline.Id)
	for _, mapping := range appWorkflowMappings {
		err := impl.appWorkflowRepository.DeleteAppWorkflowMapping(mapping, tx)
		if err != nil {
			impl.logger.Errorw("error in deleting workflow mapping", "err", err)
			return nil, err
		}
	}
	if request.CiPipeline.PreBuildStage != nil && request.CiPipeline.PreBuildStage.Id > 0 {
		// deleting pre stage
		err = impl.pipelineStageService.DeletePipelineStage(request.CiPipeline.PreBuildStage, request.UserId, tx)
		if err != nil {
			impl.logger.Errorw("error in deleting pre stage", "err", err, "preBuildStage", request.CiPipeline.PreBuildStage)
			return nil, err
		}
	}
	if request.CiPipeline.PostBuildStage != nil && request.CiPipeline.PostBuildStage.Id > 0 {
		// deleting post stage
		err = impl.pipelineStageService.DeletePipelineStage(request.CiPipeline.PostBuildStage, request.UserId, tx)
		if err != nil {
			impl.logger.Errorw("error in deleting post stage", "err", err, "postBuildStage", request.CiPipeline.PostBuildStage)
			return nil, err
		}
	}
	err = tx.Commit()
	if err != nil {
		return nil, err
	}
	request.CiPipeline.Deleted = true
	request.CiPipeline.Name = pipeline.Name
	return request.CiPipeline, nil
	// delete pipeline
	// delete scm

}

func (impl *CiPipelineConfigServiceImpl) CreateExternalCiAndAppWorkflowMapping(appId, appWorkflowId int, userId int32, tx *pg.Tx) (int, *appWorkflow.AppWorkflowMapping, error) {
	externalCiPipeline := &pipelineConfig.ExternalCiPipeline{
		AppId:       appId,
		AccessToken: "",
		Active:      true,
		AuditLog:    sql.AuditLog{CreatedBy: userId, CreatedOn: time.Now(), UpdatedOn: time.Now(), UpdatedBy: userId},
	}
	externalCiPipeline, err := impl.ciPipelineRepository.SaveExternalCi(externalCiPipeline, tx)
	if err != nil {
		impl.logger.Errorw("error in saving external ci", "appId", appId, "err", err)
		return 0, nil, err
	}
	appWorkflowMap := &appWorkflow.AppWorkflowMapping{
		AppWorkflowId: appWorkflowId,
		ComponentId:   externalCiPipeline.Id,
		Type:          "WEBHOOK",
		Active:        true,
		AuditLog:      sql.AuditLog{CreatedBy: userId, CreatedOn: time.Now(), UpdatedOn: time.Now(), UpdatedBy: userId},
	}
	appWorkflowMap, err = impl.appWorkflowRepository.SaveAppWorkflowMapping(appWorkflowMap, tx)
	if err != nil {
		impl.logger.Errorw("error in saving app workflow mapping for external ci", "appId", appId, "appWorkflowId", appWorkflowId, "externalCiPipelineId", externalCiPipeline.Id, "err", err)
		return 0, nil, err
	}
	return externalCiPipeline.Id, appWorkflowMap, nil
}

func (impl *CiPipelineConfigServiceImpl) GetCIPipelineByNameAndAppId(appId int, name string) (bean.CiPipelineMin, error) {
	ciPipeline, err := impl.ciPipelineRepository.FindByNameAndAppID(name, appId)
	if err != nil {
		impl.logger.Errorw("error in finding ci pipeline by name and appId", "name", name, "appId", appId, "err", err)
		return bean.CiPipelineMin{}, err
	}
	return bean.CiPipelineMin{
		Name:             ciPipeline.Name,
		Id:               ciPipeline.Id,
		Version:          ciPipeline.Version,
		IsExternal:       ciPipeline.IsExternal,
		ParentCiPipeline: ciPipeline.ParentCiPipeline,
		PipelineType:     constants.PipelineType(ciPipeline.PipelineType),
		ScanEnabled:      ciPipeline.ScanEnabled,
	}, nil
}<|MERGE_RESOLUTION|>--- conflicted
+++ resolved
@@ -113,15 +113,10 @@
 	DeleteCiPipeline(request *bean.CiPatchRequest) (*bean.CiPipeline, error)
 	CreateExternalCiAndAppWorkflowMapping(appId, appWorkflowId int, userId int32, tx *pg.Tx) (int, *appWorkflow.AppWorkflowMapping, error)
 
-<<<<<<< HEAD
-	//GetCIRuntimeParams gets all ci pipeline needed runtime params. Currently only env variables are supported.
-	GetCIRuntimeParams(ciPipelineId int) (*bean.RuntimeParameters, error)
-=======
 	// GetCIRuntimeParams gets all ci pipeline needed runtime params. Currently only env variables are supported.
 	GetCIRuntimeParams(ciPipelineId int) (*bean.RuntimeParameters, error)
 
 	GetCIPipelineByNameAndAppId(appId int, name string) (bean.CiPipelineMin, error)
->>>>>>> 6054d2a7
 }
 
 type CiPipelineConfigServiceImpl struct {
@@ -285,13 +280,8 @@
 func (impl *CiPipelineConfigServiceImpl) buildExternalCiWebhookSchema() map[string]interface{} {
 	schema := make(map[string]interface{})
 	schema["dockerImage"] = &bean.SchemaObject{Description: "docker image created for your application (Eg. quay.io/devtron/test:da3ba325-161-467)", DataType: "String", Example: "test-docker-repo/test:b150cc81-5-20", Optional: false}
-<<<<<<< HEAD
-	//schema["digest"] = &bean.SchemaObject{Description: "docker image sha1 digest", DataType: "String", Example: "sha256:94180dead8336237430e848ef8145f060b51", Optional: true}
-	//schema["materialType"] = &bean.SchemaObject{Description: "git", DataType: "String", Example: "git", Optional: true}
-=======
 	// schema["digest"] = &bean.SchemaObject{Description: "docker image sha1 digest", DataType: "String", Example: "sha256:94180dead8336237430e848ef8145f060b51", Optional: true}
 	// schema["materialType"] = &bean.SchemaObject{Description: "git", DataType: "String", Example: "git", Optional: true}
->>>>>>> 6054d2a7
 
 	ciProjectDetails := make([]map[string]interface{}, 0)
 	ciProjectDetail := make(map[string]interface{})
@@ -415,13 +405,8 @@
 	}
 
 	if cannotUpdate {
-<<<<<<< HEAD
-		//scm plugin material change scm object
-		//material.ScmName
-=======
 		// scm plugin material change scm object
 		// material.ScmName
->>>>>>> 6054d2a7
 		return nil, fmt.Errorf("update of plugin scm material not supported")
 	} else {
 		modifiedCiPipeline.ScanEnabled = baseCiConfig.ScanEnabled
@@ -514,11 +499,7 @@
 
 func (impl *CiPipelineConfigServiceImpl) setCiPipelineBlockageState(ciPipeline *bean.CiPipeline, branchesForCheckingBlockageState []string, toOnlyGetBlockedStatePolicies bool) error {
 
-<<<<<<< HEAD
-	if ciPipeline.PipelineType == CiPipeline.LINKED_CD {
-=======
 	if ciPipeline.PipelineType == constants.LINKED_CD {
->>>>>>> 6054d2a7
 		return nil
 	}
 
@@ -574,11 +555,7 @@
 			}
 		}
 		if len(materialsUpdate) > 0 {
-<<<<<<< HEAD
-			//using update not null
-=======
 			// using update not null
->>>>>>> 6054d2a7
 			err = impl.ciPipelineMaterialRepository.UpdateNotNull(tx, materialsUpdate...)
 			if err != nil {
 				return nil, err
@@ -615,15 +592,9 @@
 		return nil, err
 	}
 	isJob := app.AppType == helper.Job
-<<<<<<< HEAD
-	//TODO fill these variables
-	//ciCdConfig.CiPipeline=
-	//--------pipeline population start
-=======
 	// TODO fill these variables
 	// ciCdConfig.CiPipeline=
 	// --------pipeline population start
->>>>>>> 6054d2a7
 	pipelines, err := impl.ciPipelineRepository.FindByAppId(appId)
 	if err != nil && !util.IsErrNoRows(err) {
 		impl.logger.Errorw("error in fetching ci pipeline", "appId", appId, "err", err)
@@ -755,11 +726,7 @@
 				continue
 			}
 			isRegex := material.Regex != ""
-<<<<<<< HEAD
-			if !(isRegex && len(material.Value) == 0) { //add branches for all cases except if type regex and branch is not set
-=======
 			if !(isRegex && len(material.Value) == 0) { // add branches for all cases except if type regex and branch is not set
->>>>>>> 6054d2a7
 				branchesForCheckingBlockageState = append(branchesForCheckingBlockageState, material.Value)
 			}
 			ciMaterial := &bean.CiMaterial{
@@ -910,11 +877,7 @@
 			continue
 		}
 		isRegex := material.Regex != ""
-<<<<<<< HEAD
-		if !(isRegex && len(material.Value) == 0) { //add branches for all cases except if type regex and branch is not set
-=======
 		if !(isRegex && len(material.Value) == 0) { // add branches for all cases except if type regex and branch is not set
->>>>>>> 6054d2a7
 			branchesForCheckingBlockageState = append(branchesForCheckingBlockageState, material.Value)
 		}
 		ciMaterial := &bean.CiMaterial{
@@ -1026,11 +989,7 @@
 				continue
 			}
 			isRegex := material.Regex != ""
-<<<<<<< HEAD
-			if !(isRegex && len(material.Value) == 0) { //add branches for all cases except if type regex and branch is not set
-=======
 			if !(isRegex && len(material.Value) == 0) { // add branches for all cases except if type regex and branch is not set
->>>>>>> 6054d2a7
 				branchesForCheckingBlockageState = append(branchesForCheckingBlockageState, material.Value)
 			}
 			ciMaterial := &bean.CiMaterial{
@@ -1673,19 +1632,11 @@
 			parentCiPipeline = *pipelineParentCiMap[pipeline.Id]
 			pipelineType = constants.LINKED
 		} else if pipeline.IsExternal == true {
-<<<<<<< HEAD
-			pipelineType = CiPipeline.EXTERNAL
-		} else if pipeline.PipelineType == string(CiPipeline.CI_JOB) {
-			pipelineType = CiPipeline.CI_JOB
-		} else if pipeline.PipelineType == string(CiPipeline.LINKED_CD) {
-			pipelineType = CiPipeline.LINKED_CD
-=======
 			pipelineType = constants.EXTERNAL
 		} else if pipeline.PipelineType == string(constants.CI_JOB) {
 			pipelineType = constants.CI_JOB
 		} else if pipeline.PipelineType == string(constants.LINKED_CD) {
 			pipelineType = constants.LINKED_CD
->>>>>>> 6054d2a7
 		}
 
 		ciPipeline := &bean.CiPipelineMin{
@@ -1945,11 +1896,7 @@
 					continue
 				}
 				isRegex := material.Regex != ""
-<<<<<<< HEAD
-				if !(isRegex && len(material.Value) == 0) { //add branches for all cases except if type regex and branch is not set
-=======
 				if !(isRegex && len(material.Value) == 0) { // add branches for all cases except if type regex and branch is not set
->>>>>>> 6054d2a7
 					branchesForCheckingBlockageState = append(branchesForCheckingBlockageState, material.Value)
 				}
 				ciMaterial := &bean.CiMaterial{
@@ -1973,11 +1920,7 @@
 				return nil, err
 			}
 
-<<<<<<< HEAD
-			//this will count the length of child ci pipelines, of each ci pipeline
-=======
 			// this will count the length of child ci pipelines, of each ci pipeline
->>>>>>> 6054d2a7
 			linkedCi := linkedCiPipelinesMap[pipeline.Id]
 			ciPipeline.LinkedCount = len(linkedCi)
 			ciPipelineResp = append(ciPipelineResp, ciPipeline)
