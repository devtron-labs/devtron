/*
 * Copyright (c) 2020 Devtron Labs
 *
 * Licensed under the Apache License, Version 2.0 (the "License");
 * you may not use this file except in compliance with the License.
 * You may obtain a copy of the License at
 *
 *    http://www.apache.org/licenses/LICENSE-2.0
 *
 * Unless required by applicable law or agreed to in writing, software
 * distributed under the License is distributed on an "AS IS" BASIS,
 * WITHOUT WARRANTIES OR CONDITIONS OF ANY KIND, either express or implied.
 * See the License for the specific language governing permissions and
 * limitations under the License.
 *
 */

package pipeline

import (
	"encoding/json"
	"fmt"
	"github.com/caarlos0/env"
	"github.com/devtron-labs/common-lib/utils"
	bean2 "github.com/devtron-labs/devtron/api/bean"
	argoApplication "github.com/devtron-labs/devtron/client/argocdServer/bean"
	app2 "github.com/devtron-labs/devtron/internal/sql/repository/app"
	"github.com/devtron-labs/devtron/internal/sql/repository/appWorkflow"
	dockerRegistryRepository "github.com/devtron-labs/devtron/internal/sql/repository/dockerRegistry"
	"github.com/devtron-labs/devtron/internal/sql/repository/helper"
	"github.com/devtron-labs/devtron/internal/sql/repository/pipelineConfig"
	"github.com/devtron-labs/devtron/internal/util"
	"github.com/devtron-labs/devtron/pkg/attributes"
	bean3 "github.com/devtron-labs/devtron/pkg/attributes/bean"
	"github.com/devtron-labs/devtron/pkg/bean"
	"github.com/devtron-labs/devtron/pkg/globalPolicy"
	pipelineConfigBean "github.com/devtron-labs/devtron/pkg/pipeline/bean"
	CiPipeline2 "github.com/devtron-labs/devtron/pkg/pipeline/bean/CiPipeline"
	"github.com/devtron-labs/devtron/pkg/pipeline/constants"
	"github.com/devtron-labs/devtron/pkg/pipeline/history"
	"github.com/devtron-labs/devtron/pkg/pipeline/types"
	resourceGroup2 "github.com/devtron-labs/devtron/pkg/resourceGroup"
	"github.com/devtron-labs/devtron/pkg/sql"
	"github.com/devtron-labs/devtron/util/rbac"
	"github.com/go-pg/pg"
	"github.com/juju/errors"
	"go.opentelemetry.io/otel"
	"go.uber.org/zap"
	"net/http"
	"strconv"
	"strings"
	"time"
)

type CiPipelineConfigService interface {
	// GetCiPipeline : retrieves CI pipeline configuration (CiConfigRequest) for a specific application (appId).
	// It fetches CI pipeline data, including pipeline materials, scripts, and associated configurations.
	// It returns a detailed CiConfigRequest.
	// If any errors occur during the retrieval process  CI pipeline configuration remains nil.
	// If you want less detail of ciPipeline ,Please refer GetCiPipelineMin
	GetCiPipeline(appId int) (ciConfig *bean.CiConfigRequest, err error)
	// GetCiPipelineById : Retrieve ciPipeline for given ciPipelineId
	GetCiPipelineById(pipelineId int) (ciPipeline *bean.CiPipeline, err error)
	// GetTriggerViewCiPipeline : retrieves a detailed view of the CI pipelines configured for a specific application (appId).
	// It includes information on CI pipeline materials, scripts, configurations, and linked pipelines.
	// If any errors occur ,It returns an error along with a nil result(bean.TriggerViewCiConfig).
	GetTriggerViewCiPipeline(appId int) (*bean.TriggerViewCiConfig, error)
	// GetExternalCi : Lists externalCi for given appId
	// "external CI" refers to CI pipelines and configurations that are managed externally,
	// like by third-party services or tools.
	// It fetches information about external CI pipelines, their webhooks, payload configurations, and related roles.
	// The function constructs an array of ExternalCiConfig objects and returns it.
	// If any errors occur, the function returns an error along with a nil result([]*bean.ExternalCiConfig).
	GetExternalCi(appId int) (ciConfig []*bean.ExternalCiConfig, err error)
	// GetExternalCiById : Retrieve externalCi for given appId and externalCiId.
	// It begins by validating the provided ID and fetching the corresponding CI pipeline from the repository.
	// If the CI pipeline is found, the function constructs an ExternalCiConfig object, encapsulating essential details and returns it.
	// If any errors occur, the function returns an error along with a nil result(*bean.ExternalCiConfig).
	GetExternalCiById(appId int, externalCiId int) (ciConfig *bean.ExternalCiConfig, err error)
	// UpdateCiTemplate : handles updates to the CiTemplate based on the provided CiConfigRequest.
	// It fetches relevant Docker registry information, and updates the CI configuration.
	// The function then creates or modifies associated resources such as Docker repositories.
	// After updating the configuration, it ensures to update history .
	// Finally, the function returns the modified CiConfigRequest.
	// If an error occurs, the CiConfigRequest is nil.
	// If you want to Update CiPipeline please refer PatchCiPipeline
	UpdateCiTemplate(updateRequest *bean.CiConfigRequest) (*bean.CiConfigRequest, error)
	// PatchCiPipeline :  function manages CI pipeline operations based on the provided CiPatchRequest.
	// It fetches template variables, sets specific attributes, and
	// handles following actions
	// 1. create
	// 2. update source
	// 3. delete pipelines
	PatchCiPipeline(request *bean.CiPatchRequest) (ciConfig *bean.CiConfigRequest, err error)
	// CreateCiPipeline : manages the creation of a CI pipeline based on the provided CiConfigRequest.
	// It first fetches  application data and configures Docker registry settings
	// then constructs a CI template with specified build configurations, auditing details, and related Git materials.

	CreateCiPipeline(createRequest *bean.CiConfigRequest) (*bean.PipelineCreateResponse, error)
	// GetCiPipelineMin : lists minimum detail of ciPipelines for given appId and envIds.
	// It filters and fetches CI pipelines based on the provided environment identifiers.
	// If no specific environments are provided, it retrieves all CI pipelines associated with the application.
	// If you want more details like buildConfig ,gitMaterials etc, please refer GetCiPipeline
	GetCiPipelineMin(appId int, envIds []int) ([]*bean.CiPipelineMin, error)
	// PatchRegexCiPipeline : Update CI pipeline materials based on the provided regex patch request
	PatchRegexCiPipeline(request *bean.CiRegexPatchRequest) (err error)
	// GetCiPipelineByEnvironment : lists ciPipeline for given environmentId and appIds
	GetCiPipelineByEnvironment(request resourceGroup2.ResourceGroupingRequest, token string) ([]*bean.CiConfigRequest, error)
	// GetCiPipelineByEnvironmentMin : lists minimum detail of ciPipelines for given environmentId and appIds
	GetCiPipelineByEnvironmentMin(request resourceGroup2.ResourceGroupingRequest, token string) ([]*bean.CiPipelineMinResponse, error)
	// GetExternalCiByEnvironment : lists externalCi for given environmentId and appIds
	GetExternalCiByEnvironment(request resourceGroup2.ResourceGroupingRequest, token string) (ciConfig []*bean.ExternalCiConfig, err error)
	DeleteCiPipeline(request *bean.CiPatchRequest) (*bean.CiPipeline, error)
	CreateExternalCiAndAppWorkflowMapping(appId, appWorkflowId int, userId int32, tx *pg.Tx) (int, *appWorkflow.AppWorkflowMapping, error)

	// GetCIRuntimeParams gets all ci pipeline needed runtime params. Currently only env variables are supported.
	GetCIRuntimeParams(ciPipelineId int) (*bean.RuntimeParameters, error)

	GetCIPipelineByNameAndAppId(appId int, name string) (bean.CiPipelineMin, error)
}

type CiPipelineConfigServiceImpl struct {
	logger                              *zap.SugaredLogger
	ciTemplateService                   CiTemplateService
	materialRepo                        pipelineConfig.MaterialRepository
	ciPipelineRepository                pipelineConfig.CiPipelineRepository
	ciConfig                            *types.CiCdConfig
	attributesService                   attributes.AttributesService
	ciWorkflowRepository                pipelineConfig.CiWorkflowRepository
	appWorkflowRepository               appWorkflow.AppWorkflowRepository
	pipelineStageService                PipelineStageService
	pipelineRepository                  pipelineConfig.PipelineRepository
	appRepo                             app2.AppRepository
	dockerArtifactStoreRepository       dockerRegistryRepository.DockerArtifactStoreRepository
	ciCdPipelineOrchestrator            CiCdPipelineOrchestrator
	ciTemplateOverrideRepository        pipelineConfig.CiTemplateOverrideRepository
	CiTemplateHistoryService            history.CiTemplateHistoryService
	securityConfig                      *SecurityConfig
	ecrConfig                           *EcrConfig
	ciPipelineMaterialRepository        pipelineConfig.CiPipelineMaterialRepository
	resourceGroupService                resourceGroup2.ResourceGroupService
	enforcerUtil                        rbac.EnforcerUtil
	globalPolicyService                 globalPolicy.GlobalPolicyService
	customTagService                    CustomTagService
	deployedConfigurationHistoryService history.DeployedConfigurationHistoryService
	ciPipelineHistoryService            history.CiPipelineHistoryService
	cdWorkflowRepository                pipelineConfig.CdWorkflowRepository
	buildPipelineSwitchService          BuildPipelineSwitchService
}

func NewCiPipelineConfigServiceImpl(logger *zap.SugaredLogger,
	ciCdPipelineOrchestrator CiCdPipelineOrchestrator,
	dockerArtifactStoreRepository dockerRegistryRepository.DockerArtifactStoreRepository,
	materialRepo pipelineConfig.MaterialRepository,
	pipelineGroupRepo app2.AppRepository,
	pipelineRepository pipelineConfig.PipelineRepository,
	ciPipelineRepository pipelineConfig.CiPipelineRepository,
	ecrConfig *EcrConfig,
	appWorkflowRepository appWorkflow.AppWorkflowRepository,
	ciConfig *types.CiCdConfig,
	attributesService attributes.AttributesService,
	pipelineStageService PipelineStageService,
	ciPipelineMaterialRepository pipelineConfig.CiPipelineMaterialRepository,
	ciTemplateService CiTemplateService,
	ciTemplateOverrideRepository pipelineConfig.CiTemplateOverrideRepository,
	CiTemplateHistoryService history.CiTemplateHistoryService,
	enforcerUtil rbac.EnforcerUtil,
	ciWorkflowRepository pipelineConfig.CiWorkflowRepository,
	globalPolicyService globalPolicy.GlobalPolicyService,
	resourceGroupService resourceGroup2.ResourceGroupService,
	customTagService CustomTagService,
	deployedConfigurationHistoryService history.DeployedConfigurationHistoryService,
	ciPipelineHistoryService history.CiPipelineHistoryService,
	cdWorkflowRepository pipelineConfig.CdWorkflowRepository,
	buildPipelineSwitchService BuildPipelineSwitchService,
) *CiPipelineConfigServiceImpl {

	securityConfig := &SecurityConfig{}
	err := env.Parse(securityConfig)
	if err != nil {
		logger.Errorw("error in parsing securityConfig,setting  ForceSecurityScanning to default value", "defaultValue", securityConfig.ForceSecurityScanning, "err", err)
	}
	return &CiPipelineConfigServiceImpl{
		logger:                              logger,
		ciCdPipelineOrchestrator:            ciCdPipelineOrchestrator,
		dockerArtifactStoreRepository:       dockerArtifactStoreRepository,
		materialRepo:                        materialRepo,
		appRepo:                             pipelineGroupRepo,
		pipelineRepository:                  pipelineRepository,
		ciPipelineRepository:                ciPipelineRepository,
		ecrConfig:                           ecrConfig,
		appWorkflowRepository:               appWorkflowRepository,
		ciConfig:                            ciConfig,
		attributesService:                   attributesService,
		pipelineStageService:                pipelineStageService,
		ciPipelineMaterialRepository:        ciPipelineMaterialRepository,
		ciTemplateService:                   ciTemplateService,
		ciTemplateOverrideRepository:        ciTemplateOverrideRepository,
		CiTemplateHistoryService:            CiTemplateHistoryService,
		enforcerUtil:                        enforcerUtil,
		ciWorkflowRepository:                ciWorkflowRepository,
		resourceGroupService:                resourceGroupService,
		securityConfig:                      securityConfig,
		globalPolicyService:                 globalPolicyService,
		customTagService:                    customTagService,
		deployedConfigurationHistoryService: deployedConfigurationHistoryService,
		ciPipelineHistoryService:            ciPipelineHistoryService,
		cdWorkflowRepository:                cdWorkflowRepository,
		buildPipelineSwitchService:          buildPipelineSwitchService,
	}
}

func (impl *CiPipelineConfigServiceImpl) getCiTemplateVariables(appId int) (ciConfig *bean.CiConfigRequest, err error) {
	ciTemplateBean, err := impl.ciTemplateService.FindByAppId(appId)
	if err != nil && !errors.IsNotFound(err) {
		impl.logger.Errorw("error in fetching ci pipeline", "appId", appId, "err", err)
		return nil, err
	}
	if errors.IsNotFound(err) {
		impl.logger.Debugw("no ci pipeline exists", "appId", appId, "err", err)
		err = &util.ApiError{Code: "404", HttpStatusCode: 200, UserMessage: "no ci pipeline exists"}
		return nil, err
	}
	template := ciTemplateBean.CiTemplate

	gitMaterials, err := impl.materialRepo.FindByAppId(appId)
	if err != nil && err != pg.ErrNoRows {
		impl.logger.Errorw("error in fetching git materials", "appId", appId, "err", err)
		return nil, err
	}
	if err == pg.ErrNoRows {
		impl.logger.Debugw(" no git materials exists", "appId", appId, "err", err)
		err = &util.ApiError{Code: "404", HttpStatusCode: 200, UserMessage: "no git materials exists"}
		return nil, err
	}

	var materials []bean.Material
	for _, g := range gitMaterials {
		m := bean.Material{
			GitMaterialId: g.Id,
			MaterialName:  g.Name[strings.Index(g.Name, "-")+1:],
		}
		materials = append(materials, m)
	}

	var regHost string
	var templateDockerRegistryId string
	dockerRegistry := template.DockerRegistry
	if dockerRegistry != nil {
		regHost, err = dockerRegistry.GetRegistryLocation()
		if err != nil {
			impl.logger.Errorw("invalid reg url", "err", err)
			return nil, err
		}
		templateDockerRegistryId = dockerRegistry.Id
	}
	ciConfig = &bean.CiConfigRequest{
		Id:                template.Id,
		AppId:             template.AppId,
		AppName:           template.App.AppName,
		DockerRepository:  template.DockerRepository,
		DockerRegistryUrl: regHost,
		CiBuildConfig:     ciTemplateBean.CiBuildConfig,
		Version:           template.Version,
		CiTemplateName:    template.TemplateName,
		Materials:         materials,
		UpdatedOn:         template.UpdatedOn,
		UpdatedBy:         template.UpdatedBy,
		CreatedBy:         template.CreatedBy,
		CreatedOn:         template.CreatedOn,
		CiGitMaterialId:   template.GitMaterialId,
		DockerRegistry:    templateDockerRegistryId,
	}
	if dockerRegistry != nil {
		ciConfig.DockerRegistry = dockerRegistry.Id
	}
	return ciConfig, err
}

func (impl *CiPipelineConfigServiceImpl) buildExternalCiWebhookSchema() map[string]interface{} {
	schema := make(map[string]interface{})
	schema["dockerImage"] = &bean.SchemaObject{Description: "docker image created for your application (Eg. quay.io/devtron/test:da3ba325-161-467)", DataType: "String", Example: "test-docker-repo/test:b150cc81-5-20", Optional: false}
	// schema["digest"] = &bean.SchemaObject{Description: "docker image sha1 digest", DataType: "String", Example: "sha256:94180dead8336237430e848ef8145f060b51", Optional: true}
	// schema["materialType"] = &bean.SchemaObject{Description: "git", DataType: "String", Example: "git", Optional: true}

	ciProjectDetails := make([]map[string]interface{}, 0)
	ciProjectDetail := make(map[string]interface{})
	ciProjectDetail["commitHash"] = &bean.SchemaObject{Description: "Hash of git commit used to build the image (Eg. 4bd84gba5ebdd6b1937ffd6c0734c2ad52ede782)", DataType: "String", Example: "dg46f67559dbsdfdfdfdsfba47901caf47f8b7e", Optional: true}
	ciProjectDetail["commitTime"] = &bean.SchemaObject{Description: "Time at which the code was committed to git (Eg. 2022-11-12T12:12:00)", DataType: "String", Example: "2022-11-12T12:12:00", Optional: true}
	ciProjectDetail["message"] = &bean.SchemaObject{Description: "Message provided during code commit (Eg. This is a sample commit message)", DataType: "String", Example: "commit message", Optional: true}
	ciProjectDetail["author"] = &bean.SchemaObject{Description: "Name or email id of the user who has done git commit (Eg. John Doe, johndoe@company.com)", DataType: "String", Example: "Devtron User", Optional: true}
	ciProjectDetails = append(ciProjectDetails, ciProjectDetail)

	schema["ciProjectDetails"] = &bean.SchemaObject{Description: "Git commit details used to build the image", DataType: "Array", Example: "[{}]", Optional: true, Child: ciProjectDetails}
	return schema
}

func (impl *CiPipelineConfigServiceImpl) buildPayloadOption() []bean.PayloadOptionObject {
	payloadOption := make([]bean.PayloadOptionObject, 0)
	payloadOption = append(payloadOption, bean.PayloadOptionObject{
		Key:        "dockerImage",
		PayloadKey: []string{"dockerImage"},
		Label:      "Container image tag",
		Mandatory:  true,
	})

	payloadOption = append(payloadOption, bean.PayloadOptionObject{
		Key:        "commitHash",
		PayloadKey: []string{"ciProjectDetails.commitHash"},
		Label:      "Commit hash",
		Mandatory:  false,
	})
	payloadOption = append(payloadOption, bean.PayloadOptionObject{
		Key:        "message",
		PayloadKey: []string{"ciProjectDetails.message"},
		Label:      "Commit message",
		Mandatory:  false,
	})
	payloadOption = append(payloadOption, bean.PayloadOptionObject{
		Key:        "author",
		PayloadKey: []string{"ciProjectDetails.author"},
		Label:      "Author",
		Mandatory:  false,
	})
	payloadOption = append(payloadOption, bean.PayloadOptionObject{
		Key:        "commitTime",
		PayloadKey: []string{"ciProjectDetails.commitTime"},
		Label:      "Date & time of commit",
		Mandatory:  false,
	})
	return payloadOption
}

func (impl *CiPipelineConfigServiceImpl) buildResponses() []bean.ResponseSchemaObject {
	responseSchemaObjects := make([]bean.ResponseSchemaObject, 0)
	schema := make(map[string]interface{})
	schema["code"] = &bean.SchemaObject{Description: "http status code", DataType: "integer", Example: "200,400,401", Optional: false}
	schema["result"] = &bean.SchemaObject{Description: "api response", DataType: "string", Example: "url", Optional: true}
	schema["status"] = &bean.SchemaObject{Description: "api response status", DataType: "string", Example: "url", Optional: true}

	error := make(map[string]interface{})
	error["code"] = &bean.SchemaObject{Description: "http status code", DataType: "integer", Example: "200,400,401", Optional: true}
	error["userMessage"] = &bean.SchemaObject{Description: "api error user message", DataType: "string", Example: "message", Optional: true}
	schema["error"] = &bean.SchemaObject{Description: "api error", DataType: "object", Example: "{}", Optional: true, Child: error}
	description200 := bean.ResponseDescriptionSchemaObject{
		Description: "success http api response",
		ExampleValue: bean.ExampleValueDto{
			Code:   200,
			Result: "api response result",
		},
		Schema: schema,
	}
	response200 := bean.ResponseSchemaObject{
		Description: description200,
		Code:        "200",
	}
	badReq := bean.ErrorDto{
		Code:        400,
		UserMessage: "Bad request",
	}
	description400 := bean.ResponseDescriptionSchemaObject{
		Description: "bad http request api response",
		ExampleValue: bean.ExampleValueDto{
			Code:   400,
			Errors: []bean.ErrorDto{badReq},
		},
		Schema: schema,
	}

	response400 := bean.ResponseSchemaObject{
		Description: description400,
		Code:        "400",
	}
	description401 := bean.ResponseDescriptionSchemaObject{
		Description: "unauthorized http api response",
		ExampleValue: bean.ExampleValueDto{
			Code:   401,
			Result: "Unauthorized",
		},
		Schema: schema,
	}
	response401 := bean.ResponseSchemaObject{
		Description: description401,
		Code:        "401",
	}
	responseSchemaObjects = append(responseSchemaObjects, response200)
	responseSchemaObjects = append(responseSchemaObjects, response400)
	responseSchemaObjects = append(responseSchemaObjects, response401)
	return responseSchemaObjects
}

func (impl *CiPipelineConfigServiceImpl) patchCiPipelineUpdateSource(baseCiConfig *bean.CiConfigRequest, modifiedCiPipeline *bean.CiPipeline) (ciConfig *bean.CiConfigRequest, err error) {

	pipeline, err := impl.ciPipelineRepository.FindById(modifiedCiPipeline.Id)
	if err != nil {
		impl.logger.Errorw("error in fetching pipeline", "id", modifiedCiPipeline.Id, "err", err)
		return nil, err
	}

	cannotUpdate := false
	for _, material := range pipeline.CiPipelineMaterials {
		if material.ScmId != "" {
			cannotUpdate = true
		}
	}

	if cannotUpdate {
		// scm plugin material change scm object
		// material.ScmName
		return nil, fmt.Errorf("update of plugin scm material not supported")
	} else {
		modifiedCiPipeline.ScanEnabled = baseCiConfig.ScanEnabled
		modifiedCiPipeline, err = impl.ciCdPipelineOrchestrator.PatchMaterialValue(modifiedCiPipeline, baseCiConfig.UserId, pipeline)
		if err != nil {
			return nil, err
		}
		baseCiConfig.CiPipelines = append(baseCiConfig.CiPipelines, modifiedCiPipeline)
		return baseCiConfig, err
	}

}

func (impl *CiPipelineConfigServiceImpl) getDefaultArtifactStore(id string) (store *dockerRegistryRepository.DockerArtifactStore, err error) {
	if id == "" {
		impl.logger.Debugw("docker repo is empty adding default repo")
		store, err = impl.dockerArtifactStoreRepository.FindActiveDefaultStore()

	} else {
		store, err = impl.dockerArtifactStoreRepository.FindOne(id)
	}
	return
}

func (impl *CiPipelineConfigServiceImpl) getCiTemplateVariablesByAppIds(appIds []int) (map[int]*bean.CiConfigRequest, error) {
	ciConfigMap := make(map[int]*bean.CiConfigRequest)
	ciTemplateMap, err := impl.ciTemplateService.FindByAppIds(appIds)
	if err != nil && !errors.IsNotFound(err) {
		impl.logger.Errorw("error in fetching ci pipeline", "appIds", appIds, "err", err)
		return nil, err
	}
	if errors.IsNotFound(err) {
		impl.logger.Debugw("no ci pipeline exists", "appIds", appIds, "err", err)
		err = &util.ApiError{Code: "404", HttpStatusCode: 200, UserMessage: "no ci pipeline exists"}
		return nil, err
	}
	gitMaterialsMap := make(map[int][]*pipelineConfig.GitMaterial)
	allGitMaterials, err := impl.materialRepo.FindByAppIds(appIds)
	if err != nil && err != pg.ErrNoRows {
		impl.logger.Errorw("error in fetching git materials", "appIds", appIds, "err", err)
		return nil, err
	}
	if err == pg.ErrNoRows {
		impl.logger.Debugw(" no git materials exists", "appIds", appIds, "err", err)
		err = &util.ApiError{Code: "404", HttpStatusCode: 200, UserMessage: "no git materials exists"}
		return nil, err
	}
	for _, gitMaterial := range allGitMaterials {
		gitMaterialsMap[gitMaterial.AppId] = append(gitMaterialsMap[gitMaterial.AppId], gitMaterial)
	}
	for _, ciTemplate := range ciTemplateMap {
		template := ciTemplate.CiTemplate
		var materials []bean.Material
		gitMaterials := gitMaterialsMap[ciTemplate.CiTemplate.AppId]
		for _, g := range gitMaterials {
			m := bean.Material{
				GitMaterialId: g.Id,
				MaterialName:  g.Name[strings.Index(g.Name, "-")+1:],
			}
			materials = append(materials, m)
		}

		var regHost string
		dockerRegistry := template.DockerRegistry
		if dockerRegistry != nil {
			regHost, err = dockerRegistry.GetRegistryLocation()
			if err != nil {
				impl.logger.Errorw("invalid reg url", "err", err)
				return nil, err
			}
		}
		ciConfig := &bean.CiConfigRequest{
			Id:                template.Id,
			AppId:             template.AppId,
			AppName:           template.App.AppName,
			DockerRepository:  template.DockerRepository,
			DockerRegistryUrl: regHost,
			CiBuildConfig:     ciTemplate.CiBuildConfig,
			Version:           template.Version,
			CiTemplateName:    template.TemplateName,
			Materials:         materials,
		}
		if dockerRegistry != nil {
			ciConfig.DockerRegistry = dockerRegistry.Id
		}
		ciConfigMap[template.AppId] = ciConfig
	}
	return ciConfigMap, err
}

func (impl *CiPipelineConfigServiceImpl) setCiPipelineBlockageState(ciPipeline *bean.CiPipeline, branchesForCheckingBlockageState []string, toOnlyGetBlockedStatePolicies bool) error {

	if ciPipeline.PipelineType == constants.LINKED_CD {
		return nil
	}

	isOffendingMandatoryPlugin, isCiTriggerBlocked, blockageState, err :=
		impl.globalPolicyService.GetBlockageStateForACIPipelineTrigger(ciPipeline.Id, ciPipeline.ParentCiPipeline, branchesForCheckingBlockageState, toOnlyGetBlockedStatePolicies)
	if err != nil {
		impl.logger.Errorw("error in getting blockage state for ci pipeline", "err", err, "ciPipelineId", ciPipeline.Id)
		return err
	}
	if toOnlyGetBlockedStatePolicies {
		ciPipeline.IsCITriggerBlocked = &isCiTriggerBlocked
	} else {
		ciPipeline.IsOffendingMandatoryPlugin = &isOffendingMandatoryPlugin
	}
	ciPipeline.CiBlockState = blockageState
	return nil
}

func (impl *CiPipelineConfigServiceImpl) updateCiPipelineSourceValue(baseCiConfig *bean.CiConfigRequest, modifiedCiPipeline *bean.CiPipeline) (ciConfig *bean.CiConfigRequest, err error) {
	pipeline, err := impl.ciPipelineRepository.FindById(modifiedCiPipeline.Id)
	if err != nil {
		impl.logger.Errorw("error in fetching pipeline", "id", modifiedCiPipeline.Id, "err", err)
		return nil, err
	}
	cannotUpdate := false
	for _, material := range pipeline.CiPipelineMaterials {
		if material.ScmId != "" {
			cannotUpdate = true
		}
	}
	if cannotUpdate {
		return nil, fmt.Errorf("update of plugin scm material not supported")
	} else {
		dbConnection := impl.pipelineRepository.GetConnection()
		tx, err := dbConnection.Begin()
		if err != nil {
			return nil, err
		}
		// Rollback tx on error.
		defer tx.Rollback()
		var materialsUpdate []*pipelineConfig.CiPipelineMaterial
		for _, material := range modifiedCiPipeline.CiMaterial {
			pipelineMaterial := &pipelineConfig.CiPipelineMaterial{
				Id:       material.Id,
				Value:    material.Source.Value,
				Active:   true,
				AuditLog: sql.AuditLog{UpdatedBy: baseCiConfig.UserId, UpdatedOn: time.Now()},
			}
			if material.Id == 0 {
				continue
			} else {
				materialsUpdate = append(materialsUpdate, pipelineMaterial)
			}
		}
		if len(materialsUpdate) > 0 {
			// using update not null
			err = impl.ciPipelineMaterialRepository.UpdateNotNull(tx, materialsUpdate...)
			if err != nil {
				return nil, err
			}
		}
		err = tx.Commit()
		if err != nil {
			impl.logger.Errorw("error in committing transaction", "err", err)
			return nil, err
		}
		if !modifiedCiPipeline.IsExternal {
			err = impl.ciCdPipelineOrchestrator.AddPipelineMaterialInGitSensor(materialsUpdate)
			if err != nil {
				impl.logger.Errorw("error in saving pipelineMaterials in git sensor", "materials", materialsUpdate, "err", err)
				return nil, err
			}
		}
		modifiedCiPipeline.ScanEnabled = baseCiConfig.ScanEnabled
		baseCiConfig.CiPipelines = append(baseCiConfig.CiPipelines, modifiedCiPipeline)
		return baseCiConfig, nil
	}

}

func (impl *CiPipelineConfigServiceImpl) GetCiPipeline(appId int) (ciConfig *bean.CiConfigRequest, err error) {
	ciConfig, err = impl.getCiTemplateVariables(appId)
	if err != nil {
		impl.logger.Debugw("error in fetching ci pipeline", "appId", appId, "err", err)
		return nil, err
	}
	app, err := impl.appRepo.FindActiveById(appId)
	if err != nil {
		impl.logger.Debugw("error in fetching app details", "appId", appId, "err", err)
		return nil, err
	}
	isJob := app.AppType == helper.Job
	// TODO fill these variables
	// ciCdConfig.CiPipeline=
	// --------pipeline population start
	pipelines, err := impl.ciPipelineRepository.FindByAppId(appId)
	if err != nil && !util.IsErrNoRows(err) {
		impl.logger.Errorw("error in fetching ci pipeline", "appId", appId, "err", err)
		return nil, err
	}

	if impl.ciConfig.ExternalCiWebhookUrl == "" {
		hostUrl, err := impl.attributesService.GetByKey(bean3.HostUrlKey)
		if err != nil {
			return nil, err
		}
		if hostUrl != nil {
			impl.ciConfig.ExternalCiWebhookUrl = fmt.Sprintf("%s/%s", hostUrl.Value, types.ExternalCiWebhookPath)
		}
	}
	// map of ciPipelineId and their templateOverrideConfig
	ciOverrideTemplateMap := make(map[int]*pipelineConfigBean.CiTemplateBean)
	ciTemplateBeanOverrides, err := impl.ciTemplateService.FindTemplateOverrideByAppId(appId)
	if err != nil {
		return nil, err
	}

	for _, templateBeanOverride := range ciTemplateBeanOverrides {
		ciTemplateOverride := templateBeanOverride.CiTemplateOverride
		ciOverrideTemplateMap[ciTemplateOverride.CiPipelineId] = templateBeanOverride
	}
	var ciPipelineResp []*bean.CiPipeline
	for _, pipeline := range pipelines {

		dockerArgs := make(map[string]string)
		if len(pipeline.DockerArgs) > 0 {
			err := json.Unmarshal([]byte(pipeline.DockerArgs), &dockerArgs)
			if err != nil {
				impl.logger.Warnw("error in unmarshal", "err", err)
			}
		}

		var externalCiConfig bean.ExternalCiConfig

		ciPipelineScripts, err := impl.ciPipelineRepository.FindCiScriptsByCiPipelineId(pipeline.Id)
		if err != nil && !util.IsErrNoRows(err) {
			impl.logger.Errorw("error in fetching ci scripts")
			return nil, err
		}

		var beforeDockerBuildScripts []*bean.CiScript
		var afterDockerBuildScripts []*bean.CiScript
		for _, ciScript := range ciPipelineScripts {
			ciScriptResp := &bean.CiScript{
				Id:             ciScript.Id,
				Index:          ciScript.Index,
				Name:           ciScript.Name,
				Script:         ciScript.Script,
				OutputLocation: ciScript.OutputLocation,
			}
			if ciScript.Stage == BEFORE_DOCKER_BUILD {
				beforeDockerBuildScripts = append(beforeDockerBuildScripts, ciScriptResp)
			} else if ciScript.Stage == AFTER_DOCKER_BUILD {
				afterDockerBuildScripts = append(afterDockerBuildScripts, ciScriptResp)
			}
		}
		parentCiPipeline, err := impl.ciPipelineRepository.FindById(pipeline.ParentCiPipeline)
		if err != nil && !util.IsErrNoRows(err) {
			impl.logger.Errorw("err", err)
			return nil, err
		}
		ciPipeline := &bean.CiPipeline{
			Id:                       pipeline.Id,
			Version:                  pipeline.Version,
			Name:                     pipeline.Name,
			Active:                   pipeline.Active,
			Deleted:                  pipeline.Deleted,
			DockerArgs:               dockerArgs,
			IsManual:                 pipeline.IsManual,
			IsExternal:               pipeline.IsExternal,
			ParentCiPipeline:         pipeline.ParentCiPipeline,
			ParentAppId:              parentCiPipeline.AppId,
			ExternalCiConfig:         externalCiConfig,
			BeforeDockerBuildScripts: beforeDockerBuildScripts,
			AfterDockerBuildScripts:  afterDockerBuildScripts,
			ScanEnabled:              pipeline.ScanEnabled,
			IsDockerConfigOverridden: pipeline.IsDockerConfigOverridden,
			PipelineType:             constants.PipelineType(pipeline.PipelineType),
		}
		ciEnvMapping, err := impl.ciPipelineRepository.FindCiEnvMappingByCiPipelineId(pipeline.Id)
		if err != nil && err != pg.ErrNoRows {
			impl.logger.Errorw("error in fetching ciEnvMapping", "ciPipelineId ", pipeline.Id, "err", err)
			return nil, err
		}
		customTag, err := impl.customTagService.GetActiveCustomTagByEntityKeyAndValue(pipelineConfigBean.EntityTypeCiPipelineId, strconv.Itoa(pipeline.Id))
		if err != nil && err != pg.ErrNoRows {
			return nil, err
		}
		if customTag.Id != 0 {
			ciPipeline.CustomTagObject = &bean.CustomTagData{
				TagPattern: customTag.TagPattern,
				CounterX:   customTag.AutoIncreasingNumber,
				Enabled:    customTag.Enabled,
			}
			ciPipeline.EnableCustomTag = customTag.Enabled
		}
		if ciEnvMapping.Id > 0 {
			ciPipeline.EnvironmentId = ciEnvMapping.EnvironmentId
		}

		lastTriggeredWorkflowEnv, err := impl.ciWorkflowRepository.FindLastTriggeredWorkflow(pipeline.Id)
		if err != nil && err != pg.ErrNoRows {
			impl.logger.Errorw("error in fetching lasTriggeredWorkflowEnv", "ciPipelineId ", pipeline.Id, "err", err)
			return nil, err
		}
		if err == pg.ErrNoRows {
			ciPipeline.LastTriggeredEnvId = -1
		} else {
			ciPipeline.LastTriggeredEnvId = lastTriggeredWorkflowEnv.EnvironmentId
		}

		if ciTemplateBean, ok := ciOverrideTemplateMap[pipeline.Id]; ok {
			templateOverride := ciTemplateBean.CiTemplateOverride
			ciPipeline.DockerConfigOverride = bean.DockerConfigOverride{
				DockerRegistry:   templateOverride.DockerRegistryId,
				DockerRepository: templateOverride.DockerRepository,
				CiBuildConfig:    ciTemplateBean.CiBuildConfig,
			}
		}
		branchesForCheckingBlockageState := make([]string, 0, len(pipeline.CiPipelineMaterials))
		for _, material := range pipeline.CiPipelineMaterials {
			// ignore those materials which have inactive git material
			if material == nil || material.GitMaterial == nil || !material.GitMaterial.Active {
				continue
			}
			isRegex := material.Regex != ""
			if !(isRegex && len(material.Value) == 0) { // add branches for all cases except if type regex and branch is not set
				branchesForCheckingBlockageState = append(branchesForCheckingBlockageState, material.Value)
			}
			ciMaterial := &bean.CiMaterial{
				Id:              material.Id,
				CheckoutPath:    material.CheckoutPath,
				Path:            material.Path,
				ScmId:           material.ScmId,
				GitMaterialId:   material.GitMaterialId,
				GitMaterialName: material.GitMaterial.Name[strings.Index(material.GitMaterial.Name, "-")+1:],
				ScmName:         material.ScmName,
				ScmVersion:      material.ScmVersion,
				IsRegex:         material.Regex != "",
				Source:          &bean.SourceTypeConfig{Type: material.Type, Value: material.Value, Regex: material.Regex},
			}
			ciPipeline.CiMaterial = append(ciPipeline.CiMaterial, ciMaterial)
		}
		if !isJob {
			err = impl.setCiPipelineBlockageState(ciPipeline, branchesForCheckingBlockageState, false)
			if err != nil {
				impl.logger.Errorw("error in getting blockage state for ci pipeline", "err", err, "ciPipelineId", ciPipeline.Id)
				return nil, err
			}
		}
		linkedCis, err := impl.ciPipelineRepository.FindByParentCiPipelineId(ciPipeline.Id)
		if err != nil && !util.IsErrNoRows(err) {
			return nil, err
		}
		ciPipeline.LinkedCount = len(linkedCis)
		ciPipelineResp = append(ciPipelineResp, ciPipeline)
	}
	ciConfig.CiPipelines = ciPipelineResp
	// --------pipeline population end
	return ciConfig, err
}

func (impl *CiPipelineConfigServiceImpl) GetCiPipelineById(pipelineId int) (ciPipeline *bean.CiPipeline, err error) {
	pipeline, err := impl.ciPipelineRepository.FindById(pipelineId)
	if err != nil && !util.IsErrNoRows(err) {
		impl.logger.Errorw("error in fetching ci pipeline", "pipelineId", pipelineId, "err", err)
		return nil, err
	}
	dockerArgs := make(map[string]string)
	if len(pipeline.DockerArgs) > 0 {
		err := json.Unmarshal([]byte(pipeline.DockerArgs), &dockerArgs)
		if err != nil {
			impl.logger.Warnw("error in unmarshal", "err", err)
		}
	}

	if impl.ciConfig.ExternalCiWebhookUrl == "" {
		hostUrl, err := impl.attributesService.GetByKey(bean3.HostUrlKey)
		if err != nil {
			impl.logger.Errorw("there is no external ci webhook url configured", "ci pipeline", pipeline)
			return nil, err
		}
		if hostUrl != nil {
			impl.ciConfig.ExternalCiWebhookUrl = fmt.Sprintf("%s/%s", hostUrl.Value, types.ExternalCiWebhookPath)
		}
	}

	var externalCiConfig bean.ExternalCiConfig

	ciPipelineScripts, err := impl.ciPipelineRepository.FindCiScriptsByCiPipelineId(pipeline.Id)
	if err != nil && !util.IsErrNoRows(err) {
		impl.logger.Errorw("error in fetching ci scripts")
		return nil, err
	}

	var beforeDockerBuildScripts []*bean.CiScript
	var afterDockerBuildScripts []*bean.CiScript
	for _, ciScript := range ciPipelineScripts {
		ciScriptResp := &bean.CiScript{
			Id:             ciScript.Id,
			Index:          ciScript.Index,
			Name:           ciScript.Name,
			Script:         ciScript.Script,
			OutputLocation: ciScript.OutputLocation,
		}
		if ciScript.Stage == BEFORE_DOCKER_BUILD {
			beforeDockerBuildScripts = append(beforeDockerBuildScripts, ciScriptResp)
		} else if ciScript.Stage == AFTER_DOCKER_BUILD {
			afterDockerBuildScripts = append(afterDockerBuildScripts, ciScriptResp)
		}
	}
	parentCiPipeline, err := impl.ciPipelineRepository.FindById(pipeline.ParentCiPipeline)
	if err != nil && !util.IsErrNoRows(err) {
		impl.logger.Errorw("err", err)
		return nil, err
	}
	ciPipeline = &bean.CiPipeline{
		Id:                       pipeline.Id,
		Version:                  pipeline.Version,
		Name:                     pipeline.Name,
		Active:                   pipeline.Active,
		Deleted:                  pipeline.Deleted,
		DockerArgs:               dockerArgs,
		IsManual:                 pipeline.IsManual,
		IsExternal:               pipeline.IsExternal,
		AppId:                    pipeline.AppId,
		ParentCiPipeline:         pipeline.ParentCiPipeline,
		ParentAppId:              parentCiPipeline.AppId,
		ExternalCiConfig:         externalCiConfig,
		BeforeDockerBuildScripts: beforeDockerBuildScripts,
		AfterDockerBuildScripts:  afterDockerBuildScripts,
		ScanEnabled:              pipeline.ScanEnabled,
		IsDockerConfigOverridden: pipeline.IsDockerConfigOverridden,
		PipelineType:             constants.PipelineType(pipeline.PipelineType),
	}
	customTag, err := impl.customTagService.GetActiveCustomTagByEntityKeyAndValue(pipelineConfigBean.EntityTypeCiPipelineId, strconv.Itoa(pipeline.Id))
	if err != nil && err != pg.ErrNoRows {
		return nil, err
	}
	if customTag.Id != 0 {
		ciPipeline.CustomTagObject = &bean.CustomTagData{
			TagPattern: customTag.TagPattern,
			CounterX:   customTag.AutoIncreasingNumber,
		}
		ciPipeline.EnableCustomTag = customTag.Enabled
	}
	ciEnvMapping, err := impl.ciPipelineRepository.FindCiEnvMappingByCiPipelineId(pipelineId)
	if err != nil && err != pg.ErrNoRows {
		impl.logger.Errorw("error in fetching ci env mapping", "pipelineId", pipelineId, "err", err)
		return nil, err
	}
	if ciEnvMapping.Id > 0 {
		ciPipeline.EnvironmentId = ciEnvMapping.EnvironmentId
	}
	if !ciPipeline.IsExternal && ciPipeline.IsDockerConfigOverridden {
		ciTemplateBean, err := impl.ciTemplateService.FindTemplateOverrideByCiPipelineId(ciPipeline.Id)
		if err != nil {
			return nil, err
		}
		templateOverride := ciTemplateBean.CiTemplateOverride
		ciBuildConfig := ciTemplateBean.CiBuildConfig
		ciPipeline.DockerConfigOverride = bean.DockerConfigOverride{
			DockerRegistry:   templateOverride.DockerRegistryId,
			DockerRepository: templateOverride.DockerRepository,
			CiBuildConfig:    ciBuildConfig,
			// DockerBuildConfig: &bean.DockerBuildConfig{
			//	GitMaterialId:  templateOverride.GitMaterialId,
			//	DockerfilePath: templateOverride.DockerfilePath,
			// },
		}
	}
	branchesForCheckingBlockageState := make([]string, 0, len(pipeline.CiPipelineMaterials))
	for _, material := range pipeline.CiPipelineMaterials {
		if material == nil || material.GitMaterial == nil || !material.GitMaterial.Active {
			continue
		}
		isRegex := material.Regex != ""
		if !(isRegex && len(material.Value) == 0) { // add branches for all cases except if type regex and branch is not set
			branchesForCheckingBlockageState = append(branchesForCheckingBlockageState, material.Value)
		}
		ciMaterial := &bean.CiMaterial{
			Id:              material.Id,
			CheckoutPath:    material.CheckoutPath,
			Path:            material.Path,
			ScmId:           material.ScmId,
			GitMaterialId:   material.GitMaterialId,
			GitMaterialName: material.GitMaterial.Name[strings.Index(material.GitMaterial.Name, "-")+1:],
			ScmName:         material.ScmName,
			ScmVersion:      material.ScmVersion,
			IsRegex:         material.Regex != "",
			Source:          &bean.SourceTypeConfig{Type: material.Type, Value: material.Value, Regex: material.Regex},
		}
		ciPipeline.CiMaterial = append(ciPipeline.CiMaterial, ciMaterial)
	}

	appDetails := pipeline.App
	isJob := appDetails != nil && appDetails.AppType == helper.Job
	if !isJob {
		err = impl.setCiPipelineBlockageState(ciPipeline, branchesForCheckingBlockageState, false)
		if err != nil {
			impl.logger.Errorw("error in getting blockage state for ci pipeline", "err", err, "ciPipelineId", ciPipeline.Id)
			return nil, err
		}
	}
	linkedCis, err := impl.ciPipelineRepository.FindByParentCiPipelineId(ciPipeline.Id)
	if err != nil && !util.IsErrNoRows(err) {
		return nil, err
	}
	ciPipeline.LinkedCount = len(linkedCis)

	appWorkflowMappings, err := impl.appWorkflowRepository.FindWFCIMappingByCIPipelineId(ciPipeline.Id)
	for _, mapping := range appWorkflowMappings {
		// there will be only one active entry in db always
		ciPipeline.AppWorkflowId = mapping.AppWorkflowId
	}

	// getting pre stage and post stage details
	preStageDetail, postStageDetail, err := impl.pipelineStageService.GetCiPipelineStageData(ciPipeline.Id)
	if err != nil {
		impl.logger.Errorw("error in getting pre & post stage detail by ciPipelineId", "err", err, "ciPipelineId", ciPipeline.Id)
		return nil, err
	}
	ciPipeline.PreBuildStage = preStageDetail
	ciPipeline.PostBuildStage = postStageDetail
	return ciPipeline, err
}

func (impl *CiPipelineConfigServiceImpl) GetTriggerViewCiPipeline(appId int) (*bean.TriggerViewCiConfig, error) {

	triggerViewCiConfig := &bean.TriggerViewCiConfig{}

	ciConfig, err := impl.getCiTemplateVariables(appId)
	if err != nil {
		impl.logger.Debugw("error in fetching ci pipeline", "appId", appId, "err", err)
		return nil, err
	}

	triggerViewCiConfig.CiGitMaterialId = ciConfig.CiBuildConfig.GitMaterialId

	// fetch pipelines
	pipelines, err := impl.ciPipelineRepository.FindByAppId(appId)
	if err != nil && !util.IsErrNoRows(err) {
		impl.logger.Errorw("error in fetching ci pipeline", "appId", appId, "err", err)
		return nil, err
	}

	ciOverrideTemplateMap := make(map[int]*pipelineConfigBean.CiTemplateBean)
	ciTemplateBeanOverrides, err := impl.ciTemplateService.FindTemplateOverrideByAppId(appId)
	if err != nil {
		return nil, err
	}

	for _, templateBeanOverride := range ciTemplateBeanOverrides {
		ciTemplateOverride := templateBeanOverride.CiTemplateOverride
		ciOverrideTemplateMap[ciTemplateOverride.CiPipelineId] = templateBeanOverride
	}

	var ciPipelineResp []*bean.CiPipeline
	for _, pipeline := range pipelines {
		isLinkedCiPipeline := pipeline.IsExternal
		ciPipeline := &bean.CiPipeline{
			Id:                       pipeline.Id,
			Version:                  pipeline.Version,
			Name:                     pipeline.Name,
			Active:                   pipeline.Active,
			Deleted:                  pipeline.Deleted,
			IsManual:                 pipeline.IsManual,
			IsExternal:               isLinkedCiPipeline,
			ParentCiPipeline:         pipeline.ParentCiPipeline,
			ScanEnabled:              pipeline.ScanEnabled,
			IsDockerConfigOverridden: pipeline.IsDockerConfigOverridden,
			PipelineType:             constants.PipelineType(pipeline.PipelineType),
		}
		if ciTemplateBean, ok := ciOverrideTemplateMap[pipeline.Id]; ok {
			templateOverride := ciTemplateBean.CiTemplateOverride
			ciPipeline.DockerConfigOverride = bean.DockerConfigOverride{
				DockerRegistry:   templateOverride.DockerRegistryId,
				DockerRepository: templateOverride.DockerRepository,
				CiBuildConfig:    ciTemplateBean.CiBuildConfig,
			}
		}

		branchesForCheckingBlockageState := make([]string, 0, len(pipeline.CiPipelineMaterials))
		for _, material := range pipeline.CiPipelineMaterials {
			// ignore those materials which have inactive git material
			if material == nil || material.GitMaterial == nil || !material.GitMaterial.Active {
				continue
			}
			isRegex := material.Regex != ""
			if !(isRegex && len(material.Value) == 0) { // add branches for all cases except if type regex and branch is not set
				branchesForCheckingBlockageState = append(branchesForCheckingBlockageState, material.Value)
			}
			ciMaterial := &bean.CiMaterial{
				Id:              material.Id,
				CheckoutPath:    material.CheckoutPath,
				Path:            material.Path,
				ScmId:           material.ScmId,
				GitMaterialId:   material.GitMaterialId,
				GitMaterialName: material.GitMaterial.Name[strings.Index(material.GitMaterial.Name, "-")+1:],
				ScmName:         material.ScmName,
				ScmVersion:      material.ScmVersion,
				IsRegex:         isRegex,
				Source:          &bean.SourceTypeConfig{Type: material.Type, Value: material.Value, Regex: material.Regex},
			}
			ciPipeline.CiMaterial = append(ciPipeline.CiMaterial, ciMaterial)
		}
		linkedCis, err := impl.ciPipelineRepository.FindByParentCiPipelineId(ciPipeline.Id)
		if err != nil && !util.IsErrNoRows(err) {
			return nil, err
		}
		ciPipeline.LinkedCount = len(linkedCis)
		err = impl.setCiPipelineBlockageState(ciPipeline, branchesForCheckingBlockageState, true)
		if err != nil {
			impl.logger.Errorw("error in getting blockage state for ci pipeline", "err", err, "ciPipelineId", ciPipeline.Id)
			return nil, err
		}
		ciPipelineResp = append(ciPipelineResp, ciPipeline)
	}
	triggerViewCiConfig.CiPipelines = ciPipelineResp
	triggerViewCiConfig.Materials = ciConfig.Materials

	return triggerViewCiConfig, nil
}

func (impl *CiPipelineConfigServiceImpl) GetExternalCi(appId int) (ciConfig []*bean.ExternalCiConfig, err error) {
	externalCiPipelines, err := impl.ciPipelineRepository.FindExternalCiByAppId(appId)
	if err != nil && !util.IsErrNoRows(err) {
		impl.logger.Errorw("error in fetching external ci", "appId", appId, "err", err)
		return nil, err
	}

	hostUrl, err := impl.attributesService.GetByKey(bean3.HostUrlKey)
	if err != nil {
		impl.logger.Errorw("error in fetching external ci", "appId", appId, "err", err)
		return nil, err
	}
	if hostUrl != nil {
		impl.ciConfig.ExternalCiWebhookUrl = fmt.Sprintf("%s/%s", hostUrl.Value, types.ExternalCiWebhookPath)
	}

	externalCiConfigs := make([]*bean.ExternalCiConfig, 0)

	var externalCiPipelineIds []int
	appWorkflowMappingsMap := make(map[int][]*appWorkflow.AppWorkflowMapping)

	for _, externalCiPipeline := range externalCiPipelines {
		externalCiPipelineIds = append(externalCiPipelineIds, externalCiPipeline.Id)
	}
	if len(externalCiPipelineIds) == 0 {
		err = &util.ApiError{Code: "404", HttpStatusCode: 200, UserMessage: "no external ci pipeline found"}
		return externalCiConfigs, err
	}
	appWorkflowMappings, err := impl.appWorkflowRepository.FindWFCDMappingByExternalCiIdByIdsIn(externalCiPipelineIds)
	if err != nil {
		impl.logger.Errorw("Error in fetching app workflow mapping for CD pipeline by external CI ID", "err", err)
		return nil, err
	}

	for _, appWorkflowMapping := range appWorkflowMappings {
		appWorkflowMappingsMap[appWorkflowMapping.ParentId] = append(appWorkflowMappingsMap[appWorkflowMapping.ParentId], appWorkflowMapping)
	}

	for _, externalCiPipeline := range externalCiPipelines {
		externalCiConfig := &bean.ExternalCiConfig{
			Id:         externalCiPipeline.Id,
			WebhookUrl: fmt.Sprintf("%s/%d", impl.ciConfig.ExternalCiWebhookUrl, externalCiPipeline.Id),
			Payload:    impl.ciConfig.ExternalCiPayload,
			AccessKey:  "",
		}

		if _, ok := appWorkflowMappingsMap[externalCiPipeline.Id]; !ok {
			impl.logger.Errorw("unable to find app workflow cd mapping corresponding to external ci pipeline id")
			return nil, errors.New("unable to find app workflow cd mapping corresponding to external ci pipeline id")
		}

		var appWorkflowComponentIds []int
		var appIds []int

		CDPipelineMap := make(map[int]*pipelineConfig.Pipeline)
		appIdMap := make(map[int]*app2.App)

		for _, appWorkflowMappings := range appWorkflowMappings {
			appWorkflowComponentIds = append(appWorkflowComponentIds, appWorkflowMappings.ComponentId)
		}
		if len(appWorkflowComponentIds) == 0 {
			continue
		}
		cdPipelines, err := impl.pipelineRepository.FindAppAndEnvironmentAndProjectByPipelineIds(appWorkflowComponentIds)
		if err != nil && !util.IsErrNoRows(err) {
			impl.logger.Errorw("error in fetching external ci", "appId", appId, "err", err)
			return nil, err
		}
		for _, pipeline := range cdPipelines {
			CDPipelineMap[pipeline.Id] = pipeline
			appIds = append(appIds, pipeline.AppId)
		}
		if len(appIds) == 0 {
			continue
		}
		apps, err := impl.appRepo.FindAppAndProjectByIdsIn(appIds)
		for _, app := range apps {
			appIdMap[app.Id] = app
		}

		roleData := make(map[string]interface{})
		for _, appWorkflowMapping := range appWorkflowMappings {
			if _, ok := CDPipelineMap[appWorkflowMapping.ComponentId]; !ok {
				impl.logger.Errorw("error in getting cd pipeline data for workflow", "app workflow id", appWorkflowMapping.ComponentId, "err", err)
				return nil, errors.New("error in getting cd pipeline data for workflow")
			}
			cdPipeline := CDPipelineMap[appWorkflowMapping.ComponentId]

			if _, ok := roleData[teamIdKey]; !ok {
				if _, ok := appIdMap[cdPipeline.AppId]; !ok {
					impl.logger.Errorw("error in getting app data for pipeline", "app id", cdPipeline.AppId)
					return nil, errors.New("error in getting app data for pipeline")
				}
				app := appIdMap[cdPipeline.AppId]
				roleData[teamIdKey] = app.TeamId
				roleData[teamNameKey] = app.Team.Name
				roleData[appIdKey] = cdPipeline.AppId
				roleData[appNameKey] = cdPipeline.App.AppName
			}
			if _, ok := roleData[environmentNameKey]; !ok {
				roleData[environmentNameKey] = cdPipeline.Environment.Name
			} else {
				roleData[environmentNameKey] = fmt.Sprintf("%s,%s", roleData[environmentNameKey], cdPipeline.Environment.Name)
			}
			if _, ok := roleData[environmentIdentifierKey]; !ok {
				roleData[environmentIdentifierKey] = cdPipeline.Environment.EnvironmentIdentifier
			} else {
				roleData[environmentIdentifierKey] = fmt.Sprintf("%s,%s", roleData[environmentIdentifierKey], cdPipeline.Environment.EnvironmentIdentifier)
			}
		}

		externalCiConfig.ExternalCiConfigRole = bean.ExternalCiConfigRole{
			ProjectId:             roleData[teamIdKey].(int),
			ProjectName:           roleData[teamNameKey].(string),
			AppId:                 roleData[appIdKey].(int),
			AppName:               roleData[appNameKey].(string),
			EnvironmentName:       roleData[environmentNameKey].(string),
			EnvironmentIdentifier: roleData[environmentIdentifierKey].(string),
			Role:                  "Build and deploy",
		}
		externalCiConfigs = append(externalCiConfigs, externalCiConfig)
	}
	// --------pipeline population end
	return externalCiConfigs, err
}

func (impl *CiPipelineConfigServiceImpl) GetExternalCiById(appId int, externalCiId int) (ciConfig *bean.ExternalCiConfig, err error) {

	externalCiPipeline, err := impl.ciPipelineRepository.FindExternalCiById(externalCiId)
	if err != nil && !util.IsErrNoRows(err) {
		impl.logger.Errorw("error in fetching external ci", "appId", appId, "err", err)
		return nil, err
	}

	if externalCiPipeline.Id == 0 {
		impl.logger.Errorw("invalid external ci id", "externalCiId", externalCiId, "err", err)
		return nil, &util.ApiError{Code: "400", HttpStatusCode: 400, UserMessage: "invalid external ci id"}
	}

	hostUrl, err := impl.attributesService.GetByKey(bean3.HostUrlKey)
	if err != nil {
		impl.logger.Errorw("error in fetching external ci", "appId", appId, "err", err)
		return nil, err
	}
	if hostUrl != nil {
		impl.ciConfig.ExternalCiWebhookUrl = fmt.Sprintf("%s/%s", hostUrl.Value, types.ExternalCiWebhookPath)
	}

	appWorkflowMappings, err := impl.appWorkflowRepository.FindWFCDMappingByExternalCiId(externalCiPipeline.Id)
	if err != nil && !util.IsErrNoRows(err) {
		impl.logger.Errorw("error in fetching external ci", "appId", appId, "err", err)
		return nil, err
	}

	roleData := make(map[string]interface{})
	for _, appWorkflowMapping := range appWorkflowMappings {
		cdPipeline, err := impl.pipelineRepository.FindById(appWorkflowMapping.ComponentId)
		if err != nil && !util.IsErrNoRows(err) {
			impl.logger.Errorw("error in fetching external ci", "appId", appId, "err", err)
			return nil, err
		}
		if _, ok := roleData[teamIdKey]; !ok {
			app, err := impl.appRepo.FindAppAndProjectByAppId(cdPipeline.AppId)
			if err != nil && !util.IsErrNoRows(err) {
				impl.logger.Errorw("error in fetching external ci", "appId", appId, "err", err)
				return nil, err
			}
			roleData[teamIdKey] = app.TeamId
			roleData[teamNameKey] = app.Team.Name
			roleData[appIdKey] = cdPipeline.AppId
			roleData[appNameKey] = cdPipeline.App.AppName
		}
		if _, ok := roleData[environmentNameKey]; !ok {
			roleData[environmentNameKey] = cdPipeline.Environment.Name
		} else {
			roleData[environmentNameKey] = fmt.Sprintf("%s,%s", roleData[environmentNameKey], cdPipeline.Environment.Name)
		}
		if _, ok := roleData[environmentIdentifierKey]; !ok {
			roleData[environmentIdentifierKey] = cdPipeline.Environment.EnvironmentIdentifier
		} else {
			roleData[environmentIdentifierKey] = fmt.Sprintf("%s,%s", roleData[environmentIdentifierKey], cdPipeline.Environment.EnvironmentIdentifier)
		}
	}

	externalCiConfig := &bean.ExternalCiConfig{
		Id:         externalCiPipeline.Id,
		WebhookUrl: fmt.Sprintf("%s/%d", impl.ciConfig.ExternalCiWebhookUrl, externalCiId),
		Payload:    impl.ciConfig.ExternalCiPayload,
		AccessKey:  "",
	}
	externalCiConfig.ExternalCiConfigRole = bean.ExternalCiConfigRole{
		ProjectId:             roleData[teamIdKey].(int),
		ProjectName:           roleData[teamNameKey].(string),
		AppId:                 roleData[appIdKey].(int),
		AppName:               roleData[appNameKey].(string),
		EnvironmentName:       roleData[environmentNameKey].(string),
		EnvironmentIdentifier: roleData[environmentIdentifierKey].(string),
		Role:                  "Build and deploy",
	}
	externalCiConfig.Schema = impl.buildExternalCiWebhookSchema()
	externalCiConfig.PayloadOption = impl.buildPayloadOption()
	externalCiConfig.Responses = impl.buildResponses()
	// --------pipeline population end
	return externalCiConfig, err
}

func (impl *CiPipelineConfigServiceImpl) UpdateCiTemplate(updateRequest *bean.CiConfigRequest) (*bean.CiConfigRequest, error) {
	originalCiConf, err := impl.getCiTemplateVariables(updateRequest.AppId)
	if err != nil {
		impl.logger.Errorw("error in fetching original ciCdConfig for update", "appId", updateRequest.Id, "err", err)
		return nil, err
	}
	if originalCiConf.Version != updateRequest.Version {
		impl.logger.Errorw("stale version requested", "appId", updateRequest.Id, "old", originalCiConf.Version, "new", updateRequest.Version)
		return nil, fmt.Errorf("stale version of resource requested kindly refresh. requested: %s, found %s", updateRequest.Version, originalCiConf.Version)
	}
	dockerArtifaceStore, err := impl.dockerArtifactStoreRepository.FindOne(updateRequest.DockerRegistry)
	if err != nil {
		impl.logger.Errorw("error in fetching DockerRegistry  for update", "appId", updateRequest.Id, "err", err, "registry", updateRequest.DockerRegistry)
		return nil, err
	}
	regHost, err := dockerArtifaceStore.GetRegistryLocation()
	if err != nil {
		impl.logger.Errorw("invalid reg url", "err", err)
		return nil, err
	}

	var repo string
	if updateRequest.DockerRepository != "" {
		repo = updateRequest.DockerRepository
	} else {
		repo = originalCiConf.DockerRepository
	}

	if dockerArtifaceStore.RegistryType == dockerRegistryRepository.REGISTRYTYPE_ECR {
		err := impl.ciCdPipelineOrchestrator.CreateEcrRepo(repo, dockerArtifaceStore.AWSRegion, dockerArtifaceStore.AWSAccessKeyId, dockerArtifaceStore.AWSSecretAccessKey)
		if err != nil {
			impl.logger.Errorw("ecr repo creation failed while updating ci template", "repo", repo, "err", err)
			return nil, err
		}
	}

	originalCiConf.AfterDockerBuild = updateRequest.AfterDockerBuild
	originalCiConf.BeforeDockerBuild = updateRequest.BeforeDockerBuild
	// originalCiConf.CiBuildConfigBean = updateRequest.CiBuildConfigBean
	originalCiConf.DockerRegistry = updateRequest.DockerRegistry
	originalCiConf.DockerRepository = updateRequest.DockerRepository
	originalCiConf.DockerRegistryUrl = regHost

	// argByte, err := json.Marshal(originalCiConf.DockerBuildConfig.Args)
	// if err != nil {
	//	return nil, err
	// }
	afterByte, err := json.Marshal(originalCiConf.AfterDockerBuild)
	if err != nil {
		return nil, err
	}
	beforeByte, err := json.Marshal(originalCiConf.BeforeDockerBuild)
	if err != nil {
		return nil, err
	}
	// buildOptionsByte, err := json.Marshal(originalCiConf.DockerBuildConfig.DockerBuildOptions)
	// if err != nil {
	//	impl.logger.Errorw("error in marshaling dockerBuildOptions", "err", err)
	//	return nil, err
	// }
	ciBuildConfig := updateRequest.CiBuildConfig
	originalCiBuildConfig := originalCiConf.CiBuildConfig
	ciTemplate := &pipelineConfig.CiTemplate{
		// DockerfilePath:    originalCiConf.DockerBuildConfig.DockerfilePath,
		GitMaterialId:             ciBuildConfig.GitMaterialId,
		BuildContextGitMaterialId: ciBuildConfig.BuildContextGitMaterialId,
		// Args:              string(argByte),
		// TargetPlatform:    originalCiConf.DockerBuildConfig.TargetPlatform,
		AppId:             originalCiConf.AppId,
		BeforeDockerBuild: string(beforeByte),
		AfterDockerBuild:  string(afterByte),
		Version:           originalCiConf.Version,
		Id:                originalCiConf.Id,
		DockerRepository:  originalCiConf.DockerRepository,
		DockerRegistryId:  &originalCiConf.DockerRegistry,
		Active:            true,
		AuditLog: sql.AuditLog{
			CreatedOn: originalCiConf.CreatedOn,
			CreatedBy: originalCiConf.CreatedBy,
			UpdatedOn: time.Now(),
			UpdatedBy: updateRequest.UserId,
		},
	}

	ciBuildConfig.Id = originalCiBuildConfig.Id
	ciTemplateBean := &pipelineConfigBean.CiTemplateBean{
		CiTemplate:    ciTemplate,
		CiBuildConfig: ciBuildConfig,
		UserId:        updateRequest.UserId,
	}
	err = impl.ciTemplateService.Update(ciTemplateBean)
	if err != nil {
		return nil, err
	}

	originalCiConf.CiBuildConfig = ciBuildConfig
	// TODO: below update code is a hack for ci_job and should be reviewed

	// updating ci_template_override for ci_pipeline type = CI_JOB because for this pipeling ci_template and ci_template_override are kept same as
	pipelines, err := impl.ciPipelineRepository.FindByAppId(originalCiConf.AppId)
	if err != nil && err != pg.ErrNoRows {
		impl.logger.Errorw("error in finding pipeline for app")
	}
	ciPipelineIds := make([]int, 0)
	ciPipelineIdsMap := make(map[int]*pipelineConfig.CiPipeline)
	for _, p := range pipelines {
		ciPipelineIds = append(ciPipelineIds, p.Id)
		ciPipelineIdsMap[p.Id] = p
	}
	var ciTemplateOverrides []*pipelineConfig.CiTemplateOverride
	if len(ciPipelineIds) > 0 {
		ciTemplateOverrides, err = impl.ciTemplateOverrideRepository.FindByCiPipelineIds(ciPipelineIds)
		if err != nil && err != pg.ErrNoRows {
			impl.logger.Errorw("error in fetching ci tempalate by pipeline ids", "err", err, "ciPipelineIds", ciPipelineIds)
		}
	}
	for _, ciTemplateOverride := range ciTemplateOverrides {
		if _, ok := ciPipelineIdsMap[ciTemplateOverride.CiPipelineId]; ok {
			if ciPipelineIdsMap[ciTemplateOverride.CiPipelineId].PipelineType == string(constants.CI_JOB) {
				ciTemplateOverride.DockerRepository = updateRequest.DockerRepository
				ciTemplateOverride.DockerRegistryId = updateRequest.DockerRegistry
				_, err = impl.ciTemplateOverrideRepository.Update(ciTemplateOverride)
				if err != nil {
					impl.logger.Errorw("error in updating ci template for ci_job", "err", err)
				}
			}
		}
	}
	// update completed for ci_pipeline_type = ci_job

	err = impl.CiTemplateHistoryService.SaveHistory(ciTemplateBean, "update")

	if err != nil {
		impl.logger.Errorw("error in saving update history for ci template", "error", err)
	}

	return originalCiConf, nil
}

func (impl *CiPipelineConfigServiceImpl) handlePipelineCreate(request *bean.CiPatchRequest, ciConfig *bean.CiConfigRequest) (*bean.CiConfigRequest, error) {

	pipelineExists, err := impl.ciPipelineRepository.CheckIfPipelineExistsByNameAndAppId(request.CiPipeline.Name, request.AppId)
	if err != nil && err != pg.ErrNoRows {
		impl.logger.Errorw("error in fetching pipeline by name, FindByName", "err", err, "patch cipipeline name", request.CiPipeline.Name)
		return nil, err
	}

	if pipelineExists {
		err = &utils.ApiError{Code: "400", HttpStatusCode: 400, UserMessage: "pipeline name already exist"}
		impl.logger.Errorw("pipeline name already exist", "err", err, "patch cipipeline name", request.CiPipeline.Name)
		return nil, fmt.Errorf(CiPipeline2.PIPELINE_NAME_ALREADY_EXISTS_ERROR)
	}

	if request.IsSwitchCiPipelineRequest() {
		impl.logger.Debugw("handling switch ci pipeline", "switchFromCiPipelineId", request.SwitchFromCiPipelineId, "switchFromExternalCiPipelineId", request.SwitchFromExternalCiPipelineId)
		return impl.buildPipelineSwitchService.SwitchToCiPipelineExceptExternal(request, ciConfig)
	}

	ciConfig.CiPipelines = []*bean.CiPipeline{request.CiPipeline} // request.CiPipeline
	res, err := impl.ciCdPipelineOrchestrator.AddPipelineToTemplate(ciConfig, false)
	if err != nil {
		impl.logger.Errorw("error in adding pipeline to template", "ciConf", ciConfig, "err", err)
		return nil, err
	}
	return res, nil

}

func (impl *CiPipelineConfigServiceImpl) PatchCiPipeline(request *bean.CiPatchRequest) (ciConfig *bean.CiConfigRequest, err error) {
	ciConfig, err = impl.getCiTemplateVariables(request.AppId)
	if err != nil {
		impl.logger.Errorw("err in fetching template for pipeline patch, ", "err", err, "appId", request.AppId)
		return nil, err
	}
	if request.CiPipeline.PipelineType == constants.CI_JOB {
		request.CiPipeline.IsDockerConfigOverridden = true
		request.CiPipeline.DockerConfigOverride = bean.DockerConfigOverride{
			DockerRegistry:   ciConfig.DockerRegistry,
			DockerRepository: ciConfig.DockerRepository,
			CiBuildConfig: &CiPipeline2.CiBuildConfigBean{
				Id:                        0,
				GitMaterialId:             request.CiPipeline.CiMaterial[0].GitMaterialId,
				BuildContextGitMaterialId: request.CiPipeline.CiMaterial[0].GitMaterialId,
				UseRootBuildContext:       false,
				CiBuildType:               CiPipeline2.SKIP_BUILD_TYPE,
				DockerBuildConfig:         nil,
				BuildPackConfig:           nil,
			},
		}
	}

	if request.ParentCDPipeline > 0 {
		configRequest, err := impl.setArtifactForLinkedCDCreate(request, ciConfig)
		if err != nil {
			return configRequest, err
		}
	}

	ciConfig.AppWorkflowId = request.AppWorkflowId
	ciConfig.UserId = request.UserId
	if request.CiPipeline != nil {
		// setting ScanEnabled value from env variable,
		request.CiPipeline.ScanEnabled = request.CiPipeline.ScanEnabled || impl.securityConfig.ForceSecurityScanning
		ciConfig.ScanEnabled = request.CiPipeline.ScanEnabled
	}

	ciConfig.IsJob = request.IsJob
	// Check for clone job to not create env override again
	ciConfig.IsCloneJob = request.IsCloneJob
	switch request.Action {
	case bean.CREATE:
		res, err := impl.handlePipelineCreate(request, ciConfig)
		if err != nil {
			impl.logger.Errorw("error in creating ci pipeline", "err", err, "request", request, "ciConfig", ciConfig)
		}
		return res, err
	case bean.UPDATE_SOURCE:
		return impl.updateCiPipelineSourceValue(ciConfig, request.CiPipeline)
	case bean.DELETE:
		pipeline, err := impl.DeleteCiPipeline(request)
		if err != nil {
			return nil, err
		}
		ciConfig.CiPipelines = []*bean.CiPipeline{pipeline}
		return ciConfig, nil
	case bean.UPDATE_PIPELINE:
		return impl.patchCiPipelineUpdateSource(ciConfig, request.CiPipeline)
	default:
		impl.logger.Errorw("unsupported operation ", "op", request.Action)
		return nil, fmt.Errorf("unsupported operation %s", request.Action)
	}

}

func (impl *CiPipelineConfigServiceImpl) setArtifactForLinkedCDCreate(request *bean.CiPatchRequest, ciConfig *bean.CiConfigRequest) (*bean.CiConfigRequest, error) {

	runners, err := impl.cdWorkflowRepository.FindArtifactByPipelineIdAndRunnerType(request.ParentCDPipeline, bean2.CD_WORKFLOW_TYPE_DEPLOY, "", 1, []string{argoApplication.Healthy, argoApplication.SUCCEEDED})
	if err != nil && err != pg.ErrNoRows {
		return nil, err
	}
	if len(runners) != 1 {
		impl.logger.Warnw("something wrong with getting running artifact for parent", "pipelineID", request.ParentCDPipeline)
		return ciConfig, nil
	}

	artifact := runners[0].CdWorkflow.CiArtifact
	// artifact will be nil when no artifacts are present
	if artifact != nil {
		ciConfig.Artifact = artifact.CopyArtifactMetadata(0, request.UserId)
	}
	return ciConfig, nil
}

func (impl *CiPipelineConfigServiceImpl) CreateCiPipeline(createRequest *bean.CiConfigRequest) (*bean.PipelineCreateResponse, error) {
	impl.logger.Debugw("pipeline create request received", "req", createRequest)

	// -----------fetch data
	app, err := impl.appRepo.FindById(createRequest.AppId)
	if err != nil {
		impl.logger.Errorw("error in fetching pipeline group", "groupId", createRequest.AppId, "err", err)
		return nil, err
	}
	// --ecr config
	createRequest.AppName = app.AppName
	createRequest.IsJob = app.AppType == helper.Job
	if !createRequest.IsJob {
		store, err := impl.getDefaultArtifactStore(createRequest.DockerRegistry)
		if err != nil {
			impl.logger.Errorw("error in fetching docker store ", "id", createRequest.DockerRepository, "err", err)
			return nil, err
		}

		regHost, err := store.GetRegistryLocation()
		if err != nil {
			impl.logger.Errorw("invalid reg url", "err", err)
			return nil, err
		}
		createRequest.DockerRegistryUrl = regHost
		createRequest.DockerRegistry = store.Id

		var repo string
		if createRequest.DockerRepository != "" {
			repo = createRequest.DockerRepository
		} else {
			repo = impl.ecrConfig.EcrPrefix + app.AppName
		}

		if store.RegistryType == dockerRegistryRepository.REGISTRYTYPE_ECR {
			err := impl.ciCdPipelineOrchestrator.CreateEcrRepo(repo, store.AWSRegion, store.AWSAccessKeyId, store.AWSSecretAccessKey)
			if err != nil {
				impl.logger.Errorw("ecr repo creation failed while creating ci pipeline", "repo", repo, "err", err)
				return nil, err
			}
		}
		createRequest.DockerRepository = repo
	}
	// --ecr config	end
	// -- template config start

	// argByte, err := json.Marshal(createRequest.DockerBuildConfig.Args)
	// if err != nil {
	//	return nil, err
	// }
	afterByte, err := json.Marshal(createRequest.AfterDockerBuild)
	if err != nil {
		return nil, err
	}
	beforeByte, err := json.Marshal(createRequest.BeforeDockerBuild)
	if err != nil {
		return nil, err
	}
	buildConfig := createRequest.CiBuildConfig
	ciTemplate := &pipelineConfig.CiTemplate{
		// DockerRegistryId: createRequest.DockerRegistry,
		// DockerRepository: createRequest.DockerRepository,
		GitMaterialId:             buildConfig.GitMaterialId,
		BuildContextGitMaterialId: buildConfig.BuildContextGitMaterialId,
		// DockerfilePath:    createRequest.DockerBuildConfig.DockerfilePath,
		// Args:              string(argByte),
		// TargetPlatform:    createRequest.DockerBuildConfig.TargetPlatform,
		Active:            true,
		TemplateName:      createRequest.CiTemplateName,
		Version:           createRequest.Version,
		AppId:             createRequest.AppId,
		AfterDockerBuild:  string(afterByte),
		BeforeDockerBuild: string(beforeByte),
		AuditLog:          sql.AuditLog{CreatedOn: time.Now(), UpdatedOn: time.Now(), CreatedBy: createRequest.UserId, UpdatedBy: createRequest.UserId},
	}
	if !createRequest.IsJob {
		ciTemplate.DockerRegistryId = &createRequest.DockerRegistry
		ciTemplate.DockerRepository = createRequest.DockerRepository
	}

	ciTemplateBean := &pipelineConfigBean.CiTemplateBean{
		CiTemplate:    ciTemplate,
		CiBuildConfig: createRequest.CiBuildConfig,
	}
	err = impl.ciTemplateService.Save(ciTemplateBean)
	if err != nil {
		return nil, err
	}

	// -- template config end

	err = impl.CiTemplateHistoryService.SaveHistory(ciTemplateBean, "add")

	if err != nil {
		impl.logger.Errorw("error in saving audit logs of ci Template", "error", err)
	}

	createRequest.Id = ciTemplate.Id
	createRequest.CiTemplateName = ciTemplate.TemplateName
	if len(createRequest.CiPipelines) > 0 {
		conf, err := impl.ciCdPipelineOrchestrator.AddPipelineToTemplate(createRequest, false)
		if err != nil {
			impl.logger.Errorw("error in pipeline creation ", "err", err)
			return nil, err
		}
		impl.logger.Debugw("pipeline created ", "detail", conf)
	}
	createRes := &bean.PipelineCreateResponse{AppName: app.AppName, AppId: createRequest.AppId} // FIXME
	return createRes, nil
}

func (impl *CiPipelineConfigServiceImpl) GetCiPipelineMin(appId int, envIds []int) ([]*bean.CiPipelineMin, error) {
	pipelines := make([]*pipelineConfig.CiPipeline, 0)
	var err error
	if len(envIds) > 0 {
		// filter ci_pipelines based on env list
		pipelines, err = impl.ciPipelineRepository.FindCiPipelineByAppIdAndEnvIds(appId, envIds)
	} else {
		pipelines, err = impl.ciPipelineRepository.FindByAppId(appId)
	}

	if err != nil && err != pg.ErrNoRows {
		impl.logger.Errorw("error in fetching ci pipeline", "appId", appId, "err", err)
		return nil, err
	}
	if err == pg.ErrNoRows || len(pipelines) == 0 {
		impl.logger.Errorw("no ci pipeline found", "appId", appId, "err", err)
		err = &util.ApiError{Code: "404", HttpStatusCode: 404, UserMessage: "no ci pipeline found"}
		return nil, err
	}
	parentCiPipelines, linkedCiPipelineIds, err := impl.ciPipelineRepository.FindParentCiPipelineMapByAppId(appId)
	if err != nil && !util.IsErrNoRows(err) {
		impl.logger.Errorw("err", err)
		return nil, err
	}
	pipelineParentCiMap := make(map[int]*pipelineConfig.CiPipeline)
	for index, item := range parentCiPipelines {
		pipelineParentCiMap[linkedCiPipelineIds[index]] = item
	}

	var ciPipelineResp []*bean.CiPipelineMin
	for _, pipeline := range pipelines {
		parentCiPipeline := pipelineConfig.CiPipeline{}
		pipelineType := constants.NORMAL

		if pipelineParentCiMap[pipeline.Id] != nil {
			parentCiPipeline = *pipelineParentCiMap[pipeline.Id]
			pipelineType = constants.LINKED
		} else if pipeline.IsExternal == true {
			pipelineType = constants.EXTERNAL
		} else if pipeline.PipelineType == string(constants.CI_JOB) {
			pipelineType = constants.CI_JOB
		} else if pipeline.PipelineType == string(constants.LINKED_CD) {
			pipelineType = constants.LINKED_CD
		}

		ciPipeline := &bean.CiPipelineMin{
			Id:               pipeline.Id,
			Name:             pipeline.Name,
			ParentCiPipeline: pipeline.ParentCiPipeline,
			ParentAppId:      parentCiPipeline.AppId,
			PipelineType:     pipelineType,
			ScanEnabled:      pipeline.ScanEnabled,
		}
		ciPipelineResp = append(ciPipelineResp, ciPipeline)
	}
	return ciPipelineResp, err
}

func (impl *CiPipelineConfigServiceImpl) GetCIRuntimeParams(ciPipelineId int) (*bean.RuntimeParameters, error) {
<<<<<<< HEAD
	// getting env Variables from attributes service
	attributeObj, err := impl.attributesService.GetByKey(attributes.CI_RUNTIME_ENV_VARS)
=======
	//getting env Variables from attributes service
	attributeObj, err := impl.attributesService.GetByKey(bean3.CI_RUNTIME_ENV_VARS)
>>>>>>> 6ab57e3a
	if err != nil && err != pg.ErrNoRows {
		impl.logger.Errorw("error in getting ci runtime env vars attribute entry", "err", err, "ciPipelineId", ciPipelineId)
		return nil, err
	}
	runtimeParams := &bean.RuntimeParameters{}
	if attributeObj != nil {
		envVars := make(map[string]string)
		err = json.Unmarshal([]byte(attributeObj.Value), &envVars)
		if err != nil {
			impl.logger.Errorw("error in unmarshaling ci runtime env vars attribute value", "err", err, "value", attributeObj.Value)
			return nil, err
		}
		runtimeParams.EnvVariables = envVars
	}
	return runtimeParams, nil
}

func (impl *CiPipelineConfigServiceImpl) PatchRegexCiPipeline(request *bean.CiRegexPatchRequest) (err error) {
	var materials []*pipelineConfig.CiPipelineMaterial
	for _, material := range request.CiPipelineMaterial {
		materialDbObject, err := impl.ciPipelineMaterialRepository.GetById(material.Id)
		if err != nil {
			impl.logger.Errorw("err in fetching material, ", "err", err)
			return err
		}
		if materialDbObject.Regex != "" {
			if !impl.ciCdPipelineOrchestrator.CheckStringMatchRegex(materialDbObject.Regex, material.Value) {
				impl.logger.Errorw("not matching given regex, ", "err", err)
				return errors.New("not matching given regex")
			}
		}
		pipelineMaterial := &pipelineConfig.CiPipelineMaterial{
			Id:            material.Id,
			Value:         material.Value,
			CiPipelineId:  materialDbObject.CiPipelineId,
			Type:          pipelineConfig.SourceType(material.Type),
			Active:        true,
			GitMaterialId: materialDbObject.GitMaterialId,
			Regex:         materialDbObject.Regex,
			AuditLog:      sql.AuditLog{UpdatedBy: request.UserId, UpdatedOn: time.Now(), CreatedOn: time.Now(), CreatedBy: request.UserId},
		}
		materials = append(materials, pipelineMaterial)
	}

	dbConnection := impl.pipelineRepository.GetConnection()
	tx, err := dbConnection.Begin()
	if err != nil {
		return err
	}
	// Rollback tx on error.
	defer tx.Rollback()

	err = impl.ciPipelineMaterialRepository.Update(tx, materials...)
	if err != nil {
		return err
	}

	err = tx.Commit()
	if err != nil {
		return err
	}

	err = impl.ciCdPipelineOrchestrator.AddPipelineMaterialInGitSensor(materials)
	if err != nil {
		impl.logger.Errorf("error in saving pipelineMaterials in git sensor", "materials", materials, "err", err)
		return err
	}
	return nil
}

func (impl *CiPipelineConfigServiceImpl) GetCiPipelineByEnvironment(request resourceGroup2.ResourceGroupingRequest, token string) ([]*bean.CiConfigRequest, error) {
	ciPipelinesConfigByApps := make([]*bean.CiConfigRequest, 0)
	_, span := otel.Tracer("orchestrator").Start(request.Ctx, "ciHandler.ResourceGroupingCiPipelinesAuthorization")
	var cdPipelines []*pipelineConfig.Pipeline
	var err error
	if request.ResourceGroupId > 0 {
		appIds, err := impl.resourceGroupService.GetResourceIdsByResourceGroupId(request.ResourceGroupId)
		if err != nil {
			return nil, err
		}
		// override appIds if already provided app group id in request.
		request.ResourceIds = appIds
	}
	if len(request.ResourceIds) > 0 {
		cdPipelines, err = impl.pipelineRepository.FindActiveByInFilter(request.ParentResourceId, request.ResourceIds)
	} else {
		cdPipelines, err = impl.pipelineRepository.FindActiveByEnvId(request.ParentResourceId)
	}
	if err != nil {
		impl.logger.Errorw("error in fetching pipelines", "request", request, "err", err)
		return nil, err
	}

	var appIds []int
	ciPipelineIds := make([]int, 0)
	cdPipelineIds := make([]int, 0)
	for _, pipeline := range cdPipelines {
		cdPipelineIds = append(cdPipelineIds, pipeline.Id)
	}

	// authorization block starts here
	var appObjectArr []string
	objects := impl.enforcerUtil.GetAppAndEnvObjectByDbPipeline(cdPipelines)
	ciPipelineIds = []int{}
	for _, object := range objects {
		appObjectArr = append(appObjectArr, object[0])
	}
	appResults, _ := request.CheckAuthBatch(token, appObjectArr, []string{})
	for _, pipeline := range cdPipelines {
		appObject := objects[pipeline.Id]
		if !appResults[appObject[0]] {
			// if user unauthorized, skip items
			continue
		}
		appIds = append(appIds, pipeline.AppId)
		ciPipelineIds = append(ciPipelineIds, pipeline.CiPipelineId)
	}
	// authorization block ends here
	span.End()
	if len(appIds) == 0 {
		err = &util.ApiError{Code: "404", HttpStatusCode: 200, UserMessage: "no matching app found"}
		return nil, err
	}
	if impl.ciConfig.ExternalCiWebhookUrl == "" {
		hostUrl, err := impl.attributesService.GetByKey(bean3.HostUrlKey)
		if err != nil {
			return nil, err
		}
		if hostUrl != nil {
			impl.ciConfig.ExternalCiWebhookUrl = fmt.Sprintf("%s/%s", hostUrl.Value, types.ExternalCiWebhookPath)
		}
	}

	_, span = otel.Tracer("orchestrator").Start(request.Ctx, "ciHandler.GetCiTemplateVariables")
	defer span.End()
	ciPipelinesConfigMap, err := impl.getCiTemplateVariablesByAppIds(appIds)
	if err != nil {
		impl.logger.Debugw("error in fetching ci pipeline", "appIds", appIds, "err", err)
		return nil, err
	}

	ciPipelineByApp := make(map[int][]*pipelineConfig.CiPipeline)
	_, span = otel.Tracer("orchestrator").Start(request.Ctx, "ciHandler.FindByAppIds")
	ciPipelines, err := impl.ciPipelineRepository.FindByAppIds(appIds)
	span.End()
	if err != nil && !util.IsErrNoRows(err) {
		impl.logger.Errorw("error in fetching ci pipeline", "appIds", appIds, "err", err)
		return nil, err
	}
	parentCiPipelineIds := make([]int, 0)
	for _, ciPipeline := range ciPipelines {
		ciPipelineByApp[ciPipeline.AppId] = append(ciPipelineByApp[ciPipeline.AppId], ciPipeline)
		if ciPipeline.ParentCiPipeline > 0 && ciPipeline.IsExternal {
			parentCiPipelineIds = append(parentCiPipelineIds, ciPipeline.ParentCiPipeline)
		}
	}
	pipelineIdVsAppId, err := impl.ciPipelineRepository.FindAppIdsForCiPipelineIds(parentCiPipelineIds)
	if err != nil {
		impl.logger.Errorw("error occurred while fetching appIds for pipelineIds", "parentCiPipelineIds", parentCiPipelineIds, "err", err)
		return nil, err
	}

	if len(ciPipelineIds) == 0 {
		err = &util.ApiError{Code: "404", HttpStatusCode: 200, UserMessage: "no matching ci pipeline found"}
		return nil, err
	}
	linkedCiPipelinesMap := make(map[int][]*pipelineConfig.CiPipeline)
	_, span = otel.Tracer("orchestrator").Start(request.Ctx, "ciHandler.FindByParentCiPipelineIds")
	linkedCiPipelines, err := impl.ciPipelineRepository.FindByParentCiPipelineIds(ciPipelineIds)
	span.End()
	if err != nil && !util.IsErrNoRows(err) {
		return nil, err
	}
	for _, linkedCiPipeline := range linkedCiPipelines {
		linkedCiPipelinesMap[linkedCiPipeline.ParentCiPipeline] = append(linkedCiPipelinesMap[linkedCiPipeline.Id], linkedCiPipeline)
	}

	_, span = otel.Tracer("orchestrator").Start(request.Ctx, "ciHandler.FindTemplateOverrideByCiPipelineIds")
	ciTemplateBeanOverrides, err := impl.ciTemplateService.FindTemplateOverrideByCiPipelineIds(ciPipelineIds)
	span.End()
	if err != nil {
		impl.logger.Errorw("error in fetching templates override", "appIds", appIds, "err", err)
		return nil, err
	}
	ciOverrideTemplateMap := make(map[int]*pipelineConfigBean.CiTemplateBean)
	for _, templateBeanOverride := range ciTemplateBeanOverrides {
		ciTemplateOverride := templateBeanOverride.CiTemplateOverride
		ciOverrideTemplateMap[ciTemplateOverride.CiPipelineId] = templateBeanOverride
	}

	var externalCiConfig bean.ExternalCiConfig
	// var parentCiPipelineIds []int
	for appId, ciPipelinesConfigByApp := range ciPipelinesConfigMap {
		var ciPipelineResp []*bean.CiPipeline

		ciPipelines := ciPipelineByApp[appId]
		for _, pipeline := range ciPipelines {
			dockerArgs := make(map[string]string)
			if len(pipeline.DockerArgs) > 0 {
				err := json.Unmarshal([]byte(pipeline.DockerArgs), &dockerArgs)
				if err != nil {
					impl.logger.Warnw("error in unmarshal", "err", err)
				}
			}
			parentCiPipelineId := pipeline.ParentCiPipeline
			ciPipeline := &bean.CiPipeline{
				Id:                       pipeline.Id,
				Version:                  pipeline.Version,
				Name:                     pipeline.Name,
				Active:                   pipeline.Active,
				Deleted:                  pipeline.Deleted,
				DockerArgs:               dockerArgs,
				IsManual:                 pipeline.IsManual,
				IsExternal:               pipeline.IsExternal,
				ParentCiPipeline:         parentCiPipelineId,
				ExternalCiConfig:         externalCiConfig,
				ScanEnabled:              pipeline.ScanEnabled,
				IsDockerConfigOverridden: pipeline.IsDockerConfigOverridden,
				PipelineType:             constants.PipelineType(pipeline.PipelineType),
			}
			parentPipelineAppId, ok := pipelineIdVsAppId[parentCiPipelineId]
			if ok {
				ciPipeline.ParentAppId = parentPipelineAppId
			}
			if ciTemplateBean, ok := ciOverrideTemplateMap[pipeline.Id]; ok {
				templateOverride := ciTemplateBean.CiTemplateOverride
				ciPipeline.DockerConfigOverride = bean.DockerConfigOverride{
					DockerRegistry:   templateOverride.DockerRegistryId,
					DockerRepository: templateOverride.DockerRepository,
					CiBuildConfig:    ciTemplateBean.CiBuildConfig,
				}
			}
			branchesForCheckingBlockageState := make([]string, 0, len(pipeline.CiPipelineMaterials))

			// this will build ci materials for each ci pipeline
			for _, material := range pipeline.CiPipelineMaterials {
				// ignore those materials which have inactive git material
				if material == nil || material.GitMaterial == nil || !material.GitMaterial.Active {
					continue
				}
				isRegex := material.Regex != ""
				if !(isRegex && len(material.Value) == 0) { // add branches for all cases except if type regex and branch is not set
					branchesForCheckingBlockageState = append(branchesForCheckingBlockageState, material.Value)
				}
				ciMaterial := &bean.CiMaterial{
					Id:              material.Id,
					CheckoutPath:    material.CheckoutPath,
					Path:            material.Path,
					ScmId:           material.ScmId,
					GitMaterialId:   material.GitMaterialId,
					GitMaterialName: material.GitMaterial.Name[strings.Index(material.GitMaterial.Name, "-")+1:],
					ScmName:         material.ScmName,
					ScmVersion:      material.ScmVersion,
					IsRegex:         material.Regex != "",
					Source:          &bean.SourceTypeConfig{Type: material.Type, Value: material.Value, Regex: material.Regex},
				}
				ciPipeline.CiMaterial = append(ciPipeline.CiMaterial, ciMaterial)
			}

			err = impl.setCiPipelineBlockageState(ciPipeline, branchesForCheckingBlockageState, true)
			if err != nil {
				impl.logger.Errorw("error in getting blockage state for ci pipeline", "err", err, "ciPipelineId", ciPipeline.Id)
				return nil, err
			}

			// this will count the length of child ci pipelines, of each ci pipeline
			linkedCi := linkedCiPipelinesMap[pipeline.Id]
			ciPipeline.LinkedCount = len(linkedCi)
			ciPipelineResp = append(ciPipelineResp, ciPipeline)

			// this will use for fetch the parent ci pipeline app id, of each ci pipeline
			// parentCiPipelineIds = append(parentCiPipelineIds, pipeline.ParentCiPipeline)
		}
		ciPipelinesConfigByApp.CiPipelines = ciPipelineResp
		ciPipelinesConfigByApp.CiGitMaterialId = ciPipelinesConfigByApp.CiBuildConfig.GitMaterialId
		ciPipelinesConfigByApps = append(ciPipelinesConfigByApps, ciPipelinesConfigByApp)
	}

	return ciPipelinesConfigByApps, err
}

func (impl *CiPipelineConfigServiceImpl) GetCiPipelineByEnvironmentMin(request resourceGroup2.ResourceGroupingRequest, token string) ([]*bean.CiPipelineMinResponse, error) {
	results := make([]*bean.CiPipelineMinResponse, 0)
	var cdPipelines []*pipelineConfig.Pipeline
	var err error
	if request.ResourceGroupId > 0 {
		appIds, err := impl.resourceGroupService.GetResourceIdsByResourceGroupId(request.ResourceGroupId)
		if err != nil {
			return results, err
		}
		// override appIds if already provided app group id in request.
		request.ResourceIds = appIds
	}
	if len(request.ResourceIds) > 0 {
		cdPipelines, err = impl.pipelineRepository.FindActiveByInFilter(request.ParentResourceId, request.ResourceIds)
	} else {
		cdPipelines, err = impl.pipelineRepository.FindActiveByEnvId(request.ParentResourceId)
	}
	if err != nil {
		impl.logger.Errorw("error in fetching pipelines", "request", request, "err", err)
		return results, err
	}
	foundAppIds := make([]int, 0)
	for _, pipeline := range cdPipelines {
		foundAppIds = append(foundAppIds, pipeline.AppId)
	}
	if len(foundAppIds) == 0 {
		err = &util.ApiError{Code: "404", HttpStatusCode: 200, UserMessage: "no matching pipeline found"}
		return nil, err
	}
	ciPipelines, err := impl.ciPipelineRepository.FindByAppIds(foundAppIds)
	if err != nil && !util.IsErrNoRows(err) {
		impl.logger.Errorw("error in fetching ci pipeline", "err", err)
		return nil, err
	}
	ciPipelineByApp := make(map[int]*pipelineConfig.CiPipeline)
	parentCiPipelineIds := make([]int, 0)
	for _, ciPipeline := range ciPipelines {
		ciPipelineByApp[ciPipeline.Id] = ciPipeline
		if ciPipeline.ParentCiPipeline > 0 && ciPipeline.IsExternal {
			parentCiPipelineIds = append(parentCiPipelineIds, ciPipeline.ParentCiPipeline)
		}
	}
	pipelineIdVsAppId, err := impl.ciPipelineRepository.FindAppIdsForCiPipelineIds(parentCiPipelineIds)
	if err != nil {
		impl.logger.Errorw("error occurred while fetching appIds for pipelineIds", "parentCiPipelineIds", parentCiPipelineIds, "err", err)
		return nil, err
	}

	// authorization block starts here
	var appObjectArr []string
	objects := impl.enforcerUtil.GetAppAndEnvObjectByDbPipeline(cdPipelines)
	for _, object := range objects {
		appObjectArr = append(appObjectArr, object[0])
	}
	appResults, _ := request.CheckAuthBatch(token, appObjectArr, []string{})
	authorizedIds := make([]int, 0)
	for _, pipeline := range cdPipelines {
		appObject := objects[pipeline.Id]
		if !appResults[appObject[0]] {
			// if user unauthorized, skip items
			continue
		}
		if pipeline.CiPipelineId == 0 {
			// skip for external ci
			continue
		}
		ciPipeline := ciPipelineByApp[pipeline.CiPipelineId]
		parentAppId := pipelineIdVsAppId[ciPipeline.ParentCiPipeline]
		result := &bean.CiPipelineMinResponse{
			Id:               pipeline.CiPipelineId,
			AppId:            pipeline.AppId,
			AppName:          pipeline.App.AppName,
			ParentCiPipeline: ciPipeline.ParentCiPipeline,
			ParentAppId:      parentAppId,
			PipelineType:     ciPipeline.PipelineType,
		}
		results = append(results, result)
		authorizedIds = append(authorizedIds, pipeline.CiPipelineId)
	}
	// authorization block ends here

	return results, err
}

func (impl *CiPipelineConfigServiceImpl) GetExternalCiByEnvironment(request resourceGroup2.ResourceGroupingRequest, token string) (ciConfig []*bean.ExternalCiConfig, err error) {
	_, span := otel.Tracer("orchestrator").Start(request.Ctx, "ciHandler.authorizationExternalCiForResourceGrouping")
	externalCiConfigs := make([]*bean.ExternalCiConfig, 0)
	var cdPipelines []*pipelineConfig.Pipeline
	if request.ResourceGroupId > 0 {
		appIds, err := impl.resourceGroupService.GetResourceIdsByResourceGroupId(request.ResourceGroupId)
		if err != nil {
			return nil, err
		}
		// override appIds if already provided app group id in request.
		request.ResourceIds = appIds
	}
	if len(request.ResourceIds) > 0 {
		cdPipelines, err = impl.pipelineRepository.FindActiveByInFilter(request.ParentResourceId, request.ResourceIds)
	} else {
		cdPipelines, err = impl.pipelineRepository.FindActiveByEnvId(request.ParentResourceId)
	}
	if err != nil {
		impl.logger.Errorw("error in fetching pipelines", "request", request, "err", err)
		return nil, err
	}

	var appIds []int
	// authorization block starts here
	var appObjectArr []string
	objects := impl.enforcerUtil.GetAppAndEnvObjectByDbPipeline(cdPipelines)
	for _, object := range objects {
		appObjectArr = append(appObjectArr, object[0])
	}
	appResults, _ := request.CheckAuthBatch(token, appObjectArr, []string{})
	for _, pipeline := range cdPipelines {
		appObject := objects[pipeline.Id]
		if !appResults[appObject[0]] {
			// if user unauthorized, skip items
			continue
		}
		// add only those who have external ci
		if pipeline.CiPipelineId == 0 {
			appIds = append(appIds, pipeline.AppId)
		}
	}

	// authorization block ends here
	span.End()

	if len(appIds) == 0 {
		impl.logger.Warnw("there is no app id found for fetching external ci pipelines", "request", request)
		return externalCiConfigs, nil
	}
	_, span = otel.Tracer("orchestrator").Start(request.Ctx, "ciHandler.FindExternalCiByAppIds")
	externalCiPipelines, err := impl.ciPipelineRepository.FindExternalCiByAppIds(appIds)
	span.End()
	if err != nil && !util.IsErrNoRows(err) {
		impl.logger.Errorw("error in fetching external ci", "request", request, "err", err)
		return nil, err
	}
	hostUrl, err := impl.attributesService.GetByKey(bean3.HostUrlKey)
	if err != nil {
		impl.logger.Errorw("error in fetching external ci", "request", request, "err", err)
		return nil, err
	}
	if hostUrl != nil {
		impl.ciConfig.ExternalCiWebhookUrl = fmt.Sprintf("%s/%s", hostUrl.Value, types.ExternalCiWebhookPath)
	}

	var externalCiPipelineIds []int
	appWorkflowMappingsMap := make(map[int][]*appWorkflow.AppWorkflowMapping)

	for _, externalCiPipeline := range externalCiPipelines {
		externalCiPipelineIds = append(externalCiPipelineIds, externalCiPipeline.Id)
	}
	if len(externalCiPipelineIds) == 0 {
		err = &util.ApiError{Code: "404", HttpStatusCode: 200, UserMessage: "no external ci pipeline found"}
		return externalCiConfigs, err
	}
	appWorkflowMappings, err := impl.appWorkflowRepository.FindWFCDMappingByExternalCiIdByIdsIn(externalCiPipelineIds)
	if err != nil {
		impl.logger.Errorw("Error in fetching app workflow mapping for CD pipeline by external CI ID", "err", err)
		return nil, err
	}

	CDPipelineMap := make(map[int]*pipelineConfig.Pipeline)
	appIdMap := make(map[int]*app2.App)
	var componentIds []int
	for _, appWorkflowMapping := range appWorkflowMappings {
		appWorkflowMappingsMap[appWorkflowMapping.ParentId] = append(appWorkflowMappingsMap[appWorkflowMapping.ParentId], appWorkflowMapping)
		componentIds = append(componentIds, appWorkflowMapping.ComponentId)
	}
	if len(componentIds) == 0 {
		return nil, err
	}
	cdPipelines, err = impl.pipelineRepository.FindAppAndEnvironmentAndProjectByPipelineIds(componentIds)
	if err != nil && !util.IsErrNoRows(err) {
		impl.logger.Errorw("error in fetching external ci", "request", request, "err", err)
		return nil, err
	}
	for _, pipeline := range cdPipelines {
		CDPipelineMap[pipeline.Id] = pipeline
		appIds = append(appIds, pipeline.AppId)
	}
	if len(appIds) == 0 {
		err = &util.ApiError{Code: "404", HttpStatusCode: 200, UserMessage: "no matching apps found"}
		return nil, err
	}
	apps, err := impl.appRepo.FindAppAndProjectByIdsIn(appIds)
	for _, app := range apps {
		appIdMap[app.Id] = app
	}

	_, span = otel.Tracer("orchestrator").Start(request.Ctx, "ciHandler.FindAppAndEnvironmentAndProjectByPipelineIds")
	for _, externalCiPipeline := range externalCiPipelines {
		externalCiConfig := &bean.ExternalCiConfig{
			Id:         externalCiPipeline.Id,
			WebhookUrl: fmt.Sprintf("%s/%d", impl.ciConfig.ExternalCiWebhookUrl, externalCiPipeline.Id),
			Payload:    impl.ciConfig.ExternalCiPayload,
			AccessKey:  "",
		}

		if _, ok := appWorkflowMappingsMap[externalCiPipeline.Id]; !ok {
			return nil, errors.New("Error in fetching app workflow mapping for cd pipeline by parent id")
		}
		appWorkflowMappings := appWorkflowMappingsMap[externalCiPipeline.Id]
		roleData := make(map[string]interface{})
		for _, appWorkflowMapping := range appWorkflowMappings {
			if _, ok := CDPipelineMap[appWorkflowMapping.ComponentId]; !ok {
				impl.logger.Errorw("error in getting cd pipeline data for workflow", "app workflow id", appWorkflowMapping.ComponentId, "err", err)
				return nil, errors.New("error in getting cd pipeline data for workflow")
			}
			cdPipeline := CDPipelineMap[appWorkflowMapping.ComponentId]
			if _, ok := roleData[teamIdKey]; !ok {
				if _, ok := appIdMap[cdPipeline.AppId]; !ok {
					impl.logger.Errorw("error in getting app data for pipeline", "app id", cdPipeline.AppId, "err", err)
					return nil, errors.New("error in getting app data for pipeline")
				}
				app := appIdMap[cdPipeline.AppId]
				roleData[teamIdKey] = app.TeamId
				roleData[teamNameKey] = app.Team.Name
				roleData[appIdKey] = cdPipeline.AppId
				roleData[appNameKey] = cdPipeline.App.AppName
			}
			if _, ok := roleData[environmentNameKey]; !ok {
				roleData[environmentNameKey] = cdPipeline.Environment.Name
			} else {
				roleData[environmentNameKey] = fmt.Sprintf("%s,%s", roleData[environmentNameKey], cdPipeline.Environment.Name)
			}
			if _, ok := roleData[environmentIdentifierKey]; !ok {
				roleData[environmentIdentifierKey] = cdPipeline.Environment.EnvironmentIdentifier
			} else {
				roleData[environmentIdentifierKey] = fmt.Sprintf("%s,%s", roleData[environmentIdentifierKey], cdPipeline.Environment.EnvironmentIdentifier)
			}
		}

		externalCiConfig.ExternalCiConfigRole = bean.ExternalCiConfigRole{
			ProjectId:             roleData[teamIdKey].(int),
			ProjectName:           roleData[teamNameKey].(string),
			AppId:                 roleData[appIdKey].(int),
			AppName:               roleData[appNameKey].(string),
			EnvironmentName:       roleData[environmentNameKey].(string),
			EnvironmentIdentifier: roleData[environmentIdentifierKey].(string),
			Role:                  "Build and deploy",
		}
		externalCiConfigs = append(externalCiConfigs, externalCiConfig)
	}
	span.End()
	// --------pipeline population end
	return externalCiConfigs, err
}

func (impl *CiPipelineConfigServiceImpl) DeleteCiPipeline(request *bean.CiPatchRequest) (*bean.CiPipeline, error) {
	ciPipelineId := request.CiPipeline.Id
	// wf validation
	workflowMapping, err := impl.appWorkflowRepository.FindWFCDMappingByCIPipelineId(ciPipelineId)
	if err != nil && err != pg.ErrNoRows {
		impl.logger.Errorw("error in fetching workflow mapping for ci validation", "err", err)
		return nil, err
	}
	if len(workflowMapping) > 0 {
		return nil, &util.ApiError{
			HttpStatusCode:    http.StatusBadRequest,
			InternalMessage:   "Please delete deployment pipelines for this workflow first and try again.",
			UserDetailMessage: fmt.Sprintf("Please delete deployment pipelines for this workflow first and try again."),
			UserMessage:       fmt.Sprintf("Please delete deployment pipelines for this workflow first and try again.")}
	}

	pipeline, err := impl.ciPipelineRepository.FindById(ciPipelineId)
	if err != nil {
		impl.logger.Errorw("pipeline fetch err", "id", ciPipelineId, "err", err)
		return nil, err
	}
	appId := request.AppId
	if pipeline.AppId != appId {
		return nil, fmt.Errorf("invalid appid: %d pipelineId: %d mapping", appId, ciPipelineId)
	}

	dbConnection := impl.pipelineRepository.GetConnection()
	tx, err := dbConnection.Begin()
	if err != nil {
		return nil, err
	}
	// Rollback tx on error.
	defer tx.Rollback()

	err = impl.ciCdPipelineOrchestrator.DeleteCiPipeline(pipeline, request, tx)
	if err != nil {
		impl.logger.Errorw("error in deleting pipeline db")
		return nil, err
	}

	// delete app workflow mapping
	appWorkflowMappings, err := impl.appWorkflowRepository.FindWFCIMappingByCIPipelineId(pipeline.Id)
	for _, mapping := range appWorkflowMappings {
		err := impl.appWorkflowRepository.DeleteAppWorkflowMapping(mapping, tx)
		if err != nil {
			impl.logger.Errorw("error in deleting workflow mapping", "err", err)
			return nil, err
		}
	}
	if request.CiPipeline.PreBuildStage != nil && request.CiPipeline.PreBuildStage.Id > 0 {
		// deleting pre stage
		err = impl.pipelineStageService.DeletePipelineStage(request.CiPipeline.PreBuildStage, request.UserId, tx)
		if err != nil {
			impl.logger.Errorw("error in deleting pre stage", "err", err, "preBuildStage", request.CiPipeline.PreBuildStage)
			return nil, err
		}
	}
	if request.CiPipeline.PostBuildStage != nil && request.CiPipeline.PostBuildStage.Id > 0 {
		// deleting post stage
		err = impl.pipelineStageService.DeletePipelineStage(request.CiPipeline.PostBuildStage, request.UserId, tx)
		if err != nil {
			impl.logger.Errorw("error in deleting post stage", "err", err, "postBuildStage", request.CiPipeline.PostBuildStage)
			return nil, err
		}
	}
	err = tx.Commit()
	if err != nil {
		return nil, err
	}
	request.CiPipeline.Deleted = true
	request.CiPipeline.Name = pipeline.Name
	return request.CiPipeline, nil
	// delete pipeline
	// delete scm

}

func (impl *CiPipelineConfigServiceImpl) CreateExternalCiAndAppWorkflowMapping(appId, appWorkflowId int, userId int32, tx *pg.Tx) (int, *appWorkflow.AppWorkflowMapping, error) {
	externalCiPipeline := &pipelineConfig.ExternalCiPipeline{
		AppId:       appId,
		AccessToken: "",
		Active:      true,
		AuditLog:    sql.AuditLog{CreatedBy: userId, CreatedOn: time.Now(), UpdatedOn: time.Now(), UpdatedBy: userId},
	}
	externalCiPipeline, err := impl.ciPipelineRepository.SaveExternalCi(externalCiPipeline, tx)
	if err != nil {
		impl.logger.Errorw("error in saving external ci", "appId", appId, "err", err)
		return 0, nil, err
	}
	appWorkflowMap := &appWorkflow.AppWorkflowMapping{
		AppWorkflowId: appWorkflowId,
		ComponentId:   externalCiPipeline.Id,
		Type:          "WEBHOOK",
		Active:        true,
		AuditLog:      sql.AuditLog{CreatedBy: userId, CreatedOn: time.Now(), UpdatedOn: time.Now(), UpdatedBy: userId},
	}
	appWorkflowMap, err = impl.appWorkflowRepository.SaveAppWorkflowMapping(appWorkflowMap, tx)
	if err != nil {
		impl.logger.Errorw("error in saving app workflow mapping for external ci", "appId", appId, "appWorkflowId", appWorkflowId, "externalCiPipelineId", externalCiPipeline.Id, "err", err)
		return 0, nil, err
	}
	return externalCiPipeline.Id, appWorkflowMap, nil
}

func (impl *CiPipelineConfigServiceImpl) GetCIPipelineByNameAndAppId(appId int, name string) (bean.CiPipelineMin, error) {
	ciPipeline, err := impl.ciPipelineRepository.FindByNameAndAppID(name, appId)
	if err != nil {
		impl.logger.Errorw("error in finding ci pipeline by name and appId", "name", name, "appId", appId, "err", err)
		return bean.CiPipelineMin{}, err
	}
	return bean.CiPipelineMin{
		Name:             ciPipeline.Name,
		Id:               ciPipeline.Id,
		Version:          ciPipeline.Version,
		IsExternal:       ciPipeline.IsExternal,
		ParentCiPipeline: ciPipeline.ParentCiPipeline,
		PipelineType:     constants.PipelineType(ciPipeline.PipelineType),
		ScanEnabled:      ciPipeline.ScanEnabled,
	}, nil
}<|MERGE_RESOLUTION|>--- conflicted
+++ resolved
@@ -1653,13 +1653,8 @@
 }
 
 func (impl *CiPipelineConfigServiceImpl) GetCIRuntimeParams(ciPipelineId int) (*bean.RuntimeParameters, error) {
-<<<<<<< HEAD
-	// getting env Variables from attributes service
-	attributeObj, err := impl.attributesService.GetByKey(attributes.CI_RUNTIME_ENV_VARS)
-=======
 	//getting env Variables from attributes service
 	attributeObj, err := impl.attributesService.GetByKey(bean3.CI_RUNTIME_ENV_VARS)
->>>>>>> 6ab57e3a
 	if err != nil && err != pg.ErrNoRows {
 		impl.logger.Errorw("error in getting ci runtime env vars attribute entry", "err", err, "ciPipelineId", ciPipelineId)
 		return nil, err
