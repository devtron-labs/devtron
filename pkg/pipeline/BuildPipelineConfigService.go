/*
 * Copyright (c) 2020 Devtron Labs
 *
 * Licensed under the Apache License, Version 2.0 (the "License");
 * you may not use this file except in compliance with the License.
 * You may obtain a copy of the License at
 *
 *    http://www.apache.org/licenses/LICENSE-2.0
 *
 * Unless required by applicable law or agreed to in writing, software
 * distributed under the License is distributed on an "AS IS" BASIS,
 * WITHOUT WARRANTIES OR CONDITIONS OF ANY KIND, either express or implied.
 * See the License for the specific language governing permissions and
 * limitations under the License.
 *
 */

package pipeline

import (
	"encoding/json"
	"fmt"
	"github.com/caarlos0/env"
	"github.com/devtron-labs/common-lib/utils"
	bean2 "github.com/devtron-labs/devtron/api/bean"
	argoApplication "github.com/devtron-labs/devtron/client/argocdServer/bean"
	app2 "github.com/devtron-labs/devtron/internal/sql/repository/app"
	"github.com/devtron-labs/devtron/internal/sql/repository/appWorkflow"
	dockerRegistryRepository "github.com/devtron-labs/devtron/internal/sql/repository/dockerRegistry"
	"github.com/devtron-labs/devtron/internal/sql/repository/helper"
	"github.com/devtron-labs/devtron/internal/sql/repository/pipelineConfig"
	"github.com/devtron-labs/devtron/internal/util"
	"github.com/devtron-labs/devtron/pkg/attributes"
	"github.com/devtron-labs/devtron/pkg/bean"
	"github.com/devtron-labs/devtron/pkg/globalPolicy"
	pipelineConfigBean "github.com/devtron-labs/devtron/pkg/pipeline/bean"
<<<<<<< HEAD
	"github.com/devtron-labs/devtron/pkg/pipeline/constants"
=======
	"github.com/devtron-labs/devtron/pkg/pipeline/bean/CiPipeline"
>>>>>>> bf20b6fe
	"github.com/devtron-labs/devtron/pkg/pipeline/history"
	"github.com/devtron-labs/devtron/pkg/pipeline/types"
	resourceGroup2 "github.com/devtron-labs/devtron/pkg/resourceGroup"
	"github.com/devtron-labs/devtron/pkg/sql"
	"github.com/devtron-labs/devtron/util/rbac"
	"github.com/go-pg/pg"
	"github.com/juju/errors"
	"go.opentelemetry.io/otel"
	"go.uber.org/zap"
	"net/http"
	"strconv"
	"strings"
	"time"
)

type CiPipelineConfigService interface {
	// GetCiPipeline : retrieves CI pipeline configuration (CiConfigRequest) for a specific application (appId).
	// It fetches CI pipeline data, including pipeline materials, scripts, and associated configurations.
	// It returns a detailed CiConfigRequest.
	// If any errors occur during the retrieval process  CI pipeline configuration remains nil.
	// If you want less detail of ciPipeline ,Please refer GetCiPipelineMin
	GetCiPipeline(appId int) (ciConfig *bean.CiConfigRequest, err error)
	// GetCiPipelineById : Retrieve ciPipeline for given ciPipelineId
	GetCiPipelineById(pipelineId int) (ciPipeline *bean.CiPipeline, err error)
	// GetTriggerViewCiPipeline : retrieves a detailed view of the CI pipelines configured for a specific application (appId).
	// It includes information on CI pipeline materials, scripts, configurations, and linked pipelines.
	// If any errors occur ,It returns an error along with a nil result(bean.TriggerViewCiConfig).
	GetTriggerViewCiPipeline(appId int) (*bean.TriggerViewCiConfig, error)
	// GetExternalCi : Lists externalCi for given appId
	// "external CI" refers to CI pipelines and configurations that are managed externally,
	// like by third-party services or tools.
	// It fetches information about external CI pipelines, their webhooks, payload configurations, and related roles.
	// The function constructs an array of ExternalCiConfig objects and returns it.
	// If any errors occur, the function returns an error along with a nil result([]*bean.ExternalCiConfig).
	GetExternalCi(appId int) (ciConfig []*bean.ExternalCiConfig, err error)
	// GetExternalCiById : Retrieve externalCi for given appId and externalCiId.
	// It begins by validating the provided ID and fetching the corresponding CI pipeline from the repository.
	// If the CI pipeline is found, the function constructs an ExternalCiConfig object, encapsulating essential details and returns it.
	// If any errors occur, the function returns an error along with a nil result(*bean.ExternalCiConfig).
	GetExternalCiById(appId int, externalCiId int) (ciConfig *bean.ExternalCiConfig, err error)
	// UpdateCiTemplate : handles updates to the CiTemplate based on the provided CiConfigRequest.
	// It fetches relevant Docker registry information, and updates the CI configuration.
	// The function then creates or modifies associated resources such as Docker repositories.
	// After updating the configuration, it ensures to update history .
	// Finally, the function returns the modified CiConfigRequest.
	// If an error occurs, the CiConfigRequest is nil.
	// If you want to Update CiPipeline please refer PatchCiPipeline
	UpdateCiTemplate(updateRequest *bean.CiConfigRequest) (*bean.CiConfigRequest, error)
	// PatchCiPipeline :  function manages CI pipeline operations based on the provided CiPatchRequest.
	// It fetches template variables, sets specific attributes, and
	// handles following actions
	// 1. create
	// 2. update source
	// 3. delete pipelines
	PatchCiPipeline(request *bean.CiPatchRequest) (ciConfig *bean.CiConfigRequest, err error)
	// CreateCiPipeline : manages the creation of a CI pipeline based on the provided CiConfigRequest.
	// It first fetches  application data and configures Docker registry settings
	// then constructs a CI template with specified build configurations, auditing details, and related Git materials.

	CreateCiPipeline(createRequest *bean.CiConfigRequest) (*bean.PipelineCreateResponse, error)
	// GetCiPipelineMin : lists minimum detail of ciPipelines for given appId and envIds.
	// It filters and fetches CI pipelines based on the provided environment identifiers.
	// If no specific environments are provided, it retrieves all CI pipelines associated with the application.
	// If you want more details like buildConfig ,gitMaterials etc, please refer GetCiPipeline
	GetCiPipelineMin(appId int, envIds []int) ([]*bean.CiPipelineMin, error)
	// PatchRegexCiPipeline : Update CI pipeline materials based on the provided regex patch request
	PatchRegexCiPipeline(request *bean.CiRegexPatchRequest) (err error)
	// GetCiPipelineByEnvironment : lists ciPipeline for given environmentId and appIds
	GetCiPipelineByEnvironment(request resourceGroup2.ResourceGroupingRequest, token string) ([]*bean.CiConfigRequest, error)
	// GetCiPipelineByEnvironmentMin : lists minimum detail of ciPipelines for given environmentId and appIds
	GetCiPipelineByEnvironmentMin(request resourceGroup2.ResourceGroupingRequest, token string) ([]*bean.CiPipelineMinResponse, error)
	// GetExternalCiByEnvironment : lists externalCi for given environmentId and appIds
	GetExternalCiByEnvironment(request resourceGroup2.ResourceGroupingRequest, token string) (ciConfig []*bean.ExternalCiConfig, err error)
	DeleteCiPipeline(request *bean.CiPatchRequest) (*bean.CiPipeline, error)
	CreateExternalCiAndAppWorkflowMapping(appId, appWorkflowId int, userId int32, tx *pg.Tx) (int, *appWorkflow.AppWorkflowMapping, error)

	// GetCIRuntimeParams gets all ci pipeline needed runtime params. Currently only env variables are supported.
	GetCIRuntimeParams(ciPipelineId int) (*bean.RuntimeParameters, error)

	GetCIPipelineByNameAndAppId(appId int, name string) (bean.CiPipelineMin, error)
}

type CiPipelineConfigServiceImpl struct {
	logger                              *zap.SugaredLogger
	ciTemplateService                   CiTemplateService
	materialRepo                        pipelineConfig.MaterialRepository
	ciPipelineRepository                pipelineConfig.CiPipelineRepository
	ciConfig                            *types.CiCdConfig
	attributesService                   attributes.AttributesService
	ciWorkflowRepository                pipelineConfig.CiWorkflowRepository
	appWorkflowRepository               appWorkflow.AppWorkflowRepository
	pipelineStageService                PipelineStageService
	pipelineRepository                  pipelineConfig.PipelineRepository
	appRepo                             app2.AppRepository
	dockerArtifactStoreRepository       dockerRegistryRepository.DockerArtifactStoreRepository
	ciCdPipelineOrchestrator            CiCdPipelineOrchestrator
	ciTemplateOverrideRepository        pipelineConfig.CiTemplateOverrideRepository
	CiTemplateHistoryService            history.CiTemplateHistoryService
	securityConfig                      *SecurityConfig
	ecrConfig                           *EcrConfig
	ciPipelineMaterialRepository        pipelineConfig.CiPipelineMaterialRepository
	resourceGroupService                resourceGroup2.ResourceGroupService
	enforcerUtil                        rbac.EnforcerUtil
	globalPolicyService                 globalPolicy.GlobalPolicyService
	customTagService                    CustomTagService
	deployedConfigurationHistoryService history.DeployedConfigurationHistoryService
	ciPipelineHistoryService            history.CiPipelineHistoryService
	cdWorkflowRepository                pipelineConfig.CdWorkflowRepository
	buildPipelineSwitchService          BuildPipelineSwitchService
}

func NewCiPipelineConfigServiceImpl(logger *zap.SugaredLogger,
	ciCdPipelineOrchestrator CiCdPipelineOrchestrator,
	dockerArtifactStoreRepository dockerRegistryRepository.DockerArtifactStoreRepository,
	materialRepo pipelineConfig.MaterialRepository,
	pipelineGroupRepo app2.AppRepository,
	pipelineRepository pipelineConfig.PipelineRepository,
	ciPipelineRepository pipelineConfig.CiPipelineRepository,
	ecrConfig *EcrConfig,
	appWorkflowRepository appWorkflow.AppWorkflowRepository,
	ciConfig *types.CiCdConfig,
	attributesService attributes.AttributesService,
	pipelineStageService PipelineStageService,
	ciPipelineMaterialRepository pipelineConfig.CiPipelineMaterialRepository,
	ciTemplateService CiTemplateService,
	ciTemplateOverrideRepository pipelineConfig.CiTemplateOverrideRepository,
	CiTemplateHistoryService history.CiTemplateHistoryService,
	enforcerUtil rbac.EnforcerUtil,
	ciWorkflowRepository pipelineConfig.CiWorkflowRepository,
	globalPolicyService globalPolicy.GlobalPolicyService,
	resourceGroupService resourceGroup2.ResourceGroupService,
	customTagService CustomTagService,
	deployedConfigurationHistoryService history.DeployedConfigurationHistoryService,
	ciPipelineHistoryService history.CiPipelineHistoryService,
	cdWorkflowRepository pipelineConfig.CdWorkflowRepository,
	buildPipelineSwitchService BuildPipelineSwitchService,
) *CiPipelineConfigServiceImpl {

	securityConfig := &SecurityConfig{}
	err := env.Parse(securityConfig)
	if err != nil {
		logger.Errorw("error in parsing securityConfig,setting  ForceSecurityScanning to default value", "defaultValue", securityConfig.ForceSecurityScanning, "err", err)
	}
	return &CiPipelineConfigServiceImpl{
		logger:                              logger,
		ciCdPipelineOrchestrator:            ciCdPipelineOrchestrator,
		dockerArtifactStoreRepository:       dockerArtifactStoreRepository,
		materialRepo:                        materialRepo,
		appRepo:                             pipelineGroupRepo,
		pipelineRepository:                  pipelineRepository,
		ciPipelineRepository:                ciPipelineRepository,
		ecrConfig:                           ecrConfig,
		appWorkflowRepository:               appWorkflowRepository,
		ciConfig:                            ciConfig,
		attributesService:                   attributesService,
		pipelineStageService:                pipelineStageService,
		ciPipelineMaterialRepository:        ciPipelineMaterialRepository,
		ciTemplateService:                   ciTemplateService,
		ciTemplateOverrideRepository:        ciTemplateOverrideRepository,
		CiTemplateHistoryService:            CiTemplateHistoryService,
		enforcerUtil:                        enforcerUtil,
		ciWorkflowRepository:                ciWorkflowRepository,
		resourceGroupService:                resourceGroupService,
		securityConfig:                      securityConfig,
		globalPolicyService:                 globalPolicyService,
		customTagService:                    customTagService,
		deployedConfigurationHistoryService: deployedConfigurationHistoryService,
		ciPipelineHistoryService:            ciPipelineHistoryService,
		cdWorkflowRepository:                cdWorkflowRepository,
		buildPipelineSwitchService:          buildPipelineSwitchService,
	}
}

func (impl *CiPipelineConfigServiceImpl) getCiTemplateVariables(appId int) (ciConfig *bean.CiConfigRequest, err error) {
	ciTemplateBean, err := impl.ciTemplateService.FindByAppId(appId)
	if err != nil && !errors.IsNotFound(err) {
		impl.logger.Errorw("error in fetching ci pipeline", "appId", appId, "err", err)
		return nil, err
	}
	if errors.IsNotFound(err) {
		impl.logger.Debugw("no ci pipeline exists", "appId", appId, "err", err)
		err = &util.ApiError{Code: "404", HttpStatusCode: 200, UserMessage: "no ci pipeline exists"}
		return nil, err
	}
	template := ciTemplateBean.CiTemplate

	gitMaterials, err := impl.materialRepo.FindByAppId(appId)
	if err != nil && err != pg.ErrNoRows {
		impl.logger.Errorw("error in fetching git materials", "appId", appId, "err", err)
		return nil, err
	}
	if err == pg.ErrNoRows {
		impl.logger.Debugw(" no git materials exists", "appId", appId, "err", err)
		err = &util.ApiError{Code: "404", HttpStatusCode: 200, UserMessage: "no git materials exists"}
		return nil, err
	}

	var materials []bean.Material
	for _, g := range gitMaterials {
		m := bean.Material{
			GitMaterialId: g.Id,
			MaterialName:  g.Name[strings.Index(g.Name, "-")+1:],
		}
		materials = append(materials, m)
	}

	var regHost string
	var templateDockerRegistryId string
	dockerRegistry := template.DockerRegistry
	if dockerRegistry != nil {
		regHost, err = dockerRegistry.GetRegistryLocation()
		if err != nil {
			impl.logger.Errorw("invalid reg url", "err", err)
			return nil, err
		}
		templateDockerRegistryId = dockerRegistry.Id
	}
	ciConfig = &bean.CiConfigRequest{
		Id:                template.Id,
		AppId:             template.AppId,
		AppName:           template.App.AppName,
		DockerRepository:  template.DockerRepository,
		DockerRegistryUrl: regHost,
		CiBuildConfig:     ciTemplateBean.CiBuildConfig,
		Version:           template.Version,
		CiTemplateName:    template.TemplateName,
		Materials:         materials,
		UpdatedOn:         template.UpdatedOn,
		UpdatedBy:         template.UpdatedBy,
		CreatedBy:         template.CreatedBy,
		CreatedOn:         template.CreatedOn,
		CiGitMaterialId:   template.GitMaterialId,
		DockerRegistry:    templateDockerRegistryId,
	}
	if dockerRegistry != nil {
		ciConfig.DockerRegistry = dockerRegistry.Id
	}
	return ciConfig, err
}

func (impl *CiPipelineConfigServiceImpl) buildExternalCiWebhookSchema() map[string]interface{} {
	schema := make(map[string]interface{})
	schema["dockerImage"] = &bean.SchemaObject{Description: "docker image created for your application (Eg. quay.io/devtron/test:da3ba325-161-467)", DataType: "String", Example: "test-docker-repo/test:b150cc81-5-20", Optional: false}
	// schema["digest"] = &bean.SchemaObject{Description: "docker image sha1 digest", DataType: "String", Example: "sha256:94180dead8336237430e848ef8145f060b51", Optional: true}
	// schema["materialType"] = &bean.SchemaObject{Description: "git", DataType: "String", Example: "git", Optional: true}

	ciProjectDetails := make([]map[string]interface{}, 0)
	ciProjectDetail := make(map[string]interface{})
	ciProjectDetail["commitHash"] = &bean.SchemaObject{Description: "Hash of git commit used to build the image (Eg. 4bd84gba5ebdd6b1937ffd6c0734c2ad52ede782)", DataType: "String", Example: "dg46f67559dbsdfdfdfdsfba47901caf47f8b7e", Optional: true}
	ciProjectDetail["commitTime"] = &bean.SchemaObject{Description: "Time at which the code was committed to git (Eg. 2022-11-12T12:12:00)", DataType: "String", Example: "2022-11-12T12:12:00", Optional: true}
	ciProjectDetail["message"] = &bean.SchemaObject{Description: "Message provided during code commit (Eg. This is a sample commit message)", DataType: "String", Example: "commit message", Optional: true}
	ciProjectDetail["author"] = &bean.SchemaObject{Description: "Name or email id of the user who has done git commit (Eg. John Doe, johndoe@company.com)", DataType: "String", Example: "Devtron User", Optional: true}
	ciProjectDetails = append(ciProjectDetails, ciProjectDetail)

	schema["ciProjectDetails"] = &bean.SchemaObject{Description: "Git commit details used to build the image", DataType: "Array", Example: "[{}]", Optional: true, Child: ciProjectDetails}
	return schema
}

func (impl *CiPipelineConfigServiceImpl) buildPayloadOption() []bean.PayloadOptionObject {
	payloadOption := make([]bean.PayloadOptionObject, 0)
	payloadOption = append(payloadOption, bean.PayloadOptionObject{
		Key:        "dockerImage",
		PayloadKey: []string{"dockerImage"},
		Label:      "Container image tag",
		Mandatory:  true,
	})

	payloadOption = append(payloadOption, bean.PayloadOptionObject{
		Key:        "commitHash",
		PayloadKey: []string{"ciProjectDetails.commitHash"},
		Label:      "Commit hash",
		Mandatory:  false,
	})
	payloadOption = append(payloadOption, bean.PayloadOptionObject{
		Key:        "message",
		PayloadKey: []string{"ciProjectDetails.message"},
		Label:      "Commit message",
		Mandatory:  false,
	})
	payloadOption = append(payloadOption, bean.PayloadOptionObject{
		Key:        "author",
		PayloadKey: []string{"ciProjectDetails.author"},
		Label:      "Author",
		Mandatory:  false,
	})
	payloadOption = append(payloadOption, bean.PayloadOptionObject{
		Key:        "commitTime",
		PayloadKey: []string{"ciProjectDetails.commitTime"},
		Label:      "Date & time of commit",
		Mandatory:  false,
	})
	return payloadOption
}

func (impl *CiPipelineConfigServiceImpl) buildResponses() []bean.ResponseSchemaObject {
	responseSchemaObjects := make([]bean.ResponseSchemaObject, 0)
	schema := make(map[string]interface{})
	schema["code"] = &bean.SchemaObject{Description: "http status code", DataType: "integer", Example: "200,400,401", Optional: false}
	schema["result"] = &bean.SchemaObject{Description: "api response", DataType: "string", Example: "url", Optional: true}
	schema["status"] = &bean.SchemaObject{Description: "api response status", DataType: "string", Example: "url", Optional: true}

	error := make(map[string]interface{})
	error["code"] = &bean.SchemaObject{Description: "http status code", DataType: "integer", Example: "200,400,401", Optional: true}
	error["userMessage"] = &bean.SchemaObject{Description: "api error user message", DataType: "string", Example: "message", Optional: true}
	schema["error"] = &bean.SchemaObject{Description: "api error", DataType: "object", Example: "{}", Optional: true, Child: error}
	description200 := bean.ResponseDescriptionSchemaObject{
		Description: "success http api response",
		ExampleValue: bean.ExampleValueDto{
			Code:   200,
			Result: "api response result",
		},
		Schema: schema,
	}
	response200 := bean.ResponseSchemaObject{
		Description: description200,
		Code:        "200",
	}
	badReq := bean.ErrorDto{
		Code:        400,
		UserMessage: "Bad request",
	}
	description400 := bean.ResponseDescriptionSchemaObject{
		Description: "bad http request api response",
		ExampleValue: bean.ExampleValueDto{
			Code:   400,
			Errors: []bean.ErrorDto{badReq},
		},
		Schema: schema,
	}

	response400 := bean.ResponseSchemaObject{
		Description: description400,
		Code:        "400",
	}
	description401 := bean.ResponseDescriptionSchemaObject{
		Description: "unauthorized http api response",
		ExampleValue: bean.ExampleValueDto{
			Code:   401,
			Result: "Unauthorized",
		},
		Schema: schema,
	}
	response401 := bean.ResponseSchemaObject{
		Description: description401,
		Code:        "401",
	}
	responseSchemaObjects = append(responseSchemaObjects, response200)
	responseSchemaObjects = append(responseSchemaObjects, response400)
	responseSchemaObjects = append(responseSchemaObjects, response401)
	return responseSchemaObjects
}

func (impl *CiPipelineConfigServiceImpl) patchCiPipelineUpdateSource(baseCiConfig *bean.CiConfigRequest, modifiedCiPipeline *bean.CiPipeline) (ciConfig *bean.CiConfigRequest, err error) {

	pipeline, err := impl.ciPipelineRepository.FindById(modifiedCiPipeline.Id)
	if err != nil {
		impl.logger.Errorw("error in fetching pipeline", "id", modifiedCiPipeline.Id, "err", err)
		return nil, err
	}

	cannotUpdate := false
	for _, material := range pipeline.CiPipelineMaterials {
		if material.ScmId != "" {
			cannotUpdate = true
		}
	}

	if cannotUpdate {
		// scm plugin material change scm object
		// material.ScmName
		return nil, fmt.Errorf("update of plugin scm material not supported")
	} else {
		modifiedCiPipeline.ScanEnabled = baseCiConfig.ScanEnabled
		modifiedCiPipeline, err = impl.ciCdPipelineOrchestrator.PatchMaterialValue(modifiedCiPipeline, baseCiConfig.UserId, pipeline)
		if err != nil {
			return nil, err
		}
		baseCiConfig.CiPipelines = append(baseCiConfig.CiPipelines, modifiedCiPipeline)
		return baseCiConfig, err
	}

}

func (impl *CiPipelineConfigServiceImpl) getDefaultArtifactStore(id string) (store *dockerRegistryRepository.DockerArtifactStore, err error) {
	if id == "" {
		impl.logger.Debugw("docker repo is empty adding default repo")
		store, err = impl.dockerArtifactStoreRepository.FindActiveDefaultStore()

	} else {
		store, err = impl.dockerArtifactStoreRepository.FindOne(id)
	}
	return
}

func (impl *CiPipelineConfigServiceImpl) getCiTemplateVariablesByAppIds(appIds []int) (map[int]*bean.CiConfigRequest, error) {
	ciConfigMap := make(map[int]*bean.CiConfigRequest)
	ciTemplateMap, err := impl.ciTemplateService.FindByAppIds(appIds)
	if err != nil && !errors.IsNotFound(err) {
		impl.logger.Errorw("error in fetching ci pipeline", "appIds", appIds, "err", err)
		return nil, err
	}
	if errors.IsNotFound(err) {
		impl.logger.Debugw("no ci pipeline exists", "appIds", appIds, "err", err)
		err = &util.ApiError{Code: "404", HttpStatusCode: 200, UserMessage: "no ci pipeline exists"}
		return nil, err
	}
	gitMaterialsMap := make(map[int][]*pipelineConfig.GitMaterial)
	allGitMaterials, err := impl.materialRepo.FindByAppIds(appIds)
	if err != nil && err != pg.ErrNoRows {
		impl.logger.Errorw("error in fetching git materials", "appIds", appIds, "err", err)
		return nil, err
	}
	if err == pg.ErrNoRows {
		impl.logger.Debugw(" no git materials exists", "appIds", appIds, "err", err)
		err = &util.ApiError{Code: "404", HttpStatusCode: 200, UserMessage: "no git materials exists"}
		return nil, err
	}
	for _, gitMaterial := range allGitMaterials {
		gitMaterialsMap[gitMaterial.AppId] = append(gitMaterialsMap[gitMaterial.AppId], gitMaterial)
	}
	for _, ciTemplate := range ciTemplateMap {
		template := ciTemplate.CiTemplate
		var materials []bean.Material
		gitMaterials := gitMaterialsMap[ciTemplate.CiTemplate.AppId]
		for _, g := range gitMaterials {
			m := bean.Material{
				GitMaterialId: g.Id,
				MaterialName:  g.Name[strings.Index(g.Name, "-")+1:],
			}
			materials = append(materials, m)
		}

		var regHost string
		dockerRegistry := template.DockerRegistry
		if dockerRegistry != nil {
			regHost, err = dockerRegistry.GetRegistryLocation()
			if err != nil {
				impl.logger.Errorw("invalid reg url", "err", err)
				return nil, err
			}
		}
		ciConfig := &bean.CiConfigRequest{
			Id:                template.Id,
			AppId:             template.AppId,
			AppName:           template.App.AppName,
			DockerRepository:  template.DockerRepository,
			DockerRegistryUrl: regHost,
			CiBuildConfig:     ciTemplate.CiBuildConfig,
			Version:           template.Version,
			CiTemplateName:    template.TemplateName,
			Materials:         materials,
		}
		if dockerRegistry != nil {
			ciConfig.DockerRegistry = dockerRegistry.Id
		}
		ciConfigMap[template.AppId] = ciConfig
	}
	return ciConfigMap, err
}

func (impl *CiPipelineConfigServiceImpl) setCiPipelineBlockageState(ciPipeline *bean.CiPipeline, branchesForCheckingBlockageState []string, toOnlyGetBlockedStatePolicies bool) error {

<<<<<<< HEAD
	if ciPipeline.PipelineType == constants.LINKED_CD {
=======
	if ciPipeline.PipelineType == CiPipeline.LINKED_CD {
>>>>>>> bf20b6fe
		return nil
	}

	isOffendingMandatoryPlugin, isCiTriggerBlocked, blockageState, err :=
		impl.globalPolicyService.GetBlockageStateForACIPipelineTrigger(ciPipeline.Id, ciPipeline.ParentCiPipeline, branchesForCheckingBlockageState, toOnlyGetBlockedStatePolicies)
	if err != nil {
		impl.logger.Errorw("error in getting blockage state for ci pipeline", "err", err, "ciPipelineId", ciPipeline.Id)
		return err
	}
	if toOnlyGetBlockedStatePolicies {
		ciPipeline.IsCITriggerBlocked = &isCiTriggerBlocked
	} else {
		ciPipeline.IsOffendingMandatoryPlugin = &isOffendingMandatoryPlugin
	}
	ciPipeline.CiBlockState = blockageState
	return nil
}

func (impl *CiPipelineConfigServiceImpl) updateCiPipelineSourceValue(baseCiConfig *bean.CiConfigRequest, modifiedCiPipeline *bean.CiPipeline) (ciConfig *bean.CiConfigRequest, err error) {
	pipeline, err := impl.ciPipelineRepository.FindById(modifiedCiPipeline.Id)
	if err != nil {
		impl.logger.Errorw("error in fetching pipeline", "id", modifiedCiPipeline.Id, "err", err)
		return nil, err
	}
	cannotUpdate := false
	for _, material := range pipeline.CiPipelineMaterials {
		if material.ScmId != "" {
			cannotUpdate = true
		}
	}
	if cannotUpdate {
		return nil, fmt.Errorf("update of plugin scm material not supported")
	} else {
		dbConnection := impl.pipelineRepository.GetConnection()
		tx, err := dbConnection.Begin()
		if err != nil {
			return nil, err
		}
		// Rollback tx on error.
		defer tx.Rollback()
		var materialsUpdate []*pipelineConfig.CiPipelineMaterial
		for _, material := range modifiedCiPipeline.CiMaterial {
			pipelineMaterial := &pipelineConfig.CiPipelineMaterial{
				Id:       material.Id,
				Value:    material.Source.Value,
				Active:   true,
				AuditLog: sql.AuditLog{UpdatedBy: baseCiConfig.UserId, UpdatedOn: time.Now()},
			}
			if material.Id == 0 {
				continue
			} else {
				materialsUpdate = append(materialsUpdate, pipelineMaterial)
			}
		}
		if len(materialsUpdate) > 0 {
			// using update not null
			err = impl.ciPipelineMaterialRepository.UpdateNotNull(tx, materialsUpdate...)
			if err != nil {
				return nil, err
			}
		}
		err = tx.Commit()
		if err != nil {
			impl.logger.Errorw("error in committing transaction", "err", err)
			return nil, err
		}
		if !modifiedCiPipeline.IsExternal {
			err = impl.ciCdPipelineOrchestrator.AddPipelineMaterialInGitSensor(materialsUpdate)
			if err != nil {
				impl.logger.Errorw("error in saving pipelineMaterials in git sensor", "materials", materialsUpdate, "err", err)
				return nil, err
			}
		}
		modifiedCiPipeline.ScanEnabled = baseCiConfig.ScanEnabled
		baseCiConfig.CiPipelines = append(baseCiConfig.CiPipelines, modifiedCiPipeline)
		return baseCiConfig, nil
	}

}

func (impl *CiPipelineConfigServiceImpl) GetCiPipeline(appId int) (ciConfig *bean.CiConfigRequest, err error) {
	ciConfig, err = impl.getCiTemplateVariables(appId)
	if err != nil {
		impl.logger.Debugw("error in fetching ci pipeline", "appId", appId, "err", err)
		return nil, err
	}
	app, err := impl.appRepo.FindActiveById(appId)
	if err != nil {
		impl.logger.Debugw("error in fetching app details", "appId", appId, "err", err)
		return nil, err
	}
	isJob := app.AppType == helper.Job
	// TODO fill these variables
	// ciCdConfig.CiPipeline=
	// --------pipeline population start
	pipelines, err := impl.ciPipelineRepository.FindByAppId(appId)
	if err != nil && !util.IsErrNoRows(err) {
		impl.logger.Errorw("error in fetching ci pipeline", "appId", appId, "err", err)
		return nil, err
	}

	if impl.ciConfig.ExternalCiWebhookUrl == "" {
		hostUrl, err := impl.attributesService.GetByKey(attributes.HostUrlKey)
		if err != nil {
			return nil, err
		}
		if hostUrl != nil {
			impl.ciConfig.ExternalCiWebhookUrl = fmt.Sprintf("%s/%s", hostUrl.Value, types.ExternalCiWebhookPath)
		}
	}
	// map of ciPipelineId and their templateOverrideConfig
	ciOverrideTemplateMap := make(map[int]*pipelineConfigBean.CiTemplateBean)
	ciTemplateBeanOverrides, err := impl.ciTemplateService.FindTemplateOverrideByAppId(appId)
	if err != nil {
		return nil, err
	}

	for _, templateBeanOverride := range ciTemplateBeanOverrides {
		ciTemplateOverride := templateBeanOverride.CiTemplateOverride
		ciOverrideTemplateMap[ciTemplateOverride.CiPipelineId] = templateBeanOverride
	}
	var ciPipelineResp []*bean.CiPipeline
	for _, pipeline := range pipelines {

		dockerArgs := make(map[string]string)
		if len(pipeline.DockerArgs) > 0 {
			err := json.Unmarshal([]byte(pipeline.DockerArgs), &dockerArgs)
			if err != nil {
				impl.logger.Warnw("error in unmarshal", "err", err)
			}
		}

		var externalCiConfig bean.ExternalCiConfig

		ciPipelineScripts, err := impl.ciPipelineRepository.FindCiScriptsByCiPipelineId(pipeline.Id)
		if err != nil && !util.IsErrNoRows(err) {
			impl.logger.Errorw("error in fetching ci scripts")
			return nil, err
		}

		var beforeDockerBuildScripts []*bean.CiScript
		var afterDockerBuildScripts []*bean.CiScript
		for _, ciScript := range ciPipelineScripts {
			ciScriptResp := &bean.CiScript{
				Id:             ciScript.Id,
				Index:          ciScript.Index,
				Name:           ciScript.Name,
				Script:         ciScript.Script,
				OutputLocation: ciScript.OutputLocation,
			}
			if ciScript.Stage == BEFORE_DOCKER_BUILD {
				beforeDockerBuildScripts = append(beforeDockerBuildScripts, ciScriptResp)
			} else if ciScript.Stage == AFTER_DOCKER_BUILD {
				afterDockerBuildScripts = append(afterDockerBuildScripts, ciScriptResp)
			}
		}
		parentCiPipeline, err := impl.ciPipelineRepository.FindById(pipeline.ParentCiPipeline)
		if err != nil && !util.IsErrNoRows(err) {
			impl.logger.Errorw("err", err)
			return nil, err
		}
		ciPipeline := &bean.CiPipeline{
			Id:                       pipeline.Id,
			Version:                  pipeline.Version,
			Name:                     pipeline.Name,
			Active:                   pipeline.Active,
			Deleted:                  pipeline.Deleted,
			DockerArgs:               dockerArgs,
			IsManual:                 pipeline.IsManual,
			IsExternal:               pipeline.IsExternal,
			ParentCiPipeline:         pipeline.ParentCiPipeline,
			ParentAppId:              parentCiPipeline.AppId,
			ExternalCiConfig:         externalCiConfig,
			BeforeDockerBuildScripts: beforeDockerBuildScripts,
			AfterDockerBuildScripts:  afterDockerBuildScripts,
			ScanEnabled:              pipeline.ScanEnabled,
			IsDockerConfigOverridden: pipeline.IsDockerConfigOverridden,
<<<<<<< HEAD
			PipelineType:             constants.PipelineType(pipeline.PipelineType),
=======
			PipelineType:             CiPipeline.PipelineType(pipeline.PipelineType),
>>>>>>> bf20b6fe
		}
		ciEnvMapping, err := impl.ciPipelineRepository.FindCiEnvMappingByCiPipelineId(pipeline.Id)
		if err != nil && err != pg.ErrNoRows {
			impl.logger.Errorw("error in fetching ciEnvMapping", "ciPipelineId ", pipeline.Id, "err", err)
			return nil, err
		}
		customTag, err := impl.customTagService.GetActiveCustomTagByEntityKeyAndValue(pipelineConfigBean.EntityTypeCiPipelineId, strconv.Itoa(pipeline.Id))
		if err != nil && err != pg.ErrNoRows {
			return nil, err
		}
		if customTag.Id != 0 {
			ciPipeline.CustomTagObject = &bean.CustomTagData{
				TagPattern: customTag.TagPattern,
				CounterX:   customTag.AutoIncreasingNumber,
				Enabled:    customTag.Enabled,
			}
			ciPipeline.EnableCustomTag = customTag.Enabled
		}
		if ciEnvMapping.Id > 0 {
			ciPipeline.EnvironmentId = ciEnvMapping.EnvironmentId
		}

		lastTriggeredWorkflowEnv, err := impl.ciWorkflowRepository.FindLastTriggeredWorkflow(pipeline.Id)
		if err != nil && err != pg.ErrNoRows {
			impl.logger.Errorw("error in fetching lasTriggeredWorkflowEnv", "ciPipelineId ", pipeline.Id, "err", err)
			return nil, err
		}
		if err == pg.ErrNoRows {
			ciPipeline.LastTriggeredEnvId = -1
		} else {
			ciPipeline.LastTriggeredEnvId = lastTriggeredWorkflowEnv.EnvironmentId
		}

		if ciTemplateBean, ok := ciOverrideTemplateMap[pipeline.Id]; ok {
			templateOverride := ciTemplateBean.CiTemplateOverride
			ciPipeline.DockerConfigOverride = bean.DockerConfigOverride{
				DockerRegistry:   templateOverride.DockerRegistryId,
				DockerRepository: templateOverride.DockerRepository,
				CiBuildConfig:    ciTemplateBean.CiBuildConfig,
			}
		}
		branchesForCheckingBlockageState := make([]string, 0, len(pipeline.CiPipelineMaterials))
		for _, material := range pipeline.CiPipelineMaterials {
			// ignore those materials which have inactive git material
			if material == nil || material.GitMaterial == nil || !material.GitMaterial.Active {
				continue
			}
			isRegex := material.Regex != ""
			if !(isRegex && len(material.Value) == 0) { // add branches for all cases except if type regex and branch is not set
				branchesForCheckingBlockageState = append(branchesForCheckingBlockageState, material.Value)
			}
			ciMaterial := &bean.CiMaterial{
				Id:              material.Id,
				CheckoutPath:    material.CheckoutPath,
				Path:            material.Path,
				ScmId:           material.ScmId,
				GitMaterialId:   material.GitMaterialId,
				GitMaterialName: material.GitMaterial.Name[strings.Index(material.GitMaterial.Name, "-")+1:],
				ScmName:         material.ScmName,
				ScmVersion:      material.ScmVersion,
				IsRegex:         material.Regex != "",
				Source:          &bean.SourceTypeConfig{Type: material.Type, Value: material.Value, Regex: material.Regex},
			}
			ciPipeline.CiMaterial = append(ciPipeline.CiMaterial, ciMaterial)
		}
		if !isJob {
			err = impl.setCiPipelineBlockageState(ciPipeline, branchesForCheckingBlockageState, false)
			if err != nil {
				impl.logger.Errorw("error in getting blockage state for ci pipeline", "err", err, "ciPipelineId", ciPipeline.Id)
				return nil, err
			}
		}
		linkedCis, err := impl.ciPipelineRepository.FindByParentCiPipelineId(ciPipeline.Id)
		if err != nil && !util.IsErrNoRows(err) {
			return nil, err
		}
		ciPipeline.LinkedCount = len(linkedCis)
		ciPipelineResp = append(ciPipelineResp, ciPipeline)
	}
	ciConfig.CiPipelines = ciPipelineResp
	// --------pipeline population end
	return ciConfig, err
}

func (impl *CiPipelineConfigServiceImpl) GetCiPipelineById(pipelineId int) (ciPipeline *bean.CiPipeline, err error) {
	pipeline, err := impl.ciPipelineRepository.FindById(pipelineId)
	if err != nil && !util.IsErrNoRows(err) {
		impl.logger.Errorw("error in fetching ci pipeline", "pipelineId", pipelineId, "err", err)
		return nil, err
	}
	dockerArgs := make(map[string]string)
	if len(pipeline.DockerArgs) > 0 {
		err := json.Unmarshal([]byte(pipeline.DockerArgs), &dockerArgs)
		if err != nil {
			impl.logger.Warnw("error in unmarshal", "err", err)
		}
	}

	if impl.ciConfig.ExternalCiWebhookUrl == "" {
		hostUrl, err := impl.attributesService.GetByKey(attributes.HostUrlKey)
		if err != nil {
			impl.logger.Errorw("there is no external ci webhook url configured", "ci pipeline", pipeline)
			return nil, err
		}
		if hostUrl != nil {
			impl.ciConfig.ExternalCiWebhookUrl = fmt.Sprintf("%s/%s", hostUrl.Value, types.ExternalCiWebhookPath)
		}
	}

	var externalCiConfig bean.ExternalCiConfig

	ciPipelineScripts, err := impl.ciPipelineRepository.FindCiScriptsByCiPipelineId(pipeline.Id)
	if err != nil && !util.IsErrNoRows(err) {
		impl.logger.Errorw("error in fetching ci scripts")
		return nil, err
	}

	var beforeDockerBuildScripts []*bean.CiScript
	var afterDockerBuildScripts []*bean.CiScript
	for _, ciScript := range ciPipelineScripts {
		ciScriptResp := &bean.CiScript{
			Id:             ciScript.Id,
			Index:          ciScript.Index,
			Name:           ciScript.Name,
			Script:         ciScript.Script,
			OutputLocation: ciScript.OutputLocation,
		}
		if ciScript.Stage == BEFORE_DOCKER_BUILD {
			beforeDockerBuildScripts = append(beforeDockerBuildScripts, ciScriptResp)
		} else if ciScript.Stage == AFTER_DOCKER_BUILD {
			afterDockerBuildScripts = append(afterDockerBuildScripts, ciScriptResp)
		}
	}
	parentCiPipeline, err := impl.ciPipelineRepository.FindById(pipeline.ParentCiPipeline)
	if err != nil && !util.IsErrNoRows(err) {
		impl.logger.Errorw("err", err)
		return nil, err
	}
	ciPipeline = &bean.CiPipeline{
		Id:                       pipeline.Id,
		Version:                  pipeline.Version,
		Name:                     pipeline.Name,
		Active:                   pipeline.Active,
		Deleted:                  pipeline.Deleted,
		DockerArgs:               dockerArgs,
		IsManual:                 pipeline.IsManual,
		IsExternal:               pipeline.IsExternal,
		AppId:                    pipeline.AppId,
		ParentCiPipeline:         pipeline.ParentCiPipeline,
		ParentAppId:              parentCiPipeline.AppId,
		ExternalCiConfig:         externalCiConfig,
		BeforeDockerBuildScripts: beforeDockerBuildScripts,
		AfterDockerBuildScripts:  afterDockerBuildScripts,
		ScanEnabled:              pipeline.ScanEnabled,
		IsDockerConfigOverridden: pipeline.IsDockerConfigOverridden,
<<<<<<< HEAD
		PipelineType:             constants.PipelineType(pipeline.PipelineType),
=======
		PipelineType:             CiPipeline.PipelineType(pipeline.PipelineType),
>>>>>>> bf20b6fe
	}
	customTag, err := impl.customTagService.GetActiveCustomTagByEntityKeyAndValue(pipelineConfigBean.EntityTypeCiPipelineId, strconv.Itoa(pipeline.Id))
	if err != nil && err != pg.ErrNoRows {
		return nil, err
	}
	if customTag.Id != 0 {
		ciPipeline.CustomTagObject = &bean.CustomTagData{
			TagPattern: customTag.TagPattern,
			CounterX:   customTag.AutoIncreasingNumber,
		}
		ciPipeline.EnableCustomTag = customTag.Enabled
	}
	ciEnvMapping, err := impl.ciPipelineRepository.FindCiEnvMappingByCiPipelineId(pipelineId)
	if err != nil && err != pg.ErrNoRows {
		impl.logger.Errorw("error in fetching ci env mapping", "pipelineId", pipelineId, "err", err)
		return nil, err
	}
	if ciEnvMapping.Id > 0 {
		ciPipeline.EnvironmentId = ciEnvMapping.EnvironmentId
	}
	if !ciPipeline.IsExternal && ciPipeline.IsDockerConfigOverridden {
		ciTemplateBean, err := impl.ciTemplateService.FindTemplateOverrideByCiPipelineId(ciPipeline.Id)
		if err != nil {
			return nil, err
		}
		templateOverride := ciTemplateBean.CiTemplateOverride
		ciBuildConfig := ciTemplateBean.CiBuildConfig
		ciPipeline.DockerConfigOverride = bean.DockerConfigOverride{
			DockerRegistry:   templateOverride.DockerRegistryId,
			DockerRepository: templateOverride.DockerRepository,
			CiBuildConfig:    ciBuildConfig,
			// DockerBuildConfig: &bean.DockerBuildConfig{
			//	GitMaterialId:  templateOverride.GitMaterialId,
			//	DockerfilePath: templateOverride.DockerfilePath,
			// },
		}
	}
	branchesForCheckingBlockageState := make([]string, 0, len(pipeline.CiPipelineMaterials))
	for _, material := range pipeline.CiPipelineMaterials {
		if material == nil || material.GitMaterial == nil || !material.GitMaterial.Active {
			continue
		}
		isRegex := material.Regex != ""
		if !(isRegex && len(material.Value) == 0) { // add branches for all cases except if type regex and branch is not set
			branchesForCheckingBlockageState = append(branchesForCheckingBlockageState, material.Value)
		}
		ciMaterial := &bean.CiMaterial{
			Id:              material.Id,
			CheckoutPath:    material.CheckoutPath,
			Path:            material.Path,
			ScmId:           material.ScmId,
			GitMaterialId:   material.GitMaterialId,
			GitMaterialName: material.GitMaterial.Name[strings.Index(material.GitMaterial.Name, "-")+1:],
			ScmName:         material.ScmName,
			ScmVersion:      material.ScmVersion,
			IsRegex:         material.Regex != "",
			Source:          &bean.SourceTypeConfig{Type: material.Type, Value: material.Value, Regex: material.Regex},
		}
		ciPipeline.CiMaterial = append(ciPipeline.CiMaterial, ciMaterial)
	}

	appDetails := pipeline.App
	isJob := appDetails != nil && appDetails.AppType == helper.Job
	if !isJob {
		err = impl.setCiPipelineBlockageState(ciPipeline, branchesForCheckingBlockageState, false)
		if err != nil {
			impl.logger.Errorw("error in getting blockage state for ci pipeline", "err", err, "ciPipelineId", ciPipeline.Id)
			return nil, err
		}
	}
	linkedCis, err := impl.ciPipelineRepository.FindByParentCiPipelineId(ciPipeline.Id)
	if err != nil && !util.IsErrNoRows(err) {
		return nil, err
	}
	ciPipeline.LinkedCount = len(linkedCis)

	appWorkflowMappings, err := impl.appWorkflowRepository.FindWFCIMappingByCIPipelineId(ciPipeline.Id)
	for _, mapping := range appWorkflowMappings {
		// there will be only one active entry in db always
		ciPipeline.AppWorkflowId = mapping.AppWorkflowId
	}

	// getting pre stage and post stage details
	preStageDetail, postStageDetail, err := impl.pipelineStageService.GetCiPipelineStageData(ciPipeline.Id)
	if err != nil {
		impl.logger.Errorw("error in getting pre & post stage detail by ciPipelineId", "err", err, "ciPipelineId", ciPipeline.Id)
		return nil, err
	}
	ciPipeline.PreBuildStage = preStageDetail
	ciPipeline.PostBuildStage = postStageDetail
	return ciPipeline, err
}

func (impl *CiPipelineConfigServiceImpl) GetTriggerViewCiPipeline(appId int) (*bean.TriggerViewCiConfig, error) {

	triggerViewCiConfig := &bean.TriggerViewCiConfig{}

	ciConfig, err := impl.getCiTemplateVariables(appId)
	if err != nil {
		impl.logger.Debugw("error in fetching ci pipeline", "appId", appId, "err", err)
		return nil, err
	}

	triggerViewCiConfig.CiGitMaterialId = ciConfig.CiBuildConfig.GitMaterialId

	// fetch pipelines
	pipelines, err := impl.ciPipelineRepository.FindByAppId(appId)
	if err != nil && !util.IsErrNoRows(err) {
		impl.logger.Errorw("error in fetching ci pipeline", "appId", appId, "err", err)
		return nil, err
	}

	ciOverrideTemplateMap := make(map[int]*pipelineConfigBean.CiTemplateBean)
	ciTemplateBeanOverrides, err := impl.ciTemplateService.FindTemplateOverrideByAppId(appId)
	if err != nil {
		return nil, err
	}

	for _, templateBeanOverride := range ciTemplateBeanOverrides {
		ciTemplateOverride := templateBeanOverride.CiTemplateOverride
		ciOverrideTemplateMap[ciTemplateOverride.CiPipelineId] = templateBeanOverride
	}

	var ciPipelineResp []*bean.CiPipeline
	for _, pipeline := range pipelines {
		isLinkedCiPipeline := pipeline.IsExternal
		ciPipeline := &bean.CiPipeline{
			Id:                       pipeline.Id,
			Version:                  pipeline.Version,
			Name:                     pipeline.Name,
			Active:                   pipeline.Active,
			Deleted:                  pipeline.Deleted,
			IsManual:                 pipeline.IsManual,
			IsExternal:               isLinkedCiPipeline,
			ParentCiPipeline:         pipeline.ParentCiPipeline,
			ScanEnabled:              pipeline.ScanEnabled,
			IsDockerConfigOverridden: pipeline.IsDockerConfigOverridden,
<<<<<<< HEAD
			PipelineType:             constants.PipelineType(pipeline.PipelineType),
=======
			PipelineType:             CiPipeline.PipelineType(pipeline.PipelineType),
>>>>>>> bf20b6fe
		}
		if ciTemplateBean, ok := ciOverrideTemplateMap[pipeline.Id]; ok {
			templateOverride := ciTemplateBean.CiTemplateOverride
			ciPipeline.DockerConfigOverride = bean.DockerConfigOverride{
				DockerRegistry:   templateOverride.DockerRegistryId,
				DockerRepository: templateOverride.DockerRepository,
				CiBuildConfig:    ciTemplateBean.CiBuildConfig,
			}
		}

		branchesForCheckingBlockageState := make([]string, 0, len(pipeline.CiPipelineMaterials))
		for _, material := range pipeline.CiPipelineMaterials {
			// ignore those materials which have inactive git material
			if material == nil || material.GitMaterial == nil || !material.GitMaterial.Active {
				continue
			}
			isRegex := material.Regex != ""
			if !(isRegex && len(material.Value) == 0) { // add branches for all cases except if type regex and branch is not set
				branchesForCheckingBlockageState = append(branchesForCheckingBlockageState, material.Value)
			}
			ciMaterial := &bean.CiMaterial{
				Id:              material.Id,
				CheckoutPath:    material.CheckoutPath,
				Path:            material.Path,
				ScmId:           material.ScmId,
				GitMaterialId:   material.GitMaterialId,
				GitMaterialName: material.GitMaterial.Name[strings.Index(material.GitMaterial.Name, "-")+1:],
				ScmName:         material.ScmName,
				ScmVersion:      material.ScmVersion,
				IsRegex:         isRegex,
				Source:          &bean.SourceTypeConfig{Type: material.Type, Value: material.Value, Regex: material.Regex},
			}
			ciPipeline.CiMaterial = append(ciPipeline.CiMaterial, ciMaterial)
		}
		linkedCis, err := impl.ciPipelineRepository.FindByParentCiPipelineId(ciPipeline.Id)
		if err != nil && !util.IsErrNoRows(err) {
			return nil, err
		}
		ciPipeline.LinkedCount = len(linkedCis)
		err = impl.setCiPipelineBlockageState(ciPipeline, branchesForCheckingBlockageState, true)
		if err != nil {
			impl.logger.Errorw("error in getting blockage state for ci pipeline", "err", err, "ciPipelineId", ciPipeline.Id)
			return nil, err
		}
		ciPipelineResp = append(ciPipelineResp, ciPipeline)
	}
	triggerViewCiConfig.CiPipelines = ciPipelineResp
	triggerViewCiConfig.Materials = ciConfig.Materials

	return triggerViewCiConfig, nil
}

func (impl *CiPipelineConfigServiceImpl) GetExternalCi(appId int) (ciConfig []*bean.ExternalCiConfig, err error) {
	externalCiPipelines, err := impl.ciPipelineRepository.FindExternalCiByAppId(appId)
	if err != nil && !util.IsErrNoRows(err) {
		impl.logger.Errorw("error in fetching external ci", "appId", appId, "err", err)
		return nil, err
	}

	hostUrl, err := impl.attributesService.GetByKey(attributes.HostUrlKey)
	if err != nil {
		impl.logger.Errorw("error in fetching external ci", "appId", appId, "err", err)
		return nil, err
	}
	if hostUrl != nil {
		impl.ciConfig.ExternalCiWebhookUrl = fmt.Sprintf("%s/%s", hostUrl.Value, types.ExternalCiWebhookPath)
	}

	externalCiConfigs := make([]*bean.ExternalCiConfig, 0)

	var externalCiPipelineIds []int
	appWorkflowMappingsMap := make(map[int][]*appWorkflow.AppWorkflowMapping)

	for _, externalCiPipeline := range externalCiPipelines {
		externalCiPipelineIds = append(externalCiPipelineIds, externalCiPipeline.Id)
	}
	if len(externalCiPipelineIds) == 0 {
		err = &util.ApiError{Code: "404", HttpStatusCode: 200, UserMessage: "no external ci pipeline found"}
		return externalCiConfigs, err
	}
	appWorkflowMappings, err := impl.appWorkflowRepository.FindWFCDMappingByExternalCiIdByIdsIn(externalCiPipelineIds)
	if err != nil {
		impl.logger.Errorw("Error in fetching app workflow mapping for CD pipeline by external CI ID", "err", err)
		return nil, err
	}

	for _, appWorkflowMapping := range appWorkflowMappings {
		appWorkflowMappingsMap[appWorkflowMapping.ParentId] = append(appWorkflowMappingsMap[appWorkflowMapping.ParentId], appWorkflowMapping)
	}

	for _, externalCiPipeline := range externalCiPipelines {
		externalCiConfig := &bean.ExternalCiConfig{
			Id:         externalCiPipeline.Id,
			WebhookUrl: fmt.Sprintf("%s/%d", impl.ciConfig.ExternalCiWebhookUrl, externalCiPipeline.Id),
			Payload:    impl.ciConfig.ExternalCiPayload,
			AccessKey:  "",
		}

		if _, ok := appWorkflowMappingsMap[externalCiPipeline.Id]; !ok {
			impl.logger.Errorw("unable to find app workflow cd mapping corresponding to external ci pipeline id")
			return nil, errors.New("unable to find app workflow cd mapping corresponding to external ci pipeline id")
		}

		var appWorkflowComponentIds []int
		var appIds []int

		CDPipelineMap := make(map[int]*pipelineConfig.Pipeline)
		appIdMap := make(map[int]*app2.App)

		for _, appWorkflowMappings := range appWorkflowMappings {
			appWorkflowComponentIds = append(appWorkflowComponentIds, appWorkflowMappings.ComponentId)
		}
		if len(appWorkflowComponentIds) == 0 {
			continue
		}
		cdPipelines, err := impl.pipelineRepository.FindAppAndEnvironmentAndProjectByPipelineIds(appWorkflowComponentIds)
		if err != nil && !util.IsErrNoRows(err) {
			impl.logger.Errorw("error in fetching external ci", "appId", appId, "err", err)
			return nil, err
		}
		for _, pipeline := range cdPipelines {
			CDPipelineMap[pipeline.Id] = pipeline
			appIds = append(appIds, pipeline.AppId)
		}
		if len(appIds) == 0 {
			continue
		}
		apps, err := impl.appRepo.FindAppAndProjectByIdsIn(appIds)
		for _, app := range apps {
			appIdMap[app.Id] = app
		}

		roleData := make(map[string]interface{})
		for _, appWorkflowMapping := range appWorkflowMappings {
			if _, ok := CDPipelineMap[appWorkflowMapping.ComponentId]; !ok {
				impl.logger.Errorw("error in getting cd pipeline data for workflow", "app workflow id", appWorkflowMapping.ComponentId, "err", err)
				return nil, errors.New("error in getting cd pipeline data for workflow")
			}
			cdPipeline := CDPipelineMap[appWorkflowMapping.ComponentId]

			if _, ok := roleData[teamIdKey]; !ok {
				if _, ok := appIdMap[cdPipeline.AppId]; !ok {
					impl.logger.Errorw("error in getting app data for pipeline", "app id", cdPipeline.AppId)
					return nil, errors.New("error in getting app data for pipeline")
				}
				app := appIdMap[cdPipeline.AppId]
				roleData[teamIdKey] = app.TeamId
				roleData[teamNameKey] = app.Team.Name
				roleData[appIdKey] = cdPipeline.AppId
				roleData[appNameKey] = cdPipeline.App.AppName
			}
			if _, ok := roleData[environmentNameKey]; !ok {
				roleData[environmentNameKey] = cdPipeline.Environment.Name
			} else {
				roleData[environmentNameKey] = fmt.Sprintf("%s,%s", roleData[environmentNameKey], cdPipeline.Environment.Name)
			}
			if _, ok := roleData[environmentIdentifierKey]; !ok {
				roleData[environmentIdentifierKey] = cdPipeline.Environment.EnvironmentIdentifier
			} else {
				roleData[environmentIdentifierKey] = fmt.Sprintf("%s,%s", roleData[environmentIdentifierKey], cdPipeline.Environment.EnvironmentIdentifier)
			}
		}

		externalCiConfig.ExternalCiConfigRole = bean.ExternalCiConfigRole{
			ProjectId:             roleData[teamIdKey].(int),
			ProjectName:           roleData[teamNameKey].(string),
			AppId:                 roleData[appIdKey].(int),
			AppName:               roleData[appNameKey].(string),
			EnvironmentName:       roleData[environmentNameKey].(string),
			EnvironmentIdentifier: roleData[environmentIdentifierKey].(string),
			Role:                  "Build and deploy",
		}
		externalCiConfigs = append(externalCiConfigs, externalCiConfig)
	}
	// --------pipeline population end
	return externalCiConfigs, err
}

func (impl *CiPipelineConfigServiceImpl) GetExternalCiById(appId int, externalCiId int) (ciConfig *bean.ExternalCiConfig, err error) {

	externalCiPipeline, err := impl.ciPipelineRepository.FindExternalCiById(externalCiId)
	if err != nil && !util.IsErrNoRows(err) {
		impl.logger.Errorw("error in fetching external ci", "appId", appId, "err", err)
		return nil, err
	}

	if externalCiPipeline.Id == 0 {
		impl.logger.Errorw("invalid external ci id", "externalCiId", externalCiId, "err", err)
		return nil, &util.ApiError{Code: "400", HttpStatusCode: 400, UserMessage: "invalid external ci id"}
	}

	hostUrl, err := impl.attributesService.GetByKey(attributes.HostUrlKey)
	if err != nil {
		impl.logger.Errorw("error in fetching external ci", "appId", appId, "err", err)
		return nil, err
	}
	if hostUrl != nil {
		impl.ciConfig.ExternalCiWebhookUrl = fmt.Sprintf("%s/%s", hostUrl.Value, types.ExternalCiWebhookPath)
	}

	appWorkflowMappings, err := impl.appWorkflowRepository.FindWFCDMappingByExternalCiId(externalCiPipeline.Id)
	if err != nil && !util.IsErrNoRows(err) {
		impl.logger.Errorw("error in fetching external ci", "appId", appId, "err", err)
		return nil, err
	}

	roleData := make(map[string]interface{})
	for _, appWorkflowMapping := range appWorkflowMappings {
		cdPipeline, err := impl.pipelineRepository.FindById(appWorkflowMapping.ComponentId)
		if err != nil && !util.IsErrNoRows(err) {
			impl.logger.Errorw("error in fetching external ci", "appId", appId, "err", err)
			return nil, err
		}
		if _, ok := roleData[teamIdKey]; !ok {
			app, err := impl.appRepo.FindAppAndProjectByAppId(cdPipeline.AppId)
			if err != nil && !util.IsErrNoRows(err) {
				impl.logger.Errorw("error in fetching external ci", "appId", appId, "err", err)
				return nil, err
			}
			roleData[teamIdKey] = app.TeamId
			roleData[teamNameKey] = app.Team.Name
			roleData[appIdKey] = cdPipeline.AppId
			roleData[appNameKey] = cdPipeline.App.AppName
		}
		if _, ok := roleData[environmentNameKey]; !ok {
			roleData[environmentNameKey] = cdPipeline.Environment.Name
		} else {
			roleData[environmentNameKey] = fmt.Sprintf("%s,%s", roleData[environmentNameKey], cdPipeline.Environment.Name)
		}
		if _, ok := roleData[environmentIdentifierKey]; !ok {
			roleData[environmentIdentifierKey] = cdPipeline.Environment.EnvironmentIdentifier
		} else {
			roleData[environmentIdentifierKey] = fmt.Sprintf("%s,%s", roleData[environmentIdentifierKey], cdPipeline.Environment.EnvironmentIdentifier)
		}
	}

	externalCiConfig := &bean.ExternalCiConfig{
		Id:         externalCiPipeline.Id,
		WebhookUrl: fmt.Sprintf("%s/%d", impl.ciConfig.ExternalCiWebhookUrl, externalCiId),
		Payload:    impl.ciConfig.ExternalCiPayload,
		AccessKey:  "",
	}
	externalCiConfig.ExternalCiConfigRole = bean.ExternalCiConfigRole{
		ProjectId:             roleData[teamIdKey].(int),
		ProjectName:           roleData[teamNameKey].(string),
		AppId:                 roleData[appIdKey].(int),
		AppName:               roleData[appNameKey].(string),
		EnvironmentName:       roleData[environmentNameKey].(string),
		EnvironmentIdentifier: roleData[environmentIdentifierKey].(string),
		Role:                  "Build and deploy",
	}
	externalCiConfig.Schema = impl.buildExternalCiWebhookSchema()
	externalCiConfig.PayloadOption = impl.buildPayloadOption()
	externalCiConfig.Responses = impl.buildResponses()
	// --------pipeline population end
	return externalCiConfig, err
}

func (impl *CiPipelineConfigServiceImpl) UpdateCiTemplate(updateRequest *bean.CiConfigRequest) (*bean.CiConfigRequest, error) {
	originalCiConf, err := impl.getCiTemplateVariables(updateRequest.AppId)
	if err != nil {
		impl.logger.Errorw("error in fetching original ciCdConfig for update", "appId", updateRequest.Id, "err", err)
		return nil, err
	}
	if originalCiConf.Version != updateRequest.Version {
		impl.logger.Errorw("stale version requested", "appId", updateRequest.Id, "old", originalCiConf.Version, "new", updateRequest.Version)
		return nil, fmt.Errorf("stale version of resource requested kindly refresh. requested: %s, found %s", updateRequest.Version, originalCiConf.Version)
	}
	dockerArtifaceStore, err := impl.dockerArtifactStoreRepository.FindOne(updateRequest.DockerRegistry)
	if err != nil {
		impl.logger.Errorw("error in fetching DockerRegistry  for update", "appId", updateRequest.Id, "err", err, "registry", updateRequest.DockerRegistry)
		return nil, err
	}
	regHost, err := dockerArtifaceStore.GetRegistryLocation()
	if err != nil {
		impl.logger.Errorw("invalid reg url", "err", err)
		return nil, err
	}

	var repo string
	if updateRequest.DockerRepository != "" {
		repo = updateRequest.DockerRepository
	} else {
		repo = originalCiConf.DockerRepository
	}

	if dockerArtifaceStore.RegistryType == dockerRegistryRepository.REGISTRYTYPE_ECR {
		err := impl.ciCdPipelineOrchestrator.CreateEcrRepo(repo, dockerArtifaceStore.AWSRegion, dockerArtifaceStore.AWSAccessKeyId, dockerArtifaceStore.AWSSecretAccessKey)
		if err != nil {
			impl.logger.Errorw("ecr repo creation failed while updating ci template", "repo", repo, "err", err)
			return nil, err
		}
	}

	originalCiConf.AfterDockerBuild = updateRequest.AfterDockerBuild
	originalCiConf.BeforeDockerBuild = updateRequest.BeforeDockerBuild
	// originalCiConf.CiBuildConfigBean = updateRequest.CiBuildConfigBean
	originalCiConf.DockerRegistry = updateRequest.DockerRegistry
	originalCiConf.DockerRepository = updateRequest.DockerRepository
	originalCiConf.DockerRegistryUrl = regHost

	// argByte, err := json.Marshal(originalCiConf.DockerBuildConfig.Args)
	// if err != nil {
	//	return nil, err
	// }
	afterByte, err := json.Marshal(originalCiConf.AfterDockerBuild)
	if err != nil {
		return nil, err
	}
	beforeByte, err := json.Marshal(originalCiConf.BeforeDockerBuild)
	if err != nil {
		return nil, err
	}
	// buildOptionsByte, err := json.Marshal(originalCiConf.DockerBuildConfig.DockerBuildOptions)
	// if err != nil {
	//	impl.logger.Errorw("error in marshaling dockerBuildOptions", "err", err)
	//	return nil, err
	// }
	ciBuildConfig := updateRequest.CiBuildConfig
	originalCiBuildConfig := originalCiConf.CiBuildConfig
	ciTemplate := &pipelineConfig.CiTemplate{
		// DockerfilePath:    originalCiConf.DockerBuildConfig.DockerfilePath,
		GitMaterialId:             ciBuildConfig.GitMaterialId,
		BuildContextGitMaterialId: ciBuildConfig.BuildContextGitMaterialId,
		// Args:              string(argByte),
		// TargetPlatform:    originalCiConf.DockerBuildConfig.TargetPlatform,
		AppId:             originalCiConf.AppId,
		BeforeDockerBuild: string(beforeByte),
		AfterDockerBuild:  string(afterByte),
		Version:           originalCiConf.Version,
		Id:                originalCiConf.Id,
		DockerRepository:  originalCiConf.DockerRepository,
		DockerRegistryId:  &originalCiConf.DockerRegistry,
		Active:            true,
		AuditLog: sql.AuditLog{
			CreatedOn: originalCiConf.CreatedOn,
			CreatedBy: originalCiConf.CreatedBy,
			UpdatedOn: time.Now(),
			UpdatedBy: updateRequest.UserId,
		},
	}

	ciBuildConfig.Id = originalCiBuildConfig.Id
	ciTemplateBean := &pipelineConfigBean.CiTemplateBean{
		CiTemplate:    ciTemplate,
		CiBuildConfig: ciBuildConfig,
		UserId:        updateRequest.UserId,
	}
	err = impl.ciTemplateService.Update(ciTemplateBean)
	if err != nil {
		return nil, err
	}

	originalCiConf.CiBuildConfig = ciBuildConfig
	// TODO: below update code is a hack for ci_job and should be reviewed

	// updating ci_template_override for ci_pipeline type = CI_JOB because for this pipeling ci_template and ci_template_override are kept same as
	pipelines, err := impl.ciPipelineRepository.FindByAppId(originalCiConf.AppId)
	if err != nil && err != pg.ErrNoRows {
		impl.logger.Errorw("error in finding pipeline for app")
	}
	ciPipelineIds := make([]int, 0)
	ciPipelineIdsMap := make(map[int]*pipelineConfig.CiPipeline)
	for _, p := range pipelines {
		ciPipelineIds = append(ciPipelineIds, p.Id)
		ciPipelineIdsMap[p.Id] = p
	}
	var ciTemplateOverrides []*pipelineConfig.CiTemplateOverride
	if len(ciPipelineIds) > 0 {
		ciTemplateOverrides, err = impl.ciTemplateOverrideRepository.FindByCiPipelineIds(ciPipelineIds)
		if err != nil && err != pg.ErrNoRows {
			impl.logger.Errorw("error in fetching ci tempalate by pipeline ids", "err", err, "ciPipelineIds", ciPipelineIds)
		}
	}
	for _, ciTemplateOverride := range ciTemplateOverrides {
		if _, ok := ciPipelineIdsMap[ciTemplateOverride.CiPipelineId]; ok {
<<<<<<< HEAD
			if ciPipelineIdsMap[ciTemplateOverride.CiPipelineId].PipelineType == string(constants.CI_JOB) {
=======
			if ciPipelineIdsMap[ciTemplateOverride.CiPipelineId].PipelineType == string(CiPipeline.CI_JOB) {
>>>>>>> bf20b6fe
				ciTemplateOverride.DockerRepository = updateRequest.DockerRepository
				ciTemplateOverride.DockerRegistryId = updateRequest.DockerRegistry
				_, err = impl.ciTemplateOverrideRepository.Update(ciTemplateOverride)
				if err != nil {
					impl.logger.Errorw("error in updating ci template for ci_job", "err", err)
				}
			}
		}
	}
	// update completed for ci_pipeline_type = ci_job

	err = impl.CiTemplateHistoryService.SaveHistory(ciTemplateBean, "update")

	if err != nil {
		impl.logger.Errorw("error in saving update history for ci template", "error", err)
	}

	return originalCiConf, nil
}

func (impl *CiPipelineConfigServiceImpl) handlePipelineCreate(request *bean.CiPatchRequest, ciConfig *bean.CiConfigRequest) (*bean.CiConfigRequest, error) {

	pipelineExists, err := impl.ciPipelineRepository.CheckIfPipelineExistsByNameAndAppId(request.CiPipeline.Name, request.AppId)
	if err != nil && err != pg.ErrNoRows {
		impl.logger.Errorw("error in fetching pipeline by name, FindByName", "err", err, "patch cipipeline name", request.CiPipeline.Name)
		return nil, err
	}

	if pipelineExists {
		err = &utils.ApiError{Code: "400", HttpStatusCode: 400, UserMessage: "pipeline name already exist"}
		impl.logger.Errorw("pipeline name already exist", "err", err, "patch cipipeline name", request.CiPipeline.Name)
		return nil, fmt.Errorf(CiPipeline.PIPELINE_NAME_ALREADY_EXISTS_ERROR)
	}

	if request.IsSwitchCiPipelineRequest() {
		impl.logger.Debugw("handling switch ci pipeline", "switchFromCiPipelineId", request.SwitchFromCiPipelineId, "switchFromExternalCiPipelineId", request.SwitchFromExternalCiPipelineId)
		return impl.buildPipelineSwitchService.SwitchToCiPipelineExceptExternal(request, ciConfig)
	}

	ciConfig.CiPipelines = []*bean.CiPipeline{request.CiPipeline} // request.CiPipeline
	res, err := impl.ciCdPipelineOrchestrator.AddPipelineToTemplate(ciConfig, false)
	if err != nil {
		impl.logger.Errorw("error in adding pipeline to template", "ciConf", ciConfig, "err", err)
		return nil, err
	}
	return res, nil

}

func (impl *CiPipelineConfigServiceImpl) PatchCiPipeline(request *bean.CiPatchRequest) (ciConfig *bean.CiConfigRequest, err error) {
	ciConfig, err = impl.getCiTemplateVariables(request.AppId)
	if err != nil {
		impl.logger.Errorw("err in fetching template for pipeline patch, ", "err", err, "appId", request.AppId)
		return nil, err
	}
<<<<<<< HEAD
	if request.CiPipeline.PipelineType == constants.CI_JOB {
=======
	if request.CiPipeline.PipelineType == CiPipeline.CI_JOB {
>>>>>>> bf20b6fe
		request.CiPipeline.IsDockerConfigOverridden = true
		request.CiPipeline.DockerConfigOverride = bean.DockerConfigOverride{
			DockerRegistry:   ciConfig.DockerRegistry,
			DockerRepository: ciConfig.DockerRepository,
			CiBuildConfig: &CiPipeline.CiBuildConfigBean{
				Id:                        0,
				GitMaterialId:             request.CiPipeline.CiMaterial[0].GitMaterialId,
				BuildContextGitMaterialId: request.CiPipeline.CiMaterial[0].GitMaterialId,
				UseRootBuildContext:       false,
				CiBuildType:               CiPipeline.SKIP_BUILD_TYPE,
				DockerBuildConfig:         nil,
				BuildPackConfig:           nil,
			},
		}
	}

	if request.ParentCDPipeline > 0 {
		configRequest, err := impl.setArtifactForLinkedCDCreate(request, ciConfig)
		if err != nil {
			return configRequest, err
		}
	}

	ciConfig.AppWorkflowId = request.AppWorkflowId
	ciConfig.UserId = request.UserId
	if request.CiPipeline != nil {
		// setting ScanEnabled value from env variable,
		request.CiPipeline.ScanEnabled = request.CiPipeline.ScanEnabled || impl.securityConfig.ForceSecurityScanning
		ciConfig.ScanEnabled = request.CiPipeline.ScanEnabled
	}

	ciConfig.IsJob = request.IsJob
	// Check for clone job to not create env override again
	ciConfig.IsCloneJob = request.IsCloneJob
	switch request.Action {
	case bean.CREATE:
		res, err := impl.handlePipelineCreate(request, ciConfig)
		if err != nil {
			impl.logger.Errorw("error in creating ci pipeline", "err", err, "request", request, "ciConfig", ciConfig)
		}
		return res, err
	case bean.UPDATE_SOURCE:
		return impl.updateCiPipelineSourceValue(ciConfig, request.CiPipeline)
	case bean.DELETE:
		pipeline, err := impl.DeleteCiPipeline(request)
		if err != nil {
			return nil, err
		}
		ciConfig.CiPipelines = []*bean.CiPipeline{pipeline}
		return ciConfig, nil
	case bean.UPDATE_PIPELINE:
		return impl.patchCiPipelineUpdateSource(ciConfig, request.CiPipeline)
	default:
		impl.logger.Errorw("unsupported operation ", "op", request.Action)
		return nil, fmt.Errorf("unsupported operation %s", request.Action)
	}

}

func (impl *CiPipelineConfigServiceImpl) setArtifactForLinkedCDCreate(request *bean.CiPatchRequest, ciConfig *bean.CiConfigRequest) (*bean.CiConfigRequest, error) {

	runners, err := impl.cdWorkflowRepository.FindArtifactByPipelineIdAndRunnerType(request.ParentCDPipeline, bean2.CD_WORKFLOW_TYPE_DEPLOY, "", 1, []string{argoApplication.Healthy, argoApplication.SUCCEEDED})
	if err != nil && err != pg.ErrNoRows {
		return nil, err
	}
	if len(runners) != 1 {
		impl.logger.Warnw("something wrong with getting running artifact for parent", "pipelineID", request.ParentCDPipeline)
		return ciConfig, nil
	}

	artifact := runners[0].CdWorkflow.CiArtifact
	// artifact will be nil when no artifacts are present
	if artifact != nil {
		ciConfig.Artifact = artifact.CopyArtifactMetadata(0, request.UserId)
	}
	return ciConfig, nil
}

func (impl *CiPipelineConfigServiceImpl) CreateCiPipeline(createRequest *bean.CiConfigRequest) (*bean.PipelineCreateResponse, error) {
	impl.logger.Debugw("pipeline create request received", "req", createRequest)

	// -----------fetch data
	app, err := impl.appRepo.FindById(createRequest.AppId)
	if err != nil {
		impl.logger.Errorw("error in fetching pipeline group", "groupId", createRequest.AppId, "err", err)
		return nil, err
	}
	// --ecr config
	createRequest.AppName = app.AppName
	createRequest.IsJob = app.AppType == helper.Job
	if !createRequest.IsJob {
		store, err := impl.getDefaultArtifactStore(createRequest.DockerRegistry)
		if err != nil {
			impl.logger.Errorw("error in fetching docker store ", "id", createRequest.DockerRepository, "err", err)
			return nil, err
		}

		regHost, err := store.GetRegistryLocation()
		if err != nil {
			impl.logger.Errorw("invalid reg url", "err", err)
			return nil, err
		}
		createRequest.DockerRegistryUrl = regHost
		createRequest.DockerRegistry = store.Id

		var repo string
		if createRequest.DockerRepository != "" {
			repo = createRequest.DockerRepository
		} else {
			repo = impl.ecrConfig.EcrPrefix + app.AppName
		}

		if store.RegistryType == dockerRegistryRepository.REGISTRYTYPE_ECR {
			err := impl.ciCdPipelineOrchestrator.CreateEcrRepo(repo, store.AWSRegion, store.AWSAccessKeyId, store.AWSSecretAccessKey)
			if err != nil {
				impl.logger.Errorw("ecr repo creation failed while creating ci pipeline", "repo", repo, "err", err)
				return nil, err
			}
		}
		createRequest.DockerRepository = repo
	}
	// --ecr config	end
	// -- template config start

	// argByte, err := json.Marshal(createRequest.DockerBuildConfig.Args)
	// if err != nil {
	//	return nil, err
	// }
	afterByte, err := json.Marshal(createRequest.AfterDockerBuild)
	if err != nil {
		return nil, err
	}
	beforeByte, err := json.Marshal(createRequest.BeforeDockerBuild)
	if err != nil {
		return nil, err
	}
	buildConfig := createRequest.CiBuildConfig
	ciTemplate := &pipelineConfig.CiTemplate{
		// DockerRegistryId: createRequest.DockerRegistry,
		// DockerRepository: createRequest.DockerRepository,
		GitMaterialId:             buildConfig.GitMaterialId,
		BuildContextGitMaterialId: buildConfig.BuildContextGitMaterialId,
		// DockerfilePath:    createRequest.DockerBuildConfig.DockerfilePath,
		// Args:              string(argByte),
		// TargetPlatform:    createRequest.DockerBuildConfig.TargetPlatform,
		Active:            true,
		TemplateName:      createRequest.CiTemplateName,
		Version:           createRequest.Version,
		AppId:             createRequest.AppId,
		AfterDockerBuild:  string(afterByte),
		BeforeDockerBuild: string(beforeByte),
		AuditLog:          sql.AuditLog{CreatedOn: time.Now(), UpdatedOn: time.Now(), CreatedBy: createRequest.UserId, UpdatedBy: createRequest.UserId},
	}
	if !createRequest.IsJob {
		ciTemplate.DockerRegistryId = &createRequest.DockerRegistry
		ciTemplate.DockerRepository = createRequest.DockerRepository
	}

	ciTemplateBean := &pipelineConfigBean.CiTemplateBean{
		CiTemplate:    ciTemplate,
		CiBuildConfig: createRequest.CiBuildConfig,
	}
	err = impl.ciTemplateService.Save(ciTemplateBean)
	if err != nil {
		return nil, err
	}

	// -- template config end

	err = impl.CiTemplateHistoryService.SaveHistory(ciTemplateBean, "add")

	if err != nil {
		impl.logger.Errorw("error in saving audit logs of ci Template", "error", err)
	}

	createRequest.Id = ciTemplate.Id
	createRequest.CiTemplateName = ciTemplate.TemplateName
	if len(createRequest.CiPipelines) > 0 {
		conf, err := impl.ciCdPipelineOrchestrator.AddPipelineToTemplate(createRequest, false)
		if err != nil {
			impl.logger.Errorw("error in pipeline creation ", "err", err)
			return nil, err
		}
		impl.logger.Debugw("pipeline created ", "detail", conf)
	}
	createRes := &bean.PipelineCreateResponse{AppName: app.AppName, AppId: createRequest.AppId} // FIXME
	return createRes, nil
}

func (impl *CiPipelineConfigServiceImpl) GetCiPipelineMin(appId int, envIds []int) ([]*bean.CiPipelineMin, error) {
	pipelines := make([]*pipelineConfig.CiPipeline, 0)
	var err error
	if len(envIds) > 0 {
		// filter ci_pipelines based on env list
		pipelines, err = impl.ciPipelineRepository.FindCiPipelineByAppIdAndEnvIds(appId, envIds)
	} else {
		pipelines, err = impl.ciPipelineRepository.FindByAppId(appId)
	}

	if err != nil && err != pg.ErrNoRows {
		impl.logger.Errorw("error in fetching ci pipeline", "appId", appId, "err", err)
		return nil, err
	}
	if err == pg.ErrNoRows || len(pipelines) == 0 {
		impl.logger.Errorw("no ci pipeline found", "appId", appId, "err", err)
		err = &util.ApiError{Code: "404", HttpStatusCode: 404, UserMessage: "no ci pipeline found"}
		return nil, err
	}
	parentCiPipelines, linkedCiPipelineIds, err := impl.ciPipelineRepository.FindParentCiPipelineMapByAppId(appId)
	if err != nil && !util.IsErrNoRows(err) {
		impl.logger.Errorw("err", err)
		return nil, err
	}
	pipelineParentCiMap := make(map[int]*pipelineConfig.CiPipeline)
	for index, item := range parentCiPipelines {
		pipelineParentCiMap[linkedCiPipelineIds[index]] = item
	}

	var ciPipelineResp []*bean.CiPipelineMin
	for _, pipeline := range pipelines {
		parentCiPipeline := pipelineConfig.CiPipeline{}
<<<<<<< HEAD
		pipelineType := constants.NORMAL

		if pipelineParentCiMap[pipeline.Id] != nil {
			parentCiPipeline = *pipelineParentCiMap[pipeline.Id]
			pipelineType = constants.LINKED
		} else if pipeline.IsExternal == true {
			pipelineType = constants.EXTERNAL
		} else if pipeline.PipelineType == string(constants.CI_JOB) {
			pipelineType = constants.CI_JOB
		} else if pipeline.PipelineType == string(constants.LINKED_CD) {
			pipelineType = constants.LINKED_CD
=======
		pipelineType := CiPipeline.NORMAL

		if pipelineParentCiMap[pipeline.Id] != nil {
			parentCiPipeline = *pipelineParentCiMap[pipeline.Id]
			pipelineType = CiPipeline.LINKED
		} else if pipeline.IsExternal == true {
			pipelineType = CiPipeline.EXTERNAL
		} else if pipeline.PipelineType == string(CiPipeline.CI_JOB) {
			pipelineType = CiPipeline.CI_JOB
		} else if pipeline.PipelineType == string(CiPipeline.LINKED_CD) {
			pipelineType = CiPipeline.LINKED_CD
>>>>>>> bf20b6fe
		}

		ciPipeline := &bean.CiPipelineMin{
			Id:               pipeline.Id,
			Name:             pipeline.Name,
			ParentCiPipeline: pipeline.ParentCiPipeline,
			ParentAppId:      parentCiPipeline.AppId,
			PipelineType:     pipelineType,
			ScanEnabled:      pipeline.ScanEnabled,
		}
		ciPipelineResp = append(ciPipelineResp, ciPipeline)
	}
	return ciPipelineResp, err
}

func (impl *CiPipelineConfigServiceImpl) GetCIRuntimeParams(ciPipelineId int) (*bean.RuntimeParameters, error) {
	// getting env Variables from attributes service
	attributeObj, err := impl.attributesService.GetByKey(attributes.CI_RUNTIME_ENV_VARS)
	if err != nil && err != pg.ErrNoRows {
		impl.logger.Errorw("error in getting ci runtime env vars attribute entry", "err", err, "ciPipelineId", ciPipelineId)
		return nil, err
	}
	runtimeParams := &bean.RuntimeParameters{}
	if attributeObj != nil {
		envVars := make(map[string]string)
		err = json.Unmarshal([]byte(attributeObj.Value), &envVars)
		if err != nil {
			impl.logger.Errorw("error in unmarshaling ci runtime env vars attribute value", "err", err, "value", attributeObj.Value)
			return nil, err
		}
		runtimeParams.EnvVariables = envVars
	}
	return runtimeParams, nil
}

func (impl *CiPipelineConfigServiceImpl) PatchRegexCiPipeline(request *bean.CiRegexPatchRequest) (err error) {
	var materials []*pipelineConfig.CiPipelineMaterial
	for _, material := range request.CiPipelineMaterial {
		materialDbObject, err := impl.ciPipelineMaterialRepository.GetById(material.Id)
		if err != nil {
			impl.logger.Errorw("err in fetching material, ", "err", err)
			return err
		}
		if materialDbObject.Regex != "" {
			if !impl.ciCdPipelineOrchestrator.CheckStringMatchRegex(materialDbObject.Regex, material.Value) {
				impl.logger.Errorw("not matching given regex, ", "err", err)
				return errors.New("not matching given regex")
			}
		}
		pipelineMaterial := &pipelineConfig.CiPipelineMaterial{
			Id:            material.Id,
			Value:         material.Value,
			CiPipelineId:  materialDbObject.CiPipelineId,
			Type:          pipelineConfig.SourceType(material.Type),
			Active:        true,
			GitMaterialId: materialDbObject.GitMaterialId,
			Regex:         materialDbObject.Regex,
			AuditLog:      sql.AuditLog{UpdatedBy: request.UserId, UpdatedOn: time.Now(), CreatedOn: time.Now(), CreatedBy: request.UserId},
		}
		materials = append(materials, pipelineMaterial)
	}

	dbConnection := impl.pipelineRepository.GetConnection()
	tx, err := dbConnection.Begin()
	if err != nil {
		return err
	}
	// Rollback tx on error.
	defer tx.Rollback()

	err = impl.ciPipelineMaterialRepository.Update(tx, materials...)
	if err != nil {
		return err
	}

	err = tx.Commit()
	if err != nil {
		return err
	}

	err = impl.ciCdPipelineOrchestrator.AddPipelineMaterialInGitSensor(materials)
	if err != nil {
		impl.logger.Errorf("error in saving pipelineMaterials in git sensor", "materials", materials, "err", err)
		return err
	}
	return nil
}

func (impl *CiPipelineConfigServiceImpl) GetCiPipelineByEnvironment(request resourceGroup2.ResourceGroupingRequest, token string) ([]*bean.CiConfigRequest, error) {
	ciPipelinesConfigByApps := make([]*bean.CiConfigRequest, 0)
	_, span := otel.Tracer("orchestrator").Start(request.Ctx, "ciHandler.ResourceGroupingCiPipelinesAuthorization")
	var cdPipelines []*pipelineConfig.Pipeline
	var err error
	if request.ResourceGroupId > 0 {
		appIds, err := impl.resourceGroupService.GetResourceIdsByResourceGroupId(request.ResourceGroupId)
		if err != nil {
			return nil, err
		}
		// override appIds if already provided app group id in request.
		request.ResourceIds = appIds
	}
	if len(request.ResourceIds) > 0 {
		cdPipelines, err = impl.pipelineRepository.FindActiveByInFilter(request.ParentResourceId, request.ResourceIds)
	} else {
		cdPipelines, err = impl.pipelineRepository.FindActiveByEnvId(request.ParentResourceId)
	}
	if err != nil {
		impl.logger.Errorw("error in fetching pipelines", "request", request, "err", err)
		return nil, err
	}

	var appIds []int
	ciPipelineIds := make([]int, 0)
	cdPipelineIds := make([]int, 0)
	for _, pipeline := range cdPipelines {
		cdPipelineIds = append(cdPipelineIds, pipeline.Id)
	}

	// authorization block starts here
	var appObjectArr []string
	objects := impl.enforcerUtil.GetAppAndEnvObjectByDbPipeline(cdPipelines)
	ciPipelineIds = []int{}
	for _, object := range objects {
		appObjectArr = append(appObjectArr, object[0])
	}
	appResults, _ := request.CheckAuthBatch(token, appObjectArr, []string{})
	for _, pipeline := range cdPipelines {
		appObject := objects[pipeline.Id]
		if !appResults[appObject[0]] {
			// if user unauthorized, skip items
			continue
		}
		appIds = append(appIds, pipeline.AppId)
		ciPipelineIds = append(ciPipelineIds, pipeline.CiPipelineId)
	}
	// authorization block ends here
	span.End()
	if len(appIds) == 0 {
		err = &util.ApiError{Code: "404", HttpStatusCode: 200, UserMessage: "no matching app found"}
		return nil, err
	}
	if impl.ciConfig.ExternalCiWebhookUrl == "" {
		hostUrl, err := impl.attributesService.GetByKey(attributes.HostUrlKey)
		if err != nil {
			return nil, err
		}
		if hostUrl != nil {
			impl.ciConfig.ExternalCiWebhookUrl = fmt.Sprintf("%s/%s", hostUrl.Value, types.ExternalCiWebhookPath)
		}
	}

	_, span = otel.Tracer("orchestrator").Start(request.Ctx, "ciHandler.GetCiTemplateVariables")
	defer span.End()
	ciPipelinesConfigMap, err := impl.getCiTemplateVariablesByAppIds(appIds)
	if err != nil {
		impl.logger.Debugw("error in fetching ci pipeline", "appIds", appIds, "err", err)
		return nil, err
	}

	ciPipelineByApp := make(map[int][]*pipelineConfig.CiPipeline)
	_, span = otel.Tracer("orchestrator").Start(request.Ctx, "ciHandler.FindByAppIds")
	ciPipelines, err := impl.ciPipelineRepository.FindByAppIds(appIds)
	span.End()
	if err != nil && !util.IsErrNoRows(err) {
		impl.logger.Errorw("error in fetching ci pipeline", "appIds", appIds, "err", err)
		return nil, err
	}
	parentCiPipelineIds := make([]int, 0)
	for _, ciPipeline := range ciPipelines {
		ciPipelineByApp[ciPipeline.AppId] = append(ciPipelineByApp[ciPipeline.AppId], ciPipeline)
		if ciPipeline.ParentCiPipeline > 0 && ciPipeline.IsExternal {
			parentCiPipelineIds = append(parentCiPipelineIds, ciPipeline.ParentCiPipeline)
		}
	}
	pipelineIdVsAppId, err := impl.ciPipelineRepository.FindAppIdsForCiPipelineIds(parentCiPipelineIds)
	if err != nil {
		impl.logger.Errorw("error occurred while fetching appIds for pipelineIds", "parentCiPipelineIds", parentCiPipelineIds, "err", err)
		return nil, err
	}

	if len(ciPipelineIds) == 0 {
		err = &util.ApiError{Code: "404", HttpStatusCode: 200, UserMessage: "no matching ci pipeline found"}
		return nil, err
	}
	linkedCiPipelinesMap := make(map[int][]*pipelineConfig.CiPipeline)
	_, span = otel.Tracer("orchestrator").Start(request.Ctx, "ciHandler.FindByParentCiPipelineIds")
	linkedCiPipelines, err := impl.ciPipelineRepository.FindByParentCiPipelineIds(ciPipelineIds)
	span.End()
	if err != nil && !util.IsErrNoRows(err) {
		return nil, err
	}
	for _, linkedCiPipeline := range linkedCiPipelines {
		linkedCiPipelinesMap[linkedCiPipeline.ParentCiPipeline] = append(linkedCiPipelinesMap[linkedCiPipeline.Id], linkedCiPipeline)
	}

	_, span = otel.Tracer("orchestrator").Start(request.Ctx, "ciHandler.FindTemplateOverrideByCiPipelineIds")
	ciTemplateBeanOverrides, err := impl.ciTemplateService.FindTemplateOverrideByCiPipelineIds(ciPipelineIds)
	span.End()
	if err != nil {
		impl.logger.Errorw("error in fetching templates override", "appIds", appIds, "err", err)
		return nil, err
	}
	ciOverrideTemplateMap := make(map[int]*pipelineConfigBean.CiTemplateBean)
	for _, templateBeanOverride := range ciTemplateBeanOverrides {
		ciTemplateOverride := templateBeanOverride.CiTemplateOverride
		ciOverrideTemplateMap[ciTemplateOverride.CiPipelineId] = templateBeanOverride
	}

	var externalCiConfig bean.ExternalCiConfig
	// var parentCiPipelineIds []int
	for appId, ciPipelinesConfigByApp := range ciPipelinesConfigMap {
		var ciPipelineResp []*bean.CiPipeline

		ciPipelines := ciPipelineByApp[appId]
		for _, pipeline := range ciPipelines {
			dockerArgs := make(map[string]string)
			if len(pipeline.DockerArgs) > 0 {
				err := json.Unmarshal([]byte(pipeline.DockerArgs), &dockerArgs)
				if err != nil {
					impl.logger.Warnw("error in unmarshal", "err", err)
				}
			}
			parentCiPipelineId := pipeline.ParentCiPipeline
			ciPipeline := &bean.CiPipeline{
				Id:                       pipeline.Id,
				Version:                  pipeline.Version,
				Name:                     pipeline.Name,
				Active:                   pipeline.Active,
				Deleted:                  pipeline.Deleted,
				DockerArgs:               dockerArgs,
				IsManual:                 pipeline.IsManual,
				IsExternal:               pipeline.IsExternal,
				ParentCiPipeline:         parentCiPipelineId,
				ExternalCiConfig:         externalCiConfig,
				ScanEnabled:              pipeline.ScanEnabled,
				IsDockerConfigOverridden: pipeline.IsDockerConfigOverridden,
<<<<<<< HEAD
				PipelineType:             constants.PipelineType(pipeline.PipelineType),
=======
				PipelineType:             CiPipeline.PipelineType(pipeline.PipelineType),
>>>>>>> bf20b6fe
			}
			parentPipelineAppId, ok := pipelineIdVsAppId[parentCiPipelineId]
			if ok {
				ciPipeline.ParentAppId = parentPipelineAppId
			}
			if ciTemplateBean, ok := ciOverrideTemplateMap[pipeline.Id]; ok {
				templateOverride := ciTemplateBean.CiTemplateOverride
				ciPipeline.DockerConfigOverride = bean.DockerConfigOverride{
					DockerRegistry:   templateOverride.DockerRegistryId,
					DockerRepository: templateOverride.DockerRepository,
					CiBuildConfig:    ciTemplateBean.CiBuildConfig,
				}
			}
			branchesForCheckingBlockageState := make([]string, 0, len(pipeline.CiPipelineMaterials))

			// this will build ci materials for each ci pipeline
			for _, material := range pipeline.CiPipelineMaterials {
				// ignore those materials which have inactive git material
				if material == nil || material.GitMaterial == nil || !material.GitMaterial.Active {
					continue
				}
				isRegex := material.Regex != ""
				if !(isRegex && len(material.Value) == 0) { // add branches for all cases except if type regex and branch is not set
					branchesForCheckingBlockageState = append(branchesForCheckingBlockageState, material.Value)
				}
				ciMaterial := &bean.CiMaterial{
					Id:              material.Id,
					CheckoutPath:    material.CheckoutPath,
					Path:            material.Path,
					ScmId:           material.ScmId,
					GitMaterialId:   material.GitMaterialId,
					GitMaterialName: material.GitMaterial.Name[strings.Index(material.GitMaterial.Name, "-")+1:],
					ScmName:         material.ScmName,
					ScmVersion:      material.ScmVersion,
					IsRegex:         material.Regex != "",
					Source:          &bean.SourceTypeConfig{Type: material.Type, Value: material.Value, Regex: material.Regex},
				}
				ciPipeline.CiMaterial = append(ciPipeline.CiMaterial, ciMaterial)
			}

			err = impl.setCiPipelineBlockageState(ciPipeline, branchesForCheckingBlockageState, true)
			if err != nil {
				impl.logger.Errorw("error in getting blockage state for ci pipeline", "err", err, "ciPipelineId", ciPipeline.Id)
				return nil, err
			}

			// this will count the length of child ci pipelines, of each ci pipeline
			linkedCi := linkedCiPipelinesMap[pipeline.Id]
			ciPipeline.LinkedCount = len(linkedCi)
			ciPipelineResp = append(ciPipelineResp, ciPipeline)

			// this will use for fetch the parent ci pipeline app id, of each ci pipeline
			// parentCiPipelineIds = append(parentCiPipelineIds, pipeline.ParentCiPipeline)
		}
		ciPipelinesConfigByApp.CiPipelines = ciPipelineResp
		ciPipelinesConfigByApp.CiGitMaterialId = ciPipelinesConfigByApp.CiBuildConfig.GitMaterialId
		ciPipelinesConfigByApps = append(ciPipelinesConfigByApps, ciPipelinesConfigByApp)
	}

	return ciPipelinesConfigByApps, err
}

func (impl *CiPipelineConfigServiceImpl) GetCiPipelineByEnvironmentMin(request resourceGroup2.ResourceGroupingRequest, token string) ([]*bean.CiPipelineMinResponse, error) {
	results := make([]*bean.CiPipelineMinResponse, 0)
	var cdPipelines []*pipelineConfig.Pipeline
	var err error
	if request.ResourceGroupId > 0 {
		appIds, err := impl.resourceGroupService.GetResourceIdsByResourceGroupId(request.ResourceGroupId)
		if err != nil {
			return results, err
		}
		// override appIds if already provided app group id in request.
		request.ResourceIds = appIds
	}
	if len(request.ResourceIds) > 0 {
		cdPipelines, err = impl.pipelineRepository.FindActiveByInFilter(request.ParentResourceId, request.ResourceIds)
	} else {
		cdPipelines, err = impl.pipelineRepository.FindActiveByEnvId(request.ParentResourceId)
	}
	if err != nil {
		impl.logger.Errorw("error in fetching pipelines", "request", request, "err", err)
		return results, err
	}
	foundAppIds := make([]int, 0)
	for _, pipeline := range cdPipelines {
		foundAppIds = append(foundAppIds, pipeline.AppId)
	}
	if len(foundAppIds) == 0 {
		err = &util.ApiError{Code: "404", HttpStatusCode: 200, UserMessage: "no matching pipeline found"}
		return nil, err
	}
	ciPipelines, err := impl.ciPipelineRepository.FindByAppIds(foundAppIds)
	if err != nil && !util.IsErrNoRows(err) {
		impl.logger.Errorw("error in fetching ci pipeline", "err", err)
		return nil, err
	}
	ciPipelineByApp := make(map[int]*pipelineConfig.CiPipeline)
	parentCiPipelineIds := make([]int, 0)
	for _, ciPipeline := range ciPipelines {
		ciPipelineByApp[ciPipeline.Id] = ciPipeline
		if ciPipeline.ParentCiPipeline > 0 && ciPipeline.IsExternal {
			parentCiPipelineIds = append(parentCiPipelineIds, ciPipeline.ParentCiPipeline)
		}
	}
	pipelineIdVsAppId, err := impl.ciPipelineRepository.FindAppIdsForCiPipelineIds(parentCiPipelineIds)
	if err != nil {
		impl.logger.Errorw("error occurred while fetching appIds for pipelineIds", "parentCiPipelineIds", parentCiPipelineIds, "err", err)
		return nil, err
	}

	// authorization block starts here
	var appObjectArr []string
	objects := impl.enforcerUtil.GetAppAndEnvObjectByDbPipeline(cdPipelines)
	for _, object := range objects {
		appObjectArr = append(appObjectArr, object[0])
	}
	appResults, _ := request.CheckAuthBatch(token, appObjectArr, []string{})
	authorizedIds := make([]int, 0)
	for _, pipeline := range cdPipelines {
		appObject := objects[pipeline.Id]
		if !appResults[appObject[0]] {
			// if user unauthorized, skip items
			continue
		}
		if pipeline.CiPipelineId == 0 {
			// skip for external ci
			continue
		}
		ciPipeline := ciPipelineByApp[pipeline.CiPipelineId]
		parentAppId := pipelineIdVsAppId[ciPipeline.ParentCiPipeline]
		result := &bean.CiPipelineMinResponse{
			Id:               pipeline.CiPipelineId,
			AppId:            pipeline.AppId,
			AppName:          pipeline.App.AppName,
			ParentCiPipeline: ciPipeline.ParentCiPipeline,
			ParentAppId:      parentAppId,
			PipelineType:     ciPipeline.PipelineType,
		}
		results = append(results, result)
		authorizedIds = append(authorizedIds, pipeline.CiPipelineId)
	}
	// authorization block ends here

	return results, err
}

func (impl *CiPipelineConfigServiceImpl) GetExternalCiByEnvironment(request resourceGroup2.ResourceGroupingRequest, token string) (ciConfig []*bean.ExternalCiConfig, err error) {
	_, span := otel.Tracer("orchestrator").Start(request.Ctx, "ciHandler.authorizationExternalCiForResourceGrouping")
	externalCiConfigs := make([]*bean.ExternalCiConfig, 0)
	var cdPipelines []*pipelineConfig.Pipeline
	if request.ResourceGroupId > 0 {
		appIds, err := impl.resourceGroupService.GetResourceIdsByResourceGroupId(request.ResourceGroupId)
		if err != nil {
			return nil, err
		}
		// override appIds if already provided app group id in request.
		request.ResourceIds = appIds
	}
	if len(request.ResourceIds) > 0 {
		cdPipelines, err = impl.pipelineRepository.FindActiveByInFilter(request.ParentResourceId, request.ResourceIds)
	} else {
		cdPipelines, err = impl.pipelineRepository.FindActiveByEnvId(request.ParentResourceId)
	}
	if err != nil {
		impl.logger.Errorw("error in fetching pipelines", "request", request, "err", err)
		return nil, err
	}

	var appIds []int
	// authorization block starts here
	var appObjectArr []string
	objects := impl.enforcerUtil.GetAppAndEnvObjectByDbPipeline(cdPipelines)
	for _, object := range objects {
		appObjectArr = append(appObjectArr, object[0])
	}
	appResults, _ := request.CheckAuthBatch(token, appObjectArr, []string{})
	for _, pipeline := range cdPipelines {
		appObject := objects[pipeline.Id]
		if !appResults[appObject[0]] {
			// if user unauthorized, skip items
			continue
		}
		// add only those who have external ci
		if pipeline.CiPipelineId == 0 {
			appIds = append(appIds, pipeline.AppId)
		}
	}

	// authorization block ends here
	span.End()

	if len(appIds) == 0 {
		impl.logger.Warnw("there is no app id found for fetching external ci pipelines", "request", request)
		return externalCiConfigs, nil
	}
	_, span = otel.Tracer("orchestrator").Start(request.Ctx, "ciHandler.FindExternalCiByAppIds")
	externalCiPipelines, err := impl.ciPipelineRepository.FindExternalCiByAppIds(appIds)
	span.End()
	if err != nil && !util.IsErrNoRows(err) {
		impl.logger.Errorw("error in fetching external ci", "request", request, "err", err)
		return nil, err
	}
	hostUrl, err := impl.attributesService.GetByKey(attributes.HostUrlKey)
	if err != nil {
		impl.logger.Errorw("error in fetching external ci", "request", request, "err", err)
		return nil, err
	}
	if hostUrl != nil {
		impl.ciConfig.ExternalCiWebhookUrl = fmt.Sprintf("%s/%s", hostUrl.Value, types.ExternalCiWebhookPath)
	}

	var externalCiPipelineIds []int
	appWorkflowMappingsMap := make(map[int][]*appWorkflow.AppWorkflowMapping)

	for _, externalCiPipeline := range externalCiPipelines {
		externalCiPipelineIds = append(externalCiPipelineIds, externalCiPipeline.Id)
	}
	if len(externalCiPipelineIds) == 0 {
		err = &util.ApiError{Code: "404", HttpStatusCode: 200, UserMessage: "no external ci pipeline found"}
		return externalCiConfigs, err
	}
	appWorkflowMappings, err := impl.appWorkflowRepository.FindWFCDMappingByExternalCiIdByIdsIn(externalCiPipelineIds)
	if err != nil {
		impl.logger.Errorw("Error in fetching app workflow mapping for CD pipeline by external CI ID", "err", err)
		return nil, err
	}

	CDPipelineMap := make(map[int]*pipelineConfig.Pipeline)
	appIdMap := make(map[int]*app2.App)
	var componentIds []int
	for _, appWorkflowMapping := range appWorkflowMappings {
		appWorkflowMappingsMap[appWorkflowMapping.ParentId] = append(appWorkflowMappingsMap[appWorkflowMapping.ParentId], appWorkflowMapping)
		componentIds = append(componentIds, appWorkflowMapping.ComponentId)
	}
	if len(componentIds) == 0 {
		return nil, err
	}
	cdPipelines, err = impl.pipelineRepository.FindAppAndEnvironmentAndProjectByPipelineIds(componentIds)
	if err != nil && !util.IsErrNoRows(err) {
		impl.logger.Errorw("error in fetching external ci", "request", request, "err", err)
		return nil, err
	}
	for _, pipeline := range cdPipelines {
		CDPipelineMap[pipeline.Id] = pipeline
		appIds = append(appIds, pipeline.AppId)
	}
	if len(appIds) == 0 {
		err = &util.ApiError{Code: "404", HttpStatusCode: 200, UserMessage: "no matching apps found"}
		return nil, err
	}
	apps, err := impl.appRepo.FindAppAndProjectByIdsIn(appIds)
	for _, app := range apps {
		appIdMap[app.Id] = app
	}

	_, span = otel.Tracer("orchestrator").Start(request.Ctx, "ciHandler.FindAppAndEnvironmentAndProjectByPipelineIds")
	for _, externalCiPipeline := range externalCiPipelines {
		externalCiConfig := &bean.ExternalCiConfig{
			Id:         externalCiPipeline.Id,
			WebhookUrl: fmt.Sprintf("%s/%d", impl.ciConfig.ExternalCiWebhookUrl, externalCiPipeline.Id),
			Payload:    impl.ciConfig.ExternalCiPayload,
			AccessKey:  "",
		}

		if _, ok := appWorkflowMappingsMap[externalCiPipeline.Id]; !ok {
			return nil, errors.New("Error in fetching app workflow mapping for cd pipeline by parent id")
		}
		appWorkflowMappings := appWorkflowMappingsMap[externalCiPipeline.Id]
		roleData := make(map[string]interface{})
		for _, appWorkflowMapping := range appWorkflowMappings {
			if _, ok := CDPipelineMap[appWorkflowMapping.ComponentId]; !ok {
				impl.logger.Errorw("error in getting cd pipeline data for workflow", "app workflow id", appWorkflowMapping.ComponentId, "err", err)
				return nil, errors.New("error in getting cd pipeline data for workflow")
			}
			cdPipeline := CDPipelineMap[appWorkflowMapping.ComponentId]
			if _, ok := roleData[teamIdKey]; !ok {
				if _, ok := appIdMap[cdPipeline.AppId]; !ok {
					impl.logger.Errorw("error in getting app data for pipeline", "app id", cdPipeline.AppId, "err", err)
					return nil, errors.New("error in getting app data for pipeline")
				}
				app := appIdMap[cdPipeline.AppId]
				roleData[teamIdKey] = app.TeamId
				roleData[teamNameKey] = app.Team.Name
				roleData[appIdKey] = cdPipeline.AppId
				roleData[appNameKey] = cdPipeline.App.AppName
			}
			if _, ok := roleData[environmentNameKey]; !ok {
				roleData[environmentNameKey] = cdPipeline.Environment.Name
			} else {
				roleData[environmentNameKey] = fmt.Sprintf("%s,%s", roleData[environmentNameKey], cdPipeline.Environment.Name)
			}
			if _, ok := roleData[environmentIdentifierKey]; !ok {
				roleData[environmentIdentifierKey] = cdPipeline.Environment.EnvironmentIdentifier
			} else {
				roleData[environmentIdentifierKey] = fmt.Sprintf("%s,%s", roleData[environmentIdentifierKey], cdPipeline.Environment.EnvironmentIdentifier)
			}
		}

		externalCiConfig.ExternalCiConfigRole = bean.ExternalCiConfigRole{
			ProjectId:             roleData[teamIdKey].(int),
			ProjectName:           roleData[teamNameKey].(string),
			AppId:                 roleData[appIdKey].(int),
			AppName:               roleData[appNameKey].(string),
			EnvironmentName:       roleData[environmentNameKey].(string),
			EnvironmentIdentifier: roleData[environmentIdentifierKey].(string),
			Role:                  "Build and deploy",
		}
		externalCiConfigs = append(externalCiConfigs, externalCiConfig)
	}
	span.End()
	// --------pipeline population end
	return externalCiConfigs, err
}

func (impl *CiPipelineConfigServiceImpl) DeleteCiPipeline(request *bean.CiPatchRequest) (*bean.CiPipeline, error) {
	ciPipelineId := request.CiPipeline.Id
	// wf validation
	workflowMapping, err := impl.appWorkflowRepository.FindWFCDMappingByCIPipelineId(ciPipelineId)
	if err != nil && err != pg.ErrNoRows {
		impl.logger.Errorw("error in fetching workflow mapping for ci validation", "err", err)
		return nil, err
	}
	if len(workflowMapping) > 0 {
		return nil, &util.ApiError{
			HttpStatusCode:    http.StatusBadRequest,
			InternalMessage:   "Please delete deployment pipelines for this workflow first and try again.",
			UserDetailMessage: fmt.Sprintf("Please delete deployment pipelines for this workflow first and try again."),
			UserMessage:       fmt.Sprintf("Please delete deployment pipelines for this workflow first and try again.")}
	}

	pipeline, err := impl.ciPipelineRepository.FindById(ciPipelineId)
	if err != nil {
		impl.logger.Errorw("pipeline fetch err", "id", ciPipelineId, "err", err)
		return nil, err
	}
	appId := request.AppId
	if pipeline.AppId != appId {
		return nil, fmt.Errorf("invalid appid: %d pipelineId: %d mapping", appId, ciPipelineId)
	}

	dbConnection := impl.pipelineRepository.GetConnection()
	tx, err := dbConnection.Begin()
	if err != nil {
		return nil, err
	}
	// Rollback tx on error.
	defer tx.Rollback()

	err = impl.ciCdPipelineOrchestrator.DeleteCiPipeline(pipeline, request, tx)
	if err != nil {
		impl.logger.Errorw("error in deleting pipeline db")
		return nil, err
	}

	// delete app workflow mapping
	appWorkflowMappings, err := impl.appWorkflowRepository.FindWFCIMappingByCIPipelineId(pipeline.Id)
	for _, mapping := range appWorkflowMappings {
		err := impl.appWorkflowRepository.DeleteAppWorkflowMapping(mapping, tx)
		if err != nil {
			impl.logger.Errorw("error in deleting workflow mapping", "err", err)
			return nil, err
		}
	}
	if request.CiPipeline.PreBuildStage != nil && request.CiPipeline.PreBuildStage.Id > 0 {
		// deleting pre stage
		err = impl.pipelineStageService.DeletePipelineStage(request.CiPipeline.PreBuildStage, request.UserId, tx)
		if err != nil {
			impl.logger.Errorw("error in deleting pre stage", "err", err, "preBuildStage", request.CiPipeline.PreBuildStage)
			return nil, err
		}
	}
	if request.CiPipeline.PostBuildStage != nil && request.CiPipeline.PostBuildStage.Id > 0 {
		// deleting post stage
		err = impl.pipelineStageService.DeletePipelineStage(request.CiPipeline.PostBuildStage, request.UserId, tx)
		if err != nil {
			impl.logger.Errorw("error in deleting post stage", "err", err, "postBuildStage", request.CiPipeline.PostBuildStage)
			return nil, err
		}
	}
	err = tx.Commit()
	if err != nil {
		return nil, err
	}
	request.CiPipeline.Deleted = true
	request.CiPipeline.Name = pipeline.Name
	return request.CiPipeline, nil
	// delete pipeline
	// delete scm

}

func (impl *CiPipelineConfigServiceImpl) CreateExternalCiAndAppWorkflowMapping(appId, appWorkflowId int, userId int32, tx *pg.Tx) (int, *appWorkflow.AppWorkflowMapping, error) {
	externalCiPipeline := &pipelineConfig.ExternalCiPipeline{
		AppId:       appId,
		AccessToken: "",
		Active:      true,
		AuditLog:    sql.AuditLog{CreatedBy: userId, CreatedOn: time.Now(), UpdatedOn: time.Now(), UpdatedBy: userId},
	}
	externalCiPipeline, err := impl.ciPipelineRepository.SaveExternalCi(externalCiPipeline, tx)
	if err != nil {
		impl.logger.Errorw("error in saving external ci", "appId", appId, "err", err)
		return 0, nil, err
	}
	appWorkflowMap := &appWorkflow.AppWorkflowMapping{
		AppWorkflowId: appWorkflowId,
		ComponentId:   externalCiPipeline.Id,
		Type:          "WEBHOOK",
		Active:        true,
		AuditLog:      sql.AuditLog{CreatedBy: userId, CreatedOn: time.Now(), UpdatedOn: time.Now(), UpdatedBy: userId},
	}
	appWorkflowMap, err = impl.appWorkflowRepository.SaveAppWorkflowMapping(appWorkflowMap, tx)
	if err != nil {
		impl.logger.Errorw("error in saving app workflow mapping for external ci", "appId", appId, "appWorkflowId", appWorkflowId, "externalCiPipelineId", externalCiPipeline.Id, "err", err)
		return 0, nil, err
	}
	return externalCiPipeline.Id, appWorkflowMap, nil
}

func (impl *CiPipelineConfigServiceImpl) GetCIPipelineByNameAndAppId(appId int, name string) (bean.CiPipelineMin, error) {
	ciPipeline, err := impl.ciPipelineRepository.FindByNameAndAppID(name, appId)
	if err != nil {
		impl.logger.Errorw("error in finding ci pipeline by name and appId", "name", name, "appId", appId, "err", err)
		return bean.CiPipelineMin{}, err
	}
	return bean.CiPipelineMin{
		Name:             ciPipeline.Name,
		Id:               ciPipeline.Id,
		Version:          ciPipeline.Version,
		IsExternal:       ciPipeline.IsExternal,
		ParentCiPipeline: ciPipeline.ParentCiPipeline,
		PipelineType:     constants.PipelineType(ciPipeline.PipelineType),
		ScanEnabled:      ciPipeline.ScanEnabled,
	}, nil
}<|MERGE_RESOLUTION|>--- conflicted
+++ resolved
@@ -34,11 +34,8 @@
 	"github.com/devtron-labs/devtron/pkg/bean"
 	"github.com/devtron-labs/devtron/pkg/globalPolicy"
 	pipelineConfigBean "github.com/devtron-labs/devtron/pkg/pipeline/bean"
-<<<<<<< HEAD
+	CiPipeline2 "github.com/devtron-labs/devtron/pkg/pipeline/bean/CiPipeline"
 	"github.com/devtron-labs/devtron/pkg/pipeline/constants"
-=======
-	"github.com/devtron-labs/devtron/pkg/pipeline/bean/CiPipeline"
->>>>>>> bf20b6fe
 	"github.com/devtron-labs/devtron/pkg/pipeline/history"
 	"github.com/devtron-labs/devtron/pkg/pipeline/types"
 	resourceGroup2 "github.com/devtron-labs/devtron/pkg/resourceGroup"
@@ -501,11 +498,7 @@
 
 func (impl *CiPipelineConfigServiceImpl) setCiPipelineBlockageState(ciPipeline *bean.CiPipeline, branchesForCheckingBlockageState []string, toOnlyGetBlockedStatePolicies bool) error {
 
-<<<<<<< HEAD
 	if ciPipeline.PipelineType == constants.LINKED_CD {
-=======
-	if ciPipeline.PipelineType == CiPipeline.LINKED_CD {
->>>>>>> bf20b6fe
 		return nil
 	}
 
@@ -683,11 +676,7 @@
 			AfterDockerBuildScripts:  afterDockerBuildScripts,
 			ScanEnabled:              pipeline.ScanEnabled,
 			IsDockerConfigOverridden: pipeline.IsDockerConfigOverridden,
-<<<<<<< HEAD
 			PipelineType:             constants.PipelineType(pipeline.PipelineType),
-=======
-			PipelineType:             CiPipeline.PipelineType(pipeline.PipelineType),
->>>>>>> bf20b6fe
 		}
 		ciEnvMapping, err := impl.ciPipelineRepository.FindCiEnvMappingByCiPipelineId(pipeline.Id)
 		if err != nil && err != pg.ErrNoRows {
@@ -843,11 +832,7 @@
 		AfterDockerBuildScripts:  afterDockerBuildScripts,
 		ScanEnabled:              pipeline.ScanEnabled,
 		IsDockerConfigOverridden: pipeline.IsDockerConfigOverridden,
-<<<<<<< HEAD
 		PipelineType:             constants.PipelineType(pipeline.PipelineType),
-=======
-		PipelineType:             CiPipeline.PipelineType(pipeline.PipelineType),
->>>>>>> bf20b6fe
 	}
 	customTag, err := impl.customTagService.GetActiveCustomTagByEntityKeyAndValue(pipelineConfigBean.EntityTypeCiPipelineId, strconv.Itoa(pipeline.Id))
 	if err != nil && err != pg.ErrNoRows {
@@ -985,11 +970,7 @@
 			ParentCiPipeline:         pipeline.ParentCiPipeline,
 			ScanEnabled:              pipeline.ScanEnabled,
 			IsDockerConfigOverridden: pipeline.IsDockerConfigOverridden,
-<<<<<<< HEAD
 			PipelineType:             constants.PipelineType(pipeline.PipelineType),
-=======
-			PipelineType:             CiPipeline.PipelineType(pipeline.PipelineType),
->>>>>>> bf20b6fe
 		}
 		if ciTemplateBean, ok := ciOverrideTemplateMap[pipeline.Id]; ok {
 			templateOverride := ciTemplateBean.CiTemplateOverride
@@ -1366,11 +1347,7 @@
 	}
 	for _, ciTemplateOverride := range ciTemplateOverrides {
 		if _, ok := ciPipelineIdsMap[ciTemplateOverride.CiPipelineId]; ok {
-<<<<<<< HEAD
 			if ciPipelineIdsMap[ciTemplateOverride.CiPipelineId].PipelineType == string(constants.CI_JOB) {
-=======
-			if ciPipelineIdsMap[ciTemplateOverride.CiPipelineId].PipelineType == string(CiPipeline.CI_JOB) {
->>>>>>> bf20b6fe
 				ciTemplateOverride.DockerRepository = updateRequest.DockerRepository
 				ciTemplateOverride.DockerRegistryId = updateRequest.DockerRegistry
 				_, err = impl.ciTemplateOverrideRepository.Update(ciTemplateOverride)
@@ -1402,7 +1379,7 @@
 	if pipelineExists {
 		err = &utils.ApiError{Code: "400", HttpStatusCode: 400, UserMessage: "pipeline name already exist"}
 		impl.logger.Errorw("pipeline name already exist", "err", err, "patch cipipeline name", request.CiPipeline.Name)
-		return nil, fmt.Errorf(CiPipeline.PIPELINE_NAME_ALREADY_EXISTS_ERROR)
+		return nil, fmt.Errorf(CiPipeline2.PIPELINE_NAME_ALREADY_EXISTS_ERROR)
 	}
 
 	if request.IsSwitchCiPipelineRequest() {
@@ -1426,21 +1403,17 @@
 		impl.logger.Errorw("err in fetching template for pipeline patch, ", "err", err, "appId", request.AppId)
 		return nil, err
 	}
-<<<<<<< HEAD
 	if request.CiPipeline.PipelineType == constants.CI_JOB {
-=======
-	if request.CiPipeline.PipelineType == CiPipeline.CI_JOB {
->>>>>>> bf20b6fe
 		request.CiPipeline.IsDockerConfigOverridden = true
 		request.CiPipeline.DockerConfigOverride = bean.DockerConfigOverride{
 			DockerRegistry:   ciConfig.DockerRegistry,
 			DockerRepository: ciConfig.DockerRepository,
-			CiBuildConfig: &CiPipeline.CiBuildConfigBean{
+			CiBuildConfig: &CiPipeline2.CiBuildConfigBean{
 				Id:                        0,
 				GitMaterialId:             request.CiPipeline.CiMaterial[0].GitMaterialId,
 				BuildContextGitMaterialId: request.CiPipeline.CiMaterial[0].GitMaterialId,
 				UseRootBuildContext:       false,
-				CiBuildType:               CiPipeline.SKIP_BUILD_TYPE,
+				CiBuildType:               CiPipeline2.SKIP_BUILD_TYPE,
 				DockerBuildConfig:         nil,
 				BuildPackConfig:           nil,
 			},
@@ -1652,7 +1625,6 @@
 	var ciPipelineResp []*bean.CiPipelineMin
 	for _, pipeline := range pipelines {
 		parentCiPipeline := pipelineConfig.CiPipeline{}
-<<<<<<< HEAD
 		pipelineType := constants.NORMAL
 
 		if pipelineParentCiMap[pipeline.Id] != nil {
@@ -1664,19 +1636,6 @@
 			pipelineType = constants.CI_JOB
 		} else if pipeline.PipelineType == string(constants.LINKED_CD) {
 			pipelineType = constants.LINKED_CD
-=======
-		pipelineType := CiPipeline.NORMAL
-
-		if pipelineParentCiMap[pipeline.Id] != nil {
-			parentCiPipeline = *pipelineParentCiMap[pipeline.Id]
-			pipelineType = CiPipeline.LINKED
-		} else if pipeline.IsExternal == true {
-			pipelineType = CiPipeline.EXTERNAL
-		} else if pipeline.PipelineType == string(CiPipeline.CI_JOB) {
-			pipelineType = CiPipeline.CI_JOB
-		} else if pipeline.PipelineType == string(CiPipeline.LINKED_CD) {
-			pipelineType = CiPipeline.LINKED_CD
->>>>>>> bf20b6fe
 		}
 
 		ciPipeline := &bean.CiPipelineMin{
@@ -1913,11 +1872,7 @@
 				ExternalCiConfig:         externalCiConfig,
 				ScanEnabled:              pipeline.ScanEnabled,
 				IsDockerConfigOverridden: pipeline.IsDockerConfigOverridden,
-<<<<<<< HEAD
 				PipelineType:             constants.PipelineType(pipeline.PipelineType),
-=======
-				PipelineType:             CiPipeline.PipelineType(pipeline.PipelineType),
->>>>>>> bf20b6fe
 			}
 			parentPipelineAppId, ok := pipelineIdVsAppId[parentCiPipelineId]
 			if ok {
