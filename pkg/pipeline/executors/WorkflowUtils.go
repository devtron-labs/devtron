package executors

import (
	"encoding/json"
	"github.com/argoproj/argo-workflows/v3/pkg/apis/workflow/v1alpha1"
	"github.com/argoproj/argo-workflows/v3/pkg/client/clientset/versioned"
	v1alpha12 "github.com/argoproj/argo-workflows/v3/pkg/client/clientset/versioned/typed/workflow/v1alpha1"
	bean2 "github.com/devtron-labs/devtron/api/bean"
	"github.com/devtron-labs/devtron/internal/sql/repository"
	"github.com/devtron-labs/devtron/internal/sql/repository/pipelineConfig"
	"github.com/devtron-labs/devtron/pkg/pipeline/bean"
	"github.com/devtron-labs/devtron/pkg/pipeline/types"
	"github.com/devtron-labs/devtron/util"
	v12 "k8s.io/api/core/v1"
	v1 "k8s.io/apimachinery/pkg/apis/meta/v1"
	"k8s.io/client-go/rest"
	"strconv"
	"strings"
)

var ArgoWorkflowOwnerRef = v1.OwnerReference{APIVersion: "argoproj.io/v1alpha1", Kind: "Workflow", Name: "{{workflow.name}}", UID: "{{workflow.uid}}", BlockOwnerDeletion: &[]bool{true}[0]}

func ExtractVolumesFromCmCs(configMaps []bean2.ConfigSecretMap, secrets []bean2.ConfigSecretMap) []v12.Volume {
	var volumes []v12.Volume
	configMapVolumes := extractVolumesFromConfigSecretMaps(true, configMaps)
	secretVolumes := extractVolumesFromConfigSecretMaps(false, secrets)

	for _, volume := range configMapVolumes {
		volumes = append(volumes, volume)
	}
	for _, volume := range secretVolumes {
		volumes = append(volumes, volume)
	}
	return volumes
}

func extractVolumesFromConfigSecretMaps(isCm bool, configSecretMaps []bean2.ConfigSecretMap) []v12.Volume {
	var volumes []v12.Volume
	for _, configSecretMap := range configSecretMaps {
		if configSecretMap.Type != util.ConfigMapSecretUsageTypeVolume {
			// not volume type so ignoring
			continue
		}
		var volumeSource v12.VolumeSource
		if isCm {
			volumeSource = v12.VolumeSource{
				ConfigMap: &v12.ConfigMapVolumeSource{
					LocalObjectReference: v12.LocalObjectReference{
						Name: configSecretMap.Name,
					},
				},
			}
		} else {
			volumeSource = v12.VolumeSource{
				Secret: &v12.SecretVolumeSource{
					SecretName: configSecretMap.Name,
				},
			}
		}
		volumes = append(volumes, v12.Volume{
			Name:         configSecretMap.Name + "-vol",
			VolumeSource: volumeSource,
		})
	}
	return volumes
}

func GetConfigMapJson(configMapSecretDto types.ConfigMapSecretDto) (string, error) {
	configMapBody := GetConfigMapBody(configMapSecretDto)
	configMapJson, err := json.Marshal(configMapBody)
	if err != nil {
		return "", err
	}
	return string(configMapJson), err
}

func GetConfigMapBody(configMapSecretDto types.ConfigMapSecretDto) v12.ConfigMap {
	return v12.ConfigMap{
		TypeMeta: v1.TypeMeta{
			Kind:       "ConfigMap",
			APIVersion: "v1",
		},
		ObjectMeta: v1.ObjectMeta{
			Name:            configMapSecretDto.Name,
			OwnerReferences: []v1.OwnerReference{configMapSecretDto.OwnerRef},
		},
		Data: configMapSecretDto.Data,
	}
}

func GetSecretJson(configMapSecretDto types.ConfigMapSecretDto) (string, error) {
	secretBody := GetSecretBody(configMapSecretDto)
	secretJson, err := json.Marshal(secretBody)
	if err != nil {
		return "", err
	}
	return string(secretJson), err
}

func GetSecretBody(configMapSecretDto types.ConfigMapSecretDto) v12.Secret {
	secretDataMap := make(map[string][]byte)

	// adding handling to get base64 decoded value in map value
	cmsDataMarshaled, _ := json.Marshal(configMapSecretDto.Data)
	json.Unmarshal(cmsDataMarshaled, &secretDataMap)

	return v12.Secret{
		TypeMeta: v1.TypeMeta{
			Kind:       "Secret",
			APIVersion: "v1",
		},
		ObjectMeta: v1.ObjectMeta{
			Name:            configMapSecretDto.Name,
			OwnerReferences: []v1.OwnerReference{configMapSecretDto.OwnerRef},
		},
		Data: secretDataMap,
		Type: "Opaque",
	}
}

func GetFromGlobalCmCsDtos(globalCmCsConfigs []*bean.GlobalCMCSDto) ([]bean2.ConfigSecretMap, []bean2.ConfigSecretMap, error) {
	workflowConfigMaps := make([]bean2.ConfigSecretMap, 0, len(globalCmCsConfigs))
	workflowSecrets := make([]bean2.ConfigSecretMap, 0, len(globalCmCsConfigs))

	for _, config := range globalCmCsConfigs {
		configSecretMap, err := config.ConvertToConfigSecretMap()
		if err != nil {
			return workflowConfigMaps, workflowSecrets, err
		}
		if config.ConfigType == repository.CM_TYPE_CONFIG {
			workflowConfigMaps = append(workflowConfigMaps, configSecretMap)
		} else {
			workflowSecrets = append(workflowSecrets, configSecretMap)
		}
	}
	return workflowConfigMaps, workflowSecrets, nil
}

func AddTemplatesForGlobalSecretsInWorkflowTemplate(globalCmCsConfigs []*bean.GlobalCMCSDto, steps *[]v1alpha1.ParallelSteps, volumes *[]v12.Volume, templates *[]v1alpha1.Template) error {

	cmIndex := 0
	csIndex := 0
	for _, config := range globalCmCsConfigs {
		if config.ConfigType == repository.CM_TYPE_CONFIG {
			cmJson, err := GetConfigMapJson(types.ConfigMapSecretDto{Name: config.Name, Data: config.Data, OwnerRef: ArgoWorkflowOwnerRef})
			if err != nil {
				return err
			}
			if config.Type == repository.VOLUME_CONFIG {
				*volumes = append(*volumes, v12.Volume{
					Name: config.Name + "-vol",
					VolumeSource: v12.VolumeSource{
						ConfigMap: &v12.ConfigMapVolumeSource{
							LocalObjectReference: v12.LocalObjectReference{
								Name: config.Name,
							},
						},
					},
				})
			}
			*steps = append(*steps, v1alpha1.ParallelSteps{
				Steps: []v1alpha1.WorkflowStep{
					{
						Name:     "create-env-cm-gb-" + strconv.Itoa(cmIndex),
						Template: "cm-gb-" + strconv.Itoa(cmIndex),
					},
				},
			})
			*templates = append(*templates, v1alpha1.Template{
				Name: "cm-gb-" + strconv.Itoa(cmIndex),
				Resource: &v1alpha1.ResourceTemplate{
					Action:            "create",
					SetOwnerReference: true,
					Manifest:          string(cmJson),
				},
			})
			cmIndex++
		} else if config.ConfigType == repository.CS_TYPE_CONFIG {

			// special handling for secret data since GetSecretJson expects encoded values in data map
			encodedSecretData, err := bean.ConvertToEncodedForm(config.Data)
			if err != nil {
				return err
			}
			var encodedSecretDataMap = make(map[string]string)
			err = json.Unmarshal(encodedSecretData, &encodedSecretDataMap)
			if err != nil {
				return err
			}

			secretJson, err := GetSecretJson(types.ConfigMapSecretDto{Name: config.Name, Data: encodedSecretDataMap, OwnerRef: ArgoWorkflowOwnerRef})
			if err != nil {
				return err
			}
			if config.Type == repository.VOLUME_CONFIG {
				*volumes = append(*volumes, v12.Volume{
					Name: config.Name + "-vol",
					VolumeSource: v12.VolumeSource{
						Secret: &v12.SecretVolumeSource{
							SecretName: config.Name,
						},
					},
				})
			}
			*steps = append(*steps, v1alpha1.ParallelSteps{
				Steps: []v1alpha1.WorkflowStep{
					{
						Name:     "create-env-sec-gb-" + strconv.Itoa(csIndex),
						Template: "sec-gb-" + strconv.Itoa(csIndex),
					},
				},
			})
			*templates = append(*templates, v1alpha1.Template{
				Name: "sec-gb-" + strconv.Itoa(csIndex),
				Resource: &v1alpha1.ResourceTemplate{
					Action:            "create",
					SetOwnerReference: true,
					Manifest:          string(secretJson),
				},
			})
			csIndex++
		}
	}

	return nil
}

func IsShallowClonePossible(ciMaterial *pipelineConfig.CiPipelineMaterial, gitProviders, cloningMode string) bool {
	gitProvidersList := strings.Split(gitProviders, ",")
	for _, gitProvider := range gitProvidersList {
		if strings.Contains(strings.ToLower(ciMaterial.GitMaterial.Url), strings.ToLower(gitProvider)) && cloningMode == CloningModeShallow {
			return true
		}
	}
	return false
}

func GetClientInstance(config *rest.Config, namespace string) (v1alpha12.WorkflowInterface, error) {
	clientSet, err := versioned.NewForConfig(config)
	if err != nil {
		return nil, err
	}
	wfClient := clientSet.ArgoprojV1alpha1().Workflows(namespace) // create the workflow client
	return wfClient, nil
}

func CheckIfReTriggerRequired(status, message, workflowRunnerStatus string) bool {
	return ((status == string(v1alpha1.NodeError) || status == string(v1alpha1.NodeFailed)) &&
		message == POD_DELETED_MESSAGE) && workflowRunnerStatus != WorkflowCancel

}

<<<<<<< HEAD
const CloningModeShallow = "SHALLOW"
=======
func AreKnowsErrors(err error) bool {
	if strings.Contains(err.Error(), "Kubernetes cluster unreachable") || strings.Contains(err.Error(), "ensure CRDs are installed first") ||
		(strings.Contains(err.Error(), "namespaces") && strings.Contains(err.Error(), "not found")) ||
		strings.Contains(err.Error(), "got array expected string") || strings.Contains(err.Error(), "Invalid value") ||
		strings.Contains(err.Error(), "another operation (install/upgrade/rollback) is in progress") {
		return true
	}
	return false
}
>>>>>>> 7a83b31e

const WorkflowCancel = "CANCELLED"
const POD_DELETED_MESSAGE = "pod deleted"<|MERGE_RESOLUTION|>--- conflicted
+++ resolved
@@ -250,9 +250,8 @@
 
 }
 
-<<<<<<< HEAD
 const CloningModeShallow = "SHALLOW"
-=======
+
 func AreKnowsErrors(err error) bool {
 	if strings.Contains(err.Error(), "Kubernetes cluster unreachable") || strings.Contains(err.Error(), "ensure CRDs are installed first") ||
 		(strings.Contains(err.Error(), "namespaces") && strings.Contains(err.Error(), "not found")) ||
@@ -262,7 +261,6 @@
 	}
 	return false
 }
->>>>>>> 7a83b31e
 
 const WorkflowCancel = "CANCELLED"
 const POD_DELETED_MESSAGE = "pod deleted"