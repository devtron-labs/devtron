/*
 * Copyright (c) 2020 Devtron Labs
 *
 * Licensed under the Apache License, Version 2.0 (the "License");
 * you may not use this file except in compliance with the License.
 * You may obtain a copy of the License at
 *
 *    http://www.apache.org/licenses/LICENSE-2.0
 *
 * Unless required by applicable law or agreed to in writing, software
 * distributed under the License is distributed on an "AS IS" BASIS,
 * WITHOUT WARRANTIES OR CONDITIONS OF ANY KIND, either express or implied.
 * See the License for the specific language governing permissions and
 * limitations under the License.
 *
 */

package pipeline

import (
	"github.com/devtron-labs/devtron/api/bean"
	"github.com/devtron-labs/devtron/client/argocdServer/application"
	"github.com/devtron-labs/devtron/enterprise/pkg/resourceFilter"
	"github.com/devtron-labs/devtron/internal/sql/repository"
	"github.com/devtron-labs/devtron/internal/sql/repository/pipelineConfig"
	bean2 "github.com/devtron-labs/devtron/pkg/bean"
	repository2 "github.com/devtron-labs/devtron/pkg/pipeline/repository"
	"github.com/devtron-labs/devtron/pkg/resourceQualifiers"
	"github.com/devtron-labs/devtron/pkg/user"
	"github.com/go-pg/pg"
	"go.uber.org/zap"
	"sort"
)

type AppArtifactManager interface {
	//RetrieveArtifactsByCDPipeline : RetrieveArtifactsByCDPipeline returns all the artifacts for the cd pipeline (pre / deploy / post)
	RetrieveArtifactsByCDPipeline(pipeline *pipelineConfig.Pipeline, stage bean.WorkflowType, searchString string, count int, isApprovalNode bool) (*bean2.CiArtifactResponse, error)

	RetrieveArtifactsByCDPipelineV2(pipeline *pipelineConfig.Pipeline, stage bean.WorkflowType, artifactListingFilterOpts *bean.ArtifactsListFilterOptions, isApprovalNode bool) (*bean2.CiArtifactResponse, error)

	//FetchArtifactForRollback :
<<<<<<< HEAD
	FetchArtifactForRollback(cdPipelineId, appId, offset, limit int, searchString string) (bean2.CiArtifactResponse, error)
=======
	FetchArtifactForRollback(cdPipelineId, appId, offset, limit int, searchString string, app *bean2.CreateAppDTO, pipeline *pipelineConfig.Pipeline) (bean2.CiArtifactResponse, error)
>>>>>>> b27db815

	BuildArtifactsForCdStage(pipelineId int, stageType bean.WorkflowType, ciArtifacts []bean2.CiArtifactBean, artifactMap map[int]int, parent bool, searchString string, limit int, parentCdId int) ([]bean2.CiArtifactBean, map[int]int, int, string, error)

	BuildArtifactsForParentStage(cdPipelineId int, parentId int, parentType bean.WorkflowType, ciArtifacts []bean2.CiArtifactBean, artifactMap map[int]int, searchString string, limit int, parentCdId int) ([]bean2.CiArtifactBean, error)
}

type AppArtifactManagerImpl struct {
	logger                *zap.SugaredLogger
	cdWorkflowRepository  pipelineConfig.CdWorkflowRepository
	userService           user.UserService
	imageTaggingService   ImageTaggingService
	ciArtifactRepository  repository.CiArtifactRepository
	ciWorkflowRepository  pipelineConfig.CiWorkflowRepository
	pipelineStageService  PipelineStageService
	workflowDagExecutor   WorkflowDagExecutor
	celService            resourceFilter.CELEvaluatorService
	resourceFilterService resourceFilter.ResourceFilterService

	cdPipelineConfigService CdPipelineConfigService
}

func NewAppArtifactManagerImpl(
	logger *zap.SugaredLogger,
	cdWorkflowRepository pipelineConfig.CdWorkflowRepository,
	userService user.UserService,
	imageTaggingService ImageTaggingService,
	ciArtifactRepository repository.CiArtifactRepository,
	ciWorkflowRepository pipelineConfig.CiWorkflowRepository,
	workflowDagExecutor WorkflowDagExecutor,
	celService resourceFilter.CELEvaluatorService,
	resourceFilterService resourceFilter.ResourceFilterService,
	pipelineStageService PipelineStageService,
	cdPipelineConfigService CdPipelineConfigService) *AppArtifactManagerImpl {

	return &AppArtifactManagerImpl{
		logger:                  logger,
		cdWorkflowRepository:    cdWorkflowRepository,
		userService:             userService,
		imageTaggingService:     imageTaggingService,
		ciArtifactRepository:    ciArtifactRepository,
		ciWorkflowRepository:    ciWorkflowRepository,
		workflowDagExecutor:     workflowDagExecutor,
		celService:              celService,
		resourceFilterService:   resourceFilterService,
		cdPipelineConfigService: cdPipelineConfigService,
		pipelineStageService:    pipelineStageService,
	}
}

func (impl *AppArtifactManagerImpl) BuildArtifactsForParentStage(cdPipelineId int, parentId int, parentType bean.WorkflowType, ciArtifacts []bean2.CiArtifactBean, artifactMap map[int]int, searchString string, limit int, parentCdId int) ([]bean2.CiArtifactBean, error) {
	var ciArtifactsFinal []bean2.CiArtifactBean
	var err error
	if parentType == bean.CI_WORKFLOW_TYPE {
		ciArtifactsFinal, err = impl.BuildArtifactsForCIParent(cdPipelineId, parentId, parentType, ciArtifacts, artifactMap, searchString, limit)
	} else if parentType == bean.WEBHOOK_WORKFLOW_TYPE {
		ciArtifactsFinal, err = impl.BuildArtifactsForCIParent(cdPipelineId, parentId, parentType, ciArtifacts, artifactMap, searchString, limit)
	} else {
		//parent type is PRE, POST or DEPLOY type
		ciArtifactsFinal, _, _, _, err = impl.BuildArtifactsForCdStage(parentId, parentType, ciArtifacts, artifactMap, true, searchString, limit, parentCdId)
	}
	return ciArtifactsFinal, err
}

func (impl *AppArtifactManagerImpl) BuildArtifactsForCdStage(pipelineId int, stageType bean.WorkflowType, ciArtifacts []bean2.CiArtifactBean, artifactMap map[int]int, parent bool, searchString string, limit int, parentCdId int) ([]bean2.CiArtifactBean, map[int]int, int, string, error) {
	//getting running artifact id for parent cd
	parentCdRunningArtifactId := 0
	if parentCdId > 0 && parent {
		parentCdWfrList, err := impl.cdWorkflowRepository.FindArtifactByPipelineIdAndRunnerType(parentCdId, bean.CD_WORKFLOW_TYPE_DEPLOY, searchString, 1)
		if err != nil || len(parentCdWfrList) == 0 {
			impl.logger.Errorw("error in getting artifact for parent cd", "parentCdPipelineId", parentCdId)
			return ciArtifacts, artifactMap, 0, "", err
		}
		parentCdRunningArtifactId = parentCdWfrList[0].CdWorkflow.CiArtifact.Id
	}
	//getting wfr for parent and updating artifacts
	parentWfrList, err := impl.cdWorkflowRepository.FindArtifactByPipelineIdAndRunnerType(pipelineId, stageType, searchString, limit)
	if err != nil {
		impl.logger.Errorw("error in getting artifact for deployed items", "cdPipelineId", pipelineId)
		return ciArtifacts, artifactMap, 0, "", err
	}
	deploymentArtifactId := 0
	deploymentArtifactStatus := ""
	for index, wfr := range parentWfrList {
		if !parent && index == 0 {
			deploymentArtifactId = wfr.CdWorkflow.CiArtifact.Id
			deploymentArtifactStatus = wfr.Status
		}
		if wfr.Status == application.Healthy || wfr.Status == application.SUCCEEDED {
			lastSuccessfulTriggerOnParent := parent && index == 0
			latest := !parent && index == 0
			runningOnParentCd := parentCdRunningArtifactId == wfr.CdWorkflow.CiArtifact.Id
			if ciArtifactIndex, ok := artifactMap[wfr.CdWorkflow.CiArtifact.Id]; !ok {
				//entry not present, creating new entry
				mInfo, err := parseMaterialInfo([]byte(wfr.CdWorkflow.CiArtifact.MaterialInfo), wfr.CdWorkflow.CiArtifact.DataSource)
				if err != nil {
					mInfo = []byte("[]")
					impl.logger.Errorw("Error in parsing artifact material info", "err", err)
				}
				ciArtifact := bean2.CiArtifactBean{
					Id:                            wfr.CdWorkflow.CiArtifact.Id,
					Image:                         wfr.CdWorkflow.CiArtifact.Image,
					ImageDigest:                   wfr.CdWorkflow.CiArtifact.ImageDigest,
					MaterialInfo:                  mInfo,
					LastSuccessfulTriggerOnParent: lastSuccessfulTriggerOnParent,
					Latest:                        latest,
					Scanned:                       wfr.CdWorkflow.CiArtifact.Scanned,
					ScanEnabled:                   wfr.CdWorkflow.CiArtifact.ScanEnabled,
				}
				if wfr.DeploymentApprovalRequest != nil {
					ciArtifact.UserApprovalMetadata = wfr.DeploymentApprovalRequest.ConvertToApprovalMetadata()
				}
				if !parent {
					ciArtifact.Deployed = true
					ciArtifact.DeployedTime = formatDate(wfr.StartedOn, bean2.LayoutRFC3339)
				}
				if runningOnParentCd {
					ciArtifact.RunningOnParentCd = runningOnParentCd
				}
				ciArtifacts = append(ciArtifacts, ciArtifact)
				//storing index of ci artifact for using when updating old entry
				artifactMap[wfr.CdWorkflow.CiArtifact.Id] = len(ciArtifacts) - 1
			} else {
				//entry already present, updating running on parent
				if parent {
					ciArtifacts[ciArtifactIndex].LastSuccessfulTriggerOnParent = lastSuccessfulTriggerOnParent
				}
				if runningOnParentCd {
					ciArtifacts[ciArtifactIndex].RunningOnParentCd = runningOnParentCd
				}
			}
		}
	}
	return ciArtifacts, artifactMap, deploymentArtifactId, deploymentArtifactStatus, nil
}

func (impl *AppArtifactManagerImpl) BuildArtifactsForCIParent(cdPipelineId int, parentId int, parentType bean.WorkflowType, ciArtifacts []bean2.CiArtifactBean, artifactMap map[int]int, searchString string, limit int) ([]bean2.CiArtifactBean, error) {
	artifacts, err := impl.ciArtifactRepository.GetArtifactsByCDPipeline(cdPipelineId, limit, parentId, searchString, parentType)
	if err != nil {
		impl.logger.Errorw("error in getting artifacts for ci", "err", err)
		return ciArtifacts, err
	}
	for _, artifact := range artifacts {
		if _, ok := artifactMap[artifact.Id]; !ok {
			mInfo, err := parseMaterialInfo([]byte(artifact.MaterialInfo), artifact.DataSource)
			if err != nil {
				mInfo = []byte("[]")
				impl.logger.Errorw("Error in parsing artifact material info", "err", err, "artifact", artifact)
			}
			ciArtifacts = append(ciArtifacts, bean2.CiArtifactBean{
				Id:           artifact.Id,
				Image:        artifact.Image,
				ImageDigest:  artifact.ImageDigest,
				MaterialInfo: mInfo,
				ScanEnabled:  artifact.ScanEnabled,
				Scanned:      artifact.Scanned,
			})
		}
	}
	return ciArtifacts, nil
}

<<<<<<< HEAD
func (impl *AppArtifactManagerImpl) FetchArtifactForRollback(cdPipelineId, appId, offset, limit int, searchString string) (bean2.CiArtifactResponse, error) {
=======
func (impl *AppArtifactManagerImpl) FetchArtifactForRollback(cdPipelineId, appId, offset, limit int, searchString string, app *bean2.CreateAppDTO, deploymentPipeline *pipelineConfig.Pipeline) (bean2.CiArtifactResponse, error) {
>>>>>>> b27db815
	var deployedCiArtifacts []bean2.CiArtifactBean
	var deployedCiArtifactsResponse bean2.CiArtifactResponse
	var pipeline *pipelineConfig.Pipeline

	cdWfrs, err := impl.cdWorkflowRepository.FetchArtifactsByCdPipelineId(cdPipelineId, bean.CD_WORKFLOW_TYPE_DEPLOY, offset, limit, searchString)
	if err != nil {
		impl.logger.Errorw("error in getting artifacts for rollback by cdPipelineId", "err", err, "cdPipelineId", cdPipelineId)
		return deployedCiArtifactsResponse, err
	}
	var ids []int32
	for _, item := range cdWfrs {
		ids = append(ids, item.TriggeredBy)
		if pipeline == nil && item.CdWorkflow != nil {
			pipeline = item.CdWorkflow.Pipeline
		}
	}
	userEmails := make(map[int32]string)
	users, err := impl.userService.GetByIds(ids)
	if err != nil {
		impl.logger.Errorw("unable to fetch users by ids", "err", err, "ids", ids)
	}
	for _, item := range users {
		userEmails[item.Id] = item.EmailId
	}

	imageTagsDataMap, err := impl.imageTaggingService.GetTagsDataMapByAppId(appId)
	if err != nil {
		impl.logger.Errorw("error in getting image tagging data with appId", "err", err, "appId", appId)
		return deployedCiArtifactsResponse, err
	}
	artifactIds := make([]int, 0)

	for _, cdWfr := range cdWfrs {
		ciArtifact := &repository.CiArtifact{}
		if cdWfr.CdWorkflow != nil && cdWfr.CdWorkflow.CiArtifact != nil {
			ciArtifact = cdWfr.CdWorkflow.CiArtifact
		}
		if ciArtifact == nil {
			continue
		}
		mInfo, err := parseMaterialInfo([]byte(ciArtifact.MaterialInfo), ciArtifact.DataSource)
		if err != nil {
			mInfo = []byte("[]")
			impl.logger.Errorw("error in parsing ciArtifact material info", "err", err, "ciArtifact", ciArtifact)
		}
		userEmail := userEmails[cdWfr.TriggeredBy]
		deployedCiArtifacts = append(deployedCiArtifacts, bean2.CiArtifactBean{
			Id:           ciArtifact.Id,
			Image:        ciArtifact.Image,
			MaterialInfo: mInfo,
			DeployedTime: formatDate(cdWfr.StartedOn, bean2.LayoutRFC3339),
			WfrId:        cdWfr.Id,
			DeployedBy:   userEmail,
		})
		artifactIds = append(artifactIds, ciArtifact.Id)
	}
	imageCommentsDataMap, err := impl.imageTaggingService.GetImageCommentsDataMapByArtifactIds(artifactIds)
	if err != nil {
		impl.logger.Errorw("error in getting GetImageCommentsDataMapByArtifactIds", "err", err, "appId", appId, "artifactIds", artifactIds)
		return deployedCiArtifactsResponse, err
	}

	scope := resourceQualifiers.Scope{AppId: app.Id, EnvId: deploymentPipeline.EnvironmentId, ClusterId: deploymentPipeline.Environment.ClusterId, ProjectId: app.TeamId, IsProdEnv: deploymentPipeline.Environment.Default}
	impl.logger.Infow("scope for rollback deployment ", "scope", scope)
	filters, err := impl.resourceFilterService.GetFiltersByScope(scope)
	if err != nil {
		impl.logger.Errorw("error in getting resource filters for the pipeline", "pipelineId", pipeline.Id, "err", err)
		return deployedCiArtifactsResponse, err
	}

	for i, _ := range deployedCiArtifacts {
		imageTaggingResp := imageTagsDataMap[deployedCiArtifacts[i].Id]
		if imageTaggingResp != nil {
			deployedCiArtifacts[i].ImageReleaseTags = imageTaggingResp
		}
		if imageCommentResp := imageCommentsDataMap[deployedCiArtifacts[i].Id]; imageCommentResp != nil {
			deployedCiArtifacts[i].ImageComment = imageCommentResp
			releaseTags := make([]string, 0, len(imageTaggingResp))
			for _, imageTag := range imageTaggingResp {
				if !imageTag.Deleted {
					releaseTags = append(releaseTags, imageTag.TagName)
				}
			}

			filterState, _, err := impl.resourceFilterService.CheckForResource(filters, deployedCiArtifacts[i].Image, releaseTags)
			if err != nil {
				return deployedCiArtifactsResponse, err
			}
			deployedCiArtifacts[i].FilterState = filterState
		}
		deployedCiArtifactsResponse.ResourceFilters = filters
	}

	deployedCiArtifactsResponse.CdPipelineId = cdPipelineId
	if deployedCiArtifacts == nil {
		deployedCiArtifacts = []bean2.CiArtifactBean{}
	}
	if pipeline != nil && pipeline.ApprovalNodeConfigured() {
		deployedCiArtifacts, _, err = impl.overrideArtifactsWithUserApprovalData(pipeline, deployedCiArtifacts, false, 0)
		if err != nil {
			return deployedCiArtifactsResponse, err
		}
	}
	deployedCiArtifactsResponse.CiArtifacts = deployedCiArtifacts

	return deployedCiArtifactsResponse, nil
}

func (impl *AppArtifactManagerImpl) RetrieveArtifactsByCDPipeline(pipeline *pipelineConfig.Pipeline, stage bean.WorkflowType, searchString string, count int, isApprovalNode bool) (*bean2.CiArtifactResponse, error) {

	// retrieve parent details
	parentId, parentType, err := impl.cdPipelineConfigService.RetrieveParentDetails(pipeline.Id)
	if err != nil {
		impl.logger.Errorw("failed to retrieve parent details",
			"cdPipelineId", pipeline.Id,
			"err", err)
		return nil, err
	}

	parentCdId := 0
	if parentType == bean.CD_WORKFLOW_TYPE_POST || (parentType == bean.CD_WORKFLOW_TYPE_DEPLOY && stage != bean.CD_WORKFLOW_TYPE_POST) {
		// parentCdId is being set to store the artifact currently deployed on parent cd (if applicable).
		// Parent component is CD only if parent type is POST/DEPLOY
		parentCdId = parentId
	}

	if stage == bean.CD_WORKFLOW_TYPE_DEPLOY {
		pipelinePreStage, err := impl.pipelineStageService.GetCdStageByCdPipelineIdAndStageType(pipeline.Id, repository2.PIPELINE_STAGE_TYPE_PRE_CD)
		if err != nil && err != pg.ErrNoRows {
			impl.logger.Errorw("error in fetching PRE-CD stage by cd pipeline id", "pipelineId", pipeline.Id, "err", err)
			return nil, err
		}
		if (pipelinePreStage != nil && pipelinePreStage.Id != 0) || len(pipeline.PreStageConfig) > 0 {
			// Parent type will be PRE for DEPLOY stage
			parentId = pipeline.Id
			parentType = bean.CD_WORKFLOW_TYPE_PRE
		}
	}
	if stage == bean.CD_WORKFLOW_TYPE_POST {
		// Parent type will be DEPLOY for POST stage
		parentId = pipeline.Id
		parentType = bean.CD_WORKFLOW_TYPE_DEPLOY
	}

	// Build artifacts for cd stages
	var ciArtifacts []bean2.CiArtifactBean
	ciArtifactsResponse := &bean2.CiArtifactResponse{}

	artifactMap := make(map[int]int)
	limit := count

	ciArtifacts, artifactMap, latestWfArtifactId, latestWfArtifactStatus, err := impl.
		BuildArtifactsForCdStage(pipeline.Id, stage, ciArtifacts, artifactMap, false, searchString, limit, parentCdId)
	if err != nil && err != pg.ErrNoRows {
		impl.logger.Errorw("error in getting artifacts for child cd stage", "err", err, "stage", stage)
		return nil, err
	}

	ciArtifacts, err = impl.BuildArtifactsForParentStage(pipeline.Id, parentId, parentType, ciArtifacts, artifactMap, searchString, limit, parentCdId)
	if err != nil && err != pg.ErrNoRows {
		impl.logger.Errorw("error in getting artifacts for cd", "err", err, "parentStage", parentType, "stage", stage)
		return nil, err
	}

	//sorting ci artifacts on the basis of creation time
	if ciArtifacts != nil {
		sort.SliceStable(ciArtifacts, func(i, j int) bool {
			return ciArtifacts[i].Id > ciArtifacts[j].Id
		})
	}

	artifactIds := make([]int, 0, len(ciArtifacts))
	for _, artifact := range ciArtifacts {
		artifactIds = append(artifactIds, artifact.Id)
	}

	artifacts, err := impl.ciArtifactRepository.GetArtifactParentCiAndWorkflowDetailsByIdsInDesc(artifactIds)
	if err != nil {
		return ciArtifactsResponse, err
	}
	imageTagsDataMap, err := impl.imageTaggingService.GetTagsDataMapByAppId(pipeline.AppId)
	if err != nil {
		impl.logger.Errorw("error in getting image tagging data with appId", "err", err, "appId", pipeline.AppId)
		return ciArtifactsResponse, err
	}

	imageCommentsDataMap, err := impl.imageTaggingService.GetImageCommentsDataMapByArtifactIds(artifactIds)
	if err != nil {
		impl.logger.Errorw("error in getting GetImageCommentsDataMapByArtifactIds", "err", err, "appId", pipeline.AppId, "artifactIds", artifactIds)
		return ciArtifactsResponse, err
	}

	environment := pipeline.Environment
	scope := resourceQualifiers.Scope{AppId: pipeline.AppId, ProjectId: pipeline.App.TeamId, EnvId: pipeline.EnvironmentId, ClusterId: environment.ClusterId, IsProdEnv: environment.Default}
	filters, err := impl.resourceFilterService.GetFiltersByScope(scope)
	if err != nil {
		impl.logger.Errorw("error in getting resource filters for the pipeline", "pipelineId", pipeline.Id, "err", err)
		return ciArtifactsResponse, err
	}

	for i, artifact := range artifacts {
		imageTaggingResp := imageTagsDataMap[ciArtifacts[i].Id]
		if imageTaggingResp != nil {
			ciArtifacts[i].ImageReleaseTags = imageTaggingResp
		}
		if imageCommentResp := imageCommentsDataMap[ciArtifacts[i].Id]; imageCommentResp != nil {
			ciArtifacts[i].ImageComment = imageCommentResp
		}

		releaseTags := make([]string, 0, len(imageTaggingResp))
		for _, imageTag := range imageTaggingResp {
			if !imageTag.Deleted {
				releaseTags = append(releaseTags, imageTag.TagName)
			}
		}
		filterState, _, err := impl.resourceFilterService.CheckForResource(filters, ciArtifacts[i].Image, releaseTags)
		if err != nil {
			return ciArtifactsResponse, err
		}
		ciArtifacts[i].FilterState = filterState

		if artifact.ExternalCiPipelineId != 0 {
			// if external webhook continue
			continue
		}

		var ciWorkflow *pipelineConfig.CiWorkflow
		if artifact.ParentCiArtifact != 0 {
			ciWorkflow, err = impl.ciWorkflowRepository.FindLastTriggeredWorkflowGitTriggersByArtifactId(artifact.ParentCiArtifact)
			if err != nil {
				impl.logger.Errorw("error in getting ci_workflow for artifacts", "err", err, "artifact", artifact, "parentStage", parentType, "stage", stage)
				return ciArtifactsResponse, err
			}

		} else {
			ciWorkflow, err = impl.ciWorkflowRepository.FindCiWorkflowGitTriggersById(*artifact.WorkflowId)
			if err != nil {
				impl.logger.Errorw("error in getting ci_workflow for artifacts", "err", err, "artifact", artifact, "parentStage", parentType, "stage", stage)
				return ciArtifactsResponse, err
			}
		}
		ciArtifacts[i].TriggeredBy = ciWorkflow.TriggeredBy
		ciArtifacts[i].CiConfigureSourceType = ciWorkflow.GitTriggers[ciWorkflow.CiPipelineId].CiConfigureSourceType
		ciArtifacts[i].CiConfigureSourceValue = ciWorkflow.GitTriggers[ciWorkflow.CiPipelineId].CiConfigureSourceValue
	}
	ciArtifactsResponse.ResourceFilters = filters
	ciArtifactsResponse.CdPipelineId = pipeline.Id
	ciArtifactsResponse.LatestWfArtifactId = latestWfArtifactId
	ciArtifactsResponse.LatestWfArtifactStatus = latestWfArtifactStatus
	if ciArtifacts == nil {
		ciArtifacts = []bean2.CiArtifactBean{}
	}
	ciArtifactsResponse.CiArtifacts = ciArtifacts

	if pipeline.ApprovalNodeConfigured() && stage == bean.CD_WORKFLOW_TYPE_DEPLOY { // for now, we are checking artifacts for deploy stage only
		ciArtifactsFinal, approvalConfig, err := impl.overrideArtifactsWithUserApprovalData(pipeline, ciArtifactsResponse.CiArtifacts, isApprovalNode, latestWfArtifactId)
		if err != nil {
			return ciArtifactsResponse, err
		}
		ciArtifactsResponse.UserApprovalConfig = &approvalConfig
		ciArtifactsResponse.CiArtifacts = ciArtifactsFinal
	}
	return ciArtifactsResponse, nil
}

func (impl *AppArtifactManagerImpl) overrideArtifactsWithUserApprovalData(pipeline *pipelineConfig.Pipeline, inputArtifacts []bean2.CiArtifactBean, isApprovalNode bool, latestArtifactId int) ([]bean2.CiArtifactBean, pipelineConfig.UserApprovalConfig, error) {
	impl.logger.Infow("approval node configured", "pipelineId", pipeline.Id, "isApproval", isApprovalNode)
	ciArtifactsFinal := make([]bean2.CiArtifactBean, 0, len(inputArtifacts))
	artifactIds := make([]int, 0, len(inputArtifacts))
	cdPipelineId := pipeline.Id
	approvalConfig, err := pipeline.GetApprovalConfig()
	if err != nil {
		impl.logger.Errorw("failed to unmarshal userApprovalConfig", "err", err, "cdPipelineId", cdPipelineId, "approvalConfig", approvalConfig)
		return ciArtifactsFinal, approvalConfig, err
	}

	for _, item := range inputArtifacts {
		artifactIds = append(artifactIds, item.Id)
	}

	var userApprovalMetadata map[int]*pipelineConfig.UserApprovalMetadata
	requiredApprovals := approvalConfig.RequiredCount
	userApprovalMetadata, err = impl.workflowDagExecutor.FetchApprovalDataForArtifacts(artifactIds, cdPipelineId, requiredApprovals) // it will fetch all the request data with nil cd_wfr_rnr_id
	if err != nil {
		impl.logger.Errorw("error occurred while fetching approval data for artifacts", "cdPipelineId", cdPipelineId, "artifactIds", artifactIds, "err", err)
		return ciArtifactsFinal, approvalConfig, err
	}
	for _, artifact := range inputArtifacts {
		approvalRuntimeState := pipelineConfig.InitApprovalState
		approvalMetadataForArtifact, ok := userApprovalMetadata[artifact.Id]
		if ok { // either approved or requested
			approvalRuntimeState = approvalMetadataForArtifact.ApprovalRuntimeState
			artifact.UserApprovalMetadata = approvalMetadataForArtifact
		} else if artifact.Deployed {
			approvalRuntimeState = pipelineConfig.ConsumedApprovalState
		}

		allowed := false
		if isApprovalNode { // return all the artifacts with state in init, requested or consumed
			allowed = approvalRuntimeState == pipelineConfig.InitApprovalState || approvalRuntimeState == pipelineConfig.RequestedApprovalState || approvalRuntimeState == pipelineConfig.ConsumedApprovalState
		} else { // return only approved state artifacts
			allowed = approvalRuntimeState == pipelineConfig.ApprovedApprovalState || artifact.Latest || artifact.Id == latestArtifactId
		}
		if allowed {
			ciArtifactsFinal = append(ciArtifactsFinal, artifact)
		}
	}
	return ciArtifactsFinal, approvalConfig, nil
}

func (impl *AppArtifactManagerImpl) extractParentMetaDataByPipeline(pipeline *pipelineConfig.Pipeline, stage bean.WorkflowType) (parentId int, parentType bean.WorkflowType, parentCdId int, err error) {
	// retrieve parent details
	parentId, parentType, err = impl.cdPipelineConfigService.RetrieveParentDetails(pipeline.Id)
	if err != nil {
		impl.logger.Errorw("failed to retrieve parent details",
			"cdPipelineId", pipeline.Id,
			"err", err)
		return parentId, parentType, parentCdId, err
	}

	if parentType == bean.CD_WORKFLOW_TYPE_POST || (parentType == bean.CD_WORKFLOW_TYPE_DEPLOY && stage != bean.CD_WORKFLOW_TYPE_POST) {
		// parentCdId is being set to store the artifact currently deployed on parent cd (if applicable).
		// Parent component is CD only if parent type is POST/DEPLOY
		parentCdId = parentId
	}

	if stage == bean.CD_WORKFLOW_TYPE_DEPLOY {
		pipelinePreStage, err := impl.pipelineStageService.GetCdStageByCdPipelineIdAndStageType(pipeline.Id, repository2.PIPELINE_STAGE_TYPE_PRE_CD)
		if err != nil && err != pg.ErrNoRows {
			impl.logger.Errorw("error in fetching PRE-CD stage by cd pipeline id", "pipelineId", pipeline.Id, "err", err)
			return parentId, parentType, parentCdId, err
		}
		if (pipelinePreStage != nil && pipelinePreStage.Id != 0) || len(pipeline.PreStageConfig) > 0 {
			// Parent type will be PRE for DEPLOY stage
			parentId = pipeline.Id
			parentType = bean.CD_WORKFLOW_TYPE_PRE
		}
	}
	if stage == bean.CD_WORKFLOW_TYPE_POST {
		// Parent type will be DEPLOY for POST stage
		parentId = pipeline.Id
		parentType = bean.CD_WORKFLOW_TYPE_DEPLOY
	}
	return parentId, parentType, parentCdId, err
}

func (impl *AppArtifactManagerImpl) RetrieveArtifactsByCDPipelineV2(pipeline *pipelineConfig.Pipeline, stage bean.WorkflowType, artifactListingFilterOpts *bean.ArtifactsListFilterOptions, isApprovalNode bool) (*bean2.CiArtifactResponse, error) {

	// retrieve parent details
	parentId, parentType, parentCdId, err := impl.extractParentMetaDataByPipeline(pipeline, stage)
	if err != nil {
		impl.logger.Errorw("error in finding parent meta data for pipeline", "pipelineId", pipeline.Id, "pipelineStage", stage, "err", err)
		return nil, err
	}
	// Build artifacts for cd stages
	var ciArtifacts []bean2.CiArtifactBean
	ciArtifactsResponse := &bean2.CiArtifactResponse{}

	artifactListingFilterOpts.PipelineId = pipeline.Id
	artifactListingFilterOpts.ParentId = parentId
	artifactListingFilterOpts.ParentCdId = parentCdId
	artifactListingFilterOpts.ParentStageType = parentType
	artifactListingFilterOpts.StageType = stage
	artifactListingFilterOpts.ApprovalNodeConfigured = pipeline.ApprovalNodeConfigured()
	approvalConfig, err := pipeline.GetApprovalConfig()
	if err != nil {
		impl.logger.Errorw("failed to unmarshal userApprovalConfig", "err", err, "cdPipelineId", pipeline.Id, "approvalConfig", approvalConfig)
		return ciArtifactsResponse, err
	}
	artifactListingFilterOpts.ApproversCount = approvalConfig.RequiredCount

	ciArtifactsRefs, latestWfArtifactId, latestWfArtifactStatus, err := impl.BuildArtifactsList(artifactListingFilterOpts, isApprovalNode)
	if err != nil && err != pg.ErrNoRows {
		impl.logger.Errorw("error in getting artifacts for child cd stage", "err", err, "stage", stage)
		return nil, err
	}

	for _, ciArtifactsRef := range ciArtifactsRefs {
		ciArtifacts = append(ciArtifacts, *ciArtifactsRef)
	}

	//sorting ci artifacts on the basis of creation time
	if ciArtifacts != nil {
		sort.SliceStable(ciArtifacts, func(i, j int) bool {
			return ciArtifacts[i].Id > ciArtifacts[j].Id
		})
	}

	artifactIds := make([]int, 0, len(ciArtifacts))
	for _, artifact := range ciArtifacts {
		artifactIds = append(artifactIds, artifact.Id)
	}

	imageTagsDataMap, err := impl.imageTaggingService.GetTagsDataMapByAppId(pipeline.AppId)
	if err != nil {
		impl.logger.Errorw("error in getting image tagging data with appId", "err", err, "appId", pipeline.AppId)
		return ciArtifactsResponse, err
	}

	imageCommentsDataMap, err := impl.imageTaggingService.GetImageCommentsDataMapByArtifactIds(artifactIds)
	if err != nil {
		impl.logger.Errorw("error in getting GetImageCommentsDataMapByArtifactIds", "err", err, "appId", pipeline.AppId, "artifactIds", artifactIds)
		return ciArtifactsResponse, err
	}

	environment := pipeline.Environment
	scope := resourceQualifiers.Scope{AppId: pipeline.AppId, ProjectId: pipeline.App.TeamId, EnvId: pipeline.EnvironmentId, ClusterId: environment.ClusterId, IsProdEnv: environment.Default}

	for i, artifact := range ciArtifacts {
		if imageTaggingResp := imageTagsDataMap[ciArtifacts[i].Id]; imageTaggingResp != nil {
			ciArtifacts[i].ImageReleaseTags = imageTaggingResp
		}
		if imageCommentResp := imageCommentsDataMap[ciArtifacts[i].Id]; imageCommentResp != nil {
			ciArtifacts[i].ImageComment = imageCommentResp
		}

		params := impl.celService.GetParamsFromArtifact(ciArtifacts[i].Image)
		metadata := resourceFilter.ExpressionMetadata{
			Params: params,
		}
		filterState, err := impl.resourceFilterService.CheckForResource(scope, metadata)
		if err != nil {
			return ciArtifactsResponse, err
		}
		ciArtifacts[i].FilterState = filterState

		if artifact.ExternalCiPipelineId != 0 {
			// if external webhook continue
			continue
		}

		//TODO: can be optimised
		var ciWorkflow *pipelineConfig.CiWorkflow
		if artifact.ParentCiArtifact != 0 {
			ciWorkflow, err = impl.ciWorkflowRepository.FindLastTriggeredWorkflowGitTriggersByArtifactId(artifact.ParentCiArtifact)
			if err != nil {
				impl.logger.Errorw("error in getting ci_workflow for artifacts", "err", err, "artifact", artifact, "parentStage", parentType, "stage", stage)
				return ciArtifactsResponse, err
			}

		} else {
			ciWorkflow, err = impl.ciWorkflowRepository.FindCiWorkflowGitTriggersById(artifact.CiWorkflowId)
			if err != nil {
				impl.logger.Errorw("error in getting ci_workflow for artifacts", "err", err, "artifact", artifact, "parentStage", parentType, "stage", stage)
				return ciArtifactsResponse, err
			}
		}
		ciArtifacts[i].CiConfigureSourceType = ciWorkflow.GitTriggers[ciWorkflow.CiPipelineId].CiConfigureSourceType
		ciArtifacts[i].CiConfigureSourceValue = ciWorkflow.GitTriggers[ciWorkflow.CiPipelineId].CiConfigureSourceValue
	}

	ciArtifactsResponse.CdPipelineId = pipeline.Id
	ciArtifactsResponse.LatestWfArtifactId = latestWfArtifactId
	ciArtifactsResponse.LatestWfArtifactStatus = latestWfArtifactStatus
	if ciArtifacts == nil {
		ciArtifacts = []bean2.CiArtifactBean{}
	}
	ciArtifactsResponse.CiArtifacts = ciArtifacts
	return ciArtifactsResponse, nil
}

func (impl *AppArtifactManagerImpl) BuildArtifactsList(listingFilterOpts *bean.ArtifactsListFilterOptions, isApprovalNode bool) ([]*bean2.CiArtifactBean, int, string, error) {

	var ciArtifacts []*bean2.CiArtifactBean

	//1)get current deployed artifact on this pipeline
	latestWf, err := impl.cdWorkflowRepository.FindArtifactByPipelineIdAndRunnerType(listingFilterOpts.PipelineId, listingFilterOpts.StageType, "", 1)
	if err != nil && err != pg.ErrNoRows {
		impl.logger.Errorw("error in getting latest workflow by pipelineId", "pipelineId", listingFilterOpts.PipelineId, "currentStageType", listingFilterOpts.StageType)
		return ciArtifacts, 0, "", err
	}

	var currentRunningArtifactBean *bean2.CiArtifactBean
	currentRunningArtifactId := 0
	currentRunningWorkflowStatus := ""

	//no artifacts deployed on this pipeline yet
	if len(latestWf) > 0 {

		currentRunningArtifact := latestWf[0].CdWorkflow.CiArtifact
		if !isApprovalNode {
			listingFilterOpts.ExcludeArtifactIds = []int{currentRunningArtifact.Id}
		}
		currentRunningArtifactId = currentRunningArtifact.Id
		currentRunningWorkflowStatus = latestWf[0].Status
		//current deployed artifact should always be computed, as we have to show it every time
		mInfo, err := parseMaterialInfo([]byte(currentRunningArtifact.MaterialInfo), currentRunningArtifact.DataSource)
		if err != nil {
			mInfo = []byte("[]")
			impl.logger.Errorw("Error in parsing artifact material info", "err", err, "artifact", currentRunningArtifact)
		}
		currentRunningArtifactBean = &bean2.CiArtifactBean{
			Id:           currentRunningArtifact.Id,
			Image:        currentRunningArtifact.Image,
			ImageDigest:  currentRunningArtifact.ImageDigest,
			MaterialInfo: mInfo,
			ScanEnabled:  currentRunningArtifact.ScanEnabled,
			Scanned:      currentRunningArtifact.Scanned,
			Deployed:     true,
			DeployedTime: formatDate(latestWf[0].CdWorkflow.CreatedOn, bean2.LayoutRFC3339),
			Latest:       true,
		}
	}
	//2) get artifact list limited by filterOptions

	//if approval configured and request is for deploy stage, fetch approved images only
	if listingFilterOpts.ApprovalNodeConfigured && listingFilterOpts.StageType == bean.CD_WORKFLOW_TYPE_DEPLOY && !isApprovalNode { //currently approval node is used for deploy stage
		ciArtifacts, err = impl.fetchApprovedArtifacts(listingFilterOpts, currentRunningArtifactBean)
		if err != nil {
			impl.logger.Errorw("error in fetching approved artifacts for cd pipeline", "pipelineId", listingFilterOpts.PipelineId, "err", err)
			return ciArtifacts, currentRunningArtifactId, currentRunningWorkflowStatus, err
		}
		return ciArtifacts, currentRunningArtifactId, currentRunningWorkflowStatus, nil

	} else {

		//if parent pipeline is CI/WEBHOOK, get all the ciArtifacts limited by listingFilterOpts
		if listingFilterOpts.ParentStageType == bean.CI_WORKFLOW_TYPE || listingFilterOpts.ParentStageType == bean.WEBHOOK_WORKFLOW_TYPE {
			ciArtifacts, err = impl.BuildArtifactsForCIParentV2(listingFilterOpts, isApprovalNode)
			if err != nil {
				impl.logger.Errorw("error in getting ci artifacts for ci/webhook type parent", "pipelineId", listingFilterOpts.PipelineId, "parentPipelineId", listingFilterOpts.ParentId, "parentStageType", listingFilterOpts.ParentStageType, "currentStageType", listingFilterOpts.StageType)
				return ciArtifacts, 0, "", err
			}
		} else {
			//if parent pipeline is PRE_CD/POST_CD/CD, then compute ciArtifacts using listingFilterOpts
			ciArtifacts, err = impl.BuildArtifactsForCdStageV2(listingFilterOpts, isApprovalNode)
			if err != nil {
				impl.logger.Errorw("error in getting ci artifacts for ci/webhook type parent", "pipelineId", listingFilterOpts.PipelineId, "parentPipelineId", listingFilterOpts.ParentId, "parentStageType", listingFilterOpts.ParentStageType, "currentStageType", listingFilterOpts.StageType)
				return ciArtifacts, 0, "", err
			}
		}
	}

	//we don't need currently deployed artifact for approvalNode explicitly
	//if no artifact deployed skip adding currentRunningArtifactBean in ciArtifacts arr
	if !isApprovalNode && currentRunningArtifactBean != nil {
		ciArtifacts = append(ciArtifacts, currentRunningArtifactBean)
	}
	return ciArtifacts, currentRunningArtifactId, currentRunningWorkflowStatus, nil
}

func (impl *AppArtifactManagerImpl) BuildArtifactsForCdStageV2(listingFilterOpts *bean.ArtifactsListFilterOptions, isApprovalNode bool) ([]*bean2.CiArtifactBean, error) {
	cdWfrList, err := impl.cdWorkflowRepository.FindArtifactByListFilter(listingFilterOpts, isApprovalNode)
	if err != nil {
		impl.logger.Errorw("error in fetching cd workflow runners using filter", "filterOptions", listingFilterOpts, "err", err)
		return nil, err
	}
	ciArtifacts := make([]*bean2.CiArtifactBean, 0, len(cdWfrList))

	//get artifact running on parent cd
	artifactRunningOnParentCd := 0
	if listingFilterOpts.ParentCdId > 0 {
		//TODO: check if we can fetch LastSuccessfulTriggerOnParent wfr along with last running wf
		parentCdWfrList, err := impl.cdWorkflowRepository.FindArtifactByPipelineIdAndRunnerType(listingFilterOpts.ParentCdId, bean.CD_WORKFLOW_TYPE_DEPLOY, "", 1)
		if err != nil || len(parentCdWfrList) == 0 {
			impl.logger.Errorw("error in getting artifact for parent cd", "parentCdPipelineId", listingFilterOpts.ParentCdId)
			return ciArtifacts, err
		}
		artifactRunningOnParentCd = parentCdWfrList[0].CdWorkflow.CiArtifact.Id
	}

	for _, wfr := range cdWfrList {
		mInfo, err := parseMaterialInfo([]byte(wfr.CdWorkflow.CiArtifact.MaterialInfo), wfr.CdWorkflow.CiArtifact.DataSource)
		if err != nil {
			mInfo = []byte("[]")
			impl.logger.Errorw("Error in parsing artifact material info", "err", err)
		}
		ciArtifact := &bean2.CiArtifactBean{
			Id:           wfr.CdWorkflow.CiArtifact.Id,
			Image:        wfr.CdWorkflow.CiArtifact.Image,
			ImageDigest:  wfr.CdWorkflow.CiArtifact.ImageDigest,
			MaterialInfo: mInfo,
			//TODO:LastSuccessfulTriggerOnParent
			Scanned:              wfr.CdWorkflow.CiArtifact.Scanned,
			ScanEnabled:          wfr.CdWorkflow.CiArtifact.ScanEnabled,
			RunningOnParentCd:    wfr.CdWorkflow.CiArtifact.Id == artifactRunningOnParentCd,
			ExternalCiPipelineId: wfr.CdWorkflow.CiArtifact.ExternalCiPipelineId,
			ParentCiArtifact:     wfr.CdWorkflow.CiArtifact.ParentCiArtifact,
		}
		if wfr.CdWorkflow.CiArtifact.WorkflowId != nil {
			ciArtifact.CiWorkflowId = *wfr.CdWorkflow.CiArtifact.WorkflowId
		}
		ciArtifacts = append(ciArtifacts, ciArtifact)
	}

	return ciArtifacts, nil
}

func (impl *AppArtifactManagerImpl) BuildArtifactsForCIParentV2(listingFilterOpts *bean.ArtifactsListFilterOptions, isApprovalNode bool) ([]*bean2.CiArtifactBean, error) {

	artifacts, err := impl.ciArtifactRepository.GetArtifactsByCDPipelineV3(listingFilterOpts, isApprovalNode)
	if err != nil {
		impl.logger.Errorw("error in getting artifacts for ci", "err", err)
		return nil, err
	}

	ciArtifacts := make([]*bean2.CiArtifactBean, 0, len(artifacts))
	for _, artifact := range artifacts {
		mInfo, err := parseMaterialInfo([]byte(artifact.MaterialInfo), artifact.DataSource)
		if err != nil {
			mInfo = []byte("[]")
			impl.logger.Errorw("Error in parsing artifact material info", "err", err, "artifact", artifact)
		}
		ciArtifact := &bean2.CiArtifactBean{
			Id:                   artifact.Id,
			Image:                artifact.Image,
			ImageDigest:          artifact.ImageDigest,
			MaterialInfo:         mInfo,
			ScanEnabled:          artifact.ScanEnabled,
			Scanned:              artifact.Scanned,
			Deployed:             artifact.Deployed,
			DeployedTime:         formatDate(artifact.DeployedTime, bean2.LayoutRFC3339),
			ExternalCiPipelineId: artifact.ExternalCiPipelineId,
			ParentCiArtifact:     artifact.ParentCiArtifact,
		}
		if artifact.WorkflowId != nil {
			ciArtifact.CiWorkflowId = *artifact.WorkflowId
		}
		ciArtifacts = append(ciArtifacts, ciArtifact)
	}

	return ciArtifacts, nil
}

func (impl *AppArtifactManagerImpl) fetchApprovedArtifacts(listingFilterOpts *bean.ArtifactsListFilterOptions, currentRunningArtifactBean *bean2.CiArtifactBean) ([]*bean2.CiArtifactBean, error) {
	artifacts, err := impl.ciArtifactRepository.FindApprovedArtifactsWithFilter(listingFilterOpts)
	if err != nil {
		impl.logger.Errorw("error in fetching approved image list", "pipelineId", listingFilterOpts.PipelineId, "err", err)
		return nil, err
	}
	ciArtifacts := make([]*bean2.CiArtifactBean, 0, len(artifacts))

	//get approval metadata for above ciArtifacts and current running artifact
	//TODO Gireesh: init array with default size and using append is not optimized
	artifactIds := make([]int, 0, len(artifacts)+1)
	for _, item := range artifacts {
		artifactIds = append(artifactIds, item.Id)
	}
	if currentRunningArtifactBean != nil {
		artifactIds = append(artifactIds, currentRunningArtifactBean.Id)
	}

	var userApprovalMetadata map[int]*pipelineConfig.UserApprovalMetadata
	userApprovalMetadata, err = impl.workflowDagExecutor.FetchApprovalDataForArtifacts(artifactIds, listingFilterOpts.PipelineId, listingFilterOpts.ApproversCount) // it will fetch all the request data with nil cd_wfr_rnr_id
	if err != nil {
		impl.logger.Errorw("error occurred while fetching approval data for artifacts", "cdPipelineId", listingFilterOpts.PipelineId, "artifactIds", artifactIds, "err", err)
		return ciArtifacts, err
	}

	//TODO Gireesh: this needs refactoring
	for _, artifact := range artifacts {
		mInfo, err := parseMaterialInfo([]byte(artifact.MaterialInfo), artifact.DataSource)
		if err != nil {
			mInfo = []byte("[]")
			impl.logger.Errorw("Error in parsing artifact material info", "err", err, "artifact", artifact)
		}
		ciArtifact := &bean2.CiArtifactBean{
			Id:                   artifact.Id,
			Image:                artifact.Image,
			ImageDigest:          artifact.ImageDigest,
			MaterialInfo:         mInfo,
			ScanEnabled:          artifact.ScanEnabled,
			Scanned:              artifact.Scanned,
			Deployed:             artifact.Deployed,
			DeployedTime:         formatDate(artifact.DeployedTime, bean2.LayoutRFC3339),
			ExternalCiPipelineId: artifact.ExternalCiPipelineId,
			ParentCiArtifact:     artifact.ParentCiArtifact,
		}
		if artifact.WorkflowId != nil {
			ciArtifact.CiWorkflowId = *artifact.WorkflowId
		}

		if approvalMetadataForArtifact, ok := userApprovalMetadata[artifact.Id]; ok {
			ciArtifact.UserApprovalMetadata = approvalMetadataForArtifact
		}

		ciArtifacts = append(ciArtifacts, ciArtifact)
	}

	if currentRunningArtifactBean != nil {
		if approvalMetadataForArtifact, ok := userApprovalMetadata[currentRunningArtifactBean.Id]; ok {
			currentRunningArtifactBean.UserApprovalMetadata = approvalMetadataForArtifact
		}
		ciArtifacts = append(ciArtifacts, currentRunningArtifactBean)
	}

	return ciArtifacts, nil
}<|MERGE_RESOLUTION|>--- conflicted
+++ resolved
@@ -39,11 +39,7 @@
 	RetrieveArtifactsByCDPipelineV2(pipeline *pipelineConfig.Pipeline, stage bean.WorkflowType, artifactListingFilterOpts *bean.ArtifactsListFilterOptions, isApprovalNode bool) (*bean2.CiArtifactResponse, error)
 
 	//FetchArtifactForRollback :
-<<<<<<< HEAD
-	FetchArtifactForRollback(cdPipelineId, appId, offset, limit int, searchString string) (bean2.CiArtifactResponse, error)
-=======
 	FetchArtifactForRollback(cdPipelineId, appId, offset, limit int, searchString string, app *bean2.CreateAppDTO, pipeline *pipelineConfig.Pipeline) (bean2.CiArtifactResponse, error)
->>>>>>> b27db815
 
 	BuildArtifactsForCdStage(pipelineId int, stageType bean.WorkflowType, ciArtifacts []bean2.CiArtifactBean, artifactMap map[int]int, parent bool, searchString string, limit int, parentCdId int) ([]bean2.CiArtifactBean, map[int]int, int, string, error)
 
@@ -205,11 +201,7 @@
 	return ciArtifacts, nil
 }
 
-<<<<<<< HEAD
-func (impl *AppArtifactManagerImpl) FetchArtifactForRollback(cdPipelineId, appId, offset, limit int, searchString string) (bean2.CiArtifactResponse, error) {
-=======
 func (impl *AppArtifactManagerImpl) FetchArtifactForRollback(cdPipelineId, appId, offset, limit int, searchString string, app *bean2.CreateAppDTO, deploymentPipeline *pipelineConfig.Pipeline) (bean2.CiArtifactResponse, error) {
->>>>>>> b27db815
 	var deployedCiArtifacts []bean2.CiArtifactBean
 	var deployedCiArtifactsResponse bean2.CiArtifactResponse
 	var pipeline *pipelineConfig.Pipeline
@@ -617,23 +609,29 @@
 
 	environment := pipeline.Environment
 	scope := resourceQualifiers.Scope{AppId: pipeline.AppId, ProjectId: pipeline.App.TeamId, EnvId: pipeline.EnvironmentId, ClusterId: environment.ClusterId, IsProdEnv: environment.Default}
+	filters, err := impl.resourceFilterService.GetFiltersByScope(scope)
+	if err != nil {
+		impl.logger.Errorw("error in getting resource filters for the pipeline", "pipelineId", pipeline.Id, "err", err)
+		return ciArtifactsResponse, err
+	}
 
 	for i, artifact := range ciArtifacts {
-		if imageTaggingResp := imageTagsDataMap[ciArtifacts[i].Id]; imageTaggingResp != nil {
+		imageTaggingResp := imageTagsDataMap[ciArtifacts[i].Id]
+		if imageTaggingResp != nil {
 			ciArtifacts[i].ImageReleaseTags = imageTaggingResp
 		}
+
 		if imageCommentResp := imageCommentsDataMap[ciArtifacts[i].Id]; imageCommentResp != nil {
 			ciArtifacts[i].ImageComment = imageCommentResp
 		}
 
-		params := impl.celService.GetParamsFromArtifact(ciArtifacts[i].Image)
-		metadata := resourceFilter.ExpressionMetadata{
-			Params: params,
-		}
-		filterState, err := impl.resourceFilterService.CheckForResource(scope, metadata)
-		if err != nil {
-			return ciArtifactsResponse, err
-		}
+		releaseTags := make([]string, 0, len(imageTaggingResp))
+		for _, imageTag := range imageTaggingResp {
+			if !imageTag.Deleted {
+				releaseTags = append(releaseTags, imageTag.TagName)
+			}
+		}
+		filterState, _, err := impl.resourceFilterService.CheckForResource(filters, ciArtifacts[i].Image, releaseTags)
 		ciArtifacts[i].FilterState = filterState
 
 		if artifact.ExternalCiPipelineId != 0 {
@@ -660,7 +658,7 @@
 		ciArtifacts[i].CiConfigureSourceType = ciWorkflow.GitTriggers[ciWorkflow.CiPipelineId].CiConfigureSourceType
 		ciArtifacts[i].CiConfigureSourceValue = ciWorkflow.GitTriggers[ciWorkflow.CiPipelineId].CiConfigureSourceValue
 	}
-
+	ciArtifactsResponse.ResourceFilters = filters
 	ciArtifactsResponse.CdPipelineId = pipeline.Id
 	ciArtifactsResponse.LatestWfArtifactId = latestWfArtifactId
 	ciArtifactsResponse.LatestWfArtifactStatus = latestWfArtifactStatus
