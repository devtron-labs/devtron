/*
 * Copyright (c) 2020 Devtron Labs
 *
 * Licensed under the Apache License, Version 2.0 (the "License");
 * you may not use this file except in compliance with the License.
 * You may obtain a copy of the License at
 *
 *    http://www.apache.org/licenses/LICENSE-2.0
 *
 * Unless required by applicable law or agreed to in writing, software
 * distributed under the License is distributed on an "AS IS" BASIS,
 * WITHOUT WARRANTIES OR CONDITIONS OF ANY KIND, either express or implied.
 * See the License for the specific language governing permissions and
 * limitations under the License.
 *
 */

package pipeline

import (
	"github.com/devtron-labs/devtron/api/bean"
	"github.com/devtron-labs/devtron/client/argocdServer/application"
	"github.com/devtron-labs/devtron/enterprise/pkg/resourceFilter"
	"github.com/devtron-labs/devtron/internal/sql/repository"
	"github.com/devtron-labs/devtron/internal/sql/repository/pipelineConfig"
	bean2 "github.com/devtron-labs/devtron/pkg/bean"
	repository2 "github.com/devtron-labs/devtron/pkg/pipeline/repository"
	"github.com/devtron-labs/devtron/pkg/resourceQualifiers"
	"github.com/devtron-labs/devtron/pkg/user"
	"github.com/go-pg/pg"
	"go.uber.org/zap"
	"sort"
)

type AppArtifactManager interface {
	//RetrieveArtifactsByCDPipeline : RetrieveArtifactsByCDPipeline returns all the artifacts for the cd pipeline (pre / deploy / post)
	RetrieveArtifactsByCDPipeline(pipeline *pipelineConfig.Pipeline, stage bean.WorkflowType, searchString string, isApprovalNode bool) (*bean2.CiArtifactResponse, error)

	RetrieveArtifactsByCDPipelineV2(pipeline *pipelineConfig.Pipeline, stage bean.WorkflowType, artifactListingFilterOpts *bean.ArtifactsListFilterOptions, isApprovalNode bool) (*bean2.CiArtifactResponse, error)

<<<<<<< HEAD
	FetchApprovalPendingArtifacts(pipeline *pipelineConfig.Pipeline, stage bean.WorkflowType, searchString string, limit, offset int) (*bean2.CiArtifactResponse, error)

=======
>>>>>>> b1b6bad5
	//FetchArtifactForRollback :
	FetchArtifactForRollback(cdPipelineId, appId, offset, limit int, searchString string) (bean2.CiArtifactResponse, error)

	BuildArtifactsForCdStage(pipelineId int, stageType bean.WorkflowType, ciArtifacts []bean2.CiArtifactBean, artifactMap map[int]int, parent bool, searchString string, limit int, parentCdId int) ([]bean2.CiArtifactBean, map[int]int, int, string, error)

	BuildArtifactsForParentStage(cdPipelineId int, parentId int, parentType bean.WorkflowType, ciArtifacts []bean2.CiArtifactBean, artifactMap map[int]int, searchString string, limit int, parentCdId int) ([]bean2.CiArtifactBean, error)
}

type AppArtifactManagerImpl struct {
	logger                *zap.SugaredLogger
	cdWorkflowRepository  pipelineConfig.CdWorkflowRepository
	userService           user.UserService
	imageTaggingService   ImageTaggingService
	ciArtifactRepository  repository.CiArtifactRepository
	ciWorkflowRepository  pipelineConfig.CiWorkflowRepository
	pipelineStageService  PipelineStageService
	workflowDagExecutor   WorkflowDagExecutor
	celService            resourceFilter.CELEvaluatorService
	resourceFilterService resourceFilter.ResourceFilterService

	cdPipelineConfigService CdPipelineConfigService
}

func NewAppArtifactManagerImpl(
	logger *zap.SugaredLogger,
	cdWorkflowRepository pipelineConfig.CdWorkflowRepository,
	userService user.UserService,
	imageTaggingService ImageTaggingService,
	ciArtifactRepository repository.CiArtifactRepository,
	ciWorkflowRepository pipelineConfig.CiWorkflowRepository,
	workflowDagExecutor WorkflowDagExecutor,
	celService resourceFilter.CELEvaluatorService,
	resourceFilterService resourceFilter.ResourceFilterService,
	pipelineStageService PipelineStageService,
	cdPipelineConfigService CdPipelineConfigService) *AppArtifactManagerImpl {

	return &AppArtifactManagerImpl{
		logger:                  logger,
		cdWorkflowRepository:    cdWorkflowRepository,
		userService:             userService,
		imageTaggingService:     imageTaggingService,
		ciArtifactRepository:    ciArtifactRepository,
		ciWorkflowRepository:    ciWorkflowRepository,
		workflowDagExecutor:     workflowDagExecutor,
		celService:              celService,
		resourceFilterService:   resourceFilterService,
		cdPipelineConfigService: cdPipelineConfigService,
		pipelineStageService:    pipelineStageService,
	}
}

func (impl *AppArtifactManagerImpl) BuildArtifactsForParentStage(cdPipelineId int, parentId int, parentType bean.WorkflowType, ciArtifacts []bean2.CiArtifactBean, artifactMap map[int]int, searchString string, limit int, parentCdId int) ([]bean2.CiArtifactBean, error) {
	var ciArtifactsFinal []bean2.CiArtifactBean
	var err error
	if parentType == bean.CI_WORKFLOW_TYPE {
		ciArtifactsFinal, err = impl.BuildArtifactsForCIParent(cdPipelineId, parentId, parentType, ciArtifacts, artifactMap, searchString, limit)
	} else if parentType == bean.WEBHOOK_WORKFLOW_TYPE {
		ciArtifactsFinal, err = impl.BuildArtifactsForCIParent(cdPipelineId, parentId, parentType, ciArtifacts, artifactMap, searchString, limit)
	} else {
		//parent type is PRE, POST or DEPLOY type
		ciArtifactsFinal, _, _, _, err = impl.BuildArtifactsForCdStage(parentId, parentType, ciArtifacts, artifactMap, true, searchString, limit, parentCdId)
	}
	return ciArtifactsFinal, err
}

func (impl *AppArtifactManagerImpl) BuildArtifactsForCdStage(pipelineId int, stageType bean.WorkflowType, ciArtifacts []bean2.CiArtifactBean, artifactMap map[int]int, parent bool, searchString string, limit int, parentCdId int) ([]bean2.CiArtifactBean, map[int]int, int, string, error) {
	//getting running artifact id for parent cd
	parentCdRunningArtifactId := 0
	if parentCdId > 0 && parent {
		parentCdWfrList, err := impl.cdWorkflowRepository.FindArtifactByPipelineIdAndRunnerType(parentCdId, bean.CD_WORKFLOW_TYPE_DEPLOY, searchString, 1)
		if err != nil || len(parentCdWfrList) == 0 {
			impl.logger.Errorw("error in getting artifact for parent cd", "parentCdPipelineId", parentCdId)
			return ciArtifacts, artifactMap, 0, "", err
		}
		parentCdRunningArtifactId = parentCdWfrList[0].CdWorkflow.CiArtifact.Id
	}
	//getting wfr for parent and updating artifacts
	parentWfrList, err := impl.cdWorkflowRepository.FindArtifactByPipelineIdAndRunnerType(pipelineId, stageType, searchString, limit)
	if err != nil {
		impl.logger.Errorw("error in getting artifact for deployed items", "cdPipelineId", pipelineId)
		return ciArtifacts, artifactMap, 0, "", err
	}
	deploymentArtifactId := 0
	deploymentArtifactStatus := ""
	for index, wfr := range parentWfrList {
		if !parent && index == 0 {
			deploymentArtifactId = wfr.CdWorkflow.CiArtifact.Id
			deploymentArtifactStatus = wfr.Status
		}
		if wfr.Status == application.Healthy || wfr.Status == application.SUCCEEDED {
			lastSuccessfulTriggerOnParent := parent && index == 0
			latest := !parent && index == 0
			runningOnParentCd := parentCdRunningArtifactId == wfr.CdWorkflow.CiArtifact.Id
			if ciArtifactIndex, ok := artifactMap[wfr.CdWorkflow.CiArtifact.Id]; !ok {
				//entry not present, creating new entry
				mInfo, err := parseMaterialInfo([]byte(wfr.CdWorkflow.CiArtifact.MaterialInfo), wfr.CdWorkflow.CiArtifact.DataSource)
				if err != nil {
					mInfo = []byte("[]")
					impl.logger.Errorw("Error in parsing artifact material info", "err", err)
				}
				ciArtifact := bean2.CiArtifactBean{
					Id:                            wfr.CdWorkflow.CiArtifact.Id,
					Image:                         wfr.CdWorkflow.CiArtifact.Image,
					ImageDigest:                   wfr.CdWorkflow.CiArtifact.ImageDigest,
					MaterialInfo:                  mInfo,
					LastSuccessfulTriggerOnParent: lastSuccessfulTriggerOnParent,
					Latest:                        latest,
					Scanned:                       wfr.CdWorkflow.CiArtifact.Scanned,
					ScanEnabled:                   wfr.CdWorkflow.CiArtifact.ScanEnabled,
				}
				if wfr.DeploymentApprovalRequest != nil {
					ciArtifact.UserApprovalMetadata = wfr.DeploymentApprovalRequest.ConvertToApprovalMetadata()
				}
				if !parent {
					ciArtifact.Deployed = true
					ciArtifact.DeployedTime = formatDate(wfr.StartedOn, bean2.LayoutRFC3339)
				}
				if runningOnParentCd {
					ciArtifact.RunningOnParentCd = runningOnParentCd
				}
				ciArtifacts = append(ciArtifacts, ciArtifact)
				//storing index of ci artifact for using when updating old entry
				artifactMap[wfr.CdWorkflow.CiArtifact.Id] = len(ciArtifacts) - 1
			} else {
				//entry already present, updating running on parent
				if parent {
					ciArtifacts[ciArtifactIndex].LastSuccessfulTriggerOnParent = lastSuccessfulTriggerOnParent
				}
				if runningOnParentCd {
					ciArtifacts[ciArtifactIndex].RunningOnParentCd = runningOnParentCd
				}
			}
		}
	}
	return ciArtifacts, artifactMap, deploymentArtifactId, deploymentArtifactStatus, nil
}

func (impl *AppArtifactManagerImpl) BuildArtifactsForCIParent(cdPipelineId int, parentId int, parentType bean.WorkflowType, ciArtifacts []bean2.CiArtifactBean, artifactMap map[int]int, searchString string, limit int) ([]bean2.CiArtifactBean, error) {
	artifacts, err := impl.ciArtifactRepository.GetArtifactsByCDPipeline(cdPipelineId, limit, parentId, searchString, parentType)
	if err != nil {
		impl.logger.Errorw("error in getting artifacts for ci", "err", err)
		return ciArtifacts, err
	}
	for _, artifact := range artifacts {
		if _, ok := artifactMap[artifact.Id]; !ok {
			mInfo, err := parseMaterialInfo([]byte(artifact.MaterialInfo), artifact.DataSource)
			if err != nil {
				mInfo = []byte("[]")
				impl.logger.Errorw("Error in parsing artifact material info", "err", err, "artifact", artifact)
			}
			ciArtifacts = append(ciArtifacts, bean2.CiArtifactBean{
				Id:           artifact.Id,
				Image:        artifact.Image,
				ImageDigest:  artifact.ImageDigest,
				MaterialInfo: mInfo,
				ScanEnabled:  artifact.ScanEnabled,
				Scanned:      artifact.Scanned,
			})
		}
	}
	return ciArtifacts, nil
}

func (impl *AppArtifactManagerImpl) FetchArtifactForRollback(cdPipelineId, appId, offset, limit int, searchString string) (bean2.CiArtifactResponse, error) {
	var deployedCiArtifacts []bean2.CiArtifactBean
	var deployedCiArtifactsResponse bean2.CiArtifactResponse
	var pipeline *pipelineConfig.Pipeline

	cdWfrs, err := impl.cdWorkflowRepository.FetchArtifactsByCdPipelineId(cdPipelineId, bean.CD_WORKFLOW_TYPE_DEPLOY, offset, limit, searchString)
	if err != nil {
		impl.logger.Errorw("error in getting artifacts for rollback by cdPipelineId", "err", err, "cdPipelineId", cdPipelineId)
		return deployedCiArtifactsResponse, err
	}
	var ids []int32
	for _, item := range cdWfrs {
		ids = append(ids, item.TriggeredBy)
		if pipeline == nil && item.CdWorkflow != nil {
			pipeline = item.CdWorkflow.Pipeline
		}
	}
	userEmails := make(map[int32]string)
	users, err := impl.userService.GetByIds(ids)
	if err != nil {
		impl.logger.Errorw("unable to fetch users by ids", "err", err, "ids", ids)
	}
	for _, item := range users {
		userEmails[item.Id] = item.EmailId
	}

	imageTagsDataMap, err := impl.imageTaggingService.GetTagsDataMapByAppId(appId)
	if err != nil {
		impl.logger.Errorw("error in getting image tagging data with appId", "err", err, "appId", appId)
		return deployedCiArtifactsResponse, err
	}
	artifactIds := make([]int, 0)

	for _, cdWfr := range cdWfrs {
		ciArtifact := &repository.CiArtifact{}
		if cdWfr.CdWorkflow != nil && cdWfr.CdWorkflow.CiArtifact != nil {
			ciArtifact = cdWfr.CdWorkflow.CiArtifact
		}
		if ciArtifact == nil {
			continue
		}
		mInfo, err := parseMaterialInfo([]byte(ciArtifact.MaterialInfo), ciArtifact.DataSource)
		if err != nil {
			mInfo = []byte("[]")
			impl.logger.Errorw("error in parsing ciArtifact material info", "err", err, "ciArtifact", ciArtifact)
		}
		userEmail := userEmails[cdWfr.TriggeredBy]
		deployedCiArtifacts = append(deployedCiArtifacts, bean2.CiArtifactBean{
			Id:           ciArtifact.Id,
			Image:        ciArtifact.Image,
			MaterialInfo: mInfo,
			DeployedTime: formatDate(cdWfr.StartedOn, bean2.LayoutRFC3339),
			WfrId:        cdWfr.Id,
			DeployedBy:   userEmail,
		})
		artifactIds = append(artifactIds, ciArtifact.Id)
	}
	imageCommentsDataMap, err := impl.imageTaggingService.GetImageCommentsDataMapByArtifactIds(artifactIds)
	if err != nil {
		impl.logger.Errorw("error in getting GetImageCommentsDataMapByArtifactIds", "err", err, "appId", appId, "artifactIds", artifactIds)
		return deployedCiArtifactsResponse, err
	}

	for i, _ := range deployedCiArtifacts {
		if imageTaggingResp := imageTagsDataMap[deployedCiArtifacts[i].Id]; imageTaggingResp != nil {
			deployedCiArtifacts[i].ImageReleaseTags = imageTaggingResp
		}
		if imageCommentResp := imageCommentsDataMap[deployedCiArtifacts[i].Id]; imageCommentResp != nil {
			deployedCiArtifacts[i].ImageComment = imageCommentResp
		}
	}

	deployedCiArtifactsResponse.CdPipelineId = cdPipelineId
	if deployedCiArtifacts == nil {
		deployedCiArtifacts = []bean2.CiArtifactBean{}
	}
	if pipeline != nil && pipeline.ApprovalNodeConfigured() {
		deployedCiArtifacts, _, err = impl.overrideArtifactsWithUserApprovalData(pipeline, deployedCiArtifacts, false, 0)
		if err != nil {
			return deployedCiArtifactsResponse, err
		}
	}
	deployedCiArtifactsResponse.CiArtifacts = deployedCiArtifacts

	return deployedCiArtifactsResponse, nil
}

func (impl *AppArtifactManagerImpl) RetrieveArtifactsByCDPipeline(pipeline *pipelineConfig.Pipeline, stage bean.WorkflowType, searchString string, isApprovalNode bool) (*bean2.CiArtifactResponse, error) {

	// retrieve parent details
	parentId, parentType, err := impl.cdPipelineConfigService.RetrieveParentDetails(pipeline.Id)
	if err != nil {
		impl.logger.Errorw("failed to retrieve parent details",
			"cdPipelineId", pipeline.Id,
			"err", err)
		return nil, err
	}

	parentCdId := 0
	if parentType == bean.CD_WORKFLOW_TYPE_POST || (parentType == bean.CD_WORKFLOW_TYPE_DEPLOY && stage != bean.CD_WORKFLOW_TYPE_POST) {
		// parentCdId is being set to store the artifact currently deployed on parent cd (if applicable).
		// Parent component is CD only if parent type is POST/DEPLOY
		parentCdId = parentId
	}

	if stage == bean.CD_WORKFLOW_TYPE_DEPLOY {
		pipelinePreStage, err := impl.pipelineStageService.GetCdStageByCdPipelineIdAndStageType(pipeline.Id, repository2.PIPELINE_STAGE_TYPE_PRE_CD)
		if err != nil && err != pg.ErrNoRows {
			impl.logger.Errorw("error in fetching PRE-CD stage by cd pipeline id", "pipelineId", pipeline.Id, "err", err)
			return nil, err
		}
		if (pipelinePreStage != nil && pipelinePreStage.Id != 0) || len(pipeline.PreStageConfig) > 0 {
			// Parent type will be PRE for DEPLOY stage
			parentId = pipeline.Id
			parentType = bean.CD_WORKFLOW_TYPE_PRE
		}
	}
	if stage == bean.CD_WORKFLOW_TYPE_POST {
		// Parent type will be DEPLOY for POST stage
		parentId = pipeline.Id
		parentType = bean.CD_WORKFLOW_TYPE_DEPLOY
	}

	// Build artifacts for cd stages
	var ciArtifacts []bean2.CiArtifactBean
	ciArtifactsResponse := &bean2.CiArtifactResponse{}

	artifactMap := make(map[int]int)
	limit := 10

	ciArtifacts, artifactMap, latestWfArtifactId, latestWfArtifactStatus, err := impl.
		BuildArtifactsForCdStage(pipeline.Id, stage, ciArtifacts, artifactMap, false, searchString, limit, parentCdId)
	if err != nil && err != pg.ErrNoRows {
		impl.logger.Errorw("error in getting artifacts for child cd stage", "err", err, "stage", stage)
		return nil, err
	}

	ciArtifacts, err = impl.BuildArtifactsForParentStage(pipeline.Id, parentId, parentType, ciArtifacts, artifactMap, searchString, limit, parentCdId)
	if err != nil && err != pg.ErrNoRows {
		impl.logger.Errorw("error in getting artifacts for cd", "err", err, "parentStage", parentType, "stage", stage)
		return nil, err
	}

	//sorting ci artifacts on the basis of creation time
	if ciArtifacts != nil {
		sort.SliceStable(ciArtifacts, func(i, j int) bool {
			return ciArtifacts[i].Id > ciArtifacts[j].Id
		})
	}

	artifactIds := make([]int, 0, len(ciArtifacts))
	for _, artifact := range ciArtifacts {
		artifactIds = append(artifactIds, artifact.Id)
	}

	artifacts, err := impl.ciArtifactRepository.GetArtifactParentCiAndWorkflowDetailsByIdsInDesc(artifactIds)
	if err != nil {
		return ciArtifactsResponse, err
	}
	imageTagsDataMap, err := impl.imageTaggingService.GetTagsDataMapByAppId(pipeline.AppId)
	if err != nil {
		impl.logger.Errorw("error in getting image tagging data with appId", "err", err, "appId", pipeline.AppId)
		return ciArtifactsResponse, err
	}

	imageCommentsDataMap, err := impl.imageTaggingService.GetImageCommentsDataMapByArtifactIds(artifactIds)
	if err != nil {
		impl.logger.Errorw("error in getting GetImageCommentsDataMapByArtifactIds", "err", err, "appId", pipeline.AppId, "artifactIds", artifactIds)
		return ciArtifactsResponse, err
	}

	for i, artifact := range artifacts {
		if imageTaggingResp := imageTagsDataMap[ciArtifacts[i].Id]; imageTaggingResp != nil {
			ciArtifacts[i].ImageReleaseTags = imageTaggingResp
		}
		if imageCommentResp := imageCommentsDataMap[ciArtifacts[i].Id]; imageCommentResp != nil {
			ciArtifacts[i].ImageComment = imageCommentResp
		}

		environment := pipeline.Environment
		scope := resourceQualifiers.Scope{AppId: pipeline.AppId, ProjectId: pipeline.App.TeamId, EnvId: pipeline.EnvironmentId, ClusterId: environment.ClusterId, IsProdEnv: environment.Default}
		params := impl.celService.GetParamsFromArtifact(ciArtifacts[i].Image)
		metadata := resourceFilter.ExpressionMetadata{
			Params: params,
		}
		filterState, err := impl.resourceFilterService.CheckForResource(scope, metadata)
		if err != nil {
			return ciArtifactsResponse, err
		}
		ciArtifacts[i].FilterState = filterState

		if artifact.ExternalCiPipelineId != 0 {
			// if external webhook continue
			continue
		}

		var ciWorkflow *pipelineConfig.CiWorkflow
		if artifact.ParentCiArtifact != 0 {
			ciWorkflow, err = impl.ciWorkflowRepository.FindLastTriggeredWorkflowGitTriggersByArtifactId(artifact.ParentCiArtifact)
			if err != nil {
				impl.logger.Errorw("error in getting ci_workflow for artifacts", "err", err, "artifact", artifact, "parentStage", parentType, "stage", stage)
				return ciArtifactsResponse, err
			}

		} else {
			ciWorkflow, err = impl.ciWorkflowRepository.FindCiWorkflowGitTriggersById(*artifact.WorkflowId)
			if err != nil {
				impl.logger.Errorw("error in getting ci_workflow for artifacts", "err", err, "artifact", artifact, "parentStage", parentType, "stage", stage)
				return ciArtifactsResponse, err
			}
		}
		ciArtifacts[i].TriggeredBy = ciWorkflow.TriggeredBy
		ciArtifacts[i].CiConfigureSourceType = ciWorkflow.GitTriggers[ciWorkflow.CiPipelineId].CiConfigureSourceType
		ciArtifacts[i].CiConfigureSourceValue = ciWorkflow.GitTriggers[ciWorkflow.CiPipelineId].CiConfigureSourceValue
	}

	ciArtifactsResponse.CdPipelineId = pipeline.Id
	ciArtifactsResponse.LatestWfArtifactId = latestWfArtifactId
	ciArtifactsResponse.LatestWfArtifactStatus = latestWfArtifactStatus
	if ciArtifacts == nil {
		ciArtifacts = []bean2.CiArtifactBean{}
	}
	ciArtifactsResponse.CiArtifacts = ciArtifacts

	if pipeline.ApprovalNodeConfigured() && stage == bean.CD_WORKFLOW_TYPE_DEPLOY { // for now, we are checking artifacts for deploy stage only
		ciArtifactsFinal, approvalConfig, err := impl.overrideArtifactsWithUserApprovalData(pipeline, ciArtifactsResponse.CiArtifacts, isApprovalNode, latestWfArtifactId)
		if err != nil {
			return ciArtifactsResponse, err
		}
		ciArtifactsResponse.UserApprovalConfig = &approvalConfig
		ciArtifactsResponse.CiArtifacts = ciArtifactsFinal
	}
	return ciArtifactsResponse, nil
}

func (impl *AppArtifactManagerImpl) FetchApprovalPendingArtifacts(pipeline *pipelineConfig.Pipeline, stage bean.WorkflowType, searchString string, limit, offset int) (*bean2.CiArtifactResponse, error) {
	ciArtifactsResponse := &bean2.CiArtifactResponse{}

	if pipeline.ApprovalNodeConfigured() && stage == bean.CD_WORKFLOW_TYPE_DEPLOY { // for now, we are checking artifacts for deploy stage only
		ciArtifacts, err := impl.workflowDagExecutor.FetchApprovalArtifactsForPipeline(pipeline.Id, limit, offset, searchString)
		if err != nil {
			return ciArtifactsResponse, err
		}
		approvalConfig, err := pipeline.GetApprovalConfig()
		if err != nil {
			impl.logger.Errorw("failed to unmarshal userApprovalConfig", "err", err, "cdPipelineId", pipeline.Id, "approvalConfig", approvalConfig)
			return ciArtifactsResponse, err
		}

		var userApprovalMetadata map[int]*pipelineConfig.UserApprovalMetadata
		requiredApprovals := approvalConfig.RequiredCount
		artifactIds := make([]int, 0, len(ciArtifacts))
		for _, item := range ciArtifacts {
			artifactIds = append(artifactIds, item.Id)
		}
		userApprovalMetadata, err = impl.workflowDagExecutor.FetchApprovalDataForArtifacts(artifactIds, pipeline.Id, requiredApprovals) // it will fetch all the request data with nil cd_wfr_rnr_id
		if err != nil {
			impl.logger.Errorw("error occurred while fetching approval data for artifacts", "cdPipelineId", pipeline.Id, "artifactIds", artifactIds, "err", err)
			return ciArtifactsResponse, err
		}
		for _, artifact := range ciArtifacts {
			approvalMetadataForArtifact, ok := userApprovalMetadata[artifact.Id]
			if ok { // either approved or requested
				artifact.UserApprovalMetadata = approvalMetadataForArtifact
			}
		}
		ciArtifactsResponse.CdPipelineId = pipeline.Id
		ciArtifactsResponse.CiArtifacts = ciArtifacts
		ciArtifactsResponse.UserApprovalConfig = &approvalConfig
	}
	return ciArtifactsResponse, nil
}
func (impl *AppArtifactManagerImpl) overrideArtifactsWithUserApprovalData(pipeline *pipelineConfig.Pipeline, inputArtifacts []bean2.CiArtifactBean, isApprovalNode bool, latestArtifactId int) ([]bean2.CiArtifactBean, pipelineConfig.UserApprovalConfig, error) {
	impl.logger.Infow("approval node configured", "pipelineId", pipeline.Id, "isApproval", isApprovalNode)
	ciArtifactsFinal := make([]bean2.CiArtifactBean, 0, len(inputArtifacts))
	artifactIds := make([]int, 0, len(inputArtifacts))
	cdPipelineId := pipeline.Id
	approvalConfig, err := pipeline.GetApprovalConfig()
	if err != nil {
		impl.logger.Errorw("failed to unmarshal userApprovalConfig", "err", err, "cdPipelineId", cdPipelineId, "approvalConfig", approvalConfig)
		return ciArtifactsFinal, approvalConfig, err
	}

	for _, item := range inputArtifacts {
		artifactIds = append(artifactIds, item.Id)
	}

	var userApprovalMetadata map[int]*pipelineConfig.UserApprovalMetadata
	requiredApprovals := approvalConfig.RequiredCount
	userApprovalMetadata, err = impl.workflowDagExecutor.FetchApprovalDataForArtifacts(artifactIds, cdPipelineId, requiredApprovals) // it will fetch all the request data with nil cd_wfr_rnr_id
	if err != nil {
		impl.logger.Errorw("error occurred while fetching approval data for artifacts", "cdPipelineId", cdPipelineId, "artifactIds", artifactIds, "err", err)
		return ciArtifactsFinal, approvalConfig, err
	}
	for _, artifact := range inputArtifacts {
		approvalRuntimeState := pipelineConfig.InitApprovalState
		approvalMetadataForArtifact, ok := userApprovalMetadata[artifact.Id]
		if ok { // either approved or requested
			approvalRuntimeState = approvalMetadataForArtifact.ApprovalRuntimeState
			artifact.UserApprovalMetadata = approvalMetadataForArtifact
		} else if artifact.Deployed {
			approvalRuntimeState = pipelineConfig.ConsumedApprovalState
		}

		allowed := false
		if isApprovalNode { // return all the artifacts with state in init, requested or consumed
			allowed = approvalRuntimeState == pipelineConfig.InitApprovalState || approvalRuntimeState == pipelineConfig.RequestedApprovalState || approvalRuntimeState == pipelineConfig.ConsumedApprovalState
		} else { // return only approved state artifacts
			allowed = approvalRuntimeState == pipelineConfig.ApprovedApprovalState || artifact.Latest || artifact.Id == latestArtifactId
		}
		if allowed {
			ciArtifactsFinal = append(ciArtifactsFinal, artifact)
		}
	}
	return ciArtifactsFinal, approvalConfig, nil
}

func (impl *AppArtifactManagerImpl) extractParentMetaDataByPipeline(pipeline *pipelineConfig.Pipeline, stage bean.WorkflowType) (parentId int, parentType bean.WorkflowType, parentCdId int, err error) {
	// retrieve parent details
	parentId, parentType, err = impl.cdPipelineConfigService.RetrieveParentDetails(pipeline.Id)
	if err != nil {
		impl.logger.Errorw("failed to retrieve parent details",
			"cdPipelineId", pipeline.Id,
			"err", err)
		return parentId, parentType, parentCdId, err
	}

	if parentType == bean.CD_WORKFLOW_TYPE_POST || (parentType == bean.CD_WORKFLOW_TYPE_DEPLOY && stage != bean.CD_WORKFLOW_TYPE_POST) {
		// parentCdId is being set to store the artifact currently deployed on parent cd (if applicable).
		// Parent component is CD only if parent type is POST/DEPLOY
		parentCdId = parentId
	}

	if stage == bean.CD_WORKFLOW_TYPE_DEPLOY {
		pipelinePreStage, err := impl.pipelineStageService.GetCdStageByCdPipelineIdAndStageType(pipeline.Id, repository2.PIPELINE_STAGE_TYPE_PRE_CD)
		if err != nil && err != pg.ErrNoRows {
			impl.logger.Errorw("error in fetching PRE-CD stage by cd pipeline id", "pipelineId", pipeline.Id, "err", err)
			return parentId, parentType, parentCdId, err
		}
		if (pipelinePreStage != nil && pipelinePreStage.Id != 0) || len(pipeline.PreStageConfig) > 0 {
			// Parent type will be PRE for DEPLOY stage
			parentId = pipeline.Id
			parentType = bean.CD_WORKFLOW_TYPE_PRE
		}
	}
	if stage == bean.CD_WORKFLOW_TYPE_POST {
		// Parent type will be DEPLOY for POST stage
		parentId = pipeline.Id
		parentType = bean.CD_WORKFLOW_TYPE_DEPLOY
	}
	return parentId, parentType, parentCdId, err
}

func (impl *AppArtifactManagerImpl) RetrieveArtifactsByCDPipelineV2(pipeline *pipelineConfig.Pipeline, stage bean.WorkflowType, artifactListingFilterOpts *bean.ArtifactsListFilterOptions, isApprovalNode bool) (*bean2.CiArtifactResponse, error) {

	// retrieve parent details
	parentId, parentType, parentCdId, err := impl.extractParentMetaDataByPipeline(pipeline, stage)
	if err != nil {
		impl.logger.Errorw("error in finding parent meta data for pipeline", "pipelineId", pipeline.Id, "pipelineStage", stage, "err", err)
		return nil, err
	}
	// Build artifacts for cd stages
	var ciArtifacts []bean2.CiArtifactBean
	ciArtifactsResponse := &bean2.CiArtifactResponse{}

	artifactListingFilterOpts.PipelineId = pipeline.Id
	artifactListingFilterOpts.ParentId = parentId
	artifactListingFilterOpts.ParentCdId = parentCdId
	artifactListingFilterOpts.ParentStageType = parentType
	artifactListingFilterOpts.StageType = stage
	artifactListingFilterOpts.ApprovalNodeConfigured = pipeline.ApprovalNodeConfigured()
	approvalConfig, err := pipeline.GetApprovalConfig()
	if err != nil {
		impl.logger.Errorw("failed to unmarshal userApprovalConfig", "err", err, "cdPipelineId", pipeline.Id, "approvalConfig", approvalConfig)
		return ciArtifactsResponse, err
	}
	artifactListingFilterOpts.ApproversCount = approvalConfig.RequiredCount

	ciArtifactsRefs, latestWfArtifactId, latestWfArtifactStatus, err := impl.BuildArtifactsList(artifactListingFilterOpts, isApprovalNode)
	if err != nil && err != pg.ErrNoRows {
		impl.logger.Errorw("error in getting artifacts for child cd stage", "err", err, "stage", stage)
		return nil, err
	}

	for _, ciArtifactsRef := range ciArtifactsRefs {
		ciArtifacts = append(ciArtifacts, *ciArtifactsRef)
	}

	//sorting ci artifacts on the basis of creation time
	if ciArtifacts != nil {
		sort.SliceStable(ciArtifacts, func(i, j int) bool {
			return ciArtifacts[i].Id > ciArtifacts[j].Id
		})
	}

	artifactIds := make([]int, 0, len(ciArtifacts))
	for _, artifact := range ciArtifacts {
		artifactIds = append(artifactIds, artifact.Id)
	}

	imageTagsDataMap, err := impl.imageTaggingService.GetTagsDataMapByAppId(pipeline.AppId)
	if err != nil {
		impl.logger.Errorw("error in getting image tagging data with appId", "err", err, "appId", pipeline.AppId)
		return ciArtifactsResponse, err
	}

	imageCommentsDataMap, err := impl.imageTaggingService.GetImageCommentsDataMapByArtifactIds(artifactIds)
	if err != nil {
		impl.logger.Errorw("error in getting GetImageCommentsDataMapByArtifactIds", "err", err, "appId", pipeline.AppId, "artifactIds", artifactIds)
		return ciArtifactsResponse, err
	}

	environment := pipeline.Environment
	scope := resourceQualifiers.Scope{AppId: pipeline.AppId, ProjectId: pipeline.App.TeamId, EnvId: pipeline.EnvironmentId, ClusterId: environment.ClusterId, IsProdEnv: environment.Default}

	for i, artifact := range ciArtifacts {
		if imageTaggingResp := imageTagsDataMap[ciArtifacts[i].Id]; imageTaggingResp != nil {
			ciArtifacts[i].ImageReleaseTags = imageTaggingResp
		}
		if imageCommentResp := imageCommentsDataMap[ciArtifacts[i].Id]; imageCommentResp != nil {
			ciArtifacts[i].ImageComment = imageCommentResp
		}

		params := impl.celService.GetParamsFromArtifact(ciArtifacts[i].Image)
		metadata := resourceFilter.ExpressionMetadata{
			Params: params,
		}
		filterState, err := impl.resourceFilterService.CheckForResource(scope, metadata)
		if err != nil {
			return ciArtifactsResponse, err
		}
		ciArtifacts[i].FilterState = filterState

		if artifact.ExternalCiPipelineId != 0 {
			// if external webhook continue
			continue
		}

		//TODO: can be optimised
		var ciWorkflow *pipelineConfig.CiWorkflow
		if artifact.ParentCiArtifact != 0 {
			ciWorkflow, err = impl.ciWorkflowRepository.FindLastTriggeredWorkflowGitTriggersByArtifactId(artifact.ParentCiArtifact)
			if err != nil {
				impl.logger.Errorw("error in getting ci_workflow for artifacts", "err", err, "artifact", artifact, "parentStage", parentType, "stage", stage)
				return ciArtifactsResponse, err
			}

		} else {
			ciWorkflow, err = impl.ciWorkflowRepository.FindCiWorkflowGitTriggersById(artifact.CiWorkflowId)
			if err != nil {
				impl.logger.Errorw("error in getting ci_workflow for artifacts", "err", err, "artifact", artifact, "parentStage", parentType, "stage", stage)
				return ciArtifactsResponse, err
			}
		}
		ciArtifacts[i].CiConfigureSourceType = ciWorkflow.GitTriggers[ciWorkflow.CiPipelineId].CiConfigureSourceType
		ciArtifacts[i].CiConfigureSourceValue = ciWorkflow.GitTriggers[ciWorkflow.CiPipelineId].CiConfigureSourceValue
	}

	ciArtifactsResponse.CdPipelineId = pipeline.Id
	ciArtifactsResponse.LatestWfArtifactId = latestWfArtifactId
	ciArtifactsResponse.LatestWfArtifactStatus = latestWfArtifactStatus
	if ciArtifacts == nil {
		ciArtifacts = []bean2.CiArtifactBean{}
	}
	ciArtifactsResponse.CiArtifacts = ciArtifacts
	return ciArtifactsResponse, nil
}

func (impl *AppArtifactManagerImpl) BuildArtifactsList(listingFilterOpts *bean.ArtifactsListFilterOptions, isApprovalNode bool) ([]*bean2.CiArtifactBean, int, string, error) {

	var ciArtifacts []*bean2.CiArtifactBean

	//1)get current deployed artifact on this pipeline
	latestWf, err := impl.cdWorkflowRepository.FindArtifactByPipelineIdAndRunnerType(listingFilterOpts.PipelineId, listingFilterOpts.StageType, "", 1)
	if err != nil && err != pg.ErrNoRows {
		impl.logger.Errorw("error in getting latest workflow by pipelineId", "pipelineId", listingFilterOpts.PipelineId, "currentStageType", listingFilterOpts.StageType)
		return ciArtifacts, 0, "", err
	}

	var currentRunningArtifactBean *bean2.CiArtifactBean
	currentRunningArtifactId := 0
	currentRunningWorkflowStatus := ""

	//no artifacts deployed on this pipeline yet
	if len(latestWf) > 0 {

		currentRunningArtifact := latestWf[0].CdWorkflow.CiArtifact
		if !isApprovalNode {
			listingFilterOpts.ExcludeArtifactIds = []int{currentRunningArtifact.Id}
		}
		currentRunningArtifactId = currentRunningArtifact.Id
		currentRunningWorkflowStatus = latestWf[0].Status
		//current deployed artifact should always be computed, as we have to show it every time
		mInfo, err := parseMaterialInfo([]byte(currentRunningArtifact.MaterialInfo), currentRunningArtifact.DataSource)
		if err != nil {
			mInfo = []byte("[]")
			impl.logger.Errorw("Error in parsing artifact material info", "err", err, "artifact", currentRunningArtifact)
		}
		currentRunningArtifactBean = &bean2.CiArtifactBean{
			Id:           currentRunningArtifact.Id,
			Image:        currentRunningArtifact.Image,
			ImageDigest:  currentRunningArtifact.ImageDigest,
			MaterialInfo: mInfo,
			ScanEnabled:  currentRunningArtifact.ScanEnabled,
			Scanned:      currentRunningArtifact.Scanned,
			Deployed:     true,
			DeployedTime: formatDate(latestWf[0].CdWorkflow.CreatedOn, bean2.LayoutRFC3339),
			Latest:       true,
		}
	}
	//2) get artifact list limited by filterOptions

	//if approval configured and request is for deploy stage, fetch approved images only
	if listingFilterOpts.ApprovalNodeConfigured && listingFilterOpts.StageType == bean.CD_WORKFLOW_TYPE_DEPLOY && !isApprovalNode { //currently approval node is used for deploy stage
		ciArtifacts, err = impl.fetchApprovedArtifacts(listingFilterOpts, currentRunningArtifactBean)
		if err != nil {
			impl.logger.Errorw("error in fetching approved artifacts for cd pipeline", "pipelineId", listingFilterOpts.PipelineId, "err", err)
			return ciArtifacts, currentRunningArtifactId, currentRunningWorkflowStatus, err
		}
		return ciArtifacts, currentRunningArtifactId, currentRunningWorkflowStatus, nil

	} else {

		//if parent pipeline is CI/WEBHOOK, get all the ciArtifacts limited by listingFilterOpts
		if listingFilterOpts.ParentStageType == bean.CI_WORKFLOW_TYPE || listingFilterOpts.ParentStageType == bean.WEBHOOK_WORKFLOW_TYPE {
			ciArtifacts, err = impl.BuildArtifactsForCIParentV2(listingFilterOpts, isApprovalNode)
			if err != nil {
				impl.logger.Errorw("error in getting ci artifacts for ci/webhook type parent", "pipelineId", listingFilterOpts.PipelineId, "parentPipelineId", listingFilterOpts.ParentId, "parentStageType", listingFilterOpts.ParentStageType, "currentStageType", listingFilterOpts.StageType)
				return ciArtifacts, 0, "", err
			}
		} else {
			//if parent pipeline is PRE_CD/POST_CD/CD, then compute ciArtifacts using listingFilterOpts
			ciArtifacts, err = impl.BuildArtifactsForCdStageV2(listingFilterOpts, isApprovalNode)
			if err != nil {
				impl.logger.Errorw("error in getting ci artifacts for ci/webhook type parent", "pipelineId", listingFilterOpts.PipelineId, "parentPipelineId", listingFilterOpts.ParentId, "parentStageType", listingFilterOpts.ParentStageType, "currentStageType", listingFilterOpts.StageType)
				return ciArtifacts, 0, "", err
			}
		}
	}

	//we don't need currently deployed artifact for approvalNode explicitly
	//if no artifact deployed skip adding currentRunningArtifactBean in ciArtifacts arr
	if !isApprovalNode && currentRunningArtifactBean != nil {
		ciArtifacts = append(ciArtifacts, currentRunningArtifactBean)
	}
	return ciArtifacts, currentRunningArtifactId, currentRunningWorkflowStatus, nil
}

func (impl *AppArtifactManagerImpl) BuildArtifactsForCdStageV2(listingFilterOpts *bean.ArtifactsListFilterOptions, isApprovalNode bool) ([]*bean2.CiArtifactBean, error) {
	cdWfrList, err := impl.cdWorkflowRepository.FindArtifactByListFilter(listingFilterOpts, isApprovalNode)
	if err != nil {
		impl.logger.Errorw("error in fetching cd workflow runners using filter", "filterOptions", listingFilterOpts, "err", err)
		return nil, err
	}
	ciArtifacts := make([]*bean2.CiArtifactBean, 0, len(cdWfrList))

	//get artifact running on parent cd
	artifactRunningOnParentCd := 0
	if listingFilterOpts.ParentCdId > 0 {
		//TODO: check if we can fetch LastSuccessfulTriggerOnParent wfr along with last running wf
		parentCdWfrList, err := impl.cdWorkflowRepository.FindArtifactByPipelineIdAndRunnerType(listingFilterOpts.ParentCdId, bean.CD_WORKFLOW_TYPE_DEPLOY, "", 1)
		if err != nil || len(parentCdWfrList) == 0 {
			impl.logger.Errorw("error in getting artifact for parent cd", "parentCdPipelineId", listingFilterOpts.ParentCdId)
			return ciArtifacts, err
		}
		artifactRunningOnParentCd = parentCdWfrList[0].CdWorkflow.CiArtifact.Id
	}

	for _, wfr := range cdWfrList {
		mInfo, err := parseMaterialInfo([]byte(wfr.CdWorkflow.CiArtifact.MaterialInfo), wfr.CdWorkflow.CiArtifact.DataSource)
		if err != nil {
			mInfo = []byte("[]")
			impl.logger.Errorw("Error in parsing artifact material info", "err", err)
		}
		ciArtifact := &bean2.CiArtifactBean{
			Id:           wfr.CdWorkflow.CiArtifact.Id,
			Image:        wfr.CdWorkflow.CiArtifact.Image,
			ImageDigest:  wfr.CdWorkflow.CiArtifact.ImageDigest,
			MaterialInfo: mInfo,
			//TODO:LastSuccessfulTriggerOnParent
			Scanned:              wfr.CdWorkflow.CiArtifact.Scanned,
			ScanEnabled:          wfr.CdWorkflow.CiArtifact.ScanEnabled,
			RunningOnParentCd:    wfr.CdWorkflow.CiArtifact.Id == artifactRunningOnParentCd,
			ExternalCiPipelineId: wfr.CdWorkflow.CiArtifact.ExternalCiPipelineId,
			ParentCiArtifact:     wfr.CdWorkflow.CiArtifact.ParentCiArtifact,
		}
		if wfr.CdWorkflow.CiArtifact.WorkflowId != nil {
			ciArtifact.CiWorkflowId = *wfr.CdWorkflow.CiArtifact.WorkflowId
		}
		ciArtifacts = append(ciArtifacts, ciArtifact)
	}

	return ciArtifacts, nil
}

func (impl *AppArtifactManagerImpl) BuildArtifactsForCIParentV2(listingFilterOpts *bean.ArtifactsListFilterOptions, isApprovalNode bool) ([]*bean2.CiArtifactBean, error) {

	artifacts, err := impl.ciArtifactRepository.GetArtifactsByCDPipelineV3(listingFilterOpts, isApprovalNode)
	if err != nil {
		impl.logger.Errorw("error in getting artifacts for ci", "err", err)
		return nil, err
	}

	ciArtifacts := make([]*bean2.CiArtifactBean, 0, len(artifacts))
	for _, artifact := range artifacts {
		mInfo, err := parseMaterialInfo([]byte(artifact.MaterialInfo), artifact.DataSource)
		if err != nil {
			mInfo = []byte("[]")
			impl.logger.Errorw("Error in parsing artifact material info", "err", err, "artifact", artifact)
		}
		ciArtifact := &bean2.CiArtifactBean{
			Id:                   artifact.Id,
			Image:                artifact.Image,
			ImageDigest:          artifact.ImageDigest,
			MaterialInfo:         mInfo,
			ScanEnabled:          artifact.ScanEnabled,
			Scanned:              artifact.Scanned,
			Deployed:             artifact.Deployed,
			DeployedTime:         formatDate(artifact.DeployedTime, bean2.LayoutRFC3339),
			ExternalCiPipelineId: artifact.ExternalCiPipelineId,
			ParentCiArtifact:     artifact.ParentCiArtifact,
		}
		if artifact.WorkflowId != nil {
			ciArtifact.CiWorkflowId = *artifact.WorkflowId
		}
		ciArtifacts = append(ciArtifacts, ciArtifact)
	}

	return ciArtifacts, nil
}

func (impl *AppArtifactManagerImpl) fetchApprovedArtifacts(listingFilterOpts *bean.ArtifactsListFilterOptions, currentRunningArtifactBean *bean2.CiArtifactBean) ([]*bean2.CiArtifactBean, error) {
	artifacts, err := impl.ciArtifactRepository.FindApprovedArtifactsWithFilter(listingFilterOpts)
	if err != nil {
		impl.logger.Errorw("error in fetching approved image list", "pipelineId", listingFilterOpts.PipelineId, "err", err)
		return nil, err
	}
	ciArtifacts := make([]*bean2.CiArtifactBean, 0, len(artifacts))

	//get approval metadata for above ciArtifacts and current running artifact
<<<<<<< HEAD
=======
	//TODO Gireesh: init array with default size and using append is not optimized
>>>>>>> b1b6bad5
	artifactIds := make([]int, 0, len(artifacts)+1)
	for _, item := range artifacts {
		artifactIds = append(artifactIds, item.Id)
	}
	if currentRunningArtifactBean != nil {
		artifactIds = append(artifactIds, currentRunningArtifactBean.Id)
	}

	var userApprovalMetadata map[int]*pipelineConfig.UserApprovalMetadata
	userApprovalMetadata, err = impl.workflowDagExecutor.FetchApprovalDataForArtifacts(artifactIds, listingFilterOpts.PipelineId, listingFilterOpts.ApproversCount) // it will fetch all the request data with nil cd_wfr_rnr_id
	if err != nil {
		impl.logger.Errorw("error occurred while fetching approval data for artifacts", "cdPipelineId", listingFilterOpts.PipelineId, "artifactIds", artifactIds, "err", err)
		return ciArtifacts, err
	}

<<<<<<< HEAD
=======
	//TODO Gireesh: this needs refactoring
>>>>>>> b1b6bad5
	for _, artifact := range artifacts {
		mInfo, err := parseMaterialInfo([]byte(artifact.MaterialInfo), artifact.DataSource)
		if err != nil {
			mInfo = []byte("[]")
			impl.logger.Errorw("Error in parsing artifact material info", "err", err, "artifact", artifact)
		}
		ciArtifact := &bean2.CiArtifactBean{
			Id:                   artifact.Id,
			Image:                artifact.Image,
			ImageDigest:          artifact.ImageDigest,
			MaterialInfo:         mInfo,
			ScanEnabled:          artifact.ScanEnabled,
			Scanned:              artifact.Scanned,
			Deployed:             artifact.Deployed,
			DeployedTime:         formatDate(artifact.DeployedTime, bean2.LayoutRFC3339),
			ExternalCiPipelineId: artifact.ExternalCiPipelineId,
			ParentCiArtifact:     artifact.ParentCiArtifact,
		}
		if artifact.WorkflowId != nil {
			ciArtifact.CiWorkflowId = *artifact.WorkflowId
		}

		if approvalMetadataForArtifact, ok := userApprovalMetadata[artifact.Id]; ok {
			ciArtifact.UserApprovalMetadata = approvalMetadataForArtifact
		}

		ciArtifacts = append(ciArtifacts, ciArtifact)
	}

	if currentRunningArtifactBean != nil {
		if approvalMetadataForArtifact, ok := userApprovalMetadata[currentRunningArtifactBean.Id]; ok {
			currentRunningArtifactBean.UserApprovalMetadata = approvalMetadataForArtifact
		}
		ciArtifacts = append(ciArtifacts, currentRunningArtifactBean)
	}

	return ciArtifacts, nil
}<|MERGE_RESOLUTION|>--- conflicted
+++ resolved
@@ -38,11 +38,8 @@
 
 	RetrieveArtifactsByCDPipelineV2(pipeline *pipelineConfig.Pipeline, stage bean.WorkflowType, artifactListingFilterOpts *bean.ArtifactsListFilterOptions, isApprovalNode bool) (*bean2.CiArtifactResponse, error)
 
-<<<<<<< HEAD
 	FetchApprovalPendingArtifacts(pipeline *pipelineConfig.Pipeline, stage bean.WorkflowType, searchString string, limit, offset int) (*bean2.CiArtifactResponse, error)
 
-=======
->>>>>>> b1b6bad5
 	//FetchArtifactForRollback :
 	FetchArtifactForRollback(cdPipelineId, appId, offset, limit int, searchString string) (bean2.CiArtifactResponse, error)
 
@@ -846,10 +843,7 @@
 	ciArtifacts := make([]*bean2.CiArtifactBean, 0, len(artifacts))
 
 	//get approval metadata for above ciArtifacts and current running artifact
-<<<<<<< HEAD
-=======
 	//TODO Gireesh: init array with default size and using append is not optimized
->>>>>>> b1b6bad5
 	artifactIds := make([]int, 0, len(artifacts)+1)
 	for _, item := range artifacts {
 		artifactIds = append(artifactIds, item.Id)
@@ -865,10 +859,7 @@
 		return ciArtifacts, err
 	}
 
-<<<<<<< HEAD
-=======
 	//TODO Gireesh: this needs refactoring
->>>>>>> b1b6bad5
 	for _, artifact := range artifacts {
 		mInfo, err := parseMaterialInfo([]byte(artifact.MaterialInfo), artifact.DataSource)
 		if err != nil {
