/*
 * Copyright (c) 2020 Devtron Labs
 *
 * Licensed under the Apache License, Version 2.0 (the "License");
 * you may not use this file except in compliance with the License.
 * You may obtain a copy of the License at
 *
 *    http://www.apache.org/licenses/LICENSE-2.0
 *
 * Unless required by applicable law or agreed to in writing, software
 * distributed under the License is distributed on an "AS IS" BASIS,
 * WITHOUT WARRANTIES OR CONDITIONS OF ANY KIND, either express or implied.
 * See the License for the specific language governing permissions and
 * limitations under the License.
 *
 */

package pipeline

import (
	"github.com/devtron-labs/devtron/api/bean"
	"github.com/devtron-labs/devtron/client/argocdServer/application"
	"github.com/devtron-labs/devtron/enterprise/pkg/resourceFilter"
	"github.com/devtron-labs/devtron/internal/sql/repository"
	dockerArtifactStoreRegistry "github.com/devtron-labs/devtron/internal/sql/repository/dockerRegistry"
	repository3 "github.com/devtron-labs/devtron/internal/sql/repository/imageTagging"
	"github.com/devtron-labs/devtron/internal/sql/repository/pipelineConfig"
	bean2 "github.com/devtron-labs/devtron/pkg/bean"
	repository2 "github.com/devtron-labs/devtron/pkg/pipeline/repository"
	"github.com/devtron-labs/devtron/pkg/pipeline/types"
	"github.com/devtron-labs/devtron/pkg/resourceQualifiers"
	"github.com/devtron-labs/devtron/pkg/user"
	"github.com/go-pg/pg"
	"go.uber.org/zap"
	"sort"
	"strings"
)

type AppArtifactManager interface {
	//RetrieveArtifactsByCDPipeline : RetrieveArtifactsByCDPipeline returns all the artifacts for the cd pipeline (pre / deploy / post)
	RetrieveArtifactsByCDPipeline(pipeline *pipelineConfig.Pipeline, stage bean.WorkflowType, searchString string, count int, isApprovalNode bool) (*bean2.CiArtifactResponse, error)

	RetrieveArtifactsByCDPipelineV2(pipeline *pipelineConfig.Pipeline, stage bean.WorkflowType, artifactListingFilterOpts *bean.ArtifactsListFilterOptions, isApprovalNode bool) (*bean2.CiArtifactResponse, error)

	FetchApprovalPendingArtifacts(pipeline *pipelineConfig.Pipeline, artifactListingFilterOpts *bean.ArtifactsListFilterOptions) (*bean2.CiArtifactResponse, error)

	//FetchArtifactForRollback :
	FetchArtifactForRollback(cdPipelineId, appId, offset, limit int, searchString string, app *bean2.CreateAppDTO, pipeline *pipelineConfig.Pipeline) (bean2.CiArtifactResponse, error)

	FetchArtifactForRollbackV2(cdPipelineId, appId, offset, limit int, searchString string, app *bean2.CreateAppDTO, deploymentPipeline *pipelineConfig.Pipeline) (bean2.CiArtifactResponse, error)

	BuildArtifactsForCdStage(pipelineId int, stageType bean.WorkflowType, ciArtifacts []bean2.CiArtifactBean, artifactMap map[int]int, parent bool, searchString string, limit int, parentCdId int) ([]bean2.CiArtifactBean, map[int]int, int, string, error)

	BuildArtifactsForParentStage(cdPipelineId int, parentId int, parentType bean.WorkflowType, ciArtifacts []bean2.CiArtifactBean, artifactMap map[int]int, searchString string, limit int, parentCdId int) ([]bean2.CiArtifactBean, error)
}

type AppArtifactManagerImpl struct {
	logger                  *zap.SugaredLogger
	cdWorkflowRepository    pipelineConfig.CdWorkflowRepository
	userService             user.UserService
	imageTaggingService     ImageTaggingService
	ciArtifactRepository    repository.CiArtifactRepository
	ciWorkflowRepository    pipelineConfig.CiWorkflowRepository
	pipelineStageService    PipelineStageService
	workflowDagExecutor     WorkflowDagExecutor
	celService              resourceFilter.CELEvaluatorService
	resourceFilterService   resourceFilter.ResourceFilterService
	config                  *types.CdConfig
	cdPipelineConfigService CdPipelineConfigService
	dockerArtifactRegistry  dockerArtifactStoreRegistry.DockerArtifactStoreRepository
	CiPipelineRepository    pipelineConfig.CiPipelineRepository
	ciTemplateService       CiTemplateService
}

func NewAppArtifactManagerImpl(
	logger *zap.SugaredLogger,
	cdWorkflowRepository pipelineConfig.CdWorkflowRepository,
	userService user.UserService,
	imageTaggingService ImageTaggingService,
	ciArtifactRepository repository.CiArtifactRepository,
	ciWorkflowRepository pipelineConfig.CiWorkflowRepository,
	workflowDagExecutor WorkflowDagExecutor,
	celService resourceFilter.CELEvaluatorService,
	resourceFilterService resourceFilter.ResourceFilterService,
	pipelineStageService PipelineStageService,
	cdPipelineConfigService CdPipelineConfigService,
	dockerArtifactRegistry dockerArtifactStoreRegistry.DockerArtifactStoreRepository,
<<<<<<< HEAD
	CiPipelineRepository pipelineConfig.CiPipelineRepository) *AppArtifactManagerImpl {
	cdConfig, err := types.GetCdConfig()
	if err != nil {
		return nil
	}
=======
	CiPipelineRepository pipelineConfig.CiPipelineRepository,
	ciTemplateService CiTemplateService) *AppArtifactManagerImpl {

>>>>>>> 6df0c249
	return &AppArtifactManagerImpl{
		logger:                  logger,
		cdWorkflowRepository:    cdWorkflowRepository,
		userService:             userService,
		imageTaggingService:     imageTaggingService,
		ciArtifactRepository:    ciArtifactRepository,
		ciWorkflowRepository:    ciWorkflowRepository,
		workflowDagExecutor:     workflowDagExecutor,
		celService:              celService,
		resourceFilterService:   resourceFilterService,
		cdPipelineConfigService: cdPipelineConfigService,
		pipelineStageService:    pipelineStageService,
		config:                  cdConfig,
		dockerArtifactRegistry:  dockerArtifactRegistry,
		CiPipelineRepository:    CiPipelineRepository,
		ciTemplateService:       ciTemplateService,
	}
}

func (impl *AppArtifactManagerImpl) BuildArtifactsForParentStage(cdPipelineId int, parentId int, parentType bean.WorkflowType, ciArtifacts []bean2.CiArtifactBean, artifactMap map[int]int, searchString string, limit int, parentCdId int) ([]bean2.CiArtifactBean, error) {
	var ciArtifactsFinal []bean2.CiArtifactBean
	var err error
	if parentType == bean.CI_WORKFLOW_TYPE {
		ciArtifactsFinal, err = impl.BuildArtifactsForCIParent(cdPipelineId, parentId, parentType, ciArtifacts, artifactMap, searchString, limit)
	} else if parentType == bean.WEBHOOK_WORKFLOW_TYPE {
		ciArtifactsFinal, err = impl.BuildArtifactsForCIParent(cdPipelineId, parentId, parentType, ciArtifacts, artifactMap, searchString, limit)
	} else {
		//parent type is PRE, POST or DEPLOY type
		ciArtifactsFinal, _, _, _, err = impl.BuildArtifactsForCdStage(parentId, parentType, ciArtifacts, artifactMap, true, searchString, limit, parentCdId)
	}
	return ciArtifactsFinal, err
}

func (impl *AppArtifactManagerImpl) BuildArtifactsForCdStage(pipelineId int, stageType bean.WorkflowType, ciArtifacts []bean2.CiArtifactBean, artifactMap map[int]int, parent bool, searchString string, limit int, parentCdId int) ([]bean2.CiArtifactBean, map[int]int, int, string, error) {
	//getting running artifact id for parent cd
	parentCdRunningArtifactId := 0
	if parentCdId > 0 && parent {
		parentCdWfrList, err := impl.cdWorkflowRepository.FindArtifactByPipelineIdAndRunnerType(parentCdId, bean.CD_WORKFLOW_TYPE_DEPLOY, searchString, 1, nil)
		if err != nil || len(parentCdWfrList) == 0 {
			impl.logger.Errorw("error in getting artifact for parent cd", "parentCdPipelineId", parentCdId)
			return ciArtifacts, artifactMap, 0, "", err
		}
		parentCdRunningArtifactId = parentCdWfrList[0].CdWorkflow.CiArtifact.Id
	}
	//getting wfr for parent and updating artifacts
	parentWfrList, err := impl.cdWorkflowRepository.FindArtifactByPipelineIdAndRunnerType(pipelineId, stageType, searchString, limit, nil)
	if err != nil {
		impl.logger.Errorw("error in getting artifact for deployed items", "cdPipelineId", pipelineId)
		return ciArtifacts, artifactMap, 0, "", err
	}
	deploymentArtifactId := 0
	deploymentArtifactStatus := ""
	for index, wfr := range parentWfrList {
		if !parent && index == 0 {
			deploymentArtifactId = wfr.CdWorkflow.CiArtifact.Id
			deploymentArtifactStatus = wfr.Status
		}
		if wfr.Status == application.Healthy || wfr.Status == application.SUCCEEDED {
			lastSuccessfulTriggerOnParent := parent && index == 0
			latest := !parent && index == 0
			runningOnParentCd := parentCdRunningArtifactId == wfr.CdWorkflow.CiArtifact.Id
			if ciArtifactIndex, ok := artifactMap[wfr.CdWorkflow.CiArtifact.Id]; !ok {
				//entry not present, creating new entry
				mInfo, err := parseMaterialInfo([]byte(wfr.CdWorkflow.CiArtifact.MaterialInfo), wfr.CdWorkflow.CiArtifact.DataSource)
				if err != nil {
					mInfo = []byte("[]")
					impl.logger.Errorw("Error in parsing artifact material info", "err", err)
				}
				ciArtifact := bean2.CiArtifactBean{
					Id:                            wfr.CdWorkflow.CiArtifact.Id,
					Image:                         wfr.CdWorkflow.CiArtifact.Image,
					ImageDigest:                   wfr.CdWorkflow.CiArtifact.ImageDigest,
					MaterialInfo:                  mInfo,
					LastSuccessfulTriggerOnParent: lastSuccessfulTriggerOnParent,
					Latest:                        latest,
					Scanned:                       wfr.CdWorkflow.CiArtifact.Scanned,
					ScanEnabled:                   wfr.CdWorkflow.CiArtifact.ScanEnabled,
					CiPipelineId:                  wfr.CdWorkflow.CiArtifact.PipelineId,
					CredentialsSourceType:         wfr.CdWorkflow.CiArtifact.CredentialsSourceType,
					CredentialsSourceValue:        wfr.CdWorkflow.CiArtifact.CredentialSourceValue,
				}
				if wfr.DeploymentApprovalRequest != nil {
					ciArtifact.UserApprovalMetadata = wfr.DeploymentApprovalRequest.ConvertToApprovalMetadata()
				}
				if !parent {
					ciArtifact.Deployed = true
					ciArtifact.DeployedTime = formatDate(wfr.StartedOn, bean2.LayoutRFC3339)
				}
				if runningOnParentCd {
					ciArtifact.RunningOnParentCd = runningOnParentCd
				}
				ciArtifacts = append(ciArtifacts, ciArtifact)
				//storing index of ci artifact for using when updating old entry
				artifactMap[wfr.CdWorkflow.CiArtifact.Id] = len(ciArtifacts) - 1
			} else {
				//entry already present, updating running on parent
				if parent {
					ciArtifacts[ciArtifactIndex].LastSuccessfulTriggerOnParent = lastSuccessfulTriggerOnParent
				}
				if runningOnParentCd {
					ciArtifacts[ciArtifactIndex].RunningOnParentCd = runningOnParentCd
				}
			}
		}
	}
	return ciArtifacts, artifactMap, deploymentArtifactId, deploymentArtifactStatus, nil
}

func (impl *AppArtifactManagerImpl) BuildArtifactsForCIParent(cdPipelineId int, parentId int, parentType bean.WorkflowType, ciArtifacts []bean2.CiArtifactBean, artifactMap map[int]int, searchString string, limit int) ([]bean2.CiArtifactBean, error) {
	artifacts, err := impl.ciArtifactRepository.GetArtifactsByCDPipeline(cdPipelineId, limit, parentId, searchString, parentType)
	if err != nil {
		impl.logger.Errorw("error in getting artifacts for ci", "err", err)
		return ciArtifacts, err
	}
	for _, artifact := range artifacts {
		if _, ok := artifactMap[artifact.Id]; !ok {
			mInfo, err := parseMaterialInfo([]byte(artifact.MaterialInfo), artifact.DataSource)
			if err != nil {
				mInfo = []byte("[]")
				impl.logger.Errorw("Error in parsing artifact material info", "err", err, "artifact", artifact)
			}
			ciArtifacts = append(ciArtifacts, bean2.CiArtifactBean{
				Id:                     artifact.Id,
				Image:                  artifact.Image,
				ImageDigest:            artifact.ImageDigest,
				MaterialInfo:           mInfo,
				ScanEnabled:            artifact.ScanEnabled,
				Scanned:                artifact.Scanned,
				CiPipelineId:           artifact.PipelineId,
				CredentialsSourceType:  artifact.CredentialsSourceType,
				CredentialsSourceValue: artifact.CredentialSourceValue,
			})
		}
	}
	return ciArtifacts, nil
}

func (impl *AppArtifactManagerImpl) FetchArtifactForRollback(cdPipelineId, appId, offset, limit int, searchString string, app *bean2.CreateAppDTO, deploymentPipeline *pipelineConfig.Pipeline) (bean2.CiArtifactResponse, error) {
	var deployedCiArtifacts []bean2.CiArtifactBean
	var deployedCiArtifactsResponse bean2.CiArtifactResponse
	var pipeline *pipelineConfig.Pipeline

	cdWfrs, err := impl.cdWorkflowRepository.FetchArtifactsByCdPipelineId(cdPipelineId, bean.CD_WORKFLOW_TYPE_DEPLOY, offset, limit, searchString)
	if err != nil {
		impl.logger.Errorw("error in getting artifacts for rollback by cdPipelineId", "err", err, "cdPipelineId", cdPipelineId)
		return deployedCiArtifactsResponse, err
	}
	var ids []int32
	for _, item := range cdWfrs {
		ids = append(ids, item.TriggeredBy)
		if pipeline == nil && item.CdWorkflow != nil {
			pipeline = item.CdWorkflow.Pipeline
		}
	}
	userEmails := make(map[int32]string)
	users, err := impl.userService.GetByIds(ids)
	if err != nil {
		impl.logger.Errorw("unable to fetch users by ids", "err", err, "ids", ids)
	}
	for _, item := range users {
		userEmails[item.Id] = item.EmailId
	}

	imageTagsDataMap, err := impl.imageTaggingService.GetTagsDataMapByAppId(appId)
	if err != nil {
		impl.logger.Errorw("error in getting image tagging data with appId", "err", err, "appId", appId)
		return deployedCiArtifactsResponse, err
	}
	artifactIds := make([]int, 0)

	for _, cdWfr := range cdWfrs {
		ciArtifact := &repository.CiArtifact{}
		if cdWfr.CdWorkflow != nil && cdWfr.CdWorkflow.CiArtifact != nil {
			ciArtifact = cdWfr.CdWorkflow.CiArtifact
		}
		if ciArtifact == nil {
			continue
		}
		mInfo, err := parseMaterialInfo([]byte(ciArtifact.MaterialInfo), ciArtifact.DataSource)
		if err != nil {
			mInfo = []byte("[]")
			impl.logger.Errorw("error in parsing ciArtifact material info", "err", err, "ciArtifact", ciArtifact)
		}
		userEmail := userEmails[cdWfr.TriggeredBy]
		deployedCiArtifacts = append(deployedCiArtifacts, bean2.CiArtifactBean{
			Id:           ciArtifact.Id,
			Image:        ciArtifact.Image,
			MaterialInfo: mInfo,
			DeployedTime: formatDate(cdWfr.StartedOn, bean2.LayoutRFC3339),
			WfrId:        cdWfr.Id,
			DeployedBy:   userEmail,
		})
		artifactIds = append(artifactIds, ciArtifact.Id)
	}
	imageCommentsDataMap, err := impl.imageTaggingService.GetImageCommentsDataMapByArtifactIds(artifactIds)
	if err != nil {
		impl.logger.Errorw("error in getting GetImageCommentsDataMapByArtifactIds", "err", err, "appId", appId, "artifactIds", artifactIds)
		return deployedCiArtifactsResponse, err
	}

	scope := resourceQualifiers.Scope{AppId: app.Id, EnvId: deploymentPipeline.EnvironmentId, ClusterId: deploymentPipeline.Environment.ClusterId, ProjectId: app.TeamId, IsProdEnv: deploymentPipeline.Environment.Default}
	impl.logger.Infow("scope for rollback deployment ", "scope", scope)
	filters, err := impl.resourceFilterService.GetFiltersByScope(scope)
	if err != nil {
		impl.logger.Errorw("error in getting resource filters for the pipeline", "pipelineId", pipeline.Id, "err", err)
		return deployedCiArtifactsResponse, err
	}

	for i, _ := range deployedCiArtifacts {
		imageTaggingResp := imageTagsDataMap[deployedCiArtifacts[i].Id]
		if imageTaggingResp != nil {
			deployedCiArtifacts[i].ImageReleaseTags = imageTaggingResp
		}
		if imageCommentResp := imageCommentsDataMap[deployedCiArtifacts[i].Id]; imageCommentResp != nil {
			deployedCiArtifacts[i].ImageComment = imageCommentResp
			releaseTags := make([]string, 0, len(imageTaggingResp))
			for _, imageTag := range imageTaggingResp {
				if !imageTag.Deleted {
					releaseTags = append(releaseTags, imageTag.TagName)
				}
			}

			filterState, _, err := impl.resourceFilterService.CheckForResource(filters, deployedCiArtifacts[i].Image, releaseTags)
			if err != nil {
				return deployedCiArtifactsResponse, err
			}
			deployedCiArtifacts[i].FilterState = filterState
		}
		deployedCiArtifactsResponse.ResourceFilters = filters
	}

	deployedCiArtifactsResponse.CdPipelineId = cdPipelineId
	if deployedCiArtifacts == nil {
		deployedCiArtifacts = []bean2.CiArtifactBean{}
	}
	if pipeline != nil && pipeline.ApprovalNodeConfigured() {
		deployedCiArtifacts, _, err = impl.overrideArtifactsWithUserApprovalData(pipeline, deployedCiArtifacts, false, 0)
		if err != nil {
			return deployedCiArtifactsResponse, err
		}
	}
	deployedCiArtifactsResponse.CiArtifacts = deployedCiArtifacts

	return deployedCiArtifactsResponse, nil
}

func (impl *AppArtifactManagerImpl) FetchArtifactForRollbackV2(cdPipelineId, appId, offset, limit int, searchString string, app *bean2.CreateAppDTO, deploymentPipeline *pipelineConfig.Pipeline) (bean2.CiArtifactResponse, error) {
	var deployedCiArtifactsResponse bean2.CiArtifactResponse
	imageTagsDataMap, err := impl.imageTaggingService.GetTagsDataMapByAppId(appId)
	if err != nil {
		impl.logger.Errorw("error in getting image tagging data with appId", "err", err, "appId", appId)
		return deployedCiArtifactsResponse, err
	}

	artifactListingFilterOpts := bean.ArtifactsListFilterOptions{}
	artifactListingFilterOpts.PipelineId = cdPipelineId
	artifactListingFilterOpts.StageType = bean.CD_WORKFLOW_TYPE_DEPLOY
	artifactListingFilterOpts.ApprovalNodeConfigured = deploymentPipeline.ApprovalNodeConfigured()
	artifactListingFilterOpts.SearchString = "%" + searchString + "%"
	artifactListingFilterOpts.Limit = limit
	artifactListingFilterOpts.Offset = offset
	if artifactListingFilterOpts.ApprovalNodeConfigured {
		approvalConfig, err := deploymentPipeline.GetApprovalConfig()
		if err != nil {
			impl.logger.Errorw("failed to unmarshal userApprovalConfig", "err", err, "cdPipelineId", deploymentPipeline.Id, "approvalConfig", approvalConfig)
			return deployedCiArtifactsResponse, err
		}
		artifactListingFilterOpts.ApproversCount = approvalConfig.RequiredCount
		deployedCiArtifactsResponse.UserApprovalConfig = &approvalConfig
	}

	deployedCiArtifacts, artifactIds, totalCount, err := impl.BuildRollbackArtifactsList(artifactListingFilterOpts)
	if err != nil {
		impl.logger.Errorw("error in building ci artifacts for rollback", "err", err, "cdPipelineId", cdPipelineId)
		return deployedCiArtifactsResponse, err
	}

	imageCommentsDataMap, err := impl.imageTaggingService.GetImageCommentsDataMapByArtifactIds(artifactIds)
	if err != nil {
		impl.logger.Errorw("error in getting GetImageCommentsDataMapByArtifactIds", "err", err, "appId", appId, "artifactIds", artifactIds)
		return deployedCiArtifactsResponse, err
	}

	scope := resourceQualifiers.Scope{AppId: app.Id, EnvId: deploymentPipeline.EnvironmentId, ClusterId: deploymentPipeline.Environment.ClusterId, ProjectId: app.TeamId, IsProdEnv: deploymentPipeline.Environment.Default}
	impl.logger.Infow("scope for rollback deployment ", "scope", scope)
	filters, err := impl.resourceFilterService.GetFiltersByScope(scope)
	if err != nil {
		impl.logger.Errorw("error in getting resource filters for the pipeline", "pipelineId", cdPipelineId, "err", err)
		return deployedCiArtifactsResponse, err
	}

	for i, _ := range deployedCiArtifacts {
		imageTaggingResp := imageTagsDataMap[deployedCiArtifacts[i].Id]
		if imageTaggingResp != nil {
			deployedCiArtifacts[i].ImageReleaseTags = imageTaggingResp
		}
		if imageCommentResp := imageCommentsDataMap[deployedCiArtifacts[i].Id]; imageCommentResp != nil {
			deployedCiArtifacts[i].ImageComment = imageCommentResp
			releaseTags := make([]string, 0, len(imageTaggingResp))
			for _, imageTag := range imageTaggingResp {
				if !imageTag.Deleted {
					releaseTags = append(releaseTags, imageTag.TagName)
				}
			}

			filterState, _, err := impl.resourceFilterService.CheckForResource(filters, deployedCiArtifacts[i].Image, releaseTags)
			if err != nil {
				return deployedCiArtifactsResponse, err
			}
			deployedCiArtifacts[i].FilterState = filterState
		}
		var dockerRegistryId string
		if deployedCiArtifacts[i].DataSource == repository.POST_CI || deployedCiArtifacts[i].DataSource == repository.PRE_CD || deployedCiArtifacts[i].DataSource == repository.POST_CD {
			if deployedCiArtifacts[i].CredentialsSourceType == repository.GLOBAL_CONTAINER_REGISTRY {
				dockerRegistryId = deployedCiArtifacts[i].CredentialsSourceValue
			}
		} else {
			ciPipeline, err := impl.CiPipelineRepository.FindById(deployedCiArtifacts[i].CiPipelineId)
			if err != nil {
				impl.logger.Errorw("error in fetching ciPipeline", "ciPipelineId", ciPipeline.Id, "error", err)
				return deployedCiArtifactsResponse, err
			}
			dockerRegistryId = *ciPipeline.CiTemplate.DockerRegistryId
		}
		if len(dockerRegistryId) > 0 {
			dockerArtifact, err := impl.dockerArtifactRegistry.FindOne(dockerRegistryId)
			if err != nil {
				impl.logger.Errorw("error in getting docker registry details", "err", err, "dockerArtifactStoreId", dockerRegistryId)
			}
			deployedCiArtifacts[i].RegistryType = string(dockerArtifact.RegistryType)
			deployedCiArtifacts[i].RegistryName = dockerRegistryId
		}
		deployedCiArtifactsResponse.ResourceFilters = filters
	}

	deployedCiArtifactsResponse.CdPipelineId = cdPipelineId
	if deployedCiArtifacts == nil {
		deployedCiArtifacts = []bean2.CiArtifactBean{}
	}
	deployedCiArtifactsResponse.CiArtifacts = deployedCiArtifacts
	deployedCiArtifactsResponse.TotalCount = totalCount
	deployedCiArtifactsResponse.CanApproverDeploy = impl.config.CanApproverDeploy
	return deployedCiArtifactsResponse, nil
}

func (impl *AppArtifactManagerImpl) BuildRollbackArtifactsList(artifactListingFilterOpts bean.ArtifactsListFilterOptions) ([]bean2.CiArtifactBean, []int, int, error) {
	var deployedCiArtifacts []bean2.CiArtifactBean
	totalCount := 0

	//1)get current deployed artifact on this pipeline
	latestWf, err := impl.cdWorkflowRepository.FindArtifactByPipelineIdAndRunnerType(artifactListingFilterOpts.PipelineId, artifactListingFilterOpts.StageType, "", 1, []string{application.Healthy, application.SUCCEEDED, application.Progressing})
	if err != nil && err != pg.ErrNoRows {
		impl.logger.Errorw("error in getting latest workflow by pipelineId", "pipelineId", artifactListingFilterOpts.PipelineId, "currentStageType", artifactListingFilterOpts.StageType)
		return deployedCiArtifacts, nil, totalCount, err
	}
	if len(latestWf) > 0 {
		//we should never show current deployed artifact in rollback API
		artifactListingFilterOpts.ExcludeWfrIds = []int{latestWf[0].Id}
	}

	var ciArtifacts []repository.CiArtifactWithExtraData
	if artifactListingFilterOpts.ApprovalNodeConfigured {
		ciArtifacts, totalCount, err = impl.ciArtifactRepository.FetchApprovedArtifactsForRollback(artifactListingFilterOpts)
	} else {
		ciArtifacts, totalCount, err = impl.ciArtifactRepository.FetchArtifactsByCdPipelineIdV2(artifactListingFilterOpts)
	}

	if err != nil {
		impl.logger.Errorw("error in getting artifacts for rollback by cdPipelineId", "err", err, "cdPipelineId", artifactListingFilterOpts.PipelineId)
		return deployedCiArtifacts, nil, totalCount, err
	}

	var ids []int32
	for _, item := range ciArtifacts {
		ids = append(ids, item.TriggeredBy)
	}

	userEmails := make(map[int32]string)
	users, err := impl.userService.GetByIds(ids)
	if err != nil {
		impl.logger.Errorw("unable to fetch users by ids", "err", err, "ids", ids)
	}
	for _, item := range users {
		userEmails[item.Id] = item.EmailId
	}

	artifactIds := make([]int, 0)

	for _, ciArtifact := range ciArtifacts {
		mInfo, err := parseMaterialInfo([]byte(ciArtifact.MaterialInfo), ciArtifact.DataSource)
		if err != nil {
			mInfo = []byte("[]")
			impl.logger.Errorw("error in parsing ciArtifact material info", "err", err, "ciArtifact", ciArtifact)
		}
		userEmail := userEmails[ciArtifact.TriggeredBy]
		deployedCiArtifacts = append(deployedCiArtifacts, bean2.CiArtifactBean{
			Id:                     ciArtifact.Id,
			Image:                  ciArtifact.Image,
			MaterialInfo:           mInfo,
			DeployedTime:           formatDate(ciArtifact.StartedOn, bean2.LayoutRFC3339),
			WfrId:                  ciArtifact.CdWorkflowRunnerId,
			DeployedBy:             userEmail,
			Scanned:                ciArtifact.Scanned,
			ScanEnabled:            ciArtifact.ScanEnabled,
			CiPipelineId:           ciArtifact.PipelineId,
			CredentialsSourceType:  ciArtifact.CredentialsSourceType,
			CredentialsSourceValue: ciArtifact.CredentialSourceValue,
			DataSource:             ciArtifact.DataSource,
		})
		artifactIds = append(artifactIds, ciArtifact.Id)
	}
	return deployedCiArtifacts, artifactIds, totalCount, nil

}

func (impl *AppArtifactManagerImpl) RetrieveArtifactsByCDPipeline(pipeline *pipelineConfig.Pipeline, stage bean.WorkflowType, searchString string, count int, isApprovalNode bool) (*bean2.CiArtifactResponse, error) {

	// retrieve parent details
	parentId, parentType, err := impl.cdPipelineConfigService.RetrieveParentDetails(pipeline.Id)
	if err != nil {
		impl.logger.Errorw("failed to retrieve parent details",
			"cdPipelineId", pipeline.Id,
			"err", err)
		return nil, err
	}

	parentCdId := 0
	if parentType == bean.CD_WORKFLOW_TYPE_POST || (parentType == bean.CD_WORKFLOW_TYPE_DEPLOY && stage != bean.CD_WORKFLOW_TYPE_POST) {
		// parentCdId is being set to store the artifact currently deployed on parent cd (if applicable).
		// Parent component is CD only if parent type is POST/DEPLOY
		parentCdId = parentId
	}

	if stage == bean.CD_WORKFLOW_TYPE_DEPLOY {
		pipelinePreStage, err := impl.pipelineStageService.GetCdStageByCdPipelineIdAndStageType(pipeline.Id, repository2.PIPELINE_STAGE_TYPE_PRE_CD)
		if err != nil && err != pg.ErrNoRows {
			impl.logger.Errorw("error in fetching PRE-CD stage by cd pipeline id", "pipelineId", pipeline.Id, "err", err)
			return nil, err
		}
		if (pipelinePreStage != nil && pipelinePreStage.Id != 0) || len(pipeline.PreStageConfig) > 0 {
			// Parent type will be PRE for DEPLOY stage
			parentId = pipeline.Id
			parentType = bean.CD_WORKFLOW_TYPE_PRE
		}
	}
	if stage == bean.CD_WORKFLOW_TYPE_POST {
		// Parent type will be DEPLOY for POST stage
		parentId = pipeline.Id
		parentType = bean.CD_WORKFLOW_TYPE_DEPLOY
	}

	// Build artifacts for cd stages
	var ciArtifacts []bean2.CiArtifactBean
	ciArtifactsResponse := &bean2.CiArtifactResponse{}

	artifactMap := make(map[int]int)
	limit := count

	ciArtifacts, artifactMap, latestWfArtifactId, latestWfArtifactStatus, err := impl.
		BuildArtifactsForCdStage(pipeline.Id, stage, ciArtifacts, artifactMap, false, searchString, limit, parentCdId)
	if err != nil && err != pg.ErrNoRows {
		impl.logger.Errorw("error in getting artifacts for child cd stage", "err", err, "stage", stage)
		return nil, err
	}

	ciArtifacts, err = impl.BuildArtifactsForParentStage(pipeline.Id, parentId, parentType, ciArtifacts, artifactMap, searchString, limit, parentCdId)
	if err != nil && err != pg.ErrNoRows {
		impl.logger.Errorw("error in getting artifacts for cd", "err", err, "parentStage", parentType, "stage", stage)
		return nil, err
	}

	//sorting ci artifacts on the basis of creation time
	if ciArtifacts != nil {
		sort.SliceStable(ciArtifacts, func(i, j int) bool {
			return ciArtifacts[i].Id > ciArtifacts[j].Id
		})
	}

	artifactIds := make([]int, 0, len(ciArtifacts))
	for _, artifact := range ciArtifacts {
		artifactIds = append(artifactIds, artifact.Id)
	}

	artifacts, err := impl.ciArtifactRepository.GetArtifactParentCiAndWorkflowDetailsByIdsInDesc(artifactIds)
	if err != nil {
		return ciArtifactsResponse, err
	}
	imageTagsDataMap, err := impl.imageTaggingService.GetTagsDataMapByAppId(pipeline.AppId)
	if err != nil {
		impl.logger.Errorw("error in getting image tagging data with appId", "err", err, "appId", pipeline.AppId)
		return ciArtifactsResponse, err
	}

	imageCommentsDataMap, err := impl.imageTaggingService.GetImageCommentsDataMapByArtifactIds(artifactIds)
	if err != nil {
		impl.logger.Errorw("error in getting GetImageCommentsDataMapByArtifactIds", "err", err, "appId", pipeline.AppId, "artifactIds", artifactIds)
		return ciArtifactsResponse, err
	}

	environment := pipeline.Environment
	scope := resourceQualifiers.Scope{AppId: pipeline.AppId, ProjectId: pipeline.App.TeamId, EnvId: pipeline.EnvironmentId, ClusterId: environment.ClusterId, IsProdEnv: environment.Default}
	filters, err := impl.resourceFilterService.GetFiltersByScope(scope)
	if err != nil {
		impl.logger.Errorw("error in getting resource filters for the pipeline", "pipelineId", pipeline.Id, "err", err)
		return ciArtifactsResponse, err
	}

	for i, artifact := range artifacts {
		imageTaggingResp := imageTagsDataMap[ciArtifacts[i].Id]
		if imageTaggingResp != nil {
			ciArtifacts[i].ImageReleaseTags = imageTaggingResp
		}
		if imageCommentResp := imageCommentsDataMap[ciArtifacts[i].Id]; imageCommentResp != nil {
			ciArtifacts[i].ImageComment = imageCommentResp
		}

		releaseTags := make([]string, 0, len(imageTaggingResp))
		for _, imageTag := range imageTaggingResp {
			if !imageTag.Deleted {
				releaseTags = append(releaseTags, imageTag.TagName)
			}
		}
		filterState, _, err := impl.resourceFilterService.CheckForResource(filters, ciArtifacts[i].Image, releaseTags)
		if err != nil {
			return ciArtifactsResponse, err
		}
		ciArtifacts[i].FilterState = filterState

		if artifact.ExternalCiPipelineId != 0 {
			// if external webhook continue
			continue
		}
		var dockerRegistryId string
		if artifact.PipelineId != 0 {
			ciPipeline, err := impl.CiPipelineRepository.FindById(artifact.PipelineId)
			if err != nil {
				impl.logger.Errorw("error in fetching ciPipeline", "ciPipelineId", ciPipeline.Id, "error", err)
				return nil, err
			}
			dockerRegistryId = *ciPipeline.CiTemplate.DockerRegistryId
		} else {
			if artifact.CredentialsSourceType == repository.GLOBAL_CONTAINER_REGISTRY {
				dockerRegistryId = artifact.CredentialSourceValue
			}
		}
		if len(dockerRegistryId) > 0 {
			dockerArtifact, err := impl.dockerArtifactRegistry.FindOne(dockerRegistryId)
			if err != nil {
				impl.logger.Errorw("error in getting docker registry details", "err", err, "dockerArtifactStoreId", dockerRegistryId)
			}
			ciArtifacts[i].RegistryType = string(dockerArtifact.RegistryType)
			ciArtifacts[i].RegistryName = dockerRegistryId
		}
		var ciWorkflow *pipelineConfig.CiWorkflow
		if artifact.ParentCiArtifact != 0 {
			ciWorkflow, err = impl.ciWorkflowRepository.FindLastTriggeredWorkflowGitTriggersByArtifactId(artifact.ParentCiArtifact)
			if err != nil {
				impl.logger.Errorw("error in getting ci_workflow for artifacts", "err", err, "artifact", artifact, "parentStage", parentType, "stage", stage)
				return ciArtifactsResponse, err
			}

		} else {
			ciWorkflow, err = impl.ciWorkflowRepository.FindCiWorkflowGitTriggersById(*artifact.WorkflowId)
			if err != nil {
				impl.logger.Errorw("error in getting ci_workflow for artifacts", "err", err, "artifact", artifact, "parentStage", parentType, "stage", stage)
				return ciArtifactsResponse, err
			}
		}
		ciArtifacts[i].TriggeredBy = ciWorkflow.TriggeredBy
		ciArtifacts[i].CiConfigureSourceType = ciWorkflow.GitTriggers[ciWorkflow.CiPipelineId].CiConfigureSourceType
		ciArtifacts[i].CiConfigureSourceValue = ciWorkflow.GitTriggers[ciWorkflow.CiPipelineId].CiConfigureSourceValue
	}
	ciArtifactsResponse.ResourceFilters = filters
	ciArtifactsResponse.CdPipelineId = pipeline.Id
	ciArtifactsResponse.LatestWfArtifactId = latestWfArtifactId
	ciArtifactsResponse.LatestWfArtifactStatus = latestWfArtifactStatus
	if ciArtifacts == nil {
		ciArtifacts = []bean2.CiArtifactBean{}
	}
	ciArtifactsResponse.CiArtifacts = ciArtifacts

	if pipeline.ApprovalNodeConfigured() && stage == bean.CD_WORKFLOW_TYPE_DEPLOY { // for now, we are checking artifacts for deploy stage only
		ciArtifactsFinal, approvalConfig, err := impl.overrideArtifactsWithUserApprovalData(pipeline, ciArtifactsResponse.CiArtifacts, isApprovalNode, latestWfArtifactId)
		if err != nil {
			return ciArtifactsResponse, err
		}
		ciArtifactsResponse.UserApprovalConfig = &approvalConfig
		ciArtifactsResponse.CiArtifacts = ciArtifactsFinal
	}
	return ciArtifactsResponse, nil
}

func (impl *AppArtifactManagerImpl) FetchApprovalPendingArtifacts(pipeline *pipelineConfig.Pipeline, artifactListingFilterOpts *bean.ArtifactsListFilterOptions) (*bean2.CiArtifactResponse, error) {
	ciArtifactsResponse := &bean2.CiArtifactResponse{}

	if pipeline.ApprovalNodeConfigured() { // for now, we are checking artifacts for deploy stage only
		approvalConfig, err := pipeline.GetApprovalConfig()
		if err != nil {
			impl.logger.Errorw("failed to unmarshal userApprovalConfig", "err", err, "cdPipelineId", pipeline.Id, "approvalConfig", approvalConfig)
			return ciArtifactsResponse, err
		}
		requiredApprovals := approvalConfig.RequiredCount

		ciArtifacts, totalCount, err := impl.workflowDagExecutor.FetchApprovalPendingArtifacts(pipeline.Id, artifactListingFilterOpts.Limit, artifactListingFilterOpts.Offset, requiredApprovals, artifactListingFilterOpts.SearchString)
		if err != nil {
			impl.logger.Errorw("failed to fetch approval request artifacts", "err", err, "cdPipelineId", pipeline.Id)
			return ciArtifactsResponse, err
		}

		environment := pipeline.Environment
		scope := resourceQualifiers.Scope{AppId: pipeline.AppId, ProjectId: pipeline.App.TeamId, EnvId: pipeline.EnvironmentId, ClusterId: environment.ClusterId, IsProdEnv: environment.Default}
		filters, err := impl.resourceFilterService.GetFiltersByScope(scope)
		if err != nil {
			impl.logger.Errorw("error in getting resource filters for the pipeline", "pipelineId", pipeline.Id, "err", err)
			return ciArtifactsResponse, err
		}

		if ciArtifacts != nil {
			//set userApprovalMetaData starts
			var artifactIds []int
			for _, item := range ciArtifacts {
				artifactIds = append(artifactIds, item.Id)
			}
			userApprovalMetadata, err := impl.workflowDagExecutor.FetchApprovalDataForArtifacts(artifactIds, pipeline.Id, requiredApprovals) // it will fetch all the request data with nil cd_wfr_rnr_id
			if err != nil {
				impl.logger.Errorw("error occurred while fetching approval data for artifacts", "cdPipelineId", pipeline.Id, "artifactIds", artifactIds, "err", err)
				return ciArtifactsResponse, err
			}

			for i, artifact := range ciArtifacts {
				if approvalMetadataForArtifact, ok := userApprovalMetadata[artifact.Id]; ok {
					ciArtifacts[i].UserApprovalMetadata = approvalMetadataForArtifact
				}
			}
			//set userApprovalMetaData ends
			ciArtifacts, err = impl.setAdditionalDataInArtifacts(ciArtifacts, filters, pipeline)
			if err != nil {
				impl.logger.Errorw("error in setting additional data in fetched artifacts", "pipelineId", pipeline.Id, "err", err)
				return ciArtifactsResponse, err
			}
		}

		ciArtifactsResponse.CdPipelineId = pipeline.Id
		if ciArtifacts == nil {
			ciArtifacts = []bean2.CiArtifactBean{}
		}
		ciArtifactsResponse.CiArtifacts = ciArtifacts
		ciArtifactsResponse.UserApprovalConfig = &approvalConfig
		ciArtifactsResponse.ResourceFilters = filters
		ciArtifactsResponse.TotalCount = totalCount

	}
	return ciArtifactsResponse, nil
}
func (impl *AppArtifactManagerImpl) overrideArtifactsWithUserApprovalData(pipeline *pipelineConfig.Pipeline, inputArtifacts []bean2.CiArtifactBean, isApprovalNode bool, latestArtifactId int) ([]bean2.CiArtifactBean, pipelineConfig.UserApprovalConfig, error) {
	impl.logger.Infow("approval node configured", "pipelineId", pipeline.Id, "isApproval", isApprovalNode)
	ciArtifactsFinal := make([]bean2.CiArtifactBean, 0, len(inputArtifacts))
	artifactIds := make([]int, 0, len(inputArtifacts))
	cdPipelineId := pipeline.Id
	approvalConfig, err := pipeline.GetApprovalConfig()
	if err != nil {
		impl.logger.Errorw("failed to unmarshal userApprovalConfig", "err", err, "cdPipelineId", cdPipelineId, "approvalConfig", approvalConfig)
		return ciArtifactsFinal, approvalConfig, err
	}

	for _, item := range inputArtifacts {
		artifactIds = append(artifactIds, item.Id)
	}

	var userApprovalMetadata map[int]*pipelineConfig.UserApprovalMetadata
	requiredApprovals := approvalConfig.RequiredCount
	userApprovalMetadata, err = impl.workflowDagExecutor.FetchApprovalDataForArtifacts(artifactIds, cdPipelineId, requiredApprovals) // it will fetch all the request data with nil cd_wfr_rnr_id
	if err != nil {
		impl.logger.Errorw("error occurred while fetching approval data for artifacts", "cdPipelineId", cdPipelineId, "artifactIds", artifactIds, "err", err)
		return ciArtifactsFinal, approvalConfig, err
	}
	for _, artifact := range inputArtifacts {
		approvalRuntimeState := pipelineConfig.InitApprovalState
		approvalMetadataForArtifact, ok := userApprovalMetadata[artifact.Id]
		if ok { // either approved or requested
			approvalRuntimeState = approvalMetadataForArtifact.ApprovalRuntimeState
			artifact.UserApprovalMetadata = approvalMetadataForArtifact
		} else if artifact.Deployed {
			approvalRuntimeState = pipelineConfig.ConsumedApprovalState
		}

		allowed := false
		if isApprovalNode { // return all the artifacts with state in init, requested or consumed
			allowed = approvalRuntimeState == pipelineConfig.InitApprovalState || approvalRuntimeState == pipelineConfig.RequestedApprovalState || approvalRuntimeState == pipelineConfig.ConsumedApprovalState
		} else { // return only approved state artifacts
			allowed = approvalRuntimeState == pipelineConfig.ApprovedApprovalState || artifact.Latest || artifact.Id == latestArtifactId
		}
		if allowed {
			ciArtifactsFinal = append(ciArtifactsFinal, artifact)
		}
	}
	return ciArtifactsFinal, approvalConfig, nil
}

func (impl *AppArtifactManagerImpl) extractParentMetaDataByPipeline(pipeline *pipelineConfig.Pipeline, stage bean.WorkflowType) (parentId int, parentType bean.WorkflowType, parentCdId int, err error) {
	// retrieve parent details
	parentId, parentType, err = impl.cdPipelineConfigService.RetrieveParentDetails(pipeline.Id)
	if err != nil {
		impl.logger.Errorw("failed to retrieve parent details",
			"cdPipelineId", pipeline.Id,
			"err", err)
		return parentId, parentType, parentCdId, err
	}

	if parentType == bean.CD_WORKFLOW_TYPE_POST || (parentType == bean.CD_WORKFLOW_TYPE_DEPLOY && stage != bean.CD_WORKFLOW_TYPE_POST) {
		// parentCdId is being set to store the artifact currently deployed on parent cd (if applicable).
		// Parent component is CD only if parent type is POST/DEPLOY
		parentCdId = parentId
	}

	if stage == bean.CD_WORKFLOW_TYPE_DEPLOY {
		pipelinePreStage, err := impl.pipelineStageService.GetCdStageByCdPipelineIdAndStageType(pipeline.Id, repository2.PIPELINE_STAGE_TYPE_PRE_CD)
		if err != nil && err != pg.ErrNoRows {
			impl.logger.Errorw("error in fetching PRE-CD stage by cd pipeline id", "pipelineId", pipeline.Id, "err", err)
			return parentId, parentType, parentCdId, err
		}
		if (pipelinePreStage != nil && pipelinePreStage.Id != 0) || len(pipeline.PreStageConfig) > 0 {
			// Parent type will be PRE for DEPLOY stage
			parentId = pipeline.Id
			parentType = bean.CD_WORKFLOW_TYPE_PRE
		}
	}
	if stage == bean.CD_WORKFLOW_TYPE_POST {
		// Parent type will be DEPLOY for POST stage
		parentId = pipeline.Id
		parentType = bean.CD_WORKFLOW_TYPE_DEPLOY
	}
	return parentId, parentType, parentCdId, err
}

func (impl *AppArtifactManagerImpl) fillAppliedFiltersData(ciArtifactBeans []bean2.CiArtifactBean, pipelineId int, stage bean.WorkflowType) []bean2.CiArtifactBean {
	referenceType := resourceFilter.Pipeline
	referenceId := pipelineId
	if stage != bean.CD_WORKFLOW_TYPE_DEPLOY {
		referenceType = resourceFilter.PipelineStage
		stageType := repository2.PIPELINE_STAGE_TYPE_PRE_CD
		if stage == bean.CD_WORKFLOW_TYPE_POST {
			stageType = repository2.PIPELINE_STAGE_TYPE_POST_CD
		}
		pipelineStage, err := impl.pipelineStageService.GetCdStageByCdPipelineIdAndStageType(pipelineId, stageType)
		if err != nil {
			// not returning error by choice
			impl.logger.Errorw("error in fetching pipeline Stage", "stageType", stageType, "pipelineId", pipelineId, "err", err)
			return ciArtifactBeans
		}
		if pipelineStage != nil {
			referenceId = pipelineStage.Id
		} else { //this may happen if PRE-CD/POST-CD not yet migrated to pipeline_stage table
			if stageType == repository2.PIPELINE_STAGE_TYPE_PRE_CD {
				referenceType = resourceFilter.PrePipelineStageYaml
			} else if stageType == repository2.PIPELINE_STAGE_TYPE_POST_CD {
				referenceType = resourceFilter.PostPipelineStageYaml
			}
		}
	}
	artifactIds := make([]int, 0, len(ciArtifactBeans))
	for _, ciArtifactBean := range ciArtifactBeans {
		//we only want to get evaluated filters for un deployed artifacts
		if !ciArtifactBean.Deployed {
			artifactIds = append(artifactIds, ciArtifactBean.Id)
		}
	}

	appliedFiltersMap, appliedFiltersTimeStampMap, err := impl.resourceFilterService.GetEvaluatedFiltersForSubjects(resourceFilter.Artifact, artifactIds, referenceId, referenceType)
	if err != nil {
		// not returning error by choice
		impl.logger.Errorw("error in fetching applied filters when this image was born", "stageType", stage, "pipelineId", pipelineId, "err", err)
		return ciArtifactBeans
	}
	for i, ciArtifactBean := range ciArtifactBeans {
		ciArtifactBeans[i].AppliedFilters = appliedFiltersMap[ciArtifactBean.Id]
		ciArtifactBeans[i].AppliedFiltersTimestamp = appliedFiltersTimeStampMap[ciArtifactBean.Id]
		ciArtifactBeans[i].AppliedFiltersState = resourceFilter.BLOCK
	}

	return ciArtifactBeans
}

func (impl *AppArtifactManagerImpl) RetrieveArtifactsByCDPipelineV2(pipeline *pipelineConfig.Pipeline, stage bean.WorkflowType, artifactListingFilterOpts *bean.ArtifactsListFilterOptions, isApprovalNode bool) (*bean2.CiArtifactResponse, error) {

	// retrieve parent details
	parentId, parentType, parentCdId, err := impl.extractParentMetaDataByPipeline(pipeline, stage)
	if err != nil {
		impl.logger.Errorw("error in finding parent meta data for pipeline", "pipelineId", pipeline.Id, "pipelineStage", stage, "err", err)
		return nil, err
	}
	// Build artifacts for cd stages
	var ciArtifacts []bean2.CiArtifactBean
	ciArtifactsResponse := &bean2.CiArtifactResponse{}

	artifactListingFilterOpts.PipelineId = pipeline.Id
	artifactListingFilterOpts.ParentId = parentId
	artifactListingFilterOpts.ParentCdId = parentCdId
	artifactListingFilterOpts.ParentStageType = parentType
	artifactListingFilterOpts.StageType = stage
	artifactListingFilterOpts.ApprovalNodeConfigured = pipeline.ApprovalNodeConfigured()
	artifactListingFilterOpts.SearchString = "%" + artifactListingFilterOpts.SearchString + "%"

	if artifactListingFilterOpts.ApprovalNodeConfigured {
		approvalConfig, err := pipeline.GetApprovalConfig()
		if err != nil {
			impl.logger.Errorw("failed to unmarshal userApprovalConfig", "err", err, "cdPipelineId", pipeline.Id, "approvalConfig", approvalConfig)
			return ciArtifactsResponse, err
		}
		artifactListingFilterOpts.ApproversCount = approvalConfig.RequiredCount
		ciArtifactsResponse.UserApprovalConfig = &approvalConfig
	}

	ciArtifactsRefs, latestWfArtifactId, latestWfArtifactStatus, totalCount, err := impl.BuildArtifactsList(artifactListingFilterOpts, isApprovalNode)
	if err != nil && err != pg.ErrNoRows {
		impl.logger.Errorw("error in getting artifacts for child cd stage", "err", err, "stage", stage)
		return nil, err
	}

	for _, ciArtifactsRef := range ciArtifactsRefs {
		ciArtifacts = append(ciArtifacts, *ciArtifactsRef)
	}

	environment := pipeline.Environment
	scope := resourceQualifiers.Scope{AppId: pipeline.AppId, ProjectId: pipeline.App.TeamId, EnvId: pipeline.EnvironmentId, ClusterId: environment.ClusterId, IsProdEnv: environment.Default}
	filters, err := impl.resourceFilterService.GetFiltersByScope(scope)
	if err != nil {
		impl.logger.Errorw("error in getting resource filters for the pipeline", "pipelineId", pipeline.Id, "err", err)
		return ciArtifactsResponse, err
	}
	ciArtifactsResponse.ResourceFilters = filters

	//sorting ci artifacts on the basis of creation time
	if ciArtifacts != nil {
		sort.SliceStable(ciArtifacts, func(i, j int) bool {
			return ciArtifacts[i].Id > ciArtifacts[j].Id
		})
		ciArtifacts, err = impl.setAdditionalDataInArtifacts(ciArtifacts, filters, pipeline)
		if err != nil {
			impl.logger.Errorw("error in setting additional data in fetched artifacts", "pipelineId", pipeline.Id, "err", err)
			return ciArtifactsResponse, err
		}
		ciArtifacts, err = impl.setGitTriggerData(ciArtifacts)
		if err != nil {
			impl.logger.Errorw("error in setting gitTrigger data in fetched artifacts", "pipelineId", pipeline.Id, "err", err)
			return ciArtifactsResponse, err
		}
		if !isApprovalNode {
			ciArtifacts = impl.fillAppliedFiltersData(ciArtifacts, pipeline.Id, stage)
		}
	}

	ciArtifactsResponse.CdPipelineId = pipeline.Id
	ciArtifactsResponse.LatestWfArtifactId = latestWfArtifactId
	ciArtifactsResponse.LatestWfArtifactStatus = latestWfArtifactStatus
	if ciArtifacts == nil {
		ciArtifacts = []bean2.CiArtifactBean{}
	}
	ciArtifactsResponse.CiArtifacts = ciArtifacts
	ciArtifactsResponse.TotalCount = totalCount
	ciArtifactsResponse.CanApproverDeploy = impl.config.CanApproverDeploy
	return ciArtifactsResponse, nil
}

func (impl *AppArtifactManagerImpl) setAdditionalDataInArtifacts(ciArtifacts []bean2.CiArtifactBean, filters []*resourceFilter.FilterMetaDataBean, pipeline *pipelineConfig.Pipeline) ([]bean2.CiArtifactBean, error) {
	artifactIds := make([]int, 0, len(ciArtifacts))
	for _, artifact := range ciArtifacts {
		artifactIds = append(artifactIds, artifact.Id)
	}

	imageTagsDataMap, err := impl.imageTaggingService.GetTagsDataMapByAppId(pipeline.AppId)
	if err != nil {
		impl.logger.Errorw("error in getting image tagging data with appId", "err", err, "appId", pipeline.AppId)
		return ciArtifacts, err
	}

	imageCommentsDataMap, err := impl.imageTaggingService.GetImageCommentsDataMapByArtifactIds(artifactIds)
	if err != nil {
		impl.logger.Errorw("error in getting GetImageCommentsDataMapByArtifactIds", "err", err, "appId", pipeline.AppId, "artifactIds", artifactIds)
		return ciArtifacts, err
	}

	for i, _ := range ciArtifacts {
		imageTaggingResp := imageTagsDataMap[ciArtifacts[i].Id]
		if imageTaggingResp != nil {
			ciArtifacts[i].ImageReleaseTags = imageTaggingResp
		}
		if imageCommentResp := imageCommentsDataMap[ciArtifacts[i].Id]; imageCommentResp != nil {
			ciArtifacts[i].ImageComment = imageCommentResp
		}

		ciArtifacts[i].FilterState = impl.getFilerState(imageTaggingResp, filters, ciArtifacts[i].Image)

		var dockerRegistryId string
		if ciArtifacts[i].DataSource == repository.POST_CI || ciArtifacts[i].DataSource == repository.PRE_CD || ciArtifacts[i].DataSource == repository.POST_CD {
			if ciArtifacts[i].CredentialsSourceType == repository.GLOBAL_CONTAINER_REGISTRY {
				dockerRegistryId = ciArtifacts[i].CredentialsSourceValue
			}
		} else if ciArtifacts[i].DataSource == repository.CI_RUNNER {
			ciPipeline, err := impl.CiPipelineRepository.FindById(ciArtifacts[i].CiPipelineId)
			if err != nil {
				impl.logger.Errorw("error in fetching ciPipeline", "ciPipelineId", ciPipeline.Id, "error", err)
				return nil, err
			}
			if !ciPipeline.IsExternal && ciPipeline.IsDockerConfigOverridden {
				ciTemplateBean, err := impl.ciTemplateService.FindTemplateOverrideByCiPipelineId(ciPipeline.Id)
				if err != nil {
					impl.logger.Errorw("error in fetching template override", "pipelineId", ciPipeline.Id, "err", err)
					return nil, err
				}
				dockerRegistryId = ciTemplateBean.CiTemplateOverride.DockerRegistryId
			} else {
				dockerRegistryId = *ciPipeline.CiTemplate.DockerRegistryId
			}
		}
		if len(dockerRegistryId) > 0 {
			dockerArtifact, err := impl.dockerArtifactRegistry.FindOne(dockerRegistryId)
			if err != nil {
				impl.logger.Errorw("error in getting docker registry details", "err", err, "dockerArtifactStoreId", dockerRegistryId)
			}
			ciArtifacts[i].RegistryType = string(dockerArtifact.RegistryType)
			ciArtifacts[i].RegistryName = dockerRegistryId
		}
	}
	return ciArtifacts, nil

}

func (impl *AppArtifactManagerImpl) setGitTriggerData(ciArtifacts []bean2.CiArtifactBean) ([]bean2.CiArtifactBean, error) {
	directArtifactIndexes, directWorkflowIds, artifactsWithParentIndexes, parentArtifactIds := make([]int, 0), make([]int, 0), make([]int, 0), make([]int, 0)
	for i, artifact := range ciArtifacts {
		if artifact.ExternalCiPipelineId != 0 {
			// if external webhook continue
			continue
		}
		//linked ci case
		if artifact.ParentCiArtifact != 0 {
			artifactsWithParentIndexes = append(artifactsWithParentIndexes, i)
			parentArtifactIds = append(parentArtifactIds, artifact.ParentCiArtifact)
		} else {
			directArtifactIndexes = append(directArtifactIndexes, i)
			directWorkflowIds = append(directWorkflowIds, artifact.CiWorkflowId)
		}
	}
	ciWorkflowWithArtifacts, err := impl.ciWorkflowRepository.FindLastTriggeredWorkflowGitTriggersByArtifactIds(parentArtifactIds)
	if err != nil {
		impl.logger.Errorw("error in getting ci_workflow for artifacts", "err", err, "parentArtifactIds", parentArtifactIds)
		return ciArtifacts, err
	}

	parentArtifactIdVsCiWorkflowMap := make(map[int]*pipelineConfig.WorkflowWithArtifact)
	for _, ciWorkflow := range ciWorkflowWithArtifacts {
		parentArtifactIdVsCiWorkflowMap[ciWorkflow.CiArtifactId] = ciWorkflow
	}

	for _, index := range directArtifactIndexes {
		ciWorkflow := parentArtifactIdVsCiWorkflowMap[ciArtifacts[index].CiWorkflowId]
		if ciWorkflow != nil {
			ciArtifacts[index].TriggeredBy = ciWorkflow.TriggeredBy
			ciArtifacts[index].CiConfigureSourceType = ciWorkflow.GitTriggers[ciWorkflow.CiPipelineId].CiConfigureSourceType
			ciArtifacts[index].CiConfigureSourceValue = ciWorkflow.GitTriggers[ciWorkflow.CiPipelineId].CiConfigureSourceValue
		}
	}

	ciWorkflows, err := impl.ciWorkflowRepository.FindCiWorkflowGitTriggersByIds(directWorkflowIds)
	if err != nil {
		impl.logger.Errorw("error in getting ci_workflow for artifacts", "err", err, "ciWorkflowIds", directWorkflowIds)
		return ciArtifacts, err
	}
	ciWorkflowMap := make(map[int]*pipelineConfig.CiWorkflow)
	for _, ciWorkflow := range ciWorkflows {
		ciWorkflowMap[ciWorkflow.Id] = ciWorkflow
	}
	for _, index := range directArtifactIndexes {
		ciWorkflow := ciWorkflowMap[ciArtifacts[index].CiWorkflowId]
		if ciWorkflow != nil {
			ciArtifacts[index].TriggeredBy = ciWorkflow.TriggeredBy
			ciArtifacts[index].CiConfigureSourceType = ciWorkflow.GitTriggers[ciWorkflow.CiPipelineId].CiConfigureSourceType
			ciArtifacts[index].CiConfigureSourceValue = ciWorkflow.GitTriggers[ciWorkflow.CiPipelineId].CiConfigureSourceValue
		}
	}
	return ciArtifacts, nil
}

func (impl *AppArtifactManagerImpl) BuildArtifactsList(listingFilterOpts *bean.ArtifactsListFilterOptions, isApprovalNode bool) ([]*bean2.CiArtifactBean, int, string, int, error) {

	var ciArtifacts []*bean2.CiArtifactBean
	totalCount := 0
	//1)get current deployed artifact on this pipeline
	latestWf, err := impl.cdWorkflowRepository.FindArtifactByPipelineIdAndRunnerType(listingFilterOpts.PipelineId, listingFilterOpts.StageType, "", 1, []string{application.Healthy, application.SUCCEEDED, application.Progressing})
	if err != nil && err != pg.ErrNoRows {
		impl.logger.Errorw("error in getting latest workflow by pipelineId", "pipelineId", listingFilterOpts.PipelineId, "currentStageType", listingFilterOpts.StageType, "err", err)
		return ciArtifacts, 0, "", totalCount, err
	}

	var currentRunningArtifactBean *bean2.CiArtifactBean
	currentRunningArtifactId := 0
	currentRunningWorkflowStatus := ""

	//no artifacts deployed on this pipeline yet
	if len(latestWf) > 0 {

		currentRunningArtifact := latestWf[0].CdWorkflow.CiArtifact
		if !isApprovalNode {
			listingFilterOpts.ExcludeArtifactIds = []int{currentRunningArtifact.Id}
		}
		currentRunningArtifactId = currentRunningArtifact.Id
		currentRunningWorkflowStatus = latestWf[0].Status
		//current deployed artifact should always be computed, as we have to show it every time
		mInfo, err := parseMaterialInfo([]byte(currentRunningArtifact.MaterialInfo), currentRunningArtifact.DataSource)
		if err != nil {
			mInfo = []byte("[]")
			impl.logger.Errorw("Error in parsing artifact material info", "err", err, "artifact", currentRunningArtifact)
		}
		currentRunningArtifactBean = &bean2.CiArtifactBean{
			Id:                     currentRunningArtifact.Id,
			Image:                  currentRunningArtifact.Image,
			ImageDigest:            currentRunningArtifact.ImageDigest,
			MaterialInfo:           mInfo,
			ScanEnabled:            currentRunningArtifact.ScanEnabled,
			Scanned:                currentRunningArtifact.Scanned,
			Deployed:               true,
			DeployedTime:           formatDate(latestWf[0].CdWorkflow.CreatedOn, bean2.LayoutRFC3339),
			Latest:                 true,
			CreatedTime:            formatDate(currentRunningArtifact.CreatedOn, bean2.LayoutRFC3339),
			DataSource:             currentRunningArtifact.DataSource,
			CiPipelineId:           currentRunningArtifact.PipelineId,
			CredentialsSourceType:  currentRunningArtifact.CredentialsSourceType,
			CredentialsSourceValue: currentRunningArtifact.CredentialSourceValue,
		}
		if currentRunningArtifact.WorkflowId != nil {
			currentRunningArtifactBean.CiWorkflowId = *currentRunningArtifact.WorkflowId
		}
	}
	//2) get artifact list limited by filterOptions

	//if approval configured and request is for deploy stage, fetch approved images only
	if listingFilterOpts.ApprovalNodeConfigured && listingFilterOpts.StageType == bean.CD_WORKFLOW_TYPE_DEPLOY && !isApprovalNode { //currently approval node is configured for this deploy stage
		ciArtifacts, totalCount, err = impl.fetchApprovedArtifacts(listingFilterOpts, currentRunningArtifactBean)
		if err != nil {
			impl.logger.Errorw("error in fetching approved artifacts for cd pipeline", "pipelineId", listingFilterOpts.PipelineId, "err", err)
			return ciArtifacts, currentRunningArtifactId, currentRunningWorkflowStatus, totalCount, err
		}
		return ciArtifacts, currentRunningArtifactId, currentRunningWorkflowStatus, totalCount, nil

	} else {

		//if parent pipeline is CI/WEBHOOK, get all the ciArtifacts limited by listingFilterOpts
		if listingFilterOpts.ParentStageType == bean.CI_WORKFLOW_TYPE || listingFilterOpts.ParentStageType == bean.WEBHOOK_WORKFLOW_TYPE {
			ciArtifacts, totalCount, err = impl.buildArtifactsForCIParentV2(listingFilterOpts, isApprovalNode)
			if err != nil {
				impl.logger.Errorw("error in getting ci artifacts for ci/webhook type parent", "pipelineId", listingFilterOpts.PipelineId, "parentPipelineId", listingFilterOpts.ParentId, "parentStageType", listingFilterOpts.ParentStageType, "currentStageType", listingFilterOpts.StageType, "err", err)
				return ciArtifacts, 0, "", totalCount, err
			}
		} else {
			if listingFilterOpts.ParentStageType == WorklowTypePre {
				listingFilterOpts.PluginStage = repository.PRE_CD
			} else if listingFilterOpts.ParentStageType == WorklowTypePost {
				listingFilterOpts.PluginStage = repository.POST_CD
			}
			//if parent pipeline is PRE_CD/POST_CD/CD, then compute ciArtifacts using listingFilterOpts
			ciArtifacts, totalCount, err = impl.buildArtifactsForCdStageV2(listingFilterOpts, isApprovalNode)
			if err != nil {
				impl.logger.Errorw("error in getting ci artifacts for ci/webhook type parent", "pipelineId", listingFilterOpts.PipelineId, "parentPipelineId", listingFilterOpts.ParentId, "parentStageType", listingFilterOpts.ParentStageType, "currentStageType", listingFilterOpts.StageType, "err", err)
				return ciArtifacts, 0, "", totalCount, err
			}
		}

		var userApprovalMetadata map[int]*pipelineConfig.UserApprovalMetadata
		if isApprovalNode {
			artifactIds := make([]int, len(ciArtifacts))
			for i, artifact := range ciArtifacts {
				artifactIds[i] = artifact.Id
			}
			userApprovalMetadata, err = impl.workflowDagExecutor.FetchApprovalDataForArtifacts(artifactIds, listingFilterOpts.PipelineId, listingFilterOpts.ApproversCount) // it will fetch all the request data with nil cd_wfr_rnr_id
			if err != nil {
				impl.logger.Errorw("error occurred while fetching approval data for artifacts", "cdPipelineId", listingFilterOpts.PipelineId, "artifactIds", artifactIds, "err", err)
				return ciArtifacts, 0, "", totalCount, err
			}
			for i, artifact := range ciArtifacts {
				if currentRunningArtifactBean != nil && artifact.Id == currentRunningArtifactBean.Id {
					ciArtifacts[i].Latest = true
					ciArtifacts[i].Deployed = true
					ciArtifacts[i].DeployedTime = currentRunningArtifactBean.DeployedTime

				}
				if approvalMetadataForArtifact, ok := userApprovalMetadata[artifact.Id]; ok {
					ciArtifacts[i].UserApprovalMetadata = approvalMetadataForArtifact
				}
			}
		}

	}

	//we don't need currently deployed artifact for approvalNode explicitly
	//if no artifact deployed skip adding currentRunningArtifactBean in ciArtifacts arr
	if !isApprovalNode && currentRunningArtifactBean != nil {
		// listingFilterOpts.SearchString is always like %?%
		searchString := listingFilterOpts.SearchString[1 : len(listingFilterOpts.SearchString)-1]
		// just send current deployed in approval configured pipeline or this is eligible in search
		if listingFilterOpts.ApprovalNodeConfigured || strings.Contains(currentRunningArtifactBean.Image, searchString) {
			ciArtifacts = append(ciArtifacts, currentRunningArtifactBean)
			totalCount += 1
		}
	}

	return ciArtifacts, currentRunningArtifactId, currentRunningWorkflowStatus, totalCount, nil
}

func (impl *AppArtifactManagerImpl) buildArtifactsForCdStageV2(listingFilterOpts *bean.ArtifactsListFilterOptions, isApprovalNode bool) ([]*bean2.CiArtifactBean, int, error) {
	cdArtifacts, totalCount, err := impl.ciArtifactRepository.FindArtifactByListFilter(listingFilterOpts, isApprovalNode)
	if err != nil {
		impl.logger.Errorw("error in fetching cd workflow runners using filter", "filterOptions", listingFilterOpts, "err", err)
		return nil, totalCount, err
	}
	ciArtifacts := make([]*bean2.CiArtifactBean, 0, len(cdArtifacts))

	//get artifact running on parent cd
	artifactRunningOnParentCd := 0
	if listingFilterOpts.ParentCdId > 0 {
		parentCdWfrList, err := impl.cdWorkflowRepository.FindArtifactByPipelineIdAndRunnerType(listingFilterOpts.ParentCdId, bean.CD_WORKFLOW_TYPE_DEPLOY, "", 1, []string{application.Healthy, application.SUCCEEDED, application.Progressing})
		if err != nil || len(parentCdWfrList) == 0 {
			impl.logger.Errorw("error in getting artifact for parent cd", "parentCdPipelineId", listingFilterOpts.ParentCdId)
			return ciArtifacts, totalCount, err
		}
		artifactRunningOnParentCd = parentCdWfrList[0].CdWorkflow.CiArtifact.Id
	}

	for _, artifact := range cdArtifacts {
		mInfo, err := parseMaterialInfo([]byte(artifact.MaterialInfo), artifact.DataSource)
		if err != nil {
			mInfo = []byte("[]")
			impl.logger.Errorw("Error in parsing artifact material info", "err", err)
		}
		ciArtifact := &bean2.CiArtifactBean{
			Id:           artifact.Id,
			Image:        artifact.Image,
			ImageDigest:  artifact.ImageDigest,
			MaterialInfo: mInfo,
			//TODO:LastSuccessfulTriggerOnParent
			Scanned:                artifact.Scanned,
			ScanEnabled:            artifact.ScanEnabled,
			RunningOnParentCd:      artifact.Id == artifactRunningOnParentCd,
			ExternalCiPipelineId:   artifact.ExternalCiPipelineId,
			ParentCiArtifact:       artifact.ParentCiArtifact,
			CreatedTime:            formatDate(artifact.CreatedOn, bean2.LayoutRFC3339),
			DataSource:             artifact.DataSource,
			CiPipelineId:           artifact.PipelineId,
			CredentialsSourceType:  artifact.CredentialsSourceType,
			CredentialsSourceValue: artifact.CredentialSourceValue,
		}
		if artifact.WorkflowId != nil {
			ciArtifact.CiWorkflowId = *artifact.WorkflowId
		}
		ciArtifacts = append(ciArtifacts, ciArtifact)
	}

	return ciArtifacts, totalCount, nil
}

func (impl *AppArtifactManagerImpl) buildArtifactsForCIParentV2(listingFilterOpts *bean.ArtifactsListFilterOptions, isApprovalNode bool) ([]*bean2.CiArtifactBean, int, error) {

	artifacts, totalCount, err := impl.ciArtifactRepository.GetArtifactsByCDPipelineV3(listingFilterOpts, isApprovalNode)
	if err != nil {
		impl.logger.Errorw("error in getting artifacts for ci", "err", err)
		return nil, totalCount, err
	}

	ciArtifacts := make([]*bean2.CiArtifactBean, 0, len(artifacts))
	for _, artifact := range artifacts {
		mInfo, err := parseMaterialInfo([]byte(artifact.MaterialInfo), artifact.DataSource)
		if err != nil {
			mInfo = []byte("[]")
			impl.logger.Errorw("Error in parsing artifact material info", "err", err, "artifact", artifact)
		}
		ciArtifact := &bean2.CiArtifactBean{
			Id:                     artifact.Id,
			Image:                  artifact.Image,
			ImageDigest:            artifact.ImageDigest,
			MaterialInfo:           mInfo,
			ScanEnabled:            artifact.ScanEnabled,
			Scanned:                artifact.Scanned,
			Deployed:               artifact.Deployed,
			DeployedTime:           formatDate(artifact.DeployedTime, bean2.LayoutRFC3339),
			ExternalCiPipelineId:   artifact.ExternalCiPipelineId,
			ParentCiArtifact:       artifact.ParentCiArtifact,
			CreatedTime:            formatDate(artifact.CreatedOn, bean2.LayoutRFC3339),
			DataSource:             artifact.DataSource,
			CiPipelineId:           artifact.PipelineId,
			CredentialsSourceType:  artifact.CredentialsSourceType,
			CredentialsSourceValue: artifact.CredentialSourceValue,
		}
		if artifact.WorkflowId != nil {
			ciArtifact.CiWorkflowId = *artifact.WorkflowId
		}
		ciArtifacts = append(ciArtifacts, ciArtifact)
	}

	return ciArtifacts, totalCount, nil
}

func (impl *AppArtifactManagerImpl) fetchApprovedArtifacts(listingFilterOpts *bean.ArtifactsListFilterOptions, currentRunningArtifactBean *bean2.CiArtifactBean) ([]*bean2.CiArtifactBean, int, error) {
	artifacts, totalCount, err := impl.ciArtifactRepository.FindApprovedArtifactsWithFilter(listingFilterOpts)
	if err != nil {
		impl.logger.Errorw("error in fetching approved image list", "pipelineId", listingFilterOpts.PipelineId, "err", err)
		return nil, totalCount, err
	}
	ciArtifacts := make([]*bean2.CiArtifactBean, 0, len(artifacts))

	//get approval metadata for above ciArtifacts and current running artifact
	//TODO Gireesh: init array with default size and using append is not optimized
	artifactIds := make([]int, 0, len(artifacts)+1)
	for _, item := range artifacts {
		artifactIds = append(artifactIds, item.Id)
	}
	if currentRunningArtifactBean != nil {
		artifactIds = append(artifactIds, currentRunningArtifactBean.Id)
	}

	var userApprovalMetadata map[int]*pipelineConfig.UserApprovalMetadata
	userApprovalMetadata, err = impl.workflowDagExecutor.FetchApprovalDataForArtifacts(artifactIds, listingFilterOpts.PipelineId, listingFilterOpts.ApproversCount) // it will fetch all the request data with nil cd_wfr_rnr_id
	if err != nil {
		impl.logger.Errorw("error occurred while fetching approval data for artifacts", "cdPipelineId", listingFilterOpts.PipelineId, "artifactIds", artifactIds, "err", err)
		return ciArtifacts, totalCount, err
	}

	//TODO Gireesh: this needs refactoring
	for _, artifact := range artifacts {
		mInfo, err := parseMaterialInfo([]byte(artifact.MaterialInfo), artifact.DataSource)
		if err != nil {
			mInfo = []byte("[]")
			impl.logger.Errorw("Error in parsing artifact material info", "err", err, "artifact", artifact)
		}
		ciArtifact := &bean2.CiArtifactBean{
			Id:                     artifact.Id,
			Image:                  artifact.Image,
			ImageDigest:            artifact.ImageDigest,
			MaterialInfo:           mInfo,
			ScanEnabled:            artifact.ScanEnabled,
			Scanned:                artifact.Scanned,
			Deployed:               artifact.Deployed,
			DeployedTime:           formatDate(artifact.DeployedTime, bean2.LayoutRFC3339),
			ExternalCiPipelineId:   artifact.ExternalCiPipelineId,
			ParentCiArtifact:       artifact.ParentCiArtifact,
			CreatedTime:            formatDate(artifact.CreatedOn, bean2.LayoutRFC3339),
			CiPipelineId:           artifact.PipelineId,
			DataSource:             artifact.DataSource,
			CredentialsSourceType:  artifact.CredentialsSourceType,
			CredentialsSourceValue: artifact.CredentialSourceValue,
		}
		if artifact.WorkflowId != nil {
			ciArtifact.CiWorkflowId = *artifact.WorkflowId
		}

		if approvalMetadataForArtifact, ok := userApprovalMetadata[artifact.Id]; ok {
			ciArtifact.UserApprovalMetadata = approvalMetadataForArtifact
		}

		ciArtifacts = append(ciArtifacts, ciArtifact)
	}

	if currentRunningArtifactBean != nil {
		if approvalMetadataForArtifact, ok := userApprovalMetadata[currentRunningArtifactBean.Id]; ok {
			currentRunningArtifactBean.UserApprovalMetadata = approvalMetadataForArtifact
		}
		ciArtifacts = append(ciArtifacts, currentRunningArtifactBean)
		totalCount += 1
	}

	return ciArtifacts, totalCount, nil
}

func (impl *AppArtifactManagerImpl) getFilerState(imageTaggingResp []*repository3.ImageTag, filters []*resourceFilter.FilterMetaDataBean, image string) resourceFilter.FilterState {

	releaseTags := make([]string, 0, len(imageTaggingResp))
	for _, imageTag := range imageTaggingResp {
		if !imageTag.Deleted {
			releaseTags = append(releaseTags, imageTag.TagName)
		}
	}
	filterState, _, err := impl.resourceFilterService.CheckForResource(filters, image, releaseTags)
	if err != nil {
		impl.logger.Errorw("error in evaluating filters for the artifacts", "image", image, "releaseTags", releaseTags)
		//not returning error by choice
	}
	return filterState
}<|MERGE_RESOLUTION|>--- conflicted
+++ resolved
@@ -85,17 +85,12 @@
 	pipelineStageService PipelineStageService,
 	cdPipelineConfigService CdPipelineConfigService,
 	dockerArtifactRegistry dockerArtifactStoreRegistry.DockerArtifactStoreRepository,
-<<<<<<< HEAD
-	CiPipelineRepository pipelineConfig.CiPipelineRepository) *AppArtifactManagerImpl {
-	cdConfig, err := types.GetCdConfig()
-	if err != nil {
-		return nil
-	}
-=======
 	CiPipelineRepository pipelineConfig.CiPipelineRepository,
 	ciTemplateService CiTemplateService) *AppArtifactManagerImpl {
-
->>>>>>> 6df0c249
+	cdConfig, err := types.GetCdConfig()
+	if err != nil {
+		return nil
+	}
 	return &AppArtifactManagerImpl{
 		logger:                  logger,
 		cdWorkflowRepository:    cdWorkflowRepository,
