/*
 * Copyright (c) 2020 Devtron Labs
 *
 * Licensed under the Apache License, Version 2.0 (the "License");
 * you may not use this file except in compliance with the License.
 * You may obtain a copy of the License at
 *
 *    http://www.apache.org/licenses/LICENSE-2.0
 *
 * Unless required by applicable law or agreed to in writing, software
 * distributed under the License is distributed on an "AS IS" BASIS,
 * WITHOUT WARRANTIES OR CONDITIONS OF ANY KIND, either express or implied.
 * See the License for the specific language governing permissions and
 * limitations under the License.
 *
 */

package pipeline

import (
	argoApplication "github.com/devtron-labs/devtron/client/argocdServer/bean"
	"github.com/devtron-labs/devtron/enterprise/pkg/deploymentWindow"
<<<<<<< HEAD
	pipelineBean "github.com/devtron-labs/devtron/pkg/pipeline/bean"
	"github.com/devtron-labs/devtron/pkg/policyGovernance/artifactApproval/read"
=======
	"github.com/devtron-labs/devtron/internal/sql/repository/appWorkflow"
	"github.com/devtron-labs/devtron/internal/util"
	read3 "github.com/devtron-labs/devtron/pkg/appWorkflow/read"
	bean3 "github.com/devtron-labs/devtron/pkg/auth/user/bean"
	repository4 "github.com/devtron-labs/devtron/pkg/cluster/repository"
	bean4 "github.com/devtron-labs/devtron/pkg/pipeline/bean"
	pipelineBean "github.com/devtron-labs/devtron/pkg/pipeline/bean"
	constants2 "github.com/devtron-labs/devtron/pkg/pipeline/constants"
	"github.com/devtron-labs/devtron/pkg/policyGovernance/artifactApproval/read"
	"github.com/devtron-labs/devtron/pkg/policyGovernance/artifactPromotion/constants"
	read2 "github.com/devtron-labs/devtron/pkg/policyGovernance/artifactPromotion/read"
	"github.com/devtron-labs/devtron/pkg/team"
	util2 "github.com/devtron-labs/devtron/util"
	"github.com/devtron-labs/devtron/util/rbac"
	"net/http"
>>>>>>> 6054d2a7
	"sort"
	"strings"

	"github.com/devtron-labs/devtron/api/bean"
	"github.com/devtron-labs/devtron/enterprise/pkg/resourceFilter"
	"github.com/devtron-labs/devtron/internal/sql/repository"
	dockerArtifactStoreRegistry "github.com/devtron-labs/devtron/internal/sql/repository/dockerRegistry"
	repository3 "github.com/devtron-labs/devtron/internal/sql/repository/imageTagging"
	"github.com/devtron-labs/devtron/internal/sql/repository/pipelineConfig"
	"github.com/devtron-labs/devtron/pkg/auth/user"
	bean2 "github.com/devtron-labs/devtron/pkg/bean"
	repository2 "github.com/devtron-labs/devtron/pkg/pipeline/repository"
	"github.com/devtron-labs/devtron/pkg/pipeline/types"
	"github.com/devtron-labs/devtron/pkg/resourceQualifiers"
	"github.com/go-pg/pg"
	"go.uber.org/zap"
)

type AppArtifactManager interface {
	// RetrieveArtifactsByCDPipeline : RetrieveArtifactsByCDPipeline returns all the artifacts for the cd pipeline (pre / deploy / post)
	RetrieveArtifactsByCDPipeline(pipeline *pipelineConfig.Pipeline, stage bean.WorkflowType, searchString string, count int, isApprovalNode bool) (*bean2.CiArtifactResponse, error)

<<<<<<< HEAD
	RetrieveArtifactsByCDPipelineV2(pipeline *pipelineConfig.Pipeline, stage bean.WorkflowType, artifactListingFilterOpts *bean.ArtifactsListFilterOptions, isApprovalNode bool) (*bean2.CiArtifactResponse, error)

	FetchApprovalPendingArtifacts(pipeline *pipelineConfig.Pipeline, artifactListingFilterOpts *bean.ArtifactsListFilterOptions) (*bean2.CiArtifactResponse, error)

	// FetchArtifactForRollback :
	FetchArtifactForRollback(cdPipelineId, appId, offset, limit int, searchString string, app *bean2.CreateAppDTO, pipeline *pipelineConfig.Pipeline) (bean2.CiArtifactResponse, error)
=======
	RetrieveArtifactsByCDPipelineV2(ctx *util2.RequestCtx, pipeline *pipelineConfig.Pipeline, stage bean.WorkflowType, artifactListingFilterOpts *bean.ArtifactsListFilterOptions, isApprovalNode bool) (*bean2.CiArtifactResponse, error)

	FetchApprovalPendingArtifacts(pipeline *pipelineConfig.Pipeline, artifactListingFilterOpts *bean.ArtifactsListFilterOptions) (*bean2.CiArtifactResponse, error)
>>>>>>> 6054d2a7

	// FetchArtifactForRollback :
	FetchArtifactForRollback(cdPipelineId, appId, offset, limit int, searchString string, app *bean2.CreateAppDTO, pipeline *pipelineConfig.Pipeline) (bean2.CiArtifactResponse, error)

<<<<<<< HEAD
	BuildArtifactsForCdStage(pipelineId int, stageType bean.WorkflowType, ciArtifacts []bean2.CiArtifactBean, artifactMap map[int]int, parent bool, searchString string, limit int, parentCdId int) ([]bean2.CiArtifactBean, map[int]int, int, string, error)

	BuildArtifactsForParentStage(cdPipelineId int, parentId int, parentType bean.WorkflowType, ciArtifacts []bean2.CiArtifactBean, artifactMap map[int]int, searchString string, limit int, parentCdId int) ([]bean2.CiArtifactBean, error)
	GetImageTagsAndComment(artifactId int) (repository3.ImageComment, []string, error)
}

type AppArtifactManagerImpl struct {
	logger                          *zap.SugaredLogger
	cdWorkflowRepository            pipelineConfig.CdWorkflowRepository
	userService                     user.UserService
	imageTaggingService             ImageTaggingService
	ciArtifactRepository            repository.CiArtifactRepository
	ciWorkflowRepository            pipelineConfig.CiWorkflowRepository
	pipelineStageService            PipelineStageService
	celService                      resourceFilter.CELEvaluatorService
	resourceFilterService           resourceFilter.ResourceFilterService
	resourceFilterAuditService      resourceFilter.FilterEvaluationAuditService
	config                          *types.CdConfig
	cdPipelineConfigService         CdPipelineConfigService
	dockerArtifactRegistry          dockerArtifactStoreRegistry.DockerArtifactStoreRepository
	CiPipelineRepository            pipelineConfig.CiPipelineRepository
	ciTemplateService               CiTemplateService
	imageTaggingRepository          repository3.ImageTaggingRepository
	artifactApprovalDataReadService read.ArtifactApprovalDataReadService
=======
	FetchArtifactForRollbackV2(ctx *util2.RequestCtx, cdPipelineId, appId, offset, limit int, searchString string, app *bean2.CreateAppDTO, deploymentPipeline *pipelineConfig.Pipeline) (bean2.CiArtifactResponse, error)

	BuildArtifactsForCdStage(pipelineId int, stageType bean.WorkflowType, ciArtifacts []bean2.CiArtifactBean, artifactMap map[int]int, parent bool, searchString string, limit int, parentCdId int) ([]bean2.CiArtifactBean, map[int]int, int, string, error)

	BuildArtifactsForParentStage(cdPipelineId int, parentId int, parentType bean.WorkflowType, ciArtifacts []bean2.CiArtifactBean, artifactMap map[int]int, searchString string, limit int, parentCdId int) ([]bean2.CiArtifactBean, error)

	FetchMaterialForArtifactPromotion(ctx *util2.RequestCtx, request *bean.PromotionMaterialRequest, imagePromoterAuth func(*util2.RequestCtx, []string) map[string]bool) (bean2.CiArtifactResponse, error)
}

type AppArtifactManagerImpl struct {
	logger                           *zap.SugaredLogger
	cdWorkflowRepository             pipelineConfig.CdWorkflowRepository
	userService                      user.UserService
	imageTaggingService              ImageTaggingService
	ciArtifactRepository             repository.CiArtifactRepository
	ciWorkflowRepository             pipelineConfig.CiWorkflowRepository
	pipelineStageService             PipelineStageService
	celService                       resourceFilter.CELEvaluatorService
	resourceFilterService            resourceFilter.ResourceFilterService
	resourceFilterAuditService       resourceFilter.FilterEvaluationAuditService
	config                           *types.CdConfig
	cdPipelineConfigService          CdPipelineConfigService
	dockerArtifactRegistry           dockerArtifactStoreRegistry.DockerArtifactStoreRepository
	CiPipelineRepository             pipelineConfig.CiPipelineRepository
	ciTemplateService                CiTemplateService
	imageTaggingRepository           repository3.ImageTaggingRepository
	artifactApprovalDataReadService  read.ArtifactApprovalDataReadService
	environmentRepository            repository4.EnvironmentRepository
	appWorkflowRepository            appWorkflow.AppWorkflowRepository
	artifactPromotionDataReadService read2.ArtifactPromotionDataReadService
	teamService                      team.TeamService
	appWorkflowDataReadService       read3.AppWorkflowDataReadService
	ciPipelineConfigService          CiPipelineConfigService
	enforcerUtil                     rbac.EnforcerUtil
>>>>>>> 6054d2a7
}

func NewAppArtifactManagerImpl(
	logger *zap.SugaredLogger,
	cdWorkflowRepository pipelineConfig.CdWorkflowRepository,
	userService user.UserService,
	imageTaggingService ImageTaggingService,
	ciArtifactRepository repository.CiArtifactRepository,
	ciWorkflowRepository pipelineConfig.CiWorkflowRepository,
	celService resourceFilter.CELEvaluatorService,
	resourceFilterService resourceFilter.ResourceFilterService,
	resourceFilterAuditService resourceFilter.FilterEvaluationAuditService,
	pipelineStageService PipelineStageService,
	cdPipelineConfigService CdPipelineConfigService,
	dockerArtifactRegistry dockerArtifactStoreRegistry.DockerArtifactStoreRepository,
	CiPipelineRepository pipelineConfig.CiPipelineRepository,
	ciTemplateService CiTemplateService,
	imageTaggingRepository repository3.ImageTaggingRepository,
	artifactApprovalDataReadService read.ArtifactApprovalDataReadService,
<<<<<<< HEAD
=======
	environmentRepository repository4.EnvironmentRepository,
	appWorkflowRepository appWorkflow.AppWorkflowRepository,
	artifactPromotionDataReadService read2.ArtifactPromotionDataReadService,
	teamService team.TeamService,
	appWorkflowDataReadService read3.AppWorkflowDataReadService,
	ciPipelineConfigService CiPipelineConfigService,
	enforcerUtil rbac.EnforcerUtil,
>>>>>>> 6054d2a7
) *AppArtifactManagerImpl {
	cdConfig, err := types.GetCdConfig()
	if err != nil {
		return nil
	}
	return &AppArtifactManagerImpl{
<<<<<<< HEAD
		logger:                          logger,
		cdWorkflowRepository:            cdWorkflowRepository,
		userService:                     userService,
		imageTaggingService:             imageTaggingService,
		ciArtifactRepository:            ciArtifactRepository,
		ciWorkflowRepository:            ciWorkflowRepository,
		celService:                      celService,
		resourceFilterService:           resourceFilterService,
		resourceFilterAuditService:      resourceFilterAuditService,
		cdPipelineConfigService:         cdPipelineConfigService,
		pipelineStageService:            pipelineStageService,
		config:                          cdConfig,
		dockerArtifactRegistry:          dockerArtifactRegistry,
		CiPipelineRepository:            CiPipelineRepository,
		ciTemplateService:               ciTemplateService,
		imageTaggingRepository:          imageTaggingRepository,
		artifactApprovalDataReadService: artifactApprovalDataReadService,
=======
		logger:                           logger,
		cdWorkflowRepository:             cdWorkflowRepository,
		userService:                      userService,
		imageTaggingService:              imageTaggingService,
		ciArtifactRepository:             ciArtifactRepository,
		ciWorkflowRepository:             ciWorkflowRepository,
		celService:                       celService,
		resourceFilterService:            resourceFilterService,
		resourceFilterAuditService:       resourceFilterAuditService,
		cdPipelineConfigService:          cdPipelineConfigService,
		pipelineStageService:             pipelineStageService,
		config:                           cdConfig,
		dockerArtifactRegistry:           dockerArtifactRegistry,
		CiPipelineRepository:             CiPipelineRepository,
		ciTemplateService:                ciTemplateService,
		imageTaggingRepository:           imageTaggingRepository,
		artifactApprovalDataReadService:  artifactApprovalDataReadService,
		environmentRepository:            environmentRepository,
		appWorkflowRepository:            appWorkflowRepository,
		artifactPromotionDataReadService: artifactPromotionDataReadService,
		teamService:                      teamService,
		appWorkflowDataReadService:       appWorkflowDataReadService,
		ciPipelineConfigService:          ciPipelineConfigService,
		enforcerUtil:                     enforcerUtil,
>>>>>>> 6054d2a7
	}
}

func (impl *AppArtifactManagerImpl) BuildArtifactsForParentStage(cdPipelineId int, parentId int, parentType bean.WorkflowType, ciArtifacts []bean2.CiArtifactBean, artifactMap map[int]int, searchString string, limit int, parentCdId int) ([]bean2.CiArtifactBean, error) {
	var ciArtifactsFinal []bean2.CiArtifactBean
	var err error
	if parentType == bean.CI_WORKFLOW_TYPE {
		ciArtifactsFinal, err = impl.BuildArtifactsForCIParent(cdPipelineId, parentId, parentType, ciArtifacts, artifactMap, searchString, limit)
	} else if parentType == bean.WEBHOOK_WORKFLOW_TYPE {
		ciArtifactsFinal, err = impl.BuildArtifactsForCIParent(cdPipelineId, parentId, parentType, ciArtifacts, artifactMap, searchString, limit)
	} else {
		// parent type is PRE, POST or DEPLOY type
		ciArtifactsFinal, _, _, _, err = impl.BuildArtifactsForCdStage(parentId, parentType, ciArtifacts, artifactMap, true, searchString, limit, parentCdId)
	}
	return ciArtifactsFinal, err
}

func (impl *AppArtifactManagerImpl) BuildArtifactsForCdStage(pipelineId int, stageType bean.WorkflowType, ciArtifacts []bean2.CiArtifactBean, artifactMap map[int]int, parent bool, searchString string, limit int, parentCdId int) ([]bean2.CiArtifactBean, map[int]int, int, string, error) {
	// getting running artifact id for parent cd
	parentCdRunningArtifactId := 0
	if parentCdId > 0 && parent {
		parentCdWfrList, err := impl.cdWorkflowRepository.FindArtifactByPipelineIdAndRunnerType(parentCdId, bean.CD_WORKFLOW_TYPE_DEPLOY, searchString, 1, nil)
		if err != nil || len(parentCdWfrList) == 0 {
			impl.logger.Errorw("error in getting artifact for parent cd", "parentCdPipelineId", parentCdId)
			return ciArtifacts, artifactMap, 0, "", err
		}
		parentCdRunningArtifactId = parentCdWfrList[0].CdWorkflow.CiArtifact.Id
	}
	// getting wfr for parent and updating artifacts
	parentWfrList, err := impl.cdWorkflowRepository.FindArtifactByPipelineIdAndRunnerType(pipelineId, stageType, searchString, limit, nil)
	if err != nil {
		impl.logger.Errorw("error in getting artifact for deployed items", "cdPipelineId", pipelineId)
		return ciArtifacts, artifactMap, 0, "", err
	}
	deploymentArtifactId := 0
	deploymentArtifactStatus := ""
	for index, wfr := range parentWfrList {
		if !parent && index == 0 {
			deploymentArtifactId = wfr.CdWorkflow.CiArtifact.Id
			deploymentArtifactStatus = wfr.Status
		}
		if wfr.Status == argoApplication.Healthy || wfr.Status == argoApplication.SUCCEEDED {
			lastSuccessfulTriggerOnParent := parent && index == 0
			latest := !parent && index == 0
			runningOnParentCd := parentCdRunningArtifactId == wfr.CdWorkflow.CiArtifact.Id
			if ciArtifactIndex, ok := artifactMap[wfr.CdWorkflow.CiArtifact.Id]; !ok {
				// entry not present, creating new entry
<<<<<<< HEAD
				mInfo, err := parseMaterialInfo([]byte(wfr.CdWorkflow.CiArtifact.MaterialInfo), wfr.CdWorkflow.CiArtifact.DataSource)
=======
				mInfo, err := bean2.ParseMaterialInfo([]byte(wfr.CdWorkflow.CiArtifact.MaterialInfo), wfr.CdWorkflow.CiArtifact.DataSource)
>>>>>>> 6054d2a7
				if err != nil {
					mInfo = []byte("[]")
					impl.logger.Errorw("Error in parsing artifact material info", "err", err)
				}
				ciArtifact := bean2.CiArtifactBean{
					Id:                            wfr.CdWorkflow.CiArtifact.Id,
					Image:                         wfr.CdWorkflow.CiArtifact.Image,
					ImageDigest:                   wfr.CdWorkflow.CiArtifact.ImageDigest,
					MaterialInfo:                  mInfo,
					LastSuccessfulTriggerOnParent: lastSuccessfulTriggerOnParent,
					Latest:                        latest,
					Scanned:                       wfr.CdWorkflow.CiArtifact.Scanned,
					ScanEnabled:                   wfr.CdWorkflow.CiArtifact.ScanEnabled,
					CiPipelineId:                  wfr.CdWorkflow.CiArtifact.PipelineId,
					CredentialsSourceType:         wfr.CdWorkflow.CiArtifact.CredentialsSourceType,
					CredentialsSourceValue:        wfr.CdWorkflow.CiArtifact.CredentialSourceValue,
				}
				if wfr.DeploymentApprovalRequest != nil {
					ciArtifact.UserApprovalMetadata = wfr.DeploymentApprovalRequest.ConvertToApprovalMetadata()
				}
				if !parent {
					ciArtifact.Deployed = true
					ciArtifact.DeployedTime = formatDate(wfr.StartedOn, bean2.LayoutRFC3339)
				}
				if runningOnParentCd {
					ciArtifact.RunningOnParentCd = runningOnParentCd
				}
				ciArtifacts = append(ciArtifacts, ciArtifact)
				// storing index of ci artifact for using when updating old entry
				artifactMap[wfr.CdWorkflow.CiArtifact.Id] = len(ciArtifacts) - 1
			} else {
				// entry already present, updating running on parent
				if parent {
					ciArtifacts[ciArtifactIndex].LastSuccessfulTriggerOnParent = lastSuccessfulTriggerOnParent
				}
				if runningOnParentCd {
					ciArtifacts[ciArtifactIndex].RunningOnParentCd = runningOnParentCd
				}
			}
		}
	}
	return ciArtifacts, artifactMap, deploymentArtifactId, deploymentArtifactStatus, nil
}

func (impl *AppArtifactManagerImpl) BuildArtifactsForCIParent(cdPipelineId int, parentId int, parentType bean.WorkflowType, ciArtifacts []bean2.CiArtifactBean, artifactMap map[int]int, searchString string, limit int) ([]bean2.CiArtifactBean, error) {
	artifacts, err := impl.ciArtifactRepository.GetArtifactsByCDPipeline(cdPipelineId, limit, parentId, searchString, parentType)
	if err != nil {
		impl.logger.Errorw("error in getting artifacts for ci", "err", err)
		return ciArtifacts, err
	}
	for _, artifact := range artifacts {
		if _, ok := artifactMap[artifact.Id]; !ok {
			mInfo, err := bean2.ParseMaterialInfo([]byte(artifact.MaterialInfo), artifact.DataSource)
			if err != nil {
				mInfo = []byte("[]")
				impl.logger.Errorw("Error in parsing artifact material info", "err", err, "artifact", artifact)
			}
			ciArtifacts = append(ciArtifacts, bean2.CiArtifactBean{
				Id:                     artifact.Id,
				Image:                  artifact.Image,
				ImageDigest:            artifact.ImageDigest,
				MaterialInfo:           mInfo,
				ScanEnabled:            artifact.ScanEnabled,
				Scanned:                artifact.Scanned,
				CiPipelineId:           artifact.PipelineId,
				CredentialsSourceType:  artifact.CredentialsSourceType,
				CredentialsSourceValue: artifact.CredentialSourceValue,
			})
		}
	}
	return ciArtifacts, nil
}

func (impl *AppArtifactManagerImpl) FetchArtifactForRollback(cdPipelineId, appId, offset, limit int, searchString string, app *bean2.CreateAppDTO, deploymentPipeline *pipelineConfig.Pipeline) (bean2.CiArtifactResponse, error) {
	var deployedCiArtifacts []bean2.CiArtifactBean
	var deployedCiArtifactsResponse bean2.CiArtifactResponse
	var pipeline *pipelineConfig.Pipeline

	cdWfrs, err := impl.cdWorkflowRepository.FetchArtifactsByCdPipelineId(cdPipelineId, bean.CD_WORKFLOW_TYPE_DEPLOY, offset, limit, searchString)
	if err != nil {
		impl.logger.Errorw("error in getting artifacts for rollback by cdPipelineId", "err", err, "cdPipelineId", cdPipelineId)
		return deployedCiArtifactsResponse, err
	}
	var ids []int32
	for _, item := range cdWfrs {
		ids = append(ids, item.TriggeredBy)
		if pipeline == nil && item.CdWorkflow != nil {
			pipeline = item.CdWorkflow.Pipeline
		}
	}
	userEmails := make(map[int32]string)
	users, err := impl.userService.GetByIds(ids)
	if err != nil {
		impl.logger.Errorw("unable to fetch users by ids", "err", err, "ids", ids)
	}
	for _, item := range users {
		userEmails[item.Id] = item.EmailId
	}

	imageTagsDataMap, err := impl.imageTaggingService.GetTagsDataMapByAppId(appId)
	if err != nil {
		impl.logger.Errorw("error in getting image tagging data with appId", "err", err, "appId", appId)
		return deployedCiArtifactsResponse, err
	}
	artifactIds := make([]int, 0)

	for _, cdWfr := range cdWfrs {
		ciArtifact := &repository.CiArtifact{}
		if cdWfr.CdWorkflow != nil && cdWfr.CdWorkflow.CiArtifact != nil {
			ciArtifact = cdWfr.CdWorkflow.CiArtifact
		}
		if ciArtifact == nil {
			continue
		}
		mInfo, err := bean2.ParseMaterialInfo([]byte(ciArtifact.MaterialInfo), ciArtifact.DataSource)
		if err != nil {
			mInfo = []byte("[]")
			impl.logger.Errorw("error in parsing ciArtifact material info", "err", err, "ciArtifact", ciArtifact)
		}
		userEmail := userEmails[cdWfr.TriggeredBy]
		deployedCiArtifacts = append(deployedCiArtifacts, bean2.CiArtifactBean{
			Id:           ciArtifact.Id,
			Image:        ciArtifact.Image,
			MaterialInfo: mInfo,
			DeployedTime: formatDate(cdWfr.StartedOn, bean2.LayoutRFC3339),
			WfrId:        cdWfr.Id,
			DeployedBy:   userEmail,
		})
		artifactIds = append(artifactIds, ciArtifact.Id)
	}
	imageCommentsDataMap, err := impl.imageTaggingService.GetImageCommentsDataMapByArtifactIds(artifactIds)
	if err != nil {
		impl.logger.Errorw("error in getting GetImageCommentsDataMapByArtifactIds", "err", err, "appId", appId, "artifactIds", artifactIds)
		return deployedCiArtifactsResponse, err
	}

	scope := resourceQualifiers.Scope{AppId: app.Id, EnvId: deploymentPipeline.EnvironmentId, ClusterId: deploymentPipeline.Environment.ClusterId, ProjectId: app.TeamId, IsProdEnv: deploymentPipeline.Environment.Default}
	impl.logger.Infow("scope for rollback deployment ", "scope", scope)
	filters, err := impl.resourceFilterService.GetFiltersByScope(scope)
	if err != nil {
		impl.logger.Errorw("error in getting resource filters for the pipeline", "pipelineId", pipeline.Id, "err", err)
		return deployedCiArtifactsResponse, err
	}

	for i, _ := range deployedCiArtifacts {
		imageTaggingResp := imageTagsDataMap[deployedCiArtifacts[i].Id]
		if imageTaggingResp != nil {
			deployedCiArtifacts[i].ImageReleaseTags = imageTaggingResp
		}
		if imageCommentResp := imageCommentsDataMap[deployedCiArtifacts[i].Id]; imageCommentResp != nil {
			deployedCiArtifacts[i].ImageComment = imageCommentResp
			releaseTags := make([]string, 0, len(imageTaggingResp))
			for _, imageTag := range imageTaggingResp {
				if !imageTag.Deleted {
					releaseTags = append(releaseTags, imageTag.TagName)
				}
			}
<<<<<<< HEAD

			filterState, _, err := impl.resourceFilterService.CheckForResource(filters, deployedCiArtifacts[i].Image, releaseTags)
=======
			materialInfos, err := deployedCiArtifacts[i].GetMaterialInfo()
			if err != nil {
				impl.logger.Errorw("error in getting material info for the given artifact", "artifactId", deployedCiArtifacts[i].Id, "materialInfo", deployedCiArtifacts[i].MaterialInfo, "err", err)
				return deployedCiArtifactsResponse, err
			}
			filterState, _, err := impl.resourceFilterService.CheckForResource(filters, deployedCiArtifacts[i].Image, releaseTags, materialInfos)
>>>>>>> 6054d2a7
			if err != nil {
				return deployedCiArtifactsResponse, err
			}
			deployedCiArtifacts[i].FilterState = filterState
		}
		deployedCiArtifactsResponse.ResourceFilters = filters
	}

	deployedCiArtifactsResponse.CdPipelineId = cdPipelineId
	if deployedCiArtifacts == nil {
		deployedCiArtifacts = []bean2.CiArtifactBean{}
	}
	if pipeline != nil && pipeline.ApprovalNodeConfigured() {
		deployedCiArtifacts, _, err = impl.overrideArtifactsWithUserApprovalData(pipeline, deployedCiArtifacts, false, 0)
		if err != nil {
			return deployedCiArtifactsResponse, err
		}
	}
	deployedCiArtifactsResponse.CiArtifacts = deployedCiArtifacts

	return deployedCiArtifactsResponse, nil
}

func (impl *AppArtifactManagerImpl) FetchArtifactForRollbackV2(ctx *util2.RequestCtx, cdPipelineId, appId, offset, limit int, searchString string, app *bean2.CreateAppDTO, deploymentPipeline *pipelineConfig.Pipeline) (bean2.CiArtifactResponse, error) {
	var deployedCiArtifactsResponse bean2.CiArtifactResponse
	imageTagsDataMap, err := impl.imageTaggingService.GetTagsDataMapByAppId(appId)
	if err != nil {
		impl.logger.Errorw("error in getting image tagging data with appId", "err", err, "appId", appId)
		return deployedCiArtifactsResponse, err
	}

	artifactListingFilterOpts := bean.ArtifactsListFilterOptions{}
	artifactListingFilterOpts.PipelineId = cdPipelineId
	artifactListingFilterOpts.StageType = bean.CD_WORKFLOW_TYPE_DEPLOY
	artifactListingFilterOpts.ApprovalNodeConfigured = deploymentPipeline.ApprovalNodeConfigured()
	artifactListingFilterOpts.SearchString = "%" + searchString + "%"
	artifactListingFilterOpts.Limit = limit
	artifactListingFilterOpts.Offset = offset
	if artifactListingFilterOpts.ApprovalNodeConfigured {
		approvalConfig, err := deploymentPipeline.GetApprovalConfig()
		if err != nil {
			impl.logger.Errorw("failed to unmarshal userApprovalConfig", "err", err, "cdPipelineId", deploymentPipeline.Id, "approvalConfig", approvalConfig)
			return deployedCiArtifactsResponse, err
		}
		artifactListingFilterOpts.ApproversCount = approvalConfig.RequiredCount
		deployedCiArtifactsResponse.UserApprovalConfig = &approvalConfig
	}

	deployedCiArtifacts, artifactIds, totalCount, err := impl.BuildRollbackArtifactsList(artifactListingFilterOpts)
	if err != nil {
		impl.logger.Errorw("error in building ci artifacts for rollback", "err", err, "cdPipelineId", cdPipelineId)
		return deployedCiArtifactsResponse, err
	}

	deployedCiArtifacts, err = impl.setPromotionArtifactMetadata(ctx, deployedCiArtifacts, artifactListingFilterOpts.PipelineId, constants.PROMOTED)
	if err != nil {
		impl.logger.Errorw("error in setting promotion artifact metadata for artifacts", "cdPipelineId", artifactListingFilterOpts.PipelineId, "err", err)
		return deployedCiArtifactsResponse, err
	}

	imageCommentsDataMap, err := impl.imageTaggingService.GetImageCommentsDataMapByArtifactIds(artifactIds)
	if err != nil {
		impl.logger.Errorw("error in getting GetImageCommentsDataMapByArtifactIds", "err", err, "appId", appId, "artifactIds", artifactIds)
		return deployedCiArtifactsResponse, err
	}

	scope := resourceQualifiers.Scope{AppId: app.Id, EnvId: deploymentPipeline.EnvironmentId, ClusterId: deploymentPipeline.Environment.ClusterId, ProjectId: app.TeamId, IsProdEnv: deploymentPipeline.Environment.Default}
	impl.logger.Infow("scope for rollback deployment ", "scope", scope)
	filters, err := impl.resourceFilterService.GetFiltersByScope(scope)
	if err != nil {
		impl.logger.Errorw("error in getting resource filters for the pipeline", "pipelineId", cdPipelineId, "err", err)
		return deployedCiArtifactsResponse, err
	}

	for i, _ := range deployedCiArtifacts {
		imageTaggingResp := imageTagsDataMap[deployedCiArtifacts[i].Id]
		if imageTaggingResp != nil {
			deployedCiArtifacts[i].ImageReleaseTags = imageTaggingResp
		}
		if imageCommentResp := imageCommentsDataMap[deployedCiArtifacts[i].Id]; imageCommentResp != nil {
			deployedCiArtifacts[i].ImageComment = imageCommentResp
			releaseTags := make([]string, 0, len(imageTaggingResp))
			for _, imageTag := range imageTaggingResp {
				if !imageTag.Deleted {
					releaseTags = append(releaseTags, imageTag.TagName)
				}
			}

			filterState, _, err := impl.resourceFilterService.CheckForResource(filters, deployedCiArtifacts[i].Image, releaseTags)
			if err != nil {
				return deployedCiArtifactsResponse, err
			}
			deployedCiArtifacts[i].FilterState = filterState
		}
		releaseTags := make([]string, 0, len(imageTaggingResp))
		for _, imageTag := range imageTaggingResp {
			if !imageTag.Deleted {
				releaseTags = append(releaseTags, imageTag.TagName)
			}
		}
		materialInfos, err := deployedCiArtifacts[i].GetMaterialInfo()
		if err != nil {
			impl.logger.Errorw("error in getting material info for the given artifact", "artifactId", deployedCiArtifacts[i].Id, "materialInfo", deployedCiArtifacts[i].MaterialInfo, "err", err)
			return deployedCiArtifactsResponse, err
		}
		filterState, _, err := impl.resourceFilterService.CheckForResource(filters, deployedCiArtifacts[i].Image, releaseTags, materialInfos)
		if err != nil {
			return deployedCiArtifactsResponse, err
		}
		deployedCiArtifacts[i].FilterState = filterState
		var dockerRegistryId string
		if deployedCiArtifacts[i].DataSource == repository.POST_CI || deployedCiArtifacts[i].DataSource == repository.PRE_CD || deployedCiArtifacts[i].DataSource == repository.POST_CD {
			if deployedCiArtifacts[i].CredentialsSourceType == repository.GLOBAL_CONTAINER_REGISTRY {
				dockerRegistryId = deployedCiArtifacts[i].CredentialsSourceValue
			}
		} else if deployedCiArtifacts[i].DataSource == repository.CI_RUNNER {
			ciPipeline, err := impl.CiPipelineRepository.FindByIdIncludingInActive(deployedCiArtifacts[i].CiPipelineId)
			if err != nil {
				impl.logger.Errorw("error in fetching ciPipeline", "ciPipelineId", ciPipeline.Id, "error", err)
				return deployedCiArtifactsResponse, err
			}
			dockerRegistryId = *ciPipeline.CiTemplate.DockerRegistryId
		}
		if len(dockerRegistryId) > 0 {
			dockerArtifact, err := impl.dockerArtifactRegistry.FindOne(dockerRegistryId)
			if err != nil {
				impl.logger.Errorw("error in getting docker registry details", "err", err, "dockerArtifactStoreId", dockerRegistryId)
			}
			deployedCiArtifacts[i].RegistryType = string(dockerArtifact.RegistryType)
			deployedCiArtifacts[i].RegistryName = dockerRegistryId
		}
		deployedCiArtifactsResponse.ResourceFilters = filters
	}

	deployedCiArtifactsResponse.CdPipelineId = cdPipelineId
	if deployedCiArtifacts == nil {
		deployedCiArtifacts = []bean2.CiArtifactBean{}
	}
	deployedCiArtifactsResponse.CiArtifacts = deployedCiArtifacts
	deployedCiArtifactsResponse.TotalCount = totalCount
	deployedCiArtifactsResponse.CanApproverDeploy = impl.config.CanApproverDeploy
	return deployedCiArtifactsResponse, nil
}

func (impl *AppArtifactManagerImpl) BuildRollbackArtifactsList(artifactListingFilterOpts bean.ArtifactsListFilterOptions) ([]bean2.CiArtifactBean, []int, int, error) {
	var deployedCiArtifacts []bean2.CiArtifactBean
	totalCount := 0

	// 1)get current deployed artifact on this pipeline
	latestWf, err := impl.cdWorkflowRepository.FindArtifactByPipelineIdAndRunnerType(artifactListingFilterOpts.PipelineId, artifactListingFilterOpts.StageType, "", 1, []string{argoApplication.Healthy, argoApplication.SUCCEEDED, argoApplication.Progressing})
	if err != nil && err != pg.ErrNoRows {
		impl.logger.Errorw("error in getting latest workflow by pipelineId", "pipelineId", artifactListingFilterOpts.PipelineId, "currentStageType", artifactListingFilterOpts.StageType)
		return deployedCiArtifacts, nil, totalCount, err
	}
	if len(latestWf) > 0 {
		// we should never show current deployed artifact in rollback API
		artifactListingFilterOpts.ExcludeWfrIds = []int{latestWf[0].Id}
	}

	var ciArtifacts []repository.CiArtifactWithExtraData
	if artifactListingFilterOpts.ApprovalNodeConfigured {
		ciArtifacts, totalCount, err = impl.ciArtifactRepository.FetchApprovedArtifactsForRollback(artifactListingFilterOpts)
	} else {
		ciArtifacts, totalCount, err = impl.ciArtifactRepository.FetchArtifactsByCdPipelineIdV2(artifactListingFilterOpts)
	}

	if err != nil {
		impl.logger.Errorw("error in getting artifacts for rollback by cdPipelineId", "err", err, "cdPipelineId", artifactListingFilterOpts.PipelineId)
		return deployedCiArtifacts, nil, totalCount, err
	}

	var ids []int32
	for _, item := range ciArtifacts {
		ids = append(ids, item.TriggeredBy)
	}

	userEmails := make(map[int32]string)
	users, err := impl.userService.GetByIds(ids)
	if err != nil {
		impl.logger.Errorw("unable to fetch users by ids", "err", err, "ids", ids)
	}
	for _, item := range users {
		userEmails[item.Id] = item.EmailId
	}

	artifactIds := make([]int, 0)

	for _, ciArtifact := range ciArtifacts {
		mInfo, err := bean2.ParseMaterialInfo([]byte(ciArtifact.MaterialInfo), ciArtifact.DataSource)
		if err != nil {
			mInfo = []byte("[]")
			impl.logger.Errorw("error in parsing ciArtifact material info", "err", err, "ciArtifact", ciArtifact)
		}
		userEmail := userEmails[ciArtifact.TriggeredBy]
		deployedCiArtifacts = append(deployedCiArtifacts, bean2.CiArtifactBean{
			Id:                     ciArtifact.Id,
			Image:                  ciArtifact.Image,
			MaterialInfo:           mInfo,
			DeployedTime:           formatDate(ciArtifact.StartedOn, bean2.LayoutRFC3339),
			WfrId:                  ciArtifact.CdWorkflowRunnerId,
			DeployedBy:             userEmail,
			Scanned:                ciArtifact.Scanned,
			ScanEnabled:            ciArtifact.ScanEnabled,
			CiPipelineId:           ciArtifact.PipelineId,
			CredentialsSourceType:  ciArtifact.CredentialsSourceType,
			CredentialsSourceValue: ciArtifact.CredentialSourceValue,
			DataSource:             ciArtifact.DataSource,
		})
		artifactIds = append(artifactIds, ciArtifact.Id)
	}
	return deployedCiArtifacts, artifactIds, totalCount, nil

}

func (impl *AppArtifactManagerImpl) RetrieveArtifactsByCDPipeline(pipeline *pipelineConfig.Pipeline, stage bean.WorkflowType, searchString string, count int, isApprovalNode bool) (*bean2.CiArtifactResponse, error) {

	// retrieve parent details
	parentId, parentType, err := impl.cdPipelineConfigService.RetrieveParentDetails(pipeline.Id)
	if err != nil {
		impl.logger.Errorw("failed to retrieve parent details",
			"cdPipelineId", pipeline.Id,
			"err", err)
		return nil, err
	}

	parentCdId := 0
	if parentType == bean.CD_WORKFLOW_TYPE_POST || (parentType == bean.CD_WORKFLOW_TYPE_DEPLOY && stage != bean.CD_WORKFLOW_TYPE_POST) {
		// parentCdId is being set to store the artifact currently deployed on parent cd (if applicable).
		// Parent component is CD only if parent type is POST/DEPLOY
		parentCdId = parentId
	}

	if stage == bean.CD_WORKFLOW_TYPE_DEPLOY {
		pipelinePreStage, err := impl.pipelineStageService.GetCdStageByCdPipelineIdAndStageType(pipeline.Id, repository2.PIPELINE_STAGE_TYPE_PRE_CD)
		if err != nil && err != pg.ErrNoRows {
			impl.logger.Errorw("error in fetching PRE-CD stage by cd pipeline id", "pipelineId", pipeline.Id, "err", err)
			return nil, err
		}
		if (pipelinePreStage != nil && pipelinePreStage.Id != 0) || len(pipeline.PreStageConfig) > 0 {
			// Parent type will be PRE for DEPLOY stage
			parentId = pipeline.Id
			parentType = bean.CD_WORKFLOW_TYPE_PRE
		}
	}
	if stage == bean.CD_WORKFLOW_TYPE_POST {
		// Parent type will be DEPLOY for POST stage
		parentId = pipeline.Id
		parentType = bean.CD_WORKFLOW_TYPE_DEPLOY
	}

	// Build artifacts for cd stages
	var ciArtifacts []bean2.CiArtifactBean
	ciArtifactsResponse := &bean2.CiArtifactResponse{}

	artifactMap := make(map[int]int)
	limit := count

	ciArtifacts, artifactMap, latestWfArtifactId, latestWfArtifactStatus, err := impl.
		BuildArtifactsForCdStage(pipeline.Id, stage, ciArtifacts, artifactMap, false, searchString, limit, parentCdId)
	if err != nil && err != pg.ErrNoRows {
		impl.logger.Errorw("error in getting artifacts for child cd stage", "err", err, "stage", stage)
		return nil, err
	}

	ciArtifacts, err = impl.BuildArtifactsForParentStage(pipeline.Id, parentId, parentType, ciArtifacts, artifactMap, searchString, limit, parentCdId)
	if err != nil && err != pg.ErrNoRows {
		impl.logger.Errorw("error in getting artifacts for cd", "err", err, "parentStage", parentType, "stage", stage)
		return nil, err
	}

	// sorting ci artifacts on the basis of creation time
	if ciArtifacts != nil {
		sort.SliceStable(ciArtifacts, func(i, j int) bool {
			return ciArtifacts[i].Id > ciArtifacts[j].Id
		})
	}

	artifactIds := make([]int, 0, len(ciArtifacts))
	for _, artifact := range ciArtifacts {
		artifactIds = append(artifactIds, artifact.Id)
	}

	artifacts, err := impl.ciArtifactRepository.GetArtifactParentCiAndWorkflowDetailsByIdsInDesc(artifactIds)
	if err != nil {
		return ciArtifactsResponse, err
	}
	imageTagsDataMap, err := impl.imageTaggingService.GetTagsDataMapByAppId(pipeline.AppId)
	if err != nil {
		impl.logger.Errorw("error in getting image tagging data with appId", "err", err, "appId", pipeline.AppId)
		return ciArtifactsResponse, err
	}

	imageCommentsDataMap, err := impl.imageTaggingService.GetImageCommentsDataMapByArtifactIds(artifactIds)
	if err != nil {
		impl.logger.Errorw("error in getting GetImageCommentsDataMapByArtifactIds", "err", err, "appId", pipeline.AppId, "artifactIds", artifactIds)
		return ciArtifactsResponse, err
	}

	environment := pipeline.Environment
	scope := resourceQualifiers.Scope{AppId: pipeline.AppId, ProjectId: pipeline.App.TeamId, EnvId: pipeline.EnvironmentId, ClusterId: environment.ClusterId, IsProdEnv: environment.Default}
	filters, err := impl.resourceFilterService.GetFiltersByScope(scope)
	if err != nil {
		impl.logger.Errorw("error in getting resource filters for the pipeline", "pipelineId", pipeline.Id, "err", err)
		return ciArtifactsResponse, err
	}

	for i, artifact := range artifacts {
		imageTaggingResp := imageTagsDataMap[ciArtifacts[i].Id]
		if imageTaggingResp != nil {
			ciArtifacts[i].ImageReleaseTags = imageTaggingResp
		}
		if imageCommentResp := imageCommentsDataMap[ciArtifacts[i].Id]; imageCommentResp != nil {
			ciArtifacts[i].ImageComment = imageCommentResp
		}

		releaseTags := make([]string, 0, len(imageTaggingResp))
		for _, imageTag := range imageTaggingResp {
			if !imageTag.Deleted {
				releaseTags = append(releaseTags, imageTag.TagName)
			}
		}
<<<<<<< HEAD
		filterState, _, err := impl.resourceFilterService.CheckForResource(filters, ciArtifacts[i].Image, releaseTags)
=======
		materialInfos, err := ciArtifacts[i].GetMaterialInfo()
		if err != nil {
			impl.logger.Errorw("error in getting material info for the given artifact", "artifactId", ciArtifacts[i].Id, "materialInfo", ciArtifacts[i].MaterialInfo, "err", err)
			return ciArtifactsResponse, err
		}
		filterState, _, err := impl.resourceFilterService.CheckForResource(filters, ciArtifacts[i].Image, releaseTags, materialInfos)
>>>>>>> 6054d2a7
		if err != nil {
			return ciArtifactsResponse, err
		}
		ciArtifacts[i].FilterState = filterState

		if artifact.ExternalCiPipelineId != 0 {
			// if external webhook continue
			continue
		}
		var dockerRegistryId string
		if artifact.PipelineId != 0 {
			ciPipeline, err := impl.CiPipelineRepository.FindByIdIncludingInActive(artifact.PipelineId)
			if err != nil {
				impl.logger.Errorw("error in fetching ciPipeline", "ciPipelineId", ciPipeline.Id, "error", err)
				return nil, err
			}
			dockerRegistryId = *ciPipeline.CiTemplate.DockerRegistryId
		} else {
			if artifact.CredentialsSourceType == repository.GLOBAL_CONTAINER_REGISTRY {
				dockerRegistryId = artifact.CredentialSourceValue
			}
		}
		if len(dockerRegistryId) > 0 {
			dockerArtifact, err := impl.dockerArtifactRegistry.FindOne(dockerRegistryId)
			if err != nil {
				impl.logger.Errorw("error in getting docker registry details", "err", err, "dockerArtifactStoreId", dockerRegistryId)
			}
			ciArtifacts[i].RegistryType = string(dockerArtifact.RegistryType)
			ciArtifacts[i].RegistryName = dockerRegistryId
		}
		var ciWorkflow *pipelineConfig.CiWorkflow
		if artifact.ParentCiArtifact != 0 {
			ciWorkflow, err = impl.ciWorkflowRepository.FindLastTriggeredWorkflowGitTriggersByArtifactId(artifact.ParentCiArtifact)
			if err != nil {
				impl.logger.Errorw("error in getting ci_workflow for artifacts", "err", err, "artifact", artifact, "parentStage", parentType, "stage", stage)
				return ciArtifactsResponse, err
			}

		} else {
			ciWorkflow, err = impl.ciWorkflowRepository.FindCiWorkflowGitTriggersById(*artifact.WorkflowId)
			if err != nil {
				impl.logger.Errorw("error in getting ci_workflow for artifacts", "err", err, "artifact", artifact, "parentStage", parentType, "stage", stage)
				return ciArtifactsResponse, err
			}
		}
		ciArtifacts[i].TriggeredBy = ciWorkflow.TriggeredBy
		ciArtifacts[i].CiConfigureSourceType = ciWorkflow.GitTriggers[ciWorkflow.CiPipelineId].CiConfigureSourceType
		ciArtifacts[i].CiConfigureSourceValue = ciWorkflow.GitTriggers[ciWorkflow.CiPipelineId].CiConfigureSourceValue
	}
	ciArtifactsResponse.ResourceFilters = filters
	ciArtifactsResponse.CdPipelineId = pipeline.Id
	ciArtifactsResponse.LatestWfArtifactId = latestWfArtifactId
	ciArtifactsResponse.LatestWfArtifactStatus = latestWfArtifactStatus
	if ciArtifacts == nil {
		ciArtifacts = []bean2.CiArtifactBean{}
	}
	ciArtifactsResponse.CiArtifacts = ciArtifacts

	if pipeline.ApprovalNodeConfigured() && stage == bean.CD_WORKFLOW_TYPE_DEPLOY { // for now, we are checking artifacts for deploy stage only
		ciArtifactsFinal, approvalConfig, err := impl.overrideArtifactsWithUserApprovalData(pipeline, ciArtifactsResponse.CiArtifacts, isApprovalNode, latestWfArtifactId)
		if err != nil {
			return ciArtifactsResponse, err
		}
		ciArtifactsResponse.UserApprovalConfig = &approvalConfig
		ciArtifactsResponse.CiArtifacts = ciArtifactsFinal
	}
	return ciArtifactsResponse, nil
}

func (impl *AppArtifactManagerImpl) FetchApprovalPendingArtifacts(pipeline *pipelineConfig.Pipeline, artifactListingFilterOpts *bean.ArtifactsListFilterOptions) (*bean2.CiArtifactResponse, error) {
	ciArtifactsResponse := &bean2.CiArtifactResponse{}

	if pipeline.ApprovalNodeConfigured() { // for now, we are checking artifacts for deploy stage only
		approvalConfig, err := pipeline.GetApprovalConfig()
		if err != nil {
			impl.logger.Errorw("failed to unmarshal userApprovalConfig", "err", err, "cdPipelineId", pipeline.Id, "approvalConfig", approvalConfig)
			return ciArtifactsResponse, err
		}
		requiredApprovals := approvalConfig.RequiredCount

		ciArtifacts, totalCount, err := impl.artifactApprovalDataReadService.FetchApprovalPendingArtifacts(pipeline.Id, artifactListingFilterOpts.Limit, artifactListingFilterOpts.Offset, requiredApprovals, artifactListingFilterOpts.SearchString)
		if err != nil {
			impl.logger.Errorw("failed to fetch approval request artifacts", "err", err, "cdPipelineId", pipeline.Id)
			return ciArtifactsResponse, err
		}

		environment := pipeline.Environment
		scope := resourceQualifiers.Scope{AppId: pipeline.AppId, ProjectId: pipeline.App.TeamId, EnvId: pipeline.EnvironmentId, ClusterId: environment.ClusterId, IsProdEnv: environment.Default}
		filters, err := impl.resourceFilterService.GetFiltersByScope(scope)
		if err != nil {
			impl.logger.Errorw("error in getting resource filters for the pipeline", "pipelineId", pipeline.Id, "err", err)
			return ciArtifactsResponse, err
		}

		if ciArtifacts != nil {
			// set userApprovalMetaData starts
			var artifactIds []int
			for _, item := range ciArtifacts {
				artifactIds = append(artifactIds, item.Id)
			}
			userApprovalMetadata, err := impl.artifactApprovalDataReadService.FetchApprovalDataForArtifacts(artifactIds, pipeline.Id, requiredApprovals) // it will fetch all the request data with nil cd_wfr_rnr_id
			if err != nil {
				impl.logger.Errorw("error occurred while fetching approval data for artifacts", "cdPipelineId", pipeline.Id, "artifactIds", artifactIds, "err", err)
				return ciArtifactsResponse, err
			}

			for i, artifact := range ciArtifacts {
				if approvalMetadataForArtifact, ok := userApprovalMetadata[artifact.Id]; ok {
					ciArtifacts[i].UserApprovalMetadata = approvalMetadataForArtifact
				}
			}
			// set userApprovalMetaData ends
<<<<<<< HEAD
			ciArtifacts, err = impl.setAdditionalDataInArtifacts(ciArtifacts, filters, pipeline)
=======
			ciArtifacts, err = impl.setAdditionalDataInArtifacts(ciArtifacts, filters, pipeline.AppId)
>>>>>>> 6054d2a7
			if err != nil {
				impl.logger.Errorw("error in setting additional data in fetched artifacts", "pipelineId", pipeline.Id, "err", err)
				return ciArtifactsResponse, err
			}
		}

		ciArtifactsResponse.CdPipelineId = pipeline.Id
		if ciArtifacts == nil {
			ciArtifacts = []bean2.CiArtifactBean{}
		}
		ciArtifactsResponse.CiArtifacts = ciArtifacts
		ciArtifactsResponse.UserApprovalConfig = &approvalConfig
		ciArtifactsResponse.ResourceFilters = filters
		ciArtifactsResponse.TotalCount = totalCount

	}
	return ciArtifactsResponse, nil
}
func (impl *AppArtifactManagerImpl) overrideArtifactsWithUserApprovalData(pipeline *pipelineConfig.Pipeline, inputArtifacts []bean2.CiArtifactBean, isApprovalNode bool, latestArtifactId int) ([]bean2.CiArtifactBean, pipelineConfig.UserApprovalConfig, error) {
	impl.logger.Infow("approval node configured", "pipelineId", pipeline.Id, "isApproval", isApprovalNode)
	ciArtifactsFinal := make([]bean2.CiArtifactBean, 0, len(inputArtifacts))
	artifactIds := make([]int, 0, len(inputArtifacts))
	cdPipelineId := pipeline.Id
	approvalConfig, err := pipeline.GetApprovalConfig()
<<<<<<< HEAD
	if err != nil {
		impl.logger.Errorw("failed to unmarshal userApprovalConfig", "err", err, "cdPipelineId", cdPipelineId, "approvalConfig", approvalConfig)
		return ciArtifactsFinal, approvalConfig, err
	}

	for _, item := range inputArtifacts {
		artifactIds = append(artifactIds, item.Id)
	}

	var userApprovalMetadata map[int]*pipelineConfig.UserApprovalMetadata
	requiredApprovals := approvalConfig.RequiredCount
	userApprovalMetadata, err = impl.artifactApprovalDataReadService.FetchApprovalDataForArtifacts(artifactIds, cdPipelineId, requiredApprovals) // it will fetch all the request data with nil cd_wfr_rnr_id
	if err != nil {
		impl.logger.Errorw("error occurred while fetching approval data for artifacts", "cdPipelineId", cdPipelineId, "artifactIds", artifactIds, "err", err)
		return ciArtifactsFinal, approvalConfig, err
	}
	for _, artifact := range inputArtifacts {
		approvalRuntimeState := pipelineConfig.InitApprovalState
		approvalMetadataForArtifact, ok := userApprovalMetadata[artifact.Id]
		if ok { // either approved or requested
			approvalRuntimeState = approvalMetadataForArtifact.ApprovalRuntimeState
			artifact.UserApprovalMetadata = approvalMetadataForArtifact
		} else if artifact.Deployed {
			approvalRuntimeState = pipelineConfig.ConsumedApprovalState
		}

		allowed := false
		if isApprovalNode { // return all the artifacts with state in init, requested or consumed
			allowed = approvalRuntimeState == pipelineConfig.InitApprovalState || approvalRuntimeState == pipelineConfig.RequestedApprovalState || approvalRuntimeState == pipelineConfig.ConsumedApprovalState
		} else { // return only approved state artifacts
			allowed = approvalRuntimeState == pipelineConfig.ApprovedApprovalState || artifact.Latest || artifact.Id == latestArtifactId
		}
		if allowed {
			ciArtifactsFinal = append(ciArtifactsFinal, artifact)
		}
	}
	return ciArtifactsFinal, approvalConfig, nil
}

func (impl *AppArtifactManagerImpl) extractParentMetaDataByPipeline(pipeline *pipelineConfig.Pipeline, stage bean.WorkflowType) (parentId int, parentType bean.WorkflowType, parentCdId int, err error) {
	// retrieve parent details
	parentId, parentType, err = impl.cdPipelineConfigService.RetrieveParentDetails(pipeline.Id)
	if err != nil {
		impl.logger.Errorw("failed to retrieve parent details",
			"cdPipelineId", pipeline.Id,
			"err", err)
		return parentId, parentType, parentCdId, err
	}

	if parentType == bean.CD_WORKFLOW_TYPE_POST || (parentType == bean.CD_WORKFLOW_TYPE_DEPLOY && stage != bean.CD_WORKFLOW_TYPE_POST) {
		// parentCdId is being set to store the artifact currently deployed on parent cd (if applicable).
		// Parent component is CD only if parent type is POST/DEPLOY
		parentCdId = parentId
=======
	if err != nil {
		impl.logger.Errorw("failed to unmarshal userApprovalConfig", "err", err, "cdPipelineId", cdPipelineId, "approvalConfig", approvalConfig)
		return ciArtifactsFinal, approvalConfig, err
	}

	for _, item := range inputArtifacts {
		artifactIds = append(artifactIds, item.Id)
>>>>>>> 6054d2a7
	}

	var userApprovalMetadata map[int]*pipelineConfig.UserApprovalMetadata
	requiredApprovals := approvalConfig.RequiredCount
	userApprovalMetadata, err = impl.artifactApprovalDataReadService.FetchApprovalDataForArtifacts(artifactIds, cdPipelineId, requiredApprovals) // it will fetch all the request data with nil cd_wfr_rnr_id
	if err != nil {
		impl.logger.Errorw("error occurred while fetching approval data for artifacts", "cdPipelineId", cdPipelineId, "artifactIds", artifactIds, "err", err)
		return ciArtifactsFinal, approvalConfig, err
	}
	for _, artifact := range inputArtifacts {
		approvalRuntimeState := pipelineConfig.InitApprovalState
		approvalMetadataForArtifact, ok := userApprovalMetadata[artifact.Id]
		if ok { // either approved or requested
			approvalRuntimeState = approvalMetadataForArtifact.ApprovalRuntimeState
			artifact.UserApprovalMetadata = approvalMetadataForArtifact
		} else if artifact.Deployed {
			approvalRuntimeState = pipelineConfig.ConsumedApprovalState
		}

		allowed := false
		if isApprovalNode { // return all the artifacts with state in init, requested or consumed
			allowed = approvalRuntimeState == pipelineConfig.InitApprovalState || approvalRuntimeState == pipelineConfig.RequestedApprovalState || approvalRuntimeState == pipelineConfig.ConsumedApprovalState
		} else { // return only approved state artifacts
			allowed = approvalRuntimeState == pipelineConfig.ApprovedApprovalState || artifact.Latest || artifact.Id == latestArtifactId
		}
		if allowed {
			ciArtifactsFinal = append(ciArtifactsFinal, artifact)
		}
	}
	return ciArtifactsFinal, approvalConfig, nil
}

func (impl *AppArtifactManagerImpl) fillAppliedFiltersData(ciArtifactBeans []bean2.CiArtifactBean, pipelineId int, stage bean.WorkflowType) []bean2.CiArtifactBean {
	referenceType := resourceFilter.Pipeline
	referenceId := pipelineId
	if stage != bean.CD_WORKFLOW_TYPE_DEPLOY {
		referenceType = resourceFilter.PipelineStage
		stageType := repository2.PIPELINE_STAGE_TYPE_PRE_CD
		if stage == bean.CD_WORKFLOW_TYPE_POST {
			stageType = repository2.PIPELINE_STAGE_TYPE_POST_CD
		}
		pipelineStage, err := impl.pipelineStageService.GetCdStageByCdPipelineIdAndStageType(pipelineId, stageType)
		if err != nil {
			// not returning error by choice
			impl.logger.Errorw("error in fetching pipeline Stage", "stageType", stageType, "pipelineId", pipelineId, "err", err)
			return ciArtifactBeans
		}
		if pipelineStage != nil {
			referenceId = pipelineStage.Id
		} else { // this may happen if PRE-CD/POST-CD not yet migrated to pipeline_stage table
			if stageType == repository2.PIPELINE_STAGE_TYPE_PRE_CD {
				referenceType = resourceFilter.PrePipelineStageYaml
			} else if stageType == repository2.PIPELINE_STAGE_TYPE_POST_CD {
				referenceType = resourceFilter.PostPipelineStageYaml
			}
		}
	}
	artifactIds := make([]int, 0, len(ciArtifactBeans))
	for _, ciArtifactBean := range ciArtifactBeans {
		// we only want to get evaluated filters for un deployed artifacts
		if !ciArtifactBean.Deployed {
			artifactIds = append(artifactIds, ciArtifactBean.Id)
		}
	}
	if len(artifactIds) > 0 {
		subjectIdVsState, appliedFiltersMap, appliedFiltersTimeStampMap, err := impl.resourceFilterService.GetEvaluatedFiltersForSubjects(resourceFilter.Artifact, artifactIds, referenceId, referenceType)
		if err != nil {
			// not returning error by choice
			impl.logger.Errorw("error in fetching applied filters when this image was born", "stageType", stage, "pipelineId", pipelineId, "err", err)
			return ciArtifactBeans
		}
		for i, ciArtifactBean := range ciArtifactBeans {
			ciArtifactBeans[i].AppliedFilters = appliedFiltersMap[ciArtifactBean.Id]
			ciArtifactBeans[i].AppliedFiltersTimestamp = appliedFiltersTimeStampMap[ciArtifactBean.Id]
			ciArtifactBeans[i].AppliedFiltersState = subjectIdVsState[ciArtifactBean.Id]
		}
	}
	return ciArtifactBeans
}

func (impl *AppArtifactManagerImpl) getDeploymentWindowAuditData(artifactIds []int, pipelineId int, stage bean.WorkflowType) (map[int]deploymentWindow.DeploymentWindowAuditData, error) {

	referenceType := getResourceTypeForWorkflowType(stage)
	filters, err := impl.resourceFilterAuditService.GetLatestByRefAndMultiSubjectAndFilterType(referenceType, pipelineId, resourceFilter.Artifact, artifactIds, resourceFilter.DEPLOYMENT_WINDOW)
	if err != nil {
		return nil, err
	}
	dataMap := make(map[int]deploymentWindow.DeploymentWindowAuditData)
	for _, filter := range filters {
		if !(filter == nil || len(filter.FilterHistoryObjects) == 0) {
			data := deploymentWindow.GetAuditDataFromSerializedValue(filter.FilterHistoryObjects)
			if data.TriggerType != "AUTO" {
				continue
			}
			dataMap[filter.SubjectId] = data
		}
	}
	return dataMap, nil
}

<<<<<<< HEAD
func (impl *AppArtifactManagerImpl) fillAppliedFiltersData(ciArtifactBeans []bean2.CiArtifactBean, pipelineId int, stage bean.WorkflowType) []bean2.CiArtifactBean {
	referenceType := resourceFilter.Pipeline
	referenceId := pipelineId
	if stage != bean.CD_WORKFLOW_TYPE_DEPLOY {
		referenceType = resourceFilter.PipelineStage
		stageType := repository2.PIPELINE_STAGE_TYPE_PRE_CD
		if stage == bean.CD_WORKFLOW_TYPE_POST {
			stageType = repository2.PIPELINE_STAGE_TYPE_POST_CD
		}
		pipelineStage, err := impl.pipelineStageService.GetCdStageByCdPipelineIdAndStageType(pipelineId, stageType)
		if err != nil {
			// not returning error by choice
			impl.logger.Errorw("error in fetching pipeline Stage", "stageType", stageType, "pipelineId", pipelineId, "err", err)
			return ciArtifactBeans
		}
		if pipelineStage != nil {
			referenceId = pipelineStage.Id
		} else { // this may happen if PRE-CD/POST-CD not yet migrated to pipeline_stage table
			if stageType == repository2.PIPELINE_STAGE_TYPE_PRE_CD {
				referenceType = resourceFilter.PrePipelineStageYaml
			} else if stageType == repository2.PIPELINE_STAGE_TYPE_POST_CD {
				referenceType = resourceFilter.PostPipelineStageYaml
			}
		}
	}
	artifactIds := make([]int, 0, len(ciArtifactBeans))
	for _, ciArtifactBean := range ciArtifactBeans {
		// we only want to get evaluated filters for un deployed artifacts
		if !ciArtifactBean.Deployed {
			artifactIds = append(artifactIds, ciArtifactBean.Id)
		}
	}
	if len(artifactIds) > 0 {
		appliedFilterStateMap, appliedFiltersMap, appliedFiltersTimeStampMap, err := impl.resourceFilterService.GetEvaluatedFiltersForSubjects(resourceFilter.Artifact, artifactIds, referenceId, referenceType)
		if err != nil {
			// not returning error by choice
			impl.logger.Errorw("error in fetching applied filters when this image was born", "stageType", stage, "pipelineId", pipelineId, "err", err)
			return ciArtifactBeans
		}
		for i, ciArtifactBean := range ciArtifactBeans {
			ciArtifactBeans[i].AppliedFilters = appliedFiltersMap[ciArtifactBean.Id]
			ciArtifactBeans[i].AppliedFiltersTimestamp = appliedFiltersTimeStampMap[ciArtifactBean.Id]
			ciArtifactBeans[i].AppliedFiltersState = appliedFilterStateMap[ciArtifactBean.Id]
		}
	}
	return ciArtifactBeans
}

func (impl *AppArtifactManagerImpl) getDeploymentWindowAuditData(artifactIds []int, pipelineId int, stage bean.WorkflowType) (map[int]deploymentWindow.DeploymentWindowAuditData, error) {

	referenceType := getResourceTypeForWorkflowType(stage)
	filters, err := impl.resourceFilterAuditService.GetLatestByRefAndMultiSubjectAndFilterType(referenceType, pipelineId, resourceFilter.Artifact, artifactIds, resourceFilter.DEPLOYMENT_WINDOW)
	if err != nil {
		return nil, err
	}
	dataMap := make(map[int]deploymentWindow.DeploymentWindowAuditData)
	for _, filter := range filters {
		if !(filter == nil || len(filter.FilterHistoryObjects) == 0) {
			data := deploymentWindow.GetAuditDataFromSerializedValue(filter.FilterHistoryObjects)
			if data.TriggerType != "AUTO" {
				continue
			}
			dataMap[filter.SubjectId] = data
		}
	}
	return dataMap, nil
}

=======
>>>>>>> 6054d2a7
func getResourceTypeForWorkflowType(stage bean.WorkflowType) resourceFilter.ReferenceType {
	var referenceType resourceFilter.ReferenceType
	switch stage {
	case bean.CD_WORKFLOW_TYPE_PRE:
		referenceType = resourceFilter.PreDeploy
	case bean.CD_WORKFLOW_TYPE_POST:
		referenceType = resourceFilter.PostDeploy
	case bean.CD_WORKFLOW_TYPE_DEPLOY:
		referenceType = resourceFilter.Deploy
	}
	return referenceType
}

<<<<<<< HEAD
func (impl *AppArtifactManagerImpl) RetrieveArtifactsByCDPipelineV2(pipeline *pipelineConfig.Pipeline, stage bean.WorkflowType, artifactListingFilterOpts *bean.ArtifactsListFilterOptions, isApprovalNode bool) (*bean2.CiArtifactResponse, error) {
=======
func (impl *AppArtifactManagerImpl) RetrieveArtifactsByCDPipelineV2(ctx *util2.RequestCtx, pipeline *pipelineConfig.Pipeline, stage bean.WorkflowType, artifactListingFilterOpts *bean.ArtifactsListFilterOptions, isApprovalNode bool) (*bean2.CiArtifactResponse, error) {
>>>>>>> 6054d2a7

	// retrieve parent details
	parentId, parentType, parentCdId, err := impl.cdPipelineConfigService.ExtractParentMetaDataByPipeline(pipeline, stage)
	if err != nil {
		impl.logger.Errorw("error in finding parent meta data for pipeline", "pipelineId", pipeline.Id, "pipelineStage", stage, "err", err)
		return nil, err
	}
	// Build artifacts for cd stages
	var ciArtifacts []bean2.CiArtifactBean
	ciArtifactsResponse := &bean2.CiArtifactResponse{}

	artifactListingFilterOpts.PipelineId = pipeline.Id
	// this will be 0 for external-ci cases, note: do not refer this for external-ci cases
	artifactListingFilterOpts.CiPipelineId = pipeline.CiPipelineId
	artifactListingFilterOpts.ParentId = parentId
	artifactListingFilterOpts.ParentCdId = parentCdId
	artifactListingFilterOpts.ParentStageType = parentType
	artifactListingFilterOpts.StageType = stage
	artifactListingFilterOpts.ApprovalNodeConfigured = pipeline.ApprovalNodeConfigured()
	artifactListingFilterOpts.SearchString = "%" + artifactListingFilterOpts.SearchString + "%"
	artifactListingFilterOpts.UseCdStageQueryV2 = impl.config.UseArtifactListingQueryV2
	if artifactListingFilterOpts.ApprovalNodeConfigured {
		approvalConfig, err := pipeline.GetApprovalConfig()
		if err != nil {
			impl.logger.Errorw("failed to unmarshal userApprovalConfig", "err", err, "cdPipelineId", pipeline.Id, "approvalConfig", approvalConfig)
			return ciArtifactsResponse, err
		}
		artifactListingFilterOpts.ApproversCount = approvalConfig.RequiredCount
		ciArtifactsResponse.UserApprovalConfig = &approvalConfig
	}

	ciArtifactsRefs, latestWfArtifactId, latestWfArtifactStatus, totalCount, err := impl.BuildArtifactsList(artifactListingFilterOpts, isApprovalNode)
	if err != nil && err != pg.ErrNoRows {
		impl.logger.Errorw("error in getting artifacts for child cd stage", "err", err, "stage", stage)
		return nil, err
	}

	for _, ciArtifactsRef := range ciArtifactsRefs {
		ciArtifacts = append(ciArtifacts, *ciArtifactsRef)
	}

	environment := pipeline.Environment
	scope := resourceQualifiers.Scope{AppId: pipeline.AppId, ProjectId: pipeline.App.TeamId, EnvId: pipeline.EnvironmentId, ClusterId: environment.ClusterId, IsProdEnv: environment.Default}
	filters, err := impl.resourceFilterService.GetFiltersByScope(scope)
	if err != nil {
		impl.logger.Errorw("error in getting resource filters for the pipeline", "pipelineId", pipeline.Id, "err", err)
		return ciArtifactsResponse, err
	}
	ciArtifactsResponse.ResourceFilters = filters

	// sorting ci artifacts on the basis of creation time
	if ciArtifacts != nil {
		sort.SliceStable(ciArtifacts, func(i, j int) bool {
			return ciArtifacts[i].Id > ciArtifacts[j].Id
		})
		ciArtifacts, err = impl.setAdditionalDataInArtifacts(ciArtifacts, filters, pipeline.AppId)
		if err != nil {
			impl.logger.Errorw("error in setting additional data in fetched artifacts", "pipelineId", pipeline.Id, "err", err)
			return ciArtifactsResponse, err
		}

<<<<<<< HEAD
		ciArtifacts, err = impl.setAdditionalDataInArtifacts(ciArtifacts, filters, pipeline)
=======
		ciArtifacts, err = impl.setDeploymentWindowMetadata(ciArtifacts, stage, pipeline)
>>>>>>> 6054d2a7
		if err != nil {
			impl.logger.Errorw("error in setting additional data in fetched artifacts", "pipelineId", pipeline.Id, "err", err)
			return ciArtifactsResponse, err
		}

<<<<<<< HEAD
		ciArtifacts, err = impl.setDeploymentWindowMetadata(ciArtifacts, stage, pipeline)
		if err != nil {
			impl.logger.Errorw("error in setting additional data in fetched artifacts", "pipelineId", pipeline.Id, "err", err)
			return ciArtifactsResponse, err
		}

=======
>>>>>>> 6054d2a7
		ciArtifacts, err = impl.setGitTriggerData(ciArtifacts)
		if err != nil {
			impl.logger.Errorw("error in setting gitTrigger data in fetched artifacts", "pipelineId", pipeline.Id, "err", err)
			return ciArtifactsResponse, err
		}
		if !isApprovalNode {
			ciArtifacts = impl.fillAppliedFiltersData(ciArtifacts, pipeline.Id, stage)
		}
<<<<<<< HEAD
=======
	}

	ciArtifacts, err = impl.setPromotionArtifactMetadata(ctx, ciArtifacts, pipeline.Id, constants.PROMOTED)
	if err != nil {
		impl.logger.Errorw("error in setting promotion artifact metadata for given pipeline", "pipelineId", pipeline.Id, "err", err)
		return ciArtifactsResponse, err
>>>>>>> 6054d2a7
	}

	ciArtifactsResponse.CdPipelineId = pipeline.Id
	ciArtifactsResponse.LatestWfArtifactId = latestWfArtifactId
	ciArtifactsResponse.LatestWfArtifactStatus = latestWfArtifactStatus
	if ciArtifacts == nil {
		ciArtifacts = []bean2.CiArtifactBean{}
	}
	ciArtifactsResponse.CiArtifacts = ciArtifacts
	ciArtifactsResponse.TotalCount = totalCount
	ciArtifactsResponse.CanApproverDeploy = impl.config.CanApproverDeploy
	return ciArtifactsResponse, nil
}

func (impl *AppArtifactManagerImpl) setDeploymentWindowMetadata(ciArtifacts []bean2.CiArtifactBean, stage bean.WorkflowType, pipeline *pipelineConfig.Pipeline) ([]bean2.CiArtifactBean, error) {

<<<<<<< HEAD
	artifactIds := make([]int, 0, len(ciArtifacts))
	for _, artifact := range ciArtifacts {
		artifactIds = append(artifactIds, artifact.Id)
	}

	deploymentWindowDataMap, err := impl.getDeploymentWindowAuditData(artifactIds, pipeline.Id, stage)
	if err != nil {
		impl.logger.Errorw("error in getting deployment window audit data for artifacts", "err", err, "artifacts", artifactIds, "pipelineId", pipeline.Id)
		return ciArtifacts, err
	}

	for i, _ := range ciArtifacts {
		if data, ok := deploymentWindowDataMap[ciArtifacts[i].Id]; ok {
			ciArtifacts[i].DeploymentWindowArtifactMetadata = data
			ciArtifacts[i].AppliedFiltersTimestamp = data.TriggeredAt
		}
	}
	return ciArtifacts, nil
}

func (impl *AppArtifactManagerImpl) setAdditionalDataInArtifacts(ciArtifacts []bean2.CiArtifactBean, filters []*resourceFilter.FilterMetaDataBean, pipeline *pipelineConfig.Pipeline) ([]bean2.CiArtifactBean, error) {
=======
>>>>>>> 6054d2a7
	artifactIds := make([]int, 0, len(ciArtifacts))
	for _, artifact := range ciArtifacts {
		artifactIds = append(artifactIds, artifact.Id)
	}

	deploymentWindowDataMap, err := impl.getDeploymentWindowAuditData(artifactIds, pipeline.Id, stage)
	if err != nil {
		impl.logger.Errorw("error in getting deployment window audit data for artifacts", "err", err, "artifacts", artifactIds, "pipelineId", pipeline.Id)
		return ciArtifacts, err
	}

	for i, _ := range ciArtifacts {
		if data, ok := deploymentWindowDataMap[ciArtifacts[i].Id]; ok {
			ciArtifacts[i].DeploymentWindowArtifactMetadata = data
			ciArtifacts[i].AppliedFiltersTimestamp = data.TriggeredAt
		}
	}
	return ciArtifacts, nil
}

func (impl *AppArtifactManagerImpl) setDeployedOnEnvironmentsForArtifact(ciArtifacts []bean2.CiArtifactBean, wfMetadata *bean4.PromotionRequestWfMetadata) ([]bean2.CiArtifactBean, error) {
	deployedEnvironmentsForArtifacts, err := impl.getDeployedEnvironmentsForArtifacts(ciArtifacts, wfMetadata)
	if err != nil {
		impl.logger.Errorw("error in fetching environments on which artifact is currently deployed", "cdPipelineIds", wfMetadata.GetCdPipelineIds(), "err", err)
		return ciArtifacts, err
	}
	for i, artifact := range ciArtifacts {
		// envs on which this artifact is deployed
		if _, ok := deployedEnvironmentsForArtifacts[artifact.Id]; ok {
			ciArtifacts[i].DeployedOnEnvironments = deployedEnvironmentsForArtifacts[artifact.Id]
		}
	}
	return ciArtifacts, nil
}

func (impl *AppArtifactManagerImpl) getDeployedEnvironmentsForArtifacts(ciArtifacts []bean2.CiArtifactBean, wfMetadata *bean4.PromotionRequestWfMetadata) (artifactIdToDeployedEnvMap map[int][]string, err error) {

	wfCdPipelineIds := wfMetadata.GetCdPipelineIds()

	deployedArtifactToPipelineIDMapping, err := impl.getlatestArtifactDeployedOnPipelines(wfCdPipelineIds)
	if err != nil {
		impl.logger.Errorw("error in getting latest artifact deployed on pipeline", "wfCdPipelineIds", wfCdPipelineIds, "err", err)
		return artifactIdToDeployedEnvMap, err
	}

	pipelineIdToEnvName := wfMetadata.GetPipelineIdToEnvNameMap()
	artifactToDeployedOnEnvsMapping := make(map[int][]string)
	for _, artifact := range ciArtifacts {
		if pipelineId, ok := deployedArtifactToPipelineIDMapping[artifact.Id]; ok {
			artifactToDeployedOnEnvsMapping[artifact.Id] = append(artifactToDeployedOnEnvsMapping[artifact.Id], pipelineIdToEnvName[pipelineId])
		}
	}

	return artifactToDeployedOnEnvsMapping, nil
}

func (impl *AppArtifactManagerImpl) getWfPipelinesMetadata(wfCdPipelineIds []int) (map[int]string, bool, error) {
	pipelineIdToEnvNameMapping := make(map[int]string)
	pipelines, err := impl.cdPipelineConfigService.FindCdPipelinesByIds(wfCdPipelineIds)
	if err != nil {
		impl.logger.Errorw("error in fetching deployed pipelines by pipelineIds", "pipelineIds", wfCdPipelineIds, "err", err)
		return pipelineIdToEnvNameMapping, false, err
	}
	pipelineIdToEnvName := make(map[int]string, 0)
	hasProdEnv := false
	for _, p := range pipelines {
		pipelineIdToEnvName[p.Id] = p.EnvironmentName
		hasProdEnv = p.IsProdEnv || hasProdEnv
	}
	return pipelineIdToEnvName, hasProdEnv, nil
}

func (impl *AppArtifactManagerImpl) getlatestArtifactDeployedOnPipelines(wfCdPipelineIds []int) (map[int]int, error) {
	artifactDeployedCDWorkflowInfo, err := impl.cdWorkflowRepository.FindLatestSucceededWfsByCDPipelineIds(wfCdPipelineIds)
	if err != nil {
		impl.logger.Errorw("error in fetching cd workflow info for pipelines on which artifacts is deployed", "cdPipelineIds", wfCdPipelineIds, "err", err)
		return nil, err
	}

	artifactToDeployedPipelineIDMapping := make(map[int]int)
	for _, workflowMetadata := range artifactDeployedCDWorkflowInfo {
		artifactToDeployedPipelineIDMapping[workflowMetadata.CiArtifactId] = workflowMetadata.PipelineId
	}
	return artifactToDeployedPipelineIDMapping, nil
}

func (impl *AppArtifactManagerImpl) setAdditionalDataInArtifacts(ciArtifacts []bean2.CiArtifactBean, filters []*resourceFilter.FilterMetaDataBean, appId int) ([]bean2.CiArtifactBean, error) {
	// TODO Extract out this logic to adapter
	artifactIds := make([]int, 0, len(ciArtifacts))
	for _, artifact := range ciArtifacts {
		artifactIds = append(artifactIds, artifact.Id)
	}

	imageTagsDataMap, err := impl.imageTaggingService.GetTagsDataMapByAppId(appId)
	if err != nil {
		impl.logger.Errorw("error in getting image tagging data with appId", "err", err, "appId", appId)
		return ciArtifacts, err
	}

	imageCommentsDataMap, err := impl.imageTaggingService.GetImageCommentsDataMapByArtifactIds(artifactIds)
	if err != nil {
		impl.logger.Errorw("error in getting GetImageCommentsDataMapByArtifactIds", "err", err, "appId", appId, "artifactIds", artifactIds)
		return ciArtifacts, err
	}

	for i, _ := range ciArtifacts {
		imageTaggingResp := imageTagsDataMap[ciArtifacts[i].Id]
		if imageTaggingResp != nil {
			ciArtifacts[i].ImageReleaseTags = imageTaggingResp
		}
		if imageCommentResp := imageCommentsDataMap[ciArtifacts[i].Id]; imageCommentResp != nil {
			ciArtifacts[i].ImageComment = imageCommentResp
		}

		if len(filters) > 0 {
<<<<<<< HEAD
			ciArtifacts[i].FilterState = impl.getFilerState(imageTaggingResp, filters, ciArtifacts[i].Image)
=======
			materialInfos, err := ciArtifacts[i].GetMaterialInfo()
			if err != nil {
				impl.logger.Errorw("error in getting material info for the given artifact", "artifactId", ciArtifacts[i].Id, "materialInfo", ciArtifacts[i].MaterialInfo, "err", err)
				return nil, err
			}
			ciArtifacts[i].FilterState = impl.getFilterState(imageTaggingResp, filters, ciArtifacts[i].Image, materialInfos)
>>>>>>> 6054d2a7
		}

		var dockerRegistryId string
		if ciArtifacts[i].DataSource == repository.POST_CI || ciArtifacts[i].DataSource == repository.PRE_CD || ciArtifacts[i].DataSource == repository.POST_CD {
			if ciArtifacts[i].CredentialsSourceType == repository.GLOBAL_CONTAINER_REGISTRY {
				dockerRegistryId = ciArtifacts[i].CredentialsSourceValue
			}
		} else if ciArtifacts[i].DataSource == repository.CI_RUNNER {
			// need this if the artifact's ciPipeline gets switched, then the previous ci-pipeline will be in deleted state
			ciPipeline, err := impl.CiPipelineRepository.FindByIdIncludingInActive(ciArtifacts[i].CiPipelineId)
			if err != nil {
				impl.logger.Errorw("error in fetching ciPipeline", "ciPipelineId", ciArtifacts[i].CiPipelineId, "error", err)
				return nil, err
			}
			if !ciPipeline.IsExternal && ciPipeline.IsDockerConfigOverridden {
				ciTemplateBean, err := impl.ciTemplateService.FindTemplateOverrideByCiPipelineId(ciPipeline.Id)
				if err != nil {
					impl.logger.Errorw("error in fetching template override", "pipelineId", ciPipeline.Id, "err", err)
					return nil, err
				}
				dockerRegistryId = ciTemplateBean.CiTemplateOverride.DockerRegistryId
			} else {
				dockerRegistryId = *ciPipeline.CiTemplate.DockerRegistryId
			}
		}
		if len(dockerRegistryId) > 0 {
			dockerArtifact, err := impl.dockerArtifactRegistry.FindOne(dockerRegistryId)
			if err != nil {
				impl.logger.Errorw("error in getting docker registry details", "err", err, "dockerArtifactStoreId", dockerRegistryId)
			}
			ciArtifacts[i].RegistryType = string(dockerArtifact.RegistryType)
			ciArtifacts[i].RegistryName = dockerRegistryId
		}
	}
	return ciArtifacts, nil

}

func (impl *AppArtifactManagerImpl) setGitTriggerData(ciArtifacts []bean2.CiArtifactBean) ([]bean2.CiArtifactBean, error) {
	directArtifactIndexes, directWorkflowIds, artifactsWithParentIndexes, parentArtifactIds := make([]int, 0), make([]int, 0), make([]int, 0), make([]int, 0)
	for i, artifact := range ciArtifacts {
		if artifact.ExternalCiPipelineId != 0 {
			// if external webhook continue
			continue
		}
		// linked ci case
		if artifact.ParentCiArtifact != 0 {
			artifactsWithParentIndexes = append(artifactsWithParentIndexes, i)
			parentArtifactIds = append(parentArtifactIds, artifact.ParentCiArtifact)
		} else {
			directArtifactIndexes = append(directArtifactIndexes, i)
			directWorkflowIds = append(directWorkflowIds, artifact.CiWorkflowId)
		}
	}
	ciWorkflowWithArtifacts, err := impl.ciWorkflowRepository.FindLastTriggeredWorkflowGitTriggersByArtifactIds(parentArtifactIds)
	if err != nil {
		impl.logger.Errorw("error in getting ci_workflow for artifacts", "err", err, "parentArtifactIds", parentArtifactIds)
		return ciArtifacts, err
	}

	parentArtifactIdVsCiWorkflowMap := make(map[int]*pipelineConfig.WorkflowWithArtifact)
	for _, ciWorkflow := range ciWorkflowWithArtifacts {
		parentArtifactIdVsCiWorkflowMap[ciWorkflow.CiArtifactId] = ciWorkflow
	}

	for _, index := range directArtifactIndexes {
		ciWorkflow := parentArtifactIdVsCiWorkflowMap[ciArtifacts[index].CiWorkflowId]
		if ciWorkflow != nil {
			ciArtifacts[index].TriggeredBy = ciWorkflow.TriggeredBy
			ciArtifacts[index].CiConfigureSourceType = ciWorkflow.GitTriggers[ciWorkflow.CiPipelineId].CiConfigureSourceType
			ciArtifacts[index].CiConfigureSourceValue = ciWorkflow.GitTriggers[ciWorkflow.CiPipelineId].CiConfigureSourceValue
		}
	}

	ciWorkflows, err := impl.ciWorkflowRepository.FindCiWorkflowGitTriggersByIds(directWorkflowIds)
	if err != nil {
		impl.logger.Errorw("error in getting ci_workflow for artifacts", "err", err, "ciWorkflowIds", directWorkflowIds)
		return ciArtifacts, err
	}
	ciWorkflowMap := make(map[int]*pipelineConfig.CiWorkflow)
	for _, ciWorkflow := range ciWorkflows {
		ciWorkflowMap[ciWorkflow.Id] = ciWorkflow
	}
	for _, index := range directArtifactIndexes {
		ciWorkflow := ciWorkflowMap[ciArtifacts[index].CiWorkflowId]
		if ciWorkflow != nil {
			ciArtifacts[index].TriggeredBy = ciWorkflow.TriggeredBy
			ciArtifacts[index].CiConfigureSourceType = ciWorkflow.GitTriggers[ciWorkflow.CiPipelineId].CiConfigureSourceType
			ciArtifacts[index].CiConfigureSourceValue = ciWorkflow.GitTriggers[ciWorkflow.CiPipelineId].CiConfigureSourceValue
		}
	}
	return ciArtifacts, nil
}

func (impl *AppArtifactManagerImpl) BuildArtifactsList(listingFilterOpts *bean.ArtifactsListFilterOptions, isApprovalNode bool) ([]*bean2.CiArtifactBean, int, string, int, error) {

	var ciArtifacts []*bean2.CiArtifactBean
	totalCount := 0
	// 1)get current deployed artifact on this pipeline
	latestWf, err := impl.cdWorkflowRepository.FindArtifactByPipelineIdAndRunnerType(listingFilterOpts.PipelineId, listingFilterOpts.StageType, "", 1, []string{argoApplication.Healthy, argoApplication.SUCCEEDED, argoApplication.Progressing})
	if err != nil && err != pg.ErrNoRows {
		impl.logger.Errorw("error in getting latest workflow by pipelineId", "pipelineId", listingFilterOpts.PipelineId, "currentStageType", listingFilterOpts.StageType, "err", err)
		return ciArtifacts, 0, "", totalCount, err
	}

	var currentRunningArtifactBean *bean2.CiArtifactBean
	currentRunningArtifactId := 0
	currentRunningWorkflowStatus := ""

	// no artifacts deployed on this pipeline yet
	if len(latestWf) > 0 {

		currentRunningArtifact := latestWf[0].CdWorkflow.CiArtifact
		if !isApprovalNode {
			listingFilterOpts.ExcludeArtifactIds = []int{currentRunningArtifact.Id}
		}
		currentRunningArtifactId = currentRunningArtifact.Id
		currentRunningWorkflowStatus = latestWf[0].Status
		// current deployed artifact should always be computed, as we have to show it every time
<<<<<<< HEAD
		mInfo, err := parseMaterialInfo([]byte(currentRunningArtifact.MaterialInfo), currentRunningArtifact.DataSource)
=======
		mInfo, err := bean2.ParseMaterialInfo([]byte(currentRunningArtifact.MaterialInfo), currentRunningArtifact.DataSource)
>>>>>>> 6054d2a7
		if err != nil {
			mInfo = []byte("[]")
			impl.logger.Errorw("Error in parsing artifact material info", "err", err, "artifact", currentRunningArtifact)
		}
		currentRunningArtifactBean = &bean2.CiArtifactBean{
			Id:                     currentRunningArtifact.Id,
			Image:                  currentRunningArtifact.Image,
			ImageDigest:            currentRunningArtifact.ImageDigest,
			MaterialInfo:           mInfo,
			ScanEnabled:            currentRunningArtifact.ScanEnabled,
			Scanned:                currentRunningArtifact.Scanned,
			Deployed:               true,
			DeployedTime:           formatDate(latestWf[0].CdWorkflow.CreatedOn, bean2.LayoutRFC3339),
			Latest:                 true,
			CreatedTime:            formatDate(currentRunningArtifact.CreatedOn, bean2.LayoutRFC3339),
			DataSource:             currentRunningArtifact.DataSource,
			CiPipelineId:           currentRunningArtifact.PipelineId,
			CredentialsSourceType:  currentRunningArtifact.CredentialsSourceType,
			CredentialsSourceValue: currentRunningArtifact.CredentialSourceValue,
		}
		if currentRunningArtifact.WorkflowId != nil {
			currentRunningArtifactBean.CiWorkflowId = *currentRunningArtifact.WorkflowId
		}
	}
	// 2) get artifact list limited by filterOptions

	// if approval configured and request is for deploy stage, fetch approved images only
	if listingFilterOpts.ApprovalNodeConfigured && listingFilterOpts.StageType == bean.CD_WORKFLOW_TYPE_DEPLOY && !isApprovalNode { // currently approval node is configured for this deploy stage
		ciArtifacts, totalCount, err = impl.fetchApprovedArtifacts(listingFilterOpts, currentRunningArtifactBean)
		if err != nil {
			impl.logger.Errorw("error in fetching approved artifacts for cd pipeline", "pipelineId", listingFilterOpts.PipelineId, "err", err)
			return ciArtifacts, currentRunningArtifactId, currentRunningWorkflowStatus, totalCount, err
		}
		return ciArtifacts, currentRunningArtifactId, currentRunningWorkflowStatus, totalCount, nil

	} else {

		// if parent pipeline is CI/WEBHOOK, get all the ciArtifacts limited by listingFilterOpts
		if listingFilterOpts.ParentStageType == bean.CI_WORKFLOW_TYPE || listingFilterOpts.ParentStageType == bean.WEBHOOK_WORKFLOW_TYPE {
			ciArtifacts, totalCount, err = impl.buildArtifactsForCIParentV2(listingFilterOpts, isApprovalNode)
			if err != nil {
				impl.logger.Errorw("error in getting ci artifacts for ci/webhook type parent", "pipelineId", listingFilterOpts.PipelineId, "parentPipelineId", listingFilterOpts.ParentId, "parentStageType", listingFilterOpts.ParentStageType, "currentStageType", listingFilterOpts.StageType, "err", err)
				return ciArtifacts, 0, "", totalCount, err
			}
		} else {
			if listingFilterOpts.ParentStageType == pipelineBean.WorkflowTypePre {
				listingFilterOpts.PluginStage = repository.PRE_CD
			} else if listingFilterOpts.ParentStageType == pipelineBean.WorkflowTypePost {
				listingFilterOpts.PluginStage = repository.POST_CD
			}
			// if parent pipeline is PRE_CD/POST_CD/CD, then compute ciArtifacts using listingFilterOpts
			ciArtifacts, totalCount, err = impl.buildArtifactsForCdStageV2(listingFilterOpts, isApprovalNode)
			if err != nil {
				impl.logger.Errorw("error in getting ci artifacts for ci/webhook type parent", "pipelineId", listingFilterOpts.PipelineId, "parentPipelineId", listingFilterOpts.ParentId, "parentStageType", listingFilterOpts.ParentStageType, "currentStageType", listingFilterOpts.StageType, "err", err)
				return ciArtifacts, 0, "", totalCount, err
			}
		}
<<<<<<< HEAD

		var userApprovalMetadata map[int]*pipelineConfig.UserApprovalMetadata
		if isApprovalNode {
			artifactIds := make([]int, len(ciArtifacts))
			for i, artifact := range ciArtifacts {
				artifactIds[i] = artifact.Id
			}
			userApprovalMetadata, err = impl.artifactApprovalDataReadService.FetchApprovalDataForArtifacts(artifactIds, listingFilterOpts.PipelineId, listingFilterOpts.ApproversCount) // it will fetch all the request data with nil cd_wfr_rnr_id
			if err != nil {
				impl.logger.Errorw("error occurred while fetching approval data for artifacts", "cdPipelineId", listingFilterOpts.PipelineId, "artifactIds", artifactIds, "err", err)
				return ciArtifacts, 0, "", totalCount, err
			}
			for i, artifact := range ciArtifacts {
				if currentRunningArtifactBean != nil && artifact.Id == currentRunningArtifactBean.Id {
					ciArtifacts[i].Latest = true
					ciArtifacts[i].Deployed = true
					ciArtifacts[i].DeployedTime = currentRunningArtifactBean.DeployedTime

				}
				if approvalMetadataForArtifact, ok := userApprovalMetadata[artifact.Id]; ok {
					ciArtifacts[i].UserApprovalMetadata = approvalMetadataForArtifact
				}
			}
		}

	}

=======
		artifactIds := make([]int, len(ciArtifacts))
		for i, artifact := range ciArtifacts {
			artifactIds[i] = artifact.Id
		}

		var userApprovalMetadata map[int]*pipelineConfig.UserApprovalMetadata
		if isApprovalNode {
			userApprovalMetadata, err = impl.artifactApprovalDataReadService.FetchApprovalDataForArtifacts(artifactIds, listingFilterOpts.PipelineId, listingFilterOpts.ApproversCount) // it will fetch all the request data with nil cd_wfr_rnr_id
			if err != nil {
				impl.logger.Errorw("error occurred while fetching approval data for artifacts", "cdPipelineId", listingFilterOpts.PipelineId, "artifactIds", artifactIds, "err", err)
				return ciArtifacts, 0, "", totalCount, err
			}
			for i, artifact := range ciArtifacts {
				if currentRunningArtifactBean != nil && artifact.Id == currentRunningArtifactBean.Id {
					ciArtifacts[i].Latest = true
					ciArtifacts[i].Deployed = true
					ciArtifacts[i].DeployedTime = currentRunningArtifactBean.DeployedTime

				}
				if approvalMetadataForArtifact, ok := userApprovalMetadata[artifact.Id]; ok {
					ciArtifacts[i].UserApprovalMetadata = approvalMetadataForArtifact
				}
			}
		}
	}
>>>>>>> 6054d2a7
	// we don't need currently deployed artifact for approvalNode explicitly
	// if no artifact deployed skip adding currentRunningArtifactBean in ciArtifacts arr
	if !isApprovalNode && currentRunningArtifactBean != nil {
		// listingFilterOpts.SearchString is always like %?%
		searchString := listingFilterOpts.SearchString[1 : len(listingFilterOpts.SearchString)-1]
		// just send current deployed in approval configured pipeline or this is eligible in search
		if listingFilterOpts.ApprovalNodeConfigured || strings.Contains(currentRunningArtifactBean.Image, searchString) {
			ciArtifacts = append(ciArtifacts, currentRunningArtifactBean)
			totalCount += 1
		}
	}

	return ciArtifacts, currentRunningArtifactId, currentRunningWorkflowStatus, totalCount, nil
}

<<<<<<< HEAD
=======
func (impl *AppArtifactManagerImpl) setPromotionArtifactMetadata(ctx *util2.RequestCtx, ciArtifacts []bean2.CiArtifactBean, cdPipelineId int, status constants.ArtifactPromotionRequestStatus) ([]bean2.CiArtifactBean, error) {

	artifactIds := util2.GetArrayObject(ciArtifacts, func(artifact bean2.CiArtifactBean) int {
		return artifact.Id
	})

	promotionApprovalArtifactIdToMetadataMap, err := impl.artifactPromotionDataReadService.FetchPromotionApprovalDataForArtifacts(artifactIds, cdPipelineId, status)
	if err != nil {
		impl.logger.Errorw("error in fetching promotion approval metadata for given artifactIds", "err", err)
		return ciArtifacts, err
	}
	for i, artifact := range ciArtifacts {
		if promotionApprovalMetadata, ok := promotionApprovalArtifactIdToMetadataMap[artifact.Id]; ok {
			ciArtifacts[i].PromotionApprovalMetadata = promotionApprovalMetadata
		}
	}
	return ciArtifacts, nil
}

>>>>>>> 6054d2a7
func (impl *AppArtifactManagerImpl) buildArtifactsForCdStageV2(listingFilterOpts *bean.ArtifactsListFilterOptions, isApprovalNode bool) ([]*bean2.CiArtifactBean, int, error) {
	cdArtifacts, totalCount, err := impl.ciArtifactRepository.FindArtifactByListFilter(listingFilterOpts, isApprovalNode)
	if err != nil {
		impl.logger.Errorw("error in fetching cd workflow runners using filter", "filterOptions", listingFilterOpts, "err", err)
		return nil, totalCount, err
	}
	ciArtifacts := make([]*bean2.CiArtifactBean, 0, len(cdArtifacts))

	// get artifact running on parent cd
	artifactRunningOnParentCd := 0
	if listingFilterOpts.ParentCdId > 0 {
		// TODO: check if we can fetch LastSuccessfulTriggerOnParent wfr along with last running wf
		parentCdWfrList, err := impl.cdWorkflowRepository.FindArtifactByPipelineIdAndRunnerType(listingFilterOpts.ParentCdId, bean.CD_WORKFLOW_TYPE_DEPLOY, "", 1, []string{argoApplication.Healthy, argoApplication.SUCCEEDED, argoApplication.Progressing})
		if err != nil {
			impl.logger.Errorw("error in getting artifact for parent cd", "parentCdPipelineId", listingFilterOpts.ParentCdId)
			return ciArtifacts, totalCount, err
		}

		if len(parentCdWfrList) != 0 {
			artifactRunningOnParentCd = parentCdWfrList[0].CdWorkflow.CiArtifact.Id
		}
	}

	for _, artifact := range cdArtifacts {
		mInfo, err := bean2.ParseMaterialInfo([]byte(artifact.MaterialInfo), artifact.DataSource)
		if err != nil {
			mInfo = []byte("[]")
			impl.logger.Errorw("Error in parsing artifact material info", "err", err)
		}
		ciArtifact := &bean2.CiArtifactBean{
			Id:           artifact.Id,
			Image:        artifact.Image,
			ImageDigest:  artifact.ImageDigest,
			MaterialInfo: mInfo,
			// TODO:LastSuccessfulTriggerOnParent
			Scanned:                artifact.Scanned,
			ScanEnabled:            artifact.ScanEnabled,
			RunningOnParentCd:      artifact.Id == artifactRunningOnParentCd,
			ExternalCiPipelineId:   artifact.ExternalCiPipelineId,
			ParentCiArtifact:       artifact.ParentCiArtifact,
			CreatedTime:            formatDate(artifact.CreatedOn, bean2.LayoutRFC3339),
			DataSource:             artifact.DataSource,
			CiPipelineId:           artifact.PipelineId,
			CredentialsSourceType:  artifact.CredentialsSourceType,
			CredentialsSourceValue: artifact.CredentialSourceValue,
			Deployed:               artifact.Deployed,
			DeployedTime:           formatDate(artifact.DeployedTime, bean2.LayoutRFC3339),
		}
		if artifact.WorkflowId != nil {
			ciArtifact.CiWorkflowId = *artifact.WorkflowId
		}
		ciArtifacts = append(ciArtifacts, ciArtifact)
	}

	return ciArtifacts, totalCount, nil
}

func (impl *AppArtifactManagerImpl) buildArtifactsForCIParentV2(listingFilterOpts *bean.ArtifactsListFilterOptions, isApprovalNode bool) ([]*bean2.CiArtifactBean, int, error) {

	artifacts, totalCount, err := impl.ciArtifactRepository.GetArtifactsByCDPipelineV3(listingFilterOpts, isApprovalNode)
	if err != nil {
		impl.logger.Errorw("error in getting artifacts for ci", "err", err)
		return nil, totalCount, err
	}

	ciArtifacts := make([]*bean2.CiArtifactBean, 0, len(artifacts))
	for _, artifact := range artifacts {
		mInfo, err := bean2.ParseMaterialInfo([]byte(artifact.MaterialInfo), artifact.DataSource)
		if err != nil {
			mInfo = []byte("[]")
			impl.logger.Errorw("Error in parsing artifact material info", "err", err, "artifact", artifact)
		}
		ciArtifact := &bean2.CiArtifactBean{
			Id:                     artifact.Id,
			Image:                  artifact.Image,
			ImageDigest:            artifact.ImageDigest,
			MaterialInfo:           mInfo,
			ScanEnabled:            artifact.ScanEnabled,
			Scanned:                artifact.Scanned,
			Deployed:               artifact.Deployed,
			DeployedTime:           formatDate(artifact.DeployedTime, bean2.LayoutRFC3339),
			ExternalCiPipelineId:   artifact.ExternalCiPipelineId,
			ParentCiArtifact:       artifact.ParentCiArtifact,
			CreatedTime:            formatDate(artifact.CreatedOn, bean2.LayoutRFC3339),
			DataSource:             artifact.DataSource,
			CiPipelineId:           artifact.PipelineId,
			CredentialsSourceType:  artifact.CredentialsSourceType,
			CredentialsSourceValue: artifact.CredentialSourceValue,
		}
		if artifact.WorkflowId != nil {
			ciArtifact.CiWorkflowId = *artifact.WorkflowId
		}
		ciArtifacts = append(ciArtifacts, ciArtifact)
	}

	return ciArtifacts, totalCount, nil
}

func (impl *AppArtifactManagerImpl) fetchApprovedArtifacts(listingFilterOpts *bean.ArtifactsListFilterOptions, currentRunningArtifactBean *bean2.CiArtifactBean) ([]*bean2.CiArtifactBean, int, error) {
	artifacts, totalCount, err := impl.ciArtifactRepository.FindApprovedArtifactsWithFilter(listingFilterOpts)
	if err != nil {
		impl.logger.Errorw("error in fetching approved image list", "pipelineId", listingFilterOpts.PipelineId, "err", err)
		return nil, totalCount, err
	}
	ciArtifacts := make([]*bean2.CiArtifactBean, 0, len(artifacts))

	// get approval metadata for above ciArtifacts and current running artifact
	// TODO Gireesh: init array with default size and using append is not optimized
	artifactIds := make([]int, 0, len(artifacts)+1)
	for _, item := range artifacts {
		artifactIds = append(artifactIds, item.Id)
	}
	if currentRunningArtifactBean != nil {
		artifactIds = append(artifactIds, currentRunningArtifactBean.Id)
	}

	var userApprovalMetadata map[int]*pipelineConfig.UserApprovalMetadata
	userApprovalMetadata, err = impl.artifactApprovalDataReadService.FetchApprovalDataForArtifacts(artifactIds, listingFilterOpts.PipelineId, listingFilterOpts.ApproversCount) // it will fetch all the request data with nil cd_wfr_rnr_id
	if err != nil {
		impl.logger.Errorw("error occurred while fetching approval data for artifacts", "cdPipelineId", listingFilterOpts.PipelineId, "artifactIds", artifactIds, "err", err)
		return ciArtifacts, totalCount, err
	}

	// TODO Gireesh: this needs refactoring
	for _, artifact := range artifacts {
		mInfo, err := bean2.ParseMaterialInfo([]byte(artifact.MaterialInfo), artifact.DataSource)
		if err != nil {
			mInfo = []byte("[]")
			impl.logger.Errorw("Error in parsing artifact material info", "err", err, "artifact", artifact)
		}
		ciArtifact := &bean2.CiArtifactBean{
			Id:                     artifact.Id,
			Image:                  artifact.Image,
			ImageDigest:            artifact.ImageDigest,
			MaterialInfo:           mInfo,
			ScanEnabled:            artifact.ScanEnabled,
			Scanned:                artifact.Scanned,
			Deployed:               artifact.Deployed,
			DeployedTime:           formatDate(artifact.DeployedTime, bean2.LayoutRFC3339),
			ExternalCiPipelineId:   artifact.ExternalCiPipelineId,
			ParentCiArtifact:       artifact.ParentCiArtifact,
			CreatedTime:            formatDate(artifact.CreatedOn, bean2.LayoutRFC3339),
			DataSource:             artifact.DataSource,
			CiPipelineId:           artifact.PipelineId,
			CredentialsSourceType:  artifact.CredentialsSourceType,
			CredentialsSourceValue: artifact.CredentialSourceValue,
		}
		if artifact.WorkflowId != nil {
			ciArtifact.CiWorkflowId = *artifact.WorkflowId
		}
		ciArtifacts = append(ciArtifacts, ciArtifact)
	}

	return ciArtifacts, totalCount, nil
}

func (impl *AppArtifactManagerImpl) fetchApprovedArtifacts(listingFilterOpts *bean.ArtifactsListFilterOptions, currentRunningArtifactBean *bean2.CiArtifactBean) ([]*bean2.CiArtifactBean, int, error) {
	artifacts, totalCount, err := impl.ciArtifactRepository.FindApprovedArtifactsWithFilter(listingFilterOpts)
	if err != nil {
		impl.logger.Errorw("error in fetching approved image list", "pipelineId", listingFilterOpts.PipelineId, "err", err)
		return nil, totalCount, err
	}
	ciArtifacts := make([]*bean2.CiArtifactBean, 0, len(artifacts))

	// get approval metadata for above ciArtifacts and current running artifact
	// TODO Gireesh: init array with default size and using append is not optimized
	artifactIds := make([]int, 0, len(artifacts)+1)
	for _, item := range artifacts {
		artifactIds = append(artifactIds, item.Id)
	}
	if currentRunningArtifactBean != nil {
		artifactIds = append(artifactIds, currentRunningArtifactBean.Id)
	}

	var userApprovalMetadata map[int]*pipelineConfig.UserApprovalMetadata
	userApprovalMetadata, err = impl.artifactApprovalDataReadService.FetchApprovalDataForArtifacts(artifactIds, listingFilterOpts.PipelineId, listingFilterOpts.ApproversCount) // it will fetch all the request data with nil cd_wfr_rnr_id
	if err != nil {
		impl.logger.Errorw("error occurred while fetching approval data for artifacts", "cdPipelineId", listingFilterOpts.PipelineId, "artifactIds", artifactIds, "err", err)
		return ciArtifacts, totalCount, err
	}

	// TODO Gireesh: this needs refactoring
	for _, artifact := range artifacts {
		mInfo, err := parseMaterialInfo([]byte(artifact.MaterialInfo), artifact.DataSource)
		if err != nil {
			mInfo = []byte("[]")
			impl.logger.Errorw("Error in parsing artifact material info", "err", err, "artifact", artifact)
		}
		ciArtifact := &bean2.CiArtifactBean{
			Id:                     artifact.Id,
			Image:                  artifact.Image,
			ImageDigest:            artifact.ImageDigest,
			MaterialInfo:           mInfo,
			ScanEnabled:            artifact.ScanEnabled,
			Scanned:                artifact.Scanned,
			Deployed:               artifact.Deployed,
			DeployedTime:           formatDate(artifact.DeployedTime, bean2.LayoutRFC3339),
			ExternalCiPipelineId:   artifact.ExternalCiPipelineId,
			ParentCiArtifact:       artifact.ParentCiArtifact,
			CreatedTime:            formatDate(artifact.CreatedOn, bean2.LayoutRFC3339),
			CiPipelineId:           artifact.PipelineId,
			DataSource:             artifact.DataSource,
			CredentialsSourceType:  artifact.CredentialsSourceType,
			CredentialsSourceValue: artifact.CredentialSourceValue,
		}
		if artifact.WorkflowId != nil {
			ciArtifact.CiWorkflowId = *artifact.WorkflowId
		}

		if approvalMetadataForArtifact, ok := userApprovalMetadata[artifact.Id]; ok {
			ciArtifact.UserApprovalMetadata = approvalMetadataForArtifact
		}

		ciArtifacts = append(ciArtifacts, ciArtifact)
	}

	if currentRunningArtifactBean != nil {
		if approvalMetadataForArtifact, ok := userApprovalMetadata[currentRunningArtifactBean.Id]; ok {
			currentRunningArtifactBean.UserApprovalMetadata = approvalMetadataForArtifact
		}
		ciArtifacts = append(ciArtifacts, currentRunningArtifactBean)
		totalCount += 1
	}

	return ciArtifacts, totalCount, nil
}

<<<<<<< HEAD
func (impl *AppArtifactManagerImpl) getFilerState(imageTaggingResp []*repository3.ImageTag, filters []*resourceFilter.FilterMetaDataBean, image string) resourceFilter.FilterState {
=======
func (impl *AppArtifactManagerImpl) getFilterState(imageTaggingResp []*repository3.ImageTag, filters []*resourceFilter.FilterMetaDataBean, image string, materialInfos []repository.CiMaterialInfo) resourceFilter.FilterState {
>>>>>>> 6054d2a7

	releaseTags := make([]string, 0, len(imageTaggingResp))
	for _, imageTag := range imageTaggingResp {
		if !imageTag.Deleted {
			releaseTags = append(releaseTags, imageTag.TagName)
		}
	}
<<<<<<< HEAD
	filterState, _, err := impl.resourceFilterService.CheckForResource(filters, image, releaseTags)
=======
	filterState, _, err := impl.resourceFilterService.CheckForResource(filters, image, releaseTags, materialInfos)
>>>>>>> 6054d2a7
	if err != nil {
		impl.logger.Errorw("error in evaluating filters for the artifacts", "image", image, "releaseTags", releaseTags)
		// not returning error by choice
	}
	return filterState
}

<<<<<<< HEAD
func (impl *AppArtifactManagerImpl) GetImageTagsAndComment(artifactId int) (repository3.ImageComment, []string, error) {
	var imageTagNames []string
	imageComment, err := impl.imageTaggingRepository.GetImageComment(artifactId)
	if err != nil && err != pg.ErrNoRows {
		impl.logger.Errorw("error fetching imageComment", "imageComment", imageComment, "err", err)
		return imageComment, imageTagNames, nil
	}
	imageTags, err := impl.imageTaggingRepository.GetTagsByArtifactId(artifactId)
	if err != nil && err != pg.ErrNoRows {
		impl.logger.Errorw("error fetching imageTags", "imageTags", imageTags, "err", err)
		return imageComment, imageTagNames, nil
	}
	if imageTags != nil && len(imageTags) != 0 {
		for _, tag := range imageTags {
			imageTagNames = append(imageTagNames, tag.TagName)
		}
	}
	return imageComment, imageTagNames, nil
=======
func (impl *AppArtifactManagerImpl) FetchMaterialForArtifactPromotion(ctx *util2.RequestCtx, request *bean.PromotionMaterialRequest, imagePromoterAuth func(*util2.RequestCtx, []string) map[string]bool) (bean2.CiArtifactResponse, error) {

	ciArtifactResponse := bean2.CiArtifactResponse{}

	wfMetadata, err := impl.getWfMetadataForRequest(ctx, request.GetWorkflowId())
	if err != nil {
		impl.logger.Errorw("error in getting wfMetadataForRequest", "workflowId", request.GetWorkflowId(), "err", err)
		return ciArtifactResponse, err
	}

	ciArtifactResponse, err = impl.getPromotionArtifactsForResource(ctx, request, wfMetadata)
	if err != nil {
		impl.logger.Errorw("error in getting ciArtifactResponse", "resource", request.GetResource(), "resourceName", request.GetResourceName(), "err", err)
		return ciArtifactResponse, err
	}

	if len(ciArtifactResponse.CiArtifacts) > 0 {
		ciArtifactResponse.CiArtifacts, err = impl.setAdditionalDataInArtifacts(ciArtifactResponse.CiArtifacts, nil, request.GetAppId())
		if err != nil {
			impl.logger.Errorw("error in setting additional data in artifacts", "appId", request.GetAppId(), "err", err)
			return ciArtifactResponse, err
		}
		ciArtifactResponse.CiArtifacts, err = impl.setDeployedOnEnvironmentsForArtifact(ciArtifactResponse.CiArtifacts, wfMetadata)
		if err != nil {
			impl.logger.Errorw("error in setting environments on which artifact is deployed", "workflowId", request.GetWorkflowId(), "err", err)
			return ciArtifactResponse, err
		}
	}

	appTags, err := impl.imageTaggingService.GetUniqueTagsByAppId(request.GetAppId())
	if err != nil {
		impl.logger.Errorw("service err, GetTagsByAppId", "appId", request.GetAppId(), "err", err)
		return ciArtifactResponse, err
	}

	pipelineIdToRequestMapping, err := impl.artifactPromotionDataReadService.GetPendingRequestMapping(ctx, wfMetadata.GetCdPipelineIds())
	if err != nil {
		impl.logger.Errorw("error in finding deployed artifacts on pipeline", "pipelineIds", wfMetadata.GetCdPipelineIds(), "err", err)
		return bean2.CiArtifactResponse{}, err
	}

	ciArtifactResponse.TagsEditable = wfMetadata.GetHasProdEnv() && request.GetTriggerAccess()
	ciArtifactResponse.AppReleaseTagNames = appTags
	ciArtifactResponse.IsApprovalPendingForPromotion = len(pipelineIdToRequestMapping) > 0
	ciArtifactResponse.RequestedUserId = ctx.GetUserId()

	return ciArtifactResponse, nil
}

func (impl *AppArtifactManagerImpl) getWfMetadataForRequest(ctx *util2.RequestCtx, workflowId int) (*bean4.PromotionRequestWfMetadata, error) {

	cdPipelineIds, _, err := impl.appWorkflowDataReadService.FindCDPipelineIdsAndCdPipelineIdToWfIdMapping([]int{workflowId})
	if err != nil {
		impl.logger.Errorw("error in getting workflow cdPipelineIds and cdPipelineIdToWorkflowIdMapping", "workflowId", workflowId, "err", err)
		return &bean4.PromotionRequestWfMetadata{}, err
	}

	pipelineIdToEnvName, hasProdEnv, err := impl.getWfPipelinesMetadata(cdPipelineIds)
	if err != nil {
		impl.logger.Errorw("error in getting pipelineId to envName mapping", "cdPipelineIds", cdPipelineIds, "err", err)
		return &bean4.PromotionRequestWfMetadata{}, err
	}

	imagePromoterRbacObjects, pipelineIdToRbacObjMapping := impl.enforcerUtil.GetTeamRbacObjectsByPipelineIds(cdPipelineIds)

	authorizedPipelineIds := make([]int, 0, len(cdPipelineIds))

	rbacResults := impl.enforcerUtil.CheckImagePromoterBulkAuth(ctx, imagePromoterRbacObjects)

	for pipelineId, rbacObj := range pipelineIdToRbacObjMapping {
		if authorized := rbacResults[rbacObj]; authorized {
			authorizedPipelineIds = append(authorizedPipelineIds, pipelineId)
		}
	}

	promotionRequestWfMetadata := &bean4.PromotionRequestWfMetadata{}
	promotionRequestWfMetadata = promotionRequestWfMetadata.
		WithCdPipelineIds(cdPipelineIds).
		WithAuthCdPipelineIds(authorizedPipelineIds).
		WithPipelineIdToEnvNameMap(pipelineIdToEnvName).
		WithHasProdEnv(hasProdEnv)

	return promotionRequestWfMetadata, nil

}

func (impl *AppArtifactManagerImpl) getPromotionArtifactsForResource(ctx *util2.RequestCtx, request *bean.PromotionMaterialRequest, wfMetadata *bean4.PromotionRequestWfMetadata) (bean2.CiArtifactResponse, error) {

	ciArtifactResponse := bean2.CiArtifactResponse{}
	var err error

	switch request.GetResource() {
	case string(constants.SOURCE_TYPE_CD):

		ciArtifactResponse, err = impl.fetchArtifactsForCDResource(ctx, request)

	case string(constants.SOURCE_TYPE_CI), string(constants.SOURCE_TYPE_LINKED_CI), string(constants.SOURCE_TYPE_LINKED_CD), string(constants.SOURCE_TYPE_JOB_CI):

		ciArtifactResponse, err = impl.fetchArtifactsForCIResource(ctx, request)

	case string(constants.SOURCE_TYPE_WEBHOOK):

		ciArtifactResponse, err = impl.fetchArtifactsForExtCINode(ctx, request)

	case string(constants.PROMOTION_APPROVAL_PENDING_NODE):

		if request.IsPendingForUserRequest() {
			ciArtifactResponse, err = impl.fetchArtifactsPendingForUser(ctx, request, wfMetadata)
		} else {
			ciArtifactResponse, err = impl.fetchArtifactsForPromotionApprovalNode(ctx, request)
		}

	}
	if err != nil {
		impl.logger.Errorw("error in parsing fetch promotion artifact response", "resource", request.GetResource(), "ResourceName", request.GetResourceName(), "err", err)
		return ciArtifactResponse, err
	}

	return ciArtifactResponse, nil
}

func (impl *AppArtifactManagerImpl) fetchArtifactsForCDResource(ctx *util2.RequestCtx, request *bean.PromotionMaterialRequest) (bean2.CiArtifactResponse, error) {
	cdPipeline, err := impl.cdPipelineConfigService.GetCdPipelinesByAppAndEnv(request.GetAppId(), 0, request.GetResourceName())
	if err != nil {
		impl.logger.Errorw("error in fetching cd-pipeline by appId and envId", "appId", request.GetAppId(), "environmentId", request.GetResourceName(), "err", err)
		return bean2.CiArtifactResponse{}, util.NewApiError().WithHttpStatusCode(http.StatusUnprocessableEntity).WithUserMessage(constants2.CDPipelineNotFoundErr).WithInternalMessage(constants2.CDPipelineNotFoundErr)
	}

	cdMaterialsRequest := &bean.CdNodeMaterialParams{}
	cdMaterialsRequest = cdMaterialsRequest.WithCDPipelineId(cdPipeline.Pipelines[0].Id).WithListingFilterOptions(request.ListingFilterOptions)

	artifactEntities, totalCount, err := impl.ciArtifactRepository.FindDeployedArtifactsOnPipeline(cdMaterialsRequest)
	if err != nil {
		impl.logger.Errorw("error in fetching artifacts deployed on cdPipeline Node", "cdPipelineId", cdMaterialsRequest.GetCDPipelineId(), "err", err)
		return bean2.CiArtifactResponse{}, err
	}

	artifactResponse := bean2.CiArtifactResponse{
		CiArtifacts: bean2.ConvertArtifactEntityToModel(artifactEntities),
		TotalCount:  totalCount,
	}
	return artifactResponse, nil
}

func (impl *AppArtifactManagerImpl) fetchArtifactsForCIResource(ctx *util2.RequestCtx, request *bean.PromotionMaterialRequest) (bean2.CiArtifactResponse, error) {
	ciPipeline, err := impl.ciPipelineConfigService.GetCIPipelineByNameAndAppId(request.GetAppId(), request.GetResourceName())
	if err != nil {
		impl.logger.Errorw("error in fetching ciPipeline by name", "ciPipelineName", request.GetResourceName(), "err", err)
		return bean2.CiArtifactResponse{}, util.NewApiError().WithHttpStatusCode(http.StatusUnprocessableEntity).WithInternalMessage(constants2.CiPipelineNotFoundErr)
	}

	ciNodeRequest := &bean.CiNodeMaterialParams{}
	ciNodeRequest = ciNodeRequest.WithCiPipelineId(ciPipeline.Id).WithListingFilterOptions(request.ListingFilterOptions)

	artifactEntities, totalCount, err := impl.ciArtifactRepository.FindArtifactsByCIPipelineId(ciNodeRequest)
	if err != nil {
		impl.logger.Errorw("error in fetching artifacts deployed on cdPipeline Node", "ciPipelineId", ciNodeRequest.GetCiPipelineId(), "err", err)
		return bean2.CiArtifactResponse{}, err
	}
	artifactResponse := bean2.CiArtifactResponse{
		CiArtifacts: bean2.ConvertArtifactEntityToModel(artifactEntities),
		TotalCount:  totalCount,
	}
	return artifactResponse, nil
}

func (impl *AppArtifactManagerImpl) fetchArtifactsForExtCINode(ctx *util2.RequestCtx, request *bean.PromotionMaterialRequest) (bean2.CiArtifactResponse, error) {

	extCiNodeRequest := &bean.ExtCiNodeMaterialParams{}
	extCiNodeRequest = extCiNodeRequest.WithExtCiPipelineId(request.GetResourceId()).WithListingFilterOptions(request.ListingFilterOptions)

	artifactEntities, totalCount, err := impl.ciArtifactRepository.FindArtifactsByExternalCIPipelineId(extCiNodeRequest)
	if err != nil {
		impl.logger.Errorw("error in fetching artifacts deployed on webhook Node", "extCiPipelineId", extCiNodeRequest.GetExtCiPipelineId(), "err", err)
		return bean2.CiArtifactResponse{}, err
	}
	artifactResponse := bean2.CiArtifactResponse{
		CiArtifacts: bean2.ConvertArtifactEntityToModel(artifactEntities),
		TotalCount:  totalCount,
	}
	return artifactResponse, nil
}

func (impl *AppArtifactManagerImpl) fetchArtifactsForPromotionApprovalNode(ctx *util2.RequestCtx, request *bean.PromotionMaterialRequest) (bean2.CiArtifactResponse, error) {

	cdPipeline, err := impl.cdPipelineConfigService.FindCdPipelinesByAppAndEnv(request.GetAppId(), 0, request.GetResourceName())
	if err != nil {
		impl.logger.Errorw("error in fetching cd-pipeline by appId and envId", "appId", request.GetAppId(), "environmentId", request.GetResourceName(), "err", err)
		return bean2.CiArtifactResponse{}, err
	}
	if cdPipeline == nil || (cdPipeline != nil && cdPipeline.Id == 0) {
		return bean2.CiArtifactResponse{}, util.NewApiError().WithHttpStatusCode(http.StatusUnprocessableEntity).WithInternalMessage(constants2.CDPipelineNotFoundErr)
	}

	promotionPendingNodeReq := &bean.PromotionPendingNodeMaterialParams{}

	promotionPendingNodeReq = promotionPendingNodeReq.
		WithCDPipelineIds([]int{cdPipeline.Id}).
		WithListingFilterOptions(request.ListingFilterOptions)

	artifactEntities, totalCount, err := impl.ciArtifactRepository.FindArtifactsPendingForPromotion(promotionPendingNodeReq)
	if err != nil {
		impl.logger.Errorw("error in fetching artifacts pending for approval", "cdPipelineIds", promotionPendingNodeReq.GetCDPipelineIds(), "err", err)
		return bean2.CiArtifactResponse{}, err
	}

	imagePromotionApproverEmails, err := impl.getImagePromoterApproverEmails(cdPipeline)
	if err != nil {
		impl.logger.Errorw("error in finding users with image promoter approver access", "pipelineIds", cdPipeline.Id, "err", err)
		return bean2.CiArtifactResponse{}, err
	}

	ciArtifacts := bean2.ConvertArtifactEntityToModel(artifactEntities)
	ciArtifacts, err = impl.setPromotionArtifactMetadata(ctx, ciArtifacts, cdPipeline.Id, constants.AWAITING_APPROVAL)
	if err != nil {
		impl.logger.Errorw("error in fetching promotion approval metadata for artifacts", "cdPipelineIds", cdPipeline.Id, "err", err)
		return bean2.CiArtifactResponse{}, err
	}

	return bean2.CiArtifactResponse{
		CiArtifacts:                  ciArtifacts,
		TotalCount:                   totalCount,
		ImagePromotionApproverEmails: imagePromotionApproverEmails,
	}, nil
}

func (impl *AppArtifactManagerImpl) fetchArtifactsPendingForUser(ctx *util2.RequestCtx, request *bean.PromotionMaterialRequest, wfMetadata *bean4.PromotionRequestWfMetadata) (bean2.CiArtifactResponse, error) {

	imagePromoterAuthCDPipelineIds := wfMetadata.GetAuthCdPipelineIds()

	excludedArtifactIds, err := impl.artifactPromotionDataReadService.GetArtifactsApprovedByUserForPipeline(ctx, imagePromoterAuthCDPipelineIds)
	if err != nil {
		impl.logger.Errorw("error in fetching artifacts pending for current user", "cdPipelineIds", imagePromoterAuthCDPipelineIds, "err", err)
		return bean2.CiArtifactResponse{}, err
	}

	promotionPendingForCurrentUserReq := &bean.PromotionPendingNodeMaterialParams{}
	promotionPendingForCurrentUserReq = promotionPendingForCurrentUserReq.
		WithCDPipelineIds(wfMetadata.GetAuthCdPipelineIds()).
		WithListingFilterOptions(request.ListingFilterOptions).
		WithExcludedArtifactIds(excludedArtifactIds)

	artifactEntities, totalCount, err := impl.ciArtifactRepository.FindArtifactsPendingForPromotion(promotionPendingForCurrentUserReq)
	if err != nil {
		impl.logger.Errorw("error in fetching artifacts pending for approval", "imagePromoterAuthCDPipelineIds", imagePromoterAuthCDPipelineIds, "err", err)
		return bean2.CiArtifactResponse{}, err
	}
	ciArtifacts := bean2.ConvertArtifactEntityToModel(artifactEntities)
	return bean2.CiArtifactResponse{
		CiArtifacts: ciArtifacts,
		TotalCount:  totalCount,
	}, nil
}

func (impl *AppArtifactManagerImpl) getImagePromoterApproverEmails(pipeline *bean2.CDPipelineMinConfig) ([]string, error) {
	teamObj, err := impl.teamService.FetchOne(pipeline.TeamId)
	if err != nil {
		impl.logger.Errorw("error in fetching team by id", "teamId", pipeline.TeamId, "err", err)
		return nil, err
	}
	imagePromotionApproverEmails, err := impl.userService.GetUsersByEnvAndAction(pipeline.AppName, pipeline.EnvironmentIdentifier, teamObj.Name, bean3.ArtifactPromoter)
	if err != nil {
		impl.logger.Errorw("error in finding image promotion approver emails allowed on env", "envName", pipeline.EnvironmentName, "appName", pipeline.AppName, "err", err)
		return nil, err
	}
	return imagePromotionApproverEmails, err
>>>>>>> 6054d2a7
}<|MERGE_RESOLUTION|>--- conflicted
+++ resolved
@@ -20,10 +20,6 @@
 import (
 	argoApplication "github.com/devtron-labs/devtron/client/argocdServer/bean"
 	"github.com/devtron-labs/devtron/enterprise/pkg/deploymentWindow"
-<<<<<<< HEAD
-	pipelineBean "github.com/devtron-labs/devtron/pkg/pipeline/bean"
-	"github.com/devtron-labs/devtron/pkg/policyGovernance/artifactApproval/read"
-=======
 	"github.com/devtron-labs/devtron/internal/sql/repository/appWorkflow"
 	"github.com/devtron-labs/devtron/internal/util"
 	read3 "github.com/devtron-labs/devtron/pkg/appWorkflow/read"
@@ -39,7 +35,6 @@
 	util2 "github.com/devtron-labs/devtron/util"
 	"github.com/devtron-labs/devtron/util/rbac"
 	"net/http"
->>>>>>> 6054d2a7
 	"sort"
 	"strings"
 
@@ -62,48 +57,13 @@
 	// RetrieveArtifactsByCDPipeline : RetrieveArtifactsByCDPipeline returns all the artifacts for the cd pipeline (pre / deploy / post)
 	RetrieveArtifactsByCDPipeline(pipeline *pipelineConfig.Pipeline, stage bean.WorkflowType, searchString string, count int, isApprovalNode bool) (*bean2.CiArtifactResponse, error)
 
-<<<<<<< HEAD
-	RetrieveArtifactsByCDPipelineV2(pipeline *pipelineConfig.Pipeline, stage bean.WorkflowType, artifactListingFilterOpts *bean.ArtifactsListFilterOptions, isApprovalNode bool) (*bean2.CiArtifactResponse, error)
+	RetrieveArtifactsByCDPipelineV2(ctx *util2.RequestCtx, pipeline *pipelineConfig.Pipeline, stage bean.WorkflowType, artifactListingFilterOpts *bean.ArtifactsListFilterOptions, isApprovalNode bool) (*bean2.CiArtifactResponse, error)
 
 	FetchApprovalPendingArtifacts(pipeline *pipelineConfig.Pipeline, artifactListingFilterOpts *bean.ArtifactsListFilterOptions) (*bean2.CiArtifactResponse, error)
 
 	// FetchArtifactForRollback :
 	FetchArtifactForRollback(cdPipelineId, appId, offset, limit int, searchString string, app *bean2.CreateAppDTO, pipeline *pipelineConfig.Pipeline) (bean2.CiArtifactResponse, error)
-=======
-	RetrieveArtifactsByCDPipelineV2(ctx *util2.RequestCtx, pipeline *pipelineConfig.Pipeline, stage bean.WorkflowType, artifactListingFilterOpts *bean.ArtifactsListFilterOptions, isApprovalNode bool) (*bean2.CiArtifactResponse, error)
-
-	FetchApprovalPendingArtifacts(pipeline *pipelineConfig.Pipeline, artifactListingFilterOpts *bean.ArtifactsListFilterOptions) (*bean2.CiArtifactResponse, error)
->>>>>>> 6054d2a7
-
-	// FetchArtifactForRollback :
-	FetchArtifactForRollback(cdPipelineId, appId, offset, limit int, searchString string, app *bean2.CreateAppDTO, pipeline *pipelineConfig.Pipeline) (bean2.CiArtifactResponse, error)
-
-<<<<<<< HEAD
-	BuildArtifactsForCdStage(pipelineId int, stageType bean.WorkflowType, ciArtifacts []bean2.CiArtifactBean, artifactMap map[int]int, parent bool, searchString string, limit int, parentCdId int) ([]bean2.CiArtifactBean, map[int]int, int, string, error)
-
-	BuildArtifactsForParentStage(cdPipelineId int, parentId int, parentType bean.WorkflowType, ciArtifacts []bean2.CiArtifactBean, artifactMap map[int]int, searchString string, limit int, parentCdId int) ([]bean2.CiArtifactBean, error)
-	GetImageTagsAndComment(artifactId int) (repository3.ImageComment, []string, error)
-}
-
-type AppArtifactManagerImpl struct {
-	logger                          *zap.SugaredLogger
-	cdWorkflowRepository            pipelineConfig.CdWorkflowRepository
-	userService                     user.UserService
-	imageTaggingService             ImageTaggingService
-	ciArtifactRepository            repository.CiArtifactRepository
-	ciWorkflowRepository            pipelineConfig.CiWorkflowRepository
-	pipelineStageService            PipelineStageService
-	celService                      resourceFilter.CELEvaluatorService
-	resourceFilterService           resourceFilter.ResourceFilterService
-	resourceFilterAuditService      resourceFilter.FilterEvaluationAuditService
-	config                          *types.CdConfig
-	cdPipelineConfigService         CdPipelineConfigService
-	dockerArtifactRegistry          dockerArtifactStoreRegistry.DockerArtifactStoreRepository
-	CiPipelineRepository            pipelineConfig.CiPipelineRepository
-	ciTemplateService               CiTemplateService
-	imageTaggingRepository          repository3.ImageTaggingRepository
-	artifactApprovalDataReadService read.ArtifactApprovalDataReadService
-=======
+
 	FetchArtifactForRollbackV2(ctx *util2.RequestCtx, cdPipelineId, appId, offset, limit int, searchString string, app *bean2.CreateAppDTO, deploymentPipeline *pipelineConfig.Pipeline) (bean2.CiArtifactResponse, error)
 
 	BuildArtifactsForCdStage(pipelineId int, stageType bean.WorkflowType, ciArtifacts []bean2.CiArtifactBean, artifactMap map[int]int, parent bool, searchString string, limit int, parentCdId int) ([]bean2.CiArtifactBean, map[int]int, int, string, error)
@@ -138,7 +98,6 @@
 	appWorkflowDataReadService       read3.AppWorkflowDataReadService
 	ciPipelineConfigService          CiPipelineConfigService
 	enforcerUtil                     rbac.EnforcerUtil
->>>>>>> 6054d2a7
 }
 
 func NewAppArtifactManagerImpl(
@@ -158,8 +117,6 @@
 	ciTemplateService CiTemplateService,
 	imageTaggingRepository repository3.ImageTaggingRepository,
 	artifactApprovalDataReadService read.ArtifactApprovalDataReadService,
-<<<<<<< HEAD
-=======
 	environmentRepository repository4.EnvironmentRepository,
 	appWorkflowRepository appWorkflow.AppWorkflowRepository,
 	artifactPromotionDataReadService read2.ArtifactPromotionDataReadService,
@@ -167,32 +124,12 @@
 	appWorkflowDataReadService read3.AppWorkflowDataReadService,
 	ciPipelineConfigService CiPipelineConfigService,
 	enforcerUtil rbac.EnforcerUtil,
->>>>>>> 6054d2a7
 ) *AppArtifactManagerImpl {
 	cdConfig, err := types.GetCdConfig()
 	if err != nil {
 		return nil
 	}
 	return &AppArtifactManagerImpl{
-<<<<<<< HEAD
-		logger:                          logger,
-		cdWorkflowRepository:            cdWorkflowRepository,
-		userService:                     userService,
-		imageTaggingService:             imageTaggingService,
-		ciArtifactRepository:            ciArtifactRepository,
-		ciWorkflowRepository:            ciWorkflowRepository,
-		celService:                      celService,
-		resourceFilterService:           resourceFilterService,
-		resourceFilterAuditService:      resourceFilterAuditService,
-		cdPipelineConfigService:         cdPipelineConfigService,
-		pipelineStageService:            pipelineStageService,
-		config:                          cdConfig,
-		dockerArtifactRegistry:          dockerArtifactRegistry,
-		CiPipelineRepository:            CiPipelineRepository,
-		ciTemplateService:               ciTemplateService,
-		imageTaggingRepository:          imageTaggingRepository,
-		artifactApprovalDataReadService: artifactApprovalDataReadService,
-=======
 		logger:                           logger,
 		cdWorkflowRepository:             cdWorkflowRepository,
 		userService:                      userService,
@@ -217,7 +154,6 @@
 		appWorkflowDataReadService:       appWorkflowDataReadService,
 		ciPipelineConfigService:          ciPipelineConfigService,
 		enforcerUtil:                     enforcerUtil,
->>>>>>> 6054d2a7
 	}
 }
 
@@ -265,11 +201,7 @@
 			runningOnParentCd := parentCdRunningArtifactId == wfr.CdWorkflow.CiArtifact.Id
 			if ciArtifactIndex, ok := artifactMap[wfr.CdWorkflow.CiArtifact.Id]; !ok {
 				// entry not present, creating new entry
-<<<<<<< HEAD
-				mInfo, err := parseMaterialInfo([]byte(wfr.CdWorkflow.CiArtifact.MaterialInfo), wfr.CdWorkflow.CiArtifact.DataSource)
-=======
 				mInfo, err := bean2.ParseMaterialInfo([]byte(wfr.CdWorkflow.CiArtifact.MaterialInfo), wfr.CdWorkflow.CiArtifact.DataSource)
->>>>>>> 6054d2a7
 				if err != nil {
 					mInfo = []byte("[]")
 					impl.logger.Errorw("Error in parsing artifact material info", "err", err)
@@ -427,17 +359,12 @@
 					releaseTags = append(releaseTags, imageTag.TagName)
 				}
 			}
-<<<<<<< HEAD
-
-			filterState, _, err := impl.resourceFilterService.CheckForResource(filters, deployedCiArtifacts[i].Image, releaseTags)
-=======
 			materialInfos, err := deployedCiArtifacts[i].GetMaterialInfo()
 			if err != nil {
 				impl.logger.Errorw("error in getting material info for the given artifact", "artifactId", deployedCiArtifacts[i].Id, "materialInfo", deployedCiArtifacts[i].MaterialInfo, "err", err)
 				return deployedCiArtifactsResponse, err
 			}
 			filterState, _, err := impl.resourceFilterService.CheckForResource(filters, deployedCiArtifacts[i].Image, releaseTags, materialInfos)
->>>>>>> 6054d2a7
 			if err != nil {
 				return deployedCiArtifactsResponse, err
 			}
@@ -519,18 +446,6 @@
 		}
 		if imageCommentResp := imageCommentsDataMap[deployedCiArtifacts[i].Id]; imageCommentResp != nil {
 			deployedCiArtifacts[i].ImageComment = imageCommentResp
-			releaseTags := make([]string, 0, len(imageTaggingResp))
-			for _, imageTag := range imageTaggingResp {
-				if !imageTag.Deleted {
-					releaseTags = append(releaseTags, imageTag.TagName)
-				}
-			}
-
-			filterState, _, err := impl.resourceFilterService.CheckForResource(filters, deployedCiArtifacts[i].Image, releaseTags)
-			if err != nil {
-				return deployedCiArtifactsResponse, err
-			}
-			deployedCiArtifacts[i].FilterState = filterState
 		}
 		releaseTags := make([]string, 0, len(imageTaggingResp))
 		for _, imageTag := range imageTaggingResp {
@@ -759,16 +674,12 @@
 				releaseTags = append(releaseTags, imageTag.TagName)
 			}
 		}
-<<<<<<< HEAD
-		filterState, _, err := impl.resourceFilterService.CheckForResource(filters, ciArtifacts[i].Image, releaseTags)
-=======
 		materialInfos, err := ciArtifacts[i].GetMaterialInfo()
 		if err != nil {
 			impl.logger.Errorw("error in getting material info for the given artifact", "artifactId", ciArtifacts[i].Id, "materialInfo", ciArtifacts[i].MaterialInfo, "err", err)
 			return ciArtifactsResponse, err
 		}
 		filterState, _, err := impl.resourceFilterService.CheckForResource(filters, ciArtifacts[i].Image, releaseTags, materialInfos)
->>>>>>> 6054d2a7
 		if err != nil {
 			return ciArtifactsResponse, err
 		}
@@ -881,11 +792,7 @@
 				}
 			}
 			// set userApprovalMetaData ends
-<<<<<<< HEAD
-			ciArtifacts, err = impl.setAdditionalDataInArtifacts(ciArtifacts, filters, pipeline)
-=======
 			ciArtifacts, err = impl.setAdditionalDataInArtifacts(ciArtifacts, filters, pipeline.AppId)
->>>>>>> 6054d2a7
 			if err != nil {
 				impl.logger.Errorw("error in setting additional data in fetched artifacts", "pipelineId", pipeline.Id, "err", err)
 				return ciArtifactsResponse, err
@@ -910,7 +817,6 @@
 	artifactIds := make([]int, 0, len(inputArtifacts))
 	cdPipelineId := pipeline.Id
 	approvalConfig, err := pipeline.GetApprovalConfig()
-<<<<<<< HEAD
 	if err != nil {
 		impl.logger.Errorw("failed to unmarshal userApprovalConfig", "err", err, "cdPipelineId", cdPipelineId, "approvalConfig", approvalConfig)
 		return ciArtifactsFinal, approvalConfig, err
@@ -950,61 +856,6 @@
 	return ciArtifactsFinal, approvalConfig, nil
 }
 
-func (impl *AppArtifactManagerImpl) extractParentMetaDataByPipeline(pipeline *pipelineConfig.Pipeline, stage bean.WorkflowType) (parentId int, parentType bean.WorkflowType, parentCdId int, err error) {
-	// retrieve parent details
-	parentId, parentType, err = impl.cdPipelineConfigService.RetrieveParentDetails(pipeline.Id)
-	if err != nil {
-		impl.logger.Errorw("failed to retrieve parent details",
-			"cdPipelineId", pipeline.Id,
-			"err", err)
-		return parentId, parentType, parentCdId, err
-	}
-
-	if parentType == bean.CD_WORKFLOW_TYPE_POST || (parentType == bean.CD_WORKFLOW_TYPE_DEPLOY && stage != bean.CD_WORKFLOW_TYPE_POST) {
-		// parentCdId is being set to store the artifact currently deployed on parent cd (if applicable).
-		// Parent component is CD only if parent type is POST/DEPLOY
-		parentCdId = parentId
-=======
-	if err != nil {
-		impl.logger.Errorw("failed to unmarshal userApprovalConfig", "err", err, "cdPipelineId", cdPipelineId, "approvalConfig", approvalConfig)
-		return ciArtifactsFinal, approvalConfig, err
-	}
-
-	for _, item := range inputArtifacts {
-		artifactIds = append(artifactIds, item.Id)
->>>>>>> 6054d2a7
-	}
-
-	var userApprovalMetadata map[int]*pipelineConfig.UserApprovalMetadata
-	requiredApprovals := approvalConfig.RequiredCount
-	userApprovalMetadata, err = impl.artifactApprovalDataReadService.FetchApprovalDataForArtifacts(artifactIds, cdPipelineId, requiredApprovals) // it will fetch all the request data with nil cd_wfr_rnr_id
-	if err != nil {
-		impl.logger.Errorw("error occurred while fetching approval data for artifacts", "cdPipelineId", cdPipelineId, "artifactIds", artifactIds, "err", err)
-		return ciArtifactsFinal, approvalConfig, err
-	}
-	for _, artifact := range inputArtifacts {
-		approvalRuntimeState := pipelineConfig.InitApprovalState
-		approvalMetadataForArtifact, ok := userApprovalMetadata[artifact.Id]
-		if ok { // either approved or requested
-			approvalRuntimeState = approvalMetadataForArtifact.ApprovalRuntimeState
-			artifact.UserApprovalMetadata = approvalMetadataForArtifact
-		} else if artifact.Deployed {
-			approvalRuntimeState = pipelineConfig.ConsumedApprovalState
-		}
-
-		allowed := false
-		if isApprovalNode { // return all the artifacts with state in init, requested or consumed
-			allowed = approvalRuntimeState == pipelineConfig.InitApprovalState || approvalRuntimeState == pipelineConfig.RequestedApprovalState || approvalRuntimeState == pipelineConfig.ConsumedApprovalState
-		} else { // return only approved state artifacts
-			allowed = approvalRuntimeState == pipelineConfig.ApprovedApprovalState || artifact.Latest || artifact.Id == latestArtifactId
-		}
-		if allowed {
-			ciArtifactsFinal = append(ciArtifactsFinal, artifact)
-		}
-	}
-	return ciArtifactsFinal, approvalConfig, nil
-}
-
 func (impl *AppArtifactManagerImpl) fillAppliedFiltersData(ciArtifactBeans []bean2.CiArtifactBean, pipelineId int, stage bean.WorkflowType) []bean2.CiArtifactBean {
 	referenceType := resourceFilter.Pipeline
 	referenceId := pipelineId
@@ -1073,77 +924,6 @@
 	return dataMap, nil
 }
 
-<<<<<<< HEAD
-func (impl *AppArtifactManagerImpl) fillAppliedFiltersData(ciArtifactBeans []bean2.CiArtifactBean, pipelineId int, stage bean.WorkflowType) []bean2.CiArtifactBean {
-	referenceType := resourceFilter.Pipeline
-	referenceId := pipelineId
-	if stage != bean.CD_WORKFLOW_TYPE_DEPLOY {
-		referenceType = resourceFilter.PipelineStage
-		stageType := repository2.PIPELINE_STAGE_TYPE_PRE_CD
-		if stage == bean.CD_WORKFLOW_TYPE_POST {
-			stageType = repository2.PIPELINE_STAGE_TYPE_POST_CD
-		}
-		pipelineStage, err := impl.pipelineStageService.GetCdStageByCdPipelineIdAndStageType(pipelineId, stageType)
-		if err != nil {
-			// not returning error by choice
-			impl.logger.Errorw("error in fetching pipeline Stage", "stageType", stageType, "pipelineId", pipelineId, "err", err)
-			return ciArtifactBeans
-		}
-		if pipelineStage != nil {
-			referenceId = pipelineStage.Id
-		} else { // this may happen if PRE-CD/POST-CD not yet migrated to pipeline_stage table
-			if stageType == repository2.PIPELINE_STAGE_TYPE_PRE_CD {
-				referenceType = resourceFilter.PrePipelineStageYaml
-			} else if stageType == repository2.PIPELINE_STAGE_TYPE_POST_CD {
-				referenceType = resourceFilter.PostPipelineStageYaml
-			}
-		}
-	}
-	artifactIds := make([]int, 0, len(ciArtifactBeans))
-	for _, ciArtifactBean := range ciArtifactBeans {
-		// we only want to get evaluated filters for un deployed artifacts
-		if !ciArtifactBean.Deployed {
-			artifactIds = append(artifactIds, ciArtifactBean.Id)
-		}
-	}
-	if len(artifactIds) > 0 {
-		appliedFilterStateMap, appliedFiltersMap, appliedFiltersTimeStampMap, err := impl.resourceFilterService.GetEvaluatedFiltersForSubjects(resourceFilter.Artifact, artifactIds, referenceId, referenceType)
-		if err != nil {
-			// not returning error by choice
-			impl.logger.Errorw("error in fetching applied filters when this image was born", "stageType", stage, "pipelineId", pipelineId, "err", err)
-			return ciArtifactBeans
-		}
-		for i, ciArtifactBean := range ciArtifactBeans {
-			ciArtifactBeans[i].AppliedFilters = appliedFiltersMap[ciArtifactBean.Id]
-			ciArtifactBeans[i].AppliedFiltersTimestamp = appliedFiltersTimeStampMap[ciArtifactBean.Id]
-			ciArtifactBeans[i].AppliedFiltersState = appliedFilterStateMap[ciArtifactBean.Id]
-		}
-	}
-	return ciArtifactBeans
-}
-
-func (impl *AppArtifactManagerImpl) getDeploymentWindowAuditData(artifactIds []int, pipelineId int, stage bean.WorkflowType) (map[int]deploymentWindow.DeploymentWindowAuditData, error) {
-
-	referenceType := getResourceTypeForWorkflowType(stage)
-	filters, err := impl.resourceFilterAuditService.GetLatestByRefAndMultiSubjectAndFilterType(referenceType, pipelineId, resourceFilter.Artifact, artifactIds, resourceFilter.DEPLOYMENT_WINDOW)
-	if err != nil {
-		return nil, err
-	}
-	dataMap := make(map[int]deploymentWindow.DeploymentWindowAuditData)
-	for _, filter := range filters {
-		if !(filter == nil || len(filter.FilterHistoryObjects) == 0) {
-			data := deploymentWindow.GetAuditDataFromSerializedValue(filter.FilterHistoryObjects)
-			if data.TriggerType != "AUTO" {
-				continue
-			}
-			dataMap[filter.SubjectId] = data
-		}
-	}
-	return dataMap, nil
-}
-
-=======
->>>>>>> 6054d2a7
 func getResourceTypeForWorkflowType(stage bean.WorkflowType) resourceFilter.ReferenceType {
 	var referenceType resourceFilter.ReferenceType
 	switch stage {
@@ -1157,11 +937,7 @@
 	return referenceType
 }
 
-<<<<<<< HEAD
-func (impl *AppArtifactManagerImpl) RetrieveArtifactsByCDPipelineV2(pipeline *pipelineConfig.Pipeline, stage bean.WorkflowType, artifactListingFilterOpts *bean.ArtifactsListFilterOptions, isApprovalNode bool) (*bean2.CiArtifactResponse, error) {
-=======
 func (impl *AppArtifactManagerImpl) RetrieveArtifactsByCDPipelineV2(ctx *util2.RequestCtx, pipeline *pipelineConfig.Pipeline, stage bean.WorkflowType, artifactListingFilterOpts *bean.ArtifactsListFilterOptions, isApprovalNode bool) (*bean2.CiArtifactResponse, error) {
->>>>>>> 6054d2a7
 
 	// retrieve parent details
 	parentId, parentType, parentCdId, err := impl.cdPipelineConfigService.ExtractParentMetaDataByPipeline(pipeline, stage)
@@ -1223,25 +999,12 @@
 			return ciArtifactsResponse, err
 		}
 
-<<<<<<< HEAD
-		ciArtifacts, err = impl.setAdditionalDataInArtifacts(ciArtifacts, filters, pipeline)
-=======
 		ciArtifacts, err = impl.setDeploymentWindowMetadata(ciArtifacts, stage, pipeline)
->>>>>>> 6054d2a7
 		if err != nil {
 			impl.logger.Errorw("error in setting additional data in fetched artifacts", "pipelineId", pipeline.Id, "err", err)
 			return ciArtifactsResponse, err
 		}
 
-<<<<<<< HEAD
-		ciArtifacts, err = impl.setDeploymentWindowMetadata(ciArtifacts, stage, pipeline)
-		if err != nil {
-			impl.logger.Errorw("error in setting additional data in fetched artifacts", "pipelineId", pipeline.Id, "err", err)
-			return ciArtifactsResponse, err
-		}
-
-=======
->>>>>>> 6054d2a7
 		ciArtifacts, err = impl.setGitTriggerData(ciArtifacts)
 		if err != nil {
 			impl.logger.Errorw("error in setting gitTrigger data in fetched artifacts", "pipelineId", pipeline.Id, "err", err)
@@ -1250,15 +1013,12 @@
 		if !isApprovalNode {
 			ciArtifacts = impl.fillAppliedFiltersData(ciArtifacts, pipeline.Id, stage)
 		}
-<<<<<<< HEAD
-=======
 	}
 
 	ciArtifacts, err = impl.setPromotionArtifactMetadata(ctx, ciArtifacts, pipeline.Id, constants.PROMOTED)
 	if err != nil {
 		impl.logger.Errorw("error in setting promotion artifact metadata for given pipeline", "pipelineId", pipeline.Id, "err", err)
 		return ciArtifactsResponse, err
->>>>>>> 6054d2a7
 	}
 
 	ciArtifactsResponse.CdPipelineId = pipeline.Id
@@ -1275,30 +1035,6 @@
 
 func (impl *AppArtifactManagerImpl) setDeploymentWindowMetadata(ciArtifacts []bean2.CiArtifactBean, stage bean.WorkflowType, pipeline *pipelineConfig.Pipeline) ([]bean2.CiArtifactBean, error) {
 
-<<<<<<< HEAD
-	artifactIds := make([]int, 0, len(ciArtifacts))
-	for _, artifact := range ciArtifacts {
-		artifactIds = append(artifactIds, artifact.Id)
-	}
-
-	deploymentWindowDataMap, err := impl.getDeploymentWindowAuditData(artifactIds, pipeline.Id, stage)
-	if err != nil {
-		impl.logger.Errorw("error in getting deployment window audit data for artifacts", "err", err, "artifacts", artifactIds, "pipelineId", pipeline.Id)
-		return ciArtifacts, err
-	}
-
-	for i, _ := range ciArtifacts {
-		if data, ok := deploymentWindowDataMap[ciArtifacts[i].Id]; ok {
-			ciArtifacts[i].DeploymentWindowArtifactMetadata = data
-			ciArtifacts[i].AppliedFiltersTimestamp = data.TriggeredAt
-		}
-	}
-	return ciArtifacts, nil
-}
-
-func (impl *AppArtifactManagerImpl) setAdditionalDataInArtifacts(ciArtifacts []bean2.CiArtifactBean, filters []*resourceFilter.FilterMetaDataBean, pipeline *pipelineConfig.Pipeline) ([]bean2.CiArtifactBean, error) {
-=======
->>>>>>> 6054d2a7
 	artifactIds := make([]int, 0, len(ciArtifacts))
 	for _, artifact := range ciArtifacts {
 		artifactIds = append(artifactIds, artifact.Id)
@@ -1414,16 +1150,12 @@
 		}
 
 		if len(filters) > 0 {
-<<<<<<< HEAD
-			ciArtifacts[i].FilterState = impl.getFilerState(imageTaggingResp, filters, ciArtifacts[i].Image)
-=======
 			materialInfos, err := ciArtifacts[i].GetMaterialInfo()
 			if err != nil {
 				impl.logger.Errorw("error in getting material info for the given artifact", "artifactId", ciArtifacts[i].Id, "materialInfo", ciArtifacts[i].MaterialInfo, "err", err)
 				return nil, err
 			}
 			ciArtifacts[i].FilterState = impl.getFilterState(imageTaggingResp, filters, ciArtifacts[i].Image, materialInfos)
->>>>>>> 6054d2a7
 		}
 
 		var dockerRegistryId string
@@ -1543,11 +1275,7 @@
 		currentRunningArtifactId = currentRunningArtifact.Id
 		currentRunningWorkflowStatus = latestWf[0].Status
 		// current deployed artifact should always be computed, as we have to show it every time
-<<<<<<< HEAD
-		mInfo, err := parseMaterialInfo([]byte(currentRunningArtifact.MaterialInfo), currentRunningArtifact.DataSource)
-=======
 		mInfo, err := bean2.ParseMaterialInfo([]byte(currentRunningArtifact.MaterialInfo), currentRunningArtifact.DataSource)
->>>>>>> 6054d2a7
 		if err != nil {
 			mInfo = []byte("[]")
 			impl.logger.Errorw("Error in parsing artifact material info", "err", err, "artifact", currentRunningArtifact)
@@ -1605,35 +1333,6 @@
 				return ciArtifacts, 0, "", totalCount, err
 			}
 		}
-<<<<<<< HEAD
-
-		var userApprovalMetadata map[int]*pipelineConfig.UserApprovalMetadata
-		if isApprovalNode {
-			artifactIds := make([]int, len(ciArtifacts))
-			for i, artifact := range ciArtifacts {
-				artifactIds[i] = artifact.Id
-			}
-			userApprovalMetadata, err = impl.artifactApprovalDataReadService.FetchApprovalDataForArtifacts(artifactIds, listingFilterOpts.PipelineId, listingFilterOpts.ApproversCount) // it will fetch all the request data with nil cd_wfr_rnr_id
-			if err != nil {
-				impl.logger.Errorw("error occurred while fetching approval data for artifacts", "cdPipelineId", listingFilterOpts.PipelineId, "artifactIds", artifactIds, "err", err)
-				return ciArtifacts, 0, "", totalCount, err
-			}
-			for i, artifact := range ciArtifacts {
-				if currentRunningArtifactBean != nil && artifact.Id == currentRunningArtifactBean.Id {
-					ciArtifacts[i].Latest = true
-					ciArtifacts[i].Deployed = true
-					ciArtifacts[i].DeployedTime = currentRunningArtifactBean.DeployedTime
-
-				}
-				if approvalMetadataForArtifact, ok := userApprovalMetadata[artifact.Id]; ok {
-					ciArtifacts[i].UserApprovalMetadata = approvalMetadataForArtifact
-				}
-			}
-		}
-
-	}
-
-=======
 		artifactIds := make([]int, len(ciArtifacts))
 		for i, artifact := range ciArtifacts {
 			artifactIds[i] = artifact.Id
@@ -1659,7 +1358,6 @@
 			}
 		}
 	}
->>>>>>> 6054d2a7
 	// we don't need currently deployed artifact for approvalNode explicitly
 	// if no artifact deployed skip adding currentRunningArtifactBean in ciArtifacts arr
 	if !isApprovalNode && currentRunningArtifactBean != nil {
@@ -1675,8 +1373,6 @@
 	return ciArtifacts, currentRunningArtifactId, currentRunningWorkflowStatus, totalCount, nil
 }
 
-<<<<<<< HEAD
-=======
 func (impl *AppArtifactManagerImpl) setPromotionArtifactMetadata(ctx *util2.RequestCtx, ciArtifacts []bean2.CiArtifactBean, cdPipelineId int, status constants.ArtifactPromotionRequestStatus) ([]bean2.CiArtifactBean, error) {
 
 	artifactIds := util2.GetArrayObject(ciArtifacts, func(artifact bean2.CiArtifactBean) int {
@@ -1696,7 +1392,6 @@
 	return ciArtifacts, nil
 }
 
->>>>>>> 6054d2a7
 func (impl *AppArtifactManagerImpl) buildArtifactsForCdStageV2(listingFilterOpts *bean.ArtifactsListFilterOptions, isApprovalNode bool) ([]*bean2.CiArtifactBean, int, error) {
 	cdArtifacts, totalCount, err := impl.ciArtifactRepository.FindArtifactByListFilter(listingFilterOpts, isApprovalNode)
 	if err != nil {
@@ -1839,64 +1534,6 @@
 			ExternalCiPipelineId:   artifact.ExternalCiPipelineId,
 			ParentCiArtifact:       artifact.ParentCiArtifact,
 			CreatedTime:            formatDate(artifact.CreatedOn, bean2.LayoutRFC3339),
-			DataSource:             artifact.DataSource,
-			CiPipelineId:           artifact.PipelineId,
-			CredentialsSourceType:  artifact.CredentialsSourceType,
-			CredentialsSourceValue: artifact.CredentialSourceValue,
-		}
-		if artifact.WorkflowId != nil {
-			ciArtifact.CiWorkflowId = *artifact.WorkflowId
-		}
-		ciArtifacts = append(ciArtifacts, ciArtifact)
-	}
-
-	return ciArtifacts, totalCount, nil
-}
-
-func (impl *AppArtifactManagerImpl) fetchApprovedArtifacts(listingFilterOpts *bean.ArtifactsListFilterOptions, currentRunningArtifactBean *bean2.CiArtifactBean) ([]*bean2.CiArtifactBean, int, error) {
-	artifacts, totalCount, err := impl.ciArtifactRepository.FindApprovedArtifactsWithFilter(listingFilterOpts)
-	if err != nil {
-		impl.logger.Errorw("error in fetching approved image list", "pipelineId", listingFilterOpts.PipelineId, "err", err)
-		return nil, totalCount, err
-	}
-	ciArtifacts := make([]*bean2.CiArtifactBean, 0, len(artifacts))
-
-	// get approval metadata for above ciArtifacts and current running artifact
-	// TODO Gireesh: init array with default size and using append is not optimized
-	artifactIds := make([]int, 0, len(artifacts)+1)
-	for _, item := range artifacts {
-		artifactIds = append(artifactIds, item.Id)
-	}
-	if currentRunningArtifactBean != nil {
-		artifactIds = append(artifactIds, currentRunningArtifactBean.Id)
-	}
-
-	var userApprovalMetadata map[int]*pipelineConfig.UserApprovalMetadata
-	userApprovalMetadata, err = impl.artifactApprovalDataReadService.FetchApprovalDataForArtifacts(artifactIds, listingFilterOpts.PipelineId, listingFilterOpts.ApproversCount) // it will fetch all the request data with nil cd_wfr_rnr_id
-	if err != nil {
-		impl.logger.Errorw("error occurred while fetching approval data for artifacts", "cdPipelineId", listingFilterOpts.PipelineId, "artifactIds", artifactIds, "err", err)
-		return ciArtifacts, totalCount, err
-	}
-
-	// TODO Gireesh: this needs refactoring
-	for _, artifact := range artifacts {
-		mInfo, err := parseMaterialInfo([]byte(artifact.MaterialInfo), artifact.DataSource)
-		if err != nil {
-			mInfo = []byte("[]")
-			impl.logger.Errorw("Error in parsing artifact material info", "err", err, "artifact", artifact)
-		}
-		ciArtifact := &bean2.CiArtifactBean{
-			Id:                     artifact.Id,
-			Image:                  artifact.Image,
-			ImageDigest:            artifact.ImageDigest,
-			MaterialInfo:           mInfo,
-			ScanEnabled:            artifact.ScanEnabled,
-			Scanned:                artifact.Scanned,
-			Deployed:               artifact.Deployed,
-			DeployedTime:           formatDate(artifact.DeployedTime, bean2.LayoutRFC3339),
-			ExternalCiPipelineId:   artifact.ExternalCiPipelineId,
-			ParentCiArtifact:       artifact.ParentCiArtifact,
-			CreatedTime:            formatDate(artifact.CreatedOn, bean2.LayoutRFC3339),
 			CiPipelineId:           artifact.PipelineId,
 			DataSource:             artifact.DataSource,
 			CredentialsSourceType:  artifact.CredentialsSourceType,
@@ -1924,11 +1561,7 @@
 	return ciArtifacts, totalCount, nil
 }
 
-<<<<<<< HEAD
-func (impl *AppArtifactManagerImpl) getFilerState(imageTaggingResp []*repository3.ImageTag, filters []*resourceFilter.FilterMetaDataBean, image string) resourceFilter.FilterState {
-=======
 func (impl *AppArtifactManagerImpl) getFilterState(imageTaggingResp []*repository3.ImageTag, filters []*resourceFilter.FilterMetaDataBean, image string, materialInfos []repository.CiMaterialInfo) resourceFilter.FilterState {
->>>>>>> 6054d2a7
 
 	releaseTags := make([]string, 0, len(imageTaggingResp))
 	for _, imageTag := range imageTaggingResp {
@@ -1936,11 +1569,7 @@
 			releaseTags = append(releaseTags, imageTag.TagName)
 		}
 	}
-<<<<<<< HEAD
-	filterState, _, err := impl.resourceFilterService.CheckForResource(filters, image, releaseTags)
-=======
 	filterState, _, err := impl.resourceFilterService.CheckForResource(filters, image, releaseTags, materialInfos)
->>>>>>> 6054d2a7
 	if err != nil {
 		impl.logger.Errorw("error in evaluating filters for the artifacts", "image", image, "releaseTags", releaseTags)
 		// not returning error by choice
@@ -1948,26 +1577,6 @@
 	return filterState
 }
 
-<<<<<<< HEAD
-func (impl *AppArtifactManagerImpl) GetImageTagsAndComment(artifactId int) (repository3.ImageComment, []string, error) {
-	var imageTagNames []string
-	imageComment, err := impl.imageTaggingRepository.GetImageComment(artifactId)
-	if err != nil && err != pg.ErrNoRows {
-		impl.logger.Errorw("error fetching imageComment", "imageComment", imageComment, "err", err)
-		return imageComment, imageTagNames, nil
-	}
-	imageTags, err := impl.imageTaggingRepository.GetTagsByArtifactId(artifactId)
-	if err != nil && err != pg.ErrNoRows {
-		impl.logger.Errorw("error fetching imageTags", "imageTags", imageTags, "err", err)
-		return imageComment, imageTagNames, nil
-	}
-	if imageTags != nil && len(imageTags) != 0 {
-		for _, tag := range imageTags {
-			imageTagNames = append(imageTagNames, tag.TagName)
-		}
-	}
-	return imageComment, imageTagNames, nil
-=======
 func (impl *AppArtifactManagerImpl) FetchMaterialForArtifactPromotion(ctx *util2.RequestCtx, request *bean.PromotionMaterialRequest, imagePromoterAuth func(*util2.RequestCtx, []string) map[string]bool) (bean2.CiArtifactResponse, error) {
 
 	ciArtifactResponse := bean2.CiArtifactResponse{}
@@ -2234,5 +1843,4 @@
 		return nil, err
 	}
 	return imagePromotionApproverEmails, err
->>>>>>> 6054d2a7
 }