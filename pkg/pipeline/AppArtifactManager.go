/*
 * Copyright (c) 2020 Devtron Labs
 *
 * Licensed under the Apache License, Version 2.0 (the "License");
 * you may not use this file except in compliance with the License.
 * You may obtain a copy of the License at
 *
 *    http://www.apache.org/licenses/LICENSE-2.0
 *
 * Unless required by applicable law or agreed to in writing, software
 * distributed under the License is distributed on an "AS IS" BASIS,
 * WITHOUT WARRANTIES OR CONDITIONS OF ANY KIND, either express or implied.
 * See the License for the specific language governing permissions and
 * limitations under the License.
 *
 */

package pipeline

import (
	"github.com/devtron-labs/devtron/api/bean"
	"github.com/devtron-labs/devtron/client/argocdServer/application"
	"github.com/devtron-labs/devtron/enterprise/pkg/resourceFilter"
	"github.com/devtron-labs/devtron/internal/sql/repository"
	repository3 "github.com/devtron-labs/devtron/internal/sql/repository/imageTagging"
	"github.com/devtron-labs/devtron/internal/sql/repository/pipelineConfig"
	bean2 "github.com/devtron-labs/devtron/pkg/bean"
	repository2 "github.com/devtron-labs/devtron/pkg/pipeline/repository"
<<<<<<< HEAD
=======
	"github.com/devtron-labs/devtron/pkg/pipeline/types"
>>>>>>> 3e6fa875
	"github.com/devtron-labs/devtron/pkg/resourceQualifiers"
	"github.com/devtron-labs/devtron/pkg/user"
	"github.com/go-pg/pg"
	"go.uber.org/zap"
	"sort"
	"strings"
)

type AppArtifactManager interface {
	//RetrieveArtifactsByCDPipeline : RetrieveArtifactsByCDPipeline returns all the artifacts for the cd pipeline (pre / deploy / post)
	RetrieveArtifactsByCDPipeline(pipeline *pipelineConfig.Pipeline, stage bean.WorkflowType, searchString string, count int, isApprovalNode bool) (*bean2.CiArtifactResponse, error)
<<<<<<< HEAD
=======

	RetrieveArtifactsByCDPipelineV2(pipeline *pipelineConfig.Pipeline, stage bean.WorkflowType, artifactListingFilterOpts *bean.ArtifactsListFilterOptions, isApprovalNode bool) (*bean2.CiArtifactResponse, error)

	FetchApprovalPendingArtifacts(pipeline *pipelineConfig.Pipeline, artifactListingFilterOpts *bean.ArtifactsListFilterOptions) (*bean2.CiArtifactResponse, error)
>>>>>>> 3e6fa875

	//FetchArtifactForRollback :
	FetchArtifactForRollback(cdPipelineId, appId, offset, limit int, searchString string, app *bean2.CreateAppDTO, pipeline *pipelineConfig.Pipeline) (bean2.CiArtifactResponse, error)

<<<<<<< HEAD
	BuildArtifactsForCdStage(pipelineId int, stageType bean.WorkflowType, ciArtifacts []bean2.CiArtifactBean, artifactMap map[int]int, parent bool, searchString string, limit int, parentCdId int) ([]bean2.CiArtifactBean, map[int]int, int, string, error)

=======
	FetchArtifactForRollbackV2(cdPipelineId, appId, offset, limit int, searchString string, app *bean2.CreateAppDTO, deploymentPipeline *pipelineConfig.Pipeline) (bean2.CiArtifactResponse, error)

	BuildArtifactsForCdStage(pipelineId int, stageType bean.WorkflowType, ciArtifacts []bean2.CiArtifactBean, artifactMap map[int]int, parent bool, searchString string, limit int, parentCdId int) ([]bean2.CiArtifactBean, map[int]int, int, string, error)

>>>>>>> 3e6fa875
	BuildArtifactsForParentStage(cdPipelineId int, parentId int, parentType bean.WorkflowType, ciArtifacts []bean2.CiArtifactBean, artifactMap map[int]int, searchString string, limit int, parentCdId int) ([]bean2.CiArtifactBean, error)
}

type AppArtifactManagerImpl struct {
<<<<<<< HEAD
	logger                *zap.SugaredLogger
	cdWorkflowRepository  pipelineConfig.CdWorkflowRepository
	userService           user.UserService
	imageTaggingService   ImageTaggingService
	ciArtifactRepository  repository.CiArtifactRepository
	ciWorkflowRepository  pipelineConfig.CiWorkflowRepository
	pipelineStageService  PipelineStageService
	workflowDagExecutor   WorkflowDagExecutor
	celService            resourceFilter.CELEvaluatorService
	resourceFilterService resourceFilter.ResourceFilterService

=======
	logger                  *zap.SugaredLogger
	cdWorkflowRepository    pipelineConfig.CdWorkflowRepository
	userService             user.UserService
	imageTaggingService     ImageTaggingService
	ciArtifactRepository    repository.CiArtifactRepository
	ciWorkflowRepository    pipelineConfig.CiWorkflowRepository
	pipelineStageService    PipelineStageService
	workflowDagExecutor     WorkflowDagExecutor
	celService              resourceFilter.CELEvaluatorService
	resourceFilterService   resourceFilter.ResourceFilterService
	config                  *types.CdConfig
>>>>>>> 3e6fa875
	cdPipelineConfigService CdPipelineConfigService
}

func NewAppArtifactManagerImpl(
	logger *zap.SugaredLogger,
	cdWorkflowRepository pipelineConfig.CdWorkflowRepository,
	userService user.UserService,
	imageTaggingService ImageTaggingService,
	ciArtifactRepository repository.CiArtifactRepository,
	ciWorkflowRepository pipelineConfig.CiWorkflowRepository,
	workflowDagExecutor WorkflowDagExecutor,
	celService resourceFilter.CELEvaluatorService,
	resourceFilterService resourceFilter.ResourceFilterService,
	pipelineStageService PipelineStageService,
	cdPipelineConfigService CdPipelineConfigService) *AppArtifactManagerImpl {
	cdConfig, err := types.GetCdConfig()
	if err != nil {
		return nil
	}
	return &AppArtifactManagerImpl{
		logger:                  logger,
		cdWorkflowRepository:    cdWorkflowRepository,
		userService:             userService,
		imageTaggingService:     imageTaggingService,
		ciArtifactRepository:    ciArtifactRepository,
		ciWorkflowRepository:    ciWorkflowRepository,
		workflowDagExecutor:     workflowDagExecutor,
		celService:              celService,
		resourceFilterService:   resourceFilterService,
		cdPipelineConfigService: cdPipelineConfigService,
		pipelineStageService:    pipelineStageService,
		config:                  cdConfig,
	}
}

func (impl *AppArtifactManagerImpl) BuildArtifactsForParentStage(cdPipelineId int, parentId int, parentType bean.WorkflowType, ciArtifacts []bean2.CiArtifactBean, artifactMap map[int]int, searchString string, limit int, parentCdId int) ([]bean2.CiArtifactBean, error) {
	var ciArtifactsFinal []bean2.CiArtifactBean
	var err error
	if parentType == bean.CI_WORKFLOW_TYPE {
		ciArtifactsFinal, err = impl.BuildArtifactsForCIParent(cdPipelineId, parentId, parentType, ciArtifacts, artifactMap, searchString, limit)
	} else if parentType == bean.WEBHOOK_WORKFLOW_TYPE {
		ciArtifactsFinal, err = impl.BuildArtifactsForCIParent(cdPipelineId, parentId, parentType, ciArtifacts, artifactMap, searchString, limit)
	} else {
		//parent type is PRE, POST or DEPLOY type
		ciArtifactsFinal, _, _, _, err = impl.BuildArtifactsForCdStage(parentId, parentType, ciArtifacts, artifactMap, true, searchString, limit, parentCdId)
	}
	return ciArtifactsFinal, err
}

func (impl *AppArtifactManagerImpl) BuildArtifactsForCdStage(pipelineId int, stageType bean.WorkflowType, ciArtifacts []bean2.CiArtifactBean, artifactMap map[int]int, parent bool, searchString string, limit int, parentCdId int) ([]bean2.CiArtifactBean, map[int]int, int, string, error) {
	//getting running artifact id for parent cd
	parentCdRunningArtifactId := 0
	if parentCdId > 0 && parent {
<<<<<<< HEAD
		parentCdWfrList, err := impl.cdWorkflowRepository.FindArtifactByPipelineIdAndRunnerType(parentCdId, bean.CD_WORKFLOW_TYPE_DEPLOY, searchString, 1)
=======
		parentCdWfrList, err := impl.cdWorkflowRepository.FindArtifactByPipelineIdAndRunnerType(parentCdId, bean.CD_WORKFLOW_TYPE_DEPLOY, searchString, 1, nil)
>>>>>>> 3e6fa875
		if err != nil || len(parentCdWfrList) == 0 {
			impl.logger.Errorw("error in getting artifact for parent cd", "parentCdPipelineId", parentCdId)
			return ciArtifacts, artifactMap, 0, "", err
		}
		parentCdRunningArtifactId = parentCdWfrList[0].CdWorkflow.CiArtifact.Id
	}
	//getting wfr for parent and updating artifacts
<<<<<<< HEAD
	parentWfrList, err := impl.cdWorkflowRepository.FindArtifactByPipelineIdAndRunnerType(pipelineId, stageType, searchString, limit)
=======
	parentWfrList, err := impl.cdWorkflowRepository.FindArtifactByPipelineIdAndRunnerType(pipelineId, stageType, searchString, limit, nil)
>>>>>>> 3e6fa875
	if err != nil {
		impl.logger.Errorw("error in getting artifact for deployed items", "cdPipelineId", pipelineId)
		return ciArtifacts, artifactMap, 0, "", err
	}
	deploymentArtifactId := 0
	deploymentArtifactStatus := ""
	for index, wfr := range parentWfrList {
		if !parent && index == 0 {
			deploymentArtifactId = wfr.CdWorkflow.CiArtifact.Id
			deploymentArtifactStatus = wfr.Status
		}
		if wfr.Status == application.Healthy || wfr.Status == application.SUCCEEDED {
			lastSuccessfulTriggerOnParent := parent && index == 0
			latest := !parent && index == 0
			runningOnParentCd := parentCdRunningArtifactId == wfr.CdWorkflow.CiArtifact.Id
			if ciArtifactIndex, ok := artifactMap[wfr.CdWorkflow.CiArtifact.Id]; !ok {
				//entry not present, creating new entry
				mInfo, err := parseMaterialInfo([]byte(wfr.CdWorkflow.CiArtifact.MaterialInfo), wfr.CdWorkflow.CiArtifact.DataSource)
				if err != nil {
					mInfo = []byte("[]")
					impl.logger.Errorw("Error in parsing artifact material info", "err", err)
				}
				ciArtifact := bean2.CiArtifactBean{
					Id:                            wfr.CdWorkflow.CiArtifact.Id,
					Image:                         wfr.CdWorkflow.CiArtifact.Image,
					ImageDigest:                   wfr.CdWorkflow.CiArtifact.ImageDigest,
					MaterialInfo:                  mInfo,
					LastSuccessfulTriggerOnParent: lastSuccessfulTriggerOnParent,
					Latest:                        latest,
					Scanned:                       wfr.CdWorkflow.CiArtifact.Scanned,
					ScanEnabled:                   wfr.CdWorkflow.CiArtifact.ScanEnabled,
				}
				if wfr.DeploymentApprovalRequest != nil {
					ciArtifact.UserApprovalMetadata = wfr.DeploymentApprovalRequest.ConvertToApprovalMetadata()
				}
				if !parent {
					ciArtifact.Deployed = true
					ciArtifact.DeployedTime = formatDate(wfr.StartedOn, bean2.LayoutRFC3339)
				}
				if runningOnParentCd {
					ciArtifact.RunningOnParentCd = runningOnParentCd
				}
				ciArtifacts = append(ciArtifacts, ciArtifact)
				//storing index of ci artifact for using when updating old entry
				artifactMap[wfr.CdWorkflow.CiArtifact.Id] = len(ciArtifacts) - 1
			} else {
				//entry already present, updating running on parent
				if parent {
					ciArtifacts[ciArtifactIndex].LastSuccessfulTriggerOnParent = lastSuccessfulTriggerOnParent
				}
				if runningOnParentCd {
					ciArtifacts[ciArtifactIndex].RunningOnParentCd = runningOnParentCd
				}
			}
		}
	}
	return ciArtifacts, artifactMap, deploymentArtifactId, deploymentArtifactStatus, nil
}

func (impl *AppArtifactManagerImpl) BuildArtifactsForCIParent(cdPipelineId int, parentId int, parentType bean.WorkflowType, ciArtifacts []bean2.CiArtifactBean, artifactMap map[int]int, searchString string, limit int) ([]bean2.CiArtifactBean, error) {
	artifacts, err := impl.ciArtifactRepository.GetArtifactsByCDPipeline(cdPipelineId, limit, parentId, searchString, parentType)
	if err != nil {
		impl.logger.Errorw("error in getting artifacts for ci", "err", err)
		return ciArtifacts, err
	}
	for _, artifact := range artifacts {
		if _, ok := artifactMap[artifact.Id]; !ok {
			mInfo, err := parseMaterialInfo([]byte(artifact.MaterialInfo), artifact.DataSource)
			if err != nil {
				mInfo = []byte("[]")
				impl.logger.Errorw("Error in parsing artifact material info", "err", err, "artifact", artifact)
			}
			ciArtifacts = append(ciArtifacts, bean2.CiArtifactBean{
				Id:           artifact.Id,
				Image:        artifact.Image,
				ImageDigest:  artifact.ImageDigest,
				MaterialInfo: mInfo,
				ScanEnabled:  artifact.ScanEnabled,
				Scanned:      artifact.Scanned,
			})
		}
	}
	return ciArtifacts, nil
}

func (impl *AppArtifactManagerImpl) FetchArtifactForRollback(cdPipelineId, appId, offset, limit int, searchString string, app *bean2.CreateAppDTO, deploymentPipeline *pipelineConfig.Pipeline) (bean2.CiArtifactResponse, error) {
	var deployedCiArtifacts []bean2.CiArtifactBean
	var deployedCiArtifactsResponse bean2.CiArtifactResponse
	var pipeline *pipelineConfig.Pipeline

	cdWfrs, err := impl.cdWorkflowRepository.FetchArtifactsByCdPipelineId(cdPipelineId, bean.CD_WORKFLOW_TYPE_DEPLOY, offset, limit, searchString)
	if err != nil {
		impl.logger.Errorw("error in getting artifacts for rollback by cdPipelineId", "err", err, "cdPipelineId", cdPipelineId)
		return deployedCiArtifactsResponse, err
	}
	var ids []int32
	for _, item := range cdWfrs {
		ids = append(ids, item.TriggeredBy)
		if pipeline == nil && item.CdWorkflow != nil {
			pipeline = item.CdWorkflow.Pipeline
		}
	}
	userEmails := make(map[int32]string)
	users, err := impl.userService.GetByIds(ids)
	if err != nil {
		impl.logger.Errorw("unable to fetch users by ids", "err", err, "ids", ids)
	}
	for _, item := range users {
		userEmails[item.Id] = item.EmailId
	}

	imageTagsDataMap, err := impl.imageTaggingService.GetTagsDataMapByAppId(appId)
	if err != nil {
		impl.logger.Errorw("error in getting image tagging data with appId", "err", err, "appId", appId)
		return deployedCiArtifactsResponse, err
	}
	artifactIds := make([]int, 0)

	for _, cdWfr := range cdWfrs {
		ciArtifact := &repository.CiArtifact{}
		if cdWfr.CdWorkflow != nil && cdWfr.CdWorkflow.CiArtifact != nil {
			ciArtifact = cdWfr.CdWorkflow.CiArtifact
		}
		if ciArtifact == nil {
			continue
		}
		mInfo, err := parseMaterialInfo([]byte(ciArtifact.MaterialInfo), ciArtifact.DataSource)
		if err != nil {
			mInfo = []byte("[]")
			impl.logger.Errorw("error in parsing ciArtifact material info", "err", err, "ciArtifact", ciArtifact)
		}
		userEmail := userEmails[cdWfr.TriggeredBy]
		deployedCiArtifacts = append(deployedCiArtifacts, bean2.CiArtifactBean{
			Id:           ciArtifact.Id,
			Image:        ciArtifact.Image,
			MaterialInfo: mInfo,
			DeployedTime: formatDate(cdWfr.StartedOn, bean2.LayoutRFC3339),
			WfrId:        cdWfr.Id,
			DeployedBy:   userEmail,
		})
		artifactIds = append(artifactIds, ciArtifact.Id)
	}
	imageCommentsDataMap, err := impl.imageTaggingService.GetImageCommentsDataMapByArtifactIds(artifactIds)
	if err != nil {
		impl.logger.Errorw("error in getting GetImageCommentsDataMapByArtifactIds", "err", err, "appId", appId, "artifactIds", artifactIds)
		return deployedCiArtifactsResponse, err
	}

	scope := resourceQualifiers.Scope{AppId: app.Id, EnvId: deploymentPipeline.EnvironmentId, ClusterId: deploymentPipeline.Environment.ClusterId, ProjectId: app.TeamId, IsProdEnv: deploymentPipeline.Environment.Default}
	impl.logger.Infow("scope for rollback deployment ", "scope", scope)
	filters, err := impl.resourceFilterService.GetFiltersByScope(scope)
	if err != nil {
		impl.logger.Errorw("error in getting resource filters for the pipeline", "pipelineId", pipeline.Id, "err", err)
		return deployedCiArtifactsResponse, err
	}

	for i, _ := range deployedCiArtifacts {
		imageTaggingResp := imageTagsDataMap[deployedCiArtifacts[i].Id]
		if imageTaggingResp != nil {
			deployedCiArtifacts[i].ImageReleaseTags = imageTaggingResp
		}
		if imageCommentResp := imageCommentsDataMap[deployedCiArtifacts[i].Id]; imageCommentResp != nil {
			deployedCiArtifacts[i].ImageComment = imageCommentResp
			releaseTags := make([]string, 0, len(imageTaggingResp))
			for _, imageTag := range imageTaggingResp {
				if !imageTag.Deleted {
					releaseTags = append(releaseTags, imageTag.TagName)
				}
			}

			filterState, _, err := impl.resourceFilterService.CheckForResource(filters, deployedCiArtifacts[i].Image, releaseTags)
			if err != nil {
				return deployedCiArtifactsResponse, err
			}
			deployedCiArtifacts[i].FilterState = filterState
		}
		deployedCiArtifactsResponse.ResourceFilters = filters
	}

	deployedCiArtifactsResponse.CdPipelineId = cdPipelineId
	if deployedCiArtifacts == nil {
		deployedCiArtifacts = []bean2.CiArtifactBean{}
	}
	if pipeline != nil && pipeline.ApprovalNodeConfigured() {
		deployedCiArtifacts, _, err = impl.overrideArtifactsWithUserApprovalData(pipeline, deployedCiArtifacts, false, 0)
		if err != nil {
			return deployedCiArtifactsResponse, err
		}
	}
	deployedCiArtifactsResponse.CiArtifacts = deployedCiArtifacts

	return deployedCiArtifactsResponse, nil
}

<<<<<<< HEAD
=======
func (impl *AppArtifactManagerImpl) FetchArtifactForRollbackV2(cdPipelineId, appId, offset, limit int, searchString string, app *bean2.CreateAppDTO, deploymentPipeline *pipelineConfig.Pipeline) (bean2.CiArtifactResponse, error) {
	var deployedCiArtifactsResponse bean2.CiArtifactResponse
	imageTagsDataMap, err := impl.imageTaggingService.GetTagsDataMapByAppId(appId)
	if err != nil {
		impl.logger.Errorw("error in getting image tagging data with appId", "err", err, "appId", appId)
		return deployedCiArtifactsResponse, err
	}

	artifactListingFilterOpts := bean.ArtifactsListFilterOptions{}
	artifactListingFilterOpts.PipelineId = cdPipelineId
	artifactListingFilterOpts.StageType = bean.CD_WORKFLOW_TYPE_DEPLOY
	artifactListingFilterOpts.ApprovalNodeConfigured = deploymentPipeline.ApprovalNodeConfigured()
	artifactListingFilterOpts.SearchString = "%" + searchString + "%"
	artifactListingFilterOpts.Limit = limit
	artifactListingFilterOpts.Offset = offset
	if artifactListingFilterOpts.ApprovalNodeConfigured {
		approvalConfig, err := deploymentPipeline.GetApprovalConfig()
		if err != nil {
			impl.logger.Errorw("failed to unmarshal userApprovalConfig", "err", err, "cdPipelineId", deploymentPipeline.Id, "approvalConfig", approvalConfig)
			return deployedCiArtifactsResponse, err
		}
		artifactListingFilterOpts.ApproversCount = approvalConfig.RequiredCount
		deployedCiArtifactsResponse.UserApprovalConfig = &approvalConfig
	}

	deployedCiArtifacts, artifactIds, totalCount, err := impl.BuildRollbackArtifactsList(artifactListingFilterOpts)
	if err != nil {
		impl.logger.Errorw("error in building ci artifacts for rollback", "err", err, "cdPipelineId", cdPipelineId)
		return deployedCiArtifactsResponse, err
	}

	imageCommentsDataMap, err := impl.imageTaggingService.GetImageCommentsDataMapByArtifactIds(artifactIds)
	if err != nil {
		impl.logger.Errorw("error in getting GetImageCommentsDataMapByArtifactIds", "err", err, "appId", appId, "artifactIds", artifactIds)
		return deployedCiArtifactsResponse, err
	}

	scope := resourceQualifiers.Scope{AppId: app.Id, EnvId: deploymentPipeline.EnvironmentId, ClusterId: deploymentPipeline.Environment.ClusterId, ProjectId: app.TeamId, IsProdEnv: deploymentPipeline.Environment.Default}
	impl.logger.Infow("scope for rollback deployment ", "scope", scope)
	filters, err := impl.resourceFilterService.GetFiltersByScope(scope)
	if err != nil {
		impl.logger.Errorw("error in getting resource filters for the pipeline", "pipelineId", cdPipelineId, "err", err)
		return deployedCiArtifactsResponse, err
	}

	for i, _ := range deployedCiArtifacts {
		imageTaggingResp := imageTagsDataMap[deployedCiArtifacts[i].Id]
		if imageTaggingResp != nil {
			deployedCiArtifacts[i].ImageReleaseTags = imageTaggingResp
		}
		if imageCommentResp := imageCommentsDataMap[deployedCiArtifacts[i].Id]; imageCommentResp != nil {
			deployedCiArtifacts[i].ImageComment = imageCommentResp
			releaseTags := make([]string, 0, len(imageTaggingResp))
			for _, imageTag := range imageTaggingResp {
				if !imageTag.Deleted {
					releaseTags = append(releaseTags, imageTag.TagName)
				}
			}

			filterState, _, err := impl.resourceFilterService.CheckForResource(filters, deployedCiArtifacts[i].Image, releaseTags)
			if err != nil {
				return deployedCiArtifactsResponse, err
			}
			deployedCiArtifacts[i].FilterState = filterState
		}
		deployedCiArtifactsResponse.ResourceFilters = filters
	}

	deployedCiArtifactsResponse.CdPipelineId = cdPipelineId
	if deployedCiArtifacts == nil {
		deployedCiArtifacts = []bean2.CiArtifactBean{}
	}
	deployedCiArtifactsResponse.CiArtifacts = deployedCiArtifacts
	deployedCiArtifactsResponse.TotalCount = totalCount
	deployedCiArtifactsResponse.CanApproverDeploy = impl.config.CanApproverDeploy
	return deployedCiArtifactsResponse, nil
}

func (impl *AppArtifactManagerImpl) BuildRollbackArtifactsList(artifactListingFilterOpts bean.ArtifactsListFilterOptions) ([]bean2.CiArtifactBean, []int, int, error) {
	var deployedCiArtifacts []bean2.CiArtifactBean
	totalCount := 0

	//1)get current deployed artifact on this pipeline
	latestWf, err := impl.cdWorkflowRepository.FindArtifactByPipelineIdAndRunnerType(artifactListingFilterOpts.PipelineId, artifactListingFilterOpts.StageType, "", 1, []string{application.Healthy, application.SUCCEEDED, application.Progressing})
	if err != nil && err != pg.ErrNoRows {
		impl.logger.Errorw("error in getting latest workflow by pipelineId", "pipelineId", artifactListingFilterOpts.PipelineId, "currentStageType", artifactListingFilterOpts.StageType)
		return deployedCiArtifacts, nil, totalCount, err
	}
	if len(latestWf) > 0 {
		//we should never show current deployed artifact in rollback API
		artifactListingFilterOpts.ExcludeWfrIds = []int{latestWf[0].Id}
	}

	var ciArtifacts []repository.CiArtifactWithExtraData
	if artifactListingFilterOpts.ApprovalNodeConfigured {
		ciArtifacts, totalCount, err = impl.ciArtifactRepository.FetchApprovedArtifactsForRollback(artifactListingFilterOpts)
	} else {
		ciArtifacts, totalCount, err = impl.ciArtifactRepository.FetchArtifactsByCdPipelineIdV2(artifactListingFilterOpts)
	}

	if err != nil {
		impl.logger.Errorw("error in getting artifacts for rollback by cdPipelineId", "err", err, "cdPipelineId", artifactListingFilterOpts.PipelineId)
		return deployedCiArtifacts, nil, totalCount, err
	}

	var ids []int32
	for _, item := range ciArtifacts {
		ids = append(ids, item.TriggeredBy)
	}

	userEmails := make(map[int32]string)
	users, err := impl.userService.GetByIds(ids)
	if err != nil {
		impl.logger.Errorw("unable to fetch users by ids", "err", err, "ids", ids)
	}
	for _, item := range users {
		userEmails[item.Id] = item.EmailId
	}

	artifactIds := make([]int, 0)

	for _, ciArtifact := range ciArtifacts {
		mInfo, err := parseMaterialInfo([]byte(ciArtifact.MaterialInfo), ciArtifact.DataSource)
		if err != nil {
			mInfo = []byte("[]")
			impl.logger.Errorw("error in parsing ciArtifact material info", "err", err, "ciArtifact", ciArtifact)
		}
		userEmail := userEmails[ciArtifact.TriggeredBy]
		deployedCiArtifacts = append(deployedCiArtifacts, bean2.CiArtifactBean{
			Id:           ciArtifact.Id,
			Image:        ciArtifact.Image,
			MaterialInfo: mInfo,
			DeployedTime: formatDate(ciArtifact.StartedOn, bean2.LayoutRFC3339),
			WfrId:        ciArtifact.CdWorkflowRunnerId,
			DeployedBy:   userEmail,
			Scanned:      ciArtifact.Scanned,
			ScanEnabled:  ciArtifact.ScanEnabled,
		})
		artifactIds = append(artifactIds, ciArtifact.Id)
	}
	return deployedCiArtifacts, artifactIds, totalCount, nil

}

>>>>>>> 3e6fa875
func (impl *AppArtifactManagerImpl) RetrieveArtifactsByCDPipeline(pipeline *pipelineConfig.Pipeline, stage bean.WorkflowType, searchString string, count int, isApprovalNode bool) (*bean2.CiArtifactResponse, error) {

	// retrieve parent details
	parentId, parentType, err := impl.cdPipelineConfigService.RetrieveParentDetails(pipeline.Id)
	if err != nil {
		impl.logger.Errorw("failed to retrieve parent details",
			"cdPipelineId", pipeline.Id,
			"err", err)
		return nil, err
	}

	parentCdId := 0
	if parentType == bean.CD_WORKFLOW_TYPE_POST || (parentType == bean.CD_WORKFLOW_TYPE_DEPLOY && stage != bean.CD_WORKFLOW_TYPE_POST) {
		// parentCdId is being set to store the artifact currently deployed on parent cd (if applicable).
		// Parent component is CD only if parent type is POST/DEPLOY
		parentCdId = parentId
	}

	if stage == bean.CD_WORKFLOW_TYPE_DEPLOY {
		pipelinePreStage, err := impl.pipelineStageService.GetCdStageByCdPipelineIdAndStageType(pipeline.Id, repository2.PIPELINE_STAGE_TYPE_PRE_CD)
		if err != nil && err != pg.ErrNoRows {
			impl.logger.Errorw("error in fetching PRE-CD stage by cd pipeline id", "pipelineId", pipeline.Id, "err", err)
			return nil, err
		}
		if (pipelinePreStage != nil && pipelinePreStage.Id != 0) || len(pipeline.PreStageConfig) > 0 {
			// Parent type will be PRE for DEPLOY stage
			parentId = pipeline.Id
			parentType = bean.CD_WORKFLOW_TYPE_PRE
		}
	}
	if stage == bean.CD_WORKFLOW_TYPE_POST {
		// Parent type will be DEPLOY for POST stage
		parentId = pipeline.Id
		parentType = bean.CD_WORKFLOW_TYPE_DEPLOY
	}

	// Build artifacts for cd stages
	var ciArtifacts []bean2.CiArtifactBean
	ciArtifactsResponse := &bean2.CiArtifactResponse{}

	artifactMap := make(map[int]int)
	limit := count

	ciArtifacts, artifactMap, latestWfArtifactId, latestWfArtifactStatus, err := impl.
		BuildArtifactsForCdStage(pipeline.Id, stage, ciArtifacts, artifactMap, false, searchString, limit, parentCdId)
	if err != nil && err != pg.ErrNoRows {
		impl.logger.Errorw("error in getting artifacts for child cd stage", "err", err, "stage", stage)
		return nil, err
	}

	ciArtifacts, err = impl.BuildArtifactsForParentStage(pipeline.Id, parentId, parentType, ciArtifacts, artifactMap, searchString, limit, parentCdId)
	if err != nil && err != pg.ErrNoRows {
		impl.logger.Errorw("error in getting artifacts for cd", "err", err, "parentStage", parentType, "stage", stage)
		return nil, err
	}

	//sorting ci artifacts on the basis of creation time
	if ciArtifacts != nil {
		sort.SliceStable(ciArtifacts, func(i, j int) bool {
			return ciArtifacts[i].Id > ciArtifacts[j].Id
		})
	}

	artifactIds := make([]int, 0, len(ciArtifacts))
	for _, artifact := range ciArtifacts {
		artifactIds = append(artifactIds, artifact.Id)
	}

	artifacts, err := impl.ciArtifactRepository.GetArtifactParentCiAndWorkflowDetailsByIdsInDesc(artifactIds)
	if err != nil {
		return ciArtifactsResponse, err
	}
	imageTagsDataMap, err := impl.imageTaggingService.GetTagsDataMapByAppId(pipeline.AppId)
	if err != nil {
		impl.logger.Errorw("error in getting image tagging data with appId", "err", err, "appId", pipeline.AppId)
		return ciArtifactsResponse, err
	}

	imageCommentsDataMap, err := impl.imageTaggingService.GetImageCommentsDataMapByArtifactIds(artifactIds)
	if err != nil {
		impl.logger.Errorw("error in getting GetImageCommentsDataMapByArtifactIds", "err", err, "appId", pipeline.AppId, "artifactIds", artifactIds)
		return ciArtifactsResponse, err
	}

	environment := pipeline.Environment
	scope := resourceQualifiers.Scope{AppId: pipeline.AppId, ProjectId: pipeline.App.TeamId, EnvId: pipeline.EnvironmentId, ClusterId: environment.ClusterId, IsProdEnv: environment.Default}
	filters, err := impl.resourceFilterService.GetFiltersByScope(scope)
	if err != nil {
		impl.logger.Errorw("error in getting resource filters for the pipeline", "pipelineId", pipeline.Id, "err", err)
		return ciArtifactsResponse, err
	}

	for i, artifact := range artifacts {
		imageTaggingResp := imageTagsDataMap[ciArtifacts[i].Id]
		if imageTaggingResp != nil {
			ciArtifacts[i].ImageReleaseTags = imageTaggingResp
		}
		if imageCommentResp := imageCommentsDataMap[ciArtifacts[i].Id]; imageCommentResp != nil {
			ciArtifacts[i].ImageComment = imageCommentResp
		}

		releaseTags := make([]string, 0, len(imageTaggingResp))
		for _, imageTag := range imageTaggingResp {
			if !imageTag.Deleted {
				releaseTags = append(releaseTags, imageTag.TagName)
			}
		}
		filterState, _, err := impl.resourceFilterService.CheckForResource(filters, ciArtifacts[i].Image, releaseTags)
		if err != nil {
			return ciArtifactsResponse, err
		}
		ciArtifacts[i].FilterState = filterState

		if artifact.ExternalCiPipelineId != 0 {
			// if external webhook continue
			continue
		}

		var ciWorkflow *pipelineConfig.CiWorkflow
		if artifact.ParentCiArtifact != 0 {
			ciWorkflow, err = impl.ciWorkflowRepository.FindLastTriggeredWorkflowGitTriggersByArtifactId(artifact.ParentCiArtifact)
			if err != nil {
				impl.logger.Errorw("error in getting ci_workflow for artifacts", "err", err, "artifact", artifact, "parentStage", parentType, "stage", stage)
				return ciArtifactsResponse, err
			}

		} else {
			ciWorkflow, err = impl.ciWorkflowRepository.FindCiWorkflowGitTriggersById(*artifact.WorkflowId)
			if err != nil {
				impl.logger.Errorw("error in getting ci_workflow for artifacts", "err", err, "artifact", artifact, "parentStage", parentType, "stage", stage)
				return ciArtifactsResponse, err
			}
		}
		ciArtifacts[i].TriggeredBy = ciWorkflow.TriggeredBy
		ciArtifacts[i].CiConfigureSourceType = ciWorkflow.GitTriggers[ciWorkflow.CiPipelineId].CiConfigureSourceType
		ciArtifacts[i].CiConfigureSourceValue = ciWorkflow.GitTriggers[ciWorkflow.CiPipelineId].CiConfigureSourceValue
	}
	ciArtifactsResponse.ResourceFilters = filters
<<<<<<< HEAD
=======
	ciArtifactsResponse.CdPipelineId = pipeline.Id
	ciArtifactsResponse.LatestWfArtifactId = latestWfArtifactId
	ciArtifactsResponse.LatestWfArtifactStatus = latestWfArtifactStatus
	if ciArtifacts == nil {
		ciArtifacts = []bean2.CiArtifactBean{}
	}
	ciArtifactsResponse.CiArtifacts = ciArtifacts

	if pipeline.ApprovalNodeConfigured() && stage == bean.CD_WORKFLOW_TYPE_DEPLOY { // for now, we are checking artifacts for deploy stage only
		ciArtifactsFinal, approvalConfig, err := impl.overrideArtifactsWithUserApprovalData(pipeline, ciArtifactsResponse.CiArtifacts, isApprovalNode, latestWfArtifactId)
		if err != nil {
			return ciArtifactsResponse, err
		}
		ciArtifactsResponse.UserApprovalConfig = &approvalConfig
		ciArtifactsResponse.CiArtifacts = ciArtifactsFinal
	}
	return ciArtifactsResponse, nil
}

func (impl *AppArtifactManagerImpl) FetchApprovalPendingArtifacts(pipeline *pipelineConfig.Pipeline, artifactListingFilterOpts *bean.ArtifactsListFilterOptions) (*bean2.CiArtifactResponse, error) {
	ciArtifactsResponse := &bean2.CiArtifactResponse{}

	if pipeline.ApprovalNodeConfigured() { // for now, we are checking artifacts for deploy stage only
		approvalConfig, err := pipeline.GetApprovalConfig()
		if err != nil {
			impl.logger.Errorw("failed to unmarshal userApprovalConfig", "err", err, "cdPipelineId", pipeline.Id, "approvalConfig", approvalConfig)
			return ciArtifactsResponse, err
		}
		requiredApprovals := approvalConfig.RequiredCount

		ciArtifacts, totalCount, err := impl.workflowDagExecutor.FetchApprovalPendingArtifacts(pipeline.Id, artifactListingFilterOpts.Limit, artifactListingFilterOpts.Offset, requiredApprovals, artifactListingFilterOpts.SearchString)
		if err != nil {
			impl.logger.Errorw("failed to fetch approval request artifacts", "err", err, "cdPipelineId", pipeline.Id)
			return ciArtifactsResponse, err
		}

		//set userApprovalMetaData starts
		var userApprovalMetadata map[int]*pipelineConfig.UserApprovalMetadata
		var artifactIds []int
		for _, item := range ciArtifacts {
			artifactIds = append(artifactIds, item.Id)
		}
		userApprovalMetadata, err = impl.workflowDagExecutor.FetchApprovalDataForArtifacts(artifactIds, pipeline.Id, requiredApprovals) // it will fetch all the request data with nil cd_wfr_rnr_id
		if err != nil {
			impl.logger.Errorw("error occurred while fetching approval data for artifacts", "cdPipelineId", pipeline.Id, "artifactIds", artifactIds, "err", err)
			return ciArtifactsResponse, err
		}

		for i, artifact := range ciArtifacts {
			if approvalMetadataForArtifact, ok := userApprovalMetadata[artifact.Id]; ok {
				ciArtifacts[i].UserApprovalMetadata = approvalMetadataForArtifact
			}
		}
		//set userApprovalMetaData ends

		environment := pipeline.Environment
		scope := resourceQualifiers.Scope{AppId: pipeline.AppId, ProjectId: pipeline.App.TeamId, EnvId: pipeline.EnvironmentId, ClusterId: environment.ClusterId, IsProdEnv: environment.Default}
		filters, err := impl.resourceFilterService.GetFiltersByScope(scope)
		if err != nil {
			impl.logger.Errorw("error in getting resource filters for the pipeline", "pipelineId", pipeline.Id, "err", err)
			return ciArtifactsResponse, err
		}

		ciArtifacts, err = impl.setAdditionalDataInArtifacts(ciArtifacts, filters, pipeline)
		if err != nil {
			impl.logger.Errorw("error in setting additional data in fetched artifacts", "pipelineId", pipeline.Id, "err", err)
			return ciArtifactsResponse, err
		}

		ciArtifactsResponse.CdPipelineId = pipeline.Id
		ciArtifactsResponse.CiArtifacts = ciArtifacts
		ciArtifactsResponse.UserApprovalConfig = &approvalConfig
		ciArtifactsResponse.ResourceFilters = filters
		ciArtifactsResponse.TotalCount = totalCount

	}
	return ciArtifactsResponse, nil
}
func (impl *AppArtifactManagerImpl) overrideArtifactsWithUserApprovalData(pipeline *pipelineConfig.Pipeline, inputArtifacts []bean2.CiArtifactBean, isApprovalNode bool, latestArtifactId int) ([]bean2.CiArtifactBean, pipelineConfig.UserApprovalConfig, error) {
	impl.logger.Infow("approval node configured", "pipelineId", pipeline.Id, "isApproval", isApprovalNode)
	ciArtifactsFinal := make([]bean2.CiArtifactBean, 0, len(inputArtifacts))
	artifactIds := make([]int, 0, len(inputArtifacts))
	cdPipelineId := pipeline.Id
	approvalConfig, err := pipeline.GetApprovalConfig()
	if err != nil {
		impl.logger.Errorw("failed to unmarshal userApprovalConfig", "err", err, "cdPipelineId", cdPipelineId, "approvalConfig", approvalConfig)
		return ciArtifactsFinal, approvalConfig, err
	}

	for _, item := range inputArtifacts {
		artifactIds = append(artifactIds, item.Id)
	}

	var userApprovalMetadata map[int]*pipelineConfig.UserApprovalMetadata
	requiredApprovals := approvalConfig.RequiredCount
	userApprovalMetadata, err = impl.workflowDagExecutor.FetchApprovalDataForArtifacts(artifactIds, cdPipelineId, requiredApprovals) // it will fetch all the request data with nil cd_wfr_rnr_id
	if err != nil {
		impl.logger.Errorw("error occurred while fetching approval data for artifacts", "cdPipelineId", cdPipelineId, "artifactIds", artifactIds, "err", err)
		return ciArtifactsFinal, approvalConfig, err
	}
	for _, artifact := range inputArtifacts {
		approvalRuntimeState := pipelineConfig.InitApprovalState
		approvalMetadataForArtifact, ok := userApprovalMetadata[artifact.Id]
		if ok { // either approved or requested
			approvalRuntimeState = approvalMetadataForArtifact.ApprovalRuntimeState
			artifact.UserApprovalMetadata = approvalMetadataForArtifact
		} else if artifact.Deployed {
			approvalRuntimeState = pipelineConfig.ConsumedApprovalState
		}

		allowed := false
		if isApprovalNode { // return all the artifacts with state in init, requested or consumed
			allowed = approvalRuntimeState == pipelineConfig.InitApprovalState || approvalRuntimeState == pipelineConfig.RequestedApprovalState || approvalRuntimeState == pipelineConfig.ConsumedApprovalState
		} else { // return only approved state artifacts
			allowed = approvalRuntimeState == pipelineConfig.ApprovedApprovalState || artifact.Latest || artifact.Id == latestArtifactId
		}
		if allowed {
			ciArtifactsFinal = append(ciArtifactsFinal, artifact)
		}
	}
	return ciArtifactsFinal, approvalConfig, nil
}

func (impl *AppArtifactManagerImpl) extractParentMetaDataByPipeline(pipeline *pipelineConfig.Pipeline, stage bean.WorkflowType) (parentId int, parentType bean.WorkflowType, parentCdId int, err error) {
	// retrieve parent details
	parentId, parentType, err = impl.cdPipelineConfigService.RetrieveParentDetails(pipeline.Id)
	if err != nil {
		impl.logger.Errorw("failed to retrieve parent details",
			"cdPipelineId", pipeline.Id,
			"err", err)
		return parentId, parentType, parentCdId, err
	}

	if parentType == bean.CD_WORKFLOW_TYPE_POST || (parentType == bean.CD_WORKFLOW_TYPE_DEPLOY && stage != bean.CD_WORKFLOW_TYPE_POST) {
		// parentCdId is being set to store the artifact currently deployed on parent cd (if applicable).
		// Parent component is CD only if parent type is POST/DEPLOY
		parentCdId = parentId
	}

	if stage == bean.CD_WORKFLOW_TYPE_DEPLOY {
		pipelinePreStage, err := impl.pipelineStageService.GetCdStageByCdPipelineIdAndStageType(pipeline.Id, repository2.PIPELINE_STAGE_TYPE_PRE_CD)
		if err != nil && err != pg.ErrNoRows {
			impl.logger.Errorw("error in fetching PRE-CD stage by cd pipeline id", "pipelineId", pipeline.Id, "err", err)
			return parentId, parentType, parentCdId, err
		}
		if (pipelinePreStage != nil && pipelinePreStage.Id != 0) || len(pipeline.PreStageConfig) > 0 {
			// Parent type will be PRE for DEPLOY stage
			parentId = pipeline.Id
			parentType = bean.CD_WORKFLOW_TYPE_PRE
		}
	}
	if stage == bean.CD_WORKFLOW_TYPE_POST {
		// Parent type will be DEPLOY for POST stage
		parentId = pipeline.Id
		parentType = bean.CD_WORKFLOW_TYPE_DEPLOY
	}
	return parentId, parentType, parentCdId, err
}

func (impl *AppArtifactManagerImpl) fillAppliedFiltersData(ciArtifactBeans []bean2.CiArtifactBean, pipelineId int, stage bean.WorkflowType) []bean2.CiArtifactBean {
	referenceType := resourceFilter.Pipeline
	referenceId := pipelineId
	if stage != bean.CD_WORKFLOW_TYPE_DEPLOY {
		referenceType = resourceFilter.PipelineStage
		stageType := repository2.PIPELINE_STAGE_TYPE_PRE_CD
		if stage == bean.CD_WORKFLOW_TYPE_POST {
			stageType = repository2.PIPELINE_STAGE_TYPE_POST_CD
		}
		pipelineStage, err := impl.pipelineStageService.GetCdStageByCdPipelineIdAndStageType(pipelineId, stageType)
		if err != nil {
			// not returning error by choice
			impl.logger.Errorw("error in fetching pipeline Stage", "stageType", stageType, "pipelineId", pipelineId, "err", err)
			return ciArtifactBeans
		}
		if pipelineStage != nil {
			referenceId = pipelineStage.Id
		} else { //this may happen if PRE-CD/POST-CD not yet migrated to pipeline_stage table
			if stageType == repository2.PIPELINE_STAGE_TYPE_PRE_CD {
				referenceType = resourceFilter.PrePipelineStageYaml
			} else if stageType == repository2.PIPELINE_STAGE_TYPE_POST_CD {
				referenceType = resourceFilter.PostPipelineStageYaml
			}
		}
	}
	artifactIds := make([]int, 0, len(ciArtifactBeans))
	for _, ciArtifactBean := range ciArtifactBeans {
		//we only want to get evaluated filters for un deployed artifacts
		if !ciArtifactBean.Deployed {
			artifactIds = append(artifactIds, ciArtifactBean.Id)
		}
	}

	appliedFiltersMap, appliedFiltersTimeStampMap, err := impl.resourceFilterService.GetEvaluatedFiltersForSubjects(resourceFilter.Artifact, artifactIds, referenceId, referenceType)
	if err != nil {
		// not returning error by choice
		impl.logger.Errorw("error in fetching applied filters when this image was born", "stageType", stage, "pipelineId", pipelineId, "err", err)
		return ciArtifactBeans
	}
	for i, ciArtifactBean := range ciArtifactBeans {
		ciArtifactBeans[i].AppliedFilters = appliedFiltersMap[ciArtifactBean.Id]
		ciArtifactBeans[i].AppliedFiltersTimestamp = appliedFiltersTimeStampMap[ciArtifactBean.Id]
		ciArtifactBeans[i].AppliedFiltersState = resourceFilter.BLOCK
	}

	return ciArtifactBeans
}

func (impl *AppArtifactManagerImpl) RetrieveArtifactsByCDPipelineV2(pipeline *pipelineConfig.Pipeline, stage bean.WorkflowType, artifactListingFilterOpts *bean.ArtifactsListFilterOptions, isApprovalNode bool) (*bean2.CiArtifactResponse, error) {

	// retrieve parent details
	parentId, parentType, parentCdId, err := impl.extractParentMetaDataByPipeline(pipeline, stage)
	if err != nil {
		impl.logger.Errorw("error in finding parent meta data for pipeline", "pipelineId", pipeline.Id, "pipelineStage", stage, "err", err)
		return nil, err
	}
	// Build artifacts for cd stages
	var ciArtifacts []bean2.CiArtifactBean
	ciArtifactsResponse := &bean2.CiArtifactResponse{}

	artifactListingFilterOpts.PipelineId = pipeline.Id
	artifactListingFilterOpts.ParentId = parentId
	artifactListingFilterOpts.ParentCdId = parentCdId
	artifactListingFilterOpts.ParentStageType = parentType
	artifactListingFilterOpts.StageType = stage
	artifactListingFilterOpts.ApprovalNodeConfigured = pipeline.ApprovalNodeConfigured()
	artifactListingFilterOpts.SearchString = "%" + artifactListingFilterOpts.SearchString + "%"

	if artifactListingFilterOpts.ApprovalNodeConfigured {
		approvalConfig, err := pipeline.GetApprovalConfig()
		if err != nil {
			impl.logger.Errorw("failed to unmarshal userApprovalConfig", "err", err, "cdPipelineId", pipeline.Id, "approvalConfig", approvalConfig)
			return ciArtifactsResponse, err
		}
		artifactListingFilterOpts.ApproversCount = approvalConfig.RequiredCount
		ciArtifactsResponse.UserApprovalConfig = &approvalConfig
	}

	ciArtifactsRefs, latestWfArtifactId, latestWfArtifactStatus, totalCount, err := impl.BuildArtifactsList(artifactListingFilterOpts, isApprovalNode)
	if err != nil && err != pg.ErrNoRows {
		impl.logger.Errorw("error in getting artifacts for child cd stage", "err", err, "stage", stage)
		return nil, err
	}

	for _, ciArtifactsRef := range ciArtifactsRefs {
		ciArtifacts = append(ciArtifacts, *ciArtifactsRef)
	}

	//sorting ci artifacts on the basis of creation time
	if ciArtifacts != nil {
		sort.SliceStable(ciArtifacts, func(i, j int) bool {
			return ciArtifacts[i].Id > ciArtifacts[j].Id
		})
	}

	environment := pipeline.Environment
	scope := resourceQualifiers.Scope{AppId: pipeline.AppId, ProjectId: pipeline.App.TeamId, EnvId: pipeline.EnvironmentId, ClusterId: environment.ClusterId, IsProdEnv: environment.Default}
	filters, err := impl.resourceFilterService.GetFiltersByScope(scope)
	if err != nil {
		impl.logger.Errorw("error in getting resource filters for the pipeline", "pipelineId", pipeline.Id, "err", err)
		return ciArtifactsResponse, err
	}
	ciArtifactsResponse.ResourceFilters = filters
	ciArtifacts, err = impl.setAdditionalDataInArtifacts(ciArtifacts, filters, pipeline)
	if err != nil {
		impl.logger.Errorw("error in setting additional data in fetched artifacts", "pipelineId", pipeline.Id, "err", err)
		return ciArtifactsResponse, err
	}
	ciArtifacts, err = impl.setGitTriggerData(ciArtifacts)
	if err != nil {
		impl.logger.Errorw("error in setting gitTrigger data in fetched artifacts", "pipelineId", pipeline.Id, "err", err)
		return ciArtifactsResponse, err
	}

	if !isApprovalNode {
		ciArtifacts = impl.fillAppliedFiltersData(ciArtifacts, pipeline.Id, stage)
	}

>>>>>>> 3e6fa875
	ciArtifactsResponse.CdPipelineId = pipeline.Id
	ciArtifactsResponse.LatestWfArtifactId = latestWfArtifactId
	ciArtifactsResponse.LatestWfArtifactStatus = latestWfArtifactStatus
	if ciArtifacts == nil {
		ciArtifacts = []bean2.CiArtifactBean{}
	}
	ciArtifactsResponse.CiArtifacts = ciArtifacts
<<<<<<< HEAD

	if pipeline.ApprovalNodeConfigured() && stage == bean.CD_WORKFLOW_TYPE_DEPLOY { // for now, we are checking artifacts for deploy stage only
		ciArtifactsFinal, approvalConfig, err := impl.overrideArtifactsWithUserApprovalData(pipeline, ciArtifactsResponse.CiArtifacts, isApprovalNode, latestWfArtifactId)
		if err != nil {
			return ciArtifactsResponse, err
		}
		ciArtifactsResponse.UserApprovalConfig = &approvalConfig
		ciArtifactsResponse.CiArtifacts = ciArtifactsFinal
	}
	return ciArtifactsResponse, nil
}

func (impl *AppArtifactManagerImpl) overrideArtifactsWithUserApprovalData(pipeline *pipelineConfig.Pipeline, inputArtifacts []bean2.CiArtifactBean, isApprovalNode bool, latestArtifactId int) ([]bean2.CiArtifactBean, pipelineConfig.UserApprovalConfig, error) {
	impl.logger.Infow("approval node configured", "pipelineId", pipeline.Id, "isApproval", isApprovalNode)
	ciArtifactsFinal := make([]bean2.CiArtifactBean, 0, len(inputArtifacts))
	artifactIds := make([]int, 0, len(inputArtifacts))
	cdPipelineId := pipeline.Id
	approvalConfig, err := pipeline.GetApprovalConfig()
	if err != nil {
		impl.logger.Errorw("failed to unmarshal userApprovalConfig", "err", err, "cdPipelineId", cdPipelineId, "approvalConfig", approvalConfig)
		return ciArtifactsFinal, approvalConfig, err
	}

	for _, item := range inputArtifacts {
		artifactIds = append(artifactIds, item.Id)
	}

	var userApprovalMetadata map[int]*pipelineConfig.UserApprovalMetadata
	requiredApprovals := approvalConfig.RequiredCount
	userApprovalMetadata, err = impl.workflowDagExecutor.FetchApprovalDataForArtifacts(artifactIds, cdPipelineId, requiredApprovals) // it will fetch all the request data with nil cd_wfr_rnr_id
	if err != nil {
		impl.logger.Errorw("error occurred while fetching approval data for artifacts", "cdPipelineId", cdPipelineId, "artifactIds", artifactIds, "err", err)
		return ciArtifactsFinal, approvalConfig, err
	}
	for _, artifact := range inputArtifacts {
		approvalRuntimeState := pipelineConfig.InitApprovalState
		approvalMetadataForArtifact, ok := userApprovalMetadata[artifact.Id]
		if ok { // either approved or requested
			approvalRuntimeState = approvalMetadataForArtifact.ApprovalRuntimeState
			artifact.UserApprovalMetadata = approvalMetadataForArtifact
		} else if artifact.Deployed {
			approvalRuntimeState = pipelineConfig.ConsumedApprovalState
		}

		allowed := false
		if isApprovalNode { // return all the artifacts with state in init, requested or consumed
			allowed = approvalRuntimeState == pipelineConfig.InitApprovalState || approvalRuntimeState == pipelineConfig.RequestedApprovalState || approvalRuntimeState == pipelineConfig.ConsumedApprovalState
		} else { // return only approved state artifacts
			allowed = approvalRuntimeState == pipelineConfig.ApprovedApprovalState || artifact.Latest || artifact.Id == latestArtifactId
		}
		if allowed {
			ciArtifactsFinal = append(ciArtifactsFinal, artifact)
		}
	}
	return ciArtifactsFinal, approvalConfig, nil
=======
	ciArtifactsResponse.TotalCount = totalCount
	ciArtifactsResponse.CanApproverDeploy = impl.config.CanApproverDeploy
	return ciArtifactsResponse, nil
}

func (impl *AppArtifactManagerImpl) setAdditionalDataInArtifacts(ciArtifacts []bean2.CiArtifactBean, filters []*resourceFilter.FilterMetaDataBean, pipeline *pipelineConfig.Pipeline) ([]bean2.CiArtifactBean, error) {
	artifactIds := make([]int, 0, len(ciArtifacts))
	for _, artifact := range ciArtifacts {
		artifactIds = append(artifactIds, artifact.Id)
	}

	imageTagsDataMap, err := impl.imageTaggingService.GetTagsDataMapByAppId(pipeline.AppId)
	if err != nil {
		impl.logger.Errorw("error in getting image tagging data with appId", "err", err, "appId", pipeline.AppId)
		return ciArtifacts, err
	}

	imageCommentsDataMap, err := impl.imageTaggingService.GetImageCommentsDataMapByArtifactIds(artifactIds)
	if err != nil {
		impl.logger.Errorw("error in getting GetImageCommentsDataMapByArtifactIds", "err", err, "appId", pipeline.AppId, "artifactIds", artifactIds)
		return ciArtifacts, err
	}

	for i, _ := range ciArtifacts {
		imageTaggingResp := imageTagsDataMap[ciArtifacts[i].Id]
		if imageTaggingResp != nil {
			ciArtifacts[i].ImageReleaseTags = imageTaggingResp
		}
		if imageCommentResp := imageCommentsDataMap[ciArtifacts[i].Id]; imageCommentResp != nil {
			ciArtifacts[i].ImageComment = imageCommentResp
		}

		ciArtifacts[i].FilterState = impl.getFilerState(imageTaggingResp, filters, ciArtifacts[i].Image)

	}
	return ciArtifacts, nil

}

func (impl *AppArtifactManagerImpl) setGitTriggerData(ciArtifacts []bean2.CiArtifactBean) ([]bean2.CiArtifactBean, error) {
	directArtifactIndexes, directWorkflowIds, artifactsWithParentIndexes, parentArtifactIds := make([]int, 0), make([]int, 0), make([]int, 0), make([]int, 0)
	for i, artifact := range ciArtifacts {
		if artifact.ExternalCiPipelineId != 0 {
			// if external webhook continue
			continue
		}
		//linked ci case
		if artifact.ParentCiArtifact != 0 {
			artifactsWithParentIndexes = append(artifactsWithParentIndexes, i)
			parentArtifactIds = append(parentArtifactIds, artifact.ParentCiArtifact)
		} else {
			directArtifactIndexes = append(directArtifactIndexes, i)
			directWorkflowIds = append(directWorkflowIds, artifact.CiWorkflowId)
		}
	}
	ciWorkflowWithArtifacts, err := impl.ciWorkflowRepository.FindLastTriggeredWorkflowGitTriggersByArtifactIds(parentArtifactIds)
	if err != nil {
		impl.logger.Errorw("error in getting ci_workflow for artifacts", "err", err, "parentArtifactIds", parentArtifactIds)
		return ciArtifacts, err
	}

	parentArtifactIdVsCiWorkflowMap := make(map[int]*pipelineConfig.WorkflowWithArtifact)
	for _, ciWorkflow := range ciWorkflowWithArtifacts {
		parentArtifactIdVsCiWorkflowMap[ciWorkflow.CiArtifactId] = ciWorkflow
	}

	for _, index := range directArtifactIndexes {
		ciWorkflow := parentArtifactIdVsCiWorkflowMap[ciArtifacts[index].CiWorkflowId]
		if ciWorkflow != nil {
			ciArtifacts[index].TriggeredBy = ciWorkflow.TriggeredBy
			ciArtifacts[index].CiConfigureSourceType = ciWorkflow.GitTriggers[ciWorkflow.CiPipelineId].CiConfigureSourceType
			ciArtifacts[index].CiConfigureSourceValue = ciWorkflow.GitTriggers[ciWorkflow.CiPipelineId].CiConfigureSourceValue
		}
	}

	ciWorkflows, err := impl.ciWorkflowRepository.FindCiWorkflowGitTriggersByIds(directWorkflowIds)
	if err != nil {
		impl.logger.Errorw("error in getting ci_workflow for artifacts", "err", err, "ciWorkflowIds", directWorkflowIds)
		return ciArtifacts, err
	}
	ciWorkflowMap := make(map[int]*pipelineConfig.CiWorkflow)
	for _, ciWorkflow := range ciWorkflows {
		ciWorkflowMap[ciWorkflow.Id] = ciWorkflow
	}
	for _, index := range directArtifactIndexes {
		ciWorkflow := ciWorkflowMap[ciArtifacts[index].CiWorkflowId]
		if ciWorkflow != nil {
			ciArtifacts[index].TriggeredBy = ciWorkflow.TriggeredBy
			ciArtifacts[index].CiConfigureSourceType = ciWorkflow.GitTriggers[ciWorkflow.CiPipelineId].CiConfigureSourceType
			ciArtifacts[index].CiConfigureSourceValue = ciWorkflow.GitTriggers[ciWorkflow.CiPipelineId].CiConfigureSourceValue
		}
	}
	return ciArtifacts, nil
}

func (impl *AppArtifactManagerImpl) BuildArtifactsList(listingFilterOpts *bean.ArtifactsListFilterOptions, isApprovalNode bool) ([]*bean2.CiArtifactBean, int, string, int, error) {

	var ciArtifacts []*bean2.CiArtifactBean
	totalCount := 0
	//1)get current deployed artifact on this pipeline
	latestWf, err := impl.cdWorkflowRepository.FindArtifactByPipelineIdAndRunnerType(listingFilterOpts.PipelineId, listingFilterOpts.StageType, "", 1, []string{application.Healthy, application.SUCCEEDED, application.Progressing})
	if err != nil && err != pg.ErrNoRows {
		impl.logger.Errorw("error in getting latest workflow by pipelineId", "pipelineId", listingFilterOpts.PipelineId, "currentStageType", listingFilterOpts.StageType, "err", err)
		return ciArtifacts, 0, "", totalCount, err
	}

	var currentRunningArtifactBean *bean2.CiArtifactBean
	currentRunningArtifactId := 0
	currentRunningWorkflowStatus := ""

	//no artifacts deployed on this pipeline yet
	if len(latestWf) > 0 {

		currentRunningArtifact := latestWf[0].CdWorkflow.CiArtifact
		if !isApprovalNode {
			listingFilterOpts.ExcludeArtifactIds = []int{currentRunningArtifact.Id}
		}
		currentRunningArtifactId = currentRunningArtifact.Id
		currentRunningWorkflowStatus = latestWf[0].Status
		//current deployed artifact should always be computed, as we have to show it every time
		mInfo, err := parseMaterialInfo([]byte(currentRunningArtifact.MaterialInfo), currentRunningArtifact.DataSource)
		if err != nil {
			mInfo = []byte("[]")
			impl.logger.Errorw("Error in parsing artifact material info", "err", err, "artifact", currentRunningArtifact)
		}
		currentRunningArtifactBean = &bean2.CiArtifactBean{
			Id:           currentRunningArtifact.Id,
			Image:        currentRunningArtifact.Image,
			ImageDigest:  currentRunningArtifact.ImageDigest,
			MaterialInfo: mInfo,
			ScanEnabled:  currentRunningArtifact.ScanEnabled,
			Scanned:      currentRunningArtifact.Scanned,
			Deployed:     true,
			DeployedTime: formatDate(latestWf[0].CdWorkflow.CreatedOn, bean2.LayoutRFC3339),
			Latest:       true,
			CreatedTime:  formatDate(currentRunningArtifact.CreatedOn, bean2.LayoutRFC3339),
			DataSource:   currentRunningArtifact.DataSource,
		}
		if currentRunningArtifact.WorkflowId != nil {
			currentRunningArtifactBean.CiWorkflowId = *currentRunningArtifact.WorkflowId
		}
	}
	//2) get artifact list limited by filterOptions

	//if approval configured and request is for deploy stage, fetch approved images only
	if listingFilterOpts.ApprovalNodeConfigured && listingFilterOpts.StageType == bean.CD_WORKFLOW_TYPE_DEPLOY && !isApprovalNode { //currently approval node is configured for this deploy stage
		ciArtifacts, totalCount, err = impl.fetchApprovedArtifacts(listingFilterOpts, currentRunningArtifactBean)
		if err != nil {
			impl.logger.Errorw("error in fetching approved artifacts for cd pipeline", "pipelineId", listingFilterOpts.PipelineId, "err", err)
			return ciArtifacts, currentRunningArtifactId, currentRunningWorkflowStatus, totalCount, err
		}
		return ciArtifacts, currentRunningArtifactId, currentRunningWorkflowStatus, totalCount, nil

	} else {

		//if parent pipeline is CI/WEBHOOK, get all the ciArtifacts limited by listingFilterOpts
		if listingFilterOpts.ParentStageType == bean.CI_WORKFLOW_TYPE || listingFilterOpts.ParentStageType == bean.WEBHOOK_WORKFLOW_TYPE {
			ciArtifacts, totalCount, err = impl.buildArtifactsForCIParentV2(listingFilterOpts, isApprovalNode)
			if err != nil {
				impl.logger.Errorw("error in getting ci artifacts for ci/webhook type parent", "pipelineId", listingFilterOpts.PipelineId, "parentPipelineId", listingFilterOpts.ParentId, "parentStageType", listingFilterOpts.ParentStageType, "currentStageType", listingFilterOpts.StageType, "err", err)
				return ciArtifacts, 0, "", totalCount, err
			}
		} else {
			//if parent pipeline is PRE_CD/POST_CD/CD, then compute ciArtifacts using listingFilterOpts
			ciArtifacts, totalCount, err = impl.buildArtifactsForCdStageV2(listingFilterOpts, isApprovalNode)
			if err != nil {
				impl.logger.Errorw("error in getting ci artifacts for ci/webhook type parent", "pipelineId", listingFilterOpts.PipelineId, "parentPipelineId", listingFilterOpts.ParentId, "parentStageType", listingFilterOpts.ParentStageType, "currentStageType", listingFilterOpts.StageType, "err", err)
				return ciArtifacts, 0, "", totalCount, err
			}
		}

		var userApprovalMetadata map[int]*pipelineConfig.UserApprovalMetadata
		if isApprovalNode {
			artifactIds := make([]int, len(ciArtifacts))
			for i, artifact := range ciArtifacts {
				artifactIds[i] = artifact.Id
			}
			userApprovalMetadata, err = impl.workflowDagExecutor.FetchApprovalDataForArtifacts(artifactIds, listingFilterOpts.PipelineId, listingFilterOpts.ApproversCount) // it will fetch all the request data with nil cd_wfr_rnr_id
			if err != nil {
				impl.logger.Errorw("error occurred while fetching approval data for artifacts", "cdPipelineId", listingFilterOpts.PipelineId, "artifactIds", artifactIds, "err", err)
				return ciArtifacts, 0, "", totalCount, err
			}
			for i, artifact := range ciArtifacts {
				if currentRunningArtifactBean != nil && artifact.Id == currentRunningArtifactBean.Id {
					ciArtifacts[i].Latest = true
					ciArtifacts[i].Deployed = true
					ciArtifacts[i].DeployedTime = currentRunningArtifactBean.DeployedTime

				}
				if approvalMetadataForArtifact, ok := userApprovalMetadata[artifact.Id]; ok {
					ciArtifacts[i].UserApprovalMetadata = approvalMetadataForArtifact
				}
			}
		}

	}

	//we don't need currently deployed artifact for approvalNode explicitly
	//if no artifact deployed skip adding currentRunningArtifactBean in ciArtifacts arr
	if !isApprovalNode && currentRunningArtifactBean != nil {
		// listingFilterOpts.SearchString is always like %?%
		searchString := listingFilterOpts.SearchString[1 : len(listingFilterOpts.SearchString)-1]
		// just send current deployed in approval configured pipeline or this is eligible in search
		if listingFilterOpts.ApprovalNodeConfigured || strings.Contains(currentRunningArtifactBean.Image, searchString) {
			ciArtifacts = append(ciArtifacts, currentRunningArtifactBean)
			totalCount += 1
		}
	}

	return ciArtifacts, currentRunningArtifactId, currentRunningWorkflowStatus, totalCount, nil
}

func (impl *AppArtifactManagerImpl) buildArtifactsForCdStageV2(listingFilterOpts *bean.ArtifactsListFilterOptions, isApprovalNode bool) ([]*bean2.CiArtifactBean, int, error) {
	cdWfrList, totalCount, err := impl.ciArtifactRepository.FindArtifactByListFilter(listingFilterOpts, isApprovalNode)
	if err != nil {
		impl.logger.Errorw("error in fetching cd workflow runners using filter", "filterOptions", listingFilterOpts, "err", err)
		return nil, totalCount, err
	}
	ciArtifacts := make([]*bean2.CiArtifactBean, 0, len(cdWfrList))

	//get artifact running on parent cd
	artifactRunningOnParentCd := 0
	if listingFilterOpts.ParentCdId > 0 {
		parentCdWfrList, err := impl.cdWorkflowRepository.FindArtifactByPipelineIdAndRunnerType(listingFilterOpts.ParentCdId, bean.CD_WORKFLOW_TYPE_DEPLOY, "", 1, []string{application.Healthy, application.SUCCEEDED, application.Progressing})
		if err != nil || len(parentCdWfrList) == 0 {
			impl.logger.Errorw("error in getting artifact for parent cd", "parentCdPipelineId", listingFilterOpts.ParentCdId)
			return ciArtifacts, totalCount, err
		}
		artifactRunningOnParentCd = parentCdWfrList[0].CdWorkflow.CiArtifact.Id
	}

	for _, wfr := range cdWfrList {
		mInfo, err := parseMaterialInfo([]byte(wfr.MaterialInfo), wfr.DataSource)
		if err != nil {
			mInfo = []byte("[]")
			impl.logger.Errorw("Error in parsing artifact material info", "err", err)
		}
		ciArtifact := &bean2.CiArtifactBean{
			Id:           wfr.Id,
			Image:        wfr.Image,
			ImageDigest:  wfr.ImageDigest,
			MaterialInfo: mInfo,
			//TODO:LastSuccessfulTriggerOnParent
			Scanned:              wfr.Scanned,
			ScanEnabled:          wfr.ScanEnabled,
			RunningOnParentCd:    wfr.Id == artifactRunningOnParentCd,
			ExternalCiPipelineId: wfr.ExternalCiPipelineId,
			ParentCiArtifact:     wfr.ParentCiArtifact,
			CreatedTime:          formatDate(wfr.CreatedOn, bean2.LayoutRFC3339),
			DataSource:           wfr.DataSource,
		}
		if wfr.WorkflowId != nil {
			ciArtifact.CiWorkflowId = *wfr.WorkflowId
		}
		ciArtifacts = append(ciArtifacts, ciArtifact)
	}

	return ciArtifacts, totalCount, nil
}

func (impl *AppArtifactManagerImpl) buildArtifactsForCIParentV2(listingFilterOpts *bean.ArtifactsListFilterOptions, isApprovalNode bool) ([]*bean2.CiArtifactBean, int, error) {

	artifacts, totalCount, err := impl.ciArtifactRepository.GetArtifactsByCDPipelineV3(listingFilterOpts, isApprovalNode)
	if err != nil {
		impl.logger.Errorw("error in getting artifacts for ci", "err", err)
		return nil, totalCount, err
	}

	ciArtifacts := make([]*bean2.CiArtifactBean, 0, len(artifacts))
	for _, artifact := range artifacts {
		mInfo, err := parseMaterialInfo([]byte(artifact.MaterialInfo), artifact.DataSource)
		if err != nil {
			mInfo = []byte("[]")
			impl.logger.Errorw("Error in parsing artifact material info", "err", err, "artifact", artifact)
		}
		ciArtifact := &bean2.CiArtifactBean{
			Id:                   artifact.Id,
			Image:                artifact.Image,
			ImageDigest:          artifact.ImageDigest,
			MaterialInfo:         mInfo,
			ScanEnabled:          artifact.ScanEnabled,
			Scanned:              artifact.Scanned,
			Deployed:             artifact.Deployed,
			DeployedTime:         formatDate(artifact.DeployedTime, bean2.LayoutRFC3339),
			ExternalCiPipelineId: artifact.ExternalCiPipelineId,
			ParentCiArtifact:     artifact.ParentCiArtifact,
			CreatedTime:          formatDate(artifact.CreatedOn, bean2.LayoutRFC3339),
			DataSource:           artifact.DataSource,
		}
		if artifact.WorkflowId != nil {
			ciArtifact.CiWorkflowId = *artifact.WorkflowId
		}
		ciArtifacts = append(ciArtifacts, ciArtifact)
	}

	return ciArtifacts, totalCount, nil
}

func (impl *AppArtifactManagerImpl) fetchApprovedArtifacts(listingFilterOpts *bean.ArtifactsListFilterOptions, currentRunningArtifactBean *bean2.CiArtifactBean) ([]*bean2.CiArtifactBean, int, error) {
	artifacts, totalCount, err := impl.ciArtifactRepository.FindApprovedArtifactsWithFilter(listingFilterOpts)
	if err != nil {
		impl.logger.Errorw("error in fetching approved image list", "pipelineId", listingFilterOpts.PipelineId, "err", err)
		return nil, totalCount, err
	}
	ciArtifacts := make([]*bean2.CiArtifactBean, 0, len(artifacts))

	//get approval metadata for above ciArtifacts and current running artifact
	//TODO Gireesh: init array with default size and using append is not optimized
	artifactIds := make([]int, 0, len(artifacts)+1)
	for _, item := range artifacts {
		artifactIds = append(artifactIds, item.Id)
	}
	if currentRunningArtifactBean != nil {
		artifactIds = append(artifactIds, currentRunningArtifactBean.Id)
	}

	var userApprovalMetadata map[int]*pipelineConfig.UserApprovalMetadata
	userApprovalMetadata, err = impl.workflowDagExecutor.FetchApprovalDataForArtifacts(artifactIds, listingFilterOpts.PipelineId, listingFilterOpts.ApproversCount) // it will fetch all the request data with nil cd_wfr_rnr_id
	if err != nil {
		impl.logger.Errorw("error occurred while fetching approval data for artifacts", "cdPipelineId", listingFilterOpts.PipelineId, "artifactIds", artifactIds, "err", err)
		return ciArtifacts, totalCount, err
	}

	//TODO Gireesh: this needs refactoring
	for _, artifact := range artifacts {
		mInfo, err := parseMaterialInfo([]byte(artifact.MaterialInfo), artifact.DataSource)
		if err != nil {
			mInfo = []byte("[]")
			impl.logger.Errorw("Error in parsing artifact material info", "err", err, "artifact", artifact)
		}
		ciArtifact := &bean2.CiArtifactBean{
			Id:                   artifact.Id,
			Image:                artifact.Image,
			ImageDigest:          artifact.ImageDigest,
			MaterialInfo:         mInfo,
			ScanEnabled:          artifact.ScanEnabled,
			Scanned:              artifact.Scanned,
			Deployed:             artifact.Deployed,
			DeployedTime:         formatDate(artifact.DeployedTime, bean2.LayoutRFC3339),
			ExternalCiPipelineId: artifact.ExternalCiPipelineId,
			ParentCiArtifact:     artifact.ParentCiArtifact,
			CreatedTime:          formatDate(artifact.CreatedOn, bean2.LayoutRFC3339),
			DataSource:           artifact.DataSource,
		}
		if artifact.WorkflowId != nil {
			ciArtifact.CiWorkflowId = *artifact.WorkflowId
		}

		if approvalMetadataForArtifact, ok := userApprovalMetadata[artifact.Id]; ok {
			ciArtifact.UserApprovalMetadata = approvalMetadataForArtifact
		}

		ciArtifacts = append(ciArtifacts, ciArtifact)
	}

	if currentRunningArtifactBean != nil {
		if approvalMetadataForArtifact, ok := userApprovalMetadata[currentRunningArtifactBean.Id]; ok {
			currentRunningArtifactBean.UserApprovalMetadata = approvalMetadataForArtifact
		}
		ciArtifacts = append(ciArtifacts, currentRunningArtifactBean)
		totalCount += 1
	}

	return ciArtifacts, totalCount, nil
}

func (impl *AppArtifactManagerImpl) getFilerState(imageTaggingResp []*repository3.ImageTag, filters []*resourceFilter.FilterMetaDataBean, image string) resourceFilter.FilterState {

	releaseTags := make([]string, 0, len(imageTaggingResp))
	for _, imageTag := range imageTaggingResp {
		if !imageTag.Deleted {
			releaseTags = append(releaseTags, imageTag.TagName)
		}
	}
	filterState, _, err := impl.resourceFilterService.CheckForResource(filters, image, releaseTags)
	if err != nil {
		impl.logger.Errorw("error in evaluating filters for the artifacts", "image", image, "releaseTags", releaseTags)
		//not returning error by choice
	}
	return filterState
>>>>>>> 3e6fa875
}<|MERGE_RESOLUTION|>--- conflicted
+++ resolved
@@ -26,10 +26,7 @@
 	"github.com/devtron-labs/devtron/internal/sql/repository/pipelineConfig"
 	bean2 "github.com/devtron-labs/devtron/pkg/bean"
 	repository2 "github.com/devtron-labs/devtron/pkg/pipeline/repository"
-<<<<<<< HEAD
-=======
 	"github.com/devtron-labs/devtron/pkg/pipeline/types"
->>>>>>> 3e6fa875
 	"github.com/devtron-labs/devtron/pkg/resourceQualifiers"
 	"github.com/devtron-labs/devtron/pkg/user"
 	"github.com/go-pg/pg"
@@ -41,43 +38,22 @@
 type AppArtifactManager interface {
 	//RetrieveArtifactsByCDPipeline : RetrieveArtifactsByCDPipeline returns all the artifacts for the cd pipeline (pre / deploy / post)
 	RetrieveArtifactsByCDPipeline(pipeline *pipelineConfig.Pipeline, stage bean.WorkflowType, searchString string, count int, isApprovalNode bool) (*bean2.CiArtifactResponse, error)
-<<<<<<< HEAD
-=======
 
 	RetrieveArtifactsByCDPipelineV2(pipeline *pipelineConfig.Pipeline, stage bean.WorkflowType, artifactListingFilterOpts *bean.ArtifactsListFilterOptions, isApprovalNode bool) (*bean2.CiArtifactResponse, error)
 
 	FetchApprovalPendingArtifacts(pipeline *pipelineConfig.Pipeline, artifactListingFilterOpts *bean.ArtifactsListFilterOptions) (*bean2.CiArtifactResponse, error)
->>>>>>> 3e6fa875
 
 	//FetchArtifactForRollback :
 	FetchArtifactForRollback(cdPipelineId, appId, offset, limit int, searchString string, app *bean2.CreateAppDTO, pipeline *pipelineConfig.Pipeline) (bean2.CiArtifactResponse, error)
 
-<<<<<<< HEAD
+	FetchArtifactForRollbackV2(cdPipelineId, appId, offset, limit int, searchString string, app *bean2.CreateAppDTO, deploymentPipeline *pipelineConfig.Pipeline) (bean2.CiArtifactResponse, error)
+
 	BuildArtifactsForCdStage(pipelineId int, stageType bean.WorkflowType, ciArtifacts []bean2.CiArtifactBean, artifactMap map[int]int, parent bool, searchString string, limit int, parentCdId int) ([]bean2.CiArtifactBean, map[int]int, int, string, error)
 
-=======
-	FetchArtifactForRollbackV2(cdPipelineId, appId, offset, limit int, searchString string, app *bean2.CreateAppDTO, deploymentPipeline *pipelineConfig.Pipeline) (bean2.CiArtifactResponse, error)
-
-	BuildArtifactsForCdStage(pipelineId int, stageType bean.WorkflowType, ciArtifacts []bean2.CiArtifactBean, artifactMap map[int]int, parent bool, searchString string, limit int, parentCdId int) ([]bean2.CiArtifactBean, map[int]int, int, string, error)
-
->>>>>>> 3e6fa875
 	BuildArtifactsForParentStage(cdPipelineId int, parentId int, parentType bean.WorkflowType, ciArtifacts []bean2.CiArtifactBean, artifactMap map[int]int, searchString string, limit int, parentCdId int) ([]bean2.CiArtifactBean, error)
 }
 
 type AppArtifactManagerImpl struct {
-<<<<<<< HEAD
-	logger                *zap.SugaredLogger
-	cdWorkflowRepository  pipelineConfig.CdWorkflowRepository
-	userService           user.UserService
-	imageTaggingService   ImageTaggingService
-	ciArtifactRepository  repository.CiArtifactRepository
-	ciWorkflowRepository  pipelineConfig.CiWorkflowRepository
-	pipelineStageService  PipelineStageService
-	workflowDagExecutor   WorkflowDagExecutor
-	celService            resourceFilter.CELEvaluatorService
-	resourceFilterService resourceFilter.ResourceFilterService
-
-=======
 	logger                  *zap.SugaredLogger
 	cdWorkflowRepository    pipelineConfig.CdWorkflowRepository
 	userService             user.UserService
@@ -89,7 +65,6 @@
 	celService              resourceFilter.CELEvaluatorService
 	resourceFilterService   resourceFilter.ResourceFilterService
 	config                  *types.CdConfig
->>>>>>> 3e6fa875
 	cdPipelineConfigService CdPipelineConfigService
 }
 
@@ -143,11 +118,7 @@
 	//getting running artifact id for parent cd
 	parentCdRunningArtifactId := 0
 	if parentCdId > 0 && parent {
-<<<<<<< HEAD
-		parentCdWfrList, err := impl.cdWorkflowRepository.FindArtifactByPipelineIdAndRunnerType(parentCdId, bean.CD_WORKFLOW_TYPE_DEPLOY, searchString, 1)
-=======
 		parentCdWfrList, err := impl.cdWorkflowRepository.FindArtifactByPipelineIdAndRunnerType(parentCdId, bean.CD_WORKFLOW_TYPE_DEPLOY, searchString, 1, nil)
->>>>>>> 3e6fa875
 		if err != nil || len(parentCdWfrList) == 0 {
 			impl.logger.Errorw("error in getting artifact for parent cd", "parentCdPipelineId", parentCdId)
 			return ciArtifacts, artifactMap, 0, "", err
@@ -155,11 +126,7 @@
 		parentCdRunningArtifactId = parentCdWfrList[0].CdWorkflow.CiArtifact.Id
 	}
 	//getting wfr for parent and updating artifacts
-<<<<<<< HEAD
-	parentWfrList, err := impl.cdWorkflowRepository.FindArtifactByPipelineIdAndRunnerType(pipelineId, stageType, searchString, limit)
-=======
 	parentWfrList, err := impl.cdWorkflowRepository.FindArtifactByPipelineIdAndRunnerType(pipelineId, stageType, searchString, limit, nil)
->>>>>>> 3e6fa875
 	if err != nil {
 		impl.logger.Errorw("error in getting artifact for deployed items", "cdPipelineId", pipelineId)
 		return ciArtifacts, artifactMap, 0, "", err
@@ -354,8 +321,6 @@
 	return deployedCiArtifactsResponse, nil
 }
 
-<<<<<<< HEAD
-=======
 func (impl *AppArtifactManagerImpl) FetchArtifactForRollbackV2(cdPipelineId, appId, offset, limit int, searchString string, app *bean2.CreateAppDTO, deploymentPipeline *pipelineConfig.Pipeline) (bean2.CiArtifactResponse, error) {
 	var deployedCiArtifactsResponse bean2.CiArtifactResponse
 	imageTagsDataMap, err := impl.imageTaggingService.GetTagsDataMapByAppId(appId)
@@ -500,7 +465,6 @@
 
 }
 
->>>>>>> 3e6fa875
 func (impl *AppArtifactManagerImpl) RetrieveArtifactsByCDPipeline(pipeline *pipelineConfig.Pipeline, stage bean.WorkflowType, searchString string, count int, isApprovalNode bool) (*bean2.CiArtifactResponse, error) {
 
 	// retrieve parent details
@@ -639,8 +603,6 @@
 		ciArtifacts[i].CiConfigureSourceValue = ciWorkflow.GitTriggers[ciWorkflow.CiPipelineId].CiConfigureSourceValue
 	}
 	ciArtifactsResponse.ResourceFilters = filters
-<<<<<<< HEAD
-=======
 	ciArtifactsResponse.CdPipelineId = pipeline.Id
 	ciArtifactsResponse.LatestWfArtifactId = latestWfArtifactId
 	ciArtifactsResponse.LatestWfArtifactStatus = latestWfArtifactStatus
@@ -918,7 +880,6 @@
 		ciArtifacts = impl.fillAppliedFiltersData(ciArtifacts, pipeline.Id, stage)
 	}
 
->>>>>>> 3e6fa875
 	ciArtifactsResponse.CdPipelineId = pipeline.Id
 	ciArtifactsResponse.LatestWfArtifactId = latestWfArtifactId
 	ciArtifactsResponse.LatestWfArtifactStatus = latestWfArtifactStatus
@@ -926,63 +887,6 @@
 		ciArtifacts = []bean2.CiArtifactBean{}
 	}
 	ciArtifactsResponse.CiArtifacts = ciArtifacts
-<<<<<<< HEAD
-
-	if pipeline.ApprovalNodeConfigured() && stage == bean.CD_WORKFLOW_TYPE_DEPLOY { // for now, we are checking artifacts for deploy stage only
-		ciArtifactsFinal, approvalConfig, err := impl.overrideArtifactsWithUserApprovalData(pipeline, ciArtifactsResponse.CiArtifacts, isApprovalNode, latestWfArtifactId)
-		if err != nil {
-			return ciArtifactsResponse, err
-		}
-		ciArtifactsResponse.UserApprovalConfig = &approvalConfig
-		ciArtifactsResponse.CiArtifacts = ciArtifactsFinal
-	}
-	return ciArtifactsResponse, nil
-}
-
-func (impl *AppArtifactManagerImpl) overrideArtifactsWithUserApprovalData(pipeline *pipelineConfig.Pipeline, inputArtifacts []bean2.CiArtifactBean, isApprovalNode bool, latestArtifactId int) ([]bean2.CiArtifactBean, pipelineConfig.UserApprovalConfig, error) {
-	impl.logger.Infow("approval node configured", "pipelineId", pipeline.Id, "isApproval", isApprovalNode)
-	ciArtifactsFinal := make([]bean2.CiArtifactBean, 0, len(inputArtifacts))
-	artifactIds := make([]int, 0, len(inputArtifacts))
-	cdPipelineId := pipeline.Id
-	approvalConfig, err := pipeline.GetApprovalConfig()
-	if err != nil {
-		impl.logger.Errorw("failed to unmarshal userApprovalConfig", "err", err, "cdPipelineId", cdPipelineId, "approvalConfig", approvalConfig)
-		return ciArtifactsFinal, approvalConfig, err
-	}
-
-	for _, item := range inputArtifacts {
-		artifactIds = append(artifactIds, item.Id)
-	}
-
-	var userApprovalMetadata map[int]*pipelineConfig.UserApprovalMetadata
-	requiredApprovals := approvalConfig.RequiredCount
-	userApprovalMetadata, err = impl.workflowDagExecutor.FetchApprovalDataForArtifacts(artifactIds, cdPipelineId, requiredApprovals) // it will fetch all the request data with nil cd_wfr_rnr_id
-	if err != nil {
-		impl.logger.Errorw("error occurred while fetching approval data for artifacts", "cdPipelineId", cdPipelineId, "artifactIds", artifactIds, "err", err)
-		return ciArtifactsFinal, approvalConfig, err
-	}
-	for _, artifact := range inputArtifacts {
-		approvalRuntimeState := pipelineConfig.InitApprovalState
-		approvalMetadataForArtifact, ok := userApprovalMetadata[artifact.Id]
-		if ok { // either approved or requested
-			approvalRuntimeState = approvalMetadataForArtifact.ApprovalRuntimeState
-			artifact.UserApprovalMetadata = approvalMetadataForArtifact
-		} else if artifact.Deployed {
-			approvalRuntimeState = pipelineConfig.ConsumedApprovalState
-		}
-
-		allowed := false
-		if isApprovalNode { // return all the artifacts with state in init, requested or consumed
-			allowed = approvalRuntimeState == pipelineConfig.InitApprovalState || approvalRuntimeState == pipelineConfig.RequestedApprovalState || approvalRuntimeState == pipelineConfig.ConsumedApprovalState
-		} else { // return only approved state artifacts
-			allowed = approvalRuntimeState == pipelineConfig.ApprovedApprovalState || artifact.Latest || artifact.Id == latestArtifactId
-		}
-		if allowed {
-			ciArtifactsFinal = append(ciArtifactsFinal, artifact)
-		}
-	}
-	return ciArtifactsFinal, approvalConfig, nil
-=======
 	ciArtifactsResponse.TotalCount = totalCount
 	ciArtifactsResponse.CanApproverDeploy = impl.config.CanApproverDeploy
 	return ciArtifactsResponse, nil
@@ -1363,5 +1267,4 @@
 		//not returning error by choice
 	}
 	return filterState
->>>>>>> 3e6fa875
 }