/*
 * Copyright (c) 2020 Devtron Labs
 *
 * Licensed under the Apache License, Version 2.0 (the "License");
 * you may not use this file except in compliance with the License.
 * You may obtain a copy of the License at
 *
 *    http://www.apache.org/licenses/LICENSE-2.0
 *
 * Unless required by applicable law or agreed to in writing, software
 * distributed under the License is distributed on an "AS IS" BASIS,
 * WITHOUT WARRANTIES OR CONDITIONS OF ANY KIND, either express or implied.
 * See the License for the specific language governing permissions and
 * limitations under the License.
 *
 */

package pipeline

import (
	argoApplication "github.com/devtron-labs/devtron/client/argocdServer/bean"
<<<<<<< HEAD
	"github.com/devtron-labs/devtron/internal/sql/repository/appWorkflow"
	repository4 "github.com/devtron-labs/devtron/pkg/cluster/repository"
=======
	"github.com/devtron-labs/devtron/pkg/policyGovernance/artifactApproval/read"
>>>>>>> 0fbf1ae9
	"sort"
	"strings"

	"github.com/devtron-labs/devtron/api/bean"
	"github.com/devtron-labs/devtron/enterprise/pkg/resourceFilter"
	"github.com/devtron-labs/devtron/internal/sql/repository"
	dockerArtifactStoreRegistry "github.com/devtron-labs/devtron/internal/sql/repository/dockerRegistry"
	repository3 "github.com/devtron-labs/devtron/internal/sql/repository/imageTagging"
	"github.com/devtron-labs/devtron/internal/sql/repository/pipelineConfig"
	"github.com/devtron-labs/devtron/pkg/auth/user"
	bean2 "github.com/devtron-labs/devtron/pkg/bean"
	repository2 "github.com/devtron-labs/devtron/pkg/pipeline/repository"
	"github.com/devtron-labs/devtron/pkg/pipeline/types"
	"github.com/devtron-labs/devtron/pkg/resourceQualifiers"
	"github.com/go-pg/pg"
	"go.uber.org/zap"
)

type AppArtifactManager interface {
	// RetrieveArtifactsByCDPipeline : RetrieveArtifactsByCDPipeline returns all the artifacts for the cd pipeline (pre / deploy / post)
	RetrieveArtifactsByCDPipeline(pipeline *pipelineConfig.Pipeline, stage bean.WorkflowType, searchString string, count int, isApprovalNode bool) (*bean2.CiArtifactResponse, error)

	RetrieveArtifactsByCDPipelineV2(pipeline *pipelineConfig.Pipeline, stage bean.WorkflowType, artifactListingFilterOpts *bean.ArtifactsListFilterOptions, isApprovalNode bool) (*bean2.CiArtifactResponse, error)

	FetchApprovalPendingArtifacts(pipeline *pipelineConfig.Pipeline, artifactListingFilterOpts *bean.ArtifactsListFilterOptions) (*bean2.CiArtifactResponse, error)

	// FetchArtifactForRollback :
	FetchArtifactForRollback(cdPipelineId, appId, offset, limit int, searchString string, app *bean2.CreateAppDTO, pipeline *pipelineConfig.Pipeline) (bean2.CiArtifactResponse, error)

	FetchArtifactForRollbackV2(cdPipelineId, appId, offset, limit int, searchString string, app *bean2.CreateAppDTO, deploymentPipeline *pipelineConfig.Pipeline) (bean2.CiArtifactResponse, error)

	BuildArtifactsForCdStage(pipelineId int, stageType bean.WorkflowType, ciArtifacts []bean2.CiArtifactBean, artifactMap map[int]int, parent bool, searchString string, limit int, parentCdId int) ([]bean2.CiArtifactBean, map[int]int, int, string, error)

	BuildArtifactsForParentStage(cdPipelineId int, parentId int, parentType bean.WorkflowType, ciArtifacts []bean2.CiArtifactBean, artifactMap map[int]int, searchString string, limit int, parentCdId int) ([]bean2.CiArtifactBean, error)
	GetImageTagsAndComment(artifactId int) (repository3.ImageComment, []string, error)
	FetchMaterialForArtifactPromotion(artifactPromotionMaterialRequest bean2.ArtifactPromotionMaterialRequest) ([]bean2.CiArtifactResponse, error)
}

type AppArtifactManagerImpl struct {
<<<<<<< HEAD
	logger                  *zap.SugaredLogger
	cdWorkflowRepository    pipelineConfig.CdWorkflowRepository
	userService             user.UserService
	imageTaggingService     ImageTaggingService
	ciArtifactRepository    repository.CiArtifactRepository
	ciWorkflowRepository    pipelineConfig.CiWorkflowRepository
	pipelineStageService    PipelineStageService
	workflowDagExecutor     WorkflowDagExecutor
	celService              resourceFilter.CELEvaluatorService
	resourceFilterService   resourceFilter.ResourceFilterService
	config                  *types.CdConfig
	cdPipelineConfigService CdPipelineConfigService
	dockerArtifactRegistry  dockerArtifactStoreRegistry.DockerArtifactStoreRepository
	CiPipelineRepository    pipelineConfig.CiPipelineRepository
	ciTemplateService       CiTemplateService
	imageTaggingRepository  repository3.ImageTaggingRepository
	environmentRepository   repository4.EnvironmentRepository
	appWorkflow.AppWorkflowRepository
=======
	logger                          *zap.SugaredLogger
	cdWorkflowRepository            pipelineConfig.CdWorkflowRepository
	userService                     user.UserService
	imageTaggingService             ImageTaggingService
	ciArtifactRepository            repository.CiArtifactRepository
	ciWorkflowRepository            pipelineConfig.CiWorkflowRepository
	pipelineStageService            PipelineStageService
	celService                      resourceFilter.CELEvaluatorService
	resourceFilterService           resourceFilter.ResourceFilterService
	config                          *types.CdConfig
	cdPipelineConfigService         CdPipelineConfigService
	dockerArtifactRegistry          dockerArtifactStoreRegistry.DockerArtifactStoreRepository
	CiPipelineRepository            pipelineConfig.CiPipelineRepository
	ciTemplateService               CiTemplateService
	imageTaggingRepository          repository3.ImageTaggingRepository
	artifactApprovalDataReadService read.ArtifactApprovalDataReadService
>>>>>>> 0fbf1ae9
}

func NewAppArtifactManagerImpl(
	logger *zap.SugaredLogger,
	cdWorkflowRepository pipelineConfig.CdWorkflowRepository,
	userService user.UserService,
	imageTaggingService ImageTaggingService,
	ciArtifactRepository repository.CiArtifactRepository,
	ciWorkflowRepository pipelineConfig.CiWorkflowRepository,
	celService resourceFilter.CELEvaluatorService,
	resourceFilterService resourceFilter.ResourceFilterService,
	pipelineStageService PipelineStageService,
	cdPipelineConfigService CdPipelineConfigService,
	dockerArtifactRegistry dockerArtifactStoreRegistry.DockerArtifactStoreRepository,
	CiPipelineRepository pipelineConfig.CiPipelineRepository,
	ciTemplateService CiTemplateService,
	imageTaggingRepository repository3.ImageTaggingRepository,
<<<<<<< HEAD
	environmentRepository repository4.EnvironmentRepository,
=======
	artifactApprovalDataReadService read.ArtifactApprovalDataReadService,
>>>>>>> 0fbf1ae9
) *AppArtifactManagerImpl {
	cdConfig, err := types.GetCdConfig()
	if err != nil {
		return nil
	}
	return &AppArtifactManagerImpl{
<<<<<<< HEAD
		logger:                  logger,
		cdWorkflowRepository:    cdWorkflowRepository,
		userService:             userService,
		imageTaggingService:     imageTaggingService,
		ciArtifactRepository:    ciArtifactRepository,
		ciWorkflowRepository:    ciWorkflowRepository,
		workflowDagExecutor:     workflowDagExecutor,
		celService:              celService,
		resourceFilterService:   resourceFilterService,
		cdPipelineConfigService: cdPipelineConfigService,
		pipelineStageService:    pipelineStageService,
		config:                  cdConfig,
		dockerArtifactRegistry:  dockerArtifactRegistry,
		CiPipelineRepository:    CiPipelineRepository,
		ciTemplateService:       ciTemplateService,
		imageTaggingRepository:  imageTaggingRepository,
		environmentRepository:   environmentRepository,
=======
		logger:                          logger,
		cdWorkflowRepository:            cdWorkflowRepository,
		userService:                     userService,
		imageTaggingService:             imageTaggingService,
		ciArtifactRepository:            ciArtifactRepository,
		ciWorkflowRepository:            ciWorkflowRepository,
		celService:                      celService,
		resourceFilterService:           resourceFilterService,
		cdPipelineConfigService:         cdPipelineConfigService,
		pipelineStageService:            pipelineStageService,
		config:                          cdConfig,
		dockerArtifactRegistry:          dockerArtifactRegistry,
		CiPipelineRepository:            CiPipelineRepository,
		ciTemplateService:               ciTemplateService,
		imageTaggingRepository:          imageTaggingRepository,
		artifactApprovalDataReadService: artifactApprovalDataReadService,
>>>>>>> 0fbf1ae9
	}
}

func (impl *AppArtifactManagerImpl) BuildArtifactsForParentStage(cdPipelineId int, parentId int, parentType bean.WorkflowType, ciArtifacts []bean2.CiArtifactBean, artifactMap map[int]int, searchString string, limit int, parentCdId int) ([]bean2.CiArtifactBean, error) {
	var ciArtifactsFinal []bean2.CiArtifactBean
	var err error
	if parentType == bean.CI_WORKFLOW_TYPE {
		ciArtifactsFinal, err = impl.BuildArtifactsForCIParent(cdPipelineId, parentId, parentType, ciArtifacts, artifactMap, searchString, limit)
	} else if parentType == bean.WEBHOOK_WORKFLOW_TYPE {
		ciArtifactsFinal, err = impl.BuildArtifactsForCIParent(cdPipelineId, parentId, parentType, ciArtifacts, artifactMap, searchString, limit)
	} else {
		// parent type is PRE, POST or DEPLOY type
		ciArtifactsFinal, _, _, _, err = impl.BuildArtifactsForCdStage(parentId, parentType, ciArtifacts, artifactMap, true, searchString, limit, parentCdId)
	}
	return ciArtifactsFinal, err
}

func (impl *AppArtifactManagerImpl) BuildArtifactsForCdStage(pipelineId int, stageType bean.WorkflowType, ciArtifacts []bean2.CiArtifactBean, artifactMap map[int]int, parent bool, searchString string, limit int, parentCdId int) ([]bean2.CiArtifactBean, map[int]int, int, string, error) {
	// getting running artifact id for parent cd
	parentCdRunningArtifactId := 0
	if parentCdId > 0 && parent {
		parentCdWfrList, err := impl.cdWorkflowRepository.FindArtifactByPipelineIdAndRunnerType(parentCdId, bean.CD_WORKFLOW_TYPE_DEPLOY, searchString, 1, nil)
		if err != nil || len(parentCdWfrList) == 0 {
			impl.logger.Errorw("error in getting artifact for parent cd", "parentCdPipelineId", parentCdId)
			return ciArtifacts, artifactMap, 0, "", err
		}
		parentCdRunningArtifactId = parentCdWfrList[0].CdWorkflow.CiArtifact.Id
	}
	// getting wfr for parent and updating artifacts
	parentWfrList, err := impl.cdWorkflowRepository.FindArtifactByPipelineIdAndRunnerType(pipelineId, stageType, searchString, limit, nil)
	if err != nil {
		impl.logger.Errorw("error in getting artifact for deployed items", "cdPipelineId", pipelineId)
		return ciArtifacts, artifactMap, 0, "", err
	}
	deploymentArtifactId := 0
	deploymentArtifactStatus := ""
	for index, wfr := range parentWfrList {
		if !parent && index == 0 {
			deploymentArtifactId = wfr.CdWorkflow.CiArtifact.Id
			deploymentArtifactStatus = wfr.Status
		}
		if wfr.Status == argoApplication.Healthy || wfr.Status == argoApplication.SUCCEEDED {
			lastSuccessfulTriggerOnParent := parent && index == 0
			latest := !parent && index == 0
			runningOnParentCd := parentCdRunningArtifactId == wfr.CdWorkflow.CiArtifact.Id
			if ciArtifactIndex, ok := artifactMap[wfr.CdWorkflow.CiArtifact.Id]; !ok {
				// entry not present, creating new entry
				mInfo, err := parseMaterialInfo([]byte(wfr.CdWorkflow.CiArtifact.MaterialInfo), wfr.CdWorkflow.CiArtifact.DataSource)
				if err != nil {
					mInfo = []byte("[]")
					impl.logger.Errorw("Error in parsing artifact material info", "err", err)
				}
				ciArtifact := bean2.CiArtifactBean{
					Id:                            wfr.CdWorkflow.CiArtifact.Id,
					Image:                         wfr.CdWorkflow.CiArtifact.Image,
					ImageDigest:                   wfr.CdWorkflow.CiArtifact.ImageDigest,
					MaterialInfo:                  mInfo,
					LastSuccessfulTriggerOnParent: lastSuccessfulTriggerOnParent,
					Latest:                        latest,
					Scanned:                       wfr.CdWorkflow.CiArtifact.Scanned,
					ScanEnabled:                   wfr.CdWorkflow.CiArtifact.ScanEnabled,
					CiPipelineId:                  wfr.CdWorkflow.CiArtifact.PipelineId,
					CredentialsSourceType:         wfr.CdWorkflow.CiArtifact.CredentialsSourceType,
					CredentialsSourceValue:        wfr.CdWorkflow.CiArtifact.CredentialSourceValue,
				}
				if wfr.DeploymentApprovalRequest != nil {
					ciArtifact.UserApprovalMetadata = wfr.DeploymentApprovalRequest.ConvertToApprovalMetadata()
				}
				if !parent {
					ciArtifact.Deployed = true
					ciArtifact.DeployedTime = formatDate(wfr.StartedOn, bean2.LayoutRFC3339)
				}
				if runningOnParentCd {
					ciArtifact.RunningOnParentCd = runningOnParentCd
				}
				ciArtifacts = append(ciArtifacts, ciArtifact)
				// storing index of ci artifact for using when updating old entry
				artifactMap[wfr.CdWorkflow.CiArtifact.Id] = len(ciArtifacts) - 1
			} else {
				// entry already present, updating running on parent
				if parent {
					ciArtifacts[ciArtifactIndex].LastSuccessfulTriggerOnParent = lastSuccessfulTriggerOnParent
				}
				if runningOnParentCd {
					ciArtifacts[ciArtifactIndex].RunningOnParentCd = runningOnParentCd
				}
			}
		}
	}
	return ciArtifacts, artifactMap, deploymentArtifactId, deploymentArtifactStatus, nil
}

func (impl *AppArtifactManagerImpl) BuildArtifactsForCIParent(cdPipelineId int, parentId int, parentType bean.WorkflowType, ciArtifacts []bean2.CiArtifactBean, artifactMap map[int]int, searchString string, limit int) ([]bean2.CiArtifactBean, error) {
	artifacts, err := impl.ciArtifactRepository.GetArtifactsByCDPipeline(cdPipelineId, limit, parentId, searchString, parentType)
	if err != nil {
		impl.logger.Errorw("error in getting artifacts for ci", "err", err)
		return ciArtifacts, err
	}
	for _, artifact := range artifacts {
		if _, ok := artifactMap[artifact.Id]; !ok {
			mInfo, err := parseMaterialInfo([]byte(artifact.MaterialInfo), artifact.DataSource)
			if err != nil {
				mInfo = []byte("[]")
				impl.logger.Errorw("Error in parsing artifact material info", "err", err, "artifact", artifact)
			}
			ciArtifacts = append(ciArtifacts, bean2.CiArtifactBean{
				Id:                     artifact.Id,
				Image:                  artifact.Image,
				ImageDigest:            artifact.ImageDigest,
				MaterialInfo:           mInfo,
				ScanEnabled:            artifact.ScanEnabled,
				Scanned:                artifact.Scanned,
				CiPipelineId:           artifact.PipelineId,
				CredentialsSourceType:  artifact.CredentialsSourceType,
				CredentialsSourceValue: artifact.CredentialSourceValue,
			})
		}
	}
	return ciArtifacts, nil
}

func (impl *AppArtifactManagerImpl) FetchArtifactForRollback(cdPipelineId, appId, offset, limit int, searchString string, app *bean2.CreateAppDTO, deploymentPipeline *pipelineConfig.Pipeline) (bean2.CiArtifactResponse, error) {
	var deployedCiArtifacts []bean2.CiArtifactBean
	var deployedCiArtifactsResponse bean2.CiArtifactResponse
	var pipeline *pipelineConfig.Pipeline

	cdWfrs, err := impl.cdWorkflowRepository.FetchArtifactsByCdPipelineId(cdPipelineId, bean.CD_WORKFLOW_TYPE_DEPLOY, offset, limit, searchString)
	if err != nil {
		impl.logger.Errorw("error in getting artifacts for rollback by cdPipelineId", "err", err, "cdPipelineId", cdPipelineId)
		return deployedCiArtifactsResponse, err
	}
	var ids []int32
	for _, item := range cdWfrs {
		ids = append(ids, item.TriggeredBy)
		if pipeline == nil && item.CdWorkflow != nil {
			pipeline = item.CdWorkflow.Pipeline
		}
	}
	userEmails := make(map[int32]string)
	users, err := impl.userService.GetByIds(ids)
	if err != nil {
		impl.logger.Errorw("unable to fetch users by ids", "err", err, "ids", ids)
	}
	for _, item := range users {
		userEmails[item.Id] = item.EmailId
	}

	imageTagsDataMap, err := impl.imageTaggingService.GetTagsDataMapByAppId(appId)
	if err != nil {
		impl.logger.Errorw("error in getting image tagging data with appId", "err", err, "appId", appId)
		return deployedCiArtifactsResponse, err
	}
	artifactIds := make([]int, 0)

	for _, cdWfr := range cdWfrs {
		ciArtifact := &repository.CiArtifact{}
		if cdWfr.CdWorkflow != nil && cdWfr.CdWorkflow.CiArtifact != nil {
			ciArtifact = cdWfr.CdWorkflow.CiArtifact
		}
		if ciArtifact == nil {
			continue
		}
		mInfo, err := parseMaterialInfo([]byte(ciArtifact.MaterialInfo), ciArtifact.DataSource)
		if err != nil {
			mInfo = []byte("[]")
			impl.logger.Errorw("error in parsing ciArtifact material info", "err", err, "ciArtifact", ciArtifact)
		}
		userEmail := userEmails[cdWfr.TriggeredBy]
		deployedCiArtifacts = append(deployedCiArtifacts, bean2.CiArtifactBean{
			Id:           ciArtifact.Id,
			Image:        ciArtifact.Image,
			MaterialInfo: mInfo,
			DeployedTime: formatDate(cdWfr.StartedOn, bean2.LayoutRFC3339),
			WfrId:        cdWfr.Id,
			DeployedBy:   userEmail,
		})
		artifactIds = append(artifactIds, ciArtifact.Id)
	}
	imageCommentsDataMap, err := impl.imageTaggingService.GetImageCommentsDataMapByArtifactIds(artifactIds)
	if err != nil {
		impl.logger.Errorw("error in getting GetImageCommentsDataMapByArtifactIds", "err", err, "appId", appId, "artifactIds", artifactIds)
		return deployedCiArtifactsResponse, err
	}

	scope := resourceQualifiers.Scope{AppId: app.Id, EnvId: deploymentPipeline.EnvironmentId, ClusterId: deploymentPipeline.Environment.ClusterId, ProjectId: app.TeamId, IsProdEnv: deploymentPipeline.Environment.Default}
	impl.logger.Infow("scope for rollback deployment ", "scope", scope)
	filters, err := impl.resourceFilterService.GetFiltersByScope(scope)
	if err != nil {
		impl.logger.Errorw("error in getting resource filters for the pipeline", "pipelineId", pipeline.Id, "err", err)
		return deployedCiArtifactsResponse, err
	}

	for i, _ := range deployedCiArtifacts {
		imageTaggingResp := imageTagsDataMap[deployedCiArtifacts[i].Id]
		if imageTaggingResp != nil {
			deployedCiArtifacts[i].ImageReleaseTags = imageTaggingResp
		}
		if imageCommentResp := imageCommentsDataMap[deployedCiArtifacts[i].Id]; imageCommentResp != nil {
			deployedCiArtifacts[i].ImageComment = imageCommentResp
			releaseTags := make([]string, 0, len(imageTaggingResp))
			for _, imageTag := range imageTaggingResp {
				if !imageTag.Deleted {
					releaseTags = append(releaseTags, imageTag.TagName)
				}
			}

			filterState, _, err := impl.resourceFilterService.CheckForResource(filters, deployedCiArtifacts[i].Image, releaseTags)
			if err != nil {
				return deployedCiArtifactsResponse, err
			}
			deployedCiArtifacts[i].FilterState = filterState
		}
		deployedCiArtifactsResponse.ResourceFilters = filters
	}

	deployedCiArtifactsResponse.CdPipelineId = cdPipelineId
	if deployedCiArtifacts == nil {
		deployedCiArtifacts = []bean2.CiArtifactBean{}
	}
	if pipeline != nil && pipeline.ApprovalNodeConfigured() {
		deployedCiArtifacts, _, err = impl.overrideArtifactsWithUserApprovalData(pipeline, deployedCiArtifacts, false, 0)
		if err != nil {
			return deployedCiArtifactsResponse, err
		}
	}
	deployedCiArtifactsResponse.CiArtifacts = deployedCiArtifacts

	return deployedCiArtifactsResponse, nil
}

func (impl *AppArtifactManagerImpl) FetchArtifactForRollbackV2(cdPipelineId, appId, offset, limit int, searchString string, app *bean2.CreateAppDTO, deploymentPipeline *pipelineConfig.Pipeline) (bean2.CiArtifactResponse, error) {
	var deployedCiArtifactsResponse bean2.CiArtifactResponse
	imageTagsDataMap, err := impl.imageTaggingService.GetTagsDataMapByAppId(appId)
	if err != nil {
		impl.logger.Errorw("error in getting image tagging data with appId", "err", err, "appId", appId)
		return deployedCiArtifactsResponse, err
	}

	artifactListingFilterOpts := bean.ArtifactsListFilterOptions{}
	artifactListingFilterOpts.PipelineId = cdPipelineId
	artifactListingFilterOpts.StageType = bean.CD_WORKFLOW_TYPE_DEPLOY
	artifactListingFilterOpts.ApprovalNodeConfigured = deploymentPipeline.ApprovalNodeConfigured()
	artifactListingFilterOpts.SearchString = "%" + searchString + "%"
	artifactListingFilterOpts.Limit = limit
	artifactListingFilterOpts.Offset = offset
	if artifactListingFilterOpts.ApprovalNodeConfigured {
		approvalConfig, err := deploymentPipeline.GetApprovalConfig()
		if err != nil {
			impl.logger.Errorw("failed to unmarshal userApprovalConfig", "err", err, "cdPipelineId", deploymentPipeline.Id, "approvalConfig", approvalConfig)
			return deployedCiArtifactsResponse, err
		}
		artifactListingFilterOpts.ApproversCount = approvalConfig.RequiredCount
		deployedCiArtifactsResponse.UserApprovalConfig = &approvalConfig
	}

	deployedCiArtifacts, artifactIds, totalCount, err := impl.BuildRollbackArtifactsList(artifactListingFilterOpts)
	if err != nil {
		impl.logger.Errorw("error in building ci artifacts for rollback", "err", err, "cdPipelineId", cdPipelineId)
		return deployedCiArtifactsResponse, err
	}

	imageCommentsDataMap, err := impl.imageTaggingService.GetImageCommentsDataMapByArtifactIds(artifactIds)
	if err != nil {
		impl.logger.Errorw("error in getting GetImageCommentsDataMapByArtifactIds", "err", err, "appId", appId, "artifactIds", artifactIds)
		return deployedCiArtifactsResponse, err
	}

	scope := resourceQualifiers.Scope{AppId: app.Id, EnvId: deploymentPipeline.EnvironmentId, ClusterId: deploymentPipeline.Environment.ClusterId, ProjectId: app.TeamId, IsProdEnv: deploymentPipeline.Environment.Default}
	impl.logger.Infow("scope for rollback deployment ", "scope", scope)
	filters, err := impl.resourceFilterService.GetFiltersByScope(scope)
	if err != nil {
		impl.logger.Errorw("error in getting resource filters for the pipeline", "pipelineId", cdPipelineId, "err", err)
		return deployedCiArtifactsResponse, err
	}

	for i, _ := range deployedCiArtifacts {
		imageTaggingResp := imageTagsDataMap[deployedCiArtifacts[i].Id]
		if imageTaggingResp != nil {
			deployedCiArtifacts[i].ImageReleaseTags = imageTaggingResp
		}
		if imageCommentResp := imageCommentsDataMap[deployedCiArtifacts[i].Id]; imageCommentResp != nil {
			deployedCiArtifacts[i].ImageComment = imageCommentResp
			releaseTags := make([]string, 0, len(imageTaggingResp))
			for _, imageTag := range imageTaggingResp {
				if !imageTag.Deleted {
					releaseTags = append(releaseTags, imageTag.TagName)
				}
			}

			filterState, _, err := impl.resourceFilterService.CheckForResource(filters, deployedCiArtifacts[i].Image, releaseTags)
			if err != nil {
				return deployedCiArtifactsResponse, err
			}
			deployedCiArtifacts[i].FilterState = filterState
		}
		var dockerRegistryId string
		if deployedCiArtifacts[i].DataSource == repository.POST_CI || deployedCiArtifacts[i].DataSource == repository.PRE_CD || deployedCiArtifacts[i].DataSource == repository.POST_CD {
			if deployedCiArtifacts[i].CredentialsSourceType == repository.GLOBAL_CONTAINER_REGISTRY {
				dockerRegistryId = deployedCiArtifacts[i].CredentialsSourceValue
			}
		} else if deployedCiArtifacts[i].DataSource == repository.CI_RUNNER {
			ciPipeline, err := impl.CiPipelineRepository.FindByIdIncludingInActive(deployedCiArtifacts[i].CiPipelineId)
			if err != nil {
				impl.logger.Errorw("error in fetching ciPipeline", "ciPipelineId", ciPipeline.Id, "error", err)
				return deployedCiArtifactsResponse, err
			}
			dockerRegistryId = *ciPipeline.CiTemplate.DockerRegistryId
		}
		if len(dockerRegistryId) > 0 {
			dockerArtifact, err := impl.dockerArtifactRegistry.FindOne(dockerRegistryId)
			if err != nil {
				impl.logger.Errorw("error in getting docker registry details", "err", err, "dockerArtifactStoreId", dockerRegistryId)
			}
			deployedCiArtifacts[i].RegistryType = string(dockerArtifact.RegistryType)
			deployedCiArtifacts[i].RegistryName = dockerRegistryId
		}
		deployedCiArtifactsResponse.ResourceFilters = filters
	}

	deployedCiArtifactsResponse.CdPipelineId = cdPipelineId
	if deployedCiArtifacts == nil {
		deployedCiArtifacts = []bean2.CiArtifactBean{}
	}
	deployedCiArtifactsResponse.CiArtifacts = deployedCiArtifacts
	deployedCiArtifactsResponse.TotalCount = totalCount
	deployedCiArtifactsResponse.CanApproverDeploy = impl.config.CanApproverDeploy
	return deployedCiArtifactsResponse, nil
}

func (impl *AppArtifactManagerImpl) BuildRollbackArtifactsList(artifactListingFilterOpts bean.ArtifactsListFilterOptions) ([]bean2.CiArtifactBean, []int, int, error) {
	var deployedCiArtifacts []bean2.CiArtifactBean
	totalCount := 0

	// 1)get current deployed artifact on this pipeline
	latestWf, err := impl.cdWorkflowRepository.FindArtifactByPipelineIdAndRunnerType(artifactListingFilterOpts.PipelineId, artifactListingFilterOpts.StageType, "", 1, []string{argoApplication.Healthy, argoApplication.SUCCEEDED, argoApplication.Progressing})
	if err != nil && err != pg.ErrNoRows {
		impl.logger.Errorw("error in getting latest workflow by pipelineId", "pipelineId", artifactListingFilterOpts.PipelineId, "currentStageType", artifactListingFilterOpts.StageType)
		return deployedCiArtifacts, nil, totalCount, err
	}
	if len(latestWf) > 0 {
		// we should never show current deployed artifact in rollback API
		artifactListingFilterOpts.ExcludeWfrIds = []int{latestWf[0].Id}
	}

	var ciArtifacts []repository.CiArtifactWithExtraData
	if artifactListingFilterOpts.ApprovalNodeConfigured {
		ciArtifacts, totalCount, err = impl.ciArtifactRepository.FetchApprovedArtifactsForRollback(artifactListingFilterOpts)
	} else {
		ciArtifacts, totalCount, err = impl.ciArtifactRepository.FetchArtifactsByCdPipelineIdV2(artifactListingFilterOpts)
	}

	if err != nil {
		impl.logger.Errorw("error in getting artifacts for rollback by cdPipelineId", "err", err, "cdPipelineId", artifactListingFilterOpts.PipelineId)
		return deployedCiArtifacts, nil, totalCount, err
	}

	var ids []int32
	for _, item := range ciArtifacts {
		ids = append(ids, item.TriggeredBy)
	}

	userEmails := make(map[int32]string)
	users, err := impl.userService.GetByIds(ids)
	if err != nil {
		impl.logger.Errorw("unable to fetch users by ids", "err", err, "ids", ids)
	}
	for _, item := range users {
		userEmails[item.Id] = item.EmailId
	}

	artifactIds := make([]int, 0)

	for _, ciArtifact := range ciArtifacts {
		mInfo, err := parseMaterialInfo([]byte(ciArtifact.MaterialInfo), ciArtifact.DataSource)
		if err != nil {
			mInfo = []byte("[]")
			impl.logger.Errorw("error in parsing ciArtifact material info", "err", err, "ciArtifact", ciArtifact)
		}
		userEmail := userEmails[ciArtifact.TriggeredBy]
		deployedCiArtifacts = append(deployedCiArtifacts, bean2.CiArtifactBean{
			Id:                     ciArtifact.Id,
			Image:                  ciArtifact.Image,
			MaterialInfo:           mInfo,
			DeployedTime:           formatDate(ciArtifact.StartedOn, bean2.LayoutRFC3339),
			WfrId:                  ciArtifact.CdWorkflowRunnerId,
			DeployedBy:             userEmail,
			Scanned:                ciArtifact.Scanned,
			ScanEnabled:            ciArtifact.ScanEnabled,
			CiPipelineId:           ciArtifact.PipelineId,
			CredentialsSourceType:  ciArtifact.CredentialsSourceType,
			CredentialsSourceValue: ciArtifact.CredentialSourceValue,
			DataSource:             ciArtifact.DataSource,
		})
		artifactIds = append(artifactIds, ciArtifact.Id)
	}
	return deployedCiArtifacts, artifactIds, totalCount, nil

}

func (impl *AppArtifactManagerImpl) RetrieveArtifactsByCDPipeline(pipeline *pipelineConfig.Pipeline, stage bean.WorkflowType, searchString string, count int, isApprovalNode bool) (*bean2.CiArtifactResponse, error) {

	// retrieve parent details
	parentId, parentType, err := impl.cdPipelineConfigService.RetrieveParentDetails(pipeline.Id)
	if err != nil {
		impl.logger.Errorw("failed to retrieve parent details",
			"cdPipelineId", pipeline.Id,
			"err", err)
		return nil, err
	}

	parentCdId := 0
	if parentType == bean.CD_WORKFLOW_TYPE_POST || (parentType == bean.CD_WORKFLOW_TYPE_DEPLOY && stage != bean.CD_WORKFLOW_TYPE_POST) {
		// parentCdId is being set to store the artifact currently deployed on parent cd (if applicable).
		// Parent component is CD only if parent type is POST/DEPLOY
		parentCdId = parentId
	}

	if stage == bean.CD_WORKFLOW_TYPE_DEPLOY {
		pipelinePreStage, err := impl.pipelineStageService.GetCdStageByCdPipelineIdAndStageType(pipeline.Id, repository2.PIPELINE_STAGE_TYPE_PRE_CD)
		if err != nil && err != pg.ErrNoRows {
			impl.logger.Errorw("error in fetching PRE-CD stage by cd pipeline id", "pipelineId", pipeline.Id, "err", err)
			return nil, err
		}
		if (pipelinePreStage != nil && pipelinePreStage.Id != 0) || len(pipeline.PreStageConfig) > 0 {
			// Parent type will be PRE for DEPLOY stage
			parentId = pipeline.Id
			parentType = bean.CD_WORKFLOW_TYPE_PRE
		}
	}
	if stage == bean.CD_WORKFLOW_TYPE_POST {
		// Parent type will be DEPLOY for POST stage
		parentId = pipeline.Id
		parentType = bean.CD_WORKFLOW_TYPE_DEPLOY
	}

	// Build artifacts for cd stages
	var ciArtifacts []bean2.CiArtifactBean
	ciArtifactsResponse := &bean2.CiArtifactResponse{}

	artifactMap := make(map[int]int)
	limit := count

	ciArtifacts, artifactMap, latestWfArtifactId, latestWfArtifactStatus, err := impl.
		BuildArtifactsForCdStage(pipeline.Id, stage, ciArtifacts, artifactMap, false, searchString, limit, parentCdId)
	if err != nil && err != pg.ErrNoRows {
		impl.logger.Errorw("error in getting artifacts for child cd stage", "err", err, "stage", stage)
		return nil, err
	}

	ciArtifacts, err = impl.BuildArtifactsForParentStage(pipeline.Id, parentId, parentType, ciArtifacts, artifactMap, searchString, limit, parentCdId)
	if err != nil && err != pg.ErrNoRows {
		impl.logger.Errorw("error in getting artifacts for cd", "err", err, "parentStage", parentType, "stage", stage)
		return nil, err
	}

	// sorting ci artifacts on the basis of creation time
	if ciArtifacts != nil {
		sort.SliceStable(ciArtifacts, func(i, j int) bool {
			return ciArtifacts[i].Id > ciArtifacts[j].Id
		})
	}

	artifactIds := make([]int, 0, len(ciArtifacts))
	for _, artifact := range ciArtifacts {
		artifactIds = append(artifactIds, artifact.Id)
	}

	artifacts, err := impl.ciArtifactRepository.GetArtifactParentCiAndWorkflowDetailsByIdsInDesc(artifactIds)
	if err != nil {
		return ciArtifactsResponse, err
	}
	imageTagsDataMap, err := impl.imageTaggingService.GetTagsDataMapByAppId(pipeline.AppId)
	if err != nil {
		impl.logger.Errorw("error in getting image tagging data with appId", "err", err, "appId", pipeline.AppId)
		return ciArtifactsResponse, err
	}

	imageCommentsDataMap, err := impl.imageTaggingService.GetImageCommentsDataMapByArtifactIds(artifactIds)
	if err != nil {
		impl.logger.Errorw("error in getting GetImageCommentsDataMapByArtifactIds", "err", err, "appId", pipeline.AppId, "artifactIds", artifactIds)
		return ciArtifactsResponse, err
	}

	environment := pipeline.Environment
	scope := resourceQualifiers.Scope{AppId: pipeline.AppId, ProjectId: pipeline.App.TeamId, EnvId: pipeline.EnvironmentId, ClusterId: environment.ClusterId, IsProdEnv: environment.Default}
	filters, err := impl.resourceFilterService.GetFiltersByScope(scope)
	if err != nil {
		impl.logger.Errorw("error in getting resource filters for the pipeline", "pipelineId", pipeline.Id, "err", err)
		return ciArtifactsResponse, err
	}

	for i, artifact := range artifacts {
		imageTaggingResp := imageTagsDataMap[ciArtifacts[i].Id]
		if imageTaggingResp != nil {
			ciArtifacts[i].ImageReleaseTags = imageTaggingResp
		}
		if imageCommentResp := imageCommentsDataMap[ciArtifacts[i].Id]; imageCommentResp != nil {
			ciArtifacts[i].ImageComment = imageCommentResp
		}

		releaseTags := make([]string, 0, len(imageTaggingResp))
		for _, imageTag := range imageTaggingResp {
			if !imageTag.Deleted {
				releaseTags = append(releaseTags, imageTag.TagName)
			}
		}
		filterState, _, err := impl.resourceFilterService.CheckForResource(filters, ciArtifacts[i].Image, releaseTags)
		if err != nil {
			return ciArtifactsResponse, err
		}
		ciArtifacts[i].FilterState = filterState

		if artifact.ExternalCiPipelineId != 0 {
			// if external webhook continue
			continue
		}
		var dockerRegistryId string
		if artifact.PipelineId != 0 {
			ciPipeline, err := impl.CiPipelineRepository.FindByIdIncludingInActive(artifact.PipelineId)
			if err != nil {
				impl.logger.Errorw("error in fetching ciPipeline", "ciPipelineId", ciPipeline.Id, "error", err)
				return nil, err
			}
			dockerRegistryId = *ciPipeline.CiTemplate.DockerRegistryId
		} else {
			if artifact.CredentialsSourceType == repository.GLOBAL_CONTAINER_REGISTRY {
				dockerRegistryId = artifact.CredentialSourceValue
			}
		}
		if len(dockerRegistryId) > 0 {
			dockerArtifact, err := impl.dockerArtifactRegistry.FindOne(dockerRegistryId)
			if err != nil {
				impl.logger.Errorw("error in getting docker registry details", "err", err, "dockerArtifactStoreId", dockerRegistryId)
			}
			ciArtifacts[i].RegistryType = string(dockerArtifact.RegistryType)
			ciArtifacts[i].RegistryName = dockerRegistryId
		}
		var ciWorkflow *pipelineConfig.CiWorkflow
		if artifact.ParentCiArtifact != 0 {
			ciWorkflow, err = impl.ciWorkflowRepository.FindLastTriggeredWorkflowGitTriggersByArtifactId(artifact.ParentCiArtifact)
			if err != nil {
				impl.logger.Errorw("error in getting ci_workflow for artifacts", "err", err, "artifact", artifact, "parentStage", parentType, "stage", stage)
				return ciArtifactsResponse, err
			}

		} else {
			ciWorkflow, err = impl.ciWorkflowRepository.FindCiWorkflowGitTriggersById(*artifact.WorkflowId)
			if err != nil {
				impl.logger.Errorw("error in getting ci_workflow for artifacts", "err", err, "artifact", artifact, "parentStage", parentType, "stage", stage)
				return ciArtifactsResponse, err
			}
		}
		ciArtifacts[i].TriggeredBy = ciWorkflow.TriggeredBy
		ciArtifacts[i].CiConfigureSourceType = ciWorkflow.GitTriggers[ciWorkflow.CiPipelineId].CiConfigureSourceType
		ciArtifacts[i].CiConfigureSourceValue = ciWorkflow.GitTriggers[ciWorkflow.CiPipelineId].CiConfigureSourceValue
	}
	ciArtifactsResponse.ResourceFilters = filters
	ciArtifactsResponse.CdPipelineId = pipeline.Id
	ciArtifactsResponse.LatestWfArtifactId = latestWfArtifactId
	ciArtifactsResponse.LatestWfArtifactStatus = latestWfArtifactStatus
	if ciArtifacts == nil {
		ciArtifacts = []bean2.CiArtifactBean{}
	}
	ciArtifactsResponse.CiArtifacts = ciArtifacts

	if pipeline.ApprovalNodeConfigured() && stage == bean.CD_WORKFLOW_TYPE_DEPLOY { // for now, we are checking artifacts for deploy stage only
		ciArtifactsFinal, approvalConfig, err := impl.overrideArtifactsWithUserApprovalData(pipeline, ciArtifactsResponse.CiArtifacts, isApprovalNode, latestWfArtifactId)
		if err != nil {
			return ciArtifactsResponse, err
		}
		ciArtifactsResponse.UserApprovalConfig = &approvalConfig
		ciArtifactsResponse.CiArtifacts = ciArtifactsFinal
	}
	return ciArtifactsResponse, nil
}

func (impl *AppArtifactManagerImpl) FetchApprovalPendingArtifacts(pipeline *pipelineConfig.Pipeline, artifactListingFilterOpts *bean.ArtifactsListFilterOptions) (*bean2.CiArtifactResponse, error) {
	ciArtifactsResponse := &bean2.CiArtifactResponse{}

	if pipeline.ApprovalNodeConfigured() { // for now, we are checking artifacts for deploy stage only
		approvalConfig, err := pipeline.GetApprovalConfig()
		if err != nil {
			impl.logger.Errorw("failed to unmarshal userApprovalConfig", "err", err, "cdPipelineId", pipeline.Id, "approvalConfig", approvalConfig)
			return ciArtifactsResponse, err
		}
		requiredApprovals := approvalConfig.RequiredCount

		ciArtifacts, totalCount, err := impl.artifactApprovalDataReadService.FetchApprovalPendingArtifacts(pipeline.Id, artifactListingFilterOpts.Limit, artifactListingFilterOpts.Offset, requiredApprovals, artifactListingFilterOpts.SearchString)
		if err != nil {
			impl.logger.Errorw("failed to fetch approval request artifacts", "err", err, "cdPipelineId", pipeline.Id)
			return ciArtifactsResponse, err
		}

		environment := pipeline.Environment
		scope := resourceQualifiers.Scope{AppId: pipeline.AppId, ProjectId: pipeline.App.TeamId, EnvId: pipeline.EnvironmentId, ClusterId: environment.ClusterId, IsProdEnv: environment.Default}
		filters, err := impl.resourceFilterService.GetFiltersByScope(scope)
		if err != nil {
			impl.logger.Errorw("error in getting resource filters for the pipeline", "pipelineId", pipeline.Id, "err", err)
			return ciArtifactsResponse, err
		}

		if ciArtifacts != nil {
			// set userApprovalMetaData starts
			var artifactIds []int
			for _, item := range ciArtifacts {
				artifactIds = append(artifactIds, item.Id)
			}
			userApprovalMetadata, err := impl.artifactApprovalDataReadService.FetchApprovalDataForArtifacts(artifactIds, pipeline.Id, requiredApprovals) // it will fetch all the request data with nil cd_wfr_rnr_id
			if err != nil {
				impl.logger.Errorw("error occurred while fetching approval data for artifacts", "cdPipelineId", pipeline.Id, "artifactIds", artifactIds, "err", err)
				return ciArtifactsResponse, err
			}

			for i, artifact := range ciArtifacts {
				if approvalMetadataForArtifact, ok := userApprovalMetadata[artifact.Id]; ok {
					ciArtifacts[i].UserApprovalMetadata = approvalMetadataForArtifact
				}
			}
			// set userApprovalMetaData ends
			ciArtifacts, err = impl.setAdditionalDataInArtifacts(ciArtifacts, filters, pipeline)
			if err != nil {
				impl.logger.Errorw("error in setting additional data in fetched artifacts", "pipelineId", pipeline.Id, "err", err)
				return ciArtifactsResponse, err
			}
		}

		ciArtifactsResponse.CdPipelineId = pipeline.Id
		if ciArtifacts == nil {
			ciArtifacts = []bean2.CiArtifactBean{}
		}
		ciArtifactsResponse.CiArtifacts = ciArtifacts
		ciArtifactsResponse.UserApprovalConfig = &approvalConfig
		ciArtifactsResponse.ResourceFilters = filters
		ciArtifactsResponse.TotalCount = totalCount

	}
	return ciArtifactsResponse, nil
}
func (impl *AppArtifactManagerImpl) overrideArtifactsWithUserApprovalData(pipeline *pipelineConfig.Pipeline, inputArtifacts []bean2.CiArtifactBean, isApprovalNode bool, latestArtifactId int) ([]bean2.CiArtifactBean, pipelineConfig.UserApprovalConfig, error) {
	impl.logger.Infow("approval node configured", "pipelineId", pipeline.Id, "isApproval", isApprovalNode)
	ciArtifactsFinal := make([]bean2.CiArtifactBean, 0, len(inputArtifacts))
	artifactIds := make([]int, 0, len(inputArtifacts))
	cdPipelineId := pipeline.Id
	approvalConfig, err := pipeline.GetApprovalConfig()
	if err != nil {
		impl.logger.Errorw("failed to unmarshal userApprovalConfig", "err", err, "cdPipelineId", cdPipelineId, "approvalConfig", approvalConfig)
		return ciArtifactsFinal, approvalConfig, err
	}

	for _, item := range inputArtifacts {
		artifactIds = append(artifactIds, item.Id)
	}

	var userApprovalMetadata map[int]*pipelineConfig.UserApprovalMetadata
	requiredApprovals := approvalConfig.RequiredCount
	userApprovalMetadata, err = impl.artifactApprovalDataReadService.FetchApprovalDataForArtifacts(artifactIds, cdPipelineId, requiredApprovals) // it will fetch all the request data with nil cd_wfr_rnr_id
	if err != nil {
		impl.logger.Errorw("error occurred while fetching approval data for artifacts", "cdPipelineId", cdPipelineId, "artifactIds", artifactIds, "err", err)
		return ciArtifactsFinal, approvalConfig, err
	}
	for _, artifact := range inputArtifacts {
		approvalRuntimeState := pipelineConfig.InitApprovalState
		approvalMetadataForArtifact, ok := userApprovalMetadata[artifact.Id]
		if ok { // either approved or requested
			approvalRuntimeState = approvalMetadataForArtifact.ApprovalRuntimeState
			artifact.UserApprovalMetadata = approvalMetadataForArtifact
		} else if artifact.Deployed {
			approvalRuntimeState = pipelineConfig.ConsumedApprovalState
		}

		allowed := false
		if isApprovalNode { // return all the artifacts with state in init, requested or consumed
			allowed = approvalRuntimeState == pipelineConfig.InitApprovalState || approvalRuntimeState == pipelineConfig.RequestedApprovalState || approvalRuntimeState == pipelineConfig.ConsumedApprovalState
		} else { // return only approved state artifacts
			allowed = approvalRuntimeState == pipelineConfig.ApprovedApprovalState || artifact.Latest || artifact.Id == latestArtifactId
		}
		if allowed {
			ciArtifactsFinal = append(ciArtifactsFinal, artifact)
		}
	}
	return ciArtifactsFinal, approvalConfig, nil
}

func (impl *AppArtifactManagerImpl) extractParentMetaDataByPipeline(pipeline *pipelineConfig.Pipeline, stage bean.WorkflowType) (parentId int, parentType bean.WorkflowType, parentCdId int, err error) {
	// retrieve parent details
	parentId, parentType, err = impl.cdPipelineConfigService.RetrieveParentDetails(pipeline.Id)
	if err != nil {
		impl.logger.Errorw("failed to retrieve parent details",
			"cdPipelineId", pipeline.Id,
			"err", err)
		return parentId, parentType, parentCdId, err
	}

	if parentType == bean.CD_WORKFLOW_TYPE_POST || (parentType == bean.CD_WORKFLOW_TYPE_DEPLOY && stage != bean.CD_WORKFLOW_TYPE_POST) {
		// parentCdId is being set to store the artifact currently deployed on parent cd (if applicable).
		// Parent component is CD only if parent type is POST/DEPLOY
		parentCdId = parentId
	}

	if stage == bean.CD_WORKFLOW_TYPE_DEPLOY {
		pipelinePreStage, err := impl.pipelineStageService.GetCdStageByCdPipelineIdAndStageType(pipeline.Id, repository2.PIPELINE_STAGE_TYPE_PRE_CD)
		if err != nil && err != pg.ErrNoRows {
			impl.logger.Errorw("error in fetching PRE-CD stage by cd pipeline id", "pipelineId", pipeline.Id, "err", err)
			return parentId, parentType, parentCdId, err
		}
		if (pipelinePreStage != nil && pipelinePreStage.Id != 0) || len(pipeline.PreStageConfig) > 0 {
			// Parent type will be PRE for DEPLOY stage
			parentId = pipeline.Id
			parentType = bean.CD_WORKFLOW_TYPE_PRE
		}
	}
	if stage == bean.CD_WORKFLOW_TYPE_POST {
		// Parent type will be DEPLOY for POST stage
		parentId = pipeline.Id
		parentType = bean.CD_WORKFLOW_TYPE_DEPLOY
	}
	return parentId, parentType, parentCdId, err
}

func (impl *AppArtifactManagerImpl) fillAppliedFiltersData(ciArtifactBeans []bean2.CiArtifactBean, pipelineId int, stage bean.WorkflowType) []bean2.CiArtifactBean {
	referenceType := resourceFilter.Pipeline
	referenceId := pipelineId
	if stage != bean.CD_WORKFLOW_TYPE_DEPLOY {
		referenceType = resourceFilter.PipelineStage
		stageType := repository2.PIPELINE_STAGE_TYPE_PRE_CD
		if stage == bean.CD_WORKFLOW_TYPE_POST {
			stageType = repository2.PIPELINE_STAGE_TYPE_POST_CD
		}
		pipelineStage, err := impl.pipelineStageService.GetCdStageByCdPipelineIdAndStageType(pipelineId, stageType)
		if err != nil {
			// not returning error by choice
			impl.logger.Errorw("error in fetching pipeline Stage", "stageType", stageType, "pipelineId", pipelineId, "err", err)
			return ciArtifactBeans
		}
		if pipelineStage != nil {
			referenceId = pipelineStage.Id
		} else { // this may happen if PRE-CD/POST-CD not yet migrated to pipeline_stage table
			if stageType == repository2.PIPELINE_STAGE_TYPE_PRE_CD {
				referenceType = resourceFilter.PrePipelineStageYaml
			} else if stageType == repository2.PIPELINE_STAGE_TYPE_POST_CD {
				referenceType = resourceFilter.PostPipelineStageYaml
			}
		}
	}
	artifactIds := make([]int, 0, len(ciArtifactBeans))
	for _, ciArtifactBean := range ciArtifactBeans {
		// we only want to get evaluated filters for un deployed artifacts
		if !ciArtifactBean.Deployed {
			artifactIds = append(artifactIds, ciArtifactBean.Id)
		}
	}
	if len(artifactIds) > 0 {
		appliedFiltersMap, appliedFiltersTimeStampMap, err := impl.resourceFilterService.GetEvaluatedFiltersForSubjects(resourceFilter.Artifact, artifactIds, referenceId, referenceType)
		if err != nil {
			// not returning error by choice
			impl.logger.Errorw("error in fetching applied filters when this image was born", "stageType", stage, "pipelineId", pipelineId, "err", err)
			return ciArtifactBeans
		}
		for i, ciArtifactBean := range ciArtifactBeans {
			ciArtifactBeans[i].AppliedFilters = appliedFiltersMap[ciArtifactBean.Id]
			ciArtifactBeans[i].AppliedFiltersTimestamp = appliedFiltersTimeStampMap[ciArtifactBean.Id]
			ciArtifactBeans[i].AppliedFiltersState = resourceFilter.BLOCK
		}
	}
	return ciArtifactBeans
}

func (impl *AppArtifactManagerImpl) RetrieveArtifactsByCDPipelineV2(pipeline *pipelineConfig.Pipeline, stage bean.WorkflowType, artifactListingFilterOpts *bean.ArtifactsListFilterOptions, isApprovalNode bool) (*bean2.CiArtifactResponse, error) {

	// retrieve parent details
	parentId, parentType, parentCdId, err := impl.extractParentMetaDataByPipeline(pipeline, stage)
	if err != nil {
		impl.logger.Errorw("error in finding parent meta data for pipeline", "pipelineId", pipeline.Id, "pipelineStage", stage, "err", err)
		return nil, err
	}
	// Build artifacts for cd stages
	var ciArtifacts []bean2.CiArtifactBean
	ciArtifactsResponse := &bean2.CiArtifactResponse{}

	artifactListingFilterOpts.PipelineId = pipeline.Id
	// this will be 0 for external-ci cases, note: do not refer this for external-ci cases
	artifactListingFilterOpts.CiPipelineId = pipeline.CiPipelineId
	artifactListingFilterOpts.ParentId = parentId
	artifactListingFilterOpts.ParentCdId = parentCdId
	artifactListingFilterOpts.ParentStageType = parentType
	artifactListingFilterOpts.StageType = stage
	artifactListingFilterOpts.ApprovalNodeConfigured = pipeline.ApprovalNodeConfigured()
	artifactListingFilterOpts.SearchString = "%" + artifactListingFilterOpts.SearchString + "%"
	artifactListingFilterOpts.UseCdStageQueryV2 = impl.config.UseArtifactListingQueryV2
	if artifactListingFilterOpts.ApprovalNodeConfigured {
		approvalConfig, err := pipeline.GetApprovalConfig()
		if err != nil {
			impl.logger.Errorw("failed to unmarshal userApprovalConfig", "err", err, "cdPipelineId", pipeline.Id, "approvalConfig", approvalConfig)
			return ciArtifactsResponse, err
		}
		artifactListingFilterOpts.ApproversCount = approvalConfig.RequiredCount
		ciArtifactsResponse.UserApprovalConfig = &approvalConfig
	}

	ciArtifactsRefs, latestWfArtifactId, latestWfArtifactStatus, totalCount, err := impl.BuildArtifactsList(artifactListingFilterOpts, isApprovalNode)
	if err != nil && err != pg.ErrNoRows {
		impl.logger.Errorw("error in getting artifacts for child cd stage", "err", err, "stage", stage)
		return nil, err
	}

	for _, ciArtifactsRef := range ciArtifactsRefs {
		ciArtifacts = append(ciArtifacts, *ciArtifactsRef)
	}

	environment := pipeline.Environment
	scope := resourceQualifiers.Scope{AppId: pipeline.AppId, ProjectId: pipeline.App.TeamId, EnvId: pipeline.EnvironmentId, ClusterId: environment.ClusterId, IsProdEnv: environment.Default}
	filters, err := impl.resourceFilterService.GetFiltersByScope(scope)
	if err != nil {
		impl.logger.Errorw("error in getting resource filters for the pipeline", "pipelineId", pipeline.Id, "err", err)
		return ciArtifactsResponse, err
	}
	ciArtifactsResponse.ResourceFilters = filters

	// sorting ci artifacts on the basis of creation time
	if ciArtifacts != nil {
		sort.SliceStable(ciArtifacts, func(i, j int) bool {
			return ciArtifacts[i].Id > ciArtifacts[j].Id
		})
		ciArtifacts, err = impl.setAdditionalDataInArtifacts(ciArtifacts, filters, pipeline)
		if err != nil {
			impl.logger.Errorw("error in setting additional data in fetched artifacts", "pipelineId", pipeline.Id, "err", err)
			return ciArtifactsResponse, err
		}
		ciArtifacts, err = impl.setGitTriggerData(ciArtifacts)
		if err != nil {
			impl.logger.Errorw("error in setting gitTrigger data in fetched artifacts", "pipelineId", pipeline.Id, "err", err)
			return ciArtifactsResponse, err
		}
		if !isApprovalNode {
			ciArtifacts = impl.fillAppliedFiltersData(ciArtifacts, pipeline.Id, stage)
		}
	}

	ciArtifactsResponse.CdPipelineId = pipeline.Id
	ciArtifactsResponse.LatestWfArtifactId = latestWfArtifactId
	ciArtifactsResponse.LatestWfArtifactStatus = latestWfArtifactStatus
	if ciArtifacts == nil {
		ciArtifacts = []bean2.CiArtifactBean{}
	}
	ciArtifactsResponse.CiArtifacts = ciArtifacts
	ciArtifactsResponse.TotalCount = totalCount
	ciArtifactsResponse.CanApproverDeploy = impl.config.CanApproverDeploy
	return ciArtifactsResponse, nil
}

func (impl *AppArtifactManagerImpl) setAdditionalDataInArtifacts(ciArtifacts []bean2.CiArtifactBean, filters []*resourceFilter.FilterMetaDataBean, pipeline *pipelineConfig.Pipeline) ([]bean2.CiArtifactBean, error) {
	artifactIds := make([]int, 0, len(ciArtifacts))
	for _, artifact := range ciArtifacts {
		artifactIds = append(artifactIds, artifact.Id)
	}

	imageTagsDataMap, err := impl.imageTaggingService.GetTagsDataMapByAppId(pipeline.AppId)
	if err != nil {
		impl.logger.Errorw("error in getting image tagging data with appId", "err", err, "appId", pipeline.AppId)
		return ciArtifacts, err
	}

	imageCommentsDataMap, err := impl.imageTaggingService.GetImageCommentsDataMapByArtifactIds(artifactIds)
	if err != nil {
		impl.logger.Errorw("error in getting GetImageCommentsDataMapByArtifactIds", "err", err, "appId", pipeline.AppId, "artifactIds", artifactIds)
		return ciArtifacts, err
	}

	for i, _ := range ciArtifacts {
		imageTaggingResp := imageTagsDataMap[ciArtifacts[i].Id]
		if imageTaggingResp != nil {
			ciArtifacts[i].ImageReleaseTags = imageTaggingResp
		}
		if imageCommentResp := imageCommentsDataMap[ciArtifacts[i].Id]; imageCommentResp != nil {
			ciArtifacts[i].ImageComment = imageCommentResp
		}

		if len(filters) > 0 {
			ciArtifacts[i].FilterState = impl.getFilerState(imageTaggingResp, filters, ciArtifacts[i].Image)
		}

		var dockerRegistryId string
		if ciArtifacts[i].DataSource == repository.POST_CI || ciArtifacts[i].DataSource == repository.PRE_CD || ciArtifacts[i].DataSource == repository.POST_CD {
			if ciArtifacts[i].CredentialsSourceType == repository.GLOBAL_CONTAINER_REGISTRY {
				dockerRegistryId = ciArtifacts[i].CredentialsSourceValue
			}
		} else if ciArtifacts[i].DataSource == repository.CI_RUNNER {
			// need this if the artifact's ciPipeline gets switched, then the previous ci-pipeline will be in deleted state
			ciPipeline, err := impl.CiPipelineRepository.FindByIdIncludingInActive(ciArtifacts[i].CiPipelineId)
			if err != nil {
				impl.logger.Errorw("error in fetching ciPipeline", "ciPipelineId", ciArtifacts[i].CiPipelineId, "error", err)
				return nil, err
			}
			if !ciPipeline.IsExternal && ciPipeline.IsDockerConfigOverridden {
				ciTemplateBean, err := impl.ciTemplateService.FindTemplateOverrideByCiPipelineId(ciPipeline.Id)
				if err != nil {
					impl.logger.Errorw("error in fetching template override", "pipelineId", ciPipeline.Id, "err", err)
					return nil, err
				}
				dockerRegistryId = ciTemplateBean.CiTemplateOverride.DockerRegistryId
			} else {
				dockerRegistryId = *ciPipeline.CiTemplate.DockerRegistryId
			}
		}
		if len(dockerRegistryId) > 0 {
			dockerArtifact, err := impl.dockerArtifactRegistry.FindOne(dockerRegistryId)
			if err != nil {
				impl.logger.Errorw("error in getting docker registry details", "err", err, "dockerArtifactStoreId", dockerRegistryId)
			}
			ciArtifacts[i].RegistryType = string(dockerArtifact.RegistryType)
			ciArtifacts[i].RegistryName = dockerRegistryId
		}
	}
	return ciArtifacts, nil

}

func (impl *AppArtifactManagerImpl) setGitTriggerData(ciArtifacts []bean2.CiArtifactBean) ([]bean2.CiArtifactBean, error) {
	directArtifactIndexes, directWorkflowIds, artifactsWithParentIndexes, parentArtifactIds := make([]int, 0), make([]int, 0), make([]int, 0), make([]int, 0)
	for i, artifact := range ciArtifacts {
		if artifact.ExternalCiPipelineId != 0 {
			// if external webhook continue
			continue
		}
		// linked ci case
		if artifact.ParentCiArtifact != 0 {
			artifactsWithParentIndexes = append(artifactsWithParentIndexes, i)
			parentArtifactIds = append(parentArtifactIds, artifact.ParentCiArtifact)
		} else {
			directArtifactIndexes = append(directArtifactIndexes, i)
			directWorkflowIds = append(directWorkflowIds, artifact.CiWorkflowId)
		}
	}
	ciWorkflowWithArtifacts, err := impl.ciWorkflowRepository.FindLastTriggeredWorkflowGitTriggersByArtifactIds(parentArtifactIds)
	if err != nil {
		impl.logger.Errorw("error in getting ci_workflow for artifacts", "err", err, "parentArtifactIds", parentArtifactIds)
		return ciArtifacts, err
	}

	parentArtifactIdVsCiWorkflowMap := make(map[int]*pipelineConfig.WorkflowWithArtifact)
	for _, ciWorkflow := range ciWorkflowWithArtifacts {
		parentArtifactIdVsCiWorkflowMap[ciWorkflow.CiArtifactId] = ciWorkflow
	}

	for _, index := range directArtifactIndexes {
		ciWorkflow := parentArtifactIdVsCiWorkflowMap[ciArtifacts[index].CiWorkflowId]
		if ciWorkflow != nil {
			ciArtifacts[index].TriggeredBy = ciWorkflow.TriggeredBy
			ciArtifacts[index].CiConfigureSourceType = ciWorkflow.GitTriggers[ciWorkflow.CiPipelineId].CiConfigureSourceType
			ciArtifacts[index].CiConfigureSourceValue = ciWorkflow.GitTriggers[ciWorkflow.CiPipelineId].CiConfigureSourceValue
		}
	}

	ciWorkflows, err := impl.ciWorkflowRepository.FindCiWorkflowGitTriggersByIds(directWorkflowIds)
	if err != nil {
		impl.logger.Errorw("error in getting ci_workflow for artifacts", "err", err, "ciWorkflowIds", directWorkflowIds)
		return ciArtifacts, err
	}
	ciWorkflowMap := make(map[int]*pipelineConfig.CiWorkflow)
	for _, ciWorkflow := range ciWorkflows {
		ciWorkflowMap[ciWorkflow.Id] = ciWorkflow
	}
	for _, index := range directArtifactIndexes {
		ciWorkflow := ciWorkflowMap[ciArtifacts[index].CiWorkflowId]
		if ciWorkflow != nil {
			ciArtifacts[index].TriggeredBy = ciWorkflow.TriggeredBy
			ciArtifacts[index].CiConfigureSourceType = ciWorkflow.GitTriggers[ciWorkflow.CiPipelineId].CiConfigureSourceType
			ciArtifacts[index].CiConfigureSourceValue = ciWorkflow.GitTriggers[ciWorkflow.CiPipelineId].CiConfigureSourceValue
		}
	}
	return ciArtifacts, nil
}

func (impl *AppArtifactManagerImpl) BuildArtifactsList(listingFilterOpts *bean.ArtifactsListFilterOptions, isApprovalNode bool) ([]*bean2.CiArtifactBean, int, string, int, error) {

	var ciArtifacts []*bean2.CiArtifactBean
	totalCount := 0
	// 1)get current deployed artifact on this pipeline
	latestWf, err := impl.cdWorkflowRepository.FindArtifactByPipelineIdAndRunnerType(listingFilterOpts.PipelineId, listingFilterOpts.StageType, "", 1, []string{argoApplication.Healthy, argoApplication.SUCCEEDED, argoApplication.Progressing})
	if err != nil && err != pg.ErrNoRows {
		impl.logger.Errorw("error in getting latest workflow by pipelineId", "pipelineId", listingFilterOpts.PipelineId, "currentStageType", listingFilterOpts.StageType, "err", err)
		return ciArtifacts, 0, "", totalCount, err
	}

	var currentRunningArtifactBean *bean2.CiArtifactBean
	currentRunningArtifactId := 0
	currentRunningWorkflowStatus := ""

	// no artifacts deployed on this pipeline yet
	if len(latestWf) > 0 {

		currentRunningArtifact := latestWf[0].CdWorkflow.CiArtifact
		if !isApprovalNode {
			listingFilterOpts.ExcludeArtifactIds = []int{currentRunningArtifact.Id}
		}
		currentRunningArtifactId = currentRunningArtifact.Id
		currentRunningWorkflowStatus = latestWf[0].Status
		// current deployed artifact should always be computed, as we have to show it every time
		mInfo, err := parseMaterialInfo([]byte(currentRunningArtifact.MaterialInfo), currentRunningArtifact.DataSource)
		if err != nil {
			mInfo = []byte("[]")
			impl.logger.Errorw("Error in parsing artifact material info", "err", err, "artifact", currentRunningArtifact)
		}
		currentRunningArtifactBean = &bean2.CiArtifactBean{
			Id:                     currentRunningArtifact.Id,
			Image:                  currentRunningArtifact.Image,
			ImageDigest:            currentRunningArtifact.ImageDigest,
			MaterialInfo:           mInfo,
			ScanEnabled:            currentRunningArtifact.ScanEnabled,
			Scanned:                currentRunningArtifact.Scanned,
			Deployed:               true,
			DeployedTime:           formatDate(latestWf[0].CdWorkflow.CreatedOn, bean2.LayoutRFC3339),
			Latest:                 true,
			CreatedTime:            formatDate(currentRunningArtifact.CreatedOn, bean2.LayoutRFC3339),
			DataSource:             currentRunningArtifact.DataSource,
			CiPipelineId:           currentRunningArtifact.PipelineId,
			CredentialsSourceType:  currentRunningArtifact.CredentialsSourceType,
			CredentialsSourceValue: currentRunningArtifact.CredentialSourceValue,
		}
		if currentRunningArtifact.WorkflowId != nil {
			currentRunningArtifactBean.CiWorkflowId = *currentRunningArtifact.WorkflowId
		}
	}
	// 2) get artifact list limited by filterOptions

	// if approval configured and request is for deploy stage, fetch approved images only
	if listingFilterOpts.ApprovalNodeConfigured && listingFilterOpts.StageType == bean.CD_WORKFLOW_TYPE_DEPLOY && !isApprovalNode { // currently approval node is configured for this deploy stage
		ciArtifacts, totalCount, err = impl.fetchApprovedArtifacts(listingFilterOpts, currentRunningArtifactBean)
		if err != nil {
			impl.logger.Errorw("error in fetching approved artifacts for cd pipeline", "pipelineId", listingFilterOpts.PipelineId, "err", err)
			return ciArtifacts, currentRunningArtifactId, currentRunningWorkflowStatus, totalCount, err
		}
		return ciArtifacts, currentRunningArtifactId, currentRunningWorkflowStatus, totalCount, nil

	} else {

		// if parent pipeline is CI/WEBHOOK, get all the ciArtifacts limited by listingFilterOpts
		if listingFilterOpts.ParentStageType == bean.CI_WORKFLOW_TYPE || listingFilterOpts.ParentStageType == bean.WEBHOOK_WORKFLOW_TYPE {
			ciArtifacts, totalCount, err = impl.buildArtifactsForCIParentV2(listingFilterOpts, isApprovalNode)
			if err != nil {
				impl.logger.Errorw("error in getting ci artifacts for ci/webhook type parent", "pipelineId", listingFilterOpts.PipelineId, "parentPipelineId", listingFilterOpts.ParentId, "parentStageType", listingFilterOpts.ParentStageType, "currentStageType", listingFilterOpts.StageType, "err", err)
				return ciArtifacts, 0, "", totalCount, err
			}
		} else {
			if listingFilterOpts.ParentStageType == WorklowTypePre {
				listingFilterOpts.PluginStage = repository.PRE_CD
			} else if listingFilterOpts.ParentStageType == WorklowTypePost {
				listingFilterOpts.PluginStage = repository.POST_CD
			}
			// if parent pipeline is PRE_CD/POST_CD/CD, then compute ciArtifacts using listingFilterOpts
			ciArtifacts, totalCount, err = impl.buildArtifactsForCdStageV2(listingFilterOpts, isApprovalNode)
			if err != nil {
				impl.logger.Errorw("error in getting ci artifacts for ci/webhook type parent", "pipelineId", listingFilterOpts.PipelineId, "parentPipelineId", listingFilterOpts.ParentId, "parentStageType", listingFilterOpts.ParentStageType, "currentStageType", listingFilterOpts.StageType, "err", err)
				return ciArtifacts, 0, "", totalCount, err
			}
		}

		var userApprovalMetadata map[int]*pipelineConfig.UserApprovalMetadata
		if isApprovalNode {
			artifactIds := make([]int, len(ciArtifacts))
			for i, artifact := range ciArtifacts {
				artifactIds[i] = artifact.Id
			}
			userApprovalMetadata, err = impl.artifactApprovalDataReadService.FetchApprovalDataForArtifacts(artifactIds, listingFilterOpts.PipelineId, listingFilterOpts.ApproversCount) // it will fetch all the request data with nil cd_wfr_rnr_id
			if err != nil {
				impl.logger.Errorw("error occurred while fetching approval data for artifacts", "cdPipelineId", listingFilterOpts.PipelineId, "artifactIds", artifactIds, "err", err)
				return ciArtifacts, 0, "", totalCount, err
			}
			for i, artifact := range ciArtifacts {
				if currentRunningArtifactBean != nil && artifact.Id == currentRunningArtifactBean.Id {
					ciArtifacts[i].Latest = true
					ciArtifacts[i].Deployed = true
					ciArtifacts[i].DeployedTime = currentRunningArtifactBean.DeployedTime

				}
				if approvalMetadataForArtifact, ok := userApprovalMetadata[artifact.Id]; ok {
					ciArtifacts[i].UserApprovalMetadata = approvalMetadataForArtifact
				}
			}
		}

	}

	// we don't need currently deployed artifact for approvalNode explicitly
	// if no artifact deployed skip adding currentRunningArtifactBean in ciArtifacts arr
	if !isApprovalNode && currentRunningArtifactBean != nil {
		// listingFilterOpts.SearchString is always like %?%
		searchString := listingFilterOpts.SearchString[1 : len(listingFilterOpts.SearchString)-1]
		// just send current deployed in approval configured pipeline or this is eligible in search
		if listingFilterOpts.ApprovalNodeConfigured || strings.Contains(currentRunningArtifactBean.Image, searchString) {
			ciArtifacts = append(ciArtifacts, currentRunningArtifactBean)
			totalCount += 1
		}
	}

	return ciArtifacts, currentRunningArtifactId, currentRunningWorkflowStatus, totalCount, nil
}

func (impl *AppArtifactManagerImpl) buildArtifactsForCdStageV2(listingFilterOpts *bean.ArtifactsListFilterOptions, isApprovalNode bool) ([]*bean2.CiArtifactBean, int, error) {
	cdArtifacts, totalCount, err := impl.ciArtifactRepository.FindArtifactByListFilter(listingFilterOpts, isApprovalNode)
	if err != nil {
		impl.logger.Errorw("error in fetching cd workflow runners using filter", "filterOptions", listingFilterOpts, "err", err)
		return nil, totalCount, err
	}
	ciArtifacts := make([]*bean2.CiArtifactBean, 0, len(cdArtifacts))

	// get artifact running on parent cd
	artifactRunningOnParentCd := 0
	if listingFilterOpts.ParentCdId > 0 {
		// TODO: check if we can fetch LastSuccessfulTriggerOnParent wfr along with last running wf
		parentCdWfrList, err := impl.cdWorkflowRepository.FindArtifactByPipelineIdAndRunnerType(listingFilterOpts.ParentCdId, bean.CD_WORKFLOW_TYPE_DEPLOY, "", 1, []string{argoApplication.Healthy, argoApplication.SUCCEEDED, argoApplication.Progressing})
		if err != nil {
			impl.logger.Errorw("error in getting artifact for parent cd", "parentCdPipelineId", listingFilterOpts.ParentCdId)
			return ciArtifacts, totalCount, err
		}

		if len(parentCdWfrList) != 0 {
			artifactRunningOnParentCd = parentCdWfrList[0].CdWorkflow.CiArtifact.Id
		}
	}

	for _, artifact := range cdArtifacts {
		mInfo, err := parseMaterialInfo([]byte(artifact.MaterialInfo), artifact.DataSource)
		if err != nil {
			mInfo = []byte("[]")
			impl.logger.Errorw("Error in parsing artifact material info", "err", err)
		}
		ciArtifact := &bean2.CiArtifactBean{
			Id:           artifact.Id,
			Image:        artifact.Image,
			ImageDigest:  artifact.ImageDigest,
			MaterialInfo: mInfo,
			// TODO:LastSuccessfulTriggerOnParent
			Scanned:                artifact.Scanned,
			ScanEnabled:            artifact.ScanEnabled,
			RunningOnParentCd:      artifact.Id == artifactRunningOnParentCd,
			ExternalCiPipelineId:   artifact.ExternalCiPipelineId,
			ParentCiArtifact:       artifact.ParentCiArtifact,
			CreatedTime:            formatDate(artifact.CreatedOn, bean2.LayoutRFC3339),
			DataSource:             artifact.DataSource,
			CiPipelineId:           artifact.PipelineId,
			CredentialsSourceType:  artifact.CredentialsSourceType,
			CredentialsSourceValue: artifact.CredentialSourceValue,
			Deployed:               artifact.Deployed,
			DeployedTime:           formatDate(artifact.DeployedTime, bean2.LayoutRFC3339),
		}
		if artifact.WorkflowId != nil {
			ciArtifact.CiWorkflowId = *artifact.WorkflowId
		}
		ciArtifacts = append(ciArtifacts, ciArtifact)
	}

	return ciArtifacts, totalCount, nil
}

func (impl *AppArtifactManagerImpl) buildArtifactsForCIParentV2(listingFilterOpts *bean.ArtifactsListFilterOptions, isApprovalNode bool) ([]*bean2.CiArtifactBean, int, error) {

	artifacts, totalCount, err := impl.ciArtifactRepository.GetArtifactsByCDPipelineV3(listingFilterOpts, isApprovalNode)
	if err != nil {
		impl.logger.Errorw("error in getting artifacts for ci", "err", err)
		return nil, totalCount, err
	}

	ciArtifacts := make([]*bean2.CiArtifactBean, 0, len(artifacts))
	for _, artifact := range artifacts {
		mInfo, err := parseMaterialInfo([]byte(artifact.MaterialInfo), artifact.DataSource)
		if err != nil {
			mInfo = []byte("[]")
			impl.logger.Errorw("Error in parsing artifact material info", "err", err, "artifact", artifact)
		}
		ciArtifact := &bean2.CiArtifactBean{
			Id:                     artifact.Id,
			Image:                  artifact.Image,
			ImageDigest:            artifact.ImageDigest,
			MaterialInfo:           mInfo,
			ScanEnabled:            artifact.ScanEnabled,
			Scanned:                artifact.Scanned,
			Deployed:               artifact.Deployed,
			DeployedTime:           formatDate(artifact.DeployedTime, bean2.LayoutRFC3339),
			ExternalCiPipelineId:   artifact.ExternalCiPipelineId,
			ParentCiArtifact:       artifact.ParentCiArtifact,
			CreatedTime:            formatDate(artifact.CreatedOn, bean2.LayoutRFC3339),
			DataSource:             artifact.DataSource,
			CiPipelineId:           artifact.PipelineId,
			CredentialsSourceType:  artifact.CredentialsSourceType,
			CredentialsSourceValue: artifact.CredentialSourceValue,
		}
		if artifact.WorkflowId != nil {
			ciArtifact.CiWorkflowId = *artifact.WorkflowId
		}
		ciArtifacts = append(ciArtifacts, ciArtifact)
	}

	return ciArtifacts, totalCount, nil
}

func (impl *AppArtifactManagerImpl) fetchApprovedArtifacts(listingFilterOpts *bean.ArtifactsListFilterOptions, currentRunningArtifactBean *bean2.CiArtifactBean) ([]*bean2.CiArtifactBean, int, error) {
	artifacts, totalCount, err := impl.ciArtifactRepository.FindApprovedArtifactsWithFilter(listingFilterOpts)
	if err != nil {
		impl.logger.Errorw("error in fetching approved image list", "pipelineId", listingFilterOpts.PipelineId, "err", err)
		return nil, totalCount, err
	}
	ciArtifacts := make([]*bean2.CiArtifactBean, 0, len(artifacts))

	// get approval metadata for above ciArtifacts and current running artifact
	// TODO Gireesh: init array with default size and using append is not optimized
	artifactIds := make([]int, 0, len(artifacts)+1)
	for _, item := range artifacts {
		artifactIds = append(artifactIds, item.Id)
	}
	if currentRunningArtifactBean != nil {
		artifactIds = append(artifactIds, currentRunningArtifactBean.Id)
	}

	var userApprovalMetadata map[int]*pipelineConfig.UserApprovalMetadata
	userApprovalMetadata, err = impl.artifactApprovalDataReadService.FetchApprovalDataForArtifacts(artifactIds, listingFilterOpts.PipelineId, listingFilterOpts.ApproversCount) // it will fetch all the request data with nil cd_wfr_rnr_id
	if err != nil {
		impl.logger.Errorw("error occurred while fetching approval data for artifacts", "cdPipelineId", listingFilterOpts.PipelineId, "artifactIds", artifactIds, "err", err)
		return ciArtifacts, totalCount, err
	}

	// TODO Gireesh: this needs refactoring
	for _, artifact := range artifacts {
		mInfo, err := parseMaterialInfo([]byte(artifact.MaterialInfo), artifact.DataSource)
		if err != nil {
			mInfo = []byte("[]")
			impl.logger.Errorw("Error in parsing artifact material info", "err", err, "artifact", artifact)
		}
		ciArtifact := &bean2.CiArtifactBean{
			Id:                     artifact.Id,
			Image:                  artifact.Image,
			ImageDigest:            artifact.ImageDigest,
			MaterialInfo:           mInfo,
			ScanEnabled:            artifact.ScanEnabled,
			Scanned:                artifact.Scanned,
			Deployed:               artifact.Deployed,
			DeployedTime:           formatDate(artifact.DeployedTime, bean2.LayoutRFC3339),
			ExternalCiPipelineId:   artifact.ExternalCiPipelineId,
			ParentCiArtifact:       artifact.ParentCiArtifact,
			CreatedTime:            formatDate(artifact.CreatedOn, bean2.LayoutRFC3339),
			CiPipelineId:           artifact.PipelineId,
			DataSource:             artifact.DataSource,
			CredentialsSourceType:  artifact.CredentialsSourceType,
			CredentialsSourceValue: artifact.CredentialSourceValue,
		}
		if artifact.WorkflowId != nil {
			ciArtifact.CiWorkflowId = *artifact.WorkflowId
		}

		if approvalMetadataForArtifact, ok := userApprovalMetadata[artifact.Id]; ok {
			ciArtifact.UserApprovalMetadata = approvalMetadataForArtifact
		}

		ciArtifacts = append(ciArtifacts, ciArtifact)
	}

	if currentRunningArtifactBean != nil {
		if approvalMetadataForArtifact, ok := userApprovalMetadata[currentRunningArtifactBean.Id]; ok {
			currentRunningArtifactBean.UserApprovalMetadata = approvalMetadataForArtifact
		}
		ciArtifacts = append(ciArtifacts, currentRunningArtifactBean)
		totalCount += 1
	}

	return ciArtifacts, totalCount, nil
}

func (impl *AppArtifactManagerImpl) getFilerState(imageTaggingResp []*repository3.ImageTag, filters []*resourceFilter.FilterMetaDataBean, image string) resourceFilter.FilterState {

	releaseTags := make([]string, 0, len(imageTaggingResp))
	for _, imageTag := range imageTaggingResp {
		if !imageTag.Deleted {
			releaseTags = append(releaseTags, imageTag.TagName)
		}
	}
	filterState, _, err := impl.resourceFilterService.CheckForResource(filters, image, releaseTags)
	if err != nil {
		impl.logger.Errorw("error in evaluating filters for the artifacts", "image", image, "releaseTags", releaseTags)
		// not returning error by choice
	}
	return filterState
}

func (impl *AppArtifactManagerImpl) GetImageTagsAndComment(artifactId int) (repository3.ImageComment, []string, error) {
	var imageTagNames []string
	imageComment, err := impl.imageTaggingRepository.GetImageComment(artifactId)
	if err != nil && err != pg.ErrNoRows {
		impl.logger.Errorw("error fetching imageComment", "imageComment", imageComment, "err", err)
		return imageComment, imageTagNames, nil
	}
	imageTags, err := impl.imageTaggingRepository.GetTagsByArtifactId(artifactId)
	if err != nil && err != pg.ErrNoRows {
		impl.logger.Errorw("error fetching imageTags", "imageTags", imageTags, "err", err)
		return imageComment, imageTagNames, nil
	}
	if imageTags != nil && len(imageTags) != 0 {
		for _, tag := range imageTags {
			imageTagNames = append(imageTagNames, tag.TagName)
		}
	}
	return imageComment, imageTagNames, nil
}

func (impl *AppArtifactManagerImpl) FetchMaterialForArtifactPromotion(artifactPromotionMaterialRequest bean2.ArtifactPromotionMaterialRequest) ([]bean2.CiArtifactResponse, error) {

	var ciArtifactsDao []repository.CiArtifact
	var ciArtifactResponse []bean2.CiArtifactResponse
	var err error

	if artifactPromotionMaterialRequest.Resource == "CD" {
		ciArtifactsDao, _, err = impl.getArtifactDeployedOnCD(artifactPromotionMaterialRequest)
		if err != nil {
			impl.logger.Errorw("error in finding deployed artifacts on pipeline", "resource", artifactPromotionMaterialRequest.Resource, "ResourceName", artifactPromotionMaterialRequest.ResourceName, "err", err)
			return ciArtifactResponse, nil
		}
	} else if artifactPromotionMaterialRequest.Resource == "CI" {
		ciArtifactsDao, _, err = impl.getBuiltArtifactsByCIPipeline(artifactPromotionMaterialRequest)
		if err != nil {
			impl.logger.Errorw("error in finding deployed artifacts on pipeline", "resource", artifactPromotionMaterialRequest.Resource, "ResourceName", artifactPromotionMaterialRequest.ResourceName, "err", err)
			return ciArtifactResponse, nil
		}
	} else if artifactPromotionMaterialRequest.Resource == "PROMOTION_APPROVAL_PENDING_NODE" {
		ciArtifactsDao, _, err = impl.getArtifactsPendingForPromotion(artifactPromotionMaterialRequest)
		if err != nil {
			impl.logger.Errorw("error in finding artifacts pending for promotion approval on pipeline", "resource", artifactPromotionMaterialRequest.Resource, "ResourceName", artifactPromotionMaterialRequest.ResourceName, "err", err)
			return ciArtifactResponse, nil
		}
	} else if artifactPromotionMaterialRequest.PendingForCurrentUser {
		ciArtifactsDao, _, err = impl.getArtifactsPendingForPromotion(artifactPromotionMaterialRequest)
		if err != nil {
			impl.logger.Errorw("error in finding artifacts pending for promotion approval on pipeline", "resource", artifactPromotionMaterialRequest.Resource, "ResourceName", artifactPromotionMaterialRequest.ResourceName, "err", err)
			return ciArtifactResponse, nil
		}
	}

	ciArtifacts := make([]bean2.CiArtifactBean, 0, len(ciArtifactsDao))

	for _, artifactDao := range ciArtifactsDao {

		mInfo, err := parseMaterialInfo([]byte(artifactDao.MaterialInfo), artifactDao.DataSource)
		if err != nil {
			mInfo = []byte("[]")
			impl.logger.Errorw("Error in parsing artifact material info", "err", err, "artifact", artifactDao)
		}
		ciArtifact := bean2.CiArtifactBean{
			Id:                     artifactDao.Id,
			Image:                  artifactDao.Image,
			ImageDigest:            artifactDao.ImageDigest,
			MaterialInfo:           mInfo,
			ScanEnabled:            artifactDao.ScanEnabled,
			Scanned:                artifactDao.Scanned,
			Deployed:               artifactDao.Deployed,
			DeployedTime:           formatDate(artifactDao.DeployedTime, bean2.LayoutRFC3339),
			ExternalCiPipelineId:   artifactDao.ExternalCiPipelineId,
			ParentCiArtifact:       artifactDao.ParentCiArtifact,
			CreatedTime:            formatDate(artifactDao.CreatedOn, bean2.LayoutRFC3339),
			CiPipelineId:           artifactDao.PipelineId,
			DataSource:             artifactDao.DataSource,
			CredentialsSourceType:  artifactDao.CredentialsSourceType,
			CredentialsSourceValue: artifactDao.CredentialSourceValue,
		}
		ciArtifacts = append(ciArtifacts, ciArtifact)
	}
	return ciArtifactResponse, nil
}

func (impl AppArtifactManagerImpl) getArtifactDeployedOnCD(artifactPromotionMaterialRequest bean2.ArtifactPromotionMaterialRequest) ([]repository.CiArtifact, int, error) {

	ciArtifactsDao := make([]repository.CiArtifact, 0)

	environmentName := artifactPromotionMaterialRequest.ResourceName
	appId := artifactPromotionMaterialRequest.AppId

	environment, err := impl.environmentRepository.FindByName(environmentName)
	if err != nil {
		impl.logger.Errorw("error in fetching environment by name", "environmentName", environmentName, "err", err)
		return ciArtifactsDao, 0, nil
	}

	cdPipeline, err := impl.cdPipelineConfigService.GetCdPipelinesForAppAndEnv(appId, environment.Id)
	if err != nil {
		impl.logger.Errorw("error in fetching cd-pipeline by appId and envId", "appId", appId, "environmentId", environment.Id, "err", err)
		return ciArtifactsDao, 0, nil
	}

	listingFilterOptions := bean.ArtifactsListFilterOptions{
		Limit:        artifactPromotionMaterialRequest.Limit,
		Offset:       artifactPromotionMaterialRequest.Offset,
		SearchString: "%" + artifactPromotionMaterialRequest.ImageSearchString + "%",
		PipelineId:   cdPipeline.Pipelines[0].Id,
	}

	ciArtifactsDao, totalCount, err := impl.ciArtifactRepository.FindDeployedArtifactsOnPipeline(listingFilterOptions)
	if err != nil {
		impl.logger.Errorw("error in finding deployed artifacts on pipeline", "pipelineId", listingFilterOptions.PipelineId, "err", err)
		return ciArtifactsDao, 0, nil
	}

	return ciArtifactsDao, totalCount, nil
}

func (impl AppArtifactManagerImpl) getBuiltArtifactsByCIPipeline(artifactPromotionMaterialRequest bean2.ArtifactPromotionMaterialRequest) ([]repository.CiArtifact, int, error) {

	ciArtifactsDao := make([]repository.CiArtifact, 0)
	totalCount := 0

	ciPipeline, err := impl.CiPipelineRepository.FindByName(artifactPromotionMaterialRequest.ResourceName)
	if err != nil {
		impl.logger.Errorw("error in fetching ciPipeline by name", "name", artifactPromotionMaterialRequest.ResourceName, "err", err)
		return ciArtifactsDao, totalCount, err
	}

	listingFilterOptions := bean.ArtifactsListFilterOptions{
		Limit:        artifactPromotionMaterialRequest.Limit,
		Offset:       artifactPromotionMaterialRequest.Offset,
		SearchString: "%" + artifactPromotionMaterialRequest.ImageSearchString + "%",
		CiPipelineId: ciPipeline.Id,
	}

	ciArtifactsDao, _, err = impl.ciArtifactRepository.FindArtifactsByCIPipelineId(listingFilterOptions)
	if err != nil {
		impl.logger.Errorw("error in finding deployed artifacts on pipeline", "pipelineId", listingFilterOptions.PipelineId, "err", err)
		return ciArtifactsDao, totalCount, nil
	}
	return ciArtifactsDao, totalCount, nil
}

func (impl AppArtifactManagerImpl) getArtifactsPendingForPromotion(artifactPromotionMaterialRequest bean2.ArtifactPromotionMaterialRequest) ([]repository.CiArtifact, int, error) {

	ciArtifactsDao := make([]repository.CiArtifact, 0)
	totalCount := 0

	appId := artifactPromotionMaterialRequest.AppId
	environmentName := artifactPromotionMaterialRequest.ResourceName
	environment, err := impl.environmentRepository.FindByName(environmentName)
	if err != nil {
		impl.logger.Errorw("error in fetching environment by name", "environmentName", environmentName, "err", err)
		return ciArtifactsDao, totalCount, err
	}
	cdPipeline, err := impl.cdPipelineConfigService.GetCdPipelinesForAppAndEnv(appId, environment.Id)
	if err != nil {
		impl.logger.Errorw("error in fetching cd-pipeline by appId and envId", "appId", appId, "environmentId", environment.Id, "err", err)
		return ciArtifactsDao, totalCount, err
	}
	ciArtifactsDao, _, err = impl.ciArtifactRepository.FindArtifactsPendingForPromotion([]int{cdPipeline.Pipelines[0].Id}, artifactPromotionMaterialRequest.Limit, artifactPromotionMaterialRequest.Offset, artifactPromotionMaterialRequest.ImageSearchString)
	if err != nil {
		impl.logger.Errorw("error in finding deployed artifacts on pipeline", "pipelineId", cdPipeline.Pipelines[0].Id, "err", err)
		return ciArtifactsDao, totalCount, err
	}
	return ciArtifactsDao, totalCount, nil
}

func (impl AppArtifactManagerImpl) getPendingArtifactsForCurrentUser(artifactPromotionMaterialRequest bean2.ArtifactPromotionMaterialRequest) ([]repository.CiArtifact, int, error) {

	ciArtifactsDao := make([]repository.CiArtifact, 0)
	totalCount := 0
	workflowId := artifactPromotionMaterialRequest.WorkflowId

	wfMappings, err := impl.AppWorkflowRepository.FindWFAllMappingByWorkflowId(workflowId)
	if err != nil {
		impl.logger.Errorw("error in fetching all workflow mappings by workflowId", "workflowId", workflowId, "err", err)
		return ciArtifactsDao, totalCount, err
	}

	cdPipelineIds := make([]int, 0)
	for _, wfMapping := range wfMappings {
		if wfMapping.Type == appWorkflow.CDPIPELINE {
			cdPipelineIds = append(cdPipelineIds, wfMapping.ComponentId)
		}
	}
	ciArtifactsDao, _, err = impl.ciArtifactRepository.FindArtifactsPendingForPromotion(cdPipelineIds, artifactPromotionMaterialRequest.Limit, artifactPromotionMaterialRequest.Offset, artifactPromotionMaterialRequest.ImageSearchString)
	if err != nil {
		impl.logger.Errorw("error in finding deployed artifacts on pipeline", "pipelineIds", cdPipelineIds, "err", err)
		return ciArtifactsDao, totalCount, err
	}

	return ciArtifactsDao, totalCount, err
}<|MERGE_RESOLUTION|>--- conflicted
+++ resolved
@@ -19,12 +19,8 @@
 
 import (
 	argoApplication "github.com/devtron-labs/devtron/client/argocdServer/bean"
-<<<<<<< HEAD
 	"github.com/devtron-labs/devtron/internal/sql/repository/appWorkflow"
 	repository4 "github.com/devtron-labs/devtron/pkg/cluster/repository"
-=======
-	"github.com/devtron-labs/devtron/pkg/policyGovernance/artifactApproval/read"
->>>>>>> 0fbf1ae9
 	"sort"
 	"strings"
 
@@ -64,26 +60,6 @@
 }
 
 type AppArtifactManagerImpl struct {
-<<<<<<< HEAD
-	logger                  *zap.SugaredLogger
-	cdWorkflowRepository    pipelineConfig.CdWorkflowRepository
-	userService             user.UserService
-	imageTaggingService     ImageTaggingService
-	ciArtifactRepository    repository.CiArtifactRepository
-	ciWorkflowRepository    pipelineConfig.CiWorkflowRepository
-	pipelineStageService    PipelineStageService
-	workflowDagExecutor     WorkflowDagExecutor
-	celService              resourceFilter.CELEvaluatorService
-	resourceFilterService   resourceFilter.ResourceFilterService
-	config                  *types.CdConfig
-	cdPipelineConfigService CdPipelineConfigService
-	dockerArtifactRegistry  dockerArtifactStoreRegistry.DockerArtifactStoreRepository
-	CiPipelineRepository    pipelineConfig.CiPipelineRepository
-	ciTemplateService       CiTemplateService
-	imageTaggingRepository  repository3.ImageTaggingRepository
-	environmentRepository   repository4.EnvironmentRepository
-	appWorkflow.AppWorkflowRepository
-=======
 	logger                          *zap.SugaredLogger
 	cdWorkflowRepository            pipelineConfig.CdWorkflowRepository
 	userService                     user.UserService
@@ -100,7 +76,7 @@
 	ciTemplateService               CiTemplateService
 	imageTaggingRepository          repository3.ImageTaggingRepository
 	artifactApprovalDataReadService read.ArtifactApprovalDataReadService
->>>>>>> 0fbf1ae9
+	environmentRepository   repository4.EnvironmentRepository
 }
 
 func NewAppArtifactManagerImpl(
@@ -118,36 +94,14 @@
 	CiPipelineRepository pipelineConfig.CiPipelineRepository,
 	ciTemplateService CiTemplateService,
 	imageTaggingRepository repository3.ImageTaggingRepository,
-<<<<<<< HEAD
+	artifactApprovalDataReadService read.ArtifactApprovalDataReadService,
 	environmentRepository repository4.EnvironmentRepository,
-=======
-	artifactApprovalDataReadService read.ArtifactApprovalDataReadService,
->>>>>>> 0fbf1ae9
 ) *AppArtifactManagerImpl {
 	cdConfig, err := types.GetCdConfig()
 	if err != nil {
 		return nil
 	}
 	return &AppArtifactManagerImpl{
-<<<<<<< HEAD
-		logger:                  logger,
-		cdWorkflowRepository:    cdWorkflowRepository,
-		userService:             userService,
-		imageTaggingService:     imageTaggingService,
-		ciArtifactRepository:    ciArtifactRepository,
-		ciWorkflowRepository:    ciWorkflowRepository,
-		workflowDagExecutor:     workflowDagExecutor,
-		celService:              celService,
-		resourceFilterService:   resourceFilterService,
-		cdPipelineConfigService: cdPipelineConfigService,
-		pipelineStageService:    pipelineStageService,
-		config:                  cdConfig,
-		dockerArtifactRegistry:  dockerArtifactRegistry,
-		CiPipelineRepository:    CiPipelineRepository,
-		ciTemplateService:       ciTemplateService,
-		imageTaggingRepository:  imageTaggingRepository,
-		environmentRepository:   environmentRepository,
-=======
 		logger:                          logger,
 		cdWorkflowRepository:            cdWorkflowRepository,
 		userService:                     userService,
@@ -164,7 +118,7 @@
 		ciTemplateService:               ciTemplateService,
 		imageTaggingRepository:          imageTaggingRepository,
 		artifactApprovalDataReadService: artifactApprovalDataReadService,
->>>>>>> 0fbf1ae9
+		environmentRepository:   environmentRepository,
 	}
 }
 
