--- conflicted
+++ resolved
@@ -1087,11 +1087,7 @@
 	return ciArtifacts, nil
 }
 
-<<<<<<< HEAD
-func (impl *AppArtifactManagerImpl) BuildArtifactsList(listingFilterOpts *bean.ArtifactsListFilterOptions, isApprovalNode bool) ([]*bean2.CiArtifactBean, int, string, int, error) {
-=======
-func (impl *AppArtifactManagerImpl) BuildArtifactsList(listingFilterOpts *bean.ArtifactsListFilterOptions) ([]bean2.CiArtifactBean, int, string, int, error) {
->>>>>>> e2d4cae9
+func (impl *AppArtifactManagerImpl) BuildArtifactsList(listingFilterOpts *bean.ArtifactsListFilterOptions, isApprovalNode bool) ([]bean2.CiArtifactBean, int, string, int, error) {
 
 	var ciArtifacts []bean2.CiArtifactBean
 	totalCount := 0
@@ -1188,7 +1184,7 @@
 				return ciArtifacts, 0, "", totalCount, err
 			}
 			for i, artifact := range ciArtifacts {
-				if currentRunningArtifactBean != nil && artifact.Id == currentRunningArtifactBean.Id {
+				if currentRunningArtifactBean.Id != 0 && artifact.Id == currentRunningArtifactBean.Id {
 					ciArtifacts[i].Latest = true
 					ciArtifacts[i].Deployed = true
 					ciArtifacts[i].DeployedTime = currentRunningArtifactBean.DeployedTime
@@ -1204,12 +1200,8 @@
 
 	//we don't need currently deployed artifact for approvalNode explicitly
 	//if no artifact deployed skip adding currentRunningArtifactBean in ciArtifacts arr
-<<<<<<< HEAD
-	if !isApprovalNode && currentRunningArtifactBean != nil {
+	if !isApprovalNode && currentRunningArtifactBean.Id != 0 {
 		// listingFilterOpts.SearchString is always like %?%
-=======
-	if currentRunningArtifactBean.Id != 0 {
->>>>>>> e2d4cae9
 		searchString := listingFilterOpts.SearchString[1 : len(listingFilterOpts.SearchString)-1]
 		// just send current deployed in approval configured pipeline or this is eligible in search
 		if listingFilterOpts.ApprovalNodeConfigured || strings.Contains(currentRunningArtifactBean.Image, searchString) {
@@ -1226,13 +1218,8 @@
 	return ciArtifacts, currentRunningArtifactId, currentRunningWorkflowStatus, totalCount, nil
 }
 
-<<<<<<< HEAD
-func (impl *AppArtifactManagerImpl) buildArtifactsForCdStageV2(listingFilterOpts *bean.ArtifactsListFilterOptions, isApprovalNode bool) ([]*bean2.CiArtifactBean, int, error) {
+func (impl *AppArtifactManagerImpl) buildArtifactsForCdStageV2(listingFilterOpts *bean.ArtifactsListFilterOptions, isApprovalNode bool) ([]bean2.CiArtifactBean, int, error) {
 	cdArtifacts, totalCount, err := impl.ciArtifactRepository.FindArtifactByListFilter(listingFilterOpts, isApprovalNode)
-=======
-func (impl *AppArtifactManagerImpl) BuildArtifactsForCdStageV2(listingFilterOpts *bean.ArtifactsListFilterOptions) ([]bean2.CiArtifactBean, int, error) {
-	cdArtifacts, totalCount, err := impl.ciArtifactRepository.FindArtifactByListFilter(listingFilterOpts)
->>>>>>> e2d4cae9
 	if err != nil {
 		impl.logger.Errorw("error in fetching cd workflow runners using filter", "filterOptions", listingFilterOpts, "err", err)
 		return nil, totalCount, err
@@ -1288,11 +1275,7 @@
 	return ciArtifacts, totalCount, nil
 }
 
-<<<<<<< HEAD
-func (impl *AppArtifactManagerImpl) buildArtifactsForCIParentV2(listingFilterOpts *bean.ArtifactsListFilterOptions, isApprovalNode bool) ([]*bean2.CiArtifactBean, int, error) {
-=======
-func (impl *AppArtifactManagerImpl) BuildArtifactsForCIParentV2(listingFilterOpts *bean.ArtifactsListFilterOptions) ([]bean2.CiArtifactBean, int, error) {
->>>>>>> e2d4cae9
+func (impl *AppArtifactManagerImpl) buildArtifactsForCIParentV2(listingFilterOpts *bean.ArtifactsListFilterOptions, isApprovalNode bool) ([]bean2.CiArtifactBean, int, error) {
 
 	artifacts, totalCount, err := impl.ciArtifactRepository.GetArtifactsByCDPipelineV3(listingFilterOpts, isApprovalNode)
 	if err != nil {
@@ -1300,12 +1283,7 @@
 		return nil, totalCount, err
 	}
 
-<<<<<<< HEAD
-	ciArtifacts := make([]*bean2.CiArtifactBean, 0, len(artifacts))
-=======
-	//TODO Gireesh: if initialized then no need of using append, put value directly to index
 	ciArtifacts := make([]bean2.CiArtifactBean, 0, len(artifacts))
->>>>>>> e2d4cae9
 	for _, artifact := range artifacts {
 		mInfo, err := parseMaterialInfo([]byte(artifact.MaterialInfo), artifact.DataSource)
 		if err != nil {
@@ -1326,6 +1304,7 @@
 			CreatedTime:            formatDate(artifact.CreatedOn, bean2.LayoutRFC3339),
 			DataSource:             artifact.DataSource,
 			CiPipelineId:           artifact.PipelineId,
+			ComponentId:            artifact.ComponentId,
 			CredentialsSourceType:  artifact.CredentialsSourceType,
 			CredentialsSourceValue: artifact.CredentialSourceValue,
 		}
@@ -1338,13 +1317,13 @@
 	return ciArtifacts, totalCount, nil
 }
 
-func (impl *AppArtifactManagerImpl) fetchApprovedArtifacts(listingFilterOpts *bean.ArtifactsListFilterOptions, currentRunningArtifactBean *bean2.CiArtifactBean) ([]*bean2.CiArtifactBean, int, error) {
+func (impl *AppArtifactManagerImpl) fetchApprovedArtifacts(listingFilterOpts *bean.ArtifactsListFilterOptions, currentRunningArtifactBean bean2.CiArtifactBean) ([]bean2.CiArtifactBean, int, error) {
 	artifacts, totalCount, err := impl.ciArtifactRepository.FindApprovedArtifactsWithFilter(listingFilterOpts)
 	if err != nil {
 		impl.logger.Errorw("error in fetching approved image list", "pipelineId", listingFilterOpts.PipelineId, "err", err)
 		return nil, totalCount, err
 	}
-	ciArtifacts := make([]*bean2.CiArtifactBean, 0, len(artifacts))
+	ciArtifacts := make([]bean2.CiArtifactBean, 0, len(artifacts))
 
 	//get approval metadata for above ciArtifacts and current running artifact
 	//TODO Gireesh: init array with default size and using append is not optimized
@@ -1352,7 +1331,7 @@
 	for _, item := range artifacts {
 		artifactIds = append(artifactIds, item.Id)
 	}
-	if currentRunningArtifactBean != nil {
+	if currentRunningArtifactBean.Id != 0 {
 		artifactIds = append(artifactIds, currentRunningArtifactBean.Id)
 	}
 
@@ -1370,7 +1349,7 @@
 			mInfo = []byte("[]")
 			impl.logger.Errorw("Error in parsing artifact material info", "err", err, "artifact", artifact)
 		}
-		ciArtifact := &bean2.CiArtifactBean{
+		ciArtifact := bean2.CiArtifactBean{
 			Id:                     artifact.Id,
 			Image:                  artifact.Image,
 			ImageDigest:            artifact.ImageDigest,
@@ -1399,7 +1378,7 @@
 		ciArtifacts = append(ciArtifacts, ciArtifact)
 	}
 
-	if currentRunningArtifactBean != nil {
+	if currentRunningArtifactBean.Id != 0 {
 		if approvalMetadataForArtifact, ok := userApprovalMetadata[currentRunningArtifactBean.Id]; ok {
 			currentRunningArtifactBean.UserApprovalMetadata = approvalMetadataForArtifact
 		}
@@ -1410,22 +1389,6 @@
 	return ciArtifacts, totalCount, nil
 }
 
-<<<<<<< HEAD
-func (impl *AppArtifactManagerImpl) getFilerState(imageTaggingResp []*repository3.ImageTag, filters []*resourceFilter.FilterMetaDataBean, image string) resourceFilter.FilterState {
-
-	releaseTags := make([]string, 0, len(imageTaggingResp))
-	for _, imageTag := range imageTaggingResp {
-		if !imageTag.Deleted {
-			releaseTags = append(releaseTags, imageTag.TagName)
-		}
-	}
-	filterState, _, err := impl.resourceFilterService.CheckForResource(filters, image, releaseTags)
-	if err != nil {
-		impl.logger.Errorw("error in evaluating filters for the artifacts", "image", image, "releaseTags", releaseTags)
-		//not returning error by choice
-	}
-	return filterState
-=======
 func (impl *AppArtifactManagerImpl) MarkArtifactsDuplicateAndSuperseded(
 	artifacts []bean2.CiArtifactBean, offset int) (artifactsResponse []bean2.CiArtifactBean, err error) {
 
@@ -1507,5 +1470,20 @@
 		}
 	}
 	return artifacts
->>>>>>> e2d4cae9
+}
+
+func (impl *AppArtifactManagerImpl) getFilerState(imageTaggingResp []*repository3.ImageTag, filters []*resourceFilter.FilterMetaDataBean, image string) resourceFilter.FilterState {
+
+	releaseTags := make([]string, 0, len(imageTaggingResp))
+	for _, imageTag := range imageTaggingResp {
+		if !imageTag.Deleted {
+			releaseTags = append(releaseTags, imageTag.TagName)
+		}
+	}
+	filterState, _, err := impl.resourceFilterService.CheckForResource(filters, image, releaseTags)
+	if err != nil {
+		impl.logger.Errorw("error in evaluating filters for the artifacts", "image", image, "releaseTags", releaseTags)
+		//not returning error by choice
+	}
+	return filterState
 }