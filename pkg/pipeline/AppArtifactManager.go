--- conflicted
+++ resolved
@@ -326,31 +326,20 @@
 
 func (impl *AppArtifactManagerImpl) BuildRollbackArtifactsList(artifactListingFilterOpts bean.ArtifactsListFilterOptions) ([]bean2.CiArtifactBean, []int, int, error) {
 	var deployedCiArtifacts []bean2.CiArtifactBean
-<<<<<<< HEAD
-=======
 	totalCount := 0
->>>>>>> b2fbcfbd
 
 	//1)get current deployed artifact on this pipeline
 	latestWf, err := impl.cdWorkflowRepository.FindArtifactByPipelineIdAndRunnerType(artifactListingFilterOpts.PipelineId, artifactListingFilterOpts.StageType, 1)
 	if err != nil && err != pg.ErrNoRows {
 		impl.logger.Errorw("error in getting latest workflow by pipelineId", "pipelineId", artifactListingFilterOpts.PipelineId, "currentStageType", artifactListingFilterOpts.StageType)
-<<<<<<< HEAD
-		return deployedCiArtifacts, nil, 0, err
-=======
 		return deployedCiArtifacts, nil, totalCount, err
->>>>>>> b2fbcfbd
 	}
 	if len(latestWf) > 0 {
 		//we should never show current deployed artifact in rollback API
 		artifactListingFilterOpts.ExcludeArtifactIds = []int{latestWf[0].CdWorkflow.CiArtifactId}
 	}
 
-<<<<<<< HEAD
-	cdWfrs, totalCount, err := impl.cdWorkflowRepository.FetchArtifactsByCdPipelineIdV2(artifactListingFilterOpts)
-=======
 	ciArtifacts, totalCount, err := impl.ciArtifactRepository.FetchArtifactsByCdPipelineIdV2(artifactListingFilterOpts)
->>>>>>> b2fbcfbd
 
 	if err != nil {
 		impl.logger.Errorw("error in getting artifacts for rollback by cdPipelineId", "err", err, "cdPipelineId", artifactListingFilterOpts.PipelineId)
@@ -358,11 +347,7 @@
 	}
 
 	var ids []int32
-<<<<<<< HEAD
-	for _, item := range cdWfrs {
-=======
 	for _, item := range ciArtifacts {
->>>>>>> b2fbcfbd
 		ids = append(ids, item.TriggeredBy)
 	}
 
@@ -377,39 +362,19 @@
 
 	artifactIds := make([]int, 0)
 
-<<<<<<< HEAD
-	for _, cdWfr := range cdWfrs {
-		ciArtifact := &repository.CiArtifact{}
-		if cdWfr.CdWorkflow != nil && cdWfr.CdWorkflow.CiArtifact != nil {
-			ciArtifact = cdWfr.CdWorkflow.CiArtifact
-		}
-		if ciArtifact == nil {
-			continue
-		}
-=======
 	for _, ciArtifact := range ciArtifacts {
->>>>>>> b2fbcfbd
 		mInfo, err := parseMaterialInfo([]byte(ciArtifact.MaterialInfo), ciArtifact.DataSource)
 		if err != nil {
 			mInfo = []byte("[]")
 			impl.logger.Errorw("error in parsing ciArtifact material info", "err", err, "ciArtifact", ciArtifact)
 		}
-<<<<<<< HEAD
-		userEmail := userEmails[cdWfr.TriggeredBy]
-=======
 		userEmail := userEmails[ciArtifact.TriggeredBy]
->>>>>>> b2fbcfbd
 		deployedCiArtifacts = append(deployedCiArtifacts, bean2.CiArtifactBean{
 			Id:           ciArtifact.Id,
 			Image:        ciArtifact.Image,
 			MaterialInfo: mInfo,
-<<<<<<< HEAD
-			DeployedTime: formatDate(cdWfr.StartedOn, bean2.LayoutRFC3339),
-			WfrId:        cdWfr.Id,
-=======
 			DeployedTime: formatDate(ciArtifact.StartedOn, bean2.LayoutRFC3339),
 			WfrId:        ciArtifact.CdWorkflowRunnerId,
->>>>>>> b2fbcfbd
 			DeployedBy:   userEmail,
 		})
 		artifactIds = append(artifactIds, ciArtifact.Id)
@@ -676,30 +641,17 @@
 		if imageCommentResp := imageCommentsDataMap[ciArtifacts[i].Id]; imageCommentResp != nil {
 			ciArtifacts[i].ImageComment = imageCommentResp
 		}
-	}
-	return impl.setGitTriggerData(ciArtifacts)
-
-}
-
-func (impl *AppArtifactManagerImpl) setGitTriggerData(ciArtifacts []bean2.CiArtifactBean) ([]bean2.CiArtifactBean, error) {
-	directArtifactIndexes, directWorkflowIds, artifactsWithParentIndexes, parentArtifactIds := make([]int, 0), make([]int, 0), make([]int, 0), make([]int, 0)
-	for i, artifact := range ciArtifacts {
-		if artifact.ExternalCiPipelineId != 0 {
-			// if external webhook continue
-			continue
-		}
-<<<<<<< HEAD
 		var dockerRegistryId string
-		if artifact.CiPipelineId != 0 {
-			ciPipeline, err := impl.CiPipelineRepository.FindById(artifact.CiPipelineId)
+		if ciArtifacts[i].CiPipelineId != 0 {
+			ciPipeline, err := impl.CiPipelineRepository.FindById(ciArtifacts[i].CiPipelineId)
 			if err != nil {
 				impl.logger.Errorw("error in fetching ciPipeline", "ciPipelineId", ciPipeline.Id, "error", err)
 				return nil, err
 			}
 			dockerRegistryId = *ciPipeline.CiTemplate.DockerRegistryId
 		} else {
-			if artifact.CredentialsSourceType == repository.GLOBAL_CONTAINER_REGISTRY {
-				dockerRegistryId = artifact.CredentialsSourceValue
+			if ciArtifacts[i].CredentialsSourceType == repository.GLOBAL_CONTAINER_REGISTRY {
+				dockerRegistryId = ciArtifacts[i].CredentialsSourceValue
 			}
 		}
 		if len(dockerRegistryId) > 0 {
@@ -710,33 +662,18 @@
 			ciArtifacts[i].RegistryType = string(dockerArtifact.RegistryType)
 			ciArtifacts[i].RegistryName = dockerRegistryId
 		}
-		//TODO: can be optimised
-		var ciWorkflow *pipelineConfig.CiWorkflow
-		if artifact.ParentCiArtifact != 0 {
-			ciWorkflow, err = impl.ciWorkflowRepository.FindLastTriggeredWorkflowGitTriggersByArtifactId(artifact.ParentCiArtifact)
-			if err != nil {
-				impl.logger.Errorw("error in getting ci_workflow for artifacts", "err", err, "artifact", artifact, "parentStage", parentType, "stage", stage)
-				return ciArtifactsResponse, err
-			}
-		} else if artifact.CiWorkflowId != 0 {
-			ciWorkflow, err = impl.ciWorkflowRepository.FindCiWorkflowGitTriggersById(artifact.CiWorkflowId)
-			if err != nil {
-				impl.logger.Errorw("error in getting ci_workflow for artifacts", "err", err, "artifact", artifact, "parentStage", parentType, "stage", stage)
-				return ciArtifactsResponse, err
-			}
-		}
-		if ciWorkflow != nil {
-			ciArtifacts[i].CiConfigureSourceType = ciWorkflow.GitTriggers[ciWorkflow.CiPipelineId].CiConfigureSourceType
-		}
-	}
-
-	ciArtifactsResponse.CdPipelineId = pipeline.Id
-	ciArtifactsResponse.TotalCount = totalCount
-	ciArtifactsResponse.LatestWfArtifactId = latestWfArtifactId
-	ciArtifactsResponse.LatestWfArtifactStatus = latestWfArtifactStatus
-	if ciArtifacts == nil {
-		ciArtifacts = []bean2.CiArtifactBean{}
-=======
+	}
+	return impl.setGitTriggerData(ciArtifacts)
+
+}
+
+func (impl *AppArtifactManagerImpl) setGitTriggerData(ciArtifacts []bean2.CiArtifactBean) ([]bean2.CiArtifactBean, error) {
+	directArtifactIndexes, directWorkflowIds, artifactsWithParentIndexes, parentArtifactIds := make([]int, 0), make([]int, 0), make([]int, 0), make([]int, 0)
+	for i, artifact := range ciArtifacts {
+		if artifact.ExternalCiPipelineId != 0 || artifact.CiWorkflowId == 0 {
+			// if external webhook continue
+			continue
+		}
 		//linked ci case
 		if artifact.ParentCiArtifact != 0 {
 			artifactsWithParentIndexes = append(artifactsWithParentIndexes, i)
@@ -755,7 +692,6 @@
 	parentArtifactIdVsCiWorkflowMap := make(map[int]*pipelineConfig.WorkflowWithArtifact)
 	for _, ciWorkflow := range ciWorkflowWithArtifacts {
 		parentArtifactIdVsCiWorkflowMap[ciWorkflow.CiArtifactId] = ciWorkflow
->>>>>>> b2fbcfbd
 	}
 
 	for _, index := range directArtifactIndexes {
@@ -815,7 +751,6 @@
 			impl.logger.Errorw("Error in parsing artifact material info", "err", err, "artifact", currentRunningArtifact)
 		}
 		currentRunningArtifactBean = &bean2.CiArtifactBean{
-<<<<<<< HEAD
 			Id:                     currentRunningArtifact.Id,
 			Image:                  currentRunningArtifact.Image,
 			ImageDigest:            currentRunningArtifact.ImageDigest,
@@ -827,21 +762,9 @@
 			Latest:                 true,
 			CreatedTime:            formatDate(currentRunningArtifact.CreatedOn, bean2.LayoutRFC3339),
 			CiPipelineId:           currentRunningArtifact.PipelineId,
+			DataSource:             currentRunningArtifact.DataSource,
 			CredentialsSourceType:  currentRunningArtifact.CredentialsSourceType,
 			CredentialsSourceValue: currentRunningArtifact.CredentialSourceValue,
-=======
-			Id:           currentRunningArtifact.Id,
-			Image:        currentRunningArtifact.Image,
-			ImageDigest:  currentRunningArtifact.ImageDigest,
-			MaterialInfo: mInfo,
-			ScanEnabled:  currentRunningArtifact.ScanEnabled,
-			Scanned:      currentRunningArtifact.Scanned,
-			Deployed:     true,
-			DeployedTime: formatDate(latestWf[0].CdWorkflow.CreatedOn, bean2.LayoutRFC3339),
-			Latest:       true,
-			CreatedTime:  formatDate(currentRunningArtifact.CreatedOn, bean2.LayoutRFC3339),
-			DataSource:   currentRunningArtifact.DataSource,
->>>>>>> b2fbcfbd
 		}
 		if currentRunningArtifact.WorkflowId != nil {
 			currentRunningArtifactBean.CiWorkflowId = *currentRunningArtifact.WorkflowId
@@ -855,14 +778,11 @@
 			return ciArtifacts, 0, "", totalCount, err
 		}
 	} else {
-<<<<<<< HEAD
 		if listingFilterOpts.ParentStageType == PRE {
 			listingFilterOpts.PluginStage = repository.PRE_CD
 		} else if listingFilterOpts.ParentStageType == POST {
 			listingFilterOpts.PluginStage = repository.POST_CD
 		}
-=======
->>>>>>> b2fbcfbd
 		ciArtifacts, totalCount, err = impl.BuildArtifactsForCdStageV2(listingFilterOpts)
 		if err != nil {
 			impl.logger.Errorw("error in getting ci artifacts for ci/webhook type parent", "pipelineId", listingFilterOpts.PipelineId, "parentPipelineId", listingFilterOpts.ParentId, "parentStageType", listingFilterOpts.ParentStageType, "currentStageType", listingFilterOpts.StageType)
@@ -882,21 +802,12 @@
 }
 
 func (impl *AppArtifactManagerImpl) BuildArtifactsForCdStageV2(listingFilterOpts *bean.ArtifactsListFilterOptions) ([]*bean2.CiArtifactBean, int, error) {
-<<<<<<< HEAD
-	cdArtifacts, totalCount, err := impl.cdWorkflowRepository.FindArtifactByListFilter(listingFilterOpts)
-=======
-	cdWfrList, totalCount, err := impl.ciArtifactRepository.FindArtifactByListFilter(listingFilterOpts)
->>>>>>> b2fbcfbd
+	cdArtifacts, totalCount, err := impl.ciArtifactRepository.FindArtifactByListFilter(listingFilterOpts)
 	if err != nil {
 		impl.logger.Errorw("error in fetching cd workflow runners using filter", "filterOptions", listingFilterOpts, "err", err)
 		return nil, totalCount, err
 	}
-<<<<<<< HEAD
-	//TODO Gireesh: initialized array with size but are using append, not optimized solution
 	ciArtifacts := make([]*bean2.CiArtifactBean, 0, len(cdArtifacts))
-=======
-	ciArtifacts := make([]*bean2.CiArtifactBean, 0, len(cdWfrList))
->>>>>>> b2fbcfbd
 
 	//get artifact running on parent cd
 	artifactRunningOnParentCd := 0
@@ -910,54 +821,28 @@
 		artifactRunningOnParentCd = parentCdWfrList[0].CdWorkflow.CiArtifact.Id
 	}
 
-<<<<<<< HEAD
 	for _, artifact := range cdArtifacts {
-		//TODO Gireesh: Refactoring needed
 		mInfo, err := parseMaterialInfo([]byte(artifact.MaterialInfo), artifact.DataSource)
-=======
-	for _, wfr := range cdWfrList {
-		mInfo, err := parseMaterialInfo([]byte(wfr.MaterialInfo), wfr.DataSource)
->>>>>>> b2fbcfbd
 		if err != nil {
 			mInfo = []byte("[]")
 			impl.logger.Errorw("Error in parsing artifact material info", "err", err)
 		}
 		ciArtifact := &bean2.CiArtifactBean{
-<<<<<<< HEAD
 			Id:           artifact.Id,
 			Image:        artifact.Image,
 			ImageDigest:  artifact.ImageDigest,
 			MaterialInfo: mInfo,
 			//TODO:LastSuccessfulTriggerOnParent
-			Scanned:                artifact.Scanned,
-			ScanEnabled:            artifact.ScanEnabled,
-			RunningOnParentCd:      artifact.Id == artifactRunningOnParentCd,
-			ExternalCiPipelineId:   artifact.ExternalCiPipelineId,
-			ParentCiArtifact:       artifact.ParentCiArtifact,
-			CreatedTime:            formatDate(artifact.CreatedOn, bean2.LayoutRFC3339),
-			CiPipelineId:           artifact.PipelineId,
-			CredentialsSourceType:  artifact.CredentialsSourceType,
-			CredentialsSourceValue: artifact.CredentialSourceValue,
+			Scanned:              artifact.Scanned,
+			ScanEnabled:          artifact.ScanEnabled,
+			RunningOnParentCd:    artifact.Id == artifactRunningOnParentCd,
+			ExternalCiPipelineId: artifact.ExternalCiPipelineId,
+			ParentCiArtifact:     artifact.ParentCiArtifact,
+			CreatedTime:          formatDate(artifact.CreatedOn, bean2.LayoutRFC3339),
+			DataSource:           artifact.DataSource,
 		}
 		if artifact.WorkflowId != nil {
 			ciArtifact.CiWorkflowId = *artifact.WorkflowId
-=======
-			Id:           wfr.Id,
-			Image:        wfr.Image,
-			ImageDigest:  wfr.ImageDigest,
-			MaterialInfo: mInfo,
-			//TODO:LastSuccessfulTriggerOnParent
-			Scanned:              wfr.Scanned,
-			ScanEnabled:          wfr.ScanEnabled,
-			RunningOnParentCd:    wfr.Id == artifactRunningOnParentCd,
-			ExternalCiPipelineId: wfr.ExternalCiPipelineId,
-			ParentCiArtifact:     wfr.ParentCiArtifact,
-			CreatedTime:          formatDate(wfr.CreatedOn, bean2.LayoutRFC3339),
-			DataSource:           wfr.DataSource,
-		}
-		if wfr.WorkflowId != nil {
-			ciArtifact.CiWorkflowId = *wfr.WorkflowId
->>>>>>> b2fbcfbd
 		}
 		ciArtifacts = append(ciArtifacts, ciArtifact)
 	}
@@ -982,7 +867,6 @@
 			impl.logger.Errorw("Error in parsing artifact material info", "err", err, "artifact", artifact)
 		}
 		ciArtifact := &bean2.CiArtifactBean{
-<<<<<<< HEAD
 			Id:                     artifact.Id,
 			Image:                  artifact.Image,
 			ImageDigest:            artifact.ImageDigest,
@@ -995,22 +879,9 @@
 			ParentCiArtifact:       artifact.ParentCiArtifact,
 			CreatedTime:            formatDate(artifact.CreatedOn, bean2.LayoutRFC3339),
 			CiPipelineId:           artifact.PipelineId,
+			DataSource:             artifact.DataSource,
 			CredentialsSourceType:  artifact.CredentialsSourceType,
 			CiConfigureSourceValue: artifact.CredentialSourceValue,
-=======
-			Id:                   artifact.Id,
-			Image:                artifact.Image,
-			ImageDigest:          artifact.ImageDigest,
-			MaterialInfo:         mInfo,
-			ScanEnabled:          artifact.ScanEnabled,
-			Scanned:              artifact.Scanned,
-			Deployed:             artifact.Deployed,
-			DeployedTime:         formatDate(artifact.DeployedTime, bean2.LayoutRFC3339),
-			ExternalCiPipelineId: artifact.ExternalCiPipelineId,
-			ParentCiArtifact:     artifact.ParentCiArtifact,
-			CreatedTime:          formatDate(artifact.CreatedOn, bean2.LayoutRFC3339),
-			DataSource:           artifact.DataSource,
->>>>>>> b2fbcfbd
 		}
 		if artifact.WorkflowId != nil {
 			ciArtifact.CiWorkflowId = *artifact.WorkflowId
