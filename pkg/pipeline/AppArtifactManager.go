--- conflicted
+++ resolved
@@ -24,11 +24,7 @@
 	"github.com/devtron-labs/devtron/internal/sql/repository"
 	"github.com/devtron-labs/devtron/internal/sql/repository/pipelineConfig"
 	bean2 "github.com/devtron-labs/devtron/pkg/bean"
-<<<<<<< HEAD
 	"github.com/devtron-labs/devtron/pkg/resourceQualifiers"
-=======
-	repository2 "github.com/devtron-labs/devtron/pkg/pipeline/repository"
->>>>>>> e985af2c
 	"github.com/devtron-labs/devtron/pkg/user"
 	"github.com/go-pg/pg"
 	"go.uber.org/zap"
@@ -48,26 +44,17 @@
 }
 
 type AppArtifactManagerImpl struct {
-<<<<<<< HEAD
 	logger                *zap.SugaredLogger
 	cdWorkflowRepository  pipelineConfig.CdWorkflowRepository
 	userService           user.UserService
 	imageTaggingService   ImageTaggingService
 	ciArtifactRepository  repository.CiArtifactRepository
 	ciWorkflowRepository  pipelineConfig.CiWorkflowRepository
+	pipelineStageService    PipelineStageService
 	workflowDagExecutor   WorkflowDagExecutor
 	celService            resourceFilter.CELEvaluatorService
 	resourceFilterService resourceFilter.ResourceFilterService
 
-=======
-	logger                  *zap.SugaredLogger
-	cdWorkflowRepository    pipelineConfig.CdWorkflowRepository
-	userService             user.UserService
-	imageTaggingService     ImageTaggingService
-	ciArtifactRepository    repository.CiArtifactRepository
-	ciWorkflowRepository    pipelineConfig.CiWorkflowRepository
-	pipelineStageService    PipelineStageService
->>>>>>> e985af2c
 	cdPipelineConfigService CdPipelineConfigService
 }
 
@@ -78,13 +65,10 @@
 	imageTaggingService ImageTaggingService,
 	ciArtifactRepository repository.CiArtifactRepository,
 	ciWorkflowRepository pipelineConfig.CiWorkflowRepository,
-<<<<<<< HEAD
 	workflowDagExecutor WorkflowDagExecutor,
 	celService resourceFilter.CELEvaluatorService,
 	resourceFilterService resourceFilter.ResourceFilterService,
-=======
 	pipelineStageService PipelineStageService,
->>>>>>> e985af2c
 	cdPipelineConfigService CdPipelineConfigService) *AppArtifactManagerImpl {
 
 	return &AppArtifactManagerImpl{
