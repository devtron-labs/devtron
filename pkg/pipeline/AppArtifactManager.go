--- conflicted
+++ resolved
@@ -19,16 +19,13 @@
 
 import (
 	argoApplication "github.com/devtron-labs/devtron/client/argocdServer/bean"
-<<<<<<< HEAD
+	"github.com/devtron-labs/devtron/enterprise/pkg/deploymentWindow"
 	"github.com/devtron-labs/devtron/internal/sql/repository/appWorkflow"
 	"github.com/devtron-labs/devtron/internal/util"
 	read3 "github.com/devtron-labs/devtron/pkg/appWorkflow/read"
 	bean3 "github.com/devtron-labs/devtron/pkg/auth/user/bean"
 	repository4 "github.com/devtron-labs/devtron/pkg/cluster/repository"
 	bean4 "github.com/devtron-labs/devtron/pkg/pipeline/bean"
-=======
-	"github.com/devtron-labs/devtron/enterprise/pkg/deploymentWindow"
->>>>>>> 6ab57e3a
 	pipelineBean "github.com/devtron-labs/devtron/pkg/pipeline/bean"
 	constants2 "github.com/devtron-labs/devtron/pkg/pipeline/constants"
 	"github.com/devtron-labs/devtron/pkg/policyGovernance/artifactApproval/read"
@@ -77,7 +74,6 @@
 }
 
 type AppArtifactManagerImpl struct {
-<<<<<<< HEAD
 	logger                           *zap.SugaredLogger
 	cdWorkflowRepository             pipelineConfig.CdWorkflowRepository
 	userService                      user.UserService
@@ -87,6 +83,7 @@
 	pipelineStageService             PipelineStageService
 	celService                       resourceFilter.CELEvaluatorService
 	resourceFilterService            resourceFilter.ResourceFilterService
+	resourceFilterAuditService       resourceFilter.FilterEvaluationAuditService
 	config                           *types.CdConfig
 	cdPipelineConfigService          CdPipelineConfigService
 	dockerArtifactRegistry           dockerArtifactStoreRegistry.DockerArtifactStoreRepository
@@ -101,25 +98,6 @@
 	appWorkflowDataReadService       read3.AppWorkflowDataReadService
 	ciPipelineConfigService          CiPipelineConfigService
 	enforcerUtil                     rbac.EnforcerUtil
-=======
-	logger                          *zap.SugaredLogger
-	cdWorkflowRepository            pipelineConfig.CdWorkflowRepository
-	userService                     user.UserService
-	imageTaggingService             ImageTaggingService
-	ciArtifactRepository            repository.CiArtifactRepository
-	ciWorkflowRepository            pipelineConfig.CiWorkflowRepository
-	pipelineStageService            PipelineStageService
-	celService                      resourceFilter.CELEvaluatorService
-	resourceFilterService           resourceFilter.ResourceFilterService
-	resourceFilterAuditService      resourceFilter.FilterEvaluationAuditService
-	config                          *types.CdConfig
-	cdPipelineConfigService         CdPipelineConfigService
-	dockerArtifactRegistry          dockerArtifactStoreRegistry.DockerArtifactStoreRepository
-	CiPipelineRepository            pipelineConfig.CiPipelineRepository
-	ciTemplateService               CiTemplateService
-	imageTaggingRepository          repository3.ImageTaggingRepository
-	artifactApprovalDataReadService read.ArtifactApprovalDataReadService
->>>>>>> 6ab57e3a
 }
 
 func NewAppArtifactManagerImpl(
@@ -152,7 +130,6 @@
 		return nil
 	}
 	return &AppArtifactManagerImpl{
-<<<<<<< HEAD
 		logger:                           logger,
 		cdWorkflowRepository:             cdWorkflowRepository,
 		userService:                      userService,
@@ -161,6 +138,7 @@
 		ciWorkflowRepository:             ciWorkflowRepository,
 		celService:                       celService,
 		resourceFilterService:            resourceFilterService,
+		resourceFilterAuditService:       resourceFilterAuditService,
 		cdPipelineConfigService:          cdPipelineConfigService,
 		pipelineStageService:             pipelineStageService,
 		config:                           cdConfig,
@@ -176,25 +154,6 @@
 		appWorkflowDataReadService:       appWorkflowDataReadService,
 		ciPipelineConfigService:          ciPipelineConfigService,
 		enforcerUtil:                     enforcerUtil,
-=======
-		logger:                          logger,
-		cdWorkflowRepository:            cdWorkflowRepository,
-		userService:                     userService,
-		imageTaggingService:             imageTaggingService,
-		ciArtifactRepository:            ciArtifactRepository,
-		ciWorkflowRepository:            ciWorkflowRepository,
-		celService:                      celService,
-		resourceFilterService:           resourceFilterService,
-		resourceFilterAuditService:      resourceFilterAuditService,
-		cdPipelineConfigService:         cdPipelineConfigService,
-		pipelineStageService:            pipelineStageService,
-		config:                          cdConfig,
-		dockerArtifactRegistry:          dockerArtifactRegistry,
-		CiPipelineRepository:            CiPipelineRepository,
-		ciTemplateService:               ciTemplateService,
-		imageTaggingRepository:          imageTaggingRepository,
-		artifactApprovalDataReadService: artifactApprovalDataReadService,
->>>>>>> 6ab57e3a
 	}
 }
 
@@ -242,11 +201,7 @@
 			runningOnParentCd := parentCdRunningArtifactId == wfr.CdWorkflow.CiArtifact.Id
 			if ciArtifactIndex, ok := artifactMap[wfr.CdWorkflow.CiArtifact.Id]; !ok {
 				// entry not present, creating new entry
-<<<<<<< HEAD
 				mInfo, err := bean2.ParseMaterialInfo([]byte(wfr.CdWorkflow.CiArtifact.MaterialInfo), wfr.CdWorkflow.CiArtifact.DataSource)
-=======
-				mInfo, err := parseMaterialInfo([]byte(wfr.CdWorkflow.CiArtifact.MaterialInfo), wfr.CdWorkflow.CiArtifact.DataSource)
->>>>>>> 6ab57e3a
 				if err != nil {
 					mInfo = []byte("[]")
 					impl.logger.Errorw("Error in parsing artifact material info", "err", err)
@@ -837,11 +792,7 @@
 				}
 			}
 			// set userApprovalMetaData ends
-<<<<<<< HEAD
 			ciArtifacts, err = impl.setAdditionalDataInArtifacts(ciArtifacts, filters, pipeline.AppId)
-=======
-			ciArtifacts, err = impl.setAdditionalDataInArtifacts(ciArtifacts, filters, pipeline)
->>>>>>> 6ab57e3a
 			if err != nil {
 				impl.logger.Errorw("error in setting additional data in fetched artifacts", "pipelineId", pipeline.Id, "err", err)
 				return ciArtifactsResponse, err
@@ -938,11 +889,7 @@
 		}
 	}
 	if len(artifactIds) > 0 {
-<<<<<<< HEAD
 		subjectIdVsState, appliedFiltersMap, appliedFiltersTimeStampMap, err := impl.resourceFilterService.GetEvaluatedFiltersForSubjects(resourceFilter.Artifact, artifactIds, referenceId, referenceType)
-=======
-		appliedFilterStateMap, appliedFiltersMap, appliedFiltersTimeStampMap, err := impl.resourceFilterService.GetEvaluatedFiltersForSubjects(resourceFilter.Artifact, artifactIds, referenceId, referenceType)
->>>>>>> 6ab57e3a
 		if err != nil {
 			// not returning error by choice
 			impl.logger.Errorw("error in fetching applied filters when this image was born", "stageType", stage, "pipelineId", pipelineId, "err", err)
@@ -951,19 +898,12 @@
 		for i, ciArtifactBean := range ciArtifactBeans {
 			ciArtifactBeans[i].AppliedFilters = appliedFiltersMap[ciArtifactBean.Id]
 			ciArtifactBeans[i].AppliedFiltersTimestamp = appliedFiltersTimeStampMap[ciArtifactBean.Id]
-<<<<<<< HEAD
 			ciArtifactBeans[i].AppliedFiltersState = subjectIdVsState[ciArtifactBean.Id]
-=======
-			ciArtifactBeans[i].AppliedFiltersState = appliedFilterStateMap[ciArtifactBean.Id]
->>>>>>> 6ab57e3a
 		}
 	}
 	return ciArtifactBeans
 }
 
-<<<<<<< HEAD
-func (impl *AppArtifactManagerImpl) RetrieveArtifactsByCDPipelineV2(ctx *util2.RequestCtx, pipeline *pipelineConfig.Pipeline, stage bean.WorkflowType, artifactListingFilterOpts *bean.ArtifactsListFilterOptions, isApprovalNode bool) (*bean2.CiArtifactResponse, error) {
-=======
 func (impl *AppArtifactManagerImpl) getDeploymentWindowAuditData(artifactIds []int, pipelineId int, stage bean.WorkflowType) (map[int]deploymentWindow.DeploymentWindowAuditData, error) {
 
 	referenceType := getResourceTypeForWorkflowType(stage)
@@ -997,8 +937,7 @@
 	return referenceType
 }
 
-func (impl *AppArtifactManagerImpl) RetrieveArtifactsByCDPipelineV2(pipeline *pipelineConfig.Pipeline, stage bean.WorkflowType, artifactListingFilterOpts *bean.ArtifactsListFilterOptions, isApprovalNode bool) (*bean2.CiArtifactResponse, error) {
->>>>>>> 6ab57e3a
+func (impl *AppArtifactManagerImpl) RetrieveArtifactsByCDPipelineV2(ctx *util2.RequestCtx, pipeline *pipelineConfig.Pipeline, stage bean.WorkflowType, artifactListingFilterOpts *bean.ArtifactsListFilterOptions, isApprovalNode bool) (*bean2.CiArtifactResponse, error) {
 
 	// retrieve parent details
 	parentId, parentType, parentCdId, err := impl.cdPipelineConfigService.ExtractParentMetaDataByPipeline(pipeline, stage)
@@ -1054,12 +993,7 @@
 		sort.SliceStable(ciArtifacts, func(i, j int) bool {
 			return ciArtifacts[i].Id > ciArtifacts[j].Id
 		})
-<<<<<<< HEAD
 		ciArtifacts, err = impl.setAdditionalDataInArtifacts(ciArtifacts, filters, pipeline.AppId)
-=======
-
-		ciArtifacts, err = impl.setAdditionalDataInArtifacts(ciArtifacts, filters, pipeline)
->>>>>>> 6ab57e3a
 		if err != nil {
 			impl.logger.Errorw("error in setting additional data in fetched artifacts", "pipelineId", pipeline.Id, "err", err)
 			return ciArtifactsResponse, err
@@ -1099,7 +1033,28 @@
 	return ciArtifactsResponse, nil
 }
 
-<<<<<<< HEAD
+func (impl *AppArtifactManagerImpl) setDeploymentWindowMetadata(ciArtifacts []bean2.CiArtifactBean, stage bean.WorkflowType, pipeline *pipelineConfig.Pipeline) ([]bean2.CiArtifactBean, error) {
+
+	artifactIds := make([]int, 0, len(ciArtifacts))
+	for _, artifact := range ciArtifacts {
+		artifactIds = append(artifactIds, artifact.Id)
+	}
+
+	deploymentWindowDataMap, err := impl.getDeploymentWindowAuditData(artifactIds, pipeline.Id, stage)
+	if err != nil {
+		impl.logger.Errorw("error in getting deployment window audit data for artifacts", "err", err, "artifacts", artifactIds, "pipelineId", pipeline.Id)
+		return ciArtifacts, err
+	}
+
+	for i, _ := range ciArtifacts {
+		if data, ok := deploymentWindowDataMap[ciArtifacts[i].Id]; ok {
+			ciArtifacts[i].DeploymentWindowArtifactMetadata = data
+			ciArtifacts[i].AppliedFiltersTimestamp = data.TriggeredAt
+		}
+	}
+	return ciArtifacts, nil
+}
+
 func (impl *AppArtifactManagerImpl) setDeployedOnEnvironmentsForArtifact(ciArtifacts []bean2.CiArtifactBean, wfMetadata *bean4.PromotionRequestWfMetadata) ([]bean2.CiArtifactBean, error) {
 	deployedEnvironmentsForArtifacts, err := impl.getDeployedEnvironmentsForArtifacts(ciArtifacts, wfMetadata)
 	if err != nil {
@@ -1168,31 +1123,6 @@
 
 func (impl *AppArtifactManagerImpl) setAdditionalDataInArtifacts(ciArtifacts []bean2.CiArtifactBean, filters []*resourceFilter.FilterMetaDataBean, appId int) ([]bean2.CiArtifactBean, error) {
 	// TODO Extract out this logic to adapter
-=======
-func (impl *AppArtifactManagerImpl) setDeploymentWindowMetadata(ciArtifacts []bean2.CiArtifactBean, stage bean.WorkflowType, pipeline *pipelineConfig.Pipeline) ([]bean2.CiArtifactBean, error) {
-
-	artifactIds := make([]int, 0, len(ciArtifacts))
-	for _, artifact := range ciArtifacts {
-		artifactIds = append(artifactIds, artifact.Id)
-	}
-
-	deploymentWindowDataMap, err := impl.getDeploymentWindowAuditData(artifactIds, pipeline.Id, stage)
-	if err != nil {
-		impl.logger.Errorw("error in getting deployment window audit data for artifacts", "err", err, "artifacts", artifactIds, "pipelineId", pipeline.Id)
-		return ciArtifacts, err
-	}
-
-	for i, _ := range ciArtifacts {
-		if data, ok := deploymentWindowDataMap[ciArtifacts[i].Id]; ok {
-			ciArtifacts[i].DeploymentWindowArtifactMetadata = data
-			ciArtifacts[i].AppliedFiltersTimestamp = data.TriggeredAt
-		}
-	}
-	return ciArtifacts, nil
-}
-
-func (impl *AppArtifactManagerImpl) setAdditionalDataInArtifacts(ciArtifacts []bean2.CiArtifactBean, filters []*resourceFilter.FilterMetaDataBean, pipeline *pipelineConfig.Pipeline) ([]bean2.CiArtifactBean, error) {
->>>>>>> 6ab57e3a
 	artifactIds := make([]int, 0, len(ciArtifacts))
 	for _, artifact := range ciArtifacts {
 		artifactIds = append(artifactIds, artifact.Id)
@@ -1345,11 +1275,7 @@
 		currentRunningArtifactId = currentRunningArtifact.Id
 		currentRunningWorkflowStatus = latestWf[0].Status
 		// current deployed artifact should always be computed, as we have to show it every time
-<<<<<<< HEAD
 		mInfo, err := bean2.ParseMaterialInfo([]byte(currentRunningArtifact.MaterialInfo), currentRunningArtifact.DataSource)
-=======
-		mInfo, err := parseMaterialInfo([]byte(currentRunningArtifact.MaterialInfo), currentRunningArtifact.DataSource)
->>>>>>> 6ab57e3a
 		if err != nil {
 			mInfo = []byte("[]")
 			impl.logger.Errorw("Error in parsing artifact material info", "err", err, "artifact", currentRunningArtifact)
@@ -1432,10 +1358,6 @@
 			}
 		}
 	}
-<<<<<<< HEAD
-=======
-
->>>>>>> 6ab57e3a
 	// we don't need currently deployed artifact for approvalNode explicitly
 	// if no artifact deployed skip adding currentRunningArtifactBean in ciArtifacts arr
 	if !isApprovalNode && currentRunningArtifactBean != nil {
