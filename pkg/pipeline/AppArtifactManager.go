/*
 * Copyright (c) 2020 Devtron Labs
 *
 * Licensed under the Apache License, Version 2.0 (the "License");
 * you may not use this file except in compliance with the License.
 * You may obtain a copy of the License at
 *
 *    http://www.apache.org/licenses/LICENSE-2.0
 *
 * Unless required by applicable law or agreed to in writing, software
 * distributed under the License is distributed on an "AS IS" BASIS,
 * WITHOUT WARRANTIES OR CONDITIONS OF ANY KIND, either express or implied.
 * See the License for the specific language governing permissions and
 * limitations under the License.
 *
 */

package pipeline

import (
	argoApplication "github.com/devtron-labs/devtron/client/argocdServer/bean"
	"github.com/devtron-labs/devtron/internal/sql/repository/appWorkflow"
	"github.com/devtron-labs/devtron/internal/util"
	read3 "github.com/devtron-labs/devtron/pkg/appWorkflow/read"
	repository4 "github.com/devtron-labs/devtron/pkg/cluster/repository"
	"github.com/devtron-labs/devtron/pkg/policyGovernance/artifactApproval/read"
	"github.com/devtron-labs/devtron/pkg/policyGovernance/artifactPromotion/constants"
	read2 "github.com/devtron-labs/devtron/pkg/policyGovernance/artifactPromotion/read"
	"github.com/devtron-labs/devtron/pkg/team"
	util2 "github.com/devtron-labs/devtron/util"
	"net/http"
	"sort"
	"strconv"
	"strings"

	"github.com/devtron-labs/devtron/api/bean"
	"github.com/devtron-labs/devtron/enterprise/pkg/resourceFilter"
	"github.com/devtron-labs/devtron/internal/sql/repository"
	dockerArtifactStoreRegistry "github.com/devtron-labs/devtron/internal/sql/repository/dockerRegistry"
	repository3 "github.com/devtron-labs/devtron/internal/sql/repository/imageTagging"
	"github.com/devtron-labs/devtron/internal/sql/repository/pipelineConfig"
	"github.com/devtron-labs/devtron/pkg/auth/user"
	bean2 "github.com/devtron-labs/devtron/pkg/bean"
	repository2 "github.com/devtron-labs/devtron/pkg/pipeline/repository"
	"github.com/devtron-labs/devtron/pkg/pipeline/types"
	"github.com/devtron-labs/devtron/pkg/resourceQualifiers"
	"github.com/go-pg/pg"
	"go.uber.org/zap"
)

type AppArtifactManager interface {
	// RetrieveArtifactsByCDPipeline : RetrieveArtifactsByCDPipeline returns all the artifacts for the cd pipeline (pre / deploy / post)
	RetrieveArtifactsByCDPipeline(pipeline *pipelineConfig.Pipeline, stage bean.WorkflowType, searchString string, count int, isApprovalNode bool) (*bean2.CiArtifactResponse, error)

	RetrieveArtifactsByCDPipelineV2(ctx *util2.RequestCtx, pipeline *pipelineConfig.Pipeline, stage bean.WorkflowType, artifactListingFilterOpts *bean.ArtifactsListFilterOptions, isApprovalNode bool) (*bean2.CiArtifactResponse, error)

	FetchApprovalPendingArtifacts(pipeline *pipelineConfig.Pipeline, artifactListingFilterOpts *bean.ArtifactsListFilterOptions) (*bean2.CiArtifactResponse, error)

	// FetchArtifactForRollback :
	FetchArtifactForRollback(cdPipelineId, appId, offset, limit int, searchString string, app *bean2.CreateAppDTO, pipeline *pipelineConfig.Pipeline) (bean2.CiArtifactResponse, error)

	FetchArtifactForRollbackV2(ctx *util2.RequestCtx, cdPipelineId, appId, offset, limit int, searchString string, app *bean2.CreateAppDTO, deploymentPipeline *pipelineConfig.Pipeline) (bean2.CiArtifactResponse, error)

	BuildArtifactsForCdStage(pipelineId int, stageType bean.WorkflowType, ciArtifacts []bean2.CiArtifactBean, artifactMap map[int]int, parent bool, searchString string, limit int, parentCdId int) ([]bean2.CiArtifactBean, map[int]int, int, string, error)

	BuildArtifactsForParentStage(cdPipelineId int, parentId int, parentType bean.WorkflowType, ciArtifacts []bean2.CiArtifactBean, artifactMap map[int]int, searchString string, limit int, parentCdId int) ([]bean2.CiArtifactBean, error)
	GetImageTagsAndComment(artifactId int) (repository3.ImageComment, []string, error)
	FetchMaterialForArtifactPromotion(ctx *util2.RequestCtx, request bean2.PromotionMaterialRequest, imagePromoterAuth func(*util2.RequestCtx, []string) map[string]bool) (bean2.CiArtifactResponse, error)
}

type AppArtifactManagerImpl struct {
	logger                           *zap.SugaredLogger
	cdWorkflowRepository             pipelineConfig.CdWorkflowRepository
	userService                      user.UserService
	imageTaggingService              ImageTaggingService
	ciArtifactRepository             repository.CiArtifactRepository
	ciWorkflowRepository             pipelineConfig.CiWorkflowRepository
	pipelineStageService             PipelineStageService
	celService                       resourceFilter.CELEvaluatorService
	resourceFilterService            resourceFilter.ResourceFilterService
	config                           *types.CdConfig
	cdPipelineConfigService          CdPipelineConfigService
	dockerArtifactRegistry           dockerArtifactStoreRegistry.DockerArtifactStoreRepository
	CiPipelineRepository             pipelineConfig.CiPipelineRepository
	ciTemplateService                CiTemplateService
	imageTaggingRepository           repository3.ImageTaggingRepository
	artifactApprovalDataReadService  read.ArtifactApprovalDataReadService
	environmentRepository            repository4.EnvironmentRepository
	appWorkflowRepository            appWorkflow.AppWorkflowRepository
	artifactPromotionDataReadService read2.ArtifactPromotionDataReadService
	teamService                      team.TeamService
	appWorkflowDataReadService       read3.AppWorkflowDataReadService
	ciPipelineConfigService          CiPipelineConfigService
}

func NewAppArtifactManagerImpl(
	logger *zap.SugaredLogger,
	cdWorkflowRepository pipelineConfig.CdWorkflowRepository,
	userService user.UserService,
	imageTaggingService ImageTaggingService,
	ciArtifactRepository repository.CiArtifactRepository,
	ciWorkflowRepository pipelineConfig.CiWorkflowRepository,
	celService resourceFilter.CELEvaluatorService,
	resourceFilterService resourceFilter.ResourceFilterService,
	pipelineStageService PipelineStageService,
	cdPipelineConfigService CdPipelineConfigService,
	dockerArtifactRegistry dockerArtifactStoreRegistry.DockerArtifactStoreRepository,
	CiPipelineRepository pipelineConfig.CiPipelineRepository,
	ciTemplateService CiTemplateService,
	imageTaggingRepository repository3.ImageTaggingRepository,
	artifactApprovalDataReadService read.ArtifactApprovalDataReadService,
	environmentRepository repository4.EnvironmentRepository,
	appWorkflowRepository appWorkflow.AppWorkflowRepository,
	artifactPromotionDataReadService read2.ArtifactPromotionDataReadService,
	teamService team.TeamService,
	appWorkflowDataReadService read3.AppWorkflowDataReadService,
	ciPipelineConfigService CiPipelineConfigService,
) *AppArtifactManagerImpl {
	cdConfig, err := types.GetCdConfig()
	if err != nil {
		return nil
	}
	return &AppArtifactManagerImpl{
		logger:                           logger,
		cdWorkflowRepository:             cdWorkflowRepository,
		userService:                      userService,
		imageTaggingService:              imageTaggingService,
		ciArtifactRepository:             ciArtifactRepository,
		ciWorkflowRepository:             ciWorkflowRepository,
		celService:                       celService,
		resourceFilterService:            resourceFilterService,
		cdPipelineConfigService:          cdPipelineConfigService,
		pipelineStageService:             pipelineStageService,
		config:                           cdConfig,
		dockerArtifactRegistry:           dockerArtifactRegistry,
		CiPipelineRepository:             CiPipelineRepository,
		ciTemplateService:                ciTemplateService,
		imageTaggingRepository:           imageTaggingRepository,
		artifactApprovalDataReadService:  artifactApprovalDataReadService,
		environmentRepository:            environmentRepository,
		appWorkflowRepository:            appWorkflowRepository,
		artifactPromotionDataReadService: artifactPromotionDataReadService,
		teamService:                      teamService,
		appWorkflowDataReadService:       appWorkflowDataReadService,
		ciPipelineConfigService:          ciPipelineConfigService,
	}
}

func (impl *AppArtifactManagerImpl) BuildArtifactsForParentStage(cdPipelineId int, parentId int, parentType bean.WorkflowType, ciArtifacts []bean2.CiArtifactBean, artifactMap map[int]int, searchString string, limit int, parentCdId int) ([]bean2.CiArtifactBean, error) {
	var ciArtifactsFinal []bean2.CiArtifactBean
	var err error
	if parentType == bean.CI_WORKFLOW_TYPE {
		ciArtifactsFinal, err = impl.BuildArtifactsForCIParent(cdPipelineId, parentId, parentType, ciArtifacts, artifactMap, searchString, limit)
	} else if parentType == bean.WEBHOOK_WORKFLOW_TYPE {
		ciArtifactsFinal, err = impl.BuildArtifactsForCIParent(cdPipelineId, parentId, parentType, ciArtifacts, artifactMap, searchString, limit)
	} else {
		// parent type is PRE, POST or DEPLOY type
		ciArtifactsFinal, _, _, _, err = impl.BuildArtifactsForCdStage(parentId, parentType, ciArtifacts, artifactMap, true, searchString, limit, parentCdId)
	}
	return ciArtifactsFinal, err
}

func (impl *AppArtifactManagerImpl) BuildArtifactsForCdStage(pipelineId int, stageType bean.WorkflowType, ciArtifacts []bean2.CiArtifactBean, artifactMap map[int]int, parent bool, searchString string, limit int, parentCdId int) ([]bean2.CiArtifactBean, map[int]int, int, string, error) {
	// getting running artifact id for parent cd
	parentCdRunningArtifactId := 0
	if parentCdId > 0 && parent {
		parentCdWfrList, err := impl.cdWorkflowRepository.FindArtifactByPipelineIdAndRunnerType(parentCdId, bean.CD_WORKFLOW_TYPE_DEPLOY, searchString, 1, nil)
		if err != nil || len(parentCdWfrList) == 0 {
			impl.logger.Errorw("error in getting artifact for parent cd", "parentCdPipelineId", parentCdId)
			return ciArtifacts, artifactMap, 0, "", err
		}
		parentCdRunningArtifactId = parentCdWfrList[0].CdWorkflow.CiArtifact.Id
	}
	// getting wfr for parent and updating artifacts
	parentWfrList, err := impl.cdWorkflowRepository.FindArtifactByPipelineIdAndRunnerType(pipelineId, stageType, searchString, limit, nil)
	if err != nil {
		impl.logger.Errorw("error in getting artifact for deployed items", "cdPipelineId", pipelineId)
		return ciArtifacts, artifactMap, 0, "", err
	}
	deploymentArtifactId := 0
	deploymentArtifactStatus := ""
	for index, wfr := range parentWfrList {
		if !parent && index == 0 {
			deploymentArtifactId = wfr.CdWorkflow.CiArtifact.Id
			deploymentArtifactStatus = wfr.Status
		}
		if wfr.Status == argoApplication.Healthy || wfr.Status == argoApplication.SUCCEEDED {
			lastSuccessfulTriggerOnParent := parent && index == 0
			latest := !parent && index == 0
			runningOnParentCd := parentCdRunningArtifactId == wfr.CdWorkflow.CiArtifact.Id
			if ciArtifactIndex, ok := artifactMap[wfr.CdWorkflow.CiArtifact.Id]; !ok {
				// entry not present, creating new entry
				mInfo, err := bean2.ParseMaterialInfo([]byte(wfr.CdWorkflow.CiArtifact.MaterialInfo), wfr.CdWorkflow.CiArtifact.DataSource)
				if err != nil {
					mInfo = []byte("[]")
					impl.logger.Errorw("Error in parsing artifact material info", "err", err)
				}
				ciArtifact := bean2.CiArtifactBean{
					Id:                            wfr.CdWorkflow.CiArtifact.Id,
					Image:                         wfr.CdWorkflow.CiArtifact.Image,
					ImageDigest:                   wfr.CdWorkflow.CiArtifact.ImageDigest,
					MaterialInfo:                  mInfo,
					LastSuccessfulTriggerOnParent: lastSuccessfulTriggerOnParent,
					Latest:                        latest,
					Scanned:                       wfr.CdWorkflow.CiArtifact.Scanned,
					ScanEnabled:                   wfr.CdWorkflow.CiArtifact.ScanEnabled,
					CiPipelineId:                  wfr.CdWorkflow.CiArtifact.PipelineId,
					CredentialsSourceType:         wfr.CdWorkflow.CiArtifact.CredentialsSourceType,
					CredentialsSourceValue:        wfr.CdWorkflow.CiArtifact.CredentialSourceValue,
				}
				if wfr.DeploymentApprovalRequest != nil {
					ciArtifact.UserApprovalMetadata = wfr.DeploymentApprovalRequest.ConvertToApprovalMetadata()
				}
				if !parent {
					ciArtifact.Deployed = true
					ciArtifact.DeployedTime = formatDate(wfr.StartedOn, bean2.LayoutRFC3339)
				}
				if runningOnParentCd {
					ciArtifact.RunningOnParentCd = runningOnParentCd
				}
				ciArtifacts = append(ciArtifacts, ciArtifact)
				// storing index of ci artifact for using when updating old entry
				artifactMap[wfr.CdWorkflow.CiArtifact.Id] = len(ciArtifacts) - 1
			} else {
				// entry already present, updating running on parent
				if parent {
					ciArtifacts[ciArtifactIndex].LastSuccessfulTriggerOnParent = lastSuccessfulTriggerOnParent
				}
				if runningOnParentCd {
					ciArtifacts[ciArtifactIndex].RunningOnParentCd = runningOnParentCd
				}
			}
		}
	}
	return ciArtifacts, artifactMap, deploymentArtifactId, deploymentArtifactStatus, nil
}

func (impl *AppArtifactManagerImpl) BuildArtifactsForCIParent(cdPipelineId int, parentId int, parentType bean.WorkflowType, ciArtifacts []bean2.CiArtifactBean, artifactMap map[int]int, searchString string, limit int) ([]bean2.CiArtifactBean, error) {
	artifacts, err := impl.ciArtifactRepository.GetArtifactsByCDPipeline(cdPipelineId, limit, parentId, searchString, parentType)
	if err != nil {
		impl.logger.Errorw("error in getting artifacts for ci", "err", err)
		return ciArtifacts, err
	}
	for _, artifact := range artifacts {
		if _, ok := artifactMap[artifact.Id]; !ok {
			mInfo, err := bean2.ParseMaterialInfo([]byte(artifact.MaterialInfo), artifact.DataSource)
			if err != nil {
				mInfo = []byte("[]")
				impl.logger.Errorw("Error in parsing artifact material info", "err", err, "artifact", artifact)
			}
			ciArtifacts = append(ciArtifacts, bean2.CiArtifactBean{
				Id:                     artifact.Id,
				Image:                  artifact.Image,
				ImageDigest:            artifact.ImageDigest,
				MaterialInfo:           mInfo,
				ScanEnabled:            artifact.ScanEnabled,
				Scanned:                artifact.Scanned,
				CiPipelineId:           artifact.PipelineId,
				CredentialsSourceType:  artifact.CredentialsSourceType,
				CredentialsSourceValue: artifact.CredentialSourceValue,
			})
		}
	}
	return ciArtifacts, nil
}

func (impl *AppArtifactManagerImpl) FetchArtifactForRollback(cdPipelineId, appId, offset, limit int, searchString string, app *bean2.CreateAppDTO, deploymentPipeline *pipelineConfig.Pipeline) (bean2.CiArtifactResponse, error) {
	var deployedCiArtifacts []bean2.CiArtifactBean
	var deployedCiArtifactsResponse bean2.CiArtifactResponse
	var pipeline *pipelineConfig.Pipeline

	cdWfrs, err := impl.cdWorkflowRepository.FetchArtifactsByCdPipelineId(cdPipelineId, bean.CD_WORKFLOW_TYPE_DEPLOY, offset, limit, searchString)
	if err != nil {
		impl.logger.Errorw("error in getting artifacts for rollback by cdPipelineId", "err", err, "cdPipelineId", cdPipelineId)
		return deployedCiArtifactsResponse, err
	}
	var ids []int32
	for _, item := range cdWfrs {
		ids = append(ids, item.TriggeredBy)
		if pipeline == nil && item.CdWorkflow != nil {
			pipeline = item.CdWorkflow.Pipeline
		}
	}
	userEmails := make(map[int32]string)
	users, err := impl.userService.GetByIds(ids)
	if err != nil {
		impl.logger.Errorw("unable to fetch users by ids", "err", err, "ids", ids)
	}
	for _, item := range users {
		userEmails[item.Id] = item.EmailId
	}

	imageTagsDataMap, err := impl.imageTaggingService.GetTagsDataMapByAppId(appId)
	if err != nil {
		impl.logger.Errorw("error in getting image tagging data with appId", "err", err, "appId", appId)
		return deployedCiArtifactsResponse, err
	}
	artifactIds := make([]int, 0)

	for _, cdWfr := range cdWfrs {
		ciArtifact := &repository.CiArtifact{}
		if cdWfr.CdWorkflow != nil && cdWfr.CdWorkflow.CiArtifact != nil {
			ciArtifact = cdWfr.CdWorkflow.CiArtifact
		}
		if ciArtifact == nil {
			continue
		}
		mInfo, err := bean2.ParseMaterialInfo([]byte(ciArtifact.MaterialInfo), ciArtifact.DataSource)
		if err != nil {
			mInfo = []byte("[]")
			impl.logger.Errorw("error in parsing ciArtifact material info", "err", err, "ciArtifact", ciArtifact)
		}
		userEmail := userEmails[cdWfr.TriggeredBy]
		deployedCiArtifacts = append(deployedCiArtifacts, bean2.CiArtifactBean{
			Id:           ciArtifact.Id,
			Image:        ciArtifact.Image,
			MaterialInfo: mInfo,
			DeployedTime: formatDate(cdWfr.StartedOn, bean2.LayoutRFC3339),
			WfrId:        cdWfr.Id,
			DeployedBy:   userEmail,
		})
		artifactIds = append(artifactIds, ciArtifact.Id)
	}
	imageCommentsDataMap, err := impl.imageTaggingService.GetImageCommentsDataMapByArtifactIds(artifactIds)
	if err != nil {
		impl.logger.Errorw("error in getting GetImageCommentsDataMapByArtifactIds", "err", err, "appId", appId, "artifactIds", artifactIds)
		return deployedCiArtifactsResponse, err
	}

	scope := resourceQualifiers.Scope{AppId: app.Id, EnvId: deploymentPipeline.EnvironmentId, ClusterId: deploymentPipeline.Environment.ClusterId, ProjectId: app.TeamId, IsProdEnv: deploymentPipeline.Environment.Default}
	impl.logger.Infow("scope for rollback deployment ", "scope", scope)
	filters, err := impl.resourceFilterService.GetFiltersByScope(scope)
	if err != nil {
		impl.logger.Errorw("error in getting resource filters for the pipeline", "pipelineId", pipeline.Id, "err", err)
		return deployedCiArtifactsResponse, err
	}

	for i, _ := range deployedCiArtifacts {
		imageTaggingResp := imageTagsDataMap[deployedCiArtifacts[i].Id]
		if imageTaggingResp != nil {
			deployedCiArtifacts[i].ImageReleaseTags = imageTaggingResp
		}
		if imageCommentResp := imageCommentsDataMap[deployedCiArtifacts[i].Id]; imageCommentResp != nil {
			deployedCiArtifacts[i].ImageComment = imageCommentResp
			releaseTags := make([]string, 0, len(imageTaggingResp))
			for _, imageTag := range imageTaggingResp {
				if !imageTag.Deleted {
					releaseTags = append(releaseTags, imageTag.TagName)
				}
			}
			materialInfos, err := deployedCiArtifacts[i].GetMaterialInfo()
			if err != nil {
				impl.logger.Errorw("error in getting material info for the given artifact", "artifactId", deployedCiArtifacts[i].Id, "materialInfo", deployedCiArtifacts[i].MaterialInfo, "err", err)
				return deployedCiArtifactsResponse, err
			}
			filterState, _, err := impl.resourceFilterService.CheckForResource(filters, deployedCiArtifacts[i].Image, releaseTags, materialInfos)
			if err != nil {
				return deployedCiArtifactsResponse, err
			}
			deployedCiArtifacts[i].FilterState = filterState
		}
		deployedCiArtifactsResponse.ResourceFilters = filters
	}

	deployedCiArtifactsResponse.CdPipelineId = cdPipelineId
	if deployedCiArtifacts == nil {
		deployedCiArtifacts = []bean2.CiArtifactBean{}
	}
	if pipeline != nil && pipeline.ApprovalNodeConfigured() {
		deployedCiArtifacts, _, err = impl.overrideArtifactsWithUserApprovalData(pipeline, deployedCiArtifacts, false, 0)
		if err != nil {
			return deployedCiArtifactsResponse, err
		}
	}
	deployedCiArtifactsResponse.CiArtifacts = deployedCiArtifacts

	return deployedCiArtifactsResponse, nil
}

func (impl *AppArtifactManagerImpl) FetchArtifactForRollbackV2(ctx *util2.RequestCtx, cdPipelineId, appId, offset, limit int, searchString string, app *bean2.CreateAppDTO, deploymentPipeline *pipelineConfig.Pipeline) (bean2.CiArtifactResponse, error) {
	var deployedCiArtifactsResponse bean2.CiArtifactResponse
	imageTagsDataMap, err := impl.imageTaggingService.GetTagsDataMapByAppId(appId)
	if err != nil {
		impl.logger.Errorw("error in getting image tagging data with appId", "err", err, "appId", appId)
		return deployedCiArtifactsResponse, err
	}

	artifactListingFilterOpts := bean.ArtifactsListFilterOptions{}
	artifactListingFilterOpts.PipelineId = cdPipelineId
	artifactListingFilterOpts.StageType = bean.CD_WORKFLOW_TYPE_DEPLOY
	artifactListingFilterOpts.ApprovalNodeConfigured = deploymentPipeline.ApprovalNodeConfigured()
	artifactListingFilterOpts.SearchString = "%" + searchString + "%"
	artifactListingFilterOpts.Limit = limit
	artifactListingFilterOpts.Offset = offset
	if artifactListingFilterOpts.ApprovalNodeConfigured {
		approvalConfig, err := deploymentPipeline.GetApprovalConfig()
		if err != nil {
			impl.logger.Errorw("failed to unmarshal userApprovalConfig", "err", err, "cdPipelineId", deploymentPipeline.Id, "approvalConfig", approvalConfig)
			return deployedCiArtifactsResponse, err
		}
		artifactListingFilterOpts.ApproversCount = approvalConfig.RequiredCount
		deployedCiArtifactsResponse.UserApprovalConfig = &approvalConfig
	}

	deployedCiArtifacts, artifactIds, totalCount, err := impl.BuildRollbackArtifactsList(artifactListingFilterOpts)
	if err != nil {
		impl.logger.Errorw("error in building ci artifacts for rollback", "err", err, "cdPipelineId", cdPipelineId)
		return deployedCiArtifactsResponse, err
	}

	deployedCiArtifacts, err = impl.setPromotionArtifactMetadata(ctx, deployedCiArtifacts, artifactListingFilterOpts.PipelineId, constants.PROMOTED)
	if err != nil {
		impl.logger.Errorw("error in setting promotion artifact metadata for artifacts", "cdPipelineId", artifactListingFilterOpts.PipelineId, "err", err)
		return deployedCiArtifactsResponse, err
	}

	imageCommentsDataMap, err := impl.imageTaggingService.GetImageCommentsDataMapByArtifactIds(artifactIds)
	if err != nil {
		impl.logger.Errorw("error in getting GetImageCommentsDataMapByArtifactIds", "err", err, "appId", appId, "artifactIds", artifactIds)
		return deployedCiArtifactsResponse, err
	}

	scope := resourceQualifiers.Scope{AppId: app.Id, EnvId: deploymentPipeline.EnvironmentId, ClusterId: deploymentPipeline.Environment.ClusterId, ProjectId: app.TeamId, IsProdEnv: deploymentPipeline.Environment.Default}
	impl.logger.Infow("scope for rollback deployment ", "scope", scope)
	filters, err := impl.resourceFilterService.GetFiltersByScope(scope)
	if err != nil {
		impl.logger.Errorw("error in getting resource filters for the pipeline", "pipelineId", cdPipelineId, "err", err)
		return deployedCiArtifactsResponse, err
	}

	for i, _ := range deployedCiArtifacts {
		imageTaggingResp := imageTagsDataMap[deployedCiArtifacts[i].Id]
		if imageTaggingResp != nil {
			deployedCiArtifacts[i].ImageReleaseTags = imageTaggingResp
		}
		if imageCommentResp := imageCommentsDataMap[deployedCiArtifacts[i].Id]; imageCommentResp != nil {
			deployedCiArtifacts[i].ImageComment = imageCommentResp
			releaseTags := make([]string, 0, len(imageTaggingResp))
			for _, imageTag := range imageTaggingResp {
				if !imageTag.Deleted {
					releaseTags = append(releaseTags, imageTag.TagName)
				}
			}
			materialInfos, err := deployedCiArtifacts[i].GetMaterialInfo()
			if err != nil {
				impl.logger.Errorw("error in getting material info for the given artifact", "artifactId", deployedCiArtifacts[i].Id, "materialInfo", deployedCiArtifacts[i].MaterialInfo, "err", err)
				return deployedCiArtifactsResponse, err
			}
			filterState, _, err := impl.resourceFilterService.CheckForResource(filters, deployedCiArtifacts[i].Image, releaseTags, materialInfos)
			if err != nil {
				return deployedCiArtifactsResponse, err
			}
			deployedCiArtifacts[i].FilterState = filterState
		}
		var dockerRegistryId string
		if deployedCiArtifacts[i].DataSource == repository.POST_CI || deployedCiArtifacts[i].DataSource == repository.PRE_CD || deployedCiArtifacts[i].DataSource == repository.POST_CD {
			if deployedCiArtifacts[i].CredentialsSourceType == repository.GLOBAL_CONTAINER_REGISTRY {
				dockerRegistryId = deployedCiArtifacts[i].CredentialsSourceValue
			}
		} else if deployedCiArtifacts[i].DataSource == repository.CI_RUNNER {
			ciPipeline, err := impl.CiPipelineRepository.FindByIdIncludingInActive(deployedCiArtifacts[i].CiPipelineId)
			if err != nil {
				impl.logger.Errorw("error in fetching ciPipeline", "ciPipelineId", ciPipeline.Id, "error", err)
				return deployedCiArtifactsResponse, err
			}
			dockerRegistryId = *ciPipeline.CiTemplate.DockerRegistryId
		}
		if len(dockerRegistryId) > 0 {
			dockerArtifact, err := impl.dockerArtifactRegistry.FindOne(dockerRegistryId)
			if err != nil {
				impl.logger.Errorw("error in getting docker registry details", "err", err, "dockerArtifactStoreId", dockerRegistryId)
			}
			deployedCiArtifacts[i].RegistryType = string(dockerArtifact.RegistryType)
			deployedCiArtifacts[i].RegistryName = dockerRegistryId
		}
		deployedCiArtifactsResponse.ResourceFilters = filters
	}

	deployedCiArtifactsResponse.CdPipelineId = cdPipelineId
	if deployedCiArtifacts == nil {
		deployedCiArtifacts = []bean2.CiArtifactBean{}
	}
	deployedCiArtifactsResponse.CiArtifacts = deployedCiArtifacts
	deployedCiArtifactsResponse.TotalCount = totalCount
	deployedCiArtifactsResponse.CanApproverDeploy = impl.config.CanApproverDeploy
	return deployedCiArtifactsResponse, nil
}

func (impl *AppArtifactManagerImpl) BuildRollbackArtifactsList(artifactListingFilterOpts bean.ArtifactsListFilterOptions) ([]bean2.CiArtifactBean, []int, int, error) {
	var deployedCiArtifacts []bean2.CiArtifactBean
	totalCount := 0

	// 1)get current deployed artifact on this pipeline
	latestWf, err := impl.cdWorkflowRepository.FindArtifactByPipelineIdAndRunnerType(artifactListingFilterOpts.PipelineId, artifactListingFilterOpts.StageType, "", 1, []string{argoApplication.Healthy, argoApplication.SUCCEEDED, argoApplication.Progressing})
	if err != nil && err != pg.ErrNoRows {
		impl.logger.Errorw("error in getting latest workflow by pipelineId", "pipelineId", artifactListingFilterOpts.PipelineId, "currentStageType", artifactListingFilterOpts.StageType)
		return deployedCiArtifacts, nil, totalCount, err
	}
	if len(latestWf) > 0 {
		// we should never show current deployed artifact in rollback API
		artifactListingFilterOpts.ExcludeWfrIds = []int{latestWf[0].Id}
	}

	var ciArtifacts []repository.CiArtifactWithExtraData
	if artifactListingFilterOpts.ApprovalNodeConfigured {
		ciArtifacts, totalCount, err = impl.ciArtifactRepository.FetchApprovedArtifactsForRollback(artifactListingFilterOpts)
	} else {
		ciArtifacts, totalCount, err = impl.ciArtifactRepository.FetchArtifactsByCdPipelineIdV2(artifactListingFilterOpts)
	}

	if err != nil {
		impl.logger.Errorw("error in getting artifacts for rollback by cdPipelineId", "err", err, "cdPipelineId", artifactListingFilterOpts.PipelineId)
		return deployedCiArtifacts, nil, totalCount, err
	}

	var ids []int32
	for _, item := range ciArtifacts {
		ids = append(ids, item.TriggeredBy)
	}

	userEmails := make(map[int32]string)
	users, err := impl.userService.GetByIds(ids)
	if err != nil {
		impl.logger.Errorw("unable to fetch users by ids", "err", err, "ids", ids)
	}
	for _, item := range users {
		userEmails[item.Id] = item.EmailId
	}

	artifactIds := make([]int, 0)

	for _, ciArtifact := range ciArtifacts {
		mInfo, err := bean2.ParseMaterialInfo([]byte(ciArtifact.MaterialInfo), ciArtifact.DataSource)
		if err != nil {
			mInfo = []byte("[]")
			impl.logger.Errorw("error in parsing ciArtifact material info", "err", err, "ciArtifact", ciArtifact)
		}
		userEmail := userEmails[ciArtifact.TriggeredBy]
		deployedCiArtifacts = append(deployedCiArtifacts, bean2.CiArtifactBean{
			Id:                     ciArtifact.Id,
			Image:                  ciArtifact.Image,
			MaterialInfo:           mInfo,
			DeployedTime:           formatDate(ciArtifact.StartedOn, bean2.LayoutRFC3339),
			WfrId:                  ciArtifact.CdWorkflowRunnerId,
			DeployedBy:             userEmail,
			Scanned:                ciArtifact.Scanned,
			ScanEnabled:            ciArtifact.ScanEnabled,
			CiPipelineId:           ciArtifact.PipelineId,
			CredentialsSourceType:  ciArtifact.CredentialsSourceType,
			CredentialsSourceValue: ciArtifact.CredentialSourceValue,
			DataSource:             ciArtifact.DataSource,
		})
		artifactIds = append(artifactIds, ciArtifact.Id)
	}
	return deployedCiArtifacts, artifactIds, totalCount, nil

}

func (impl *AppArtifactManagerImpl) RetrieveArtifactsByCDPipeline(pipeline *pipelineConfig.Pipeline, stage bean.WorkflowType, searchString string, count int, isApprovalNode bool) (*bean2.CiArtifactResponse, error) {

	// retrieve parent details
	parentId, parentType, err := impl.cdPipelineConfigService.RetrieveParentDetails(pipeline.Id)
	if err != nil {
		impl.logger.Errorw("failed to retrieve parent details",
			"cdPipelineId", pipeline.Id,
			"err", err)
		return nil, err
	}

	parentCdId := 0
	if parentType == bean.CD_WORKFLOW_TYPE_POST || (parentType == bean.CD_WORKFLOW_TYPE_DEPLOY && stage != bean.CD_WORKFLOW_TYPE_POST) {
		// parentCdId is being set to store the artifact currently deployed on parent cd (if applicable).
		// Parent component is CD only if parent type is POST/DEPLOY
		parentCdId = parentId
	}

	if stage == bean.CD_WORKFLOW_TYPE_DEPLOY {
		pipelinePreStage, err := impl.pipelineStageService.GetCdStageByCdPipelineIdAndStageType(pipeline.Id, repository2.PIPELINE_STAGE_TYPE_PRE_CD)
		if err != nil && err != pg.ErrNoRows {
			impl.logger.Errorw("error in fetching PRE-CD stage by cd pipeline id", "pipelineId", pipeline.Id, "err", err)
			return nil, err
		}
		if (pipelinePreStage != nil && pipelinePreStage.Id != 0) || len(pipeline.PreStageConfig) > 0 {
			// Parent type will be PRE for DEPLOY stage
			parentId = pipeline.Id
			parentType = bean.CD_WORKFLOW_TYPE_PRE
		}
	}
	if stage == bean.CD_WORKFLOW_TYPE_POST {
		// Parent type will be DEPLOY for POST stage
		parentId = pipeline.Id
		parentType = bean.CD_WORKFLOW_TYPE_DEPLOY
	}

	// Build artifacts for cd stages
	var ciArtifacts []bean2.CiArtifactBean
	ciArtifactsResponse := &bean2.CiArtifactResponse{}

	artifactMap := make(map[int]int)
	limit := count

	ciArtifacts, artifactMap, latestWfArtifactId, latestWfArtifactStatus, err := impl.
		BuildArtifactsForCdStage(pipeline.Id, stage, ciArtifacts, artifactMap, false, searchString, limit, parentCdId)
	if err != nil && err != pg.ErrNoRows {
		impl.logger.Errorw("error in getting artifacts for child cd stage", "err", err, "stage", stage)
		return nil, err
	}

	ciArtifacts, err = impl.BuildArtifactsForParentStage(pipeline.Id, parentId, parentType, ciArtifacts, artifactMap, searchString, limit, parentCdId)
	if err != nil && err != pg.ErrNoRows {
		impl.logger.Errorw("error in getting artifacts for cd", "err", err, "parentStage", parentType, "stage", stage)
		return nil, err
	}

	// sorting ci artifacts on the basis of creation time
	if ciArtifacts != nil {
		sort.SliceStable(ciArtifacts, func(i, j int) bool {
			return ciArtifacts[i].Id > ciArtifacts[j].Id
		})
	}

	artifactIds := make([]int, 0, len(ciArtifacts))
	for _, artifact := range ciArtifacts {
		artifactIds = append(artifactIds, artifact.Id)
	}

	artifacts, err := impl.ciArtifactRepository.GetArtifactParentCiAndWorkflowDetailsByIdsInDesc(artifactIds)
	if err != nil {
		return ciArtifactsResponse, err
	}
	imageTagsDataMap, err := impl.imageTaggingService.GetTagsDataMapByAppId(pipeline.AppId)
	if err != nil {
		impl.logger.Errorw("error in getting image tagging data with appId", "err", err, "appId", pipeline.AppId)
		return ciArtifactsResponse, err
	}

	imageCommentsDataMap, err := impl.imageTaggingService.GetImageCommentsDataMapByArtifactIds(artifactIds)
	if err != nil {
		impl.logger.Errorw("error in getting GetImageCommentsDataMapByArtifactIds", "err", err, "appId", pipeline.AppId, "artifactIds", artifactIds)
		return ciArtifactsResponse, err
	}

	environment := pipeline.Environment
	scope := resourceQualifiers.Scope{AppId: pipeline.AppId, ProjectId: pipeline.App.TeamId, EnvId: pipeline.EnvironmentId, ClusterId: environment.ClusterId, IsProdEnv: environment.Default}
	filters, err := impl.resourceFilterService.GetFiltersByScope(scope)
	if err != nil {
		impl.logger.Errorw("error in getting resource filters for the pipeline", "pipelineId", pipeline.Id, "err", err)
		return ciArtifactsResponse, err
	}

	for i, artifact := range artifacts {
		imageTaggingResp := imageTagsDataMap[ciArtifacts[i].Id]
		if imageTaggingResp != nil {
			ciArtifacts[i].ImageReleaseTags = imageTaggingResp
		}
		if imageCommentResp := imageCommentsDataMap[ciArtifacts[i].Id]; imageCommentResp != nil {
			ciArtifacts[i].ImageComment = imageCommentResp
		}

		releaseTags := make([]string, 0, len(imageTaggingResp))
		for _, imageTag := range imageTaggingResp {
			if !imageTag.Deleted {
				releaseTags = append(releaseTags, imageTag.TagName)
			}
		}
		materialInfos, err := ciArtifacts[i].GetMaterialInfo()
		if err != nil {
			impl.logger.Errorw("error in getting material info for the given artifact", "artifactId", ciArtifacts[i].Id, "materialInfo", ciArtifacts[i].MaterialInfo, "err", err)
			return ciArtifactsResponse, err
		}
		filterState, _, err := impl.resourceFilterService.CheckForResource(filters, ciArtifacts[i].Image, releaseTags, materialInfos)
		if err != nil {
			return ciArtifactsResponse, err
		}
		ciArtifacts[i].FilterState = filterState

		if artifact.ExternalCiPipelineId != 0 {
			// if external webhook continue
			continue
		}
		var dockerRegistryId string
		if artifact.PipelineId != 0 {
			ciPipeline, err := impl.CiPipelineRepository.FindByIdIncludingInActive(artifact.PipelineId)
			if err != nil {
				impl.logger.Errorw("error in fetching ciPipeline", "ciPipelineId", ciPipeline.Id, "error", err)
				return nil, err
			}
			dockerRegistryId = *ciPipeline.CiTemplate.DockerRegistryId
		} else {
			if artifact.CredentialsSourceType == repository.GLOBAL_CONTAINER_REGISTRY {
				dockerRegistryId = artifact.CredentialSourceValue
			}
		}
		if len(dockerRegistryId) > 0 {
			dockerArtifact, err := impl.dockerArtifactRegistry.FindOne(dockerRegistryId)
			if err != nil {
				impl.logger.Errorw("error in getting docker registry details", "err", err, "dockerArtifactStoreId", dockerRegistryId)
			}
			ciArtifacts[i].RegistryType = string(dockerArtifact.RegistryType)
			ciArtifacts[i].RegistryName = dockerRegistryId
		}
		var ciWorkflow *pipelineConfig.CiWorkflow
		if artifact.ParentCiArtifact != 0 {
			ciWorkflow, err = impl.ciWorkflowRepository.FindLastTriggeredWorkflowGitTriggersByArtifactId(artifact.ParentCiArtifact)
			if err != nil {
				impl.logger.Errorw("error in getting ci_workflow for artifacts", "err", err, "artifact", artifact, "parentStage", parentType, "stage", stage)
				return ciArtifactsResponse, err
			}

		} else {
			ciWorkflow, err = impl.ciWorkflowRepository.FindCiWorkflowGitTriggersById(*artifact.WorkflowId)
			if err != nil {
				impl.logger.Errorw("error in getting ci_workflow for artifacts", "err", err, "artifact", artifact, "parentStage", parentType, "stage", stage)
				return ciArtifactsResponse, err
			}
		}
		ciArtifacts[i].TriggeredBy = ciWorkflow.TriggeredBy
		ciArtifacts[i].CiConfigureSourceType = ciWorkflow.GitTriggers[ciWorkflow.CiPipelineId].CiConfigureSourceType
		ciArtifacts[i].CiConfigureSourceValue = ciWorkflow.GitTriggers[ciWorkflow.CiPipelineId].CiConfigureSourceValue
	}
	ciArtifactsResponse.ResourceFilters = filters
	ciArtifactsResponse.CdPipelineId = pipeline.Id
	ciArtifactsResponse.LatestWfArtifactId = latestWfArtifactId
	ciArtifactsResponse.LatestWfArtifactStatus = latestWfArtifactStatus
	if ciArtifacts == nil {
		ciArtifacts = []bean2.CiArtifactBean{}
	}
	ciArtifactsResponse.CiArtifacts = ciArtifacts

	if pipeline.ApprovalNodeConfigured() && stage == bean.CD_WORKFLOW_TYPE_DEPLOY { // for now, we are checking artifacts for deploy stage only
		ciArtifactsFinal, approvalConfig, err := impl.overrideArtifactsWithUserApprovalData(pipeline, ciArtifactsResponse.CiArtifacts, isApprovalNode, latestWfArtifactId)
		if err != nil {
			return ciArtifactsResponse, err
		}
		ciArtifactsResponse.UserApprovalConfig = &approvalConfig
		ciArtifactsResponse.CiArtifacts = ciArtifactsFinal
	}
	return ciArtifactsResponse, nil
}

func (impl *AppArtifactManagerImpl) FetchApprovalPendingArtifacts(pipeline *pipelineConfig.Pipeline, artifactListingFilterOpts *bean.ArtifactsListFilterOptions) (*bean2.CiArtifactResponse, error) {
	ciArtifactsResponse := &bean2.CiArtifactResponse{}

	if pipeline.ApprovalNodeConfigured() { // for now, we are checking artifacts for deploy stage only
		approvalConfig, err := pipeline.GetApprovalConfig()
		if err != nil {
			impl.logger.Errorw("failed to unmarshal userApprovalConfig", "err", err, "cdPipelineId", pipeline.Id, "approvalConfig", approvalConfig)
			return ciArtifactsResponse, err
		}
		requiredApprovals := approvalConfig.RequiredCount

		ciArtifacts, totalCount, err := impl.artifactApprovalDataReadService.FetchApprovalPendingArtifacts(pipeline.Id, artifactListingFilterOpts.Limit, artifactListingFilterOpts.Offset, requiredApprovals, artifactListingFilterOpts.SearchString)
		if err != nil {
			impl.logger.Errorw("failed to fetch approval request artifacts", "err", err, "cdPipelineId", pipeline.Id)
			return ciArtifactsResponse, err
		}

		environment := pipeline.Environment
		scope := resourceQualifiers.Scope{AppId: pipeline.AppId, ProjectId: pipeline.App.TeamId, EnvId: pipeline.EnvironmentId, ClusterId: environment.ClusterId, IsProdEnv: environment.Default}
		filters, err := impl.resourceFilterService.GetFiltersByScope(scope)
		if err != nil {
			impl.logger.Errorw("error in getting resource filters for the pipeline", "pipelineId", pipeline.Id, "err", err)
			return ciArtifactsResponse, err
		}

		if ciArtifacts != nil {
			// set userApprovalMetaData starts
			var artifactIds []int
			for _, item := range ciArtifacts {
				artifactIds = append(artifactIds, item.Id)
			}
			userApprovalMetadata, err := impl.artifactApprovalDataReadService.FetchApprovalDataForArtifacts(artifactIds, pipeline.Id, requiredApprovals) // it will fetch all the request data with nil cd_wfr_rnr_id
			if err != nil {
				impl.logger.Errorw("error occurred while fetching approval data for artifacts", "cdPipelineId", pipeline.Id, "artifactIds", artifactIds, "err", err)
				return ciArtifactsResponse, err
			}

			for i, artifact := range ciArtifacts {
				if approvalMetadataForArtifact, ok := userApprovalMetadata[artifact.Id]; ok {
					ciArtifacts[i].UserApprovalMetadata = approvalMetadataForArtifact
				}
			}
			// set userApprovalMetaData ends
			ciArtifacts, err = impl.setAdditionalDataInArtifacts(ciArtifacts, filters, pipeline.AppId)
			if err != nil {
				impl.logger.Errorw("error in setting additional data in fetched artifacts", "pipelineId", pipeline.Id, "err", err)
				return ciArtifactsResponse, err
			}
		}

		ciArtifactsResponse.CdPipelineId = pipeline.Id
		if ciArtifacts == nil {
			ciArtifacts = []bean2.CiArtifactBean{}
		}
		ciArtifactsResponse.CiArtifacts = ciArtifacts
		ciArtifactsResponse.UserApprovalConfig = &approvalConfig
		ciArtifactsResponse.ResourceFilters = filters
		ciArtifactsResponse.TotalCount = totalCount

	}
	return ciArtifactsResponse, nil
}
func (impl *AppArtifactManagerImpl) overrideArtifactsWithUserApprovalData(pipeline *pipelineConfig.Pipeline, inputArtifacts []bean2.CiArtifactBean, isApprovalNode bool, latestArtifactId int) ([]bean2.CiArtifactBean, pipelineConfig.UserApprovalConfig, error) {
	impl.logger.Infow("approval node configured", "pipelineId", pipeline.Id, "isApproval", isApprovalNode)
	ciArtifactsFinal := make([]bean2.CiArtifactBean, 0, len(inputArtifacts))
	artifactIds := make([]int, 0, len(inputArtifacts))
	cdPipelineId := pipeline.Id
	approvalConfig, err := pipeline.GetApprovalConfig()
	if err != nil {
		impl.logger.Errorw("failed to unmarshal userApprovalConfig", "err", err, "cdPipelineId", cdPipelineId, "approvalConfig", approvalConfig)
		return ciArtifactsFinal, approvalConfig, err
	}

	for _, item := range inputArtifacts {
		artifactIds = append(artifactIds, item.Id)
	}

	var userApprovalMetadata map[int]*pipelineConfig.UserApprovalMetadata
	requiredApprovals := approvalConfig.RequiredCount
	userApprovalMetadata, err = impl.artifactApprovalDataReadService.FetchApprovalDataForArtifacts(artifactIds, cdPipelineId, requiredApprovals) // it will fetch all the request data with nil cd_wfr_rnr_id
	if err != nil {
		impl.logger.Errorw("error occurred while fetching approval data for artifacts", "cdPipelineId", cdPipelineId, "artifactIds", artifactIds, "err", err)
		return ciArtifactsFinal, approvalConfig, err
	}
	for _, artifact := range inputArtifacts {
		approvalRuntimeState := pipelineConfig.InitApprovalState
		approvalMetadataForArtifact, ok := userApprovalMetadata[artifact.Id]
		if ok { // either approved or requested
			approvalRuntimeState = approvalMetadataForArtifact.ApprovalRuntimeState
			artifact.UserApprovalMetadata = approvalMetadataForArtifact
		} else if artifact.Deployed {
			approvalRuntimeState = pipelineConfig.ConsumedApprovalState
		}

		allowed := false
		if isApprovalNode { // return all the artifacts with state in init, requested or consumed
			allowed = approvalRuntimeState == pipelineConfig.InitApprovalState || approvalRuntimeState == pipelineConfig.RequestedApprovalState || approvalRuntimeState == pipelineConfig.ConsumedApprovalState
		} else { // return only approved state artifacts
			allowed = approvalRuntimeState == pipelineConfig.ApprovedApprovalState || artifact.Latest || artifact.Id == latestArtifactId
		}
		if allowed {
			ciArtifactsFinal = append(ciArtifactsFinal, artifact)
		}
	}
	return ciArtifactsFinal, approvalConfig, nil
}

func (impl *AppArtifactManagerImpl) extractParentMetaDataByPipeline(pipeline *pipelineConfig.Pipeline, stage bean.WorkflowType) (parentId int, parentType bean.WorkflowType, parentCdId int, err error) {
	// retrieve parent details
	parentId, parentType, err = impl.cdPipelineConfigService.RetrieveParentDetails(pipeline.Id)
	if err != nil {
		impl.logger.Errorw("failed to retrieve parent details",
			"cdPipelineId", pipeline.Id,
			"err", err)
		return parentId, parentType, parentCdId, err
	}

	if parentType == bean.CD_WORKFLOW_TYPE_POST || (parentType == bean.CD_WORKFLOW_TYPE_DEPLOY && stage != bean.CD_WORKFLOW_TYPE_POST) {
		// parentCdId is being set to store the artifact currently deployed on parent cd (if applicable).
		// Parent component is CD only if parent type is POST/DEPLOY
		parentCdId = parentId
	}

	if stage == bean.CD_WORKFLOW_TYPE_DEPLOY {
		pipelinePreStage, err := impl.pipelineStageService.GetCdStageByCdPipelineIdAndStageType(pipeline.Id, repository2.PIPELINE_STAGE_TYPE_PRE_CD)
		if err != nil && err != pg.ErrNoRows {
			impl.logger.Errorw("error in fetching PRE-CD stage by cd pipeline id", "pipelineId", pipeline.Id, "err", err)
			return parentId, parentType, parentCdId, err
		}
		if (pipelinePreStage != nil && pipelinePreStage.Id != 0) || len(pipeline.PreStageConfig) > 0 {
			// Parent type will be PRE for DEPLOY stage
			parentId = pipeline.Id
			parentType = bean.CD_WORKFLOW_TYPE_PRE
		}
	}
	if stage == bean.CD_WORKFLOW_TYPE_POST {
		// Parent type will be DEPLOY for POST stage
		parentId = pipeline.Id
		parentType = bean.CD_WORKFLOW_TYPE_DEPLOY
	}
	return parentId, parentType, parentCdId, err
}

func (impl *AppArtifactManagerImpl) fillAppliedFiltersData(ciArtifactBeans []bean2.CiArtifactBean, pipelineId int, stage bean.WorkflowType) []bean2.CiArtifactBean {
	referenceType := resourceFilter.Pipeline
	referenceId := pipelineId
	if stage != bean.CD_WORKFLOW_TYPE_DEPLOY {
		referenceType = resourceFilter.PipelineStage
		stageType := repository2.PIPELINE_STAGE_TYPE_PRE_CD
		if stage == bean.CD_WORKFLOW_TYPE_POST {
			stageType = repository2.PIPELINE_STAGE_TYPE_POST_CD
		}
		pipelineStage, err := impl.pipelineStageService.GetCdStageByCdPipelineIdAndStageType(pipelineId, stageType)
		if err != nil {
			// not returning error by choice
			impl.logger.Errorw("error in fetching pipeline Stage", "stageType", stageType, "pipelineId", pipelineId, "err", err)
			return ciArtifactBeans
		}
		if pipelineStage != nil {
			referenceId = pipelineStage.Id
		} else { // this may happen if PRE-CD/POST-CD not yet migrated to pipeline_stage table
			if stageType == repository2.PIPELINE_STAGE_TYPE_PRE_CD {
				referenceType = resourceFilter.PrePipelineStageYaml
			} else if stageType == repository2.PIPELINE_STAGE_TYPE_POST_CD {
				referenceType = resourceFilter.PostPipelineStageYaml
			}
		}
	}
	artifactIds := make([]int, 0, len(ciArtifactBeans))
	for _, ciArtifactBean := range ciArtifactBeans {
		// we only want to get evaluated filters for un deployed artifacts
		if !ciArtifactBean.Deployed {
			artifactIds = append(artifactIds, ciArtifactBean.Id)
		}
	}
	if len(artifactIds) > 0 {
		appliedFiltersMap, appliedFiltersTimeStampMap, err := impl.resourceFilterService.GetEvaluatedFiltersForSubjects(resourceFilter.Artifact, artifactIds, referenceId, referenceType)
		if err != nil {
			// not returning error by choice
			impl.logger.Errorw("error in fetching applied filters when this image was born", "stageType", stage, "pipelineId", pipelineId, "err", err)
			return ciArtifactBeans
		}
		for i, ciArtifactBean := range ciArtifactBeans {
			ciArtifactBeans[i].AppliedFilters = appliedFiltersMap[ciArtifactBean.Id]
			ciArtifactBeans[i].AppliedFiltersTimestamp = appliedFiltersTimeStampMap[ciArtifactBean.Id]
			ciArtifactBeans[i].AppliedFiltersState = resourceFilter.BLOCK
		}
	}
	return ciArtifactBeans
}

func (impl *AppArtifactManagerImpl) RetrieveArtifactsByCDPipelineV2(ctx *util2.RequestCtx, pipeline *pipelineConfig.Pipeline, stage bean.WorkflowType, artifactListingFilterOpts *bean.ArtifactsListFilterOptions, isApprovalNode bool) (*bean2.CiArtifactResponse, error) {

	// retrieve parent details
	parentId, parentType, parentCdId, err := impl.extractParentMetaDataByPipeline(pipeline, stage)
	if err != nil {
		impl.logger.Errorw("error in finding parent meta data for pipeline", "pipelineId", pipeline.Id, "pipelineStage", stage, "err", err)
		return nil, err
	}
	// Build artifacts for cd stages
	var ciArtifacts []bean2.CiArtifactBean
	ciArtifactsResponse := &bean2.CiArtifactResponse{}

	artifactListingFilterOpts.PipelineId = pipeline.Id
	// this will be 0 for external-ci cases, note: do not refer this for external-ci cases
	artifactListingFilterOpts.CiPipelineId = pipeline.CiPipelineId
	artifactListingFilterOpts.ParentId = parentId
	artifactListingFilterOpts.ParentCdId = parentCdId
	artifactListingFilterOpts.ParentStageType = parentType
	artifactListingFilterOpts.StageType = stage
	artifactListingFilterOpts.ApprovalNodeConfigured = pipeline.ApprovalNodeConfigured()
	artifactListingFilterOpts.SearchString = "%" + artifactListingFilterOpts.SearchString + "%"
	artifactListingFilterOpts.UseCdStageQueryV2 = impl.config.UseArtifactListingQueryV2
	if artifactListingFilterOpts.ApprovalNodeConfigured {
		approvalConfig, err := pipeline.GetApprovalConfig()
		if err != nil {
			impl.logger.Errorw("failed to unmarshal userApprovalConfig", "err", err, "cdPipelineId", pipeline.Id, "approvalConfig", approvalConfig)
			return ciArtifactsResponse, err
		}
		artifactListingFilterOpts.ApproversCount = approvalConfig.RequiredCount
		ciArtifactsResponse.UserApprovalConfig = &approvalConfig
	}

	ciArtifactsRefs, latestWfArtifactId, latestWfArtifactStatus, totalCount, err := impl.BuildArtifactsList(artifactListingFilterOpts, isApprovalNode)
	if err != nil && err != pg.ErrNoRows {
		impl.logger.Errorw("error in getting artifacts for child cd stage", "err", err, "stage", stage)
		return nil, err
	}

	for _, ciArtifactsRef := range ciArtifactsRefs {
		ciArtifacts = append(ciArtifacts, *ciArtifactsRef)
	}

	environment := pipeline.Environment
	scope := resourceQualifiers.Scope{AppId: pipeline.AppId, ProjectId: pipeline.App.TeamId, EnvId: pipeline.EnvironmentId, ClusterId: environment.ClusterId, IsProdEnv: environment.Default}
	filters, err := impl.resourceFilterService.GetFiltersByScope(scope)
	if err != nil {
		impl.logger.Errorw("error in getting resource filters for the pipeline", "pipelineId", pipeline.Id, "err", err)
		return ciArtifactsResponse, err
	}
	ciArtifactsResponse.ResourceFilters = filters

	// sorting ci artifacts on the basis of creation time
	if ciArtifacts != nil {
		sort.SliceStable(ciArtifacts, func(i, j int) bool {
			return ciArtifacts[i].Id > ciArtifacts[j].Id
		})
		ciArtifacts, err = impl.setAdditionalDataInArtifacts(ciArtifacts, filters, pipeline.AppId)
		if err != nil {
			impl.logger.Errorw("error in setting additional data in fetched artifacts", "pipelineId", pipeline.Id, "err", err)
			return ciArtifactsResponse, err
		}
		ciArtifacts, err = impl.setGitTriggerData(ciArtifacts)
		if err != nil {
			impl.logger.Errorw("error in setting gitTrigger data in fetched artifacts", "pipelineId", pipeline.Id, "err", err)
			return ciArtifactsResponse, err
		}
		if !isApprovalNode {
			ciArtifacts = impl.fillAppliedFiltersData(ciArtifacts, pipeline.Id, stage)
		}
	}

	ciArtifacts, err = impl.setPromotionArtifactMetadata(ctx, ciArtifacts, pipeline.Id, constants.PROMOTED)
	if err != nil {
		impl.logger.Errorw("error in setting promotion artifact metadata for given pipeline", "pipelineId", pipeline.Id, "err", err)
		return ciArtifactsResponse, err
	}

	ciArtifactsResponse.CdPipelineId = pipeline.Id
	ciArtifactsResponse.LatestWfArtifactId = latestWfArtifactId
	ciArtifactsResponse.LatestWfArtifactStatus = latestWfArtifactStatus
	if ciArtifacts == nil {
		ciArtifacts = []bean2.CiArtifactBean{}
	}
	ciArtifactsResponse.CiArtifacts = ciArtifacts
	ciArtifactsResponse.TotalCount = totalCount
	ciArtifactsResponse.CanApproverDeploy = impl.config.CanApproverDeploy
	return ciArtifactsResponse, nil
}

func (impl *AppArtifactManagerImpl) setDeployedOnEnvironmentsForArtifact(ciArtifacts []bean2.CiArtifactBean, workflowId int) ([]bean2.CiArtifactBean, error) {
	deployedEnvironmentsForArtifacts, err := impl.getDeployedEnvironmentsForArtifacts(workflowId, ciArtifacts)
	if err != nil {
		impl.logger.Errorw("error in fetching environments on which artifact is currently deployed", "workflowId", workflowId, "err", err)
		return ciArtifacts, err
	}
	for i, artifact := range ciArtifacts {
		// envs on which this artifact is deployed
		if _, ok := deployedEnvironmentsForArtifacts[artifact.Id]; ok {
			ciArtifacts[i].DeployedOnEnvironments = deployedEnvironmentsForArtifacts[artifact.Id]
		}
	}
	return ciArtifacts, nil
}

func (impl *AppArtifactManagerImpl) getDeployedEnvironmentsForArtifacts(workflowId int, ciArtifacts []bean2.CiArtifactBean) (artifactIdToDeployedEnvMap map[int][]string, err error) {

	wfCdPipelineIds, _, err := impl.appWorkflowDataReadService.FindCDPipelineIdsAndCdPipelineIdTowfIdMapping([]int{workflowId})
	if err != nil {
		impl.logger.Errorw("error in finding app wf mappings for given pipelineId", "workflowId", workflowId, "err", err)
		return artifactIdToDeployedEnvMap, err
	}

	deployedArtifactToPipelineIDMapping, err := impl.getlatestArtifactDeployedOnPipelines(wfCdPipelineIds)
	if err != nil {
		impl.logger.Errorw("error in getting latest artifact deployed on pipeline", "wfCdPipelineIds", wfCdPipelineIds, "err", err)
		return artifactIdToDeployedEnvMap, err
	}

	pipelineIdToEnvName, err := impl.getPipelineIdToEnvNameMapping(wfCdPipelineIds)
	if err != nil {
		impl.logger.Errorw("error in getting pipelineId to envName mapping", "err", err)
		return artifactIdToDeployedEnvMap, err
	}

	artifactToDeployedOnEnvsMapping := make(map[int][]string)
	for _, artifact := range ciArtifacts {
		if pipelineId, ok := deployedArtifactToPipelineIDMapping[artifact.Id]; ok {
			artifactToDeployedOnEnvsMapping[artifact.Id] = append(artifactToDeployedOnEnvsMapping[artifact.Id], pipelineIdToEnvName[pipelineId])
		}
	}

	return artifactToDeployedOnEnvsMapping, nil
}

func (impl *AppArtifactManagerImpl) getPipelineIdToEnvNameMapping(wfCdPipelineIds []int) (map[int]string, error) {
	pipelineIdToEnvNameMapping := make(map[int]string)
	pipelines, err := impl.cdPipelineConfigService.FindCdPipelinesByIds(wfCdPipelineIds)
	if err != nil {
		impl.logger.Errorw("error in fetching deployed pipelines by pipelineIds", "pipelineIds", wfCdPipelineIds, "err", err)
		return pipelineIdToEnvNameMapping, err
	}
	pipelineIdToEnvName := make(map[int]string, 0)
	for _, p := range pipelines {
		pipelineIdToEnvName[p.Id] = p.EnvironmentName
	}
	return pipelineIdToEnvName, nil
}

func (impl *AppArtifactManagerImpl) getlatestArtifactDeployedOnPipelines(wfCdPipelineIds []int) (map[int]int, error) {
	artifactDeployedCDWorkflowInfo, err := impl.cdWorkflowRepository.FindAllSucceededWfsByCDPipelineIds(wfCdPipelineIds)
	if err != nil {
		impl.logger.Errorw("error in fetching cd workflow info for pipelines on which artifacts is deployed", "cdPipelineIds", wfCdPipelineIds, "err", err)
		return nil, err
	}

	artifactToDeployedPipelineIDMapping := make(map[int]int)
	for _, workflowMetadata := range artifactDeployedCDWorkflowInfo {
		artifactToDeployedPipelineIDMapping[workflowMetadata.CiArtifactId] = workflowMetadata.PipelineId
	}
	return artifactToDeployedPipelineIDMapping, nil
}

<<<<<<< HEAD
=======
// TODO: should be moved to appWorkflowService
func (impl *AppArtifactManagerImpl) getAllCdPipelineInWfByPipelineId(workflowId int) (wfCdPipelineIds []int, err error) {
	appWfMappings, err := impl.appWorkflowRepository.FindByWorkflowId(workflowId)
	if err != nil {
		impl.logger.Errorw("error in finding app wf mappings for given pipelineId", "workflowId", workflowId, "err", err)
		return wfCdPipelineIds, err
	}

	wfCdPipelineIds = util2.Map(appWfMappings, func(appWf *appWorkflow.AppWorkflowMapping) int {
		if appWf.Type == bean4.CD_PIPELINE_TYPE {
			return appWf.ComponentId
		}
		return 0
	})
	return wfCdPipelineIds, nil
}

>>>>>>> 67a855c9
func (impl *AppArtifactManagerImpl) setAdditionalDataInArtifacts(ciArtifacts []bean2.CiArtifactBean, filters []*resourceFilter.FilterMetaDataBean, appId int) ([]bean2.CiArtifactBean, error) {
	// TODO Extract out this logic to adapter
	artifactIds := make([]int, 0, len(ciArtifacts))
	for _, artifact := range ciArtifacts {
		artifactIds = append(artifactIds, artifact.Id)
	}

	imageTagsDataMap, err := impl.imageTaggingService.GetTagsDataMapByAppId(appId)
	if err != nil {
		impl.logger.Errorw("error in getting image tagging data with appId", "err", err, "appId", appId)
		return ciArtifacts, err
	}

	imageCommentsDataMap, err := impl.imageTaggingService.GetImageCommentsDataMapByArtifactIds(artifactIds)
	if err != nil {
		impl.logger.Errorw("error in getting GetImageCommentsDataMapByArtifactIds", "err", err, "appId", appId, "artifactIds", artifactIds)
		return ciArtifacts, err
	}

	for i, _ := range ciArtifacts {
		imageTaggingResp := imageTagsDataMap[ciArtifacts[i].Id]
		if imageTaggingResp != nil {
			ciArtifacts[i].ImageReleaseTags = imageTaggingResp
		}
		if imageCommentResp := imageCommentsDataMap[ciArtifacts[i].Id]; imageCommentResp != nil {
			ciArtifacts[i].ImageComment = imageCommentResp
		}

		if len(filters) > 0 {
			materialInfos, err := ciArtifacts[i].GetMaterialInfo()
			if err != nil {
				impl.logger.Errorw("error in getting material info for the given artifact", "artifactId", ciArtifacts[i].Id, "materialInfo", ciArtifacts[i].MaterialInfo, "err", err)
				return nil, err
			}
			ciArtifacts[i].FilterState = impl.getFilterState(imageTaggingResp, filters, ciArtifacts[i].Image, materialInfos)
		}

		var dockerRegistryId string
		if ciArtifacts[i].DataSource == repository.POST_CI || ciArtifacts[i].DataSource == repository.PRE_CD || ciArtifacts[i].DataSource == repository.POST_CD {
			if ciArtifacts[i].CredentialsSourceType == repository.GLOBAL_CONTAINER_REGISTRY {
				dockerRegistryId = ciArtifacts[i].CredentialsSourceValue
			}
		} else if ciArtifacts[i].DataSource == repository.CI_RUNNER {
			// need this if the artifact's ciPipeline gets switched, then the previous ci-pipeline will be in deleted state
			ciPipeline, err := impl.CiPipelineRepository.FindByIdIncludingInActive(ciArtifacts[i].CiPipelineId)
			if err != nil {
				impl.logger.Errorw("error in fetching ciPipeline", "ciPipelineId", ciArtifacts[i].CiPipelineId, "error", err)
				return nil, err
			}
			if !ciPipeline.IsExternal && ciPipeline.IsDockerConfigOverridden {
				ciTemplateBean, err := impl.ciTemplateService.FindTemplateOverrideByCiPipelineId(ciPipeline.Id)
				if err != nil {
					impl.logger.Errorw("error in fetching template override", "pipelineId", ciPipeline.Id, "err", err)
					return nil, err
				}
				dockerRegistryId = ciTemplateBean.CiTemplateOverride.DockerRegistryId
			} else {
				dockerRegistryId = *ciPipeline.CiTemplate.DockerRegistryId
			}
		}
		if len(dockerRegistryId) > 0 {
			dockerArtifact, err := impl.dockerArtifactRegistry.FindOne(dockerRegistryId)
			if err != nil {
				impl.logger.Errorw("error in getting docker registry details", "err", err, "dockerArtifactStoreId", dockerRegistryId)
			}
			ciArtifacts[i].RegistryType = string(dockerArtifact.RegistryType)
			ciArtifacts[i].RegistryName = dockerRegistryId
		}
	}
	return ciArtifacts, nil

}

func (impl *AppArtifactManagerImpl) setGitTriggerData(ciArtifacts []bean2.CiArtifactBean) ([]bean2.CiArtifactBean, error) {
	directArtifactIndexes, directWorkflowIds, artifactsWithParentIndexes, parentArtifactIds := make([]int, 0), make([]int, 0), make([]int, 0), make([]int, 0)
	for i, artifact := range ciArtifacts {
		if artifact.ExternalCiPipelineId != 0 {
			// if external webhook continue
			continue
		}
		// linked ci case
		if artifact.ParentCiArtifact != 0 {
			artifactsWithParentIndexes = append(artifactsWithParentIndexes, i)
			parentArtifactIds = append(parentArtifactIds, artifact.ParentCiArtifact)
		} else {
			directArtifactIndexes = append(directArtifactIndexes, i)
			directWorkflowIds = append(directWorkflowIds, artifact.CiWorkflowId)
		}
	}
	ciWorkflowWithArtifacts, err := impl.ciWorkflowRepository.FindLastTriggeredWorkflowGitTriggersByArtifactIds(parentArtifactIds)
	if err != nil {
		impl.logger.Errorw("error in getting ci_workflow for artifacts", "err", err, "parentArtifactIds", parentArtifactIds)
		return ciArtifacts, err
	}

	parentArtifactIdVsCiWorkflowMap := make(map[int]*pipelineConfig.WorkflowWithArtifact)
	for _, ciWorkflow := range ciWorkflowWithArtifacts {
		parentArtifactIdVsCiWorkflowMap[ciWorkflow.CiArtifactId] = ciWorkflow
	}

	for _, index := range directArtifactIndexes {
		ciWorkflow := parentArtifactIdVsCiWorkflowMap[ciArtifacts[index].CiWorkflowId]
		if ciWorkflow != nil {
			ciArtifacts[index].TriggeredBy = ciWorkflow.TriggeredBy
			ciArtifacts[index].CiConfigureSourceType = ciWorkflow.GitTriggers[ciWorkflow.CiPipelineId].CiConfigureSourceType
			ciArtifacts[index].CiConfigureSourceValue = ciWorkflow.GitTriggers[ciWorkflow.CiPipelineId].CiConfigureSourceValue
		}
	}

	ciWorkflows, err := impl.ciWorkflowRepository.FindCiWorkflowGitTriggersByIds(directWorkflowIds)
	if err != nil {
		impl.logger.Errorw("error in getting ci_workflow for artifacts", "err", err, "ciWorkflowIds", directWorkflowIds)
		return ciArtifacts, err
	}
	ciWorkflowMap := make(map[int]*pipelineConfig.CiWorkflow)
	for _, ciWorkflow := range ciWorkflows {
		ciWorkflowMap[ciWorkflow.Id] = ciWorkflow
	}
	for _, index := range directArtifactIndexes {
		ciWorkflow := ciWorkflowMap[ciArtifacts[index].CiWorkflowId]
		if ciWorkflow != nil {
			ciArtifacts[index].TriggeredBy = ciWorkflow.TriggeredBy
			ciArtifacts[index].CiConfigureSourceType = ciWorkflow.GitTriggers[ciWorkflow.CiPipelineId].CiConfigureSourceType
			ciArtifacts[index].CiConfigureSourceValue = ciWorkflow.GitTriggers[ciWorkflow.CiPipelineId].CiConfigureSourceValue
		}
	}
	return ciArtifacts, nil
}

func (impl *AppArtifactManagerImpl) BuildArtifactsList(listingFilterOpts *bean.ArtifactsListFilterOptions, isApprovalNode bool) ([]*bean2.CiArtifactBean, int, string, int, error) {

	var ciArtifacts []*bean2.CiArtifactBean
	totalCount := 0
	// 1)get current deployed artifact on this pipeline
	latestWf, err := impl.cdWorkflowRepository.FindArtifactByPipelineIdAndRunnerType(listingFilterOpts.PipelineId, listingFilterOpts.StageType, "", 1, []string{argoApplication.Healthy, argoApplication.SUCCEEDED, argoApplication.Progressing})
	if err != nil && err != pg.ErrNoRows {
		impl.logger.Errorw("error in getting latest workflow by pipelineId", "pipelineId", listingFilterOpts.PipelineId, "currentStageType", listingFilterOpts.StageType, "err", err)
		return ciArtifacts, 0, "", totalCount, err
	}

	var currentRunningArtifactBean *bean2.CiArtifactBean
	currentRunningArtifactId := 0
	currentRunningWorkflowStatus := ""

	// no artifacts deployed on this pipeline yet
	if len(latestWf) > 0 {

		currentRunningArtifact := latestWf[0].CdWorkflow.CiArtifact
		if !isApprovalNode {
			listingFilterOpts.ExcludeArtifactIds = []int{currentRunningArtifact.Id}
		}
		currentRunningArtifactId = currentRunningArtifact.Id
		currentRunningWorkflowStatus = latestWf[0].Status
		// current deployed artifact should always be computed, as we have to show it every time
		mInfo, err := bean2.ParseMaterialInfo([]byte(currentRunningArtifact.MaterialInfo), currentRunningArtifact.DataSource)
		if err != nil {
			mInfo = []byte("[]")
			impl.logger.Errorw("Error in parsing artifact material info", "err", err, "artifact", currentRunningArtifact)
		}
		currentRunningArtifactBean = &bean2.CiArtifactBean{
			Id:                     currentRunningArtifact.Id,
			Image:                  currentRunningArtifact.Image,
			ImageDigest:            currentRunningArtifact.ImageDigest,
			MaterialInfo:           mInfo,
			ScanEnabled:            currentRunningArtifact.ScanEnabled,
			Scanned:                currentRunningArtifact.Scanned,
			Deployed:               true,
			DeployedTime:           formatDate(latestWf[0].CdWorkflow.CreatedOn, bean2.LayoutRFC3339),
			Latest:                 true,
			CreatedTime:            formatDate(currentRunningArtifact.CreatedOn, bean2.LayoutRFC3339),
			DataSource:             currentRunningArtifact.DataSource,
			CiPipelineId:           currentRunningArtifact.PipelineId,
			CredentialsSourceType:  currentRunningArtifact.CredentialsSourceType,
			CredentialsSourceValue: currentRunningArtifact.CredentialSourceValue,
		}
		if currentRunningArtifact.WorkflowId != nil {
			currentRunningArtifactBean.CiWorkflowId = *currentRunningArtifact.WorkflowId
		}
	}
	// 2) get artifact list limited by filterOptions

	// if approval configured and request is for deploy stage, fetch approved images only
	if listingFilterOpts.ApprovalNodeConfigured && listingFilterOpts.StageType == bean.CD_WORKFLOW_TYPE_DEPLOY && !isApprovalNode { // currently approval node is configured for this deploy stage
		ciArtifacts, totalCount, err = impl.fetchApprovedArtifacts(listingFilterOpts, currentRunningArtifactBean)
		if err != nil {
			impl.logger.Errorw("error in fetching approved artifacts for cd pipeline", "pipelineId", listingFilterOpts.PipelineId, "err", err)
			return ciArtifacts, currentRunningArtifactId, currentRunningWorkflowStatus, totalCount, err
		}
		return ciArtifacts, currentRunningArtifactId, currentRunningWorkflowStatus, totalCount, nil

	} else {

		// if parent pipeline is CI/WEBHOOK, get all the ciArtifacts limited by listingFilterOpts
		if listingFilterOpts.ParentStageType == bean.CI_WORKFLOW_TYPE || listingFilterOpts.ParentStageType == bean.WEBHOOK_WORKFLOW_TYPE {
			ciArtifacts, totalCount, err = impl.buildArtifactsForCIParentV2(listingFilterOpts, isApprovalNode)
			if err != nil {
				impl.logger.Errorw("error in getting ci artifacts for ci/webhook type parent", "pipelineId", listingFilterOpts.PipelineId, "parentPipelineId", listingFilterOpts.ParentId, "parentStageType", listingFilterOpts.ParentStageType, "currentStageType", listingFilterOpts.StageType, "err", err)
				return ciArtifacts, 0, "", totalCount, err
			}
		} else {
			if listingFilterOpts.ParentStageType == WorklowTypePre {
				listingFilterOpts.PluginStage = repository.PRE_CD
			} else if listingFilterOpts.ParentStageType == WorklowTypePost {
				listingFilterOpts.PluginStage = repository.POST_CD
			}
			// if parent pipeline is PRE_CD/POST_CD/CD, then compute ciArtifacts using listingFilterOpts
			ciArtifacts, totalCount, err = impl.buildArtifactsForCdStageV2(listingFilterOpts, isApprovalNode)
			if err != nil {
				impl.logger.Errorw("error in getting ci artifacts for ci/webhook type parent", "pipelineId", listingFilterOpts.PipelineId, "parentPipelineId", listingFilterOpts.ParentId, "parentStageType", listingFilterOpts.ParentStageType, "currentStageType", listingFilterOpts.StageType, "err", err)
				return ciArtifacts, 0, "", totalCount, err
			}
		}
		artifactIds := make([]int, len(ciArtifacts))
		for i, artifact := range ciArtifacts {
			artifactIds[i] = artifact.Id
		}

		var userApprovalMetadata map[int]*pipelineConfig.UserApprovalMetadata
		if isApprovalNode {
			userApprovalMetadata, err = impl.artifactApprovalDataReadService.FetchApprovalDataForArtifacts(artifactIds, listingFilterOpts.PipelineId, listingFilterOpts.ApproversCount) // it will fetch all the request data with nil cd_wfr_rnr_id
			if err != nil {
				impl.logger.Errorw("error occurred while fetching approval data for artifacts", "cdPipelineId", listingFilterOpts.PipelineId, "artifactIds", artifactIds, "err", err)
				return ciArtifacts, 0, "", totalCount, err
			}
			for i, artifact := range ciArtifacts {
				if currentRunningArtifactBean != nil && artifact.Id == currentRunningArtifactBean.Id {
					ciArtifacts[i].Latest = true
					ciArtifacts[i].Deployed = true
					ciArtifacts[i].DeployedTime = currentRunningArtifactBean.DeployedTime

				}
				if approvalMetadataForArtifact, ok := userApprovalMetadata[artifact.Id]; ok {
					ciArtifacts[i].UserApprovalMetadata = approvalMetadataForArtifact
				}
			}
		}
	}
	// we don't need currently deployed artifact for approvalNode explicitly
	// if no artifact deployed skip adding currentRunningArtifactBean in ciArtifacts arr
	if !isApprovalNode && currentRunningArtifactBean != nil {
		// listingFilterOpts.SearchString is always like %?%
		searchString := listingFilterOpts.SearchString[1 : len(listingFilterOpts.SearchString)-1]
		// just send current deployed in approval configured pipeline or this is eligible in search
		if listingFilterOpts.ApprovalNodeConfigured || strings.Contains(currentRunningArtifactBean.Image, searchString) {
			ciArtifacts = append(ciArtifacts, currentRunningArtifactBean)
			totalCount += 1
		}
	}

	return ciArtifacts, currentRunningArtifactId, currentRunningWorkflowStatus, totalCount, nil
}

func (impl *AppArtifactManagerImpl) setPromotionArtifactMetadata(ctx *util2.RequestCtx, ciArtifacts []bean2.CiArtifactBean, cdPipelineId int, status constants.ArtifactPromotionRequestStatus) ([]bean2.CiArtifactBean, error) {

	artifactIds := util2.GetArrayObject(ciArtifacts, func(artifact bean2.CiArtifactBean) int {
		return artifact.Id
	})

	promotionApprovalArtifactIdToMetadataMap, err := impl.artifactPromotionDataReadService.FetchPromotionApprovalDataForArtifacts(artifactIds, cdPipelineId, status)
	if err != nil {
		impl.logger.Errorw("error in fetching promotion approval metadata for given artifactIds", "err", err)
		return ciArtifacts, err
	}
	for i, artifact := range ciArtifacts {
		if promotionApprovalMetadata, ok := promotionApprovalArtifactIdToMetadataMap[artifact.Id]; ok {
			ciArtifacts[i].PromotionApprovalMetadata = promotionApprovalMetadata
		}
	}
	return ciArtifacts, nil
}

func (impl *AppArtifactManagerImpl) buildArtifactsForCdStageV2(listingFilterOpts *bean.ArtifactsListFilterOptions, isApprovalNode bool) ([]*bean2.CiArtifactBean, int, error) {
	cdArtifacts, totalCount, err := impl.ciArtifactRepository.FindArtifactByListFilter(listingFilterOpts, isApprovalNode)
	if err != nil {
		impl.logger.Errorw("error in fetching cd workflow runners using filter", "filterOptions", listingFilterOpts, "err", err)
		return nil, totalCount, err
	}
	ciArtifacts := make([]*bean2.CiArtifactBean, 0, len(cdArtifacts))

	// get artifact running on parent cd
	artifactRunningOnParentCd := 0
	if listingFilterOpts.ParentCdId > 0 {
		// TODO: check if we can fetch LastSuccessfulTriggerOnParent wfr along with last running wf
		parentCdWfrList, err := impl.cdWorkflowRepository.FindArtifactByPipelineIdAndRunnerType(listingFilterOpts.ParentCdId, bean.CD_WORKFLOW_TYPE_DEPLOY, "", 1, []string{argoApplication.Healthy, argoApplication.SUCCEEDED, argoApplication.Progressing})
		if err != nil {
			impl.logger.Errorw("error in getting artifact for parent cd", "parentCdPipelineId", listingFilterOpts.ParentCdId)
			return ciArtifacts, totalCount, err
		}

		if len(parentCdWfrList) != 0 {
			artifactRunningOnParentCd = parentCdWfrList[0].CdWorkflow.CiArtifact.Id
		}
	}

	for _, artifact := range cdArtifacts {
		mInfo, err := bean2.ParseMaterialInfo([]byte(artifact.MaterialInfo), artifact.DataSource)
		if err != nil {
			mInfo = []byte("[]")
			impl.logger.Errorw("Error in parsing artifact material info", "err", err)
		}
		ciArtifact := &bean2.CiArtifactBean{
			Id:           artifact.Id,
			Image:        artifact.Image,
			ImageDigest:  artifact.ImageDigest,
			MaterialInfo: mInfo,
			// TODO:LastSuccessfulTriggerOnParent
			Scanned:                artifact.Scanned,
			ScanEnabled:            artifact.ScanEnabled,
			RunningOnParentCd:      artifact.Id == artifactRunningOnParentCd,
			ExternalCiPipelineId:   artifact.ExternalCiPipelineId,
			ParentCiArtifact:       artifact.ParentCiArtifact,
			CreatedTime:            formatDate(artifact.CreatedOn, bean2.LayoutRFC3339),
			DataSource:             artifact.DataSource,
			CiPipelineId:           artifact.PipelineId,
			CredentialsSourceType:  artifact.CredentialsSourceType,
			CredentialsSourceValue: artifact.CredentialSourceValue,
			Deployed:               artifact.Deployed,
			DeployedTime:           formatDate(artifact.DeployedTime, bean2.LayoutRFC3339),
		}
		if artifact.WorkflowId != nil {
			ciArtifact.CiWorkflowId = *artifact.WorkflowId
		}
		ciArtifacts = append(ciArtifacts, ciArtifact)
	}

	return ciArtifacts, totalCount, nil
}

func (impl *AppArtifactManagerImpl) buildArtifactsForCIParentV2(listingFilterOpts *bean.ArtifactsListFilterOptions, isApprovalNode bool) ([]*bean2.CiArtifactBean, int, error) {

	artifacts, totalCount, err := impl.ciArtifactRepository.GetArtifactsByCDPipelineV3(listingFilterOpts, isApprovalNode)
	if err != nil {
		impl.logger.Errorw("error in getting artifacts for ci", "err", err)
		return nil, totalCount, err
	}

	ciArtifacts := make([]*bean2.CiArtifactBean, 0, len(artifacts))
	for _, artifact := range artifacts {
		mInfo, err := bean2.ParseMaterialInfo([]byte(artifact.MaterialInfo), artifact.DataSource)
		if err != nil {
			mInfo = []byte("[]")
			impl.logger.Errorw("Error in parsing artifact material info", "err", err, "artifact", artifact)
		}
		ciArtifact := &bean2.CiArtifactBean{
			Id:                     artifact.Id,
			Image:                  artifact.Image,
			ImageDigest:            artifact.ImageDigest,
			MaterialInfo:           mInfo,
			ScanEnabled:            artifact.ScanEnabled,
			Scanned:                artifact.Scanned,
			Deployed:               artifact.Deployed,
			DeployedTime:           formatDate(artifact.DeployedTime, bean2.LayoutRFC3339),
			ExternalCiPipelineId:   artifact.ExternalCiPipelineId,
			ParentCiArtifact:       artifact.ParentCiArtifact,
			CreatedTime:            formatDate(artifact.CreatedOn, bean2.LayoutRFC3339),
			DataSource:             artifact.DataSource,
			CiPipelineId:           artifact.PipelineId,
			CredentialsSourceType:  artifact.CredentialsSourceType,
			CredentialsSourceValue: artifact.CredentialSourceValue,
		}
		if artifact.WorkflowId != nil {
			ciArtifact.CiWorkflowId = *artifact.WorkflowId
		}
		ciArtifacts = append(ciArtifacts, ciArtifact)
	}

	return ciArtifacts, totalCount, nil
}

func (impl *AppArtifactManagerImpl) fetchApprovedArtifacts(listingFilterOpts *bean.ArtifactsListFilterOptions, currentRunningArtifactBean *bean2.CiArtifactBean) ([]*bean2.CiArtifactBean, int, error) {
	artifacts, totalCount, err := impl.ciArtifactRepository.FindApprovedArtifactsWithFilter(listingFilterOpts)
	if err != nil {
		impl.logger.Errorw("error in fetching approved image list", "pipelineId", listingFilterOpts.PipelineId, "err", err)
		return nil, totalCount, err
	}
	ciArtifacts := make([]*bean2.CiArtifactBean, 0, len(artifacts))

	// get approval metadata for above ciArtifacts and current running artifact
	// TODO Gireesh: init array with default size and using append is not optimized
	artifactIds := make([]int, 0, len(artifacts)+1)
	for _, item := range artifacts {
		artifactIds = append(artifactIds, item.Id)
	}
	if currentRunningArtifactBean != nil {
		artifactIds = append(artifactIds, currentRunningArtifactBean.Id)
	}

	var userApprovalMetadata map[int]*pipelineConfig.UserApprovalMetadata
	userApprovalMetadata, err = impl.artifactApprovalDataReadService.FetchApprovalDataForArtifacts(artifactIds, listingFilterOpts.PipelineId, listingFilterOpts.ApproversCount) // it will fetch all the request data with nil cd_wfr_rnr_id
	if err != nil {
		impl.logger.Errorw("error occurred while fetching approval data for artifacts", "cdPipelineId", listingFilterOpts.PipelineId, "artifactIds", artifactIds, "err", err)
		return ciArtifacts, totalCount, err
	}

	// TODO Gireesh: this needs refactoring
	for _, artifact := range artifacts {
		mInfo, err := bean2.ParseMaterialInfo([]byte(artifact.MaterialInfo), artifact.DataSource)
		if err != nil {
			mInfo = []byte("[]")
			impl.logger.Errorw("Error in parsing artifact material info", "err", err, "artifact", artifact)
		}
		ciArtifact := &bean2.CiArtifactBean{
			Id:                     artifact.Id,
			Image:                  artifact.Image,
			ImageDigest:            artifact.ImageDigest,
			MaterialInfo:           mInfo,
			ScanEnabled:            artifact.ScanEnabled,
			Scanned:                artifact.Scanned,
			Deployed:               artifact.Deployed,
			DeployedTime:           formatDate(artifact.DeployedTime, bean2.LayoutRFC3339),
			ExternalCiPipelineId:   artifact.ExternalCiPipelineId,
			ParentCiArtifact:       artifact.ParentCiArtifact,
			CreatedTime:            formatDate(artifact.CreatedOn, bean2.LayoutRFC3339),
			CiPipelineId:           artifact.PipelineId,
			DataSource:             artifact.DataSource,
			CredentialsSourceType:  artifact.CredentialsSourceType,
			CredentialsSourceValue: artifact.CredentialSourceValue,
		}
		if artifact.WorkflowId != nil {
			ciArtifact.CiWorkflowId = *artifact.WorkflowId
		}

		if approvalMetadataForArtifact, ok := userApprovalMetadata[artifact.Id]; ok {
			ciArtifact.UserApprovalMetadata = approvalMetadataForArtifact
		}

		ciArtifacts = append(ciArtifacts, ciArtifact)
	}

	if currentRunningArtifactBean != nil {
		if approvalMetadataForArtifact, ok := userApprovalMetadata[currentRunningArtifactBean.Id]; ok {
			currentRunningArtifactBean.UserApprovalMetadata = approvalMetadataForArtifact
		}
		ciArtifacts = append(ciArtifacts, currentRunningArtifactBean)
		totalCount += 1
	}

	return ciArtifacts, totalCount, nil
}

func (impl *AppArtifactManagerImpl) getFilterState(imageTaggingResp []*repository3.ImageTag, filters []*resourceFilter.FilterMetaDataBean, image string, materialInfos []repository.CiMaterialInfo) resourceFilter.FilterState {

	releaseTags := make([]string, 0, len(imageTaggingResp))
	for _, imageTag := range imageTaggingResp {
		if !imageTag.Deleted {
			releaseTags = append(releaseTags, imageTag.TagName)
		}
	}
	filterState, _, err := impl.resourceFilterService.CheckForResource(filters, image, releaseTags, materialInfos)
	if err != nil {
		impl.logger.Errorw("error in evaluating filters for the artifacts", "image", image, "releaseTags", releaseTags)
		// not returning error by choice
	}
	return filterState
}

func (impl *AppArtifactManagerImpl) GetImageTagsAndComment(artifactId int) (repository3.ImageComment, []string, error) {
	var imageTagNames []string
	imageComment, err := impl.imageTaggingRepository.GetImageComment(artifactId)
	if err != nil && err != pg.ErrNoRows {
		impl.logger.Errorw("error fetching imageComment", "imageComment", imageComment, "err", err)
		return imageComment, imageTagNames, nil
	}
	imageTags, err := impl.imageTaggingRepository.GetTagsByArtifactId(artifactId)
	if err != nil && err != pg.ErrNoRows {
		impl.logger.Errorw("error fetching imageTags", "imageTags", imageTags, "err", err)
		return imageComment, imageTagNames, nil
	}
	if imageTags != nil && len(imageTags) != 0 {
		for _, tag := range imageTags {
			imageTagNames = append(imageTagNames, tag.TagName)
		}
	}
	return imageComment, imageTagNames, nil
}

func (impl *AppArtifactManagerImpl) FetchMaterialForArtifactPromotion(ctx *util2.RequestCtx, request bean2.PromotionMaterialRequest, imagePromoterAuth func(*util2.RequestCtx, []string) map[string]bool) (bean2.CiArtifactResponse, error) {

	ciArtifactResponse := bean2.CiArtifactResponse{}

	ciArtifactResponse, err := impl.getPromotionArtifactsForResource(ctx, request, imagePromoterAuth)
	if err != nil {
		impl.logger.Errorw("error in getting ciArtifactResponse", "resource", request.Resource, "resourceName", request.ResourceName, "err", err)
		return ciArtifactResponse, err
	}

	if len(ciArtifactResponse.CiArtifacts) > 0 {

		ciArtifactResponse.CiArtifacts, err = impl.setAdditionalDataInArtifacts(ciArtifactResponse.CiArtifacts, nil, request.AppId)
		if err != nil {
			impl.logger.Errorw("error in setting additional data in artifacts", "err", err)
			return ciArtifactResponse, err
		}

		ciArtifactResponse.CiArtifacts, err = impl.setDeployedOnEnvironmentsForArtifact(ciArtifactResponse.CiArtifacts, request.WorkflowId)
		if err != nil {
			impl.logger.Errorw("error in setting environments on which artifact is deployed", "workflowId", request.WorkflowId, "err", err)
			return ciArtifactResponse, err
		}

		appTags, err := impl.imageTaggingService.GetUniqueTagsByAppId(request.AppId)
		if err != nil {
			impl.logger.Errorw("service err, GetTagsByAppId", "err", err, "appId", request.AppId)
			return ciArtifactResponse, err
		}
		ciArtifactResponse.AppReleaseTagNames = appTags

	}
	ciArtifactResponse.RequestedUserId = ctx.GetUserId()
	return ciArtifactResponse, nil
}

func (impl *AppArtifactManagerImpl) getPromotionArtifactsForResource(ctx *util2.RequestCtx, request bean2.PromotionMaterialRequest, imagePromoterAuth func(*util2.RequestCtx, []string) map[string]bool) (bean2.CiArtifactResponse, error) {

	ciArtifactResponse := bean2.CiArtifactResponse{}
	var err error

	authWfIdToCDPipelineIds, err := impl.artifactPromotionDataReadService.GetImagePromoterCDPipelineIdsForWorkflowIds(ctx, []int{request.WorkflowId}, imagePromoterAuth)
	if err != nil {
		impl.logger.Errorw("error in fetching current user image promoter auth cd pipeline ids", "err", err)
		return ciArtifactResponse, err
	}
	imagePromoterAuthCDPipelineIds := authWfIdToCDPipelineIds[request.WorkflowId]

	switch request.Resource {
	case string(constants.SOURCE_TYPE_CD):

		ciArtifactResponse, err = impl.fetchArtifactsForCDResource(ctx, request, imagePromoterAuthCDPipelineIds)

	case string(constants.SOURCE_TYPE_CI):

		ciArtifactResponse, err = impl.fetchArtifactsForCIResource(ctx, request, imagePromoterAuthCDPipelineIds)

	case string(constants.SOURCE_TYPE_WEBHOOK):

		ciArtifactResponse, err = impl.fetchArtifactsForExtCINode(ctx, request, imagePromoterAuthCDPipelineIds)

	case string(constants.PROMOTION_APPROVAL_PENDING_NODE):

		if request.PendingForCurrentUser {
			ciArtifactResponse, err = impl.fetchArtifactsPendingForUser(ctx, request, imagePromoterAuthCDPipelineIds)
		} else {
			ciArtifactResponse, err = impl.fetchArtifactsForPromotionApprovalNode(ctx, request)
		}
	}
	if err != nil {
		impl.logger.Errorw("error in parsing fetch promotion artifact response", "resource", request.Resource, "ResourceName", request.ResourceName, "err", err)
		return ciArtifactResponse, err
	}

	return ciArtifactResponse, nil
}

func (impl *AppArtifactManagerImpl) fetchArtifactsForCDResource(ctx *util2.RequestCtx, request bean2.PromotionMaterialRequest, imagePromoterAuthCDPipelineIds []int) (bean2.CiArtifactResponse, error) {
	cdPipeline, err := impl.cdPipelineConfigService.GetCdPipelinesByAppAndEnv(request.AppId, 0, request.ResourceName)
	if err != nil {
<<<<<<< HEAD
=======
		// TODO: make error constants and use builder pattern
>>>>>>> 67a855c9
		impl.logger.Errorw("error in fetching cd-pipeline by appId and envId", "appId", request.AppId, "environmentId", request.ResourceName, "err", err)
		return bean2.CiArtifactResponse{}, util.NewApiError().WithHttpStatusCode(http.StatusUnprocessableEntity).WithUserMessage("invalid environmentName/appId")
	}

	cdMaterialsRequest := bean.CdNodeMaterialRequest{
		ResourceCdPipelineId: cdPipeline.Pipelines[0].Id,
		ListingOptions:       request.ListingFilterOptions,
	}

	artifactEntities, totalCount, err := impl.ciArtifactRepository.FindDeployedArtifactsOnPipeline(cdMaterialsRequest)
	if err != nil {
		impl.logger.Errorw("error in fetching artifacts deployed on cdPipeline Node", "cdPipelineId", cdMaterialsRequest.ResourceCdPipelineId, "err", err)
		return bean2.CiArtifactResponse{}, err
	}

	pipelineIdToRequestMapping, err := impl.artifactPromotionDataReadService.GetPromotionPendingRequestMapping(ctx, imagePromoterAuthCDPipelineIds)
	if err != nil {
		impl.logger.Errorw("error in finding deployed artifacts on pipeline", "pipelineIds", imagePromoterAuthCDPipelineIds, "err", err)
		return bean2.CiArtifactResponse{}, err
	}

	artifactResponse := bean2.CiArtifactResponse{
		CiArtifacts:                   bean2.ConvertArtifactEntityToModel(artifactEntities), // TODO: move this to adapter
		TotalCount:                    totalCount,
		IsArtifactPendingForPromotion: len(pipelineIdToRequestMapping) > 0,
	}
	return artifactResponse, nil
}

func (impl *AppArtifactManagerImpl) fetchArtifactsForCIResource(ctx *util2.RequestCtx, request bean2.PromotionMaterialRequest, imagePromoterAuthCDPipelineIds []int) (bean2.CiArtifactResponse, error) {
	ciPipeline, err := impl.ciPipelineConfigService.GetCIPipelineByNameAndAppId(request.AppId, request.ResourceName)
	if err != nil {
		impl.logger.Errorw("error in fetching ciPipeline by name", "ciPipelineName", request.ResourceName, "err", err)
		return bean2.CiArtifactResponse{}, util.NewApiError().WithHttpStatusCode(http.StatusUnprocessableEntity).WithInternalMessage("invalid ci-pipeline name")
	}

	ciNodeRequest := bean.CiNodeMaterialRequest{
		CiPipelineId:   ciPipeline.Id,
		ListingOptions: request.ListingFilterOptions,
	}
	artifactEntities, totalCount, err := impl.ciArtifactRepository.FindArtifactsByCIPipelineId(ciNodeRequest)
	if err != nil {
		impl.logger.Errorw("error in fetching artifacts deployed on cdPipeline Node", "ciPipelineId", ciNodeRequest.CiPipelineId, "err", err)
		return bean2.CiArtifactResponse{}, err
	}
	pipelineIdToRequestMapping, err := impl.artifactPromotionDataReadService.GetPromotionPendingRequestMapping(ctx, imagePromoterAuthCDPipelineIds)
	if err != nil {
		impl.logger.Errorw("error in finding deployed artifacts on pipeline", "pipelineIds", imagePromoterAuthCDPipelineIds, "err", err)
		return bean2.CiArtifactResponse{}, err
	}
	artifactResponse := bean2.CiArtifactResponse{
		CiArtifacts:                   bean2.ConvertArtifactEntityToModel(artifactEntities),
		TotalCount:                    totalCount,
		IsArtifactPendingForPromotion: len(pipelineIdToRequestMapping) > 0,
	}
	return artifactResponse, nil
}

func (impl *AppArtifactManagerImpl) fetchArtifactsForExtCINode(ctx *util2.RequestCtx, request bean2.PromotionMaterialRequest, imagePromoterAuthCDPipelineIds []int) (bean2.CiArtifactResponse, error) {
	externalCiPipelineId, err := strconv.Atoi(request.ResourceName)
	if err != nil {
		impl.logger.Errorw("error in parsing externalCiPipelineId from resourceName", "resourceName", request.ResourceName, "err", err)
		return bean2.CiArtifactResponse{}, util.NewApiError().WithHttpStatusCode(http.StatusBadRequest).WithInternalMessage("error in parsing externalCiPipelineId")
	}
	extCiNodeRequest := bean.ExtCiNodeMaterialRequest{
		ExternalCiPipelineId: externalCiPipelineId,
		ListingOptions:       request.ListingFilterOptions,
	}
	artifactEntities, totalCount, err := impl.ciArtifactRepository.FindArtifactsByExternalCIPipelineId(extCiNodeRequest)
	if err != nil {
		impl.logger.Errorw("error in fetching artifacts deployed on cdPipeline Node", "extCiPipelineId", extCiNodeRequest.ExternalCiPipelineId, "err", err)
		return bean2.CiArtifactResponse{}, err
	}
	pipelineIdToRequestMapping, err := impl.artifactPromotionDataReadService.GetPromotionPendingRequestMapping(ctx, imagePromoterAuthCDPipelineIds)
	if err != nil {
		impl.logger.Errorw("error in finding deployed artifacts on pipeline", "pipelineIds", imagePromoterAuthCDPipelineIds, "err", err)
		return bean2.CiArtifactResponse{}, err
	}
	artifactResponse := bean2.CiArtifactResponse{
		CiArtifacts:                   bean2.ConvertArtifactEntityToModel(artifactEntities),
		TotalCount:                    totalCount,
		IsArtifactPendingForPromotion: len(pipelineIdToRequestMapping) > 0,
	}
	return artifactResponse, nil
}

func (impl *AppArtifactManagerImpl) fetchArtifactsForPromotionApprovalNode(ctx *util2.RequestCtx, request bean2.PromotionMaterialRequest) (bean2.CiArtifactResponse, error) {

	cdPipeline, err := impl.cdPipelineConfigService.GetCdPipelinesByAppAndEnv(request.AppId, 0, request.ResourceName)
	if err != nil {
		impl.logger.Errorw("error in fetching cd-pipeline by appId and envId", "appId", request.AppId, "environmentId", request.ResourceName, "err", err)
		return bean2.CiArtifactResponse{}, err
	}
	if len(cdPipeline.Pipelines) == 0 {
		return bean2.CiArtifactResponse{}, util.NewApiError().WithHttpStatusCode(http.StatusUnprocessableEntity).WithInternalMessage("cd pipeline not found")
	}

	pipeline := cdPipeline.Pipelines[0]
	promotionPendingNodeReq := bean.PromotionPendingNodeMaterialRequest{
		ResourceCdPipelineId: []int{pipeline.Id},
		ListingOptions:       request.ListingFilterOptions,
	}

	artifactEntities, totalCount, err := impl.ciArtifactRepository.FindArtifactsPendingForPromotion(promotionPendingNodeReq)
	if err != nil {
		impl.logger.Errorw("error in fetching artifacts pending for approval", "cdPipelineId", promotionPendingNodeReq.ResourceCdPipelineId, "err", err)
		return bean2.CiArtifactResponse{}, err
	}

	imagePromotionApproverEmails, err := impl.getImagePromoterApproverEmails(pipeline)
	if err != nil {
		impl.logger.Errorw("error in finding users with image promoter approver access", "pipelineId", pipeline.Id, "err", err)
		return bean2.CiArtifactResponse{}, err
	}

	ciArtifacts := bean2.ConvertArtifactEntityToModel(artifactEntities)
	ciArtifacts, err = impl.setPromotionArtifactMetadata(ctx, ciArtifacts, pipeline.Id, constants.AWAITING_APPROVAL)
	if err != nil {
		impl.logger.Errorw("error in fetching promotion approval metadata for artifacts", "cdPipelineId", pipeline.Id, "err", err)
		return bean2.CiArtifactResponse{}, err
	}

	return bean2.CiArtifactResponse{
		CiArtifacts:                  ciArtifacts,
		TotalCount:                   totalCount,
		ImagePromotionApproverEmails: imagePromotionApproverEmails,
	}, nil
}

func (impl *AppArtifactManagerImpl) fetchArtifactsPendingForUser(ctx *util2.RequestCtx, request bean2.PromotionMaterialRequest, imagePromoterAuthCDPipelineIds []int) (bean2.CiArtifactResponse, error) {
	promotionPendingForCurrentUserReq := bean.PromotionPendingNodeMaterialRequest{
		ResourceCdPipelineId: imagePromoterAuthCDPipelineIds,
		ListingOptions:       request.ListingFilterOptions,
	}
	artifactEntities, totalCount, err := impl.ciArtifactRepository.FindArtifactsPendingForPromotion(promotionPendingForCurrentUserReq)
	if err != nil {
		impl.logger.Errorw("error in fetching artifacts pending for approval", "imagePromoterAuthCDPipelineIds", imagePromoterAuthCDPipelineIds, "err", err)
		return bean2.CiArtifactResponse{}, err
	}
	ciArtifacts := bean2.ConvertArtifactEntityToModel(artifactEntities)
	return bean2.CiArtifactResponse{
		CiArtifacts: ciArtifacts,
		TotalCount:  totalCount,
	}, nil
}

func (impl *AppArtifactManagerImpl) getImagePromoterApproverEmails(pipeline *bean2.CDPipelineConfigObject) ([]string, error) {
	teamObj, err := impl.teamService.FetchOne(pipeline.TeamId)
	if err != nil {
		impl.logger.Errorw("error in fetching team by id", "teamId", teamObj.Id, "err", err)
		return nil, err
	}
	imagePromotionApproverEmails, err := impl.userService.GetImagePromoterUserByEnv(pipeline.AppName, pipeline.EnvironmentName, teamObj.Name)
	if err != nil {
		impl.logger.Errorw("error in finding image promotion approver emails allowed on env", "envName", pipeline.EnvironmentName, "appName", pipeline.AppName, "err", err)
		return nil, err
	}
	return imagePromotionApproverEmails, err
}<|MERGE_RESOLUTION|>--- conflicted
+++ resolved
@@ -1091,26 +1091,6 @@
 	return artifactToDeployedPipelineIDMapping, nil
 }
 
-<<<<<<< HEAD
-=======
-// TODO: should be moved to appWorkflowService
-func (impl *AppArtifactManagerImpl) getAllCdPipelineInWfByPipelineId(workflowId int) (wfCdPipelineIds []int, err error) {
-	appWfMappings, err := impl.appWorkflowRepository.FindByWorkflowId(workflowId)
-	if err != nil {
-		impl.logger.Errorw("error in finding app wf mappings for given pipelineId", "workflowId", workflowId, "err", err)
-		return wfCdPipelineIds, err
-	}
-
-	wfCdPipelineIds = util2.Map(appWfMappings, func(appWf *appWorkflow.AppWorkflowMapping) int {
-		if appWf.Type == bean4.CD_PIPELINE_TYPE {
-			return appWf.ComponentId
-		}
-		return 0
-	})
-	return wfCdPipelineIds, nil
-}
-
->>>>>>> 67a855c9
 func (impl *AppArtifactManagerImpl) setAdditionalDataInArtifacts(ciArtifacts []bean2.CiArtifactBean, filters []*resourceFilter.FilterMetaDataBean, appId int) ([]bean2.CiArtifactBean, error) {
 	// TODO Extract out this logic to adapter
 	artifactIds := make([]int, 0, len(ciArtifacts))
@@ -1667,10 +1647,7 @@
 func (impl *AppArtifactManagerImpl) fetchArtifactsForCDResource(ctx *util2.RequestCtx, request bean2.PromotionMaterialRequest, imagePromoterAuthCDPipelineIds []int) (bean2.CiArtifactResponse, error) {
 	cdPipeline, err := impl.cdPipelineConfigService.GetCdPipelinesByAppAndEnv(request.AppId, 0, request.ResourceName)
 	if err != nil {
-<<<<<<< HEAD
-=======
 		// TODO: make error constants and use builder pattern
->>>>>>> 67a855c9
 		impl.logger.Errorw("error in fetching cd-pipeline by appId and envId", "appId", request.AppId, "environmentId", request.ResourceName, "err", err)
 		return bean2.CiArtifactResponse{}, util.NewApiError().WithHttpStatusCode(http.StatusUnprocessableEntity).WithUserMessage("invalid environmentName/appId")
 	}
