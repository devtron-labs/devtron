/*
 * Copyright (c) 2020 Devtron Labs
 *
 * Licensed under the Apache License, Version 2.0 (the "License");
 * you may not use this file except in compliance with the License.
 * You may obtain a copy of the License at
 *
 *    http://www.apache.org/licenses/LICENSE-2.0
 *
 * Unless required by applicable law or agreed to in writing, software
 * distributed under the License is distributed on an "AS IS" BASIS,
 * WITHOUT WARRANTIES OR CONDITIONS OF ANY KIND, either express or implied.
 * See the License for the specific language governing permissions and
 * limitations under the License.
 *
 */

package pipeline

import (
	"flag"
	"fmt"
	blob_storage "github.com/devtron-labs/common-lib/blob-storage"
	"os/user"
	"path/filepath"
	"strings"

	"github.com/caarlos0/env"
	"k8s.io/client-go/rest"
	"k8s.io/client-go/tools/clientcmd"
)

type CdConfig struct {
<<<<<<< HEAD
	Mode                           string   `env:"MODE" envDefault:"DEV"`
	LimitCpu                       string   `env:"CD_LIMIT_CI_CPU" envDefault:"0.5"`
	LimitMem                       string   `env:"CD_LIMIT_CI_MEM" envDefault:"3G"`
	ReqCpu                         string   `env:"CD_REQ_CI_CPU" envDefault:"0.5"`
	ReqMem                         string   `env:"CD_REQ_CI_MEM" envDefault:"3G"`
	TaintKey                       string   `env:"CD_NODE_TAINTS_KEY" envDefault:"dedicated"`
	WorkflowServiceAccount         string   `env:"CD_WORKFLOW_SERVICE_ACCOUNT" envDefault:"cd-runner"`
	DefaultBuildLogsKeyPrefix      string   `env:"DEFAULT_BUILD_LOGS_KEY_PREFIX" `
	DefaultArtifactKeyPrefix       string   `env:"DEFAULT_CD_ARTIFACT_KEY_LOCATION" `
	TaintValue                     string   `env:"CD_NODE_TAINTS_VALUE" envDefault:"ci"`
	DefaultBuildLogsBucket         string   `env:"DEFAULT_BUILD_LOGS_BUCKET" `
	NodeLabelSelector              []string `env:"CD_NODE_LABEL_SELECTOR"`
	CdArtifactLocationFormat       string   `env:"CD_ARTIFACT_LOCATION_FORMAT" envDefault:"%d/%d.zip"`
	DefaultNamespace               string   `env:"DEFAULT_CD_NAMESPACE"`
	DefaultImage                   string   `env:"DEFAULT_CI_IMAGE" `
	DefaultTimeout                 int64    `env:"DEFAULT_CD_TIMEOUT" envDefault:"3600"`
	DefaultCdLogsBucketRegion      string   `env:"DEFAULT_CD_LOGS_BUCKET_REGION" `
	WfControllerInstanceID         string   `env:"WF_CONTROLLER_INSTANCE_ID" envDefault:"devtron-runner"`
	OrchestratorHost               string   `env:"ORCH_HOST" envDefault:"http://devtroncd-orchestrator-service-prod.devtroncd/webhook/msg/nats"`
	OrchestratorToken              string   `env:"ORCH_TOKEN" envDefault:""`
	ClusterConfig                  *rest.Config
	NodeLabel                      map[string]string
	CloudProvider                  blob_storage.BlobStorageType `env:"BLOB_STORAGE_PROVIDER" envDefault:"S3"`
	BlobStorageEnabled             bool                         `env:"BLOB_STORAGE_ENABLED" envDefault:"false"`
	BlobStorageS3AccessKey         string                       `env:"BLOB_STORAGE_S3_ACCESS_KEY"`
	BlobStorageS3SecretKey         string                       `env:"BLOB_STORAGE_S3_SECRET_KEY"`
	BlobStorageS3Endpoint          string                       `env:"BLOB_STORAGE_S3_ENDPOINT"`
	BlobStorageS3EndpointInsecure  bool                         `env:"BLOB_STORAGE_S3_ENDPOINT_INSECURE" envDefault:"false"`
	BlobStorageS3BucketVersioned   bool                         `env:"BLOB_STORAGE_S3_BUCKET_VERSIONED" envDefault:"true"`
	BlobStorageGcpCredentialJson   string                       `env:"BLOB_STORAGE_GCP_CREDENTIALS_JSON"`
	AzureAccountName               string                       `env:"AZURE_ACCOUNT_NAME"`
	AzureGatewayUrl                string                       `env:"AZURE_GATEWAY_URL" envDefault:"http://devtron-minio.devtroncd:9000"`
	AzureGatewayConnectionInsecure bool                         `env:"AZURE_GATEWAY_CONNECTION_INSECURE" envDefault:"true"`
	AzureBlobContainerCiLog        string                       `env:"AZURE_BLOB_CONTAINER_CI_LOG"`
	AzureBlobContainerCiCache      string                       `env:"AZURE_BLOB_CONTAINER_CI_CACHE"`
	AzureAccountKey                string                       `env:"AZURE_ACCOUNT_KEY"`
	BuildLogTTLValue               int                          `env:"BUILD_LOG_TTL_VALUE_IN_SECS" envDefault:"3600"`
	DefaultAddressPoolBaseCidr     string                       `env:"CD_DEFAULT_ADDRESS_POOL_BASE_CIDR"`
	DefaultAddressPoolSize         int                          `env:"CD_DEFAULT_ADDRESS_POOL_SIZE"`
	ExposeCDMetrics                bool                         `env:"EXPOSE_CD_METRICS" envDefault:"false"`
=======
	Mode                             string   `env:"MODE" envDefault:"DEV"`
	LimitCpu                         string   `env:"CD_LIMIT_CI_CPU" envDefault:"0.5"`
	LimitMem                         string   `env:"CD_LIMIT_CI_MEM" envDefault:"3G"`
	ReqCpu                           string   `env:"CD_REQ_CI_CPU" envDefault:"0.5"`
	ReqMem                           string   `env:"CD_REQ_CI_MEM" envDefault:"3G"`
	TaintKey                         string   `env:"CD_NODE_TAINTS_KEY" envDefault:"dedicated"`
	WorkflowServiceAccount           string   `env:"CD_WORKFLOW_SERVICE_ACCOUNT" envDefault:"cd-runner"`
	DefaultBuildLogsKeyPrefix        string   `env:"DEFAULT_BUILD_LOGS_KEY_PREFIX" `
	DefaultArtifactKeyPrefix         string   `env:"DEFAULT_CD_ARTIFACT_KEY_LOCATION" `
	TaintValue                       string   `env:"CD_NODE_TAINTS_VALUE" envDefault:"ci"`
	DefaultBuildLogsBucket           string   `env:"DEFAULT_BUILD_LOGS_BUCKET" `
	NodeLabelSelector                []string `env:"CD_NODE_LABEL_SELECTOR"`
	CdArtifactLocationFormat         string   `env:"CD_ARTIFACT_LOCATION_FORMAT" envDefault:"%d/%d.zip"`
	DefaultNamespace                 string   `env:"DEFAULT_CD_NAMESPACE"`
	DefaultImage                     string   `env:"DEFAULT_CI_IMAGE" `
	DefaultTimeout                   int64    `env:"DEFAULT_CD_TIMEOUT" envDefault:"3600"`
	DefaultCdLogsBucketRegion        string   `env:"DEFAULT_CD_LOGS_BUCKET_REGION" `
	WfControllerInstanceID           string   `env:"WF_CONTROLLER_INSTANCE_ID" envDefault:"devtron-runner"`
	OrchestratorHost                 string   `env:"ORCH_HOST" envDefault:"http://devtroncd-orchestrator-service-prod.devtroncd/webhook/msg/nats"`
	OrchestratorToken                string   `env:"ORCH_TOKEN" envDefault:""`
	ClusterConfig                    *rest.Config
	NodeLabel                        map[string]string
	CloudProvider                    blob_storage.BlobStorageType `env:"BLOB_STORAGE_PROVIDER" envDefault:"S3"`
	BlobStorageEnabled               bool                         `env:"BLOB_STORAGE_ENABLED" envDefault:"false"`
	BlobStorageS3AccessKey           string                       `env:"BLOB_STORAGE_S3_ACCESS_KEY"`
	BlobStorageS3SecretKey           string                       `env:"BLOB_STORAGE_S3_SECRET_KEY"`
	BlobStorageS3Endpoint            string                       `env:"BLOB_STORAGE_S3_ENDPOINT"`
	BlobStorageS3EndpointInsecure    bool                         `env:"BLOB_STORAGE_S3_ENDPOINT_INSECURE" envDefault:"false"`
	BlobStorageS3BucketVersioned     bool                         `env:"BLOB_STORAGE_S3_BUCKET_VERSIONED" envDefault:"true"`
	BlobStorageGcpCredentialJson     string                       `env:"BLOB_STORAGE_GCP_CREDENTIALS_JSON"`
	AzureAccountName                 string                       `env:"AZURE_ACCOUNT_NAME"`
	AzureGatewayUrl                  string                       `env:"AZURE_GATEWAY_URL" envDefault:"http://devtron-minio.devtroncd:9000"`
	AzureGatewayConnectionInsecure   bool                         `env:"AZURE_GATEWAY_CONNECTION_INSECURE" envDefault:"true"`
	AzureBlobContainerCiLog          string                       `env:"AZURE_BLOB_CONTAINER_CI_LOG"`
	AzureBlobContainerCiCache        string                       `env:"AZURE_BLOB_CONTAINER_CI_CACHE"`
	AzureAccountKey                  string                       `env:"AZURE_ACCOUNT_KEY"`
	BuildLogTTLValue                 int                          `env:"BUILD_LOG_TTL_VALUE_IN_SECS" envDefault:"3600"`
	DefaultAddressPoolBaseCidr       string                       `env:"CD_DEFAULT_ADDRESS_POOL_BASE_CIDR"`
	DefaultAddressPoolSize           int                          `env:"CD_DEFAULT_ADDRESS_POOL_SIZE"`
	UseBlobStorageConfigInCdWorkflow bool                         `env:"USE_BLOB_STORAGE_CONFIG_IN_CD_WORKFLOW" envDefault:"true"`
>>>>>>> bef3eb35
}

func GetCdConfig() (*CdConfig, error) {
	cfg := &CdConfig{}
	err := env.Parse(cfg)
	if cfg.Mode == DevMode {
		usr, err := user.Current()
		if err != nil {
			return nil, err
		}
		kubeconfig_cd := flag.String("kubeconfig_cd", filepath.Join(usr.HomeDir, ".kube", "config"), "(optional) absolute path to the kubeconfig file")
		flag.Parse()
		cfg.ClusterConfig, err = clientcmd.BuildConfigFromFlags("", *kubeconfig_cd)
		if err != nil {
			return nil, err
		}
	} else {
		cfg.ClusterConfig, err = rest.InClusterConfig()
		if err != nil {
			return nil, err
		}
	}
	cfg.NodeLabel = make(map[string]string)
	for _, l := range cfg.NodeLabelSelector {
		if l == "" {
			continue
		}
		kv := strings.Split(l, "=")
		if len(kv) != 2 {
			return nil, fmt.Errorf("invalid ci node label selector %s, it must be in form key=value, key2=val2", kv)
		}
		cfg.NodeLabel[kv[0]] = kv[1]
	}

	return cfg, err
}<|MERGE_RESOLUTION|>--- conflicted
+++ resolved
@@ -31,7 +31,6 @@
 )
 
 type CdConfig struct {
-<<<<<<< HEAD
 	Mode                           string   `env:"MODE" envDefault:"DEV"`
 	LimitCpu                       string   `env:"CD_LIMIT_CI_CPU" envDefault:"0.5"`
 	LimitMem                       string   `env:"CD_LIMIT_CI_MEM" envDefault:"3G"`
@@ -72,48 +71,7 @@
 	DefaultAddressPoolBaseCidr     string                       `env:"CD_DEFAULT_ADDRESS_POOL_BASE_CIDR"`
 	DefaultAddressPoolSize         int                          `env:"CD_DEFAULT_ADDRESS_POOL_SIZE"`
 	ExposeCDMetrics                bool                         `env:"EXPOSE_CD_METRICS" envDefault:"false"`
-=======
-	Mode                             string   `env:"MODE" envDefault:"DEV"`
-	LimitCpu                         string   `env:"CD_LIMIT_CI_CPU" envDefault:"0.5"`
-	LimitMem                         string   `env:"CD_LIMIT_CI_MEM" envDefault:"3G"`
-	ReqCpu                           string   `env:"CD_REQ_CI_CPU" envDefault:"0.5"`
-	ReqMem                           string   `env:"CD_REQ_CI_MEM" envDefault:"3G"`
-	TaintKey                         string   `env:"CD_NODE_TAINTS_KEY" envDefault:"dedicated"`
-	WorkflowServiceAccount           string   `env:"CD_WORKFLOW_SERVICE_ACCOUNT" envDefault:"cd-runner"`
-	DefaultBuildLogsKeyPrefix        string   `env:"DEFAULT_BUILD_LOGS_KEY_PREFIX" `
-	DefaultArtifactKeyPrefix         string   `env:"DEFAULT_CD_ARTIFACT_KEY_LOCATION" `
-	TaintValue                       string   `env:"CD_NODE_TAINTS_VALUE" envDefault:"ci"`
-	DefaultBuildLogsBucket           string   `env:"DEFAULT_BUILD_LOGS_BUCKET" `
-	NodeLabelSelector                []string `env:"CD_NODE_LABEL_SELECTOR"`
-	CdArtifactLocationFormat         string   `env:"CD_ARTIFACT_LOCATION_FORMAT" envDefault:"%d/%d.zip"`
-	DefaultNamespace                 string   `env:"DEFAULT_CD_NAMESPACE"`
-	DefaultImage                     string   `env:"DEFAULT_CI_IMAGE" `
-	DefaultTimeout                   int64    `env:"DEFAULT_CD_TIMEOUT" envDefault:"3600"`
-	DefaultCdLogsBucketRegion        string   `env:"DEFAULT_CD_LOGS_BUCKET_REGION" `
-	WfControllerInstanceID           string   `env:"WF_CONTROLLER_INSTANCE_ID" envDefault:"devtron-runner"`
-	OrchestratorHost                 string   `env:"ORCH_HOST" envDefault:"http://devtroncd-orchestrator-service-prod.devtroncd/webhook/msg/nats"`
-	OrchestratorToken                string   `env:"ORCH_TOKEN" envDefault:""`
-	ClusterConfig                    *rest.Config
-	NodeLabel                        map[string]string
-	CloudProvider                    blob_storage.BlobStorageType `env:"BLOB_STORAGE_PROVIDER" envDefault:"S3"`
-	BlobStorageEnabled               bool                         `env:"BLOB_STORAGE_ENABLED" envDefault:"false"`
-	BlobStorageS3AccessKey           string                       `env:"BLOB_STORAGE_S3_ACCESS_KEY"`
-	BlobStorageS3SecretKey           string                       `env:"BLOB_STORAGE_S3_SECRET_KEY"`
-	BlobStorageS3Endpoint            string                       `env:"BLOB_STORAGE_S3_ENDPOINT"`
-	BlobStorageS3EndpointInsecure    bool                         `env:"BLOB_STORAGE_S3_ENDPOINT_INSECURE" envDefault:"false"`
-	BlobStorageS3BucketVersioned     bool                         `env:"BLOB_STORAGE_S3_BUCKET_VERSIONED" envDefault:"true"`
-	BlobStorageGcpCredentialJson     string                       `env:"BLOB_STORAGE_GCP_CREDENTIALS_JSON"`
-	AzureAccountName                 string                       `env:"AZURE_ACCOUNT_NAME"`
-	AzureGatewayUrl                  string                       `env:"AZURE_GATEWAY_URL" envDefault:"http://devtron-minio.devtroncd:9000"`
-	AzureGatewayConnectionInsecure   bool                         `env:"AZURE_GATEWAY_CONNECTION_INSECURE" envDefault:"true"`
-	AzureBlobContainerCiLog          string                       `env:"AZURE_BLOB_CONTAINER_CI_LOG"`
-	AzureBlobContainerCiCache        string                       `env:"AZURE_BLOB_CONTAINER_CI_CACHE"`
-	AzureAccountKey                  string                       `env:"AZURE_ACCOUNT_KEY"`
-	BuildLogTTLValue                 int                          `env:"BUILD_LOG_TTL_VALUE_IN_SECS" envDefault:"3600"`
-	DefaultAddressPoolBaseCidr       string                       `env:"CD_DEFAULT_ADDRESS_POOL_BASE_CIDR"`
-	DefaultAddressPoolSize           int                          `env:"CD_DEFAULT_ADDRESS_POOL_SIZE"`
 	UseBlobStorageConfigInCdWorkflow bool                         `env:"USE_BLOB_STORAGE_CONFIG_IN_CD_WORKFLOW" envDefault:"true"`
->>>>>>> bef3eb35
 }
 
 func GetCdConfig() (*CdConfig, error) {
