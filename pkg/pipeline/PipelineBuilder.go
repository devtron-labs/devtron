/*
 * Copyright (c) 2020 Devtron Labs
 *
 * Licensed under the Apache License, Version 2.0 (the "License");
 * you may not use this file except in compliance with the License.
 * You may obtain a copy of the License at
 *
 *    http://www.apache.org/licenses/LICENSE-2.0
 *
 * Unless required by applicable law or agreed to in writing, software
 * distributed under the License is distributed on an "AS IS" BASIS,
 * WITHOUT WARRANTIES OR CONDITIONS OF ANY KIND, either express or implied.
 * See the License for the specific language governing permissions and
 * limitations under the License.
 *
 */

package pipeline

import (
	"context"
	"encoding/base64"
	"encoding/json"
	"fmt"
<<<<<<< HEAD
=======
	client "github.com/devtron-labs/devtron/api/helm-app"
	app2 "github.com/devtron-labs/devtron/internal/sql/repository/app"
	"github.com/devtron-labs/devtron/internal/sql/repository/security"
	"github.com/devtron-labs/devtron/pkg/chart"
	chartRepoRepository "github.com/devtron-labs/devtron/pkg/chartRepo/repository"
	repository2 "github.com/devtron-labs/devtron/pkg/cluster/repository"
	"github.com/devtron-labs/devtron/pkg/pipeline/history"
	repository4 "github.com/devtron-labs/devtron/pkg/pipeline/history/repository"
	"github.com/devtron-labs/devtron/pkg/sql"
	"github.com/devtron-labs/devtron/pkg/user"
	util3 "github.com/devtron-labs/devtron/pkg/util"
	"net/http"
	"net/url"
	"sort"
	"strconv"
	"strings"
	"time"

>>>>>>> 5e03ca49
	application2 "github.com/argoproj/argo-cd/v2/pkg/apiclient/application"
	"github.com/caarlos0/env"
	bean2 "github.com/devtron-labs/devtron/api/bean"
	client "github.com/devtron-labs/devtron/api/helm-app"
	"github.com/devtron-labs/devtron/client/argocdServer"
	"github.com/devtron-labs/devtron/client/argocdServer/application"
	"github.com/devtron-labs/devtron/internal/sql/models"
	"github.com/devtron-labs/devtron/internal/sql/repository"
	app2 "github.com/devtron-labs/devtron/internal/sql/repository/app"
	"github.com/devtron-labs/devtron/internal/sql/repository/appWorkflow"
	"github.com/devtron-labs/devtron/internal/sql/repository/chartConfig"
	dockerRegistryRepository "github.com/devtron-labs/devtron/internal/sql/repository/dockerRegistry"
	"github.com/devtron-labs/devtron/internal/sql/repository/pipelineConfig"
	"github.com/devtron-labs/devtron/internal/util"
	"github.com/devtron-labs/devtron/pkg/app"
	"github.com/devtron-labs/devtron/pkg/attributes"
	"github.com/devtron-labs/devtron/pkg/bean"
	"github.com/devtron-labs/devtron/pkg/chart"
	chartRepoRepository "github.com/devtron-labs/devtron/pkg/chartRepo/repository"
	repository2 "github.com/devtron-labs/devtron/pkg/cluster/repository"
	bean3 "github.com/devtron-labs/devtron/pkg/pipeline/bean"
	"github.com/devtron-labs/devtron/pkg/pipeline/history"
	repository4 "github.com/devtron-labs/devtron/pkg/pipeline/history/repository"
	"github.com/devtron-labs/devtron/pkg/sql"
	"github.com/devtron-labs/devtron/pkg/user"
	util3 "github.com/devtron-labs/devtron/pkg/util"
	util2 "github.com/devtron-labs/devtron/util"
	"github.com/go-pg/pg"
	"github.com/juju/errors"
	"go.uber.org/zap"
	"net/http"
	"net/url"
	"sort"
	"strconv"
	"strings"
	"time"
)

var DefaultPipelineValue = []byte(`{"ConfigMaps":{"enabled":false},"ConfigSecrets":{"enabled":false},"ContainerPort":[],"EnvVariables":[],"GracePeriod":30,"LivenessProbe":{},"MaxSurge":1,"MaxUnavailable":0,"MinReadySeconds":60,"ReadinessProbe":{},"Spec":{"Affinity":{"Values":"nodes","key":""}},"app":"13","appMetrics":false,"args":{},"autoscaling":{},"command":{"enabled":false,"value":[]},"containers":[],"dbMigrationConfig":{"enabled":false},"deployment":{"strategy":{"rolling":{"maxSurge":"25%","maxUnavailable":1}}},"deploymentType":"ROLLING","env":"1","envoyproxy":{"configMapName":"","image":"","resources":{"limits":{"cpu":"50m","memory":"50Mi"},"requests":{"cpu":"50m","memory":"50Mi"}}},"image":{"pullPolicy":"IfNotPresent"},"ingress":{},"ingressInternal":{"annotations":{},"enabled":false,"host":"","path":"","tls":[]},"initContainers":[],"pauseForSecondsBeforeSwitchActive":30,"pipelineName":"","prometheus":{"release":"monitoring"},"rawYaml":[],"releaseVersion":"1","replicaCount":1,"resources":{"limits":{"cpu":"0.05","memory":"50Mi"},"requests":{"cpu":"0.01","memory":"10Mi"}},"secret":{"data":{},"enabled":false},"server":{"deployment":{"image":"","image_tag":""}},"service":{"annotations":{},"type":"ClusterIP"},"servicemonitor":{"additionalLabels":{}},"tolerations":[],"volumeMounts":[],"volumes":[],"waitForSecondsBeforeScalingDown":30}`)

type EcrConfig struct {
	EcrPrefix string `env:"ECR_REPO_NAME_PREFIX" envDefault:"test/"`
}

func GetEcrConfig() (*EcrConfig, error) {
	cfg := &EcrConfig{}
	err := env.Parse(cfg)
	return cfg, err
}

type PipelineBuilder interface {
	CreateCiPipeline(createRequest *bean.CiConfigRequest) (*bean.PipelineCreateResponse, error)
	CreateApp(request *bean.CreateAppDTO) (*bean.CreateAppDTO, error)
	CreateMaterialsForApp(request *bean.CreateMaterialDTO) (*bean.CreateMaterialDTO, error)
	UpdateMaterialsForApp(request *bean.UpdateMaterialDTO) (*bean.UpdateMaterialDTO, error)
	DeleteMaterial(request *bean.UpdateMaterialDTO) error
	DeleteApp(appId int, userId int32) error
	GetCiPipeline(appId int) (ciConfig *bean.CiConfigRequest, err error)
	UpdateCiTemplate(updateRequest *bean.CiConfigRequest) (*bean.CiConfigRequest, error)
	PatchCiPipeline(request *bean.CiPatchRequest) (ciConfig *bean.CiConfigRequest, err error)
	CreateCdPipelines(cdPipelines *bean.CdPipelines, ctx context.Context) (*bean.CdPipelines, error)
	GetApp(appId int) (application *bean.CreateAppDTO, err error)
	PatchCdPipelines(cdPipelines *bean.CDPatchRequest, ctx context.Context) (*bean.CdPipelines, error)
	DeleteCdPipeline(pipeline *pipelineConfig.Pipeline, ctx context.Context, forceDelete bool) (err error)
	GetCdPipelinesForApp(appId int) (cdPipelines *bean.CdPipelines, err error)
	GetCdPipelinesForAppAndEnv(appId int, envId int) (cdPipelines *bean.CdPipelines, err error)
	/*	CreateCdPipelines(cdPipelines bean.CdPipelines) (*bean.CdPipelines, error)*/
	GetArtifactsByCDPipeline(cdPipelineId int, stage bean2.WorkflowType) (bean.CiArtifactResponse, error)
	FetchArtifactForRollback(cdPipelineId, offset, limit int) (bean.CiArtifactResponse, error)
	FindAppsByTeamId(teamId int) ([]*AppBean, error)
	GetAppListByTeamIds(teamIds []int, appType string) ([]*TeamAppBean, error)
	FindAppsByTeamName(teamName string) ([]AppBean, error)
	FindPipelineById(cdPipelineId int) (*pipelineConfig.Pipeline, error)
	GetAppList() ([]AppBean, error)
	GetCiPipelineMin(appId int) ([]*bean.CiPipelineMin, error)

	FetchCDPipelineStrategy(appId int) (PipelineStrategiesResponse, error)
	GetCdPipelineById(pipelineId int) (cdPipeline *bean.CDPipelineConfigObject, err error)

	FetchConfigmapSecretsForCdStages(appId, envId, cdPipelineId int) (ConfigMapSecretsResponse, error)
	FindByIds(ids []*int) ([]*AppBean, error)
	GetCiPipelineById(pipelineId int) (ciPipeline *bean.CiPipeline, err error)

	GetMaterialsForAppId(appId int) []*bean.GitMaterial
	FindAllMatchesByAppName(appName string) ([]*AppBean, error)
	GetEnvironmentByCdPipelineId(pipelineId int) (int, error)
	PatchRegexCiPipeline(request *bean.CiRegexPatchRequest) (err error)
	DeleteCiPipeline(request *bean.CiPatchRequest) (*bean.CiPipeline, error)
}

type PipelineBuilderImpl struct {
<<<<<<< HEAD
	logger                        *zap.SugaredLogger
	dbPipelineOrchestrator        DbPipelineOrchestrator
	dockerArtifactStoreRepository repository.DockerArtifactStoreRepository
	materialRepo                  pipelineConfig.MaterialRepository
	appRepo                       app2.AppRepository
	pipelineRepository            pipelineConfig.PipelineRepository
	propertiesConfigService       PropertiesConfigService
	//ciTemplateRepository             pipelineConfig.CiTemplateRepository
=======
	logger                           *zap.SugaredLogger
	dbPipelineOrchestrator           DbPipelineOrchestrator
	dockerArtifactStoreRepository    dockerRegistryRepository.DockerArtifactStoreRepository
	materialRepo                     pipelineConfig.MaterialRepository
	appRepo                          app2.AppRepository
	pipelineRepository               pipelineConfig.PipelineRepository
	propertiesConfigService          PropertiesConfigService
	ciTemplateRepository             pipelineConfig.CiTemplateRepository
>>>>>>> 5e03ca49
	ciPipelineRepository             pipelineConfig.CiPipelineRepository
	application                      application.ServiceClient
	chartRepository                  chartRepoRepository.ChartRepository
	ciArtifactRepository             repository.CiArtifactRepository
	ecrConfig                        *EcrConfig
	envConfigOverrideRepository      chartConfig.EnvConfigOverrideRepository
	environmentRepository            repository2.EnvironmentRepository
	pipelineConfigRepository         chartConfig.PipelineConfigRepository
	mergeUtil                        util.MergeUtil
	appWorkflowRepository            appWorkflow.AppWorkflowRepository
	ciConfig                         *CiConfig
	cdWorkflowRepository             pipelineConfig.CdWorkflowRepository
	appService                       app.AppService
	imageScanResultRepository        security.ImageScanResultRepository
	GitFactory                       *util.GitFactory
	ArgoK8sClient                    argocdServer.ArgoK8sClient
	attributesService                attributes.AttributesService
	aCDAuthConfig                    *util3.ACDAuthConfig
	gitOpsRepository                 repository.GitOpsConfigRepository
	pipelineStrategyHistoryService   history.PipelineStrategyHistoryService
	prePostCiScriptHistoryService    history.PrePostCiScriptHistoryService
	prePostCdScriptHistoryService    history.PrePostCdScriptHistoryService
	deploymentTemplateHistoryService history.DeploymentTemplateHistoryService
	appLevelMetricsRepository        repository.AppLevelMetricsRepository
	pipelineStageService             PipelineStageService
	chartTemplateService             util.ChartTemplateService
	chartRefRepository               chartRepoRepository.ChartRefRepository
	chartService                     chart.ChartService
	helmAppService                   client.HelmAppService
	deploymentGroupRepository        repository.DeploymentGroupRepository
	ciPipelineMaterialRepository     pipelineConfig.CiPipelineMaterialRepository
	userService                      user.UserService
	ciTemplateService                CiTemplateService
}

func NewPipelineBuilderImpl(logger *zap.SugaredLogger,
	dbPipelineOrchestrator DbPipelineOrchestrator,
	dockerArtifactStoreRepository dockerRegistryRepository.DockerArtifactStoreRepository,
	materialRepo pipelineConfig.MaterialRepository,
	pipelineGroupRepo app2.AppRepository,
	pipelineRepository pipelineConfig.PipelineRepository,
	propertiesConfigService PropertiesConfigService,
	ciTemplateRepository pipelineConfig.CiTemplateRepository,
	ciPipelineRepository pipelineConfig.CiPipelineRepository,
	application application.ServiceClient,
	chartRepository chartRepoRepository.ChartRepository,
	ciArtifactRepository repository.CiArtifactRepository,
	ecrConfig *EcrConfig,
	envConfigOverrideRepository chartConfig.EnvConfigOverrideRepository,
	environmentRepository repository2.EnvironmentRepository,
	pipelineConfigRepository chartConfig.PipelineConfigRepository,
	mergeUtil util.MergeUtil,
	appWorkflowRepository appWorkflow.AppWorkflowRepository,
	ciConfig *CiConfig,
	cdWorkflowRepository pipelineConfig.CdWorkflowRepository,
	appService app.AppService,
	imageScanResultRepository security.ImageScanResultRepository,
	ArgoK8sClient argocdServer.ArgoK8sClient,
	GitFactory *util.GitFactory, attributesService attributes.AttributesService,
	aCDAuthConfig *util3.ACDAuthConfig, gitOpsRepository repository.GitOpsConfigRepository,
	pipelineStrategyHistoryService history.PipelineStrategyHistoryService,
	prePostCiScriptHistoryService history.PrePostCiScriptHistoryService,
	prePostCdScriptHistoryService history.PrePostCdScriptHistoryService,
	deploymentTemplateHistoryService history.DeploymentTemplateHistoryService,
	appLevelMetricsRepository repository.AppLevelMetricsRepository,
	pipelineStageService PipelineStageService, chartRefRepository chartRepoRepository.ChartRefRepository,
	chartTemplateService util.ChartTemplateService, chartService chart.ChartService,
	helmAppService client.HelmAppService,
	deploymentGroupRepository repository.DeploymentGroupRepository,
	ciPipelineMaterialRepository pipelineConfig.CiPipelineMaterialRepository,
	userService user.UserService,
	ciTemplateOverrideRepository pipelineConfig.CiTemplateOverrideRepository, ciTemplateService CiTemplateService) *PipelineBuilderImpl {
	return &PipelineBuilderImpl{
		logger:                        logger,
		dbPipelineOrchestrator:        dbPipelineOrchestrator,
		dockerArtifactStoreRepository: dockerArtifactStoreRepository,
		materialRepo:                  materialRepo,
		appService:                    appService,
		appRepo:                       pipelineGroupRepo,
		pipelineRepository:            pipelineRepository,
		propertiesConfigService:       propertiesConfigService,
		//ciTemplateRepository:             ciTemplateRepository,
		ciPipelineRepository:             ciPipelineRepository,
		application:                      application,
		chartRepository:                  chartRepository,
		ciArtifactRepository:             ciArtifactRepository,
		ecrConfig:                        ecrConfig,
		envConfigOverrideRepository:      envConfigOverrideRepository,
		environmentRepository:            environmentRepository,
		pipelineConfigRepository:         pipelineConfigRepository,
		mergeUtil:                        mergeUtil,
		appWorkflowRepository:            appWorkflowRepository,
		ciConfig:                         ciConfig,
		cdWorkflowRepository:             cdWorkflowRepository,
		imageScanResultRepository:        imageScanResultRepository,
		ArgoK8sClient:                    ArgoK8sClient,
		GitFactory:                       GitFactory,
		attributesService:                attributesService,
		aCDAuthConfig:                    aCDAuthConfig,
		gitOpsRepository:                 gitOpsRepository,
		pipelineStrategyHistoryService:   pipelineStrategyHistoryService,
		prePostCiScriptHistoryService:    prePostCiScriptHistoryService,
		prePostCdScriptHistoryService:    prePostCdScriptHistoryService,
		deploymentTemplateHistoryService: deploymentTemplateHistoryService,
		appLevelMetricsRepository:        appLevelMetricsRepository,
		pipelineStageService:             pipelineStageService,
		chartTemplateService:             chartTemplateService,
		chartRefRepository:               chartRefRepository,
		chartService:                     chartService,
		helmAppService:                   helmAppService,
		deploymentGroupRepository:        deploymentGroupRepository,
		ciPipelineMaterialRepository:     ciPipelineMaterialRepository,
		ciTemplateService:                ciTemplateService,
		userService:                      userService,
	}
}

func formatDate(t time.Time, layout string) string {
	if t.IsZero() {
		return ""
	}
	return t.Format(layout)
}

func (impl PipelineBuilderImpl) CreateApp(request *bean.CreateAppDTO) (*bean.CreateAppDTO, error) {
	impl.logger.Debugw("app create request received", "req", request)
	res, err := impl.dbPipelineOrchestrator.CreateApp(request)
	if err != nil {
		impl.logger.Errorw("error in saving create app req", "req", request, "err", err)
	}
	return res, err
}

func (impl PipelineBuilderImpl) DeleteApp(appId int, userId int32) error {
	impl.logger.Debugw("app delete request received", "app", appId)
	err := impl.dbPipelineOrchestrator.DeleteApp(appId, userId)
	return err
}

func (impl PipelineBuilderImpl) CreateMaterialsForApp(request *bean.CreateMaterialDTO) (*bean.CreateMaterialDTO, error) {
	res, err := impl.dbPipelineOrchestrator.CreateMaterials(request)
	if err != nil {
		impl.logger.Errorw("error in saving create materials req", "req", request, "err", err)
	}
	return res, err
}

func (impl PipelineBuilderImpl) UpdateMaterialsForApp(request *bean.UpdateMaterialDTO) (*bean.UpdateMaterialDTO, error) {
	res, err := impl.dbPipelineOrchestrator.UpdateMaterial(request)
	if err != nil {
		impl.logger.Errorw("error in updating materials req", "req", request, "err", err)
	}
	return res, err
}

func (impl PipelineBuilderImpl) DeleteMaterial(request *bean.UpdateMaterialDTO) error {
	//finding ci pipelines for this app; if found any, will not delete git material
	pipelines, err := impl.ciPipelineRepository.FindByAppId(request.AppId)
	if err != nil && err != pg.ErrNoRows {
		impl.logger.Errorw("err in deleting git material", "gitMaterial", request.Material, "err", err)
		return err
	}
	if len(pipelines) > 0 {
		//pipelines are present, in this case we will check if this material is used in docker config
		//if it is used, then we won't delete
		ciTemplateBean, err := impl.ciTemplateService.FindByAppId(request.AppId)
		if err != nil && err == errors.NotFoundf(err.Error()) {
			impl.logger.Errorw("err in getting docker registry", "appId", request.AppId, "err", err)
			return err
		}
		if ciTemplateBean != nil {
			ciTemplate := ciTemplateBean.CiTemplate
			if ciTemplate != nil && ciTemplate.GitMaterialId == request.Material.Id {
				return fmt.Errorf("cannot delete git material, is being used in docker config")
			}
		}
	}
	existingMaterial, err := impl.materialRepo.FindById(request.Material.Id)
	if err != nil {
		impl.logger.Errorw("No matching entry found for delete", "gitMaterial", request.Material)
		return err
	}
	existingMaterial.UpdatedOn = time.Now()
	existingMaterial.UpdatedBy = request.UserId
	err = impl.materialRepo.MarkMaterialDeleted(existingMaterial)
	if err != nil {
		impl.logger.Errorw("error in deleting git material", "gitMaterial", existingMaterial)
		return err
	}
	return nil
}

func (impl PipelineBuilderImpl) GetApp(appId int) (application *bean.CreateAppDTO, err error) {
	app, err := impl.appRepo.FindById(appId)
	if err != nil {
		impl.logger.Errorw("error in fetching app", "id", appId, "err", err)
		return nil, err
	}
	gitMaterials := impl.GetMaterialsForAppId(appId)

	application = &bean.CreateAppDTO{
		Id:       app.Id,
		AppName:  app.AppName,
		Material: gitMaterials,
		TeamId:   app.TeamId,
	}
	return application, nil
}

func (impl PipelineBuilderImpl) GetMaterialsForAppId(appId int) []*bean.GitMaterial {
	materials, err := impl.materialRepo.FindByAppId(appId)
	if err != nil {
		impl.logger.Errorw("error in fetching materials", "appId", appId, "err", err)
	}
	var gitMaterials []*bean.GitMaterial
	for _, material := range materials {
		gitMaterial := &bean.GitMaterial{
			Url:             material.Url,
			Name:            material.Name[strings.Index(material.Name, "-")+1:],
			Id:              material.Id,
			GitProviderId:   material.GitProviderId,
			CheckoutPath:    material.CheckoutPath,
			FetchSubmodules: material.FetchSubmodules,
		}
		gitMaterials = append(gitMaterials, gitMaterial)
	}
	return gitMaterials
}

/*
   1. create pipelineGroup
   2. save material (add credential provider support)

*/

func (impl PipelineBuilderImpl) getDefaultArtifactStore(id string) (store *dockerRegistryRepository.DockerArtifactStore, err error) {
	if id == "" {
		impl.logger.Debugw("docker repo is empty adding default repo")
		store, err = impl.dockerArtifactStoreRepository.FindActiveDefaultStore()

	} else {
		store, err = impl.dockerArtifactStoreRepository.FindOne(id)
	}
	return
}

func (impl PipelineBuilderImpl) getCiTemplateVariables(appId int) (ciConfig *bean.CiConfigRequest, err error) {
	//template, err := impl.ciTemplateRepository.FindByAppId(appId)
	ciTemplateBean, err := impl.ciTemplateService.FindByAppId(appId)
	if err != nil && !errors.IsNotFound(err) {
		impl.logger.Errorw("error in fetching ci pipeline", "appId", appId, "err", err)
		return nil, err
	}
	if errors.IsNotFound(err) {
		impl.logger.Debugw("no ci pipeline exists", "appId", appId, "err", err)
		err = &util.ApiError{Code: "404", HttpStatusCode: 200, UserMessage: "no ci pipeline exists"}
		return nil, err
	}
	template := ciTemplateBean.CiTemplate

	gitMaterials, err := impl.materialRepo.FindByAppId(appId)
	if err != nil && err != pg.ErrNoRows {
		impl.logger.Errorw("error in fetching git materials", "appId", appId, "err", err)
		return nil, err
	}
	if err == pg.ErrNoRows {
		impl.logger.Debugw(" no git materials exists", "appId", appId, "err", err)
		err = &util.ApiError{Code: "404", HttpStatusCode: 200, UserMessage: "no git materials exists"}
		return nil, err
	}

	var materials []bean.Material
	for _, g := range gitMaterials {
		m := bean.Material{
			GitMaterialId: g.Id,
			MaterialName:  g.Name[strings.Index(g.Name, "-")+1:],
		}
		materials = append(materials, m)
	}

	//dockerArgs := map[string]string{}
	//if err := json.Unmarshal([]byte(template.Args), &dockerArgs); err != nil {
	//	impl.logger.Debugw("error in json unmarshal", "app", appId, "err", err)
	//	return nil, err
	//}
	regHost, err := template.DockerRegistry.GetRegistryLocation()
	if err != nil {
		impl.logger.Errorw("invalid reg url", "err", err)
		return nil, err
	}
	ciConfig = &bean.CiConfigRequest{
		Id:                template.Id,
		AppId:             template.AppId,
		AppName:           template.App.AppName,
		DockerRepository:  template.DockerRepository,
		DockerRegistry:    template.DockerRegistry.Id,
		DockerRegistryUrl: regHost,
		CiBuildConfig:     ciTemplateBean.CiBuildConfig,
		//DockerBuildConfig: &bean.DockerBuildConfig{DockerfilePath: template.DockerfilePath, Args: dockerArgs, GitMaterialId: template.GitMaterialId, TargetPlatform: template.TargetPlatform},
		Version:        template.Version,
		CiTemplateName: template.TemplateName,
		Materials:      materials,
	}
	return ciConfig, err
}

func (impl PipelineBuilderImpl) GetCiPipeline(appId int) (ciConfig *bean.CiConfigRequest, err error) {
	ciConfig, err = impl.getCiTemplateVariables(appId)
	if err != nil {
		impl.logger.Debugw("error in fetching ci pipeline", "appId", appId, "err", err)
		return nil, err
	}
	//TODO fill these variables
	//ciConfig.CiPipeline=
	//--------pipeline population start
	pipelines, err := impl.ciPipelineRepository.FindByAppId(appId)
	if err != nil && !util.IsErrNoRows(err) {
		impl.logger.Errorw("error in fetching ci pipeline", "appId", appId, "err", err)
		return nil, err
	}

	if impl.ciConfig.ExternalCiWebhookUrl == "" {
		hostUrl, err := impl.attributesService.GetByKey(attributes.HostUrlKey)
		if err != nil {
			return nil, err
		}
		if hostUrl != nil {
			impl.ciConfig.ExternalCiWebhookUrl = fmt.Sprintf("%s/%s", hostUrl.Value, ExternalCiWebhookPath)
		}
	}
	//map of ciPipelineId and their templateOverrideConfig
	ciOverrideTemplateMap := make(map[int]*bean3.CiTemplateBean)
	ciTemplateBeanOverrides, err := impl.ciTemplateService.FindTemplateOverrideByAppId(appId)
	if err != nil {
		return nil, err
	}

	for _, templateBeanOverride := range ciTemplateBeanOverrides {
		ciTemplateOverride := templateBeanOverride.CiTemplateOverride
		ciOverrideTemplateMap[ciTemplateOverride.CiPipelineId] = templateBeanOverride
	}
	var ciPipelineResp []*bean.CiPipeline
	for _, pipeline := range pipelines {

		dockerArgs := make(map[string]string)
		if len(pipeline.DockerArgs) > 0 {
			err := json.Unmarshal([]byte(pipeline.DockerArgs), &dockerArgs)
			if err != nil {
				impl.logger.Warnw("error in unmarshal", "err", err)
			}
		}

		var externalCiConfig bean.ExternalCiConfig
		if pipeline.ExternalCiPipeline != nil {
			externalCiConfig = bean.ExternalCiConfig{
				Id:         pipeline.ExternalCiPipeline.Id,
				AccessKey:  pipeline.ExternalCiPipeline.AccessToken,
				WebhookUrl: impl.ciConfig.ExternalCiWebhookUrl,
				Payload:    impl.ciConfig.ExternalCiPayload,
			}
		}

		ciPipelineScripts, err := impl.ciPipelineRepository.FindCiScriptsByCiPipelineId(pipeline.Id)
		if err != nil && !util.IsErrNoRows(err) {
			impl.logger.Errorw("error in fetching ci scripts")
			return nil, err
		}

		var beforeDockerBuildScripts []*bean.CiScript
		var afterDockerBuildScripts []*bean.CiScript
		for _, ciScript := range ciPipelineScripts {
			ciScriptResp := &bean.CiScript{
				Id:             ciScript.Id,
				Index:          ciScript.Index,
				Name:           ciScript.Name,
				Script:         ciScript.Script,
				OutputLocation: ciScript.OutputLocation,
			}
			if ciScript.Stage == BEFORE_DOCKER_BUILD {
				beforeDockerBuildScripts = append(beforeDockerBuildScripts, ciScriptResp)
			} else if ciScript.Stage == AFTER_DOCKER_BUILD {
				afterDockerBuildScripts = append(afterDockerBuildScripts, ciScriptResp)
			}
		}
		parentCiPipeline, err := impl.ciPipelineRepository.FindById(pipeline.ParentCiPipeline)
		if err != nil && !util.IsErrNoRows(err) {
			impl.logger.Errorw("err", err)
			return nil, err
		}
		ciPipeline := &bean.CiPipeline{
			Id:                       pipeline.Id,
			Version:                  pipeline.Version,
			Name:                     pipeline.Name,
			Active:                   pipeline.Active,
			Deleted:                  pipeline.Deleted,
			DockerArgs:               dockerArgs,
			IsManual:                 pipeline.IsManual,
			IsExternal:               pipeline.IsExternal,
			ParentCiPipeline:         pipeline.ParentCiPipeline,
			ParentAppId:              parentCiPipeline.AppId,
			ExternalCiConfig:         externalCiConfig,
			BeforeDockerBuildScripts: beforeDockerBuildScripts,
			AfterDockerBuildScripts:  afterDockerBuildScripts,
			ScanEnabled:              pipeline.ScanEnabled,
			IsDockerConfigOverridden: pipeline.IsDockerConfigOverridden,
		}
		if ciTemplateBean, ok := ciOverrideTemplateMap[pipeline.Id]; ok {
			templateOverride := ciTemplateBean.CiTemplateOverride
			ciPipeline.DockerConfigOverride = bean.DockerConfigOverride{
				DockerRegistry:   templateOverride.DockerRegistryId,
				DockerRepository: templateOverride.DockerRepository,
				CiBuildConfig:    ciTemplateBean.CiBuildConfig,
			}
		}
		for _, material := range pipeline.CiPipelineMaterials {
			ciMaterial := &bean.CiMaterial{
				Id:              material.Id,
				CheckoutPath:    material.CheckoutPath,
				Path:            material.Path,
				ScmId:           material.ScmId,
				GitMaterialId:   material.GitMaterialId,
				GitMaterialName: material.GitMaterial.Name[strings.Index(material.GitMaterial.Name, "-")+1:],
				ScmName:         material.ScmName,
				ScmVersion:      material.ScmVersion,
				IsRegex:         material.Regex != "",
				Source:          &bean.SourceTypeConfig{Type: material.Type, Value: material.Value, Regex: material.Regex},
			}
			ciPipeline.CiMaterial = append(ciPipeline.CiMaterial, ciMaterial)
		}

		linkedCis, err := impl.ciPipelineRepository.FindByParentCiPipelineId(ciPipeline.Id)
		if err != nil && !util.IsErrNoRows(err) {
			return nil, err
		}
		ciPipeline.LinkedCount = len(linkedCis)
		ciPipelineResp = append(ciPipelineResp, ciPipeline)
	}
	ciConfig.CiPipelines = ciPipelineResp
	//--------pipeline population end
	return ciConfig, err
}

func (impl PipelineBuilderImpl) GetCiPipelineMin(appId int) ([]*bean.CiPipelineMin, error) {
	pipelines, err := impl.ciPipelineRepository.FindByAppId(appId)
	if err != nil && err != pg.ErrNoRows {
		impl.logger.Errorw("error in fetching ci pipeline", "appId", appId, "err", err)
		return nil, err
	}
	if err == pg.ErrNoRows || len(pipelines) == 0 {
		impl.logger.Errorw("no ci pipeline found", "appId", appId, "err", err)
		err = &util.ApiError{Code: "404", HttpStatusCode: 200, UserMessage: "no ci pipeline found"}
		return nil, err
	}
	var ciPipelineResp []*bean.CiPipelineMin
	for _, pipeline := range pipelines {
		parentCiPipeline, err := impl.ciPipelineRepository.FindById(pipeline.ParentCiPipeline)
		if err != nil && !util.IsErrNoRows(err) {
			impl.logger.Errorw("err", err)
			return nil, err
		}

		pipelineType := bean.PipelineType(bean.NORMAL)
		if parentCiPipeline.Id > 0 {
			pipelineType = bean.PipelineType(bean.LINKED)
		} else if pipeline.IsExternal == true {
			pipelineType = bean.PipelineType(bean.EXTERNAL)
		}

		ciPipeline := &bean.CiPipelineMin{
			Id:               pipeline.Id,
			Name:             pipeline.Name,
			ParentCiPipeline: pipeline.ParentCiPipeline,
			ParentAppId:      parentCiPipeline.AppId,
			PipelineType:     pipelineType,
			ScanEnabled:      pipeline.ScanEnabled,
		}
		ciPipelineResp = append(ciPipelineResp, ciPipeline)
	}
	return ciPipelineResp, err
}

func (impl PipelineBuilderImpl) UpdateCiTemplate(updateRequest *bean.CiConfigRequest) (*bean.CiConfigRequest, error) {
	originalCiConf, err := impl.getCiTemplateVariables(updateRequest.AppId)
	if err != nil {
		impl.logger.Errorw("error in fetching original ciConfig for update", "appId", updateRequest.Id, "err", err)
		return nil, err
	}
	if originalCiConf.Version != updateRequest.Version {
		impl.logger.Errorw("stale version requested", "appId", updateRequest.Id, "old", originalCiConf.Version, "new", updateRequest.Version)
		return nil, fmt.Errorf("stale version of resource requested kindly refresh. requested: %s, found %s", updateRequest.Version, originalCiConf.Version)
	}
	dockerArtifaceStore, err := impl.dockerArtifactStoreRepository.FindOne(updateRequest.DockerRegistry)
	if err != nil {
		impl.logger.Errorw("error in fetching DockerRegistry  for update", "appId", updateRequest.Id, "err", err, "registry", updateRequest.DockerRegistry)
		return nil, err
	}
	regHost, err := dockerArtifaceStore.GetRegistryLocation()
	if err != nil {
		impl.logger.Errorw("invalid reg url", "err", err)
		return nil, err
	}

	var repo string
	if updateRequest.DockerRepository != "" {
		repo = updateRequest.DockerRepository
	} else {
		repo = originalCiConf.DockerRepository
	}

	if dockerArtifaceStore.RegistryType == dockerRegistryRepository.REGISTRYTYPE_ECR {
		err := impl.createEcrRepo(repo, dockerArtifaceStore.AWSRegion, dockerArtifaceStore.AWSAccessKeyId, dockerArtifaceStore.AWSSecretAccessKey)
		if err != nil {
			impl.logger.Errorw("ecr repo creation failed while updating ci template", "repo", repo, "err", err)
			return nil, err
		}
	}

	originalCiConf.AfterDockerBuild = updateRequest.AfterDockerBuild
	originalCiConf.BeforeDockerBuild = updateRequest.BeforeDockerBuild
	//originalCiConf.CiBuildConfigBean = updateRequest.CiBuildConfigBean
	originalCiConf.DockerRegistry = updateRequest.DockerRegistry
	originalCiConf.DockerRepository = updateRequest.DockerRepository
	originalCiConf.DockerRegistryUrl = regHost

	//argByte, err := json.Marshal(originalCiConf.DockerBuildConfig.Args)
	//if err != nil {
	//	return nil, err
	//}
	afterByte, err := json.Marshal(originalCiConf.AfterDockerBuild)
	if err != nil {
		return nil, err
	}
	beforeByte, err := json.Marshal(originalCiConf.BeforeDockerBuild)
	if err != nil {
		return nil, err
	}
	//buildOptionsByte, err := json.Marshal(originalCiConf.DockerBuildConfig.DockerBuildOptions)
	//if err != nil {
	//	impl.logger.Errorw("error in marshaling dockerBuildOptions", "err", err)
	//	return nil, err
	//}
	ciBuildConfig := updateRequest.CiBuildConfig
	originalCiBuildConfig := originalCiConf.CiBuildConfig
	ciTemplate := &pipelineConfig.CiTemplate{
		//DockerfilePath:    originalCiConf.DockerBuildConfig.DockerfilePath,
		GitMaterialId: ciBuildConfig.GitMaterialId,
		//Args:              string(argByte),
		//TargetPlatform:    originalCiConf.DockerBuildConfig.TargetPlatform,
		BeforeDockerBuild: string(beforeByte),
		AfterDockerBuild:  string(afterByte),
		Version:           originalCiConf.Version,
		Id:                originalCiConf.Id,
		DockerRepository:  originalCiConf.DockerRepository,
		DockerRegistryId:  originalCiConf.DockerRegistry,
		Active:            true,
	}

	ciBuildConfig.Id = originalCiBuildConfig.Id
	ciTemplateBean := &bean3.CiTemplateBean{
		CiTemplate:    ciTemplate,
		CiBuildConfig: ciBuildConfig,
		UserId:        updateRequest.UserId,
	}
	err = impl.ciTemplateService.Update(ciTemplateBean)
	if err != nil {
		return nil, err
	}
	originalCiConf.CiBuildConfig = ciBuildConfig
	return originalCiConf, nil
}

func (impl PipelineBuilderImpl) CreateCiPipeline(createRequest *bean.CiConfigRequest) (*bean.PipelineCreateResponse, error) {
	impl.logger.Debugw("pipeline create request received", "req", createRequest)

	//-----------fetch data
	app, err := impl.appRepo.FindById(createRequest.AppId)
	if err != nil {
		impl.logger.Errorw("error in fetching pipeline group", "groupId", createRequest.AppId, "err", err)
		return nil, err
	}
	//--ecr config
	createRequest.AppName = app.AppName
	store, err := impl.getDefaultArtifactStore(createRequest.DockerRegistry)
	if err != nil {
		impl.logger.Errorw("error in fetching docker store ", "id", createRequest.DockerRepository, "err", err)
		return nil, err
	}
	regHost, err := store.GetRegistryLocation()
	if err != nil {
		impl.logger.Errorw("invalid reg url", "err", err)
		return nil, err
	}
	createRequest.DockerRegistryUrl = regHost
	createRequest.DockerRegistry = store.Id

	var repo string
	if createRequest.DockerRepository != "" {
		repo = createRequest.DockerRepository
	} else {
		repo = impl.ecrConfig.EcrPrefix + app.AppName
	}

	if store.RegistryType == dockerRegistryRepository.REGISTRYTYPE_ECR {
		err := impl.createEcrRepo(repo, store.AWSRegion, store.AWSAccessKeyId, store.AWSSecretAccessKey)
		if err != nil {
			impl.logger.Errorw("ecr repo creation failed while creating ci pipeline", "repo", repo, "err", err)
			return nil, err
		}
	}
	createRequest.DockerRepository = repo

	//--ecr config	end
	//-- template config start

	//argByte, err := json.Marshal(createRequest.DockerBuildConfig.Args)
	//if err != nil {
	//	return nil, err
	//}
	afterByte, err := json.Marshal(createRequest.AfterDockerBuild)
	if err != nil {
		return nil, err
	}
	beforeByte, err := json.Marshal(createRequest.BeforeDockerBuild)
	if err != nil {
		return nil, err
	}
	buildConfig := createRequest.CiBuildConfig
	ciTemplate := &pipelineConfig.CiTemplate{
		DockerRegistryId: createRequest.DockerRegistry,
		DockerRepository: createRequest.DockerRepository,
		GitMaterialId:    buildConfig.GitMaterialId,
		//DockerfilePath:    createRequest.DockerBuildConfig.DockerfilePath,
		//Args:              string(argByte),
		//TargetPlatform:    createRequest.DockerBuildConfig.TargetPlatform,
		Active:            true,
		TemplateName:      createRequest.CiTemplateName,
		Version:           createRequest.Version,
		AppId:             createRequest.AppId,
		AfterDockerBuild:  string(afterByte),
		BeforeDockerBuild: string(beforeByte),
		AuditLog:          sql.AuditLog{CreatedOn: time.Now(), UpdatedOn: time.Now(), CreatedBy: createRequest.UserId, UpdatedBy: createRequest.UserId},
	}

	ciTemplateBean := &bean3.CiTemplateBean{
		CiTemplate:    ciTemplate,
		CiBuildConfig: createRequest.CiBuildConfig,
	}
	err = impl.ciTemplateService.Save(ciTemplateBean)
	if err != nil {
		return nil, err
	}

	//-- template config end
	createRequest.Id = ciTemplate.Id
	createRequest.CiTemplateName = ciTemplate.TemplateName
	if len(createRequest.CiPipelines) > 0 {
		conf, err := impl.addpipelineToTemplate(createRequest)
		if err != nil {
			impl.logger.Errorw("error in pipeline creation ", "err", err)
			return nil, err
		}
		impl.logger.Debugw("pipeline created ", "detail", conf)
	}
	createRes := &bean.PipelineCreateResponse{AppName: app.AppName, AppId: createRequest.AppId} //FIXME
	return createRes, nil
}

func (impl PipelineBuilderImpl) createEcrRepo(dockerRepository, AWSRegion, AWSAccessKeyId, AWSSecretAccessKey string) error {
	impl.logger.Debugw("attempting ecr repo creation ", "repo", dockerRepository)
	err := util.CreateEcrRepo(dockerRepository, AWSRegion, AWSAccessKeyId, AWSSecretAccessKey)
	if err != nil {
		if errors.IsAlreadyExists(err) {
			impl.logger.Warnw("this repo already exists!!, skipping repo creation", "repo", dockerRepository)
		} else {
			impl.logger.Errorw("ecr repo creation failed, it might be due to authorization or any other external "+
				"dependency. please create repo manually before triggering ci", "repo", dockerRepository, "err", err)
			return err
		}
	}
	return nil
}

func (impl PipelineBuilderImpl) getGitMaterialsForApp(appId int) ([]*bean.GitMaterial, error) {
	materials, err := impl.materialRepo.FindByAppId(appId)
	if err != nil {
		impl.logger.Errorw("error in fetching materials for app", "appId", appId, "err", err)
		return nil, err
	}
	var gitMaterials []*bean.GitMaterial

	for _, material := range materials {
		gitUrl := material.Url
		if material.GitProvider.AuthMode == repository.AUTH_MODE_USERNAME_PASSWORD ||
			material.GitProvider.AuthMode == repository.AUTH_MODE_ACCESS_TOKEN {
			u, err := url.Parse(gitUrl)
			if err != nil {
				return nil, err
			}
			var password string
			userName := material.GitProvider.UserName
			if material.GitProvider.AuthMode == repository.AUTH_MODE_USERNAME_PASSWORD {
				password = material.GitProvider.Password

			} else if material.GitProvider.AuthMode == repository.AUTH_MODE_ACCESS_TOKEN {
				password = material.GitProvider.AccessToken
				if userName == "" {
					userName = "devtron-boat"
				}
			}
			if userName == "" || password == "" {
				return nil, util.ApiError{}.ErrorfUser("invalid git credentials config")
			}
			u.User = url.UserPassword(userName, password)
			gitUrl = u.String()
		}
		gitMaterial := &bean.GitMaterial{
			Id:            material.Id,
			Url:           gitUrl,
			GitProviderId: material.GitProviderId,
			Name:          material.Name[strings.Index(material.Name, "-")+1:],
			CheckoutPath:  material.CheckoutPath,
		}
		gitMaterials = append(gitMaterials, gitMaterial)
	}
	return gitMaterials, nil
}

func (impl PipelineBuilderImpl) addpipelineToTemplate(createRequest *bean.CiConfigRequest) (resp *bean.CiConfigRequest, err error) {

	if createRequest.AppWorkflowId == 0 {
		// create workflow
		wf := &appWorkflow.AppWorkflow{
			Name:   fmt.Sprintf("wf-%d-%s", createRequest.AppId, util2.Generate(4)),
			AppId:  createRequest.AppId,
			Active: true,
			AuditLog: sql.AuditLog{
				CreatedOn: time.Now(),
				UpdatedOn: time.Now(),
				CreatedBy: createRequest.UserId,
				UpdatedBy: createRequest.UserId,
			},
		}
		savedAppWf, err := impl.appWorkflowRepository.SaveAppWorkflow(wf)
		if err != nil {
			impl.logger.Errorw("err", err)
			return nil, err
		}
		// workflow creation ends
		createRequest.AppWorkflowId = savedAppWf.Id
	}
	//single ci in same wf validation
	workflowMapping, err := impl.appWorkflowRepository.FindWFCIMappingByWorkflowId(createRequest.AppWorkflowId)
	if err != nil && err != pg.ErrNoRows {
		impl.logger.Errorw("error in fetching workflow mapping for ci validation", "err", err)
		return nil, err
	}
	if len(workflowMapping) > 0 {
		return nil, &util.ApiError{
			InternalMessage:   "pipeline already exists",
			UserDetailMessage: fmt.Sprintf("pipeline already exists in workflow"),
			UserMessage:       fmt.Sprintf("pipeline already exists in workflow")}
	}

	//pipeline name validation
	var pipelineNames []string
	for _, pipeline := range createRequest.CiPipelines {
		pipelineNames = append(pipelineNames, pipeline.Name)
	}
	if err != nil {
		impl.logger.Errorw("error in creating pipeline group", "err", err)
		return nil, err
	}
	createRequest, err = impl.dbPipelineOrchestrator.CreateCiConf(createRequest, createRequest.Id)
	if err != nil {
		return nil, err
	}
	return createRequest, err
}

func (impl PipelineBuilderImpl) PatchCiPipeline(request *bean.CiPatchRequest) (ciConfig *bean.CiConfigRequest, err error) {
	ciConfig, err = impl.getCiTemplateVariables(request.AppId)
	if err != nil {
		impl.logger.Errorw("err in fetching template for pipeline patch, ", "err", err, "appId", request.AppId)
		return nil, err
	}
	ciConfig.AppWorkflowId = request.AppWorkflowId
	ciConfig.UserId = request.UserId
	if request.CiPipeline != nil {
		ciConfig.ScanEnabled = request.CiPipeline.ScanEnabled
	}
	switch request.Action {
	case bean.CREATE:
		impl.logger.Debugw("create patch request")
		ciConfig.CiPipelines = []*bean.CiPipeline{request.CiPipeline} //request.CiPipeline
		res, err := impl.addpipelineToTemplate(ciConfig)
		if err != nil {
			impl.logger.Errorw("error in adding pipeline to template", "ciConf", ciConfig, "err", err)
			return nil, err
		}
		return res, nil
	case bean.UPDATE_SOURCE:
		return impl.patchCiPipelineUpdateSource(ciConfig, request.CiPipeline)
	case bean.DELETE:
		pipeline, err := impl.DeleteCiPipeline(request)
		if err != nil {
			return nil, err
		}
		ciConfig.CiPipelines = []*bean.CiPipeline{pipeline}
		return ciConfig, nil
	default:
		impl.logger.Errorw("unsupported operation ", "op", request.Action)
		return nil, fmt.Errorf("unsupported operation %s", request.Action)
	}

}

func (impl PipelineBuilderImpl) PatchRegexCiPipeline(request *bean.CiRegexPatchRequest) (err error) {
	var materials []*pipelineConfig.CiPipelineMaterial
	for _, material := range request.CiPipelineMaterial {
		materialDbObject, err := impl.ciPipelineMaterialRepository.GetById(material.Id)
		if err != nil {
			impl.logger.Errorw("err in fetching material, ", "err", err)
			return err
		}
		if materialDbObject.Regex != "" {
			if !impl.dbPipelineOrchestrator.CheckStringMatchRegex(materialDbObject.Regex, material.Value) {
				impl.logger.Errorw("not matching given regex, ", "err", err)
				return errors.New("not matching given regex")
			}
		}
		pipelineMaterial := &pipelineConfig.CiPipelineMaterial{
			Id:            material.Id,
			Value:         material.Value,
			Type:          pipelineConfig.SourceType(material.Type),
			Active:        true,
			GitMaterialId: materialDbObject.GitMaterialId,
			Regex:         materialDbObject.Regex,
			AuditLog:      sql.AuditLog{UpdatedBy: request.UserId, UpdatedOn: time.Now()},
		}
		materials = append(materials, pipelineMaterial)
	}
	dbConnection := impl.pipelineRepository.GetConnection()
	tx, err := dbConnection.Begin()
	if err != nil {
		return err
	}
	// Rollback tx on error.
	defer tx.Rollback()

	err = impl.ciPipelineMaterialRepository.Update(tx, materials...)
	if err != nil {
		return err
	}

	err = tx.Commit()
	if err != nil {
		return err
	}

	err = impl.dbPipelineOrchestrator.AddPipelineMaterialInGitSensor(materials)
	if err != nil {
		impl.logger.Errorf("error in saving pipelineMaterials in git sensor", "materials", materials, "err", err)
		return err
	}
	return nil
}
func (impl PipelineBuilderImpl) DeleteCiPipeline(request *bean.CiPatchRequest) (*bean.CiPipeline, error) {
	ciPipelineId := request.CiPipeline.Id
	//wf validation
	workflowMapping, err := impl.appWorkflowRepository.FindWFCDMappingByCIPipelineId(ciPipelineId)
	if err != nil && err != pg.ErrNoRows {
		impl.logger.Errorw("error in fetching workflow mapping for ci validation", "err", err)
		return nil, err
	}
	if len(workflowMapping) > 0 {
		return nil, &util.ApiError{
			InternalMessage:   "cd pipeline exists for this CI",
			UserDetailMessage: fmt.Sprintf("cd pipeline exists for this CI"),
			UserMessage:       fmt.Sprintf("cd pipeline exists for this CI")}
	}

	pipeline, err := impl.ciPipelineRepository.FindById(ciPipelineId)
	if err != nil {
		impl.logger.Errorw("pipeline fetch err", "id", ciPipelineId, "err", err)
	}
	appId := request.AppId
	if pipeline.AppId != appId {
		return nil, fmt.Errorf("invalid appid: %d pipelineId: %d mapping", appId, ciPipelineId)
	}

	dbConnection := impl.pipelineRepository.GetConnection()
	tx, err := dbConnection.Begin()
	if err != nil {
		return nil, err
	}
	// Rollback tx on error.
	defer tx.Rollback()

	err = impl.dbPipelineOrchestrator.DeleteCiPipeline(pipeline, request.UserId, tx)
	if err != nil {
		impl.logger.Errorw("error in deleting pipeline db")
		return nil, err
	}

	//delete app workflow mapping
	appWorkflowMappings, err := impl.appWorkflowRepository.FindWFCIMappingByCIPipelineId(pipeline.Id)
	for _, mapping := range appWorkflowMappings {
		err := impl.appWorkflowRepository.DeleteAppWorkflowMapping(mapping, tx)
		if err != nil {
			impl.logger.Errorw("error in deleting workflow mapping", "err", err)
			return nil, err
		}
	}
	if request.CiPipeline.PreBuildStage != nil && request.CiPipeline.PreBuildStage.Id > 0 {
		//deleting pre stage
		err = impl.pipelineStageService.DeleteCiStage(request.CiPipeline.PreBuildStage, request.UserId, tx)
		if err != nil {
			impl.logger.Errorw("error in deleting pre stage", "err", err, "preBuildStage", request.CiPipeline.PreBuildStage)
			return nil, err
		}
	}
	if request.CiPipeline.PostBuildStage != nil && request.CiPipeline.PostBuildStage.Id > 0 {
		//deleting post stage
		err = impl.pipelineStageService.DeleteCiStage(request.CiPipeline.PostBuildStage, request.UserId, tx)
		if err != nil {
			impl.logger.Errorw("error in deleting post stage", "err", err, "postBuildStage", request.CiPipeline.PostBuildStage)
			return nil, err
		}
	}
	err = tx.Commit()
	if err != nil {
		return nil, err
	}
	request.CiPipeline.Deleted = true
	request.CiPipeline.Name = pipeline.Name
	return request.CiPipeline, nil
	//delete pipeline
	//delete scm

}

func (impl PipelineBuilderImpl) patchCiPipelineUpdateSource(baseCiConfig *bean.CiConfigRequest, modifiedCiPipeline *bean.CiPipeline) (ciConfig *bean.CiConfigRequest, err error) {

	pipeline, err := impl.ciPipelineRepository.FindById(modifiedCiPipeline.Id)
	if err != nil {
		impl.logger.Errorw("error in fetching pipeline", "id", modifiedCiPipeline.Id, "err", err)
		return nil, err
	}

	cannotUpdate := false
	for _, material := range pipeline.CiPipelineMaterials {
		if material.ScmId != "" {
			cannotUpdate = true
		}
	}

	if cannotUpdate {
		//scm plugin material change scm object
		//material.ScmName
		return nil, fmt.Errorf("update of plugin scm material not supported")
	} else {
		modifiedCiPipeline.ScanEnabled = baseCiConfig.ScanEnabled
		modifiedCiPipeline, err = impl.dbPipelineOrchestrator.PatchMaterialValue(modifiedCiPipeline, baseCiConfig.UserId)
		if err != nil {
			return nil, err
		}
		baseCiConfig.CiPipelines = append(baseCiConfig.CiPipelines, modifiedCiPipeline)
		return baseCiConfig, err
	}

}

func (impl PipelineBuilderImpl) CreateCdPipelines(pipelineCreateRequest *bean.CdPipelines, ctx context.Context) (*bean.CdPipelines, error) {
	isGitOpsConfigured := false
	gitOpsConfig, err := impl.gitOpsRepository.GetGitOpsConfigActive()
	if err != nil && err != pg.ErrNoRows {
		impl.logger.Errorw("GetGitOpsConfigActive, error while getting", "err", err)
		return nil, err
	}
	if gitOpsConfig != nil && gitOpsConfig.Id > 0 {
		isGitOpsConfigured = true
	}

	app, err := impl.appRepo.FindById(pipelineCreateRequest.AppId)
	if err != nil {
		impl.logger.Errorw("app not found", "err", err, "appId", pipelineCreateRequest.AppId)
		return nil, err
	}
	envPipelineMap := make(map[int]string)
	for _, pipeline := range pipelineCreateRequest.Pipelines {
		if envPipelineMap[pipeline.EnvironmentId] != "" {
			err = &util.ApiError{
				HttpStatusCode:  http.StatusBadRequest,
				InternalMessage: "cd-pipelines already exist for this app and env, cannot create multiple cd-pipelines",
				UserMessage:     "cd-pipelines already exist for this app and env, cannot create multiple cd-pipelines",
			}
			return nil, err
		}
		envPipelineMap[pipeline.EnvironmentId] = pipeline.Name

		existingCdPipelinesForEnv, pErr := impl.pipelineRepository.FindActiveByAppIdAndEnvironmentId(pipelineCreateRequest.AppId, pipeline.EnvironmentId)
		if pErr != nil && !util.IsErrNoRows(pErr) {
			impl.logger.Errorw("error in fetching cd pipelines ", "err", pErr, "appId", pipelineCreateRequest.AppId)
			return nil, pErr
		}
		if len(existingCdPipelinesForEnv) > 0 {
			err = &util.ApiError{
				HttpStatusCode:  http.StatusBadRequest,
				InternalMessage: "cd-pipelines already exist for this app and env, cannot create multiple cd-pipelines",
				UserMessage:     "cd-pipelines already exist for this app and env, cannot create multiple cd-pipelines",
			}
			return nil, err
		}

		if len(pipeline.PreStage.Config) > 0 && !strings.Contains(pipeline.PreStage.Config, "beforeStages") {
			err = &util.ApiError{
				HttpStatusCode:  http.StatusBadRequest,
				InternalMessage: "invalid yaml config, must include - beforeStages",
				UserMessage:     "invalid yaml config, must include - beforeStages",
			}
			return nil, err
		}
		if len(pipeline.PostStage.Config) > 0 && !strings.Contains(pipeline.PostStage.Config, "afterStages") {
			err = &util.ApiError{
				HttpStatusCode:  http.StatusBadRequest,
				InternalMessage: "invalid yaml config, must include - afterStages",
				UserMessage:     "invalid yaml config, must include - afterStages",
			}
			return nil, err
		}
	}

	if isGitOpsConfigured {
		//if gitops configured create GIT repository and register into ACD
		chart, err := impl.chartRepository.FindLatestChartForAppByAppId(app.Id)
		if err != nil && pg.ErrNoRows != err {
			return nil, err
		}
		gitOpsRepoName := impl.chartTemplateService.GetGitOpsRepoName(app.AppName)
		chartGitAttr, err := impl.chartTemplateService.CreateGitRepositoryForApp(gitOpsRepoName, chart.ReferenceTemplate, chart.ChartVersion, pipelineCreateRequest.UserId)
		if err != nil {
			impl.logger.Errorw("error in pushing chart to git ", "path", chartGitAttr.ChartLocation, "err", err)
			return nil, err
		}
		err = impl.chartTemplateService.RegisterInArgo(chartGitAttr, ctx)
		if err != nil {
			impl.logger.Errorw("error while register git repo in argo", "err", err)
			emptyRepoErrorMessage := []string{"failed to get index: 404 Not Found", "remote repository is empty"}
			if strings.Contains(err.Error(), emptyRepoErrorMessage[0]) || strings.Contains(err.Error(), emptyRepoErrorMessage[1]) {
				// - found empty repository, create some file in repository
				err := impl.chartTemplateService.CreateReadmeInGitRepo(gitOpsRepoName, pipelineCreateRequest.UserId)
				if err != nil {
					impl.logger.Errorw("error in creating file in git repo", "err", err)
					return nil, err
				}
				// - retry register in argo
				err = impl.chartTemplateService.RegisterInArgo(chartGitAttr, ctx)
				if err != nil {
					impl.logger.Errorw("error in re-try register in argo", "err", err)
					return nil, err
				}
			} else {
				return nil, err
			}
		}

		// here updating all the chart version git repo url, as per current implementation all are same git repo url but we have to update each row
		err = impl.updateGitRepoUrlInCharts(app.Id, chartGitAttr, pipelineCreateRequest.UserId)
		if err != nil {
			impl.logger.Errorw("error in updating git repo urls in charts", "appId", app.Id, "chartGitAttr", chartGitAttr, "err", err)
			return nil, err
		}
	}

	for _, pipeline := range pipelineCreateRequest.Pipelines {
		if isGitOpsConfigured {
			pipeline.DeploymentAppType = util.PIPELINE_DEPLOYMENT_TYPE_ACD
		} else {
			pipeline.DeploymentAppType = util.PIPELINE_DEPLOYMENT_TYPE_HELM
		}
		id, err := impl.createCdPipeline(ctx, app, pipeline, pipelineCreateRequest.UserId)
		if err != nil {
			impl.logger.Errorw("error in creating pipeline", "name", pipeline.Name, "err", err)
			return nil, err
		}
		pipeline.Id = id
	}

	return pipelineCreateRequest, nil
}

func (impl PipelineBuilderImpl) PatchCdPipelines(cdPipelines *bean.CDPatchRequest, ctx context.Context) (*bean.CdPipelines, error) {
	pipelineRequest := &bean.CdPipelines{
		UserId:    cdPipelines.UserId,
		AppId:     cdPipelines.AppId,
		Pipelines: []*bean.CDPipelineConfigObject{cdPipelines.Pipeline},
	}
	switch cdPipelines.Action {
	case bean.CD_CREATE:
		return impl.CreateCdPipelines(pipelineRequest, ctx)
	case bean.CD_UPDATE:
		err := impl.updateCdPipeline(ctx, cdPipelines.Pipeline, cdPipelines.UserId)
		return pipelineRequest, err
	case bean.CD_DELETE:
		pipeline, err := impl.pipelineRepository.FindById(cdPipelines.Pipeline.Id)
		if err != nil {
			impl.logger.Errorw("error in getting cd pipeline by id", "err", err, "id", cdPipelines.Pipeline.Id)
			return pipelineRequest, err
		}
		err = impl.DeleteCdPipeline(pipeline, ctx, cdPipelines.ForceDelete)
		return pipelineRequest, err
	default:
		return nil, &util.ApiError{Code: "404", HttpStatusCode: 404, UserMessage: "operation not supported"}
	}
}

func (impl PipelineBuilderImpl) DeleteCdPipeline(pipeline *pipelineConfig.Pipeline, ctx context.Context, forceDelete bool) (err error) {
	//getting children CD pipeline details
	appWorkflowMapping, err := impl.appWorkflowRepository.FindWFCDMappingByParentCDPipelineId(pipeline.Id)
	if err != nil && err != pg.ErrNoRows {
		impl.logger.Errorw("error in getting children cd details", "err", err)
		return err
	} else if len(appWorkflowMapping) > 0 {
		impl.logger.Debugw("cannot delete cd pipeline, contains children cd")
		return fmt.Errorf("Please delete children CD pipelines before deleting this pipeline.")
	}
	//getting deployment group for this pipeline
	deploymentGroupNames, err := impl.deploymentGroupRepository.GetNamesByAppIdAndEnvId(pipeline.EnvironmentId, pipeline.AppId)
	if err != nil && err != pg.ErrNoRows {
		impl.logger.Errorw("error in getting deployment group names by appId and envId", "err", err)
		return err
	} else if len(deploymentGroupNames) > 0 {
		groupNamesByte, err := json.Marshal(deploymentGroupNames)
		if err != nil {
			impl.logger.Errorw("error in marshaling deployment group names", "err", err, "deploymentGroupNames", deploymentGroupNames)
		}
		impl.logger.Debugw("cannot delete cd pipeline, is being used in deployment group")
		return fmt.Errorf("Please remove this CD pipeline from deployment groups : %s", string(groupNamesByte))
	}
	dbConnection := impl.pipelineRepository.GetConnection()
	tx, err := dbConnection.Begin()
	if err != nil {
		return err
	}
	// Rollback tx on error.
	defer tx.Rollback()
	if err = impl.dbPipelineOrchestrator.DeleteCdPipeline(pipeline.Id, tx); err != nil {
		impl.logger.Errorw("err in deleting pipeline from db", "id", pipeline, "err", err)
		return err
	}

	//delete app workflow mapping
	err = impl.appWorkflowRepository.DeleteAppWorkflowMappingsByCdPipelineId(pipeline.Id, tx)
	if err != nil {
		impl.logger.Errorw("error in deleting workflow mapping", "err", err)
		return err
	}

	if pipeline.PreStageConfig != "" {
		err = impl.prePostCdScriptHistoryService.CreatePrePostCdScriptHistory(pipeline, tx, repository4.PRE_CD_TYPE, false, 0, time.Time{})
		if err != nil {
			impl.logger.Errorw("error in creating pre cd script entry", "err", err, "pipeline", pipeline)
			return err
		}
	}
	if pipeline.PostStageConfig != "" {
		err = impl.prePostCdScriptHistoryService.CreatePrePostCdScriptHistory(pipeline, tx, repository4.POST_CD_TYPE, false, 0, time.Time{})
		if err != nil {
			impl.logger.Errorw("error in creating post cd script entry", "err", err, "pipeline", pipeline)
			return err
		}
	}
	//delete app from argo cd, if created
	if pipeline.DeploymentAppCreated == true {
		deploymentAppName := fmt.Sprintf("%s-%s", pipeline.App.AppName, pipeline.Environment.Name)
		if util.IsAcdApp(pipeline.DeploymentAppType) {
			//todo: provide option for cascading to user
			cascadeDelete := true
			req := &application2.ApplicationDeleteRequest{
				Name:    &deploymentAppName,
				Cascade: &cascadeDelete,
			}
			if _, err := impl.application.Delete(ctx, req); err != nil {
				impl.logger.Errorw("err in deleting pipeline on argocd", "id", pipeline, "err", err)

				if forceDelete {
					impl.logger.Warnw("error while deletion of app in acd, continue to delete in db as this operation is force delete", "error", err)
				} else {
					//statusError, _ := err.(*errors2.StatusError)
					if strings.Contains(err.Error(), "code = NotFound") {
						err = &util.ApiError{
							UserMessage:     "Could not delete as application not found in argocd",
							InternalMessage: err.Error(),
						}
					} else {
						err = &util.ApiError{
							UserMessage:     "Could not delete application",
							InternalMessage: err.Error(),
						}
					}
					return err
				}
			}
			impl.logger.Infow("app deleted from argocd", "id", pipeline.Id, "pipelineName", pipeline.Name, "app", deploymentAppName)
		} else if util.IsHelmApp(pipeline.DeploymentAppType) {
			appIdentifier := &client.AppIdentifier{
				ClusterId:   pipeline.Environment.ClusterId,
				ReleaseName: deploymentAppName,
				Namespace:   pipeline.Environment.Namespace,
			}
			deleteResponse, err := impl.helmAppService.DeleteApplication(ctx, appIdentifier)
			if err != nil {
				impl.logger.Errorw("error in deleting helm application", "error", err, "appIdentifier", appIdentifier)
				return err
			}
			if deleteResponse == nil || !deleteResponse.GetSuccess() {
				return errors.New("delete application response unsuccessful")
			}
		}
	}
	err = tx.Commit()
	if err != nil {
		impl.logger.Errorw("error in committing db transaction", "err", err)
		return err
	}
	return nil
}

type DeploymentType struct {
	Deployment Deployment `json:"deployment"`
}

type Deployment struct {
	Strategy Strategy `json:"strategy"`
}

type Strategy struct {
	BlueGreen *BlueGreen `json:"blueGreen,omitempty"`
	Rolling   *Rolling   `json:"rolling,omitempty"`
	Canary    *Canary    `json:"canary,omitempty"`
	Recreate  *Recreate  `json:"recreate,omitempty"`
}

type BlueGreen struct {
	AutoPromotionSeconds  int  `json:"autoPromotionSeconds"`
	ScaleDownDelaySeconds int  `json:"scaleDownDelaySeconds"`
	PreviewReplicaCount   int  `json:"previewReplicaCount"`
	AutoPromotionEnabled  bool `json:"autoPromotionEnabled"`
}

type Canary struct {
	MaxSurge       string       `json:"maxSurge,omitempty"`
	MaxUnavailable int          `json:"maxUnavailable,omitempty"`
	Steps          []CanaryStep `json:"steps,omitempty"`
}

type CanaryStep struct {
	// SetWeight sets what percentage of the newRS should receive
	SetWeight *int32 `json:"setWeight,omitempty"`
	// Pause freezes the rollout by setting spec.Paused to true.
	// A Rollout will resume when spec.Paused is reset to false.
	// +optional
	Pause *RolloutPause `json:"pause,omitempty"`
}

type RolloutPause struct {
	// Duration the amount of time to wait before moving to the next step.
	// +optional
	Duration *int32 `json:"duration,omitempty"`
}
type Recreate struct {
}

type Rolling struct {
	MaxSurge       string `json:"maxSurge"`
	MaxUnavailable int    `json:"maxUnavailable"`
}

func (impl PipelineBuilderImpl) createCdPipeline(ctx context.Context, app *app2.App, pipeline *bean.CDPipelineConfigObject, userId int32) (pipelineRes int, err error) {
	dbConnection := impl.pipelineRepository.GetConnection()
	tx, err := dbConnection.Begin()
	if err != nil {
		return 0, err
	}
	// Rollback tx on error.
	defer tx.Rollback()

	chart, err := impl.chartRepository.FindLatestChartForAppByAppId(app.Id)
	if err != nil {
		return 0, err
	}
	envOverride, err := impl.propertiesConfigService.CreateIfRequired(chart, pipeline.EnvironmentId, userId, false, models.CHARTSTATUS_NEW, false, false, pipeline.Namespace, chart.IsBasicViewLocked, chart.CurrentViewEditor, tx)
	if err != nil {
		return 0, err
	}

	// Get pipeline override based on Deployment strategy
	//TODO: mark as created in our db
	pipelineId, err := impl.dbPipelineOrchestrator.CreateCDPipelines(pipeline, app.Id, userId, tx)
	if err != nil {
		impl.logger.Errorw("error in ")
		return 0, err
	}

	//adding ci pipeline to workflow
	appWorkflowModel, err := impl.appWorkflowRepository.FindByIdAndAppId(pipeline.AppWorkflowId, app.Id)
	if err != nil && err != pg.ErrNoRows {
		return 0, err
	}
	if appWorkflowModel.Id > 0 {
		var parentPipelineId int
		var parentPipelineType string
		if pipeline.ParentPipelineId == 0 {
			parentPipelineId = pipeline.CiPipelineId
			parentPipelineType = "CI_PIPELINE"
		} else {
			parentPipelineId = pipeline.ParentPipelineId
			parentPipelineType = pipeline.ParentPipelineType
		}
		appWorkflowMap := &appWorkflow.AppWorkflowMapping{
			AppWorkflowId: appWorkflowModel.Id,
			ParentId:      parentPipelineId,
			ParentType:    parentPipelineType,
			ComponentId:   pipelineId,
			Type:          "CD_PIPELINE",
			Active:        true,
			AuditLog:      sql.AuditLog{CreatedBy: userId, CreatedOn: time.Now(), UpdatedOn: time.Now(), UpdatedBy: userId},
		}
		_, err = impl.appWorkflowRepository.SaveAppWorkflowMapping(appWorkflowMap, tx)
		if err != nil {
			return 0, err
		}
	}
	//getting global app metrics for cd pipeline create because env level metrics is not created yet
	appLevelAppMetricsEnabled := false
	appLevelMetrics, err := impl.appLevelMetricsRepository.FindByAppId(app.Id)
	if err != nil && err != pg.ErrNoRows {
		impl.logger.Errorw("error in getting app level metrics app level", "error", err)
	} else if err == nil {
		appLevelAppMetricsEnabled = appLevelMetrics.AppMetrics
	}
	err = impl.deploymentTemplateHistoryService.CreateDeploymentTemplateHistoryFromEnvOverrideTemplate(envOverride, tx, appLevelAppMetricsEnabled, pipelineId)
	if err != nil {
		impl.logger.Errorw("error in creating entry for env deployment template history", "err", err, "envOverride", envOverride)
		return 0, err
	}
	// strategies for pipeline ids, there is only one is default
	defaultCount := 0
	for _, item := range pipeline.Strategies {
		if item.Default {
			defaultCount = defaultCount + 1
			if defaultCount > 1 {
				impl.logger.Warnw("already have one strategy is default in this pipeline", "strategy", item.DeploymentTemplate)
				item.Default = false
			}
		}
		strategy := &chartConfig.PipelineStrategy{
			PipelineId: pipelineId,
			Strategy:   item.DeploymentTemplate,
			Config:     string(item.Config),
			Default:    item.Default,
			Deleted:    false,
			AuditLog:   sql.AuditLog{UpdatedBy: userId, CreatedBy: userId, UpdatedOn: time.Now(), CreatedOn: time.Now()},
		}
		err = impl.pipelineConfigRepository.Save(strategy, tx)
		if err != nil {
			impl.logger.Errorw("error in saving strategy", "strategy", item.DeploymentTemplate)
			return pipelineId, fmt.Errorf("pipeline created but failed to add strategy")
		}
		//creating history entry for strategy
		_, err = impl.pipelineStrategyHistoryService.CreatePipelineStrategyHistory(strategy, pipeline.TriggerType, tx)
		if err != nil {
			impl.logger.Errorw("error in creating strategy history entry", "err", err)
			return 0, err
		}

	}

	err = tx.Commit()
	if err != nil {
		return 0, err
	}

	impl.logger.Debugw("pipeline created with GitMaterialId ", "id", pipelineId, "pipeline", pipeline)
	return pipelineId, nil
}

func (impl PipelineBuilderImpl) updateCdPipeline(ctx context.Context, pipeline *bean.CDPipelineConfigObject, userID int32) (err error) {

	if len(pipeline.PreStage.Config) > 0 && !strings.Contains(pipeline.PreStage.Config, "beforeStages") {
		err = &util.ApiError{
			HttpStatusCode:  http.StatusBadRequest,
			InternalMessage: "invalid yaml config, must include - beforeStages",
			UserMessage:     "invalid yaml config, must include - beforeStages",
		}
		return err
	}
	if len(pipeline.PostStage.Config) > 0 && !strings.Contains(pipeline.PostStage.Config, "afterStages") {
		err = &util.ApiError{
			HttpStatusCode:  http.StatusBadRequest,
			InternalMessage: "invalid yaml config, must include - afterStages",
			UserMessage:     "invalid yaml config, must include - afterStages",
		}
		return err
	}
	dbConnection := impl.pipelineRepository.GetConnection()
	tx, err := dbConnection.Begin()
	if err != nil {
		return err
	}
	// Rollback tx on error.
	defer tx.Rollback()
	err = impl.dbPipelineOrchestrator.UpdateCDPipeline(pipeline, userID, tx)
	if err != nil {
		impl.logger.Errorw("error in updating pipeline")
		return err
	}

	// strategies for pipeline ids, there is only one is default
	existingStrategies, err := impl.pipelineConfigRepository.GetAllStrategyByPipelineId(pipeline.Id)
	if err != nil && !errors.IsNotFound(err) {
		impl.logger.Errorw("error in getting pipeline strategies", "err", err)
		return err
	}
	for _, oldItem := range existingStrategies {
		notFound := true
		for _, newItem := range pipeline.Strategies {
			if newItem.DeploymentTemplate == oldItem.Strategy {
				notFound = false
			}
		}

		if notFound {
			//delete from db
			err := impl.pipelineConfigRepository.Delete(oldItem, tx)
			if err != nil {
				impl.logger.Errorw("error in delete pipeline strategies", "err", err)
				return fmt.Errorf("error in delete pipeline strategies")
			}
		}
	}

	defaultCount := 0
	for _, item := range pipeline.Strategies {
		if item.Default {
			defaultCount = defaultCount + 1
			if defaultCount > 1 {
				impl.logger.Warnw("already have one strategy is default in this pipeline, skip this", "strategy", item.DeploymentTemplate)
				continue
			}
		}
		strategy, err := impl.pipelineConfigRepository.FindByStrategyAndPipelineId(item.DeploymentTemplate, pipeline.Id)
		if err != nil && pg.ErrNoRows != err {
			impl.logger.Errorw("error in getting strategy", "err", err)
			return err
		}
		if strategy.Id > 0 {
			strategy.Config = string(item.Config)
			strategy.Default = item.Default
			strategy.UpdatedBy = userID
			strategy.UpdatedOn = time.Now()
			err = impl.pipelineConfigRepository.Update(strategy, tx)
			if err != nil {
				impl.logger.Errorw("error in updating strategy", "strategy", item.DeploymentTemplate)
				return fmt.Errorf("pipeline updated but failed to update one strategy")
			}
			//creating history entry for strategy
			_, err = impl.pipelineStrategyHistoryService.CreatePipelineStrategyHistory(strategy, pipeline.TriggerType, tx)
			if err != nil {
				impl.logger.Errorw("error in creating strategy history entry", "err", err)
				return err
			}
		} else {
			strategy := &chartConfig.PipelineStrategy{
				PipelineId: pipeline.Id,
				Strategy:   item.DeploymentTemplate,
				Config:     string(item.Config),
				Default:    item.Default,
				Deleted:    false,
				AuditLog:   sql.AuditLog{UpdatedBy: userID, CreatedBy: userID, UpdatedOn: time.Now(), CreatedOn: time.Now()},
			}
			err = impl.pipelineConfigRepository.Save(strategy, tx)
			if err != nil {
				impl.logger.Errorw("error in saving strategy", "strategy", item.DeploymentTemplate)
				return fmt.Errorf("pipeline created but failed to add strategy")
			}
			//creating history entry for strategy
			_, err = impl.pipelineStrategyHistoryService.CreatePipelineStrategyHistory(strategy, pipeline.TriggerType, tx)
			if err != nil {
				impl.logger.Errorw("error in creating strategy history entry", "err", err)
				return err
			}
		}
	}
	err = tx.Commit()
	if err != nil {
		return err
	}
	return nil
}

func (impl PipelineBuilderImpl) filterDeploymentTemplate(deploymentTemplate pipelineConfig.DeploymentTemplate, pipelineOverride string) (string, error) {
	var deploymentType DeploymentType
	err := json.Unmarshal([]byte(pipelineOverride), &deploymentType)
	if err != nil {
		impl.logger.Errorw("err", err)
		return "", err
	}
	if pipelineConfig.DEPLOYMENT_TEMPLATE_BLUE_GREEN == deploymentTemplate {
		newDeploymentType := DeploymentType{
			Deployment: Deployment{
				Strategy: Strategy{
					BlueGreen: deploymentType.Deployment.Strategy.BlueGreen,
				},
			},
		}
		pipelineOverrideBytes, err := json.Marshal(newDeploymentType)
		if err != nil {
			impl.logger.Errorw("err", err)
			return "", err
		}
		pipelineOverride = string(pipelineOverrideBytes)
	} else if pipelineConfig.DEPLOYMENT_TEMPLATE_ROLLING == deploymentTemplate {
		newDeploymentType := DeploymentType{
			Deployment: Deployment{
				Strategy: Strategy{
					Rolling: deploymentType.Deployment.Strategy.Rolling,
				},
			},
		}
		pipelineOverrideBytes, err := json.Marshal(newDeploymentType)
		if err != nil {
			impl.logger.Errorw("err", err)
			return "", err
		}
		pipelineOverride = string(pipelineOverrideBytes)
	} else if pipelineConfig.DEPLOYMENT_TEMPLATE_CANARY == deploymentTemplate {
		newDeploymentType := DeploymentType{
			Deployment: Deployment{
				Strategy: Strategy{
					Canary: deploymentType.Deployment.Strategy.Canary,
				},
			},
		}
		pipelineOverrideBytes, err := json.Marshal(newDeploymentType)
		if err != nil {
			impl.logger.Errorw("err", err)
			return "", err
		}
		pipelineOverride = string(pipelineOverrideBytes)
	} else if pipelineConfig.DEPLOYMENT_TEMPLATE_RECREATE == deploymentTemplate {
		newDeploymentType := DeploymentType{
			Deployment: Deployment{
				Strategy: Strategy{
					Recreate: deploymentType.Deployment.Strategy.Recreate,
				},
			},
		}
		pipelineOverrideBytes, err := json.Marshal(newDeploymentType)
		if err != nil {
			impl.logger.Errorw("err", err)
			return "", err
		}
		pipelineOverride = string(pipelineOverrideBytes)
	}
	return pipelineOverride, nil
}

func (impl PipelineBuilderImpl) GetCdPipelinesForApp(appId int) (cdPipelines *bean.CdPipelines, err error) {
	cdPipelines, err = impl.dbPipelineOrchestrator.GetCdPipelinesForApp(appId)
	var pipelines []*bean.CDPipelineConfigObject
	for _, dbPipeline := range cdPipelines.Pipelines {
		environment, err := impl.environmentRepository.FindById(dbPipeline.EnvironmentId)
		if err != nil && errors.IsNotFound(err) {
			impl.logger.Errorw("error in fetching pipeline", "err", err)
			return cdPipelines, err
		}
		strategies, err := impl.pipelineConfigRepository.GetAllStrategyByPipelineId(dbPipeline.Id)
		if err != nil && errors.IsNotFound(err) {
			impl.logger.Errorw("error in fetching strategies", "err", err)
			return cdPipelines, err
		}
		var strategiesBean []bean.Strategy
		var deploymentTemplate pipelineConfig.DeploymentTemplate
		for _, item := range strategies {
			strategiesBean = append(strategiesBean, bean.Strategy{
				Config:             []byte(item.Config),
				DeploymentTemplate: item.Strategy,
				Default:            item.Default,
			})

			if item.Default {
				deploymentTemplate = item.Strategy
			}
		}
		pipeline := &bean.CDPipelineConfigObject{
			Id:                            dbPipeline.Id,
			Name:                          dbPipeline.Name,
			EnvironmentId:                 dbPipeline.EnvironmentId,
			EnvironmentName:               environment.Name,
			CiPipelineId:                  dbPipeline.CiPipelineId,
			DeploymentTemplate:            deploymentTemplate,
			TriggerType:                   dbPipeline.TriggerType,
			Strategies:                    strategiesBean,
			PreStage:                      dbPipeline.PreStage,
			PostStage:                     dbPipeline.PostStage,
			PreStageConfigMapSecretNames:  dbPipeline.PreStageConfigMapSecretNames,
			PostStageConfigMapSecretNames: dbPipeline.PostStageConfigMapSecretNames,
			RunPreStageInEnv:              dbPipeline.RunPreStageInEnv,
			RunPostStageInEnv:             dbPipeline.RunPostStageInEnv,
			DeploymentAppType:             dbPipeline.DeploymentAppType,
		}
		pipelines = append(pipelines, pipeline)
	}
	cdPipelines.Pipelines = pipelines
	return cdPipelines, err
}

func (impl PipelineBuilderImpl) GetCdPipelinesForAppAndEnv(appId int, envId int) (cdPipelines *bean.CdPipelines, err error) {
	return impl.dbPipelineOrchestrator.GetCdPipelinesForAppAndEnv(appId, envId)
}

type ConfigMapSecretsResponse struct {
	Maps    []bean2.Map `json:"maps"`
	Secrets []bean2.Map `json:"secrets"`
}

func (impl PipelineBuilderImpl) FetchConfigmapSecretsForCdStages(appId, envId, cdPipelineId int) (ConfigMapSecretsResponse, error) {
	configMapSecrets, err := impl.appService.GetConfigMapAndSecretJson(appId, envId, cdPipelineId)
	if err != nil {
		impl.logger.Errorw("error while fetching config secrets ", "err", err)
		return ConfigMapSecretsResponse{}, err
	}
	existingConfigMapSecrets := ConfigMapSecretsResponse{}
	err = json.Unmarshal([]byte(configMapSecrets), &existingConfigMapSecrets)
	if err != nil {
		impl.logger.Error(err)
		return ConfigMapSecretsResponse{}, err
	}
	return existingConfigMapSecrets, nil
}

func (impl PipelineBuilderImpl) GetArtifactsByCDPipeline(cdPipelineId int, stage bean2.WorkflowType) (bean.CiArtifactResponse, error) {
	var ciArtifactsResponse bean.CiArtifactResponse
	var err error
	parentId, parentType, err := impl.GetCdParentDetails(cdPipelineId)
	if err != nil {
		impl.logger.Errorw("error in getting cd parent details", "err", err, "cdPipelineId", cdPipelineId, "stage", stage)
		return ciArtifactsResponse, err
	}
	//setting parent cd id for checking latest image running on parent cd
	parentCdId := 0
	if parentType == bean2.CD_WORKFLOW_TYPE_POST || (parentType == bean2.CD_WORKFLOW_TYPE_DEPLOY && stage != bean2.CD_WORKFLOW_TYPE_POST) {
		parentCdId = parentId
	}
	pipeline, err := impl.pipelineRepository.FindById(cdPipelineId)
	if err != nil && err != pg.ErrNoRows {
		impl.logger.Errorw("Error in getting cd pipeline details", err, "cdPipelineId", cdPipelineId)
	}
	if stage == bean2.CD_WORKFLOW_TYPE_DEPLOY && len(pipeline.PreStageConfig) > 0 {
		parentId = cdPipelineId
		parentType = bean2.CD_WORKFLOW_TYPE_PRE
	}
	if stage == bean2.CD_WORKFLOW_TYPE_POST {
		parentId = cdPipelineId
		parentType = bean2.CD_WORKFLOW_TYPE_DEPLOY
	}
	ciArtifactsResponse, err = impl.GetArtifactsForCdStage(cdPipelineId, parentId, parentType, stage, parentCdId)
	if err != nil {
		impl.logger.Errorw("error in getting artifacts for cd", "err", err, "stage", stage, "cdPipelineId", cdPipelineId)
		return ciArtifactsResponse, err
	}
	return ciArtifactsResponse, nil
}

func (impl PipelineBuilderImpl) GetCdParentDetails(cdPipelineId int) (parentId int, parentType bean2.WorkflowType, err error) {
	appWorkflowMapping, err := impl.appWorkflowRepository.FindWFCDMappingByCDPipelineId(cdPipelineId)
	if err != nil {
		return 0, "", err
	}
	if len(appWorkflowMapping) != 1 || appWorkflowMapping == nil {
		return 0, "", fmt.Errorf("improper mapping found for cd pipeline")
	}
	parentId = appWorkflowMapping[0].ParentId
	if appWorkflowMapping[0].ParentType == appWorkflow.CDPIPELINE {
		pipeline, err := impl.pipelineRepository.FindById(parentId)
		if err != nil && err != pg.ErrNoRows {
			impl.logger.Errorw("Error in fetching cd pipeline details", err, "pipelineId", parentId)
			return 0, "", err
		}
		if len(pipeline.PostStageConfig) > 0 {
			return parentId, bean2.CD_WORKFLOW_TYPE_POST, nil
		} else {
			return parentId, bean2.CD_WORKFLOW_TYPE_DEPLOY, nil
		}
	}
	return parentId, bean2.CI_WORKFLOW_TYPE, nil
}

func (impl PipelineBuilderImpl) GetArtifactsForCdStage(cdPipelineId int, parentId int, parentType bean2.WorkflowType, stage bean2.WorkflowType, parentCdId int) (bean.CiArtifactResponse, error) {
	var ciArtifacts []bean.CiArtifactBean
	var ciArtifactsResponse bean.CiArtifactResponse
	var err error
	artifactMap := make(map[int]int)
	limit := 10
	ciArtifacts, artifactMap, err = impl.BuildArtifactsForCdStage(cdPipelineId, stage, ciArtifacts, artifactMap, false, limit, parentCdId)
	if err != nil && err != pg.ErrNoRows {
		impl.logger.Errorw("error in getting artifacts for child cd stage", "err", err, "stage", stage)
		return ciArtifactsResponse, err
	}
	ciArtifacts, err = impl.BuildArtifactsForParentStage(cdPipelineId, parentId, parentType, ciArtifacts, artifactMap, limit, parentCdId)
	if err != nil && err != pg.ErrNoRows {
		impl.logger.Errorw("error in getting artifacts for cd", "err", err, "parentStage", parentType, "stage", stage)
		return ciArtifactsResponse, err
	}
	//sorting ci artifacts on the basis of creation time
	if ciArtifacts != nil {
		sort.SliceStable(ciArtifacts, func(i, j int) bool {
			return ciArtifacts[i].Id > ciArtifacts[j].Id
		})
	}
	ciArtifactsResponse.CdPipelineId = cdPipelineId
	if ciArtifacts == nil {
		ciArtifacts = []bean.CiArtifactBean{}
	}
	ciArtifactsResponse.CiArtifacts = ciArtifacts
	return ciArtifactsResponse, nil
}

func (impl PipelineBuilderImpl) BuildArtifactsForParentStage(cdPipelineId int, parentId int, parentType bean2.WorkflowType, ciArtifacts []bean.CiArtifactBean, artifactMap map[int]int, limit int, parentCdId int) ([]bean.CiArtifactBean, error) {
	var ciArtifactsFinal []bean.CiArtifactBean
	var err error
	if parentType == bean2.CI_WORKFLOW_TYPE {
		ciArtifactsFinal, err = impl.BuildArtifactsForCIParent(cdPipelineId, ciArtifacts, artifactMap, limit)
	} else {
		//parent type is PRE, POST or DEPLOY type
		ciArtifactsFinal, _, err = impl.BuildArtifactsForCdStage(parentId, parentType, ciArtifacts, artifactMap, true, limit, parentCdId)
	}
	return ciArtifactsFinal, err
}

func (impl PipelineBuilderImpl) BuildArtifactsForCdStage(pipelineId int, stageType bean2.WorkflowType, ciArtifacts []bean.CiArtifactBean, artifactMap map[int]int, parent bool, limit int, parentCdId int) ([]bean.CiArtifactBean, map[int]int, error) {
	//getting running artifact id for parent cd
	parentCdRunningArtifactId := 0
	if parentCdId > 0 && parent {
		parentCdWfrList, err := impl.cdWorkflowRepository.FindArtifactByPipelineIdAndRunnerType(parentCdId, bean2.CD_WORKFLOW_TYPE_DEPLOY, 1)
		if err != nil {
			impl.logger.Errorw("error in getting artifact for parent cd", "parentCdPipelineId", parentCdId)
			return ciArtifacts, artifactMap, err
		}
		parentCdRunningArtifactId = parentCdWfrList[0].CdWorkflow.CiArtifact.Id
	}
	//getting wfr for parent and updating artifacts
	parentWfrList, err := impl.cdWorkflowRepository.FindArtifactByPipelineIdAndRunnerType(pipelineId, stageType, limit)
	if err != nil {
		impl.logger.Errorw("error in getting artifact for deployed items", "cdPipelineId", pipelineId)
		return ciArtifacts, artifactMap, err
	}
	var acceptedStatus string
	if stageType == bean2.CD_WORKFLOW_TYPE_DEPLOY {
		acceptedStatus = application.Healthy
	} else {
		acceptedStatus = application.SUCCEEDED
	}
	for index, wfr := range parentWfrList {
		if wfr.Status == acceptedStatus {
			lastSuccessfulTriggerOnParent := parent && index == 0
			latest := !parent && index == 0
			runningOnParentCd := parentCdRunningArtifactId == wfr.CdWorkflow.CiArtifact.Id
			if ciArtifactIndex, ok := artifactMap[wfr.CdWorkflow.CiArtifact.Id]; !ok {
				//entry not present, creating new entry
				mInfo, err := parseMaterialInfo([]byte(wfr.CdWorkflow.CiArtifact.MaterialInfo), wfr.CdWorkflow.CiArtifact.DataSource)
				if err != nil {
					mInfo = []byte("[]")
					impl.logger.Errorw("Error in parsing artifact material info", "err", err)
				}
				ciArtifact := bean.CiArtifactBean{
					Id:                            wfr.CdWorkflow.CiArtifact.Id,
					Image:                         wfr.CdWorkflow.CiArtifact.Image,
					ImageDigest:                   wfr.CdWorkflow.CiArtifact.ImageDigest,
					MaterialInfo:                  mInfo,
					LastSuccessfulTriggerOnParent: lastSuccessfulTriggerOnParent,
					Latest:                        latest,
					Scanned:                       wfr.CdWorkflow.CiArtifact.Scanned,
					ScanEnabled:                   wfr.CdWorkflow.CiArtifact.ScanEnabled,
				}
				if !parent {
					ciArtifact.Deployed = true
					ciArtifact.DeployedTime = formatDate(wfr.StartedOn, bean.LayoutRFC3339)
				}
				if runningOnParentCd {
					ciArtifact.RunningOnParentCd = runningOnParentCd
				}
				ciArtifacts = append(ciArtifacts, ciArtifact)
				//storing index of ci artifact for using when updating old entry
				artifactMap[wfr.CdWorkflow.CiArtifact.Id] = len(ciArtifacts) - 1
			} else {
				//entry already present, updating running on parent
				if parent {
					ciArtifacts[ciArtifactIndex].LastSuccessfulTriggerOnParent = lastSuccessfulTriggerOnParent
				}
				if runningOnParentCd {
					ciArtifacts[ciArtifactIndex].RunningOnParentCd = runningOnParentCd
				}
			}
		}
	}
	return ciArtifacts, artifactMap, nil
}

// method for building artifacts for parent CI

func (impl PipelineBuilderImpl) BuildArtifactsForCIParent(cdPipelineId int, ciArtifacts []bean.CiArtifactBean, artifactMap map[int]int, limit int) ([]bean.CiArtifactBean, error) {
	artifacts, err := impl.ciArtifactRepository.GetArtifactsByCDPipeline(cdPipelineId, limit)
	if err != nil {
		impl.logger.Errorw("error in getting artifacts for ci", "err", err)
		return ciArtifacts, err
	}
	for _, artifact := range artifacts {
		if _, ok := artifactMap[artifact.Id]; !ok {
			mInfo, err := parseMaterialInfo([]byte(artifact.MaterialInfo), artifact.DataSource)
			if err != nil {
				mInfo = []byte("[]")
				impl.logger.Errorw("Error in parsing artifact material info", "err", err, "artifact", artifact)
			}
			ciArtifacts = append(ciArtifacts, bean.CiArtifactBean{
				Id:           artifact.Id,
				Image:        artifact.Image,
				ImageDigest:  artifact.ImageDigest,
				MaterialInfo: mInfo,
				ScanEnabled:  artifact.ScanEnabled,
				Scanned:      artifact.Scanned,
			})
		}
	}
	return ciArtifacts, nil
}

func (impl PipelineBuilderImpl) FetchArtifactForRollback(cdPipelineId, offset, limit int) (bean.CiArtifactResponse, error) {
	var deployedCiArtifacts []bean.CiArtifactBean
	var deployedCiArtifactsResponse bean.CiArtifactResponse

	cdWfrs, err := impl.cdWorkflowRepository.FetchArtifactsByCdPipelineId(cdPipelineId, bean2.CD_WORKFLOW_TYPE_DEPLOY, offset, limit)
	if err != nil {
		impl.logger.Errorw("error in getting artifacts for rollback by cdPipelineId", "err", err, "cdPipelineId", cdPipelineId)
		return deployedCiArtifactsResponse, err
	}
	var ids []int32
	for _, item := range cdWfrs {
		ids = append(ids, item.TriggeredBy)
	}
	userEmails := make(map[int32]string)
	users, err := impl.userService.GetByIds(ids)
	if err != nil {
		impl.logger.Errorw("unable to fetch users by ids", "err", err, "ids", ids)
	}
	for _, item := range users {
		userEmails[item.Id] = item.EmailId
	}
	for _, cdWfr := range cdWfrs {
		ciArtifact := &repository.CiArtifact{}
		if cdWfr.CdWorkflow != nil && cdWfr.CdWorkflow.CiArtifact != nil {
			ciArtifact = cdWfr.CdWorkflow.CiArtifact
		}
		if ciArtifact == nil {
			continue
		}
		mInfo, err := parseMaterialInfo([]byte(ciArtifact.MaterialInfo), ciArtifact.DataSource)
		if err != nil {
			mInfo = []byte("[]")
			impl.logger.Errorw("error in parsing ciArtifact material info", "err", err, "ciArtifact", ciArtifact)
		}
		userEmail := userEmails[cdWfr.TriggeredBy]
		deployedCiArtifacts = append(deployedCiArtifacts, bean.CiArtifactBean{
			Id:           ciArtifact.Id,
			Image:        ciArtifact.Image,
			MaterialInfo: mInfo,
			DeployedTime: formatDate(cdWfr.StartedOn, bean.LayoutRFC3339),
			WfrId:        cdWfr.Id,
			DeployedBy:   userEmail,
		})
	}

	deployedCiArtifactsResponse.CdPipelineId = cdPipelineId
	if deployedCiArtifacts == nil {
		deployedCiArtifacts = []bean.CiArtifactBean{}
	}
	deployedCiArtifactsResponse.CiArtifacts = deployedCiArtifacts

	return deployedCiArtifactsResponse, nil
}

func parseMaterialInfo(materialInfo json.RawMessage, source string) (json.RawMessage, error) {
	if source != "GOCD" && source != "CI-RUNNER" && source != "EXTERNAL" {
		return nil, fmt.Errorf("datasource: %s not supported", source)
	}
	var ciMaterials []repository.CiMaterialInfo
	err := json.Unmarshal(materialInfo, &ciMaterials)
	if err != nil {
		println("material info", materialInfo)
		println("unmarshal error for material info", "err", err)
	}
	var scmMapList []map[string]string

	for _, material := range ciMaterials {
		scmMap := map[string]string{}
		var url string
		if material.Material.Type == "git" {
			url = material.Material.GitConfiguration.URL
		} else if material.Material.Type == "scm" {
			url = material.Material.ScmConfiguration.URL
		} else {
			return nil, fmt.Errorf("unknown material type:%s ", material.Material.Type)
		}
		if material.Modifications != nil && len(material.Modifications) > 0 {
			_modification := material.Modifications[0]

			revision := _modification.Revision
			url = strings.TrimSpace(url)

			_webhookDataStr := ""
			_webhookDataByteArr, err := json.Marshal(_modification.WebhookData)
			if err == nil {
				_webhookDataStr = string(_webhookDataByteArr)
			}

			scmMap["url"] = url
			scmMap["revision"] = revision
			scmMap["modifiedTime"] = _modification.ModifiedTime
			scmMap["author"] = _modification.Author
			scmMap["message"] = _modification.Message
			scmMap["tag"] = _modification.Tag
			scmMap["webhookData"] = _webhookDataStr
		}
		scmMapList = append(scmMapList, scmMap)
	}
	mInfo, err := json.Marshal(scmMapList)
	return mInfo, err
}

func (impl PipelineBuilderImpl) FindAppsByTeamId(teamId int) ([]*AppBean, error) {
	var appsRes []*AppBean
	apps, err := impl.appRepo.FindAppsByTeamId(teamId)
	if err != nil {
		impl.logger.Errorw("error while fetching app", "err", err)
		return nil, err
	}
	for _, app := range apps {
		appsRes = append(appsRes, &AppBean{Id: app.Id, Name: app.AppName})
	}
	return appsRes, err
}

func (impl PipelineBuilderImpl) FindAppsByTeamName(teamName string) ([]AppBean, error) {
	var appsRes []AppBean
	apps, err := impl.appRepo.FindAppsByTeamName(teamName)
	if err != nil {
		impl.logger.Errorw("error while fetching app", "err", err)
		return nil, err
	}
	for _, app := range apps {
		appsRes = append(appsRes, AppBean{Id: app.Id, Name: app.AppName})
	}
	return appsRes, err
}

func (impl PipelineBuilderImpl) FindPipelineById(cdPipelineId int) (*pipelineConfig.Pipeline, error) {
	return impl.pipelineRepository.FindById(cdPipelineId)
}

type TeamAppBean struct {
	ProjectId   int        `json:"projectId"`
	ProjectName string     `json:"projectName"`
	AppList     []*AppBean `json:"appList"`
}

type AppBean struct {
	Id     int    `json:"id"`
	Name   string `json:"name,notnull"`
	TeamId int    `json:"teamId,omitempty"`
}

func (impl PipelineBuilderImpl) GetAppListByTeamIds(teamIds []int, appType string) ([]*TeamAppBean, error) {
	var appsRes []*TeamAppBean
	teamMap := make(map[int]*TeamAppBean)
	if len(teamIds) == 0 {
		return appsRes, nil
	}
	apps, err := impl.appRepo.FindAppsByTeamIds(teamIds, appType)
	if err != nil {
		impl.logger.Errorw("error while fetching app", "err", err)
		return nil, err
	}
	for _, app := range apps {
		if _, ok := teamMap[app.TeamId]; ok {
			teamMap[app.TeamId].AppList = append(teamMap[app.TeamId].AppList, &AppBean{Id: app.Id, Name: app.AppName})
		} else {

			teamMap[app.TeamId] = &TeamAppBean{ProjectId: app.Team.Id, ProjectName: app.Team.Name}
			teamMap[app.TeamId].AppList = append(teamMap[app.TeamId].AppList, &AppBean{Id: app.Id, Name: app.AppName})
		}
	}

	for _, v := range teamMap {
		if len(v.AppList) == 0 {
			v.AppList = make([]*AppBean, 0)
		}
		appsRes = append(appsRes, v)
	}

	if len(appsRes) == 0 {
		appsRes = make([]*TeamAppBean, 0)
	}

	return appsRes, err
}

func (impl PipelineBuilderImpl) GetAppList() ([]AppBean, error) {
	var appsRes []AppBean
	apps, err := impl.appRepo.FindAll()
	if err != nil {
		impl.logger.Errorw("error while fetching app", "err", err)
		return nil, err
	}
	for _, app := range apps {
		appsRes = append(appsRes, AppBean{Id: app.Id, Name: app.AppName})
	}
	return appsRes, err
}

func (impl PipelineBuilderImpl) FetchCDPipelineStrategy(appId int) (PipelineStrategiesResponse, error) {
	pipelineStrategiesResponse := PipelineStrategiesResponse{}
	chart, err := impl.chartRepository.FindLatestChartForAppByAppId(appId)
	if err != nil && err != pg.ErrNoRows {
		impl.logger.Errorf("invalid state", "err", err, "appId", appId)
		return pipelineStrategiesResponse, err
	}
	chartInfo, err := impl.chartRefRepository.FindById(chart.ChartRefId)
	if err != nil {
		impl.logger.Errorf("invalid chart", "err", err, "appId", appId)
		return pipelineStrategiesResponse, err
	}

	if chart.Id == 0 {
		return pipelineStrategiesResponse, fmt.Errorf("no chart configured")
	}

	if chartInfo.UserUploaded {
		impl.logger.Errorw("invalid for custom charts", "err", err)
		return pipelineStrategiesResponse, err
	}

	pipelineOverride := chart.PipelineOverride
	rollingConfig, err := impl.filterDeploymentTemplate("ROLLING", pipelineOverride)
	if err != nil {
		return pipelineStrategiesResponse, err
	}
	pipelineStrategiesResponse.PipelineStrategy = append(pipelineStrategiesResponse.PipelineStrategy, PipelineStrategy{
		DeploymentTemplate: "ROLLING",
		Config:             []byte(rollingConfig),
		Default:            true,
	})

	bgConfig, err := impl.filterDeploymentTemplate("BLUE-GREEN", pipelineOverride)
	if err != nil {
		return pipelineStrategiesResponse, err
	}
	pipelineStrategiesResponse.PipelineStrategy = append(pipelineStrategiesResponse.PipelineStrategy, PipelineStrategy{
		DeploymentTemplate: "BLUE-GREEN",
		Config:             []byte(bgConfig),
		Default:            false,
	})

	chartVersion := chart.ChartVersion
	chartMajorVersion, chartMinorVersion, err := util2.ExtractChartVersion(chartVersion)
	if err != nil {
		impl.logger.Errorw("chart version parsing", "err", err)
		return pipelineStrategiesResponse, err
	}
	if chartMajorVersion <= 3 && chartMinorVersion < 2 {
		return pipelineStrategiesResponse, nil
	}

	canaryConfig, err := impl.filterDeploymentTemplate("CANARY", pipelineOverride)
	if err != nil {
		return pipelineStrategiesResponse, err
	}
	pipelineStrategiesResponse.PipelineStrategy = append(pipelineStrategiesResponse.PipelineStrategy, PipelineStrategy{
		DeploymentTemplate: "CANARY",
		Config:             []byte(canaryConfig),
		Default:            false,
	})

	recreateConfig, err := impl.filterDeploymentTemplate("RECREATE", pipelineOverride)
	if err != nil {
		return pipelineStrategiesResponse, err
	}
	pipelineStrategiesResponse.PipelineStrategy = append(pipelineStrategiesResponse.PipelineStrategy, PipelineStrategy{
		DeploymentTemplate: "RECREATE",
		Config:             []byte(recreateConfig),
		Default:            false,
	})

	return pipelineStrategiesResponse, nil
}

type PipelineStrategiesResponse struct {
	PipelineStrategy []PipelineStrategy `json:"pipelineStrategy"`
}
type PipelineStrategy struct {
	DeploymentTemplate pipelineConfig.DeploymentTemplate `json:"deploymentTemplate,omitempty" validate:"oneof=BLUE-GREEN ROLLING"` //
	Config             json.RawMessage                   `json:"config"`
	Default            bool                              `json:"default"`
}

func (impl PipelineBuilderImpl) GetEnvironmentByCdPipelineId(pipelineId int) (int, error) {
	dbPipeline, err := impl.pipelineRepository.FindById(pipelineId)
	if err != nil || dbPipeline == nil {
		impl.logger.Errorw("error in fetching pipeline", "err", err)
		return 0, err
	}
	return dbPipeline.EnvironmentId, err
}

func (impl PipelineBuilderImpl) GetCdPipelineById(pipelineId int) (cdPipeline *bean.CDPipelineConfigObject, err error) {
	dbPipeline, err := impl.pipelineRepository.FindById(pipelineId)
	if err != nil && errors.IsNotFound(err) {
		impl.logger.Errorw("error in fetching pipeline", "err", err)
		return cdPipeline, err
	}
	environment, err := impl.environmentRepository.FindById(dbPipeline.EnvironmentId)
	if err != nil && errors.IsNotFound(err) {
		impl.logger.Errorw("error in fetching pipeline", "err", err)
		return cdPipeline, err
	}
	strategies, err := impl.pipelineConfigRepository.GetAllStrategyByPipelineId(dbPipeline.Id)
	if err != nil && errors.IsNotFound(err) {
		impl.logger.Errorw("error in fetching strategies", "err", err)
		return cdPipeline, err
	}
	var strategiesBean []bean.Strategy
	var deploymentTemplate pipelineConfig.DeploymentTemplate
	for _, item := range strategies {
		strategiesBean = append(strategiesBean, bean.Strategy{
			Config:             []byte(item.Config),
			DeploymentTemplate: item.Strategy,
			Default:            item.Default,
		})

		if item.Default {
			deploymentTemplate = item.Strategy
		}
	}

	preStage := bean.CdStage{}
	if len(dbPipeline.PreStageConfig) > 0 {
		preStage.Name = "Pre-Deployment"
		preStage.Config = dbPipeline.PreStageConfig
		preStage.TriggerType = dbPipeline.PreTriggerType
	}
	postStage := bean.CdStage{}
	if len(dbPipeline.PostStageConfig) > 0 {
		postStage.Name = "Post-Deployment"
		postStage.Config = dbPipeline.PostStageConfig
		postStage.TriggerType = dbPipeline.PostTriggerType
	}

	preStageConfigmapSecrets := bean.PreStageConfigMapSecretNames{}
	postStageConfigmapSecrets := bean.PostStageConfigMapSecretNames{}

	if dbPipeline.PreStageConfigMapSecretNames != "" {
		err = json.Unmarshal([]byte(dbPipeline.PreStageConfigMapSecretNames), &preStageConfigmapSecrets)
		if err != nil {
			impl.logger.Error(err)
			return nil, err
		}
	}
	if dbPipeline.PostStageConfigMapSecretNames != "" {
		err = json.Unmarshal([]byte(dbPipeline.PostStageConfigMapSecretNames), &postStageConfigmapSecrets)
		if err != nil {
			impl.logger.Error(err)
			return nil, err
		}
	}

	cdPipeline = &bean.CDPipelineConfigObject{
		Id:                            dbPipeline.Id,
		Name:                          dbPipeline.Name,
		EnvironmentId:                 dbPipeline.EnvironmentId,
		EnvironmentName:               environment.Name,
		CiPipelineId:                  dbPipeline.CiPipelineId,
		DeploymentTemplate:            deploymentTemplate,
		TriggerType:                   dbPipeline.TriggerType,
		Strategies:                    strategiesBean,
		PreStage:                      preStage,
		PostStage:                     postStage,
		PreStageConfigMapSecretNames:  preStageConfigmapSecrets,
		PostStageConfigMapSecretNames: postStageConfigmapSecrets,
		RunPreStageInEnv:              dbPipeline.RunPreStageInEnv,
		RunPostStageInEnv:             dbPipeline.RunPostStageInEnv,
		CdArgoSetup:                   environment.Cluster.CdArgoSetup,
	}

	return cdPipeline, err
}

func (impl PipelineBuilderImpl) FindByIds(ids []*int) ([]*AppBean, error) {
	var appsRes []*AppBean
	apps, err := impl.appRepo.FindByIds(ids)
	if err != nil {
		impl.logger.Errorw("error while fetching app", "err", err)
		return nil, err
	}
	for _, app := range apps {
		appsRes = append(appsRes, &AppBean{Id: app.Id, Name: app.AppName, TeamId: app.TeamId})
	}
	return appsRes, err
}

func (impl PipelineBuilderImpl) GetCiPipelineById(pipelineId int) (ciPipeline *bean.CiPipeline, err error) {
	pipeline, err := impl.ciPipelineRepository.FindById(pipelineId)
	if err != nil && !util.IsErrNoRows(err) {
		impl.logger.Errorw("error in fetching ci pipeline", "pipelineId", pipelineId, "err", err)
		return nil, err
	}
	dockerArgs := make(map[string]string)
	if len(pipeline.DockerArgs) > 0 {
		err := json.Unmarshal([]byte(pipeline.DockerArgs), &dockerArgs)
		if err != nil {
			impl.logger.Warnw("error in unmarshal", "err", err)
		}
	}

	if impl.ciConfig.ExternalCiWebhookUrl == "" {
		hostUrl, err := impl.attributesService.GetByKey(attributes.HostUrlKey)
		if err != nil {
			impl.logger.Errorw("there is no external ci webhook url configured", "ci pipeline", pipeline)
			return nil, err
		}
		if hostUrl != nil {
			impl.ciConfig.ExternalCiWebhookUrl = fmt.Sprintf("%s/%s", hostUrl.Value, ExternalCiWebhookPath)
		}
	}

	ciPipelineIdByte := []byte(strconv.Itoa(pipeline.Id))
	base64EncodedCiPipelineId := base64.StdEncoding.EncodeToString(ciPipelineIdByte)
	var externalCiConfig bean.ExternalCiConfig
	if pipeline.ExternalCiPipeline != nil {
		externalCiConfig = bean.ExternalCiConfig{
			Id:         pipeline.ExternalCiPipeline.Id,
			AccessKey:  fmt.Sprintf("%s.%s", base64EncodedCiPipelineId, pipeline.ExternalCiPipeline.AccessToken),
			WebhookUrl: impl.ciConfig.ExternalCiWebhookUrl,
			Payload:    impl.ciConfig.ExternalCiPayload,
		}
	}

	ciPipelineScripts, err := impl.ciPipelineRepository.FindCiScriptsByCiPipelineId(pipeline.Id)
	if err != nil && !util.IsErrNoRows(err) {
		impl.logger.Errorw("error in fetching ci scripts")
		return nil, err
	}

	var beforeDockerBuildScripts []*bean.CiScript
	var afterDockerBuildScripts []*bean.CiScript
	for _, ciScript := range ciPipelineScripts {
		ciScriptResp := &bean.CiScript{
			Id:             ciScript.Id,
			Index:          ciScript.Index,
			Name:           ciScript.Name,
			Script:         ciScript.Script,
			OutputLocation: ciScript.OutputLocation,
		}
		if ciScript.Stage == BEFORE_DOCKER_BUILD {
			beforeDockerBuildScripts = append(beforeDockerBuildScripts, ciScriptResp)
		} else if ciScript.Stage == AFTER_DOCKER_BUILD {
			afterDockerBuildScripts = append(afterDockerBuildScripts, ciScriptResp)
		}
	}
	parentCiPipeline, err := impl.ciPipelineRepository.FindById(pipeline.ParentCiPipeline)
	if err != nil && !util.IsErrNoRows(err) {
		impl.logger.Errorw("err", err)
		return nil, err
	}
	ciPipeline = &bean.CiPipeline{
		Id:                       pipeline.Id,
		Version:                  pipeline.Version,
		Name:                     pipeline.Name,
		Active:                   pipeline.Active,
		Deleted:                  pipeline.Deleted,
		DockerArgs:               dockerArgs,
		IsManual:                 pipeline.IsManual,
		IsExternal:               pipeline.IsExternal,
		AppId:                    pipeline.AppId,
		ParentCiPipeline:         pipeline.ParentCiPipeline,
		ParentAppId:              parentCiPipeline.AppId,
		ExternalCiConfig:         externalCiConfig,
		BeforeDockerBuildScripts: beforeDockerBuildScripts,
		AfterDockerBuildScripts:  afterDockerBuildScripts,
		ScanEnabled:              pipeline.ScanEnabled,
		IsDockerConfigOverridden: pipeline.IsDockerConfigOverridden,
	}
	if !ciPipeline.IsExternal && ciPipeline.IsDockerConfigOverridden {
		ciTemplateBean, err := impl.ciTemplateService.FindTemplateOverrideByCiPipelineId(ciPipeline.Id)
		if err != nil {
			return nil, err
		}
		templateOverride := ciTemplateBean.CiTemplateOverride
		ciBuildConfig := ciTemplateBean.CiBuildConfig
		ciPipeline.DockerConfigOverride = bean.DockerConfigOverride{
			DockerRegistry:   templateOverride.DockerRegistryId,
			DockerRepository: templateOverride.DockerRepository,
			CiBuildConfig:    ciBuildConfig,
			//DockerBuildConfig: &bean.DockerBuildConfig{
			//	GitMaterialId:  templateOverride.GitMaterialId,
			//	DockerfilePath: templateOverride.DockerfilePath,
			//},
		}
	}
	for _, material := range pipeline.CiPipelineMaterials {
		ciMaterial := &bean.CiMaterial{
			Id:              material.Id,
			CheckoutPath:    material.CheckoutPath,
			Path:            material.Path,
			ScmId:           material.ScmId,
			GitMaterialId:   material.GitMaterialId,
			GitMaterialName: material.GitMaterial.Name[strings.Index(material.GitMaterial.Name, "-")+1:],
			ScmName:         material.ScmName,
			ScmVersion:      material.ScmVersion,
			IsRegex:         material.Regex != "",
			Source:          &bean.SourceTypeConfig{Type: material.Type, Value: material.Value, Regex: material.Regex},
		}
		ciPipeline.CiMaterial = append(ciPipeline.CiMaterial, ciMaterial)
	}

	linkedCis, err := impl.ciPipelineRepository.FindByParentCiPipelineId(ciPipeline.Id)
	if err != nil && !util.IsErrNoRows(err) {
		return nil, err
	}
	ciPipeline.LinkedCount = len(linkedCis)

	appWorkflowMappings, err := impl.appWorkflowRepository.FindWFCIMappingByCIPipelineId(ciPipeline.Id)
	for _, mapping := range appWorkflowMappings {
		//there will be only one active entry in db always
		ciPipeline.AppWorkflowId = mapping.AppWorkflowId
	}

	//getting pre stage and post stage details
	preStageDetail, postStageDetail, err := impl.pipelineStageService.GetCiPipelineStageData(ciPipeline.Id)
	if err != nil {
		impl.logger.Errorw("error in getting pre & post stage detail by ciPipelineId", "err", err, "ciPipelineId", ciPipeline.Id)
		return nil, err
	}
	ciPipeline.PreBuildStage = preStageDetail
	ciPipeline.PostBuildStage = postStageDetail
	return ciPipeline, err
}

func (impl PipelineBuilderImpl) FindAllMatchesByAppName(appName string) ([]*AppBean, error) {
	var appsRes []*AppBean
	var apps []*app2.App
	var err error
	if len(appName) == 0 {
		apps, err = impl.appRepo.FindAll()
	} else {
		apps, err = impl.appRepo.FindAllMatchesByAppName(appName)
	}
	if err != nil {
		impl.logger.Errorw("error while fetching app", "err", err)
		return nil, err
	}
	for _, app := range apps {
		appsRes = append(appsRes, &AppBean{Id: app.Id, Name: app.AppName})
	}
	return appsRes, err
}

func (impl PipelineBuilderImpl) updateGitRepoUrlInCharts(appId int, chartGitAttribute *util.ChartGitAttribute, userId int32) error {
	charts, err := impl.chartRepository.FindActiveChartsByAppId(appId)
	if err != nil && pg.ErrNoRows != err {
		return err
	}
	for _, ch := range charts {
		if len(ch.GitRepoUrl) == 0 {
			ch.GitRepoUrl = chartGitAttribute.RepoUrl
			ch.ChartLocation = chartGitAttribute.ChartLocation
			ch.UpdatedOn = time.Now()
			ch.UpdatedBy = userId
			err = impl.chartRepository.Update(ch)
			if err != nil {
				return err
			}
		}
	}
	return nil
}<|MERGE_RESOLUTION|>--- conflicted
+++ resolved
@@ -22,27 +22,7 @@
 	"encoding/base64"
 	"encoding/json"
 	"fmt"
-<<<<<<< HEAD
-=======
-	client "github.com/devtron-labs/devtron/api/helm-app"
-	app2 "github.com/devtron-labs/devtron/internal/sql/repository/app"
-	"github.com/devtron-labs/devtron/internal/sql/repository/security"
-	"github.com/devtron-labs/devtron/pkg/chart"
-	chartRepoRepository "github.com/devtron-labs/devtron/pkg/chartRepo/repository"
-	repository2 "github.com/devtron-labs/devtron/pkg/cluster/repository"
-	"github.com/devtron-labs/devtron/pkg/pipeline/history"
-	repository4 "github.com/devtron-labs/devtron/pkg/pipeline/history/repository"
-	"github.com/devtron-labs/devtron/pkg/sql"
-	"github.com/devtron-labs/devtron/pkg/user"
-	util3 "github.com/devtron-labs/devtron/pkg/util"
-	"net/http"
-	"net/url"
-	"sort"
-	"strconv"
-	"strings"
-	"time"
-
->>>>>>> 5e03ca49
+
 	application2 "github.com/argoproj/argo-cd/v2/pkg/apiclient/application"
 	"github.com/caarlos0/env"
 	bean2 "github.com/devtron-labs/devtron/api/bean"
@@ -56,6 +36,7 @@
 	"github.com/devtron-labs/devtron/internal/sql/repository/chartConfig"
 	dockerRegistryRepository "github.com/devtron-labs/devtron/internal/sql/repository/dockerRegistry"
 	"github.com/devtron-labs/devtron/internal/sql/repository/pipelineConfig"
+	"github.com/devtron-labs/devtron/internal/sql/repository/security"
 	"github.com/devtron-labs/devtron/internal/util"
 	"github.com/devtron-labs/devtron/pkg/app"
 	"github.com/devtron-labs/devtron/pkg/attributes"
@@ -134,25 +115,14 @@
 }
 
 type PipelineBuilderImpl struct {
-<<<<<<< HEAD
 	logger                        *zap.SugaredLogger
 	dbPipelineOrchestrator        DbPipelineOrchestrator
-	dockerArtifactStoreRepository repository.DockerArtifactStoreRepository
+	dockerArtifactStoreRepository dockerRegistryRepository.DockerArtifactStoreRepository
 	materialRepo                  pipelineConfig.MaterialRepository
 	appRepo                       app2.AppRepository
 	pipelineRepository            pipelineConfig.PipelineRepository
 	propertiesConfigService       PropertiesConfigService
 	//ciTemplateRepository             pipelineConfig.CiTemplateRepository
-=======
-	logger                           *zap.SugaredLogger
-	dbPipelineOrchestrator           DbPipelineOrchestrator
-	dockerArtifactStoreRepository    dockerRegistryRepository.DockerArtifactStoreRepository
-	materialRepo                     pipelineConfig.MaterialRepository
-	appRepo                          app2.AppRepository
-	pipelineRepository               pipelineConfig.PipelineRepository
-	propertiesConfigService          PropertiesConfigService
-	ciTemplateRepository             pipelineConfig.CiTemplateRepository
->>>>>>> 5e03ca49
 	ciPipelineRepository             pipelineConfig.CiPipelineRepository
 	application                      application.ServiceClient
 	chartRepository                  chartRepoRepository.ChartRepository
