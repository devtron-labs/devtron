--- conflicted
+++ resolved
@@ -22,27 +22,6 @@
 	"encoding/base64"
 	"encoding/json"
 	"fmt"
-<<<<<<< HEAD
-=======
-	client "github.com/devtron-labs/devtron/api/helm-app"
-	app2 "github.com/devtron-labs/devtron/internal/sql/repository/app"
-	"github.com/devtron-labs/devtron/pkg/chart"
-	chartRepoRepository "github.com/devtron-labs/devtron/pkg/chartRepo/repository"
-	repository2 "github.com/devtron-labs/devtron/pkg/cluster/repository"
-	bean3 "github.com/devtron-labs/devtron/pkg/pipeline/bean"
-	"github.com/devtron-labs/devtron/pkg/pipeline/history"
-	repository4 "github.com/devtron-labs/devtron/pkg/pipeline/history/repository"
-	"github.com/devtron-labs/devtron/pkg/sql"
-	"github.com/devtron-labs/devtron/pkg/user"
-	util3 "github.com/devtron-labs/devtron/pkg/util"
-	"net/http"
-	"net/url"
-	"sort"
-	"strconv"
-	"strings"
-	"time"
-
->>>>>>> fffd7a63
 	application2 "github.com/argoproj/argo-cd/v2/pkg/apiclient/application"
 	"github.com/caarlos0/env"
 	bean2 "github.com/devtron-labs/devtron/api/bean"
@@ -174,17 +153,8 @@
 	helmAppService                   client.HelmAppService
 	deploymentGroupRepository        repository.DeploymentGroupRepository
 	ciPipelineMaterialRepository     pipelineConfig.CiPipelineMaterialRepository
-<<<<<<< HEAD
 	userService                      user.UserService
-	//ciTemplateOverrideRepository     pipelineConfig.CiTemplateOverrideRepository
-	//ciBuildConfigService CiBuildConfigService
-	ciTemplateService CiTemplateService
-=======
-	//ciTemplateOverrideRepository     pipelineConfig.CiTemplateOverrideRepository
-	//ciBuildConfigService CiBuildConfigService
-	ciTemplateService CiTemplateService
-	userService       user.UserService
->>>>>>> fffd7a63
+	ciTemplateService                CiTemplateService
 }
 
 func NewPipelineBuilderImpl(logger *zap.SugaredLogger,
@@ -264,17 +234,8 @@
 		helmAppService:                   helmAppService,
 		deploymentGroupRepository:        deploymentGroupRepository,
 		ciPipelineMaterialRepository:     ciPipelineMaterialRepository,
-<<<<<<< HEAD
+		ciTemplateService:                ciTemplateService,
 		userService:                      userService,
-		ciTemplateService:                ciTemplateService,
-		//ciTemplateOverrideRepository:     ciTemplateOverrideRepository,
-		//ciBuildConfigService: ciBuildConfigService,
-=======
-		ciTemplateService:                ciTemplateService,
-		//ciTemplateOverrideRepository:     ciTemplateOverrideRepository,
-		//ciBuildConfigService: ciBuildConfigService,
-		userService: userService,
->>>>>>> fffd7a63
 	}
 }
 
