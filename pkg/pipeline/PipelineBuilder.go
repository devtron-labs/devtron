/*
 * Copyright (c) 2020 Devtron Labs
 *
 * Licensed under the Apache License, Version 2.0 (the "License");
 * you may not use this file except in compliance with the License.
 * You may obtain a copy of the License at
 *
 *    http://www.apache.org/licenses/LICENSE-2.0
 *
 * Unless required by applicable law or agreed to in writing, software
 * distributed under the License is distributed on an "AS IS" BASIS,
 * WITHOUT WARRANTIES OR CONDITIONS OF ANY KIND, either express or implied.
 * See the License for the specific language governing permissions and
 * limitations under the License.
 *
 */

package pipeline

import (
	"context"
	"encoding/json"
	"fmt"
	application2 "github.com/argoproj/argo-cd/v2/pkg/apiclient/application"
	client "github.com/devtron-labs/devtron/api/helm-app"
	app2 "github.com/devtron-labs/devtron/internal/sql/repository/app"
	"github.com/devtron-labs/devtron/internal/sql/repository/appStatus"
	"github.com/devtron-labs/devtron/internal/sql/repository/helper"
	"github.com/devtron-labs/devtron/internal/sql/repository/security"
	"github.com/devtron-labs/devtron/pkg/chart"
	chartRepoRepository "github.com/devtron-labs/devtron/pkg/chartRepo/repository"
	"github.com/devtron-labs/devtron/pkg/cluster"
	repository2 "github.com/devtron-labs/devtron/pkg/cluster/repository"
	bean3 "github.com/devtron-labs/devtron/pkg/pipeline/bean"
	"github.com/devtron-labs/devtron/pkg/pipeline/history"
	repository4 "github.com/devtron-labs/devtron/pkg/pipeline/history/repository"
	"github.com/devtron-labs/devtron/pkg/sql"
	"github.com/devtron-labs/devtron/pkg/user"
	util3 "github.com/devtron-labs/devtron/pkg/util"
	"github.com/devtron-labs/devtron/util/argo"
	"github.com/devtron-labs/devtron/util/rbac"
	"go.opentelemetry.io/otel"
	"net/http"
	"net/url"
	"sort"
	"strconv"
	"strings"
	"time"

	"github.com/caarlos0/env"
	bean2 "github.com/devtron-labs/devtron/api/bean"
	"github.com/devtron-labs/devtron/client/argocdServer"
	"github.com/devtron-labs/devtron/client/argocdServer/application"
	"github.com/devtron-labs/devtron/internal/sql/models"
	"github.com/devtron-labs/devtron/internal/sql/repository"
	"github.com/devtron-labs/devtron/internal/sql/repository/appWorkflow"
	"github.com/devtron-labs/devtron/internal/sql/repository/chartConfig"
	dockerRegistryRepository "github.com/devtron-labs/devtron/internal/sql/repository/dockerRegistry"
	"github.com/devtron-labs/devtron/internal/sql/repository/pipelineConfig"
	"github.com/devtron-labs/devtron/internal/util"
	"github.com/devtron-labs/devtron/pkg/app"
	"github.com/devtron-labs/devtron/pkg/attributes"
	"github.com/devtron-labs/devtron/pkg/bean"
	util2 "github.com/devtron-labs/devtron/util"
	"github.com/go-pg/pg"
	"github.com/juju/errors"
	"go.uber.org/zap"
)

var DefaultPipelineValue = []byte(`{"ConfigMaps":{"enabled":false},"ConfigSecrets":{"enabled":false},"ContainerPort":[],"EnvVariables":[],"GracePeriod":30,"LivenessProbe":{},"MaxSurge":1,"MaxUnavailable":0,"MinReadySeconds":60,"ReadinessProbe":{},"Spec":{"Affinity":{"Values":"nodes","key":""}},"app":"13","appMetrics":false,"args":{},"autoscaling":{},"command":{"enabled":false,"value":[]},"containers":[],"dbMigrationConfig":{"enabled":false},"deployment":{"strategy":{"rolling":{"maxSurge":"25%","maxUnavailable":1}}},"deploymentType":"ROLLING","env":"1","envoyproxy":{"configMapName":"","image":"","resources":{"limits":{"cpu":"50m","memory":"50Mi"},"requests":{"cpu":"50m","memory":"50Mi"}}},"image":{"pullPolicy":"IfNotPresent"},"ingress":{},"ingressInternal":{"annotations":{},"enabled":false,"host":"","path":"","tls":[]},"initContainers":[],"pauseForSecondsBeforeSwitchActive":30,"pipelineName":"","prometheus":{"release":"monitoring"},"rawYaml":[],"releaseVersion":"1","replicaCount":1,"resources":{"limits":{"cpu":"0.05","memory":"50Mi"},"requests":{"cpu":"0.01","memory":"10Mi"}},"secret":{"data":{},"enabled":false},"server":{"deployment":{"image":"","image_tag":""}},"service":{"annotations":{},"type":"ClusterIP"},"servicemonitor":{"additionalLabels":{}},"tolerations":[],"volumeMounts":[],"volumes":[],"waitForSecondsBeforeScalingDown":30}`)

type EcrConfig struct {
	EcrPrefix string `env:"ECR_REPO_NAME_PREFIX" envDefault:"test/"`
}

func GetEcrConfig() (*EcrConfig, error) {
	cfg := &EcrConfig{}
	err := env.Parse(cfg)
	return cfg, err
}

type DeploymentServiceTypeConfig struct {
	IsInternalUse bool `env:"IS_INTERNAL_USE" envDefault:"false"`
}

func GetDeploymentServiceTypeConfig() (*DeploymentServiceTypeConfig, error) {
	cfg := &DeploymentServiceTypeConfig{}
	err := env.Parse(cfg)
	return cfg, err
}

type PipelineBuilder interface {
	CreateCiPipeline(createRequest *bean.CiConfigRequest) (*bean.PipelineCreateResponse, error)
	CreateApp(request *bean.CreateAppDTO) (*bean.CreateAppDTO, error)
	CreateMaterialsForApp(request *bean.CreateMaterialDTO) (*bean.CreateMaterialDTO, error)
	UpdateMaterialsForApp(request *bean.UpdateMaterialDTO) (*bean.UpdateMaterialDTO, error)
	DeleteMaterial(request *bean.UpdateMaterialDTO) error
	DeleteApp(appId int, userId int32) error
	GetCiPipeline(appId int) (ciConfig *bean.CiConfigRequest, err error)
	GetTriggerViewCiPipeline(appId int) (*bean.TriggerViewCiConfig, error)
	GetExternalCi(appId int) (ciConfig []*bean.ExternalCiConfig, err error)
	GetExternalCiById(appId int, externalCiId int) (ciConfig *bean.ExternalCiConfig, err error)
	UpdateCiTemplate(updateRequest *bean.CiConfigRequest) (*bean.CiConfigRequest, error)
	PatchCiPipeline(request *bean.CiPatchRequest) (ciConfig *bean.CiConfigRequest, err error)
	CreateCdPipelines(cdPipelines *bean.CdPipelines, ctx context.Context) (*bean.CdPipelines, error)
	GetApp(appId int) (application *bean.CreateAppDTO, err error)
	PatchCdPipelines(cdPipelines *bean.CDPatchRequest, ctx context.Context) (*bean.CdPipelines, error)
	DeleteCdPipeline(pipeline *pipelineConfig.Pipeline, ctx context.Context, forceDelete bool, acdDelete bool, userId int32) (err error)
	ChangeDeploymentType(ctx context.Context, request *bean.DeploymentAppTypeChangeRequest) (*bean.DeploymentAppTypeChangeResponse, error)
	DeleteDeploymentAppsForEnvironment(ctx context.Context, environmentId int, currentDeploymentAppType bean.DeploymentType, exclusionList []int, includeApps []int, userId int32) (*bean.DeploymentAppTypeChangeResponse, error)
	DeleteDeploymentApps(ctx context.Context, pipelines []*pipelineConfig.Pipeline, userId int32) *bean.DeploymentAppTypeChangeResponse
	GetTriggerViewCdPipelinesForApp(appId int) (cdPipelines *bean.CdPipelines, err error)
	GetCdPipelinesForApp(appId int) (cdPipelines *bean.CdPipelines, err error)
	GetCdPipelinesForAppAndEnv(appId int, envId int) (cdPipelines *bean.CdPipelines, err error)
	/*	CreateCdPipelines(cdPipelines bean.CdPipelines) (*bean.CdPipelines, error)*/
	GetArtifactsByCDPipeline(cdPipelineId int, stage bean2.WorkflowType) (bean.CiArtifactResponse, error)
	FetchArtifactForRollback(cdPipelineId, offset, limit int) (bean.CiArtifactResponse, error)
	FindAppsByTeamId(teamId int) ([]*AppBean, error)
	FindAppsByTeamName(teamName string) ([]AppBean, error)
	FindPipelineById(cdPipelineId int) (*pipelineConfig.Pipeline, error)
	GetAppList() ([]AppBean, error)
	GetCiPipelineMin(appId int) ([]*bean.CiPipelineMin, error)

	FetchCDPipelineStrategy(appId int) (PipelineStrategiesResponse, error)
	GetCdPipelineById(pipelineId int) (cdPipeline *bean.CDPipelineConfigObject, err error)

	FetchConfigmapSecretsForCdStages(appId, envId, cdPipelineId int) (ConfigMapSecretsResponse, error)
	FindByIds(ids []*int) ([]*AppBean, error)
	GetCiPipelineById(pipelineId int) (ciPipeline *bean.CiPipeline, err error)

	GetMaterialsForAppId(appId int) []*bean.GitMaterial
	FindAllMatchesByAppName(appName string, appType helper.AppType) ([]*AppBean, error)
	GetEnvironmentByCdPipelineId(pipelineId int) (int, error)
	PatchRegexCiPipeline(request *bean.CiRegexPatchRequest) (err error)

	GetBulkActionImpactedPipelines(dto *bean.CdBulkActionRequestDto) ([]*pipelineConfig.Pipeline, error)
	PerformBulkActionOnCdPipelines(dto *bean.CdBulkActionRequestDto, impactedPipelines []*pipelineConfig.Pipeline, ctx context.Context, dryRun bool, userId int32) ([]*bean.CdBulkActionResponseDto, error)
	DeleteCiPipeline(request *bean.CiPatchRequest) (*bean.CiPipeline, error)
	IsGitOpsRequiredForCD(pipelineCreateRequest *bean.CdPipelines) bool
	SetPipelineDeploymentAppType(pipelineCreateRequest *bean.CdPipelines, isGitOpsConfigured bool)
	MarkGitOpsDevtronAppsDeletedWhereArgoAppIsDeleted(appId int, envId int, acdToken string, pipeline *pipelineConfig.Pipeline) (bool, error)
	GetCiPipelineByEnvironment(envId int, emailId string, checkAuthBatch func(emailId string, appObject []string, envObject []string) (map[string]bool, map[string]bool), ctx context.Context) ([]*bean.CiConfigRequest, error)
	GetCdPipelinesByEnvironment(envId int, emailId string, checkAuthBatch func(emailId string, appObject []string, envObject []string) (map[string]bool, map[string]bool)) (cdPipelines *bean.CdPipelines, err error)
	GetExternalCiByEnvironment(envId int, emailId string, checkAuthBatch func(emailId string, appObject []string, envObject []string) (map[string]bool, map[string]bool)) (ciConfig []*bean.ExternalCiConfig, err error)
	GetEnvironmentListForAutocompleteFilter(envName string, clusterIds []int, offset int, size int, emailId string, checkAuthBatch func(emailId string, appObject []string, envObject []string) (map[string]bool, map[string]bool)) (*cluster.AppGroupingResponse, error)
	GetAppListForEnvironment(envId int, emailId string, checkAuthBatch func(emailId string, appObject []string, envObject []string) (map[string]bool, map[string]bool)) ([]*AppBean, error)
}

type PipelineBuilderImpl struct {
	logger                        *zap.SugaredLogger
	ciCdPipelineOrchestrator      CiCdPipelineOrchestrator
	dockerArtifactStoreRepository dockerRegistryRepository.DockerArtifactStoreRepository
	materialRepo                  pipelineConfig.MaterialRepository
	appRepo                       app2.AppRepository
	pipelineRepository            pipelineConfig.PipelineRepository
	propertiesConfigService       PropertiesConfigService
	//	ciTemplateRepository             pipelineConfig.CiTemplateRepository
	ciPipelineRepository             pipelineConfig.CiPipelineRepository
	application                      application.ServiceClient
	chartRepository                  chartRepoRepository.ChartRepository
	ciArtifactRepository             repository.CiArtifactRepository
	ecrConfig                        *EcrConfig
	envConfigOverrideRepository      chartConfig.EnvConfigOverrideRepository
	environmentRepository            repository2.EnvironmentRepository
	pipelineConfigRepository         chartConfig.PipelineConfigRepository
	mergeUtil                        util.MergeUtil
	appWorkflowRepository            appWorkflow.AppWorkflowRepository
	ciConfig                         *CiConfig
	cdWorkflowRepository             pipelineConfig.CdWorkflowRepository
	appService                       app.AppService
	imageScanResultRepository        security.ImageScanResultRepository
	GitFactory                       *util.GitFactory
	ArgoK8sClient                    argocdServer.ArgoK8sClient
	attributesService                attributes.AttributesService
	aCDAuthConfig                    *util3.ACDAuthConfig
	gitOpsRepository                 repository.GitOpsConfigRepository
	pipelineStrategyHistoryService   history.PipelineStrategyHistoryService
	prePostCiScriptHistoryService    history.PrePostCiScriptHistoryService
	prePostCdScriptHistoryService    history.PrePostCdScriptHistoryService
	deploymentTemplateHistoryService history.DeploymentTemplateHistoryService
	appLevelMetricsRepository        repository.AppLevelMetricsRepository
	pipelineStageService             PipelineStageService
	chartTemplateService             util.ChartTemplateService
	chartRefRepository               chartRepoRepository.ChartRefRepository
	chartService                     chart.ChartService
	helmAppService                   client.HelmAppService
	deploymentGroupRepository        repository.DeploymentGroupRepository
	ciPipelineMaterialRepository     pipelineConfig.CiPipelineMaterialRepository
	ciWorkflowRepository             pipelineConfig.CiWorkflowRepository
	//ciTemplateOverrideRepository     pipelineConfig.CiTemplateOverrideRepository
	//ciBuildConfigService CiBuildConfigService
	ciTemplateService                               CiTemplateService
	userService                                     user.UserService
	ciTemplateOverrideRepository                    pipelineConfig.CiTemplateOverrideRepository
	gitMaterialHistoryService                       history.GitMaterialHistoryService
	CiTemplateHistoryService                        history.CiTemplateHistoryService
	CiPipelineHistoryService                        history.CiPipelineHistoryService
	globalStrategyMetadataRepository                chartRepoRepository.GlobalStrategyMetadataRepository
	globalStrategyMetadataChartRefMappingRepository chartRepoRepository.GlobalStrategyMetadataChartRefMappingRepository
	deploymentConfig                                *DeploymentServiceTypeConfig
	appStatusRepository                             appStatus.AppStatusRepository
	ArgoUserService                                 argo.ArgoUserService
	workflowDagExecutor                             WorkflowDagExecutor
	enforcerUtil                                    rbac.EnforcerUtil
}

func NewPipelineBuilderImpl(logger *zap.SugaredLogger,
	ciCdPipelineOrchestrator CiCdPipelineOrchestrator,
	dockerArtifactStoreRepository dockerRegistryRepository.DockerArtifactStoreRepository,
	materialRepo pipelineConfig.MaterialRepository,
	pipelineGroupRepo app2.AppRepository,
	pipelineRepository pipelineConfig.PipelineRepository,
	propertiesConfigService PropertiesConfigService,
	ciTemplateRepository pipelineConfig.CiTemplateRepository,
	ciPipelineRepository pipelineConfig.CiPipelineRepository,
	application application.ServiceClient,
	chartRepository chartRepoRepository.ChartRepository,
	ciArtifactRepository repository.CiArtifactRepository,
	ecrConfig *EcrConfig,
	envConfigOverrideRepository chartConfig.EnvConfigOverrideRepository,
	environmentRepository repository2.EnvironmentRepository,
	pipelineConfigRepository chartConfig.PipelineConfigRepository,
	mergeUtil util.MergeUtil,
	appWorkflowRepository appWorkflow.AppWorkflowRepository,
	ciConfig *CiConfig,
	cdWorkflowRepository pipelineConfig.CdWorkflowRepository,
	appService app.AppService,
	imageScanResultRepository security.ImageScanResultRepository,
	ArgoK8sClient argocdServer.ArgoK8sClient,
	GitFactory *util.GitFactory, attributesService attributes.AttributesService,
	aCDAuthConfig *util3.ACDAuthConfig, gitOpsRepository repository.GitOpsConfigRepository,
	pipelineStrategyHistoryService history.PipelineStrategyHistoryService,
	prePostCiScriptHistoryService history.PrePostCiScriptHistoryService,
	prePostCdScriptHistoryService history.PrePostCdScriptHistoryService,
	deploymentTemplateHistoryService history.DeploymentTemplateHistoryService,
	appLevelMetricsRepository repository.AppLevelMetricsRepository,
	pipelineStageService PipelineStageService, chartRefRepository chartRepoRepository.ChartRefRepository,
	chartTemplateService util.ChartTemplateService, chartService chart.ChartService,
	helmAppService client.HelmAppService,
	deploymentGroupRepository repository.DeploymentGroupRepository,
	ciPipelineMaterialRepository pipelineConfig.CiPipelineMaterialRepository,
	userService user.UserService,
	ciTemplateService CiTemplateService,
	ciTemplateOverrideRepository pipelineConfig.CiTemplateOverrideRepository,
	gitMaterialHistoryService history.GitMaterialHistoryService,
	CiTemplateHistoryService history.CiTemplateHistoryService,
	CiPipelineHistoryService history.CiPipelineHistoryService,
	globalStrategyMetadataRepository chartRepoRepository.GlobalStrategyMetadataRepository,
	globalStrategyMetadataChartRefMappingRepository chartRepoRepository.GlobalStrategyMetadataChartRefMappingRepository,
	deploymentConfig *DeploymentServiceTypeConfig, appStatusRepository appStatus.AppStatusRepository,
	workflowDagExecutor WorkflowDagExecutor,
	enforcerUtil rbac.EnforcerUtil, ArgoUserService argo.ArgoUserService,
	ciWorkflowRepository pipelineConfig.CiWorkflowRepository) *PipelineBuilderImpl {
	return &PipelineBuilderImpl{
		logger:                        logger,
		ciCdPipelineOrchestrator:      ciCdPipelineOrchestrator,
		dockerArtifactStoreRepository: dockerArtifactStoreRepository,
		materialRepo:                  materialRepo,
		appService:                    appService,
		appRepo:                       pipelineGroupRepo,
		pipelineRepository:            pipelineRepository,
		propertiesConfigService:       propertiesConfigService,
		//ciTemplateRepository:             ciTemplateRepository,
		ciPipelineRepository:             ciPipelineRepository,
		application:                      application,
		chartRepository:                  chartRepository,
		ciArtifactRepository:             ciArtifactRepository,
		ecrConfig:                        ecrConfig,
		envConfigOverrideRepository:      envConfigOverrideRepository,
		environmentRepository:            environmentRepository,
		pipelineConfigRepository:         pipelineConfigRepository,
		mergeUtil:                        mergeUtil,
		appWorkflowRepository:            appWorkflowRepository,
		ciConfig:                         ciConfig,
		cdWorkflowRepository:             cdWorkflowRepository,
		imageScanResultRepository:        imageScanResultRepository,
		ArgoK8sClient:                    ArgoK8sClient,
		GitFactory:                       GitFactory,
		attributesService:                attributesService,
		aCDAuthConfig:                    aCDAuthConfig,
		gitOpsRepository:                 gitOpsRepository,
		pipelineStrategyHistoryService:   pipelineStrategyHistoryService,
		prePostCiScriptHistoryService:    prePostCiScriptHistoryService,
		prePostCdScriptHistoryService:    prePostCdScriptHistoryService,
		deploymentTemplateHistoryService: deploymentTemplateHistoryService,
		appLevelMetricsRepository:        appLevelMetricsRepository,
		pipelineStageService:             pipelineStageService,
		chartTemplateService:             chartTemplateService,
		chartRefRepository:               chartRefRepository,
		chartService:                     chartService,
		helmAppService:                   helmAppService,
		deploymentGroupRepository:        deploymentGroupRepository,
		ciPipelineMaterialRepository:     ciPipelineMaterialRepository,
		ciTemplateService:                ciTemplateService,
		//ciTemplateOverrideRepository:     ciTemplateOverrideRepository,
		//ciBuildConfigService: ciBuildConfigService,
		userService:                                     userService,
		ciTemplateOverrideRepository:                    ciTemplateOverrideRepository,
		gitMaterialHistoryService:                       gitMaterialHistoryService,
		CiTemplateHistoryService:                        CiTemplateHistoryService,
		CiPipelineHistoryService:                        CiPipelineHistoryService,
		globalStrategyMetadataRepository:                globalStrategyMetadataRepository,
		globalStrategyMetadataChartRefMappingRepository: globalStrategyMetadataChartRefMappingRepository,
		deploymentConfig:                                deploymentConfig,
		appStatusRepository:                             appStatusRepository,
		ArgoUserService:                                 ArgoUserService,
		workflowDagExecutor:                             workflowDagExecutor,
		enforcerUtil:                                    enforcerUtil,
		ciWorkflowRepository:                            ciWorkflowRepository,
	}
}

// internal use only
const (
	teamIdKey                string = "teamId"
	teamNameKey              string = "teamName"
	appIdKey                 string = "appId"
	appNameKey               string = "appName"
	environmentIdKey         string = "environmentId"
	environmentNameKey       string = "environmentName"
	environmentIdentifierKey string = "environmentIdentifier"
)

func formatDate(t time.Time, layout string) string {
	if t.IsZero() {
		return ""
	}
	return t.Format(layout)
}

func (impl PipelineBuilderImpl) CreateApp(request *bean.CreateAppDTO) (*bean.CreateAppDTO, error) {
	impl.logger.Debugw("app create request received", "req", request)

	res, err := impl.ciCdPipelineOrchestrator.CreateApp(request)
	if err != nil {
		impl.logger.Errorw("error in saving create app req", "req", request, "err", err)
	}
	return res, err
}

func (impl PipelineBuilderImpl) DeleteApp(appId int, userId int32) error {
	impl.logger.Debugw("app delete request received", "app", appId)
	err := impl.ciCdPipelineOrchestrator.DeleteApp(appId, userId)
	return err
}

func (impl PipelineBuilderImpl) CreateMaterialsForApp(request *bean.CreateMaterialDTO) (*bean.CreateMaterialDTO, error) {
	res, err := impl.ciCdPipelineOrchestrator.CreateMaterials(request)
	if err != nil {
		impl.logger.Errorw("error in saving create materials req", "req", request, "err", err)
	}
	return res, err
}

func (impl PipelineBuilderImpl) UpdateMaterialsForApp(request *bean.UpdateMaterialDTO) (*bean.UpdateMaterialDTO, error) {
	res, err := impl.ciCdPipelineOrchestrator.UpdateMaterial(request)
	if err != nil {
		impl.logger.Errorw("error in updating materials req", "req", request, "err", err)
	}
	return res, err
}

func (impl PipelineBuilderImpl) DeleteMaterial(request *bean.UpdateMaterialDTO) error {
	//finding ci pipelines for this app; if found any, will not delete git material
	pipelines, err := impl.ciPipelineRepository.FindByAppId(request.AppId)
	if err != nil && err != pg.ErrNoRows {
		impl.logger.Errorw("err in deleting git material", "gitMaterial", request.Material, "err", err)
		return err
	}
	if len(pipelines) > 0 {
		//pipelines are present, in this case we will check if this material is used in docker config
		//if it is used, then we won't delete
		ciTemplateBean, err := impl.ciTemplateService.FindByAppId(request.AppId)
		if err != nil && err == errors.NotFoundf(err.Error()) {
			impl.logger.Errorw("err in getting docker registry", "appId", request.AppId, "err", err)
			return err
		}
		if ciTemplateBean != nil {
			ciTemplate := ciTemplateBean.CiTemplate
			if ciTemplate != nil && ciTemplate.GitMaterialId == request.Material.Id {
				return fmt.Errorf("cannot delete git material, is being used in docker config")
			}
		}
	}
	existingMaterial, err := impl.materialRepo.FindById(request.Material.Id)
	if err != nil {
		impl.logger.Errorw("No matching entry found for delete", "gitMaterial", request.Material)
		return err
	}
	existingMaterial.UpdatedOn = time.Now()
	existingMaterial.UpdatedBy = request.UserId

	err = impl.materialRepo.MarkMaterialDeleted(existingMaterial)

	if err != nil {
		impl.logger.Errorw("error in deleting git material", "gitMaterial", existingMaterial)
		return err
	}
	err = impl.gitMaterialHistoryService.MarkMaterialDeletedAndCreateHistory(existingMaterial)

	return nil
}

func (impl PipelineBuilderImpl) GetApp(appId int) (application *bean.CreateAppDTO, err error) {
	app, err := impl.appRepo.FindById(appId)
	if err != nil {
		impl.logger.Errorw("error in fetching app", "id", appId, "err", err)
		return nil, err
	}

	gitMaterials := impl.GetMaterialsForAppId(appId)
	if app.AppType == helper.Job {
		app.AppName = app.DisplayName
	}
	application = &bean.CreateAppDTO{
		Id:       app.Id,
		AppName:  app.AppName,
		Material: gitMaterials,
		TeamId:   app.TeamId,
		AppType:  app.AppType,
	}
	return application, nil
}

func (impl PipelineBuilderImpl) GetMaterialsForAppId(appId int) []*bean.GitMaterial {
	materials, err := impl.materialRepo.FindByAppId(appId)
	if err != nil {
		impl.logger.Errorw("error in fetching materials", "appId", appId, "err", err)
	}

	ciTemplateBean, err := impl.ciTemplateService.FindByAppId(appId)
	if err != nil && err != errors.NotFoundf(err.Error()) {
		impl.logger.Errorw("err in getting ci-template", "appId", appId, "err", err)
	}

	var gitMaterials []*bean.GitMaterial
	for _, material := range materials {
		gitMaterial := &bean.GitMaterial{
			Url:             material.Url,
			Name:            material.Name[strings.Index(material.Name, "-")+1:],
			Id:              material.Id,
			GitProviderId:   material.GitProviderId,
			CheckoutPath:    material.CheckoutPath,
			FetchSubmodules: material.FetchSubmodules,
		}
		//check if git material is deletable or not
		if ciTemplateBean != nil {
			ciTemplate := ciTemplateBean.CiTemplate
			if ciTemplate != nil && ciTemplate.GitMaterialId == material.Id {
				gitMaterial.IsUsedInCiConfig = true
			}
		}
		gitMaterials = append(gitMaterials, gitMaterial)
	}
	return gitMaterials
}

/*
   1. create pipelineGroup
   2. save material (add credential provider support)

*/

func (impl PipelineBuilderImpl) getDefaultArtifactStore(id string) (store *dockerRegistryRepository.DockerArtifactStore, err error) {

	if id == "" {
		impl.logger.Debugw("docker repo is empty adding default repo")
		store, err = impl.dockerArtifactStoreRepository.FindActiveDefaultStore()

	} else {
		store, err = impl.dockerArtifactStoreRepository.FindOne(id)
	}
	return
}

func (impl PipelineBuilderImpl) getCiTemplateVariables(appId int) (ciConfig *bean.CiConfigRequest, err error) {
	//template, err := impl.ciTemplateRepository.FindByAppId(appId)
	ciTemplateBean, err := impl.ciTemplateService.FindByAppId(appId)
	if err != nil && !errors.IsNotFound(err) {
		impl.logger.Errorw("error in fetching ci pipeline", "appId", appId, "err", err)
		return nil, err
	}
	if errors.IsNotFound(err) {
		impl.logger.Debugw("no ci pipeline exists", "appId", appId, "err", err)
		err = &util.ApiError{Code: "404", HttpStatusCode: 200, UserMessage: "no ci pipeline exists"}
		return nil, err
	}
	template := ciTemplateBean.CiTemplate

	gitMaterials, err := impl.materialRepo.FindByAppId(appId)
	if err != nil && err != pg.ErrNoRows {
		impl.logger.Errorw("error in fetching git materials", "appId", appId, "err", err)
		return nil, err
	}
	if err == pg.ErrNoRows {
		impl.logger.Debugw(" no git materials exists", "appId", appId, "err", err)
		err = &util.ApiError{Code: "404", HttpStatusCode: 200, UserMessage: "no git materials exists"}
		return nil, err
	}

	var materials []bean.Material
	for _, g := range gitMaterials {
		m := bean.Material{
			GitMaterialId: g.Id,
			MaterialName:  g.Name[strings.Index(g.Name, "-")+1:],
		}
		materials = append(materials, m)
	}

	//dockerArgs := map[string]string{}
	//if err := json.Unmarshal([]byte(template.Args), &dockerArgs); err != nil {
	//	impl.logger.Debugw("error in json unmarshal", "app", appId, "err", err)
	//	return nil, err
	//}
	var regHost string
	dockerRegistry := template.DockerRegistry
	if dockerRegistry != nil {
		regHost, err = dockerRegistry.GetRegistryLocation()
		if err != nil {
			impl.logger.Errorw("invalid reg url", "err", err)
			return nil, err
		}
	}
	ciConfig = &bean.CiConfigRequest{
		Id:               template.Id,
		AppId:            template.AppId,
		AppName:          template.App.AppName,
		DockerRepository: template.DockerRepository,
		//DockerRegistry:    dockerRegistry.Id,
		DockerRegistryUrl: regHost,
		CiBuildConfig:     ciTemplateBean.CiBuildConfig,
		//DockerBuildConfig: &bean.DockerBuildConfig{DockerfilePath: template.DockerfilePath, Args: dockerArgs, GitMaterialId: template.GitMaterialId, TargetPlatform: template.TargetPlatform},
		Version:        template.Version,
		CiTemplateName: template.TemplateName,
		Materials:      materials,
		UpdatedOn:      template.UpdatedOn,
		UpdatedBy:      template.UpdatedBy,
		CreatedBy:      template.CreatedBy,
		CreatedOn:      template.CreatedOn,
	}
	if dockerRegistry != nil {
		ciConfig.DockerRegistry = dockerRegistry.Id
	}
	return ciConfig, err
}

func (impl PipelineBuilderImpl) GetTriggerViewCiPipeline(appId int) (*bean.TriggerViewCiConfig, error) {

	triggerViewCiConfig := &bean.TriggerViewCiConfig{}
<<<<<<< HEAD
	// fetch ci git material id
	ciTemplateBean, err := impl.ciTemplateService.FindByAppId(appId)
	if err != nil && !errors.IsNotFound(err) {
		impl.logger.Errorw("error in fetching ci pipeline", "appId", appId, "err", err)
		return nil, err
	}
	if errors.IsNotFound(err) {
		impl.logger.Debugw("no ci pipeline exists", "appId", appId, "err", err)
		//err = &util.ApiError{Code: "404", HttpStatusCode: 200, UserMessage: "no ci pipeline exists"}
		return nil, nil
=======

	ciConfig, err := impl.getCiTemplateVariables(appId)
	if err != nil {
		impl.logger.Debugw("error in fetching ci pipeline", "appId", appId, "err", err)
		return nil, err
>>>>>>> 28a7ad7c
	}

	triggerViewCiConfig.CiGitMaterialId = ciConfig.CiBuildConfig.GitMaterialId

	// fetch pipelines
	pipelines, err := impl.ciPipelineRepository.FindByAppId(appId)
	if err != nil && !util.IsErrNoRows(err) {
		impl.logger.Errorw("error in fetching ci pipeline", "appId", appId, "err", err)
		return nil, err
	}

	ciOverrideTemplateMap := make(map[int]*bean3.CiTemplateBean)
	ciTemplateBeanOverrides, err := impl.ciTemplateService.FindTemplateOverrideByAppId(appId)
	if err != nil {
		return nil, err
	}

	for _, templateBeanOverride := range ciTemplateBeanOverrides {
		ciTemplateOverride := templateBeanOverride.CiTemplateOverride
		ciOverrideTemplateMap[ciTemplateOverride.CiPipelineId] = templateBeanOverride
	}

	var ciPipelineResp []*bean.CiPipeline
	for _, pipeline := range pipelines {
		isLinkedCiPipeline := pipeline.IsExternal
		ciPipeline := &bean.CiPipeline{
			Id:                       pipeline.Id,
			Version:                  pipeline.Version,
			Name:                     pipeline.Name,
			Active:                   pipeline.Active,
			Deleted:                  pipeline.Deleted,
			IsManual:                 pipeline.IsManual,
			IsExternal:               isLinkedCiPipeline,
			ParentCiPipeline:         pipeline.ParentCiPipeline,
			ScanEnabled:              pipeline.ScanEnabled,
			IsDockerConfigOverridden: pipeline.IsDockerConfigOverridden,
		}
		if ciTemplateBean, ok := ciOverrideTemplateMap[pipeline.Id]; ok {
			templateOverride := ciTemplateBean.CiTemplateOverride
			ciPipeline.DockerConfigOverride = bean.DockerConfigOverride{
				DockerRegistry:   templateOverride.DockerRegistryId,
				DockerRepository: templateOverride.DockerRepository,
				CiBuildConfig:    ciTemplateBean.CiBuildConfig,
			}
		}
		for _, material := range pipeline.CiPipelineMaterials {
			// ignore those materials which have inactive git material
			if material == nil || material.GitMaterial == nil || !material.GitMaterial.Active {
				continue
			}
			ciMaterial := &bean.CiMaterial{
				Id:              material.Id,
				CheckoutPath:    material.CheckoutPath,
				Path:            material.Path,
				ScmId:           material.ScmId,
				GitMaterialId:   material.GitMaterialId,
				GitMaterialName: material.GitMaterial.Name[strings.Index(material.GitMaterial.Name, "-")+1:],
				ScmName:         material.ScmName,
				ScmVersion:      material.ScmVersion,
				IsRegex:         material.Regex != "",
				Source:          &bean.SourceTypeConfig{Type: material.Type, Value: material.Value, Regex: material.Regex},
			}
			ciPipeline.CiMaterial = append(ciPipeline.CiMaterial, ciMaterial)
		}
		linkedCis, err := impl.ciPipelineRepository.FindByParentCiPipelineId(ciPipeline.Id)
		if err != nil && !util.IsErrNoRows(err) {
			return nil, err
		}
		ciPipeline.LinkedCount = len(linkedCis)
		ciPipelineResp = append(ciPipelineResp, ciPipeline)
	}
	triggerViewCiConfig.CiPipelines = ciPipelineResp
	triggerViewCiConfig.Materials = ciConfig.Materials

	return triggerViewCiConfig, nil
}

func (impl PipelineBuilderImpl) GetCiPipeline(appId int) (ciConfig *bean.CiConfigRequest, err error) {
	ciConfig, err = impl.getCiTemplateVariables(appId)
	if err != nil {
		impl.logger.Debugw("error in fetching ci pipeline", "appId", appId, "err", err)
		return nil, err
	}
	//TODO fill these variables
	//ciConfig.CiPipeline=
	//--------pipeline population start
	pipelines, err := impl.ciPipelineRepository.FindByAppId(appId)
	if err != nil && !util.IsErrNoRows(err) {
		impl.logger.Errorw("error in fetching ci pipeline", "appId", appId, "err", err)
		return nil, err
	}

	if impl.ciConfig.ExternalCiWebhookUrl == "" {
		hostUrl, err := impl.attributesService.GetByKey(attributes.HostUrlKey)
		if err != nil {
			return nil, err
		}
		if hostUrl != nil {
			impl.ciConfig.ExternalCiWebhookUrl = fmt.Sprintf("%s/%s", hostUrl.Value, ExternalCiWebhookPath)
		}
	}
	//map of ciPipelineId and their templateOverrideConfig
	ciOverrideTemplateMap := make(map[int]*bean3.CiTemplateBean)
	ciTemplateBeanOverrides, err := impl.ciTemplateService.FindTemplateOverrideByAppId(appId)
	if err != nil {
		return nil, err
	}

	for _, templateBeanOverride := range ciTemplateBeanOverrides {
		ciTemplateOverride := templateBeanOverride.CiTemplateOverride
		ciOverrideTemplateMap[ciTemplateOverride.CiPipelineId] = templateBeanOverride
	}
	var ciPipelineResp []*bean.CiPipeline
	for _, pipeline := range pipelines {

		dockerArgs := make(map[string]string)
		if len(pipeline.DockerArgs) > 0 {
			err := json.Unmarshal([]byte(pipeline.DockerArgs), &dockerArgs)
			if err != nil {
				impl.logger.Warnw("error in unmarshal", "err", err)
			}
		}

		var externalCiConfig bean.ExternalCiConfig

		ciPipelineScripts, err := impl.ciPipelineRepository.FindCiScriptsByCiPipelineId(pipeline.Id)
		if err != nil && !util.IsErrNoRows(err) {
			impl.logger.Errorw("error in fetching ci scripts")
			return nil, err
		}

		var beforeDockerBuildScripts []*bean.CiScript
		var afterDockerBuildScripts []*bean.CiScript
		for _, ciScript := range ciPipelineScripts {
			ciScriptResp := &bean.CiScript{
				Id:             ciScript.Id,
				Index:          ciScript.Index,
				Name:           ciScript.Name,
				Script:         ciScript.Script,
				OutputLocation: ciScript.OutputLocation,
			}
			if ciScript.Stage == BEFORE_DOCKER_BUILD {
				beforeDockerBuildScripts = append(beforeDockerBuildScripts, ciScriptResp)
			} else if ciScript.Stage == AFTER_DOCKER_BUILD {
				afterDockerBuildScripts = append(afterDockerBuildScripts, ciScriptResp)
			}
		}
		parentCiPipeline, err := impl.ciPipelineRepository.FindById(pipeline.ParentCiPipeline)
		if err != nil && !util.IsErrNoRows(err) {
			impl.logger.Errorw("err", err)
			return nil, err
		}
		ciPipeline := &bean.CiPipeline{
			Id:                       pipeline.Id,
			Version:                  pipeline.Version,
			Name:                     pipeline.Name,
			Active:                   pipeline.Active,
			Deleted:                  pipeline.Deleted,
			DockerArgs:               dockerArgs,
			IsManual:                 pipeline.IsManual,
			IsExternal:               pipeline.IsExternal,
			ParentCiPipeline:         pipeline.ParentCiPipeline,
			ParentAppId:              parentCiPipeline.AppId,
			ExternalCiConfig:         externalCiConfig,
			BeforeDockerBuildScripts: beforeDockerBuildScripts,
			AfterDockerBuildScripts:  afterDockerBuildScripts,
			ScanEnabled:              pipeline.ScanEnabled,
			IsDockerConfigOverridden: pipeline.IsDockerConfigOverridden,
		}
		if ciTemplateBean, ok := ciOverrideTemplateMap[pipeline.Id]; ok {
			templateOverride := ciTemplateBean.CiTemplateOverride
			ciPipeline.DockerConfigOverride = bean.DockerConfigOverride{
				DockerRegistry:   templateOverride.DockerRegistryId,
				DockerRepository: templateOverride.DockerRepository,
				CiBuildConfig:    ciTemplateBean.CiBuildConfig,
			}
		}
		for _, material := range pipeline.CiPipelineMaterials {
			// ignore those materials which have inactive git material
			if material == nil || material.GitMaterial == nil || !material.GitMaterial.Active {
				continue
			}
			ciMaterial := &bean.CiMaterial{
				Id:              material.Id,
				CheckoutPath:    material.CheckoutPath,
				Path:            material.Path,
				ScmId:           material.ScmId,
				GitMaterialId:   material.GitMaterialId,
				GitMaterialName: material.GitMaterial.Name[strings.Index(material.GitMaterial.Name, "-")+1:],
				ScmName:         material.ScmName,
				ScmVersion:      material.ScmVersion,
				IsRegex:         material.Regex != "",
				Source:          &bean.SourceTypeConfig{Type: material.Type, Value: material.Value, Regex: material.Regex},
			}
			ciPipeline.CiMaterial = append(ciPipeline.CiMaterial, ciMaterial)
		}
		linkedCis, err := impl.ciPipelineRepository.FindByParentCiPipelineId(ciPipeline.Id)
		if err != nil && !util.IsErrNoRows(err) {
			return nil, err
		}
		ciPipeline.LinkedCount = len(linkedCis)
		ciPipelineResp = append(ciPipelineResp, ciPipeline)
	}
	ciConfig.CiPipelines = ciPipelineResp
	//--------pipeline population end
	return ciConfig, err
}

func (impl PipelineBuilderImpl) GetExternalCi(appId int) (ciConfig []*bean.ExternalCiConfig, err error) {
	externalCiPipelines, err := impl.ciPipelineRepository.FindExternalCiByAppId(appId)
	if err != nil && !util.IsErrNoRows(err) {
		impl.logger.Errorw("error in fetching external ci", "appId", appId, "err", err)
		return nil, err
	}

	hostUrl, err := impl.attributesService.GetByKey(attributes.HostUrlKey)
	if err != nil {
		impl.logger.Errorw("error in fetching external ci", "appId", appId, "err", err)
		return nil, err
	}
	if hostUrl != nil {
		impl.ciConfig.ExternalCiWebhookUrl = fmt.Sprintf("%s/%s", hostUrl.Value, ExternalCiWebhookPath)
	}

	externalCiConfigs := make([]*bean.ExternalCiConfig, 0)
	for _, externalCiPipeline := range externalCiPipelines {
		externalCiConfig := &bean.ExternalCiConfig{
			Id:         externalCiPipeline.Id,
			WebhookUrl: fmt.Sprintf("%s/%d", impl.ciConfig.ExternalCiWebhookUrl, externalCiPipeline.Id),
			Payload:    impl.ciConfig.ExternalCiPayload,
			AccessKey:  "",
		}

		appWorkflowMappings, err := impl.appWorkflowRepository.FindWFCDMappingByExternalCiId(externalCiPipeline.Id)
		if err != nil && !util.IsErrNoRows(err) {
			impl.logger.Errorw("error in fetching external ci", "appId", appId, "err", err)
			return nil, err
		}

		roleData := make(map[string]interface{})
		for _, appWorkflowMapping := range appWorkflowMappings {
			cdPipeline, err := impl.pipelineRepository.FindById(appWorkflowMapping.ComponentId)
			if err != nil && !util.IsErrNoRows(err) {
				impl.logger.Errorw("error in fetching external ci", "appId", appId, "err", err)
				return nil, err
			}
			if _, ok := roleData[teamIdKey]; !ok {
				app, err := impl.appRepo.FindAppAndProjectByAppId(cdPipeline.AppId)
				if err != nil && !util.IsErrNoRows(err) {
					impl.logger.Errorw("error in fetching external ci", "appId", appId, "err", err)
					return nil, err
				}
				roleData[teamIdKey] = app.TeamId
				roleData[teamNameKey] = app.Team.Name
				roleData[appIdKey] = cdPipeline.AppId
				roleData[appNameKey] = cdPipeline.App.AppName
			}
			if _, ok := roleData[environmentNameKey]; !ok {
				roleData[environmentNameKey] = cdPipeline.Environment.Name
			} else {
				roleData[environmentNameKey] = fmt.Sprintf("%s,%s", roleData[environmentNameKey], cdPipeline.Environment.Name)
			}
			if _, ok := roleData[environmentIdentifierKey]; !ok {
				roleData[environmentIdentifierKey] = cdPipeline.Environment.EnvironmentIdentifier
			} else {
				roleData[environmentIdentifierKey] = fmt.Sprintf("%s,%s", roleData[environmentIdentifierKey], cdPipeline.Environment.EnvironmentIdentifier)
			}
		}

		externalCiConfig.ExternalCiConfigRole = bean.ExternalCiConfigRole{
			ProjectId:             roleData[teamIdKey].(int),
			ProjectName:           roleData[teamNameKey].(string),
			AppId:                 roleData[appIdKey].(int),
			AppName:               roleData[appNameKey].(string),
			EnvironmentName:       roleData[environmentNameKey].(string),
			EnvironmentIdentifier: roleData[environmentIdentifierKey].(string),
			Role:                  "Build and deploy",
		}
		externalCiConfigs = append(externalCiConfigs, externalCiConfig)
	}
	//--------pipeline population end
	return externalCiConfigs, err
}

func (impl PipelineBuilderImpl) GetExternalCiById(appId int, externalCiId int) (ciConfig *bean.ExternalCiConfig, err error) {

	externalCiPipeline, err := impl.ciPipelineRepository.FindExternalCiById(externalCiId)
	if err != nil && !util.IsErrNoRows(err) {
		impl.logger.Errorw("error in fetching external ci", "appId", appId, "err", err)
		return nil, err
	}

	if externalCiPipeline.Id == 0 {
		impl.logger.Errorw("invalid external ci id", "externalCiId", externalCiId, "err", err)
		return nil, &util.ApiError{Code: "400", HttpStatusCode: 400, UserMessage: "invalid external ci id"}
	}

	hostUrl, err := impl.attributesService.GetByKey(attributes.HostUrlKey)
	if err != nil {
		impl.logger.Errorw("error in fetching external ci", "appId", appId, "err", err)
		return nil, err
	}
	if hostUrl != nil {
		impl.ciConfig.ExternalCiWebhookUrl = fmt.Sprintf("%s/%s", hostUrl.Value, ExternalCiWebhookPath)
	}

	appWorkflowMappings, err := impl.appWorkflowRepository.FindWFCDMappingByExternalCiId(externalCiPipeline.Id)
	if err != nil && !util.IsErrNoRows(err) {
		impl.logger.Errorw("error in fetching external ci", "appId", appId, "err", err)
		return nil, err
	}

	roleData := make(map[string]interface{})
	for _, appWorkflowMapping := range appWorkflowMappings {
		cdPipeline, err := impl.pipelineRepository.FindById(appWorkflowMapping.ComponentId)
		if err != nil && !util.IsErrNoRows(err) {
			impl.logger.Errorw("error in fetching external ci", "appId", appId, "err", err)
			return nil, err
		}
		if _, ok := roleData[teamIdKey]; !ok {
			app, err := impl.appRepo.FindAppAndProjectByAppId(cdPipeline.AppId)
			if err != nil && !util.IsErrNoRows(err) {
				impl.logger.Errorw("error in fetching external ci", "appId", appId, "err", err)
				return nil, err
			}
			roleData[teamIdKey] = app.TeamId
			roleData[teamNameKey] = app.Team.Name
			roleData[appIdKey] = cdPipeline.AppId
			roleData[appNameKey] = cdPipeline.App.AppName
		}
		if _, ok := roleData[environmentNameKey]; !ok {
			roleData[environmentNameKey] = cdPipeline.Environment.Name
		} else {
			roleData[environmentNameKey] = fmt.Sprintf("%s,%s", roleData[environmentNameKey], cdPipeline.Environment.Name)
		}
		if _, ok := roleData[environmentIdentifierKey]; !ok {
			roleData[environmentIdentifierKey] = cdPipeline.Environment.EnvironmentIdentifier
		} else {
			roleData[environmentIdentifierKey] = fmt.Sprintf("%s,%s", roleData[environmentIdentifierKey], cdPipeline.Environment.EnvironmentIdentifier)
		}
	}

	externalCiConfig := &bean.ExternalCiConfig{
		Id:         externalCiPipeline.Id,
		WebhookUrl: fmt.Sprintf("%s/%d", impl.ciConfig.ExternalCiWebhookUrl, externalCiId),
		Payload:    impl.ciConfig.ExternalCiPayload,
		AccessKey:  "",
	}
	externalCiConfig.ExternalCiConfigRole = bean.ExternalCiConfigRole{
		ProjectId:             roleData[teamIdKey].(int),
		ProjectName:           roleData[teamNameKey].(string),
		AppId:                 roleData[appIdKey].(int),
		AppName:               roleData[appNameKey].(string),
		EnvironmentName:       roleData[environmentNameKey].(string),
		EnvironmentIdentifier: roleData[environmentIdentifierKey].(string),
		Role:                  "Build and deploy",
	}
	externalCiConfig.Schema = impl.buildExternalCiWebhookSchema()
	externalCiConfig.PayloadOption = impl.buildPayloadOption()
	externalCiConfig.Responses = impl.buildResponses()
	//--------pipeline population end
	return externalCiConfig, err
}

func (impl PipelineBuilderImpl) GetCiPipelineMin(appId int) ([]*bean.CiPipelineMin, error) {
	pipelines, err := impl.ciPipelineRepository.FindByAppId(appId)
	if err != nil && err != pg.ErrNoRows {
		impl.logger.Errorw("error in fetching ci pipeline", "appId", appId, "err", err)
		return nil, err
	}
	if err == pg.ErrNoRows || len(pipelines) == 0 {
		impl.logger.Errorw("no ci pipeline found", "appId", appId, "err", err)
		err = &util.ApiError{Code: "404", HttpStatusCode: 200, UserMessage: "no ci pipeline found"}
		return nil, err
	}
	var ciPipelineResp []*bean.CiPipelineMin
	for _, pipeline := range pipelines {
		parentCiPipeline, err := impl.ciPipelineRepository.FindById(pipeline.ParentCiPipeline)
		if err != nil && !util.IsErrNoRows(err) {
			impl.logger.Errorw("err", err)
			return nil, err
		}

		pipelineType := bean.PipelineType(bean.NORMAL)
		if parentCiPipeline.Id > 0 {
			pipelineType = bean.PipelineType(bean.LINKED)
		} else if pipeline.IsExternal == true {
			pipelineType = bean.PipelineType(bean.EXTERNAL)
		}

		ciPipeline := &bean.CiPipelineMin{
			Id:               pipeline.Id,
			Name:             pipeline.Name,
			ParentCiPipeline: pipeline.ParentCiPipeline,
			ParentAppId:      parentCiPipeline.AppId,
			PipelineType:     pipelineType,
			ScanEnabled:      pipeline.ScanEnabled,
		}
		ciPipelineResp = append(ciPipelineResp, ciPipeline)
	}
	return ciPipelineResp, err
}

func (impl PipelineBuilderImpl) UpdateCiTemplate(updateRequest *bean.CiConfigRequest) (*bean.CiConfigRequest, error) {
	originalCiConf, err := impl.getCiTemplateVariables(updateRequest.AppId)
	if err != nil {
		impl.logger.Errorw("error in fetching original ciConfig for update", "appId", updateRequest.Id, "err", err)
		return nil, err
	}
	if originalCiConf.Version != updateRequest.Version {
		impl.logger.Errorw("stale version requested", "appId", updateRequest.Id, "old", originalCiConf.Version, "new", updateRequest.Version)
		return nil, fmt.Errorf("stale version of resource requested kindly refresh. requested: %s, found %s", updateRequest.Version, originalCiConf.Version)
	}
	dockerArtifaceStore, err := impl.dockerArtifactStoreRepository.FindOne(updateRequest.DockerRegistry)
	if err != nil {
		impl.logger.Errorw("error in fetching DockerRegistry  for update", "appId", updateRequest.Id, "err", err, "registry", updateRequest.DockerRegistry)
		return nil, err
	}
	regHost, err := dockerArtifaceStore.GetRegistryLocation()
	if err != nil {
		impl.logger.Errorw("invalid reg url", "err", err)
		return nil, err
	}

	var repo string
	if updateRequest.DockerRepository != "" {
		repo = updateRequest.DockerRepository
	} else {
		repo = originalCiConf.DockerRepository
	}

	if dockerArtifaceStore.RegistryType == dockerRegistryRepository.REGISTRYTYPE_ECR {
		err := impl.ciCdPipelineOrchestrator.CreateEcrRepo(repo, dockerArtifaceStore.AWSRegion, dockerArtifaceStore.AWSAccessKeyId, dockerArtifaceStore.AWSSecretAccessKey)
		if err != nil {
			impl.logger.Errorw("ecr repo creation failed while updating ci template", "repo", repo, "err", err)
			return nil, err
		}
	}

	originalCiConf.AfterDockerBuild = updateRequest.AfterDockerBuild
	originalCiConf.BeforeDockerBuild = updateRequest.BeforeDockerBuild
	//originalCiConf.CiBuildConfigBean = updateRequest.CiBuildConfigBean
	originalCiConf.DockerRegistry = updateRequest.DockerRegistry
	originalCiConf.DockerRepository = updateRequest.DockerRepository
	originalCiConf.DockerRegistryUrl = regHost

	//argByte, err := json.Marshal(originalCiConf.DockerBuildConfig.Args)
	//if err != nil {
	//	return nil, err
	//}
	afterByte, err := json.Marshal(originalCiConf.AfterDockerBuild)
	if err != nil {
		return nil, err
	}
	beforeByte, err := json.Marshal(originalCiConf.BeforeDockerBuild)
	if err != nil {
		return nil, err
	}
	//buildOptionsByte, err := json.Marshal(originalCiConf.DockerBuildConfig.DockerBuildOptions)
	//if err != nil {
	//	impl.logger.Errorw("error in marshaling dockerBuildOptions", "err", err)
	//	return nil, err
	//}
	ciBuildConfig := updateRequest.CiBuildConfig
	originalCiBuildConfig := originalCiConf.CiBuildConfig
	ciTemplate := &pipelineConfig.CiTemplate{
		//DockerfilePath:    originalCiConf.DockerBuildConfig.DockerfilePath,
		GitMaterialId: ciBuildConfig.GitMaterialId,
		//Args:              string(argByte),
		//TargetPlatform:    originalCiConf.DockerBuildConfig.TargetPlatform,
		AppId:             originalCiConf.AppId,
		BeforeDockerBuild: string(beforeByte),
		AfterDockerBuild:  string(afterByte),
		Version:           originalCiConf.Version,
		Id:                originalCiConf.Id,
		DockerRepository:  originalCiConf.DockerRepository,
		DockerRegistryId:  &originalCiConf.DockerRegistry,
		Active:            true,
		AuditLog: sql.AuditLog{
			CreatedOn: originalCiConf.CreatedOn,
			CreatedBy: originalCiConf.CreatedBy,
			UpdatedOn: time.Now(),
			UpdatedBy: updateRequest.UpdatedBy,
		},
	}

	ciBuildConfig.Id = originalCiBuildConfig.Id
	ciTemplateBean := &bean3.CiTemplateBean{
		CiTemplate:    ciTemplate,
		CiBuildConfig: ciBuildConfig,
		UserId:        updateRequest.UserId,
	}
	err = impl.ciTemplateService.Update(ciTemplateBean)
	if err != nil {
		return nil, err
	}

	originalCiConf.CiBuildConfig = ciBuildConfig

	err = impl.CiTemplateHistoryService.SaveHistory(ciTemplateBean, "update")

	if err != nil {
		impl.logger.Errorw("error in saving update history for ci template", "error", err)
	}

	return originalCiConf, nil
}

func (impl PipelineBuilderImpl) CreateCiPipeline(createRequest *bean.CiConfigRequest) (*bean.PipelineCreateResponse, error) {
	impl.logger.Debugw("pipeline create request received", "req", createRequest)

	//-----------fetch data
	app, err := impl.appRepo.FindById(createRequest.AppId)
	if err != nil {
		impl.logger.Errorw("error in fetching pipeline group", "groupId", createRequest.AppId, "err", err)
		return nil, err
	}
	//--ecr config
	createRequest.AppName = app.AppName
	if !createRequest.IsJob {
		store, err := impl.getDefaultArtifactStore(createRequest.DockerRegistry)
		if err != nil {
			impl.logger.Errorw("error in fetching docker store ", "id", createRequest.DockerRepository, "err", err)
			return nil, err
		}

		regHost, err := store.GetRegistryLocation()
		if err != nil {
			impl.logger.Errorw("invalid reg url", "err", err)
			return nil, err
		}
		createRequest.DockerRegistryUrl = regHost
		createRequest.DockerRegistry = store.Id

		var repo string
		if createRequest.DockerRepository != "" {
			repo = createRequest.DockerRepository
		} else {
			repo = impl.ecrConfig.EcrPrefix + app.AppName
		}

		if store.RegistryType == dockerRegistryRepository.REGISTRYTYPE_ECR {
			err := impl.ciCdPipelineOrchestrator.CreateEcrRepo(repo, store.AWSRegion, store.AWSAccessKeyId, store.AWSSecretAccessKey)
			if err != nil {
				impl.logger.Errorw("ecr repo creation failed while creating ci pipeline", "repo", repo, "err", err)
				return nil, err
			}
		}
		createRequest.DockerRepository = repo
	}
	//--ecr config	end
	//-- template config start

	//argByte, err := json.Marshal(createRequest.DockerBuildConfig.Args)
	//if err != nil {
	//	return nil, err
	//}
	afterByte, err := json.Marshal(createRequest.AfterDockerBuild)
	if err != nil {
		return nil, err
	}
	beforeByte, err := json.Marshal(createRequest.BeforeDockerBuild)
	if err != nil {
		return nil, err
	}
	buildConfig := createRequest.CiBuildConfig
	ciTemplate := &pipelineConfig.CiTemplate{
		//DockerRegistryId: createRequest.DockerRegistry,
		//DockerRepository: createRequest.DockerRepository,
		GitMaterialId: buildConfig.GitMaterialId,
		//DockerfilePath:    createRequest.DockerBuildConfig.DockerfilePath,
		//Args:              string(argByte),
		//TargetPlatform:    createRequest.DockerBuildConfig.TargetPlatform,
		Active:            true,
		TemplateName:      createRequest.CiTemplateName,
		Version:           createRequest.Version,
		AppId:             createRequest.AppId,
		AfterDockerBuild:  string(afterByte),
		BeforeDockerBuild: string(beforeByte),
		AuditLog:          sql.AuditLog{CreatedOn: time.Now(), UpdatedOn: time.Now(), CreatedBy: createRequest.UserId, UpdatedBy: createRequest.UserId},
	}
	if !createRequest.IsJob {
		ciTemplate.DockerRegistryId = &createRequest.DockerRegistry
		ciTemplate.DockerRepository = createRequest.DockerRepository
	}

	ciTemplateBean := &bean3.CiTemplateBean{
		CiTemplate:    ciTemplate,
		CiBuildConfig: createRequest.CiBuildConfig,
	}
	err = impl.ciTemplateService.Save(ciTemplateBean)
	if err != nil {
		return nil, err
	}

	//-- template config end

	err = impl.CiTemplateHistoryService.SaveHistory(ciTemplateBean, "add")

	if err != nil {
		impl.logger.Errorw("error in saving audit logs of ci Template", "error", err)
	}

	createRequest.Id = ciTemplate.Id
	createRequest.CiTemplateName = ciTemplate.TemplateName
	if len(createRequest.CiPipelines) > 0 {
		conf, err := impl.addpipelineToTemplate(createRequest)
		if err != nil {
			impl.logger.Errorw("error in pipeline creation ", "err", err)
			return nil, err
		}
		impl.logger.Debugw("pipeline created ", "detail", conf)
	}
	createRes := &bean.PipelineCreateResponse{AppName: app.AppName, AppId: createRequest.AppId} //FIXME
	return createRes, nil
}

func (impl PipelineBuilderImpl) getGitMaterialsForApp(appId int) ([]*bean.GitMaterial, error) {
	materials, err := impl.materialRepo.FindByAppId(appId)
	if err != nil {
		impl.logger.Errorw("error in fetching materials for app", "appId", appId, "err", err)
		return nil, err
	}
	var gitMaterials []*bean.GitMaterial

	for _, material := range materials {
		gitUrl := material.Url
		if material.GitProvider.AuthMode == repository.AUTH_MODE_USERNAME_PASSWORD ||
			material.GitProvider.AuthMode == repository.AUTH_MODE_ACCESS_TOKEN {
			u, err := url.Parse(gitUrl)
			if err != nil {
				return nil, err
			}
			var password string
			userName := material.GitProvider.UserName
			if material.GitProvider.AuthMode == repository.AUTH_MODE_USERNAME_PASSWORD {
				password = material.GitProvider.Password

			} else if material.GitProvider.AuthMode == repository.AUTH_MODE_ACCESS_TOKEN {
				password = material.GitProvider.AccessToken
				if userName == "" {
					userName = "devtron-boat"
				}
			}
			if userName == "" || password == "" {
				return nil, util.ApiError{}.ErrorfUser("invalid git credentials config")
			}
			u.User = url.UserPassword(userName, password)
			gitUrl = u.String()
		}
		gitMaterial := &bean.GitMaterial{
			Id:            material.Id,
			Url:           gitUrl,
			GitProviderId: material.GitProviderId,
			Name:          material.Name[strings.Index(material.Name, "-")+1:],
			CheckoutPath:  material.CheckoutPath,
		}
		gitMaterials = append(gitMaterials, gitMaterial)
	}
	return gitMaterials, nil
}

func (impl PipelineBuilderImpl) addpipelineToTemplate(createRequest *bean.CiConfigRequest) (resp *bean.CiConfigRequest, err error) {

	if createRequest.AppWorkflowId == 0 {
		// create workflow
		wf := &appWorkflow.AppWorkflow{
			Name:   fmt.Sprintf("wf-%d-%s", createRequest.AppId, util2.Generate(4)),
			AppId:  createRequest.AppId,
			Active: true,
			AuditLog: sql.AuditLog{
				CreatedOn: time.Now(),
				UpdatedOn: time.Now(),
				CreatedBy: createRequest.UserId,
				UpdatedBy: createRequest.UserId,
			},
		}
		savedAppWf, err := impl.appWorkflowRepository.SaveAppWorkflow(wf)
		if err != nil {
			impl.logger.Errorw("err", err)
			return nil, err
		}
		// workflow creation ends
		createRequest.AppWorkflowId = savedAppWf.Id
	}
	//single ci in same wf validation
	workflowMapping, err := impl.appWorkflowRepository.FindWFCIMappingByWorkflowId(createRequest.AppWorkflowId)
	if err != nil && err != pg.ErrNoRows {
		impl.logger.Errorw("error in fetching workflow mapping for ci validation", "err", err)
		return nil, err
	}
	if len(workflowMapping) > 0 {
		return nil, &util.ApiError{
			InternalMessage:   "pipeline already exists",
			UserDetailMessage: fmt.Sprintf("pipeline already exists in workflow"),
			UserMessage:       fmt.Sprintf("pipeline already exists in workflow")}
	}

	//pipeline name validation
	var pipelineNames []string
	for _, pipeline := range createRequest.CiPipelines {
		pipelineNames = append(pipelineNames, pipeline.Name)
	}
	if err != nil {
		impl.logger.Errorw("error in creating pipeline group", "err", err)
		return nil, err
	}
	createRequest, err = impl.ciCdPipelineOrchestrator.CreateCiConf(createRequest, createRequest.Id)
	if err != nil {
		return nil, err
	}
	return createRequest, err
}

func (impl PipelineBuilderImpl) PatchCiPipeline(request *bean.CiPatchRequest) (ciConfig *bean.CiConfigRequest, err error) {
	ciConfig, err = impl.getCiTemplateVariables(request.AppId)
	if err != nil {
		impl.logger.Errorw("err in fetching template for pipeline patch, ", "err", err, "appId", request.AppId)
		return nil, err
	}
	ciConfig.AppWorkflowId = request.AppWorkflowId
	ciConfig.UserId = request.UserId
	if request.CiPipeline != nil {
		ciConfig.ScanEnabled = request.CiPipeline.ScanEnabled
	}
	switch request.Action {
	case bean.CREATE:
		impl.logger.Debugw("create patch request")
		ciConfig.CiPipelines = []*bean.CiPipeline{request.CiPipeline} //request.CiPipeline
		res, err := impl.addpipelineToTemplate(ciConfig)
		if err != nil {
			impl.logger.Errorw("error in adding pipeline to template", "ciConf", ciConfig, "err", err)
			return nil, err
		}
		return res, nil
	case bean.UPDATE_SOURCE:
		return impl.patchCiPipelineUpdateSource(ciConfig, request.CiPipeline)
	case bean.DELETE:
		pipeline, err := impl.DeleteCiPipeline(request)
		if err != nil {
			return nil, err
		}
		ciConfig.CiPipelines = []*bean.CiPipeline{pipeline}
		return ciConfig, nil
	default:
		impl.logger.Errorw("unsupported operation ", "op", request.Action)
		return nil, fmt.Errorf("unsupported operation %s", request.Action)
	}

}

func (impl PipelineBuilderImpl) PatchRegexCiPipeline(request *bean.CiRegexPatchRequest) (err error) {
	var materials []*pipelineConfig.CiPipelineMaterial
	for _, material := range request.CiPipelineMaterial {
		materialDbObject, err := impl.ciPipelineMaterialRepository.GetById(material.Id)
		if err != nil {
			impl.logger.Errorw("err in fetching material, ", "err", err)
			return err
		}
		if materialDbObject.Regex != "" {
			if !impl.ciCdPipelineOrchestrator.CheckStringMatchRegex(materialDbObject.Regex, material.Value) {
				impl.logger.Errorw("not matching given regex, ", "err", err)
				return errors.New("not matching given regex")
			}
		}
		pipelineMaterial := &pipelineConfig.CiPipelineMaterial{
			Id:            material.Id,
			Value:         material.Value,
			CiPipelineId:  materialDbObject.CiPipelineId,
			Type:          pipelineConfig.SourceType(material.Type),
			Active:        true,
			GitMaterialId: materialDbObject.GitMaterialId,
			Regex:         materialDbObject.Regex,
			AuditLog:      sql.AuditLog{UpdatedBy: request.UserId, UpdatedOn: time.Now(), CreatedOn: time.Now(), CreatedBy: request.UserId},
		}
		materials = append(materials, pipelineMaterial)
	}

	dbConnection := impl.pipelineRepository.GetConnection()
	tx, err := dbConnection.Begin()
	if err != nil {
		return err
	}
	// Rollback tx on error.
	defer tx.Rollback()

	err = impl.ciPipelineMaterialRepository.Update(tx, materials...)
	if err != nil {
		return err
	}

	err = tx.Commit()
	if err != nil {
		return err
	}

	err = impl.ciCdPipelineOrchestrator.AddPipelineMaterialInGitSensor(materials)
	if err != nil {
		impl.logger.Errorf("error in saving pipelineMaterials in git sensor", "materials", materials, "err", err)
		return err
	}
	return nil
}
func (impl PipelineBuilderImpl) DeleteCiPipeline(request *bean.CiPatchRequest) (*bean.CiPipeline, error) {
	ciPipelineId := request.CiPipeline.Id
	//wf validation
	workflowMapping, err := impl.appWorkflowRepository.FindWFCDMappingByCIPipelineId(ciPipelineId)
	if err != nil && err != pg.ErrNoRows {
		impl.logger.Errorw("error in fetching workflow mapping for ci validation", "err", err)
		return nil, err
	}
	if len(workflowMapping) > 0 {
		return nil, &util.ApiError{
			InternalMessage:   "cd pipeline exists for this CI",
			UserDetailMessage: fmt.Sprintf("cd pipeline exists for this CI"),
			UserMessage:       fmt.Sprintf("cd pipeline exists for this CI")}
	}

	pipeline, err := impl.ciPipelineRepository.FindById(ciPipelineId)
	if err != nil {
		impl.logger.Errorw("pipeline fetch err", "id", ciPipelineId, "err", err)
		return nil, err
	}
	appId := request.AppId
	if pipeline.AppId != appId {
		return nil, fmt.Errorf("invalid appid: %d pipelineId: %d mapping", appId, ciPipelineId)
	}

	dbConnection := impl.pipelineRepository.GetConnection()
	tx, err := dbConnection.Begin()
	if err != nil {
		return nil, err
	}
	// Rollback tx on error.
	defer tx.Rollback()

	err = impl.ciCdPipelineOrchestrator.DeleteCiPipeline(pipeline, request, tx)
	if err != nil {
		impl.logger.Errorw("error in deleting pipeline db")
		return nil, err
	}

	//delete app workflow mapping
	appWorkflowMappings, err := impl.appWorkflowRepository.FindWFCIMappingByCIPipelineId(pipeline.Id)
	for _, mapping := range appWorkflowMappings {
		err := impl.appWorkflowRepository.DeleteAppWorkflowMapping(mapping, tx)
		if err != nil {
			impl.logger.Errorw("error in deleting workflow mapping", "err", err)
			return nil, err
		}
	}
	if request.CiPipeline.PreBuildStage != nil && request.CiPipeline.PreBuildStage.Id > 0 {
		//deleting pre stage
		err = impl.pipelineStageService.DeleteCiStage(request.CiPipeline.PreBuildStage, request.UserId, tx)
		if err != nil {
			impl.logger.Errorw("error in deleting pre stage", "err", err, "preBuildStage", request.CiPipeline.PreBuildStage)
			return nil, err
		}
	}
	if request.CiPipeline.PostBuildStage != nil && request.CiPipeline.PostBuildStage.Id > 0 {
		//deleting post stage
		err = impl.pipelineStageService.DeleteCiStage(request.CiPipeline.PostBuildStage, request.UserId, tx)
		if err != nil {
			impl.logger.Errorw("error in deleting post stage", "err", err, "postBuildStage", request.CiPipeline.PostBuildStage)
			return nil, err
		}
	}
	err = tx.Commit()
	if err != nil {
		return nil, err
	}
	request.CiPipeline.Deleted = true
	request.CiPipeline.Name = pipeline.Name
	return request.CiPipeline, nil
	//delete pipeline
	//delete scm

}

func (impl PipelineBuilderImpl) patchCiPipelineUpdateSource(baseCiConfig *bean.CiConfigRequest, modifiedCiPipeline *bean.CiPipeline) (ciConfig *bean.CiConfigRequest, err error) {

	pipeline, err := impl.ciPipelineRepository.FindById(modifiedCiPipeline.Id)
	if err != nil {
		impl.logger.Errorw("error in fetching pipeline", "id", modifiedCiPipeline.Id, "err", err)
		return nil, err
	}

	cannotUpdate := false
	for _, material := range pipeline.CiPipelineMaterials {
		if material.ScmId != "" {
			cannotUpdate = true
		}
	}

	if cannotUpdate {
		//scm plugin material change scm object
		//material.ScmName
		return nil, fmt.Errorf("update of plugin scm material not supported")
	} else {
		modifiedCiPipeline.ScanEnabled = baseCiConfig.ScanEnabled
		modifiedCiPipeline, err = impl.ciCdPipelineOrchestrator.PatchMaterialValue(modifiedCiPipeline, baseCiConfig.UserId, pipeline)
		if err != nil {
			return nil, err
		}
		baseCiConfig.CiPipelines = append(baseCiConfig.CiPipelines, modifiedCiPipeline)
		return baseCiConfig, err
	}

}

func (impl PipelineBuilderImpl) IsGitopsConfigured() (bool, error) {

	isGitOpsConfigured := false
	gitOpsConfig, err := impl.gitOpsRepository.GetGitOpsConfigActive()

	if err != nil && err != pg.ErrNoRows {
		impl.logger.Errorw("GetGitOpsConfigActive, error while getting", "err", err)
		return false, err
	}
	if gitOpsConfig != nil && gitOpsConfig.Id > 0 {
		isGitOpsConfigured = true
	}

	return isGitOpsConfigured, nil

}

func (impl PipelineBuilderImpl) ValidateCDPipelineRequest(pipelineCreateRequest *bean.CdPipelines, isGitOpsConfigured, haveAtleastOneGitOps bool) (bool, error) {

	if isGitOpsConfigured == false && haveAtleastOneGitOps {
		impl.logger.Errorw("Gitops not configured but selected in creating cd pipeline")
		err := &util.ApiError{
			HttpStatusCode:  http.StatusBadRequest,
			InternalMessage: "Gitops integration is not installed/configured. Please install/configure gitops or use helm option.",
			UserMessage:     "Gitops integration is not installed/configured. Please install/configure gitops or use helm option.",
		}
		return false, err
	}

	envPipelineMap := make(map[int]string)
	for _, pipeline := range pipelineCreateRequest.Pipelines {
		if envPipelineMap[pipeline.EnvironmentId] != "" {
			err := &util.ApiError{
				HttpStatusCode:  http.StatusBadRequest,
				InternalMessage: "cd-pipelines already exist for this app and env, cannot create multiple cd-pipelines",
				UserMessage:     "cd-pipelines already exist for this app and env, cannot create multiple cd-pipelines",
			}
			return false, err
		}
		envPipelineMap[pipeline.EnvironmentId] = pipeline.Name

		existingCdPipelinesForEnv, pErr := impl.pipelineRepository.FindActiveByAppIdAndEnvironmentId(pipelineCreateRequest.AppId, pipeline.EnvironmentId)
		if pErr != nil && !util.IsErrNoRows(pErr) {
			impl.logger.Errorw("error in fetching cd pipelines ", "err", pErr, "appId", pipelineCreateRequest.AppId)
			return false, pErr
		}
		if len(existingCdPipelinesForEnv) > 0 {
			err := &util.ApiError{
				HttpStatusCode:  http.StatusBadRequest,
				InternalMessage: "cd-pipelines already exist for this app and env, cannot create multiple cd-pipelines",
				UserMessage:     "cd-pipelines already exist for this app and env, cannot create multiple cd-pipelines",
			}
			return false, err
		}

		if len(pipeline.PreStage.Config) > 0 && !strings.Contains(pipeline.PreStage.Config, "beforeStages") {
			err := &util.ApiError{
				HttpStatusCode:  http.StatusBadRequest,
				InternalMessage: "invalid yaml config, must include - beforeStages",
				UserMessage:     "invalid yaml config, must include - beforeStages",
			}
			return false, err
		}
		if len(pipeline.PostStage.Config) > 0 && !strings.Contains(pipeline.PostStage.Config, "afterStages") {
			err := &util.ApiError{
				HttpStatusCode:  http.StatusBadRequest,
				InternalMessage: "invalid yaml config, must include - afterStages",
				UserMessage:     "invalid yaml config, must include - afterStages",
			}
			return false, err
		}
	}

	return true, nil

}

func (impl PipelineBuilderImpl) RegisterInACD(app *app2.App, pipelineCreateRequest *bean.CdPipelines, ctx context.Context) error {

	//if gitops configured create GIT repository and register into ACD
	chart, err := impl.chartRepository.FindLatestChartForAppByAppId(app.Id)
	if err != nil && pg.ErrNoRows != err {
		return err
	}
	gitOpsRepoName := impl.chartTemplateService.GetGitOpsRepoName(app.AppName)
	chartGitAttr, err := impl.chartTemplateService.CreateGitRepositoryForApp(gitOpsRepoName, chart.ReferenceTemplate, chart.ChartVersion, pipelineCreateRequest.UserId)
	if err != nil {
		impl.logger.Errorw("error in pushing chart to git ", "path", chartGitAttr.ChartLocation, "err", err)
		return err
	}
	err = impl.chartTemplateService.RegisterInArgo(chartGitAttr, ctx)
	if err != nil {
		impl.logger.Errorw("error while register git repo in argo", "err", err)
		emptyRepoErrorMessage := []string{"failed to get index: 404 Not Found", "remote repository is empty"}
		if strings.Contains(err.Error(), emptyRepoErrorMessage[0]) || strings.Contains(err.Error(), emptyRepoErrorMessage[1]) {
			// - found empty repository, create some file in repository
			err := impl.chartTemplateService.CreateReadmeInGitRepo(gitOpsRepoName, pipelineCreateRequest.UserId)
			if err != nil {
				impl.logger.Errorw("error in creating file in git repo", "err", err)
				return err
			}
			// - retry register in argo
			err = impl.chartTemplateService.RegisterInArgo(chartGitAttr, ctx)
			if err != nil {
				impl.logger.Errorw("error in re-try register in argo", "err", err)
				return err
			}
		} else {
			return err
		}
	}

	// here updating all the chart version git repo url, as per current implementation all are same git repo url but we have to update each row
	err = impl.updateGitRepoUrlInCharts(app.Id, chartGitAttr, pipelineCreateRequest.UserId)
	if err != nil {
		impl.logger.Errorw("error in updating git repo urls in charts", "appId", app.Id, "chartGitAttr", chartGitAttr, "err", err)
		return err

	}
	return nil
}

func (impl PipelineBuilderImpl) IsGitOpsRequiredForCD(pipelineCreateRequest *bean.CdPipelines) bool {

	// if deploymentAppType is not coming in request than hasAtLeastOneGitOps will be false

	haveAtLeastOneGitOps := false
	for _, pipeline := range pipelineCreateRequest.Pipelines {
		if pipeline.DeploymentAppType == util.PIPELINE_DEPLOYMENT_TYPE_ACD {
			haveAtLeastOneGitOps = true
		}
	}
	return haveAtLeastOneGitOps
}

func (impl PipelineBuilderImpl) SetPipelineDeploymentAppType(pipelineCreateRequest *bean.CdPipelines, isGitOpsConfigured bool) {
	isInternalUse := impl.deploymentConfig.IsInternalUse
	var globalDeploymentAppType string
	if !isInternalUse {
		if isGitOpsConfigured {
			globalDeploymentAppType = util.PIPELINE_DEPLOYMENT_TYPE_ACD
		} else {
			globalDeploymentAppType = util.PIPELINE_DEPLOYMENT_TYPE_HELM
		}
	} else {
		// if gitops or helm is option available, and deployment app type is not present in pipeline request/
		for _, pipeline := range pipelineCreateRequest.Pipelines {
			if pipeline.DeploymentAppType == "" {
				if isGitOpsConfigured {
					pipeline.DeploymentAppType = util.PIPELINE_DEPLOYMENT_TYPE_ACD
				} else {
					pipeline.DeploymentAppType = util.PIPELINE_DEPLOYMENT_TYPE_HELM
				}
			}
		}
	}
	for _, pipeline := range pipelineCreateRequest.Pipelines {
		if !isInternalUse {
			pipeline.DeploymentAppType = globalDeploymentAppType
		}
	}
}

func (impl PipelineBuilderImpl) CreateCdPipelines(pipelineCreateRequest *bean.CdPipelines, ctx context.Context) (*bean.CdPipelines, error) {

	isGitOpsConfigured, err := impl.IsGitopsConfigured()
	impl.SetPipelineDeploymentAppType(pipelineCreateRequest, isGitOpsConfigured)
	isGitOpsRequiredForCD := impl.IsGitOpsRequiredForCD(pipelineCreateRequest)
	app, err := impl.appRepo.FindById(pipelineCreateRequest.AppId)
	if err != nil {
		impl.logger.Errorw("app not found", "err", err, "appId", pipelineCreateRequest.AppId)
		return nil, err
	}
	_, err = impl.ValidateCDPipelineRequest(pipelineCreateRequest, isGitOpsConfigured, isGitOpsRequiredForCD)
	if err != nil {
		return nil, err
	}
	if isGitOpsConfigured && isGitOpsRequiredForCD {
		err = impl.RegisterInACD(app, pipelineCreateRequest, ctx)
		if err != nil {
			return nil, err
		}
	}

	for _, pipeline := range pipelineCreateRequest.Pipelines {

		id, err := impl.createCdPipeline(ctx, app, pipeline, pipelineCreateRequest.UserId)
		if err != nil {
			impl.logger.Errorw("error in creating pipeline", "name", pipeline.Name, "err", err)
			return nil, err
		}
		pipeline.Id = id
	}

	return pipelineCreateRequest, nil
}

func (impl PipelineBuilderImpl) PatchCdPipelines(cdPipelines *bean.CDPatchRequest, ctx context.Context) (*bean.CdPipelines, error) {
	pipelineRequest := &bean.CdPipelines{
		UserId:    cdPipelines.UserId,
		AppId:     cdPipelines.AppId,
		Pipelines: []*bean.CDPipelineConfigObject{cdPipelines.Pipeline},
	}
	switch cdPipelines.Action {
	case bean.CD_CREATE:
		return impl.CreateCdPipelines(pipelineRequest, ctx)
	case bean.CD_UPDATE:
		err := impl.updateCdPipeline(ctx, cdPipelines.Pipeline, cdPipelines.UserId)
		return pipelineRequest, err
	case bean.CD_DELETE:
		pipeline, err := impl.pipelineRepository.FindById(cdPipelines.Pipeline.Id)
		if err != nil {
			impl.logger.Errorw("error in getting cd pipeline by id", "err", err, "id", cdPipelines.Pipeline.Id)
			return pipelineRequest, err
		}
		err = impl.DeleteCdPipeline(pipeline, ctx, cdPipelines.ForceDelete, false, cdPipelines.UserId)
		return pipelineRequest, err
	case bean.CD_DELETE_PARTIAL:
		pipeline, err := impl.pipelineRepository.FindById(cdPipelines.Pipeline.Id)
		if err != nil {
			impl.logger.Errorw("error in getting cd pipeline by id", "err", err, "id", cdPipelines.Pipeline.Id)
			return pipelineRequest, err
		}
		err = impl.DeleteCdPipelinePartial(pipeline, ctx, cdPipelines.ForceDelete, cdPipelines.UserId)
		return pipelineRequest, err
	default:
		return nil, &util.ApiError{Code: "404", HttpStatusCode: 404, UserMessage: "operation not supported"}
	}
}

func (impl PipelineBuilderImpl) DeleteCdPipeline(pipeline *pipelineConfig.Pipeline, ctx context.Context, forceDelete, deleteFromAcd bool, userId int32) (err error) {
	//getting children CD pipeline details
	childNodes, err := impl.appWorkflowRepository.FindWFCDMappingByParentCDPipelineId(pipeline.Id)
	if err != nil && err != pg.ErrNoRows {
		impl.logger.Errorw("error in getting children cd details", "err", err)
		return err
	} else if len(childNodes) > 0 {
		impl.logger.Debugw("cannot delete cd pipeline, contains children cd")
		return fmt.Errorf("Please delete children CD pipelines before deleting this pipeline.")
	}
	//getting deployment group for this pipeline
	deploymentGroupNames, err := impl.deploymentGroupRepository.GetNamesByAppIdAndEnvId(pipeline.EnvironmentId, pipeline.AppId)
	if err != nil && err != pg.ErrNoRows {
		impl.logger.Errorw("error in getting deployment group names by appId and envId", "err", err)
		return err
	} else if len(deploymentGroupNames) > 0 {
		groupNamesByte, err := json.Marshal(deploymentGroupNames)
		if err != nil {
			impl.logger.Errorw("error in marshaling deployment group names", "err", err, "deploymentGroupNames", deploymentGroupNames)
		}
		impl.logger.Debugw("cannot delete cd pipeline, is being used in deployment group")
		return fmt.Errorf("Please remove this CD pipeline from deployment groups : %s", string(groupNamesByte))
	}
	dbConnection := impl.pipelineRepository.GetConnection()
	tx, err := dbConnection.Begin()
	if err != nil {
		return err
	}
	// Rollback tx on error.
	defer tx.Rollback()
	if err = impl.ciCdPipelineOrchestrator.DeleteCdPipeline(pipeline.Id, tx); err != nil {
		impl.logger.Errorw("err in deleting pipeline from db", "id", pipeline, "err", err)
		return err
	}
	// delete entry in app_status table
	err = impl.appStatusRepository.Delete(tx, pipeline.AppId, pipeline.EnvironmentId)
	if err != nil && err != pg.ErrNoRows {
		impl.logger.Errorw("err in deleting app_status from db", "appId", pipeline.AppId, "envId", pipeline.EnvironmentId, "err", err)
		return err
	}
	//delete app workflow mapping
	appWorkflowMapping, err := impl.appWorkflowRepository.FindWFCDMappingByCDPipelineId(pipeline.Id)
	if err != nil {
		impl.logger.Errorw("error in deleting workflow mapping", "err", err)
		return err
	}
	if appWorkflowMapping.ParentType == appWorkflow.WEBHOOK {
		childNodes, err := impl.appWorkflowRepository.FindWFCDMappingByExternalCiId(appWorkflowMapping.ParentId)
		if err != nil && !util.IsErrNoRows(err) {
			impl.logger.Errorw("error in fetching external ci", "err", err)
			return err
		}
		noOtherChildNodes := true
		for _, childNode := range childNodes {
			if appWorkflowMapping.Id != childNode.Id {
				noOtherChildNodes = false
			}
		}
		if noOtherChildNodes {
			externalCiPipeline, err := impl.ciPipelineRepository.FindExternalCiById(appWorkflowMapping.ParentId)
			if err != nil {
				impl.logger.Errorw("error in deleting workflow mapping", "err", err)
				return err
			}
			externalCiPipeline.Active = false
			externalCiPipeline.UpdatedOn = time.Now()
			externalCiPipeline.UpdatedBy = userId
			_, err = impl.ciPipelineRepository.UpdateExternalCi(externalCiPipeline, tx)
			if err != nil {
				impl.logger.Errorw("error in deleting workflow mapping", "err", err)
				return err
			}

			appWorkflow, err := impl.appWorkflowRepository.FindById(appWorkflowMapping.AppWorkflowId)
			if err != nil {
				impl.logger.Errorw("error in deleting workflow mapping", "err", err)
				return err
			}
			err = impl.appWorkflowRepository.DeleteAppWorkflow(appWorkflow, tx)
			if err != nil {
				impl.logger.Errorw("error in deleting workflow mapping", "err", err)
				return err
			}
		}
	}
	err = impl.appWorkflowRepository.DeleteAppWorkflowMapping(appWorkflowMapping, tx)
	if err != nil {
		impl.logger.Errorw("error in deleting workflow mapping", "err", err)
		return err
	}

	if pipeline.PreStageConfig != "" {
		err = impl.prePostCdScriptHistoryService.CreatePrePostCdScriptHistory(pipeline, tx, repository4.PRE_CD_TYPE, false, 0, time.Time{})
		if err != nil {
			impl.logger.Errorw("error in creating pre cd script entry", "err", err, "pipeline", pipeline)
			return err
		}
	}
	if pipeline.PostStageConfig != "" {
		err = impl.prePostCdScriptHistoryService.CreatePrePostCdScriptHistory(pipeline, tx, repository4.POST_CD_TYPE, false, 0, time.Time{})
		if err != nil {
			impl.logger.Errorw("error in creating post cd script entry", "err", err, "pipeline", pipeline)
			return err
		}
	}
	//delete app from argo cd, if created
	if pipeline.DeploymentAppCreated == true {
		deploymentAppName := fmt.Sprintf("%s-%s", pipeline.App.AppName, pipeline.Environment.Name)
		if util.IsAcdApp(pipeline.DeploymentAppType) {
			//todo: provide option for cascading to user
			impl.logger.Debugw("acd app is already deleted for this pipeline", "pipeline", pipeline)
			if deleteFromAcd {
				cascadeDelete := true
				req := &application2.ApplicationDeleteRequest{
					Name:    &deploymentAppName,
					Cascade: &cascadeDelete,
				}
				if _, err := impl.application.Delete(ctx, req); err != nil {
					impl.logger.Errorw("err in deleting pipeline on argocd", "id", pipeline, "err", err)

					if forceDelete {
						impl.logger.Warnw("error while deletion of app in acd, continue to delete in db as this operation is force delete", "error", err)
					} else {
						//statusError, _ := err.(*errors2.StatusError)
						if strings.Contains(err.Error(), "code = NotFound") {
							err = &util.ApiError{
								UserMessage:     "Could not delete as application not found in argocd",
								InternalMessage: err.Error(),
							}
						} else {
							err = &util.ApiError{
								UserMessage:     "Could not delete application",
								InternalMessage: err.Error(),
							}
						}
						return err
					}
				}

				impl.logger.Infow("app deleted from argocd", "id", pipeline.Id, "pipelineName", pipeline.Name, "app", deploymentAppName)
			}
		} else if util.IsHelmApp(pipeline.DeploymentAppType) {
			appIdentifier := &client.AppIdentifier{
				ClusterId:   pipeline.Environment.ClusterId,
				ReleaseName: deploymentAppName,
				Namespace:   pipeline.Environment.Namespace,
			}
			deleteResponse, err := impl.helmAppService.DeleteApplication(ctx, appIdentifier)
			if err != nil {
				impl.logger.Errorw("error in deleting helm application", "error", err, "appIdentifier", appIdentifier)
				return err
			}
			if deleteResponse == nil || !deleteResponse.GetSuccess() {
				return errors.New("delete application response unsuccessful")
			}
		}
	}
	err = tx.Commit()
	if err != nil {
		impl.logger.Errorw("error in committing db transaction", "err", err)
		return err
	}
	return nil
}

func (impl PipelineBuilderImpl) DeleteCdPipelinePartial(pipeline *pipelineConfig.Pipeline, ctx context.Context, forceDelete bool, userId int32) (err error) {
	//getting children CD pipeline details
	childNodes, err := impl.appWorkflowRepository.FindWFCDMappingByParentCDPipelineId(pipeline.Id)
	if err != nil && err != pg.ErrNoRows {
		impl.logger.Errorw("error in getting children cd details", "err", err)
		return err
	} else if len(childNodes) > 0 {
		impl.logger.Debugw("cannot delete cd pipeline, contains children cd")
		return fmt.Errorf("Please delete children CD pipelines before deleting this pipeline.")
	}
	//getting deployment group for this pipeline
	deploymentGroupNames, err := impl.deploymentGroupRepository.GetNamesByAppIdAndEnvId(pipeline.EnvironmentId, pipeline.AppId)
	if err != nil && err != pg.ErrNoRows {
		impl.logger.Errorw("error in getting deployment group names by appId and envId", "err", err)
		return err
	} else if len(deploymentGroupNames) > 0 {
		groupNamesByte, err := json.Marshal(deploymentGroupNames)
		if err != nil {
			impl.logger.Errorw("error in marshaling deployment group names", "err", err, "deploymentGroupNames", deploymentGroupNames)
		}
		impl.logger.Debugw("cannot delete cd pipeline, is being used in deployment group")
		return fmt.Errorf("Please remove this CD pipeline from deployment groups : %s", string(groupNamesByte))
	}
	dbConnection := impl.pipelineRepository.GetConnection()
	tx, err := dbConnection.Begin()
	if err != nil {
		return err
	}
	// Rollback tx on error.
	defer tx.Rollback()

	//delete app from argo cd, if created
	if pipeline.DeploymentAppCreated == true && pipeline.DeploymentAppDeleteRequest == false {
		deploymentAppName := fmt.Sprintf("%s-%s", pipeline.App.AppName, pipeline.Environment.Name)
		if util.IsAcdApp(pipeline.DeploymentAppType) {
			//todo: provide option for cascading to user
			impl.logger.Debugw("acd app is already deleted for this pipeline", "pipeline", pipeline)
			cascadeDelete := true
			req := &application2.ApplicationDeleteRequest{
				Name:    &deploymentAppName,
				Cascade: &cascadeDelete,
			}
			if _, err := impl.application.Delete(ctx, req); err != nil {
				impl.logger.Errorw("err in deleting pipeline on argocd", "id", pipeline, "err", err)

				if forceDelete {
					impl.logger.Warnw("error while deletion of app in acd, continue to delete in db as this operation is force delete", "error", err)
				} else {
					//statusError, _ := err.(*errors2.StatusError)
					if strings.Contains(err.Error(), "code = NotFound") {
						err = &util.ApiError{
							UserMessage:     "Could not delete as application not found in argocd",
							InternalMessage: err.Error(),
						}
					} else {
						err = &util.ApiError{
							UserMessage:     "Could not delete application",
							InternalMessage: err.Error(),
						}
					}
					return err
				}
			}
			impl.logger.Infow("app deleted from argocd", "id", pipeline.Id, "pipelineName", pipeline.Name, "app", deploymentAppName)
			pipeline.DeploymentAppDeleteRequest = true
			err = impl.pipelineRepository.Update(pipeline, tx)
			if err != nil {
				impl.logger.Errorw("error in partially delete cd pipeline", "err", err)
				return err
			}
		}
	}
	err = tx.Commit()
	if err != nil {
		impl.logger.Errorw("error in committing db transaction", "err", err)
		return err
	}
	return nil
}

// ChangeDeploymentType takes in DeploymentAppTypeChangeRequest struct and
// deletes all the cd pipelines for that deployment type in all apps that belongs to
// that environment and updates the db with desired deployment app type
func (impl PipelineBuilderImpl) ChangeDeploymentType(ctx context.Context,
	request *bean.DeploymentAppTypeChangeRequest) (*bean.DeploymentAppTypeChangeResponse, error) {

	var response *bean.DeploymentAppTypeChangeResponse
	var deleteDeploymentType bean.DeploymentType
	var err error

	if request.DesiredDeploymentType == bean.ArgoCd {
		deleteDeploymentType = bean.Helm
	} else {
		deleteDeploymentType = bean.ArgoCd
	}

	// Force delete apps
	response, err = impl.DeleteDeploymentAppsForEnvironment(ctx,
		request.EnvId, deleteDeploymentType, request.ExcludeApps, request.IncludeApps, request.UserId)

	if err != nil {
		return nil, err
	}

	// Updating the env id and desired deployment app type received from request in the response
	response.EnvId = request.EnvId
	response.DesiredDeploymentType = request.DesiredDeploymentType
	response.TriggeredPipelines = make([]*bean.CdPipelineTrigger, 0)

	// Update the deployment app type to Helm and toggle deployment_app_created to false in db
	var cdPipelineIds []int
	for _, item := range response.SuccessfulPipelines {
		cdPipelineIds = append(cdPipelineIds, item.Id)
	}

	// If nothing to update in db
	if len(cdPipelineIds) == 0 {
		return response, nil
	}

	// Update in db
	err = impl.pipelineRepository.UpdateCdPipelineDeploymentAppInFilter(string(request.DesiredDeploymentType),
		cdPipelineIds, request.UserId)

	if err != nil {
		impl.logger.Errorw("failed to update deployment app type in db",
			"pipeline ids", cdPipelineIds,
			"desired deployment type", request.DesiredDeploymentType,
			"err", err)

		return response, nil
	}

	if !request.AutoTriggerDeployment {
		return response, nil
	}

	// Bulk trigger all the successfully changed pipelines (async)
	bulkTriggerRequest := make([]*BulkTriggerRequest, 0)

	for _, item := range response.SuccessfulPipelines {

		artifactDetails, err := impl.GetArtifactsByCDPipeline(item.Id, bean2.WorkflowType("DEPLOY"))

		if err != nil {
			impl.logger.Errorw("failed to fetch artifact details for cd pipeline",
				"pipelineId", item.Id,
				"appId", item.AppId,
				"envId", item.EnvId,
				"err", err)

			return response, nil
		}

		if artifactDetails.LatestWfArtifactId == 0 || artifactDetails.LatestWfArtifactStatus == "" {
			continue
		}

		bulkTriggerRequest = append(bulkTriggerRequest, &BulkTriggerRequest{
			CiArtifactId: artifactDetails.LatestWfArtifactId,
			PipelineId:   item.Id,
		})
		response.TriggeredPipelines = append(response.TriggeredPipelines, &bean.CdPipelineTrigger{
			CiArtifactId: artifactDetails.LatestWfArtifactId,
			PipelineId:   item.Id,
		})
	}

	// pg panics if empty slice is passed as an argument
	if len(bulkTriggerRequest) == 0 {
		return response, nil
	}

	// Trigger
	_, err = impl.workflowDagExecutor.TriggerBulkDeploymentAsync(bulkTriggerRequest, request.UserId)

	if err != nil {
		impl.logger.Errorw("failed to bulk trigger cd pipelines with error: "+err.Error(),
			"err", err)
	}
	return response, nil
}

// DeleteDeploymentAppsForEnvironment takes in environment id and current deployment app type
// and deletes all the cd pipelines for that deployment type in all apps that belongs to
// that environment.
func (impl PipelineBuilderImpl) DeleteDeploymentAppsForEnvironment(ctx context.Context, environmentId int,
	currentDeploymentAppType bean.DeploymentType, exclusionList []int, includeApps []int, userId int32) (*bean.DeploymentAppTypeChangeResponse, error) {

	// fetch active pipelines from database for the given environment id and current deployment app type
	pipelines, err := impl.pipelineRepository.FindActiveByEnvIdAndDeploymentType(environmentId,
		string(currentDeploymentAppType), exclusionList, includeApps)

	if err != nil {
		impl.logger.Errorw("Error fetching cd pipelines",
			"environmentId", environmentId,
			"currentDeploymentAppType", currentDeploymentAppType,
			"err", err)

		return &bean.DeploymentAppTypeChangeResponse{
			EnvId:               environmentId,
			SuccessfulPipelines: []*bean.DeploymentChangeStatus{},
			FailedPipelines:     []*bean.DeploymentChangeStatus{},
		}, err
	}

	// Currently deleting apps only in argocd is supported
	return impl.DeleteDeploymentApps(ctx, pipelines, userId), nil
}

// DeleteDeploymentApps takes in a list of pipelines and delete the applications
// from argocd / helm.
func (impl PipelineBuilderImpl) DeleteDeploymentApps(ctx context.Context,
	pipelines []*pipelineConfig.Pipeline, userId int32) *bean.DeploymentAppTypeChangeResponse {

	successfulPipelines := make([]*bean.DeploymentChangeStatus, 0)
	failedPipelines := make([]*bean.DeploymentChangeStatus, 0)

	isGitOpsConfigured, gitOpsConfigErr := impl.IsGitopsConfigured()

	// Iterate over all the pipelines in the environment for given deployment app type
	for _, pipeline := range pipelines {

		var isValid bool
		// check if pipeline info like app name and environment is empty or not
		if failedPipelines, isValid = impl.isPipelineInfoValid(pipeline, failedPipelines); !isValid {
			continue
		}

		var healthChkErr error
		// check health of the app if it is argocd deployment type
		if failedPipelines, healthChkErr = impl.handleNotHealthyAppsIfArgoDeploymentType(pipeline, failedPipelines); healthChkErr != nil {

			// cannot delete unhealthy app
			continue
		}

		deploymentAppName := fmt.Sprintf("%s-%s", pipeline.App.AppName, pipeline.Environment.Name)
		var err error

		// delete request
		if pipeline.DeploymentAppType == string(bean.ArgoCd) {
			err = impl.deleteArgoCdApp(ctx, pipeline, deploymentAppName, true)

		} else {

			// For converting from Helm to ArgoCD, GitOps should be configured
			if gitOpsConfigErr != nil || !isGitOpsConfigured {
				err = errors.New("GitOps not configured or unable to fetch GitOps configuration")

			} else {
				// Register app in ACD
				err = impl.RegisterInACD(
					&app2.App{Id: pipeline.AppId, AppName: pipeline.App.AppName},
					&bean.CdPipelines{UserId: userId},
					ctx)
			}
			if err != nil {
				impl.logger.Errorw("error registering app on ACD with error: "+err.Error(),
					"deploymentAppName", deploymentAppName,
					"envId", pipeline.EnvironmentId,
					"appId", pipeline.AppId,
					"err", err)

				// deletion failed, append to the list of failed pipelines
				failedPipelines = impl.handleFailedDeploymentAppChange(pipeline, failedPipelines,
					"failed to register app on ACD with error: "+err.Error())

				continue
			}
			err = impl.deleteHelmApp(ctx, pipeline)
		}

		if err != nil {
			impl.logger.Errorw("error deleting app on "+pipeline.DeploymentAppType,
				"deployment app name", deploymentAppName,
				"err", err)

			// deletion failed, append to the list of failed pipelines
			failedPipelines = impl.handleFailedDeploymentAppChange(pipeline, failedPipelines,
				"error deleting app with error: "+err.Error())

			continue
		}

		// deletion successful, append to the list of successful pipelines
		successfulPipelines = impl.appendToDeploymentChangeStatusList(
			successfulPipelines,
			pipeline,
			"",
			bean.Success)
	}

	return &bean.DeploymentAppTypeChangeResponse{
		SuccessfulPipelines: successfulPipelines,
		FailedPipelines:     failedPipelines,
	}
}

func (impl PipelineBuilderImpl) isGitRepoUrlPresent(appId int) bool {
	fetchedChart, err := impl.chartRepository.FindLatestByAppId(appId)

	if err != nil || len(fetchedChart.GitRepoUrl) == 0 {
		impl.logger.Errorw("error fetching git repo url or it is not present")
		return false
	}
	return true
}

func (impl PipelineBuilderImpl) isPipelineInfoValid(pipeline *pipelineConfig.Pipeline,
	failedPipelines []*bean.DeploymentChangeStatus) ([]*bean.DeploymentChangeStatus, bool) {

	if len(pipeline.App.AppName) == 0 || len(pipeline.Environment.Name) == 0 {
		impl.logger.Errorw("app name or environment name is not present",
			"pipeline id", pipeline.Id)

		failedPipelines = impl.handleFailedDeploymentAppChange(pipeline, failedPipelines,
			"could not fetch app name or environment name")

		return failedPipelines, false
	}
	return failedPipelines, true
}

func (impl PipelineBuilderImpl) handleFailedDeploymentAppChange(pipeline *pipelineConfig.Pipeline,
	failedPipelines []*bean.DeploymentChangeStatus, err string) []*bean.DeploymentChangeStatus {

	return impl.appendToDeploymentChangeStatusList(
		failedPipelines,
		pipeline,
		err,
		bean.Failed)
}

func (impl PipelineBuilderImpl) handleNotHealthyAppsIfArgoDeploymentType(pipeline *pipelineConfig.Pipeline,
	failedPipelines []*bean.DeploymentChangeStatus) ([]*bean.DeploymentChangeStatus, error) {

	if pipeline.DeploymentAppType == string(bean.ArgoCd) {
		// check if app status is Healthy
		status, err := impl.appStatusRepository.Get(pipeline.AppId, pipeline.EnvironmentId)

		// case: missing status row in db
		if len(status.Status) == 0 {
			return failedPipelines, nil
		}

		// cannot delete the app from argocd if app status is Progressing
		if err != nil || status.Status == "Progressing" {

			healthCheckErr := errors.New("unable to fetch app status or app status is progressing")

			impl.logger.Errorw(healthCheckErr.Error(),
				"appId", pipeline.AppId,
				"environmentId", pipeline.EnvironmentId,
				"err", err)

			failedPipelines = impl.handleFailedDeploymentAppChange(pipeline, failedPipelines, healthCheckErr.Error())

			return failedPipelines, healthCheckErr
		}
		return failedPipelines, nil
	}
	return failedPipelines, nil
}

// deleteArgoCdApp takes context and deployment app name used in argo cd and deletes
// the application in argo cd.
func (impl PipelineBuilderImpl) deleteArgoCdApp(ctx context.Context, pipeline *pipelineConfig.Pipeline, deploymentAppName string,
	cascadeDelete bool) error {

	if !pipeline.DeploymentAppCreated {
		return nil
	}

	// building the argocd application delete request
	req := &application2.ApplicationDeleteRequest{
		Name:    &deploymentAppName,
		Cascade: &cascadeDelete,
	}

	_, err := impl.application.Delete(ctx, req)

	if err != nil {
		impl.logger.Errorw("error in deleting argocd application", "err", err)
		// Possible that argocd app got deleted but db updation failed
		if strings.Contains(err.Error(), "code = NotFound") {
			return nil
		}
		return err
	}
	return nil
}

// deleteHelmApp takes in context and pipeline object and deletes the release in helm
func (impl PipelineBuilderImpl) deleteHelmApp(ctx context.Context, pipeline *pipelineConfig.Pipeline) error {

	if !pipeline.DeploymentAppCreated {
		return nil
	}

	// validation
	if !util.IsHelmApp(pipeline.DeploymentAppType) {
		return errors.New("unable to delete pipeline with id: " + strconv.Itoa(pipeline.Id) + ", not a helm app")
	}

	// create app identifier
	appIdentifier := &client.AppIdentifier{
		ClusterId:   pipeline.Environment.ClusterId,
		ReleaseName: pipeline.DeploymentAppName,
		Namespace:   pipeline.Environment.Namespace,
	}

	// call for delete resource
	deleteResponse, err := impl.helmAppService.DeleteApplication(ctx, appIdentifier)

	if err != nil {
		impl.logger.Errorw("error in deleting helm application", "error", err, "appIdentifier", appIdentifier)
		return err
	}

	if deleteResponse == nil || !deleteResponse.GetSuccess() {
		return errors.New("helm delete application response unsuccessful")
	}
	return nil
}

func (impl PipelineBuilderImpl) appendToDeploymentChangeStatusList(pipelines []*bean.DeploymentChangeStatus,
	pipeline *pipelineConfig.Pipeline, error string, status bean.Status) []*bean.DeploymentChangeStatus {

	return append(pipelines, &bean.DeploymentChangeStatus{
		Id:      pipeline.Id,
		AppId:   pipeline.AppId,
		AppName: pipeline.App.AppName,
		EnvId:   pipeline.EnvironmentId,
		EnvName: pipeline.Environment.Name,
		Error:   error,
		Status:  status,
	})
}

type DeploymentType struct {
	Deployment Deployment `json:"deployment"`
}

type Deployment struct {
	Strategy Strategy `json:"strategy"`
}

type Strategy struct {
	BlueGreen *BlueGreen `json:"blueGreen,omitempty"`
	Rolling   *Rolling   `json:"rolling,omitempty"`
	Canary    *Canary    `json:"canary,omitempty"`
	Recreate  *Recreate  `json:"recreate,omitempty"`
}

type BlueGreen struct {
	AutoPromotionSeconds  int  `json:"autoPromotionSeconds"`
	ScaleDownDelaySeconds int  `json:"scaleDownDelaySeconds"`
	PreviewReplicaCount   int  `json:"previewReplicaCount"`
	AutoPromotionEnabled  bool `json:"autoPromotionEnabled"`
}

type Canary struct {
	MaxSurge       string       `json:"maxSurge,omitempty"`
	MaxUnavailable int          `json:"maxUnavailable,omitempty"`
	Steps          []CanaryStep `json:"steps,omitempty"`
}

type CanaryStep struct {
	// SetWeight sets what percentage of the newRS should receive
	SetWeight *int32 `json:"setWeight,omitempty"`
	// Pause freezes the rollout by setting spec.Paused to true.
	// A Rollout will resume when spec.Paused is reset to false.
	// +optional
	Pause *RolloutPause `json:"pause,omitempty"`
}

type RolloutPause struct {
	// Duration the amount of time to wait before moving to the next step.
	// +optional
	Duration *int32 `json:"duration,omitempty"`
}
type Recreate struct {
}

type Rolling struct {
	MaxSurge       string `json:"maxSurge"`
	MaxUnavailable int    `json:"maxUnavailable"`
}

func (impl PipelineBuilderImpl) createCdPipeline(ctx context.Context, app *app2.App, pipeline *bean.CDPipelineConfigObject, userId int32) (pipelineRes int, err error) {
	dbConnection := impl.pipelineRepository.GetConnection()
	tx, err := dbConnection.Begin()
	if err != nil {
		return 0, err
	}
	// Rollback tx on error.
	defer tx.Rollback()

	if pipeline.AppWorkflowId == 0 && pipeline.ParentPipelineType == "WEBHOOK" {
		externalCiPipeline := &pipelineConfig.ExternalCiPipeline{
			AppId:       app.Id,
			AccessToken: "",
			Active:      true,
			AuditLog:    sql.AuditLog{CreatedBy: userId, CreatedOn: time.Now(), UpdatedOn: time.Now(), UpdatedBy: userId},
		}
		externalCiPipeline, err = impl.ciPipelineRepository.SaveExternalCi(externalCiPipeline, tx)
		wf := &appWorkflow.AppWorkflow{
			Name:     fmt.Sprintf("wf-%d-%s", app.Id, util2.Generate(4)),
			AppId:    app.Id,
			Active:   true,
			AuditLog: sql.AuditLog{CreatedBy: userId, CreatedOn: time.Now(), UpdatedOn: time.Now(), UpdatedBy: userId},
		}
		savedAppWf, err := impl.appWorkflowRepository.SaveAppWorkflowWithTx(wf, tx)
		if err != nil {
			impl.logger.Errorw("err", err)
			return 0, err
		}
		appWorkflowMap := &appWorkflow.AppWorkflowMapping{
			AppWorkflowId: savedAppWf.Id,
			ComponentId:   externalCiPipeline.Id,
			Type:          "WEBHOOK",
			Active:        true,
			AuditLog:      sql.AuditLog{CreatedBy: userId, CreatedOn: time.Now(), UpdatedOn: time.Now(), UpdatedBy: userId},
		}
		appWorkflowMap, err = impl.appWorkflowRepository.SaveAppWorkflowMapping(appWorkflowMap, tx)
		if err != nil {
			return 0, err
		}
		pipeline.ParentPipelineId = externalCiPipeline.Id
		pipeline.AppWorkflowId = savedAppWf.Id
	}

	chart, err := impl.chartRepository.FindLatestChartForAppByAppId(app.Id)
	if err != nil {
		return 0, err
	}
	envOverride, err := impl.propertiesConfigService.CreateIfRequired(chart, pipeline.EnvironmentId, userId, false, models.CHARTSTATUS_NEW, false, false, pipeline.Namespace, chart.IsBasicViewLocked, chart.CurrentViewEditor, tx)
	if err != nil {
		return 0, err
	}

	// Get pipeline override based on Deployment strategy
	//TODO: mark as created in our db
	pipelineId, err := impl.ciCdPipelineOrchestrator.CreateCDPipelines(pipeline, app.Id, userId, tx, app.AppName)
	if err != nil {
		impl.logger.Errorw("error in ")
		return 0, err
	}

	//adding pipeline to workflow
	_, err = impl.appWorkflowRepository.FindByIdAndAppId(pipeline.AppWorkflowId, app.Id)
	if err != nil && err != pg.ErrNoRows {
		return 0, err
	}
	if pipeline.AppWorkflowId > 0 {
		var parentPipelineId int
		var parentPipelineType string
		if pipeline.ParentPipelineId == 0 {
			parentPipelineId = pipeline.CiPipelineId
			parentPipelineType = "CI_PIPELINE"
		} else {
			parentPipelineId = pipeline.ParentPipelineId
			parentPipelineType = pipeline.ParentPipelineType
		}
		appWorkflowMap := &appWorkflow.AppWorkflowMapping{
			AppWorkflowId: pipeline.AppWorkflowId,
			ParentId:      parentPipelineId,
			ParentType:    parentPipelineType,
			ComponentId:   pipelineId,
			Type:          "CD_PIPELINE",
			Active:        true,
			AuditLog:      sql.AuditLog{CreatedBy: userId, CreatedOn: time.Now(), UpdatedOn: time.Now(), UpdatedBy: userId},
		}
		_, err = impl.appWorkflowRepository.SaveAppWorkflowMapping(appWorkflowMap, tx)
		if err != nil {
			return 0, err
		}
	}
	//getting global app metrics for cd pipeline create because env level metrics is not created yet
	appLevelAppMetricsEnabled := false
	appLevelMetrics, err := impl.appLevelMetricsRepository.FindByAppId(app.Id)
	if err != nil && err != pg.ErrNoRows {
		impl.logger.Errorw("error in getting app level metrics app level", "error", err)
	} else if err == nil {
		appLevelAppMetricsEnabled = appLevelMetrics.AppMetrics
	}
	err = impl.deploymentTemplateHistoryService.CreateDeploymentTemplateHistoryFromEnvOverrideTemplate(envOverride, tx, appLevelAppMetricsEnabled, pipelineId)
	if err != nil {
		impl.logger.Errorw("error in creating entry for env deployment template history", "err", err, "envOverride", envOverride)
		return 0, err
	}
	// strategies for pipeline ids, there is only one is default
	defaultCount := 0
	for _, item := range pipeline.Strategies {
		if item.Default {
			defaultCount = defaultCount + 1
			if defaultCount > 1 {
				impl.logger.Warnw("already have one strategy is default in this pipeline", "strategy", item.DeploymentTemplate)
				item.Default = false
			}
		}
		strategy := &chartConfig.PipelineStrategy{
			PipelineId: pipelineId,
			Strategy:   item.DeploymentTemplate,
			Config:     string(item.Config),
			Default:    item.Default,
			Deleted:    false,
			AuditLog:   sql.AuditLog{UpdatedBy: userId, CreatedBy: userId, UpdatedOn: time.Now(), CreatedOn: time.Now()},
		}
		err = impl.pipelineConfigRepository.Save(strategy, tx)
		if err != nil {
			impl.logger.Errorw("error in saving strategy", "strategy", item.DeploymentTemplate)
			return pipelineId, fmt.Errorf("pipeline created but failed to add strategy")
		}
		//creating history entry for strategy
		_, err = impl.pipelineStrategyHistoryService.CreatePipelineStrategyHistory(strategy, pipeline.TriggerType, tx)
		if err != nil {
			impl.logger.Errorw("error in creating strategy history entry", "err", err)
			return 0, err
		}

	}

	err = tx.Commit()
	if err != nil {
		return 0, err
	}

	impl.logger.Debugw("pipeline created with GitMaterialId ", "id", pipelineId, "pipeline", pipeline)
	return pipelineId, nil
}

func (impl PipelineBuilderImpl) updateCdPipeline(ctx context.Context, pipeline *bean.CDPipelineConfigObject, userID int32) (err error) {

	if len(pipeline.PreStage.Config) > 0 && !strings.Contains(pipeline.PreStage.Config, "beforeStages") {
		err = &util.ApiError{
			HttpStatusCode:  http.StatusBadRequest,
			InternalMessage: "invalid yaml config, must include - beforeStages",
			UserMessage:     "invalid yaml config, must include - beforeStages",
		}
		return err
	}
	if len(pipeline.PostStage.Config) > 0 && !strings.Contains(pipeline.PostStage.Config, "afterStages") {
		err = &util.ApiError{
			HttpStatusCode:  http.StatusBadRequest,
			InternalMessage: "invalid yaml config, must include - afterStages",
			UserMessage:     "invalid yaml config, must include - afterStages",
		}
		return err
	}
	dbConnection := impl.pipelineRepository.GetConnection()
	tx, err := dbConnection.Begin()
	if err != nil {
		return err
	}
	// Rollback tx on error.
	defer tx.Rollback()
	err = impl.ciCdPipelineOrchestrator.UpdateCDPipeline(pipeline, userID, tx)
	if err != nil {
		impl.logger.Errorw("error in updating pipeline")
		return err
	}

	// strategies for pipeline ids, there is only one is default
	existingStrategies, err := impl.pipelineConfigRepository.GetAllStrategyByPipelineId(pipeline.Id)
	if err != nil && !errors.IsNotFound(err) {
		impl.logger.Errorw("error in getting pipeline strategies", "err", err)
		return err
	}
	for _, oldItem := range existingStrategies {
		notFound := true
		for _, newItem := range pipeline.Strategies {
			if newItem.DeploymentTemplate == oldItem.Strategy {
				notFound = false
			}
		}

		if notFound {
			//delete from db
			err := impl.pipelineConfigRepository.Delete(oldItem, tx)
			if err != nil {
				impl.logger.Errorw("error in delete pipeline strategies", "err", err)
				return fmt.Errorf("error in delete pipeline strategies")
			}
		}
	}

	defaultCount := 0
	for _, item := range pipeline.Strategies {
		if item.Default {
			defaultCount = defaultCount + 1
			if defaultCount > 1 {
				impl.logger.Warnw("already have one strategy is default in this pipeline, skip this", "strategy", item.DeploymentTemplate)
				continue
			}
		}
		strategy, err := impl.pipelineConfigRepository.FindByStrategyAndPipelineId(item.DeploymentTemplate, pipeline.Id)
		if err != nil && pg.ErrNoRows != err {
			impl.logger.Errorw("error in getting strategy", "err", err)
			return err
		}
		if strategy.Id > 0 {
			strategy.Config = string(item.Config)
			strategy.Default = item.Default
			strategy.UpdatedBy = userID
			strategy.UpdatedOn = time.Now()
			err = impl.pipelineConfigRepository.Update(strategy, tx)
			if err != nil {
				impl.logger.Errorw("error in updating strategy", "strategy", item.DeploymentTemplate)
				return fmt.Errorf("pipeline updated but failed to update one strategy")
			}
			//creating history entry for strategy
			_, err = impl.pipelineStrategyHistoryService.CreatePipelineStrategyHistory(strategy, pipeline.TriggerType, tx)
			if err != nil {
				impl.logger.Errorw("error in creating strategy history entry", "err", err)
				return err
			}
		} else {
			strategy := &chartConfig.PipelineStrategy{
				PipelineId: pipeline.Id,
				Strategy:   item.DeploymentTemplate,
				Config:     string(item.Config),
				Default:    item.Default,
				Deleted:    false,
				AuditLog:   sql.AuditLog{UpdatedBy: userID, CreatedBy: userID, UpdatedOn: time.Now(), CreatedOn: time.Now()},
			}
			err = impl.pipelineConfigRepository.Save(strategy, tx)
			if err != nil {
				impl.logger.Errorw("error in saving strategy", "strategy", item.DeploymentTemplate)
				return fmt.Errorf("pipeline created but failed to add strategy")
			}
			//creating history entry for strategy
			_, err = impl.pipelineStrategyHistoryService.CreatePipelineStrategyHistory(strategy, pipeline.TriggerType, tx)
			if err != nil {
				impl.logger.Errorw("error in creating strategy history entry", "err", err)
				return err
			}
		}
	}
	err = tx.Commit()
	if err != nil {
		return err
	}
	return nil
}

func (impl PipelineBuilderImpl) filterDeploymentTemplate(deploymentTemplate chartRepoRepository.DeploymentStrategy, pipelineOverride string) (string, error) {
	var deploymentType DeploymentType
	err := json.Unmarshal([]byte(pipelineOverride), &deploymentType)
	if err != nil {
		impl.logger.Errorw("err", err)
		return "", err
	}
	if chartRepoRepository.DEPLOYMENT_STRATEGY_BLUE_GREEN == deploymentTemplate {
		newDeploymentType := DeploymentType{
			Deployment: Deployment{
				Strategy: Strategy{
					BlueGreen: deploymentType.Deployment.Strategy.BlueGreen,
				},
			},
		}
		pipelineOverrideBytes, err := json.Marshal(newDeploymentType)
		if err != nil {
			impl.logger.Errorw("err", err)
			return "", err
		}
		pipelineOverride = string(pipelineOverrideBytes)
	} else if chartRepoRepository.DEPLOYMENT_STRATEGY_ROLLING == deploymentTemplate {
		newDeploymentType := DeploymentType{
			Deployment: Deployment{
				Strategy: Strategy{
					Rolling: deploymentType.Deployment.Strategy.Rolling,
				},
			},
		}
		pipelineOverrideBytes, err := json.Marshal(newDeploymentType)
		if err != nil {
			impl.logger.Errorw("err", err)
			return "", err
		}
		pipelineOverride = string(pipelineOverrideBytes)
	} else if chartRepoRepository.DEPLOYMENT_STRATEGY_CANARY == deploymentTemplate {
		newDeploymentType := DeploymentType{
			Deployment: Deployment{
				Strategy: Strategy{
					Canary: deploymentType.Deployment.Strategy.Canary,
				},
			},
		}
		pipelineOverrideBytes, err := json.Marshal(newDeploymentType)
		if err != nil {
			impl.logger.Errorw("err", err)
			return "", err
		}
		pipelineOverride = string(pipelineOverrideBytes)
	} else if chartRepoRepository.DEPLOYMENT_STRATEGY_RECREATE == deploymentTemplate {
		newDeploymentType := DeploymentType{
			Deployment: Deployment{
				Strategy: Strategy{
					Recreate: deploymentType.Deployment.Strategy.Recreate,
				},
			},
		}
		pipelineOverrideBytes, err := json.Marshal(newDeploymentType)
		if err != nil {
			impl.logger.Errorw("err", err)
			return "", err
		}
		pipelineOverride = string(pipelineOverrideBytes)
	}
	return pipelineOverride, nil
}

func (impl PipelineBuilderImpl) GetTriggerViewCdPipelinesForApp(appId int) (cdPipelines *bean.CdPipelines, err error) {
	return impl.ciCdPipelineOrchestrator.GetCdPipelinesForApp(appId)
}

func (impl PipelineBuilderImpl) GetCdPipelinesForApp(appId int) (cdPipelines *bean.CdPipelines, err error) {
	cdPipelines, err = impl.ciCdPipelineOrchestrator.GetCdPipelinesForApp(appId)
	var pipelines []*bean.CDPipelineConfigObject
	for _, dbPipeline := range cdPipelines.Pipelines {
		environment, err := impl.environmentRepository.FindById(dbPipeline.EnvironmentId)
		if err != nil && errors.IsNotFound(err) {
			impl.logger.Errorw("error in fetching pipeline", "err", err)
			return cdPipelines, err
		}
		strategies, err := impl.pipelineConfigRepository.GetAllStrategyByPipelineId(dbPipeline.Id)
		if err != nil && errors.IsNotFound(err) {
			impl.logger.Errorw("error in fetching strategies", "err", err)
			return cdPipelines, err
		}
		var strategiesBean []bean.Strategy
		var deploymentTemplate chartRepoRepository.DeploymentStrategy
		for _, item := range strategies {
			strategiesBean = append(strategiesBean, bean.Strategy{
				Config:             []byte(item.Config),
				DeploymentTemplate: item.Strategy,
				Default:            item.Default,
			})

			if item.Default {
				deploymentTemplate = item.Strategy
			}
		}
		appWorkflowMapping, err := impl.appWorkflowRepository.FindWFCDMappingByCDPipelineId(dbPipeline.Id)
		if err != nil {
			return nil, err
		}
		pipeline := &bean.CDPipelineConfigObject{
			Id:                            dbPipeline.Id,
			Name:                          dbPipeline.Name,
			EnvironmentId:                 dbPipeline.EnvironmentId,
			EnvironmentName:               environment.Name,
			CiPipelineId:                  dbPipeline.CiPipelineId,
			DeploymentTemplate:            deploymentTemplate,
			TriggerType:                   dbPipeline.TriggerType,
			Strategies:                    strategiesBean,
			PreStage:                      dbPipeline.PreStage,
			PostStage:                     dbPipeline.PostStage,
			PreStageConfigMapSecretNames:  dbPipeline.PreStageConfigMapSecretNames,
			PostStageConfigMapSecretNames: dbPipeline.PostStageConfigMapSecretNames,
			RunPreStageInEnv:              dbPipeline.RunPreStageInEnv,
			RunPostStageInEnv:             dbPipeline.RunPostStageInEnv,
			DeploymentAppType:             dbPipeline.DeploymentAppType,
			ParentPipelineType:            appWorkflowMapping.ParentType,
			ParentPipelineId:              appWorkflowMapping.ParentId,
			DeploymentAppDeleteRequest:    dbPipeline.DeploymentAppDeleteRequest,
		}
		pipelines = append(pipelines, pipeline)
	}
	cdPipelines.Pipelines = pipelines
	return cdPipelines, err
}

func (impl PipelineBuilderImpl) GetCdPipelinesForAppAndEnv(appId int, envId int) (cdPipelines *bean.CdPipelines, err error) {
	return impl.ciCdPipelineOrchestrator.GetCdPipelinesForAppAndEnv(appId, envId)
}

type ConfigMapSecretsResponse struct {
	Maps    []bean2.Map `json:"maps"`
	Secrets []bean2.Map `json:"secrets"`
}

func (impl PipelineBuilderImpl) FetchConfigmapSecretsForCdStages(appId, envId, cdPipelineId int) (ConfigMapSecretsResponse, error) {
	configMapSecrets, err := impl.appService.GetConfigMapAndSecretJson(appId, envId, cdPipelineId)
	if err != nil {
		impl.logger.Errorw("error while fetching config secrets ", "err", err)
		return ConfigMapSecretsResponse{}, err
	}
	existingConfigMapSecrets := ConfigMapSecretsResponse{}
	err = json.Unmarshal([]byte(configMapSecrets), &existingConfigMapSecrets)
	if err != nil {
		impl.logger.Error(err)
		return ConfigMapSecretsResponse{}, err
	}
	return existingConfigMapSecrets, nil
}

func (impl PipelineBuilderImpl) GetArtifactsByCDPipeline(cdPipelineId int, stage bean2.WorkflowType) (bean.CiArtifactResponse, error) {
	var ciArtifactsResponse bean.CiArtifactResponse
	var err error
	parentId, parentType, err := impl.GetCdParentDetails(cdPipelineId)
	if err != nil {
		impl.logger.Errorw("error in getting cd parent details", "err", err, "cdPipelineId", cdPipelineId, "stage", stage)
		return ciArtifactsResponse, err
	}
	//setting parent cd id for checking latest image running on parent cd
	parentCdId := 0
	if parentType == bean2.CD_WORKFLOW_TYPE_POST || (parentType == bean2.CD_WORKFLOW_TYPE_DEPLOY && stage != bean2.CD_WORKFLOW_TYPE_POST) {
		parentCdId = parentId
	}
	pipeline, err := impl.pipelineRepository.FindById(cdPipelineId)
	if err != nil && err != pg.ErrNoRows {
		impl.logger.Errorw("Error in getting cd pipeline details", err, "cdPipelineId", cdPipelineId)
	}
	if stage == bean2.CD_WORKFLOW_TYPE_DEPLOY && len(pipeline.PreStageConfig) > 0 {
		parentId = cdPipelineId
		parentType = bean2.CD_WORKFLOW_TYPE_PRE
	}
	if stage == bean2.CD_WORKFLOW_TYPE_POST {
		parentId = cdPipelineId
		parentType = bean2.CD_WORKFLOW_TYPE_DEPLOY
	}
	ciArtifactsResponse, err = impl.GetArtifactsForCdStage(cdPipelineId, parentId, parentType, stage, parentCdId)
	if err != nil {
		impl.logger.Errorw("error in getting artifacts for cd", "err", err, "stage", stage, "cdPipelineId", cdPipelineId)
		return ciArtifactsResponse, err
	}
	return ciArtifactsResponse, nil
}

func (impl PipelineBuilderImpl) GetCdParentDetails(cdPipelineId int) (parentId int, parentType bean2.WorkflowType, err error) {
	appWorkflowMapping, err := impl.appWorkflowRepository.FindWFCDMappingByCDPipelineId(cdPipelineId)
	if err != nil {
		return 0, "", err
	}
	parentId = appWorkflowMapping.ParentId
	if appWorkflowMapping.ParentType == appWorkflow.CDPIPELINE {
		pipeline, err := impl.pipelineRepository.FindById(parentId)
		if err != nil && err != pg.ErrNoRows {
			impl.logger.Errorw("Error in fetching cd pipeline details", err, "pipelineId", parentId)
			return 0, "", err
		}
		if len(pipeline.PostStageConfig) > 0 {
			return parentId, bean2.CD_WORKFLOW_TYPE_POST, nil
		} else {
			return parentId, bean2.CD_WORKFLOW_TYPE_DEPLOY, nil
		}
	} else if appWorkflowMapping.ParentType == appWorkflow.WEBHOOK {
		return parentId, bean2.WEBHOOK_WORKFLOW_TYPE, nil
	}
	return parentId, bean2.CI_WORKFLOW_TYPE, nil
}

func (impl PipelineBuilderImpl) GetArtifactsForCdStage(cdPipelineId int, parentId int, parentType bean2.WorkflowType, stage bean2.WorkflowType, parentCdId int) (bean.CiArtifactResponse, error) {
	var ciArtifacts []bean.CiArtifactBean
	var ciArtifactsResponse bean.CiArtifactResponse
	var err error
	artifactMap := make(map[int]int)
	limit := 10
	ciArtifacts, artifactMap, latestWfArtifactId, latestWfArtifactStatus, err := impl.BuildArtifactsForCdStage(cdPipelineId, stage, ciArtifacts, artifactMap, false, limit, parentCdId)
	if err != nil && err != pg.ErrNoRows {
		impl.logger.Errorw("error in getting artifacts for child cd stage", "err", err, "stage", stage)
		return ciArtifactsResponse, err
	}
	ciArtifacts, err = impl.BuildArtifactsForParentStage(cdPipelineId, parentId, parentType, ciArtifacts, artifactMap, limit, parentCdId)
	if err != nil && err != pg.ErrNoRows {
		impl.logger.Errorw("error in getting artifacts for cd", "err", err, "parentStage", parentType, "stage", stage)
		return ciArtifactsResponse, err
	}
	//sorting ci artifacts on the basis of creation time
	if ciArtifacts != nil {
		sort.SliceStable(ciArtifacts, func(i, j int) bool {
			return ciArtifacts[i].Id > ciArtifacts[j].Id
		})
	}
	for i, artifact := range ciArtifacts {
		artifactBean, err := impl.ciArtifactRepository.Get(artifact.Id)
		if err != nil {
			impl.logger.Errorw("error in getting artifactBean for one ci_artifact", "err", err, "parentStage", parentType, "stage", stage)
			return ciArtifactsResponse, err
		}
		if artifactBean.ExternalCiPipelineId != 0 {
			// if external webhook continue
			continue
		}
		var ciWorkflow *pipelineConfig.CiWorkflow
		if artifactBean.ParentCiArtifact != 0 {
			ciWorkflow, err = impl.ciWorkflowRepository.FindLastTriggeredWorkflowByArtifactId(artifactBean.ParentCiArtifact)
			if err != nil {
				impl.logger.Errorw("error in getting ci_workflow for artifacts", "err", err, "artifact", artifact, "parentStage", parentType, "stage", stage)
				return ciArtifactsResponse, err
			}
		} else {
			ciWorkflow, err = impl.ciWorkflowRepository.FindById(*artifactBean.WorkflowId)
			if err != nil {
				impl.logger.Errorw("error in getting ci_workflow for artifacts", "err", err, "artifact", artifact, "parentStage", parentType, "stage", stage)
				return ciArtifactsResponse, err
			}
		}
		ciArtifacts[i].CiConfigureSourceType = ciWorkflow.GitTriggers[ciWorkflow.CiPipelineId].CiConfigureSourceType
		ciArtifacts[i].CiConfigureSourceValue = ciWorkflow.GitTriggers[ciWorkflow.CiPipelineId].CiConfigureSourceValue
	}

	ciArtifactsResponse.CdPipelineId = cdPipelineId
	ciArtifactsResponse.LatestWfArtifactId = latestWfArtifactId
	ciArtifactsResponse.LatestWfArtifactStatus = latestWfArtifactStatus
	if ciArtifacts == nil {
		ciArtifacts = []bean.CiArtifactBean{}
	}
	ciArtifactsResponse.CiArtifacts = ciArtifacts
	return ciArtifactsResponse, nil
}

func (impl PipelineBuilderImpl) BuildArtifactsForParentStage(cdPipelineId int, parentId int, parentType bean2.WorkflowType, ciArtifacts []bean.CiArtifactBean, artifactMap map[int]int, limit int, parentCdId int) ([]bean.CiArtifactBean, error) {
	var ciArtifactsFinal []bean.CiArtifactBean
	var err error
	if parentType == bean2.CI_WORKFLOW_TYPE {
		ciArtifactsFinal, err = impl.BuildArtifactsForCIParent(cdPipelineId, parentId, parentType, ciArtifacts, artifactMap, limit)
	} else if parentType == bean2.WEBHOOK_WORKFLOW_TYPE {
		ciArtifactsFinal, err = impl.BuildArtifactsForCIParent(cdPipelineId, parentId, parentType, ciArtifacts, artifactMap, limit)
	} else {
		//parent type is PRE, POST or DEPLOY type
		ciArtifactsFinal, _, _, _, err = impl.BuildArtifactsForCdStage(parentId, parentType, ciArtifacts, artifactMap, true, limit, parentCdId)
	}
	return ciArtifactsFinal, err
}

func (impl PipelineBuilderImpl) BuildArtifactsForCdStage(pipelineId int, stageType bean2.WorkflowType, ciArtifacts []bean.CiArtifactBean, artifactMap map[int]int, parent bool, limit int, parentCdId int) ([]bean.CiArtifactBean, map[int]int, int, string, error) {
	//getting running artifact id for parent cd
	parentCdRunningArtifactId := 0
	if parentCdId > 0 && parent {
		parentCdWfrList, err := impl.cdWorkflowRepository.FindArtifactByPipelineIdAndRunnerType(parentCdId, bean2.CD_WORKFLOW_TYPE_DEPLOY, 1)
		if err != nil || len(parentCdWfrList) == 0 {
			impl.logger.Errorw("error in getting artifact for parent cd", "parentCdPipelineId", parentCdId)
			return ciArtifacts, artifactMap, 0, "", err
		}
		parentCdRunningArtifactId = parentCdWfrList[0].CdWorkflow.CiArtifact.Id
	}
	//getting wfr for parent and updating artifacts
	parentWfrList, err := impl.cdWorkflowRepository.FindArtifactByPipelineIdAndRunnerType(pipelineId, stageType, limit)
	if err != nil {
		impl.logger.Errorw("error in getting artifact for deployed items", "cdPipelineId", pipelineId)
		return ciArtifacts, artifactMap, 0, "", err
	}
	deploymentArtifactId := 0
	deploymentArtifactStatus := ""
	for index, wfr := range parentWfrList {
		if !parent && index == 0 {
			deploymentArtifactId = wfr.CdWorkflow.CiArtifact.Id
			deploymentArtifactStatus = wfr.Status
		}
		if wfr.Status == application.Healthy || wfr.Status == application.SUCCEEDED {
			lastSuccessfulTriggerOnParent := parent && index == 0
			latest := !parent && index == 0
			runningOnParentCd := parentCdRunningArtifactId == wfr.CdWorkflow.CiArtifact.Id
			if ciArtifactIndex, ok := artifactMap[wfr.CdWorkflow.CiArtifact.Id]; !ok {
				//entry not present, creating new entry
				mInfo, err := parseMaterialInfo([]byte(wfr.CdWorkflow.CiArtifact.MaterialInfo), wfr.CdWorkflow.CiArtifact.DataSource)
				if err != nil {
					mInfo = []byte("[]")
					impl.logger.Errorw("Error in parsing artifact material info", "err", err)
				}
				ciArtifact := bean.CiArtifactBean{
					Id:                            wfr.CdWorkflow.CiArtifact.Id,
					Image:                         wfr.CdWorkflow.CiArtifact.Image,
					ImageDigest:                   wfr.CdWorkflow.CiArtifact.ImageDigest,
					MaterialInfo:                  mInfo,
					LastSuccessfulTriggerOnParent: lastSuccessfulTriggerOnParent,
					Latest:                        latest,
					Scanned:                       wfr.CdWorkflow.CiArtifact.Scanned,
					ScanEnabled:                   wfr.CdWorkflow.CiArtifact.ScanEnabled,
				}
				if !parent {
					ciArtifact.Deployed = true
					ciArtifact.DeployedTime = formatDate(wfr.StartedOn, bean.LayoutRFC3339)
				}
				if runningOnParentCd {
					ciArtifact.RunningOnParentCd = runningOnParentCd
				}
				ciArtifacts = append(ciArtifacts, ciArtifact)
				//storing index of ci artifact for using when updating old entry
				artifactMap[wfr.CdWorkflow.CiArtifact.Id] = len(ciArtifacts) - 1
			} else {
				//entry already present, updating running on parent
				if parent {
					ciArtifacts[ciArtifactIndex].LastSuccessfulTriggerOnParent = lastSuccessfulTriggerOnParent
				}
				if runningOnParentCd {
					ciArtifacts[ciArtifactIndex].RunningOnParentCd = runningOnParentCd
				}
			}
		}
	}
	return ciArtifacts, artifactMap, deploymentArtifactId, deploymentArtifactStatus, nil
}

// method for building artifacts for parent CI

func (impl PipelineBuilderImpl) BuildArtifactsForCIParent(cdPipelineId int, parentId int, parentType bean2.WorkflowType, ciArtifacts []bean.CiArtifactBean, artifactMap map[int]int, limit int) ([]bean.CiArtifactBean, error) {
	artifacts, err := impl.ciArtifactRepository.GetArtifactsByCDPipeline(cdPipelineId, limit, parentId, parentType)
	if err != nil {
		impl.logger.Errorw("error in getting artifacts for ci", "err", err)
		return ciArtifacts, err
	}
	for _, artifact := range artifacts {
		if _, ok := artifactMap[artifact.Id]; !ok {
			mInfo, err := parseMaterialInfo([]byte(artifact.MaterialInfo), artifact.DataSource)
			if err != nil {
				mInfo = []byte("[]")
				impl.logger.Errorw("Error in parsing artifact material info", "err", err, "artifact", artifact)
			}
			ciArtifacts = append(ciArtifacts, bean.CiArtifactBean{
				Id:           artifact.Id,
				Image:        artifact.Image,
				ImageDigest:  artifact.ImageDigest,
				MaterialInfo: mInfo,
				ScanEnabled:  artifact.ScanEnabled,
				Scanned:      artifact.Scanned,
			})
		}
	}
	return ciArtifacts, nil
}

func (impl PipelineBuilderImpl) FetchArtifactForRollback(cdPipelineId, offset, limit int) (bean.CiArtifactResponse, error) {
	var deployedCiArtifacts []bean.CiArtifactBean
	var deployedCiArtifactsResponse bean.CiArtifactResponse

	cdWfrs, err := impl.cdWorkflowRepository.FetchArtifactsByCdPipelineId(cdPipelineId, bean2.CD_WORKFLOW_TYPE_DEPLOY, offset, limit)
	if err != nil {
		impl.logger.Errorw("error in getting artifacts for rollback by cdPipelineId", "err", err, "cdPipelineId", cdPipelineId)
		return deployedCiArtifactsResponse, err
	}
	var ids []int32
	for _, item := range cdWfrs {
		ids = append(ids, item.TriggeredBy)
	}
	userEmails := make(map[int32]string)
	users, err := impl.userService.GetByIds(ids)
	if err != nil {
		impl.logger.Errorw("unable to fetch users by ids", "err", err, "ids", ids)
	}
	for _, item := range users {
		userEmails[item.Id] = item.EmailId
	}
	for _, cdWfr := range cdWfrs {
		ciArtifact := &repository.CiArtifact{}
		if cdWfr.CdWorkflow != nil && cdWfr.CdWorkflow.CiArtifact != nil {
			ciArtifact = cdWfr.CdWorkflow.CiArtifact
		}
		if ciArtifact == nil {
			continue
		}
		mInfo, err := parseMaterialInfo([]byte(ciArtifact.MaterialInfo), ciArtifact.DataSource)
		if err != nil {
			mInfo = []byte("[]")
			impl.logger.Errorw("error in parsing ciArtifact material info", "err", err, "ciArtifact", ciArtifact)
		}
		userEmail := userEmails[cdWfr.TriggeredBy]
		deployedCiArtifacts = append(deployedCiArtifacts, bean.CiArtifactBean{
			Id:           ciArtifact.Id,
			Image:        ciArtifact.Image,
			MaterialInfo: mInfo,
			DeployedTime: formatDate(cdWfr.StartedOn, bean.LayoutRFC3339),
			WfrId:        cdWfr.Id,
			DeployedBy:   userEmail,
		})
	}

	deployedCiArtifactsResponse.CdPipelineId = cdPipelineId
	if deployedCiArtifacts == nil {
		deployedCiArtifacts = []bean.CiArtifactBean{}
	}
	deployedCiArtifactsResponse.CiArtifacts = deployedCiArtifacts

	return deployedCiArtifactsResponse, nil
}

func parseMaterialInfo(materialInfo json.RawMessage, source string) (json.RawMessage, error) {
	if source != "GOCD" && source != "CI-RUNNER" && source != "EXTERNAL" {
		return nil, fmt.Errorf("datasource: %s not supported", source)
	}
	var ciMaterials []repository.CiMaterialInfo
	err := json.Unmarshal(materialInfo, &ciMaterials)
	if err != nil {
		println("material info", materialInfo)
		println("unmarshal error for material info", "err", err)
	}
	var scmMapList []map[string]string

	for _, material := range ciMaterials {
		scmMap := map[string]string{}
		var url string
		if material.Material.Type == "git" {
			url = material.Material.GitConfiguration.URL
		} else if material.Material.Type == "scm" {
			url = material.Material.ScmConfiguration.URL
		} else {
			return nil, fmt.Errorf("unknown material type:%s ", material.Material.Type)
		}
		if material.Modifications != nil && len(material.Modifications) > 0 {
			_modification := material.Modifications[0]

			revision := _modification.Revision
			url = strings.TrimSpace(url)

			_webhookDataStr := ""
			_webhookDataByteArr, err := json.Marshal(_modification.WebhookData)
			if err == nil {
				_webhookDataStr = string(_webhookDataByteArr)
			}

			scmMap["url"] = url
			scmMap["revision"] = revision
			scmMap["modifiedTime"] = _modification.ModifiedTime
			scmMap["author"] = _modification.Author
			scmMap["message"] = _modification.Message
			scmMap["tag"] = _modification.Tag
			scmMap["webhookData"] = _webhookDataStr
			scmMap["branch"] = _modification.Branch
		}
		scmMapList = append(scmMapList, scmMap)
	}
	mInfo, err := json.Marshal(scmMapList)
	return mInfo, err
}

func (impl PipelineBuilderImpl) FindAppsByTeamId(teamId int) ([]*AppBean, error) {
	var appsRes []*AppBean
	apps, err := impl.appRepo.FindAppsByTeamId(teamId)
	if err != nil {
		impl.logger.Errorw("error while fetching app", "err", err)
		return nil, err
	}
	for _, app := range apps {
		appsRes = append(appsRes, &AppBean{Id: app.Id, Name: app.AppName})
	}
	return appsRes, err
}

func (impl PipelineBuilderImpl) FindAppsByTeamName(teamName string) ([]AppBean, error) {
	var appsRes []AppBean
	apps, err := impl.appRepo.FindAppsByTeamName(teamName)
	if err != nil {
		impl.logger.Errorw("error while fetching app", "err", err)
		return nil, err
	}
	for _, app := range apps {
		appsRes = append(appsRes, AppBean{Id: app.Id, Name: app.AppName})
	}
	return appsRes, err
}

func (impl PipelineBuilderImpl) FindPipelineById(cdPipelineId int) (*pipelineConfig.Pipeline, error) {
	return impl.pipelineRepository.FindById(cdPipelineId)
}

type TeamAppBean struct {
	ProjectId   int        `json:"projectId"`
	ProjectName string     `json:"projectName"`
	AppList     []*AppBean `json:"appList"`
}

type AppBean struct {
	Id     int    `json:"id"`
	Name   string `json:"name,notnull"`
	TeamId int    `json:"teamId,omitempty"`
}

func (impl PipelineBuilderImpl) GetAppList() ([]AppBean, error) {
	var appsRes []AppBean
	apps, err := impl.appRepo.FindAll()
	if err != nil {
		impl.logger.Errorw("error while fetching app", "err", err)
		return nil, err
	}
	for _, app := range apps {
		appsRes = append(appsRes, AppBean{Id: app.Id, Name: app.AppName})
	}
	return appsRes, err
}

func (impl PipelineBuilderImpl) FetchCDPipelineStrategy(appId int) (PipelineStrategiesResponse, error) {
	pipelineStrategiesResponse := PipelineStrategiesResponse{}
	chart, err := impl.chartRepository.FindLatestChartForAppByAppId(appId)
	if err != nil && err != pg.ErrNoRows {
		impl.logger.Errorf("invalid state", "err", err, "appId", appId)
		return pipelineStrategiesResponse, err
	}
	if chart.Id == 0 {
		return pipelineStrategiesResponse, fmt.Errorf("no chart configured")
	}

	//get global strategy for this chart
	globalStrategies, err := impl.globalStrategyMetadataRepository.GetByChartRefId(chart.ChartRefId)
	if err != nil && err != pg.ErrNoRows {
		impl.logger.Errorw("error in getting global strategies", "err", err)
		return pipelineStrategiesResponse, err
	} else if err == pg.ErrNoRows {
		impl.logger.Infow("no strategies configured for chart", "chartRefId", chart.ChartRefId)
		return pipelineStrategiesResponse, nil
	}
	pipelineOverride := chart.PipelineOverride
	for _, globalStrategy := range globalStrategies {
		config, err := impl.filterDeploymentTemplate(globalStrategy.Name, pipelineOverride)
		if err != nil {
			return pipelineStrategiesResponse, err
		}
		pipelineStrategy := PipelineStrategy{
			DeploymentTemplate: globalStrategy.Name,
			Config:             []byte(config),
		}
		if globalStrategy.Name == chartRepoRepository.DEPLOYMENT_STRATEGY_ROLLING {
			pipelineStrategy.Default = true
		} else {
			pipelineStrategy.Default = false
		}
		pipelineStrategiesResponse.PipelineStrategy = append(pipelineStrategiesResponse.PipelineStrategy, pipelineStrategy)
	}
	return pipelineStrategiesResponse, nil
}

type PipelineStrategiesResponse struct {
	PipelineStrategy []PipelineStrategy `json:"pipelineStrategy"`
}
type PipelineStrategy struct {
	DeploymentTemplate chartRepoRepository.DeploymentStrategy `json:"deploymentTemplate,omitempty"` //
	Config             json.RawMessage                        `json:"config"`
	Default            bool                                   `json:"default"`
}

func (impl PipelineBuilderImpl) GetEnvironmentByCdPipelineId(pipelineId int) (int, error) {
	dbPipeline, err := impl.pipelineRepository.FindById(pipelineId)
	if err != nil || dbPipeline == nil {
		impl.logger.Errorw("error in fetching pipeline", "err", err)
		return 0, err
	}
	return dbPipeline.EnvironmentId, err
}

func (impl PipelineBuilderImpl) GetCdPipelineById(pipelineId int) (cdPipeline *bean.CDPipelineConfigObject, err error) {
	dbPipeline, err := impl.pipelineRepository.FindById(pipelineId)
	if err != nil && errors.IsNotFound(err) {
		impl.logger.Errorw("error in fetching pipeline", "err", err)
		return cdPipeline, err
	}
	environment, err := impl.environmentRepository.FindById(dbPipeline.EnvironmentId)
	if err != nil && errors.IsNotFound(err) {
		impl.logger.Errorw("error in fetching pipeline", "err", err)
		return cdPipeline, err
	}
	strategies, err := impl.pipelineConfigRepository.GetAllStrategyByPipelineId(dbPipeline.Id)
	if err != nil && errors.IsNotFound(err) {
		impl.logger.Errorw("error in fetching strategies", "err", err)
		return cdPipeline, err
	}
	var strategiesBean []bean.Strategy
	var deploymentTemplate chartRepoRepository.DeploymentStrategy
	for _, item := range strategies {
		strategiesBean = append(strategiesBean, bean.Strategy{
			Config:             []byte(item.Config),
			DeploymentTemplate: item.Strategy,
			Default:            item.Default,
		})

		if item.Default {
			deploymentTemplate = item.Strategy
		}
	}

	preStage := bean.CdStage{}
	if len(dbPipeline.PreStageConfig) > 0 {
		preStage.Name = "Pre-Deployment"
		preStage.Config = dbPipeline.PreStageConfig
		preStage.TriggerType = dbPipeline.PreTriggerType
	}
	postStage := bean.CdStage{}
	if len(dbPipeline.PostStageConfig) > 0 {
		postStage.Name = "Post-Deployment"
		postStage.Config = dbPipeline.PostStageConfig
		postStage.TriggerType = dbPipeline.PostTriggerType
	}

	preStageConfigmapSecrets := bean.PreStageConfigMapSecretNames{}
	postStageConfigmapSecrets := bean.PostStageConfigMapSecretNames{}

	if dbPipeline.PreStageConfigMapSecretNames != "" {
		err = json.Unmarshal([]byte(dbPipeline.PreStageConfigMapSecretNames), &preStageConfigmapSecrets)
		if err != nil {
			impl.logger.Error(err)
			return nil, err
		}
	}
	if dbPipeline.PostStageConfigMapSecretNames != "" {
		err = json.Unmarshal([]byte(dbPipeline.PostStageConfigMapSecretNames), &postStageConfigmapSecrets)
		if err != nil {
			impl.logger.Error(err)
			return nil, err
		}
	}
	appWorkflowMapping, err := impl.appWorkflowRepository.FindWFCDMappingByCDPipelineId(pipelineId)
	if err != nil {
		return nil, err
	}
	cdPipeline = &bean.CDPipelineConfigObject{
		Id:                            dbPipeline.Id,
		Name:                          dbPipeline.Name,
		EnvironmentId:                 dbPipeline.EnvironmentId,
		EnvironmentName:               environment.Name,
		CiPipelineId:                  dbPipeline.CiPipelineId,
		DeploymentTemplate:            deploymentTemplate,
		TriggerType:                   dbPipeline.TriggerType,
		Strategies:                    strategiesBean,
		PreStage:                      preStage,
		PostStage:                     postStage,
		PreStageConfigMapSecretNames:  preStageConfigmapSecrets,
		PostStageConfigMapSecretNames: postStageConfigmapSecrets,
		RunPreStageInEnv:              dbPipeline.RunPreStageInEnv,
		RunPostStageInEnv:             dbPipeline.RunPostStageInEnv,
		CdArgoSetup:                   environment.Cluster.CdArgoSetup,
		ParentPipelineId:              appWorkflowMapping.ParentId,
		ParentPipelineType:            appWorkflowMapping.ParentType,
		DeploymentAppType:             dbPipeline.DeploymentAppType,
		DeploymentAppCreated:          dbPipeline.DeploymentAppCreated,
	}

	return cdPipeline, err
}

func (impl PipelineBuilderImpl) FindByIds(ids []*int) ([]*AppBean, error) {
	var appsRes []*AppBean
	apps, err := impl.appRepo.FindByIds(ids)
	if err != nil {
		impl.logger.Errorw("error while fetching app", "err", err)
		return nil, err
	}
	for _, app := range apps {
		appsRes = append(appsRes, &AppBean{Id: app.Id, Name: app.AppName, TeamId: app.TeamId})
	}
	return appsRes, err
}

func (impl PipelineBuilderImpl) GetCiPipelineById(pipelineId int) (ciPipeline *bean.CiPipeline, err error) {
	pipeline, err := impl.ciPipelineRepository.FindById(pipelineId)
	if err != nil && !util.IsErrNoRows(err) {
		impl.logger.Errorw("error in fetching ci pipeline", "pipelineId", pipelineId, "err", err)
		return nil, err
	}
	dockerArgs := make(map[string]string)
	if len(pipeline.DockerArgs) > 0 {
		err := json.Unmarshal([]byte(pipeline.DockerArgs), &dockerArgs)
		if err != nil {
			impl.logger.Warnw("error in unmarshal", "err", err)
		}
	}

	if impl.ciConfig.ExternalCiWebhookUrl == "" {
		hostUrl, err := impl.attributesService.GetByKey(attributes.HostUrlKey)
		if err != nil {
			impl.logger.Errorw("there is no external ci webhook url configured", "ci pipeline", pipeline)
			return nil, err
		}
		if hostUrl != nil {
			impl.ciConfig.ExternalCiWebhookUrl = fmt.Sprintf("%s/%s", hostUrl.Value, ExternalCiWebhookPath)
		}
	}

	var externalCiConfig bean.ExternalCiConfig

	ciPipelineScripts, err := impl.ciPipelineRepository.FindCiScriptsByCiPipelineId(pipeline.Id)
	if err != nil && !util.IsErrNoRows(err) {
		impl.logger.Errorw("error in fetching ci scripts")
		return nil, err
	}

	var beforeDockerBuildScripts []*bean.CiScript
	var afterDockerBuildScripts []*bean.CiScript
	for _, ciScript := range ciPipelineScripts {
		ciScriptResp := &bean.CiScript{
			Id:             ciScript.Id,
			Index:          ciScript.Index,
			Name:           ciScript.Name,
			Script:         ciScript.Script,
			OutputLocation: ciScript.OutputLocation,
		}
		if ciScript.Stage == BEFORE_DOCKER_BUILD {
			beforeDockerBuildScripts = append(beforeDockerBuildScripts, ciScriptResp)
		} else if ciScript.Stage == AFTER_DOCKER_BUILD {
			afterDockerBuildScripts = append(afterDockerBuildScripts, ciScriptResp)
		}
	}
	parentCiPipeline, err := impl.ciPipelineRepository.FindById(pipeline.ParentCiPipeline)
	if err != nil && !util.IsErrNoRows(err) {
		impl.logger.Errorw("err", err)
		return nil, err
	}
	ciPipeline = &bean.CiPipeline{
		Id:                       pipeline.Id,
		Version:                  pipeline.Version,
		Name:                     pipeline.Name,
		Active:                   pipeline.Active,
		Deleted:                  pipeline.Deleted,
		DockerArgs:               dockerArgs,
		IsManual:                 pipeline.IsManual,
		IsExternal:               pipeline.IsExternal,
		AppId:                    pipeline.AppId,
		ParentCiPipeline:         pipeline.ParentCiPipeline,
		ParentAppId:              parentCiPipeline.AppId,
		ExternalCiConfig:         externalCiConfig,
		BeforeDockerBuildScripts: beforeDockerBuildScripts,
		AfterDockerBuildScripts:  afterDockerBuildScripts,
		ScanEnabled:              pipeline.ScanEnabled,
		IsDockerConfigOverridden: pipeline.IsDockerConfigOverridden,
	}
	if !ciPipeline.IsExternal && ciPipeline.IsDockerConfigOverridden {
		ciTemplateBean, err := impl.ciTemplateService.FindTemplateOverrideByCiPipelineId(ciPipeline.Id)
		if err != nil {
			return nil, err
		}
		templateOverride := ciTemplateBean.CiTemplateOverride
		ciBuildConfig := ciTemplateBean.CiBuildConfig
		ciPipeline.DockerConfigOverride = bean.DockerConfigOverride{
			DockerRegistry:   templateOverride.DockerRegistryId,
			DockerRepository: templateOverride.DockerRepository,
			CiBuildConfig:    ciBuildConfig,
			//DockerBuildConfig: &bean.DockerBuildConfig{
			//	GitMaterialId:  templateOverride.GitMaterialId,
			//	DockerfilePath: templateOverride.DockerfilePath,
			//},
		}
	}
	for _, material := range pipeline.CiPipelineMaterials {
		if material == nil || material.GitMaterial == nil || !material.GitMaterial.Active {
			continue
		}
		ciMaterial := &bean.CiMaterial{
			Id:              material.Id,
			CheckoutPath:    material.CheckoutPath,
			Path:            material.Path,
			ScmId:           material.ScmId,
			GitMaterialId:   material.GitMaterialId,
			GitMaterialName: material.GitMaterial.Name[strings.Index(material.GitMaterial.Name, "-")+1:],
			ScmName:         material.ScmName,
			ScmVersion:      material.ScmVersion,
			IsRegex:         material.Regex != "",
			Source:          &bean.SourceTypeConfig{Type: material.Type, Value: material.Value, Regex: material.Regex},
		}
		ciPipeline.CiMaterial = append(ciPipeline.CiMaterial, ciMaterial)
	}

	linkedCis, err := impl.ciPipelineRepository.FindByParentCiPipelineId(ciPipeline.Id)
	if err != nil && !util.IsErrNoRows(err) {
		return nil, err
	}
	ciPipeline.LinkedCount = len(linkedCis)

	appWorkflowMappings, err := impl.appWorkflowRepository.FindWFCIMappingByCIPipelineId(ciPipeline.Id)
	for _, mapping := range appWorkflowMappings {
		//there will be only one active entry in db always
		ciPipeline.AppWorkflowId = mapping.AppWorkflowId
	}

	//getting pre stage and post stage details
	preStageDetail, postStageDetail, err := impl.pipelineStageService.GetCiPipelineStageData(ciPipeline.Id)
	if err != nil {
		impl.logger.Errorw("error in getting pre & post stage detail by ciPipelineId", "err", err, "ciPipelineId", ciPipeline.Id)
		return nil, err
	}
	ciPipeline.PreBuildStage = preStageDetail
	ciPipeline.PostBuildStage = postStageDetail
	return ciPipeline, err
}

func (impl PipelineBuilderImpl) FindAllMatchesByAppName(appName string, appType helper.AppType) ([]*AppBean, error) {
	var appsRes []*AppBean
	var apps []*app2.App
	var err error
	if len(appName) == 0 {
		apps, err = impl.appRepo.FindAll()
	} else {
		apps, err = impl.appRepo.FindAllMatchesByAppName(appName, appType)
	}
	if err != nil {
		impl.logger.Errorw("error while fetching app", "err", err)
		return nil, err
	}
	for _, app := range apps {
		name := app.AppName
		if appType == helper.Job {
			name = app.DisplayName
		}
		appsRes = append(appsRes, &AppBean{Id: app.Id, Name: name})
	}
	return appsRes, err
}

func (impl PipelineBuilderImpl) updateGitRepoUrlInCharts(appId int, chartGitAttribute *util.ChartGitAttribute, userId int32) error {
	charts, err := impl.chartRepository.FindActiveChartsByAppId(appId)
	if err != nil && pg.ErrNoRows != err {
		return err
	}
	for _, ch := range charts {
		if len(ch.GitRepoUrl) == 0 {
			ch.GitRepoUrl = chartGitAttribute.RepoUrl
			ch.ChartLocation = chartGitAttribute.ChartLocation
			ch.UpdatedOn = time.Now()
			ch.UpdatedBy = userId
			err = impl.chartRepository.Update(ch)
			if err != nil {
				return err
			}
		}
	}
	return nil
}

func (impl PipelineBuilderImpl) PerformBulkActionOnCdPipelines(dto *bean.CdBulkActionRequestDto, impactedPipelines []*pipelineConfig.Pipeline, ctx context.Context, dryRun bool, userId int32) ([]*bean.CdBulkActionResponseDto, error) {
	switch dto.Action {
	case bean.CD_BULK_DELETE:
		bulkDeleteResp := impl.BulkDeleteCdPipelines(impactedPipelines, ctx, dryRun, dto.ForceDelete, userId)
		return bulkDeleteResp, nil
	default:
		return nil, &util.ApiError{Code: "400", HttpStatusCode: 400, UserMessage: "this action is not supported"}
	}
}

func (impl PipelineBuilderImpl) BulkDeleteCdPipelines(impactedPipelines []*pipelineConfig.Pipeline, ctx context.Context, dryRun, forceDelete bool, userId int32) []*bean.CdBulkActionResponseDto {
	var respDtos []*bean.CdBulkActionResponseDto
	for _, pipeline := range impactedPipelines {
		respDto := &bean.CdBulkActionResponseDto{
			PipelineName:    pipeline.Name,
			AppName:         pipeline.App.AppName,
			EnvironmentName: pipeline.Environment.Name,
		}
		if !dryRun {
			err := impl.DeleteCdPipeline(pipeline, ctx, forceDelete, true, userId)
			if err != nil {
				impl.logger.Errorw("error in deleting cd pipeline", "err", err, "pipelineId", pipeline.Id)
				respDto.DeletionResult = fmt.Sprintf("Not able to delete pipeline, %v", err)
			} else {
				respDto.DeletionResult = "Pipeline deleted successfully."
			}
		}
		respDtos = append(respDtos, respDto)
	}
	return respDtos

}

func (impl PipelineBuilderImpl) GetBulkActionImpactedPipelines(dto *bean.CdBulkActionRequestDto) ([]*pipelineConfig.Pipeline, error) {
	if len(dto.EnvIds) == 0 || (len(dto.AppIds) == 0 && len(dto.ProjectIds) == 0) {
		//invalid payload, envIds are must and either of appIds or projectIds are must
		return nil, &util.ApiError{Code: "400", HttpStatusCode: 400, UserMessage: "invalid payload, can not get pipelines for this filter"}
	}
	var pipelineIdsByAppLevel []int
	var pipelineIdsByProjectLevel []int
	var err error
	if len(dto.AppIds) > 0 && len(dto.EnvIds) > 0 {
		//getting pipeline IDs for app level deletion request
		pipelineIdsByAppLevel, err = impl.pipelineRepository.FindIdsByAppIdsAndEnvironmentIds(dto.AppIds, dto.EnvIds)
		if err != nil && err != pg.ErrNoRows {
			impl.logger.Errorw("error in getting cd pipelines by appIds and envIds", "err", err)
			return nil, err
		}
	}
	if len(dto.ProjectIds) > 0 && len(dto.EnvIds) > 0 {
		//getting pipeline IDs for project level deletion request
		pipelineIdsByProjectLevel, err = impl.pipelineRepository.FindIdsByProjectIdsAndEnvironmentIds(dto.ProjectIds, dto.EnvIds)
		if err != nil && err != pg.ErrNoRows {
			impl.logger.Errorw("error in getting cd pipelines by projectIds and envIds", "err", err)
			return nil, err
		}
	}
	var pipelineIdsMerged []int
	//it might be possible that pipelineIdsByAppLevel & pipelineIdsByProjectLevel have some same values
	//we are still appending them to save operation cost of checking same ids as we will get pipelines from
	//in clause which gives correct results even if some values are repeating
	pipelineIdsMerged = append(pipelineIdsMerged, pipelineIdsByAppLevel...)
	pipelineIdsMerged = append(pipelineIdsMerged, pipelineIdsByProjectLevel...)
	var pipelines []*pipelineConfig.Pipeline
	if len(pipelineIdsMerged) > 0 {
		pipelines, err = impl.pipelineRepository.FindByIdsIn(pipelineIdsMerged)
		if err != nil {
			impl.logger.Errorw("error in getting cd pipelines by ids", "err", err, "ids", pipelineIdsMerged)
			return nil, err
		}
	}
	return pipelines, nil
}

func (impl PipelineBuilderImpl) buildExternalCiWebhookSchema() map[string]interface{} {
	schema := make(map[string]interface{})
	schema["dockerImage"] = &bean.SchemaObject{Description: "docker image created for your application (Eg. quay.io/devtron/test:da3ba325-161-467)", DataType: "String", Example: "test-docker-repo/test:b150cc81-5-20", Optional: false}
	//schema["digest"] = &bean.SchemaObject{Description: "docker image sha1 digest", DataType: "String", Example: "sha256:94180dead8336237430e848ef8145f060b51", Optional: true}
	//schema["materialType"] = &bean.SchemaObject{Description: "git", DataType: "String", Example: "git", Optional: true}

	ciProjectDetails := make([]map[string]interface{}, 0)
	ciProjectDetail := make(map[string]interface{})
	ciProjectDetail["commitHash"] = &bean.SchemaObject{Description: "Hash of git commit used to build the image (Eg. 4bd84gba5ebdd6b1937ffd6c0734c2ad52ede782)", DataType: "String", Example: "dg46f67559dbsdfdfdfdsfba47901caf47f8b7e", Optional: true}
	ciProjectDetail["commitTime"] = &bean.SchemaObject{Description: "Time at which the code was committed to git (Eg. 2022-11-12T12:12:00)", DataType: "String", Example: "2022-11-12T12:12:00", Optional: true}
	ciProjectDetail["message"] = &bean.SchemaObject{Description: "Message provided during code commit (Eg. This is a sample commit message)", DataType: "String", Example: "commit message", Optional: true}
	ciProjectDetail["author"] = &bean.SchemaObject{Description: "Name or email id of the user who has done git commit (Eg. John Doe, johndoe@company.com)", DataType: "String", Example: "Devtron User", Optional: true}
	ciProjectDetails = append(ciProjectDetails, ciProjectDetail)

	schema["ciProjectDetails"] = &bean.SchemaObject{Description: "Git commit details used to build the image", DataType: "Array", Example: "[{}]", Optional: true, Child: ciProjectDetails}
	return schema
}

func (impl PipelineBuilderImpl) buildPayloadOption() []bean.PayloadOptionObject {
	payloadOption := make([]bean.PayloadOptionObject, 0)
	payloadOption = append(payloadOption, bean.PayloadOptionObject{
		Key:        "dockerImage",
		PayloadKey: []string{"dockerImage"},
		Label:      "Container image tag",
		Mandatory:  true,
	})

	payloadOption = append(payloadOption, bean.PayloadOptionObject{
		Key:        "commitHash",
		PayloadKey: []string{"ciProjectDetails.commitHash"},
		Label:      "Commit hash",
		Mandatory:  false,
	})
	payloadOption = append(payloadOption, bean.PayloadOptionObject{
		Key:        "message",
		PayloadKey: []string{"ciProjectDetails.message"},
		Label:      "Commit message",
		Mandatory:  false,
	})
	payloadOption = append(payloadOption, bean.PayloadOptionObject{
		Key:        "author",
		PayloadKey: []string{"ciProjectDetails.author"},
		Label:      "Author",
		Mandatory:  false,
	})
	payloadOption = append(payloadOption, bean.PayloadOptionObject{
		Key:        "commitTime",
		PayloadKey: []string{"ciProjectDetails.commitTime"},
		Label:      "Date & time of commit",
		Mandatory:  false,
	})
	return payloadOption
}

func (impl PipelineBuilderImpl) buildResponses() []bean.ResponseSchemaObject {
	responseSchemaObjects := make([]bean.ResponseSchemaObject, 0)
	schema := make(map[string]interface{})
	schema["code"] = &bean.SchemaObject{Description: "http status code", DataType: "integer", Example: "200,400,401", Optional: false}
	schema["result"] = &bean.SchemaObject{Description: "api response", DataType: "string", Example: "url", Optional: true}
	schema["status"] = &bean.SchemaObject{Description: "api response status", DataType: "string", Example: "url", Optional: true}

	error := make(map[string]interface{})
	error["code"] = &bean.SchemaObject{Description: "http status code", DataType: "integer", Example: "200,400,401", Optional: true}
	error["userMessage"] = &bean.SchemaObject{Description: "api error user message", DataType: "string", Example: "message", Optional: true}
	schema["error"] = &bean.SchemaObject{Description: "api error", DataType: "object", Example: "{}", Optional: true, Child: error}
	description200 := bean.ResponseDescriptionSchemaObject{
		Description: "success http api response",
		ExampleValue: bean.ExampleValueDto{
			Code:   200,
			Result: "api response result",
		},
		Schema: schema,
	}
	response200 := bean.ResponseSchemaObject{
		Description: description200,
		Code:        "200",
	}
	badReq := bean.ErrorDto{
		Code:        400,
		UserMessage: "Bad request",
	}
	description400 := bean.ResponseDescriptionSchemaObject{
		Description: "bad http request api response",
		ExampleValue: bean.ExampleValueDto{
			Code:   400,
			Errors: []bean.ErrorDto{badReq},
		},
		Schema: schema,
	}

	response400 := bean.ResponseSchemaObject{
		Description: description400,
		Code:        "400",
	}
	description401 := bean.ResponseDescriptionSchemaObject{
		Description: "unauthorized http api response",
		ExampleValue: bean.ExampleValueDto{
			Code:   401,
			Result: "Unauthorized",
		},
		Schema: schema,
	}
	response401 := bean.ResponseSchemaObject{
		Description: description401,
		Code:        "401",
	}
	responseSchemaObjects = append(responseSchemaObjects, response200)
	responseSchemaObjects = append(responseSchemaObjects, response400)
	responseSchemaObjects = append(responseSchemaObjects, response401)
	return responseSchemaObjects
}

func (impl PipelineBuilderImpl) MarkGitOpsDevtronAppsDeletedWhereArgoAppIsDeleted(appId int, envId int, acdToken string, pipeline *pipelineConfig.Pipeline) (bool, error) {

	acdAppFound := false
	ctx := context.Background()
	ctx = context.WithValue(ctx, "token", acdToken)
	acdAppName := pipeline.DeploymentAppName
	_, err := impl.application.Get(ctx, &application2.ApplicationQuery{Name: &acdAppName})
	if err == nil {
		// acd app is not yet deleted so return
		acdAppFound = true
		return acdAppFound, err
	}
	impl.logger.Warnw("app not found in argo, deleting from db ", "err", err)
	//make call to delete it from pipeline DB because it's ACD counterpart is deleted
	err = impl.DeleteCdPipeline(pipeline, context.Background(), true, false, 0)
	if err != nil {
		impl.logger.Errorw("error in deleting cd pipeline", "err", err)
		return acdAppFound, err
	}
	return acdAppFound, nil
}

func (impl PipelineBuilderImpl) GetCiPipelineByEnvironment(envId int, emailId string, checkAuthBatch func(emailId string, appObject []string, envObject []string) (map[string]bool, map[string]bool), ctx context.Context) ([]*bean.CiConfigRequest, error) {
	cdPipelines, err := impl.pipelineRepository.FindActiveByEnvId(envId)
	if err != nil && err != pg.ErrNoRows {
		impl.logger.Errorw("error fetching pipelines for env id", "err", err)
		return nil, err
	}
	var appIds []int
	pipelineIds := make([]int, 0)
	for _, pipeline := range cdPipelines {
		pipelineIds = append(pipelineIds, pipeline.CiPipelineId)
	}

	//authorization block starts here
	var appObjectArr []string
	objects := impl.enforcerUtil.GetAppObjectByCiPipelineIds(pipelineIds)
	pipelineIds = []int{}
	for _, object := range objects {
		appObjectArr = append(appObjectArr, object)
	}
	appResults, _ := checkAuthBatch(emailId, appObjectArr, []string{})
	for _, pipeline := range cdPipelines {
		appObject := objects[pipeline.CiPipelineId]
		if !appResults[appObject] {
			//if user unauthorized, skip items
			continue
		}
		appIds = append(appIds, pipeline.AppId)
	}
	//authorization block ends here

	if impl.ciConfig.ExternalCiWebhookUrl == "" {
		hostUrl, err := impl.attributesService.GetByKey(attributes.HostUrlKey)
		if err != nil {
			return nil, err
		}
		if hostUrl != nil {
			impl.ciConfig.ExternalCiWebhookUrl = fmt.Sprintf("%s/%s", hostUrl.Value, ExternalCiWebhookPath)
		}
	}

	ciConfigs := make([]*bean.CiConfigRequest, 0)
	var ciPipelineResp []*bean.CiPipeline
	_, span := otel.Tracer("orchestrator").Start(ctx, "ciHandler.GetCiTemplateVariables")
	defer span.End()
	for _, appId := range appIds {
		ciConfig, err := impl.getCiTemplateVariables(appId)
		if err != nil {
			impl.logger.Debugw("error in fetching ci pipeline", "appId", appId, "err", err)
			return nil, err
		}
		//TODO fill these variables
		//--------pipeline population start
		ciPipelines, err := impl.ciPipelineRepository.FindByAppId(appId)
		if err != nil && !util.IsErrNoRows(err) {
			impl.logger.Errorw("error in fetching ci pipeline", "appId", appId, "err", err)
			return nil, err
		}
		//map of ciPipelineId and their templateOverrideConfig
		ciOverrideTemplateMap := make(map[int]*bean3.CiTemplateBean)
		ciTemplateBeanOverrides, err := impl.ciTemplateService.FindTemplateOverrideByAppId(appId)
		if err != nil {
			return nil, err
		}
		for _, templateBeanOverride := range ciTemplateBeanOverrides {
			ciTemplateOverride := templateBeanOverride.CiTemplateOverride
			ciOverrideTemplateMap[ciTemplateOverride.CiPipelineId] = templateBeanOverride
		}
		for _, pipeline := range ciPipelines {
			dockerArgs := make(map[string]string)
			if len(pipeline.DockerArgs) > 0 {
				err := json.Unmarshal([]byte(pipeline.DockerArgs), &dockerArgs)
				if err != nil {
					impl.logger.Warnw("error in unmarshal", "err", err)
				}
			}
			var externalCiConfig bean.ExternalCiConfig
			ciPipelineScripts, err := impl.ciPipelineRepository.FindCiScriptsByCiPipelineId(pipeline.Id)
			if err != nil && !util.IsErrNoRows(err) {
				impl.logger.Errorw("error in fetching ci scripts")
				return nil, err
			}

			var beforeDockerBuildScripts []*bean.CiScript
			var afterDockerBuildScripts []*bean.CiScript
			for _, ciScript := range ciPipelineScripts {
				ciScriptResp := &bean.CiScript{
					Id:             ciScript.Id,
					Index:          ciScript.Index,
					Name:           ciScript.Name,
					Script:         ciScript.Script,
					OutputLocation: ciScript.OutputLocation,
				}
				if ciScript.Stage == BEFORE_DOCKER_BUILD {
					beforeDockerBuildScripts = append(beforeDockerBuildScripts, ciScriptResp)
				} else if ciScript.Stage == AFTER_DOCKER_BUILD {
					afterDockerBuildScripts = append(afterDockerBuildScripts, ciScriptResp)
				}
			}
			parentCiPipeline, err := impl.ciPipelineRepository.FindById(pipeline.ParentCiPipeline)
			if err != nil && !util.IsErrNoRows(err) {
				impl.logger.Errorw("err", err)
				return nil, err
			}
			ciPipeline := &bean.CiPipeline{
				Id:                       pipeline.Id,
				Version:                  pipeline.Version,
				Name:                     pipeline.Name,
				Active:                   pipeline.Active,
				Deleted:                  pipeline.Deleted,
				DockerArgs:               dockerArgs,
				IsManual:                 pipeline.IsManual,
				IsExternal:               pipeline.IsExternal,
				ParentCiPipeline:         pipeline.ParentCiPipeline,
				ParentAppId:              parentCiPipeline.AppId,
				ExternalCiConfig:         externalCiConfig,
				BeforeDockerBuildScripts: beforeDockerBuildScripts,
				AfterDockerBuildScripts:  afterDockerBuildScripts,
				ScanEnabled:              pipeline.ScanEnabled,
				IsDockerConfigOverridden: pipeline.IsDockerConfigOverridden,
			}
			if ciTemplateBean, ok := ciOverrideTemplateMap[pipeline.Id]; ok {
				templateOverride := ciTemplateBean.CiTemplateOverride
				ciPipeline.DockerConfigOverride = bean.DockerConfigOverride{
					DockerRegistry:   templateOverride.DockerRegistryId,
					DockerRepository: templateOverride.DockerRepository,
					CiBuildConfig:    ciTemplateBean.CiBuildConfig,
				}
			}
			for _, material := range pipeline.CiPipelineMaterials {
				// ignore those materials which have inactive git material
				if material == nil || material.GitMaterial == nil || !material.GitMaterial.Active {
					continue
				}
				ciMaterial := &bean.CiMaterial{
					Id:              material.Id,
					CheckoutPath:    material.CheckoutPath,
					Path:            material.Path,
					ScmId:           material.ScmId,
					GitMaterialId:   material.GitMaterialId,
					GitMaterialName: material.GitMaterial.Name[strings.Index(material.GitMaterial.Name, "-")+1:],
					ScmName:         material.ScmName,
					ScmVersion:      material.ScmVersion,
					IsRegex:         material.Regex != "",
					Source:          &bean.SourceTypeConfig{Type: material.Type, Value: material.Value, Regex: material.Regex},
				}
				ciPipeline.CiMaterial = append(ciPipeline.CiMaterial, ciMaterial)
			}
			linkedCis, err := impl.ciPipelineRepository.FindByParentCiPipelineId(ciPipeline.Id)
			if err != nil && !util.IsErrNoRows(err) {
				return nil, err
			}
			ciPipeline.LinkedCount = len(linkedCis)
			ciPipelineResp = append(ciPipelineResp, ciPipeline)
		}
		ciConfig.CiPipelines = ciPipelineResp
		ciConfigs = append(ciConfigs, ciConfig)
	}
	//--------pipeline population end
	return ciConfigs, err
}

func (impl PipelineBuilderImpl) GetCdPipelinesByEnvironment(envId int, emailId string, checkAuthBatch func(emailId string, appObject []string, envObject []string) (map[string]bool, map[string]bool)) (cdPipelines *bean.CdPipelines, err error) {
	cdPipelines, err = impl.ciCdPipelineOrchestrator.GetCdPipelinesForEnv(envId)
	if err != nil {
		impl.logger.Errorw("error in fetching pipeline", "err", err)
		return cdPipelines, err
	}
	pipelineIds := make([]int, 0)
	for _, pipeline := range cdPipelines.Pipelines {
		pipelineIds = append(pipelineIds, pipeline.Id)
	}
	if len(pipelineIds) == 0 {
		return cdPipelines, fmt.Errorf("no pipeline found for this environment")
	}
	//authorization block starts here
	var appObjectArr []string
	var envObjectArr []string
	objects := impl.enforcerUtil.GetAppAndEnvObjectByPipelineIds(pipelineIds)
	pipelineIds = []int{}
	for _, object := range objects {
		appObjectArr = append(appObjectArr, object[0])
		envObjectArr = append(envObjectArr, object[1])
	}
	appResults, envResults := checkAuthBatch(emailId, appObjectArr, envObjectArr)
	//authorization block ends here

	var pipelines []*bean.CDPipelineConfigObject
	authorizedPipelines := make(map[int]*bean.CDPipelineConfigObject)
	for _, dbPipeline := range cdPipelines.Pipelines {
		appObject := objects[dbPipeline.Id][0]
		envObject := objects[dbPipeline.Id][1]
		if !(appResults[appObject] && envResults[envObject]) {
			//if user unauthorized, skip items
			continue
		}
		pipelineIds = append(pipelineIds, dbPipeline.Id)
		authorizedPipelines[dbPipeline.Id] = dbPipeline
	}

	pipelineStrategies := make(map[int][]bean.Strategy)
	pipelineDeploymentTemplate := make(map[int]chartRepoRepository.DeploymentStrategy)
	pipelineWorkflowMapping := make(map[int]*appWorkflow.AppWorkflowMapping)
	if len(pipelineIds) == 0 {
		return cdPipelines, fmt.Errorf("no authorized pipeline found for this environment")
	}
	strategies, err := impl.pipelineConfigRepository.GetAllStrategyByPipelineIds(pipelineIds)
	if err != nil {
		impl.logger.Errorw("error in fetching strategies", "err", err)
		return cdPipelines, err
	}
	for _, item := range strategies {
		pipelineStrategies[item.PipelineId] = append(pipelineStrategies[item.PipelineId], bean.Strategy{
			Config:             []byte(item.Config),
			DeploymentTemplate: item.Strategy,
			Default:            item.Default,
		})
		if item.Default {
			pipelineDeploymentTemplate[item.PipelineId] = item.Strategy
		}
	}
	appWorkflowMappings, err := impl.appWorkflowRepository.FindByCDPipelineIds(pipelineIds)
	if err != nil {
		impl.logger.Errorw("error in fetching workflows", "err", err)
		return nil, err
	}
	for _, item := range appWorkflowMappings {
		pipelineWorkflowMapping[item.ComponentId] = item
	}

	for _, dbPipeline := range authorizedPipelines {
		pipeline := &bean.CDPipelineConfigObject{
			Id:                            dbPipeline.Id,
			Name:                          dbPipeline.Name,
			EnvironmentId:                 dbPipeline.EnvironmentId,
			EnvironmentName:               dbPipeline.EnvironmentName,
			CiPipelineId:                  dbPipeline.CiPipelineId,
			DeploymentTemplate:            pipelineDeploymentTemplate[dbPipeline.Id],
			TriggerType:                   dbPipeline.TriggerType,
			Strategies:                    pipelineStrategies[dbPipeline.Id],
			PreStage:                      dbPipeline.PreStage,
			PostStage:                     dbPipeline.PostStage,
			PreStageConfigMapSecretNames:  dbPipeline.PreStageConfigMapSecretNames,
			PostStageConfigMapSecretNames: dbPipeline.PostStageConfigMapSecretNames,
			RunPreStageInEnv:              dbPipeline.RunPreStageInEnv,
			RunPostStageInEnv:             dbPipeline.RunPostStageInEnv,
			DeploymentAppType:             dbPipeline.DeploymentAppType,
			ParentPipelineType:            pipelineWorkflowMapping[dbPipeline.Id].ParentType,
			ParentPipelineId:              pipelineWorkflowMapping[dbPipeline.Id].ParentId,
			AppName:                       dbPipeline.AppName,
			AppId:                         dbPipeline.AppId,
		}
		pipelines = append(pipelines, pipeline)
	}
	cdPipelines.Pipelines = pipelines
	return cdPipelines, err
}

func (impl PipelineBuilderImpl) GetExternalCiByEnvironment(envId int, emailId string, checkAuthBatch func(emailId string, appObject []string, envObject []string) (map[string]bool, map[string]bool)) (ciConfig []*bean.ExternalCiConfig, err error) {
	externalCiConfigs := make([]*bean.ExternalCiConfig, 0)
	pipelines, err := impl.pipelineRepository.FindActiveByEnvId(envId)
	if err != nil && err != pg.ErrNoRows {
		impl.logger.Errorw("error fetching pipelines for env id", "err", err)
		return nil, err
	}
	var appIds []int
	//authorization block starts here
	var appObjectArr []string
	rbacObjectMap := make(map[int][]string)
	for _, pipeline := range pipelines {
		appObject := impl.enforcerUtil.GetAppRBACName(pipeline.App.AppName)
		appObjectArr = append(appObjectArr, appObject)
		rbacObjectMap[pipeline.Id] = []string{appObject, ""}
	}
	appResults, _ := checkAuthBatch(emailId, appObjectArr, []string{})
	for _, pipeline := range pipelines {
		appObject := rbacObjectMap[pipeline.Id][0]
		if !appResults[appObject] {
			//if user unauthorized, skip items
			continue
		}
		appIds = append(appIds, pipeline.AppId)
	}
	//authorization block ends here
	if len(appIds) == 0 {
		impl.logger.Warnw("there is no app id found for fetching external ci pipelines", "envId", envId)
		return externalCiConfigs, nil
	}
	externalCiPipelines, err := impl.ciPipelineRepository.FindExternalCiByAppIds(appIds)
	if err != nil && !util.IsErrNoRows(err) {
		impl.logger.Errorw("error in fetching external ci", "envId", envId, "err", err)
		return nil, err
	}
	hostUrl, err := impl.attributesService.GetByKey(attributes.HostUrlKey)
	if err != nil {
		impl.logger.Errorw("error in fetching external ci", "envId", envId, "err", err)
		return nil, err
	}
	if hostUrl != nil {
		impl.ciConfig.ExternalCiWebhookUrl = fmt.Sprintf("%s/%s", hostUrl.Value, ExternalCiWebhookPath)
	}

	for _, externalCiPipeline := range externalCiPipelines {
		externalCiConfig := &bean.ExternalCiConfig{
			Id:         externalCiPipeline.Id,
			WebhookUrl: fmt.Sprintf("%s/%d", impl.ciConfig.ExternalCiWebhookUrl, externalCiPipeline.Id),
			Payload:    impl.ciConfig.ExternalCiPayload,
			AccessKey:  "",
		}

		appWorkflowMappings, err := impl.appWorkflowRepository.FindWFCDMappingByExternalCiId(externalCiPipeline.Id)
		if err != nil && !util.IsErrNoRows(err) {
			impl.logger.Errorw("error in fetching external ci", "envId", envId, "err", err)
			return nil, err
		}

		roleData := make(map[string]interface{})
		for _, appWorkflowMapping := range appWorkflowMappings {
			cdPipeline, err := impl.pipelineRepository.FindById(appWorkflowMapping.ComponentId)
			if err != nil && !util.IsErrNoRows(err) {
				impl.logger.Errorw("error in fetching external ci", "envId", envId, "err", err)
				return nil, err
			}
			if _, ok := roleData[teamIdKey]; !ok {
				app, err := impl.appRepo.FindAppAndProjectByAppId(cdPipeline.AppId)
				if err != nil && !util.IsErrNoRows(err) {
					impl.logger.Errorw("error in fetching external ci", "envId", envId, "err", err)
					return nil, err
				}
				roleData[teamIdKey] = app.TeamId
				roleData[teamNameKey] = app.Team.Name
				roleData[appIdKey] = cdPipeline.AppId
				roleData[appNameKey] = cdPipeline.App.AppName
			}
			if _, ok := roleData[environmentNameKey]; !ok {
				roleData[environmentNameKey] = cdPipeline.Environment.Name
			} else {
				roleData[environmentNameKey] = fmt.Sprintf("%s,%s", roleData[environmentNameKey], cdPipeline.Environment.Name)
			}
			if _, ok := roleData[environmentIdentifierKey]; !ok {
				roleData[environmentIdentifierKey] = cdPipeline.Environment.EnvironmentIdentifier
			} else {
				roleData[environmentIdentifierKey] = fmt.Sprintf("%s,%s", roleData[environmentIdentifierKey], cdPipeline.Environment.EnvironmentIdentifier)
			}
		}

		externalCiConfig.ExternalCiConfigRole = bean.ExternalCiConfigRole{
			ProjectId:             roleData[teamIdKey].(int),
			ProjectName:           roleData[teamNameKey].(string),
			AppId:                 roleData[appIdKey].(int),
			AppName:               roleData[appNameKey].(string),
			EnvironmentName:       roleData[environmentNameKey].(string),
			EnvironmentIdentifier: roleData[environmentIdentifierKey].(string),
			Role:                  "Build and deploy",
		}
		externalCiConfigs = append(externalCiConfigs, externalCiConfig)
	}
	//--------pipeline population end
	return externalCiConfigs, err
}

func (impl PipelineBuilderImpl) GetEnvironmentListForAutocompleteFilter(envName string, clusterIds []int, offset int, size int, emailId string, checkAuthBatch func(emailId string, appObject []string, envObject []string) (map[string]bool, map[string]bool)) (*cluster.AppGroupingResponse, error) {
	result := &cluster.AppGroupingResponse{}
	var models []*repository2.Environment
	var beans []cluster.EnvironmentBean
	var err error
	if len(envName) > 0 && len(clusterIds) > 0 {
		models, err = impl.environmentRepository.FindByEnvNameAndClusterIds(envName, clusterIds)
	} else if len(clusterIds) > 0 {
		models, err = impl.environmentRepository.FindByClusterIdsWithFilter(clusterIds)
	} else if len(envName) > 0 {
		models, err = impl.environmentRepository.FindByEnvName(envName)
	} else {
		models, err = impl.environmentRepository.FindAllActiveWithFilter()
	}
	if err != nil && err != pg.ErrNoRows {
		impl.logger.Errorw("error in fetching environment", "err", err)
		return result, err
	}
	for _, model := range models {
		environment := cluster.EnvironmentBean{
			Id:                    model.Id,
			Environment:           model.Name,
			Namespace:             model.Namespace,
			CdArgoSetup:           model.Cluster.CdArgoSetup,
			EnvironmentIdentifier: model.EnvironmentIdentifier,
			ClusterName:           model.Cluster.ClusterName,
		}
		pipelines, err := impl.pipelineRepository.FindActiveByEnvId(model.Id)
		if err != nil && err != pg.ErrNoRows {
			return result, err
		}
		appCount := 0
		//authorization block starts here
		var envObjectArr []string
		var appObjectArr []string
		rbacObjectMap := make(map[int][]string)
		for _, pipeline := range pipelines {
			appObject := impl.enforcerUtil.GetAppRBACName(pipeline.App.AppName)
			envObject := impl.enforcerUtil.GetEnvRBACNameByCdPipelineIdAndEnvId(pipeline.Id)
			appObjectArr = append(appObjectArr, appObject)
			envObjectArr = append(envObjectArr, envObject)
			rbacObjectMap[pipeline.Id] = []string{appObject, envObject}
		}
		appResults, envResults := checkAuthBatch(emailId, appObjectArr, envObjectArr)
		for _, pipeline := range pipelines {
			appObject := rbacObjectMap[pipeline.Id][0]
			envObject := rbacObjectMap[pipeline.Id][1]
			if !(appResults[appObject] && envResults[envObject]) {
				//if user unauthorized, skip items
				continue
			}
			appCount = appCount + 1
		}
		//authorization block ends here
		environment.AppCount = appCount
		beans = append(beans, environment)
	}

	envCount := len(beans)
	// Apply pagination
	if size > 0 {
		if offset+size <= len(beans) {
			beans = beans[offset : offset+size]
		} else {
			beans = beans[offset:]
		}
	}
	result.EnvList = beans
	result.EnvCount = envCount
	return result, nil
}

func (impl PipelineBuilderImpl) GetAppListForEnvironment(envId int, emailId string, checkAuthBatch func(emailId string, appObject []string, envObject []string) (map[string]bool, map[string]bool)) ([]*AppBean, error) {
	var appsRes []*AppBean
	pipelines, err := impl.pipelineRepository.FindActiveByEnvId(envId)
	if err != nil {
		impl.logger.Errorw("error while fetching app", "err", err)
		return nil, err
	}

	//authorization block starts here
	var envObjectArr []string
	var appObjectArr []string
	rbacObjectMap := make(map[int][]string)
	for _, pipeline := range pipelines {
		appObject := impl.enforcerUtil.GetAppRBACName(pipeline.App.AppName)
		envObject := impl.enforcerUtil.GetEnvRBACNameByCdPipelineIdAndEnvId(pipeline.Id)
		appObjectArr = append(appObjectArr, appObject)
		envObjectArr = append(envObjectArr, envObject)
		rbacObjectMap[pipeline.Id] = []string{appObject, envObject}
	}
	appResults, envResults := checkAuthBatch(emailId, appObjectArr, envObjectArr)
	for _, pipeline := range pipelines {
		appObject := rbacObjectMap[pipeline.Id][0]
		envObject := rbacObjectMap[pipeline.Id][1]
		if !(appResults[appObject] && envResults[envObject]) {
			//if user unauthorized, skip items
			continue
		}
		appsRes = append(appsRes, &AppBean{Id: pipeline.AppId, Name: pipeline.App.AppName})
	}
	//authorization block ends here
	return appsRes, err
}<|MERGE_RESOLUTION|>--- conflicted
+++ resolved
@@ -547,24 +547,11 @@
 func (impl PipelineBuilderImpl) GetTriggerViewCiPipeline(appId int) (*bean.TriggerViewCiConfig, error) {
 
 	triggerViewCiConfig := &bean.TriggerViewCiConfig{}
-<<<<<<< HEAD
-	// fetch ci git material id
-	ciTemplateBean, err := impl.ciTemplateService.FindByAppId(appId)
-	if err != nil && !errors.IsNotFound(err) {
-		impl.logger.Errorw("error in fetching ci pipeline", "appId", appId, "err", err)
-		return nil, err
-	}
-	if errors.IsNotFound(err) {
-		impl.logger.Debugw("no ci pipeline exists", "appId", appId, "err", err)
-		//err = &util.ApiError{Code: "404", HttpStatusCode: 200, UserMessage: "no ci pipeline exists"}
-		return nil, nil
-=======
 
 	ciConfig, err := impl.getCiTemplateVariables(appId)
 	if err != nil {
 		impl.logger.Debugw("error in fetching ci pipeline", "appId", appId, "err", err)
 		return nil, err
->>>>>>> 28a7ad7c
 	}
 
 	triggerViewCiConfig.CiGitMaterialId = ciConfig.CiBuildConfig.GitMaterialId
