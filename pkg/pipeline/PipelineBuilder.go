--- conflicted
+++ resolved
@@ -223,11 +223,8 @@
 	appGroupService                                 appGroup2.AppGroupService
 	chartDeploymentService                          util.ChartDeploymentService
 	K8sUtil                                         *util.K8sUtil
-<<<<<<< HEAD
+	securityConfig                                  *SecurityConfig
 	imageTaggingService                             ImageTaggingService
-=======
-	securityConfig                                  *SecurityConfig
->>>>>>> b3411eff
 }
 
 func NewPipelineBuilderImpl(logger *zap.SugaredLogger,
@@ -280,18 +277,14 @@
 	ciWorkflowRepository pipelineConfig.CiWorkflowRepository,
 	appGroupService appGroup2.AppGroupService,
 	chartDeploymentService util.ChartDeploymentService,
-<<<<<<< HEAD
 	K8sUtil *util.K8sUtil,
 	imageTaggingService ImageTaggingService) *PipelineBuilderImpl {
-=======
-	K8sUtil *util.K8sUtil) *PipelineBuilderImpl {
 
 	securityConfig := &SecurityConfig{}
 	err := env.Parse(securityConfig)
 	if err != nil {
 		logger.Errorw("error in parsing securityConfig,setting  ForceSecurityScanning to default value", "defaultValue", securityConfig.ForceSecurityScanning, "err", err)
 	}
->>>>>>> b3411eff
 	return &PipelineBuilderImpl{
 		logger:                        logger,
 		ciCdPipelineOrchestrator:      ciCdPipelineOrchestrator,
@@ -352,11 +345,8 @@
 		appGroupService:                                 appGroupService,
 		chartDeploymentService:                          chartDeploymentService,
 		K8sUtil:                                         K8sUtil,
-<<<<<<< HEAD
+		securityConfig:                                  securityConfig,
 		imageTaggingService:                             imageTaggingService,
-=======
-		securityConfig:                                  securityConfig,
->>>>>>> b3411eff
 	}
 }
 
