--- conflicted
+++ resolved
@@ -103,15 +103,9 @@
 	logger                        *zap.SugaredLogger
 	dbPipelineOrchestrator        DbPipelineOrchestrator
 	dockerArtifactStoreRepository repository.DockerArtifactStoreRepository
-<<<<<<< HEAD
-	materialRepo       pipelineConfig.MaterialRepository
-	appRepo            app2.AppRepository
-	pipelineRepository pipelineConfig.PipelineRepository
-=======
 	materialRepo                  pipelineConfig.MaterialRepository
 	appRepo                       app2.AppRepository
 	pipelineRepository            pipelineConfig.PipelineRepository
->>>>>>> e7512d45
 	propertiesConfigService       PropertiesConfigService
 	ciTemplateRepository          pipelineConfig.CiTemplateRepository
 	ciPipelineRepository          pipelineConfig.CiPipelineRepository
@@ -119,15 +113,9 @@
 	chartRepository               chartConfig.ChartRepository
 	ciArtifactRepository          repository.CiArtifactRepository
 	ecrConfig                     *EcrConfig
-<<<<<<< HEAD
-	envConfigOverrideRepository chartConfig.EnvConfigOverrideRepository
-	environmentRepository       repository2.EnvironmentRepository
-	pipelineConfigRepository    chartConfig.PipelineConfigRepository
-=======
 	envConfigOverrideRepository   chartConfig.EnvConfigOverrideRepository
 	environmentRepository         repository2.EnvironmentRepository
 	pipelineConfigRepository      chartConfig.PipelineConfigRepository
->>>>>>> e7512d45
 	mergeUtil                     util.MergeUtil
 	appWorkflowRepository         appWorkflow.AppWorkflowRepository
 	ciConfig                      *CiConfig
