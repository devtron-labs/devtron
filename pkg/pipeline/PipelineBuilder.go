--- conflicted
+++ resolved
@@ -104,36 +104,6 @@
 }
 
 type PipelineBuilderImpl struct {
-<<<<<<< HEAD
-	logger                         *zap.SugaredLogger
-	dbPipelineOrchestrator         DbPipelineOrchestrator
-	dockerArtifactStoreRepository  repository.DockerArtifactStoreRepository
-	materialRepo                   pipelineConfig.MaterialRepository
-	appRepo                        app2.AppRepository
-	pipelineRepository             pipelineConfig.PipelineRepository
-	propertiesConfigService        PropertiesConfigService
-	ciTemplateRepository           pipelineConfig.CiTemplateRepository
-	ciPipelineRepository           pipelineConfig.CiPipelineRepository
-	application                    application.ServiceClient
-	chartRepository                chartConfig.ChartRepository
-	ciArtifactRepository           repository.CiArtifactRepository
-	ecrConfig                      *EcrConfig
-	envConfigOverrideRepository    chartConfig.EnvConfigOverrideRepository
-	environmentRepository          repository2.EnvironmentRepository
-	pipelineConfigRepository       chartConfig.PipelineConfigRepository
-	mergeUtil                      util.MergeUtil
-	appWorkflowRepository          appWorkflow.AppWorkflowRepository
-	ciConfig                       *CiConfig
-	cdWorkflowRepository           pipelineConfig.CdWorkflowRepository
-	appService                     app.AppService
-	imageScanResultRepository      security.ImageScanResultRepository
-	GitFactory                     *util.GitFactory
-	ArgoK8sClient                  argocdServer.ArgoK8sClient
-	attributesService              attributes.AttributesService
-	aCDAuthConfig                  *util3.ACDAuthConfig
-	gitOpsRepository               repository.GitOpsConfigRepository
-	pipelineStrategyHistoryService history.PipelineStrategyHistoryService
-=======
 	logger                        *zap.SugaredLogger
 	dbPipelineOrchestrator        DbPipelineOrchestrator
 	dockerArtifactStoreRepository repository.DockerArtifactStoreRepository
@@ -161,7 +131,7 @@
 	attributesService             attributes.AttributesService
 	aCDAuthConfig                 *util3.ACDAuthConfig
 	gitOpsRepository              repository.GitOpsConfigRepository
->>>>>>> 762a2829
+	pipelineStrategyHistoryService history.PipelineStrategyHistoryService
 }
 
 func NewPipelineBuilderImpl(logger *zap.SugaredLogger,
