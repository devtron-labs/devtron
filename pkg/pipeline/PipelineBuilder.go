/*
 * Copyright (c) 2020 Devtron Labs
 *
 * Licensed under the Apache License, Version 2.0 (the "License");
 * you may not use this file except in compliance with the License.
 * You may obtain a copy of the License at
 *
 *    http://www.apache.org/licenses/LICENSE-2.0
 *
 * Unless required by applicable law or agreed to in writing, software
 * distributed under the License is distributed on an "AS IS" BASIS,
 * WITHOUT WARRANTIES OR CONDITIONS OF ANY KIND, either express or implied.
 * See the License for the specific language governing permissions and
 * limitations under the License.
 *
 */

package pipeline

import (
	"context"
	"encoding/json"
	"fmt"
	application2 "github.com/argoproj/argo-cd/v2/pkg/apiclient/application"
	client "github.com/devtron-labs/devtron/api/helm-app"
	app2 "github.com/devtron-labs/devtron/internal/sql/repository/app"
	"github.com/devtron-labs/devtron/internal/sql/repository/appStatus"
	"github.com/devtron-labs/devtron/internal/sql/repository/helper"
	"github.com/devtron-labs/devtron/internal/sql/repository/security"
	appGroup2 "github.com/devtron-labs/devtron/pkg/appGroup"
	"github.com/devtron-labs/devtron/pkg/chart"
	chartRepoRepository "github.com/devtron-labs/devtron/pkg/chartRepo/repository"
	"github.com/devtron-labs/devtron/pkg/cluster"
	repository2 "github.com/devtron-labs/devtron/pkg/cluster/repository"
	"github.com/devtron-labs/devtron/pkg/globalPolicy"
	bean3 "github.com/devtron-labs/devtron/pkg/pipeline/bean"
	"github.com/devtron-labs/devtron/pkg/pipeline/history"
	repository4 "github.com/devtron-labs/devtron/pkg/pipeline/history/repository"
	"github.com/devtron-labs/devtron/pkg/sql"
	"github.com/devtron-labs/devtron/pkg/user"
	util3 "github.com/devtron-labs/devtron/pkg/util"
	"github.com/devtron-labs/devtron/util/argo"
	"github.com/devtron-labs/devtron/util/rbac"
	"go.opentelemetry.io/otel"
	"net/http"
	"net/url"
	"sort"
	"strconv"
	"strings"
	"time"

	"github.com/caarlos0/env"
	bean2 "github.com/devtron-labs/devtron/api/bean"
	"github.com/devtron-labs/devtron/client/argocdServer"
	"github.com/devtron-labs/devtron/client/argocdServer/application"
	"github.com/devtron-labs/devtron/internal/sql/models"
	"github.com/devtron-labs/devtron/internal/sql/repository"
	"github.com/devtron-labs/devtron/internal/sql/repository/appWorkflow"
	"github.com/devtron-labs/devtron/internal/sql/repository/chartConfig"
	dockerRegistryRepository "github.com/devtron-labs/devtron/internal/sql/repository/dockerRegistry"
	"github.com/devtron-labs/devtron/internal/sql/repository/pipelineConfig"
	"github.com/devtron-labs/devtron/internal/util"
	"github.com/devtron-labs/devtron/pkg/app"
	"github.com/devtron-labs/devtron/pkg/attributes"
	"github.com/devtron-labs/devtron/pkg/bean"
	util2 "github.com/devtron-labs/devtron/util"
	"github.com/go-pg/pg"
	"github.com/juju/errors"
	"go.uber.org/zap"
)

var DefaultPipelineValue = []byte(`{"ConfigMaps":{"enabled":false},"ConfigSecrets":{"enabled":false},"ContainerPort":[],"EnvVariables":[],"GracePeriod":30,"LivenessProbe":{},"MaxSurge":1,"MaxUnavailable":0,"MinReadySeconds":60,"ReadinessProbe":{},"Spec":{"Affinity":{"Values":"nodes","key":""}},"app":"13","appMetrics":false,"args":{},"autoscaling":{},"command":{"enabled":false,"value":[]},"containers":[],"dbMigrationConfig":{"enabled":false},"deployment":{"strategy":{"rolling":{"maxSurge":"25%","maxUnavailable":1}}},"deploymentType":"ROLLING","env":"1","envoyproxy":{"configMapName":"","image":"","resources":{"limits":{"cpu":"50m","memory":"50Mi"},"requests":{"cpu":"50m","memory":"50Mi"}}},"image":{"pullPolicy":"IfNotPresent"},"ingress":{},"ingressInternal":{"annotations":{},"enabled":false,"host":"","path":"","tls":[]},"initContainers":[],"pauseForSecondsBeforeSwitchActive":30,"pipelineName":"","prometheus":{"release":"monitoring"},"rawYaml":[],"releaseVersion":"1","replicaCount":1,"resources":{"limits":{"cpu":"0.05","memory":"50Mi"},"requests":{"cpu":"0.01","memory":"10Mi"}},"secret":{"data":{},"enabled":false},"server":{"deployment":{"image":"","image_tag":""}},"service":{"annotations":{},"type":"ClusterIP"},"servicemonitor":{"additionalLabels":{}},"tolerations":[],"volumeMounts":[],"volumes":[],"waitForSecondsBeforeScalingDown":30}`)

type EcrConfig struct {
	EcrPrefix string `env:"ECR_REPO_NAME_PREFIX" envDefault:"test/"`
}

func GetEcrConfig() (*EcrConfig, error) {
	cfg := &EcrConfig{}
	err := env.Parse(cfg)
	return cfg, err
}

type DeploymentServiceTypeConfig struct {
	IsInternalUse bool `env:"IS_INTERNAL_USE" envDefault:"false"`
}

func GetDeploymentServiceTypeConfig() (*DeploymentServiceTypeConfig, error) {
	cfg := &DeploymentServiceTypeConfig{}
	err := env.Parse(cfg)
	return cfg, err
}

type PipelineBuilder interface {
	CreateCiPipeline(createRequest *bean.CiConfigRequest) (*bean.PipelineCreateResponse, error)
	CreateApp(request *bean.CreateAppDTO) (*bean.CreateAppDTO, error)
	CreateMaterialsForApp(request *bean.CreateMaterialDTO) (*bean.CreateMaterialDTO, error)
	UpdateMaterialsForApp(request *bean.UpdateMaterialDTO) (*bean.UpdateMaterialDTO, error)
	DeleteMaterial(request *bean.UpdateMaterialDTO) error
	DeleteApp(appId int, userId int32) error
	GetCiPipeline(appId int) (ciConfig *bean.CiConfigRequest, err error)
	GetTriggerViewCiPipeline(appId int) (*bean.TriggerViewCiConfig, error)
	GetExternalCi(appId int) (ciConfig []*bean.ExternalCiConfig, err error)
	GetExternalCiById(appId int, externalCiId int) (ciConfig *bean.ExternalCiConfig, err error)
	UpdateCiTemplate(updateRequest *bean.CiConfigRequest) (*bean.CiConfigRequest, error)
	PatchCiPipeline(request *bean.CiPatchRequest) (ciConfig *bean.CiConfigRequest, err error)
	CreateCdPipelines(cdPipelines *bean.CdPipelines, ctx context.Context) (*bean.CdPipelines, error)
	GetApp(appId int) (application *bean.CreateAppDTO, err error)
	PatchCdPipelines(cdPipelines *bean.CDPatchRequest, ctx context.Context) (*bean.CdPipelines, error)
	DeleteCdPipeline(pipeline *pipelineConfig.Pipeline, ctx context.Context, deleteAction int, acdDelete bool, userId int32) (*bean.AppDeleteResponseDTO, error)
	DeleteACDAppCdPipelineWithNonCascade(pipeline *pipelineConfig.Pipeline, ctx context.Context, forceDelete bool, userId int32) (err error)
	ChangeDeploymentType(ctx context.Context, request *bean.DeploymentAppTypeChangeRequest) (*bean.DeploymentAppTypeChangeResponse, error)
	ChangePipelineDeploymentType(ctx context.Context, request *bean.DeploymentAppTypeChangeRequest) (*bean.DeploymentAppTypeChangeResponse, error)
	TriggerDeploymentAfterTypeChange(ctx context.Context, request *bean.DeploymentAppTypeChangeRequest) (*bean.DeploymentAppTypeChangeResponse, error)
	DeleteDeploymentAppsForEnvironment(ctx context.Context, environmentId int, currentDeploymentAppType bean.DeploymentType, exclusionList []int, includeApps []int, userId int32) (*bean.DeploymentAppTypeChangeResponse, error)
	DeleteDeploymentApps(ctx context.Context, pipelines []*pipelineConfig.Pipeline, userId int32) *bean.DeploymentAppTypeChangeResponse
	GetTriggerViewCdPipelinesForApp(appId int) (cdPipelines *bean.CdPipelines, err error)
	GetCdPipelinesForApp(appId int) (cdPipelines *bean.CdPipelines, err error)
	GetCdPipelinesForAppAndEnv(appId int, envId int) (cdPipelines *bean.CdPipelines, err error)
	/*	CreateCdPipelines(cdPipelines bean.CdPipelines) (*bean.CdPipelines, error)*/
	RetrieveArtifactsByCDPipeline(pipeline *pipelineConfig.Pipeline, stage bean2.WorkflowType, isApprovalNode bool) (*bean.CiArtifactResponse, error)
	RetrieveParentDetails(pipelineId int) (parentId int, parentType bean2.WorkflowType, err error)
	FetchArtifactForRollback(cdPipelineId, offset, limit int) (bean.CiArtifactResponse, error)
	FindAppsByTeamId(teamId int) ([]*AppBean, error)
	FindAppsByTeamName(teamName string) ([]AppBean, error)
	FindPipelineById(cdPipelineId int) (*pipelineConfig.Pipeline, error)
	FindAppAndEnvDetailsByPipelineId(cdPipelineId int) (*pipelineConfig.Pipeline, error)
	GetAppList() ([]AppBean, error)
	GetCiPipelineMin(appId int) ([]*bean.CiPipelineMin, error)

	FetchCDPipelineStrategy(appId int) (PipelineStrategiesResponse, error)
	FetchDefaultCDPipelineStrategy(appId int, envId int) (PipelineStrategy, error)
	GetCdPipelineById(pipelineId int) (cdPipeline *bean.CDPipelineConfigObject, err error)

	FetchConfigmapSecretsForCdStages(appId, envId, cdPipelineId int) (ConfigMapSecretsResponse, error)
	FindByIds(ids []*int) ([]*AppBean, error)
	GetCiPipelineById(pipelineId int) (ciPipeline *bean.CiPipeline, err error)

	GetMaterialsForAppId(appId int) []*bean.GitMaterial
	FindAllMatchesByAppName(appName string, appType helper.AppType) ([]*AppBean, error)
	GetEnvironmentByCdPipelineId(pipelineId int) (int, error)
	PatchRegexCiPipeline(request *bean.CiRegexPatchRequest) (err error)

	GetBulkActionImpactedPipelines(dto *bean.CdBulkActionRequestDto) ([]*pipelineConfig.Pipeline, error)
	PerformBulkActionOnCdPipelines(dto *bean.CdBulkActionRequestDto, impactedPipelines []*pipelineConfig.Pipeline, ctx context.Context, dryRun bool, userId int32) ([]*bean.CdBulkActionResponseDto, error)
	DeleteCiPipeline(request *bean.CiPatchRequest) (*bean.CiPipeline, error)
	IsGitOpsRequiredForCD(pipelineCreateRequest *bean.CdPipelines) bool
	SetPipelineDeploymentAppType(pipelineCreateRequest *bean.CdPipelines, isGitOpsConfigured bool, virtualEnvironmentMap map[int]bool) error
	MarkGitOpsDevtronAppsDeletedWhereArgoAppIsDeleted(appId int, envId int, acdToken string, pipeline *pipelineConfig.Pipeline) (bool, error)
	GetCiPipelineByEnvironment(request appGroup2.AppGroupingRequest) ([]*bean.CiConfigRequest, error)
	GetCiPipelineByEnvironmentMin(request appGroup2.AppGroupingRequest) ([]*bean.CiPipelineMinResponse, error)
	GetCdPipelinesByEnvironment(request appGroup2.AppGroupingRequest) (cdPipelines *bean.CdPipelines, err error)
	GetCdPipelinesByEnvironmentMin(request appGroup2.AppGroupingRequest) (cdPipelines []*bean.CDPipelineConfigObject, err error)
	GetExternalCiByEnvironment(request appGroup2.AppGroupingRequest) (ciConfig []*bean.ExternalCiConfig, err error)
	GetEnvironmentListForAutocompleteFilter(envName string, clusterIds []int, offset int, size int, emailId string, checkAuthBatch func(emailId string, appObject []string, envObject []string) (map[string]bool, map[string]bool), ctx context.Context) (*cluster.AppGroupingResponse, error)
	GetAppListForEnvironment(request appGroup2.AppGroupingRequest) ([]*AppBean, error)
}
type PipelineBuilderImpl struct {
	logger                        *zap.SugaredLogger
	ciCdPipelineOrchestrator      CiCdPipelineOrchestrator
	dockerArtifactStoreRepository dockerRegistryRepository.DockerArtifactStoreRepository
	materialRepo                  pipelineConfig.MaterialRepository
	appRepo                       app2.AppRepository
	pipelineRepository            pipelineConfig.PipelineRepository
	propertiesConfigService       PropertiesConfigService
	//	ciTemplateRepository             pipelineConfig.CiTemplateRepository
	ciPipelineRepository             pipelineConfig.CiPipelineRepository
	application                      application.ServiceClient
	chartRepository                  chartRepoRepository.ChartRepository
	ciArtifactRepository             repository.CiArtifactRepository
	ecrConfig                        *EcrConfig
	envConfigOverrideRepository      chartConfig.EnvConfigOverrideRepository
	environmentRepository            repository2.EnvironmentRepository
	clusterRepository                repository2.ClusterRepository
	pipelineConfigRepository         chartConfig.PipelineConfigRepository
	mergeUtil                        util.MergeUtil
	appWorkflowRepository            appWorkflow.AppWorkflowRepository
	ciConfig                         *CiConfig
	cdWorkflowRepository             pipelineConfig.CdWorkflowRepository
	appService                       app.AppService
	imageScanResultRepository        security.ImageScanResultRepository
	GitFactory                       *util.GitFactory
	ArgoK8sClient                    argocdServer.ArgoK8sClient
	attributesService                attributes.AttributesService
	aCDAuthConfig                    *util3.ACDAuthConfig
	gitOpsRepository                 repository.GitOpsConfigRepository
	pipelineStrategyHistoryService   history.PipelineStrategyHistoryService
	prePostCiScriptHistoryService    history.PrePostCiScriptHistoryService
	prePostCdScriptHistoryService    history.PrePostCdScriptHistoryService
	deploymentTemplateHistoryService history.DeploymentTemplateHistoryService
	appLevelMetricsRepository        repository.AppLevelMetricsRepository
	pipelineStageService             PipelineStageService
	chartTemplateService             util.ChartTemplateService
	chartRefRepository               chartRepoRepository.ChartRefRepository
	chartService                     chart.ChartService
	helmAppService                   client.HelmAppService
	deploymentGroupRepository        repository.DeploymentGroupRepository
	ciPipelineMaterialRepository     pipelineConfig.CiPipelineMaterialRepository
	ciWorkflowRepository             pipelineConfig.CiWorkflowRepository
	//ciTemplateOverrideRepository     pipelineConfig.CiTemplateOverrideRepository
	//ciBuildConfigService CiBuildConfigService
	ciTemplateService                               CiTemplateService
	userService                                     user.UserService
	ciTemplateOverrideRepository                    pipelineConfig.CiTemplateOverrideRepository
	gitMaterialHistoryService                       history.GitMaterialHistoryService
	CiTemplateHistoryService                        history.CiTemplateHistoryService
	CiPipelineHistoryService                        history.CiPipelineHistoryService
	globalStrategyMetadataRepository                chartRepoRepository.GlobalStrategyMetadataRepository
	globalStrategyMetadataChartRefMappingRepository chartRepoRepository.GlobalStrategyMetadataChartRefMappingRepository
	deploymentConfig                                *DeploymentServiceTypeConfig
	appStatusRepository                             appStatus.AppStatusRepository
	ArgoUserService                                 argo.ArgoUserService
	workflowDagExecutor                             WorkflowDagExecutor
	enforcerUtil                                    rbac.EnforcerUtil
	appGroupService                                 appGroup2.AppGroupService
	globalPolicyService                             globalPolicy.GlobalPolicyService
	chartDeploymentService                          util.ChartDeploymentService
}

func NewPipelineBuilderImpl(logger *zap.SugaredLogger,
	ciCdPipelineOrchestrator CiCdPipelineOrchestrator,
	dockerArtifactStoreRepository dockerRegistryRepository.DockerArtifactStoreRepository,
	materialRepo pipelineConfig.MaterialRepository,
	pipelineGroupRepo app2.AppRepository,
	pipelineRepository pipelineConfig.PipelineRepository,
	propertiesConfigService PropertiesConfigService,
	ciTemplateRepository pipelineConfig.CiTemplateRepository,
	ciPipelineRepository pipelineConfig.CiPipelineRepository,
	application application.ServiceClient,
	chartRepository chartRepoRepository.ChartRepository,
	ciArtifactRepository repository.CiArtifactRepository,
	ecrConfig *EcrConfig,
	envConfigOverrideRepository chartConfig.EnvConfigOverrideRepository,
	environmentRepository repository2.EnvironmentRepository,
	clusterRepository repository2.ClusterRepository,
	pipelineConfigRepository chartConfig.PipelineConfigRepository,
	mergeUtil util.MergeUtil,
	appWorkflowRepository appWorkflow.AppWorkflowRepository,
	ciConfig *CiConfig,
	cdWorkflowRepository pipelineConfig.CdWorkflowRepository,
	appService app.AppService,
	imageScanResultRepository security.ImageScanResultRepository,
	ArgoK8sClient argocdServer.ArgoK8sClient,
	GitFactory *util.GitFactory, attributesService attributes.AttributesService,
	aCDAuthConfig *util3.ACDAuthConfig, gitOpsRepository repository.GitOpsConfigRepository,
	pipelineStrategyHistoryService history.PipelineStrategyHistoryService,
	prePostCiScriptHistoryService history.PrePostCiScriptHistoryService,
	prePostCdScriptHistoryService history.PrePostCdScriptHistoryService,
	deploymentTemplateHistoryService history.DeploymentTemplateHistoryService,
	appLevelMetricsRepository repository.AppLevelMetricsRepository,
	pipelineStageService PipelineStageService, chartRefRepository chartRepoRepository.ChartRefRepository,
	chartTemplateService util.ChartTemplateService, chartService chart.ChartService,
	helmAppService client.HelmAppService,
	deploymentGroupRepository repository.DeploymentGroupRepository,
	ciPipelineMaterialRepository pipelineConfig.CiPipelineMaterialRepository,
	userService user.UserService,
	ciTemplateService CiTemplateService,
	ciTemplateOverrideRepository pipelineConfig.CiTemplateOverrideRepository,
	gitMaterialHistoryService history.GitMaterialHistoryService,
	CiTemplateHistoryService history.CiTemplateHistoryService,
	CiPipelineHistoryService history.CiPipelineHistoryService,
	globalStrategyMetadataRepository chartRepoRepository.GlobalStrategyMetadataRepository,
	globalStrategyMetadataChartRefMappingRepository chartRepoRepository.GlobalStrategyMetadataChartRefMappingRepository,
	deploymentConfig *DeploymentServiceTypeConfig, appStatusRepository appStatus.AppStatusRepository,
	workflowDagExecutor WorkflowDagExecutor,
	enforcerUtil rbac.EnforcerUtil, ArgoUserService argo.ArgoUserService,
	ciWorkflowRepository pipelineConfig.CiWorkflowRepository,
	appGroupService appGroup2.AppGroupService,
	chartDeploymentService util.ChartDeploymentService,
	globalPolicyService globalPolicy.GlobalPolicyService) *PipelineBuilderImpl {
	return &PipelineBuilderImpl{
		logger:                        logger,
		ciCdPipelineOrchestrator:      ciCdPipelineOrchestrator,
		dockerArtifactStoreRepository: dockerArtifactStoreRepository,
		materialRepo:                  materialRepo,
		appService:                    appService,
		appRepo:                       pipelineGroupRepo,
		pipelineRepository:            pipelineRepository,
		propertiesConfigService:       propertiesConfigService,
		//ciTemplateRepository:             ciTemplateRepository,
		ciPipelineRepository:             ciPipelineRepository,
		application:                      application,
		chartRepository:                  chartRepository,
		ciArtifactRepository:             ciArtifactRepository,
		ecrConfig:                        ecrConfig,
		envConfigOverrideRepository:      envConfigOverrideRepository,
		environmentRepository:            environmentRepository,
		clusterRepository:                clusterRepository,
		pipelineConfigRepository:         pipelineConfigRepository,
		mergeUtil:                        mergeUtil,
		appWorkflowRepository:            appWorkflowRepository,
		ciConfig:                         ciConfig,
		cdWorkflowRepository:             cdWorkflowRepository,
		imageScanResultRepository:        imageScanResultRepository,
		ArgoK8sClient:                    ArgoK8sClient,
		GitFactory:                       GitFactory,
		attributesService:                attributesService,
		aCDAuthConfig:                    aCDAuthConfig,
		gitOpsRepository:                 gitOpsRepository,
		pipelineStrategyHistoryService:   pipelineStrategyHistoryService,
		prePostCiScriptHistoryService:    prePostCiScriptHistoryService,
		prePostCdScriptHistoryService:    prePostCdScriptHistoryService,
		deploymentTemplateHistoryService: deploymentTemplateHistoryService,
		appLevelMetricsRepository:        appLevelMetricsRepository,
		pipelineStageService:             pipelineStageService,
		chartTemplateService:             chartTemplateService,
		chartRefRepository:               chartRefRepository,
		chartService:                     chartService,
		helmAppService:                   helmAppService,
		deploymentGroupRepository:        deploymentGroupRepository,
		ciPipelineMaterialRepository:     ciPipelineMaterialRepository,
		ciTemplateService:                ciTemplateService,
		//ciTemplateOverrideRepository:     ciTemplateOverrideRepository,
		//ciBuildConfigService: ciBuildConfigService,
		userService:                                     userService,
		ciTemplateOverrideRepository:                    ciTemplateOverrideRepository,
		gitMaterialHistoryService:                       gitMaterialHistoryService,
		CiTemplateHistoryService:                        CiTemplateHistoryService,
		CiPipelineHistoryService:                        CiPipelineHistoryService,
		globalStrategyMetadataRepository:                globalStrategyMetadataRepository,
		globalStrategyMetadataChartRefMappingRepository: globalStrategyMetadataChartRefMappingRepository,
		deploymentConfig:                                deploymentConfig,
		appStatusRepository:                             appStatusRepository,
		ArgoUserService:                                 ArgoUserService,
		workflowDagExecutor:                             workflowDagExecutor,
		enforcerUtil:                                    enforcerUtil,
		ciWorkflowRepository:                            ciWorkflowRepository,
		appGroupService:                                 appGroupService,
		globalPolicyService:                             globalPolicyService,
		chartDeploymentService:                          chartDeploymentService,
	}
}

// internal use only
const (
	teamIdKey                string = "teamId"
	teamNameKey              string = "teamName"
	appIdKey                 string = "appId"
	appNameKey               string = "appName"
	environmentIdKey         string = "environmentId"
	environmentNameKey       string = "environmentName"
	environmentIdentifierKey string = "environmentIdentifier"
)

func formatDate(t time.Time, layout string) string {
	if t.IsZero() {
		return ""
	}
	return t.Format(layout)
}

func (impl PipelineBuilderImpl) CreateApp(request *bean.CreateAppDTO) (*bean.CreateAppDTO, error) {
	impl.logger.Debugw("app create request received", "req", request)

	res, err := impl.ciCdPipelineOrchestrator.CreateApp(request)
	if err != nil {
		impl.logger.Errorw("error in saving create app req", "req", request, "err", err)
	}
	return res, err
}

func (impl PipelineBuilderImpl) DeleteApp(appId int, userId int32) error {
	impl.logger.Debugw("app delete request received", "app", appId)
	err := impl.ciCdPipelineOrchestrator.DeleteApp(appId, userId)
	return err
}

func (impl PipelineBuilderImpl) CreateMaterialsForApp(request *bean.CreateMaterialDTO) (*bean.CreateMaterialDTO, error) {
	res, err := impl.ciCdPipelineOrchestrator.CreateMaterials(request)
	if err != nil {
		impl.logger.Errorw("error in saving create materials req", "req", request, "err", err)
	}
	return res, err
}

func (impl PipelineBuilderImpl) UpdateMaterialsForApp(request *bean.UpdateMaterialDTO) (*bean.UpdateMaterialDTO, error) {
	res, err := impl.ciCdPipelineOrchestrator.UpdateMaterial(request)
	if err != nil {
		impl.logger.Errorw("error in updating materials req", "req", request, "err", err)
	}
	return res, err
}

func (impl PipelineBuilderImpl) DeleteMaterial(request *bean.UpdateMaterialDTO) error {
	//finding ci pipelines for this app; if found any, will not delete git material
	pipelines, err := impl.ciPipelineRepository.FindByAppId(request.AppId)
	if err != nil && err != pg.ErrNoRows {
		impl.logger.Errorw("err in deleting git material", "gitMaterial", request.Material, "err", err)
		return err
	}
	if len(pipelines) > 0 {
		//pipelines are present, in this case we will check if this material is used in docker config
		//if it is used, then we won't delete
		ciTemplateBean, err := impl.ciTemplateService.FindByAppId(request.AppId)
		if err != nil && err == errors.NotFoundf(err.Error()) {
			impl.logger.Errorw("err in getting docker registry", "appId", request.AppId, "err", err)
			return err
		}
		if ciTemplateBean != nil {
			ciTemplate := ciTemplateBean.CiTemplate
			if ciTemplate != nil && ciTemplate.GitMaterialId == request.Material.Id {
				return fmt.Errorf("cannot delete git material, is being used in docker config")
			}
		}
	}
	existingMaterial, err := impl.materialRepo.FindById(request.Material.Id)
	if err != nil {
		impl.logger.Errorw("No matching entry found for delete", "gitMaterial", request.Material)
		return err
	}
	existingMaterial.UpdatedOn = time.Now()
	existingMaterial.UpdatedBy = request.UserId

	err = impl.materialRepo.MarkMaterialDeleted(existingMaterial)

	if err != nil {
		impl.logger.Errorw("error in deleting git material", "gitMaterial", existingMaterial)
		return err
	}
	err = impl.gitMaterialHistoryService.MarkMaterialDeletedAndCreateHistory(existingMaterial)

	return nil
}

func (impl PipelineBuilderImpl) GetApp(appId int) (application *bean.CreateAppDTO, err error) {
	app, err := impl.appRepo.FindById(appId)
	if err != nil {
		impl.logger.Errorw("error in fetching app", "id", appId, "err", err)
		return nil, err
	}
	application = &bean.CreateAppDTO{
		Id:      app.Id,
		AppName: app.AppName,
		TeamId:  app.TeamId,
		AppType: app.AppType,
	}
	if app.AppType == helper.ChartStoreApp {
		return application, nil
	}
	gitMaterials := impl.GetMaterialsForAppId(appId)
	application.Material = gitMaterials
	if app.AppType == helper.Job {
		app.AppName = app.DisplayName
	}
	application.AppType = app.AppType
	return application, nil
}

func (impl PipelineBuilderImpl) GetMaterialsForAppId(appId int) []*bean.GitMaterial {
	materials, err := impl.materialRepo.FindByAppId(appId)
	if err != nil {
		impl.logger.Errorw("error in fetching materials", "appId", appId, "err", err)
	}

	ciTemplateBean, err := impl.ciTemplateService.FindByAppId(appId)
	if err != nil && err != errors.NotFoundf(err.Error()) {
		impl.logger.Errorw("err in getting ci-template", "appId", appId, "err", err)
	}

	var gitMaterials []*bean.GitMaterial
	for _, material := range materials {
		gitMaterial := &bean.GitMaterial{
			Url:             material.Url,
			Name:            material.Name[strings.Index(material.Name, "-")+1:],
			Id:              material.Id,
			GitProviderId:   material.GitProviderId,
			CheckoutPath:    material.CheckoutPath,
			FetchSubmodules: material.FetchSubmodules,
			FilterPattern:   material.FilterPattern,
		}
		//check if git material is deletable or not
		if ciTemplateBean != nil {
			ciTemplate := ciTemplateBean.CiTemplate
			if ciTemplate != nil && (ciTemplate.GitMaterialId == material.Id || ciTemplate.BuildContextGitMaterialId == material.Id) {
				gitMaterial.IsUsedInCiConfig = true
			}
		}
		gitMaterials = append(gitMaterials, gitMaterial)
	}
	return gitMaterials
}

/*
   1. create pipelineGroup
   2. save material (add credential provider support)

*/

func (impl PipelineBuilderImpl) getDefaultArtifactStore(id string) (store *dockerRegistryRepository.DockerArtifactStore, err error) {
	if id == "" {
		impl.logger.Debugw("docker repo is empty adding default repo")
		store, err = impl.dockerArtifactStoreRepository.FindActiveDefaultStore()

	} else {
		store, err = impl.dockerArtifactStoreRepository.FindOne(id)
	}
	return
}

func (impl PipelineBuilderImpl) getCiTemplateVariables(appId int) (ciConfig *bean.CiConfigRequest, err error) {
	ciTemplateBean, err := impl.ciTemplateService.FindByAppId(appId)
	if err != nil && !errors.IsNotFound(err) {
		impl.logger.Errorw("error in fetching ci pipeline", "appId", appId, "err", err)
		return nil, err
	}
	if errors.IsNotFound(err) {
		impl.logger.Debugw("no ci pipeline exists", "appId", appId, "err", err)
		err = &util.ApiError{Code: "404", HttpStatusCode: 200, UserMessage: "no ci pipeline exists"}
		return nil, err
	}
	template := ciTemplateBean.CiTemplate

	gitMaterials, err := impl.materialRepo.FindByAppId(appId)
	if err != nil && err != pg.ErrNoRows {
		impl.logger.Errorw("error in fetching git materials", "appId", appId, "err", err)
		return nil, err
	}
	if err == pg.ErrNoRows {
		impl.logger.Debugw(" no git materials exists", "appId", appId, "err", err)
		err = &util.ApiError{Code: "404", HttpStatusCode: 200, UserMessage: "no git materials exists"}
		return nil, err
	}

	var materials []bean.Material
	for _, g := range gitMaterials {
		m := bean.Material{
			GitMaterialId: g.Id,
			MaterialName:  g.Name[strings.Index(g.Name, "-")+1:],
		}
		materials = append(materials, m)
	}

	var regHost string
	dockerRegistry := template.DockerRegistry
	if dockerRegistry != nil {
		regHost, err = dockerRegistry.GetRegistryLocation()
		if err != nil {
			impl.logger.Errorw("invalid reg url", "err", err)
			return nil, err
		}
	}
	ciConfig = &bean.CiConfigRequest{
		Id:                template.Id,
		AppId:             template.AppId,
		AppName:           template.App.AppName,
		DockerRepository:  template.DockerRepository,
		DockerRegistryUrl: regHost,
		CiBuildConfig:     ciTemplateBean.CiBuildConfig,
		Version:           template.Version,
		CiTemplateName:    template.TemplateName,
		Materials:         materials,
		UpdatedOn:         template.UpdatedOn,
		UpdatedBy:         template.UpdatedBy,
		CreatedBy:         template.CreatedBy,
		CreatedOn:         template.CreatedOn,
		CiGitMaterialId:   template.GitMaterialId,
	}
	if dockerRegistry != nil {
		ciConfig.DockerRegistry = dockerRegistry.Id
	}
	return ciConfig, err
}

func (impl PipelineBuilderImpl) getCiTemplateVariablesByAppIds(appIds []int) (map[int]*bean.CiConfigRequest, error) {
	ciConfigMap := make(map[int]*bean.CiConfigRequest)
	ciTemplateMap, err := impl.ciTemplateService.FindByAppIds(appIds)
	if err != nil && !errors.IsNotFound(err) {
		impl.logger.Errorw("error in fetching ci pipeline", "appIds", appIds, "err", err)
		return nil, err
	}
	if errors.IsNotFound(err) {
		impl.logger.Debugw("no ci pipeline exists", "appIds", appIds, "err", err)
		err = &util.ApiError{Code: "404", HttpStatusCode: 200, UserMessage: "no ci pipeline exists"}
		return nil, err
	}
	gitMaterialsMap := make(map[int][]*pipelineConfig.GitMaterial)
	allGitMaterials, err := impl.materialRepo.FindByAppIds(appIds)
	if err != nil && err != pg.ErrNoRows {
		impl.logger.Errorw("error in fetching git materials", "appIds", appIds, "err", err)
		return nil, err
	}
	if err == pg.ErrNoRows {
		impl.logger.Debugw(" no git materials exists", "appIds", appIds, "err", err)
		err = &util.ApiError{Code: "404", HttpStatusCode: 200, UserMessage: "no git materials exists"}
		return nil, err
	}
	for _, gitMaterial := range allGitMaterials {
		gitMaterialsMap[gitMaterial.AppId] = append(gitMaterialsMap[gitMaterial.AppId], gitMaterial)
	}
	for _, ciTemplate := range ciTemplateMap {
		template := ciTemplate.CiTemplate
		var materials []bean.Material
		gitMaterials := gitMaterialsMap[ciTemplate.CiTemplate.AppId]
		for _, g := range gitMaterials {
			m := bean.Material{
				GitMaterialId: g.Id,
				MaterialName:  g.Name[strings.Index(g.Name, "-")+1:],
			}
			materials = append(materials, m)
		}

		var regHost string
		dockerRegistry := template.DockerRegistry
		if dockerRegistry != nil {
			regHost, err = dockerRegistry.GetRegistryLocation()
			if err != nil {
				impl.logger.Errorw("invalid reg url", "err", err)
				return nil, err
			}
		}
		ciConfig := &bean.CiConfigRequest{
			Id:                template.Id,
			AppId:             template.AppId,
			AppName:           template.App.AppName,
			DockerRepository:  template.DockerRepository,
			DockerRegistryUrl: regHost,
			CiBuildConfig:     ciTemplate.CiBuildConfig,
			Version:           template.Version,
			CiTemplateName:    template.TemplateName,
			Materials:         materials,
			//UpdatedOn:         template.UpdatedOn,
			//UpdatedBy:         template.UpdatedBy,
			//CreatedBy:         template.CreatedBy,
			//CreatedOn:         template.CreatedOn,
		}
		if dockerRegistry != nil {
			ciConfig.DockerRegistry = dockerRegistry.Id
		}
		ciConfigMap[template.AppId] = ciConfig
	}
	return ciConfigMap, err
}

func (impl PipelineBuilderImpl) GetTriggerViewCiPipeline(appId int) (*bean.TriggerViewCiConfig, error) {

	triggerViewCiConfig := &bean.TriggerViewCiConfig{}

	ciConfig, err := impl.getCiTemplateVariables(appId)
	if err != nil {
		impl.logger.Debugw("error in fetching ci pipeline", "appId", appId, "err", err)
		return nil, err
	}

	triggerViewCiConfig.CiGitMaterialId = ciConfig.CiBuildConfig.GitMaterialId

	// fetch pipelines
	pipelines, err := impl.ciPipelineRepository.FindByAppId(appId)
	if err != nil && !util.IsErrNoRows(err) {
		impl.logger.Errorw("error in fetching ci pipeline", "appId", appId, "err", err)
		return nil, err
	}

	ciOverrideTemplateMap := make(map[int]*bean3.CiTemplateBean)
	ciTemplateBeanOverrides, err := impl.ciTemplateService.FindTemplateOverrideByAppId(appId)
	if err != nil {
		return nil, err
	}

	for _, templateBeanOverride := range ciTemplateBeanOverrides {
		ciTemplateOverride := templateBeanOverride.CiTemplateOverride
		ciOverrideTemplateMap[ciTemplateOverride.CiPipelineId] = templateBeanOverride
	}

	var ciPipelineResp []*bean.CiPipeline
	for _, pipeline := range pipelines {
		isLinkedCiPipeline := pipeline.IsExternal
		ciPipeline := &bean.CiPipeline{
			Id:                       pipeline.Id,
			Version:                  pipeline.Version,
			Name:                     pipeline.Name,
			Active:                   pipeline.Active,
			Deleted:                  pipeline.Deleted,
			IsManual:                 pipeline.IsManual,
			IsExternal:               isLinkedCiPipeline,
			ParentCiPipeline:         pipeline.ParentCiPipeline,
			ScanEnabled:              pipeline.ScanEnabled,
			IsDockerConfigOverridden: pipeline.IsDockerConfigOverridden,
		}
		if ciTemplateBean, ok := ciOverrideTemplateMap[pipeline.Id]; ok {
			templateOverride := ciTemplateBean.CiTemplateOverride
			ciPipeline.DockerConfigOverride = bean.DockerConfigOverride{
				DockerRegistry:   templateOverride.DockerRegistryId,
				DockerRepository: templateOverride.DockerRepository,
				CiBuildConfig:    ciTemplateBean.CiBuildConfig,
			}
		}

		branchesForCheckingBlockageState := make([]string, 0, len(pipeline.CiPipelineMaterials))
		for _, material := range pipeline.CiPipelineMaterials {
			// ignore those materials which have inactive git material
			if material == nil || material.GitMaterial == nil || !material.GitMaterial.Active {
				continue
			}
			isRegex := material.Regex != ""
			if !(isRegex && len(material.Value) == 0) { //add branches for all cases except if type regex and branch is not set
				branchesForCheckingBlockageState = append(branchesForCheckingBlockageState, material.Value)
			}
			ciMaterial := &bean.CiMaterial{
				Id:              material.Id,
				CheckoutPath:    material.CheckoutPath,
				Path:            material.Path,
				ScmId:           material.ScmId,
				GitMaterialId:   material.GitMaterialId,
				GitMaterialName: material.GitMaterial.Name[strings.Index(material.GitMaterial.Name, "-")+1:],
				ScmName:         material.ScmName,
				ScmVersion:      material.ScmVersion,
				IsRegex:         isRegex,
				Source:          &bean.SourceTypeConfig{Type: material.Type, Value: material.Value, Regex: material.Regex},
			}
			ciPipeline.CiMaterial = append(ciPipeline.CiMaterial, ciMaterial)
		}
		linkedCis, err := impl.ciPipelineRepository.FindByParentCiPipelineId(ciPipeline.Id)
		if err != nil && !util.IsErrNoRows(err) {
			return nil, err
		}
		ciPipeline.LinkedCount = len(linkedCis)
		err = impl.setCiPipelineBlockageState(ciPipeline, branchesForCheckingBlockageState, true)
		if err != nil {
			impl.logger.Errorw("error in getting blockage state for ci pipeline", "err", err, "ciPipelineId", ciPipeline.Id)
			return nil, err
		}
		ciPipelineResp = append(ciPipelineResp, ciPipeline)
	}
	triggerViewCiConfig.CiPipelines = ciPipelineResp
	triggerViewCiConfig.Materials = ciConfig.Materials

	return triggerViewCiConfig, nil
}

func (impl PipelineBuilderImpl) GetCiPipeline(appId int) (ciConfig *bean.CiConfigRequest, err error) {
	ciConfig, err = impl.getCiTemplateVariables(appId)
	if err != nil {
		impl.logger.Debugw("error in fetching ci pipeline", "appId", appId, "err", err)
		return nil, err
	}
	app, err := impl.appRepo.FindActiveById(appId)
	if err != nil {
		impl.logger.Debugw("error in fetching app details", "appId", appId, "err", err)
		return nil, err
	}
	isJob := app.AppType == helper.Job

	//TODO fill these variables
	//ciConfig.CiPipeline=
	//--------pipeline population start
	pipelines, err := impl.ciPipelineRepository.FindByAppId(appId)
	if err != nil && !util.IsErrNoRows(err) {
		impl.logger.Errorw("error in fetching ci pipeline", "appId", appId, "err", err)
		return nil, err
	}

	if impl.ciConfig.ExternalCiWebhookUrl == "" {
		hostUrl, err := impl.attributesService.GetByKey(attributes.HostUrlKey)
		if err != nil {
			return nil, err
		}
		if hostUrl != nil {
			impl.ciConfig.ExternalCiWebhookUrl = fmt.Sprintf("%s/%s", hostUrl.Value, ExternalCiWebhookPath)
		}
	}
	//map of ciPipelineId and their templateOverrideConfig
	ciOverrideTemplateMap := make(map[int]*bean3.CiTemplateBean)
	ciTemplateBeanOverrides, err := impl.ciTemplateService.FindTemplateOverrideByAppId(appId)
	if err != nil {
		return nil, err
	}

	for _, templateBeanOverride := range ciTemplateBeanOverrides {
		ciTemplateOverride := templateBeanOverride.CiTemplateOverride
		ciOverrideTemplateMap[ciTemplateOverride.CiPipelineId] = templateBeanOverride
	}
	var ciPipelineResp []*bean.CiPipeline
	for _, pipeline := range pipelines {

		dockerArgs := make(map[string]string)
		if len(pipeline.DockerArgs) > 0 {
			err := json.Unmarshal([]byte(pipeline.DockerArgs), &dockerArgs)
			if err != nil {
				impl.logger.Warnw("error in unmarshal", "err", err)
			}
		}

		var externalCiConfig bean.ExternalCiConfig

		ciPipelineScripts, err := impl.ciPipelineRepository.FindCiScriptsByCiPipelineId(pipeline.Id)
		if err != nil && !util.IsErrNoRows(err) {
			impl.logger.Errorw("error in fetching ci scripts")
			return nil, err
		}

		var beforeDockerBuildScripts []*bean.CiScript
		var afterDockerBuildScripts []*bean.CiScript
		for _, ciScript := range ciPipelineScripts {
			ciScriptResp := &bean.CiScript{
				Id:             ciScript.Id,
				Index:          ciScript.Index,
				Name:           ciScript.Name,
				Script:         ciScript.Script,
				OutputLocation: ciScript.OutputLocation,
			}
			if ciScript.Stage == BEFORE_DOCKER_BUILD {
				beforeDockerBuildScripts = append(beforeDockerBuildScripts, ciScriptResp)
			} else if ciScript.Stage == AFTER_DOCKER_BUILD {
				afterDockerBuildScripts = append(afterDockerBuildScripts, ciScriptResp)
			}
		}
		parentCiPipeline, err := impl.ciPipelineRepository.FindById(pipeline.ParentCiPipeline)
		if err != nil && !util.IsErrNoRows(err) {
			impl.logger.Errorw("err", err)
			return nil, err
		}
		ciPipeline := &bean.CiPipeline{
			Id:                       pipeline.Id,
			Version:                  pipeline.Version,
			Name:                     pipeline.Name,
			Active:                   pipeline.Active,
			Deleted:                  pipeline.Deleted,
			DockerArgs:               dockerArgs,
			IsManual:                 pipeline.IsManual,
			IsExternal:               pipeline.IsExternal,
			ParentCiPipeline:         pipeline.ParentCiPipeline,
			ParentAppId:              parentCiPipeline.AppId,
			ExternalCiConfig:         externalCiConfig,
			BeforeDockerBuildScripts: beforeDockerBuildScripts,
			AfterDockerBuildScripts:  afterDockerBuildScripts,
			ScanEnabled:              pipeline.ScanEnabled,
			IsDockerConfigOverridden: pipeline.IsDockerConfigOverridden,
		}
		if ciTemplateBean, ok := ciOverrideTemplateMap[pipeline.Id]; ok {
			templateOverride := ciTemplateBean.CiTemplateOverride
			ciPipeline.DockerConfigOverride = bean.DockerConfigOverride{
				DockerRegistry:   templateOverride.DockerRegistryId,
				DockerRepository: templateOverride.DockerRepository,
				CiBuildConfig:    ciTemplateBean.CiBuildConfig,
			}
		}
		branchesForCheckingBlockageState := make([]string, 0, len(pipeline.CiPipelineMaterials))
		for _, material := range pipeline.CiPipelineMaterials {
			// ignore those materials which have inactive git material
			if material == nil || material.GitMaterial == nil || !material.GitMaterial.Active {
				continue
			}
			isRegex := material.Regex != ""
			if !(isRegex && len(material.Value) == 0) { //add branches for all cases except if type regex and branch is not set
				branchesForCheckingBlockageState = append(branchesForCheckingBlockageState, material.Value)
			}
			ciMaterial := &bean.CiMaterial{
				Id:              material.Id,
				CheckoutPath:    material.CheckoutPath,
				Path:            material.Path,
				ScmId:           material.ScmId,
				GitMaterialId:   material.GitMaterialId,
				GitMaterialName: material.GitMaterial.Name[strings.Index(material.GitMaterial.Name, "-")+1:],
				ScmName:         material.ScmName,
				ScmVersion:      material.ScmVersion,
				IsRegex:         material.Regex != "",
				Source:          &bean.SourceTypeConfig{Type: material.Type, Value: material.Value, Regex: material.Regex},
			}
			if !isJob {
				err = impl.setCiPipelineBlockageState(ciPipeline, branchesForCheckingBlockageState, false)
				if err != nil {
					impl.logger.Errorw("error in getting blockage state for ci pipeline", "err", err, "ciPipelineId", ciPipeline.Id)
					return nil, err
				}
			}
			ciPipeline.CiMaterial = append(ciPipeline.CiMaterial, ciMaterial)
		}
		linkedCis, err := impl.ciPipelineRepository.FindByParentCiPipelineId(ciPipeline.Id)
		if err != nil && !util.IsErrNoRows(err) {
			return nil, err
		}
		ciPipeline.LinkedCount = len(linkedCis)
		ciPipelineResp = append(ciPipelineResp, ciPipeline)
	}
	ciConfig.CiPipelines = ciPipelineResp
	//--------pipeline population end
	return ciConfig, err
}

func (impl PipelineBuilderImpl) setCiPipelineBlockageState(ciPipeline *bean.CiPipeline, branchesForCheckingBlockageState []string, toOnlyGetBlockedStatePolicies bool) error {
	isOffendingMandatoryPlugin, isCiTriggerBlocked, blockageState, err :=
		impl.globalPolicyService.GetBlockageStateForACIPipelineTrigger(ciPipeline.Id, ciPipeline.ParentCiPipeline, branchesForCheckingBlockageState, toOnlyGetBlockedStatePolicies)
	if err != nil {
		impl.logger.Errorw("error in getting blockage state for ci pipeline", "err", err, "ciPipelineId", ciPipeline.Id)
		return err
	}
	if toOnlyGetBlockedStatePolicies {
		ciPipeline.IsCITriggerBlocked = &isCiTriggerBlocked
	} else {
		ciPipeline.IsOffendingMandatoryPlugin = &isOffendingMandatoryPlugin
	}
	ciPipeline.CiBlockState = blockageState
	return nil
}

func (impl PipelineBuilderImpl) GetExternalCi(appId int) (ciConfig []*bean.ExternalCiConfig, err error) {
	externalCiPipelines, err := impl.ciPipelineRepository.FindExternalCiByAppId(appId)
	if err != nil && !util.IsErrNoRows(err) {
		impl.logger.Errorw("error in fetching external ci", "appId", appId, "err", err)
		return nil, err
	}

	hostUrl, err := impl.attributesService.GetByKey(attributes.HostUrlKey)
	if err != nil {
		impl.logger.Errorw("error in fetching external ci", "appId", appId, "err", err)
		return nil, err
	}
	if hostUrl != nil {
		impl.ciConfig.ExternalCiWebhookUrl = fmt.Sprintf("%s/%s", hostUrl.Value, ExternalCiWebhookPath)
	}

	externalCiConfigs := make([]*bean.ExternalCiConfig, 0)

	var externalCiPipelineIds []int
	appWorkflowMappingsMap := make(map[int][]*appWorkflow.AppWorkflowMapping)

	for _, externalCiPipeline := range externalCiPipelines {
		externalCiPipelineIds = append(externalCiPipelineIds, externalCiPipeline.Id)
	}
	if len(externalCiPipelineIds) == 0 {
		err = &util.ApiError{Code: "404", HttpStatusCode: 200, UserMessage: "no external ci pipeline found"}
		return externalCiConfigs, err
	}
	appWorkflowMappings, err := impl.appWorkflowRepository.FindWFCDMappingByExternalCiIdByIdsIn(externalCiPipelineIds)
	if err != nil {
		impl.logger.Errorw("Error in fetching app workflow mapping for CD pipeline by external CI ID", "err", err)
		return nil, err
	}

	for _, appWorkflowMapping := range appWorkflowMappings {
		appWorkflowMappingsMap[appWorkflowMapping.ParentId] = append(appWorkflowMappingsMap[appWorkflowMapping.ParentId], appWorkflowMapping)
	}

	for _, externalCiPipeline := range externalCiPipelines {
		externalCiConfig := &bean.ExternalCiConfig{
			Id:         externalCiPipeline.Id,
			WebhookUrl: fmt.Sprintf("%s/%d", impl.ciConfig.ExternalCiWebhookUrl, externalCiPipeline.Id),
			Payload:    impl.ciConfig.ExternalCiPayload,
			AccessKey:  "",
		}

		if _, ok := appWorkflowMappingsMap[externalCiPipeline.Id]; !ok {
			impl.logger.Errorw("unable to find app workflow cd mapping corresponding to external ci pipeline id")
			return nil, errors.New("unable to find app workflow cd mapping corresponding to external ci pipeline id")
		}

		var appWorkflowComponentIds []int
		var appIds []int

		CDPipelineMap := make(map[int]*pipelineConfig.Pipeline)
		appIdMap := make(map[int]*app2.App)

		for _, appWorkflowMappings := range appWorkflowMappings {
			appWorkflowComponentIds = append(appWorkflowComponentIds, appWorkflowMappings.ComponentId)
		}
		if len(appWorkflowComponentIds) == 0 {
			continue
		}
		cdPipelines, err := impl.pipelineRepository.FindAppAndEnvironmentAndProjectByPipelineIds(appWorkflowComponentIds)
		if err != nil && !util.IsErrNoRows(err) {
			impl.logger.Errorw("error in fetching external ci", "appId", appId, "err", err)
			return nil, err
		}
		for _, pipeline := range cdPipelines {
			CDPipelineMap[pipeline.Id] = pipeline
			appIds = append(appIds, pipeline.AppId)
		}
		if len(appIds) == 0 {
			continue
		}
		apps, err := impl.appRepo.FindAppAndProjectByIdsIn(appIds)
		for _, app := range apps {
			appIdMap[app.Id] = app
		}

		roleData := make(map[string]interface{})
		for _, appWorkflowMapping := range appWorkflowMappings {
			if _, ok := CDPipelineMap[appWorkflowMapping.ComponentId]; !ok {
				impl.logger.Errorw("error in getting cd pipeline data for workflow", "app workflow id", appWorkflowMapping.ComponentId, "err", err)
				return nil, errors.New("error in getting cd pipeline data for workflow")
			}
			cdPipeline := CDPipelineMap[appWorkflowMapping.ComponentId]

			if _, ok := roleData[teamIdKey]; !ok {
				if _, ok := appIdMap[cdPipeline.AppId]; !ok {
					impl.logger.Errorw("error in getting app data for pipeline", "app id", cdPipeline.AppId)
					return nil, errors.New("error in getting app data for pipeline")
				}
				app := appIdMap[cdPipeline.AppId]
				roleData[teamIdKey] = app.TeamId
				roleData[teamNameKey] = app.Team.Name
				roleData[appIdKey] = cdPipeline.AppId
				roleData[appNameKey] = cdPipeline.App.AppName
			}
			if _, ok := roleData[environmentNameKey]; !ok {
				roleData[environmentNameKey] = cdPipeline.Environment.Name
			} else {
				roleData[environmentNameKey] = fmt.Sprintf("%s,%s", roleData[environmentNameKey], cdPipeline.Environment.Name)
			}
			if _, ok := roleData[environmentIdentifierKey]; !ok {
				roleData[environmentIdentifierKey] = cdPipeline.Environment.EnvironmentIdentifier
			} else {
				roleData[environmentIdentifierKey] = fmt.Sprintf("%s,%s", roleData[environmentIdentifierKey], cdPipeline.Environment.EnvironmentIdentifier)
			}
		}

		externalCiConfig.ExternalCiConfigRole = bean.ExternalCiConfigRole{
			ProjectId:             roleData[teamIdKey].(int),
			ProjectName:           roleData[teamNameKey].(string),
			AppId:                 roleData[appIdKey].(int),
			AppName:               roleData[appNameKey].(string),
			EnvironmentName:       roleData[environmentNameKey].(string),
			EnvironmentIdentifier: roleData[environmentIdentifierKey].(string),
			Role:                  "Build and deploy",
		}
		externalCiConfigs = append(externalCiConfigs, externalCiConfig)
	}
	//--------pipeline population end
	return externalCiConfigs, err
}

func (impl PipelineBuilderImpl) GetExternalCiById(appId int, externalCiId int) (ciConfig *bean.ExternalCiConfig, err error) {

	externalCiPipeline, err := impl.ciPipelineRepository.FindExternalCiById(externalCiId)
	if err != nil && !util.IsErrNoRows(err) {
		impl.logger.Errorw("error in fetching external ci", "appId", appId, "err", err)
		return nil, err
	}

	if externalCiPipeline.Id == 0 {
		impl.logger.Errorw("invalid external ci id", "externalCiId", externalCiId, "err", err)
		return nil, &util.ApiError{Code: "400", HttpStatusCode: 400, UserMessage: "invalid external ci id"}
	}

	hostUrl, err := impl.attributesService.GetByKey(attributes.HostUrlKey)
	if err != nil {
		impl.logger.Errorw("error in fetching external ci", "appId", appId, "err", err)
		return nil, err
	}
	if hostUrl != nil {
		impl.ciConfig.ExternalCiWebhookUrl = fmt.Sprintf("%s/%s", hostUrl.Value, ExternalCiWebhookPath)
	}

	appWorkflowMappings, err := impl.appWorkflowRepository.FindWFCDMappingByExternalCiId(externalCiPipeline.Id)
	if err != nil && !util.IsErrNoRows(err) {
		impl.logger.Errorw("error in fetching external ci", "appId", appId, "err", err)
		return nil, err
	}

	roleData := make(map[string]interface{})
	for _, appWorkflowMapping := range appWorkflowMappings {
		cdPipeline, err := impl.pipelineRepository.FindById(appWorkflowMapping.ComponentId)
		if err != nil && !util.IsErrNoRows(err) {
			impl.logger.Errorw("error in fetching external ci", "appId", appId, "err", err)
			return nil, err
		}
		if _, ok := roleData[teamIdKey]; !ok {
			app, err := impl.appRepo.FindAppAndProjectByAppId(cdPipeline.AppId)
			if err != nil && !util.IsErrNoRows(err) {
				impl.logger.Errorw("error in fetching external ci", "appId", appId, "err", err)
				return nil, err
			}
			roleData[teamIdKey] = app.TeamId
			roleData[teamNameKey] = app.Team.Name
			roleData[appIdKey] = cdPipeline.AppId
			roleData[appNameKey] = cdPipeline.App.AppName
		}
		if _, ok := roleData[environmentNameKey]; !ok {
			roleData[environmentNameKey] = cdPipeline.Environment.Name
		} else {
			roleData[environmentNameKey] = fmt.Sprintf("%s,%s", roleData[environmentNameKey], cdPipeline.Environment.Name)
		}
		if _, ok := roleData[environmentIdentifierKey]; !ok {
			roleData[environmentIdentifierKey] = cdPipeline.Environment.EnvironmentIdentifier
		} else {
			roleData[environmentIdentifierKey] = fmt.Sprintf("%s,%s", roleData[environmentIdentifierKey], cdPipeline.Environment.EnvironmentIdentifier)
		}
	}

	externalCiConfig := &bean.ExternalCiConfig{
		Id:         externalCiPipeline.Id,
		WebhookUrl: fmt.Sprintf("%s/%d", impl.ciConfig.ExternalCiWebhookUrl, externalCiId),
		Payload:    impl.ciConfig.ExternalCiPayload,
		AccessKey:  "",
	}
	externalCiConfig.ExternalCiConfigRole = bean.ExternalCiConfigRole{
		ProjectId:             roleData[teamIdKey].(int),
		ProjectName:           roleData[teamNameKey].(string),
		AppId:                 roleData[appIdKey].(int),
		AppName:               roleData[appNameKey].(string),
		EnvironmentName:       roleData[environmentNameKey].(string),
		EnvironmentIdentifier: roleData[environmentIdentifierKey].(string),
		Role:                  "Build and deploy",
	}
	externalCiConfig.Schema = impl.buildExternalCiWebhookSchema()
	externalCiConfig.PayloadOption = impl.buildPayloadOption()
	externalCiConfig.Responses = impl.buildResponses()
	//--------pipeline population end
	return externalCiConfig, err
}

func (impl PipelineBuilderImpl) GetCiPipelineMin(appId int) ([]*bean.CiPipelineMin, error) {
	pipelines, err := impl.ciPipelineRepository.FindByAppId(appId)
	if err != nil && err != pg.ErrNoRows {
		impl.logger.Errorw("error in fetching ci pipeline", "appId", appId, "err", err)
		return nil, err
	}
	if err == pg.ErrNoRows || len(pipelines) == 0 {
		impl.logger.Errorw("no ci pipeline found", "appId", appId, "err", err)
		err = &util.ApiError{Code: "404", HttpStatusCode: 200, UserMessage: "no ci pipeline found"}
		return nil, err
	}
	parentCiPipelines, linkedCiPipelineIds, err := impl.ciPipelineRepository.FindParentCiPipelineMapByAppId(appId)
	if err != nil && !util.IsErrNoRows(err) {
		impl.logger.Errorw("err", err)
		return nil, err
	}
	pipelineParentCiMap := make(map[int]*pipelineConfig.CiPipeline)
	for index, item := range parentCiPipelines {
		pipelineParentCiMap[linkedCiPipelineIds[index]] = item
	}

	var ciPipelineResp []*bean.CiPipelineMin
	for _, pipeline := range pipelines {
		parentCiPipeline := pipelineConfig.CiPipeline{}
		pipelineType := bean.PipelineType(bean.NORMAL)

		if pipelineParentCiMap[pipeline.Id] != nil {
			parentCiPipeline = *pipelineParentCiMap[pipeline.Id]
			pipelineType = bean.PipelineType(bean.LINKED)
		} else if pipeline.IsExternal == true {
			pipelineType = bean.PipelineType(bean.EXTERNAL)
		}

		ciPipeline := &bean.CiPipelineMin{
			Id:               pipeline.Id,
			Name:             pipeline.Name,
			ParentCiPipeline: pipeline.ParentCiPipeline,
			ParentAppId:      parentCiPipeline.AppId,
			PipelineType:     pipelineType,
			ScanEnabled:      pipeline.ScanEnabled,
		}
		ciPipelineResp = append(ciPipelineResp, ciPipeline)
	}
	return ciPipelineResp, err
}

func (impl PipelineBuilderImpl) UpdateCiTemplate(updateRequest *bean.CiConfigRequest) (*bean.CiConfigRequest, error) {
	originalCiConf, err := impl.getCiTemplateVariables(updateRequest.AppId)
	if err != nil {
		impl.logger.Errorw("error in fetching original ciConfig for update", "appId", updateRequest.Id, "err", err)
		return nil, err
	}
	if originalCiConf.Version != updateRequest.Version {
		impl.logger.Errorw("stale version requested", "appId", updateRequest.Id, "old", originalCiConf.Version, "new", updateRequest.Version)
		return nil, fmt.Errorf("stale version of resource requested kindly refresh. requested: %s, found %s", updateRequest.Version, originalCiConf.Version)
	}
	dockerArtifaceStore, err := impl.dockerArtifactStoreRepository.FindOne(updateRequest.DockerRegistry)
	if err != nil {
		impl.logger.Errorw("error in fetching DockerRegistry  for update", "appId", updateRequest.Id, "err", err, "registry", updateRequest.DockerRegistry)
		return nil, err
	}
	regHost, err := dockerArtifaceStore.GetRegistryLocation()
	if err != nil {
		impl.logger.Errorw("invalid reg url", "err", err)
		return nil, err
	}

	var repo string
	if updateRequest.DockerRepository != "" {
		repo = updateRequest.DockerRepository
	} else {
		repo = originalCiConf.DockerRepository
	}

	if dockerArtifaceStore.RegistryType == dockerRegistryRepository.REGISTRYTYPE_ECR {
		err := impl.ciCdPipelineOrchestrator.CreateEcrRepo(repo, dockerArtifaceStore.AWSRegion, dockerArtifaceStore.AWSAccessKeyId, dockerArtifaceStore.AWSSecretAccessKey)
		if err != nil {
			impl.logger.Errorw("ecr repo creation failed while updating ci template", "repo", repo, "err", err)
			return nil, err
		}
	}

	originalCiConf.AfterDockerBuild = updateRequest.AfterDockerBuild
	originalCiConf.BeforeDockerBuild = updateRequest.BeforeDockerBuild
	//originalCiConf.CiBuildConfigBean = updateRequest.CiBuildConfigBean
	originalCiConf.DockerRegistry = updateRequest.DockerRegistry
	originalCiConf.DockerRepository = updateRequest.DockerRepository
	originalCiConf.DockerRegistryUrl = regHost

	//argByte, err := json.Marshal(originalCiConf.DockerBuildConfig.Args)
	//if err != nil {
	//	return nil, err
	//}
	afterByte, err := json.Marshal(originalCiConf.AfterDockerBuild)
	if err != nil {
		return nil, err
	}
	beforeByte, err := json.Marshal(originalCiConf.BeforeDockerBuild)
	if err != nil {
		return nil, err
	}
	//buildOptionsByte, err := json.Marshal(originalCiConf.DockerBuildConfig.DockerBuildOptions)
	//if err != nil {
	//	impl.logger.Errorw("error in marshaling dockerBuildOptions", "err", err)
	//	return nil, err
	//}
	ciBuildConfig := updateRequest.CiBuildConfig
	originalCiBuildConfig := originalCiConf.CiBuildConfig
	ciTemplate := &pipelineConfig.CiTemplate{
		//DockerfilePath:    originalCiConf.DockerBuildConfig.DockerfilePath,
		GitMaterialId:             ciBuildConfig.GitMaterialId,
		BuildContextGitMaterialId: ciBuildConfig.BuildContextGitMaterialId,
		//Args:              string(argByte),
		//TargetPlatform:    originalCiConf.DockerBuildConfig.TargetPlatform,
		AppId:             originalCiConf.AppId,
		BeforeDockerBuild: string(beforeByte),
		AfterDockerBuild:  string(afterByte),
		Version:           originalCiConf.Version,
		Id:                originalCiConf.Id,
		DockerRepository:  originalCiConf.DockerRepository,
		DockerRegistryId:  &originalCiConf.DockerRegistry,
		Active:            true,
		AuditLog: sql.AuditLog{
			CreatedOn: originalCiConf.CreatedOn,
			CreatedBy: originalCiConf.CreatedBy,
			UpdatedOn: time.Now(),
			UpdatedBy: updateRequest.UserId,
		},
	}

	ciBuildConfig.Id = originalCiBuildConfig.Id
	ciTemplateBean := &bean3.CiTemplateBean{
		CiTemplate:    ciTemplate,
		CiBuildConfig: ciBuildConfig,
		UserId:        updateRequest.UserId,
	}
	err = impl.ciTemplateService.Update(ciTemplateBean)
	if err != nil {
		return nil, err
	}

	originalCiConf.CiBuildConfig = ciBuildConfig

	err = impl.CiTemplateHistoryService.SaveHistory(ciTemplateBean, "update")

	if err != nil {
		impl.logger.Errorw("error in saving update history for ci template", "error", err)
	}

	return originalCiConf, nil
}

func (impl PipelineBuilderImpl) CreateCiPipeline(createRequest *bean.CiConfigRequest) (*bean.PipelineCreateResponse, error) {
	impl.logger.Debugw("pipeline create request received", "req", createRequest)

	//-----------fetch data
	app, err := impl.appRepo.FindById(createRequest.AppId)
	if err != nil {
		impl.logger.Errorw("error in fetching pipeline group", "groupId", createRequest.AppId, "err", err)
		return nil, err
	}
	//--ecr config
	createRequest.AppName = app.AppName
	if !createRequest.IsJob {
		store, err := impl.getDefaultArtifactStore(createRequest.DockerRegistry)
		if err != nil {
			impl.logger.Errorw("error in fetching docker store ", "id", createRequest.DockerRepository, "err", err)
			return nil, err
		}

		regHost, err := store.GetRegistryLocation()
		if err != nil {
			impl.logger.Errorw("invalid reg url", "err", err)
			return nil, err
		}
		createRequest.DockerRegistryUrl = regHost
		createRequest.DockerRegistry = store.Id

		var repo string
		if createRequest.DockerRepository != "" {
			repo = createRequest.DockerRepository
		} else {
			repo = impl.ecrConfig.EcrPrefix + app.AppName
		}

		if store.RegistryType == dockerRegistryRepository.REGISTRYTYPE_ECR {
			err := impl.ciCdPipelineOrchestrator.CreateEcrRepo(repo, store.AWSRegion, store.AWSAccessKeyId, store.AWSSecretAccessKey)
			if err != nil {
				impl.logger.Errorw("ecr repo creation failed while creating ci pipeline", "repo", repo, "err", err)
				return nil, err
			}
		}
		createRequest.DockerRepository = repo
	}
	//--ecr config	end
	//-- template config start

	//argByte, err := json.Marshal(createRequest.DockerBuildConfig.Args)
	//if err != nil {
	//	return nil, err
	//}
	afterByte, err := json.Marshal(createRequest.AfterDockerBuild)
	if err != nil {
		return nil, err
	}
	beforeByte, err := json.Marshal(createRequest.BeforeDockerBuild)
	if err != nil {
		return nil, err
	}
	buildConfig := createRequest.CiBuildConfig
	ciTemplate := &pipelineConfig.CiTemplate{
		//DockerRegistryId: createRequest.DockerRegistry,
		//DockerRepository: createRequest.DockerRepository,
		GitMaterialId:             buildConfig.GitMaterialId,
		BuildContextGitMaterialId: buildConfig.BuildContextGitMaterialId,
		//DockerfilePath:    createRequest.DockerBuildConfig.DockerfilePath,
		//Args:              string(argByte),
		//TargetPlatform:    createRequest.DockerBuildConfig.TargetPlatform,
		Active:            true,
		TemplateName:      createRequest.CiTemplateName,
		Version:           createRequest.Version,
		AppId:             createRequest.AppId,
		AfterDockerBuild:  string(afterByte),
		BeforeDockerBuild: string(beforeByte),
		AuditLog:          sql.AuditLog{CreatedOn: time.Now(), UpdatedOn: time.Now(), CreatedBy: createRequest.UserId, UpdatedBy: createRequest.UserId},
	}
	if !createRequest.IsJob {
		ciTemplate.DockerRegistryId = &createRequest.DockerRegistry
		ciTemplate.DockerRepository = createRequest.DockerRepository
	}

	ciTemplateBean := &bean3.CiTemplateBean{
		CiTemplate:    ciTemplate,
		CiBuildConfig: createRequest.CiBuildConfig,
	}
	err = impl.ciTemplateService.Save(ciTemplateBean)
	if err != nil {
		return nil, err
	}

	//-- template config end

	err = impl.CiTemplateHistoryService.SaveHistory(ciTemplateBean, "add")

	if err != nil {
		impl.logger.Errorw("error in saving audit logs of ci Template", "error", err)
	}

	createRequest.Id = ciTemplate.Id
	createRequest.CiTemplateName = ciTemplate.TemplateName
	if len(createRequest.CiPipelines) > 0 {
		conf, err := impl.addpipelineToTemplate(createRequest)
		if err != nil {
			impl.logger.Errorw("error in pipeline creation ", "err", err)
			return nil, err
		}
		impl.logger.Debugw("pipeline created ", "detail", conf)
	}
	createRes := &bean.PipelineCreateResponse{AppName: app.AppName, AppId: createRequest.AppId} //FIXME
	return createRes, nil
}

func (impl PipelineBuilderImpl) getGitMaterialsForApp(appId int) ([]*bean.GitMaterial, error) {
	materials, err := impl.materialRepo.FindByAppId(appId)
	if err != nil {
		impl.logger.Errorw("error in fetching materials for app", "appId", appId, "err", err)
		return nil, err
	}
	var gitMaterials []*bean.GitMaterial

	for _, material := range materials {
		gitUrl := material.Url
		if material.GitProvider.AuthMode == repository.AUTH_MODE_USERNAME_PASSWORD ||
			material.GitProvider.AuthMode == repository.AUTH_MODE_ACCESS_TOKEN {
			u, err := url.Parse(gitUrl)
			if err != nil {
				return nil, err
			}
			var password string
			userName := material.GitProvider.UserName
			if material.GitProvider.AuthMode == repository.AUTH_MODE_USERNAME_PASSWORD {
				password = material.GitProvider.Password

			} else if material.GitProvider.AuthMode == repository.AUTH_MODE_ACCESS_TOKEN {
				password = material.GitProvider.AccessToken
				if userName == "" {
					userName = "devtron-boat"
				}
			}
			if userName == "" || password == "" {
				return nil, util.ApiError{}.ErrorfUser("invalid git credentials config")
			}
			u.User = url.UserPassword(userName, password)
			gitUrl = u.String()
		}
		gitMaterial := &bean.GitMaterial{
			Id:            material.Id,
			Url:           gitUrl,
			GitProviderId: material.GitProviderId,
			Name:          material.Name[strings.Index(material.Name, "-")+1:],
			CheckoutPath:  material.CheckoutPath,
		}
		gitMaterials = append(gitMaterials, gitMaterial)
	}
	return gitMaterials, nil
}

func (impl PipelineBuilderImpl) addpipelineToTemplate(createRequest *bean.CiConfigRequest) (resp *bean.CiConfigRequest, err error) {

	if createRequest.AppWorkflowId == 0 {
		// create workflow
		wf := &appWorkflow.AppWorkflow{
			Name:   fmt.Sprintf("wf-%d-%s", createRequest.AppId, util2.Generate(4)),
			AppId:  createRequest.AppId,
			Active: true,
			AuditLog: sql.AuditLog{
				CreatedOn: time.Now(),
				UpdatedOn: time.Now(),
				CreatedBy: createRequest.UserId,
				UpdatedBy: createRequest.UserId,
			},
		}
		savedAppWf, err := impl.appWorkflowRepository.SaveAppWorkflow(wf)
		if err != nil {
			impl.logger.Errorw("err", err)
			return nil, err
		}
		// workflow creation ends
		createRequest.AppWorkflowId = savedAppWf.Id
	}
	//single ci in same wf validation
	workflowMapping, err := impl.appWorkflowRepository.FindWFCIMappingByWorkflowId(createRequest.AppWorkflowId)
	if err != nil && err != pg.ErrNoRows {
		impl.logger.Errorw("error in fetching workflow mapping for ci validation", "err", err)
		return nil, err
	}
	if len(workflowMapping) > 0 {
		return nil, &util.ApiError{
			InternalMessage:   "pipeline already exists",
			UserDetailMessage: fmt.Sprintf("pipeline already exists in workflow"),
			UserMessage:       fmt.Sprintf("pipeline already exists in workflow")}
	}

	//pipeline name validation
	var pipelineNames []string
	for _, pipeline := range createRequest.CiPipelines {
		pipelineNames = append(pipelineNames, pipeline.Name)
	}
	if err != nil {
		impl.logger.Errorw("error in creating pipeline group", "err", err)
		return nil, err
	}
	createRequest, err = impl.ciCdPipelineOrchestrator.CreateCiConf(createRequest, createRequest.Id)
	if err != nil {
		return nil, err
	}
	return createRequest, err
}

func (impl PipelineBuilderImpl) PatchCiPipeline(request *bean.CiPatchRequest) (ciConfig *bean.CiConfigRequest, err error) {
	ciConfig, err = impl.getCiTemplateVariables(request.AppId)
	if err != nil {
		impl.logger.Errorw("err in fetching template for pipeline patch, ", "err", err, "appId", request.AppId)
		return nil, err
	}
	ciConfig.AppWorkflowId = request.AppWorkflowId
	ciConfig.UserId = request.UserId
	if request.CiPipeline != nil {
		ciConfig.ScanEnabled = request.CiPipeline.ScanEnabled
	}
	switch request.Action {
	case bean.CREATE:
		impl.logger.Debugw("create patch request")
		ciConfig.CiPipelines = []*bean.CiPipeline{request.CiPipeline} //request.CiPipeline
		res, err := impl.addpipelineToTemplate(ciConfig)
		if err != nil {
			impl.logger.Errorw("error in adding pipeline to template", "ciConf", ciConfig, "err", err)
			return nil, err
		}
		return res, nil
	case bean.UPDATE_SOURCE:
		return impl.updateCiPipelineSourceValue(ciConfig, request.CiPipeline)
	case bean.DELETE:
		pipeline, err := impl.DeleteCiPipeline(request)
		if err != nil {
			return nil, err
		}
		ciConfig.CiPipelines = []*bean.CiPipeline{pipeline}
		return ciConfig, nil
	case bean.UPDATE_PIPELINE:
		return impl.updateCiPipeline(ciConfig, request.CiPipeline)
	default:
		impl.logger.Errorw("unsupported operation ", "op", request.Action)
		return nil, fmt.Errorf("unsupported operation %s", request.Action)
	}

}

func (impl PipelineBuilderImpl) PatchRegexCiPipeline(request *bean.CiRegexPatchRequest) (err error) {
	var materials []*pipelineConfig.CiPipelineMaterial
	for _, material := range request.CiPipelineMaterial {
		materialDbObject, err := impl.ciPipelineMaterialRepository.GetById(material.Id)
		if err != nil {
			impl.logger.Errorw("err in fetching material, ", "err", err)
			return err
		}
		if materialDbObject.Regex != "" {
			if !impl.ciCdPipelineOrchestrator.CheckStringMatchRegex(materialDbObject.Regex, material.Value) {
				impl.logger.Errorw("not matching given regex, ", "err", err)
				return errors.New("not matching given regex")
			}
		}
		pipelineMaterial := &pipelineConfig.CiPipelineMaterial{
			Id:            material.Id,
			Value:         material.Value,
			CiPipelineId:  materialDbObject.CiPipelineId,
			Type:          pipelineConfig.SourceType(material.Type),
			Active:        true,
			GitMaterialId: materialDbObject.GitMaterialId,
			Regex:         materialDbObject.Regex,
			AuditLog:      sql.AuditLog{UpdatedBy: request.UserId, UpdatedOn: time.Now(), CreatedOn: time.Now(), CreatedBy: request.UserId},
		}
		materials = append(materials, pipelineMaterial)
	}

	dbConnection := impl.pipelineRepository.GetConnection()
	tx, err := dbConnection.Begin()
	if err != nil {
		return err
	}
	// Rollback tx on error.
	defer tx.Rollback()

	err = impl.ciPipelineMaterialRepository.Update(tx, materials...)
	if err != nil {
		return err
	}

	err = tx.Commit()
	if err != nil {
		return err
	}

	err = impl.ciCdPipelineOrchestrator.AddPipelineMaterialInGitSensor(materials)
	if err != nil {
		impl.logger.Errorf("error in saving pipelineMaterials in git sensor", "materials", materials, "err", err)
		return err
	}
	return nil
}
func (impl PipelineBuilderImpl) DeleteCiPipeline(request *bean.CiPatchRequest) (*bean.CiPipeline, error) {
	ciPipelineId := request.CiPipeline.Id
	//wf validation
	workflowMapping, err := impl.appWorkflowRepository.FindWFCDMappingByCIPipelineId(ciPipelineId)
	if err != nil && err != pg.ErrNoRows {
		impl.logger.Errorw("error in fetching workflow mapping for ci validation", "err", err)
		return nil, err
	}
	if len(workflowMapping) > 0 {
		return nil, &util.ApiError{
			InternalMessage:   "cd pipeline exists for this CI",
			UserDetailMessage: fmt.Sprintf("cd pipeline exists for this CI"),
			UserMessage:       fmt.Sprintf("cd pipeline exists for this CI")}
	}

	pipeline, err := impl.ciPipelineRepository.FindById(ciPipelineId)
	if err != nil {
		impl.logger.Errorw("pipeline fetch err", "id", ciPipelineId, "err", err)
		return nil, err
	}
	appId := request.AppId
	if pipeline.AppId != appId {
		return nil, fmt.Errorf("invalid appid: %d pipelineId: %d mapping", appId, ciPipelineId)
	}

	dbConnection := impl.pipelineRepository.GetConnection()
	tx, err := dbConnection.Begin()
	if err != nil {
		return nil, err
	}
	// Rollback tx on error.
	defer tx.Rollback()

	err = impl.ciCdPipelineOrchestrator.DeleteCiPipeline(pipeline, request, tx)
	if err != nil {
		impl.logger.Errorw("error in deleting pipeline db")
		return nil, err
	}

	//delete app workflow mapping
	appWorkflowMappings, err := impl.appWorkflowRepository.FindWFCIMappingByCIPipelineId(pipeline.Id)
	for _, mapping := range appWorkflowMappings {
		err := impl.appWorkflowRepository.DeleteAppWorkflowMapping(mapping, tx)
		if err != nil {
			impl.logger.Errorw("error in deleting workflow mapping", "err", err)
			return nil, err
		}
	}
	if request.CiPipeline.PreBuildStage != nil && request.CiPipeline.PreBuildStage.Id > 0 {
		//deleting pre stage
		err = impl.pipelineStageService.DeleteCiStage(request.CiPipeline.PreBuildStage, request.UserId, tx)
		if err != nil {
			impl.logger.Errorw("error in deleting pre stage", "err", err, "preBuildStage", request.CiPipeline.PreBuildStage)
			return nil, err
		}
	}
	if request.CiPipeline.PostBuildStage != nil && request.CiPipeline.PostBuildStage.Id > 0 {
		//deleting post stage
		err = impl.pipelineStageService.DeleteCiStage(request.CiPipeline.PostBuildStage, request.UserId, tx)
		if err != nil {
			impl.logger.Errorw("error in deleting post stage", "err", err, "postBuildStage", request.CiPipeline.PostBuildStage)
			return nil, err
		}
	}
	err = tx.Commit()
	if err != nil {
		return nil, err
	}
	request.CiPipeline.Deleted = true
	request.CiPipeline.Name = pipeline.Name
	return request.CiPipeline, nil
	//delete pipeline
	//delete scm

}

func (impl PipelineBuilderImpl) updateCiPipeline(baseCiConfig *bean.CiConfigRequest, modifiedCiPipeline *bean.CiPipeline) (ciConfig *bean.CiConfigRequest, err error) {

	pipeline, err := impl.ciPipelineRepository.FindById(modifiedCiPipeline.Id)
	if err != nil {
		impl.logger.Errorw("error in fetching pipeline", "id", modifiedCiPipeline.Id, "err", err)
		return nil, err
	}

	cannotUpdate := false
	for _, material := range pipeline.CiPipelineMaterials {
		if material.ScmId != "" {
			cannotUpdate = true
		}
	}

	if cannotUpdate {
		//scm plugin material change scm object
		//material.ScmName
		return nil, fmt.Errorf("update of plugin scm material not supported")
	} else {
		modifiedCiPipeline.ScanEnabled = baseCiConfig.ScanEnabled
		modifiedCiPipeline, err = impl.ciCdPipelineOrchestrator.PatchMaterialValue(modifiedCiPipeline, baseCiConfig.UserId, pipeline)
		if err != nil {
			return nil, err
		}
		baseCiConfig.CiPipelines = append(baseCiConfig.CiPipelines, modifiedCiPipeline)
		return baseCiConfig, err
	}

}

func (impl PipelineBuilderImpl) updateCiPipelineSourceValue(baseCiConfig *bean.CiConfigRequest, modifiedCiPipeline *bean.CiPipeline) (ciConfig *bean.CiConfigRequest, err error) {
	pipeline, err := impl.ciPipelineRepository.FindById(modifiedCiPipeline.Id)
	if err != nil {
		impl.logger.Errorw("error in fetching pipeline", "id", modifiedCiPipeline.Id, "err", err)
		return nil, err
	}
	cannotUpdate := false
	for _, material := range pipeline.CiPipelineMaterials {
		if material.ScmId != "" {
			cannotUpdate = true
		}
	}
	if cannotUpdate {
		return nil, fmt.Errorf("update of plugin scm material not supported")
	} else {
		dbConnection := impl.pipelineRepository.GetConnection()
		tx, err := dbConnection.Begin()
		if err != nil {
			return nil, err
		}
		// Rollback tx on error.
		defer tx.Rollback()
		var materialsUpdate []*pipelineConfig.CiPipelineMaterial
		for _, material := range modifiedCiPipeline.CiMaterial {
			pipelineMaterial := &pipelineConfig.CiPipelineMaterial{
				Id:       material.Id,
				Value:    material.Source.Value,
				Active:   true,
				AuditLog: sql.AuditLog{UpdatedBy: baseCiConfig.UserId, UpdatedOn: time.Now()},
			}
			if material.Id == 0 {
				continue
			} else {
				materialsUpdate = append(materialsUpdate, pipelineMaterial)
			}
		}
		if len(materialsUpdate) > 0 {
			//using update not null
			err = impl.ciPipelineMaterialRepository.UpdateNotNull(tx, materialsUpdate...)
			if err != nil {
				return nil, err
			}
		}
		err = tx.Commit()
		if err != nil {
			impl.logger.Errorw("error in committing transaction", "err", err)
			return nil, err
		}
		if !modifiedCiPipeline.IsExternal {
			err = impl.ciCdPipelineOrchestrator.AddPipelineMaterialInGitSensor(materialsUpdate)
			if err != nil {
				impl.logger.Errorw("error in saving pipelineMaterials in git sensor", "materials", materialsUpdate, "err", err)
				return nil, err
			}
		}
		modifiedCiPipeline.ScanEnabled = baseCiConfig.ScanEnabled
		baseCiConfig.CiPipelines = append(baseCiConfig.CiPipelines, modifiedCiPipeline)
		return baseCiConfig, nil
	}

}

func (impl PipelineBuilderImpl) IsGitopsConfigured() (bool, error) {

	isGitOpsConfigured := false
	gitOpsConfig, err := impl.gitOpsRepository.GetGitOpsConfigActive()

	if err != nil && err != pg.ErrNoRows {
		impl.logger.Errorw("GetGitOpsConfigActive, error while getting", "err", err)
		return false, err
	}
	if gitOpsConfig != nil && gitOpsConfig.Id > 0 {
		isGitOpsConfigured = true
	}

	return isGitOpsConfigured, nil

}

func (impl PipelineBuilderImpl) ValidateCDPipelineRequest(pipelineCreateRequest *bean.CdPipelines, isGitOpsConfigured, haveAtleastOneGitOps bool, virtualEnvironmentMap map[int]bool) (bool, error) {

	if isGitOpsConfigured == false && haveAtleastOneGitOps {
		impl.logger.Errorw("Gitops not configured but selected in creating cd pipeline")
		err := &util.ApiError{
			HttpStatusCode:  http.StatusBadRequest,
			InternalMessage: "Gitops integration is not installed/configured. Please install/configure gitops or use helm option.",
			UserMessage:     "Gitops integration is not installed/configured. Please install/configure gitops or use helm option.",
		}
		return false, err
	}

	envPipelineMap := make(map[int]string)
	for _, pipeline := range pipelineCreateRequest.Pipelines {

		if isVirtualEnvironment, ok := virtualEnvironmentMap[pipeline.EnvironmentId]; ok {
			if isVirtualEnvironment {
				if util.IsAcdApp(pipeline.DeploymentAppType) || util.IsHelmApp(pipeline.DeploymentAppType) {
					err := &util.ApiError{
						HttpStatusCode:  http.StatusBadRequest,
						InternalMessage: "cd-pipelines of type argocd or helm cannot be created for virtual environment",
						UserMessage:     "cd-pipelines of type argocd or helm cannot be created for virtual environment",
					}
					return false, err
				}
			}
		}

		if envPipelineMap[pipeline.EnvironmentId] != "" {
			err := &util.ApiError{
				HttpStatusCode:  http.StatusBadRequest,
				InternalMessage: "cd-pipelines already exist for this app and env, cannot create multiple cd-pipelines",
				UserMessage:     "cd-pipelines already exist for this app and env, cannot create multiple cd-pipelines",
			}
			return false, err
		}
		envPipelineMap[pipeline.EnvironmentId] = pipeline.Name

		existingCdPipelinesForEnv, pErr := impl.pipelineRepository.FindActiveByAppIdAndEnvironmentId(pipelineCreateRequest.AppId, pipeline.EnvironmentId)
		if pErr != nil && !util.IsErrNoRows(pErr) {
			impl.logger.Errorw("error in fetching cd pipelines ", "err", pErr, "appId", pipelineCreateRequest.AppId)
			return false, pErr
		}
		if len(existingCdPipelinesForEnv) > 0 {
			err := &util.ApiError{
				HttpStatusCode:  http.StatusBadRequest,
				InternalMessage: "cd-pipelines already exist for this app and env, cannot create multiple cd-pipelines",
				UserMessage:     "cd-pipelines already exist for this app and env, cannot create multiple cd-pipelines",
			}
			return false, err
		}

		if len(pipeline.PreStage.Config) > 0 && !strings.Contains(pipeline.PreStage.Config, "beforeStages") {
			err := &util.ApiError{
				HttpStatusCode:  http.StatusBadRequest,
				InternalMessage: "invalid yaml config, must include - beforeStages",
				UserMessage:     "invalid yaml config, must include - beforeStages",
			}
			return false, err
		}
		if len(pipeline.PostStage.Config) > 0 && !strings.Contains(pipeline.PostStage.Config, "afterStages") {
			err := &util.ApiError{
				HttpStatusCode:  http.StatusBadRequest,
				InternalMessage: "invalid yaml config, must include - afterStages",
				UserMessage:     "invalid yaml config, must include - afterStages",
			}
			return false, err
		}
	}

	return true, nil

}

func (impl PipelineBuilderImpl) RegisterInACD(gitOpsRepoName string, chartGitAttr *util.ChartGitAttribute, userId int32, ctx context.Context) error {

	err := impl.chartDeploymentService.RegisterInArgo(chartGitAttr, ctx)
	if err != nil {
		impl.logger.Errorw("error while register git repo in argo", "err", err)
		emptyRepoErrorMessage := []string{"failed to get index: 404 Not Found", "remote repository is empty"}
		if strings.Contains(err.Error(), emptyRepoErrorMessage[0]) || strings.Contains(err.Error(), emptyRepoErrorMessage[1]) {
			// - found empty repository, create some file in repository
			err := impl.chartTemplateService.CreateReadmeInGitRepo(gitOpsRepoName, userId)
			if err != nil {
				impl.logger.Errorw("error in creating file in git repo", "err", err)
				return err
			}
			// - retry register in argo
			err = impl.chartDeploymentService.RegisterInArgo(chartGitAttr, ctx)
			if err != nil {
				impl.logger.Errorw("error in re-try register in argo", "err", err)
				return err
			}
		} else {
			return err
		}
	}

	return nil
}

func (impl PipelineBuilderImpl) IsGitOpsRequiredForCD(pipelineCreateRequest *bean.CdPipelines) bool {

	// if deploymentAppType is not coming in request than hasAtLeastOneGitOps will be false

	haveAtLeastOneGitOps := false
	for _, pipeline := range pipelineCreateRequest.Pipelines {
		if pipeline.DeploymentAppType == util.PIPELINE_DEPLOYMENT_TYPE_ACD {
			haveAtLeastOneGitOps = true
		}
	}
	return haveAtLeastOneGitOps
}

func (impl PipelineBuilderImpl) SetPipelineDeploymentAppType(pipelineCreateRequest *bean.CdPipelines, isGitOpsConfigured bool, virtualEnvironmentMap map[int]bool) error {

	for _, pipeline := range pipelineCreateRequest.Pipelines {
		if !impl.deploymentConfig.IsInternalUse {
<<<<<<< HEAD
=======
			if isGitOpsConfigured {
				pipeline.DeploymentAppType = util.PIPELINE_DEPLOYMENT_TYPE_ACD
			} else {
				pipeline.DeploymentAppType = util.PIPELINE_DEPLOYMENT_TYPE_HELM
			}
		}
		if pipeline.DeploymentAppType == "" {
>>>>>>> adaf043f
			if isGitOpsConfigured {
				pipeline.DeploymentAppType = util.PIPELINE_DEPLOYMENT_TYPE_ACD
			} else {
				pipeline.DeploymentAppType = util.PIPELINE_DEPLOYMENT_TYPE_HELM
			}
		}
		// if in case deployment app type is empty (not send from FE and isInternalUse=true
		if pipeline.DeploymentAppType == "" {
			if isVirtualEnv, ok := virtualEnvironmentMap[pipeline.EnvironmentId]; ok {
				if isVirtualEnv {
					pipeline.DeploymentAppType = util.PIPELINE_DEPLOYMENT_TYPE_MANIFEST_DOWNLOAD
				} else if isGitOpsConfigured {
					pipeline.DeploymentAppType = util.PIPELINE_DEPLOYMENT_TYPE_ACD
				} else {
					pipeline.DeploymentAppType = util.PIPELINE_DEPLOYMENT_TYPE_HELM
				}
			}
		}
	}

	return nil
}

func (impl PipelineBuilderImpl) GetVirtualEnvironmentMap(pipelineCreateRequest *bean.CdPipelines) (map[int]bool, error) {
	var envIds []*int
	virtualEnvironmentMap := make(map[int]bool)

	for _, pipeline := range pipelineCreateRequest.Pipelines {
		envIds = append(envIds, &pipeline.EnvironmentId)
	}

	var envs []*repository2.Environment
	var err error

	if len(envIds) > 0 {
		envs, err = impl.environmentRepository.FindByIds(envIds)
		if err != nil {
			impl.logger.Errorw("error in fetching environment by ids", "err", err)
			return virtualEnvironmentMap, err
		}
	}
	for _, environment := range envs {
		virtualEnvironmentMap[environment.Id] = environment.IsVirtualEnvironment
	}
	return virtualEnvironmentMap, nil
}

func (impl PipelineBuilderImpl) CreateCdPipelines(pipelineCreateRequest *bean.CdPipelines, ctx context.Context) (*bean.CdPipelines, error) {

	isGitOpsConfigured, err := impl.IsGitopsConfigured()
	if err != nil {
		impl.logger.Errorw("error in checking gitOps configuration status", "err", err)
		return nil, err
	}

	virtualEnvironmentMap, err := impl.GetVirtualEnvironmentMap(pipelineCreateRequest)
	if err != nil {
		impl.logger.Errorw("error in getting virtual environment map by pipeline id", "err", err)
		return nil, err
	}

	err = impl.SetPipelineDeploymentAppType(pipelineCreateRequest, isGitOpsConfigured, virtualEnvironmentMap)
	if err != nil {
		impl.logger.Errorw("error in setting pipeline deployment app type", "err", err)
		return nil, err
	}
	isGitOpsRequiredForCD := impl.IsGitOpsRequiredForCD(pipelineCreateRequest)
	app, err := impl.appRepo.FindById(pipelineCreateRequest.AppId)
	if err != nil {
		impl.logger.Errorw("app not found", "err", err, "appId", pipelineCreateRequest.AppId)
		return nil, err
	}
	_, err = impl.ValidateCDPipelineRequest(pipelineCreateRequest, isGitOpsConfigured, isGitOpsRequiredForCD, virtualEnvironmentMap)
	if err != nil {
		return nil, err
	}

	// TODO: creating git repo for all apps irrespective of acd or helm
	if isGitOpsConfigured && isGitOpsRequiredForCD {

		gitopsRepoName, chartGitAttr, err := impl.appService.CreateGitopsRepo(app, pipelineCreateRequest.UserId)
		if err != nil {
			impl.logger.Errorw("error in creating git repo", "err", err)
			return nil, err
		}

		err = impl.RegisterInACD(gitopsRepoName, chartGitAttr, pipelineCreateRequest.UserId, ctx)
		if err != nil {
			impl.logger.Errorw("error in registering app in acd", "err", err)
			return nil, err
		}

		err = impl.updateGitRepoUrlInCharts(pipelineCreateRequest.AppId, chartGitAttr, pipelineCreateRequest.UserId)
		if err != nil {
			impl.logger.Errorw("error in updating git repo url in charts", "err", err)
			return nil, err
		}
	}

	for _, pipeline := range pipelineCreateRequest.Pipelines {

		id, err := impl.createCdPipeline(ctx, app, pipeline, pipelineCreateRequest.UserId)
		if err != nil {
			impl.logger.Errorw("error in creating pipeline", "name", pipeline.Name, "err", err)
			return nil, err
		}
		pipeline.Id = id
	}

	return pipelineCreateRequest, nil
}

func (impl PipelineBuilderImpl) PatchCdPipelines(cdPipelines *bean.CDPatchRequest, ctx context.Context) (*bean.CdPipelines, error) {
	pipelineRequest := &bean.CdPipelines{
		UserId:    cdPipelines.UserId,
		AppId:     cdPipelines.AppId,
		Pipelines: []*bean.CDPipelineConfigObject{cdPipelines.Pipeline},
	}
	deleteAction := bean.CASCADE_DELETE
	if cdPipelines.ForceDelete {
		deleteAction = bean.FORCE_DELETE
	} else if cdPipelines.NonCascadeDelete {
		deleteAction = bean.NON_CASCADE_DELETE
	}
	switch cdPipelines.Action {
	case bean.CD_CREATE:
		return impl.CreateCdPipelines(pipelineRequest, ctx)
	case bean.CD_UPDATE:
		err := impl.updateCdPipeline(ctx, cdPipelines.Pipeline, cdPipelines.UserId)
		return pipelineRequest, err
	case bean.CD_DELETE:
		pipeline, err := impl.pipelineRepository.FindById(cdPipelines.Pipeline.Id)
		if err != nil {
			impl.logger.Errorw("error in getting cd pipeline by id", "err", err, "id", cdPipelines.Pipeline.Id)
			return pipelineRequest, err
		}
		deleteResponse, err := impl.DeleteCdPipeline(pipeline, ctx, deleteAction, false, cdPipelines.UserId)
		pipelineRequest.AppDeleteResponse = deleteResponse
		return pipelineRequest, err
	case bean.CD_DELETE_PARTIAL:
		pipeline, err := impl.pipelineRepository.FindById(cdPipelines.Pipeline.Id)
		if err != nil {
			impl.logger.Errorw("error in getting cd pipeline by id", "err", err, "id", cdPipelines.Pipeline.Id)
			return pipelineRequest, err
		}
		deleteResponse, err := impl.DeleteCdPipelinePartial(pipeline, ctx, deleteAction)
		pipelineRequest.AppDeleteResponse = deleteResponse
		return pipelineRequest, err
	default:
		return nil, &util.ApiError{Code: "404", HttpStatusCode: 404, UserMessage: "operation not supported"}
	}
}

func (impl PipelineBuilderImpl) DeleteCdPipeline(pipeline *pipelineConfig.Pipeline, ctx context.Context, deleteAction int, deleteFromAcd bool, userId int32) (*bean.AppDeleteResponseDTO, error) {
	cascadeDelete := true
	forceDelete := false
	deleteResponse := &bean.AppDeleteResponseDTO{
		DeleteInitiated:  false,
		ClusterReachable: true,
	}
	if deleteAction == bean.FORCE_DELETE {
		forceDelete = true
		cascadeDelete = false
	} else if deleteAction == bean.NON_CASCADE_DELETE {
		cascadeDelete = false
	}
	// updating cluster reachable flag
	clusterBean, err := impl.clusterRepository.FindById(pipeline.Environment.ClusterId)
	if err != nil {
		impl.logger.Errorw("error in getting cluster details", "err", err, "clusterId", pipeline.Environment.ClusterId)
	}
	deleteResponse.ClusterName = clusterBean.ClusterName
	if len(clusterBean.ErrorInConnecting) > 0 {
		deleteResponse.ClusterReachable = false
	}
	//getting children CD pipeline details
	childNodes, err := impl.appWorkflowRepository.FindWFCDMappingByParentCDPipelineId(pipeline.Id)
	if err != nil && err != pg.ErrNoRows {
		impl.logger.Errorw("error in getting children cd details", "err", err)
		return deleteResponse, err
	} else if len(childNodes) > 0 {
		impl.logger.Debugw("cannot delete cd pipeline, contains children cd")
		return deleteResponse, fmt.Errorf("Please delete children CD pipelines before deleting this pipeline.")
	}
	//getting deployment group for this pipeline
	deploymentGroupNames, err := impl.deploymentGroupRepository.GetNamesByAppIdAndEnvId(pipeline.EnvironmentId, pipeline.AppId)
	if err != nil && err != pg.ErrNoRows {
		impl.logger.Errorw("error in getting deployment group names by appId and envId", "err", err)
		return deleteResponse, err
	} else if len(deploymentGroupNames) > 0 {
		groupNamesByte, err := json.Marshal(deploymentGroupNames)
		if err != nil {
			impl.logger.Errorw("error in marshaling deployment group names", "err", err, "deploymentGroupNames", deploymentGroupNames)
		}
		impl.logger.Debugw("cannot delete cd pipeline, is being used in deployment group")
		return deleteResponse, fmt.Errorf("Please remove this CD pipeline from deployment groups : %s", string(groupNamesByte))
	}
	dbConnection := impl.pipelineRepository.GetConnection()
	tx, err := dbConnection.Begin()
	if err != nil {
		return deleteResponse, err
	}
	// Rollback tx on error.
	defer tx.Rollback()
	if err = impl.ciCdPipelineOrchestrator.DeleteCdPipeline(pipeline.Id, userId, tx); err != nil {
		impl.logger.Errorw("err in deleting pipeline from db", "id", pipeline, "err", err)
		return deleteResponse, err
	}
	// delete entry in app_status table
	err = impl.appStatusRepository.Delete(tx, pipeline.AppId, pipeline.EnvironmentId)
	if err != nil && err != pg.ErrNoRows {
		impl.logger.Errorw("err in deleting app_status from db", "appId", pipeline.AppId, "envId", pipeline.EnvironmentId, "err", err)
		return deleteResponse, err
	}
	//delete app workflow mapping
	appWorkflowMapping, err := impl.appWorkflowRepository.FindWFCDMappingByCDPipelineId(pipeline.Id)
	if err != nil {
		impl.logger.Errorw("error in deleting workflow mapping", "err", err)
		return deleteResponse, err
	}
	if appWorkflowMapping.ParentType == appWorkflow.WEBHOOK {
		childNodes, err := impl.appWorkflowRepository.FindWFCDMappingByExternalCiId(appWorkflowMapping.ParentId)
		if err != nil && !util.IsErrNoRows(err) {
			impl.logger.Errorw("error in fetching external ci", "err", err)
			return deleteResponse, err
		}
		noOtherChildNodes := true
		for _, childNode := range childNodes {
			if appWorkflowMapping.Id != childNode.Id {
				noOtherChildNodes = false
			}
		}
		if noOtherChildNodes {
			externalCiPipeline, err := impl.ciPipelineRepository.FindExternalCiById(appWorkflowMapping.ParentId)
			if err != nil {
				impl.logger.Errorw("error in deleting workflow mapping", "err", err)
				return deleteResponse, err
			}
			externalCiPipeline.Active = false
			externalCiPipeline.UpdatedOn = time.Now()
			externalCiPipeline.UpdatedBy = userId
			_, err = impl.ciPipelineRepository.UpdateExternalCi(externalCiPipeline, tx)
			if err != nil {
				impl.logger.Errorw("error in deleting workflow mapping", "err", err)
				return deleteResponse, err
			}

			appWorkflow, err := impl.appWorkflowRepository.FindById(appWorkflowMapping.AppWorkflowId)
			if err != nil {
				impl.logger.Errorw("error in deleting workflow mapping", "err", err)
				return deleteResponse, err
			}
			err = impl.appWorkflowRepository.DeleteAppWorkflow(appWorkflow, tx)
			if err != nil {
				impl.logger.Errorw("error in deleting workflow mapping", "err", err)
				return deleteResponse, err
			}
		}
	}
	err = impl.appWorkflowRepository.DeleteAppWorkflowMapping(appWorkflowMapping, tx)
	if err != nil {
		impl.logger.Errorw("error in deleting workflow mapping", "err", err)
		return deleteResponse, err
	}

	if pipeline.PreStageConfig != "" {
		err = impl.prePostCdScriptHistoryService.CreatePrePostCdScriptHistory(pipeline, tx, repository4.PRE_CD_TYPE, false, 0, time.Time{})
		if err != nil {
			impl.logger.Errorw("error in creating pre cd script entry", "err", err, "pipeline", pipeline)
			return deleteResponse, err
		}
	}
	if pipeline.PostStageConfig != "" {
		err = impl.prePostCdScriptHistoryService.CreatePrePostCdScriptHistory(pipeline, tx, repository4.POST_CD_TYPE, false, 0, time.Time{})
		if err != nil {
			impl.logger.Errorw("error in creating post cd script entry", "err", err, "pipeline", pipeline)
			return deleteResponse, err
		}
	}
	//delete app from argo cd, if created
	if pipeline.DeploymentAppCreated == true {
		deploymentAppName := fmt.Sprintf("%s-%s", pipeline.App.AppName, pipeline.Environment.Name)
		if util.IsAcdApp(pipeline.DeploymentAppType) {
			if !deleteResponse.ClusterReachable {
				impl.logger.Errorw("cluster connection error", "err", clusterBean.ErrorInConnecting)
				if cascadeDelete {
					return deleteResponse, nil
				}
			}
			impl.logger.Debugw("acd app is already deleted for this pipeline", "pipeline", pipeline)
			if deleteFromAcd {
				req := &application2.ApplicationDeleteRequest{
					Name:    &deploymentAppName,
					Cascade: &cascadeDelete,
				}
				if _, err := impl.application.Delete(ctx, req); err != nil {
					impl.logger.Errorw("err in deleting pipeline on argocd", "id", pipeline, "err", err)

					if forceDelete {
						impl.logger.Warnw("error while deletion of app in acd, continue to delete in db as this operation is force delete", "error", err)
					} else {
						//statusError, _ := err.(*errors2.StatusError)
						if cascadeDelete && strings.Contains(err.Error(), "code = NotFound") {
							err = &util.ApiError{
								UserMessage:     "Could not delete as application not found in argocd",
								InternalMessage: err.Error(),
							}
						} else {
							err = &util.ApiError{
								UserMessage:     "Could not delete application",
								InternalMessage: err.Error(),
							}
						}
						return deleteResponse, err
					}
				}
				impl.logger.Infow("app deleted from argocd", "id", pipeline.Id, "pipelineName", pipeline.Name, "app", deploymentAppName)
			}
		} else if util.IsHelmApp(pipeline.DeploymentAppType) {
			appIdentifier := &client.AppIdentifier{
				ClusterId:   pipeline.Environment.ClusterId,
				ReleaseName: deploymentAppName,
				Namespace:   pipeline.Environment.Namespace,
			}
			deleteResourceResponse, err := impl.helmAppService.DeleteApplication(ctx, appIdentifier)
			if forceDelete {
				impl.logger.Warnw("error while deletion of helm application, ignore error and delete from db since force delete req", "error", err, "pipelineId", pipeline.Id)
			} else {
				if err != nil {
					impl.logger.Errorw("error in deleting helm application", "error", err, "appIdentifier", appIdentifier)
					return deleteResponse, err
				}
				if deleteResourceResponse == nil || !deleteResourceResponse.GetSuccess() {
					return deleteResponse, errors.New("delete application response unsuccessful")
				}
			}
		}
	}
	err = tx.Commit()
	if err != nil {
		impl.logger.Errorw("error in committing db transaction", "err", err)
		return deleteResponse, err
	}
	deleteResponse.DeleteInitiated = true
	return deleteResponse, nil
}

func (impl PipelineBuilderImpl) DeleteCdPipelinePartial(pipeline *pipelineConfig.Pipeline, ctx context.Context, deleteAction int) (*bean.AppDeleteResponseDTO, error) {
	cascadeDelete := true
	forceDelete := false
	deleteResponse := &bean.AppDeleteResponseDTO{
		DeleteInitiated:  false,
		ClusterReachable: true,
	}
	if deleteAction == bean.FORCE_DELETE {
		forceDelete = true
		cascadeDelete = false
	} else if deleteAction == bean.NON_CASCADE_DELETE {
		cascadeDelete = false
	}
	//Updating clusterReachable flag
	clusterBean, err := impl.clusterRepository.FindById(pipeline.Environment.ClusterId)
	if err != nil {
		impl.logger.Errorw("error in getting cluster details", "err", err, "clusterId", pipeline.Environment.ClusterId)
	}
	deleteResponse.ClusterName = clusterBean.ClusterName
	if len(clusterBean.ErrorInConnecting) > 0 {
		deleteResponse.ClusterReachable = false
	}
	//getting children CD pipeline details
	childNodes, err := impl.appWorkflowRepository.FindWFCDMappingByParentCDPipelineId(pipeline.Id)
	if err != nil && err != pg.ErrNoRows {
		impl.logger.Errorw("error in getting children cd details", "err", err)
		return deleteResponse, err
	} else if len(childNodes) > 0 {
		impl.logger.Debugw("cannot delete cd pipeline, contains children cd")
		return deleteResponse, fmt.Errorf("Please delete children CD pipelines before deleting this pipeline.")
	}
	//getting deployment group for this pipeline
	deploymentGroupNames, err := impl.deploymentGroupRepository.GetNamesByAppIdAndEnvId(pipeline.EnvironmentId, pipeline.AppId)
	if err != nil && err != pg.ErrNoRows {
		impl.logger.Errorw("error in getting deployment group names by appId and envId", "err", err)
		return deleteResponse, err
	} else if len(deploymentGroupNames) > 0 {
		groupNamesByte, err := json.Marshal(deploymentGroupNames)
		if err != nil {
			impl.logger.Errorw("error in marshaling deployment group names", "err", err, "deploymentGroupNames", deploymentGroupNames)
		}
		impl.logger.Debugw("cannot delete cd pipeline, is being used in deployment group")
		return deleteResponse, fmt.Errorf("Please remove this CD pipeline from deployment groups : %s", string(groupNamesByte))
	}
	dbConnection := impl.pipelineRepository.GetConnection()
	tx, err := dbConnection.Begin()
	if err != nil {
		return deleteResponse, err
	}
	// Rollback tx on error.
	defer tx.Rollback()

	//delete app from argo cd, if created
	if pipeline.DeploymentAppCreated && !pipeline.DeploymentAppDeleteRequest {
		deploymentAppName := fmt.Sprintf("%s-%s", pipeline.App.AppName, pipeline.Environment.Name)
		if util.IsAcdApp(pipeline.DeploymentAppType) {
			if !deleteResponse.ClusterReachable {
				impl.logger.Errorw("cluster connection error", "err", clusterBean.ErrorInConnecting)
				if cascadeDelete {
					return deleteResponse, nil
				}
			}
			impl.logger.Debugw("acd app is already deleted for this pipeline", "pipeline", pipeline)
			req := &application2.ApplicationDeleteRequest{
				Name:    &deploymentAppName,
				Cascade: &cascadeDelete,
			}
			if _, err := impl.application.Delete(ctx, req); err != nil {
				impl.logger.Errorw("err in deleting pipeline on argocd", "id", pipeline, "err", err)

				if forceDelete {
					impl.logger.Warnw("error while deletion of app in acd, continue to delete in db as this operation is force delete", "error", err)
				} else {
					//statusError, _ := err.(*errors2.StatusError)
					if cascadeDelete && strings.Contains(err.Error(), "code = NotFound") {
						err = &util.ApiError{
							UserMessage:     "Could not delete as application not found in argocd",
							InternalMessage: err.Error(),
						}
					} else {
						err = &util.ApiError{
							UserMessage:     "Could not delete application",
							InternalMessage: err.Error(),
						}
					}
					return deleteResponse, err
				}
			}
			impl.logger.Infow("app deleted from argocd", "id", pipeline.Id, "pipelineName", pipeline.Name, "app", deploymentAppName)
			pipeline.DeploymentAppDeleteRequest = true
			err = impl.pipelineRepository.Update(pipeline, tx)
			if err != nil {
				impl.logger.Errorw("error in partially delete cd pipeline", "err", err)
				return deleteResponse, err
			}
		}
		deleteResponse.DeleteInitiated = true
	}
	err = tx.Commit()
	if err != nil {
		impl.logger.Errorw("error in committing db transaction", "err", err)
		return deleteResponse, err
	}
	return deleteResponse, nil
}

func (impl PipelineBuilderImpl) DeleteACDAppCdPipelineWithNonCascade(pipeline *pipelineConfig.Pipeline, ctx context.Context, forceDelete bool, userId int32) error {
	if forceDelete {
		_, err := impl.DeleteCdPipeline(pipeline, ctx, bean.FORCE_DELETE, false, userId)
		return err
	}
	//delete app from argo cd with non-cascade, if created
	if pipeline.DeploymentAppCreated && util.IsAcdApp(pipeline.DeploymentAppType) {
		appDetails, err := impl.appRepo.FindById(pipeline.AppId)
		deploymentAppName := fmt.Sprintf("%s-%s", appDetails.AppName, pipeline.Environment.Name)
		impl.logger.Debugw("acd app is already deleted for this pipeline", "pipeline", pipeline)
		cascadeDelete := false
		req := &application2.ApplicationDeleteRequest{
			Name:    &deploymentAppName,
			Cascade: &cascadeDelete,
		}
		if _, err = impl.application.Delete(ctx, req); err != nil {
			impl.logger.Errorw("err in deleting pipeline on argocd", "id", pipeline, "err", err)
			//statusError, _ := err.(*errors2.StatusError)
			if !strings.Contains(err.Error(), "code = NotFound") {
				err = &util.ApiError{
					UserMessage:     "Could not delete application",
					InternalMessage: err.Error(),
				}
				return err
			}
		}

	}
	return nil
}

// ChangeDeploymentType takes in DeploymentAppTypeChangeRequest struct and
// deletes all the cd pipelines for that deployment type in all apps that belongs to
// that environment and updates the db with desired deployment app type
func (impl PipelineBuilderImpl) ChangeDeploymentType(ctx context.Context,
	request *bean.DeploymentAppTypeChangeRequest) (*bean.DeploymentAppTypeChangeResponse, error) {

	var response *bean.DeploymentAppTypeChangeResponse
	var deleteDeploymentType bean.DeploymentType
	var err error

	if request.DesiredDeploymentType == bean.ArgoCd {
		deleteDeploymentType = bean.Helm
	} else {
		deleteDeploymentType = bean.ArgoCd
	}

	// Force delete apps
	response, err = impl.DeleteDeploymentAppsForEnvironment(ctx,
		request.EnvId, deleteDeploymentType, request.ExcludeApps, request.IncludeApps, request.UserId)

	if err != nil {
		return nil, err
	}

	// Updating the env id and desired deployment app type received from request in the response
	response.EnvId = request.EnvId
	response.DesiredDeploymentType = request.DesiredDeploymentType
	response.TriggeredPipelines = make([]*bean.CdPipelineTrigger, 0)

	// Update the deployment app type to Helm and toggle deployment_app_created to false in db
	var cdPipelineIds []int
	for _, item := range response.SuccessfulPipelines {
		cdPipelineIds = append(cdPipelineIds, item.Id)
	}

	// If nothing to update in db
	if len(cdPipelineIds) == 0 {
		return response, nil
	}

	// Update in db
	err = impl.pipelineRepository.UpdateCdPipelineDeploymentAppInFilter(string(request.DesiredDeploymentType),
		cdPipelineIds, request.UserId, false, true)

	if err != nil {
		impl.logger.Errorw("failed to update deployment app type in db",
			"pipeline ids", cdPipelineIds,
			"desired deployment type", request.DesiredDeploymentType,
			"err", err)

		return response, nil
	}

	if !request.AutoTriggerDeployment {
		return response, nil
	}

	// Bulk trigger all the successfully changed pipelines (async)
	bulkTriggerRequest := make([]*BulkTriggerRequest, 0)

	pipelineIds := make([]int, 0, len(response.SuccessfulPipelines))
	for _, item := range response.SuccessfulPipelines {
		pipelineIds = append(pipelineIds, item.Id)
	}

	// Get all pipelines
	pipelines, err := impl.pipelineRepository.FindByIdsIn(pipelineIds)
	if err != nil {
		impl.logger.Errorw("failed to fetch pipeline details",
			"ids", pipelineIds,
			"err", err)

		return response, nil
	}

	for _, pipeline := range pipelines {

		artifactDetails, err := impl.RetrieveArtifactsByCDPipeline(pipeline, "DEPLOY", false)

		if err != nil {
			impl.logger.Errorw("failed to fetch artifact details for cd pipeline",
				"pipelineId", pipeline.Id,
				"appId", pipeline.AppId,
				"envId", pipeline.EnvironmentId,
				"err", err)

			return response, nil
		}

		if artifactDetails.LatestWfArtifactId == 0 || artifactDetails.LatestWfArtifactStatus == "" {
			continue
		}

		bulkTriggerRequest = append(bulkTriggerRequest, &BulkTriggerRequest{
			CiArtifactId: artifactDetails.LatestWfArtifactId,
			PipelineId:   pipeline.Id,
		})
		response.TriggeredPipelines = append(response.TriggeredPipelines, &bean.CdPipelineTrigger{
			CiArtifactId: artifactDetails.LatestWfArtifactId,
			PipelineId:   pipeline.Id,
		})
	}

	// pg panics if empty slice is passed as an argument
	if len(bulkTriggerRequest) == 0 {
		return response, nil
	}

	// Trigger
	_, err = impl.workflowDagExecutor.TriggerBulkDeploymentAsync(bulkTriggerRequest, request.UserId)

	if err != nil {
		impl.logger.Errorw("failed to bulk trigger cd pipelines with error: "+err.Error(),
			"err", err)
	}
	return response, nil
}

func (impl PipelineBuilderImpl) ChangePipelineDeploymentType(ctx context.Context,
	request *bean.DeploymentAppTypeChangeRequest) (*bean.DeploymentAppTypeChangeResponse, error) {

	response := &bean.DeploymentAppTypeChangeResponse{
		EnvId:                 request.EnvId,
		DesiredDeploymentType: request.DesiredDeploymentType,
		TriggeredPipelines:    make([]*bean.CdPipelineTrigger, 0),
	}

	var deleteDeploymentType bean.DeploymentType

	if request.DesiredDeploymentType == bean.ArgoCd {
		deleteDeploymentType = bean.Helm
	} else {
		deleteDeploymentType = bean.ArgoCd
	}

	pipelines, err := impl.pipelineRepository.FindActiveByEnvIdAndDeploymentType(request.EnvId,
		string(deleteDeploymentType), request.ExcludeApps, request.IncludeApps)

	if err != nil {
		impl.logger.Errorw("Error fetching cd pipelines",
			"environmentId", request.EnvId,
			"currentDeploymentAppType", string(deleteDeploymentType),
			"err", err)
		return response, err
	}

	var pipelineIds []int
	for _, item := range pipelines {
		pipelineIds = append(pipelineIds, item.Id)
	}

	if len(pipelineIds) == 0 {
		return response, nil
	}

	err = impl.pipelineRepository.UpdateCdPipelineDeploymentAppInFilter(string(request.DesiredDeploymentType),
		pipelineIds, request.UserId, false, true)

	if err != nil {
		impl.logger.Errorw("failed to update deployment app type in db",
			"pipeline ids", pipelineIds,
			"desired deployment type", request.DesiredDeploymentType,
			"err", err)

		return response, nil
	}
	deleteResponse := impl.DeleteDeploymentApps(ctx, pipelines, request.UserId)

	response.SuccessfulPipelines = deleteResponse.SuccessfulPipelines
	response.FailedPipelines = deleteResponse.FailedPipelines

	var cdPipelineIds []int
	for _, item := range response.FailedPipelines {
		cdPipelineIds = append(cdPipelineIds, item.Id)
	}

	if len(cdPipelineIds) == 0 {
		return response, nil
	}

	err = impl.pipelineRepository.UpdateCdPipelineDeploymentAppInFilter(string(deleteDeploymentType),
		cdPipelineIds, request.UserId, true, false)

	if err != nil {
		impl.logger.Errorw("failed to update deployment app type in db",
			"pipeline ids", cdPipelineIds,
			"desired deployment type", request.DesiredDeploymentType,
			"err", err)

		return response, nil
	}

	return response, nil
}

func (impl PipelineBuilderImpl) TriggerDeploymentAfterTypeChange(ctx context.Context,
	request *bean.DeploymentAppTypeChangeRequest) (*bean.DeploymentAppTypeChangeResponse, error) {

	response := &bean.DeploymentAppTypeChangeResponse{
		EnvId:                 request.EnvId,
		DesiredDeploymentType: request.DesiredDeploymentType,
		TriggeredPipelines:    make([]*bean.CdPipelineTrigger, 0),
	}
	var err error

	cdPipelines, err := impl.pipelineRepository.FindActiveByEnvIdAndDeploymentType(request.EnvId,
		string(request.DesiredDeploymentType), request.ExcludeApps, request.IncludeApps)

	if err != nil {
		impl.logger.Errorw("Error fetching cd pipelines",
			"environmentId", request.EnvId,
			"desiredDeploymentAppType", string(request.DesiredDeploymentType),
			"err", err)
		return response, err
	}

	var cdPipelineIds []int
	for _, item := range cdPipelines {
		cdPipelineIds = append(cdPipelineIds, item.Id)
	}

	if len(cdPipelineIds) == 0 {
		return response, nil
	}

	deleteResponse := impl.FetchDeletedApp(ctx, cdPipelines)

	response.SuccessfulPipelines = deleteResponse.SuccessfulPipelines
	response.FailedPipelines = deleteResponse.FailedPipelines

	var successPipelines []int
	for _, item := range response.SuccessfulPipelines {
		successPipelines = append(successPipelines, item.Id)
	}

	bulkTriggerRequest := make([]*BulkTriggerRequest, 0)

	pipelineIds := make([]int, 0, len(response.SuccessfulPipelines))
	for _, item := range response.SuccessfulPipelines {
		pipelineIds = append(pipelineIds, item.Id)
	}

	pipelines, err := impl.pipelineRepository.FindByIdsIn(pipelineIds)
	if err != nil {
		impl.logger.Errorw("failed to fetch pipeline details",
			"ids", pipelineIds,
			"err", err)

		return response, nil
	}

	for _, pipeline := range pipelines {

		artifactDetails, err := impl.RetrieveArtifactsByCDPipeline(pipeline, "DEPLOY", false)

		if err != nil {
			impl.logger.Errorw("failed to fetch artifact details for cd pipeline",
				"pipelineId", pipeline.Id,
				"appId", pipeline.AppId,
				"envId", pipeline.EnvironmentId,
				"err", err)

			return response, nil
		}

		if artifactDetails.LatestWfArtifactId == 0 || artifactDetails.LatestWfArtifactStatus == "" {
			continue
		}

		bulkTriggerRequest = append(bulkTriggerRequest, &BulkTriggerRequest{
			CiArtifactId: artifactDetails.LatestWfArtifactId,
			PipelineId:   pipeline.Id,
		})
		response.TriggeredPipelines = append(response.TriggeredPipelines, &bean.CdPipelineTrigger{
			CiArtifactId: artifactDetails.LatestWfArtifactId,
			PipelineId:   pipeline.Id,
		})
	}

	if len(bulkTriggerRequest) == 0 {
		return response, nil
	}

	_, err = impl.workflowDagExecutor.TriggerBulkDeploymentAsync(bulkTriggerRequest, request.UserId)

	if err != nil {
		impl.logger.Errorw("failed to bulk trigger cd pipelines with error: "+err.Error(),
			"err", err)
	}

	err = impl.pipelineRepository.UpdateCdPipelineAfterDeployment(string(request.DesiredDeploymentType),
		successPipelines, request.UserId, false)

	if err != nil {
		impl.logger.Errorw("failed to update cd pipelines with error: : "+err.Error(),
			"err", err)
	}

	return response, nil
}

// DeleteDeploymentAppsForEnvironment takes in environment id and current deployment app type
// and deletes all the cd pipelines for that deployment type in all apps that belongs to
// that environment.
func (impl PipelineBuilderImpl) DeleteDeploymentAppsForEnvironment(ctx context.Context, environmentId int,
	currentDeploymentAppType bean.DeploymentType, exclusionList []int, includeApps []int, userId int32) (*bean.DeploymentAppTypeChangeResponse, error) {

	// fetch active pipelines from database for the given environment id and current deployment app type
	pipelines, err := impl.pipelineRepository.FindActiveByEnvIdAndDeploymentType(environmentId,
		string(currentDeploymentAppType), exclusionList, includeApps)

	if err != nil {
		impl.logger.Errorw("Error fetching cd pipelines",
			"environmentId", environmentId,
			"currentDeploymentAppType", currentDeploymentAppType,
			"err", err)

		return &bean.DeploymentAppTypeChangeResponse{
			EnvId:               environmentId,
			SuccessfulPipelines: []*bean.DeploymentChangeStatus{},
			FailedPipelines:     []*bean.DeploymentChangeStatus{},
		}, err
	}

	// Currently deleting apps only in argocd is supported
	return impl.DeleteDeploymentApps(ctx, pipelines, userId), nil
}

// DeleteDeploymentApps takes in a list of pipelines and delete the applications

func (impl PipelineBuilderImpl) DeleteDeploymentApps(ctx context.Context,
	pipelines []*pipelineConfig.Pipeline, userId int32) *bean.DeploymentAppTypeChangeResponse {

	successfulPipelines := make([]*bean.DeploymentChangeStatus, 0)
	failedPipelines := make([]*bean.DeploymentChangeStatus, 0)

	isGitOpsConfigured, gitOpsConfigErr := impl.IsGitopsConfigured()

	// Iterate over all the pipelines in the environment for given deployment app type
	for _, pipeline := range pipelines {

		var isValid bool
		// check if pipeline info like app name and environment is empty or not
		if failedPipelines, isValid = impl.isPipelineInfoValid(pipeline, failedPipelines); !isValid {
			continue
		}

		var healthChkErr error
		// check health of the app if it is argocd deployment type
		if _, healthChkErr = impl.handleNotDeployedAppsIfArgoDeploymentType(pipeline, failedPipelines); healthChkErr != nil {

			// cannot delete unhealthy app
			continue
		}

		deploymentAppName := fmt.Sprintf("%s-%s", pipeline.App.AppName, pipeline.Environment.Name)
		var err error

		// delete request
		if pipeline.DeploymentAppType == bean.ArgoCd {
			err = impl.deleteArgoCdApp(ctx, pipeline, deploymentAppName, true)

		} else {

			// For converting from Helm to ArgoCD, GitOps should be configured
			if gitOpsConfigErr != nil || !isGitOpsConfigured {
				err = errors.New("GitOps not configured or unable to fetch GitOps configuration")

			} else {
				// Register app in ACD
				var AcdRegisterErr, RepoURLUpdateErr error
				gitopsRepoName, chartGitAttr, createGitRepoErr := impl.appService.CreateGitopsRepo(&app2.App{Id: pipeline.AppId, AppName: pipeline.App.AppName}, userId)
				if createGitRepoErr != nil {
					impl.logger.Errorw("error increating git repo", "err", err)
				}
				if createGitRepoErr == nil {
					AcdRegisterErr = impl.RegisterInACD(gitopsRepoName,
						chartGitAttr,
						userId,
						ctx)
					if AcdRegisterErr != nil {
						impl.logger.Errorw("error in registering acd app", "err", err)
					}
					if AcdRegisterErr == nil {
						RepoURLUpdateErr = impl.chartTemplateService.UpdateGitRepoUrlInCharts(pipeline.AppId, chartGitAttr, userId)
						if RepoURLUpdateErr != nil {
							impl.logger.Errorw("error in updating git repo url in charts", "err", err)
						}
					}
				}
				if createGitRepoErr != nil {
					err = createGitRepoErr
				} else if AcdRegisterErr != nil {
					err = AcdRegisterErr
				} else if RepoURLUpdateErr != nil {
					err = RepoURLUpdateErr
				}
			}
			if err != nil {
				impl.logger.Errorw("error registering app on ACD with error: "+err.Error(),
					"deploymentAppName", deploymentAppName,
					"envId", pipeline.EnvironmentId,
					"appId", pipeline.AppId,
					"err", err)

				// deletion failed, append to the list of failed pipelines
				failedPipelines = impl.handleFailedDeploymentAppChange(pipeline, failedPipelines,
					"failed to register app on ACD with error: "+err.Error())

				continue
			}
			err = impl.deleteHelmApp(ctx, pipeline)
		}

		if err != nil {
			impl.logger.Errorw("error deleting app on "+pipeline.DeploymentAppType,
				"deployment app name", deploymentAppName,
				"err", err)

			// deletion failed, append to the list of failed pipelines
			failedPipelines = impl.handleFailedDeploymentAppChange(pipeline, failedPipelines,
				"error deleting app with error: "+err.Error())

			continue
		}

		// deletion successful, append to the list of successful pipelines
		successfulPipelines = impl.appendToDeploymentChangeStatusList(
			successfulPipelines,
			pipeline,
			"",
			bean.INITIATED)
	}

	return &bean.DeploymentAppTypeChangeResponse{
		SuccessfulPipelines: successfulPipelines,
		FailedPipelines:     failedPipelines,
	}
}

// from argocd / helm.

func (impl PipelineBuilderImpl) isGitRepoUrlPresent(appId int) bool {
	fetchedChart, err := impl.chartRepository.FindLatestByAppId(appId)

	if err != nil || len(fetchedChart.GitRepoUrl) == 0 {
		impl.logger.Errorw("error fetching git repo url or it is not present")
		return false
	}
	return true
}

func (impl PipelineBuilderImpl) isPipelineInfoValid(pipeline *pipelineConfig.Pipeline,
	failedPipelines []*bean.DeploymentChangeStatus) ([]*bean.DeploymentChangeStatus, bool) {

	if len(pipeline.App.AppName) == 0 || len(pipeline.Environment.Name) == 0 {
		impl.logger.Errorw("app name or environment name is not present",
			"pipeline id", pipeline.Id)

		failedPipelines = impl.handleFailedDeploymentAppChange(pipeline, failedPipelines,
			"could not fetch app name or environment name")

		return failedPipelines, false
	}
	return failedPipelines, true
}

func (impl PipelineBuilderImpl) handleFailedDeploymentAppChange(pipeline *pipelineConfig.Pipeline,
	failedPipelines []*bean.DeploymentChangeStatus, err string) []*bean.DeploymentChangeStatus {

	return impl.appendToDeploymentChangeStatusList(
		failedPipelines,
		pipeline,
		err,
		bean.Failed)
}

func (impl PipelineBuilderImpl) handleNotHealthyAppsIfArgoDeploymentType(pipeline *pipelineConfig.Pipeline,
	failedPipelines []*bean.DeploymentChangeStatus) ([]*bean.DeploymentChangeStatus, error) {

	if pipeline.DeploymentAppType == bean.ArgoCd {
		// check if app status is Healthy
		status, err := impl.appStatusRepository.Get(pipeline.AppId, pipeline.EnvironmentId)

		// case: missing status row in db
		if len(status.Status) == 0 {
			return failedPipelines, nil
		}

		// cannot delete the app from argocd if app status is Progressing
		if err != nil || status.Status == "Progressing" {

			healthCheckErr := errors.New("unable to fetch app status or app status is progressing")

			impl.logger.Errorw(healthCheckErr.Error(),
				"appId", pipeline.AppId,
				"environmentId", pipeline.EnvironmentId,
				"err", err)

			failedPipelines = impl.handleFailedDeploymentAppChange(pipeline, failedPipelines, healthCheckErr.Error())

			return failedPipelines, healthCheckErr
		}
		return failedPipelines, nil
	}
	return failedPipelines, nil
}

func (impl PipelineBuilderImpl) handleNotDeployedAppsIfArgoDeploymentType(pipeline *pipelineConfig.Pipeline,
	failedPipelines []*bean.DeploymentChangeStatus) ([]*bean.DeploymentChangeStatus, error) {

	if pipeline.DeploymentAppType == string(bean.ArgoCd) {
		// check if app status is Healthy
		status, err := impl.appStatusRepository.Get(pipeline.AppId, pipeline.EnvironmentId)

		// case: missing status row in db
		if len(status.Status) == 0 {
			return failedPipelines, nil
		}

		// cannot delete the app from argocd if app status is Progressing
		if err != nil {

			healthCheckErr := errors.New("unable to fetch app status")

			impl.logger.Errorw(healthCheckErr.Error(),
				"appId", pipeline.AppId,
				"environmentId", pipeline.EnvironmentId,
				"err", err)

			failedPipelines = impl.handleFailedDeploymentAppChange(pipeline, failedPipelines, healthCheckErr.Error())

			return failedPipelines, healthCheckErr
		}
		return failedPipelines, nil
	}
	return failedPipelines, nil
}

func (impl PipelineBuilderImpl) FetchDeletedApp(ctx context.Context,
	pipelines []*pipelineConfig.Pipeline) *bean.DeploymentAppTypeChangeResponse {

	successfulPipelines := make([]*bean.DeploymentChangeStatus, 0)
	failedPipelines := make([]*bean.DeploymentChangeStatus, 0)
	// Iterate over all the pipelines in the environment for given deployment app type
	for _, pipeline := range pipelines {

		deploymentAppName := fmt.Sprintf("%s-%s", pipeline.App.AppName, pipeline.Environment.Name)
		var err error
		if pipeline.DeploymentAppType == string(bean.ArgoCd) {
			appIdentifier := &client.AppIdentifier{
				ClusterId:   pipeline.Environment.ClusterId,
				ReleaseName: pipeline.DeploymentAppName,
				Namespace:   pipeline.Environment.Namespace,
			}
			_, err = impl.helmAppService.GetApplicationDetail(ctx, appIdentifier)
		} else {
			req := &application2.ApplicationQuery{
				Name: &deploymentAppName,
			}
			_, err = impl.application.Get(ctx, req)
		}
		if strings.Contains(err.Error(), "not found") {
			successfulPipelines = impl.appendToDeploymentChangeStatusList(
				successfulPipelines,
				pipeline,
				"",
				bean.Success)
		} else {
			failedPipelines = impl.appendToDeploymentChangeStatusList(
				failedPipelines,
				pipeline,
				"App Not Yet Deleted.",
				bean.NOT_YET_DELETED)
		}
	}

	return &bean.DeploymentAppTypeChangeResponse{
		SuccessfulPipelines: successfulPipelines,
		FailedPipelines:     failedPipelines,
	}
}

// deleteArgoCdApp takes context and deployment app name used in argo cd and deletes
// the application in argo cd.
func (impl PipelineBuilderImpl) deleteArgoCdApp(ctx context.Context, pipeline *pipelineConfig.Pipeline, deploymentAppName string,
	cascadeDelete bool) error {

	if !pipeline.DeploymentAppCreated {
		return nil
	}

	// building the argocd application delete request
	req := &application2.ApplicationDeleteRequest{
		Name:    &deploymentAppName,
		Cascade: &cascadeDelete,
	}

	_, err := impl.application.Delete(ctx, req)

	if err != nil {
		impl.logger.Errorw("error in deleting argocd application", "err", err)
		// Possible that argocd app got deleted but db updation failed
		if strings.Contains(err.Error(), "code = NotFound") {
			return nil
		}
		return err
	}
	return nil
}

// deleteHelmApp takes in context and pipeline object and deletes the release in helm
func (impl PipelineBuilderImpl) deleteHelmApp(ctx context.Context, pipeline *pipelineConfig.Pipeline) error {

	if !pipeline.DeploymentAppCreated {
		return nil
	}

	// validation
	if !util.IsHelmApp(pipeline.DeploymentAppType) {
		return errors.New("unable to delete pipeline with id: " + strconv.Itoa(pipeline.Id) + ", not a helm app")
	}

	// create app identifier
	appIdentifier := &client.AppIdentifier{
		ClusterId:   pipeline.Environment.ClusterId,
		ReleaseName: pipeline.DeploymentAppName,
		Namespace:   pipeline.Environment.Namespace,
	}

	// call for delete resource
	deleteResponse, err := impl.helmAppService.DeleteApplication(ctx, appIdentifier)

	if err != nil {
		impl.logger.Errorw("error in deleting helm application", "error", err, "appIdentifier", appIdentifier)
		return err
	}

	if deleteResponse == nil || !deleteResponse.GetSuccess() {
		return errors.New("helm delete application response unsuccessful")
	}
	return nil
}

func (impl PipelineBuilderImpl) appendToDeploymentChangeStatusList(pipelines []*bean.DeploymentChangeStatus,
	pipeline *pipelineConfig.Pipeline, error string, status bean.Status) []*bean.DeploymentChangeStatus {

	return append(pipelines, &bean.DeploymentChangeStatus{
		Id:      pipeline.Id,
		AppId:   pipeline.AppId,
		AppName: pipeline.App.AppName,
		EnvId:   pipeline.EnvironmentId,
		EnvName: pipeline.Environment.Name,
		Error:   error,
		Status:  status,
	})
}

type DeploymentType struct {
	Deployment Deployment `json:"deployment"`
}

type Deployment struct {
	Strategy map[string]interface{} `json:"strategy"`
}

func (impl PipelineBuilderImpl) createCdPipeline(ctx context.Context, app *app2.App, pipeline *bean.CDPipelineConfigObject, userId int32) (pipelineRes int, err error) {
	dbConnection := impl.pipelineRepository.GetConnection()
	tx, err := dbConnection.Begin()
	if err != nil {
		return 0, err
	}
	// Rollback tx on error.
	defer tx.Rollback()

	if pipeline.AppWorkflowId == 0 && pipeline.ParentPipelineType == "WEBHOOK" {
		externalCiPipeline := &pipelineConfig.ExternalCiPipeline{
			AppId:       app.Id,
			AccessToken: "",
			Active:      true,
			AuditLog:    sql.AuditLog{CreatedBy: userId, CreatedOn: time.Now(), UpdatedOn: time.Now(), UpdatedBy: userId},
		}
		externalCiPipeline, err = impl.ciPipelineRepository.SaveExternalCi(externalCiPipeline, tx)
		wf := &appWorkflow.AppWorkflow{
			Name:     fmt.Sprintf("wf-%d-%s", app.Id, util2.Generate(4)),
			AppId:    app.Id,
			Active:   true,
			AuditLog: sql.AuditLog{CreatedBy: userId, CreatedOn: time.Now(), UpdatedOn: time.Now(), UpdatedBy: userId},
		}
		savedAppWf, err := impl.appWorkflowRepository.SaveAppWorkflowWithTx(wf, tx)
		if err != nil {
			impl.logger.Errorw("err", err)
			return 0, err
		}
		appWorkflowMap := &appWorkflow.AppWorkflowMapping{
			AppWorkflowId: savedAppWf.Id,
			ComponentId:   externalCiPipeline.Id,
			Type:          "WEBHOOK",
			Active:        true,
			AuditLog:      sql.AuditLog{CreatedBy: userId, CreatedOn: time.Now(), UpdatedOn: time.Now(), UpdatedBy: userId},
		}
		appWorkflowMap, err = impl.appWorkflowRepository.SaveAppWorkflowMapping(appWorkflowMap, tx)
		if err != nil {
			return 0, err
		}
		pipeline.ParentPipelineId = externalCiPipeline.Id
		pipeline.AppWorkflowId = savedAppWf.Id
	}

	chart, err := impl.chartRepository.FindLatestChartForAppByAppId(app.Id)
	if err != nil {
		return 0, err
	}
	envOverride, err := impl.propertiesConfigService.CreateIfRequired(chart, pipeline.EnvironmentId, userId, false, models.CHARTSTATUS_NEW, false, false, pipeline.Namespace, chart.IsBasicViewLocked, chart.CurrentViewEditor, tx)
	if err != nil {
		return 0, err
	}

	// Get pipeline override based on Deployment strategy
	//TODO: mark as created in our db
	pipelineId, err := impl.ciCdPipelineOrchestrator.CreateCDPipelines(pipeline, app.Id, userId, tx, app.AppName)
	if err != nil {
		impl.logger.Errorw("error in ")
		return 0, err
	}

	//adding pipeline to workflow
	_, err = impl.appWorkflowRepository.FindByIdAndAppId(pipeline.AppWorkflowId, app.Id)
	if err != nil && err != pg.ErrNoRows {
		return 0, err
	}
	if pipeline.AppWorkflowId > 0 {
		var parentPipelineId int
		var parentPipelineType string
		if pipeline.ParentPipelineId == 0 {
			parentPipelineId = pipeline.CiPipelineId
			parentPipelineType = "CI_PIPELINE"
		} else {
			parentPipelineId = pipeline.ParentPipelineId
			parentPipelineType = pipeline.ParentPipelineType
		}
		appWorkflowMap := &appWorkflow.AppWorkflowMapping{
			AppWorkflowId: pipeline.AppWorkflowId,
			ParentId:      parentPipelineId,
			ParentType:    parentPipelineType,
			ComponentId:   pipelineId,
			Type:          "CD_PIPELINE",
			Active:        true,
			AuditLog:      sql.AuditLog{CreatedBy: userId, CreatedOn: time.Now(), UpdatedOn: time.Now(), UpdatedBy: userId},
		}
		_, err = impl.appWorkflowRepository.SaveAppWorkflowMapping(appWorkflowMap, tx)
		if err != nil {
			return 0, err
		}
	}
	//getting global app metrics for cd pipeline create because env level metrics is not created yet
	appLevelAppMetricsEnabled := false
	appLevelMetrics, err := impl.appLevelMetricsRepository.FindByAppId(app.Id)
	if err != nil && err != pg.ErrNoRows {
		impl.logger.Errorw("error in getting app level metrics app level", "error", err)
	} else if err == nil {
		appLevelAppMetricsEnabled = appLevelMetrics.AppMetrics
	}
	err = impl.deploymentTemplateHistoryService.CreateDeploymentTemplateHistoryFromEnvOverrideTemplate(envOverride, tx, appLevelAppMetricsEnabled, pipelineId)
	if err != nil {
		impl.logger.Errorw("error in creating entry for env deployment template history", "err", err, "envOverride", envOverride)
		return 0, err
	}
	// strategies for pipeline ids, there is only one is default
	defaultCount := 0
	for _, item := range pipeline.Strategies {
		if item.Default {
			defaultCount = defaultCount + 1
			if defaultCount > 1 {
				impl.logger.Warnw("already have one strategy is default in this pipeline", "strategy", item.DeploymentTemplate)
				item.Default = false
			}
		}
		strategy := &chartConfig.PipelineStrategy{
			PipelineId: pipelineId,
			Strategy:   item.DeploymentTemplate,
			Config:     string(item.Config),
			Default:    item.Default,
			Deleted:    false,
			AuditLog:   sql.AuditLog{UpdatedBy: userId, CreatedBy: userId, UpdatedOn: time.Now(), CreatedOn: time.Now()},
		}
		err = impl.pipelineConfigRepository.Save(strategy, tx)
		if err != nil {
			impl.logger.Errorw("error in saving strategy", "strategy", item.DeploymentTemplate)
			return pipelineId, fmt.Errorf("pipeline created but failed to add strategy")
		}
		//creating history entry for strategy
		_, err = impl.pipelineStrategyHistoryService.CreatePipelineStrategyHistory(strategy, pipeline.TriggerType, tx)
		if err != nil {
			impl.logger.Errorw("error in creating strategy history entry", "err", err)
			return 0, err
		}

	}

	err = tx.Commit()
	if err != nil {
		return 0, err
	}

	impl.logger.Debugw("pipeline created with GitMaterialId ", "id", pipelineId, "pipeline", pipeline)
	return pipelineId, nil
}

func (impl PipelineBuilderImpl) updateCdPipeline(ctx context.Context, pipeline *bean.CDPipelineConfigObject, userID int32) (err error) {

	if len(pipeline.PreStage.Config) > 0 && !strings.Contains(pipeline.PreStage.Config, "beforeStages") {
		err = &util.ApiError{
			HttpStatusCode:  http.StatusBadRequest,
			InternalMessage: "invalid yaml config, must include - beforeStages",
			UserMessage:     "invalid yaml config, must include - beforeStages",
		}
		return err
	}
	if len(pipeline.PostStage.Config) > 0 && !strings.Contains(pipeline.PostStage.Config, "afterStages") {
		err = &util.ApiError{
			HttpStatusCode:  http.StatusBadRequest,
			InternalMessage: "invalid yaml config, must include - afterStages",
			UserMessage:     "invalid yaml config, must include - afterStages",
		}
		return err
	}
	dbConnection := impl.pipelineRepository.GetConnection()
	tx, err := dbConnection.Begin()
	if err != nil {
		return err
	}
	// Rollback tx on error.
	defer tx.Rollback()

	err = impl.ciCdPipelineOrchestrator.UpdateCDPipeline(pipeline, userID, tx)
	if err != nil {
		impl.logger.Errorw("error in updating pipeline")
		return err
	}

	// strategies for pipeline ids, there is only one is default
	existingStrategies, err := impl.pipelineConfigRepository.GetAllStrategyByPipelineId(pipeline.Id)
	if err != nil && !errors.IsNotFound(err) {
		impl.logger.Errorw("error in getting pipeline strategies", "err", err)
		return err
	}
	for _, oldItem := range existingStrategies {
		notFound := true
		for _, newItem := range pipeline.Strategies {
			if newItem.DeploymentTemplate == oldItem.Strategy {
				notFound = false
			}
		}

		if notFound {
			//delete from db
			err := impl.pipelineConfigRepository.Delete(oldItem, tx)
			if err != nil {
				impl.logger.Errorw("error in delete pipeline strategies", "err", err)
				return fmt.Errorf("error in delete pipeline strategies")
			}
		}
	}

	defaultCount := 0
	for _, item := range pipeline.Strategies {
		if item.Default {
			defaultCount = defaultCount + 1
			if defaultCount > 1 {
				impl.logger.Warnw("already have one strategy is default in this pipeline, skip this", "strategy", item.DeploymentTemplate)
				continue
			}
		}
		strategy, err := impl.pipelineConfigRepository.FindByStrategyAndPipelineId(item.DeploymentTemplate, pipeline.Id)
		if err != nil && pg.ErrNoRows != err {
			impl.logger.Errorw("error in getting strategy", "err", err)
			return err
		}
		if strategy.Id > 0 {
			strategy.Config = string(item.Config)
			strategy.Default = item.Default
			strategy.UpdatedBy = userID
			strategy.UpdatedOn = time.Now()
			err = impl.pipelineConfigRepository.Update(strategy, tx)
			if err != nil {
				impl.logger.Errorw("error in updating strategy", "strategy", item.DeploymentTemplate)
				return fmt.Errorf("pipeline updated but failed to update one strategy")
			}
			//creating history entry for strategy
			_, err = impl.pipelineStrategyHistoryService.CreatePipelineStrategyHistory(strategy, pipeline.TriggerType, tx)
			if err != nil {
				impl.logger.Errorw("error in creating strategy history entry", "err", err)
				return err
			}
		} else {
			strategy := &chartConfig.PipelineStrategy{
				PipelineId: pipeline.Id,
				Strategy:   item.DeploymentTemplate,
				Config:     string(item.Config),
				Default:    item.Default,
				Deleted:    false,
				AuditLog:   sql.AuditLog{UpdatedBy: userID, CreatedBy: userID, UpdatedOn: time.Now(), CreatedOn: time.Now()},
			}
			err = impl.pipelineConfigRepository.Save(strategy, tx)
			if err != nil {
				impl.logger.Errorw("error in saving strategy", "strategy", item.DeploymentTemplate)
				return fmt.Errorf("pipeline created but failed to add strategy")
			}
			//creating history entry for strategy
			_, err = impl.pipelineStrategyHistoryService.CreatePipelineStrategyHistory(strategy, pipeline.TriggerType, tx)
			if err != nil {
				impl.logger.Errorw("error in creating strategy history entry", "err", err)
				return err
			}
		}
	}
	err = tx.Commit()
	if err != nil {
		return err
	}
	return nil
}

func (impl PipelineBuilderImpl) filterDeploymentTemplate(strategyKey string, pipelineStrategiesJson string) (string, error) {
	var pipelineStrategies DeploymentType
	err := json.Unmarshal([]byte(pipelineStrategiesJson), &pipelineStrategies)
	if err != nil {
		impl.logger.Errorw("error while unmarshal strategies", "err", err)
		return "", err
	}
	if pipelineStrategies.Deployment.Strategy[strategyKey] == nil {
		return "", fmt.Errorf("no deployment strategy found for %s", strategyKey)
	}
	strategy := make(map[string]interface{})
	strategy[strategyKey] = pipelineStrategies.Deployment.Strategy[strategyKey].(map[string]interface{})
	pipelineStrategy := DeploymentType{
		Deployment: Deployment{
			Strategy: strategy,
		},
	}
	pipelineOverrideBytes, err := json.Marshal(pipelineStrategy)
	if err != nil {
		impl.logger.Errorw("error while marshal strategies", "err", err)
		return "", err
	}
	pipelineStrategyJson := string(pipelineOverrideBytes)
	return pipelineStrategyJson, nil
}

func (impl PipelineBuilderImpl) getStrategiesMapping(dbPipelineIds []int) (map[int][]*chartConfig.PipelineStrategy, error) {
	strategiesMapping := make(map[int][]*chartConfig.PipelineStrategy)
	strategiesByPipelineIds, err := impl.pipelineConfigRepository.GetAllStrategyByPipelineIds(dbPipelineIds)
	if err != nil && !errors.IsNotFound(err) {
		impl.logger.Errorw("error in fetching strategies by pipelineIds", "PipelineIds", dbPipelineIds, "err", err)
		return strategiesMapping, err
	}
	for _, strategy := range strategiesByPipelineIds {
		strategiesMapping[strategy.PipelineId] = append(strategiesMapping[strategy.PipelineId], strategy)
	}
	return strategiesMapping, nil
}

func (impl PipelineBuilderImpl) GetTriggerViewCdPipelinesForApp(appId int) (cdPipelines *bean.CdPipelines, err error) {
	triggerViewCdPipelinesResp, err := impl.ciCdPipelineOrchestrator.GetCdPipelinesForApp(appId)
	if err != nil {
		impl.logger.Errorw("error in fetching triggerViewCdPipelinesResp by appId", "err", err, "appId", appId)
		return triggerViewCdPipelinesResp, err
	}
	var dbPipelineIds []int
	for _, dbPipeline := range triggerViewCdPipelinesResp.Pipelines {
		dbPipelineIds = append(dbPipelineIds, dbPipeline.Id)
	}

	//construct strategiesMapping to get all strategies against pipelineId
	strategiesMapping, err := impl.getStrategiesMapping(dbPipelineIds)
	if err != nil {
		return triggerViewCdPipelinesResp, err
	}
	for _, dbPipeline := range triggerViewCdPipelinesResp.Pipelines {
		var strategies []*chartConfig.PipelineStrategy
		var deploymentTemplate chartRepoRepository.DeploymentStrategy
		if len(strategiesMapping[dbPipeline.Id]) != 0 {
			strategies = strategiesMapping[dbPipeline.Id]
		}
		for _, item := range strategies {
			if item.Default {
				deploymentTemplate = item.Strategy
			}
		}
		dbPipeline.DeploymentTemplate = deploymentTemplate
	}

	return triggerViewCdPipelinesResp, err
}

func (impl PipelineBuilderImpl) GetCdPipelinesForApp(appId int) (cdPipelines *bean.CdPipelines, err error) {
	cdPipelines, err = impl.ciCdPipelineOrchestrator.GetCdPipelinesForApp(appId)
	if err != nil {
		impl.logger.Errorw("error in fetching cd Pipelines for appId", "err", err, "appId", appId)
		return nil, err
	}
	var envIds []*int
	var dbPipelineIds []int
	for _, dbPipeline := range cdPipelines.Pipelines {
		envIds = append(envIds, &dbPipeline.EnvironmentId)
		dbPipelineIds = append(dbPipelineIds, dbPipeline.Id)
	}
	if len(envIds) == 0 || len(dbPipelineIds) == 0 {
		return cdPipelines, nil
	}
	envMapping := make(map[int]*repository2.Environment)
	appWorkflowMapping := make(map[int]*appWorkflow.AppWorkflowMapping)

	envs, err := impl.environmentRepository.FindByIds(envIds)
	if err != nil && errors.IsNotFound(err) {
		impl.logger.Errorw("error in fetching environments", "err", err)
		return cdPipelines, err
	}
	//creating map for envId and respective env
	for _, env := range envs {
		envMapping[env.Id] = env
	}
	strategiesMapping, err := impl.getStrategiesMapping(dbPipelineIds)
	if err != nil {
		return cdPipelines, err
	}
	appWorkflowMappings, err := impl.appWorkflowRepository.FindByCDPipelineIds(dbPipelineIds)
	if err != nil {
		impl.logger.Errorw("error in fetching app workflow mappings by pipelineIds", "err", err)
		return nil, err
	}
	for _, appWorkflow := range appWorkflowMappings {
		appWorkflowMapping[appWorkflow.ComponentId] = appWorkflow
	}

	var pipelines []*bean.CDPipelineConfigObject
	for _, dbPipeline := range cdPipelines.Pipelines {
		environment := &repository2.Environment{}
		var strategies []*chartConfig.PipelineStrategy
		appToWorkflowMapping := &appWorkflow.AppWorkflowMapping{}

		if envMapping[dbPipeline.EnvironmentId] != nil {
			environment = envMapping[dbPipeline.EnvironmentId]
		}
		if len(strategiesMapping[dbPipeline.Id]) != 0 {
			strategies = strategiesMapping[dbPipeline.Id]
		}
		if appWorkflowMapping[dbPipeline.Id] != nil {
			appToWorkflowMapping = appWorkflowMapping[dbPipeline.Id]
		}
		var strategiesBean []bean.Strategy
		var deploymentTemplate chartRepoRepository.DeploymentStrategy
		for _, item := range strategies {
			strategiesBean = append(strategiesBean, bean.Strategy{
				Config:             []byte(item.Config),
				DeploymentTemplate: item.Strategy,
				Default:            item.Default,
			})

			if item.Default {
				deploymentTemplate = item.Strategy
			}
		}
		pipeline := &bean.CDPipelineConfigObject{
			Id:                            dbPipeline.Id,
			Name:                          dbPipeline.Name,
			EnvironmentId:                 dbPipeline.EnvironmentId,
			EnvironmentName:               environment.Name,
			Description:                   environment.Description,
			CiPipelineId:                  dbPipeline.CiPipelineId,
			DeploymentTemplate:            deploymentTemplate,
			TriggerType:                   dbPipeline.TriggerType,
			Strategies:                    strategiesBean,
			PreStage:                      dbPipeline.PreStage,
			PostStage:                     dbPipeline.PostStage,
			PreStageConfigMapSecretNames:  dbPipeline.PreStageConfigMapSecretNames,
			PostStageConfigMapSecretNames: dbPipeline.PostStageConfigMapSecretNames,
			RunPreStageInEnv:              dbPipeline.RunPreStageInEnv,
			RunPostStageInEnv:             dbPipeline.RunPostStageInEnv,
			DeploymentAppType:             dbPipeline.DeploymentAppType,
			ParentPipelineType:            appToWorkflowMapping.ParentType,
			ParentPipelineId:              appToWorkflowMapping.ParentId,
			DeploymentAppDeleteRequest:    dbPipeline.DeploymentAppDeleteRequest,
			UserApprovalConf:              dbPipeline.UserApprovalConf,
			IsVirtualEnvironment:          dbPipeline.IsVirtualEnvironment,
		}
		pipelines = append(pipelines, pipeline)
	}
	cdPipelines.Pipelines = pipelines
	return cdPipelines, err
}

func (impl PipelineBuilderImpl) GetCdPipelinesForAppAndEnv(appId int, envId int) (cdPipelines *bean.CdPipelines, err error) {
	return impl.ciCdPipelineOrchestrator.GetCdPipelinesForAppAndEnv(appId, envId)
}

type ConfigMapSecretsResponse struct {
	Maps    []bean2.ConfigSecretMap `json:"maps"`
	Secrets []bean2.ConfigSecretMap `json:"secrets"`
}

func (impl PipelineBuilderImpl) FetchConfigmapSecretsForCdStages(appId, envId, cdPipelineId int) (ConfigMapSecretsResponse, error) {
	configMapSecrets, err := impl.appService.GetConfigMapAndSecretJson(appId, envId, cdPipelineId)
	if err != nil {
		impl.logger.Errorw("error while fetching config secrets ", "err", err)
		return ConfigMapSecretsResponse{}, err
	}
	existingConfigMapSecrets := ConfigMapSecretsResponse{}
	err = json.Unmarshal([]byte(configMapSecrets), &existingConfigMapSecrets)
	if err != nil {
		impl.logger.Error(err)
		return ConfigMapSecretsResponse{}, err
	}
	return existingConfigMapSecrets, nil
}

func (impl PipelineBuilderImpl) overrideArtifactsWithUserApprovalData(pipeline *pipelineConfig.Pipeline, inputArtifacts []bean.CiArtifactBean, isApprovalNode bool, latestArtifactId int) ([]bean.CiArtifactBean, pipelineConfig.UserApprovalConfig, error) {
	impl.logger.Infow("approval node configured", "pipelineId", pipeline.Id, "isApproval", isApprovalNode)
	ciArtifactsFinal := make([]bean.CiArtifactBean, 0, len(inputArtifacts))
	artifactIds := make([]int, 0, len(inputArtifacts))
	cdPipelineId := pipeline.Id
	approvalConfig, err := pipeline.GetApprovalConfig()
	if err != nil {
		impl.logger.Errorw("failed to unmarshal userApprovalConfig", "err", err, "cdPipelineId", cdPipelineId, "approvalConfig", approvalConfig)
		return ciArtifactsFinal, approvalConfig, err
	}

	for _, item := range inputArtifacts {
		artifactIds = append(artifactIds, item.Id)
	}

	var userApprovalMetadata map[int]*pipelineConfig.UserApprovalMetadata
	requiredApprovals := approvalConfig.RequiredCount
	userApprovalMetadata, err = impl.workflowDagExecutor.FetchApprovalDataForArtifacts(artifactIds, cdPipelineId, requiredApprovals) // it will fetch all the request data with nil cd_wfr_rnr_id
	if err != nil {
		impl.logger.Errorw("error occurred while fetching approval data for artifacts", "cdPipelineId", cdPipelineId, "artifactIds", artifactIds, "err", err)
		return ciArtifactsFinal, approvalConfig, err
	}
	for _, artifact := range inputArtifacts {
		approvalRuntimeState := pipelineConfig.InitApprovalState
		approvalMetadataForArtifact, ok := userApprovalMetadata[artifact.Id]
		if ok { // either approved or requested
			approvalRuntimeState = approvalMetadataForArtifact.ApprovalRuntimeState
			artifact.UserApprovalMetadata = approvalMetadataForArtifact
		} else if artifact.Deployed {
			approvalRuntimeState = pipelineConfig.ConsumedApprovalState
		}

		allowed := false
		if isApprovalNode { // return all the artifacts with state in init, requested or consumed
			allowed = approvalRuntimeState == pipelineConfig.InitApprovalState || approvalRuntimeState == pipelineConfig.RequestedApprovalState || approvalRuntimeState == pipelineConfig.ConsumedApprovalState
		} else { // return only approved state artifacts
			allowed = approvalRuntimeState == pipelineConfig.ApprovedApprovalState || artifact.Latest || artifact.Id == latestArtifactId
		}
		if allowed {
			ciArtifactsFinal = append(ciArtifactsFinal, artifact)
		}
	}
	return ciArtifactsFinal, approvalConfig, nil
}

// RetrieveParentDetails returns the parent id and type of the parent
func (impl PipelineBuilderImpl) RetrieveParentDetails(pipelineId int) (parentId int, parentType bean2.WorkflowType, err error) {

	workflow, err := impl.appWorkflowRepository.GetParentDetailsByPipelineId(pipelineId)
	if err != nil {
		impl.logger.Errorw("failed to get parent component details",
			"componentId", pipelineId,
			"err", err)
		return 0, "", err
	}

	if workflow.ParentType == appWorkflow.CDPIPELINE {
		// workflow is of type CD, check for stage
		parentPipeline, err := impl.pipelineRepository.GetPostStageConfigById(workflow.ParentId)
		if err != nil {
			impl.logger.Errorw("failed to get the post_stage_config_yaml",
				"cdPipelineId", workflow.ParentId,
				"err", err)
			return 0, "", err
		}

		if len(parentPipeline.PostStageConfig) == 0 {
			return workflow.ParentId, bean2.CD_WORKFLOW_TYPE_DEPLOY, nil
		}
		return workflow.ParentId, bean2.CD_WORKFLOW_TYPE_POST, nil

	} else if workflow.ParentType == appWorkflow.WEBHOOK {
		// For webhook type
		return workflow.ParentId, bean2.WEBHOOK_WORKFLOW_TYPE, nil
	}

	return workflow.ParentId, bean2.CI_WORKFLOW_TYPE, nil
}

// RetrieveArtifactsByCDPipeline returns all the artifacts for the cd pipeline (pre / deploy / post)
func (impl PipelineBuilderImpl) RetrieveArtifactsByCDPipeline(pipeline *pipelineConfig.Pipeline, stage bean2.WorkflowType, isApprovalNode bool) (*bean.CiArtifactResponse, error) {

	// retrieve parent details
	parentId, parentType, err := impl.RetrieveParentDetails(pipeline.Id)
	if err != nil {
		impl.logger.Errorw("failed to retrieve parent details",
			"cdPipelineId", pipeline.Id,
			"err", err)
		return nil, err
	}

	parentCdId := 0
	if parentType == bean2.CD_WORKFLOW_TYPE_POST || (parentType == bean2.CD_WORKFLOW_TYPE_DEPLOY && stage != bean2.CD_WORKFLOW_TYPE_POST) {
		// parentCdId is being set to store the artifact currently deployed on parent cd (if applicable).
		// Parent component is CD only if parent type is POST/DEPLOY
		parentCdId = parentId
	}

	if stage == bean2.CD_WORKFLOW_TYPE_DEPLOY && len(pipeline.PreStageConfig) > 0 {
		// Parent type will be PRE for DEPLOY stage
		parentId = pipeline.Id
		parentType = bean2.CD_WORKFLOW_TYPE_PRE
	}
	if stage == bean2.CD_WORKFLOW_TYPE_POST {
		// Parent type will be DEPLOY for POST stage
		parentId = pipeline.Id
		parentType = bean2.CD_WORKFLOW_TYPE_DEPLOY
	}

	// Build artifacts for cd stages
	var ciArtifacts []bean.CiArtifactBean
	ciArtifactsResponse := &bean.CiArtifactResponse{}

	artifactMap := make(map[int]int)
	limit := 10

	ciArtifacts, artifactMap, latestWfArtifactId, latestWfArtifactStatus, err := impl.
		BuildArtifactsForCdStage(pipeline.Id, stage, ciArtifacts, artifactMap, false, limit, parentCdId)
	if err != nil && err != pg.ErrNoRows {
		impl.logger.Errorw("error in getting artifacts for child cd stage", "err", err, "stage", stage)
		return nil, err
	}

	ciArtifacts, err = impl.BuildArtifactsForParentStage(pipeline.Id, parentId, parentType, ciArtifacts, artifactMap, limit, parentCdId)
	if err != nil && err != pg.ErrNoRows {
		impl.logger.Errorw("error in getting artifacts for cd", "err", err, "parentStage", parentType, "stage", stage)
		return nil, err
	}

	//sorting ci artifacts on the basis of creation time
	if ciArtifacts != nil {
		sort.SliceStable(ciArtifacts, func(i, j int) bool {
			return ciArtifacts[i].Id > ciArtifacts[j].Id
		})
	}

	artifactIds := make([]int, 0, len(ciArtifacts))
	for _, artifact := range ciArtifacts {
		artifactIds = append(artifactIds, artifact.Id)
	}

	artifacts, err := impl.ciArtifactRepository.GetArtifactParentCiAndWorkflowDetailsByIdsInDesc(artifactIds)
	if err != nil {
		return ciArtifactsResponse, err
	}

	for i, artifact := range artifacts {
		if artifact.ExternalCiPipelineId != 0 {
			// if external webhook continue
			continue
		}

		var ciWorkflow *pipelineConfig.CiWorkflow
		if artifact.ParentCiArtifact != 0 {
			ciWorkflow, err = impl.ciWorkflowRepository.FindLastTriggeredWorkflowGitTriggersByArtifactId(artifact.ParentCiArtifact)
			if err != nil {
				impl.logger.Errorw("error in getting ci_workflow for artifacts", "err", err, "artifact", artifact, "parentStage", parentType, "stage", stage)
				return ciArtifactsResponse, err
			}

		} else {
			ciWorkflow, err = impl.ciWorkflowRepository.FindCiWorkflowGitTriggersById(*artifact.WorkflowId)
			if err != nil {
				impl.logger.Errorw("error in getting ci_workflow for artifacts", "err", err, "artifact", artifact, "parentStage", parentType, "stage", stage)
				return ciArtifactsResponse, err
			}
		}
		ciArtifacts[i].TriggeredBy = ciWorkflow.TriggeredBy
		ciArtifacts[i].CiConfigureSourceType = ciWorkflow.GitTriggers[ciWorkflow.CiPipelineId].CiConfigureSourceType
		ciArtifacts[i].CiConfigureSourceValue = ciWorkflow.GitTriggers[ciWorkflow.CiPipelineId].CiConfigureSourceValue
	}

	ciArtifactsResponse.CdPipelineId = pipeline.Id
	ciArtifactsResponse.LatestWfArtifactId = latestWfArtifactId
	ciArtifactsResponse.LatestWfArtifactStatus = latestWfArtifactStatus
	if ciArtifacts == nil {
		ciArtifacts = []bean.CiArtifactBean{}
	}
	ciArtifactsResponse.CiArtifacts = ciArtifacts

	if pipeline.ApprovalNodeConfigured() && stage == bean2.CD_WORKFLOW_TYPE_DEPLOY { // for now, we are checking artifacts for deploy stage only
		ciArtifactsFinal, approvalConfig, err := impl.overrideArtifactsWithUserApprovalData(pipeline, ciArtifactsResponse.CiArtifacts, isApprovalNode, latestWfArtifactId)
		if err != nil {
			return ciArtifactsResponse, err
		}
		ciArtifactsResponse.UserApprovalConfig = &approvalConfig
		ciArtifactsResponse.CiArtifacts = ciArtifactsFinal
	}
	return ciArtifactsResponse, nil
}

func (impl PipelineBuilderImpl) BuildArtifactsForParentStage(cdPipelineId int, parentId int, parentType bean2.WorkflowType, ciArtifacts []bean.CiArtifactBean, artifactMap map[int]int, limit int, parentCdId int) ([]bean.CiArtifactBean, error) {
	var ciArtifactsFinal []bean.CiArtifactBean
	var err error
	if parentType == bean2.CI_WORKFLOW_TYPE {
		ciArtifactsFinal, err = impl.BuildArtifactsForCIParent(cdPipelineId, parentId, parentType, ciArtifacts, artifactMap, limit)
	} else if parentType == bean2.WEBHOOK_WORKFLOW_TYPE {
		ciArtifactsFinal, err = impl.BuildArtifactsForCIParent(cdPipelineId, parentId, parentType, ciArtifacts, artifactMap, limit)
	} else {
		//parent type is PRE, POST or DEPLOY type
		ciArtifactsFinal, _, _, _, err = impl.BuildArtifactsForCdStage(parentId, parentType, ciArtifacts, artifactMap, true, limit, parentCdId)
	}
	return ciArtifactsFinal, err
}

func (impl PipelineBuilderImpl) BuildArtifactsForCdStage(pipelineId int, stageType bean2.WorkflowType, ciArtifacts []bean.CiArtifactBean, artifactMap map[int]int, parent bool, limit int, parentCdId int) ([]bean.CiArtifactBean, map[int]int, int, string, error) {
	//getting running artifact id for parent cd
	parentCdRunningArtifactId := 0
	if parentCdId > 0 && parent {
		parentCdWfrList, err := impl.cdWorkflowRepository.FindArtifactByPipelineIdAndRunnerType(parentCdId, bean2.CD_WORKFLOW_TYPE_DEPLOY, 1)
		if err != nil || len(parentCdWfrList) == 0 {
			impl.logger.Errorw("error in getting artifact for parent cd", "parentCdPipelineId", parentCdId)
			return ciArtifacts, artifactMap, 0, "", err
		}
		parentCdRunningArtifactId = parentCdWfrList[0].CdWorkflow.CiArtifact.Id
	}
	//getting wfr for parent and updating artifacts
	parentWfrList, err := impl.cdWorkflowRepository.FindArtifactByPipelineIdAndRunnerType(pipelineId, stageType, limit)
	if err != nil {
		impl.logger.Errorw("error in getting artifact for deployed items", "cdPipelineId", pipelineId)
		return ciArtifacts, artifactMap, 0, "", err
	}
	deploymentArtifactId := 0
	deploymentArtifactStatus := ""
	for index, wfr := range parentWfrList {
		if !parent && index == 0 {
			deploymentArtifactId = wfr.CdWorkflow.CiArtifact.Id
			deploymentArtifactStatus = wfr.Status
		}
		if wfr.Status == application.Healthy || wfr.Status == application.SUCCEEDED {
			lastSuccessfulTriggerOnParent := parent && index == 0
			latest := !parent && index == 0
			runningOnParentCd := parentCdRunningArtifactId == wfr.CdWorkflow.CiArtifact.Id
			if ciArtifactIndex, ok := artifactMap[wfr.CdWorkflow.CiArtifact.Id]; !ok {
				//entry not present, creating new entry
				mInfo, err := parseMaterialInfo([]byte(wfr.CdWorkflow.CiArtifact.MaterialInfo), wfr.CdWorkflow.CiArtifact.DataSource)
				if err != nil {
					mInfo = []byte("[]")
					impl.logger.Errorw("Error in parsing artifact material info", "err", err)
				}
				ciArtifact := bean.CiArtifactBean{
					Id:                            wfr.CdWorkflow.CiArtifact.Id,
					Image:                         wfr.CdWorkflow.CiArtifact.Image,
					ImageDigest:                   wfr.CdWorkflow.CiArtifact.ImageDigest,
					MaterialInfo:                  mInfo,
					LastSuccessfulTriggerOnParent: lastSuccessfulTriggerOnParent,
					Latest:                        latest,
					Scanned:                       wfr.CdWorkflow.CiArtifact.Scanned,
					ScanEnabled:                   wfr.CdWorkflow.CiArtifact.ScanEnabled,
				}
				if wfr.DeploymentApprovalRequest != nil {
					ciArtifact.UserApprovalMetadata = wfr.DeploymentApprovalRequest.ConvertToApprovalMetadata()
				}
				if !parent {
					ciArtifact.Deployed = true
					ciArtifact.DeployedTime = formatDate(wfr.StartedOn, bean.LayoutRFC3339)
				}
				if runningOnParentCd {
					ciArtifact.RunningOnParentCd = runningOnParentCd
				}
				ciArtifacts = append(ciArtifacts, ciArtifact)
				//storing index of ci artifact for using when updating old entry
				artifactMap[wfr.CdWorkflow.CiArtifact.Id] = len(ciArtifacts) - 1
			} else {
				//entry already present, updating running on parent
				if parent {
					ciArtifacts[ciArtifactIndex].LastSuccessfulTriggerOnParent = lastSuccessfulTriggerOnParent
				}
				if runningOnParentCd {
					ciArtifacts[ciArtifactIndex].RunningOnParentCd = runningOnParentCd
				}
			}
		}
	}
	return ciArtifacts, artifactMap, deploymentArtifactId, deploymentArtifactStatus, nil
}

// method for building artifacts for parent CI

func (impl PipelineBuilderImpl) BuildArtifactsForCIParent(cdPipelineId int, parentId int, parentType bean2.WorkflowType, ciArtifacts []bean.CiArtifactBean, artifactMap map[int]int, limit int) ([]bean.CiArtifactBean, error) {
	artifacts, err := impl.ciArtifactRepository.GetArtifactsByCDPipeline(cdPipelineId, limit, parentId, parentType)
	if err != nil {
		impl.logger.Errorw("error in getting artifacts for ci", "err", err)
		return ciArtifacts, err
	}
	for _, artifact := range artifacts {
		if _, ok := artifactMap[artifact.Id]; !ok {
			mInfo, err := parseMaterialInfo([]byte(artifact.MaterialInfo), artifact.DataSource)
			if err != nil {
				mInfo = []byte("[]")
				impl.logger.Errorw("Error in parsing artifact material info", "err", err, "artifact", artifact)
			}
			ciArtifacts = append(ciArtifacts, bean.CiArtifactBean{
				Id:           artifact.Id,
				Image:        artifact.Image,
				ImageDigest:  artifact.ImageDigest,
				MaterialInfo: mInfo,
				ScanEnabled:  artifact.ScanEnabled,
				Scanned:      artifact.Scanned,
			})
		}
	}
	return ciArtifacts, nil
}

func (impl PipelineBuilderImpl) FetchArtifactForRollback(cdPipelineId, offset, limit int) (bean.CiArtifactResponse, error) {
	var deployedCiArtifacts []bean.CiArtifactBean
	var deployedCiArtifactsResponse bean.CiArtifactResponse
	var pipeline *pipelineConfig.Pipeline

	cdWfrs, err := impl.cdWorkflowRepository.FetchArtifactsByCdPipelineId(cdPipelineId, bean2.CD_WORKFLOW_TYPE_DEPLOY, offset, limit)
	if err != nil {
		impl.logger.Errorw("error in getting artifacts for rollback by cdPipelineId", "err", err, "cdPipelineId", cdPipelineId)
		return deployedCiArtifactsResponse, err
	}
	var ids []int32
	for _, item := range cdWfrs {
		ids = append(ids, item.TriggeredBy)
		if pipeline == nil && item.CdWorkflow != nil {
			pipeline = item.CdWorkflow.Pipeline
		}
	}
	userEmails := make(map[int32]string)
	users, err := impl.userService.GetByIds(ids)
	if err != nil {
		impl.logger.Errorw("unable to fetch users by ids", "err", err, "ids", ids)
	}
	for _, item := range users {
		userEmails[item.Id] = item.EmailId
	}
	for _, cdWfr := range cdWfrs {
		ciArtifact := &repository.CiArtifact{}
		if cdWfr.CdWorkflow != nil && cdWfr.CdWorkflow.CiArtifact != nil {
			ciArtifact = cdWfr.CdWorkflow.CiArtifact
		}
		if ciArtifact == nil {
			continue
		}
		mInfo, err := parseMaterialInfo([]byte(ciArtifact.MaterialInfo), ciArtifact.DataSource)
		if err != nil {
			mInfo = []byte("[]")
			impl.logger.Errorw("error in parsing ciArtifact material info", "err", err, "ciArtifact", ciArtifact)
		}
		userEmail := userEmails[cdWfr.TriggeredBy]
		deployedCiArtifacts = append(deployedCiArtifacts, bean.CiArtifactBean{
			Id:           ciArtifact.Id,
			Image:        ciArtifact.Image,
			MaterialInfo: mInfo,
			DeployedTime: formatDate(cdWfr.StartedOn, bean.LayoutRFC3339),
			WfrId:        cdWfr.Id,
			DeployedBy:   userEmail,
		})
	}

	deployedCiArtifactsResponse.CdPipelineId = cdPipelineId
	if deployedCiArtifacts == nil {
		deployedCiArtifacts = []bean.CiArtifactBean{}
	}
	if pipeline != nil && pipeline.ApprovalNodeConfigured() {
		deployedCiArtifacts, _, err = impl.overrideArtifactsWithUserApprovalData(pipeline, deployedCiArtifacts, false, 0)
		if err != nil {
			return deployedCiArtifactsResponse, err
		}
	}
	deployedCiArtifactsResponse.CiArtifacts = deployedCiArtifacts

	return deployedCiArtifactsResponse, nil
}

func parseMaterialInfo(materialInfo json.RawMessage, source string) (json.RawMessage, error) {
	if source != "GOCD" && source != "CI-RUNNER" && source != "EXTERNAL" {
		return nil, fmt.Errorf("datasource: %s not supported", source)
	}
	var ciMaterials []repository.CiMaterialInfo
	err := json.Unmarshal(materialInfo, &ciMaterials)
	if err != nil {
		println("material info", materialInfo)
		println("unmarshal error for material info", "err", err)
	}
	var scmMapList []map[string]string

	for _, material := range ciMaterials {
		scmMap := map[string]string{}
		var url string
		if material.Material.Type == "git" {
			url = material.Material.GitConfiguration.URL
		} else if material.Material.Type == "scm" {
			url = material.Material.ScmConfiguration.URL
		} else {
			return nil, fmt.Errorf("unknown material type:%s ", material.Material.Type)
		}
		if material.Modifications != nil && len(material.Modifications) > 0 {
			_modification := material.Modifications[0]

			revision := _modification.Revision
			url = strings.TrimSpace(url)

			_webhookDataStr := ""
			_webhookDataByteArr, err := json.Marshal(_modification.WebhookData)
			if err == nil {
				_webhookDataStr = string(_webhookDataByteArr)
			}

			scmMap["url"] = url
			scmMap["revision"] = revision
			scmMap["modifiedTime"] = _modification.ModifiedTime
			scmMap["author"] = _modification.Author
			scmMap["message"] = _modification.Message
			scmMap["tag"] = _modification.Tag
			scmMap["webhookData"] = _webhookDataStr
			scmMap["branch"] = _modification.Branch
		}
		scmMapList = append(scmMapList, scmMap)
	}
	mInfo, err := json.Marshal(scmMapList)
	return mInfo, err
}

func (impl PipelineBuilderImpl) FindAppsByTeamId(teamId int) ([]*AppBean, error) {
	var appsRes []*AppBean
	apps, err := impl.appRepo.FindAppsByTeamId(teamId)
	if err != nil {
		impl.logger.Errorw("error while fetching app", "err", err)
		return nil, err
	}
	for _, app := range apps {
		appsRes = append(appsRes, &AppBean{Id: app.Id, Name: app.AppName})
	}
	return appsRes, err
}

func (impl PipelineBuilderImpl) FindAppsByTeamName(teamName string) ([]AppBean, error) {
	var appsRes []AppBean
	apps, err := impl.appRepo.FindAppsByTeamName(teamName)
	if err != nil {
		impl.logger.Errorw("error while fetching app", "err", err)
		return nil, err
	}
	for _, app := range apps {
		appsRes = append(appsRes, AppBean{Id: app.Id, Name: app.AppName})
	}
	return appsRes, err
}

func (impl PipelineBuilderImpl) FindPipelineById(cdPipelineId int) (*pipelineConfig.Pipeline, error) {
	return impl.pipelineRepository.FindById(cdPipelineId)
}

func (impl PipelineBuilderImpl) FindAppAndEnvDetailsByPipelineId(cdPipelineId int) (*pipelineConfig.Pipeline, error) {
	return impl.pipelineRepository.FindAppAndEnvDetailsByPipelineId(cdPipelineId)
}

type TeamAppBean struct {
	ProjectId   int        `json:"projectId"`
	ProjectName string     `json:"projectName"`
	AppList     []*AppBean `json:"appList"`
}

type AppBean struct {
	Id     int    `json:"id"`
	Name   string `json:"name,notnull"`
	TeamId int    `json:"teamId,omitempty"`
}

func (impl PipelineBuilderImpl) GetAppList() ([]AppBean, error) {
	var appsRes []AppBean
	apps, err := impl.appRepo.FindAll()
	if err != nil {
		impl.logger.Errorw("error while fetching app", "err", err)
		return nil, err
	}
	for _, app := range apps {
		appsRes = append(appsRes, AppBean{Id: app.Id, Name: app.AppName})
	}
	return appsRes, err
}

func (impl PipelineBuilderImpl) FetchCDPipelineStrategy(appId int) (PipelineStrategiesResponse, error) {
	pipelineStrategiesResponse := PipelineStrategiesResponse{}
	chart, err := impl.chartRepository.FindLatestChartForAppByAppId(appId)
	if err != nil && err != pg.ErrNoRows {
		impl.logger.Errorf("invalid state", "err", err, "appId", appId)
		return pipelineStrategiesResponse, err
	}
	if chart.Id == 0 {
		return pipelineStrategiesResponse, fmt.Errorf("no chart configured")
	}

	//get global strategy for this chart
	globalStrategies, err := impl.globalStrategyMetadataChartRefMappingRepository.GetByChartRefId(chart.ChartRefId)
	if err != nil && err != pg.ErrNoRows {
		impl.logger.Errorw("error in getting global strategies", "err", err)
		return pipelineStrategiesResponse, err
	} else if err == pg.ErrNoRows {
		impl.logger.Infow("no strategies configured for chart", "chartRefId", chart.ChartRefId)
		return pipelineStrategiesResponse, nil
	}
	pipelineOverride := chart.PipelineOverride
	for _, globalStrategy := range globalStrategies {
		pipelineStrategyJson, err := impl.filterDeploymentTemplate(globalStrategy.GlobalStrategyMetadata.Key, pipelineOverride)
		if err != nil {
			return pipelineStrategiesResponse, err
		}
		pipelineStrategy := PipelineStrategy{
			DeploymentTemplate: globalStrategy.GlobalStrategyMetadata.Name,
			Config:             []byte(pipelineStrategyJson),
		}
		pipelineStrategy.Default = globalStrategy.Default
		pipelineStrategiesResponse.PipelineStrategy = append(pipelineStrategiesResponse.PipelineStrategy, pipelineStrategy)
	}
	return pipelineStrategiesResponse, nil
}

func (impl PipelineBuilderImpl) FetchDefaultCDPipelineStrategy(appId int, envId int) (PipelineStrategy, error) {
	pipelineStrategy := PipelineStrategy{}
	cdPipelines, err := impl.ciCdPipelineOrchestrator.GetCdPipelinesForAppAndEnv(appId, envId)
	if err != nil || (cdPipelines.Pipelines) == nil || len(cdPipelines.Pipelines) == 0 {
		return pipelineStrategy, err
	}
	cdPipelineId := cdPipelines.Pipelines[0].Id

	cdPipeline, err := impl.GetCdPipelineById(cdPipelineId)
	if err != nil {
		return pipelineStrategy, nil
	}
	pipelineStrategy.DeploymentTemplate = cdPipeline.DeploymentTemplate
	pipelineStrategy.Default = true
	return pipelineStrategy, nil
}

type PipelineStrategiesResponse struct {
	PipelineStrategy []PipelineStrategy `json:"pipelineStrategy"`
}
type PipelineStrategy struct {
	DeploymentTemplate chartRepoRepository.DeploymentStrategy `json:"deploymentTemplate,omitempty"` //
	Config             json.RawMessage                        `json:"config"`
	Default            bool                                   `json:"default"`
}

func (impl PipelineBuilderImpl) GetEnvironmentByCdPipelineId(pipelineId int) (int, error) {
	dbPipeline, err := impl.pipelineRepository.FindById(pipelineId)
	if err != nil || dbPipeline == nil {
		impl.logger.Errorw("error in fetching pipeline", "err", err)
		return 0, err
	}
	return dbPipeline.EnvironmentId, err
}

func (impl PipelineBuilderImpl) GetCdPipelineById(pipelineId int) (cdPipeline *bean.CDPipelineConfigObject, err error) {
	dbPipeline, err := impl.pipelineRepository.FindById(pipelineId)
	if err != nil && errors.IsNotFound(err) {
		impl.logger.Errorw("error in fetching pipeline", "err", err)
		return cdPipeline, err
	}
	environment, err := impl.environmentRepository.FindById(dbPipeline.EnvironmentId)
	if err != nil && errors.IsNotFound(err) {
		impl.logger.Errorw("error in fetching pipeline", "err", err)
		return cdPipeline, err
	}
	strategies, err := impl.pipelineConfigRepository.GetAllStrategyByPipelineId(dbPipeline.Id)
	if err != nil && errors.IsNotFound(err) {
		impl.logger.Errorw("error in fetching strategies", "err", err)
		return cdPipeline, err
	}
	var strategiesBean []bean.Strategy
	var deploymentTemplate chartRepoRepository.DeploymentStrategy
	for _, item := range strategies {
		strategiesBean = append(strategiesBean, bean.Strategy{
			Config:             []byte(item.Config),
			DeploymentTemplate: item.Strategy,
			Default:            item.Default,
		})

		if item.Default {
			deploymentTemplate = item.Strategy
		}
	}

	preStage := bean.CdStage{}
	if len(dbPipeline.PreStageConfig) > 0 {
		preStage.Name = "Pre-Deployment"
		preStage.Config = dbPipeline.PreStageConfig
		preStage.TriggerType = dbPipeline.PreTriggerType
	}
	postStage := bean.CdStage{}
	if len(dbPipeline.PostStageConfig) > 0 {
		postStage.Name = "Post-Deployment"
		postStage.Config = dbPipeline.PostStageConfig
		postStage.TriggerType = dbPipeline.PostTriggerType
	}

	preStageConfigmapSecrets := bean.PreStageConfigMapSecretNames{}
	postStageConfigmapSecrets := bean.PostStageConfigMapSecretNames{}
	var approvalConfig *pipelineConfig.UserApprovalConfig

	if dbPipeline.PreStageConfigMapSecretNames != "" {
		err = json.Unmarshal([]byte(dbPipeline.PreStageConfigMapSecretNames), &preStageConfigmapSecrets)
		if err != nil {
			impl.logger.Error(err)
			return nil, err
		}
	}
	if dbPipeline.PostStageConfigMapSecretNames != "" {
		err = json.Unmarshal([]byte(dbPipeline.PostStageConfigMapSecretNames), &postStageConfigmapSecrets)
		if err != nil {
			impl.logger.Error(err)
			return nil, err
		}
	}

	if dbPipeline.ApprovalNodeConfigured() {
		approvalConfig = &pipelineConfig.UserApprovalConfig{}
		err = json.Unmarshal([]byte(dbPipeline.UserApprovalConfig), approvalConfig)
		if err != nil {
			impl.logger.Errorw("error occurred while unmarshalling user approval config", "err", err)
			return nil, err
		}
	}

	appWorkflowMapping, err := impl.appWorkflowRepository.FindWFCDMappingByCDPipelineId(pipelineId)
	if err != nil {
		return nil, err
	}
	cdPipeline = &bean.CDPipelineConfigObject{
		Id:                            dbPipeline.Id,
		Name:                          dbPipeline.Name,
		EnvironmentId:                 dbPipeline.EnvironmentId,
		EnvironmentName:               environment.Name,
		CiPipelineId:                  dbPipeline.CiPipelineId,
		DeploymentTemplate:            deploymentTemplate,
		TriggerType:                   dbPipeline.TriggerType,
		Strategies:                    strategiesBean,
		PreStage:                      preStage,
		PostStage:                     postStage,
		PreStageConfigMapSecretNames:  preStageConfigmapSecrets,
		PostStageConfigMapSecretNames: postStageConfigmapSecrets,
		RunPreStageInEnv:              dbPipeline.RunPreStageInEnv,
		RunPostStageInEnv:             dbPipeline.RunPostStageInEnv,
		CdArgoSetup:                   environment.Cluster.CdArgoSetup,
		ParentPipelineId:              appWorkflowMapping.ParentId,
		ParentPipelineType:            appWorkflowMapping.ParentType,
		DeploymentAppType:             dbPipeline.DeploymentAppType,
		DeploymentAppCreated:          dbPipeline.DeploymentAppCreated,
		UserApprovalConf:              approvalConfig,
		IsVirtualEnvironment:          dbPipeline.Environment.IsVirtualEnvironment,
	}

	return cdPipeline, err
}

func (impl PipelineBuilderImpl) FindByIds(ids []*int) ([]*AppBean, error) {
	var appsRes []*AppBean
	apps, err := impl.appRepo.FindByIds(ids)
	if err != nil {
		impl.logger.Errorw("error while fetching app", "err", err)
		return nil, err
	}
	for _, app := range apps {
		appsRes = append(appsRes, &AppBean{Id: app.Id, Name: app.AppName, TeamId: app.TeamId})
	}
	return appsRes, err
}

func (impl PipelineBuilderImpl) GetCiPipelineById(pipelineId int) (ciPipeline *bean.CiPipeline, err error) {
	pipeline, err := impl.ciPipelineRepository.FindById(pipelineId)
	if err != nil && !util.IsErrNoRows(err) {
		impl.logger.Errorw("error in fetching ci pipeline", "pipelineId", pipelineId, "err", err)
		return nil, err
	}
	dockerArgs := make(map[string]string)
	if len(pipeline.DockerArgs) > 0 {
		err := json.Unmarshal([]byte(pipeline.DockerArgs), &dockerArgs)
		if err != nil {
			impl.logger.Warnw("error in unmarshal", "err", err)
		}
	}

	if impl.ciConfig.ExternalCiWebhookUrl == "" {
		hostUrl, err := impl.attributesService.GetByKey(attributes.HostUrlKey)
		if err != nil {
			impl.logger.Errorw("there is no external ci webhook url configured", "ci pipeline", pipeline)
			return nil, err
		}
		if hostUrl != nil {
			impl.ciConfig.ExternalCiWebhookUrl = fmt.Sprintf("%s/%s", hostUrl.Value, ExternalCiWebhookPath)
		}
	}

	var externalCiConfig bean.ExternalCiConfig

	ciPipelineScripts, err := impl.ciPipelineRepository.FindCiScriptsByCiPipelineId(pipeline.Id)
	if err != nil && !util.IsErrNoRows(err) {
		impl.logger.Errorw("error in fetching ci scripts")
		return nil, err
	}

	var beforeDockerBuildScripts []*bean.CiScript
	var afterDockerBuildScripts []*bean.CiScript
	for _, ciScript := range ciPipelineScripts {
		ciScriptResp := &bean.CiScript{
			Id:             ciScript.Id,
			Index:          ciScript.Index,
			Name:           ciScript.Name,
			Script:         ciScript.Script,
			OutputLocation: ciScript.OutputLocation,
		}
		if ciScript.Stage == BEFORE_DOCKER_BUILD {
			beforeDockerBuildScripts = append(beforeDockerBuildScripts, ciScriptResp)
		} else if ciScript.Stage == AFTER_DOCKER_BUILD {
			afterDockerBuildScripts = append(afterDockerBuildScripts, ciScriptResp)
		}
	}
	parentCiPipeline, err := impl.ciPipelineRepository.FindById(pipeline.ParentCiPipeline)
	if err != nil && !util.IsErrNoRows(err) {
		impl.logger.Errorw("err", err)
		return nil, err
	}
	ciPipeline = &bean.CiPipeline{
		Id:                       pipeline.Id,
		Version:                  pipeline.Version,
		Name:                     pipeline.Name,
		Active:                   pipeline.Active,
		Deleted:                  pipeline.Deleted,
		DockerArgs:               dockerArgs,
		IsManual:                 pipeline.IsManual,
		IsExternal:               pipeline.IsExternal,
		AppId:                    pipeline.AppId,
		ParentCiPipeline:         pipeline.ParentCiPipeline,
		ParentAppId:              parentCiPipeline.AppId,
		ExternalCiConfig:         externalCiConfig,
		BeforeDockerBuildScripts: beforeDockerBuildScripts,
		AfterDockerBuildScripts:  afterDockerBuildScripts,
		ScanEnabled:              pipeline.ScanEnabled,
		IsDockerConfigOverridden: pipeline.IsDockerConfigOverridden,
	}
	if !ciPipeline.IsExternal && ciPipeline.IsDockerConfigOverridden {
		ciTemplateBean, err := impl.ciTemplateService.FindTemplateOverrideByCiPipelineId(ciPipeline.Id)
		if err != nil {
			return nil, err
		}
		templateOverride := ciTemplateBean.CiTemplateOverride
		ciBuildConfig := ciTemplateBean.CiBuildConfig
		ciPipeline.DockerConfigOverride = bean.DockerConfigOverride{
			DockerRegistry:   templateOverride.DockerRegistryId,
			DockerRepository: templateOverride.DockerRepository,
			CiBuildConfig:    ciBuildConfig,
			//DockerBuildConfig: &bean.DockerBuildConfig{
			//	GitMaterialId:  templateOverride.GitMaterialId,
			//	DockerfilePath: templateOverride.DockerfilePath,
			//},
		}
	}
	branchesForCheckingBlockageState := make([]string, 0, len(pipeline.CiPipelineMaterials))
	for _, material := range pipeline.CiPipelineMaterials {
		if material == nil || material.GitMaterial == nil || !material.GitMaterial.Active {
			continue
		}
		isRegex := material.Regex != ""
		if !(isRegex && len(material.Value) == 0) { //add branches for all cases except if type regex and branch is not set
			branchesForCheckingBlockageState = append(branchesForCheckingBlockageState, material.Value)
		}
		ciMaterial := &bean.CiMaterial{
			Id:              material.Id,
			CheckoutPath:    material.CheckoutPath,
			Path:            material.Path,
			ScmId:           material.ScmId,
			GitMaterialId:   material.GitMaterialId,
			GitMaterialName: material.GitMaterial.Name[strings.Index(material.GitMaterial.Name, "-")+1:],
			ScmName:         material.ScmName,
			ScmVersion:      material.ScmVersion,
			IsRegex:         material.Regex != "",
			Source:          &bean.SourceTypeConfig{Type: material.Type, Value: material.Value, Regex: material.Regex},
		}
		ciPipeline.CiMaterial = append(ciPipeline.CiMaterial, ciMaterial)
	}

	appDetails := pipeline.App
	isJob := appDetails != nil && appDetails.AppType == helper.Job
	if !isJob {
		err = impl.setCiPipelineBlockageState(ciPipeline, branchesForCheckingBlockageState, false)
		if err != nil {
			impl.logger.Errorw("error in getting blockage state for ci pipeline", "err", err, "ciPipelineId", ciPipeline.Id)
			return nil, err
		}
	}
	linkedCis, err := impl.ciPipelineRepository.FindByParentCiPipelineId(ciPipeline.Id)
	if err != nil && !util.IsErrNoRows(err) {
		return nil, err
	}
	ciPipeline.LinkedCount = len(linkedCis)

	appWorkflowMappings, err := impl.appWorkflowRepository.FindWFCIMappingByCIPipelineId(ciPipeline.Id)
	for _, mapping := range appWorkflowMappings {
		//there will be only one active entry in db always
		ciPipeline.AppWorkflowId = mapping.AppWorkflowId
	}

	//getting pre stage and post stage details
	preStageDetail, postStageDetail, err := impl.pipelineStageService.GetCiPipelineStageData(ciPipeline.Id)
	if err != nil {
		impl.logger.Errorw("error in getting pre & post stage detail by ciPipelineId", "err", err, "ciPipelineId", ciPipeline.Id)
		return nil, err
	}
	ciPipeline.PreBuildStage = preStageDetail
	ciPipeline.PostBuildStage = postStageDetail
	return ciPipeline, err
}

func (impl PipelineBuilderImpl) FindAllMatchesByAppName(appName string, appType helper.AppType) ([]*AppBean, error) {
	var appsRes []*AppBean
	var apps []*app2.App
	var err error
	if len(appName) == 0 {
		apps, err = impl.appRepo.FindAll()
	} else {
		apps, err = impl.appRepo.FindAllMatchesByAppName(appName, appType)
	}
	if err != nil {
		impl.logger.Errorw("error while fetching app", "err", err)
		return nil, err
	}
	for _, app := range apps {
		name := app.AppName
		if appType == helper.Job {
			name = app.DisplayName
		}
		appsRes = append(appsRes, &AppBean{Id: app.Id, Name: name})
	}
	return appsRes, err
}

func (impl PipelineBuilderImpl) updateGitRepoUrlInCharts(appId int, chartGitAttribute *util.ChartGitAttribute, userId int32) error {
	charts, err := impl.chartRepository.FindActiveChartsByAppId(appId)
	if err != nil && pg.ErrNoRows != err {
		return err
	}
	for _, ch := range charts {
		if len(ch.GitRepoUrl) == 0 {
			ch.GitRepoUrl = chartGitAttribute.RepoUrl
			ch.ChartLocation = chartGitAttribute.ChartLocation
			ch.UpdatedOn = time.Now()
			ch.UpdatedBy = userId
			err = impl.chartRepository.Update(ch)
			if err != nil {
				return err
			}
		}
	}
	return nil
}

func (impl PipelineBuilderImpl) PerformBulkActionOnCdPipelines(dto *bean.CdBulkActionRequestDto, impactedPipelines []*pipelineConfig.Pipeline, ctx context.Context, dryRun bool, userId int32) ([]*bean.CdBulkActionResponseDto, error) {
	switch dto.Action {
	case bean.CD_BULK_DELETE:
		deleteAction := bean.CASCADE_DELETE
		if dto.ForceDelete {
			deleteAction = bean.FORCE_DELETE
		} else if !dto.CascadeDelete {
			deleteAction = bean.NON_CASCADE_DELETE
		}
		bulkDeleteResp := impl.BulkDeleteCdPipelines(impactedPipelines, ctx, dryRun, deleteAction, userId)
		return bulkDeleteResp, nil
	default:
		return nil, &util.ApiError{Code: "400", HttpStatusCode: 400, UserMessage: "this action is not supported"}
	}
}

func (impl PipelineBuilderImpl) BulkDeleteCdPipelines(impactedPipelines []*pipelineConfig.Pipeline, ctx context.Context, dryRun bool, deleteAction int, userId int32) []*bean.CdBulkActionResponseDto {
	var respDtos []*bean.CdBulkActionResponseDto
	for _, pipeline := range impactedPipelines {
		respDto := &bean.CdBulkActionResponseDto{
			PipelineName:    pipeline.Name,
			AppName:         pipeline.App.AppName,
			EnvironmentName: pipeline.Environment.Name,
		}
		if !dryRun {
			deleteResponse, err := impl.DeleteCdPipeline(pipeline, ctx, deleteAction, true, userId)
			if err != nil {
				impl.logger.Errorw("error in deleting cd pipeline", "err", err, "pipelineId", pipeline.Id)
				respDto.DeletionResult = fmt.Sprintf("Not able to delete pipeline, %v", err)
			} else if !(deleteResponse.DeleteInitiated || deleteResponse.ClusterReachable) {
				respDto.DeletionResult = fmt.Sprintf("Not able to delete pipeline, cluster connection error")
			} else {
				respDto.DeletionResult = "Pipeline deleted successfully."
			}
		}
		respDtos = append(respDtos, respDto)
	}
	return respDtos

}

func (impl PipelineBuilderImpl) GetBulkActionImpactedPipelines(dto *bean.CdBulkActionRequestDto) ([]*pipelineConfig.Pipeline, error) {
	if len(dto.EnvIds) == 0 || (len(dto.AppIds) == 0 && len(dto.ProjectIds) == 0) {
		//invalid payload, envIds are must and either of appIds or projectIds are must
		return nil, &util.ApiError{Code: "400", HttpStatusCode: 400, UserMessage: "invalid payload, can not get pipelines for this filter"}
	}
	var pipelineIdsByAppLevel []int
	var pipelineIdsByProjectLevel []int
	var err error
	if len(dto.AppIds) > 0 && len(dto.EnvIds) > 0 {
		//getting pipeline IDs for app level deletion request
		pipelineIdsByAppLevel, err = impl.pipelineRepository.FindIdsByAppIdsAndEnvironmentIds(dto.AppIds, dto.EnvIds)
		if err != nil && err != pg.ErrNoRows {
			impl.logger.Errorw("error in getting cd pipelines by appIds and envIds", "err", err)
			return nil, err
		}
	}
	if len(dto.ProjectIds) > 0 && len(dto.EnvIds) > 0 {
		//getting pipeline IDs for project level deletion request
		pipelineIdsByProjectLevel, err = impl.pipelineRepository.FindIdsByProjectIdsAndEnvironmentIds(dto.ProjectIds, dto.EnvIds)
		if err != nil && err != pg.ErrNoRows {
			impl.logger.Errorw("error in getting cd pipelines by projectIds and envIds", "err", err)
			return nil, err
		}
	}
	var pipelineIdsMerged []int
	//it might be possible that pipelineIdsByAppLevel & pipelineIdsByProjectLevel have some same values
	//we are still appending them to save operation cost of checking same ids as we will get pipelines from
	//in clause which gives correct results even if some values are repeating
	pipelineIdsMerged = append(pipelineIdsMerged, pipelineIdsByAppLevel...)
	pipelineIdsMerged = append(pipelineIdsMerged, pipelineIdsByProjectLevel...)
	var pipelines []*pipelineConfig.Pipeline
	if len(pipelineIdsMerged) > 0 {
		pipelines, err = impl.pipelineRepository.FindByIdsIn(pipelineIdsMerged)
		if err != nil {
			impl.logger.Errorw("error in getting cd pipelines by ids", "err", err, "ids", pipelineIdsMerged)
			return nil, err
		}
	}
	return pipelines, nil
}

func (impl PipelineBuilderImpl) buildExternalCiWebhookSchema() map[string]interface{} {
	schema := make(map[string]interface{})
	schema["dockerImage"] = &bean.SchemaObject{Description: "docker image created for your application (Eg. quay.io/devtron/test:da3ba325-161-467)", DataType: "String", Example: "test-docker-repo/test:b150cc81-5-20", Optional: false}
	//schema["digest"] = &bean.SchemaObject{Description: "docker image sha1 digest", DataType: "String", Example: "sha256:94180dead8336237430e848ef8145f060b51", Optional: true}
	//schema["materialType"] = &bean.SchemaObject{Description: "git", DataType: "String", Example: "git", Optional: true}

	ciProjectDetails := make([]map[string]interface{}, 0)
	ciProjectDetail := make(map[string]interface{})
	ciProjectDetail["commitHash"] = &bean.SchemaObject{Description: "Hash of git commit used to build the image (Eg. 4bd84gba5ebdd6b1937ffd6c0734c2ad52ede782)", DataType: "String", Example: "dg46f67559dbsdfdfdfdsfba47901caf47f8b7e", Optional: true}
	ciProjectDetail["commitTime"] = &bean.SchemaObject{Description: "Time at which the code was committed to git (Eg. 2022-11-12T12:12:00)", DataType: "String", Example: "2022-11-12T12:12:00", Optional: true}
	ciProjectDetail["message"] = &bean.SchemaObject{Description: "Message provided during code commit (Eg. This is a sample commit message)", DataType: "String", Example: "commit message", Optional: true}
	ciProjectDetail["author"] = &bean.SchemaObject{Description: "Name or email id of the user who has done git commit (Eg. John Doe, johndoe@company.com)", DataType: "String", Example: "Devtron User", Optional: true}
	ciProjectDetails = append(ciProjectDetails, ciProjectDetail)

	schema["ciProjectDetails"] = &bean.SchemaObject{Description: "Git commit details used to build the image", DataType: "Array", Example: "[{}]", Optional: true, Child: ciProjectDetails}
	return schema
}

func (impl PipelineBuilderImpl) buildPayloadOption() []bean.PayloadOptionObject {
	payloadOption := make([]bean.PayloadOptionObject, 0)
	payloadOption = append(payloadOption, bean.PayloadOptionObject{
		Key:        "dockerImage",
		PayloadKey: []string{"dockerImage"},
		Label:      "Container image tag",
		Mandatory:  true,
	})

	payloadOption = append(payloadOption, bean.PayloadOptionObject{
		Key:        "commitHash",
		PayloadKey: []string{"ciProjectDetails.commitHash"},
		Label:      "Commit hash",
		Mandatory:  false,
	})
	payloadOption = append(payloadOption, bean.PayloadOptionObject{
		Key:        "message",
		PayloadKey: []string{"ciProjectDetails.message"},
		Label:      "Commit message",
		Mandatory:  false,
	})
	payloadOption = append(payloadOption, bean.PayloadOptionObject{
		Key:        "author",
		PayloadKey: []string{"ciProjectDetails.author"},
		Label:      "Author",
		Mandatory:  false,
	})
	payloadOption = append(payloadOption, bean.PayloadOptionObject{
		Key:        "commitTime",
		PayloadKey: []string{"ciProjectDetails.commitTime"},
		Label:      "Date & time of commit",
		Mandatory:  false,
	})
	return payloadOption
}

func (impl PipelineBuilderImpl) buildResponses() []bean.ResponseSchemaObject {
	responseSchemaObjects := make([]bean.ResponseSchemaObject, 0)
	schema := make(map[string]interface{})
	schema["code"] = &bean.SchemaObject{Description: "http status code", DataType: "integer", Example: "200,400,401", Optional: false}
	schema["result"] = &bean.SchemaObject{Description: "api response", DataType: "string", Example: "url", Optional: true}
	schema["status"] = &bean.SchemaObject{Description: "api response status", DataType: "string", Example: "url", Optional: true}

	error := make(map[string]interface{})
	error["code"] = &bean.SchemaObject{Description: "http status code", DataType: "integer", Example: "200,400,401", Optional: true}
	error["userMessage"] = &bean.SchemaObject{Description: "api error user message", DataType: "string", Example: "message", Optional: true}
	schema["error"] = &bean.SchemaObject{Description: "api error", DataType: "object", Example: "{}", Optional: true, Child: error}
	description200 := bean.ResponseDescriptionSchemaObject{
		Description: "success http api response",
		ExampleValue: bean.ExampleValueDto{
			Code:   200,
			Result: "api response result",
		},
		Schema: schema,
	}
	response200 := bean.ResponseSchemaObject{
		Description: description200,
		Code:        "200",
	}
	badReq := bean.ErrorDto{
		Code:        400,
		UserMessage: "Bad request",
	}
	description400 := bean.ResponseDescriptionSchemaObject{
		Description: "bad http request api response",
		ExampleValue: bean.ExampleValueDto{
			Code:   400,
			Errors: []bean.ErrorDto{badReq},
		},
		Schema: schema,
	}

	response400 := bean.ResponseSchemaObject{
		Description: description400,
		Code:        "400",
	}
	description401 := bean.ResponseDescriptionSchemaObject{
		Description: "unauthorized http api response",
		ExampleValue: bean.ExampleValueDto{
			Code:   401,
			Result: "Unauthorized",
		},
		Schema: schema,
	}
	response401 := bean.ResponseSchemaObject{
		Description: description401,
		Code:        "401",
	}
	responseSchemaObjects = append(responseSchemaObjects, response200)
	responseSchemaObjects = append(responseSchemaObjects, response400)
	responseSchemaObjects = append(responseSchemaObjects, response401)
	return responseSchemaObjects
}

func (impl PipelineBuilderImpl) MarkGitOpsDevtronAppsDeletedWhereArgoAppIsDeleted(appId int, envId int, acdToken string, pipeline *pipelineConfig.Pipeline) (bool, error) {

	acdAppFound := false
	ctx := context.Background()
	ctx = context.WithValue(ctx, "token", acdToken)
	acdAppName := pipeline.DeploymentAppName
	_, err := impl.application.Get(ctx, &application2.ApplicationQuery{Name: &acdAppName})
	if err == nil {
		// acd app is not yet deleted so return
		acdAppFound = true
		return acdAppFound, err
	}
	impl.logger.Warnw("app not found in argo, deleting from db ", "err", err)
	//make call to delete it from pipeline DB because it's ACD counterpart is deleted
	_, err = impl.DeleteCdPipeline(pipeline, context.Background(), bean.FORCE_DELETE, false, 1)
	if err != nil {
		impl.logger.Errorw("error in deleting cd pipeline", "err", err)
		return acdAppFound, err
	}
	return acdAppFound, nil
}

func (impl PipelineBuilderImpl) GetCiPipelineByEnvironment(request appGroup2.AppGroupingRequest) ([]*bean.CiConfigRequest, error) {
	ciPipelinesConfigByApps := make([]*bean.CiConfigRequest, 0)
	_, span := otel.Tracer("orchestrator").Start(request.Ctx, "ciHandler.AppGroupingCiPipelinesAuthorization")
	var cdPipelines []*pipelineConfig.Pipeline
	var err error
	if request.AppGroupId > 0 {
		appIds, err := impl.appGroupService.GetAppIdsByAppGroupId(request.AppGroupId)
		if err != nil {
			return nil, err
		}
		//override appIds if already provided app group id in request.
		request.AppIds = appIds
	}
	if len(request.AppIds) > 0 {
		cdPipelines, err = impl.pipelineRepository.FindActiveByInFilter(request.EnvId, request.AppIds)
	} else {
		cdPipelines, err = impl.pipelineRepository.FindActiveByEnvId(request.EnvId)
	}
	if err != nil {
		impl.logger.Errorw("error in fetching pipelines", "request", request, "err", err)
		return nil, err
	}

	var appIds []int
	ciPipelineIds := make([]int, 0)
	cdPipelineIds := make([]int, 0)
	for _, pipeline := range cdPipelines {
		cdPipelineIds = append(cdPipelineIds, pipeline.Id)
	}

	//authorization block starts here
	var appObjectArr []string
	objects := impl.enforcerUtil.GetAppAndEnvObjectByDbPipeline(cdPipelines)
	ciPipelineIds = []int{}
	for _, object := range objects {
		appObjectArr = append(appObjectArr, object[0])
	}
	appResults, _ := request.CheckAuthBatch(request.EmailId, appObjectArr, []string{})
	for _, pipeline := range cdPipelines {
		appObject := objects[pipeline.Id]
		if !appResults[appObject[0]] {
			//if user unauthorized, skip items
			continue
		}
		appIds = append(appIds, pipeline.AppId)
		ciPipelineIds = append(ciPipelineIds, pipeline.CiPipelineId)
	}
	//authorization block ends here
	span.End()
	if len(appIds) == 0 {
		err = &util.ApiError{Code: "404", HttpStatusCode: 200, UserMessage: "no matching app found"}
		return nil, err
	}
	if impl.ciConfig.ExternalCiWebhookUrl == "" {
		hostUrl, err := impl.attributesService.GetByKey(attributes.HostUrlKey)
		if err != nil {
			return nil, err
		}
		if hostUrl != nil {
			impl.ciConfig.ExternalCiWebhookUrl = fmt.Sprintf("%s/%s", hostUrl.Value, ExternalCiWebhookPath)
		}
	}

	_, span = otel.Tracer("orchestrator").Start(request.Ctx, "ciHandler.GetCiTemplateVariables")
	defer span.End()
	ciPipelinesConfigMap, err := impl.getCiTemplateVariablesByAppIds(appIds)
	if err != nil {
		impl.logger.Debugw("error in fetching ci pipeline", "appIds", appIds, "err", err)
		return nil, err
	}

	ciPipelineByApp := make(map[int][]*pipelineConfig.CiPipeline)
	_, span = otel.Tracer("orchestrator").Start(request.Ctx, "ciHandler.FindByAppIds")
	ciPipelines, err := impl.ciPipelineRepository.FindByAppIds(appIds)
	span.End()
	if err != nil && !util.IsErrNoRows(err) {
		impl.logger.Errorw("error in fetching ci pipeline", "appIds", appIds, "err", err)
		return nil, err
	}
	parentCiPipelineIds := make([]int, 0)
	for _, ciPipeline := range ciPipelines {
		ciPipelineByApp[ciPipeline.AppId] = append(ciPipelineByApp[ciPipeline.AppId], ciPipeline)
		if ciPipeline.ParentCiPipeline > 0 && ciPipeline.IsExternal {
			parentCiPipelineIds = append(parentCiPipelineIds, ciPipeline.ParentCiPipeline)
		}
	}
	pipelineIdVsAppId, err := impl.ciPipelineRepository.FindAppIdsForCiPipelineIds(parentCiPipelineIds)
	if err != nil {
		impl.logger.Errorw("error occurred while fetching appIds for pipelineIds", "parentCiPipelineIds", parentCiPipelineIds, "err", err)
		return nil, err
	}

	if len(ciPipelineIds) == 0 {
		err = &util.ApiError{Code: "404", HttpStatusCode: 200, UserMessage: "no matching ci pipeline found"}
		return nil, err
	}
	linkedCiPipelinesMap := make(map[int][]*pipelineConfig.CiPipeline)
	_, span = otel.Tracer("orchestrator").Start(request.Ctx, "ciHandler.FindByParentCiPipelineIds")
	linkedCiPipelines, err := impl.ciPipelineRepository.FindByParentCiPipelineIds(ciPipelineIds)
	span.End()
	if err != nil && !util.IsErrNoRows(err) {
		return nil, err
	}
	for _, linkedCiPipeline := range linkedCiPipelines {
		linkedCiPipelinesMap[linkedCiPipeline.ParentCiPipeline] = append(linkedCiPipelinesMap[linkedCiPipeline.Id], linkedCiPipeline)
	}

	_, span = otel.Tracer("orchestrator").Start(request.Ctx, "ciHandler.FindTemplateOverrideByCiPipelineIds")
	ciTemplateBeanOverrides, err := impl.ciTemplateService.FindTemplateOverrideByCiPipelineIds(ciPipelineIds)
	span.End()
	if err != nil {
		impl.logger.Errorw("error in fetching templates override", "appIds", appIds, "err", err)
		return nil, err
	}
	ciOverrideTemplateMap := make(map[int]*bean3.CiTemplateBean)
	for _, templateBeanOverride := range ciTemplateBeanOverrides {
		ciTemplateOverride := templateBeanOverride.CiTemplateOverride
		ciOverrideTemplateMap[ciTemplateOverride.CiPipelineId] = templateBeanOverride
	}

	var externalCiConfig bean.ExternalCiConfig
	//var parentCiPipelineIds []int
	for appId, ciPipelinesConfigByApp := range ciPipelinesConfigMap {
		var ciPipelineResp []*bean.CiPipeline

		ciPipelines := ciPipelineByApp[appId]
		for _, pipeline := range ciPipelines {
			dockerArgs := make(map[string]string)
			if len(pipeline.DockerArgs) > 0 {
				err := json.Unmarshal([]byte(pipeline.DockerArgs), &dockerArgs)
				if err != nil {
					impl.logger.Warnw("error in unmarshal", "err", err)
				}
			}
			parentCiPipelineId := pipeline.ParentCiPipeline
			ciPipeline := &bean.CiPipeline{
				Id:                       pipeline.Id,
				Version:                  pipeline.Version,
				Name:                     pipeline.Name,
				Active:                   pipeline.Active,
				Deleted:                  pipeline.Deleted,
				DockerArgs:               dockerArgs,
				IsManual:                 pipeline.IsManual,
				IsExternal:               pipeline.IsExternal,
				ParentCiPipeline:         parentCiPipelineId,
				ExternalCiConfig:         externalCiConfig,
				ScanEnabled:              pipeline.ScanEnabled,
				IsDockerConfigOverridden: pipeline.IsDockerConfigOverridden,
			}
			parentPipelineAppId, ok := pipelineIdVsAppId[parentCiPipelineId]
			if ok {
				ciPipeline.ParentAppId = parentPipelineAppId
			}
			if ciTemplateBean, ok := ciOverrideTemplateMap[pipeline.Id]; ok {
				templateOverride := ciTemplateBean.CiTemplateOverride
				ciPipeline.DockerConfigOverride = bean.DockerConfigOverride{
					DockerRegistry:   templateOverride.DockerRegistryId,
					DockerRepository: templateOverride.DockerRepository,
					CiBuildConfig:    ciTemplateBean.CiBuildConfig,
				}
			}
			branchesForCheckingBlockageState := make([]string, 0, len(pipeline.CiPipelineMaterials))

			//this will build ci materials for each ci pipeline
			for _, material := range pipeline.CiPipelineMaterials {
				// ignore those materials which have inactive git material
				if material == nil || material.GitMaterial == nil || !material.GitMaterial.Active {
					continue
				}
				isRegex := material.Regex != ""
				if !(isRegex && len(material.Value) == 0) { //add branches for all cases except if type regex and branch is not set
					branchesForCheckingBlockageState = append(branchesForCheckingBlockageState, material.Value)
				}
				ciMaterial := &bean.CiMaterial{
					Id:              material.Id,
					CheckoutPath:    material.CheckoutPath,
					Path:            material.Path,
					ScmId:           material.ScmId,
					GitMaterialId:   material.GitMaterialId,
					GitMaterialName: material.GitMaterial.Name[strings.Index(material.GitMaterial.Name, "-")+1:],
					ScmName:         material.ScmName,
					ScmVersion:      material.ScmVersion,
					IsRegex:         material.Regex != "",
					Source:          &bean.SourceTypeConfig{Type: material.Type, Value: material.Value, Regex: material.Regex},
				}
				ciPipeline.CiMaterial = append(ciPipeline.CiMaterial, ciMaterial)
			}

			err = impl.setCiPipelineBlockageState(ciPipeline, branchesForCheckingBlockageState, true)
			if err != nil {
				impl.logger.Errorw("error in getting blockage state for ci pipeline", "err", err, "ciPipelineId", ciPipeline.Id)
				return nil, err
			}

			//this will count the length of child ci pipelines, of each ci pipeline
			linkedCi := linkedCiPipelinesMap[pipeline.Id]
			ciPipeline.LinkedCount = len(linkedCi)
			ciPipelineResp = append(ciPipelineResp, ciPipeline)

			//this will use for fetch the parent ci pipeline app id, of each ci pipeline
			//parentCiPipelineIds = append(parentCiPipelineIds, pipeline.ParentCiPipeline)
		}
		ciPipelinesConfigByApp.CiPipelines = ciPipelineResp
		ciPipelinesConfigByApp.CiGitMaterialId = ciPipelinesConfigByApp.CiBuildConfig.GitMaterialId
		ciPipelinesConfigByApps = append(ciPipelinesConfigByApps, ciPipelinesConfigByApp)
	}

	return ciPipelinesConfigByApps, err
}

func (impl PipelineBuilderImpl) GetCiPipelineByEnvironmentMin(request appGroup2.AppGroupingRequest) ([]*bean.CiPipelineMinResponse, error) {
	results := make([]*bean.CiPipelineMinResponse, 0)
	var cdPipelines []*pipelineConfig.Pipeline
	var err error
	if request.AppGroupId > 0 {
		appIds, err := impl.appGroupService.GetAppIdsByAppGroupId(request.AppGroupId)
		if err != nil {
			return results, err
		}
		//override appIds if already provided app group id in request.
		request.AppIds = appIds
	}
	if len(request.AppIds) > 0 {
		cdPipelines, err = impl.pipelineRepository.FindActiveByInFilter(request.EnvId, request.AppIds)
	} else {
		cdPipelines, err = impl.pipelineRepository.FindActiveByEnvId(request.EnvId)
	}
	if err != nil {
		impl.logger.Errorw("error in fetching pipelines", "request", request, "err", err)
		return results, err
	}
	foundAppIds := make([]int, 0)
	for _, pipeline := range cdPipelines {
		foundAppIds = append(foundAppIds, pipeline.AppId)
	}
	if len(foundAppIds) == 0 {
		err = &util.ApiError{Code: "404", HttpStatusCode: 200, UserMessage: "no matching pipeline found"}
		return nil, err
	}
	ciPipelines, err := impl.ciPipelineRepository.FindByAppIds(foundAppIds)
	if err != nil && !util.IsErrNoRows(err) {
		impl.logger.Errorw("error in fetching ci pipeline", "err", err)
		return nil, err
	}
	ciPipelineByApp := make(map[int]*pipelineConfig.CiPipeline)
	parentCiPipelineIds := make([]int, 0)
	for _, ciPipeline := range ciPipelines {
		ciPipelineByApp[ciPipeline.Id] = ciPipeline
		if ciPipeline.ParentCiPipeline > 0 && ciPipeline.IsExternal {
			parentCiPipelineIds = append(parentCiPipelineIds, ciPipeline.ParentCiPipeline)
		}
	}
	pipelineIdVsAppId, err := impl.ciPipelineRepository.FindAppIdsForCiPipelineIds(parentCiPipelineIds)
	if err != nil {
		impl.logger.Errorw("error occurred while fetching appIds for pipelineIds", "parentCiPipelineIds", parentCiPipelineIds, "err", err)
		return nil, err
	}

	//authorization block starts here
	var appObjectArr []string
	objects := impl.enforcerUtil.GetAppAndEnvObjectByDbPipeline(cdPipelines)
	for _, object := range objects {
		appObjectArr = append(appObjectArr, object[0])
	}
	appResults, _ := request.CheckAuthBatch(request.EmailId, appObjectArr, []string{})
	authorizedIds := make([]int, 0)
	for _, pipeline := range cdPipelines {
		appObject := objects[pipeline.Id]
		if !appResults[appObject[0]] {
			//if user unauthorized, skip items
			continue
		}
		if pipeline.CiPipelineId == 0 {
			//skip for external ci
			continue
		}
		ciPipeline := ciPipelineByApp[pipeline.CiPipelineId]
		parentAppId := pipelineIdVsAppId[ciPipeline.ParentCiPipeline]
		result := &bean.CiPipelineMinResponse{
			Id:               pipeline.CiPipelineId,
			AppId:            pipeline.AppId,
			AppName:          pipeline.App.AppName,
			ParentCiPipeline: ciPipeline.ParentCiPipeline,
			ParentAppId:      parentAppId,
		}
		results = append(results, result)
		authorizedIds = append(authorizedIds, pipeline.CiPipelineId)
	}
	//authorization block ends here

	return results, err
}

func (impl PipelineBuilderImpl) GetCdPipelinesByEnvironment(request appGroup2.AppGroupingRequest) (cdPipelines *bean.CdPipelines, err error) {
	_, span := otel.Tracer("orchestrator").Start(request.Ctx, "cdHandler.authorizationCdPipelinesForAppGrouping")
	if request.AppGroupId > 0 {
		appIds, err := impl.appGroupService.GetAppIdsByAppGroupId(request.AppGroupId)
		if err != nil {
			return nil, err
		}
		//override appIds if already provided app group id in request.
		request.AppIds = appIds
	}
	cdPipelines, err = impl.ciCdPipelineOrchestrator.GetCdPipelinesForEnv(request.EnvId, request.AppIds)
	if err != nil {
		impl.logger.Errorw("error in fetching pipeline", "err", err)
		return cdPipelines, err
	}
	pipelineIds := make([]int, 0)
	for _, pipeline := range cdPipelines.Pipelines {
		pipelineIds = append(pipelineIds, pipeline.Id)
	}
	if len(pipelineIds) == 0 {
		err = &util.ApiError{Code: "404", HttpStatusCode: 200, UserMessage: "no matching pipeline found"}
		return cdPipelines, err
	}
	//authorization block starts here
	var appObjectArr []string
	var envObjectArr []string
	objects := impl.enforcerUtil.GetAppAndEnvObjectByPipeline(cdPipelines.Pipelines)
	pipelineIds = []int{}
	for _, object := range objects {
		appObjectArr = append(appObjectArr, object[0])
		envObjectArr = append(envObjectArr, object[1])
	}
	appResults, envResults := request.CheckAuthBatch(request.EmailId, appObjectArr, envObjectArr)
	//authorization block ends here
	span.End()
	var pipelines []*bean.CDPipelineConfigObject
	authorizedPipelines := make(map[int]*bean.CDPipelineConfigObject)
	for _, dbPipeline := range cdPipelines.Pipelines {
		appObject := objects[dbPipeline.Id][0]
		envObject := objects[dbPipeline.Id][1]
		if !(appResults[appObject] && envResults[envObject]) {
			//if user unauthorized, skip items
			continue
		}
		pipelineIds = append(pipelineIds, dbPipeline.Id)
		authorizedPipelines[dbPipeline.Id] = dbPipeline
	}

	pipelineDeploymentTemplate := make(map[int]chartRepoRepository.DeploymentStrategy)
	pipelineWorkflowMapping := make(map[int]*appWorkflow.AppWorkflowMapping)
	if len(pipelineIds) == 0 {
		err = &util.ApiError{Code: "404", HttpStatusCode: 200, UserMessage: "no authorized pipeline found"}
		return cdPipelines, err
	}
	_, span = otel.Tracer("orchestrator").Start(request.Ctx, "cdHandler.GetAllStrategyByPipelineIds")
	strategies, err := impl.pipelineConfigRepository.GetAllStrategyByPipelineIds(pipelineIds)
	span.End()
	if err != nil {
		impl.logger.Errorw("error in fetching strategies", "err", err)
		return cdPipelines, err
	}
	for _, item := range strategies {
		if item.Default {
			pipelineDeploymentTemplate[item.PipelineId] = item.Strategy
		}
	}
	_, span = otel.Tracer("orchestrator").Start(request.Ctx, "cdHandler.FindByCDPipelineIds")
	appWorkflowMappings, err := impl.appWorkflowRepository.FindByCDPipelineIds(pipelineIds)
	span.End()
	if err != nil {
		impl.logger.Errorw("error in fetching workflows", "err", err)
		return nil, err
	}
	for _, item := range appWorkflowMappings {
		pipelineWorkflowMapping[item.ComponentId] = item
	}

	for _, dbPipeline := range authorizedPipelines {
		pipeline := &bean.CDPipelineConfigObject{
			Id:                            dbPipeline.Id,
			Name:                          dbPipeline.Name,
			EnvironmentId:                 dbPipeline.EnvironmentId,
			EnvironmentName:               dbPipeline.EnvironmentName,
			CiPipelineId:                  dbPipeline.CiPipelineId,
			DeploymentTemplate:            pipelineDeploymentTemplate[dbPipeline.Id],
			TriggerType:                   dbPipeline.TriggerType,
			PreStage:                      dbPipeline.PreStage,
			PostStage:                     dbPipeline.PostStage,
			PreStageConfigMapSecretNames:  dbPipeline.PreStageConfigMapSecretNames,
			PostStageConfigMapSecretNames: dbPipeline.PostStageConfigMapSecretNames,
			RunPreStageInEnv:              dbPipeline.RunPreStageInEnv,
			RunPostStageInEnv:             dbPipeline.RunPostStageInEnv,
			DeploymentAppType:             dbPipeline.DeploymentAppType,
			ParentPipelineType:            pipelineWorkflowMapping[dbPipeline.Id].ParentType,
			ParentPipelineId:              pipelineWorkflowMapping[dbPipeline.Id].ParentId,
			AppName:                       dbPipeline.AppName,
			AppId:                         dbPipeline.AppId,
			UserApprovalConf:              dbPipeline.UserApprovalConf,
			IsVirtualEnvironment:          dbPipeline.IsVirtualEnvironment,
		}
		pipelines = append(pipelines, pipeline)
	}
	cdPipelines.Pipelines = pipelines
	return cdPipelines, err
}

func (impl PipelineBuilderImpl) GetCdPipelinesByEnvironmentMin(request appGroup2.AppGroupingRequest) (cdPipelines []*bean.CDPipelineConfigObject, err error) {
	_, span := otel.Tracer("orchestrator").Start(request.Ctx, "cdHandler.authorizationCdPipelinesForAppGrouping")
	if request.AppGroupId > 0 {
		appIds, err := impl.appGroupService.GetAppIdsByAppGroupId(request.AppGroupId)
		if err != nil {
			return cdPipelines, err
		}
		//override appIds if already provided app group id in request.
		request.AppIds = appIds
	}
	var pipelines []*pipelineConfig.Pipeline
	if len(request.AppIds) > 0 {
		pipelines, err = impl.pipelineRepository.FindActiveByInFilter(request.EnvId, request.AppIds)
	} else {
		pipelines, err = impl.pipelineRepository.FindActiveByEnvId(request.EnvId)
	}
	if err != nil {
		impl.logger.Errorw("error in fetching pipelines", "request", request, "err", err)
		return cdPipelines, err
	}
	//authorization block starts here
	var appObjectArr []string
	var envObjectArr []string
	objects := impl.enforcerUtil.GetAppAndEnvObjectByDbPipeline(pipelines)
	for _, object := range objects {
		appObjectArr = append(appObjectArr, object[0])
		envObjectArr = append(envObjectArr, object[1])
	}
	appResults, envResults := request.CheckAuthBatch(request.EmailId, appObjectArr, envObjectArr)
	//authorization block ends here
	span.End()
	for _, dbPipeline := range pipelines {
		appObject := objects[dbPipeline.Id][0]
		envObject := objects[dbPipeline.Id][1]
		if !(appResults[appObject] && envResults[envObject]) {
			//if user unauthorized, skip items
			continue
		}
		pcObject := &bean.CDPipelineConfigObject{
			AppId:                dbPipeline.AppId,
			AppName:              dbPipeline.App.AppName,
			EnvironmentId:        dbPipeline.EnvironmentId,
			Id:                   dbPipeline.Id,
			DeploymentAppType:    dbPipeline.DeploymentAppType,
			IsVirtualEnvironment: dbPipeline.Environment.IsVirtualEnvironment,
		}
		cdPipelines = append(cdPipelines, pcObject)
	}
	return cdPipelines, err
}

func (impl PipelineBuilderImpl) GetExternalCiByEnvironment(request appGroup2.AppGroupingRequest) (ciConfig []*bean.ExternalCiConfig, err error) {
	_, span := otel.Tracer("orchestrator").Start(request.Ctx, "ciHandler.authorizationExternalCiForAppGrouping")
	externalCiConfigs := make([]*bean.ExternalCiConfig, 0)
	var cdPipelines []*pipelineConfig.Pipeline
	if request.AppGroupId > 0 {
		appIds, err := impl.appGroupService.GetAppIdsByAppGroupId(request.AppGroupId)
		if err != nil {
			return nil, err
		}
		//override appIds if already provided app group id in request.
		request.AppIds = appIds
	}
	if len(request.AppIds) > 0 {
		cdPipelines, err = impl.pipelineRepository.FindActiveByInFilter(request.EnvId, request.AppIds)
	} else {
		cdPipelines, err = impl.pipelineRepository.FindActiveByEnvId(request.EnvId)
	}
	if err != nil {
		impl.logger.Errorw("error in fetching pipelines", "request", request, "err", err)
		return nil, err
	}

	var appIds []int
	//authorization block starts here
	var appObjectArr []string
	objects := impl.enforcerUtil.GetAppAndEnvObjectByDbPipeline(cdPipelines)
	for _, object := range objects {
		appObjectArr = append(appObjectArr, object[0])
	}
	appResults, _ := request.CheckAuthBatch(request.EmailId, appObjectArr, []string{})
	for _, pipeline := range cdPipelines {
		appObject := objects[pipeline.Id]
		if !appResults[appObject[0]] {
			//if user unauthorized, skip items
			continue
		}
		//add only those who have external ci
		if pipeline.CiPipelineId == 0 {
			appIds = append(appIds, pipeline.AppId)
		}
	}

	//authorization block ends here
	span.End()

	if len(appIds) == 0 {
		impl.logger.Warnw("there is no app id found for fetching external ci pipelines", "request", request)
		return externalCiConfigs, nil
	}
	_, span = otel.Tracer("orchestrator").Start(request.Ctx, "ciHandler.FindExternalCiByAppIds")
	externalCiPipelines, err := impl.ciPipelineRepository.FindExternalCiByAppIds(appIds)
	span.End()
	if err != nil && !util.IsErrNoRows(err) {
		impl.logger.Errorw("error in fetching external ci", "request", request, "err", err)
		return nil, err
	}
	hostUrl, err := impl.attributesService.GetByKey(attributes.HostUrlKey)
	if err != nil {
		impl.logger.Errorw("error in fetching external ci", "request", request, "err", err)
		return nil, err
	}
	if hostUrl != nil {
		impl.ciConfig.ExternalCiWebhookUrl = fmt.Sprintf("%s/%s", hostUrl.Value, ExternalCiWebhookPath)
	}

	var externalCiPipelineIds []int
	appWorkflowMappingsMap := make(map[int][]*appWorkflow.AppWorkflowMapping)

	for _, externalCiPipeline := range externalCiPipelines {
		externalCiPipelineIds = append(externalCiPipelineIds, externalCiPipeline.Id)
	}
	if len(externalCiPipelineIds) == 0 {
		err = &util.ApiError{Code: "404", HttpStatusCode: 200, UserMessage: "no external ci pipeline found"}
		return externalCiConfigs, err
	}
	appWorkflowMappings, err := impl.appWorkflowRepository.FindWFCDMappingByExternalCiIdByIdsIn(externalCiPipelineIds)
	if err != nil {
		impl.logger.Errorw("Error in fetching app workflow mapping for CD pipeline by external CI ID", "err", err)
		return nil, err
	}

	CDPipelineMap := make(map[int]*pipelineConfig.Pipeline)
	appIdMap := make(map[int]*app2.App)
	var componentIds []int
	for _, appWorkflowMapping := range appWorkflowMappings {
		appWorkflowMappingsMap[appWorkflowMapping.ParentId] = append(appWorkflowMappingsMap[appWorkflowMapping.ParentId], appWorkflowMapping)
		componentIds = append(componentIds, appWorkflowMapping.ComponentId)
	}
	if len(componentIds) == 0 {
		return nil, err
	}
	cdPipelines, err = impl.pipelineRepository.FindAppAndEnvironmentAndProjectByPipelineIds(componentIds)
	if err != nil && !util.IsErrNoRows(err) {
		impl.logger.Errorw("error in fetching external ci", "request", request, "err", err)
		return nil, err
	}
	for _, pipeline := range cdPipelines {
		CDPipelineMap[pipeline.Id] = pipeline
		appIds = append(appIds, pipeline.AppId)
	}
	if len(appIds) == 0 {
		err = &util.ApiError{Code: "404", HttpStatusCode: 200, UserMessage: "no matching apps found"}
		return nil, err
	}
	apps, err := impl.appRepo.FindAppAndProjectByIdsIn(appIds)
	for _, app := range apps {
		appIdMap[app.Id] = app
	}

	_, span = otel.Tracer("orchestrator").Start(request.Ctx, "ciHandler.FindAppAndEnvironmentAndProjectByPipelineIds")
	for _, externalCiPipeline := range externalCiPipelines {
		externalCiConfig := &bean.ExternalCiConfig{
			Id:         externalCiPipeline.Id,
			WebhookUrl: fmt.Sprintf("%s/%d", impl.ciConfig.ExternalCiWebhookUrl, externalCiPipeline.Id),
			Payload:    impl.ciConfig.ExternalCiPayload,
			AccessKey:  "",
		}

		if _, ok := appWorkflowMappingsMap[externalCiPipeline.Id]; !ok {
			return nil, errors.New("Error in fetching app workflow mapping for cd pipeline by parent id")
		}
		appWorkflowMappings := appWorkflowMappingsMap[externalCiPipeline.Id]
		roleData := make(map[string]interface{})
		for _, appWorkflowMapping := range appWorkflowMappings {
			if _, ok := CDPipelineMap[appWorkflowMapping.ComponentId]; !ok {
				impl.logger.Errorw("error in getting cd pipeline data for workflow", "app workflow id", appWorkflowMapping.ComponentId, "err", err)
				return nil, errors.New("error in getting cd pipeline data for workflow")
			}
			cdPipeline := CDPipelineMap[appWorkflowMapping.ComponentId]
			if _, ok := roleData[teamIdKey]; !ok {
				if _, ok := appIdMap[cdPipeline.AppId]; !ok {
					impl.logger.Errorw("error in getting app data for pipeline", "app id", cdPipeline.AppId, "err", err)
					return nil, errors.New("error in getting app data for pipeline")
				}
				app := appIdMap[cdPipeline.AppId]
				roleData[teamIdKey] = app.TeamId
				roleData[teamNameKey] = app.Team.Name
				roleData[appIdKey] = cdPipeline.AppId
				roleData[appNameKey] = cdPipeline.App.AppName
			}
			if _, ok := roleData[environmentNameKey]; !ok {
				roleData[environmentNameKey] = cdPipeline.Environment.Name
			} else {
				roleData[environmentNameKey] = fmt.Sprintf("%s,%s", roleData[environmentNameKey], cdPipeline.Environment.Name)
			}
			if _, ok := roleData[environmentIdentifierKey]; !ok {
				roleData[environmentIdentifierKey] = cdPipeline.Environment.EnvironmentIdentifier
			} else {
				roleData[environmentIdentifierKey] = fmt.Sprintf("%s,%s", roleData[environmentIdentifierKey], cdPipeline.Environment.EnvironmentIdentifier)
			}
		}

		externalCiConfig.ExternalCiConfigRole = bean.ExternalCiConfigRole{
			ProjectId:             roleData[teamIdKey].(int),
			ProjectName:           roleData[teamNameKey].(string),
			AppId:                 roleData[appIdKey].(int),
			AppName:               roleData[appNameKey].(string),
			EnvironmentName:       roleData[environmentNameKey].(string),
			EnvironmentIdentifier: roleData[environmentIdentifierKey].(string),
			Role:                  "Build and deploy",
		}
		externalCiConfigs = append(externalCiConfigs, externalCiConfig)
	}
	span.End()
	//--------pipeline population end
	return externalCiConfigs, err
}

func (impl PipelineBuilderImpl) GetEnvironmentListForAutocompleteFilter(envName string, clusterIds []int, offset int, size int, emailId string, checkAuthBatch func(emailId string, appObject []string, envObject []string) (map[string]bool, map[string]bool), ctx context.Context) (*cluster.AppGroupingResponse, error) {
	result := &cluster.AppGroupingResponse{}
	var models []*repository2.Environment
	var beans []cluster.EnvironmentBean
	var err error
	if len(envName) > 0 && len(clusterIds) > 0 {
		models, err = impl.environmentRepository.FindByEnvNameAndClusterIds(envName, clusterIds)
	} else if len(clusterIds) > 0 {
		models, err = impl.environmentRepository.FindByClusterIdsWithFilter(clusterIds)
	} else if len(envName) > 0 {
		models, err = impl.environmentRepository.FindByEnvName(envName)
	} else {
		models, err = impl.environmentRepository.FindAllActiveWithFilter()
	}
	if err != nil && err != pg.ErrNoRows {
		impl.logger.Errorw("error in fetching environment", "err", err)
		return result, err
	}
	var envIds []int
	for _, model := range models {
		envIds = append(envIds, model.Id)
	}
	if len(envIds) == 0 {
		err = &util.ApiError{Code: "404", HttpStatusCode: 200, UserMessage: "no matching environment found"}
		return nil, err
	}
	_, span := otel.Tracer("orchestrator").Start(ctx, "pipelineBuilder.FindActiveByEnvIds")
	cdPipelines, err := impl.pipelineRepository.FindActiveByEnvIds(envIds)
	span.End()
	if err != nil && err != pg.ErrNoRows {
		return result, err
	}
	pipelineIds := make([]int, 0)
	for _, pipeline := range cdPipelines {
		pipelineIds = append(pipelineIds, pipeline.Id)
	}
	if len(pipelineIds) == 0 {
		err = &util.ApiError{Code: "404", HttpStatusCode: 200, UserMessage: "no matching pipeline found"}
		return nil, err
	}
	//authorization block starts here
	var appObjectArr []string
	var envObjectArr []string
	_, span = otel.Tracer("orchestrator").Start(ctx, "pipelineBuilder.GetAppAndEnvObjectByPipelineIds")
	objects := impl.enforcerUtil.GetAppAndEnvObjectByPipelineIds(pipelineIds)
	span.End()
	pipelineIds = []int{}
	for _, object := range objects {
		appObjectArr = append(appObjectArr, object[0])
		envObjectArr = append(envObjectArr, object[1])
	}
	_, span = otel.Tracer("orchestrator").Start(ctx, "pipelineBuilder.checkAuthBatch")
	appResults, envResults := checkAuthBatch(emailId, appObjectArr, envObjectArr)
	span.End()
	//authorization block ends here

	pipelinesMap := make(map[int][]*pipelineConfig.Pipeline)
	for _, pipeline := range cdPipelines {
		appObject := objects[pipeline.Id][0]
		envObject := objects[pipeline.Id][1]
		if !(appResults[appObject] && envResults[envObject]) {
			//if user unauthorized, skip items
			continue
		}
		pipelinesMap[pipeline.EnvironmentId] = append(pipelinesMap[pipeline.EnvironmentId], pipeline)
	}
	for _, model := range models {
		environment := cluster.EnvironmentBean{
			Id:                    model.Id,
			Environment:           model.Name,
			Namespace:             model.Namespace,
			CdArgoSetup:           model.Cluster.CdArgoSetup,
			EnvironmentIdentifier: model.EnvironmentIdentifier,
			ClusterName:           model.Cluster.ClusterName,
			IsVirtualEnvironment:  model.IsVirtualEnvironment,
		}

		//authorization block starts here
		appCount := 0
		envPipelines := pipelinesMap[model.Id]
		if _, ok := pipelinesMap[model.Id]; ok {
			appCount = len(envPipelines)
		}
		environment.AppCount = appCount
		beans = append(beans, environment)
	}

	envCount := len(beans)
	// Apply pagination
	if size > 0 {
		if offset+size <= len(beans) {
			beans = beans[offset : offset+size]
		} else {
			beans = beans[offset:]
		}
	}
	result.EnvList = beans
	result.EnvCount = envCount
	return result, nil
}

func (impl PipelineBuilderImpl) GetAppListForEnvironment(request appGroup2.AppGroupingRequest) ([]*AppBean, error) {
	var applicationList []*AppBean
	var cdPipelines []*pipelineConfig.Pipeline
	var err error
	if request.AppGroupId > 0 {
		appIds, err := impl.appGroupService.GetAppIdsByAppGroupId(request.AppGroupId)
		if err != nil {
			return nil, err
		}
		//override appIds if already provided app group id in request.
		request.AppIds = appIds
	}
	if len(request.AppIds) > 0 {
		cdPipelines, err = impl.pipelineRepository.FindActiveByInFilter(request.EnvId, request.AppIds)
	} else {
		cdPipelines, err = impl.pipelineRepository.FindActiveByEnvId(request.EnvId)
	}
	if err != nil {
		impl.logger.Errorw("error in fetching pipelines", "request", request, "err", err)
		return nil, err
	}
	if len(cdPipelines) == 0 {
		return applicationList, nil
	}
	var appObjectArr []string
	var envObjectArr []string
	objects := impl.enforcerUtil.GetAppAndEnvObjectByDbPipeline(cdPipelines)
	for _, object := range objects {
		appObjectArr = append(appObjectArr, object[0])
		envObjectArr = append(envObjectArr, object[1])
	}
	appResults, envResults := request.CheckAuthBatch(request.EmailId, appObjectArr, envObjectArr)
	for _, pipeline := range cdPipelines {
		appObject := objects[pipeline.Id][0]
		envObject := objects[pipeline.Id][1]
		if !(appResults[appObject] && envResults[envObject]) {
			//if user unauthorized, skip items
			continue
		}
		applicationList = append(applicationList, &AppBean{Id: pipeline.AppId, Name: pipeline.App.AppName})
	}
	return applicationList, err
}<|MERGE_RESOLUTION|>--- conflicted
+++ resolved
@@ -21,6 +21,13 @@
 	"context"
 	"encoding/json"
 	"fmt"
+	"net/http"
+	"net/url"
+	"sort"
+	"strconv"
+	"strings"
+	"time"
+
 	application2 "github.com/argoproj/argo-cd/v2/pkg/apiclient/application"
 	client "github.com/devtron-labs/devtron/api/helm-app"
 	app2 "github.com/devtron-labs/devtron/internal/sql/repository/app"
@@ -42,12 +49,6 @@
 	"github.com/devtron-labs/devtron/util/argo"
 	"github.com/devtron-labs/devtron/util/rbac"
 	"go.opentelemetry.io/otel"
-	"net/http"
-	"net/url"
-	"sort"
-	"strconv"
-	"strings"
-	"time"
 
 	"github.com/caarlos0/env"
 	bean2 "github.com/devtron-labs/devtron/api/bean"
@@ -1853,16 +1854,6 @@
 
 	for _, pipeline := range pipelineCreateRequest.Pipelines {
 		if !impl.deploymentConfig.IsInternalUse {
-<<<<<<< HEAD
-=======
-			if isGitOpsConfigured {
-				pipeline.DeploymentAppType = util.PIPELINE_DEPLOYMENT_TYPE_ACD
-			} else {
-				pipeline.DeploymentAppType = util.PIPELINE_DEPLOYMENT_TYPE_HELM
-			}
-		}
-		if pipeline.DeploymentAppType == "" {
->>>>>>> adaf043f
 			if isGitOpsConfigured {
 				pipeline.DeploymentAppType = util.PIPELINE_DEPLOYMENT_TYPE_ACD
 			} else {
